--- conflicted
+++ resolved
@@ -35,12 +35,9 @@
       - items:
           - const: st,asm330lhhx
           - const: st,lsm6dsr
-<<<<<<< HEAD
-=======
       - items:
           - const: st,lsm6dstx
           - const: st,lsm6dst
->>>>>>> 7365df19
 
   reg:
     maxItems: 1
