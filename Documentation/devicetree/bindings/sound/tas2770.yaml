# SPDX-License-Identifier: (GPL-2.0-only OR BSD-2-Clause)
# Copyright (C) 2019-20 Texas Instruments Incorporated
%YAML 1.2
---
$id: "http://devicetree.org/schemas/sound/tas2770.yaml#"
$schema: "http://devicetree.org/meta-schemas/core.yaml#"

title: Texas Instruments TAS2770 Smart PA

maintainers:
  - Shi Fu <shifu0704@thundersoft.com>

description: |
  The TAS2770 is a mono, digital input Class-D audio amplifier optimized for
  efficiently driving high peak power into small loudspeakers.
  Integrated speaker voltage and current sense provides for
  real time monitoring of loudspeaker behavior.

properties:
  compatible:
    enum:
      - ti,tas2770

  reg:
    maxItems: 1
    description: |
       I2C address of the device can be between 0x41 to 0x48.

  reset-gpio:
    maxItems: 1
    description: GPIO used to reset the device.

  shutdown-gpios:
<<<<<<< HEAD
=======
    maxItems: 1
>>>>>>> f642729d
    description: GPIO used to control the state of the device.

  interrupts:
    maxItems: 1

  ti,imon-slot-no:
    $ref: /schemas/types.yaml#/definitions/uint32
    description: TDM TX current sense time slot.

  ti,vmon-slot-no:
    $ref: /schemas/types.yaml#/definitions/uint32
    description: TDM TX voltage sense time slot.

  ti,asi-format:
    deprecated: true
    $ref: /schemas/types.yaml#/definitions/uint32
    description: Sets TDM RX capture edge.
    enum:
      - 0 # Rising edge
      - 1 # Falling edge

  '#sound-dai-cells':
    const: 1

required:
  - compatible
  - reg

additionalProperties: false

examples:
  - |
   #include <dt-bindings/gpio/gpio.h>
   i2c0 {
     #address-cells = <1>;
     #size-cells = <0>;
     codec: codec@41 {
       compatible = "ti,tas2770";
       reg = <0x41>;
       #sound-dai-cells = <1>;
       interrupt-parent = <&gpio1>;
       interrupts = <14>;
       reset-gpio = <&gpio1 15 0>;
       shutdown-gpios = <&gpio1 14 0>;
       ti,imon-slot-no = <0>;
       ti,vmon-slot-no = <2>;
     };
   };
<|MERGE_RESOLUTION|>--- conflicted
+++ resolved
@@ -31,10 +31,7 @@
     description: GPIO used to reset the device.
 
   shutdown-gpios:
-<<<<<<< HEAD
-=======
     maxItems: 1
->>>>>>> f642729d
     description: GPIO used to control the state of the device.
 
   interrupts:
