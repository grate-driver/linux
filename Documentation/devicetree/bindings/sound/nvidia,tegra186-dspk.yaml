--- conflicted
+++ resolved
@@ -80,11 +80,7 @@
   - assigned-clock-parents
   - sound-name-prefix
 
-<<<<<<< HEAD
-additionalProperties: false
-=======
 unevaluatedProperties: false
->>>>>>> f642729d
 
 examples:
   - |
