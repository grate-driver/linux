--- conflicted
+++ resolved
@@ -20,10 +20,4 @@
     maximum: 32
     default: 32
 
-<<<<<<< HEAD
-required:
-  - cdns,max-outbound-regions
-
-=======
->>>>>>> f642729d
 additionalProperties: true