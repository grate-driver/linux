--- conflicted
+++ resolved
@@ -41,16 +41,6 @@
 
   clock-frequency: true
 
-<<<<<<< HEAD
-  clock-freq:
-    $ref: "/schemas/types.yaml#/definitions/uint32"
-    description: |
-      Has the same meaning as the 'clock-frequency' property - timer clock
-      frequency in HZ, but is defined only for the backwards compatibility
-      with the picoxcell platform.
-
-=======
->>>>>>> f642729d
 additionalProperties: false
 
 required:
