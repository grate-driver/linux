# SPDX-License-Identifier: (GPL-2.0-only OR BSD-2-Clause)
%YAML 1.2
---
$id: http://devicetree.org/schemas/power/supply/battery.yaml#
$schema: http://devicetree.org/meta-schemas/core.yaml#

title: Battery Characteristics

maintainers:
  - Sebastian Reichel <sre@kernel.org>

description: |
  The devicetree battery node provides static battery characteristics.
  In smart batteries, these are typically stored in non-volatile memory
  on a fuel gauge chip. The battery node should be used where there is
  no appropriate non-volatile memory, or it is unprogrammed/incorrect.

  Upstream dts files should not include battery nodes, unless the battery
  represented cannot easily be replaced in the system by one of a
  different type. This prevents unpredictable, potentially harmful,
  behavior should a replacement that changes the battery type occur
  without a corresponding update to the dtb.

  Battery properties are named, where possible, for the corresponding elements
  in enum power_supply_property, defined in include/linux/power_supply.h

  Batteries must be referenced by chargers and/or fuel-gauges using a phandle.
  The phandle's property should be named "monitored-battery".

properties:
  compatible:
    const: simple-battery

  over-voltage-threshold-microvolt:
    description: battery over-voltage limit

  re-charge-voltage-microvolt:
    description: limit to automatically start charging again

  voltage-min-design-microvolt:
    description: drained battery voltage

  voltage-max-design-microvolt:
    description: fully charged battery voltage

  energy-full-design-microwatt-hours:
    description: battery design energy

  charge-full-design-microamp-hours:
    description: battery design capacity

  trickle-charge-current-microamp:
    description: current for trickle-charge phase

  precharge-current-microamp:
    description: current for pre-charge phase

  precharge-upper-limit-microvolt:
    description: limit when to change to constant charging

  charge-term-current-microamp:
    description: current for charge termination phase

  constant-charge-current-max-microamp:
    description: maximum constant input current

  constant-charge-voltage-max-microvolt:
    description: maximum constant input voltage

  factory-internal-resistance-micro-ohms:
    description: battery factory internal resistance

  resistance-temp-table:
    description: |
      An array providing the temperature in degree Celsius
      and corresponding battery internal resistance percent, which is used to
      look up the resistance percent according to current temperature to get an
      accurate batterty internal resistance in different temperatures.

  ocv-capacity-celsius:
    description: |
      An array containing the temperature in degree Celsius,
      for each of the battery capacity lookup table.

  operating-range-celsius:
<<<<<<< HEAD
    $ref: /schemas/types.yaml#/definitions/uint32-array
=======
>>>>>>> f642729d
    description: operating temperature range of a battery
    items:
      - description: minimum temperature at which battery can operate
      - description: maximum temperature at which battery can operate

  ambient-celsius:
<<<<<<< HEAD
    $ref: /schemas/types.yaml#/definitions/uint32-array
=======
>>>>>>> f642729d
    description: safe range of ambient temperature
    items:
      - description: alert when ambient temperature is lower than this value
      - description: alert when ambient temperature is higher than this value

  alert-celsius:
<<<<<<< HEAD
    $ref: /schemas/types.yaml#/definitions/uint32-array
=======
>>>>>>> f642729d
    description: safe range of battery temperature
    items:
      - description: alert when battery temperature is lower than this value
      - description: alert when battery temperature is higher than this value

required:
  - compatible

patternProperties:
  '^ocv-capacity-table-[0-9]+$':
    $ref: /schemas/types.yaml#/definitions/uint32-matrix
    description: |
      An array providing the open circuit voltage (OCV)
      of the battery and corresponding battery capacity percent, which is used
      to look up battery capacity according to current OCV value. And the open
      circuit voltage unit is microvolt.
    maxItems: 100
    items:
      items:
        - description: open circuit voltage (OCV) in microvolts
        - description: battery capacity percent
          maximum: 100

additionalProperties: false

examples:
  - |
    power {
      #address-cells = <1>;
      #size-cells = <0>;

      battery: battery {
        compatible = "simple-battery";
        over-voltage-threshold-microvolt = <4500000>;
        re-charge-voltage-microvolt = <250000>;
        voltage-min-design-microvolt = <3200000>;
        voltage-max-design-microvolt = <4200000>;
        energy-full-design-microwatt-hours = <5290000>;
        charge-full-design-microamp-hours = <1430000>;
        precharge-current-microamp = <256000>;
        precharge-upper-limit-microvolt = <2500000>;
        charge-term-current-microamp = <128000>;
        constant-charge-current-max-microamp = <900000>;
        constant-charge-voltage-max-microvolt = <4200000>;
        factory-internal-resistance-micro-ohms = <250000>;
        ocv-capacity-celsius = <(-10) 0 10>;
        /* table for -10 degree Celsius */
        ocv-capacity-table-0 = <4185000 100>, <4113000 95>, <4066000 90>;
        /* table for 0 degree Celsius */
        ocv-capacity-table-1 = <4200000 100>, <4185000 95>, <4113000 90>;
        /* table for 10 degree Celsius */
        ocv-capacity-table-2 = <4250000 100>, <4200000 95>, <4185000 90>;
        resistance-temp-table = <20 100>, <10 90>, <0 80>, <(-10) 60>;
        operating-range-celsius = <(-30) 50>;
        ambient-celsius = <(-5) 50>;
        alert-celsius = <0 40>;
      };

      charger@11 {
        reg = <0x11>;
        monitored-battery = <&battery>;
      };

      fuel-gauge@22 {
        reg = <0x22>;
        monitored-battery = <&battery>;
      };
    };<|MERGE_RESOLUTION|>--- conflicted
+++ resolved
@@ -83,30 +83,18 @@
       for each of the battery capacity lookup table.
 
   operating-range-celsius:
-<<<<<<< HEAD
-    $ref: /schemas/types.yaml#/definitions/uint32-array
-=======
->>>>>>> f642729d
     description: operating temperature range of a battery
     items:
       - description: minimum temperature at which battery can operate
       - description: maximum temperature at which battery can operate
 
   ambient-celsius:
-<<<<<<< HEAD
-    $ref: /schemas/types.yaml#/definitions/uint32-array
-=======
->>>>>>> f642729d
     description: safe range of ambient temperature
     items:
       - description: alert when ambient temperature is lower than this value
       - description: alert when ambient temperature is higher than this value
 
   alert-celsius:
-<<<<<<< HEAD
-    $ref: /schemas/types.yaml#/definitions/uint32-array
-=======
->>>>>>> f642729d
     description: safe range of battery temperature
     items:
       - description: alert when battery temperature is lower than this value
