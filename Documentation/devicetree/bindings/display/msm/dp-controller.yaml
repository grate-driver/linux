--- conflicted
+++ resolved
@@ -89,15 +89,10 @@
   "#sound-dai-cells":
     const: 0
 
-<<<<<<< HEAD
-  vdda-0p9-supply: true
-  vdda-1p2-supply: true
-=======
   vdda-0p9-supply:
     deprecated: true
   vdda-1p2-supply:
     deprecated: true
->>>>>>> 7365df19
 
   ports:
     $ref: /schemas/graph.yaml#/properties/ports
@@ -183,9 +178,6 @@
 
         power-domains = <&rpmhpd SC7180_CX>;
 
-        vdda-0p9-supply = <&vdda_usb_ss_dp_core>;
-        vdda-1p2-supply = <&vdda_usb_ss_dp_1p2>;
-
         ports {
             #address-cells = <1>;
             #size-cells = <0>;
