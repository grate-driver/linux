--- conflicted
+++ resolved
@@ -680,8 +680,6 @@
      - ``struct ext4_fc_tail``
      - Stores the TID of the commit, CRC of the fast commit of which this tag
        represents the end of
-<<<<<<< HEAD
-=======
 
 Fast Commit Replay Idempotence
 ~~~~~~~~~~~~~~~~~~~~~~~~~~~~~~
@@ -732,5 +730,4 @@
 point, the refcount for inode 11 is not reliable, but that gets fixed by the
 replay of last inode 11 tag. Thus, by converting a non-idempotent procedure
 into a series of idempotent outcomes, fast commits ensured idempotence during
-the replay.
->>>>>>> f642729d
+the replay.