// SPDX-License-Identifier: GPL-2.0
/*
 *  gendisk handling
 *
 * Portions Copyright (C) 2020 Christoph Hellwig
 */

#include <linux/module.h>
#include <linux/ctype.h>
#include <linux/fs.h>
#include <linux/kdev_t.h>
#include <linux/kernel.h>
#include <linux/blkdev.h>
#include <linux/backing-dev.h>
#include <linux/init.h>
#include <linux/spinlock.h>
#include <linux/proc_fs.h>
#include <linux/seq_file.h>
#include <linux/slab.h>
#include <linux/kmod.h>
#include <linux/major.h>
#include <linux/mutex.h>
#include <linux/idr.h>
#include <linux/log2.h>
#include <linux/pm_runtime.h>
#include <linux/badblocks.h>
#include <linux/part_stat.h>
#include "blk-throttle.h"

#include "blk.h"
#include "blk-mq-sched.h"
#include "blk-rq-qos.h"
#include "blk-cgroup.h"

static struct kobject *block_depr;

/*
 * Unique, monotonically increasing sequential number associated with block
 * devices instances (i.e. incremented each time a device is attached).
 * Associating uevents with block devices in userspace is difficult and racy:
 * the uevent netlink socket is lossy, and on slow and overloaded systems has
 * a very high latency.
 * Block devices do not have exclusive owners in userspace, any process can set
 * one up (e.g. loop devices). Moreover, device names can be reused (e.g. loop0
 * can be reused again and again).
 * A userspace process setting up a block device and watching for its events
 * cannot thus reliably tell whether an event relates to the device it just set
 * up or another earlier instance with the same name.
 * This sequential number allows userspace processes to solve this problem, and
 * uniquely associate an uevent to the lifetime to a device.
 */
static atomic64_t diskseq;

/* for extended dynamic devt allocation, currently only one major is used */
#define NR_EXT_DEVT		(1 << MINORBITS)
static DEFINE_IDA(ext_devt_ida);

void set_capacity(struct gendisk *disk, sector_t sectors)
{
	struct block_device *bdev = disk->part0;

	spin_lock(&bdev->bd_size_lock);
	i_size_write(bdev->bd_inode, (loff_t)sectors << SECTOR_SHIFT);
	bdev->bd_nr_sectors = sectors;
	spin_unlock(&bdev->bd_size_lock);
}
EXPORT_SYMBOL(set_capacity);

/*
 * Set disk capacity and notify if the size is not currently zero and will not
 * be set to zero.  Returns true if a uevent was sent, otherwise false.
 */
bool set_capacity_and_notify(struct gendisk *disk, sector_t size)
{
	sector_t capacity = get_capacity(disk);
	char *envp[] = { "RESIZE=1", NULL };

	set_capacity(disk, size);

	/*
	 * Only print a message and send a uevent if the gendisk is user visible
	 * and alive.  This avoids spamming the log and udev when setting the
	 * initial capacity during probing.
	 */
	if (size == capacity ||
	    !disk_live(disk) ||
	    (disk->flags & GENHD_FL_HIDDEN))
		return false;

	pr_info("%s: detected capacity change from %lld to %lld\n",
		disk->disk_name, capacity, size);

	/*
	 * Historically we did not send a uevent for changes to/from an empty
	 * device.
	 */
	if (!capacity || !size)
		return false;
	kobject_uevent_env(&disk_to_dev(disk)->kobj, KOBJ_CHANGE, envp);
	return true;
}
EXPORT_SYMBOL_GPL(set_capacity_and_notify);

static void part_stat_read_all(struct block_device *part,
		struct disk_stats *stat)
{
	int cpu;

	memset(stat, 0, sizeof(struct disk_stats));
	for_each_possible_cpu(cpu) {
		struct disk_stats *ptr = per_cpu_ptr(part->bd_stats, cpu);
		int group;

		for (group = 0; group < NR_STAT_GROUPS; group++) {
			stat->nsecs[group] += ptr->nsecs[group];
			stat->sectors[group] += ptr->sectors[group];
			stat->ios[group] += ptr->ios[group];
			stat->merges[group] += ptr->merges[group];
		}

		stat->io_ticks += ptr->io_ticks;
	}
}

static unsigned int part_in_flight(struct block_device *part)
{
	unsigned int inflight = 0;
	int cpu;

	for_each_possible_cpu(cpu) {
		inflight += part_stat_local_read_cpu(part, in_flight[0], cpu) +
			    part_stat_local_read_cpu(part, in_flight[1], cpu);
	}
	if ((int)inflight < 0)
		inflight = 0;

	return inflight;
}

static void part_in_flight_rw(struct block_device *part,
		unsigned int inflight[2])
{
	int cpu;

	inflight[0] = 0;
	inflight[1] = 0;
	for_each_possible_cpu(cpu) {
		inflight[0] += part_stat_local_read_cpu(part, in_flight[0], cpu);
		inflight[1] += part_stat_local_read_cpu(part, in_flight[1], cpu);
	}
	if ((int)inflight[0] < 0)
		inflight[0] = 0;
	if ((int)inflight[1] < 0)
		inflight[1] = 0;
}

/*
 * Can be deleted altogether. Later.
 *
 */
#define BLKDEV_MAJOR_HASH_SIZE 255
static struct blk_major_name {
	struct blk_major_name *next;
	int major;
	char name[16];
#ifdef CONFIG_BLOCK_LEGACY_AUTOLOAD
	void (*probe)(dev_t devt);
#endif
} *major_names[BLKDEV_MAJOR_HASH_SIZE];
static DEFINE_MUTEX(major_names_lock);
static DEFINE_SPINLOCK(major_names_spinlock);

/* index in the above - for now: assume no multimajor ranges */
static inline int major_to_index(unsigned major)
{
	return major % BLKDEV_MAJOR_HASH_SIZE;
}

#ifdef CONFIG_PROC_FS
void blkdev_show(struct seq_file *seqf, off_t offset)
{
	struct blk_major_name *dp;

	spin_lock(&major_names_spinlock);
	for (dp = major_names[major_to_index(offset)]; dp; dp = dp->next)
		if (dp->major == offset)
			seq_printf(seqf, "%3d %s\n", dp->major, dp->name);
	spin_unlock(&major_names_spinlock);
}
#endif /* CONFIG_PROC_FS */

/**
 * __register_blkdev - register a new block device
 *
 * @major: the requested major device number [1..BLKDEV_MAJOR_MAX-1]. If
 *         @major = 0, try to allocate any unused major number.
 * @name: the name of the new block device as a zero terminated string
 * @probe: pre-devtmpfs / pre-udev callback used to create disks when their
 *	   pre-created device node is accessed. When a probe call uses
 *	   add_disk() and it fails the driver must cleanup resources. This
 *	   interface may soon be removed.
 *
 * The @name must be unique within the system.
 *
 * The return value depends on the @major input parameter:
 *
 *  - if a major device number was requested in range [1..BLKDEV_MAJOR_MAX-1]
 *    then the function returns zero on success, or a negative error code
 *  - if any unused major number was requested with @major = 0 parameter
 *    then the return value is the allocated major number in range
 *    [1..BLKDEV_MAJOR_MAX-1] or a negative error code otherwise
 *
 * See Documentation/admin-guide/devices.txt for the list of allocated
 * major numbers.
 *
 * Use register_blkdev instead for any new code.
 */
int __register_blkdev(unsigned int major, const char *name,
		void (*probe)(dev_t devt))
{
	struct blk_major_name **n, *p;
	int index, ret = 0;

	mutex_lock(&major_names_lock);

	/* temporary */
	if (major == 0) {
		for (index = ARRAY_SIZE(major_names)-1; index > 0; index--) {
			if (major_names[index] == NULL)
				break;
		}

		if (index == 0) {
			printk("%s: failed to get major for %s\n",
			       __func__, name);
			ret = -EBUSY;
			goto out;
		}
		major = index;
		ret = major;
	}

	if (major >= BLKDEV_MAJOR_MAX) {
		pr_err("%s: major requested (%u) is greater than the maximum (%u) for %s\n",
		       __func__, major, BLKDEV_MAJOR_MAX-1, name);

		ret = -EINVAL;
		goto out;
	}

	p = kmalloc(sizeof(struct blk_major_name), GFP_KERNEL);
	if (p == NULL) {
		ret = -ENOMEM;
		goto out;
	}

	p->major = major;
#ifdef CONFIG_BLOCK_LEGACY_AUTOLOAD
	p->probe = probe;
#endif
	strlcpy(p->name, name, sizeof(p->name));
	p->next = NULL;
	index = major_to_index(major);

	spin_lock(&major_names_spinlock);
	for (n = &major_names[index]; *n; n = &(*n)->next) {
		if ((*n)->major == major)
			break;
	}
	if (!*n)
		*n = p;
	else
		ret = -EBUSY;
	spin_unlock(&major_names_spinlock);

	if (ret < 0) {
		printk("register_blkdev: cannot get major %u for %s\n",
		       major, name);
		kfree(p);
	}
out:
	mutex_unlock(&major_names_lock);
	return ret;
}
EXPORT_SYMBOL(__register_blkdev);

void unregister_blkdev(unsigned int major, const char *name)
{
	struct blk_major_name **n;
	struct blk_major_name *p = NULL;
	int index = major_to_index(major);

	mutex_lock(&major_names_lock);
	spin_lock(&major_names_spinlock);
	for (n = &major_names[index]; *n; n = &(*n)->next)
		if ((*n)->major == major)
			break;
	if (!*n || strcmp((*n)->name, name)) {
		WARN_ON(1);
	} else {
		p = *n;
		*n = p->next;
	}
	spin_unlock(&major_names_spinlock);
	mutex_unlock(&major_names_lock);
	kfree(p);
}

EXPORT_SYMBOL(unregister_blkdev);

int blk_alloc_ext_minor(void)
{
	int idx;

	idx = ida_alloc_range(&ext_devt_ida, 0, NR_EXT_DEVT - 1, GFP_KERNEL);
	if (idx == -ENOSPC)
		return -EBUSY;
	return idx;
}

void blk_free_ext_minor(unsigned int minor)
{
	ida_free(&ext_devt_ida, minor);
}

static char *bdevt_str(dev_t devt, char *buf)
{
	if (MAJOR(devt) <= 0xff && MINOR(devt) <= 0xff) {
		char tbuf[BDEVT_SIZE];
		snprintf(tbuf, BDEVT_SIZE, "%02x%02x", MAJOR(devt), MINOR(devt));
		snprintf(buf, BDEVT_SIZE, "%-9s", tbuf);
	} else
		snprintf(buf, BDEVT_SIZE, "%03x:%05x", MAJOR(devt), MINOR(devt));

	return buf;
}

void disk_uevent(struct gendisk *disk, enum kobject_action action)
{
	struct block_device *part;
	unsigned long idx;

	rcu_read_lock();
	xa_for_each(&disk->part_tbl, idx, part) {
		if (bdev_is_partition(part) && !bdev_nr_sectors(part))
			continue;
		if (!kobject_get_unless_zero(&part->bd_device.kobj))
			continue;

		rcu_read_unlock();
		kobject_uevent(bdev_kobj(part), action);
		put_device(&part->bd_device);
		rcu_read_lock();
	}
	rcu_read_unlock();
}
EXPORT_SYMBOL_GPL(disk_uevent);

int disk_scan_partitions(struct gendisk *disk, fmode_t mode)
{
	struct block_device *bdev;

	if (disk->flags & (GENHD_FL_NO_PART | GENHD_FL_HIDDEN))
		return -EINVAL;
	if (test_bit(GD_SUPPRESS_PART_SCAN, &disk->state))
		return -EINVAL;
	if (disk->open_partitions)
		return -EBUSY;

	set_bit(GD_NEED_PART_SCAN, &disk->state);
	bdev = blkdev_get_by_dev(disk_devt(disk), mode, NULL);
	if (IS_ERR(bdev))
		return PTR_ERR(bdev);
	blkdev_put(bdev, mode);
	return 0;
}

/**
 * device_add_disk - add disk information to kernel list
 * @parent: parent device for the disk
 * @disk: per-device partitioning information
 * @groups: Additional per-device sysfs groups
 *
 * This function registers the partitioning information in @disk
 * with the kernel.
 */
int __must_check device_add_disk(struct device *parent, struct gendisk *disk,
				 const struct attribute_group **groups)

{
	struct device *ddev = disk_to_dev(disk);
	int ret;

	/* Only makes sense for bio-based to set ->poll_bio */
	if (queue_is_mq(disk->queue) && disk->fops->poll_bio)
		return -EINVAL;

	/*
	 * The disk queue should now be all set with enough information about
	 * the device for the elevator code to pick an adequate default
	 * elevator if one is needed, that is, for devices requesting queue
	 * registration.
	 */
	elevator_init_mq(disk->queue);

	/*
	 * If the driver provides an explicit major number it also must provide
	 * the number of minors numbers supported, and those will be used to
	 * setup the gendisk.
	 * Otherwise just allocate the device numbers for both the whole device
	 * and all partitions from the extended dev_t space.
	 */
	if (disk->major) {
		if (WARN_ON(!disk->minors))
			return -EINVAL;

		if (disk->minors > DISK_MAX_PARTS) {
			pr_err("block: can't allocate more than %d partitions\n",
				DISK_MAX_PARTS);
			disk->minors = DISK_MAX_PARTS;
		}
		if (disk->first_minor + disk->minors > MINORMASK + 1)
			return -EINVAL;
	} else {
		if (WARN_ON(disk->minors))
			return -EINVAL;

		ret = blk_alloc_ext_minor();
		if (ret < 0)
			return ret;
		disk->major = BLOCK_EXT_MAJOR;
		disk->first_minor = ret;
	}

	/* delay uevents, until we scanned partition table */
	dev_set_uevent_suppress(ddev, 1);

	ddev->parent = parent;
	ddev->groups = groups;
	dev_set_name(ddev, "%s", disk->disk_name);
	if (!(disk->flags & GENHD_FL_HIDDEN))
		ddev->devt = MKDEV(disk->major, disk->first_minor);
	ret = device_add(ddev);
	if (ret)
		goto out_free_ext_minor;

	ret = disk_alloc_events(disk);
	if (ret)
		goto out_device_del;

	if (!sysfs_deprecated) {
		ret = sysfs_create_link(block_depr, &ddev->kobj,
					kobject_name(&ddev->kobj));
		if (ret)
			goto out_device_del;
	}

	/*
	 * avoid probable deadlock caused by allocating memory with
	 * GFP_KERNEL in runtime_resume callback of its all ancestor
	 * devices
	 */
	pm_runtime_set_memalloc_noio(ddev, true);

	ret = blk_integrity_add(disk);
	if (ret)
		goto out_del_block_link;

	disk->part0->bd_holder_dir =
		kobject_create_and_add("holders", &ddev->kobj);
	if (!disk->part0->bd_holder_dir) {
		ret = -ENOMEM;
		goto out_del_integrity;
	}
	disk->slave_dir = kobject_create_and_add("slaves", &ddev->kobj);
	if (!disk->slave_dir) {
		ret = -ENOMEM;
		goto out_put_holder_dir;
	}

	ret = bd_register_pending_holders(disk);
	if (ret < 0)
		goto out_put_slave_dir;

	ret = blk_register_queue(disk);
	if (ret)
		goto out_put_slave_dir;

	if (!(disk->flags & GENHD_FL_HIDDEN)) {
		ret = bdi_register(disk->bdi, "%u:%u",
				   disk->major, disk->first_minor);
		if (ret)
			goto out_unregister_queue;
		bdi_set_owner(disk->bdi, ddev);
		ret = sysfs_create_link(&ddev->kobj,
					&disk->bdi->dev->kobj, "bdi");
		if (ret)
			goto out_unregister_bdi;

		bdev_add(disk->part0, ddev->devt);
		if (get_capacity(disk))
			disk_scan_partitions(disk, FMODE_READ);

		/*
		 * Announce the disk and partitions after all partitions are
		 * created. (for hidden disks uevents remain suppressed forever)
		 */
		dev_set_uevent_suppress(ddev, 0);
		disk_uevent(disk, KOBJ_ADD);
	}

	disk_update_readahead(disk);
	disk_add_events(disk);
	set_bit(GD_ADDED, &disk->state);
	return 0;

out_unregister_bdi:
	if (!(disk->flags & GENHD_FL_HIDDEN))
		bdi_unregister(disk->bdi);
out_unregister_queue:
	blk_unregister_queue(disk);
out_put_slave_dir:
	kobject_put(disk->slave_dir);
out_put_holder_dir:
	kobject_put(disk->part0->bd_holder_dir);
out_del_integrity:
	blk_integrity_del(disk);
out_del_block_link:
	if (!sysfs_deprecated)
		sysfs_remove_link(block_depr, dev_name(ddev));
out_device_del:
	device_del(ddev);
out_free_ext_minor:
	if (disk->major == BLOCK_EXT_MAJOR)
		blk_free_ext_minor(disk->first_minor);
	return ret;
}
EXPORT_SYMBOL(device_add_disk);

/**
 * blk_mark_disk_dead - mark a disk as dead
 * @disk: disk to mark as dead
 *
 * Mark as disk as dead (e.g. surprise removed) and don't accept any new I/O
 * to this disk.
 */
void blk_mark_disk_dead(struct gendisk *disk)
{
	set_bit(GD_DEAD, &disk->state);
	blk_queue_start_drain(disk->queue);
}
EXPORT_SYMBOL_GPL(blk_mark_disk_dead);

/**
 * del_gendisk - remove the gendisk
 * @disk: the struct gendisk to remove
 *
 * Removes the gendisk and all its associated resources. This deletes the
 * partitions associated with the gendisk, and unregisters the associated
 * request_queue.
 *
 * This is the counter to the respective __device_add_disk() call.
 *
 * The final removal of the struct gendisk happens when its refcount reaches 0
 * with put_disk(), which should be called after del_gendisk(), if
 * __device_add_disk() was used.
 *
 * Drivers exist which depend on the release of the gendisk to be synchronous,
 * it should not be deferred.
 *
 * Context: can sleep
 */
void del_gendisk(struct gendisk *disk)
{
	struct request_queue *q = disk->queue;

	might_sleep();

	if (WARN_ON_ONCE(!disk_live(disk) && !(disk->flags & GENHD_FL_HIDDEN)))
		return;

	blk_integrity_del(disk);
	disk_del_events(disk);

	mutex_lock(&disk->open_mutex);
	remove_inode_hash(disk->part0->bd_inode);
	blk_drop_partitions(disk);
	mutex_unlock(&disk->open_mutex);

	fsync_bdev(disk->part0);
	__invalidate_device(disk->part0, true);

	/*
	 * Fail any new I/O.
	 */
	set_bit(GD_DEAD, &disk->state);
	if (test_bit(GD_OWNS_QUEUE, &disk->state))
		blk_queue_flag_set(QUEUE_FLAG_DYING, q);
	set_capacity(disk, 0);

	/*
	 * Prevent new I/O from crossing bio_queue_enter().
	 */
	blk_queue_start_drain(q);

	if (!(disk->flags & GENHD_FL_HIDDEN)) {
		sysfs_remove_link(&disk_to_dev(disk)->kobj, "bdi");

		/*
		 * Unregister bdi before releasing device numbers (as they can
		 * get reused and we'd get clashes in sysfs).
		 */
		bdi_unregister(disk->bdi);
	}

	blk_unregister_queue(disk);

	kobject_put(disk->part0->bd_holder_dir);
	kobject_put(disk->slave_dir);

	part_stat_set_all(disk->part0, 0);
	disk->part0->bd_stamp = 0;
	if (!sysfs_deprecated)
		sysfs_remove_link(block_depr, dev_name(disk_to_dev(disk)));
	pm_runtime_set_memalloc_noio(disk_to_dev(disk), false);
	device_del(disk_to_dev(disk));

	blk_mq_freeze_queue_wait(q);

	blk_throtl_cancel_bios(disk);

	blk_sync_queue(q);
	blk_flush_integrity();
	blk_mq_cancel_work_sync(q);

	blk_mq_quiesce_queue(q);
	if (q->elevator) {
		mutex_lock(&q->sysfs_lock);
		elevator_exit(q);
		mutex_unlock(&q->sysfs_lock);
	}
	rq_qos_exit(q);
	blk_mq_unquiesce_queue(q);

	/*
	 * If the disk does not own the queue, allow using passthrough requests
	 * again.  Else leave the queue frozen to fail all I/O.
	 */
	if (!test_bit(GD_OWNS_QUEUE, &disk->state)) {
		blk_queue_flag_clear(QUEUE_FLAG_INIT_DONE, q);
		__blk_mq_unfreeze_queue(q, true);
	} else {
		if (queue_is_mq(q))
			blk_mq_exit_queue(q);
	}
}
EXPORT_SYMBOL(del_gendisk);

/**
 * invalidate_disk - invalidate the disk
 * @disk: the struct gendisk to invalidate
 *
 * A helper to invalidates the disk. It will clean the disk's associated
 * buffer/page caches and reset its internal states so that the disk
 * can be reused by the drivers.
 *
 * Context: can sleep
 */
void invalidate_disk(struct gendisk *disk)
{
	struct block_device *bdev = disk->part0;

	invalidate_bdev(bdev);
	bdev->bd_inode->i_mapping->wb_err = 0;
	set_capacity(disk, 0);
}
EXPORT_SYMBOL(invalidate_disk);

/* sysfs access to bad-blocks list. */
static ssize_t disk_badblocks_show(struct device *dev,
					struct device_attribute *attr,
					char *page)
{
	struct gendisk *disk = dev_to_disk(dev);

	if (!disk->bb)
		return sprintf(page, "\n");

	return badblocks_show(disk->bb, page, 0);
}

static ssize_t disk_badblocks_store(struct device *dev,
					struct device_attribute *attr,
					const char *page, size_t len)
{
	struct gendisk *disk = dev_to_disk(dev);

	if (!disk->bb)
		return -ENXIO;

	return badblocks_store(disk->bb, page, len, 0);
}

#ifdef CONFIG_BLOCK_LEGACY_AUTOLOAD
void blk_request_module(dev_t devt)
{
	unsigned int major = MAJOR(devt);
	struct blk_major_name **n;

	mutex_lock(&major_names_lock);
	for (n = &major_names[major_to_index(major)]; *n; n = &(*n)->next) {
		if ((*n)->major == major && (*n)->probe) {
			(*n)->probe(devt);
			mutex_unlock(&major_names_lock);
			return;
		}
	}
	mutex_unlock(&major_names_lock);

	if (request_module("block-major-%d-%d", MAJOR(devt), MINOR(devt)) > 0)
		/* Make old-style 2.4 aliases work */
		request_module("block-major-%d", MAJOR(devt));
}
#endif /* CONFIG_BLOCK_LEGACY_AUTOLOAD */

/*
 * print a full list of all partitions - intended for places where the root
 * filesystem can't be mounted and thus to give the victim some idea of what
 * went wrong
 */
void __init printk_all_partitions(void)
{
	struct class_dev_iter iter;
	struct device *dev;

	class_dev_iter_init(&iter, &block_class, NULL, &disk_type);
	while ((dev = class_dev_iter_next(&iter))) {
		struct gendisk *disk = dev_to_disk(dev);
		struct block_device *part;
		char devt_buf[BDEVT_SIZE];
		unsigned long idx;

		/*
		 * Don't show empty devices or things that have been
		 * suppressed
		 */
		if (get_capacity(disk) == 0 || (disk->flags & GENHD_FL_HIDDEN))
			continue;

		/*
		 * Note, unlike /proc/partitions, I am showing the numbers in
		 * hex - the same format as the root= option takes.
		 */
		rcu_read_lock();
		xa_for_each(&disk->part_tbl, idx, part) {
			if (!bdev_nr_sectors(part))
				continue;
			printk("%s%s %10llu %pg %s",
			       bdev_is_partition(part) ? "  " : "",
			       bdevt_str(part->bd_dev, devt_buf),
			       bdev_nr_sectors(part) >> 1, part,
			       part->bd_meta_info ?
					part->bd_meta_info->uuid : "");
			if (bdev_is_partition(part))
				printk("\n");
			else if (dev->parent && dev->parent->driver)
				printk(" driver: %s\n",
					dev->parent->driver->name);
			else
				printk(" (driver?)\n");
		}
		rcu_read_unlock();
	}
	class_dev_iter_exit(&iter);
}

#ifdef CONFIG_PROC_FS
/* iterator */
static void *disk_seqf_start(struct seq_file *seqf, loff_t *pos)
{
	loff_t skip = *pos;
	struct class_dev_iter *iter;
	struct device *dev;

	iter = kmalloc(sizeof(*iter), GFP_KERNEL);
	if (!iter)
		return ERR_PTR(-ENOMEM);

	seqf->private = iter;
	class_dev_iter_init(iter, &block_class, NULL, &disk_type);
	do {
		dev = class_dev_iter_next(iter);
		if (!dev)
			return NULL;
	} while (skip--);

	return dev_to_disk(dev);
}

static void *disk_seqf_next(struct seq_file *seqf, void *v, loff_t *pos)
{
	struct device *dev;

	(*pos)++;
	dev = class_dev_iter_next(seqf->private);
	if (dev)
		return dev_to_disk(dev);

	return NULL;
}

static void disk_seqf_stop(struct seq_file *seqf, void *v)
{
	struct class_dev_iter *iter = seqf->private;

	/* stop is called even after start failed :-( */
	if (iter) {
		class_dev_iter_exit(iter);
		kfree(iter);
		seqf->private = NULL;
	}
}

static void *show_partition_start(struct seq_file *seqf, loff_t *pos)
{
	void *p;

	p = disk_seqf_start(seqf, pos);
	if (!IS_ERR_OR_NULL(p) && !*pos)
		seq_puts(seqf, "major minor  #blocks  name\n\n");
	return p;
}

static int show_partition(struct seq_file *seqf, void *v)
{
	struct gendisk *sgp = v;
	struct block_device *part;
	unsigned long idx;

	if (!get_capacity(sgp) || (sgp->flags & GENHD_FL_HIDDEN))
		return 0;

	rcu_read_lock();
	xa_for_each(&sgp->part_tbl, idx, part) {
		if (!bdev_nr_sectors(part))
			continue;
		seq_printf(seqf, "%4d  %7d %10llu %pg\n",
			   MAJOR(part->bd_dev), MINOR(part->bd_dev),
			   bdev_nr_sectors(part) >> 1, part);
	}
	rcu_read_unlock();
	return 0;
}

static const struct seq_operations partitions_op = {
	.start	= show_partition_start,
	.next	= disk_seqf_next,
	.stop	= disk_seqf_stop,
	.show	= show_partition
};
#endif

static int __init genhd_device_init(void)
{
	int error;

	block_class.dev_kobj = sysfs_dev_block_kobj;
	error = class_register(&block_class);
	if (unlikely(error))
		return error;
	blk_dev_init();

	register_blkdev(BLOCK_EXT_MAJOR, "blkext");

	/* create top-level block dir */
	if (!sysfs_deprecated)
		block_depr = kobject_create_and_add("block", NULL);
	return 0;
}

subsys_initcall(genhd_device_init);

static ssize_t disk_range_show(struct device *dev,
			       struct device_attribute *attr, char *buf)
{
	struct gendisk *disk = dev_to_disk(dev);

	return sprintf(buf, "%d\n", disk->minors);
}

static ssize_t disk_ext_range_show(struct device *dev,
				   struct device_attribute *attr, char *buf)
{
	struct gendisk *disk = dev_to_disk(dev);

	return sprintf(buf, "%d\n",
		(disk->flags & GENHD_FL_NO_PART) ? 1 : DISK_MAX_PARTS);
}

static ssize_t disk_removable_show(struct device *dev,
				   struct device_attribute *attr, char *buf)
{
	struct gendisk *disk = dev_to_disk(dev);

	return sprintf(buf, "%d\n",
		       (disk->flags & GENHD_FL_REMOVABLE ? 1 : 0));
}

static ssize_t disk_hidden_show(struct device *dev,
				   struct device_attribute *attr, char *buf)
{
	struct gendisk *disk = dev_to_disk(dev);

	return sprintf(buf, "%d\n",
		       (disk->flags & GENHD_FL_HIDDEN ? 1 : 0));
}

static ssize_t disk_ro_show(struct device *dev,
				   struct device_attribute *attr, char *buf)
{
	struct gendisk *disk = dev_to_disk(dev);

	return sprintf(buf, "%d\n", get_disk_ro(disk) ? 1 : 0);
}

ssize_t part_size_show(struct device *dev,
		       struct device_attribute *attr, char *buf)
{
	return sprintf(buf, "%llu\n", bdev_nr_sectors(dev_to_bdev(dev)));
}

ssize_t part_stat_show(struct device *dev,
		       struct device_attribute *attr, char *buf)
{
	struct block_device *bdev = dev_to_bdev(dev);
	struct request_queue *q = bdev_get_queue(bdev);
	struct disk_stats stat;
	unsigned int inflight;

	if (queue_is_mq(q))
		inflight = blk_mq_in_flight(q, bdev);
	else
		inflight = part_in_flight(bdev);

	if (inflight) {
		part_stat_lock();
		update_io_ticks(bdev, jiffies, true);
		part_stat_unlock();
	}
	part_stat_read_all(bdev, &stat);
	return sprintf(buf,
		"%8lu %8lu %8llu %8u "
		"%8lu %8lu %8llu %8u "
		"%8u %8u %8u "
		"%8lu %8lu %8llu %8u "
		"%8lu %8u"
		"\n",
		stat.ios[STAT_READ],
		stat.merges[STAT_READ],
		(unsigned long long)stat.sectors[STAT_READ],
		(unsigned int)div_u64(stat.nsecs[STAT_READ], NSEC_PER_MSEC),
		stat.ios[STAT_WRITE],
		stat.merges[STAT_WRITE],
		(unsigned long long)stat.sectors[STAT_WRITE],
		(unsigned int)div_u64(stat.nsecs[STAT_WRITE], NSEC_PER_MSEC),
		inflight,
		jiffies_to_msecs(stat.io_ticks),
		(unsigned int)div_u64(stat.nsecs[STAT_READ] +
				      stat.nsecs[STAT_WRITE] +
				      stat.nsecs[STAT_DISCARD] +
				      stat.nsecs[STAT_FLUSH],
						NSEC_PER_MSEC),
		stat.ios[STAT_DISCARD],
		stat.merges[STAT_DISCARD],
		(unsigned long long)stat.sectors[STAT_DISCARD],
		(unsigned int)div_u64(stat.nsecs[STAT_DISCARD], NSEC_PER_MSEC),
		stat.ios[STAT_FLUSH],
		(unsigned int)div_u64(stat.nsecs[STAT_FLUSH], NSEC_PER_MSEC));
}

ssize_t part_inflight_show(struct device *dev, struct device_attribute *attr,
			   char *buf)
{
	struct block_device *bdev = dev_to_bdev(dev);
	struct request_queue *q = bdev_get_queue(bdev);
	unsigned int inflight[2];

	if (queue_is_mq(q))
		blk_mq_in_flight_rw(q, bdev, inflight);
	else
		part_in_flight_rw(bdev, inflight);

	return sprintf(buf, "%8u %8u\n", inflight[0], inflight[1]);
}

static ssize_t disk_capability_show(struct device *dev,
				    struct device_attribute *attr, char *buf)
{
	struct gendisk *disk = dev_to_disk(dev);

	return sprintf(buf, "%x\n", disk->flags);
}

static ssize_t disk_alignment_offset_show(struct device *dev,
					  struct device_attribute *attr,
					  char *buf)
{
	struct gendisk *disk = dev_to_disk(dev);

	return sprintf(buf, "%d\n", bdev_alignment_offset(disk->part0));
}

static ssize_t disk_discard_alignment_show(struct device *dev,
					   struct device_attribute *attr,
					   char *buf)
{
	struct gendisk *disk = dev_to_disk(dev);

	return sprintf(buf, "%d\n", bdev_alignment_offset(disk->part0));
}

static ssize_t diskseq_show(struct device *dev,
			    struct device_attribute *attr, char *buf)
{
	struct gendisk *disk = dev_to_disk(dev);

	return sprintf(buf, "%llu\n", disk->diskseq);
}

static DEVICE_ATTR(range, 0444, disk_range_show, NULL);
static DEVICE_ATTR(ext_range, 0444, disk_ext_range_show, NULL);
static DEVICE_ATTR(removable, 0444, disk_removable_show, NULL);
static DEVICE_ATTR(hidden, 0444, disk_hidden_show, NULL);
static DEVICE_ATTR(ro, 0444, disk_ro_show, NULL);
static DEVICE_ATTR(size, 0444, part_size_show, NULL);
static DEVICE_ATTR(alignment_offset, 0444, disk_alignment_offset_show, NULL);
static DEVICE_ATTR(discard_alignment, 0444, disk_discard_alignment_show, NULL);
static DEVICE_ATTR(capability, 0444, disk_capability_show, NULL);
static DEVICE_ATTR(stat, 0444, part_stat_show, NULL);
static DEVICE_ATTR(inflight, 0444, part_inflight_show, NULL);
static DEVICE_ATTR(badblocks, 0644, disk_badblocks_show, disk_badblocks_store);
static DEVICE_ATTR(diskseq, 0444, diskseq_show, NULL);

#ifdef CONFIG_FAIL_MAKE_REQUEST
ssize_t part_fail_show(struct device *dev,
		       struct device_attribute *attr, char *buf)
{
	return sprintf(buf, "%d\n", dev_to_bdev(dev)->bd_make_it_fail);
}

ssize_t part_fail_store(struct device *dev,
			struct device_attribute *attr,
			const char *buf, size_t count)
{
	int i;

	if (count > 0 && sscanf(buf, "%d", &i) > 0)
		dev_to_bdev(dev)->bd_make_it_fail = i;

	return count;
}

static struct device_attribute dev_attr_fail =
	__ATTR(make-it-fail, 0644, part_fail_show, part_fail_store);
#endif /* CONFIG_FAIL_MAKE_REQUEST */

#ifdef CONFIG_FAIL_IO_TIMEOUT
static struct device_attribute dev_attr_fail_timeout =
	__ATTR(io-timeout-fail, 0644, part_timeout_show, part_timeout_store);
#endif

static struct attribute *disk_attrs[] = {
	&dev_attr_range.attr,
	&dev_attr_ext_range.attr,
	&dev_attr_removable.attr,
	&dev_attr_hidden.attr,
	&dev_attr_ro.attr,
	&dev_attr_size.attr,
	&dev_attr_alignment_offset.attr,
	&dev_attr_discard_alignment.attr,
	&dev_attr_capability.attr,
	&dev_attr_stat.attr,
	&dev_attr_inflight.attr,
	&dev_attr_badblocks.attr,
	&dev_attr_events.attr,
	&dev_attr_events_async.attr,
	&dev_attr_events_poll_msecs.attr,
	&dev_attr_diskseq.attr,
#ifdef CONFIG_FAIL_MAKE_REQUEST
	&dev_attr_fail.attr,
#endif
#ifdef CONFIG_FAIL_IO_TIMEOUT
	&dev_attr_fail_timeout.attr,
#endif
	NULL
};

static umode_t disk_visible(struct kobject *kobj, struct attribute *a, int n)
{
	struct device *dev = container_of(kobj, typeof(*dev), kobj);
	struct gendisk *disk = dev_to_disk(dev);

	if (a == &dev_attr_badblocks.attr && !disk->bb)
		return 0;
	return a->mode;
}

static struct attribute_group disk_attr_group = {
	.attrs = disk_attrs,
	.is_visible = disk_visible,
};

static const struct attribute_group *disk_attr_groups[] = {
	&disk_attr_group,
#ifdef CONFIG_BLK_DEV_IO_TRACE
	&blk_trace_attr_group,
#endif
	NULL
};

/**
 * disk_release - releases all allocated resources of the gendisk
 * @dev: the device representing this disk
 *
 * This function releases all allocated resources of the gendisk.
 *
 * Drivers which used __device_add_disk() have a gendisk with a request_queue
 * assigned. Since the request_queue sits on top of the gendisk for these
 * drivers we also call blk_put_queue() for them, and we expect the
 * request_queue refcount to reach 0 at this point, and so the request_queue
 * will also be freed prior to the disk.
 *
 * Context: can sleep
 */
static void disk_release(struct device *dev)
{
	struct gendisk *disk = dev_to_disk(dev);

	might_sleep();
	WARN_ON_ONCE(disk_live(disk));

	/*
	 * To undo the all initialization from blk_mq_init_allocated_queue in
	 * case of a probe failure where add_disk is never called we have to
	 * call blk_mq_exit_queue here. We can't do this for the more common
	 * teardown case (yet) as the tagset can be gone by the time the disk
	 * is released once it was added.
	 */
	if (queue_is_mq(disk->queue) &&
	    test_bit(GD_OWNS_QUEUE, &disk->state) &&
	    !test_bit(GD_ADDED, &disk->state))
		blk_mq_exit_queue(disk->queue);

<<<<<<< HEAD
	blkcg_exit_queue(disk->queue);
=======
	blkcg_exit_disk(disk);

>>>>>>> 9fecab24
	bioset_exit(&disk->bio_split);

	disk_release_events(disk);
	kfree(disk->random);
	disk_free_zone_bitmaps(disk);
	xa_destroy(&disk->part_tbl);

	disk->queue->disk = NULL;
	blk_put_queue(disk->queue);

	if (test_bit(GD_ADDED, &disk->state) && disk->fops->free_disk)
		disk->fops->free_disk(disk);

	iput(disk->part0->bd_inode);	/* frees the disk */
}

static int block_uevent(struct device *dev, struct kobj_uevent_env *env)
{
	struct gendisk *disk = dev_to_disk(dev);

	return add_uevent_var(env, "DISKSEQ=%llu", disk->diskseq);
}

struct class block_class = {
	.name		= "block",
	.dev_uevent	= block_uevent,
};

static char *block_devnode(struct device *dev, umode_t *mode,
			   kuid_t *uid, kgid_t *gid)
{
	struct gendisk *disk = dev_to_disk(dev);

	if (disk->fops->devnode)
		return disk->fops->devnode(disk, mode);
	return NULL;
}

const struct device_type disk_type = {
	.name		= "disk",
	.groups		= disk_attr_groups,
	.release	= disk_release,
	.devnode	= block_devnode,
};

#ifdef CONFIG_PROC_FS
/*
 * aggregate disk stat collector.  Uses the same stats that the sysfs
 * entries do, above, but makes them available through one seq_file.
 *
 * The output looks suspiciously like /proc/partitions with a bunch of
 * extra fields.
 */
static int diskstats_show(struct seq_file *seqf, void *v)
{
	struct gendisk *gp = v;
	struct block_device *hd;
	unsigned int inflight;
	struct disk_stats stat;
	unsigned long idx;

	/*
	if (&disk_to_dev(gp)->kobj.entry == block_class.devices.next)
		seq_puts(seqf,	"major minor name"
				"     rio rmerge rsect ruse wio wmerge "
				"wsect wuse running use aveq"
				"\n\n");
	*/

	rcu_read_lock();
	xa_for_each(&gp->part_tbl, idx, hd) {
		if (bdev_is_partition(hd) && !bdev_nr_sectors(hd))
			continue;
		if (queue_is_mq(gp->queue))
			inflight = blk_mq_in_flight(gp->queue, hd);
		else
			inflight = part_in_flight(hd);

		if (inflight) {
			part_stat_lock();
			update_io_ticks(hd, jiffies, true);
			part_stat_unlock();
		}
		part_stat_read_all(hd, &stat);
		seq_printf(seqf, "%4d %7d %pg "
			   "%lu %lu %lu %u "
			   "%lu %lu %lu %u "
			   "%u %u %u "
			   "%lu %lu %lu %u "
			   "%lu %u"
			   "\n",
			   MAJOR(hd->bd_dev), MINOR(hd->bd_dev), hd,
			   stat.ios[STAT_READ],
			   stat.merges[STAT_READ],
			   stat.sectors[STAT_READ],
			   (unsigned int)div_u64(stat.nsecs[STAT_READ],
							NSEC_PER_MSEC),
			   stat.ios[STAT_WRITE],
			   stat.merges[STAT_WRITE],
			   stat.sectors[STAT_WRITE],
			   (unsigned int)div_u64(stat.nsecs[STAT_WRITE],
							NSEC_PER_MSEC),
			   inflight,
			   jiffies_to_msecs(stat.io_ticks),
			   (unsigned int)div_u64(stat.nsecs[STAT_READ] +
						 stat.nsecs[STAT_WRITE] +
						 stat.nsecs[STAT_DISCARD] +
						 stat.nsecs[STAT_FLUSH],
							NSEC_PER_MSEC),
			   stat.ios[STAT_DISCARD],
			   stat.merges[STAT_DISCARD],
			   stat.sectors[STAT_DISCARD],
			   (unsigned int)div_u64(stat.nsecs[STAT_DISCARD],
						 NSEC_PER_MSEC),
			   stat.ios[STAT_FLUSH],
			   (unsigned int)div_u64(stat.nsecs[STAT_FLUSH],
						 NSEC_PER_MSEC)
			);
	}
	rcu_read_unlock();

	return 0;
}

static const struct seq_operations diskstats_op = {
	.start	= disk_seqf_start,
	.next	= disk_seqf_next,
	.stop	= disk_seqf_stop,
	.show	= diskstats_show
};

static int __init proc_genhd_init(void)
{
	proc_create_seq("diskstats", 0, NULL, &diskstats_op);
	proc_create_seq("partitions", 0, NULL, &partitions_op);
	return 0;
}
module_init(proc_genhd_init);
#endif /* CONFIG_PROC_FS */

dev_t part_devt(struct gendisk *disk, u8 partno)
{
	struct block_device *part;
	dev_t devt = 0;

	rcu_read_lock();
	part = xa_load(&disk->part_tbl, partno);
	if (part)
		devt = part->bd_dev;
	rcu_read_unlock();

	return devt;
}

dev_t blk_lookup_devt(const char *name, int partno)
{
	dev_t devt = MKDEV(0, 0);
	struct class_dev_iter iter;
	struct device *dev;

	class_dev_iter_init(&iter, &block_class, NULL, &disk_type);
	while ((dev = class_dev_iter_next(&iter))) {
		struct gendisk *disk = dev_to_disk(dev);

		if (strcmp(dev_name(dev), name))
			continue;

		if (partno < disk->minors) {
			/* We need to return the right devno, even
			 * if the partition doesn't exist yet.
			 */
			devt = MKDEV(MAJOR(dev->devt),
				     MINOR(dev->devt) + partno);
		} else {
			devt = part_devt(disk, partno);
			if (devt)
				break;
		}
	}
	class_dev_iter_exit(&iter);
	return devt;
}

struct gendisk *__alloc_disk_node(struct request_queue *q, int node_id,
		struct lock_class_key *lkclass)
{
	struct gendisk *disk;

	disk = kzalloc_node(sizeof(struct gendisk), GFP_KERNEL, node_id);
	if (!disk)
		return NULL;

	if (bioset_init(&disk->bio_split, BIO_POOL_SIZE, 0, 0))
		goto out_free_disk;

	disk->bdi = bdi_alloc(node_id);
	if (!disk->bdi)
		goto out_free_bioset;

	/* bdev_alloc() might need the queue, set before the first call */
	disk->queue = q;

	disk->part0 = bdev_alloc(disk, 0);
	if (!disk->part0)
		goto out_free_bdi;

	disk->node_id = node_id;
	mutex_init(&disk->open_mutex);
	xa_init(&disk->part_tbl);
	if (xa_insert(&disk->part_tbl, 0, disk->part0, GFP_KERNEL))
		goto out_destroy_part_tbl;

	if (blkcg_init_disk(disk))
		goto out_erase_part0;

	rand_initialize_disk(disk);
	disk_to_dev(disk)->class = &block_class;
	disk_to_dev(disk)->type = &disk_type;
	device_initialize(disk_to_dev(disk));
	inc_diskseq(disk);
	q->disk = disk;
	lockdep_init_map(&disk->lockdep_map, "(bio completion)", lkclass, 0);
#ifdef CONFIG_BLOCK_HOLDER_DEPRECATED
	INIT_LIST_HEAD(&disk->slave_bdevs);
#endif
	return disk;

out_erase_part0:
	xa_erase(&disk->part_tbl, 0);
out_destroy_part_tbl:
	xa_destroy(&disk->part_tbl);
	disk->part0->bd_disk = NULL;
	iput(disk->part0->bd_inode);
out_free_bdi:
	bdi_put(disk->bdi);
out_free_bioset:
	bioset_exit(&disk->bio_split);
out_free_disk:
	kfree(disk);
	return NULL;
}

struct gendisk *__blk_alloc_disk(int node, struct lock_class_key *lkclass)
{
	struct request_queue *q;
	struct gendisk *disk;

	q = blk_alloc_queue(node, false);
	if (!q)
		return NULL;

	disk = __alloc_disk_node(q, node, lkclass);
	if (!disk) {
		blk_put_queue(q);
		return NULL;
	}
	set_bit(GD_OWNS_QUEUE, &disk->state);
	return disk;
}
EXPORT_SYMBOL(__blk_alloc_disk);

/**
 * put_disk - decrements the gendisk refcount
 * @disk: the struct gendisk to decrement the refcount for
 *
 * This decrements the refcount for the struct gendisk. When this reaches 0
 * we'll have disk_release() called.
 *
 * Note: for blk-mq disk put_disk must be called before freeing the tag_set
 * when handling probe errors (that is before add_disk() is called).
 *
 * Context: Any context, but the last reference must not be dropped from
 *          atomic context.
 */
void put_disk(struct gendisk *disk)
{
	if (disk)
		put_device(disk_to_dev(disk));
}
EXPORT_SYMBOL(put_disk);

static void set_disk_ro_uevent(struct gendisk *gd, int ro)
{
	char event[] = "DISK_RO=1";
	char *envp[] = { event, NULL };

	if (!ro)
		event[8] = '0';
	kobject_uevent_env(&disk_to_dev(gd)->kobj, KOBJ_CHANGE, envp);
}

/**
 * set_disk_ro - set a gendisk read-only
 * @disk:	gendisk to operate on
 * @read_only:	%true to set the disk read-only, %false set the disk read/write
 *
 * This function is used to indicate whether a given disk device should have its
 * read-only flag set. set_disk_ro() is typically used by device drivers to
 * indicate whether the underlying physical device is write-protected.
 */
void set_disk_ro(struct gendisk *disk, bool read_only)
{
	if (read_only) {
		if (test_and_set_bit(GD_READ_ONLY, &disk->state))
			return;
	} else {
		if (!test_and_clear_bit(GD_READ_ONLY, &disk->state))
			return;
	}
	set_disk_ro_uevent(disk, read_only);
}
EXPORT_SYMBOL(set_disk_ro);

void inc_diskseq(struct gendisk *disk)
{
	disk->diskseq = atomic64_inc_return(&diskseq);
}<|MERGE_RESOLUTION|>--- conflicted
+++ resolved
@@ -1151,12 +1151,8 @@
 	    !test_bit(GD_ADDED, &disk->state))
 		blk_mq_exit_queue(disk->queue);
 
-<<<<<<< HEAD
-	blkcg_exit_queue(disk->queue);
-=======
 	blkcg_exit_disk(disk);
 
->>>>>>> 9fecab24
 	bioset_exit(&disk->bio_split);
 
 	disk_release_events(disk);
