// SPDX-License-Identifier: GPL-2.0
/*
 *  gendisk handling
 *
 * Portions Copyright (C) 2020 Christoph Hellwig
 */

#include <linux/module.h>
#include <linux/ctype.h>
#include <linux/fs.h>
#include <linux/genhd.h>
#include <linux/kdev_t.h>
#include <linux/kernel.h>
#include <linux/blkdev.h>
#include <linux/backing-dev.h>
#include <linux/init.h>
#include <linux/spinlock.h>
#include <linux/proc_fs.h>
#include <linux/seq_file.h>
#include <linux/slab.h>
#include <linux/kmod.h>
#include <linux/mutex.h>
#include <linux/idr.h>
#include <linux/log2.h>
#include <linux/pm_runtime.h>
#include <linux/badblocks.h>

#include "blk.h"

static struct kobject *block_depr;

DECLARE_RWSEM(bdev_lookup_sem);

/* for extended dynamic devt allocation, currently only one major is used */
#define NR_EXT_DEVT		(1 << MINORBITS)
static DEFINE_IDA(ext_devt_ida);

static void disk_check_events(struct disk_events *ev,
			      unsigned int *clearing_ptr);
static void disk_alloc_events(struct gendisk *disk);
static void disk_add_events(struct gendisk *disk);
static void disk_del_events(struct gendisk *disk);
static void disk_release_events(struct gendisk *disk);

void set_capacity(struct gendisk *disk, sector_t sectors)
{
	struct block_device *bdev = disk->part0;

	spin_lock(&bdev->bd_size_lock);
	i_size_write(bdev->bd_inode, (loff_t)sectors << SECTOR_SHIFT);
	spin_unlock(&bdev->bd_size_lock);
}
EXPORT_SYMBOL(set_capacity);

/*
 * Set disk capacity and notify if the size is not currently zero and will not
 * be set to zero.  Returns true if a uevent was sent, otherwise false.
 */
<<<<<<< HEAD
void set_capacity_revalidate_and_notify(struct gendisk *disk, sector_t size,
					bool update_bdev)
=======
bool set_capacity_and_notify(struct gendisk *disk, sector_t size)
>>>>>>> f642729d
{
	sector_t capacity = get_capacity(disk);
	char *envp[] = { "RESIZE=1", NULL };

	set_capacity(disk, size);
<<<<<<< HEAD
	if (update_bdev)
		revalidate_disk_size(disk, true);
=======

	/*
	 * Only print a message and send a uevent if the gendisk is user visible
	 * and alive.  This avoids spamming the log and udev when setting the
	 * initial capacity during probing.
	 */
	if (size == capacity ||
	    (disk->flags & (GENHD_FL_UP | GENHD_FL_HIDDEN)) != GENHD_FL_UP)
		return false;
>>>>>>> f642729d

	pr_info("%s: detected capacity change from %lld to %lld\n",
		disk->disk_name, capacity, size);

	/*
	 * Historically we did not send a uevent for changes to/from an empty
	 * device.
	 */
	if (!capacity || !size)
		return false;
	kobject_uevent_env(&disk_to_dev(disk)->kobj, KOBJ_CHANGE, envp);
	return true;
}
EXPORT_SYMBOL_GPL(set_capacity_and_notify);

/*
 * Format the device name of the indicated disk into the supplied buffer and
 * return a pointer to that same buffer for convenience.
 */
char *disk_name(struct gendisk *hd, int partno, char *buf)
{
	if (!partno)
		snprintf(buf, BDEVNAME_SIZE, "%s", hd->disk_name);
	else if (isdigit(hd->disk_name[strlen(hd->disk_name)-1]))
		snprintf(buf, BDEVNAME_SIZE, "%sp%d", hd->disk_name, partno);
	else
		snprintf(buf, BDEVNAME_SIZE, "%s%d", hd->disk_name, partno);

	return buf;
}

const char *bdevname(struct block_device *bdev, char *buf)
{
	return disk_name(bdev->bd_disk, bdev->bd_partno, buf);
}
EXPORT_SYMBOL(bdevname);

static void part_stat_read_all(struct block_device *part,
		struct disk_stats *stat)
{
	int cpu;

	memset(stat, 0, sizeof(struct disk_stats));
	for_each_possible_cpu(cpu) {
		struct disk_stats *ptr = per_cpu_ptr(part->bd_stats, cpu);
		int group;

		for (group = 0; group < NR_STAT_GROUPS; group++) {
			stat->nsecs[group] += ptr->nsecs[group];
			stat->sectors[group] += ptr->sectors[group];
			stat->ios[group] += ptr->ios[group];
			stat->merges[group] += ptr->merges[group];
		}

		stat->io_ticks += ptr->io_ticks;
	}
}

<<<<<<< HEAD
static unsigned int part_in_flight(struct hd_struct *part)
=======
static unsigned int part_in_flight(struct block_device *part)
>>>>>>> f642729d
{
	unsigned int inflight = 0;
	int cpu;

	for_each_possible_cpu(cpu) {
		inflight += part_stat_local_read_cpu(part, in_flight[0], cpu) +
			    part_stat_local_read_cpu(part, in_flight[1], cpu);
	}
	if ((int)inflight < 0)
		inflight = 0;

	return inflight;
}

<<<<<<< HEAD
static void part_in_flight_rw(struct hd_struct *part, unsigned int inflight[2])
=======
static void part_in_flight_rw(struct block_device *part,
		unsigned int inflight[2])
>>>>>>> f642729d
{
	int cpu;

	inflight[0] = 0;
	inflight[1] = 0;
	for_each_possible_cpu(cpu) {
		inflight[0] += part_stat_local_read_cpu(part, in_flight[0], cpu);
		inflight[1] += part_stat_local_read_cpu(part, in_flight[1], cpu);
	}
	if ((int)inflight[0] < 0)
		inflight[0] = 0;
	if ((int)inflight[1] < 0)
		inflight[1] = 0;
}

/**
 * disk_part_iter_init - initialize partition iterator
 * @piter: iterator to initialize
 * @disk: disk to iterate over
 * @flags: DISK_PITER_* flags
 *
 * Initialize @piter so that it iterates over partitions of @disk.
 *
 * CONTEXT:
 * Don't care.
 */
void disk_part_iter_init(struct disk_part_iter *piter, struct gendisk *disk,
			  unsigned int flags)
{
	piter->disk = disk;
	piter->part = NULL;
	if (flags & (DISK_PITER_INCL_PART0 | DISK_PITER_INCL_EMPTY_PART0))
		piter->idx = 0;
	else
		piter->idx = 1;
	piter->flags = flags;
}

/**
 * disk_part_iter_next - proceed iterator to the next partition and return it
 * @piter: iterator of interest
 *
 * Proceed @piter to the next partition and return it.
 *
 * CONTEXT:
 * Don't care.
 */
struct block_device *disk_part_iter_next(struct disk_part_iter *piter)
{
	struct block_device *part;
	unsigned long idx;

	/* put the last partition */
	disk_part_iter_exit(piter);

	rcu_read_lock();
	xa_for_each_start(&piter->disk->part_tbl, idx, part, piter->idx) {
		if (!bdev_nr_sectors(part) &&
		    !(piter->flags & DISK_PITER_INCL_EMPTY) &&
		    !(piter->flags & DISK_PITER_INCL_EMPTY_PART0 &&
		      piter->idx == 0))
			continue;

		piter->part = bdgrab(part);
		if (!piter->part)
			continue;
		piter->idx = idx + 1;
		break;
	}
	rcu_read_unlock();

	return piter->part;
}

/**
 * disk_part_iter_exit - finish up partition iteration
 * @piter: iter of interest
 *
 * Called when iteration is over.  Cleans up @piter.
 *
 * CONTEXT:
 * Don't care.
 */
void disk_part_iter_exit(struct disk_part_iter *piter)
{
	if (piter->part)
		bdput(piter->part);
	piter->part = NULL;
}

/*
 * Can be deleted altogether. Later.
 *
 */
#define BLKDEV_MAJOR_HASH_SIZE 255
static struct blk_major_name {
	struct blk_major_name *next;
	int major;
	char name[16];
	void (*probe)(dev_t devt);
} *major_names[BLKDEV_MAJOR_HASH_SIZE];
static DEFINE_MUTEX(major_names_lock);

/* index in the above - for now: assume no multimajor ranges */
static inline int major_to_index(unsigned major)
{
	return major % BLKDEV_MAJOR_HASH_SIZE;
}

#ifdef CONFIG_PROC_FS
void blkdev_show(struct seq_file *seqf, off_t offset)
{
	struct blk_major_name *dp;

	mutex_lock(&major_names_lock);
	for (dp = major_names[major_to_index(offset)]; dp; dp = dp->next)
		if (dp->major == offset)
			seq_printf(seqf, "%3d %s\n", dp->major, dp->name);
	mutex_unlock(&major_names_lock);
}
#endif /* CONFIG_PROC_FS */

/**
 * __register_blkdev - register a new block device
 *
 * @major: the requested major device number [1..BLKDEV_MAJOR_MAX-1]. If
 *         @major = 0, try to allocate any unused major number.
 * @name: the name of the new block device as a zero terminated string
 * @probe: allback that is called on access to any minor number of @major
 *
 * The @name must be unique within the system.
 *
 * The return value depends on the @major input parameter:
 *
 *  - if a major device number was requested in range [1..BLKDEV_MAJOR_MAX-1]
 *    then the function returns zero on success, or a negative error code
 *  - if any unused major number was requested with @major = 0 parameter
 *    then the return value is the allocated major number in range
 *    [1..BLKDEV_MAJOR_MAX-1] or a negative error code otherwise
 *
 * See Documentation/admin-guide/devices.txt for the list of allocated
 * major numbers.
 *
 * Use register_blkdev instead for any new code.
 */
int __register_blkdev(unsigned int major, const char *name,
		void (*probe)(dev_t devt))
{
	struct blk_major_name **n, *p;
	int index, ret = 0;

	mutex_lock(&major_names_lock);

	/* temporary */
	if (major == 0) {
		for (index = ARRAY_SIZE(major_names)-1; index > 0; index--) {
			if (major_names[index] == NULL)
				break;
		}

		if (index == 0) {
			printk("%s: failed to get major for %s\n",
			       __func__, name);
			ret = -EBUSY;
			goto out;
		}
		major = index;
		ret = major;
	}

	if (major >= BLKDEV_MAJOR_MAX) {
		pr_err("%s: major requested (%u) is greater than the maximum (%u) for %s\n",
		       __func__, major, BLKDEV_MAJOR_MAX-1, name);

		ret = -EINVAL;
		goto out;
	}

	p = kmalloc(sizeof(struct blk_major_name), GFP_KERNEL);
	if (p == NULL) {
		ret = -ENOMEM;
		goto out;
	}

	p->major = major;
	p->probe = probe;
	strlcpy(p->name, name, sizeof(p->name));
	p->next = NULL;
	index = major_to_index(major);

	for (n = &major_names[index]; *n; n = &(*n)->next) {
		if ((*n)->major == major)
			break;
	}
	if (!*n)
		*n = p;
	else
		ret = -EBUSY;

	if (ret < 0) {
		printk("register_blkdev: cannot get major %u for %s\n",
		       major, name);
		kfree(p);
	}
out:
	mutex_unlock(&major_names_lock);
	return ret;
}
EXPORT_SYMBOL(__register_blkdev);

void unregister_blkdev(unsigned int major, const char *name)
{
	struct blk_major_name **n;
	struct blk_major_name *p = NULL;
	int index = major_to_index(major);

	mutex_lock(&major_names_lock);
	for (n = &major_names[index]; *n; n = &(*n)->next)
		if ((*n)->major == major)
			break;
	if (!*n || strcmp((*n)->name, name)) {
		WARN_ON(1);
	} else {
		p = *n;
		*n = p->next;
	}
	mutex_unlock(&major_names_lock);
	kfree(p);
}

EXPORT_SYMBOL(unregister_blkdev);

/**
 * blk_mangle_minor - scatter minor numbers apart
 * @minor: minor number to mangle
 *
 * Scatter consecutively allocated @minor number apart if MANGLE_DEVT
 * is enabled.  Mangling twice gives the original value.
 *
 * RETURNS:
 * Mangled value.
 *
 * CONTEXT:
 * Don't care.
 */
static int blk_mangle_minor(int minor)
{
#ifdef CONFIG_DEBUG_BLOCK_EXT_DEVT
	int i;

	for (i = 0; i < MINORBITS / 2; i++) {
		int low = minor & (1 << i);
		int high = minor & (1 << (MINORBITS - 1 - i));
		int distance = MINORBITS - 1 - 2 * i;

		minor ^= low | high;	/* clear both bits */
		low <<= distance;	/* swap the positions */
		high >>= distance;
		minor |= low | high;	/* and set */
	}
#endif
	return minor;
}

/**
 * blk_alloc_devt - allocate a dev_t for a block device
 * @bdev: block device to allocate dev_t for
 * @devt: out parameter for resulting dev_t
 *
 * Allocate a dev_t for block device.
 *
 * RETURNS:
 * 0 on success, allocated dev_t is returned in *@devt.  -errno on
 * failure.
 *
 * CONTEXT:
 * Might sleep.
 */
int blk_alloc_devt(struct block_device *bdev, dev_t *devt)
{
	struct gendisk *disk = bdev->bd_disk;
	int idx;

	/* in consecutive minor range? */
	if (bdev->bd_partno < disk->minors) {
		*devt = MKDEV(disk->major, disk->first_minor + bdev->bd_partno);
		return 0;
	}

	idx = ida_alloc_range(&ext_devt_ida, 0, NR_EXT_DEVT, GFP_KERNEL);
	if (idx < 0)
		return idx == -ENOSPC ? -EBUSY : idx;

	*devt = MKDEV(BLOCK_EXT_MAJOR, blk_mangle_minor(idx));
	return 0;
}

/**
 * blk_free_devt - free a dev_t
 * @devt: dev_t to free
 *
 * Free @devt which was allocated using blk_alloc_devt().
 *
 * CONTEXT:
 * Might sleep.
 */
void blk_free_devt(dev_t devt)
{
	if (MAJOR(devt) == BLOCK_EXT_MAJOR)
		ida_free(&ext_devt_ida, blk_mangle_minor(MINOR(devt)));
}

static char *bdevt_str(dev_t devt, char *buf)
{
	if (MAJOR(devt) <= 0xff && MINOR(devt) <= 0xff) {
		char tbuf[BDEVT_SIZE];
		snprintf(tbuf, BDEVT_SIZE, "%02x%02x", MAJOR(devt), MINOR(devt));
		snprintf(buf, BDEVT_SIZE, "%-9s", tbuf);
	} else
		snprintf(buf, BDEVT_SIZE, "%03x:%05x", MAJOR(devt), MINOR(devt));

	return buf;
}

void disk_uevent(struct gendisk *disk, enum kobject_action action)
{
	struct disk_part_iter piter;
	struct block_device *part;

	disk_part_iter_init(&piter, disk, DISK_PITER_INCL_EMPTY_PART0);
	while ((part = disk_part_iter_next(&piter)))
		kobject_uevent(bdev_kobj(part), action);
	disk_part_iter_exit(&piter);
}
EXPORT_SYMBOL_GPL(disk_uevent);

static void disk_scan_partitions(struct gendisk *disk)
{
	struct block_device *bdev;

	if (!get_capacity(disk) || !disk_part_scan_enabled(disk))
		return;

	set_bit(GD_NEED_PART_SCAN, &disk->state);
	bdev = blkdev_get_by_dev(disk_devt(disk), FMODE_READ, NULL);
	if (!IS_ERR(bdev))
		blkdev_put(bdev, FMODE_READ);
}

static void disk_scan_partitions(struct gendisk *disk)
{
	struct block_device *bdev;

	if (!get_capacity(disk) || !disk_part_scan_enabled(disk))
		return;

	set_bit(GD_NEED_PART_SCAN, &disk->state);
	bdev = blkdev_get_by_dev(disk_devt(disk), FMODE_READ, NULL);
	if (!IS_ERR(bdev))
		blkdev_put(bdev, FMODE_READ);
}

static void register_disk(struct device *parent, struct gendisk *disk,
			  const struct attribute_group **groups)
{
	struct device *ddev = disk_to_dev(disk);
<<<<<<< HEAD
	struct disk_part_iter piter;
	struct hd_struct *part;
=======
>>>>>>> f642729d
	int err;

	ddev->parent = parent;

	dev_set_name(ddev, "%s", disk->disk_name);

	/* delay uevents, until we scanned partition table */
	dev_set_uevent_suppress(ddev, 1);

	if (groups) {
		WARN_ON(ddev->groups);
		ddev->groups = groups;
	}
	if (device_add(ddev))
		return;
	if (!sysfs_deprecated) {
		err = sysfs_create_link(block_depr, &ddev->kobj,
					kobject_name(&ddev->kobj));
		if (err) {
			device_del(ddev);
			return;
		}
	}

	/*
	 * avoid probable deadlock caused by allocating memory with
	 * GFP_KERNEL in runtime_resume callback of its all ancestor
	 * devices
	 */
	pm_runtime_set_memalloc_noio(ddev, true);

	disk->part0->bd_holder_dir =
		kobject_create_and_add("holders", &ddev->kobj);
	disk->slave_dir = kobject_create_and_add("slaves", &ddev->kobj);

	if (disk->flags & GENHD_FL_HIDDEN)
		return;
<<<<<<< HEAD
	}

	disk_scan_partitions(disk);

	/* announce disk after possible partitions are created */
=======

	disk_scan_partitions(disk);

	/* announce the disk and partitions after all partitions are created */
>>>>>>> f642729d
	dev_set_uevent_suppress(ddev, 0);
	disk_uevent(disk, KOBJ_ADD);

	if (disk->queue->backing_dev_info->dev) {
		err = sysfs_create_link(&ddev->kobj,
			  &disk->queue->backing_dev_info->dev->kobj,
			  "bdi");
		WARN_ON(err);
	}
}

/**
 * __device_add_disk - add disk information to kernel list
 * @parent: parent device for the disk
 * @disk: per-device partitioning information
 * @groups: Additional per-device sysfs groups
 * @register_queue: register the queue if set to true
 *
 * This function registers the partitioning information in @disk
 * with the kernel.
 *
 * FIXME: error handling
 */
static void __device_add_disk(struct device *parent, struct gendisk *disk,
			      const struct attribute_group **groups,
			      bool register_queue)
{
	dev_t devt;
	int retval;

	/*
	 * The disk queue should now be all set with enough information about
	 * the device for the elevator code to pick an adequate default
	 * elevator if one is needed, that is, for devices requesting queue
	 * registration.
	 */
	if (register_queue)
		elevator_init_mq(disk->queue);

	/* minors == 0 indicates to use ext devt from part0 and should
	 * be accompanied with EXT_DEVT flag.  Make sure all
	 * parameters make sense.
	 */
	WARN_ON(disk->minors && !(disk->major || disk->first_minor));
	WARN_ON(!disk->minors &&
		!(disk->flags & (GENHD_FL_EXT_DEVT | GENHD_FL_HIDDEN)));

	disk->flags |= GENHD_FL_UP;

	retval = blk_alloc_devt(disk->part0, &devt);
	if (retval) {
		WARN_ON(1);
		return;
	}
	disk->major = MAJOR(devt);
	disk->first_minor = MINOR(devt);

	disk_alloc_events(disk);

	if (disk->flags & GENHD_FL_HIDDEN) {
		/*
		 * Don't let hidden disks show up in /proc/partitions,
		 * and don't bother scanning for partitions either.
		 */
		disk->flags |= GENHD_FL_SUPPRESS_PARTITION_INFO;
		disk->flags |= GENHD_FL_NO_PART_SCAN;
	} else {
		struct backing_dev_info *bdi = disk->queue->backing_dev_info;
		struct device *dev = disk_to_dev(disk);
		int ret;

		/* Register BDI before referencing it from bdev */
		dev->devt = devt;
		ret = bdi_register(bdi, "%u:%u", MAJOR(devt), MINOR(devt));
		WARN_ON(ret);
		bdi_set_owner(bdi, dev);
		bdev_add(disk->part0, devt);
	}
	register_disk(parent, disk, groups);
	if (register_queue)
		blk_register_queue(disk);

	/*
	 * Take an extra ref on queue which will be put on disk_release()
	 * so that it sticks around as long as @disk is there.
	 */
	WARN_ON_ONCE(!blk_get_queue(disk->queue));

	disk_add_events(disk);
	blk_integrity_add(disk);
}

void device_add_disk(struct device *parent, struct gendisk *disk,
		     const struct attribute_group **groups)

{
	__device_add_disk(parent, disk, groups, true);
}
EXPORT_SYMBOL(device_add_disk);

void device_add_disk_no_queue_reg(struct device *parent, struct gendisk *disk)
{
	__device_add_disk(parent, disk, NULL, false);
}
EXPORT_SYMBOL(device_add_disk_no_queue_reg);

static void invalidate_partition(struct block_device *bdev)
{
	fsync_bdev(bdev);
	__invalidate_device(bdev, true);

	/*
	 * Unhash the bdev inode for this device so that it can't be looked
	 * up any more even if openers still hold references to it.
	 */
	remove_inode_hash(bdev->bd_inode);
}

/**
 * del_gendisk - remove the gendisk
 * @disk: the struct gendisk to remove
 *
 * Removes the gendisk and all its associated resources. This deletes the
 * partitions associated with the gendisk, and unregisters the associated
 * request_queue.
 *
 * This is the counter to the respective __device_add_disk() call.
 *
 * The final removal of the struct gendisk happens when its refcount reaches 0
 * with put_disk(), which should be called after del_gendisk(), if
 * __device_add_disk() was used.
 *
 * Drivers exist which depend on the release of the gendisk to be synchronous,
 * it should not be deferred.
 *
 * Context: can sleep
 */
void del_gendisk(struct gendisk *disk)
{
	struct disk_part_iter piter;
	struct block_device *part;

	might_sleep();

	if (WARN_ON_ONCE(!disk->queue))
		return;

	blk_integrity_del(disk);
	disk_del_events(disk);

	/*
	 * Block lookups of the disk until all bdevs are unhashed and the
	 * disk is marked as dead (GENHD_FL_UP cleared).
	 */
	down_write(&bdev_lookup_sem);

	/* invalidate stuff */
	disk_part_iter_init(&piter, disk, DISK_PITER_INCL_EMPTY);
	while ((part = disk_part_iter_next(&piter))) {
<<<<<<< HEAD
		invalidate_partition(disk, part->partno);
=======
		invalidate_partition(part);
>>>>>>> f642729d
		delete_partition(part);
	}
	disk_part_iter_exit(&piter);

	invalidate_partition(disk->part0);
	set_capacity(disk, 0);
	disk->flags &= ~GENHD_FL_UP;
	up_write(&bdev_lookup_sem);

	if (!(disk->flags & GENHD_FL_HIDDEN)) {
		sysfs_remove_link(&disk_to_dev(disk)->kobj, "bdi");

		/*
		 * Unregister bdi before releasing device numbers (as they can
		 * get reused and we'd get clashes in sysfs).
		 */
		bdi_unregister(disk->queue->backing_dev_info);
	}

	blk_unregister_queue(disk);

	kobject_put(disk->part0->bd_holder_dir);
	kobject_put(disk->slave_dir);

	part_stat_set_all(disk->part0, 0);
	disk->part0->bd_stamp = 0;
	if (!sysfs_deprecated)
		sysfs_remove_link(block_depr, dev_name(disk_to_dev(disk)));
	pm_runtime_set_memalloc_noio(disk_to_dev(disk), false);
	device_del(disk_to_dev(disk));
}
EXPORT_SYMBOL(del_gendisk);

/* sysfs access to bad-blocks list. */
static ssize_t disk_badblocks_show(struct device *dev,
					struct device_attribute *attr,
					char *page)
{
	struct gendisk *disk = dev_to_disk(dev);

	if (!disk->bb)
		return sprintf(page, "\n");

	return badblocks_show(disk->bb, page, 0);
}

static ssize_t disk_badblocks_store(struct device *dev,
					struct device_attribute *attr,
					const char *page, size_t len)
{
	struct gendisk *disk = dev_to_disk(dev);

	if (!disk->bb)
		return -ENXIO;

	return badblocks_store(disk->bb, page, len, 0);
}

void blk_request_module(dev_t devt)
{
	unsigned int major = MAJOR(devt);
	struct blk_major_name **n;

	mutex_lock(&major_names_lock);
	for (n = &major_names[major_to_index(major)]; *n; n = &(*n)->next) {
		if ((*n)->major == major && (*n)->probe) {
			(*n)->probe(devt);
			mutex_unlock(&major_names_lock);
			return;
		}
	}
	mutex_unlock(&major_names_lock);

	if (request_module("block-major-%d-%d", MAJOR(devt), MINOR(devt)) > 0)
		/* Make old-style 2.4 aliases work */
		request_module("block-major-%d", MAJOR(devt));
}

/**
 * bdget_disk - do bdget() by gendisk and partition number
 * @disk: gendisk of interest
 * @partno: partition number
 *
 * Find partition @partno from @disk, do bdget() on it.
 *
 * CONTEXT:
 * Don't care.
 *
 * RETURNS:
 * Resulting block_device on success, NULL on failure.
 */
struct block_device *bdget_disk(struct gendisk *disk, int partno)
{
	struct block_device *bdev = NULL;

<<<<<<< HEAD
	part = disk_get_part(disk, partno);
	if (part)
		bdev = bdget_part(part);
	disk_put_part(part);
=======
	rcu_read_lock();
	bdev = xa_load(&disk->part_tbl, partno);
	if (bdev && !bdgrab(bdev))
		bdev = NULL;
	rcu_read_unlock();
>>>>>>> f642729d

	return bdev;
}

/*
 * print a full list of all partitions - intended for places where the root
 * filesystem can't be mounted and thus to give the victim some idea of what
 * went wrong
 */
void __init printk_all_partitions(void)
{
	struct class_dev_iter iter;
	struct device *dev;

	class_dev_iter_init(&iter, &block_class, NULL, &disk_type);
	while ((dev = class_dev_iter_next(&iter))) {
		struct gendisk *disk = dev_to_disk(dev);
		struct disk_part_iter piter;
		struct block_device *part;
		char name_buf[BDEVNAME_SIZE];
		char devt_buf[BDEVT_SIZE];

		/*
		 * Don't show empty devices or things that have been
		 * suppressed
		 */
		if (get_capacity(disk) == 0 ||
		    (disk->flags & GENHD_FL_SUPPRESS_PARTITION_INFO))
			continue;

		/*
		 * Note, unlike /proc/partitions, I am showing the
		 * numbers in hex - the same format as the root=
		 * option takes.
		 */
		disk_part_iter_init(&piter, disk, DISK_PITER_INCL_PART0);
		while ((part = disk_part_iter_next(&piter))) {
			bool is_part0 = part == disk->part0;

			printk("%s%s %10llu %s %s", is_part0 ? "" : "  ",
			       bdevt_str(part->bd_dev, devt_buf),
			       bdev_nr_sectors(part) >> 1,
			       disk_name(disk, part->bd_partno, name_buf),
			       part->bd_meta_info ?
					part->bd_meta_info->uuid : "");
			if (is_part0) {
				if (dev->parent && dev->parent->driver)
					printk(" driver: %s\n",
					      dev->parent->driver->name);
				else
					printk(" (driver?)\n");
			} else
				printk("\n");
		}
		disk_part_iter_exit(&piter);
	}
	class_dev_iter_exit(&iter);
}

#ifdef CONFIG_PROC_FS
/* iterator */
static void *disk_seqf_start(struct seq_file *seqf, loff_t *pos)
{
	loff_t skip = *pos;
	struct class_dev_iter *iter;
	struct device *dev;

	iter = kmalloc(sizeof(*iter), GFP_KERNEL);
	if (!iter)
		return ERR_PTR(-ENOMEM);

	seqf->private = iter;
	class_dev_iter_init(iter, &block_class, NULL, &disk_type);
	do {
		dev = class_dev_iter_next(iter);
		if (!dev)
			return NULL;
	} while (skip--);

	return dev_to_disk(dev);
}

static void *disk_seqf_next(struct seq_file *seqf, void *v, loff_t *pos)
{
	struct device *dev;

	(*pos)++;
	dev = class_dev_iter_next(seqf->private);
	if (dev)
		return dev_to_disk(dev);

	return NULL;
}

static void disk_seqf_stop(struct seq_file *seqf, void *v)
{
	struct class_dev_iter *iter = seqf->private;

	/* stop is called even after start failed :-( */
	if (iter) {
		class_dev_iter_exit(iter);
		kfree(iter);
		seqf->private = NULL;
	}
}

static void *show_partition_start(struct seq_file *seqf, loff_t *pos)
{
	void *p;

	p = disk_seqf_start(seqf, pos);
	if (!IS_ERR_OR_NULL(p) && !*pos)
		seq_puts(seqf, "major minor  #blocks  name\n\n");
	return p;
}

static int show_partition(struct seq_file *seqf, void *v)
{
	struct gendisk *sgp = v;
	struct disk_part_iter piter;
	struct block_device *part;
	char buf[BDEVNAME_SIZE];

	/* Don't show non-partitionable removeable devices or empty devices */
	if (!get_capacity(sgp) || (!disk_max_parts(sgp) &&
				   (sgp->flags & GENHD_FL_REMOVABLE)))
		return 0;
	if (sgp->flags & GENHD_FL_SUPPRESS_PARTITION_INFO)
		return 0;

	/* show the full disk and all non-0 size partitions of it */
	disk_part_iter_init(&piter, sgp, DISK_PITER_INCL_PART0);
	while ((part = disk_part_iter_next(&piter)))
		seq_printf(seqf, "%4d  %7d %10llu %s\n",
			   MAJOR(part->bd_dev), MINOR(part->bd_dev),
			   bdev_nr_sectors(part) >> 1,
			   disk_name(sgp, part->bd_partno, buf));
	disk_part_iter_exit(&piter);

	return 0;
}

static const struct seq_operations partitions_op = {
	.start	= show_partition_start,
	.next	= disk_seqf_next,
	.stop	= disk_seqf_stop,
	.show	= show_partition
};
#endif

static int __init genhd_device_init(void)
{
	int error;

	block_class.dev_kobj = sysfs_dev_block_kobj;
	error = class_register(&block_class);
	if (unlikely(error))
		return error;
	blk_dev_init();

	register_blkdev(BLOCK_EXT_MAJOR, "blkext");

	/* create top-level block dir */
	if (!sysfs_deprecated)
		block_depr = kobject_create_and_add("block", NULL);
	return 0;
}

subsys_initcall(genhd_device_init);

static ssize_t disk_range_show(struct device *dev,
			       struct device_attribute *attr, char *buf)
{
	struct gendisk *disk = dev_to_disk(dev);

	return sprintf(buf, "%d\n", disk->minors);
}

static ssize_t disk_ext_range_show(struct device *dev,
				   struct device_attribute *attr, char *buf)
{
	struct gendisk *disk = dev_to_disk(dev);

	return sprintf(buf, "%d\n", disk_max_parts(disk));
}

static ssize_t disk_removable_show(struct device *dev,
				   struct device_attribute *attr, char *buf)
{
	struct gendisk *disk = dev_to_disk(dev);

	return sprintf(buf, "%d\n",
		       (disk->flags & GENHD_FL_REMOVABLE ? 1 : 0));
}

static ssize_t disk_hidden_show(struct device *dev,
				   struct device_attribute *attr, char *buf)
{
	struct gendisk *disk = dev_to_disk(dev);

	return sprintf(buf, "%d\n",
		       (disk->flags & GENHD_FL_HIDDEN ? 1 : 0));
}

static ssize_t disk_ro_show(struct device *dev,
				   struct device_attribute *attr, char *buf)
{
	struct gendisk *disk = dev_to_disk(dev);

	return sprintf(buf, "%d\n", get_disk_ro(disk) ? 1 : 0);
}

ssize_t part_size_show(struct device *dev,
		       struct device_attribute *attr, char *buf)
{
	return sprintf(buf, "%llu\n", bdev_nr_sectors(dev_to_bdev(dev)));
}

ssize_t part_stat_show(struct device *dev,
		       struct device_attribute *attr, char *buf)
{
	struct block_device *bdev = dev_to_bdev(dev);
	struct request_queue *q = bdev->bd_disk->queue;
	struct disk_stats stat;
	unsigned int inflight;

	part_stat_read_all(bdev, &stat);
	if (queue_is_mq(q))
		inflight = blk_mq_in_flight(q, bdev);
	else
<<<<<<< HEAD
		inflight = part_in_flight(p);
=======
		inflight = part_in_flight(bdev);
>>>>>>> f642729d

	return sprintf(buf,
		"%8lu %8lu %8llu %8u "
		"%8lu %8lu %8llu %8u "
		"%8u %8u %8u "
		"%8lu %8lu %8llu %8u "
		"%8lu %8u"
		"\n",
		stat.ios[STAT_READ],
		stat.merges[STAT_READ],
		(unsigned long long)stat.sectors[STAT_READ],
		(unsigned int)div_u64(stat.nsecs[STAT_READ], NSEC_PER_MSEC),
		stat.ios[STAT_WRITE],
		stat.merges[STAT_WRITE],
		(unsigned long long)stat.sectors[STAT_WRITE],
		(unsigned int)div_u64(stat.nsecs[STAT_WRITE], NSEC_PER_MSEC),
		inflight,
		jiffies_to_msecs(stat.io_ticks),
		(unsigned int)div_u64(stat.nsecs[STAT_READ] +
				      stat.nsecs[STAT_WRITE] +
				      stat.nsecs[STAT_DISCARD] +
				      stat.nsecs[STAT_FLUSH],
						NSEC_PER_MSEC),
		stat.ios[STAT_DISCARD],
		stat.merges[STAT_DISCARD],
		(unsigned long long)stat.sectors[STAT_DISCARD],
		(unsigned int)div_u64(stat.nsecs[STAT_DISCARD], NSEC_PER_MSEC),
		stat.ios[STAT_FLUSH],
		(unsigned int)div_u64(stat.nsecs[STAT_FLUSH], NSEC_PER_MSEC));
}

ssize_t part_inflight_show(struct device *dev, struct device_attribute *attr,
			   char *buf)
{
	struct block_device *bdev = dev_to_bdev(dev);
	struct request_queue *q = bdev->bd_disk->queue;
	unsigned int inflight[2];

	if (queue_is_mq(q))
		blk_mq_in_flight_rw(q, bdev, inflight);
	else
<<<<<<< HEAD
		part_in_flight_rw(p, inflight);
=======
		part_in_flight_rw(bdev, inflight);
>>>>>>> f642729d

	return sprintf(buf, "%8u %8u\n", inflight[0], inflight[1]);
}

static ssize_t disk_capability_show(struct device *dev,
				    struct device_attribute *attr, char *buf)
{
	struct gendisk *disk = dev_to_disk(dev);

	return sprintf(buf, "%x\n", disk->flags);
}

static ssize_t disk_alignment_offset_show(struct device *dev,
					  struct device_attribute *attr,
					  char *buf)
{
	struct gendisk *disk = dev_to_disk(dev);

	return sprintf(buf, "%d\n", queue_alignment_offset(disk->queue));
}

static ssize_t disk_discard_alignment_show(struct device *dev,
					   struct device_attribute *attr,
					   char *buf)
{
	struct gendisk *disk = dev_to_disk(dev);

	return sprintf(buf, "%d\n", queue_discard_alignment(disk->queue));
}

static DEVICE_ATTR(range, 0444, disk_range_show, NULL);
static DEVICE_ATTR(ext_range, 0444, disk_ext_range_show, NULL);
static DEVICE_ATTR(removable, 0444, disk_removable_show, NULL);
static DEVICE_ATTR(hidden, 0444, disk_hidden_show, NULL);
static DEVICE_ATTR(ro, 0444, disk_ro_show, NULL);
static DEVICE_ATTR(size, 0444, part_size_show, NULL);
static DEVICE_ATTR(alignment_offset, 0444, disk_alignment_offset_show, NULL);
static DEVICE_ATTR(discard_alignment, 0444, disk_discard_alignment_show, NULL);
static DEVICE_ATTR(capability, 0444, disk_capability_show, NULL);
static DEVICE_ATTR(stat, 0444, part_stat_show, NULL);
static DEVICE_ATTR(inflight, 0444, part_inflight_show, NULL);
static DEVICE_ATTR(badblocks, 0644, disk_badblocks_show, disk_badblocks_store);

#ifdef CONFIG_FAIL_MAKE_REQUEST
ssize_t part_fail_show(struct device *dev,
		       struct device_attribute *attr, char *buf)
{
	return sprintf(buf, "%d\n", dev_to_bdev(dev)->bd_make_it_fail);
}

ssize_t part_fail_store(struct device *dev,
			struct device_attribute *attr,
			const char *buf, size_t count)
{
	int i;

	if (count > 0 && sscanf(buf, "%d", &i) > 0)
		dev_to_bdev(dev)->bd_make_it_fail = i;

	return count;
}

static struct device_attribute dev_attr_fail =
	__ATTR(make-it-fail, 0644, part_fail_show, part_fail_store);
#endif /* CONFIG_FAIL_MAKE_REQUEST */

#ifdef CONFIG_FAIL_IO_TIMEOUT
static struct device_attribute dev_attr_fail_timeout =
	__ATTR(io-timeout-fail, 0644, part_timeout_show, part_timeout_store);
#endif

static struct attribute *disk_attrs[] = {
	&dev_attr_range.attr,
	&dev_attr_ext_range.attr,
	&dev_attr_removable.attr,
	&dev_attr_hidden.attr,
	&dev_attr_ro.attr,
	&dev_attr_size.attr,
	&dev_attr_alignment_offset.attr,
	&dev_attr_discard_alignment.attr,
	&dev_attr_capability.attr,
	&dev_attr_stat.attr,
	&dev_attr_inflight.attr,
	&dev_attr_badblocks.attr,
#ifdef CONFIG_FAIL_MAKE_REQUEST
	&dev_attr_fail.attr,
#endif
#ifdef CONFIG_FAIL_IO_TIMEOUT
	&dev_attr_fail_timeout.attr,
#endif
	NULL
};

static umode_t disk_visible(struct kobject *kobj, struct attribute *a, int n)
{
	struct device *dev = container_of(kobj, typeof(*dev), kobj);
	struct gendisk *disk = dev_to_disk(dev);

	if (a == &dev_attr_badblocks.attr && !disk->bb)
		return 0;
	return a->mode;
}

static struct attribute_group disk_attr_group = {
	.attrs = disk_attrs,
	.is_visible = disk_visible,
};

static const struct attribute_group *disk_attr_groups[] = {
	&disk_attr_group,
	NULL
};

/**
 * disk_release - releases all allocated resources of the gendisk
 * @dev: the device representing this disk
 *
 * This function releases all allocated resources of the gendisk.
 *
 * Drivers which used __device_add_disk() have a gendisk with a request_queue
 * assigned. Since the request_queue sits on top of the gendisk for these
 * drivers we also call blk_put_queue() for them, and we expect the
 * request_queue refcount to reach 0 at this point, and so the request_queue
 * will also be freed prior to the disk.
 *
 * Context: can sleep
 */
static void disk_release(struct device *dev)
{
	struct gendisk *disk = dev_to_disk(dev);

	might_sleep();

	blk_free_devt(dev->devt);
	disk_release_events(disk);
	kfree(disk->random);
	xa_destroy(&disk->part_tbl);
	bdput(disk->part0);
	if (disk->queue)
		blk_put_queue(disk->queue);
	kfree(disk);
}
struct class block_class = {
	.name		= "block",
};

static char *block_devnode(struct device *dev, umode_t *mode,
			   kuid_t *uid, kgid_t *gid)
{
	struct gendisk *disk = dev_to_disk(dev);

	if (disk->fops->devnode)
		return disk->fops->devnode(disk, mode);
	return NULL;
}

const struct device_type disk_type = {
	.name		= "disk",
	.groups		= disk_attr_groups,
	.release	= disk_release,
	.devnode	= block_devnode,
};

#ifdef CONFIG_PROC_FS
/*
 * aggregate disk stat collector.  Uses the same stats that the sysfs
 * entries do, above, but makes them available through one seq_file.
 *
 * The output looks suspiciously like /proc/partitions with a bunch of
 * extra fields.
 */
static int diskstats_show(struct seq_file *seqf, void *v)
{
	struct gendisk *gp = v;
	struct disk_part_iter piter;
	struct block_device *hd;
	char buf[BDEVNAME_SIZE];
	unsigned int inflight;
	struct disk_stats stat;

	/*
	if (&disk_to_dev(gp)->kobj.entry == block_class.devices.next)
		seq_puts(seqf,	"major minor name"
				"     rio rmerge rsect ruse wio wmerge "
				"wsect wuse running use aveq"
				"\n\n");
	*/

	disk_part_iter_init(&piter, gp, DISK_PITER_INCL_EMPTY_PART0);
	while ((hd = disk_part_iter_next(&piter))) {
		part_stat_read_all(hd, &stat);
		if (queue_is_mq(gp->queue))
			inflight = blk_mq_in_flight(gp->queue, hd);
		else
			inflight = part_in_flight(hd);

		seq_printf(seqf, "%4d %7d %s "
			   "%lu %lu %lu %u "
			   "%lu %lu %lu %u "
			   "%u %u %u "
			   "%lu %lu %lu %u "
			   "%lu %u"
			   "\n",
			   MAJOR(hd->bd_dev), MINOR(hd->bd_dev),
			   disk_name(gp, hd->bd_partno, buf),
			   stat.ios[STAT_READ],
			   stat.merges[STAT_READ],
			   stat.sectors[STAT_READ],
			   (unsigned int)div_u64(stat.nsecs[STAT_READ],
							NSEC_PER_MSEC),
			   stat.ios[STAT_WRITE],
			   stat.merges[STAT_WRITE],
			   stat.sectors[STAT_WRITE],
			   (unsigned int)div_u64(stat.nsecs[STAT_WRITE],
							NSEC_PER_MSEC),
			   inflight,
			   jiffies_to_msecs(stat.io_ticks),
			   (unsigned int)div_u64(stat.nsecs[STAT_READ] +
						 stat.nsecs[STAT_WRITE] +
						 stat.nsecs[STAT_DISCARD] +
						 stat.nsecs[STAT_FLUSH],
							NSEC_PER_MSEC),
			   stat.ios[STAT_DISCARD],
			   stat.merges[STAT_DISCARD],
			   stat.sectors[STAT_DISCARD],
			   (unsigned int)div_u64(stat.nsecs[STAT_DISCARD],
						 NSEC_PER_MSEC),
			   stat.ios[STAT_FLUSH],
			   (unsigned int)div_u64(stat.nsecs[STAT_FLUSH],
						 NSEC_PER_MSEC)
			);
	}
	disk_part_iter_exit(&piter);

	return 0;
}

static const struct seq_operations diskstats_op = {
	.start	= disk_seqf_start,
	.next	= disk_seqf_next,
	.stop	= disk_seqf_stop,
	.show	= diskstats_show
};

static int __init proc_genhd_init(void)
{
	proc_create_seq("diskstats", 0, NULL, &diskstats_op);
	proc_create_seq("partitions", 0, NULL, &partitions_op);
	return 0;
}
module_init(proc_genhd_init);
#endif /* CONFIG_PROC_FS */

dev_t blk_lookup_devt(const char *name, int partno)
{
	dev_t devt = MKDEV(0, 0);
	struct class_dev_iter iter;
	struct device *dev;

	class_dev_iter_init(&iter, &block_class, NULL, &disk_type);
	while ((dev = class_dev_iter_next(&iter))) {
		struct gendisk *disk = dev_to_disk(dev);
		struct block_device *part;

		if (strcmp(dev_name(dev), name))
			continue;

		if (partno < disk->minors) {
			/* We need to return the right devno, even
			 * if the partition doesn't exist yet.
			 */
			devt = MKDEV(MAJOR(dev->devt),
				     MINOR(dev->devt) + partno);
			break;
		}
		part = bdget_disk(disk, partno);
		if (part) {
			devt = part->bd_dev;
			bdput(part);
			break;
		}
	}
	class_dev_iter_exit(&iter);
	return devt;
}

struct gendisk *__alloc_disk_node(int minors, int node_id)
{
	struct gendisk *disk;

	if (minors > DISK_MAX_PARTS) {
		printk(KERN_ERR
			"block: can't allocate more than %d partitions\n",
			DISK_MAX_PARTS);
		minors = DISK_MAX_PARTS;
	}

	disk = kzalloc_node(sizeof(struct gendisk), GFP_KERNEL, node_id);
	if (!disk)
		return NULL;

<<<<<<< HEAD
	disk->part0.dkstats = alloc_percpu(struct disk_stats);
	if (!disk->part0.dkstats)
		goto out_free_disk;

	init_rwsem(&disk->lookup_sem);
	disk->node_id = node_id;
	if (disk_expand_part_tbl(disk, 0)) {
		free_percpu(disk->part0.dkstats);
		goto out_free_disk;
	}

	ptbl = rcu_dereference_protected(disk->part_tbl, 1);
	rcu_assign_pointer(ptbl->part[0], &disk->part0);

	/*
	 * set_capacity() and get_capacity() currently don't use
	 * seqcounter to read/update the part0->nr_sects. Still init
	 * the counter as we can read the sectors in IO submission
	 * patch using seqence counters.
	 *
	 * TODO: Ideally set_capacity() and get_capacity() should be
	 * converted to make use of bd_mutex and sequence counters.
	 */
	hd_sects_seq_init(&disk->part0);
	if (hd_ref_init(&disk->part0))
		goto out_free_part0;

	disk->minors = minors;
	rand_initialize_disk(disk);
	disk_to_dev(disk)->class = &block_class;
	disk_to_dev(disk)->type = &disk_type;
	device_initialize(disk_to_dev(disk));
	return disk;

out_free_part0:
	hd_free_part(&disk->part0);
out_free_disk:
	kfree(disk);
	return NULL;
}
EXPORT_SYMBOL(__alloc_disk_node);
=======
	disk->part0 = bdev_alloc(disk, 0);
	if (!disk->part0)
		goto out_free_disk;

	disk->node_id = node_id;
	xa_init(&disk->part_tbl);
	if (xa_insert(&disk->part_tbl, 0, disk->part0, GFP_KERNEL))
		goto out_destroy_part_tbl;
>>>>>>> f642729d

	disk->minors = minors;
	rand_initialize_disk(disk);
	disk_to_dev(disk)->class = &block_class;
	disk_to_dev(disk)->type = &disk_type;
	device_initialize(disk_to_dev(disk));
	return disk;

out_destroy_part_tbl:
	xa_destroy(&disk->part_tbl);
	bdput(disk->part0);
out_free_disk:
	kfree(disk);
	return NULL;
}
EXPORT_SYMBOL(__alloc_disk_node);

/**
 * put_disk - decrements the gendisk refcount
 * @disk: the struct gendisk to decrement the refcount for
 *
 * This decrements the refcount for the struct gendisk. When this reaches 0
 * we'll have disk_release() called.
 *
 * Context: Any context, but the last reference must not be dropped from
 *          atomic context.
 */
void put_disk(struct gendisk *disk)
{
	if (disk)
		put_device(disk_to_dev(disk));
}
EXPORT_SYMBOL(put_disk);

static void set_disk_ro_uevent(struct gendisk *gd, int ro)
{
	char event[] = "DISK_RO=1";
	char *envp[] = { event, NULL };

	if (!ro)
		event[8] = '0';
	kobject_uevent_env(&disk_to_dev(gd)->kobj, KOBJ_CHANGE, envp);
}

/**
 * set_disk_ro - set a gendisk read-only
 * @disk:	gendisk to operate on
 * @read_only:	%true to set the disk read-only, %false set the disk read/write
 *
 * This function is used to indicate whether a given disk device should have its
 * read-only flag set. set_disk_ro() is typically used by device drivers to
 * indicate whether the underlying physical device is write-protected.
 */
void set_disk_ro(struct gendisk *disk, bool read_only)
{
	if (read_only) {
		if (test_and_set_bit(GD_READ_ONLY, &disk->state))
			return;
	} else {
		if (!test_and_clear_bit(GD_READ_ONLY, &disk->state))
			return;
	}
	set_disk_ro_uevent(disk, read_only);
}
EXPORT_SYMBOL(set_disk_ro);

int bdev_read_only(struct block_device *bdev)
{
	return bdev->bd_read_only || get_disk_ro(bdev->bd_disk);
}
EXPORT_SYMBOL(bdev_read_only);

/*
 * Disk events - monitor disk events like media change and eject request.
 */
struct disk_events {
	struct list_head	node;		/* all disk_event's */
	struct gendisk		*disk;		/* the associated disk */
	spinlock_t		lock;

	struct mutex		block_mutex;	/* protects blocking */
	int			block;		/* event blocking depth */
	unsigned int		pending;	/* events already sent out */
	unsigned int		clearing;	/* events being cleared */

	long			poll_msecs;	/* interval, -1 for default */
	struct delayed_work	dwork;
};

static const char *disk_events_strs[] = {
	[ilog2(DISK_EVENT_MEDIA_CHANGE)]	= "media_change",
	[ilog2(DISK_EVENT_EJECT_REQUEST)]	= "eject_request",
};

static char *disk_uevents[] = {
	[ilog2(DISK_EVENT_MEDIA_CHANGE)]	= "DISK_MEDIA_CHANGE=1",
	[ilog2(DISK_EVENT_EJECT_REQUEST)]	= "DISK_EJECT_REQUEST=1",
};

/* list of all disk_events */
static DEFINE_MUTEX(disk_events_mutex);
static LIST_HEAD(disk_events);

/* disable in-kernel polling by default */
static unsigned long disk_events_dfl_poll_msecs;

static unsigned long disk_events_poll_jiffies(struct gendisk *disk)
{
	struct disk_events *ev = disk->ev;
	long intv_msecs = 0;

	/*
	 * If device-specific poll interval is set, always use it.  If
	 * the default is being used, poll if the POLL flag is set.
	 */
	if (ev->poll_msecs >= 0)
		intv_msecs = ev->poll_msecs;
	else if (disk->event_flags & DISK_EVENT_FLAG_POLL)
		intv_msecs = disk_events_dfl_poll_msecs;

	return msecs_to_jiffies(intv_msecs);
}

/**
 * disk_block_events - block and flush disk event checking
 * @disk: disk to block events for
 *
 * On return from this function, it is guaranteed that event checking
 * isn't in progress and won't happen until unblocked by
 * disk_unblock_events().  Events blocking is counted and the actual
 * unblocking happens after the matching number of unblocks are done.
 *
 * Note that this intentionally does not block event checking from
 * disk_clear_events().
 *
 * CONTEXT:
 * Might sleep.
 */
void disk_block_events(struct gendisk *disk)
{
	struct disk_events *ev = disk->ev;
	unsigned long flags;
	bool cancel;

	if (!ev)
		return;

	/*
	 * Outer mutex ensures that the first blocker completes canceling
	 * the event work before further blockers are allowed to finish.
	 */
	mutex_lock(&ev->block_mutex);

	spin_lock_irqsave(&ev->lock, flags);
	cancel = !ev->block++;
	spin_unlock_irqrestore(&ev->lock, flags);

	if (cancel)
		cancel_delayed_work_sync(&disk->ev->dwork);

	mutex_unlock(&ev->block_mutex);
}

static void __disk_unblock_events(struct gendisk *disk, bool check_now)
{
	struct disk_events *ev = disk->ev;
	unsigned long intv;
	unsigned long flags;

	spin_lock_irqsave(&ev->lock, flags);

	if (WARN_ON_ONCE(ev->block <= 0))
		goto out_unlock;

	if (--ev->block)
		goto out_unlock;

	intv = disk_events_poll_jiffies(disk);
	if (check_now)
		queue_delayed_work(system_freezable_power_efficient_wq,
				&ev->dwork, 0);
	else if (intv)
		queue_delayed_work(system_freezable_power_efficient_wq,
				&ev->dwork, intv);
out_unlock:
	spin_unlock_irqrestore(&ev->lock, flags);
}

/**
 * disk_unblock_events - unblock disk event checking
 * @disk: disk to unblock events for
 *
 * Undo disk_block_events().  When the block count reaches zero, it
 * starts events polling if configured.
 *
 * CONTEXT:
 * Don't care.  Safe to call from irq context.
 */
void disk_unblock_events(struct gendisk *disk)
{
	if (disk->ev)
		__disk_unblock_events(disk, false);
}

/**
 * disk_flush_events - schedule immediate event checking and flushing
 * @disk: disk to check and flush events for
 * @mask: events to flush
 *
 * Schedule immediate event checking on @disk if not blocked.  Events in
 * @mask are scheduled to be cleared from the driver.  Note that this
 * doesn't clear the events from @disk->ev.
 *
 * CONTEXT:
 * If @mask is non-zero must be called with bdev->bd_mutex held.
 */
void disk_flush_events(struct gendisk *disk, unsigned int mask)
{
	struct disk_events *ev = disk->ev;

	if (!ev)
		return;

	spin_lock_irq(&ev->lock);
	ev->clearing |= mask;
	if (!ev->block)
		mod_delayed_work(system_freezable_power_efficient_wq,
				&ev->dwork, 0);
	spin_unlock_irq(&ev->lock);
}

/**
 * disk_clear_events - synchronously check, clear and return pending events
 * @disk: disk to fetch and clear events from
 * @mask: mask of events to be fetched and cleared
 *
 * Disk events are synchronously checked and pending events in @mask
 * are cleared and returned.  This ignores the block count.
 *
 * CONTEXT:
 * Might sleep.
 */
static unsigned int disk_clear_events(struct gendisk *disk, unsigned int mask)
{
	struct disk_events *ev = disk->ev;
	unsigned int pending;
	unsigned int clearing = mask;

	if (!ev)
		return 0;

	disk_block_events(disk);

	/*
	 * store the union of mask and ev->clearing on the stack so that the
	 * race with disk_flush_events does not cause ambiguity (ev->clearing
	 * can still be modified even if events are blocked).
	 */
	spin_lock_irq(&ev->lock);
	clearing |= ev->clearing;
	ev->clearing = 0;
	spin_unlock_irq(&ev->lock);

	disk_check_events(ev, &clearing);
	/*
	 * if ev->clearing is not 0, the disk_flush_events got called in the
	 * middle of this function, so we want to run the workfn without delay.
	 */
	__disk_unblock_events(disk, ev->clearing ? true : false);

	/* then, fetch and clear pending events */
	spin_lock_irq(&ev->lock);
	pending = ev->pending & mask;
	ev->pending &= ~mask;
	spin_unlock_irq(&ev->lock);
	WARN_ON_ONCE(clearing & mask);

	return pending;
}

/**
 * bdev_check_media_change - check if a removable media has been changed
 * @bdev: block device to check
 *
 * Check whether a removable media has been changed, and attempt to free all
 * dentries and inodes and invalidates all block device page cache entries in
 * that case.
 *
 * Returns %true if the block device changed, or %false if not.
 */
bool bdev_check_media_change(struct block_device *bdev)
{
	unsigned int events;

	events = disk_clear_events(bdev->bd_disk, DISK_EVENT_MEDIA_CHANGE |
				   DISK_EVENT_EJECT_REQUEST);
	if (!(events & DISK_EVENT_MEDIA_CHANGE))
		return false;

	if (__invalidate_device(bdev, true))
		pr_warn("VFS: busy inodes on changed media %s\n",
			bdev->bd_disk->disk_name);
	set_bit(GD_NEED_PART_SCAN, &bdev->bd_disk->state);
	return true;
}
EXPORT_SYMBOL(bdev_check_media_change);

/*
 * Separate this part out so that a different pointer for clearing_ptr can be
 * passed in for disk_clear_events.
 */
static void disk_events_workfn(struct work_struct *work)
{
	struct delayed_work *dwork = to_delayed_work(work);
	struct disk_events *ev = container_of(dwork, struct disk_events, dwork);

	disk_check_events(ev, &ev->clearing);
}

static void disk_check_events(struct disk_events *ev,
			      unsigned int *clearing_ptr)
{
	struct gendisk *disk = ev->disk;
	char *envp[ARRAY_SIZE(disk_uevents) + 1] = { };
	unsigned int clearing = *clearing_ptr;
	unsigned int events;
	unsigned long intv;
	int nr_events = 0, i;

	/* check events */
	events = disk->fops->check_events(disk, clearing);

	/* accumulate pending events and schedule next poll if necessary */
	spin_lock_irq(&ev->lock);

	events &= ~ev->pending;
	ev->pending |= events;
	*clearing_ptr &= ~clearing;

	intv = disk_events_poll_jiffies(disk);
	if (!ev->block && intv)
		queue_delayed_work(system_freezable_power_efficient_wq,
				&ev->dwork, intv);

	spin_unlock_irq(&ev->lock);

	/*
	 * Tell userland about new events.  Only the events listed in
	 * @disk->events are reported, and only if DISK_EVENT_FLAG_UEVENT
	 * is set. Otherwise, events are processed internally but never
	 * get reported to userland.
	 */
	for (i = 0; i < ARRAY_SIZE(disk_uevents); i++)
		if ((events & disk->events & (1 << i)) &&
		    (disk->event_flags & DISK_EVENT_FLAG_UEVENT))
			envp[nr_events++] = disk_uevents[i];

	if (nr_events)
		kobject_uevent_env(&disk_to_dev(disk)->kobj, KOBJ_CHANGE, envp);
}

/*
 * A disk events enabled device has the following sysfs nodes under
 * its /sys/block/X/ directory.
 *
 * events		: list of all supported events
 * events_async		: list of events which can be detected w/o polling
 *			  (always empty, only for backwards compatibility)
 * events_poll_msecs	: polling interval, 0: disable, -1: system default
 */
static ssize_t __disk_events_show(unsigned int events, char *buf)
{
	const char *delim = "";
	ssize_t pos = 0;
	int i;

	for (i = 0; i < ARRAY_SIZE(disk_events_strs); i++)
		if (events & (1 << i)) {
			pos += sprintf(buf + pos, "%s%s",
				       delim, disk_events_strs[i]);
			delim = " ";
		}
	if (pos)
		pos += sprintf(buf + pos, "\n");
	return pos;
}

static ssize_t disk_events_show(struct device *dev,
				struct device_attribute *attr, char *buf)
{
	struct gendisk *disk = dev_to_disk(dev);

	if (!(disk->event_flags & DISK_EVENT_FLAG_UEVENT))
		return 0;

	return __disk_events_show(disk->events, buf);
}

static ssize_t disk_events_async_show(struct device *dev,
				      struct device_attribute *attr, char *buf)
{
	return 0;
}

static ssize_t disk_events_poll_msecs_show(struct device *dev,
					   struct device_attribute *attr,
					   char *buf)
{
	struct gendisk *disk = dev_to_disk(dev);

	if (!disk->ev)
		return sprintf(buf, "-1\n");

	return sprintf(buf, "%ld\n", disk->ev->poll_msecs);
}

static ssize_t disk_events_poll_msecs_store(struct device *dev,
					    struct device_attribute *attr,
					    const char *buf, size_t count)
{
	struct gendisk *disk = dev_to_disk(dev);
	long intv;

	if (!count || !sscanf(buf, "%ld", &intv))
		return -EINVAL;

	if (intv < 0 && intv != -1)
		return -EINVAL;

	if (!disk->ev)
		return -ENODEV;

	disk_block_events(disk);
	disk->ev->poll_msecs = intv;
	__disk_unblock_events(disk, true);

	return count;
}

static const DEVICE_ATTR(events, 0444, disk_events_show, NULL);
static const DEVICE_ATTR(events_async, 0444, disk_events_async_show, NULL);
static const DEVICE_ATTR(events_poll_msecs, 0644,
			 disk_events_poll_msecs_show,
			 disk_events_poll_msecs_store);

static const struct attribute *disk_events_attrs[] = {
	&dev_attr_events.attr,
	&dev_attr_events_async.attr,
	&dev_attr_events_poll_msecs.attr,
	NULL,
};

/*
 * The default polling interval can be specified by the kernel
 * parameter block.events_dfl_poll_msecs which defaults to 0
 * (disable).  This can also be modified runtime by writing to
 * /sys/module/block/parameters/events_dfl_poll_msecs.
 */
static int disk_events_set_dfl_poll_msecs(const char *val,
					  const struct kernel_param *kp)
{
	struct disk_events *ev;
	int ret;

	ret = param_set_ulong(val, kp);
	if (ret < 0)
		return ret;

	mutex_lock(&disk_events_mutex);

	list_for_each_entry(ev, &disk_events, node)
		disk_flush_events(ev->disk, 0);

	mutex_unlock(&disk_events_mutex);

	return 0;
}

static const struct kernel_param_ops disk_events_dfl_poll_msecs_param_ops = {
	.set	= disk_events_set_dfl_poll_msecs,
	.get	= param_get_ulong,
};

#undef MODULE_PARAM_PREFIX
#define MODULE_PARAM_PREFIX	"block."

module_param_cb(events_dfl_poll_msecs, &disk_events_dfl_poll_msecs_param_ops,
		&disk_events_dfl_poll_msecs, 0644);

/*
 * disk_{alloc|add|del|release}_events - initialize and destroy disk_events.
 */
static void disk_alloc_events(struct gendisk *disk)
{
	struct disk_events *ev;

	if (!disk->fops->check_events || !disk->events)
		return;

	ev = kzalloc(sizeof(*ev), GFP_KERNEL);
	if (!ev) {
		pr_warn("%s: failed to initialize events\n", disk->disk_name);
		return;
	}

	INIT_LIST_HEAD(&ev->node);
	ev->disk = disk;
	spin_lock_init(&ev->lock);
	mutex_init(&ev->block_mutex);
	ev->block = 1;
	ev->poll_msecs = -1;
	INIT_DELAYED_WORK(&ev->dwork, disk_events_workfn);

	disk->ev = ev;
}

static void disk_add_events(struct gendisk *disk)
{
	/* FIXME: error handling */
	if (sysfs_create_files(&disk_to_dev(disk)->kobj, disk_events_attrs) < 0)
		pr_warn("%s: failed to create sysfs files for events\n",
			disk->disk_name);

	if (!disk->ev)
		return;

	mutex_lock(&disk_events_mutex);
	list_add_tail(&disk->ev->node, &disk_events);
	mutex_unlock(&disk_events_mutex);

	/*
	 * Block count is initialized to 1 and the following initial
	 * unblock kicks it into action.
	 */
	__disk_unblock_events(disk, true);
}

static void disk_del_events(struct gendisk *disk)
{
	if (disk->ev) {
		disk_block_events(disk);

		mutex_lock(&disk_events_mutex);
		list_del_init(&disk->ev->node);
		mutex_unlock(&disk_events_mutex);
	}

	sysfs_remove_files(&disk_to_dev(disk)->kobj, disk_events_attrs);
}

static void disk_release_events(struct gendisk *disk)
{
	/* the block count should be 1 from disk_del_events() */
	WARN_ON_ONCE(disk->ev && disk->ev->block != 1);
	kfree(disk->ev);
}<|MERGE_RESOLUTION|>--- conflicted
+++ resolved
@@ -56,21 +56,12 @@
  * Set disk capacity and notify if the size is not currently zero and will not
  * be set to zero.  Returns true if a uevent was sent, otherwise false.
  */
-<<<<<<< HEAD
-void set_capacity_revalidate_and_notify(struct gendisk *disk, sector_t size,
-					bool update_bdev)
-=======
 bool set_capacity_and_notify(struct gendisk *disk, sector_t size)
->>>>>>> f642729d
 {
 	sector_t capacity = get_capacity(disk);
 	char *envp[] = { "RESIZE=1", NULL };
 
 	set_capacity(disk, size);
-<<<<<<< HEAD
-	if (update_bdev)
-		revalidate_disk_size(disk, true);
-=======
 
 	/*
 	 * Only print a message and send a uevent if the gendisk is user visible
@@ -80,7 +71,6 @@
 	if (size == capacity ||
 	    (disk->flags & (GENHD_FL_UP | GENHD_FL_HIDDEN)) != GENHD_FL_UP)
 		return false;
->>>>>>> f642729d
 
 	pr_info("%s: detected capacity change from %lld to %lld\n",
 		disk->disk_name, capacity, size);
@@ -139,11 +129,7 @@
 	}
 }
 
-<<<<<<< HEAD
-static unsigned int part_in_flight(struct hd_struct *part)
-=======
 static unsigned int part_in_flight(struct block_device *part)
->>>>>>> f642729d
 {
 	unsigned int inflight = 0;
 	int cpu;
@@ -158,12 +144,8 @@
 	return inflight;
 }
 
-<<<<<<< HEAD
-static void part_in_flight_rw(struct hd_struct *part, unsigned int inflight[2])
-=======
 static void part_in_flight_rw(struct block_device *part,
 		unsigned int inflight[2])
->>>>>>> f642729d
 {
 	int cpu;
 
@@ -513,28 +495,10 @@
 		blkdev_put(bdev, FMODE_READ);
 }
 
-static void disk_scan_partitions(struct gendisk *disk)
-{
-	struct block_device *bdev;
-
-	if (!get_capacity(disk) || !disk_part_scan_enabled(disk))
-		return;
-
-	set_bit(GD_NEED_PART_SCAN, &disk->state);
-	bdev = blkdev_get_by_dev(disk_devt(disk), FMODE_READ, NULL);
-	if (!IS_ERR(bdev))
-		blkdev_put(bdev, FMODE_READ);
-}
-
 static void register_disk(struct device *parent, struct gendisk *disk,
 			  const struct attribute_group **groups)
 {
 	struct device *ddev = disk_to_dev(disk);
-<<<<<<< HEAD
-	struct disk_part_iter piter;
-	struct hd_struct *part;
-=======
->>>>>>> f642729d
 	int err;
 
 	ddev->parent = parent;
@@ -572,18 +536,10 @@
 
 	if (disk->flags & GENHD_FL_HIDDEN)
 		return;
-<<<<<<< HEAD
-	}
 
 	disk_scan_partitions(disk);
 
-	/* announce disk after possible partitions are created */
-=======
-
-	disk_scan_partitions(disk);
-
 	/* announce the disk and partitions after all partitions are created */
->>>>>>> f642729d
 	dev_set_uevent_suppress(ddev, 0);
 	disk_uevent(disk, KOBJ_ADD);
 
@@ -743,11 +699,7 @@
 	/* invalidate stuff */
 	disk_part_iter_init(&piter, disk, DISK_PITER_INCL_EMPTY);
 	while ((part = disk_part_iter_next(&piter))) {
-<<<<<<< HEAD
-		invalidate_partition(disk, part->partno);
-=======
 		invalidate_partition(part);
->>>>>>> f642729d
 		delete_partition(part);
 	}
 	disk_part_iter_exit(&piter);
@@ -843,18 +795,11 @@
 {
 	struct block_device *bdev = NULL;
 
-<<<<<<< HEAD
-	part = disk_get_part(disk, partno);
-	if (part)
-		bdev = bdget_part(part);
-	disk_put_part(part);
-=======
 	rcu_read_lock();
 	bdev = xa_load(&disk->part_tbl, partno);
 	if (bdev && !bdgrab(bdev))
 		bdev = NULL;
 	rcu_read_unlock();
->>>>>>> f642729d
 
 	return bdev;
 }
@@ -1085,11 +1030,7 @@
 	if (queue_is_mq(q))
 		inflight = blk_mq_in_flight(q, bdev);
 	else
-<<<<<<< HEAD
-		inflight = part_in_flight(p);
-=======
 		inflight = part_in_flight(bdev);
->>>>>>> f642729d
 
 	return sprintf(buf,
 		"%8lu %8lu %8llu %8u "
@@ -1131,11 +1072,7 @@
 	if (queue_is_mq(q))
 		blk_mq_in_flight_rw(q, bdev, inflight);
 	else
-<<<<<<< HEAD
-		part_in_flight_rw(p, inflight);
-=======
 		part_in_flight_rw(bdev, inflight);
->>>>>>> f642729d
 
 	return sprintf(buf, "%8u %8u\n", inflight[0], inflight[1]);
 }
@@ -1437,49 +1374,6 @@
 	if (!disk)
 		return NULL;
 
-<<<<<<< HEAD
-	disk->part0.dkstats = alloc_percpu(struct disk_stats);
-	if (!disk->part0.dkstats)
-		goto out_free_disk;
-
-	init_rwsem(&disk->lookup_sem);
-	disk->node_id = node_id;
-	if (disk_expand_part_tbl(disk, 0)) {
-		free_percpu(disk->part0.dkstats);
-		goto out_free_disk;
-	}
-
-	ptbl = rcu_dereference_protected(disk->part_tbl, 1);
-	rcu_assign_pointer(ptbl->part[0], &disk->part0);
-
-	/*
-	 * set_capacity() and get_capacity() currently don't use
-	 * seqcounter to read/update the part0->nr_sects. Still init
-	 * the counter as we can read the sectors in IO submission
-	 * patch using seqence counters.
-	 *
-	 * TODO: Ideally set_capacity() and get_capacity() should be
-	 * converted to make use of bd_mutex and sequence counters.
-	 */
-	hd_sects_seq_init(&disk->part0);
-	if (hd_ref_init(&disk->part0))
-		goto out_free_part0;
-
-	disk->minors = minors;
-	rand_initialize_disk(disk);
-	disk_to_dev(disk)->class = &block_class;
-	disk_to_dev(disk)->type = &disk_type;
-	device_initialize(disk_to_dev(disk));
-	return disk;
-
-out_free_part0:
-	hd_free_part(&disk->part0);
-out_free_disk:
-	kfree(disk);
-	return NULL;
-}
-EXPORT_SYMBOL(__alloc_disk_node);
-=======
 	disk->part0 = bdev_alloc(disk, 0);
 	if (!disk->part0)
 		goto out_free_disk;
@@ -1488,7 +1382,6 @@
 	xa_init(&disk->part_tbl);
 	if (xa_insert(&disk->part_tbl, 0, disk->part0, GFP_KERNEL))
 		goto out_destroy_part_tbl;
->>>>>>> f642729d
 
 	disk->minors = minors;
 	rand_initialize_disk(disk);
