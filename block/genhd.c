--- conflicted
+++ resolved
@@ -54,12 +54,7 @@
  * Set disk capacity and notify if the size is not currently zero and will not
  * be set to zero.  Returns true if a uevent was sent, otherwise false.
  */
-<<<<<<< HEAD
-bool set_capacity_revalidate_and_notify(struct gendisk *disk, sector_t size,
-					bool update_bdev)
-=======
 bool set_capacity_and_notify(struct gendisk *disk, sector_t size)
->>>>>>> 356006a6
 {
 	sector_t capacity = get_capacity(disk);
 	char *envp[] = { "RESIZE=1", NULL };
@@ -78,13 +73,6 @@
 	pr_info("%s: detected capacity change from %lld to %lld\n",
 		disk->disk_name, size, capacity);
 
-<<<<<<< HEAD
-		kobject_uevent_env(&disk_to_dev(disk)->kobj, KOBJ_CHANGE, envp);
-		return true;
-	}
-
-	return false;
-=======
 	/*
 	 * Historically we did not send a uevent for changes to/from an empty
 	 * device.
@@ -93,7 +81,6 @@
 		return false;
 	kobject_uevent_env(&disk_to_dev(disk)->kobj, KOBJ_CHANGE, envp);
 	return true;
->>>>>>> 356006a6
 }
 EXPORT_SYMBOL_GPL(set_capacity_and_notify);
 
