// SPDX-License-Identifier: GPL-2.0
/*
 *  gendisk handling
 *
 * Portions Copyright (C) 2020 Christoph Hellwig
 */

#include <linux/module.h>
#include <linux/ctype.h>
#include <linux/fs.h>
#include <linux/genhd.h>
#include <linux/kdev_t.h>
#include <linux/kernel.h>
#include <linux/blkdev.h>
#include <linux/backing-dev.h>
#include <linux/init.h>
#include <linux/spinlock.h>
#include <linux/proc_fs.h>
#include <linux/seq_file.h>
#include <linux/slab.h>
#include <linux/kmod.h>
#include <linux/mutex.h>
#include <linux/idr.h>
#include <linux/log2.h>
#include <linux/pm_runtime.h>
#include <linux/badblocks.h>

#include "blk.h"

static struct kobject *block_depr;

/* for extended dynamic devt allocation, currently only one major is used */
#define NR_EXT_DEVT		(1 << MINORBITS)
static DEFINE_IDA(ext_devt_ida);

void set_capacity(struct gendisk *disk, sector_t sectors)
{
	struct block_device *bdev = disk->part0;

	spin_lock(&bdev->bd_size_lock);
	i_size_write(bdev->bd_inode, (loff_t)sectors << SECTOR_SHIFT);
	spin_unlock(&bdev->bd_size_lock);
}
EXPORT_SYMBOL(set_capacity);

/*
 * Set disk capacity and notify if the size is not currently zero and will not
 * be set to zero.  Returns true if a uevent was sent, otherwise false.
 */
bool set_capacity_and_notify(struct gendisk *disk, sector_t size)
{
	sector_t capacity = get_capacity(disk);
	char *envp[] = { "RESIZE=1", NULL };

	set_capacity(disk, size);

	/*
	 * Only print a message and send a uevent if the gendisk is user visible
	 * and alive.  This avoids spamming the log and udev when setting the
	 * initial capacity during probing.
	 */
	if (size == capacity ||
	    (disk->flags & (GENHD_FL_UP | GENHD_FL_HIDDEN)) != GENHD_FL_UP)
		return false;

	pr_info("%s: detected capacity change from %lld to %lld\n",
		disk->disk_name, capacity, size);

	/*
	 * Historically we did not send a uevent for changes to/from an empty
	 * device.
	 */
	if (!capacity || !size)
		return false;
	kobject_uevent_env(&disk_to_dev(disk)->kobj, KOBJ_CHANGE, envp);
	return true;
}
EXPORT_SYMBOL_GPL(set_capacity_and_notify);

/*
 * Format the device name of the indicated disk into the supplied buffer and
 * return a pointer to that same buffer for convenience.
 */
char *disk_name(struct gendisk *hd, int partno, char *buf)
{
	if (!partno)
		snprintf(buf, BDEVNAME_SIZE, "%s", hd->disk_name);
	else if (isdigit(hd->disk_name[strlen(hd->disk_name)-1]))
		snprintf(buf, BDEVNAME_SIZE, "%sp%d", hd->disk_name, partno);
	else
		snprintf(buf, BDEVNAME_SIZE, "%s%d", hd->disk_name, partno);

	return buf;
}

const char *bdevname(struct block_device *bdev, char *buf)
{
	return disk_name(bdev->bd_disk, bdev->bd_partno, buf);
}
EXPORT_SYMBOL(bdevname);

static void part_stat_read_all(struct block_device *part,
		struct disk_stats *stat)
{
	int cpu;

	memset(stat, 0, sizeof(struct disk_stats));
	for_each_possible_cpu(cpu) {
		struct disk_stats *ptr = per_cpu_ptr(part->bd_stats, cpu);
		int group;

		for (group = 0; group < NR_STAT_GROUPS; group++) {
			stat->nsecs[group] += ptr->nsecs[group];
			stat->sectors[group] += ptr->sectors[group];
			stat->ios[group] += ptr->ios[group];
			stat->merges[group] += ptr->merges[group];
		}

		stat->io_ticks += ptr->io_ticks;
	}
}

static unsigned int part_in_flight(struct block_device *part)
{
	unsigned int inflight = 0;
	int cpu;

	for_each_possible_cpu(cpu) {
		inflight += part_stat_local_read_cpu(part, in_flight[0], cpu) +
			    part_stat_local_read_cpu(part, in_flight[1], cpu);
	}
	if ((int)inflight < 0)
		inflight = 0;

	return inflight;
}

static void part_in_flight_rw(struct block_device *part,
		unsigned int inflight[2])
{
	int cpu;

	inflight[0] = 0;
	inflight[1] = 0;
	for_each_possible_cpu(cpu) {
		inflight[0] += part_stat_local_read_cpu(part, in_flight[0], cpu);
		inflight[1] += part_stat_local_read_cpu(part, in_flight[1], cpu);
	}
	if ((int)inflight[0] < 0)
		inflight[0] = 0;
	if ((int)inflight[1] < 0)
		inflight[1] = 0;
}

/*
 * Can be deleted altogether. Later.
 *
 */
#define BLKDEV_MAJOR_HASH_SIZE 255
static struct blk_major_name {
	struct blk_major_name *next;
	int major;
	char name[16];
	void (*probe)(dev_t devt);
} *major_names[BLKDEV_MAJOR_HASH_SIZE];
static DEFINE_MUTEX(major_names_lock);

/* index in the above - for now: assume no multimajor ranges */
static inline int major_to_index(unsigned major)
{
	return major % BLKDEV_MAJOR_HASH_SIZE;
}

#ifdef CONFIG_PROC_FS
void blkdev_show(struct seq_file *seqf, off_t offset)
{
	struct blk_major_name *dp;

	mutex_lock(&major_names_lock);
	for (dp = major_names[major_to_index(offset)]; dp; dp = dp->next)
		if (dp->major == offset)
			seq_printf(seqf, "%3d %s\n", dp->major, dp->name);
	mutex_unlock(&major_names_lock);
}
#endif /* CONFIG_PROC_FS */

/**
 * __register_blkdev - register a new block device
 *
 * @major: the requested major device number [1..BLKDEV_MAJOR_MAX-1]. If
 *         @major = 0, try to allocate any unused major number.
 * @name: the name of the new block device as a zero terminated string
 * @probe: allback that is called on access to any minor number of @major
 *
 * The @name must be unique within the system.
 *
 * The return value depends on the @major input parameter:
 *
 *  - if a major device number was requested in range [1..BLKDEV_MAJOR_MAX-1]
 *    then the function returns zero on success, or a negative error code
 *  - if any unused major number was requested with @major = 0 parameter
 *    then the return value is the allocated major number in range
 *    [1..BLKDEV_MAJOR_MAX-1] or a negative error code otherwise
 *
 * See Documentation/admin-guide/devices.txt for the list of allocated
 * major numbers.
 *
 * Use register_blkdev instead for any new code.
 */
int __register_blkdev(unsigned int major, const char *name,
		void (*probe)(dev_t devt))
{
	struct blk_major_name **n, *p;
	int index, ret = 0;

	mutex_lock(&major_names_lock);

	/* temporary */
	if (major == 0) {
		for (index = ARRAY_SIZE(major_names)-1; index > 0; index--) {
			if (major_names[index] == NULL)
				break;
		}

		if (index == 0) {
			printk("%s: failed to get major for %s\n",
			       __func__, name);
			ret = -EBUSY;
			goto out;
		}
		major = index;
		ret = major;
	}

	if (major >= BLKDEV_MAJOR_MAX) {
		pr_err("%s: major requested (%u) is greater than the maximum (%u) for %s\n",
		       __func__, major, BLKDEV_MAJOR_MAX-1, name);

		ret = -EINVAL;
		goto out;
	}

	p = kmalloc(sizeof(struct blk_major_name), GFP_KERNEL);
	if (p == NULL) {
		ret = -ENOMEM;
		goto out;
	}

	p->major = major;
	p->probe = probe;
	strlcpy(p->name, name, sizeof(p->name));
	p->next = NULL;
	index = major_to_index(major);

	for (n = &major_names[index]; *n; n = &(*n)->next) {
		if ((*n)->major == major)
			break;
	}
	if (!*n)
		*n = p;
	else
		ret = -EBUSY;

	if (ret < 0) {
		printk("register_blkdev: cannot get major %u for %s\n",
		       major, name);
		kfree(p);
	}
out:
	mutex_unlock(&major_names_lock);
	return ret;
}
EXPORT_SYMBOL(__register_blkdev);

void unregister_blkdev(unsigned int major, const char *name)
{
	struct blk_major_name **n;
	struct blk_major_name *p = NULL;
	int index = major_to_index(major);

	mutex_lock(&major_names_lock);
	for (n = &major_names[index]; *n; n = &(*n)->next)
		if ((*n)->major == major)
			break;
	if (!*n || strcmp((*n)->name, name)) {
		WARN_ON(1);
	} else {
		p = *n;
		*n = p->next;
	}
	mutex_unlock(&major_names_lock);
	kfree(p);
}

EXPORT_SYMBOL(unregister_blkdev);

/**
 * blk_mangle_minor - scatter minor numbers apart
 * @minor: minor number to mangle
 *
 * Scatter consecutively allocated @minor number apart if MANGLE_DEVT
 * is enabled.  Mangling twice gives the original value.
 *
 * RETURNS:
 * Mangled value.
 *
 * CONTEXT:
 * Don't care.
 */
static int blk_mangle_minor(int minor)
{
#ifdef CONFIG_DEBUG_BLOCK_EXT_DEVT
	int i;

	for (i = 0; i < MINORBITS / 2; i++) {
		int low = minor & (1 << i);
		int high = minor & (1 << (MINORBITS - 1 - i));
		int distance = MINORBITS - 1 - 2 * i;

		minor ^= low | high;	/* clear both bits */
		low <<= distance;	/* swap the positions */
		high >>= distance;
		minor |= low | high;	/* and set */
	}
#endif
	return minor;
}

int blk_alloc_ext_minor(void)
{
	int idx;

	idx = ida_alloc_range(&ext_devt_ida, 0, NR_EXT_DEVT, GFP_KERNEL);
	if (idx < 0) {
		if (idx == -ENOSPC)
			return -EBUSY;
		return idx;
	}
	return blk_mangle_minor(idx);
}

void blk_free_ext_minor(unsigned int minor)
{
	ida_free(&ext_devt_ida, blk_mangle_minor(minor));
}

static char *bdevt_str(dev_t devt, char *buf)
{
	if (MAJOR(devt) <= 0xff && MINOR(devt) <= 0xff) {
		char tbuf[BDEVT_SIZE];
		snprintf(tbuf, BDEVT_SIZE, "%02x%02x", MAJOR(devt), MINOR(devt));
		snprintf(buf, BDEVT_SIZE, "%-9s", tbuf);
	} else
		snprintf(buf, BDEVT_SIZE, "%03x:%05x", MAJOR(devt), MINOR(devt));

	return buf;
}

void disk_uevent(struct gendisk *disk, enum kobject_action action)
{
	struct block_device *part;
	unsigned long idx;

	rcu_read_lock();
	xa_for_each(&disk->part_tbl, idx, part) {
		if (bdev_is_partition(part) && !bdev_nr_sectors(part))
			continue;
		if (!kobject_get_unless_zero(&part->bd_device.kobj))
			continue;

		rcu_read_unlock();
		kobject_uevent(bdev_kobj(part), action);
		put_device(&part->bd_device);
		rcu_read_lock();
	}
	rcu_read_unlock();
}
EXPORT_SYMBOL_GPL(disk_uevent);

static void disk_scan_partitions(struct gendisk *disk)
{
	struct block_device *bdev;

	if (!get_capacity(disk) || !disk_part_scan_enabled(disk))
		return;

	set_bit(GD_NEED_PART_SCAN, &disk->state);
	bdev = blkdev_get_by_dev(disk_devt(disk), FMODE_READ, NULL);
	if (!IS_ERR(bdev))
		blkdev_put(bdev, FMODE_READ);
}

static void register_disk(struct device *parent, struct gendisk *disk,
			  const struct attribute_group **groups)
{
	struct device *ddev = disk_to_dev(disk);
	int err;

	ddev->parent = parent;

	dev_set_name(ddev, "%s", disk->disk_name);

	/* delay uevents, until we scanned partition table */
	dev_set_uevent_suppress(ddev, 1);

	if (groups) {
		WARN_ON(ddev->groups);
		ddev->groups = groups;
	}
	if (device_add(ddev))
		return;
	if (!sysfs_deprecated) {
		err = sysfs_create_link(block_depr, &ddev->kobj,
					kobject_name(&ddev->kobj));
		if (err) {
			device_del(ddev);
			return;
		}
	}

	/*
	 * avoid probable deadlock caused by allocating memory with
	 * GFP_KERNEL in runtime_resume callback of its all ancestor
	 * devices
	 */
	pm_runtime_set_memalloc_noio(ddev, true);

	disk->part0->bd_holder_dir =
		kobject_create_and_add("holders", &ddev->kobj);
	disk->slave_dir = kobject_create_and_add("slaves", &ddev->kobj);

	if (disk->flags & GENHD_FL_HIDDEN)
		return;

	disk_scan_partitions(disk);

	/* announce the disk and partitions after all partitions are created */
	dev_set_uevent_suppress(ddev, 0);
	disk_uevent(disk, KOBJ_ADD);

	if (disk->queue->backing_dev_info->dev) {
		err = sysfs_create_link(&ddev->kobj,
			  &disk->queue->backing_dev_info->dev->kobj,
			  "bdi");
		WARN_ON(err);
	}
}

/**
 * __device_add_disk - add disk information to kernel list
 * @parent: parent device for the disk
 * @disk: per-device partitioning information
 * @groups: Additional per-device sysfs groups
 * @register_queue: register the queue if set to true
 *
 * This function registers the partitioning information in @disk
 * with the kernel.
 *
 * FIXME: error handling
 */
static void __device_add_disk(struct device *parent, struct gendisk *disk,
			      const struct attribute_group **groups,
			      bool register_queue)
{
	int ret;

	/*
	 * The disk queue should now be all set with enough information about
	 * the device for the elevator code to pick an adequate default
	 * elevator if one is needed, that is, for devices requesting queue
	 * registration.
	 */
	if (register_queue)
		elevator_init_mq(disk->queue);

	/*
	 * If the driver provides an explicit major number it also must provide
	 * the number of minors numbers supported, and those will be used to
	 * setup the gendisk.
	 * Otherwise just allocate the device numbers for both the whole device
	 * and all partitions from the extended dev_t space.
	 */
	if (disk->major) {
		WARN_ON(!disk->minors);

		if (disk->minors > DISK_MAX_PARTS) {
			pr_err("block: can't allocate more than %d partitions\n",
				DISK_MAX_PARTS);
			disk->minors = DISK_MAX_PARTS;
		}
	} else {
		WARN_ON(disk->minors);

		ret = blk_alloc_ext_minor();
		if (ret < 0) {
			WARN_ON(1);
			return;
		}
		disk->major = BLOCK_EXT_MAJOR;
		disk->first_minor = MINOR(ret);
		disk->flags |= GENHD_FL_EXT_DEVT;
	}

	disk->flags |= GENHD_FL_UP;

	disk_alloc_events(disk);

	if (disk->flags & GENHD_FL_HIDDEN) {
		/*
		 * Don't let hidden disks show up in /proc/partitions,
		 * and don't bother scanning for partitions either.
		 */
		disk->flags |= GENHD_FL_SUPPRESS_PARTITION_INFO;
		disk->flags |= GENHD_FL_NO_PART_SCAN;
	} else {
		struct backing_dev_info *bdi = disk->queue->backing_dev_info;
		struct device *dev = disk_to_dev(disk);

		/* Register BDI before referencing it from bdev */
		dev->devt = MKDEV(disk->major, disk->first_minor);
		ret = bdi_register(bdi, "%u:%u",
				   disk->major, disk->first_minor);
		WARN_ON(ret);
		bdi_set_owner(bdi, dev);
		bdev_add(disk->part0, dev->devt);
	}
	register_disk(parent, disk, groups);
	if (register_queue)
		blk_register_queue(disk);

	/*
	 * Take an extra ref on queue which will be put on disk_release()
	 * so that it sticks around as long as @disk is there.
	 */
	if (blk_get_queue(disk->queue))
		set_bit(GD_QUEUE_REF, &disk->state);
	else
		WARN_ON_ONCE(1);

	disk_add_events(disk);
	blk_integrity_add(disk);
}

void device_add_disk(struct device *parent, struct gendisk *disk,
		     const struct attribute_group **groups)

{
	__device_add_disk(parent, disk, groups, true);
}
EXPORT_SYMBOL(device_add_disk);

void device_add_disk_no_queue_reg(struct device *parent, struct gendisk *disk)
{
	__device_add_disk(parent, disk, NULL, false);
}
EXPORT_SYMBOL(device_add_disk_no_queue_reg);

/**
 * del_gendisk - remove the gendisk
 * @disk: the struct gendisk to remove
 *
 * Removes the gendisk and all its associated resources. This deletes the
 * partitions associated with the gendisk, and unregisters the associated
 * request_queue.
 *
 * This is the counter to the respective __device_add_disk() call.
 *
 * The final removal of the struct gendisk happens when its refcount reaches 0
 * with put_disk(), which should be called after del_gendisk(), if
 * __device_add_disk() was used.
 *
 * Drivers exist which depend on the release of the gendisk to be synchronous,
 * it should not be deferred.
 *
 * Context: can sleep
 */
void del_gendisk(struct gendisk *disk)
{
	might_sleep();

	if (WARN_ON_ONCE(!disk->queue))
		return;

	blk_integrity_del(disk);
	disk_del_events(disk);

	mutex_lock(&disk->open_mutex);
	disk->flags &= ~GENHD_FL_UP;
	blk_drop_partitions(disk);
	mutex_unlock(&disk->open_mutex);

	fsync_bdev(disk->part0);
	__invalidate_device(disk->part0, true);

	/*
	 * Unhash the bdev inode for this device so that it can't be looked
	 * up any more even if openers still hold references to it.
	 */
	remove_inode_hash(disk->part0->bd_inode);

	set_capacity(disk, 0);

	if (!(disk->flags & GENHD_FL_HIDDEN)) {
		sysfs_remove_link(&disk_to_dev(disk)->kobj, "bdi");

		/*
		 * Unregister bdi before releasing device numbers (as they can
		 * get reused and we'd get clashes in sysfs).
		 */
		bdi_unregister(disk->queue->backing_dev_info);
	}

	blk_unregister_queue(disk);

	kobject_put(disk->part0->bd_holder_dir);
	kobject_put(disk->slave_dir);

	part_stat_set_all(disk->part0, 0);
	disk->part0->bd_stamp = 0;
	if (!sysfs_deprecated)
		sysfs_remove_link(block_depr, dev_name(disk_to_dev(disk)));
	pm_runtime_set_memalloc_noio(disk_to_dev(disk), false);
	device_del(disk_to_dev(disk));
}
EXPORT_SYMBOL(del_gendisk);

/* sysfs access to bad-blocks list. */
static ssize_t disk_badblocks_show(struct device *dev,
					struct device_attribute *attr,
					char *page)
{
	struct gendisk *disk = dev_to_disk(dev);

	if (!disk->bb)
		return sprintf(page, "\n");

	return badblocks_show(disk->bb, page, 0);
}

static ssize_t disk_badblocks_store(struct device *dev,
					struct device_attribute *attr,
					const char *page, size_t len)
{
	struct gendisk *disk = dev_to_disk(dev);

	if (!disk->bb)
		return -ENXIO;

	return badblocks_store(disk->bb, page, len, 0);
}

void blk_request_module(dev_t devt)
{
	unsigned int major = MAJOR(devt);
	struct blk_major_name **n;

	mutex_lock(&major_names_lock);
	for (n = &major_names[major_to_index(major)]; *n; n = &(*n)->next) {
		if ((*n)->major == major && (*n)->probe) {
			(*n)->probe(devt);
			mutex_unlock(&major_names_lock);
			return;
		}
	}
	mutex_unlock(&major_names_lock);

	if (request_module("block-major-%d-%d", MAJOR(devt), MINOR(devt)) > 0)
		/* Make old-style 2.4 aliases work */
		request_module("block-major-%d", MAJOR(devt));
}

/*
 * print a full list of all partitions - intended for places where the root
 * filesystem can't be mounted and thus to give the victim some idea of what
 * went wrong
 */
void __init printk_all_partitions(void)
{
	struct class_dev_iter iter;
	struct device *dev;

	class_dev_iter_init(&iter, &block_class, NULL, &disk_type);
	while ((dev = class_dev_iter_next(&iter))) {
		struct gendisk *disk = dev_to_disk(dev);
		struct block_device *part;
		char name_buf[BDEVNAME_SIZE];
		char devt_buf[BDEVT_SIZE];
		unsigned long idx;

		/*
		 * Don't show empty devices or things that have been
		 * suppressed
		 */
		if (get_capacity(disk) == 0 ||
		    (disk->flags & GENHD_FL_SUPPRESS_PARTITION_INFO))
			continue;

		/*
		 * Note, unlike /proc/partitions, I am showing the numbers in
		 * hex - the same format as the root= option takes.
		 */
		rcu_read_lock();
		xa_for_each(&disk->part_tbl, idx, part) {
			if (!bdev_nr_sectors(part))
				continue;
			printk("%s%s %10llu %s %s",
			       bdev_is_partition(part) ? "  " : "",
			       bdevt_str(part->bd_dev, devt_buf),
			       bdev_nr_sectors(part) >> 1,
			       disk_name(disk, part->bd_partno, name_buf),
			       part->bd_meta_info ?
					part->bd_meta_info->uuid : "");
			if (bdev_is_partition(part))
				printk("\n");
			else if (dev->parent && dev->parent->driver)
				printk(" driver: %s\n",
					dev->parent->driver->name);
			else
				printk(" (driver?)\n");
		}
		rcu_read_unlock();
	}
	class_dev_iter_exit(&iter);
}

#ifdef CONFIG_PROC_FS
/* iterator */
static void *disk_seqf_start(struct seq_file *seqf, loff_t *pos)
{
	loff_t skip = *pos;
	struct class_dev_iter *iter;
	struct device *dev;

	iter = kmalloc(sizeof(*iter), GFP_KERNEL);
	if (!iter)
		return ERR_PTR(-ENOMEM);

	seqf->private = iter;
	class_dev_iter_init(iter, &block_class, NULL, &disk_type);
	do {
		dev = class_dev_iter_next(iter);
		if (!dev)
			return NULL;
	} while (skip--);

	return dev_to_disk(dev);
}

static void *disk_seqf_next(struct seq_file *seqf, void *v, loff_t *pos)
{
	struct device *dev;

	(*pos)++;
	dev = class_dev_iter_next(seqf->private);
	if (dev)
		return dev_to_disk(dev);

	return NULL;
}

static void disk_seqf_stop(struct seq_file *seqf, void *v)
{
	struct class_dev_iter *iter = seqf->private;

	/* stop is called even after start failed :-( */
	if (iter) {
		class_dev_iter_exit(iter);
		kfree(iter);
		seqf->private = NULL;
	}
}

static void *show_partition_start(struct seq_file *seqf, loff_t *pos)
{
	void *p;

	p = disk_seqf_start(seqf, pos);
	if (!IS_ERR_OR_NULL(p) && !*pos)
		seq_puts(seqf, "major minor  #blocks  name\n\n");
	return p;
}

static int show_partition(struct seq_file *seqf, void *v)
{
	struct gendisk *sgp = v;
	struct block_device *part;
	unsigned long idx;
	char buf[BDEVNAME_SIZE];

	/* Don't show non-partitionable removeable devices or empty devices */
	if (!get_capacity(sgp) || (!disk_max_parts(sgp) &&
				   (sgp->flags & GENHD_FL_REMOVABLE)))
		return 0;
	if (sgp->flags & GENHD_FL_SUPPRESS_PARTITION_INFO)
		return 0;

	rcu_read_lock();
	xa_for_each(&sgp->part_tbl, idx, part) {
		if (!bdev_nr_sectors(part))
			continue;
		seq_printf(seqf, "%4d  %7d %10llu %s\n",
			   MAJOR(part->bd_dev), MINOR(part->bd_dev),
			   bdev_nr_sectors(part) >> 1,
			   disk_name(sgp, part->bd_partno, buf));
	}
	rcu_read_unlock();
	return 0;
}

static const struct seq_operations partitions_op = {
	.start	= show_partition_start,
	.next	= disk_seqf_next,
	.stop	= disk_seqf_stop,
	.show	= show_partition
};
#endif

static int __init genhd_device_init(void)
{
	int error;

	block_class.dev_kobj = sysfs_dev_block_kobj;
	error = class_register(&block_class);
	if (unlikely(error))
		return error;
	blk_dev_init();

	register_blkdev(BLOCK_EXT_MAJOR, "blkext");

	/* create top-level block dir */
	if (!sysfs_deprecated)
		block_depr = kobject_create_and_add("block", NULL);
	return 0;
}

subsys_initcall(genhd_device_init);

static ssize_t disk_range_show(struct device *dev,
			       struct device_attribute *attr, char *buf)
{
	struct gendisk *disk = dev_to_disk(dev);

	return sprintf(buf, "%d\n", disk->minors);
}

static ssize_t disk_ext_range_show(struct device *dev,
				   struct device_attribute *attr, char *buf)
{
	struct gendisk *disk = dev_to_disk(dev);

	return sprintf(buf, "%d\n", disk_max_parts(disk));
}

static ssize_t disk_removable_show(struct device *dev,
				   struct device_attribute *attr, char *buf)
{
	struct gendisk *disk = dev_to_disk(dev);

	return sprintf(buf, "%d\n",
		       (disk->flags & GENHD_FL_REMOVABLE ? 1 : 0));
}

static ssize_t disk_hidden_show(struct device *dev,
				   struct device_attribute *attr, char *buf)
{
	struct gendisk *disk = dev_to_disk(dev);

	return sprintf(buf, "%d\n",
		       (disk->flags & GENHD_FL_HIDDEN ? 1 : 0));
}

static ssize_t disk_ro_show(struct device *dev,
				   struct device_attribute *attr, char *buf)
{
	struct gendisk *disk = dev_to_disk(dev);

	return sprintf(buf, "%d\n", get_disk_ro(disk) ? 1 : 0);
}

ssize_t part_size_show(struct device *dev,
		       struct device_attribute *attr, char *buf)
{
	return sprintf(buf, "%llu\n", bdev_nr_sectors(dev_to_bdev(dev)));
}

ssize_t part_stat_show(struct device *dev,
		       struct device_attribute *attr, char *buf)
{
	struct block_device *bdev = dev_to_bdev(dev);
	struct request_queue *q = bdev->bd_disk->queue;
	struct disk_stats stat;
	unsigned int inflight;

	part_stat_read_all(bdev, &stat);
	if (queue_is_mq(q))
		inflight = blk_mq_in_flight(q, bdev);
	else
		inflight = part_in_flight(bdev);

	return sprintf(buf,
		"%8lu %8lu %8llu %8u "
		"%8lu %8lu %8llu %8u "
		"%8u %8u %8u "
		"%8lu %8lu %8llu %8u "
		"%8lu %8u"
		"\n",
		stat.ios[STAT_READ],
		stat.merges[STAT_READ],
		(unsigned long long)stat.sectors[STAT_READ],
		(unsigned int)div_u64(stat.nsecs[STAT_READ], NSEC_PER_MSEC),
		stat.ios[STAT_WRITE],
		stat.merges[STAT_WRITE],
		(unsigned long long)stat.sectors[STAT_WRITE],
		(unsigned int)div_u64(stat.nsecs[STAT_WRITE], NSEC_PER_MSEC),
		inflight,
		jiffies_to_msecs(stat.io_ticks),
		(unsigned int)div_u64(stat.nsecs[STAT_READ] +
				      stat.nsecs[STAT_WRITE] +
				      stat.nsecs[STAT_DISCARD] +
				      stat.nsecs[STAT_FLUSH],
						NSEC_PER_MSEC),
		stat.ios[STAT_DISCARD],
		stat.merges[STAT_DISCARD],
		(unsigned long long)stat.sectors[STAT_DISCARD],
		(unsigned int)div_u64(stat.nsecs[STAT_DISCARD], NSEC_PER_MSEC),
		stat.ios[STAT_FLUSH],
		(unsigned int)div_u64(stat.nsecs[STAT_FLUSH], NSEC_PER_MSEC));
}

ssize_t part_inflight_show(struct device *dev, struct device_attribute *attr,
			   char *buf)
{
	struct block_device *bdev = dev_to_bdev(dev);
	struct request_queue *q = bdev->bd_disk->queue;
	unsigned int inflight[2];

	if (queue_is_mq(q))
		blk_mq_in_flight_rw(q, bdev, inflight);
	else
		part_in_flight_rw(bdev, inflight);

	return sprintf(buf, "%8u %8u\n", inflight[0], inflight[1]);
}

static ssize_t disk_capability_show(struct device *dev,
				    struct device_attribute *attr, char *buf)
{
	struct gendisk *disk = dev_to_disk(dev);

	return sprintf(buf, "%x\n", disk->flags);
}

static ssize_t disk_alignment_offset_show(struct device *dev,
					  struct device_attribute *attr,
					  char *buf)
{
	struct gendisk *disk = dev_to_disk(dev);

	return sprintf(buf, "%d\n", queue_alignment_offset(disk->queue));
}

static ssize_t disk_discard_alignment_show(struct device *dev,
					   struct device_attribute *attr,
					   char *buf)
{
	struct gendisk *disk = dev_to_disk(dev);

	return sprintf(buf, "%d\n", queue_discard_alignment(disk->queue));
}

static DEVICE_ATTR(range, 0444, disk_range_show, NULL);
static DEVICE_ATTR(ext_range, 0444, disk_ext_range_show, NULL);
static DEVICE_ATTR(removable, 0444, disk_removable_show, NULL);
static DEVICE_ATTR(hidden, 0444, disk_hidden_show, NULL);
static DEVICE_ATTR(ro, 0444, disk_ro_show, NULL);
static DEVICE_ATTR(size, 0444, part_size_show, NULL);
static DEVICE_ATTR(alignment_offset, 0444, disk_alignment_offset_show, NULL);
static DEVICE_ATTR(discard_alignment, 0444, disk_discard_alignment_show, NULL);
static DEVICE_ATTR(capability, 0444, disk_capability_show, NULL);
static DEVICE_ATTR(stat, 0444, part_stat_show, NULL);
static DEVICE_ATTR(inflight, 0444, part_inflight_show, NULL);
static DEVICE_ATTR(badblocks, 0644, disk_badblocks_show, disk_badblocks_store);

#ifdef CONFIG_FAIL_MAKE_REQUEST
ssize_t part_fail_show(struct device *dev,
		       struct device_attribute *attr, char *buf)
{
	return sprintf(buf, "%d\n", dev_to_bdev(dev)->bd_make_it_fail);
}

ssize_t part_fail_store(struct device *dev,
			struct device_attribute *attr,
			const char *buf, size_t count)
{
	int i;

	if (count > 0 && sscanf(buf, "%d", &i) > 0)
		dev_to_bdev(dev)->bd_make_it_fail = i;

	return count;
}

static struct device_attribute dev_attr_fail =
	__ATTR(make-it-fail, 0644, part_fail_show, part_fail_store);
#endif /* CONFIG_FAIL_MAKE_REQUEST */

#ifdef CONFIG_FAIL_IO_TIMEOUT
static struct device_attribute dev_attr_fail_timeout =
	__ATTR(io-timeout-fail, 0644, part_timeout_show, part_timeout_store);
#endif

static struct attribute *disk_attrs[] = {
	&dev_attr_range.attr,
	&dev_attr_ext_range.attr,
	&dev_attr_removable.attr,
	&dev_attr_hidden.attr,
	&dev_attr_ro.attr,
	&dev_attr_size.attr,
	&dev_attr_alignment_offset.attr,
	&dev_attr_discard_alignment.attr,
	&dev_attr_capability.attr,
	&dev_attr_stat.attr,
	&dev_attr_inflight.attr,
	&dev_attr_badblocks.attr,
	&dev_attr_events.attr,
	&dev_attr_events_async.attr,
	&dev_attr_events_poll_msecs.attr,
#ifdef CONFIG_FAIL_MAKE_REQUEST
	&dev_attr_fail.attr,
#endif
#ifdef CONFIG_FAIL_IO_TIMEOUT
	&dev_attr_fail_timeout.attr,
#endif
	NULL
};

static umode_t disk_visible(struct kobject *kobj, struct attribute *a, int n)
{
	struct device *dev = container_of(kobj, typeof(*dev), kobj);
	struct gendisk *disk = dev_to_disk(dev);

	if (a == &dev_attr_badblocks.attr && !disk->bb)
		return 0;
	return a->mode;
}

static struct attribute_group disk_attr_group = {
	.attrs = disk_attrs,
	.is_visible = disk_visible,
};

static const struct attribute_group *disk_attr_groups[] = {
	&disk_attr_group,
	NULL
};

/**
 * disk_release - releases all allocated resources of the gendisk
 * @dev: the device representing this disk
 *
 * This function releases all allocated resources of the gendisk.
 *
 * Drivers which used __device_add_disk() have a gendisk with a request_queue
 * assigned. Since the request_queue sits on top of the gendisk for these
 * drivers we also call blk_put_queue() for them, and we expect the
 * request_queue refcount to reach 0 at this point, and so the request_queue
 * will also be freed prior to the disk.
 *
 * Context: can sleep
 */
static void disk_release(struct device *dev)
{
	struct gendisk *disk = dev_to_disk(dev);

	might_sleep();

	if (MAJOR(dev->devt) == BLOCK_EXT_MAJOR)
		blk_free_ext_minor(MINOR(dev->devt));
	disk_release_events(disk);
	kfree(disk->random);
	xa_destroy(&disk->part_tbl);
<<<<<<< HEAD
	bdput(disk->part0);
=======
>>>>>>> f37d84f0
	if (test_bit(GD_QUEUE_REF, &disk->state) && disk->queue)
		blk_put_queue(disk->queue);
	bdput(disk->part0);	/* frees the disk */
}
struct class block_class = {
	.name		= "block",
};

static char *block_devnode(struct device *dev, umode_t *mode,
			   kuid_t *uid, kgid_t *gid)
{
	struct gendisk *disk = dev_to_disk(dev);

	if (disk->fops->devnode)
		return disk->fops->devnode(disk, mode);
	return NULL;
}

const struct device_type disk_type = {
	.name		= "disk",
	.groups		= disk_attr_groups,
	.release	= disk_release,
	.devnode	= block_devnode,
};

#ifdef CONFIG_PROC_FS
/*
 * aggregate disk stat collector.  Uses the same stats that the sysfs
 * entries do, above, but makes them available through one seq_file.
 *
 * The output looks suspiciously like /proc/partitions with a bunch of
 * extra fields.
 */
static int diskstats_show(struct seq_file *seqf, void *v)
{
	struct gendisk *gp = v;
	struct block_device *hd;
	char buf[BDEVNAME_SIZE];
	unsigned int inflight;
	struct disk_stats stat;
	unsigned long idx;

	/*
	if (&disk_to_dev(gp)->kobj.entry == block_class.devices.next)
		seq_puts(seqf,	"major minor name"
				"     rio rmerge rsect ruse wio wmerge "
				"wsect wuse running use aveq"
				"\n\n");
	*/

	rcu_read_lock();
	xa_for_each(&gp->part_tbl, idx, hd) {
		if (bdev_is_partition(hd) && !bdev_nr_sectors(hd))
			continue;
		part_stat_read_all(hd, &stat);
		if (queue_is_mq(gp->queue))
			inflight = blk_mq_in_flight(gp->queue, hd);
		else
			inflight = part_in_flight(hd);

		seq_printf(seqf, "%4d %7d %s "
			   "%lu %lu %lu %u "
			   "%lu %lu %lu %u "
			   "%u %u %u "
			   "%lu %lu %lu %u "
			   "%lu %u"
			   "\n",
			   MAJOR(hd->bd_dev), MINOR(hd->bd_dev),
			   disk_name(gp, hd->bd_partno, buf),
			   stat.ios[STAT_READ],
			   stat.merges[STAT_READ],
			   stat.sectors[STAT_READ],
			   (unsigned int)div_u64(stat.nsecs[STAT_READ],
							NSEC_PER_MSEC),
			   stat.ios[STAT_WRITE],
			   stat.merges[STAT_WRITE],
			   stat.sectors[STAT_WRITE],
			   (unsigned int)div_u64(stat.nsecs[STAT_WRITE],
							NSEC_PER_MSEC),
			   inflight,
			   jiffies_to_msecs(stat.io_ticks),
			   (unsigned int)div_u64(stat.nsecs[STAT_READ] +
						 stat.nsecs[STAT_WRITE] +
						 stat.nsecs[STAT_DISCARD] +
						 stat.nsecs[STAT_FLUSH],
							NSEC_PER_MSEC),
			   stat.ios[STAT_DISCARD],
			   stat.merges[STAT_DISCARD],
			   stat.sectors[STAT_DISCARD],
			   (unsigned int)div_u64(stat.nsecs[STAT_DISCARD],
						 NSEC_PER_MSEC),
			   stat.ios[STAT_FLUSH],
			   (unsigned int)div_u64(stat.nsecs[STAT_FLUSH],
						 NSEC_PER_MSEC)
			);
	}
	rcu_read_unlock();

	return 0;
}

static const struct seq_operations diskstats_op = {
	.start	= disk_seqf_start,
	.next	= disk_seqf_next,
	.stop	= disk_seqf_stop,
	.show	= diskstats_show
};

static int __init proc_genhd_init(void)
{
	proc_create_seq("diskstats", 0, NULL, &diskstats_op);
	proc_create_seq("partitions", 0, NULL, &partitions_op);
	return 0;
}
module_init(proc_genhd_init);
#endif /* CONFIG_PROC_FS */

dev_t part_devt(struct gendisk *disk, u8 partno)
{
	struct block_device *part;
	dev_t devt = 0;

	rcu_read_lock();
	part = xa_load(&disk->part_tbl, partno);
	if (part)
		devt = part->bd_dev;
	rcu_read_unlock();

	return devt;
}

dev_t blk_lookup_devt(const char *name, int partno)
{
	dev_t devt = MKDEV(0, 0);
	struct class_dev_iter iter;
	struct device *dev;

	class_dev_iter_init(&iter, &block_class, NULL, &disk_type);
	while ((dev = class_dev_iter_next(&iter))) {
		struct gendisk *disk = dev_to_disk(dev);

		if (strcmp(dev_name(dev), name))
			continue;

		if (partno < disk->minors) {
			/* We need to return the right devno, even
			 * if the partition doesn't exist yet.
			 */
			devt = MKDEV(MAJOR(dev->devt),
				     MINOR(dev->devt) + partno);
		} else {
			devt = part_devt(disk, partno);
			if (devt)
				break;
		}
	}
	class_dev_iter_exit(&iter);
	return devt;
}

struct gendisk *__alloc_disk_node(int minors, int node_id)
{
	struct gendisk *disk;

	disk = kzalloc_node(sizeof(struct gendisk), GFP_KERNEL, node_id);
	if (!disk)
		return NULL;

	disk->part0 = bdev_alloc(disk, 0);
	if (!disk->part0)
		goto out_free_disk;

	disk->node_id = node_id;
	mutex_init(&disk->open_mutex);
	xa_init(&disk->part_tbl);
	if (xa_insert(&disk->part_tbl, 0, disk->part0, GFP_KERNEL))
		goto out_destroy_part_tbl;

	disk->minors = minors;
	rand_initialize_disk(disk);
	disk_to_dev(disk)->class = &block_class;
	disk_to_dev(disk)->type = &disk_type;
	device_initialize(disk_to_dev(disk));
	return disk;

out_destroy_part_tbl:
	xa_destroy(&disk->part_tbl);
	bdput(disk->part0);
out_free_disk:
	kfree(disk);
	return NULL;
}
EXPORT_SYMBOL(__alloc_disk_node);

struct gendisk *__blk_alloc_disk(int node)
{
	struct request_queue *q;
	struct gendisk *disk;

	q = blk_alloc_queue(node);
	if (!q)
		return NULL;

	disk = __alloc_disk_node(0, node);
	if (!disk) {
		blk_cleanup_queue(q);
		return NULL;
	}
	disk->queue = q;
	return disk;
}
EXPORT_SYMBOL(__blk_alloc_disk);

/**
 * put_disk - decrements the gendisk refcount
 * @disk: the struct gendisk to decrement the refcount for
 *
 * This decrements the refcount for the struct gendisk. When this reaches 0
 * we'll have disk_release() called.
 *
 * Context: Any context, but the last reference must not be dropped from
 *          atomic context.
 */
void put_disk(struct gendisk *disk)
{
	if (disk)
		put_device(disk_to_dev(disk));
}
EXPORT_SYMBOL(put_disk);

/**
 * blk_cleanup_disk - shutdown a gendisk allocated by blk_alloc_disk
 * @disk: gendisk to shutdown
 *
 * Mark the queue hanging off @disk DYING, drain all pending requests, then mark
 * the queue DEAD, destroy and put it and the gendisk structure.
 *
 * Context: can sleep
 */
void blk_cleanup_disk(struct gendisk *disk)
{
	blk_cleanup_queue(disk->queue);
	put_disk(disk);
}
EXPORT_SYMBOL(blk_cleanup_disk);

static void set_disk_ro_uevent(struct gendisk *gd, int ro)
{
	char event[] = "DISK_RO=1";
	char *envp[] = { event, NULL };

	if (!ro)
		event[8] = '0';
	kobject_uevent_env(&disk_to_dev(gd)->kobj, KOBJ_CHANGE, envp);
}

/**
 * set_disk_ro - set a gendisk read-only
 * @disk:	gendisk to operate on
 * @read_only:	%true to set the disk read-only, %false set the disk read/write
 *
 * This function is used to indicate whether a given disk device should have its
 * read-only flag set. set_disk_ro() is typically used by device drivers to
 * indicate whether the underlying physical device is write-protected.
 */
void set_disk_ro(struct gendisk *disk, bool read_only)
{
	if (read_only) {
		if (test_and_set_bit(GD_READ_ONLY, &disk->state))
			return;
	} else {
		if (!test_and_clear_bit(GD_READ_ONLY, &disk->state))
			return;
	}
	set_disk_ro_uevent(disk, read_only);
}
EXPORT_SYMBOL(set_disk_ro);

int bdev_read_only(struct block_device *bdev)
{
	return bdev->bd_read_only || get_disk_ro(bdev->bd_disk);
}
EXPORT_SYMBOL(bdev_read_only);<|MERGE_RESOLUTION|>--- conflicted
+++ resolved
@@ -1079,10 +1079,6 @@
 	disk_release_events(disk);
 	kfree(disk->random);
 	xa_destroy(&disk->part_tbl);
-<<<<<<< HEAD
-	bdput(disk->part0);
-=======
->>>>>>> f37d84f0
 	if (test_bit(GD_QUEUE_REF, &disk->state) && disk->queue)
 		blk_put_queue(disk->queue);
 	bdput(disk->part0);	/* frees the disk */
