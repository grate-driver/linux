// SPDX-License-Identifier: GPL-2.0
/*
 * Functions related to segment and merge handling
 */
#include <linux/kernel.h>
#include <linux/module.h>
#include <linux/bio.h>
#include <linux/blkdev.h>
#include <linux/blk-integrity.h>
#include <linux/scatterlist.h>
#include <linux/part_stat.h>
#include <linux/blk-cgroup.h>

#include <trace/events/block.h>

#include "blk.h"
#include "blk-mq-sched.h"
#include "blk-rq-qos.h"
#include "blk-throttle.h"

static inline void bio_get_first_bvec(struct bio *bio, struct bio_vec *bv)
{
	*bv = mp_bvec_iter_bvec(bio->bi_io_vec, bio->bi_iter);
}

static inline void bio_get_last_bvec(struct bio *bio, struct bio_vec *bv)
{
	struct bvec_iter iter = bio->bi_iter;
	int idx;

	bio_get_first_bvec(bio, bv);
	if (bv->bv_len == bio->bi_iter.bi_size)
		return;		/* this bio only has a single bvec */

	bio_advance_iter(bio, &iter, iter.bi_size);

	if (!iter.bi_bvec_done)
		idx = iter.bi_idx - 1;
	else	/* in the middle of bvec */
		idx = iter.bi_idx;

	*bv = bio->bi_io_vec[idx];

	/*
	 * iter.bi_bvec_done records actual length of the last bvec
	 * if this bio ends in the middle of one io vector
	 */
	if (iter.bi_bvec_done)
		bv->bv_len = iter.bi_bvec_done;
}

static inline bool bio_will_gap(struct request_queue *q,
		struct request *prev_rq, struct bio *prev, struct bio *next)
{
	struct bio_vec pb, nb;

	if (!bio_has_data(prev) || !queue_virt_boundary(q))
		return false;

	/*
	 * Don't merge if the 1st bio starts with non-zero offset, otherwise it
	 * is quite difficult to respect the sg gap limit.  We work hard to
	 * merge a huge number of small single bios in case of mkfs.
	 */
	if (prev_rq)
		bio_get_first_bvec(prev_rq->bio, &pb);
	else
		bio_get_first_bvec(prev, &pb);
	if (pb.bv_offset & queue_virt_boundary(q))
		return true;

	/*
	 * We don't need to worry about the situation that the merged segment
	 * ends in unaligned virt boundary:
	 *
	 * - if 'pb' ends aligned, the merged segment ends aligned
	 * - if 'pb' ends unaligned, the next bio must include
	 *   one single bvec of 'nb', otherwise the 'nb' can't
	 *   merge with 'pb'
	 */
	bio_get_last_bvec(prev, &pb);
	bio_get_first_bvec(next, &nb);
	if (biovec_phys_mergeable(q, &pb, &nb))
		return false;
	return __bvec_gap_to_prev(&q->limits, &pb, nb.bv_offset);
}

static inline bool req_gap_back_merge(struct request *req, struct bio *bio)
{
	return bio_will_gap(req->q, req, req->biotail, bio);
}

static inline bool req_gap_front_merge(struct request *req, struct bio *bio)
{
	return bio_will_gap(req->q, NULL, bio, req->bio);
}

/*
 * The max size one bio can handle is UINT_MAX becasue bvec_iter.bi_size
 * is defined as 'unsigned int', meantime it has to be aligned to with the
 * logical block size, which is the minimum accepted unit by hardware.
 */
static unsigned int bio_allowed_max_sectors(struct queue_limits *lim)
{
	return round_down(UINT_MAX, lim->logical_block_size) >> SECTOR_SHIFT;
}

static struct bio *bio_split_discard(struct bio *bio, struct queue_limits *lim,
		unsigned *nsegs, struct bio_set *bs)
{
	unsigned int max_discard_sectors, granularity;
	sector_t tmp;
	unsigned split_sectors;

	*nsegs = 1;

	/* Zero-sector (unknown) and one-sector granularities are the same.  */
	granularity = max(lim->discard_granularity >> 9, 1U);

	max_discard_sectors =
		min(lim->max_discard_sectors, bio_allowed_max_sectors(lim));
	max_discard_sectors -= max_discard_sectors % granularity;

	if (unlikely(!max_discard_sectors)) {
		/* XXX: warn */
		return NULL;
	}

	if (bio_sectors(bio) <= max_discard_sectors)
		return NULL;

	split_sectors = max_discard_sectors;

	/*
	 * If the next starting sector would be misaligned, stop the discard at
	 * the previous aligned sector.
	 */
	tmp = bio->bi_iter.bi_sector + split_sectors -
		((lim->discard_alignment >> 9) % granularity);
	tmp = sector_div(tmp, granularity);

	if (split_sectors > tmp)
		split_sectors -= tmp;

	return bio_split(bio, split_sectors, GFP_NOIO, bs);
}

static struct bio *bio_split_write_zeroes(struct bio *bio,
		struct queue_limits *lim, unsigned *nsegs, struct bio_set *bs)
{
	*nsegs = 0;
	if (!lim->max_write_zeroes_sectors)
		return NULL;
	if (bio_sectors(bio) <= lim->max_write_zeroes_sectors)
		return NULL;
	return bio_split(bio, lim->max_write_zeroes_sectors, GFP_NOIO, bs);
}

/*
 * Return the maximum number of sectors from the start of a bio that may be
 * submitted as a single request to a block device. If enough sectors remain,
 * align the end to the physical block size. Otherwise align the end to the
 * logical block size. This approach minimizes the number of non-aligned
 * requests that are submitted to a block device if the start of a bio is not
 * aligned to a physical block boundary.
 */
static inline unsigned get_max_io_size(struct bio *bio,
		struct queue_limits *lim)
{
	unsigned pbs = lim->physical_block_size >> SECTOR_SHIFT;
	unsigned lbs = lim->logical_block_size >> SECTOR_SHIFT;
	unsigned max_sectors = lim->max_sectors, start, end;

	if (lim->chunk_sectors) {
		max_sectors = min(max_sectors,
			blk_chunk_sectors_left(bio->bi_iter.bi_sector,
					       lim->chunk_sectors));
	}

	start = bio->bi_iter.bi_sector & (pbs - 1);
	end = (start + max_sectors) & ~(pbs - 1);
	if (end > start)
		return end - start;
	return max_sectors & ~(lbs - 1);
}

static inline unsigned get_max_segment_size(struct queue_limits *lim,
		struct page *start_page, unsigned long offset)
{
	unsigned long mask = lim->seg_boundary_mask;

	offset = mask & (page_to_phys(start_page) + offset);

	/*
	 * overflow may be triggered in case of zero page physical address
	 * on 32bit arch, use queue's max segment size when that happens.
	 */
	return min_not_zero(mask - offset + 1,
			(unsigned long)lim->max_segment_size);
}

/**
 * bvec_split_segs - verify whether or not a bvec should be split in the middle
 * @lim:      [in] queue limits to split based on
 * @bv:       [in] bvec to examine
 * @nsegs:    [in,out] Number of segments in the bio being built. Incremented
 *            by the number of segments from @bv that may be appended to that
 *            bio without exceeding @max_segs
 * @bytes:    [in,out] Number of bytes in the bio being built. Incremented
 *            by the number of bytes from @bv that may be appended to that
 *            bio without exceeding @max_bytes
 * @max_segs: [in] upper bound for *@nsegs
 * @max_bytes: [in] upper bound for *@bytes
 *
 * When splitting a bio, it can happen that a bvec is encountered that is too
 * big to fit in a single segment and hence that it has to be split in the
 * middle. This function verifies whether or not that should happen. The value
 * %true is returned if and only if appending the entire @bv to a bio with
 * *@nsegs segments and *@sectors sectors would make that bio unacceptable for
 * the block driver.
 */
<<<<<<< HEAD
static bool bvec_split_segs(const struct request_queue *q,
			    const struct bio_vec *bv, unsigned *nsegs,
			    unsigned *bytes, unsigned max_segs,
			    unsigned max_bytes)
=======
static bool bvec_split_segs(struct queue_limits *lim, const struct bio_vec *bv,
		unsigned *nsegs, unsigned *bytes, unsigned max_segs,
		unsigned max_bytes)
>>>>>>> 39f2a5c0
{
	unsigned max_len = min(max_bytes, UINT_MAX) - *bytes;
	unsigned len = min(bv->bv_len, max_len);
	unsigned total_len = 0;
	unsigned seg_size = 0;

	while (len && *nsegs < max_segs) {
		seg_size = get_max_segment_size(lim, bv->bv_page,
						bv->bv_offset + total_len);
		seg_size = min(seg_size, len);

		(*nsegs)++;
		total_len += seg_size;
		len -= seg_size;

		if ((bv->bv_offset + total_len) & lim->virt_boundary_mask)
			break;
	}

	*bytes += total_len;

	/* tell the caller to split the bvec if it is too big to fit */
	return len > 0 || bv->bv_len > max_len;
}

/**
 * bio_split_rw - split a bio in two bios
 * @bio:  [in] bio to be split
 * @lim:  [in] queue limits to split based on
 * @segs: [out] number of segments in the bio with the first half of the sectors
 * @bs:	  [in] bio set to allocate the clone from
 * @max_bytes: [in] maximum number of bytes per bio
 *
 * Clone @bio, update the bi_iter of the clone to represent the first sectors
 * of @bio and update @bio->bi_iter to represent the remaining sectors. The
 * following is guaranteed for the cloned bio:
 * - That it has at most @max_bytes worth of data
 * - That it has at most queue_max_segments(@q) segments.
 *
 * Except for discard requests the cloned bio will point at the bi_io_vec of
 * the original bio. It is the responsibility of the caller to ensure that the
 * original bio is not freed before the cloned bio. The caller is also
 * responsible for ensuring that @bs is only destroyed after processing of the
 * split bio has finished.
 */
static struct bio *bio_split_rw(struct bio *bio, struct queue_limits *lim,
		unsigned *segs, struct bio_set *bs, unsigned max_bytes)
{
	struct bio_vec bv, bvprv, *bvprvp = NULL;
	struct bvec_iter iter;
	unsigned nsegs = 0, bytes = 0;
<<<<<<< HEAD
	const unsigned max_bytes = get_max_io_size(q, bio) << 9;
	const unsigned max_segs = queue_max_segments(q);
=======
>>>>>>> 39f2a5c0

	bio_for_each_bvec(bv, bio, iter) {
		/*
		 * If the queue doesn't support SG gaps and adding this
		 * offset would create a gap, disallow it.
		 */
		if (bvprvp && bvec_gap_to_prev(lim, bvprvp, bv.bv_offset))
			goto split;

<<<<<<< HEAD
		if (nsegs < max_segs &&
=======
		if (nsegs < lim->max_segments &&
>>>>>>> 39f2a5c0
		    bytes + bv.bv_len <= max_bytes &&
		    bv.bv_offset + bv.bv_len <= PAGE_SIZE) {
			nsegs++;
			bytes += bv.bv_len;
<<<<<<< HEAD
		} else if (bvec_split_segs(q, &bv, &nsegs, &bytes, max_segs,
					   max_bytes)) {
			goto split;
=======
		} else {
			if (bvec_split_segs(lim, &bv, &nsegs, &bytes,
					lim->max_segments, max_bytes))
				goto split;
>>>>>>> 39f2a5c0
		}

		bvprv = bv;
		bvprvp = &bvprv;
	}

	*segs = nsegs;
	return NULL;
split:
	*segs = nsegs;

	/*
	 * Individual bvecs might not be logical block aligned. Round down the
	 * split size so that each bio is properly block size aligned, even if
	 * we do not use the full hardware limits.
	 */
<<<<<<< HEAD
	bytes = ALIGN_DOWN(bytes, queue_logical_block_size(q));
=======
	bytes = ALIGN_DOWN(bytes, lim->logical_block_size);
>>>>>>> 39f2a5c0

	/*
	 * Bio splitting may cause subtle trouble such as hang when doing sync
	 * iopoll in direct IO routine. Given performance gain of iopoll for
	 * big IO can be trival, disable iopoll when split needed.
	 */
	bio_clear_polled(bio);
	return bio_split(bio, bytes >> SECTOR_SHIFT, GFP_NOIO, bs);
}

/**
 * __bio_split_to_limits - split a bio to fit the queue limits
 * @bio:     bio to be split
 * @lim:     queue limits to split based on
 * @nr_segs: returns the number of segments in the returned bio
 *
 * Check if @bio needs splitting based on the queue limits, and if so split off
 * a bio fitting the limits from the beginning of @bio and return it.  @bio is
 * shortened to the remainder and re-submitted.
 *
 * The split bio is allocated from @q->bio_split, which is provided by the
 * block layer.
 */
struct bio *__bio_split_to_limits(struct bio *bio, struct queue_limits *lim,
		       unsigned int *nr_segs)
{
	struct bio_set *bs = &bio->bi_bdev->bd_disk->bio_split;
	struct bio *split;

	switch (bio_op(bio)) {
	case REQ_OP_DISCARD:
	case REQ_OP_SECURE_ERASE:
		split = bio_split_discard(bio, lim, nr_segs, bs);
		break;
	case REQ_OP_WRITE_ZEROES:
		split = bio_split_write_zeroes(bio, lim, nr_segs, bs);
		break;
	default:
		split = bio_split_rw(bio, lim, nr_segs, bs,
				get_max_io_size(bio, lim) << SECTOR_SHIFT);
		break;
	}

	if (split) {
		/* there isn't chance to merge the splitted bio */
		split->bi_opf |= REQ_NOMERGE;

		blkcg_bio_issue_init(split);
		bio_chain(split, bio);
		trace_block_split(split, bio->bi_iter.bi_sector);
		submit_bio_noacct(bio);
		return split;
	}
	return bio;
}

/**
 * bio_split_to_limits - split a bio to fit the queue limits
 * @bio:     bio to be split
 *
 * Check if @bio needs splitting based on the queue limits of @bio->bi_bdev, and
 * if so split off a bio fitting the limits from the beginning of @bio and
 * return it.  @bio is shortened to the remainder and re-submitted.
 *
 * The split bio is allocated from @q->bio_split, which is provided by the
 * block layer.
 */
struct bio *bio_split_to_limits(struct bio *bio)
{
	struct queue_limits *lim = &bdev_get_queue(bio->bi_bdev)->limits;
	unsigned int nr_segs;

	if (bio_may_exceed_limits(bio, lim))
		return __bio_split_to_limits(bio, lim, &nr_segs);
	return bio;
}
EXPORT_SYMBOL(bio_split_to_limits);

unsigned int blk_recalc_rq_segments(struct request *rq)
{
	unsigned int nr_phys_segs = 0;
	unsigned int bytes = 0;
	struct req_iterator iter;
	struct bio_vec bv;

	if (!rq->bio)
		return 0;

	switch (bio_op(rq->bio)) {
	case REQ_OP_DISCARD:
	case REQ_OP_SECURE_ERASE:
		if (queue_max_discard_segments(rq->q) > 1) {
			struct bio *bio = rq->bio;

			for_each_bio(bio)
				nr_phys_segs++;
			return nr_phys_segs;
		}
		return 1;
	case REQ_OP_WRITE_ZEROES:
		return 0;
	default:
		break;
	}

	rq_for_each_bvec(bv, rq, iter)
<<<<<<< HEAD
		bvec_split_segs(rq->q, &bv, &nr_phys_segs, &bytes,
=======
		bvec_split_segs(&rq->q->limits, &bv, &nr_phys_segs, &bytes,
>>>>>>> 39f2a5c0
				UINT_MAX, UINT_MAX);
	return nr_phys_segs;
}

static inline struct scatterlist *blk_next_sg(struct scatterlist **sg,
		struct scatterlist *sglist)
{
	if (!*sg)
		return sglist;

	/*
	 * If the driver previously mapped a shorter list, we could see a
	 * termination bit prematurely unless it fully inits the sg table
	 * on each mapping. We KNOW that there must be more entries here
	 * or the driver would be buggy, so force clear the termination bit
	 * to avoid doing a full sg_init_table() in drivers for each command.
	 */
	sg_unmark_end(*sg);
	return sg_next(*sg);
}

static unsigned blk_bvec_map_sg(struct request_queue *q,
		struct bio_vec *bvec, struct scatterlist *sglist,
		struct scatterlist **sg)
{
	unsigned nbytes = bvec->bv_len;
	unsigned nsegs = 0, total = 0;

	while (nbytes > 0) {
		unsigned offset = bvec->bv_offset + total;
		unsigned len = min(get_max_segment_size(&q->limits,
				   bvec->bv_page, offset), nbytes);
		struct page *page = bvec->bv_page;

		/*
		 * Unfortunately a fair number of drivers barf on scatterlists
		 * that have an offset larger than PAGE_SIZE, despite other
		 * subsystems dealing with that invariant just fine.  For now
		 * stick to the legacy format where we never present those from
		 * the block layer, but the code below should be removed once
		 * these offenders (mostly MMC/SD drivers) are fixed.
		 */
		page += (offset >> PAGE_SHIFT);
		offset &= ~PAGE_MASK;

		*sg = blk_next_sg(sg, sglist);
		sg_set_page(*sg, page, len, offset);

		total += len;
		nbytes -= len;
		nsegs++;
	}

	return nsegs;
}

static inline int __blk_bvec_map_sg(struct bio_vec bv,
		struct scatterlist *sglist, struct scatterlist **sg)
{
	*sg = blk_next_sg(sg, sglist);
	sg_set_page(*sg, bv.bv_page, bv.bv_len, bv.bv_offset);
	return 1;
}

/* only try to merge bvecs into one sg if they are from two bios */
static inline bool
__blk_segment_map_sg_merge(struct request_queue *q, struct bio_vec *bvec,
			   struct bio_vec *bvprv, struct scatterlist **sg)
{

	int nbytes = bvec->bv_len;

	if (!*sg)
		return false;

	if ((*sg)->length + nbytes > queue_max_segment_size(q))
		return false;

	if (!biovec_phys_mergeable(q, bvprv, bvec))
		return false;

	(*sg)->length += nbytes;

	return true;
}

static int __blk_bios_map_sg(struct request_queue *q, struct bio *bio,
			     struct scatterlist *sglist,
			     struct scatterlist **sg)
{
	struct bio_vec bvec, bvprv = { NULL };
	struct bvec_iter iter;
	int nsegs = 0;
	bool new_bio = false;

	for_each_bio(bio) {
		bio_for_each_bvec(bvec, bio, iter) {
			/*
			 * Only try to merge bvecs from two bios given we
			 * have done bio internal merge when adding pages
			 * to bio
			 */
			if (new_bio &&
			    __blk_segment_map_sg_merge(q, &bvec, &bvprv, sg))
				goto next_bvec;

			if (bvec.bv_offset + bvec.bv_len <= PAGE_SIZE)
				nsegs += __blk_bvec_map_sg(bvec, sglist, sg);
			else
				nsegs += blk_bvec_map_sg(q, &bvec, sglist, sg);
 next_bvec:
			new_bio = false;
		}
		if (likely(bio->bi_iter.bi_size)) {
			bvprv = bvec;
			new_bio = true;
		}
	}

	return nsegs;
}

/*
 * map a request to scatterlist, return number of sg entries setup. Caller
 * must make sure sg can hold rq->nr_phys_segments entries
 */
int __blk_rq_map_sg(struct request_queue *q, struct request *rq,
		struct scatterlist *sglist, struct scatterlist **last_sg)
{
	int nsegs = 0;

	if (rq->rq_flags & RQF_SPECIAL_PAYLOAD)
		nsegs = __blk_bvec_map_sg(rq->special_vec, sglist, last_sg);
	else if (rq->bio)
		nsegs = __blk_bios_map_sg(q, rq->bio, sglist, last_sg);

	if (*last_sg)
		sg_mark_end(*last_sg);

	/*
	 * Something must have been wrong if the figured number of
	 * segment is bigger than number of req's physical segments
	 */
	WARN_ON(nsegs > blk_rq_nr_phys_segments(rq));

	return nsegs;
}
EXPORT_SYMBOL(__blk_rq_map_sg);

static inline unsigned int blk_rq_get_max_segments(struct request *rq)
{
	if (req_op(rq) == REQ_OP_DISCARD)
		return queue_max_discard_segments(rq->q);
	return queue_max_segments(rq->q);
}

static inline unsigned int blk_rq_get_max_sectors(struct request *rq,
						  sector_t offset)
{
	struct request_queue *q = rq->q;
	unsigned int max_sectors;

	if (blk_rq_is_passthrough(rq))
		return q->limits.max_hw_sectors;

	max_sectors = blk_queue_get_max_sectors(q, req_op(rq));
	if (!q->limits.chunk_sectors ||
	    req_op(rq) == REQ_OP_DISCARD ||
	    req_op(rq) == REQ_OP_SECURE_ERASE)
		return max_sectors;
	return min(max_sectors,
		   blk_chunk_sectors_left(offset, q->limits.chunk_sectors));
}

static inline int ll_new_hw_segment(struct request *req, struct bio *bio,
		unsigned int nr_phys_segs)
{
	if (!blk_cgroup_mergeable(req, bio))
		goto no_merge;

	if (blk_integrity_merge_bio(req->q, req, bio) == false)
		goto no_merge;

	/* discard request merge won't add new segment */
	if (req_op(req) == REQ_OP_DISCARD)
		return 1;

	if (req->nr_phys_segments + nr_phys_segs > blk_rq_get_max_segments(req))
		goto no_merge;

	/*
	 * This will form the start of a new hw segment.  Bump both
	 * counters.
	 */
	req->nr_phys_segments += nr_phys_segs;
	return 1;

no_merge:
	req_set_nomerge(req->q, req);
	return 0;
}

int ll_back_merge_fn(struct request *req, struct bio *bio, unsigned int nr_segs)
{
	if (req_gap_back_merge(req, bio))
		return 0;
	if (blk_integrity_rq(req) &&
	    integrity_req_gap_back_merge(req, bio))
		return 0;
	if (!bio_crypt_ctx_back_mergeable(req, bio))
		return 0;
	if (blk_rq_sectors(req) + bio_sectors(bio) >
	    blk_rq_get_max_sectors(req, blk_rq_pos(req))) {
		req_set_nomerge(req->q, req);
		return 0;
	}

	return ll_new_hw_segment(req, bio, nr_segs);
}

static int ll_front_merge_fn(struct request *req, struct bio *bio,
		unsigned int nr_segs)
{
	if (req_gap_front_merge(req, bio))
		return 0;
	if (blk_integrity_rq(req) &&
	    integrity_req_gap_front_merge(req, bio))
		return 0;
	if (!bio_crypt_ctx_front_mergeable(req, bio))
		return 0;
	if (blk_rq_sectors(req) + bio_sectors(bio) >
	    blk_rq_get_max_sectors(req, bio->bi_iter.bi_sector)) {
		req_set_nomerge(req->q, req);
		return 0;
	}

	return ll_new_hw_segment(req, bio, nr_segs);
}

static bool req_attempt_discard_merge(struct request_queue *q, struct request *req,
		struct request *next)
{
	unsigned short segments = blk_rq_nr_discard_segments(req);

	if (segments >= queue_max_discard_segments(q))
		goto no_merge;
	if (blk_rq_sectors(req) + bio_sectors(next->bio) >
	    blk_rq_get_max_sectors(req, blk_rq_pos(req)))
		goto no_merge;

	req->nr_phys_segments = segments + blk_rq_nr_discard_segments(next);
	return true;
no_merge:
	req_set_nomerge(q, req);
	return false;
}

static int ll_merge_requests_fn(struct request_queue *q, struct request *req,
				struct request *next)
{
	int total_phys_segments;

	if (req_gap_back_merge(req, next->bio))
		return 0;

	/*
	 * Will it become too large?
	 */
	if ((blk_rq_sectors(req) + blk_rq_sectors(next)) >
	    blk_rq_get_max_sectors(req, blk_rq_pos(req)))
		return 0;

	total_phys_segments = req->nr_phys_segments + next->nr_phys_segments;
	if (total_phys_segments > blk_rq_get_max_segments(req))
		return 0;

	if (!blk_cgroup_mergeable(req, next->bio))
		return 0;

	if (blk_integrity_merge_rq(q, req, next) == false)
		return 0;

	if (!bio_crypt_ctx_merge_rq(req, next))
		return 0;

	/* Merge is OK... */
	req->nr_phys_segments = total_phys_segments;
	return 1;
}

/**
 * blk_rq_set_mixed_merge - mark a request as mixed merge
 * @rq: request to mark as mixed merge
 *
 * Description:
 *     @rq is about to be mixed merged.  Make sure the attributes
 *     which can be mixed are set in each bio and mark @rq as mixed
 *     merged.
 */
void blk_rq_set_mixed_merge(struct request *rq)
{
	blk_opf_t ff = rq->cmd_flags & REQ_FAILFAST_MASK;
	struct bio *bio;

	if (rq->rq_flags & RQF_MIXED_MERGE)
		return;

	/*
	 * @rq will no longer represent mixable attributes for all the
	 * contained bios.  It will just track those of the first one.
	 * Distributes the attributs to each bio.
	 */
	for (bio = rq->bio; bio; bio = bio->bi_next) {
		WARN_ON_ONCE((bio->bi_opf & REQ_FAILFAST_MASK) &&
			     (bio->bi_opf & REQ_FAILFAST_MASK) != ff);
		bio->bi_opf |= ff;
	}
	rq->rq_flags |= RQF_MIXED_MERGE;
}

static void blk_account_io_merge_request(struct request *req)
{
	if (blk_do_io_stat(req)) {
		part_stat_lock();
		part_stat_inc(req->part, merges[op_stat_group(req_op(req))]);
		part_stat_unlock();
	}
}

static enum elv_merge blk_try_req_merge(struct request *req,
					struct request *next)
{
	if (blk_discard_mergable(req))
		return ELEVATOR_DISCARD_MERGE;
	else if (blk_rq_pos(req) + blk_rq_sectors(req) == blk_rq_pos(next))
		return ELEVATOR_BACK_MERGE;

	return ELEVATOR_NO_MERGE;
}

/*
 * For non-mq, this has to be called with the request spinlock acquired.
 * For mq with scheduling, the appropriate queue wide lock should be held.
 */
static struct request *attempt_merge(struct request_queue *q,
				     struct request *req, struct request *next)
{
	if (!rq_mergeable(req) || !rq_mergeable(next))
		return NULL;

	if (req_op(req) != req_op(next))
		return NULL;

	if (rq_data_dir(req) != rq_data_dir(next))
		return NULL;

	if (req->ioprio != next->ioprio)
		return NULL;

	/*
	 * If we are allowed to merge, then append bio list
	 * from next to rq and release next. merge_requests_fn
	 * will have updated segment counts, update sector
	 * counts here. Handle DISCARDs separately, as they
	 * have separate settings.
	 */

	switch (blk_try_req_merge(req, next)) {
	case ELEVATOR_DISCARD_MERGE:
		if (!req_attempt_discard_merge(q, req, next))
			return NULL;
		break;
	case ELEVATOR_BACK_MERGE:
		if (!ll_merge_requests_fn(q, req, next))
			return NULL;
		break;
	default:
		return NULL;
	}

	/*
	 * If failfast settings disagree or any of the two is already
	 * a mixed merge, mark both as mixed before proceeding.  This
	 * makes sure that all involved bios have mixable attributes
	 * set properly.
	 */
	if (((req->rq_flags | next->rq_flags) & RQF_MIXED_MERGE) ||
	    (req->cmd_flags & REQ_FAILFAST_MASK) !=
	    (next->cmd_flags & REQ_FAILFAST_MASK)) {
		blk_rq_set_mixed_merge(req);
		blk_rq_set_mixed_merge(next);
	}

	/*
	 * At this point we have either done a back merge or front merge. We
	 * need the smaller start_time_ns of the merged requests to be the
	 * current request for accounting purposes.
	 */
	if (next->start_time_ns < req->start_time_ns)
		req->start_time_ns = next->start_time_ns;

	req->biotail->bi_next = next->bio;
	req->biotail = next->biotail;

	req->__data_len += blk_rq_bytes(next);

	if (!blk_discard_mergable(req))
		elv_merge_requests(q, req, next);

	/*
	 * 'next' is going away, so update stats accordingly
	 */
	blk_account_io_merge_request(next);

	trace_block_rq_merge(next);

	/*
	 * ownership of bio passed from next to req, return 'next' for
	 * the caller to free
	 */
	next->bio = NULL;
	return next;
}

static struct request *attempt_back_merge(struct request_queue *q,
		struct request *rq)
{
	struct request *next = elv_latter_request(q, rq);

	if (next)
		return attempt_merge(q, rq, next);

	return NULL;
}

static struct request *attempt_front_merge(struct request_queue *q,
		struct request *rq)
{
	struct request *prev = elv_former_request(q, rq);

	if (prev)
		return attempt_merge(q, prev, rq);

	return NULL;
}

/*
 * Try to merge 'next' into 'rq'. Return true if the merge happened, false
 * otherwise. The caller is responsible for freeing 'next' if the merge
 * happened.
 */
bool blk_attempt_req_merge(struct request_queue *q, struct request *rq,
			   struct request *next)
{
	return attempt_merge(q, rq, next);
}

bool blk_rq_merge_ok(struct request *rq, struct bio *bio)
{
	if (!rq_mergeable(rq) || !bio_mergeable(bio))
		return false;

	if (req_op(rq) != bio_op(bio))
		return false;

	/* different data direction or already started, don't merge */
	if (bio_data_dir(bio) != rq_data_dir(rq))
		return false;

	/* don't merge across cgroup boundaries */
	if (!blk_cgroup_mergeable(rq, bio))
		return false;

	/* only merge integrity protected bio into ditto rq */
	if (blk_integrity_merge_bio(rq->q, rq, bio) == false)
		return false;

	/* Only merge if the crypt contexts are compatible */
	if (!bio_crypt_rq_ctx_compatible(rq, bio))
		return false;

	if (rq->ioprio != bio_prio(bio))
		return false;

	return true;
}

enum elv_merge blk_try_merge(struct request *rq, struct bio *bio)
{
	if (blk_discard_mergable(rq))
		return ELEVATOR_DISCARD_MERGE;
	else if (blk_rq_pos(rq) + blk_rq_sectors(rq) == bio->bi_iter.bi_sector)
		return ELEVATOR_BACK_MERGE;
	else if (blk_rq_pos(rq) - bio_sectors(bio) == bio->bi_iter.bi_sector)
		return ELEVATOR_FRONT_MERGE;
	return ELEVATOR_NO_MERGE;
}

static void blk_account_io_merge_bio(struct request *req)
{
	if (!blk_do_io_stat(req))
		return;

	part_stat_lock();
	part_stat_inc(req->part, merges[op_stat_group(req_op(req))]);
	part_stat_unlock();
}

enum bio_merge_status {
	BIO_MERGE_OK,
	BIO_MERGE_NONE,
	BIO_MERGE_FAILED,
};

static enum bio_merge_status bio_attempt_back_merge(struct request *req,
		struct bio *bio, unsigned int nr_segs)
{
	const blk_opf_t ff = bio->bi_opf & REQ_FAILFAST_MASK;

	if (!ll_back_merge_fn(req, bio, nr_segs))
		return BIO_MERGE_FAILED;

	trace_block_bio_backmerge(bio);
	rq_qos_merge(req->q, req, bio);

	if ((req->cmd_flags & REQ_FAILFAST_MASK) != ff)
		blk_rq_set_mixed_merge(req);

	req->biotail->bi_next = bio;
	req->biotail = bio;
	req->__data_len += bio->bi_iter.bi_size;

	bio_crypt_free_ctx(bio);

	blk_account_io_merge_bio(req);
	return BIO_MERGE_OK;
}

static enum bio_merge_status bio_attempt_front_merge(struct request *req,
		struct bio *bio, unsigned int nr_segs)
{
	const blk_opf_t ff = bio->bi_opf & REQ_FAILFAST_MASK;

	if (!ll_front_merge_fn(req, bio, nr_segs))
		return BIO_MERGE_FAILED;

	trace_block_bio_frontmerge(bio);
	rq_qos_merge(req->q, req, bio);

	if ((req->cmd_flags & REQ_FAILFAST_MASK) != ff)
		blk_rq_set_mixed_merge(req);

	bio->bi_next = req->bio;
	req->bio = bio;

	req->__sector = bio->bi_iter.bi_sector;
	req->__data_len += bio->bi_iter.bi_size;

	bio_crypt_do_front_merge(req, bio);

	blk_account_io_merge_bio(req);
	return BIO_MERGE_OK;
}

static enum bio_merge_status bio_attempt_discard_merge(struct request_queue *q,
		struct request *req, struct bio *bio)
{
	unsigned short segments = blk_rq_nr_discard_segments(req);

	if (segments >= queue_max_discard_segments(q))
		goto no_merge;
	if (blk_rq_sectors(req) + bio_sectors(bio) >
	    blk_rq_get_max_sectors(req, blk_rq_pos(req)))
		goto no_merge;

	rq_qos_merge(q, req, bio);

	req->biotail->bi_next = bio;
	req->biotail = bio;
	req->__data_len += bio->bi_iter.bi_size;
	req->nr_phys_segments = segments + 1;

	blk_account_io_merge_bio(req);
	return BIO_MERGE_OK;
no_merge:
	req_set_nomerge(q, req);
	return BIO_MERGE_FAILED;
}

static enum bio_merge_status blk_attempt_bio_merge(struct request_queue *q,
						   struct request *rq,
						   struct bio *bio,
						   unsigned int nr_segs,
						   bool sched_allow_merge)
{
	if (!blk_rq_merge_ok(rq, bio))
		return BIO_MERGE_NONE;

	switch (blk_try_merge(rq, bio)) {
	case ELEVATOR_BACK_MERGE:
		if (!sched_allow_merge || blk_mq_sched_allow_merge(q, rq, bio))
			return bio_attempt_back_merge(rq, bio, nr_segs);
		break;
	case ELEVATOR_FRONT_MERGE:
		if (!sched_allow_merge || blk_mq_sched_allow_merge(q, rq, bio))
			return bio_attempt_front_merge(rq, bio, nr_segs);
		break;
	case ELEVATOR_DISCARD_MERGE:
		return bio_attempt_discard_merge(q, rq, bio);
	default:
		return BIO_MERGE_NONE;
	}

	return BIO_MERGE_FAILED;
}

/**
 * blk_attempt_plug_merge - try to merge with %current's plugged list
 * @q: request_queue new bio is being queued at
 * @bio: new bio being queued
 * @nr_segs: number of segments in @bio
 * from the passed in @q already in the plug list
 *
 * Determine whether @bio being queued on @q can be merged with the previous
 * request on %current's plugged list.  Returns %true if merge was successful,
 * otherwise %false.
 *
 * Plugging coalesces IOs from the same issuer for the same purpose without
 * going through @q->queue_lock.  As such it's more of an issuing mechanism
 * than scheduling, and the request, while may have elvpriv data, is not
 * added on the elevator at this point.  In addition, we don't have
 * reliable access to the elevator outside queue lock.  Only check basic
 * merging parameters without querying the elevator.
 *
 * Caller must ensure !blk_queue_nomerges(q) beforehand.
 */
bool blk_attempt_plug_merge(struct request_queue *q, struct bio *bio,
		unsigned int nr_segs)
{
	struct blk_plug *plug;
	struct request *rq;

	plug = blk_mq_plug(bio);
	if (!plug || rq_list_empty(plug->mq_list))
		return false;

	rq_list_for_each(&plug->mq_list, rq) {
		if (rq->q == q) {
			if (blk_attempt_bio_merge(q, rq, bio, nr_segs, false) ==
			    BIO_MERGE_OK)
				return true;
			break;
		}

		/*
		 * Only keep iterating plug list for merges if we have multiple
		 * queues
		 */
		if (!plug->multiple_queues)
			break;
	}
	return false;
}

/*
 * Iterate list of requests and see if we can merge this bio with any
 * of them.
 */
bool blk_bio_list_merge(struct request_queue *q, struct list_head *list,
			struct bio *bio, unsigned int nr_segs)
{
	struct request *rq;
	int checked = 8;

	list_for_each_entry_reverse(rq, list, queuelist) {
		if (!checked--)
			break;

		switch (blk_attempt_bio_merge(q, rq, bio, nr_segs, true)) {
		case BIO_MERGE_NONE:
			continue;
		case BIO_MERGE_OK:
			return true;
		case BIO_MERGE_FAILED:
			return false;
		}

	}

	return false;
}
EXPORT_SYMBOL_GPL(blk_bio_list_merge);

bool blk_mq_sched_try_merge(struct request_queue *q, struct bio *bio,
		unsigned int nr_segs, struct request **merged_request)
{
	struct request *rq;

	switch (elv_merge(q, &rq, bio)) {
	case ELEVATOR_BACK_MERGE:
		if (!blk_mq_sched_allow_merge(q, rq, bio))
			return false;
		if (bio_attempt_back_merge(rq, bio, nr_segs) != BIO_MERGE_OK)
			return false;
		*merged_request = attempt_back_merge(q, rq);
		if (!*merged_request)
			elv_merged_request(q, rq, ELEVATOR_BACK_MERGE);
		return true;
	case ELEVATOR_FRONT_MERGE:
		if (!blk_mq_sched_allow_merge(q, rq, bio))
			return false;
		if (bio_attempt_front_merge(rq, bio, nr_segs) != BIO_MERGE_OK)
			return false;
		*merged_request = attempt_front_merge(q, rq);
		if (!*merged_request)
			elv_merged_request(q, rq, ELEVATOR_FRONT_MERGE);
		return true;
	case ELEVATOR_DISCARD_MERGE:
		return bio_attempt_discard_merge(q, rq, bio) == BIO_MERGE_OK;
	default:
		return false;
	}
}
EXPORT_SYMBOL_GPL(blk_mq_sched_try_merge);<|MERGE_RESOLUTION|>--- conflicted
+++ resolved
@@ -219,16 +219,9 @@
  * *@nsegs segments and *@sectors sectors would make that bio unacceptable for
  * the block driver.
  */
-<<<<<<< HEAD
-static bool bvec_split_segs(const struct request_queue *q,
-			    const struct bio_vec *bv, unsigned *nsegs,
-			    unsigned *bytes, unsigned max_segs,
-			    unsigned max_bytes)
-=======
 static bool bvec_split_segs(struct queue_limits *lim, const struct bio_vec *bv,
 		unsigned *nsegs, unsigned *bytes, unsigned max_segs,
 		unsigned max_bytes)
->>>>>>> 39f2a5c0
 {
 	unsigned max_len = min(max_bytes, UINT_MAX) - *bytes;
 	unsigned len = min(bv->bv_len, max_len);
@@ -280,11 +273,6 @@
 	struct bio_vec bv, bvprv, *bvprvp = NULL;
 	struct bvec_iter iter;
 	unsigned nsegs = 0, bytes = 0;
-<<<<<<< HEAD
-	const unsigned max_bytes = get_max_io_size(q, bio) << 9;
-	const unsigned max_segs = queue_max_segments(q);
-=======
->>>>>>> 39f2a5c0
 
 	bio_for_each_bvec(bv, bio, iter) {
 		/*
@@ -294,25 +282,15 @@
 		if (bvprvp && bvec_gap_to_prev(lim, bvprvp, bv.bv_offset))
 			goto split;
 
-<<<<<<< HEAD
-		if (nsegs < max_segs &&
-=======
 		if (nsegs < lim->max_segments &&
->>>>>>> 39f2a5c0
 		    bytes + bv.bv_len <= max_bytes &&
 		    bv.bv_offset + bv.bv_len <= PAGE_SIZE) {
 			nsegs++;
 			bytes += bv.bv_len;
-<<<<<<< HEAD
-		} else if (bvec_split_segs(q, &bv, &nsegs, &bytes, max_segs,
-					   max_bytes)) {
-			goto split;
-=======
 		} else {
 			if (bvec_split_segs(lim, &bv, &nsegs, &bytes,
 					lim->max_segments, max_bytes))
 				goto split;
->>>>>>> 39f2a5c0
 		}
 
 		bvprv = bv;
@@ -329,11 +307,7 @@
 	 * split size so that each bio is properly block size aligned, even if
 	 * we do not use the full hardware limits.
 	 */
-<<<<<<< HEAD
-	bytes = ALIGN_DOWN(bytes, queue_logical_block_size(q));
-=======
 	bytes = ALIGN_DOWN(bytes, lim->logical_block_size);
->>>>>>> 39f2a5c0
 
 	/*
 	 * Bio splitting may cause subtle trouble such as hang when doing sync
@@ -440,11 +414,7 @@
 	}
 
 	rq_for_each_bvec(bv, rq, iter)
-<<<<<<< HEAD
-		bvec_split_segs(rq->q, &bv, &nr_phys_segs, &bytes,
-=======
 		bvec_split_segs(&rq->q->limits, &bv, &nr_phys_segs, &bytes,
->>>>>>> 39f2a5c0
 				UINT_MAX, UINT_MAX);
 	return nr_phys_segs;
 }
