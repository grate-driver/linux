// SPDX-License-Identifier: GPL-2.0

#include <linux/context_tracking.h>
#include <linux/entry-common.h>
#include <linux/highmem.h>
#include <linux/livepatch.h>
#include <linux/audit.h>

#include "common.h"

#define CREATE_TRACE_POINTS
#include <trace/events/syscalls.h>

/* See comment for enter_from_user_mode() in entry-common.h */
static __always_inline void __enter_from_user_mode(struct pt_regs *regs)
{
	arch_check_user_regs(regs);
	lockdep_hardirqs_off(CALLER_ADDR0);

	CT_WARN_ON(ct_state() != CONTEXT_USER);
	user_exit_irqoff();

	instrumentation_begin();
	trace_hardirqs_off_finish();
	instrumentation_end();
}

void noinstr enter_from_user_mode(struct pt_regs *regs)
{
	__enter_from_user_mode(regs);
}

static inline void syscall_enter_audit(struct pt_regs *regs, long syscall)
{
	if (unlikely(audit_context())) {
		unsigned long args[6];

		syscall_get_arguments(current, regs, args);
		audit_syscall_entry(syscall, args[0], args[1], args[2], args[3]);
	}
}

static long syscall_trace_enter(struct pt_regs *regs, long syscall,
				unsigned long work)
{
	long ret = 0;

	/*
	 * Handle Syscall User Dispatch.  This must comes first, since
	 * the ABI here can be something that doesn't make sense for
	 * other syscall_work features.
	 */
	if (work & SYSCALL_WORK_SYSCALL_USER_DISPATCH) {
		if (syscall_user_dispatch(regs))
			return -1L;
	}

	/* Handle ptrace */
	if (work & (SYSCALL_WORK_SYSCALL_TRACE | SYSCALL_WORK_SYSCALL_EMU)) {
		ret = arch_syscall_enter_tracehook(regs);
		if (ret || (work & SYSCALL_WORK_SYSCALL_EMU))
			return -1L;
	}

	/* Do seccomp after ptrace, to catch any tracer changes. */
	if (work & SYSCALL_WORK_SECCOMP) {
		ret = __secure_computing(NULL);
		if (ret == -1L)
			return ret;
	}

	/* Either of the above might have changed the syscall number */
	syscall = syscall_get_nr(current, regs);

	if (unlikely(work & SYSCALL_WORK_SYSCALL_TRACEPOINT))
		trace_sys_enter(regs, syscall);

	syscall_enter_audit(regs, syscall);

	return ret ? : syscall;
}

static __always_inline long
__syscall_enter_from_user_work(struct pt_regs *regs, long syscall)
{
	unsigned long work = READ_ONCE(current_thread_info()->syscall_work);

	if (work & SYSCALL_WORK_ENTER)
		syscall = syscall_trace_enter(regs, syscall, work);

	return syscall;
}

long syscall_enter_from_user_mode_work(struct pt_regs *regs, long syscall)
{
	return __syscall_enter_from_user_work(regs, syscall);
}

noinstr long syscall_enter_from_user_mode(struct pt_regs *regs, long syscall)
{
	long ret;

	__enter_from_user_mode(regs);

	instrumentation_begin();
	local_irq_enable();
	ret = __syscall_enter_from_user_work(regs, syscall);
	instrumentation_end();

	return ret;
}

noinstr void syscall_enter_from_user_mode_prepare(struct pt_regs *regs)
{
	__enter_from_user_mode(regs);
	instrumentation_begin();
	local_irq_enable();
	instrumentation_end();
}

/* See comment for exit_to_user_mode() in entry-common.h */
static __always_inline void __exit_to_user_mode(void)
{
	instrumentation_begin();
	trace_hardirqs_on_prepare();
	lockdep_hardirqs_on_prepare(CALLER_ADDR0);
	instrumentation_end();

	user_enter_irqoff();
	arch_exit_to_user_mode();
	lockdep_hardirqs_on(CALLER_ADDR0);
}

void noinstr exit_to_user_mode(void)
{
	__exit_to_user_mode();
}

/* Workaround to allow gradual conversion of architecture code */
void __weak arch_do_signal_or_restart(struct pt_regs *regs, bool has_signal) { }

static void handle_signal_work(struct pt_regs *regs, unsigned long ti_work)
{
	if (ti_work & _TIF_NOTIFY_SIGNAL)
		tracehook_notify_signal();

	arch_do_signal_or_restart(regs, ti_work & _TIF_SIGPENDING);
}

static unsigned long exit_to_user_mode_loop(struct pt_regs *regs,
					    unsigned long ti_work)
{
	/*
	 * Before returning to user space ensure that all pending work
	 * items have been completed.
	 */
	while (ti_work & EXIT_TO_USER_MODE_WORK) {

		local_irq_enable_exit_to_user(ti_work);

		if (ti_work & _TIF_NEED_RESCHED)
			schedule();

		if (ti_work & _TIF_UPROBE)
			uprobe_notify_resume(regs);

		if (ti_work & _TIF_PATCH_PENDING)
			klp_update_patch_state(current);

		if (ti_work & (_TIF_SIGPENDING | _TIF_NOTIFY_SIGNAL))
			handle_signal_work(regs, ti_work);

		if (ti_work & _TIF_NOTIFY_RESUME) {
			tracehook_notify_resume(regs);
			rseq_handle_notify_resume(NULL, regs);
		}

		/* Architecture specific TIF work */
		arch_exit_to_user_mode_work(regs, ti_work);

		/*
		 * Disable interrupts and reevaluate the work flags as they
		 * might have changed while interrupts and preemption was
		 * enabled above.
		 */
		local_irq_disable_exit_to_user();

		/* Check if any of the above work has queued a deferred wakeup */
		rcu_nocb_flush_deferred_wakeup();

		ti_work = READ_ONCE(current_thread_info()->flags);
	}

	/* Return the latest work state for arch_exit_to_user_mode() */
	return ti_work;
}

static void exit_to_user_mode_prepare(struct pt_regs *regs)
{
	unsigned long ti_work = READ_ONCE(current_thread_info()->flags);

	lockdep_assert_irqs_disabled();

	/* Flush pending rcuog wakeup before the last need_resched() check */
	rcu_nocb_flush_deferred_wakeup();

	if (unlikely(ti_work & EXIT_TO_USER_MODE_WORK))
		ti_work = exit_to_user_mode_loop(regs, ti_work);

	arch_exit_to_user_mode_prepare(regs, ti_work);

	/* Ensure that the address limit is intact and no locks are held */
	addr_limit_user_check();
	kmap_assert_nomap();
	lockdep_assert_irqs_disabled();
	lockdep_sys_exit();
}

/*
<<<<<<< HEAD
 * If TIF_SYSCALL_EMU is set, then the only reason to report is when
 * TIF_SINGLESTEP is set (i.e. PTRACE_SYSEMU_SINGLESTEP).  This syscall
=======
 * If SYSCALL_EMU is set, then the only reason to report is when
 * SINGLESTEP is set (i.e. PTRACE_SYSEMU_SINGLESTEP).  This syscall
>>>>>>> f642729d
 * instruction has been already reported in syscall_enter_from_user_mode().
 */
static inline bool report_single_step(unsigned long work)
{
	if (work & SYSCALL_WORK_SYSCALL_EMU)
		return false;

	return work & SYSCALL_WORK_SYSCALL_EXIT_TRAP;
}

static void syscall_exit_work(struct pt_regs *regs, unsigned long work)
{
	bool step;

	/*
	 * If the syscall was rolled back due to syscall user dispatching,
	 * then the tracers below are not invoked for the same reason as
	 * the entry side was not invoked in syscall_trace_enter(): The ABI
	 * of these syscalls is unknown.
	 */
	if (work & SYSCALL_WORK_SYSCALL_USER_DISPATCH) {
		if (unlikely(current->syscall_dispatch.on_dispatch)) {
			current->syscall_dispatch.on_dispatch = false;
			return;
		}
	}

	audit_syscall_exit(regs);

	if (work & SYSCALL_WORK_SYSCALL_TRACEPOINT)
		trace_sys_exit(regs, syscall_get_return_value(current, regs));

	step = report_single_step(work);
	if (step || work & SYSCALL_WORK_SYSCALL_TRACE)
		arch_syscall_exit_tracehook(regs, step);
}

/*
 * Syscall specific exit to user mode preparation. Runs with interrupts
 * enabled.
 */
static void syscall_exit_to_user_mode_prepare(struct pt_regs *regs)
{
	unsigned long work = READ_ONCE(current_thread_info()->syscall_work);
	unsigned long nr = syscall_get_nr(current, regs);

	CT_WARN_ON(ct_state() != CONTEXT_KERNEL);

	if (IS_ENABLED(CONFIG_PROVE_LOCKING)) {
		if (WARN(irqs_disabled(), "syscall %lu left IRQs disabled", nr))
			local_irq_enable();
	}

	rseq_syscall(regs);

	/*
	 * Do one-time syscall specific work. If these work items are
	 * enabled, we want to run them exactly once per syscall exit with
	 * interrupts enabled.
	 */
	if (unlikely(work & SYSCALL_WORK_EXIT))
		syscall_exit_work(regs, work);
}

static __always_inline void __syscall_exit_to_user_mode_work(struct pt_regs *regs)
{
	syscall_exit_to_user_mode_prepare(regs);
	local_irq_disable_exit_to_user();
	exit_to_user_mode_prepare(regs);
}

void syscall_exit_to_user_mode_work(struct pt_regs *regs)
{
	__syscall_exit_to_user_mode_work(regs);
}

__visible noinstr void syscall_exit_to_user_mode(struct pt_regs *regs)
{
	instrumentation_begin();
	__syscall_exit_to_user_mode_work(regs);
	instrumentation_end();
	__exit_to_user_mode();
}

noinstr void irqentry_enter_from_user_mode(struct pt_regs *regs)
{
	__enter_from_user_mode(regs);
}

noinstr void irqentry_exit_to_user_mode(struct pt_regs *regs)
{
	instrumentation_begin();
	exit_to_user_mode_prepare(regs);
	instrumentation_end();
	__exit_to_user_mode();
}

noinstr irqentry_state_t irqentry_enter(struct pt_regs *regs)
{
	irqentry_state_t ret = {
		.exit_rcu = false,
	};

	if (user_mode(regs)) {
		irqentry_enter_from_user_mode(regs);
		return ret;
	}

	/*
	 * If this entry hit the idle task invoke rcu_irq_enter() whether
	 * RCU is watching or not.
	 *
	 * Interrupts can nest when the first interrupt invokes softirq
	 * processing on return which enables interrupts.
	 *
	 * Scheduler ticks in the idle task can mark quiescent state and
	 * terminate a grace period, if and only if the timer interrupt is
	 * not nested into another interrupt.
	 *
	 * Checking for rcu_is_watching() here would prevent the nesting
	 * interrupt to invoke rcu_irq_enter(). If that nested interrupt is
	 * the tick then rcu_flavor_sched_clock_irq() would wrongfully
	 * assume that it is the first interupt and eventually claim
	 * quiescent state and end grace periods prematurely.
	 *
	 * Unconditionally invoke rcu_irq_enter() so RCU state stays
	 * consistent.
	 *
	 * TINY_RCU does not support EQS, so let the compiler eliminate
	 * this part when enabled.
	 */
	if (!IS_ENABLED(CONFIG_TINY_RCU) && is_idle_task(current)) {
		/*
		 * If RCU is not watching then the same careful
		 * sequence vs. lockdep and tracing is required
		 * as in irqentry_enter_from_user_mode().
		 */
		lockdep_hardirqs_off(CALLER_ADDR0);
		rcu_irq_enter();
		instrumentation_begin();
		trace_hardirqs_off_finish();
		instrumentation_end();

		ret.exit_rcu = true;
		return ret;
	}

	/*
	 * If RCU is watching then RCU only wants to check whether it needs
	 * to restart the tick in NOHZ mode. rcu_irq_enter_check_tick()
	 * already contains a warning when RCU is not watching, so no point
	 * in having another one here.
	 */
	lockdep_hardirqs_off(CALLER_ADDR0);
	instrumentation_begin();
	rcu_irq_enter_check_tick();
	trace_hardirqs_off_finish();
	instrumentation_end();

	return ret;
}

void irqentry_exit_cond_resched(void)
{
	if (!preempt_count()) {
		/* Sanity check RCU and thread stack */
		rcu_irq_exit_check_preempt();
		if (IS_ENABLED(CONFIG_DEBUG_ENTRY))
			WARN_ON_ONCE(!on_thread_stack());
		if (need_resched())
			preempt_schedule_irq();
	}
}
#ifdef CONFIG_PREEMPT_DYNAMIC
DEFINE_STATIC_CALL(irqentry_exit_cond_resched, irqentry_exit_cond_resched);
#endif

noinstr void irqentry_exit(struct pt_regs *regs, irqentry_state_t state)
{
	lockdep_assert_irqs_disabled();

	/* Check whether this returns to user mode */
	if (user_mode(regs)) {
		irqentry_exit_to_user_mode(regs);
	} else if (!regs_irqs_disabled(regs)) {
		/*
		 * If RCU was not watching on entry this needs to be done
		 * carefully and needs the same ordering of lockdep/tracing
		 * and RCU as the return to user mode path.
		 */
		if (state.exit_rcu) {
			instrumentation_begin();
			/* Tell the tracer that IRET will enable interrupts */
			trace_hardirqs_on_prepare();
			lockdep_hardirqs_on_prepare(CALLER_ADDR0);
			instrumentation_end();
			rcu_irq_exit();
			lockdep_hardirqs_on(CALLER_ADDR0);
			return;
		}

		instrumentation_begin();
		if (IS_ENABLED(CONFIG_PREEMPTION)) {
#ifdef CONFIG_PREEMT_DYNAMIC
			static_call(irqentry_exit_cond_resched)();
#else
			irqentry_exit_cond_resched();
#endif
		}
		/* Covers both tracing and lockdep */
		trace_hardirqs_on();
		instrumentation_end();
	} else {
		/*
		 * IRQ flags state is correct already. Just tell RCU if it
		 * was not watching on entry.
		 */
		if (state.exit_rcu)
			rcu_irq_exit();
	}
}

irqentry_state_t noinstr irqentry_nmi_enter(struct pt_regs *regs)
{
	irqentry_state_t irq_state;

	irq_state.lockdep = lockdep_hardirqs_enabled();

	__nmi_enter();
	lockdep_hardirqs_off(CALLER_ADDR0);
	lockdep_hardirq_enter();
	rcu_nmi_enter();

	instrumentation_begin();
	trace_hardirqs_off_finish();
	ftrace_nmi_enter();
	instrumentation_end();

	return irq_state;
}

void noinstr irqentry_nmi_exit(struct pt_regs *regs, irqentry_state_t irq_state)
{
	instrumentation_begin();
	ftrace_nmi_exit();
	if (irq_state.lockdep) {
		trace_hardirqs_on_prepare();
		lockdep_hardirqs_on_prepare(CALLER_ADDR0);
	}
	instrumentation_end();

	rcu_nmi_exit();
	lockdep_hardirq_exit();
	if (irq_state.lockdep)
		lockdep_hardirqs_on(CALLER_ADDR0);
	__nmi_exit();
}<|MERGE_RESOLUTION|>--- conflicted
+++ resolved
@@ -217,13 +217,8 @@
 }
 
 /*
-<<<<<<< HEAD
- * If TIF_SYSCALL_EMU is set, then the only reason to report is when
- * TIF_SINGLESTEP is set (i.e. PTRACE_SYSEMU_SINGLESTEP).  This syscall
-=======
  * If SYSCALL_EMU is set, then the only reason to report is when
  * SINGLESTEP is set (i.e. PTRACE_SYSEMU_SINGLESTEP).  This syscall
->>>>>>> f642729d
  * instruction has been already reported in syscall_enter_from_user_mode().
  */
 static inline bool report_single_step(unsigned long work)
