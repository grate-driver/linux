--- conflicted
+++ resolved
@@ -605,12 +605,8 @@
 		panic("panic_on_warn set ...\n");
 	}
 
-<<<<<<< HEAD
-	dump_stack();
-=======
 	if (!regs)
 		dump_stack();
->>>>>>> f642729d
 
 	print_irqtrace_events(current);
 
