--- conflicted
+++ resolved
@@ -9918,13 +9918,8 @@
 }
 
 /* Returns true if (rold safe implies rcur safe) */
-<<<<<<< HEAD
-static bool regsafe(struct bpf_reg_state *rold, struct bpf_reg_state *rcur,
-		    struct bpf_id_pair *idmap)
-=======
 static bool regsafe(struct bpf_verifier_env *env, struct bpf_reg_state *rold,
 		    struct bpf_reg_state *rcur, struct bpf_id_pair *idmap)
->>>>>>> f37d84f0
 {
 	bool equal;
 
@@ -10042,14 +10037,8 @@
 	return false;
 }
 
-<<<<<<< HEAD
-static bool stacksafe(struct bpf_func_state *old,
-		      struct bpf_func_state *cur,
-		      struct bpf_id_pair *idmap)
-=======
 static bool stacksafe(struct bpf_verifier_env *env, struct bpf_func_state *old,
 		      struct bpf_func_state *cur, struct bpf_id_pair *idmap)
->>>>>>> f37d84f0
 {
 	int i, spi;
 
@@ -10152,18 +10141,11 @@
 
 	memset(env->idmap_scratch, 0, sizeof(env->idmap_scratch));
 	for (i = 0; i < MAX_BPF_REG; i++)
-<<<<<<< HEAD
-		if (!regsafe(&old->regs[i], &cur->regs[i], env->idmap_scratch))
-			return false;
-
-	if (!stacksafe(old, cur, env->idmap_scratch))
-=======
 		if (!regsafe(env, &old->regs[i], &cur->regs[i],
 			     env->idmap_scratch))
 			return false;
 
 	if (!stacksafe(env, old, cur, env->idmap_scratch))
->>>>>>> f37d84f0
 		return false;
 
 	if (!refsafe(old, cur))
