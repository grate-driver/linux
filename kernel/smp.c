// SPDX-License-Identifier: GPL-2.0-only
/*
 * Generic helpers for smp ipi calls
 *
 * (C) Jens Axboe <jens.axboe@oracle.com> 2008
 */

#define pr_fmt(fmt) KBUILD_MODNAME ": " fmt

#include <linux/irq_work.h>
#include <linux/rcupdate.h>
#include <linux/rculist.h>
#include <linux/kernel.h>
#include <linux/export.h>
#include <linux/percpu.h>
#include <linux/init.h>
#include <linux/gfp.h>
#include <linux/smp.h>
#include <linux/cpu.h>
#include <linux/sched.h>
#include <linux/sched/idle.h>
#include <linux/hypervisor.h>
#include <linux/sched/clock.h>
#include <linux/nmi.h>
#include <linux/sched/debug.h>

#include "smpboot.h"
#include "sched/smp.h"

#define CSD_TYPE(_csd)	((_csd)->node.u_flags & CSD_FLAG_TYPE_MASK)

struct call_function_data {
	call_single_data_t	__percpu *csd;
	cpumask_var_t		cpumask;
	cpumask_var_t		cpumask_ipi;
};

static DEFINE_PER_CPU_ALIGNED(struct call_function_data, cfd_data);

static DEFINE_PER_CPU_SHARED_ALIGNED(struct llist_head, call_single_queue);

static void flush_smp_call_function_queue(bool warn_cpu_offline);

int smpcfd_prepare_cpu(unsigned int cpu)
{
	struct call_function_data *cfd = &per_cpu(cfd_data, cpu);

	if (!zalloc_cpumask_var_node(&cfd->cpumask, GFP_KERNEL,
				     cpu_to_node(cpu)))
		return -ENOMEM;
	if (!zalloc_cpumask_var_node(&cfd->cpumask_ipi, GFP_KERNEL,
				     cpu_to_node(cpu))) {
		free_cpumask_var(cfd->cpumask);
		return -ENOMEM;
	}
	cfd->csd = alloc_percpu(call_single_data_t);
	if (!cfd->csd) {
		free_cpumask_var(cfd->cpumask);
		free_cpumask_var(cfd->cpumask_ipi);
		return -ENOMEM;
	}

	return 0;
}

int smpcfd_dead_cpu(unsigned int cpu)
{
	struct call_function_data *cfd = &per_cpu(cfd_data, cpu);

	free_cpumask_var(cfd->cpumask);
	free_cpumask_var(cfd->cpumask_ipi);
	free_percpu(cfd->csd);
	return 0;
}

int smpcfd_dying_cpu(unsigned int cpu)
{
	/*
	 * The IPIs for the smp-call-function callbacks queued by other
	 * CPUs might arrive late, either due to hardware latencies or
	 * because this CPU disabled interrupts (inside stop-machine)
	 * before the IPIs were sent. So flush out any pending callbacks
	 * explicitly (without waiting for the IPIs to arrive), to
	 * ensure that the outgoing CPU doesn't go offline with work
	 * still pending.
	 */
	flush_smp_call_function_queue(false);
	irq_work_run();
	return 0;
}

void __init call_function_init(void)
{
	int i;

	for_each_possible_cpu(i)
		init_llist_head(&per_cpu(call_single_queue, i));

	smpcfd_prepare_cpu(smp_processor_id());
}

#ifdef CONFIG_CSD_LOCK_WAIT_DEBUG

static DEFINE_PER_CPU(call_single_data_t *, cur_csd);
static DEFINE_PER_CPU(smp_call_func_t, cur_csd_func);
static DEFINE_PER_CPU(void *, cur_csd_info);

#define CSD_LOCK_TIMEOUT (5ULL * NSEC_PER_SEC)
static atomic_t csd_bug_count = ATOMIC_INIT(0);

/* Record current CSD work for current CPU, NULL to erase. */
static void csd_lock_record(call_single_data_t *csd)
{
	if (!csd) {
		smp_mb(); /* NULL cur_csd after unlock. */
		__this_cpu_write(cur_csd, NULL);
		return;
	}
	__this_cpu_write(cur_csd_func, csd->func);
	__this_cpu_write(cur_csd_info, csd->info);
	smp_wmb(); /* func and info before csd. */
	__this_cpu_write(cur_csd, csd);
	smp_mb(); /* Update cur_csd before function call. */
		  /* Or before unlock, as the case may be. */
}

static __always_inline int csd_lock_wait_getcpu(call_single_data_t *csd)
{
	unsigned int csd_type;

	csd_type = CSD_TYPE(csd);
	if (csd_type == CSD_TYPE_ASYNC || csd_type == CSD_TYPE_SYNC)
<<<<<<< HEAD
		return csd->dst; /* Other CSD_TYPE_ values might not have ->dst. */
=======
		return csd->node.dst; /* Other CSD_TYPE_ values might not have ->dst. */
>>>>>>> 356006a6
	return -1;
}

/*
 * Complain if too much time spent waiting.  Note that only
 * the CSD_TYPE_SYNC/ASYNC types provide the destination CPU,
 * so waiting on other types gets much less information.
 */
static __always_inline bool csd_lock_wait_toolong(call_single_data_t *csd, u64 ts0, u64 *ts1, int *bug_id)
{
	int cpu = -1;
	int cpux;
	bool firsttime;
	u64 ts2, ts_delta;
	call_single_data_t *cpu_cur_csd;
<<<<<<< HEAD
	unsigned int flags = READ_ONCE(csd->flags);
=======
	unsigned int flags = READ_ONCE(csd->node.u_flags);
>>>>>>> 356006a6

	if (!(flags & CSD_FLAG_LOCK)) {
		if (!unlikely(*bug_id))
			return true;
		cpu = csd_lock_wait_getcpu(csd);
		pr_alert("csd: CSD lock (#%d) got unstuck on CPU#%02d, CPU#%02d released the lock.\n",
			 *bug_id, raw_smp_processor_id(), cpu);
		return true;
	}

	ts2 = sched_clock();
	ts_delta = ts2 - *ts1;
	if (likely(ts_delta <= CSD_LOCK_TIMEOUT))
		return false;

	firsttime = !*bug_id;
	if (firsttime)
		*bug_id = atomic_inc_return(&csd_bug_count);
	cpu = csd_lock_wait_getcpu(csd);
	if (WARN_ONCE(cpu < 0 || cpu >= nr_cpu_ids, "%s: cpu = %d\n", __func__, cpu))
		cpux = 0;
	else
		cpux = cpu;
	cpu_cur_csd = smp_load_acquire(&per_cpu(cur_csd, cpux)); /* Before func and info. */
	pr_alert("csd: %s non-responsive CSD lock (#%d) on CPU#%d, waiting %llu ns for CPU#%02d %pS(%ps).\n",
		 firsttime ? "Detected" : "Continued", *bug_id, raw_smp_processor_id(), ts2 - ts0,
		 cpu, csd->func, csd->info);
	if (cpu_cur_csd && csd != cpu_cur_csd) {
		pr_alert("\tcsd: CSD lock (#%d) handling prior %pS(%ps) request.\n",
			 *bug_id, READ_ONCE(per_cpu(cur_csd_func, cpux)),
			 READ_ONCE(per_cpu(cur_csd_info, cpux)));
	} else {
		pr_alert("\tcsd: CSD lock (#%d) %s.\n",
			 *bug_id, !cpu_cur_csd ? "unresponsive" : "handling this request");
	}
	if (cpu >= 0) {
		if (!trigger_single_cpu_backtrace(cpu))
			dump_cpu_task(cpu);
		if (!cpu_cur_csd) {
			pr_alert("csd: Re-sending CSD lock (#%d) IPI from CPU#%02d to CPU#%02d\n", *bug_id, raw_smp_processor_id(), cpu);
			arch_send_call_function_single_ipi(cpu);
		}
	}
	dump_stack();
	*ts1 = ts2;

	return false;
}

/*
 * csd_lock/csd_unlock used to serialize access to per-cpu csd resources
 *
 * For non-synchronous ipi calls the csd can still be in use by the
 * previous function call. For multi-cpu calls its even more interesting
 * as we'll have to ensure no other cpu is observing our csd.
 */
static __always_inline void csd_lock_wait(call_single_data_t *csd)
{
	int bug_id = 0;
	u64 ts0, ts1;

	ts1 = ts0 = sched_clock();
	for (;;) {
		if (csd_lock_wait_toolong(csd, ts0, &ts1, &bug_id))
			break;
		cpu_relax();
	}
	smp_acquire__after_ctrl_dep();
}

#else
static void csd_lock_record(call_single_data_t *csd)
{
}

static __always_inline void csd_lock_wait(call_single_data_t *csd)
{
<<<<<<< HEAD
	smp_cond_load_acquire(&csd->flags, !(VAL & CSD_FLAG_LOCK));
=======
	smp_cond_load_acquire(&csd->node.u_flags, !(VAL & CSD_FLAG_LOCK));
>>>>>>> 356006a6
}
#endif

static __always_inline void csd_lock(call_single_data_t *csd)
{
	csd_lock_wait(csd);
	csd->node.u_flags |= CSD_FLAG_LOCK;

	/*
	 * prevent CPU from reordering the above assignment
	 * to ->flags with any subsequent assignments to other
	 * fields of the specified call_single_data_t structure:
	 */
	smp_wmb();
}

static __always_inline void csd_unlock(call_single_data_t *csd)
{
	WARN_ON(!(csd->node.u_flags & CSD_FLAG_LOCK));

	/*
	 * ensure we're all done before releasing data:
	 */
	smp_store_release(&csd->node.u_flags, 0);
}

static DEFINE_PER_CPU_SHARED_ALIGNED(call_single_data_t, csd_data);

void __smp_call_single_queue(int cpu, struct llist_node *node)
{
	/*
	 * The list addition should be visible before sending the IPI
	 * handler locks the list to pull the entry off it because of
	 * normal cache coherency rules implied by spinlocks.
	 *
	 * If IPIs can go out of order to the cache coherency protocol
	 * in an architecture, sufficient synchronisation should be added
	 * to arch code to make it appear to obey cache coherency WRT
	 * locking and barrier primitives. Generic code isn't really
	 * equipped to do the right thing...
	 */
	if (llist_add(node, &per_cpu(call_single_queue, cpu)))
		send_call_function_single_ipi(cpu);
}

/*
 * Insert a previously allocated call_single_data_t element
 * for execution on the given CPU. data must already have
 * ->func, ->info, and ->flags set.
 */
static int generic_exec_single(int cpu, call_single_data_t *csd)
{
	if (cpu == smp_processor_id()) {
		smp_call_func_t func = csd->func;
		void *info = csd->info;
		unsigned long flags;

		/*
		 * We can unlock early even for the synchronous on-stack case,
		 * since we're doing this from the same CPU..
		 */
		csd_lock_record(csd);
		csd_unlock(csd);
		local_irq_save(flags);
		func(info);
		csd_lock_record(NULL);
		local_irq_restore(flags);
		return 0;
	}

	if ((unsigned)cpu >= nr_cpu_ids || !cpu_online(cpu)) {
		csd_unlock(csd);
		return -ENXIO;
	}

	__smp_call_single_queue(cpu, &csd->node.llist);

	return 0;
}

/**
 * generic_smp_call_function_single_interrupt - Execute SMP IPI callbacks
 *
 * Invoked by arch to handle an IPI for call function single.
 * Must be called with interrupts disabled.
 */
void generic_smp_call_function_single_interrupt(void)
{
	flush_smp_call_function_queue(true);
}

/**
 * flush_smp_call_function_queue - Flush pending smp-call-function callbacks
 *
 * @warn_cpu_offline: If set to 'true', warn if callbacks were queued on an
 *		      offline CPU. Skip this check if set to 'false'.
 *
 * Flush any pending smp-call-function callbacks queued on this CPU. This is
 * invoked by the generic IPI handler, as well as by a CPU about to go offline,
 * to ensure that all pending IPI callbacks are run before it goes completely
 * offline.
 *
 * Loop through the call_single_queue and run all the queued callbacks.
 * Must be called with interrupts disabled.
 */
static void flush_smp_call_function_queue(bool warn_cpu_offline)
{
	call_single_data_t *csd, *csd_next;
	struct llist_node *entry, *prev;
	struct llist_head *head;
	static bool warned;

	lockdep_assert_irqs_disabled();

	head = this_cpu_ptr(&call_single_queue);
	entry = llist_del_all(head);
	entry = llist_reverse_order(entry);

	/* There shouldn't be any pending callbacks on an offline CPU. */
	if (unlikely(warn_cpu_offline && !cpu_online(smp_processor_id()) &&
		     !warned && !llist_empty(head))) {
		warned = true;
		WARN(1, "IPI on offline CPU %d\n", smp_processor_id());

		/*
		 * We don't have to use the _safe() variant here
		 * because we are not invoking the IPI handlers yet.
		 */
		llist_for_each_entry(csd, entry, node.llist) {
			switch (CSD_TYPE(csd)) {
			case CSD_TYPE_ASYNC:
			case CSD_TYPE_SYNC:
			case CSD_TYPE_IRQ_WORK:
				pr_warn("IPI callback %pS sent to offline CPU\n",
					csd->func);
				break;

			case CSD_TYPE_TTWU:
				pr_warn("IPI task-wakeup sent to offline CPU\n");
				break;

			default:
				pr_warn("IPI callback, unknown type %d, sent to offline CPU\n",
					CSD_TYPE(csd));
				break;
			}
		}
	}

	/*
	 * First; run all SYNC callbacks, people are waiting for us.
	 */
	prev = NULL;
	llist_for_each_entry_safe(csd, csd_next, entry, node.llist) {
		/* Do we wait until *after* callback? */
		if (CSD_TYPE(csd) == CSD_TYPE_SYNC) {
			smp_call_func_t func = csd->func;
			void *info = csd->info;

			if (prev) {
				prev->next = &csd_next->node.llist;
			} else {
				entry = &csd_next->node.llist;
			}

			csd_lock_record(csd);
			func(info);
			csd_unlock(csd);
			csd_lock_record(NULL);
		} else {
			prev = &csd->node.llist;
		}
	}

	if (!entry)
		return;

	/*
	 * Second; run all !SYNC callbacks.
	 */
	prev = NULL;
	llist_for_each_entry_safe(csd, csd_next, entry, node.llist) {
		int type = CSD_TYPE(csd);

		if (type != CSD_TYPE_TTWU) {
			if (prev) {
				prev->next = &csd_next->node.llist;
			} else {
				entry = &csd_next->node.llist;
			}

			if (type == CSD_TYPE_ASYNC) {
				smp_call_func_t func = csd->func;
				void *info = csd->info;

				csd_lock_record(csd);
				csd_unlock(csd);
				func(info);
				csd_lock_record(NULL);
			} else if (type == CSD_TYPE_IRQ_WORK) {
				irq_work_single(csd);
			}

		} else {
			prev = &csd->node.llist;
		}
	}

	/*
	 * Third; only CSD_TYPE_TTWU is left, issue those.
	 */
	if (entry)
		sched_ttwu_pending(entry);
}

void flush_smp_call_function_from_idle(void)
{
	unsigned long flags;

	if (llist_empty(this_cpu_ptr(&call_single_queue)))
		return;

	local_irq_save(flags);
	flush_smp_call_function_queue(true);
	local_irq_restore(flags);
}

/*
 * smp_call_function_single - Run a function on a specific CPU
 * @func: The function to run. This must be fast and non-blocking.
 * @info: An arbitrary pointer to pass to the function.
 * @wait: If true, wait until function has completed on other CPUs.
 *
 * Returns 0 on success, else a negative status code.
 */
int smp_call_function_single(int cpu, smp_call_func_t func, void *info,
			     int wait)
{
	call_single_data_t *csd;
	call_single_data_t csd_stack = {
		.node = { .u_flags = CSD_FLAG_LOCK | CSD_TYPE_SYNC, },
	};
	int this_cpu;
	int err;

	/*
	 * prevent preemption and reschedule on another processor,
	 * as well as CPU removal
	 */
	this_cpu = get_cpu();

	/*
	 * Can deadlock when called with interrupts disabled.
	 * We allow cpu's that are not yet online though, as no one else can
	 * send smp call function interrupt to this cpu and as such deadlocks
	 * can't happen.
	 */
	WARN_ON_ONCE(cpu_online(this_cpu) && irqs_disabled()
		     && !oops_in_progress);

	/*
	 * When @wait we can deadlock when we interrupt between llist_add() and
	 * arch_send_call_function_ipi*(); when !@wait we can deadlock due to
	 * csd_lock() on because the interrupt context uses the same csd
	 * storage.
	 */
	WARN_ON_ONCE(!in_task());

	csd = &csd_stack;
	if (!wait) {
		csd = this_cpu_ptr(&csd_data);
		csd_lock(csd);
	}

	csd->func = func;
	csd->info = info;
#ifdef CONFIG_CSD_LOCK_WAIT_DEBUG
<<<<<<< HEAD
	csd->src = smp_processor_id();
	csd->dst = cpu;
=======
	csd->node.src = smp_processor_id();
	csd->node.dst = cpu;
>>>>>>> 356006a6
#endif

	err = generic_exec_single(cpu, csd);

	if (wait)
		csd_lock_wait(csd);

	put_cpu();

	return err;
}
EXPORT_SYMBOL(smp_call_function_single);

/**
 * smp_call_function_single_async(): Run an asynchronous function on a
 * 			         specific CPU.
 * @cpu: The CPU to run on.
 * @csd: Pre-allocated and setup data structure
 *
 * Like smp_call_function_single(), but the call is asynchonous and
 * can thus be done from contexts with disabled interrupts.
 *
 * The caller passes his own pre-allocated data structure
 * (ie: embedded in an object) and is responsible for synchronizing it
 * such that the IPIs performed on the @csd are strictly serialized.
 *
 * If the function is called with one csd which has not yet been
 * processed by previous call to smp_call_function_single_async(), the
 * function will return immediately with -EBUSY showing that the csd
 * object is still in progress.
 *
 * NOTE: Be careful, there is unfortunately no current debugging facility to
 * validate the correctness of this serialization.
 */
int smp_call_function_single_async(int cpu, call_single_data_t *csd)
{
	int err = 0;

	preempt_disable();

	if (csd->node.u_flags & CSD_FLAG_LOCK) {
		err = -EBUSY;
		goto out;
	}

	csd->node.u_flags = CSD_FLAG_LOCK;
	smp_wmb();

	err = generic_exec_single(cpu, csd);

out:
	preempt_enable();

	return err;
}
EXPORT_SYMBOL_GPL(smp_call_function_single_async);

/*
 * smp_call_function_any - Run a function on any of the given cpus
 * @mask: The mask of cpus it can run on.
 * @func: The function to run. This must be fast and non-blocking.
 * @info: An arbitrary pointer to pass to the function.
 * @wait: If true, wait until function has completed.
 *
 * Returns 0 on success, else a negative status code (if no cpus were online).
 *
 * Selection preference:
 *	1) current cpu if in @mask
 *	2) any cpu of current node if in @mask
 *	3) any other online cpu in @mask
 */
int smp_call_function_any(const struct cpumask *mask,
			  smp_call_func_t func, void *info, int wait)
{
	unsigned int cpu;
	const struct cpumask *nodemask;
	int ret;

	/* Try for same CPU (cheapest) */
	cpu = get_cpu();
	if (cpumask_test_cpu(cpu, mask))
		goto call;

	/* Try for same node. */
	nodemask = cpumask_of_node(cpu_to_node(cpu));
	for (cpu = cpumask_first_and(nodemask, mask); cpu < nr_cpu_ids;
	     cpu = cpumask_next_and(cpu, nodemask, mask)) {
		if (cpu_online(cpu))
			goto call;
	}

	/* Any online will do: smp_call_function_single handles nr_cpu_ids. */
	cpu = cpumask_any_and(mask, cpu_online_mask);
call:
	ret = smp_call_function_single(cpu, func, info, wait);
	put_cpu();
	return ret;
}
EXPORT_SYMBOL_GPL(smp_call_function_any);

static void smp_call_function_many_cond(const struct cpumask *mask,
					smp_call_func_t func, void *info,
					bool wait, smp_cond_func_t cond_func)
{
	struct call_function_data *cfd;
	int cpu, next_cpu, this_cpu = smp_processor_id();

	/*
	 * Can deadlock when called with interrupts disabled.
	 * We allow cpu's that are not yet online though, as no one else can
	 * send smp call function interrupt to this cpu and as such deadlocks
	 * can't happen.
	 */
	WARN_ON_ONCE(cpu_online(this_cpu) && irqs_disabled()
		     && !oops_in_progress && !early_boot_irqs_disabled);

	/*
	 * When @wait we can deadlock when we interrupt between llist_add() and
	 * arch_send_call_function_ipi*(); when !@wait we can deadlock due to
	 * csd_lock() on because the interrupt context uses the same csd
	 * storage.
	 */
	WARN_ON_ONCE(!in_task());

	/* Try to fastpath.  So, what's a CPU they want? Ignoring this one. */
	cpu = cpumask_first_and(mask, cpu_online_mask);
	if (cpu == this_cpu)
		cpu = cpumask_next_and(cpu, mask, cpu_online_mask);

	/* No online cpus?  We're done. */
	if (cpu >= nr_cpu_ids)
		return;

	/* Do we have another CPU which isn't us? */
	next_cpu = cpumask_next_and(cpu, mask, cpu_online_mask);
	if (next_cpu == this_cpu)
		next_cpu = cpumask_next_and(next_cpu, mask, cpu_online_mask);

	/* Fastpath: do that cpu by itself. */
	if (next_cpu >= nr_cpu_ids) {
		if (!cond_func || cond_func(cpu, info))
			smp_call_function_single(cpu, func, info, wait);
		return;
	}

	cfd = this_cpu_ptr(&cfd_data);

	cpumask_and(cfd->cpumask, mask, cpu_online_mask);
	__cpumask_clear_cpu(this_cpu, cfd->cpumask);

	/* Some callers race with other cpus changing the passed mask */
	if (unlikely(!cpumask_weight(cfd->cpumask)))
		return;

	cpumask_clear(cfd->cpumask_ipi);
	for_each_cpu(cpu, cfd->cpumask) {
		call_single_data_t *csd = per_cpu_ptr(cfd->csd, cpu);

		if (cond_func && !cond_func(cpu, info))
			continue;

		csd_lock(csd);
		if (wait)
			csd->node.u_flags |= CSD_TYPE_SYNC;
		csd->func = func;
		csd->info = info;
#ifdef CONFIG_CSD_LOCK_WAIT_DEBUG
<<<<<<< HEAD
		csd->src = smp_processor_id();
		csd->dst = cpu;
#endif
		if (llist_add(&csd->llist, &per_cpu(call_single_queue, cpu)))
=======
		csd->node.src = smp_processor_id();
		csd->node.dst = cpu;
#endif
		if (llist_add(&csd->node.llist, &per_cpu(call_single_queue, cpu)))
>>>>>>> 356006a6
			__cpumask_set_cpu(cpu, cfd->cpumask_ipi);
	}

	/* Send a message to all CPUs in the map */
	arch_send_call_function_ipi_mask(cfd->cpumask_ipi);

	if (wait) {
		for_each_cpu(cpu, cfd->cpumask) {
			call_single_data_t *csd;

			csd = per_cpu_ptr(cfd->csd, cpu);
			csd_lock_wait(csd);
		}
	}
}

/**
 * smp_call_function_many(): Run a function on a set of other CPUs.
 * @mask: The set of cpus to run on (only runs on online subset).
 * @func: The function to run. This must be fast and non-blocking.
 * @info: An arbitrary pointer to pass to the function.
 * @wait: If true, wait (atomically) until function has completed
 *        on other CPUs.
 *
 * If @wait is true, then returns once @func has returned.
 *
 * You must not call this function with disabled interrupts or from a
 * hardware interrupt handler or from a bottom half handler. Preemption
 * must be disabled when calling this function.
 */
void smp_call_function_many(const struct cpumask *mask,
			    smp_call_func_t func, void *info, bool wait)
{
	smp_call_function_many_cond(mask, func, info, wait, NULL);
}
EXPORT_SYMBOL(smp_call_function_many);

/**
 * smp_call_function(): Run a function on all other CPUs.
 * @func: The function to run. This must be fast and non-blocking.
 * @info: An arbitrary pointer to pass to the function.
 * @wait: If true, wait (atomically) until function has completed
 *        on other CPUs.
 *
 * Returns 0.
 *
 * If @wait is true, then returns once @func has returned; otherwise
 * it returns just before the target cpu calls @func.
 *
 * You must not call this function with disabled interrupts or from a
 * hardware interrupt handler or from a bottom half handler.
 */
void smp_call_function(smp_call_func_t func, void *info, int wait)
{
	preempt_disable();
	smp_call_function_many(cpu_online_mask, func, info, wait);
	preempt_enable();
}
EXPORT_SYMBOL(smp_call_function);

/* Setup configured maximum number of CPUs to activate */
unsigned int setup_max_cpus = NR_CPUS;
EXPORT_SYMBOL(setup_max_cpus);


/*
 * Setup routine for controlling SMP activation
 *
 * Command-line option of "nosmp" or "maxcpus=0" will disable SMP
 * activation entirely (the MPS table probe still happens, though).
 *
 * Command-line option of "maxcpus=<NUM>", where <NUM> is an integer
 * greater than 0, limits the maximum number of CPUs activated in
 * SMP mode to <NUM>.
 */

void __weak arch_disable_smp_support(void) { }

static int __init nosmp(char *str)
{
	setup_max_cpus = 0;
	arch_disable_smp_support();

	return 0;
}

early_param("nosmp", nosmp);

/* this is hard limit */
static int __init nrcpus(char *str)
{
	int nr_cpus;

	if (get_option(&str, &nr_cpus) && nr_cpus > 0 && nr_cpus < nr_cpu_ids)
		nr_cpu_ids = nr_cpus;

	return 0;
}

early_param("nr_cpus", nrcpus);

static int __init maxcpus(char *str)
{
	get_option(&str, &setup_max_cpus);
	if (setup_max_cpus == 0)
		arch_disable_smp_support();

	return 0;
}

early_param("maxcpus", maxcpus);

/* Setup number of possible processor ids */
unsigned int nr_cpu_ids __read_mostly = NR_CPUS;
EXPORT_SYMBOL(nr_cpu_ids);

/* An arch may set nr_cpu_ids earlier if needed, so this would be redundant */
void __init setup_nr_cpu_ids(void)
{
	nr_cpu_ids = find_last_bit(cpumask_bits(cpu_possible_mask),NR_CPUS) + 1;
}

/* Called by boot processor to activate the rest. */
void __init smp_init(void)
{
	int num_nodes, num_cpus;

	idle_threads_init();
	cpuhp_threads_init();

	pr_info("Bringing up secondary CPUs ...\n");

	bringup_nonboot_cpus(setup_max_cpus);

	num_nodes = num_online_nodes();
	num_cpus  = num_online_cpus();
	pr_info("Brought up %d node%s, %d CPU%s\n",
		num_nodes, (num_nodes > 1 ? "s" : ""),
		num_cpus,  (num_cpus  > 1 ? "s" : ""));

	/* Any cleanup work */
	smp_cpus_done(setup_max_cpus);
}

/*
 * Call a function on all processors.  May be used during early boot while
 * early_boot_irqs_disabled is set.  Use local_irq_save/restore() instead
 * of local_irq_disable/enable().
 */
void on_each_cpu(smp_call_func_t func, void *info, int wait)
{
	unsigned long flags;

	preempt_disable();
	smp_call_function(func, info, wait);
	local_irq_save(flags);
	func(info);
	local_irq_restore(flags);
	preempt_enable();
}
EXPORT_SYMBOL(on_each_cpu);

/**
 * on_each_cpu_mask(): Run a function on processors specified by
 * cpumask, which may include the local processor.
 * @mask: The set of cpus to run on (only runs on online subset).
 * @func: The function to run. This must be fast and non-blocking.
 * @info: An arbitrary pointer to pass to the function.
 * @wait: If true, wait (atomically) until function has completed
 *        on other CPUs.
 *
 * If @wait is true, then returns once @func has returned.
 *
 * You must not call this function with disabled interrupts or from a
 * hardware interrupt handler or from a bottom half handler.  The
 * exception is that it may be used during early boot while
 * early_boot_irqs_disabled is set.
 */
void on_each_cpu_mask(const struct cpumask *mask, smp_call_func_t func,
			void *info, bool wait)
{
	int cpu = get_cpu();

	smp_call_function_many(mask, func, info, wait);
	if (cpumask_test_cpu(cpu, mask)) {
		unsigned long flags;
		local_irq_save(flags);
		func(info);
		local_irq_restore(flags);
	}
	put_cpu();
}
EXPORT_SYMBOL(on_each_cpu_mask);

/*
 * on_each_cpu_cond(): Call a function on each processor for which
 * the supplied function cond_func returns true, optionally waiting
 * for all the required CPUs to finish. This may include the local
 * processor.
 * @cond_func:	A callback function that is passed a cpu id and
 *		the info parameter. The function is called
 *		with preemption disabled. The function should
 *		return a blooean value indicating whether to IPI
 *		the specified CPU.
 * @func:	The function to run on all applicable CPUs.
 *		This must be fast and non-blocking.
 * @info:	An arbitrary pointer to pass to both functions.
 * @wait:	If true, wait (atomically) until function has
 *		completed on other CPUs.
 *
 * Preemption is disabled to protect against CPUs going offline but not online.
 * CPUs going online during the call will not be seen or sent an IPI.
 *
 * You must not call this function with disabled interrupts or
 * from a hardware interrupt handler or from a bottom half handler.
 */
void on_each_cpu_cond_mask(smp_cond_func_t cond_func, smp_call_func_t func,
			   void *info, bool wait, const struct cpumask *mask)
{
	int cpu = get_cpu();

	smp_call_function_many_cond(mask, func, info, wait, cond_func);
	if (cpumask_test_cpu(cpu, mask) && cond_func(cpu, info)) {
		unsigned long flags;

		local_irq_save(flags);
		func(info);
		local_irq_restore(flags);
	}
	put_cpu();
}
EXPORT_SYMBOL(on_each_cpu_cond_mask);

void on_each_cpu_cond(smp_cond_func_t cond_func, smp_call_func_t func,
		      void *info, bool wait)
{
	on_each_cpu_cond_mask(cond_func, func, info, wait, cpu_online_mask);
}
EXPORT_SYMBOL(on_each_cpu_cond);

static void do_nothing(void *unused)
{
}

/**
 * kick_all_cpus_sync - Force all cpus out of idle
 *
 * Used to synchronize the update of pm_idle function pointer. It's
 * called after the pointer is updated and returns after the dummy
 * callback function has been executed on all cpus. The execution of
 * the function can only happen on the remote cpus after they have
 * left the idle function which had been called via pm_idle function
 * pointer. So it's guaranteed that nothing uses the previous pointer
 * anymore.
 */
void kick_all_cpus_sync(void)
{
	/* Make sure the change is visible before we kick the cpus */
	smp_mb();
	smp_call_function(do_nothing, NULL, 1);
}
EXPORT_SYMBOL_GPL(kick_all_cpus_sync);

/**
 * wake_up_all_idle_cpus - break all cpus out of idle
 * wake_up_all_idle_cpus try to break all cpus which is in idle state even
 * including idle polling cpus, for non-idle cpus, we will do nothing
 * for them.
 */
void wake_up_all_idle_cpus(void)
{
	int cpu;

	preempt_disable();
	for_each_online_cpu(cpu) {
		if (cpu == smp_processor_id())
			continue;

		wake_up_if_idle(cpu);
	}
	preempt_enable();
}
EXPORT_SYMBOL_GPL(wake_up_all_idle_cpus);

/**
 * smp_call_on_cpu - Call a function on a specific cpu
 *
 * Used to call a function on a specific cpu and wait for it to return.
 * Optionally make sure the call is done on a specified physical cpu via vcpu
 * pinning in order to support virtualized environments.
 */
struct smp_call_on_cpu_struct {
	struct work_struct	work;
	struct completion	done;
	int			(*func)(void *);
	void			*data;
	int			ret;
	int			cpu;
};

static void smp_call_on_cpu_callback(struct work_struct *work)
{
	struct smp_call_on_cpu_struct *sscs;

	sscs = container_of(work, struct smp_call_on_cpu_struct, work);
	if (sscs->cpu >= 0)
		hypervisor_pin_vcpu(sscs->cpu);
	sscs->ret = sscs->func(sscs->data);
	if (sscs->cpu >= 0)
		hypervisor_pin_vcpu(-1);

	complete(&sscs->done);
}

int smp_call_on_cpu(unsigned int cpu, int (*func)(void *), void *par, bool phys)
{
	struct smp_call_on_cpu_struct sscs = {
		.done = COMPLETION_INITIALIZER_ONSTACK(sscs.done),
		.func = func,
		.data = par,
		.cpu  = phys ? cpu : -1,
	};

	INIT_WORK_ONSTACK(&sscs.work, smp_call_on_cpu_callback);

	if (cpu >= nr_cpu_ids || !cpu_online(cpu))
		return -ENXIO;

	queue_work_on(cpu, system_wq, &sscs.work);
	wait_for_completion(&sscs.done);

	return sscs.ret;
}
EXPORT_SYMBOL_GPL(smp_call_on_cpu);<|MERGE_RESOLUTION|>--- conflicted
+++ resolved
@@ -130,11 +130,7 @@
 
 	csd_type = CSD_TYPE(csd);
 	if (csd_type == CSD_TYPE_ASYNC || csd_type == CSD_TYPE_SYNC)
-<<<<<<< HEAD
-		return csd->dst; /* Other CSD_TYPE_ values might not have ->dst. */
-=======
 		return csd->node.dst; /* Other CSD_TYPE_ values might not have ->dst. */
->>>>>>> 356006a6
 	return -1;
 }
 
@@ -150,11 +146,7 @@
 	bool firsttime;
 	u64 ts2, ts_delta;
 	call_single_data_t *cpu_cur_csd;
-<<<<<<< HEAD
-	unsigned int flags = READ_ONCE(csd->flags);
-=======
 	unsigned int flags = READ_ONCE(csd->node.u_flags);
->>>>>>> 356006a6
 
 	if (!(flags & CSD_FLAG_LOCK)) {
 		if (!unlikely(*bug_id))
@@ -232,11 +224,7 @@
 
 static __always_inline void csd_lock_wait(call_single_data_t *csd)
 {
-<<<<<<< HEAD
-	smp_cond_load_acquire(&csd->flags, !(VAL & CSD_FLAG_LOCK));
-=======
 	smp_cond_load_acquire(&csd->node.u_flags, !(VAL & CSD_FLAG_LOCK));
->>>>>>> 356006a6
 }
 #endif
 
@@ -514,13 +502,8 @@
 	csd->func = func;
 	csd->info = info;
 #ifdef CONFIG_CSD_LOCK_WAIT_DEBUG
-<<<<<<< HEAD
-	csd->src = smp_processor_id();
-	csd->dst = cpu;
-=======
 	csd->node.src = smp_processor_id();
 	csd->node.dst = cpu;
->>>>>>> 356006a6
 #endif
 
 	err = generic_exec_single(cpu, csd);
@@ -688,17 +671,10 @@
 		csd->func = func;
 		csd->info = info;
 #ifdef CONFIG_CSD_LOCK_WAIT_DEBUG
-<<<<<<< HEAD
-		csd->src = smp_processor_id();
-		csd->dst = cpu;
-#endif
-		if (llist_add(&csd->llist, &per_cpu(call_single_queue, cpu)))
-=======
 		csd->node.src = smp_processor_id();
 		csd->node.dst = cpu;
 #endif
 		if (llist_add(&csd->node.llist, &per_cpu(call_single_queue, cpu)))
->>>>>>> 356006a6
 			__cpumask_set_cpu(cpu, cfd->cpumask_ipi);
 	}
 
