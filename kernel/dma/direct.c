// SPDX-License-Identifier: GPL-2.0
/*
 * Copyright (C) 2018-2020 Christoph Hellwig.
 *
 * DMA operations that map physical memory directly without using an IOMMU.
 */
#include <linux/memblock.h> /* for max_pfn */
#include <linux/export.h>
#include <linux/mm.h>
#include <linux/dma-map-ops.h>
#include <linux/scatterlist.h>
#include <linux/pfn.h>
#include <linux/vmalloc.h>
#include <linux/set_memory.h>
#include <linux/slab.h>
#include "direct.h"

/*
 * Most architectures use ZONE_DMA for the first 16 Megabytes, but some use
 * it for entirely different regions. In that case the arch code needs to
 * override the variable below for dma-direct to work properly.
 */
unsigned int zone_dma_bits __ro_after_init = 24;

static inline dma_addr_t phys_to_dma_direct(struct device *dev,
		phys_addr_t phys)
{
	if (force_dma_unencrypted(dev))
		return phys_to_dma_unencrypted(dev, phys);
	return phys_to_dma(dev, phys);
}

static inline struct page *dma_direct_to_page(struct device *dev,
		dma_addr_t dma_addr)
{
	return pfn_to_page(PHYS_PFN(dma_to_phys(dev, dma_addr)));
}

u64 dma_direct_get_required_mask(struct device *dev)
{
	phys_addr_t phys = (phys_addr_t)(max_pfn - 1) << PAGE_SHIFT;
	u64 max_dma = phys_to_dma_direct(dev, phys);

	return (1ULL << (fls64(max_dma) - 1)) * 2 - 1;
}

static gfp_t dma_direct_optimal_gfp_mask(struct device *dev, u64 dma_mask,
				  u64 *phys_limit)
{
	u64 dma_limit = min_not_zero(dma_mask, dev->bus_dma_limit);

	/*
	 * Optimistically try the zone that the physical address mask falls
	 * into first.  If that returns memory that isn't actually addressable
	 * we will fallback to the next lower zone and try again.
	 *
	 * Note that GFP_DMA32 and GFP_DMA are no ops without the corresponding
	 * zones.
	 */
	*phys_limit = dma_to_phys(dev, dma_limit);
	if (*phys_limit <= DMA_BIT_MASK(zone_dma_bits))
		return GFP_DMA;
	if (*phys_limit <= DMA_BIT_MASK(32))
		return GFP_DMA32;
	return 0;
}

static bool dma_coherent_ok(struct device *dev, phys_addr_t phys, size_t size)
{
	dma_addr_t dma_addr = phys_to_dma_direct(dev, phys);

	if (dma_addr == DMA_MAPPING_ERROR)
		return false;
	return dma_addr + size - 1 <=
		min_not_zero(dev->coherent_dma_mask, dev->bus_dma_limit);
}

static struct page *__dma_direct_alloc_pages(struct device *dev, size_t size,
		gfp_t gfp)
{
	int node = dev_to_node(dev);
	struct page *page = NULL;
	u64 phys_limit;

	WARN_ON_ONCE(!PAGE_ALIGNED(size));

	gfp |= dma_direct_optimal_gfp_mask(dev, dev->coherent_dma_mask,
					   &phys_limit);
	page = dma_alloc_contiguous(dev, size, gfp);
	if (page && !dma_coherent_ok(dev, page_to_phys(page), size)) {
		dma_free_contiguous(dev, page, size);
		page = NULL;
	}
again:
	if (!page)
		page = alloc_pages_node(node, gfp, get_order(size));
	if (page && !dma_coherent_ok(dev, page_to_phys(page), size)) {
		dma_free_contiguous(dev, page, size);
		page = NULL;

		if (IS_ENABLED(CONFIG_ZONE_DMA32) &&
		    phys_limit < DMA_BIT_MASK(64) &&
		    !(gfp & (GFP_DMA32 | GFP_DMA))) {
			gfp |= GFP_DMA32;
			goto again;
		}

		if (IS_ENABLED(CONFIG_ZONE_DMA) && !(gfp & GFP_DMA)) {
			gfp = (gfp & ~GFP_DMA32) | GFP_DMA;
			goto again;
		}
	}

	return page;
}

static void *dma_direct_alloc_from_pool(struct device *dev, size_t size,
		dma_addr_t *dma_handle, gfp_t gfp)
{
	struct page *page;
	u64 phys_mask;
	void *ret;

	gfp |= dma_direct_optimal_gfp_mask(dev, dev->coherent_dma_mask,
					   &phys_mask);
	page = dma_alloc_from_pool(dev, size, &ret, gfp, dma_coherent_ok);
	if (!page)
		return NULL;
	*dma_handle = phys_to_dma_direct(dev, page_to_phys(page));
	return ret;
}

void *dma_direct_alloc(struct device *dev, size_t size,
		dma_addr_t *dma_handle, gfp_t gfp, unsigned long attrs)
{
	struct page *page;
	void *ret;
	int err;

	size = PAGE_ALIGN(size);
	if (attrs & DMA_ATTR_NO_WARN)
		gfp |= __GFP_NOWARN;

	if ((attrs & DMA_ATTR_NO_KERNEL_MAPPING) &&
	    !force_dma_unencrypted(dev)) {
		page = __dma_direct_alloc_pages(dev, size, gfp & ~__GFP_ZERO);
		if (!page)
			return NULL;
		/* remove any dirty cache lines on the kernel alias */
		if (!PageHighMem(page))
			arch_dma_prep_coherent(page, size);
		*dma_handle = phys_to_dma_direct(dev, page_to_phys(page));
		/* return the page pointer as the opaque cookie */
		return page;
	}

	if (!IS_ENABLED(CONFIG_ARCH_HAS_DMA_SET_UNCACHED) &&
	    !IS_ENABLED(CONFIG_DMA_DIRECT_REMAP) &&
	    !dev_is_dma_coherent(dev))
		return arch_dma_alloc(dev, size, dma_handle, gfp, attrs);

	/*
	 * Remapping or decrypting memory may block. If either is required and
	 * we can't block, allocate the memory from the atomic pools.
	 */
	if (IS_ENABLED(CONFIG_DMA_COHERENT_POOL) &&
	    !gfpflags_allow_blocking(gfp) &&
	    (force_dma_unencrypted(dev) ||
	     (IS_ENABLED(CONFIG_DMA_DIRECT_REMAP) && !dev_is_dma_coherent(dev))))
		return dma_direct_alloc_from_pool(dev, size, dma_handle, gfp);

	/* we always manually zero the memory once we are done */
	page = __dma_direct_alloc_pages(dev, size, gfp & ~__GFP_ZERO);
	if (!page)
		return NULL;

	if ((IS_ENABLED(CONFIG_DMA_DIRECT_REMAP) &&
	     !dev_is_dma_coherent(dev)) ||
	    (IS_ENABLED(CONFIG_DMA_REMAP) && PageHighMem(page))) {
		/* remove any dirty cache lines on the kernel alias */
		arch_dma_prep_coherent(page, size);

		/* create a coherent mapping */
		ret = dma_common_contiguous_remap(page, size,
				dma_pgprot(dev, PAGE_KERNEL, attrs),
				__builtin_return_address(0));
		if (!ret)
			goto out_free_pages;
		if (force_dma_unencrypted(dev)) {
			err = set_memory_decrypted((unsigned long)ret,
						   1 << get_order(size));
			if (err)
				goto out_free_pages;
		}
		memset(ret, 0, size);
		goto done;
	}

	if (PageHighMem(page)) {
		/*
		 * Depending on the cma= arguments and per-arch setup
		 * dma_alloc_contiguous could return highmem pages.
		 * Without remapping there is no way to return them here,
		 * so log an error and fail.
		 */
		dev_info(dev, "Rejecting highmem page from CMA.\n");
		goto out_free_pages;
	}

	ret = page_address(page);
	if (force_dma_unencrypted(dev)) {
		err = set_memory_decrypted((unsigned long)ret,
					   1 << get_order(size));
		if (err)
			goto out_free_pages;
	}

	memset(ret, 0, size);

	if (IS_ENABLED(CONFIG_ARCH_HAS_DMA_SET_UNCACHED) &&
	    !dev_is_dma_coherent(dev)) {
		arch_dma_prep_coherent(page, size);
		ret = arch_dma_set_uncached(ret, size);
		if (IS_ERR(ret))
			goto out_encrypt_pages;
	}
done:
	*dma_handle = phys_to_dma_direct(dev, page_to_phys(page));
	return ret;

out_encrypt_pages:
	if (force_dma_unencrypted(dev)) {
		err = set_memory_encrypted((unsigned long)page_address(page),
					   1 << get_order(size));
		/* If memory cannot be re-encrypted, it must be leaked */
		if (err)
			return NULL;
	}
out_free_pages:
	dma_free_contiguous(dev, page, size);
	return NULL;
}

void dma_direct_free(struct device *dev, size_t size,
		void *cpu_addr, dma_addr_t dma_addr, unsigned long attrs)
{
	unsigned int page_order = get_order(size);

	if ((attrs & DMA_ATTR_NO_KERNEL_MAPPING) &&
	    !force_dma_unencrypted(dev)) {
		/* cpu_addr is a struct page cookie, not a kernel address */
		dma_free_contiguous(dev, cpu_addr, size);
		return;
	}

	if (!IS_ENABLED(CONFIG_ARCH_HAS_DMA_SET_UNCACHED) &&
	    !IS_ENABLED(CONFIG_DMA_DIRECT_REMAP) &&
	    !dev_is_dma_coherent(dev)) {
		arch_dma_free(dev, size, cpu_addr, dma_addr, attrs);
		return;
	}

	/* If cpu_addr is not from an atomic pool, dma_free_from_pool() fails */
	if (IS_ENABLED(CONFIG_DMA_COHERENT_POOL) &&
	    dma_free_from_pool(dev, cpu_addr, PAGE_ALIGN(size)))
		return;

	if (force_dma_unencrypted(dev))
		set_memory_encrypted((unsigned long)cpu_addr, 1 << page_order);

	if (IS_ENABLED(CONFIG_DMA_REMAP) && is_vmalloc_addr(cpu_addr))
		vunmap(cpu_addr);
	else if (IS_ENABLED(CONFIG_ARCH_HAS_DMA_CLEAR_UNCACHED))
		arch_dma_clear_uncached(cpu_addr, size);

	dma_free_contiguous(dev, dma_direct_to_page(dev, dma_addr), size);
}

struct page *dma_direct_alloc_pages(struct device *dev, size_t size,
		dma_addr_t *dma_handle, enum dma_data_direction dir, gfp_t gfp)
{
	struct page *page;
	void *ret;

	if (IS_ENABLED(CONFIG_DMA_COHERENT_POOL) &&
	    force_dma_unencrypted(dev) && !gfpflags_allow_blocking(gfp))
		return dma_direct_alloc_from_pool(dev, size, dma_handle, gfp);

	page = __dma_direct_alloc_pages(dev, size, gfp);
	if (!page)
		return NULL;
	if (PageHighMem(page)) {
		/*
		 * Depending on the cma= arguments and per-arch setup
		 * dma_alloc_contiguous could return highmem pages.
		 * Without remapping there is no way to return them here,
		 * so log an error and fail.
		 */
		dev_info(dev, "Rejecting highmem page from CMA.\n");
		goto out_free_pages;
	}

	ret = page_address(page);
	if (force_dma_unencrypted(dev)) {
		if (set_memory_decrypted((unsigned long)ret,
				1 << get_order(size)))
			goto out_free_pages;
	}
	memset(ret, 0, size);
	*dma_handle = phys_to_dma_direct(dev, page_to_phys(page));
	return page;
out_free_pages:
	dma_free_contiguous(dev, page, size);
	return NULL;
}

void dma_direct_free_pages(struct device *dev, size_t size,
		struct page *page, dma_addr_t dma_addr,
		enum dma_data_direction dir)
{
	unsigned int page_order = get_order(size);
	void *vaddr = page_address(page);

	/* If cpu_addr is not from an atomic pool, dma_free_from_pool() fails */
	if (IS_ENABLED(CONFIG_DMA_COHERENT_POOL) &&
	    dma_free_from_pool(dev, vaddr, size))
		return;

	if (force_dma_unencrypted(dev))
		set_memory_encrypted((unsigned long)vaddr, 1 << page_order);

	dma_free_contiguous(dev, page, size);
}

#if defined(CONFIG_ARCH_HAS_SYNC_DMA_FOR_DEVICE) || \
    defined(CONFIG_SWIOTLB)
void dma_direct_sync_sg_for_device(struct device *dev,
		struct scatterlist *sgl, int nents, enum dma_data_direction dir)
{
	struct scatterlist *sg;
	int i;

	for_each_sg(sgl, sg, nents, i) {
		phys_addr_t paddr = dma_to_phys(dev, sg_dma_address(sg));

		if (unlikely(is_swiotlb_buffer(paddr)))
			swiotlb_tbl_sync_single(dev, paddr, sg->length,
					dir, SYNC_FOR_DEVICE);

		if (!dev_is_dma_coherent(dev))
			arch_sync_dma_for_device(paddr, sg->length,
					dir);
	}
}
#endif

#if defined(CONFIG_ARCH_HAS_SYNC_DMA_FOR_CPU) || \
    defined(CONFIG_ARCH_HAS_SYNC_DMA_FOR_CPU_ALL) || \
    defined(CONFIG_SWIOTLB)
void dma_direct_sync_sg_for_cpu(struct device *dev,
		struct scatterlist *sgl, int nents, enum dma_data_direction dir)
{
	struct scatterlist *sg;
	int i;

	for_each_sg(sgl, sg, nents, i) {
		phys_addr_t paddr = dma_to_phys(dev, sg_dma_address(sg));

		if (!dev_is_dma_coherent(dev))
			arch_sync_dma_for_cpu(paddr, sg->length, dir);

		if (unlikely(is_swiotlb_buffer(paddr)))
			swiotlb_tbl_sync_single(dev, paddr, sg->length, dir,
					SYNC_FOR_CPU);

		if (dir == DMA_FROM_DEVICE)
			arch_dma_mark_clean(paddr, sg->length);
	}

	if (!dev_is_dma_coherent(dev))
		arch_sync_dma_for_cpu_all();
}

void dma_direct_unmap_sg(struct device *dev, struct scatterlist *sgl,
		int nents, enum dma_data_direction dir, unsigned long attrs)
{
	struct scatterlist *sg;
	int i;

	for_each_sg(sgl, sg, nents, i)
		dma_direct_unmap_page(dev, sg->dma_address, sg_dma_len(sg), dir,
			     attrs);
}
#endif

int dma_direct_map_sg(struct device *dev, struct scatterlist *sgl, int nents,
		enum dma_data_direction dir, unsigned long attrs)
{
	int i;
	struct scatterlist *sg;

	for_each_sg(sgl, sg, nents, i) {
		sg->dma_address = dma_direct_map_page(dev, sg_page(sg),
				sg->offset, sg->length, dir, attrs);
		if (sg->dma_address == DMA_MAPPING_ERROR)
			goto out_unmap;
		sg_dma_len(sg) = sg->length;
	}

	return nents;

out_unmap:
	dma_direct_unmap_sg(dev, sgl, i, dir, attrs | DMA_ATTR_SKIP_CPU_SYNC);
	return 0;
}

dma_addr_t dma_direct_map_resource(struct device *dev, phys_addr_t paddr,
		size_t size, enum dma_data_direction dir, unsigned long attrs)
{
	dma_addr_t dma_addr = paddr;

	if (unlikely(!dma_capable(dev, dma_addr, size, false))) {
		dev_err_once(dev,
			     "DMA addr %pad+%zu overflow (mask %llx, bus limit %llx).\n",
			     &dma_addr, size, *dev->dma_mask, dev->bus_dma_limit);
		WARN_ON_ONCE(1);
		return DMA_MAPPING_ERROR;
	}

	return dma_addr;
}

int dma_direct_get_sgtable(struct device *dev, struct sg_table *sgt,
		void *cpu_addr, dma_addr_t dma_addr, size_t size,
		unsigned long attrs)
{
	struct page *page = dma_direct_to_page(dev, dma_addr);
	int ret;

	ret = sg_alloc_table(sgt, 1, GFP_KERNEL);
	if (!ret)
		sg_set_page(sgt->sgl, page, PAGE_ALIGN(size), 0);
	return ret;
}

bool dma_direct_can_mmap(struct device *dev)
{
	return dev_is_dma_coherent(dev) ||
		IS_ENABLED(CONFIG_DMA_NONCOHERENT_MMAP);
}

int dma_direct_mmap(struct device *dev, struct vm_area_struct *vma,
		void *cpu_addr, dma_addr_t dma_addr, size_t size,
		unsigned long attrs)
{
	unsigned long user_count = vma_pages(vma);
	unsigned long count = PAGE_ALIGN(size) >> PAGE_SHIFT;
	unsigned long pfn = PHYS_PFN(dma_to_phys(dev, dma_addr));
	int ret = -ENXIO;

	vma->vm_page_prot = dma_pgprot(dev, vma->vm_page_prot, attrs);

	if (dma_mmap_from_dev_coherent(dev, vma, cpu_addr, size, &ret))
		return ret;

	if (vma->vm_pgoff >= count || user_count > count - vma->vm_pgoff)
		return -ENXIO;
	return remap_pfn_range(vma, vma->vm_start, pfn + vma->vm_pgoff,
			user_count << PAGE_SHIFT, vma->vm_page_prot);
}

int dma_direct_supported(struct device *dev, u64 mask)
{
	u64 min_mask = (max_pfn - 1) << PAGE_SHIFT;

	/*
	 * Because 32-bit DMA masks are so common we expect every architecture
	 * to be able to satisfy them - either by not supporting more physical
	 * memory, or by providing a ZONE_DMA32.  If neither is the case, the
	 * architecture needs to use an IOMMU instead of the direct mapping.
	 */
	if (mask >= DMA_BIT_MASK(32))
		return 1;

	/*
	 * This check needs to be against the actual bit mask value, so use
	 * phys_to_dma_unencrypted() here so that the SME encryption mask isn't
	 * part of the check.
	 */
	if (IS_ENABLED(CONFIG_ZONE_DMA))
		min_mask = min_t(u64, min_mask, DMA_BIT_MASK(zone_dma_bits));
	return mask >= phys_to_dma_unencrypted(dev, min_mask);
}

size_t dma_direct_max_mapping_size(struct device *dev)
{
	/* If SWIOTLB is active, use its maximum mapping size */
	if (is_swiotlb_active() &&
	    (dma_addressing_limited(dev) || swiotlb_force == SWIOTLB_FORCE))
		return swiotlb_max_mapping_size(dev);
	return SIZE_MAX;
}

bool dma_direct_need_sync(struct device *dev, dma_addr_t dma_addr)
{
	return !dev_is_dma_coherent(dev) ||
		is_swiotlb_buffer(dma_to_phys(dev, dma_addr));
}

/**
 * dma_direct_set_offset - Assign scalar offset for a single DMA range.
 * @dev:	device pointer; needed to "own" the alloced memory.
 * @cpu_start:  beginning of memory region covered by this offset.
 * @dma_start:  beginning of DMA/PCI region covered by this offset.
 * @size:	size of the region.
 *
 * This is for the simple case of a uniform offset which cannot
 * be discovered by "dma-ranges".
 *
 * It returns -ENOMEM if out of memory, -EINVAL if a map
 * already exists, 0 otherwise.
 *
 * Note: any call to this from a driver is a bug.  The mapping needs
 * to be described by the device tree or other firmware interfaces.
 */
int dma_direct_set_offset(struct device *dev, phys_addr_t cpu_start,
			 dma_addr_t dma_start, u64 size)
{
	struct bus_dma_region *map;
	u64 offset = (u64)cpu_start - (u64)dma_start;

	if (dev->dma_range_map) {
		dev_err(dev, "attempt to add DMA range to existing map\n");
		return -EINVAL;
	}

	if (!offset)
		return 0;

	map = kcalloc(2, sizeof(*map), GFP_KERNEL);
	if (!map)
		return -ENOMEM;
	map[0].cpu_start = cpu_start;
	map[0].dma_start = dma_start;
	map[0].offset = offset;
	map[0].size = size;
	dev->dma_range_map = map;
	return 0;
<<<<<<< HEAD
}
EXPORT_SYMBOL_GPL(dma_direct_set_offset);
=======
}
>>>>>>> f642729d
<|MERGE_RESOLUTION|>--- conflicted
+++ resolved
@@ -546,9 +546,4 @@
 	map[0].size = size;
 	dev->dma_range_map = map;
 	return 0;
-<<<<<<< HEAD
-}
-EXPORT_SYMBOL_GPL(dma_direct_set_offset);
-=======
-}
->>>>>>> f642729d
+}