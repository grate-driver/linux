--- conflicted
+++ resolved
@@ -1754,26 +1754,11 @@
 					 struct device_attribute *attr,
 					 char *buf)
 {
-<<<<<<< HEAD
-	struct block_device *bdev = bdget_part(dev_to_part(dev));
-	struct request_queue *q;
-	struct blk_trace *bt;
-	ssize_t ret = -ENXIO;
-
-	if (bdev == NULL)
-		goto out;
-
-	q = blk_trace_get_queue(bdev);
-	if (q == NULL)
-		goto out_bdput;
-
-=======
 	struct block_device *bdev = dev_to_bdev(dev);
 	struct request_queue *q = bdev_get_queue(bdev);
 	struct blk_trace *bt;
 	ssize_t ret = -ENXIO;
 
->>>>>>> f642729d
 	mutex_lock(&q->debugfs_mutex);
 
 	bt = rcu_dereference_protected(q->blk_trace,
@@ -1803,13 +1788,8 @@
 					  struct device_attribute *attr,
 					  const char *buf, size_t count)
 {
-<<<<<<< HEAD
-	struct block_device *bdev;
-	struct request_queue *q;
-=======
 	struct block_device *bdev = dev_to_bdev(dev);
 	struct request_queue *q = bdev_get_queue(bdev);
->>>>>>> f642729d
 	struct blk_trace *bt;
 	u64 value;
 	ssize_t ret = -EINVAL;
@@ -1825,24 +1805,10 @@
 				goto out;
 			value = ret;
 		}
-<<<<<<< HEAD
-	} else if (kstrtoull(buf, 0, &value))
-		goto out;
-
-	ret = -ENXIO;
-	bdev = bdget_part(dev_to_part(dev));
-	if (bdev == NULL)
-		goto out;
-
-	q = blk_trace_get_queue(bdev);
-	if (q == NULL)
-		goto out_bdput;
-=======
 	} else {
 		if (kstrtoull(buf, 0, &value))
 			goto out;
 	}
->>>>>>> f642729d
 
 	mutex_lock(&q->debugfs_mutex);
 
