--- conflicted
+++ resolved
@@ -481,38 +481,7 @@
 		return;
 	sync_mm_rss(mm);
 	mmap_read_lock(mm);
-<<<<<<< HEAD
-	mmgrab(mm);
-=======
-	core_state = mm->core_state;
-	if (core_state) {
-		struct core_thread self;
-
-		mmap_read_unlock(mm);
-
-		self.task = current;
-		if (self.task->flags & PF_SIGNALED)
-			self.next = xchg(&core_state->dumper.next, &self);
-		else
-			self.task = NULL;
-		/*
-		 * Implies mb(), the result of xchg() must be visible
-		 * to core_state->dumper.
-		 */
-		if (atomic_dec_and_test(&core_state->nr_threads))
-			complete(&core_state->startup);
-
-		for (;;) {
-			set_current_state(TASK_UNINTERRUPTIBLE);
-			if (!self.task) /* see coredump_finish() */
-				break;
-			freezable_schedule();
-		}
-		__set_current_state(TASK_RUNNING);
-		mmap_read_lock(mm);
-	}
 	mmgrab_lazy_tlb(mm);
->>>>>>> 0c56210e
 	BUG_ON(mm != current->active_mm);
 	/* more a memory barrier than a real lock */
 	task_lock(current);
