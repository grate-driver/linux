--- conflicted
+++ resolved
@@ -638,16 +638,7 @@
 
 static void vlan_dev_uninit(struct net_device *dev)
 {
-<<<<<<< HEAD
-	struct vlan_dev_priv *vlan = vlan_dev_priv(dev);
-
 	vlan_dev_free_egress_priority(dev);
-
-	/* Get rid of the vlan's reference to real_dev */
-	dev_put_track(vlan->real_dev, &vlan->dev_tracker);
-=======
-	vlan_dev_free_egress_priority(dev);
->>>>>>> 95cd2cdc
 }
 
 static netdev_features_t vlan_dev_fix_features(struct net_device *dev,
@@ -860,6 +851,9 @@
 
 	free_percpu(vlan->vlan_pcpu_stats);
 	vlan->vlan_pcpu_stats = NULL;
+
+	/* Get rid of the vlan's reference to real_dev */
+	dev_put_track(vlan->real_dev, &vlan->dev_tracker);
 }
 
 void vlan_setup(struct net_device *dev)
