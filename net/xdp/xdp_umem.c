// SPDX-License-Identifier: GPL-2.0
/* XDP user-space packet buffer
 * Copyright(c) 2018 Intel Corporation.
 */

#include <linux/init.h>
#include <linux/sched/mm.h>
#include <linux/sched/signal.h>
#include <linux/sched/task.h>
#include <linux/uaccess.h>
#include <linux/slab.h>
#include <linux/bpf.h>
#include <linux/mm.h>
#include <linux/netdevice.h>
#include <linux/rtnetlink.h>
#include <linux/idr.h>
#include <linux/vmalloc.h>

#include "xdp_umem.h"
#include "xsk_queue.h"

#define XDP_UMEM_MIN_CHUNK_SIZE 2048

static DEFINE_IDA(umem_ida);

static void xdp_umem_unpin_pages(struct xdp_umem *umem)
{
	unpin_user_pages_dirty_lock(umem->pgs, umem->npgs, true);

	kfree(umem->pgs);
	umem->pgs = NULL;
}

static void xdp_umem_unaccount_pages(struct xdp_umem *umem)
{
	if (umem->user) {
		atomic_long_sub(umem->npgs, &umem->user->locked_vm);
		free_uid(umem->user);
	}
}

static void xdp_umem_addr_unmap(struct xdp_umem *umem)
{
	vunmap(umem->addrs);
	umem->addrs = NULL;
}

static int xdp_umem_addr_map(struct xdp_umem *umem, struct page **pages,
			     u32 nr_pages)
{
	umem->addrs = vmap(pages, nr_pages, VM_MAP, PAGE_KERNEL);
	if (!umem->addrs)
		return -ENOMEM;
	return 0;
}

static void xdp_umem_release(struct xdp_umem *umem)
{
	umem->zc = false;
	ida_simple_remove(&umem_ida, umem->id);

	xdp_umem_addr_unmap(umem);
	xdp_umem_unpin_pages(umem);

	xdp_umem_unaccount_pages(umem);
	kfree(umem);
}

void xdp_get_umem(struct xdp_umem *umem)
{
	refcount_inc(&umem->users);
}

void xdp_put_umem(struct xdp_umem *umem, bool defer_cleanup)
{
	if (!umem)
		return;

<<<<<<< HEAD
	if (refcount_dec_and_test(&umem->users))
		xdp_umem_release(umem);
=======
	if (refcount_dec_and_test(&umem->users)) {
		if (defer_cleanup) {
			INIT_WORK(&umem->work, xdp_umem_release_deferred);
			schedule_work(&umem->work);
		} else {
			xdp_umem_release(umem);
		}
	}
>>>>>>> f642729d
}

static int xdp_umem_pin_pages(struct xdp_umem *umem, unsigned long address)
{
	unsigned int gup_flags = FOLL_WRITE;
	long npgs;
	int err;

	umem->pgs = kcalloc(umem->npgs, sizeof(*umem->pgs),
			    GFP_KERNEL | __GFP_NOWARN);
	if (!umem->pgs)
		return -ENOMEM;

	mmap_read_lock(current->mm);
	npgs = pin_user_pages(address, umem->npgs,
			      gup_flags | FOLL_LONGTERM, &umem->pgs[0], NULL);
	mmap_read_unlock(current->mm);

	if (npgs != umem->npgs) {
		if (npgs >= 0) {
			umem->npgs = npgs;
			err = -ENOMEM;
			goto out_pin;
		}
		err = npgs;
		goto out_pgs;
	}
	return 0;

out_pin:
	xdp_umem_unpin_pages(umem);
out_pgs:
	kfree(umem->pgs);
	umem->pgs = NULL;
	return err;
}

static int xdp_umem_account_pages(struct xdp_umem *umem)
{
	unsigned long lock_limit, new_npgs, old_npgs;

	if (capable(CAP_IPC_LOCK))
		return 0;

	lock_limit = rlimit(RLIMIT_MEMLOCK) >> PAGE_SHIFT;
	umem->user = get_uid(current_user());

	do {
		old_npgs = atomic_long_read(&umem->user->locked_vm);
		new_npgs = old_npgs + umem->npgs;
		if (new_npgs > lock_limit) {
			free_uid(umem->user);
			umem->user = NULL;
			return -ENOBUFS;
		}
	} while (atomic_long_cmpxchg(&umem->user->locked_vm, old_npgs,
				     new_npgs) != old_npgs);
	return 0;
}

static int xdp_umem_reg(struct xdp_umem *umem, struct xdp_umem_reg *mr)
{
	u32 npgs_rem, chunk_size = mr->chunk_size, headroom = mr->headroom;
	bool unaligned_chunks = mr->flags & XDP_UMEM_UNALIGNED_CHUNK_FLAG;
	u64 npgs, addr = mr->addr, size = mr->len;
	unsigned int chunks, chunks_rem;
	int err;

	if (chunk_size < XDP_UMEM_MIN_CHUNK_SIZE || chunk_size > PAGE_SIZE) {
		/* Strictly speaking we could support this, if:
		 * - huge pages, or*
		 * - using an IOMMU, or
		 * - making sure the memory area is consecutive
		 * but for now, we simply say "computer says no".
		 */
		return -EINVAL;
	}

	if (mr->flags & ~XDP_UMEM_UNALIGNED_CHUNK_FLAG)
		return -EINVAL;

	if (!unaligned_chunks && !is_power_of_2(chunk_size))
		return -EINVAL;

	if (!PAGE_ALIGNED(addr)) {
		/* Memory area has to be page size aligned. For
		 * simplicity, this might change.
		 */
		return -EINVAL;
	}

	if ((addr + size) < addr)
		return -EINVAL;

	npgs = div_u64_rem(size, PAGE_SIZE, &npgs_rem);
	if (npgs_rem)
		npgs++;
	if (npgs > U32_MAX)
		return -EINVAL;

	chunks = (unsigned int)div_u64_rem(size, chunk_size, &chunks_rem);
	if (chunks == 0)
		return -EINVAL;

	if (!unaligned_chunks && chunks_rem)
		return -EINVAL;

	if (headroom >= chunk_size - XDP_PACKET_HEADROOM)
		return -EINVAL;

	umem->size = size;
	umem->headroom = headroom;
	umem->chunk_size = chunk_size;
	umem->chunks = chunks;
	umem->npgs = (u32)npgs;
	umem->pgs = NULL;
	umem->user = NULL;
	umem->flags = mr->flags;

	INIT_LIST_HEAD(&umem->xsk_dma_list);
	refcount_set(&umem->users, 1);

	err = xdp_umem_account_pages(umem);
	if (err)
		return err;

	err = xdp_umem_pin_pages(umem, (unsigned long)addr);
	if (err)
		goto out_account;

	err = xdp_umem_addr_map(umem, umem->pgs, umem->npgs);
	if (err)
		goto out_unpin;

	return 0;

out_unpin:
	xdp_umem_unpin_pages(umem);
out_account:
	xdp_umem_unaccount_pages(umem);
	return err;
}

struct xdp_umem *xdp_umem_create(struct xdp_umem_reg *mr)
{
	struct xdp_umem *umem;
	int err;

	umem = kzalloc(sizeof(*umem), GFP_KERNEL);
	if (!umem)
		return ERR_PTR(-ENOMEM);

	err = ida_simple_get(&umem_ida, 0, 0, GFP_KERNEL);
	if (err < 0) {
		kfree(umem);
		return ERR_PTR(err);
	}
	umem->id = err;

	err = xdp_umem_reg(umem, mr);
	if (err) {
		ida_simple_remove(&umem_ida, umem->id);
		kfree(umem);
		return ERR_PTR(err);
	}

	return umem;
}<|MERGE_RESOLUTION|>--- conflicted
+++ resolved
@@ -66,6 +66,13 @@
 	kfree(umem);
 }
 
+static void xdp_umem_release_deferred(struct work_struct *work)
+{
+	struct xdp_umem *umem = container_of(work, struct xdp_umem, work);
+
+	xdp_umem_release(umem);
+}
+
 void xdp_get_umem(struct xdp_umem *umem)
 {
 	refcount_inc(&umem->users);
@@ -76,10 +83,6 @@
 	if (!umem)
 		return;
 
-<<<<<<< HEAD
-	if (refcount_dec_and_test(&umem->users))
-		xdp_umem_release(umem);
-=======
 	if (refcount_dec_and_test(&umem->users)) {
 		if (defer_cleanup) {
 			INIT_WORK(&umem->work, xdp_umem_release_deferred);
@@ -88,7 +91,6 @@
 			xdp_umem_release(umem);
 		}
 	}
->>>>>>> f642729d
 }
 
 static int xdp_umem_pin_pages(struct xdp_umem *umem, unsigned long address)
