--- conflicted
+++ resolved
@@ -116,11 +116,7 @@
 	struct ethtool_channels channels = {};
 	struct ethnl_req_info req_info = {};
 	struct nlattr **tb = info->attrs;
-<<<<<<< HEAD
-	const struct nlattr *err_attr;
-=======
 	u32 err_attr, max_rx_in_use = 0;
->>>>>>> f642729d
 	const struct ethtool_ops *ops;
 	struct net_device *dev;
 	int ret;
@@ -208,10 +204,7 @@
 		       min(channels.rx_count, channels.tx_count);
 	for (i = from_channel; i < old_total; i++)
 		if (xsk_get_pool_from_qid(dev, i)) {
-<<<<<<< HEAD
-=======
 			ret = -EINVAL;
->>>>>>> f642729d
 			GENL_SET_ERR_MSG(info, "requested channel counts are too low for existing zerocopy AF_XDP sockets");
 			goto out_ops;
 		}
