// SPDX-License-Identifier: GPL-2.0-only
/*
 * This is the new netlink-based wireless configuration interface.
 *
 * Copyright 2006-2010	Johannes Berg <johannes@sipsolutions.net>
 * Copyright 2013-2014  Intel Mobile Communications GmbH
 * Copyright 2015-2017	Intel Deutschland GmbH
 * Copyright (C) 2018-2020 Intel Corporation
 */

#include <linux/if.h>
#include <linux/module.h>
#include <linux/err.h>
#include <linux/slab.h>
#include <linux/list.h>
#include <linux/if_ether.h>
#include <linux/ieee80211.h>
#include <linux/nl80211.h>
#include <linux/rtnetlink.h>
#include <linux/netlink.h>
#include <linux/nospec.h>
#include <linux/etherdevice.h>
#include <linux/if_vlan.h>
#include <net/net_namespace.h>
#include <net/genetlink.h>
#include <net/cfg80211.h>
#include <net/sock.h>
#include <net/inet_connection_sock.h>
#include "core.h"
#include "nl80211.h"
#include "reg.h"
#include "rdev-ops.h"

static int nl80211_crypto_settings(struct cfg80211_registered_device *rdev,
				   struct genl_info *info,
				   struct cfg80211_crypto_settings *settings,
				   int cipher_limit);

/* the netlink family */
static struct genl_family nl80211_fam;

/* multicast groups */
enum nl80211_multicast_groups {
	NL80211_MCGRP_CONFIG,
	NL80211_MCGRP_SCAN,
	NL80211_MCGRP_REGULATORY,
	NL80211_MCGRP_MLME,
	NL80211_MCGRP_VENDOR,
	NL80211_MCGRP_NAN,
	NL80211_MCGRP_TESTMODE /* keep last - ifdef! */
};

static const struct genl_multicast_group nl80211_mcgrps[] = {
	[NL80211_MCGRP_CONFIG] = { .name = NL80211_MULTICAST_GROUP_CONFIG },
	[NL80211_MCGRP_SCAN] = { .name = NL80211_MULTICAST_GROUP_SCAN },
	[NL80211_MCGRP_REGULATORY] = { .name = NL80211_MULTICAST_GROUP_REG },
	[NL80211_MCGRP_MLME] = { .name = NL80211_MULTICAST_GROUP_MLME },
	[NL80211_MCGRP_VENDOR] = { .name = NL80211_MULTICAST_GROUP_VENDOR },
	[NL80211_MCGRP_NAN] = { .name = NL80211_MULTICAST_GROUP_NAN },
#ifdef CONFIG_NL80211_TESTMODE
	[NL80211_MCGRP_TESTMODE] = { .name = NL80211_MULTICAST_GROUP_TESTMODE }
#endif
};

/* returns ERR_PTR values */
static struct wireless_dev *
__cfg80211_wdev_from_attrs(struct cfg80211_registered_device *rdev,
			   struct net *netns, struct nlattr **attrs)
{
	struct wireless_dev *result = NULL;
	bool have_ifidx = attrs[NL80211_ATTR_IFINDEX];
	bool have_wdev_id = attrs[NL80211_ATTR_WDEV];
	u64 wdev_id;
	int wiphy_idx = -1;
	int ifidx = -1;

	if (!have_ifidx && !have_wdev_id)
		return ERR_PTR(-EINVAL);

	if (have_ifidx)
		ifidx = nla_get_u32(attrs[NL80211_ATTR_IFINDEX]);
	if (have_wdev_id) {
		wdev_id = nla_get_u64(attrs[NL80211_ATTR_WDEV]);
		wiphy_idx = wdev_id >> 32;
	}

	if (rdev) {
		struct wireless_dev *wdev;

		lockdep_assert_held(&rdev->wiphy.mtx);

		list_for_each_entry(wdev, &rdev->wiphy.wdev_list, list) {
			if (have_ifidx && wdev->netdev &&
			    wdev->netdev->ifindex == ifidx) {
				result = wdev;
				break;
			}
			if (have_wdev_id && wdev->identifier == (u32)wdev_id) {
				result = wdev;
				break;
			}
		}

		return result ?: ERR_PTR(-ENODEV);
	}

	ASSERT_RTNL();

	list_for_each_entry(rdev, &cfg80211_rdev_list, list) {
		struct wireless_dev *wdev;

		if (wiphy_net(&rdev->wiphy) != netns)
			continue;

		if (have_wdev_id && rdev->wiphy_idx != wiphy_idx)
			continue;

		list_for_each_entry(wdev, &rdev->wiphy.wdev_list, list) {
			if (have_ifidx && wdev->netdev &&
			    wdev->netdev->ifindex == ifidx) {
				result = wdev;
				break;
			}
			if (have_wdev_id && wdev->identifier == (u32)wdev_id) {
				result = wdev;
				break;
			}
		}

		if (result)
			break;
	}

	if (result)
		return result;
	return ERR_PTR(-ENODEV);
}

static struct cfg80211_registered_device *
__cfg80211_rdev_from_attrs(struct net *netns, struct nlattr **attrs)
{
	struct cfg80211_registered_device *rdev = NULL, *tmp;
	struct net_device *netdev;

	ASSERT_RTNL();

	if (!attrs[NL80211_ATTR_WIPHY] &&
	    !attrs[NL80211_ATTR_IFINDEX] &&
	    !attrs[NL80211_ATTR_WDEV])
		return ERR_PTR(-EINVAL);

	if (attrs[NL80211_ATTR_WIPHY])
		rdev = cfg80211_rdev_by_wiphy_idx(
				nla_get_u32(attrs[NL80211_ATTR_WIPHY]));

	if (attrs[NL80211_ATTR_WDEV]) {
		u64 wdev_id = nla_get_u64(attrs[NL80211_ATTR_WDEV]);
		struct wireless_dev *wdev;
		bool found = false;

		tmp = cfg80211_rdev_by_wiphy_idx(wdev_id >> 32);
		if (tmp) {
			/* make sure wdev exists */
			list_for_each_entry(wdev, &tmp->wiphy.wdev_list, list) {
				if (wdev->identifier != (u32)wdev_id)
					continue;
				found = true;
				break;
			}

			if (!found)
				tmp = NULL;

			if (rdev && tmp != rdev)
				return ERR_PTR(-EINVAL);
			rdev = tmp;
		}
	}

	if (attrs[NL80211_ATTR_IFINDEX]) {
		int ifindex = nla_get_u32(attrs[NL80211_ATTR_IFINDEX]);

		netdev = __dev_get_by_index(netns, ifindex);
		if (netdev) {
			if (netdev->ieee80211_ptr)
				tmp = wiphy_to_rdev(
					netdev->ieee80211_ptr->wiphy);
			else
				tmp = NULL;

			/* not wireless device -- return error */
			if (!tmp)
				return ERR_PTR(-EINVAL);

			/* mismatch -- return error */
			if (rdev && tmp != rdev)
				return ERR_PTR(-EINVAL);

			rdev = tmp;
		}
	}

	if (!rdev)
		return ERR_PTR(-ENODEV);

	if (netns != wiphy_net(&rdev->wiphy))
		return ERR_PTR(-ENODEV);

	return rdev;
}

/*
 * This function returns a pointer to the driver
 * that the genl_info item that is passed refers to.
 *
 * The result of this can be a PTR_ERR and hence must
 * be checked with IS_ERR() for errors.
 */
static struct cfg80211_registered_device *
cfg80211_get_dev_from_info(struct net *netns, struct genl_info *info)
{
	return __cfg80211_rdev_from_attrs(netns, info->attrs);
}

static int validate_beacon_head(const struct nlattr *attr,
				struct netlink_ext_ack *extack)
{
	const u8 *data = nla_data(attr);
	unsigned int len = nla_len(attr);
	const struct element *elem;
	const struct ieee80211_mgmt *mgmt = (void *)data;
	bool s1g_bcn = ieee80211_is_s1g_beacon(mgmt->frame_control);
	unsigned int fixedlen, hdrlen;

	if (s1g_bcn) {
		fixedlen = offsetof(struct ieee80211_ext,
				    u.s1g_beacon.variable);
		hdrlen = offsetof(struct ieee80211_ext, u.s1g_beacon);
	} else {
		fixedlen = offsetof(struct ieee80211_mgmt,
				    u.beacon.variable);
		hdrlen = offsetof(struct ieee80211_mgmt, u.beacon);
	}

	if (len < fixedlen)
		goto err;

	if (ieee80211_hdrlen(mgmt->frame_control) != hdrlen)
		goto err;

	data += fixedlen;
	len -= fixedlen;

	for_each_element(elem, data, len) {
		/* nothing */
	}

	if (for_each_element_completed(elem, data, len))
		return 0;

err:
	NL_SET_ERR_MSG_ATTR(extack, attr, "malformed beacon head");
	return -EINVAL;
}

static int validate_ie_attr(const struct nlattr *attr,
			    struct netlink_ext_ack *extack)
{
	const u8 *data = nla_data(attr);
	unsigned int len = nla_len(attr);
	const struct element *elem;

	for_each_element(elem, data, len) {
		/* nothing */
	}

	if (for_each_element_completed(elem, data, len))
		return 0;

	NL_SET_ERR_MSG_ATTR(extack, attr, "malformed information elements");
	return -EINVAL;
}

/* policy for the attributes */
static const struct nla_policy nl80211_policy[NUM_NL80211_ATTR];

static const struct nla_policy
nl80211_ftm_responder_policy[NL80211_FTM_RESP_ATTR_MAX + 1] = {
	[NL80211_FTM_RESP_ATTR_ENABLED] = { .type = NLA_FLAG, },
	[NL80211_FTM_RESP_ATTR_LCI] = { .type = NLA_BINARY,
					.len = U8_MAX },
	[NL80211_FTM_RESP_ATTR_CIVICLOC] = { .type = NLA_BINARY,
					     .len = U8_MAX },
};

static const struct nla_policy
nl80211_pmsr_ftm_req_attr_policy[NL80211_PMSR_FTM_REQ_ATTR_MAX + 1] = {
	[NL80211_PMSR_FTM_REQ_ATTR_ASAP] = { .type = NLA_FLAG },
	[NL80211_PMSR_FTM_REQ_ATTR_PREAMBLE] = { .type = NLA_U32 },
	[NL80211_PMSR_FTM_REQ_ATTR_NUM_BURSTS_EXP] =
		NLA_POLICY_MAX(NLA_U8, 15),
	[NL80211_PMSR_FTM_REQ_ATTR_BURST_PERIOD] = { .type = NLA_U16 },
	[NL80211_PMSR_FTM_REQ_ATTR_BURST_DURATION] =
		NLA_POLICY_MAX(NLA_U8, 15),
	[NL80211_PMSR_FTM_REQ_ATTR_FTMS_PER_BURST] =
		NLA_POLICY_MAX(NLA_U8, 31),
	[NL80211_PMSR_FTM_REQ_ATTR_NUM_FTMR_RETRIES] = { .type = NLA_U8 },
	[NL80211_PMSR_FTM_REQ_ATTR_REQUEST_LCI] = { .type = NLA_FLAG },
	[NL80211_PMSR_FTM_REQ_ATTR_REQUEST_CIVICLOC] = { .type = NLA_FLAG },
	[NL80211_PMSR_FTM_REQ_ATTR_TRIGGER_BASED] = { .type = NLA_FLAG },
	[NL80211_PMSR_FTM_REQ_ATTR_NON_TRIGGER_BASED] = { .type = NLA_FLAG },
};

static const struct nla_policy
nl80211_pmsr_req_data_policy[NL80211_PMSR_TYPE_MAX + 1] = {
	[NL80211_PMSR_TYPE_FTM] =
		NLA_POLICY_NESTED(nl80211_pmsr_ftm_req_attr_policy),
};

static const struct nla_policy
nl80211_pmsr_req_attr_policy[NL80211_PMSR_REQ_ATTR_MAX + 1] = {
	[NL80211_PMSR_REQ_ATTR_DATA] =
		NLA_POLICY_NESTED(nl80211_pmsr_req_data_policy),
	[NL80211_PMSR_REQ_ATTR_GET_AP_TSF] = { .type = NLA_FLAG },
};

static const struct nla_policy
nl80211_psmr_peer_attr_policy[NL80211_PMSR_PEER_ATTR_MAX + 1] = {
	[NL80211_PMSR_PEER_ATTR_ADDR] = NLA_POLICY_ETH_ADDR,
	[NL80211_PMSR_PEER_ATTR_CHAN] = NLA_POLICY_NESTED(nl80211_policy),
	[NL80211_PMSR_PEER_ATTR_REQ] =
		NLA_POLICY_NESTED(nl80211_pmsr_req_attr_policy),
	[NL80211_PMSR_PEER_ATTR_RESP] = { .type = NLA_REJECT },
};

static const struct nla_policy
nl80211_pmsr_attr_policy[NL80211_PMSR_ATTR_MAX + 1] = {
	[NL80211_PMSR_ATTR_MAX_PEERS] = { .type = NLA_REJECT },
	[NL80211_PMSR_ATTR_REPORT_AP_TSF] = { .type = NLA_REJECT },
	[NL80211_PMSR_ATTR_RANDOMIZE_MAC_ADDR] = { .type = NLA_REJECT },
	[NL80211_PMSR_ATTR_TYPE_CAPA] = { .type = NLA_REJECT },
	[NL80211_PMSR_ATTR_PEERS] =
		NLA_POLICY_NESTED_ARRAY(nl80211_psmr_peer_attr_policy),
};

static const struct nla_policy
he_obss_pd_policy[NL80211_HE_OBSS_PD_ATTR_MAX + 1] = {
	[NL80211_HE_OBSS_PD_ATTR_MIN_OFFSET] =
		NLA_POLICY_RANGE(NLA_U8, 1, 20),
	[NL80211_HE_OBSS_PD_ATTR_MAX_OFFSET] =
		NLA_POLICY_RANGE(NLA_U8, 1, 20),
	[NL80211_HE_OBSS_PD_ATTR_NON_SRG_MAX_OFFSET] =
		NLA_POLICY_RANGE(NLA_U8, 1, 20),
	[NL80211_HE_OBSS_PD_ATTR_BSS_COLOR_BITMAP] =
		NLA_POLICY_EXACT_LEN(8),
	[NL80211_HE_OBSS_PD_ATTR_PARTIAL_BSSID_BITMAP] =
		NLA_POLICY_EXACT_LEN(8),
	[NL80211_HE_OBSS_PD_ATTR_SR_CTRL] = { .type = NLA_U8 },
};

static const struct nla_policy
he_bss_color_policy[NL80211_HE_BSS_COLOR_ATTR_MAX + 1] = {
	[NL80211_HE_BSS_COLOR_ATTR_COLOR] = NLA_POLICY_RANGE(NLA_U8, 1, 63),
	[NL80211_HE_BSS_COLOR_ATTR_DISABLED] = { .type = NLA_FLAG },
	[NL80211_HE_BSS_COLOR_ATTR_PARTIAL] = { .type = NLA_FLAG },
};

static const struct nla_policy nl80211_txattr_policy[NL80211_TXRATE_MAX + 1] = {
	[NL80211_TXRATE_LEGACY] = { .type = NLA_BINARY,
				    .len = NL80211_MAX_SUPP_RATES },
	[NL80211_TXRATE_HT] = { .type = NLA_BINARY,
				.len = NL80211_MAX_SUPP_HT_RATES },
	[NL80211_TXRATE_VHT] = NLA_POLICY_EXACT_LEN_WARN(sizeof(struct nl80211_txrate_vht)),
	[NL80211_TXRATE_GI] = { .type = NLA_U8 },
	[NL80211_TXRATE_HE] = NLA_POLICY_EXACT_LEN(sizeof(struct nl80211_txrate_he)),
	[NL80211_TXRATE_HE_GI] =  NLA_POLICY_RANGE(NLA_U8,
						   NL80211_RATE_INFO_HE_GI_0_8,
						   NL80211_RATE_INFO_HE_GI_3_2),
	[NL80211_TXRATE_HE_LTF] = NLA_POLICY_RANGE(NLA_U8,
						   NL80211_RATE_INFO_HE_1XLTF,
						   NL80211_RATE_INFO_HE_4XLTF),
};

static const struct nla_policy
nl80211_tid_config_attr_policy[NL80211_TID_CONFIG_ATTR_MAX + 1] = {
	[NL80211_TID_CONFIG_ATTR_VIF_SUPP] = { .type = NLA_U64 },
	[NL80211_TID_CONFIG_ATTR_PEER_SUPP] = { .type = NLA_U64 },
	[NL80211_TID_CONFIG_ATTR_OVERRIDE] = { .type = NLA_FLAG },
	[NL80211_TID_CONFIG_ATTR_TIDS] = NLA_POLICY_RANGE(NLA_U16, 1, 0xff),
	[NL80211_TID_CONFIG_ATTR_NOACK] =
			NLA_POLICY_MAX(NLA_U8, NL80211_TID_CONFIG_DISABLE),
	[NL80211_TID_CONFIG_ATTR_RETRY_SHORT] = NLA_POLICY_MIN(NLA_U8, 1),
	[NL80211_TID_CONFIG_ATTR_RETRY_LONG] = NLA_POLICY_MIN(NLA_U8, 1),
	[NL80211_TID_CONFIG_ATTR_AMPDU_CTRL] =
			NLA_POLICY_MAX(NLA_U8, NL80211_TID_CONFIG_DISABLE),
	[NL80211_TID_CONFIG_ATTR_RTSCTS_CTRL] =
			NLA_POLICY_MAX(NLA_U8, NL80211_TID_CONFIG_DISABLE),
	[NL80211_TID_CONFIG_ATTR_AMSDU_CTRL] =
			NLA_POLICY_MAX(NLA_U8, NL80211_TID_CONFIG_DISABLE),
	[NL80211_TID_CONFIG_ATTR_TX_RATE_TYPE] =
			NLA_POLICY_MAX(NLA_U8, NL80211_TX_RATE_FIXED),
	[NL80211_TID_CONFIG_ATTR_TX_RATE] =
			NLA_POLICY_NESTED(nl80211_txattr_policy),
};

static const struct nla_policy
nl80211_fils_discovery_policy[NL80211_FILS_DISCOVERY_ATTR_MAX + 1] = {
	[NL80211_FILS_DISCOVERY_ATTR_INT_MIN] = NLA_POLICY_MAX(NLA_U32, 10000),
	[NL80211_FILS_DISCOVERY_ATTR_INT_MAX] = NLA_POLICY_MAX(NLA_U32, 10000),
	NLA_POLICY_RANGE(NLA_BINARY,
			 NL80211_FILS_DISCOVERY_TMPL_MIN_LEN,
			 IEEE80211_MAX_DATA_LEN),
};

static const struct nla_policy
nl80211_unsol_bcast_probe_resp_policy[NL80211_UNSOL_BCAST_PROBE_RESP_ATTR_MAX + 1] = {
	[NL80211_UNSOL_BCAST_PROBE_RESP_ATTR_INT] = NLA_POLICY_MAX(NLA_U32, 20),
	[NL80211_UNSOL_BCAST_PROBE_RESP_ATTR_TMPL] = { .type = NLA_BINARY,
						       .len = IEEE80211_MAX_DATA_LEN }
};

<<<<<<< HEAD
=======
static const struct nla_policy
sar_specs_policy[NL80211_SAR_ATTR_SPECS_MAX + 1] = {
	[NL80211_SAR_ATTR_SPECS_POWER] = { .type = NLA_S32 },
	[NL80211_SAR_ATTR_SPECS_RANGE_INDEX] = {.type = NLA_U32 },
};

static const struct nla_policy
sar_policy[NL80211_SAR_ATTR_MAX + 1] = {
	[NL80211_SAR_ATTR_TYPE] = NLA_POLICY_MAX(NLA_U32, NUM_NL80211_SAR_TYPE),
	[NL80211_SAR_ATTR_SPECS] = NLA_POLICY_NESTED_ARRAY(sar_specs_policy),
};

>>>>>>> f642729d
static const struct nla_policy nl80211_policy[NUM_NL80211_ATTR] = {
	[0] = { .strict_start_type = NL80211_ATTR_HE_OBSS_PD },
	[NL80211_ATTR_WIPHY] = { .type = NLA_U32 },
	[NL80211_ATTR_WIPHY_NAME] = { .type = NLA_NUL_STRING,
				      .len = 20-1 },
	[NL80211_ATTR_WIPHY_TXQ_PARAMS] = { .type = NLA_NESTED },

	[NL80211_ATTR_WIPHY_FREQ] = { .type = NLA_U32 },
	[NL80211_ATTR_WIPHY_CHANNEL_TYPE] = { .type = NLA_U32 },
	[NL80211_ATTR_WIPHY_EDMG_CHANNELS] = NLA_POLICY_RANGE(NLA_U8,
						NL80211_EDMG_CHANNELS_MIN,
						NL80211_EDMG_CHANNELS_MAX),
	[NL80211_ATTR_WIPHY_EDMG_BW_CONFIG] = NLA_POLICY_RANGE(NLA_U8,
						NL80211_EDMG_BW_CONFIG_MIN,
						NL80211_EDMG_BW_CONFIG_MAX),

	[NL80211_ATTR_CHANNEL_WIDTH] = { .type = NLA_U32 },
	[NL80211_ATTR_CENTER_FREQ1] = { .type = NLA_U32 },
	[NL80211_ATTR_CENTER_FREQ1_OFFSET] = NLA_POLICY_RANGE(NLA_U32, 0, 999),
	[NL80211_ATTR_CENTER_FREQ2] = { .type = NLA_U32 },

	[NL80211_ATTR_WIPHY_RETRY_SHORT] = NLA_POLICY_MIN(NLA_U8, 1),
	[NL80211_ATTR_WIPHY_RETRY_LONG] = NLA_POLICY_MIN(NLA_U8, 1),
	[NL80211_ATTR_WIPHY_FRAG_THRESHOLD] = { .type = NLA_U32 },
	[NL80211_ATTR_WIPHY_RTS_THRESHOLD] = { .type = NLA_U32 },
	[NL80211_ATTR_WIPHY_COVERAGE_CLASS] = { .type = NLA_U8 },
	[NL80211_ATTR_WIPHY_DYN_ACK] = { .type = NLA_FLAG },

	[NL80211_ATTR_IFTYPE] = NLA_POLICY_MAX(NLA_U32, NL80211_IFTYPE_MAX),
	[NL80211_ATTR_IFINDEX] = { .type = NLA_U32 },
	[NL80211_ATTR_IFNAME] = { .type = NLA_NUL_STRING, .len = IFNAMSIZ-1 },

	[NL80211_ATTR_MAC] = NLA_POLICY_EXACT_LEN_WARN(ETH_ALEN),
	[NL80211_ATTR_PREV_BSSID] = NLA_POLICY_EXACT_LEN_WARN(ETH_ALEN),

	[NL80211_ATTR_KEY] = { .type = NLA_NESTED, },
	[NL80211_ATTR_KEY_DATA] = { .type = NLA_BINARY,
				    .len = WLAN_MAX_KEY_LEN },
	[NL80211_ATTR_KEY_IDX] = NLA_POLICY_MAX(NLA_U8, 7),
	[NL80211_ATTR_KEY_CIPHER] = { .type = NLA_U32 },
	[NL80211_ATTR_KEY_DEFAULT] = { .type = NLA_FLAG },
	[NL80211_ATTR_KEY_SEQ] = { .type = NLA_BINARY, .len = 16 },
	[NL80211_ATTR_KEY_TYPE] =
		NLA_POLICY_MAX(NLA_U32, NUM_NL80211_KEYTYPES),

	[NL80211_ATTR_BEACON_INTERVAL] = { .type = NLA_U32 },
	[NL80211_ATTR_DTIM_PERIOD] = { .type = NLA_U32 },
	[NL80211_ATTR_BEACON_HEAD] =
		NLA_POLICY_VALIDATE_FN(NLA_BINARY, validate_beacon_head,
				       IEEE80211_MAX_DATA_LEN),
	[NL80211_ATTR_BEACON_TAIL] =
		NLA_POLICY_VALIDATE_FN(NLA_BINARY, validate_ie_attr,
				       IEEE80211_MAX_DATA_LEN),
	[NL80211_ATTR_STA_AID] =
		NLA_POLICY_RANGE(NLA_U16, 1, IEEE80211_MAX_AID),
	[NL80211_ATTR_STA_FLAGS] = { .type = NLA_NESTED },
	[NL80211_ATTR_STA_LISTEN_INTERVAL] = { .type = NLA_U16 },
	[NL80211_ATTR_STA_SUPPORTED_RATES] = { .type = NLA_BINARY,
					       .len = NL80211_MAX_SUPP_RATES },
	[NL80211_ATTR_STA_PLINK_ACTION] =
		NLA_POLICY_MAX(NLA_U8, NUM_NL80211_PLINK_ACTIONS - 1),
	[NL80211_ATTR_STA_TX_POWER_SETTING] =
		NLA_POLICY_RANGE(NLA_U8,
				 NL80211_TX_POWER_AUTOMATIC,
				 NL80211_TX_POWER_FIXED),
	[NL80211_ATTR_STA_TX_POWER] = { .type = NLA_S16 },
	[NL80211_ATTR_STA_VLAN] = { .type = NLA_U32 },
	[NL80211_ATTR_MNTR_FLAGS] = { /* NLA_NESTED can't be empty */ },
	[NL80211_ATTR_MESH_ID] = { .type = NLA_BINARY,
				   .len = IEEE80211_MAX_MESH_ID_LEN },
	[NL80211_ATTR_MPATH_NEXT_HOP] = NLA_POLICY_ETH_ADDR_COMPAT,

	[NL80211_ATTR_REG_ALPHA2] = { .type = NLA_STRING, .len = 2 },
	[NL80211_ATTR_REG_RULES] = { .type = NLA_NESTED },

	[NL80211_ATTR_BSS_CTS_PROT] = { .type = NLA_U8 },
	[NL80211_ATTR_BSS_SHORT_PREAMBLE] = { .type = NLA_U8 },
	[NL80211_ATTR_BSS_SHORT_SLOT_TIME] = { .type = NLA_U8 },
	[NL80211_ATTR_BSS_BASIC_RATES] = { .type = NLA_BINARY,
					   .len = NL80211_MAX_SUPP_RATES },
	[NL80211_ATTR_BSS_HT_OPMODE] = { .type = NLA_U16 },

	[NL80211_ATTR_MESH_CONFIG] = { .type = NLA_NESTED },
	[NL80211_ATTR_SUPPORT_MESH_AUTH] = { .type = NLA_FLAG },

	[NL80211_ATTR_HT_CAPABILITY] = NLA_POLICY_EXACT_LEN_WARN(NL80211_HT_CAPABILITY_LEN),

	[NL80211_ATTR_MGMT_SUBTYPE] = { .type = NLA_U8 },
	[NL80211_ATTR_IE] = NLA_POLICY_VALIDATE_FN(NLA_BINARY,
						   validate_ie_attr,
						   IEEE80211_MAX_DATA_LEN),
	[NL80211_ATTR_SCAN_FREQUENCIES] = { .type = NLA_NESTED },
	[NL80211_ATTR_SCAN_SSIDS] = { .type = NLA_NESTED },

	[NL80211_ATTR_SSID] = { .type = NLA_BINARY,
				.len = IEEE80211_MAX_SSID_LEN },
	[NL80211_ATTR_AUTH_TYPE] = { .type = NLA_U32 },
	[NL80211_ATTR_REASON_CODE] = { .type = NLA_U16 },
	[NL80211_ATTR_FREQ_FIXED] = { .type = NLA_FLAG },
	[NL80211_ATTR_TIMED_OUT] = { .type = NLA_FLAG },
	[NL80211_ATTR_USE_MFP] = NLA_POLICY_RANGE(NLA_U32,
						  NL80211_MFP_NO,
						  NL80211_MFP_OPTIONAL),
	[NL80211_ATTR_STA_FLAGS2] = {
		.len = sizeof(struct nl80211_sta_flag_update),
	},
	[NL80211_ATTR_CONTROL_PORT] = { .type = NLA_FLAG },
	[NL80211_ATTR_CONTROL_PORT_ETHERTYPE] = { .type = NLA_U16 },
	[NL80211_ATTR_CONTROL_PORT_NO_ENCRYPT] = { .type = NLA_FLAG },
	[NL80211_ATTR_CONTROL_PORT_OVER_NL80211] = { .type = NLA_FLAG },
	[NL80211_ATTR_PRIVACY] = { .type = NLA_FLAG },
	[NL80211_ATTR_STATUS_CODE] = { .type = NLA_U16 },
	[NL80211_ATTR_CIPHER_SUITE_GROUP] = { .type = NLA_U32 },
	[NL80211_ATTR_WPA_VERSIONS] = { .type = NLA_U32 },
	[NL80211_ATTR_PID] = { .type = NLA_U32 },
	[NL80211_ATTR_4ADDR] = { .type = NLA_U8 },
	[NL80211_ATTR_PMKID] = NLA_POLICY_EXACT_LEN_WARN(WLAN_PMKID_LEN),
	[NL80211_ATTR_DURATION] = { .type = NLA_U32 },
	[NL80211_ATTR_COOKIE] = { .type = NLA_U64 },
	[NL80211_ATTR_TX_RATES] = { .type = NLA_NESTED },
	[NL80211_ATTR_FRAME] = { .type = NLA_BINARY,
				 .len = IEEE80211_MAX_DATA_LEN },
	[NL80211_ATTR_FRAME_MATCH] = { .type = NLA_BINARY, },
	[NL80211_ATTR_PS_STATE] = NLA_POLICY_RANGE(NLA_U32,
						   NL80211_PS_DISABLED,
						   NL80211_PS_ENABLED),
	[NL80211_ATTR_CQM] = { .type = NLA_NESTED, },
	[NL80211_ATTR_LOCAL_STATE_CHANGE] = { .type = NLA_FLAG },
	[NL80211_ATTR_AP_ISOLATE] = { .type = NLA_U8 },
	[NL80211_ATTR_WIPHY_TX_POWER_SETTING] = { .type = NLA_U32 },
	[NL80211_ATTR_WIPHY_TX_POWER_LEVEL] = { .type = NLA_U32 },
	[NL80211_ATTR_FRAME_TYPE] = { .type = NLA_U16 },
	[NL80211_ATTR_WIPHY_ANTENNA_TX] = { .type = NLA_U32 },
	[NL80211_ATTR_WIPHY_ANTENNA_RX] = { .type = NLA_U32 },
	[NL80211_ATTR_MCAST_RATE] = { .type = NLA_U32 },
	[NL80211_ATTR_OFFCHANNEL_TX_OK] = { .type = NLA_FLAG },
	[NL80211_ATTR_KEY_DEFAULT_TYPES] = { .type = NLA_NESTED },
	[NL80211_ATTR_WOWLAN_TRIGGERS] = { .type = NLA_NESTED },
	[NL80211_ATTR_STA_PLINK_STATE] =
		NLA_POLICY_MAX(NLA_U8, NUM_NL80211_PLINK_STATES - 1),
	[NL80211_ATTR_MEASUREMENT_DURATION] = { .type = NLA_U16 },
	[NL80211_ATTR_MEASUREMENT_DURATION_MANDATORY] = { .type = NLA_FLAG },
	[NL80211_ATTR_MESH_PEER_AID] =
		NLA_POLICY_RANGE(NLA_U16, 1, IEEE80211_MAX_AID),
	[NL80211_ATTR_SCHED_SCAN_INTERVAL] = { .type = NLA_U32 },
	[NL80211_ATTR_REKEY_DATA] = { .type = NLA_NESTED },
	[NL80211_ATTR_SCAN_SUPP_RATES] = { .type = NLA_NESTED },
	[NL80211_ATTR_HIDDEN_SSID] =
		NLA_POLICY_RANGE(NLA_U32,
				 NL80211_HIDDEN_SSID_NOT_IN_USE,
				 NL80211_HIDDEN_SSID_ZERO_CONTENTS),
	[NL80211_ATTR_IE_PROBE_RESP] =
		NLA_POLICY_VALIDATE_FN(NLA_BINARY, validate_ie_attr,
				       IEEE80211_MAX_DATA_LEN),
	[NL80211_ATTR_IE_ASSOC_RESP] =
		NLA_POLICY_VALIDATE_FN(NLA_BINARY, validate_ie_attr,
				       IEEE80211_MAX_DATA_LEN),
	[NL80211_ATTR_ROAM_SUPPORT] = { .type = NLA_FLAG },
	[NL80211_ATTR_SCHED_SCAN_MATCH] = { .type = NLA_NESTED },
	[NL80211_ATTR_TX_NO_CCK_RATE] = { .type = NLA_FLAG },
	[NL80211_ATTR_TDLS_ACTION] = { .type = NLA_U8 },
	[NL80211_ATTR_TDLS_DIALOG_TOKEN] = { .type = NLA_U8 },
	[NL80211_ATTR_TDLS_OPERATION] = { .type = NLA_U8 },
	[NL80211_ATTR_TDLS_SUPPORT] = { .type = NLA_FLAG },
	[NL80211_ATTR_TDLS_EXTERNAL_SETUP] = { .type = NLA_FLAG },
	[NL80211_ATTR_TDLS_INITIATOR] = { .type = NLA_FLAG },
	[NL80211_ATTR_DONT_WAIT_FOR_ACK] = { .type = NLA_FLAG },
	[NL80211_ATTR_PROBE_RESP] = { .type = NLA_BINARY,
				      .len = IEEE80211_MAX_DATA_LEN },
	[NL80211_ATTR_DFS_REGION] = { .type = NLA_U8 },
	[NL80211_ATTR_DISABLE_HT] = { .type = NLA_FLAG },
	[NL80211_ATTR_HT_CAPABILITY_MASK] = {
		.len = NL80211_HT_CAPABILITY_LEN
	},
	[NL80211_ATTR_NOACK_MAP] = { .type = NLA_U16 },
	[NL80211_ATTR_INACTIVITY_TIMEOUT] = { .type = NLA_U16 },
	[NL80211_ATTR_BG_SCAN_PERIOD] = { .type = NLA_U16 },
	[NL80211_ATTR_WDEV] = { .type = NLA_U64 },
	[NL80211_ATTR_USER_REG_HINT_TYPE] = { .type = NLA_U32 },

	/* need to include at least Auth Transaction and Status Code */
	[NL80211_ATTR_AUTH_DATA] = NLA_POLICY_MIN_LEN(4),

	[NL80211_ATTR_VHT_CAPABILITY] = NLA_POLICY_EXACT_LEN_WARN(NL80211_VHT_CAPABILITY_LEN),
	[NL80211_ATTR_SCAN_FLAGS] = { .type = NLA_U32 },
	[NL80211_ATTR_P2P_CTWINDOW] = NLA_POLICY_MAX(NLA_U8, 127),
	[NL80211_ATTR_P2P_OPPPS] = NLA_POLICY_MAX(NLA_U8, 1),
	[NL80211_ATTR_LOCAL_MESH_POWER_MODE] =
		NLA_POLICY_RANGE(NLA_U32,
				 NL80211_MESH_POWER_UNKNOWN + 1,
				 NL80211_MESH_POWER_MAX),
	[NL80211_ATTR_ACL_POLICY] = {. type = NLA_U32 },
	[NL80211_ATTR_MAC_ADDRS] = { .type = NLA_NESTED },
	[NL80211_ATTR_STA_CAPABILITY] = { .type = NLA_U16 },
	[NL80211_ATTR_STA_EXT_CAPABILITY] = { .type = NLA_BINARY, },
	[NL80211_ATTR_SPLIT_WIPHY_DUMP] = { .type = NLA_FLAG, },
	[NL80211_ATTR_DISABLE_VHT] = { .type = NLA_FLAG },
	[NL80211_ATTR_VHT_CAPABILITY_MASK] = {
		.len = NL80211_VHT_CAPABILITY_LEN,
	},
	[NL80211_ATTR_MDID] = { .type = NLA_U16 },
	[NL80211_ATTR_IE_RIC] = { .type = NLA_BINARY,
				  .len = IEEE80211_MAX_DATA_LEN },
	[NL80211_ATTR_CRIT_PROT_ID] = { .type = NLA_U16 },
	[NL80211_ATTR_MAX_CRIT_PROT_DURATION] =
		NLA_POLICY_MAX(NLA_U16, NL80211_CRIT_PROTO_MAX_DURATION),
	[NL80211_ATTR_PEER_AID] =
		NLA_POLICY_RANGE(NLA_U16, 1, IEEE80211_MAX_AID),
	[NL80211_ATTR_CH_SWITCH_COUNT] = { .type = NLA_U32 },
	[NL80211_ATTR_CH_SWITCH_BLOCK_TX] = { .type = NLA_FLAG },
	[NL80211_ATTR_CSA_IES] = { .type = NLA_NESTED },
	[NL80211_ATTR_CNTDWN_OFFS_BEACON] = { .type = NLA_BINARY },
	[NL80211_ATTR_CNTDWN_OFFS_PRESP] = { .type = NLA_BINARY },
	[NL80211_ATTR_STA_SUPPORTED_CHANNELS] = NLA_POLICY_MIN_LEN(2),
	/*
	 * The value of the Length field of the Supported Operating
	 * Classes element is between 2 and 253.
	 */
	[NL80211_ATTR_STA_SUPPORTED_OPER_CLASSES] =
		NLA_POLICY_RANGE(NLA_BINARY, 2, 253),
	[NL80211_ATTR_HANDLE_DFS] = { .type = NLA_FLAG },
	[NL80211_ATTR_OPMODE_NOTIF] = { .type = NLA_U8 },
	[NL80211_ATTR_VENDOR_ID] = { .type = NLA_U32 },
	[NL80211_ATTR_VENDOR_SUBCMD] = { .type = NLA_U32 },
	[NL80211_ATTR_VENDOR_DATA] = { .type = NLA_BINARY },
	[NL80211_ATTR_QOS_MAP] = NLA_POLICY_RANGE(NLA_BINARY,
						  IEEE80211_QOS_MAP_LEN_MIN,
						  IEEE80211_QOS_MAP_LEN_MAX),
	[NL80211_ATTR_MAC_HINT] = NLA_POLICY_EXACT_LEN_WARN(ETH_ALEN),
	[NL80211_ATTR_WIPHY_FREQ_HINT] = { .type = NLA_U32 },
	[NL80211_ATTR_TDLS_PEER_CAPABILITY] = { .type = NLA_U32 },
	[NL80211_ATTR_SOCKET_OWNER] = { .type = NLA_FLAG },
	[NL80211_ATTR_CSA_C_OFFSETS_TX] = { .type = NLA_BINARY },
	[NL80211_ATTR_USE_RRM] = { .type = NLA_FLAG },
	[NL80211_ATTR_TSID] = NLA_POLICY_MAX(NLA_U8, IEEE80211_NUM_TIDS - 1),
	[NL80211_ATTR_USER_PRIO] =
		NLA_POLICY_MAX(NLA_U8, IEEE80211_NUM_UPS - 1),
	[NL80211_ATTR_ADMITTED_TIME] = { .type = NLA_U16 },
	[NL80211_ATTR_SMPS_MODE] = { .type = NLA_U8 },
	[NL80211_ATTR_OPER_CLASS] = { .type = NLA_U8 },
	[NL80211_ATTR_MAC_MASK] = NLA_POLICY_EXACT_LEN_WARN(ETH_ALEN),
	[NL80211_ATTR_WIPHY_SELF_MANAGED_REG] = { .type = NLA_FLAG },
	[NL80211_ATTR_NETNS_FD] = { .type = NLA_U32 },
	[NL80211_ATTR_SCHED_SCAN_DELAY] = { .type = NLA_U32 },
	[NL80211_ATTR_REG_INDOOR] = { .type = NLA_FLAG },
	[NL80211_ATTR_PBSS] = { .type = NLA_FLAG },
	[NL80211_ATTR_BSS_SELECT] = { .type = NLA_NESTED },
	[NL80211_ATTR_STA_SUPPORT_P2P_PS] =
		NLA_POLICY_MAX(NLA_U8, NUM_NL80211_P2P_PS_STATUS - 1),
	[NL80211_ATTR_MU_MIMO_GROUP_DATA] = {
		.len = VHT_MUMIMO_GROUPS_DATA_LEN
	},
	[NL80211_ATTR_MU_MIMO_FOLLOW_MAC_ADDR] = NLA_POLICY_EXACT_LEN_WARN(ETH_ALEN),
	[NL80211_ATTR_NAN_MASTER_PREF] = NLA_POLICY_MIN(NLA_U8, 1),
	[NL80211_ATTR_BANDS] = { .type = NLA_U32 },
	[NL80211_ATTR_NAN_FUNC] = { .type = NLA_NESTED },
	[NL80211_ATTR_FILS_KEK] = { .type = NLA_BINARY,
				    .len = FILS_MAX_KEK_LEN },
	[NL80211_ATTR_FILS_NONCES] = NLA_POLICY_EXACT_LEN_WARN(2 * FILS_NONCE_LEN),
	[NL80211_ATTR_MULTICAST_TO_UNICAST_ENABLED] = { .type = NLA_FLAG, },
	[NL80211_ATTR_BSSID] = NLA_POLICY_EXACT_LEN_WARN(ETH_ALEN),
	[NL80211_ATTR_SCHED_SCAN_RELATIVE_RSSI] = { .type = NLA_S8 },
	[NL80211_ATTR_SCHED_SCAN_RSSI_ADJUST] = {
		.len = sizeof(struct nl80211_bss_select_rssi_adjust)
	},
	[NL80211_ATTR_TIMEOUT_REASON] = { .type = NLA_U32 },
	[NL80211_ATTR_FILS_ERP_USERNAME] = { .type = NLA_BINARY,
					     .len = FILS_ERP_MAX_USERNAME_LEN },
	[NL80211_ATTR_FILS_ERP_REALM] = { .type = NLA_BINARY,
					  .len = FILS_ERP_MAX_REALM_LEN },
	[NL80211_ATTR_FILS_ERP_NEXT_SEQ_NUM] = { .type = NLA_U16 },
	[NL80211_ATTR_FILS_ERP_RRK] = { .type = NLA_BINARY,
					.len = FILS_ERP_MAX_RRK_LEN },
	[NL80211_ATTR_FILS_CACHE_ID] = NLA_POLICY_EXACT_LEN_WARN(2),
	[NL80211_ATTR_PMK] = { .type = NLA_BINARY, .len = PMK_MAX_LEN },
	[NL80211_ATTR_PMKR0_NAME] = NLA_POLICY_EXACT_LEN(WLAN_PMK_NAME_LEN),
	[NL80211_ATTR_SCHED_SCAN_MULTI] = { .type = NLA_FLAG },
	[NL80211_ATTR_EXTERNAL_AUTH_SUPPORT] = { .type = NLA_FLAG },

	[NL80211_ATTR_TXQ_LIMIT] = { .type = NLA_U32 },
	[NL80211_ATTR_TXQ_MEMORY_LIMIT] = { .type = NLA_U32 },
	[NL80211_ATTR_TXQ_QUANTUM] = { .type = NLA_U32 },
	[NL80211_ATTR_HE_CAPABILITY] =
		NLA_POLICY_RANGE(NLA_BINARY,
				 NL80211_HE_MIN_CAPABILITY_LEN,
				 NL80211_HE_MAX_CAPABILITY_LEN),
	[NL80211_ATTR_FTM_RESPONDER] =
		NLA_POLICY_NESTED(nl80211_ftm_responder_policy),
	[NL80211_ATTR_TIMEOUT] = NLA_POLICY_MIN(NLA_U32, 1),
	[NL80211_ATTR_PEER_MEASUREMENTS] =
		NLA_POLICY_NESTED(nl80211_pmsr_attr_policy),
	[NL80211_ATTR_AIRTIME_WEIGHT] = NLA_POLICY_MIN(NLA_U16, 1),
	[NL80211_ATTR_SAE_PASSWORD] = { .type = NLA_BINARY,
					.len = SAE_PASSWORD_MAX_LEN },
	[NL80211_ATTR_TWT_RESPONDER] = { .type = NLA_FLAG },
	[NL80211_ATTR_HE_OBSS_PD] = NLA_POLICY_NESTED(he_obss_pd_policy),
	[NL80211_ATTR_VLAN_ID] = NLA_POLICY_RANGE(NLA_U16, 1, VLAN_N_VID - 2),
	[NL80211_ATTR_HE_BSS_COLOR] = NLA_POLICY_NESTED(he_bss_color_policy),
	[NL80211_ATTR_TID_CONFIG] =
		NLA_POLICY_NESTED_ARRAY(nl80211_tid_config_attr_policy),
	[NL80211_ATTR_CONTROL_PORT_NO_PREAUTH] = { .type = NLA_FLAG },
	[NL80211_ATTR_PMK_LIFETIME] = NLA_POLICY_MIN(NLA_U32, 1),
	[NL80211_ATTR_PMK_REAUTH_THRESHOLD] = NLA_POLICY_RANGE(NLA_U8, 1, 100),
	[NL80211_ATTR_RECEIVE_MULTICAST] = { .type = NLA_FLAG },
	[NL80211_ATTR_WIPHY_FREQ_OFFSET] = NLA_POLICY_RANGE(NLA_U32, 0, 999),
	[NL80211_ATTR_SCAN_FREQ_KHZ] = { .type = NLA_NESTED },
	[NL80211_ATTR_HE_6GHZ_CAPABILITY] =
		NLA_POLICY_EXACT_LEN(sizeof(struct ieee80211_he_6ghz_capa)),
	[NL80211_ATTR_FILS_DISCOVERY] =
		NLA_POLICY_NESTED(nl80211_fils_discovery_policy),
	[NL80211_ATTR_UNSOL_BCAST_PROBE_RESP] =
		NLA_POLICY_NESTED(nl80211_unsol_bcast_probe_resp_policy),
	[NL80211_ATTR_S1G_CAPABILITY] =
		NLA_POLICY_EXACT_LEN(IEEE80211_S1G_CAPABILITY_LEN),
	[NL80211_ATTR_S1G_CAPABILITY_MASK] =
		NLA_POLICY_EXACT_LEN(IEEE80211_S1G_CAPABILITY_LEN),
<<<<<<< HEAD
=======
	[NL80211_ATTR_SAE_PWE] =
		NLA_POLICY_RANGE(NLA_U8, NL80211_SAE_PWE_HUNT_AND_PECK,
				 NL80211_SAE_PWE_BOTH),
	[NL80211_ATTR_RECONNECT_REQUESTED] = { .type = NLA_REJECT },
	[NL80211_ATTR_SAR_SPEC] = NLA_POLICY_NESTED(sar_policy),
	[NL80211_ATTR_DISABLE_HE] = { .type = NLA_FLAG },
>>>>>>> f642729d
};

/* policy for the key attributes */
static const struct nla_policy nl80211_key_policy[NL80211_KEY_MAX + 1] = {
	[NL80211_KEY_DATA] = { .type = NLA_BINARY, .len = WLAN_MAX_KEY_LEN },
	[NL80211_KEY_IDX] = { .type = NLA_U8 },
	[NL80211_KEY_CIPHER] = { .type = NLA_U32 },
	[NL80211_KEY_SEQ] = { .type = NLA_BINARY, .len = 16 },
	[NL80211_KEY_DEFAULT] = { .type = NLA_FLAG },
	[NL80211_KEY_DEFAULT_MGMT] = { .type = NLA_FLAG },
	[NL80211_KEY_TYPE] = NLA_POLICY_MAX(NLA_U32, NUM_NL80211_KEYTYPES - 1),
	[NL80211_KEY_DEFAULT_TYPES] = { .type = NLA_NESTED },
	[NL80211_KEY_MODE] = NLA_POLICY_RANGE(NLA_U8, 0, NL80211_KEY_SET_TX),
};

/* policy for the key default flags */
static const struct nla_policy
nl80211_key_default_policy[NUM_NL80211_KEY_DEFAULT_TYPES] = {
	[NL80211_KEY_DEFAULT_TYPE_UNICAST] = { .type = NLA_FLAG },
	[NL80211_KEY_DEFAULT_TYPE_MULTICAST] = { .type = NLA_FLAG },
};

#ifdef CONFIG_PM
/* policy for WoWLAN attributes */
static const struct nla_policy
nl80211_wowlan_policy[NUM_NL80211_WOWLAN_TRIG] = {
	[NL80211_WOWLAN_TRIG_ANY] = { .type = NLA_FLAG },
	[NL80211_WOWLAN_TRIG_DISCONNECT] = { .type = NLA_FLAG },
	[NL80211_WOWLAN_TRIG_MAGIC_PKT] = { .type = NLA_FLAG },
	[NL80211_WOWLAN_TRIG_PKT_PATTERN] = { .type = NLA_NESTED },
	[NL80211_WOWLAN_TRIG_GTK_REKEY_FAILURE] = { .type = NLA_FLAG },
	[NL80211_WOWLAN_TRIG_EAP_IDENT_REQUEST] = { .type = NLA_FLAG },
	[NL80211_WOWLAN_TRIG_4WAY_HANDSHAKE] = { .type = NLA_FLAG },
	[NL80211_WOWLAN_TRIG_RFKILL_RELEASE] = { .type = NLA_FLAG },
	[NL80211_WOWLAN_TRIG_TCP_CONNECTION] = { .type = NLA_NESTED },
	[NL80211_WOWLAN_TRIG_NET_DETECT] = { .type = NLA_NESTED },
};

static const struct nla_policy
nl80211_wowlan_tcp_policy[NUM_NL80211_WOWLAN_TCP] = {
	[NL80211_WOWLAN_TCP_SRC_IPV4] = { .type = NLA_U32 },
	[NL80211_WOWLAN_TCP_DST_IPV4] = { .type = NLA_U32 },
	[NL80211_WOWLAN_TCP_DST_MAC] = NLA_POLICY_EXACT_LEN_WARN(ETH_ALEN),
	[NL80211_WOWLAN_TCP_SRC_PORT] = { .type = NLA_U16 },
	[NL80211_WOWLAN_TCP_DST_PORT] = { .type = NLA_U16 },
	[NL80211_WOWLAN_TCP_DATA_PAYLOAD] = NLA_POLICY_MIN_LEN(1),
	[NL80211_WOWLAN_TCP_DATA_PAYLOAD_SEQ] = {
		.len = sizeof(struct nl80211_wowlan_tcp_data_seq)
	},
	[NL80211_WOWLAN_TCP_DATA_PAYLOAD_TOKEN] = {
		.len = sizeof(struct nl80211_wowlan_tcp_data_token)
	},
	[NL80211_WOWLAN_TCP_DATA_INTERVAL] = { .type = NLA_U32 },
	[NL80211_WOWLAN_TCP_WAKE_PAYLOAD] = NLA_POLICY_MIN_LEN(1),
	[NL80211_WOWLAN_TCP_WAKE_MASK] = NLA_POLICY_MIN_LEN(1),
};
#endif /* CONFIG_PM */

/* policy for coalesce rule attributes */
static const struct nla_policy
nl80211_coalesce_policy[NUM_NL80211_ATTR_COALESCE_RULE] = {
	[NL80211_ATTR_COALESCE_RULE_DELAY] = { .type = NLA_U32 },
	[NL80211_ATTR_COALESCE_RULE_CONDITION] =
		NLA_POLICY_RANGE(NLA_U32,
				 NL80211_COALESCE_CONDITION_MATCH,
				 NL80211_COALESCE_CONDITION_NO_MATCH),
	[NL80211_ATTR_COALESCE_RULE_PKT_PATTERN] = { .type = NLA_NESTED },
};

/* policy for GTK rekey offload attributes */
static const struct nla_policy
nl80211_rekey_policy[NUM_NL80211_REKEY_DATA] = {
	[NL80211_REKEY_DATA_KEK] = {
		.type = NLA_BINARY,
		.len = NL80211_KEK_EXT_LEN
	},
	[NL80211_REKEY_DATA_KCK] = {
		.type = NLA_BINARY,
		.len = NL80211_KCK_EXT_LEN
	},
	[NL80211_REKEY_DATA_REPLAY_CTR] = NLA_POLICY_EXACT_LEN(NL80211_REPLAY_CTR_LEN),
	[NL80211_REKEY_DATA_AKM] = { .type = NLA_U32 },
};

static const struct nla_policy
nl80211_match_band_rssi_policy[NUM_NL80211_BANDS] = {
	[NL80211_BAND_2GHZ] = { .type = NLA_S32 },
	[NL80211_BAND_5GHZ] = { .type = NLA_S32 },
	[NL80211_BAND_6GHZ] = { .type = NLA_S32 },
	[NL80211_BAND_60GHZ] = { .type = NLA_S32 },
};

static const struct nla_policy
nl80211_match_policy[NL80211_SCHED_SCAN_MATCH_ATTR_MAX + 1] = {
	[NL80211_SCHED_SCAN_MATCH_ATTR_SSID] = { .type = NLA_BINARY,
						 .len = IEEE80211_MAX_SSID_LEN },
	[NL80211_SCHED_SCAN_MATCH_ATTR_BSSID] = NLA_POLICY_EXACT_LEN_WARN(ETH_ALEN),
	[NL80211_SCHED_SCAN_MATCH_ATTR_RSSI] = { .type = NLA_U32 },
	[NL80211_SCHED_SCAN_MATCH_PER_BAND_RSSI] =
		NLA_POLICY_NESTED(nl80211_match_band_rssi_policy),
};

static const struct nla_policy
nl80211_plan_policy[NL80211_SCHED_SCAN_PLAN_MAX + 1] = {
	[NL80211_SCHED_SCAN_PLAN_INTERVAL] = { .type = NLA_U32 },
	[NL80211_SCHED_SCAN_PLAN_ITERATIONS] = { .type = NLA_U32 },
};

static const struct nla_policy
nl80211_bss_select_policy[NL80211_BSS_SELECT_ATTR_MAX + 1] = {
	[NL80211_BSS_SELECT_ATTR_RSSI] = { .type = NLA_FLAG },
	[NL80211_BSS_SELECT_ATTR_BAND_PREF] = { .type = NLA_U32 },
	[NL80211_BSS_SELECT_ATTR_RSSI_ADJUST] = {
		.len = sizeof(struct nl80211_bss_select_rssi_adjust)
	},
};

/* policy for NAN function attributes */
static const struct nla_policy
nl80211_nan_func_policy[NL80211_NAN_FUNC_ATTR_MAX + 1] = {
	[NL80211_NAN_FUNC_TYPE] =
		NLA_POLICY_MAX(NLA_U8, NL80211_NAN_FUNC_MAX_TYPE),
	[NL80211_NAN_FUNC_SERVICE_ID] = {
				    .len = NL80211_NAN_FUNC_SERVICE_ID_LEN },
	[NL80211_NAN_FUNC_PUBLISH_TYPE] = { .type = NLA_U8 },
	[NL80211_NAN_FUNC_PUBLISH_BCAST] = { .type = NLA_FLAG },
	[NL80211_NAN_FUNC_SUBSCRIBE_ACTIVE] = { .type = NLA_FLAG },
	[NL80211_NAN_FUNC_FOLLOW_UP_ID] = { .type = NLA_U8 },
	[NL80211_NAN_FUNC_FOLLOW_UP_REQ_ID] = { .type = NLA_U8 },
	[NL80211_NAN_FUNC_FOLLOW_UP_DEST] = NLA_POLICY_EXACT_LEN_WARN(ETH_ALEN),
	[NL80211_NAN_FUNC_CLOSE_RANGE] = { .type = NLA_FLAG },
	[NL80211_NAN_FUNC_TTL] = { .type = NLA_U32 },
	[NL80211_NAN_FUNC_SERVICE_INFO] = { .type = NLA_BINARY,
			.len = NL80211_NAN_FUNC_SERVICE_SPEC_INFO_MAX_LEN },
	[NL80211_NAN_FUNC_SRF] = { .type = NLA_NESTED },
	[NL80211_NAN_FUNC_RX_MATCH_FILTER] = { .type = NLA_NESTED },
	[NL80211_NAN_FUNC_TX_MATCH_FILTER] = { .type = NLA_NESTED },
	[NL80211_NAN_FUNC_INSTANCE_ID] = { .type = NLA_U8 },
	[NL80211_NAN_FUNC_TERM_REASON] = { .type = NLA_U8 },
};

/* policy for Service Response Filter attributes */
static const struct nla_policy
nl80211_nan_srf_policy[NL80211_NAN_SRF_ATTR_MAX + 1] = {
	[NL80211_NAN_SRF_INCLUDE] = { .type = NLA_FLAG },
	[NL80211_NAN_SRF_BF] = { .type = NLA_BINARY,
				 .len =  NL80211_NAN_FUNC_SRF_MAX_LEN },
	[NL80211_NAN_SRF_BF_IDX] = { .type = NLA_U8 },
	[NL80211_NAN_SRF_MAC_ADDRS] = { .type = NLA_NESTED },
};

/* policy for packet pattern attributes */
static const struct nla_policy
nl80211_packet_pattern_policy[MAX_NL80211_PKTPAT + 1] = {
	[NL80211_PKTPAT_MASK] = { .type = NLA_BINARY, },
	[NL80211_PKTPAT_PATTERN] = { .type = NLA_BINARY, },
	[NL80211_PKTPAT_OFFSET] = { .type = NLA_U32 },
};

int nl80211_prepare_wdev_dump(struct netlink_callback *cb,
			      struct cfg80211_registered_device **rdev,
			      struct wireless_dev **wdev)
{
	int err;

	if (!cb->args[0]) {
		struct nlattr **attrbuf;

		attrbuf = kcalloc(NUM_NL80211_ATTR, sizeof(*attrbuf),
				  GFP_KERNEL);
		if (!attrbuf)
			return -ENOMEM;

		err = nlmsg_parse_deprecated(cb->nlh,
					     GENL_HDRLEN + nl80211_fam.hdrsize,
					     attrbuf, nl80211_fam.maxattr,
					     nl80211_policy, NULL);
		if (err) {
			kfree(attrbuf);
			return err;
		}

		rtnl_lock();
		*wdev = __cfg80211_wdev_from_attrs(NULL, sock_net(cb->skb->sk),
						   attrbuf);
		kfree(attrbuf);
		if (IS_ERR(*wdev)) {
			rtnl_unlock();
			return PTR_ERR(*wdev);
		}
		*rdev = wiphy_to_rdev((*wdev)->wiphy);
		mutex_lock(&(*rdev)->wiphy.mtx);
		rtnl_unlock();
		/* 0 is the first index - add 1 to parse only once */
		cb->args[0] = (*rdev)->wiphy_idx + 1;
		cb->args[1] = (*wdev)->identifier;
	} else {
		/* subtract the 1 again here */
		struct wiphy *wiphy;
		struct wireless_dev *tmp;

		rtnl_lock();
		wiphy = wiphy_idx_to_wiphy(cb->args[0] - 1);
		if (!wiphy) {
			rtnl_unlock();
			return -ENODEV;
		}
		*rdev = wiphy_to_rdev(wiphy);
		*wdev = NULL;

		list_for_each_entry(tmp, &(*rdev)->wiphy.wdev_list, list) {
			if (tmp->identifier == cb->args[1]) {
				*wdev = tmp;
				break;
			}
		}

		if (!*wdev) {
			rtnl_unlock();
			return -ENODEV;
		}
		mutex_lock(&(*rdev)->wiphy.mtx);
		rtnl_unlock();
	}

	return 0;
}

/* message building helper */
void *nl80211hdr_put(struct sk_buff *skb, u32 portid, u32 seq,
		     int flags, u8 cmd)
{
	/* since there is no private header just add the generic one */
	return genlmsg_put(skb, portid, seq, &nl80211_fam, flags, cmd);
}

static int nl80211_msg_put_wmm_rules(struct sk_buff *msg,
				     const struct ieee80211_reg_rule *rule)
{
	int j;
	struct nlattr *nl_wmm_rules =
		nla_nest_start_noflag(msg, NL80211_FREQUENCY_ATTR_WMM);

	if (!nl_wmm_rules)
		goto nla_put_failure;

	for (j = 0; j < IEEE80211_NUM_ACS; j++) {
		struct nlattr *nl_wmm_rule = nla_nest_start_noflag(msg, j);

		if (!nl_wmm_rule)
			goto nla_put_failure;

		if (nla_put_u16(msg, NL80211_WMMR_CW_MIN,
				rule->wmm_rule.client[j].cw_min) ||
		    nla_put_u16(msg, NL80211_WMMR_CW_MAX,
				rule->wmm_rule.client[j].cw_max) ||
		    nla_put_u8(msg, NL80211_WMMR_AIFSN,
			       rule->wmm_rule.client[j].aifsn) ||
		    nla_put_u16(msg, NL80211_WMMR_TXOP,
			        rule->wmm_rule.client[j].cot))
			goto nla_put_failure;

		nla_nest_end(msg, nl_wmm_rule);
	}
	nla_nest_end(msg, nl_wmm_rules);

	return 0;

nla_put_failure:
	return -ENOBUFS;
}

static int nl80211_msg_put_channel(struct sk_buff *msg, struct wiphy *wiphy,
				   struct ieee80211_channel *chan,
				   bool large)
{
	/* Some channels must be completely excluded from the
	 * list to protect old user-space tools from breaking
	 */
	if (!large && chan->flags &
	    (IEEE80211_CHAN_NO_10MHZ | IEEE80211_CHAN_NO_20MHZ))
		return 0;
	if (!large && chan->freq_offset)
		return 0;

	if (nla_put_u32(msg, NL80211_FREQUENCY_ATTR_FREQ,
			chan->center_freq))
		goto nla_put_failure;

	if (nla_put_u32(msg, NL80211_FREQUENCY_ATTR_OFFSET, chan->freq_offset))
		goto nla_put_failure;

	if ((chan->flags & IEEE80211_CHAN_DISABLED) &&
	    nla_put_flag(msg, NL80211_FREQUENCY_ATTR_DISABLED))
		goto nla_put_failure;
	if (chan->flags & IEEE80211_CHAN_NO_IR) {
		if (nla_put_flag(msg, NL80211_FREQUENCY_ATTR_NO_IR))
			goto nla_put_failure;
		if (nla_put_flag(msg, __NL80211_FREQUENCY_ATTR_NO_IBSS))
			goto nla_put_failure;
	}
	if (chan->flags & IEEE80211_CHAN_RADAR) {
		if (nla_put_flag(msg, NL80211_FREQUENCY_ATTR_RADAR))
			goto nla_put_failure;
		if (large) {
			u32 time;

			time = elapsed_jiffies_msecs(chan->dfs_state_entered);

			if (nla_put_u32(msg, NL80211_FREQUENCY_ATTR_DFS_STATE,
					chan->dfs_state))
				goto nla_put_failure;
			if (nla_put_u32(msg, NL80211_FREQUENCY_ATTR_DFS_TIME,
					time))
				goto nla_put_failure;
			if (nla_put_u32(msg,
					NL80211_FREQUENCY_ATTR_DFS_CAC_TIME,
					chan->dfs_cac_ms))
				goto nla_put_failure;
		}
	}

	if (large) {
		if ((chan->flags & IEEE80211_CHAN_NO_HT40MINUS) &&
		    nla_put_flag(msg, NL80211_FREQUENCY_ATTR_NO_HT40_MINUS))
			goto nla_put_failure;
		if ((chan->flags & IEEE80211_CHAN_NO_HT40PLUS) &&
		    nla_put_flag(msg, NL80211_FREQUENCY_ATTR_NO_HT40_PLUS))
			goto nla_put_failure;
		if ((chan->flags & IEEE80211_CHAN_NO_80MHZ) &&
		    nla_put_flag(msg, NL80211_FREQUENCY_ATTR_NO_80MHZ))
			goto nla_put_failure;
		if ((chan->flags & IEEE80211_CHAN_NO_160MHZ) &&
		    nla_put_flag(msg, NL80211_FREQUENCY_ATTR_NO_160MHZ))
			goto nla_put_failure;
		if ((chan->flags & IEEE80211_CHAN_INDOOR_ONLY) &&
		    nla_put_flag(msg, NL80211_FREQUENCY_ATTR_INDOOR_ONLY))
			goto nla_put_failure;
		if ((chan->flags & IEEE80211_CHAN_IR_CONCURRENT) &&
		    nla_put_flag(msg, NL80211_FREQUENCY_ATTR_IR_CONCURRENT))
			goto nla_put_failure;
		if ((chan->flags & IEEE80211_CHAN_NO_20MHZ) &&
		    nla_put_flag(msg, NL80211_FREQUENCY_ATTR_NO_20MHZ))
			goto nla_put_failure;
		if ((chan->flags & IEEE80211_CHAN_NO_10MHZ) &&
		    nla_put_flag(msg, NL80211_FREQUENCY_ATTR_NO_10MHZ))
			goto nla_put_failure;
		if ((chan->flags & IEEE80211_CHAN_NO_HE) &&
		    nla_put_flag(msg, NL80211_FREQUENCY_ATTR_NO_HE))
			goto nla_put_failure;
		if ((chan->flags & IEEE80211_CHAN_1MHZ) &&
		    nla_put_flag(msg, NL80211_FREQUENCY_ATTR_1MHZ))
			goto nla_put_failure;
		if ((chan->flags & IEEE80211_CHAN_2MHZ) &&
		    nla_put_flag(msg, NL80211_FREQUENCY_ATTR_2MHZ))
			goto nla_put_failure;
		if ((chan->flags & IEEE80211_CHAN_4MHZ) &&
		    nla_put_flag(msg, NL80211_FREQUENCY_ATTR_4MHZ))
			goto nla_put_failure;
		if ((chan->flags & IEEE80211_CHAN_8MHZ) &&
		    nla_put_flag(msg, NL80211_FREQUENCY_ATTR_8MHZ))
			goto nla_put_failure;
		if ((chan->flags & IEEE80211_CHAN_16MHZ) &&
		    nla_put_flag(msg, NL80211_FREQUENCY_ATTR_16MHZ))
			goto nla_put_failure;
	}

	if (nla_put_u32(msg, NL80211_FREQUENCY_ATTR_MAX_TX_POWER,
			DBM_TO_MBM(chan->max_power)))
		goto nla_put_failure;

	if (large) {
		const struct ieee80211_reg_rule *rule =
			freq_reg_info(wiphy, MHZ_TO_KHZ(chan->center_freq));

		if (!IS_ERR_OR_NULL(rule) && rule->has_wmm) {
			if (nl80211_msg_put_wmm_rules(msg, rule))
				goto nla_put_failure;
		}
	}

	return 0;

 nla_put_failure:
	return -ENOBUFS;
}

static bool nl80211_put_txq_stats(struct sk_buff *msg,
				  struct cfg80211_txq_stats *txqstats,
				  int attrtype)
{
	struct nlattr *txqattr;

#define PUT_TXQVAL_U32(attr, memb) do {					  \
	if (txqstats->filled & BIT(NL80211_TXQ_STATS_ ## attr) &&	  \
	    nla_put_u32(msg, NL80211_TXQ_STATS_ ## attr, txqstats->memb)) \
		return false;						  \
	} while (0)

	txqattr = nla_nest_start_noflag(msg, attrtype);
	if (!txqattr)
		return false;

	PUT_TXQVAL_U32(BACKLOG_BYTES, backlog_bytes);
	PUT_TXQVAL_U32(BACKLOG_PACKETS, backlog_packets);
	PUT_TXQVAL_U32(FLOWS, flows);
	PUT_TXQVAL_U32(DROPS, drops);
	PUT_TXQVAL_U32(ECN_MARKS, ecn_marks);
	PUT_TXQVAL_U32(OVERLIMIT, overlimit);
	PUT_TXQVAL_U32(OVERMEMORY, overmemory);
	PUT_TXQVAL_U32(COLLISIONS, collisions);
	PUT_TXQVAL_U32(TX_BYTES, tx_bytes);
	PUT_TXQVAL_U32(TX_PACKETS, tx_packets);
	PUT_TXQVAL_U32(MAX_FLOWS, max_flows);
	nla_nest_end(msg, txqattr);

#undef PUT_TXQVAL_U32
	return true;
}

/* netlink command implementations */

struct key_parse {
	struct key_params p;
	int idx;
	int type;
	bool def, defmgmt, defbeacon;
	bool def_uni, def_multi;
};

static int nl80211_parse_key_new(struct genl_info *info, struct nlattr *key,
				 struct key_parse *k)
{
	struct nlattr *tb[NL80211_KEY_MAX + 1];
	int err = nla_parse_nested_deprecated(tb, NL80211_KEY_MAX, key,
					      nl80211_key_policy,
					      info->extack);
	if (err)
		return err;

	k->def = !!tb[NL80211_KEY_DEFAULT];
	k->defmgmt = !!tb[NL80211_KEY_DEFAULT_MGMT];
	k->defbeacon = !!tb[NL80211_KEY_DEFAULT_BEACON];

	if (k->def) {
		k->def_uni = true;
		k->def_multi = true;
	}
	if (k->defmgmt || k->defbeacon)
		k->def_multi = true;

	if (tb[NL80211_KEY_IDX])
		k->idx = nla_get_u8(tb[NL80211_KEY_IDX]);

	if (tb[NL80211_KEY_DATA]) {
		k->p.key = nla_data(tb[NL80211_KEY_DATA]);
		k->p.key_len = nla_len(tb[NL80211_KEY_DATA]);
	}

	if (tb[NL80211_KEY_SEQ]) {
		k->p.seq = nla_data(tb[NL80211_KEY_SEQ]);
		k->p.seq_len = nla_len(tb[NL80211_KEY_SEQ]);
	}

	if (tb[NL80211_KEY_CIPHER])
		k->p.cipher = nla_get_u32(tb[NL80211_KEY_CIPHER]);

	if (tb[NL80211_KEY_TYPE])
		k->type = nla_get_u32(tb[NL80211_KEY_TYPE]);

	if (tb[NL80211_KEY_DEFAULT_TYPES]) {
		struct nlattr *kdt[NUM_NL80211_KEY_DEFAULT_TYPES];

		err = nla_parse_nested_deprecated(kdt,
						  NUM_NL80211_KEY_DEFAULT_TYPES - 1,
						  tb[NL80211_KEY_DEFAULT_TYPES],
						  nl80211_key_default_policy,
						  info->extack);
		if (err)
			return err;

		k->def_uni = kdt[NL80211_KEY_DEFAULT_TYPE_UNICAST];
		k->def_multi = kdt[NL80211_KEY_DEFAULT_TYPE_MULTICAST];
	}

	if (tb[NL80211_KEY_MODE])
		k->p.mode = nla_get_u8(tb[NL80211_KEY_MODE]);

	return 0;
}

static int nl80211_parse_key_old(struct genl_info *info, struct key_parse *k)
{
	if (info->attrs[NL80211_ATTR_KEY_DATA]) {
		k->p.key = nla_data(info->attrs[NL80211_ATTR_KEY_DATA]);
		k->p.key_len = nla_len(info->attrs[NL80211_ATTR_KEY_DATA]);
	}

	if (info->attrs[NL80211_ATTR_KEY_SEQ]) {
		k->p.seq = nla_data(info->attrs[NL80211_ATTR_KEY_SEQ]);
		k->p.seq_len = nla_len(info->attrs[NL80211_ATTR_KEY_SEQ]);
	}

	if (info->attrs[NL80211_ATTR_KEY_IDX])
		k->idx = nla_get_u8(info->attrs[NL80211_ATTR_KEY_IDX]);

	if (info->attrs[NL80211_ATTR_KEY_CIPHER])
		k->p.cipher = nla_get_u32(info->attrs[NL80211_ATTR_KEY_CIPHER]);

	k->def = !!info->attrs[NL80211_ATTR_KEY_DEFAULT];
	k->defmgmt = !!info->attrs[NL80211_ATTR_KEY_DEFAULT_MGMT];

	if (k->def) {
		k->def_uni = true;
		k->def_multi = true;
	}
	if (k->defmgmt)
		k->def_multi = true;

	if (info->attrs[NL80211_ATTR_KEY_TYPE])
		k->type = nla_get_u32(info->attrs[NL80211_ATTR_KEY_TYPE]);

	if (info->attrs[NL80211_ATTR_KEY_DEFAULT_TYPES]) {
		struct nlattr *kdt[NUM_NL80211_KEY_DEFAULT_TYPES];
		int err = nla_parse_nested_deprecated(kdt,
						      NUM_NL80211_KEY_DEFAULT_TYPES - 1,
						      info->attrs[NL80211_ATTR_KEY_DEFAULT_TYPES],
						      nl80211_key_default_policy,
						      info->extack);
		if (err)
			return err;

		k->def_uni = kdt[NL80211_KEY_DEFAULT_TYPE_UNICAST];
		k->def_multi = kdt[NL80211_KEY_DEFAULT_TYPE_MULTICAST];
	}

	return 0;
}

static int nl80211_parse_key(struct genl_info *info, struct key_parse *k)
{
	int err;

	memset(k, 0, sizeof(*k));
	k->idx = -1;
	k->type = -1;

	if (info->attrs[NL80211_ATTR_KEY])
		err = nl80211_parse_key_new(info, info->attrs[NL80211_ATTR_KEY], k);
	else
		err = nl80211_parse_key_old(info, k);

	if (err)
		return err;

	if ((k->def ? 1 : 0) + (k->defmgmt ? 1 : 0) +
	    (k->defbeacon ? 1 : 0) > 1) {
		GENL_SET_ERR_MSG(info,
				 "key with multiple default flags is invalid");
		return -EINVAL;
	}

	if (k->defmgmt || k->defbeacon) {
		if (k->def_uni || !k->def_multi) {
			GENL_SET_ERR_MSG(info,
					 "defmgmt/defbeacon key must be mcast");
			return -EINVAL;
		}
	}

	if (k->idx != -1) {
		if (k->defmgmt) {
			if (k->idx < 4 || k->idx > 5) {
				GENL_SET_ERR_MSG(info,
						 "defmgmt key idx not 4 or 5");
				return -EINVAL;
			}
		} else if (k->defbeacon) {
			if (k->idx < 6 || k->idx > 7) {
				GENL_SET_ERR_MSG(info,
						 "defbeacon key idx not 6 or 7");
				return -EINVAL;
			}
		} else if (k->def) {
			if (k->idx < 0 || k->idx > 3) {
				GENL_SET_ERR_MSG(info, "def key idx not 0-3");
				return -EINVAL;
			}
		} else {
			if (k->idx < 0 || k->idx > 7) {
				GENL_SET_ERR_MSG(info, "key idx not 0-7");
				return -EINVAL;
			}
		}
	}

	return 0;
}

static struct cfg80211_cached_keys *
nl80211_parse_connkeys(struct cfg80211_registered_device *rdev,
		       struct genl_info *info, bool *no_ht)
{
	struct nlattr *keys = info->attrs[NL80211_ATTR_KEYS];
	struct key_parse parse;
	struct nlattr *key;
	struct cfg80211_cached_keys *result;
	int rem, err, def = 0;
	bool have_key = false;

	nla_for_each_nested(key, keys, rem) {
		have_key = true;
		break;
	}

	if (!have_key)
		return NULL;

	result = kzalloc(sizeof(*result), GFP_KERNEL);
	if (!result)
		return ERR_PTR(-ENOMEM);

	result->def = -1;

	nla_for_each_nested(key, keys, rem) {
		memset(&parse, 0, sizeof(parse));
		parse.idx = -1;

		err = nl80211_parse_key_new(info, key, &parse);
		if (err)
			goto error;
		err = -EINVAL;
		if (!parse.p.key)
			goto error;
		if (parse.idx < 0 || parse.idx > 3) {
			GENL_SET_ERR_MSG(info, "key index out of range [0-3]");
			goto error;
		}
		if (parse.def) {
			if (def) {
				GENL_SET_ERR_MSG(info,
						 "only one key can be default");
				goto error;
			}
			def = 1;
			result->def = parse.idx;
			if (!parse.def_uni || !parse.def_multi)
				goto error;
		} else if (parse.defmgmt)
			goto error;
		err = cfg80211_validate_key_settings(rdev, &parse.p,
						     parse.idx, false, NULL);
		if (err)
			goto error;
		if (parse.p.cipher != WLAN_CIPHER_SUITE_WEP40 &&
		    parse.p.cipher != WLAN_CIPHER_SUITE_WEP104) {
			GENL_SET_ERR_MSG(info, "connect key must be WEP");
			err = -EINVAL;
			goto error;
		}
		result->params[parse.idx].cipher = parse.p.cipher;
		result->params[parse.idx].key_len = parse.p.key_len;
		result->params[parse.idx].key = result->data[parse.idx];
		memcpy(result->data[parse.idx], parse.p.key, parse.p.key_len);

		/* must be WEP key if we got here */
		if (no_ht)
			*no_ht = true;
	}

	if (result->def < 0) {
		err = -EINVAL;
		GENL_SET_ERR_MSG(info, "need a default/TX key");
		goto error;
	}

	return result;
 error:
	kfree(result);
	return ERR_PTR(err);
}

static int nl80211_key_allowed(struct wireless_dev *wdev)
{
	ASSERT_WDEV_LOCK(wdev);

	switch (wdev->iftype) {
	case NL80211_IFTYPE_AP:
	case NL80211_IFTYPE_AP_VLAN:
	case NL80211_IFTYPE_P2P_GO:
	case NL80211_IFTYPE_MESH_POINT:
		break;
	case NL80211_IFTYPE_ADHOC:
	case NL80211_IFTYPE_STATION:
	case NL80211_IFTYPE_P2P_CLIENT:
		if (!wdev->current_bss)
			return -ENOLINK;
		break;
	case NL80211_IFTYPE_UNSPECIFIED:
	case NL80211_IFTYPE_OCB:
	case NL80211_IFTYPE_MONITOR:
	case NL80211_IFTYPE_NAN:
	case NL80211_IFTYPE_P2P_DEVICE:
	case NL80211_IFTYPE_WDS:
	case NUM_NL80211_IFTYPES:
		return -EINVAL;
	}

	return 0;
}

static struct ieee80211_channel *nl80211_get_valid_chan(struct wiphy *wiphy,
							u32 freq)
{
	struct ieee80211_channel *chan;

	chan = ieee80211_get_channel_khz(wiphy, freq);
	if (!chan || chan->flags & IEEE80211_CHAN_DISABLED)
		return NULL;
	return chan;
}

static int nl80211_put_iftypes(struct sk_buff *msg, u32 attr, u16 ifmodes)
{
	struct nlattr *nl_modes = nla_nest_start_noflag(msg, attr);
	int i;

	if (!nl_modes)
		goto nla_put_failure;

	i = 0;
	while (ifmodes) {
		if ((ifmodes & 1) && nla_put_flag(msg, i))
			goto nla_put_failure;
		ifmodes >>= 1;
		i++;
	}

	nla_nest_end(msg, nl_modes);
	return 0;

nla_put_failure:
	return -ENOBUFS;
}

static int nl80211_put_iface_combinations(struct wiphy *wiphy,
					  struct sk_buff *msg,
					  bool large)
{
	struct nlattr *nl_combis;
	int i, j;

	nl_combis = nla_nest_start_noflag(msg,
					  NL80211_ATTR_INTERFACE_COMBINATIONS);
	if (!nl_combis)
		goto nla_put_failure;

	for (i = 0; i < wiphy->n_iface_combinations; i++) {
		const struct ieee80211_iface_combination *c;
		struct nlattr *nl_combi, *nl_limits;

		c = &wiphy->iface_combinations[i];

		nl_combi = nla_nest_start_noflag(msg, i + 1);
		if (!nl_combi)
			goto nla_put_failure;

		nl_limits = nla_nest_start_noflag(msg,
						  NL80211_IFACE_COMB_LIMITS);
		if (!nl_limits)
			goto nla_put_failure;

		for (j = 0; j < c->n_limits; j++) {
			struct nlattr *nl_limit;

			nl_limit = nla_nest_start_noflag(msg, j + 1);
			if (!nl_limit)
				goto nla_put_failure;
			if (nla_put_u32(msg, NL80211_IFACE_LIMIT_MAX,
					c->limits[j].max))
				goto nla_put_failure;
			if (nl80211_put_iftypes(msg, NL80211_IFACE_LIMIT_TYPES,
						c->limits[j].types))
				goto nla_put_failure;
			nla_nest_end(msg, nl_limit);
		}

		nla_nest_end(msg, nl_limits);

		if (c->beacon_int_infra_match &&
		    nla_put_flag(msg, NL80211_IFACE_COMB_STA_AP_BI_MATCH))
			goto nla_put_failure;
		if (nla_put_u32(msg, NL80211_IFACE_COMB_NUM_CHANNELS,
				c->num_different_channels) ||
		    nla_put_u32(msg, NL80211_IFACE_COMB_MAXNUM,
				c->max_interfaces))
			goto nla_put_failure;
		if (large &&
		    (nla_put_u32(msg, NL80211_IFACE_COMB_RADAR_DETECT_WIDTHS,
				c->radar_detect_widths) ||
		     nla_put_u32(msg, NL80211_IFACE_COMB_RADAR_DETECT_REGIONS,
				c->radar_detect_regions)))
			goto nla_put_failure;
		if (c->beacon_int_min_gcd &&
		    nla_put_u32(msg, NL80211_IFACE_COMB_BI_MIN_GCD,
				c->beacon_int_min_gcd))
			goto nla_put_failure;

		nla_nest_end(msg, nl_combi);
	}

	nla_nest_end(msg, nl_combis);

	return 0;
nla_put_failure:
	return -ENOBUFS;
}

#ifdef CONFIG_PM
static int nl80211_send_wowlan_tcp_caps(struct cfg80211_registered_device *rdev,
					struct sk_buff *msg)
{
	const struct wiphy_wowlan_tcp_support *tcp = rdev->wiphy.wowlan->tcp;
	struct nlattr *nl_tcp;

	if (!tcp)
		return 0;

	nl_tcp = nla_nest_start_noflag(msg,
				       NL80211_WOWLAN_TRIG_TCP_CONNECTION);
	if (!nl_tcp)
		return -ENOBUFS;

	if (nla_put_u32(msg, NL80211_WOWLAN_TCP_DATA_PAYLOAD,
			tcp->data_payload_max))
		return -ENOBUFS;

	if (nla_put_u32(msg, NL80211_WOWLAN_TCP_DATA_PAYLOAD,
			tcp->data_payload_max))
		return -ENOBUFS;

	if (tcp->seq && nla_put_flag(msg, NL80211_WOWLAN_TCP_DATA_PAYLOAD_SEQ))
		return -ENOBUFS;

	if (tcp->tok && nla_put(msg, NL80211_WOWLAN_TCP_DATA_PAYLOAD_TOKEN,
				sizeof(*tcp->tok), tcp->tok))
		return -ENOBUFS;

	if (nla_put_u32(msg, NL80211_WOWLAN_TCP_DATA_INTERVAL,
			tcp->data_interval_max))
		return -ENOBUFS;

	if (nla_put_u32(msg, NL80211_WOWLAN_TCP_WAKE_PAYLOAD,
			tcp->wake_payload_max))
		return -ENOBUFS;

	nla_nest_end(msg, nl_tcp);
	return 0;
}

static int nl80211_send_wowlan(struct sk_buff *msg,
			       struct cfg80211_registered_device *rdev,
			       bool large)
{
	struct nlattr *nl_wowlan;

	if (!rdev->wiphy.wowlan)
		return 0;

	nl_wowlan = nla_nest_start_noflag(msg,
					  NL80211_ATTR_WOWLAN_TRIGGERS_SUPPORTED);
	if (!nl_wowlan)
		return -ENOBUFS;

	if (((rdev->wiphy.wowlan->flags & WIPHY_WOWLAN_ANY) &&
	     nla_put_flag(msg, NL80211_WOWLAN_TRIG_ANY)) ||
	    ((rdev->wiphy.wowlan->flags & WIPHY_WOWLAN_DISCONNECT) &&
	     nla_put_flag(msg, NL80211_WOWLAN_TRIG_DISCONNECT)) ||
	    ((rdev->wiphy.wowlan->flags & WIPHY_WOWLAN_MAGIC_PKT) &&
	     nla_put_flag(msg, NL80211_WOWLAN_TRIG_MAGIC_PKT)) ||
	    ((rdev->wiphy.wowlan->flags & WIPHY_WOWLAN_SUPPORTS_GTK_REKEY) &&
	     nla_put_flag(msg, NL80211_WOWLAN_TRIG_GTK_REKEY_SUPPORTED)) ||
	    ((rdev->wiphy.wowlan->flags & WIPHY_WOWLAN_GTK_REKEY_FAILURE) &&
	     nla_put_flag(msg, NL80211_WOWLAN_TRIG_GTK_REKEY_FAILURE)) ||
	    ((rdev->wiphy.wowlan->flags & WIPHY_WOWLAN_EAP_IDENTITY_REQ) &&
	     nla_put_flag(msg, NL80211_WOWLAN_TRIG_EAP_IDENT_REQUEST)) ||
	    ((rdev->wiphy.wowlan->flags & WIPHY_WOWLAN_4WAY_HANDSHAKE) &&
	     nla_put_flag(msg, NL80211_WOWLAN_TRIG_4WAY_HANDSHAKE)) ||
	    ((rdev->wiphy.wowlan->flags & WIPHY_WOWLAN_RFKILL_RELEASE) &&
	     nla_put_flag(msg, NL80211_WOWLAN_TRIG_RFKILL_RELEASE)))
		return -ENOBUFS;

	if (rdev->wiphy.wowlan->n_patterns) {
		struct nl80211_pattern_support pat = {
			.max_patterns = rdev->wiphy.wowlan->n_patterns,
			.min_pattern_len = rdev->wiphy.wowlan->pattern_min_len,
			.max_pattern_len = rdev->wiphy.wowlan->pattern_max_len,
			.max_pkt_offset = rdev->wiphy.wowlan->max_pkt_offset,
		};

		if (nla_put(msg, NL80211_WOWLAN_TRIG_PKT_PATTERN,
			    sizeof(pat), &pat))
			return -ENOBUFS;
	}

	if ((rdev->wiphy.wowlan->flags & WIPHY_WOWLAN_NET_DETECT) &&
	    nla_put_u32(msg, NL80211_WOWLAN_TRIG_NET_DETECT,
			rdev->wiphy.wowlan->max_nd_match_sets))
		return -ENOBUFS;

	if (large && nl80211_send_wowlan_tcp_caps(rdev, msg))
		return -ENOBUFS;

	nla_nest_end(msg, nl_wowlan);

	return 0;
}
#endif

static int nl80211_send_coalesce(struct sk_buff *msg,
				 struct cfg80211_registered_device *rdev)
{
	struct nl80211_coalesce_rule_support rule;

	if (!rdev->wiphy.coalesce)
		return 0;

	rule.max_rules = rdev->wiphy.coalesce->n_rules;
	rule.max_delay = rdev->wiphy.coalesce->max_delay;
	rule.pat.max_patterns = rdev->wiphy.coalesce->n_patterns;
	rule.pat.min_pattern_len = rdev->wiphy.coalesce->pattern_min_len;
	rule.pat.max_pattern_len = rdev->wiphy.coalesce->pattern_max_len;
	rule.pat.max_pkt_offset = rdev->wiphy.coalesce->max_pkt_offset;

	if (nla_put(msg, NL80211_ATTR_COALESCE_RULE, sizeof(rule), &rule))
		return -ENOBUFS;

	return 0;
}

static int
nl80211_send_iftype_data(struct sk_buff *msg,
			 const struct ieee80211_supported_band *sband,
			 const struct ieee80211_sband_iftype_data *iftdata)
{
	const struct ieee80211_sta_he_cap *he_cap = &iftdata->he_cap;

	if (nl80211_put_iftypes(msg, NL80211_BAND_IFTYPE_ATTR_IFTYPES,
				iftdata->types_mask))
		return -ENOBUFS;

	if (he_cap->has_he) {
		if (nla_put(msg, NL80211_BAND_IFTYPE_ATTR_HE_CAP_MAC,
			    sizeof(he_cap->he_cap_elem.mac_cap_info),
			    he_cap->he_cap_elem.mac_cap_info) ||
		    nla_put(msg, NL80211_BAND_IFTYPE_ATTR_HE_CAP_PHY,
			    sizeof(he_cap->he_cap_elem.phy_cap_info),
			    he_cap->he_cap_elem.phy_cap_info) ||
		    nla_put(msg, NL80211_BAND_IFTYPE_ATTR_HE_CAP_MCS_SET,
			    sizeof(he_cap->he_mcs_nss_supp),
			    &he_cap->he_mcs_nss_supp) ||
		    nla_put(msg, NL80211_BAND_IFTYPE_ATTR_HE_CAP_PPE,
			    sizeof(he_cap->ppe_thres), he_cap->ppe_thres))
			return -ENOBUFS;
	}

	if (sband->band == NL80211_BAND_6GHZ &&
	    nla_put(msg, NL80211_BAND_IFTYPE_ATTR_HE_6GHZ_CAPA,
		    sizeof(iftdata->he_6ghz_capa),
		    &iftdata->he_6ghz_capa))
		return -ENOBUFS;

	return 0;
}

static int nl80211_send_band_rateinfo(struct sk_buff *msg,
				      struct ieee80211_supported_band *sband,
				      bool large)
{
	struct nlattr *nl_rates, *nl_rate;
	struct ieee80211_rate *rate;
	int i;

	/* add HT info */
	if (sband->ht_cap.ht_supported &&
	    (nla_put(msg, NL80211_BAND_ATTR_HT_MCS_SET,
		     sizeof(sband->ht_cap.mcs),
		     &sband->ht_cap.mcs) ||
	     nla_put_u16(msg, NL80211_BAND_ATTR_HT_CAPA,
			 sband->ht_cap.cap) ||
	     nla_put_u8(msg, NL80211_BAND_ATTR_HT_AMPDU_FACTOR,
			sband->ht_cap.ampdu_factor) ||
	     nla_put_u8(msg, NL80211_BAND_ATTR_HT_AMPDU_DENSITY,
			sband->ht_cap.ampdu_density)))
		return -ENOBUFS;

	/* add VHT info */
	if (sband->vht_cap.vht_supported &&
	    (nla_put(msg, NL80211_BAND_ATTR_VHT_MCS_SET,
		     sizeof(sband->vht_cap.vht_mcs),
		     &sband->vht_cap.vht_mcs) ||
	     nla_put_u32(msg, NL80211_BAND_ATTR_VHT_CAPA,
			 sband->vht_cap.cap)))
		return -ENOBUFS;

	if (large && sband->n_iftype_data) {
		struct nlattr *nl_iftype_data =
			nla_nest_start_noflag(msg,
					      NL80211_BAND_ATTR_IFTYPE_DATA);
		int err;

		if (!nl_iftype_data)
			return -ENOBUFS;

		for (i = 0; i < sband->n_iftype_data; i++) {
			struct nlattr *iftdata;

			iftdata = nla_nest_start_noflag(msg, i + 1);
			if (!iftdata)
				return -ENOBUFS;

			err = nl80211_send_iftype_data(msg, sband,
						       &sband->iftype_data[i]);
			if (err)
				return err;

			nla_nest_end(msg, iftdata);
		}

		nla_nest_end(msg, nl_iftype_data);
	}

	/* add EDMG info */
	if (large && sband->edmg_cap.channels &&
	    (nla_put_u8(msg, NL80211_BAND_ATTR_EDMG_CHANNELS,
		       sband->edmg_cap.channels) ||
	    nla_put_u8(msg, NL80211_BAND_ATTR_EDMG_BW_CONFIG,
		       sband->edmg_cap.bw_config)))

		return -ENOBUFS;

	/* add bitrates */
	nl_rates = nla_nest_start_noflag(msg, NL80211_BAND_ATTR_RATES);
	if (!nl_rates)
		return -ENOBUFS;

	for (i = 0; i < sband->n_bitrates; i++) {
		nl_rate = nla_nest_start_noflag(msg, i);
		if (!nl_rate)
			return -ENOBUFS;

		rate = &sband->bitrates[i];
		if (nla_put_u32(msg, NL80211_BITRATE_ATTR_RATE,
				rate->bitrate))
			return -ENOBUFS;
		if ((rate->flags & IEEE80211_RATE_SHORT_PREAMBLE) &&
		    nla_put_flag(msg,
				 NL80211_BITRATE_ATTR_2GHZ_SHORTPREAMBLE))
			return -ENOBUFS;

		nla_nest_end(msg, nl_rate);
	}

	nla_nest_end(msg, nl_rates);

	return 0;
}

static int
nl80211_send_mgmt_stypes(struct sk_buff *msg,
			 const struct ieee80211_txrx_stypes *mgmt_stypes)
{
	u16 stypes;
	struct nlattr *nl_ftypes, *nl_ifs;
	enum nl80211_iftype ift;
	int i;

	if (!mgmt_stypes)
		return 0;

	nl_ifs = nla_nest_start_noflag(msg, NL80211_ATTR_TX_FRAME_TYPES);
	if (!nl_ifs)
		return -ENOBUFS;

	for (ift = 0; ift < NUM_NL80211_IFTYPES; ift++) {
		nl_ftypes = nla_nest_start_noflag(msg, ift);
		if (!nl_ftypes)
			return -ENOBUFS;
		i = 0;
		stypes = mgmt_stypes[ift].tx;
		while (stypes) {
			if ((stypes & 1) &&
			    nla_put_u16(msg, NL80211_ATTR_FRAME_TYPE,
					(i << 4) | IEEE80211_FTYPE_MGMT))
				return -ENOBUFS;
			stypes >>= 1;
			i++;
		}
		nla_nest_end(msg, nl_ftypes);
	}

	nla_nest_end(msg, nl_ifs);

	nl_ifs = nla_nest_start_noflag(msg, NL80211_ATTR_RX_FRAME_TYPES);
	if (!nl_ifs)
		return -ENOBUFS;

	for (ift = 0; ift < NUM_NL80211_IFTYPES; ift++) {
		nl_ftypes = nla_nest_start_noflag(msg, ift);
		if (!nl_ftypes)
			return -ENOBUFS;
		i = 0;
		stypes = mgmt_stypes[ift].rx;
		while (stypes) {
			if ((stypes & 1) &&
			    nla_put_u16(msg, NL80211_ATTR_FRAME_TYPE,
					(i << 4) | IEEE80211_FTYPE_MGMT))
				return -ENOBUFS;
			stypes >>= 1;
			i++;
		}
		nla_nest_end(msg, nl_ftypes);
	}
	nla_nest_end(msg, nl_ifs);

	return 0;
}

#define CMD(op, n)							\
	 do {								\
		if (rdev->ops->op) {					\
			i++;						\
			if (nla_put_u32(msg, i, NL80211_CMD_ ## n)) 	\
				goto nla_put_failure;			\
		}							\
	} while (0)

static int nl80211_add_commands_unsplit(struct cfg80211_registered_device *rdev,
					struct sk_buff *msg)
{
	int i = 0;

	/*
	 * do *NOT* add anything into this function, new things need to be
	 * advertised only to new versions of userspace that can deal with
	 * the split (and they can't possibly care about new features...
	 */
	CMD(add_virtual_intf, NEW_INTERFACE);
	CMD(change_virtual_intf, SET_INTERFACE);
	CMD(add_key, NEW_KEY);
	CMD(start_ap, START_AP);
	CMD(add_station, NEW_STATION);
	CMD(add_mpath, NEW_MPATH);
	CMD(update_mesh_config, SET_MESH_CONFIG);
	CMD(change_bss, SET_BSS);
	CMD(auth, AUTHENTICATE);
	CMD(assoc, ASSOCIATE);
	CMD(deauth, DEAUTHENTICATE);
	CMD(disassoc, DISASSOCIATE);
	CMD(join_ibss, JOIN_IBSS);
	CMD(join_mesh, JOIN_MESH);
	CMD(set_pmksa, SET_PMKSA);
	CMD(del_pmksa, DEL_PMKSA);
	CMD(flush_pmksa, FLUSH_PMKSA);
	if (rdev->wiphy.flags & WIPHY_FLAG_HAS_REMAIN_ON_CHANNEL)
		CMD(remain_on_channel, REMAIN_ON_CHANNEL);
	CMD(set_bitrate_mask, SET_TX_BITRATE_MASK);
	CMD(mgmt_tx, FRAME);
	CMD(mgmt_tx_cancel_wait, FRAME_WAIT_CANCEL);
	if (rdev->wiphy.flags & WIPHY_FLAG_NETNS_OK) {
		i++;
		if (nla_put_u32(msg, i, NL80211_CMD_SET_WIPHY_NETNS))
			goto nla_put_failure;
	}
	if (rdev->ops->set_monitor_channel || rdev->ops->start_ap ||
	    rdev->ops->join_mesh) {
		i++;
		if (nla_put_u32(msg, i, NL80211_CMD_SET_CHANNEL))
			goto nla_put_failure;
	}
	if (rdev->wiphy.flags & WIPHY_FLAG_SUPPORTS_TDLS) {
		CMD(tdls_mgmt, TDLS_MGMT);
		CMD(tdls_oper, TDLS_OPER);
	}
	if (rdev->wiphy.max_sched_scan_reqs)
		CMD(sched_scan_start, START_SCHED_SCAN);
	CMD(probe_client, PROBE_CLIENT);
	CMD(set_noack_map, SET_NOACK_MAP);
	if (rdev->wiphy.flags & WIPHY_FLAG_REPORTS_OBSS) {
		i++;
		if (nla_put_u32(msg, i, NL80211_CMD_REGISTER_BEACONS))
			goto nla_put_failure;
	}
	CMD(start_p2p_device, START_P2P_DEVICE);
	CMD(set_mcast_rate, SET_MCAST_RATE);
#ifdef CONFIG_NL80211_TESTMODE
	CMD(testmode_cmd, TESTMODE);
#endif

	if (rdev->ops->connect || rdev->ops->auth) {
		i++;
		if (nla_put_u32(msg, i, NL80211_CMD_CONNECT))
			goto nla_put_failure;
	}

	if (rdev->ops->disconnect || rdev->ops->deauth) {
		i++;
		if (nla_put_u32(msg, i, NL80211_CMD_DISCONNECT))
			goto nla_put_failure;
	}

	return i;
 nla_put_failure:
	return -ENOBUFS;
}

static int
nl80211_send_pmsr_ftm_capa(const struct cfg80211_pmsr_capabilities *cap,
			   struct sk_buff *msg)
{
	struct nlattr *ftm;

	if (!cap->ftm.supported)
		return 0;

	ftm = nla_nest_start_noflag(msg, NL80211_PMSR_TYPE_FTM);
	if (!ftm)
		return -ENOBUFS;

	if (cap->ftm.asap && nla_put_flag(msg, NL80211_PMSR_FTM_CAPA_ATTR_ASAP))
		return -ENOBUFS;
	if (cap->ftm.non_asap &&
	    nla_put_flag(msg, NL80211_PMSR_FTM_CAPA_ATTR_NON_ASAP))
		return -ENOBUFS;
	if (cap->ftm.request_lci &&
	    nla_put_flag(msg, NL80211_PMSR_FTM_CAPA_ATTR_REQ_LCI))
		return -ENOBUFS;
	if (cap->ftm.request_civicloc &&
	    nla_put_flag(msg, NL80211_PMSR_FTM_CAPA_ATTR_REQ_CIVICLOC))
		return -ENOBUFS;
	if (nla_put_u32(msg, NL80211_PMSR_FTM_CAPA_ATTR_PREAMBLES,
			cap->ftm.preambles))
		return -ENOBUFS;
	if (nla_put_u32(msg, NL80211_PMSR_FTM_CAPA_ATTR_BANDWIDTHS,
			cap->ftm.bandwidths))
		return -ENOBUFS;
	if (cap->ftm.max_bursts_exponent >= 0 &&
	    nla_put_u32(msg, NL80211_PMSR_FTM_CAPA_ATTR_MAX_BURSTS_EXPONENT,
			cap->ftm.max_bursts_exponent))
		return -ENOBUFS;
	if (cap->ftm.max_ftms_per_burst &&
	    nla_put_u32(msg, NL80211_PMSR_FTM_CAPA_ATTR_MAX_FTMS_PER_BURST,
			cap->ftm.max_ftms_per_burst))
		return -ENOBUFS;
	if (cap->ftm.trigger_based &&
	    nla_put_flag(msg, NL80211_PMSR_FTM_CAPA_ATTR_TRIGGER_BASED))
		return -ENOBUFS;
	if (cap->ftm.non_trigger_based &&
	    nla_put_flag(msg, NL80211_PMSR_FTM_CAPA_ATTR_NON_TRIGGER_BASED))
		return -ENOBUFS;

	nla_nest_end(msg, ftm);
	return 0;
}

static int nl80211_send_pmsr_capa(struct cfg80211_registered_device *rdev,
				  struct sk_buff *msg)
{
	const struct cfg80211_pmsr_capabilities *cap = rdev->wiphy.pmsr_capa;
	struct nlattr *pmsr, *caps;

	if (!cap)
		return 0;

	/*
	 * we don't need to clean up anything here since the caller
	 * will genlmsg_cancel() if we fail
	 */

	pmsr = nla_nest_start_noflag(msg, NL80211_ATTR_PEER_MEASUREMENTS);
	if (!pmsr)
		return -ENOBUFS;

	if (nla_put_u32(msg, NL80211_PMSR_ATTR_MAX_PEERS, cap->max_peers))
		return -ENOBUFS;

	if (cap->report_ap_tsf &&
	    nla_put_flag(msg, NL80211_PMSR_ATTR_REPORT_AP_TSF))
		return -ENOBUFS;

	if (cap->randomize_mac_addr &&
	    nla_put_flag(msg, NL80211_PMSR_ATTR_RANDOMIZE_MAC_ADDR))
		return -ENOBUFS;

	caps = nla_nest_start_noflag(msg, NL80211_PMSR_ATTR_TYPE_CAPA);
	if (!caps)
		return -ENOBUFS;

	if (nl80211_send_pmsr_ftm_capa(cap, msg))
		return -ENOBUFS;

	nla_nest_end(msg, caps);
	nla_nest_end(msg, pmsr);

	return 0;
}

static int
nl80211_put_iftype_akm_suites(struct cfg80211_registered_device *rdev,
			      struct sk_buff *msg)
{
	int i;
	struct nlattr *nested, *nested_akms;
	const struct wiphy_iftype_akm_suites *iftype_akms;

	if (!rdev->wiphy.num_iftype_akm_suites ||
	    !rdev->wiphy.iftype_akm_suites)
		return 0;

	nested = nla_nest_start(msg, NL80211_ATTR_IFTYPE_AKM_SUITES);
	if (!nested)
		return -ENOBUFS;

	for (i = 0; i < rdev->wiphy.num_iftype_akm_suites; i++) {
		nested_akms = nla_nest_start(msg, i + 1);
		if (!nested_akms)
			return -ENOBUFS;

		iftype_akms = &rdev->wiphy.iftype_akm_suites[i];

		if (nl80211_put_iftypes(msg, NL80211_IFTYPE_AKM_ATTR_IFTYPES,
					iftype_akms->iftypes_mask))
			return -ENOBUFS;

		if (nla_put(msg, NL80211_IFTYPE_AKM_ATTR_SUITES,
			    sizeof(u32) * iftype_akms->n_akm_suites,
			    iftype_akms->akm_suites)) {
			return -ENOBUFS;
		}
		nla_nest_end(msg, nested_akms);
	}

	nla_nest_end(msg, nested);

	return 0;
}

static int
nl80211_put_tid_config_support(struct cfg80211_registered_device *rdev,
			       struct sk_buff *msg)
{
	struct nlattr *supp;

	if (!rdev->wiphy.tid_config_support.vif &&
	    !rdev->wiphy.tid_config_support.peer)
		return 0;

	supp = nla_nest_start(msg, NL80211_ATTR_TID_CONFIG);
	if (!supp)
		return -ENOSPC;

	if (rdev->wiphy.tid_config_support.vif &&
	    nla_put_u64_64bit(msg, NL80211_TID_CONFIG_ATTR_VIF_SUPP,
			      rdev->wiphy.tid_config_support.vif,
			      NL80211_TID_CONFIG_ATTR_PAD))
		goto fail;

	if (rdev->wiphy.tid_config_support.peer &&
	    nla_put_u64_64bit(msg, NL80211_TID_CONFIG_ATTR_PEER_SUPP,
			      rdev->wiphy.tid_config_support.peer,
			      NL80211_TID_CONFIG_ATTR_PAD))
		goto fail;

	/* for now we just use the same value ... makes more sense */
	if (nla_put_u8(msg, NL80211_TID_CONFIG_ATTR_RETRY_SHORT,
		       rdev->wiphy.tid_config_support.max_retry))
		goto fail;
	if (nla_put_u8(msg, NL80211_TID_CONFIG_ATTR_RETRY_LONG,
		       rdev->wiphy.tid_config_support.max_retry))
		goto fail;

	nla_nest_end(msg, supp);

	return 0;
fail:
	nla_nest_cancel(msg, supp);
	return -ENOBUFS;
}

static int
nl80211_put_sar_specs(struct cfg80211_registered_device *rdev,
		      struct sk_buff *msg)
{
	struct nlattr *sar_capa, *specs, *sub_freq_range;
	u8 num_freq_ranges;
	int i;

	if (!rdev->wiphy.sar_capa)
		return 0;

	num_freq_ranges = rdev->wiphy.sar_capa->num_freq_ranges;

	sar_capa = nla_nest_start(msg, NL80211_ATTR_SAR_SPEC);
	if (!sar_capa)
		return -ENOSPC;

	if (nla_put_u32(msg, NL80211_SAR_ATTR_TYPE, rdev->wiphy.sar_capa->type))
		goto fail;

	specs = nla_nest_start(msg, NL80211_SAR_ATTR_SPECS);
	if (!specs)
		goto fail;

	/* report supported freq_ranges */
	for (i = 0; i < num_freq_ranges; i++) {
		sub_freq_range = nla_nest_start(msg, i + 1);
		if (!sub_freq_range)
			goto fail;

		if (nla_put_u32(msg, NL80211_SAR_ATTR_SPECS_START_FREQ,
				rdev->wiphy.sar_capa->freq_ranges[i].start_freq))
			goto fail;

		if (nla_put_u32(msg, NL80211_SAR_ATTR_SPECS_END_FREQ,
				rdev->wiphy.sar_capa->freq_ranges[i].end_freq))
			goto fail;

		nla_nest_end(msg, sub_freq_range);
	}

	nla_nest_end(msg, specs);
	nla_nest_end(msg, sar_capa);

	return 0;
fail:
	nla_nest_cancel(msg, sar_capa);
	return -ENOBUFS;
}

struct nl80211_dump_wiphy_state {
	s64 filter_wiphy;
	long start;
	long split_start, band_start, chan_start, capa_start;
	bool split;
};

static int nl80211_send_wiphy(struct cfg80211_registered_device *rdev,
			      enum nl80211_commands cmd,
			      struct sk_buff *msg, u32 portid, u32 seq,
			      int flags, struct nl80211_dump_wiphy_state *state)
{
	void *hdr;
	struct nlattr *nl_bands, *nl_band;
	struct nlattr *nl_freqs, *nl_freq;
	struct nlattr *nl_cmds;
	enum nl80211_band band;
	struct ieee80211_channel *chan;
	int i;
	const struct ieee80211_txrx_stypes *mgmt_stypes =
				rdev->wiphy.mgmt_stypes;
	u32 features;

	hdr = nl80211hdr_put(msg, portid, seq, flags, cmd);
	if (!hdr)
		return -ENOBUFS;

	if (WARN_ON(!state))
		return -EINVAL;

	if (nla_put_u32(msg, NL80211_ATTR_WIPHY, rdev->wiphy_idx) ||
	    nla_put_string(msg, NL80211_ATTR_WIPHY_NAME,
			   wiphy_name(&rdev->wiphy)) ||
	    nla_put_u32(msg, NL80211_ATTR_GENERATION,
			cfg80211_rdev_list_generation))
		goto nla_put_failure;

	if (cmd != NL80211_CMD_NEW_WIPHY)
		goto finish;

	switch (state->split_start) {
	case 0:
		if (nla_put_u8(msg, NL80211_ATTR_WIPHY_RETRY_SHORT,
			       rdev->wiphy.retry_short) ||
		    nla_put_u8(msg, NL80211_ATTR_WIPHY_RETRY_LONG,
			       rdev->wiphy.retry_long) ||
		    nla_put_u32(msg, NL80211_ATTR_WIPHY_FRAG_THRESHOLD,
				rdev->wiphy.frag_threshold) ||
		    nla_put_u32(msg, NL80211_ATTR_WIPHY_RTS_THRESHOLD,
				rdev->wiphy.rts_threshold) ||
		    nla_put_u8(msg, NL80211_ATTR_WIPHY_COVERAGE_CLASS,
			       rdev->wiphy.coverage_class) ||
		    nla_put_u8(msg, NL80211_ATTR_MAX_NUM_SCAN_SSIDS,
			       rdev->wiphy.max_scan_ssids) ||
		    nla_put_u8(msg, NL80211_ATTR_MAX_NUM_SCHED_SCAN_SSIDS,
			       rdev->wiphy.max_sched_scan_ssids) ||
		    nla_put_u16(msg, NL80211_ATTR_MAX_SCAN_IE_LEN,
				rdev->wiphy.max_scan_ie_len) ||
		    nla_put_u16(msg, NL80211_ATTR_MAX_SCHED_SCAN_IE_LEN,
				rdev->wiphy.max_sched_scan_ie_len) ||
		    nla_put_u8(msg, NL80211_ATTR_MAX_MATCH_SETS,
			       rdev->wiphy.max_match_sets))
			goto nla_put_failure;

		if ((rdev->wiphy.flags & WIPHY_FLAG_IBSS_RSN) &&
		    nla_put_flag(msg, NL80211_ATTR_SUPPORT_IBSS_RSN))
			goto nla_put_failure;
		if ((rdev->wiphy.flags & WIPHY_FLAG_MESH_AUTH) &&
		    nla_put_flag(msg, NL80211_ATTR_SUPPORT_MESH_AUTH))
			goto nla_put_failure;
		if ((rdev->wiphy.flags & WIPHY_FLAG_AP_UAPSD) &&
		    nla_put_flag(msg, NL80211_ATTR_SUPPORT_AP_UAPSD))
			goto nla_put_failure;
		if ((rdev->wiphy.flags & WIPHY_FLAG_SUPPORTS_FW_ROAM) &&
		    nla_put_flag(msg, NL80211_ATTR_ROAM_SUPPORT))
			goto nla_put_failure;
		if ((rdev->wiphy.flags & WIPHY_FLAG_SUPPORTS_TDLS) &&
		    nla_put_flag(msg, NL80211_ATTR_TDLS_SUPPORT))
			goto nla_put_failure;
		if ((rdev->wiphy.flags & WIPHY_FLAG_TDLS_EXTERNAL_SETUP) &&
		    nla_put_flag(msg, NL80211_ATTR_TDLS_EXTERNAL_SETUP))
			goto nla_put_failure;
		state->split_start++;
		if (state->split)
			break;
		fallthrough;
	case 1:
		if (nla_put(msg, NL80211_ATTR_CIPHER_SUITES,
			    sizeof(u32) * rdev->wiphy.n_cipher_suites,
			    rdev->wiphy.cipher_suites))
			goto nla_put_failure;

		if (nla_put_u8(msg, NL80211_ATTR_MAX_NUM_PMKIDS,
			       rdev->wiphy.max_num_pmkids))
			goto nla_put_failure;

		if ((rdev->wiphy.flags & WIPHY_FLAG_CONTROL_PORT_PROTOCOL) &&
		    nla_put_flag(msg, NL80211_ATTR_CONTROL_PORT_ETHERTYPE))
			goto nla_put_failure;

		if (nla_put_u32(msg, NL80211_ATTR_WIPHY_ANTENNA_AVAIL_TX,
				rdev->wiphy.available_antennas_tx) ||
		    nla_put_u32(msg, NL80211_ATTR_WIPHY_ANTENNA_AVAIL_RX,
				rdev->wiphy.available_antennas_rx))
			goto nla_put_failure;

		if ((rdev->wiphy.flags & WIPHY_FLAG_AP_PROBE_RESP_OFFLOAD) &&
		    nla_put_u32(msg, NL80211_ATTR_PROBE_RESP_OFFLOAD,
				rdev->wiphy.probe_resp_offload))
			goto nla_put_failure;

		if ((rdev->wiphy.available_antennas_tx ||
		     rdev->wiphy.available_antennas_rx) &&
		    rdev->ops->get_antenna) {
			u32 tx_ant = 0, rx_ant = 0;
			int res;

			res = rdev_get_antenna(rdev, &tx_ant, &rx_ant);
			if (!res) {
				if (nla_put_u32(msg,
						NL80211_ATTR_WIPHY_ANTENNA_TX,
						tx_ant) ||
				    nla_put_u32(msg,
						NL80211_ATTR_WIPHY_ANTENNA_RX,
						rx_ant))
					goto nla_put_failure;
			}
		}

		state->split_start++;
		if (state->split)
			break;
		fallthrough;
	case 2:
		if (nl80211_put_iftypes(msg, NL80211_ATTR_SUPPORTED_IFTYPES,
					rdev->wiphy.interface_modes))
				goto nla_put_failure;
		state->split_start++;
		if (state->split)
			break;
		fallthrough;
	case 3:
		nl_bands = nla_nest_start_noflag(msg,
						 NL80211_ATTR_WIPHY_BANDS);
		if (!nl_bands)
			goto nla_put_failure;

		for (band = state->band_start;
		     band < NUM_NL80211_BANDS; band++) {
			struct ieee80211_supported_band *sband;

			/* omit higher bands for ancient software */
			if (band > NL80211_BAND_5GHZ && !state->split)
				break;

			sband = rdev->wiphy.bands[band];

			if (!sband)
				continue;

			nl_band = nla_nest_start_noflag(msg, band);
			if (!nl_band)
				goto nla_put_failure;

			switch (state->chan_start) {
			case 0:
				if (nl80211_send_band_rateinfo(msg, sband,
							       state->split))
					goto nla_put_failure;
				state->chan_start++;
				if (state->split)
					break;
				fallthrough;
			default:
				/* add frequencies */
				nl_freqs = nla_nest_start_noflag(msg,
								 NL80211_BAND_ATTR_FREQS);
				if (!nl_freqs)
					goto nla_put_failure;

				for (i = state->chan_start - 1;
				     i < sband->n_channels;
				     i++) {
					nl_freq = nla_nest_start_noflag(msg,
									i);
					if (!nl_freq)
						goto nla_put_failure;

					chan = &sband->channels[i];

					if (nl80211_msg_put_channel(
							msg, &rdev->wiphy, chan,
							state->split))
						goto nla_put_failure;

					nla_nest_end(msg, nl_freq);
					if (state->split)
						break;
				}
				if (i < sband->n_channels)
					state->chan_start = i + 2;
				else
					state->chan_start = 0;
				nla_nest_end(msg, nl_freqs);
			}

			nla_nest_end(msg, nl_band);

			if (state->split) {
				/* start again here */
				if (state->chan_start)
					band--;
				break;
			}
		}
		nla_nest_end(msg, nl_bands);

		if (band < NUM_NL80211_BANDS)
			state->band_start = band + 1;
		else
			state->band_start = 0;

		/* if bands & channels are done, continue outside */
		if (state->band_start == 0 && state->chan_start == 0)
			state->split_start++;
		if (state->split)
			break;
		fallthrough;
	case 4:
		nl_cmds = nla_nest_start_noflag(msg,
						NL80211_ATTR_SUPPORTED_COMMANDS);
		if (!nl_cmds)
			goto nla_put_failure;

		i = nl80211_add_commands_unsplit(rdev, msg);
		if (i < 0)
			goto nla_put_failure;
		if (state->split) {
			CMD(crit_proto_start, CRIT_PROTOCOL_START);
			CMD(crit_proto_stop, CRIT_PROTOCOL_STOP);
			if (rdev->wiphy.flags & WIPHY_FLAG_HAS_CHANNEL_SWITCH)
				CMD(channel_switch, CHANNEL_SWITCH);
			CMD(set_qos_map, SET_QOS_MAP);
			if (rdev->wiphy.features &
					NL80211_FEATURE_SUPPORTS_WMM_ADMISSION)
				CMD(add_tx_ts, ADD_TX_TS);
			CMD(set_multicast_to_unicast, SET_MULTICAST_TO_UNICAST);
			CMD(update_connect_params, UPDATE_CONNECT_PARAMS);
			CMD(update_ft_ies, UPDATE_FT_IES);
			if (rdev->wiphy.sar_capa)
				CMD(set_sar_specs, SET_SAR_SPECS);
		}
#undef CMD

		nla_nest_end(msg, nl_cmds);
		state->split_start++;
		if (state->split)
			break;
		fallthrough;
	case 5:
		if (rdev->ops->remain_on_channel &&
		    (rdev->wiphy.flags & WIPHY_FLAG_HAS_REMAIN_ON_CHANNEL) &&
		    nla_put_u32(msg,
				NL80211_ATTR_MAX_REMAIN_ON_CHANNEL_DURATION,
				rdev->wiphy.max_remain_on_channel_duration))
			goto nla_put_failure;

		if ((rdev->wiphy.flags & WIPHY_FLAG_OFFCHAN_TX) &&
		    nla_put_flag(msg, NL80211_ATTR_OFFCHANNEL_TX_OK))
			goto nla_put_failure;

		state->split_start++;
		if (state->split)
			break;
		fallthrough;
	case 6:
#ifdef CONFIG_PM
		if (nl80211_send_wowlan(msg, rdev, state->split))
			goto nla_put_failure;
		state->split_start++;
		if (state->split)
			break;
#else
		state->split_start++;
#endif
		fallthrough;
	case 7:
		if (nl80211_put_iftypes(msg, NL80211_ATTR_SOFTWARE_IFTYPES,
					rdev->wiphy.software_iftypes))
			goto nla_put_failure;

		if (nl80211_put_iface_combinations(&rdev->wiphy, msg,
						   state->split))
			goto nla_put_failure;

		state->split_start++;
		if (state->split)
			break;
		fallthrough;
	case 8:
		if ((rdev->wiphy.flags & WIPHY_FLAG_HAVE_AP_SME) &&
		    nla_put_u32(msg, NL80211_ATTR_DEVICE_AP_SME,
				rdev->wiphy.ap_sme_capa))
			goto nla_put_failure;

		features = rdev->wiphy.features;
		/*
		 * We can only add the per-channel limit information if the
		 * dump is split, otherwise it makes it too big. Therefore
		 * only advertise it in that case.
		 */
		if (state->split)
			features |= NL80211_FEATURE_ADVERTISE_CHAN_LIMITS;
		if (nla_put_u32(msg, NL80211_ATTR_FEATURE_FLAGS, features))
			goto nla_put_failure;

		if (rdev->wiphy.ht_capa_mod_mask &&
		    nla_put(msg, NL80211_ATTR_HT_CAPABILITY_MASK,
			    sizeof(*rdev->wiphy.ht_capa_mod_mask),
			    rdev->wiphy.ht_capa_mod_mask))
			goto nla_put_failure;

		if (rdev->wiphy.flags & WIPHY_FLAG_HAVE_AP_SME &&
		    rdev->wiphy.max_acl_mac_addrs &&
		    nla_put_u32(msg, NL80211_ATTR_MAC_ACL_MAX,
				rdev->wiphy.max_acl_mac_addrs))
			goto nla_put_failure;

		/*
		 * Any information below this point is only available to
		 * applications that can deal with it being split. This
		 * helps ensure that newly added capabilities don't break
		 * older tools by overrunning their buffers.
		 *
		 * We still increment split_start so that in the split
		 * case we'll continue with more data in the next round,
		 * but break unconditionally so unsplit data stops here.
		 */
		if (state->split)
			state->split_start++;
		else
			state->split_start = 0;
		break;
	case 9:
		if (nl80211_send_mgmt_stypes(msg, mgmt_stypes))
			goto nla_put_failure;

		if (nla_put_u32(msg, NL80211_ATTR_MAX_NUM_SCHED_SCAN_PLANS,
				rdev->wiphy.max_sched_scan_plans) ||
		    nla_put_u32(msg, NL80211_ATTR_MAX_SCAN_PLAN_INTERVAL,
				rdev->wiphy.max_sched_scan_plan_interval) ||
		    nla_put_u32(msg, NL80211_ATTR_MAX_SCAN_PLAN_ITERATIONS,
				rdev->wiphy.max_sched_scan_plan_iterations))
			goto nla_put_failure;

		if (rdev->wiphy.extended_capabilities &&
		    (nla_put(msg, NL80211_ATTR_EXT_CAPA,
			     rdev->wiphy.extended_capabilities_len,
			     rdev->wiphy.extended_capabilities) ||
		     nla_put(msg, NL80211_ATTR_EXT_CAPA_MASK,
			     rdev->wiphy.extended_capabilities_len,
			     rdev->wiphy.extended_capabilities_mask)))
			goto nla_put_failure;

		if (rdev->wiphy.vht_capa_mod_mask &&
		    nla_put(msg, NL80211_ATTR_VHT_CAPABILITY_MASK,
			    sizeof(*rdev->wiphy.vht_capa_mod_mask),
			    rdev->wiphy.vht_capa_mod_mask))
			goto nla_put_failure;

		if (nla_put(msg, NL80211_ATTR_MAC, ETH_ALEN,
			    rdev->wiphy.perm_addr))
			goto nla_put_failure;

		if (!is_zero_ether_addr(rdev->wiphy.addr_mask) &&
		    nla_put(msg, NL80211_ATTR_MAC_MASK, ETH_ALEN,
			    rdev->wiphy.addr_mask))
			goto nla_put_failure;

		if (rdev->wiphy.n_addresses > 1) {
			void *attr;

			attr = nla_nest_start(msg, NL80211_ATTR_MAC_ADDRS);
			if (!attr)
				goto nla_put_failure;

			for (i = 0; i < rdev->wiphy.n_addresses; i++)
				if (nla_put(msg, i + 1, ETH_ALEN,
					    rdev->wiphy.addresses[i].addr))
					goto nla_put_failure;

			nla_nest_end(msg, attr);
		}

		state->split_start++;
		break;
	case 10:
		if (nl80211_send_coalesce(msg, rdev))
			goto nla_put_failure;

		if ((rdev->wiphy.flags & WIPHY_FLAG_SUPPORTS_5_10_MHZ) &&
		    (nla_put_flag(msg, NL80211_ATTR_SUPPORT_5_MHZ) ||
		     nla_put_flag(msg, NL80211_ATTR_SUPPORT_10_MHZ)))
			goto nla_put_failure;

		if (rdev->wiphy.max_ap_assoc_sta &&
		    nla_put_u32(msg, NL80211_ATTR_MAX_AP_ASSOC_STA,
				rdev->wiphy.max_ap_assoc_sta))
			goto nla_put_failure;

		state->split_start++;
		break;
	case 11:
		if (rdev->wiphy.n_vendor_commands) {
			const struct nl80211_vendor_cmd_info *info;
			struct nlattr *nested;

			nested = nla_nest_start_noflag(msg,
						       NL80211_ATTR_VENDOR_DATA);
			if (!nested)
				goto nla_put_failure;

			for (i = 0; i < rdev->wiphy.n_vendor_commands; i++) {
				info = &rdev->wiphy.vendor_commands[i].info;
				if (nla_put(msg, i + 1, sizeof(*info), info))
					goto nla_put_failure;
			}
			nla_nest_end(msg, nested);
		}

		if (rdev->wiphy.n_vendor_events) {
			const struct nl80211_vendor_cmd_info *info;
			struct nlattr *nested;

			nested = nla_nest_start_noflag(msg,
						       NL80211_ATTR_VENDOR_EVENTS);
			if (!nested)
				goto nla_put_failure;

			for (i = 0; i < rdev->wiphy.n_vendor_events; i++) {
				info = &rdev->wiphy.vendor_events[i];
				if (nla_put(msg, i + 1, sizeof(*info), info))
					goto nla_put_failure;
			}
			nla_nest_end(msg, nested);
		}
		state->split_start++;
		break;
	case 12:
		if (rdev->wiphy.flags & WIPHY_FLAG_HAS_CHANNEL_SWITCH &&
		    nla_put_u8(msg, NL80211_ATTR_MAX_CSA_COUNTERS,
			       rdev->wiphy.max_num_csa_counters))
			goto nla_put_failure;

		if (rdev->wiphy.regulatory_flags & REGULATORY_WIPHY_SELF_MANAGED &&
		    nla_put_flag(msg, NL80211_ATTR_WIPHY_SELF_MANAGED_REG))
			goto nla_put_failure;

		if (rdev->wiphy.max_sched_scan_reqs &&
		    nla_put_u32(msg, NL80211_ATTR_SCHED_SCAN_MAX_REQS,
				rdev->wiphy.max_sched_scan_reqs))
			goto nla_put_failure;

		if (nla_put(msg, NL80211_ATTR_EXT_FEATURES,
			    sizeof(rdev->wiphy.ext_features),
			    rdev->wiphy.ext_features))
			goto nla_put_failure;

		if (rdev->wiphy.bss_select_support) {
			struct nlattr *nested;
			u32 bss_select_support = rdev->wiphy.bss_select_support;

			nested = nla_nest_start_noflag(msg,
						       NL80211_ATTR_BSS_SELECT);
			if (!nested)
				goto nla_put_failure;

			i = 0;
			while (bss_select_support) {
				if ((bss_select_support & 1) &&
				    nla_put_flag(msg, i))
					goto nla_put_failure;
				i++;
				bss_select_support >>= 1;
			}
			nla_nest_end(msg, nested);
		}

		state->split_start++;
		break;
	case 13:
		if (rdev->wiphy.num_iftype_ext_capab &&
		    rdev->wiphy.iftype_ext_capab) {
			struct nlattr *nested_ext_capab, *nested;

			nested = nla_nest_start_noflag(msg,
						       NL80211_ATTR_IFTYPE_EXT_CAPA);
			if (!nested)
				goto nla_put_failure;

			for (i = state->capa_start;
			     i < rdev->wiphy.num_iftype_ext_capab; i++) {
				const struct wiphy_iftype_ext_capab *capab;

				capab = &rdev->wiphy.iftype_ext_capab[i];

				nested_ext_capab = nla_nest_start_noflag(msg,
									 i);
				if (!nested_ext_capab ||
				    nla_put_u32(msg, NL80211_ATTR_IFTYPE,
						capab->iftype) ||
				    nla_put(msg, NL80211_ATTR_EXT_CAPA,
					    capab->extended_capabilities_len,
					    capab->extended_capabilities) ||
				    nla_put(msg, NL80211_ATTR_EXT_CAPA_MASK,
					    capab->extended_capabilities_len,
					    capab->extended_capabilities_mask))
					goto nla_put_failure;

				nla_nest_end(msg, nested_ext_capab);
				if (state->split)
					break;
			}
			nla_nest_end(msg, nested);
			if (i < rdev->wiphy.num_iftype_ext_capab) {
				state->capa_start = i + 1;
				break;
			}
		}

		if (nla_put_u32(msg, NL80211_ATTR_BANDS,
				rdev->wiphy.nan_supported_bands))
			goto nla_put_failure;

		if (wiphy_ext_feature_isset(&rdev->wiphy,
					    NL80211_EXT_FEATURE_TXQS)) {
			struct cfg80211_txq_stats txqstats = {};
			int res;

			res = rdev_get_txq_stats(rdev, NULL, &txqstats);
			if (!res &&
			    !nl80211_put_txq_stats(msg, &txqstats,
						   NL80211_ATTR_TXQ_STATS))
				goto nla_put_failure;

			if (nla_put_u32(msg, NL80211_ATTR_TXQ_LIMIT,
					rdev->wiphy.txq_limit))
				goto nla_put_failure;
			if (nla_put_u32(msg, NL80211_ATTR_TXQ_MEMORY_LIMIT,
					rdev->wiphy.txq_memory_limit))
				goto nla_put_failure;
			if (nla_put_u32(msg, NL80211_ATTR_TXQ_QUANTUM,
					rdev->wiphy.txq_quantum))
				goto nla_put_failure;
		}

		state->split_start++;
		break;
	case 14:
		if (nl80211_send_pmsr_capa(rdev, msg))
			goto nla_put_failure;

		state->split_start++;
		break;
	case 15:
		if (rdev->wiphy.akm_suites &&
		    nla_put(msg, NL80211_ATTR_AKM_SUITES,
			    sizeof(u32) * rdev->wiphy.n_akm_suites,
			    rdev->wiphy.akm_suites))
			goto nla_put_failure;

		if (nl80211_put_iftype_akm_suites(rdev, msg))
			goto nla_put_failure;

		if (nl80211_put_tid_config_support(rdev, msg))
			goto nla_put_failure;
		state->split_start++;
		break;
	case 16:
		if (nl80211_put_sar_specs(rdev, msg))
			goto nla_put_failure;

		/* done */
		state->split_start = 0;
		break;
	}
 finish:
	genlmsg_end(msg, hdr);
	return 0;

 nla_put_failure:
	genlmsg_cancel(msg, hdr);
	return -EMSGSIZE;
}

static int nl80211_dump_wiphy_parse(struct sk_buff *skb,
				    struct netlink_callback *cb,
				    struct nl80211_dump_wiphy_state *state)
{
	struct nlattr **tb = kcalloc(NUM_NL80211_ATTR, sizeof(*tb), GFP_KERNEL);
	int ret;

	if (!tb)
		return -ENOMEM;

	ret = nlmsg_parse_deprecated(cb->nlh,
				     GENL_HDRLEN + nl80211_fam.hdrsize,
				     tb, nl80211_fam.maxattr,
				     nl80211_policy, NULL);
	/* ignore parse errors for backward compatibility */
	if (ret) {
		ret = 0;
		goto out;
	}

	state->split = tb[NL80211_ATTR_SPLIT_WIPHY_DUMP];
	if (tb[NL80211_ATTR_WIPHY])
		state->filter_wiphy = nla_get_u32(tb[NL80211_ATTR_WIPHY]);
	if (tb[NL80211_ATTR_WDEV])
		state->filter_wiphy = nla_get_u64(tb[NL80211_ATTR_WDEV]) >> 32;
	if (tb[NL80211_ATTR_IFINDEX]) {
		struct net_device *netdev;
		struct cfg80211_registered_device *rdev;
		int ifidx = nla_get_u32(tb[NL80211_ATTR_IFINDEX]);

		netdev = __dev_get_by_index(sock_net(skb->sk), ifidx);
		if (!netdev) {
			ret = -ENODEV;
			goto out;
		}
		if (netdev->ieee80211_ptr) {
			rdev = wiphy_to_rdev(
				netdev->ieee80211_ptr->wiphy);
			state->filter_wiphy = rdev->wiphy_idx;
		}
	}

	ret = 0;
out:
	kfree(tb);
	return ret;
}

static int nl80211_dump_wiphy(struct sk_buff *skb, struct netlink_callback *cb)
{
	int idx = 0, ret;
	struct nl80211_dump_wiphy_state *state = (void *)cb->args[0];
	struct cfg80211_registered_device *rdev;

	rtnl_lock();
	if (!state) {
		state = kzalloc(sizeof(*state), GFP_KERNEL);
		if (!state) {
			rtnl_unlock();
			return -ENOMEM;
		}
		state->filter_wiphy = -1;
		ret = nl80211_dump_wiphy_parse(skb, cb, state);
		if (ret) {
			kfree(state);
			rtnl_unlock();
			return ret;
		}
		cb->args[0] = (long)state;
	}

	list_for_each_entry(rdev, &cfg80211_rdev_list, list) {
		if (!net_eq(wiphy_net(&rdev->wiphy), sock_net(skb->sk)))
			continue;
		if (++idx <= state->start)
			continue;
		if (state->filter_wiphy != -1 &&
		    state->filter_wiphy != rdev->wiphy_idx)
			continue;
		/* attempt to fit multiple wiphy data chunks into the skb */
		do {
			ret = nl80211_send_wiphy(rdev, NL80211_CMD_NEW_WIPHY,
						 skb,
						 NETLINK_CB(cb->skb).portid,
						 cb->nlh->nlmsg_seq,
						 NLM_F_MULTI, state);
			if (ret < 0) {
				/*
				 * If sending the wiphy data didn't fit (ENOBUFS
				 * or EMSGSIZE returned), this SKB is still
				 * empty (so it's not too big because another
				 * wiphy dataset is already in the skb) and
				 * we've not tried to adjust the dump allocation
				 * yet ... then adjust the alloc size to be
				 * bigger, and return 1 but with the empty skb.
				 * This results in an empty message being RX'ed
				 * in userspace, but that is ignored.
				 *
				 * We can then retry with the larger buffer.
				 */
				if ((ret == -ENOBUFS || ret == -EMSGSIZE) &&
				    !skb->len && !state->split &&
				    cb->min_dump_alloc < 4096) {
					cb->min_dump_alloc = 4096;
					state->split_start = 0;
					rtnl_unlock();
					return 1;
				}
				idx--;
				break;
			}
		} while (state->split_start > 0);
		break;
	}
	rtnl_unlock();

	state->start = idx;

	return skb->len;
}

static int nl80211_dump_wiphy_done(struct netlink_callback *cb)
{
	kfree((void *)cb->args[0]);
	return 0;
}

static int nl80211_get_wiphy(struct sk_buff *skb, struct genl_info *info)
{
	struct sk_buff *msg;
	struct cfg80211_registered_device *rdev = info->user_ptr[0];
	struct nl80211_dump_wiphy_state state = {};

	msg = nlmsg_new(4096, GFP_KERNEL);
	if (!msg)
		return -ENOMEM;

	if (nl80211_send_wiphy(rdev, NL80211_CMD_NEW_WIPHY, msg,
			       info->snd_portid, info->snd_seq, 0,
			       &state) < 0) {
		nlmsg_free(msg);
		return -ENOBUFS;
	}

	return genlmsg_reply(msg, info);
}

static const struct nla_policy txq_params_policy[NL80211_TXQ_ATTR_MAX + 1] = {
	[NL80211_TXQ_ATTR_QUEUE]		= { .type = NLA_U8 },
	[NL80211_TXQ_ATTR_TXOP]			= { .type = NLA_U16 },
	[NL80211_TXQ_ATTR_CWMIN]		= { .type = NLA_U16 },
	[NL80211_TXQ_ATTR_CWMAX]		= { .type = NLA_U16 },
	[NL80211_TXQ_ATTR_AIFS]			= { .type = NLA_U8 },
};

static int parse_txq_params(struct nlattr *tb[],
			    struct ieee80211_txq_params *txq_params)
{
	u8 ac;

	if (!tb[NL80211_TXQ_ATTR_AC] || !tb[NL80211_TXQ_ATTR_TXOP] ||
	    !tb[NL80211_TXQ_ATTR_CWMIN] || !tb[NL80211_TXQ_ATTR_CWMAX] ||
	    !tb[NL80211_TXQ_ATTR_AIFS])
		return -EINVAL;

	ac = nla_get_u8(tb[NL80211_TXQ_ATTR_AC]);
	txq_params->txop = nla_get_u16(tb[NL80211_TXQ_ATTR_TXOP]);
	txq_params->cwmin = nla_get_u16(tb[NL80211_TXQ_ATTR_CWMIN]);
	txq_params->cwmax = nla_get_u16(tb[NL80211_TXQ_ATTR_CWMAX]);
	txq_params->aifs = nla_get_u8(tb[NL80211_TXQ_ATTR_AIFS]);

	if (ac >= NL80211_NUM_ACS)
		return -EINVAL;
	txq_params->ac = array_index_nospec(ac, NL80211_NUM_ACS);
	return 0;
}

static bool nl80211_can_set_dev_channel(struct wireless_dev *wdev)
{
	/*
	 * You can only set the channel explicitly for some interfaces,
	 * most have their channel managed via their respective
	 * "establish a connection" command (connect, join, ...)
	 *
	 * For AP/GO and mesh mode, the channel can be set with the
	 * channel userspace API, but is only stored and passed to the
	 * low-level driver when the AP starts or the mesh is joined.
	 * This is for backward compatibility, userspace can also give
	 * the channel in the start-ap or join-mesh commands instead.
	 *
	 * Monitors are special as they are normally slaved to
	 * whatever else is going on, so they have their own special
	 * operation to set the monitor channel if possible.
	 */
	return !wdev ||
		wdev->iftype == NL80211_IFTYPE_AP ||
		wdev->iftype == NL80211_IFTYPE_MESH_POINT ||
		wdev->iftype == NL80211_IFTYPE_MONITOR ||
		wdev->iftype == NL80211_IFTYPE_P2P_GO;
}

int nl80211_parse_chandef(struct cfg80211_registered_device *rdev,
			  struct genl_info *info,
			  struct cfg80211_chan_def *chandef)
{
	struct netlink_ext_ack *extack = info->extack;
	struct nlattr **attrs = info->attrs;
	u32 control_freq;

	if (!attrs[NL80211_ATTR_WIPHY_FREQ])
		return -EINVAL;

	control_freq = MHZ_TO_KHZ(
			nla_get_u32(info->attrs[NL80211_ATTR_WIPHY_FREQ]));
	if (info->attrs[NL80211_ATTR_WIPHY_FREQ_OFFSET])
		control_freq +=
		    nla_get_u32(info->attrs[NL80211_ATTR_WIPHY_FREQ_OFFSET]);

	memset(chandef, 0, sizeof(*chandef));
	chandef->chan = ieee80211_get_channel_khz(&rdev->wiphy, control_freq);
	chandef->width = NL80211_CHAN_WIDTH_20_NOHT;
	chandef->center_freq1 = KHZ_TO_MHZ(control_freq);
	chandef->freq1_offset = control_freq % 1000;
	chandef->center_freq2 = 0;

	/* Primary channel not allowed */
	if (!chandef->chan || chandef->chan->flags & IEEE80211_CHAN_DISABLED) {
		NL_SET_ERR_MSG_ATTR(extack, attrs[NL80211_ATTR_WIPHY_FREQ],
				    "Channel is disabled");
		return -EINVAL;
	}

	if (attrs[NL80211_ATTR_WIPHY_CHANNEL_TYPE]) {
		enum nl80211_channel_type chantype;

		chantype = nla_get_u32(attrs[NL80211_ATTR_WIPHY_CHANNEL_TYPE]);

		switch (chantype) {
		case NL80211_CHAN_NO_HT:
		case NL80211_CHAN_HT20:
		case NL80211_CHAN_HT40PLUS:
		case NL80211_CHAN_HT40MINUS:
			cfg80211_chandef_create(chandef, chandef->chan,
						chantype);
			/* user input for center_freq is incorrect */
			if (attrs[NL80211_ATTR_CENTER_FREQ1] &&
			    chandef->center_freq1 != nla_get_u32(attrs[NL80211_ATTR_CENTER_FREQ1])) {
				NL_SET_ERR_MSG_ATTR(extack,
						    attrs[NL80211_ATTR_CENTER_FREQ1],
						    "bad center frequency 1");
				return -EINVAL;
			}
			/* center_freq2 must be zero */
			if (attrs[NL80211_ATTR_CENTER_FREQ2] &&
			    nla_get_u32(attrs[NL80211_ATTR_CENTER_FREQ2])) {
				NL_SET_ERR_MSG_ATTR(extack,
						    attrs[NL80211_ATTR_CENTER_FREQ2],
						    "center frequency 2 can't be used");
				return -EINVAL;
			}
			break;
		default:
			NL_SET_ERR_MSG_ATTR(extack,
					    attrs[NL80211_ATTR_WIPHY_CHANNEL_TYPE],
					    "invalid channel type");
			return -EINVAL;
		}
	} else if (attrs[NL80211_ATTR_CHANNEL_WIDTH]) {
		chandef->width =
			nla_get_u32(attrs[NL80211_ATTR_CHANNEL_WIDTH]);
		if (attrs[NL80211_ATTR_CENTER_FREQ1]) {
			chandef->center_freq1 =
				nla_get_u32(attrs[NL80211_ATTR_CENTER_FREQ1]);
			if (attrs[NL80211_ATTR_CENTER_FREQ1_OFFSET])
				chandef->freq1_offset = nla_get_u32(
				      attrs[NL80211_ATTR_CENTER_FREQ1_OFFSET]);
			else
				chandef->freq1_offset = 0;
		}
		if (attrs[NL80211_ATTR_CENTER_FREQ2])
			chandef->center_freq2 =
				nla_get_u32(attrs[NL80211_ATTR_CENTER_FREQ2]);
	}

	if (info->attrs[NL80211_ATTR_WIPHY_EDMG_CHANNELS]) {
		chandef->edmg.channels =
		      nla_get_u8(info->attrs[NL80211_ATTR_WIPHY_EDMG_CHANNELS]);

		if (info->attrs[NL80211_ATTR_WIPHY_EDMG_BW_CONFIG])
			chandef->edmg.bw_config =
		     nla_get_u8(info->attrs[NL80211_ATTR_WIPHY_EDMG_BW_CONFIG]);
	} else {
		chandef->edmg.bw_config = 0;
		chandef->edmg.channels = 0;
	}

	if (!cfg80211_chandef_valid(chandef)) {
		NL_SET_ERR_MSG(extack, "invalid channel definition");
		return -EINVAL;
	}

	if (!cfg80211_chandef_usable(&rdev->wiphy, chandef,
				     IEEE80211_CHAN_DISABLED)) {
		NL_SET_ERR_MSG(extack, "(extension) channel is disabled");
		return -EINVAL;
	}

	if ((chandef->width == NL80211_CHAN_WIDTH_5 ||
	     chandef->width == NL80211_CHAN_WIDTH_10) &&
	    !(rdev->wiphy.flags & WIPHY_FLAG_SUPPORTS_5_10_MHZ)) {
		NL_SET_ERR_MSG(extack, "5/10 MHz not supported");
		return -EINVAL;
	}

	return 0;
}

static int __nl80211_set_channel(struct cfg80211_registered_device *rdev,
				 struct net_device *dev,
				 struct genl_info *info)
{
	struct cfg80211_chan_def chandef;
	int result;
	enum nl80211_iftype iftype = NL80211_IFTYPE_MONITOR;
	struct wireless_dev *wdev = NULL;

	if (dev)
		wdev = dev->ieee80211_ptr;
	if (!nl80211_can_set_dev_channel(wdev))
		return -EOPNOTSUPP;
	if (wdev)
		iftype = wdev->iftype;

	result = nl80211_parse_chandef(rdev, info, &chandef);
	if (result)
		return result;

	switch (iftype) {
	case NL80211_IFTYPE_AP:
	case NL80211_IFTYPE_P2P_GO:
		if (!cfg80211_reg_can_beacon_relax(&rdev->wiphy, &chandef,
						   iftype)) {
			result = -EINVAL;
			break;
		}
		if (wdev->beacon_interval) {
			if (!dev || !rdev->ops->set_ap_chanwidth ||
			    !(rdev->wiphy.features &
			      NL80211_FEATURE_AP_MODE_CHAN_WIDTH_CHANGE)) {
				result = -EBUSY;
				break;
			}

			/* Only allow dynamic channel width changes */
			if (chandef.chan != wdev->preset_chandef.chan) {
				result = -EBUSY;
				break;
			}
			result = rdev_set_ap_chanwidth(rdev, dev, &chandef);
			if (result)
				break;
		}
		wdev->preset_chandef = chandef;
		result = 0;
		break;
	case NL80211_IFTYPE_MESH_POINT:
		result = cfg80211_set_mesh_channel(rdev, wdev, &chandef);
		break;
	case NL80211_IFTYPE_MONITOR:
		result = cfg80211_set_monitor_channel(rdev, &chandef);
		break;
	default:
		result = -EINVAL;
	}

	return result;
}

static int nl80211_set_channel(struct sk_buff *skb, struct genl_info *info)
{
	struct cfg80211_registered_device *rdev = info->user_ptr[0];
	struct net_device *netdev = info->user_ptr[1];

	return __nl80211_set_channel(rdev, netdev, info);
}

static int nl80211_set_wiphy(struct sk_buff *skb, struct genl_info *info)
{
	struct cfg80211_registered_device *rdev = NULL;
	struct net_device *netdev = NULL;
	struct wireless_dev *wdev;
	int result = 0, rem_txq_params = 0;
	struct nlattr *nl_txq_params;
	u32 changed;
	u8 retry_short = 0, retry_long = 0;
	u32 frag_threshold = 0, rts_threshold = 0;
	u8 coverage_class = 0;
	u32 txq_limit = 0, txq_memory_limit = 0, txq_quantum = 0;

	rtnl_lock();
	/*
	 * Try to find the wiphy and netdev. Normally this
	 * function shouldn't need the netdev, but this is
	 * done for backward compatibility -- previously
	 * setting the channel was done per wiphy, but now
	 * it is per netdev. Previous userland like hostapd
	 * also passed a netdev to set_wiphy, so that it is
	 * possible to let that go to the right netdev!
	 */

	if (info->attrs[NL80211_ATTR_IFINDEX]) {
		int ifindex = nla_get_u32(info->attrs[NL80211_ATTR_IFINDEX]);

		netdev = __dev_get_by_index(genl_info_net(info), ifindex);
		if (netdev && netdev->ieee80211_ptr)
			rdev = wiphy_to_rdev(netdev->ieee80211_ptr->wiphy);
		else
			netdev = NULL;
	}

	if (!netdev) {
		rdev = __cfg80211_rdev_from_attrs(genl_info_net(info),
						  info->attrs);
		if (IS_ERR(rdev)) {
			rtnl_unlock();
			return PTR_ERR(rdev);
		}
		wdev = NULL;
		netdev = NULL;
		result = 0;
	} else
		wdev = netdev->ieee80211_ptr;

	wiphy_lock(&rdev->wiphy);

	/*
	 * end workaround code, by now the rdev is available
	 * and locked, and wdev may or may not be NULL.
	 */

	if (info->attrs[NL80211_ATTR_WIPHY_NAME])
		result = cfg80211_dev_rename(
			rdev, nla_data(info->attrs[NL80211_ATTR_WIPHY_NAME]));
	rtnl_unlock();

	if (result)
		goto out;

	if (info->attrs[NL80211_ATTR_WIPHY_TXQ_PARAMS]) {
		struct ieee80211_txq_params txq_params;
		struct nlattr *tb[NL80211_TXQ_ATTR_MAX + 1];

		if (!rdev->ops->set_txq_params) {
			result = -EOPNOTSUPP;
			goto out;
		}

		if (!netdev) {
			result = -EINVAL;
			goto out;
		}

		if (netdev->ieee80211_ptr->iftype != NL80211_IFTYPE_AP &&
		    netdev->ieee80211_ptr->iftype != NL80211_IFTYPE_P2P_GO) {
			result = -EINVAL;
			goto out;
		}

		if (!netif_running(netdev)) {
			result = -ENETDOWN;
			goto out;
		}

		nla_for_each_nested(nl_txq_params,
				    info->attrs[NL80211_ATTR_WIPHY_TXQ_PARAMS],
				    rem_txq_params) {
			result = nla_parse_nested_deprecated(tb,
							     NL80211_TXQ_ATTR_MAX,
							     nl_txq_params,
							     txq_params_policy,
							     info->extack);
			if (result)
				goto out;
			result = parse_txq_params(tb, &txq_params);
			if (result)
				goto out;

			result = rdev_set_txq_params(rdev, netdev,
						     &txq_params);
			if (result)
				goto out;
		}
	}

	if (info->attrs[NL80211_ATTR_WIPHY_FREQ]) {
		result = __nl80211_set_channel(
			rdev,
			nl80211_can_set_dev_channel(wdev) ? netdev : NULL,
			info);
		if (result)
			goto out;
	}

	if (info->attrs[NL80211_ATTR_WIPHY_TX_POWER_SETTING]) {
		struct wireless_dev *txp_wdev = wdev;
		enum nl80211_tx_power_setting type;
		int idx, mbm = 0;

		if (!(rdev->wiphy.features & NL80211_FEATURE_VIF_TXPOWER))
			txp_wdev = NULL;

		if (!rdev->ops->set_tx_power) {
			result = -EOPNOTSUPP;
			goto out;
		}

		idx = NL80211_ATTR_WIPHY_TX_POWER_SETTING;
		type = nla_get_u32(info->attrs[idx]);

		if (!info->attrs[NL80211_ATTR_WIPHY_TX_POWER_LEVEL] &&
		    (type != NL80211_TX_POWER_AUTOMATIC)) {
			result = -EINVAL;
			goto out;
		}

		if (type != NL80211_TX_POWER_AUTOMATIC) {
			idx = NL80211_ATTR_WIPHY_TX_POWER_LEVEL;
			mbm = nla_get_u32(info->attrs[idx]);
		}

		result = rdev_set_tx_power(rdev, txp_wdev, type, mbm);
		if (result)
			goto out;
	}

	if (info->attrs[NL80211_ATTR_WIPHY_ANTENNA_TX] &&
	    info->attrs[NL80211_ATTR_WIPHY_ANTENNA_RX]) {
		u32 tx_ant, rx_ant;

		if ((!rdev->wiphy.available_antennas_tx &&
		     !rdev->wiphy.available_antennas_rx) ||
		    !rdev->ops->set_antenna) {
			result = -EOPNOTSUPP;
			goto out;
		}

		tx_ant = nla_get_u32(info->attrs[NL80211_ATTR_WIPHY_ANTENNA_TX]);
		rx_ant = nla_get_u32(info->attrs[NL80211_ATTR_WIPHY_ANTENNA_RX]);

		/* reject antenna configurations which don't match the
		 * available antenna masks, except for the "all" mask */
		if ((~tx_ant && (tx_ant & ~rdev->wiphy.available_antennas_tx)) ||
		    (~rx_ant && (rx_ant & ~rdev->wiphy.available_antennas_rx))) {
			result = -EINVAL;
			goto out;
		}

		tx_ant = tx_ant & rdev->wiphy.available_antennas_tx;
		rx_ant = rx_ant & rdev->wiphy.available_antennas_rx;

		result = rdev_set_antenna(rdev, tx_ant, rx_ant);
		if (result)
			goto out;
	}

	changed = 0;

	if (info->attrs[NL80211_ATTR_WIPHY_RETRY_SHORT]) {
		retry_short = nla_get_u8(
			info->attrs[NL80211_ATTR_WIPHY_RETRY_SHORT]);

		changed |= WIPHY_PARAM_RETRY_SHORT;
	}

	if (info->attrs[NL80211_ATTR_WIPHY_RETRY_LONG]) {
		retry_long = nla_get_u8(
			info->attrs[NL80211_ATTR_WIPHY_RETRY_LONG]);

		changed |= WIPHY_PARAM_RETRY_LONG;
	}

	if (info->attrs[NL80211_ATTR_WIPHY_FRAG_THRESHOLD]) {
		frag_threshold = nla_get_u32(
			info->attrs[NL80211_ATTR_WIPHY_FRAG_THRESHOLD]);
		if (frag_threshold < 256) {
			result = -EINVAL;
			goto out;
		}

		if (frag_threshold != (u32) -1) {
			/*
			 * Fragments (apart from the last one) are required to
			 * have even length. Make the fragmentation code
			 * simpler by stripping LSB should someone try to use
			 * odd threshold value.
			 */
			frag_threshold &= ~0x1;
		}
		changed |= WIPHY_PARAM_FRAG_THRESHOLD;
	}

	if (info->attrs[NL80211_ATTR_WIPHY_RTS_THRESHOLD]) {
		rts_threshold = nla_get_u32(
			info->attrs[NL80211_ATTR_WIPHY_RTS_THRESHOLD]);
		changed |= WIPHY_PARAM_RTS_THRESHOLD;
	}

	if (info->attrs[NL80211_ATTR_WIPHY_COVERAGE_CLASS]) {
		if (info->attrs[NL80211_ATTR_WIPHY_DYN_ACK]) {
			result = -EINVAL;
			goto out;
		}

		coverage_class = nla_get_u8(
			info->attrs[NL80211_ATTR_WIPHY_COVERAGE_CLASS]);
		changed |= WIPHY_PARAM_COVERAGE_CLASS;
	}

	if (info->attrs[NL80211_ATTR_WIPHY_DYN_ACK]) {
		if (!(rdev->wiphy.features & NL80211_FEATURE_ACKTO_ESTIMATION)) {
			result = -EOPNOTSUPP;
			goto out;
		}

		changed |= WIPHY_PARAM_DYN_ACK;
	}

	if (info->attrs[NL80211_ATTR_TXQ_LIMIT]) {
		if (!wiphy_ext_feature_isset(&rdev->wiphy,
					     NL80211_EXT_FEATURE_TXQS)) {
			result = -EOPNOTSUPP;
			goto out;
		}
		txq_limit = nla_get_u32(
			info->attrs[NL80211_ATTR_TXQ_LIMIT]);
		changed |= WIPHY_PARAM_TXQ_LIMIT;
	}

	if (info->attrs[NL80211_ATTR_TXQ_MEMORY_LIMIT]) {
		if (!wiphy_ext_feature_isset(&rdev->wiphy,
					     NL80211_EXT_FEATURE_TXQS)) {
			result = -EOPNOTSUPP;
			goto out;
		}
		txq_memory_limit = nla_get_u32(
			info->attrs[NL80211_ATTR_TXQ_MEMORY_LIMIT]);
		changed |= WIPHY_PARAM_TXQ_MEMORY_LIMIT;
	}

	if (info->attrs[NL80211_ATTR_TXQ_QUANTUM]) {
		if (!wiphy_ext_feature_isset(&rdev->wiphy,
					     NL80211_EXT_FEATURE_TXQS)) {
			result = -EOPNOTSUPP;
			goto out;
		}
		txq_quantum = nla_get_u32(
			info->attrs[NL80211_ATTR_TXQ_QUANTUM]);
		changed |= WIPHY_PARAM_TXQ_QUANTUM;
	}

	if (changed) {
		u8 old_retry_short, old_retry_long;
		u32 old_frag_threshold, old_rts_threshold;
		u8 old_coverage_class;
		u32 old_txq_limit, old_txq_memory_limit, old_txq_quantum;

		if (!rdev->ops->set_wiphy_params) {
			result = -EOPNOTSUPP;
			goto out;
		}

		old_retry_short = rdev->wiphy.retry_short;
		old_retry_long = rdev->wiphy.retry_long;
		old_frag_threshold = rdev->wiphy.frag_threshold;
		old_rts_threshold = rdev->wiphy.rts_threshold;
		old_coverage_class = rdev->wiphy.coverage_class;
		old_txq_limit = rdev->wiphy.txq_limit;
		old_txq_memory_limit = rdev->wiphy.txq_memory_limit;
		old_txq_quantum = rdev->wiphy.txq_quantum;

		if (changed & WIPHY_PARAM_RETRY_SHORT)
			rdev->wiphy.retry_short = retry_short;
		if (changed & WIPHY_PARAM_RETRY_LONG)
			rdev->wiphy.retry_long = retry_long;
		if (changed & WIPHY_PARAM_FRAG_THRESHOLD)
			rdev->wiphy.frag_threshold = frag_threshold;
		if (changed & WIPHY_PARAM_RTS_THRESHOLD)
			rdev->wiphy.rts_threshold = rts_threshold;
		if (changed & WIPHY_PARAM_COVERAGE_CLASS)
			rdev->wiphy.coverage_class = coverage_class;
		if (changed & WIPHY_PARAM_TXQ_LIMIT)
			rdev->wiphy.txq_limit = txq_limit;
		if (changed & WIPHY_PARAM_TXQ_MEMORY_LIMIT)
			rdev->wiphy.txq_memory_limit = txq_memory_limit;
		if (changed & WIPHY_PARAM_TXQ_QUANTUM)
			rdev->wiphy.txq_quantum = txq_quantum;

		result = rdev_set_wiphy_params(rdev, changed);
		if (result) {
			rdev->wiphy.retry_short = old_retry_short;
			rdev->wiphy.retry_long = old_retry_long;
			rdev->wiphy.frag_threshold = old_frag_threshold;
			rdev->wiphy.rts_threshold = old_rts_threshold;
			rdev->wiphy.coverage_class = old_coverage_class;
			rdev->wiphy.txq_limit = old_txq_limit;
			rdev->wiphy.txq_memory_limit = old_txq_memory_limit;
			rdev->wiphy.txq_quantum = old_txq_quantum;
			goto out;
		}
	}

	result = 0;

out:
	wiphy_unlock(&rdev->wiphy);
	return result;
}

static int nl80211_send_chandef(struct sk_buff *msg,
				const struct cfg80211_chan_def *chandef)
{
	if (WARN_ON(!cfg80211_chandef_valid(chandef)))
		return -EINVAL;

	if (nla_put_u32(msg, NL80211_ATTR_WIPHY_FREQ,
			chandef->chan->center_freq))
		return -ENOBUFS;
	if (nla_put_u32(msg, NL80211_ATTR_WIPHY_FREQ_OFFSET,
			chandef->chan->freq_offset))
		return -ENOBUFS;
	switch (chandef->width) {
	case NL80211_CHAN_WIDTH_20_NOHT:
	case NL80211_CHAN_WIDTH_20:
	case NL80211_CHAN_WIDTH_40:
		if (nla_put_u32(msg, NL80211_ATTR_WIPHY_CHANNEL_TYPE,
				cfg80211_get_chandef_type(chandef)))
			return -ENOBUFS;
		break;
	default:
		break;
	}
	if (nla_put_u32(msg, NL80211_ATTR_CHANNEL_WIDTH, chandef->width))
		return -ENOBUFS;
	if (nla_put_u32(msg, NL80211_ATTR_CENTER_FREQ1, chandef->center_freq1))
		return -ENOBUFS;
	if (chandef->center_freq2 &&
	    nla_put_u32(msg, NL80211_ATTR_CENTER_FREQ2, chandef->center_freq2))
		return -ENOBUFS;
	return 0;
}

static int nl80211_send_iface(struct sk_buff *msg, u32 portid, u32 seq, int flags,
			      struct cfg80211_registered_device *rdev,
			      struct wireless_dev *wdev,
			      enum nl80211_commands cmd)
{
	struct net_device *dev = wdev->netdev;
	void *hdr;

	WARN_ON(cmd != NL80211_CMD_NEW_INTERFACE &&
		cmd != NL80211_CMD_DEL_INTERFACE &&
		cmd != NL80211_CMD_SET_INTERFACE);

	hdr = nl80211hdr_put(msg, portid, seq, flags, cmd);
	if (!hdr)
		return -1;

	if (dev &&
	    (nla_put_u32(msg, NL80211_ATTR_IFINDEX, dev->ifindex) ||
	     nla_put_string(msg, NL80211_ATTR_IFNAME, dev->name)))
		goto nla_put_failure;

	if (nla_put_u32(msg, NL80211_ATTR_WIPHY, rdev->wiphy_idx) ||
	    nla_put_u32(msg, NL80211_ATTR_IFTYPE, wdev->iftype) ||
	    nla_put_u64_64bit(msg, NL80211_ATTR_WDEV, wdev_id(wdev),
			      NL80211_ATTR_PAD) ||
	    nla_put(msg, NL80211_ATTR_MAC, ETH_ALEN, wdev_address(wdev)) ||
	    nla_put_u32(msg, NL80211_ATTR_GENERATION,
			rdev->devlist_generation ^
			(cfg80211_rdev_list_generation << 2)) ||
	    nla_put_u8(msg, NL80211_ATTR_4ADDR, wdev->use_4addr))
		goto nla_put_failure;

	if (rdev->ops->get_channel) {
		int ret;
		struct cfg80211_chan_def chandef = {};

		ret = rdev_get_channel(rdev, wdev, &chandef);
		if (ret == 0) {
			if (nl80211_send_chandef(msg, &chandef))
				goto nla_put_failure;
		}
	}

	if (rdev->ops->get_tx_power) {
		int dbm, ret;

		ret = rdev_get_tx_power(rdev, wdev, &dbm);
		if (ret == 0 &&
		    nla_put_u32(msg, NL80211_ATTR_WIPHY_TX_POWER_LEVEL,
				DBM_TO_MBM(dbm)))
			goto nla_put_failure;
	}

	wdev_lock(wdev);
	switch (wdev->iftype) {
	case NL80211_IFTYPE_AP:
		if (wdev->ssid_len &&
		    nla_put(msg, NL80211_ATTR_SSID, wdev->ssid_len, wdev->ssid))
			goto nla_put_failure_locked;
		break;
	case NL80211_IFTYPE_STATION:
	case NL80211_IFTYPE_P2P_CLIENT:
	case NL80211_IFTYPE_ADHOC: {
		const u8 *ssid_ie;
		if (!wdev->current_bss)
			break;
		rcu_read_lock();
		ssid_ie = ieee80211_bss_get_ie(&wdev->current_bss->pub,
					       WLAN_EID_SSID);
		if (ssid_ie &&
		    nla_put(msg, NL80211_ATTR_SSID, ssid_ie[1], ssid_ie + 2))
			goto nla_put_failure_rcu_locked;
		rcu_read_unlock();
		break;
		}
	default:
		/* nothing */
		break;
	}
	wdev_unlock(wdev);

	if (rdev->ops->get_txq_stats) {
		struct cfg80211_txq_stats txqstats = {};
		int ret = rdev_get_txq_stats(rdev, wdev, &txqstats);

		if (ret == 0 &&
		    !nl80211_put_txq_stats(msg, &txqstats,
					   NL80211_ATTR_TXQ_STATS))
			goto nla_put_failure;
	}

	genlmsg_end(msg, hdr);
	return 0;

 nla_put_failure_rcu_locked:
	rcu_read_unlock();
 nla_put_failure_locked:
	wdev_unlock(wdev);
 nla_put_failure:
	genlmsg_cancel(msg, hdr);
	return -EMSGSIZE;
}

static int nl80211_dump_interface(struct sk_buff *skb, struct netlink_callback *cb)
{
	int wp_idx = 0;
	int if_idx = 0;
	int wp_start = cb->args[0];
	int if_start = cb->args[1];
	int filter_wiphy = -1;
	struct cfg80211_registered_device *rdev;
	struct wireless_dev *wdev;
	int ret;

	rtnl_lock();
	if (!cb->args[2]) {
		struct nl80211_dump_wiphy_state state = {
			.filter_wiphy = -1,
		};

		ret = nl80211_dump_wiphy_parse(skb, cb, &state);
		if (ret)
			goto out_unlock;

		filter_wiphy = state.filter_wiphy;

		/*
		 * if filtering, set cb->args[2] to +1 since 0 is the default
		 * value needed to determine that parsing is necessary.
		 */
		if (filter_wiphy >= 0)
			cb->args[2] = filter_wiphy + 1;
		else
			cb->args[2] = -1;
	} else if (cb->args[2] > 0) {
		filter_wiphy = cb->args[2] - 1;
	}

	list_for_each_entry(rdev, &cfg80211_rdev_list, list) {
		if (!net_eq(wiphy_net(&rdev->wiphy), sock_net(skb->sk)))
			continue;
		if (wp_idx < wp_start) {
			wp_idx++;
			continue;
		}

		if (filter_wiphy >= 0 && filter_wiphy != rdev->wiphy_idx)
			continue;

		if_idx = 0;

		list_for_each_entry(wdev, &rdev->wiphy.wdev_list, list) {
			if (if_idx < if_start) {
				if_idx++;
				continue;
			}
			if (nl80211_send_iface(skb, NETLINK_CB(cb->skb).portid,
					       cb->nlh->nlmsg_seq, NLM_F_MULTI,
					       rdev, wdev,
					       NL80211_CMD_NEW_INTERFACE) < 0) {
				goto out;
			}
			if_idx++;
		}

		wp_idx++;
	}
 out:
	cb->args[0] = wp_idx;
	cb->args[1] = if_idx;

	ret = skb->len;
 out_unlock:
	rtnl_unlock();

	return ret;
}

static int nl80211_get_interface(struct sk_buff *skb, struct genl_info *info)
{
	struct sk_buff *msg;
	struct cfg80211_registered_device *rdev = info->user_ptr[0];
	struct wireless_dev *wdev = info->user_ptr[1];

	msg = nlmsg_new(NLMSG_DEFAULT_SIZE, GFP_KERNEL);
	if (!msg)
		return -ENOMEM;

	if (nl80211_send_iface(msg, info->snd_portid, info->snd_seq, 0,
			       rdev, wdev, NL80211_CMD_NEW_INTERFACE) < 0) {
		nlmsg_free(msg);
		return -ENOBUFS;
	}

	return genlmsg_reply(msg, info);
}

static const struct nla_policy mntr_flags_policy[NL80211_MNTR_FLAG_MAX + 1] = {
	[NL80211_MNTR_FLAG_FCSFAIL] = { .type = NLA_FLAG },
	[NL80211_MNTR_FLAG_PLCPFAIL] = { .type = NLA_FLAG },
	[NL80211_MNTR_FLAG_CONTROL] = { .type = NLA_FLAG },
	[NL80211_MNTR_FLAG_OTHER_BSS] = { .type = NLA_FLAG },
	[NL80211_MNTR_FLAG_COOK_FRAMES] = { .type = NLA_FLAG },
	[NL80211_MNTR_FLAG_ACTIVE] = { .type = NLA_FLAG },
};

static int parse_monitor_flags(struct nlattr *nla, u32 *mntrflags)
{
	struct nlattr *flags[NL80211_MNTR_FLAG_MAX + 1];
	int flag;

	*mntrflags = 0;

	if (!nla)
		return -EINVAL;

	if (nla_parse_nested_deprecated(flags, NL80211_MNTR_FLAG_MAX, nla, mntr_flags_policy, NULL))
		return -EINVAL;

	for (flag = 1; flag <= NL80211_MNTR_FLAG_MAX; flag++)
		if (flags[flag])
			*mntrflags |= (1<<flag);

	*mntrflags |= MONITOR_FLAG_CHANGED;

	return 0;
}

static int nl80211_parse_mon_options(struct cfg80211_registered_device *rdev,
				     enum nl80211_iftype type,
				     struct genl_info *info,
				     struct vif_params *params)
{
	bool change = false;
	int err;

	if (info->attrs[NL80211_ATTR_MNTR_FLAGS]) {
		if (type != NL80211_IFTYPE_MONITOR)
			return -EINVAL;

		err = parse_monitor_flags(info->attrs[NL80211_ATTR_MNTR_FLAGS],
					  &params->flags);
		if (err)
			return err;

		change = true;
	}

	if (params->flags & MONITOR_FLAG_ACTIVE &&
	    !(rdev->wiphy.features & NL80211_FEATURE_ACTIVE_MONITOR))
		return -EOPNOTSUPP;

	if (info->attrs[NL80211_ATTR_MU_MIMO_GROUP_DATA]) {
		const u8 *mumimo_groups;
		u32 cap_flag = NL80211_EXT_FEATURE_MU_MIMO_AIR_SNIFFER;

		if (type != NL80211_IFTYPE_MONITOR)
			return -EINVAL;

		if (!wiphy_ext_feature_isset(&rdev->wiphy, cap_flag))
			return -EOPNOTSUPP;

		mumimo_groups =
			nla_data(info->attrs[NL80211_ATTR_MU_MIMO_GROUP_DATA]);

		/* bits 0 and 63 are reserved and must be zero */
		if ((mumimo_groups[0] & BIT(0)) ||
		    (mumimo_groups[VHT_MUMIMO_GROUPS_DATA_LEN - 1] & BIT(7)))
			return -EINVAL;

		params->vht_mumimo_groups = mumimo_groups;
		change = true;
	}

	if (info->attrs[NL80211_ATTR_MU_MIMO_FOLLOW_MAC_ADDR]) {
		u32 cap_flag = NL80211_EXT_FEATURE_MU_MIMO_AIR_SNIFFER;

		if (type != NL80211_IFTYPE_MONITOR)
			return -EINVAL;

		if (!wiphy_ext_feature_isset(&rdev->wiphy, cap_flag))
			return -EOPNOTSUPP;

		params->vht_mumimo_follow_addr =
			nla_data(info->attrs[NL80211_ATTR_MU_MIMO_FOLLOW_MAC_ADDR]);
		change = true;
	}

	return change ? 1 : 0;
}

static int nl80211_valid_4addr(struct cfg80211_registered_device *rdev,
			       struct net_device *netdev, u8 use_4addr,
			       enum nl80211_iftype iftype)
{
	if (!use_4addr) {
		if (netdev && netif_is_bridge_port(netdev))
			return -EBUSY;
		return 0;
	}

	switch (iftype) {
	case NL80211_IFTYPE_AP_VLAN:
		if (rdev->wiphy.flags & WIPHY_FLAG_4ADDR_AP)
			return 0;
		break;
	case NL80211_IFTYPE_STATION:
		if (rdev->wiphy.flags & WIPHY_FLAG_4ADDR_STATION)
			return 0;
		break;
	default:
		break;
	}

	return -EOPNOTSUPP;
}

static int nl80211_set_interface(struct sk_buff *skb, struct genl_info *info)
{
	struct cfg80211_registered_device *rdev = info->user_ptr[0];
	struct vif_params params;
	int err;
	enum nl80211_iftype otype, ntype;
	struct net_device *dev = info->user_ptr[1];
	bool change = false;

	memset(&params, 0, sizeof(params));

	otype = ntype = dev->ieee80211_ptr->iftype;

	if (info->attrs[NL80211_ATTR_IFTYPE]) {
		ntype = nla_get_u32(info->attrs[NL80211_ATTR_IFTYPE]);
		if (otype != ntype)
			change = true;
	}

	if (info->attrs[NL80211_ATTR_MESH_ID]) {
		struct wireless_dev *wdev = dev->ieee80211_ptr;

		if (ntype != NL80211_IFTYPE_MESH_POINT)
			return -EINVAL;
		if (netif_running(dev))
			return -EBUSY;

		wdev_lock(wdev);
		BUILD_BUG_ON(IEEE80211_MAX_SSID_LEN !=
			     IEEE80211_MAX_MESH_ID_LEN);
		wdev->mesh_id_up_len =
			nla_len(info->attrs[NL80211_ATTR_MESH_ID]);
		memcpy(wdev->ssid, nla_data(info->attrs[NL80211_ATTR_MESH_ID]),
		       wdev->mesh_id_up_len);
		wdev_unlock(wdev);
	}

	if (info->attrs[NL80211_ATTR_4ADDR]) {
		params.use_4addr = !!nla_get_u8(info->attrs[NL80211_ATTR_4ADDR]);
		change = true;
		err = nl80211_valid_4addr(rdev, dev, params.use_4addr, ntype);
		if (err)
			return err;
	} else {
		params.use_4addr = -1;
	}

	err = nl80211_parse_mon_options(rdev, ntype, info, &params);
	if (err < 0)
		return err;
	if (err > 0)
		change = true;

	if (change)
		err = cfg80211_change_iface(rdev, dev, ntype, &params);
	else
		err = 0;

	if (!err && params.use_4addr != -1)
		dev->ieee80211_ptr->use_4addr = params.use_4addr;

	if (change && !err) {
		struct wireless_dev *wdev = dev->ieee80211_ptr;

		nl80211_notify_iface(rdev, wdev, NL80211_CMD_SET_INTERFACE);
	}

	return err;
}

static int nl80211_new_interface(struct sk_buff *skb, struct genl_info *info)
{
	struct cfg80211_registered_device *rdev = info->user_ptr[0];
	struct vif_params params;
	struct wireless_dev *wdev;
	struct sk_buff *msg;
	int err;
	enum nl80211_iftype type = NL80211_IFTYPE_UNSPECIFIED;

	/* to avoid failing a new interface creation due to pending removal */
	cfg80211_destroy_ifaces(rdev);

	memset(&params, 0, sizeof(params));

	if (!info->attrs[NL80211_ATTR_IFNAME])
		return -EINVAL;

	if (info->attrs[NL80211_ATTR_IFTYPE])
		type = nla_get_u32(info->attrs[NL80211_ATTR_IFTYPE]);

	if (!rdev->ops->add_virtual_intf)
		return -EOPNOTSUPP;

	if ((type == NL80211_IFTYPE_P2P_DEVICE || type == NL80211_IFTYPE_NAN ||
	     rdev->wiphy.features & NL80211_FEATURE_MAC_ON_CREATE) &&
	    info->attrs[NL80211_ATTR_MAC]) {
		nla_memcpy(params.macaddr, info->attrs[NL80211_ATTR_MAC],
			   ETH_ALEN);
		if (!is_valid_ether_addr(params.macaddr))
			return -EADDRNOTAVAIL;
	}

	if (info->attrs[NL80211_ATTR_4ADDR]) {
		params.use_4addr = !!nla_get_u8(info->attrs[NL80211_ATTR_4ADDR]);
		err = nl80211_valid_4addr(rdev, NULL, params.use_4addr, type);
		if (err)
			return err;
	}

	if (!cfg80211_iftype_allowed(&rdev->wiphy, type, params.use_4addr, 0))
		return -EOPNOTSUPP;

	err = nl80211_parse_mon_options(rdev, type, info, &params);
	if (err < 0)
		return err;

	msg = nlmsg_new(NLMSG_DEFAULT_SIZE, GFP_KERNEL);
	if (!msg)
		return -ENOMEM;

	wdev = rdev_add_virtual_intf(rdev,
				nla_data(info->attrs[NL80211_ATTR_IFNAME]),
				NET_NAME_USER, type, &params);
	if (WARN_ON(!wdev)) {
		nlmsg_free(msg);
		return -EPROTO;
	} else if (IS_ERR(wdev)) {
		nlmsg_free(msg);
		return PTR_ERR(wdev);
	}

	if (info->attrs[NL80211_ATTR_SOCKET_OWNER])
		wdev->owner_nlportid = info->snd_portid;

	switch (type) {
	case NL80211_IFTYPE_MESH_POINT:
		if (!info->attrs[NL80211_ATTR_MESH_ID])
			break;
		wdev_lock(wdev);
		BUILD_BUG_ON(IEEE80211_MAX_SSID_LEN !=
			     IEEE80211_MAX_MESH_ID_LEN);
		wdev->mesh_id_up_len =
			nla_len(info->attrs[NL80211_ATTR_MESH_ID]);
		memcpy(wdev->ssid, nla_data(info->attrs[NL80211_ATTR_MESH_ID]),
		       wdev->mesh_id_up_len);
		wdev_unlock(wdev);
		break;
	case NL80211_IFTYPE_NAN:
	case NL80211_IFTYPE_P2P_DEVICE:
		/*
		 * P2P Device and NAN do not have a netdev, so don't go
		 * through the netdev notifier and must be added here
		 */
		cfg80211_init_wdev(wdev);
		cfg80211_register_wdev(rdev, wdev);
		break;
	default:
		break;
	}

	if (nl80211_send_iface(msg, info->snd_portid, info->snd_seq, 0,
			       rdev, wdev, NL80211_CMD_NEW_INTERFACE) < 0) {
		nlmsg_free(msg);
		return -ENOBUFS;
	}

	return genlmsg_reply(msg, info);
}

static int nl80211_del_interface(struct sk_buff *skb, struct genl_info *info)
{
	struct cfg80211_registered_device *rdev = info->user_ptr[0];
	struct wireless_dev *wdev = info->user_ptr[1];

	if (!rdev->ops->del_virtual_intf)
		return -EOPNOTSUPP;

	/*
	 * We hold RTNL, so this is safe, without RTNL opencount cannot
	 * reach 0, and thus the rdev cannot be deleted.
	 *
	 * We need to do it for the dev_close(), since that will call
	 * the netdev notifiers, and we need to acquire the mutex there
	 * but don't know if we get there from here or from some other
	 * place (e.g. "ip link set ... down").
	 */
	mutex_unlock(&rdev->wiphy.mtx);

	/*
	 * If we remove a wireless device without a netdev then clear
	 * user_ptr[1] so that nl80211_post_doit won't dereference it
	 * to check if it needs to do dev_put(). Otherwise it crashes
	 * since the wdev has been freed, unlike with a netdev where
	 * we need the dev_put() for the netdev to really be freed.
	 */
	if (!wdev->netdev)
		info->user_ptr[1] = NULL;
	else
		dev_close(wdev->netdev);

	mutex_lock(&rdev->wiphy.mtx);

	return rdev_del_virtual_intf(rdev, wdev);
}

static int nl80211_set_noack_map(struct sk_buff *skb, struct genl_info *info)
{
	struct cfg80211_registered_device *rdev = info->user_ptr[0];
	struct net_device *dev = info->user_ptr[1];
	u16 noack_map;

	if (!info->attrs[NL80211_ATTR_NOACK_MAP])
		return -EINVAL;

	if (!rdev->ops->set_noack_map)
		return -EOPNOTSUPP;

	noack_map = nla_get_u16(info->attrs[NL80211_ATTR_NOACK_MAP]);

	return rdev_set_noack_map(rdev, dev, noack_map);
}

struct get_key_cookie {
	struct sk_buff *msg;
	int error;
	int idx;
};

static void get_key_callback(void *c, struct key_params *params)
{
	struct nlattr *key;
	struct get_key_cookie *cookie = c;

	if ((params->key &&
	     nla_put(cookie->msg, NL80211_ATTR_KEY_DATA,
		     params->key_len, params->key)) ||
	    (params->seq &&
	     nla_put(cookie->msg, NL80211_ATTR_KEY_SEQ,
		     params->seq_len, params->seq)) ||
	    (params->cipher &&
	     nla_put_u32(cookie->msg, NL80211_ATTR_KEY_CIPHER,
			 params->cipher)))
		goto nla_put_failure;

	key = nla_nest_start_noflag(cookie->msg, NL80211_ATTR_KEY);
	if (!key)
		goto nla_put_failure;

	if ((params->key &&
	     nla_put(cookie->msg, NL80211_KEY_DATA,
		     params->key_len, params->key)) ||
	    (params->seq &&
	     nla_put(cookie->msg, NL80211_KEY_SEQ,
		     params->seq_len, params->seq)) ||
	    (params->cipher &&
	     nla_put_u32(cookie->msg, NL80211_KEY_CIPHER,
			 params->cipher)))
		goto nla_put_failure;

	if (nla_put_u8(cookie->msg, NL80211_KEY_IDX, cookie->idx))
		goto nla_put_failure;

	nla_nest_end(cookie->msg, key);

	return;
 nla_put_failure:
	cookie->error = 1;
}

static int nl80211_get_key(struct sk_buff *skb, struct genl_info *info)
{
	struct cfg80211_registered_device *rdev = info->user_ptr[0];
	int err;
	struct net_device *dev = info->user_ptr[1];
	u8 key_idx = 0;
	const u8 *mac_addr = NULL;
	bool pairwise;
	struct get_key_cookie cookie = {
		.error = 0,
	};
	void *hdr;
	struct sk_buff *msg;
	bool bigtk_support = false;

	if (wiphy_ext_feature_isset(&rdev->wiphy,
				    NL80211_EXT_FEATURE_BEACON_PROTECTION))
		bigtk_support = true;

	if ((dev->ieee80211_ptr->iftype == NL80211_IFTYPE_STATION ||
	     dev->ieee80211_ptr->iftype == NL80211_IFTYPE_P2P_CLIENT) &&
	    wiphy_ext_feature_isset(&rdev->wiphy,
				    NL80211_EXT_FEATURE_BEACON_PROTECTION_CLIENT))
		bigtk_support = true;

	if (info->attrs[NL80211_ATTR_KEY_IDX]) {
		key_idx = nla_get_u8(info->attrs[NL80211_ATTR_KEY_IDX]);

		if (key_idx >= 6 && key_idx <= 7 && !bigtk_support) {
			GENL_SET_ERR_MSG(info, "BIGTK not supported");
			return -EINVAL;
		}
	}

	if (info->attrs[NL80211_ATTR_MAC])
		mac_addr = nla_data(info->attrs[NL80211_ATTR_MAC]);

	pairwise = !!mac_addr;
	if (info->attrs[NL80211_ATTR_KEY_TYPE]) {
		u32 kt = nla_get_u32(info->attrs[NL80211_ATTR_KEY_TYPE]);

		if (kt != NL80211_KEYTYPE_GROUP &&
		    kt != NL80211_KEYTYPE_PAIRWISE)
			return -EINVAL;
		pairwise = kt == NL80211_KEYTYPE_PAIRWISE;
	}

	if (!rdev->ops->get_key)
		return -EOPNOTSUPP;

	if (!pairwise && mac_addr && !(rdev->wiphy.flags & WIPHY_FLAG_IBSS_RSN))
		return -ENOENT;

	msg = nlmsg_new(NLMSG_DEFAULT_SIZE, GFP_KERNEL);
	if (!msg)
		return -ENOMEM;

	hdr = nl80211hdr_put(msg, info->snd_portid, info->snd_seq, 0,
			     NL80211_CMD_NEW_KEY);
	if (!hdr)
		goto nla_put_failure;

	cookie.msg = msg;
	cookie.idx = key_idx;

	if (nla_put_u32(msg, NL80211_ATTR_IFINDEX, dev->ifindex) ||
	    nla_put_u8(msg, NL80211_ATTR_KEY_IDX, key_idx))
		goto nla_put_failure;
	if (mac_addr &&
	    nla_put(msg, NL80211_ATTR_MAC, ETH_ALEN, mac_addr))
		goto nla_put_failure;

	err = rdev_get_key(rdev, dev, key_idx, pairwise, mac_addr, &cookie,
			   get_key_callback);

	if (err)
		goto free_msg;

	if (cookie.error)
		goto nla_put_failure;

	genlmsg_end(msg, hdr);
	return genlmsg_reply(msg, info);

 nla_put_failure:
	err = -ENOBUFS;
 free_msg:
	nlmsg_free(msg);
	return err;
}

static int nl80211_set_key(struct sk_buff *skb, struct genl_info *info)
{
	struct cfg80211_registered_device *rdev = info->user_ptr[0];
	struct key_parse key;
	int err;
	struct net_device *dev = info->user_ptr[1];

	err = nl80211_parse_key(info, &key);
	if (err)
		return err;

	if (key.idx < 0)
		return -EINVAL;

	/* Only support setting default key and
	 * Extended Key ID action NL80211_KEY_SET_TX.
	 */
	if (!key.def && !key.defmgmt && !key.defbeacon &&
	    !(key.p.mode == NL80211_KEY_SET_TX))
		return -EINVAL;

	wdev_lock(dev->ieee80211_ptr);

	if (key.def) {
		if (!rdev->ops->set_default_key) {
			err = -EOPNOTSUPP;
			goto out;
		}

		err = nl80211_key_allowed(dev->ieee80211_ptr);
		if (err)
			goto out;

		err = rdev_set_default_key(rdev, dev, key.idx,
						 key.def_uni, key.def_multi);

		if (err)
			goto out;

#ifdef CONFIG_CFG80211_WEXT
		dev->ieee80211_ptr->wext.default_key = key.idx;
#endif
	} else if (key.defmgmt) {
		if (key.def_uni || !key.def_multi) {
			err = -EINVAL;
			goto out;
		}

		if (!rdev->ops->set_default_mgmt_key) {
			err = -EOPNOTSUPP;
			goto out;
		}

		err = nl80211_key_allowed(dev->ieee80211_ptr);
		if (err)
			goto out;

		err = rdev_set_default_mgmt_key(rdev, dev, key.idx);
		if (err)
			goto out;

#ifdef CONFIG_CFG80211_WEXT
		dev->ieee80211_ptr->wext.default_mgmt_key = key.idx;
#endif
	} else if (key.defbeacon) {
		if (key.def_uni || !key.def_multi) {
			err = -EINVAL;
			goto out;
		}

		if (!rdev->ops->set_default_beacon_key) {
			err = -EOPNOTSUPP;
			goto out;
		}

		err = nl80211_key_allowed(dev->ieee80211_ptr);
		if (err)
			goto out;

		err = rdev_set_default_beacon_key(rdev, dev, key.idx);
		if (err)
			goto out;
	} else if (key.p.mode == NL80211_KEY_SET_TX &&
		   wiphy_ext_feature_isset(&rdev->wiphy,
					   NL80211_EXT_FEATURE_EXT_KEY_ID)) {
		u8 *mac_addr = NULL;

		if (info->attrs[NL80211_ATTR_MAC])
			mac_addr = nla_data(info->attrs[NL80211_ATTR_MAC]);

		if (!mac_addr || key.idx < 0 || key.idx > 1) {
			err = -EINVAL;
			goto out;
		}

		err = rdev_add_key(rdev, dev, key.idx,
				   NL80211_KEYTYPE_PAIRWISE,
				   mac_addr, &key.p);
	} else {
		err = -EINVAL;
	}
 out:
	wdev_unlock(dev->ieee80211_ptr);

	return err;
}

static int nl80211_new_key(struct sk_buff *skb, struct genl_info *info)
{
	struct cfg80211_registered_device *rdev = info->user_ptr[0];
	int err;
	struct net_device *dev = info->user_ptr[1];
	struct key_parse key;
	const u8 *mac_addr = NULL;

	err = nl80211_parse_key(info, &key);
	if (err)
		return err;

	if (!key.p.key) {
		GENL_SET_ERR_MSG(info, "no key");
		return -EINVAL;
	}

	if (info->attrs[NL80211_ATTR_MAC])
		mac_addr = nla_data(info->attrs[NL80211_ATTR_MAC]);

	if (key.type == -1) {
		if (mac_addr)
			key.type = NL80211_KEYTYPE_PAIRWISE;
		else
			key.type = NL80211_KEYTYPE_GROUP;
	}

	/* for now */
	if (key.type != NL80211_KEYTYPE_PAIRWISE &&
	    key.type != NL80211_KEYTYPE_GROUP) {
		GENL_SET_ERR_MSG(info, "key type not pairwise or group");
		return -EINVAL;
	}

	if (key.type == NL80211_KEYTYPE_GROUP &&
	    info->attrs[NL80211_ATTR_VLAN_ID])
		key.p.vlan_id = nla_get_u16(info->attrs[NL80211_ATTR_VLAN_ID]);

	if (!rdev->ops->add_key)
		return -EOPNOTSUPP;

	if (cfg80211_validate_key_settings(rdev, &key.p, key.idx,
					   key.type == NL80211_KEYTYPE_PAIRWISE,
					   mac_addr)) {
		GENL_SET_ERR_MSG(info, "key setting validation failed");
		return -EINVAL;
	}

	wdev_lock(dev->ieee80211_ptr);
	err = nl80211_key_allowed(dev->ieee80211_ptr);
	if (err)
		GENL_SET_ERR_MSG(info, "key not allowed");
	if (!err) {
		err = rdev_add_key(rdev, dev, key.idx,
				   key.type == NL80211_KEYTYPE_PAIRWISE,
				    mac_addr, &key.p);
		if (err)
			GENL_SET_ERR_MSG(info, "key addition failed");
	}
	wdev_unlock(dev->ieee80211_ptr);

	return err;
}

static int nl80211_del_key(struct sk_buff *skb, struct genl_info *info)
{
	struct cfg80211_registered_device *rdev = info->user_ptr[0];
	int err;
	struct net_device *dev = info->user_ptr[1];
	u8 *mac_addr = NULL;
	struct key_parse key;

	err = nl80211_parse_key(info, &key);
	if (err)
		return err;

	if (info->attrs[NL80211_ATTR_MAC])
		mac_addr = nla_data(info->attrs[NL80211_ATTR_MAC]);

	if (key.type == -1) {
		if (mac_addr)
			key.type = NL80211_KEYTYPE_PAIRWISE;
		else
			key.type = NL80211_KEYTYPE_GROUP;
	}

	/* for now */
	if (key.type != NL80211_KEYTYPE_PAIRWISE &&
	    key.type != NL80211_KEYTYPE_GROUP)
		return -EINVAL;

	if (!cfg80211_valid_key_idx(rdev, key.idx,
				    key.type == NL80211_KEYTYPE_PAIRWISE))
		return -EINVAL;

	if (!rdev->ops->del_key)
		return -EOPNOTSUPP;

	wdev_lock(dev->ieee80211_ptr);
	err = nl80211_key_allowed(dev->ieee80211_ptr);

	if (key.type == NL80211_KEYTYPE_GROUP && mac_addr &&
	    !(rdev->wiphy.flags & WIPHY_FLAG_IBSS_RSN))
		err = -ENOENT;

	if (!err)
		err = rdev_del_key(rdev, dev, key.idx,
				   key.type == NL80211_KEYTYPE_PAIRWISE,
				   mac_addr);

#ifdef CONFIG_CFG80211_WEXT
	if (!err) {
		if (key.idx == dev->ieee80211_ptr->wext.default_key)
			dev->ieee80211_ptr->wext.default_key = -1;
		else if (key.idx == dev->ieee80211_ptr->wext.default_mgmt_key)
			dev->ieee80211_ptr->wext.default_mgmt_key = -1;
	}
#endif
	wdev_unlock(dev->ieee80211_ptr);

	return err;
}

/* This function returns an error or the number of nested attributes */
static int validate_acl_mac_addrs(struct nlattr *nl_attr)
{
	struct nlattr *attr;
	int n_entries = 0, tmp;

	nla_for_each_nested(attr, nl_attr, tmp) {
		if (nla_len(attr) != ETH_ALEN)
			return -EINVAL;

		n_entries++;
	}

	return n_entries;
}

/*
 * This function parses ACL information and allocates memory for ACL data.
 * On successful return, the calling function is responsible to free the
 * ACL buffer returned by this function.
 */
static struct cfg80211_acl_data *parse_acl_data(struct wiphy *wiphy,
						struct genl_info *info)
{
	enum nl80211_acl_policy acl_policy;
	struct nlattr *attr;
	struct cfg80211_acl_data *acl;
	int i = 0, n_entries, tmp;

	if (!wiphy->max_acl_mac_addrs)
		return ERR_PTR(-EOPNOTSUPP);

	if (!info->attrs[NL80211_ATTR_ACL_POLICY])
		return ERR_PTR(-EINVAL);

	acl_policy = nla_get_u32(info->attrs[NL80211_ATTR_ACL_POLICY]);
	if (acl_policy != NL80211_ACL_POLICY_ACCEPT_UNLESS_LISTED &&
	    acl_policy != NL80211_ACL_POLICY_DENY_UNLESS_LISTED)
		return ERR_PTR(-EINVAL);

	if (!info->attrs[NL80211_ATTR_MAC_ADDRS])
		return ERR_PTR(-EINVAL);

	n_entries = validate_acl_mac_addrs(info->attrs[NL80211_ATTR_MAC_ADDRS]);
	if (n_entries < 0)
		return ERR_PTR(n_entries);

	if (n_entries > wiphy->max_acl_mac_addrs)
		return ERR_PTR(-ENOTSUPP);

	acl = kzalloc(struct_size(acl, mac_addrs, n_entries), GFP_KERNEL);
	if (!acl)
		return ERR_PTR(-ENOMEM);

	nla_for_each_nested(attr, info->attrs[NL80211_ATTR_MAC_ADDRS], tmp) {
		memcpy(acl->mac_addrs[i].addr, nla_data(attr), ETH_ALEN);
		i++;
	}

	acl->n_acl_entries = n_entries;
	acl->acl_policy = acl_policy;

	return acl;
}

static int nl80211_set_mac_acl(struct sk_buff *skb, struct genl_info *info)
{
	struct cfg80211_registered_device *rdev = info->user_ptr[0];
	struct net_device *dev = info->user_ptr[1];
	struct cfg80211_acl_data *acl;
	int err;

	if (dev->ieee80211_ptr->iftype != NL80211_IFTYPE_AP &&
	    dev->ieee80211_ptr->iftype != NL80211_IFTYPE_P2P_GO)
		return -EOPNOTSUPP;

	if (!dev->ieee80211_ptr->beacon_interval)
		return -EINVAL;

	acl = parse_acl_data(&rdev->wiphy, info);
	if (IS_ERR(acl))
		return PTR_ERR(acl);

	err = rdev_set_mac_acl(rdev, dev, acl);

	kfree(acl);

	return err;
}

static u32 rateset_to_mask(struct ieee80211_supported_band *sband,
			   u8 *rates, u8 rates_len)
{
	u8 i;
	u32 mask = 0;

	for (i = 0; i < rates_len; i++) {
		int rate = (rates[i] & 0x7f) * 5;
		int ridx;

		for (ridx = 0; ridx < sband->n_bitrates; ridx++) {
			struct ieee80211_rate *srate =
				&sband->bitrates[ridx];
			if (rate == srate->bitrate) {
				mask |= 1 << ridx;
				break;
			}
		}
		if (ridx == sband->n_bitrates)
			return 0; /* rate not found */
	}

	return mask;
}

static bool ht_rateset_to_mask(struct ieee80211_supported_band *sband,
			       u8 *rates, u8 rates_len,
			       u8 mcs[IEEE80211_HT_MCS_MASK_LEN])
{
	u8 i;

	memset(mcs, 0, IEEE80211_HT_MCS_MASK_LEN);

	for (i = 0; i < rates_len; i++) {
		int ridx, rbit;

		ridx = rates[i] / 8;
		rbit = BIT(rates[i] % 8);

		/* check validity */
		if ((ridx < 0) || (ridx >= IEEE80211_HT_MCS_MASK_LEN))
			return false;

		/* check availability */
		ridx = array_index_nospec(ridx, IEEE80211_HT_MCS_MASK_LEN);
		if (sband->ht_cap.mcs.rx_mask[ridx] & rbit)
			mcs[ridx] |= rbit;
		else
			return false;
	}

	return true;
}

static u16 vht_mcs_map_to_mcs_mask(u8 vht_mcs_map)
{
	u16 mcs_mask = 0;

	switch (vht_mcs_map) {
	case IEEE80211_VHT_MCS_NOT_SUPPORTED:
		break;
	case IEEE80211_VHT_MCS_SUPPORT_0_7:
		mcs_mask = 0x00FF;
		break;
	case IEEE80211_VHT_MCS_SUPPORT_0_8:
		mcs_mask = 0x01FF;
		break;
	case IEEE80211_VHT_MCS_SUPPORT_0_9:
		mcs_mask = 0x03FF;
		break;
	default:
		break;
	}

	return mcs_mask;
}

static void vht_build_mcs_mask(u16 vht_mcs_map,
			       u16 vht_mcs_mask[NL80211_VHT_NSS_MAX])
{
	u8 nss;

	for (nss = 0; nss < NL80211_VHT_NSS_MAX; nss++) {
		vht_mcs_mask[nss] = vht_mcs_map_to_mcs_mask(vht_mcs_map & 0x03);
		vht_mcs_map >>= 2;
	}
}

static bool vht_set_mcs_mask(struct ieee80211_supported_band *sband,
			     struct nl80211_txrate_vht *txrate,
			     u16 mcs[NL80211_VHT_NSS_MAX])
{
	u16 tx_mcs_map = le16_to_cpu(sband->vht_cap.vht_mcs.tx_mcs_map);
	u16 tx_mcs_mask[NL80211_VHT_NSS_MAX] = {};
	u8 i;

	if (!sband->vht_cap.vht_supported)
		return false;

	memset(mcs, 0, sizeof(u16) * NL80211_VHT_NSS_MAX);

	/* Build vht_mcs_mask from VHT capabilities */
	vht_build_mcs_mask(tx_mcs_map, tx_mcs_mask);

	for (i = 0; i < NL80211_VHT_NSS_MAX; i++) {
		if ((tx_mcs_mask[i] & txrate->mcs[i]) == txrate->mcs[i])
			mcs[i] = txrate->mcs[i];
		else
			return false;
	}

	return true;
}

static u16 he_mcs_map_to_mcs_mask(u8 he_mcs_map)
{
	switch (he_mcs_map) {
	case IEEE80211_HE_MCS_NOT_SUPPORTED:
		return 0;
	case IEEE80211_HE_MCS_SUPPORT_0_7:
		return 0x00FF;
	case IEEE80211_HE_MCS_SUPPORT_0_9:
		return 0x03FF;
	case IEEE80211_HE_MCS_SUPPORT_0_11:
		return 0xFFF;
	default:
		break;
	}
	return 0;
}

static void he_build_mcs_mask(u16 he_mcs_map,
			      u16 he_mcs_mask[NL80211_HE_NSS_MAX])
{
	u8 nss;

	for (nss = 0; nss < NL80211_HE_NSS_MAX; nss++) {
		he_mcs_mask[nss] = he_mcs_map_to_mcs_mask(he_mcs_map & 0x03);
		he_mcs_map >>= 2;
	}
}

static u16 he_get_txmcsmap(struct genl_info *info,
			   const struct ieee80211_sta_he_cap *he_cap)
{
	struct net_device *dev = info->user_ptr[1];
	struct wireless_dev *wdev = dev->ieee80211_ptr;
	__le16	tx_mcs;

	switch (wdev->chandef.width) {
	case NL80211_CHAN_WIDTH_80P80:
		tx_mcs = he_cap->he_mcs_nss_supp.tx_mcs_80p80;
		break;
	case NL80211_CHAN_WIDTH_160:
		tx_mcs = he_cap->he_mcs_nss_supp.tx_mcs_160;
		break;
	default:
		tx_mcs = he_cap->he_mcs_nss_supp.tx_mcs_80;
		break;
	}
	return le16_to_cpu(tx_mcs);
}

static bool he_set_mcs_mask(struct genl_info *info,
			    struct wireless_dev *wdev,
			    struct ieee80211_supported_band *sband,
			    struct nl80211_txrate_he *txrate,
			    u16 mcs[NL80211_HE_NSS_MAX])
{
	const struct ieee80211_sta_he_cap *he_cap;
	u16 tx_mcs_mask[NL80211_HE_NSS_MAX] = {};
	u16 tx_mcs_map = 0;
	u8 i;

	he_cap = ieee80211_get_he_iftype_cap(sband, wdev->iftype);
	if (!he_cap)
		return false;

	memset(mcs, 0, sizeof(u16) * NL80211_HE_NSS_MAX);

	tx_mcs_map = he_get_txmcsmap(info, he_cap);

	/* Build he_mcs_mask from HE capabilities */
	he_build_mcs_mask(tx_mcs_map, tx_mcs_mask);

	for (i = 0; i < NL80211_HE_NSS_MAX; i++) {
		if ((tx_mcs_mask[i] & txrate->mcs[i]) == txrate->mcs[i])
			mcs[i] = txrate->mcs[i];
		else
			return false;
	}

	return true;
}

static int nl80211_parse_tx_bitrate_mask(struct genl_info *info,
					 struct nlattr *attrs[],
					 enum nl80211_attrs attr,
					 struct cfg80211_bitrate_mask *mask,
<<<<<<< HEAD
					 struct net_device *dev)
=======
					 struct net_device *dev,
					 bool default_all_enabled)
>>>>>>> f642729d
{
	struct nlattr *tb[NL80211_TXRATE_MAX + 1];
	struct cfg80211_registered_device *rdev = info->user_ptr[0];
	struct wireless_dev *wdev = dev->ieee80211_ptr;
	int rem, i;
	struct nlattr *tx_rates;
	struct ieee80211_supported_band *sband;
	u16 vht_tx_mcs_map, he_tx_mcs_map;

	memset(mask, 0, sizeof(*mask));
	/* Default to all rates enabled */
	for (i = 0; i < NUM_NL80211_BANDS; i++) {
		const struct ieee80211_sta_he_cap *he_cap;

<<<<<<< HEAD
=======
		if (!default_all_enabled)
			break;

>>>>>>> f642729d
		sband = rdev->wiphy.bands[i];

		if (!sband)
			continue;

		mask->control[i].legacy = (1 << sband->n_bitrates) - 1;
		memcpy(mask->control[i].ht_mcs,
		       sband->ht_cap.mcs.rx_mask,
		       sizeof(mask->control[i].ht_mcs));

		if (!sband->vht_cap.vht_supported)
			continue;

		vht_tx_mcs_map = le16_to_cpu(sband->vht_cap.vht_mcs.tx_mcs_map);
		vht_build_mcs_mask(vht_tx_mcs_map, mask->control[i].vht_mcs);

		he_cap = ieee80211_get_he_iftype_cap(sband, wdev->iftype);
		if (!he_cap)
			continue;

		he_tx_mcs_map = he_get_txmcsmap(info, he_cap);
		he_build_mcs_mask(he_tx_mcs_map, mask->control[i].he_mcs);

		mask->control[i].he_gi = 0xFF;
		mask->control[i].he_ltf = 0xFF;
	}

	/* if no rates are given set it back to the defaults */
	if (!attrs[attr])
		goto out;

	/* The nested attribute uses enum nl80211_band as the index. This maps
	 * directly to the enum nl80211_band values used in cfg80211.
	 */
	BUILD_BUG_ON(NL80211_MAX_SUPP_HT_RATES > IEEE80211_HT_MCS_MASK_LEN * 8);
	nla_for_each_nested(tx_rates, attrs[attr], rem) {
		enum nl80211_band band = nla_type(tx_rates);
		int err;

		if (band < 0 || band >= NUM_NL80211_BANDS)
			return -EINVAL;
		sband = rdev->wiphy.bands[band];
		if (sband == NULL)
			return -EINVAL;
		err = nla_parse_nested_deprecated(tb, NL80211_TXRATE_MAX,
						  tx_rates,
						  nl80211_txattr_policy,
						  info->extack);
		if (err)
			return err;
		if (tb[NL80211_TXRATE_LEGACY]) {
			mask->control[band].legacy = rateset_to_mask(
				sband,
				nla_data(tb[NL80211_TXRATE_LEGACY]),
				nla_len(tb[NL80211_TXRATE_LEGACY]));
			if ((mask->control[band].legacy == 0) &&
			    nla_len(tb[NL80211_TXRATE_LEGACY]))
				return -EINVAL;
		}
		if (tb[NL80211_TXRATE_HT]) {
			if (!ht_rateset_to_mask(
					sband,
					nla_data(tb[NL80211_TXRATE_HT]),
					nla_len(tb[NL80211_TXRATE_HT]),
					mask->control[band].ht_mcs))
				return -EINVAL;
		}

		if (tb[NL80211_TXRATE_VHT]) {
			if (!vht_set_mcs_mask(
					sband,
					nla_data(tb[NL80211_TXRATE_VHT]),
					mask->control[band].vht_mcs))
				return -EINVAL;
		}

		if (tb[NL80211_TXRATE_GI]) {
			mask->control[band].gi =
				nla_get_u8(tb[NL80211_TXRATE_GI]);
			if (mask->control[band].gi > NL80211_TXRATE_FORCE_LGI)
				return -EINVAL;
		}
		if (tb[NL80211_TXRATE_HE] &&
		    !he_set_mcs_mask(info, wdev, sband,
				     nla_data(tb[NL80211_TXRATE_HE]),
				     mask->control[band].he_mcs))
			return -EINVAL;
<<<<<<< HEAD
=======

>>>>>>> f642729d
		if (tb[NL80211_TXRATE_HE_GI])
			mask->control[band].he_gi =
				nla_get_u8(tb[NL80211_TXRATE_HE_GI]);
		if (tb[NL80211_TXRATE_HE_LTF])
			mask->control[band].he_ltf =
				nla_get_u8(tb[NL80211_TXRATE_HE_LTF]);

		if (mask->control[band].legacy == 0) {
			/* don't allow empty legacy rates if HT, VHT or HE
			 * are not even supported.
			 */
			if (!(rdev->wiphy.bands[band]->ht_cap.ht_supported ||
			      rdev->wiphy.bands[band]->vht_cap.vht_supported ||
			      ieee80211_get_he_iftype_cap(sband, wdev->iftype)))
				return -EINVAL;

			for (i = 0; i < IEEE80211_HT_MCS_MASK_LEN; i++)
				if (mask->control[band].ht_mcs[i])
					goto out;

			for (i = 0; i < NL80211_VHT_NSS_MAX; i++)
				if (mask->control[band].vht_mcs[i])
					goto out;

			for (i = 0; i < NL80211_HE_NSS_MAX; i++)
				if (mask->control[band].he_mcs[i])
					goto out;

			/* legacy and mcs rates may not be both empty */
			return -EINVAL;
		}
	}

out:
	return 0;
}

static int validate_beacon_tx_rate(struct cfg80211_registered_device *rdev,
				   enum nl80211_band band,
				   struct cfg80211_bitrate_mask *beacon_rate)
{
	u32 count_ht, count_vht, count_he, i;
	u32 rate = beacon_rate->control[band].legacy;

	/* Allow only one rate */
	if (hweight32(rate) > 1)
		return -EINVAL;

	count_ht = 0;
	for (i = 0; i < IEEE80211_HT_MCS_MASK_LEN; i++) {
		if (hweight8(beacon_rate->control[band].ht_mcs[i]) > 1) {
			return -EINVAL;
		} else if (beacon_rate->control[band].ht_mcs[i]) {
			count_ht++;
			if (count_ht > 1)
				return -EINVAL;
		}
		if (count_ht && rate)
			return -EINVAL;
	}

	count_vht = 0;
	for (i = 0; i < NL80211_VHT_NSS_MAX; i++) {
		if (hweight16(beacon_rate->control[band].vht_mcs[i]) > 1) {
			return -EINVAL;
		} else if (beacon_rate->control[band].vht_mcs[i]) {
			count_vht++;
			if (count_vht > 1)
				return -EINVAL;
		}
		if (count_vht && rate)
			return -EINVAL;
	}

	count_he = 0;
	for (i = 0; i < NL80211_HE_NSS_MAX; i++) {
		if (hweight16(beacon_rate->control[band].he_mcs[i]) > 1) {
			return -EINVAL;
		} else if (beacon_rate->control[band].he_mcs[i]) {
			count_he++;
			if (count_he > 1)
				return -EINVAL;
		}
		if (count_he && rate)
			return -EINVAL;
	}

	if ((count_ht && count_vht && count_he) ||
	    (!rate && !count_ht && !count_vht && !count_he))
		return -EINVAL;

	if (rate &&
	    !wiphy_ext_feature_isset(&rdev->wiphy,
				     NL80211_EXT_FEATURE_BEACON_RATE_LEGACY))
		return -EINVAL;
	if (count_ht &&
	    !wiphy_ext_feature_isset(&rdev->wiphy,
				     NL80211_EXT_FEATURE_BEACON_RATE_HT))
		return -EINVAL;
	if (count_vht &&
	    !wiphy_ext_feature_isset(&rdev->wiphy,
				     NL80211_EXT_FEATURE_BEACON_RATE_VHT))
		return -EINVAL;
	if (count_he &&
	    !wiphy_ext_feature_isset(&rdev->wiphy,
				     NL80211_EXT_FEATURE_BEACON_RATE_HE))
		return -EINVAL;

	return 0;
}

static int nl80211_parse_beacon(struct cfg80211_registered_device *rdev,
				struct nlattr *attrs[],
				struct cfg80211_beacon_data *bcn)
{
	bool haveinfo = false;
	int err;

	memset(bcn, 0, sizeof(*bcn));

	if (attrs[NL80211_ATTR_BEACON_HEAD]) {
		bcn->head = nla_data(attrs[NL80211_ATTR_BEACON_HEAD]);
		bcn->head_len = nla_len(attrs[NL80211_ATTR_BEACON_HEAD]);
		if (!bcn->head_len)
			return -EINVAL;
		haveinfo = true;
	}

	if (attrs[NL80211_ATTR_BEACON_TAIL]) {
		bcn->tail = nla_data(attrs[NL80211_ATTR_BEACON_TAIL]);
		bcn->tail_len = nla_len(attrs[NL80211_ATTR_BEACON_TAIL]);
		haveinfo = true;
	}

	if (!haveinfo)
		return -EINVAL;

	if (attrs[NL80211_ATTR_IE]) {
		bcn->beacon_ies = nla_data(attrs[NL80211_ATTR_IE]);
		bcn->beacon_ies_len = nla_len(attrs[NL80211_ATTR_IE]);
	}

	if (attrs[NL80211_ATTR_IE_PROBE_RESP]) {
		bcn->proberesp_ies =
			nla_data(attrs[NL80211_ATTR_IE_PROBE_RESP]);
		bcn->proberesp_ies_len =
			nla_len(attrs[NL80211_ATTR_IE_PROBE_RESP]);
	}

	if (attrs[NL80211_ATTR_IE_ASSOC_RESP]) {
		bcn->assocresp_ies =
			nla_data(attrs[NL80211_ATTR_IE_ASSOC_RESP]);
		bcn->assocresp_ies_len =
			nla_len(attrs[NL80211_ATTR_IE_ASSOC_RESP]);
	}

	if (attrs[NL80211_ATTR_PROBE_RESP]) {
		bcn->probe_resp = nla_data(attrs[NL80211_ATTR_PROBE_RESP]);
		bcn->probe_resp_len = nla_len(attrs[NL80211_ATTR_PROBE_RESP]);
	}

	if (attrs[NL80211_ATTR_FTM_RESPONDER]) {
		struct nlattr *tb[NL80211_FTM_RESP_ATTR_MAX + 1];

		err = nla_parse_nested_deprecated(tb,
						  NL80211_FTM_RESP_ATTR_MAX,
						  attrs[NL80211_ATTR_FTM_RESPONDER],
						  NULL, NULL);
		if (err)
			return err;

		if (tb[NL80211_FTM_RESP_ATTR_ENABLED] &&
		    wiphy_ext_feature_isset(&rdev->wiphy,
					    NL80211_EXT_FEATURE_ENABLE_FTM_RESPONDER))
			bcn->ftm_responder = 1;
		else
			return -EOPNOTSUPP;

		if (tb[NL80211_FTM_RESP_ATTR_LCI]) {
			bcn->lci = nla_data(tb[NL80211_FTM_RESP_ATTR_LCI]);
			bcn->lci_len = nla_len(tb[NL80211_FTM_RESP_ATTR_LCI]);
		}

		if (tb[NL80211_FTM_RESP_ATTR_CIVICLOC]) {
			bcn->civicloc = nla_data(tb[NL80211_FTM_RESP_ATTR_CIVICLOC]);
			bcn->civicloc_len = nla_len(tb[NL80211_FTM_RESP_ATTR_CIVICLOC]);
		}
	} else {
		bcn->ftm_responder = -1;
	}

	return 0;
}

static int nl80211_parse_he_obss_pd(struct nlattr *attrs,
				    struct ieee80211_he_obss_pd *he_obss_pd)
{
	struct nlattr *tb[NL80211_HE_OBSS_PD_ATTR_MAX + 1];
	int err;

	err = nla_parse_nested(tb, NL80211_HE_OBSS_PD_ATTR_MAX, attrs,
			       he_obss_pd_policy, NULL);
	if (err)
		return err;

	if (!tb[NL80211_HE_OBSS_PD_ATTR_SR_CTRL])
		return -EINVAL;

	he_obss_pd->sr_ctrl = nla_get_u8(tb[NL80211_HE_OBSS_PD_ATTR_SR_CTRL]);

	if (tb[NL80211_HE_OBSS_PD_ATTR_MIN_OFFSET])
		he_obss_pd->min_offset =
			nla_get_u8(tb[NL80211_HE_OBSS_PD_ATTR_MIN_OFFSET]);
	if (tb[NL80211_HE_OBSS_PD_ATTR_MAX_OFFSET])
		he_obss_pd->max_offset =
			nla_get_u8(tb[NL80211_HE_OBSS_PD_ATTR_MAX_OFFSET]);
	if (tb[NL80211_HE_OBSS_PD_ATTR_NON_SRG_MAX_OFFSET])
		he_obss_pd->non_srg_max_offset =
			nla_get_u8(tb[NL80211_HE_OBSS_PD_ATTR_NON_SRG_MAX_OFFSET]);

	if (he_obss_pd->min_offset > he_obss_pd->max_offset)
		return -EINVAL;

	if (tb[NL80211_HE_OBSS_PD_ATTR_BSS_COLOR_BITMAP])
		memcpy(he_obss_pd->bss_color_bitmap,
		       nla_data(tb[NL80211_HE_OBSS_PD_ATTR_BSS_COLOR_BITMAP]),
		       sizeof(he_obss_pd->bss_color_bitmap));

	if (tb[NL80211_HE_OBSS_PD_ATTR_PARTIAL_BSSID_BITMAP])
		memcpy(he_obss_pd->partial_bssid_bitmap,
		       nla_data(tb[NL80211_HE_OBSS_PD_ATTR_PARTIAL_BSSID_BITMAP]),
		       sizeof(he_obss_pd->partial_bssid_bitmap));

	he_obss_pd->enable = true;

	return 0;
}

static int nl80211_parse_he_bss_color(struct nlattr *attrs,
				      struct cfg80211_he_bss_color *he_bss_color)
{
	struct nlattr *tb[NL80211_HE_BSS_COLOR_ATTR_MAX + 1];
	int err;

	err = nla_parse_nested(tb, NL80211_HE_BSS_COLOR_ATTR_MAX, attrs,
			       he_bss_color_policy, NULL);
	if (err)
		return err;

	if (!tb[NL80211_HE_BSS_COLOR_ATTR_COLOR])
		return -EINVAL;

	he_bss_color->color =
		nla_get_u8(tb[NL80211_HE_BSS_COLOR_ATTR_COLOR]);
	he_bss_color->enabled =
		!nla_get_flag(tb[NL80211_HE_BSS_COLOR_ATTR_DISABLED]);
	he_bss_color->partial =
		nla_get_flag(tb[NL80211_HE_BSS_COLOR_ATTR_PARTIAL]);

	return 0;
}

static int nl80211_parse_fils_discovery(struct cfg80211_registered_device *rdev,
					struct nlattr *attrs,
					struct cfg80211_ap_settings *params)
{
	struct nlattr *tb[NL80211_FILS_DISCOVERY_ATTR_MAX + 1];
	int ret;
	struct cfg80211_fils_discovery *fd = &params->fils_discovery;

	if (!wiphy_ext_feature_isset(&rdev->wiphy,
				     NL80211_EXT_FEATURE_FILS_DISCOVERY))
		return -EINVAL;

	ret = nla_parse_nested(tb, NL80211_FILS_DISCOVERY_ATTR_MAX, attrs,
			       NULL, NULL);
	if (ret)
		return ret;

	if (!tb[NL80211_FILS_DISCOVERY_ATTR_INT_MIN] ||
	    !tb[NL80211_FILS_DISCOVERY_ATTR_INT_MAX] ||
	    !tb[NL80211_FILS_DISCOVERY_ATTR_TMPL])
		return -EINVAL;

	fd->tmpl_len = nla_len(tb[NL80211_FILS_DISCOVERY_ATTR_TMPL]);
	fd->tmpl = nla_data(tb[NL80211_FILS_DISCOVERY_ATTR_TMPL]);
	fd->min_interval = nla_get_u32(tb[NL80211_FILS_DISCOVERY_ATTR_INT_MIN]);
	fd->max_interval = nla_get_u32(tb[NL80211_FILS_DISCOVERY_ATTR_INT_MAX]);

	return 0;
}

static int
nl80211_parse_unsol_bcast_probe_resp(struct cfg80211_registered_device *rdev,
				     struct nlattr *attrs,
				     struct cfg80211_ap_settings *params)
{
	struct nlattr *tb[NL80211_UNSOL_BCAST_PROBE_RESP_ATTR_MAX + 1];
	int ret;
	struct cfg80211_unsol_bcast_probe_resp *presp =
					&params->unsol_bcast_probe_resp;

	if (!wiphy_ext_feature_isset(&rdev->wiphy,
				     NL80211_EXT_FEATURE_UNSOL_BCAST_PROBE_RESP))
		return -EINVAL;

	ret = nla_parse_nested(tb, NL80211_UNSOL_BCAST_PROBE_RESP_ATTR_MAX,
			       attrs, NULL, NULL);
	if (ret)
		return ret;

	if (!tb[NL80211_UNSOL_BCAST_PROBE_RESP_ATTR_INT] ||
	    !tb[NL80211_UNSOL_BCAST_PROBE_RESP_ATTR_TMPL])
		return -EINVAL;

	presp->tmpl = nla_data(tb[NL80211_UNSOL_BCAST_PROBE_RESP_ATTR_TMPL]);
	presp->tmpl_len = nla_len(tb[NL80211_UNSOL_BCAST_PROBE_RESP_ATTR_TMPL]);
	presp->interval = nla_get_u32(tb[NL80211_UNSOL_BCAST_PROBE_RESP_ATTR_INT]);
	return 0;
}

static void nl80211_check_ap_rate_selectors(struct cfg80211_ap_settings *params,
					    const u8 *rates)
{
	int i;

	if (!rates)
		return;

	for (i = 0; i < rates[1]; i++) {
		if (rates[2 + i] == BSS_MEMBERSHIP_SELECTOR_HT_PHY)
			params->ht_required = true;
		if (rates[2 + i] == BSS_MEMBERSHIP_SELECTOR_VHT_PHY)
			params->vht_required = true;
		if (rates[2 + i] == BSS_MEMBERSHIP_SELECTOR_HE_PHY)
			params->he_required = true;
		if (rates[2 + i] == BSS_MEMBERSHIP_SELECTOR_SAE_H2E)
			params->sae_h2e_required = true;
	}
}

/*
 * Since the nl80211 API didn't include, from the beginning, attributes about
 * HT/VHT requirements/capabilities, we parse them out of the IEs for the
 * benefit of drivers that rebuild IEs in the firmware.
 */
static void nl80211_calculate_ap_params(struct cfg80211_ap_settings *params)
{
	const struct cfg80211_beacon_data *bcn = &params->beacon;
	size_t ies_len = bcn->tail_len;
	const u8 *ies = bcn->tail;
	const u8 *rates;
	const u8 *cap;

	rates = cfg80211_find_ie(WLAN_EID_SUPP_RATES, ies, ies_len);
	nl80211_check_ap_rate_selectors(params, rates);

	rates = cfg80211_find_ie(WLAN_EID_EXT_SUPP_RATES, ies, ies_len);
	nl80211_check_ap_rate_selectors(params, rates);

	cap = cfg80211_find_ie(WLAN_EID_HT_CAPABILITY, ies, ies_len);
	if (cap && cap[1] >= sizeof(*params->ht_cap))
		params->ht_cap = (void *)(cap + 2);
	cap = cfg80211_find_ie(WLAN_EID_VHT_CAPABILITY, ies, ies_len);
	if (cap && cap[1] >= sizeof(*params->vht_cap))
		params->vht_cap = (void *)(cap + 2);
	cap = cfg80211_find_ext_ie(WLAN_EID_EXT_HE_CAPABILITY, ies, ies_len);
	if (cap && cap[1] >= sizeof(*params->he_cap) + 1)
		params->he_cap = (void *)(cap + 3);
	cap = cfg80211_find_ext_ie(WLAN_EID_EXT_HE_OPERATION, ies, ies_len);
	if (cap && cap[1] >= sizeof(*params->he_oper) + 1)
		params->he_oper = (void *)(cap + 3);
}

static bool nl80211_get_ap_channel(struct cfg80211_registered_device *rdev,
				   struct cfg80211_ap_settings *params)
{
	struct wireless_dev *wdev;
	bool ret = false;

	list_for_each_entry(wdev, &rdev->wiphy.wdev_list, list) {
		if (wdev->iftype != NL80211_IFTYPE_AP &&
		    wdev->iftype != NL80211_IFTYPE_P2P_GO)
			continue;

		if (!wdev->preset_chandef.chan)
			continue;

		params->chandef = wdev->preset_chandef;
		ret = true;
		break;
	}

	return ret;
}

static bool nl80211_valid_auth_type(struct cfg80211_registered_device *rdev,
				    enum nl80211_auth_type auth_type,
				    enum nl80211_commands cmd)
{
	if (auth_type > NL80211_AUTHTYPE_MAX)
		return false;

	switch (cmd) {
	case NL80211_CMD_AUTHENTICATE:
		if (!(rdev->wiphy.features & NL80211_FEATURE_SAE) &&
		    auth_type == NL80211_AUTHTYPE_SAE)
			return false;
		if (!wiphy_ext_feature_isset(&rdev->wiphy,
					     NL80211_EXT_FEATURE_FILS_STA) &&
		    (auth_type == NL80211_AUTHTYPE_FILS_SK ||
		     auth_type == NL80211_AUTHTYPE_FILS_SK_PFS ||
		     auth_type == NL80211_AUTHTYPE_FILS_PK))
			return false;
		return true;
	case NL80211_CMD_CONNECT:
		if (!(rdev->wiphy.features & NL80211_FEATURE_SAE) &&
		    !wiphy_ext_feature_isset(&rdev->wiphy,
					     NL80211_EXT_FEATURE_SAE_OFFLOAD) &&
		    auth_type == NL80211_AUTHTYPE_SAE)
			return false;

		/* FILS with SK PFS or PK not supported yet */
		if (auth_type == NL80211_AUTHTYPE_FILS_SK_PFS ||
		    auth_type == NL80211_AUTHTYPE_FILS_PK)
			return false;
		if (!wiphy_ext_feature_isset(
			    &rdev->wiphy,
			    NL80211_EXT_FEATURE_FILS_SK_OFFLOAD) &&
		    auth_type == NL80211_AUTHTYPE_FILS_SK)
			return false;
		return true;
	case NL80211_CMD_START_AP:
		if (!wiphy_ext_feature_isset(&rdev->wiphy,
					     NL80211_EXT_FEATURE_SAE_OFFLOAD_AP) &&
		    auth_type == NL80211_AUTHTYPE_SAE)
			return false;
		/* FILS not supported yet */
		if (auth_type == NL80211_AUTHTYPE_FILS_SK ||
		    auth_type == NL80211_AUTHTYPE_FILS_SK_PFS ||
		    auth_type == NL80211_AUTHTYPE_FILS_PK)
			return false;
		return true;
	default:
		return false;
	}
}

static int nl80211_start_ap(struct sk_buff *skb, struct genl_info *info)
{
	struct cfg80211_registered_device *rdev = info->user_ptr[0];
	struct net_device *dev = info->user_ptr[1];
	struct wireless_dev *wdev = dev->ieee80211_ptr;
	struct cfg80211_ap_settings params;
	int err;

	if (dev->ieee80211_ptr->iftype != NL80211_IFTYPE_AP &&
	    dev->ieee80211_ptr->iftype != NL80211_IFTYPE_P2P_GO)
		return -EOPNOTSUPP;

	if (!rdev->ops->start_ap)
		return -EOPNOTSUPP;

	if (wdev->beacon_interval)
		return -EALREADY;

	memset(&params, 0, sizeof(params));

	/* these are required for START_AP */
	if (!info->attrs[NL80211_ATTR_BEACON_INTERVAL] ||
	    !info->attrs[NL80211_ATTR_DTIM_PERIOD] ||
	    !info->attrs[NL80211_ATTR_BEACON_HEAD])
		return -EINVAL;

	err = nl80211_parse_beacon(rdev, info->attrs, &params.beacon);
	if (err)
		return err;

	params.beacon_interval =
		nla_get_u32(info->attrs[NL80211_ATTR_BEACON_INTERVAL]);
	params.dtim_period =
		nla_get_u32(info->attrs[NL80211_ATTR_DTIM_PERIOD]);

	err = cfg80211_validate_beacon_int(rdev, dev->ieee80211_ptr->iftype,
					   params.beacon_interval);
	if (err)
		return err;

	/*
	 * In theory, some of these attributes should be required here
	 * but since they were not used when the command was originally
	 * added, keep them optional for old user space programs to let
	 * them continue to work with drivers that do not need the
	 * additional information -- drivers must check!
	 */
	if (info->attrs[NL80211_ATTR_SSID]) {
		params.ssid = nla_data(info->attrs[NL80211_ATTR_SSID]);
		params.ssid_len =
			nla_len(info->attrs[NL80211_ATTR_SSID]);
		if (params.ssid_len == 0)
			return -EINVAL;
	}

	if (info->attrs[NL80211_ATTR_HIDDEN_SSID])
		params.hidden_ssid = nla_get_u32(
			info->attrs[NL80211_ATTR_HIDDEN_SSID]);

	params.privacy = !!info->attrs[NL80211_ATTR_PRIVACY];

	if (info->attrs[NL80211_ATTR_AUTH_TYPE]) {
		params.auth_type = nla_get_u32(
			info->attrs[NL80211_ATTR_AUTH_TYPE]);
		if (!nl80211_valid_auth_type(rdev, params.auth_type,
					     NL80211_CMD_START_AP))
			return -EINVAL;
	} else
		params.auth_type = NL80211_AUTHTYPE_AUTOMATIC;

	err = nl80211_crypto_settings(rdev, info, &params.crypto,
				      NL80211_MAX_NR_CIPHER_SUITES);
	if (err)
		return err;

	if (info->attrs[NL80211_ATTR_INACTIVITY_TIMEOUT]) {
		if (!(rdev->wiphy.features & NL80211_FEATURE_INACTIVITY_TIMER))
			return -EOPNOTSUPP;
		params.inactivity_timeout = nla_get_u16(
			info->attrs[NL80211_ATTR_INACTIVITY_TIMEOUT]);
	}

	if (info->attrs[NL80211_ATTR_P2P_CTWINDOW]) {
		if (dev->ieee80211_ptr->iftype != NL80211_IFTYPE_P2P_GO)
			return -EINVAL;
		params.p2p_ctwindow =
			nla_get_u8(info->attrs[NL80211_ATTR_P2P_CTWINDOW]);
		if (params.p2p_ctwindow != 0 &&
		    !(rdev->wiphy.features & NL80211_FEATURE_P2P_GO_CTWIN))
			return -EINVAL;
	}

	if (info->attrs[NL80211_ATTR_P2P_OPPPS]) {
		u8 tmp;

		if (dev->ieee80211_ptr->iftype != NL80211_IFTYPE_P2P_GO)
			return -EINVAL;
		tmp = nla_get_u8(info->attrs[NL80211_ATTR_P2P_OPPPS]);
		params.p2p_opp_ps = tmp;
		if (params.p2p_opp_ps != 0 &&
		    !(rdev->wiphy.features & NL80211_FEATURE_P2P_GO_OPPPS))
			return -EINVAL;
	}

	if (info->attrs[NL80211_ATTR_WIPHY_FREQ]) {
		err = nl80211_parse_chandef(rdev, info, &params.chandef);
		if (err)
			return err;
	} else if (wdev->preset_chandef.chan) {
		params.chandef = wdev->preset_chandef;
	} else if (!nl80211_get_ap_channel(rdev, &params))
		return -EINVAL;

	if (!cfg80211_reg_can_beacon_relax(&rdev->wiphy, &params.chandef,
					   wdev->iftype))
		return -EINVAL;

	if (info->attrs[NL80211_ATTR_TX_RATES]) {
		err = nl80211_parse_tx_bitrate_mask(info, info->attrs,
						    NL80211_ATTR_TX_RATES,
						    &params.beacon_rate,
<<<<<<< HEAD
						    dev);
=======
						    dev, false);
>>>>>>> f642729d
		if (err)
			return err;

		err = validate_beacon_tx_rate(rdev, params.chandef.chan->band,
					      &params.beacon_rate);
		if (err)
			return err;
	}

	if (info->attrs[NL80211_ATTR_SMPS_MODE]) {
		params.smps_mode =
			nla_get_u8(info->attrs[NL80211_ATTR_SMPS_MODE]);
		switch (params.smps_mode) {
		case NL80211_SMPS_OFF:
			break;
		case NL80211_SMPS_STATIC:
			if (!(rdev->wiphy.features &
			      NL80211_FEATURE_STATIC_SMPS))
				return -EINVAL;
			break;
		case NL80211_SMPS_DYNAMIC:
			if (!(rdev->wiphy.features &
			      NL80211_FEATURE_DYNAMIC_SMPS))
				return -EINVAL;
			break;
		default:
			return -EINVAL;
		}
	} else {
		params.smps_mode = NL80211_SMPS_OFF;
	}

	params.pbss = nla_get_flag(info->attrs[NL80211_ATTR_PBSS]);
	if (params.pbss && !rdev->wiphy.bands[NL80211_BAND_60GHZ])
		return -EOPNOTSUPP;

	if (info->attrs[NL80211_ATTR_ACL_POLICY]) {
		params.acl = parse_acl_data(&rdev->wiphy, info);
		if (IS_ERR(params.acl))
			return PTR_ERR(params.acl);
	}

	params.twt_responder =
		    nla_get_flag(info->attrs[NL80211_ATTR_TWT_RESPONDER]);

	if (info->attrs[NL80211_ATTR_HE_OBSS_PD]) {
		err = nl80211_parse_he_obss_pd(
					info->attrs[NL80211_ATTR_HE_OBSS_PD],
					&params.he_obss_pd);
		if (err)
			goto out;
	}

	if (info->attrs[NL80211_ATTR_HE_BSS_COLOR]) {
		err = nl80211_parse_he_bss_color(
					info->attrs[NL80211_ATTR_HE_BSS_COLOR],
					&params.he_bss_color);
		if (err)
			goto out;
	}

	if (info->attrs[NL80211_ATTR_FILS_DISCOVERY]) {
		err = nl80211_parse_fils_discovery(rdev,
						   info->attrs[NL80211_ATTR_FILS_DISCOVERY],
						   &params);
		if (err)
			goto out;
	}

	if (info->attrs[NL80211_ATTR_UNSOL_BCAST_PROBE_RESP]) {
		err = nl80211_parse_unsol_bcast_probe_resp(
			rdev, info->attrs[NL80211_ATTR_UNSOL_BCAST_PROBE_RESP],
			&params);
		if (err)
			return err;
	}

	nl80211_calculate_ap_params(&params);

	if (info->attrs[NL80211_ATTR_EXTERNAL_AUTH_SUPPORT])
		params.flags |= AP_SETTINGS_EXTERNAL_AUTH_SUPPORT;

	wdev_lock(wdev);
	err = rdev_start_ap(rdev, dev, &params);
	if (!err) {
		wdev->preset_chandef = params.chandef;
		wdev->beacon_interval = params.beacon_interval;
		wdev->chandef = params.chandef;
		wdev->ssid_len = params.ssid_len;
		memcpy(wdev->ssid, params.ssid, wdev->ssid_len);

		if (info->attrs[NL80211_ATTR_SOCKET_OWNER])
			wdev->conn_owner_nlportid = info->snd_portid;
	}
	wdev_unlock(wdev);

out:
	kfree(params.acl);

	return err;
}

static int nl80211_set_beacon(struct sk_buff *skb, struct genl_info *info)
{
	struct cfg80211_registered_device *rdev = info->user_ptr[0];
	struct net_device *dev = info->user_ptr[1];
	struct wireless_dev *wdev = dev->ieee80211_ptr;
	struct cfg80211_beacon_data params;
	int err;

	if (dev->ieee80211_ptr->iftype != NL80211_IFTYPE_AP &&
	    dev->ieee80211_ptr->iftype != NL80211_IFTYPE_P2P_GO)
		return -EOPNOTSUPP;

	if (!rdev->ops->change_beacon)
		return -EOPNOTSUPP;

	if (!wdev->beacon_interval)
		return -EINVAL;

	err = nl80211_parse_beacon(rdev, info->attrs, &params);
	if (err)
		return err;

	wdev_lock(wdev);
	err = rdev_change_beacon(rdev, dev, &params);
	wdev_unlock(wdev);

	return err;
}

static int nl80211_stop_ap(struct sk_buff *skb, struct genl_info *info)
{
	struct cfg80211_registered_device *rdev = info->user_ptr[0];
	struct net_device *dev = info->user_ptr[1];

	return cfg80211_stop_ap(rdev, dev, false);
}

static const struct nla_policy sta_flags_policy[NL80211_STA_FLAG_MAX + 1] = {
	[NL80211_STA_FLAG_AUTHORIZED] = { .type = NLA_FLAG },
	[NL80211_STA_FLAG_SHORT_PREAMBLE] = { .type = NLA_FLAG },
	[NL80211_STA_FLAG_WME] = { .type = NLA_FLAG },
	[NL80211_STA_FLAG_MFP] = { .type = NLA_FLAG },
	[NL80211_STA_FLAG_AUTHENTICATED] = { .type = NLA_FLAG },
	[NL80211_STA_FLAG_TDLS_PEER] = { .type = NLA_FLAG },
};

static int parse_station_flags(struct genl_info *info,
			       enum nl80211_iftype iftype,
			       struct station_parameters *params)
{
	struct nlattr *flags[NL80211_STA_FLAG_MAX + 1];
	struct nlattr *nla;
	int flag;

	/*
	 * Try parsing the new attribute first so userspace
	 * can specify both for older kernels.
	 */
	nla = info->attrs[NL80211_ATTR_STA_FLAGS2];
	if (nla) {
		struct nl80211_sta_flag_update *sta_flags;

		sta_flags = nla_data(nla);
		params->sta_flags_mask = sta_flags->mask;
		params->sta_flags_set = sta_flags->set;
		params->sta_flags_set &= params->sta_flags_mask;
		if ((params->sta_flags_mask |
		     params->sta_flags_set) & BIT(__NL80211_STA_FLAG_INVALID))
			return -EINVAL;
		return 0;
	}

	/* if present, parse the old attribute */

	nla = info->attrs[NL80211_ATTR_STA_FLAGS];
	if (!nla)
		return 0;

	if (nla_parse_nested_deprecated(flags, NL80211_STA_FLAG_MAX, nla, sta_flags_policy, info->extack))
		return -EINVAL;

	/*
	 * Only allow certain flags for interface types so that
	 * other attributes are silently ignored. Remember that
	 * this is backward compatibility code with old userspace
	 * and shouldn't be hit in other cases anyway.
	 */
	switch (iftype) {
	case NL80211_IFTYPE_AP:
	case NL80211_IFTYPE_AP_VLAN:
	case NL80211_IFTYPE_P2P_GO:
		params->sta_flags_mask = BIT(NL80211_STA_FLAG_AUTHORIZED) |
					 BIT(NL80211_STA_FLAG_SHORT_PREAMBLE) |
					 BIT(NL80211_STA_FLAG_WME) |
					 BIT(NL80211_STA_FLAG_MFP);
		break;
	case NL80211_IFTYPE_P2P_CLIENT:
	case NL80211_IFTYPE_STATION:
		params->sta_flags_mask = BIT(NL80211_STA_FLAG_AUTHORIZED) |
					 BIT(NL80211_STA_FLAG_TDLS_PEER);
		break;
	case NL80211_IFTYPE_MESH_POINT:
		params->sta_flags_mask = BIT(NL80211_STA_FLAG_AUTHENTICATED) |
					 BIT(NL80211_STA_FLAG_MFP) |
					 BIT(NL80211_STA_FLAG_AUTHORIZED);
		break;
	default:
		return -EINVAL;
	}

	for (flag = 1; flag <= NL80211_STA_FLAG_MAX; flag++) {
		if (flags[flag]) {
			params->sta_flags_set |= (1<<flag);

			/* no longer support new API additions in old API */
			if (flag > NL80211_STA_FLAG_MAX_OLD_API)
				return -EINVAL;
		}
	}

	return 0;
}

bool nl80211_put_sta_rate(struct sk_buff *msg, struct rate_info *info, int attr)
{
	struct nlattr *rate;
	u32 bitrate;
	u16 bitrate_compat;
	enum nl80211_rate_info rate_flg;

	rate = nla_nest_start_noflag(msg, attr);
	if (!rate)
		return false;

	/* cfg80211_calculate_bitrate will return 0 for mcs >= 32 */
	bitrate = cfg80211_calculate_bitrate(info);
	/* report 16-bit bitrate only if we can */
	bitrate_compat = bitrate < (1UL << 16) ? bitrate : 0;
	if (bitrate > 0 &&
	    nla_put_u32(msg, NL80211_RATE_INFO_BITRATE32, bitrate))
		return false;
	if (bitrate_compat > 0 &&
	    nla_put_u16(msg, NL80211_RATE_INFO_BITRATE, bitrate_compat))
		return false;

	switch (info->bw) {
	case RATE_INFO_BW_5:
		rate_flg = NL80211_RATE_INFO_5_MHZ_WIDTH;
		break;
	case RATE_INFO_BW_10:
		rate_flg = NL80211_RATE_INFO_10_MHZ_WIDTH;
		break;
	default:
		WARN_ON(1);
		fallthrough;
	case RATE_INFO_BW_20:
		rate_flg = 0;
		break;
	case RATE_INFO_BW_40:
		rate_flg = NL80211_RATE_INFO_40_MHZ_WIDTH;
		break;
	case RATE_INFO_BW_80:
		rate_flg = NL80211_RATE_INFO_80_MHZ_WIDTH;
		break;
	case RATE_INFO_BW_160:
		rate_flg = NL80211_RATE_INFO_160_MHZ_WIDTH;
		break;
	case RATE_INFO_BW_HE_RU:
		rate_flg = 0;
		WARN_ON(!(info->flags & RATE_INFO_FLAGS_HE_MCS));
	}

	if (rate_flg && nla_put_flag(msg, rate_flg))
		return false;

	if (info->flags & RATE_INFO_FLAGS_MCS) {
		if (nla_put_u8(msg, NL80211_RATE_INFO_MCS, info->mcs))
			return false;
		if (info->flags & RATE_INFO_FLAGS_SHORT_GI &&
		    nla_put_flag(msg, NL80211_RATE_INFO_SHORT_GI))
			return false;
	} else if (info->flags & RATE_INFO_FLAGS_VHT_MCS) {
		if (nla_put_u8(msg, NL80211_RATE_INFO_VHT_MCS, info->mcs))
			return false;
		if (nla_put_u8(msg, NL80211_RATE_INFO_VHT_NSS, info->nss))
			return false;
		if (info->flags & RATE_INFO_FLAGS_SHORT_GI &&
		    nla_put_flag(msg, NL80211_RATE_INFO_SHORT_GI))
			return false;
	} else if (info->flags & RATE_INFO_FLAGS_HE_MCS) {
		if (nla_put_u8(msg, NL80211_RATE_INFO_HE_MCS, info->mcs))
			return false;
		if (nla_put_u8(msg, NL80211_RATE_INFO_HE_NSS, info->nss))
			return false;
		if (nla_put_u8(msg, NL80211_RATE_INFO_HE_GI, info->he_gi))
			return false;
		if (nla_put_u8(msg, NL80211_RATE_INFO_HE_DCM, info->he_dcm))
			return false;
		if (info->bw == RATE_INFO_BW_HE_RU &&
		    nla_put_u8(msg, NL80211_RATE_INFO_HE_RU_ALLOC,
			       info->he_ru_alloc))
			return false;
	}

	nla_nest_end(msg, rate);
	return true;
}

static bool nl80211_put_signal(struct sk_buff *msg, u8 mask, s8 *signal,
			       int id)
{
	void *attr;
	int i = 0;

	if (!mask)
		return true;

	attr = nla_nest_start_noflag(msg, id);
	if (!attr)
		return false;

	for (i = 0; i < IEEE80211_MAX_CHAINS; i++) {
		if (!(mask & BIT(i)))
			continue;

		if (nla_put_u8(msg, i, signal[i]))
			return false;
	}

	nla_nest_end(msg, attr);

	return true;
}

static int nl80211_send_station(struct sk_buff *msg, u32 cmd, u32 portid,
				u32 seq, int flags,
				struct cfg80211_registered_device *rdev,
				struct net_device *dev,
				const u8 *mac_addr, struct station_info *sinfo)
{
	void *hdr;
	struct nlattr *sinfoattr, *bss_param;

	hdr = nl80211hdr_put(msg, portid, seq, flags, cmd);
	if (!hdr) {
		cfg80211_sinfo_release_content(sinfo);
		return -1;
	}

	if (nla_put_u32(msg, NL80211_ATTR_IFINDEX, dev->ifindex) ||
	    nla_put(msg, NL80211_ATTR_MAC, ETH_ALEN, mac_addr) ||
	    nla_put_u32(msg, NL80211_ATTR_GENERATION, sinfo->generation))
		goto nla_put_failure;

	sinfoattr = nla_nest_start_noflag(msg, NL80211_ATTR_STA_INFO);
	if (!sinfoattr)
		goto nla_put_failure;

#define PUT_SINFO(attr, memb, type) do {				\
	BUILD_BUG_ON(sizeof(type) == sizeof(u64));			\
	if (sinfo->filled & BIT_ULL(NL80211_STA_INFO_ ## attr) &&	\
	    nla_put_ ## type(msg, NL80211_STA_INFO_ ## attr,		\
			     sinfo->memb))				\
		goto nla_put_failure;					\
	} while (0)
#define PUT_SINFO_U64(attr, memb) do {					\
	if (sinfo->filled & BIT_ULL(NL80211_STA_INFO_ ## attr) &&	\
	    nla_put_u64_64bit(msg, NL80211_STA_INFO_ ## attr,		\
			      sinfo->memb, NL80211_STA_INFO_PAD))	\
		goto nla_put_failure;					\
	} while (0)

	PUT_SINFO(CONNECTED_TIME, connected_time, u32);
	PUT_SINFO(INACTIVE_TIME, inactive_time, u32);
	PUT_SINFO_U64(ASSOC_AT_BOOTTIME, assoc_at);

	if (sinfo->filled & (BIT_ULL(NL80211_STA_INFO_RX_BYTES) |
			     BIT_ULL(NL80211_STA_INFO_RX_BYTES64)) &&
	    nla_put_u32(msg, NL80211_STA_INFO_RX_BYTES,
			(u32)sinfo->rx_bytes))
		goto nla_put_failure;

	if (sinfo->filled & (BIT_ULL(NL80211_STA_INFO_TX_BYTES) |
			     BIT_ULL(NL80211_STA_INFO_TX_BYTES64)) &&
	    nla_put_u32(msg, NL80211_STA_INFO_TX_BYTES,
			(u32)sinfo->tx_bytes))
		goto nla_put_failure;

	PUT_SINFO_U64(RX_BYTES64, rx_bytes);
	PUT_SINFO_U64(TX_BYTES64, tx_bytes);
	PUT_SINFO(LLID, llid, u16);
	PUT_SINFO(PLID, plid, u16);
	PUT_SINFO(PLINK_STATE, plink_state, u8);
	PUT_SINFO_U64(RX_DURATION, rx_duration);
	PUT_SINFO_U64(TX_DURATION, tx_duration);

	if (wiphy_ext_feature_isset(&rdev->wiphy,
				    NL80211_EXT_FEATURE_AIRTIME_FAIRNESS))
		PUT_SINFO(AIRTIME_WEIGHT, airtime_weight, u16);

	switch (rdev->wiphy.signal_type) {
	case CFG80211_SIGNAL_TYPE_MBM:
		PUT_SINFO(SIGNAL, signal, u8);
		PUT_SINFO(SIGNAL_AVG, signal_avg, u8);
		break;
	default:
		break;
	}
	if (sinfo->filled & BIT_ULL(NL80211_STA_INFO_CHAIN_SIGNAL)) {
		if (!nl80211_put_signal(msg, sinfo->chains,
					sinfo->chain_signal,
					NL80211_STA_INFO_CHAIN_SIGNAL))
			goto nla_put_failure;
	}
	if (sinfo->filled & BIT_ULL(NL80211_STA_INFO_CHAIN_SIGNAL_AVG)) {
		if (!nl80211_put_signal(msg, sinfo->chains,
					sinfo->chain_signal_avg,
					NL80211_STA_INFO_CHAIN_SIGNAL_AVG))
			goto nla_put_failure;
	}
	if (sinfo->filled & BIT_ULL(NL80211_STA_INFO_TX_BITRATE)) {
		if (!nl80211_put_sta_rate(msg, &sinfo->txrate,
					  NL80211_STA_INFO_TX_BITRATE))
			goto nla_put_failure;
	}
	if (sinfo->filled & BIT_ULL(NL80211_STA_INFO_RX_BITRATE)) {
		if (!nl80211_put_sta_rate(msg, &sinfo->rxrate,
					  NL80211_STA_INFO_RX_BITRATE))
			goto nla_put_failure;
	}

	PUT_SINFO(RX_PACKETS, rx_packets, u32);
	PUT_SINFO(TX_PACKETS, tx_packets, u32);
	PUT_SINFO(TX_RETRIES, tx_retries, u32);
	PUT_SINFO(TX_FAILED, tx_failed, u32);
	PUT_SINFO(EXPECTED_THROUGHPUT, expected_throughput, u32);
	PUT_SINFO(AIRTIME_LINK_METRIC, airtime_link_metric, u32);
	PUT_SINFO(BEACON_LOSS, beacon_loss_count, u32);
	PUT_SINFO(LOCAL_PM, local_pm, u32);
	PUT_SINFO(PEER_PM, peer_pm, u32);
	PUT_SINFO(NONPEER_PM, nonpeer_pm, u32);
	PUT_SINFO(CONNECTED_TO_GATE, connected_to_gate, u8);
	PUT_SINFO(CONNECTED_TO_AS, connected_to_as, u8);

	if (sinfo->filled & BIT_ULL(NL80211_STA_INFO_BSS_PARAM)) {
		bss_param = nla_nest_start_noflag(msg,
						  NL80211_STA_INFO_BSS_PARAM);
		if (!bss_param)
			goto nla_put_failure;

		if (((sinfo->bss_param.flags & BSS_PARAM_FLAGS_CTS_PROT) &&
		     nla_put_flag(msg, NL80211_STA_BSS_PARAM_CTS_PROT)) ||
		    ((sinfo->bss_param.flags & BSS_PARAM_FLAGS_SHORT_PREAMBLE) &&
		     nla_put_flag(msg, NL80211_STA_BSS_PARAM_SHORT_PREAMBLE)) ||
		    ((sinfo->bss_param.flags & BSS_PARAM_FLAGS_SHORT_SLOT_TIME) &&
		     nla_put_flag(msg, NL80211_STA_BSS_PARAM_SHORT_SLOT_TIME)) ||
		    nla_put_u8(msg, NL80211_STA_BSS_PARAM_DTIM_PERIOD,
			       sinfo->bss_param.dtim_period) ||
		    nla_put_u16(msg, NL80211_STA_BSS_PARAM_BEACON_INTERVAL,
				sinfo->bss_param.beacon_interval))
			goto nla_put_failure;

		nla_nest_end(msg, bss_param);
	}
	if ((sinfo->filled & BIT_ULL(NL80211_STA_INFO_STA_FLAGS)) &&
	    nla_put(msg, NL80211_STA_INFO_STA_FLAGS,
		    sizeof(struct nl80211_sta_flag_update),
		    &sinfo->sta_flags))
		goto nla_put_failure;

	PUT_SINFO_U64(T_OFFSET, t_offset);
	PUT_SINFO_U64(RX_DROP_MISC, rx_dropped_misc);
	PUT_SINFO_U64(BEACON_RX, rx_beacon);
	PUT_SINFO(BEACON_SIGNAL_AVG, rx_beacon_signal_avg, u8);
	PUT_SINFO(RX_MPDUS, rx_mpdu_count, u32);
	PUT_SINFO(FCS_ERROR_COUNT, fcs_err_count, u32);
	if (wiphy_ext_feature_isset(&rdev->wiphy,
				    NL80211_EXT_FEATURE_ACK_SIGNAL_SUPPORT)) {
		PUT_SINFO(ACK_SIGNAL, ack_signal, u8);
		PUT_SINFO(ACK_SIGNAL_AVG, avg_ack_signal, s8);
	}

#undef PUT_SINFO
#undef PUT_SINFO_U64

	if (sinfo->pertid) {
		struct nlattr *tidsattr;
		int tid;

		tidsattr = nla_nest_start_noflag(msg,
						 NL80211_STA_INFO_TID_STATS);
		if (!tidsattr)
			goto nla_put_failure;

		for (tid = 0; tid < IEEE80211_NUM_TIDS + 1; tid++) {
			struct cfg80211_tid_stats *tidstats;
			struct nlattr *tidattr;

			tidstats = &sinfo->pertid[tid];

			if (!tidstats->filled)
				continue;

			tidattr = nla_nest_start_noflag(msg, tid + 1);
			if (!tidattr)
				goto nla_put_failure;

#define PUT_TIDVAL_U64(attr, memb) do {					\
	if (tidstats->filled & BIT(NL80211_TID_STATS_ ## attr) &&	\
	    nla_put_u64_64bit(msg, NL80211_TID_STATS_ ## attr,		\
			      tidstats->memb, NL80211_TID_STATS_PAD))	\
		goto nla_put_failure;					\
	} while (0)

			PUT_TIDVAL_U64(RX_MSDU, rx_msdu);
			PUT_TIDVAL_U64(TX_MSDU, tx_msdu);
			PUT_TIDVAL_U64(TX_MSDU_RETRIES, tx_msdu_retries);
			PUT_TIDVAL_U64(TX_MSDU_FAILED, tx_msdu_failed);

#undef PUT_TIDVAL_U64
			if ((tidstats->filled &
			     BIT(NL80211_TID_STATS_TXQ_STATS)) &&
			    !nl80211_put_txq_stats(msg, &tidstats->txq_stats,
						   NL80211_TID_STATS_TXQ_STATS))
				goto nla_put_failure;

			nla_nest_end(msg, tidattr);
		}

		nla_nest_end(msg, tidsattr);
	}

	nla_nest_end(msg, sinfoattr);

	if (sinfo->assoc_req_ies_len &&
	    nla_put(msg, NL80211_ATTR_IE, sinfo->assoc_req_ies_len,
		    sinfo->assoc_req_ies))
		goto nla_put_failure;

	cfg80211_sinfo_release_content(sinfo);
	genlmsg_end(msg, hdr);
	return 0;

 nla_put_failure:
	cfg80211_sinfo_release_content(sinfo);
	genlmsg_cancel(msg, hdr);
	return -EMSGSIZE;
}

static int nl80211_dump_station(struct sk_buff *skb,
				struct netlink_callback *cb)
{
	struct station_info sinfo;
	struct cfg80211_registered_device *rdev;
	struct wireless_dev *wdev;
	u8 mac_addr[ETH_ALEN];
	int sta_idx = cb->args[2];
	int err;

	err = nl80211_prepare_wdev_dump(cb, &rdev, &wdev);
	if (err)
		return err;
	/* nl80211_prepare_wdev_dump acquired it in the successful case */
	__acquire(&rdev->wiphy.mtx);

	if (!wdev->netdev) {
		err = -EINVAL;
		goto out_err;
	}

	if (!rdev->ops->dump_station) {
		err = -EOPNOTSUPP;
		goto out_err;
	}

	while (1) {
		memset(&sinfo, 0, sizeof(sinfo));
		err = rdev_dump_station(rdev, wdev->netdev, sta_idx,
					mac_addr, &sinfo);
		if (err == -ENOENT)
			break;
		if (err)
			goto out_err;

		if (nl80211_send_station(skb, NL80211_CMD_NEW_STATION,
				NETLINK_CB(cb->skb).portid,
				cb->nlh->nlmsg_seq, NLM_F_MULTI,
				rdev, wdev->netdev, mac_addr,
				&sinfo) < 0)
			goto out;

		sta_idx++;
	}

 out:
	cb->args[2] = sta_idx;
	err = skb->len;
 out_err:
	wiphy_unlock(&rdev->wiphy);

	return err;
}

static int nl80211_get_station(struct sk_buff *skb, struct genl_info *info)
{
	struct cfg80211_registered_device *rdev = info->user_ptr[0];
	struct net_device *dev = info->user_ptr[1];
	struct station_info sinfo;
	struct sk_buff *msg;
	u8 *mac_addr = NULL;
	int err;

	memset(&sinfo, 0, sizeof(sinfo));

	if (!info->attrs[NL80211_ATTR_MAC])
		return -EINVAL;

	mac_addr = nla_data(info->attrs[NL80211_ATTR_MAC]);

	if (!rdev->ops->get_station)
		return -EOPNOTSUPP;

	err = rdev_get_station(rdev, dev, mac_addr, &sinfo);
	if (err)
		return err;

	msg = nlmsg_new(NLMSG_DEFAULT_SIZE, GFP_KERNEL);
	if (!msg) {
		cfg80211_sinfo_release_content(&sinfo);
		return -ENOMEM;
	}

	if (nl80211_send_station(msg, NL80211_CMD_NEW_STATION,
				 info->snd_portid, info->snd_seq, 0,
				 rdev, dev, mac_addr, &sinfo) < 0) {
		nlmsg_free(msg);
		return -ENOBUFS;
	}

	return genlmsg_reply(msg, info);
}

int cfg80211_check_station_change(struct wiphy *wiphy,
				  struct station_parameters *params,
				  enum cfg80211_station_type statype)
{
	if (params->listen_interval != -1 &&
	    statype != CFG80211_STA_AP_CLIENT_UNASSOC)
		return -EINVAL;

	if (params->support_p2p_ps != -1 &&
	    statype != CFG80211_STA_AP_CLIENT_UNASSOC)
		return -EINVAL;

	if (params->aid &&
	    !(params->sta_flags_set & BIT(NL80211_STA_FLAG_TDLS_PEER)) &&
	    statype != CFG80211_STA_AP_CLIENT_UNASSOC)
		return -EINVAL;

	/* When you run into this, adjust the code below for the new flag */
	BUILD_BUG_ON(NL80211_STA_FLAG_MAX != 7);

	switch (statype) {
	case CFG80211_STA_MESH_PEER_KERNEL:
	case CFG80211_STA_MESH_PEER_USER:
		/*
		 * No ignoring the TDLS flag here -- the userspace mesh
		 * code doesn't have the bug of including TDLS in the
		 * mask everywhere.
		 */
		if (params->sta_flags_mask &
				~(BIT(NL80211_STA_FLAG_AUTHENTICATED) |
				  BIT(NL80211_STA_FLAG_MFP) |
				  BIT(NL80211_STA_FLAG_AUTHORIZED)))
			return -EINVAL;
		break;
	case CFG80211_STA_TDLS_PEER_SETUP:
	case CFG80211_STA_TDLS_PEER_ACTIVE:
		if (!(params->sta_flags_set & BIT(NL80211_STA_FLAG_TDLS_PEER)))
			return -EINVAL;
		/* ignore since it can't change */
		params->sta_flags_mask &= ~BIT(NL80211_STA_FLAG_TDLS_PEER);
		break;
	default:
		/* disallow mesh-specific things */
		if (params->plink_action != NL80211_PLINK_ACTION_NO_ACTION)
			return -EINVAL;
		if (params->local_pm)
			return -EINVAL;
		if (params->sta_modify_mask & STATION_PARAM_APPLY_PLINK_STATE)
			return -EINVAL;
	}

	if (statype != CFG80211_STA_TDLS_PEER_SETUP &&
	    statype != CFG80211_STA_TDLS_PEER_ACTIVE) {
		/* TDLS can't be set, ... */
		if (params->sta_flags_set & BIT(NL80211_STA_FLAG_TDLS_PEER))
			return -EINVAL;
		/*
		 * ... but don't bother the driver with it. This works around
		 * a hostapd/wpa_supplicant issue -- it always includes the
		 * TLDS_PEER flag in the mask even for AP mode.
		 */
		params->sta_flags_mask &= ~BIT(NL80211_STA_FLAG_TDLS_PEER);
	}

	if (statype != CFG80211_STA_TDLS_PEER_SETUP &&
	    statype != CFG80211_STA_AP_CLIENT_UNASSOC) {
		/* reject other things that can't change */
		if (params->sta_modify_mask & STATION_PARAM_APPLY_UAPSD)
			return -EINVAL;
		if (params->sta_modify_mask & STATION_PARAM_APPLY_CAPABILITY)
			return -EINVAL;
		if (params->supported_rates)
			return -EINVAL;
		if (params->ext_capab || params->ht_capa || params->vht_capa ||
		    params->he_capa)
			return -EINVAL;
	}

	if (statype != CFG80211_STA_AP_CLIENT &&
	    statype != CFG80211_STA_AP_CLIENT_UNASSOC) {
		if (params->vlan)
			return -EINVAL;
	}

	switch (statype) {
	case CFG80211_STA_AP_MLME_CLIENT:
		/* Use this only for authorizing/unauthorizing a station */
		if (!(params->sta_flags_mask & BIT(NL80211_STA_FLAG_AUTHORIZED)))
			return -EOPNOTSUPP;
		break;
	case CFG80211_STA_AP_CLIENT:
	case CFG80211_STA_AP_CLIENT_UNASSOC:
		/* accept only the listed bits */
		if (params->sta_flags_mask &
				~(BIT(NL80211_STA_FLAG_AUTHORIZED) |
				  BIT(NL80211_STA_FLAG_AUTHENTICATED) |
				  BIT(NL80211_STA_FLAG_ASSOCIATED) |
				  BIT(NL80211_STA_FLAG_SHORT_PREAMBLE) |
				  BIT(NL80211_STA_FLAG_WME) |
				  BIT(NL80211_STA_FLAG_MFP)))
			return -EINVAL;

		/* but authenticated/associated only if driver handles it */
		if (!(wiphy->features & NL80211_FEATURE_FULL_AP_CLIENT_STATE) &&
		    params->sta_flags_mask &
				(BIT(NL80211_STA_FLAG_AUTHENTICATED) |
				 BIT(NL80211_STA_FLAG_ASSOCIATED)))
			return -EINVAL;
		break;
	case CFG80211_STA_IBSS:
	case CFG80211_STA_AP_STA:
		/* reject any changes other than AUTHORIZED */
		if (params->sta_flags_mask & ~BIT(NL80211_STA_FLAG_AUTHORIZED))
			return -EINVAL;
		break;
	case CFG80211_STA_TDLS_PEER_SETUP:
		/* reject any changes other than AUTHORIZED or WME */
		if (params->sta_flags_mask & ~(BIT(NL80211_STA_FLAG_AUTHORIZED) |
					       BIT(NL80211_STA_FLAG_WME)))
			return -EINVAL;
		/* force (at least) rates when authorizing */
		if (params->sta_flags_set & BIT(NL80211_STA_FLAG_AUTHORIZED) &&
		    !params->supported_rates)
			return -EINVAL;
		break;
	case CFG80211_STA_TDLS_PEER_ACTIVE:
		/* reject any changes */
		return -EINVAL;
	case CFG80211_STA_MESH_PEER_KERNEL:
		if (params->sta_modify_mask & STATION_PARAM_APPLY_PLINK_STATE)
			return -EINVAL;
		break;
	case CFG80211_STA_MESH_PEER_USER:
		if (params->plink_action != NL80211_PLINK_ACTION_NO_ACTION &&
		    params->plink_action != NL80211_PLINK_ACTION_BLOCK)
			return -EINVAL;
		break;
	}

	/*
	 * Older kernel versions ignored this attribute entirely, so don't
	 * reject attempts to update it but mark it as unused instead so the
	 * driver won't look at the data.
	 */
	if (statype != CFG80211_STA_AP_CLIENT_UNASSOC &&
	    statype != CFG80211_STA_TDLS_PEER_SETUP)
		params->opmode_notif_used = false;

	return 0;
}
EXPORT_SYMBOL(cfg80211_check_station_change);

/*
 * Get vlan interface making sure it is running and on the right wiphy.
 */
static struct net_device *get_vlan(struct genl_info *info,
				   struct cfg80211_registered_device *rdev)
{
	struct nlattr *vlanattr = info->attrs[NL80211_ATTR_STA_VLAN];
	struct net_device *v;
	int ret;

	if (!vlanattr)
		return NULL;

	v = dev_get_by_index(genl_info_net(info), nla_get_u32(vlanattr));
	if (!v)
		return ERR_PTR(-ENODEV);

	if (!v->ieee80211_ptr || v->ieee80211_ptr->wiphy != &rdev->wiphy) {
		ret = -EINVAL;
		goto error;
	}

	if (v->ieee80211_ptr->iftype != NL80211_IFTYPE_AP_VLAN &&
	    v->ieee80211_ptr->iftype != NL80211_IFTYPE_AP &&
	    v->ieee80211_ptr->iftype != NL80211_IFTYPE_P2P_GO) {
		ret = -EINVAL;
		goto error;
	}

	if (!netif_running(v)) {
		ret = -ENETDOWN;
		goto error;
	}

	return v;
 error:
	dev_put(v);
	return ERR_PTR(ret);
}

static const struct nla_policy
nl80211_sta_wme_policy[NL80211_STA_WME_MAX + 1] = {
	[NL80211_STA_WME_UAPSD_QUEUES] = { .type = NLA_U8 },
	[NL80211_STA_WME_MAX_SP] = { .type = NLA_U8 },
};

static int nl80211_parse_sta_wme(struct genl_info *info,
				 struct station_parameters *params)
{
	struct nlattr *tb[NL80211_STA_WME_MAX + 1];
	struct nlattr *nla;
	int err;

	/* parse WME attributes if present */
	if (!info->attrs[NL80211_ATTR_STA_WME])
		return 0;

	nla = info->attrs[NL80211_ATTR_STA_WME];
	err = nla_parse_nested_deprecated(tb, NL80211_STA_WME_MAX, nla,
					  nl80211_sta_wme_policy,
					  info->extack);
	if (err)
		return err;

	if (tb[NL80211_STA_WME_UAPSD_QUEUES])
		params->uapsd_queues = nla_get_u8(
			tb[NL80211_STA_WME_UAPSD_QUEUES]);
	if (params->uapsd_queues & ~IEEE80211_WMM_IE_STA_QOSINFO_AC_MASK)
		return -EINVAL;

	if (tb[NL80211_STA_WME_MAX_SP])
		params->max_sp = nla_get_u8(tb[NL80211_STA_WME_MAX_SP]);

	if (params->max_sp & ~IEEE80211_WMM_IE_STA_QOSINFO_SP_MASK)
		return -EINVAL;

	params->sta_modify_mask |= STATION_PARAM_APPLY_UAPSD;

	return 0;
}

static int nl80211_parse_sta_channel_info(struct genl_info *info,
				      struct station_parameters *params)
{
	if (info->attrs[NL80211_ATTR_STA_SUPPORTED_CHANNELS]) {
		params->supported_channels =
		     nla_data(info->attrs[NL80211_ATTR_STA_SUPPORTED_CHANNELS]);
		params->supported_channels_len =
		     nla_len(info->attrs[NL80211_ATTR_STA_SUPPORTED_CHANNELS]);
		/*
		 * Need to include at least one (first channel, number of
		 * channels) tuple for each subband (checked in policy),
		 * and must have proper tuples for the rest of the data as well.
		 */
		if (params->supported_channels_len % 2)
			return -EINVAL;
	}

	if (info->attrs[NL80211_ATTR_STA_SUPPORTED_OPER_CLASSES]) {
		params->supported_oper_classes =
		 nla_data(info->attrs[NL80211_ATTR_STA_SUPPORTED_OPER_CLASSES]);
		params->supported_oper_classes_len =
		  nla_len(info->attrs[NL80211_ATTR_STA_SUPPORTED_OPER_CLASSES]);
	}
	return 0;
}

static int nl80211_set_station_tdls(struct genl_info *info,
				    struct station_parameters *params)
{
	int err;
	/* Dummy STA entry gets updated once the peer capabilities are known */
	if (info->attrs[NL80211_ATTR_PEER_AID])
		params->aid = nla_get_u16(info->attrs[NL80211_ATTR_PEER_AID]);
	if (info->attrs[NL80211_ATTR_HT_CAPABILITY])
		params->ht_capa =
			nla_data(info->attrs[NL80211_ATTR_HT_CAPABILITY]);
	if (info->attrs[NL80211_ATTR_VHT_CAPABILITY])
		params->vht_capa =
			nla_data(info->attrs[NL80211_ATTR_VHT_CAPABILITY]);
	if (info->attrs[NL80211_ATTR_HE_CAPABILITY]) {
		params->he_capa =
			nla_data(info->attrs[NL80211_ATTR_HE_CAPABILITY]);
		params->he_capa_len =
			nla_len(info->attrs[NL80211_ATTR_HE_CAPABILITY]);
	}

	err = nl80211_parse_sta_channel_info(info, params);
	if (err)
		return err;

	return nl80211_parse_sta_wme(info, params);
}

static int nl80211_parse_sta_txpower_setting(struct genl_info *info,
					     struct station_parameters *params)
{
	struct cfg80211_registered_device *rdev = info->user_ptr[0];
	int idx;

	if (info->attrs[NL80211_ATTR_STA_TX_POWER_SETTING]) {
		if (!rdev->ops->set_tx_power ||
		    !wiphy_ext_feature_isset(&rdev->wiphy,
					 NL80211_EXT_FEATURE_STA_TX_PWR))
			return -EOPNOTSUPP;

		idx = NL80211_ATTR_STA_TX_POWER_SETTING;
		params->txpwr.type = nla_get_u8(info->attrs[idx]);

		if (params->txpwr.type == NL80211_TX_POWER_LIMITED) {
			idx = NL80211_ATTR_STA_TX_POWER;

			if (info->attrs[idx])
				params->txpwr.power =
					nla_get_s16(info->attrs[idx]);
			else
				return -EINVAL;
		}
		params->sta_modify_mask |= STATION_PARAM_APPLY_STA_TXPOWER;
	}

	return 0;
}

static int nl80211_set_station(struct sk_buff *skb, struct genl_info *info)
{
	struct cfg80211_registered_device *rdev = info->user_ptr[0];
	struct net_device *dev = info->user_ptr[1];
	struct station_parameters params;
	u8 *mac_addr;
	int err;

	memset(&params, 0, sizeof(params));

	if (!rdev->ops->change_station)
		return -EOPNOTSUPP;

	/*
	 * AID and listen_interval properties can be set only for unassociated
	 * station. Include these parameters here and will check them in
	 * cfg80211_check_station_change().
	 */
	if (info->attrs[NL80211_ATTR_STA_AID])
		params.aid = nla_get_u16(info->attrs[NL80211_ATTR_STA_AID]);

	if (info->attrs[NL80211_ATTR_VLAN_ID])
		params.vlan_id = nla_get_u16(info->attrs[NL80211_ATTR_VLAN_ID]);

	if (info->attrs[NL80211_ATTR_STA_LISTEN_INTERVAL])
		params.listen_interval =
		     nla_get_u16(info->attrs[NL80211_ATTR_STA_LISTEN_INTERVAL]);
	else
		params.listen_interval = -1;

	if (info->attrs[NL80211_ATTR_STA_SUPPORT_P2P_PS])
		params.support_p2p_ps =
			nla_get_u8(info->attrs[NL80211_ATTR_STA_SUPPORT_P2P_PS]);
	else
		params.support_p2p_ps = -1;

	if (!info->attrs[NL80211_ATTR_MAC])
		return -EINVAL;

	mac_addr = nla_data(info->attrs[NL80211_ATTR_MAC]);

	if (info->attrs[NL80211_ATTR_STA_SUPPORTED_RATES]) {
		params.supported_rates =
			nla_data(info->attrs[NL80211_ATTR_STA_SUPPORTED_RATES]);
		params.supported_rates_len =
			nla_len(info->attrs[NL80211_ATTR_STA_SUPPORTED_RATES]);
	}

	if (info->attrs[NL80211_ATTR_STA_CAPABILITY]) {
		params.capability =
			nla_get_u16(info->attrs[NL80211_ATTR_STA_CAPABILITY]);
		params.sta_modify_mask |= STATION_PARAM_APPLY_CAPABILITY;
	}

	if (info->attrs[NL80211_ATTR_STA_EXT_CAPABILITY]) {
		params.ext_capab =
			nla_data(info->attrs[NL80211_ATTR_STA_EXT_CAPABILITY]);
		params.ext_capab_len =
			nla_len(info->attrs[NL80211_ATTR_STA_EXT_CAPABILITY]);
	}

	if (parse_station_flags(info, dev->ieee80211_ptr->iftype, &params))
		return -EINVAL;

	if (info->attrs[NL80211_ATTR_STA_PLINK_ACTION])
		params.plink_action =
			nla_get_u8(info->attrs[NL80211_ATTR_STA_PLINK_ACTION]);

	if (info->attrs[NL80211_ATTR_STA_PLINK_STATE]) {
		params.plink_state =
			nla_get_u8(info->attrs[NL80211_ATTR_STA_PLINK_STATE]);
		if (info->attrs[NL80211_ATTR_MESH_PEER_AID])
			params.peer_aid = nla_get_u16(
				info->attrs[NL80211_ATTR_MESH_PEER_AID]);
		params.sta_modify_mask |= STATION_PARAM_APPLY_PLINK_STATE;
	}

	if (info->attrs[NL80211_ATTR_LOCAL_MESH_POWER_MODE])
		params.local_pm = nla_get_u32(
			info->attrs[NL80211_ATTR_LOCAL_MESH_POWER_MODE]);

	if (info->attrs[NL80211_ATTR_OPMODE_NOTIF]) {
		params.opmode_notif_used = true;
		params.opmode_notif =
			nla_get_u8(info->attrs[NL80211_ATTR_OPMODE_NOTIF]);
	}

	if (info->attrs[NL80211_ATTR_HE_6GHZ_CAPABILITY])
		params.he_6ghz_capa =
			nla_data(info->attrs[NL80211_ATTR_HE_6GHZ_CAPABILITY]);

	if (info->attrs[NL80211_ATTR_AIRTIME_WEIGHT])
		params.airtime_weight =
			nla_get_u16(info->attrs[NL80211_ATTR_AIRTIME_WEIGHT]);

	if (params.airtime_weight &&
	    !wiphy_ext_feature_isset(&rdev->wiphy,
				     NL80211_EXT_FEATURE_AIRTIME_FAIRNESS))
		return -EOPNOTSUPP;

	err = nl80211_parse_sta_txpower_setting(info, &params);
	if (err)
		return err;

	/* Include parameters for TDLS peer (will check later) */
	err = nl80211_set_station_tdls(info, &params);
	if (err)
		return err;

	params.vlan = get_vlan(info, rdev);
	if (IS_ERR(params.vlan))
		return PTR_ERR(params.vlan);

	switch (dev->ieee80211_ptr->iftype) {
	case NL80211_IFTYPE_AP:
	case NL80211_IFTYPE_AP_VLAN:
	case NL80211_IFTYPE_P2P_GO:
	case NL80211_IFTYPE_P2P_CLIENT:
	case NL80211_IFTYPE_STATION:
	case NL80211_IFTYPE_ADHOC:
	case NL80211_IFTYPE_MESH_POINT:
		break;
	default:
		err = -EOPNOTSUPP;
		goto out_put_vlan;
	}

	/* driver will call cfg80211_check_station_change() */
	err = rdev_change_station(rdev, dev, mac_addr, &params);

 out_put_vlan:
	if (params.vlan)
		dev_put(params.vlan);

	return err;
}

static int nl80211_new_station(struct sk_buff *skb, struct genl_info *info)
{
	struct cfg80211_registered_device *rdev = info->user_ptr[0];
	int err;
	struct net_device *dev = info->user_ptr[1];
	struct station_parameters params;
	u8 *mac_addr = NULL;
	u32 auth_assoc = BIT(NL80211_STA_FLAG_AUTHENTICATED) |
			 BIT(NL80211_STA_FLAG_ASSOCIATED);

	memset(&params, 0, sizeof(params));

	if (!rdev->ops->add_station)
		return -EOPNOTSUPP;

	if (!info->attrs[NL80211_ATTR_MAC])
		return -EINVAL;

	if (!info->attrs[NL80211_ATTR_STA_LISTEN_INTERVAL])
		return -EINVAL;

	if (!info->attrs[NL80211_ATTR_STA_SUPPORTED_RATES])
		return -EINVAL;

	if (!info->attrs[NL80211_ATTR_STA_AID] &&
	    !info->attrs[NL80211_ATTR_PEER_AID])
		return -EINVAL;

	mac_addr = nla_data(info->attrs[NL80211_ATTR_MAC]);
	params.supported_rates =
		nla_data(info->attrs[NL80211_ATTR_STA_SUPPORTED_RATES]);
	params.supported_rates_len =
		nla_len(info->attrs[NL80211_ATTR_STA_SUPPORTED_RATES]);
	params.listen_interval =
		nla_get_u16(info->attrs[NL80211_ATTR_STA_LISTEN_INTERVAL]);

	if (info->attrs[NL80211_ATTR_VLAN_ID])
		params.vlan_id = nla_get_u16(info->attrs[NL80211_ATTR_VLAN_ID]);

	if (info->attrs[NL80211_ATTR_STA_SUPPORT_P2P_PS]) {
		params.support_p2p_ps =
			nla_get_u8(info->attrs[NL80211_ATTR_STA_SUPPORT_P2P_PS]);
	} else {
		/*
		 * if not specified, assume it's supported for P2P GO interface,
		 * and is NOT supported for AP interface
		 */
		params.support_p2p_ps =
			dev->ieee80211_ptr->iftype == NL80211_IFTYPE_P2P_GO;
	}

	if (info->attrs[NL80211_ATTR_PEER_AID])
		params.aid = nla_get_u16(info->attrs[NL80211_ATTR_PEER_AID]);
	else
		params.aid = nla_get_u16(info->attrs[NL80211_ATTR_STA_AID]);

	if (info->attrs[NL80211_ATTR_STA_CAPABILITY]) {
		params.capability =
			nla_get_u16(info->attrs[NL80211_ATTR_STA_CAPABILITY]);
		params.sta_modify_mask |= STATION_PARAM_APPLY_CAPABILITY;
	}

	if (info->attrs[NL80211_ATTR_STA_EXT_CAPABILITY]) {
		params.ext_capab =
			nla_data(info->attrs[NL80211_ATTR_STA_EXT_CAPABILITY]);
		params.ext_capab_len =
			nla_len(info->attrs[NL80211_ATTR_STA_EXT_CAPABILITY]);
	}

	if (info->attrs[NL80211_ATTR_HT_CAPABILITY])
		params.ht_capa =
			nla_data(info->attrs[NL80211_ATTR_HT_CAPABILITY]);

	if (info->attrs[NL80211_ATTR_VHT_CAPABILITY])
		params.vht_capa =
			nla_data(info->attrs[NL80211_ATTR_VHT_CAPABILITY]);

	if (info->attrs[NL80211_ATTR_HE_CAPABILITY]) {
		params.he_capa =
			nla_data(info->attrs[NL80211_ATTR_HE_CAPABILITY]);
		params.he_capa_len =
			nla_len(info->attrs[NL80211_ATTR_HE_CAPABILITY]);
	}

	if (info->attrs[NL80211_ATTR_HE_6GHZ_CAPABILITY])
		params.he_6ghz_capa =
			nla_data(info->attrs[NL80211_ATTR_HE_6GHZ_CAPABILITY]);

	if (info->attrs[NL80211_ATTR_OPMODE_NOTIF]) {
		params.opmode_notif_used = true;
		params.opmode_notif =
			nla_get_u8(info->attrs[NL80211_ATTR_OPMODE_NOTIF]);
	}

	if (info->attrs[NL80211_ATTR_STA_PLINK_ACTION])
		params.plink_action =
			nla_get_u8(info->attrs[NL80211_ATTR_STA_PLINK_ACTION]);

	if (info->attrs[NL80211_ATTR_AIRTIME_WEIGHT])
		params.airtime_weight =
			nla_get_u16(info->attrs[NL80211_ATTR_AIRTIME_WEIGHT]);

	if (params.airtime_weight &&
	    !wiphy_ext_feature_isset(&rdev->wiphy,
				     NL80211_EXT_FEATURE_AIRTIME_FAIRNESS))
		return -EOPNOTSUPP;

	err = nl80211_parse_sta_txpower_setting(info, &params);
	if (err)
		return err;

	err = nl80211_parse_sta_channel_info(info, &params);
	if (err)
		return err;

	err = nl80211_parse_sta_wme(info, &params);
	if (err)
		return err;

	if (parse_station_flags(info, dev->ieee80211_ptr->iftype, &params))
		return -EINVAL;

	/* HT/VHT requires QoS, but if we don't have that just ignore HT/VHT
	 * as userspace might just pass through the capabilities from the IEs
	 * directly, rather than enforcing this restriction and returning an
	 * error in this case.
	 */
	if (!(params.sta_flags_set & BIT(NL80211_STA_FLAG_WME))) {
		params.ht_capa = NULL;
		params.vht_capa = NULL;

		/* HE requires WME */
		if (params.he_capa_len || params.he_6ghz_capa)
			return -EINVAL;
	}

	/* Ensure that HT/VHT capabilities are not set for 6 GHz HE STA */
	if (params.he_6ghz_capa && (params.ht_capa || params.vht_capa))
		return -EINVAL;

	/* When you run into this, adjust the code below for the new flag */
	BUILD_BUG_ON(NL80211_STA_FLAG_MAX != 7);

	switch (dev->ieee80211_ptr->iftype) {
	case NL80211_IFTYPE_AP:
	case NL80211_IFTYPE_AP_VLAN:
	case NL80211_IFTYPE_P2P_GO:
		/* ignore WME attributes if iface/sta is not capable */
		if (!(rdev->wiphy.flags & WIPHY_FLAG_AP_UAPSD) ||
		    !(params.sta_flags_set & BIT(NL80211_STA_FLAG_WME)))
			params.sta_modify_mask &= ~STATION_PARAM_APPLY_UAPSD;

		/* TDLS peers cannot be added */
		if ((params.sta_flags_set & BIT(NL80211_STA_FLAG_TDLS_PEER)) ||
		    info->attrs[NL80211_ATTR_PEER_AID])
			return -EINVAL;
		/* but don't bother the driver with it */
		params.sta_flags_mask &= ~BIT(NL80211_STA_FLAG_TDLS_PEER);

		/* allow authenticated/associated only if driver handles it */
		if (!(rdev->wiphy.features &
				NL80211_FEATURE_FULL_AP_CLIENT_STATE) &&
		    params.sta_flags_mask & auth_assoc)
			return -EINVAL;

		/* Older userspace, or userspace wanting to be compatible with
		 * !NL80211_FEATURE_FULL_AP_CLIENT_STATE, will not set the auth
		 * and assoc flags in the mask, but assumes the station will be
		 * added as associated anyway since this was the required driver
		 * behaviour before NL80211_FEATURE_FULL_AP_CLIENT_STATE was
		 * introduced.
		 * In order to not bother drivers with this quirk in the API
		 * set the flags in both the mask and set for new stations in
		 * this case.
		 */
		if (!(params.sta_flags_mask & auth_assoc)) {
			params.sta_flags_mask |= auth_assoc;
			params.sta_flags_set |= auth_assoc;
		}

		/* must be last in here for error handling */
		params.vlan = get_vlan(info, rdev);
		if (IS_ERR(params.vlan))
			return PTR_ERR(params.vlan);
		break;
	case NL80211_IFTYPE_MESH_POINT:
		/* ignore uAPSD data */
		params.sta_modify_mask &= ~STATION_PARAM_APPLY_UAPSD;

		/* associated is disallowed */
		if (params.sta_flags_mask & BIT(NL80211_STA_FLAG_ASSOCIATED))
			return -EINVAL;
		/* TDLS peers cannot be added */
		if ((params.sta_flags_set & BIT(NL80211_STA_FLAG_TDLS_PEER)) ||
		    info->attrs[NL80211_ATTR_PEER_AID])
			return -EINVAL;
		break;
	case NL80211_IFTYPE_STATION:
	case NL80211_IFTYPE_P2P_CLIENT:
		/* ignore uAPSD data */
		params.sta_modify_mask &= ~STATION_PARAM_APPLY_UAPSD;

		/* these are disallowed */
		if (params.sta_flags_mask &
				(BIT(NL80211_STA_FLAG_ASSOCIATED) |
				 BIT(NL80211_STA_FLAG_AUTHENTICATED)))
			return -EINVAL;
		/* Only TDLS peers can be added */
		if (!(params.sta_flags_set & BIT(NL80211_STA_FLAG_TDLS_PEER)))
			return -EINVAL;
		/* Can only add if TDLS ... */
		if (!(rdev->wiphy.flags & WIPHY_FLAG_SUPPORTS_TDLS))
			return -EOPNOTSUPP;
		/* ... with external setup is supported */
		if (!(rdev->wiphy.flags & WIPHY_FLAG_TDLS_EXTERNAL_SETUP))
			return -EOPNOTSUPP;
		/*
		 * Older wpa_supplicant versions always mark the TDLS peer
		 * as authorized, but it shouldn't yet be.
		 */
		params.sta_flags_mask &= ~BIT(NL80211_STA_FLAG_AUTHORIZED);
		break;
	default:
		return -EOPNOTSUPP;
	}

	/* be aware of params.vlan when changing code here */

	err = rdev_add_station(rdev, dev, mac_addr, &params);

	if (params.vlan)
		dev_put(params.vlan);
	return err;
}

static int nl80211_del_station(struct sk_buff *skb, struct genl_info *info)
{
	struct cfg80211_registered_device *rdev = info->user_ptr[0];
	struct net_device *dev = info->user_ptr[1];
	struct station_del_parameters params;

	memset(&params, 0, sizeof(params));

	if (info->attrs[NL80211_ATTR_MAC])
		params.mac = nla_data(info->attrs[NL80211_ATTR_MAC]);

	switch (dev->ieee80211_ptr->iftype) {
	case NL80211_IFTYPE_AP:
	case NL80211_IFTYPE_AP_VLAN:
	case NL80211_IFTYPE_MESH_POINT:
	case NL80211_IFTYPE_P2P_GO:
		/* always accept these */
		break;
	case NL80211_IFTYPE_ADHOC:
		/* conditionally accept */
		if (wiphy_ext_feature_isset(&rdev->wiphy,
					    NL80211_EXT_FEATURE_DEL_IBSS_STA))
			break;
		return -EINVAL;
	default:
		return -EINVAL;
	}

	if (!rdev->ops->del_station)
		return -EOPNOTSUPP;

	if (info->attrs[NL80211_ATTR_MGMT_SUBTYPE]) {
		params.subtype =
			nla_get_u8(info->attrs[NL80211_ATTR_MGMT_SUBTYPE]);
		if (params.subtype != IEEE80211_STYPE_DISASSOC >> 4 &&
		    params.subtype != IEEE80211_STYPE_DEAUTH >> 4)
			return -EINVAL;
	} else {
		/* Default to Deauthentication frame */
		params.subtype = IEEE80211_STYPE_DEAUTH >> 4;
	}

	if (info->attrs[NL80211_ATTR_REASON_CODE]) {
		params.reason_code =
			nla_get_u16(info->attrs[NL80211_ATTR_REASON_CODE]);
		if (params.reason_code == 0)
			return -EINVAL; /* 0 is reserved */
	} else {
		/* Default to reason code 2 */
		params.reason_code = WLAN_REASON_PREV_AUTH_NOT_VALID;
	}

	return rdev_del_station(rdev, dev, &params);
}

static int nl80211_send_mpath(struct sk_buff *msg, u32 portid, u32 seq,
				int flags, struct net_device *dev,
				u8 *dst, u8 *next_hop,
				struct mpath_info *pinfo)
{
	void *hdr;
	struct nlattr *pinfoattr;

	hdr = nl80211hdr_put(msg, portid, seq, flags, NL80211_CMD_NEW_MPATH);
	if (!hdr)
		return -1;

	if (nla_put_u32(msg, NL80211_ATTR_IFINDEX, dev->ifindex) ||
	    nla_put(msg, NL80211_ATTR_MAC, ETH_ALEN, dst) ||
	    nla_put(msg, NL80211_ATTR_MPATH_NEXT_HOP, ETH_ALEN, next_hop) ||
	    nla_put_u32(msg, NL80211_ATTR_GENERATION, pinfo->generation))
		goto nla_put_failure;

	pinfoattr = nla_nest_start_noflag(msg, NL80211_ATTR_MPATH_INFO);
	if (!pinfoattr)
		goto nla_put_failure;
	if ((pinfo->filled & MPATH_INFO_FRAME_QLEN) &&
	    nla_put_u32(msg, NL80211_MPATH_INFO_FRAME_QLEN,
			pinfo->frame_qlen))
		goto nla_put_failure;
	if (((pinfo->filled & MPATH_INFO_SN) &&
	     nla_put_u32(msg, NL80211_MPATH_INFO_SN, pinfo->sn)) ||
	    ((pinfo->filled & MPATH_INFO_METRIC) &&
	     nla_put_u32(msg, NL80211_MPATH_INFO_METRIC,
			 pinfo->metric)) ||
	    ((pinfo->filled & MPATH_INFO_EXPTIME) &&
	     nla_put_u32(msg, NL80211_MPATH_INFO_EXPTIME,
			 pinfo->exptime)) ||
	    ((pinfo->filled & MPATH_INFO_FLAGS) &&
	     nla_put_u8(msg, NL80211_MPATH_INFO_FLAGS,
			pinfo->flags)) ||
	    ((pinfo->filled & MPATH_INFO_DISCOVERY_TIMEOUT) &&
	     nla_put_u32(msg, NL80211_MPATH_INFO_DISCOVERY_TIMEOUT,
			 pinfo->discovery_timeout)) ||
	    ((pinfo->filled & MPATH_INFO_DISCOVERY_RETRIES) &&
	     nla_put_u8(msg, NL80211_MPATH_INFO_DISCOVERY_RETRIES,
			pinfo->discovery_retries)) ||
	    ((pinfo->filled & MPATH_INFO_HOP_COUNT) &&
	     nla_put_u8(msg, NL80211_MPATH_INFO_HOP_COUNT,
			pinfo->hop_count)) ||
	    ((pinfo->filled & MPATH_INFO_PATH_CHANGE) &&
	     nla_put_u32(msg, NL80211_MPATH_INFO_PATH_CHANGE,
			 pinfo->path_change_count)))
		goto nla_put_failure;

	nla_nest_end(msg, pinfoattr);

	genlmsg_end(msg, hdr);
	return 0;

 nla_put_failure:
	genlmsg_cancel(msg, hdr);
	return -EMSGSIZE;
}

static int nl80211_dump_mpath(struct sk_buff *skb,
			      struct netlink_callback *cb)
{
	struct mpath_info pinfo;
	struct cfg80211_registered_device *rdev;
	struct wireless_dev *wdev;
	u8 dst[ETH_ALEN];
	u8 next_hop[ETH_ALEN];
	int path_idx = cb->args[2];
	int err;

	err = nl80211_prepare_wdev_dump(cb, &rdev, &wdev);
	if (err)
		return err;
	/* nl80211_prepare_wdev_dump acquired it in the successful case */
	__acquire(&rdev->wiphy.mtx);

	if (!rdev->ops->dump_mpath) {
		err = -EOPNOTSUPP;
		goto out_err;
	}

	if (wdev->iftype != NL80211_IFTYPE_MESH_POINT) {
		err = -EOPNOTSUPP;
		goto out_err;
	}

	while (1) {
		err = rdev_dump_mpath(rdev, wdev->netdev, path_idx, dst,
				      next_hop, &pinfo);
		if (err == -ENOENT)
			break;
		if (err)
			goto out_err;

		if (nl80211_send_mpath(skb, NETLINK_CB(cb->skb).portid,
				       cb->nlh->nlmsg_seq, NLM_F_MULTI,
				       wdev->netdev, dst, next_hop,
				       &pinfo) < 0)
			goto out;

		path_idx++;
	}

 out:
	cb->args[2] = path_idx;
	err = skb->len;
 out_err:
	wiphy_unlock(&rdev->wiphy);
	return err;
}

static int nl80211_get_mpath(struct sk_buff *skb, struct genl_info *info)
{
	struct cfg80211_registered_device *rdev = info->user_ptr[0];
	int err;
	struct net_device *dev = info->user_ptr[1];
	struct mpath_info pinfo;
	struct sk_buff *msg;
	u8 *dst = NULL;
	u8 next_hop[ETH_ALEN];

	memset(&pinfo, 0, sizeof(pinfo));

	if (!info->attrs[NL80211_ATTR_MAC])
		return -EINVAL;

	dst = nla_data(info->attrs[NL80211_ATTR_MAC]);

	if (!rdev->ops->get_mpath)
		return -EOPNOTSUPP;

	if (dev->ieee80211_ptr->iftype != NL80211_IFTYPE_MESH_POINT)
		return -EOPNOTSUPP;

	err = rdev_get_mpath(rdev, dev, dst, next_hop, &pinfo);
	if (err)
		return err;

	msg = nlmsg_new(NLMSG_DEFAULT_SIZE, GFP_KERNEL);
	if (!msg)
		return -ENOMEM;

	if (nl80211_send_mpath(msg, info->snd_portid, info->snd_seq, 0,
				 dev, dst, next_hop, &pinfo) < 0) {
		nlmsg_free(msg);
		return -ENOBUFS;
	}

	return genlmsg_reply(msg, info);
}

static int nl80211_set_mpath(struct sk_buff *skb, struct genl_info *info)
{
	struct cfg80211_registered_device *rdev = info->user_ptr[0];
	struct net_device *dev = info->user_ptr[1];
	u8 *dst = NULL;
	u8 *next_hop = NULL;

	if (!info->attrs[NL80211_ATTR_MAC])
		return -EINVAL;

	if (!info->attrs[NL80211_ATTR_MPATH_NEXT_HOP])
		return -EINVAL;

	dst = nla_data(info->attrs[NL80211_ATTR_MAC]);
	next_hop = nla_data(info->attrs[NL80211_ATTR_MPATH_NEXT_HOP]);

	if (!rdev->ops->change_mpath)
		return -EOPNOTSUPP;

	if (dev->ieee80211_ptr->iftype != NL80211_IFTYPE_MESH_POINT)
		return -EOPNOTSUPP;

	return rdev_change_mpath(rdev, dev, dst, next_hop);
}

static int nl80211_new_mpath(struct sk_buff *skb, struct genl_info *info)
{
	struct cfg80211_registered_device *rdev = info->user_ptr[0];
	struct net_device *dev = info->user_ptr[1];
	u8 *dst = NULL;
	u8 *next_hop = NULL;

	if (!info->attrs[NL80211_ATTR_MAC])
		return -EINVAL;

	if (!info->attrs[NL80211_ATTR_MPATH_NEXT_HOP])
		return -EINVAL;

	dst = nla_data(info->attrs[NL80211_ATTR_MAC]);
	next_hop = nla_data(info->attrs[NL80211_ATTR_MPATH_NEXT_HOP]);

	if (!rdev->ops->add_mpath)
		return -EOPNOTSUPP;

	if (dev->ieee80211_ptr->iftype != NL80211_IFTYPE_MESH_POINT)
		return -EOPNOTSUPP;

	return rdev_add_mpath(rdev, dev, dst, next_hop);
}

static int nl80211_del_mpath(struct sk_buff *skb, struct genl_info *info)
{
	struct cfg80211_registered_device *rdev = info->user_ptr[0];
	struct net_device *dev = info->user_ptr[1];
	u8 *dst = NULL;

	if (info->attrs[NL80211_ATTR_MAC])
		dst = nla_data(info->attrs[NL80211_ATTR_MAC]);

	if (!rdev->ops->del_mpath)
		return -EOPNOTSUPP;

	if (dev->ieee80211_ptr->iftype != NL80211_IFTYPE_MESH_POINT)
		return -EOPNOTSUPP;

	return rdev_del_mpath(rdev, dev, dst);
}

static int nl80211_get_mpp(struct sk_buff *skb, struct genl_info *info)
{
	struct cfg80211_registered_device *rdev = info->user_ptr[0];
	int err;
	struct net_device *dev = info->user_ptr[1];
	struct mpath_info pinfo;
	struct sk_buff *msg;
	u8 *dst = NULL;
	u8 mpp[ETH_ALEN];

	memset(&pinfo, 0, sizeof(pinfo));

	if (!info->attrs[NL80211_ATTR_MAC])
		return -EINVAL;

	dst = nla_data(info->attrs[NL80211_ATTR_MAC]);

	if (!rdev->ops->get_mpp)
		return -EOPNOTSUPP;

	if (dev->ieee80211_ptr->iftype != NL80211_IFTYPE_MESH_POINT)
		return -EOPNOTSUPP;

	err = rdev_get_mpp(rdev, dev, dst, mpp, &pinfo);
	if (err)
		return err;

	msg = nlmsg_new(NLMSG_DEFAULT_SIZE, GFP_KERNEL);
	if (!msg)
		return -ENOMEM;

	if (nl80211_send_mpath(msg, info->snd_portid, info->snd_seq, 0,
			       dev, dst, mpp, &pinfo) < 0) {
		nlmsg_free(msg);
		return -ENOBUFS;
	}

	return genlmsg_reply(msg, info);
}

static int nl80211_dump_mpp(struct sk_buff *skb,
			    struct netlink_callback *cb)
{
	struct mpath_info pinfo;
	struct cfg80211_registered_device *rdev;
	struct wireless_dev *wdev;
	u8 dst[ETH_ALEN];
	u8 mpp[ETH_ALEN];
	int path_idx = cb->args[2];
	int err;

	err = nl80211_prepare_wdev_dump(cb, &rdev, &wdev);
	if (err)
		return err;
	/* nl80211_prepare_wdev_dump acquired it in the successful case */
	__acquire(&rdev->wiphy.mtx);

	if (!rdev->ops->dump_mpp) {
		err = -EOPNOTSUPP;
		goto out_err;
	}

	if (wdev->iftype != NL80211_IFTYPE_MESH_POINT) {
		err = -EOPNOTSUPP;
		goto out_err;
	}

	while (1) {
		err = rdev_dump_mpp(rdev, wdev->netdev, path_idx, dst,
				    mpp, &pinfo);
		if (err == -ENOENT)
			break;
		if (err)
			goto out_err;

		if (nl80211_send_mpath(skb, NETLINK_CB(cb->skb).portid,
				       cb->nlh->nlmsg_seq, NLM_F_MULTI,
				       wdev->netdev, dst, mpp,
				       &pinfo) < 0)
			goto out;

		path_idx++;
	}

 out:
	cb->args[2] = path_idx;
	err = skb->len;
 out_err:
	wiphy_unlock(&rdev->wiphy);
	return err;
}

static int nl80211_set_bss(struct sk_buff *skb, struct genl_info *info)
{
	struct cfg80211_registered_device *rdev = info->user_ptr[0];
	struct net_device *dev = info->user_ptr[1];
	struct wireless_dev *wdev = dev->ieee80211_ptr;
	struct bss_parameters params;
	int err;

	memset(&params, 0, sizeof(params));
	/* default to not changing parameters */
	params.use_cts_prot = -1;
	params.use_short_preamble = -1;
	params.use_short_slot_time = -1;
	params.ap_isolate = -1;
	params.ht_opmode = -1;
	params.p2p_ctwindow = -1;
	params.p2p_opp_ps = -1;

	if (info->attrs[NL80211_ATTR_BSS_CTS_PROT])
		params.use_cts_prot =
		    nla_get_u8(info->attrs[NL80211_ATTR_BSS_CTS_PROT]);
	if (info->attrs[NL80211_ATTR_BSS_SHORT_PREAMBLE])
		params.use_short_preamble =
		    nla_get_u8(info->attrs[NL80211_ATTR_BSS_SHORT_PREAMBLE]);
	if (info->attrs[NL80211_ATTR_BSS_SHORT_SLOT_TIME])
		params.use_short_slot_time =
		    nla_get_u8(info->attrs[NL80211_ATTR_BSS_SHORT_SLOT_TIME]);
	if (info->attrs[NL80211_ATTR_BSS_BASIC_RATES]) {
		params.basic_rates =
			nla_data(info->attrs[NL80211_ATTR_BSS_BASIC_RATES]);
		params.basic_rates_len =
			nla_len(info->attrs[NL80211_ATTR_BSS_BASIC_RATES]);
	}
	if (info->attrs[NL80211_ATTR_AP_ISOLATE])
		params.ap_isolate = !!nla_get_u8(info->attrs[NL80211_ATTR_AP_ISOLATE]);
	if (info->attrs[NL80211_ATTR_BSS_HT_OPMODE])
		params.ht_opmode =
			nla_get_u16(info->attrs[NL80211_ATTR_BSS_HT_OPMODE]);

	if (info->attrs[NL80211_ATTR_P2P_CTWINDOW]) {
		if (dev->ieee80211_ptr->iftype != NL80211_IFTYPE_P2P_GO)
			return -EINVAL;
		params.p2p_ctwindow =
			nla_get_u8(info->attrs[NL80211_ATTR_P2P_CTWINDOW]);
		if (params.p2p_ctwindow != 0 &&
		    !(rdev->wiphy.features & NL80211_FEATURE_P2P_GO_CTWIN))
			return -EINVAL;
	}

	if (info->attrs[NL80211_ATTR_P2P_OPPPS]) {
		u8 tmp;

		if (dev->ieee80211_ptr->iftype != NL80211_IFTYPE_P2P_GO)
			return -EINVAL;
		tmp = nla_get_u8(info->attrs[NL80211_ATTR_P2P_OPPPS]);
		params.p2p_opp_ps = tmp;
		if (params.p2p_opp_ps &&
		    !(rdev->wiphy.features & NL80211_FEATURE_P2P_GO_OPPPS))
			return -EINVAL;
	}

	if (!rdev->ops->change_bss)
		return -EOPNOTSUPP;

	if (dev->ieee80211_ptr->iftype != NL80211_IFTYPE_AP &&
	    dev->ieee80211_ptr->iftype != NL80211_IFTYPE_P2P_GO)
		return -EOPNOTSUPP;

	wdev_lock(wdev);
	err = rdev_change_bss(rdev, dev, &params);
	wdev_unlock(wdev);

	return err;
}

static int nl80211_req_set_reg(struct sk_buff *skb, struct genl_info *info)
{
	char *data = NULL;
	bool is_indoor;
	enum nl80211_user_reg_hint_type user_reg_hint_type;
	u32 owner_nlportid;

	/*
	 * You should only get this when cfg80211 hasn't yet initialized
	 * completely when built-in to the kernel right between the time
	 * window between nl80211_init() and regulatory_init(), if that is
	 * even possible.
	 */
	if (unlikely(!rcu_access_pointer(cfg80211_regdomain)))
		return -EINPROGRESS;

	if (info->attrs[NL80211_ATTR_USER_REG_HINT_TYPE])
		user_reg_hint_type =
		  nla_get_u32(info->attrs[NL80211_ATTR_USER_REG_HINT_TYPE]);
	else
		user_reg_hint_type = NL80211_USER_REG_HINT_USER;

	switch (user_reg_hint_type) {
	case NL80211_USER_REG_HINT_USER:
	case NL80211_USER_REG_HINT_CELL_BASE:
		if (!info->attrs[NL80211_ATTR_REG_ALPHA2])
			return -EINVAL;

		data = nla_data(info->attrs[NL80211_ATTR_REG_ALPHA2]);
		return regulatory_hint_user(data, user_reg_hint_type);
	case NL80211_USER_REG_HINT_INDOOR:
		if (info->attrs[NL80211_ATTR_SOCKET_OWNER]) {
			owner_nlportid = info->snd_portid;
			is_indoor = !!info->attrs[NL80211_ATTR_REG_INDOOR];
		} else {
			owner_nlportid = 0;
			is_indoor = true;
		}

		return regulatory_hint_indoor(is_indoor, owner_nlportid);
	default:
		return -EINVAL;
	}
}

static int nl80211_reload_regdb(struct sk_buff *skb, struct genl_info *info)
{
	return reg_reload_regdb();
}

static int nl80211_get_mesh_config(struct sk_buff *skb,
				   struct genl_info *info)
{
	struct cfg80211_registered_device *rdev = info->user_ptr[0];
	struct net_device *dev = info->user_ptr[1];
	struct wireless_dev *wdev = dev->ieee80211_ptr;
	struct mesh_config cur_params;
	int err = 0;
	void *hdr;
	struct nlattr *pinfoattr;
	struct sk_buff *msg;

	if (wdev->iftype != NL80211_IFTYPE_MESH_POINT)
		return -EOPNOTSUPP;

	if (!rdev->ops->get_mesh_config)
		return -EOPNOTSUPP;

	wdev_lock(wdev);
	/* If not connected, get default parameters */
	if (!wdev->mesh_id_len)
		memcpy(&cur_params, &default_mesh_config, sizeof(cur_params));
	else
		err = rdev_get_mesh_config(rdev, dev, &cur_params);
	wdev_unlock(wdev);

	if (err)
		return err;

	/* Draw up a netlink message to send back */
	msg = nlmsg_new(NLMSG_DEFAULT_SIZE, GFP_KERNEL);
	if (!msg)
		return -ENOMEM;
	hdr = nl80211hdr_put(msg, info->snd_portid, info->snd_seq, 0,
			     NL80211_CMD_GET_MESH_CONFIG);
	if (!hdr)
		goto out;
	pinfoattr = nla_nest_start_noflag(msg, NL80211_ATTR_MESH_CONFIG);
	if (!pinfoattr)
		goto nla_put_failure;
	if (nla_put_u32(msg, NL80211_ATTR_IFINDEX, dev->ifindex) ||
	    nla_put_u16(msg, NL80211_MESHCONF_RETRY_TIMEOUT,
			cur_params.dot11MeshRetryTimeout) ||
	    nla_put_u16(msg, NL80211_MESHCONF_CONFIRM_TIMEOUT,
			cur_params.dot11MeshConfirmTimeout) ||
	    nla_put_u16(msg, NL80211_MESHCONF_HOLDING_TIMEOUT,
			cur_params.dot11MeshHoldingTimeout) ||
	    nla_put_u16(msg, NL80211_MESHCONF_MAX_PEER_LINKS,
			cur_params.dot11MeshMaxPeerLinks) ||
	    nla_put_u8(msg, NL80211_MESHCONF_MAX_RETRIES,
		       cur_params.dot11MeshMaxRetries) ||
	    nla_put_u8(msg, NL80211_MESHCONF_TTL,
		       cur_params.dot11MeshTTL) ||
	    nla_put_u8(msg, NL80211_MESHCONF_ELEMENT_TTL,
		       cur_params.element_ttl) ||
	    nla_put_u8(msg, NL80211_MESHCONF_AUTO_OPEN_PLINKS,
		       cur_params.auto_open_plinks) ||
	    nla_put_u32(msg, NL80211_MESHCONF_SYNC_OFFSET_MAX_NEIGHBOR,
			cur_params.dot11MeshNbrOffsetMaxNeighbor) ||
	    nla_put_u8(msg, NL80211_MESHCONF_HWMP_MAX_PREQ_RETRIES,
		       cur_params.dot11MeshHWMPmaxPREQretries) ||
	    nla_put_u32(msg, NL80211_MESHCONF_PATH_REFRESH_TIME,
			cur_params.path_refresh_time) ||
	    nla_put_u16(msg, NL80211_MESHCONF_MIN_DISCOVERY_TIMEOUT,
			cur_params.min_discovery_timeout) ||
	    nla_put_u32(msg, NL80211_MESHCONF_HWMP_ACTIVE_PATH_TIMEOUT,
			cur_params.dot11MeshHWMPactivePathTimeout) ||
	    nla_put_u16(msg, NL80211_MESHCONF_HWMP_PREQ_MIN_INTERVAL,
			cur_params.dot11MeshHWMPpreqMinInterval) ||
	    nla_put_u16(msg, NL80211_MESHCONF_HWMP_PERR_MIN_INTERVAL,
			cur_params.dot11MeshHWMPperrMinInterval) ||
	    nla_put_u16(msg, NL80211_MESHCONF_HWMP_NET_DIAM_TRVS_TIME,
			cur_params.dot11MeshHWMPnetDiameterTraversalTime) ||
	    nla_put_u8(msg, NL80211_MESHCONF_HWMP_ROOTMODE,
		       cur_params.dot11MeshHWMPRootMode) ||
	    nla_put_u16(msg, NL80211_MESHCONF_HWMP_RANN_INTERVAL,
			cur_params.dot11MeshHWMPRannInterval) ||
	    nla_put_u8(msg, NL80211_MESHCONF_GATE_ANNOUNCEMENTS,
		       cur_params.dot11MeshGateAnnouncementProtocol) ||
	    nla_put_u8(msg, NL80211_MESHCONF_FORWARDING,
		       cur_params.dot11MeshForwarding) ||
	    nla_put_s32(msg, NL80211_MESHCONF_RSSI_THRESHOLD,
			cur_params.rssi_threshold) ||
	    nla_put_u32(msg, NL80211_MESHCONF_HT_OPMODE,
			cur_params.ht_opmode) ||
	    nla_put_u32(msg, NL80211_MESHCONF_HWMP_PATH_TO_ROOT_TIMEOUT,
			cur_params.dot11MeshHWMPactivePathToRootTimeout) ||
	    nla_put_u16(msg, NL80211_MESHCONF_HWMP_ROOT_INTERVAL,
			cur_params.dot11MeshHWMProotInterval) ||
	    nla_put_u16(msg, NL80211_MESHCONF_HWMP_CONFIRMATION_INTERVAL,
			cur_params.dot11MeshHWMPconfirmationInterval) ||
	    nla_put_u32(msg, NL80211_MESHCONF_POWER_MODE,
			cur_params.power_mode) ||
	    nla_put_u16(msg, NL80211_MESHCONF_AWAKE_WINDOW,
			cur_params.dot11MeshAwakeWindowDuration) ||
	    nla_put_u32(msg, NL80211_MESHCONF_PLINK_TIMEOUT,
			cur_params.plink_timeout) ||
	    nla_put_u8(msg, NL80211_MESHCONF_CONNECTED_TO_GATE,
		       cur_params.dot11MeshConnectedToMeshGate) ||
	    nla_put_u8(msg, NL80211_MESHCONF_NOLEARN,
		       cur_params.dot11MeshNolearn) ||
	    nla_put_u8(msg, NL80211_MESHCONF_CONNECTED_TO_AS,
		       cur_params.dot11MeshConnectedToAuthServer))
		goto nla_put_failure;
	nla_nest_end(msg, pinfoattr);
	genlmsg_end(msg, hdr);
	return genlmsg_reply(msg, info);

 nla_put_failure:
 out:
	nlmsg_free(msg);
	return -ENOBUFS;
}

static const struct nla_policy
nl80211_meshconf_params_policy[NL80211_MESHCONF_ATTR_MAX+1] = {
	[NL80211_MESHCONF_RETRY_TIMEOUT] =
		NLA_POLICY_RANGE(NLA_U16, 1, 255),
	[NL80211_MESHCONF_CONFIRM_TIMEOUT] =
		NLA_POLICY_RANGE(NLA_U16, 1, 255),
	[NL80211_MESHCONF_HOLDING_TIMEOUT] =
		NLA_POLICY_RANGE(NLA_U16, 1, 255),
	[NL80211_MESHCONF_MAX_PEER_LINKS] =
		NLA_POLICY_RANGE(NLA_U16, 0, 255),
	[NL80211_MESHCONF_MAX_RETRIES] = NLA_POLICY_MAX(NLA_U8, 16),
	[NL80211_MESHCONF_TTL] = NLA_POLICY_MIN(NLA_U8, 1),
	[NL80211_MESHCONF_ELEMENT_TTL] = NLA_POLICY_MIN(NLA_U8, 1),
	[NL80211_MESHCONF_AUTO_OPEN_PLINKS] = NLA_POLICY_MAX(NLA_U8, 1),
	[NL80211_MESHCONF_SYNC_OFFSET_MAX_NEIGHBOR] =
		NLA_POLICY_RANGE(NLA_U32, 1, 255),
	[NL80211_MESHCONF_HWMP_MAX_PREQ_RETRIES] = { .type = NLA_U8 },
	[NL80211_MESHCONF_PATH_REFRESH_TIME] = { .type = NLA_U32 },
	[NL80211_MESHCONF_MIN_DISCOVERY_TIMEOUT] = NLA_POLICY_MIN(NLA_U16, 1),
	[NL80211_MESHCONF_HWMP_ACTIVE_PATH_TIMEOUT] = { .type = NLA_U32 },
	[NL80211_MESHCONF_HWMP_PREQ_MIN_INTERVAL] =
		NLA_POLICY_MIN(NLA_U16, 1),
	[NL80211_MESHCONF_HWMP_PERR_MIN_INTERVAL] =
		NLA_POLICY_MIN(NLA_U16, 1),
	[NL80211_MESHCONF_HWMP_NET_DIAM_TRVS_TIME] =
		NLA_POLICY_MIN(NLA_U16, 1),
	[NL80211_MESHCONF_HWMP_ROOTMODE] = NLA_POLICY_MAX(NLA_U8, 4),
	[NL80211_MESHCONF_HWMP_RANN_INTERVAL] =
		NLA_POLICY_MIN(NLA_U16, 1),
	[NL80211_MESHCONF_GATE_ANNOUNCEMENTS] = NLA_POLICY_MAX(NLA_U8, 1),
	[NL80211_MESHCONF_FORWARDING] = NLA_POLICY_MAX(NLA_U8, 1),
	[NL80211_MESHCONF_RSSI_THRESHOLD] =
		NLA_POLICY_RANGE(NLA_S32, -255, 0),
	[NL80211_MESHCONF_HT_OPMODE] = { .type = NLA_U16 },
	[NL80211_MESHCONF_HWMP_PATH_TO_ROOT_TIMEOUT] = { .type = NLA_U32 },
	[NL80211_MESHCONF_HWMP_ROOT_INTERVAL] =
		NLA_POLICY_MIN(NLA_U16, 1),
	[NL80211_MESHCONF_HWMP_CONFIRMATION_INTERVAL] =
		NLA_POLICY_MIN(NLA_U16, 1),
	[NL80211_MESHCONF_POWER_MODE] =
		NLA_POLICY_RANGE(NLA_U32,
				 NL80211_MESH_POWER_ACTIVE,
				 NL80211_MESH_POWER_MAX),
	[NL80211_MESHCONF_AWAKE_WINDOW] = { .type = NLA_U16 },
	[NL80211_MESHCONF_PLINK_TIMEOUT] = { .type = NLA_U32 },
	[NL80211_MESHCONF_CONNECTED_TO_GATE] = NLA_POLICY_RANGE(NLA_U8, 0, 1),
	[NL80211_MESHCONF_NOLEARN] = NLA_POLICY_RANGE(NLA_U8, 0, 1),
	[NL80211_MESHCONF_CONNECTED_TO_AS] = NLA_POLICY_RANGE(NLA_U8, 0, 1),
};

static const struct nla_policy
	nl80211_mesh_setup_params_policy[NL80211_MESH_SETUP_ATTR_MAX+1] = {
	[NL80211_MESH_SETUP_ENABLE_VENDOR_SYNC] = { .type = NLA_U8 },
	[NL80211_MESH_SETUP_ENABLE_VENDOR_PATH_SEL] = { .type = NLA_U8 },
	[NL80211_MESH_SETUP_ENABLE_VENDOR_METRIC] = { .type = NLA_U8 },
	[NL80211_MESH_SETUP_USERSPACE_AUTH] = { .type = NLA_FLAG },
	[NL80211_MESH_SETUP_AUTH_PROTOCOL] = { .type = NLA_U8 },
	[NL80211_MESH_SETUP_USERSPACE_MPM] = { .type = NLA_FLAG },
	[NL80211_MESH_SETUP_IE] =
		NLA_POLICY_VALIDATE_FN(NLA_BINARY, validate_ie_attr,
				       IEEE80211_MAX_DATA_LEN),
	[NL80211_MESH_SETUP_USERSPACE_AMPE] = { .type = NLA_FLAG },
};

static int nl80211_parse_mesh_config(struct genl_info *info,
				     struct mesh_config *cfg,
				     u32 *mask_out)
{
	struct nlattr *tb[NL80211_MESHCONF_ATTR_MAX + 1];
	u32 mask = 0;
	u16 ht_opmode;

#define FILL_IN_MESH_PARAM_IF_SET(tb, cfg, param, mask, attr, fn)	\
do {									\
	if (tb[attr]) {							\
		cfg->param = fn(tb[attr]);				\
		mask |= BIT((attr) - 1);				\
	}								\
} while (0)

	if (!info->attrs[NL80211_ATTR_MESH_CONFIG])
		return -EINVAL;
	if (nla_parse_nested_deprecated(tb, NL80211_MESHCONF_ATTR_MAX, info->attrs[NL80211_ATTR_MESH_CONFIG], nl80211_meshconf_params_policy, info->extack))
		return -EINVAL;

	/* This makes sure that there aren't more than 32 mesh config
	 * parameters (otherwise our bitfield scheme would not work.) */
	BUILD_BUG_ON(NL80211_MESHCONF_ATTR_MAX > 32);

	/* Fill in the params struct */
	FILL_IN_MESH_PARAM_IF_SET(tb, cfg, dot11MeshRetryTimeout, mask,
				  NL80211_MESHCONF_RETRY_TIMEOUT, nla_get_u16);
	FILL_IN_MESH_PARAM_IF_SET(tb, cfg, dot11MeshConfirmTimeout, mask,
				  NL80211_MESHCONF_CONFIRM_TIMEOUT,
				  nla_get_u16);
	FILL_IN_MESH_PARAM_IF_SET(tb, cfg, dot11MeshHoldingTimeout, mask,
				  NL80211_MESHCONF_HOLDING_TIMEOUT,
				  nla_get_u16);
	FILL_IN_MESH_PARAM_IF_SET(tb, cfg, dot11MeshMaxPeerLinks, mask,
				  NL80211_MESHCONF_MAX_PEER_LINKS,
				  nla_get_u16);
	FILL_IN_MESH_PARAM_IF_SET(tb, cfg, dot11MeshMaxRetries, mask,
				  NL80211_MESHCONF_MAX_RETRIES, nla_get_u8);
	FILL_IN_MESH_PARAM_IF_SET(tb, cfg, dot11MeshTTL, mask,
				  NL80211_MESHCONF_TTL, nla_get_u8);
	FILL_IN_MESH_PARAM_IF_SET(tb, cfg, element_ttl, mask,
				  NL80211_MESHCONF_ELEMENT_TTL, nla_get_u8);
	FILL_IN_MESH_PARAM_IF_SET(tb, cfg, auto_open_plinks, mask,
				  NL80211_MESHCONF_AUTO_OPEN_PLINKS,
				  nla_get_u8);
	FILL_IN_MESH_PARAM_IF_SET(tb, cfg, dot11MeshNbrOffsetMaxNeighbor,
				  mask,
				  NL80211_MESHCONF_SYNC_OFFSET_MAX_NEIGHBOR,
				  nla_get_u32);
	FILL_IN_MESH_PARAM_IF_SET(tb, cfg, dot11MeshHWMPmaxPREQretries, mask,
				  NL80211_MESHCONF_HWMP_MAX_PREQ_RETRIES,
				  nla_get_u8);
	FILL_IN_MESH_PARAM_IF_SET(tb, cfg, path_refresh_time, mask,
				  NL80211_MESHCONF_PATH_REFRESH_TIME,
				  nla_get_u32);
	if (mask & BIT(NL80211_MESHCONF_PATH_REFRESH_TIME) &&
	    (cfg->path_refresh_time < 1 || cfg->path_refresh_time > 65535))
		return -EINVAL;
	FILL_IN_MESH_PARAM_IF_SET(tb, cfg, min_discovery_timeout, mask,
				  NL80211_MESHCONF_MIN_DISCOVERY_TIMEOUT,
				  nla_get_u16);
	FILL_IN_MESH_PARAM_IF_SET(tb, cfg, dot11MeshHWMPactivePathTimeout,
				  mask,
				  NL80211_MESHCONF_HWMP_ACTIVE_PATH_TIMEOUT,
				  nla_get_u32);
	if (mask & BIT(NL80211_MESHCONF_HWMP_ACTIVE_PATH_TIMEOUT) &&
	    (cfg->dot11MeshHWMPactivePathTimeout < 1 ||
	     cfg->dot11MeshHWMPactivePathTimeout > 65535))
		return -EINVAL;
	FILL_IN_MESH_PARAM_IF_SET(tb, cfg, dot11MeshHWMPpreqMinInterval, mask,
				  NL80211_MESHCONF_HWMP_PREQ_MIN_INTERVAL,
				  nla_get_u16);
	FILL_IN_MESH_PARAM_IF_SET(tb, cfg, dot11MeshHWMPperrMinInterval, mask,
				  NL80211_MESHCONF_HWMP_PERR_MIN_INTERVAL,
				  nla_get_u16);
	FILL_IN_MESH_PARAM_IF_SET(tb, cfg,
				  dot11MeshHWMPnetDiameterTraversalTime, mask,
				  NL80211_MESHCONF_HWMP_NET_DIAM_TRVS_TIME,
				  nla_get_u16);
	FILL_IN_MESH_PARAM_IF_SET(tb, cfg, dot11MeshHWMPRootMode, mask,
				  NL80211_MESHCONF_HWMP_ROOTMODE, nla_get_u8);
	FILL_IN_MESH_PARAM_IF_SET(tb, cfg, dot11MeshHWMPRannInterval, mask,
				  NL80211_MESHCONF_HWMP_RANN_INTERVAL,
				  nla_get_u16);
	FILL_IN_MESH_PARAM_IF_SET(tb, cfg, dot11MeshGateAnnouncementProtocol,
				  mask, NL80211_MESHCONF_GATE_ANNOUNCEMENTS,
				  nla_get_u8);
	FILL_IN_MESH_PARAM_IF_SET(tb, cfg, dot11MeshForwarding, mask,
				  NL80211_MESHCONF_FORWARDING, nla_get_u8);
	FILL_IN_MESH_PARAM_IF_SET(tb, cfg, rssi_threshold, mask,
				  NL80211_MESHCONF_RSSI_THRESHOLD,
				  nla_get_s32);
	FILL_IN_MESH_PARAM_IF_SET(tb, cfg, dot11MeshConnectedToMeshGate, mask,
				  NL80211_MESHCONF_CONNECTED_TO_GATE,
				  nla_get_u8);
	FILL_IN_MESH_PARAM_IF_SET(tb, cfg, dot11MeshConnectedToAuthServer, mask,
				  NL80211_MESHCONF_CONNECTED_TO_AS,
				  nla_get_u8);
	/*
	 * Check HT operation mode based on
	 * IEEE 802.11-2016 9.4.2.57 HT Operation element.
	 */
	if (tb[NL80211_MESHCONF_HT_OPMODE]) {
		ht_opmode = nla_get_u16(tb[NL80211_MESHCONF_HT_OPMODE]);

		if (ht_opmode & ~(IEEE80211_HT_OP_MODE_PROTECTION |
				  IEEE80211_HT_OP_MODE_NON_GF_STA_PRSNT |
				  IEEE80211_HT_OP_MODE_NON_HT_STA_PRSNT))
			return -EINVAL;

		/* NON_HT_STA bit is reserved, but some programs set it */
		ht_opmode &= ~IEEE80211_HT_OP_MODE_NON_HT_STA_PRSNT;

		cfg->ht_opmode = ht_opmode;
		mask |= (1 << (NL80211_MESHCONF_HT_OPMODE - 1));
	}
	FILL_IN_MESH_PARAM_IF_SET(tb, cfg,
				  dot11MeshHWMPactivePathToRootTimeout, mask,
				  NL80211_MESHCONF_HWMP_PATH_TO_ROOT_TIMEOUT,
				  nla_get_u32);
	if (mask & BIT(NL80211_MESHCONF_HWMP_PATH_TO_ROOT_TIMEOUT) &&
	    (cfg->dot11MeshHWMPactivePathToRootTimeout < 1 ||
	     cfg->dot11MeshHWMPactivePathToRootTimeout > 65535))
		return -EINVAL;
	FILL_IN_MESH_PARAM_IF_SET(tb, cfg, dot11MeshHWMProotInterval, mask,
				  NL80211_MESHCONF_HWMP_ROOT_INTERVAL,
				  nla_get_u16);
	FILL_IN_MESH_PARAM_IF_SET(tb, cfg, dot11MeshHWMPconfirmationInterval,
				  mask,
				  NL80211_MESHCONF_HWMP_CONFIRMATION_INTERVAL,
				  nla_get_u16);
	FILL_IN_MESH_PARAM_IF_SET(tb, cfg, power_mode, mask,
				  NL80211_MESHCONF_POWER_MODE, nla_get_u32);
	FILL_IN_MESH_PARAM_IF_SET(tb, cfg, dot11MeshAwakeWindowDuration, mask,
				  NL80211_MESHCONF_AWAKE_WINDOW, nla_get_u16);
	FILL_IN_MESH_PARAM_IF_SET(tb, cfg, plink_timeout, mask,
				  NL80211_MESHCONF_PLINK_TIMEOUT, nla_get_u32);
	FILL_IN_MESH_PARAM_IF_SET(tb, cfg, dot11MeshNolearn, mask,
				  NL80211_MESHCONF_NOLEARN, nla_get_u8);
	if (mask_out)
		*mask_out = mask;

	return 0;

#undef FILL_IN_MESH_PARAM_IF_SET
}

static int nl80211_parse_mesh_setup(struct genl_info *info,
				     struct mesh_setup *setup)
{
	struct cfg80211_registered_device *rdev = info->user_ptr[0];
	struct nlattr *tb[NL80211_MESH_SETUP_ATTR_MAX + 1];

	if (!info->attrs[NL80211_ATTR_MESH_SETUP])
		return -EINVAL;
	if (nla_parse_nested_deprecated(tb, NL80211_MESH_SETUP_ATTR_MAX, info->attrs[NL80211_ATTR_MESH_SETUP], nl80211_mesh_setup_params_policy, info->extack))
		return -EINVAL;

	if (tb[NL80211_MESH_SETUP_ENABLE_VENDOR_SYNC])
		setup->sync_method =
		(nla_get_u8(tb[NL80211_MESH_SETUP_ENABLE_VENDOR_SYNC])) ?
		 IEEE80211_SYNC_METHOD_VENDOR :
		 IEEE80211_SYNC_METHOD_NEIGHBOR_OFFSET;

	if (tb[NL80211_MESH_SETUP_ENABLE_VENDOR_PATH_SEL])
		setup->path_sel_proto =
		(nla_get_u8(tb[NL80211_MESH_SETUP_ENABLE_VENDOR_PATH_SEL])) ?
		 IEEE80211_PATH_PROTOCOL_VENDOR :
		 IEEE80211_PATH_PROTOCOL_HWMP;

	if (tb[NL80211_MESH_SETUP_ENABLE_VENDOR_METRIC])
		setup->path_metric =
		(nla_get_u8(tb[NL80211_MESH_SETUP_ENABLE_VENDOR_METRIC])) ?
		 IEEE80211_PATH_METRIC_VENDOR :
		 IEEE80211_PATH_METRIC_AIRTIME;

	if (tb[NL80211_MESH_SETUP_IE]) {
		struct nlattr *ieattr =
			tb[NL80211_MESH_SETUP_IE];
		setup->ie = nla_data(ieattr);
		setup->ie_len = nla_len(ieattr);
	}
	if (tb[NL80211_MESH_SETUP_USERSPACE_MPM] &&
	    !(rdev->wiphy.features & NL80211_FEATURE_USERSPACE_MPM))
		return -EINVAL;
	setup->user_mpm = nla_get_flag(tb[NL80211_MESH_SETUP_USERSPACE_MPM]);
	setup->is_authenticated = nla_get_flag(tb[NL80211_MESH_SETUP_USERSPACE_AUTH]);
	setup->is_secure = nla_get_flag(tb[NL80211_MESH_SETUP_USERSPACE_AMPE]);
	if (setup->is_secure)
		setup->user_mpm = true;

	if (tb[NL80211_MESH_SETUP_AUTH_PROTOCOL]) {
		if (!setup->user_mpm)
			return -EINVAL;
		setup->auth_id =
			nla_get_u8(tb[NL80211_MESH_SETUP_AUTH_PROTOCOL]);
	}

	return 0;
}

static int nl80211_update_mesh_config(struct sk_buff *skb,
				      struct genl_info *info)
{
	struct cfg80211_registered_device *rdev = info->user_ptr[0];
	struct net_device *dev = info->user_ptr[1];
	struct wireless_dev *wdev = dev->ieee80211_ptr;
	struct mesh_config cfg;
	u32 mask;
	int err;

	if (wdev->iftype != NL80211_IFTYPE_MESH_POINT)
		return -EOPNOTSUPP;

	if (!rdev->ops->update_mesh_config)
		return -EOPNOTSUPP;

	err = nl80211_parse_mesh_config(info, &cfg, &mask);
	if (err)
		return err;

	wdev_lock(wdev);
	if (!wdev->mesh_id_len)
		err = -ENOLINK;

	if (!err)
		err = rdev_update_mesh_config(rdev, dev, mask, &cfg);

	wdev_unlock(wdev);

	return err;
}

static int nl80211_put_regdom(const struct ieee80211_regdomain *regdom,
			      struct sk_buff *msg)
{
	struct nlattr *nl_reg_rules;
	unsigned int i;

	if (nla_put_string(msg, NL80211_ATTR_REG_ALPHA2, regdom->alpha2) ||
	    (regdom->dfs_region &&
	     nla_put_u8(msg, NL80211_ATTR_DFS_REGION, regdom->dfs_region)))
		goto nla_put_failure;

	nl_reg_rules = nla_nest_start_noflag(msg, NL80211_ATTR_REG_RULES);
	if (!nl_reg_rules)
		goto nla_put_failure;

	for (i = 0; i < regdom->n_reg_rules; i++) {
		struct nlattr *nl_reg_rule;
		const struct ieee80211_reg_rule *reg_rule;
		const struct ieee80211_freq_range *freq_range;
		const struct ieee80211_power_rule *power_rule;
		unsigned int max_bandwidth_khz;

		reg_rule = &regdom->reg_rules[i];
		freq_range = &reg_rule->freq_range;
		power_rule = &reg_rule->power_rule;

		nl_reg_rule = nla_nest_start_noflag(msg, i);
		if (!nl_reg_rule)
			goto nla_put_failure;

		max_bandwidth_khz = freq_range->max_bandwidth_khz;
		if (!max_bandwidth_khz)
			max_bandwidth_khz = reg_get_max_bandwidth(regdom,
								  reg_rule);

		if (nla_put_u32(msg, NL80211_ATTR_REG_RULE_FLAGS,
				reg_rule->flags) ||
		    nla_put_u32(msg, NL80211_ATTR_FREQ_RANGE_START,
				freq_range->start_freq_khz) ||
		    nla_put_u32(msg, NL80211_ATTR_FREQ_RANGE_END,
				freq_range->end_freq_khz) ||
		    nla_put_u32(msg, NL80211_ATTR_FREQ_RANGE_MAX_BW,
				max_bandwidth_khz) ||
		    nla_put_u32(msg, NL80211_ATTR_POWER_RULE_MAX_ANT_GAIN,
				power_rule->max_antenna_gain) ||
		    nla_put_u32(msg, NL80211_ATTR_POWER_RULE_MAX_EIRP,
				power_rule->max_eirp) ||
		    nla_put_u32(msg, NL80211_ATTR_DFS_CAC_TIME,
				reg_rule->dfs_cac_ms))
			goto nla_put_failure;

		nla_nest_end(msg, nl_reg_rule);
	}

	nla_nest_end(msg, nl_reg_rules);
	return 0;

nla_put_failure:
	return -EMSGSIZE;
}

static int nl80211_get_reg_do(struct sk_buff *skb, struct genl_info *info)
{
	const struct ieee80211_regdomain *regdom = NULL;
	struct cfg80211_registered_device *rdev;
	struct wiphy *wiphy = NULL;
	struct sk_buff *msg;
	void *hdr;

	msg = nlmsg_new(NLMSG_DEFAULT_SIZE, GFP_KERNEL);
	if (!msg)
		return -ENOBUFS;

	hdr = nl80211hdr_put(msg, info->snd_portid, info->snd_seq, 0,
			     NL80211_CMD_GET_REG);
	if (!hdr)
		goto put_failure;

	rtnl_lock();

	if (info->attrs[NL80211_ATTR_WIPHY]) {
		bool self_managed;

		rdev = cfg80211_get_dev_from_info(genl_info_net(info), info);
		if (IS_ERR(rdev)) {
			nlmsg_free(msg);
			rtnl_unlock();
			return PTR_ERR(rdev);
		}

		wiphy = &rdev->wiphy;
		self_managed = wiphy->regulatory_flags &
			       REGULATORY_WIPHY_SELF_MANAGED;
		regdom = get_wiphy_regdom(wiphy);

		/* a self-managed-reg device must have a private regdom */
		if (WARN_ON(!regdom && self_managed)) {
			nlmsg_free(msg);
			rtnl_unlock();
			return -EINVAL;
		}

		if (regdom &&
		    nla_put_u32(msg, NL80211_ATTR_WIPHY, get_wiphy_idx(wiphy)))
			goto nla_put_failure;
	}

	if (!wiphy && reg_last_request_cell_base() &&
	    nla_put_u32(msg, NL80211_ATTR_USER_REG_HINT_TYPE,
			NL80211_USER_REG_HINT_CELL_BASE))
		goto nla_put_failure;

	rcu_read_lock();

	if (!regdom)
		regdom = rcu_dereference(cfg80211_regdomain);

	if (nl80211_put_regdom(regdom, msg))
		goto nla_put_failure_rcu;

	rcu_read_unlock();

	genlmsg_end(msg, hdr);
	rtnl_unlock();
	return genlmsg_reply(msg, info);

nla_put_failure_rcu:
	rcu_read_unlock();
nla_put_failure:
	rtnl_unlock();
put_failure:
	nlmsg_free(msg);
	return -EMSGSIZE;
}

static int nl80211_send_regdom(struct sk_buff *msg, struct netlink_callback *cb,
			       u32 seq, int flags, struct wiphy *wiphy,
			       const struct ieee80211_regdomain *regdom)
{
	void *hdr = nl80211hdr_put(msg, NETLINK_CB(cb->skb).portid, seq, flags,
				   NL80211_CMD_GET_REG);

	if (!hdr)
		return -1;

	genl_dump_check_consistent(cb, hdr);

	if (nl80211_put_regdom(regdom, msg))
		goto nla_put_failure;

	if (!wiphy && reg_last_request_cell_base() &&
	    nla_put_u32(msg, NL80211_ATTR_USER_REG_HINT_TYPE,
			NL80211_USER_REG_HINT_CELL_BASE))
		goto nla_put_failure;

	if (wiphy &&
	    nla_put_u32(msg, NL80211_ATTR_WIPHY, get_wiphy_idx(wiphy)))
		goto nla_put_failure;

	if (wiphy && wiphy->regulatory_flags & REGULATORY_WIPHY_SELF_MANAGED &&
	    nla_put_flag(msg, NL80211_ATTR_WIPHY_SELF_MANAGED_REG))
		goto nla_put_failure;

	genlmsg_end(msg, hdr);
	return 0;

nla_put_failure:
	genlmsg_cancel(msg, hdr);
	return -EMSGSIZE;
}

static int nl80211_get_reg_dump(struct sk_buff *skb,
				struct netlink_callback *cb)
{
	const struct ieee80211_regdomain *regdom = NULL;
	struct cfg80211_registered_device *rdev;
	int err, reg_idx, start = cb->args[2];

	rtnl_lock();

	if (cfg80211_regdomain && start == 0) {
		err = nl80211_send_regdom(skb, cb, cb->nlh->nlmsg_seq,
					  NLM_F_MULTI, NULL,
					  rtnl_dereference(cfg80211_regdomain));
		if (err < 0)
			goto out_err;
	}

	/* the global regdom is idx 0 */
	reg_idx = 1;
	list_for_each_entry(rdev, &cfg80211_rdev_list, list) {
		regdom = get_wiphy_regdom(&rdev->wiphy);
		if (!regdom)
			continue;

		if (++reg_idx <= start)
			continue;

		err = nl80211_send_regdom(skb, cb, cb->nlh->nlmsg_seq,
					  NLM_F_MULTI, &rdev->wiphy, regdom);
		if (err < 0) {
			reg_idx--;
			break;
		}
	}

	cb->args[2] = reg_idx;
	err = skb->len;
out_err:
	rtnl_unlock();
	return err;
}

#ifdef CONFIG_CFG80211_CRDA_SUPPORT
static const struct nla_policy reg_rule_policy[NL80211_REG_RULE_ATTR_MAX + 1] = {
	[NL80211_ATTR_REG_RULE_FLAGS]		= { .type = NLA_U32 },
	[NL80211_ATTR_FREQ_RANGE_START]		= { .type = NLA_U32 },
	[NL80211_ATTR_FREQ_RANGE_END]		= { .type = NLA_U32 },
	[NL80211_ATTR_FREQ_RANGE_MAX_BW]	= { .type = NLA_U32 },
	[NL80211_ATTR_POWER_RULE_MAX_ANT_GAIN]	= { .type = NLA_U32 },
	[NL80211_ATTR_POWER_RULE_MAX_EIRP]	= { .type = NLA_U32 },
	[NL80211_ATTR_DFS_CAC_TIME]		= { .type = NLA_U32 },
};

static int parse_reg_rule(struct nlattr *tb[],
	struct ieee80211_reg_rule *reg_rule)
{
	struct ieee80211_freq_range *freq_range = &reg_rule->freq_range;
	struct ieee80211_power_rule *power_rule = &reg_rule->power_rule;

	if (!tb[NL80211_ATTR_REG_RULE_FLAGS])
		return -EINVAL;
	if (!tb[NL80211_ATTR_FREQ_RANGE_START])
		return -EINVAL;
	if (!tb[NL80211_ATTR_FREQ_RANGE_END])
		return -EINVAL;
	if (!tb[NL80211_ATTR_FREQ_RANGE_MAX_BW])
		return -EINVAL;
	if (!tb[NL80211_ATTR_POWER_RULE_MAX_EIRP])
		return -EINVAL;

	reg_rule->flags = nla_get_u32(tb[NL80211_ATTR_REG_RULE_FLAGS]);

	freq_range->start_freq_khz =
		nla_get_u32(tb[NL80211_ATTR_FREQ_RANGE_START]);
	freq_range->end_freq_khz =
		nla_get_u32(tb[NL80211_ATTR_FREQ_RANGE_END]);
	freq_range->max_bandwidth_khz =
		nla_get_u32(tb[NL80211_ATTR_FREQ_RANGE_MAX_BW]);

	power_rule->max_eirp =
		nla_get_u32(tb[NL80211_ATTR_POWER_RULE_MAX_EIRP]);

	if (tb[NL80211_ATTR_POWER_RULE_MAX_ANT_GAIN])
		power_rule->max_antenna_gain =
			nla_get_u32(tb[NL80211_ATTR_POWER_RULE_MAX_ANT_GAIN]);

	if (tb[NL80211_ATTR_DFS_CAC_TIME])
		reg_rule->dfs_cac_ms =
			nla_get_u32(tb[NL80211_ATTR_DFS_CAC_TIME]);

	return 0;
}

static int nl80211_set_reg(struct sk_buff *skb, struct genl_info *info)
{
	struct nlattr *tb[NL80211_REG_RULE_ATTR_MAX + 1];
	struct nlattr *nl_reg_rule;
	char *alpha2;
	int rem_reg_rules, r;
	u32 num_rules = 0, rule_idx = 0;
	enum nl80211_dfs_regions dfs_region = NL80211_DFS_UNSET;
	struct ieee80211_regdomain *rd;

	if (!info->attrs[NL80211_ATTR_REG_ALPHA2])
		return -EINVAL;

	if (!info->attrs[NL80211_ATTR_REG_RULES])
		return -EINVAL;

	alpha2 = nla_data(info->attrs[NL80211_ATTR_REG_ALPHA2]);

	if (info->attrs[NL80211_ATTR_DFS_REGION])
		dfs_region = nla_get_u8(info->attrs[NL80211_ATTR_DFS_REGION]);

	nla_for_each_nested(nl_reg_rule, info->attrs[NL80211_ATTR_REG_RULES],
			    rem_reg_rules) {
		num_rules++;
		if (num_rules > NL80211_MAX_SUPP_REG_RULES)
			return -EINVAL;
	}

	rtnl_lock();
	if (!reg_is_valid_request(alpha2)) {
		r = -EINVAL;
		goto out;
	}

	rd = kzalloc(struct_size(rd, reg_rules, num_rules), GFP_KERNEL);
	if (!rd) {
		r = -ENOMEM;
		goto out;
	}

	rd->n_reg_rules = num_rules;
	rd->alpha2[0] = alpha2[0];
	rd->alpha2[1] = alpha2[1];

	/*
	 * Disable DFS master mode if the DFS region was
	 * not supported or known on this kernel.
	 */
	if (reg_supported_dfs_region(dfs_region))
		rd->dfs_region = dfs_region;

	nla_for_each_nested(nl_reg_rule, info->attrs[NL80211_ATTR_REG_RULES],
			    rem_reg_rules) {
		r = nla_parse_nested_deprecated(tb, NL80211_REG_RULE_ATTR_MAX,
						nl_reg_rule, reg_rule_policy,
						info->extack);
		if (r)
			goto bad_reg;
		r = parse_reg_rule(tb, &rd->reg_rules[rule_idx]);
		if (r)
			goto bad_reg;

		rule_idx++;

		if (rule_idx > NL80211_MAX_SUPP_REG_RULES) {
			r = -EINVAL;
			goto bad_reg;
		}
	}

	r = set_regdom(rd, REGD_SOURCE_CRDA);
	/* set_regdom takes ownership of rd */
	rd = NULL;
 bad_reg:
	kfree(rd);
 out:
	rtnl_unlock();
	return r;
}
#endif /* CONFIG_CFG80211_CRDA_SUPPORT */

static int validate_scan_freqs(struct nlattr *freqs)
{
	struct nlattr *attr1, *attr2;
	int n_channels = 0, tmp1, tmp2;

	nla_for_each_nested(attr1, freqs, tmp1)
		if (nla_len(attr1) != sizeof(u32))
			return 0;

	nla_for_each_nested(attr1, freqs, tmp1) {
		n_channels++;
		/*
		 * Some hardware has a limited channel list for
		 * scanning, and it is pretty much nonsensical
		 * to scan for a channel twice, so disallow that
		 * and don't require drivers to check that the
		 * channel list they get isn't longer than what
		 * they can scan, as long as they can scan all
		 * the channels they registered at once.
		 */
		nla_for_each_nested(attr2, freqs, tmp2)
			if (attr1 != attr2 &&
			    nla_get_u32(attr1) == nla_get_u32(attr2))
				return 0;
	}

	return n_channels;
}

static bool is_band_valid(struct wiphy *wiphy, enum nl80211_band b)
{
	return b < NUM_NL80211_BANDS && wiphy->bands[b];
}

static int parse_bss_select(struct nlattr *nla, struct wiphy *wiphy,
			    struct cfg80211_bss_selection *bss_select)
{
	struct nlattr *attr[NL80211_BSS_SELECT_ATTR_MAX + 1];
	struct nlattr *nest;
	int err;
	bool found = false;
	int i;

	/* only process one nested attribute */
	nest = nla_data(nla);
	if (!nla_ok(nest, nla_len(nest)))
		return -EINVAL;

	err = nla_parse_nested_deprecated(attr, NL80211_BSS_SELECT_ATTR_MAX,
					  nest, nl80211_bss_select_policy,
					  NULL);
	if (err)
		return err;

	/* only one attribute may be given */
	for (i = 0; i <= NL80211_BSS_SELECT_ATTR_MAX; i++) {
		if (attr[i]) {
			if (found)
				return -EINVAL;
			found = true;
		}
	}

	bss_select->behaviour = __NL80211_BSS_SELECT_ATTR_INVALID;

	if (attr[NL80211_BSS_SELECT_ATTR_RSSI])
		bss_select->behaviour = NL80211_BSS_SELECT_ATTR_RSSI;

	if (attr[NL80211_BSS_SELECT_ATTR_BAND_PREF]) {
		bss_select->behaviour = NL80211_BSS_SELECT_ATTR_BAND_PREF;
		bss_select->param.band_pref =
			nla_get_u32(attr[NL80211_BSS_SELECT_ATTR_BAND_PREF]);
		if (!is_band_valid(wiphy, bss_select->param.band_pref))
			return -EINVAL;
	}

	if (attr[NL80211_BSS_SELECT_ATTR_RSSI_ADJUST]) {
		struct nl80211_bss_select_rssi_adjust *adj_param;

		adj_param = nla_data(attr[NL80211_BSS_SELECT_ATTR_RSSI_ADJUST]);
		bss_select->behaviour = NL80211_BSS_SELECT_ATTR_RSSI_ADJUST;
		bss_select->param.adjust.band = adj_param->band;
		bss_select->param.adjust.delta = adj_param->delta;
		if (!is_band_valid(wiphy, bss_select->param.adjust.band))
			return -EINVAL;
	}

	/* user-space did not provide behaviour attribute */
	if (bss_select->behaviour == __NL80211_BSS_SELECT_ATTR_INVALID)
		return -EINVAL;

	if (!(wiphy->bss_select_support & BIT(bss_select->behaviour)))
		return -EINVAL;

	return 0;
}

int nl80211_parse_random_mac(struct nlattr **attrs,
			     u8 *mac_addr, u8 *mac_addr_mask)
{
	int i;

	if (!attrs[NL80211_ATTR_MAC] && !attrs[NL80211_ATTR_MAC_MASK]) {
		eth_zero_addr(mac_addr);
		eth_zero_addr(mac_addr_mask);
		mac_addr[0] = 0x2;
		mac_addr_mask[0] = 0x3;

		return 0;
	}

	/* need both or none */
	if (!attrs[NL80211_ATTR_MAC] || !attrs[NL80211_ATTR_MAC_MASK])
		return -EINVAL;

	memcpy(mac_addr, nla_data(attrs[NL80211_ATTR_MAC]), ETH_ALEN);
	memcpy(mac_addr_mask, nla_data(attrs[NL80211_ATTR_MAC_MASK]), ETH_ALEN);

	/* don't allow or configure an mcast address */
	if (!is_multicast_ether_addr(mac_addr_mask) ||
	    is_multicast_ether_addr(mac_addr))
		return -EINVAL;

	/*
	 * allow users to pass a MAC address that has bits set outside
	 * of the mask, but don't bother drivers with having to deal
	 * with such bits
	 */
	for (i = 0; i < ETH_ALEN; i++)
		mac_addr[i] &= mac_addr_mask[i];

	return 0;
}

static bool cfg80211_off_channel_oper_allowed(struct wireless_dev *wdev)
{
	ASSERT_WDEV_LOCK(wdev);

	if (!cfg80211_beaconing_iface_active(wdev))
		return true;

	if (!(wdev->chandef.chan->flags & IEEE80211_CHAN_RADAR))
		return true;

	return regulatory_pre_cac_allowed(wdev->wiphy);
}

static bool nl80211_check_scan_feat(struct wiphy *wiphy, u32 flags, u32 flag,
				    enum nl80211_ext_feature_index feat)
{
	if (!(flags & flag))
		return true;
	if (wiphy_ext_feature_isset(wiphy, feat))
		return true;
	return false;
}

static int
nl80211_check_scan_flags(struct wiphy *wiphy, struct wireless_dev *wdev,
			 void *request, struct nlattr **attrs,
			 bool is_sched_scan)
{
	u8 *mac_addr, *mac_addr_mask;
	u32 *flags;
	enum nl80211_feature_flags randomness_flag;

	if (!attrs[NL80211_ATTR_SCAN_FLAGS])
		return 0;

	if (is_sched_scan) {
		struct cfg80211_sched_scan_request *req = request;

		randomness_flag = wdev ?
				  NL80211_FEATURE_SCHED_SCAN_RANDOM_MAC_ADDR :
				  NL80211_FEATURE_ND_RANDOM_MAC_ADDR;
		flags = &req->flags;
		mac_addr = req->mac_addr;
		mac_addr_mask = req->mac_addr_mask;
	} else {
		struct cfg80211_scan_request *req = request;

		randomness_flag = NL80211_FEATURE_SCAN_RANDOM_MAC_ADDR;
		flags = &req->flags;
		mac_addr = req->mac_addr;
		mac_addr_mask = req->mac_addr_mask;
	}

	*flags = nla_get_u32(attrs[NL80211_ATTR_SCAN_FLAGS]);

	if (((*flags & NL80211_SCAN_FLAG_LOW_PRIORITY) &&
	     !(wiphy->features & NL80211_FEATURE_LOW_PRIORITY_SCAN)) ||
	    !nl80211_check_scan_feat(wiphy, *flags,
				     NL80211_SCAN_FLAG_LOW_SPAN,
				     NL80211_EXT_FEATURE_LOW_SPAN_SCAN) ||
	    !nl80211_check_scan_feat(wiphy, *flags,
				     NL80211_SCAN_FLAG_LOW_POWER,
				     NL80211_EXT_FEATURE_LOW_POWER_SCAN) ||
	    !nl80211_check_scan_feat(wiphy, *flags,
				     NL80211_SCAN_FLAG_HIGH_ACCURACY,
				     NL80211_EXT_FEATURE_HIGH_ACCURACY_SCAN) ||
	    !nl80211_check_scan_feat(wiphy, *flags,
				     NL80211_SCAN_FLAG_FILS_MAX_CHANNEL_TIME,
				     NL80211_EXT_FEATURE_FILS_MAX_CHANNEL_TIME) ||
	    !nl80211_check_scan_feat(wiphy, *flags,
				     NL80211_SCAN_FLAG_ACCEPT_BCAST_PROBE_RESP,
				     NL80211_EXT_FEATURE_ACCEPT_BCAST_PROBE_RESP) ||
	    !nl80211_check_scan_feat(wiphy, *flags,
				     NL80211_SCAN_FLAG_OCE_PROBE_REQ_DEFERRAL_SUPPRESSION,
				     NL80211_EXT_FEATURE_OCE_PROBE_REQ_DEFERRAL_SUPPRESSION) ||
	    !nl80211_check_scan_feat(wiphy, *flags,
				     NL80211_SCAN_FLAG_OCE_PROBE_REQ_HIGH_TX_RATE,
				     NL80211_EXT_FEATURE_OCE_PROBE_REQ_HIGH_TX_RATE) ||
	    !nl80211_check_scan_feat(wiphy, *flags,
				     NL80211_SCAN_FLAG_RANDOM_SN,
				     NL80211_EXT_FEATURE_SCAN_RANDOM_SN) ||
	    !nl80211_check_scan_feat(wiphy, *flags,
				     NL80211_SCAN_FLAG_MIN_PREQ_CONTENT,
				     NL80211_EXT_FEATURE_SCAN_MIN_PREQ_CONTENT))
		return -EOPNOTSUPP;

	if (*flags & NL80211_SCAN_FLAG_RANDOM_ADDR) {
		int err;

		if (!(wiphy->features & randomness_flag) ||
		    (wdev && wdev->current_bss))
			return -EOPNOTSUPP;

		err = nl80211_parse_random_mac(attrs, mac_addr, mac_addr_mask);
		if (err)
			return err;
	}

	return 0;
}

static int nl80211_trigger_scan(struct sk_buff *skb, struct genl_info *info)
{
	struct cfg80211_registered_device *rdev = info->user_ptr[0];
	struct wireless_dev *wdev = info->user_ptr[1];
	struct cfg80211_scan_request *request;
	struct nlattr *scan_freqs = NULL;
	bool scan_freqs_khz = false;
	struct nlattr *attr;
	struct wiphy *wiphy;
	int err, tmp, n_ssids = 0, n_channels, i;
	size_t ie_len;

	wiphy = &rdev->wiphy;

	if (wdev->iftype == NL80211_IFTYPE_NAN)
		return -EOPNOTSUPP;

	if (!rdev->ops->scan)
		return -EOPNOTSUPP;

	if (rdev->scan_req || rdev->scan_msg)
		return -EBUSY;

	if (info->attrs[NL80211_ATTR_SCAN_FREQ_KHZ]) {
		if (!wiphy_ext_feature_isset(wiphy,
					     NL80211_EXT_FEATURE_SCAN_FREQ_KHZ))
			return -EOPNOTSUPP;
		scan_freqs = info->attrs[NL80211_ATTR_SCAN_FREQ_KHZ];
		scan_freqs_khz = true;
	} else if (info->attrs[NL80211_ATTR_SCAN_FREQUENCIES])
		scan_freqs = info->attrs[NL80211_ATTR_SCAN_FREQUENCIES];

	if (scan_freqs) {
		n_channels = validate_scan_freqs(scan_freqs);
		if (!n_channels)
			return -EINVAL;
	} else {
		n_channels = ieee80211_get_num_supported_channels(wiphy);
	}

	if (info->attrs[NL80211_ATTR_SCAN_SSIDS])
		nla_for_each_nested(attr, info->attrs[NL80211_ATTR_SCAN_SSIDS], tmp)
			n_ssids++;

	if (n_ssids > wiphy->max_scan_ssids)
		return -EINVAL;

	if (info->attrs[NL80211_ATTR_IE])
		ie_len = nla_len(info->attrs[NL80211_ATTR_IE]);
	else
		ie_len = 0;

	if (ie_len > wiphy->max_scan_ie_len)
		return -EINVAL;

	request = kzalloc(sizeof(*request)
			+ sizeof(*request->ssids) * n_ssids
			+ sizeof(*request->channels) * n_channels
			+ ie_len, GFP_KERNEL);
	if (!request)
		return -ENOMEM;

	if (n_ssids)
		request->ssids = (void *)&request->channels[n_channels];
	request->n_ssids = n_ssids;
	if (ie_len) {
		if (n_ssids)
			request->ie = (void *)(request->ssids + n_ssids);
		else
			request->ie = (void *)(request->channels + n_channels);
	}

	i = 0;
	if (scan_freqs) {
		/* user specified, bail out if channel not found */
		nla_for_each_nested(attr, scan_freqs, tmp) {
			struct ieee80211_channel *chan;
			int freq = nla_get_u32(attr);

			if (!scan_freqs_khz)
				freq = MHZ_TO_KHZ(freq);

			chan = ieee80211_get_channel_khz(wiphy, freq);
			if (!chan) {
				err = -EINVAL;
				goto out_free;
			}

			/* ignore disabled channels */
			if (chan->flags & IEEE80211_CHAN_DISABLED)
				continue;

			request->channels[i] = chan;
			i++;
		}
	} else {
		enum nl80211_band band;

		/* all channels */
		for (band = 0; band < NUM_NL80211_BANDS; band++) {
			int j;

			if (!wiphy->bands[band])
				continue;
			for (j = 0; j < wiphy->bands[band]->n_channels; j++) {
				struct ieee80211_channel *chan;

				chan = &wiphy->bands[band]->channels[j];

				if (chan->flags & IEEE80211_CHAN_DISABLED)
					continue;

				request->channels[i] = chan;
				i++;
			}
		}
	}

	if (!i) {
		err = -EINVAL;
		goto out_free;
	}

	request->n_channels = i;

	wdev_lock(wdev);
	if (!cfg80211_off_channel_oper_allowed(wdev)) {
		struct ieee80211_channel *chan;

		if (request->n_channels != 1) {
			wdev_unlock(wdev);
			err = -EBUSY;
			goto out_free;
		}

		chan = request->channels[0];
		if (chan->center_freq != wdev->chandef.chan->center_freq) {
			wdev_unlock(wdev);
			err = -EBUSY;
			goto out_free;
		}
	}
	wdev_unlock(wdev);

	i = 0;
	if (n_ssids) {
		nla_for_each_nested(attr, info->attrs[NL80211_ATTR_SCAN_SSIDS], tmp) {
			if (nla_len(attr) > IEEE80211_MAX_SSID_LEN) {
				err = -EINVAL;
				goto out_free;
			}
			request->ssids[i].ssid_len = nla_len(attr);
			memcpy(request->ssids[i].ssid, nla_data(attr), nla_len(attr));
			i++;
		}
	}

	if (info->attrs[NL80211_ATTR_IE]) {
		request->ie_len = nla_len(info->attrs[NL80211_ATTR_IE]);
		memcpy((void *)request->ie,
		       nla_data(info->attrs[NL80211_ATTR_IE]),
		       request->ie_len);
	}

	for (i = 0; i < NUM_NL80211_BANDS; i++)
		if (wiphy->bands[i])
			request->rates[i] =
				(1 << wiphy->bands[i]->n_bitrates) - 1;

	if (info->attrs[NL80211_ATTR_SCAN_SUPP_RATES]) {
		nla_for_each_nested(attr,
				    info->attrs[NL80211_ATTR_SCAN_SUPP_RATES],
				    tmp) {
			enum nl80211_band band = nla_type(attr);

			if (band < 0 || band >= NUM_NL80211_BANDS) {
				err = -EINVAL;
				goto out_free;
			}

			if (!wiphy->bands[band])
				continue;

			err = ieee80211_get_ratemask(wiphy->bands[band],
						     nla_data(attr),
						     nla_len(attr),
						     &request->rates[band]);
			if (err)
				goto out_free;
		}
	}

	if (info->attrs[NL80211_ATTR_MEASUREMENT_DURATION]) {
		request->duration =
			nla_get_u16(info->attrs[NL80211_ATTR_MEASUREMENT_DURATION]);
		request->duration_mandatory =
			nla_get_flag(info->attrs[NL80211_ATTR_MEASUREMENT_DURATION_MANDATORY]);
	}

	err = nl80211_check_scan_flags(wiphy, wdev, request, info->attrs,
				       false);
	if (err)
		goto out_free;

	request->no_cck =
		nla_get_flag(info->attrs[NL80211_ATTR_TX_NO_CCK_RATE]);

	/* Initial implementation used NL80211_ATTR_MAC to set the specific
	 * BSSID to scan for. This was problematic because that same attribute
	 * was already used for another purpose (local random MAC address). The
	 * NL80211_ATTR_BSSID attribute was added to fix this. For backwards
	 * compatibility with older userspace components, also use the
	 * NL80211_ATTR_MAC value here if it can be determined to be used for
	 * the specific BSSID use case instead of the random MAC address
	 * (NL80211_ATTR_SCAN_FLAGS is used to enable random MAC address use).
	 */
	if (info->attrs[NL80211_ATTR_BSSID])
		memcpy(request->bssid,
		       nla_data(info->attrs[NL80211_ATTR_BSSID]), ETH_ALEN);
	else if (!(request->flags & NL80211_SCAN_FLAG_RANDOM_ADDR) &&
		 info->attrs[NL80211_ATTR_MAC])
		memcpy(request->bssid, nla_data(info->attrs[NL80211_ATTR_MAC]),
		       ETH_ALEN);
	else
		eth_broadcast_addr(request->bssid);

	request->wdev = wdev;
	request->wiphy = &rdev->wiphy;
	request->scan_start = jiffies;

	rdev->scan_req = request;
	err = cfg80211_scan(rdev);

	if (err)
		goto out_free;

	nl80211_send_scan_start(rdev, wdev);
	if (wdev->netdev)
		dev_hold(wdev->netdev);

	return 0;

 out_free:
	rdev->scan_req = NULL;
	kfree(request);

	return err;
}

static int nl80211_abort_scan(struct sk_buff *skb, struct genl_info *info)
{
	struct cfg80211_registered_device *rdev = info->user_ptr[0];
	struct wireless_dev *wdev = info->user_ptr[1];

	if (!rdev->ops->abort_scan)
		return -EOPNOTSUPP;

	if (rdev->scan_msg)
		return 0;

	if (!rdev->scan_req)
		return -ENOENT;

	rdev_abort_scan(rdev, wdev);
	return 0;
}

static int
nl80211_parse_sched_scan_plans(struct wiphy *wiphy, int n_plans,
			       struct cfg80211_sched_scan_request *request,
			       struct nlattr **attrs)
{
	int tmp, err, i = 0;
	struct nlattr *attr;

	if (!attrs[NL80211_ATTR_SCHED_SCAN_PLANS]) {
		u32 interval;

		/*
		 * If scan plans are not specified,
		 * %NL80211_ATTR_SCHED_SCAN_INTERVAL will be specified. In this
		 * case one scan plan will be set with the specified scan
		 * interval and infinite number of iterations.
		 */
		interval = nla_get_u32(attrs[NL80211_ATTR_SCHED_SCAN_INTERVAL]);
		if (!interval)
			return -EINVAL;

		request->scan_plans[0].interval =
			DIV_ROUND_UP(interval, MSEC_PER_SEC);
		if (!request->scan_plans[0].interval)
			return -EINVAL;

		if (request->scan_plans[0].interval >
		    wiphy->max_sched_scan_plan_interval)
			request->scan_plans[0].interval =
				wiphy->max_sched_scan_plan_interval;

		return 0;
	}

	nla_for_each_nested(attr, attrs[NL80211_ATTR_SCHED_SCAN_PLANS], tmp) {
		struct nlattr *plan[NL80211_SCHED_SCAN_PLAN_MAX + 1];

		if (WARN_ON(i >= n_plans))
			return -EINVAL;

		err = nla_parse_nested_deprecated(plan,
						  NL80211_SCHED_SCAN_PLAN_MAX,
						  attr, nl80211_plan_policy,
						  NULL);
		if (err)
			return err;

		if (!plan[NL80211_SCHED_SCAN_PLAN_INTERVAL])
			return -EINVAL;

		request->scan_plans[i].interval =
			nla_get_u32(plan[NL80211_SCHED_SCAN_PLAN_INTERVAL]);
		if (!request->scan_plans[i].interval ||
		    request->scan_plans[i].interval >
		    wiphy->max_sched_scan_plan_interval)
			return -EINVAL;

		if (plan[NL80211_SCHED_SCAN_PLAN_ITERATIONS]) {
			request->scan_plans[i].iterations =
				nla_get_u32(plan[NL80211_SCHED_SCAN_PLAN_ITERATIONS]);
			if (!request->scan_plans[i].iterations ||
			    (request->scan_plans[i].iterations >
			     wiphy->max_sched_scan_plan_iterations))
				return -EINVAL;
		} else if (i < n_plans - 1) {
			/*
			 * All scan plans but the last one must specify
			 * a finite number of iterations
			 */
			return -EINVAL;
		}

		i++;
	}

	/*
	 * The last scan plan must not specify the number of
	 * iterations, it is supposed to run infinitely
	 */
	if (request->scan_plans[n_plans - 1].iterations)
		return  -EINVAL;

	return 0;
}

static int
nl80211_parse_sched_scan_per_band_rssi(struct wiphy *wiphy,
				       struct cfg80211_match_set *match_sets,
				       struct nlattr *tb_band_rssi,
				       s32 rssi_thold)
{
	struct nlattr *attr;
	int i, tmp, ret = 0;

	if (!wiphy_ext_feature_isset(wiphy,
		    NL80211_EXT_FEATURE_SCHED_SCAN_BAND_SPECIFIC_RSSI_THOLD)) {
		if (tb_band_rssi)
			ret = -EOPNOTSUPP;
		else
			for (i = 0; i < NUM_NL80211_BANDS; i++)
				match_sets->per_band_rssi_thold[i] =
					NL80211_SCAN_RSSI_THOLD_OFF;
		return ret;
	}

	for (i = 0; i < NUM_NL80211_BANDS; i++)
		match_sets->per_band_rssi_thold[i] = rssi_thold;

	nla_for_each_nested(attr, tb_band_rssi, tmp) {
		enum nl80211_band band = nla_type(attr);

		if (band < 0 || band >= NUM_NL80211_BANDS)
			return -EINVAL;

		match_sets->per_band_rssi_thold[band] =	nla_get_s32(attr);
	}

	return 0;
}

static struct cfg80211_sched_scan_request *
nl80211_parse_sched_scan(struct wiphy *wiphy, struct wireless_dev *wdev,
			 struct nlattr **attrs, int max_match_sets)
{
	struct cfg80211_sched_scan_request *request;
	struct nlattr *attr;
	int err, tmp, n_ssids = 0, n_match_sets = 0, n_channels, i, n_plans = 0;
	enum nl80211_band band;
	size_t ie_len;
	struct nlattr *tb[NL80211_SCHED_SCAN_MATCH_ATTR_MAX + 1];
	s32 default_match_rssi = NL80211_SCAN_RSSI_THOLD_OFF;

	if (attrs[NL80211_ATTR_SCAN_FREQUENCIES]) {
		n_channels = validate_scan_freqs(
				attrs[NL80211_ATTR_SCAN_FREQUENCIES]);
		if (!n_channels)
			return ERR_PTR(-EINVAL);
	} else {
		n_channels = ieee80211_get_num_supported_channels(wiphy);
	}

	if (attrs[NL80211_ATTR_SCAN_SSIDS])
		nla_for_each_nested(attr, attrs[NL80211_ATTR_SCAN_SSIDS],
				    tmp)
			n_ssids++;

	if (n_ssids > wiphy->max_sched_scan_ssids)
		return ERR_PTR(-EINVAL);

	/*
	 * First, count the number of 'real' matchsets. Due to an issue with
	 * the old implementation, matchsets containing only the RSSI attribute
	 * (NL80211_SCHED_SCAN_MATCH_ATTR_RSSI) are considered as the 'default'
	 * RSSI for all matchsets, rather than their own matchset for reporting
	 * all APs with a strong RSSI. This is needed to be compatible with
	 * older userspace that treated a matchset with only the RSSI as the
	 * global RSSI for all other matchsets - if there are other matchsets.
	 */
	if (attrs[NL80211_ATTR_SCHED_SCAN_MATCH]) {
		nla_for_each_nested(attr,
				    attrs[NL80211_ATTR_SCHED_SCAN_MATCH],
				    tmp) {
			struct nlattr *rssi;

			err = nla_parse_nested_deprecated(tb,
							  NL80211_SCHED_SCAN_MATCH_ATTR_MAX,
							  attr,
							  nl80211_match_policy,
							  NULL);
			if (err)
				return ERR_PTR(err);

			/* SSID and BSSID are mutually exclusive */
			if (tb[NL80211_SCHED_SCAN_MATCH_ATTR_SSID] &&
			    tb[NL80211_SCHED_SCAN_MATCH_ATTR_BSSID])
				return ERR_PTR(-EINVAL);

			/* add other standalone attributes here */
			if (tb[NL80211_SCHED_SCAN_MATCH_ATTR_SSID] ||
			    tb[NL80211_SCHED_SCAN_MATCH_ATTR_BSSID]) {
				n_match_sets++;
				continue;
			}
			rssi = tb[NL80211_SCHED_SCAN_MATCH_ATTR_RSSI];
			if (rssi)
				default_match_rssi = nla_get_s32(rssi);
		}
	}

	/* However, if there's no other matchset, add the RSSI one */
	if (!n_match_sets && default_match_rssi != NL80211_SCAN_RSSI_THOLD_OFF)
		n_match_sets = 1;

	if (n_match_sets > max_match_sets)
		return ERR_PTR(-EINVAL);

	if (attrs[NL80211_ATTR_IE])
		ie_len = nla_len(attrs[NL80211_ATTR_IE]);
	else
		ie_len = 0;

	if (ie_len > wiphy->max_sched_scan_ie_len)
		return ERR_PTR(-EINVAL);

	if (attrs[NL80211_ATTR_SCHED_SCAN_PLANS]) {
		/*
		 * NL80211_ATTR_SCHED_SCAN_INTERVAL must not be specified since
		 * each scan plan already specifies its own interval
		 */
		if (attrs[NL80211_ATTR_SCHED_SCAN_INTERVAL])
			return ERR_PTR(-EINVAL);

		nla_for_each_nested(attr,
				    attrs[NL80211_ATTR_SCHED_SCAN_PLANS], tmp)
			n_plans++;
	} else {
		/*
		 * The scan interval attribute is kept for backward
		 * compatibility. If no scan plans are specified and sched scan
		 * interval is specified, one scan plan will be set with this
		 * scan interval and infinite number of iterations.
		 */
		if (!attrs[NL80211_ATTR_SCHED_SCAN_INTERVAL])
			return ERR_PTR(-EINVAL);

		n_plans = 1;
	}

	if (!n_plans || n_plans > wiphy->max_sched_scan_plans)
		return ERR_PTR(-EINVAL);

	if (!wiphy_ext_feature_isset(
		    wiphy, NL80211_EXT_FEATURE_SCHED_SCAN_RELATIVE_RSSI) &&
	    (attrs[NL80211_ATTR_SCHED_SCAN_RELATIVE_RSSI] ||
	     attrs[NL80211_ATTR_SCHED_SCAN_RSSI_ADJUST]))
		return ERR_PTR(-EINVAL);

	request = kzalloc(sizeof(*request)
			+ sizeof(*request->ssids) * n_ssids
			+ sizeof(*request->match_sets) * n_match_sets
			+ sizeof(*request->scan_plans) * n_plans
			+ sizeof(*request->channels) * n_channels
			+ ie_len, GFP_KERNEL);
	if (!request)
		return ERR_PTR(-ENOMEM);

	if (n_ssids)
		request->ssids = (void *)&request->channels[n_channels];
	request->n_ssids = n_ssids;
	if (ie_len) {
		if (n_ssids)
			request->ie = (void *)(request->ssids + n_ssids);
		else
			request->ie = (void *)(request->channels + n_channels);
	}

	if (n_match_sets) {
		if (request->ie)
			request->match_sets = (void *)(request->ie + ie_len);
		else if (n_ssids)
			request->match_sets =
				(void *)(request->ssids + n_ssids);
		else
			request->match_sets =
				(void *)(request->channels + n_channels);
	}
	request->n_match_sets = n_match_sets;

	if (n_match_sets)
		request->scan_plans = (void *)(request->match_sets +
					       n_match_sets);
	else if (request->ie)
		request->scan_plans = (void *)(request->ie + ie_len);
	else if (n_ssids)
		request->scan_plans = (void *)(request->ssids + n_ssids);
	else
		request->scan_plans = (void *)(request->channels + n_channels);

	request->n_scan_plans = n_plans;

	i = 0;
	if (attrs[NL80211_ATTR_SCAN_FREQUENCIES]) {
		/* user specified, bail out if channel not found */
		nla_for_each_nested(attr,
				    attrs[NL80211_ATTR_SCAN_FREQUENCIES],
				    tmp) {
			struct ieee80211_channel *chan;

			chan = ieee80211_get_channel(wiphy, nla_get_u32(attr));

			if (!chan) {
				err = -EINVAL;
				goto out_free;
			}

			/* ignore disabled channels */
			if (chan->flags & IEEE80211_CHAN_DISABLED)
				continue;

			request->channels[i] = chan;
			i++;
		}
	} else {
		/* all channels */
		for (band = 0; band < NUM_NL80211_BANDS; band++) {
			int j;

			if (!wiphy->bands[band])
				continue;
			for (j = 0; j < wiphy->bands[band]->n_channels; j++) {
				struct ieee80211_channel *chan;

				chan = &wiphy->bands[band]->channels[j];

				if (chan->flags & IEEE80211_CHAN_DISABLED)
					continue;

				request->channels[i] = chan;
				i++;
			}
		}
	}

	if (!i) {
		err = -EINVAL;
		goto out_free;
	}

	request->n_channels = i;

	i = 0;
	if (n_ssids) {
		nla_for_each_nested(attr, attrs[NL80211_ATTR_SCAN_SSIDS],
				    tmp) {
			if (nla_len(attr) > IEEE80211_MAX_SSID_LEN) {
				err = -EINVAL;
				goto out_free;
			}
			request->ssids[i].ssid_len = nla_len(attr);
			memcpy(request->ssids[i].ssid, nla_data(attr),
			       nla_len(attr));
			i++;
		}
	}

	i = 0;
	if (attrs[NL80211_ATTR_SCHED_SCAN_MATCH]) {
		nla_for_each_nested(attr,
				    attrs[NL80211_ATTR_SCHED_SCAN_MATCH],
				    tmp) {
			struct nlattr *ssid, *bssid, *rssi;

			err = nla_parse_nested_deprecated(tb,
							  NL80211_SCHED_SCAN_MATCH_ATTR_MAX,
							  attr,
							  nl80211_match_policy,
							  NULL);
			if (err)
				goto out_free;
			ssid = tb[NL80211_SCHED_SCAN_MATCH_ATTR_SSID];
			bssid = tb[NL80211_SCHED_SCAN_MATCH_ATTR_BSSID];

			if (!ssid && !bssid) {
				i++;
				continue;
			}

			if (WARN_ON(i >= n_match_sets)) {
				/* this indicates a programming error,
				 * the loop above should have verified
				 * things properly
				 */
				err = -EINVAL;
				goto out_free;
			}

			if (ssid) {
				memcpy(request->match_sets[i].ssid.ssid,
				       nla_data(ssid), nla_len(ssid));
				request->match_sets[i].ssid.ssid_len =
					nla_len(ssid);
			}
			if (bssid)
				memcpy(request->match_sets[i].bssid,
				       nla_data(bssid), ETH_ALEN);

			/* special attribute - old implementation w/a */
			request->match_sets[i].rssi_thold = default_match_rssi;
			rssi = tb[NL80211_SCHED_SCAN_MATCH_ATTR_RSSI];
			if (rssi)
				request->match_sets[i].rssi_thold =
					nla_get_s32(rssi);

			/* Parse per band RSSI attribute */
			err = nl80211_parse_sched_scan_per_band_rssi(wiphy,
				&request->match_sets[i],
				tb[NL80211_SCHED_SCAN_MATCH_PER_BAND_RSSI],
				request->match_sets[i].rssi_thold);
			if (err)
				goto out_free;

			i++;
		}

		/* there was no other matchset, so the RSSI one is alone */
		if (i == 0 && n_match_sets)
			request->match_sets[0].rssi_thold = default_match_rssi;

		request->min_rssi_thold = INT_MAX;
		for (i = 0; i < n_match_sets; i++)
			request->min_rssi_thold =
				min(request->match_sets[i].rssi_thold,
				    request->min_rssi_thold);
	} else {
		request->min_rssi_thold = NL80211_SCAN_RSSI_THOLD_OFF;
	}

	if (ie_len) {
		request->ie_len = ie_len;
		memcpy((void *)request->ie,
		       nla_data(attrs[NL80211_ATTR_IE]),
		       request->ie_len);
	}

	err = nl80211_check_scan_flags(wiphy, wdev, request, attrs, true);
	if (err)
		goto out_free;

	if (attrs[NL80211_ATTR_SCHED_SCAN_DELAY])
		request->delay =
			nla_get_u32(attrs[NL80211_ATTR_SCHED_SCAN_DELAY]);

	if (attrs[NL80211_ATTR_SCHED_SCAN_RELATIVE_RSSI]) {
		request->relative_rssi = nla_get_s8(
			attrs[NL80211_ATTR_SCHED_SCAN_RELATIVE_RSSI]);
		request->relative_rssi_set = true;
	}

	if (request->relative_rssi_set &&
	    attrs[NL80211_ATTR_SCHED_SCAN_RSSI_ADJUST]) {
		struct nl80211_bss_select_rssi_adjust *rssi_adjust;

		rssi_adjust = nla_data(
			attrs[NL80211_ATTR_SCHED_SCAN_RSSI_ADJUST]);
		request->rssi_adjust.band = rssi_adjust->band;
		request->rssi_adjust.delta = rssi_adjust->delta;
		if (!is_band_valid(wiphy, request->rssi_adjust.band)) {
			err = -EINVAL;
			goto out_free;
		}
	}

	err = nl80211_parse_sched_scan_plans(wiphy, n_plans, request, attrs);
	if (err)
		goto out_free;

	request->scan_start = jiffies;

	return request;

out_free:
	kfree(request);
	return ERR_PTR(err);
}

static int nl80211_start_sched_scan(struct sk_buff *skb,
				    struct genl_info *info)
{
	struct cfg80211_registered_device *rdev = info->user_ptr[0];
	struct net_device *dev = info->user_ptr[1];
	struct wireless_dev *wdev = dev->ieee80211_ptr;
	struct cfg80211_sched_scan_request *sched_scan_req;
	bool want_multi;
	int err;

	if (!rdev->wiphy.max_sched_scan_reqs || !rdev->ops->sched_scan_start)
		return -EOPNOTSUPP;

	want_multi = info->attrs[NL80211_ATTR_SCHED_SCAN_MULTI];
	err = cfg80211_sched_scan_req_possible(rdev, want_multi);
	if (err)
		return err;

	sched_scan_req = nl80211_parse_sched_scan(&rdev->wiphy, wdev,
						  info->attrs,
						  rdev->wiphy.max_match_sets);

	err = PTR_ERR_OR_ZERO(sched_scan_req);
	if (err)
		goto out_err;

	/* leave request id zero for legacy request
	 * or if driver does not support multi-scheduled scan
	 */
	if (want_multi && rdev->wiphy.max_sched_scan_reqs > 1)
		sched_scan_req->reqid = cfg80211_assign_cookie(rdev);

	err = rdev_sched_scan_start(rdev, dev, sched_scan_req);
	if (err)
		goto out_free;

	sched_scan_req->dev = dev;
	sched_scan_req->wiphy = &rdev->wiphy;

	if (info->attrs[NL80211_ATTR_SOCKET_OWNER])
		sched_scan_req->owner_nlportid = info->snd_portid;

	cfg80211_add_sched_scan_req(rdev, sched_scan_req);

	nl80211_send_sched_scan(sched_scan_req, NL80211_CMD_START_SCHED_SCAN);
	return 0;

out_free:
	kfree(sched_scan_req);
out_err:
	return err;
}

static int nl80211_stop_sched_scan(struct sk_buff *skb,
				   struct genl_info *info)
{
	struct cfg80211_sched_scan_request *req;
	struct cfg80211_registered_device *rdev = info->user_ptr[0];
	u64 cookie;

	if (!rdev->wiphy.max_sched_scan_reqs || !rdev->ops->sched_scan_stop)
		return -EOPNOTSUPP;

	if (info->attrs[NL80211_ATTR_COOKIE]) {
		cookie = nla_get_u64(info->attrs[NL80211_ATTR_COOKIE]);
		return __cfg80211_stop_sched_scan(rdev, cookie, false);
	}

	req = list_first_or_null_rcu(&rdev->sched_scan_req_list,
				     struct cfg80211_sched_scan_request,
				     list);
	if (!req || req->reqid ||
	    (req->owner_nlportid &&
	     req->owner_nlportid != info->snd_portid))
		return -ENOENT;

	return cfg80211_stop_sched_scan_req(rdev, req, false);
}

static int nl80211_start_radar_detection(struct sk_buff *skb,
					 struct genl_info *info)
{
	struct cfg80211_registered_device *rdev = info->user_ptr[0];
	struct net_device *dev = info->user_ptr[1];
	struct wireless_dev *wdev = dev->ieee80211_ptr;
	struct wiphy *wiphy = wdev->wiphy;
	struct cfg80211_chan_def chandef;
	enum nl80211_dfs_regions dfs_region;
	unsigned int cac_time_ms;
	int err;

	dfs_region = reg_get_dfs_region(wiphy);
	if (dfs_region == NL80211_DFS_UNSET)
		return -EINVAL;

	err = nl80211_parse_chandef(rdev, info, &chandef);
	if (err)
		return err;

	if (netif_carrier_ok(dev))
		return -EBUSY;

	if (wdev->cac_started)
		return -EBUSY;

	err = cfg80211_chandef_dfs_required(wiphy, &chandef, wdev->iftype);
	if (err < 0)
		return err;

	if (err == 0)
		return -EINVAL;

	if (!cfg80211_chandef_dfs_usable(wiphy, &chandef))
		return -EINVAL;

	/* CAC start is offloaded to HW and can't be started manually */
	if (wiphy_ext_feature_isset(wiphy, NL80211_EXT_FEATURE_DFS_OFFLOAD))
		return -EOPNOTSUPP;

	if (!rdev->ops->start_radar_detection)
		return -EOPNOTSUPP;

	cac_time_ms = cfg80211_chandef_dfs_cac_time(&rdev->wiphy, &chandef);
	if (WARN_ON(!cac_time_ms))
		cac_time_ms = IEEE80211_DFS_MIN_CAC_TIME_MS;

	err = rdev_start_radar_detection(rdev, dev, &chandef, cac_time_ms);
	if (!err) {
		wdev->chandef = chandef;
		wdev->cac_started = true;
		wdev->cac_start_time = jiffies;
		wdev->cac_time_ms = cac_time_ms;
	}
	return err;
}

static int nl80211_notify_radar_detection(struct sk_buff *skb,
					  struct genl_info *info)
{
	struct cfg80211_registered_device *rdev = info->user_ptr[0];
	struct net_device *dev = info->user_ptr[1];
	struct wireless_dev *wdev = dev->ieee80211_ptr;
	struct wiphy *wiphy = wdev->wiphy;
	struct cfg80211_chan_def chandef;
	enum nl80211_dfs_regions dfs_region;
	int err;

	dfs_region = reg_get_dfs_region(wiphy);
	if (dfs_region == NL80211_DFS_UNSET) {
		GENL_SET_ERR_MSG(info,
				 "DFS Region is not set. Unexpected Radar indication");
		return -EINVAL;
	}

	err = nl80211_parse_chandef(rdev, info, &chandef);
	if (err) {
		GENL_SET_ERR_MSG(info, "Unable to extract chandef info");
		return err;
	}

	err = cfg80211_chandef_dfs_required(wiphy, &chandef, wdev->iftype);
	if (err < 0) {
		GENL_SET_ERR_MSG(info, "chandef is invalid");
		return err;
	}

	if (err == 0) {
		GENL_SET_ERR_MSG(info,
				 "Unexpected Radar indication for chandef/iftype");
		return -EINVAL;
	}

	/* Do not process this notification if radar is already detected
	 * by kernel on this channel, and return success.
	 */
	if (chandef.chan->dfs_state == NL80211_DFS_UNAVAILABLE)
		return 0;

	cfg80211_set_dfs_state(wiphy, &chandef, NL80211_DFS_UNAVAILABLE);

	cfg80211_sched_dfs_chan_update(rdev);

	rdev->radar_chandef = chandef;

	/* Propagate this notification to other radios as well */
	queue_work(cfg80211_wq, &rdev->propagate_radar_detect_wk);

	return 0;
}

static int nl80211_channel_switch(struct sk_buff *skb, struct genl_info *info)
{
	struct cfg80211_registered_device *rdev = info->user_ptr[0];
	struct net_device *dev = info->user_ptr[1];
	struct wireless_dev *wdev = dev->ieee80211_ptr;
	struct cfg80211_csa_settings params;
	struct nlattr **csa_attrs = NULL;
	int err;
	bool need_new_beacon = false;
	bool need_handle_dfs_flag = true;
	int len, i;
	u32 cs_count;

	if (!rdev->ops->channel_switch ||
	    !(rdev->wiphy.flags & WIPHY_FLAG_HAS_CHANNEL_SWITCH))
		return -EOPNOTSUPP;

	switch (dev->ieee80211_ptr->iftype) {
	case NL80211_IFTYPE_AP:
	case NL80211_IFTYPE_P2P_GO:
		need_new_beacon = true;
		/* For all modes except AP the handle_dfs flag needs to be
		 * supplied to tell the kernel that userspace will handle radar
		 * events when they happen. Otherwise a switch to a channel
		 * requiring DFS will be rejected.
		 */
		need_handle_dfs_flag = false;

		/* useless if AP is not running */
		if (!wdev->beacon_interval)
			return -ENOTCONN;
		break;
	case NL80211_IFTYPE_ADHOC:
		if (!wdev->ssid_len)
			return -ENOTCONN;
		break;
	case NL80211_IFTYPE_MESH_POINT:
		if (!wdev->mesh_id_len)
			return -ENOTCONN;
		break;
	default:
		return -EOPNOTSUPP;
	}

	memset(&params, 0, sizeof(params));
	params.beacon_csa.ftm_responder = -1;

	if (!info->attrs[NL80211_ATTR_WIPHY_FREQ] ||
	    !info->attrs[NL80211_ATTR_CH_SWITCH_COUNT])
		return -EINVAL;

	/* only important for AP, IBSS and mesh create IEs internally */
	if (need_new_beacon && !info->attrs[NL80211_ATTR_CSA_IES])
		return -EINVAL;

	/* Even though the attribute is u32, the specification says
	 * u8, so let's make sure we don't overflow.
	 */
	cs_count = nla_get_u32(info->attrs[NL80211_ATTR_CH_SWITCH_COUNT]);
	if (cs_count > 255)
		return -EINVAL;

	params.count = cs_count;

	if (!need_new_beacon)
		goto skip_beacons;

	err = nl80211_parse_beacon(rdev, info->attrs, &params.beacon_after);
	if (err)
		return err;

	csa_attrs = kcalloc(NL80211_ATTR_MAX + 1, sizeof(*csa_attrs),
			    GFP_KERNEL);
	if (!csa_attrs)
		return -ENOMEM;

	err = nla_parse_nested_deprecated(csa_attrs, NL80211_ATTR_MAX,
					  info->attrs[NL80211_ATTR_CSA_IES],
					  nl80211_policy, info->extack);
	if (err)
		goto free;

	err = nl80211_parse_beacon(rdev, csa_attrs, &params.beacon_csa);
	if (err)
		goto free;

<<<<<<< HEAD
	if (!csa_attrs[NL80211_ATTR_CNTDWN_OFFS_BEACON])
		return -EINVAL;

	len = nla_len(csa_attrs[NL80211_ATTR_CNTDWN_OFFS_BEACON]);
	if (!len || (len % sizeof(u16)))
		return -EINVAL;
=======
	if (!csa_attrs[NL80211_ATTR_CNTDWN_OFFS_BEACON]) {
		err = -EINVAL;
		goto free;
	}

	len = nla_len(csa_attrs[NL80211_ATTR_CNTDWN_OFFS_BEACON]);
	if (!len || (len % sizeof(u16))) {
		err = -EINVAL;
		goto free;
	}
>>>>>>> f642729d

	params.n_counter_offsets_beacon = len / sizeof(u16);
	if (rdev->wiphy.max_num_csa_counters &&
	    (params.n_counter_offsets_beacon >
	     rdev->wiphy.max_num_csa_counters)) {
		err = -EINVAL;
		goto free;
	}

	params.counter_offsets_beacon =
		nla_data(csa_attrs[NL80211_ATTR_CNTDWN_OFFS_BEACON]);

	/* sanity checks - counters should fit and be the same */
	for (i = 0; i < params.n_counter_offsets_beacon; i++) {
		u16 offset = params.counter_offsets_beacon[i];

		if (offset >= params.beacon_csa.tail_len) {
			err = -EINVAL;
			goto free;
		}

		if (params.beacon_csa.tail[offset] != params.count) {
			err = -EINVAL;
			goto free;
		}
	}

	if (csa_attrs[NL80211_ATTR_CNTDWN_OFFS_PRESP]) {
		len = nla_len(csa_attrs[NL80211_ATTR_CNTDWN_OFFS_PRESP]);
<<<<<<< HEAD
		if (!len || (len % sizeof(u16)))
			return -EINVAL;
=======
		if (!len || (len % sizeof(u16))) {
			err = -EINVAL;
			goto free;
		}
>>>>>>> f642729d

		params.n_counter_offsets_presp = len / sizeof(u16);
		if (rdev->wiphy.max_num_csa_counters &&
		    (params.n_counter_offsets_presp >
		     rdev->wiphy.max_num_csa_counters)) {
			err = -EINVAL;
			goto free;
		}

		params.counter_offsets_presp =
			nla_data(csa_attrs[NL80211_ATTR_CNTDWN_OFFS_PRESP]);

		/* sanity checks - counters should fit and be the same */
		for (i = 0; i < params.n_counter_offsets_presp; i++) {
			u16 offset = params.counter_offsets_presp[i];

			if (offset >= params.beacon_csa.probe_resp_len) {
				err = -EINVAL;
				goto free;
			}

			if (params.beacon_csa.probe_resp[offset] !=
			    params.count) {
				err = -EINVAL;
				goto free;
			}
		}
	}

skip_beacons:
	err = nl80211_parse_chandef(rdev, info, &params.chandef);
	if (err)
		goto free;

	if (!cfg80211_reg_can_beacon_relax(&rdev->wiphy, &params.chandef,
					   wdev->iftype)) {
		err = -EINVAL;
		goto free;
	}

	err = cfg80211_chandef_dfs_required(wdev->wiphy,
					    &params.chandef,
					    wdev->iftype);
	if (err < 0)
		goto free;

	if (err > 0) {
		params.radar_required = true;
		if (need_handle_dfs_flag &&
		    !nla_get_flag(info->attrs[NL80211_ATTR_HANDLE_DFS])) {
			err = -EINVAL;
			goto free;
		}
	}

	if (info->attrs[NL80211_ATTR_CH_SWITCH_BLOCK_TX])
		params.block_tx = true;

	wdev_lock(wdev);
	err = rdev_channel_switch(rdev, dev, &params);
	wdev_unlock(wdev);

free:
	kfree(csa_attrs);
	return err;
}

static int nl80211_send_bss(struct sk_buff *msg, struct netlink_callback *cb,
			    u32 seq, int flags,
			    struct cfg80211_registered_device *rdev,
			    struct wireless_dev *wdev,
			    struct cfg80211_internal_bss *intbss)
{
	struct cfg80211_bss *res = &intbss->pub;
	const struct cfg80211_bss_ies *ies;
	void *hdr;
	struct nlattr *bss;

	ASSERT_WDEV_LOCK(wdev);

	hdr = nl80211hdr_put(msg, NETLINK_CB(cb->skb).portid, seq, flags,
			     NL80211_CMD_NEW_SCAN_RESULTS);
	if (!hdr)
		return -1;

	genl_dump_check_consistent(cb, hdr);

	if (nla_put_u32(msg, NL80211_ATTR_GENERATION, rdev->bss_generation))
		goto nla_put_failure;
	if (wdev->netdev &&
	    nla_put_u32(msg, NL80211_ATTR_IFINDEX, wdev->netdev->ifindex))
		goto nla_put_failure;
	if (nla_put_u64_64bit(msg, NL80211_ATTR_WDEV, wdev_id(wdev),
			      NL80211_ATTR_PAD))
		goto nla_put_failure;

	bss = nla_nest_start_noflag(msg, NL80211_ATTR_BSS);
	if (!bss)
		goto nla_put_failure;
	if ((!is_zero_ether_addr(res->bssid) &&
	     nla_put(msg, NL80211_BSS_BSSID, ETH_ALEN, res->bssid)))
		goto nla_put_failure;

	rcu_read_lock();
	/* indicate whether we have probe response data or not */
	if (rcu_access_pointer(res->proberesp_ies) &&
	    nla_put_flag(msg, NL80211_BSS_PRESP_DATA))
		goto fail_unlock_rcu;

	/* this pointer prefers to be pointed to probe response data
	 * but is always valid
	 */
	ies = rcu_dereference(res->ies);
	if (ies) {
		if (nla_put_u64_64bit(msg, NL80211_BSS_TSF, ies->tsf,
				      NL80211_BSS_PAD))
			goto fail_unlock_rcu;
		if (ies->len && nla_put(msg, NL80211_BSS_INFORMATION_ELEMENTS,
					ies->len, ies->data))
			goto fail_unlock_rcu;
	}

	/* and this pointer is always (unless driver didn't know) beacon data */
	ies = rcu_dereference(res->beacon_ies);
	if (ies && ies->from_beacon) {
		if (nla_put_u64_64bit(msg, NL80211_BSS_BEACON_TSF, ies->tsf,
				      NL80211_BSS_PAD))
			goto fail_unlock_rcu;
		if (ies->len && nla_put(msg, NL80211_BSS_BEACON_IES,
					ies->len, ies->data))
			goto fail_unlock_rcu;
	}
	rcu_read_unlock();

	if (res->beacon_interval &&
	    nla_put_u16(msg, NL80211_BSS_BEACON_INTERVAL, res->beacon_interval))
		goto nla_put_failure;
	if (nla_put_u16(msg, NL80211_BSS_CAPABILITY, res->capability) ||
	    nla_put_u32(msg, NL80211_BSS_FREQUENCY, res->channel->center_freq) ||
	    nla_put_u32(msg, NL80211_BSS_FREQUENCY_OFFSET,
			res->channel->freq_offset) ||
	    nla_put_u32(msg, NL80211_BSS_CHAN_WIDTH, res->scan_width) ||
	    nla_put_u32(msg, NL80211_BSS_SEEN_MS_AGO,
			jiffies_to_msecs(jiffies - intbss->ts)))
		goto nla_put_failure;

	if (intbss->parent_tsf &&
	    (nla_put_u64_64bit(msg, NL80211_BSS_PARENT_TSF,
			       intbss->parent_tsf, NL80211_BSS_PAD) ||
	     nla_put(msg, NL80211_BSS_PARENT_BSSID, ETH_ALEN,
		     intbss->parent_bssid)))
		goto nla_put_failure;

	if (intbss->ts_boottime &&
	    nla_put_u64_64bit(msg, NL80211_BSS_LAST_SEEN_BOOTTIME,
			      intbss->ts_boottime, NL80211_BSS_PAD))
		goto nla_put_failure;

	if (!nl80211_put_signal(msg, intbss->pub.chains,
				intbss->pub.chain_signal,
				NL80211_BSS_CHAIN_SIGNAL))
		goto nla_put_failure;

	switch (rdev->wiphy.signal_type) {
	case CFG80211_SIGNAL_TYPE_MBM:
		if (nla_put_u32(msg, NL80211_BSS_SIGNAL_MBM, res->signal))
			goto nla_put_failure;
		break;
	case CFG80211_SIGNAL_TYPE_UNSPEC:
		if (nla_put_u8(msg, NL80211_BSS_SIGNAL_UNSPEC, res->signal))
			goto nla_put_failure;
		break;
	default:
		break;
	}

	switch (wdev->iftype) {
	case NL80211_IFTYPE_P2P_CLIENT:
	case NL80211_IFTYPE_STATION:
		if (intbss == wdev->current_bss &&
		    nla_put_u32(msg, NL80211_BSS_STATUS,
				NL80211_BSS_STATUS_ASSOCIATED))
			goto nla_put_failure;
		break;
	case NL80211_IFTYPE_ADHOC:
		if (intbss == wdev->current_bss &&
		    nla_put_u32(msg, NL80211_BSS_STATUS,
				NL80211_BSS_STATUS_IBSS_JOINED))
			goto nla_put_failure;
		break;
	default:
		break;
	}

	nla_nest_end(msg, bss);

	genlmsg_end(msg, hdr);
	return 0;

 fail_unlock_rcu:
	rcu_read_unlock();
 nla_put_failure:
	genlmsg_cancel(msg, hdr);
	return -EMSGSIZE;
}

static int nl80211_dump_scan(struct sk_buff *skb, struct netlink_callback *cb)
{
	struct cfg80211_registered_device *rdev;
	struct cfg80211_internal_bss *scan;
	struct wireless_dev *wdev;
	int start = cb->args[2], idx = 0;
	int err;

	err = nl80211_prepare_wdev_dump(cb, &rdev, &wdev);
	if (err)
		return err;
	/* nl80211_prepare_wdev_dump acquired it in the successful case */
	__acquire(&rdev->wiphy.mtx);

	wdev_lock(wdev);
	spin_lock_bh(&rdev->bss_lock);

	/*
	 * dump_scan will be called multiple times to break up the scan results
	 * into multiple messages.  It is unlikely that any more bss-es will be
	 * expired after the first call, so only call only call this on the
	 * first dump_scan invocation.
	 */
	if (start == 0)
		cfg80211_bss_expire(rdev);

	cb->seq = rdev->bss_generation;

	list_for_each_entry(scan, &rdev->bss_list, list) {
		if (++idx <= start)
			continue;
		if (nl80211_send_bss(skb, cb,
				cb->nlh->nlmsg_seq, NLM_F_MULTI,
				rdev, wdev, scan) < 0) {
			idx--;
			break;
		}
	}

	spin_unlock_bh(&rdev->bss_lock);
	wdev_unlock(wdev);

	cb->args[2] = idx;
	wiphy_unlock(&rdev->wiphy);

	return skb->len;
}

static int nl80211_send_survey(struct sk_buff *msg, u32 portid, u32 seq,
			       int flags, struct net_device *dev,
			       bool allow_radio_stats,
			       struct survey_info *survey)
{
	void *hdr;
	struct nlattr *infoattr;

	/* skip radio stats if userspace didn't request them */
	if (!survey->channel && !allow_radio_stats)
		return 0;

	hdr = nl80211hdr_put(msg, portid, seq, flags,
			     NL80211_CMD_NEW_SURVEY_RESULTS);
	if (!hdr)
		return -ENOMEM;

	if (nla_put_u32(msg, NL80211_ATTR_IFINDEX, dev->ifindex))
		goto nla_put_failure;

	infoattr = nla_nest_start_noflag(msg, NL80211_ATTR_SURVEY_INFO);
	if (!infoattr)
		goto nla_put_failure;

	if (survey->channel &&
	    nla_put_u32(msg, NL80211_SURVEY_INFO_FREQUENCY,
			survey->channel->center_freq))
		goto nla_put_failure;

	if (survey->channel && survey->channel->freq_offset &&
	    nla_put_u32(msg, NL80211_SURVEY_INFO_FREQUENCY_OFFSET,
			survey->channel->freq_offset))
		goto nla_put_failure;

	if ((survey->filled & SURVEY_INFO_NOISE_DBM) &&
	    nla_put_u8(msg, NL80211_SURVEY_INFO_NOISE, survey->noise))
		goto nla_put_failure;
	if ((survey->filled & SURVEY_INFO_IN_USE) &&
	    nla_put_flag(msg, NL80211_SURVEY_INFO_IN_USE))
		goto nla_put_failure;
	if ((survey->filled & SURVEY_INFO_TIME) &&
	    nla_put_u64_64bit(msg, NL80211_SURVEY_INFO_TIME,
			survey->time, NL80211_SURVEY_INFO_PAD))
		goto nla_put_failure;
	if ((survey->filled & SURVEY_INFO_TIME_BUSY) &&
	    nla_put_u64_64bit(msg, NL80211_SURVEY_INFO_TIME_BUSY,
			      survey->time_busy, NL80211_SURVEY_INFO_PAD))
		goto nla_put_failure;
	if ((survey->filled & SURVEY_INFO_TIME_EXT_BUSY) &&
	    nla_put_u64_64bit(msg, NL80211_SURVEY_INFO_TIME_EXT_BUSY,
			      survey->time_ext_busy, NL80211_SURVEY_INFO_PAD))
		goto nla_put_failure;
	if ((survey->filled & SURVEY_INFO_TIME_RX) &&
	    nla_put_u64_64bit(msg, NL80211_SURVEY_INFO_TIME_RX,
			      survey->time_rx, NL80211_SURVEY_INFO_PAD))
		goto nla_put_failure;
	if ((survey->filled & SURVEY_INFO_TIME_TX) &&
	    nla_put_u64_64bit(msg, NL80211_SURVEY_INFO_TIME_TX,
			      survey->time_tx, NL80211_SURVEY_INFO_PAD))
		goto nla_put_failure;
	if ((survey->filled & SURVEY_INFO_TIME_SCAN) &&
	    nla_put_u64_64bit(msg, NL80211_SURVEY_INFO_TIME_SCAN,
			      survey->time_scan, NL80211_SURVEY_INFO_PAD))
		goto nla_put_failure;
	if ((survey->filled & SURVEY_INFO_TIME_BSS_RX) &&
	    nla_put_u64_64bit(msg, NL80211_SURVEY_INFO_TIME_BSS_RX,
			      survey->time_bss_rx, NL80211_SURVEY_INFO_PAD))
		goto nla_put_failure;

	nla_nest_end(msg, infoattr);

	genlmsg_end(msg, hdr);
	return 0;

 nla_put_failure:
	genlmsg_cancel(msg, hdr);
	return -EMSGSIZE;
}

static int nl80211_dump_survey(struct sk_buff *skb, struct netlink_callback *cb)
{
	struct nlattr **attrbuf;
	struct survey_info survey;
	struct cfg80211_registered_device *rdev;
	struct wireless_dev *wdev;
	int survey_idx = cb->args[2];
	int res;
	bool radio_stats;

	attrbuf = kcalloc(NUM_NL80211_ATTR, sizeof(*attrbuf), GFP_KERNEL);
	if (!attrbuf)
		return -ENOMEM;

	res = nl80211_prepare_wdev_dump(cb, &rdev, &wdev);
	if (res) {
		kfree(attrbuf);
		return res;
	}
	/* nl80211_prepare_wdev_dump acquired it in the successful case */
	__acquire(&rdev->wiphy.mtx);

	/* prepare_wdev_dump parsed the attributes */
	radio_stats = attrbuf[NL80211_ATTR_SURVEY_RADIO_STATS];

	if (!wdev->netdev) {
		res = -EINVAL;
		goto out_err;
	}

	if (!rdev->ops->dump_survey) {
		res = -EOPNOTSUPP;
		goto out_err;
	}

	while (1) {
		res = rdev_dump_survey(rdev, wdev->netdev, survey_idx, &survey);
		if (res == -ENOENT)
			break;
		if (res)
			goto out_err;

		/* don't send disabled channels, but do send non-channel data */
		if (survey.channel &&
		    survey.channel->flags & IEEE80211_CHAN_DISABLED) {
			survey_idx++;
			continue;
		}

		if (nl80211_send_survey(skb,
				NETLINK_CB(cb->skb).portid,
				cb->nlh->nlmsg_seq, NLM_F_MULTI,
				wdev->netdev, radio_stats, &survey) < 0)
			goto out;
		survey_idx++;
	}

 out:
	cb->args[2] = survey_idx;
	res = skb->len;
 out_err:
	kfree(attrbuf);
	wiphy_unlock(&rdev->wiphy);
	return res;
}

static bool nl80211_valid_wpa_versions(u32 wpa_versions)
{
	return !(wpa_versions & ~(NL80211_WPA_VERSION_1 |
				  NL80211_WPA_VERSION_2 |
				  NL80211_WPA_VERSION_3));
}

static int nl80211_authenticate(struct sk_buff *skb, struct genl_info *info)
{
	struct cfg80211_registered_device *rdev = info->user_ptr[0];
	struct net_device *dev = info->user_ptr[1];
	struct ieee80211_channel *chan;
	const u8 *bssid, *ssid, *ie = NULL, *auth_data = NULL;
	int err, ssid_len, ie_len = 0, auth_data_len = 0;
	enum nl80211_auth_type auth_type;
	struct key_parse key;
	bool local_state_change;
	u32 freq;

	if (!info->attrs[NL80211_ATTR_MAC])
		return -EINVAL;

	if (!info->attrs[NL80211_ATTR_AUTH_TYPE])
		return -EINVAL;

	if (!info->attrs[NL80211_ATTR_SSID])
		return -EINVAL;

	if (!info->attrs[NL80211_ATTR_WIPHY_FREQ])
		return -EINVAL;

	err = nl80211_parse_key(info, &key);
	if (err)
		return err;

	if (key.idx >= 0) {
		if (key.type != -1 && key.type != NL80211_KEYTYPE_GROUP)
			return -EINVAL;
		if (!key.p.key || !key.p.key_len)
			return -EINVAL;
		if ((key.p.cipher != WLAN_CIPHER_SUITE_WEP40 ||
		     key.p.key_len != WLAN_KEY_LEN_WEP40) &&
		    (key.p.cipher != WLAN_CIPHER_SUITE_WEP104 ||
		     key.p.key_len != WLAN_KEY_LEN_WEP104))
			return -EINVAL;
		if (key.idx > 3)
			return -EINVAL;
	} else {
		key.p.key_len = 0;
		key.p.key = NULL;
	}

	if (key.idx >= 0) {
		int i;
		bool ok = false;

		for (i = 0; i < rdev->wiphy.n_cipher_suites; i++) {
			if (key.p.cipher == rdev->wiphy.cipher_suites[i]) {
				ok = true;
				break;
			}
		}
		if (!ok)
			return -EINVAL;
	}

	if (!rdev->ops->auth)
		return -EOPNOTSUPP;

	if (dev->ieee80211_ptr->iftype != NL80211_IFTYPE_STATION &&
	    dev->ieee80211_ptr->iftype != NL80211_IFTYPE_P2P_CLIENT)
		return -EOPNOTSUPP;

	bssid = nla_data(info->attrs[NL80211_ATTR_MAC]);
	freq = MHZ_TO_KHZ(nla_get_u32(info->attrs[NL80211_ATTR_WIPHY_FREQ]));
	if (info->attrs[NL80211_ATTR_WIPHY_FREQ_OFFSET])
		freq +=
		    nla_get_u32(info->attrs[NL80211_ATTR_WIPHY_FREQ_OFFSET]);

	chan = nl80211_get_valid_chan(&rdev->wiphy, freq);
	if (!chan)
		return -EINVAL;

	ssid = nla_data(info->attrs[NL80211_ATTR_SSID]);
	ssid_len = nla_len(info->attrs[NL80211_ATTR_SSID]);

	if (info->attrs[NL80211_ATTR_IE]) {
		ie = nla_data(info->attrs[NL80211_ATTR_IE]);
		ie_len = nla_len(info->attrs[NL80211_ATTR_IE]);
	}

	auth_type = nla_get_u32(info->attrs[NL80211_ATTR_AUTH_TYPE]);
	if (!nl80211_valid_auth_type(rdev, auth_type, NL80211_CMD_AUTHENTICATE))
		return -EINVAL;

	if ((auth_type == NL80211_AUTHTYPE_SAE ||
	     auth_type == NL80211_AUTHTYPE_FILS_SK ||
	     auth_type == NL80211_AUTHTYPE_FILS_SK_PFS ||
	     auth_type == NL80211_AUTHTYPE_FILS_PK) &&
	    !info->attrs[NL80211_ATTR_AUTH_DATA])
		return -EINVAL;

	if (info->attrs[NL80211_ATTR_AUTH_DATA]) {
		if (auth_type != NL80211_AUTHTYPE_SAE &&
		    auth_type != NL80211_AUTHTYPE_FILS_SK &&
		    auth_type != NL80211_AUTHTYPE_FILS_SK_PFS &&
		    auth_type != NL80211_AUTHTYPE_FILS_PK)
			return -EINVAL;
		auth_data = nla_data(info->attrs[NL80211_ATTR_AUTH_DATA]);
		auth_data_len = nla_len(info->attrs[NL80211_ATTR_AUTH_DATA]);
	}

	local_state_change = !!info->attrs[NL80211_ATTR_LOCAL_STATE_CHANGE];

	/*
	 * Since we no longer track auth state, ignore
	 * requests to only change local state.
	 */
	if (local_state_change)
		return 0;

	wdev_lock(dev->ieee80211_ptr);
	err = cfg80211_mlme_auth(rdev, dev, chan, auth_type, bssid,
				 ssid, ssid_len, ie, ie_len,
				 key.p.key, key.p.key_len, key.idx,
				 auth_data, auth_data_len);
	wdev_unlock(dev->ieee80211_ptr);
	return err;
}

static int validate_pae_over_nl80211(struct cfg80211_registered_device *rdev,
				     struct genl_info *info)
{
	if (!info->attrs[NL80211_ATTR_SOCKET_OWNER]) {
		GENL_SET_ERR_MSG(info, "SOCKET_OWNER not set");
		return -EINVAL;
	}

	if (!rdev->ops->tx_control_port ||
	    !wiphy_ext_feature_isset(&rdev->wiphy,
				     NL80211_EXT_FEATURE_CONTROL_PORT_OVER_NL80211))
		return -EOPNOTSUPP;

	return 0;
}

static int nl80211_crypto_settings(struct cfg80211_registered_device *rdev,
				   struct genl_info *info,
				   struct cfg80211_crypto_settings *settings,
				   int cipher_limit)
{
	memset(settings, 0, sizeof(*settings));

	settings->control_port = info->attrs[NL80211_ATTR_CONTROL_PORT];

	if (info->attrs[NL80211_ATTR_CONTROL_PORT_ETHERTYPE]) {
		u16 proto;

		proto = nla_get_u16(
			info->attrs[NL80211_ATTR_CONTROL_PORT_ETHERTYPE]);
		settings->control_port_ethertype = cpu_to_be16(proto);
		if (!(rdev->wiphy.flags & WIPHY_FLAG_CONTROL_PORT_PROTOCOL) &&
		    proto != ETH_P_PAE)
			return -EINVAL;
		if (info->attrs[NL80211_ATTR_CONTROL_PORT_NO_ENCRYPT])
			settings->control_port_no_encrypt = true;
	} else
		settings->control_port_ethertype = cpu_to_be16(ETH_P_PAE);

	if (info->attrs[NL80211_ATTR_CONTROL_PORT_OVER_NL80211]) {
		int r = validate_pae_over_nl80211(rdev, info);

		if (r < 0)
			return r;

		settings->control_port_over_nl80211 = true;

		if (info->attrs[NL80211_ATTR_CONTROL_PORT_NO_PREAUTH])
			settings->control_port_no_preauth = true;
	}

	if (info->attrs[NL80211_ATTR_CIPHER_SUITES_PAIRWISE]) {
		void *data;
		int len, i;

		data = nla_data(info->attrs[NL80211_ATTR_CIPHER_SUITES_PAIRWISE]);
		len = nla_len(info->attrs[NL80211_ATTR_CIPHER_SUITES_PAIRWISE]);
		settings->n_ciphers_pairwise = len / sizeof(u32);

		if (len % sizeof(u32))
			return -EINVAL;

		if (settings->n_ciphers_pairwise > cipher_limit)
			return -EINVAL;

		memcpy(settings->ciphers_pairwise, data, len);

		for (i = 0; i < settings->n_ciphers_pairwise; i++)
			if (!cfg80211_supported_cipher_suite(
					&rdev->wiphy,
					settings->ciphers_pairwise[i]))
				return -EINVAL;
	}

	if (info->attrs[NL80211_ATTR_CIPHER_SUITE_GROUP]) {
		settings->cipher_group =
			nla_get_u32(info->attrs[NL80211_ATTR_CIPHER_SUITE_GROUP]);
		if (!cfg80211_supported_cipher_suite(&rdev->wiphy,
						     settings->cipher_group))
			return -EINVAL;
	}

	if (info->attrs[NL80211_ATTR_WPA_VERSIONS]) {
		settings->wpa_versions =
			nla_get_u32(info->attrs[NL80211_ATTR_WPA_VERSIONS]);
		if (!nl80211_valid_wpa_versions(settings->wpa_versions))
			return -EINVAL;
	}

	if (info->attrs[NL80211_ATTR_AKM_SUITES]) {
		void *data;
		int len;

		data = nla_data(info->attrs[NL80211_ATTR_AKM_SUITES]);
		len = nla_len(info->attrs[NL80211_ATTR_AKM_SUITES]);
		settings->n_akm_suites = len / sizeof(u32);

		if (len % sizeof(u32))
			return -EINVAL;

		if (settings->n_akm_suites > NL80211_MAX_NR_AKM_SUITES)
			return -EINVAL;

		memcpy(settings->akm_suites, data, len);
	}

	if (info->attrs[NL80211_ATTR_PMK]) {
		if (nla_len(info->attrs[NL80211_ATTR_PMK]) != WLAN_PMK_LEN)
			return -EINVAL;
		if (!wiphy_ext_feature_isset(&rdev->wiphy,
					     NL80211_EXT_FEATURE_4WAY_HANDSHAKE_STA_PSK) &&
		    !wiphy_ext_feature_isset(&rdev->wiphy,
					     NL80211_EXT_FEATURE_4WAY_HANDSHAKE_AP_PSK))
			return -EINVAL;
		settings->psk = nla_data(info->attrs[NL80211_ATTR_PMK]);
	}

	if (info->attrs[NL80211_ATTR_SAE_PASSWORD]) {
		if (!wiphy_ext_feature_isset(&rdev->wiphy,
					     NL80211_EXT_FEATURE_SAE_OFFLOAD) &&
		    !wiphy_ext_feature_isset(&rdev->wiphy,
					     NL80211_EXT_FEATURE_SAE_OFFLOAD_AP))
			return -EINVAL;
		settings->sae_pwd =
			nla_data(info->attrs[NL80211_ATTR_SAE_PASSWORD]);
		settings->sae_pwd_len =
			nla_len(info->attrs[NL80211_ATTR_SAE_PASSWORD]);
	}

	if (info->attrs[NL80211_ATTR_SAE_PWE])
		settings->sae_pwe =
			nla_get_u8(info->attrs[NL80211_ATTR_SAE_PWE]);
	else
		settings->sae_pwe = NL80211_SAE_PWE_UNSPECIFIED;

	return 0;
}

static int nl80211_associate(struct sk_buff *skb, struct genl_info *info)
{
	struct cfg80211_registered_device *rdev = info->user_ptr[0];
	struct net_device *dev = info->user_ptr[1];
	struct ieee80211_channel *chan;
	struct cfg80211_assoc_request req = {};
	const u8 *bssid, *ssid;
	int err, ssid_len = 0;
	u32 freq;

	if (dev->ieee80211_ptr->conn_owner_nlportid &&
	    dev->ieee80211_ptr->conn_owner_nlportid != info->snd_portid)
		return -EPERM;

	if (!info->attrs[NL80211_ATTR_MAC] ||
	    !info->attrs[NL80211_ATTR_SSID] ||
	    !info->attrs[NL80211_ATTR_WIPHY_FREQ])
		return -EINVAL;

	if (!rdev->ops->assoc)
		return -EOPNOTSUPP;

	if (dev->ieee80211_ptr->iftype != NL80211_IFTYPE_STATION &&
	    dev->ieee80211_ptr->iftype != NL80211_IFTYPE_P2P_CLIENT)
		return -EOPNOTSUPP;

	bssid = nla_data(info->attrs[NL80211_ATTR_MAC]);

	freq = MHZ_TO_KHZ(nla_get_u32(info->attrs[NL80211_ATTR_WIPHY_FREQ]));
	if (info->attrs[NL80211_ATTR_WIPHY_FREQ_OFFSET])
		freq +=
		    nla_get_u32(info->attrs[NL80211_ATTR_WIPHY_FREQ_OFFSET]);
	chan = nl80211_get_valid_chan(&rdev->wiphy, freq);
	if (!chan)
		return -EINVAL;

	ssid = nla_data(info->attrs[NL80211_ATTR_SSID]);
	ssid_len = nla_len(info->attrs[NL80211_ATTR_SSID]);

	if (info->attrs[NL80211_ATTR_IE]) {
		req.ie = nla_data(info->attrs[NL80211_ATTR_IE]);
		req.ie_len = nla_len(info->attrs[NL80211_ATTR_IE]);
	}

	if (info->attrs[NL80211_ATTR_USE_MFP]) {
		enum nl80211_mfp mfp =
			nla_get_u32(info->attrs[NL80211_ATTR_USE_MFP]);
		if (mfp == NL80211_MFP_REQUIRED)
			req.use_mfp = true;
		else if (mfp != NL80211_MFP_NO)
			return -EINVAL;
	}

	if (info->attrs[NL80211_ATTR_PREV_BSSID])
		req.prev_bssid = nla_data(info->attrs[NL80211_ATTR_PREV_BSSID]);

	if (nla_get_flag(info->attrs[NL80211_ATTR_DISABLE_HT]))
		req.flags |= ASSOC_REQ_DISABLE_HT;

	if (info->attrs[NL80211_ATTR_HT_CAPABILITY_MASK])
		memcpy(&req.ht_capa_mask,
		       nla_data(info->attrs[NL80211_ATTR_HT_CAPABILITY_MASK]),
		       sizeof(req.ht_capa_mask));

	if (info->attrs[NL80211_ATTR_HT_CAPABILITY]) {
		if (!info->attrs[NL80211_ATTR_HT_CAPABILITY_MASK])
			return -EINVAL;
		memcpy(&req.ht_capa,
		       nla_data(info->attrs[NL80211_ATTR_HT_CAPABILITY]),
		       sizeof(req.ht_capa));
	}

	if (nla_get_flag(info->attrs[NL80211_ATTR_DISABLE_VHT]))
		req.flags |= ASSOC_REQ_DISABLE_VHT;

	if (nla_get_flag(info->attrs[NL80211_ATTR_DISABLE_HE]))
		req.flags |= ASSOC_REQ_DISABLE_HE;

	if (info->attrs[NL80211_ATTR_VHT_CAPABILITY_MASK])
		memcpy(&req.vht_capa_mask,
		       nla_data(info->attrs[NL80211_ATTR_VHT_CAPABILITY_MASK]),
		       sizeof(req.vht_capa_mask));

	if (info->attrs[NL80211_ATTR_VHT_CAPABILITY]) {
		if (!info->attrs[NL80211_ATTR_VHT_CAPABILITY_MASK])
			return -EINVAL;
		memcpy(&req.vht_capa,
		       nla_data(info->attrs[NL80211_ATTR_VHT_CAPABILITY]),
		       sizeof(req.vht_capa));
	}

	if (nla_get_flag(info->attrs[NL80211_ATTR_USE_RRM])) {
		if (!((rdev->wiphy.features &
			NL80211_FEATURE_DS_PARAM_SET_IE_IN_PROBES) &&
		       (rdev->wiphy.features & NL80211_FEATURE_QUIET)) &&
		    !wiphy_ext_feature_isset(&rdev->wiphy,
					     NL80211_EXT_FEATURE_RRM))
			return -EINVAL;
		req.flags |= ASSOC_REQ_USE_RRM;
	}

	if (info->attrs[NL80211_ATTR_FILS_KEK]) {
		req.fils_kek = nla_data(info->attrs[NL80211_ATTR_FILS_KEK]);
		req.fils_kek_len = nla_len(info->attrs[NL80211_ATTR_FILS_KEK]);
		if (!info->attrs[NL80211_ATTR_FILS_NONCES])
			return -EINVAL;
		req.fils_nonces =
			nla_data(info->attrs[NL80211_ATTR_FILS_NONCES]);
	}

	if (info->attrs[NL80211_ATTR_S1G_CAPABILITY_MASK]) {
		if (!info->attrs[NL80211_ATTR_S1G_CAPABILITY])
			return -EINVAL;
		memcpy(&req.s1g_capa_mask,
		       nla_data(info->attrs[NL80211_ATTR_S1G_CAPABILITY_MASK]),
		       sizeof(req.s1g_capa_mask));
	}

	if (info->attrs[NL80211_ATTR_S1G_CAPABILITY]) {
		if (!info->attrs[NL80211_ATTR_S1G_CAPABILITY_MASK])
			return -EINVAL;
		memcpy(&req.s1g_capa,
		       nla_data(info->attrs[NL80211_ATTR_S1G_CAPABILITY]),
		       sizeof(req.s1g_capa));
	}

	err = nl80211_crypto_settings(rdev, info, &req.crypto, 1);
	if (!err) {
		wdev_lock(dev->ieee80211_ptr);

		err = cfg80211_mlme_assoc(rdev, dev, chan, bssid,
					  ssid, ssid_len, &req);

		if (!err && info->attrs[NL80211_ATTR_SOCKET_OWNER]) {
			dev->ieee80211_ptr->conn_owner_nlportid =
				info->snd_portid;
			memcpy(dev->ieee80211_ptr->disconnect_bssid,
			       bssid, ETH_ALEN);
		}

		wdev_unlock(dev->ieee80211_ptr);
	}

	return err;
}

static int nl80211_deauthenticate(struct sk_buff *skb, struct genl_info *info)
{
	struct cfg80211_registered_device *rdev = info->user_ptr[0];
	struct net_device *dev = info->user_ptr[1];
	const u8 *ie = NULL, *bssid;
	int ie_len = 0, err;
	u16 reason_code;
	bool local_state_change;

	if (dev->ieee80211_ptr->conn_owner_nlportid &&
	    dev->ieee80211_ptr->conn_owner_nlportid != info->snd_portid)
		return -EPERM;

	if (!info->attrs[NL80211_ATTR_MAC])
		return -EINVAL;

	if (!info->attrs[NL80211_ATTR_REASON_CODE])
		return -EINVAL;

	if (!rdev->ops->deauth)
		return -EOPNOTSUPP;

	if (dev->ieee80211_ptr->iftype != NL80211_IFTYPE_STATION &&
	    dev->ieee80211_ptr->iftype != NL80211_IFTYPE_P2P_CLIENT)
		return -EOPNOTSUPP;

	bssid = nla_data(info->attrs[NL80211_ATTR_MAC]);

	reason_code = nla_get_u16(info->attrs[NL80211_ATTR_REASON_CODE]);
	if (reason_code == 0) {
		/* Reason Code 0 is reserved */
		return -EINVAL;
	}

	if (info->attrs[NL80211_ATTR_IE]) {
		ie = nla_data(info->attrs[NL80211_ATTR_IE]);
		ie_len = nla_len(info->attrs[NL80211_ATTR_IE]);
	}

	local_state_change = !!info->attrs[NL80211_ATTR_LOCAL_STATE_CHANGE];

	wdev_lock(dev->ieee80211_ptr);
	err = cfg80211_mlme_deauth(rdev, dev, bssid, ie, ie_len, reason_code,
				   local_state_change);
	wdev_unlock(dev->ieee80211_ptr);
	return err;
}

static int nl80211_disassociate(struct sk_buff *skb, struct genl_info *info)
{
	struct cfg80211_registered_device *rdev = info->user_ptr[0];
	struct net_device *dev = info->user_ptr[1];
	const u8 *ie = NULL, *bssid;
	int ie_len = 0, err;
	u16 reason_code;
	bool local_state_change;

	if (dev->ieee80211_ptr->conn_owner_nlportid &&
	    dev->ieee80211_ptr->conn_owner_nlportid != info->snd_portid)
		return -EPERM;

	if (!info->attrs[NL80211_ATTR_MAC])
		return -EINVAL;

	if (!info->attrs[NL80211_ATTR_REASON_CODE])
		return -EINVAL;

	if (!rdev->ops->disassoc)
		return -EOPNOTSUPP;

	if (dev->ieee80211_ptr->iftype != NL80211_IFTYPE_STATION &&
	    dev->ieee80211_ptr->iftype != NL80211_IFTYPE_P2P_CLIENT)
		return -EOPNOTSUPP;

	bssid = nla_data(info->attrs[NL80211_ATTR_MAC]);

	reason_code = nla_get_u16(info->attrs[NL80211_ATTR_REASON_CODE]);
	if (reason_code == 0) {
		/* Reason Code 0 is reserved */
		return -EINVAL;
	}

	if (info->attrs[NL80211_ATTR_IE]) {
		ie = nla_data(info->attrs[NL80211_ATTR_IE]);
		ie_len = nla_len(info->attrs[NL80211_ATTR_IE]);
	}

	local_state_change = !!info->attrs[NL80211_ATTR_LOCAL_STATE_CHANGE];

	wdev_lock(dev->ieee80211_ptr);
	err = cfg80211_mlme_disassoc(rdev, dev, bssid, ie, ie_len, reason_code,
				     local_state_change);
	wdev_unlock(dev->ieee80211_ptr);
	return err;
}

static bool
nl80211_parse_mcast_rate(struct cfg80211_registered_device *rdev,
			 int mcast_rate[NUM_NL80211_BANDS],
			 int rateval)
{
	struct wiphy *wiphy = &rdev->wiphy;
	bool found = false;
	int band, i;

	for (band = 0; band < NUM_NL80211_BANDS; band++) {
		struct ieee80211_supported_band *sband;

		sband = wiphy->bands[band];
		if (!sband)
			continue;

		for (i = 0; i < sband->n_bitrates; i++) {
			if (sband->bitrates[i].bitrate == rateval) {
				mcast_rate[band] = i + 1;
				found = true;
				break;
			}
		}
	}

	return found;
}

static int nl80211_join_ibss(struct sk_buff *skb, struct genl_info *info)
{
	struct cfg80211_registered_device *rdev = info->user_ptr[0];
	struct net_device *dev = info->user_ptr[1];
	struct cfg80211_ibss_params ibss;
	struct wiphy *wiphy;
	struct cfg80211_cached_keys *connkeys = NULL;
	int err;

	memset(&ibss, 0, sizeof(ibss));

	if (!info->attrs[NL80211_ATTR_SSID] ||
	    !nla_len(info->attrs[NL80211_ATTR_SSID]))
		return -EINVAL;

	ibss.beacon_interval = 100;

	if (info->attrs[NL80211_ATTR_BEACON_INTERVAL])
		ibss.beacon_interval =
			nla_get_u32(info->attrs[NL80211_ATTR_BEACON_INTERVAL]);

	err = cfg80211_validate_beacon_int(rdev, NL80211_IFTYPE_ADHOC,
					   ibss.beacon_interval);
	if (err)
		return err;

	if (!rdev->ops->join_ibss)
		return -EOPNOTSUPP;

	if (dev->ieee80211_ptr->iftype != NL80211_IFTYPE_ADHOC)
		return -EOPNOTSUPP;

	wiphy = &rdev->wiphy;

	if (info->attrs[NL80211_ATTR_MAC]) {
		ibss.bssid = nla_data(info->attrs[NL80211_ATTR_MAC]);

		if (!is_valid_ether_addr(ibss.bssid))
			return -EINVAL;
	}
	ibss.ssid = nla_data(info->attrs[NL80211_ATTR_SSID]);
	ibss.ssid_len = nla_len(info->attrs[NL80211_ATTR_SSID]);

	if (info->attrs[NL80211_ATTR_IE]) {
		ibss.ie = nla_data(info->attrs[NL80211_ATTR_IE]);
		ibss.ie_len = nla_len(info->attrs[NL80211_ATTR_IE]);
	}

	err = nl80211_parse_chandef(rdev, info, &ibss.chandef);
	if (err)
		return err;

	if (!cfg80211_reg_can_beacon(&rdev->wiphy, &ibss.chandef,
				     NL80211_IFTYPE_ADHOC))
		return -EINVAL;

	switch (ibss.chandef.width) {
	case NL80211_CHAN_WIDTH_5:
	case NL80211_CHAN_WIDTH_10:
	case NL80211_CHAN_WIDTH_20_NOHT:
		break;
	case NL80211_CHAN_WIDTH_20:
	case NL80211_CHAN_WIDTH_40:
		if (!(rdev->wiphy.features & NL80211_FEATURE_HT_IBSS))
			return -EINVAL;
		break;
	case NL80211_CHAN_WIDTH_80:
	case NL80211_CHAN_WIDTH_80P80:
	case NL80211_CHAN_WIDTH_160:
		if (!(rdev->wiphy.features & NL80211_FEATURE_HT_IBSS))
			return -EINVAL;
		if (!wiphy_ext_feature_isset(&rdev->wiphy,
					     NL80211_EXT_FEATURE_VHT_IBSS))
			return -EINVAL;
		break;
	default:
		return -EINVAL;
	}

	ibss.channel_fixed = !!info->attrs[NL80211_ATTR_FREQ_FIXED];
	ibss.privacy = !!info->attrs[NL80211_ATTR_PRIVACY];

	if (info->attrs[NL80211_ATTR_BSS_BASIC_RATES]) {
		u8 *rates =
			nla_data(info->attrs[NL80211_ATTR_BSS_BASIC_RATES]);
		int n_rates =
			nla_len(info->attrs[NL80211_ATTR_BSS_BASIC_RATES]);
		struct ieee80211_supported_band *sband =
			wiphy->bands[ibss.chandef.chan->band];

		err = ieee80211_get_ratemask(sband, rates, n_rates,
					     &ibss.basic_rates);
		if (err)
			return err;
	}

	if (info->attrs[NL80211_ATTR_HT_CAPABILITY_MASK])
		memcpy(&ibss.ht_capa_mask,
		       nla_data(info->attrs[NL80211_ATTR_HT_CAPABILITY_MASK]),
		       sizeof(ibss.ht_capa_mask));

	if (info->attrs[NL80211_ATTR_HT_CAPABILITY]) {
		if (!info->attrs[NL80211_ATTR_HT_CAPABILITY_MASK])
			return -EINVAL;
		memcpy(&ibss.ht_capa,
		       nla_data(info->attrs[NL80211_ATTR_HT_CAPABILITY]),
		       sizeof(ibss.ht_capa));
	}

	if (info->attrs[NL80211_ATTR_MCAST_RATE] &&
	    !nl80211_parse_mcast_rate(rdev, ibss.mcast_rate,
			nla_get_u32(info->attrs[NL80211_ATTR_MCAST_RATE])))
		return -EINVAL;

	if (ibss.privacy && info->attrs[NL80211_ATTR_KEYS]) {
		bool no_ht = false;

		connkeys = nl80211_parse_connkeys(rdev, info, &no_ht);
		if (IS_ERR(connkeys))
			return PTR_ERR(connkeys);

		if ((ibss.chandef.width != NL80211_CHAN_WIDTH_20_NOHT) &&
		    no_ht) {
			kfree_sensitive(connkeys);
			return -EINVAL;
		}
	}

	ibss.control_port =
		nla_get_flag(info->attrs[NL80211_ATTR_CONTROL_PORT]);

	if (info->attrs[NL80211_ATTR_CONTROL_PORT_OVER_NL80211]) {
		int r = validate_pae_over_nl80211(rdev, info);

		if (r < 0) {
			kfree_sensitive(connkeys);
			return r;
		}

		ibss.control_port_over_nl80211 = true;
	}

	ibss.userspace_handles_dfs =
		nla_get_flag(info->attrs[NL80211_ATTR_HANDLE_DFS]);

	wdev_lock(dev->ieee80211_ptr);
	err = __cfg80211_join_ibss(rdev, dev, &ibss, connkeys);
	if (err)
		kfree_sensitive(connkeys);
	else if (info->attrs[NL80211_ATTR_SOCKET_OWNER])
		dev->ieee80211_ptr->conn_owner_nlportid = info->snd_portid;
	wdev_unlock(dev->ieee80211_ptr);

	return err;
}

static int nl80211_leave_ibss(struct sk_buff *skb, struct genl_info *info)
{
	struct cfg80211_registered_device *rdev = info->user_ptr[0];
	struct net_device *dev = info->user_ptr[1];

	if (!rdev->ops->leave_ibss)
		return -EOPNOTSUPP;

	if (dev->ieee80211_ptr->iftype != NL80211_IFTYPE_ADHOC)
		return -EOPNOTSUPP;

	return cfg80211_leave_ibss(rdev, dev, false);
}

static int nl80211_set_mcast_rate(struct sk_buff *skb, struct genl_info *info)
{
	struct cfg80211_registered_device *rdev = info->user_ptr[0];
	struct net_device *dev = info->user_ptr[1];
	int mcast_rate[NUM_NL80211_BANDS];
	u32 nla_rate;
	int err;

	if (dev->ieee80211_ptr->iftype != NL80211_IFTYPE_ADHOC &&
	    dev->ieee80211_ptr->iftype != NL80211_IFTYPE_MESH_POINT &&
	    dev->ieee80211_ptr->iftype != NL80211_IFTYPE_OCB)
		return -EOPNOTSUPP;

	if (!rdev->ops->set_mcast_rate)
		return -EOPNOTSUPP;

	memset(mcast_rate, 0, sizeof(mcast_rate));

	if (!info->attrs[NL80211_ATTR_MCAST_RATE])
		return -EINVAL;

	nla_rate = nla_get_u32(info->attrs[NL80211_ATTR_MCAST_RATE]);
	if (!nl80211_parse_mcast_rate(rdev, mcast_rate, nla_rate))
		return -EINVAL;

	err = rdev_set_mcast_rate(rdev, dev, mcast_rate);

	return err;
}

static struct sk_buff *
__cfg80211_alloc_vendor_skb(struct cfg80211_registered_device *rdev,
			    struct wireless_dev *wdev, int approxlen,
			    u32 portid, u32 seq, enum nl80211_commands cmd,
			    enum nl80211_attrs attr,
			    const struct nl80211_vendor_cmd_info *info,
			    gfp_t gfp)
{
	struct sk_buff *skb;
	void *hdr;
	struct nlattr *data;

	skb = nlmsg_new(approxlen + 100, gfp);
	if (!skb)
		return NULL;

	hdr = nl80211hdr_put(skb, portid, seq, 0, cmd);
	if (!hdr) {
		kfree_skb(skb);
		return NULL;
	}

	if (nla_put_u32(skb, NL80211_ATTR_WIPHY, rdev->wiphy_idx))
		goto nla_put_failure;

	if (info) {
		if (nla_put_u32(skb, NL80211_ATTR_VENDOR_ID,
				info->vendor_id))
			goto nla_put_failure;
		if (nla_put_u32(skb, NL80211_ATTR_VENDOR_SUBCMD,
				info->subcmd))
			goto nla_put_failure;
	}

	if (wdev) {
		if (nla_put_u64_64bit(skb, NL80211_ATTR_WDEV,
				      wdev_id(wdev), NL80211_ATTR_PAD))
			goto nla_put_failure;
		if (wdev->netdev &&
		    nla_put_u32(skb, NL80211_ATTR_IFINDEX,
				wdev->netdev->ifindex))
			goto nla_put_failure;
	}

	data = nla_nest_start_noflag(skb, attr);
	if (!data)
		goto nla_put_failure;

	((void **)skb->cb)[0] = rdev;
	((void **)skb->cb)[1] = hdr;
	((void **)skb->cb)[2] = data;

	return skb;

 nla_put_failure:
	kfree_skb(skb);
	return NULL;
}

struct sk_buff *__cfg80211_alloc_event_skb(struct wiphy *wiphy,
					   struct wireless_dev *wdev,
					   enum nl80211_commands cmd,
					   enum nl80211_attrs attr,
					   unsigned int portid,
					   int vendor_event_idx,
					   int approxlen, gfp_t gfp)
{
	struct cfg80211_registered_device *rdev = wiphy_to_rdev(wiphy);
	const struct nl80211_vendor_cmd_info *info;

	switch (cmd) {
	case NL80211_CMD_TESTMODE:
		if (WARN_ON(vendor_event_idx != -1))
			return NULL;
		info = NULL;
		break;
	case NL80211_CMD_VENDOR:
		if (WARN_ON(vendor_event_idx < 0 ||
			    vendor_event_idx >= wiphy->n_vendor_events))
			return NULL;
		info = &wiphy->vendor_events[vendor_event_idx];
		break;
	default:
		WARN_ON(1);
		return NULL;
	}

	return __cfg80211_alloc_vendor_skb(rdev, wdev, approxlen, portid, 0,
					   cmd, attr, info, gfp);
}
EXPORT_SYMBOL(__cfg80211_alloc_event_skb);

void __cfg80211_send_event_skb(struct sk_buff *skb, gfp_t gfp)
{
	struct cfg80211_registered_device *rdev = ((void **)skb->cb)[0];
	void *hdr = ((void **)skb->cb)[1];
	struct nlmsghdr *nlhdr = nlmsg_hdr(skb);
	struct nlattr *data = ((void **)skb->cb)[2];
	enum nl80211_multicast_groups mcgrp = NL80211_MCGRP_TESTMODE;

	/* clear CB data for netlink core to own from now on */
	memset(skb->cb, 0, sizeof(skb->cb));

	nla_nest_end(skb, data);
	genlmsg_end(skb, hdr);

	if (nlhdr->nlmsg_pid) {
		genlmsg_unicast(wiphy_net(&rdev->wiphy), skb,
				nlhdr->nlmsg_pid);
	} else {
		if (data->nla_type == NL80211_ATTR_VENDOR_DATA)
			mcgrp = NL80211_MCGRP_VENDOR;

		genlmsg_multicast_netns(&nl80211_fam, wiphy_net(&rdev->wiphy),
					skb, 0, mcgrp, gfp);
	}
}
EXPORT_SYMBOL(__cfg80211_send_event_skb);

#ifdef CONFIG_NL80211_TESTMODE
static int nl80211_testmode_do(struct sk_buff *skb, struct genl_info *info)
{
	struct cfg80211_registered_device *rdev = info->user_ptr[0];
	struct wireless_dev *wdev;
	int err;

	lockdep_assert_held(&rdev->wiphy.mtx);

	wdev = __cfg80211_wdev_from_attrs(rdev, genl_info_net(info),
					  info->attrs);

	if (!rdev->ops->testmode_cmd)
		return -EOPNOTSUPP;

	if (IS_ERR(wdev)) {
		err = PTR_ERR(wdev);
		if (err != -EINVAL)
			return err;
		wdev = NULL;
	} else if (wdev->wiphy != &rdev->wiphy) {
		return -EINVAL;
	}

	if (!info->attrs[NL80211_ATTR_TESTDATA])
		return -EINVAL;

	rdev->cur_cmd_info = info;
	err = rdev_testmode_cmd(rdev, wdev,
				nla_data(info->attrs[NL80211_ATTR_TESTDATA]),
				nla_len(info->attrs[NL80211_ATTR_TESTDATA]));
	rdev->cur_cmd_info = NULL;

	return err;
}

static int nl80211_testmode_dump(struct sk_buff *skb,
				 struct netlink_callback *cb)
{
	struct cfg80211_registered_device *rdev;
	struct nlattr **attrbuf = NULL;
	int err;
	long phy_idx;
	void *data = NULL;
	int data_len = 0;

	rtnl_lock();

	if (cb->args[0]) {
		/*
		 * 0 is a valid index, but not valid for args[0],
		 * so we need to offset by 1.
		 */
		phy_idx = cb->args[0] - 1;

		rdev = cfg80211_rdev_by_wiphy_idx(phy_idx);
		if (!rdev) {
			err = -ENOENT;
			goto out_err;
		}
	} else {
		attrbuf = kcalloc(NUM_NL80211_ATTR, sizeof(*attrbuf),
				  GFP_KERNEL);
		if (!attrbuf) {
			err = -ENOMEM;
			goto out_err;
		}

		err = nlmsg_parse_deprecated(cb->nlh,
					     GENL_HDRLEN + nl80211_fam.hdrsize,
					     attrbuf, nl80211_fam.maxattr,
					     nl80211_policy, NULL);
		if (err)
			goto out_err;

		rdev = __cfg80211_rdev_from_attrs(sock_net(skb->sk), attrbuf);
		if (IS_ERR(rdev)) {
			err = PTR_ERR(rdev);
			goto out_err;
		}
		phy_idx = rdev->wiphy_idx;

		if (attrbuf[NL80211_ATTR_TESTDATA])
			cb->args[1] = (long)attrbuf[NL80211_ATTR_TESTDATA];
	}

	if (cb->args[1]) {
		data = nla_data((void *)cb->args[1]);
		data_len = nla_len((void *)cb->args[1]);
	}

	if (!rdev->ops->testmode_dump) {
		err = -EOPNOTSUPP;
		goto out_err;
	}

	while (1) {
		void *hdr = nl80211hdr_put(skb, NETLINK_CB(cb->skb).portid,
					   cb->nlh->nlmsg_seq, NLM_F_MULTI,
					   NL80211_CMD_TESTMODE);
		struct nlattr *tmdata;

		if (!hdr)
			break;

		if (nla_put_u32(skb, NL80211_ATTR_WIPHY, phy_idx)) {
			genlmsg_cancel(skb, hdr);
			break;
		}

		tmdata = nla_nest_start_noflag(skb, NL80211_ATTR_TESTDATA);
		if (!tmdata) {
			genlmsg_cancel(skb, hdr);
			break;
		}
		err = rdev_testmode_dump(rdev, skb, cb, data, data_len);
		nla_nest_end(skb, tmdata);

		if (err == -ENOBUFS || err == -ENOENT) {
			genlmsg_cancel(skb, hdr);
			break;
		} else if (err) {
			genlmsg_cancel(skb, hdr);
			goto out_err;
		}

		genlmsg_end(skb, hdr);
	}

	err = skb->len;
	/* see above */
	cb->args[0] = phy_idx + 1;
 out_err:
	kfree(attrbuf);
	rtnl_unlock();
	return err;
}
#endif

static int nl80211_connect(struct sk_buff *skb, struct genl_info *info)
{
	struct cfg80211_registered_device *rdev = info->user_ptr[0];
	struct net_device *dev = info->user_ptr[1];
	struct cfg80211_connect_params connect;
	struct wiphy *wiphy;
	struct cfg80211_cached_keys *connkeys = NULL;
	u32 freq = 0;
	int err;

	memset(&connect, 0, sizeof(connect));

	if (!info->attrs[NL80211_ATTR_SSID] ||
	    !nla_len(info->attrs[NL80211_ATTR_SSID]))
		return -EINVAL;

	if (info->attrs[NL80211_ATTR_AUTH_TYPE]) {
		connect.auth_type =
			nla_get_u32(info->attrs[NL80211_ATTR_AUTH_TYPE]);
		if (!nl80211_valid_auth_type(rdev, connect.auth_type,
					     NL80211_CMD_CONNECT))
			return -EINVAL;
	} else
		connect.auth_type = NL80211_AUTHTYPE_AUTOMATIC;

	connect.privacy = info->attrs[NL80211_ATTR_PRIVACY];

	if (info->attrs[NL80211_ATTR_WANT_1X_4WAY_HS] &&
	    !wiphy_ext_feature_isset(&rdev->wiphy,
				     NL80211_EXT_FEATURE_4WAY_HANDSHAKE_STA_1X))
		return -EINVAL;
	connect.want_1x = info->attrs[NL80211_ATTR_WANT_1X_4WAY_HS];

	err = nl80211_crypto_settings(rdev, info, &connect.crypto,
				      NL80211_MAX_NR_CIPHER_SUITES);
	if (err)
		return err;

	if (dev->ieee80211_ptr->iftype != NL80211_IFTYPE_STATION &&
	    dev->ieee80211_ptr->iftype != NL80211_IFTYPE_P2P_CLIENT)
		return -EOPNOTSUPP;

	wiphy = &rdev->wiphy;

	connect.bg_scan_period = -1;
	if (info->attrs[NL80211_ATTR_BG_SCAN_PERIOD] &&
		(wiphy->flags & WIPHY_FLAG_SUPPORTS_FW_ROAM)) {
		connect.bg_scan_period =
			nla_get_u16(info->attrs[NL80211_ATTR_BG_SCAN_PERIOD]);
	}

	if (info->attrs[NL80211_ATTR_MAC])
		connect.bssid = nla_data(info->attrs[NL80211_ATTR_MAC]);
	else if (info->attrs[NL80211_ATTR_MAC_HINT])
		connect.bssid_hint =
			nla_data(info->attrs[NL80211_ATTR_MAC_HINT]);
	connect.ssid = nla_data(info->attrs[NL80211_ATTR_SSID]);
	connect.ssid_len = nla_len(info->attrs[NL80211_ATTR_SSID]);

	if (info->attrs[NL80211_ATTR_IE]) {
		connect.ie = nla_data(info->attrs[NL80211_ATTR_IE]);
		connect.ie_len = nla_len(info->attrs[NL80211_ATTR_IE]);
	}

	if (info->attrs[NL80211_ATTR_USE_MFP]) {
		connect.mfp = nla_get_u32(info->attrs[NL80211_ATTR_USE_MFP]);
		if (connect.mfp == NL80211_MFP_OPTIONAL &&
		    !wiphy_ext_feature_isset(&rdev->wiphy,
					     NL80211_EXT_FEATURE_MFP_OPTIONAL))
			return -EOPNOTSUPP;
	} else {
		connect.mfp = NL80211_MFP_NO;
	}

	if (info->attrs[NL80211_ATTR_PREV_BSSID])
		connect.prev_bssid =
			nla_data(info->attrs[NL80211_ATTR_PREV_BSSID]);

	if (info->attrs[NL80211_ATTR_WIPHY_FREQ])
		freq = MHZ_TO_KHZ(nla_get_u32(
					info->attrs[NL80211_ATTR_WIPHY_FREQ]));
	if (info->attrs[NL80211_ATTR_WIPHY_FREQ_OFFSET])
		freq +=
		    nla_get_u32(info->attrs[NL80211_ATTR_WIPHY_FREQ_OFFSET]);

	if (freq) {
		connect.channel = nl80211_get_valid_chan(wiphy, freq);
		if (!connect.channel)
			return -EINVAL;
	} else if (info->attrs[NL80211_ATTR_WIPHY_FREQ_HINT]) {
		freq = nla_get_u32(info->attrs[NL80211_ATTR_WIPHY_FREQ_HINT]);
		freq = MHZ_TO_KHZ(freq);
		connect.channel_hint = nl80211_get_valid_chan(wiphy, freq);
		if (!connect.channel_hint)
			return -EINVAL;
	}

	if (info->attrs[NL80211_ATTR_WIPHY_EDMG_CHANNELS]) {
		connect.edmg.channels =
		      nla_get_u8(info->attrs[NL80211_ATTR_WIPHY_EDMG_CHANNELS]);

		if (info->attrs[NL80211_ATTR_WIPHY_EDMG_BW_CONFIG])
			connect.edmg.bw_config =
				nla_get_u8(info->attrs[NL80211_ATTR_WIPHY_EDMG_BW_CONFIG]);
	}

	if (connect.privacy && info->attrs[NL80211_ATTR_KEYS]) {
		connkeys = nl80211_parse_connkeys(rdev, info, NULL);
		if (IS_ERR(connkeys))
			return PTR_ERR(connkeys);
	}

	if (nla_get_flag(info->attrs[NL80211_ATTR_DISABLE_HT]))
		connect.flags |= ASSOC_REQ_DISABLE_HT;

	if (info->attrs[NL80211_ATTR_HT_CAPABILITY_MASK])
		memcpy(&connect.ht_capa_mask,
		       nla_data(info->attrs[NL80211_ATTR_HT_CAPABILITY_MASK]),
		       sizeof(connect.ht_capa_mask));

	if (info->attrs[NL80211_ATTR_HT_CAPABILITY]) {
		if (!info->attrs[NL80211_ATTR_HT_CAPABILITY_MASK]) {
			kfree_sensitive(connkeys);
			return -EINVAL;
		}
		memcpy(&connect.ht_capa,
		       nla_data(info->attrs[NL80211_ATTR_HT_CAPABILITY]),
		       sizeof(connect.ht_capa));
	}

	if (nla_get_flag(info->attrs[NL80211_ATTR_DISABLE_VHT]))
		connect.flags |= ASSOC_REQ_DISABLE_VHT;

	if (nla_get_flag(info->attrs[NL80211_ATTR_DISABLE_HE]))
		connect.flags |= ASSOC_REQ_DISABLE_HE;

	if (info->attrs[NL80211_ATTR_VHT_CAPABILITY_MASK])
		memcpy(&connect.vht_capa_mask,
		       nla_data(info->attrs[NL80211_ATTR_VHT_CAPABILITY_MASK]),
		       sizeof(connect.vht_capa_mask));

	if (info->attrs[NL80211_ATTR_VHT_CAPABILITY]) {
		if (!info->attrs[NL80211_ATTR_VHT_CAPABILITY_MASK]) {
			kfree_sensitive(connkeys);
			return -EINVAL;
		}
		memcpy(&connect.vht_capa,
		       nla_data(info->attrs[NL80211_ATTR_VHT_CAPABILITY]),
		       sizeof(connect.vht_capa));
	}

	if (nla_get_flag(info->attrs[NL80211_ATTR_USE_RRM])) {
		if (!((rdev->wiphy.features &
			NL80211_FEATURE_DS_PARAM_SET_IE_IN_PROBES) &&
		       (rdev->wiphy.features & NL80211_FEATURE_QUIET)) &&
		    !wiphy_ext_feature_isset(&rdev->wiphy,
					     NL80211_EXT_FEATURE_RRM)) {
			kfree_sensitive(connkeys);
			return -EINVAL;
		}
		connect.flags |= ASSOC_REQ_USE_RRM;
	}

	connect.pbss = nla_get_flag(info->attrs[NL80211_ATTR_PBSS]);
	if (connect.pbss && !rdev->wiphy.bands[NL80211_BAND_60GHZ]) {
		kfree_sensitive(connkeys);
		return -EOPNOTSUPP;
	}

	if (info->attrs[NL80211_ATTR_BSS_SELECT]) {
		/* bss selection makes no sense if bssid is set */
		if (connect.bssid) {
			kfree_sensitive(connkeys);
			return -EINVAL;
		}

		err = parse_bss_select(info->attrs[NL80211_ATTR_BSS_SELECT],
				       wiphy, &connect.bss_select);
		if (err) {
			kfree_sensitive(connkeys);
			return err;
		}
	}

	if (wiphy_ext_feature_isset(&rdev->wiphy,
				    NL80211_EXT_FEATURE_FILS_SK_OFFLOAD) &&
	    info->attrs[NL80211_ATTR_FILS_ERP_USERNAME] &&
	    info->attrs[NL80211_ATTR_FILS_ERP_REALM] &&
	    info->attrs[NL80211_ATTR_FILS_ERP_NEXT_SEQ_NUM] &&
	    info->attrs[NL80211_ATTR_FILS_ERP_RRK]) {
		connect.fils_erp_username =
			nla_data(info->attrs[NL80211_ATTR_FILS_ERP_USERNAME]);
		connect.fils_erp_username_len =
			nla_len(info->attrs[NL80211_ATTR_FILS_ERP_USERNAME]);
		connect.fils_erp_realm =
			nla_data(info->attrs[NL80211_ATTR_FILS_ERP_REALM]);
		connect.fils_erp_realm_len =
			nla_len(info->attrs[NL80211_ATTR_FILS_ERP_REALM]);
		connect.fils_erp_next_seq_num =
			nla_get_u16(
			   info->attrs[NL80211_ATTR_FILS_ERP_NEXT_SEQ_NUM]);
		connect.fils_erp_rrk =
			nla_data(info->attrs[NL80211_ATTR_FILS_ERP_RRK]);
		connect.fils_erp_rrk_len =
			nla_len(info->attrs[NL80211_ATTR_FILS_ERP_RRK]);
	} else if (info->attrs[NL80211_ATTR_FILS_ERP_USERNAME] ||
		   info->attrs[NL80211_ATTR_FILS_ERP_REALM] ||
		   info->attrs[NL80211_ATTR_FILS_ERP_NEXT_SEQ_NUM] ||
		   info->attrs[NL80211_ATTR_FILS_ERP_RRK]) {
		kfree_sensitive(connkeys);
		return -EINVAL;
	}

	if (nla_get_flag(info->attrs[NL80211_ATTR_EXTERNAL_AUTH_SUPPORT])) {
		if (!info->attrs[NL80211_ATTR_SOCKET_OWNER]) {
			kfree_sensitive(connkeys);
			GENL_SET_ERR_MSG(info,
					 "external auth requires connection ownership");
			return -EINVAL;
		}
		connect.flags |= CONNECT_REQ_EXTERNAL_AUTH_SUPPORT;
	}

	wdev_lock(dev->ieee80211_ptr);

	err = cfg80211_connect(rdev, dev, &connect, connkeys,
			       connect.prev_bssid);
	if (err)
		kfree_sensitive(connkeys);

	if (!err && info->attrs[NL80211_ATTR_SOCKET_OWNER]) {
		dev->ieee80211_ptr->conn_owner_nlportid = info->snd_portid;
		if (connect.bssid)
			memcpy(dev->ieee80211_ptr->disconnect_bssid,
			       connect.bssid, ETH_ALEN);
		else
			eth_zero_addr(dev->ieee80211_ptr->disconnect_bssid);
	}

	wdev_unlock(dev->ieee80211_ptr);

	return err;
}

static int nl80211_update_connect_params(struct sk_buff *skb,
					 struct genl_info *info)
{
	struct cfg80211_connect_params connect = {};
	struct cfg80211_registered_device *rdev = info->user_ptr[0];
	struct net_device *dev = info->user_ptr[1];
	struct wireless_dev *wdev = dev->ieee80211_ptr;
	bool fils_sk_offload;
	u32 auth_type;
	u32 changed = 0;
	int ret;

	if (!rdev->ops->update_connect_params)
		return -EOPNOTSUPP;

	if (info->attrs[NL80211_ATTR_IE]) {
		connect.ie = nla_data(info->attrs[NL80211_ATTR_IE]);
		connect.ie_len = nla_len(info->attrs[NL80211_ATTR_IE]);
		changed |= UPDATE_ASSOC_IES;
	}

	fils_sk_offload = wiphy_ext_feature_isset(&rdev->wiphy,
						  NL80211_EXT_FEATURE_FILS_SK_OFFLOAD);

	/*
	 * when driver supports fils-sk offload all attributes must be
	 * provided. So the else covers "fils-sk-not-all" and
	 * "no-fils-sk-any".
	 */
	if (fils_sk_offload &&
	    info->attrs[NL80211_ATTR_FILS_ERP_USERNAME] &&
	    info->attrs[NL80211_ATTR_FILS_ERP_REALM] &&
	    info->attrs[NL80211_ATTR_FILS_ERP_NEXT_SEQ_NUM] &&
	    info->attrs[NL80211_ATTR_FILS_ERP_RRK]) {
		connect.fils_erp_username =
			nla_data(info->attrs[NL80211_ATTR_FILS_ERP_USERNAME]);
		connect.fils_erp_username_len =
			nla_len(info->attrs[NL80211_ATTR_FILS_ERP_USERNAME]);
		connect.fils_erp_realm =
			nla_data(info->attrs[NL80211_ATTR_FILS_ERP_REALM]);
		connect.fils_erp_realm_len =
			nla_len(info->attrs[NL80211_ATTR_FILS_ERP_REALM]);
		connect.fils_erp_next_seq_num =
			nla_get_u16(
			   info->attrs[NL80211_ATTR_FILS_ERP_NEXT_SEQ_NUM]);
		connect.fils_erp_rrk =
			nla_data(info->attrs[NL80211_ATTR_FILS_ERP_RRK]);
		connect.fils_erp_rrk_len =
			nla_len(info->attrs[NL80211_ATTR_FILS_ERP_RRK]);
		changed |= UPDATE_FILS_ERP_INFO;
	} else if (info->attrs[NL80211_ATTR_FILS_ERP_USERNAME] ||
		   info->attrs[NL80211_ATTR_FILS_ERP_REALM] ||
		   info->attrs[NL80211_ATTR_FILS_ERP_NEXT_SEQ_NUM] ||
		   info->attrs[NL80211_ATTR_FILS_ERP_RRK]) {
		return -EINVAL;
	}

	if (info->attrs[NL80211_ATTR_AUTH_TYPE]) {
		auth_type = nla_get_u32(info->attrs[NL80211_ATTR_AUTH_TYPE]);
		if (!nl80211_valid_auth_type(rdev, auth_type,
					     NL80211_CMD_CONNECT))
			return -EINVAL;

		if (auth_type == NL80211_AUTHTYPE_FILS_SK &&
		    fils_sk_offload && !(changed & UPDATE_FILS_ERP_INFO))
			return -EINVAL;

		connect.auth_type = auth_type;
		changed |= UPDATE_AUTH_TYPE;
	}

	wdev_lock(dev->ieee80211_ptr);
	if (!wdev->current_bss)
		ret = -ENOLINK;
	else
		ret = rdev_update_connect_params(rdev, dev, &connect, changed);
	wdev_unlock(dev->ieee80211_ptr);

	return ret;
}

static int nl80211_disconnect(struct sk_buff *skb, struct genl_info *info)
{
	struct cfg80211_registered_device *rdev = info->user_ptr[0];
	struct net_device *dev = info->user_ptr[1];
	u16 reason;
	int ret;

	if (dev->ieee80211_ptr->conn_owner_nlportid &&
	    dev->ieee80211_ptr->conn_owner_nlportid != info->snd_portid)
		return -EPERM;

	if (!info->attrs[NL80211_ATTR_REASON_CODE])
		reason = WLAN_REASON_DEAUTH_LEAVING;
	else
		reason = nla_get_u16(info->attrs[NL80211_ATTR_REASON_CODE]);

	if (reason == 0)
		return -EINVAL;

	if (dev->ieee80211_ptr->iftype != NL80211_IFTYPE_STATION &&
	    dev->ieee80211_ptr->iftype != NL80211_IFTYPE_P2P_CLIENT)
		return -EOPNOTSUPP;

	wdev_lock(dev->ieee80211_ptr);
	ret = cfg80211_disconnect(rdev, dev, reason, true);
	wdev_unlock(dev->ieee80211_ptr);
	return ret;
}

static int nl80211_wiphy_netns(struct sk_buff *skb, struct genl_info *info)
{
	struct cfg80211_registered_device *rdev = info->user_ptr[0];
	struct net *net;
	int err;

	if (info->attrs[NL80211_ATTR_PID]) {
		u32 pid = nla_get_u32(info->attrs[NL80211_ATTR_PID]);

		net = get_net_ns_by_pid(pid);
	} else if (info->attrs[NL80211_ATTR_NETNS_FD]) {
		u32 fd = nla_get_u32(info->attrs[NL80211_ATTR_NETNS_FD]);

		net = get_net_ns_by_fd(fd);
	} else {
		return -EINVAL;
	}

	if (IS_ERR(net))
		return PTR_ERR(net);

	err = 0;

	/* check if anything to do */
	if (!net_eq(wiphy_net(&rdev->wiphy), net))
		err = cfg80211_switch_netns(rdev, net);

	put_net(net);
	return err;
}

static int nl80211_setdel_pmksa(struct sk_buff *skb, struct genl_info *info)
{
	struct cfg80211_registered_device *rdev = info->user_ptr[0];
	int (*rdev_ops)(struct wiphy *wiphy, struct net_device *dev,
			struct cfg80211_pmksa *pmksa) = NULL;
	struct net_device *dev = info->user_ptr[1];
	struct cfg80211_pmksa pmksa;

	memset(&pmksa, 0, sizeof(struct cfg80211_pmksa));

	if (!info->attrs[NL80211_ATTR_PMKID])
		return -EINVAL;

	pmksa.pmkid = nla_data(info->attrs[NL80211_ATTR_PMKID]);

	if (info->attrs[NL80211_ATTR_MAC]) {
		pmksa.bssid = nla_data(info->attrs[NL80211_ATTR_MAC]);
	} else if (info->attrs[NL80211_ATTR_SSID] &&
		   info->attrs[NL80211_ATTR_FILS_CACHE_ID] &&
		   (info->genlhdr->cmd == NL80211_CMD_DEL_PMKSA ||
		    info->attrs[NL80211_ATTR_PMK])) {
		pmksa.ssid = nla_data(info->attrs[NL80211_ATTR_SSID]);
		pmksa.ssid_len = nla_len(info->attrs[NL80211_ATTR_SSID]);
		pmksa.cache_id =
			nla_data(info->attrs[NL80211_ATTR_FILS_CACHE_ID]);
	} else {
		return -EINVAL;
	}
	if (info->attrs[NL80211_ATTR_PMK]) {
		pmksa.pmk = nla_data(info->attrs[NL80211_ATTR_PMK]);
		pmksa.pmk_len = nla_len(info->attrs[NL80211_ATTR_PMK]);
	}

	if (info->attrs[NL80211_ATTR_PMK_LIFETIME])
		pmksa.pmk_lifetime =
			nla_get_u32(info->attrs[NL80211_ATTR_PMK_LIFETIME]);

	if (info->attrs[NL80211_ATTR_PMK_REAUTH_THRESHOLD])
		pmksa.pmk_reauth_threshold =
			nla_get_u8(
				info->attrs[NL80211_ATTR_PMK_REAUTH_THRESHOLD]);

	if (dev->ieee80211_ptr->iftype != NL80211_IFTYPE_STATION &&
	    dev->ieee80211_ptr->iftype != NL80211_IFTYPE_P2P_CLIENT &&
	    !(dev->ieee80211_ptr->iftype == NL80211_IFTYPE_AP &&
	      wiphy_ext_feature_isset(&rdev->wiphy,
				      NL80211_EXT_FEATURE_AP_PMKSA_CACHING)))
		return -EOPNOTSUPP;

	switch (info->genlhdr->cmd) {
	case NL80211_CMD_SET_PMKSA:
		rdev_ops = rdev->ops->set_pmksa;
		break;
	case NL80211_CMD_DEL_PMKSA:
		rdev_ops = rdev->ops->del_pmksa;
		break;
	default:
		WARN_ON(1);
		break;
	}

	if (!rdev_ops)
		return -EOPNOTSUPP;

	return rdev_ops(&rdev->wiphy, dev, &pmksa);
}

static int nl80211_flush_pmksa(struct sk_buff *skb, struct genl_info *info)
{
	struct cfg80211_registered_device *rdev = info->user_ptr[0];
	struct net_device *dev = info->user_ptr[1];

	if (dev->ieee80211_ptr->iftype != NL80211_IFTYPE_STATION &&
	    dev->ieee80211_ptr->iftype != NL80211_IFTYPE_P2P_CLIENT)
		return -EOPNOTSUPP;

	if (!rdev->ops->flush_pmksa)
		return -EOPNOTSUPP;

	return rdev_flush_pmksa(rdev, dev);
}

static int nl80211_tdls_mgmt(struct sk_buff *skb, struct genl_info *info)
{
	struct cfg80211_registered_device *rdev = info->user_ptr[0];
	struct net_device *dev = info->user_ptr[1];
	u8 action_code, dialog_token;
	u32 peer_capability = 0;
	u16 status_code;
	u8 *peer;
	bool initiator;

	if (!(rdev->wiphy.flags & WIPHY_FLAG_SUPPORTS_TDLS) ||
	    !rdev->ops->tdls_mgmt)
		return -EOPNOTSUPP;

	if (!info->attrs[NL80211_ATTR_TDLS_ACTION] ||
	    !info->attrs[NL80211_ATTR_STATUS_CODE] ||
	    !info->attrs[NL80211_ATTR_TDLS_DIALOG_TOKEN] ||
	    !info->attrs[NL80211_ATTR_IE] ||
	    !info->attrs[NL80211_ATTR_MAC])
		return -EINVAL;

	peer = nla_data(info->attrs[NL80211_ATTR_MAC]);
	action_code = nla_get_u8(info->attrs[NL80211_ATTR_TDLS_ACTION]);
	status_code = nla_get_u16(info->attrs[NL80211_ATTR_STATUS_CODE]);
	dialog_token = nla_get_u8(info->attrs[NL80211_ATTR_TDLS_DIALOG_TOKEN]);
	initiator = nla_get_flag(info->attrs[NL80211_ATTR_TDLS_INITIATOR]);
	if (info->attrs[NL80211_ATTR_TDLS_PEER_CAPABILITY])
		peer_capability =
			nla_get_u32(info->attrs[NL80211_ATTR_TDLS_PEER_CAPABILITY]);

	return rdev_tdls_mgmt(rdev, dev, peer, action_code,
			      dialog_token, status_code, peer_capability,
			      initiator,
			      nla_data(info->attrs[NL80211_ATTR_IE]),
			      nla_len(info->attrs[NL80211_ATTR_IE]));
}

static int nl80211_tdls_oper(struct sk_buff *skb, struct genl_info *info)
{
	struct cfg80211_registered_device *rdev = info->user_ptr[0];
	struct net_device *dev = info->user_ptr[1];
	enum nl80211_tdls_operation operation;
	u8 *peer;

	if (!(rdev->wiphy.flags & WIPHY_FLAG_SUPPORTS_TDLS) ||
	    !rdev->ops->tdls_oper)
		return -EOPNOTSUPP;

	if (!info->attrs[NL80211_ATTR_TDLS_OPERATION] ||
	    !info->attrs[NL80211_ATTR_MAC])
		return -EINVAL;

	operation = nla_get_u8(info->attrs[NL80211_ATTR_TDLS_OPERATION]);
	peer = nla_data(info->attrs[NL80211_ATTR_MAC]);

	return rdev_tdls_oper(rdev, dev, peer, operation);
}

static int nl80211_remain_on_channel(struct sk_buff *skb,
				     struct genl_info *info)
{
	struct cfg80211_registered_device *rdev = info->user_ptr[0];
	struct wireless_dev *wdev = info->user_ptr[1];
	struct cfg80211_chan_def chandef;
	const struct cfg80211_chan_def *compat_chandef;
	struct sk_buff *msg;
	void *hdr;
	u64 cookie;
	u32 duration;
	int err;

	if (!info->attrs[NL80211_ATTR_WIPHY_FREQ] ||
	    !info->attrs[NL80211_ATTR_DURATION])
		return -EINVAL;

	duration = nla_get_u32(info->attrs[NL80211_ATTR_DURATION]);

	if (!rdev->ops->remain_on_channel ||
	    !(rdev->wiphy.flags & WIPHY_FLAG_HAS_REMAIN_ON_CHANNEL))
		return -EOPNOTSUPP;

	/*
	 * We should be on that channel for at least a minimum amount of
	 * time (10ms) but no longer than the driver supports.
	 */
	if (duration < NL80211_MIN_REMAIN_ON_CHANNEL_TIME ||
	    duration > rdev->wiphy.max_remain_on_channel_duration)
		return -EINVAL;

	err = nl80211_parse_chandef(rdev, info, &chandef);
	if (err)
		return err;

	wdev_lock(wdev);
	if (!cfg80211_off_channel_oper_allowed(wdev) &&
	    !cfg80211_chandef_identical(&wdev->chandef, &chandef)) {
		compat_chandef = cfg80211_chandef_compatible(&wdev->chandef,
							     &chandef);
		if (compat_chandef != &chandef) {
			wdev_unlock(wdev);
			return -EBUSY;
		}
	}
	wdev_unlock(wdev);

	msg = nlmsg_new(NLMSG_DEFAULT_SIZE, GFP_KERNEL);
	if (!msg)
		return -ENOMEM;

	hdr = nl80211hdr_put(msg, info->snd_portid, info->snd_seq, 0,
			     NL80211_CMD_REMAIN_ON_CHANNEL);
	if (!hdr) {
		err = -ENOBUFS;
		goto free_msg;
	}

	err = rdev_remain_on_channel(rdev, wdev, chandef.chan,
				     duration, &cookie);

	if (err)
		goto free_msg;

	if (nla_put_u64_64bit(msg, NL80211_ATTR_COOKIE, cookie,
			      NL80211_ATTR_PAD))
		goto nla_put_failure;

	genlmsg_end(msg, hdr);

	return genlmsg_reply(msg, info);

 nla_put_failure:
	err = -ENOBUFS;
 free_msg:
	nlmsg_free(msg);
	return err;
}

static int nl80211_cancel_remain_on_channel(struct sk_buff *skb,
					    struct genl_info *info)
{
	struct cfg80211_registered_device *rdev = info->user_ptr[0];
	struct wireless_dev *wdev = info->user_ptr[1];
	u64 cookie;

	if (!info->attrs[NL80211_ATTR_COOKIE])
		return -EINVAL;

	if (!rdev->ops->cancel_remain_on_channel)
		return -EOPNOTSUPP;

	cookie = nla_get_u64(info->attrs[NL80211_ATTR_COOKIE]);

	return rdev_cancel_remain_on_channel(rdev, wdev, cookie);
}

static int nl80211_set_tx_bitrate_mask(struct sk_buff *skb,
				       struct genl_info *info)
{
	struct cfg80211_bitrate_mask mask;
	struct cfg80211_registered_device *rdev = info->user_ptr[0];
	struct net_device *dev = info->user_ptr[1];
	int err;

	if (!rdev->ops->set_bitrate_mask)
		return -EOPNOTSUPP;

	err = nl80211_parse_tx_bitrate_mask(info, info->attrs,
					    NL80211_ATTR_TX_RATES, &mask,
<<<<<<< HEAD
					    dev);
=======
					    dev, true);
>>>>>>> f642729d
	if (err)
		return err;

	return rdev_set_bitrate_mask(rdev, dev, NULL, &mask);
}

static int nl80211_register_mgmt(struct sk_buff *skb, struct genl_info *info)
{
	struct cfg80211_registered_device *rdev = info->user_ptr[0];
	struct wireless_dev *wdev = info->user_ptr[1];
	u16 frame_type = IEEE80211_FTYPE_MGMT | IEEE80211_STYPE_ACTION;

	if (!info->attrs[NL80211_ATTR_FRAME_MATCH])
		return -EINVAL;

	if (info->attrs[NL80211_ATTR_FRAME_TYPE])
		frame_type = nla_get_u16(info->attrs[NL80211_ATTR_FRAME_TYPE]);

	switch (wdev->iftype) {
	case NL80211_IFTYPE_STATION:
	case NL80211_IFTYPE_ADHOC:
	case NL80211_IFTYPE_P2P_CLIENT:
	case NL80211_IFTYPE_AP:
	case NL80211_IFTYPE_AP_VLAN:
	case NL80211_IFTYPE_MESH_POINT:
	case NL80211_IFTYPE_P2P_GO:
	case NL80211_IFTYPE_P2P_DEVICE:
		break;
	case NL80211_IFTYPE_NAN:
	default:
		return -EOPNOTSUPP;
	}

	/* not much point in registering if we can't reply */
	if (!rdev->ops->mgmt_tx)
		return -EOPNOTSUPP;

	if (info->attrs[NL80211_ATTR_RECEIVE_MULTICAST] &&
	    !wiphy_ext_feature_isset(&rdev->wiphy,
				     NL80211_EXT_FEATURE_MULTICAST_REGISTRATIONS)) {
		GENL_SET_ERR_MSG(info,
				 "multicast RX registrations are not supported");
		return -EOPNOTSUPP;
	}

	return cfg80211_mlme_register_mgmt(wdev, info->snd_portid, frame_type,
					   nla_data(info->attrs[NL80211_ATTR_FRAME_MATCH]),
					   nla_len(info->attrs[NL80211_ATTR_FRAME_MATCH]),
					   info->attrs[NL80211_ATTR_RECEIVE_MULTICAST],
					   info->extack);
}

static int nl80211_tx_mgmt(struct sk_buff *skb, struct genl_info *info)
{
	struct cfg80211_registered_device *rdev = info->user_ptr[0];
	struct wireless_dev *wdev = info->user_ptr[1];
	struct cfg80211_chan_def chandef;
	int err;
	void *hdr = NULL;
	u64 cookie;
	struct sk_buff *msg = NULL;
	struct cfg80211_mgmt_tx_params params = {
		.dont_wait_for_ack =
			info->attrs[NL80211_ATTR_DONT_WAIT_FOR_ACK],
	};

	if (!info->attrs[NL80211_ATTR_FRAME])
		return -EINVAL;

	if (!rdev->ops->mgmt_tx)
		return -EOPNOTSUPP;

	switch (wdev->iftype) {
	case NL80211_IFTYPE_P2P_DEVICE:
		if (!info->attrs[NL80211_ATTR_WIPHY_FREQ])
			return -EINVAL;
		break;
	case NL80211_IFTYPE_STATION:
	case NL80211_IFTYPE_ADHOC:
	case NL80211_IFTYPE_P2P_CLIENT:
	case NL80211_IFTYPE_AP:
	case NL80211_IFTYPE_AP_VLAN:
	case NL80211_IFTYPE_MESH_POINT:
	case NL80211_IFTYPE_P2P_GO:
		break;
	case NL80211_IFTYPE_NAN:
	default:
		return -EOPNOTSUPP;
	}

	if (info->attrs[NL80211_ATTR_DURATION]) {
		if (!(rdev->wiphy.flags & WIPHY_FLAG_OFFCHAN_TX))
			return -EINVAL;
		params.wait = nla_get_u32(info->attrs[NL80211_ATTR_DURATION]);

		/*
		 * We should wait on the channel for at least a minimum amount
		 * of time (10ms) but no longer than the driver supports.
		 */
		if (params.wait < NL80211_MIN_REMAIN_ON_CHANNEL_TIME ||
		    params.wait > rdev->wiphy.max_remain_on_channel_duration)
			return -EINVAL;
	}

	params.offchan = info->attrs[NL80211_ATTR_OFFCHANNEL_TX_OK];

	if (params.offchan && !(rdev->wiphy.flags & WIPHY_FLAG_OFFCHAN_TX))
		return -EINVAL;

	params.no_cck = nla_get_flag(info->attrs[NL80211_ATTR_TX_NO_CCK_RATE]);

	/* get the channel if any has been specified, otherwise pass NULL to
	 * the driver. The latter will use the current one
	 */
	chandef.chan = NULL;
	if (info->attrs[NL80211_ATTR_WIPHY_FREQ]) {
		err = nl80211_parse_chandef(rdev, info, &chandef);
		if (err)
			return err;
	}

	if (!chandef.chan && params.offchan)
		return -EINVAL;

	wdev_lock(wdev);
	if (params.offchan && !cfg80211_off_channel_oper_allowed(wdev)) {
		wdev_unlock(wdev);
		return -EBUSY;
	}
	wdev_unlock(wdev);

	params.buf = nla_data(info->attrs[NL80211_ATTR_FRAME]);
	params.len = nla_len(info->attrs[NL80211_ATTR_FRAME]);

	if (info->attrs[NL80211_ATTR_CSA_C_OFFSETS_TX]) {
		int len = nla_len(info->attrs[NL80211_ATTR_CSA_C_OFFSETS_TX]);
		int i;

		if (len % sizeof(u16))
			return -EINVAL;

		params.n_csa_offsets = len / sizeof(u16);
		params.csa_offsets =
			nla_data(info->attrs[NL80211_ATTR_CSA_C_OFFSETS_TX]);

		/* check that all the offsets fit the frame */
		for (i = 0; i < params.n_csa_offsets; i++) {
			if (params.csa_offsets[i] >= params.len)
				return -EINVAL;
		}
	}

	if (!params.dont_wait_for_ack) {
		msg = nlmsg_new(NLMSG_DEFAULT_SIZE, GFP_KERNEL);
		if (!msg)
			return -ENOMEM;

		hdr = nl80211hdr_put(msg, info->snd_portid, info->snd_seq, 0,
				     NL80211_CMD_FRAME);
		if (!hdr) {
			err = -ENOBUFS;
			goto free_msg;
		}
	}

	params.chan = chandef.chan;
	err = cfg80211_mlme_mgmt_tx(rdev, wdev, &params, &cookie);
	if (err)
		goto free_msg;

	if (msg) {
		if (nla_put_u64_64bit(msg, NL80211_ATTR_COOKIE, cookie,
				      NL80211_ATTR_PAD))
			goto nla_put_failure;

		genlmsg_end(msg, hdr);
		return genlmsg_reply(msg, info);
	}

	return 0;

 nla_put_failure:
	err = -ENOBUFS;
 free_msg:
	nlmsg_free(msg);
	return err;
}

static int nl80211_tx_mgmt_cancel_wait(struct sk_buff *skb, struct genl_info *info)
{
	struct cfg80211_registered_device *rdev = info->user_ptr[0];
	struct wireless_dev *wdev = info->user_ptr[1];
	u64 cookie;

	if (!info->attrs[NL80211_ATTR_COOKIE])
		return -EINVAL;

	if (!rdev->ops->mgmt_tx_cancel_wait)
		return -EOPNOTSUPP;

	switch (wdev->iftype) {
	case NL80211_IFTYPE_STATION:
	case NL80211_IFTYPE_ADHOC:
	case NL80211_IFTYPE_P2P_CLIENT:
	case NL80211_IFTYPE_AP:
	case NL80211_IFTYPE_AP_VLAN:
	case NL80211_IFTYPE_P2P_GO:
	case NL80211_IFTYPE_P2P_DEVICE:
		break;
	case NL80211_IFTYPE_NAN:
	default:
		return -EOPNOTSUPP;
	}

	cookie = nla_get_u64(info->attrs[NL80211_ATTR_COOKIE]);

	return rdev_mgmt_tx_cancel_wait(rdev, wdev, cookie);
}

static int nl80211_set_power_save(struct sk_buff *skb, struct genl_info *info)
{
	struct cfg80211_registered_device *rdev = info->user_ptr[0];
	struct wireless_dev *wdev;
	struct net_device *dev = info->user_ptr[1];
	u8 ps_state;
	bool state;
	int err;

	if (!info->attrs[NL80211_ATTR_PS_STATE])
		return -EINVAL;

	ps_state = nla_get_u32(info->attrs[NL80211_ATTR_PS_STATE]);

	wdev = dev->ieee80211_ptr;

	if (!rdev->ops->set_power_mgmt)
		return -EOPNOTSUPP;

	state = (ps_state == NL80211_PS_ENABLED) ? true : false;

	if (state == wdev->ps)
		return 0;

	err = rdev_set_power_mgmt(rdev, dev, state, wdev->ps_timeout);
	if (!err)
		wdev->ps = state;
	return err;
}

static int nl80211_get_power_save(struct sk_buff *skb, struct genl_info *info)
{
	struct cfg80211_registered_device *rdev = info->user_ptr[0];
	enum nl80211_ps_state ps_state;
	struct wireless_dev *wdev;
	struct net_device *dev = info->user_ptr[1];
	struct sk_buff *msg;
	void *hdr;
	int err;

	wdev = dev->ieee80211_ptr;

	if (!rdev->ops->set_power_mgmt)
		return -EOPNOTSUPP;

	msg = nlmsg_new(NLMSG_DEFAULT_SIZE, GFP_KERNEL);
	if (!msg)
		return -ENOMEM;

	hdr = nl80211hdr_put(msg, info->snd_portid, info->snd_seq, 0,
			     NL80211_CMD_GET_POWER_SAVE);
	if (!hdr) {
		err = -ENOBUFS;
		goto free_msg;
	}

	if (wdev->ps)
		ps_state = NL80211_PS_ENABLED;
	else
		ps_state = NL80211_PS_DISABLED;

	if (nla_put_u32(msg, NL80211_ATTR_PS_STATE, ps_state))
		goto nla_put_failure;

	genlmsg_end(msg, hdr);
	return genlmsg_reply(msg, info);

 nla_put_failure:
	err = -ENOBUFS;
 free_msg:
	nlmsg_free(msg);
	return err;
}

static const struct nla_policy
nl80211_attr_cqm_policy[NL80211_ATTR_CQM_MAX + 1] = {
	[NL80211_ATTR_CQM_RSSI_THOLD] = { .type = NLA_BINARY },
	[NL80211_ATTR_CQM_RSSI_HYST] = { .type = NLA_U32 },
	[NL80211_ATTR_CQM_RSSI_THRESHOLD_EVENT] = { .type = NLA_U32 },
	[NL80211_ATTR_CQM_TXE_RATE] = { .type = NLA_U32 },
	[NL80211_ATTR_CQM_TXE_PKTS] = { .type = NLA_U32 },
	[NL80211_ATTR_CQM_TXE_INTVL] = { .type = NLA_U32 },
	[NL80211_ATTR_CQM_RSSI_LEVEL] = { .type = NLA_S32 },
};

static int nl80211_set_cqm_txe(struct genl_info *info,
			       u32 rate, u32 pkts, u32 intvl)
{
	struct cfg80211_registered_device *rdev = info->user_ptr[0];
	struct net_device *dev = info->user_ptr[1];
	struct wireless_dev *wdev = dev->ieee80211_ptr;

	if (rate > 100 || intvl > NL80211_CQM_TXE_MAX_INTVL)
		return -EINVAL;

	if (!rdev->ops->set_cqm_txe_config)
		return -EOPNOTSUPP;

	if (wdev->iftype != NL80211_IFTYPE_STATION &&
	    wdev->iftype != NL80211_IFTYPE_P2P_CLIENT)
		return -EOPNOTSUPP;

	return rdev_set_cqm_txe_config(rdev, dev, rate, pkts, intvl);
}

static int cfg80211_cqm_rssi_update(struct cfg80211_registered_device *rdev,
				    struct net_device *dev)
{
	struct wireless_dev *wdev = dev->ieee80211_ptr;
	s32 last, low, high;
	u32 hyst;
	int i, n, low_index;
	int err;

	/* RSSI reporting disabled? */
	if (!wdev->cqm_config)
		return rdev_set_cqm_rssi_range_config(rdev, dev, 0, 0);

	/*
	 * Obtain current RSSI value if possible, if not and no RSSI threshold
	 * event has been received yet, we should receive an event after a
	 * connection is established and enough beacons received to calculate
	 * the average.
	 */
	if (!wdev->cqm_config->last_rssi_event_value && wdev->current_bss &&
	    rdev->ops->get_station) {
		struct station_info sinfo = {};
		u8 *mac_addr;

		mac_addr = wdev->current_bss->pub.bssid;

		err = rdev_get_station(rdev, dev, mac_addr, &sinfo);
		if (err)
			return err;

		cfg80211_sinfo_release_content(&sinfo);
		if (sinfo.filled & BIT_ULL(NL80211_STA_INFO_BEACON_SIGNAL_AVG))
			wdev->cqm_config->last_rssi_event_value =
				(s8) sinfo.rx_beacon_signal_avg;
	}

	last = wdev->cqm_config->last_rssi_event_value;
	hyst = wdev->cqm_config->rssi_hyst;
	n = wdev->cqm_config->n_rssi_thresholds;

	for (i = 0; i < n; i++) {
		i = array_index_nospec(i, n);
		if (last < wdev->cqm_config->rssi_thresholds[i])
			break;
	}

	low_index = i - 1;
	if (low_index >= 0) {
		low_index = array_index_nospec(low_index, n);
		low = wdev->cqm_config->rssi_thresholds[low_index] - hyst;
	} else {
		low = S32_MIN;
	}
	if (i < n) {
		i = array_index_nospec(i, n);
		high = wdev->cqm_config->rssi_thresholds[i] + hyst - 1;
	} else {
		high = S32_MAX;
	}

	return rdev_set_cqm_rssi_range_config(rdev, dev, low, high);
}

static int nl80211_set_cqm_rssi(struct genl_info *info,
				const s32 *thresholds, int n_thresholds,
				u32 hysteresis)
{
	struct cfg80211_registered_device *rdev = info->user_ptr[0];
	struct net_device *dev = info->user_ptr[1];
	struct wireless_dev *wdev = dev->ieee80211_ptr;
	int i, err;
	s32 prev = S32_MIN;

	/* Check all values negative and sorted */
	for (i = 0; i < n_thresholds; i++) {
		if (thresholds[i] > 0 || thresholds[i] <= prev)
			return -EINVAL;

		prev = thresholds[i];
	}

	if (wdev->iftype != NL80211_IFTYPE_STATION &&
	    wdev->iftype != NL80211_IFTYPE_P2P_CLIENT)
		return -EOPNOTSUPP;

	wdev_lock(wdev);
	cfg80211_cqm_config_free(wdev);
	wdev_unlock(wdev);

	if (n_thresholds <= 1 && rdev->ops->set_cqm_rssi_config) {
		if (n_thresholds == 0 || thresholds[0] == 0) /* Disabling */
			return rdev_set_cqm_rssi_config(rdev, dev, 0, 0);

		return rdev_set_cqm_rssi_config(rdev, dev,
						thresholds[0], hysteresis);
	}

	if (!wiphy_ext_feature_isset(&rdev->wiphy,
				     NL80211_EXT_FEATURE_CQM_RSSI_LIST))
		return -EOPNOTSUPP;

	if (n_thresholds == 1 && thresholds[0] == 0) /* Disabling */
		n_thresholds = 0;

	wdev_lock(wdev);
	if (n_thresholds) {
		struct cfg80211_cqm_config *cqm_config;

		cqm_config = kzalloc(sizeof(struct cfg80211_cqm_config) +
				     n_thresholds * sizeof(s32), GFP_KERNEL);
		if (!cqm_config) {
			err = -ENOMEM;
			goto unlock;
		}

		cqm_config->rssi_hyst = hysteresis;
		cqm_config->n_rssi_thresholds = n_thresholds;
		memcpy(cqm_config->rssi_thresholds, thresholds,
		       n_thresholds * sizeof(s32));

		wdev->cqm_config = cqm_config;
	}

	err = cfg80211_cqm_rssi_update(rdev, dev);

unlock:
	wdev_unlock(wdev);

	return err;
}

static int nl80211_set_cqm(struct sk_buff *skb, struct genl_info *info)
{
	struct nlattr *attrs[NL80211_ATTR_CQM_MAX + 1];
	struct nlattr *cqm;
	int err;

	cqm = info->attrs[NL80211_ATTR_CQM];
	if (!cqm)
		return -EINVAL;

	err = nla_parse_nested_deprecated(attrs, NL80211_ATTR_CQM_MAX, cqm,
					  nl80211_attr_cqm_policy,
					  info->extack);
	if (err)
		return err;

	if (attrs[NL80211_ATTR_CQM_RSSI_THOLD] &&
	    attrs[NL80211_ATTR_CQM_RSSI_HYST]) {
		const s32 *thresholds =
			nla_data(attrs[NL80211_ATTR_CQM_RSSI_THOLD]);
		int len = nla_len(attrs[NL80211_ATTR_CQM_RSSI_THOLD]);
		u32 hysteresis = nla_get_u32(attrs[NL80211_ATTR_CQM_RSSI_HYST]);

		if (len % 4)
			return -EINVAL;

		return nl80211_set_cqm_rssi(info, thresholds, len / 4,
					    hysteresis);
	}

	if (attrs[NL80211_ATTR_CQM_TXE_RATE] &&
	    attrs[NL80211_ATTR_CQM_TXE_PKTS] &&
	    attrs[NL80211_ATTR_CQM_TXE_INTVL]) {
		u32 rate = nla_get_u32(attrs[NL80211_ATTR_CQM_TXE_RATE]);
		u32 pkts = nla_get_u32(attrs[NL80211_ATTR_CQM_TXE_PKTS]);
		u32 intvl = nla_get_u32(attrs[NL80211_ATTR_CQM_TXE_INTVL]);

		return nl80211_set_cqm_txe(info, rate, pkts, intvl);
	}

	return -EINVAL;
}

static int nl80211_join_ocb(struct sk_buff *skb, struct genl_info *info)
{
	struct cfg80211_registered_device *rdev = info->user_ptr[0];
	struct net_device *dev = info->user_ptr[1];
	struct ocb_setup setup = {};
	int err;

	err = nl80211_parse_chandef(rdev, info, &setup.chandef);
	if (err)
		return err;

	return cfg80211_join_ocb(rdev, dev, &setup);
}

static int nl80211_leave_ocb(struct sk_buff *skb, struct genl_info *info)
{
	struct cfg80211_registered_device *rdev = info->user_ptr[0];
	struct net_device *dev = info->user_ptr[1];

	return cfg80211_leave_ocb(rdev, dev);
}

static int nl80211_join_mesh(struct sk_buff *skb, struct genl_info *info)
{
	struct cfg80211_registered_device *rdev = info->user_ptr[0];
	struct net_device *dev = info->user_ptr[1];
	struct mesh_config cfg;
	struct mesh_setup setup;
	int err;

	/* start with default */
	memcpy(&cfg, &default_mesh_config, sizeof(cfg));
	memcpy(&setup, &default_mesh_setup, sizeof(setup));

	if (info->attrs[NL80211_ATTR_MESH_CONFIG]) {
		/* and parse parameters if given */
		err = nl80211_parse_mesh_config(info, &cfg, NULL);
		if (err)
			return err;
	}

	if (!info->attrs[NL80211_ATTR_MESH_ID] ||
	    !nla_len(info->attrs[NL80211_ATTR_MESH_ID]))
		return -EINVAL;

	setup.mesh_id = nla_data(info->attrs[NL80211_ATTR_MESH_ID]);
	setup.mesh_id_len = nla_len(info->attrs[NL80211_ATTR_MESH_ID]);

	if (info->attrs[NL80211_ATTR_MCAST_RATE] &&
	    !nl80211_parse_mcast_rate(rdev, setup.mcast_rate,
			    nla_get_u32(info->attrs[NL80211_ATTR_MCAST_RATE])))
			return -EINVAL;

	if (info->attrs[NL80211_ATTR_BEACON_INTERVAL]) {
		setup.beacon_interval =
			nla_get_u32(info->attrs[NL80211_ATTR_BEACON_INTERVAL]);

		err = cfg80211_validate_beacon_int(rdev,
						   NL80211_IFTYPE_MESH_POINT,
						   setup.beacon_interval);
		if (err)
			return err;
	}

	if (info->attrs[NL80211_ATTR_DTIM_PERIOD]) {
		setup.dtim_period =
			nla_get_u32(info->attrs[NL80211_ATTR_DTIM_PERIOD]);
		if (setup.dtim_period < 1 || setup.dtim_period > 100)
			return -EINVAL;
	}

	if (info->attrs[NL80211_ATTR_MESH_SETUP]) {
		/* parse additional setup parameters if given */
		err = nl80211_parse_mesh_setup(info, &setup);
		if (err)
			return err;
	}

	if (setup.user_mpm)
		cfg.auto_open_plinks = false;

	if (info->attrs[NL80211_ATTR_WIPHY_FREQ]) {
		err = nl80211_parse_chandef(rdev, info, &setup.chandef);
		if (err)
			return err;
	} else {
		/* __cfg80211_join_mesh() will sort it out */
		setup.chandef.chan = NULL;
	}

	if (info->attrs[NL80211_ATTR_BSS_BASIC_RATES]) {
		u8 *rates = nla_data(info->attrs[NL80211_ATTR_BSS_BASIC_RATES]);
		int n_rates =
			nla_len(info->attrs[NL80211_ATTR_BSS_BASIC_RATES]);
		struct ieee80211_supported_band *sband;

		if (!setup.chandef.chan)
			return -EINVAL;

		sband = rdev->wiphy.bands[setup.chandef.chan->band];

		err = ieee80211_get_ratemask(sband, rates, n_rates,
					     &setup.basic_rates);
		if (err)
			return err;
	}

	if (info->attrs[NL80211_ATTR_TX_RATES]) {
		err = nl80211_parse_tx_bitrate_mask(info, info->attrs,
						    NL80211_ATTR_TX_RATES,
						    &setup.beacon_rate,
<<<<<<< HEAD
						    dev);
=======
						    dev, false);
>>>>>>> f642729d
		if (err)
			return err;

		if (!setup.chandef.chan)
			return -EINVAL;

		err = validate_beacon_tx_rate(rdev, setup.chandef.chan->band,
					      &setup.beacon_rate);
		if (err)
			return err;
	}

	setup.userspace_handles_dfs =
		nla_get_flag(info->attrs[NL80211_ATTR_HANDLE_DFS]);

	if (info->attrs[NL80211_ATTR_CONTROL_PORT_OVER_NL80211]) {
		int r = validate_pae_over_nl80211(rdev, info);

		if (r < 0)
			return r;

		setup.control_port_over_nl80211 = true;
	}

	wdev_lock(dev->ieee80211_ptr);
	err = __cfg80211_join_mesh(rdev, dev, &setup, &cfg);
	if (!err && info->attrs[NL80211_ATTR_SOCKET_OWNER])
		dev->ieee80211_ptr->conn_owner_nlportid = info->snd_portid;
	wdev_unlock(dev->ieee80211_ptr);

	return err;
}

static int nl80211_leave_mesh(struct sk_buff *skb, struct genl_info *info)
{
	struct cfg80211_registered_device *rdev = info->user_ptr[0];
	struct net_device *dev = info->user_ptr[1];

	return cfg80211_leave_mesh(rdev, dev);
}

#ifdef CONFIG_PM
static int nl80211_send_wowlan_patterns(struct sk_buff *msg,
					struct cfg80211_registered_device *rdev)
{
	struct cfg80211_wowlan *wowlan = rdev->wiphy.wowlan_config;
	struct nlattr *nl_pats, *nl_pat;
	int i, pat_len;

	if (!wowlan->n_patterns)
		return 0;

	nl_pats = nla_nest_start_noflag(msg, NL80211_WOWLAN_TRIG_PKT_PATTERN);
	if (!nl_pats)
		return -ENOBUFS;

	for (i = 0; i < wowlan->n_patterns; i++) {
		nl_pat = nla_nest_start_noflag(msg, i + 1);
		if (!nl_pat)
			return -ENOBUFS;
		pat_len = wowlan->patterns[i].pattern_len;
		if (nla_put(msg, NL80211_PKTPAT_MASK, DIV_ROUND_UP(pat_len, 8),
			    wowlan->patterns[i].mask) ||
		    nla_put(msg, NL80211_PKTPAT_PATTERN, pat_len,
			    wowlan->patterns[i].pattern) ||
		    nla_put_u32(msg, NL80211_PKTPAT_OFFSET,
				wowlan->patterns[i].pkt_offset))
			return -ENOBUFS;
		nla_nest_end(msg, nl_pat);
	}
	nla_nest_end(msg, nl_pats);

	return 0;
}

static int nl80211_send_wowlan_tcp(struct sk_buff *msg,
				   struct cfg80211_wowlan_tcp *tcp)
{
	struct nlattr *nl_tcp;

	if (!tcp)
		return 0;

	nl_tcp = nla_nest_start_noflag(msg,
				       NL80211_WOWLAN_TRIG_TCP_CONNECTION);
	if (!nl_tcp)
		return -ENOBUFS;

	if (nla_put_in_addr(msg, NL80211_WOWLAN_TCP_SRC_IPV4, tcp->src) ||
	    nla_put_in_addr(msg, NL80211_WOWLAN_TCP_DST_IPV4, tcp->dst) ||
	    nla_put(msg, NL80211_WOWLAN_TCP_DST_MAC, ETH_ALEN, tcp->dst_mac) ||
	    nla_put_u16(msg, NL80211_WOWLAN_TCP_SRC_PORT, tcp->src_port) ||
	    nla_put_u16(msg, NL80211_WOWLAN_TCP_DST_PORT, tcp->dst_port) ||
	    nla_put(msg, NL80211_WOWLAN_TCP_DATA_PAYLOAD,
		    tcp->payload_len, tcp->payload) ||
	    nla_put_u32(msg, NL80211_WOWLAN_TCP_DATA_INTERVAL,
			tcp->data_interval) ||
	    nla_put(msg, NL80211_WOWLAN_TCP_WAKE_PAYLOAD,
		    tcp->wake_len, tcp->wake_data) ||
	    nla_put(msg, NL80211_WOWLAN_TCP_WAKE_MASK,
		    DIV_ROUND_UP(tcp->wake_len, 8), tcp->wake_mask))
		return -ENOBUFS;

	if (tcp->payload_seq.len &&
	    nla_put(msg, NL80211_WOWLAN_TCP_DATA_PAYLOAD_SEQ,
		    sizeof(tcp->payload_seq), &tcp->payload_seq))
		return -ENOBUFS;

	if (tcp->payload_tok.len &&
	    nla_put(msg, NL80211_WOWLAN_TCP_DATA_PAYLOAD_TOKEN,
		    sizeof(tcp->payload_tok) + tcp->tokens_size,
		    &tcp->payload_tok))
		return -ENOBUFS;

	nla_nest_end(msg, nl_tcp);

	return 0;
}

static int nl80211_send_wowlan_nd(struct sk_buff *msg,
				  struct cfg80211_sched_scan_request *req)
{
	struct nlattr *nd, *freqs, *matches, *match, *scan_plans, *scan_plan;
	int i;

	if (!req)
		return 0;

	nd = nla_nest_start_noflag(msg, NL80211_WOWLAN_TRIG_NET_DETECT);
	if (!nd)
		return -ENOBUFS;

	if (req->n_scan_plans == 1 &&
	    nla_put_u32(msg, NL80211_ATTR_SCHED_SCAN_INTERVAL,
			req->scan_plans[0].interval * 1000))
		return -ENOBUFS;

	if (nla_put_u32(msg, NL80211_ATTR_SCHED_SCAN_DELAY, req->delay))
		return -ENOBUFS;

	if (req->relative_rssi_set) {
		struct nl80211_bss_select_rssi_adjust rssi_adjust;

		if (nla_put_s8(msg, NL80211_ATTR_SCHED_SCAN_RELATIVE_RSSI,
			       req->relative_rssi))
			return -ENOBUFS;

		rssi_adjust.band = req->rssi_adjust.band;
		rssi_adjust.delta = req->rssi_adjust.delta;
		if (nla_put(msg, NL80211_ATTR_SCHED_SCAN_RSSI_ADJUST,
			    sizeof(rssi_adjust), &rssi_adjust))
			return -ENOBUFS;
	}

	freqs = nla_nest_start_noflag(msg, NL80211_ATTR_SCAN_FREQUENCIES);
	if (!freqs)
		return -ENOBUFS;

	for (i = 0; i < req->n_channels; i++) {
		if (nla_put_u32(msg, i, req->channels[i]->center_freq))
			return -ENOBUFS;
	}

	nla_nest_end(msg, freqs);

	if (req->n_match_sets) {
		matches = nla_nest_start_noflag(msg,
						NL80211_ATTR_SCHED_SCAN_MATCH);
		if (!matches)
			return -ENOBUFS;

		for (i = 0; i < req->n_match_sets; i++) {
			match = nla_nest_start_noflag(msg, i);
			if (!match)
				return -ENOBUFS;

			if (nla_put(msg, NL80211_SCHED_SCAN_MATCH_ATTR_SSID,
				    req->match_sets[i].ssid.ssid_len,
				    req->match_sets[i].ssid.ssid))
				return -ENOBUFS;
			nla_nest_end(msg, match);
		}
		nla_nest_end(msg, matches);
	}

	scan_plans = nla_nest_start_noflag(msg, NL80211_ATTR_SCHED_SCAN_PLANS);
	if (!scan_plans)
		return -ENOBUFS;

	for (i = 0; i < req->n_scan_plans; i++) {
		scan_plan = nla_nest_start_noflag(msg, i + 1);
		if (!scan_plan)
			return -ENOBUFS;

		if (nla_put_u32(msg, NL80211_SCHED_SCAN_PLAN_INTERVAL,
				req->scan_plans[i].interval) ||
		    (req->scan_plans[i].iterations &&
		     nla_put_u32(msg, NL80211_SCHED_SCAN_PLAN_ITERATIONS,
				 req->scan_plans[i].iterations)))
			return -ENOBUFS;
		nla_nest_end(msg, scan_plan);
	}
	nla_nest_end(msg, scan_plans);

	nla_nest_end(msg, nd);

	return 0;
}

static int nl80211_get_wowlan(struct sk_buff *skb, struct genl_info *info)
{
	struct cfg80211_registered_device *rdev = info->user_ptr[0];
	struct sk_buff *msg;
	void *hdr;
	u32 size = NLMSG_DEFAULT_SIZE;

	if (!rdev->wiphy.wowlan)
		return -EOPNOTSUPP;

	if (rdev->wiphy.wowlan_config && rdev->wiphy.wowlan_config->tcp) {
		/* adjust size to have room for all the data */
		size += rdev->wiphy.wowlan_config->tcp->tokens_size +
			rdev->wiphy.wowlan_config->tcp->payload_len +
			rdev->wiphy.wowlan_config->tcp->wake_len +
			rdev->wiphy.wowlan_config->tcp->wake_len / 8;
	}

	msg = nlmsg_new(size, GFP_KERNEL);
	if (!msg)
		return -ENOMEM;

	hdr = nl80211hdr_put(msg, info->snd_portid, info->snd_seq, 0,
			     NL80211_CMD_GET_WOWLAN);
	if (!hdr)
		goto nla_put_failure;

	if (rdev->wiphy.wowlan_config) {
		struct nlattr *nl_wowlan;

		nl_wowlan = nla_nest_start_noflag(msg,
						  NL80211_ATTR_WOWLAN_TRIGGERS);
		if (!nl_wowlan)
			goto nla_put_failure;

		if ((rdev->wiphy.wowlan_config->any &&
		     nla_put_flag(msg, NL80211_WOWLAN_TRIG_ANY)) ||
		    (rdev->wiphy.wowlan_config->disconnect &&
		     nla_put_flag(msg, NL80211_WOWLAN_TRIG_DISCONNECT)) ||
		    (rdev->wiphy.wowlan_config->magic_pkt &&
		     nla_put_flag(msg, NL80211_WOWLAN_TRIG_MAGIC_PKT)) ||
		    (rdev->wiphy.wowlan_config->gtk_rekey_failure &&
		     nla_put_flag(msg, NL80211_WOWLAN_TRIG_GTK_REKEY_FAILURE)) ||
		    (rdev->wiphy.wowlan_config->eap_identity_req &&
		     nla_put_flag(msg, NL80211_WOWLAN_TRIG_EAP_IDENT_REQUEST)) ||
		    (rdev->wiphy.wowlan_config->four_way_handshake &&
		     nla_put_flag(msg, NL80211_WOWLAN_TRIG_4WAY_HANDSHAKE)) ||
		    (rdev->wiphy.wowlan_config->rfkill_release &&
		     nla_put_flag(msg, NL80211_WOWLAN_TRIG_RFKILL_RELEASE)))
			goto nla_put_failure;

		if (nl80211_send_wowlan_patterns(msg, rdev))
			goto nla_put_failure;

		if (nl80211_send_wowlan_tcp(msg,
					    rdev->wiphy.wowlan_config->tcp))
			goto nla_put_failure;

		if (nl80211_send_wowlan_nd(
			    msg,
			    rdev->wiphy.wowlan_config->nd_config))
			goto nla_put_failure;

		nla_nest_end(msg, nl_wowlan);
	}

	genlmsg_end(msg, hdr);
	return genlmsg_reply(msg, info);

nla_put_failure:
	nlmsg_free(msg);
	return -ENOBUFS;
}

static int nl80211_parse_wowlan_tcp(struct cfg80211_registered_device *rdev,
				    struct nlattr *attr,
				    struct cfg80211_wowlan *trig)
{
	struct nlattr *tb[NUM_NL80211_WOWLAN_TCP];
	struct cfg80211_wowlan_tcp *cfg;
	struct nl80211_wowlan_tcp_data_token *tok = NULL;
	struct nl80211_wowlan_tcp_data_seq *seq = NULL;
	u32 size;
	u32 data_size, wake_size, tokens_size = 0, wake_mask_size;
	int err, port;

	if (!rdev->wiphy.wowlan->tcp)
		return -EINVAL;

	err = nla_parse_nested_deprecated(tb, MAX_NL80211_WOWLAN_TCP, attr,
					  nl80211_wowlan_tcp_policy, NULL);
	if (err)
		return err;

	if (!tb[NL80211_WOWLAN_TCP_SRC_IPV4] ||
	    !tb[NL80211_WOWLAN_TCP_DST_IPV4] ||
	    !tb[NL80211_WOWLAN_TCP_DST_MAC] ||
	    !tb[NL80211_WOWLAN_TCP_DST_PORT] ||
	    !tb[NL80211_WOWLAN_TCP_DATA_PAYLOAD] ||
	    !tb[NL80211_WOWLAN_TCP_DATA_INTERVAL] ||
	    !tb[NL80211_WOWLAN_TCP_WAKE_PAYLOAD] ||
	    !tb[NL80211_WOWLAN_TCP_WAKE_MASK])
		return -EINVAL;

	data_size = nla_len(tb[NL80211_WOWLAN_TCP_DATA_PAYLOAD]);
	if (data_size > rdev->wiphy.wowlan->tcp->data_payload_max)
		return -EINVAL;

	if (nla_get_u32(tb[NL80211_WOWLAN_TCP_DATA_INTERVAL]) >
			rdev->wiphy.wowlan->tcp->data_interval_max ||
	    nla_get_u32(tb[NL80211_WOWLAN_TCP_DATA_INTERVAL]) == 0)
		return -EINVAL;

	wake_size = nla_len(tb[NL80211_WOWLAN_TCP_WAKE_PAYLOAD]);
	if (wake_size > rdev->wiphy.wowlan->tcp->wake_payload_max)
		return -EINVAL;

	wake_mask_size = nla_len(tb[NL80211_WOWLAN_TCP_WAKE_MASK]);
	if (wake_mask_size != DIV_ROUND_UP(wake_size, 8))
		return -EINVAL;

	if (tb[NL80211_WOWLAN_TCP_DATA_PAYLOAD_TOKEN]) {
		u32 tokln = nla_len(tb[NL80211_WOWLAN_TCP_DATA_PAYLOAD_TOKEN]);

		tok = nla_data(tb[NL80211_WOWLAN_TCP_DATA_PAYLOAD_TOKEN]);
		tokens_size = tokln - sizeof(*tok);

		if (!tok->len || tokens_size % tok->len)
			return -EINVAL;
		if (!rdev->wiphy.wowlan->tcp->tok)
			return -EINVAL;
		if (tok->len > rdev->wiphy.wowlan->tcp->tok->max_len)
			return -EINVAL;
		if (tok->len < rdev->wiphy.wowlan->tcp->tok->min_len)
			return -EINVAL;
		if (tokens_size > rdev->wiphy.wowlan->tcp->tok->bufsize)
			return -EINVAL;
		if (tok->offset + tok->len > data_size)
			return -EINVAL;
	}

	if (tb[NL80211_WOWLAN_TCP_DATA_PAYLOAD_SEQ]) {
		seq = nla_data(tb[NL80211_WOWLAN_TCP_DATA_PAYLOAD_SEQ]);
		if (!rdev->wiphy.wowlan->tcp->seq)
			return -EINVAL;
		if (seq->len == 0 || seq->len > 4)
			return -EINVAL;
		if (seq->len + seq->offset > data_size)
			return -EINVAL;
	}

	size = sizeof(*cfg);
	size += data_size;
	size += wake_size + wake_mask_size;
	size += tokens_size;

	cfg = kzalloc(size, GFP_KERNEL);
	if (!cfg)
		return -ENOMEM;
	cfg->src = nla_get_in_addr(tb[NL80211_WOWLAN_TCP_SRC_IPV4]);
	cfg->dst = nla_get_in_addr(tb[NL80211_WOWLAN_TCP_DST_IPV4]);
	memcpy(cfg->dst_mac, nla_data(tb[NL80211_WOWLAN_TCP_DST_MAC]),
	       ETH_ALEN);
	if (tb[NL80211_WOWLAN_TCP_SRC_PORT])
		port = nla_get_u16(tb[NL80211_WOWLAN_TCP_SRC_PORT]);
	else
		port = 0;
#ifdef CONFIG_INET
	/* allocate a socket and port for it and use it */
	err = __sock_create(wiphy_net(&rdev->wiphy), PF_INET, SOCK_STREAM,
			    IPPROTO_TCP, &cfg->sock, 1);
	if (err) {
		kfree(cfg);
		return err;
	}
	if (inet_csk_get_port(cfg->sock->sk, port)) {
		sock_release(cfg->sock);
		kfree(cfg);
		return -EADDRINUSE;
	}
	cfg->src_port = inet_sk(cfg->sock->sk)->inet_num;
#else
	if (!port) {
		kfree(cfg);
		return -EINVAL;
	}
	cfg->src_port = port;
#endif

	cfg->dst_port = nla_get_u16(tb[NL80211_WOWLAN_TCP_DST_PORT]);
	cfg->payload_len = data_size;
	cfg->payload = (u8 *)cfg + sizeof(*cfg) + tokens_size;
	memcpy((void *)cfg->payload,
	       nla_data(tb[NL80211_WOWLAN_TCP_DATA_PAYLOAD]),
	       data_size);
	if (seq)
		cfg->payload_seq = *seq;
	cfg->data_interval = nla_get_u32(tb[NL80211_WOWLAN_TCP_DATA_INTERVAL]);
	cfg->wake_len = wake_size;
	cfg->wake_data = (u8 *)cfg + sizeof(*cfg) + tokens_size + data_size;
	memcpy((void *)cfg->wake_data,
	       nla_data(tb[NL80211_WOWLAN_TCP_WAKE_PAYLOAD]),
	       wake_size);
	cfg->wake_mask = (u8 *)cfg + sizeof(*cfg) + tokens_size +
			 data_size + wake_size;
	memcpy((void *)cfg->wake_mask,
	       nla_data(tb[NL80211_WOWLAN_TCP_WAKE_MASK]),
	       wake_mask_size);
	if (tok) {
		cfg->tokens_size = tokens_size;
		memcpy(&cfg->payload_tok, tok, sizeof(*tok) + tokens_size);
	}

	trig->tcp = cfg;

	return 0;
}

static int nl80211_parse_wowlan_nd(struct cfg80211_registered_device *rdev,
				   const struct wiphy_wowlan_support *wowlan,
				   struct nlattr *attr,
				   struct cfg80211_wowlan *trig)
{
	struct nlattr **tb;
	int err;

	tb = kcalloc(NUM_NL80211_ATTR, sizeof(*tb), GFP_KERNEL);
	if (!tb)
		return -ENOMEM;

	if (!(wowlan->flags & WIPHY_WOWLAN_NET_DETECT)) {
		err = -EOPNOTSUPP;
		goto out;
	}

	err = nla_parse_nested_deprecated(tb, NL80211_ATTR_MAX, attr,
					  nl80211_policy, NULL);
	if (err)
		goto out;

	trig->nd_config = nl80211_parse_sched_scan(&rdev->wiphy, NULL, tb,
						   wowlan->max_nd_match_sets);
	err = PTR_ERR_OR_ZERO(trig->nd_config);
	if (err)
		trig->nd_config = NULL;

out:
	kfree(tb);
	return err;
}

static int nl80211_set_wowlan(struct sk_buff *skb, struct genl_info *info)
{
	struct cfg80211_registered_device *rdev = info->user_ptr[0];
	struct nlattr *tb[NUM_NL80211_WOWLAN_TRIG];
	struct cfg80211_wowlan new_triggers = {};
	struct cfg80211_wowlan *ntrig;
	const struct wiphy_wowlan_support *wowlan = rdev->wiphy.wowlan;
	int err, i;
	bool prev_enabled = rdev->wiphy.wowlan_config;
	bool regular = false;

	if (!wowlan)
		return -EOPNOTSUPP;

	if (!info->attrs[NL80211_ATTR_WOWLAN_TRIGGERS]) {
		cfg80211_rdev_free_wowlan(rdev);
		rdev->wiphy.wowlan_config = NULL;
		goto set_wakeup;
	}

	err = nla_parse_nested_deprecated(tb, MAX_NL80211_WOWLAN_TRIG,
					  info->attrs[NL80211_ATTR_WOWLAN_TRIGGERS],
					  nl80211_wowlan_policy, info->extack);
	if (err)
		return err;

	if (tb[NL80211_WOWLAN_TRIG_ANY]) {
		if (!(wowlan->flags & WIPHY_WOWLAN_ANY))
			return -EINVAL;
		new_triggers.any = true;
	}

	if (tb[NL80211_WOWLAN_TRIG_DISCONNECT]) {
		if (!(wowlan->flags & WIPHY_WOWLAN_DISCONNECT))
			return -EINVAL;
		new_triggers.disconnect = true;
		regular = true;
	}

	if (tb[NL80211_WOWLAN_TRIG_MAGIC_PKT]) {
		if (!(wowlan->flags & WIPHY_WOWLAN_MAGIC_PKT))
			return -EINVAL;
		new_triggers.magic_pkt = true;
		regular = true;
	}

	if (tb[NL80211_WOWLAN_TRIG_GTK_REKEY_SUPPORTED])
		return -EINVAL;

	if (tb[NL80211_WOWLAN_TRIG_GTK_REKEY_FAILURE]) {
		if (!(wowlan->flags & WIPHY_WOWLAN_GTK_REKEY_FAILURE))
			return -EINVAL;
		new_triggers.gtk_rekey_failure = true;
		regular = true;
	}

	if (tb[NL80211_WOWLAN_TRIG_EAP_IDENT_REQUEST]) {
		if (!(wowlan->flags & WIPHY_WOWLAN_EAP_IDENTITY_REQ))
			return -EINVAL;
		new_triggers.eap_identity_req = true;
		regular = true;
	}

	if (tb[NL80211_WOWLAN_TRIG_4WAY_HANDSHAKE]) {
		if (!(wowlan->flags & WIPHY_WOWLAN_4WAY_HANDSHAKE))
			return -EINVAL;
		new_triggers.four_way_handshake = true;
		regular = true;
	}

	if (tb[NL80211_WOWLAN_TRIG_RFKILL_RELEASE]) {
		if (!(wowlan->flags & WIPHY_WOWLAN_RFKILL_RELEASE))
			return -EINVAL;
		new_triggers.rfkill_release = true;
		regular = true;
	}

	if (tb[NL80211_WOWLAN_TRIG_PKT_PATTERN]) {
		struct nlattr *pat;
		int n_patterns = 0;
		int rem, pat_len, mask_len, pkt_offset;
		struct nlattr *pat_tb[NUM_NL80211_PKTPAT];

		regular = true;

		nla_for_each_nested(pat, tb[NL80211_WOWLAN_TRIG_PKT_PATTERN],
				    rem)
			n_patterns++;
		if (n_patterns > wowlan->n_patterns)
			return -EINVAL;

		new_triggers.patterns = kcalloc(n_patterns,
						sizeof(new_triggers.patterns[0]),
						GFP_KERNEL);
		if (!new_triggers.patterns)
			return -ENOMEM;

		new_triggers.n_patterns = n_patterns;
		i = 0;

		nla_for_each_nested(pat, tb[NL80211_WOWLAN_TRIG_PKT_PATTERN],
				    rem) {
			u8 *mask_pat;

			err = nla_parse_nested_deprecated(pat_tb,
							  MAX_NL80211_PKTPAT,
							  pat,
							  nl80211_packet_pattern_policy,
							  info->extack);
			if (err)
				goto error;

			err = -EINVAL;
			if (!pat_tb[NL80211_PKTPAT_MASK] ||
			    !pat_tb[NL80211_PKTPAT_PATTERN])
				goto error;
			pat_len = nla_len(pat_tb[NL80211_PKTPAT_PATTERN]);
			mask_len = DIV_ROUND_UP(pat_len, 8);
			if (nla_len(pat_tb[NL80211_PKTPAT_MASK]) != mask_len)
				goto error;
			if (pat_len > wowlan->pattern_max_len ||
			    pat_len < wowlan->pattern_min_len)
				goto error;

			if (!pat_tb[NL80211_PKTPAT_OFFSET])
				pkt_offset = 0;
			else
				pkt_offset = nla_get_u32(
					pat_tb[NL80211_PKTPAT_OFFSET]);
			if (pkt_offset > wowlan->max_pkt_offset)
				goto error;
			new_triggers.patterns[i].pkt_offset = pkt_offset;

			mask_pat = kmalloc(mask_len + pat_len, GFP_KERNEL);
			if (!mask_pat) {
				err = -ENOMEM;
				goto error;
			}
			new_triggers.patterns[i].mask = mask_pat;
			memcpy(mask_pat, nla_data(pat_tb[NL80211_PKTPAT_MASK]),
			       mask_len);
			mask_pat += mask_len;
			new_triggers.patterns[i].pattern = mask_pat;
			new_triggers.patterns[i].pattern_len = pat_len;
			memcpy(mask_pat,
			       nla_data(pat_tb[NL80211_PKTPAT_PATTERN]),
			       pat_len);
			i++;
		}
	}

	if (tb[NL80211_WOWLAN_TRIG_TCP_CONNECTION]) {
		regular = true;
		err = nl80211_parse_wowlan_tcp(
			rdev, tb[NL80211_WOWLAN_TRIG_TCP_CONNECTION],
			&new_triggers);
		if (err)
			goto error;
	}

	if (tb[NL80211_WOWLAN_TRIG_NET_DETECT]) {
		regular = true;
		err = nl80211_parse_wowlan_nd(
			rdev, wowlan, tb[NL80211_WOWLAN_TRIG_NET_DETECT],
			&new_triggers);
		if (err)
			goto error;
	}

	/* The 'any' trigger means the device continues operating more or less
	 * as in its normal operation mode and wakes up the host on most of the
	 * normal interrupts (like packet RX, ...)
	 * It therefore makes little sense to combine with the more constrained
	 * wakeup trigger modes.
	 */
	if (new_triggers.any && regular) {
		err = -EINVAL;
		goto error;
	}

	ntrig = kmemdup(&new_triggers, sizeof(new_triggers), GFP_KERNEL);
	if (!ntrig) {
		err = -ENOMEM;
		goto error;
	}
	cfg80211_rdev_free_wowlan(rdev);
	rdev->wiphy.wowlan_config = ntrig;

 set_wakeup:
	if (rdev->ops->set_wakeup &&
	    prev_enabled != !!rdev->wiphy.wowlan_config)
		rdev_set_wakeup(rdev, rdev->wiphy.wowlan_config);

	return 0;
 error:
	for (i = 0; i < new_triggers.n_patterns; i++)
		kfree(new_triggers.patterns[i].mask);
	kfree(new_triggers.patterns);
	if (new_triggers.tcp && new_triggers.tcp->sock)
		sock_release(new_triggers.tcp->sock);
	kfree(new_triggers.tcp);
	kfree(new_triggers.nd_config);
	return err;
}
#endif

static int nl80211_send_coalesce_rules(struct sk_buff *msg,
				       struct cfg80211_registered_device *rdev)
{
	struct nlattr *nl_pats, *nl_pat, *nl_rule, *nl_rules;
	int i, j, pat_len;
	struct cfg80211_coalesce_rules *rule;

	if (!rdev->coalesce->n_rules)
		return 0;

	nl_rules = nla_nest_start_noflag(msg, NL80211_ATTR_COALESCE_RULE);
	if (!nl_rules)
		return -ENOBUFS;

	for (i = 0; i < rdev->coalesce->n_rules; i++) {
		nl_rule = nla_nest_start_noflag(msg, i + 1);
		if (!nl_rule)
			return -ENOBUFS;

		rule = &rdev->coalesce->rules[i];
		if (nla_put_u32(msg, NL80211_ATTR_COALESCE_RULE_DELAY,
				rule->delay))
			return -ENOBUFS;

		if (nla_put_u32(msg, NL80211_ATTR_COALESCE_RULE_CONDITION,
				rule->condition))
			return -ENOBUFS;

		nl_pats = nla_nest_start_noflag(msg,
						NL80211_ATTR_COALESCE_RULE_PKT_PATTERN);
		if (!nl_pats)
			return -ENOBUFS;

		for (j = 0; j < rule->n_patterns; j++) {
			nl_pat = nla_nest_start_noflag(msg, j + 1);
			if (!nl_pat)
				return -ENOBUFS;
			pat_len = rule->patterns[j].pattern_len;
			if (nla_put(msg, NL80211_PKTPAT_MASK,
				    DIV_ROUND_UP(pat_len, 8),
				    rule->patterns[j].mask) ||
			    nla_put(msg, NL80211_PKTPAT_PATTERN, pat_len,
				    rule->patterns[j].pattern) ||
			    nla_put_u32(msg, NL80211_PKTPAT_OFFSET,
					rule->patterns[j].pkt_offset))
				return -ENOBUFS;
			nla_nest_end(msg, nl_pat);
		}
		nla_nest_end(msg, nl_pats);
		nla_nest_end(msg, nl_rule);
	}
	nla_nest_end(msg, nl_rules);

	return 0;
}

static int nl80211_get_coalesce(struct sk_buff *skb, struct genl_info *info)
{
	struct cfg80211_registered_device *rdev = info->user_ptr[0];
	struct sk_buff *msg;
	void *hdr;

	if (!rdev->wiphy.coalesce)
		return -EOPNOTSUPP;

	msg = nlmsg_new(NLMSG_DEFAULT_SIZE, GFP_KERNEL);
	if (!msg)
		return -ENOMEM;

	hdr = nl80211hdr_put(msg, info->snd_portid, info->snd_seq, 0,
			     NL80211_CMD_GET_COALESCE);
	if (!hdr)
		goto nla_put_failure;

	if (rdev->coalesce && nl80211_send_coalesce_rules(msg, rdev))
		goto nla_put_failure;

	genlmsg_end(msg, hdr);
	return genlmsg_reply(msg, info);

nla_put_failure:
	nlmsg_free(msg);
	return -ENOBUFS;
}

void cfg80211_rdev_free_coalesce(struct cfg80211_registered_device *rdev)
{
	struct cfg80211_coalesce *coalesce = rdev->coalesce;
	int i, j;
	struct cfg80211_coalesce_rules *rule;

	if (!coalesce)
		return;

	for (i = 0; i < coalesce->n_rules; i++) {
		rule = &coalesce->rules[i];
		for (j = 0; j < rule->n_patterns; j++)
			kfree(rule->patterns[j].mask);
		kfree(rule->patterns);
	}
	kfree(coalesce->rules);
	kfree(coalesce);
	rdev->coalesce = NULL;
}

static int nl80211_parse_coalesce_rule(struct cfg80211_registered_device *rdev,
				       struct nlattr *rule,
				       struct cfg80211_coalesce_rules *new_rule)
{
	int err, i;
	const struct wiphy_coalesce_support *coalesce = rdev->wiphy.coalesce;
	struct nlattr *tb[NUM_NL80211_ATTR_COALESCE_RULE], *pat;
	int rem, pat_len, mask_len, pkt_offset, n_patterns = 0;
	struct nlattr *pat_tb[NUM_NL80211_PKTPAT];

	err = nla_parse_nested_deprecated(tb, NL80211_ATTR_COALESCE_RULE_MAX,
					  rule, nl80211_coalesce_policy, NULL);
	if (err)
		return err;

	if (tb[NL80211_ATTR_COALESCE_RULE_DELAY])
		new_rule->delay =
			nla_get_u32(tb[NL80211_ATTR_COALESCE_RULE_DELAY]);
	if (new_rule->delay > coalesce->max_delay)
		return -EINVAL;

	if (tb[NL80211_ATTR_COALESCE_RULE_CONDITION])
		new_rule->condition =
			nla_get_u32(tb[NL80211_ATTR_COALESCE_RULE_CONDITION]);

	if (!tb[NL80211_ATTR_COALESCE_RULE_PKT_PATTERN])
		return -EINVAL;

	nla_for_each_nested(pat, tb[NL80211_ATTR_COALESCE_RULE_PKT_PATTERN],
			    rem)
		n_patterns++;
	if (n_patterns > coalesce->n_patterns)
		return -EINVAL;

	new_rule->patterns = kcalloc(n_patterns, sizeof(new_rule->patterns[0]),
				     GFP_KERNEL);
	if (!new_rule->patterns)
		return -ENOMEM;

	new_rule->n_patterns = n_patterns;
	i = 0;

	nla_for_each_nested(pat, tb[NL80211_ATTR_COALESCE_RULE_PKT_PATTERN],
			    rem) {
		u8 *mask_pat;

		err = nla_parse_nested_deprecated(pat_tb, MAX_NL80211_PKTPAT,
						  pat,
						  nl80211_packet_pattern_policy,
						  NULL);
		if (err)
			return err;

		if (!pat_tb[NL80211_PKTPAT_MASK] ||
		    !pat_tb[NL80211_PKTPAT_PATTERN])
			return -EINVAL;
		pat_len = nla_len(pat_tb[NL80211_PKTPAT_PATTERN]);
		mask_len = DIV_ROUND_UP(pat_len, 8);
		if (nla_len(pat_tb[NL80211_PKTPAT_MASK]) != mask_len)
			return -EINVAL;
		if (pat_len > coalesce->pattern_max_len ||
		    pat_len < coalesce->pattern_min_len)
			return -EINVAL;

		if (!pat_tb[NL80211_PKTPAT_OFFSET])
			pkt_offset = 0;
		else
			pkt_offset = nla_get_u32(pat_tb[NL80211_PKTPAT_OFFSET]);
		if (pkt_offset > coalesce->max_pkt_offset)
			return -EINVAL;
		new_rule->patterns[i].pkt_offset = pkt_offset;

		mask_pat = kmalloc(mask_len + pat_len, GFP_KERNEL);
		if (!mask_pat)
			return -ENOMEM;

		new_rule->patterns[i].mask = mask_pat;
		memcpy(mask_pat, nla_data(pat_tb[NL80211_PKTPAT_MASK]),
		       mask_len);

		mask_pat += mask_len;
		new_rule->patterns[i].pattern = mask_pat;
		new_rule->patterns[i].pattern_len = pat_len;
		memcpy(mask_pat, nla_data(pat_tb[NL80211_PKTPAT_PATTERN]),
		       pat_len);
		i++;
	}

	return 0;
}

static int nl80211_set_coalesce(struct sk_buff *skb, struct genl_info *info)
{
	struct cfg80211_registered_device *rdev = info->user_ptr[0];
	const struct wiphy_coalesce_support *coalesce = rdev->wiphy.coalesce;
	struct cfg80211_coalesce new_coalesce = {};
	struct cfg80211_coalesce *n_coalesce;
	int err, rem_rule, n_rules = 0, i, j;
	struct nlattr *rule;
	struct cfg80211_coalesce_rules *tmp_rule;

	if (!rdev->wiphy.coalesce || !rdev->ops->set_coalesce)
		return -EOPNOTSUPP;

	if (!info->attrs[NL80211_ATTR_COALESCE_RULE]) {
		cfg80211_rdev_free_coalesce(rdev);
		rdev_set_coalesce(rdev, NULL);
		return 0;
	}

	nla_for_each_nested(rule, info->attrs[NL80211_ATTR_COALESCE_RULE],
			    rem_rule)
		n_rules++;
	if (n_rules > coalesce->n_rules)
		return -EINVAL;

	new_coalesce.rules = kcalloc(n_rules, sizeof(new_coalesce.rules[0]),
				     GFP_KERNEL);
	if (!new_coalesce.rules)
		return -ENOMEM;

	new_coalesce.n_rules = n_rules;
	i = 0;

	nla_for_each_nested(rule, info->attrs[NL80211_ATTR_COALESCE_RULE],
			    rem_rule) {
		err = nl80211_parse_coalesce_rule(rdev, rule,
						  &new_coalesce.rules[i]);
		if (err)
			goto error;

		i++;
	}

	err = rdev_set_coalesce(rdev, &new_coalesce);
	if (err)
		goto error;

	n_coalesce = kmemdup(&new_coalesce, sizeof(new_coalesce), GFP_KERNEL);
	if (!n_coalesce) {
		err = -ENOMEM;
		goto error;
	}
	cfg80211_rdev_free_coalesce(rdev);
	rdev->coalesce = n_coalesce;

	return 0;
error:
	for (i = 0; i < new_coalesce.n_rules; i++) {
		tmp_rule = &new_coalesce.rules[i];
		for (j = 0; j < tmp_rule->n_patterns; j++)
			kfree(tmp_rule->patterns[j].mask);
		kfree(tmp_rule->patterns);
	}
	kfree(new_coalesce.rules);

	return err;
}

static int nl80211_set_rekey_data(struct sk_buff *skb, struct genl_info *info)
{
	struct cfg80211_registered_device *rdev = info->user_ptr[0];
	struct net_device *dev = info->user_ptr[1];
	struct wireless_dev *wdev = dev->ieee80211_ptr;
	struct nlattr *tb[NUM_NL80211_REKEY_DATA];
	struct cfg80211_gtk_rekey_data rekey_data = {};
	int err;

	if (!info->attrs[NL80211_ATTR_REKEY_DATA])
		return -EINVAL;

	err = nla_parse_nested_deprecated(tb, MAX_NL80211_REKEY_DATA,
					  info->attrs[NL80211_ATTR_REKEY_DATA],
					  nl80211_rekey_policy, info->extack);
	if (err)
		return err;

	if (!tb[NL80211_REKEY_DATA_REPLAY_CTR] || !tb[NL80211_REKEY_DATA_KEK] ||
	    !tb[NL80211_REKEY_DATA_KCK])
		return -EINVAL;
	if (nla_len(tb[NL80211_REKEY_DATA_KEK]) != NL80211_KEK_LEN &&
	    !(rdev->wiphy.flags & WIPHY_FLAG_SUPPORTS_EXT_KEK_KCK &&
	      nla_len(tb[NL80211_REKEY_DATA_KEK]) == NL80211_KEK_EXT_LEN))
		return -ERANGE;
	if (nla_len(tb[NL80211_REKEY_DATA_KCK]) != NL80211_KCK_LEN &&
	    !(rdev->wiphy.flags & WIPHY_FLAG_SUPPORTS_EXT_KEK_KCK &&
	      nla_len(tb[NL80211_REKEY_DATA_KEK]) == NL80211_KCK_EXT_LEN))
		return -ERANGE;

	rekey_data.kek = nla_data(tb[NL80211_REKEY_DATA_KEK]);
	rekey_data.kck = nla_data(tb[NL80211_REKEY_DATA_KCK]);
	rekey_data.replay_ctr = nla_data(tb[NL80211_REKEY_DATA_REPLAY_CTR]);
	rekey_data.kek_len = nla_len(tb[NL80211_REKEY_DATA_KEK]);
	rekey_data.kck_len = nla_len(tb[NL80211_REKEY_DATA_KCK]);
	if (tb[NL80211_REKEY_DATA_AKM])
		rekey_data.akm = nla_get_u32(tb[NL80211_REKEY_DATA_AKM]);

	wdev_lock(wdev);
	if (!wdev->current_bss) {
		err = -ENOTCONN;
		goto out;
	}

	if (!rdev->ops->set_rekey_data) {
		err = -EOPNOTSUPP;
		goto out;
	}

	err = rdev_set_rekey_data(rdev, dev, &rekey_data);
 out:
	wdev_unlock(wdev);
	return err;
}

static int nl80211_register_unexpected_frame(struct sk_buff *skb,
					     struct genl_info *info)
{
	struct net_device *dev = info->user_ptr[1];
	struct wireless_dev *wdev = dev->ieee80211_ptr;

	if (wdev->iftype != NL80211_IFTYPE_AP &&
	    wdev->iftype != NL80211_IFTYPE_P2P_GO)
		return -EINVAL;

	if (wdev->ap_unexpected_nlportid)
		return -EBUSY;

	wdev->ap_unexpected_nlportid = info->snd_portid;
	return 0;
}

static int nl80211_probe_client(struct sk_buff *skb,
				struct genl_info *info)
{
	struct cfg80211_registered_device *rdev = info->user_ptr[0];
	struct net_device *dev = info->user_ptr[1];
	struct wireless_dev *wdev = dev->ieee80211_ptr;
	struct sk_buff *msg;
	void *hdr;
	const u8 *addr;
	u64 cookie;
	int err;

	if (wdev->iftype != NL80211_IFTYPE_AP &&
	    wdev->iftype != NL80211_IFTYPE_P2P_GO)
		return -EOPNOTSUPP;

	if (!info->attrs[NL80211_ATTR_MAC])
		return -EINVAL;

	if (!rdev->ops->probe_client)
		return -EOPNOTSUPP;

	msg = nlmsg_new(NLMSG_DEFAULT_SIZE, GFP_KERNEL);
	if (!msg)
		return -ENOMEM;

	hdr = nl80211hdr_put(msg, info->snd_portid, info->snd_seq, 0,
			     NL80211_CMD_PROBE_CLIENT);
	if (!hdr) {
		err = -ENOBUFS;
		goto free_msg;
	}

	addr = nla_data(info->attrs[NL80211_ATTR_MAC]);

	err = rdev_probe_client(rdev, dev, addr, &cookie);
	if (err)
		goto free_msg;

	if (nla_put_u64_64bit(msg, NL80211_ATTR_COOKIE, cookie,
			      NL80211_ATTR_PAD))
		goto nla_put_failure;

	genlmsg_end(msg, hdr);

	return genlmsg_reply(msg, info);

 nla_put_failure:
	err = -ENOBUFS;
 free_msg:
	nlmsg_free(msg);
	return err;
}

static int nl80211_register_beacons(struct sk_buff *skb, struct genl_info *info)
{
	struct cfg80211_registered_device *rdev = info->user_ptr[0];
	struct cfg80211_beacon_registration *reg, *nreg;
	int rv;

	if (!(rdev->wiphy.flags & WIPHY_FLAG_REPORTS_OBSS))
		return -EOPNOTSUPP;

	nreg = kzalloc(sizeof(*nreg), GFP_KERNEL);
	if (!nreg)
		return -ENOMEM;

	/* First, check if already registered. */
	spin_lock_bh(&rdev->beacon_registrations_lock);
	list_for_each_entry(reg, &rdev->beacon_registrations, list) {
		if (reg->nlportid == info->snd_portid) {
			rv = -EALREADY;
			goto out_err;
		}
	}
	/* Add it to the list */
	nreg->nlportid = info->snd_portid;
	list_add(&nreg->list, &rdev->beacon_registrations);

	spin_unlock_bh(&rdev->beacon_registrations_lock);

	return 0;
out_err:
	spin_unlock_bh(&rdev->beacon_registrations_lock);
	kfree(nreg);
	return rv;
}

static int nl80211_start_p2p_device(struct sk_buff *skb, struct genl_info *info)
{
	struct cfg80211_registered_device *rdev = info->user_ptr[0];
	struct wireless_dev *wdev = info->user_ptr[1];
	int err;

	if (!rdev->ops->start_p2p_device)
		return -EOPNOTSUPP;

	if (wdev->iftype != NL80211_IFTYPE_P2P_DEVICE)
		return -EOPNOTSUPP;

	if (wdev_running(wdev))
		return 0;

	if (rfkill_blocked(rdev->rfkill))
		return -ERFKILL;

	err = rdev_start_p2p_device(rdev, wdev);
	if (err)
		return err;

	wdev->is_running = true;
	rdev->opencount++;

	return 0;
}

static int nl80211_stop_p2p_device(struct sk_buff *skb, struct genl_info *info)
{
	struct cfg80211_registered_device *rdev = info->user_ptr[0];
	struct wireless_dev *wdev = info->user_ptr[1];

	if (wdev->iftype != NL80211_IFTYPE_P2P_DEVICE)
		return -EOPNOTSUPP;

	if (!rdev->ops->stop_p2p_device)
		return -EOPNOTSUPP;

	cfg80211_stop_p2p_device(rdev, wdev);

	return 0;
}

static int nl80211_start_nan(struct sk_buff *skb, struct genl_info *info)
{
	struct cfg80211_registered_device *rdev = info->user_ptr[0];
	struct wireless_dev *wdev = info->user_ptr[1];
	struct cfg80211_nan_conf conf = {};
	int err;

	if (wdev->iftype != NL80211_IFTYPE_NAN)
		return -EOPNOTSUPP;

	if (wdev_running(wdev))
		return -EEXIST;

	if (rfkill_blocked(rdev->rfkill))
		return -ERFKILL;

	if (!info->attrs[NL80211_ATTR_NAN_MASTER_PREF])
		return -EINVAL;

	conf.master_pref =
		nla_get_u8(info->attrs[NL80211_ATTR_NAN_MASTER_PREF]);

	if (info->attrs[NL80211_ATTR_BANDS]) {
		u32 bands = nla_get_u32(info->attrs[NL80211_ATTR_BANDS]);

		if (bands & ~(u32)wdev->wiphy->nan_supported_bands)
			return -EOPNOTSUPP;

		if (bands && !(bands & BIT(NL80211_BAND_2GHZ)))
			return -EINVAL;

		conf.bands = bands;
	}

	err = rdev_start_nan(rdev, wdev, &conf);
	if (err)
		return err;

	wdev->is_running = true;
	rdev->opencount++;

	return 0;
}

static int nl80211_stop_nan(struct sk_buff *skb, struct genl_info *info)
{
	struct cfg80211_registered_device *rdev = info->user_ptr[0];
	struct wireless_dev *wdev = info->user_ptr[1];

	if (wdev->iftype != NL80211_IFTYPE_NAN)
		return -EOPNOTSUPP;

	cfg80211_stop_nan(rdev, wdev);

	return 0;
}

static int validate_nan_filter(struct nlattr *filter_attr)
{
	struct nlattr *attr;
	int len = 0, n_entries = 0, rem;

	nla_for_each_nested(attr, filter_attr, rem) {
		len += nla_len(attr);
		n_entries++;
	}

	if (len >= U8_MAX)
		return -EINVAL;

	return n_entries;
}

static int handle_nan_filter(struct nlattr *attr_filter,
			     struct cfg80211_nan_func *func,
			     bool tx)
{
	struct nlattr *attr;
	int n_entries, rem, i;
	struct cfg80211_nan_func_filter *filter;

	n_entries = validate_nan_filter(attr_filter);
	if (n_entries < 0)
		return n_entries;

	BUILD_BUG_ON(sizeof(*func->rx_filters) != sizeof(*func->tx_filters));

	filter = kcalloc(n_entries, sizeof(*func->rx_filters), GFP_KERNEL);
	if (!filter)
		return -ENOMEM;

	i = 0;
	nla_for_each_nested(attr, attr_filter, rem) {
		filter[i].filter = nla_memdup(attr, GFP_KERNEL);
		filter[i].len = nla_len(attr);
		i++;
	}
	if (tx) {
		func->num_tx_filters = n_entries;
		func->tx_filters = filter;
	} else {
		func->num_rx_filters = n_entries;
		func->rx_filters = filter;
	}

	return 0;
}

static int nl80211_nan_add_func(struct sk_buff *skb,
				struct genl_info *info)
{
	struct cfg80211_registered_device *rdev = info->user_ptr[0];
	struct wireless_dev *wdev = info->user_ptr[1];
	struct nlattr *tb[NUM_NL80211_NAN_FUNC_ATTR], *func_attr;
	struct cfg80211_nan_func *func;
	struct sk_buff *msg = NULL;
	void *hdr = NULL;
	int err = 0;

	if (wdev->iftype != NL80211_IFTYPE_NAN)
		return -EOPNOTSUPP;

	if (!wdev_running(wdev))
		return -ENOTCONN;

	if (!info->attrs[NL80211_ATTR_NAN_FUNC])
		return -EINVAL;

	err = nla_parse_nested_deprecated(tb, NL80211_NAN_FUNC_ATTR_MAX,
					  info->attrs[NL80211_ATTR_NAN_FUNC],
					  nl80211_nan_func_policy,
					  info->extack);
	if (err)
		return err;

	func = kzalloc(sizeof(*func), GFP_KERNEL);
	if (!func)
		return -ENOMEM;

	func->cookie = cfg80211_assign_cookie(rdev);

	if (!tb[NL80211_NAN_FUNC_TYPE]) {
		err = -EINVAL;
		goto out;
	}


	func->type = nla_get_u8(tb[NL80211_NAN_FUNC_TYPE]);

	if (!tb[NL80211_NAN_FUNC_SERVICE_ID]) {
		err = -EINVAL;
		goto out;
	}

	memcpy(func->service_id, nla_data(tb[NL80211_NAN_FUNC_SERVICE_ID]),
	       sizeof(func->service_id));

	func->close_range =
		nla_get_flag(tb[NL80211_NAN_FUNC_CLOSE_RANGE]);

	if (tb[NL80211_NAN_FUNC_SERVICE_INFO]) {
		func->serv_spec_info_len =
			nla_len(tb[NL80211_NAN_FUNC_SERVICE_INFO]);
		func->serv_spec_info =
			kmemdup(nla_data(tb[NL80211_NAN_FUNC_SERVICE_INFO]),
				func->serv_spec_info_len,
				GFP_KERNEL);
		if (!func->serv_spec_info) {
			err = -ENOMEM;
			goto out;
		}
	}

	if (tb[NL80211_NAN_FUNC_TTL])
		func->ttl = nla_get_u32(tb[NL80211_NAN_FUNC_TTL]);

	switch (func->type) {
	case NL80211_NAN_FUNC_PUBLISH:
		if (!tb[NL80211_NAN_FUNC_PUBLISH_TYPE]) {
			err = -EINVAL;
			goto out;
		}

		func->publish_type =
			nla_get_u8(tb[NL80211_NAN_FUNC_PUBLISH_TYPE]);
		func->publish_bcast =
			nla_get_flag(tb[NL80211_NAN_FUNC_PUBLISH_BCAST]);

		if ((!(func->publish_type & NL80211_NAN_SOLICITED_PUBLISH)) &&
			func->publish_bcast) {
			err = -EINVAL;
			goto out;
		}
		break;
	case NL80211_NAN_FUNC_SUBSCRIBE:
		func->subscribe_active =
			nla_get_flag(tb[NL80211_NAN_FUNC_SUBSCRIBE_ACTIVE]);
		break;
	case NL80211_NAN_FUNC_FOLLOW_UP:
		if (!tb[NL80211_NAN_FUNC_FOLLOW_UP_ID] ||
		    !tb[NL80211_NAN_FUNC_FOLLOW_UP_REQ_ID] ||
		    !tb[NL80211_NAN_FUNC_FOLLOW_UP_DEST]) {
			err = -EINVAL;
			goto out;
		}

		func->followup_id =
			nla_get_u8(tb[NL80211_NAN_FUNC_FOLLOW_UP_ID]);
		func->followup_reqid =
			nla_get_u8(tb[NL80211_NAN_FUNC_FOLLOW_UP_REQ_ID]);
		memcpy(func->followup_dest.addr,
		       nla_data(tb[NL80211_NAN_FUNC_FOLLOW_UP_DEST]),
		       sizeof(func->followup_dest.addr));
		if (func->ttl) {
			err = -EINVAL;
			goto out;
		}
		break;
	default:
		err = -EINVAL;
		goto out;
	}

	if (tb[NL80211_NAN_FUNC_SRF]) {
		struct nlattr *srf_tb[NUM_NL80211_NAN_SRF_ATTR];

		err = nla_parse_nested_deprecated(srf_tb,
						  NL80211_NAN_SRF_ATTR_MAX,
						  tb[NL80211_NAN_FUNC_SRF],
						  nl80211_nan_srf_policy,
						  info->extack);
		if (err)
			goto out;

		func->srf_include =
			nla_get_flag(srf_tb[NL80211_NAN_SRF_INCLUDE]);

		if (srf_tb[NL80211_NAN_SRF_BF]) {
			if (srf_tb[NL80211_NAN_SRF_MAC_ADDRS] ||
			    !srf_tb[NL80211_NAN_SRF_BF_IDX]) {
				err = -EINVAL;
				goto out;
			}

			func->srf_bf_len =
				nla_len(srf_tb[NL80211_NAN_SRF_BF]);
			func->srf_bf =
				kmemdup(nla_data(srf_tb[NL80211_NAN_SRF_BF]),
					func->srf_bf_len, GFP_KERNEL);
			if (!func->srf_bf) {
				err = -ENOMEM;
				goto out;
			}

			func->srf_bf_idx =
				nla_get_u8(srf_tb[NL80211_NAN_SRF_BF_IDX]);
		} else {
			struct nlattr *attr, *mac_attr =
				srf_tb[NL80211_NAN_SRF_MAC_ADDRS];
			int n_entries, rem, i = 0;

			if (!mac_attr) {
				err = -EINVAL;
				goto out;
			}

			n_entries = validate_acl_mac_addrs(mac_attr);
			if (n_entries <= 0) {
				err = -EINVAL;
				goto out;
			}

			func->srf_num_macs = n_entries;
			func->srf_macs =
				kcalloc(n_entries, sizeof(*func->srf_macs),
					GFP_KERNEL);
			if (!func->srf_macs) {
				err = -ENOMEM;
				goto out;
			}

			nla_for_each_nested(attr, mac_attr, rem)
				memcpy(func->srf_macs[i++].addr, nla_data(attr),
				       sizeof(*func->srf_macs));
		}
	}

	if (tb[NL80211_NAN_FUNC_TX_MATCH_FILTER]) {
		err = handle_nan_filter(tb[NL80211_NAN_FUNC_TX_MATCH_FILTER],
					func, true);
		if (err)
			goto out;
	}

	if (tb[NL80211_NAN_FUNC_RX_MATCH_FILTER]) {
		err = handle_nan_filter(tb[NL80211_NAN_FUNC_RX_MATCH_FILTER],
					func, false);
		if (err)
			goto out;
	}

	msg = nlmsg_new(NLMSG_DEFAULT_SIZE, GFP_KERNEL);
	if (!msg) {
		err = -ENOMEM;
		goto out;
	}

	hdr = nl80211hdr_put(msg, info->snd_portid, info->snd_seq, 0,
			     NL80211_CMD_ADD_NAN_FUNCTION);
	/* This can't really happen - we just allocated 4KB */
	if (WARN_ON(!hdr)) {
		err = -ENOMEM;
		goto out;
	}

	err = rdev_add_nan_func(rdev, wdev, func);
out:
	if (err < 0) {
		cfg80211_free_nan_func(func);
		nlmsg_free(msg);
		return err;
	}

	/* propagate the instance id and cookie to userspace  */
	if (nla_put_u64_64bit(msg, NL80211_ATTR_COOKIE, func->cookie,
			      NL80211_ATTR_PAD))
		goto nla_put_failure;

	func_attr = nla_nest_start_noflag(msg, NL80211_ATTR_NAN_FUNC);
	if (!func_attr)
		goto nla_put_failure;

	if (nla_put_u8(msg, NL80211_NAN_FUNC_INSTANCE_ID,
		       func->instance_id))
		goto nla_put_failure;

	nla_nest_end(msg, func_attr);

	genlmsg_end(msg, hdr);
	return genlmsg_reply(msg, info);

nla_put_failure:
	nlmsg_free(msg);
	return -ENOBUFS;
}

static int nl80211_nan_del_func(struct sk_buff *skb,
			       struct genl_info *info)
{
	struct cfg80211_registered_device *rdev = info->user_ptr[0];
	struct wireless_dev *wdev = info->user_ptr[1];
	u64 cookie;

	if (wdev->iftype != NL80211_IFTYPE_NAN)
		return -EOPNOTSUPP;

	if (!wdev_running(wdev))
		return -ENOTCONN;

	if (!info->attrs[NL80211_ATTR_COOKIE])
		return -EINVAL;

	cookie = nla_get_u64(info->attrs[NL80211_ATTR_COOKIE]);

	rdev_del_nan_func(rdev, wdev, cookie);

	return 0;
}

static int nl80211_nan_change_config(struct sk_buff *skb,
				     struct genl_info *info)
{
	struct cfg80211_registered_device *rdev = info->user_ptr[0];
	struct wireless_dev *wdev = info->user_ptr[1];
	struct cfg80211_nan_conf conf = {};
	u32 changed = 0;

	if (wdev->iftype != NL80211_IFTYPE_NAN)
		return -EOPNOTSUPP;

	if (!wdev_running(wdev))
		return -ENOTCONN;

	if (info->attrs[NL80211_ATTR_NAN_MASTER_PREF]) {
		conf.master_pref =
			nla_get_u8(info->attrs[NL80211_ATTR_NAN_MASTER_PREF]);
		if (conf.master_pref <= 1 || conf.master_pref == 255)
			return -EINVAL;

		changed |= CFG80211_NAN_CONF_CHANGED_PREF;
	}

	if (info->attrs[NL80211_ATTR_BANDS]) {
		u32 bands = nla_get_u32(info->attrs[NL80211_ATTR_BANDS]);

		if (bands & ~(u32)wdev->wiphy->nan_supported_bands)
			return -EOPNOTSUPP;

		if (bands && !(bands & BIT(NL80211_BAND_2GHZ)))
			return -EINVAL;

		conf.bands = bands;
		changed |= CFG80211_NAN_CONF_CHANGED_BANDS;
	}

	if (!changed)
		return -EINVAL;

	return rdev_nan_change_conf(rdev, wdev, &conf, changed);
}

void cfg80211_nan_match(struct wireless_dev *wdev,
			struct cfg80211_nan_match_params *match, gfp_t gfp)
{
	struct wiphy *wiphy = wdev->wiphy;
	struct cfg80211_registered_device *rdev = wiphy_to_rdev(wiphy);
	struct nlattr *match_attr, *local_func_attr, *peer_func_attr;
	struct sk_buff *msg;
	void *hdr;

	if (WARN_ON(!match->inst_id || !match->peer_inst_id || !match->addr))
		return;

	msg = nlmsg_new(NLMSG_DEFAULT_SIZE, gfp);
	if (!msg)
		return;

	hdr = nl80211hdr_put(msg, 0, 0, 0, NL80211_CMD_NAN_MATCH);
	if (!hdr) {
		nlmsg_free(msg);
		return;
	}

	if (nla_put_u32(msg, NL80211_ATTR_WIPHY, rdev->wiphy_idx) ||
	    (wdev->netdev && nla_put_u32(msg, NL80211_ATTR_IFINDEX,
					 wdev->netdev->ifindex)) ||
	    nla_put_u64_64bit(msg, NL80211_ATTR_WDEV, wdev_id(wdev),
			      NL80211_ATTR_PAD))
		goto nla_put_failure;

	if (nla_put_u64_64bit(msg, NL80211_ATTR_COOKIE, match->cookie,
			      NL80211_ATTR_PAD) ||
	    nla_put(msg, NL80211_ATTR_MAC, ETH_ALEN, match->addr))
		goto nla_put_failure;

	match_attr = nla_nest_start_noflag(msg, NL80211_ATTR_NAN_MATCH);
	if (!match_attr)
		goto nla_put_failure;

	local_func_attr = nla_nest_start_noflag(msg,
						NL80211_NAN_MATCH_FUNC_LOCAL);
	if (!local_func_attr)
		goto nla_put_failure;

	if (nla_put_u8(msg, NL80211_NAN_FUNC_INSTANCE_ID, match->inst_id))
		goto nla_put_failure;

	nla_nest_end(msg, local_func_attr);

	peer_func_attr = nla_nest_start_noflag(msg,
					       NL80211_NAN_MATCH_FUNC_PEER);
	if (!peer_func_attr)
		goto nla_put_failure;

	if (nla_put_u8(msg, NL80211_NAN_FUNC_TYPE, match->type) ||
	    nla_put_u8(msg, NL80211_NAN_FUNC_INSTANCE_ID, match->peer_inst_id))
		goto nla_put_failure;

	if (match->info && match->info_len &&
	    nla_put(msg, NL80211_NAN_FUNC_SERVICE_INFO, match->info_len,
		    match->info))
		goto nla_put_failure;

	nla_nest_end(msg, peer_func_attr);
	nla_nest_end(msg, match_attr);
	genlmsg_end(msg, hdr);

	if (!wdev->owner_nlportid)
		genlmsg_multicast_netns(&nl80211_fam, wiphy_net(&rdev->wiphy),
					msg, 0, NL80211_MCGRP_NAN, gfp);
	else
		genlmsg_unicast(wiphy_net(&rdev->wiphy), msg,
				wdev->owner_nlportid);

	return;

nla_put_failure:
	nlmsg_free(msg);
}
EXPORT_SYMBOL(cfg80211_nan_match);

void cfg80211_nan_func_terminated(struct wireless_dev *wdev,
				  u8 inst_id,
				  enum nl80211_nan_func_term_reason reason,
				  u64 cookie, gfp_t gfp)
{
	struct wiphy *wiphy = wdev->wiphy;
	struct cfg80211_registered_device *rdev = wiphy_to_rdev(wiphy);
	struct sk_buff *msg;
	struct nlattr *func_attr;
	void *hdr;

	if (WARN_ON(!inst_id))
		return;

	msg = nlmsg_new(NLMSG_DEFAULT_SIZE, gfp);
	if (!msg)
		return;

	hdr = nl80211hdr_put(msg, 0, 0, 0, NL80211_CMD_DEL_NAN_FUNCTION);
	if (!hdr) {
		nlmsg_free(msg);
		return;
	}

	if (nla_put_u32(msg, NL80211_ATTR_WIPHY, rdev->wiphy_idx) ||
	    (wdev->netdev && nla_put_u32(msg, NL80211_ATTR_IFINDEX,
					 wdev->netdev->ifindex)) ||
	    nla_put_u64_64bit(msg, NL80211_ATTR_WDEV, wdev_id(wdev),
			      NL80211_ATTR_PAD))
		goto nla_put_failure;

	if (nla_put_u64_64bit(msg, NL80211_ATTR_COOKIE, cookie,
			      NL80211_ATTR_PAD))
		goto nla_put_failure;

	func_attr = nla_nest_start_noflag(msg, NL80211_ATTR_NAN_FUNC);
	if (!func_attr)
		goto nla_put_failure;

	if (nla_put_u8(msg, NL80211_NAN_FUNC_INSTANCE_ID, inst_id) ||
	    nla_put_u8(msg, NL80211_NAN_FUNC_TERM_REASON, reason))
		goto nla_put_failure;

	nla_nest_end(msg, func_attr);
	genlmsg_end(msg, hdr);

	if (!wdev->owner_nlportid)
		genlmsg_multicast_netns(&nl80211_fam, wiphy_net(&rdev->wiphy),
					msg, 0, NL80211_MCGRP_NAN, gfp);
	else
		genlmsg_unicast(wiphy_net(&rdev->wiphy), msg,
				wdev->owner_nlportid);

	return;

nla_put_failure:
	nlmsg_free(msg);
}
EXPORT_SYMBOL(cfg80211_nan_func_terminated);

static int nl80211_get_protocol_features(struct sk_buff *skb,
					 struct genl_info *info)
{
	void *hdr;
	struct sk_buff *msg;

	msg = nlmsg_new(NLMSG_DEFAULT_SIZE, GFP_KERNEL);
	if (!msg)
		return -ENOMEM;

	hdr = nl80211hdr_put(msg, info->snd_portid, info->snd_seq, 0,
			     NL80211_CMD_GET_PROTOCOL_FEATURES);
	if (!hdr)
		goto nla_put_failure;

	if (nla_put_u32(msg, NL80211_ATTR_PROTOCOL_FEATURES,
			NL80211_PROTOCOL_FEATURE_SPLIT_WIPHY_DUMP))
		goto nla_put_failure;

	genlmsg_end(msg, hdr);
	return genlmsg_reply(msg, info);

 nla_put_failure:
	kfree_skb(msg);
	return -ENOBUFS;
}

static int nl80211_update_ft_ies(struct sk_buff *skb, struct genl_info *info)
{
	struct cfg80211_registered_device *rdev = info->user_ptr[0];
	struct cfg80211_update_ft_ies_params ft_params;
	struct net_device *dev = info->user_ptr[1];

	if (!rdev->ops->update_ft_ies)
		return -EOPNOTSUPP;

	if (!info->attrs[NL80211_ATTR_MDID] ||
	    !info->attrs[NL80211_ATTR_IE])
		return -EINVAL;

	memset(&ft_params, 0, sizeof(ft_params));
	ft_params.md = nla_get_u16(info->attrs[NL80211_ATTR_MDID]);
	ft_params.ie = nla_data(info->attrs[NL80211_ATTR_IE]);
	ft_params.ie_len = nla_len(info->attrs[NL80211_ATTR_IE]);

	return rdev_update_ft_ies(rdev, dev, &ft_params);
}

static int nl80211_crit_protocol_start(struct sk_buff *skb,
				       struct genl_info *info)
{
	struct cfg80211_registered_device *rdev = info->user_ptr[0];
	struct wireless_dev *wdev = info->user_ptr[1];
	enum nl80211_crit_proto_id proto = NL80211_CRIT_PROTO_UNSPEC;
	u16 duration;
	int ret;

	if (!rdev->ops->crit_proto_start)
		return -EOPNOTSUPP;

	if (WARN_ON(!rdev->ops->crit_proto_stop))
		return -EINVAL;

	if (rdev->crit_proto_nlportid)
		return -EBUSY;

	/* determine protocol if provided */
	if (info->attrs[NL80211_ATTR_CRIT_PROT_ID])
		proto = nla_get_u16(info->attrs[NL80211_ATTR_CRIT_PROT_ID]);

	if (proto >= NUM_NL80211_CRIT_PROTO)
		return -EINVAL;

	/* timeout must be provided */
	if (!info->attrs[NL80211_ATTR_MAX_CRIT_PROT_DURATION])
		return -EINVAL;

	duration =
		nla_get_u16(info->attrs[NL80211_ATTR_MAX_CRIT_PROT_DURATION]);

	ret = rdev_crit_proto_start(rdev, wdev, proto, duration);
	if (!ret)
		rdev->crit_proto_nlportid = info->snd_portid;

	return ret;
}

static int nl80211_crit_protocol_stop(struct sk_buff *skb,
				      struct genl_info *info)
{
	struct cfg80211_registered_device *rdev = info->user_ptr[0];
	struct wireless_dev *wdev = info->user_ptr[1];

	if (!rdev->ops->crit_proto_stop)
		return -EOPNOTSUPP;

	if (rdev->crit_proto_nlportid) {
		rdev->crit_proto_nlportid = 0;
		rdev_crit_proto_stop(rdev, wdev);
	}
	return 0;
}

static int nl80211_vendor_check_policy(const struct wiphy_vendor_command *vcmd,
				       struct nlattr *attr,
				       struct netlink_ext_ack *extack)
{
	if (vcmd->policy == VENDOR_CMD_RAW_DATA) {
		if (attr->nla_type & NLA_F_NESTED) {
			NL_SET_ERR_MSG_ATTR(extack, attr,
					    "unexpected nested data");
			return -EINVAL;
		}

		return 0;
	}

	if (!(attr->nla_type & NLA_F_NESTED)) {
		NL_SET_ERR_MSG_ATTR(extack, attr, "expected nested data");
		return -EINVAL;
	}

	return nla_validate_nested(attr, vcmd->maxattr, vcmd->policy, extack);
}

static int nl80211_vendor_cmd(struct sk_buff *skb, struct genl_info *info)
{
	struct cfg80211_registered_device *rdev = info->user_ptr[0];
	struct wireless_dev *wdev =
		__cfg80211_wdev_from_attrs(rdev, genl_info_net(info),
					   info->attrs);
	int i, err;
	u32 vid, subcmd;

	if (!rdev->wiphy.vendor_commands)
		return -EOPNOTSUPP;

	if (IS_ERR(wdev)) {
		err = PTR_ERR(wdev);
		if (err != -EINVAL)
			return err;
		wdev = NULL;
	} else if (wdev->wiphy != &rdev->wiphy) {
		return -EINVAL;
	}

	if (!info->attrs[NL80211_ATTR_VENDOR_ID] ||
	    !info->attrs[NL80211_ATTR_VENDOR_SUBCMD])
		return -EINVAL;

	vid = nla_get_u32(info->attrs[NL80211_ATTR_VENDOR_ID]);
	subcmd = nla_get_u32(info->attrs[NL80211_ATTR_VENDOR_SUBCMD]);
	for (i = 0; i < rdev->wiphy.n_vendor_commands; i++) {
		const struct wiphy_vendor_command *vcmd;
		void *data = NULL;
		int len = 0;

		vcmd = &rdev->wiphy.vendor_commands[i];

		if (vcmd->info.vendor_id != vid || vcmd->info.subcmd != subcmd)
			continue;

		if (vcmd->flags & (WIPHY_VENDOR_CMD_NEED_WDEV |
				   WIPHY_VENDOR_CMD_NEED_NETDEV)) {
			if (!wdev)
				return -EINVAL;
			if (vcmd->flags & WIPHY_VENDOR_CMD_NEED_NETDEV &&
			    !wdev->netdev)
				return -EINVAL;

			if (vcmd->flags & WIPHY_VENDOR_CMD_NEED_RUNNING) {
				if (!wdev_running(wdev))
					return -ENETDOWN;
			}
		} else {
			wdev = NULL;
		}

		if (!vcmd->doit)
			return -EOPNOTSUPP;

		if (info->attrs[NL80211_ATTR_VENDOR_DATA]) {
			data = nla_data(info->attrs[NL80211_ATTR_VENDOR_DATA]);
			len = nla_len(info->attrs[NL80211_ATTR_VENDOR_DATA]);

			err = nl80211_vendor_check_policy(vcmd,
					info->attrs[NL80211_ATTR_VENDOR_DATA],
					info->extack);
			if (err)
				return err;
		}

		rdev->cur_cmd_info = info;
		err = vcmd->doit(&rdev->wiphy, wdev, data, len);
		rdev->cur_cmd_info = NULL;
		return err;
	}

	return -EOPNOTSUPP;
}

static int nl80211_prepare_vendor_dump(struct sk_buff *skb,
				       struct netlink_callback *cb,
				       struct cfg80211_registered_device **rdev,
				       struct wireless_dev **wdev)
{
	struct nlattr **attrbuf;
	u32 vid, subcmd;
	unsigned int i;
	int vcmd_idx = -1;
	int err;
	void *data = NULL;
	unsigned int data_len = 0;

	if (cb->args[0]) {
		/* subtract the 1 again here */
		struct wiphy *wiphy = wiphy_idx_to_wiphy(cb->args[0] - 1);
		struct wireless_dev *tmp;

		if (!wiphy)
			return -ENODEV;
		*rdev = wiphy_to_rdev(wiphy);
		*wdev = NULL;

		if (cb->args[1]) {
			list_for_each_entry(tmp, &wiphy->wdev_list, list) {
				if (tmp->identifier == cb->args[1] - 1) {
					*wdev = tmp;
					break;
				}
			}
		}

		/* keep rtnl locked in successful case */
		return 0;
	}

	attrbuf = kcalloc(NUM_NL80211_ATTR, sizeof(*attrbuf), GFP_KERNEL);
	if (!attrbuf)
		return -ENOMEM;

	err = nlmsg_parse_deprecated(cb->nlh,
				     GENL_HDRLEN + nl80211_fam.hdrsize,
				     attrbuf, nl80211_fam.maxattr,
				     nl80211_policy, NULL);
	if (err)
		goto out;

	if (!attrbuf[NL80211_ATTR_VENDOR_ID] ||
	    !attrbuf[NL80211_ATTR_VENDOR_SUBCMD]) {
		err = -EINVAL;
		goto out;
	}

	*wdev = __cfg80211_wdev_from_attrs(NULL, sock_net(skb->sk), attrbuf);
	if (IS_ERR(*wdev))
		*wdev = NULL;

	*rdev = __cfg80211_rdev_from_attrs(sock_net(skb->sk), attrbuf);
	if (IS_ERR(*rdev)) {
		err = PTR_ERR(*rdev);
		goto out;
	}

	vid = nla_get_u32(attrbuf[NL80211_ATTR_VENDOR_ID]);
	subcmd = nla_get_u32(attrbuf[NL80211_ATTR_VENDOR_SUBCMD]);

	for (i = 0; i < (*rdev)->wiphy.n_vendor_commands; i++) {
		const struct wiphy_vendor_command *vcmd;

		vcmd = &(*rdev)->wiphy.vendor_commands[i];

		if (vcmd->info.vendor_id != vid || vcmd->info.subcmd != subcmd)
			continue;

		if (!vcmd->dumpit) {
			err = -EOPNOTSUPP;
			goto out;
		}

		vcmd_idx = i;
		break;
	}

	if (vcmd_idx < 0) {
		err = -EOPNOTSUPP;
		goto out;
	}

	if (attrbuf[NL80211_ATTR_VENDOR_DATA]) {
		data = nla_data(attrbuf[NL80211_ATTR_VENDOR_DATA]);
		data_len = nla_len(attrbuf[NL80211_ATTR_VENDOR_DATA]);

		err = nl80211_vendor_check_policy(
				&(*rdev)->wiphy.vendor_commands[vcmd_idx],
				attrbuf[NL80211_ATTR_VENDOR_DATA],
				cb->extack);
		if (err)
			goto out;
	}

	/* 0 is the first index - add 1 to parse only once */
	cb->args[0] = (*rdev)->wiphy_idx + 1;
	/* add 1 to know if it was NULL */
	cb->args[1] = *wdev ? (*wdev)->identifier + 1 : 0;
	cb->args[2] = vcmd_idx;
	cb->args[3] = (unsigned long)data;
	cb->args[4] = data_len;

	/* keep rtnl locked in successful case */
	err = 0;
out:
	kfree(attrbuf);
	return err;
}

static int nl80211_vendor_cmd_dump(struct sk_buff *skb,
				   struct netlink_callback *cb)
{
	struct cfg80211_registered_device *rdev;
	struct wireless_dev *wdev;
	unsigned int vcmd_idx;
	const struct wiphy_vendor_command *vcmd;
	void *data;
	int data_len;
	int err;
	struct nlattr *vendor_data;

	rtnl_lock();
	err = nl80211_prepare_vendor_dump(skb, cb, &rdev, &wdev);
	if (err)
		goto out;

	vcmd_idx = cb->args[2];
	data = (void *)cb->args[3];
	data_len = cb->args[4];
	vcmd = &rdev->wiphy.vendor_commands[vcmd_idx];

	if (vcmd->flags & (WIPHY_VENDOR_CMD_NEED_WDEV |
			   WIPHY_VENDOR_CMD_NEED_NETDEV)) {
		if (!wdev) {
			err = -EINVAL;
			goto out;
		}
		if (vcmd->flags & WIPHY_VENDOR_CMD_NEED_NETDEV &&
		    !wdev->netdev) {
			err = -EINVAL;
			goto out;
		}

		if (vcmd->flags & WIPHY_VENDOR_CMD_NEED_RUNNING) {
			if (!wdev_running(wdev)) {
				err = -ENETDOWN;
				goto out;
			}
		}
	}

	while (1) {
		void *hdr = nl80211hdr_put(skb, NETLINK_CB(cb->skb).portid,
					   cb->nlh->nlmsg_seq, NLM_F_MULTI,
					   NL80211_CMD_VENDOR);
		if (!hdr)
			break;

		if (nla_put_u32(skb, NL80211_ATTR_WIPHY, rdev->wiphy_idx) ||
		    (wdev && nla_put_u64_64bit(skb, NL80211_ATTR_WDEV,
					       wdev_id(wdev),
					       NL80211_ATTR_PAD))) {
			genlmsg_cancel(skb, hdr);
			break;
		}

		vendor_data = nla_nest_start_noflag(skb,
						    NL80211_ATTR_VENDOR_DATA);
		if (!vendor_data) {
			genlmsg_cancel(skb, hdr);
			break;
		}

		err = vcmd->dumpit(&rdev->wiphy, wdev, skb, data, data_len,
				   (unsigned long *)&cb->args[5]);
		nla_nest_end(skb, vendor_data);

		if (err == -ENOBUFS || err == -ENOENT) {
			genlmsg_cancel(skb, hdr);
			break;
		} else if (err <= 0) {
			genlmsg_cancel(skb, hdr);
			goto out;
		}

		genlmsg_end(skb, hdr);
	}

	err = skb->len;
 out:
	rtnl_unlock();
	return err;
}

struct sk_buff *__cfg80211_alloc_reply_skb(struct wiphy *wiphy,
					   enum nl80211_commands cmd,
					   enum nl80211_attrs attr,
					   int approxlen)
{
	struct cfg80211_registered_device *rdev = wiphy_to_rdev(wiphy);

	if (WARN_ON(!rdev->cur_cmd_info))
		return NULL;

	return __cfg80211_alloc_vendor_skb(rdev, NULL, approxlen,
					   rdev->cur_cmd_info->snd_portid,
					   rdev->cur_cmd_info->snd_seq,
					   cmd, attr, NULL, GFP_KERNEL);
}
EXPORT_SYMBOL(__cfg80211_alloc_reply_skb);

int cfg80211_vendor_cmd_reply(struct sk_buff *skb)
{
	struct cfg80211_registered_device *rdev = ((void **)skb->cb)[0];
	void *hdr = ((void **)skb->cb)[1];
	struct nlattr *data = ((void **)skb->cb)[2];

	/* clear CB data for netlink core to own from now on */
	memset(skb->cb, 0, sizeof(skb->cb));

	if (WARN_ON(!rdev->cur_cmd_info)) {
		kfree_skb(skb);
		return -EINVAL;
	}

	nla_nest_end(skb, data);
	genlmsg_end(skb, hdr);
	return genlmsg_reply(skb, rdev->cur_cmd_info);
}
EXPORT_SYMBOL_GPL(cfg80211_vendor_cmd_reply);

unsigned int cfg80211_vendor_cmd_get_sender(struct wiphy *wiphy)
{
	struct cfg80211_registered_device *rdev = wiphy_to_rdev(wiphy);

	if (WARN_ON(!rdev->cur_cmd_info))
		return 0;

	return rdev->cur_cmd_info->snd_portid;
}
EXPORT_SYMBOL_GPL(cfg80211_vendor_cmd_get_sender);

static int nl80211_set_qos_map(struct sk_buff *skb,
			       struct genl_info *info)
{
	struct cfg80211_registered_device *rdev = info->user_ptr[0];
	struct cfg80211_qos_map *qos_map = NULL;
	struct net_device *dev = info->user_ptr[1];
	u8 *pos, len, num_des, des_len, des;
	int ret;

	if (!rdev->ops->set_qos_map)
		return -EOPNOTSUPP;

	if (info->attrs[NL80211_ATTR_QOS_MAP]) {
		pos = nla_data(info->attrs[NL80211_ATTR_QOS_MAP]);
		len = nla_len(info->attrs[NL80211_ATTR_QOS_MAP]);

		if (len % 2)
			return -EINVAL;

		qos_map = kzalloc(sizeof(struct cfg80211_qos_map), GFP_KERNEL);
		if (!qos_map)
			return -ENOMEM;

		num_des = (len - IEEE80211_QOS_MAP_LEN_MIN) >> 1;
		if (num_des) {
			des_len = num_des *
				sizeof(struct cfg80211_dscp_exception);
			memcpy(qos_map->dscp_exception, pos, des_len);
			qos_map->num_des = num_des;
			for (des = 0; des < num_des; des++) {
				if (qos_map->dscp_exception[des].up > 7) {
					kfree(qos_map);
					return -EINVAL;
				}
			}
			pos += des_len;
		}
		memcpy(qos_map->up, pos, IEEE80211_QOS_MAP_LEN_MIN);
	}

	wdev_lock(dev->ieee80211_ptr);
	ret = nl80211_key_allowed(dev->ieee80211_ptr);
	if (!ret)
		ret = rdev_set_qos_map(rdev, dev, qos_map);
	wdev_unlock(dev->ieee80211_ptr);

	kfree(qos_map);
	return ret;
}

static int nl80211_add_tx_ts(struct sk_buff *skb, struct genl_info *info)
{
	struct cfg80211_registered_device *rdev = info->user_ptr[0];
	struct net_device *dev = info->user_ptr[1];
	struct wireless_dev *wdev = dev->ieee80211_ptr;
	const u8 *peer;
	u8 tsid, up;
	u16 admitted_time = 0;
	int err;

	if (!(rdev->wiphy.features & NL80211_FEATURE_SUPPORTS_WMM_ADMISSION))
		return -EOPNOTSUPP;

	if (!info->attrs[NL80211_ATTR_TSID] || !info->attrs[NL80211_ATTR_MAC] ||
	    !info->attrs[NL80211_ATTR_USER_PRIO])
		return -EINVAL;

	tsid = nla_get_u8(info->attrs[NL80211_ATTR_TSID]);
	up = nla_get_u8(info->attrs[NL80211_ATTR_USER_PRIO]);

	/* WMM uses TIDs 0-7 even for TSPEC */
	if (tsid >= IEEE80211_FIRST_TSPEC_TSID) {
		/* TODO: handle 802.11 TSPEC/admission control
		 * need more attributes for that (e.g. BA session requirement);
		 * change the WMM adminssion test above to allow both then
		 */
		return -EINVAL;
	}

	peer = nla_data(info->attrs[NL80211_ATTR_MAC]);

	if (info->attrs[NL80211_ATTR_ADMITTED_TIME]) {
		admitted_time =
			nla_get_u16(info->attrs[NL80211_ATTR_ADMITTED_TIME]);
		if (!admitted_time)
			return -EINVAL;
	}

	wdev_lock(wdev);
	switch (wdev->iftype) {
	case NL80211_IFTYPE_STATION:
	case NL80211_IFTYPE_P2P_CLIENT:
		if (wdev->current_bss)
			break;
		err = -ENOTCONN;
		goto out;
	default:
		err = -EOPNOTSUPP;
		goto out;
	}

	err = rdev_add_tx_ts(rdev, dev, tsid, peer, up, admitted_time);

 out:
	wdev_unlock(wdev);
	return err;
}

static int nl80211_del_tx_ts(struct sk_buff *skb, struct genl_info *info)
{
	struct cfg80211_registered_device *rdev = info->user_ptr[0];
	struct net_device *dev = info->user_ptr[1];
	struct wireless_dev *wdev = dev->ieee80211_ptr;
	const u8 *peer;
	u8 tsid;
	int err;

	if (!info->attrs[NL80211_ATTR_TSID] || !info->attrs[NL80211_ATTR_MAC])
		return -EINVAL;

	tsid = nla_get_u8(info->attrs[NL80211_ATTR_TSID]);
	peer = nla_data(info->attrs[NL80211_ATTR_MAC]);

	wdev_lock(wdev);
	err = rdev_del_tx_ts(rdev, dev, tsid, peer);
	wdev_unlock(wdev);

	return err;
}

static int nl80211_tdls_channel_switch(struct sk_buff *skb,
				       struct genl_info *info)
{
	struct cfg80211_registered_device *rdev = info->user_ptr[0];
	struct net_device *dev = info->user_ptr[1];
	struct wireless_dev *wdev = dev->ieee80211_ptr;
	struct cfg80211_chan_def chandef = {};
	const u8 *addr;
	u8 oper_class;
	int err;

	if (!rdev->ops->tdls_channel_switch ||
	    !(rdev->wiphy.features & NL80211_FEATURE_TDLS_CHANNEL_SWITCH))
		return -EOPNOTSUPP;

	switch (dev->ieee80211_ptr->iftype) {
	case NL80211_IFTYPE_STATION:
	case NL80211_IFTYPE_P2P_CLIENT:
		break;
	default:
		return -EOPNOTSUPP;
	}

	if (!info->attrs[NL80211_ATTR_MAC] ||
	    !info->attrs[NL80211_ATTR_OPER_CLASS])
		return -EINVAL;

	err = nl80211_parse_chandef(rdev, info, &chandef);
	if (err)
		return err;

	/*
	 * Don't allow wide channels on the 2.4Ghz band, as per IEEE802.11-2012
	 * section 10.22.6.2.1. Disallow 5/10Mhz channels as well for now, the
	 * specification is not defined for them.
	 */
	if (chandef.chan->band == NL80211_BAND_2GHZ &&
	    chandef.width != NL80211_CHAN_WIDTH_20_NOHT &&
	    chandef.width != NL80211_CHAN_WIDTH_20)
		return -EINVAL;

	/* we will be active on the TDLS link */
	if (!cfg80211_reg_can_beacon_relax(&rdev->wiphy, &chandef,
					   wdev->iftype))
		return -EINVAL;

	/* don't allow switching to DFS channels */
	if (cfg80211_chandef_dfs_required(wdev->wiphy, &chandef, wdev->iftype))
		return -EINVAL;

	addr = nla_data(info->attrs[NL80211_ATTR_MAC]);
	oper_class = nla_get_u8(info->attrs[NL80211_ATTR_OPER_CLASS]);

	wdev_lock(wdev);
	err = rdev_tdls_channel_switch(rdev, dev, addr, oper_class, &chandef);
	wdev_unlock(wdev);

	return err;
}

static int nl80211_tdls_cancel_channel_switch(struct sk_buff *skb,
					      struct genl_info *info)
{
	struct cfg80211_registered_device *rdev = info->user_ptr[0];
	struct net_device *dev = info->user_ptr[1];
	struct wireless_dev *wdev = dev->ieee80211_ptr;
	const u8 *addr;

	if (!rdev->ops->tdls_channel_switch ||
	    !rdev->ops->tdls_cancel_channel_switch ||
	    !(rdev->wiphy.features & NL80211_FEATURE_TDLS_CHANNEL_SWITCH))
		return -EOPNOTSUPP;

	switch (dev->ieee80211_ptr->iftype) {
	case NL80211_IFTYPE_STATION:
	case NL80211_IFTYPE_P2P_CLIENT:
		break;
	default:
		return -EOPNOTSUPP;
	}

	if (!info->attrs[NL80211_ATTR_MAC])
		return -EINVAL;

	addr = nla_data(info->attrs[NL80211_ATTR_MAC]);

	wdev_lock(wdev);
	rdev_tdls_cancel_channel_switch(rdev, dev, addr);
	wdev_unlock(wdev);

	return 0;
}

static int nl80211_set_multicast_to_unicast(struct sk_buff *skb,
					    struct genl_info *info)
{
	struct cfg80211_registered_device *rdev = info->user_ptr[0];
	struct net_device *dev = info->user_ptr[1];
	struct wireless_dev *wdev = dev->ieee80211_ptr;
	const struct nlattr *nla;
	bool enabled;

	if (!rdev->ops->set_multicast_to_unicast)
		return -EOPNOTSUPP;

	if (wdev->iftype != NL80211_IFTYPE_AP &&
	    wdev->iftype != NL80211_IFTYPE_P2P_GO)
		return -EOPNOTSUPP;

	nla = info->attrs[NL80211_ATTR_MULTICAST_TO_UNICAST_ENABLED];
	enabled = nla_get_flag(nla);

	return rdev_set_multicast_to_unicast(rdev, dev, enabled);
}

static int nl80211_set_pmk(struct sk_buff *skb, struct genl_info *info)
{
	struct cfg80211_registered_device *rdev = info->user_ptr[0];
	struct net_device *dev = info->user_ptr[1];
	struct wireless_dev *wdev = dev->ieee80211_ptr;
	struct cfg80211_pmk_conf pmk_conf = {};
	int ret;

	if (wdev->iftype != NL80211_IFTYPE_STATION &&
	    wdev->iftype != NL80211_IFTYPE_P2P_CLIENT)
		return -EOPNOTSUPP;

	if (!wiphy_ext_feature_isset(&rdev->wiphy,
				     NL80211_EXT_FEATURE_4WAY_HANDSHAKE_STA_1X))
		return -EOPNOTSUPP;

	if (!info->attrs[NL80211_ATTR_MAC] || !info->attrs[NL80211_ATTR_PMK])
		return -EINVAL;

	wdev_lock(wdev);
	if (!wdev->current_bss) {
		ret = -ENOTCONN;
		goto out;
	}

	pmk_conf.aa = nla_data(info->attrs[NL80211_ATTR_MAC]);
	if (memcmp(pmk_conf.aa, wdev->current_bss->pub.bssid, ETH_ALEN)) {
		ret = -EINVAL;
		goto out;
	}

	pmk_conf.pmk = nla_data(info->attrs[NL80211_ATTR_PMK]);
	pmk_conf.pmk_len = nla_len(info->attrs[NL80211_ATTR_PMK]);
	if (pmk_conf.pmk_len != WLAN_PMK_LEN &&
	    pmk_conf.pmk_len != WLAN_PMK_LEN_SUITE_B_192) {
		ret = -EINVAL;
		goto out;
	}

	if (info->attrs[NL80211_ATTR_PMKR0_NAME])
		pmk_conf.pmk_r0_name =
			nla_data(info->attrs[NL80211_ATTR_PMKR0_NAME]);

	ret = rdev_set_pmk(rdev, dev, &pmk_conf);
out:
	wdev_unlock(wdev);
	return ret;
}

static int nl80211_del_pmk(struct sk_buff *skb, struct genl_info *info)
{
	struct cfg80211_registered_device *rdev = info->user_ptr[0];
	struct net_device *dev = info->user_ptr[1];
	struct wireless_dev *wdev = dev->ieee80211_ptr;
	const u8 *aa;
	int ret;

	if (wdev->iftype != NL80211_IFTYPE_STATION &&
	    wdev->iftype != NL80211_IFTYPE_P2P_CLIENT)
		return -EOPNOTSUPP;

	if (!wiphy_ext_feature_isset(&rdev->wiphy,
				     NL80211_EXT_FEATURE_4WAY_HANDSHAKE_STA_1X))
		return -EOPNOTSUPP;

	if (!info->attrs[NL80211_ATTR_MAC])
		return -EINVAL;

	wdev_lock(wdev);
	aa = nla_data(info->attrs[NL80211_ATTR_MAC]);
	ret = rdev_del_pmk(rdev, dev, aa);
	wdev_unlock(wdev);

	return ret;
}

static int nl80211_external_auth(struct sk_buff *skb, struct genl_info *info)
{
	struct cfg80211_registered_device *rdev = info->user_ptr[0];
	struct net_device *dev = info->user_ptr[1];
	struct cfg80211_external_auth_params params;

	if (!rdev->ops->external_auth)
		return -EOPNOTSUPP;

	if (!info->attrs[NL80211_ATTR_SSID] &&
	    dev->ieee80211_ptr->iftype != NL80211_IFTYPE_AP &&
	    dev->ieee80211_ptr->iftype != NL80211_IFTYPE_P2P_GO)
		return -EINVAL;

	if (!info->attrs[NL80211_ATTR_BSSID])
		return -EINVAL;

	if (!info->attrs[NL80211_ATTR_STATUS_CODE])
		return -EINVAL;

	memset(&params, 0, sizeof(params));

	if (info->attrs[NL80211_ATTR_SSID]) {
		params.ssid.ssid_len = nla_len(info->attrs[NL80211_ATTR_SSID]);
		if (params.ssid.ssid_len == 0)
			return -EINVAL;
		memcpy(params.ssid.ssid,
		       nla_data(info->attrs[NL80211_ATTR_SSID]),
		       params.ssid.ssid_len);
	}

	memcpy(params.bssid, nla_data(info->attrs[NL80211_ATTR_BSSID]),
	       ETH_ALEN);

	params.status = nla_get_u16(info->attrs[NL80211_ATTR_STATUS_CODE]);

	if (info->attrs[NL80211_ATTR_PMKID])
		params.pmkid = nla_data(info->attrs[NL80211_ATTR_PMKID]);

	return rdev_external_auth(rdev, dev, &params);
}

static int nl80211_tx_control_port(struct sk_buff *skb, struct genl_info *info)
{
	bool dont_wait_for_ack = info->attrs[NL80211_ATTR_DONT_WAIT_FOR_ACK];
	struct cfg80211_registered_device *rdev = info->user_ptr[0];
	struct net_device *dev = info->user_ptr[1];
	struct wireless_dev *wdev = dev->ieee80211_ptr;
	const u8 *buf;
	size_t len;
	u8 *dest;
	u16 proto;
	bool noencrypt;
	u64 cookie = 0;
	int err;

	if (!wiphy_ext_feature_isset(&rdev->wiphy,
				     NL80211_EXT_FEATURE_CONTROL_PORT_OVER_NL80211))
		return -EOPNOTSUPP;

	if (!rdev->ops->tx_control_port)
		return -EOPNOTSUPP;

	if (!info->attrs[NL80211_ATTR_FRAME] ||
	    !info->attrs[NL80211_ATTR_MAC] ||
	    !info->attrs[NL80211_ATTR_CONTROL_PORT_ETHERTYPE]) {
		GENL_SET_ERR_MSG(info, "Frame, MAC or ethertype missing");
		return -EINVAL;
	}

	wdev_lock(wdev);

	switch (wdev->iftype) {
	case NL80211_IFTYPE_AP:
	case NL80211_IFTYPE_P2P_GO:
	case NL80211_IFTYPE_MESH_POINT:
		break;
	case NL80211_IFTYPE_ADHOC:
	case NL80211_IFTYPE_STATION:
	case NL80211_IFTYPE_P2P_CLIENT:
		if (wdev->current_bss)
			break;
		err = -ENOTCONN;
		goto out;
	default:
		err = -EOPNOTSUPP;
		goto out;
	}

	wdev_unlock(wdev);

	buf = nla_data(info->attrs[NL80211_ATTR_FRAME]);
	len = nla_len(info->attrs[NL80211_ATTR_FRAME]);
	dest = nla_data(info->attrs[NL80211_ATTR_MAC]);
	proto = nla_get_u16(info->attrs[NL80211_ATTR_CONTROL_PORT_ETHERTYPE]);
	noencrypt =
		nla_get_flag(info->attrs[NL80211_ATTR_CONTROL_PORT_NO_ENCRYPT]);

	err = rdev_tx_control_port(rdev, dev, buf, len,
				   dest, cpu_to_be16(proto), noencrypt,
				   dont_wait_for_ack ? NULL : &cookie);
	if (!err && !dont_wait_for_ack)
		nl_set_extack_cookie_u64(info->extack, cookie);
	return err;
 out:
	wdev_unlock(wdev);
	return err;
}

static int nl80211_get_ftm_responder_stats(struct sk_buff *skb,
					   struct genl_info *info)
{
	struct cfg80211_registered_device *rdev = info->user_ptr[0];
	struct net_device *dev = info->user_ptr[1];
	struct wireless_dev *wdev = dev->ieee80211_ptr;
	struct cfg80211_ftm_responder_stats ftm_stats = {};
	struct sk_buff *msg;
	void *hdr;
	struct nlattr *ftm_stats_attr;
	int err;

	if (wdev->iftype != NL80211_IFTYPE_AP || !wdev->beacon_interval)
		return -EOPNOTSUPP;

	err = rdev_get_ftm_responder_stats(rdev, dev, &ftm_stats);
	if (err)
		return err;

	if (!ftm_stats.filled)
		return -ENODATA;

	msg = nlmsg_new(NLMSG_DEFAULT_SIZE, GFP_KERNEL);
	if (!msg)
		return -ENOMEM;

	hdr = nl80211hdr_put(msg, info->snd_portid, info->snd_seq, 0,
			     NL80211_CMD_GET_FTM_RESPONDER_STATS);
	if (!hdr)
		goto nla_put_failure;

	if (nla_put_u32(msg, NL80211_ATTR_IFINDEX, dev->ifindex))
		goto nla_put_failure;

	ftm_stats_attr = nla_nest_start_noflag(msg,
					       NL80211_ATTR_FTM_RESPONDER_STATS);
	if (!ftm_stats_attr)
		goto nla_put_failure;

#define SET_FTM(field, name, type)					 \
	do { if ((ftm_stats.filled & BIT(NL80211_FTM_STATS_ ## name)) && \
	    nla_put_ ## type(msg, NL80211_FTM_STATS_ ## name,		 \
			     ftm_stats.field))				 \
		goto nla_put_failure; } while (0)
#define SET_FTM_U64(field, name)					 \
	do { if ((ftm_stats.filled & BIT(NL80211_FTM_STATS_ ## name)) && \
	    nla_put_u64_64bit(msg, NL80211_FTM_STATS_ ## name,		 \
			      ftm_stats.field, NL80211_FTM_STATS_PAD))	 \
		goto nla_put_failure; } while (0)

	SET_FTM(success_num, SUCCESS_NUM, u32);
	SET_FTM(partial_num, PARTIAL_NUM, u32);
	SET_FTM(failed_num, FAILED_NUM, u32);
	SET_FTM(asap_num, ASAP_NUM, u32);
	SET_FTM(non_asap_num, NON_ASAP_NUM, u32);
	SET_FTM_U64(total_duration_ms, TOTAL_DURATION_MSEC);
	SET_FTM(unknown_triggers_num, UNKNOWN_TRIGGERS_NUM, u32);
	SET_FTM(reschedule_requests_num, RESCHEDULE_REQUESTS_NUM, u32);
	SET_FTM(out_of_window_triggers_num, OUT_OF_WINDOW_TRIGGERS_NUM, u32);
#undef SET_FTM

	nla_nest_end(msg, ftm_stats_attr);

	genlmsg_end(msg, hdr);
	return genlmsg_reply(msg, info);

nla_put_failure:
	nlmsg_free(msg);
	return -ENOBUFS;
}

static int nl80211_update_owe_info(struct sk_buff *skb, struct genl_info *info)
{
	struct cfg80211_registered_device *rdev = info->user_ptr[0];
	struct cfg80211_update_owe_info owe_info;
	struct net_device *dev = info->user_ptr[1];

	if (!rdev->ops->update_owe_info)
		return -EOPNOTSUPP;

	if (!info->attrs[NL80211_ATTR_STATUS_CODE] ||
	    !info->attrs[NL80211_ATTR_MAC])
		return -EINVAL;

	memset(&owe_info, 0, sizeof(owe_info));
	owe_info.status = nla_get_u16(info->attrs[NL80211_ATTR_STATUS_CODE]);
	nla_memcpy(owe_info.peer, info->attrs[NL80211_ATTR_MAC], ETH_ALEN);

	if (info->attrs[NL80211_ATTR_IE]) {
		owe_info.ie = nla_data(info->attrs[NL80211_ATTR_IE]);
		owe_info.ie_len = nla_len(info->attrs[NL80211_ATTR_IE]);
	}

	return rdev_update_owe_info(rdev, dev, &owe_info);
}

static int nl80211_probe_mesh_link(struct sk_buff *skb, struct genl_info *info)
{
	struct cfg80211_registered_device *rdev = info->user_ptr[0];
	struct net_device *dev = info->user_ptr[1];
	struct wireless_dev *wdev = dev->ieee80211_ptr;
	struct station_info sinfo = {};
	const u8 *buf;
	size_t len;
	u8 *dest;
	int err;

	if (!rdev->ops->probe_mesh_link || !rdev->ops->get_station)
		return -EOPNOTSUPP;

	if (!info->attrs[NL80211_ATTR_MAC] ||
	    !info->attrs[NL80211_ATTR_FRAME]) {
		GENL_SET_ERR_MSG(info, "Frame or MAC missing");
		return -EINVAL;
	}

	if (wdev->iftype != NL80211_IFTYPE_MESH_POINT)
		return -EOPNOTSUPP;

	dest = nla_data(info->attrs[NL80211_ATTR_MAC]);
	buf = nla_data(info->attrs[NL80211_ATTR_FRAME]);
	len = nla_len(info->attrs[NL80211_ATTR_FRAME]);

	if (len < sizeof(struct ethhdr))
		return -EINVAL;

	if (!ether_addr_equal(buf, dest) || is_multicast_ether_addr(buf) ||
	    !ether_addr_equal(buf + ETH_ALEN, dev->dev_addr))
		return -EINVAL;

	err = rdev_get_station(rdev, dev, dest, &sinfo);
	if (err)
		return err;

	cfg80211_sinfo_release_content(&sinfo);

	return rdev_probe_mesh_link(rdev, dev, dest, buf, len);
}

static int parse_tid_conf(struct cfg80211_registered_device *rdev,
			  struct nlattr *attrs[], struct net_device *dev,
			  struct cfg80211_tid_cfg *tid_conf,
			  struct genl_info *info, const u8 *peer)
{
	struct netlink_ext_ack *extack = info->extack;
	u64 mask;
	int err;

	if (!attrs[NL80211_TID_CONFIG_ATTR_TIDS])
		return -EINVAL;

	tid_conf->config_override =
			nla_get_flag(attrs[NL80211_TID_CONFIG_ATTR_OVERRIDE]);
	tid_conf->tids = nla_get_u16(attrs[NL80211_TID_CONFIG_ATTR_TIDS]);

	if (tid_conf->config_override) {
		if (rdev->ops->reset_tid_config) {
			err = rdev_reset_tid_config(rdev, dev, peer,
						    tid_conf->tids);
			if (err)
				return err;
		} else {
			return -EINVAL;
		}
	}

	if (attrs[NL80211_TID_CONFIG_ATTR_NOACK]) {
		tid_conf->mask |= BIT(NL80211_TID_CONFIG_ATTR_NOACK);
		tid_conf->noack =
			nla_get_u8(attrs[NL80211_TID_CONFIG_ATTR_NOACK]);
	}

	if (attrs[NL80211_TID_CONFIG_ATTR_RETRY_SHORT]) {
		tid_conf->mask |= BIT(NL80211_TID_CONFIG_ATTR_RETRY_SHORT);
		tid_conf->retry_short =
			nla_get_u8(attrs[NL80211_TID_CONFIG_ATTR_RETRY_SHORT]);

		if (tid_conf->retry_short > rdev->wiphy.max_data_retry_count)
			return -EINVAL;
	}

	if (attrs[NL80211_TID_CONFIG_ATTR_RETRY_LONG]) {
		tid_conf->mask |= BIT(NL80211_TID_CONFIG_ATTR_RETRY_LONG);
		tid_conf->retry_long =
			nla_get_u8(attrs[NL80211_TID_CONFIG_ATTR_RETRY_LONG]);

		if (tid_conf->retry_long > rdev->wiphy.max_data_retry_count)
			return -EINVAL;
	}

	if (attrs[NL80211_TID_CONFIG_ATTR_AMPDU_CTRL]) {
		tid_conf->mask |= BIT(NL80211_TID_CONFIG_ATTR_AMPDU_CTRL);
		tid_conf->ampdu =
			nla_get_u8(attrs[NL80211_TID_CONFIG_ATTR_AMPDU_CTRL]);
	}

	if (attrs[NL80211_TID_CONFIG_ATTR_RTSCTS_CTRL]) {
		tid_conf->mask |= BIT(NL80211_TID_CONFIG_ATTR_RTSCTS_CTRL);
		tid_conf->rtscts =
			nla_get_u8(attrs[NL80211_TID_CONFIG_ATTR_RTSCTS_CTRL]);
	}

	if (attrs[NL80211_TID_CONFIG_ATTR_AMSDU_CTRL]) {
		tid_conf->mask |= BIT(NL80211_TID_CONFIG_ATTR_AMSDU_CTRL);
		tid_conf->amsdu =
			nla_get_u8(attrs[NL80211_TID_CONFIG_ATTR_AMSDU_CTRL]);
	}

	if (attrs[NL80211_TID_CONFIG_ATTR_TX_RATE_TYPE]) {
		u32 idx = NL80211_TID_CONFIG_ATTR_TX_RATE_TYPE, attr;

		tid_conf->txrate_type = nla_get_u8(attrs[idx]);

		if (tid_conf->txrate_type != NL80211_TX_RATE_AUTOMATIC) {
			attr = NL80211_TID_CONFIG_ATTR_TX_RATE;
			err = nl80211_parse_tx_bitrate_mask(info, attrs, attr,
<<<<<<< HEAD
						    &tid_conf->txrate_mask, dev);
=======
						    &tid_conf->txrate_mask, dev,
						    true);
>>>>>>> f642729d
			if (err)
				return err;

			tid_conf->mask |= BIT(NL80211_TID_CONFIG_ATTR_TX_RATE);
		}
		tid_conf->mask |= BIT(NL80211_TID_CONFIG_ATTR_TX_RATE_TYPE);
	}

	if (peer)
		mask = rdev->wiphy.tid_config_support.peer;
	else
		mask = rdev->wiphy.tid_config_support.vif;

	if (tid_conf->mask & ~mask) {
		NL_SET_ERR_MSG(extack, "unsupported TID configuration");
		return -ENOTSUPP;
	}

	return 0;
}

static int nl80211_set_tid_config(struct sk_buff *skb,
				  struct genl_info *info)
{
	struct cfg80211_registered_device *rdev = info->user_ptr[0];
	struct nlattr *attrs[NL80211_TID_CONFIG_ATTR_MAX + 1];
	struct net_device *dev = info->user_ptr[1];
	struct cfg80211_tid_config *tid_config;
	struct nlattr *tid;
	int conf_idx = 0, rem_conf;
	int ret = -EINVAL;
	u32 num_conf = 0;

	if (!info->attrs[NL80211_ATTR_TID_CONFIG])
		return -EINVAL;

	if (!rdev->ops->set_tid_config)
		return -EOPNOTSUPP;

	nla_for_each_nested(tid, info->attrs[NL80211_ATTR_TID_CONFIG],
			    rem_conf)
		num_conf++;

	tid_config = kzalloc(struct_size(tid_config, tid_conf, num_conf),
			     GFP_KERNEL);
	if (!tid_config)
		return -ENOMEM;

	tid_config->n_tid_conf = num_conf;

	if (info->attrs[NL80211_ATTR_MAC])
		tid_config->peer = nla_data(info->attrs[NL80211_ATTR_MAC]);

	nla_for_each_nested(tid, info->attrs[NL80211_ATTR_TID_CONFIG],
			    rem_conf) {
		ret = nla_parse_nested(attrs, NL80211_TID_CONFIG_ATTR_MAX,
				       tid, NULL, NULL);

		if (ret)
			goto bad_tid_conf;

		ret = parse_tid_conf(rdev, attrs, dev,
				     &tid_config->tid_conf[conf_idx],
				     info, tid_config->peer);
		if (ret)
			goto bad_tid_conf;

		conf_idx++;
	}

	ret = rdev_set_tid_config(rdev, dev, tid_config);

bad_tid_conf:
	kfree(tid_config);
	return ret;
}

#define NL80211_FLAG_NEED_WIPHY		0x01
#define NL80211_FLAG_NEED_NETDEV	0x02
#define NL80211_FLAG_NEED_RTNL		0x04
#define NL80211_FLAG_CHECK_NETDEV_UP	0x08
#define NL80211_FLAG_NEED_NETDEV_UP	(NL80211_FLAG_NEED_NETDEV |\
					 NL80211_FLAG_CHECK_NETDEV_UP)
#define NL80211_FLAG_NEED_WDEV		0x10
/* If a netdev is associated, it must be UP, P2P must be started */
#define NL80211_FLAG_NEED_WDEV_UP	(NL80211_FLAG_NEED_WDEV |\
					 NL80211_FLAG_CHECK_NETDEV_UP)
#define NL80211_FLAG_CLEAR_SKB		0x20

static int nl80211_pre_doit(const struct genl_ops *ops, struct sk_buff *skb,
			    struct genl_info *info)
{
	struct cfg80211_registered_device *rdev = NULL;
	struct wireless_dev *wdev;
	struct net_device *dev;

	rtnl_lock();
	if (ops->internal_flags & NL80211_FLAG_NEED_WIPHY) {
		rdev = cfg80211_get_dev_from_info(genl_info_net(info), info);
		if (IS_ERR(rdev)) {
			rtnl_unlock();
			return PTR_ERR(rdev);
		}
		info->user_ptr[0] = rdev;
	} else if (ops->internal_flags & NL80211_FLAG_NEED_NETDEV ||
		   ops->internal_flags & NL80211_FLAG_NEED_WDEV) {
		wdev = __cfg80211_wdev_from_attrs(NULL, genl_info_net(info),
						  info->attrs);
		if (IS_ERR(wdev)) {
			rtnl_unlock();
			return PTR_ERR(wdev);
		}

		dev = wdev->netdev;
		rdev = wiphy_to_rdev(wdev->wiphy);

		if (ops->internal_flags & NL80211_FLAG_NEED_NETDEV) {
			if (!dev) {
				rtnl_unlock();
				return -EINVAL;
			}

			info->user_ptr[1] = dev;
		} else {
			info->user_ptr[1] = wdev;
		}

		if (ops->internal_flags & NL80211_FLAG_CHECK_NETDEV_UP &&
		    !wdev_running(wdev)) {
			rtnl_unlock();
			return -ENETDOWN;
		}

		if (dev)
			dev_hold(dev);

		info->user_ptr[0] = rdev;
	}

	if (rdev) {
		wiphy_lock(&rdev->wiphy);
		/* we keep the mutex locked until post_doit */
		__release(&rdev->wiphy.mtx);
	}
	if (!(ops->internal_flags & NL80211_FLAG_NEED_RTNL))
		rtnl_unlock();

	return 0;
}

static void nl80211_post_doit(const struct genl_ops *ops, struct sk_buff *skb,
			      struct genl_info *info)
{
	if (info->user_ptr[1]) {
		if (ops->internal_flags & NL80211_FLAG_NEED_WDEV) {
			struct wireless_dev *wdev = info->user_ptr[1];

			if (wdev->netdev)
				dev_put(wdev->netdev);
		} else {
			dev_put(info->user_ptr[1]);
		}
	}

	if (info->user_ptr[0]) {
		struct cfg80211_registered_device *rdev = info->user_ptr[0];

		/* we kept the mutex locked since pre_doit */
		__acquire(&rdev->wiphy.mtx);
		wiphy_unlock(&rdev->wiphy);
	}

	if (ops->internal_flags & NL80211_FLAG_NEED_RTNL)
		rtnl_unlock();

	/* If needed, clear the netlink message payload from the SKB
	 * as it might contain key data that shouldn't stick around on
	 * the heap after the SKB is freed. The netlink message header
	 * is still needed for further processing, so leave it intact.
	 */
	if (ops->internal_flags & NL80211_FLAG_CLEAR_SKB) {
		struct nlmsghdr *nlh = nlmsg_hdr(skb);

		memset(nlmsg_data(nlh), 0, nlmsg_len(nlh));
	}
}

static int nl80211_set_sar_sub_specs(struct cfg80211_registered_device *rdev,
				     struct cfg80211_sar_specs *sar_specs,
				     struct nlattr *spec[], int index)
{
	u32 range_index, i;

	if (!sar_specs || !spec)
		return -EINVAL;

	if (!spec[NL80211_SAR_ATTR_SPECS_POWER] ||
	    !spec[NL80211_SAR_ATTR_SPECS_RANGE_INDEX])
		return -EINVAL;

	range_index = nla_get_u32(spec[NL80211_SAR_ATTR_SPECS_RANGE_INDEX]);

	/* check if range_index exceeds num_freq_ranges */
	if (range_index >= rdev->wiphy.sar_capa->num_freq_ranges)
		return -EINVAL;

	/* check if range_index duplicates */
	for (i = 0; i < index; i++) {
		if (sar_specs->sub_specs[i].freq_range_index == range_index)
			return -EINVAL;
	}

	sar_specs->sub_specs[index].power =
		nla_get_s32(spec[NL80211_SAR_ATTR_SPECS_POWER]);

	sar_specs->sub_specs[index].freq_range_index = range_index;

	return 0;
}

static int nl80211_set_sar_specs(struct sk_buff *skb, struct genl_info *info)
{
	struct cfg80211_registered_device *rdev = info->user_ptr[0];
	struct nlattr *spec[NL80211_SAR_ATTR_SPECS_MAX + 1];
	struct nlattr *tb[NL80211_SAR_ATTR_MAX + 1];
	struct cfg80211_sar_specs *sar_spec;
	enum nl80211_sar_type type;
	struct nlattr *spec_list;
	u32 specs;
	int rem, err;

	if (!rdev->wiphy.sar_capa || !rdev->ops->set_sar_specs)
		return -EOPNOTSUPP;

	if (!info->attrs[NL80211_ATTR_SAR_SPEC])
		return -EINVAL;

	nla_parse_nested(tb, NL80211_SAR_ATTR_MAX,
			 info->attrs[NL80211_ATTR_SAR_SPEC],
			 NULL, NULL);

	if (!tb[NL80211_SAR_ATTR_TYPE] || !tb[NL80211_SAR_ATTR_SPECS])
		return -EINVAL;

	type = nla_get_u32(tb[NL80211_SAR_ATTR_TYPE]);
	if (type != rdev->wiphy.sar_capa->type)
		return -EINVAL;

	specs = 0;
	nla_for_each_nested(spec_list, tb[NL80211_SAR_ATTR_SPECS], rem)
		specs++;

	if (specs > rdev->wiphy.sar_capa->num_freq_ranges)
		return -EINVAL;

	sar_spec = kzalloc(sizeof(*sar_spec) +
			   specs * sizeof(struct cfg80211_sar_sub_specs),
			   GFP_KERNEL);
	if (!sar_spec)
		return -ENOMEM;

	sar_spec->type = type;
	specs = 0;
	nla_for_each_nested(spec_list, tb[NL80211_SAR_ATTR_SPECS], rem) {
		nla_parse_nested(spec, NL80211_SAR_ATTR_SPECS_MAX,
				 spec_list, NULL, NULL);

		switch (type) {
		case NL80211_SAR_TYPE_POWER:
			if (nl80211_set_sar_sub_specs(rdev, sar_spec,
						      spec, specs)) {
				err = -EINVAL;
				goto error;
			}
			break;
		default:
			err = -EINVAL;
			goto error;
		}
		specs++;
	}

	sar_spec->num_sub_specs = specs;

	rdev->cur_cmd_info = info;
	err = rdev_set_sar_specs(rdev, sar_spec);
	rdev->cur_cmd_info = NULL;
error:
	kfree(sar_spec);
	return err;
}

static const struct genl_ops nl80211_ops[] = {
	{
		.cmd = NL80211_CMD_GET_WIPHY,
		.validate = GENL_DONT_VALIDATE_STRICT | GENL_DONT_VALIDATE_DUMP,
		.doit = nl80211_get_wiphy,
		.dumpit = nl80211_dump_wiphy,
		.done = nl80211_dump_wiphy_done,
		/* can be retrieved by unprivileged users */
		.internal_flags = NL80211_FLAG_NEED_WIPHY,
	},
};

static const struct genl_small_ops nl80211_small_ops[] = {
	{
		.cmd = NL80211_CMD_SET_WIPHY,
		.validate = GENL_DONT_VALIDATE_STRICT | GENL_DONT_VALIDATE_DUMP,
		.doit = nl80211_set_wiphy,
		.flags = GENL_UNS_ADMIN_PERM,
	},
	{
		.cmd = NL80211_CMD_GET_INTERFACE,
		.validate = GENL_DONT_VALIDATE_STRICT | GENL_DONT_VALIDATE_DUMP,
		.doit = nl80211_get_interface,
		.dumpit = nl80211_dump_interface,
		/* can be retrieved by unprivileged users */
		.internal_flags = NL80211_FLAG_NEED_WDEV,
	},
	{
		.cmd = NL80211_CMD_SET_INTERFACE,
		.validate = GENL_DONT_VALIDATE_STRICT | GENL_DONT_VALIDATE_DUMP,
		.doit = nl80211_set_interface,
		.flags = GENL_UNS_ADMIN_PERM,
		.internal_flags = NL80211_FLAG_NEED_NETDEV |
				  NL80211_FLAG_NEED_RTNL,
	},
	{
		.cmd = NL80211_CMD_NEW_INTERFACE,
		.validate = GENL_DONT_VALIDATE_STRICT | GENL_DONT_VALIDATE_DUMP,
		.doit = nl80211_new_interface,
		.flags = GENL_UNS_ADMIN_PERM,
		.internal_flags = NL80211_FLAG_NEED_WIPHY |
				  NL80211_FLAG_NEED_RTNL,
	},
	{
		.cmd = NL80211_CMD_DEL_INTERFACE,
		.validate = GENL_DONT_VALIDATE_STRICT | GENL_DONT_VALIDATE_DUMP,
		.doit = nl80211_del_interface,
		.flags = GENL_UNS_ADMIN_PERM,
		.internal_flags = NL80211_FLAG_NEED_WDEV |
				  NL80211_FLAG_NEED_RTNL,
	},
	{
		.cmd = NL80211_CMD_GET_KEY,
		.validate = GENL_DONT_VALIDATE_STRICT | GENL_DONT_VALIDATE_DUMP,
		.doit = nl80211_get_key,
		.flags = GENL_UNS_ADMIN_PERM,
		.internal_flags = NL80211_FLAG_NEED_NETDEV_UP,
	},
	{
		.cmd = NL80211_CMD_SET_KEY,
		.validate = GENL_DONT_VALIDATE_STRICT | GENL_DONT_VALIDATE_DUMP,
		.doit = nl80211_set_key,
		.flags = GENL_UNS_ADMIN_PERM,
		.internal_flags = NL80211_FLAG_NEED_NETDEV_UP |
				  NL80211_FLAG_CLEAR_SKB,
	},
	{
		.cmd = NL80211_CMD_NEW_KEY,
		.validate = GENL_DONT_VALIDATE_STRICT | GENL_DONT_VALIDATE_DUMP,
		.doit = nl80211_new_key,
		.flags = GENL_UNS_ADMIN_PERM,
		.internal_flags = NL80211_FLAG_NEED_NETDEV_UP |
				  NL80211_FLAG_CLEAR_SKB,
	},
	{
		.cmd = NL80211_CMD_DEL_KEY,
		.validate = GENL_DONT_VALIDATE_STRICT | GENL_DONT_VALIDATE_DUMP,
		.doit = nl80211_del_key,
		.flags = GENL_UNS_ADMIN_PERM,
		.internal_flags = NL80211_FLAG_NEED_NETDEV_UP,
	},
	{
		.cmd = NL80211_CMD_SET_BEACON,
		.validate = GENL_DONT_VALIDATE_STRICT | GENL_DONT_VALIDATE_DUMP,
		.flags = GENL_UNS_ADMIN_PERM,
		.doit = nl80211_set_beacon,
		.internal_flags = NL80211_FLAG_NEED_NETDEV_UP,
	},
	{
		.cmd = NL80211_CMD_START_AP,
		.validate = GENL_DONT_VALIDATE_STRICT | GENL_DONT_VALIDATE_DUMP,
		.flags = GENL_UNS_ADMIN_PERM,
		.doit = nl80211_start_ap,
		.internal_flags = NL80211_FLAG_NEED_NETDEV_UP,
	},
	{
		.cmd = NL80211_CMD_STOP_AP,
		.validate = GENL_DONT_VALIDATE_STRICT | GENL_DONT_VALIDATE_DUMP,
		.flags = GENL_UNS_ADMIN_PERM,
		.doit = nl80211_stop_ap,
		.internal_flags = NL80211_FLAG_NEED_NETDEV_UP,
	},
	{
		.cmd = NL80211_CMD_GET_STATION,
		.validate = GENL_DONT_VALIDATE_STRICT | GENL_DONT_VALIDATE_DUMP,
		.doit = nl80211_get_station,
		.dumpit = nl80211_dump_station,
		.internal_flags = NL80211_FLAG_NEED_NETDEV,
	},
	{
		.cmd = NL80211_CMD_SET_STATION,
		.validate = GENL_DONT_VALIDATE_STRICT | GENL_DONT_VALIDATE_DUMP,
		.doit = nl80211_set_station,
		.flags = GENL_UNS_ADMIN_PERM,
		.internal_flags = NL80211_FLAG_NEED_NETDEV_UP,
	},
	{
		.cmd = NL80211_CMD_NEW_STATION,
		.validate = GENL_DONT_VALIDATE_STRICT | GENL_DONT_VALIDATE_DUMP,
		.doit = nl80211_new_station,
		.flags = GENL_UNS_ADMIN_PERM,
		.internal_flags = NL80211_FLAG_NEED_NETDEV_UP,
	},
	{
		.cmd = NL80211_CMD_DEL_STATION,
		.validate = GENL_DONT_VALIDATE_STRICT | GENL_DONT_VALIDATE_DUMP,
		.doit = nl80211_del_station,
		.flags = GENL_UNS_ADMIN_PERM,
		.internal_flags = NL80211_FLAG_NEED_NETDEV_UP,
	},
	{
		.cmd = NL80211_CMD_GET_MPATH,
		.validate = GENL_DONT_VALIDATE_STRICT | GENL_DONT_VALIDATE_DUMP,
		.doit = nl80211_get_mpath,
		.dumpit = nl80211_dump_mpath,
		.flags = GENL_UNS_ADMIN_PERM,
		.internal_flags = NL80211_FLAG_NEED_NETDEV_UP,
	},
	{
		.cmd = NL80211_CMD_GET_MPP,
		.validate = GENL_DONT_VALIDATE_STRICT | GENL_DONT_VALIDATE_DUMP,
		.doit = nl80211_get_mpp,
		.dumpit = nl80211_dump_mpp,
		.flags = GENL_UNS_ADMIN_PERM,
		.internal_flags = NL80211_FLAG_NEED_NETDEV_UP,
	},
	{
		.cmd = NL80211_CMD_SET_MPATH,
		.validate = GENL_DONT_VALIDATE_STRICT | GENL_DONT_VALIDATE_DUMP,
		.doit = nl80211_set_mpath,
		.flags = GENL_UNS_ADMIN_PERM,
		.internal_flags = NL80211_FLAG_NEED_NETDEV_UP,
	},
	{
		.cmd = NL80211_CMD_NEW_MPATH,
		.validate = GENL_DONT_VALIDATE_STRICT | GENL_DONT_VALIDATE_DUMP,
		.doit = nl80211_new_mpath,
		.flags = GENL_UNS_ADMIN_PERM,
		.internal_flags = NL80211_FLAG_NEED_NETDEV_UP,
	},
	{
		.cmd = NL80211_CMD_DEL_MPATH,
		.validate = GENL_DONT_VALIDATE_STRICT | GENL_DONT_VALIDATE_DUMP,
		.doit = nl80211_del_mpath,
		.flags = GENL_UNS_ADMIN_PERM,
		.internal_flags = NL80211_FLAG_NEED_NETDEV_UP,
	},
	{
		.cmd = NL80211_CMD_SET_BSS,
		.validate = GENL_DONT_VALIDATE_STRICT | GENL_DONT_VALIDATE_DUMP,
		.doit = nl80211_set_bss,
		.flags = GENL_UNS_ADMIN_PERM,
		.internal_flags = NL80211_FLAG_NEED_NETDEV_UP,
	},
	{
		.cmd = NL80211_CMD_GET_REG,
		.validate = GENL_DONT_VALIDATE_STRICT | GENL_DONT_VALIDATE_DUMP,
		.doit = nl80211_get_reg_do,
		.dumpit = nl80211_get_reg_dump,
		.internal_flags = 0,
		/* can be retrieved by unprivileged users */
	},
#ifdef CONFIG_CFG80211_CRDA_SUPPORT
	{
		.cmd = NL80211_CMD_SET_REG,
		.validate = GENL_DONT_VALIDATE_STRICT | GENL_DONT_VALIDATE_DUMP,
		.doit = nl80211_set_reg,
		.flags = GENL_ADMIN_PERM,
		.internal_flags = 0,
	},
#endif
	{
		.cmd = NL80211_CMD_REQ_SET_REG,
		.validate = GENL_DONT_VALIDATE_STRICT | GENL_DONT_VALIDATE_DUMP,
		.doit = nl80211_req_set_reg,
		.flags = GENL_ADMIN_PERM,
	},
	{
		.cmd = NL80211_CMD_RELOAD_REGDB,
		.validate = GENL_DONT_VALIDATE_STRICT | GENL_DONT_VALIDATE_DUMP,
		.doit = nl80211_reload_regdb,
		.flags = GENL_ADMIN_PERM,
	},
	{
		.cmd = NL80211_CMD_GET_MESH_CONFIG,
		.validate = GENL_DONT_VALIDATE_STRICT | GENL_DONT_VALIDATE_DUMP,
		.doit = nl80211_get_mesh_config,
		/* can be retrieved by unprivileged users */
		.internal_flags = NL80211_FLAG_NEED_NETDEV_UP,
	},
	{
		.cmd = NL80211_CMD_SET_MESH_CONFIG,
		.validate = GENL_DONT_VALIDATE_STRICT | GENL_DONT_VALIDATE_DUMP,
		.doit = nl80211_update_mesh_config,
		.flags = GENL_UNS_ADMIN_PERM,
		.internal_flags = NL80211_FLAG_NEED_NETDEV_UP,
	},
	{
		.cmd = NL80211_CMD_TRIGGER_SCAN,
		.validate = GENL_DONT_VALIDATE_STRICT | GENL_DONT_VALIDATE_DUMP,
		.doit = nl80211_trigger_scan,
		.flags = GENL_UNS_ADMIN_PERM,
		.internal_flags = NL80211_FLAG_NEED_WDEV_UP,
	},
	{
		.cmd = NL80211_CMD_ABORT_SCAN,
		.validate = GENL_DONT_VALIDATE_STRICT | GENL_DONT_VALIDATE_DUMP,
		.doit = nl80211_abort_scan,
		.flags = GENL_UNS_ADMIN_PERM,
		.internal_flags = NL80211_FLAG_NEED_WDEV_UP,
	},
	{
		.cmd = NL80211_CMD_GET_SCAN,
		.validate = GENL_DONT_VALIDATE_STRICT | GENL_DONT_VALIDATE_DUMP,
		.dumpit = nl80211_dump_scan,
	},
	{
		.cmd = NL80211_CMD_START_SCHED_SCAN,
		.validate = GENL_DONT_VALIDATE_STRICT | GENL_DONT_VALIDATE_DUMP,
		.doit = nl80211_start_sched_scan,
		.flags = GENL_UNS_ADMIN_PERM,
		.internal_flags = NL80211_FLAG_NEED_NETDEV_UP,
	},
	{
		.cmd = NL80211_CMD_STOP_SCHED_SCAN,
		.validate = GENL_DONT_VALIDATE_STRICT | GENL_DONT_VALIDATE_DUMP,
		.doit = nl80211_stop_sched_scan,
		.flags = GENL_UNS_ADMIN_PERM,
		.internal_flags = NL80211_FLAG_NEED_NETDEV_UP,
	},
	{
		.cmd = NL80211_CMD_AUTHENTICATE,
		.validate = GENL_DONT_VALIDATE_STRICT | GENL_DONT_VALIDATE_DUMP,
		.doit = nl80211_authenticate,
		.flags = GENL_UNS_ADMIN_PERM,
		.internal_flags = NL80211_FLAG_NEED_NETDEV_UP |
				  0 |
				  NL80211_FLAG_CLEAR_SKB,
	},
	{
		.cmd = NL80211_CMD_ASSOCIATE,
		.validate = GENL_DONT_VALIDATE_STRICT | GENL_DONT_VALIDATE_DUMP,
		.doit = nl80211_associate,
		.flags = GENL_UNS_ADMIN_PERM,
		.internal_flags = NL80211_FLAG_NEED_NETDEV_UP |
				  0 |
				  NL80211_FLAG_CLEAR_SKB,
	},
	{
		.cmd = NL80211_CMD_DEAUTHENTICATE,
		.validate = GENL_DONT_VALIDATE_STRICT | GENL_DONT_VALIDATE_DUMP,
		.doit = nl80211_deauthenticate,
		.flags = GENL_UNS_ADMIN_PERM,
		.internal_flags = NL80211_FLAG_NEED_NETDEV_UP,
	},
	{
		.cmd = NL80211_CMD_DISASSOCIATE,
		.validate = GENL_DONT_VALIDATE_STRICT | GENL_DONT_VALIDATE_DUMP,
		.doit = nl80211_disassociate,
		.flags = GENL_UNS_ADMIN_PERM,
		.internal_flags = NL80211_FLAG_NEED_NETDEV_UP,
	},
	{
		.cmd = NL80211_CMD_JOIN_IBSS,
		.validate = GENL_DONT_VALIDATE_STRICT | GENL_DONT_VALIDATE_DUMP,
		.doit = nl80211_join_ibss,
		.flags = GENL_UNS_ADMIN_PERM,
		.internal_flags = NL80211_FLAG_NEED_NETDEV_UP,
	},
	{
		.cmd = NL80211_CMD_LEAVE_IBSS,
		.validate = GENL_DONT_VALIDATE_STRICT | GENL_DONT_VALIDATE_DUMP,
		.doit = nl80211_leave_ibss,
		.flags = GENL_UNS_ADMIN_PERM,
		.internal_flags = NL80211_FLAG_NEED_NETDEV_UP,
	},
#ifdef CONFIG_NL80211_TESTMODE
	{
		.cmd = NL80211_CMD_TESTMODE,
		.validate = GENL_DONT_VALIDATE_STRICT | GENL_DONT_VALIDATE_DUMP,
		.doit = nl80211_testmode_do,
		.dumpit = nl80211_testmode_dump,
		.flags = GENL_UNS_ADMIN_PERM,
		.internal_flags = NL80211_FLAG_NEED_WIPHY,
	},
#endif
	{
		.cmd = NL80211_CMD_CONNECT,
		.validate = GENL_DONT_VALIDATE_STRICT | GENL_DONT_VALIDATE_DUMP,
		.doit = nl80211_connect,
		.flags = GENL_UNS_ADMIN_PERM,
		.internal_flags = NL80211_FLAG_NEED_NETDEV_UP |
				  0 |
				  NL80211_FLAG_CLEAR_SKB,
	},
	{
		.cmd = NL80211_CMD_UPDATE_CONNECT_PARAMS,
		.validate = GENL_DONT_VALIDATE_STRICT | GENL_DONT_VALIDATE_DUMP,
		.doit = nl80211_update_connect_params,
		.flags = GENL_ADMIN_PERM,
		.internal_flags = NL80211_FLAG_NEED_NETDEV_UP |
				  0 |
				  NL80211_FLAG_CLEAR_SKB,
	},
	{
		.cmd = NL80211_CMD_DISCONNECT,
		.validate = GENL_DONT_VALIDATE_STRICT | GENL_DONT_VALIDATE_DUMP,
		.doit = nl80211_disconnect,
		.flags = GENL_UNS_ADMIN_PERM,
		.internal_flags = NL80211_FLAG_NEED_NETDEV_UP,
	},
	{
		.cmd = NL80211_CMD_SET_WIPHY_NETNS,
		.validate = GENL_DONT_VALIDATE_STRICT | GENL_DONT_VALIDATE_DUMP,
		.doit = nl80211_wiphy_netns,
		.flags = GENL_UNS_ADMIN_PERM,
		.internal_flags = NL80211_FLAG_NEED_WIPHY,
	},
	{
		.cmd = NL80211_CMD_GET_SURVEY,
		.validate = GENL_DONT_VALIDATE_STRICT | GENL_DONT_VALIDATE_DUMP,
		.dumpit = nl80211_dump_survey,
	},
	{
		.cmd = NL80211_CMD_SET_PMKSA,
		.validate = GENL_DONT_VALIDATE_STRICT | GENL_DONT_VALIDATE_DUMP,
		.doit = nl80211_setdel_pmksa,
		.flags = GENL_UNS_ADMIN_PERM,
		.internal_flags = NL80211_FLAG_NEED_NETDEV_UP |
				  0 |
				  NL80211_FLAG_CLEAR_SKB,
	},
	{
		.cmd = NL80211_CMD_DEL_PMKSA,
		.validate = GENL_DONT_VALIDATE_STRICT | GENL_DONT_VALIDATE_DUMP,
		.doit = nl80211_setdel_pmksa,
		.flags = GENL_UNS_ADMIN_PERM,
		.internal_flags = NL80211_FLAG_NEED_NETDEV_UP,
	},
	{
		.cmd = NL80211_CMD_FLUSH_PMKSA,
		.validate = GENL_DONT_VALIDATE_STRICT | GENL_DONT_VALIDATE_DUMP,
		.doit = nl80211_flush_pmksa,
		.flags = GENL_UNS_ADMIN_PERM,
		.internal_flags = NL80211_FLAG_NEED_NETDEV_UP,
	},
	{
		.cmd = NL80211_CMD_REMAIN_ON_CHANNEL,
		.validate = GENL_DONT_VALIDATE_STRICT | GENL_DONT_VALIDATE_DUMP,
		.doit = nl80211_remain_on_channel,
		.flags = GENL_UNS_ADMIN_PERM,
		.internal_flags = NL80211_FLAG_NEED_WDEV_UP,
	},
	{
		.cmd = NL80211_CMD_CANCEL_REMAIN_ON_CHANNEL,
		.validate = GENL_DONT_VALIDATE_STRICT | GENL_DONT_VALIDATE_DUMP,
		.doit = nl80211_cancel_remain_on_channel,
		.flags = GENL_UNS_ADMIN_PERM,
		.internal_flags = NL80211_FLAG_NEED_WDEV_UP,
	},
	{
		.cmd = NL80211_CMD_SET_TX_BITRATE_MASK,
		.validate = GENL_DONT_VALIDATE_STRICT | GENL_DONT_VALIDATE_DUMP,
		.doit = nl80211_set_tx_bitrate_mask,
		.flags = GENL_UNS_ADMIN_PERM,
		.internal_flags = NL80211_FLAG_NEED_NETDEV,
	},
	{
		.cmd = NL80211_CMD_REGISTER_FRAME,
		.validate = GENL_DONT_VALIDATE_STRICT | GENL_DONT_VALIDATE_DUMP,
		.doit = nl80211_register_mgmt,
		.flags = GENL_UNS_ADMIN_PERM,
		.internal_flags = NL80211_FLAG_NEED_WDEV,
	},
	{
		.cmd = NL80211_CMD_FRAME,
		.validate = GENL_DONT_VALIDATE_STRICT | GENL_DONT_VALIDATE_DUMP,
		.doit = nl80211_tx_mgmt,
		.flags = GENL_UNS_ADMIN_PERM,
		.internal_flags = NL80211_FLAG_NEED_WDEV_UP,
	},
	{
		.cmd = NL80211_CMD_FRAME_WAIT_CANCEL,
		.validate = GENL_DONT_VALIDATE_STRICT | GENL_DONT_VALIDATE_DUMP,
		.doit = nl80211_tx_mgmt_cancel_wait,
		.flags = GENL_UNS_ADMIN_PERM,
		.internal_flags = NL80211_FLAG_NEED_WDEV_UP,
	},
	{
		.cmd = NL80211_CMD_SET_POWER_SAVE,
		.validate = GENL_DONT_VALIDATE_STRICT | GENL_DONT_VALIDATE_DUMP,
		.doit = nl80211_set_power_save,
		.flags = GENL_UNS_ADMIN_PERM,
		.internal_flags = NL80211_FLAG_NEED_NETDEV,
	},
	{
		.cmd = NL80211_CMD_GET_POWER_SAVE,
		.validate = GENL_DONT_VALIDATE_STRICT | GENL_DONT_VALIDATE_DUMP,
		.doit = nl80211_get_power_save,
		/* can be retrieved by unprivileged users */
		.internal_flags = NL80211_FLAG_NEED_NETDEV,
	},
	{
		.cmd = NL80211_CMD_SET_CQM,
		.validate = GENL_DONT_VALIDATE_STRICT | GENL_DONT_VALIDATE_DUMP,
		.doit = nl80211_set_cqm,
		.flags = GENL_UNS_ADMIN_PERM,
		.internal_flags = NL80211_FLAG_NEED_NETDEV,
	},
	{
		.cmd = NL80211_CMD_SET_CHANNEL,
		.validate = GENL_DONT_VALIDATE_STRICT | GENL_DONT_VALIDATE_DUMP,
		.doit = nl80211_set_channel,
		.flags = GENL_UNS_ADMIN_PERM,
		.internal_flags = NL80211_FLAG_NEED_NETDEV,
	},
	{
		.cmd = NL80211_CMD_JOIN_MESH,
		.validate = GENL_DONT_VALIDATE_STRICT | GENL_DONT_VALIDATE_DUMP,
		.doit = nl80211_join_mesh,
		.flags = GENL_UNS_ADMIN_PERM,
		.internal_flags = NL80211_FLAG_NEED_NETDEV_UP,
	},
	{
		.cmd = NL80211_CMD_LEAVE_MESH,
		.validate = GENL_DONT_VALIDATE_STRICT | GENL_DONT_VALIDATE_DUMP,
		.doit = nl80211_leave_mesh,
		.flags = GENL_UNS_ADMIN_PERM,
		.internal_flags = NL80211_FLAG_NEED_NETDEV_UP,
	},
	{
		.cmd = NL80211_CMD_JOIN_OCB,
		.validate = GENL_DONT_VALIDATE_STRICT | GENL_DONT_VALIDATE_DUMP,
		.doit = nl80211_join_ocb,
		.flags = GENL_UNS_ADMIN_PERM,
		.internal_flags = NL80211_FLAG_NEED_NETDEV_UP,
	},
	{
		.cmd = NL80211_CMD_LEAVE_OCB,
		.validate = GENL_DONT_VALIDATE_STRICT | GENL_DONT_VALIDATE_DUMP,
		.doit = nl80211_leave_ocb,
		.flags = GENL_UNS_ADMIN_PERM,
		.internal_flags = NL80211_FLAG_NEED_NETDEV_UP,
	},
#ifdef CONFIG_PM
	{
		.cmd = NL80211_CMD_GET_WOWLAN,
		.validate = GENL_DONT_VALIDATE_STRICT | GENL_DONT_VALIDATE_DUMP,
		.doit = nl80211_get_wowlan,
		/* can be retrieved by unprivileged users */
		.internal_flags = NL80211_FLAG_NEED_WIPHY,
	},
	{
		.cmd = NL80211_CMD_SET_WOWLAN,
		.validate = GENL_DONT_VALIDATE_STRICT | GENL_DONT_VALIDATE_DUMP,
		.doit = nl80211_set_wowlan,
		.flags = GENL_UNS_ADMIN_PERM,
		.internal_flags = NL80211_FLAG_NEED_WIPHY,
	},
#endif
	{
		.cmd = NL80211_CMD_SET_REKEY_OFFLOAD,
		.validate = GENL_DONT_VALIDATE_STRICT | GENL_DONT_VALIDATE_DUMP,
		.doit = nl80211_set_rekey_data,
		.flags = GENL_UNS_ADMIN_PERM,
		.internal_flags = NL80211_FLAG_NEED_NETDEV_UP |
				  0 |
				  NL80211_FLAG_CLEAR_SKB,
	},
	{
		.cmd = NL80211_CMD_TDLS_MGMT,
		.validate = GENL_DONT_VALIDATE_STRICT | GENL_DONT_VALIDATE_DUMP,
		.doit = nl80211_tdls_mgmt,
		.flags = GENL_UNS_ADMIN_PERM,
		.internal_flags = NL80211_FLAG_NEED_NETDEV_UP,
	},
	{
		.cmd = NL80211_CMD_TDLS_OPER,
		.validate = GENL_DONT_VALIDATE_STRICT | GENL_DONT_VALIDATE_DUMP,
		.doit = nl80211_tdls_oper,
		.flags = GENL_UNS_ADMIN_PERM,
		.internal_flags = NL80211_FLAG_NEED_NETDEV_UP,
	},
	{
		.cmd = NL80211_CMD_UNEXPECTED_FRAME,
		.validate = GENL_DONT_VALIDATE_STRICT | GENL_DONT_VALIDATE_DUMP,
		.doit = nl80211_register_unexpected_frame,
		.flags = GENL_UNS_ADMIN_PERM,
		.internal_flags = NL80211_FLAG_NEED_NETDEV,
	},
	{
		.cmd = NL80211_CMD_PROBE_CLIENT,
		.validate = GENL_DONT_VALIDATE_STRICT | GENL_DONT_VALIDATE_DUMP,
		.doit = nl80211_probe_client,
		.flags = GENL_UNS_ADMIN_PERM,
		.internal_flags = NL80211_FLAG_NEED_NETDEV_UP,
	},
	{
		.cmd = NL80211_CMD_REGISTER_BEACONS,
		.validate = GENL_DONT_VALIDATE_STRICT | GENL_DONT_VALIDATE_DUMP,
		.doit = nl80211_register_beacons,
		.flags = GENL_UNS_ADMIN_PERM,
		.internal_flags = NL80211_FLAG_NEED_WIPHY,
	},
	{
		.cmd = NL80211_CMD_SET_NOACK_MAP,
		.validate = GENL_DONT_VALIDATE_STRICT | GENL_DONT_VALIDATE_DUMP,
		.doit = nl80211_set_noack_map,
		.flags = GENL_UNS_ADMIN_PERM,
		.internal_flags = NL80211_FLAG_NEED_NETDEV,
	},
	{
		.cmd = NL80211_CMD_START_P2P_DEVICE,
		.validate = GENL_DONT_VALIDATE_STRICT | GENL_DONT_VALIDATE_DUMP,
		.doit = nl80211_start_p2p_device,
		.flags = GENL_UNS_ADMIN_PERM,
		.internal_flags = NL80211_FLAG_NEED_WDEV |
				  NL80211_FLAG_NEED_RTNL,
	},
	{
		.cmd = NL80211_CMD_STOP_P2P_DEVICE,
		.validate = GENL_DONT_VALIDATE_STRICT | GENL_DONT_VALIDATE_DUMP,
		.doit = nl80211_stop_p2p_device,
		.flags = GENL_UNS_ADMIN_PERM,
		.internal_flags = NL80211_FLAG_NEED_WDEV_UP |
				  NL80211_FLAG_NEED_RTNL,
	},
	{
		.cmd = NL80211_CMD_START_NAN,
		.validate = GENL_DONT_VALIDATE_STRICT | GENL_DONT_VALIDATE_DUMP,
		.doit = nl80211_start_nan,
		.flags = GENL_ADMIN_PERM,
		.internal_flags = NL80211_FLAG_NEED_WDEV |
				  NL80211_FLAG_NEED_RTNL,
	},
	{
		.cmd = NL80211_CMD_STOP_NAN,
		.validate = GENL_DONT_VALIDATE_STRICT | GENL_DONT_VALIDATE_DUMP,
		.doit = nl80211_stop_nan,
		.flags = GENL_ADMIN_PERM,
		.internal_flags = NL80211_FLAG_NEED_WDEV_UP |
				  NL80211_FLAG_NEED_RTNL,
	},
	{
		.cmd = NL80211_CMD_ADD_NAN_FUNCTION,
		.validate = GENL_DONT_VALIDATE_STRICT | GENL_DONT_VALIDATE_DUMP,
		.doit = nl80211_nan_add_func,
		.flags = GENL_ADMIN_PERM,
		.internal_flags = NL80211_FLAG_NEED_WDEV_UP,
	},
	{
		.cmd = NL80211_CMD_DEL_NAN_FUNCTION,
		.validate = GENL_DONT_VALIDATE_STRICT | GENL_DONT_VALIDATE_DUMP,
		.doit = nl80211_nan_del_func,
		.flags = GENL_ADMIN_PERM,
		.internal_flags = NL80211_FLAG_NEED_WDEV_UP,
	},
	{
		.cmd = NL80211_CMD_CHANGE_NAN_CONFIG,
		.validate = GENL_DONT_VALIDATE_STRICT | GENL_DONT_VALIDATE_DUMP,
		.doit = nl80211_nan_change_config,
		.flags = GENL_ADMIN_PERM,
		.internal_flags = NL80211_FLAG_NEED_WDEV_UP,
	},
	{
		.cmd = NL80211_CMD_SET_MCAST_RATE,
		.validate = GENL_DONT_VALIDATE_STRICT | GENL_DONT_VALIDATE_DUMP,
		.doit = nl80211_set_mcast_rate,
		.flags = GENL_UNS_ADMIN_PERM,
		.internal_flags = NL80211_FLAG_NEED_NETDEV,
	},
	{
		.cmd = NL80211_CMD_SET_MAC_ACL,
		.validate = GENL_DONT_VALIDATE_STRICT | GENL_DONT_VALIDATE_DUMP,
		.doit = nl80211_set_mac_acl,
		.flags = GENL_UNS_ADMIN_PERM,
		.internal_flags = NL80211_FLAG_NEED_NETDEV,
	},
	{
		.cmd = NL80211_CMD_RADAR_DETECT,
		.validate = GENL_DONT_VALIDATE_STRICT | GENL_DONT_VALIDATE_DUMP,
		.doit = nl80211_start_radar_detection,
		.flags = GENL_UNS_ADMIN_PERM,
		.internal_flags = NL80211_FLAG_NEED_NETDEV_UP,
	},
	{
		.cmd = NL80211_CMD_GET_PROTOCOL_FEATURES,
		.validate = GENL_DONT_VALIDATE_STRICT | GENL_DONT_VALIDATE_DUMP,
		.doit = nl80211_get_protocol_features,
	},
	{
		.cmd = NL80211_CMD_UPDATE_FT_IES,
		.validate = GENL_DONT_VALIDATE_STRICT | GENL_DONT_VALIDATE_DUMP,
		.doit = nl80211_update_ft_ies,
		.flags = GENL_UNS_ADMIN_PERM,
		.internal_flags = NL80211_FLAG_NEED_NETDEV_UP,
	},
	{
		.cmd = NL80211_CMD_CRIT_PROTOCOL_START,
		.validate = GENL_DONT_VALIDATE_STRICT | GENL_DONT_VALIDATE_DUMP,
		.doit = nl80211_crit_protocol_start,
		.flags = GENL_UNS_ADMIN_PERM,
		.internal_flags = NL80211_FLAG_NEED_WDEV_UP,
	},
	{
		.cmd = NL80211_CMD_CRIT_PROTOCOL_STOP,
		.validate = GENL_DONT_VALIDATE_STRICT | GENL_DONT_VALIDATE_DUMP,
		.doit = nl80211_crit_protocol_stop,
		.flags = GENL_UNS_ADMIN_PERM,
		.internal_flags = NL80211_FLAG_NEED_WDEV_UP,
	},
	{
		.cmd = NL80211_CMD_GET_COALESCE,
		.validate = GENL_DONT_VALIDATE_STRICT | GENL_DONT_VALIDATE_DUMP,
		.doit = nl80211_get_coalesce,
		.internal_flags = NL80211_FLAG_NEED_WIPHY,
	},
	{
		.cmd = NL80211_CMD_SET_COALESCE,
		.validate = GENL_DONT_VALIDATE_STRICT | GENL_DONT_VALIDATE_DUMP,
		.doit = nl80211_set_coalesce,
		.flags = GENL_UNS_ADMIN_PERM,
		.internal_flags = NL80211_FLAG_NEED_WIPHY,
	},
	{
		.cmd = NL80211_CMD_CHANNEL_SWITCH,
		.validate = GENL_DONT_VALIDATE_STRICT | GENL_DONT_VALIDATE_DUMP,
		.doit = nl80211_channel_switch,
		.flags = GENL_UNS_ADMIN_PERM,
		.internal_flags = NL80211_FLAG_NEED_NETDEV_UP,
	},
	{
		.cmd = NL80211_CMD_VENDOR,
		.validate = GENL_DONT_VALIDATE_STRICT | GENL_DONT_VALIDATE_DUMP,
		.doit = nl80211_vendor_cmd,
		.dumpit = nl80211_vendor_cmd_dump,
		.flags = GENL_UNS_ADMIN_PERM,
		.internal_flags = NL80211_FLAG_NEED_WIPHY |
				  0 |
				  NL80211_FLAG_CLEAR_SKB,
	},
	{
		.cmd = NL80211_CMD_SET_QOS_MAP,
		.validate = GENL_DONT_VALIDATE_STRICT | GENL_DONT_VALIDATE_DUMP,
		.doit = nl80211_set_qos_map,
		.flags = GENL_UNS_ADMIN_PERM,
		.internal_flags = NL80211_FLAG_NEED_NETDEV_UP,
	},
	{
		.cmd = NL80211_CMD_ADD_TX_TS,
		.validate = GENL_DONT_VALIDATE_STRICT | GENL_DONT_VALIDATE_DUMP,
		.doit = nl80211_add_tx_ts,
		.flags = GENL_UNS_ADMIN_PERM,
		.internal_flags = NL80211_FLAG_NEED_NETDEV_UP,
	},
	{
		.cmd = NL80211_CMD_DEL_TX_TS,
		.validate = GENL_DONT_VALIDATE_STRICT | GENL_DONT_VALIDATE_DUMP,
		.doit = nl80211_del_tx_ts,
		.flags = GENL_UNS_ADMIN_PERM,
		.internal_flags = NL80211_FLAG_NEED_NETDEV_UP,
	},
	{
		.cmd = NL80211_CMD_TDLS_CHANNEL_SWITCH,
		.validate = GENL_DONT_VALIDATE_STRICT | GENL_DONT_VALIDATE_DUMP,
		.doit = nl80211_tdls_channel_switch,
		.flags = GENL_UNS_ADMIN_PERM,
		.internal_flags = NL80211_FLAG_NEED_NETDEV_UP,
	},
	{
		.cmd = NL80211_CMD_TDLS_CANCEL_CHANNEL_SWITCH,
		.validate = GENL_DONT_VALIDATE_STRICT | GENL_DONT_VALIDATE_DUMP,
		.doit = nl80211_tdls_cancel_channel_switch,
		.flags = GENL_UNS_ADMIN_PERM,
		.internal_flags = NL80211_FLAG_NEED_NETDEV_UP,
	},
	{
		.cmd = NL80211_CMD_SET_MULTICAST_TO_UNICAST,
		.validate = GENL_DONT_VALIDATE_STRICT | GENL_DONT_VALIDATE_DUMP,
		.doit = nl80211_set_multicast_to_unicast,
		.flags = GENL_UNS_ADMIN_PERM,
		.internal_flags = NL80211_FLAG_NEED_NETDEV,
	},
	{
		.cmd = NL80211_CMD_SET_PMK,
		.validate = GENL_DONT_VALIDATE_STRICT | GENL_DONT_VALIDATE_DUMP,
		.doit = nl80211_set_pmk,
		.internal_flags = NL80211_FLAG_NEED_NETDEV_UP |
				  0 |
				  NL80211_FLAG_CLEAR_SKB,
	},
	{
		.cmd = NL80211_CMD_DEL_PMK,
		.validate = GENL_DONT_VALIDATE_STRICT | GENL_DONT_VALIDATE_DUMP,
		.doit = nl80211_del_pmk,
		.internal_flags = NL80211_FLAG_NEED_NETDEV_UP,
	},
	{
		.cmd = NL80211_CMD_EXTERNAL_AUTH,
		.validate = GENL_DONT_VALIDATE_STRICT | GENL_DONT_VALIDATE_DUMP,
		.doit = nl80211_external_auth,
		.flags = GENL_ADMIN_PERM,
		.internal_flags = NL80211_FLAG_NEED_NETDEV_UP,
	},
	{
		.cmd = NL80211_CMD_CONTROL_PORT_FRAME,
		.validate = GENL_DONT_VALIDATE_STRICT | GENL_DONT_VALIDATE_DUMP,
		.doit = nl80211_tx_control_port,
		.flags = GENL_UNS_ADMIN_PERM,
		.internal_flags = NL80211_FLAG_NEED_NETDEV_UP,
	},
	{
		.cmd = NL80211_CMD_GET_FTM_RESPONDER_STATS,
		.validate = GENL_DONT_VALIDATE_STRICT | GENL_DONT_VALIDATE_DUMP,
		.doit = nl80211_get_ftm_responder_stats,
		.internal_flags = NL80211_FLAG_NEED_NETDEV,
	},
	{
		.cmd = NL80211_CMD_PEER_MEASUREMENT_START,
		.validate = GENL_DONT_VALIDATE_STRICT | GENL_DONT_VALIDATE_DUMP,
		.doit = nl80211_pmsr_start,
		.flags = GENL_UNS_ADMIN_PERM,
		.internal_flags = NL80211_FLAG_NEED_WDEV_UP,
	},
	{
		.cmd = NL80211_CMD_NOTIFY_RADAR,
		.validate = GENL_DONT_VALIDATE_STRICT | GENL_DONT_VALIDATE_DUMP,
		.doit = nl80211_notify_radar_detection,
		.flags = GENL_UNS_ADMIN_PERM,
		.internal_flags = NL80211_FLAG_NEED_NETDEV_UP,
	},
	{
		.cmd = NL80211_CMD_UPDATE_OWE_INFO,
		.doit = nl80211_update_owe_info,
		.flags = GENL_ADMIN_PERM,
		.internal_flags = NL80211_FLAG_NEED_NETDEV_UP,
	},
	{
		.cmd = NL80211_CMD_PROBE_MESH_LINK,
		.doit = nl80211_probe_mesh_link,
		.flags = GENL_UNS_ADMIN_PERM,
		.internal_flags = NL80211_FLAG_NEED_NETDEV_UP,
	},
	{
		.cmd = NL80211_CMD_SET_TID_CONFIG,
		.doit = nl80211_set_tid_config,
		.flags = GENL_UNS_ADMIN_PERM,
		.internal_flags = NL80211_FLAG_NEED_NETDEV,
	},
	{
		.cmd = NL80211_CMD_SET_SAR_SPECS,
		.validate = GENL_DONT_VALIDATE_STRICT | GENL_DONT_VALIDATE_DUMP,
		.doit = nl80211_set_sar_specs,
		.flags = GENL_UNS_ADMIN_PERM,
		.internal_flags = NL80211_FLAG_NEED_WIPHY |
				  NL80211_FLAG_NEED_RTNL,
	},
};

static struct genl_family nl80211_fam __ro_after_init = {
	.name = NL80211_GENL_NAME,	/* have users key off the name instead */
	.hdrsize = 0,			/* no private header */
	.version = 1,			/* no particular meaning now */
	.maxattr = NL80211_ATTR_MAX,
	.policy = nl80211_policy,
	.netnsok = true,
	.pre_doit = nl80211_pre_doit,
	.post_doit = nl80211_post_doit,
	.module = THIS_MODULE,
	.ops = nl80211_ops,
	.n_ops = ARRAY_SIZE(nl80211_ops),
	.small_ops = nl80211_small_ops,
	.n_small_ops = ARRAY_SIZE(nl80211_small_ops),
	.mcgrps = nl80211_mcgrps,
	.n_mcgrps = ARRAY_SIZE(nl80211_mcgrps),
	.parallel_ops = true,
};

/* notification functions */

void nl80211_notify_wiphy(struct cfg80211_registered_device *rdev,
			  enum nl80211_commands cmd)
{
	struct sk_buff *msg;
	struct nl80211_dump_wiphy_state state = {};

	WARN_ON(cmd != NL80211_CMD_NEW_WIPHY &&
		cmd != NL80211_CMD_DEL_WIPHY);

	msg = nlmsg_new(NLMSG_DEFAULT_SIZE, GFP_KERNEL);
	if (!msg)
		return;

	if (nl80211_send_wiphy(rdev, cmd, msg, 0, 0, 0, &state) < 0) {
		nlmsg_free(msg);
		return;
	}

	genlmsg_multicast_netns(&nl80211_fam, wiphy_net(&rdev->wiphy), msg, 0,
				NL80211_MCGRP_CONFIG, GFP_KERNEL);
}

void nl80211_notify_iface(struct cfg80211_registered_device *rdev,
				struct wireless_dev *wdev,
				enum nl80211_commands cmd)
{
	struct sk_buff *msg;

	msg = nlmsg_new(NLMSG_DEFAULT_SIZE, GFP_KERNEL);
	if (!msg)
		return;

	if (nl80211_send_iface(msg, 0, 0, 0, rdev, wdev, cmd) < 0) {
		nlmsg_free(msg);
		return;
	}

	genlmsg_multicast_netns(&nl80211_fam, wiphy_net(&rdev->wiphy), msg, 0,
				NL80211_MCGRP_CONFIG, GFP_KERNEL);
}

static int nl80211_add_scan_req(struct sk_buff *msg,
				struct cfg80211_registered_device *rdev)
{
	struct cfg80211_scan_request *req = rdev->scan_req;
	struct nlattr *nest;
	int i;
	struct cfg80211_scan_info *info;

	if (WARN_ON(!req))
		return 0;

	nest = nla_nest_start_noflag(msg, NL80211_ATTR_SCAN_SSIDS);
	if (!nest)
		goto nla_put_failure;
	for (i = 0; i < req->n_ssids; i++) {
		if (nla_put(msg, i, req->ssids[i].ssid_len, req->ssids[i].ssid))
			goto nla_put_failure;
	}
	nla_nest_end(msg, nest);

	if (req->flags & NL80211_SCAN_FLAG_FREQ_KHZ) {
		nest = nla_nest_start(msg, NL80211_ATTR_SCAN_FREQ_KHZ);
		if (!nest)
			goto nla_put_failure;
		for (i = 0; i < req->n_channels; i++) {
			if (nla_put_u32(msg, i,
				   ieee80211_channel_to_khz(req->channels[i])))
				goto nla_put_failure;
		}
		nla_nest_end(msg, nest);
	} else {
		nest = nla_nest_start_noflag(msg,
					     NL80211_ATTR_SCAN_FREQUENCIES);
		if (!nest)
			goto nla_put_failure;
		for (i = 0; i < req->n_channels; i++) {
			if (nla_put_u32(msg, i, req->channels[i]->center_freq))
				goto nla_put_failure;
		}
		nla_nest_end(msg, nest);
	}

	if (req->ie &&
	    nla_put(msg, NL80211_ATTR_IE, req->ie_len, req->ie))
		goto nla_put_failure;

	if (req->flags &&
	    nla_put_u32(msg, NL80211_ATTR_SCAN_FLAGS, req->flags))
		goto nla_put_failure;

	info = rdev->int_scan_req ? &rdev->int_scan_req->info :
		&rdev->scan_req->info;
	if (info->scan_start_tsf &&
	    (nla_put_u64_64bit(msg, NL80211_ATTR_SCAN_START_TIME_TSF,
			       info->scan_start_tsf, NL80211_BSS_PAD) ||
	     nla_put(msg, NL80211_ATTR_SCAN_START_TIME_TSF_BSSID, ETH_ALEN,
		     info->tsf_bssid)))
		goto nla_put_failure;

	return 0;
 nla_put_failure:
	return -ENOBUFS;
}

static int nl80211_prep_scan_msg(struct sk_buff *msg,
				 struct cfg80211_registered_device *rdev,
				 struct wireless_dev *wdev,
				 u32 portid, u32 seq, int flags,
				 u32 cmd)
{
	void *hdr;

	hdr = nl80211hdr_put(msg, portid, seq, flags, cmd);
	if (!hdr)
		return -1;

	if (nla_put_u32(msg, NL80211_ATTR_WIPHY, rdev->wiphy_idx) ||
	    (wdev->netdev && nla_put_u32(msg, NL80211_ATTR_IFINDEX,
					 wdev->netdev->ifindex)) ||
	    nla_put_u64_64bit(msg, NL80211_ATTR_WDEV, wdev_id(wdev),
			      NL80211_ATTR_PAD))
		goto nla_put_failure;

	/* ignore errors and send incomplete event anyway */
	nl80211_add_scan_req(msg, rdev);

	genlmsg_end(msg, hdr);
	return 0;

 nla_put_failure:
	genlmsg_cancel(msg, hdr);
	return -EMSGSIZE;
}

static int
nl80211_prep_sched_scan_msg(struct sk_buff *msg,
			    struct cfg80211_sched_scan_request *req, u32 cmd)
{
	void *hdr;

	hdr = nl80211hdr_put(msg, 0, 0, 0, cmd);
	if (!hdr)
		return -1;

	if (nla_put_u32(msg, NL80211_ATTR_WIPHY,
			wiphy_to_rdev(req->wiphy)->wiphy_idx) ||
	    nla_put_u32(msg, NL80211_ATTR_IFINDEX, req->dev->ifindex) ||
	    nla_put_u64_64bit(msg, NL80211_ATTR_COOKIE, req->reqid,
			      NL80211_ATTR_PAD))
		goto nla_put_failure;

	genlmsg_end(msg, hdr);
	return 0;

 nla_put_failure:
	genlmsg_cancel(msg, hdr);
	return -EMSGSIZE;
}

void nl80211_send_scan_start(struct cfg80211_registered_device *rdev,
			     struct wireless_dev *wdev)
{
	struct sk_buff *msg;

	msg = nlmsg_new(NLMSG_DEFAULT_SIZE, GFP_KERNEL);
	if (!msg)
		return;

	if (nl80211_prep_scan_msg(msg, rdev, wdev, 0, 0, 0,
				  NL80211_CMD_TRIGGER_SCAN) < 0) {
		nlmsg_free(msg);
		return;
	}

	genlmsg_multicast_netns(&nl80211_fam, wiphy_net(&rdev->wiphy), msg, 0,
				NL80211_MCGRP_SCAN, GFP_KERNEL);
}

struct sk_buff *nl80211_build_scan_msg(struct cfg80211_registered_device *rdev,
				       struct wireless_dev *wdev, bool aborted)
{
	struct sk_buff *msg;

	msg = nlmsg_new(NLMSG_DEFAULT_SIZE, GFP_KERNEL);
	if (!msg)
		return NULL;

	if (nl80211_prep_scan_msg(msg, rdev, wdev, 0, 0, 0,
				  aborted ? NL80211_CMD_SCAN_ABORTED :
					    NL80211_CMD_NEW_SCAN_RESULTS) < 0) {
		nlmsg_free(msg);
		return NULL;
	}

	return msg;
}

/* send message created by nl80211_build_scan_msg() */
void nl80211_send_scan_msg(struct cfg80211_registered_device *rdev,
			   struct sk_buff *msg)
{
	if (!msg)
		return;

	genlmsg_multicast_netns(&nl80211_fam, wiphy_net(&rdev->wiphy), msg, 0,
				NL80211_MCGRP_SCAN, GFP_KERNEL);
}

void nl80211_send_sched_scan(struct cfg80211_sched_scan_request *req, u32 cmd)
{
	struct sk_buff *msg;

	msg = nlmsg_new(NLMSG_DEFAULT_SIZE, GFP_KERNEL);
	if (!msg)
		return;

	if (nl80211_prep_sched_scan_msg(msg, req, cmd) < 0) {
		nlmsg_free(msg);
		return;
	}

	genlmsg_multicast_netns(&nl80211_fam, wiphy_net(req->wiphy), msg, 0,
				NL80211_MCGRP_SCAN, GFP_KERNEL);
}

static bool nl80211_reg_change_event_fill(struct sk_buff *msg,
					  struct regulatory_request *request)
{
	/* Userspace can always count this one always being set */
	if (nla_put_u8(msg, NL80211_ATTR_REG_INITIATOR, request->initiator))
		goto nla_put_failure;

	if (request->alpha2[0] == '0' && request->alpha2[1] == '0') {
		if (nla_put_u8(msg, NL80211_ATTR_REG_TYPE,
			       NL80211_REGDOM_TYPE_WORLD))
			goto nla_put_failure;
	} else if (request->alpha2[0] == '9' && request->alpha2[1] == '9') {
		if (nla_put_u8(msg, NL80211_ATTR_REG_TYPE,
			       NL80211_REGDOM_TYPE_CUSTOM_WORLD))
			goto nla_put_failure;
	} else if ((request->alpha2[0] == '9' && request->alpha2[1] == '8') ||
		   request->intersect) {
		if (nla_put_u8(msg, NL80211_ATTR_REG_TYPE,
			       NL80211_REGDOM_TYPE_INTERSECTION))
			goto nla_put_failure;
	} else {
		if (nla_put_u8(msg, NL80211_ATTR_REG_TYPE,
			       NL80211_REGDOM_TYPE_COUNTRY) ||
		    nla_put_string(msg, NL80211_ATTR_REG_ALPHA2,
				   request->alpha2))
			goto nla_put_failure;
	}

	if (request->wiphy_idx != WIPHY_IDX_INVALID) {
		struct wiphy *wiphy = wiphy_idx_to_wiphy(request->wiphy_idx);

		if (wiphy &&
		    nla_put_u32(msg, NL80211_ATTR_WIPHY, request->wiphy_idx))
			goto nla_put_failure;

		if (wiphy &&
		    wiphy->regulatory_flags & REGULATORY_WIPHY_SELF_MANAGED &&
		    nla_put_flag(msg, NL80211_ATTR_WIPHY_SELF_MANAGED_REG))
			goto nla_put_failure;
	}

	return true;

nla_put_failure:
	return false;
}

/*
 * This can happen on global regulatory changes or device specific settings
 * based on custom regulatory domains.
 */
void nl80211_common_reg_change_event(enum nl80211_commands cmd_id,
				     struct regulatory_request *request)
{
	struct sk_buff *msg;
	void *hdr;

	msg = nlmsg_new(NLMSG_DEFAULT_SIZE, GFP_KERNEL);
	if (!msg)
		return;

	hdr = nl80211hdr_put(msg, 0, 0, 0, cmd_id);
	if (!hdr)
		goto nla_put_failure;

	if (!nl80211_reg_change_event_fill(msg, request))
		goto nla_put_failure;

	genlmsg_end(msg, hdr);

	rcu_read_lock();
	genlmsg_multicast_allns(&nl80211_fam, msg, 0,
				NL80211_MCGRP_REGULATORY, GFP_ATOMIC);
	rcu_read_unlock();

	return;

nla_put_failure:
	nlmsg_free(msg);
}

static void nl80211_send_mlme_event(struct cfg80211_registered_device *rdev,
				    struct net_device *netdev,
				    const u8 *buf, size_t len,
				    enum nl80211_commands cmd, gfp_t gfp,
				    int uapsd_queues, const u8 *req_ies,
				    size_t req_ies_len, bool reconnect)
{
	struct sk_buff *msg;
	void *hdr;

	msg = nlmsg_new(100 + len + req_ies_len, gfp);
	if (!msg)
		return;

	hdr = nl80211hdr_put(msg, 0, 0, 0, cmd);
	if (!hdr) {
		nlmsg_free(msg);
		return;
	}

	if (nla_put_u32(msg, NL80211_ATTR_WIPHY, rdev->wiphy_idx) ||
	    nla_put_u32(msg, NL80211_ATTR_IFINDEX, netdev->ifindex) ||
	    nla_put(msg, NL80211_ATTR_FRAME, len, buf) ||
	    (req_ies &&
	     nla_put(msg, NL80211_ATTR_REQ_IE, req_ies_len, req_ies)))
		goto nla_put_failure;

	if (reconnect && nla_put_flag(msg, NL80211_ATTR_RECONNECT_REQUESTED))
		goto nla_put_failure;

	if (uapsd_queues >= 0) {
		struct nlattr *nla_wmm =
			nla_nest_start_noflag(msg, NL80211_ATTR_STA_WME);
		if (!nla_wmm)
			goto nla_put_failure;

		if (nla_put_u8(msg, NL80211_STA_WME_UAPSD_QUEUES,
			       uapsd_queues))
			goto nla_put_failure;

		nla_nest_end(msg, nla_wmm);
	}

	genlmsg_end(msg, hdr);

	genlmsg_multicast_netns(&nl80211_fam, wiphy_net(&rdev->wiphy), msg, 0,
				NL80211_MCGRP_MLME, gfp);
	return;

 nla_put_failure:
	nlmsg_free(msg);
}

void nl80211_send_rx_auth(struct cfg80211_registered_device *rdev,
			  struct net_device *netdev, const u8 *buf,
			  size_t len, gfp_t gfp)
{
	nl80211_send_mlme_event(rdev, netdev, buf, len,
				NL80211_CMD_AUTHENTICATE, gfp, -1, NULL, 0,
				false);
}

void nl80211_send_rx_assoc(struct cfg80211_registered_device *rdev,
			   struct net_device *netdev, const u8 *buf,
			   size_t len, gfp_t gfp, int uapsd_queues,
			   const u8 *req_ies, size_t req_ies_len)
{
	nl80211_send_mlme_event(rdev, netdev, buf, len,
				NL80211_CMD_ASSOCIATE, gfp, uapsd_queues,
				req_ies, req_ies_len, false);
}

void nl80211_send_deauth(struct cfg80211_registered_device *rdev,
			 struct net_device *netdev, const u8 *buf,
			 size_t len, bool reconnect, gfp_t gfp)
{
	nl80211_send_mlme_event(rdev, netdev, buf, len,
				NL80211_CMD_DEAUTHENTICATE, gfp, -1, NULL, 0,
				reconnect);
}

void nl80211_send_disassoc(struct cfg80211_registered_device *rdev,
			   struct net_device *netdev, const u8 *buf,
			   size_t len, bool reconnect, gfp_t gfp)
{
	nl80211_send_mlme_event(rdev, netdev, buf, len,
				NL80211_CMD_DISASSOCIATE, gfp, -1, NULL, 0,
				reconnect);
}

void cfg80211_rx_unprot_mlme_mgmt(struct net_device *dev, const u8 *buf,
				  size_t len)
{
	struct wireless_dev *wdev = dev->ieee80211_ptr;
	struct wiphy *wiphy = wdev->wiphy;
	struct cfg80211_registered_device *rdev = wiphy_to_rdev(wiphy);
	const struct ieee80211_mgmt *mgmt = (void *)buf;
	u32 cmd;

	if (WARN_ON(len < 2))
		return;

	if (ieee80211_is_deauth(mgmt->frame_control)) {
		cmd = NL80211_CMD_UNPROT_DEAUTHENTICATE;
	} else if (ieee80211_is_disassoc(mgmt->frame_control)) {
		cmd = NL80211_CMD_UNPROT_DISASSOCIATE;
	} else if (ieee80211_is_beacon(mgmt->frame_control)) {
		if (wdev->unprot_beacon_reported &&
		    elapsed_jiffies_msecs(wdev->unprot_beacon_reported) < 10000)
			return;
		cmd = NL80211_CMD_UNPROT_BEACON;
		wdev->unprot_beacon_reported = jiffies;
	} else {
		return;
	}

	trace_cfg80211_rx_unprot_mlme_mgmt(dev, buf, len);
	nl80211_send_mlme_event(rdev, dev, buf, len, cmd, GFP_ATOMIC, -1,
				NULL, 0, false);
}
EXPORT_SYMBOL(cfg80211_rx_unprot_mlme_mgmt);

static void nl80211_send_mlme_timeout(struct cfg80211_registered_device *rdev,
				      struct net_device *netdev, int cmd,
				      const u8 *addr, gfp_t gfp)
{
	struct sk_buff *msg;
	void *hdr;

	msg = nlmsg_new(NLMSG_DEFAULT_SIZE, gfp);
	if (!msg)
		return;

	hdr = nl80211hdr_put(msg, 0, 0, 0, cmd);
	if (!hdr) {
		nlmsg_free(msg);
		return;
	}

	if (nla_put_u32(msg, NL80211_ATTR_WIPHY, rdev->wiphy_idx) ||
	    nla_put_u32(msg, NL80211_ATTR_IFINDEX, netdev->ifindex) ||
	    nla_put_flag(msg, NL80211_ATTR_TIMED_OUT) ||
	    nla_put(msg, NL80211_ATTR_MAC, ETH_ALEN, addr))
		goto nla_put_failure;

	genlmsg_end(msg, hdr);

	genlmsg_multicast_netns(&nl80211_fam, wiphy_net(&rdev->wiphy), msg, 0,
				NL80211_MCGRP_MLME, gfp);
	return;

 nla_put_failure:
	nlmsg_free(msg);
}

void nl80211_send_auth_timeout(struct cfg80211_registered_device *rdev,
			       struct net_device *netdev, const u8 *addr,
			       gfp_t gfp)
{
	nl80211_send_mlme_timeout(rdev, netdev, NL80211_CMD_AUTHENTICATE,
				  addr, gfp);
}

void nl80211_send_assoc_timeout(struct cfg80211_registered_device *rdev,
				struct net_device *netdev, const u8 *addr,
				gfp_t gfp)
{
	nl80211_send_mlme_timeout(rdev, netdev, NL80211_CMD_ASSOCIATE,
				  addr, gfp);
}

void nl80211_send_connect_result(struct cfg80211_registered_device *rdev,
				 struct net_device *netdev,
				 struct cfg80211_connect_resp_params *cr,
				 gfp_t gfp)
{
	struct sk_buff *msg;
	void *hdr;

	msg = nlmsg_new(100 + cr->req_ie_len + cr->resp_ie_len +
			cr->fils.kek_len + cr->fils.pmk_len +
			(cr->fils.pmkid ? WLAN_PMKID_LEN : 0), gfp);
	if (!msg)
		return;

	hdr = nl80211hdr_put(msg, 0, 0, 0, NL80211_CMD_CONNECT);
	if (!hdr) {
		nlmsg_free(msg);
		return;
	}

	if (nla_put_u32(msg, NL80211_ATTR_WIPHY, rdev->wiphy_idx) ||
	    nla_put_u32(msg, NL80211_ATTR_IFINDEX, netdev->ifindex) ||
	    (cr->bssid &&
	     nla_put(msg, NL80211_ATTR_MAC, ETH_ALEN, cr->bssid)) ||
	    nla_put_u16(msg, NL80211_ATTR_STATUS_CODE,
			cr->status < 0 ? WLAN_STATUS_UNSPECIFIED_FAILURE :
			cr->status) ||
	    (cr->status < 0 &&
	     (nla_put_flag(msg, NL80211_ATTR_TIMED_OUT) ||
	      nla_put_u32(msg, NL80211_ATTR_TIMEOUT_REASON,
			  cr->timeout_reason))) ||
	    (cr->req_ie &&
	     nla_put(msg, NL80211_ATTR_REQ_IE, cr->req_ie_len, cr->req_ie)) ||
	    (cr->resp_ie &&
	     nla_put(msg, NL80211_ATTR_RESP_IE, cr->resp_ie_len,
		     cr->resp_ie)) ||
	    (cr->fils.update_erp_next_seq_num &&
	     nla_put_u16(msg, NL80211_ATTR_FILS_ERP_NEXT_SEQ_NUM,
			 cr->fils.erp_next_seq_num)) ||
	    (cr->status == WLAN_STATUS_SUCCESS &&
	     ((cr->fils.kek &&
	       nla_put(msg, NL80211_ATTR_FILS_KEK, cr->fils.kek_len,
		       cr->fils.kek)) ||
	      (cr->fils.pmk &&
	       nla_put(msg, NL80211_ATTR_PMK, cr->fils.pmk_len, cr->fils.pmk)) ||
	      (cr->fils.pmkid &&
	       nla_put(msg, NL80211_ATTR_PMKID, WLAN_PMKID_LEN, cr->fils.pmkid)))))
		goto nla_put_failure;

	genlmsg_end(msg, hdr);

	genlmsg_multicast_netns(&nl80211_fam, wiphy_net(&rdev->wiphy), msg, 0,
				NL80211_MCGRP_MLME, gfp);
	return;

 nla_put_failure:
	nlmsg_free(msg);
}

void nl80211_send_roamed(struct cfg80211_registered_device *rdev,
			 struct net_device *netdev,
			 struct cfg80211_roam_info *info, gfp_t gfp)
{
	struct sk_buff *msg;
	void *hdr;
	const u8 *bssid = info->bss ? info->bss->bssid : info->bssid;

	msg = nlmsg_new(100 + info->req_ie_len + info->resp_ie_len +
			info->fils.kek_len + info->fils.pmk_len +
			(info->fils.pmkid ? WLAN_PMKID_LEN : 0), gfp);
	if (!msg)
		return;

	hdr = nl80211hdr_put(msg, 0, 0, 0, NL80211_CMD_ROAM);
	if (!hdr) {
		nlmsg_free(msg);
		return;
	}

	if (nla_put_u32(msg, NL80211_ATTR_WIPHY, rdev->wiphy_idx) ||
	    nla_put_u32(msg, NL80211_ATTR_IFINDEX, netdev->ifindex) ||
	    nla_put(msg, NL80211_ATTR_MAC, ETH_ALEN, bssid) ||
	    (info->req_ie &&
	     nla_put(msg, NL80211_ATTR_REQ_IE, info->req_ie_len,
		     info->req_ie)) ||
	    (info->resp_ie &&
	     nla_put(msg, NL80211_ATTR_RESP_IE, info->resp_ie_len,
		     info->resp_ie)) ||
	    (info->fils.update_erp_next_seq_num &&
	     nla_put_u16(msg, NL80211_ATTR_FILS_ERP_NEXT_SEQ_NUM,
			 info->fils.erp_next_seq_num)) ||
	    (info->fils.kek &&
	     nla_put(msg, NL80211_ATTR_FILS_KEK, info->fils.kek_len,
		     info->fils.kek)) ||
	    (info->fils.pmk &&
	     nla_put(msg, NL80211_ATTR_PMK, info->fils.pmk_len, info->fils.pmk)) ||
	    (info->fils.pmkid &&
	     nla_put(msg, NL80211_ATTR_PMKID, WLAN_PMKID_LEN, info->fils.pmkid)))
		goto nla_put_failure;

	genlmsg_end(msg, hdr);

	genlmsg_multicast_netns(&nl80211_fam, wiphy_net(&rdev->wiphy), msg, 0,
				NL80211_MCGRP_MLME, gfp);
	return;

 nla_put_failure:
	nlmsg_free(msg);
}

void nl80211_send_port_authorized(struct cfg80211_registered_device *rdev,
				  struct net_device *netdev, const u8 *bssid)
{
	struct sk_buff *msg;
	void *hdr;

	msg = nlmsg_new(NLMSG_DEFAULT_SIZE, GFP_KERNEL);
	if (!msg)
		return;

	hdr = nl80211hdr_put(msg, 0, 0, 0, NL80211_CMD_PORT_AUTHORIZED);
	if (!hdr) {
		nlmsg_free(msg);
		return;
	}

	if (nla_put_u32(msg, NL80211_ATTR_WIPHY, rdev->wiphy_idx) ||
	    nla_put_u32(msg, NL80211_ATTR_IFINDEX, netdev->ifindex) ||
	    nla_put(msg, NL80211_ATTR_MAC, ETH_ALEN, bssid))
		goto nla_put_failure;

	genlmsg_end(msg, hdr);

	genlmsg_multicast_netns(&nl80211_fam, wiphy_net(&rdev->wiphy), msg, 0,
				NL80211_MCGRP_MLME, GFP_KERNEL);
	return;

 nla_put_failure:
	nlmsg_free(msg);
}

void nl80211_send_disconnected(struct cfg80211_registered_device *rdev,
			       struct net_device *netdev, u16 reason,
			       const u8 *ie, size_t ie_len, bool from_ap)
{
	struct sk_buff *msg;
	void *hdr;

	msg = nlmsg_new(100 + ie_len, GFP_KERNEL);
	if (!msg)
		return;

	hdr = nl80211hdr_put(msg, 0, 0, 0, NL80211_CMD_DISCONNECT);
	if (!hdr) {
		nlmsg_free(msg);
		return;
	}

	if (nla_put_u32(msg, NL80211_ATTR_WIPHY, rdev->wiphy_idx) ||
	    nla_put_u32(msg, NL80211_ATTR_IFINDEX, netdev->ifindex) ||
	    (reason &&
	     nla_put_u16(msg, NL80211_ATTR_REASON_CODE, reason)) ||
	    (from_ap &&
	     nla_put_flag(msg, NL80211_ATTR_DISCONNECTED_BY_AP)) ||
	    (ie && nla_put(msg, NL80211_ATTR_IE, ie_len, ie)))
		goto nla_put_failure;

	genlmsg_end(msg, hdr);

	genlmsg_multicast_netns(&nl80211_fam, wiphy_net(&rdev->wiphy), msg, 0,
				NL80211_MCGRP_MLME, GFP_KERNEL);
	return;

 nla_put_failure:
	nlmsg_free(msg);
}

void nl80211_send_ibss_bssid(struct cfg80211_registered_device *rdev,
			     struct net_device *netdev, const u8 *bssid,
			     gfp_t gfp)
{
	struct sk_buff *msg;
	void *hdr;

	msg = nlmsg_new(NLMSG_DEFAULT_SIZE, gfp);
	if (!msg)
		return;

	hdr = nl80211hdr_put(msg, 0, 0, 0, NL80211_CMD_JOIN_IBSS);
	if (!hdr) {
		nlmsg_free(msg);
		return;
	}

	if (nla_put_u32(msg, NL80211_ATTR_WIPHY, rdev->wiphy_idx) ||
	    nla_put_u32(msg, NL80211_ATTR_IFINDEX, netdev->ifindex) ||
	    nla_put(msg, NL80211_ATTR_MAC, ETH_ALEN, bssid))
		goto nla_put_failure;

	genlmsg_end(msg, hdr);

	genlmsg_multicast_netns(&nl80211_fam, wiphy_net(&rdev->wiphy), msg, 0,
				NL80211_MCGRP_MLME, gfp);
	return;

 nla_put_failure:
	nlmsg_free(msg);
}

void cfg80211_notify_new_peer_candidate(struct net_device *dev, const u8 *addr,
					const u8 *ie, u8 ie_len,
					int sig_dbm, gfp_t gfp)
{
	struct wireless_dev *wdev = dev->ieee80211_ptr;
	struct cfg80211_registered_device *rdev = wiphy_to_rdev(wdev->wiphy);
	struct sk_buff *msg;
	void *hdr;

	if (WARN_ON(wdev->iftype != NL80211_IFTYPE_MESH_POINT))
		return;

	trace_cfg80211_notify_new_peer_candidate(dev, addr);

	msg = nlmsg_new(100 + ie_len, gfp);
	if (!msg)
		return;

	hdr = nl80211hdr_put(msg, 0, 0, 0, NL80211_CMD_NEW_PEER_CANDIDATE);
	if (!hdr) {
		nlmsg_free(msg);
		return;
	}

	if (nla_put_u32(msg, NL80211_ATTR_WIPHY, rdev->wiphy_idx) ||
	    nla_put_u32(msg, NL80211_ATTR_IFINDEX, dev->ifindex) ||
	    nla_put(msg, NL80211_ATTR_MAC, ETH_ALEN, addr) ||
	    (ie_len && ie &&
	     nla_put(msg, NL80211_ATTR_IE, ie_len, ie)) ||
	    (sig_dbm &&
	     nla_put_u32(msg, NL80211_ATTR_RX_SIGNAL_DBM, sig_dbm)))
		goto nla_put_failure;

	genlmsg_end(msg, hdr);

	genlmsg_multicast_netns(&nl80211_fam, wiphy_net(&rdev->wiphy), msg, 0,
				NL80211_MCGRP_MLME, gfp);
	return;

 nla_put_failure:
	nlmsg_free(msg);
}
EXPORT_SYMBOL(cfg80211_notify_new_peer_candidate);

void nl80211_michael_mic_failure(struct cfg80211_registered_device *rdev,
				 struct net_device *netdev, const u8 *addr,
				 enum nl80211_key_type key_type, int key_id,
				 const u8 *tsc, gfp_t gfp)
{
	struct sk_buff *msg;
	void *hdr;

	msg = nlmsg_new(NLMSG_DEFAULT_SIZE, gfp);
	if (!msg)
		return;

	hdr = nl80211hdr_put(msg, 0, 0, 0, NL80211_CMD_MICHAEL_MIC_FAILURE);
	if (!hdr) {
		nlmsg_free(msg);
		return;
	}

	if (nla_put_u32(msg, NL80211_ATTR_WIPHY, rdev->wiphy_idx) ||
	    nla_put_u32(msg, NL80211_ATTR_IFINDEX, netdev->ifindex) ||
	    (addr && nla_put(msg, NL80211_ATTR_MAC, ETH_ALEN, addr)) ||
	    nla_put_u32(msg, NL80211_ATTR_KEY_TYPE, key_type) ||
	    (key_id != -1 &&
	     nla_put_u8(msg, NL80211_ATTR_KEY_IDX, key_id)) ||
	    (tsc && nla_put(msg, NL80211_ATTR_KEY_SEQ, 6, tsc)))
		goto nla_put_failure;

	genlmsg_end(msg, hdr);

	genlmsg_multicast_netns(&nl80211_fam, wiphy_net(&rdev->wiphy), msg, 0,
				NL80211_MCGRP_MLME, gfp);
	return;

 nla_put_failure:
	nlmsg_free(msg);
}

void nl80211_send_beacon_hint_event(struct wiphy *wiphy,
				    struct ieee80211_channel *channel_before,
				    struct ieee80211_channel *channel_after)
{
	struct sk_buff *msg;
	void *hdr;
	struct nlattr *nl_freq;

	msg = nlmsg_new(NLMSG_DEFAULT_SIZE, GFP_ATOMIC);
	if (!msg)
		return;

	hdr = nl80211hdr_put(msg, 0, 0, 0, NL80211_CMD_REG_BEACON_HINT);
	if (!hdr) {
		nlmsg_free(msg);
		return;
	}

	/*
	 * Since we are applying the beacon hint to a wiphy we know its
	 * wiphy_idx is valid
	 */
	if (nla_put_u32(msg, NL80211_ATTR_WIPHY, get_wiphy_idx(wiphy)))
		goto nla_put_failure;

	/* Before */
	nl_freq = nla_nest_start_noflag(msg, NL80211_ATTR_FREQ_BEFORE);
	if (!nl_freq)
		goto nla_put_failure;

	if (nl80211_msg_put_channel(msg, wiphy, channel_before, false))
		goto nla_put_failure;
	nla_nest_end(msg, nl_freq);

	/* After */
	nl_freq = nla_nest_start_noflag(msg, NL80211_ATTR_FREQ_AFTER);
	if (!nl_freq)
		goto nla_put_failure;

	if (nl80211_msg_put_channel(msg, wiphy, channel_after, false))
		goto nla_put_failure;
	nla_nest_end(msg, nl_freq);

	genlmsg_end(msg, hdr);

	rcu_read_lock();
	genlmsg_multicast_allns(&nl80211_fam, msg, 0,
				NL80211_MCGRP_REGULATORY, GFP_ATOMIC);
	rcu_read_unlock();

	return;

nla_put_failure:
	nlmsg_free(msg);
}

static void nl80211_send_remain_on_chan_event(
	int cmd, struct cfg80211_registered_device *rdev,
	struct wireless_dev *wdev, u64 cookie,
	struct ieee80211_channel *chan,
	unsigned int duration, gfp_t gfp)
{
	struct sk_buff *msg;
	void *hdr;

	msg = nlmsg_new(NLMSG_DEFAULT_SIZE, gfp);
	if (!msg)
		return;

	hdr = nl80211hdr_put(msg, 0, 0, 0, cmd);
	if (!hdr) {
		nlmsg_free(msg);
		return;
	}

	if (nla_put_u32(msg, NL80211_ATTR_WIPHY, rdev->wiphy_idx) ||
	    (wdev->netdev && nla_put_u32(msg, NL80211_ATTR_IFINDEX,
					 wdev->netdev->ifindex)) ||
	    nla_put_u64_64bit(msg, NL80211_ATTR_WDEV, wdev_id(wdev),
			      NL80211_ATTR_PAD) ||
	    nla_put_u32(msg, NL80211_ATTR_WIPHY_FREQ, chan->center_freq) ||
	    nla_put_u32(msg, NL80211_ATTR_WIPHY_CHANNEL_TYPE,
			NL80211_CHAN_NO_HT) ||
	    nla_put_u64_64bit(msg, NL80211_ATTR_COOKIE, cookie,
			      NL80211_ATTR_PAD))
		goto nla_put_failure;

	if (cmd == NL80211_CMD_REMAIN_ON_CHANNEL &&
	    nla_put_u32(msg, NL80211_ATTR_DURATION, duration))
		goto nla_put_failure;

	genlmsg_end(msg, hdr);

	genlmsg_multicast_netns(&nl80211_fam, wiphy_net(&rdev->wiphy), msg, 0,
				NL80211_MCGRP_MLME, gfp);
	return;

 nla_put_failure:
	nlmsg_free(msg);
}

void cfg80211_ready_on_channel(struct wireless_dev *wdev, u64 cookie,
			       struct ieee80211_channel *chan,
			       unsigned int duration, gfp_t gfp)
{
	struct wiphy *wiphy = wdev->wiphy;
	struct cfg80211_registered_device *rdev = wiphy_to_rdev(wiphy);

	trace_cfg80211_ready_on_channel(wdev, cookie, chan, duration);
	nl80211_send_remain_on_chan_event(NL80211_CMD_REMAIN_ON_CHANNEL,
					  rdev, wdev, cookie, chan,
					  duration, gfp);
}
EXPORT_SYMBOL(cfg80211_ready_on_channel);

void cfg80211_remain_on_channel_expired(struct wireless_dev *wdev, u64 cookie,
					struct ieee80211_channel *chan,
					gfp_t gfp)
{
	struct wiphy *wiphy = wdev->wiphy;
	struct cfg80211_registered_device *rdev = wiphy_to_rdev(wiphy);

	trace_cfg80211_ready_on_channel_expired(wdev, cookie, chan);
	nl80211_send_remain_on_chan_event(NL80211_CMD_CANCEL_REMAIN_ON_CHANNEL,
					  rdev, wdev, cookie, chan, 0, gfp);
}
EXPORT_SYMBOL(cfg80211_remain_on_channel_expired);

void cfg80211_tx_mgmt_expired(struct wireless_dev *wdev, u64 cookie,
					struct ieee80211_channel *chan,
					gfp_t gfp)
{
	struct wiphy *wiphy = wdev->wiphy;
	struct cfg80211_registered_device *rdev = wiphy_to_rdev(wiphy);

	trace_cfg80211_tx_mgmt_expired(wdev, cookie, chan);
	nl80211_send_remain_on_chan_event(NL80211_CMD_FRAME_WAIT_CANCEL,
					  rdev, wdev, cookie, chan, 0, gfp);
}
EXPORT_SYMBOL(cfg80211_tx_mgmt_expired);

void cfg80211_new_sta(struct net_device *dev, const u8 *mac_addr,
		      struct station_info *sinfo, gfp_t gfp)
{
	struct wiphy *wiphy = dev->ieee80211_ptr->wiphy;
	struct cfg80211_registered_device *rdev = wiphy_to_rdev(wiphy);
	struct sk_buff *msg;

	trace_cfg80211_new_sta(dev, mac_addr, sinfo);

	msg = nlmsg_new(NLMSG_DEFAULT_SIZE, gfp);
	if (!msg)
		return;

	if (nl80211_send_station(msg, NL80211_CMD_NEW_STATION, 0, 0, 0,
				 rdev, dev, mac_addr, sinfo) < 0) {
		nlmsg_free(msg);
		return;
	}

	genlmsg_multicast_netns(&nl80211_fam, wiphy_net(&rdev->wiphy), msg, 0,
				NL80211_MCGRP_MLME, gfp);
}
EXPORT_SYMBOL(cfg80211_new_sta);

void cfg80211_del_sta_sinfo(struct net_device *dev, const u8 *mac_addr,
			    struct station_info *sinfo, gfp_t gfp)
{
	struct wiphy *wiphy = dev->ieee80211_ptr->wiphy;
	struct cfg80211_registered_device *rdev = wiphy_to_rdev(wiphy);
	struct sk_buff *msg;
	struct station_info empty_sinfo = {};

	if (!sinfo)
		sinfo = &empty_sinfo;

	trace_cfg80211_del_sta(dev, mac_addr);

	msg = nlmsg_new(NLMSG_DEFAULT_SIZE, gfp);
	if (!msg) {
		cfg80211_sinfo_release_content(sinfo);
		return;
	}

	if (nl80211_send_station(msg, NL80211_CMD_DEL_STATION, 0, 0, 0,
				 rdev, dev, mac_addr, sinfo) < 0) {
		nlmsg_free(msg);
		return;
	}

	genlmsg_multicast_netns(&nl80211_fam, wiphy_net(&rdev->wiphy), msg, 0,
				NL80211_MCGRP_MLME, gfp);
}
EXPORT_SYMBOL(cfg80211_del_sta_sinfo);

void cfg80211_conn_failed(struct net_device *dev, const u8 *mac_addr,
			  enum nl80211_connect_failed_reason reason,
			  gfp_t gfp)
{
	struct wiphy *wiphy = dev->ieee80211_ptr->wiphy;
	struct cfg80211_registered_device *rdev = wiphy_to_rdev(wiphy);
	struct sk_buff *msg;
	void *hdr;

	msg = nlmsg_new(NLMSG_GOODSIZE, gfp);
	if (!msg)
		return;

	hdr = nl80211hdr_put(msg, 0, 0, 0, NL80211_CMD_CONN_FAILED);
	if (!hdr) {
		nlmsg_free(msg);
		return;
	}

	if (nla_put_u32(msg, NL80211_ATTR_IFINDEX, dev->ifindex) ||
	    nla_put(msg, NL80211_ATTR_MAC, ETH_ALEN, mac_addr) ||
	    nla_put_u32(msg, NL80211_ATTR_CONN_FAILED_REASON, reason))
		goto nla_put_failure;

	genlmsg_end(msg, hdr);

	genlmsg_multicast_netns(&nl80211_fam, wiphy_net(&rdev->wiphy), msg, 0,
				NL80211_MCGRP_MLME, gfp);
	return;

 nla_put_failure:
	nlmsg_free(msg);
}
EXPORT_SYMBOL(cfg80211_conn_failed);

static bool __nl80211_unexpected_frame(struct net_device *dev, u8 cmd,
				       const u8 *addr, gfp_t gfp)
{
	struct wireless_dev *wdev = dev->ieee80211_ptr;
	struct cfg80211_registered_device *rdev = wiphy_to_rdev(wdev->wiphy);
	struct sk_buff *msg;
	void *hdr;
	u32 nlportid = READ_ONCE(wdev->ap_unexpected_nlportid);

	if (!nlportid)
		return false;

	msg = nlmsg_new(100, gfp);
	if (!msg)
		return true;

	hdr = nl80211hdr_put(msg, 0, 0, 0, cmd);
	if (!hdr) {
		nlmsg_free(msg);
		return true;
	}

	if (nla_put_u32(msg, NL80211_ATTR_WIPHY, rdev->wiphy_idx) ||
	    nla_put_u32(msg, NL80211_ATTR_IFINDEX, dev->ifindex) ||
	    nla_put(msg, NL80211_ATTR_MAC, ETH_ALEN, addr))
		goto nla_put_failure;

	genlmsg_end(msg, hdr);
	genlmsg_unicast(wiphy_net(&rdev->wiphy), msg, nlportid);
	return true;

 nla_put_failure:
	nlmsg_free(msg);
	return true;
}

bool cfg80211_rx_spurious_frame(struct net_device *dev,
				const u8 *addr, gfp_t gfp)
{
	struct wireless_dev *wdev = dev->ieee80211_ptr;
	bool ret;

	trace_cfg80211_rx_spurious_frame(dev, addr);

	if (WARN_ON(wdev->iftype != NL80211_IFTYPE_AP &&
		    wdev->iftype != NL80211_IFTYPE_P2P_GO)) {
		trace_cfg80211_return_bool(false);
		return false;
	}
	ret = __nl80211_unexpected_frame(dev, NL80211_CMD_UNEXPECTED_FRAME,
					 addr, gfp);
	trace_cfg80211_return_bool(ret);
	return ret;
}
EXPORT_SYMBOL(cfg80211_rx_spurious_frame);

bool cfg80211_rx_unexpected_4addr_frame(struct net_device *dev,
					const u8 *addr, gfp_t gfp)
{
	struct wireless_dev *wdev = dev->ieee80211_ptr;
	bool ret;

	trace_cfg80211_rx_unexpected_4addr_frame(dev, addr);

	if (WARN_ON(wdev->iftype != NL80211_IFTYPE_AP &&
		    wdev->iftype != NL80211_IFTYPE_P2P_GO &&
		    wdev->iftype != NL80211_IFTYPE_AP_VLAN)) {
		trace_cfg80211_return_bool(false);
		return false;
	}
	ret = __nl80211_unexpected_frame(dev,
					 NL80211_CMD_UNEXPECTED_4ADDR_FRAME,
					 addr, gfp);
	trace_cfg80211_return_bool(ret);
	return ret;
}
EXPORT_SYMBOL(cfg80211_rx_unexpected_4addr_frame);

int nl80211_send_mgmt(struct cfg80211_registered_device *rdev,
		      struct wireless_dev *wdev, u32 nlportid,
		      int freq, int sig_dbm,
		      const u8 *buf, size_t len, u32 flags, gfp_t gfp)
{
	struct net_device *netdev = wdev->netdev;
	struct sk_buff *msg;
	void *hdr;

	msg = nlmsg_new(100 + len, gfp);
	if (!msg)
		return -ENOMEM;

	hdr = nl80211hdr_put(msg, 0, 0, 0, NL80211_CMD_FRAME);
	if (!hdr) {
		nlmsg_free(msg);
		return -ENOMEM;
	}

	if (nla_put_u32(msg, NL80211_ATTR_WIPHY, rdev->wiphy_idx) ||
	    (netdev && nla_put_u32(msg, NL80211_ATTR_IFINDEX,
					netdev->ifindex)) ||
	    nla_put_u64_64bit(msg, NL80211_ATTR_WDEV, wdev_id(wdev),
			      NL80211_ATTR_PAD) ||
	    nla_put_u32(msg, NL80211_ATTR_WIPHY_FREQ, KHZ_TO_MHZ(freq)) ||
	    nla_put_u32(msg, NL80211_ATTR_WIPHY_FREQ_OFFSET, freq % 1000) ||
	    (sig_dbm &&
	     nla_put_u32(msg, NL80211_ATTR_RX_SIGNAL_DBM, sig_dbm)) ||
	    nla_put(msg, NL80211_ATTR_FRAME, len, buf) ||
	    (flags &&
	     nla_put_u32(msg, NL80211_ATTR_RXMGMT_FLAGS, flags)))
		goto nla_put_failure;

	genlmsg_end(msg, hdr);

	return genlmsg_unicast(wiphy_net(&rdev->wiphy), msg, nlportid);

 nla_put_failure:
	nlmsg_free(msg);
	return -ENOBUFS;
}

static void nl80211_frame_tx_status(struct wireless_dev *wdev, u64 cookie,
				    const u8 *buf, size_t len, bool ack,
				    gfp_t gfp, enum nl80211_commands command)
{
	struct wiphy *wiphy = wdev->wiphy;
	struct cfg80211_registered_device *rdev = wiphy_to_rdev(wiphy);
	struct net_device *netdev = wdev->netdev;
	struct sk_buff *msg;
	void *hdr;

	if (command == NL80211_CMD_FRAME_TX_STATUS)
		trace_cfg80211_mgmt_tx_status(wdev, cookie, ack);
	else
		trace_cfg80211_control_port_tx_status(wdev, cookie, ack);

	msg = nlmsg_new(100 + len, gfp);
	if (!msg)
		return;

	hdr = nl80211hdr_put(msg, 0, 0, 0, command);
	if (!hdr) {
		nlmsg_free(msg);
		return;
	}

	if (nla_put_u32(msg, NL80211_ATTR_WIPHY, rdev->wiphy_idx) ||
	    (netdev && nla_put_u32(msg, NL80211_ATTR_IFINDEX,
				   netdev->ifindex)) ||
	    nla_put_u64_64bit(msg, NL80211_ATTR_WDEV, wdev_id(wdev),
			      NL80211_ATTR_PAD) ||
	    nla_put(msg, NL80211_ATTR_FRAME, len, buf) ||
	    nla_put_u64_64bit(msg, NL80211_ATTR_COOKIE, cookie,
			      NL80211_ATTR_PAD) ||
	    (ack && nla_put_flag(msg, NL80211_ATTR_ACK)))
		goto nla_put_failure;

	genlmsg_end(msg, hdr);

	genlmsg_multicast_netns(&nl80211_fam, wiphy_net(&rdev->wiphy), msg, 0,
				NL80211_MCGRP_MLME, gfp);
	return;

nla_put_failure:
	nlmsg_free(msg);
}

void cfg80211_control_port_tx_status(struct wireless_dev *wdev, u64 cookie,
				     const u8 *buf, size_t len, bool ack,
				     gfp_t gfp)
{
	nl80211_frame_tx_status(wdev, cookie, buf, len, ack, gfp,
				NL80211_CMD_CONTROL_PORT_FRAME_TX_STATUS);
}
EXPORT_SYMBOL(cfg80211_control_port_tx_status);

void cfg80211_mgmt_tx_status(struct wireless_dev *wdev, u64 cookie,
			     const u8 *buf, size_t len, bool ack, gfp_t gfp)
{
	nl80211_frame_tx_status(wdev, cookie, buf, len, ack, gfp,
				NL80211_CMD_FRAME_TX_STATUS);
}
EXPORT_SYMBOL(cfg80211_mgmt_tx_status);

static int __nl80211_rx_control_port(struct net_device *dev,
				     struct sk_buff *skb,
				     bool unencrypted, gfp_t gfp)
{
	struct wireless_dev *wdev = dev->ieee80211_ptr;
	struct cfg80211_registered_device *rdev = wiphy_to_rdev(wdev->wiphy);
	struct ethhdr *ehdr = eth_hdr(skb);
	const u8 *addr = ehdr->h_source;
	u16 proto = be16_to_cpu(skb->protocol);
	struct sk_buff *msg;
	void *hdr;
	struct nlattr *frame;

	u32 nlportid = READ_ONCE(wdev->conn_owner_nlportid);

	if (!nlportid)
		return -ENOENT;

	msg = nlmsg_new(100 + skb->len, gfp);
	if (!msg)
		return -ENOMEM;

	hdr = nl80211hdr_put(msg, 0, 0, 0, NL80211_CMD_CONTROL_PORT_FRAME);
	if (!hdr) {
		nlmsg_free(msg);
		return -ENOBUFS;
	}

	if (nla_put_u32(msg, NL80211_ATTR_WIPHY, rdev->wiphy_idx) ||
	    nla_put_u32(msg, NL80211_ATTR_IFINDEX, dev->ifindex) ||
	    nla_put_u64_64bit(msg, NL80211_ATTR_WDEV, wdev_id(wdev),
			      NL80211_ATTR_PAD) ||
	    nla_put(msg, NL80211_ATTR_MAC, ETH_ALEN, addr) ||
	    nla_put_u16(msg, NL80211_ATTR_CONTROL_PORT_ETHERTYPE, proto) ||
	    (unencrypted && nla_put_flag(msg,
					 NL80211_ATTR_CONTROL_PORT_NO_ENCRYPT)))
		goto nla_put_failure;

	frame = nla_reserve(msg, NL80211_ATTR_FRAME, skb->len);
	if (!frame)
		goto nla_put_failure;

	skb_copy_bits(skb, 0, nla_data(frame), skb->len);
	genlmsg_end(msg, hdr);

	return genlmsg_unicast(wiphy_net(&rdev->wiphy), msg, nlportid);

 nla_put_failure:
	nlmsg_free(msg);
	return -ENOBUFS;
}

bool cfg80211_rx_control_port(struct net_device *dev,
			      struct sk_buff *skb, bool unencrypted)
{
	int ret;

	trace_cfg80211_rx_control_port(dev, skb, unencrypted);
	ret = __nl80211_rx_control_port(dev, skb, unencrypted, GFP_ATOMIC);
	trace_cfg80211_return_bool(ret == 0);
	return ret == 0;
}
EXPORT_SYMBOL(cfg80211_rx_control_port);

static struct sk_buff *cfg80211_prepare_cqm(struct net_device *dev,
					    const char *mac, gfp_t gfp)
{
	struct wireless_dev *wdev = dev->ieee80211_ptr;
	struct cfg80211_registered_device *rdev = wiphy_to_rdev(wdev->wiphy);
	struct sk_buff *msg = nlmsg_new(NLMSG_DEFAULT_SIZE, gfp);
	void **cb;

	if (!msg)
		return NULL;

	cb = (void **)msg->cb;

	cb[0] = nl80211hdr_put(msg, 0, 0, 0, NL80211_CMD_NOTIFY_CQM);
	if (!cb[0]) {
		nlmsg_free(msg);
		return NULL;
	}

	if (nla_put_u32(msg, NL80211_ATTR_WIPHY, rdev->wiphy_idx) ||
	    nla_put_u32(msg, NL80211_ATTR_IFINDEX, dev->ifindex))
		goto nla_put_failure;

	if (mac && nla_put(msg, NL80211_ATTR_MAC, ETH_ALEN, mac))
		goto nla_put_failure;

	cb[1] = nla_nest_start_noflag(msg, NL80211_ATTR_CQM);
	if (!cb[1])
		goto nla_put_failure;

	cb[2] = rdev;

	return msg;
 nla_put_failure:
	nlmsg_free(msg);
	return NULL;
}

static void cfg80211_send_cqm(struct sk_buff *msg, gfp_t gfp)
{
	void **cb = (void **)msg->cb;
	struct cfg80211_registered_device *rdev = cb[2];

	nla_nest_end(msg, cb[1]);
	genlmsg_end(msg, cb[0]);

	memset(msg->cb, 0, sizeof(msg->cb));

	genlmsg_multicast_netns(&nl80211_fam, wiphy_net(&rdev->wiphy), msg, 0,
				NL80211_MCGRP_MLME, gfp);
}

void cfg80211_cqm_rssi_notify(struct net_device *dev,
			      enum nl80211_cqm_rssi_threshold_event rssi_event,
			      s32 rssi_level, gfp_t gfp)
{
	struct sk_buff *msg;
	struct wireless_dev *wdev = dev->ieee80211_ptr;
	struct cfg80211_registered_device *rdev = wiphy_to_rdev(wdev->wiphy);

	trace_cfg80211_cqm_rssi_notify(dev, rssi_event, rssi_level);

	if (WARN_ON(rssi_event != NL80211_CQM_RSSI_THRESHOLD_EVENT_LOW &&
		    rssi_event != NL80211_CQM_RSSI_THRESHOLD_EVENT_HIGH))
		return;

	if (wdev->cqm_config) {
		wdev->cqm_config->last_rssi_event_value = rssi_level;

		cfg80211_cqm_rssi_update(rdev, dev);

		if (rssi_level == 0)
			rssi_level = wdev->cqm_config->last_rssi_event_value;
	}

	msg = cfg80211_prepare_cqm(dev, NULL, gfp);
	if (!msg)
		return;

	if (nla_put_u32(msg, NL80211_ATTR_CQM_RSSI_THRESHOLD_EVENT,
			rssi_event))
		goto nla_put_failure;

	if (rssi_level && nla_put_s32(msg, NL80211_ATTR_CQM_RSSI_LEVEL,
				      rssi_level))
		goto nla_put_failure;

	cfg80211_send_cqm(msg, gfp);

	return;

 nla_put_failure:
	nlmsg_free(msg);
}
EXPORT_SYMBOL(cfg80211_cqm_rssi_notify);

void cfg80211_cqm_txe_notify(struct net_device *dev,
			     const u8 *peer, u32 num_packets,
			     u32 rate, u32 intvl, gfp_t gfp)
{
	struct sk_buff *msg;

	msg = cfg80211_prepare_cqm(dev, peer, gfp);
	if (!msg)
		return;

	if (nla_put_u32(msg, NL80211_ATTR_CQM_TXE_PKTS, num_packets))
		goto nla_put_failure;

	if (nla_put_u32(msg, NL80211_ATTR_CQM_TXE_RATE, rate))
		goto nla_put_failure;

	if (nla_put_u32(msg, NL80211_ATTR_CQM_TXE_INTVL, intvl))
		goto nla_put_failure;

	cfg80211_send_cqm(msg, gfp);
	return;

 nla_put_failure:
	nlmsg_free(msg);
}
EXPORT_SYMBOL(cfg80211_cqm_txe_notify);

void cfg80211_cqm_pktloss_notify(struct net_device *dev,
				 const u8 *peer, u32 num_packets, gfp_t gfp)
{
	struct sk_buff *msg;

	trace_cfg80211_cqm_pktloss_notify(dev, peer, num_packets);

	msg = cfg80211_prepare_cqm(dev, peer, gfp);
	if (!msg)
		return;

	if (nla_put_u32(msg, NL80211_ATTR_CQM_PKT_LOSS_EVENT, num_packets))
		goto nla_put_failure;

	cfg80211_send_cqm(msg, gfp);
	return;

 nla_put_failure:
	nlmsg_free(msg);
}
EXPORT_SYMBOL(cfg80211_cqm_pktloss_notify);

void cfg80211_cqm_beacon_loss_notify(struct net_device *dev, gfp_t gfp)
{
	struct sk_buff *msg;

	msg = cfg80211_prepare_cqm(dev, NULL, gfp);
	if (!msg)
		return;

	if (nla_put_flag(msg, NL80211_ATTR_CQM_BEACON_LOSS_EVENT))
		goto nla_put_failure;

	cfg80211_send_cqm(msg, gfp);
	return;

 nla_put_failure:
	nlmsg_free(msg);
}
EXPORT_SYMBOL(cfg80211_cqm_beacon_loss_notify);

static void nl80211_gtk_rekey_notify(struct cfg80211_registered_device *rdev,
				     struct net_device *netdev, const u8 *bssid,
				     const u8 *replay_ctr, gfp_t gfp)
{
	struct sk_buff *msg;
	struct nlattr *rekey_attr;
	void *hdr;

	msg = nlmsg_new(NLMSG_DEFAULT_SIZE, gfp);
	if (!msg)
		return;

	hdr = nl80211hdr_put(msg, 0, 0, 0, NL80211_CMD_SET_REKEY_OFFLOAD);
	if (!hdr) {
		nlmsg_free(msg);
		return;
	}

	if (nla_put_u32(msg, NL80211_ATTR_WIPHY, rdev->wiphy_idx) ||
	    nla_put_u32(msg, NL80211_ATTR_IFINDEX, netdev->ifindex) ||
	    nla_put(msg, NL80211_ATTR_MAC, ETH_ALEN, bssid))
		goto nla_put_failure;

	rekey_attr = nla_nest_start_noflag(msg, NL80211_ATTR_REKEY_DATA);
	if (!rekey_attr)
		goto nla_put_failure;

	if (nla_put(msg, NL80211_REKEY_DATA_REPLAY_CTR,
		    NL80211_REPLAY_CTR_LEN, replay_ctr))
		goto nla_put_failure;

	nla_nest_end(msg, rekey_attr);

	genlmsg_end(msg, hdr);

	genlmsg_multicast_netns(&nl80211_fam, wiphy_net(&rdev->wiphy), msg, 0,
				NL80211_MCGRP_MLME, gfp);
	return;

 nla_put_failure:
	nlmsg_free(msg);
}

void cfg80211_gtk_rekey_notify(struct net_device *dev, const u8 *bssid,
			       const u8 *replay_ctr, gfp_t gfp)
{
	struct wireless_dev *wdev = dev->ieee80211_ptr;
	struct wiphy *wiphy = wdev->wiphy;
	struct cfg80211_registered_device *rdev = wiphy_to_rdev(wiphy);

	trace_cfg80211_gtk_rekey_notify(dev, bssid);
	nl80211_gtk_rekey_notify(rdev, dev, bssid, replay_ctr, gfp);
}
EXPORT_SYMBOL(cfg80211_gtk_rekey_notify);

static void
nl80211_pmksa_candidate_notify(struct cfg80211_registered_device *rdev,
			       struct net_device *netdev, int index,
			       const u8 *bssid, bool preauth, gfp_t gfp)
{
	struct sk_buff *msg;
	struct nlattr *attr;
	void *hdr;

	msg = nlmsg_new(NLMSG_DEFAULT_SIZE, gfp);
	if (!msg)
		return;

	hdr = nl80211hdr_put(msg, 0, 0, 0, NL80211_CMD_PMKSA_CANDIDATE);
	if (!hdr) {
		nlmsg_free(msg);
		return;
	}

	if (nla_put_u32(msg, NL80211_ATTR_WIPHY, rdev->wiphy_idx) ||
	    nla_put_u32(msg, NL80211_ATTR_IFINDEX, netdev->ifindex))
		goto nla_put_failure;

	attr = nla_nest_start_noflag(msg, NL80211_ATTR_PMKSA_CANDIDATE);
	if (!attr)
		goto nla_put_failure;

	if (nla_put_u32(msg, NL80211_PMKSA_CANDIDATE_INDEX, index) ||
	    nla_put(msg, NL80211_PMKSA_CANDIDATE_BSSID, ETH_ALEN, bssid) ||
	    (preauth &&
	     nla_put_flag(msg, NL80211_PMKSA_CANDIDATE_PREAUTH)))
		goto nla_put_failure;

	nla_nest_end(msg, attr);

	genlmsg_end(msg, hdr);

	genlmsg_multicast_netns(&nl80211_fam, wiphy_net(&rdev->wiphy), msg, 0,
				NL80211_MCGRP_MLME, gfp);
	return;

 nla_put_failure:
	nlmsg_free(msg);
}

void cfg80211_pmksa_candidate_notify(struct net_device *dev, int index,
				     const u8 *bssid, bool preauth, gfp_t gfp)
{
	struct wireless_dev *wdev = dev->ieee80211_ptr;
	struct wiphy *wiphy = wdev->wiphy;
	struct cfg80211_registered_device *rdev = wiphy_to_rdev(wiphy);

	trace_cfg80211_pmksa_candidate_notify(dev, index, bssid, preauth);
	nl80211_pmksa_candidate_notify(rdev, dev, index, bssid, preauth, gfp);
}
EXPORT_SYMBOL(cfg80211_pmksa_candidate_notify);

static void nl80211_ch_switch_notify(struct cfg80211_registered_device *rdev,
				     struct net_device *netdev,
				     struct cfg80211_chan_def *chandef,
				     gfp_t gfp,
				     enum nl80211_commands notif,
				     u8 count, bool quiet)
{
	struct sk_buff *msg;
	void *hdr;

	msg = nlmsg_new(NLMSG_DEFAULT_SIZE, gfp);
	if (!msg)
		return;

	hdr = nl80211hdr_put(msg, 0, 0, 0, notif);
	if (!hdr) {
		nlmsg_free(msg);
		return;
	}

	if (nla_put_u32(msg, NL80211_ATTR_IFINDEX, netdev->ifindex))
		goto nla_put_failure;

	if (nl80211_send_chandef(msg, chandef))
		goto nla_put_failure;

	if (notif == NL80211_CMD_CH_SWITCH_STARTED_NOTIFY) {
		if (nla_put_u32(msg, NL80211_ATTR_CH_SWITCH_COUNT, count))
			goto nla_put_failure;
		if (quiet &&
		    nla_put_flag(msg, NL80211_ATTR_CH_SWITCH_BLOCK_TX))
			goto nla_put_failure;
	}

	genlmsg_end(msg, hdr);

	genlmsg_multicast_netns(&nl80211_fam, wiphy_net(&rdev->wiphy), msg, 0,
				NL80211_MCGRP_MLME, gfp);
	return;

 nla_put_failure:
	nlmsg_free(msg);
}

void cfg80211_ch_switch_notify(struct net_device *dev,
			       struct cfg80211_chan_def *chandef)
{
	struct wireless_dev *wdev = dev->ieee80211_ptr;
	struct wiphy *wiphy = wdev->wiphy;
	struct cfg80211_registered_device *rdev = wiphy_to_rdev(wiphy);

	ASSERT_WDEV_LOCK(wdev);

	trace_cfg80211_ch_switch_notify(dev, chandef);

	wdev->chandef = *chandef;
	wdev->preset_chandef = *chandef;

	if (wdev->iftype == NL80211_IFTYPE_STATION &&
	    !WARN_ON(!wdev->current_bss))
		cfg80211_update_assoc_bss_entry(wdev, chandef->chan);

	cfg80211_sched_dfs_chan_update(rdev);

	nl80211_ch_switch_notify(rdev, dev, chandef, GFP_KERNEL,
				 NL80211_CMD_CH_SWITCH_NOTIFY, 0, false);
}
EXPORT_SYMBOL(cfg80211_ch_switch_notify);

void cfg80211_ch_switch_started_notify(struct net_device *dev,
				       struct cfg80211_chan_def *chandef,
				       u8 count, bool quiet)
{
	struct wireless_dev *wdev = dev->ieee80211_ptr;
	struct wiphy *wiphy = wdev->wiphy;
	struct cfg80211_registered_device *rdev = wiphy_to_rdev(wiphy);

	trace_cfg80211_ch_switch_started_notify(dev, chandef);

	nl80211_ch_switch_notify(rdev, dev, chandef, GFP_KERNEL,
				 NL80211_CMD_CH_SWITCH_STARTED_NOTIFY,
				 count, quiet);
}
EXPORT_SYMBOL(cfg80211_ch_switch_started_notify);

void
nl80211_radar_notify(struct cfg80211_registered_device *rdev,
		     const struct cfg80211_chan_def *chandef,
		     enum nl80211_radar_event event,
		     struct net_device *netdev, gfp_t gfp)
{
	struct sk_buff *msg;
	void *hdr;

	msg = nlmsg_new(NLMSG_DEFAULT_SIZE, gfp);
	if (!msg)
		return;

	hdr = nl80211hdr_put(msg, 0, 0, 0, NL80211_CMD_RADAR_DETECT);
	if (!hdr) {
		nlmsg_free(msg);
		return;
	}

	if (nla_put_u32(msg, NL80211_ATTR_WIPHY, rdev->wiphy_idx))
		goto nla_put_failure;

	/* NOP and radar events don't need a netdev parameter */
	if (netdev) {
		struct wireless_dev *wdev = netdev->ieee80211_ptr;

		if (nla_put_u32(msg, NL80211_ATTR_IFINDEX, netdev->ifindex) ||
		    nla_put_u64_64bit(msg, NL80211_ATTR_WDEV, wdev_id(wdev),
				      NL80211_ATTR_PAD))
			goto nla_put_failure;
	}

	if (nla_put_u32(msg, NL80211_ATTR_RADAR_EVENT, event))
		goto nla_put_failure;

	if (nl80211_send_chandef(msg, chandef))
		goto nla_put_failure;

	genlmsg_end(msg, hdr);

	genlmsg_multicast_netns(&nl80211_fam, wiphy_net(&rdev->wiphy), msg, 0,
				NL80211_MCGRP_MLME, gfp);
	return;

 nla_put_failure:
	nlmsg_free(msg);
}

void cfg80211_sta_opmode_change_notify(struct net_device *dev, const u8 *mac,
				       struct sta_opmode_info *sta_opmode,
				       gfp_t gfp)
{
	struct sk_buff *msg;
	struct wireless_dev *wdev = dev->ieee80211_ptr;
	struct cfg80211_registered_device *rdev = wiphy_to_rdev(wdev->wiphy);
	void *hdr;

	if (WARN_ON(!mac))
		return;

	msg = nlmsg_new(NLMSG_DEFAULT_SIZE, gfp);
	if (!msg)
		return;

	hdr = nl80211hdr_put(msg, 0, 0, 0, NL80211_CMD_STA_OPMODE_CHANGED);
	if (!hdr) {
		nlmsg_free(msg);
		return;
	}

	if (nla_put_u32(msg, NL80211_ATTR_WIPHY, rdev->wiphy_idx))
		goto nla_put_failure;

	if (nla_put_u32(msg, NL80211_ATTR_IFINDEX, dev->ifindex))
		goto nla_put_failure;

	if (nla_put(msg, NL80211_ATTR_MAC, ETH_ALEN, mac))
		goto nla_put_failure;

	if ((sta_opmode->changed & STA_OPMODE_SMPS_MODE_CHANGED) &&
	    nla_put_u8(msg, NL80211_ATTR_SMPS_MODE, sta_opmode->smps_mode))
		goto nla_put_failure;

	if ((sta_opmode->changed & STA_OPMODE_MAX_BW_CHANGED) &&
	    nla_put_u32(msg, NL80211_ATTR_CHANNEL_WIDTH, sta_opmode->bw))
		goto nla_put_failure;

	if ((sta_opmode->changed & STA_OPMODE_N_SS_CHANGED) &&
	    nla_put_u8(msg, NL80211_ATTR_NSS, sta_opmode->rx_nss))
		goto nla_put_failure;

	genlmsg_end(msg, hdr);

	genlmsg_multicast_netns(&nl80211_fam, wiphy_net(&rdev->wiphy), msg, 0,
				NL80211_MCGRP_MLME, gfp);

	return;

nla_put_failure:
	nlmsg_free(msg);
}
EXPORT_SYMBOL(cfg80211_sta_opmode_change_notify);

void cfg80211_probe_status(struct net_device *dev, const u8 *addr,
			   u64 cookie, bool acked, s32 ack_signal,
			   bool is_valid_ack_signal, gfp_t gfp)
{
	struct wireless_dev *wdev = dev->ieee80211_ptr;
	struct cfg80211_registered_device *rdev = wiphy_to_rdev(wdev->wiphy);
	struct sk_buff *msg;
	void *hdr;

	trace_cfg80211_probe_status(dev, addr, cookie, acked);

	msg = nlmsg_new(NLMSG_DEFAULT_SIZE, gfp);

	if (!msg)
		return;

	hdr = nl80211hdr_put(msg, 0, 0, 0, NL80211_CMD_PROBE_CLIENT);
	if (!hdr) {
		nlmsg_free(msg);
		return;
	}

	if (nla_put_u32(msg, NL80211_ATTR_WIPHY, rdev->wiphy_idx) ||
	    nla_put_u32(msg, NL80211_ATTR_IFINDEX, dev->ifindex) ||
	    nla_put(msg, NL80211_ATTR_MAC, ETH_ALEN, addr) ||
	    nla_put_u64_64bit(msg, NL80211_ATTR_COOKIE, cookie,
			      NL80211_ATTR_PAD) ||
	    (acked && nla_put_flag(msg, NL80211_ATTR_ACK)) ||
	    (is_valid_ack_signal && nla_put_s32(msg, NL80211_ATTR_ACK_SIGNAL,
						ack_signal)))
		goto nla_put_failure;

	genlmsg_end(msg, hdr);

	genlmsg_multicast_netns(&nl80211_fam, wiphy_net(&rdev->wiphy), msg, 0,
				NL80211_MCGRP_MLME, gfp);
	return;

 nla_put_failure:
	nlmsg_free(msg);
}
EXPORT_SYMBOL(cfg80211_probe_status);

void cfg80211_report_obss_beacon_khz(struct wiphy *wiphy, const u8 *frame,
				     size_t len, int freq, int sig_dbm)
{
	struct cfg80211_registered_device *rdev = wiphy_to_rdev(wiphy);
	struct sk_buff *msg;
	void *hdr;
	struct cfg80211_beacon_registration *reg;

	trace_cfg80211_report_obss_beacon(wiphy, frame, len, freq, sig_dbm);

	spin_lock_bh(&rdev->beacon_registrations_lock);
	list_for_each_entry(reg, &rdev->beacon_registrations, list) {
		msg = nlmsg_new(len + 100, GFP_ATOMIC);
		if (!msg) {
			spin_unlock_bh(&rdev->beacon_registrations_lock);
			return;
		}

		hdr = nl80211hdr_put(msg, 0, 0, 0, NL80211_CMD_FRAME);
		if (!hdr)
			goto nla_put_failure;

		if (nla_put_u32(msg, NL80211_ATTR_WIPHY, rdev->wiphy_idx) ||
		    (freq &&
		     (nla_put_u32(msg, NL80211_ATTR_WIPHY_FREQ,
				  KHZ_TO_MHZ(freq)) ||
		      nla_put_u32(msg, NL80211_ATTR_WIPHY_FREQ_OFFSET,
				  freq % 1000))) ||
		    (sig_dbm &&
		     nla_put_u32(msg, NL80211_ATTR_RX_SIGNAL_DBM, sig_dbm)) ||
		    nla_put(msg, NL80211_ATTR_FRAME, len, frame))
			goto nla_put_failure;

		genlmsg_end(msg, hdr);

		genlmsg_unicast(wiphy_net(&rdev->wiphy), msg, reg->nlportid);
	}
	spin_unlock_bh(&rdev->beacon_registrations_lock);
	return;

 nla_put_failure:
	spin_unlock_bh(&rdev->beacon_registrations_lock);
	nlmsg_free(msg);
}
EXPORT_SYMBOL(cfg80211_report_obss_beacon_khz);

#ifdef CONFIG_PM
static int cfg80211_net_detect_results(struct sk_buff *msg,
				       struct cfg80211_wowlan_wakeup *wakeup)
{
	struct cfg80211_wowlan_nd_info *nd = wakeup->net_detect;
	struct nlattr *nl_results, *nl_match, *nl_freqs;
	int i, j;

	nl_results = nla_nest_start_noflag(msg,
					   NL80211_WOWLAN_TRIG_NET_DETECT_RESULTS);
	if (!nl_results)
		return -EMSGSIZE;

	for (i = 0; i < nd->n_matches; i++) {
		struct cfg80211_wowlan_nd_match *match = nd->matches[i];

		nl_match = nla_nest_start_noflag(msg, i);
		if (!nl_match)
			break;

		/* The SSID attribute is optional in nl80211, but for
		 * simplicity reasons it's always present in the
		 * cfg80211 structure.  If a driver can't pass the
		 * SSID, that needs to be changed.  A zero length SSID
		 * is still a valid SSID (wildcard), so it cannot be
		 * used for this purpose.
		 */
		if (nla_put(msg, NL80211_ATTR_SSID, match->ssid.ssid_len,
			    match->ssid.ssid)) {
			nla_nest_cancel(msg, nl_match);
			goto out;
		}

		if (match->n_channels) {
			nl_freqs = nla_nest_start_noflag(msg,
							 NL80211_ATTR_SCAN_FREQUENCIES);
			if (!nl_freqs) {
				nla_nest_cancel(msg, nl_match);
				goto out;
			}

			for (j = 0; j < match->n_channels; j++) {
				if (nla_put_u32(msg, j, match->channels[j])) {
					nla_nest_cancel(msg, nl_freqs);
					nla_nest_cancel(msg, nl_match);
					goto out;
				}
			}

			nla_nest_end(msg, nl_freqs);
		}

		nla_nest_end(msg, nl_match);
	}

out:
	nla_nest_end(msg, nl_results);
	return 0;
}

void cfg80211_report_wowlan_wakeup(struct wireless_dev *wdev,
				   struct cfg80211_wowlan_wakeup *wakeup,
				   gfp_t gfp)
{
	struct cfg80211_registered_device *rdev = wiphy_to_rdev(wdev->wiphy);
	struct sk_buff *msg;
	void *hdr;
	int size = 200;

	trace_cfg80211_report_wowlan_wakeup(wdev->wiphy, wdev, wakeup);

	if (wakeup)
		size += wakeup->packet_present_len;

	msg = nlmsg_new(size, gfp);
	if (!msg)
		return;

	hdr = nl80211hdr_put(msg, 0, 0, 0, NL80211_CMD_SET_WOWLAN);
	if (!hdr)
		goto free_msg;

	if (nla_put_u32(msg, NL80211_ATTR_WIPHY, rdev->wiphy_idx) ||
	    nla_put_u64_64bit(msg, NL80211_ATTR_WDEV, wdev_id(wdev),
			      NL80211_ATTR_PAD))
		goto free_msg;

	if (wdev->netdev && nla_put_u32(msg, NL80211_ATTR_IFINDEX,
					wdev->netdev->ifindex))
		goto free_msg;

	if (wakeup) {
		struct nlattr *reasons;

		reasons = nla_nest_start_noflag(msg,
						NL80211_ATTR_WOWLAN_TRIGGERS);
		if (!reasons)
			goto free_msg;

		if (wakeup->disconnect &&
		    nla_put_flag(msg, NL80211_WOWLAN_TRIG_DISCONNECT))
			goto free_msg;
		if (wakeup->magic_pkt &&
		    nla_put_flag(msg, NL80211_WOWLAN_TRIG_MAGIC_PKT))
			goto free_msg;
		if (wakeup->gtk_rekey_failure &&
		    nla_put_flag(msg, NL80211_WOWLAN_TRIG_GTK_REKEY_FAILURE))
			goto free_msg;
		if (wakeup->eap_identity_req &&
		    nla_put_flag(msg, NL80211_WOWLAN_TRIG_EAP_IDENT_REQUEST))
			goto free_msg;
		if (wakeup->four_way_handshake &&
		    nla_put_flag(msg, NL80211_WOWLAN_TRIG_4WAY_HANDSHAKE))
			goto free_msg;
		if (wakeup->rfkill_release &&
		    nla_put_flag(msg, NL80211_WOWLAN_TRIG_RFKILL_RELEASE))
			goto free_msg;

		if (wakeup->pattern_idx >= 0 &&
		    nla_put_u32(msg, NL80211_WOWLAN_TRIG_PKT_PATTERN,
				wakeup->pattern_idx))
			goto free_msg;

		if (wakeup->tcp_match &&
		    nla_put_flag(msg, NL80211_WOWLAN_TRIG_WAKEUP_TCP_MATCH))
			goto free_msg;

		if (wakeup->tcp_connlost &&
		    nla_put_flag(msg, NL80211_WOWLAN_TRIG_WAKEUP_TCP_CONNLOST))
			goto free_msg;

		if (wakeup->tcp_nomoretokens &&
		    nla_put_flag(msg,
				 NL80211_WOWLAN_TRIG_WAKEUP_TCP_NOMORETOKENS))
			goto free_msg;

		if (wakeup->packet) {
			u32 pkt_attr = NL80211_WOWLAN_TRIG_WAKEUP_PKT_80211;
			u32 len_attr = NL80211_WOWLAN_TRIG_WAKEUP_PKT_80211_LEN;

			if (!wakeup->packet_80211) {
				pkt_attr =
					NL80211_WOWLAN_TRIG_WAKEUP_PKT_8023;
				len_attr =
					NL80211_WOWLAN_TRIG_WAKEUP_PKT_8023_LEN;
			}

			if (wakeup->packet_len &&
			    nla_put_u32(msg, len_attr, wakeup->packet_len))
				goto free_msg;

			if (nla_put(msg, pkt_attr, wakeup->packet_present_len,
				    wakeup->packet))
				goto free_msg;
		}

		if (wakeup->net_detect &&
		    cfg80211_net_detect_results(msg, wakeup))
				goto free_msg;

		nla_nest_end(msg, reasons);
	}

	genlmsg_end(msg, hdr);

	genlmsg_multicast_netns(&nl80211_fam, wiphy_net(&rdev->wiphy), msg, 0,
				NL80211_MCGRP_MLME, gfp);
	return;

 free_msg:
	nlmsg_free(msg);
}
EXPORT_SYMBOL(cfg80211_report_wowlan_wakeup);
#endif

void cfg80211_tdls_oper_request(struct net_device *dev, const u8 *peer,
				enum nl80211_tdls_operation oper,
				u16 reason_code, gfp_t gfp)
{
	struct wireless_dev *wdev = dev->ieee80211_ptr;
	struct cfg80211_registered_device *rdev = wiphy_to_rdev(wdev->wiphy);
	struct sk_buff *msg;
	void *hdr;

	trace_cfg80211_tdls_oper_request(wdev->wiphy, dev, peer, oper,
					 reason_code);

	msg = nlmsg_new(NLMSG_DEFAULT_SIZE, gfp);
	if (!msg)
		return;

	hdr = nl80211hdr_put(msg, 0, 0, 0, NL80211_CMD_TDLS_OPER);
	if (!hdr) {
		nlmsg_free(msg);
		return;
	}

	if (nla_put_u32(msg, NL80211_ATTR_WIPHY, rdev->wiphy_idx) ||
	    nla_put_u32(msg, NL80211_ATTR_IFINDEX, dev->ifindex) ||
	    nla_put_u8(msg, NL80211_ATTR_TDLS_OPERATION, oper) ||
	    nla_put(msg, NL80211_ATTR_MAC, ETH_ALEN, peer) ||
	    (reason_code > 0 &&
	     nla_put_u16(msg, NL80211_ATTR_REASON_CODE, reason_code)))
		goto nla_put_failure;

	genlmsg_end(msg, hdr);

	genlmsg_multicast_netns(&nl80211_fam, wiphy_net(&rdev->wiphy), msg, 0,
				NL80211_MCGRP_MLME, gfp);
	return;

 nla_put_failure:
	nlmsg_free(msg);
}
EXPORT_SYMBOL(cfg80211_tdls_oper_request);

static int nl80211_netlink_notify(struct notifier_block * nb,
				  unsigned long state,
				  void *_notify)
{
	struct netlink_notify *notify = _notify;
	struct cfg80211_registered_device *rdev;
	struct wireless_dev *wdev;
	struct cfg80211_beacon_registration *reg, *tmp;

	if (state != NETLINK_URELEASE || notify->protocol != NETLINK_GENERIC)
		return NOTIFY_DONE;

	rcu_read_lock();

	list_for_each_entry_rcu(rdev, &cfg80211_rdev_list, list) {
		struct cfg80211_sched_scan_request *sched_scan_req;

		list_for_each_entry_rcu(sched_scan_req,
					&rdev->sched_scan_req_list,
					list) {
			if (sched_scan_req->owner_nlportid == notify->portid) {
				sched_scan_req->nl_owner_dead = true;
				schedule_work(&rdev->sched_scan_stop_wk);
			}
		}

		list_for_each_entry_rcu(wdev, &rdev->wiphy.wdev_list, list) {
			cfg80211_mlme_unregister_socket(wdev, notify->portid);

			if (wdev->owner_nlportid == notify->portid) {
				wdev->nl_owner_dead = true;
				schedule_work(&rdev->destroy_work);
			} else if (wdev->conn_owner_nlportid == notify->portid) {
				schedule_work(&wdev->disconnect_wk);
			}

			cfg80211_release_pmsr(wdev, notify->portid);
		}

		spin_lock_bh(&rdev->beacon_registrations_lock);
		list_for_each_entry_safe(reg, tmp, &rdev->beacon_registrations,
					 list) {
			if (reg->nlportid == notify->portid) {
				list_del(&reg->list);
				kfree(reg);
				break;
			}
		}
		spin_unlock_bh(&rdev->beacon_registrations_lock);
	}

	rcu_read_unlock();

	/*
	 * It is possible that the user space process that is controlling the
	 * indoor setting disappeared, so notify the regulatory core.
	 */
	regulatory_netlink_notify(notify->portid);
	return NOTIFY_OK;
}

static struct notifier_block nl80211_netlink_notifier = {
	.notifier_call = nl80211_netlink_notify,
};

void cfg80211_ft_event(struct net_device *netdev,
		       struct cfg80211_ft_event_params *ft_event)
{
	struct wiphy *wiphy = netdev->ieee80211_ptr->wiphy;
	struct cfg80211_registered_device *rdev = wiphy_to_rdev(wiphy);
	struct sk_buff *msg;
	void *hdr;

	trace_cfg80211_ft_event(wiphy, netdev, ft_event);

	if (!ft_event->target_ap)
		return;

	msg = nlmsg_new(100 + ft_event->ies_len + ft_event->ric_ies_len,
			GFP_KERNEL);
	if (!msg)
		return;

	hdr = nl80211hdr_put(msg, 0, 0, 0, NL80211_CMD_FT_EVENT);
	if (!hdr)
		goto out;

	if (nla_put_u32(msg, NL80211_ATTR_WIPHY, rdev->wiphy_idx) ||
	    nla_put_u32(msg, NL80211_ATTR_IFINDEX, netdev->ifindex) ||
	    nla_put(msg, NL80211_ATTR_MAC, ETH_ALEN, ft_event->target_ap))
		goto out;

	if (ft_event->ies &&
	    nla_put(msg, NL80211_ATTR_IE, ft_event->ies_len, ft_event->ies))
		goto out;
	if (ft_event->ric_ies &&
	    nla_put(msg, NL80211_ATTR_IE_RIC, ft_event->ric_ies_len,
		    ft_event->ric_ies))
		goto out;

	genlmsg_end(msg, hdr);

	genlmsg_multicast_netns(&nl80211_fam, wiphy_net(&rdev->wiphy), msg, 0,
				NL80211_MCGRP_MLME, GFP_KERNEL);
	return;
 out:
	nlmsg_free(msg);
}
EXPORT_SYMBOL(cfg80211_ft_event);

void cfg80211_crit_proto_stopped(struct wireless_dev *wdev, gfp_t gfp)
{
	struct cfg80211_registered_device *rdev;
	struct sk_buff *msg;
	void *hdr;
	u32 nlportid;

	rdev = wiphy_to_rdev(wdev->wiphy);
	if (!rdev->crit_proto_nlportid)
		return;

	nlportid = rdev->crit_proto_nlportid;
	rdev->crit_proto_nlportid = 0;

	msg = nlmsg_new(NLMSG_DEFAULT_SIZE, gfp);
	if (!msg)
		return;

	hdr = nl80211hdr_put(msg, 0, 0, 0, NL80211_CMD_CRIT_PROTOCOL_STOP);
	if (!hdr)
		goto nla_put_failure;

	if (nla_put_u32(msg, NL80211_ATTR_WIPHY, rdev->wiphy_idx) ||
	    nla_put_u64_64bit(msg, NL80211_ATTR_WDEV, wdev_id(wdev),
			      NL80211_ATTR_PAD))
		goto nla_put_failure;

	genlmsg_end(msg, hdr);

	genlmsg_unicast(wiphy_net(&rdev->wiphy), msg, nlportid);
	return;

 nla_put_failure:
	nlmsg_free(msg);
}
EXPORT_SYMBOL(cfg80211_crit_proto_stopped);

void nl80211_send_ap_stopped(struct wireless_dev *wdev)
{
	struct wiphy *wiphy = wdev->wiphy;
	struct cfg80211_registered_device *rdev = wiphy_to_rdev(wiphy);
	struct sk_buff *msg;
	void *hdr;

	msg = nlmsg_new(NLMSG_DEFAULT_SIZE, GFP_KERNEL);
	if (!msg)
		return;

	hdr = nl80211hdr_put(msg, 0, 0, 0, NL80211_CMD_STOP_AP);
	if (!hdr)
		goto out;

	if (nla_put_u32(msg, NL80211_ATTR_WIPHY, rdev->wiphy_idx) ||
	    nla_put_u32(msg, NL80211_ATTR_IFINDEX, wdev->netdev->ifindex) ||
	    nla_put_u64_64bit(msg, NL80211_ATTR_WDEV, wdev_id(wdev),
			      NL80211_ATTR_PAD))
		goto out;

	genlmsg_end(msg, hdr);

	genlmsg_multicast_netns(&nl80211_fam, wiphy_net(wiphy), msg, 0,
				NL80211_MCGRP_MLME, GFP_KERNEL);
	return;
 out:
	nlmsg_free(msg);
}

int cfg80211_external_auth_request(struct net_device *dev,
				   struct cfg80211_external_auth_params *params,
				   gfp_t gfp)
{
	struct wireless_dev *wdev = dev->ieee80211_ptr;
	struct cfg80211_registered_device *rdev = wiphy_to_rdev(wdev->wiphy);
	struct sk_buff *msg;
	void *hdr;

	if (!wdev->conn_owner_nlportid)
		return -EINVAL;

	msg = nlmsg_new(NLMSG_DEFAULT_SIZE, gfp);
	if (!msg)
		return -ENOMEM;

	hdr = nl80211hdr_put(msg, 0, 0, 0, NL80211_CMD_EXTERNAL_AUTH);
	if (!hdr)
		goto nla_put_failure;

	if (nla_put_u32(msg, NL80211_ATTR_WIPHY, rdev->wiphy_idx) ||
	    nla_put_u32(msg, NL80211_ATTR_IFINDEX, dev->ifindex) ||
	    nla_put_u32(msg, NL80211_ATTR_AKM_SUITES, params->key_mgmt_suite) ||
	    nla_put_u32(msg, NL80211_ATTR_EXTERNAL_AUTH_ACTION,
			params->action) ||
	    nla_put(msg, NL80211_ATTR_BSSID, ETH_ALEN, params->bssid) ||
	    nla_put(msg, NL80211_ATTR_SSID, params->ssid.ssid_len,
		    params->ssid.ssid))
		goto nla_put_failure;

	genlmsg_end(msg, hdr);
	genlmsg_unicast(wiphy_net(&rdev->wiphy), msg,
			wdev->conn_owner_nlportid);
	return 0;

 nla_put_failure:
	nlmsg_free(msg);
	return -ENOBUFS;
}
EXPORT_SYMBOL(cfg80211_external_auth_request);

void cfg80211_update_owe_info_event(struct net_device *netdev,
				    struct cfg80211_update_owe_info *owe_info,
				    gfp_t gfp)
{
	struct wiphy *wiphy = netdev->ieee80211_ptr->wiphy;
	struct cfg80211_registered_device *rdev = wiphy_to_rdev(wiphy);
	struct sk_buff *msg;
	void *hdr;

	trace_cfg80211_update_owe_info_event(wiphy, netdev, owe_info);

	msg = nlmsg_new(NLMSG_DEFAULT_SIZE, gfp);
	if (!msg)
		return;

	hdr = nl80211hdr_put(msg, 0, 0, 0, NL80211_CMD_UPDATE_OWE_INFO);
	if (!hdr)
		goto nla_put_failure;

	if (nla_put_u32(msg, NL80211_ATTR_WIPHY, rdev->wiphy_idx) ||
	    nla_put_u32(msg, NL80211_ATTR_IFINDEX, netdev->ifindex) ||
	    nla_put(msg, NL80211_ATTR_MAC, ETH_ALEN, owe_info->peer))
		goto nla_put_failure;

	if (!owe_info->ie_len ||
	    nla_put(msg, NL80211_ATTR_IE, owe_info->ie_len, owe_info->ie))
		goto nla_put_failure;

	genlmsg_end(msg, hdr);

	genlmsg_multicast_netns(&nl80211_fam, wiphy_net(&rdev->wiphy), msg, 0,
				NL80211_MCGRP_MLME, gfp);
	return;

nla_put_failure:
	genlmsg_cancel(msg, hdr);
	nlmsg_free(msg);
}
EXPORT_SYMBOL(cfg80211_update_owe_info_event);

/* initialisation/exit functions */

int __init nl80211_init(void)
{
	int err;

	err = genl_register_family(&nl80211_fam);
	if (err)
		return err;

	err = netlink_register_notifier(&nl80211_netlink_notifier);
	if (err)
		goto err_out;

	return 0;
 err_out:
	genl_unregister_family(&nl80211_fam);
	return err;
}

void nl80211_exit(void)
{
	netlink_unregister_notifier(&nl80211_netlink_notifier);
	genl_unregister_family(&nl80211_fam);
}<|MERGE_RESOLUTION|>--- conflicted
+++ resolved
@@ -419,8 +419,6 @@
 						       .len = IEEE80211_MAX_DATA_LEN }
 };
 
-<<<<<<< HEAD
-=======
 static const struct nla_policy
 sar_specs_policy[NL80211_SAR_ATTR_SPECS_MAX + 1] = {
 	[NL80211_SAR_ATTR_SPECS_POWER] = { .type = NLA_S32 },
@@ -433,7 +431,6 @@
 	[NL80211_SAR_ATTR_SPECS] = NLA_POLICY_NESTED_ARRAY(sar_specs_policy),
 };
 
->>>>>>> f642729d
 static const struct nla_policy nl80211_policy[NUM_NL80211_ATTR] = {
 	[0] = { .strict_start_type = NL80211_ATTR_HE_OBSS_PD },
 	[NL80211_ATTR_WIPHY] = { .type = NLA_U32 },
@@ -750,15 +747,12 @@
 		NLA_POLICY_EXACT_LEN(IEEE80211_S1G_CAPABILITY_LEN),
 	[NL80211_ATTR_S1G_CAPABILITY_MASK] =
 		NLA_POLICY_EXACT_LEN(IEEE80211_S1G_CAPABILITY_LEN),
-<<<<<<< HEAD
-=======
 	[NL80211_ATTR_SAE_PWE] =
 		NLA_POLICY_RANGE(NLA_U8, NL80211_SAE_PWE_HUNT_AND_PECK,
 				 NL80211_SAE_PWE_BOTH),
 	[NL80211_ATTR_RECONNECT_REQUESTED] = { .type = NLA_REJECT },
 	[NL80211_ATTR_SAR_SPEC] = NLA_POLICY_NESTED(sar_policy),
 	[NL80211_ATTR_DISABLE_HE] = { .type = NLA_FLAG },
->>>>>>> f642729d
 };
 
 /* policy for the key attributes */
@@ -4740,12 +4734,8 @@
 					 struct nlattr *attrs[],
 					 enum nl80211_attrs attr,
 					 struct cfg80211_bitrate_mask *mask,
-<<<<<<< HEAD
-					 struct net_device *dev)
-=======
 					 struct net_device *dev,
 					 bool default_all_enabled)
->>>>>>> f642729d
 {
 	struct nlattr *tb[NL80211_TXRATE_MAX + 1];
 	struct cfg80211_registered_device *rdev = info->user_ptr[0];
@@ -4760,12 +4750,9 @@
 	for (i = 0; i < NUM_NL80211_BANDS; i++) {
 		const struct ieee80211_sta_he_cap *he_cap;
 
-<<<<<<< HEAD
-=======
 		if (!default_all_enabled)
 			break;
 
->>>>>>> f642729d
 		sband = rdev->wiphy.bands[i];
 
 		if (!sband)
@@ -4853,10 +4840,7 @@
 				     nla_data(tb[NL80211_TXRATE_HE]),
 				     mask->control[band].he_mcs))
 			return -EINVAL;
-<<<<<<< HEAD
-=======
-
->>>>>>> f642729d
+
 		if (tb[NL80211_TXRATE_HE_GI])
 			mask->control[band].he_gi =
 				nla_get_u8(tb[NL80211_TXRATE_HE_GI]);
@@ -5426,11 +5410,7 @@
 		err = nl80211_parse_tx_bitrate_mask(info, info->attrs,
 						    NL80211_ATTR_TX_RATES,
 						    &params.beacon_rate,
-<<<<<<< HEAD
-						    dev);
-=======
 						    dev, false);
->>>>>>> f642729d
 		if (err)
 			return err;
 
@@ -9255,14 +9235,6 @@
 	if (err)
 		goto free;
 
-<<<<<<< HEAD
-	if (!csa_attrs[NL80211_ATTR_CNTDWN_OFFS_BEACON])
-		return -EINVAL;
-
-	len = nla_len(csa_attrs[NL80211_ATTR_CNTDWN_OFFS_BEACON]);
-	if (!len || (len % sizeof(u16)))
-		return -EINVAL;
-=======
 	if (!csa_attrs[NL80211_ATTR_CNTDWN_OFFS_BEACON]) {
 		err = -EINVAL;
 		goto free;
@@ -9273,7 +9245,6 @@
 		err = -EINVAL;
 		goto free;
 	}
->>>>>>> f642729d
 
 	params.n_counter_offsets_beacon = len / sizeof(u16);
 	if (rdev->wiphy.max_num_csa_counters &&
@@ -9303,15 +9274,10 @@
 
 	if (csa_attrs[NL80211_ATTR_CNTDWN_OFFS_PRESP]) {
 		len = nla_len(csa_attrs[NL80211_ATTR_CNTDWN_OFFS_PRESP]);
-<<<<<<< HEAD
-		if (!len || (len % sizeof(u16)))
-			return -EINVAL;
-=======
 		if (!len || (len % sizeof(u16))) {
 			err = -EINVAL;
 			goto free;
 		}
->>>>>>> f642729d
 
 		params.n_counter_offsets_presp = len / sizeof(u16);
 		if (rdev->wiphy.max_num_csa_counters &&
@@ -11342,11 +11308,7 @@
 
 	err = nl80211_parse_tx_bitrate_mask(info, info->attrs,
 					    NL80211_ATTR_TX_RATES, &mask,
-<<<<<<< HEAD
-					    dev);
-=======
 					    dev, true);
->>>>>>> f642729d
 	if (err)
 		return err;
 
@@ -11956,11 +11918,7 @@
 		err = nl80211_parse_tx_bitrate_mask(info, info->attrs,
 						    NL80211_ATTR_TX_RATES,
 						    &setup.beacon_rate,
-<<<<<<< HEAD
-						    dev);
-=======
 						    dev, false);
->>>>>>> f642729d
 		if (err)
 			return err;
 
@@ -14741,12 +14699,8 @@
 		if (tid_conf->txrate_type != NL80211_TX_RATE_AUTOMATIC) {
 			attr = NL80211_TID_CONFIG_ATTR_TX_RATE;
 			err = nl80211_parse_tx_bitrate_mask(info, attrs, attr,
-<<<<<<< HEAD
-						    &tid_conf->txrate_mask, dev);
-=======
 						    &tid_conf->txrate_mask, dev,
 						    true);
->>>>>>> f642729d
 			if (err)
 				return err;
 
