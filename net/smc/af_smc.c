/*
 *  Shared Memory Communications over RDMA (SMC-R) and RoCE
 *
 *  AF_SMC protocol family socket handler keeping the AF_INET sock address type
 *  applies to SOCK_STREAM sockets only
 *  offers an alternative communication option for TCP-protocol sockets
 *  applicable with RoCE-cards only
 *
 *  Initial restrictions:
 *    - support for alternate links postponed
 *
 *  Copyright IBM Corp. 2016, 2018
 *
 *  Author(s):  Ursula Braun <ubraun@linux.vnet.ibm.com>
 *              based on prototype from Frank Blaschka
 */

#define KMSG_COMPONENT "smc"
#define pr_fmt(fmt) KMSG_COMPONENT ": " fmt

#include <linux/module.h>
#include <linux/socket.h>
#include <linux/workqueue.h>
#include <linux/in.h>
#include <linux/sched/signal.h>
#include <linux/if_vlan.h>

#include <net/sock.h>
#include <net/tcp.h>
#include <net/smc.h>
#include <asm/ioctls.h>

#include "smc.h"
#include "smc_clc.h"
#include "smc_llc.h"
#include "smc_cdc.h"
#include "smc_core.h"
#include "smc_ib.h"
#include "smc_ism.h"
#include "smc_pnet.h"
#include "smc_tx.h"
#include "smc_rx.h"
#include "smc_close.h"

static DEFINE_MUTEX(smc_create_lgr_pending);	/* serialize link group
						 * creation
						 */

static void smc_tcp_listen_work(struct work_struct *);
static void smc_connect_work(struct work_struct *);

static void smc_set_keepalive(struct sock *sk, int val)
{
	struct smc_sock *smc = smc_sk(sk);

	smc->clcsock->sk->sk_prot->keepalive(smc->clcsock->sk, val);
}

static struct smc_hashinfo smc_v4_hashinfo = {
	.lock = __RW_LOCK_UNLOCKED(smc_v4_hashinfo.lock),
};

static struct smc_hashinfo smc_v6_hashinfo = {
	.lock = __RW_LOCK_UNLOCKED(smc_v6_hashinfo.lock),
};

int smc_hash_sk(struct sock *sk)
{
	struct smc_hashinfo *h = sk->sk_prot->h.smc_hash;
	struct hlist_head *head;

	head = &h->ht;

	write_lock_bh(&h->lock);
	sk_add_node(sk, head);
	sock_prot_inuse_add(sock_net(sk), sk->sk_prot, 1);
	write_unlock_bh(&h->lock);

	return 0;
}
EXPORT_SYMBOL_GPL(smc_hash_sk);

void smc_unhash_sk(struct sock *sk)
{
	struct smc_hashinfo *h = sk->sk_prot->h.smc_hash;

	write_lock_bh(&h->lock);
	if (sk_del_node_init(sk))
		sock_prot_inuse_add(sock_net(sk), sk->sk_prot, -1);
	write_unlock_bh(&h->lock);
}
EXPORT_SYMBOL_GPL(smc_unhash_sk);

struct proto smc_proto = {
	.name		= "SMC",
	.owner		= THIS_MODULE,
	.keepalive	= smc_set_keepalive,
	.hash		= smc_hash_sk,
	.unhash		= smc_unhash_sk,
	.obj_size	= sizeof(struct smc_sock),
	.h.smc_hash	= &smc_v4_hashinfo,
	.slab_flags	= SLAB_TYPESAFE_BY_RCU,
};
EXPORT_SYMBOL_GPL(smc_proto);

struct proto smc_proto6 = {
	.name		= "SMC6",
	.owner		= THIS_MODULE,
	.keepalive	= smc_set_keepalive,
	.hash		= smc_hash_sk,
	.unhash		= smc_unhash_sk,
	.obj_size	= sizeof(struct smc_sock),
	.h.smc_hash	= &smc_v6_hashinfo,
	.slab_flags	= SLAB_TYPESAFE_BY_RCU,
};
EXPORT_SYMBOL_GPL(smc_proto6);

static int smc_release(struct socket *sock)
{
	struct sock *sk = sock->sk;
	struct smc_sock *smc;
	int rc = 0;

	if (!sk)
		goto out;

	smc = smc_sk(sk);

	/* cleanup for a dangling non-blocking connect */
	flush_work(&smc->connect_work);
	kfree(smc->connect_info);
	smc->connect_info = NULL;

	if (sk->sk_state == SMC_LISTEN)
		/* smc_close_non_accepted() is called and acquires
		 * sock lock for child sockets again
		 */
		lock_sock_nested(sk, SINGLE_DEPTH_NESTING);
	else
		lock_sock(sk);

	if (!smc->use_fallback) {
		rc = smc_close_active(smc);
		sock_set_flag(sk, SOCK_DEAD);
		sk->sk_shutdown |= SHUTDOWN_MASK;
	}
	if (smc->clcsock) {
		sock_release(smc->clcsock);
		smc->clcsock = NULL;
	}
	if (smc->use_fallback) {
		if (sk->sk_state != SMC_LISTEN && sk->sk_state != SMC_INIT)
			sock_put(sk); /* passive closing */
		sk->sk_state = SMC_CLOSED;
		sk->sk_state_change(sk);
	}

	/* detach socket */
	sock_orphan(sk);
	sock->sk = NULL;
	if (!smc->use_fallback && sk->sk_state == SMC_CLOSED)
		smc_conn_free(&smc->conn);
	release_sock(sk);

	sk->sk_prot->unhash(sk);
	sock_put(sk); /* final sock_put */
out:
	return rc;
}

static void smc_destruct(struct sock *sk)
{
	if (sk->sk_state != SMC_CLOSED)
		return;
	if (!sock_flag(sk, SOCK_DEAD))
		return;

	sk_refcnt_debug_dec(sk);
}

static struct sock *smc_sock_alloc(struct net *net, struct socket *sock,
				   int protocol)
{
	struct smc_sock *smc;
	struct proto *prot;
	struct sock *sk;

	prot = (protocol == SMCPROTO_SMC6) ? &smc_proto6 : &smc_proto;
	sk = sk_alloc(net, PF_SMC, GFP_KERNEL, prot, 0);
	if (!sk)
		return NULL;

	sock_init_data(sock, sk); /* sets sk_refcnt to 1 */
	sk->sk_state = SMC_INIT;
	sk->sk_destruct = smc_destruct;
	sk->sk_protocol = protocol;
	smc = smc_sk(sk);
	INIT_WORK(&smc->tcp_listen_work, smc_tcp_listen_work);
	INIT_WORK(&smc->connect_work, smc_connect_work);
	INIT_DELAYED_WORK(&smc->conn.tx_work, smc_tx_work);
	INIT_LIST_HEAD(&smc->accept_q);
	spin_lock_init(&smc->accept_q_lock);
	spin_lock_init(&smc->conn.send_lock);
	sk->sk_prot->hash(sk);
	sk_refcnt_debug_inc(sk);

	return sk;
}

static int smc_bind(struct socket *sock, struct sockaddr *uaddr,
		    int addr_len)
{
	struct sockaddr_in *addr = (struct sockaddr_in *)uaddr;
	struct sock *sk = sock->sk;
	struct smc_sock *smc;
	int rc;

	smc = smc_sk(sk);

	/* replicate tests from inet_bind(), to be safe wrt. future changes */
	rc = -EINVAL;
	if (addr_len < sizeof(struct sockaddr_in))
		goto out;

	rc = -EAFNOSUPPORT;
	if (addr->sin_family != AF_INET &&
	    addr->sin_family != AF_INET6 &&
	    addr->sin_family != AF_UNSPEC)
		goto out;
	/* accept AF_UNSPEC (mapped to AF_INET) only if s_addr is INADDR_ANY */
	if (addr->sin_family == AF_UNSPEC &&
	    addr->sin_addr.s_addr != htonl(INADDR_ANY))
		goto out;

	lock_sock(sk);

	/* Check if socket is already active */
	rc = -EINVAL;
	if (sk->sk_state != SMC_INIT)
		goto out_rel;

	smc->clcsock->sk->sk_reuse = sk->sk_reuse;
	rc = kernel_bind(smc->clcsock, uaddr, addr_len);

out_rel:
	release_sock(sk);
out:
	return rc;
}

static void smc_copy_sock_settings(struct sock *nsk, struct sock *osk,
				   unsigned long mask)
{
	/* options we don't get control via setsockopt for */
	nsk->sk_type = osk->sk_type;
	nsk->sk_sndbuf = osk->sk_sndbuf;
	nsk->sk_rcvbuf = osk->sk_rcvbuf;
	nsk->sk_sndtimeo = osk->sk_sndtimeo;
	nsk->sk_rcvtimeo = osk->sk_rcvtimeo;
	nsk->sk_mark = osk->sk_mark;
	nsk->sk_priority = osk->sk_priority;
	nsk->sk_rcvlowat = osk->sk_rcvlowat;
	nsk->sk_bound_dev_if = osk->sk_bound_dev_if;
	nsk->sk_err = osk->sk_err;

	nsk->sk_flags &= ~mask;
	nsk->sk_flags |= osk->sk_flags & mask;
}

#define SK_FLAGS_SMC_TO_CLC ((1UL << SOCK_URGINLINE) | \
			     (1UL << SOCK_KEEPOPEN) | \
			     (1UL << SOCK_LINGER) | \
			     (1UL << SOCK_BROADCAST) | \
			     (1UL << SOCK_TIMESTAMP) | \
			     (1UL << SOCK_DBG) | \
			     (1UL << SOCK_RCVTSTAMP) | \
			     (1UL << SOCK_RCVTSTAMPNS) | \
			     (1UL << SOCK_LOCALROUTE) | \
			     (1UL << SOCK_TIMESTAMPING_RX_SOFTWARE) | \
			     (1UL << SOCK_RXQ_OVFL) | \
			     (1UL << SOCK_WIFI_STATUS) | \
			     (1UL << SOCK_NOFCS) | \
			     (1UL << SOCK_FILTER_LOCKED))
/* copy only relevant settings and flags of SOL_SOCKET level from smc to
 * clc socket (since smc is not called for these options from net/core)
 */
static void smc_copy_sock_settings_to_clc(struct smc_sock *smc)
{
	smc_copy_sock_settings(smc->clcsock->sk, &smc->sk, SK_FLAGS_SMC_TO_CLC);
}

#define SK_FLAGS_CLC_TO_SMC ((1UL << SOCK_URGINLINE) | \
			     (1UL << SOCK_KEEPOPEN) | \
			     (1UL << SOCK_LINGER) | \
			     (1UL << SOCK_DBG))
/* copy only settings and flags relevant for smc from clc to smc socket */
static void smc_copy_sock_settings_to_smc(struct smc_sock *smc)
{
	smc_copy_sock_settings(&smc->sk, smc->clcsock->sk, SK_FLAGS_CLC_TO_SMC);
}

/* register a new rmb, optionally send confirm_rkey msg to register with peer */
static int smc_reg_rmb(struct smc_link *link, struct smc_buf_desc *rmb_desc,
		       bool conf_rkey)
{
	/* register memory region for new rmb */
	if (smc_wr_reg_send(link, rmb_desc->mr_rx[SMC_SINGLE_LINK])) {
		rmb_desc->regerr = 1;
		return -EFAULT;
	}
	if (!conf_rkey)
		return 0;
	/* exchange confirm_rkey msg with peer */
	if (smc_llc_do_confirm_rkey(link, rmb_desc)) {
		rmb_desc->regerr = 1;
		return -EFAULT;
	}
	return 0;
}

static int smc_clnt_conf_first_link(struct smc_sock *smc)
{
	struct net *net = sock_net(smc->clcsock->sk);
	struct smc_link_group *lgr = smc->conn.lgr;
	struct smc_link *link;
	int rest;
	int rc;

	link = &lgr->lnk[SMC_SINGLE_LINK];
	/* receive CONFIRM LINK request from server over RoCE fabric */
	rest = wait_for_completion_interruptible_timeout(
		&link->llc_confirm,
		SMC_LLC_WAIT_FIRST_TIME);
	if (rest <= 0) {
		struct smc_clc_msg_decline dclc;

		rc = smc_clc_wait_msg(smc, &dclc, sizeof(dclc),
				      SMC_CLC_DECLINE);
		return rc;
	}

	if (link->llc_confirm_rc)
		return SMC_CLC_DECL_RMBE_EC;

	rc = smc_ib_modify_qp_rts(link);
	if (rc)
		return SMC_CLC_DECL_ERR_RDYLNK;

	smc_wr_remember_qp_attr(link);

	if (smc_reg_rmb(link, smc->conn.rmb_desc, false))
		return SMC_CLC_DECL_ERR_REGRMB;

	/* send CONFIRM LINK response over RoCE fabric */
	rc = smc_llc_send_confirm_link(link, SMC_LLC_RESP);
	if (rc < 0)
		return SMC_CLC_DECL_TIMEOUT_CL;

	/* receive ADD LINK request from server over RoCE fabric */
	rest = wait_for_completion_interruptible_timeout(&link->llc_add,
							 SMC_LLC_WAIT_TIME);
	if (rest <= 0) {
		struct smc_clc_msg_decline dclc;

		rc = smc_clc_wait_msg(smc, &dclc, sizeof(dclc),
				      SMC_CLC_DECLINE);
		return rc;
	}

	/* send add link reject message, only one link supported for now */
	rc = smc_llc_send_add_link(link,
				   link->smcibdev->mac[link->ibport - 1],
				   link->gid, SMC_LLC_RESP);
	if (rc < 0)
		return SMC_CLC_DECL_TIMEOUT_AL;

	smc_llc_link_active(link, net->ipv4.sysctl_tcp_keepalive_time);

	return 0;
}

static void smcr_conn_save_peer_info(struct smc_sock *smc,
				     struct smc_clc_msg_accept_confirm *clc)
{
	int bufsize = smc_uncompress_bufsize(clc->rmbe_size);

	smc->conn.peer_rmbe_idx = clc->rmbe_idx;
	smc->conn.local_tx_ctrl.token = ntohl(clc->rmbe_alert_token);
	smc->conn.peer_rmbe_size = bufsize;
	atomic_set(&smc->conn.peer_rmbe_space, smc->conn.peer_rmbe_size);
	smc->conn.tx_off = bufsize * (smc->conn.peer_rmbe_idx - 1);
}

static void smcd_conn_save_peer_info(struct smc_sock *smc,
				     struct smc_clc_msg_accept_confirm *clc)
{
	int bufsize = smc_uncompress_bufsize(clc->dmbe_size);

	smc->conn.peer_rmbe_idx = clc->dmbe_idx;
	smc->conn.peer_token = clc->token;
	/* msg header takes up space in the buffer */
	smc->conn.peer_rmbe_size = bufsize - sizeof(struct smcd_cdc_msg);
	atomic_set(&smc->conn.peer_rmbe_space, smc->conn.peer_rmbe_size);
	smc->conn.tx_off = bufsize * smc->conn.peer_rmbe_idx;
}

static void smc_conn_save_peer_info(struct smc_sock *smc,
				    struct smc_clc_msg_accept_confirm *clc)
{
	if (smc->conn.lgr->is_smcd)
		smcd_conn_save_peer_info(smc, clc);
	else
		smcr_conn_save_peer_info(smc, clc);
}

static void smc_link_save_peer_info(struct smc_link *link,
				    struct smc_clc_msg_accept_confirm *clc)
{
	link->peer_qpn = ntoh24(clc->qpn);
	memcpy(link->peer_gid, clc->lcl.gid, SMC_GID_SIZE);
	memcpy(link->peer_mac, clc->lcl.mac, sizeof(link->peer_mac));
	link->peer_psn = ntoh24(clc->psn);
	link->peer_mtu = clc->qp_mtu;
}

/* fall back during connect */
static int smc_connect_fallback(struct smc_sock *smc, int reason_code)
{
	smc->use_fallback = true;
	smc->fallback_rsn = reason_code;
	smc_copy_sock_settings_to_clc(smc);
	if (smc->sk.sk_state == SMC_INIT)
		smc->sk.sk_state = SMC_ACTIVE;
	return 0;
}

/* decline and fall back during connect */
static int smc_connect_decline_fallback(struct smc_sock *smc, int reason_code)
{
	int rc;

	if (reason_code < 0) { /* error, fallback is not possible */
		if (smc->sk.sk_state == SMC_INIT)
			sock_put(&smc->sk); /* passive closing */
		return reason_code;
	}
	if (reason_code != SMC_CLC_DECL_PEERDECL) {
		rc = smc_clc_send_decline(smc, reason_code);
		if (rc < 0) {
			if (smc->sk.sk_state == SMC_INIT)
				sock_put(&smc->sk); /* passive closing */
			return rc;
		}
	}
	return smc_connect_fallback(smc, reason_code);
}

/* abort connecting */
static int smc_connect_abort(struct smc_sock *smc, int reason_code,
			     int local_contact)
{
	if (local_contact == SMC_FIRST_CONTACT)
		smc_lgr_forget(smc->conn.lgr);
	mutex_unlock(&smc_create_lgr_pending);
	smc_conn_free(&smc->conn);
	return reason_code;
}

/* check if there is a rdma device available for this connection. */
/* called for connect and listen */
static int smc_check_rdma(struct smc_sock *smc, struct smc_ib_device **ibdev,
			  u8 *ibport, unsigned short vlan_id, u8 gid[])
{
	int reason_code = 0;

	/* PNET table look up: search active ib_device and port
	 * within same PNETID that also contains the ethernet device
	 * used for the internal TCP socket
	 */
	smc_pnet_find_roce_resource(smc->clcsock->sk, ibdev, ibport, vlan_id,
				    gid);
	if (!(*ibdev))
		reason_code = SMC_CLC_DECL_CNFERR; /* configuration error */

	return reason_code;
}

/* check if there is an ISM device available for this connection. */
/* called for connect and listen */
static int smc_check_ism(struct smc_sock *smc, struct smcd_dev **ismdev)
{
	/* Find ISM device with same PNETID as connecting interface  */
	smc_pnet_find_ism_resource(smc->clcsock->sk, ismdev);
	if (!(*ismdev))
		return SMC_CLC_DECL_CNFERR; /* configuration error */
	return 0;
}

/* Check for VLAN ID and register it on ISM device just for CLC handshake */
static int smc_connect_ism_vlan_setup(struct smc_sock *smc,
				      struct smcd_dev *ismdev,
				      unsigned short vlan_id)
{
	if (vlan_id && smc_ism_get_vlan(ismdev, vlan_id))
		return SMC_CLC_DECL_CNFERR;
	return 0;
}

/* cleanup temporary VLAN ID registration used for CLC handshake. If ISM is
 * used, the VLAN ID will be registered again during the connection setup.
 */
static int smc_connect_ism_vlan_cleanup(struct smc_sock *smc, bool is_smcd,
					struct smcd_dev *ismdev,
					unsigned short vlan_id)
{
	if (!is_smcd)
		return 0;
	if (vlan_id && smc_ism_put_vlan(ismdev, vlan_id))
		return SMC_CLC_DECL_CNFERR;
	return 0;
}

/* CLC handshake during connect */
static int smc_connect_clc(struct smc_sock *smc, int smc_type,
			   struct smc_clc_msg_accept_confirm *aclc,
			   struct smc_ib_device *ibdev, u8 ibport,
			   u8 gid[], struct smcd_dev *ismdev)
{
	int rc = 0;

	/* do inband token exchange */
	rc = smc_clc_send_proposal(smc, smc_type, ibdev, ibport, gid, ismdev);
	if (rc)
		return rc;
	/* receive SMC Accept CLC message */
	return smc_clc_wait_msg(smc, aclc, sizeof(*aclc), SMC_CLC_ACCEPT);
}

/* setup for RDMA connection of client */
static int smc_connect_rdma(struct smc_sock *smc,
			    struct smc_clc_msg_accept_confirm *aclc,
			    struct smc_ib_device *ibdev, u8 ibport)
{
	int local_contact = SMC_FIRST_CONTACT;
	struct smc_link *link;
	int reason_code = 0;

	mutex_lock(&smc_create_lgr_pending);
	local_contact = smc_conn_create(smc, false, aclc->hdr.flag, ibdev,
					ibport, &aclc->lcl, NULL, 0);
	if (local_contact < 0) {
		if (local_contact == -ENOMEM)
			reason_code = SMC_CLC_DECL_MEM;/* insufficient memory*/
		else if (local_contact == -ENOLINK)
			reason_code = SMC_CLC_DECL_SYNCERR; /* synchr. error */
		else
			reason_code = SMC_CLC_DECL_INTERR; /* other error */
		return smc_connect_abort(smc, reason_code, 0);
	}
	link = &smc->conn.lgr->lnk[SMC_SINGLE_LINK];

	smc_conn_save_peer_info(smc, aclc);

	/* create send buffer and rmb */
	if (smc_buf_create(smc, false))
		return smc_connect_abort(smc, SMC_CLC_DECL_MEM, local_contact);

	if (local_contact == SMC_FIRST_CONTACT)
		smc_link_save_peer_info(link, aclc);

	if (smc_rmb_rtoken_handling(&smc->conn, aclc))
		return smc_connect_abort(smc, SMC_CLC_DECL_ERR_RTOK,
					 local_contact);

	smc_close_init(smc);
	smc_rx_init(smc);

	if (local_contact == SMC_FIRST_CONTACT) {
		if (smc_ib_ready_link(link))
			return smc_connect_abort(smc, SMC_CLC_DECL_ERR_RDYLNK,
						 local_contact);
	} else {
		if (!smc->conn.rmb_desc->reused &&
		    smc_reg_rmb(link, smc->conn.rmb_desc, true))
			return smc_connect_abort(smc, SMC_CLC_DECL_ERR_REGRMB,
						 local_contact);
	}
	smc_rmb_sync_sg_for_device(&smc->conn);

	reason_code = smc_clc_send_confirm(smc);
	if (reason_code)
		return smc_connect_abort(smc, reason_code, local_contact);

	smc_tx_init(smc);

	if (local_contact == SMC_FIRST_CONTACT) {
		/* QP confirmation over RoCE fabric */
		reason_code = smc_clnt_conf_first_link(smc);
		if (reason_code)
			return smc_connect_abort(smc, reason_code,
						 local_contact);
	}
	mutex_unlock(&smc_create_lgr_pending);

	smc_copy_sock_settings_to_clc(smc);
	if (smc->sk.sk_state == SMC_INIT)
		smc->sk.sk_state = SMC_ACTIVE;

	return 0;
}

/* setup for ISM connection of client */
static int smc_connect_ism(struct smc_sock *smc,
			   struct smc_clc_msg_accept_confirm *aclc,
			   struct smcd_dev *ismdev)
{
	int local_contact = SMC_FIRST_CONTACT;
	int rc = 0;

	mutex_lock(&smc_create_lgr_pending);
	local_contact = smc_conn_create(smc, true, aclc->hdr.flag, NULL, 0,
					NULL, ismdev, aclc->gid);
	if (local_contact < 0)
		return smc_connect_abort(smc, SMC_CLC_DECL_MEM, 0);

	/* Create send and receive buffers */
	if (smc_buf_create(smc, true))
		return smc_connect_abort(smc, SMC_CLC_DECL_MEM, local_contact);

	smc_conn_save_peer_info(smc, aclc);
	smc_close_init(smc);
	smc_rx_init(smc);
	smc_tx_init(smc);

	rc = smc_clc_send_confirm(smc);
	if (rc)
		return smc_connect_abort(smc, rc, local_contact);
	mutex_unlock(&smc_create_lgr_pending);

	smc_copy_sock_settings_to_clc(smc);
	if (smc->sk.sk_state == SMC_INIT)
		smc->sk.sk_state = SMC_ACTIVE;

	return 0;
}

/* perform steps before actually connecting */
static int __smc_connect(struct smc_sock *smc)
{
	bool ism_supported = false, rdma_supported = false;
	struct smc_clc_msg_accept_confirm aclc;
	struct smc_ib_device *ibdev;
	struct smcd_dev *ismdev;
	u8 gid[SMC_GID_SIZE];
	unsigned short vlan;
	int smc_type;
	int rc = 0;
	u8 ibport;

	sock_hold(&smc->sk); /* sock put in passive closing */

	if (smc->use_fallback)
		return smc_connect_fallback(smc, smc->fallback_rsn);

	/* if peer has not signalled SMC-capability, fall back */
	if (!tcp_sk(smc->clcsock->sk)->syn_smc)
		return smc_connect_fallback(smc, SMC_CLC_DECL_PEERNOSMC);

	/* IPSec connections opt out of SMC-R optimizations */
	if (using_ipsec(smc))
		return smc_connect_decline_fallback(smc, SMC_CLC_DECL_IPSEC);

	/* check for VLAN ID */
	if (smc_vlan_by_tcpsk(smc->clcsock, &vlan))
		return smc_connect_decline_fallback(smc, SMC_CLC_DECL_CNFERR);

	/* check if there is an ism device available */
	if (!smc_check_ism(smc, &ismdev) &&
	    !smc_connect_ism_vlan_setup(smc, ismdev, vlan)) {
		/* ISM is supported for this connection */
		ism_supported = true;
		smc_type = SMC_TYPE_D;
	}

	/* check if there is a rdma device available */
	if (!smc_check_rdma(smc, &ibdev, &ibport, vlan, gid)) {
		/* RDMA is supported for this connection */
		rdma_supported = true;
		if (ism_supported)
			smc_type = SMC_TYPE_B; /* both */
		else
			smc_type = SMC_TYPE_R; /* only RDMA */
	}

	/* if neither ISM nor RDMA are supported, fallback */
	if (!rdma_supported && !ism_supported)
		return smc_connect_decline_fallback(smc, SMC_CLC_DECL_NOSMCDEV);

	/* perform CLC handshake */
	rc = smc_connect_clc(smc, smc_type, &aclc, ibdev, ibport, gid, ismdev);
	if (rc) {
		smc_connect_ism_vlan_cleanup(smc, ism_supported, ismdev, vlan);
		return smc_connect_decline_fallback(smc, rc);
	}

	/* depending on previous steps, connect using rdma or ism */
	if (rdma_supported && aclc.hdr.path == SMC_TYPE_R)
		rc = smc_connect_rdma(smc, &aclc, ibdev, ibport);
	else if (ism_supported && aclc.hdr.path == SMC_TYPE_D)
		rc = smc_connect_ism(smc, &aclc, ismdev);
	else
		rc = SMC_CLC_DECL_MODEUNSUPP;
	if (rc) {
		smc_connect_ism_vlan_cleanup(smc, ism_supported, ismdev, vlan);
		return smc_connect_decline_fallback(smc, rc);
	}

	smc_connect_ism_vlan_cleanup(smc, ism_supported, ismdev, vlan);
	return 0;
}

static void smc_connect_work(struct work_struct *work)
{
	struct smc_sock *smc = container_of(work, struct smc_sock,
					    connect_work);
	int rc;

	lock_sock(&smc->sk);
	rc = kernel_connect(smc->clcsock, &smc->connect_info->addr,
			    smc->connect_info->alen, smc->connect_info->flags);
	if (smc->clcsock->sk->sk_err) {
		smc->sk.sk_err = smc->clcsock->sk->sk_err;
		goto out;
	}
	if (rc < 0) {
		smc->sk.sk_err = -rc;
		goto out;
	}

	rc = __smc_connect(smc);
	if (rc < 0)
		smc->sk.sk_err = -rc;

out:
<<<<<<< HEAD
	smc->sk.sk_state_change(&smc->sk);
=======
	if (smc->sk.sk_err)
		smc->sk.sk_state_change(&smc->sk);
	else
		smc->sk.sk_write_space(&smc->sk);
>>>>>>> f9885ef8
	kfree(smc->connect_info);
	smc->connect_info = NULL;
	release_sock(&smc->sk);
}

static int smc_connect(struct socket *sock, struct sockaddr *addr,
		       int alen, int flags)
{
	struct sock *sk = sock->sk;
	struct smc_sock *smc;
	int rc = -EINVAL;

	smc = smc_sk(sk);

	/* separate smc parameter checking to be safe */
	if (alen < sizeof(addr->sa_family))
		goto out_err;
	if (addr->sa_family != AF_INET && addr->sa_family != AF_INET6)
		goto out_err;

	lock_sock(sk);
	switch (sk->sk_state) {
	default:
		goto out;
	case SMC_ACTIVE:
		rc = -EISCONN;
		goto out;
	case SMC_INIT:
		rc = 0;
		break;
	}

	smc_copy_sock_settings_to_clc(smc);
	tcp_sk(smc->clcsock->sk)->syn_smc = 1;
	if (flags & O_NONBLOCK) {
		if (smc->connect_info) {
			rc = -EALREADY;
			goto out;
		}
		smc->connect_info = kzalloc(alen + 2 * sizeof(int), GFP_KERNEL);
		if (!smc->connect_info) {
			rc = -ENOMEM;
			goto out;
		}
		smc->connect_info->alen = alen;
		smc->connect_info->flags = flags ^ O_NONBLOCK;
		memcpy(&smc->connect_info->addr, addr, alen);
		schedule_work(&smc->connect_work);
		rc = -EINPROGRESS;
	} else {
		rc = kernel_connect(smc->clcsock, addr, alen, flags);
		if (rc)
			goto out;

		rc = __smc_connect(smc);
		if (rc < 0)
			goto out;
		else
			rc = 0; /* success cases including fallback */
	}

out:
	release_sock(sk);
out_err:
	return rc;
}

static int smc_clcsock_accept(struct smc_sock *lsmc, struct smc_sock **new_smc)
{
	struct socket *new_clcsock = NULL;
	struct sock *lsk = &lsmc->sk;
	struct sock *new_sk;
	int rc;

	release_sock(lsk);
	new_sk = smc_sock_alloc(sock_net(lsk), NULL, lsk->sk_protocol);
	if (!new_sk) {
		rc = -ENOMEM;
		lsk->sk_err = ENOMEM;
		*new_smc = NULL;
		lock_sock(lsk);
		goto out;
	}
	*new_smc = smc_sk(new_sk);

	rc = kernel_accept(lsmc->clcsock, &new_clcsock, 0);
	lock_sock(lsk);
	if  (rc < 0)
		lsk->sk_err = -rc;
	if (rc < 0 || lsk->sk_state == SMC_CLOSED) {
		if (new_clcsock)
			sock_release(new_clcsock);
		new_sk->sk_state = SMC_CLOSED;
		sock_set_flag(new_sk, SOCK_DEAD);
		new_sk->sk_prot->unhash(new_sk);
		sock_put(new_sk); /* final */
		*new_smc = NULL;
		goto out;
	}

	(*new_smc)->clcsock = new_clcsock;
out:
	return rc;
}

/* add a just created sock to the accept queue of the listen sock as
 * candidate for a following socket accept call from user space
 */
static void smc_accept_enqueue(struct sock *parent, struct sock *sk)
{
	struct smc_sock *par = smc_sk(parent);

	sock_hold(sk); /* sock_put in smc_accept_unlink () */
	spin_lock(&par->accept_q_lock);
	list_add_tail(&smc_sk(sk)->accept_q, &par->accept_q);
	spin_unlock(&par->accept_q_lock);
	sk_acceptq_added(parent);
}

/* remove a socket from the accept queue of its parental listening socket */
static void smc_accept_unlink(struct sock *sk)
{
	struct smc_sock *par = smc_sk(sk)->listen_smc;

	spin_lock(&par->accept_q_lock);
	list_del_init(&smc_sk(sk)->accept_q);
	spin_unlock(&par->accept_q_lock);
	sk_acceptq_removed(&smc_sk(sk)->listen_smc->sk);
	sock_put(sk); /* sock_hold in smc_accept_enqueue */
}

/* remove a sock from the accept queue to bind it to a new socket created
 * for a socket accept call from user space
 */
struct sock *smc_accept_dequeue(struct sock *parent,
				struct socket *new_sock)
{
	struct smc_sock *isk, *n;
	struct sock *new_sk;

	list_for_each_entry_safe(isk, n, &smc_sk(parent)->accept_q, accept_q) {
		new_sk = (struct sock *)isk;

		smc_accept_unlink(new_sk);
		if (new_sk->sk_state == SMC_CLOSED) {
			if (isk->clcsock) {
				sock_release(isk->clcsock);
				isk->clcsock = NULL;
			}
			new_sk->sk_prot->unhash(new_sk);
			sock_put(new_sk); /* final */
			continue;
		}
		if (new_sock)
			sock_graft(new_sk, new_sock);
		return new_sk;
	}
	return NULL;
}

/* clean up for a created but never accepted sock */
void smc_close_non_accepted(struct sock *sk)
{
	struct smc_sock *smc = smc_sk(sk);

	lock_sock(sk);
	if (!sk->sk_lingertime)
		/* wait for peer closing */
		sk->sk_lingertime = SMC_MAX_STREAM_WAIT_TIMEOUT;
	if (!smc->use_fallback) {
		smc_close_active(smc);
		sock_set_flag(sk, SOCK_DEAD);
		sk->sk_shutdown |= SHUTDOWN_MASK;
	}
	if (smc->clcsock) {
		struct socket *tcp;

		tcp = smc->clcsock;
		smc->clcsock = NULL;
		sock_release(tcp);
	}
	if (smc->use_fallback) {
		sock_put(sk); /* passive closing */
		sk->sk_state = SMC_CLOSED;
	} else {
		if (sk->sk_state == SMC_CLOSED)
			smc_conn_free(&smc->conn);
	}
	release_sock(sk);
	sk->sk_prot->unhash(sk);
	sock_put(sk); /* final sock_put */
}

static int smc_serv_conf_first_link(struct smc_sock *smc)
{
	struct net *net = sock_net(smc->clcsock->sk);
	struct smc_link_group *lgr = smc->conn.lgr;
	struct smc_link *link;
	int rest;
	int rc;

	link = &lgr->lnk[SMC_SINGLE_LINK];

	if (smc_reg_rmb(link, smc->conn.rmb_desc, false))
		return SMC_CLC_DECL_ERR_REGRMB;

	/* send CONFIRM LINK request to client over the RoCE fabric */
	rc = smc_llc_send_confirm_link(link, SMC_LLC_REQ);
	if (rc < 0)
		return SMC_CLC_DECL_TIMEOUT_CL;

	/* receive CONFIRM LINK response from client over the RoCE fabric */
	rest = wait_for_completion_interruptible_timeout(
		&link->llc_confirm_resp,
		SMC_LLC_WAIT_FIRST_TIME);
	if (rest <= 0) {
		struct smc_clc_msg_decline dclc;

		rc = smc_clc_wait_msg(smc, &dclc, sizeof(dclc),
				      SMC_CLC_DECLINE);
		return rc;
	}

	if (link->llc_confirm_resp_rc)
		return SMC_CLC_DECL_RMBE_EC;

	/* send ADD LINK request to client over the RoCE fabric */
	rc = smc_llc_send_add_link(link,
				   link->smcibdev->mac[link->ibport - 1],
				   link->gid, SMC_LLC_REQ);
	if (rc < 0)
		return SMC_CLC_DECL_TIMEOUT_AL;

	/* receive ADD LINK response from client over the RoCE fabric */
	rest = wait_for_completion_interruptible_timeout(&link->llc_add_resp,
							 SMC_LLC_WAIT_TIME);
	if (rest <= 0) {
		struct smc_clc_msg_decline dclc;

		rc = smc_clc_wait_msg(smc, &dclc, sizeof(dclc),
				      SMC_CLC_DECLINE);
		return rc;
	}

	smc_llc_link_active(link, net->ipv4.sysctl_tcp_keepalive_time);

	return 0;
}

/* listen worker: finish */
static void smc_listen_out(struct smc_sock *new_smc)
{
	struct smc_sock *lsmc = new_smc->listen_smc;
	struct sock *newsmcsk = &new_smc->sk;

	lock_sock_nested(&lsmc->sk, SINGLE_DEPTH_NESTING);
	if (lsmc->sk.sk_state == SMC_LISTEN) {
		smc_accept_enqueue(&lsmc->sk, newsmcsk);
	} else { /* no longer listening */
		smc_close_non_accepted(newsmcsk);
	}
	release_sock(&lsmc->sk);

	/* Wake up accept */
	lsmc->sk.sk_data_ready(&lsmc->sk);
	sock_put(&lsmc->sk); /* sock_hold in smc_tcp_listen_work */
}

/* listen worker: finish in state connected */
static void smc_listen_out_connected(struct smc_sock *new_smc)
{
	struct sock *newsmcsk = &new_smc->sk;

	sk_refcnt_debug_inc(newsmcsk);
	if (newsmcsk->sk_state == SMC_INIT)
		newsmcsk->sk_state = SMC_ACTIVE;

	smc_listen_out(new_smc);
}

/* listen worker: finish in error state */
static void smc_listen_out_err(struct smc_sock *new_smc)
{
	struct sock *newsmcsk = &new_smc->sk;

	if (newsmcsk->sk_state == SMC_INIT)
		sock_put(&new_smc->sk); /* passive closing */
	newsmcsk->sk_state = SMC_CLOSED;
	smc_conn_free(&new_smc->conn);

	smc_listen_out(new_smc);
}

/* listen worker: decline and fall back if possible */
static void smc_listen_decline(struct smc_sock *new_smc, int reason_code,
			       int local_contact)
{
	/* RDMA setup failed, switch back to TCP */
	if (local_contact == SMC_FIRST_CONTACT)
		smc_lgr_forget(new_smc->conn.lgr);
	if (reason_code < 0) { /* error, no fallback possible */
		smc_listen_out_err(new_smc);
		return;
	}
	smc_conn_free(&new_smc->conn);
	new_smc->use_fallback = true;
	new_smc->fallback_rsn = reason_code;
	if (reason_code && reason_code != SMC_CLC_DECL_PEERDECL) {
		if (smc_clc_send_decline(new_smc, reason_code) < 0) {
			smc_listen_out_err(new_smc);
			return;
		}
	}
	smc_listen_out_connected(new_smc);
}

/* listen worker: check prefixes */
static int smc_listen_rdma_check(struct smc_sock *new_smc,
				 struct smc_clc_msg_proposal *pclc)
{
	struct smc_clc_msg_proposal_prefix *pclc_prfx;
	struct socket *newclcsock = new_smc->clcsock;

	pclc_prfx = smc_clc_proposal_get_prefix(pclc);
	if (smc_clc_prfx_match(newclcsock, pclc_prfx))
		return SMC_CLC_DECL_CNFERR;

	return 0;
}

/* listen worker: initialize connection and buffers */
static int smc_listen_rdma_init(struct smc_sock *new_smc,
				struct smc_clc_msg_proposal *pclc,
				struct smc_ib_device *ibdev, u8 ibport,
				int *local_contact)
{
	/* allocate connection / link group */
	*local_contact = smc_conn_create(new_smc, false, 0, ibdev, ibport,
					 &pclc->lcl, NULL, 0);
	if (*local_contact < 0) {
		if (*local_contact == -ENOMEM)
			return SMC_CLC_DECL_MEM;/* insufficient memory*/
		return SMC_CLC_DECL_INTERR; /* other error */
	}

	/* create send buffer and rmb */
	if (smc_buf_create(new_smc, false))
<<<<<<< HEAD
=======
		return SMC_CLC_DECL_MEM;

	return 0;
}

/* listen worker: initialize connection and buffers for SMC-D */
static int smc_listen_ism_init(struct smc_sock *new_smc,
			       struct smc_clc_msg_proposal *pclc,
			       struct smcd_dev *ismdev,
			       int *local_contact)
{
	struct smc_clc_msg_smcd *pclc_smcd;

	pclc_smcd = smc_get_clc_msg_smcd(pclc);
	*local_contact = smc_conn_create(new_smc, true, 0, NULL, 0, NULL,
					 ismdev, pclc_smcd->gid);
	if (*local_contact < 0) {
		if (*local_contact == -ENOMEM)
			return SMC_CLC_DECL_MEM;/* insufficient memory*/
		return SMC_CLC_DECL_INTERR; /* other error */
	}

	/* Check if peer can be reached via ISM device */
	if (smc_ism_cantalk(new_smc->conn.lgr->peer_gid,
			    new_smc->conn.lgr->vlan_id,
			    new_smc->conn.lgr->smcd)) {
		if (*local_contact == SMC_FIRST_CONTACT)
			smc_lgr_forget(new_smc->conn.lgr);
		smc_conn_free(&new_smc->conn);
		return SMC_CLC_DECL_CNFERR;
	}

	/* Create send and receive buffers */
	if (smc_buf_create(new_smc, true)) {
		if (*local_contact == SMC_FIRST_CONTACT)
			smc_lgr_forget(new_smc->conn.lgr);
		smc_conn_free(&new_smc->conn);
>>>>>>> f9885ef8
		return SMC_CLC_DECL_MEM;
	}

	return 0;
}

/* listen worker: initialize connection and buffers for SMC-D */
static int smc_listen_ism_init(struct smc_sock *new_smc,
			       struct smc_clc_msg_proposal *pclc,
			       struct smcd_dev *ismdev,
			       int *local_contact)
{
	struct smc_clc_msg_smcd *pclc_smcd;

	pclc_smcd = smc_get_clc_msg_smcd(pclc);
	*local_contact = smc_conn_create(new_smc, true, 0, NULL, 0, NULL,
					 ismdev, pclc_smcd->gid);
	if (*local_contact < 0) {
		if (*local_contact == -ENOMEM)
			return SMC_CLC_DECL_MEM;/* insufficient memory*/
		return SMC_CLC_DECL_INTERR; /* other error */
	}

	/* Check if peer can be reached via ISM device */
	if (smc_ism_cantalk(new_smc->conn.lgr->peer_gid,
			    new_smc->conn.lgr->vlan_id,
			    new_smc->conn.lgr->smcd)) {
		if (*local_contact == SMC_FIRST_CONTACT)
			smc_lgr_forget(new_smc->conn.lgr);
		smc_conn_free(&new_smc->conn);
		return SMC_CLC_DECL_CNFERR;
	}

	/* Create send and receive buffers */
	if (smc_buf_create(new_smc, true)) {
		if (*local_contact == SMC_FIRST_CONTACT)
			smc_lgr_forget(new_smc->conn.lgr);
		smc_conn_free(&new_smc->conn);
		return SMC_CLC_DECL_MEM;
	}

	return 0;
}

/* listen worker: register buffers */
static int smc_listen_rdma_reg(struct smc_sock *new_smc, int local_contact)
{
	struct smc_link *link = &new_smc->conn.lgr->lnk[SMC_SINGLE_LINK];

	if (local_contact != SMC_FIRST_CONTACT) {
		if (!new_smc->conn.rmb_desc->reused) {
			if (smc_reg_rmb(link, new_smc->conn.rmb_desc, true))
				return SMC_CLC_DECL_ERR_REGRMB;
		}
	}
	smc_rmb_sync_sg_for_device(&new_smc->conn);

	return 0;
}

/* listen worker: finish RDMA setup */
static int smc_listen_rdma_finish(struct smc_sock *new_smc,
				  struct smc_clc_msg_accept_confirm *cclc,
				  int local_contact)
{
	struct smc_link *link = &new_smc->conn.lgr->lnk[SMC_SINGLE_LINK];
	int reason_code = 0;

	if (local_contact == SMC_FIRST_CONTACT)
		smc_link_save_peer_info(link, cclc);

	if (smc_rmb_rtoken_handling(&new_smc->conn, cclc)) {
		reason_code = SMC_CLC_DECL_ERR_RTOK;
		goto decline;
	}

	if (local_contact == SMC_FIRST_CONTACT) {
		if (smc_ib_ready_link(link)) {
			reason_code = SMC_CLC_DECL_ERR_RDYLNK;
			goto decline;
		}
		/* QP confirmation over RoCE fabric */
		reason_code = smc_serv_conf_first_link(new_smc);
		if (reason_code)
			goto decline;
	}
	return 0;

decline:
	mutex_unlock(&smc_create_lgr_pending);
	smc_listen_decline(new_smc, reason_code, local_contact);
	return reason_code;
}

/* setup for RDMA connection of server */
static void smc_listen_work(struct work_struct *work)
{
	struct smc_sock *new_smc = container_of(work, struct smc_sock,
						smc_listen_work);
	struct socket *newclcsock = new_smc->clcsock;
	struct smc_clc_msg_accept_confirm cclc;
	struct smc_clc_msg_proposal *pclc;
	struct smc_ib_device *ibdev;
	bool ism_supported = false;
	struct smcd_dev *ismdev;
	u8 buf[SMC_CLC_MAX_LEN];
	int local_contact = 0;
	unsigned short vlan;
	int reason_code = 0;
	int rc = 0;
	u8 ibport;

	if (new_smc->use_fallback) {
		smc_listen_out_connected(new_smc);
		return;
	}

	/* check if peer is smc capable */
	if (!tcp_sk(newclcsock->sk)->syn_smc) {
		new_smc->use_fallback = true;
		new_smc->fallback_rsn = SMC_CLC_DECL_PEERNOSMC;
		smc_listen_out_connected(new_smc);
		return;
	}

	/* do inband token exchange -
	 * wait for and receive SMC Proposal CLC message
	 */
	pclc = (struct smc_clc_msg_proposal *)&buf;
	reason_code = smc_clc_wait_msg(new_smc, pclc, SMC_CLC_MAX_LEN,
				       SMC_CLC_PROPOSAL);
	if (reason_code) {
		smc_listen_decline(new_smc, reason_code, 0);
		return;
	}

	/* IPSec connections opt out of SMC-R optimizations */
	if (using_ipsec(new_smc)) {
		smc_listen_decline(new_smc, SMC_CLC_DECL_IPSEC, 0);
		return;
	}

	mutex_lock(&smc_create_lgr_pending);
	smc_close_init(new_smc);
	smc_rx_init(new_smc);
	smc_tx_init(new_smc);

	/* check if ISM is available */
	if ((pclc->hdr.path == SMC_TYPE_D || pclc->hdr.path == SMC_TYPE_B) &&
	    !smc_check_ism(new_smc, &ismdev) &&
	    !smc_listen_ism_init(new_smc, pclc, ismdev, &local_contact)) {
		ism_supported = true;
	}

	/* check if RDMA is available */
	if (!ism_supported &&
	    ((pclc->hdr.path != SMC_TYPE_R && pclc->hdr.path != SMC_TYPE_B) ||
	     smc_vlan_by_tcpsk(new_smc->clcsock, &vlan) ||
	     smc_check_rdma(new_smc, &ibdev, &ibport, vlan, NULL) ||
	     smc_listen_rdma_check(new_smc, pclc) ||
	     smc_listen_rdma_init(new_smc, pclc, ibdev, ibport,
				  &local_contact) ||
	     smc_listen_rdma_reg(new_smc, local_contact))) {
		/* SMC not supported, decline */
		mutex_unlock(&smc_create_lgr_pending);
		smc_listen_decline(new_smc, SMC_CLC_DECL_MODEUNSUPP,
				   local_contact);
		return;
	}

	/* send SMC Accept CLC message */
	rc = smc_clc_send_accept(new_smc, local_contact);
	if (rc) {
		mutex_unlock(&smc_create_lgr_pending);
		smc_listen_decline(new_smc, rc, local_contact);
		return;
	}

	/* receive SMC Confirm CLC message */
	reason_code = smc_clc_wait_msg(new_smc, &cclc, sizeof(cclc),
				       SMC_CLC_CONFIRM);
	if (reason_code) {
		mutex_unlock(&smc_create_lgr_pending);
		smc_listen_decline(new_smc, reason_code, local_contact);
		return;
	}

	/* finish worker */
<<<<<<< HEAD
	if (!ism_supported)
		smc_listen_rdma_finish(new_smc, &cclc, local_contact);
=======
	if (!ism_supported) {
		if (smc_listen_rdma_finish(new_smc, &cclc, local_contact))
			return;
	}
>>>>>>> f9885ef8
	smc_conn_save_peer_info(new_smc, &cclc);
	mutex_unlock(&smc_create_lgr_pending);
	smc_listen_out_connected(new_smc);
}

static void smc_tcp_listen_work(struct work_struct *work)
{
	struct smc_sock *lsmc = container_of(work, struct smc_sock,
					     tcp_listen_work);
	struct sock *lsk = &lsmc->sk;
	struct smc_sock *new_smc;
	int rc = 0;

	lock_sock(lsk);
	while (lsk->sk_state == SMC_LISTEN) {
		rc = smc_clcsock_accept(lsmc, &new_smc);
		if (rc)
			goto out;
		if (!new_smc)
			continue;

		new_smc->listen_smc = lsmc;
		new_smc->use_fallback = lsmc->use_fallback;
		new_smc->fallback_rsn = lsmc->fallback_rsn;
		sock_hold(lsk); /* sock_put in smc_listen_work */
		INIT_WORK(&new_smc->smc_listen_work, smc_listen_work);
		smc_copy_sock_settings_to_smc(new_smc);
		new_smc->sk.sk_sndbuf = lsmc->sk.sk_sndbuf;
		new_smc->sk.sk_rcvbuf = lsmc->sk.sk_rcvbuf;
		sock_hold(&new_smc->sk); /* sock_put in passive closing */
		if (!schedule_work(&new_smc->smc_listen_work))
			sock_put(&new_smc->sk);
	}

out:
	release_sock(lsk);
	sock_put(&lsmc->sk); /* sock_hold in smc_listen */
}

static int smc_listen(struct socket *sock, int backlog)
{
	struct sock *sk = sock->sk;
	struct smc_sock *smc;
	int rc;

	smc = smc_sk(sk);
	lock_sock(sk);

	rc = -EINVAL;
	if ((sk->sk_state != SMC_INIT) && (sk->sk_state != SMC_LISTEN))
		goto out;

	rc = 0;
	if (sk->sk_state == SMC_LISTEN) {
		sk->sk_max_ack_backlog = backlog;
		goto out;
	}
	/* some socket options are handled in core, so we could not apply
	 * them to the clc socket -- copy smc socket options to clc socket
	 */
	smc_copy_sock_settings_to_clc(smc);
	if (!smc->use_fallback)
		tcp_sk(smc->clcsock->sk)->syn_smc = 1;

	rc = kernel_listen(smc->clcsock, backlog);
	if (rc)
		goto out;
	sk->sk_max_ack_backlog = backlog;
	sk->sk_ack_backlog = 0;
	sk->sk_state = SMC_LISTEN;
	INIT_WORK(&smc->tcp_listen_work, smc_tcp_listen_work);
	sock_hold(sk); /* sock_hold in tcp_listen_worker */
	if (!schedule_work(&smc->tcp_listen_work))
		sock_put(sk);

out:
	release_sock(sk);
	return rc;
}

static int smc_accept(struct socket *sock, struct socket *new_sock,
		      int flags, bool kern)
{
	struct sock *sk = sock->sk, *nsk;
	DECLARE_WAITQUEUE(wait, current);
	struct smc_sock *lsmc;
	long timeo;
	int rc = 0;

	lsmc = smc_sk(sk);
	sock_hold(sk); /* sock_put below */
	lock_sock(sk);

	if (lsmc->sk.sk_state != SMC_LISTEN) {
		rc = -EINVAL;
		release_sock(sk);
		goto out;
	}

	/* Wait for an incoming connection */
	timeo = sock_rcvtimeo(sk, flags & O_NONBLOCK);
	add_wait_queue_exclusive(sk_sleep(sk), &wait);
	while (!(nsk = smc_accept_dequeue(sk, new_sock))) {
		set_current_state(TASK_INTERRUPTIBLE);
		if (!timeo) {
			rc = -EAGAIN;
			break;
		}
		release_sock(sk);
		timeo = schedule_timeout(timeo);
		/* wakeup by sk_data_ready in smc_listen_work() */
		sched_annotate_sleep();
		lock_sock(sk);
		if (signal_pending(current)) {
			rc = sock_intr_errno(timeo);
			break;
		}
	}
	set_current_state(TASK_RUNNING);
	remove_wait_queue(sk_sleep(sk), &wait);

	if (!rc)
		rc = sock_error(nsk);
	release_sock(sk);
	if (rc)
		goto out;

	if (lsmc->sockopt_defer_accept && !(flags & O_NONBLOCK)) {
		/* wait till data arrives on the socket */
		timeo = msecs_to_jiffies(lsmc->sockopt_defer_accept *
								MSEC_PER_SEC);
		if (smc_sk(nsk)->use_fallback) {
			struct sock *clcsk = smc_sk(nsk)->clcsock->sk;

			lock_sock(clcsk);
			if (skb_queue_empty(&clcsk->sk_receive_queue))
				sk_wait_data(clcsk, &timeo, NULL);
			release_sock(clcsk);
		} else if (!atomic_read(&smc_sk(nsk)->conn.bytes_to_rcv)) {
			lock_sock(nsk);
			smc_rx_wait(smc_sk(nsk), &timeo, smc_rx_data_available);
			release_sock(nsk);
		}
	}

out:
	sock_put(sk); /* sock_hold above */
	return rc;
}

static int smc_getname(struct socket *sock, struct sockaddr *addr,
		       int peer)
{
	struct smc_sock *smc;

	if (peer && (sock->sk->sk_state != SMC_ACTIVE) &&
	    (sock->sk->sk_state != SMC_APPCLOSEWAIT1))
		return -ENOTCONN;

	smc = smc_sk(sock->sk);

	return smc->clcsock->ops->getname(smc->clcsock, addr, peer);
}

static int smc_sendmsg(struct socket *sock, struct msghdr *msg, size_t len)
{
	struct sock *sk = sock->sk;
	struct smc_sock *smc;
	int rc = -EPIPE;

	smc = smc_sk(sk);
	lock_sock(sk);
	if ((sk->sk_state != SMC_ACTIVE) &&
	    (sk->sk_state != SMC_APPCLOSEWAIT1) &&
	    (sk->sk_state != SMC_INIT))
		goto out;

	if (msg->msg_flags & MSG_FASTOPEN) {
		if (sk->sk_state == SMC_INIT) {
			smc->use_fallback = true;
			smc->fallback_rsn = SMC_CLC_DECL_OPTUNSUPP;
		} else {
			rc = -EINVAL;
			goto out;
		}
	}

	if (smc->use_fallback)
		rc = smc->clcsock->ops->sendmsg(smc->clcsock, msg, len);
	else
		rc = smc_tx_sendmsg(smc, msg, len);
out:
	release_sock(sk);
	return rc;
}

static int smc_recvmsg(struct socket *sock, struct msghdr *msg, size_t len,
		       int flags)
{
	struct sock *sk = sock->sk;
	struct smc_sock *smc;
	int rc = -ENOTCONN;

	smc = smc_sk(sk);
	lock_sock(sk);
	if ((sk->sk_state == SMC_INIT) ||
	    (sk->sk_state == SMC_LISTEN) ||
	    (sk->sk_state == SMC_CLOSED))
		goto out;

	if (sk->sk_state == SMC_PEERFINCLOSEWAIT) {
		rc = 0;
		goto out;
	}

	if (smc->use_fallback) {
		rc = smc->clcsock->ops->recvmsg(smc->clcsock, msg, len, flags);
	} else {
		msg->msg_namelen = 0;
		rc = smc_rx_recvmsg(smc, msg, NULL, len, flags);
	}

out:
	release_sock(sk);
	return rc;
}

static __poll_t smc_accept_poll(struct sock *parent)
{
	struct smc_sock *isk = smc_sk(parent);
	__poll_t mask = 0;

	spin_lock(&isk->accept_q_lock);
	if (!list_empty(&isk->accept_q))
		mask = EPOLLIN | EPOLLRDNORM;
	spin_unlock(&isk->accept_q_lock);

	return mask;
}

static __poll_t smc_poll(struct file *file, struct socket *sock,
			     poll_table *wait)
{
	struct sock *sk = sock->sk;
	__poll_t mask = 0;
	struct smc_sock *smc;

	if (!sk)
		return EPOLLNVAL;

	smc = smc_sk(sock->sk);
<<<<<<< HEAD
	if ((sk->sk_state == SMC_INIT) || smc->use_fallback) {
=======
	if (smc->use_fallback) {
>>>>>>> f9885ef8
		/* delegate to CLC child sock */
		mask = smc->clcsock->ops->poll(file, smc->clcsock, wait);
		sk->sk_err = smc->clcsock->sk->sk_err;
		if (sk->sk_err)
			mask |= EPOLLERR;
	} else {
		if (sk->sk_state != SMC_CLOSED)
			sock_poll_wait(file, wait);
		if (sk->sk_err)
			mask |= EPOLLERR;
		if ((sk->sk_shutdown == SHUTDOWN_MASK) ||
		    (sk->sk_state == SMC_CLOSED))
			mask |= EPOLLHUP;
		if (sk->sk_state == SMC_LISTEN) {
			/* woken up by sk_data_ready in smc_listen_work() */
			mask = smc_accept_poll(sk);
		} else {
			if (atomic_read(&smc->conn.sndbuf_space) ||
			    sk->sk_shutdown & SEND_SHUTDOWN) {
				mask |= EPOLLOUT | EPOLLWRNORM;
			} else {
				sk_set_bit(SOCKWQ_ASYNC_NOSPACE, sk);
				set_bit(SOCK_NOSPACE, &sk->sk_socket->flags);
			}
			if (atomic_read(&smc->conn.bytes_to_rcv))
				mask |= EPOLLIN | EPOLLRDNORM;
			if (sk->sk_shutdown & RCV_SHUTDOWN)
				mask |= EPOLLIN | EPOLLRDNORM | EPOLLRDHUP;
			if (sk->sk_state == SMC_APPCLOSEWAIT1)
				mask |= EPOLLIN;
			if (smc->conn.urg_state == SMC_URG_VALID)
				mask |= EPOLLPRI;
		}
<<<<<<< HEAD
		if (smc->conn.urg_state == SMC_URG_VALID)
			mask |= EPOLLPRI;
=======
>>>>>>> f9885ef8
	}

	return mask;
}

static int smc_shutdown(struct socket *sock, int how)
{
	struct sock *sk = sock->sk;
	struct smc_sock *smc;
	int rc = -EINVAL;
	int rc1 = 0;

	smc = smc_sk(sk);

	if ((how < SHUT_RD) || (how > SHUT_RDWR))
		return rc;

	lock_sock(sk);

	rc = -ENOTCONN;
	if ((sk->sk_state != SMC_ACTIVE) &&
	    (sk->sk_state != SMC_PEERCLOSEWAIT1) &&
	    (sk->sk_state != SMC_PEERCLOSEWAIT2) &&
	    (sk->sk_state != SMC_APPCLOSEWAIT1) &&
	    (sk->sk_state != SMC_APPCLOSEWAIT2) &&
	    (sk->sk_state != SMC_APPFINCLOSEWAIT))
		goto out;
	if (smc->use_fallback) {
		rc = kernel_sock_shutdown(smc->clcsock, how);
		sk->sk_shutdown = smc->clcsock->sk->sk_shutdown;
		if (sk->sk_shutdown == SHUTDOWN_MASK)
			sk->sk_state = SMC_CLOSED;
		goto out;
	}
	switch (how) {
	case SHUT_RDWR:		/* shutdown in both directions */
		rc = smc_close_active(smc);
		break;
	case SHUT_WR:
		rc = smc_close_shutdown_write(smc);
		break;
	case SHUT_RD:
		rc = 0;
		/* nothing more to do because peer is not involved */
		break;
	}
	if (smc->clcsock)
		rc1 = kernel_sock_shutdown(smc->clcsock, how);
	/* map sock_shutdown_cmd constants to sk_shutdown value range */
	sk->sk_shutdown |= how + 1;

out:
	release_sock(sk);
	return rc ? rc : rc1;
}

static int smc_setsockopt(struct socket *sock, int level, int optname,
			  char __user *optval, unsigned int optlen)
{
	struct sock *sk = sock->sk;
	struct smc_sock *smc;
	int val, rc;

	smc = smc_sk(sk);

	/* generic setsockopts reaching us here always apply to the
	 * CLC socket
	 */
	rc = smc->clcsock->ops->setsockopt(smc->clcsock, level, optname,
					   optval, optlen);
	if (smc->clcsock->sk->sk_err) {
		sk->sk_err = smc->clcsock->sk->sk_err;
		sk->sk_error_report(sk);
	}
	if (rc)
		return rc;

	if (optlen < sizeof(int))
		return -EINVAL;
	if (get_user(val, (int __user *)optval))
		return -EFAULT;

	lock_sock(sk);
	switch (optname) {
	case TCP_ULP:
	case TCP_FASTOPEN:
	case TCP_FASTOPEN_CONNECT:
	case TCP_FASTOPEN_KEY:
	case TCP_FASTOPEN_NO_COOKIE:
		/* option not supported by SMC */
		if (sk->sk_state == SMC_INIT) {
			smc->use_fallback = true;
			smc->fallback_rsn = SMC_CLC_DECL_OPTUNSUPP;
		} else {
			if (!smc->use_fallback)
				rc = -EINVAL;
		}
		break;
	case TCP_NODELAY:
		if (sk->sk_state != SMC_INIT && sk->sk_state != SMC_LISTEN) {
			if (val && !smc->use_fallback)
				mod_delayed_work(system_wq, &smc->conn.tx_work,
						 0);
		}
		break;
	case TCP_CORK:
		if (sk->sk_state != SMC_INIT && sk->sk_state != SMC_LISTEN) {
			if (!val && !smc->use_fallback)
				mod_delayed_work(system_wq, &smc->conn.tx_work,
						 0);
		}
		break;
	case TCP_DEFER_ACCEPT:
		smc->sockopt_defer_accept = val;
		break;
	default:
		break;
	}
	release_sock(sk);

	return rc;
}

static int smc_getsockopt(struct socket *sock, int level, int optname,
			  char __user *optval, int __user *optlen)
{
	struct smc_sock *smc;

	smc = smc_sk(sock->sk);
	/* socket options apply to the CLC socket */
	return smc->clcsock->ops->getsockopt(smc->clcsock, level, optname,
					     optval, optlen);
}

static int smc_ioctl(struct socket *sock, unsigned int cmd,
		     unsigned long arg)
{
	union smc_host_cursor cons, urg;
	struct smc_connection *conn;
	struct smc_sock *smc;
	int answ;

	smc = smc_sk(sock->sk);
	conn = &smc->conn;
	lock_sock(&smc->sk);
	if (smc->use_fallback) {
		if (!smc->clcsock) {
			release_sock(&smc->sk);
			return -EBADF;
		}
		answ = smc->clcsock->ops->ioctl(smc->clcsock, cmd, arg);
		release_sock(&smc->sk);
		return answ;
	}
	switch (cmd) {
	case SIOCINQ: /* same as FIONREAD */
		if (smc->sk.sk_state == SMC_LISTEN) {
			release_sock(&smc->sk);
			return -EINVAL;
		}
		if (smc->sk.sk_state == SMC_INIT ||
		    smc->sk.sk_state == SMC_CLOSED)
			answ = 0;
		else
			answ = atomic_read(&smc->conn.bytes_to_rcv);
		break;
	case SIOCOUTQ:
		/* output queue size (not send + not acked) */
		if (smc->sk.sk_state == SMC_LISTEN) {
			release_sock(&smc->sk);
			return -EINVAL;
		}
		if (smc->sk.sk_state == SMC_INIT ||
		    smc->sk.sk_state == SMC_CLOSED)
			answ = 0;
		else
			answ = smc->conn.sndbuf_desc->len -
					atomic_read(&smc->conn.sndbuf_space);
		break;
	case SIOCOUTQNSD:
		/* output queue size (not send only) */
		if (smc->sk.sk_state == SMC_LISTEN) {
			release_sock(&smc->sk);
			return -EINVAL;
		}
		if (smc->sk.sk_state == SMC_INIT ||
		    smc->sk.sk_state == SMC_CLOSED)
			answ = 0;
		else
			answ = smc_tx_prepared_sends(&smc->conn);
		break;
	case SIOCATMARK:
		if (smc->sk.sk_state == SMC_LISTEN) {
			release_sock(&smc->sk);
			return -EINVAL;
		}
		if (smc->sk.sk_state == SMC_INIT ||
		    smc->sk.sk_state == SMC_CLOSED) {
			answ = 0;
		} else {
			smc_curs_copy(&cons, &conn->local_tx_ctrl.cons, conn);
			smc_curs_copy(&urg, &conn->urg_curs, conn);
			answ = smc_curs_diff(conn->rmb_desc->len,
					     &cons, &urg) == 1;
		}
		break;
	default:
		release_sock(&smc->sk);
		return -ENOIOCTLCMD;
	}
	release_sock(&smc->sk);

	return put_user(answ, (int __user *)arg);
}

static ssize_t smc_sendpage(struct socket *sock, struct page *page,
			    int offset, size_t size, int flags)
{
	struct sock *sk = sock->sk;
	struct smc_sock *smc;
	int rc = -EPIPE;

	smc = smc_sk(sk);
	lock_sock(sk);
	if (sk->sk_state != SMC_ACTIVE) {
		release_sock(sk);
		goto out;
	}
	release_sock(sk);
	if (smc->use_fallback)
		rc = kernel_sendpage(smc->clcsock, page, offset,
				     size, flags);
	else
		rc = sock_no_sendpage(sock, page, offset, size, flags);

out:
	return rc;
}

/* Map the affected portions of the rmbe into an spd, note the number of bytes
 * to splice in conn->splice_pending, and press 'go'. Delays consumer cursor
 * updates till whenever a respective page has been fully processed.
 * Note that subsequent recv() calls have to wait till all splice() processing
 * completed.
 */
static ssize_t smc_splice_read(struct socket *sock, loff_t *ppos,
			       struct pipe_inode_info *pipe, size_t len,
			       unsigned int flags)
{
	struct sock *sk = sock->sk;
	struct smc_sock *smc;
	int rc = -ENOTCONN;

	smc = smc_sk(sk);
	lock_sock(sk);

	if (sk->sk_state == SMC_INIT ||
	    sk->sk_state == SMC_LISTEN ||
	    sk->sk_state == SMC_CLOSED)
		goto out;

	if (sk->sk_state == SMC_PEERFINCLOSEWAIT) {
		rc = 0;
		goto out;
	}

	if (smc->use_fallback) {
		rc = smc->clcsock->ops->splice_read(smc->clcsock, ppos,
						    pipe, len, flags);
	} else {
		if (*ppos) {
			rc = -ESPIPE;
			goto out;
		}
		if (flags & SPLICE_F_NONBLOCK)
			flags = MSG_DONTWAIT;
		else
			flags = 0;
		rc = smc_rx_recvmsg(smc, NULL, pipe, len, flags);
	}
out:
	release_sock(sk);

	return rc;
}

/* must look like tcp */
static const struct proto_ops smc_sock_ops = {
	.family		= PF_SMC,
	.owner		= THIS_MODULE,
	.release	= smc_release,
	.bind		= smc_bind,
	.connect	= smc_connect,
	.socketpair	= sock_no_socketpair,
	.accept		= smc_accept,
	.getname	= smc_getname,
	.poll		= smc_poll,
	.ioctl		= smc_ioctl,
	.listen		= smc_listen,
	.shutdown	= smc_shutdown,
	.setsockopt	= smc_setsockopt,
	.getsockopt	= smc_getsockopt,
	.sendmsg	= smc_sendmsg,
	.recvmsg	= smc_recvmsg,
	.mmap		= sock_no_mmap,
	.sendpage	= smc_sendpage,
	.splice_read	= smc_splice_read,
};

static int smc_create(struct net *net, struct socket *sock, int protocol,
		      int kern)
{
	int family = (protocol == SMCPROTO_SMC6) ? PF_INET6 : PF_INET;
	struct smc_sock *smc;
	struct sock *sk;
	int rc;

	rc = -ESOCKTNOSUPPORT;
	if (sock->type != SOCK_STREAM)
		goto out;

	rc = -EPROTONOSUPPORT;
	if (protocol != SMCPROTO_SMC && protocol != SMCPROTO_SMC6)
		goto out;

	rc = -ENOBUFS;
	sock->ops = &smc_sock_ops;
	sk = smc_sock_alloc(net, sock, protocol);
	if (!sk)
		goto out;

	/* create internal TCP socket for CLC handshake and fallback */
	smc = smc_sk(sk);
	smc->use_fallback = false; /* assume rdma capability first */
	smc->fallback_rsn = 0;
	rc = sock_create_kern(net, family, SOCK_STREAM, IPPROTO_TCP,
			      &smc->clcsock);
	if (rc) {
		sk_common_release(sk);
		goto out;
	}
	smc->sk.sk_sndbuf = max(smc->clcsock->sk->sk_sndbuf, SMC_BUF_MIN_SIZE);
	smc->sk.sk_rcvbuf = max(smc->clcsock->sk->sk_rcvbuf, SMC_BUF_MIN_SIZE);

out:
	return rc;
}

static const struct net_proto_family smc_sock_family_ops = {
	.family	= PF_SMC,
	.owner	= THIS_MODULE,
	.create	= smc_create,
};

static int __init smc_init(void)
{
	int rc;

	rc = smc_pnet_init();
	if (rc)
		return rc;

	rc = smc_llc_init();
	if (rc) {
		pr_err("%s: smc_llc_init fails with %d\n", __func__, rc);
		goto out_pnet;
	}

	rc = smc_cdc_init();
	if (rc) {
		pr_err("%s: smc_cdc_init fails with %d\n", __func__, rc);
		goto out_pnet;
	}

	rc = proto_register(&smc_proto, 1);
	if (rc) {
		pr_err("%s: proto_register(v4) fails with %d\n", __func__, rc);
		goto out_pnet;
	}

	rc = proto_register(&smc_proto6, 1);
	if (rc) {
		pr_err("%s: proto_register(v6) fails with %d\n", __func__, rc);
		goto out_proto;
	}

	rc = sock_register(&smc_sock_family_ops);
	if (rc) {
		pr_err("%s: sock_register fails with %d\n", __func__, rc);
		goto out_proto6;
	}
	INIT_HLIST_HEAD(&smc_v4_hashinfo.ht);
	INIT_HLIST_HEAD(&smc_v6_hashinfo.ht);

	rc = smc_ib_register_client();
	if (rc) {
		pr_err("%s: ib_register fails with %d\n", __func__, rc);
		goto out_sock;
	}

	static_branch_enable(&tcp_have_smc);
	return 0;

out_sock:
	sock_unregister(PF_SMC);
out_proto6:
	proto_unregister(&smc_proto6);
out_proto:
	proto_unregister(&smc_proto);
out_pnet:
	smc_pnet_exit();
	return rc;
}

static void __exit smc_exit(void)
{
	smc_core_exit();
	static_branch_disable(&tcp_have_smc);
	smc_ib_unregister_client();
	sock_unregister(PF_SMC);
	proto_unregister(&smc_proto6);
	proto_unregister(&smc_proto);
	smc_pnet_exit();
}

module_init(smc_init);
module_exit(smc_exit);

MODULE_AUTHOR("Ursula Braun <ubraun@linux.vnet.ibm.com>");
MODULE_DESCRIPTION("smc socket address family");
MODULE_LICENSE("GPL");
MODULE_ALIAS_NETPROTO(PF_SMC);<|MERGE_RESOLUTION|>--- conflicted
+++ resolved
@@ -742,14 +742,10 @@
 		smc->sk.sk_err = -rc;
 
 out:
-<<<<<<< HEAD
-	smc->sk.sk_state_change(&smc->sk);
-=======
 	if (smc->sk.sk_err)
 		smc->sk.sk_state_change(&smc->sk);
 	else
 		smc->sk.sk_write_space(&smc->sk);
->>>>>>> f9885ef8
 	kfree(smc->connect_info);
 	smc->connect_info = NULL;
 	release_sock(&smc->sk);
@@ -1097,48 +1093,7 @@
 
 	/* create send buffer and rmb */
 	if (smc_buf_create(new_smc, false))
-<<<<<<< HEAD
-=======
 		return SMC_CLC_DECL_MEM;
-
-	return 0;
-}
-
-/* listen worker: initialize connection and buffers for SMC-D */
-static int smc_listen_ism_init(struct smc_sock *new_smc,
-			       struct smc_clc_msg_proposal *pclc,
-			       struct smcd_dev *ismdev,
-			       int *local_contact)
-{
-	struct smc_clc_msg_smcd *pclc_smcd;
-
-	pclc_smcd = smc_get_clc_msg_smcd(pclc);
-	*local_contact = smc_conn_create(new_smc, true, 0, NULL, 0, NULL,
-					 ismdev, pclc_smcd->gid);
-	if (*local_contact < 0) {
-		if (*local_contact == -ENOMEM)
-			return SMC_CLC_DECL_MEM;/* insufficient memory*/
-		return SMC_CLC_DECL_INTERR; /* other error */
-	}
-
-	/* Check if peer can be reached via ISM device */
-	if (smc_ism_cantalk(new_smc->conn.lgr->peer_gid,
-			    new_smc->conn.lgr->vlan_id,
-			    new_smc->conn.lgr->smcd)) {
-		if (*local_contact == SMC_FIRST_CONTACT)
-			smc_lgr_forget(new_smc->conn.lgr);
-		smc_conn_free(&new_smc->conn);
-		return SMC_CLC_DECL_CNFERR;
-	}
-
-	/* Create send and receive buffers */
-	if (smc_buf_create(new_smc, true)) {
-		if (*local_contact == SMC_FIRST_CONTACT)
-			smc_lgr_forget(new_smc->conn.lgr);
-		smc_conn_free(&new_smc->conn);
->>>>>>> f9885ef8
-		return SMC_CLC_DECL_MEM;
-	}
 
 	return 0;
 }
@@ -1325,15 +1280,10 @@
 	}
 
 	/* finish worker */
-<<<<<<< HEAD
-	if (!ism_supported)
-		smc_listen_rdma_finish(new_smc, &cclc, local_contact);
-=======
 	if (!ism_supported) {
 		if (smc_listen_rdma_finish(new_smc, &cclc, local_contact))
 			return;
 	}
->>>>>>> f9885ef8
 	smc_conn_save_peer_info(new_smc, &cclc);
 	mutex_unlock(&smc_create_lgr_pending);
 	smc_listen_out_connected(new_smc);
@@ -1585,11 +1535,7 @@
 		return EPOLLNVAL;
 
 	smc = smc_sk(sock->sk);
-<<<<<<< HEAD
-	if ((sk->sk_state == SMC_INIT) || smc->use_fallback) {
-=======
 	if (smc->use_fallback) {
->>>>>>> f9885ef8
 		/* delegate to CLC child sock */
 		mask = smc->clcsock->ops->poll(file, smc->clcsock, wait);
 		sk->sk_err = smc->clcsock->sk->sk_err;
@@ -1623,11 +1569,6 @@
 			if (smc->conn.urg_state == SMC_URG_VALID)
 				mask |= EPOLLPRI;
 		}
-<<<<<<< HEAD
-		if (smc->conn.urg_state == SMC_URG_VALID)
-			mask |= EPOLLPRI;
-=======
->>>>>>> f9885ef8
 	}
 
 	return mask;
