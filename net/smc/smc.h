/* SPDX-License-Identifier: GPL-2.0 */
/*
 *  Shared Memory Communications over RDMA (SMC-R) and RoCE
 *
 *  Definitions for the SMC module (socket related)
 *
 *  Copyright IBM Corp. 2016
 *
 *  Author(s):  Ursula Braun <ubraun@linux.vnet.ibm.com>
 */
#ifndef __SMC_H
#define __SMC_H

#include <linux/socket.h>
#include <linux/types.h>
#include <linux/compiler.h> /* __aligned */
#include <net/genetlink.h>
#include <net/sock.h>

#include "smc_ib.h"

#define SMC_V1		1		/* SMC version V1 */
#define SMC_V2		2		/* SMC version V2 */
#define SMC_RELEASE	0

#define SMCPROTO_SMC		0	/* SMC protocol, IPv4 */
#define SMCPROTO_SMC6		1	/* SMC protocol, IPv6 */

#define SMC_MAX_ISM_DEVS	8	/* max # of proposed non-native ISM
					 * devices
					 */
#define SMC_AUTOCORKING_DEFAULT_SIZE	0x10000	/* 64K by default */

extern struct proto smc_proto;
extern struct proto smc_proto6;

#ifdef ATOMIC64_INIT
#define KERNEL_HAS_ATOMIC64
#endif

enum smc_state {		/* possible states of an SMC socket */
	SMC_ACTIVE	= 1,
	SMC_INIT	= 2,
	SMC_CLOSED	= 7,
	SMC_LISTEN	= 10,
	/* normal close */
	SMC_PEERCLOSEWAIT1	= 20,
	SMC_PEERCLOSEWAIT2	= 21,
	SMC_APPFINCLOSEWAIT	= 24,
	SMC_APPCLOSEWAIT1	= 22,
	SMC_APPCLOSEWAIT2	= 23,
	SMC_PEERFINCLOSEWAIT	= 25,
	/* abnormal close */
	SMC_PEERABORTWAIT	= 26,
	SMC_PROCESSABORT	= 27,
};

struct smc_link_group;

struct smc_wr_rx_hdr {	/* common prefix part of LLC and CDC to demultiplex */
	union {
		u8 type;
#if defined(__BIG_ENDIAN_BITFIELD)
		struct {
			u8 llc_version:4,
			   llc_type:4;
		};
#elif defined(__LITTLE_ENDIAN_BITFIELD)
		struct {
			u8 llc_type:4,
			   llc_version:4;
		};
#endif
	};
} __aligned(1);

struct smc_cdc_conn_state_flags {
#if defined(__BIG_ENDIAN_BITFIELD)
	u8	peer_done_writing : 1;	/* Sending done indicator */
	u8	peer_conn_closed : 1;	/* Peer connection closed indicator */
	u8	peer_conn_abort : 1;	/* Abnormal close indicator */
	u8	reserved : 5;
#elif defined(__LITTLE_ENDIAN_BITFIELD)
	u8	reserved : 5;
	u8	peer_conn_abort : 1;
	u8	peer_conn_closed : 1;
	u8	peer_done_writing : 1;
#endif
};

struct smc_cdc_producer_flags {
#if defined(__BIG_ENDIAN_BITFIELD)
	u8	write_blocked : 1;	/* Writing Blocked, no rx buf space */
	u8	urg_data_pending : 1;	/* Urgent Data Pending */
	u8	urg_data_present : 1;	/* Urgent Data Present */
	u8	cons_curs_upd_req : 1;	/* cursor update requested */
	u8	failover_validation : 1;/* message replay due to failover */
	u8	reserved : 3;
#elif defined(__LITTLE_ENDIAN_BITFIELD)
	u8	reserved : 3;
	u8	failover_validation : 1;
	u8	cons_curs_upd_req : 1;
	u8	urg_data_present : 1;
	u8	urg_data_pending : 1;
	u8	write_blocked : 1;
#endif
};

/* in host byte order */
union smc_host_cursor {	/* SMC cursor - an offset in an RMBE */
	struct {
		u16	reserved;
		u16	wrap;		/* window wrap sequence number */
		u32	count;		/* cursor (= offset) part */
	};
#ifdef KERNEL_HAS_ATOMIC64
	atomic64_t		acurs;	/* for atomic processing */
#else
	u64			acurs;	/* for atomic processing */
#endif
} __aligned(8);

/* in host byte order, except for flag bitfields in network byte order */
struct smc_host_cdc_msg {		/* Connection Data Control message */
	struct smc_wr_rx_hdr		common; /* .type = 0xFE */
	u8				len;	/* length = 44 */
	u16				seqno;	/* connection seq # */
	u32				token;	/* alert_token */
	union smc_host_cursor		prod;		/* producer cursor */
	union smc_host_cursor		cons;		/* consumer cursor,
							 * piggy backed "ack"
							 */
	struct smc_cdc_producer_flags	prod_flags;	/* conn. tx/rx status */
	struct smc_cdc_conn_state_flags	conn_state_flags; /* peer conn. status*/
	u8				reserved[18];
} __aligned(8);

enum smc_urg_state {
	SMC_URG_VALID	= 1,			/* data present */
	SMC_URG_NOTYET	= 2,			/* data pending */
	SMC_URG_READ	= 3,			/* data was already read */
};

struct smc_mark_woken {
	bool woken;
	void *key;
	wait_queue_entry_t wait_entry;
};

struct smc_connection {
	struct rb_node		alert_node;
	struct smc_link_group	*lgr;		/* link group of connection */
	struct smc_link		*lnk;		/* assigned SMC-R link */
	u32			alert_token_local; /* unique conn. id */
	u8			peer_rmbe_idx;	/* from tcp handshake */
	int			peer_rmbe_size;	/* size of peer rx buffer */
	atomic_t		peer_rmbe_space;/* remaining free bytes in peer
						 * rmbe
						 */
	int			rtoken_idx;	/* idx to peer RMB rkey/addr */

	struct smc_buf_desc	*sndbuf_desc;	/* send buffer descriptor */
	struct smc_buf_desc	*rmb_desc;	/* RMBE descriptor */
	int			rmbe_size_short;/* compressed notation */
	int			rmbe_update_limit;
						/* lower limit for consumer
						 * cursor update
						 */

	struct smc_host_cdc_msg	local_tx_ctrl;	/* host byte order staging
						 * buffer for CDC msg send
						 * .prod cf. TCP snd_nxt
						 * .cons cf. TCP sends ack
						 */
	union smc_host_cursor	local_tx_ctrl_fin;
						/* prod crsr - confirmed by peer
						 */
	union smc_host_cursor	tx_curs_prep;	/* tx - prepared data
						 * snd_max..wmem_alloc
						 */
	union smc_host_cursor	tx_curs_sent;	/* tx - sent data
						 * snd_nxt ?
						 */
	union smc_host_cursor	tx_curs_fin;	/* tx - confirmed by peer
						 * snd-wnd-begin ?
						 */
	atomic_t		sndbuf_space;	/* remaining space in sndbuf */
	u16			tx_cdc_seq;	/* sequence # for CDC send */
	u16			tx_cdc_seq_fin;	/* sequence # - tx completed */
	spinlock_t		send_lock;	/* protect wr_sends */
	atomic_t		cdc_pend_tx_wr; /* number of pending tx CDC wqe
						 * - inc when post wqe,
						 * - dec on polled tx cqe
						 */
	wait_queue_head_t	cdc_pend_tx_wq; /* wakeup on no cdc_pend_tx_wr*/
	atomic_t		tx_pushing;     /* nr_threads trying tx push */
	struct delayed_work	tx_work;	/* retry of smc_cdc_msg_send */
	u32			tx_off;		/* base offset in peer rmb */

	struct smc_host_cdc_msg	local_rx_ctrl;	/* filled during event_handl.
						 * .prod cf. TCP rcv_nxt
						 * .cons cf. TCP snd_una
						 */
	union smc_host_cursor	rx_curs_confirmed; /* confirmed to peer
						    * source of snd_una ?
						    */
	union smc_host_cursor	urg_curs;	/* points at urgent byte */
	enum smc_urg_state	urg_state;
	bool			urg_tx_pend;	/* urgent data staged */
	bool			urg_rx_skip_pend;
						/* indicate urgent oob data
						 * read, but previous regular
						 * data still pending
						 */
	char			urg_rx_byte;	/* urgent byte */
	bool			tx_in_release_sock;
						/* flush pending tx data in
						 * sock release_cb()
						 */
	atomic_t		bytes_to_rcv;	/* arrived data,
						 * not yet received
						 */
	atomic_t		splice_pending;	/* number of spliced bytes
						 * pending processing
						 */
#ifndef KERNEL_HAS_ATOMIC64
	spinlock_t		acurs_lock;	/* protect cursors */
#endif
	struct work_struct	close_work;	/* peer sent some closing */
	struct work_struct	abort_work;	/* abort the connection */
	struct tasklet_struct	rx_tsklet;	/* Receiver tasklet for SMC-D */
	u8			rx_off;		/* receive offset:
						 * 0 for SMC-R, 32 for SMC-D
						 */
	u64			peer_token;	/* SMC-D token of peer */
	u8			killed : 1;	/* abnormal termination */
	u8			freed : 1;	/* normal termiation */
	u8			out_of_sync : 1; /* out of sync with peer */
};

struct smc_sock {				/* smc sock container */
	struct sock		sk;
	struct socket		*clcsock;	/* internal tcp socket */
	void			(*clcsk_state_change)(struct sock *sk);
						/* original stat_change fct. */
	void			(*clcsk_data_ready)(struct sock *sk);
						/* original data_ready fct. */
	void			(*clcsk_write_space)(struct sock *sk);
						/* original write_space fct. */
	void			(*clcsk_error_report)(struct sock *sk);
						/* original error_report fct. */
	struct smc_connection	conn;		/* smc connection */
	struct smc_sock		*listen_smc;	/* listen parent */
	struct work_struct	connect_work;	/* handle non-blocking connect*/
	struct work_struct	tcp_listen_work;/* handle tcp socket accepts */
	struct work_struct	smc_listen_work;/* prepare new accept socket */
	struct list_head	accept_q;	/* sockets to be accepted */
	spinlock_t		accept_q_lock;	/* protects accept_q */
	bool			limit_smc_hs;	/* put constraint on handshake */
	bool			use_fallback;	/* fallback to tcp */
	int			fallback_rsn;	/* reason for fallback */
	u32			peer_diagnosis; /* decline reason from peer */
	atomic_t                queued_smc_hs;  /* queued smc handshakes */
	struct inet_connection_sock_af_ops		af_ops;
	const struct inet_connection_sock_af_ops	*ori_af_ops;
						/* original af ops */
	int			sockopt_defer_accept;
						/* sockopt TCP_DEFER_ACCEPT
						 * value
						 */
	u8			wait_close_tx_prepared : 1;
						/* shutdown wr or close
						 * started, waiting for unsent
						 * data to be sent
						 */
	u8			connect_nonblock : 1;
						/* non-blocking connect in
						 * flight
						 */
	struct mutex            clcsock_release_lock;
						/* protects clcsock of a listen
						 * socket
						 * */
};

static inline struct smc_sock *smc_sk(const struct sock *sk)
{
	return (struct smc_sock *)sk;
}

<<<<<<< HEAD
static inline struct smc_sock *smc_clcsock_user_data(struct sock *clcsk)
=======
static inline struct smc_sock *smc_clcsock_user_data(const struct sock *clcsk)
>>>>>>> 95cd2cdc
{
	return (struct smc_sock *)
	       ((uintptr_t)clcsk->sk_user_data & ~SK_USER_DATA_NOCOPY);
}

extern struct workqueue_struct	*smc_hs_wq;	/* wq for handshake work */
extern struct workqueue_struct	*smc_close_wq;	/* wq for close work */

#define SMC_SYSTEMID_LEN		8

extern u8	local_systemid[SMC_SYSTEMID_LEN]; /* unique system identifier */

#define ntohll(x) be64_to_cpu(x)
#define htonll(x) cpu_to_be64(x)

/* convert an u32 value into network byte order, store it into a 3 byte field */
static inline void hton24(u8 *net, u32 host)
{
	__be32 t;

	t = cpu_to_be32(host);
	memcpy(net, ((u8 *)&t) + 1, 3);
}

/* convert a received 3 byte field into host byte order*/
static inline u32 ntoh24(u8 *net)
{
	__be32 t = 0;

	memcpy(((u8 *)&t) + 1, net, 3);
	return be32_to_cpu(t);
}

#ifdef CONFIG_XFRM
static inline bool using_ipsec(struct smc_sock *smc)
{
	return (smc->clcsock->sk->sk_policy[0] ||
		smc->clcsock->sk->sk_policy[1]) ? true : false;
}
#else
static inline bool using_ipsec(struct smc_sock *smc)
{
	return false;
}
#endif

struct smc_gidlist;

struct sock *smc_accept_dequeue(struct sock *parent, struct socket *new_sock);
void smc_close_non_accepted(struct sock *sk);
void smc_fill_gid_list(struct smc_link_group *lgr,
		       struct smc_gidlist *gidlist,
		       struct smc_ib_device *known_dev, u8 *known_gid);

/* smc handshake limitation interface for netlink  */
int smc_nl_dump_hs_limitation(struct sk_buff *skb, struct netlink_callback *cb);
int smc_nl_enable_hs_limitation(struct sk_buff *skb, struct genl_info *info);
int smc_nl_disable_hs_limitation(struct sk_buff *skb, struct genl_info *info);

#endif	/* __SMC_H */<|MERGE_RESOLUTION|>--- conflicted
+++ resolved
@@ -288,11 +288,7 @@
 	return (struct smc_sock *)sk;
 }
 
-<<<<<<< HEAD
-static inline struct smc_sock *smc_clcsock_user_data(struct sock *clcsk)
-=======
 static inline struct smc_sock *smc_clcsock_user_data(const struct sock *clcsk)
->>>>>>> 95cd2cdc
 {
 	return (struct smc_sock *)
 	       ((uintptr_t)clcsk->sk_user_data & ~SK_USER_DATA_NOCOPY);
