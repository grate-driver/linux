// SPDX-License-Identifier: GPL-2.0
/* Shared Memory Communications Direct over ISM devices (SMC-D)
 *
 * Functions for ISM device.
 *
 * Copyright IBM Corp. 2018
 */

#include <linux/spinlock.h>
#include <linux/mutex.h>
#include <linux/slab.h>
#include <asm/page.h>

#include "smc.h"
#include "smc_core.h"
#include "smc_ism.h"
#include "smc_pnet.h"
#include "smc_netlink.h"

struct smcd_dev_list smcd_dev_list = {
	.list = LIST_HEAD_INIT(smcd_dev_list.list),
	.mutex = __MUTEX_INITIALIZER(smcd_dev_list.mutex)
};

<<<<<<< HEAD
bool smc_ism_v2_capable;
=======
static bool smc_ism_v2_capable;
>>>>>>> 356006a6

/* Test if an ISM communication is possible - same CPC */
int smc_ism_cantalk(u64 peer_gid, unsigned short vlan_id, struct smcd_dev *smcd)
{
	return smcd->ops->query_remote_gid(smcd, peer_gid, vlan_id ? 1 : 0,
					   vlan_id);
}

int smc_ism_write(struct smcd_dev *smcd, const struct smc_ism_position *pos,
		  void *data, size_t len)
{
	int rc;

	rc = smcd->ops->move_data(smcd, pos->token, pos->index, pos->signal,
				  pos->offset, data, len);

	return rc < 0 ? rc : 0;
}

void smc_ism_get_system_eid(struct smcd_dev *smcd, u8 **eid)
{
	smcd->ops->get_system_eid(smcd, eid);
}

u16 smc_ism_get_chid(struct smcd_dev *smcd)
{
	return smcd->ops->get_chid(smcd);
}

<<<<<<< HEAD
=======
/* HW supports ISM V2 and thus System EID is defined */
bool smc_ism_is_v2_capable(void)
{
	return smc_ism_v2_capable;
}

>>>>>>> 356006a6
/* Set a connection using this DMBE. */
void smc_ism_set_conn(struct smc_connection *conn)
{
	unsigned long flags;

	spin_lock_irqsave(&conn->lgr->smcd->lock, flags);
	conn->lgr->smcd->conn[conn->rmb_desc->sba_idx] = conn;
	spin_unlock_irqrestore(&conn->lgr->smcd->lock, flags);
}

/* Unset a connection using this DMBE. */
void smc_ism_unset_conn(struct smc_connection *conn)
{
	unsigned long flags;

	if (!conn->rmb_desc)
		return;

	spin_lock_irqsave(&conn->lgr->smcd->lock, flags);
	conn->lgr->smcd->conn[conn->rmb_desc->sba_idx] = NULL;
	spin_unlock_irqrestore(&conn->lgr->smcd->lock, flags);
}

/* Register a VLAN identifier with the ISM device. Use a reference count
 * and add a VLAN identifier only when the first DMB using this VLAN is
 * registered.
 */
int smc_ism_get_vlan(struct smcd_dev *smcd, unsigned short vlanid)
{
	struct smc_ism_vlanid *new_vlan, *vlan;
	unsigned long flags;
	int rc = 0;

	if (!vlanid)			/* No valid vlan id */
		return -EINVAL;

	/* create new vlan entry, in case we need it */
	new_vlan = kzalloc(sizeof(*new_vlan), GFP_KERNEL);
	if (!new_vlan)
		return -ENOMEM;
	new_vlan->vlanid = vlanid;
	refcount_set(&new_vlan->refcnt, 1);

	/* if there is an existing entry, increase count and return */
	spin_lock_irqsave(&smcd->lock, flags);
	list_for_each_entry(vlan, &smcd->vlan, list) {
		if (vlan->vlanid == vlanid) {
			refcount_inc(&vlan->refcnt);
			kfree(new_vlan);
			goto out;
		}
	}

	/* no existing entry found.
	 * add new entry to device; might fail, e.g., if HW limit reached
	 */
	if (smcd->ops->add_vlan_id(smcd, vlanid)) {
		kfree(new_vlan);
		rc = -EIO;
		goto out;
	}
	list_add_tail(&new_vlan->list, &smcd->vlan);
out:
	spin_unlock_irqrestore(&smcd->lock, flags);
	return rc;
}

/* Unregister a VLAN identifier with the ISM device. Use a reference count
 * and remove a VLAN identifier only when the last DMB using this VLAN is
 * unregistered.
 */
int smc_ism_put_vlan(struct smcd_dev *smcd, unsigned short vlanid)
{
	struct smc_ism_vlanid *vlan;
	unsigned long flags;
	bool found = false;
	int rc = 0;

	if (!vlanid)			/* No valid vlan id */
		return -EINVAL;

	spin_lock_irqsave(&smcd->lock, flags);
	list_for_each_entry(vlan, &smcd->vlan, list) {
		if (vlan->vlanid == vlanid) {
			if (!refcount_dec_and_test(&vlan->refcnt))
				goto out;
			found = true;
			break;
		}
	}
	if (!found) {
		rc = -ENOENT;
		goto out;		/* VLAN id not in table */
	}

	/* Found and the last reference just gone */
	if (smcd->ops->del_vlan_id(smcd, vlanid))
		rc = -EIO;
	list_del(&vlan->list);
	kfree(vlan);
out:
	spin_unlock_irqrestore(&smcd->lock, flags);
	return rc;
}

int smc_ism_unregister_dmb(struct smcd_dev *smcd, struct smc_buf_desc *dmb_desc)
{
	struct smcd_dmb dmb;
	int rc = 0;

	if (!dmb_desc->dma_addr)
		return rc;

	memset(&dmb, 0, sizeof(dmb));
	dmb.dmb_tok = dmb_desc->token;
	dmb.sba_idx = dmb_desc->sba_idx;
	dmb.cpu_addr = dmb_desc->cpu_addr;
	dmb.dma_addr = dmb_desc->dma_addr;
	dmb.dmb_len = dmb_desc->len;
	rc = smcd->ops->unregister_dmb(smcd, &dmb);
	if (!rc || rc == ISM_ERROR) {
		dmb_desc->cpu_addr = NULL;
		dmb_desc->dma_addr = 0;
	}

	return rc;
}

int smc_ism_register_dmb(struct smc_link_group *lgr, int dmb_len,
			 struct smc_buf_desc *dmb_desc)
{
	struct smcd_dmb dmb;
	int rc;

	memset(&dmb, 0, sizeof(dmb));
	dmb.dmb_len = dmb_len;
	dmb.sba_idx = dmb_desc->sba_idx;
	dmb.vlan_id = lgr->vlan_id;
	dmb.rgid = lgr->peer_gid;
	rc = lgr->smcd->ops->register_dmb(lgr->smcd, &dmb);
	if (!rc) {
		dmb_desc->sba_idx = dmb.sba_idx;
		dmb_desc->token = dmb.dmb_tok;
		dmb_desc->cpu_addr = dmb.cpu_addr;
		dmb_desc->dma_addr = dmb.dma_addr;
		dmb_desc->len = dmb.dmb_len;
	}
	return rc;
}

static int smc_nl_handle_smcd_dev(struct smcd_dev *smcd,
				  struct sk_buff *skb,
				  struct netlink_callback *cb)
{
	char smc_pnet[SMC_MAX_PNETID_LEN + 1];
	struct smc_pci_dev smc_pci_dev;
	struct nlattr *port_attrs;
	struct nlattr *attrs;
	int use_cnt = 0;
	void *nlh;

	nlh = genlmsg_put(skb, NETLINK_CB(cb->skb).portid, cb->nlh->nlmsg_seq,
			  &smc_gen_nl_family, NLM_F_MULTI,
			  SMC_NETLINK_GET_DEV_SMCD);
	if (!nlh)
		goto errmsg;
	attrs = nla_nest_start(skb, SMC_GEN_DEV_SMCD);
	if (!attrs)
		goto errout;
	use_cnt = atomic_read(&smcd->lgr_cnt);
	if (nla_put_u32(skb, SMC_NLA_DEV_USE_CNT, use_cnt))
		goto errattr;
	if (nla_put_u8(skb, SMC_NLA_DEV_IS_CRIT, use_cnt > 0))
		goto errattr;
	memset(&smc_pci_dev, 0, sizeof(smc_pci_dev));
	smc_set_pci_values(to_pci_dev(smcd->dev.parent), &smc_pci_dev);
	if (nla_put_u32(skb, SMC_NLA_DEV_PCI_FID, smc_pci_dev.pci_fid))
		goto errattr;
	if (nla_put_u16(skb, SMC_NLA_DEV_PCI_CHID, smc_pci_dev.pci_pchid))
		goto errattr;
	if (nla_put_u16(skb, SMC_NLA_DEV_PCI_VENDOR, smc_pci_dev.pci_vendor))
		goto errattr;
	if (nla_put_u16(skb, SMC_NLA_DEV_PCI_DEVICE, smc_pci_dev.pci_device))
		goto errattr;
	if (nla_put_string(skb, SMC_NLA_DEV_PCI_ID, smc_pci_dev.pci_id))
		goto errattr;

	port_attrs = nla_nest_start(skb, SMC_NLA_DEV_PORT);
	if (!port_attrs)
		goto errattr;
	if (nla_put_u8(skb, SMC_NLA_DEV_PORT_PNET_USR, smcd->pnetid_by_user))
		goto errportattr;
	snprintf(smc_pnet, sizeof(smc_pnet), "%s", smcd->pnetid);
	if (nla_put_string(skb, SMC_NLA_DEV_PORT_PNETID, smc_pnet))
		goto errportattr;

	nla_nest_end(skb, port_attrs);
	nla_nest_end(skb, attrs);
	genlmsg_end(skb, nlh);
	return 0;

errportattr:
	nla_nest_cancel(skb, port_attrs);
errattr:
	nla_nest_cancel(skb, attrs);
errout:
	nlmsg_cancel(skb, nlh);
errmsg:
	return -EMSGSIZE;
}

static void smc_nl_prep_smcd_dev(struct smcd_dev_list *dev_list,
				 struct sk_buff *skb,
				 struct netlink_callback *cb)
{
	struct smc_nl_dmp_ctx *cb_ctx = smc_nl_dmp_ctx(cb);
	int snum = cb_ctx->pos[0];
	struct smcd_dev *smcd;
	int num = 0;

	mutex_lock(&dev_list->mutex);
	list_for_each_entry(smcd, &dev_list->list, list) {
		if (num < snum)
			goto next;
		if (smc_nl_handle_smcd_dev(smcd, skb, cb))
			goto errout;
next:
		num++;
	}
errout:
	mutex_unlock(&dev_list->mutex);
	cb_ctx->pos[0] = num;
}

int smcd_nl_get_device(struct sk_buff *skb, struct netlink_callback *cb)
{
	smc_nl_prep_smcd_dev(&smcd_dev_list, skb, cb);
	return skb->len;
}

struct smc_ism_event_work {
	struct work_struct work;
	struct smcd_dev *smcd;
	struct smcd_event event;
};

#define ISM_EVENT_REQUEST		0x0001
#define ISM_EVENT_RESPONSE		0x0002
#define ISM_EVENT_REQUEST_IR		0x00000001
#define ISM_EVENT_CODE_SHUTDOWN		0x80
#define ISM_EVENT_CODE_TESTLINK		0x83

union smcd_sw_event_info {
	u64	info;
	struct {
		u8		uid[SMC_LGR_ID_SIZE];
		unsigned short	vlan_id;
		u16		code;
	};
};

static void smcd_handle_sw_event(struct smc_ism_event_work *wrk)
{
	union smcd_sw_event_info ev_info;

	ev_info.info = wrk->event.info;
	switch (wrk->event.code) {
	case ISM_EVENT_CODE_SHUTDOWN:	/* Peer shut down DMBs */
		smc_smcd_terminate(wrk->smcd, wrk->event.tok, ev_info.vlan_id);
		break;
	case ISM_EVENT_CODE_TESTLINK:	/* Activity timer */
		if (ev_info.code == ISM_EVENT_REQUEST) {
			ev_info.code = ISM_EVENT_RESPONSE;
			wrk->smcd->ops->signal_event(wrk->smcd,
						     wrk->event.tok,
						     ISM_EVENT_REQUEST_IR,
						     ISM_EVENT_CODE_TESTLINK,
						     ev_info.info);
			}
		break;
	}
}

int smc_ism_signal_shutdown(struct smc_link_group *lgr)
{
	int rc;
	union smcd_sw_event_info ev_info;

	if (lgr->peer_shutdown)
		return 0;

	memcpy(ev_info.uid, lgr->id, SMC_LGR_ID_SIZE);
	ev_info.vlan_id = lgr->vlan_id;
	ev_info.code = ISM_EVENT_REQUEST;
	rc = lgr->smcd->ops->signal_event(lgr->smcd, lgr->peer_gid,
					  ISM_EVENT_REQUEST_IR,
					  ISM_EVENT_CODE_SHUTDOWN,
					  ev_info.info);
	return rc;
}

/* worker for SMC-D events */
static void smc_ism_event_work(struct work_struct *work)
{
	struct smc_ism_event_work *wrk =
		container_of(work, struct smc_ism_event_work, work);

	switch (wrk->event.type) {
	case ISM_EVENT_GID:	/* GID event, token is peer GID */
		smc_smcd_terminate(wrk->smcd, wrk->event.tok, VLAN_VID_MASK);
		break;
	case ISM_EVENT_DMB:
		break;
	case ISM_EVENT_SWR:	/* Software defined event */
		smcd_handle_sw_event(wrk);
		break;
	}
	kfree(wrk);
}

static void smcd_release(struct device *dev)
{
	struct smcd_dev *smcd = container_of(dev, struct smcd_dev, dev);

	kfree(smcd->conn);
	kfree(smcd);
}

struct smcd_dev *smcd_alloc_dev(struct device *parent, const char *name,
				const struct smcd_ops *ops, int max_dmbs)
{
	struct smcd_dev *smcd;

	smcd = kzalloc(sizeof(*smcd), GFP_KERNEL);
	if (!smcd)
		return NULL;
	smcd->conn = kcalloc(max_dmbs, sizeof(struct smc_connection *),
			     GFP_KERNEL);
	if (!smcd->conn) {
		kfree(smcd);
		return NULL;
	}

	smcd->dev.parent = parent;
	smcd->dev.release = smcd_release;
	device_initialize(&smcd->dev);
	dev_set_name(&smcd->dev, name);
	smcd->ops = ops;
	if (smc_pnetid_by_dev_port(parent, 0, smcd->pnetid))
		smc_pnetid_by_table_smcd(smcd);

	spin_lock_init(&smcd->lock);
	spin_lock_init(&smcd->lgr_lock);
	INIT_LIST_HEAD(&smcd->vlan);
	INIT_LIST_HEAD(&smcd->lgr_list);
	init_waitqueue_head(&smcd->lgrs_deleted);
	smcd->event_wq = alloc_ordered_workqueue("ism_evt_wq-%s)",
						 WQ_MEM_RECLAIM, name);
	if (!smcd->event_wq) {
		kfree(smcd->conn);
		kfree(smcd);
		return NULL;
	}
	return smcd;
}
EXPORT_SYMBOL_GPL(smcd_alloc_dev);

int smcd_register_dev(struct smcd_dev *smcd)
{
	mutex_lock(&smcd_dev_list.mutex);
	if (list_empty(&smcd_dev_list.list)) {
		u8 *system_eid = NULL;

		smc_ism_get_system_eid(smcd, &system_eid);
		if (system_eid[24] != '0' || system_eid[28] != '0')
			smc_ism_v2_capable = true;
	}
	/* sort list: devices without pnetid before devices with pnetid */
	if (smcd->pnetid[0])
		list_add_tail(&smcd->list, &smcd_dev_list.list);
	else
		list_add(&smcd->list, &smcd_dev_list.list);
	mutex_unlock(&smcd_dev_list.mutex);

	pr_warn_ratelimited("smc: adding smcd device %s with pnetid %.16s%s\n",
			    dev_name(&smcd->dev), smcd->pnetid,
			    smcd->pnetid_by_user ? " (user defined)" : "");

	return device_add(&smcd->dev);
}
EXPORT_SYMBOL_GPL(smcd_register_dev);

void smcd_unregister_dev(struct smcd_dev *smcd)
{
	pr_warn_ratelimited("smc: removing smcd device %s\n",
			    dev_name(&smcd->dev));
	mutex_lock(&smcd_dev_list.mutex);
	list_del_init(&smcd->list);
	mutex_unlock(&smcd_dev_list.mutex);
	smcd->going_away = 1;
	smc_smcd_terminate_all(smcd);
	flush_workqueue(smcd->event_wq);
	destroy_workqueue(smcd->event_wq);

	device_del(&smcd->dev);
}
EXPORT_SYMBOL_GPL(smcd_unregister_dev);

void smcd_free_dev(struct smcd_dev *smcd)
{
	put_device(&smcd->dev);
}
EXPORT_SYMBOL_GPL(smcd_free_dev);

/* SMCD Device event handler. Called from ISM device interrupt handler.
 * Parameters are smcd device pointer,
 * - event->type (0 --> DMB, 1 --> GID),
 * - event->code (event code),
 * - event->tok (either DMB token when event type 0, or GID when event type 1)
 * - event->time (time of day)
 * - event->info (debug info).
 *
 * Context:
 * - Function called in IRQ context from ISM device driver event handler.
 */
void smcd_handle_event(struct smcd_dev *smcd, struct smcd_event *event)
{
	struct smc_ism_event_work *wrk;

	if (smcd->going_away)
		return;
	/* copy event to event work queue, and let it be handled there */
	wrk = kmalloc(sizeof(*wrk), GFP_ATOMIC);
	if (!wrk)
		return;
	INIT_WORK(&wrk->work, smc_ism_event_work);
	wrk->smcd = smcd;
	wrk->event = *event;
	queue_work(smcd->event_wq, &wrk->work);
}
EXPORT_SYMBOL_GPL(smcd_handle_event);

/* SMCD Device interrupt handler. Called from ISM device interrupt handler.
 * Parameters are smcd device pointer and DMB number. Find the connection and
 * schedule the tasklet for this connection.
 *
 * Context:
 * - Function called in IRQ context from ISM device driver IRQ handler.
 */
void smcd_handle_irq(struct smcd_dev *smcd, unsigned int dmbno)
{
	struct smc_connection *conn = NULL;
	unsigned long flags;

	spin_lock_irqsave(&smcd->lock, flags);
	conn = smcd->conn[dmbno];
	if (conn && !conn->killed)
		tasklet_schedule(&conn->rx_tsklet);
	spin_unlock_irqrestore(&smcd->lock, flags);
}
EXPORT_SYMBOL_GPL(smcd_handle_irq);

void __init smc_ism_init(void)
{
	smc_ism_v2_capable = false;
}<|MERGE_RESOLUTION|>--- conflicted
+++ resolved
@@ -22,11 +22,7 @@
 	.mutex = __MUTEX_INITIALIZER(smcd_dev_list.mutex)
 };
 
-<<<<<<< HEAD
-bool smc_ism_v2_capable;
-=======
 static bool smc_ism_v2_capable;
->>>>>>> 356006a6
 
 /* Test if an ISM communication is possible - same CPC */
 int smc_ism_cantalk(u64 peer_gid, unsigned short vlan_id, struct smcd_dev *smcd)
@@ -56,15 +52,12 @@
 	return smcd->ops->get_chid(smcd);
 }
 
-<<<<<<< HEAD
-=======
 /* HW supports ISM V2 and thus System EID is defined */
 bool smc_ism_is_v2_capable(void)
 {
 	return smc_ism_v2_capable;
 }
 
->>>>>>> 356006a6
 /* Set a connection using this DMBE. */
 void smc_ism_set_conn(struct smc_connection *conn)
 {
