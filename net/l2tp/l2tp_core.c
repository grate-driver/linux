--- conflicted
+++ resolved
@@ -649,15 +649,9 @@
 	/* Parse and check optional cookie */
 	if (session->peer_cookie_len > 0) {
 		if (memcmp(ptr, &session->peer_cookie[0], session->peer_cookie_len)) {
-<<<<<<< HEAD
-			pr_warn_ratelimited("%s: cookie mismatch (%u/%u). Discarding.\n",
-					    tunnel->name, tunnel->tunnel_id,
-					    session->session_id);
-=======
 			pr_debug_ratelimited("%s: cookie mismatch (%u/%u). Discarding.\n",
 					     tunnel->name, tunnel->tunnel_id,
 					     session->session_id);
->>>>>>> f642729d
 			atomic_long_inc(&session->stats.rx_cookie_discards);
 			goto discard;
 		}
@@ -708,13 +702,8 @@
 		 * If user has configured mandatory sequence numbers, discard.
 		 */
 		if (session->recv_seq) {
-<<<<<<< HEAD
-			pr_warn_ratelimited("%s: recv data has no seq numbers when required. Discarding.\n",
-					    session->name);
-=======
 			pr_debug_ratelimited("%s: recv data has no seq numbers when required. Discarding.\n",
 					     session->name);
->>>>>>> f642729d
 			atomic_long_inc(&session->stats.rx_seq_discards);
 			goto discard;
 		}
@@ -729,13 +718,8 @@
 			session->send_seq = 0;
 			l2tp_session_set_header_len(session, tunnel->version);
 		} else if (session->send_seq) {
-<<<<<<< HEAD
-			pr_warn_ratelimited("%s: recv data has no seq numbers when required. Discarding.\n",
-					    session->name);
-=======
 			pr_debug_ratelimited("%s: recv data has no seq numbers when required. Discarding.\n",
 					     session->name);
->>>>>>> f642729d
 			atomic_long_inc(&session->stats.rx_seq_discards);
 			goto discard;
 		}
@@ -825,15 +809,9 @@
 
 	/* Short packet? */
 	if (!pskb_may_pull(skb, L2TP_HDR_SIZE_MAX)) {
-<<<<<<< HEAD
-		pr_warn_ratelimited("%s: recv short packet (len=%d)\n",
-				    tunnel->name, skb->len);
-		goto error;
-=======
 		pr_debug_ratelimited("%s: recv short packet (len=%d)\n",
 				     tunnel->name, skb->len);
 		goto invalid;
->>>>>>> f642729d
 	}
 
 	/* Point to L2TP header */
@@ -846,15 +824,9 @@
 	/* Check protocol version */
 	version = hdrflags & L2TP_HDR_VER_MASK;
 	if (version != tunnel->version) {
-<<<<<<< HEAD
-		pr_warn_ratelimited("%s: recv protocol version mismatch: got %d expected %d\n",
-				    tunnel->name, version, tunnel->version);
-		goto error;
-=======
 		pr_debug_ratelimited("%s: recv protocol version mismatch: got %d expected %d\n",
 				     tunnel->name, version, tunnel->version);
 		goto invalid;
->>>>>>> f642729d
 	}
 
 	/* Get length of L2TP packet */
@@ -862,11 +834,7 @@
 
 	/* If type is control packet, it is handled by userspace. */
 	if (hdrflags & L2TP_HDRFLAG_T)
-<<<<<<< HEAD
-		goto error;
-=======
 		goto pass;
->>>>>>> f642729d
 
 	/* Skip flags */
 	ptr += 2;
@@ -895,15 +863,9 @@
 			l2tp_session_dec_refcount(session);
 
 		/* Not found? Pass to userspace to deal with */
-<<<<<<< HEAD
-		pr_warn_ratelimited("%s: no session found (%u/%u). Passing up.\n",
-				    tunnel->name, tunnel_id, session_id);
-		goto error;
-=======
 		pr_debug_ratelimited("%s: no session found (%u/%u). Passing up.\n",
 				     tunnel->name, tunnel_id, session_id);
 		goto pass;
->>>>>>> f642729d
 	}
 
 	if (tunnel->version == L2TP_HDR_VER_3 &&
