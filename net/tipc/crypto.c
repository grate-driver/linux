--- conflicted
+++ resolved
@@ -51,11 +51,7 @@
 
 #define TIPC_REKEYING_INTV_DEF	(60 * 24) /* default: 1 day */
 
-<<<<<<< HEAD
-/**
-=======
 /*
->>>>>>> 356006a6
  * TIPC Key ids
  */
 enum {
@@ -201,10 +197,7 @@
  * @key_master: flag indicates if master key exists
  * @legacy_user: flag indicates if a peer joins w/o master key (for bwd comp.)
  * @nokey: no key indication
-<<<<<<< HEAD
-=======
  * @flags: combined flags field
->>>>>>> 356006a6
  * @lock: tipc_key lock
  */
 struct tipc_crypto {
