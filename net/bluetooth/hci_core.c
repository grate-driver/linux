/*
   BlueZ - Bluetooth protocol stack for Linux
   Copyright (C) 2000-2001 Qualcomm Incorporated
   Copyright (C) 2011 ProFUSION Embedded Systems

   Written 2000,2001 by Maxim Krasnyansky <maxk@qualcomm.com>

   This program is free software; you can redistribute it and/or modify
   it under the terms of the GNU General Public License version 2 as
   published by the Free Software Foundation;

   THE SOFTWARE IS PROVIDED "AS IS", WITHOUT WARRANTY OF ANY KIND, EXPRESS
   OR IMPLIED, INCLUDING BUT NOT LIMITED TO THE WARRANTIES OF MERCHANTABILITY,
   FITNESS FOR A PARTICULAR PURPOSE AND NONINFRINGEMENT OF THIRD PARTY RIGHTS.
   IN NO EVENT SHALL THE COPYRIGHT HOLDER(S) AND AUTHOR(S) BE LIABLE FOR ANY
   CLAIM, OR ANY SPECIAL INDIRECT OR CONSEQUENTIAL DAMAGES, OR ANY DAMAGES
   WHATSOEVER RESULTING FROM LOSS OF USE, DATA OR PROFITS, WHETHER IN AN
   ACTION OF CONTRACT, NEGLIGENCE OR OTHER TORTIOUS ACTION, ARISING OUT OF
   OR IN CONNECTION WITH THE USE OR PERFORMANCE OF THIS SOFTWARE.

   ALL LIABILITY, INCLUDING LIABILITY FOR INFRINGEMENT OF ANY PATENTS,
   COPYRIGHTS, TRADEMARKS OR OTHER RIGHTS, RELATING TO USE OF THIS
   SOFTWARE IS DISCLAIMED.
*/

/* Bluetooth HCI core. */

#include <linux/export.h>
#include <linux/rfkill.h>
#include <linux/debugfs.h>
#include <linux/crypto.h>
#include <linux/property.h>
#include <linux/suspend.h>
#include <linux/wait.h>
#include <asm/unaligned.h>

#include <net/bluetooth/bluetooth.h>
#include <net/bluetooth/hci_core.h>
#include <net/bluetooth/l2cap.h>
#include <net/bluetooth/mgmt.h>

#include "hci_request.h"
#include "hci_debugfs.h"
#include "smp.h"
#include "leds.h"
#include "msft.h"

static void hci_rx_work(struct work_struct *work);
static void hci_cmd_work(struct work_struct *work);
static void hci_tx_work(struct work_struct *work);

/* HCI device list */
LIST_HEAD(hci_dev_list);
DEFINE_RWLOCK(hci_dev_list_lock);

/* HCI callback list */
LIST_HEAD(hci_cb_list);
DEFINE_MUTEX(hci_cb_list_lock);

/* HCI ID Numbering */
static DEFINE_IDA(hci_index_ida);

/* ---- HCI debugfs entries ---- */

static ssize_t dut_mode_read(struct file *file, char __user *user_buf,
			     size_t count, loff_t *ppos)
{
	struct hci_dev *hdev = file->private_data;
	char buf[3];

	buf[0] = hci_dev_test_flag(hdev, HCI_DUT_MODE) ? 'Y' : 'N';
	buf[1] = '\n';
	buf[2] = '\0';
	return simple_read_from_buffer(user_buf, count, ppos, buf, 2);
}

static ssize_t dut_mode_write(struct file *file, const char __user *user_buf,
			      size_t count, loff_t *ppos)
{
	struct hci_dev *hdev = file->private_data;
	struct sk_buff *skb;
	bool enable;
	int err;

	if (!test_bit(HCI_UP, &hdev->flags))
		return -ENETDOWN;

	err = kstrtobool_from_user(user_buf, count, &enable);
	if (err)
		return err;

	if (enable == hci_dev_test_flag(hdev, HCI_DUT_MODE))
		return -EALREADY;

	hci_req_sync_lock(hdev);
	if (enable)
		skb = __hci_cmd_sync(hdev, HCI_OP_ENABLE_DUT_MODE, 0, NULL,
				     HCI_CMD_TIMEOUT);
	else
		skb = __hci_cmd_sync(hdev, HCI_OP_RESET, 0, NULL,
				     HCI_CMD_TIMEOUT);
	hci_req_sync_unlock(hdev);

	if (IS_ERR(skb))
		return PTR_ERR(skb);

	kfree_skb(skb);

	hci_dev_change_flag(hdev, HCI_DUT_MODE);

	return count;
}

static const struct file_operations dut_mode_fops = {
	.open		= simple_open,
	.read		= dut_mode_read,
	.write		= dut_mode_write,
	.llseek		= default_llseek,
};

static ssize_t vendor_diag_read(struct file *file, char __user *user_buf,
				size_t count, loff_t *ppos)
{
	struct hci_dev *hdev = file->private_data;
	char buf[3];

	buf[0] = hci_dev_test_flag(hdev, HCI_VENDOR_DIAG) ? 'Y' : 'N';
	buf[1] = '\n';
	buf[2] = '\0';
	return simple_read_from_buffer(user_buf, count, ppos, buf, 2);
}

static ssize_t vendor_diag_write(struct file *file, const char __user *user_buf,
				 size_t count, loff_t *ppos)
{
	struct hci_dev *hdev = file->private_data;
	bool enable;
	int err;

	err = kstrtobool_from_user(user_buf, count, &enable);
	if (err)
		return err;

	/* When the diagnostic flags are not persistent and the transport
	 * is not active or in user channel operation, then there is no need
	 * for the vendor callback. Instead just store the desired value and
	 * the setting will be programmed when the controller gets powered on.
	 */
	if (test_bit(HCI_QUIRK_NON_PERSISTENT_DIAG, &hdev->quirks) &&
	    (!test_bit(HCI_RUNNING, &hdev->flags) ||
	     hci_dev_test_flag(hdev, HCI_USER_CHANNEL)))
		goto done;

	hci_req_sync_lock(hdev);
	err = hdev->set_diag(hdev, enable);
	hci_req_sync_unlock(hdev);

	if (err < 0)
		return err;

done:
	if (enable)
		hci_dev_set_flag(hdev, HCI_VENDOR_DIAG);
	else
		hci_dev_clear_flag(hdev, HCI_VENDOR_DIAG);

	return count;
}

static const struct file_operations vendor_diag_fops = {
	.open		= simple_open,
	.read		= vendor_diag_read,
	.write		= vendor_diag_write,
	.llseek		= default_llseek,
};

static void hci_debugfs_create_basic(struct hci_dev *hdev)
{
	debugfs_create_file("dut_mode", 0644, hdev->debugfs, hdev,
			    &dut_mode_fops);

	if (hdev->set_diag)
		debugfs_create_file("vendor_diag", 0644, hdev->debugfs, hdev,
				    &vendor_diag_fops);
}

static int hci_reset_req(struct hci_request *req, unsigned long opt)
{
	BT_DBG("%s %ld", req->hdev->name, opt);

	/* Reset device */
	set_bit(HCI_RESET, &req->hdev->flags);
	hci_req_add(req, HCI_OP_RESET, 0, NULL);
	return 0;
}

static void bredr_init(struct hci_request *req)
{
	req->hdev->flow_ctl_mode = HCI_FLOW_CTL_MODE_PACKET_BASED;

	/* Read Local Supported Features */
	hci_req_add(req, HCI_OP_READ_LOCAL_FEATURES, 0, NULL);

	/* Read Local Version */
	hci_req_add(req, HCI_OP_READ_LOCAL_VERSION, 0, NULL);

	/* Read BD Address */
	hci_req_add(req, HCI_OP_READ_BD_ADDR, 0, NULL);
}

static void amp_init1(struct hci_request *req)
{
	req->hdev->flow_ctl_mode = HCI_FLOW_CTL_MODE_BLOCK_BASED;

	/* Read Local Version */
	hci_req_add(req, HCI_OP_READ_LOCAL_VERSION, 0, NULL);

	/* Read Local Supported Commands */
	hci_req_add(req, HCI_OP_READ_LOCAL_COMMANDS, 0, NULL);

	/* Read Local AMP Info */
	hci_req_add(req, HCI_OP_READ_LOCAL_AMP_INFO, 0, NULL);

	/* Read Data Blk size */
	hci_req_add(req, HCI_OP_READ_DATA_BLOCK_SIZE, 0, NULL);

	/* Read Flow Control Mode */
	hci_req_add(req, HCI_OP_READ_FLOW_CONTROL_MODE, 0, NULL);

	/* Read Location Data */
	hci_req_add(req, HCI_OP_READ_LOCATION_DATA, 0, NULL);
}

static int amp_init2(struct hci_request *req)
{
	/* Read Local Supported Features. Not all AMP controllers
	 * support this so it's placed conditionally in the second
	 * stage init.
	 */
	if (req->hdev->commands[14] & 0x20)
		hci_req_add(req, HCI_OP_READ_LOCAL_FEATURES, 0, NULL);

	return 0;
}

static int hci_init1_req(struct hci_request *req, unsigned long opt)
{
	struct hci_dev *hdev = req->hdev;

	BT_DBG("%s %ld", hdev->name, opt);

	/* Reset */
	if (!test_bit(HCI_QUIRK_RESET_ON_CLOSE, &hdev->quirks))
		hci_reset_req(req, 0);

	switch (hdev->dev_type) {
	case HCI_PRIMARY:
		bredr_init(req);
		break;
	case HCI_AMP:
		amp_init1(req);
		break;
	default:
		bt_dev_err(hdev, "Unknown device type %d", hdev->dev_type);
		break;
	}

	return 0;
}

static void bredr_setup(struct hci_request *req)
{
	__le16 param;
	__u8 flt_type;

	/* Read Buffer Size (ACL mtu, max pkt, etc.) */
	hci_req_add(req, HCI_OP_READ_BUFFER_SIZE, 0, NULL);

	/* Read Class of Device */
	hci_req_add(req, HCI_OP_READ_CLASS_OF_DEV, 0, NULL);

	/* Read Local Name */
	hci_req_add(req, HCI_OP_READ_LOCAL_NAME, 0, NULL);

	/* Read Voice Setting */
	hci_req_add(req, HCI_OP_READ_VOICE_SETTING, 0, NULL);

	/* Read Number of Supported IAC */
	hci_req_add(req, HCI_OP_READ_NUM_SUPPORTED_IAC, 0, NULL);

	/* Read Current IAC LAP */
	hci_req_add(req, HCI_OP_READ_CURRENT_IAC_LAP, 0, NULL);

	/* Clear Event Filters */
	flt_type = HCI_FLT_CLEAR_ALL;
	hci_req_add(req, HCI_OP_SET_EVENT_FLT, 1, &flt_type);

	/* Connection accept timeout ~20 secs */
	param = cpu_to_le16(0x7d00);
	hci_req_add(req, HCI_OP_WRITE_CA_TIMEOUT, 2, &param);
}

static void le_setup(struct hci_request *req)
{
	struct hci_dev *hdev = req->hdev;

	/* Read LE Buffer Size */
	hci_req_add(req, HCI_OP_LE_READ_BUFFER_SIZE, 0, NULL);

	/* Read LE Local Supported Features */
	hci_req_add(req, HCI_OP_LE_READ_LOCAL_FEATURES, 0, NULL);

	/* Read LE Supported States */
	hci_req_add(req, HCI_OP_LE_READ_SUPPORTED_STATES, 0, NULL);

	/* LE-only controllers have LE implicitly enabled */
	if (!lmp_bredr_capable(hdev))
		hci_dev_set_flag(hdev, HCI_LE_ENABLED);
}

static void hci_setup_event_mask(struct hci_request *req)
{
	struct hci_dev *hdev = req->hdev;

	/* The second byte is 0xff instead of 0x9f (two reserved bits
	 * disabled) since a Broadcom 1.2 dongle doesn't respond to the
	 * command otherwise.
	 */
	u8 events[8] = { 0xff, 0xff, 0xfb, 0xff, 0x00, 0x00, 0x00, 0x00 };

	/* CSR 1.1 dongles does not accept any bitfield so don't try to set
	 * any event mask for pre 1.2 devices.
	 */
	if (hdev->hci_ver < BLUETOOTH_VER_1_2)
		return;

	if (lmp_bredr_capable(hdev)) {
		events[4] |= 0x01; /* Flow Specification Complete */
	} else {
		/* Use a different default for LE-only devices */
		memset(events, 0, sizeof(events));
		events[1] |= 0x20; /* Command Complete */
		events[1] |= 0x40; /* Command Status */
		events[1] |= 0x80; /* Hardware Error */

		/* If the controller supports the Disconnect command, enable
		 * the corresponding event. In addition enable packet flow
		 * control related events.
		 */
		if (hdev->commands[0] & 0x20) {
			events[0] |= 0x10; /* Disconnection Complete */
			events[2] |= 0x04; /* Number of Completed Packets */
			events[3] |= 0x02; /* Data Buffer Overflow */
		}

		/* If the controller supports the Read Remote Version
		 * Information command, enable the corresponding event.
		 */
		if (hdev->commands[2] & 0x80)
			events[1] |= 0x08; /* Read Remote Version Information
					    * Complete
					    */

		if (hdev->le_features[0] & HCI_LE_ENCRYPTION) {
			events[0] |= 0x80; /* Encryption Change */
			events[5] |= 0x80; /* Encryption Key Refresh Complete */
		}
	}

	if (lmp_inq_rssi_capable(hdev) ||
	    test_bit(HCI_QUIRK_FIXUP_INQUIRY_MODE, &hdev->quirks))
		events[4] |= 0x02; /* Inquiry Result with RSSI */

	if (lmp_ext_feat_capable(hdev))
		events[4] |= 0x04; /* Read Remote Extended Features Complete */

	if (lmp_esco_capable(hdev)) {
		events[5] |= 0x08; /* Synchronous Connection Complete */
		events[5] |= 0x10; /* Synchronous Connection Changed */
	}

	if (lmp_sniffsubr_capable(hdev))
		events[5] |= 0x20; /* Sniff Subrating */

	if (lmp_pause_enc_capable(hdev))
		events[5] |= 0x80; /* Encryption Key Refresh Complete */

	if (lmp_ext_inq_capable(hdev))
		events[5] |= 0x40; /* Extended Inquiry Result */

	if (lmp_no_flush_capable(hdev))
		events[7] |= 0x01; /* Enhanced Flush Complete */

	if (lmp_lsto_capable(hdev))
		events[6] |= 0x80; /* Link Supervision Timeout Changed */

	if (lmp_ssp_capable(hdev)) {
		events[6] |= 0x01;	/* IO Capability Request */
		events[6] |= 0x02;	/* IO Capability Response */
		events[6] |= 0x04;	/* User Confirmation Request */
		events[6] |= 0x08;	/* User Passkey Request */
		events[6] |= 0x10;	/* Remote OOB Data Request */
		events[6] |= 0x20;	/* Simple Pairing Complete */
		events[7] |= 0x04;	/* User Passkey Notification */
		events[7] |= 0x08;	/* Keypress Notification */
		events[7] |= 0x10;	/* Remote Host Supported
					 * Features Notification
					 */
	}

	if (lmp_le_capable(hdev))
		events[7] |= 0x20;	/* LE Meta-Event */

	hci_req_add(req, HCI_OP_SET_EVENT_MASK, sizeof(events), events);
}

static int hci_init2_req(struct hci_request *req, unsigned long opt)
{
	struct hci_dev *hdev = req->hdev;

	if (hdev->dev_type == HCI_AMP)
		return amp_init2(req);

	if (lmp_bredr_capable(hdev))
		bredr_setup(req);
	else
		hci_dev_clear_flag(hdev, HCI_BREDR_ENABLED);

	if (lmp_le_capable(hdev))
		le_setup(req);

	/* All Bluetooth 1.2 and later controllers should support the
	 * HCI command for reading the local supported commands.
	 *
	 * Unfortunately some controllers indicate Bluetooth 1.2 support,
	 * but do not have support for this command. If that is the case,
	 * the driver can quirk the behavior and skip reading the local
	 * supported commands.
	 */
	if (hdev->hci_ver > BLUETOOTH_VER_1_1 &&
	    !test_bit(HCI_QUIRK_BROKEN_LOCAL_COMMANDS, &hdev->quirks))
		hci_req_add(req, HCI_OP_READ_LOCAL_COMMANDS, 0, NULL);

	if (lmp_ssp_capable(hdev)) {
		/* When SSP is available, then the host features page
		 * should also be available as well. However some
		 * controllers list the max_page as 0 as long as SSP
		 * has not been enabled. To achieve proper debugging
		 * output, force the minimum max_page to 1 at least.
		 */
		hdev->max_page = 0x01;

		if (hci_dev_test_flag(hdev, HCI_SSP_ENABLED)) {
			u8 mode = 0x01;

			hci_req_add(req, HCI_OP_WRITE_SSP_MODE,
				    sizeof(mode), &mode);
		} else {
			struct hci_cp_write_eir cp;

			memset(hdev->eir, 0, sizeof(hdev->eir));
			memset(&cp, 0, sizeof(cp));

			hci_req_add(req, HCI_OP_WRITE_EIR, sizeof(cp), &cp);
		}
	}

	if (lmp_inq_rssi_capable(hdev) ||
	    test_bit(HCI_QUIRK_FIXUP_INQUIRY_MODE, &hdev->quirks)) {
		u8 mode;

		/* If Extended Inquiry Result events are supported, then
		 * they are clearly preferred over Inquiry Result with RSSI
		 * events.
		 */
		mode = lmp_ext_inq_capable(hdev) ? 0x02 : 0x01;

		hci_req_add(req, HCI_OP_WRITE_INQUIRY_MODE, 1, &mode);
	}

	if (lmp_inq_tx_pwr_capable(hdev))
		hci_req_add(req, HCI_OP_READ_INQ_RSP_TX_POWER, 0, NULL);

	if (lmp_ext_feat_capable(hdev)) {
		struct hci_cp_read_local_ext_features cp;

		cp.page = 0x01;
		hci_req_add(req, HCI_OP_READ_LOCAL_EXT_FEATURES,
			    sizeof(cp), &cp);
	}

	if (hci_dev_test_flag(hdev, HCI_LINK_SECURITY)) {
		u8 enable = 1;
		hci_req_add(req, HCI_OP_WRITE_AUTH_ENABLE, sizeof(enable),
			    &enable);
	}

	return 0;
}

static void hci_setup_link_policy(struct hci_request *req)
{
	struct hci_dev *hdev = req->hdev;
	struct hci_cp_write_def_link_policy cp;
	u16 link_policy = 0;

	if (lmp_rswitch_capable(hdev))
		link_policy |= HCI_LP_RSWITCH;
	if (lmp_hold_capable(hdev))
		link_policy |= HCI_LP_HOLD;
	if (lmp_sniff_capable(hdev))
		link_policy |= HCI_LP_SNIFF;
	if (lmp_park_capable(hdev))
		link_policy |= HCI_LP_PARK;

	cp.policy = cpu_to_le16(link_policy);
	hci_req_add(req, HCI_OP_WRITE_DEF_LINK_POLICY, sizeof(cp), &cp);
}

static void hci_set_le_support(struct hci_request *req)
{
	struct hci_dev *hdev = req->hdev;
	struct hci_cp_write_le_host_supported cp;

	/* LE-only devices do not support explicit enablement */
	if (!lmp_bredr_capable(hdev))
		return;

	memset(&cp, 0, sizeof(cp));

	if (hci_dev_test_flag(hdev, HCI_LE_ENABLED)) {
		cp.le = 0x01;
		cp.simul = 0x00;
	}

	if (cp.le != lmp_host_le_capable(hdev))
		hci_req_add(req, HCI_OP_WRITE_LE_HOST_SUPPORTED, sizeof(cp),
			    &cp);
}

static void hci_set_event_mask_page_2(struct hci_request *req)
{
	struct hci_dev *hdev = req->hdev;
	u8 events[8] = { 0x00, 0x00, 0x00, 0x00, 0x00, 0x00, 0x00, 0x00 };
	bool changed = false;

	/* If Connectionless Slave Broadcast master role is supported
	 * enable all necessary events for it.
	 */
	if (lmp_csb_master_capable(hdev)) {
		events[1] |= 0x40;	/* Triggered Clock Capture */
		events[1] |= 0x80;	/* Synchronization Train Complete */
		events[2] |= 0x10;	/* Slave Page Response Timeout */
		events[2] |= 0x20;	/* CSB Channel Map Change */
		changed = true;
	}

	/* If Connectionless Slave Broadcast slave role is supported
	 * enable all necessary events for it.
	 */
	if (lmp_csb_slave_capable(hdev)) {
		events[2] |= 0x01;	/* Synchronization Train Received */
		events[2] |= 0x02;	/* CSB Receive */
		events[2] |= 0x04;	/* CSB Timeout */
		events[2] |= 0x08;	/* Truncated Page Complete */
		changed = true;
	}

	/* Enable Authenticated Payload Timeout Expired event if supported */
	if (lmp_ping_capable(hdev) || hdev->le_features[0] & HCI_LE_PING) {
		events[2] |= 0x80;
		changed = true;
	}

	/* Some Broadcom based controllers indicate support for Set Event
	 * Mask Page 2 command, but then actually do not support it. Since
	 * the default value is all bits set to zero, the command is only
	 * required if the event mask has to be changed. In case no change
	 * to the event mask is needed, skip this command.
	 */
	if (changed)
		hci_req_add(req, HCI_OP_SET_EVENT_MASK_PAGE_2,
			    sizeof(events), events);
}

static int hci_init3_req(struct hci_request *req, unsigned long opt)
{
	struct hci_dev *hdev = req->hdev;
	u8 p;

	hci_setup_event_mask(req);

	if (hdev->commands[6] & 0x20 &&
	    !test_bit(HCI_QUIRK_BROKEN_STORED_LINK_KEY, &hdev->quirks)) {
		struct hci_cp_read_stored_link_key cp;

		bacpy(&cp.bdaddr, BDADDR_ANY);
		cp.read_all = 0x01;
		hci_req_add(req, HCI_OP_READ_STORED_LINK_KEY, sizeof(cp), &cp);
	}

	if (hdev->commands[5] & 0x10)
		hci_setup_link_policy(req);

	if (hdev->commands[8] & 0x01)
		hci_req_add(req, HCI_OP_READ_PAGE_SCAN_ACTIVITY, 0, NULL);

	if (hdev->commands[18] & 0x04 &&
	    !test_bit(HCI_QUIRK_BROKEN_ERR_DATA_REPORTING, &hdev->quirks))
		hci_req_add(req, HCI_OP_READ_DEF_ERR_DATA_REPORTING, 0, NULL);

	/* Some older Broadcom based Bluetooth 1.2 controllers do not
	 * support the Read Page Scan Type command. Check support for
	 * this command in the bit mask of supported commands.
	 */
	if (hdev->commands[13] & 0x01)
		hci_req_add(req, HCI_OP_READ_PAGE_SCAN_TYPE, 0, NULL);

	if (lmp_le_capable(hdev)) {
		u8 events[8];

		memset(events, 0, sizeof(events));

		if (hdev->le_features[0] & HCI_LE_ENCRYPTION)
			events[0] |= 0x10;	/* LE Long Term Key Request */

		/* If controller supports the Connection Parameters Request
		 * Link Layer Procedure, enable the corresponding event.
		 */
		if (hdev->le_features[0] & HCI_LE_CONN_PARAM_REQ_PROC)
			events[0] |= 0x20;	/* LE Remote Connection
						 * Parameter Request
						 */

		/* If the controller supports the Data Length Extension
		 * feature, enable the corresponding event.
		 */
		if (hdev->le_features[0] & HCI_LE_DATA_LEN_EXT)
			events[0] |= 0x40;	/* LE Data Length Change */

		/* If the controller supports LL Privacy feature, enable
		 * the corresponding event.
		 */
		if (hdev->le_features[0] & HCI_LE_LL_PRIVACY)
			events[1] |= 0x02;	/* LE Enhanced Connection
						 * Complete
						 */

		/* If the controller supports Extended Scanner Filter
		 * Policies, enable the correspondig event.
		 */
		if (hdev->le_features[0] & HCI_LE_EXT_SCAN_POLICY)
			events[1] |= 0x04;	/* LE Direct Advertising
						 * Report
						 */

		/* If the controller supports Channel Selection Algorithm #2
		 * feature, enable the corresponding event.
		 */
		if (hdev->le_features[1] & HCI_LE_CHAN_SEL_ALG2)
			events[2] |= 0x08;	/* LE Channel Selection
						 * Algorithm
						 */

		/* If the controller supports the LE Set Scan Enable command,
		 * enable the corresponding advertising report event.
		 */
		if (hdev->commands[26] & 0x08)
			events[0] |= 0x02;	/* LE Advertising Report */

		/* If the controller supports the LE Create Connection
		 * command, enable the corresponding event.
		 */
		if (hdev->commands[26] & 0x10)
			events[0] |= 0x01;	/* LE Connection Complete */

		/* If the controller supports the LE Connection Update
		 * command, enable the corresponding event.
		 */
		if (hdev->commands[27] & 0x04)
			events[0] |= 0x04;	/* LE Connection Update
						 * Complete
						 */

		/* If the controller supports the LE Read Remote Used Features
		 * command, enable the corresponding event.
		 */
		if (hdev->commands[27] & 0x20)
			events[0] |= 0x08;	/* LE Read Remote Used
						 * Features Complete
						 */

		/* If the controller supports the LE Read Local P-256
		 * Public Key command, enable the corresponding event.
		 */
		if (hdev->commands[34] & 0x02)
			events[0] |= 0x80;	/* LE Read Local P-256
						 * Public Key Complete
						 */

		/* If the controller supports the LE Generate DHKey
		 * command, enable the corresponding event.
		 */
		if (hdev->commands[34] & 0x04)
			events[1] |= 0x01;	/* LE Generate DHKey Complete */

		/* If the controller supports the LE Set Default PHY or
		 * LE Set PHY commands, enable the corresponding event.
		 */
		if (hdev->commands[35] & (0x20 | 0x40))
			events[1] |= 0x08;        /* LE PHY Update Complete */

		/* If the controller supports LE Set Extended Scan Parameters
		 * and LE Set Extended Scan Enable commands, enable the
		 * corresponding event.
		 */
		if (use_ext_scan(hdev))
			events[1] |= 0x10;	/* LE Extended Advertising
						 * Report
						 */

		/* If the controller supports the LE Extended Advertising
		 * command, enable the corresponding event.
		 */
		if (ext_adv_capable(hdev))
			events[2] |= 0x02;	/* LE Advertising Set
						 * Terminated
						 */

		hci_req_add(req, HCI_OP_LE_SET_EVENT_MASK, sizeof(events),
			    events);

		/* Read LE Advertising Channel TX Power */
		if ((hdev->commands[25] & 0x40) && !ext_adv_capable(hdev)) {
			/* HCI TS spec forbids mixing of legacy and extended
			 * advertising commands wherein READ_ADV_TX_POWER is
			 * also included. So do not call it if extended adv
			 * is supported otherwise controller will return
			 * COMMAND_DISALLOWED for extended commands.
			 */
			hci_req_add(req, HCI_OP_LE_READ_ADV_TX_POWER, 0, NULL);
		}

		if (hdev->commands[38] & 0x80) {
			/* Read LE Min/Max Tx Power*/
			hci_req_add(req, HCI_OP_LE_READ_TRANSMIT_POWER,
				    0, NULL);
		}

		if (hdev->commands[26] & 0x40) {
			/* Read LE White List Size */
			hci_req_add(req, HCI_OP_LE_READ_WHITE_LIST_SIZE,
				    0, NULL);
		}

		if (hdev->commands[26] & 0x80) {
			/* Clear LE White List */
			hci_req_add(req, HCI_OP_LE_CLEAR_WHITE_LIST, 0, NULL);
		}

		if (hdev->commands[34] & 0x40) {
			/* Read LE Resolving List Size */
			hci_req_add(req, HCI_OP_LE_READ_RESOLV_LIST_SIZE,
				    0, NULL);
		}

		if (hdev->commands[34] & 0x20) {
			/* Clear LE Resolving List */
			hci_req_add(req, HCI_OP_LE_CLEAR_RESOLV_LIST, 0, NULL);
		}

		if (hdev->commands[35] & 0x04) {
			__le16 rpa_timeout = cpu_to_le16(hdev->rpa_timeout);

			/* Set RPA timeout */
			hci_req_add(req, HCI_OP_LE_SET_RPA_TIMEOUT, 2,
				    &rpa_timeout);
		}

		if (hdev->le_features[0] & HCI_LE_DATA_LEN_EXT) {
			/* Read LE Maximum Data Length */
			hci_req_add(req, HCI_OP_LE_READ_MAX_DATA_LEN, 0, NULL);

			/* Read LE Suggested Default Data Length */
			hci_req_add(req, HCI_OP_LE_READ_DEF_DATA_LEN, 0, NULL);
		}

		if (ext_adv_capable(hdev)) {
			/* Read LE Number of Supported Advertising Sets */
			hci_req_add(req, HCI_OP_LE_READ_NUM_SUPPORTED_ADV_SETS,
				    0, NULL);
		}

		hci_set_le_support(req);
	}

	/* Read features beyond page 1 if available */
	for (p = 2; p < HCI_MAX_PAGES && p <= hdev->max_page; p++) {
		struct hci_cp_read_local_ext_features cp;

		cp.page = p;
		hci_req_add(req, HCI_OP_READ_LOCAL_EXT_FEATURES,
			    sizeof(cp), &cp);
	}

	return 0;
}

static int hci_init4_req(struct hci_request *req, unsigned long opt)
{
	struct hci_dev *hdev = req->hdev;

	/* Some Broadcom based Bluetooth controllers do not support the
	 * Delete Stored Link Key command. They are clearly indicating its
	 * absence in the bit mask of supported commands.
	 *
	 * Check the supported commands and only if the command is marked
	 * as supported send it. If not supported assume that the controller
	 * does not have actual support for stored link keys which makes this
	 * command redundant anyway.
	 *
	 * Some controllers indicate that they support handling deleting
	 * stored link keys, but they don't. The quirk lets a driver
	 * just disable this command.
	 */
	if (hdev->commands[6] & 0x80 &&
	    !test_bit(HCI_QUIRK_BROKEN_STORED_LINK_KEY, &hdev->quirks)) {
		struct hci_cp_delete_stored_link_key cp;

		bacpy(&cp.bdaddr, BDADDR_ANY);
		cp.delete_all = 0x01;
		hci_req_add(req, HCI_OP_DELETE_STORED_LINK_KEY,
			    sizeof(cp), &cp);
	}

	/* Set event mask page 2 if the HCI command for it is supported */
	if (hdev->commands[22] & 0x04)
		hci_set_event_mask_page_2(req);

	/* Read local codec list if the HCI command is supported */
	if (hdev->commands[29] & 0x20)
		hci_req_add(req, HCI_OP_READ_LOCAL_CODECS, 0, NULL);

	/* Read local pairing options if the HCI command is supported */
	if (hdev->commands[41] & 0x08)
		hci_req_add(req, HCI_OP_READ_LOCAL_PAIRING_OPTS, 0, NULL);

	/* Get MWS transport configuration if the HCI command is supported */
	if (hdev->commands[30] & 0x08)
		hci_req_add(req, HCI_OP_GET_MWS_TRANSPORT_CONFIG, 0, NULL);

	/* Check for Synchronization Train support */
	if (lmp_sync_train_capable(hdev))
		hci_req_add(req, HCI_OP_READ_SYNC_TRAIN_PARAMS, 0, NULL);

	/* Enable Secure Connections if supported and configured */
	if (hci_dev_test_flag(hdev, HCI_SSP_ENABLED) &&
	    bredr_sc_enabled(hdev)) {
		u8 support = 0x01;

		hci_req_add(req, HCI_OP_WRITE_SC_SUPPORT,
			    sizeof(support), &support);
	}

	/* Set erroneous data reporting if supported to the wideband speech
	 * setting value
	 */
	if (hdev->commands[18] & 0x08 &&
	    !test_bit(HCI_QUIRK_BROKEN_ERR_DATA_REPORTING, &hdev->quirks)) {
		bool enabled = hci_dev_test_flag(hdev,
						 HCI_WIDEBAND_SPEECH_ENABLED);

		if (enabled !=
		    (hdev->err_data_reporting == ERR_DATA_REPORTING_ENABLED)) {
			struct hci_cp_write_def_err_data_reporting cp;

			cp.err_data_reporting = enabled ?
						ERR_DATA_REPORTING_ENABLED :
						ERR_DATA_REPORTING_DISABLED;

			hci_req_add(req, HCI_OP_WRITE_DEF_ERR_DATA_REPORTING,
				    sizeof(cp), &cp);
		}
	}

	/* Set Suggested Default Data Length to maximum if supported */
	if (hdev->le_features[0] & HCI_LE_DATA_LEN_EXT) {
		struct hci_cp_le_write_def_data_len cp;

		cp.tx_len = cpu_to_le16(hdev->le_max_tx_len);
		cp.tx_time = cpu_to_le16(hdev->le_max_tx_time);
		hci_req_add(req, HCI_OP_LE_WRITE_DEF_DATA_LEN, sizeof(cp), &cp);
	}

	/* Set Default PHY parameters if command is supported */
	if (hdev->commands[35] & 0x20) {
		struct hci_cp_le_set_default_phy cp;

		cp.all_phys = 0x00;
		cp.tx_phys = hdev->le_tx_def_phys;
		cp.rx_phys = hdev->le_rx_def_phys;

		hci_req_add(req, HCI_OP_LE_SET_DEFAULT_PHY, sizeof(cp), &cp);
	}

	return 0;
}

static int __hci_init(struct hci_dev *hdev)
{
	int err;

	err = __hci_req_sync(hdev, hci_init1_req, 0, HCI_INIT_TIMEOUT, NULL);
	if (err < 0)
		return err;

	if (hci_dev_test_flag(hdev, HCI_SETUP))
		hci_debugfs_create_basic(hdev);

	err = __hci_req_sync(hdev, hci_init2_req, 0, HCI_INIT_TIMEOUT, NULL);
	if (err < 0)
		return err;

	/* HCI_PRIMARY covers both single-mode LE, BR/EDR and dual-mode
	 * BR/EDR/LE type controllers. AMP controllers only need the
	 * first two stages of init.
	 */
	if (hdev->dev_type != HCI_PRIMARY)
		return 0;

	err = __hci_req_sync(hdev, hci_init3_req, 0, HCI_INIT_TIMEOUT, NULL);
	if (err < 0)
		return err;

	err = __hci_req_sync(hdev, hci_init4_req, 0, HCI_INIT_TIMEOUT, NULL);
	if (err < 0)
		return err;

	/* This function is only called when the controller is actually in
	 * configured state. When the controller is marked as unconfigured,
	 * this initialization procedure is not run.
	 *
	 * It means that it is possible that a controller runs through its
	 * setup phase and then discovers missing settings. If that is the
	 * case, then this function will not be called. It then will only
	 * be called during the config phase.
	 *
	 * So only when in setup phase or config phase, create the debugfs
	 * entries and register the SMP channels.
	 */
	if (!hci_dev_test_flag(hdev, HCI_SETUP) &&
	    !hci_dev_test_flag(hdev, HCI_CONFIG))
		return 0;

	hci_debugfs_create_common(hdev);

	if (lmp_bredr_capable(hdev))
		hci_debugfs_create_bredr(hdev);

	if (lmp_le_capable(hdev))
		hci_debugfs_create_le(hdev);

	return 0;
}

static int hci_init0_req(struct hci_request *req, unsigned long opt)
{
	struct hci_dev *hdev = req->hdev;

	BT_DBG("%s %ld", hdev->name, opt);

	/* Reset */
	if (!test_bit(HCI_QUIRK_RESET_ON_CLOSE, &hdev->quirks))
		hci_reset_req(req, 0);

	/* Read Local Version */
	hci_req_add(req, HCI_OP_READ_LOCAL_VERSION, 0, NULL);

	/* Read BD Address */
	if (hdev->set_bdaddr)
		hci_req_add(req, HCI_OP_READ_BD_ADDR, 0, NULL);

	return 0;
}

static int __hci_unconf_init(struct hci_dev *hdev)
{
	int err;

	if (test_bit(HCI_QUIRK_RAW_DEVICE, &hdev->quirks))
		return 0;

	err = __hci_req_sync(hdev, hci_init0_req, 0, HCI_INIT_TIMEOUT, NULL);
	if (err < 0)
		return err;

	if (hci_dev_test_flag(hdev, HCI_SETUP))
		hci_debugfs_create_basic(hdev);

	return 0;
}

static int hci_scan_req(struct hci_request *req, unsigned long opt)
{
	__u8 scan = opt;

	BT_DBG("%s %x", req->hdev->name, scan);

	/* Inquiry and Page scans */
	hci_req_add(req, HCI_OP_WRITE_SCAN_ENABLE, 1, &scan);
	return 0;
}

static int hci_auth_req(struct hci_request *req, unsigned long opt)
{
	__u8 auth = opt;

	BT_DBG("%s %x", req->hdev->name, auth);

	/* Authentication */
	hci_req_add(req, HCI_OP_WRITE_AUTH_ENABLE, 1, &auth);
	return 0;
}

static int hci_encrypt_req(struct hci_request *req, unsigned long opt)
{
	__u8 encrypt = opt;

	BT_DBG("%s %x", req->hdev->name, encrypt);

	/* Encryption */
	hci_req_add(req, HCI_OP_WRITE_ENCRYPT_MODE, 1, &encrypt);
	return 0;
}

static int hci_linkpol_req(struct hci_request *req, unsigned long opt)
{
	__le16 policy = cpu_to_le16(opt);

	BT_DBG("%s %x", req->hdev->name, policy);

	/* Default link policy */
	hci_req_add(req, HCI_OP_WRITE_DEF_LINK_POLICY, 2, &policy);
	return 0;
}

/* Get HCI device by index.
 * Device is held on return. */
struct hci_dev *hci_dev_get(int index)
{
	struct hci_dev *hdev = NULL, *d;

	BT_DBG("%d", index);

	if (index < 0)
		return NULL;

	read_lock(&hci_dev_list_lock);
	list_for_each_entry(d, &hci_dev_list, list) {
		if (d->id == index) {
			hdev = hci_dev_hold(d);
			break;
		}
	}
	read_unlock(&hci_dev_list_lock);
	return hdev;
}

/* ---- Inquiry support ---- */

bool hci_discovery_active(struct hci_dev *hdev)
{
	struct discovery_state *discov = &hdev->discovery;

	switch (discov->state) {
	case DISCOVERY_FINDING:
	case DISCOVERY_RESOLVING:
		return true;

	default:
		return false;
	}
}

void hci_discovery_set_state(struct hci_dev *hdev, int state)
{
	int old_state = hdev->discovery.state;

	BT_DBG("%s state %u -> %u", hdev->name, hdev->discovery.state, state);

	if (old_state == state)
		return;

	hdev->discovery.state = state;

	switch (state) {
	case DISCOVERY_STOPPED:
		hci_update_background_scan(hdev);

		if (old_state != DISCOVERY_STARTING)
			mgmt_discovering(hdev, 0);
		break;
	case DISCOVERY_STARTING:
		break;
	case DISCOVERY_FINDING:
		mgmt_discovering(hdev, 1);
		break;
	case DISCOVERY_RESOLVING:
		break;
	case DISCOVERY_STOPPING:
		break;
	}
}

void hci_inquiry_cache_flush(struct hci_dev *hdev)
{
	struct discovery_state *cache = &hdev->discovery;
	struct inquiry_entry *p, *n;

	list_for_each_entry_safe(p, n, &cache->all, all) {
		list_del(&p->all);
		kfree(p);
	}

	INIT_LIST_HEAD(&cache->unknown);
	INIT_LIST_HEAD(&cache->resolve);
}

struct inquiry_entry *hci_inquiry_cache_lookup(struct hci_dev *hdev,
					       bdaddr_t *bdaddr)
{
	struct discovery_state *cache = &hdev->discovery;
	struct inquiry_entry *e;

	BT_DBG("cache %p, %pMR", cache, bdaddr);

	list_for_each_entry(e, &cache->all, all) {
		if (!bacmp(&e->data.bdaddr, bdaddr))
			return e;
	}

	return NULL;
}

struct inquiry_entry *hci_inquiry_cache_lookup_unknown(struct hci_dev *hdev,
						       bdaddr_t *bdaddr)
{
	struct discovery_state *cache = &hdev->discovery;
	struct inquiry_entry *e;

	BT_DBG("cache %p, %pMR", cache, bdaddr);

	list_for_each_entry(e, &cache->unknown, list) {
		if (!bacmp(&e->data.bdaddr, bdaddr))
			return e;
	}

	return NULL;
}

struct inquiry_entry *hci_inquiry_cache_lookup_resolve(struct hci_dev *hdev,
						       bdaddr_t *bdaddr,
						       int state)
{
	struct discovery_state *cache = &hdev->discovery;
	struct inquiry_entry *e;

	BT_DBG("cache %p bdaddr %pMR state %d", cache, bdaddr, state);

	list_for_each_entry(e, &cache->resolve, list) {
		if (!bacmp(bdaddr, BDADDR_ANY) && e->name_state == state)
			return e;
		if (!bacmp(&e->data.bdaddr, bdaddr))
			return e;
	}

	return NULL;
}

void hci_inquiry_cache_update_resolve(struct hci_dev *hdev,
				      struct inquiry_entry *ie)
{
	struct discovery_state *cache = &hdev->discovery;
	struct list_head *pos = &cache->resolve;
	struct inquiry_entry *p;

	list_del(&ie->list);

	list_for_each_entry(p, &cache->resolve, list) {
		if (p->name_state != NAME_PENDING &&
		    abs(p->data.rssi) >= abs(ie->data.rssi))
			break;
		pos = &p->list;
	}

	list_add(&ie->list, pos);
}

u32 hci_inquiry_cache_update(struct hci_dev *hdev, struct inquiry_data *data,
			     bool name_known)
{
	struct discovery_state *cache = &hdev->discovery;
	struct inquiry_entry *ie;
	u32 flags = 0;

	BT_DBG("cache %p, %pMR", cache, &data->bdaddr);

	hci_remove_remote_oob_data(hdev, &data->bdaddr, BDADDR_BREDR);

	if (!data->ssp_mode)
		flags |= MGMT_DEV_FOUND_LEGACY_PAIRING;

	ie = hci_inquiry_cache_lookup(hdev, &data->bdaddr);
	if (ie) {
		if (!ie->data.ssp_mode)
			flags |= MGMT_DEV_FOUND_LEGACY_PAIRING;

		if (ie->name_state == NAME_NEEDED &&
		    data->rssi != ie->data.rssi) {
			ie->data.rssi = data->rssi;
			hci_inquiry_cache_update_resolve(hdev, ie);
		}

		goto update;
	}

	/* Entry not in the cache. Add new one. */
	ie = kzalloc(sizeof(*ie), GFP_KERNEL);
	if (!ie) {
		flags |= MGMT_DEV_FOUND_CONFIRM_NAME;
		goto done;
	}

	list_add(&ie->all, &cache->all);

	if (name_known) {
		ie->name_state = NAME_KNOWN;
	} else {
		ie->name_state = NAME_NOT_KNOWN;
		list_add(&ie->list, &cache->unknown);
	}

update:
	if (name_known && ie->name_state != NAME_KNOWN &&
	    ie->name_state != NAME_PENDING) {
		ie->name_state = NAME_KNOWN;
		list_del(&ie->list);
	}

	memcpy(&ie->data, data, sizeof(*data));
	ie->timestamp = jiffies;
	cache->timestamp = jiffies;

	if (ie->name_state == NAME_NOT_KNOWN)
		flags |= MGMT_DEV_FOUND_CONFIRM_NAME;

done:
	return flags;
}

static int inquiry_cache_dump(struct hci_dev *hdev, int num, __u8 *buf)
{
	struct discovery_state *cache = &hdev->discovery;
	struct inquiry_info *info = (struct inquiry_info *) buf;
	struct inquiry_entry *e;
	int copied = 0;

	list_for_each_entry(e, &cache->all, all) {
		struct inquiry_data *data = &e->data;

		if (copied >= num)
			break;

		bacpy(&info->bdaddr, &data->bdaddr);
		info->pscan_rep_mode	= data->pscan_rep_mode;
		info->pscan_period_mode	= data->pscan_period_mode;
		info->pscan_mode	= data->pscan_mode;
		memcpy(info->dev_class, data->dev_class, 3);
		info->clock_offset	= data->clock_offset;

		info++;
		copied++;
	}

	BT_DBG("cache %p, copied %d", cache, copied);
	return copied;
}

static int hci_inq_req(struct hci_request *req, unsigned long opt)
{
	struct hci_inquiry_req *ir = (struct hci_inquiry_req *) opt;
	struct hci_dev *hdev = req->hdev;
	struct hci_cp_inquiry cp;

	BT_DBG("%s", hdev->name);

	if (test_bit(HCI_INQUIRY, &hdev->flags))
		return 0;

	/* Start Inquiry */
	memcpy(&cp.lap, &ir->lap, 3);
	cp.length  = ir->length;
	cp.num_rsp = ir->num_rsp;
	hci_req_add(req, HCI_OP_INQUIRY, sizeof(cp), &cp);

	return 0;
}

int hci_inquiry(void __user *arg)
{
	__u8 __user *ptr = arg;
	struct hci_inquiry_req ir;
	struct hci_dev *hdev;
	int err = 0, do_inquiry = 0, max_rsp;
	long timeo;
	__u8 *buf;

	if (copy_from_user(&ir, ptr, sizeof(ir)))
		return -EFAULT;

	hdev = hci_dev_get(ir.dev_id);
	if (!hdev)
		return -ENODEV;

	if (hci_dev_test_flag(hdev, HCI_USER_CHANNEL)) {
		err = -EBUSY;
		goto done;
	}

	if (hci_dev_test_flag(hdev, HCI_UNCONFIGURED)) {
		err = -EOPNOTSUPP;
		goto done;
	}

	if (hdev->dev_type != HCI_PRIMARY) {
		err = -EOPNOTSUPP;
		goto done;
	}

	if (!hci_dev_test_flag(hdev, HCI_BREDR_ENABLED)) {
		err = -EOPNOTSUPP;
		goto done;
	}

	hci_dev_lock(hdev);
	if (inquiry_cache_age(hdev) > INQUIRY_CACHE_AGE_MAX ||
	    inquiry_cache_empty(hdev) || ir.flags & IREQ_CACHE_FLUSH) {
		hci_inquiry_cache_flush(hdev);
		do_inquiry = 1;
	}
	hci_dev_unlock(hdev);

	timeo = ir.length * msecs_to_jiffies(2000);

	if (do_inquiry) {
		err = hci_req_sync(hdev, hci_inq_req, (unsigned long) &ir,
				   timeo, NULL);
		if (err < 0)
			goto done;

		/* Wait until Inquiry procedure finishes (HCI_INQUIRY flag is
		 * cleared). If it is interrupted by a signal, return -EINTR.
		 */
		if (wait_on_bit(&hdev->flags, HCI_INQUIRY,
				TASK_INTERRUPTIBLE)) {
			err = -EINTR;
			goto done;
		}
	}

	/* for unlimited number of responses we will use buffer with
	 * 255 entries
	 */
	max_rsp = (ir.num_rsp == 0) ? 255 : ir.num_rsp;

	/* cache_dump can't sleep. Therefore we allocate temp buffer and then
	 * copy it to the user space.
	 */
	buf = kmalloc_array(max_rsp, sizeof(struct inquiry_info), GFP_KERNEL);
	if (!buf) {
		err = -ENOMEM;
		goto done;
	}

	hci_dev_lock(hdev);
	ir.num_rsp = inquiry_cache_dump(hdev, max_rsp, buf);
	hci_dev_unlock(hdev);

	BT_DBG("num_rsp %d", ir.num_rsp);

	if (!copy_to_user(ptr, &ir, sizeof(ir))) {
		ptr += sizeof(ir);
		if (copy_to_user(ptr, buf, sizeof(struct inquiry_info) *
				 ir.num_rsp))
			err = -EFAULT;
	} else
		err = -EFAULT;

	kfree(buf);

done:
	hci_dev_put(hdev);
	return err;
}

/**
 * hci_dev_get_bd_addr_from_property - Get the Bluetooth Device Address
 *				       (BD_ADDR) for a HCI device from
 *				       a firmware node property.
 * @hdev:	The HCI device
 *
 * Search the firmware node for 'local-bd-address'.
 *
 * All-zero BD addresses are rejected, because those could be properties
 * that exist in the firmware tables, but were not updated by the firmware. For
 * example, the DTS could define 'local-bd-address', with zero BD addresses.
 */
static void hci_dev_get_bd_addr_from_property(struct hci_dev *hdev)
{
	struct fwnode_handle *fwnode = dev_fwnode(hdev->dev.parent);
	bdaddr_t ba;
	int ret;

	ret = fwnode_property_read_u8_array(fwnode, "local-bd-address",
					    (u8 *)&ba, sizeof(ba));
	if (ret < 0 || !bacmp(&ba, BDADDR_ANY))
		return;

	bacpy(&hdev->public_addr, &ba);
}

static int hci_dev_do_open(struct hci_dev *hdev)
{
	int ret = 0;

	BT_DBG("%s %p", hdev->name, hdev);

	hci_req_sync_lock(hdev);

	if (hci_dev_test_flag(hdev, HCI_UNREGISTER)) {
		ret = -ENODEV;
		goto done;
	}

	if (!hci_dev_test_flag(hdev, HCI_SETUP) &&
	    !hci_dev_test_flag(hdev, HCI_CONFIG)) {
		/* Check for rfkill but allow the HCI setup stage to
		 * proceed (which in itself doesn't cause any RF activity).
		 */
		if (hci_dev_test_flag(hdev, HCI_RFKILLED)) {
			ret = -ERFKILL;
			goto done;
		}

		/* Check for valid public address or a configured static
		 * random adddress, but let the HCI setup proceed to
		 * be able to determine if there is a public address
		 * or not.
		 *
		 * In case of user channel usage, it is not important
		 * if a public address or static random address is
		 * available.
		 *
		 * This check is only valid for BR/EDR controllers
		 * since AMP controllers do not have an address.
		 */
		if (!hci_dev_test_flag(hdev, HCI_USER_CHANNEL) &&
		    hdev->dev_type == HCI_PRIMARY &&
		    !bacmp(&hdev->bdaddr, BDADDR_ANY) &&
		    !bacmp(&hdev->static_addr, BDADDR_ANY)) {
			ret = -EADDRNOTAVAIL;
			goto done;
		}
	}

	if (test_bit(HCI_UP, &hdev->flags)) {
		ret = -EALREADY;
		goto done;
	}

	if (hdev->open(hdev)) {
		ret = -EIO;
		goto done;
	}

	set_bit(HCI_RUNNING, &hdev->flags);
	hci_sock_dev_event(hdev, HCI_DEV_OPEN);

	atomic_set(&hdev->cmd_cnt, 1);
	set_bit(HCI_INIT, &hdev->flags);

	if (hci_dev_test_flag(hdev, HCI_SETUP) ||
	    test_bit(HCI_QUIRK_NON_PERSISTENT_SETUP, &hdev->quirks)) {
		bool invalid_bdaddr;

		hci_sock_dev_event(hdev, HCI_DEV_SETUP);

		if (hdev->setup)
			ret = hdev->setup(hdev);

		/* The transport driver can set the quirk to mark the
		 * BD_ADDR invalid before creating the HCI device or in
		 * its setup callback.
		 */
		invalid_bdaddr = test_bit(HCI_QUIRK_INVALID_BDADDR,
					  &hdev->quirks);

		if (ret)
			goto setup_failed;

		if (test_bit(HCI_QUIRK_USE_BDADDR_PROPERTY, &hdev->quirks)) {
			if (!bacmp(&hdev->public_addr, BDADDR_ANY))
				hci_dev_get_bd_addr_from_property(hdev);

			if (bacmp(&hdev->public_addr, BDADDR_ANY) &&
			    hdev->set_bdaddr) {
				ret = hdev->set_bdaddr(hdev,
						       &hdev->public_addr);

				/* If setting of the BD_ADDR from the device
				 * property succeeds, then treat the address
				 * as valid even if the invalid BD_ADDR
				 * quirk indicates otherwise.
				 */
				if (!ret)
					invalid_bdaddr = false;
			}
		}

setup_failed:
		/* The transport driver can set these quirks before
		 * creating the HCI device or in its setup callback.
		 *
		 * For the invalid BD_ADDR quirk it is possible that
		 * it becomes a valid address if the bootloader does
		 * provide it (see above).
		 *
		 * In case any of them is set, the controller has to
		 * start up as unconfigured.
		 */
		if (test_bit(HCI_QUIRK_EXTERNAL_CONFIG, &hdev->quirks) ||
		    invalid_bdaddr)
			hci_dev_set_flag(hdev, HCI_UNCONFIGURED);

		/* For an unconfigured controller it is required to
		 * read at least the version information provided by
		 * the Read Local Version Information command.
		 *
		 * If the set_bdaddr driver callback is provided, then
		 * also the original Bluetooth public device address
		 * will be read using the Read BD Address command.
		 */
		if (hci_dev_test_flag(hdev, HCI_UNCONFIGURED))
			ret = __hci_unconf_init(hdev);
	}

	if (hci_dev_test_flag(hdev, HCI_CONFIG)) {
		/* If public address change is configured, ensure that
		 * the address gets programmed. If the driver does not
		 * support changing the public address, fail the power
		 * on procedure.
		 */
		if (bacmp(&hdev->public_addr, BDADDR_ANY) &&
		    hdev->set_bdaddr)
			ret = hdev->set_bdaddr(hdev, &hdev->public_addr);
		else
			ret = -EADDRNOTAVAIL;
	}

	if (!ret) {
		if (!hci_dev_test_flag(hdev, HCI_UNCONFIGURED) &&
		    !hci_dev_test_flag(hdev, HCI_USER_CHANNEL)) {
			ret = __hci_init(hdev);
			if (!ret && hdev->post_init)
				ret = hdev->post_init(hdev);
		}
	}

	/* If the HCI Reset command is clearing all diagnostic settings,
	 * then they need to be reprogrammed after the init procedure
	 * completed.
	 */
	if (test_bit(HCI_QUIRK_NON_PERSISTENT_DIAG, &hdev->quirks) &&
	    !hci_dev_test_flag(hdev, HCI_USER_CHANNEL) &&
	    hci_dev_test_flag(hdev, HCI_VENDOR_DIAG) && hdev->set_diag)
		ret = hdev->set_diag(hdev, true);

	msft_do_open(hdev);

	clear_bit(HCI_INIT, &hdev->flags);

	if (!ret) {
		hci_dev_hold(hdev);
		hci_dev_set_flag(hdev, HCI_RPA_EXPIRED);
		hci_adv_instances_set_rpa_expired(hdev, true);
		set_bit(HCI_UP, &hdev->flags);
		hci_sock_dev_event(hdev, HCI_DEV_UP);
		hci_leds_update_powered(hdev, true);
		if (!hci_dev_test_flag(hdev, HCI_SETUP) &&
		    !hci_dev_test_flag(hdev, HCI_CONFIG) &&
		    !hci_dev_test_flag(hdev, HCI_UNCONFIGURED) &&
		    !hci_dev_test_flag(hdev, HCI_USER_CHANNEL) &&
		    hci_dev_test_flag(hdev, HCI_MGMT) &&
		    hdev->dev_type == HCI_PRIMARY) {
			ret = __hci_req_hci_power_on(hdev);
			mgmt_power_on(hdev, ret);
		}
	} else {
		/* Init failed, cleanup */
		flush_work(&hdev->tx_work);
		flush_work(&hdev->cmd_work);
		flush_work(&hdev->rx_work);

		skb_queue_purge(&hdev->cmd_q);
		skb_queue_purge(&hdev->rx_q);

		if (hdev->flush)
			hdev->flush(hdev);

		if (hdev->sent_cmd) {
			kfree_skb(hdev->sent_cmd);
			hdev->sent_cmd = NULL;
		}

		clear_bit(HCI_RUNNING, &hdev->flags);
		hci_sock_dev_event(hdev, HCI_DEV_CLOSE);

		hdev->close(hdev);
		hdev->flags &= BIT(HCI_RAW);
	}

done:
	hci_req_sync_unlock(hdev);
	return ret;
}

/* ---- HCI ioctl helpers ---- */

int hci_dev_open(__u16 dev)
{
	struct hci_dev *hdev;
	int err;

	hdev = hci_dev_get(dev);
	if (!hdev)
		return -ENODEV;

	/* Devices that are marked as unconfigured can only be powered
	 * up as user channel. Trying to bring them up as normal devices
	 * will result into a failure. Only user channel operation is
	 * possible.
	 *
	 * When this function is called for a user channel, the flag
	 * HCI_USER_CHANNEL will be set first before attempting to
	 * open the device.
	 */
	if (hci_dev_test_flag(hdev, HCI_UNCONFIGURED) &&
	    !hci_dev_test_flag(hdev, HCI_USER_CHANNEL)) {
		err = -EOPNOTSUPP;
		goto done;
	}

	/* We need to ensure that no other power on/off work is pending
	 * before proceeding to call hci_dev_do_open. This is
	 * particularly important if the setup procedure has not yet
	 * completed.
	 */
	if (hci_dev_test_and_clear_flag(hdev, HCI_AUTO_OFF))
		cancel_delayed_work(&hdev->power_off);

	/* After this call it is guaranteed that the setup procedure
	 * has finished. This means that error conditions like RFKILL
	 * or no valid public or static random address apply.
	 */
	flush_workqueue(hdev->req_workqueue);

	/* For controllers not using the management interface and that
	 * are brought up using legacy ioctl, set the HCI_BONDABLE bit
	 * so that pairing works for them. Once the management interface
	 * is in use this bit will be cleared again and userspace has
	 * to explicitly enable it.
	 */
	if (!hci_dev_test_flag(hdev, HCI_USER_CHANNEL) &&
	    !hci_dev_test_flag(hdev, HCI_MGMT))
		hci_dev_set_flag(hdev, HCI_BONDABLE);

	err = hci_dev_do_open(hdev);

done:
	hci_dev_put(hdev);
	return err;
}

/* This function requires the caller holds hdev->lock */
static void hci_pend_le_actions_clear(struct hci_dev *hdev)
{
	struct hci_conn_params *p;

	list_for_each_entry(p, &hdev->le_conn_params, list) {
		if (p->conn) {
			hci_conn_drop(p->conn);
			hci_conn_put(p->conn);
			p->conn = NULL;
		}
		list_del_init(&p->action);
	}

	BT_DBG("All LE pending actions cleared");
}

int hci_dev_do_close(struct hci_dev *hdev)
{
	bool auto_off;

	BT_DBG("%s %p", hdev->name, hdev);

	if (!hci_dev_test_flag(hdev, HCI_UNREGISTER) &&
	    !hci_dev_test_flag(hdev, HCI_USER_CHANNEL) &&
	    test_bit(HCI_UP, &hdev->flags)) {
		/* Execute vendor specific shutdown routine */
		if (hdev->shutdown)
			hdev->shutdown(hdev);
	}

	cancel_delayed_work(&hdev->power_off);

	hci_request_cancel_all(hdev);
	hci_req_sync_lock(hdev);

	if (!test_and_clear_bit(HCI_UP, &hdev->flags)) {
		cancel_delayed_work_sync(&hdev->cmd_timer);
		hci_req_sync_unlock(hdev);
		return 0;
	}

	hci_leds_update_powered(hdev, false);

	/* Flush RX and TX works */
	flush_work(&hdev->tx_work);
	flush_work(&hdev->rx_work);

	if (hdev->discov_timeout > 0) {
		hdev->discov_timeout = 0;
		hci_dev_clear_flag(hdev, HCI_DISCOVERABLE);
		hci_dev_clear_flag(hdev, HCI_LIMITED_DISCOVERABLE);
	}

	if (hci_dev_test_and_clear_flag(hdev, HCI_SERVICE_CACHE))
		cancel_delayed_work(&hdev->service_cache);

	if (hci_dev_test_flag(hdev, HCI_MGMT)) {
		struct adv_info *adv_instance;

		cancel_delayed_work_sync(&hdev->rpa_expired);

		list_for_each_entry(adv_instance, &hdev->adv_instances, list)
			cancel_delayed_work_sync(&adv_instance->rpa_expired_cb);
	}

	/* Avoid potential lockdep warnings from the *_flush() calls by
	 * ensuring the workqueue is empty up front.
	 */
	drain_workqueue(hdev->workqueue);

	hci_dev_lock(hdev);

	hci_discovery_set_state(hdev, DISCOVERY_STOPPED);

	auto_off = hci_dev_test_and_clear_flag(hdev, HCI_AUTO_OFF);

	if (!auto_off && hdev->dev_type == HCI_PRIMARY &&
	    !hci_dev_test_flag(hdev, HCI_USER_CHANNEL) &&
	    hci_dev_test_flag(hdev, HCI_MGMT))
		__mgmt_power_off(hdev);

	hci_inquiry_cache_flush(hdev);
	hci_pend_le_actions_clear(hdev);
	hci_conn_hash_flush(hdev);
	hci_dev_unlock(hdev);

	smp_unregister(hdev);

	hci_sock_dev_event(hdev, HCI_DEV_DOWN);

	msft_do_close(hdev);

	if (hdev->flush)
		hdev->flush(hdev);

	/* Reset device */
	skb_queue_purge(&hdev->cmd_q);
	atomic_set(&hdev->cmd_cnt, 1);
	if (test_bit(HCI_QUIRK_RESET_ON_CLOSE, &hdev->quirks) &&
	    !auto_off && !hci_dev_test_flag(hdev, HCI_UNCONFIGURED)) {
		set_bit(HCI_INIT, &hdev->flags);
		__hci_req_sync(hdev, hci_reset_req, 0, HCI_CMD_TIMEOUT, NULL);
		clear_bit(HCI_INIT, &hdev->flags);
	}

	/* flush cmd  work */
	flush_work(&hdev->cmd_work);

	/* Drop queues */
	skb_queue_purge(&hdev->rx_q);
	skb_queue_purge(&hdev->cmd_q);
	skb_queue_purge(&hdev->raw_q);

	/* Drop last sent command */
	if (hdev->sent_cmd) {
		cancel_delayed_work_sync(&hdev->cmd_timer);
		kfree_skb(hdev->sent_cmd);
		hdev->sent_cmd = NULL;
	}

	clear_bit(HCI_RUNNING, &hdev->flags);
	hci_sock_dev_event(hdev, HCI_DEV_CLOSE);

	if (test_and_clear_bit(SUSPEND_POWERING_DOWN, hdev->suspend_tasks))
		wake_up(&hdev->suspend_wait_q);

	/* After this point our queues are empty
	 * and no tasks are scheduled. */
	hdev->close(hdev);

	/* Clear flags */
	hdev->flags &= BIT(HCI_RAW);
	hci_dev_clear_volatile_flags(hdev);

	/* Controller radio is available but is currently powered down */
	hdev->amp_status = AMP_STATUS_POWERED_DOWN;

	memset(hdev->eir, 0, sizeof(hdev->eir));
	memset(hdev->dev_class, 0, sizeof(hdev->dev_class));
	bacpy(&hdev->random_addr, BDADDR_ANY);

	hci_req_sync_unlock(hdev);

	hci_dev_put(hdev);
	return 0;
}

int hci_dev_close(__u16 dev)
{
	struct hci_dev *hdev;
	int err;

	hdev = hci_dev_get(dev);
	if (!hdev)
		return -ENODEV;

	if (hci_dev_test_flag(hdev, HCI_USER_CHANNEL)) {
		err = -EBUSY;
		goto done;
	}

	if (hci_dev_test_and_clear_flag(hdev, HCI_AUTO_OFF))
		cancel_delayed_work(&hdev->power_off);

	err = hci_dev_do_close(hdev);

done:
	hci_dev_put(hdev);
	return err;
}

static int hci_dev_do_reset(struct hci_dev *hdev)
{
	int ret;

	BT_DBG("%s %p", hdev->name, hdev);

	hci_req_sync_lock(hdev);

	/* Drop queues */
	skb_queue_purge(&hdev->rx_q);
	skb_queue_purge(&hdev->cmd_q);

	/* Avoid potential lockdep warnings from the *_flush() calls by
	 * ensuring the workqueue is empty up front.
	 */
	drain_workqueue(hdev->workqueue);

	hci_dev_lock(hdev);
	hci_inquiry_cache_flush(hdev);
	hci_conn_hash_flush(hdev);
	hci_dev_unlock(hdev);

	if (hdev->flush)
		hdev->flush(hdev);

	atomic_set(&hdev->cmd_cnt, 1);
	hdev->acl_cnt = 0; hdev->sco_cnt = 0; hdev->le_cnt = 0;

	ret = __hci_req_sync(hdev, hci_reset_req, 0, HCI_INIT_TIMEOUT, NULL);

	hci_req_sync_unlock(hdev);
	return ret;
}

int hci_dev_reset(__u16 dev)
{
	struct hci_dev *hdev;
	int err;

	hdev = hci_dev_get(dev);
	if (!hdev)
		return -ENODEV;

	if (!test_bit(HCI_UP, &hdev->flags)) {
		err = -ENETDOWN;
		goto done;
	}

	if (hci_dev_test_flag(hdev, HCI_USER_CHANNEL)) {
		err = -EBUSY;
		goto done;
	}

	if (hci_dev_test_flag(hdev, HCI_UNCONFIGURED)) {
		err = -EOPNOTSUPP;
		goto done;
	}

	err = hci_dev_do_reset(hdev);

done:
	hci_dev_put(hdev);
	return err;
}

int hci_dev_reset_stat(__u16 dev)
{
	struct hci_dev *hdev;
	int ret = 0;

	hdev = hci_dev_get(dev);
	if (!hdev)
		return -ENODEV;

	if (hci_dev_test_flag(hdev, HCI_USER_CHANNEL)) {
		ret = -EBUSY;
		goto done;
	}

	if (hci_dev_test_flag(hdev, HCI_UNCONFIGURED)) {
		ret = -EOPNOTSUPP;
		goto done;
	}

	memset(&hdev->stat, 0, sizeof(struct hci_dev_stats));

done:
	hci_dev_put(hdev);
	return ret;
}

static void hci_update_scan_state(struct hci_dev *hdev, u8 scan)
{
	bool conn_changed, discov_changed;

	BT_DBG("%s scan 0x%02x", hdev->name, scan);

	if ((scan & SCAN_PAGE))
		conn_changed = !hci_dev_test_and_set_flag(hdev,
							  HCI_CONNECTABLE);
	else
		conn_changed = hci_dev_test_and_clear_flag(hdev,
							   HCI_CONNECTABLE);

	if ((scan & SCAN_INQUIRY)) {
		discov_changed = !hci_dev_test_and_set_flag(hdev,
							    HCI_DISCOVERABLE);
	} else {
		hci_dev_clear_flag(hdev, HCI_LIMITED_DISCOVERABLE);
		discov_changed = hci_dev_test_and_clear_flag(hdev,
							     HCI_DISCOVERABLE);
	}

	if (!hci_dev_test_flag(hdev, HCI_MGMT))
		return;

	if (conn_changed || discov_changed) {
		/* In case this was disabled through mgmt */
		hci_dev_set_flag(hdev, HCI_BREDR_ENABLED);

		if (hci_dev_test_flag(hdev, HCI_LE_ENABLED))
			hci_req_update_adv_data(hdev, hdev->cur_adv_instance);

		mgmt_new_settings(hdev);
	}
}

int hci_dev_cmd(unsigned int cmd, void __user *arg)
{
	struct hci_dev *hdev;
	struct hci_dev_req dr;
	int err = 0;

	if (copy_from_user(&dr, arg, sizeof(dr)))
		return -EFAULT;

	hdev = hci_dev_get(dr.dev_id);
	if (!hdev)
		return -ENODEV;

	if (hci_dev_test_flag(hdev, HCI_USER_CHANNEL)) {
		err = -EBUSY;
		goto done;
	}

	if (hci_dev_test_flag(hdev, HCI_UNCONFIGURED)) {
		err = -EOPNOTSUPP;
		goto done;
	}

	if (hdev->dev_type != HCI_PRIMARY) {
		err = -EOPNOTSUPP;
		goto done;
	}

	if (!hci_dev_test_flag(hdev, HCI_BREDR_ENABLED)) {
		err = -EOPNOTSUPP;
		goto done;
	}

	switch (cmd) {
	case HCISETAUTH:
		err = hci_req_sync(hdev, hci_auth_req, dr.dev_opt,
				   HCI_INIT_TIMEOUT, NULL);
		break;

	case HCISETENCRYPT:
		if (!lmp_encrypt_capable(hdev)) {
			err = -EOPNOTSUPP;
			break;
		}

		if (!test_bit(HCI_AUTH, &hdev->flags)) {
			/* Auth must be enabled first */
			err = hci_req_sync(hdev, hci_auth_req, dr.dev_opt,
					   HCI_INIT_TIMEOUT, NULL);
			if (err)
				break;
		}

		err = hci_req_sync(hdev, hci_encrypt_req, dr.dev_opt,
				   HCI_INIT_TIMEOUT, NULL);
		break;

	case HCISETSCAN:
		err = hci_req_sync(hdev, hci_scan_req, dr.dev_opt,
				   HCI_INIT_TIMEOUT, NULL);

		/* Ensure that the connectable and discoverable states
		 * get correctly modified as this was a non-mgmt change.
		 */
		if (!err)
			hci_update_scan_state(hdev, dr.dev_opt);
		break;

	case HCISETLINKPOL:
		err = hci_req_sync(hdev, hci_linkpol_req, dr.dev_opt,
				   HCI_INIT_TIMEOUT, NULL);
		break;

	case HCISETLINKMODE:
		hdev->link_mode = ((__u16) dr.dev_opt) &
					(HCI_LM_MASTER | HCI_LM_ACCEPT);
		break;

	case HCISETPTYPE:
		if (hdev->pkt_type == (__u16) dr.dev_opt)
			break;

		hdev->pkt_type = (__u16) dr.dev_opt;
		mgmt_phy_configuration_changed(hdev, NULL);
		break;

	case HCISETACLMTU:
		hdev->acl_mtu  = *((__u16 *) &dr.dev_opt + 1);
		hdev->acl_pkts = *((__u16 *) &dr.dev_opt + 0);
		break;

	case HCISETSCOMTU:
		hdev->sco_mtu  = *((__u16 *) &dr.dev_opt + 1);
		hdev->sco_pkts = *((__u16 *) &dr.dev_opt + 0);
		break;

	default:
		err = -EINVAL;
		break;
	}

done:
	hci_dev_put(hdev);
	return err;
}

int hci_get_dev_list(void __user *arg)
{
	struct hci_dev *hdev;
	struct hci_dev_list_req *dl;
	struct hci_dev_req *dr;
	int n = 0, size, err;
	__u16 dev_num;

	if (get_user(dev_num, (__u16 __user *) arg))
		return -EFAULT;

	if (!dev_num || dev_num > (PAGE_SIZE * 2) / sizeof(*dr))
		return -EINVAL;

	size = sizeof(*dl) + dev_num * sizeof(*dr);

	dl = kzalloc(size, GFP_KERNEL);
	if (!dl)
		return -ENOMEM;

	dr = dl->dev_req;

	read_lock(&hci_dev_list_lock);
	list_for_each_entry(hdev, &hci_dev_list, list) {
		unsigned long flags = hdev->flags;

		/* When the auto-off is configured it means the transport
		 * is running, but in that case still indicate that the
		 * device is actually down.
		 */
		if (hci_dev_test_flag(hdev, HCI_AUTO_OFF))
			flags &= ~BIT(HCI_UP);

		(dr + n)->dev_id  = hdev->id;
		(dr + n)->dev_opt = flags;

		if (++n >= dev_num)
			break;
	}
	read_unlock(&hci_dev_list_lock);

	dl->dev_num = n;
	size = sizeof(*dl) + n * sizeof(*dr);

	err = copy_to_user(arg, dl, size);
	kfree(dl);

	return err ? -EFAULT : 0;
}

int hci_get_dev_info(void __user *arg)
{
	struct hci_dev *hdev;
	struct hci_dev_info di;
	unsigned long flags;
	int err = 0;

	if (copy_from_user(&di, arg, sizeof(di)))
		return -EFAULT;

	hdev = hci_dev_get(di.dev_id);
	if (!hdev)
		return -ENODEV;

	/* When the auto-off is configured it means the transport
	 * is running, but in that case still indicate that the
	 * device is actually down.
	 */
	if (hci_dev_test_flag(hdev, HCI_AUTO_OFF))
		flags = hdev->flags & ~BIT(HCI_UP);
	else
		flags = hdev->flags;

	strcpy(di.name, hdev->name);
	di.bdaddr   = hdev->bdaddr;
	di.type     = (hdev->bus & 0x0f) | ((hdev->dev_type & 0x03) << 4);
	di.flags    = flags;
	di.pkt_type = hdev->pkt_type;
	if (lmp_bredr_capable(hdev)) {
		di.acl_mtu  = hdev->acl_mtu;
		di.acl_pkts = hdev->acl_pkts;
		di.sco_mtu  = hdev->sco_mtu;
		di.sco_pkts = hdev->sco_pkts;
	} else {
		di.acl_mtu  = hdev->le_mtu;
		di.acl_pkts = hdev->le_pkts;
		di.sco_mtu  = 0;
		di.sco_pkts = 0;
	}
	di.link_policy = hdev->link_policy;
	di.link_mode   = hdev->link_mode;

	memcpy(&di.stat, &hdev->stat, sizeof(di.stat));
	memcpy(&di.features, &hdev->features, sizeof(di.features));

	if (copy_to_user(arg, &di, sizeof(di)))
		err = -EFAULT;

	hci_dev_put(hdev);

	return err;
}

/* ---- Interface to HCI drivers ---- */

static int hci_rfkill_set_block(void *data, bool blocked)
{
	struct hci_dev *hdev = data;

	BT_DBG("%p name %s blocked %d", hdev, hdev->name, blocked);

	if (hci_dev_test_flag(hdev, HCI_USER_CHANNEL))
		return -EBUSY;

	if (blocked) {
		hci_dev_set_flag(hdev, HCI_RFKILLED);
		if (!hci_dev_test_flag(hdev, HCI_SETUP) &&
		    !hci_dev_test_flag(hdev, HCI_CONFIG))
			hci_dev_do_close(hdev);
	} else {
		hci_dev_clear_flag(hdev, HCI_RFKILLED);
	}

	return 0;
}

static const struct rfkill_ops hci_rfkill_ops = {
	.set_block = hci_rfkill_set_block,
};

static void hci_power_on(struct work_struct *work)
{
	struct hci_dev *hdev = container_of(work, struct hci_dev, power_on);
	int err;

	BT_DBG("%s", hdev->name);

	if (test_bit(HCI_UP, &hdev->flags) &&
	    hci_dev_test_flag(hdev, HCI_MGMT) &&
	    hci_dev_test_and_clear_flag(hdev, HCI_AUTO_OFF)) {
		cancel_delayed_work(&hdev->power_off);
		hci_req_sync_lock(hdev);
		err = __hci_req_hci_power_on(hdev);
		hci_req_sync_unlock(hdev);
		mgmt_power_on(hdev, err);
		return;
	}

	err = hci_dev_do_open(hdev);
	if (err < 0) {
		hci_dev_lock(hdev);
		mgmt_set_powered_failed(hdev, err);
		hci_dev_unlock(hdev);
		return;
	}

	/* During the HCI setup phase, a few error conditions are
	 * ignored and they need to be checked now. If they are still
	 * valid, it is important to turn the device back off.
	 */
	if (hci_dev_test_flag(hdev, HCI_RFKILLED) ||
	    hci_dev_test_flag(hdev, HCI_UNCONFIGURED) ||
	    (hdev->dev_type == HCI_PRIMARY &&
	     !bacmp(&hdev->bdaddr, BDADDR_ANY) &&
	     !bacmp(&hdev->static_addr, BDADDR_ANY))) {
		hci_dev_clear_flag(hdev, HCI_AUTO_OFF);
		hci_dev_do_close(hdev);
	} else if (hci_dev_test_flag(hdev, HCI_AUTO_OFF)) {
		queue_delayed_work(hdev->req_workqueue, &hdev->power_off,
				   HCI_AUTO_OFF_TIMEOUT);
	}

	if (hci_dev_test_and_clear_flag(hdev, HCI_SETUP)) {
		/* For unconfigured devices, set the HCI_RAW flag
		 * so that userspace can easily identify them.
		 */
		if (hci_dev_test_flag(hdev, HCI_UNCONFIGURED))
			set_bit(HCI_RAW, &hdev->flags);

		/* For fully configured devices, this will send
		 * the Index Added event. For unconfigured devices,
		 * it will send Unconfigued Index Added event.
		 *
		 * Devices with HCI_QUIRK_RAW_DEVICE are ignored
		 * and no event will be send.
		 */
		mgmt_index_added(hdev);
	} else if (hci_dev_test_and_clear_flag(hdev, HCI_CONFIG)) {
		/* When the controller is now configured, then it
		 * is important to clear the HCI_RAW flag.
		 */
		if (!hci_dev_test_flag(hdev, HCI_UNCONFIGURED))
			clear_bit(HCI_RAW, &hdev->flags);

		/* Powering on the controller with HCI_CONFIG set only
		 * happens with the transition from unconfigured to
		 * configured. This will send the Index Added event.
		 */
		mgmt_index_added(hdev);
	}
}

static void hci_power_off(struct work_struct *work)
{
	struct hci_dev *hdev = container_of(work, struct hci_dev,
					    power_off.work);

	BT_DBG("%s", hdev->name);

	hci_dev_do_close(hdev);
}

static void hci_error_reset(struct work_struct *work)
{
	struct hci_dev *hdev = container_of(work, struct hci_dev, error_reset);

	BT_DBG("%s", hdev->name);

	if (hdev->hw_error)
		hdev->hw_error(hdev, hdev->hw_error_code);
	else
		bt_dev_err(hdev, "hardware error 0x%2.2x", hdev->hw_error_code);

	if (hci_dev_do_close(hdev))
		return;

	hci_dev_do_open(hdev);
}

void hci_uuids_clear(struct hci_dev *hdev)
{
	struct bt_uuid *uuid, *tmp;

	list_for_each_entry_safe(uuid, tmp, &hdev->uuids, list) {
		list_del(&uuid->list);
		kfree(uuid);
	}
}

void hci_link_keys_clear(struct hci_dev *hdev)
{
	struct link_key *key;

	list_for_each_entry(key, &hdev->link_keys, list) {
		list_del_rcu(&key->list);
		kfree_rcu(key, rcu);
	}
}

void hci_smp_ltks_clear(struct hci_dev *hdev)
{
	struct smp_ltk *k;

	list_for_each_entry(k, &hdev->long_term_keys, list) {
		list_del_rcu(&k->list);
		kfree_rcu(k, rcu);
	}
}

void hci_smp_irks_clear(struct hci_dev *hdev)
{
	struct smp_irk *k;

	list_for_each_entry(k, &hdev->identity_resolving_keys, list) {
		list_del_rcu(&k->list);
		kfree_rcu(k, rcu);
	}
}

void hci_blocked_keys_clear(struct hci_dev *hdev)
{
	struct blocked_key *b;

	list_for_each_entry(b, &hdev->blocked_keys, list) {
		list_del_rcu(&b->list);
		kfree_rcu(b, rcu);
	}
}

bool hci_is_blocked_key(struct hci_dev *hdev, u8 type, u8 val[16])
{
	bool blocked = false;
	struct blocked_key *b;

	rcu_read_lock();
	list_for_each_entry_rcu(b, &hdev->blocked_keys, list) {
		if (b->type == type && !memcmp(b->val, val, sizeof(b->val))) {
			blocked = true;
			break;
		}
	}

	rcu_read_unlock();
	return blocked;
}

struct link_key *hci_find_link_key(struct hci_dev *hdev, bdaddr_t *bdaddr)
{
	struct link_key *k;

	rcu_read_lock();
	list_for_each_entry_rcu(k, &hdev->link_keys, list) {
		if (bacmp(bdaddr, &k->bdaddr) == 0) {
			rcu_read_unlock();

			if (hci_is_blocked_key(hdev,
					       HCI_BLOCKED_KEY_TYPE_LINKKEY,
					       k->val)) {
				bt_dev_warn_ratelimited(hdev,
							"Link key blocked for %pMR",
							&k->bdaddr);
				return NULL;
			}

			return k;
		}
	}
	rcu_read_unlock();

	return NULL;
}

static bool hci_persistent_key(struct hci_dev *hdev, struct hci_conn *conn,
			       u8 key_type, u8 old_key_type)
{
	/* Legacy key */
	if (key_type < 0x03)
		return true;

	/* Debug keys are insecure so don't store them persistently */
	if (key_type == HCI_LK_DEBUG_COMBINATION)
		return false;

	/* Changed combination key and there's no previous one */
	if (key_type == HCI_LK_CHANGED_COMBINATION && old_key_type == 0xff)
		return false;

	/* Security mode 3 case */
	if (!conn)
		return true;

	/* BR/EDR key derived using SC from an LE link */
	if (conn->type == LE_LINK)
		return true;

	/* Neither local nor remote side had no-bonding as requirement */
	if (conn->auth_type > 0x01 && conn->remote_auth > 0x01)
		return true;

	/* Local side had dedicated bonding as requirement */
	if (conn->auth_type == 0x02 || conn->auth_type == 0x03)
		return true;

	/* Remote side had dedicated bonding as requirement */
	if (conn->remote_auth == 0x02 || conn->remote_auth == 0x03)
		return true;

	/* If none of the above criteria match, then don't store the key
	 * persistently */
	return false;
}

static u8 ltk_role(u8 type)
{
	if (type == SMP_LTK)
		return HCI_ROLE_MASTER;

	return HCI_ROLE_SLAVE;
}

struct smp_ltk *hci_find_ltk(struct hci_dev *hdev, bdaddr_t *bdaddr,
			     u8 addr_type, u8 role)
{
	struct smp_ltk *k;

	rcu_read_lock();
	list_for_each_entry_rcu(k, &hdev->long_term_keys, list) {
		if (addr_type != k->bdaddr_type || bacmp(bdaddr, &k->bdaddr))
			continue;

		if (smp_ltk_is_sc(k) || ltk_role(k->type) == role) {
			rcu_read_unlock();

			if (hci_is_blocked_key(hdev, HCI_BLOCKED_KEY_TYPE_LTK,
					       k->val)) {
				bt_dev_warn_ratelimited(hdev,
							"LTK blocked for %pMR",
							&k->bdaddr);
				return NULL;
			}

			return k;
		}
	}
	rcu_read_unlock();

	return NULL;
}

struct smp_irk *hci_find_irk_by_rpa(struct hci_dev *hdev, bdaddr_t *rpa)
{
	struct smp_irk *irk_to_return = NULL;
	struct smp_irk *irk;

	rcu_read_lock();
	list_for_each_entry_rcu(irk, &hdev->identity_resolving_keys, list) {
		if (!bacmp(&irk->rpa, rpa)) {
			irk_to_return = irk;
			goto done;
		}
	}

	list_for_each_entry_rcu(irk, &hdev->identity_resolving_keys, list) {
		if (smp_irk_matches(hdev, irk->val, rpa)) {
			bacpy(&irk->rpa, rpa);
			irk_to_return = irk;
			goto done;
		}
	}

done:
	if (irk_to_return && hci_is_blocked_key(hdev, HCI_BLOCKED_KEY_TYPE_IRK,
						irk_to_return->val)) {
		bt_dev_warn_ratelimited(hdev, "Identity key blocked for %pMR",
					&irk_to_return->bdaddr);
		irk_to_return = NULL;
	}

	rcu_read_unlock();

	return irk_to_return;
}

struct smp_irk *hci_find_irk_by_addr(struct hci_dev *hdev, bdaddr_t *bdaddr,
				     u8 addr_type)
{
	struct smp_irk *irk_to_return = NULL;
	struct smp_irk *irk;

	/* Identity Address must be public or static random */
	if (addr_type == ADDR_LE_DEV_RANDOM && (bdaddr->b[5] & 0xc0) != 0xc0)
		return NULL;

	rcu_read_lock();
	list_for_each_entry_rcu(irk, &hdev->identity_resolving_keys, list) {
		if (addr_type == irk->addr_type &&
		    bacmp(bdaddr, &irk->bdaddr) == 0) {
			irk_to_return = irk;
			goto done;
		}
	}

done:

	if (irk_to_return && hci_is_blocked_key(hdev, HCI_BLOCKED_KEY_TYPE_IRK,
						irk_to_return->val)) {
		bt_dev_warn_ratelimited(hdev, "Identity key blocked for %pMR",
					&irk_to_return->bdaddr);
		irk_to_return = NULL;
	}

	rcu_read_unlock();

	return irk_to_return;
}

struct link_key *hci_add_link_key(struct hci_dev *hdev, struct hci_conn *conn,
				  bdaddr_t *bdaddr, u8 *val, u8 type,
				  u8 pin_len, bool *persistent)
{
	struct link_key *key, *old_key;
	u8 old_key_type;

	old_key = hci_find_link_key(hdev, bdaddr);
	if (old_key) {
		old_key_type = old_key->type;
		key = old_key;
	} else {
		old_key_type = conn ? conn->key_type : 0xff;
		key = kzalloc(sizeof(*key), GFP_KERNEL);
		if (!key)
			return NULL;
		list_add_rcu(&key->list, &hdev->link_keys);
	}

	BT_DBG("%s key for %pMR type %u", hdev->name, bdaddr, type);

	/* Some buggy controller combinations generate a changed
	 * combination key for legacy pairing even when there's no
	 * previous key */
	if (type == HCI_LK_CHANGED_COMBINATION &&
	    (!conn || conn->remote_auth == 0xff) && old_key_type == 0xff) {
		type = HCI_LK_COMBINATION;
		if (conn)
			conn->key_type = type;
	}

	bacpy(&key->bdaddr, bdaddr);
	memcpy(key->val, val, HCI_LINK_KEY_SIZE);
	key->pin_len = pin_len;

	if (type == HCI_LK_CHANGED_COMBINATION)
		key->type = old_key_type;
	else
		key->type = type;

	if (persistent)
		*persistent = hci_persistent_key(hdev, conn, type,
						 old_key_type);

	return key;
}

struct smp_ltk *hci_add_ltk(struct hci_dev *hdev, bdaddr_t *bdaddr,
			    u8 addr_type, u8 type, u8 authenticated,
			    u8 tk[16], u8 enc_size, __le16 ediv, __le64 rand)
{
	struct smp_ltk *key, *old_key;
	u8 role = ltk_role(type);

	old_key = hci_find_ltk(hdev, bdaddr, addr_type, role);
	if (old_key)
		key = old_key;
	else {
		key = kzalloc(sizeof(*key), GFP_KERNEL);
		if (!key)
			return NULL;
		list_add_rcu(&key->list, &hdev->long_term_keys);
	}

	bacpy(&key->bdaddr, bdaddr);
	key->bdaddr_type = addr_type;
	memcpy(key->val, tk, sizeof(key->val));
	key->authenticated = authenticated;
	key->ediv = ediv;
	key->rand = rand;
	key->enc_size = enc_size;
	key->type = type;

	return key;
}

struct smp_irk *hci_add_irk(struct hci_dev *hdev, bdaddr_t *bdaddr,
			    u8 addr_type, u8 val[16], bdaddr_t *rpa)
{
	struct smp_irk *irk;

	irk = hci_find_irk_by_addr(hdev, bdaddr, addr_type);
	if (!irk) {
		irk = kzalloc(sizeof(*irk), GFP_KERNEL);
		if (!irk)
			return NULL;

		bacpy(&irk->bdaddr, bdaddr);
		irk->addr_type = addr_type;

		list_add_rcu(&irk->list, &hdev->identity_resolving_keys);
	}

	memcpy(irk->val, val, 16);
	bacpy(&irk->rpa, rpa);

	return irk;
}

int hci_remove_link_key(struct hci_dev *hdev, bdaddr_t *bdaddr)
{
	struct link_key *key;

	key = hci_find_link_key(hdev, bdaddr);
	if (!key)
		return -ENOENT;

	BT_DBG("%s removing %pMR", hdev->name, bdaddr);

	list_del_rcu(&key->list);
	kfree_rcu(key, rcu);

	return 0;
}

int hci_remove_ltk(struct hci_dev *hdev, bdaddr_t *bdaddr, u8 bdaddr_type)
{
	struct smp_ltk *k;
	int removed = 0;

	list_for_each_entry_rcu(k, &hdev->long_term_keys, list) {
		if (bacmp(bdaddr, &k->bdaddr) || k->bdaddr_type != bdaddr_type)
			continue;

		BT_DBG("%s removing %pMR", hdev->name, bdaddr);

		list_del_rcu(&k->list);
		kfree_rcu(k, rcu);
		removed++;
	}

	return removed ? 0 : -ENOENT;
}

void hci_remove_irk(struct hci_dev *hdev, bdaddr_t *bdaddr, u8 addr_type)
{
	struct smp_irk *k;

	list_for_each_entry_rcu(k, &hdev->identity_resolving_keys, list) {
		if (bacmp(bdaddr, &k->bdaddr) || k->addr_type != addr_type)
			continue;

		BT_DBG("%s removing %pMR", hdev->name, bdaddr);

		list_del_rcu(&k->list);
		kfree_rcu(k, rcu);
	}
}

bool hci_bdaddr_is_paired(struct hci_dev *hdev, bdaddr_t *bdaddr, u8 type)
{
	struct smp_ltk *k;
	struct smp_irk *irk;
	u8 addr_type;

	if (type == BDADDR_BREDR) {
		if (hci_find_link_key(hdev, bdaddr))
			return true;
		return false;
	}

	/* Convert to HCI addr type which struct smp_ltk uses */
	if (type == BDADDR_LE_PUBLIC)
		addr_type = ADDR_LE_DEV_PUBLIC;
	else
		addr_type = ADDR_LE_DEV_RANDOM;

	irk = hci_get_irk(hdev, bdaddr, addr_type);
	if (irk) {
		bdaddr = &irk->bdaddr;
		addr_type = irk->addr_type;
	}

	rcu_read_lock();
	list_for_each_entry_rcu(k, &hdev->long_term_keys, list) {
		if (k->bdaddr_type == addr_type && !bacmp(bdaddr, &k->bdaddr)) {
			rcu_read_unlock();
			return true;
		}
	}
	rcu_read_unlock();

	return false;
}

/* HCI command timer function */
static void hci_cmd_timeout(struct work_struct *work)
{
	struct hci_dev *hdev = container_of(work, struct hci_dev,
					    cmd_timer.work);

	if (hdev->sent_cmd) {
		struct hci_command_hdr *sent = (void *) hdev->sent_cmd->data;
		u16 opcode = __le16_to_cpu(sent->opcode);

		bt_dev_err(hdev, "command 0x%4.4x tx timeout", opcode);
	} else {
		bt_dev_err(hdev, "command tx timeout");
	}

	if (hdev->cmd_timeout)
		hdev->cmd_timeout(hdev);

	atomic_set(&hdev->cmd_cnt, 1);
	queue_work(hdev->workqueue, &hdev->cmd_work);
}

struct oob_data *hci_find_remote_oob_data(struct hci_dev *hdev,
					  bdaddr_t *bdaddr, u8 bdaddr_type)
{
	struct oob_data *data;

	list_for_each_entry(data, &hdev->remote_oob_data, list) {
		if (bacmp(bdaddr, &data->bdaddr) != 0)
			continue;
		if (data->bdaddr_type != bdaddr_type)
			continue;
		return data;
	}

	return NULL;
}

int hci_remove_remote_oob_data(struct hci_dev *hdev, bdaddr_t *bdaddr,
			       u8 bdaddr_type)
{
	struct oob_data *data;

	data = hci_find_remote_oob_data(hdev, bdaddr, bdaddr_type);
	if (!data)
		return -ENOENT;

	BT_DBG("%s removing %pMR (%u)", hdev->name, bdaddr, bdaddr_type);

	list_del(&data->list);
	kfree(data);

	return 0;
}

void hci_remote_oob_data_clear(struct hci_dev *hdev)
{
	struct oob_data *data, *n;

	list_for_each_entry_safe(data, n, &hdev->remote_oob_data, list) {
		list_del(&data->list);
		kfree(data);
	}
}

int hci_add_remote_oob_data(struct hci_dev *hdev, bdaddr_t *bdaddr,
			    u8 bdaddr_type, u8 *hash192, u8 *rand192,
			    u8 *hash256, u8 *rand256)
{
	struct oob_data *data;

	data = hci_find_remote_oob_data(hdev, bdaddr, bdaddr_type);
	if (!data) {
		data = kmalloc(sizeof(*data), GFP_KERNEL);
		if (!data)
			return -ENOMEM;

		bacpy(&data->bdaddr, bdaddr);
		data->bdaddr_type = bdaddr_type;
		list_add(&data->list, &hdev->remote_oob_data);
	}

	if (hash192 && rand192) {
		memcpy(data->hash192, hash192, sizeof(data->hash192));
		memcpy(data->rand192, rand192, sizeof(data->rand192));
		if (hash256 && rand256)
			data->present = 0x03;
	} else {
		memset(data->hash192, 0, sizeof(data->hash192));
		memset(data->rand192, 0, sizeof(data->rand192));
		if (hash256 && rand256)
			data->present = 0x02;
		else
			data->present = 0x00;
	}

	if (hash256 && rand256) {
		memcpy(data->hash256, hash256, sizeof(data->hash256));
		memcpy(data->rand256, rand256, sizeof(data->rand256));
	} else {
		memset(data->hash256, 0, sizeof(data->hash256));
		memset(data->rand256, 0, sizeof(data->rand256));
		if (hash192 && rand192)
			data->present = 0x01;
	}

	BT_DBG("%s for %pMR", hdev->name, bdaddr);

	return 0;
}

/* This function requires the caller holds hdev->lock */
struct adv_info *hci_find_adv_instance(struct hci_dev *hdev, u8 instance)
{
	struct adv_info *adv_instance;

	list_for_each_entry(adv_instance, &hdev->adv_instances, list) {
		if (adv_instance->instance == instance)
			return adv_instance;
	}

	return NULL;
}

/* This function requires the caller holds hdev->lock */
struct adv_info *hci_get_next_instance(struct hci_dev *hdev, u8 instance)
{
	struct adv_info *cur_instance;

	cur_instance = hci_find_adv_instance(hdev, instance);
	if (!cur_instance)
		return NULL;

	if (cur_instance == list_last_entry(&hdev->adv_instances,
					    struct adv_info, list))
		return list_first_entry(&hdev->adv_instances,
						 struct adv_info, list);
	else
		return list_next_entry(cur_instance, list);
}

/* This function requires the caller holds hdev->lock */
int hci_remove_adv_instance(struct hci_dev *hdev, u8 instance)
{
	struct adv_info *adv_instance;

	adv_instance = hci_find_adv_instance(hdev, instance);
	if (!adv_instance)
		return -ENOENT;

	BT_DBG("%s removing %dMR", hdev->name, instance);

	if (hdev->cur_adv_instance == instance) {
		if (hdev->adv_instance_timeout) {
			cancel_delayed_work(&hdev->adv_instance_expire);
			hdev->adv_instance_timeout = 0;
		}
		hdev->cur_adv_instance = 0x00;
	}

	cancel_delayed_work_sync(&adv_instance->rpa_expired_cb);

	list_del(&adv_instance->list);
	kfree(adv_instance);

	hdev->adv_instance_cnt--;

	return 0;
}

void hci_adv_instances_set_rpa_expired(struct hci_dev *hdev, bool rpa_expired)
{
	struct adv_info *adv_instance, *n;

	list_for_each_entry_safe(adv_instance, n, &hdev->adv_instances, list)
		adv_instance->rpa_expired = rpa_expired;
}

/* This function requires the caller holds hdev->lock */
void hci_adv_instances_clear(struct hci_dev *hdev)
{
	struct adv_info *adv_instance, *n;

	if (hdev->adv_instance_timeout) {
		cancel_delayed_work(&hdev->adv_instance_expire);
		hdev->adv_instance_timeout = 0;
	}

	list_for_each_entry_safe(adv_instance, n, &hdev->adv_instances, list) {
		cancel_delayed_work_sync(&adv_instance->rpa_expired_cb);
		list_del(&adv_instance->list);
		kfree(adv_instance);
	}

	hdev->adv_instance_cnt = 0;
	hdev->cur_adv_instance = 0x00;
}

static void adv_instance_rpa_expired(struct work_struct *work)
{
	struct adv_info *adv_instance = container_of(work, struct adv_info,
						     rpa_expired_cb.work);

	BT_DBG("");

	adv_instance->rpa_expired = true;
}

/* This function requires the caller holds hdev->lock */
int hci_add_adv_instance(struct hci_dev *hdev, u8 instance, u32 flags,
			 u16 adv_data_len, u8 *adv_data,
			 u16 scan_rsp_len, u8 *scan_rsp_data,
			 u16 timeout, u16 duration, s8 tx_power,
			 u32 min_interval, u32 max_interval)
{
	struct adv_info *adv_instance;

	adv_instance = hci_find_adv_instance(hdev, instance);
	if (adv_instance) {
		memset(adv_instance->adv_data, 0,
		       sizeof(adv_instance->adv_data));
		memset(adv_instance->scan_rsp_data, 0,
		       sizeof(adv_instance->scan_rsp_data));
	} else {
		if (hdev->adv_instance_cnt >= hdev->le_num_of_adv_sets ||
		    instance < 1 || instance > hdev->le_num_of_adv_sets)
			return -EOVERFLOW;

		adv_instance = kzalloc(sizeof(*adv_instance), GFP_KERNEL);
		if (!adv_instance)
			return -ENOMEM;

		adv_instance->pending = true;
		adv_instance->instance = instance;
		list_add(&adv_instance->list, &hdev->adv_instances);
		hdev->adv_instance_cnt++;
	}

	adv_instance->flags = flags;
	adv_instance->adv_data_len = adv_data_len;
	adv_instance->scan_rsp_len = scan_rsp_len;
	adv_instance->min_interval = min_interval;
	adv_instance->max_interval = max_interval;
	adv_instance->tx_power = tx_power;

	if (adv_data_len)
		memcpy(adv_instance->adv_data, adv_data, adv_data_len);

	if (scan_rsp_len)
		memcpy(adv_instance->scan_rsp_data,
		       scan_rsp_data, scan_rsp_len);

	adv_instance->timeout = timeout;
	adv_instance->remaining_time = timeout;

	if (duration == 0)
		adv_instance->duration = hdev->def_multi_adv_rotation_duration;
	else
		adv_instance->duration = duration;

	INIT_DELAYED_WORK(&adv_instance->rpa_expired_cb,
			  adv_instance_rpa_expired);

	BT_DBG("%s for %dMR", hdev->name, instance);

	return 0;
}

/* This function requires the caller holds hdev->lock */
int hci_set_adv_instance_data(struct hci_dev *hdev, u8 instance,
			      u16 adv_data_len, u8 *adv_data,
			      u16 scan_rsp_len, u8 *scan_rsp_data)
{
	struct adv_info *adv_instance;

	adv_instance = hci_find_adv_instance(hdev, instance);

	/* If advertisement doesn't exist, we can't modify its data */
	if (!adv_instance)
		return -ENOENT;

	if (adv_data_len) {
		memset(adv_instance->adv_data, 0,
		       sizeof(adv_instance->adv_data));
		memcpy(adv_instance->adv_data, adv_data, adv_data_len);
		adv_instance->adv_data_len = adv_data_len;
	}

	if (scan_rsp_len) {
		memset(adv_instance->scan_rsp_data, 0,
		       sizeof(adv_instance->scan_rsp_data));
		memcpy(adv_instance->scan_rsp_data,
		       scan_rsp_data, scan_rsp_len);
		adv_instance->scan_rsp_len = scan_rsp_len;
	}

	return 0;
}

/* This function requires the caller holds hdev->lock */
void hci_adv_monitors_clear(struct hci_dev *hdev)
{
	struct adv_monitor *monitor;
	int handle;

	idr_for_each_entry(&hdev->adv_monitors_idr, monitor, handle)
		hci_free_adv_monitor(hdev, monitor);

	idr_destroy(&hdev->adv_monitors_idr);
}

/* Frees the monitor structure and do some bookkeepings.
 * This function requires the caller holds hdev->lock.
 */
void hci_free_adv_monitor(struct hci_dev *hdev, struct adv_monitor *monitor)
{
	struct adv_pattern *pattern;
	struct adv_pattern *tmp;

	if (!monitor)
		return;

	list_for_each_entry_safe(pattern, tmp, &monitor->patterns, list) {
		list_del(&pattern->list);
		kfree(pattern);
	}

	if (monitor->handle)
		idr_remove(&hdev->adv_monitors_idr, monitor->handle);

	if (monitor->state != ADV_MONITOR_STATE_NOT_REGISTERED) {
		hdev->adv_monitors_cnt--;
		mgmt_adv_monitor_removed(hdev, monitor->handle);
	}

	kfree(monitor);
}

int hci_add_adv_patterns_monitor_complete(struct hci_dev *hdev, u8 status)
{
	return mgmt_add_adv_patterns_monitor_complete(hdev, status);
}

int hci_remove_adv_monitor_complete(struct hci_dev *hdev, u8 status)
{
	return mgmt_remove_adv_monitor_complete(hdev, status);
}

/* Assigns handle to a monitor, and if offloading is supported and power is on,
 * also attempts to forward the request to the controller.
 * Returns true if request is forwarded (result is pending), false otherwise.
 * This function requires the caller holds hdev->lock.
 */
bool hci_add_adv_monitor(struct hci_dev *hdev, struct adv_monitor *monitor,
			 int *err)
{
	int min, max, handle;

	*err = 0;

	if (!monitor) {
		*err = -EINVAL;
		return false;
	}

	min = HCI_MIN_ADV_MONITOR_HANDLE;
	max = HCI_MIN_ADV_MONITOR_HANDLE + HCI_MAX_ADV_MONITOR_NUM_HANDLES;
	handle = idr_alloc(&hdev->adv_monitors_idr, monitor, min, max,
			   GFP_KERNEL);
	if (handle < 0) {
		*err = handle;
		return false;
	}

	monitor->handle = handle;

	if (!hdev_is_powered(hdev))
		return false;

	switch (hci_get_adv_monitor_offload_ext(hdev)) {
	case HCI_ADV_MONITOR_EXT_NONE:
		hci_update_background_scan(hdev);
		bt_dev_dbg(hdev, "%s add monitor status %d", hdev->name, *err);
		/* Message was not forwarded to controller - not an error */
		return false;
	case HCI_ADV_MONITOR_EXT_MSFT:
		*err = msft_add_monitor_pattern(hdev, monitor);
		bt_dev_dbg(hdev, "%s add monitor msft status %d", hdev->name,
			   *err);
		break;
	}

	return (*err == 0);
}

/* Attempts to tell the controller and free the monitor. If somehow the
 * controller doesn't have a corresponding handle, remove anyway.
 * Returns true if request is forwarded (result is pending), false otherwise.
 * This function requires the caller holds hdev->lock.
 */
static bool hci_remove_adv_monitor(struct hci_dev *hdev,
				   struct adv_monitor *monitor,
				   u16 handle, int *err)
{
	*err = 0;

	switch (hci_get_adv_monitor_offload_ext(hdev)) {
	case HCI_ADV_MONITOR_EXT_NONE: /* also goes here when powered off */
		goto free_monitor;
	case HCI_ADV_MONITOR_EXT_MSFT:
		*err = msft_remove_monitor(hdev, monitor, handle);
		break;
	}

<<<<<<< HEAD
	idr_remove(&hdev->adv_monitors_idr, monitor->handle);
	hci_free_adv_monitor(monitor);
	hdev->adv_monitors_cnt--;
=======
	/* In case no matching handle registered, just free the monitor */
	if (*err == -ENOENT)
		goto free_monitor;
>>>>>>> f642729d

	return (*err == 0);

free_monitor:
	if (*err == -ENOENT)
		bt_dev_warn(hdev, "Removing monitor with no matching handle %d",
			    monitor->handle);
	hci_free_adv_monitor(hdev, monitor);

	*err = 0;
	return false;
}

/* Returns true if request is forwarded (result is pending), false otherwise.
 * This function requires the caller holds hdev->lock.
 */
bool hci_remove_single_adv_monitor(struct hci_dev *hdev, u16 handle, int *err)
{
	struct adv_monitor *monitor = idr_find(&hdev->adv_monitors_idr, handle);
	bool pending;

	if (!monitor) {
		*err = -EINVAL;
		return false;
	}

	pending = hci_remove_adv_monitor(hdev, monitor, handle, err);
	if (!*err && !pending)
		hci_update_background_scan(hdev);

	bt_dev_dbg(hdev, "%s remove monitor handle %d, status %d, %spending",
		   hdev->name, handle, *err, pending ? "" : "not ");

	return pending;
}

/* Returns true if request is forwarded (result is pending), false otherwise.
 * This function requires the caller holds hdev->lock.
 */
bool hci_remove_all_adv_monitor(struct hci_dev *hdev, int *err)
{
	struct adv_monitor *monitor;
	int idr_next_id = 0;
	bool pending = false;
	bool update = false;

	*err = 0;

	while (!*err && !pending) {
		monitor = idr_get_next(&hdev->adv_monitors_idr, &idr_next_id);
		if (!monitor)
			break;

<<<<<<< HEAD
		idr_remove(&hdev->adv_monitors_idr, monitor->handle);
		hci_free_adv_monitor(monitor);
		hdev->adv_monitors_cnt--;
	} else {
		/* Remove all monitors if handle is 0. */
		idr_for_each(&hdev->adv_monitors_idr, &free_adv_monitor, hdev);
=======
		pending = hci_remove_adv_monitor(hdev, monitor, 0, err);

		if (!*err && !pending)
			update = true;
>>>>>>> f642729d
	}

	if (update)
		hci_update_background_scan(hdev);

	bt_dev_dbg(hdev, "%s remove all monitors status %d, %spending",
		   hdev->name, *err, pending ? "" : "not ");

	return pending;
}

/* This function requires the caller holds hdev->lock */
bool hci_is_adv_monitoring(struct hci_dev *hdev)
{
	return !idr_is_empty(&hdev->adv_monitors_idr);
}

int hci_get_adv_monitor_offload_ext(struct hci_dev *hdev)
{
	if (msft_monitor_supported(hdev))
		return HCI_ADV_MONITOR_EXT_MSFT;

	return HCI_ADV_MONITOR_EXT_NONE;
}

struct bdaddr_list *hci_bdaddr_list_lookup(struct list_head *bdaddr_list,
					 bdaddr_t *bdaddr, u8 type)
{
	struct bdaddr_list *b;

	list_for_each_entry(b, bdaddr_list, list) {
		if (!bacmp(&b->bdaddr, bdaddr) && b->bdaddr_type == type)
			return b;
	}

	return NULL;
}

struct bdaddr_list_with_irk *hci_bdaddr_list_lookup_with_irk(
				struct list_head *bdaddr_list, bdaddr_t *bdaddr,
				u8 type)
{
	struct bdaddr_list_with_irk *b;

	list_for_each_entry(b, bdaddr_list, list) {
		if (!bacmp(&b->bdaddr, bdaddr) && b->bdaddr_type == type)
			return b;
	}

	return NULL;
}

struct bdaddr_list_with_flags *
hci_bdaddr_list_lookup_with_flags(struct list_head *bdaddr_list,
				  bdaddr_t *bdaddr, u8 type)
{
	struct bdaddr_list_with_flags *b;

	list_for_each_entry(b, bdaddr_list, list) {
		if (!bacmp(&b->bdaddr, bdaddr) && b->bdaddr_type == type)
			return b;
	}

	return NULL;
}

void hci_bdaddr_list_clear(struct list_head *bdaddr_list)
{
	struct bdaddr_list *b, *n;

	list_for_each_entry_safe(b, n, bdaddr_list, list) {
		list_del(&b->list);
		kfree(b);
	}
}

int hci_bdaddr_list_add(struct list_head *list, bdaddr_t *bdaddr, u8 type)
{
	struct bdaddr_list *entry;

	if (!bacmp(bdaddr, BDADDR_ANY))
		return -EBADF;

	if (hci_bdaddr_list_lookup(list, bdaddr, type))
		return -EEXIST;

	entry = kzalloc(sizeof(*entry), GFP_KERNEL);
	if (!entry)
		return -ENOMEM;

	bacpy(&entry->bdaddr, bdaddr);
	entry->bdaddr_type = type;

	list_add(&entry->list, list);

	return 0;
}

int hci_bdaddr_list_add_with_irk(struct list_head *list, bdaddr_t *bdaddr,
					u8 type, u8 *peer_irk, u8 *local_irk)
{
	struct bdaddr_list_with_irk *entry;

	if (!bacmp(bdaddr, BDADDR_ANY))
		return -EBADF;

	if (hci_bdaddr_list_lookup(list, bdaddr, type))
		return -EEXIST;

	entry = kzalloc(sizeof(*entry), GFP_KERNEL);
	if (!entry)
		return -ENOMEM;

	bacpy(&entry->bdaddr, bdaddr);
	entry->bdaddr_type = type;

	if (peer_irk)
		memcpy(entry->peer_irk, peer_irk, 16);

	if (local_irk)
		memcpy(entry->local_irk, local_irk, 16);

	list_add(&entry->list, list);

	return 0;
}

int hci_bdaddr_list_add_with_flags(struct list_head *list, bdaddr_t *bdaddr,
				   u8 type, u32 flags)
{
	struct bdaddr_list_with_flags *entry;

	if (!bacmp(bdaddr, BDADDR_ANY))
		return -EBADF;

	if (hci_bdaddr_list_lookup(list, bdaddr, type))
		return -EEXIST;

	entry = kzalloc(sizeof(*entry), GFP_KERNEL);
	if (!entry)
		return -ENOMEM;

	bacpy(&entry->bdaddr, bdaddr);
	entry->bdaddr_type = type;
	entry->current_flags = flags;

	list_add(&entry->list, list);

	return 0;
}

int hci_bdaddr_list_del(struct list_head *list, bdaddr_t *bdaddr, u8 type)
{
	struct bdaddr_list *entry;

	if (!bacmp(bdaddr, BDADDR_ANY)) {
		hci_bdaddr_list_clear(list);
		return 0;
	}

	entry = hci_bdaddr_list_lookup(list, bdaddr, type);
	if (!entry)
		return -ENOENT;

	list_del(&entry->list);
	kfree(entry);

	return 0;
}

int hci_bdaddr_list_del_with_irk(struct list_head *list, bdaddr_t *bdaddr,
							u8 type)
{
	struct bdaddr_list_with_irk *entry;

	if (!bacmp(bdaddr, BDADDR_ANY)) {
		hci_bdaddr_list_clear(list);
		return 0;
	}

	entry = hci_bdaddr_list_lookup_with_irk(list, bdaddr, type);
	if (!entry)
		return -ENOENT;

	list_del(&entry->list);
	kfree(entry);

	return 0;
}

int hci_bdaddr_list_del_with_flags(struct list_head *list, bdaddr_t *bdaddr,
				   u8 type)
{
	struct bdaddr_list_with_flags *entry;

	if (!bacmp(bdaddr, BDADDR_ANY)) {
		hci_bdaddr_list_clear(list);
		return 0;
	}

	entry = hci_bdaddr_list_lookup_with_flags(list, bdaddr, type);
	if (!entry)
		return -ENOENT;

	list_del(&entry->list);
	kfree(entry);

	return 0;
}

/* This function requires the caller holds hdev->lock */
struct hci_conn_params *hci_conn_params_lookup(struct hci_dev *hdev,
					       bdaddr_t *addr, u8 addr_type)
{
	struct hci_conn_params *params;

	list_for_each_entry(params, &hdev->le_conn_params, list) {
		if (bacmp(&params->addr, addr) == 0 &&
		    params->addr_type == addr_type) {
			return params;
		}
	}

	return NULL;
}

/* This function requires the caller holds hdev->lock */
struct hci_conn_params *hci_pend_le_action_lookup(struct list_head *list,
						  bdaddr_t *addr, u8 addr_type)
{
	struct hci_conn_params *param;

	switch (addr_type) {
	case ADDR_LE_DEV_PUBLIC_RESOLVED:
		addr_type = ADDR_LE_DEV_PUBLIC;
		break;
	case ADDR_LE_DEV_RANDOM_RESOLVED:
		addr_type = ADDR_LE_DEV_RANDOM;
		break;
	}

	list_for_each_entry(param, list, action) {
		if (bacmp(&param->addr, addr) == 0 &&
		    param->addr_type == addr_type)
			return param;
	}

	return NULL;
}

/* This function requires the caller holds hdev->lock */
struct hci_conn_params *hci_conn_params_add(struct hci_dev *hdev,
					    bdaddr_t *addr, u8 addr_type)
{
	struct hci_conn_params *params;

	params = hci_conn_params_lookup(hdev, addr, addr_type);
	if (params)
		return params;

	params = kzalloc(sizeof(*params), GFP_KERNEL);
	if (!params) {
		bt_dev_err(hdev, "out of memory");
		return NULL;
	}

	bacpy(&params->addr, addr);
	params->addr_type = addr_type;

	list_add(&params->list, &hdev->le_conn_params);
	INIT_LIST_HEAD(&params->action);

	params->conn_min_interval = hdev->le_conn_min_interval;
	params->conn_max_interval = hdev->le_conn_max_interval;
	params->conn_latency = hdev->le_conn_latency;
	params->supervision_timeout = hdev->le_supv_timeout;
	params->auto_connect = HCI_AUTO_CONN_DISABLED;

	BT_DBG("addr %pMR (type %u)", addr, addr_type);

	return params;
}

static void hci_conn_params_free(struct hci_conn_params *params)
{
	if (params->conn) {
		hci_conn_drop(params->conn);
		hci_conn_put(params->conn);
	}

	list_del(&params->action);
	list_del(&params->list);
	kfree(params);
}

/* This function requires the caller holds hdev->lock */
void hci_conn_params_del(struct hci_dev *hdev, bdaddr_t *addr, u8 addr_type)
{
	struct hci_conn_params *params;

	params = hci_conn_params_lookup(hdev, addr, addr_type);
	if (!params)
		return;

	hci_conn_params_free(params);

	hci_update_background_scan(hdev);

	BT_DBG("addr %pMR (type %u)", addr, addr_type);
}

/* This function requires the caller holds hdev->lock */
void hci_conn_params_clear_disabled(struct hci_dev *hdev)
{
	struct hci_conn_params *params, *tmp;

	list_for_each_entry_safe(params, tmp, &hdev->le_conn_params, list) {
		if (params->auto_connect != HCI_AUTO_CONN_DISABLED)
			continue;

		/* If trying to estabilish one time connection to disabled
		 * device, leave the params, but mark them as just once.
		 */
		if (params->explicit_connect) {
			params->auto_connect = HCI_AUTO_CONN_EXPLICIT;
			continue;
		}

		list_del(&params->list);
		kfree(params);
	}

	BT_DBG("All LE disabled connection parameters were removed");
}

/* This function requires the caller holds hdev->lock */
static void hci_conn_params_clear_all(struct hci_dev *hdev)
{
	struct hci_conn_params *params, *tmp;

	list_for_each_entry_safe(params, tmp, &hdev->le_conn_params, list)
		hci_conn_params_free(params);

	BT_DBG("All LE connection parameters were removed");
}

/* Copy the Identity Address of the controller.
 *
 * If the controller has a public BD_ADDR, then by default use that one.
 * If this is a LE only controller without a public address, default to
 * the static random address.
 *
 * For debugging purposes it is possible to force controllers with a
 * public address to use the static random address instead.
 *
 * In case BR/EDR has been disabled on a dual-mode controller and
 * userspace has configured a static address, then that address
 * becomes the identity address instead of the public BR/EDR address.
 */
void hci_copy_identity_address(struct hci_dev *hdev, bdaddr_t *bdaddr,
			       u8 *bdaddr_type)
{
	if (hci_dev_test_flag(hdev, HCI_FORCE_STATIC_ADDR) ||
	    !bacmp(&hdev->bdaddr, BDADDR_ANY) ||
	    (!hci_dev_test_flag(hdev, HCI_BREDR_ENABLED) &&
	     bacmp(&hdev->static_addr, BDADDR_ANY))) {
		bacpy(bdaddr, &hdev->static_addr);
		*bdaddr_type = ADDR_LE_DEV_RANDOM;
	} else {
		bacpy(bdaddr, &hdev->bdaddr);
		*bdaddr_type = ADDR_LE_DEV_PUBLIC;
	}
}

static void hci_suspend_clear_tasks(struct hci_dev *hdev)
{
	int i;

	for (i = 0; i < __SUSPEND_NUM_TASKS; i++)
		clear_bit(i, hdev->suspend_tasks);

	wake_up(&hdev->suspend_wait_q);
}

static int hci_suspend_wait_event(struct hci_dev *hdev)
{
#define WAKE_COND                                                              \
	(find_first_bit(hdev->suspend_tasks, __SUSPEND_NUM_TASKS) ==           \
	 __SUSPEND_NUM_TASKS)

	int i;
	int ret = wait_event_timeout(hdev->suspend_wait_q,
				     WAKE_COND, SUSPEND_NOTIFIER_TIMEOUT);

	if (ret == 0) {
		bt_dev_err(hdev, "Timed out waiting for suspend events");
		for (i = 0; i < __SUSPEND_NUM_TASKS; ++i) {
			if (test_bit(i, hdev->suspend_tasks))
				bt_dev_err(hdev, "Suspend timeout bit: %d", i);
			clear_bit(i, hdev->suspend_tasks);
		}

		ret = -ETIMEDOUT;
	} else {
		ret = 0;
	}

	return ret;
}

static void hci_prepare_suspend(struct work_struct *work)
{
	struct hci_dev *hdev =
		container_of(work, struct hci_dev, suspend_prepare);

	hci_dev_lock(hdev);
	hci_req_prepare_suspend(hdev, hdev->suspend_state_next);
	hci_dev_unlock(hdev);
}

static int hci_change_suspend_state(struct hci_dev *hdev,
				    enum suspended_state next)
{
	hdev->suspend_state_next = next;
	set_bit(SUSPEND_PREPARE_NOTIFIER, hdev->suspend_tasks);
	queue_work(hdev->req_workqueue, &hdev->suspend_prepare);
	return hci_suspend_wait_event(hdev);
}

static void hci_clear_wake_reason(struct hci_dev *hdev)
{
	hci_dev_lock(hdev);

	hdev->wake_reason = 0;
	bacpy(&hdev->wake_addr, BDADDR_ANY);
	hdev->wake_addr_type = 0;

	hci_dev_unlock(hdev);
}

static int hci_suspend_notifier(struct notifier_block *nb, unsigned long action,
				void *data)
{
	struct hci_dev *hdev =
		container_of(nb, struct hci_dev, suspend_notifier);
	int ret = 0;
	u8 state = BT_RUNNING;

	/* If powering down, wait for completion. */
	if (mgmt_powering_down(hdev)) {
		set_bit(SUSPEND_POWERING_DOWN, hdev->suspend_tasks);
		ret = hci_suspend_wait_event(hdev);
		if (ret)
			goto done;
	}

	/* Suspend notifier should only act on events when powered. */
	if (!hdev_is_powered(hdev) ||
	    hci_dev_test_flag(hdev, HCI_UNREGISTER))
		goto done;

	if (action == PM_SUSPEND_PREPARE) {
		/* Suspend consists of two actions:
		 *  - First, disconnect everything and make the controller not
		 *    connectable (disabling scanning)
		 *  - Second, program event filter/whitelist and enable scan
		 */
		ret = hci_change_suspend_state(hdev, BT_SUSPEND_DISCONNECT);
		if (!ret)
			state = BT_SUSPEND_DISCONNECT;

		/* Only configure whitelist if disconnect succeeded and wake
		 * isn't being prevented.
		 */
		if (!ret && !(hdev->prevent_wake && hdev->prevent_wake(hdev))) {
			ret = hci_change_suspend_state(hdev,
						BT_SUSPEND_CONFIGURE_WAKE);
			if (!ret)
				state = BT_SUSPEND_CONFIGURE_WAKE;
		}

		hci_clear_wake_reason(hdev);
		mgmt_suspending(hdev, state);

	} else if (action == PM_POST_SUSPEND) {
		ret = hci_change_suspend_state(hdev, BT_RUNNING);

		mgmt_resuming(hdev, hdev->wake_reason, &hdev->wake_addr,
			      hdev->wake_addr_type);
	}

done:
	/* We always allow suspend even if suspend preparation failed and
	 * attempt to recover in resume.
	 */
	if (ret)
		bt_dev_err(hdev, "Suspend notifier action (%lu) failed: %d",
			   action, ret);

	return NOTIFY_DONE;
}

/* Alloc HCI device */
struct hci_dev *hci_alloc_dev(void)
{
	struct hci_dev *hdev;

	hdev = kzalloc(sizeof(*hdev), GFP_KERNEL);
	if (!hdev)
		return NULL;

	hdev->pkt_type  = (HCI_DM1 | HCI_DH1 | HCI_HV1);
	hdev->esco_type = (ESCO_HV1);
	hdev->link_mode = (HCI_LM_ACCEPT);
	hdev->num_iac = 0x01;		/* One IAC support is mandatory */
	hdev->io_capability = 0x03;	/* No Input No Output */
	hdev->manufacturer = 0xffff;	/* Default to internal use */
	hdev->inq_tx_power = HCI_TX_POWER_INVALID;
	hdev->adv_tx_power = HCI_TX_POWER_INVALID;
	hdev->adv_instance_cnt = 0;
	hdev->cur_adv_instance = 0x00;
	hdev->adv_instance_timeout = 0;

	hdev->advmon_allowlist_duration = 300;
	hdev->advmon_no_filter_duration = 500;
	hdev->enable_advmon_interleave_scan = 0x00;	/* Default to disable */

	hdev->sniff_max_interval = 800;
	hdev->sniff_min_interval = 80;

	hdev->le_adv_channel_map = 0x07;
	hdev->le_adv_min_interval = 0x0800;
	hdev->le_adv_max_interval = 0x0800;
	hdev->le_scan_interval = 0x0060;
	hdev->le_scan_window = 0x0030;
	hdev->le_scan_int_suspend = 0x0400;
	hdev->le_scan_window_suspend = 0x0012;
	hdev->le_scan_int_discovery = DISCOV_LE_SCAN_INT;
	hdev->le_scan_window_discovery = DISCOV_LE_SCAN_WIN;
	hdev->le_scan_int_connect = 0x0060;
	hdev->le_scan_window_connect = 0x0060;
	hdev->le_conn_min_interval = 0x0018;
	hdev->le_conn_max_interval = 0x0028;
	hdev->le_conn_latency = 0x0000;
	hdev->le_supv_timeout = 0x002a;
	hdev->le_def_tx_len = 0x001b;
	hdev->le_def_tx_time = 0x0148;
	hdev->le_max_tx_len = 0x001b;
	hdev->le_max_tx_time = 0x0148;
	hdev->le_max_rx_len = 0x001b;
	hdev->le_max_rx_time = 0x0148;
	hdev->le_max_key_size = SMP_MAX_ENC_KEY_SIZE;
	hdev->le_min_key_size = SMP_MIN_ENC_KEY_SIZE;
	hdev->le_tx_def_phys = HCI_LE_SET_PHY_1M;
	hdev->le_rx_def_phys = HCI_LE_SET_PHY_1M;
	hdev->le_num_of_adv_sets = HCI_MAX_ADV_INSTANCES;
	hdev->def_multi_adv_rotation_duration = HCI_DEFAULT_ADV_DURATION;
	hdev->def_le_autoconnect_timeout = HCI_LE_AUTOCONN_TIMEOUT;
	hdev->min_le_tx_power = HCI_TX_POWER_INVALID;
	hdev->max_le_tx_power = HCI_TX_POWER_INVALID;

	hdev->rpa_timeout = HCI_DEFAULT_RPA_TIMEOUT;
	hdev->discov_interleaved_timeout = DISCOV_INTERLEAVED_TIMEOUT;
	hdev->conn_info_min_age = DEFAULT_CONN_INFO_MIN_AGE;
	hdev->conn_info_max_age = DEFAULT_CONN_INFO_MAX_AGE;
	hdev->auth_payload_timeout = DEFAULT_AUTH_PAYLOAD_TIMEOUT;
	hdev->min_enc_key_size = HCI_MIN_ENC_KEY_SIZE;

	/* default 1.28 sec page scan */
	hdev->def_page_scan_type = PAGE_SCAN_TYPE_STANDARD;
	hdev->def_page_scan_int = 0x0800;
	hdev->def_page_scan_window = 0x0012;

	mutex_init(&hdev->lock);
	mutex_init(&hdev->req_lock);

	INIT_LIST_HEAD(&hdev->mgmt_pending);
	INIT_LIST_HEAD(&hdev->blacklist);
	INIT_LIST_HEAD(&hdev->whitelist);
	INIT_LIST_HEAD(&hdev->uuids);
	INIT_LIST_HEAD(&hdev->link_keys);
	INIT_LIST_HEAD(&hdev->long_term_keys);
	INIT_LIST_HEAD(&hdev->identity_resolving_keys);
	INIT_LIST_HEAD(&hdev->remote_oob_data);
	INIT_LIST_HEAD(&hdev->le_white_list);
	INIT_LIST_HEAD(&hdev->le_resolv_list);
	INIT_LIST_HEAD(&hdev->le_conn_params);
	INIT_LIST_HEAD(&hdev->pend_le_conns);
	INIT_LIST_HEAD(&hdev->pend_le_reports);
	INIT_LIST_HEAD(&hdev->conn_hash.list);
	INIT_LIST_HEAD(&hdev->adv_instances);
	INIT_LIST_HEAD(&hdev->blocked_keys);

	INIT_WORK(&hdev->rx_work, hci_rx_work);
	INIT_WORK(&hdev->cmd_work, hci_cmd_work);
	INIT_WORK(&hdev->tx_work, hci_tx_work);
	INIT_WORK(&hdev->power_on, hci_power_on);
	INIT_WORK(&hdev->error_reset, hci_error_reset);
	INIT_WORK(&hdev->suspend_prepare, hci_prepare_suspend);

	INIT_DELAYED_WORK(&hdev->power_off, hci_power_off);

	skb_queue_head_init(&hdev->rx_q);
	skb_queue_head_init(&hdev->cmd_q);
	skb_queue_head_init(&hdev->raw_q);

	init_waitqueue_head(&hdev->req_wait_q);
	init_waitqueue_head(&hdev->suspend_wait_q);

	INIT_DELAYED_WORK(&hdev->cmd_timer, hci_cmd_timeout);

	hci_request_setup(hdev);

	hci_init_sysfs(hdev);
	discovery_init(hdev);

	return hdev;
}
EXPORT_SYMBOL(hci_alloc_dev);

/* Free HCI device */
void hci_free_dev(struct hci_dev *hdev)
{
	/* will free via device release */
	put_device(&hdev->dev);
}
EXPORT_SYMBOL(hci_free_dev);

/* Register HCI device */
int hci_register_dev(struct hci_dev *hdev)
{
	int id, error;

	if (!hdev->open || !hdev->close || !hdev->send)
		return -EINVAL;

	/* Do not allow HCI_AMP devices to register at index 0,
	 * so the index can be used as the AMP controller ID.
	 */
	switch (hdev->dev_type) {
	case HCI_PRIMARY:
		id = ida_simple_get(&hci_index_ida, 0, 0, GFP_KERNEL);
		break;
	case HCI_AMP:
		id = ida_simple_get(&hci_index_ida, 1, 0, GFP_KERNEL);
		break;
	default:
		return -EINVAL;
	}

	if (id < 0)
		return id;

	sprintf(hdev->name, "hci%d", id);
	hdev->id = id;

	BT_DBG("%p name %s bus %d", hdev, hdev->name, hdev->bus);

	hdev->workqueue = alloc_ordered_workqueue("%s", WQ_HIGHPRI, hdev->name);
	if (!hdev->workqueue) {
		error = -ENOMEM;
		goto err;
	}

	hdev->req_workqueue = alloc_ordered_workqueue("%s", WQ_HIGHPRI,
						      hdev->name);
	if (!hdev->req_workqueue) {
		destroy_workqueue(hdev->workqueue);
		error = -ENOMEM;
		goto err;
	}

	if (!IS_ERR_OR_NULL(bt_debugfs))
		hdev->debugfs = debugfs_create_dir(hdev->name, bt_debugfs);

	dev_set_name(&hdev->dev, "%s", hdev->name);

	error = device_add(&hdev->dev);
	if (error < 0)
		goto err_wqueue;

	hci_leds_init(hdev);

	hdev->rfkill = rfkill_alloc(hdev->name, &hdev->dev,
				    RFKILL_TYPE_BLUETOOTH, &hci_rfkill_ops,
				    hdev);
	if (hdev->rfkill) {
		if (rfkill_register(hdev->rfkill) < 0) {
			rfkill_destroy(hdev->rfkill);
			hdev->rfkill = NULL;
		}
	}

	if (hdev->rfkill && rfkill_blocked(hdev->rfkill))
		hci_dev_set_flag(hdev, HCI_RFKILLED);

	hci_dev_set_flag(hdev, HCI_SETUP);
	hci_dev_set_flag(hdev, HCI_AUTO_OFF);

	if (hdev->dev_type == HCI_PRIMARY) {
		/* Assume BR/EDR support until proven otherwise (such as
		 * through reading supported features during init.
		 */
		hci_dev_set_flag(hdev, HCI_BREDR_ENABLED);
	}

	write_lock(&hci_dev_list_lock);
	list_add(&hdev->list, &hci_dev_list);
	write_unlock(&hci_dev_list_lock);

	/* Devices that are marked for raw-only usage are unconfigured
	 * and should not be included in normal operation.
	 */
	if (test_bit(HCI_QUIRK_RAW_DEVICE, &hdev->quirks))
		hci_dev_set_flag(hdev, HCI_UNCONFIGURED);

	hci_sock_dev_event(hdev, HCI_DEV_REG);
	hci_dev_hold(hdev);

	if (!test_bit(HCI_QUIRK_NO_SUSPEND_NOTIFIER, &hdev->quirks)) {
		hdev->suspend_notifier.notifier_call = hci_suspend_notifier;
		error = register_pm_notifier(&hdev->suspend_notifier);
		if (error)
			goto err_wqueue;
	}

	queue_work(hdev->req_workqueue, &hdev->power_on);

	idr_init(&hdev->adv_monitors_idr);

	return id;

err_wqueue:
	destroy_workqueue(hdev->workqueue);
	destroy_workqueue(hdev->req_workqueue);
err:
	ida_simple_remove(&hci_index_ida, hdev->id);

	return error;
}
EXPORT_SYMBOL(hci_register_dev);

/* Unregister HCI device */
void hci_unregister_dev(struct hci_dev *hdev)
{
	int id;

	BT_DBG("%p name %s bus %d", hdev, hdev->name, hdev->bus);

	hci_dev_set_flag(hdev, HCI_UNREGISTER);

	id = hdev->id;

	write_lock(&hci_dev_list_lock);
	list_del(&hdev->list);
	write_unlock(&hci_dev_list_lock);

	cancel_work_sync(&hdev->power_on);

<<<<<<< HEAD
	hci_suspend_clear_tasks(hdev);
	unregister_pm_notifier(&hdev->suspend_notifier);
	cancel_work_sync(&hdev->suspend_prepare);
=======
	if (!test_bit(HCI_QUIRK_NO_SUSPEND_NOTIFIER, &hdev->quirks)) {
		hci_suspend_clear_tasks(hdev);
		unregister_pm_notifier(&hdev->suspend_notifier);
		cancel_work_sync(&hdev->suspend_prepare);
	}
>>>>>>> f642729d

	hci_dev_do_close(hdev);

	if (!test_bit(HCI_INIT, &hdev->flags) &&
	    !hci_dev_test_flag(hdev, HCI_SETUP) &&
	    !hci_dev_test_flag(hdev, HCI_CONFIG)) {
		hci_dev_lock(hdev);
		mgmt_index_removed(hdev);
		hci_dev_unlock(hdev);
	}

	/* mgmt_index_removed should take care of emptying the
	 * pending list */
	BUG_ON(!list_empty(&hdev->mgmt_pending));

	hci_sock_dev_event(hdev, HCI_DEV_UNREG);

	if (hdev->rfkill) {
		rfkill_unregister(hdev->rfkill);
		rfkill_destroy(hdev->rfkill);
	}

	device_del(&hdev->dev);

	debugfs_remove_recursive(hdev->debugfs);
	kfree_const(hdev->hw_info);
	kfree_const(hdev->fw_info);

	destroy_workqueue(hdev->workqueue);
	destroy_workqueue(hdev->req_workqueue);

	hci_dev_lock(hdev);
	hci_bdaddr_list_clear(&hdev->blacklist);
	hci_bdaddr_list_clear(&hdev->whitelist);
	hci_uuids_clear(hdev);
	hci_link_keys_clear(hdev);
	hci_smp_ltks_clear(hdev);
	hci_smp_irks_clear(hdev);
	hci_remote_oob_data_clear(hdev);
	hci_adv_instances_clear(hdev);
	hci_adv_monitors_clear(hdev);
	hci_bdaddr_list_clear(&hdev->le_white_list);
	hci_bdaddr_list_clear(&hdev->le_resolv_list);
	hci_conn_params_clear_all(hdev);
	hci_discovery_filter_clear(hdev);
	hci_blocked_keys_clear(hdev);
	hci_dev_unlock(hdev);

	hci_dev_put(hdev);

	ida_simple_remove(&hci_index_ida, id);
}
EXPORT_SYMBOL(hci_unregister_dev);

/* Suspend HCI device */
int hci_suspend_dev(struct hci_dev *hdev)
{
	hci_sock_dev_event(hdev, HCI_DEV_SUSPEND);
	return 0;
}
EXPORT_SYMBOL(hci_suspend_dev);

/* Resume HCI device */
int hci_resume_dev(struct hci_dev *hdev)
{
	hci_sock_dev_event(hdev, HCI_DEV_RESUME);
	return 0;
}
EXPORT_SYMBOL(hci_resume_dev);

/* Reset HCI device */
int hci_reset_dev(struct hci_dev *hdev)
{
	static const u8 hw_err[] = { HCI_EV_HARDWARE_ERROR, 0x01, 0x00 };
	struct sk_buff *skb;

	skb = bt_skb_alloc(3, GFP_ATOMIC);
	if (!skb)
		return -ENOMEM;

	hci_skb_pkt_type(skb) = HCI_EVENT_PKT;
	skb_put_data(skb, hw_err, 3);

	/* Send Hardware Error to upper stack */
	return hci_recv_frame(hdev, skb);
}
EXPORT_SYMBOL(hci_reset_dev);

/* Receive frame from HCI drivers */
int hci_recv_frame(struct hci_dev *hdev, struct sk_buff *skb)
{
	if (!hdev || (!test_bit(HCI_UP, &hdev->flags)
		      && !test_bit(HCI_INIT, &hdev->flags))) {
		kfree_skb(skb);
		return -ENXIO;
	}

	if (hci_skb_pkt_type(skb) != HCI_EVENT_PKT &&
	    hci_skb_pkt_type(skb) != HCI_ACLDATA_PKT &&
	    hci_skb_pkt_type(skb) != HCI_SCODATA_PKT &&
	    hci_skb_pkt_type(skb) != HCI_ISODATA_PKT) {
		kfree_skb(skb);
		return -EINVAL;
	}

	/* Incoming skb */
	bt_cb(skb)->incoming = 1;

	/* Time stamp */
	__net_timestamp(skb);

	skb_queue_tail(&hdev->rx_q, skb);
	queue_work(hdev->workqueue, &hdev->rx_work);

	return 0;
}
EXPORT_SYMBOL(hci_recv_frame);

/* Receive diagnostic message from HCI drivers */
int hci_recv_diag(struct hci_dev *hdev, struct sk_buff *skb)
{
	/* Mark as diagnostic packet */
	hci_skb_pkt_type(skb) = HCI_DIAG_PKT;

	/* Time stamp */
	__net_timestamp(skb);

	skb_queue_tail(&hdev->rx_q, skb);
	queue_work(hdev->workqueue, &hdev->rx_work);

	return 0;
}
EXPORT_SYMBOL(hci_recv_diag);

void hci_set_hw_info(struct hci_dev *hdev, const char *fmt, ...)
{
	va_list vargs;

	va_start(vargs, fmt);
	kfree_const(hdev->hw_info);
	hdev->hw_info = kvasprintf_const(GFP_KERNEL, fmt, vargs);
	va_end(vargs);
}
EXPORT_SYMBOL(hci_set_hw_info);

void hci_set_fw_info(struct hci_dev *hdev, const char *fmt, ...)
{
	va_list vargs;

	va_start(vargs, fmt);
	kfree_const(hdev->fw_info);
	hdev->fw_info = kvasprintf_const(GFP_KERNEL, fmt, vargs);
	va_end(vargs);
}
EXPORT_SYMBOL(hci_set_fw_info);

/* ---- Interface to upper protocols ---- */

int hci_register_cb(struct hci_cb *cb)
{
	BT_DBG("%p name %s", cb, cb->name);

	mutex_lock(&hci_cb_list_lock);
	list_add_tail(&cb->list, &hci_cb_list);
	mutex_unlock(&hci_cb_list_lock);

	return 0;
}
EXPORT_SYMBOL(hci_register_cb);

int hci_unregister_cb(struct hci_cb *cb)
{
	BT_DBG("%p name %s", cb, cb->name);

	mutex_lock(&hci_cb_list_lock);
	list_del(&cb->list);
	mutex_unlock(&hci_cb_list_lock);

	return 0;
}
EXPORT_SYMBOL(hci_unregister_cb);

static void hci_send_frame(struct hci_dev *hdev, struct sk_buff *skb)
{
	int err;

	BT_DBG("%s type %d len %d", hdev->name, hci_skb_pkt_type(skb),
	       skb->len);

	/* Time stamp */
	__net_timestamp(skb);

	/* Send copy to monitor */
	hci_send_to_monitor(hdev, skb);

	if (atomic_read(&hdev->promisc)) {
		/* Send copy to the sockets */
		hci_send_to_sock(hdev, skb);
	}

	/* Get rid of skb owner, prior to sending to the driver. */
	skb_orphan(skb);

	if (!test_bit(HCI_RUNNING, &hdev->flags)) {
		kfree_skb(skb);
		return;
	}

	err = hdev->send(hdev, skb);
	if (err < 0) {
		bt_dev_err(hdev, "sending frame failed (%d)", err);
		kfree_skb(skb);
	}
}

/* Send HCI command */
int hci_send_cmd(struct hci_dev *hdev, __u16 opcode, __u32 plen,
		 const void *param)
{
	struct sk_buff *skb;

	BT_DBG("%s opcode 0x%4.4x plen %d", hdev->name, opcode, plen);

	skb = hci_prepare_cmd(hdev, opcode, plen, param);
	if (!skb) {
		bt_dev_err(hdev, "no memory for command");
		return -ENOMEM;
	}

	/* Stand-alone HCI commands must be flagged as
	 * single-command requests.
	 */
	bt_cb(skb)->hci.req_flags |= HCI_REQ_START;

	skb_queue_tail(&hdev->cmd_q, skb);
	queue_work(hdev->workqueue, &hdev->cmd_work);

	return 0;
}

int __hci_cmd_send(struct hci_dev *hdev, u16 opcode, u32 plen,
		   const void *param)
{
	struct sk_buff *skb;

	if (hci_opcode_ogf(opcode) != 0x3f) {
		/* A controller receiving a command shall respond with either
		 * a Command Status Event or a Command Complete Event.
		 * Therefore, all standard HCI commands must be sent via the
		 * standard API, using hci_send_cmd or hci_cmd_sync helpers.
		 * Some vendors do not comply with this rule for vendor-specific
		 * commands and do not return any event. We want to support
		 * unresponded commands for such cases only.
		 */
		bt_dev_err(hdev, "unresponded command not supported");
		return -EINVAL;
	}

	skb = hci_prepare_cmd(hdev, opcode, plen, param);
	if (!skb) {
		bt_dev_err(hdev, "no memory for command (opcode 0x%4.4x)",
			   opcode);
		return -ENOMEM;
	}

	hci_send_frame(hdev, skb);

	return 0;
}
EXPORT_SYMBOL(__hci_cmd_send);

/* Get data from the previously sent command */
void *hci_sent_cmd_data(struct hci_dev *hdev, __u16 opcode)
{
	struct hci_command_hdr *hdr;

	if (!hdev->sent_cmd)
		return NULL;

	hdr = (void *) hdev->sent_cmd->data;

	if (hdr->opcode != cpu_to_le16(opcode))
		return NULL;

	BT_DBG("%s opcode 0x%4.4x", hdev->name, opcode);

	return hdev->sent_cmd->data + HCI_COMMAND_HDR_SIZE;
}

/* Send HCI command and wait for command commplete event */
struct sk_buff *hci_cmd_sync(struct hci_dev *hdev, u16 opcode, u32 plen,
			     const void *param, u32 timeout)
{
	struct sk_buff *skb;

	if (!test_bit(HCI_UP, &hdev->flags))
		return ERR_PTR(-ENETDOWN);

	bt_dev_dbg(hdev, "opcode 0x%4.4x plen %d", opcode, plen);

	hci_req_sync_lock(hdev);
	skb = __hci_cmd_sync(hdev, opcode, plen, param, timeout);
	hci_req_sync_unlock(hdev);

	return skb;
}
EXPORT_SYMBOL(hci_cmd_sync);

/* Send ACL data */
static void hci_add_acl_hdr(struct sk_buff *skb, __u16 handle, __u16 flags)
{
	struct hci_acl_hdr *hdr;
	int len = skb->len;

	skb_push(skb, HCI_ACL_HDR_SIZE);
	skb_reset_transport_header(skb);
	hdr = (struct hci_acl_hdr *)skb_transport_header(skb);
	hdr->handle = cpu_to_le16(hci_handle_pack(handle, flags));
	hdr->dlen   = cpu_to_le16(len);
}

static void hci_queue_acl(struct hci_chan *chan, struct sk_buff_head *queue,
			  struct sk_buff *skb, __u16 flags)
{
	struct hci_conn *conn = chan->conn;
	struct hci_dev *hdev = conn->hdev;
	struct sk_buff *list;

	skb->len = skb_headlen(skb);
	skb->data_len = 0;

	hci_skb_pkt_type(skb) = HCI_ACLDATA_PKT;

	switch (hdev->dev_type) {
	case HCI_PRIMARY:
		hci_add_acl_hdr(skb, conn->handle, flags);
		break;
	case HCI_AMP:
		hci_add_acl_hdr(skb, chan->handle, flags);
		break;
	default:
		bt_dev_err(hdev, "unknown dev_type %d", hdev->dev_type);
		return;
	}

	list = skb_shinfo(skb)->frag_list;
	if (!list) {
		/* Non fragmented */
		BT_DBG("%s nonfrag skb %p len %d", hdev->name, skb, skb->len);

		skb_queue_tail(queue, skb);
	} else {
		/* Fragmented */
		BT_DBG("%s frag %p len %d", hdev->name, skb, skb->len);

		skb_shinfo(skb)->frag_list = NULL;

		/* Queue all fragments atomically. We need to use spin_lock_bh
		 * here because of 6LoWPAN links, as there this function is
		 * called from softirq and using normal spin lock could cause
		 * deadlocks.
		 */
		spin_lock_bh(&queue->lock);

		__skb_queue_tail(queue, skb);

		flags &= ~ACL_START;
		flags |= ACL_CONT;
		do {
			skb = list; list = list->next;

			hci_skb_pkt_type(skb) = HCI_ACLDATA_PKT;
			hci_add_acl_hdr(skb, conn->handle, flags);

			BT_DBG("%s frag %p len %d", hdev->name, skb, skb->len);

			__skb_queue_tail(queue, skb);
		} while (list);

		spin_unlock_bh(&queue->lock);
	}
}

void hci_send_acl(struct hci_chan *chan, struct sk_buff *skb, __u16 flags)
{
	struct hci_dev *hdev = chan->conn->hdev;

	BT_DBG("%s chan %p flags 0x%4.4x", hdev->name, chan, flags);

	hci_queue_acl(chan, &chan->data_q, skb, flags);

	queue_work(hdev->workqueue, &hdev->tx_work);
}

/* Send SCO data */
void hci_send_sco(struct hci_conn *conn, struct sk_buff *skb)
{
	struct hci_dev *hdev = conn->hdev;
	struct hci_sco_hdr hdr;

	BT_DBG("%s len %d", hdev->name, skb->len);

	hdr.handle = cpu_to_le16(conn->handle);
	hdr.dlen   = skb->len;

	skb_push(skb, HCI_SCO_HDR_SIZE);
	skb_reset_transport_header(skb);
	memcpy(skb_transport_header(skb), &hdr, HCI_SCO_HDR_SIZE);

	hci_skb_pkt_type(skb) = HCI_SCODATA_PKT;

	skb_queue_tail(&conn->data_q, skb);
	queue_work(hdev->workqueue, &hdev->tx_work);
}

/* ---- HCI TX task (outgoing data) ---- */

/* HCI Connection scheduler */
static struct hci_conn *hci_low_sent(struct hci_dev *hdev, __u8 type,
				     int *quote)
{
	struct hci_conn_hash *h = &hdev->conn_hash;
	struct hci_conn *conn = NULL, *c;
	unsigned int num = 0, min = ~0;

	/* We don't have to lock device here. Connections are always
	 * added and removed with TX task disabled. */

	rcu_read_lock();

	list_for_each_entry_rcu(c, &h->list, list) {
		if (c->type != type || skb_queue_empty(&c->data_q))
			continue;

		if (c->state != BT_CONNECTED && c->state != BT_CONFIG)
			continue;

		num++;

		if (c->sent < min) {
			min  = c->sent;
			conn = c;
		}

		if (hci_conn_num(hdev, type) == num)
			break;
	}

	rcu_read_unlock();

	if (conn) {
		int cnt, q;

		switch (conn->type) {
		case ACL_LINK:
			cnt = hdev->acl_cnt;
			break;
		case SCO_LINK:
		case ESCO_LINK:
			cnt = hdev->sco_cnt;
			break;
		case LE_LINK:
			cnt = hdev->le_mtu ? hdev->le_cnt : hdev->acl_cnt;
			break;
		default:
			cnt = 0;
			bt_dev_err(hdev, "unknown link type %d", conn->type);
		}

		q = cnt / num;
		*quote = q ? q : 1;
	} else
		*quote = 0;

	BT_DBG("conn %p quote %d", conn, *quote);
	return conn;
}

static void hci_link_tx_to(struct hci_dev *hdev, __u8 type)
{
	struct hci_conn_hash *h = &hdev->conn_hash;
	struct hci_conn *c;

	bt_dev_err(hdev, "link tx timeout");

	rcu_read_lock();

	/* Kill stalled connections */
	list_for_each_entry_rcu(c, &h->list, list) {
		if (c->type == type && c->sent) {
			bt_dev_err(hdev, "killing stalled connection %pMR",
				   &c->dst);
			hci_disconnect(c, HCI_ERROR_REMOTE_USER_TERM);
		}
	}

	rcu_read_unlock();
}

static struct hci_chan *hci_chan_sent(struct hci_dev *hdev, __u8 type,
				      int *quote)
{
	struct hci_conn_hash *h = &hdev->conn_hash;
	struct hci_chan *chan = NULL;
	unsigned int num = 0, min = ~0, cur_prio = 0;
	struct hci_conn *conn;
	int cnt, q, conn_num = 0;

	BT_DBG("%s", hdev->name);

	rcu_read_lock();

	list_for_each_entry_rcu(conn, &h->list, list) {
		struct hci_chan *tmp;

		if (conn->type != type)
			continue;

		if (conn->state != BT_CONNECTED && conn->state != BT_CONFIG)
			continue;

		conn_num++;

		list_for_each_entry_rcu(tmp, &conn->chan_list, list) {
			struct sk_buff *skb;

			if (skb_queue_empty(&tmp->data_q))
				continue;

			skb = skb_peek(&tmp->data_q);
			if (skb->priority < cur_prio)
				continue;

			if (skb->priority > cur_prio) {
				num = 0;
				min = ~0;
				cur_prio = skb->priority;
			}

			num++;

			if (conn->sent < min) {
				min  = conn->sent;
				chan = tmp;
			}
		}

		if (hci_conn_num(hdev, type) == conn_num)
			break;
	}

	rcu_read_unlock();

	if (!chan)
		return NULL;

	switch (chan->conn->type) {
	case ACL_LINK:
		cnt = hdev->acl_cnt;
		break;
	case AMP_LINK:
		cnt = hdev->block_cnt;
		break;
	case SCO_LINK:
	case ESCO_LINK:
		cnt = hdev->sco_cnt;
		break;
	case LE_LINK:
		cnt = hdev->le_mtu ? hdev->le_cnt : hdev->acl_cnt;
		break;
	default:
		cnt = 0;
		bt_dev_err(hdev, "unknown link type %d", chan->conn->type);
	}

	q = cnt / num;
	*quote = q ? q : 1;
	BT_DBG("chan %p quote %d", chan, *quote);
	return chan;
}

static void hci_prio_recalculate(struct hci_dev *hdev, __u8 type)
{
	struct hci_conn_hash *h = &hdev->conn_hash;
	struct hci_conn *conn;
	int num = 0;

	BT_DBG("%s", hdev->name);

	rcu_read_lock();

	list_for_each_entry_rcu(conn, &h->list, list) {
		struct hci_chan *chan;

		if (conn->type != type)
			continue;

		if (conn->state != BT_CONNECTED && conn->state != BT_CONFIG)
			continue;

		num++;

		list_for_each_entry_rcu(chan, &conn->chan_list, list) {
			struct sk_buff *skb;

			if (chan->sent) {
				chan->sent = 0;
				continue;
			}

			if (skb_queue_empty(&chan->data_q))
				continue;

			skb = skb_peek(&chan->data_q);
			if (skb->priority >= HCI_PRIO_MAX - 1)
				continue;

			skb->priority = HCI_PRIO_MAX - 1;

			BT_DBG("chan %p skb %p promoted to %d", chan, skb,
			       skb->priority);
		}

		if (hci_conn_num(hdev, type) == num)
			break;
	}

	rcu_read_unlock();

}

static inline int __get_blocks(struct hci_dev *hdev, struct sk_buff *skb)
{
	/* Calculate count of blocks used by this packet */
	return DIV_ROUND_UP(skb->len - HCI_ACL_HDR_SIZE, hdev->block_len);
}

static void __check_timeout(struct hci_dev *hdev, unsigned int cnt)
{
	if (!hci_dev_test_flag(hdev, HCI_UNCONFIGURED)) {
		/* ACL tx timeout must be longer than maximum
		 * link supervision timeout (40.9 seconds) */
		if (!cnt && time_after(jiffies, hdev->acl_last_tx +
				       HCI_ACL_TX_TIMEOUT))
			hci_link_tx_to(hdev, ACL_LINK);
	}
}

/* Schedule SCO */
static void hci_sched_sco(struct hci_dev *hdev)
{
	struct hci_conn *conn;
	struct sk_buff *skb;
	int quote;

	BT_DBG("%s", hdev->name);

	if (!hci_conn_num(hdev, SCO_LINK))
		return;

	while (hdev->sco_cnt && (conn = hci_low_sent(hdev, SCO_LINK, &quote))) {
		while (quote-- && (skb = skb_dequeue(&conn->data_q))) {
			BT_DBG("skb %p len %d", skb, skb->len);
			hci_send_frame(hdev, skb);

			conn->sent++;
			if (conn->sent == ~0)
				conn->sent = 0;
		}
	}
}

static void hci_sched_esco(struct hci_dev *hdev)
{
	struct hci_conn *conn;
	struct sk_buff *skb;
	int quote;

	BT_DBG("%s", hdev->name);

	if (!hci_conn_num(hdev, ESCO_LINK))
		return;

	while (hdev->sco_cnt && (conn = hci_low_sent(hdev, ESCO_LINK,
						     &quote))) {
		while (quote-- && (skb = skb_dequeue(&conn->data_q))) {
			BT_DBG("skb %p len %d", skb, skb->len);
			hci_send_frame(hdev, skb);

			conn->sent++;
			if (conn->sent == ~0)
				conn->sent = 0;
		}
	}
}

static void hci_sched_acl_pkt(struct hci_dev *hdev)
{
	unsigned int cnt = hdev->acl_cnt;
	struct hci_chan *chan;
	struct sk_buff *skb;
	int quote;

	__check_timeout(hdev, cnt);

	while (hdev->acl_cnt &&
	       (chan = hci_chan_sent(hdev, ACL_LINK, &quote))) {
		u32 priority = (skb_peek(&chan->data_q))->priority;
		while (quote-- && (skb = skb_peek(&chan->data_q))) {
			BT_DBG("chan %p skb %p len %d priority %u", chan, skb,
			       skb->len, skb->priority);

			/* Stop if priority has changed */
			if (skb->priority < priority)
				break;

			skb = skb_dequeue(&chan->data_q);

			hci_conn_enter_active_mode(chan->conn,
						   bt_cb(skb)->force_active);

			hci_send_frame(hdev, skb);
			hdev->acl_last_tx = jiffies;

			hdev->acl_cnt--;
			chan->sent++;
			chan->conn->sent++;

			/* Send pending SCO packets right away */
			hci_sched_sco(hdev);
			hci_sched_esco(hdev);
		}
	}

	if (cnt != hdev->acl_cnt)
		hci_prio_recalculate(hdev, ACL_LINK);
}

static void hci_sched_acl_blk(struct hci_dev *hdev)
{
	unsigned int cnt = hdev->block_cnt;
	struct hci_chan *chan;
	struct sk_buff *skb;
	int quote;
	u8 type;

	__check_timeout(hdev, cnt);

	BT_DBG("%s", hdev->name);

	if (hdev->dev_type == HCI_AMP)
		type = AMP_LINK;
	else
		type = ACL_LINK;

	while (hdev->block_cnt > 0 &&
	       (chan = hci_chan_sent(hdev, type, &quote))) {
		u32 priority = (skb_peek(&chan->data_q))->priority;
		while (quote > 0 && (skb = skb_peek(&chan->data_q))) {
			int blocks;

			BT_DBG("chan %p skb %p len %d priority %u", chan, skb,
			       skb->len, skb->priority);

			/* Stop if priority has changed */
			if (skb->priority < priority)
				break;

			skb = skb_dequeue(&chan->data_q);

			blocks = __get_blocks(hdev, skb);
			if (blocks > hdev->block_cnt)
				return;

			hci_conn_enter_active_mode(chan->conn,
						   bt_cb(skb)->force_active);

			hci_send_frame(hdev, skb);
			hdev->acl_last_tx = jiffies;

			hdev->block_cnt -= blocks;
			quote -= blocks;

			chan->sent += blocks;
			chan->conn->sent += blocks;
		}
	}

	if (cnt != hdev->block_cnt)
		hci_prio_recalculate(hdev, type);
}

static void hci_sched_acl(struct hci_dev *hdev)
{
	BT_DBG("%s", hdev->name);

	/* No ACL link over BR/EDR controller */
	if (!hci_conn_num(hdev, ACL_LINK) && hdev->dev_type == HCI_PRIMARY)
		return;

	/* No AMP link over AMP controller */
	if (!hci_conn_num(hdev, AMP_LINK) && hdev->dev_type == HCI_AMP)
		return;

	switch (hdev->flow_ctl_mode) {
	case HCI_FLOW_CTL_MODE_PACKET_BASED:
		hci_sched_acl_pkt(hdev);
		break;

	case HCI_FLOW_CTL_MODE_BLOCK_BASED:
		hci_sched_acl_blk(hdev);
		break;
	}
}

static void hci_sched_le(struct hci_dev *hdev)
{
	struct hci_chan *chan;
	struct sk_buff *skb;
	int quote, cnt, tmp;

	BT_DBG("%s", hdev->name);

	if (!hci_conn_num(hdev, LE_LINK))
		return;

	cnt = hdev->le_pkts ? hdev->le_cnt : hdev->acl_cnt;

	__check_timeout(hdev, cnt);

	tmp = cnt;
	while (cnt && (chan = hci_chan_sent(hdev, LE_LINK, &quote))) {
		u32 priority = (skb_peek(&chan->data_q))->priority;
		while (quote-- && (skb = skb_peek(&chan->data_q))) {
			BT_DBG("chan %p skb %p len %d priority %u", chan, skb,
			       skb->len, skb->priority);

			/* Stop if priority has changed */
			if (skb->priority < priority)
				break;

			skb = skb_dequeue(&chan->data_q);

			hci_send_frame(hdev, skb);
			hdev->le_last_tx = jiffies;

			cnt--;
			chan->sent++;
			chan->conn->sent++;

			/* Send pending SCO packets right away */
			hci_sched_sco(hdev);
			hci_sched_esco(hdev);
		}
	}

	if (hdev->le_pkts)
		hdev->le_cnt = cnt;
	else
		hdev->acl_cnt = cnt;

	if (cnt != tmp)
		hci_prio_recalculate(hdev, LE_LINK);
}

static void hci_tx_work(struct work_struct *work)
{
	struct hci_dev *hdev = container_of(work, struct hci_dev, tx_work);
	struct sk_buff *skb;

	BT_DBG("%s acl %d sco %d le %d", hdev->name, hdev->acl_cnt,
	       hdev->sco_cnt, hdev->le_cnt);

	if (!hci_dev_test_flag(hdev, HCI_USER_CHANNEL)) {
		/* Schedule queues and send stuff to HCI driver */
		hci_sched_sco(hdev);
		hci_sched_esco(hdev);
		hci_sched_acl(hdev);
		hci_sched_le(hdev);
	}

	/* Send next queued raw (unknown type) packet */
	while ((skb = skb_dequeue(&hdev->raw_q)))
		hci_send_frame(hdev, skb);
}

/* ----- HCI RX task (incoming data processing) ----- */

/* ACL data packet */
static void hci_acldata_packet(struct hci_dev *hdev, struct sk_buff *skb)
{
	struct hci_acl_hdr *hdr = (void *) skb->data;
	struct hci_conn *conn;
	__u16 handle, flags;

	skb_pull(skb, HCI_ACL_HDR_SIZE);

	handle = __le16_to_cpu(hdr->handle);
	flags  = hci_flags(handle);
	handle = hci_handle(handle);

	BT_DBG("%s len %d handle 0x%4.4x flags 0x%4.4x", hdev->name, skb->len,
	       handle, flags);

	hdev->stat.acl_rx++;

	hci_dev_lock(hdev);
	conn = hci_conn_hash_lookup_handle(hdev, handle);
	hci_dev_unlock(hdev);

	if (conn) {
		hci_conn_enter_active_mode(conn, BT_POWER_FORCE_ACTIVE_OFF);

		/* Send to upper protocol */
		l2cap_recv_acldata(conn, skb, flags);
		return;
	} else {
		bt_dev_err(hdev, "ACL packet for unknown connection handle %d",
			   handle);
	}

	kfree_skb(skb);
}

/* SCO data packet */
static void hci_scodata_packet(struct hci_dev *hdev, struct sk_buff *skb)
{
	struct hci_sco_hdr *hdr = (void *) skb->data;
	struct hci_conn *conn;
	__u16 handle, flags;

	skb_pull(skb, HCI_SCO_HDR_SIZE);

	handle = __le16_to_cpu(hdr->handle);
	flags  = hci_flags(handle);
	handle = hci_handle(handle);

	BT_DBG("%s len %d handle 0x%4.4x flags 0x%4.4x", hdev->name, skb->len,
	       handle, flags);

	hdev->stat.sco_rx++;

	hci_dev_lock(hdev);
	conn = hci_conn_hash_lookup_handle(hdev, handle);
	hci_dev_unlock(hdev);

	if (conn) {
		/* Send to upper protocol */
		bt_cb(skb)->sco.pkt_status = flags & 0x03;
		sco_recv_scodata(conn, skb);
		return;
	} else {
		bt_dev_err(hdev, "SCO packet for unknown connection handle %d",
			   handle);
	}

	kfree_skb(skb);
}

static bool hci_req_is_complete(struct hci_dev *hdev)
{
	struct sk_buff *skb;

	skb = skb_peek(&hdev->cmd_q);
	if (!skb)
		return true;

	return (bt_cb(skb)->hci.req_flags & HCI_REQ_START);
}

static void hci_resend_last(struct hci_dev *hdev)
{
	struct hci_command_hdr *sent;
	struct sk_buff *skb;
	u16 opcode;

	if (!hdev->sent_cmd)
		return;

	sent = (void *) hdev->sent_cmd->data;
	opcode = __le16_to_cpu(sent->opcode);
	if (opcode == HCI_OP_RESET)
		return;

	skb = skb_clone(hdev->sent_cmd, GFP_KERNEL);
	if (!skb)
		return;

	skb_queue_head(&hdev->cmd_q, skb);
	queue_work(hdev->workqueue, &hdev->cmd_work);
}

void hci_req_cmd_complete(struct hci_dev *hdev, u16 opcode, u8 status,
			  hci_req_complete_t *req_complete,
			  hci_req_complete_skb_t *req_complete_skb)
{
	struct sk_buff *skb;
	unsigned long flags;

	BT_DBG("opcode 0x%04x status 0x%02x", opcode, status);

	/* If the completed command doesn't match the last one that was
	 * sent we need to do special handling of it.
	 */
	if (!hci_sent_cmd_data(hdev, opcode)) {
		/* Some CSR based controllers generate a spontaneous
		 * reset complete event during init and any pending
		 * command will never be completed. In such a case we
		 * need to resend whatever was the last sent
		 * command.
		 */
		if (test_bit(HCI_INIT, &hdev->flags) && opcode == HCI_OP_RESET)
			hci_resend_last(hdev);

		return;
	}

	/* If we reach this point this event matches the last command sent */
	hci_dev_clear_flag(hdev, HCI_CMD_PENDING);

	/* If the command succeeded and there's still more commands in
	 * this request the request is not yet complete.
	 */
	if (!status && !hci_req_is_complete(hdev))
		return;

	/* If this was the last command in a request the complete
	 * callback would be found in hdev->sent_cmd instead of the
	 * command queue (hdev->cmd_q).
	 */
	if (bt_cb(hdev->sent_cmd)->hci.req_flags & HCI_REQ_SKB) {
		*req_complete_skb = bt_cb(hdev->sent_cmd)->hci.req_complete_skb;
		return;
	}

	if (bt_cb(hdev->sent_cmd)->hci.req_complete) {
		*req_complete = bt_cb(hdev->sent_cmd)->hci.req_complete;
		return;
	}

	/* Remove all pending commands belonging to this request */
	spin_lock_irqsave(&hdev->cmd_q.lock, flags);
	while ((skb = __skb_dequeue(&hdev->cmd_q))) {
		if (bt_cb(skb)->hci.req_flags & HCI_REQ_START) {
			__skb_queue_head(&hdev->cmd_q, skb);
			break;
		}

		if (bt_cb(skb)->hci.req_flags & HCI_REQ_SKB)
			*req_complete_skb = bt_cb(skb)->hci.req_complete_skb;
		else
			*req_complete = bt_cb(skb)->hci.req_complete;
		kfree_skb(skb);
	}
	spin_unlock_irqrestore(&hdev->cmd_q.lock, flags);
}

static void hci_rx_work(struct work_struct *work)
{
	struct hci_dev *hdev = container_of(work, struct hci_dev, rx_work);
	struct sk_buff *skb;

	BT_DBG("%s", hdev->name);

	while ((skb = skb_dequeue(&hdev->rx_q))) {
		/* Send copy to monitor */
		hci_send_to_monitor(hdev, skb);

		if (atomic_read(&hdev->promisc)) {
			/* Send copy to the sockets */
			hci_send_to_sock(hdev, skb);
		}

		/* If the device has been opened in HCI_USER_CHANNEL,
		 * the userspace has exclusive access to device.
		 * When device is HCI_INIT, we still need to process
		 * the data packets to the driver in order
		 * to complete its setup().
		 */
		if (hci_dev_test_flag(hdev, HCI_USER_CHANNEL) &&
		    !test_bit(HCI_INIT, &hdev->flags)) {
			kfree_skb(skb);
			continue;
		}

		if (test_bit(HCI_INIT, &hdev->flags)) {
			/* Don't process data packets in this states. */
			switch (hci_skb_pkt_type(skb)) {
			case HCI_ACLDATA_PKT:
			case HCI_SCODATA_PKT:
			case HCI_ISODATA_PKT:
				kfree_skb(skb);
				continue;
			}
		}

		/* Process frame */
		switch (hci_skb_pkt_type(skb)) {
		case HCI_EVENT_PKT:
			BT_DBG("%s Event packet", hdev->name);
			hci_event_packet(hdev, skb);
			break;

		case HCI_ACLDATA_PKT:
			BT_DBG("%s ACL data packet", hdev->name);
			hci_acldata_packet(hdev, skb);
			break;

		case HCI_SCODATA_PKT:
			BT_DBG("%s SCO data packet", hdev->name);
			hci_scodata_packet(hdev, skb);
			break;

		default:
			kfree_skb(skb);
			break;
		}
	}
}

static void hci_cmd_work(struct work_struct *work)
{
	struct hci_dev *hdev = container_of(work, struct hci_dev, cmd_work);
	struct sk_buff *skb;

	BT_DBG("%s cmd_cnt %d cmd queued %d", hdev->name,
	       atomic_read(&hdev->cmd_cnt), skb_queue_len(&hdev->cmd_q));

	/* Send queued commands */
	if (atomic_read(&hdev->cmd_cnt)) {
		skb = skb_dequeue(&hdev->cmd_q);
		if (!skb)
			return;

		kfree_skb(hdev->sent_cmd);

		hdev->sent_cmd = skb_clone(skb, GFP_KERNEL);
		if (hdev->sent_cmd) {
			if (hci_req_status_pend(hdev))
				hci_dev_set_flag(hdev, HCI_CMD_PENDING);
			atomic_dec(&hdev->cmd_cnt);
			hci_send_frame(hdev, skb);
			if (test_bit(HCI_RESET, &hdev->flags))
				cancel_delayed_work(&hdev->cmd_timer);
			else
				schedule_delayed_work(&hdev->cmd_timer,
						      HCI_CMD_TIMEOUT);
		} else {
			skb_queue_head(&hdev->cmd_q, skb);
			queue_work(hdev->workqueue, &hdev->cmd_work);
		}
	}
}<|MERGE_RESOLUTION|>--- conflicted
+++ resolved
@@ -3161,15 +3161,9 @@
 		break;
 	}
 
-<<<<<<< HEAD
-	idr_remove(&hdev->adv_monitors_idr, monitor->handle);
-	hci_free_adv_monitor(monitor);
-	hdev->adv_monitors_cnt--;
-=======
 	/* In case no matching handle registered, just free the monitor */
 	if (*err == -ENOENT)
 		goto free_monitor;
->>>>>>> f642729d
 
 	return (*err == 0);
 
@@ -3223,19 +3217,10 @@
 		if (!monitor)
 			break;
 
-<<<<<<< HEAD
-		idr_remove(&hdev->adv_monitors_idr, monitor->handle);
-		hci_free_adv_monitor(monitor);
-		hdev->adv_monitors_cnt--;
-	} else {
-		/* Remove all monitors if handle is 0. */
-		idr_for_each(&hdev->adv_monitors_idr, &free_adv_monitor, hdev);
-=======
 		pending = hci_remove_adv_monitor(hdev, monitor, 0, err);
 
 		if (!*err && !pending)
 			update = true;
->>>>>>> f642729d
 	}
 
 	if (update)
@@ -3995,17 +3980,11 @@
 
 	cancel_work_sync(&hdev->power_on);
 
-<<<<<<< HEAD
-	hci_suspend_clear_tasks(hdev);
-	unregister_pm_notifier(&hdev->suspend_notifier);
-	cancel_work_sync(&hdev->suspend_prepare);
-=======
 	if (!test_bit(HCI_QUIRK_NO_SUSPEND_NOTIFIER, &hdev->quirks)) {
 		hci_suspend_clear_tasks(hdev);
 		unregister_pm_notifier(&hdev->suspend_notifier);
 		cancel_work_sync(&hdev->suspend_prepare);
 	}
->>>>>>> f642729d
 
 	hci_dev_do_close(hdev);
 
