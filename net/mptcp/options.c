--- conflicted
+++ resolved
@@ -242,10 +242,6 @@
 
 		mp_opt->add_addr = 1;
 		mp_opt->addr_id = *ptr++;
-<<<<<<< HEAD
-		pr_debug("ADD_ADDR: id=%d, echo=%d", mp_opt->addr_id, mp_opt->echo);
-=======
->>>>>>> 356006a6
 		if (mp_opt->family == MPTCP_ADDR_IPVERSION_4) {
 			memcpy((u8 *)&mp_opt->addr.s_addr, (u8 *)ptr, 4);
 			ptr += 4;
@@ -313,10 +309,7 @@
 	mp_opt->mp_join = 0;
 	mp_opt->add_addr = 0;
 	mp_opt->ahmac = 0;
-<<<<<<< HEAD
-=======
 	mp_opt->fastclose = 0;
->>>>>>> 356006a6
 	mp_opt->port = 0;
 	mp_opt->rm_addr = 0;
 	mp_opt->dss = 0;
@@ -594,11 +587,7 @@
 }
 #endif
 
-<<<<<<< HEAD
-static bool mptcp_established_options_add_addr(struct sock *sk,
-=======
 static bool mptcp_established_options_add_addr(struct sock *sk, struct sk_buff *skb,
->>>>>>> 356006a6
 					       unsigned int *size,
 					       unsigned int remaining,
 					       struct mptcp_out_options *opts)
@@ -609,15 +598,6 @@
 	unsigned int opt_size = *size;
 	struct mptcp_addr_info saddr;
 	bool echo;
-<<<<<<< HEAD
-	int len;
-
-	if (!mptcp_pm_should_add_signal(msk) ||
-	    !(mptcp_pm_add_addr_signal(msk, remaining, &saddr, &echo)))
-		return false;
-
-	len = mptcp_add_addr_len(saddr.family, echo);
-=======
 	bool port;
 	int len;
 
@@ -635,7 +615,6 @@
 		return false;
 
 	len = mptcp_add_addr_len(saddr.family, echo, port);
->>>>>>> 356006a6
 	if (remaining < len)
 		return false;
 
@@ -667,12 +646,8 @@
 		}
 	}
 #endif
-<<<<<<< HEAD
-	pr_debug("addr_id=%d, ahmac=%llu, echo=%d", opts->addr_id, opts->ahmac, echo);
-=======
 	pr_debug("addr_id=%d, ahmac=%llu, echo=%d, port=%d",
 		 opts->addr_id, opts->ahmac, echo, opts->port);
->>>>>>> 356006a6
 
 	return true;
 }
@@ -734,11 +709,7 @@
 
 	*size += opt_size;
 	remaining -= opt_size;
-<<<<<<< HEAD
-	if (mptcp_established_options_add_addr(sk, &opt_size, remaining, opts)) {
-=======
 	if (mptcp_established_options_add_addr(sk, skb, &opt_size, remaining, opts)) {
->>>>>>> 356006a6
 		*size += opt_size;
 		remaining -= opt_size;
 		ret = true;
