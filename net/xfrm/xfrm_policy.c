// SPDX-License-Identifier: GPL-2.0-only
/*
 * xfrm_policy.c
 *
 * Changes:
 *	Mitsuru KANDA @USAGI
 * 	Kazunori MIYAZAWA @USAGI
 * 	Kunihiro Ishiguro <kunihiro@ipinfusion.com>
 * 		IPv6 support
 * 	Kazunori MIYAZAWA @USAGI
 * 	YOSHIFUJI Hideaki
 * 		Split up af-specific portion
 *	Derek Atkins <derek@ihtfp.com>		Add the post_input processor
 *
 */

#include <linux/err.h>
#include <linux/slab.h>
#include <linux/kmod.h>
#include <linux/list.h>
#include <linux/spinlock.h>
#include <linux/workqueue.h>
#include <linux/notifier.h>
#include <linux/netdevice.h>
#include <linux/netfilter.h>
#include <linux/module.h>
#include <linux/cache.h>
#include <linux/cpu.h>
#include <linux/audit.h>
#include <linux/rhashtable.h>
#include <linux/if_tunnel.h>
#include <net/dst.h>
#include <net/flow.h>
#include <net/xfrm.h>
#include <net/ip.h>
#if IS_ENABLED(CONFIG_IPV6_MIP6)
#include <net/mip6.h>
#endif
#ifdef CONFIG_XFRM_STATISTICS
#include <net/snmp.h>
#endif
#ifdef CONFIG_XFRM_ESPINTCP
#include <net/espintcp.h>
#endif

#include "xfrm_hash.h"

#define XFRM_QUEUE_TMO_MIN ((unsigned)(HZ/10))
#define XFRM_QUEUE_TMO_MAX ((unsigned)(60*HZ))
#define XFRM_MAX_QUEUE_LEN	100

struct xfrm_flo {
	struct dst_entry *dst_orig;
	u8 flags;
};

/* prefixes smaller than this are stored in lists, not trees. */
#define INEXACT_PREFIXLEN_IPV4	16
#define INEXACT_PREFIXLEN_IPV6	48

struct xfrm_pol_inexact_node {
	struct rb_node node;
	union {
		xfrm_address_t addr;
		struct rcu_head rcu;
	};
	u8 prefixlen;

	struct rb_root root;

	/* the policies matching this node, can be empty list */
	struct hlist_head hhead;
};

/* xfrm inexact policy search tree:
 * xfrm_pol_inexact_bin = hash(dir,type,family,if_id);
 *  |
 * +---- root_d: sorted by daddr:prefix
 * |                 |
 * |        xfrm_pol_inexact_node
 * |                 |
 * |                 +- root: sorted by saddr/prefix
 * |                 |              |
 * |                 |         xfrm_pol_inexact_node
 * |                 |              |
 * |                 |              + root: unused
 * |                 |              |
 * |                 |              + hhead: saddr:daddr policies
 * |                 |
 * |                 +- coarse policies and all any:daddr policies
 * |
 * +---- root_s: sorted by saddr:prefix
 * |                 |
 * |        xfrm_pol_inexact_node
 * |                 |
 * |                 + root: unused
 * |                 |
 * |                 + hhead: saddr:any policies
 * |
 * +---- coarse policies and all any:any policies
 *
 * Lookups return four candidate lists:
 * 1. any:any list from top-level xfrm_pol_inexact_bin
 * 2. any:daddr list from daddr tree
 * 3. saddr:daddr list from 2nd level daddr tree
 * 4. saddr:any list from saddr tree
 *
 * This result set then needs to be searched for the policy with
 * the lowest priority.  If two results have same prio, youngest one wins.
 */

struct xfrm_pol_inexact_key {
	possible_net_t net;
	u32 if_id;
	u16 family;
	u8 dir, type;
};

struct xfrm_pol_inexact_bin {
	struct xfrm_pol_inexact_key k;
	struct rhash_head head;
	/* list containing '*:*' policies */
	struct hlist_head hhead;

	seqcount_spinlock_t count;
	/* tree sorted by daddr/prefix */
	struct rb_root root_d;

	/* tree sorted by saddr/prefix */
	struct rb_root root_s;

	/* slow path below */
	struct list_head inexact_bins;
	struct rcu_head rcu;
};

enum xfrm_pol_inexact_candidate_type {
	XFRM_POL_CAND_BOTH,
	XFRM_POL_CAND_SADDR,
	XFRM_POL_CAND_DADDR,
	XFRM_POL_CAND_ANY,

	XFRM_POL_CAND_MAX,
};

struct xfrm_pol_inexact_candidates {
	struct hlist_head *res[XFRM_POL_CAND_MAX];
};

static DEFINE_SPINLOCK(xfrm_if_cb_lock);
static struct xfrm_if_cb const __rcu *xfrm_if_cb __read_mostly;

static DEFINE_SPINLOCK(xfrm_policy_afinfo_lock);
static struct xfrm_policy_afinfo const __rcu *xfrm_policy_afinfo[AF_INET6 + 1]
						__read_mostly;

static struct kmem_cache *xfrm_dst_cache __ro_after_init;

static struct rhashtable xfrm_policy_inexact_table;
static const struct rhashtable_params xfrm_pol_inexact_params;

static void xfrm_init_pmtu(struct xfrm_dst **bundle, int nr);
static int stale_bundle(struct dst_entry *dst);
static int xfrm_bundle_ok(struct xfrm_dst *xdst);
static void xfrm_policy_queue_process(struct timer_list *t);

static void __xfrm_policy_link(struct xfrm_policy *pol, int dir);
static struct xfrm_policy *__xfrm_policy_unlink(struct xfrm_policy *pol,
						int dir);

static struct xfrm_pol_inexact_bin *
xfrm_policy_inexact_lookup(struct net *net, u8 type, u16 family, u8 dir,
			   u32 if_id);

static struct xfrm_pol_inexact_bin *
xfrm_policy_inexact_lookup_rcu(struct net *net,
			       u8 type, u16 family, u8 dir, u32 if_id);
static struct xfrm_policy *
xfrm_policy_insert_list(struct hlist_head *chain, struct xfrm_policy *policy,
			bool excl);
static void xfrm_policy_insert_inexact_list(struct hlist_head *chain,
					    struct xfrm_policy *policy);

static bool
xfrm_policy_find_inexact_candidates(struct xfrm_pol_inexact_candidates *cand,
				    struct xfrm_pol_inexact_bin *b,
				    const xfrm_address_t *saddr,
				    const xfrm_address_t *daddr);

static inline bool xfrm_pol_hold_rcu(struct xfrm_policy *policy)
{
	return refcount_inc_not_zero(&policy->refcnt);
}

static inline bool
__xfrm4_selector_match(const struct xfrm_selector *sel, const struct flowi *fl)
{
	const struct flowi4 *fl4 = &fl->u.ip4;

	return  addr4_match(fl4->daddr, sel->daddr.a4, sel->prefixlen_d) &&
		addr4_match(fl4->saddr, sel->saddr.a4, sel->prefixlen_s) &&
		!((xfrm_flowi_dport(fl, &fl4->uli) ^ sel->dport) & sel->dport_mask) &&
		!((xfrm_flowi_sport(fl, &fl4->uli) ^ sel->sport) & sel->sport_mask) &&
		(fl4->flowi4_proto == sel->proto || !sel->proto) &&
		(fl4->flowi4_oif == sel->ifindex || !sel->ifindex);
}

static inline bool
__xfrm6_selector_match(const struct xfrm_selector *sel, const struct flowi *fl)
{
	const struct flowi6 *fl6 = &fl->u.ip6;

	return  addr_match(&fl6->daddr, &sel->daddr, sel->prefixlen_d) &&
		addr_match(&fl6->saddr, &sel->saddr, sel->prefixlen_s) &&
		!((xfrm_flowi_dport(fl, &fl6->uli) ^ sel->dport) & sel->dport_mask) &&
		!((xfrm_flowi_sport(fl, &fl6->uli) ^ sel->sport) & sel->sport_mask) &&
		(fl6->flowi6_proto == sel->proto || !sel->proto) &&
		(fl6->flowi6_oif == sel->ifindex || !sel->ifindex);
}

bool xfrm_selector_match(const struct xfrm_selector *sel, const struct flowi *fl,
			 unsigned short family)
{
	switch (family) {
	case AF_INET:
		return __xfrm4_selector_match(sel, fl);
	case AF_INET6:
		return __xfrm6_selector_match(sel, fl);
	}
	return false;
}

static const struct xfrm_policy_afinfo *xfrm_policy_get_afinfo(unsigned short family)
{
	const struct xfrm_policy_afinfo *afinfo;

	if (unlikely(family >= ARRAY_SIZE(xfrm_policy_afinfo)))
		return NULL;
	rcu_read_lock();
	afinfo = rcu_dereference(xfrm_policy_afinfo[family]);
	if (unlikely(!afinfo))
		rcu_read_unlock();
	return afinfo;
}

/* Called with rcu_read_lock(). */
static const struct xfrm_if_cb *xfrm_if_get_cb(void)
{
	return rcu_dereference(xfrm_if_cb);
}

struct dst_entry *__xfrm_dst_lookup(struct net *net, int tos, int oif,
				    const xfrm_address_t *saddr,
				    const xfrm_address_t *daddr,
				    int family, u32 mark)
{
	const struct xfrm_policy_afinfo *afinfo;
	struct dst_entry *dst;

	afinfo = xfrm_policy_get_afinfo(family);
	if (unlikely(afinfo == NULL))
		return ERR_PTR(-EAFNOSUPPORT);

	dst = afinfo->dst_lookup(net, tos, oif, saddr, daddr, mark);

	rcu_read_unlock();

	return dst;
}
EXPORT_SYMBOL(__xfrm_dst_lookup);

static inline struct dst_entry *xfrm_dst_lookup(struct xfrm_state *x,
						int tos, int oif,
						xfrm_address_t *prev_saddr,
						xfrm_address_t *prev_daddr,
						int family, u32 mark)
{
	struct net *net = xs_net(x);
	xfrm_address_t *saddr = &x->props.saddr;
	xfrm_address_t *daddr = &x->id.daddr;
	struct dst_entry *dst;

	if (x->type->flags & XFRM_TYPE_LOCAL_COADDR) {
		saddr = x->coaddr;
		daddr = prev_daddr;
	}
	if (x->type->flags & XFRM_TYPE_REMOTE_COADDR) {
		saddr = prev_saddr;
		daddr = x->coaddr;
	}

	dst = __xfrm_dst_lookup(net, tos, oif, saddr, daddr, family, mark);

	if (!IS_ERR(dst)) {
		if (prev_saddr != saddr)
			memcpy(prev_saddr, saddr,  sizeof(*prev_saddr));
		if (prev_daddr != daddr)
			memcpy(prev_daddr, daddr,  sizeof(*prev_daddr));
	}

	return dst;
}

static inline unsigned long make_jiffies(long secs)
{
	if (secs >= (MAX_SCHEDULE_TIMEOUT-1)/HZ)
		return MAX_SCHEDULE_TIMEOUT-1;
	else
		return secs*HZ;
}

static void xfrm_policy_timer(struct timer_list *t)
{
	struct xfrm_policy *xp = from_timer(xp, t, timer);
	time64_t now = ktime_get_real_seconds();
	time64_t next = TIME64_MAX;
	int warn = 0;
	int dir;

	read_lock(&xp->lock);

	if (unlikely(xp->walk.dead))
		goto out;

	dir = xfrm_policy_id2dir(xp->index);

	if (xp->lft.hard_add_expires_seconds) {
		time64_t tmo = xp->lft.hard_add_expires_seconds +
			xp->curlft.add_time - now;
		if (tmo <= 0)
			goto expired;
		if (tmo < next)
			next = tmo;
	}
	if (xp->lft.hard_use_expires_seconds) {
		time64_t tmo = xp->lft.hard_use_expires_seconds +
			(xp->curlft.use_time ? : xp->curlft.add_time) - now;
		if (tmo <= 0)
			goto expired;
		if (tmo < next)
			next = tmo;
	}
	if (xp->lft.soft_add_expires_seconds) {
		time64_t tmo = xp->lft.soft_add_expires_seconds +
			xp->curlft.add_time - now;
		if (tmo <= 0) {
			warn = 1;
			tmo = XFRM_KM_TIMEOUT;
		}
		if (tmo < next)
			next = tmo;
	}
	if (xp->lft.soft_use_expires_seconds) {
		time64_t tmo = xp->lft.soft_use_expires_seconds +
			(xp->curlft.use_time ? : xp->curlft.add_time) - now;
		if (tmo <= 0) {
			warn = 1;
			tmo = XFRM_KM_TIMEOUT;
		}
		if (tmo < next)
			next = tmo;
	}

	if (warn)
		km_policy_expired(xp, dir, 0, 0);
	if (next != TIME64_MAX &&
	    !mod_timer(&xp->timer, jiffies + make_jiffies(next)))
		xfrm_pol_hold(xp);

out:
	read_unlock(&xp->lock);
	xfrm_pol_put(xp);
	return;

expired:
	read_unlock(&xp->lock);
	if (!xfrm_policy_delete(xp, dir))
		km_policy_expired(xp, dir, 1, 0);
	xfrm_pol_put(xp);
}

/* Allocate xfrm_policy. Not used here, it is supposed to be used by pfkeyv2
 * SPD calls.
 */

struct xfrm_policy *xfrm_policy_alloc(struct net *net, gfp_t gfp)
{
	struct xfrm_policy *policy;

	policy = kzalloc(sizeof(struct xfrm_policy), gfp);

	if (policy) {
		write_pnet(&policy->xp_net, net);
		INIT_LIST_HEAD(&policy->walk.all);
		INIT_HLIST_NODE(&policy->bydst_inexact_list);
		INIT_HLIST_NODE(&policy->bydst);
		INIT_HLIST_NODE(&policy->byidx);
		rwlock_init(&policy->lock);
		refcount_set(&policy->refcnt, 1);
		skb_queue_head_init(&policy->polq.hold_queue);
		timer_setup(&policy->timer, xfrm_policy_timer, 0);
		timer_setup(&policy->polq.hold_timer,
			    xfrm_policy_queue_process, 0);
	}
	return policy;
}
EXPORT_SYMBOL(xfrm_policy_alloc);

static void xfrm_policy_destroy_rcu(struct rcu_head *head)
{
	struct xfrm_policy *policy = container_of(head, struct xfrm_policy, rcu);

	security_xfrm_policy_free(policy->security);
	kfree(policy);
}

/* Destroy xfrm_policy: descendant resources must be released to this moment. */

void xfrm_policy_destroy(struct xfrm_policy *policy)
{
	BUG_ON(!policy->walk.dead);

	if (del_timer(&policy->timer) || del_timer(&policy->polq.hold_timer))
		BUG();

	call_rcu(&policy->rcu, xfrm_policy_destroy_rcu);
}
EXPORT_SYMBOL(xfrm_policy_destroy);

/* Rule must be locked. Release descendant resources, announce
 * entry dead. The rule must be unlinked from lists to the moment.
 */

static void xfrm_policy_kill(struct xfrm_policy *policy)
{
	write_lock_bh(&policy->lock);
	policy->walk.dead = 1;
	write_unlock_bh(&policy->lock);

	atomic_inc(&policy->genid);

	if (del_timer(&policy->polq.hold_timer))
		xfrm_pol_put(policy);
	skb_queue_purge(&policy->polq.hold_queue);

	if (del_timer(&policy->timer))
		xfrm_pol_put(policy);

	xfrm_pol_put(policy);
}

static unsigned int xfrm_policy_hashmax __read_mostly = 1 * 1024 * 1024;

static inline unsigned int idx_hash(struct net *net, u32 index)
{
	return __idx_hash(index, net->xfrm.policy_idx_hmask);
}

/* calculate policy hash thresholds */
static void __get_hash_thresh(struct net *net,
			      unsigned short family, int dir,
			      u8 *dbits, u8 *sbits)
{
	switch (family) {
	case AF_INET:
		*dbits = net->xfrm.policy_bydst[dir].dbits4;
		*sbits = net->xfrm.policy_bydst[dir].sbits4;
		break;

	case AF_INET6:
		*dbits = net->xfrm.policy_bydst[dir].dbits6;
		*sbits = net->xfrm.policy_bydst[dir].sbits6;
		break;

	default:
		*dbits = 0;
		*sbits = 0;
	}
}

static struct hlist_head *policy_hash_bysel(struct net *net,
					    const struct xfrm_selector *sel,
					    unsigned short family, int dir)
{
	unsigned int hmask = net->xfrm.policy_bydst[dir].hmask;
	unsigned int hash;
	u8 dbits;
	u8 sbits;

	__get_hash_thresh(net, family, dir, &dbits, &sbits);
	hash = __sel_hash(sel, family, hmask, dbits, sbits);

	if (hash == hmask + 1)
		return NULL;

	return rcu_dereference_check(net->xfrm.policy_bydst[dir].table,
		     lockdep_is_held(&net->xfrm.xfrm_policy_lock)) + hash;
}

static struct hlist_head *policy_hash_direct(struct net *net,
					     const xfrm_address_t *daddr,
					     const xfrm_address_t *saddr,
					     unsigned short family, int dir)
{
	unsigned int hmask = net->xfrm.policy_bydst[dir].hmask;
	unsigned int hash;
	u8 dbits;
	u8 sbits;

	__get_hash_thresh(net, family, dir, &dbits, &sbits);
	hash = __addr_hash(daddr, saddr, family, hmask, dbits, sbits);

	return rcu_dereference_check(net->xfrm.policy_bydst[dir].table,
		     lockdep_is_held(&net->xfrm.xfrm_policy_lock)) + hash;
}

static void xfrm_dst_hash_transfer(struct net *net,
				   struct hlist_head *list,
				   struct hlist_head *ndsttable,
				   unsigned int nhashmask,
				   int dir)
{
	struct hlist_node *tmp, *entry0 = NULL;
	struct xfrm_policy *pol;
	unsigned int h0 = 0;
	u8 dbits;
	u8 sbits;

redo:
	hlist_for_each_entry_safe(pol, tmp, list, bydst) {
		unsigned int h;

		__get_hash_thresh(net, pol->family, dir, &dbits, &sbits);
		h = __addr_hash(&pol->selector.daddr, &pol->selector.saddr,
				pol->family, nhashmask, dbits, sbits);
		if (!entry0) {
			hlist_del_rcu(&pol->bydst);
			hlist_add_head_rcu(&pol->bydst, ndsttable + h);
			h0 = h;
		} else {
			if (h != h0)
				continue;
			hlist_del_rcu(&pol->bydst);
			hlist_add_behind_rcu(&pol->bydst, entry0);
		}
		entry0 = &pol->bydst;
	}
	if (!hlist_empty(list)) {
		entry0 = NULL;
		goto redo;
	}
}

static void xfrm_idx_hash_transfer(struct hlist_head *list,
				   struct hlist_head *nidxtable,
				   unsigned int nhashmask)
{
	struct hlist_node *tmp;
	struct xfrm_policy *pol;

	hlist_for_each_entry_safe(pol, tmp, list, byidx) {
		unsigned int h;

		h = __idx_hash(pol->index, nhashmask);
		hlist_add_head(&pol->byidx, nidxtable+h);
	}
}

static unsigned long xfrm_new_hash_mask(unsigned int old_hmask)
{
	return ((old_hmask + 1) << 1) - 1;
}

static void xfrm_bydst_resize(struct net *net, int dir)
{
	unsigned int hmask = net->xfrm.policy_bydst[dir].hmask;
	unsigned int nhashmask = xfrm_new_hash_mask(hmask);
	unsigned int nsize = (nhashmask + 1) * sizeof(struct hlist_head);
	struct hlist_head *ndst = xfrm_hash_alloc(nsize);
	struct hlist_head *odst;
	int i;

	if (!ndst)
		return;

	spin_lock_bh(&net->xfrm.xfrm_policy_lock);
	write_seqcount_begin(&net->xfrm.xfrm_policy_hash_generation);

	odst = rcu_dereference_protected(net->xfrm.policy_bydst[dir].table,
				lockdep_is_held(&net->xfrm.xfrm_policy_lock));

	for (i = hmask; i >= 0; i--)
		xfrm_dst_hash_transfer(net, odst + i, ndst, nhashmask, dir);

	rcu_assign_pointer(net->xfrm.policy_bydst[dir].table, ndst);
	net->xfrm.policy_bydst[dir].hmask = nhashmask;

	write_seqcount_end(&net->xfrm.xfrm_policy_hash_generation);
	spin_unlock_bh(&net->xfrm.xfrm_policy_lock);

	synchronize_rcu();

	xfrm_hash_free(odst, (hmask + 1) * sizeof(struct hlist_head));
}

static void xfrm_byidx_resize(struct net *net, int total)
{
	unsigned int hmask = net->xfrm.policy_idx_hmask;
	unsigned int nhashmask = xfrm_new_hash_mask(hmask);
	unsigned int nsize = (nhashmask + 1) * sizeof(struct hlist_head);
	struct hlist_head *oidx = net->xfrm.policy_byidx;
	struct hlist_head *nidx = xfrm_hash_alloc(nsize);
	int i;

	if (!nidx)
		return;

	spin_lock_bh(&net->xfrm.xfrm_policy_lock);

	for (i = hmask; i >= 0; i--)
		xfrm_idx_hash_transfer(oidx + i, nidx, nhashmask);

	net->xfrm.policy_byidx = nidx;
	net->xfrm.policy_idx_hmask = nhashmask;

	spin_unlock_bh(&net->xfrm.xfrm_policy_lock);

	xfrm_hash_free(oidx, (hmask + 1) * sizeof(struct hlist_head));
}

static inline int xfrm_bydst_should_resize(struct net *net, int dir, int *total)
{
	unsigned int cnt = net->xfrm.policy_count[dir];
	unsigned int hmask = net->xfrm.policy_bydst[dir].hmask;

	if (total)
		*total += cnt;

	if ((hmask + 1) < xfrm_policy_hashmax &&
	    cnt > hmask)
		return 1;

	return 0;
}

static inline int xfrm_byidx_should_resize(struct net *net, int total)
{
	unsigned int hmask = net->xfrm.policy_idx_hmask;

	if ((hmask + 1) < xfrm_policy_hashmax &&
	    total > hmask)
		return 1;

	return 0;
}

void xfrm_spd_getinfo(struct net *net, struct xfrmk_spdinfo *si)
{
	si->incnt = net->xfrm.policy_count[XFRM_POLICY_IN];
	si->outcnt = net->xfrm.policy_count[XFRM_POLICY_OUT];
	si->fwdcnt = net->xfrm.policy_count[XFRM_POLICY_FWD];
	si->inscnt = net->xfrm.policy_count[XFRM_POLICY_IN+XFRM_POLICY_MAX];
	si->outscnt = net->xfrm.policy_count[XFRM_POLICY_OUT+XFRM_POLICY_MAX];
	si->fwdscnt = net->xfrm.policy_count[XFRM_POLICY_FWD+XFRM_POLICY_MAX];
	si->spdhcnt = net->xfrm.policy_idx_hmask;
	si->spdhmcnt = xfrm_policy_hashmax;
}
EXPORT_SYMBOL(xfrm_spd_getinfo);

static DEFINE_MUTEX(hash_resize_mutex);
static void xfrm_hash_resize(struct work_struct *work)
{
	struct net *net = container_of(work, struct net, xfrm.policy_hash_work);
	int dir, total;

	mutex_lock(&hash_resize_mutex);

	total = 0;
	for (dir = 0; dir < XFRM_POLICY_MAX; dir++) {
		if (xfrm_bydst_should_resize(net, dir, &total))
			xfrm_bydst_resize(net, dir);
	}
	if (xfrm_byidx_should_resize(net, total))
		xfrm_byidx_resize(net, total);

	mutex_unlock(&hash_resize_mutex);
}

/* Make sure *pol can be inserted into fastbin.
 * Useful to check that later insert requests will be successful
 * (provided xfrm_policy_lock is held throughout).
 */
static struct xfrm_pol_inexact_bin *
xfrm_policy_inexact_alloc_bin(const struct xfrm_policy *pol, u8 dir)
{
	struct xfrm_pol_inexact_bin *bin, *prev;
	struct xfrm_pol_inexact_key k = {
		.family = pol->family,
		.type = pol->type,
		.dir = dir,
		.if_id = pol->if_id,
	};
	struct net *net = xp_net(pol);

	lockdep_assert_held(&net->xfrm.xfrm_policy_lock);

	write_pnet(&k.net, net);
	bin = rhashtable_lookup_fast(&xfrm_policy_inexact_table, &k,
				     xfrm_pol_inexact_params);
	if (bin)
		return bin;

	bin = kzalloc(sizeof(*bin), GFP_ATOMIC);
	if (!bin)
		return NULL;

	bin->k = k;
	INIT_HLIST_HEAD(&bin->hhead);
	bin->root_d = RB_ROOT;
	bin->root_s = RB_ROOT;
	seqcount_spinlock_init(&bin->count, &net->xfrm.xfrm_policy_lock);

	prev = rhashtable_lookup_get_insert_key(&xfrm_policy_inexact_table,
						&bin->k, &bin->head,
						xfrm_pol_inexact_params);
	if (!prev) {
		list_add(&bin->inexact_bins, &net->xfrm.inexact_bins);
		return bin;
	}

	kfree(bin);

	return IS_ERR(prev) ? NULL : prev;
}

static bool xfrm_pol_inexact_addr_use_any_list(const xfrm_address_t *addr,
					       int family, u8 prefixlen)
{
	if (xfrm_addr_any(addr, family))
		return true;

	if (family == AF_INET6 && prefixlen < INEXACT_PREFIXLEN_IPV6)
		return true;

	if (family == AF_INET && prefixlen < INEXACT_PREFIXLEN_IPV4)
		return true;

	return false;
}

static bool
xfrm_policy_inexact_insert_use_any_list(const struct xfrm_policy *policy)
{
	const xfrm_address_t *addr;
	bool saddr_any, daddr_any;
	u8 prefixlen;

	addr = &policy->selector.saddr;
	prefixlen = policy->selector.prefixlen_s;

	saddr_any = xfrm_pol_inexact_addr_use_any_list(addr,
						       policy->family,
						       prefixlen);
	addr = &policy->selector.daddr;
	prefixlen = policy->selector.prefixlen_d;
	daddr_any = xfrm_pol_inexact_addr_use_any_list(addr,
						       policy->family,
						       prefixlen);
	return saddr_any && daddr_any;
}

static void xfrm_pol_inexact_node_init(struct xfrm_pol_inexact_node *node,
				       const xfrm_address_t *addr, u8 prefixlen)
{
	node->addr = *addr;
	node->prefixlen = prefixlen;
}

static struct xfrm_pol_inexact_node *
xfrm_pol_inexact_node_alloc(const xfrm_address_t *addr, u8 prefixlen)
{
	struct xfrm_pol_inexact_node *node;

	node = kzalloc(sizeof(*node), GFP_ATOMIC);
	if (node)
		xfrm_pol_inexact_node_init(node, addr, prefixlen);

	return node;
}

static int xfrm_policy_addr_delta(const xfrm_address_t *a,
				  const xfrm_address_t *b,
				  u8 prefixlen, u16 family)
{
	u32 ma, mb, mask;
	unsigned int pdw, pbi;
	int delta = 0;

	switch (family) {
	case AF_INET:
		if (prefixlen == 0)
			return 0;
		mask = ~0U << (32 - prefixlen);
		ma = ntohl(a->a4) & mask;
		mb = ntohl(b->a4) & mask;
		if (ma < mb)
			delta = -1;
		else if (ma > mb)
			delta = 1;
		break;
	case AF_INET6:
		pdw = prefixlen >> 5;
		pbi = prefixlen & 0x1f;

		if (pdw) {
			delta = memcmp(a->a6, b->a6, pdw << 2);
			if (delta)
				return delta;
		}
		if (pbi) {
			mask = ~0U << (32 - pbi);
			ma = ntohl(a->a6[pdw]) & mask;
			mb = ntohl(b->a6[pdw]) & mask;
			if (ma < mb)
				delta = -1;
			else if (ma > mb)
				delta = 1;
		}
		break;
	default:
		break;
	}

	return delta;
}

static void xfrm_policy_inexact_list_reinsert(struct net *net,
					      struct xfrm_pol_inexact_node *n,
					      u16 family)
{
	unsigned int matched_s, matched_d;
	struct xfrm_policy *policy, *p;

	matched_s = 0;
	matched_d = 0;

	list_for_each_entry_reverse(policy, &net->xfrm.policy_all, walk.all) {
		struct hlist_node *newpos = NULL;
		bool matches_s, matches_d;

		if (!policy->bydst_reinsert)
			continue;

		WARN_ON_ONCE(policy->family != family);

		policy->bydst_reinsert = false;
		hlist_for_each_entry(p, &n->hhead, bydst) {
			if (policy->priority > p->priority)
				newpos = &p->bydst;
			else if (policy->priority == p->priority &&
				 policy->pos > p->pos)
				newpos = &p->bydst;
			else
				break;
		}

		if (newpos)
			hlist_add_behind_rcu(&policy->bydst, newpos);
		else
			hlist_add_head_rcu(&policy->bydst, &n->hhead);

		/* paranoia checks follow.
		 * Check that the reinserted policy matches at least
		 * saddr or daddr for current node prefix.
		 *
		 * Matching both is fine, matching saddr in one policy
		 * (but not daddr) and then matching only daddr in another
		 * is a bug.
		 */
		matches_s = xfrm_policy_addr_delta(&policy->selector.saddr,
						   &n->addr,
						   n->prefixlen,
						   family) == 0;
		matches_d = xfrm_policy_addr_delta(&policy->selector.daddr,
						   &n->addr,
						   n->prefixlen,
						   family) == 0;
		if (matches_s && matches_d)
			continue;

		WARN_ON_ONCE(!matches_s && !matches_d);
		if (matches_s)
			matched_s++;
		if (matches_d)
			matched_d++;
		WARN_ON_ONCE(matched_s && matched_d);
	}
}

static void xfrm_policy_inexact_node_reinsert(struct net *net,
					      struct xfrm_pol_inexact_node *n,
					      struct rb_root *new,
					      u16 family)
{
	struct xfrm_pol_inexact_node *node;
	struct rb_node **p, *parent;

	/* we should not have another subtree here */
	WARN_ON_ONCE(!RB_EMPTY_ROOT(&n->root));
restart:
	parent = NULL;
	p = &new->rb_node;
	while (*p) {
		u8 prefixlen;
		int delta;

		parent = *p;
		node = rb_entry(*p, struct xfrm_pol_inexact_node, node);

		prefixlen = min(node->prefixlen, n->prefixlen);

		delta = xfrm_policy_addr_delta(&n->addr, &node->addr,
					       prefixlen, family);
		if (delta < 0) {
			p = &parent->rb_left;
		} else if (delta > 0) {
			p = &parent->rb_right;
		} else {
			bool same_prefixlen = node->prefixlen == n->prefixlen;
			struct xfrm_policy *tmp;

			hlist_for_each_entry(tmp, &n->hhead, bydst) {
				tmp->bydst_reinsert = true;
				hlist_del_rcu(&tmp->bydst);
			}

			node->prefixlen = prefixlen;

			xfrm_policy_inexact_list_reinsert(net, node, family);

			if (same_prefixlen) {
				kfree_rcu(n, rcu);
				return;
			}

			rb_erase(*p, new);
			kfree_rcu(n, rcu);
			n = node;
			goto restart;
		}
	}

	rb_link_node_rcu(&n->node, parent, p);
	rb_insert_color(&n->node, new);
}

/* merge nodes v and n */
static void xfrm_policy_inexact_node_merge(struct net *net,
					   struct xfrm_pol_inexact_node *v,
					   struct xfrm_pol_inexact_node *n,
					   u16 family)
{
	struct xfrm_pol_inexact_node *node;
	struct xfrm_policy *tmp;
	struct rb_node *rnode;

	/* To-be-merged node v has a subtree.
	 *
	 * Dismantle it and insert its nodes to n->root.
	 */
	while ((rnode = rb_first(&v->root)) != NULL) {
		node = rb_entry(rnode, struct xfrm_pol_inexact_node, node);
		rb_erase(&node->node, &v->root);
		xfrm_policy_inexact_node_reinsert(net, node, &n->root,
						  family);
	}

	hlist_for_each_entry(tmp, &v->hhead, bydst) {
		tmp->bydst_reinsert = true;
		hlist_del_rcu(&tmp->bydst);
	}

	xfrm_policy_inexact_list_reinsert(net, n, family);
}

static struct xfrm_pol_inexact_node *
xfrm_policy_inexact_insert_node(struct net *net,
				struct rb_root *root,
				xfrm_address_t *addr,
				u16 family, u8 prefixlen, u8 dir)
{
	struct xfrm_pol_inexact_node *cached = NULL;
	struct rb_node **p, *parent = NULL;
	struct xfrm_pol_inexact_node *node;

	p = &root->rb_node;
	while (*p) {
		int delta;

		parent = *p;
		node = rb_entry(*p, struct xfrm_pol_inexact_node, node);

		delta = xfrm_policy_addr_delta(addr, &node->addr,
					       node->prefixlen,
					       family);
		if (delta == 0 && prefixlen >= node->prefixlen) {
			WARN_ON_ONCE(cached); /* ipsec policies got lost */
			return node;
		}

		if (delta < 0)
			p = &parent->rb_left;
		else
			p = &parent->rb_right;

		if (prefixlen < node->prefixlen) {
			delta = xfrm_policy_addr_delta(addr, &node->addr,
						       prefixlen,
						       family);
			if (delta)
				continue;

			/* This node is a subnet of the new prefix. It needs
			 * to be removed and re-inserted with the smaller
			 * prefix and all nodes that are now also covered
			 * by the reduced prefixlen.
			 */
			rb_erase(&node->node, root);

			if (!cached) {
				xfrm_pol_inexact_node_init(node, addr,
							   prefixlen);
				cached = node;
			} else {
				/* This node also falls within the new
				 * prefixlen. Merge the to-be-reinserted
				 * node and this one.
				 */
				xfrm_policy_inexact_node_merge(net, node,
							       cached, family);
				kfree_rcu(node, rcu);
			}

			/* restart */
			p = &root->rb_node;
			parent = NULL;
		}
	}

	node = cached;
	if (!node) {
		node = xfrm_pol_inexact_node_alloc(addr, prefixlen);
		if (!node)
			return NULL;
	}

	rb_link_node_rcu(&node->node, parent, p);
	rb_insert_color(&node->node, root);

	return node;
}

static void xfrm_policy_inexact_gc_tree(struct rb_root *r, bool rm)
{
	struct xfrm_pol_inexact_node *node;
	struct rb_node *rn = rb_first(r);

	while (rn) {
		node = rb_entry(rn, struct xfrm_pol_inexact_node, node);

		xfrm_policy_inexact_gc_tree(&node->root, rm);
		rn = rb_next(rn);

		if (!hlist_empty(&node->hhead) || !RB_EMPTY_ROOT(&node->root)) {
			WARN_ON_ONCE(rm);
			continue;
		}

		rb_erase(&node->node, r);
		kfree_rcu(node, rcu);
	}
}

static void __xfrm_policy_inexact_prune_bin(struct xfrm_pol_inexact_bin *b, bool net_exit)
{
	write_seqcount_begin(&b->count);
	xfrm_policy_inexact_gc_tree(&b->root_d, net_exit);
	xfrm_policy_inexact_gc_tree(&b->root_s, net_exit);
	write_seqcount_end(&b->count);

	if (!RB_EMPTY_ROOT(&b->root_d) || !RB_EMPTY_ROOT(&b->root_s) ||
	    !hlist_empty(&b->hhead)) {
		WARN_ON_ONCE(net_exit);
		return;
	}

	if (rhashtable_remove_fast(&xfrm_policy_inexact_table, &b->head,
				   xfrm_pol_inexact_params) == 0) {
		list_del(&b->inexact_bins);
		kfree_rcu(b, rcu);
	}
}

static void xfrm_policy_inexact_prune_bin(struct xfrm_pol_inexact_bin *b)
{
	struct net *net = read_pnet(&b->k.net);

	spin_lock_bh(&net->xfrm.xfrm_policy_lock);
	__xfrm_policy_inexact_prune_bin(b, false);
	spin_unlock_bh(&net->xfrm.xfrm_policy_lock);
}

static void __xfrm_policy_inexact_flush(struct net *net)
{
	struct xfrm_pol_inexact_bin *bin, *t;

	lockdep_assert_held(&net->xfrm.xfrm_policy_lock);

	list_for_each_entry_safe(bin, t, &net->xfrm.inexact_bins, inexact_bins)
		__xfrm_policy_inexact_prune_bin(bin, false);
}

static struct hlist_head *
xfrm_policy_inexact_alloc_chain(struct xfrm_pol_inexact_bin *bin,
				struct xfrm_policy *policy, u8 dir)
{
	struct xfrm_pol_inexact_node *n;
	struct net *net;

	net = xp_net(policy);
	lockdep_assert_held(&net->xfrm.xfrm_policy_lock);

	if (xfrm_policy_inexact_insert_use_any_list(policy))
		return &bin->hhead;

	if (xfrm_pol_inexact_addr_use_any_list(&policy->selector.daddr,
					       policy->family,
					       policy->selector.prefixlen_d)) {
		write_seqcount_begin(&bin->count);
		n = xfrm_policy_inexact_insert_node(net,
						    &bin->root_s,
						    &policy->selector.saddr,
						    policy->family,
						    policy->selector.prefixlen_s,
						    dir);
		write_seqcount_end(&bin->count);
		if (!n)
			return NULL;

		return &n->hhead;
	}

	/* daddr is fixed */
	write_seqcount_begin(&bin->count);
	n = xfrm_policy_inexact_insert_node(net,
					    &bin->root_d,
					    &policy->selector.daddr,
					    policy->family,
					    policy->selector.prefixlen_d, dir);
	write_seqcount_end(&bin->count);
	if (!n)
		return NULL;

	/* saddr is wildcard */
	if (xfrm_pol_inexact_addr_use_any_list(&policy->selector.saddr,
					       policy->family,
					       policy->selector.prefixlen_s))
		return &n->hhead;

	write_seqcount_begin(&bin->count);
	n = xfrm_policy_inexact_insert_node(net,
					    &n->root,
					    &policy->selector.saddr,
					    policy->family,
					    policy->selector.prefixlen_s, dir);
	write_seqcount_end(&bin->count);
	if (!n)
		return NULL;

	return &n->hhead;
}

static struct xfrm_policy *
xfrm_policy_inexact_insert(struct xfrm_policy *policy, u8 dir, int excl)
{
	struct xfrm_pol_inexact_bin *bin;
	struct xfrm_policy *delpol;
	struct hlist_head *chain;
	struct net *net;

	bin = xfrm_policy_inexact_alloc_bin(policy, dir);
	if (!bin)
		return ERR_PTR(-ENOMEM);

	net = xp_net(policy);
	lockdep_assert_held(&net->xfrm.xfrm_policy_lock);

	chain = xfrm_policy_inexact_alloc_chain(bin, policy, dir);
	if (!chain) {
		__xfrm_policy_inexact_prune_bin(bin, false);
		return ERR_PTR(-ENOMEM);
	}

	delpol = xfrm_policy_insert_list(chain, policy, excl);
	if (delpol && excl) {
		__xfrm_policy_inexact_prune_bin(bin, false);
		return ERR_PTR(-EEXIST);
	}

	chain = &net->xfrm.policy_inexact[dir];
	xfrm_policy_insert_inexact_list(chain, policy);

	if (delpol)
		__xfrm_policy_inexact_prune_bin(bin, false);

	return delpol;
}

static void xfrm_hash_rebuild(struct work_struct *work)
{
	struct net *net = container_of(work, struct net,
				       xfrm.policy_hthresh.work);
	unsigned int hmask;
	struct xfrm_policy *pol;
	struct xfrm_policy *policy;
	struct hlist_head *chain;
	struct hlist_head *odst;
	struct hlist_node *newpos;
	int i;
	int dir;
	unsigned seq;
	u8 lbits4, rbits4, lbits6, rbits6;

	mutex_lock(&hash_resize_mutex);

	/* read selector prefixlen thresholds */
	do {
		seq = read_seqbegin(&net->xfrm.policy_hthresh.lock);

		lbits4 = net->xfrm.policy_hthresh.lbits4;
		rbits4 = net->xfrm.policy_hthresh.rbits4;
		lbits6 = net->xfrm.policy_hthresh.lbits6;
		rbits6 = net->xfrm.policy_hthresh.rbits6;
	} while (read_seqretry(&net->xfrm.policy_hthresh.lock, seq));

	spin_lock_bh(&net->xfrm.xfrm_policy_lock);
	write_seqcount_begin(&net->xfrm.xfrm_policy_hash_generation);

	/* make sure that we can insert the indirect policies again before
	 * we start with destructive action.
	 */
	list_for_each_entry(policy, &net->xfrm.policy_all, walk.all) {
		struct xfrm_pol_inexact_bin *bin;
		u8 dbits, sbits;

		dir = xfrm_policy_id2dir(policy->index);
		if (policy->walk.dead || dir >= XFRM_POLICY_MAX)
			continue;

		if ((dir & XFRM_POLICY_MASK) == XFRM_POLICY_OUT) {
			if (policy->family == AF_INET) {
				dbits = rbits4;
				sbits = lbits4;
			} else {
				dbits = rbits6;
				sbits = lbits6;
			}
		} else {
			if (policy->family == AF_INET) {
				dbits = lbits4;
				sbits = rbits4;
			} else {
				dbits = lbits6;
				sbits = rbits6;
			}
		}

		if (policy->selector.prefixlen_d < dbits ||
		    policy->selector.prefixlen_s < sbits)
			continue;

		bin = xfrm_policy_inexact_alloc_bin(policy, dir);
		if (!bin)
			goto out_unlock;

		if (!xfrm_policy_inexact_alloc_chain(bin, policy, dir))
			goto out_unlock;
	}

	/* reset the bydst and inexact table in all directions */
	for (dir = 0; dir < XFRM_POLICY_MAX; dir++) {
		struct hlist_node *n;

		hlist_for_each_entry_safe(policy, n,
					  &net->xfrm.policy_inexact[dir],
					  bydst_inexact_list) {
			hlist_del_rcu(&policy->bydst);
			hlist_del_init(&policy->bydst_inexact_list);
		}

		hmask = net->xfrm.policy_bydst[dir].hmask;
		odst = net->xfrm.policy_bydst[dir].table;
		for (i = hmask; i >= 0; i--) {
			hlist_for_each_entry_safe(policy, n, odst + i, bydst)
				hlist_del_rcu(&policy->bydst);
		}
		if ((dir & XFRM_POLICY_MASK) == XFRM_POLICY_OUT) {
			/* dir out => dst = remote, src = local */
			net->xfrm.policy_bydst[dir].dbits4 = rbits4;
			net->xfrm.policy_bydst[dir].sbits4 = lbits4;
			net->xfrm.policy_bydst[dir].dbits6 = rbits6;
			net->xfrm.policy_bydst[dir].sbits6 = lbits6;
		} else {
			/* dir in/fwd => dst = local, src = remote */
			net->xfrm.policy_bydst[dir].dbits4 = lbits4;
			net->xfrm.policy_bydst[dir].sbits4 = rbits4;
			net->xfrm.policy_bydst[dir].dbits6 = lbits6;
			net->xfrm.policy_bydst[dir].sbits6 = rbits6;
		}
	}

	/* re-insert all policies by order of creation */
	list_for_each_entry_reverse(policy, &net->xfrm.policy_all, walk.all) {
		if (policy->walk.dead)
			continue;
		dir = xfrm_policy_id2dir(policy->index);
		if (dir >= XFRM_POLICY_MAX) {
			/* skip socket policies */
			continue;
		}
		newpos = NULL;
		chain = policy_hash_bysel(net, &policy->selector,
					  policy->family, dir);

		if (!chain) {
			void *p = xfrm_policy_inexact_insert(policy, dir, 0);

			WARN_ONCE(IS_ERR(p), "reinsert: %ld\n", PTR_ERR(p));
			continue;
		}

		hlist_for_each_entry(pol, chain, bydst) {
			if (policy->priority >= pol->priority)
				newpos = &pol->bydst;
			else
				break;
		}
		if (newpos)
			hlist_add_behind_rcu(&policy->bydst, newpos);
		else
			hlist_add_head_rcu(&policy->bydst, chain);
	}

out_unlock:
	__xfrm_policy_inexact_flush(net);
	write_seqcount_end(&net->xfrm.xfrm_policy_hash_generation);
	spin_unlock_bh(&net->xfrm.xfrm_policy_lock);

	mutex_unlock(&hash_resize_mutex);
}

void xfrm_policy_hash_rebuild(struct net *net)
{
	schedule_work(&net->xfrm.policy_hthresh.work);
}
EXPORT_SYMBOL(xfrm_policy_hash_rebuild);

/* Generate new index... KAME seems to generate them ordered by cost
 * of an absolute inpredictability of ordering of rules. This will not pass. */
static u32 xfrm_gen_index(struct net *net, int dir, u32 index)
{
	static u32 idx_generator;

	for (;;) {
		struct hlist_head *list;
		struct xfrm_policy *p;
		u32 idx;
		int found;

		if (!index) {
			idx = (idx_generator | dir);
			idx_generator += 8;
		} else {
			idx = index;
			index = 0;
		}

		if (idx == 0)
			idx = 8;
		list = net->xfrm.policy_byidx + idx_hash(net, idx);
		found = 0;
		hlist_for_each_entry(p, list, byidx) {
			if (p->index == idx) {
				found = 1;
				break;
			}
		}
		if (!found)
			return idx;
	}
}

static inline int selector_cmp(struct xfrm_selector *s1, struct xfrm_selector *s2)
{
	u32 *p1 = (u32 *) s1;
	u32 *p2 = (u32 *) s2;
	int len = sizeof(struct xfrm_selector) / sizeof(u32);
	int i;

	for (i = 0; i < len; i++) {
		if (p1[i] != p2[i])
			return 1;
	}

	return 0;
}

static void xfrm_policy_requeue(struct xfrm_policy *old,
				struct xfrm_policy *new)
{
	struct xfrm_policy_queue *pq = &old->polq;
	struct sk_buff_head list;

	if (skb_queue_empty(&pq->hold_queue))
		return;

	__skb_queue_head_init(&list);

	spin_lock_bh(&pq->hold_queue.lock);
	skb_queue_splice_init(&pq->hold_queue, &list);
	if (del_timer(&pq->hold_timer))
		xfrm_pol_put(old);
	spin_unlock_bh(&pq->hold_queue.lock);

	pq = &new->polq;

	spin_lock_bh(&pq->hold_queue.lock);
	skb_queue_splice(&list, &pq->hold_queue);
	pq->timeout = XFRM_QUEUE_TMO_MIN;
	if (!mod_timer(&pq->hold_timer, jiffies))
		xfrm_pol_hold(new);
	spin_unlock_bh(&pq->hold_queue.lock);
}

static inline bool xfrm_policy_mark_match(const struct xfrm_mark *mark,
					  struct xfrm_policy *pol)
{
	return mark->v == pol->mark.v && mark->m == pol->mark.m;
}

static u32 xfrm_pol_bin_key(const void *data, u32 len, u32 seed)
{
	const struct xfrm_pol_inexact_key *k = data;
	u32 a = k->type << 24 | k->dir << 16 | k->family;

	return jhash_3words(a, k->if_id, net_hash_mix(read_pnet(&k->net)),
			    seed);
}

static u32 xfrm_pol_bin_obj(const void *data, u32 len, u32 seed)
{
	const struct xfrm_pol_inexact_bin *b = data;

	return xfrm_pol_bin_key(&b->k, 0, seed);
}

static int xfrm_pol_bin_cmp(struct rhashtable_compare_arg *arg,
			    const void *ptr)
{
	const struct xfrm_pol_inexact_key *key = arg->key;
	const struct xfrm_pol_inexact_bin *b = ptr;
	int ret;

	if (!net_eq(read_pnet(&b->k.net), read_pnet(&key->net)))
		return -1;

	ret = b->k.dir ^ key->dir;
	if (ret)
		return ret;

	ret = b->k.type ^ key->type;
	if (ret)
		return ret;

	ret = b->k.family ^ key->family;
	if (ret)
		return ret;

	return b->k.if_id ^ key->if_id;
}

static const struct rhashtable_params xfrm_pol_inexact_params = {
	.head_offset		= offsetof(struct xfrm_pol_inexact_bin, head),
	.hashfn			= xfrm_pol_bin_key,
	.obj_hashfn		= xfrm_pol_bin_obj,
	.obj_cmpfn		= xfrm_pol_bin_cmp,
	.automatic_shrinking	= true,
};

static void xfrm_policy_insert_inexact_list(struct hlist_head *chain,
					    struct xfrm_policy *policy)
{
	struct xfrm_policy *pol, *delpol = NULL;
	struct hlist_node *newpos = NULL;
	int i = 0;

	hlist_for_each_entry(pol, chain, bydst_inexact_list) {
		if (pol->type == policy->type &&
		    pol->if_id == policy->if_id &&
		    !selector_cmp(&pol->selector, &policy->selector) &&
		    xfrm_policy_mark_match(&policy->mark, pol) &&
		    xfrm_sec_ctx_match(pol->security, policy->security) &&
		    !WARN_ON(delpol)) {
			delpol = pol;
			if (policy->priority > pol->priority)
				continue;
		} else if (policy->priority >= pol->priority) {
			newpos = &pol->bydst_inexact_list;
			continue;
		}
		if (delpol)
			break;
	}

	if (newpos)
		hlist_add_behind_rcu(&policy->bydst_inexact_list, newpos);
	else
		hlist_add_head_rcu(&policy->bydst_inexact_list, chain);

	hlist_for_each_entry(pol, chain, bydst_inexact_list) {
		pol->pos = i;
		i++;
	}
}

static struct xfrm_policy *xfrm_policy_insert_list(struct hlist_head *chain,
						   struct xfrm_policy *policy,
						   bool excl)
{
	struct xfrm_policy *pol, *newpos = NULL, *delpol = NULL;

	hlist_for_each_entry(pol, chain, bydst) {
		if (pol->type == policy->type &&
		    pol->if_id == policy->if_id &&
		    !selector_cmp(&pol->selector, &policy->selector) &&
		    xfrm_policy_mark_match(&policy->mark, pol) &&
		    xfrm_sec_ctx_match(pol->security, policy->security) &&
		    !WARN_ON(delpol)) {
			if (excl)
				return ERR_PTR(-EEXIST);
			delpol = pol;
			if (policy->priority > pol->priority)
				continue;
		} else if (policy->priority >= pol->priority) {
			newpos = pol;
			continue;
		}
		if (delpol)
			break;
	}

	if (newpos)
		hlist_add_behind_rcu(&policy->bydst, &newpos->bydst);
	else
		hlist_add_head_rcu(&policy->bydst, chain);

	return delpol;
}

int xfrm_policy_insert(int dir, struct xfrm_policy *policy, int excl)
{
	struct net *net = xp_net(policy);
	struct xfrm_policy *delpol;
	struct hlist_head *chain;

	spin_lock_bh(&net->xfrm.xfrm_policy_lock);
	chain = policy_hash_bysel(net, &policy->selector, policy->family, dir);
	if (chain)
		delpol = xfrm_policy_insert_list(chain, policy, excl);
	else
		delpol = xfrm_policy_inexact_insert(policy, dir, excl);

	if (IS_ERR(delpol)) {
		spin_unlock_bh(&net->xfrm.xfrm_policy_lock);
		return PTR_ERR(delpol);
	}

	__xfrm_policy_link(policy, dir);

	/* After previous checking, family can either be AF_INET or AF_INET6 */
	if (policy->family == AF_INET)
		rt_genid_bump_ipv4(net);
	else
		rt_genid_bump_ipv6(net);

	if (delpol) {
		xfrm_policy_requeue(delpol, policy);
		__xfrm_policy_unlink(delpol, dir);
	}
	policy->index = delpol ? delpol->index : xfrm_gen_index(net, dir, policy->index);
	hlist_add_head(&policy->byidx, net->xfrm.policy_byidx+idx_hash(net, policy->index));
	policy->curlft.add_time = ktime_get_real_seconds();
	policy->curlft.use_time = 0;
	if (!mod_timer(&policy->timer, jiffies + HZ))
		xfrm_pol_hold(policy);
	spin_unlock_bh(&net->xfrm.xfrm_policy_lock);

	if (delpol)
		xfrm_policy_kill(delpol);
	else if (xfrm_bydst_should_resize(net, dir, NULL))
		schedule_work(&net->xfrm.policy_hash_work);

	return 0;
}
EXPORT_SYMBOL(xfrm_policy_insert);

static struct xfrm_policy *
__xfrm_policy_bysel_ctx(struct hlist_head *chain, const struct xfrm_mark *mark,
			u32 if_id, u8 type, int dir, struct xfrm_selector *sel,
			struct xfrm_sec_ctx *ctx)
{
	struct xfrm_policy *pol;

	if (!chain)
		return NULL;

	hlist_for_each_entry(pol, chain, bydst) {
		if (pol->type == type &&
		    pol->if_id == if_id &&
		    xfrm_policy_mark_match(mark, pol) &&
		    !selector_cmp(sel, &pol->selector) &&
		    xfrm_sec_ctx_match(ctx, pol->security))
			return pol;
	}

	return NULL;
}

struct xfrm_policy *
xfrm_policy_bysel_ctx(struct net *net, const struct xfrm_mark *mark, u32 if_id,
		      u8 type, int dir, struct xfrm_selector *sel,
		      struct xfrm_sec_ctx *ctx, int delete, int *err)
{
	struct xfrm_pol_inexact_bin *bin = NULL;
	struct xfrm_policy *pol, *ret = NULL;
	struct hlist_head *chain;

	*err = 0;
	spin_lock_bh(&net->xfrm.xfrm_policy_lock);
	chain = policy_hash_bysel(net, sel, sel->family, dir);
	if (!chain) {
		struct xfrm_pol_inexact_candidates cand;
		int i;

		bin = xfrm_policy_inexact_lookup(net, type,
						 sel->family, dir, if_id);
		if (!bin) {
			spin_unlock_bh(&net->xfrm.xfrm_policy_lock);
			return NULL;
		}

		if (!xfrm_policy_find_inexact_candidates(&cand, bin,
							 &sel->saddr,
							 &sel->daddr)) {
			spin_unlock_bh(&net->xfrm.xfrm_policy_lock);
			return NULL;
		}

		pol = NULL;
		for (i = 0; i < ARRAY_SIZE(cand.res); i++) {
			struct xfrm_policy *tmp;

			tmp = __xfrm_policy_bysel_ctx(cand.res[i], mark,
						      if_id, type, dir,
						      sel, ctx);
			if (!tmp)
				continue;

			if (!pol || tmp->pos < pol->pos)
				pol = tmp;
		}
	} else {
		pol = __xfrm_policy_bysel_ctx(chain, mark, if_id, type, dir,
					      sel, ctx);
	}

	if (pol) {
		xfrm_pol_hold(pol);
		if (delete) {
			*err = security_xfrm_policy_delete(pol->security);
			if (*err) {
				spin_unlock_bh(&net->xfrm.xfrm_policy_lock);
				return pol;
			}
			__xfrm_policy_unlink(pol, dir);
		}
		ret = pol;
	}
	spin_unlock_bh(&net->xfrm.xfrm_policy_lock);

	if (ret && delete)
		xfrm_policy_kill(ret);
	if (bin && delete)
		xfrm_policy_inexact_prune_bin(bin);
	return ret;
}
EXPORT_SYMBOL(xfrm_policy_bysel_ctx);

struct xfrm_policy *
xfrm_policy_byid(struct net *net, const struct xfrm_mark *mark, u32 if_id,
		 u8 type, int dir, u32 id, int delete, int *err)
{
	struct xfrm_policy *pol, *ret;
	struct hlist_head *chain;

	*err = -ENOENT;
	if (xfrm_policy_id2dir(id) != dir)
		return NULL;

	*err = 0;
	spin_lock_bh(&net->xfrm.xfrm_policy_lock);
	chain = net->xfrm.policy_byidx + idx_hash(net, id);
	ret = NULL;
	hlist_for_each_entry(pol, chain, byidx) {
		if (pol->type == type && pol->index == id &&
		    pol->if_id == if_id && xfrm_policy_mark_match(mark, pol)) {
			xfrm_pol_hold(pol);
			if (delete) {
				*err = security_xfrm_policy_delete(
								pol->security);
				if (*err) {
					spin_unlock_bh(&net->xfrm.xfrm_policy_lock);
					return pol;
				}
				__xfrm_policy_unlink(pol, dir);
			}
			ret = pol;
			break;
		}
	}
	spin_unlock_bh(&net->xfrm.xfrm_policy_lock);

	if (ret && delete)
		xfrm_policy_kill(ret);
	return ret;
}
EXPORT_SYMBOL(xfrm_policy_byid);

#ifdef CONFIG_SECURITY_NETWORK_XFRM
static inline int
xfrm_policy_flush_secctx_check(struct net *net, u8 type, bool task_valid)
{
	struct xfrm_policy *pol;
	int err = 0;

	list_for_each_entry(pol, &net->xfrm.policy_all, walk.all) {
		if (pol->walk.dead ||
		    xfrm_policy_id2dir(pol->index) >= XFRM_POLICY_MAX ||
		    pol->type != type)
			continue;

		err = security_xfrm_policy_delete(pol->security);
		if (err) {
			xfrm_audit_policy_delete(pol, 0, task_valid);
			return err;
		}
	}
	return err;
}
#else
static inline int
xfrm_policy_flush_secctx_check(struct net *net, u8 type, bool task_valid)
{
	return 0;
}
#endif

int xfrm_policy_flush(struct net *net, u8 type, bool task_valid)
{
	int dir, err = 0, cnt = 0;
	struct xfrm_policy *pol;

	spin_lock_bh(&net->xfrm.xfrm_policy_lock);

	err = xfrm_policy_flush_secctx_check(net, type, task_valid);
	if (err)
		goto out;

again:
	list_for_each_entry(pol, &net->xfrm.policy_all, walk.all) {
		dir = xfrm_policy_id2dir(pol->index);
		if (pol->walk.dead ||
		    dir >= XFRM_POLICY_MAX ||
		    pol->type != type)
			continue;

		__xfrm_policy_unlink(pol, dir);
		spin_unlock_bh(&net->xfrm.xfrm_policy_lock);
		cnt++;
		xfrm_audit_policy_delete(pol, 1, task_valid);
		xfrm_policy_kill(pol);
		spin_lock_bh(&net->xfrm.xfrm_policy_lock);
		goto again;
	}
	if (cnt)
		__xfrm_policy_inexact_flush(net);
	else
		err = -ESRCH;
out:
	spin_unlock_bh(&net->xfrm.xfrm_policy_lock);
	return err;
}
EXPORT_SYMBOL(xfrm_policy_flush);

int xfrm_policy_walk(struct net *net, struct xfrm_policy_walk *walk,
		     int (*func)(struct xfrm_policy *, int, int, void*),
		     void *data)
{
	struct xfrm_policy *pol;
	struct xfrm_policy_walk_entry *x;
	int error = 0;

	if (walk->type >= XFRM_POLICY_TYPE_MAX &&
	    walk->type != XFRM_POLICY_TYPE_ANY)
		return -EINVAL;

	if (list_empty(&walk->walk.all) && walk->seq != 0)
		return 0;

	spin_lock_bh(&net->xfrm.xfrm_policy_lock);
	if (list_empty(&walk->walk.all))
		x = list_first_entry(&net->xfrm.policy_all, struct xfrm_policy_walk_entry, all);
	else
		x = list_first_entry(&walk->walk.all,
				     struct xfrm_policy_walk_entry, all);

	list_for_each_entry_from(x, &net->xfrm.policy_all, all) {
		if (x->dead)
			continue;
		pol = container_of(x, struct xfrm_policy, walk);
		if (walk->type != XFRM_POLICY_TYPE_ANY &&
		    walk->type != pol->type)
			continue;
		error = func(pol, xfrm_policy_id2dir(pol->index),
			     walk->seq, data);
		if (error) {
			list_move_tail(&walk->walk.all, &x->all);
			goto out;
		}
		walk->seq++;
	}
	if (walk->seq == 0) {
		error = -ENOENT;
		goto out;
	}
	list_del_init(&walk->walk.all);
out:
	spin_unlock_bh(&net->xfrm.xfrm_policy_lock);
	return error;
}
EXPORT_SYMBOL(xfrm_policy_walk);

void xfrm_policy_walk_init(struct xfrm_policy_walk *walk, u8 type)
{
	INIT_LIST_HEAD(&walk->walk.all);
	walk->walk.dead = 1;
	walk->type = type;
	walk->seq = 0;
}
EXPORT_SYMBOL(xfrm_policy_walk_init);

void xfrm_policy_walk_done(struct xfrm_policy_walk *walk, struct net *net)
{
	if (list_empty(&walk->walk.all))
		return;

	spin_lock_bh(&net->xfrm.xfrm_policy_lock); /*FIXME where is net? */
	list_del(&walk->walk.all);
	spin_unlock_bh(&net->xfrm.xfrm_policy_lock);
}
EXPORT_SYMBOL(xfrm_policy_walk_done);

/*
 * Find policy to apply to this flow.
 *
 * Returns 0 if policy found, else an -errno.
 */
static int xfrm_policy_match(const struct xfrm_policy *pol,
			     const struct flowi *fl,
			     u8 type, u16 family, int dir, u32 if_id)
{
	const struct xfrm_selector *sel = &pol->selector;
	int ret = -ESRCH;
	bool match;

	if (pol->family != family ||
	    pol->if_id != if_id ||
	    (fl->flowi_mark & pol->mark.m) != pol->mark.v ||
	    pol->type != type)
		return ret;

	match = xfrm_selector_match(sel, fl, family);
	if (match)
		ret = security_xfrm_policy_lookup(pol->security, fl->flowi_secid);
	return ret;
}

static struct xfrm_pol_inexact_node *
xfrm_policy_lookup_inexact_addr(const struct rb_root *r,
				seqcount_spinlock_t *count,
				const xfrm_address_t *addr, u16 family)
{
	const struct rb_node *parent;
	int seq;

again:
	seq = read_seqcount_begin(count);

	parent = rcu_dereference_raw(r->rb_node);
	while (parent) {
		struct xfrm_pol_inexact_node *node;
		int delta;

		node = rb_entry(parent, struct xfrm_pol_inexact_node, node);

		delta = xfrm_policy_addr_delta(addr, &node->addr,
					       node->prefixlen, family);
		if (delta < 0) {
			parent = rcu_dereference_raw(parent->rb_left);
			continue;
		} else if (delta > 0) {
			parent = rcu_dereference_raw(parent->rb_right);
			continue;
		}

		return node;
	}

	if (read_seqcount_retry(count, seq))
		goto again;

	return NULL;
}

static bool
xfrm_policy_find_inexact_candidates(struct xfrm_pol_inexact_candidates *cand,
				    struct xfrm_pol_inexact_bin *b,
				    const xfrm_address_t *saddr,
				    const xfrm_address_t *daddr)
{
	struct xfrm_pol_inexact_node *n;
	u16 family;

	if (!b)
		return false;

	family = b->k.family;
	memset(cand, 0, sizeof(*cand));
	cand->res[XFRM_POL_CAND_ANY] = &b->hhead;

	n = xfrm_policy_lookup_inexact_addr(&b->root_d, &b->count, daddr,
					    family);
	if (n) {
		cand->res[XFRM_POL_CAND_DADDR] = &n->hhead;
		n = xfrm_policy_lookup_inexact_addr(&n->root, &b->count, saddr,
						    family);
		if (n)
			cand->res[XFRM_POL_CAND_BOTH] = &n->hhead;
	}

	n = xfrm_policy_lookup_inexact_addr(&b->root_s, &b->count, saddr,
					    family);
	if (n)
		cand->res[XFRM_POL_CAND_SADDR] = &n->hhead;

	return true;
}

static struct xfrm_pol_inexact_bin *
xfrm_policy_inexact_lookup_rcu(struct net *net, u8 type, u16 family,
			       u8 dir, u32 if_id)
{
	struct xfrm_pol_inexact_key k = {
		.family = family,
		.type = type,
		.dir = dir,
		.if_id = if_id,
	};

	write_pnet(&k.net, net);

	return rhashtable_lookup(&xfrm_policy_inexact_table, &k,
				 xfrm_pol_inexact_params);
}

static struct xfrm_pol_inexact_bin *
xfrm_policy_inexact_lookup(struct net *net, u8 type, u16 family,
			   u8 dir, u32 if_id)
{
	struct xfrm_pol_inexact_bin *bin;

	lockdep_assert_held(&net->xfrm.xfrm_policy_lock);

	rcu_read_lock();
	bin = xfrm_policy_inexact_lookup_rcu(net, type, family, dir, if_id);
	rcu_read_unlock();

	return bin;
}

static struct xfrm_policy *
__xfrm_policy_eval_candidates(struct hlist_head *chain,
			      struct xfrm_policy *prefer,
			      const struct flowi *fl,
			      u8 type, u16 family, int dir, u32 if_id)
{
	u32 priority = prefer ? prefer->priority : ~0u;
	struct xfrm_policy *pol;

	if (!chain)
		return NULL;

	hlist_for_each_entry_rcu(pol, chain, bydst) {
		int err;

		if (pol->priority > priority)
			break;

		err = xfrm_policy_match(pol, fl, type, family, dir, if_id);
		if (err) {
			if (err != -ESRCH)
				return ERR_PTR(err);

			continue;
		}

		if (prefer) {
			/* matches.  Is it older than *prefer? */
			if (pol->priority == priority &&
			    prefer->pos < pol->pos)
				return prefer;
		}

		return pol;
	}

	return NULL;
}

static struct xfrm_policy *
xfrm_policy_eval_candidates(struct xfrm_pol_inexact_candidates *cand,
			    struct xfrm_policy *prefer,
			    const struct flowi *fl,
			    u8 type, u16 family, int dir, u32 if_id)
{
	struct xfrm_policy *tmp;
	int i;

	for (i = 0; i < ARRAY_SIZE(cand->res); i++) {
		tmp = __xfrm_policy_eval_candidates(cand->res[i],
						    prefer,
						    fl, type, family, dir,
						    if_id);
		if (!tmp)
			continue;

		if (IS_ERR(tmp))
			return tmp;
		prefer = tmp;
	}

	return prefer;
}

static struct xfrm_policy *xfrm_policy_lookup_bytype(struct net *net, u8 type,
						     const struct flowi *fl,
						     u16 family, u8 dir,
						     u32 if_id)
{
	struct xfrm_pol_inexact_candidates cand;
	const xfrm_address_t *daddr, *saddr;
	struct xfrm_pol_inexact_bin *bin;
	struct xfrm_policy *pol, *ret;
	struct hlist_head *chain;
	unsigned int sequence;
	int err;

	daddr = xfrm_flowi_daddr(fl, family);
	saddr = xfrm_flowi_saddr(fl, family);
	if (unlikely(!daddr || !saddr))
		return NULL;

 retry:
<<<<<<< HEAD
	sequence = read_seqcount_begin(&xfrm_policy_hash_generation);
	rcu_read_lock();

	chain = policy_hash_direct(net, daddr, saddr, family, dir);
	if (read_seqcount_retry(&xfrm_policy_hash_generation, sequence)) {
		rcu_read_unlock();
		goto retry;
	}
=======
	do {
		sequence = read_seqcount_begin(&net->xfrm.xfrm_policy_hash_generation);
		chain = policy_hash_direct(net, daddr, saddr, family, dir);
	} while (read_seqcount_retry(&net->xfrm.xfrm_policy_hash_generation, sequence));
>>>>>>> f37d84f0

	ret = NULL;
	hlist_for_each_entry_rcu(pol, chain, bydst) {
		err = xfrm_policy_match(pol, fl, type, family, dir, if_id);
		if (err) {
			if (err == -ESRCH)
				continue;
			else {
				ret = ERR_PTR(err);
				goto fail;
			}
		} else {
			ret = pol;
			break;
		}
	}
	bin = xfrm_policy_inexact_lookup_rcu(net, type, family, dir, if_id);
	if (!bin || !xfrm_policy_find_inexact_candidates(&cand, bin, saddr,
							 daddr))
		goto skip_inexact;

	pol = xfrm_policy_eval_candidates(&cand, ret, fl, type,
					  family, dir, if_id);
	if (pol) {
		ret = pol;
		if (IS_ERR(pol))
			goto fail;
	}

skip_inexact:
<<<<<<< HEAD
	if (read_seqcount_retry(&xfrm_policy_hash_generation, sequence)) {
		rcu_read_unlock();
=======
	if (read_seqcount_retry(&net->xfrm.xfrm_policy_hash_generation, sequence))
>>>>>>> f37d84f0
		goto retry;
	}

	if (ret && !xfrm_pol_hold_rcu(ret)) {
		rcu_read_unlock();
		goto retry;
	}
fail:
	rcu_read_unlock();

	return ret;
}

static struct xfrm_policy *xfrm_policy_lookup(struct net *net,
					      const struct flowi *fl,
					      u16 family, u8 dir, u32 if_id)
{
#ifdef CONFIG_XFRM_SUB_POLICY
	struct xfrm_policy *pol;

	pol = xfrm_policy_lookup_bytype(net, XFRM_POLICY_TYPE_SUB, fl, family,
					dir, if_id);
	if (pol != NULL)
		return pol;
#endif
	return xfrm_policy_lookup_bytype(net, XFRM_POLICY_TYPE_MAIN, fl, family,
					 dir, if_id);
}

static struct xfrm_policy *xfrm_sk_policy_lookup(const struct sock *sk, int dir,
						 const struct flowi *fl,
						 u16 family, u32 if_id)
{
	struct xfrm_policy *pol;

	rcu_read_lock();
 again:
	pol = rcu_dereference(sk->sk_policy[dir]);
	if (pol != NULL) {
		bool match;
		int err = 0;

		if (pol->family != family) {
			pol = NULL;
			goto out;
		}

		match = xfrm_selector_match(&pol->selector, fl, family);
		if (match) {
			if ((sk->sk_mark & pol->mark.m) != pol->mark.v ||
			    pol->if_id != if_id) {
				pol = NULL;
				goto out;
			}
			err = security_xfrm_policy_lookup(pol->security,
						      fl->flowi_secid);
			if (!err) {
				if (!xfrm_pol_hold_rcu(pol))
					goto again;
			} else if (err == -ESRCH) {
				pol = NULL;
			} else {
				pol = ERR_PTR(err);
			}
		} else
			pol = NULL;
	}
out:
	rcu_read_unlock();
	return pol;
}

static void __xfrm_policy_link(struct xfrm_policy *pol, int dir)
{
	struct net *net = xp_net(pol);

	list_add(&pol->walk.all, &net->xfrm.policy_all);
	net->xfrm.policy_count[dir]++;
	xfrm_pol_hold(pol);
}

static struct xfrm_policy *__xfrm_policy_unlink(struct xfrm_policy *pol,
						int dir)
{
	struct net *net = xp_net(pol);

	if (list_empty(&pol->walk.all))
		return NULL;

	/* Socket policies are not hashed. */
	if (!hlist_unhashed(&pol->bydst)) {
		hlist_del_rcu(&pol->bydst);
		hlist_del_init(&pol->bydst_inexact_list);
		hlist_del(&pol->byidx);
	}

	list_del_init(&pol->walk.all);
	net->xfrm.policy_count[dir]--;

	return pol;
}

static void xfrm_sk_policy_link(struct xfrm_policy *pol, int dir)
{
	__xfrm_policy_link(pol, XFRM_POLICY_MAX + dir);
}

static void xfrm_sk_policy_unlink(struct xfrm_policy *pol, int dir)
{
	__xfrm_policy_unlink(pol, XFRM_POLICY_MAX + dir);
}

int xfrm_policy_delete(struct xfrm_policy *pol, int dir)
{
	struct net *net = xp_net(pol);

	spin_lock_bh(&net->xfrm.xfrm_policy_lock);
	pol = __xfrm_policy_unlink(pol, dir);
	spin_unlock_bh(&net->xfrm.xfrm_policy_lock);
	if (pol) {
		xfrm_policy_kill(pol);
		return 0;
	}
	return -ENOENT;
}
EXPORT_SYMBOL(xfrm_policy_delete);

int xfrm_sk_policy_insert(struct sock *sk, int dir, struct xfrm_policy *pol)
{
	struct net *net = sock_net(sk);
	struct xfrm_policy *old_pol;

#ifdef CONFIG_XFRM_SUB_POLICY
	if (pol && pol->type != XFRM_POLICY_TYPE_MAIN)
		return -EINVAL;
#endif

	spin_lock_bh(&net->xfrm.xfrm_policy_lock);
	old_pol = rcu_dereference_protected(sk->sk_policy[dir],
				lockdep_is_held(&net->xfrm.xfrm_policy_lock));
	if (pol) {
		pol->curlft.add_time = ktime_get_real_seconds();
		pol->index = xfrm_gen_index(net, XFRM_POLICY_MAX+dir, 0);
		xfrm_sk_policy_link(pol, dir);
	}
	rcu_assign_pointer(sk->sk_policy[dir], pol);
	if (old_pol) {
		if (pol)
			xfrm_policy_requeue(old_pol, pol);

		/* Unlinking succeeds always. This is the only function
		 * allowed to delete or replace socket policy.
		 */
		xfrm_sk_policy_unlink(old_pol, dir);
	}
	spin_unlock_bh(&net->xfrm.xfrm_policy_lock);

	if (old_pol) {
		xfrm_policy_kill(old_pol);
	}
	return 0;
}

static struct xfrm_policy *clone_policy(const struct xfrm_policy *old, int dir)
{
	struct xfrm_policy *newp = xfrm_policy_alloc(xp_net(old), GFP_ATOMIC);
	struct net *net = xp_net(old);

	if (newp) {
		newp->selector = old->selector;
		if (security_xfrm_policy_clone(old->security,
					       &newp->security)) {
			kfree(newp);
			return NULL;  /* ENOMEM */
		}
		newp->lft = old->lft;
		newp->curlft = old->curlft;
		newp->mark = old->mark;
		newp->if_id = old->if_id;
		newp->action = old->action;
		newp->flags = old->flags;
		newp->xfrm_nr = old->xfrm_nr;
		newp->index = old->index;
		newp->type = old->type;
		newp->family = old->family;
		memcpy(newp->xfrm_vec, old->xfrm_vec,
		       newp->xfrm_nr*sizeof(struct xfrm_tmpl));
		spin_lock_bh(&net->xfrm.xfrm_policy_lock);
		xfrm_sk_policy_link(newp, dir);
		spin_unlock_bh(&net->xfrm.xfrm_policy_lock);
		xfrm_pol_put(newp);
	}
	return newp;
}

int __xfrm_sk_clone_policy(struct sock *sk, const struct sock *osk)
{
	const struct xfrm_policy *p;
	struct xfrm_policy *np;
	int i, ret = 0;

	rcu_read_lock();
	for (i = 0; i < 2; i++) {
		p = rcu_dereference(osk->sk_policy[i]);
		if (p) {
			np = clone_policy(p, i);
			if (unlikely(!np)) {
				ret = -ENOMEM;
				break;
			}
			rcu_assign_pointer(sk->sk_policy[i], np);
		}
	}
	rcu_read_unlock();
	return ret;
}

static int
xfrm_get_saddr(struct net *net, int oif, xfrm_address_t *local,
	       xfrm_address_t *remote, unsigned short family, u32 mark)
{
	int err;
	const struct xfrm_policy_afinfo *afinfo = xfrm_policy_get_afinfo(family);

	if (unlikely(afinfo == NULL))
		return -EINVAL;
	err = afinfo->get_saddr(net, oif, local, remote, mark);
	rcu_read_unlock();
	return err;
}

/* Resolve list of templates for the flow, given policy. */

static int
xfrm_tmpl_resolve_one(struct xfrm_policy *policy, const struct flowi *fl,
		      struct xfrm_state **xfrm, unsigned short family)
{
	struct net *net = xp_net(policy);
	int nx;
	int i, error;
	xfrm_address_t *daddr = xfrm_flowi_daddr(fl, family);
	xfrm_address_t *saddr = xfrm_flowi_saddr(fl, family);
	xfrm_address_t tmp;

	for (nx = 0, i = 0; i < policy->xfrm_nr; i++) {
		struct xfrm_state *x;
		xfrm_address_t *remote = daddr;
		xfrm_address_t *local  = saddr;
		struct xfrm_tmpl *tmpl = &policy->xfrm_vec[i];

		if (tmpl->mode == XFRM_MODE_TUNNEL ||
		    tmpl->mode == XFRM_MODE_BEET) {
			remote = &tmpl->id.daddr;
			local = &tmpl->saddr;
			if (xfrm_addr_any(local, tmpl->encap_family)) {
				error = xfrm_get_saddr(net, fl->flowi_oif,
						       &tmp, remote,
						       tmpl->encap_family, 0);
				if (error)
					goto fail;
				local = &tmp;
			}
		}

		x = xfrm_state_find(remote, local, fl, tmpl, policy, &error,
				    family, policy->if_id);

		if (x && x->km.state == XFRM_STATE_VALID) {
			xfrm[nx++] = x;
			daddr = remote;
			saddr = local;
			continue;
		}
		if (x) {
			error = (x->km.state == XFRM_STATE_ERROR ?
				 -EINVAL : -EAGAIN);
			xfrm_state_put(x);
		} else if (error == -ESRCH) {
			error = -EAGAIN;
		}

		if (!tmpl->optional)
			goto fail;
	}
	return nx;

fail:
	for (nx--; nx >= 0; nx--)
		xfrm_state_put(xfrm[nx]);
	return error;
}

static int
xfrm_tmpl_resolve(struct xfrm_policy **pols, int npols, const struct flowi *fl,
		  struct xfrm_state **xfrm, unsigned short family)
{
	struct xfrm_state *tp[XFRM_MAX_DEPTH];
	struct xfrm_state **tpp = (npols > 1) ? tp : xfrm;
	int cnx = 0;
	int error;
	int ret;
	int i;

	for (i = 0; i < npols; i++) {
		if (cnx + pols[i]->xfrm_nr >= XFRM_MAX_DEPTH) {
			error = -ENOBUFS;
			goto fail;
		}

		ret = xfrm_tmpl_resolve_one(pols[i], fl, &tpp[cnx], family);
		if (ret < 0) {
			error = ret;
			goto fail;
		} else
			cnx += ret;
	}

	/* found states are sorted for outbound processing */
	if (npols > 1)
		xfrm_state_sort(xfrm, tpp, cnx, family);

	return cnx;

 fail:
	for (cnx--; cnx >= 0; cnx--)
		xfrm_state_put(tpp[cnx]);
	return error;

}

static int xfrm_get_tos(const struct flowi *fl, int family)
{
	if (family == AF_INET)
		return IPTOS_RT_MASK & fl->u.ip4.flowi4_tos;

	return 0;
}

static inline struct xfrm_dst *xfrm_alloc_dst(struct net *net, int family)
{
	const struct xfrm_policy_afinfo *afinfo = xfrm_policy_get_afinfo(family);
	struct dst_ops *dst_ops;
	struct xfrm_dst *xdst;

	if (!afinfo)
		return ERR_PTR(-EINVAL);

	switch (family) {
	case AF_INET:
		dst_ops = &net->xfrm.xfrm4_dst_ops;
		break;
#if IS_ENABLED(CONFIG_IPV6)
	case AF_INET6:
		dst_ops = &net->xfrm.xfrm6_dst_ops;
		break;
#endif
	default:
		BUG();
	}
	xdst = dst_alloc(dst_ops, NULL, 1, DST_OBSOLETE_NONE, 0);

	if (likely(xdst)) {
		struct dst_entry *dst = &xdst->u.dst;

		memset(dst + 1, 0, sizeof(*xdst) - sizeof(*dst));
	} else
		xdst = ERR_PTR(-ENOBUFS);

	rcu_read_unlock();

	return xdst;
}

static void xfrm_init_path(struct xfrm_dst *path, struct dst_entry *dst,
			   int nfheader_len)
{
	if (dst->ops->family == AF_INET6) {
		struct rt6_info *rt = (struct rt6_info *)dst;
		path->path_cookie = rt6_get_cookie(rt);
		path->u.rt6.rt6i_nfheader_len = nfheader_len;
	}
}

static inline int xfrm_fill_dst(struct xfrm_dst *xdst, struct net_device *dev,
				const struct flowi *fl)
{
	const struct xfrm_policy_afinfo *afinfo =
		xfrm_policy_get_afinfo(xdst->u.dst.ops->family);
	int err;

	if (!afinfo)
		return -EINVAL;

	err = afinfo->fill_dst(xdst, dev, fl);

	rcu_read_unlock();

	return err;
}


/* Allocate chain of dst_entry's, attach known xfrm's, calculate
 * all the metrics... Shortly, bundle a bundle.
 */

static struct dst_entry *xfrm_bundle_create(struct xfrm_policy *policy,
					    struct xfrm_state **xfrm,
					    struct xfrm_dst **bundle,
					    int nx,
					    const struct flowi *fl,
					    struct dst_entry *dst)
{
	const struct xfrm_state_afinfo *afinfo;
	const struct xfrm_mode *inner_mode;
	struct net *net = xp_net(policy);
	unsigned long now = jiffies;
	struct net_device *dev;
	struct xfrm_dst *xdst_prev = NULL;
	struct xfrm_dst *xdst0 = NULL;
	int i = 0;
	int err;
	int header_len = 0;
	int nfheader_len = 0;
	int trailer_len = 0;
	int tos;
	int family = policy->selector.family;
	xfrm_address_t saddr, daddr;

	xfrm_flowi_addr_get(fl, &saddr, &daddr, family);

	tos = xfrm_get_tos(fl, family);

	dst_hold(dst);

	for (; i < nx; i++) {
		struct xfrm_dst *xdst = xfrm_alloc_dst(net, family);
		struct dst_entry *dst1 = &xdst->u.dst;

		err = PTR_ERR(xdst);
		if (IS_ERR(xdst)) {
			dst_release(dst);
			goto put_states;
		}

		bundle[i] = xdst;
		if (!xdst_prev)
			xdst0 = xdst;
		else
			/* Ref count is taken during xfrm_alloc_dst()
			 * No need to do dst_clone() on dst1
			 */
			xfrm_dst_set_child(xdst_prev, &xdst->u.dst);

		if (xfrm[i]->sel.family == AF_UNSPEC) {
			inner_mode = xfrm_ip2inner_mode(xfrm[i],
							xfrm_af2proto(family));
			if (!inner_mode) {
				err = -EAFNOSUPPORT;
				dst_release(dst);
				goto put_states;
			}
		} else
			inner_mode = &xfrm[i]->inner_mode;

		xdst->route = dst;
		dst_copy_metrics(dst1, dst);

		if (xfrm[i]->props.mode != XFRM_MODE_TRANSPORT) {
			__u32 mark = 0;

			if (xfrm[i]->props.smark.v || xfrm[i]->props.smark.m)
				mark = xfrm_smark_get(fl->flowi_mark, xfrm[i]);

			family = xfrm[i]->props.family;
			dst = xfrm_dst_lookup(xfrm[i], tos, fl->flowi_oif,
					      &saddr, &daddr, family, mark);
			err = PTR_ERR(dst);
			if (IS_ERR(dst))
				goto put_states;
		} else
			dst_hold(dst);

		dst1->xfrm = xfrm[i];
		xdst->xfrm_genid = xfrm[i]->genid;

		dst1->obsolete = DST_OBSOLETE_FORCE_CHK;
		dst1->lastuse = now;

		dst1->input = dst_discard;

		rcu_read_lock();
		afinfo = xfrm_state_afinfo_get_rcu(inner_mode->family);
		if (likely(afinfo))
			dst1->output = afinfo->output;
		else
			dst1->output = dst_discard_out;
		rcu_read_unlock();

		xdst_prev = xdst;

		header_len += xfrm[i]->props.header_len;
		if (xfrm[i]->type->flags & XFRM_TYPE_NON_FRAGMENT)
			nfheader_len += xfrm[i]->props.header_len;
		trailer_len += xfrm[i]->props.trailer_len;
	}

	xfrm_dst_set_child(xdst_prev, dst);
	xdst0->path = dst;

	err = -ENODEV;
	dev = dst->dev;
	if (!dev)
		goto free_dst;

	xfrm_init_path(xdst0, dst, nfheader_len);
	xfrm_init_pmtu(bundle, nx);

	for (xdst_prev = xdst0; xdst_prev != (struct xfrm_dst *)dst;
	     xdst_prev = (struct xfrm_dst *) xfrm_dst_child(&xdst_prev->u.dst)) {
		err = xfrm_fill_dst(xdst_prev, dev, fl);
		if (err)
			goto free_dst;

		xdst_prev->u.dst.header_len = header_len;
		xdst_prev->u.dst.trailer_len = trailer_len;
		header_len -= xdst_prev->u.dst.xfrm->props.header_len;
		trailer_len -= xdst_prev->u.dst.xfrm->props.trailer_len;
	}

	return &xdst0->u.dst;

put_states:
	for (; i < nx; i++)
		xfrm_state_put(xfrm[i]);
free_dst:
	if (xdst0)
		dst_release_immediate(&xdst0->u.dst);

	return ERR_PTR(err);
}

static int xfrm_expand_policies(const struct flowi *fl, u16 family,
				struct xfrm_policy **pols,
				int *num_pols, int *num_xfrms)
{
	int i;

	if (*num_pols == 0 || !pols[0]) {
		*num_pols = 0;
		*num_xfrms = 0;
		return 0;
	}
	if (IS_ERR(pols[0]))
		return PTR_ERR(pols[0]);

	*num_xfrms = pols[0]->xfrm_nr;

#ifdef CONFIG_XFRM_SUB_POLICY
	if (pols[0] && pols[0]->action == XFRM_POLICY_ALLOW &&
	    pols[0]->type != XFRM_POLICY_TYPE_MAIN) {
		pols[1] = xfrm_policy_lookup_bytype(xp_net(pols[0]),
						    XFRM_POLICY_TYPE_MAIN,
						    fl, family,
						    XFRM_POLICY_OUT,
						    pols[0]->if_id);
		if (pols[1]) {
			if (IS_ERR(pols[1])) {
				xfrm_pols_put(pols, *num_pols);
				return PTR_ERR(pols[1]);
			}
			(*num_pols)++;
			(*num_xfrms) += pols[1]->xfrm_nr;
		}
	}
#endif
	for (i = 0; i < *num_pols; i++) {
		if (pols[i]->action != XFRM_POLICY_ALLOW) {
			*num_xfrms = -1;
			break;
		}
	}

	return 0;

}

static struct xfrm_dst *
xfrm_resolve_and_create_bundle(struct xfrm_policy **pols, int num_pols,
			       const struct flowi *fl, u16 family,
			       struct dst_entry *dst_orig)
{
	struct net *net = xp_net(pols[0]);
	struct xfrm_state *xfrm[XFRM_MAX_DEPTH];
	struct xfrm_dst *bundle[XFRM_MAX_DEPTH];
	struct xfrm_dst *xdst;
	struct dst_entry *dst;
	int err;

	/* Try to instantiate a bundle */
	err = xfrm_tmpl_resolve(pols, num_pols, fl, xfrm, family);
	if (err <= 0) {
		if (err == 0)
			return NULL;

		if (err != -EAGAIN)
			XFRM_INC_STATS(net, LINUX_MIB_XFRMOUTPOLERROR);
		return ERR_PTR(err);
	}

	dst = xfrm_bundle_create(pols[0], xfrm, bundle, err, fl, dst_orig);
	if (IS_ERR(dst)) {
		XFRM_INC_STATS(net, LINUX_MIB_XFRMOUTBUNDLEGENERROR);
		return ERR_CAST(dst);
	}

	xdst = (struct xfrm_dst *)dst;
	xdst->num_xfrms = err;
	xdst->num_pols = num_pols;
	memcpy(xdst->pols, pols, sizeof(struct xfrm_policy *) * num_pols);
	xdst->policy_genid = atomic_read(&pols[0]->genid);

	return xdst;
}

static void xfrm_policy_queue_process(struct timer_list *t)
{
	struct sk_buff *skb;
	struct sock *sk;
	struct dst_entry *dst;
	struct xfrm_policy *pol = from_timer(pol, t, polq.hold_timer);
	struct net *net = xp_net(pol);
	struct xfrm_policy_queue *pq = &pol->polq;
	struct flowi fl;
	struct sk_buff_head list;
	__u32 skb_mark;

	spin_lock(&pq->hold_queue.lock);
	skb = skb_peek(&pq->hold_queue);
	if (!skb) {
		spin_unlock(&pq->hold_queue.lock);
		goto out;
	}
	dst = skb_dst(skb);
	sk = skb->sk;

	/* Fixup the mark to support VTI. */
	skb_mark = skb->mark;
	skb->mark = pol->mark.v;
	xfrm_decode_session(skb, &fl, dst->ops->family);
	skb->mark = skb_mark;
	spin_unlock(&pq->hold_queue.lock);

	dst_hold(xfrm_dst_path(dst));
	dst = xfrm_lookup(net, xfrm_dst_path(dst), &fl, sk, XFRM_LOOKUP_QUEUE);
	if (IS_ERR(dst))
		goto purge_queue;

	if (dst->flags & DST_XFRM_QUEUE) {
		dst_release(dst);

		if (pq->timeout >= XFRM_QUEUE_TMO_MAX)
			goto purge_queue;

		pq->timeout = pq->timeout << 1;
		if (!mod_timer(&pq->hold_timer, jiffies + pq->timeout))
			xfrm_pol_hold(pol);
		goto out;
	}

	dst_release(dst);

	__skb_queue_head_init(&list);

	spin_lock(&pq->hold_queue.lock);
	pq->timeout = 0;
	skb_queue_splice_init(&pq->hold_queue, &list);
	spin_unlock(&pq->hold_queue.lock);

	while (!skb_queue_empty(&list)) {
		skb = __skb_dequeue(&list);

		/* Fixup the mark to support VTI. */
		skb_mark = skb->mark;
		skb->mark = pol->mark.v;
		xfrm_decode_session(skb, &fl, skb_dst(skb)->ops->family);
		skb->mark = skb_mark;

		dst_hold(xfrm_dst_path(skb_dst(skb)));
		dst = xfrm_lookup(net, xfrm_dst_path(skb_dst(skb)), &fl, skb->sk, 0);
		if (IS_ERR(dst)) {
			kfree_skb(skb);
			continue;
		}

		nf_reset_ct(skb);
		skb_dst_drop(skb);
		skb_dst_set(skb, dst);

		dst_output(net, skb->sk, skb);
	}

out:
	xfrm_pol_put(pol);
	return;

purge_queue:
	pq->timeout = 0;
	skb_queue_purge(&pq->hold_queue);
	xfrm_pol_put(pol);
}

static int xdst_queue_output(struct net *net, struct sock *sk, struct sk_buff *skb)
{
	unsigned long sched_next;
	struct dst_entry *dst = skb_dst(skb);
	struct xfrm_dst *xdst = (struct xfrm_dst *) dst;
	struct xfrm_policy *pol = xdst->pols[0];
	struct xfrm_policy_queue *pq = &pol->polq;

	if (unlikely(skb_fclone_busy(sk, skb))) {
		kfree_skb(skb);
		return 0;
	}

	if (pq->hold_queue.qlen > XFRM_MAX_QUEUE_LEN) {
		kfree_skb(skb);
		return -EAGAIN;
	}

	skb_dst_force(skb);

	spin_lock_bh(&pq->hold_queue.lock);

	if (!pq->timeout)
		pq->timeout = XFRM_QUEUE_TMO_MIN;

	sched_next = jiffies + pq->timeout;

	if (del_timer(&pq->hold_timer)) {
		if (time_before(pq->hold_timer.expires, sched_next))
			sched_next = pq->hold_timer.expires;
		xfrm_pol_put(pol);
	}

	__skb_queue_tail(&pq->hold_queue, skb);
	if (!mod_timer(&pq->hold_timer, sched_next))
		xfrm_pol_hold(pol);

	spin_unlock_bh(&pq->hold_queue.lock);

	return 0;
}

static struct xfrm_dst *xfrm_create_dummy_bundle(struct net *net,
						 struct xfrm_flo *xflo,
						 const struct flowi *fl,
						 int num_xfrms,
						 u16 family)
{
	int err;
	struct net_device *dev;
	struct dst_entry *dst;
	struct dst_entry *dst1;
	struct xfrm_dst *xdst;

	xdst = xfrm_alloc_dst(net, family);
	if (IS_ERR(xdst))
		return xdst;

	if (!(xflo->flags & XFRM_LOOKUP_QUEUE) ||
	    net->xfrm.sysctl_larval_drop ||
	    num_xfrms <= 0)
		return xdst;

	dst = xflo->dst_orig;
	dst1 = &xdst->u.dst;
	dst_hold(dst);
	xdst->route = dst;

	dst_copy_metrics(dst1, dst);

	dst1->obsolete = DST_OBSOLETE_FORCE_CHK;
	dst1->flags |= DST_XFRM_QUEUE;
	dst1->lastuse = jiffies;

	dst1->input = dst_discard;
	dst1->output = xdst_queue_output;

	dst_hold(dst);
	xfrm_dst_set_child(xdst, dst);
	xdst->path = dst;

	xfrm_init_path((struct xfrm_dst *)dst1, dst, 0);

	err = -ENODEV;
	dev = dst->dev;
	if (!dev)
		goto free_dst;

	err = xfrm_fill_dst(xdst, dev, fl);
	if (err)
		goto free_dst;

out:
	return xdst;

free_dst:
	dst_release(dst1);
	xdst = ERR_PTR(err);
	goto out;
}

static struct xfrm_dst *xfrm_bundle_lookup(struct net *net,
					   const struct flowi *fl,
					   u16 family, u8 dir,
					   struct xfrm_flo *xflo, u32 if_id)
{
	struct xfrm_policy *pols[XFRM_POLICY_TYPE_MAX];
	int num_pols = 0, num_xfrms = 0, err;
	struct xfrm_dst *xdst;

	/* Resolve policies to use if we couldn't get them from
	 * previous cache entry */
	num_pols = 1;
	pols[0] = xfrm_policy_lookup(net, fl, family, dir, if_id);
	err = xfrm_expand_policies(fl, family, pols,
					   &num_pols, &num_xfrms);
	if (err < 0)
		goto inc_error;
	if (num_pols == 0)
		return NULL;
	if (num_xfrms <= 0)
		goto make_dummy_bundle;

	xdst = xfrm_resolve_and_create_bundle(pols, num_pols, fl, family,
					      xflo->dst_orig);
	if (IS_ERR(xdst)) {
		err = PTR_ERR(xdst);
		if (err == -EREMOTE) {
			xfrm_pols_put(pols, num_pols);
			return NULL;
		}

		if (err != -EAGAIN)
			goto error;
		goto make_dummy_bundle;
	} else if (xdst == NULL) {
		num_xfrms = 0;
		goto make_dummy_bundle;
	}

	return xdst;

make_dummy_bundle:
	/* We found policies, but there's no bundles to instantiate:
	 * either because the policy blocks, has no transformations or
	 * we could not build template (no xfrm_states).*/
	xdst = xfrm_create_dummy_bundle(net, xflo, fl, num_xfrms, family);
	if (IS_ERR(xdst)) {
		xfrm_pols_put(pols, num_pols);
		return ERR_CAST(xdst);
	}
	xdst->num_pols = num_pols;
	xdst->num_xfrms = num_xfrms;
	memcpy(xdst->pols, pols, sizeof(struct xfrm_policy *) * num_pols);

	return xdst;

inc_error:
	XFRM_INC_STATS(net, LINUX_MIB_XFRMOUTPOLERROR);
error:
	xfrm_pols_put(pols, num_pols);
	return ERR_PTR(err);
}

static struct dst_entry *make_blackhole(struct net *net, u16 family,
					struct dst_entry *dst_orig)
{
	const struct xfrm_policy_afinfo *afinfo = xfrm_policy_get_afinfo(family);
	struct dst_entry *ret;

	if (!afinfo) {
		dst_release(dst_orig);
		return ERR_PTR(-EINVAL);
	} else {
		ret = afinfo->blackhole_route(net, dst_orig);
	}
	rcu_read_unlock();

	return ret;
}

/* Finds/creates a bundle for given flow and if_id
 *
 * At the moment we eat a raw IP route. Mostly to speed up lookups
 * on interfaces with disabled IPsec.
 *
 * xfrm_lookup uses an if_id of 0 by default, and is provided for
 * compatibility
 */
struct dst_entry *xfrm_lookup_with_ifid(struct net *net,
					struct dst_entry *dst_orig,
					const struct flowi *fl,
					const struct sock *sk,
					int flags, u32 if_id)
{
	struct xfrm_policy *pols[XFRM_POLICY_TYPE_MAX];
	struct xfrm_dst *xdst;
	struct dst_entry *dst, *route;
	u16 family = dst_orig->ops->family;
	u8 dir = XFRM_POLICY_OUT;
	int i, err, num_pols, num_xfrms = 0, drop_pols = 0;

	dst = NULL;
	xdst = NULL;
	route = NULL;

	sk = sk_const_to_full_sk(sk);
	if (sk && sk->sk_policy[XFRM_POLICY_OUT]) {
		num_pols = 1;
		pols[0] = xfrm_sk_policy_lookup(sk, XFRM_POLICY_OUT, fl, family,
						if_id);
		err = xfrm_expand_policies(fl, family, pols,
					   &num_pols, &num_xfrms);
		if (err < 0)
			goto dropdst;

		if (num_pols) {
			if (num_xfrms <= 0) {
				drop_pols = num_pols;
				goto no_transform;
			}

			xdst = xfrm_resolve_and_create_bundle(
					pols, num_pols, fl,
					family, dst_orig);

			if (IS_ERR(xdst)) {
				xfrm_pols_put(pols, num_pols);
				err = PTR_ERR(xdst);
				if (err == -EREMOTE)
					goto nopol;

				goto dropdst;
			} else if (xdst == NULL) {
				num_xfrms = 0;
				drop_pols = num_pols;
				goto no_transform;
			}

			route = xdst->route;
		}
	}

	if (xdst == NULL) {
		struct xfrm_flo xflo;

		xflo.dst_orig = dst_orig;
		xflo.flags = flags;

		/* To accelerate a bit...  */
		if (!if_id && ((dst_orig->flags & DST_NOXFRM) ||
			       !net->xfrm.policy_count[XFRM_POLICY_OUT]))
			goto nopol;

		xdst = xfrm_bundle_lookup(net, fl, family, dir, &xflo, if_id);
		if (xdst == NULL)
			goto nopol;
		if (IS_ERR(xdst)) {
			err = PTR_ERR(xdst);
			goto dropdst;
		}

		num_pols = xdst->num_pols;
		num_xfrms = xdst->num_xfrms;
		memcpy(pols, xdst->pols, sizeof(struct xfrm_policy *) * num_pols);
		route = xdst->route;
	}

	dst = &xdst->u.dst;
	if (route == NULL && num_xfrms > 0) {
		/* The only case when xfrm_bundle_lookup() returns a
		 * bundle with null route, is when the template could
		 * not be resolved. It means policies are there, but
		 * bundle could not be created, since we don't yet
		 * have the xfrm_state's. We need to wait for KM to
		 * negotiate new SA's or bail out with error.*/
		if (net->xfrm.sysctl_larval_drop) {
			XFRM_INC_STATS(net, LINUX_MIB_XFRMOUTNOSTATES);
			err = -EREMOTE;
			goto error;
		}

		err = -EAGAIN;

		XFRM_INC_STATS(net, LINUX_MIB_XFRMOUTNOSTATES);
		goto error;
	}

no_transform:
	if (num_pols == 0)
		goto nopol;

	if ((flags & XFRM_LOOKUP_ICMP) &&
	    !(pols[0]->flags & XFRM_POLICY_ICMP)) {
		err = -ENOENT;
		goto error;
	}

	for (i = 0; i < num_pols; i++)
		pols[i]->curlft.use_time = ktime_get_real_seconds();

	if (num_xfrms < 0) {
		/* Prohibit the flow */
		XFRM_INC_STATS(net, LINUX_MIB_XFRMOUTPOLBLOCK);
		err = -EPERM;
		goto error;
	} else if (num_xfrms > 0) {
		/* Flow transformed */
		dst_release(dst_orig);
	} else {
		/* Flow passes untransformed */
		dst_release(dst);
		dst = dst_orig;
	}
ok:
	xfrm_pols_put(pols, drop_pols);
	if (dst && dst->xfrm &&
	    dst->xfrm->props.mode == XFRM_MODE_TUNNEL)
		dst->flags |= DST_XFRM_TUNNEL;
	return dst;

nopol:
	if (!(flags & XFRM_LOOKUP_ICMP)) {
		dst = dst_orig;
		goto ok;
	}
	err = -ENOENT;
error:
	dst_release(dst);
dropdst:
	if (!(flags & XFRM_LOOKUP_KEEP_DST_REF))
		dst_release(dst_orig);
	xfrm_pols_put(pols, drop_pols);
	return ERR_PTR(err);
}
EXPORT_SYMBOL(xfrm_lookup_with_ifid);

/* Main function: finds/creates a bundle for given flow.
 *
 * At the moment we eat a raw IP route. Mostly to speed up lookups
 * on interfaces with disabled IPsec.
 */
struct dst_entry *xfrm_lookup(struct net *net, struct dst_entry *dst_orig,
			      const struct flowi *fl, const struct sock *sk,
			      int flags)
{
	return xfrm_lookup_with_ifid(net, dst_orig, fl, sk, flags, 0);
}
EXPORT_SYMBOL(xfrm_lookup);

/* Callers of xfrm_lookup_route() must ensure a call to dst_output().
 * Otherwise we may send out blackholed packets.
 */
struct dst_entry *xfrm_lookup_route(struct net *net, struct dst_entry *dst_orig,
				    const struct flowi *fl,
				    const struct sock *sk, int flags)
{
	struct dst_entry *dst = xfrm_lookup(net, dst_orig, fl, sk,
					    flags | XFRM_LOOKUP_QUEUE |
					    XFRM_LOOKUP_KEEP_DST_REF);

	if (PTR_ERR(dst) == -EREMOTE)
		return make_blackhole(net, dst_orig->ops->family, dst_orig);

	if (IS_ERR(dst))
		dst_release(dst_orig);

	return dst;
}
EXPORT_SYMBOL(xfrm_lookup_route);

static inline int
xfrm_secpath_reject(int idx, struct sk_buff *skb, const struct flowi *fl)
{
	struct sec_path *sp = skb_sec_path(skb);
	struct xfrm_state *x;

	if (!sp || idx < 0 || idx >= sp->len)
		return 0;
	x = sp->xvec[idx];
	if (!x->type->reject)
		return 0;
	return x->type->reject(x, skb, fl);
}

/* When skb is transformed back to its "native" form, we have to
 * check policy restrictions. At the moment we make this in maximally
 * stupid way. Shame on me. :-) Of course, connected sockets must
 * have policy cached at them.
 */

static inline int
xfrm_state_ok(const struct xfrm_tmpl *tmpl, const struct xfrm_state *x,
	      unsigned short family)
{
	if (xfrm_state_kern(x))
		return tmpl->optional && !xfrm_state_addr_cmp(tmpl, x, tmpl->encap_family);
	return	x->id.proto == tmpl->id.proto &&
		(x->id.spi == tmpl->id.spi || !tmpl->id.spi) &&
		(x->props.reqid == tmpl->reqid || !tmpl->reqid) &&
		x->props.mode == tmpl->mode &&
		(tmpl->allalgs || (tmpl->aalgos & (1<<x->props.aalgo)) ||
		 !(xfrm_id_proto_match(tmpl->id.proto, IPSEC_PROTO_ANY))) &&
		!(x->props.mode != XFRM_MODE_TRANSPORT &&
		  xfrm_state_addr_cmp(tmpl, x, family));
}

/*
 * 0 or more than 0 is returned when validation is succeeded (either bypass
 * because of optional transport mode, or next index of the matched secpath
 * state with the template.
 * -1 is returned when no matching template is found.
 * Otherwise "-2 - errored_index" is returned.
 */
static inline int
xfrm_policy_ok(const struct xfrm_tmpl *tmpl, const struct sec_path *sp, int start,
	       unsigned short family)
{
	int idx = start;

	if (tmpl->optional) {
		if (tmpl->mode == XFRM_MODE_TRANSPORT)
			return start;
	} else
		start = -1;
	for (; idx < sp->len; idx++) {
		if (xfrm_state_ok(tmpl, sp->xvec[idx], family))
			return ++idx;
		if (sp->xvec[idx]->props.mode != XFRM_MODE_TRANSPORT) {
			if (start == -1)
				start = -2-idx;
			break;
		}
	}
	return start;
}

static void
decode_session4(struct sk_buff *skb, struct flowi *fl, bool reverse)
{
	const struct iphdr *iph = ip_hdr(skb);
	int ihl = iph->ihl;
	u8 *xprth = skb_network_header(skb) + ihl * 4;
	struct flowi4 *fl4 = &fl->u.ip4;
	int oif = 0;

	if (skb_dst(skb) && skb_dst(skb)->dev)
		oif = skb_dst(skb)->dev->ifindex;

	memset(fl4, 0, sizeof(struct flowi4));
	fl4->flowi4_mark = skb->mark;
	fl4->flowi4_oif = reverse ? skb->skb_iif : oif;

	fl4->flowi4_proto = iph->protocol;
	fl4->daddr = reverse ? iph->saddr : iph->daddr;
	fl4->saddr = reverse ? iph->daddr : iph->saddr;
	fl4->flowi4_tos = iph->tos;

	if (!ip_is_fragment(iph)) {
		switch (iph->protocol) {
		case IPPROTO_UDP:
		case IPPROTO_UDPLITE:
		case IPPROTO_TCP:
		case IPPROTO_SCTP:
		case IPPROTO_DCCP:
			if (xprth + 4 < skb->data ||
			    pskb_may_pull(skb, xprth + 4 - skb->data)) {
				__be16 *ports;

				xprth = skb_network_header(skb) + ihl * 4;
				ports = (__be16 *)xprth;

				fl4->fl4_sport = ports[!!reverse];
				fl4->fl4_dport = ports[!reverse];
			}
			break;
		case IPPROTO_ICMP:
			if (xprth + 2 < skb->data ||
			    pskb_may_pull(skb, xprth + 2 - skb->data)) {
				u8 *icmp;

				xprth = skb_network_header(skb) + ihl * 4;
				icmp = xprth;

				fl4->fl4_icmp_type = icmp[0];
				fl4->fl4_icmp_code = icmp[1];
			}
			break;
		case IPPROTO_GRE:
			if (xprth + 12 < skb->data ||
			    pskb_may_pull(skb, xprth + 12 - skb->data)) {
				__be16 *greflags;
				__be32 *gre_hdr;

				xprth = skb_network_header(skb) + ihl * 4;
				greflags = (__be16 *)xprth;
				gre_hdr = (__be32 *)xprth;

				if (greflags[0] & GRE_KEY) {
					if (greflags[0] & GRE_CSUM)
						gre_hdr++;
					fl4->fl4_gre_key = gre_hdr[1];
				}
			}
			break;
		default:
			break;
		}
	}
}

#if IS_ENABLED(CONFIG_IPV6)
static void
decode_session6(struct sk_buff *skb, struct flowi *fl, bool reverse)
{
	struct flowi6 *fl6 = &fl->u.ip6;
	int onlyproto = 0;
	const struct ipv6hdr *hdr = ipv6_hdr(skb);
	u32 offset = sizeof(*hdr);
	struct ipv6_opt_hdr *exthdr;
	const unsigned char *nh = skb_network_header(skb);
	u16 nhoff = IP6CB(skb)->nhoff;
	int oif = 0;
	u8 nexthdr;

	if (!nhoff)
		nhoff = offsetof(struct ipv6hdr, nexthdr);

	nexthdr = nh[nhoff];

	if (skb_dst(skb) && skb_dst(skb)->dev)
		oif = skb_dst(skb)->dev->ifindex;

	memset(fl6, 0, sizeof(struct flowi6));
	fl6->flowi6_mark = skb->mark;
	fl6->flowi6_oif = reverse ? skb->skb_iif : oif;

	fl6->daddr = reverse ? hdr->saddr : hdr->daddr;
	fl6->saddr = reverse ? hdr->daddr : hdr->saddr;

	while (nh + offset + sizeof(*exthdr) < skb->data ||
	       pskb_may_pull(skb, nh + offset + sizeof(*exthdr) - skb->data)) {
		nh = skb_network_header(skb);
		exthdr = (struct ipv6_opt_hdr *)(nh + offset);

		switch (nexthdr) {
		case NEXTHDR_FRAGMENT:
			onlyproto = 1;
			fallthrough;
		case NEXTHDR_ROUTING:
		case NEXTHDR_HOP:
		case NEXTHDR_DEST:
			offset += ipv6_optlen(exthdr);
			nexthdr = exthdr->nexthdr;
			exthdr = (struct ipv6_opt_hdr *)(nh + offset);
			break;
		case IPPROTO_UDP:
		case IPPROTO_UDPLITE:
		case IPPROTO_TCP:
		case IPPROTO_SCTP:
		case IPPROTO_DCCP:
			if (!onlyproto && (nh + offset + 4 < skb->data ||
			     pskb_may_pull(skb, nh + offset + 4 - skb->data))) {
				__be16 *ports;

				nh = skb_network_header(skb);
				ports = (__be16 *)(nh + offset);
				fl6->fl6_sport = ports[!!reverse];
				fl6->fl6_dport = ports[!reverse];
			}
			fl6->flowi6_proto = nexthdr;
			return;
		case IPPROTO_ICMPV6:
			if (!onlyproto && (nh + offset + 2 < skb->data ||
			    pskb_may_pull(skb, nh + offset + 2 - skb->data))) {
				u8 *icmp;

				nh = skb_network_header(skb);
				icmp = (u8 *)(nh + offset);
				fl6->fl6_icmp_type = icmp[0];
				fl6->fl6_icmp_code = icmp[1];
			}
			fl6->flowi6_proto = nexthdr;
			return;
#if IS_ENABLED(CONFIG_IPV6_MIP6)
		case IPPROTO_MH:
			offset += ipv6_optlen(exthdr);
			if (!onlyproto && (nh + offset + 3 < skb->data ||
			    pskb_may_pull(skb, nh + offset + 3 - skb->data))) {
				struct ip6_mh *mh;

				nh = skb_network_header(skb);
				mh = (struct ip6_mh *)(nh + offset);
				fl6->fl6_mh_type = mh->ip6mh_type;
			}
			fl6->flowi6_proto = nexthdr;
			return;
#endif
		default:
			fl6->flowi6_proto = nexthdr;
			return;
		}
	}
}
#endif

int __xfrm_decode_session(struct sk_buff *skb, struct flowi *fl,
			  unsigned int family, int reverse)
{
	switch (family) {
	case AF_INET:
		decode_session4(skb, fl, reverse);
		break;
#if IS_ENABLED(CONFIG_IPV6)
	case AF_INET6:
		decode_session6(skb, fl, reverse);
		break;
#endif
	default:
		return -EAFNOSUPPORT;
	}

	return security_xfrm_decode_session(skb, &fl->flowi_secid);
}
EXPORT_SYMBOL(__xfrm_decode_session);

static inline int secpath_has_nontransport(const struct sec_path *sp, int k, int *idxp)
{
	for (; k < sp->len; k++) {
		if (sp->xvec[k]->props.mode != XFRM_MODE_TRANSPORT) {
			*idxp = k;
			return 1;
		}
	}

	return 0;
}

int __xfrm_policy_check(struct sock *sk, int dir, struct sk_buff *skb,
			unsigned short family)
{
	struct net *net = dev_net(skb->dev);
	struct xfrm_policy *pol;
	struct xfrm_policy *pols[XFRM_POLICY_TYPE_MAX];
	int npols = 0;
	int xfrm_nr;
	int pi;
	int reverse;
	struct flowi fl;
	int xerr_idx = -1;
	const struct xfrm_if_cb *ifcb;
	struct sec_path *sp;
	struct xfrm_if *xi;
	u32 if_id = 0;

	rcu_read_lock();
	ifcb = xfrm_if_get_cb();

	if (ifcb) {
		xi = ifcb->decode_session(skb, family);
		if (xi) {
			if_id = xi->p.if_id;
			net = xi->net;
		}
	}
	rcu_read_unlock();

	reverse = dir & ~XFRM_POLICY_MASK;
	dir &= XFRM_POLICY_MASK;

	if (__xfrm_decode_session(skb, &fl, family, reverse) < 0) {
		XFRM_INC_STATS(net, LINUX_MIB_XFRMINHDRERROR);
		return 0;
	}

	nf_nat_decode_session(skb, &fl, family);

	/* First, check used SA against their selectors. */
	sp = skb_sec_path(skb);
	if (sp) {
		int i;

		for (i = sp->len - 1; i >= 0; i--) {
			struct xfrm_state *x = sp->xvec[i];
			if (!xfrm_selector_match(&x->sel, &fl, family)) {
				XFRM_INC_STATS(net, LINUX_MIB_XFRMINSTATEMISMATCH);
				return 0;
			}
		}
	}

	pol = NULL;
	sk = sk_to_full_sk(sk);
	if (sk && sk->sk_policy[dir]) {
		pol = xfrm_sk_policy_lookup(sk, dir, &fl, family, if_id);
		if (IS_ERR(pol)) {
			XFRM_INC_STATS(net, LINUX_MIB_XFRMINPOLERROR);
			return 0;
		}
	}

	if (!pol)
		pol = xfrm_policy_lookup(net, &fl, family, dir, if_id);

	if (IS_ERR(pol)) {
		XFRM_INC_STATS(net, LINUX_MIB_XFRMINPOLERROR);
		return 0;
	}

	if (!pol) {
		if (sp && secpath_has_nontransport(sp, 0, &xerr_idx)) {
			xfrm_secpath_reject(xerr_idx, skb, &fl);
			XFRM_INC_STATS(net, LINUX_MIB_XFRMINNOPOLS);
			return 0;
		}
		return 1;
	}

	pol->curlft.use_time = ktime_get_real_seconds();

	pols[0] = pol;
	npols++;
#ifdef CONFIG_XFRM_SUB_POLICY
	if (pols[0]->type != XFRM_POLICY_TYPE_MAIN) {
		pols[1] = xfrm_policy_lookup_bytype(net, XFRM_POLICY_TYPE_MAIN,
						    &fl, family,
						    XFRM_POLICY_IN, if_id);
		if (pols[1]) {
			if (IS_ERR(pols[1])) {
				XFRM_INC_STATS(net, LINUX_MIB_XFRMINPOLERROR);
				return 0;
			}
			pols[1]->curlft.use_time = ktime_get_real_seconds();
			npols++;
		}
	}
#endif

	if (pol->action == XFRM_POLICY_ALLOW) {
		static struct sec_path dummy;
		struct xfrm_tmpl *tp[XFRM_MAX_DEPTH];
		struct xfrm_tmpl *stp[XFRM_MAX_DEPTH];
		struct xfrm_tmpl **tpp = tp;
		int ti = 0;
		int i, k;

		sp = skb_sec_path(skb);
		if (!sp)
			sp = &dummy;

		for (pi = 0; pi < npols; pi++) {
			if (pols[pi] != pol &&
			    pols[pi]->action != XFRM_POLICY_ALLOW) {
				XFRM_INC_STATS(net, LINUX_MIB_XFRMINPOLBLOCK);
				goto reject;
			}
			if (ti + pols[pi]->xfrm_nr >= XFRM_MAX_DEPTH) {
				XFRM_INC_STATS(net, LINUX_MIB_XFRMINBUFFERERROR);
				goto reject_error;
			}
			for (i = 0; i < pols[pi]->xfrm_nr; i++)
				tpp[ti++] = &pols[pi]->xfrm_vec[i];
		}
		xfrm_nr = ti;
		if (npols > 1) {
			xfrm_tmpl_sort(stp, tpp, xfrm_nr, family);
			tpp = stp;
		}

		/* For each tunnel xfrm, find the first matching tmpl.
		 * For each tmpl before that, find corresponding xfrm.
		 * Order is _important_. Later we will implement
		 * some barriers, but at the moment barriers
		 * are implied between each two transformations.
		 */
		for (i = xfrm_nr-1, k = 0; i >= 0; i--) {
			k = xfrm_policy_ok(tpp[i], sp, k, family);
			if (k < 0) {
				if (k < -1)
					/* "-2 - errored_index" returned */
					xerr_idx = -(2+k);
				XFRM_INC_STATS(net, LINUX_MIB_XFRMINTMPLMISMATCH);
				goto reject;
			}
		}

		if (secpath_has_nontransport(sp, k, &xerr_idx)) {
			XFRM_INC_STATS(net, LINUX_MIB_XFRMINTMPLMISMATCH);
			goto reject;
		}

		xfrm_pols_put(pols, npols);
		return 1;
	}
	XFRM_INC_STATS(net, LINUX_MIB_XFRMINPOLBLOCK);

reject:
	xfrm_secpath_reject(xerr_idx, skb, &fl);
reject_error:
	xfrm_pols_put(pols, npols);
	return 0;
}
EXPORT_SYMBOL(__xfrm_policy_check);

int __xfrm_route_forward(struct sk_buff *skb, unsigned short family)
{
	struct net *net = dev_net(skb->dev);
	struct flowi fl;
	struct dst_entry *dst;
	int res = 1;

	if (xfrm_decode_session(skb, &fl, family) < 0) {
		XFRM_INC_STATS(net, LINUX_MIB_XFRMFWDHDRERROR);
		return 0;
	}

	skb_dst_force(skb);
	if (!skb_dst(skb)) {
		XFRM_INC_STATS(net, LINUX_MIB_XFRMFWDHDRERROR);
		return 0;
	}

	dst = xfrm_lookup(net, skb_dst(skb), &fl, NULL, XFRM_LOOKUP_QUEUE);
	if (IS_ERR(dst)) {
		res = 0;
		dst = NULL;
	}
	skb_dst_set(skb, dst);
	return res;
}
EXPORT_SYMBOL(__xfrm_route_forward);

/* Optimize later using cookies and generation ids. */

static struct dst_entry *xfrm_dst_check(struct dst_entry *dst, u32 cookie)
{
	/* Code (such as __xfrm4_bundle_create()) sets dst->obsolete
	 * to DST_OBSOLETE_FORCE_CHK to force all XFRM destinations to
	 * get validated by dst_ops->check on every use.  We do this
	 * because when a normal route referenced by an XFRM dst is
	 * obsoleted we do not go looking around for all parent
	 * referencing XFRM dsts so that we can invalidate them.  It
	 * is just too much work.  Instead we make the checks here on
	 * every use.  For example:
	 *
	 *	XFRM dst A --> IPv4 dst X
	 *
	 * X is the "xdst->route" of A (X is also the "dst->path" of A
	 * in this example).  If X is marked obsolete, "A" will not
	 * notice.  That's what we are validating here via the
	 * stale_bundle() check.
	 *
	 * When a dst is removed from the fib tree, DST_OBSOLETE_DEAD will
	 * be marked on it.
	 * This will force stale_bundle() to fail on any xdst bundle with
	 * this dst linked in it.
	 */
	if (dst->obsolete < 0 && !stale_bundle(dst))
		return dst;

	return NULL;
}

static int stale_bundle(struct dst_entry *dst)
{
	return !xfrm_bundle_ok((struct xfrm_dst *)dst);
}

void xfrm_dst_ifdown(struct dst_entry *dst, struct net_device *dev)
{
	while ((dst = xfrm_dst_child(dst)) && dst->xfrm && dst->dev == dev) {
		dst->dev = dev_net(dev)->loopback_dev;
		dev_hold(dst->dev);
		dev_put(dev);
	}
}
EXPORT_SYMBOL(xfrm_dst_ifdown);

static void xfrm_link_failure(struct sk_buff *skb)
{
	/* Impossible. Such dst must be popped before reaches point of failure. */
}

static struct dst_entry *xfrm_negative_advice(struct dst_entry *dst)
{
	if (dst) {
		if (dst->obsolete) {
			dst_release(dst);
			dst = NULL;
		}
	}
	return dst;
}

static void xfrm_init_pmtu(struct xfrm_dst **bundle, int nr)
{
	while (nr--) {
		struct xfrm_dst *xdst = bundle[nr];
		u32 pmtu, route_mtu_cached;
		struct dst_entry *dst;

		dst = &xdst->u.dst;
		pmtu = dst_mtu(xfrm_dst_child(dst));
		xdst->child_mtu_cached = pmtu;

		pmtu = xfrm_state_mtu(dst->xfrm, pmtu);

		route_mtu_cached = dst_mtu(xdst->route);
		xdst->route_mtu_cached = route_mtu_cached;

		if (pmtu > route_mtu_cached)
			pmtu = route_mtu_cached;

		dst_metric_set(dst, RTAX_MTU, pmtu);
	}
}

/* Check that the bundle accepts the flow and its components are
 * still valid.
 */

static int xfrm_bundle_ok(struct xfrm_dst *first)
{
	struct xfrm_dst *bundle[XFRM_MAX_DEPTH];
	struct dst_entry *dst = &first->u.dst;
	struct xfrm_dst *xdst;
	int start_from, nr;
	u32 mtu;

	if (!dst_check(xfrm_dst_path(dst), ((struct xfrm_dst *)dst)->path_cookie) ||
	    (dst->dev && !netif_running(dst->dev)))
		return 0;

	if (dst->flags & DST_XFRM_QUEUE)
		return 1;

	start_from = nr = 0;
	do {
		struct xfrm_dst *xdst = (struct xfrm_dst *)dst;

		if (dst->xfrm->km.state != XFRM_STATE_VALID)
			return 0;
		if (xdst->xfrm_genid != dst->xfrm->genid)
			return 0;
		if (xdst->num_pols > 0 &&
		    xdst->policy_genid != atomic_read(&xdst->pols[0]->genid))
			return 0;

		bundle[nr++] = xdst;

		mtu = dst_mtu(xfrm_dst_child(dst));
		if (xdst->child_mtu_cached != mtu) {
			start_from = nr;
			xdst->child_mtu_cached = mtu;
		}

		if (!dst_check(xdst->route, xdst->route_cookie))
			return 0;
		mtu = dst_mtu(xdst->route);
		if (xdst->route_mtu_cached != mtu) {
			start_from = nr;
			xdst->route_mtu_cached = mtu;
		}

		dst = xfrm_dst_child(dst);
	} while (dst->xfrm);

	if (likely(!start_from))
		return 1;

	xdst = bundle[start_from - 1];
	mtu = xdst->child_mtu_cached;
	while (start_from--) {
		dst = &xdst->u.dst;

		mtu = xfrm_state_mtu(dst->xfrm, mtu);
		if (mtu > xdst->route_mtu_cached)
			mtu = xdst->route_mtu_cached;
		dst_metric_set(dst, RTAX_MTU, mtu);
		if (!start_from)
			break;

		xdst = bundle[start_from - 1];
		xdst->child_mtu_cached = mtu;
	}

	return 1;
}

static unsigned int xfrm_default_advmss(const struct dst_entry *dst)
{
	return dst_metric_advmss(xfrm_dst_path(dst));
}

static unsigned int xfrm_mtu(const struct dst_entry *dst)
{
	unsigned int mtu = dst_metric_raw(dst, RTAX_MTU);

	return mtu ? : dst_mtu(xfrm_dst_path(dst));
}

static const void *xfrm_get_dst_nexthop(const struct dst_entry *dst,
					const void *daddr)
{
	while (dst->xfrm) {
		const struct xfrm_state *xfrm = dst->xfrm;

		dst = xfrm_dst_child(dst);

		if (xfrm->props.mode == XFRM_MODE_TRANSPORT)
			continue;
		if (xfrm->type->flags & XFRM_TYPE_REMOTE_COADDR)
			daddr = xfrm->coaddr;
		else if (!(xfrm->type->flags & XFRM_TYPE_LOCAL_COADDR))
			daddr = &xfrm->id.daddr;
	}
	return daddr;
}

static struct neighbour *xfrm_neigh_lookup(const struct dst_entry *dst,
					   struct sk_buff *skb,
					   const void *daddr)
{
	const struct dst_entry *path = xfrm_dst_path(dst);

	if (!skb)
		daddr = xfrm_get_dst_nexthop(dst, daddr);
	return path->ops->neigh_lookup(path, skb, daddr);
}

static void xfrm_confirm_neigh(const struct dst_entry *dst, const void *daddr)
{
	const struct dst_entry *path = xfrm_dst_path(dst);

	daddr = xfrm_get_dst_nexthop(dst, daddr);
	path->ops->confirm_neigh(path, daddr);
}

int xfrm_policy_register_afinfo(const struct xfrm_policy_afinfo *afinfo, int family)
{
	int err = 0;

	if (WARN_ON(family >= ARRAY_SIZE(xfrm_policy_afinfo)))
		return -EAFNOSUPPORT;

	spin_lock(&xfrm_policy_afinfo_lock);
	if (unlikely(xfrm_policy_afinfo[family] != NULL))
		err = -EEXIST;
	else {
		struct dst_ops *dst_ops = afinfo->dst_ops;
		if (likely(dst_ops->kmem_cachep == NULL))
			dst_ops->kmem_cachep = xfrm_dst_cache;
		if (likely(dst_ops->check == NULL))
			dst_ops->check = xfrm_dst_check;
		if (likely(dst_ops->default_advmss == NULL))
			dst_ops->default_advmss = xfrm_default_advmss;
		if (likely(dst_ops->mtu == NULL))
			dst_ops->mtu = xfrm_mtu;
		if (likely(dst_ops->negative_advice == NULL))
			dst_ops->negative_advice = xfrm_negative_advice;
		if (likely(dst_ops->link_failure == NULL))
			dst_ops->link_failure = xfrm_link_failure;
		if (likely(dst_ops->neigh_lookup == NULL))
			dst_ops->neigh_lookup = xfrm_neigh_lookup;
		if (likely(!dst_ops->confirm_neigh))
			dst_ops->confirm_neigh = xfrm_confirm_neigh;
		rcu_assign_pointer(xfrm_policy_afinfo[family], afinfo);
	}
	spin_unlock(&xfrm_policy_afinfo_lock);

	return err;
}
EXPORT_SYMBOL(xfrm_policy_register_afinfo);

void xfrm_policy_unregister_afinfo(const struct xfrm_policy_afinfo *afinfo)
{
	struct dst_ops *dst_ops = afinfo->dst_ops;
	int i;

	for (i = 0; i < ARRAY_SIZE(xfrm_policy_afinfo); i++) {
		if (xfrm_policy_afinfo[i] != afinfo)
			continue;
		RCU_INIT_POINTER(xfrm_policy_afinfo[i], NULL);
		break;
	}

	synchronize_rcu();

	dst_ops->kmem_cachep = NULL;
	dst_ops->check = NULL;
	dst_ops->negative_advice = NULL;
	dst_ops->link_failure = NULL;
}
EXPORT_SYMBOL(xfrm_policy_unregister_afinfo);

void xfrm_if_register_cb(const struct xfrm_if_cb *ifcb)
{
	spin_lock(&xfrm_if_cb_lock);
	rcu_assign_pointer(xfrm_if_cb, ifcb);
	spin_unlock(&xfrm_if_cb_lock);
}
EXPORT_SYMBOL(xfrm_if_register_cb);

void xfrm_if_unregister_cb(void)
{
	RCU_INIT_POINTER(xfrm_if_cb, NULL);
	synchronize_rcu();
}
EXPORT_SYMBOL(xfrm_if_unregister_cb);

#ifdef CONFIG_XFRM_STATISTICS
static int __net_init xfrm_statistics_init(struct net *net)
{
	int rv;
	net->mib.xfrm_statistics = alloc_percpu(struct linux_xfrm_mib);
	if (!net->mib.xfrm_statistics)
		return -ENOMEM;
	rv = xfrm_proc_init(net);
	if (rv < 0)
		free_percpu(net->mib.xfrm_statistics);
	return rv;
}

static void xfrm_statistics_fini(struct net *net)
{
	xfrm_proc_fini(net);
	free_percpu(net->mib.xfrm_statistics);
}
#else
static int __net_init xfrm_statistics_init(struct net *net)
{
	return 0;
}

static void xfrm_statistics_fini(struct net *net)
{
}
#endif

static int __net_init xfrm_policy_init(struct net *net)
{
	unsigned int hmask, sz;
	int dir, err;

	if (net_eq(net, &init_net)) {
		xfrm_dst_cache = kmem_cache_create("xfrm_dst_cache",
					   sizeof(struct xfrm_dst),
					   0, SLAB_HWCACHE_ALIGN|SLAB_PANIC,
					   NULL);
		err = rhashtable_init(&xfrm_policy_inexact_table,
				      &xfrm_pol_inexact_params);
		BUG_ON(err);
	}

	hmask = 8 - 1;
	sz = (hmask+1) * sizeof(struct hlist_head);

	net->xfrm.policy_byidx = xfrm_hash_alloc(sz);
	if (!net->xfrm.policy_byidx)
		goto out_byidx;
	net->xfrm.policy_idx_hmask = hmask;

	for (dir = 0; dir < XFRM_POLICY_MAX; dir++) {
		struct xfrm_policy_hash *htab;

		net->xfrm.policy_count[dir] = 0;
		net->xfrm.policy_count[XFRM_POLICY_MAX + dir] = 0;
		INIT_HLIST_HEAD(&net->xfrm.policy_inexact[dir]);

		htab = &net->xfrm.policy_bydst[dir];
		htab->table = xfrm_hash_alloc(sz);
		if (!htab->table)
			goto out_bydst;
		htab->hmask = hmask;
		htab->dbits4 = 32;
		htab->sbits4 = 32;
		htab->dbits6 = 128;
		htab->sbits6 = 128;
	}
	net->xfrm.policy_hthresh.lbits4 = 32;
	net->xfrm.policy_hthresh.rbits4 = 32;
	net->xfrm.policy_hthresh.lbits6 = 128;
	net->xfrm.policy_hthresh.rbits6 = 128;

	seqlock_init(&net->xfrm.policy_hthresh.lock);

	INIT_LIST_HEAD(&net->xfrm.policy_all);
	INIT_LIST_HEAD(&net->xfrm.inexact_bins);
	INIT_WORK(&net->xfrm.policy_hash_work, xfrm_hash_resize);
	INIT_WORK(&net->xfrm.policy_hthresh.work, xfrm_hash_rebuild);
	return 0;

out_bydst:
	for (dir--; dir >= 0; dir--) {
		struct xfrm_policy_hash *htab;

		htab = &net->xfrm.policy_bydst[dir];
		xfrm_hash_free(htab->table, sz);
	}
	xfrm_hash_free(net->xfrm.policy_byidx, sz);
out_byidx:
	return -ENOMEM;
}

static void xfrm_policy_fini(struct net *net)
{
	struct xfrm_pol_inexact_bin *b, *t;
	unsigned int sz;
	int dir;

	flush_work(&net->xfrm.policy_hash_work);
#ifdef CONFIG_XFRM_SUB_POLICY
	xfrm_policy_flush(net, XFRM_POLICY_TYPE_SUB, false);
#endif
	xfrm_policy_flush(net, XFRM_POLICY_TYPE_MAIN, false);

	WARN_ON(!list_empty(&net->xfrm.policy_all));

	for (dir = 0; dir < XFRM_POLICY_MAX; dir++) {
		struct xfrm_policy_hash *htab;

		WARN_ON(!hlist_empty(&net->xfrm.policy_inexact[dir]));

		htab = &net->xfrm.policy_bydst[dir];
		sz = (htab->hmask + 1) * sizeof(struct hlist_head);
		WARN_ON(!hlist_empty(htab->table));
		xfrm_hash_free(htab->table, sz);
	}

	sz = (net->xfrm.policy_idx_hmask + 1) * sizeof(struct hlist_head);
	WARN_ON(!hlist_empty(net->xfrm.policy_byidx));
	xfrm_hash_free(net->xfrm.policy_byidx, sz);

	spin_lock_bh(&net->xfrm.xfrm_policy_lock);
	list_for_each_entry_safe(b, t, &net->xfrm.inexact_bins, inexact_bins)
		__xfrm_policy_inexact_prune_bin(b, true);
	spin_unlock_bh(&net->xfrm.xfrm_policy_lock);
}

static int __net_init xfrm_net_init(struct net *net)
{
	int rv;

	/* Initialize the per-net locks here */
	spin_lock_init(&net->xfrm.xfrm_state_lock);
	spin_lock_init(&net->xfrm.xfrm_policy_lock);
	seqcount_spinlock_init(&net->xfrm.xfrm_policy_hash_generation, &net->xfrm.xfrm_policy_lock);
	mutex_init(&net->xfrm.xfrm_cfg_mutex);

	rv = xfrm_statistics_init(net);
	if (rv < 0)
		goto out_statistics;
	rv = xfrm_state_init(net);
	if (rv < 0)
		goto out_state;
	rv = xfrm_policy_init(net);
	if (rv < 0)
		goto out_policy;
	rv = xfrm_sysctl_init(net);
	if (rv < 0)
		goto out_sysctl;

	return 0;

out_sysctl:
	xfrm_policy_fini(net);
out_policy:
	xfrm_state_fini(net);
out_state:
	xfrm_statistics_fini(net);
out_statistics:
	return rv;
}

static void __net_exit xfrm_net_exit(struct net *net)
{
	xfrm_sysctl_fini(net);
	xfrm_policy_fini(net);
	xfrm_state_fini(net);
	xfrm_statistics_fini(net);
}

static struct pernet_operations __net_initdata xfrm_net_ops = {
	.init = xfrm_net_init,
	.exit = xfrm_net_exit,
};

void __init xfrm_init(void)
{
	register_pernet_subsys(&xfrm_net_ops);
	xfrm_dev_init();
	xfrm_input_init();

#ifdef CONFIG_XFRM_ESPINTCP
	espintcp_init();
#endif
}

#ifdef CONFIG_AUDITSYSCALL
static void xfrm_audit_common_policyinfo(struct xfrm_policy *xp,
					 struct audit_buffer *audit_buf)
{
	struct xfrm_sec_ctx *ctx = xp->security;
	struct xfrm_selector *sel = &xp->selector;

	if (ctx)
		audit_log_format(audit_buf, " sec_alg=%u sec_doi=%u sec_obj=%s",
				 ctx->ctx_alg, ctx->ctx_doi, ctx->ctx_str);

	switch (sel->family) {
	case AF_INET:
		audit_log_format(audit_buf, " src=%pI4", &sel->saddr.a4);
		if (sel->prefixlen_s != 32)
			audit_log_format(audit_buf, " src_prefixlen=%d",
					 sel->prefixlen_s);
		audit_log_format(audit_buf, " dst=%pI4", &sel->daddr.a4);
		if (sel->prefixlen_d != 32)
			audit_log_format(audit_buf, " dst_prefixlen=%d",
					 sel->prefixlen_d);
		break;
	case AF_INET6:
		audit_log_format(audit_buf, " src=%pI6", sel->saddr.a6);
		if (sel->prefixlen_s != 128)
			audit_log_format(audit_buf, " src_prefixlen=%d",
					 sel->prefixlen_s);
		audit_log_format(audit_buf, " dst=%pI6", sel->daddr.a6);
		if (sel->prefixlen_d != 128)
			audit_log_format(audit_buf, " dst_prefixlen=%d",
					 sel->prefixlen_d);
		break;
	}
}

void xfrm_audit_policy_add(struct xfrm_policy *xp, int result, bool task_valid)
{
	struct audit_buffer *audit_buf;

	audit_buf = xfrm_audit_start("SPD-add");
	if (audit_buf == NULL)
		return;
	xfrm_audit_helper_usrinfo(task_valid, audit_buf);
	audit_log_format(audit_buf, " res=%u", result);
	xfrm_audit_common_policyinfo(xp, audit_buf);
	audit_log_end(audit_buf);
}
EXPORT_SYMBOL_GPL(xfrm_audit_policy_add);

void xfrm_audit_policy_delete(struct xfrm_policy *xp, int result,
			      bool task_valid)
{
	struct audit_buffer *audit_buf;

	audit_buf = xfrm_audit_start("SPD-delete");
	if (audit_buf == NULL)
		return;
	xfrm_audit_helper_usrinfo(task_valid, audit_buf);
	audit_log_format(audit_buf, " res=%u", result);
	xfrm_audit_common_policyinfo(xp, audit_buf);
	audit_log_end(audit_buf);
}
EXPORT_SYMBOL_GPL(xfrm_audit_policy_delete);
#endif

#ifdef CONFIG_XFRM_MIGRATE
static bool xfrm_migrate_selector_match(const struct xfrm_selector *sel_cmp,
					const struct xfrm_selector *sel_tgt)
{
	if (sel_cmp->proto == IPSEC_ULPROTO_ANY) {
		if (sel_tgt->family == sel_cmp->family &&
		    xfrm_addr_equal(&sel_tgt->daddr, &sel_cmp->daddr,
				    sel_cmp->family) &&
		    xfrm_addr_equal(&sel_tgt->saddr, &sel_cmp->saddr,
				    sel_cmp->family) &&
		    sel_tgt->prefixlen_d == sel_cmp->prefixlen_d &&
		    sel_tgt->prefixlen_s == sel_cmp->prefixlen_s) {
			return true;
		}
	} else {
		if (memcmp(sel_tgt, sel_cmp, sizeof(*sel_tgt)) == 0) {
			return true;
		}
	}
	return false;
}

static struct xfrm_policy *xfrm_migrate_policy_find(const struct xfrm_selector *sel,
						    u8 dir, u8 type, struct net *net)
{
	struct xfrm_policy *pol, *ret = NULL;
	struct hlist_head *chain;
	u32 priority = ~0U;

	spin_lock_bh(&net->xfrm.xfrm_policy_lock);
	chain = policy_hash_direct(net, &sel->daddr, &sel->saddr, sel->family, dir);
	hlist_for_each_entry(pol, chain, bydst) {
		if (xfrm_migrate_selector_match(sel, &pol->selector) &&
		    pol->type == type) {
			ret = pol;
			priority = ret->priority;
			break;
		}
	}
	chain = &net->xfrm.policy_inexact[dir];
	hlist_for_each_entry(pol, chain, bydst_inexact_list) {
		if ((pol->priority >= priority) && ret)
			break;

		if (xfrm_migrate_selector_match(sel, &pol->selector) &&
		    pol->type == type) {
			ret = pol;
			break;
		}
	}

	xfrm_pol_hold(ret);

	spin_unlock_bh(&net->xfrm.xfrm_policy_lock);

	return ret;
}

static int migrate_tmpl_match(const struct xfrm_migrate *m, const struct xfrm_tmpl *t)
{
	int match = 0;

	if (t->mode == m->mode && t->id.proto == m->proto &&
	    (m->reqid == 0 || t->reqid == m->reqid)) {
		switch (t->mode) {
		case XFRM_MODE_TUNNEL:
		case XFRM_MODE_BEET:
			if (xfrm_addr_equal(&t->id.daddr, &m->old_daddr,
					    m->old_family) &&
			    xfrm_addr_equal(&t->saddr, &m->old_saddr,
					    m->old_family)) {
				match = 1;
			}
			break;
		case XFRM_MODE_TRANSPORT:
			/* in case of transport mode, template does not store
			   any IP addresses, hence we just compare mode and
			   protocol */
			match = 1;
			break;
		default:
			break;
		}
	}
	return match;
}

/* update endpoint address(es) of template(s) */
static int xfrm_policy_migrate(struct xfrm_policy *pol,
			       struct xfrm_migrate *m, int num_migrate)
{
	struct xfrm_migrate *mp;
	int i, j, n = 0;

	write_lock_bh(&pol->lock);
	if (unlikely(pol->walk.dead)) {
		/* target policy has been deleted */
		write_unlock_bh(&pol->lock);
		return -ENOENT;
	}

	for (i = 0; i < pol->xfrm_nr; i++) {
		for (j = 0, mp = m; j < num_migrate; j++, mp++) {
			if (!migrate_tmpl_match(mp, &pol->xfrm_vec[i]))
				continue;
			n++;
			if (pol->xfrm_vec[i].mode != XFRM_MODE_TUNNEL &&
			    pol->xfrm_vec[i].mode != XFRM_MODE_BEET)
				continue;
			/* update endpoints */
			memcpy(&pol->xfrm_vec[i].id.daddr, &mp->new_daddr,
			       sizeof(pol->xfrm_vec[i].id.daddr));
			memcpy(&pol->xfrm_vec[i].saddr, &mp->new_saddr,
			       sizeof(pol->xfrm_vec[i].saddr));
			pol->xfrm_vec[i].encap_family = mp->new_family;
			/* flush bundles */
			atomic_inc(&pol->genid);
		}
	}

	write_unlock_bh(&pol->lock);

	if (!n)
		return -ENODATA;

	return 0;
}

static int xfrm_migrate_check(const struct xfrm_migrate *m, int num_migrate)
{
	int i, j;

	if (num_migrate < 1 || num_migrate > XFRM_MAX_DEPTH)
		return -EINVAL;

	for (i = 0; i < num_migrate; i++) {
		if (xfrm_addr_any(&m[i].new_daddr, m[i].new_family) ||
		    xfrm_addr_any(&m[i].new_saddr, m[i].new_family))
			return -EINVAL;

		/* check if there is any duplicated entry */
		for (j = i + 1; j < num_migrate; j++) {
			if (!memcmp(&m[i].old_daddr, &m[j].old_daddr,
				    sizeof(m[i].old_daddr)) &&
			    !memcmp(&m[i].old_saddr, &m[j].old_saddr,
				    sizeof(m[i].old_saddr)) &&
			    m[i].proto == m[j].proto &&
			    m[i].mode == m[j].mode &&
			    m[i].reqid == m[j].reqid &&
			    m[i].old_family == m[j].old_family)
				return -EINVAL;
		}
	}

	return 0;
}

int xfrm_migrate(const struct xfrm_selector *sel, u8 dir, u8 type,
		 struct xfrm_migrate *m, int num_migrate,
		 struct xfrm_kmaddress *k, struct net *net,
		 struct xfrm_encap_tmpl *encap)
{
	int i, err, nx_cur = 0, nx_new = 0;
	struct xfrm_policy *pol = NULL;
	struct xfrm_state *x, *xc;
	struct xfrm_state *x_cur[XFRM_MAX_DEPTH];
	struct xfrm_state *x_new[XFRM_MAX_DEPTH];
	struct xfrm_migrate *mp;

	/* Stage 0 - sanity checks */
	if ((err = xfrm_migrate_check(m, num_migrate)) < 0)
		goto out;

	if (dir >= XFRM_POLICY_MAX) {
		err = -EINVAL;
		goto out;
	}

	/* Stage 1 - find policy */
	if ((pol = xfrm_migrate_policy_find(sel, dir, type, net)) == NULL) {
		err = -ENOENT;
		goto out;
	}

	/* Stage 2 - find and update state(s) */
	for (i = 0, mp = m; i < num_migrate; i++, mp++) {
		if ((x = xfrm_migrate_state_find(mp, net))) {
			x_cur[nx_cur] = x;
			nx_cur++;
			xc = xfrm_state_migrate(x, mp, encap);
			if (xc) {
				x_new[nx_new] = xc;
				nx_new++;
			} else {
				err = -ENODATA;
				goto restore_state;
			}
		}
	}

	/* Stage 3 - update policy */
	if ((err = xfrm_policy_migrate(pol, m, num_migrate)) < 0)
		goto restore_state;

	/* Stage 4 - delete old state(s) */
	if (nx_cur) {
		xfrm_states_put(x_cur, nx_cur);
		xfrm_states_delete(x_cur, nx_cur);
	}

	/* Stage 5 - announce */
	km_migrate(sel, dir, type, m, num_migrate, k, encap);

	xfrm_pol_put(pol);

	return 0;
out:
	return err;

restore_state:
	if (pol)
		xfrm_pol_put(pol);
	if (nx_cur)
		xfrm_states_put(x_cur, nx_cur);
	if (nx_new)
		xfrm_states_delete(x_new, nx_new);

	return err;
}
EXPORT_SYMBOL(xfrm_migrate);
#endif<|MERGE_RESOLUTION|>--- conflicted
+++ resolved
@@ -2090,22 +2090,12 @@
 	if (unlikely(!daddr || !saddr))
 		return NULL;
 
+	rcu_read_lock();
  retry:
-<<<<<<< HEAD
-	sequence = read_seqcount_begin(&xfrm_policy_hash_generation);
-	rcu_read_lock();
-
-	chain = policy_hash_direct(net, daddr, saddr, family, dir);
-	if (read_seqcount_retry(&xfrm_policy_hash_generation, sequence)) {
-		rcu_read_unlock();
-		goto retry;
-	}
-=======
 	do {
 		sequence = read_seqcount_begin(&net->xfrm.xfrm_policy_hash_generation);
 		chain = policy_hash_direct(net, daddr, saddr, family, dir);
 	} while (read_seqcount_retry(&net->xfrm.xfrm_policy_hash_generation, sequence));
->>>>>>> f37d84f0
 
 	ret = NULL;
 	hlist_for_each_entry_rcu(pol, chain, bydst) {
@@ -2136,19 +2126,11 @@
 	}
 
 skip_inexact:
-<<<<<<< HEAD
-	if (read_seqcount_retry(&xfrm_policy_hash_generation, sequence)) {
-		rcu_read_unlock();
-=======
 	if (read_seqcount_retry(&net->xfrm.xfrm_policy_hash_generation, sequence))
->>>>>>> f37d84f0
 		goto retry;
-	}
-
-	if (ret && !xfrm_pol_hold_rcu(ret)) {
-		rcu_read_unlock();
+
+	if (ret && !xfrm_pol_hold_rcu(ret))
 		goto retry;
-	}
 fail:
 	rcu_read_unlock();
 
