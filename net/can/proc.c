// SPDX-License-Identifier: (GPL-2.0 OR BSD-3-Clause)
/*
 * proc.c - procfs support for Protocol family CAN core module
 *
 * Copyright (c) 2002-2007 Volkswagen Group Electronic Research
 * All rights reserved.
 *
 * Redistribution and use in source and binary forms, with or without
 * modification, are permitted provided that the following conditions
 * are met:
 * 1. Redistributions of source code must retain the above copyright
 *    notice, this list of conditions and the following disclaimer.
 * 2. Redistributions in binary form must reproduce the above copyright
 *    notice, this list of conditions and the following disclaimer in the
 *    documentation and/or other materials provided with the distribution.
 * 3. Neither the name of Volkswagen nor the names of its contributors
 *    may be used to endorse or promote products derived from this software
 *    without specific prior written permission.
 *
 * Alternatively, provided that this notice is retained in full, this
 * software may be distributed under the terms of the GNU General
 * Public License ("GPL") version 2, in which case the provisions of the
 * GPL apply INSTEAD OF those given above.
 *
 * The provided data structures and external interfaces from this code
 * are not restricted to be used by modules with a GPL compatible license.
 *
 * THIS SOFTWARE IS PROVIDED BY THE COPYRIGHT HOLDERS AND CONTRIBUTORS
 * "AS IS" AND ANY EXPRESS OR IMPLIED WARRANTIES, INCLUDING, BUT NOT
 * LIMITED TO, THE IMPLIED WARRANTIES OF MERCHANTABILITY AND FITNESS FOR
 * A PARTICULAR PURPOSE ARE DISCLAIMED. IN NO EVENT SHALL THE COPYRIGHT
 * OWNER OR CONTRIBUTORS BE LIABLE FOR ANY DIRECT, INDIRECT, INCIDENTAL,
 * SPECIAL, EXEMPLARY, OR CONSEQUENTIAL DAMAGES (INCLUDING, BUT NOT
 * LIMITED TO, PROCUREMENT OF SUBSTITUTE GOODS OR SERVICES; LOSS OF USE,
 * DATA, OR PROFITS; OR BUSINESS INTERRUPTION) HOWEVER CAUSED AND ON ANY
 * THEORY OF LIABILITY, WHETHER IN CONTRACT, STRICT LIABILITY, OR TORT
 * (INCLUDING NEGLIGENCE OR OTHERWISE) ARISING IN ANY WAY OUT OF THE USE
 * OF THIS SOFTWARE, EVEN IF ADVISED OF THE POSSIBILITY OF SUCH
 * DAMAGE.
 *
 */

#include <linux/module.h>
#include <linux/proc_fs.h>
#include <linux/list.h>
#include <linux/rcupdate.h>
#include <linux/if_arp.h>
#include <linux/can/can-ml.h>
#include <linux/can/core.h>

#include "af_can.h"

/*
 * proc filenames for the PF_CAN core
 */

#define CAN_PROC_STATS       "stats"
#define CAN_PROC_RESET_STATS "reset_stats"
#define CAN_PROC_RCVLIST_ALL "rcvlist_all"
#define CAN_PROC_RCVLIST_FIL "rcvlist_fil"
#define CAN_PROC_RCVLIST_INV "rcvlist_inv"
#define CAN_PROC_RCVLIST_SFF "rcvlist_sff"
#define CAN_PROC_RCVLIST_EFF "rcvlist_eff"
#define CAN_PROC_RCVLIST_ERR "rcvlist_err"

static int user_reset;

static const char rx_list_name[][8] = {
	[RX_ERR] = "rx_err",
	[RX_ALL] = "rx_all",
	[RX_FIL] = "rx_fil",
	[RX_INV] = "rx_inv",
};

/*
 * af_can statistics stuff
 */

static void can_init_stats(struct net *net)
{
	struct can_pkg_stats *pkg_stats = net->can.pkg_stats;
	struct can_rcv_lists_stats *rcv_lists_stats = net->can.rcv_lists_stats;
	/*
	 * This memset function is called from a timer context (when
	 * can_stattimer is active which is the default) OR in a process
	 * context (reading the proc_fs when can_stattimer is disabled).
	 */
	memset(pkg_stats, 0, sizeof(struct can_pkg_stats));
	pkg_stats->jiffies_init = jiffies;

	rcv_lists_stats->stats_reset++;

	if (user_reset) {
		user_reset = 0;
		rcv_lists_stats->user_reset++;
	}
}

static unsigned long calc_rate(unsigned long oldjif, unsigned long newjif,
			       unsigned long count)
{
	unsigned long rate;

	if (oldjif == newjif)
		return 0;

	/* see can_stat_update() - this should NEVER happen! */
	if (count > (ULONG_MAX / HZ)) {
		printk(KERN_ERR "can: calc_rate: count exceeded! %ld\n",
		       count);
		return 99999999;
	}

	rate = (count * HZ) / (newjif - oldjif);

	return rate;
}

void can_stat_update(struct timer_list *t)
{
	struct net *net = from_timer(net, t, can.stattimer);
	struct can_pkg_stats *pkg_stats = net->can.pkg_stats;
	unsigned long j = jiffies; /* snapshot */

	/* restart counting in timer context on user request */
	if (user_reset)
		can_init_stats(net);

	/* restart counting on jiffies overflow */
	if (j < pkg_stats->jiffies_init)
		can_init_stats(net);

	/* prevent overflow in calc_rate() */
	if (pkg_stats->rx_frames > (ULONG_MAX / HZ))
		can_init_stats(net);

	/* prevent overflow in calc_rate() */
	if (pkg_stats->tx_frames > (ULONG_MAX / HZ))
		can_init_stats(net);

	/* matches overflow - very improbable */
	if (pkg_stats->matches > (ULONG_MAX / 100))
		can_init_stats(net);

	/* calc total values */
	if (pkg_stats->rx_frames)
		pkg_stats->total_rx_match_ratio = (pkg_stats->matches * 100) /
			pkg_stats->rx_frames;

	pkg_stats->total_tx_rate = calc_rate(pkg_stats->jiffies_init, j,
					    pkg_stats->tx_frames);
	pkg_stats->total_rx_rate = calc_rate(pkg_stats->jiffies_init, j,
					    pkg_stats->rx_frames);

	/* calc current values */
	if (pkg_stats->rx_frames_delta)
		pkg_stats->current_rx_match_ratio =
			(pkg_stats->matches_delta * 100) /
			pkg_stats->rx_frames_delta;

	pkg_stats->current_tx_rate = calc_rate(0, HZ, pkg_stats->tx_frames_delta);
	pkg_stats->current_rx_rate = calc_rate(0, HZ, pkg_stats->rx_frames_delta);

	/* check / update maximum values */
	if (pkg_stats->max_tx_rate < pkg_stats->current_tx_rate)
		pkg_stats->max_tx_rate = pkg_stats->current_tx_rate;

	if (pkg_stats->max_rx_rate < pkg_stats->current_rx_rate)
		pkg_stats->max_rx_rate = pkg_stats->current_rx_rate;

	if (pkg_stats->max_rx_match_ratio < pkg_stats->current_rx_match_ratio)
		pkg_stats->max_rx_match_ratio = pkg_stats->current_rx_match_ratio;

	/* clear values for 'current rate' calculation */
	pkg_stats->tx_frames_delta = 0;
	pkg_stats->rx_frames_delta = 0;
	pkg_stats->matches_delta   = 0;

	/* restart timer (one second) */
	mod_timer(&net->can.stattimer, round_jiffies(jiffies + HZ));
}

/*
 * proc read functions
 */

static void can_print_rcvlist(struct seq_file *m, struct hlist_head *rx_list,
			      struct net_device *dev)
{
	struct receiver *r;

	hlist_for_each_entry_rcu(r, rx_list, list) {
		char *fmt = (r->can_id & CAN_EFF_FLAG)?
			"   %-5s  %08x  %08x  %pK  %pK  %8ld  %s\n" :
			"   %-5s     %03x    %08x  %pK  %pK  %8ld  %s\n";

		seq_printf(m, fmt, DNAME(dev), r->can_id, r->mask,
				r->func, r->data, r->matches, r->ident);
	}
}

static void can_print_recv_banner(struct seq_file *m)
{
	/*
	 *                  can1.  00000000  00000000  00000000
	 *                 .......          0  tp20
	 */
	seq_puts(m, "  device   can_id   can_mask  function"
			"  userdata   matches  ident\n");
}

static int can_stats_proc_show(struct seq_file *m, void *v)
{
	struct net *net = m->private;
	struct can_pkg_stats *pkg_stats = net->can.pkg_stats;
	struct can_rcv_lists_stats *rcv_lists_stats = net->can.rcv_lists_stats;

	seq_putc(m, '\n');
	seq_printf(m, " %8ld transmitted frames (TXF)\n", pkg_stats->tx_frames);
	seq_printf(m, " %8ld received frames (RXF)\n", pkg_stats->rx_frames);
	seq_printf(m, " %8ld matched frames (RXMF)\n", pkg_stats->matches);

	seq_putc(m, '\n');

	if (net->can.stattimer.function == can_stat_update) {
		seq_printf(m, " %8ld %% total match ratio (RXMR)\n",
				pkg_stats->total_rx_match_ratio);

		seq_printf(m, " %8ld frames/s total tx rate (TXR)\n",
				pkg_stats->total_tx_rate);
		seq_printf(m, " %8ld frames/s total rx rate (RXR)\n",
				pkg_stats->total_rx_rate);

		seq_putc(m, '\n');

		seq_printf(m, " %8ld %% current match ratio (CRXMR)\n",
				pkg_stats->current_rx_match_ratio);

		seq_printf(m, " %8ld frames/s current tx rate (CTXR)\n",
				pkg_stats->current_tx_rate);
		seq_printf(m, " %8ld frames/s current rx rate (CRXR)\n",
				pkg_stats->current_rx_rate);

		seq_putc(m, '\n');

		seq_printf(m, " %8ld %% max match ratio (MRXMR)\n",
				pkg_stats->max_rx_match_ratio);

		seq_printf(m, " %8ld frames/s max tx rate (MTXR)\n",
				pkg_stats->max_tx_rate);
		seq_printf(m, " %8ld frames/s max rx rate (MRXR)\n",
				pkg_stats->max_rx_rate);

		seq_putc(m, '\n');
	}

	seq_printf(m, " %8ld current receive list entries (CRCV)\n",
			rcv_lists_stats->rcv_entries);
	seq_printf(m, " %8ld maximum receive list entries (MRCV)\n",
			rcv_lists_stats->rcv_entries_max);

	if (rcv_lists_stats->stats_reset)
		seq_printf(m, "\n %8ld statistic resets (STR)\n",
				rcv_lists_stats->stats_reset);

	if (rcv_lists_stats->user_reset)
		seq_printf(m, " %8ld user statistic resets (USTR)\n",
				rcv_lists_stats->user_reset);

	seq_putc(m, '\n');
	return 0;
}

static int can_reset_stats_proc_show(struct seq_file *m, void *v)
{
	struct net *net = m->private;
	struct can_rcv_lists_stats *rcv_lists_stats = net->can.rcv_lists_stats;
	struct can_pkg_stats *pkg_stats = net->can.pkg_stats;

	user_reset = 1;

	if (net->can.stattimer.function == can_stat_update) {
		seq_printf(m, "Scheduled statistic reset #%ld.\n",
				rcv_lists_stats->stats_reset + 1);
	} else {
		if (pkg_stats->jiffies_init != jiffies)
			can_init_stats(net);

		seq_printf(m, "Performed statistic reset #%ld.\n",
				rcv_lists_stats->stats_reset);
	}
	return 0;
}

static inline void can_rcvlist_proc_show_one(struct seq_file *m, int idx,
					     struct net_device *dev,
					     struct can_dev_rcv_lists *dev_rcv_lists)
{
	if (!hlist_empty(&dev_rcv_lists->rx[idx])) {
		can_print_recv_banner(m);
		can_print_rcvlist(m, &dev_rcv_lists->rx[idx], dev);
	} else
		seq_printf(m, "  (%s: no entry)\n", DNAME(dev));

}

static int can_rcvlist_proc_show(struct seq_file *m, void *v)
{
	/* double cast to prevent GCC warning */
	int idx = (int)(long)PDE_DATA(m->file->f_inode);
	struct net_device *dev;
	struct can_dev_rcv_lists *dev_rcv_lists;
	struct net *net = m->private;

	seq_printf(m, "\nreceive list '%s':\n", rx_list_name[idx]);

	rcu_read_lock();

	/* receive list for 'all' CAN devices (dev == NULL) */
	dev_rcv_lists = net->can.rx_alldev_list;
	can_rcvlist_proc_show_one(m, idx, NULL, dev_rcv_lists);

	/* receive list for registered CAN devices */
	for_each_netdev_rcu(net, dev) {
		struct can_ml_priv *can_ml = can_get_ml_priv(dev);

		if (can_ml)
			can_rcvlist_proc_show_one(m, idx, dev,
						  &can_ml->dev_rcv_lists);
	}

	rcu_read_unlock();

	seq_putc(m, '\n');
	return 0;
}

static inline void can_rcvlist_proc_show_array(struct seq_file *m,
					       struct net_device *dev,
					       struct hlist_head *rcv_array,
					       unsigned int rcv_array_sz)
{
	unsigned int i;
	int all_empty = 1;

	/* check whether at least one list is non-empty */
	for (i = 0; i < rcv_array_sz; i++)
		if (!hlist_empty(&rcv_array[i])) {
			all_empty = 0;
			break;
		}

	if (!all_empty) {
		can_print_recv_banner(m);
		for (i = 0; i < rcv_array_sz; i++) {
			if (!hlist_empty(&rcv_array[i]))
				can_print_rcvlist(m, &rcv_array[i], dev);
		}
	} else
		seq_printf(m, "  (%s: no entry)\n", DNAME(dev));
}

static int can_rcvlist_sff_proc_show(struct seq_file *m, void *v)
{
	struct net_device *dev;
	struct can_dev_rcv_lists *dev_rcv_lists;
	struct net *net = m->private;

	/* RX_SFF */
	seq_puts(m, "\nreceive list 'rx_sff':\n");

	rcu_read_lock();

	/* sff receive list for 'all' CAN devices (dev == NULL) */
	dev_rcv_lists = net->can.rx_alldev_list;
	can_rcvlist_proc_show_array(m, NULL, dev_rcv_lists->rx_sff,
				    ARRAY_SIZE(dev_rcv_lists->rx_sff));

	/* sff receive list for registered CAN devices */
	for_each_netdev_rcu(net, dev) {
		struct can_ml_priv *can_ml = can_get_ml_priv(dev);

		if (can_ml) {
			dev_rcv_lists = &can_ml->dev_rcv_lists;
			can_rcvlist_proc_show_array(m, dev, dev_rcv_lists->rx_sff,
						    ARRAY_SIZE(dev_rcv_lists->rx_sff));
		}
	}

	rcu_read_unlock();

	seq_putc(m, '\n');
	return 0;
}

static int can_rcvlist_eff_proc_show(struct seq_file *m, void *v)
{
	struct net_device *dev;
	struct can_dev_rcv_lists *dev_rcv_lists;
	struct net *net = m->private;

	/* RX_EFF */
	seq_puts(m, "\nreceive list 'rx_eff':\n");

	rcu_read_lock();

	/* eff receive list for 'all' CAN devices (dev == NULL) */
	dev_rcv_lists = net->can.rx_alldev_list;
	can_rcvlist_proc_show_array(m, NULL, dev_rcv_lists->rx_eff,
				    ARRAY_SIZE(dev_rcv_lists->rx_eff));

	/* eff receive list for registered CAN devices */
	for_each_netdev_rcu(net, dev) {
		struct can_ml_priv *can_ml = can_get_ml_priv(dev);

		if (can_ml) {
			dev_rcv_lists = &can_ml->dev_rcv_lists;
			can_rcvlist_proc_show_array(m, dev, dev_rcv_lists->rx_eff,
						    ARRAY_SIZE(dev_rcv_lists->rx_eff));
		}
	}

	rcu_read_unlock();

	seq_putc(m, '\n');
	return 0;
}

/*
 * can_init_proc - create main CAN proc directory and procfs entries
 */
void can_init_proc(struct net *net)
{
	/* create /proc/net/can directory */
	net->can.proc_dir = proc_net_mkdir(net, "can", net->proc_net);

	if (!net->can.proc_dir) {
		printk(KERN_INFO "can: failed to create /proc/net/can . "
			   "CONFIG_PROC_FS missing?\n");
		return;
	}

	/* own procfs entries from the AF_CAN core */
	net->can.pde_stats = proc_create_net_single(CAN_PROC_STATS, 0644,
			net->can.proc_dir, can_stats_proc_show, NULL);
	net->can.pde_reset_stats = proc_create_net_single(CAN_PROC_RESET_STATS,
			0644, net->can.proc_dir, can_reset_stats_proc_show,
			NULL);
	net->can.pde_rcvlist_err = proc_create_net_single(CAN_PROC_RCVLIST_ERR,
			0644, net->can.proc_dir, can_rcvlist_proc_show,
			(void *)RX_ERR);
	net->can.pde_rcvlist_all = proc_create_net_single(CAN_PROC_RCVLIST_ALL,
			0644, net->can.proc_dir, can_rcvlist_proc_show,
			(void *)RX_ALL);
	net->can.pde_rcvlist_fil = proc_create_net_single(CAN_PROC_RCVLIST_FIL,
			0644, net->can.proc_dir, can_rcvlist_proc_show,
			(void *)RX_FIL);
	net->can.pde_rcvlist_inv = proc_create_net_single(CAN_PROC_RCVLIST_INV,
			0644, net->can.proc_dir, can_rcvlist_proc_show,
			(void *)RX_INV);
	net->can.pde_rcvlist_eff = proc_create_net_single(CAN_PROC_RCVLIST_EFF,
			0644, net->can.proc_dir, can_rcvlist_eff_proc_show, NULL);
	net->can.pde_rcvlist_sff = proc_create_net_single(CAN_PROC_RCVLIST_SFF,
			0644, net->can.proc_dir, can_rcvlist_sff_proc_show, NULL);
}

/*
 * can_remove_proc - remove procfs entries and main CAN proc directory
 */
void can_remove_proc(struct net *net)
{
<<<<<<< HEAD
=======
	if (!net->can.proc_dir)
		return;

>>>>>>> f642729d
	if (net->can.pde_stats)
		remove_proc_entry(CAN_PROC_STATS, net->can.proc_dir);

	if (net->can.pde_reset_stats)
		remove_proc_entry(CAN_PROC_RESET_STATS, net->can.proc_dir);

	if (net->can.pde_rcvlist_err)
		remove_proc_entry(CAN_PROC_RCVLIST_ERR, net->can.proc_dir);

	if (net->can.pde_rcvlist_all)
		remove_proc_entry(CAN_PROC_RCVLIST_ALL, net->can.proc_dir);

	if (net->can.pde_rcvlist_fil)
		remove_proc_entry(CAN_PROC_RCVLIST_FIL, net->can.proc_dir);

	if (net->can.pde_rcvlist_inv)
		remove_proc_entry(CAN_PROC_RCVLIST_INV, net->can.proc_dir);

	if (net->can.pde_rcvlist_eff)
		remove_proc_entry(CAN_PROC_RCVLIST_EFF, net->can.proc_dir);

	if (net->can.pde_rcvlist_sff)
		remove_proc_entry(CAN_PROC_RCVLIST_SFF, net->can.proc_dir);

	remove_proc_entry("can", net->proc_net);
}<|MERGE_RESOLUTION|>--- conflicted
+++ resolved
@@ -469,12 +469,9 @@
  */
 void can_remove_proc(struct net *net)
 {
-<<<<<<< HEAD
-=======
 	if (!net->can.proc_dir)
 		return;
 
->>>>>>> f642729d
 	if (net->can.pde_stats)
 		remove_proc_entry(CAN_PROC_STATS, net->can.proc_dir);
 
