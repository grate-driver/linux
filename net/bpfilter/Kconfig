# SPDX-License-Identifier: GPL-2.0-only
menuconfig BPFILTER
	bool "BPF based packet filtering framework (BPFILTER)"
<<<<<<< HEAD
	depends on NET && BPF && INET
=======
	depends on BPF && INET
>>>>>>> f642729d
	select USERMODE_DRIVER
	help
	  This builds experimental bpfilter framework that is aiming to
	  provide netfilter compatible functionality via BPF

if BPFILTER
config BPFILTER_UMH
	tristate "bpfilter kernel module with user mode helper"
	depends on CC_CAN_LINK
	depends on m || CC_CAN_LINK_STATIC
	default m
	help
	  This builds bpfilter kernel module with embedded user mode helper

	  Note: To compile this as built-in, your toolchain must support
	  building static binaries, since rootfs isn't mounted at the time
	  when __init functions are called and do_execv won't be able to find
	  the elf interpreter.
endif<|MERGE_RESOLUTION|>--- conflicted
+++ resolved
@@ -1,11 +1,7 @@
 # SPDX-License-Identifier: GPL-2.0-only
 menuconfig BPFILTER
 	bool "BPF based packet filtering framework (BPFILTER)"
-<<<<<<< HEAD
-	depends on NET && BPF && INET
-=======
 	depends on BPF && INET
->>>>>>> f642729d
 	select USERMODE_DRIVER
 	help
 	  This builds experimental bpfilter framework that is aiming to
