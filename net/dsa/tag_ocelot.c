--- conflicted
+++ resolved
@@ -30,25 +30,11 @@
 	struct dsa_port *dp = dsa_slave_to_port(netdev);
 	struct sk_buff *clone = DSA_SKB_CB(skb)->clone;
 	struct dsa_switch *ds = dp->ds;
-<<<<<<< HEAD
-	struct ocelot *ocelot = ds->priv;
-	struct ocelot_port *ocelot_port;
-	u8 *prefix, *injection;
-	u64 qos_class, rew_op;
-	int err;
-
-	err = skb_cow_head(skb, OCELOT_TOTAL_TAG_LEN);
-	if (unlikely(err < 0)) {
-		netdev_err(netdev, "Cannot make room for tag.\n");
-		return NULL;
-	}
-=======
 	void *injection;
 	__be32 *prefix;
 
 	injection = skb_push(skb, OCELOT_TAG_LEN);
 	prefix = skb_push(skb, OCELOT_SHORT_PREFIX_LEN);
->>>>>>> f642729d
 
 	*prefix = ifh_prefix;
 	memset(injection, 0, OCELOT_TAG_LEN);
@@ -60,26 +46,6 @@
 	if (clone)
 		ocelot_xmit_ptp(dp, injection, clone);
 
-<<<<<<< HEAD
-	prefix = skb_push(skb, OCELOT_SHORT_PREFIX_LEN);
-
-	memcpy(prefix, ocelot_port->xmit_template, OCELOT_TOTAL_TAG_LEN);
-
-	/* Fix up the fields which are not statically determined
-	 * in the template
-	 */
-	qos_class = skb->priority;
-	packing(injection, &qos_class, 19,  17, OCELOT_TAG_LEN, PACK, 0);
-
-	/* TX timestamping was requested */
-	if (clone) {
-		rew_op = ocelot_port->ptp_cmd;
-		/* Retrieve timestamp ID populated inside skb->cb[0] of the
-		 * clone by ocelot_port_add_txtstamp_skb
-		 */
-		if (ocelot_port->ptp_cmd == IFH_REW_OP_TWO_STEP_PTP)
-			rew_op |= clone->cb[0] << 3;
-=======
 	*ifh = injection;
 }
 
@@ -91,7 +57,6 @@
 
 	ocelot_xmit_common(skb, netdev, cpu_to_be32(0x8880000a), &injection);
 	ocelot_ifh_set_dest(injection, BIT_ULL(dp->index));
->>>>>>> f642729d
 
 	return skb;
 }
@@ -112,19 +77,13 @@
 				  struct net_device *netdev,
 				  struct packet_type *pt)
 {
-	struct dsa_port *cpu_dp = netdev->dsa_ptr;
-	struct dsa_switch *ds = cpu_dp->ds;
-	struct ocelot *ocelot = ds->priv;
 	u64 src_port, qos_class;
 	u64 vlan_tci, tag_type;
 	u8 *start = skb->data;
 	struct dsa_port *dp;
 	u8 *extraction;
 	u16 vlan_tpid;
-<<<<<<< HEAD
-=======
 	u64 cpuq;
->>>>>>> f642729d
 
 	/* Revert skb->data by the amount consumed by the DSA master,
 	 * so it points to the beginning of the frame.
@@ -150,18 +109,11 @@
 	/* Remove from inet csum the extraction header */
 	skb_postpull_rcsum(skb, start, OCELOT_TOTAL_TAG_LEN);
 
-<<<<<<< HEAD
-	packing(extraction, &src_port,  46, 43, OCELOT_TAG_LEN, UNPACK, 0);
-	packing(extraction, &qos_class, 19, 17, OCELOT_TAG_LEN, UNPACK, 0);
-	packing(extraction, &tag_type,  16, 16, OCELOT_TAG_LEN, UNPACK, 0);
-	packing(extraction, &vlan_tci,  15,  0, OCELOT_TAG_LEN, UNPACK, 0);
-=======
 	ocelot_xfh_get_src_port(extraction, &src_port);
 	ocelot_xfh_get_qos_class(extraction, &qos_class);
 	ocelot_xfh_get_tag_type(extraction, &tag_type);
 	ocelot_xfh_get_vlan_tci(extraction, &vlan_tci);
 	ocelot_xfh_get_cpuq(extraction, &cpuq);
->>>>>>> f642729d
 
 	skb->dev = dsa_master_find_slave(netdev, 0, src_port);
 	if (!skb->dev)
@@ -176,15 +128,12 @@
 	skb->offload_fwd_mark = 1;
 	skb->priority = qos_class;
 
-<<<<<<< HEAD
-=======
 #if IS_ENABLED(CONFIG_BRIDGE_MRP)
 	if (eth_hdr(skb)->h_proto == cpu_to_be16(ETH_P_MRP) &&
 	    cpuq & BIT(OCELOT_MRP_CPUQ))
 		skb->offload_fwd_mark = 0;
 #endif
 
->>>>>>> f642729d
 	/* Ocelot switches copy frames unmodified to the CPU. However, it is
 	 * possible for the user to request a VLAN modification through
 	 * VCAP_IS1_ACT_VID_REPLACE_ENA. In this case, what will happen is that
@@ -200,16 +149,10 @@
 	 * equal to the pvid of the ingress port and should not be used for
 	 * processing.
 	 */
-<<<<<<< HEAD
-	vlan_tpid = tag_type ? ETH_P_8021AD : ETH_P_8021Q;
-
-	if (ocelot->ports[src_port]->vlan_aware &&
-=======
 	dp = dsa_slave_to_port(skb->dev);
 	vlan_tpid = tag_type ? ETH_P_8021AD : ETH_P_8021Q;
 
 	if (dsa_port_is_vlan_filtering(dp) &&
->>>>>>> f642729d
 	    eth_hdr(skb)->h_proto == htons(vlan_tpid)) {
 		u16 dummy_vlan_tci;
 
