// SPDX-License-Identifier: GPL-2.0-or-later
/*
 * Handling of a single switch chip, part of a switch fabric
 *
 * Copyright (c) 2017 Savoir-faire Linux Inc.
 *	Vivien Didelot <vivien.didelot@savoirfairelinux.com>
 */

#include <linux/if_bridge.h>
#include <linux/netdevice.h>
#include <linux/notifier.h>
#include <linux/if_vlan.h>
#include <net/switchdev.h>

#include "dsa_priv.h"

static unsigned int dsa_switch_fastest_ageing_time(struct dsa_switch *ds,
						   unsigned int ageing_time)
{
	struct dsa_port *dp;

	dsa_switch_for_each_port(dp, ds)
		if (dp->ageing_time && dp->ageing_time < ageing_time)
			ageing_time = dp->ageing_time;

	return ageing_time;
}

static int dsa_switch_ageing_time(struct dsa_switch *ds,
				  struct dsa_notifier_ageing_time_info *info)
{
	unsigned int ageing_time = info->ageing_time;

	if (ds->ageing_time_min && ageing_time < ds->ageing_time_min)
		return -ERANGE;

	if (ds->ageing_time_max && ageing_time > ds->ageing_time_max)
		return -ERANGE;

	/* Program the fastest ageing time in case of multiple bridges */
	ageing_time = dsa_switch_fastest_ageing_time(ds, ageing_time);

	if (ds->ops->set_ageing_time)
		return ds->ops->set_ageing_time(ds, ageing_time);

	return 0;
}

static bool dsa_port_mtu_match(struct dsa_port *dp,
			       struct dsa_notifier_mtu_info *info)
{
	return dp == info->dp || dsa_port_is_dsa(dp) || dsa_port_is_cpu(dp);
}

static int dsa_switch_mtu(struct dsa_switch *ds,
			  struct dsa_notifier_mtu_info *info)
{
	struct dsa_port *dp;
	int ret;

	if (!ds->ops->port_change_mtu)
		return -EOPNOTSUPP;

	dsa_switch_for_each_port(dp, ds) {
		if (dsa_port_mtu_match(dp, info)) {
			ret = ds->ops->port_change_mtu(ds, dp->index,
						       info->mtu);
			if (ret)
				return ret;
		}
	}

	return 0;
}

static int dsa_switch_bridge_join(struct dsa_switch *ds,
				  struct dsa_notifier_bridge_info *info)
{
	int err;

	if (info->dp->ds == ds) {
		if (!ds->ops->port_bridge_join)
			return -EOPNOTSUPP;

		err = ds->ops->port_bridge_join(ds, info->dp->index,
						info->bridge,
						&info->tx_fwd_offload,
						info->extack);
		if (err)
			return err;
	}

	if (info->dp->ds != ds && ds->ops->crosschip_bridge_join) {
		err = ds->ops->crosschip_bridge_join(ds,
						     info->dp->ds->dst->index,
						     info->dp->ds->index,
						     info->dp->index,
						     info->bridge,
						     info->extack);
		if (err)
			return err;
	}

	return 0;
}

static int dsa_switch_bridge_leave(struct dsa_switch *ds,
				   struct dsa_notifier_bridge_info *info)
{
	if (info->dp->ds == ds && ds->ops->port_bridge_leave)
		ds->ops->port_bridge_leave(ds, info->dp->index, info->bridge);

	if (info->dp->ds != ds && ds->ops->crosschip_bridge_leave)
		ds->ops->crosschip_bridge_leave(ds, info->dp->ds->dst->index,
						info->dp->ds->index,
						info->dp->index,
						info->bridge);

	return 0;
}

/* Matches for all upstream-facing ports (the CPU port and all upstream-facing
 * DSA links) that sit between the targeted port on which the notifier was
 * emitted and its dedicated CPU port.
 */
static bool dsa_port_host_address_match(struct dsa_port *dp,
					const struct dsa_port *targeted_dp)
{
	struct dsa_port *cpu_dp = targeted_dp->cpu_dp;

	if (dsa_switch_is_upstream_of(dp->ds, targeted_dp->ds))
		return dp->index == dsa_towards_port(dp->ds, cpu_dp->ds->index,
						     cpu_dp->index);

	return false;
}

static struct dsa_mac_addr *dsa_mac_addr_find(struct list_head *addr_list,
					      const unsigned char *addr, u16 vid,
					      struct dsa_db db)
{
	struct dsa_mac_addr *a;

	list_for_each_entry(a, addr_list, list)
		if (ether_addr_equal(a->addr, addr) && a->vid == vid &&
		    dsa_db_equal(&a->db, &db))
			return a;

	return NULL;
}

static int dsa_port_do_mdb_add(struct dsa_port *dp,
			       const struct switchdev_obj_port_mdb *mdb,
			       struct dsa_db db)
{
	struct dsa_switch *ds = dp->ds;
	struct dsa_mac_addr *a;
	int port = dp->index;
	int err = 0;

	/* No need to bother with refcounting for user ports */
	if (!(dsa_port_is_cpu(dp) || dsa_port_is_dsa(dp)))
		return ds->ops->port_mdb_add(ds, port, mdb, db);

	mutex_lock(&dp->addr_lists_lock);

	a = dsa_mac_addr_find(&dp->mdbs, mdb->addr, mdb->vid, db);
	if (a) {
		refcount_inc(&a->refcount);
		goto out;
	}

	a = kzalloc(sizeof(*a), GFP_KERNEL);
	if (!a) {
		err = -ENOMEM;
		goto out;
	}

	err = ds->ops->port_mdb_add(ds, port, mdb, db);
	if (err) {
		kfree(a);
		goto out;
	}

	ether_addr_copy(a->addr, mdb->addr);
	a->vid = mdb->vid;
	a->db = db;
	refcount_set(&a->refcount, 1);
	list_add_tail(&a->list, &dp->mdbs);

out:
	mutex_unlock(&dp->addr_lists_lock);

	return err;
}

static int dsa_port_do_mdb_del(struct dsa_port *dp,
			       const struct switchdev_obj_port_mdb *mdb,
			       struct dsa_db db)
{
	struct dsa_switch *ds = dp->ds;
	struct dsa_mac_addr *a;
	int port = dp->index;
	int err = 0;

	/* No need to bother with refcounting for user ports */
	if (!(dsa_port_is_cpu(dp) || dsa_port_is_dsa(dp)))
		return ds->ops->port_mdb_del(ds, port, mdb, db);

	mutex_lock(&dp->addr_lists_lock);

	a = dsa_mac_addr_find(&dp->mdbs, mdb->addr, mdb->vid, db);
	if (!a) {
		err = -ENOENT;
		goto out;
	}

	if (!refcount_dec_and_test(&a->refcount))
		goto out;

	err = ds->ops->port_mdb_del(ds, port, mdb, db);
	if (err) {
		refcount_set(&a->refcount, 1);
		goto out;
	}

	list_del(&a->list);
	kfree(a);

out:
	mutex_unlock(&dp->addr_lists_lock);

	return err;
}

static int dsa_port_do_fdb_add(struct dsa_port *dp, const unsigned char *addr,
			       u16 vid, struct dsa_db db)
{
	struct dsa_switch *ds = dp->ds;
	struct dsa_mac_addr *a;
	int port = dp->index;
	int err = 0;

	/* No need to bother with refcounting for user ports */
	if (!(dsa_port_is_cpu(dp) || dsa_port_is_dsa(dp)))
		return ds->ops->port_fdb_add(ds, port, addr, vid, db);

	mutex_lock(&dp->addr_lists_lock);

	a = dsa_mac_addr_find(&dp->fdbs, addr, vid, db);
	if (a) {
		refcount_inc(&a->refcount);
		goto out;
	}

	a = kzalloc(sizeof(*a), GFP_KERNEL);
	if (!a) {
		err = -ENOMEM;
		goto out;
	}

	err = ds->ops->port_fdb_add(ds, port, addr, vid, db);
	if (err) {
		kfree(a);
		goto out;
	}

	ether_addr_copy(a->addr, addr);
	a->vid = vid;
	a->db = db;
	refcount_set(&a->refcount, 1);
	list_add_tail(&a->list, &dp->fdbs);

out:
	mutex_unlock(&dp->addr_lists_lock);

	return err;
}

static int dsa_port_do_fdb_del(struct dsa_port *dp, const unsigned char *addr,
			       u16 vid, struct dsa_db db)
{
	struct dsa_switch *ds = dp->ds;
	struct dsa_mac_addr *a;
	int port = dp->index;
	int err = 0;

	/* No need to bother with refcounting for user ports */
	if (!(dsa_port_is_cpu(dp) || dsa_port_is_dsa(dp)))
		return ds->ops->port_fdb_del(ds, port, addr, vid, db);

	mutex_lock(&dp->addr_lists_lock);

	a = dsa_mac_addr_find(&dp->fdbs, addr, vid, db);
	if (!a) {
		err = -ENOENT;
		goto out;
	}

	if (!refcount_dec_and_test(&a->refcount))
		goto out;

	err = ds->ops->port_fdb_del(ds, port, addr, vid, db);
	if (err) {
		refcount_set(&a->refcount, 1);
		goto out;
	}

	list_del(&a->list);
	kfree(a);

out:
	mutex_unlock(&dp->addr_lists_lock);

	return err;
}

static int dsa_switch_do_lag_fdb_add(struct dsa_switch *ds, struct dsa_lag *lag,
				     const unsigned char *addr, u16 vid,
				     struct dsa_db db)
{
	struct dsa_mac_addr *a;
	int err = 0;

	mutex_lock(&lag->fdb_lock);

	a = dsa_mac_addr_find(&lag->fdbs, addr, vid, db);
	if (a) {
		refcount_inc(&a->refcount);
		goto out;
	}

	a = kzalloc(sizeof(*a), GFP_KERNEL);
	if (!a) {
		err = -ENOMEM;
		goto out;
	}

	err = ds->ops->lag_fdb_add(ds, *lag, addr, vid, db);
	if (err) {
		kfree(a);
		goto out;
	}

	ether_addr_copy(a->addr, addr);
	a->vid = vid;
	a->db = db;
	refcount_set(&a->refcount, 1);
	list_add_tail(&a->list, &lag->fdbs);

out:
	mutex_unlock(&lag->fdb_lock);

	return err;
}

static int dsa_switch_do_lag_fdb_del(struct dsa_switch *ds, struct dsa_lag *lag,
				     const unsigned char *addr, u16 vid,
				     struct dsa_db db)
{
	struct dsa_mac_addr *a;
	int err = 0;

	mutex_lock(&lag->fdb_lock);

	a = dsa_mac_addr_find(&lag->fdbs, addr, vid, db);
	if (!a) {
		err = -ENOENT;
		goto out;
	}

	if (!refcount_dec_and_test(&a->refcount))
		goto out;

	err = ds->ops->lag_fdb_del(ds, *lag, addr, vid, db);
	if (err) {
		refcount_set(&a->refcount, 1);
		goto out;
	}

	list_del(&a->list);
	kfree(a);

out:
	mutex_unlock(&lag->fdb_lock);

	return err;
}

static int dsa_switch_host_fdb_add(struct dsa_switch *ds,
				   struct dsa_notifier_fdb_info *info)
{
	struct dsa_port *dp;
	int err = 0;

	if (!ds->ops->port_fdb_add)
		return -EOPNOTSUPP;

	dsa_switch_for_each_port(dp, ds) {
		if (dsa_port_host_address_match(dp, info->dp)) {
<<<<<<< HEAD
			err = dsa_port_do_fdb_add(dp, info->addr, info->vid,
						  info->db);
=======
			if (dsa_port_is_cpu(dp) && info->dp->cpu_port_in_lag) {
				err = dsa_switch_do_lag_fdb_add(ds, dp->lag,
								info->addr,
								info->vid,
								info->db);
			} else {
				err = dsa_port_do_fdb_add(dp, info->addr,
							  info->vid, info->db);
			}
>>>>>>> 7365df19
			if (err)
				break;
		}
	}

	return err;
}

static int dsa_switch_host_fdb_del(struct dsa_switch *ds,
				   struct dsa_notifier_fdb_info *info)
{
	struct dsa_port *dp;
	int err = 0;

	if (!ds->ops->port_fdb_del)
		return -EOPNOTSUPP;

	dsa_switch_for_each_port(dp, ds) {
		if (dsa_port_host_address_match(dp, info->dp)) {
<<<<<<< HEAD
			err = dsa_port_do_fdb_del(dp, info->addr, info->vid,
						  info->db);
=======
			if (dsa_port_is_cpu(dp) && info->dp->cpu_port_in_lag) {
				err = dsa_switch_do_lag_fdb_del(ds, dp->lag,
								info->addr,
								info->vid,
								info->db);
			} else {
				err = dsa_port_do_fdb_del(dp, info->addr,
							  info->vid, info->db);
			}
>>>>>>> 7365df19
			if (err)
				break;
		}
	}

	return err;
}

static int dsa_switch_fdb_add(struct dsa_switch *ds,
			      struct dsa_notifier_fdb_info *info)
{
	int port = dsa_towards_port(ds, info->dp->ds->index, info->dp->index);
	struct dsa_port *dp = dsa_to_port(ds, port);

	if (!ds->ops->port_fdb_add)
		return -EOPNOTSUPP;

	return dsa_port_do_fdb_add(dp, info->addr, info->vid, info->db);
}

static int dsa_switch_fdb_del(struct dsa_switch *ds,
			      struct dsa_notifier_fdb_info *info)
{
	int port = dsa_towards_port(ds, info->dp->ds->index, info->dp->index);
	struct dsa_port *dp = dsa_to_port(ds, port);

	if (!ds->ops->port_fdb_del)
		return -EOPNOTSUPP;

	return dsa_port_do_fdb_del(dp, info->addr, info->vid, info->db);
}

static int dsa_switch_lag_fdb_add(struct dsa_switch *ds,
				  struct dsa_notifier_lag_fdb_info *info)
{
	struct dsa_port *dp;

	if (!ds->ops->lag_fdb_add)
		return -EOPNOTSUPP;

	/* Notify switch only if it has a port in this LAG */
	dsa_switch_for_each_port(dp, ds)
		if (dsa_port_offloads_lag(dp, info->lag))
			return dsa_switch_do_lag_fdb_add(ds, info->lag,
							 info->addr, info->vid,
							 info->db);

	return 0;
}

static int dsa_switch_lag_fdb_del(struct dsa_switch *ds,
				  struct dsa_notifier_lag_fdb_info *info)
{
	struct dsa_port *dp;

	if (!ds->ops->lag_fdb_del)
		return -EOPNOTSUPP;

	/* Notify switch only if it has a port in this LAG */
	dsa_switch_for_each_port(dp, ds)
		if (dsa_port_offloads_lag(dp, info->lag))
			return dsa_switch_do_lag_fdb_del(ds, info->lag,
							 info->addr, info->vid,
							 info->db);

	return 0;
}

static int dsa_switch_lag_change(struct dsa_switch *ds,
				 struct dsa_notifier_lag_info *info)
{
	if (info->dp->ds == ds && ds->ops->port_lag_change)
		return ds->ops->port_lag_change(ds, info->dp->index);

	if (info->dp->ds != ds && ds->ops->crosschip_lag_change)
		return ds->ops->crosschip_lag_change(ds, info->dp->ds->index,
						     info->dp->index);

	return 0;
}

static int dsa_switch_lag_join(struct dsa_switch *ds,
			       struct dsa_notifier_lag_info *info)
{
	if (info->dp->ds == ds && ds->ops->port_lag_join)
		return ds->ops->port_lag_join(ds, info->dp->index, info->lag,
<<<<<<< HEAD
					      info->info);
=======
					      info->info, info->extack);
>>>>>>> 7365df19

	if (info->dp->ds != ds && ds->ops->crosschip_lag_join)
		return ds->ops->crosschip_lag_join(ds, info->dp->ds->index,
						   info->dp->index, info->lag,
<<<<<<< HEAD
						   info->info);
=======
						   info->info, info->extack);
>>>>>>> 7365df19

	return -EOPNOTSUPP;
}

static int dsa_switch_lag_leave(struct dsa_switch *ds,
				struct dsa_notifier_lag_info *info)
{
	if (info->dp->ds == ds && ds->ops->port_lag_leave)
		return ds->ops->port_lag_leave(ds, info->dp->index, info->lag);

	if (info->dp->ds != ds && ds->ops->crosschip_lag_leave)
		return ds->ops->crosschip_lag_leave(ds, info->dp->ds->index,
						    info->dp->index, info->lag);

	return -EOPNOTSUPP;
}

static int dsa_switch_mdb_add(struct dsa_switch *ds,
			      struct dsa_notifier_mdb_info *info)
{
	int port = dsa_towards_port(ds, info->dp->ds->index, info->dp->index);
	struct dsa_port *dp = dsa_to_port(ds, port);

	if (!ds->ops->port_mdb_add)
		return -EOPNOTSUPP;

	return dsa_port_do_mdb_add(dp, info->mdb, info->db);
}

static int dsa_switch_mdb_del(struct dsa_switch *ds,
			      struct dsa_notifier_mdb_info *info)
{
	int port = dsa_towards_port(ds, info->dp->ds->index, info->dp->index);
	struct dsa_port *dp = dsa_to_port(ds, port);

	if (!ds->ops->port_mdb_del)
		return -EOPNOTSUPP;

	return dsa_port_do_mdb_del(dp, info->mdb, info->db);
}

static int dsa_switch_host_mdb_add(struct dsa_switch *ds,
				   struct dsa_notifier_mdb_info *info)
{
	struct dsa_port *dp;
	int err = 0;

	if (!ds->ops->port_mdb_add)
		return -EOPNOTSUPP;

	dsa_switch_for_each_port(dp, ds) {
		if (dsa_port_host_address_match(dp, info->dp)) {
			err = dsa_port_do_mdb_add(dp, info->mdb, info->db);
			if (err)
				break;
		}
	}

	return err;
}

static int dsa_switch_host_mdb_del(struct dsa_switch *ds,
				   struct dsa_notifier_mdb_info *info)
{
	struct dsa_port *dp;
	int err = 0;

	if (!ds->ops->port_mdb_del)
		return -EOPNOTSUPP;

	dsa_switch_for_each_port(dp, ds) {
		if (dsa_port_host_address_match(dp, info->dp)) {
			err = dsa_port_do_mdb_del(dp, info->mdb, info->db);
			if (err)
				break;
		}
	}

	return err;
}

/* Port VLANs match on the targeted port and on all DSA ports */
static bool dsa_port_vlan_match(struct dsa_port *dp,
				struct dsa_notifier_vlan_info *info)
{
	return dsa_port_is_dsa(dp) || dp == info->dp;
}

/* Host VLANs match on the targeted port's CPU port, and on all DSA ports
 * (upstream and downstream) of that switch and its upstream switches.
 */
static bool dsa_port_host_vlan_match(struct dsa_port *dp,
				     const struct dsa_port *targeted_dp)
{
	struct dsa_port *cpu_dp = targeted_dp->cpu_dp;

	if (dsa_switch_is_upstream_of(dp->ds, targeted_dp->ds))
		return dsa_port_is_dsa(dp) || dp == cpu_dp;

	return false;
}

static struct dsa_vlan *dsa_vlan_find(struct list_head *vlan_list,
				      const struct switchdev_obj_port_vlan *vlan)
{
	struct dsa_vlan *v;

	list_for_each_entry(v, vlan_list, list)
		if (v->vid == vlan->vid)
			return v;

	return NULL;
}

static int dsa_port_do_vlan_add(struct dsa_port *dp,
				const struct switchdev_obj_port_vlan *vlan,
				struct netlink_ext_ack *extack)
{
	struct dsa_switch *ds = dp->ds;
	int port = dp->index;
	struct dsa_vlan *v;
	int err = 0;

	/* No need to bother with refcounting for user ports. */
	if (!(dsa_port_is_cpu(dp) || dsa_port_is_dsa(dp)))
		return ds->ops->port_vlan_add(ds, port, vlan, extack);

	/* No need to propagate on shared ports the existing VLANs that were
	 * re-notified after just the flags have changed. This would cause a
	 * refcount bump which we need to avoid, since it unbalances the
	 * additions with the deletions.
	 */
	if (vlan->changed)
		return 0;

	mutex_lock(&dp->vlans_lock);

	v = dsa_vlan_find(&dp->vlans, vlan);
	if (v) {
		refcount_inc(&v->refcount);
		goto out;
	}

	v = kzalloc(sizeof(*v), GFP_KERNEL);
	if (!v) {
		err = -ENOMEM;
		goto out;
	}

	err = ds->ops->port_vlan_add(ds, port, vlan, extack);
	if (err) {
		kfree(v);
		goto out;
	}

	v->vid = vlan->vid;
	refcount_set(&v->refcount, 1);
	list_add_tail(&v->list, &dp->vlans);

out:
	mutex_unlock(&dp->vlans_lock);

	return err;
}

static int dsa_port_do_vlan_del(struct dsa_port *dp,
				const struct switchdev_obj_port_vlan *vlan)
{
	struct dsa_switch *ds = dp->ds;
	int port = dp->index;
	struct dsa_vlan *v;
	int err = 0;

	/* No need to bother with refcounting for user ports */
	if (!(dsa_port_is_cpu(dp) || dsa_port_is_dsa(dp)))
		return ds->ops->port_vlan_del(ds, port, vlan);

	mutex_lock(&dp->vlans_lock);

	v = dsa_vlan_find(&dp->vlans, vlan);
	if (!v) {
		err = -ENOENT;
		goto out;
	}

	if (!refcount_dec_and_test(&v->refcount))
		goto out;

	err = ds->ops->port_vlan_del(ds, port, vlan);
	if (err) {
		refcount_set(&v->refcount, 1);
		goto out;
	}

	list_del(&v->list);
	kfree(v);

out:
	mutex_unlock(&dp->vlans_lock);

	return err;
}

static int dsa_switch_vlan_add(struct dsa_switch *ds,
			       struct dsa_notifier_vlan_info *info)
{
	struct dsa_port *dp;
	int err;

	if (!ds->ops->port_vlan_add)
		return -EOPNOTSUPP;

	dsa_switch_for_each_port(dp, ds) {
		if (dsa_port_vlan_match(dp, info)) {
			err = dsa_port_do_vlan_add(dp, info->vlan,
						   info->extack);
			if (err)
				return err;
		}
	}

	return 0;
}

static int dsa_switch_vlan_del(struct dsa_switch *ds,
			       struct dsa_notifier_vlan_info *info)
{
	struct dsa_port *dp;
	int err;

	if (!ds->ops->port_vlan_del)
		return -EOPNOTSUPP;

	dsa_switch_for_each_port(dp, ds) {
		if (dsa_port_vlan_match(dp, info)) {
			err = dsa_port_do_vlan_del(dp, info->vlan);
			if (err)
				return err;
		}
	}

	return 0;
}

static int dsa_switch_host_vlan_add(struct dsa_switch *ds,
				    struct dsa_notifier_vlan_info *info)
{
	struct dsa_port *dp;
	int err;

	if (!ds->ops->port_vlan_add)
		return -EOPNOTSUPP;

	dsa_switch_for_each_port(dp, ds) {
		if (dsa_port_host_vlan_match(dp, info->dp)) {
			err = dsa_port_do_vlan_add(dp, info->vlan,
						   info->extack);
			if (err)
				return err;
		}
	}

	return 0;
}

static int dsa_switch_host_vlan_del(struct dsa_switch *ds,
				    struct dsa_notifier_vlan_info *info)
{
	struct dsa_port *dp;
	int err;

	if (!ds->ops->port_vlan_del)
		return -EOPNOTSUPP;

	dsa_switch_for_each_port(dp, ds) {
		if (dsa_port_host_vlan_match(dp, info->dp)) {
			err = dsa_port_do_vlan_del(dp, info->vlan);
			if (err)
				return err;
		}
	}

	return 0;
}

static int dsa_switch_change_tag_proto(struct dsa_switch *ds,
				       struct dsa_notifier_tag_proto_info *info)
{
	const struct dsa_device_ops *tag_ops = info->tag_ops;
	struct dsa_port *dp, *cpu_dp;
	int err;

	if (!ds->ops->change_tag_protocol)
		return -EOPNOTSUPP;

	ASSERT_RTNL();

	err = ds->ops->change_tag_protocol(ds, tag_ops->proto);
	if (err)
		return err;

	dsa_switch_for_each_cpu_port(cpu_dp, ds)
		dsa_port_set_tag_protocol(cpu_dp, tag_ops);

	/* Now that changing the tag protocol can no longer fail, let's update
	 * the remaining bits which are "duplicated for faster access", and the
	 * bits that depend on the tagger, such as the MTU.
	 */
	dsa_switch_for_each_user_port(dp, ds) {
		struct net_device *slave = dp->slave;

		dsa_slave_setup_tagger(slave);

		/* rtnl_mutex is held in dsa_tree_change_tag_proto */
		dsa_slave_change_mtu(slave, slave->mtu);
	}

	return 0;
}

/* We use the same cross-chip notifiers to inform both the tagger side, as well
 * as the switch side, of connection and disconnection events.
 * Since ds->tagger_data is owned by the tagger, it isn't a hard error if the
 * switch side doesn't support connecting to this tagger, and therefore, the
 * fact that we don't disconnect the tagger side doesn't constitute a memory
 * leak: the tagger will still operate with persistent per-switch memory, just
 * with the switch side unconnected to it. What does constitute a hard error is
 * when the switch side supports connecting but fails.
 */
static int
dsa_switch_connect_tag_proto(struct dsa_switch *ds,
			     struct dsa_notifier_tag_proto_info *info)
{
	const struct dsa_device_ops *tag_ops = info->tag_ops;
	int err;

	/* Notify the new tagger about the connection to this switch */
	if (tag_ops->connect) {
		err = tag_ops->connect(ds);
		if (err)
			return err;
	}

	if (!ds->ops->connect_tag_protocol)
		return -EOPNOTSUPP;

	/* Notify the switch about the connection to the new tagger */
	err = ds->ops->connect_tag_protocol(ds, tag_ops->proto);
	if (err) {
		/* Revert the new tagger's connection to this tree */
		if (tag_ops->disconnect)
			tag_ops->disconnect(ds);
		return err;
	}

	return 0;
}

static int
dsa_switch_disconnect_tag_proto(struct dsa_switch *ds,
				struct dsa_notifier_tag_proto_info *info)
{
	const struct dsa_device_ops *tag_ops = info->tag_ops;

	/* Notify the tagger about the disconnection from this switch */
	if (tag_ops->disconnect && ds->tagger_data)
		tag_ops->disconnect(ds);

	/* No need to notify the switch, since it shouldn't have any
	 * resources to tear down
	 */
	return 0;
}

static int
dsa_switch_master_state_change(struct dsa_switch *ds,
			       struct dsa_notifier_master_state_info *info)
{
	if (!ds->ops->master_state_change)
		return 0;

	ds->ops->master_state_change(ds, info->master, info->operational);

	return 0;
}

static int dsa_switch_event(struct notifier_block *nb,
			    unsigned long event, void *info)
{
	struct dsa_switch *ds = container_of(nb, struct dsa_switch, nb);
	int err;

	switch (event) {
	case DSA_NOTIFIER_AGEING_TIME:
		err = dsa_switch_ageing_time(ds, info);
		break;
	case DSA_NOTIFIER_BRIDGE_JOIN:
		err = dsa_switch_bridge_join(ds, info);
		break;
	case DSA_NOTIFIER_BRIDGE_LEAVE:
		err = dsa_switch_bridge_leave(ds, info);
		break;
	case DSA_NOTIFIER_FDB_ADD:
		err = dsa_switch_fdb_add(ds, info);
		break;
	case DSA_NOTIFIER_FDB_DEL:
		err = dsa_switch_fdb_del(ds, info);
		break;
	case DSA_NOTIFIER_HOST_FDB_ADD:
		err = dsa_switch_host_fdb_add(ds, info);
		break;
	case DSA_NOTIFIER_HOST_FDB_DEL:
		err = dsa_switch_host_fdb_del(ds, info);
		break;
	case DSA_NOTIFIER_LAG_FDB_ADD:
		err = dsa_switch_lag_fdb_add(ds, info);
		break;
	case DSA_NOTIFIER_LAG_FDB_DEL:
		err = dsa_switch_lag_fdb_del(ds, info);
		break;
	case DSA_NOTIFIER_LAG_CHANGE:
		err = dsa_switch_lag_change(ds, info);
		break;
	case DSA_NOTIFIER_LAG_JOIN:
		err = dsa_switch_lag_join(ds, info);
		break;
	case DSA_NOTIFIER_LAG_LEAVE:
		err = dsa_switch_lag_leave(ds, info);
		break;
	case DSA_NOTIFIER_MDB_ADD:
		err = dsa_switch_mdb_add(ds, info);
		break;
	case DSA_NOTIFIER_MDB_DEL:
		err = dsa_switch_mdb_del(ds, info);
		break;
	case DSA_NOTIFIER_HOST_MDB_ADD:
		err = dsa_switch_host_mdb_add(ds, info);
		break;
	case DSA_NOTIFIER_HOST_MDB_DEL:
		err = dsa_switch_host_mdb_del(ds, info);
		break;
	case DSA_NOTIFIER_VLAN_ADD:
		err = dsa_switch_vlan_add(ds, info);
		break;
	case DSA_NOTIFIER_VLAN_DEL:
		err = dsa_switch_vlan_del(ds, info);
		break;
	case DSA_NOTIFIER_HOST_VLAN_ADD:
		err = dsa_switch_host_vlan_add(ds, info);
		break;
	case DSA_NOTIFIER_HOST_VLAN_DEL:
		err = dsa_switch_host_vlan_del(ds, info);
		break;
	case DSA_NOTIFIER_MTU:
		err = dsa_switch_mtu(ds, info);
		break;
	case DSA_NOTIFIER_TAG_PROTO:
		err = dsa_switch_change_tag_proto(ds, info);
		break;
	case DSA_NOTIFIER_TAG_PROTO_CONNECT:
		err = dsa_switch_connect_tag_proto(ds, info);
		break;
	case DSA_NOTIFIER_TAG_PROTO_DISCONNECT:
		err = dsa_switch_disconnect_tag_proto(ds, info);
		break;
	case DSA_NOTIFIER_TAG_8021Q_VLAN_ADD:
		err = dsa_switch_tag_8021q_vlan_add(ds, info);
		break;
	case DSA_NOTIFIER_TAG_8021Q_VLAN_DEL:
		err = dsa_switch_tag_8021q_vlan_del(ds, info);
		break;
	case DSA_NOTIFIER_MASTER_STATE_CHANGE:
		err = dsa_switch_master_state_change(ds, info);
		break;
	default:
		err = -EOPNOTSUPP;
		break;
	}

	if (err)
		dev_dbg(ds->dev, "breaking chain for DSA event %lu (%d)\n",
			event, err);

	return notifier_from_errno(err);
}

int dsa_switch_register_notifier(struct dsa_switch *ds)
{
	ds->nb.notifier_call = dsa_switch_event;

	return raw_notifier_chain_register(&ds->dst->nh, &ds->nb);
}

void dsa_switch_unregister_notifier(struct dsa_switch *ds)
{
	int err;

	err = raw_notifier_chain_unregister(&ds->dst->nh, &ds->nb);
	if (err)
		dev_err(ds->dev, "failed to unregister notifier (%d)\n", err);
}<|MERGE_RESOLUTION|>--- conflicted
+++ resolved
@@ -398,10 +398,6 @@
 
 	dsa_switch_for_each_port(dp, ds) {
 		if (dsa_port_host_address_match(dp, info->dp)) {
-<<<<<<< HEAD
-			err = dsa_port_do_fdb_add(dp, info->addr, info->vid,
-						  info->db);
-=======
 			if (dsa_port_is_cpu(dp) && info->dp->cpu_port_in_lag) {
 				err = dsa_switch_do_lag_fdb_add(ds, dp->lag,
 								info->addr,
@@ -411,7 +407,6 @@
 				err = dsa_port_do_fdb_add(dp, info->addr,
 							  info->vid, info->db);
 			}
->>>>>>> 7365df19
 			if (err)
 				break;
 		}
@@ -431,10 +426,6 @@
 
 	dsa_switch_for_each_port(dp, ds) {
 		if (dsa_port_host_address_match(dp, info->dp)) {
-<<<<<<< HEAD
-			err = dsa_port_do_fdb_del(dp, info->addr, info->vid,
-						  info->db);
-=======
 			if (dsa_port_is_cpu(dp) && info->dp->cpu_port_in_lag) {
 				err = dsa_switch_do_lag_fdb_del(ds, dp->lag,
 								info->addr,
@@ -444,7 +435,6 @@
 				err = dsa_port_do_fdb_del(dp, info->addr,
 							  info->vid, info->db);
 			}
->>>>>>> 7365df19
 			if (err)
 				break;
 		}
@@ -531,20 +521,12 @@
 {
 	if (info->dp->ds == ds && ds->ops->port_lag_join)
 		return ds->ops->port_lag_join(ds, info->dp->index, info->lag,
-<<<<<<< HEAD
-					      info->info);
-=======
 					      info->info, info->extack);
->>>>>>> 7365df19
 
 	if (info->dp->ds != ds && ds->ops->crosschip_lag_join)
 		return ds->ops->crosschip_lag_join(ds, info->dp->ds->index,
 						   info->dp->index, info->lag,
-<<<<<<< HEAD
-						   info->info);
-=======
 						   info->info, info->extack);
->>>>>>> 7365df19
 
 	return -EOPNOTSUPP;
 }
