// SPDX-License-Identifier: GPL-2.0-or-later
/*
 * Bridge multicast support.
 *
 * Copyright (c) 2010 Herbert Xu <herbert@gondor.apana.org.au>
 */

#include <linux/err.h>
#include <linux/export.h>
#include <linux/if_ether.h>
#include <linux/igmp.h>
#include <linux/in.h>
#include <linux/jhash.h>
#include <linux/kernel.h>
#include <linux/log2.h>
#include <linux/netdevice.h>
#include <linux/netfilter_bridge.h>
#include <linux/random.h>
#include <linux/rculist.h>
#include <linux/skbuff.h>
#include <linux/slab.h>
#include <linux/timer.h>
#include <linux/inetdevice.h>
#include <linux/mroute.h>
#include <net/ip.h>
#include <net/switchdev.h>
#if IS_ENABLED(CONFIG_IPV6)
#include <linux/icmpv6.h>
#include <net/ipv6.h>
#include <net/mld.h>
#include <net/ip6_checksum.h>
#include <net/addrconf.h>
#endif

#include "br_private.h"

static const struct rhashtable_params br_mdb_rht_params = {
	.head_offset = offsetof(struct net_bridge_mdb_entry, rhnode),
	.key_offset = offsetof(struct net_bridge_mdb_entry, addr),
	.key_len = sizeof(struct br_ip),
	.automatic_shrinking = true,
};

static const struct rhashtable_params br_sg_port_rht_params = {
	.head_offset = offsetof(struct net_bridge_port_group, rhnode),
	.key_offset = offsetof(struct net_bridge_port_group, key),
	.key_len = sizeof(struct net_bridge_port_group_sg_key),
	.automatic_shrinking = true,
};

static void br_multicast_start_querier(struct net_bridge *br,
				       struct bridge_mcast_own_query *query);
static void br_multicast_add_router(struct net_bridge *br,
				    struct net_bridge_port *port);
static void br_ip4_multicast_leave_group(struct net_bridge *br,
					 struct net_bridge_port *port,
					 __be32 group,
					 __u16 vid,
					 const unsigned char *src);
static void br_multicast_port_group_rexmit(struct timer_list *t);

static void __del_port_router(struct net_bridge_port *p);
#if IS_ENABLED(CONFIG_IPV6)
static void br_ip6_multicast_leave_group(struct net_bridge *br,
					 struct net_bridge_port *port,
					 const struct in6_addr *group,
					 __u16 vid, const unsigned char *src);
#endif
static struct net_bridge_port_group *
__br_multicast_add_group(struct net_bridge *br,
			 struct net_bridge_port *port,
			 struct br_ip *group,
			 const unsigned char *src,
			 u8 filter_mode,
			 bool igmpv2_mldv1,
			 bool blocked);
static void br_multicast_find_del_pg(struct net_bridge *br,
				     struct net_bridge_port_group *pg);

static struct net_bridge_port_group *
br_sg_port_find(struct net_bridge *br,
		struct net_bridge_port_group_sg_key *sg_p)
{
	lockdep_assert_held_once(&br->multicast_lock);

	return rhashtable_lookup_fast(&br->sg_port_tbl, sg_p,
				      br_sg_port_rht_params);
}

static struct net_bridge_mdb_entry *br_mdb_ip_get_rcu(struct net_bridge *br,
						      struct br_ip *dst)
{
	return rhashtable_lookup(&br->mdb_hash_tbl, dst, br_mdb_rht_params);
}

struct net_bridge_mdb_entry *br_mdb_ip_get(struct net_bridge *br,
					   struct br_ip *dst)
{
	struct net_bridge_mdb_entry *ent;

	lockdep_assert_held_once(&br->multicast_lock);

	rcu_read_lock();
	ent = rhashtable_lookup(&br->mdb_hash_tbl, dst, br_mdb_rht_params);
	rcu_read_unlock();

	return ent;
}

static struct net_bridge_mdb_entry *br_mdb_ip4_get(struct net_bridge *br,
						   __be32 dst, __u16 vid)
{
	struct br_ip br_dst;

	memset(&br_dst, 0, sizeof(br_dst));
	br_dst.dst.ip4 = dst;
	br_dst.proto = htons(ETH_P_IP);
	br_dst.vid = vid;

	return br_mdb_ip_get(br, &br_dst);
}

#if IS_ENABLED(CONFIG_IPV6)
static struct net_bridge_mdb_entry *br_mdb_ip6_get(struct net_bridge *br,
						   const struct in6_addr *dst,
						   __u16 vid)
{
	struct br_ip br_dst;

	memset(&br_dst, 0, sizeof(br_dst));
	br_dst.dst.ip6 = *dst;
	br_dst.proto = htons(ETH_P_IPV6);
	br_dst.vid = vid;

	return br_mdb_ip_get(br, &br_dst);
}
#endif

struct net_bridge_mdb_entry *br_mdb_get(struct net_bridge *br,
					struct sk_buff *skb, u16 vid)
{
	struct br_ip ip;

	if (!br_opt_get(br, BROPT_MULTICAST_ENABLED))
		return NULL;

	if (BR_INPUT_SKB_CB(skb)->igmp)
		return NULL;

	memset(&ip, 0, sizeof(ip));
	ip.proto = skb->protocol;
	ip.vid = vid;

	switch (skb->protocol) {
	case htons(ETH_P_IP):
		ip.dst.ip4 = ip_hdr(skb)->daddr;
		if (br->multicast_igmp_version == 3) {
			struct net_bridge_mdb_entry *mdb;

			ip.src.ip4 = ip_hdr(skb)->saddr;
			mdb = br_mdb_ip_get_rcu(br, &ip);
			if (mdb)
				return mdb;
			ip.src.ip4 = 0;
		}
		break;
#if IS_ENABLED(CONFIG_IPV6)
	case htons(ETH_P_IPV6):
		ip.dst.ip6 = ipv6_hdr(skb)->daddr;
		if (br->multicast_mld_version == 2) {
			struct net_bridge_mdb_entry *mdb;

			ip.src.ip6 = ipv6_hdr(skb)->saddr;
			mdb = br_mdb_ip_get_rcu(br, &ip);
			if (mdb)
				return mdb;
			memset(&ip.src.ip6, 0, sizeof(ip.src.ip6));
		}
		break;
#endif
	default:
		ip.proto = 0;
		ether_addr_copy(ip.dst.mac_addr, eth_hdr(skb)->h_dest);
	}

	return br_mdb_ip_get_rcu(br, &ip);
}

static bool br_port_group_equal(struct net_bridge_port_group *p,
				struct net_bridge_port *port,
				const unsigned char *src)
{
	if (p->key.port != port)
		return false;

	if (!(port->flags & BR_MULTICAST_TO_UNICAST))
		return true;

	return ether_addr_equal(src, p->eth_addr);
}

static void __fwd_add_star_excl(struct net_bridge_port_group *pg,
				struct br_ip *sg_ip)
{
	struct net_bridge_port_group_sg_key sg_key;
	struct net_bridge *br = pg->key.port->br;
	struct net_bridge_port_group *src_pg;

	memset(&sg_key, 0, sizeof(sg_key));
	sg_key.port = pg->key.port;
	sg_key.addr = *sg_ip;
	if (br_sg_port_find(br, &sg_key))
		return;

	src_pg = __br_multicast_add_group(br, pg->key.port, sg_ip, pg->eth_addr,
					  MCAST_INCLUDE, false, false);
	if (IS_ERR_OR_NULL(src_pg) ||
	    src_pg->rt_protocol != RTPROT_KERNEL)
		return;

	src_pg->flags |= MDB_PG_FLAGS_STAR_EXCL;
}

static void __fwd_del_star_excl(struct net_bridge_port_group *pg,
				struct br_ip *sg_ip)
{
	struct net_bridge_port_group_sg_key sg_key;
	struct net_bridge *br = pg->key.port->br;
	struct net_bridge_port_group *src_pg;

	memset(&sg_key, 0, sizeof(sg_key));
	sg_key.port = pg->key.port;
	sg_key.addr = *sg_ip;
	src_pg = br_sg_port_find(br, &sg_key);
	if (!src_pg || !(src_pg->flags & MDB_PG_FLAGS_STAR_EXCL) ||
	    src_pg->rt_protocol != RTPROT_KERNEL)
		return;

	br_multicast_find_del_pg(br, src_pg);
}

/* When a port group transitions to (or is added as) EXCLUDE we need to add it
 * to all other ports' S,G entries which are not blocked by the current group
 * for proper replication, the assumption is that any S,G blocked entries
 * are already added so the S,G,port lookup should skip them.
 * When a port group transitions from EXCLUDE -> INCLUDE mode or is being
 * deleted we need to remove it from all ports' S,G entries where it was
 * automatically installed before (i.e. where it's MDB_PG_FLAGS_STAR_EXCL).
 */
void br_multicast_star_g_handle_mode(struct net_bridge_port_group *pg,
				     u8 filter_mode)
{
	struct net_bridge *br = pg->key.port->br;
	struct net_bridge_port_group *pg_lst;
	struct net_bridge_mdb_entry *mp;
	struct br_ip sg_ip;

	if (WARN_ON(!br_multicast_is_star_g(&pg->key.addr)))
		return;

	mp = br_mdb_ip_get(br, &pg->key.addr);
	if (!mp)
		return;

	memset(&sg_ip, 0, sizeof(sg_ip));
	sg_ip = pg->key.addr;
	for (pg_lst = mlock_dereference(mp->ports, br);
	     pg_lst;
	     pg_lst = mlock_dereference(pg_lst->next, br)) {
		struct net_bridge_group_src *src_ent;

		if (pg_lst == pg)
			continue;
		hlist_for_each_entry(src_ent, &pg_lst->src_list, node) {
			if (!(src_ent->flags & BR_SGRP_F_INSTALLED))
				continue;
			sg_ip.src = src_ent->addr.src;
			switch (filter_mode) {
			case MCAST_INCLUDE:
				__fwd_del_star_excl(pg, &sg_ip);
				break;
			case MCAST_EXCLUDE:
				__fwd_add_star_excl(pg, &sg_ip);
				break;
			}
		}
	}
}

/* called when adding a new S,G with host_joined == false by default */
static void br_multicast_sg_host_state(struct net_bridge_mdb_entry *star_mp,
				       struct net_bridge_port_group *sg)
{
	struct net_bridge_mdb_entry *sg_mp;

	if (WARN_ON(!br_multicast_is_star_g(&star_mp->addr)))
		return;
	if (!star_mp->host_joined)
		return;

	sg_mp = br_mdb_ip_get(star_mp->br, &sg->key.addr);
	if (!sg_mp)
		return;
	sg_mp->host_joined = true;
}

/* set the host_joined state of all of *,G's S,G entries */
static void br_multicast_star_g_host_state(struct net_bridge_mdb_entry *star_mp)
{
	struct net_bridge *br = star_mp->br;
	struct net_bridge_mdb_entry *sg_mp;
	struct net_bridge_port_group *pg;
	struct br_ip sg_ip;

	if (WARN_ON(!br_multicast_is_star_g(&star_mp->addr)))
		return;

	memset(&sg_ip, 0, sizeof(sg_ip));
	sg_ip = star_mp->addr;
	for (pg = mlock_dereference(star_mp->ports, br);
	     pg;
	     pg = mlock_dereference(pg->next, br)) {
		struct net_bridge_group_src *src_ent;

		hlist_for_each_entry(src_ent, &pg->src_list, node) {
			if (!(src_ent->flags & BR_SGRP_F_INSTALLED))
				continue;
			sg_ip.src = src_ent->addr.src;
			sg_mp = br_mdb_ip_get(br, &sg_ip);
			if (!sg_mp)
				continue;
			sg_mp->host_joined = star_mp->host_joined;
		}
	}
}

static void br_multicast_sg_del_exclude_ports(struct net_bridge_mdb_entry *sgmp)
{
	struct net_bridge_port_group __rcu **pp;
	struct net_bridge_port_group *p;

	/* *,G exclude ports are only added to S,G entries */
	if (WARN_ON(br_multicast_is_star_g(&sgmp->addr)))
		return;

	/* we need the STAR_EXCLUDE ports if there are non-STAR_EXCLUDE ports
	 * we should ignore perm entries since they're managed by user-space
	 */
	for (pp = &sgmp->ports;
	     (p = mlock_dereference(*pp, sgmp->br)) != NULL;
	     pp = &p->next)
		if (!(p->flags & (MDB_PG_FLAGS_STAR_EXCL |
				  MDB_PG_FLAGS_PERMANENT)))
			return;

	/* currently the host can only have joined the *,G which means
	 * we treat it as EXCLUDE {}, so for an S,G it's considered a
	 * STAR_EXCLUDE entry and we can safely leave it
	 */
	sgmp->host_joined = false;

	for (pp = &sgmp->ports;
	     (p = mlock_dereference(*pp, sgmp->br)) != NULL;) {
		if (!(p->flags & MDB_PG_FLAGS_PERMANENT))
			br_multicast_del_pg(sgmp, p, pp);
		else
			pp = &p->next;
	}
}

void br_multicast_sg_add_exclude_ports(struct net_bridge_mdb_entry *star_mp,
				       struct net_bridge_port_group *sg)
{
	struct net_bridge_port_group_sg_key sg_key;
	struct net_bridge *br = star_mp->br;
	struct net_bridge_port_group *pg;

	if (WARN_ON(br_multicast_is_star_g(&sg->key.addr)))
		return;
	if (WARN_ON(!br_multicast_is_star_g(&star_mp->addr)))
		return;

	br_multicast_sg_host_state(star_mp, sg);
	memset(&sg_key, 0, sizeof(sg_key));
	sg_key.addr = sg->key.addr;
	/* we need to add all exclude ports to the S,G */
	for (pg = mlock_dereference(star_mp->ports, br);
	     pg;
	     pg = mlock_dereference(pg->next, br)) {
		struct net_bridge_port_group *src_pg;

		if (pg == sg || pg->filter_mode == MCAST_INCLUDE)
			continue;

		sg_key.port = pg->key.port;
		if (br_sg_port_find(br, &sg_key))
			continue;

		src_pg = __br_multicast_add_group(br, pg->key.port,
						  &sg->key.addr,
						  sg->eth_addr,
						  MCAST_INCLUDE, false, false);
		if (IS_ERR_OR_NULL(src_pg) ||
		    src_pg->rt_protocol != RTPROT_KERNEL)
			continue;
		src_pg->flags |= MDB_PG_FLAGS_STAR_EXCL;
	}
}

static void br_multicast_fwd_src_add(struct net_bridge_group_src *src)
{
	struct net_bridge_mdb_entry *star_mp;
	struct net_bridge_port_group *sg;
	struct br_ip sg_ip;

	if (src->flags & BR_SGRP_F_INSTALLED)
		return;

	memset(&sg_ip, 0, sizeof(sg_ip));
	sg_ip = src->pg->key.addr;
	sg_ip.src = src->addr.src;
	sg = __br_multicast_add_group(src->br, src->pg->key.port, &sg_ip,
				      src->pg->eth_addr, MCAST_INCLUDE, false,
				      !timer_pending(&src->timer));
	if (IS_ERR_OR_NULL(sg))
		return;
	src->flags |= BR_SGRP_F_INSTALLED;
	sg->flags &= ~MDB_PG_FLAGS_STAR_EXCL;

	/* if it was added by user-space as perm we can skip next steps */
	if (sg->rt_protocol != RTPROT_KERNEL &&
	    (sg->flags & MDB_PG_FLAGS_PERMANENT))
		return;

	/* the kernel is now responsible for removing this S,G */
	del_timer(&sg->timer);
	star_mp = br_mdb_ip_get(src->br, &src->pg->key.addr);
	if (!star_mp)
		return;

	br_multicast_sg_add_exclude_ports(star_mp, sg);
}

static void br_multicast_fwd_src_remove(struct net_bridge_group_src *src)
{
	struct net_bridge_port_group *p, *pg = src->pg;
	struct net_bridge_port_group __rcu **pp;
	struct net_bridge_mdb_entry *mp;
	struct br_ip sg_ip;

	memset(&sg_ip, 0, sizeof(sg_ip));
	sg_ip = pg->key.addr;
	sg_ip.src = src->addr.src;

	mp = br_mdb_ip_get(src->br, &sg_ip);
	if (!mp)
		return;

	for (pp = &mp->ports;
	     (p = mlock_dereference(*pp, src->br)) != NULL;
	     pp = &p->next) {
		if (!br_port_group_equal(p, pg->key.port, pg->eth_addr))
			continue;

		if (p->rt_protocol != RTPROT_KERNEL &&
		    (p->flags & MDB_PG_FLAGS_PERMANENT))
			break;

		br_multicast_del_pg(mp, p, pp);
		break;
	}
	src->flags &= ~BR_SGRP_F_INSTALLED;
}

/* install S,G and based on src's timer enable or disable forwarding */
static void br_multicast_fwd_src_handle(struct net_bridge_group_src *src)
{
	struct net_bridge_port_group_sg_key sg_key;
	struct net_bridge_port_group *sg;
	u8 old_flags;

	br_multicast_fwd_src_add(src);

	memset(&sg_key, 0, sizeof(sg_key));
	sg_key.addr = src->pg->key.addr;
	sg_key.addr.src = src->addr.src;
	sg_key.port = src->pg->key.port;

	sg = br_sg_port_find(src->br, &sg_key);
	if (!sg || (sg->flags & MDB_PG_FLAGS_PERMANENT))
		return;

	old_flags = sg->flags;
	if (timer_pending(&src->timer))
		sg->flags &= ~MDB_PG_FLAGS_BLOCKED;
	else
		sg->flags |= MDB_PG_FLAGS_BLOCKED;

	if (old_flags != sg->flags) {
		struct net_bridge_mdb_entry *sg_mp;

		sg_mp = br_mdb_ip_get(src->br, &sg_key.addr);
		if (!sg_mp)
			return;
		br_mdb_notify(src->br->dev, sg_mp, sg, RTM_NEWMDB);
	}
}

static void br_multicast_destroy_mdb_entry(struct net_bridge_mcast_gc *gc)
{
	struct net_bridge_mdb_entry *mp;

	mp = container_of(gc, struct net_bridge_mdb_entry, mcast_gc);
	WARN_ON(!hlist_unhashed(&mp->mdb_node));
	WARN_ON(mp->ports);

	del_timer_sync(&mp->timer);
	kfree_rcu(mp, rcu);
}

static void br_multicast_del_mdb_entry(struct net_bridge_mdb_entry *mp)
{
	struct net_bridge *br = mp->br;

	rhashtable_remove_fast(&br->mdb_hash_tbl, &mp->rhnode,
			       br_mdb_rht_params);
	hlist_del_init_rcu(&mp->mdb_node);
	hlist_add_head(&mp->mcast_gc.gc_node, &br->mcast_gc_list);
	queue_work(system_long_wq, &br->mcast_gc_work);
}

static void br_multicast_group_expired(struct timer_list *t)
{
	struct net_bridge_mdb_entry *mp = from_timer(mp, t, timer);
	struct net_bridge *br = mp->br;

	spin_lock(&br->multicast_lock);
	if (hlist_unhashed(&mp->mdb_node) || !netif_running(br->dev) ||
	    timer_pending(&mp->timer))
		goto out;

	br_multicast_host_leave(mp, true);

	if (mp->ports)
		goto out;
	br_multicast_del_mdb_entry(mp);
out:
	spin_unlock(&br->multicast_lock);
}

static void br_multicast_destroy_group_src(struct net_bridge_mcast_gc *gc)
{
	struct net_bridge_group_src *src;

	src = container_of(gc, struct net_bridge_group_src, mcast_gc);
	WARN_ON(!hlist_unhashed(&src->node));

	del_timer_sync(&src->timer);
	kfree_rcu(src, rcu);
}

static void br_multicast_del_group_src(struct net_bridge_group_src *src)
{
	struct net_bridge *br = src->pg->key.port->br;

	br_multicast_fwd_src_remove(src);
	hlist_del_init_rcu(&src->node);
	src->pg->src_ents--;
	hlist_add_head(&src->mcast_gc.gc_node, &br->mcast_gc_list);
	queue_work(system_long_wq, &br->mcast_gc_work);
<<<<<<< HEAD
}

static void br_multicast_destroy_port_group(struct net_bridge_mcast_gc *gc)
{
	struct net_bridge_port_group *pg;

	pg = container_of(gc, struct net_bridge_port_group, mcast_gc);
	WARN_ON(!hlist_unhashed(&pg->mglist));
	WARN_ON(!hlist_empty(&pg->src_list));

	del_timer_sync(&pg->rexmit_timer);
	del_timer_sync(&pg->timer);
	kfree_rcu(pg, rcu);
}

void br_multicast_del_pg(struct net_bridge_mdb_entry *mp,
			 struct net_bridge_port_group *pg,
			 struct net_bridge_port_group __rcu **pp)
{
=======
}

static void br_multicast_destroy_port_group(struct net_bridge_mcast_gc *gc)
{
	struct net_bridge_port_group *pg;

	pg = container_of(gc, struct net_bridge_port_group, mcast_gc);
	WARN_ON(!hlist_unhashed(&pg->mglist));
	WARN_ON(!hlist_empty(&pg->src_list));

	del_timer_sync(&pg->rexmit_timer);
	del_timer_sync(&pg->timer);
	kfree_rcu(pg, rcu);
}

void br_multicast_del_pg(struct net_bridge_mdb_entry *mp,
			 struct net_bridge_port_group *pg,
			 struct net_bridge_port_group __rcu **pp)
{
>>>>>>> 356006a6
	struct net_bridge *br = pg->key.port->br;
	struct net_bridge_group_src *ent;
	struct hlist_node *tmp;

	rcu_assign_pointer(*pp, pg->next);
	hlist_del_init(&pg->mglist);
	hlist_for_each_entry_safe(ent, tmp, &pg->src_list, node)
		br_multicast_del_group_src(ent);
	br_mdb_notify(br->dev, mp, pg, RTM_DELMDB);
	if (!br_multicast_is_star_g(&mp->addr)) {
		rhashtable_remove_fast(&br->sg_port_tbl, &pg->rhnode,
				       br_sg_port_rht_params);
		br_multicast_sg_del_exclude_ports(mp);
	} else {
		br_multicast_star_g_handle_mode(pg, MCAST_INCLUDE);
	}
	hlist_add_head(&pg->mcast_gc.gc_node, &br->mcast_gc_list);
	queue_work(system_long_wq, &br->mcast_gc_work);

	if (!mp->ports && !mp->host_joined && netif_running(br->dev))
		mod_timer(&mp->timer, jiffies);
}

static void br_multicast_find_del_pg(struct net_bridge *br,
				     struct net_bridge_port_group *pg)
{
	struct net_bridge_port_group __rcu **pp;
	struct net_bridge_mdb_entry *mp;
	struct net_bridge_port_group *p;

	mp = br_mdb_ip_get(br, &pg->key.addr);
	if (WARN_ON(!mp))
		return;

	for (pp = &mp->ports;
	     (p = mlock_dereference(*pp, br)) != NULL;
	     pp = &p->next) {
		if (p != pg)
			continue;

		br_multicast_del_pg(mp, pg, pp);
		return;
	}

	WARN_ON(1);
}

static void br_multicast_port_group_expired(struct timer_list *t)
{
	struct net_bridge_port_group *pg = from_timer(pg, t, timer);
	struct net_bridge_group_src *src_ent;
	struct net_bridge *br = pg->key.port->br;
	struct hlist_node *tmp;
	bool changed;

	spin_lock(&br->multicast_lock);
	if (!netif_running(br->dev) || timer_pending(&pg->timer) ||
	    hlist_unhashed(&pg->mglist) || pg->flags & MDB_PG_FLAGS_PERMANENT)
		goto out;

	changed = !!(pg->filter_mode == MCAST_EXCLUDE);
	pg->filter_mode = MCAST_INCLUDE;
	hlist_for_each_entry_safe(src_ent, tmp, &pg->src_list, node) {
		if (!timer_pending(&src_ent->timer)) {
			br_multicast_del_group_src(src_ent);
			changed = true;
		}
	}

	if (hlist_empty(&pg->src_list)) {
		br_multicast_find_del_pg(br, pg);
	} else if (changed) {
		struct net_bridge_mdb_entry *mp = br_mdb_ip_get(br, &pg->key.addr);
<<<<<<< HEAD

		if (changed && br_multicast_is_star_g(&pg->key.addr))
			br_multicast_star_g_handle_mode(pg, MCAST_INCLUDE);

=======

		if (changed && br_multicast_is_star_g(&pg->key.addr))
			br_multicast_star_g_handle_mode(pg, MCAST_INCLUDE);

>>>>>>> 356006a6
		if (WARN_ON(!mp))
			goto out;
		br_mdb_notify(br->dev, mp, pg, RTM_NEWMDB);
	}
out:
	spin_unlock(&br->multicast_lock);
}

static void br_multicast_gc(struct hlist_head *head)
{
	struct net_bridge_mcast_gc *gcent;
	struct hlist_node *tmp;

	hlist_for_each_entry_safe(gcent, tmp, head, gc_node) {
		hlist_del_init(&gcent->gc_node);
		gcent->destroy(gcent);
	}
}

static struct sk_buff *br_ip4_multicast_alloc_query(struct net_bridge *br,
						    struct net_bridge_port_group *pg,
						    __be32 ip_dst, __be32 group,
						    bool with_srcs, bool over_lmqt,
						    u8 sflag, u8 *igmp_type,
						    bool *need_rexmit)
{
	struct net_bridge_port *p = pg ? pg->key.port : NULL;
	struct net_bridge_group_src *ent;
	size_t pkt_size, igmp_hdr_size;
	unsigned long now = jiffies;
	struct igmpv3_query *ihv3;
	void *csum_start = NULL;
	__sum16 *csum = NULL;
	struct sk_buff *skb;
	struct igmphdr *ih;
	struct ethhdr *eth;
	unsigned long lmqt;
	struct iphdr *iph;
	u16 lmqt_srcs = 0;

	igmp_hdr_size = sizeof(*ih);
	if (br->multicast_igmp_version == 3) {
		igmp_hdr_size = sizeof(*ihv3);
		if (pg && with_srcs) {
			lmqt = now + (br->multicast_last_member_interval *
				      br->multicast_last_member_count);
			hlist_for_each_entry(ent, &pg->src_list, node) {
				if (over_lmqt == time_after(ent->timer.expires,
							    lmqt) &&
				    ent->src_query_rexmit_cnt > 0)
					lmqt_srcs++;
			}

			if (!lmqt_srcs)
				return NULL;
			igmp_hdr_size += lmqt_srcs * sizeof(__be32);
		}
	}

	pkt_size = sizeof(*eth) + sizeof(*iph) + 4 + igmp_hdr_size;
	if ((p && pkt_size > p->dev->mtu) ||
	    pkt_size > br->dev->mtu)
		return NULL;

	skb = netdev_alloc_skb_ip_align(br->dev, pkt_size);
	if (!skb)
		goto out;

	skb->protocol = htons(ETH_P_IP);

	skb_reset_mac_header(skb);
	eth = eth_hdr(skb);

	ether_addr_copy(eth->h_source, br->dev->dev_addr);
	ip_eth_mc_map(ip_dst, eth->h_dest);
	eth->h_proto = htons(ETH_P_IP);
	skb_put(skb, sizeof(*eth));

	skb_set_network_header(skb, skb->len);
	iph = ip_hdr(skb);
	iph->tot_len = htons(pkt_size - sizeof(*eth));

	iph->version = 4;
	iph->ihl = 6;
	iph->tos = 0xc0;
	iph->id = 0;
	iph->frag_off = htons(IP_DF);
	iph->ttl = 1;
	iph->protocol = IPPROTO_IGMP;
	iph->saddr = br_opt_get(br, BROPT_MULTICAST_QUERY_USE_IFADDR) ?
		     inet_select_addr(br->dev, 0, RT_SCOPE_LINK) : 0;
	iph->daddr = ip_dst;
	((u8 *)&iph[1])[0] = IPOPT_RA;
	((u8 *)&iph[1])[1] = 4;
	((u8 *)&iph[1])[2] = 0;
	((u8 *)&iph[1])[3] = 0;
	ip_send_check(iph);
	skb_put(skb, 24);

	skb_set_transport_header(skb, skb->len);
	*igmp_type = IGMP_HOST_MEMBERSHIP_QUERY;

	switch (br->multicast_igmp_version) {
	case 2:
		ih = igmp_hdr(skb);
		ih->type = IGMP_HOST_MEMBERSHIP_QUERY;
		ih->code = (group ? br->multicast_last_member_interval :
				    br->multicast_query_response_interval) /
			   (HZ / IGMP_TIMER_SCALE);
		ih->group = group;
		ih->csum = 0;
		csum = &ih->csum;
		csum_start = (void *)ih;
		break;
	case 3:
		ihv3 = igmpv3_query_hdr(skb);
		ihv3->type = IGMP_HOST_MEMBERSHIP_QUERY;
		ihv3->code = (group ? br->multicast_last_member_interval :
				      br->multicast_query_response_interval) /
			     (HZ / IGMP_TIMER_SCALE);
		ihv3->group = group;
		ihv3->qqic = br->multicast_query_interval / HZ;
		ihv3->nsrcs = htons(lmqt_srcs);
		ihv3->resv = 0;
		ihv3->suppress = sflag;
		ihv3->qrv = 2;
		ihv3->csum = 0;
		csum = &ihv3->csum;
		csum_start = (void *)ihv3;
		if (!pg || !with_srcs)
			break;

		lmqt_srcs = 0;
		hlist_for_each_entry(ent, &pg->src_list, node) {
			if (over_lmqt == time_after(ent->timer.expires,
						    lmqt) &&
			    ent->src_query_rexmit_cnt > 0) {
				ihv3->srcs[lmqt_srcs++] = ent->addr.src.ip4;
				ent->src_query_rexmit_cnt--;
				if (need_rexmit && ent->src_query_rexmit_cnt)
					*need_rexmit = true;
			}
		}
		if (WARN_ON(lmqt_srcs != ntohs(ihv3->nsrcs))) {
			kfree_skb(skb);
			return NULL;
		}
		break;
	}

	if (WARN_ON(!csum || !csum_start)) {
		kfree_skb(skb);
		return NULL;
	}

	*csum = ip_compute_csum(csum_start, igmp_hdr_size);
	skb_put(skb, igmp_hdr_size);
	__skb_pull(skb, sizeof(*eth));

out:
	return skb;
}

#if IS_ENABLED(CONFIG_IPV6)
static struct sk_buff *br_ip6_multicast_alloc_query(struct net_bridge *br,
						    struct net_bridge_port_group *pg,
						    const struct in6_addr *ip6_dst,
						    const struct in6_addr *group,
						    bool with_srcs, bool over_llqt,
						    u8 sflag, u8 *igmp_type,
						    bool *need_rexmit)
{
	struct net_bridge_port *p = pg ? pg->key.port : NULL;
	struct net_bridge_group_src *ent;
	size_t pkt_size, mld_hdr_size;
	unsigned long now = jiffies;
	struct mld2_query *mld2q;
	void *csum_start = NULL;
	unsigned long interval;
	__sum16 *csum = NULL;
	struct ipv6hdr *ip6h;
	struct mld_msg *mldq;
	struct sk_buff *skb;
	unsigned long llqt;
	struct ethhdr *eth;
	u16 llqt_srcs = 0;
	u8 *hopopt;

	mld_hdr_size = sizeof(*mldq);
	if (br->multicast_mld_version == 2) {
		mld_hdr_size = sizeof(*mld2q);
		if (pg && with_srcs) {
			llqt = now + (br->multicast_last_member_interval *
				      br->multicast_last_member_count);
			hlist_for_each_entry(ent, &pg->src_list, node) {
				if (over_llqt == time_after(ent->timer.expires,
							    llqt) &&
				    ent->src_query_rexmit_cnt > 0)
					llqt_srcs++;
			}

			if (!llqt_srcs)
				return NULL;
			mld_hdr_size += llqt_srcs * sizeof(struct in6_addr);
		}
	}

	pkt_size = sizeof(*eth) + sizeof(*ip6h) + 8 + mld_hdr_size;
	if ((p && pkt_size > p->dev->mtu) ||
	    pkt_size > br->dev->mtu)
		return NULL;

	skb = netdev_alloc_skb_ip_align(br->dev, pkt_size);
	if (!skb)
		goto out;

	skb->protocol = htons(ETH_P_IPV6);

	/* Ethernet header */
	skb_reset_mac_header(skb);
	eth = eth_hdr(skb);

	ether_addr_copy(eth->h_source, br->dev->dev_addr);
	eth->h_proto = htons(ETH_P_IPV6);
	skb_put(skb, sizeof(*eth));

	/* IPv6 header + HbH option */
	skb_set_network_header(skb, skb->len);
	ip6h = ipv6_hdr(skb);

	*(__force __be32 *)ip6h = htonl(0x60000000);
	ip6h->payload_len = htons(8 + mld_hdr_size);
	ip6h->nexthdr = IPPROTO_HOPOPTS;
	ip6h->hop_limit = 1;
	ip6h->daddr = *ip6_dst;
	if (ipv6_dev_get_saddr(dev_net(br->dev), br->dev, &ip6h->daddr, 0,
			       &ip6h->saddr)) {
		kfree_skb(skb);
		br_opt_toggle(br, BROPT_HAS_IPV6_ADDR, false);
		return NULL;
	}

	br_opt_toggle(br, BROPT_HAS_IPV6_ADDR, true);
	ipv6_eth_mc_map(&ip6h->daddr, eth->h_dest);

	hopopt = (u8 *)(ip6h + 1);
	hopopt[0] = IPPROTO_ICMPV6;		/* next hdr */
	hopopt[1] = 0;				/* length of HbH */
	hopopt[2] = IPV6_TLV_ROUTERALERT;	/* Router Alert */
	hopopt[3] = 2;				/* Length of RA Option */
	hopopt[4] = 0;				/* Type = 0x0000 (MLD) */
	hopopt[5] = 0;
	hopopt[6] = IPV6_TLV_PAD1;		/* Pad1 */
	hopopt[7] = IPV6_TLV_PAD1;		/* Pad1 */

	skb_put(skb, sizeof(*ip6h) + 8);

	/* ICMPv6 */
	skb_set_transport_header(skb, skb->len);
	interval = ipv6_addr_any(group) ?
			br->multicast_query_response_interval :
			br->multicast_last_member_interval;
	*igmp_type = ICMPV6_MGM_QUERY;
	switch (br->multicast_mld_version) {
	case 1:
		mldq = (struct mld_msg *)icmp6_hdr(skb);
		mldq->mld_type = ICMPV6_MGM_QUERY;
		mldq->mld_code = 0;
		mldq->mld_cksum = 0;
		mldq->mld_maxdelay = htons((u16)jiffies_to_msecs(interval));
		mldq->mld_reserved = 0;
		mldq->mld_mca = *group;
		csum = &mldq->mld_cksum;
		csum_start = (void *)mldq;
		break;
	case 2:
		mld2q = (struct mld2_query *)icmp6_hdr(skb);
		mld2q->mld2q_mrc = htons((u16)jiffies_to_msecs(interval));
		mld2q->mld2q_type = ICMPV6_MGM_QUERY;
		mld2q->mld2q_code = 0;
		mld2q->mld2q_cksum = 0;
		mld2q->mld2q_resv1 = 0;
		mld2q->mld2q_resv2 = 0;
		mld2q->mld2q_suppress = sflag;
		mld2q->mld2q_qrv = 2;
		mld2q->mld2q_nsrcs = htons(llqt_srcs);
		mld2q->mld2q_qqic = br->multicast_query_interval / HZ;
		mld2q->mld2q_mca = *group;
		csum = &mld2q->mld2q_cksum;
		csum_start = (void *)mld2q;
		if (!pg || !with_srcs)
			break;

		llqt_srcs = 0;
		hlist_for_each_entry(ent, &pg->src_list, node) {
			if (over_llqt == time_after(ent->timer.expires,
						    llqt) &&
			    ent->src_query_rexmit_cnt > 0) {
				mld2q->mld2q_srcs[llqt_srcs++] = ent->addr.src.ip6;
				ent->src_query_rexmit_cnt--;
				if (need_rexmit && ent->src_query_rexmit_cnt)
					*need_rexmit = true;
			}
		}
		if (WARN_ON(llqt_srcs != ntohs(mld2q->mld2q_nsrcs))) {
			kfree_skb(skb);
			return NULL;
		}
		break;
	}

	if (WARN_ON(!csum || !csum_start)) {
		kfree_skb(skb);
		return NULL;
	}

	*csum = csum_ipv6_magic(&ip6h->saddr, &ip6h->daddr, mld_hdr_size,
				IPPROTO_ICMPV6,
				csum_partial(csum_start, mld_hdr_size, 0));
	skb_put(skb, mld_hdr_size);
	__skb_pull(skb, sizeof(*eth));

out:
	return skb;
}
#endif

static struct sk_buff *br_multicast_alloc_query(struct net_bridge *br,
						struct net_bridge_port_group *pg,
						struct br_ip *ip_dst,
						struct br_ip *group,
						bool with_srcs, bool over_lmqt,
						u8 sflag, u8 *igmp_type,
						bool *need_rexmit)
{
	__be32 ip4_dst;

	switch (group->proto) {
	case htons(ETH_P_IP):
		ip4_dst = ip_dst ? ip_dst->dst.ip4 : htonl(INADDR_ALLHOSTS_GROUP);
		return br_ip4_multicast_alloc_query(br, pg,
						    ip4_dst, group->dst.ip4,
						    with_srcs, over_lmqt,
						    sflag, igmp_type,
						    need_rexmit);
#if IS_ENABLED(CONFIG_IPV6)
	case htons(ETH_P_IPV6): {
		struct in6_addr ip6_dst;

		if (ip_dst)
			ip6_dst = ip_dst->dst.ip6;
		else
			ipv6_addr_set(&ip6_dst, htonl(0xff020000), 0, 0,
				      htonl(1));

		return br_ip6_multicast_alloc_query(br, pg,
						    &ip6_dst, &group->dst.ip6,
						    with_srcs, over_lmqt,
						    sflag, igmp_type,
						    need_rexmit);
	}
#endif
	}
	return NULL;
}

struct net_bridge_mdb_entry *br_multicast_new_group(struct net_bridge *br,
						    struct br_ip *group)
{
	struct net_bridge_mdb_entry *mp;
	int err;

	mp = br_mdb_ip_get(br, group);
	if (mp)
		return mp;

	if (atomic_read(&br->mdb_hash_tbl.nelems) >= br->hash_max) {
		br_opt_toggle(br, BROPT_MULTICAST_ENABLED, false);
		return ERR_PTR(-E2BIG);
	}

	mp = kzalloc(sizeof(*mp), GFP_ATOMIC);
	if (unlikely(!mp))
		return ERR_PTR(-ENOMEM);

	mp->br = br;
	mp->addr = *group;
	mp->mcast_gc.destroy = br_multicast_destroy_mdb_entry;
	timer_setup(&mp->timer, br_multicast_group_expired, 0);
	err = rhashtable_lookup_insert_fast(&br->mdb_hash_tbl, &mp->rhnode,
					    br_mdb_rht_params);
	if (err) {
		kfree(mp);
		mp = ERR_PTR(err);
	} else {
		hlist_add_head_rcu(&mp->mdb_node, &br->mdb_list);
	}

	return mp;
}

static void br_multicast_group_src_expired(struct timer_list *t)
{
	struct net_bridge_group_src *src = from_timer(src, t, timer);
	struct net_bridge_port_group *pg;
	struct net_bridge *br = src->br;

	spin_lock(&br->multicast_lock);
	if (hlist_unhashed(&src->node) || !netif_running(br->dev) ||
	    timer_pending(&src->timer))
		goto out;

	pg = src->pg;
	if (pg->filter_mode == MCAST_INCLUDE) {
		br_multicast_del_group_src(src);
		if (!hlist_empty(&pg->src_list))
			goto out;
		br_multicast_find_del_pg(br, pg);
	} else {
		br_multicast_fwd_src_handle(src);
	}

out:
	spin_unlock(&br->multicast_lock);
}

static struct net_bridge_group_src *
br_multicast_find_group_src(struct net_bridge_port_group *pg, struct br_ip *ip)
{
	struct net_bridge_group_src *ent;

	switch (ip->proto) {
	case htons(ETH_P_IP):
		hlist_for_each_entry(ent, &pg->src_list, node)
			if (ip->src.ip4 == ent->addr.src.ip4)
				return ent;
		break;
#if IS_ENABLED(CONFIG_IPV6)
	case htons(ETH_P_IPV6):
		hlist_for_each_entry(ent, &pg->src_list, node)
			if (!ipv6_addr_cmp(&ent->addr.src.ip6, &ip->src.ip6))
				return ent;
		break;
#endif
	}

	return NULL;
}

static struct net_bridge_group_src *
br_multicast_new_group_src(struct net_bridge_port_group *pg, struct br_ip *src_ip)
{
	struct net_bridge_group_src *grp_src;

	if (unlikely(pg->src_ents >= PG_SRC_ENT_LIMIT))
		return NULL;

	switch (src_ip->proto) {
	case htons(ETH_P_IP):
		if (ipv4_is_zeronet(src_ip->src.ip4) ||
		    ipv4_is_multicast(src_ip->src.ip4))
			return NULL;
		break;
#if IS_ENABLED(CONFIG_IPV6)
	case htons(ETH_P_IPV6):
		if (ipv6_addr_any(&src_ip->src.ip6) ||
		    ipv6_addr_is_multicast(&src_ip->src.ip6))
			return NULL;
		break;
#endif
	}

	grp_src = kzalloc(sizeof(*grp_src), GFP_ATOMIC);
	if (unlikely(!grp_src))
		return NULL;

	grp_src->pg = pg;
	grp_src->br = pg->key.port->br;
	grp_src->addr = *src_ip;
	grp_src->mcast_gc.destroy = br_multicast_destroy_group_src;
	timer_setup(&grp_src->timer, br_multicast_group_src_expired, 0);

	hlist_add_head_rcu(&grp_src->node, &pg->src_list);
	pg->src_ents++;

	return grp_src;
}

struct net_bridge_port_group *br_multicast_new_port_group(
			struct net_bridge_port *port,
			struct br_ip *group,
			struct net_bridge_port_group __rcu *next,
			unsigned char flags,
			const unsigned char *src,
			u8 filter_mode,
			u8 rt_protocol)
{
	struct net_bridge_port_group *p;

	p = kzalloc(sizeof(*p), GFP_ATOMIC);
	if (unlikely(!p))
		return NULL;

	p->key.addr = *group;
	p->key.port = port;
	p->flags = flags;
	p->filter_mode = filter_mode;
	p->rt_protocol = rt_protocol;
	p->mcast_gc.destroy = br_multicast_destroy_port_group;
	INIT_HLIST_HEAD(&p->src_list);

	if (!br_multicast_is_star_g(group) &&
	    rhashtable_lookup_insert_fast(&port->br->sg_port_tbl, &p->rhnode,
					  br_sg_port_rht_params)) {
		kfree(p);
		return NULL;
	}

	rcu_assign_pointer(p->next, next);
	timer_setup(&p->timer, br_multicast_port_group_expired, 0);
	timer_setup(&p->rexmit_timer, br_multicast_port_group_rexmit, 0);
	hlist_add_head(&p->mglist, &port->mglist);

	if (src)
		memcpy(p->eth_addr, src, ETH_ALEN);
	else
		eth_broadcast_addr(p->eth_addr);

	return p;
}

void br_multicast_host_join(struct net_bridge_mdb_entry *mp, bool notify)
{
	if (!mp->host_joined) {
		mp->host_joined = true;
		if (br_multicast_is_star_g(&mp->addr))
			br_multicast_star_g_host_state(mp);
		if (notify)
			br_mdb_notify(mp->br->dev, mp, NULL, RTM_NEWMDB);
	}

	if (br_group_is_l2(&mp->addr))
		return;

	mod_timer(&mp->timer, jiffies + mp->br->multicast_membership_interval);
}

void br_multicast_host_leave(struct net_bridge_mdb_entry *mp, bool notify)
{
	if (!mp->host_joined)
		return;

	mp->host_joined = false;
	if (br_multicast_is_star_g(&mp->addr))
		br_multicast_star_g_host_state(mp);
	if (notify)
		br_mdb_notify(mp->br->dev, mp, NULL, RTM_DELMDB);
}

static struct net_bridge_port_group *
__br_multicast_add_group(struct net_bridge *br,
			 struct net_bridge_port *port,
			 struct br_ip *group,
			 const unsigned char *src,
			 u8 filter_mode,
			 bool igmpv2_mldv1,
			 bool blocked)
{
	struct net_bridge_port_group __rcu **pp;
	struct net_bridge_port_group *p = NULL;
	struct net_bridge_mdb_entry *mp;
	unsigned long now = jiffies;

	if (!netif_running(br->dev) ||
	    (port && port->state == BR_STATE_DISABLED))
		goto out;

	mp = br_multicast_new_group(br, group);
	if (IS_ERR(mp))
		return ERR_PTR(PTR_ERR(mp));

	if (!port) {
		br_multicast_host_join(mp, true);
		goto out;
	}

	for (pp = &mp->ports;
	     (p = mlock_dereference(*pp, br)) != NULL;
	     pp = &p->next) {
		if (br_port_group_equal(p, port, src))
			goto found;
		if ((unsigned long)p->key.port < (unsigned long)port)
			break;
	}

<<<<<<< HEAD
	p = br_multicast_new_port_group(port, group, *pp, 0, src, filter_mode,
					RTPROT_KERNEL);
=======
	p = br_multicast_new_port_group(port, group, *pp, 0, src,
					filter_mode, RTPROT_KERNEL);
>>>>>>> 356006a6
	if (unlikely(!p)) {
		p = ERR_PTR(-ENOMEM);
		goto out;
	}
	rcu_assign_pointer(*pp, p);
	if (blocked)
		p->flags |= MDB_PG_FLAGS_BLOCKED;
	br_mdb_notify(br->dev, mp, p, RTM_NEWMDB);

found:
	if (igmpv2_mldv1)
		mod_timer(&p->timer, now + br->multicast_membership_interval);

out:
	return p;
}
<<<<<<< HEAD

static int br_multicast_add_group(struct net_bridge *br,
				  struct net_bridge_port *port,
				  struct br_ip *group,
				  const unsigned char *src,
				  u8 filter_mode,
				  bool igmpv2_mldv1)
{
	struct net_bridge_port_group *pg;
	int err;

=======

static int br_multicast_add_group(struct net_bridge *br,
				  struct net_bridge_port *port,
				  struct br_ip *group,
				  const unsigned char *src,
				  u8 filter_mode,
				  bool igmpv2_mldv1)
{
	struct net_bridge_port_group *pg;
	int err;

>>>>>>> 356006a6
	spin_lock(&br->multicast_lock);
	pg = __br_multicast_add_group(br, port, group, src, filter_mode,
				      igmpv2_mldv1, false);
	/* NULL is considered valid for host joined groups */
	err = IS_ERR(pg) ? PTR_ERR(pg) : 0;
	spin_unlock(&br->multicast_lock);

	return err;
}

static int br_ip4_multicast_add_group(struct net_bridge *br,
				      struct net_bridge_port *port,
				      __be32 group,
				      __u16 vid,
				      const unsigned char *src,
				      bool igmpv2)
{
	struct br_ip br_group;
	u8 filter_mode;

	if (ipv4_is_local_multicast(group))
		return 0;

	memset(&br_group, 0, sizeof(br_group));
	br_group.dst.ip4 = group;
	br_group.proto = htons(ETH_P_IP);
	br_group.vid = vid;
	filter_mode = igmpv2 ? MCAST_EXCLUDE : MCAST_INCLUDE;

	return br_multicast_add_group(br, port, &br_group, src, filter_mode,
				      igmpv2);
}

#if IS_ENABLED(CONFIG_IPV6)
static int br_ip6_multicast_add_group(struct net_bridge *br,
				      struct net_bridge_port *port,
				      const struct in6_addr *group,
				      __u16 vid,
				      const unsigned char *src,
				      bool mldv1)
{
	struct br_ip br_group;
	u8 filter_mode;

	if (ipv6_addr_is_ll_all_nodes(group))
		return 0;

	memset(&br_group, 0, sizeof(br_group));
	br_group.dst.ip6 = *group;
	br_group.proto = htons(ETH_P_IPV6);
	br_group.vid = vid;
	filter_mode = mldv1 ? MCAST_EXCLUDE : MCAST_INCLUDE;

	return br_multicast_add_group(br, port, &br_group, src, filter_mode,
				      mldv1);
}
#endif

static void br_multicast_router_expired(struct timer_list *t)
{
	struct net_bridge_port *port =
			from_timer(port, t, multicast_router_timer);
	struct net_bridge *br = port->br;

	spin_lock(&br->multicast_lock);
	if (port->multicast_router == MDB_RTR_TYPE_DISABLED ||
	    port->multicast_router == MDB_RTR_TYPE_PERM ||
	    timer_pending(&port->multicast_router_timer))
		goto out;

	__del_port_router(port);
out:
	spin_unlock(&br->multicast_lock);
}

static void br_mc_router_state_change(struct net_bridge *p,
				      bool is_mc_router)
{
	struct switchdev_attr attr = {
		.orig_dev = p->dev,
		.id = SWITCHDEV_ATTR_ID_BRIDGE_MROUTER,
		.flags = SWITCHDEV_F_DEFER,
		.u.mrouter = is_mc_router,
	};

	switchdev_port_attr_set(p->dev, &attr);
}

static void br_multicast_local_router_expired(struct timer_list *t)
{
	struct net_bridge *br = from_timer(br, t, multicast_router_timer);

	spin_lock(&br->multicast_lock);
	if (br->multicast_router == MDB_RTR_TYPE_DISABLED ||
	    br->multicast_router == MDB_RTR_TYPE_PERM ||
	    timer_pending(&br->multicast_router_timer))
		goto out;

	br_mc_router_state_change(br, false);
out:
	spin_unlock(&br->multicast_lock);
}

static void br_multicast_querier_expired(struct net_bridge *br,
					 struct bridge_mcast_own_query *query)
{
	spin_lock(&br->multicast_lock);
	if (!netif_running(br->dev) || !br_opt_get(br, BROPT_MULTICAST_ENABLED))
		goto out;

	br_multicast_start_querier(br, query);

out:
	spin_unlock(&br->multicast_lock);
}

static void br_ip4_multicast_querier_expired(struct timer_list *t)
{
	struct net_bridge *br = from_timer(br, t, ip4_other_query.timer);

	br_multicast_querier_expired(br, &br->ip4_own_query);
}

#if IS_ENABLED(CONFIG_IPV6)
static void br_ip6_multicast_querier_expired(struct timer_list *t)
{
	struct net_bridge *br = from_timer(br, t, ip6_other_query.timer);

	br_multicast_querier_expired(br, &br->ip6_own_query);
}
#endif

static void br_multicast_select_own_querier(struct net_bridge *br,
					    struct br_ip *ip,
					    struct sk_buff *skb)
{
	if (ip->proto == htons(ETH_P_IP))
		br->ip4_querier.addr.src.ip4 = ip_hdr(skb)->saddr;
#if IS_ENABLED(CONFIG_IPV6)
	else
		br->ip6_querier.addr.src.ip6 = ipv6_hdr(skb)->saddr;
#endif
}

static void __br_multicast_send_query(struct net_bridge *br,
				      struct net_bridge_port *port,
				      struct net_bridge_port_group *pg,
				      struct br_ip *ip_dst,
				      struct br_ip *group,
				      bool with_srcs,
				      u8 sflag,
				      bool *need_rexmit)
{
	bool over_lmqt = !!sflag;
	struct sk_buff *skb;
	u8 igmp_type;

again_under_lmqt:
	skb = br_multicast_alloc_query(br, pg, ip_dst, group, with_srcs,
				       over_lmqt, sflag, &igmp_type,
				       need_rexmit);
	if (!skb)
		return;

	if (port) {
		skb->dev = port->dev;
		br_multicast_count(br, port, skb, igmp_type,
				   BR_MCAST_DIR_TX);
		NF_HOOK(NFPROTO_BRIDGE, NF_BR_LOCAL_OUT,
			dev_net(port->dev), NULL, skb, NULL, skb->dev,
			br_dev_queue_push_xmit);

		if (over_lmqt && with_srcs && sflag) {
			over_lmqt = false;
			goto again_under_lmqt;
		}
	} else {
		br_multicast_select_own_querier(br, group, skb);
		br_multicast_count(br, port, skb, igmp_type,
				   BR_MCAST_DIR_RX);
		netif_rx(skb);
	}
}

static void br_multicast_send_query(struct net_bridge *br,
				    struct net_bridge_port *port,
				    struct bridge_mcast_own_query *own_query)
{
	struct bridge_mcast_other_query *other_query = NULL;
	struct br_ip br_group;
	unsigned long time;

	if (!netif_running(br->dev) ||
	    !br_opt_get(br, BROPT_MULTICAST_ENABLED) ||
	    !br_opt_get(br, BROPT_MULTICAST_QUERIER))
		return;

	memset(&br_group.dst, 0, sizeof(br_group.dst));

	if (port ? (own_query == &port->ip4_own_query) :
		   (own_query == &br->ip4_own_query)) {
		other_query = &br->ip4_other_query;
		br_group.proto = htons(ETH_P_IP);
#if IS_ENABLED(CONFIG_IPV6)
	} else {
		other_query = &br->ip6_other_query;
		br_group.proto = htons(ETH_P_IPV6);
#endif
	}

	if (!other_query || timer_pending(&other_query->timer))
		return;

	__br_multicast_send_query(br, port, NULL, NULL, &br_group, false, 0,
				  NULL);

	time = jiffies;
	time += own_query->startup_sent < br->multicast_startup_query_count ?
		br->multicast_startup_query_interval :
		br->multicast_query_interval;
	mod_timer(&own_query->timer, time);
}

static void
br_multicast_port_query_expired(struct net_bridge_port *port,
				struct bridge_mcast_own_query *query)
{
	struct net_bridge *br = port->br;

	spin_lock(&br->multicast_lock);
	if (port->state == BR_STATE_DISABLED ||
	    port->state == BR_STATE_BLOCKING)
		goto out;

	if (query->startup_sent < br->multicast_startup_query_count)
		query->startup_sent++;

	br_multicast_send_query(port->br, port, query);

out:
	spin_unlock(&br->multicast_lock);
}

static void br_ip4_multicast_port_query_expired(struct timer_list *t)
{
	struct net_bridge_port *port = from_timer(port, t, ip4_own_query.timer);

	br_multicast_port_query_expired(port, &port->ip4_own_query);
}

#if IS_ENABLED(CONFIG_IPV6)
static void br_ip6_multicast_port_query_expired(struct timer_list *t)
{
	struct net_bridge_port *port = from_timer(port, t, ip6_own_query.timer);

	br_multicast_port_query_expired(port, &port->ip6_own_query);
}
#endif

static void br_multicast_port_group_rexmit(struct timer_list *t)
{
	struct net_bridge_port_group *pg = from_timer(pg, t, rexmit_timer);
	struct bridge_mcast_other_query *other_query = NULL;
	struct net_bridge *br = pg->key.port->br;
	bool need_rexmit = false;

	spin_lock(&br->multicast_lock);
	if (!netif_running(br->dev) || hlist_unhashed(&pg->mglist) ||
	    !br_opt_get(br, BROPT_MULTICAST_ENABLED) ||
	    !br_opt_get(br, BROPT_MULTICAST_QUERIER))
		goto out;

	if (pg->key.addr.proto == htons(ETH_P_IP))
		other_query = &br->ip4_other_query;
#if IS_ENABLED(CONFIG_IPV6)
	else
		other_query = &br->ip6_other_query;
#endif

	if (!other_query || timer_pending(&other_query->timer))
		goto out;

	if (pg->grp_query_rexmit_cnt) {
		pg->grp_query_rexmit_cnt--;
		__br_multicast_send_query(br, pg->key.port, pg, &pg->key.addr,
					  &pg->key.addr, false, 1, NULL);
	}
	__br_multicast_send_query(br, pg->key.port, pg, &pg->key.addr,
				  &pg->key.addr, true, 0, &need_rexmit);

	if (pg->grp_query_rexmit_cnt || need_rexmit)
		mod_timer(&pg->rexmit_timer, jiffies +
					     br->multicast_last_member_interval);
out:
	spin_unlock(&br->multicast_lock);
}

<<<<<<< HEAD
=======
static void br_ip4_multicast_port_query_expired(struct timer_list *t)
{
	struct net_bridge_port *port = from_timer(port, t, ip4_own_query.timer);

	br_multicast_port_query_expired(port, &port->ip4_own_query);
}

#if IS_ENABLED(CONFIG_IPV6)
static void br_ip6_multicast_port_query_expired(struct timer_list *t)
{
	struct net_bridge_port *port = from_timer(port, t, ip6_own_query.timer);

	br_multicast_port_query_expired(port, &port->ip6_own_query);
}
#endif

static void br_multicast_port_group_rexmit(struct timer_list *t)
{
	struct net_bridge_port_group *pg = from_timer(pg, t, rexmit_timer);
	struct bridge_mcast_other_query *other_query = NULL;
	struct net_bridge *br = pg->key.port->br;
	bool need_rexmit = false;

	spin_lock(&br->multicast_lock);
	if (!netif_running(br->dev) || hlist_unhashed(&pg->mglist) ||
	    !br_opt_get(br, BROPT_MULTICAST_ENABLED) ||
	    !br_opt_get(br, BROPT_MULTICAST_QUERIER))
		goto out;

	if (pg->key.addr.proto == htons(ETH_P_IP))
		other_query = &br->ip4_other_query;
#if IS_ENABLED(CONFIG_IPV6)
	else
		other_query = &br->ip6_other_query;
#endif

	if (!other_query || timer_pending(&other_query->timer))
		goto out;

	if (pg->grp_query_rexmit_cnt) {
		pg->grp_query_rexmit_cnt--;
		__br_multicast_send_query(br, pg->key.port, pg, &pg->key.addr,
					  &pg->key.addr, false, 1, NULL);
	}
	__br_multicast_send_query(br, pg->key.port, pg, &pg->key.addr,
				  &pg->key.addr, true, 0, &need_rexmit);

	if (pg->grp_query_rexmit_cnt || need_rexmit)
		mod_timer(&pg->rexmit_timer, jiffies +
					     br->multicast_last_member_interval);
out:
	spin_unlock(&br->multicast_lock);
}

>>>>>>> 356006a6
static void br_mc_disabled_update(struct net_device *dev, bool value)
{
	struct switchdev_attr attr = {
		.orig_dev = dev,
		.id = SWITCHDEV_ATTR_ID_BRIDGE_MC_DISABLED,
		.flags = SWITCHDEV_F_DEFER,
		.u.mc_disabled = !value,
	};

	switchdev_port_attr_set(dev, &attr);
}

int br_multicast_add_port(struct net_bridge_port *port)
{
	port->multicast_router = MDB_RTR_TYPE_TEMP_QUERY;

	timer_setup(&port->multicast_router_timer,
		    br_multicast_router_expired, 0);
	timer_setup(&port->ip4_own_query.timer,
		    br_ip4_multicast_port_query_expired, 0);
#if IS_ENABLED(CONFIG_IPV6)
	timer_setup(&port->ip6_own_query.timer,
		    br_ip6_multicast_port_query_expired, 0);
#endif
	br_mc_disabled_update(port->dev,
			      br_opt_get(port->br, BROPT_MULTICAST_ENABLED));

	port->mcast_stats = netdev_alloc_pcpu_stats(struct bridge_mcast_stats);
	if (!port->mcast_stats)
		return -ENOMEM;

	return 0;
}

void br_multicast_del_port(struct net_bridge_port *port)
{
	struct net_bridge *br = port->br;
	struct net_bridge_port_group *pg;
	HLIST_HEAD(deleted_head);
	struct hlist_node *n;

	/* Take care of the remaining groups, only perm ones should be left */
	spin_lock_bh(&br->multicast_lock);
	hlist_for_each_entry_safe(pg, n, &port->mglist, mglist)
		br_multicast_find_del_pg(br, pg);
	hlist_move_list(&br->mcast_gc_list, &deleted_head);
	spin_unlock_bh(&br->multicast_lock);
	br_multicast_gc(&deleted_head);
	del_timer_sync(&port->multicast_router_timer);
	free_percpu(port->mcast_stats);
}

static void br_multicast_enable(struct bridge_mcast_own_query *query)
{
	query->startup_sent = 0;

	if (try_to_del_timer_sync(&query->timer) >= 0 ||
	    del_timer(&query->timer))
		mod_timer(&query->timer, jiffies);
}

static void __br_multicast_enable_port(struct net_bridge_port *port)
{
	struct net_bridge *br = port->br;

	if (!br_opt_get(br, BROPT_MULTICAST_ENABLED) || !netif_running(br->dev))
		return;

	br_multicast_enable(&port->ip4_own_query);
#if IS_ENABLED(CONFIG_IPV6)
	br_multicast_enable(&port->ip6_own_query);
#endif
	if (port->multicast_router == MDB_RTR_TYPE_PERM &&
	    hlist_unhashed(&port->rlist))
		br_multicast_add_router(br, port);
}

void br_multicast_enable_port(struct net_bridge_port *port)
{
	struct net_bridge *br = port->br;

	spin_lock(&br->multicast_lock);
	__br_multicast_enable_port(port);
	spin_unlock(&br->multicast_lock);
}

void br_multicast_disable_port(struct net_bridge_port *port)
{
	struct net_bridge *br = port->br;
	struct net_bridge_port_group *pg;
	struct hlist_node *n;

	spin_lock(&br->multicast_lock);
	hlist_for_each_entry_safe(pg, n, &port->mglist, mglist)
		if (!(pg->flags & MDB_PG_FLAGS_PERMANENT))
			br_multicast_find_del_pg(br, pg);

	__del_port_router(port);

	del_timer(&port->multicast_router_timer);
	del_timer(&port->ip4_own_query.timer);
#if IS_ENABLED(CONFIG_IPV6)
	del_timer(&port->ip6_own_query.timer);
#endif
	spin_unlock(&br->multicast_lock);
}

static int __grp_src_delete_marked(struct net_bridge_port_group *pg)
{
	struct net_bridge_group_src *ent;
	struct hlist_node *tmp;
	int deleted = 0;

	hlist_for_each_entry_safe(ent, tmp, &pg->src_list, node)
		if (ent->flags & BR_SGRP_F_DELETE) {
			br_multicast_del_group_src(ent);
			deleted++;
		}

	return deleted;
}

static void __grp_src_mod_timer(struct net_bridge_group_src *src,
				unsigned long expires)
{
	mod_timer(&src->timer, expires);
	br_multicast_fwd_src_handle(src);
}

static void __grp_src_query_marked_and_rexmit(struct net_bridge_port_group *pg)
{
	struct bridge_mcast_other_query *other_query = NULL;
	struct net_bridge *br = pg->key.port->br;
	u32 lmqc = br->multicast_last_member_count;
	unsigned long lmqt, lmi, now = jiffies;
	struct net_bridge_group_src *ent;

	if (!netif_running(br->dev) ||
	    !br_opt_get(br, BROPT_MULTICAST_ENABLED))
		return;

	if (pg->key.addr.proto == htons(ETH_P_IP))
		other_query = &br->ip4_other_query;
#if IS_ENABLED(CONFIG_IPV6)
	else
		other_query = &br->ip6_other_query;
#endif

	lmqt = now + br_multicast_lmqt(br);
	hlist_for_each_entry(ent, &pg->src_list, node) {
		if (ent->flags & BR_SGRP_F_SEND) {
			ent->flags &= ~BR_SGRP_F_SEND;
			if (ent->timer.expires > lmqt) {
				if (br_opt_get(br, BROPT_MULTICAST_QUERIER) &&
				    other_query &&
				    !timer_pending(&other_query->timer))
					ent->src_query_rexmit_cnt = lmqc;
				__grp_src_mod_timer(ent, lmqt);
			}
		}
	}

	if (!br_opt_get(br, BROPT_MULTICAST_QUERIER) ||
	    !other_query || timer_pending(&other_query->timer))
		return;

	__br_multicast_send_query(br, pg->key.port, pg, &pg->key.addr,
				  &pg->key.addr, true, 1, NULL);

	lmi = now + br->multicast_last_member_interval;
	if (!timer_pending(&pg->rexmit_timer) ||
	    time_after(pg->rexmit_timer.expires, lmi))
		mod_timer(&pg->rexmit_timer, lmi);
}

static void __grp_send_query_and_rexmit(struct net_bridge_port_group *pg)
{
	struct bridge_mcast_other_query *other_query = NULL;
	struct net_bridge *br = pg->key.port->br;
	unsigned long now = jiffies, lmi;

	if (!netif_running(br->dev) ||
	    !br_opt_get(br, BROPT_MULTICAST_ENABLED))
		return;

	if (pg->key.addr.proto == htons(ETH_P_IP))
		other_query = &br->ip4_other_query;
#if IS_ENABLED(CONFIG_IPV6)
	else
		other_query = &br->ip6_other_query;
#endif

	if (br_opt_get(br, BROPT_MULTICAST_QUERIER) &&
	    other_query && !timer_pending(&other_query->timer)) {
		lmi = now + br->multicast_last_member_interval;
		pg->grp_query_rexmit_cnt = br->multicast_last_member_count - 1;
		__br_multicast_send_query(br, pg->key.port, pg, &pg->key.addr,
					  &pg->key.addr, false, 0, NULL);
		if (!timer_pending(&pg->rexmit_timer) ||
		    time_after(pg->rexmit_timer.expires, lmi))
			mod_timer(&pg->rexmit_timer, lmi);
	}

	if (pg->filter_mode == MCAST_EXCLUDE &&
	    (!timer_pending(&pg->timer) ||
	     time_after(pg->timer.expires, now + br_multicast_lmqt(br))))
		mod_timer(&pg->timer, now + br_multicast_lmqt(br));
}

/* State          Msg type      New state                Actions
 * INCLUDE (A)    IS_IN (B)     INCLUDE (A+B)            (B)=GMI
 * INCLUDE (A)    ALLOW (B)     INCLUDE (A+B)            (B)=GMI
 * EXCLUDE (X,Y)  ALLOW (A)     EXCLUDE (X+A,Y-A)        (A)=GMI
 */
static bool br_multicast_isinc_allow(struct net_bridge_port_group *pg,
				     void *srcs, u32 nsrcs, size_t src_size)
{
	struct net_bridge *br = pg->key.port->br;
	struct net_bridge_group_src *ent;
	unsigned long now = jiffies;
	bool changed = false;
	struct br_ip src_ip;
	u32 src_idx;

	memset(&src_ip, 0, sizeof(src_ip));
	src_ip.proto = pg->key.addr.proto;
	for (src_idx = 0; src_idx < nsrcs; src_idx++) {
		memcpy(&src_ip.src, srcs, src_size);
		ent = br_multicast_find_group_src(pg, &src_ip);
		if (!ent) {
			ent = br_multicast_new_group_src(pg, &src_ip);
			if (ent)
				changed = true;
		}

		if (ent)
			__grp_src_mod_timer(ent, now + br_multicast_gmi(br));
		srcs += src_size;
	}

	return changed;
}

/* State          Msg type      New state                Actions
 * INCLUDE (A)    IS_EX (B)     EXCLUDE (A*B,B-A)        (B-A)=0
 *                                                       Delete (A-B)
 *                                                       Group Timer=GMI
 */
static void __grp_src_isexc_incl(struct net_bridge_port_group *pg,
				 void *srcs, u32 nsrcs, size_t src_size)
{
	struct net_bridge_group_src *ent;
	struct br_ip src_ip;
	u32 src_idx;

	hlist_for_each_entry(ent, &pg->src_list, node)
		ent->flags |= BR_SGRP_F_DELETE;

	memset(&src_ip, 0, sizeof(src_ip));
	src_ip.proto = pg->key.addr.proto;
	for (src_idx = 0; src_idx < nsrcs; src_idx++) {
		memcpy(&src_ip.src, srcs, src_size);
		ent = br_multicast_find_group_src(pg, &src_ip);
		if (ent)
			ent->flags &= ~BR_SGRP_F_DELETE;
		else
			ent = br_multicast_new_group_src(pg, &src_ip);
		if (ent)
			br_multicast_fwd_src_handle(ent);
		srcs += src_size;
	}

	__grp_src_delete_marked(pg);
}

/* State          Msg type      New state                Actions
 * EXCLUDE (X,Y)  IS_EX (A)     EXCLUDE (A-Y,Y*A)        (A-X-Y)=GMI
 *                                                       Delete (X-A)
 *                                                       Delete (Y-A)
 *                                                       Group Timer=GMI
 */
static bool __grp_src_isexc_excl(struct net_bridge_port_group *pg,
				 void *srcs, u32 nsrcs, size_t src_size)
{
	struct net_bridge *br = pg->key.port->br;
	struct net_bridge_group_src *ent;
	unsigned long now = jiffies;
	bool changed = false;
	struct br_ip src_ip;
	u32 src_idx;

	hlist_for_each_entry(ent, &pg->src_list, node)
		ent->flags |= BR_SGRP_F_DELETE;

	memset(&src_ip, 0, sizeof(src_ip));
	src_ip.proto = pg->key.addr.proto;
	for (src_idx = 0; src_idx < nsrcs; src_idx++) {
		memcpy(&src_ip.src, srcs, src_size);
		ent = br_multicast_find_group_src(pg, &src_ip);
		if (ent) {
			ent->flags &= ~BR_SGRP_F_DELETE;
		} else {
			ent = br_multicast_new_group_src(pg, &src_ip);
			if (ent) {
				__grp_src_mod_timer(ent,
						    now + br_multicast_gmi(br));
				changed = true;
			}
		}
		srcs += src_size;
	}

	if (__grp_src_delete_marked(pg))
		changed = true;

	return changed;
}

static bool br_multicast_isexc(struct net_bridge_port_group *pg,
			       void *srcs, u32 nsrcs, size_t src_size)
{
	struct net_bridge *br = pg->key.port->br;
	bool changed = false;

	switch (pg->filter_mode) {
	case MCAST_INCLUDE:
		__grp_src_isexc_incl(pg, srcs, nsrcs, src_size);
		br_multicast_star_g_handle_mode(pg, MCAST_EXCLUDE);
		changed = true;
		break;
	case MCAST_EXCLUDE:
		changed = __grp_src_isexc_excl(pg, srcs, nsrcs, src_size);
		break;
	}

	pg->filter_mode = MCAST_EXCLUDE;
	mod_timer(&pg->timer, jiffies + br_multicast_gmi(br));

	return changed;
}

/* State          Msg type      New state                Actions
 * INCLUDE (A)    TO_IN (B)     INCLUDE (A+B)            (B)=GMI
 *                                                       Send Q(G,A-B)
 */
static bool __grp_src_toin_incl(struct net_bridge_port_group *pg,
				void *srcs, u32 nsrcs, size_t src_size)
{
	struct net_bridge *br = pg->key.port->br;
	u32 src_idx, to_send = pg->src_ents;
	struct net_bridge_group_src *ent;
	unsigned long now = jiffies;
	bool changed = false;
	struct br_ip src_ip;

	hlist_for_each_entry(ent, &pg->src_list, node)
		ent->flags |= BR_SGRP_F_SEND;

	memset(&src_ip, 0, sizeof(src_ip));
	src_ip.proto = pg->key.addr.proto;
	for (src_idx = 0; src_idx < nsrcs; src_idx++) {
		memcpy(&src_ip.src, srcs, src_size);
		ent = br_multicast_find_group_src(pg, &src_ip);
		if (ent) {
			ent->flags &= ~BR_SGRP_F_SEND;
			to_send--;
		} else {
			ent = br_multicast_new_group_src(pg, &src_ip);
			if (ent)
				changed = true;
		}
		if (ent)
			__grp_src_mod_timer(ent, now + br_multicast_gmi(br));
		srcs += src_size;
	}

	if (to_send)
		__grp_src_query_marked_and_rexmit(pg);

	return changed;
}

/* State          Msg type      New state                Actions
 * EXCLUDE (X,Y)  TO_IN (A)     EXCLUDE (X+A,Y-A)        (A)=GMI
 *                                                       Send Q(G,X-A)
 *                                                       Send Q(G)
 */
static bool __grp_src_toin_excl(struct net_bridge_port_group *pg,
				void *srcs, u32 nsrcs, size_t src_size)
{
	struct net_bridge *br = pg->key.port->br;
	u32 src_idx, to_send = pg->src_ents;
	struct net_bridge_group_src *ent;
	unsigned long now = jiffies;
	bool changed = false;
	struct br_ip src_ip;

	hlist_for_each_entry(ent, &pg->src_list, node)
		if (timer_pending(&ent->timer))
			ent->flags |= BR_SGRP_F_SEND;

	memset(&src_ip, 0, sizeof(src_ip));
	src_ip.proto = pg->key.addr.proto;
	for (src_idx = 0; src_idx < nsrcs; src_idx++) {
		memcpy(&src_ip.src, srcs, src_size);
		ent = br_multicast_find_group_src(pg, &src_ip);
		if (ent) {
			if (timer_pending(&ent->timer)) {
				ent->flags &= ~BR_SGRP_F_SEND;
				to_send--;
			}
		} else {
			ent = br_multicast_new_group_src(pg, &src_ip);
			if (ent)
				changed = true;
		}
		if (ent)
			__grp_src_mod_timer(ent, now + br_multicast_gmi(br));
		srcs += src_size;
	}

	if (to_send)
		__grp_src_query_marked_and_rexmit(pg);

	__grp_send_query_and_rexmit(pg);

	return changed;
}

static bool br_multicast_toin(struct net_bridge_port_group *pg,
			      void *srcs, u32 nsrcs, size_t src_size)
{
	bool changed = false;

	switch (pg->filter_mode) {
	case MCAST_INCLUDE:
		changed = __grp_src_toin_incl(pg, srcs, nsrcs, src_size);
		break;
	case MCAST_EXCLUDE:
		changed = __grp_src_toin_excl(pg, srcs, nsrcs, src_size);
		break;
	}

	return changed;
}

/* State          Msg type      New state                Actions
 * INCLUDE (A)    TO_EX (B)     EXCLUDE (A*B,B-A)        (B-A)=0
 *                                                       Delete (A-B)
 *                                                       Send Q(G,A*B)
 *                                                       Group Timer=GMI
 */
static void __grp_src_toex_incl(struct net_bridge_port_group *pg,
				void *srcs, u32 nsrcs, size_t src_size)
{
	struct net_bridge_group_src *ent;
	u32 src_idx, to_send = 0;
	struct br_ip src_ip;

	hlist_for_each_entry(ent, &pg->src_list, node)
		ent->flags = (ent->flags & ~BR_SGRP_F_SEND) | BR_SGRP_F_DELETE;

	memset(&src_ip, 0, sizeof(src_ip));
	src_ip.proto = pg->key.addr.proto;
	for (src_idx = 0; src_idx < nsrcs; src_idx++) {
		memcpy(&src_ip.src, srcs, src_size);
		ent = br_multicast_find_group_src(pg, &src_ip);
		if (ent) {
			ent->flags = (ent->flags & ~BR_SGRP_F_DELETE) |
				     BR_SGRP_F_SEND;
			to_send++;
		} else {
			ent = br_multicast_new_group_src(pg, &src_ip);
		}
		if (ent)
			br_multicast_fwd_src_handle(ent);
		srcs += src_size;
	}

	__grp_src_delete_marked(pg);
	if (to_send)
		__grp_src_query_marked_and_rexmit(pg);
}

/* State          Msg type      New state                Actions
 * EXCLUDE (X,Y)  TO_EX (A)     EXCLUDE (A-Y,Y*A)        (A-X-Y)=Group Timer
 *                                                       Delete (X-A)
 *                                                       Delete (Y-A)
 *                                                       Send Q(G,A-Y)
 *                                                       Group Timer=GMI
 */
static bool __grp_src_toex_excl(struct net_bridge_port_group *pg,
				void *srcs, u32 nsrcs, size_t src_size)
{
	struct net_bridge_group_src *ent;
	u32 src_idx, to_send = 0;
	bool changed = false;
	struct br_ip src_ip;

	hlist_for_each_entry(ent, &pg->src_list, node)
		ent->flags = (ent->flags & ~BR_SGRP_F_SEND) | BR_SGRP_F_DELETE;

	memset(&src_ip, 0, sizeof(src_ip));
	src_ip.proto = pg->key.addr.proto;
	for (src_idx = 0; src_idx < nsrcs; src_idx++) {
		memcpy(&src_ip.src, srcs, src_size);
		ent = br_multicast_find_group_src(pg, &src_ip);
		if (ent) {
			ent->flags &= ~BR_SGRP_F_DELETE;
		} else {
			ent = br_multicast_new_group_src(pg, &src_ip);
			if (ent) {
				__grp_src_mod_timer(ent, pg->timer.expires);
				changed = true;
			}
		}
		if (ent && timer_pending(&ent->timer)) {
			ent->flags |= BR_SGRP_F_SEND;
			to_send++;
		}
		srcs += src_size;
	}

	if (__grp_src_delete_marked(pg))
		changed = true;
	if (to_send)
		__grp_src_query_marked_and_rexmit(pg);

	return changed;
}

static bool br_multicast_toex(struct net_bridge_port_group *pg,
			      void *srcs, u32 nsrcs, size_t src_size)
{
	struct net_bridge *br = pg->key.port->br;
	bool changed = false;

	switch (pg->filter_mode) {
	case MCAST_INCLUDE:
		__grp_src_toex_incl(pg, srcs, nsrcs, src_size);
		br_multicast_star_g_handle_mode(pg, MCAST_EXCLUDE);
		changed = true;
		break;
	case MCAST_EXCLUDE:
		changed = __grp_src_toex_excl(pg, srcs, nsrcs, src_size);
		break;
	}

	pg->filter_mode = MCAST_EXCLUDE;
	mod_timer(&pg->timer, jiffies + br_multicast_gmi(br));

	return changed;
}

/* State          Msg type      New state                Actions
 * INCLUDE (A)    BLOCK (B)     INCLUDE (A)              Send Q(G,A*B)
 */
static void __grp_src_block_incl(struct net_bridge_port_group *pg,
				 void *srcs, u32 nsrcs, size_t src_size)
{
	struct net_bridge_group_src *ent;
	u32 src_idx, to_send = 0;
	struct br_ip src_ip;

	hlist_for_each_entry(ent, &pg->src_list, node)
		ent->flags &= ~BR_SGRP_F_SEND;

	memset(&src_ip, 0, sizeof(src_ip));
	src_ip.proto = pg->key.addr.proto;
	for (src_idx = 0; src_idx < nsrcs; src_idx++) {
		memcpy(&src_ip.src, srcs, src_size);
		ent = br_multicast_find_group_src(pg, &src_ip);
		if (ent) {
			ent->flags |= BR_SGRP_F_SEND;
			to_send++;
		}
		srcs += src_size;
	}

	if (to_send)
		__grp_src_query_marked_and_rexmit(pg);

	if (pg->filter_mode == MCAST_INCLUDE && hlist_empty(&pg->src_list))
		br_multicast_find_del_pg(pg->key.port->br, pg);
}

/* State          Msg type      New state                Actions
 * EXCLUDE (X,Y)  BLOCK (A)     EXCLUDE (X+(A-Y),Y)      (A-X-Y)=Group Timer
 *                                                       Send Q(G,A-Y)
 */
static bool __grp_src_block_excl(struct net_bridge_port_group *pg,
				 void *srcs, u32 nsrcs, size_t src_size)
{
	struct net_bridge_group_src *ent;
	u32 src_idx, to_send = 0;
	bool changed = false;
	struct br_ip src_ip;

	hlist_for_each_entry(ent, &pg->src_list, node)
		ent->flags &= ~BR_SGRP_F_SEND;

	memset(&src_ip, 0, sizeof(src_ip));
	src_ip.proto = pg->key.addr.proto;
	for (src_idx = 0; src_idx < nsrcs; src_idx++) {
		memcpy(&src_ip.src, srcs, src_size);
		ent = br_multicast_find_group_src(pg, &src_ip);
		if (!ent) {
			ent = br_multicast_new_group_src(pg, &src_ip);
			if (ent) {
				__grp_src_mod_timer(ent, pg->timer.expires);
				changed = true;
			}
		}
		if (ent && timer_pending(&ent->timer)) {
			ent->flags |= BR_SGRP_F_SEND;
			to_send++;
		}
		srcs += src_size;
	}

	if (to_send)
		__grp_src_query_marked_and_rexmit(pg);

	return changed;
}

static bool br_multicast_block(struct net_bridge_port_group *pg,
			       void *srcs, u32 nsrcs, size_t src_size)
{
	bool changed = false;

	switch (pg->filter_mode) {
	case MCAST_INCLUDE:
		__grp_src_block_incl(pg, srcs, nsrcs, src_size);
		break;
	case MCAST_EXCLUDE:
		changed = __grp_src_block_excl(pg, srcs, nsrcs, src_size);
		break;
	}

	return changed;
}

static struct net_bridge_port_group *
br_multicast_find_port(struct net_bridge_mdb_entry *mp,
		       struct net_bridge_port *p,
		       const unsigned char *src)
{
	struct net_bridge *br __maybe_unused = mp->br;
	struct net_bridge_port_group *pg;

	for (pg = mlock_dereference(mp->ports, br);
	     pg;
	     pg = mlock_dereference(pg->next, br))
		if (br_port_group_equal(pg, p, src))
			return pg;

	return NULL;
}

static int br_ip4_multicast_igmp3_report(struct net_bridge *br,
					 struct net_bridge_port *port,
					 struct sk_buff *skb,
					 u16 vid)
{
	bool igmpv2 = br->multicast_igmp_version == 2;
	struct net_bridge_mdb_entry *mdst;
	struct net_bridge_port_group *pg;
	const unsigned char *src;
	struct igmpv3_report *ih;
	struct igmpv3_grec *grec;
	int i, len, num, type;
	bool changed = false;
	__be32 group;
	int err = 0;
	u16 nsrcs;

	ih = igmpv3_report_hdr(skb);
	num = ntohs(ih->ngrec);
	len = skb_transport_offset(skb) + sizeof(*ih);

	for (i = 0; i < num; i++) {
		len += sizeof(*grec);
		if (!ip_mc_may_pull(skb, len))
			return -EINVAL;

		grec = (void *)(skb->data + len - sizeof(*grec));
		group = grec->grec_mca;
		type = grec->grec_type;
		nsrcs = ntohs(grec->grec_nsrcs);

		len += nsrcs * 4;
		if (!ip_mc_may_pull(skb, len))
			return -EINVAL;

		switch (type) {
		case IGMPV3_MODE_IS_INCLUDE:
		case IGMPV3_MODE_IS_EXCLUDE:
		case IGMPV3_CHANGE_TO_INCLUDE:
		case IGMPV3_CHANGE_TO_EXCLUDE:
		case IGMPV3_ALLOW_NEW_SOURCES:
		case IGMPV3_BLOCK_OLD_SOURCES:
			break;

		default:
			continue;
		}

		src = eth_hdr(skb)->h_source;
		if (nsrcs == 0 &&
		    (type == IGMPV3_CHANGE_TO_INCLUDE ||
		     type == IGMPV3_MODE_IS_INCLUDE)) {
			if (!port || igmpv2) {
				br_ip4_multicast_leave_group(br, port, group, vid, src);
				continue;
			}
		} else {
			err = br_ip4_multicast_add_group(br, port, group, vid,
							 src, igmpv2);
			if (err)
				break;
		}

		if (!port || igmpv2)
			continue;

		spin_lock_bh(&br->multicast_lock);
		mdst = br_mdb_ip4_get(br, group, vid);
		if (!mdst)
			goto unlock_continue;
		pg = br_multicast_find_port(mdst, port, src);
		if (!pg || (pg->flags & MDB_PG_FLAGS_PERMANENT))
			goto unlock_continue;
		/* reload grec */
		grec = (void *)(skb->data + len - sizeof(*grec) - (nsrcs * 4));
		switch (type) {
		case IGMPV3_ALLOW_NEW_SOURCES:
			changed = br_multicast_isinc_allow(pg, grec->grec_src,
							   nsrcs, sizeof(__be32));
			break;
		case IGMPV3_MODE_IS_INCLUDE:
			changed = br_multicast_isinc_allow(pg, grec->grec_src, nsrcs,
							   sizeof(__be32));
			break;
		case IGMPV3_MODE_IS_EXCLUDE:
			changed = br_multicast_isexc(pg, grec->grec_src, nsrcs,
						     sizeof(__be32));
			break;
		case IGMPV3_CHANGE_TO_INCLUDE:
			changed = br_multicast_toin(pg, grec->grec_src, nsrcs,
						    sizeof(__be32));
			break;
		case IGMPV3_CHANGE_TO_EXCLUDE:
			changed = br_multicast_toex(pg, grec->grec_src, nsrcs,
						    sizeof(__be32));
			break;
		case IGMPV3_BLOCK_OLD_SOURCES:
			changed = br_multicast_block(pg, grec->grec_src, nsrcs,
						     sizeof(__be32));
			break;
		}
		if (changed)
			br_mdb_notify(br->dev, mdst, pg, RTM_NEWMDB);
unlock_continue:
		spin_unlock_bh(&br->multicast_lock);
	}

	return err;
}

#if IS_ENABLED(CONFIG_IPV6)
static int br_ip6_multicast_mld2_report(struct net_bridge *br,
					struct net_bridge_port *port,
					struct sk_buff *skb,
					u16 vid)
{
	bool mldv1 = br->multicast_mld_version == 1;
	struct net_bridge_mdb_entry *mdst;
	struct net_bridge_port_group *pg;
	unsigned int nsrcs_offset;
	const unsigned char *src;
	struct icmp6hdr *icmp6h;
	struct mld2_grec *grec;
	unsigned int grec_len;
	bool changed = false;
	int i, len, num;
	int err = 0;

	if (!ipv6_mc_may_pull(skb, sizeof(*icmp6h)))
		return -EINVAL;

	icmp6h = icmp6_hdr(skb);
	num = ntohs(icmp6h->icmp6_dataun.un_data16[1]);
	len = skb_transport_offset(skb) + sizeof(*icmp6h);

	for (i = 0; i < num; i++) {
		__be16 *_nsrcs, __nsrcs;
		u16 nsrcs;

		nsrcs_offset = len + offsetof(struct mld2_grec, grec_nsrcs);

		if (skb_transport_offset(skb) + ipv6_transport_len(skb) <
		    nsrcs_offset + sizeof(__nsrcs))
			return -EINVAL;

		_nsrcs = skb_header_pointer(skb, nsrcs_offset,
					    sizeof(__nsrcs), &__nsrcs);
		if (!_nsrcs)
			return -EINVAL;

		nsrcs = ntohs(*_nsrcs);
		grec_len = struct_size(grec, grec_src, nsrcs);

		if (!ipv6_mc_may_pull(skb, len + grec_len))
			return -EINVAL;

		grec = (struct mld2_grec *)(skb->data + len);
		len += grec_len;

		switch (grec->grec_type) {
		case MLD2_MODE_IS_INCLUDE:
		case MLD2_MODE_IS_EXCLUDE:
		case MLD2_CHANGE_TO_INCLUDE:
		case MLD2_CHANGE_TO_EXCLUDE:
		case MLD2_ALLOW_NEW_SOURCES:
		case MLD2_BLOCK_OLD_SOURCES:
			break;

		default:
			continue;
		}

		src = eth_hdr(skb)->h_source;
		if ((grec->grec_type == MLD2_CHANGE_TO_INCLUDE ||
		     grec->grec_type == MLD2_MODE_IS_INCLUDE) &&
		    nsrcs == 0) {
			if (!port || mldv1) {
				br_ip6_multicast_leave_group(br, port,
							     &grec->grec_mca,
							     vid, src);
				continue;
			}
		} else {
			err = br_ip6_multicast_add_group(br, port,
							 &grec->grec_mca, vid,
							 src, mldv1);
			if (err)
				break;
		}

		if (!port || mldv1)
			continue;

		spin_lock_bh(&br->multicast_lock);
		mdst = br_mdb_ip6_get(br, &grec->grec_mca, vid);
		if (!mdst)
			goto unlock_continue;
		pg = br_multicast_find_port(mdst, port, src);
		if (!pg || (pg->flags & MDB_PG_FLAGS_PERMANENT))
			goto unlock_continue;
		switch (grec->grec_type) {
		case MLD2_ALLOW_NEW_SOURCES:
			changed = br_multicast_isinc_allow(pg, grec->grec_src,
							   nsrcs,
							   sizeof(struct in6_addr));
			break;
		case MLD2_MODE_IS_INCLUDE:
			changed = br_multicast_isinc_allow(pg, grec->grec_src, nsrcs,
							   sizeof(struct in6_addr));
			break;
		case MLD2_MODE_IS_EXCLUDE:
			changed = br_multicast_isexc(pg, grec->grec_src, nsrcs,
						     sizeof(struct in6_addr));
			break;
		case MLD2_CHANGE_TO_INCLUDE:
			changed = br_multicast_toin(pg, grec->grec_src, nsrcs,
						    sizeof(struct in6_addr));
			break;
		case MLD2_CHANGE_TO_EXCLUDE:
			changed = br_multicast_toex(pg, grec->grec_src, nsrcs,
						    sizeof(struct in6_addr));
			break;
		case MLD2_BLOCK_OLD_SOURCES:
			changed = br_multicast_block(pg, grec->grec_src, nsrcs,
						     sizeof(struct in6_addr));
			break;
		}
		if (changed)
			br_mdb_notify(br->dev, mdst, pg, RTM_NEWMDB);
unlock_continue:
		spin_unlock_bh(&br->multicast_lock);
	}

	return err;
}
#endif

static bool br_ip4_multicast_select_querier(struct net_bridge *br,
					    struct net_bridge_port *port,
					    __be32 saddr)
{
	if (!timer_pending(&br->ip4_own_query.timer) &&
	    !timer_pending(&br->ip4_other_query.timer))
		goto update;

	if (!br->ip4_querier.addr.src.ip4)
		goto update;

	if (ntohl(saddr) <= ntohl(br->ip4_querier.addr.src.ip4))
		goto update;

	return false;

update:
	br->ip4_querier.addr.src.ip4 = saddr;

	/* update protected by general multicast_lock by caller */
	rcu_assign_pointer(br->ip4_querier.port, port);

	return true;
}

#if IS_ENABLED(CONFIG_IPV6)
static bool br_ip6_multicast_select_querier(struct net_bridge *br,
					    struct net_bridge_port *port,
					    struct in6_addr *saddr)
{
	if (!timer_pending(&br->ip6_own_query.timer) &&
	    !timer_pending(&br->ip6_other_query.timer))
		goto update;

	if (ipv6_addr_cmp(saddr, &br->ip6_querier.addr.src.ip6) <= 0)
		goto update;

	return false;

update:
	br->ip6_querier.addr.src.ip6 = *saddr;

	/* update protected by general multicast_lock by caller */
	rcu_assign_pointer(br->ip6_querier.port, port);

	return true;
}
#endif

static bool br_multicast_select_querier(struct net_bridge *br,
					struct net_bridge_port *port,
					struct br_ip *saddr)
{
	switch (saddr->proto) {
	case htons(ETH_P_IP):
		return br_ip4_multicast_select_querier(br, port, saddr->src.ip4);
#if IS_ENABLED(CONFIG_IPV6)
	case htons(ETH_P_IPV6):
		return br_ip6_multicast_select_querier(br, port, &saddr->src.ip6);
#endif
	}

	return false;
}

static void
br_multicast_update_query_timer(struct net_bridge *br,
				struct bridge_mcast_other_query *query,
				unsigned long max_delay)
{
	if (!timer_pending(&query->timer))
		query->delay_time = jiffies + max_delay;

	mod_timer(&query->timer, jiffies + br->multicast_querier_interval);
}

static void br_port_mc_router_state_change(struct net_bridge_port *p,
					   bool is_mc_router)
{
	struct switchdev_attr attr = {
		.orig_dev = p->dev,
		.id = SWITCHDEV_ATTR_ID_PORT_MROUTER,
		.flags = SWITCHDEV_F_DEFER,
		.u.mrouter = is_mc_router,
	};

	switchdev_port_attr_set(p->dev, &attr);
}

/*
 * Add port to router_list
 *  list is maintained ordered by pointer value
 *  and locked by br->multicast_lock and RCU
 */
static void br_multicast_add_router(struct net_bridge *br,
				    struct net_bridge_port *port)
{
	struct net_bridge_port *p;
	struct hlist_node *slot = NULL;

	if (!hlist_unhashed(&port->rlist))
		return;

	hlist_for_each_entry(p, &br->router_list, rlist) {
		if ((unsigned long) port >= (unsigned long) p)
			break;
		slot = &p->rlist;
	}

	if (slot)
		hlist_add_behind_rcu(&port->rlist, slot);
	else
		hlist_add_head_rcu(&port->rlist, &br->router_list);
	br_rtr_notify(br->dev, port, RTM_NEWMDB);
	br_port_mc_router_state_change(port, true);
}

static void br_multicast_mark_router(struct net_bridge *br,
				     struct net_bridge_port *port)
{
	unsigned long now = jiffies;

	if (!port) {
		if (br->multicast_router == MDB_RTR_TYPE_TEMP_QUERY) {
			if (!timer_pending(&br->multicast_router_timer))
				br_mc_router_state_change(br, true);
			mod_timer(&br->multicast_router_timer,
				  now + br->multicast_querier_interval);
		}
		return;
	}

	if (port->multicast_router == MDB_RTR_TYPE_DISABLED ||
	    port->multicast_router == MDB_RTR_TYPE_PERM)
		return;

	br_multicast_add_router(br, port);

	mod_timer(&port->multicast_router_timer,
		  now + br->multicast_querier_interval);
}

static void br_multicast_query_received(struct net_bridge *br,
					struct net_bridge_port *port,
					struct bridge_mcast_other_query *query,
					struct br_ip *saddr,
					unsigned long max_delay)
{
	if (!br_multicast_select_querier(br, port, saddr))
		return;

	br_multicast_update_query_timer(br, query, max_delay);
	br_multicast_mark_router(br, port);
}

static void br_ip4_multicast_query(struct net_bridge *br,
				   struct net_bridge_port *port,
				   struct sk_buff *skb,
				   u16 vid)
{
	unsigned int transport_len = ip_transport_len(skb);
	const struct iphdr *iph = ip_hdr(skb);
	struct igmphdr *ih = igmp_hdr(skb);
	struct net_bridge_mdb_entry *mp;
	struct igmpv3_query *ih3;
	struct net_bridge_port_group *p;
	struct net_bridge_port_group __rcu **pp;
	struct br_ip saddr;
	unsigned long max_delay;
	unsigned long now = jiffies;
	__be32 group;

	spin_lock(&br->multicast_lock);
	if (!netif_running(br->dev) ||
	    (port && port->state == BR_STATE_DISABLED))
		goto out;

	group = ih->group;

	if (transport_len == sizeof(*ih)) {
		max_delay = ih->code * (HZ / IGMP_TIMER_SCALE);

		if (!max_delay) {
			max_delay = 10 * HZ;
			group = 0;
		}
	} else if (transport_len >= sizeof(*ih3)) {
		ih3 = igmpv3_query_hdr(skb);
		if (ih3->nsrcs ||
		    (br->multicast_igmp_version == 3 && group && ih3->suppress))
			goto out;

		max_delay = ih3->code ?
			    IGMPV3_MRC(ih3->code) * (HZ / IGMP_TIMER_SCALE) : 1;
	} else {
		goto out;
	}

	if (!group) {
		saddr.proto = htons(ETH_P_IP);
		saddr.src.ip4 = iph->saddr;

		br_multicast_query_received(br, port, &br->ip4_other_query,
					    &saddr, max_delay);
		goto out;
	}

	mp = br_mdb_ip4_get(br, group, vid);
	if (!mp)
		goto out;

	max_delay *= br->multicast_last_member_count;

	if (mp->host_joined &&
	    (timer_pending(&mp->timer) ?
	     time_after(mp->timer.expires, now + max_delay) :
	     try_to_del_timer_sync(&mp->timer) >= 0))
		mod_timer(&mp->timer, now + max_delay);

	for (pp = &mp->ports;
	     (p = mlock_dereference(*pp, br)) != NULL;
	     pp = &p->next) {
		if (timer_pending(&p->timer) ?
		    time_after(p->timer.expires, now + max_delay) :
		    try_to_del_timer_sync(&p->timer) >= 0 &&
		    (br->multicast_igmp_version == 2 ||
		     p->filter_mode == MCAST_EXCLUDE))
			mod_timer(&p->timer, now + max_delay);
	}

out:
	spin_unlock(&br->multicast_lock);
}

#if IS_ENABLED(CONFIG_IPV6)
static int br_ip6_multicast_query(struct net_bridge *br,
				  struct net_bridge_port *port,
				  struct sk_buff *skb,
				  u16 vid)
{
	unsigned int transport_len = ipv6_transport_len(skb);
	struct mld_msg *mld;
	struct net_bridge_mdb_entry *mp;
	struct mld2_query *mld2q;
	struct net_bridge_port_group *p;
	struct net_bridge_port_group __rcu **pp;
	struct br_ip saddr;
	unsigned long max_delay;
	unsigned long now = jiffies;
	unsigned int offset = skb_transport_offset(skb);
	const struct in6_addr *group = NULL;
	bool is_general_query;
	int err = 0;

	spin_lock(&br->multicast_lock);
	if (!netif_running(br->dev) ||
	    (port && port->state == BR_STATE_DISABLED))
		goto out;

	if (transport_len == sizeof(*mld)) {
		if (!pskb_may_pull(skb, offset + sizeof(*mld))) {
			err = -EINVAL;
			goto out;
		}
		mld = (struct mld_msg *) icmp6_hdr(skb);
		max_delay = msecs_to_jiffies(ntohs(mld->mld_maxdelay));
		if (max_delay)
			group = &mld->mld_mca;
	} else {
		if (!pskb_may_pull(skb, offset + sizeof(*mld2q))) {
			err = -EINVAL;
			goto out;
		}
		mld2q = (struct mld2_query *)icmp6_hdr(skb);
		if (!mld2q->mld2q_nsrcs)
			group = &mld2q->mld2q_mca;
		if (br->multicast_mld_version == 2 &&
		    !ipv6_addr_any(&mld2q->mld2q_mca) &&
		    mld2q->mld2q_suppress)
			goto out;

		max_delay = max(msecs_to_jiffies(mldv2_mrc(mld2q)), 1UL);
	}

	is_general_query = group && ipv6_addr_any(group);

	if (is_general_query) {
		saddr.proto = htons(ETH_P_IPV6);
		saddr.src.ip6 = ipv6_hdr(skb)->saddr;

		br_multicast_query_received(br, port, &br->ip6_other_query,
					    &saddr, max_delay);
		goto out;
	} else if (!group) {
		goto out;
	}

	mp = br_mdb_ip6_get(br, group, vid);
	if (!mp)
		goto out;

	max_delay *= br->multicast_last_member_count;
	if (mp->host_joined &&
	    (timer_pending(&mp->timer) ?
	     time_after(mp->timer.expires, now + max_delay) :
	     try_to_del_timer_sync(&mp->timer) >= 0))
		mod_timer(&mp->timer, now + max_delay);

	for (pp = &mp->ports;
	     (p = mlock_dereference(*pp, br)) != NULL;
	     pp = &p->next) {
		if (timer_pending(&p->timer) ?
		    time_after(p->timer.expires, now + max_delay) :
		    try_to_del_timer_sync(&p->timer) >= 0 &&
		    (br->multicast_mld_version == 1 ||
		     p->filter_mode == MCAST_EXCLUDE))
			mod_timer(&p->timer, now + max_delay);
	}

out:
	spin_unlock(&br->multicast_lock);
	return err;
}
#endif

static void
br_multicast_leave_group(struct net_bridge *br,
			 struct net_bridge_port *port,
			 struct br_ip *group,
			 struct bridge_mcast_other_query *other_query,
			 struct bridge_mcast_own_query *own_query,
			 const unsigned char *src)
{
	struct net_bridge_mdb_entry *mp;
	struct net_bridge_port_group *p;
	unsigned long now;
	unsigned long time;

	spin_lock(&br->multicast_lock);
	if (!netif_running(br->dev) ||
	    (port && port->state == BR_STATE_DISABLED))
		goto out;

	mp = br_mdb_ip_get(br, group);
	if (!mp)
		goto out;

	if (port && (port->flags & BR_MULTICAST_FAST_LEAVE)) {
		struct net_bridge_port_group __rcu **pp;

		for (pp = &mp->ports;
		     (p = mlock_dereference(*pp, br)) != NULL;
		     pp = &p->next) {
			if (!br_port_group_equal(p, port, src))
				continue;

			if (p->flags & MDB_PG_FLAGS_PERMANENT)
				break;

			p->flags |= MDB_PG_FLAGS_FAST_LEAVE;
			br_multicast_del_pg(mp, p, pp);
		}
		goto out;
	}

	if (timer_pending(&other_query->timer))
		goto out;

	if (br_opt_get(br, BROPT_MULTICAST_QUERIER)) {
		__br_multicast_send_query(br, port, NULL, NULL, &mp->addr,
					  false, 0, NULL);

		time = jiffies + br->multicast_last_member_count *
				 br->multicast_last_member_interval;

		mod_timer(&own_query->timer, time);

		for (p = mlock_dereference(mp->ports, br);
		     p != NULL;
		     p = mlock_dereference(p->next, br)) {
			if (!br_port_group_equal(p, port, src))
				continue;

			if (!hlist_unhashed(&p->mglist) &&
			    (timer_pending(&p->timer) ?
			     time_after(p->timer.expires, time) :
			     try_to_del_timer_sync(&p->timer) >= 0)) {
				mod_timer(&p->timer, time);
			}

			break;
		}
	}

	now = jiffies;
	time = now + br->multicast_last_member_count *
		     br->multicast_last_member_interval;

	if (!port) {
		if (mp->host_joined &&
		    (timer_pending(&mp->timer) ?
		     time_after(mp->timer.expires, time) :
		     try_to_del_timer_sync(&mp->timer) >= 0)) {
			mod_timer(&mp->timer, time);
		}

		goto out;
	}

	for (p = mlock_dereference(mp->ports, br);
	     p != NULL;
	     p = mlock_dereference(p->next, br)) {
		if (p->key.port != port)
			continue;

		if (!hlist_unhashed(&p->mglist) &&
		    (timer_pending(&p->timer) ?
		     time_after(p->timer.expires, time) :
		     try_to_del_timer_sync(&p->timer) >= 0)) {
			mod_timer(&p->timer, time);
		}

		break;
	}
out:
	spin_unlock(&br->multicast_lock);
}

static void br_ip4_multicast_leave_group(struct net_bridge *br,
					 struct net_bridge_port *port,
					 __be32 group,
					 __u16 vid,
					 const unsigned char *src)
{
	struct br_ip br_group;
	struct bridge_mcast_own_query *own_query;

	if (ipv4_is_local_multicast(group))
		return;

	own_query = port ? &port->ip4_own_query : &br->ip4_own_query;

	memset(&br_group, 0, sizeof(br_group));
	br_group.dst.ip4 = group;
	br_group.proto = htons(ETH_P_IP);
	br_group.vid = vid;

	br_multicast_leave_group(br, port, &br_group, &br->ip4_other_query,
				 own_query, src);
}

#if IS_ENABLED(CONFIG_IPV6)
static void br_ip6_multicast_leave_group(struct net_bridge *br,
					 struct net_bridge_port *port,
					 const struct in6_addr *group,
					 __u16 vid,
					 const unsigned char *src)
{
	struct br_ip br_group;
	struct bridge_mcast_own_query *own_query;

	if (ipv6_addr_is_ll_all_nodes(group))
		return;

	own_query = port ? &port->ip6_own_query : &br->ip6_own_query;

	memset(&br_group, 0, sizeof(br_group));
	br_group.dst.ip6 = *group;
	br_group.proto = htons(ETH_P_IPV6);
	br_group.vid = vid;

	br_multicast_leave_group(br, port, &br_group, &br->ip6_other_query,
				 own_query, src);
}
#endif

static void br_multicast_err_count(const struct net_bridge *br,
				   const struct net_bridge_port *p,
				   __be16 proto)
{
	struct bridge_mcast_stats __percpu *stats;
	struct bridge_mcast_stats *pstats;

	if (!br_opt_get(br, BROPT_MULTICAST_STATS_ENABLED))
		return;

	if (p)
		stats = p->mcast_stats;
	else
		stats = br->mcast_stats;
	if (WARN_ON(!stats))
		return;

	pstats = this_cpu_ptr(stats);

	u64_stats_update_begin(&pstats->syncp);
	switch (proto) {
	case htons(ETH_P_IP):
		pstats->mstats.igmp_parse_errors++;
		break;
#if IS_ENABLED(CONFIG_IPV6)
	case htons(ETH_P_IPV6):
		pstats->mstats.mld_parse_errors++;
		break;
#endif
	}
	u64_stats_update_end(&pstats->syncp);
}

static void br_multicast_pim(struct net_bridge *br,
			     struct net_bridge_port *port,
			     const struct sk_buff *skb)
{
	unsigned int offset = skb_transport_offset(skb);
	struct pimhdr *pimhdr, _pimhdr;

	pimhdr = skb_header_pointer(skb, offset, sizeof(_pimhdr), &_pimhdr);
	if (!pimhdr || pim_hdr_version(pimhdr) != PIM_VERSION ||
	    pim_hdr_type(pimhdr) != PIM_TYPE_HELLO)
		return;

	br_multicast_mark_router(br, port);
}

static int br_ip4_multicast_mrd_rcv(struct net_bridge *br,
				    struct net_bridge_port *port,
				    struct sk_buff *skb)
{
	if (ip_hdr(skb)->protocol != IPPROTO_IGMP ||
	    igmp_hdr(skb)->type != IGMP_MRDISC_ADV)
		return -ENOMSG;

	br_multicast_mark_router(br, port);

	return 0;
}

static int br_multicast_ipv4_rcv(struct net_bridge *br,
				 struct net_bridge_port *port,
				 struct sk_buff *skb,
				 u16 vid)
{
	const unsigned char *src;
	struct igmphdr *ih;
	int err;

	err = ip_mc_check_igmp(skb);

	if (err == -ENOMSG) {
		if (!ipv4_is_local_multicast(ip_hdr(skb)->daddr)) {
			BR_INPUT_SKB_CB(skb)->mrouters_only = 1;
		} else if (pim_ipv4_all_pim_routers(ip_hdr(skb)->daddr)) {
			if (ip_hdr(skb)->protocol == IPPROTO_PIM)
				br_multicast_pim(br, port, skb);
		} else if (ipv4_is_all_snoopers(ip_hdr(skb)->daddr)) {
			br_ip4_multicast_mrd_rcv(br, port, skb);
		}

		return 0;
	} else if (err < 0) {
		br_multicast_err_count(br, port, skb->protocol);
		return err;
	}

	ih = igmp_hdr(skb);
	src = eth_hdr(skb)->h_source;
	BR_INPUT_SKB_CB(skb)->igmp = ih->type;

	switch (ih->type) {
	case IGMP_HOST_MEMBERSHIP_REPORT:
	case IGMPV2_HOST_MEMBERSHIP_REPORT:
		BR_INPUT_SKB_CB(skb)->mrouters_only = 1;
		err = br_ip4_multicast_add_group(br, port, ih->group, vid, src,
						 true);
		break;
	case IGMPV3_HOST_MEMBERSHIP_REPORT:
		err = br_ip4_multicast_igmp3_report(br, port, skb, vid);
		break;
	case IGMP_HOST_MEMBERSHIP_QUERY:
		br_ip4_multicast_query(br, port, skb, vid);
		break;
	case IGMP_HOST_LEAVE_MESSAGE:
		br_ip4_multicast_leave_group(br, port, ih->group, vid, src);
		break;
	}

	br_multicast_count(br, port, skb, BR_INPUT_SKB_CB(skb)->igmp,
			   BR_MCAST_DIR_RX);

	return err;
}

#if IS_ENABLED(CONFIG_IPV6)
static int br_ip6_multicast_mrd_rcv(struct net_bridge *br,
				    struct net_bridge_port *port,
				    struct sk_buff *skb)
{
	int ret;

	if (ipv6_hdr(skb)->nexthdr != IPPROTO_ICMPV6)
		return -ENOMSG;

	ret = ipv6_mc_check_icmpv6(skb);
	if (ret < 0)
		return ret;

	if (icmp6_hdr(skb)->icmp6_type != ICMPV6_MRDISC_ADV)
		return -ENOMSG;

	br_multicast_mark_router(br, port);

	return 0;
}

static int br_multicast_ipv6_rcv(struct net_bridge *br,
				 struct net_bridge_port *port,
				 struct sk_buff *skb,
				 u16 vid)
{
	const unsigned char *src;
	struct mld_msg *mld;
	int err;

	err = ipv6_mc_check_mld(skb);

	if (err == -ENOMSG) {
		if (!ipv6_addr_is_ll_all_nodes(&ipv6_hdr(skb)->daddr))
			BR_INPUT_SKB_CB(skb)->mrouters_only = 1;

		if (ipv6_addr_is_all_snoopers(&ipv6_hdr(skb)->daddr)) {
			err = br_ip6_multicast_mrd_rcv(br, port, skb);

			if (err < 0 && err != -ENOMSG) {
				br_multicast_err_count(br, port, skb->protocol);
				return err;
			}
		}

		return 0;
	} else if (err < 0) {
		br_multicast_err_count(br, port, skb->protocol);
		return err;
	}

	mld = (struct mld_msg *)skb_transport_header(skb);
	BR_INPUT_SKB_CB(skb)->igmp = mld->mld_type;

	switch (mld->mld_type) {
	case ICMPV6_MGM_REPORT:
		src = eth_hdr(skb)->h_source;
		BR_INPUT_SKB_CB(skb)->mrouters_only = 1;
		err = br_ip6_multicast_add_group(br, port, &mld->mld_mca, vid,
						 src, true);
		break;
	case ICMPV6_MLD2_REPORT:
		err = br_ip6_multicast_mld2_report(br, port, skb, vid);
		break;
	case ICMPV6_MGM_QUERY:
		err = br_ip6_multicast_query(br, port, skb, vid);
		break;
	case ICMPV6_MGM_REDUCTION:
		src = eth_hdr(skb)->h_source;
		br_ip6_multicast_leave_group(br, port, &mld->mld_mca, vid, src);
		break;
	}

	br_multicast_count(br, port, skb, BR_INPUT_SKB_CB(skb)->igmp,
			   BR_MCAST_DIR_RX);

	return err;
}
#endif

int br_multicast_rcv(struct net_bridge *br, struct net_bridge_port *port,
		     struct sk_buff *skb, u16 vid)
{
	int ret = 0;

	BR_INPUT_SKB_CB(skb)->igmp = 0;
	BR_INPUT_SKB_CB(skb)->mrouters_only = 0;

	if (!br_opt_get(br, BROPT_MULTICAST_ENABLED))
		return 0;

	switch (skb->protocol) {
	case htons(ETH_P_IP):
		ret = br_multicast_ipv4_rcv(br, port, skb, vid);
		break;
#if IS_ENABLED(CONFIG_IPV6)
	case htons(ETH_P_IPV6):
		ret = br_multicast_ipv6_rcv(br, port, skb, vid);
		break;
#endif
	}

	return ret;
}

static void br_multicast_query_expired(struct net_bridge *br,
				       struct bridge_mcast_own_query *query,
				       struct bridge_mcast_querier *querier)
{
	spin_lock(&br->multicast_lock);
	if (query->startup_sent < br->multicast_startup_query_count)
		query->startup_sent++;

	RCU_INIT_POINTER(querier->port, NULL);
	br_multicast_send_query(br, NULL, query);
	spin_unlock(&br->multicast_lock);
}

static void br_ip4_multicast_query_expired(struct timer_list *t)
{
	struct net_bridge *br = from_timer(br, t, ip4_own_query.timer);

	br_multicast_query_expired(br, &br->ip4_own_query, &br->ip4_querier);
}

#if IS_ENABLED(CONFIG_IPV6)
static void br_ip6_multicast_query_expired(struct timer_list *t)
{
	struct net_bridge *br = from_timer(br, t, ip6_own_query.timer);

	br_multicast_query_expired(br, &br->ip6_own_query, &br->ip6_querier);
}
#endif

static void br_multicast_gc_work(struct work_struct *work)
{
	struct net_bridge *br = container_of(work, struct net_bridge,
					     mcast_gc_work);
	HLIST_HEAD(deleted_head);

	spin_lock_bh(&br->multicast_lock);
	hlist_move_list(&br->mcast_gc_list, &deleted_head);
	spin_unlock_bh(&br->multicast_lock);

	br_multicast_gc(&deleted_head);
}

void br_multicast_init(struct net_bridge *br)
{
	br->hash_max = BR_MULTICAST_DEFAULT_HASH_MAX;

	br->multicast_router = MDB_RTR_TYPE_TEMP_QUERY;
	br->multicast_last_member_count = 2;
	br->multicast_startup_query_count = 2;

	br->multicast_last_member_interval = HZ;
	br->multicast_query_response_interval = 10 * HZ;
	br->multicast_startup_query_interval = 125 * HZ / 4;
	br->multicast_query_interval = 125 * HZ;
	br->multicast_querier_interval = 255 * HZ;
	br->multicast_membership_interval = 260 * HZ;

	br->ip4_other_query.delay_time = 0;
	br->ip4_querier.port = NULL;
	br->multicast_igmp_version = 2;
#if IS_ENABLED(CONFIG_IPV6)
	br->multicast_mld_version = 1;
	br->ip6_other_query.delay_time = 0;
	br->ip6_querier.port = NULL;
#endif
	br_opt_toggle(br, BROPT_MULTICAST_ENABLED, true);
	br_opt_toggle(br, BROPT_HAS_IPV6_ADDR, true);

	spin_lock_init(&br->multicast_lock);
	timer_setup(&br->multicast_router_timer,
		    br_multicast_local_router_expired, 0);
	timer_setup(&br->ip4_other_query.timer,
		    br_ip4_multicast_querier_expired, 0);
	timer_setup(&br->ip4_own_query.timer,
		    br_ip4_multicast_query_expired, 0);
#if IS_ENABLED(CONFIG_IPV6)
	timer_setup(&br->ip6_other_query.timer,
		    br_ip6_multicast_querier_expired, 0);
	timer_setup(&br->ip6_own_query.timer,
		    br_ip6_multicast_query_expired, 0);
#endif
	INIT_HLIST_HEAD(&br->mdb_list);
	INIT_HLIST_HEAD(&br->mcast_gc_list);
	INIT_WORK(&br->mcast_gc_work, br_multicast_gc_work);
}

static void br_ip4_multicast_join_snoopers(struct net_bridge *br)
{
	struct in_device *in_dev = in_dev_get(br->dev);

	if (!in_dev)
		return;

	__ip_mc_inc_group(in_dev, htonl(INADDR_ALLSNOOPERS_GROUP), GFP_ATOMIC);
	in_dev_put(in_dev);
}

#if IS_ENABLED(CONFIG_IPV6)
static void br_ip6_multicast_join_snoopers(struct net_bridge *br)
{
	struct in6_addr addr;

	ipv6_addr_set(&addr, htonl(0xff020000), 0, 0, htonl(0x6a));
	ipv6_dev_mc_inc(br->dev, &addr);
}
#else
static inline void br_ip6_multicast_join_snoopers(struct net_bridge *br)
{
}
#endif

void br_multicast_join_snoopers(struct net_bridge *br)
{
	br_ip4_multicast_join_snoopers(br);
	br_ip6_multicast_join_snoopers(br);
}

static void br_ip4_multicast_leave_snoopers(struct net_bridge *br)
{
	struct in_device *in_dev = in_dev_get(br->dev);

	if (WARN_ON(!in_dev))
		return;

	__ip_mc_dec_group(in_dev, htonl(INADDR_ALLSNOOPERS_GROUP), GFP_ATOMIC);
	in_dev_put(in_dev);
}

#if IS_ENABLED(CONFIG_IPV6)
static void br_ip6_multicast_leave_snoopers(struct net_bridge *br)
{
	struct in6_addr addr;

	ipv6_addr_set(&addr, htonl(0xff020000), 0, 0, htonl(0x6a));
	ipv6_dev_mc_dec(br->dev, &addr);
}
#else
static inline void br_ip6_multicast_leave_snoopers(struct net_bridge *br)
{
}
#endif

void br_multicast_leave_snoopers(struct net_bridge *br)
{
	br_ip4_multicast_leave_snoopers(br);
	br_ip6_multicast_leave_snoopers(br);
}

static void __br_multicast_open(struct net_bridge *br,
				struct bridge_mcast_own_query *query)
{
	query->startup_sent = 0;

	if (!br_opt_get(br, BROPT_MULTICAST_ENABLED))
		return;

	mod_timer(&query->timer, jiffies);
}

void br_multicast_open(struct net_bridge *br)
{
	__br_multicast_open(br, &br->ip4_own_query);
#if IS_ENABLED(CONFIG_IPV6)
	__br_multicast_open(br, &br->ip6_own_query);
#endif
}

void br_multicast_stop(struct net_bridge *br)
{
	del_timer_sync(&br->multicast_router_timer);
	del_timer_sync(&br->ip4_other_query.timer);
	del_timer_sync(&br->ip4_own_query.timer);
#if IS_ENABLED(CONFIG_IPV6)
	del_timer_sync(&br->ip6_other_query.timer);
	del_timer_sync(&br->ip6_own_query.timer);
#endif
}

void br_multicast_dev_del(struct net_bridge *br)
{
	struct net_bridge_mdb_entry *mp;
	HLIST_HEAD(deleted_head);
	struct hlist_node *tmp;

	spin_lock_bh(&br->multicast_lock);
	hlist_for_each_entry_safe(mp, tmp, &br->mdb_list, mdb_node)
		br_multicast_del_mdb_entry(mp);
	hlist_move_list(&br->mcast_gc_list, &deleted_head);
	spin_unlock_bh(&br->multicast_lock);

	br_multicast_gc(&deleted_head);
	cancel_work_sync(&br->mcast_gc_work);

	rcu_barrier();
}

int br_multicast_set_router(struct net_bridge *br, unsigned long val)
{
	int err = -EINVAL;

	spin_lock_bh(&br->multicast_lock);

	switch (val) {
	case MDB_RTR_TYPE_DISABLED:
	case MDB_RTR_TYPE_PERM:
		br_mc_router_state_change(br, val == MDB_RTR_TYPE_PERM);
		del_timer(&br->multicast_router_timer);
		br->multicast_router = val;
		err = 0;
		break;
	case MDB_RTR_TYPE_TEMP_QUERY:
		if (br->multicast_router != MDB_RTR_TYPE_TEMP_QUERY)
			br_mc_router_state_change(br, false);
		br->multicast_router = val;
		err = 0;
		break;
	}

	spin_unlock_bh(&br->multicast_lock);

	return err;
}

static void __del_port_router(struct net_bridge_port *p)
{
	if (hlist_unhashed(&p->rlist))
		return;
	hlist_del_init_rcu(&p->rlist);
	br_rtr_notify(p->br->dev, p, RTM_DELMDB);
	br_port_mc_router_state_change(p, false);

	/* don't allow timer refresh */
	if (p->multicast_router == MDB_RTR_TYPE_TEMP)
		p->multicast_router = MDB_RTR_TYPE_TEMP_QUERY;
}

int br_multicast_set_port_router(struct net_bridge_port *p, unsigned long val)
{
	struct net_bridge *br = p->br;
	unsigned long now = jiffies;
	int err = -EINVAL;

	spin_lock(&br->multicast_lock);
	if (p->multicast_router == val) {
		/* Refresh the temp router port timer */
		if (p->multicast_router == MDB_RTR_TYPE_TEMP)
			mod_timer(&p->multicast_router_timer,
				  now + br->multicast_querier_interval);
		err = 0;
		goto unlock;
	}
	switch (val) {
	case MDB_RTR_TYPE_DISABLED:
		p->multicast_router = MDB_RTR_TYPE_DISABLED;
		__del_port_router(p);
		del_timer(&p->multicast_router_timer);
		break;
	case MDB_RTR_TYPE_TEMP_QUERY:
		p->multicast_router = MDB_RTR_TYPE_TEMP_QUERY;
		__del_port_router(p);
		break;
	case MDB_RTR_TYPE_PERM:
		p->multicast_router = MDB_RTR_TYPE_PERM;
		del_timer(&p->multicast_router_timer);
		br_multicast_add_router(br, p);
		break;
	case MDB_RTR_TYPE_TEMP:
		p->multicast_router = MDB_RTR_TYPE_TEMP;
		br_multicast_mark_router(br, p);
		break;
	default:
		goto unlock;
	}
	err = 0;
unlock:
	spin_unlock(&br->multicast_lock);

	return err;
}

static void br_multicast_start_querier(struct net_bridge *br,
				       struct bridge_mcast_own_query *query)
{
	struct net_bridge_port *port;

	__br_multicast_open(br, query);

	rcu_read_lock();
	list_for_each_entry_rcu(port, &br->port_list, list) {
		if (port->state == BR_STATE_DISABLED ||
		    port->state == BR_STATE_BLOCKING)
			continue;

		if (query == &br->ip4_own_query)
			br_multicast_enable(&port->ip4_own_query);
#if IS_ENABLED(CONFIG_IPV6)
		else
			br_multicast_enable(&port->ip6_own_query);
#endif
	}
	rcu_read_unlock();
}

int br_multicast_toggle(struct net_bridge *br, unsigned long val)
{
	struct net_bridge_port *port;
	bool change_snoopers = false;

	spin_lock_bh(&br->multicast_lock);
	if (!!br_opt_get(br, BROPT_MULTICAST_ENABLED) == !!val)
		goto unlock;

	br_mc_disabled_update(br->dev, val);
	br_opt_toggle(br, BROPT_MULTICAST_ENABLED, !!val);
	if (!br_opt_get(br, BROPT_MULTICAST_ENABLED)) {
		change_snoopers = true;
		goto unlock;
	}

	if (!netif_running(br->dev))
		goto unlock;

	br_multicast_open(br);
	list_for_each_entry(port, &br->port_list, list)
		__br_multicast_enable_port(port);

	change_snoopers = true;

unlock:
	spin_unlock_bh(&br->multicast_lock);

	/* br_multicast_join_snoopers has the potential to cause
	 * an MLD Report/Leave to be delivered to br_multicast_rcv,
	 * which would in turn call br_multicast_add_group, which would
	 * attempt to acquire multicast_lock. This function should be
	 * called after the lock has been released to avoid deadlocks on
	 * multicast_lock.
	 *
	 * br_multicast_leave_snoopers does not have the problem since
	 * br_multicast_rcv first checks BROPT_MULTICAST_ENABLED, and
	 * returns without calling br_multicast_ipv4/6_rcv if it's not
	 * enabled. Moved both functions out just for symmetry.
	 */
	if (change_snoopers) {
		if (br_opt_get(br, BROPT_MULTICAST_ENABLED))
			br_multicast_join_snoopers(br);
		else
			br_multicast_leave_snoopers(br);
	}

	return 0;
}

bool br_multicast_enabled(const struct net_device *dev)
{
	struct net_bridge *br = netdev_priv(dev);

	return !!br_opt_get(br, BROPT_MULTICAST_ENABLED);
}
EXPORT_SYMBOL_GPL(br_multicast_enabled);

bool br_multicast_router(const struct net_device *dev)
{
	struct net_bridge *br = netdev_priv(dev);
	bool is_router;

	spin_lock_bh(&br->multicast_lock);
	is_router = br_multicast_is_router(br);
	spin_unlock_bh(&br->multicast_lock);
	return is_router;
}
EXPORT_SYMBOL_GPL(br_multicast_router);

int br_multicast_set_querier(struct net_bridge *br, unsigned long val)
{
	unsigned long max_delay;

	val = !!val;

	spin_lock_bh(&br->multicast_lock);
	if (br_opt_get(br, BROPT_MULTICAST_QUERIER) == val)
		goto unlock;

	br_opt_toggle(br, BROPT_MULTICAST_QUERIER, !!val);
	if (!val)
		goto unlock;

	max_delay = br->multicast_query_response_interval;

	if (!timer_pending(&br->ip4_other_query.timer))
		br->ip4_other_query.delay_time = jiffies + max_delay;

	br_multicast_start_querier(br, &br->ip4_own_query);

#if IS_ENABLED(CONFIG_IPV6)
	if (!timer_pending(&br->ip6_other_query.timer))
		br->ip6_other_query.delay_time = jiffies + max_delay;

	br_multicast_start_querier(br, &br->ip6_own_query);
#endif

unlock:
	spin_unlock_bh(&br->multicast_lock);

	return 0;
}

int br_multicast_set_igmp_version(struct net_bridge *br, unsigned long val)
{
	/* Currently we support only version 2 and 3 */
	switch (val) {
	case 2:
	case 3:
		break;
	default:
		return -EINVAL;
	}

	spin_lock_bh(&br->multicast_lock);
	br->multicast_igmp_version = val;
	spin_unlock_bh(&br->multicast_lock);

	return 0;
}

#if IS_ENABLED(CONFIG_IPV6)
int br_multicast_set_mld_version(struct net_bridge *br, unsigned long val)
{
	/* Currently we support version 1 and 2 */
	switch (val) {
	case 1:
	case 2:
		break;
	default:
		return -EINVAL;
	}

	spin_lock_bh(&br->multicast_lock);
	br->multicast_mld_version = val;
	spin_unlock_bh(&br->multicast_lock);

	return 0;
}
#endif

/**
 * br_multicast_list_adjacent - Returns snooped multicast addresses
 * @dev:	The bridge port adjacent to which to retrieve addresses
 * @br_ip_list:	The list to store found, snooped multicast IP addresses in
 *
 * Creates a list of IP addresses (struct br_ip_list) sensed by the multicast
 * snooping feature on all bridge ports of dev's bridge device, excluding
 * the addresses from dev itself.
 *
 * Returns the number of items added to br_ip_list.
 *
 * Notes:
 * - br_ip_list needs to be initialized by caller
 * - br_ip_list might contain duplicates in the end
 *   (needs to be taken care of by caller)
 * - br_ip_list needs to be freed by caller
 */
int br_multicast_list_adjacent(struct net_device *dev,
			       struct list_head *br_ip_list)
{
	struct net_bridge *br;
	struct net_bridge_port *port;
	struct net_bridge_port_group *group;
	struct br_ip_list *entry;
	int count = 0;

	rcu_read_lock();
	if (!br_ip_list || !netif_is_bridge_port(dev))
		goto unlock;

	port = br_port_get_rcu(dev);
	if (!port || !port->br)
		goto unlock;

	br = port->br;

	list_for_each_entry_rcu(port, &br->port_list, list) {
		if (!port->dev || port->dev == dev)
			continue;

		hlist_for_each_entry_rcu(group, &port->mglist, mglist) {
			entry = kmalloc(sizeof(*entry), GFP_ATOMIC);
			if (!entry)
				goto unlock;

			entry->addr = group->key.addr;
			list_add(&entry->list, br_ip_list);
			count++;
		}
	}

unlock:
	rcu_read_unlock();
	return count;
}
EXPORT_SYMBOL_GPL(br_multicast_list_adjacent);

/**
 * br_multicast_has_querier_anywhere - Checks for a querier on a bridge
 * @dev: The bridge port providing the bridge on which to check for a querier
 * @proto: The protocol family to check for: IGMP -> ETH_P_IP, MLD -> ETH_P_IPV6
 *
 * Checks whether the given interface has a bridge on top and if so returns
 * true if a valid querier exists anywhere on the bridged link layer.
 * Otherwise returns false.
 */
bool br_multicast_has_querier_anywhere(struct net_device *dev, int proto)
{
	struct net_bridge *br;
	struct net_bridge_port *port;
	struct ethhdr eth;
	bool ret = false;

	rcu_read_lock();
	if (!netif_is_bridge_port(dev))
		goto unlock;

	port = br_port_get_rcu(dev);
	if (!port || !port->br)
		goto unlock;

	br = port->br;

	memset(&eth, 0, sizeof(eth));
	eth.h_proto = htons(proto);

	ret = br_multicast_querier_exists(br, &eth, NULL);

unlock:
	rcu_read_unlock();
	return ret;
}
EXPORT_SYMBOL_GPL(br_multicast_has_querier_anywhere);

/**
 * br_multicast_has_querier_adjacent - Checks for a querier behind a bridge port
 * @dev: The bridge port adjacent to which to check for a querier
 * @proto: The protocol family to check for: IGMP -> ETH_P_IP, MLD -> ETH_P_IPV6
 *
 * Checks whether the given interface has a bridge on top and if so returns
 * true if a selected querier is behind one of the other ports of this
 * bridge. Otherwise returns false.
 */
bool br_multicast_has_querier_adjacent(struct net_device *dev, int proto)
{
	struct net_bridge *br;
	struct net_bridge_port *port;
	bool ret = false;

	rcu_read_lock();
	if (!netif_is_bridge_port(dev))
		goto unlock;

	port = br_port_get_rcu(dev);
	if (!port || !port->br)
		goto unlock;

	br = port->br;

	switch (proto) {
	case ETH_P_IP:
		if (!timer_pending(&br->ip4_other_query.timer) ||
		    rcu_dereference(br->ip4_querier.port) == port)
			goto unlock;
		break;
#if IS_ENABLED(CONFIG_IPV6)
	case ETH_P_IPV6:
		if (!timer_pending(&br->ip6_other_query.timer) ||
		    rcu_dereference(br->ip6_querier.port) == port)
			goto unlock;
		break;
#endif
	default:
		goto unlock;
	}

	ret = true;
unlock:
	rcu_read_unlock();
	return ret;
}
EXPORT_SYMBOL_GPL(br_multicast_has_querier_adjacent);

static void br_mcast_stats_add(struct bridge_mcast_stats __percpu *stats,
			       const struct sk_buff *skb, u8 type, u8 dir)
{
	struct bridge_mcast_stats *pstats = this_cpu_ptr(stats);
	__be16 proto = skb->protocol;
	unsigned int t_len;

	u64_stats_update_begin(&pstats->syncp);
	switch (proto) {
	case htons(ETH_P_IP):
		t_len = ntohs(ip_hdr(skb)->tot_len) - ip_hdrlen(skb);
		switch (type) {
		case IGMP_HOST_MEMBERSHIP_REPORT:
			pstats->mstats.igmp_v1reports[dir]++;
			break;
		case IGMPV2_HOST_MEMBERSHIP_REPORT:
			pstats->mstats.igmp_v2reports[dir]++;
			break;
		case IGMPV3_HOST_MEMBERSHIP_REPORT:
			pstats->mstats.igmp_v3reports[dir]++;
			break;
		case IGMP_HOST_MEMBERSHIP_QUERY:
			if (t_len != sizeof(struct igmphdr)) {
				pstats->mstats.igmp_v3queries[dir]++;
			} else {
				unsigned int offset = skb_transport_offset(skb);
				struct igmphdr *ih, _ihdr;

				ih = skb_header_pointer(skb, offset,
							sizeof(_ihdr), &_ihdr);
				if (!ih)
					break;
				if (!ih->code)
					pstats->mstats.igmp_v1queries[dir]++;
				else
					pstats->mstats.igmp_v2queries[dir]++;
			}
			break;
		case IGMP_HOST_LEAVE_MESSAGE:
			pstats->mstats.igmp_leaves[dir]++;
			break;
		}
		break;
#if IS_ENABLED(CONFIG_IPV6)
	case htons(ETH_P_IPV6):
		t_len = ntohs(ipv6_hdr(skb)->payload_len) +
			sizeof(struct ipv6hdr);
		t_len -= skb_network_header_len(skb);
		switch (type) {
		case ICMPV6_MGM_REPORT:
			pstats->mstats.mld_v1reports[dir]++;
			break;
		case ICMPV6_MLD2_REPORT:
			pstats->mstats.mld_v2reports[dir]++;
			break;
		case ICMPV6_MGM_QUERY:
			if (t_len != sizeof(struct mld_msg))
				pstats->mstats.mld_v2queries[dir]++;
			else
				pstats->mstats.mld_v1queries[dir]++;
			break;
		case ICMPV6_MGM_REDUCTION:
			pstats->mstats.mld_leaves[dir]++;
			break;
		}
		break;
#endif /* CONFIG_IPV6 */
	}
	u64_stats_update_end(&pstats->syncp);
}

void br_multicast_count(struct net_bridge *br, const struct net_bridge_port *p,
			const struct sk_buff *skb, u8 type, u8 dir)
{
	struct bridge_mcast_stats __percpu *stats;

	/* if multicast_disabled is true then igmp type can't be set */
	if (!type || !br_opt_get(br, BROPT_MULTICAST_STATS_ENABLED))
		return;

	if (p)
		stats = p->mcast_stats;
	else
		stats = br->mcast_stats;
	if (WARN_ON(!stats))
		return;

	br_mcast_stats_add(stats, skb, type, dir);
}

int br_multicast_init_stats(struct net_bridge *br)
{
	br->mcast_stats = netdev_alloc_pcpu_stats(struct bridge_mcast_stats);
	if (!br->mcast_stats)
		return -ENOMEM;

	return 0;
}

void br_multicast_uninit_stats(struct net_bridge *br)
{
	free_percpu(br->mcast_stats);
}

/* noinline for https://bugs.llvm.org/show_bug.cgi?id=45802#c9 */
static noinline_for_stack void mcast_stats_add_dir(u64 *dst, u64 *src)
{
	dst[BR_MCAST_DIR_RX] += src[BR_MCAST_DIR_RX];
	dst[BR_MCAST_DIR_TX] += src[BR_MCAST_DIR_TX];
}

void br_multicast_get_stats(const struct net_bridge *br,
			    const struct net_bridge_port *p,
			    struct br_mcast_stats *dest)
{
	struct bridge_mcast_stats __percpu *stats;
	struct br_mcast_stats tdst;
	int i;

	memset(dest, 0, sizeof(*dest));
	if (p)
		stats = p->mcast_stats;
	else
		stats = br->mcast_stats;
	if (WARN_ON(!stats))
		return;

	memset(&tdst, 0, sizeof(tdst));
	for_each_possible_cpu(i) {
		struct bridge_mcast_stats *cpu_stats = per_cpu_ptr(stats, i);
		struct br_mcast_stats temp;
		unsigned int start;

		do {
			start = u64_stats_fetch_begin_irq(&cpu_stats->syncp);
			memcpy(&temp, &cpu_stats->mstats, sizeof(temp));
		} while (u64_stats_fetch_retry_irq(&cpu_stats->syncp, start));

		mcast_stats_add_dir(tdst.igmp_v1queries, temp.igmp_v1queries);
		mcast_stats_add_dir(tdst.igmp_v2queries, temp.igmp_v2queries);
		mcast_stats_add_dir(tdst.igmp_v3queries, temp.igmp_v3queries);
		mcast_stats_add_dir(tdst.igmp_leaves, temp.igmp_leaves);
		mcast_stats_add_dir(tdst.igmp_v1reports, temp.igmp_v1reports);
		mcast_stats_add_dir(tdst.igmp_v2reports, temp.igmp_v2reports);
		mcast_stats_add_dir(tdst.igmp_v3reports, temp.igmp_v3reports);
		tdst.igmp_parse_errors += temp.igmp_parse_errors;

		mcast_stats_add_dir(tdst.mld_v1queries, temp.mld_v1queries);
		mcast_stats_add_dir(tdst.mld_v2queries, temp.mld_v2queries);
		mcast_stats_add_dir(tdst.mld_leaves, temp.mld_leaves);
		mcast_stats_add_dir(tdst.mld_v1reports, temp.mld_v1reports);
		mcast_stats_add_dir(tdst.mld_v2reports, temp.mld_v2reports);
		tdst.mld_parse_errors += temp.mld_parse_errors;
	}
	memcpy(dest, &tdst, sizeof(*dest));
}

int br_mdb_hash_init(struct net_bridge *br)
{
	int err;

	err = rhashtable_init(&br->sg_port_tbl, &br_sg_port_rht_params);
	if (err)
		return err;

	err = rhashtable_init(&br->mdb_hash_tbl, &br_mdb_rht_params);
	if (err) {
		rhashtable_destroy(&br->sg_port_tbl);
		return err;
	}

	return 0;
}

void br_mdb_hash_fini(struct net_bridge *br)
{
	rhashtable_destroy(&br->sg_port_tbl);
	rhashtable_destroy(&br->mdb_hash_tbl);
}<|MERGE_RESOLUTION|>--- conflicted
+++ resolved
@@ -568,7 +568,6 @@
 	src->pg->src_ents--;
 	hlist_add_head(&src->mcast_gc.gc_node, &br->mcast_gc_list);
 	queue_work(system_long_wq, &br->mcast_gc_work);
-<<<<<<< HEAD
 }
 
 static void br_multicast_destroy_port_group(struct net_bridge_mcast_gc *gc)
@@ -588,27 +587,6 @@
 			 struct net_bridge_port_group *pg,
 			 struct net_bridge_port_group __rcu **pp)
 {
-=======
-}
-
-static void br_multicast_destroy_port_group(struct net_bridge_mcast_gc *gc)
-{
-	struct net_bridge_port_group *pg;
-
-	pg = container_of(gc, struct net_bridge_port_group, mcast_gc);
-	WARN_ON(!hlist_unhashed(&pg->mglist));
-	WARN_ON(!hlist_empty(&pg->src_list));
-
-	del_timer_sync(&pg->rexmit_timer);
-	del_timer_sync(&pg->timer);
-	kfree_rcu(pg, rcu);
-}
-
-void br_multicast_del_pg(struct net_bridge_mdb_entry *mp,
-			 struct net_bridge_port_group *pg,
-			 struct net_bridge_port_group __rcu **pp)
-{
->>>>>>> 356006a6
 	struct net_bridge *br = pg->key.port->br;
 	struct net_bridge_group_src *ent;
 	struct hlist_node *tmp;
@@ -682,17 +660,10 @@
 		br_multicast_find_del_pg(br, pg);
 	} else if (changed) {
 		struct net_bridge_mdb_entry *mp = br_mdb_ip_get(br, &pg->key.addr);
-<<<<<<< HEAD
 
 		if (changed && br_multicast_is_star_g(&pg->key.addr))
 			br_multicast_star_g_handle_mode(pg, MCAST_INCLUDE);
 
-=======
-
-		if (changed && br_multicast_is_star_g(&pg->key.addr))
-			br_multicast_star_g_handle_mode(pg, MCAST_INCLUDE);
-
->>>>>>> 356006a6
 		if (WARN_ON(!mp))
 			goto out;
 		br_mdb_notify(br->dev, mp, pg, RTM_NEWMDB);
@@ -1288,13 +1259,8 @@
 			break;
 	}
 
-<<<<<<< HEAD
-	p = br_multicast_new_port_group(port, group, *pp, 0, src, filter_mode,
-					RTPROT_KERNEL);
-=======
 	p = br_multicast_new_port_group(port, group, *pp, 0, src,
 					filter_mode, RTPROT_KERNEL);
->>>>>>> 356006a6
 	if (unlikely(!p)) {
 		p = ERR_PTR(-ENOMEM);
 		goto out;
@@ -1311,7 +1277,6 @@
 out:
 	return p;
 }
-<<<<<<< HEAD
 
 static int br_multicast_add_group(struct net_bridge *br,
 				  struct net_bridge_port *port,
@@ -1323,19 +1288,6 @@
 	struct net_bridge_port_group *pg;
 	int err;
 
-=======
-
-static int br_multicast_add_group(struct net_bridge *br,
-				  struct net_bridge_port *port,
-				  struct br_ip *group,
-				  const unsigned char *src,
-				  u8 filter_mode,
-				  bool igmpv2_mldv1)
-{
-	struct net_bridge_port_group *pg;
-	int err;
-
->>>>>>> 356006a6
 	spin_lock(&br->multicast_lock);
 	pg = __br_multicast_add_group(br, port, group, src, filter_mode,
 				      igmpv2_mldv1, false);
@@ -1633,63 +1585,6 @@
 	spin_unlock(&br->multicast_lock);
 }
 
-<<<<<<< HEAD
-=======
-static void br_ip4_multicast_port_query_expired(struct timer_list *t)
-{
-	struct net_bridge_port *port = from_timer(port, t, ip4_own_query.timer);
-
-	br_multicast_port_query_expired(port, &port->ip4_own_query);
-}
-
-#if IS_ENABLED(CONFIG_IPV6)
-static void br_ip6_multicast_port_query_expired(struct timer_list *t)
-{
-	struct net_bridge_port *port = from_timer(port, t, ip6_own_query.timer);
-
-	br_multicast_port_query_expired(port, &port->ip6_own_query);
-}
-#endif
-
-static void br_multicast_port_group_rexmit(struct timer_list *t)
-{
-	struct net_bridge_port_group *pg = from_timer(pg, t, rexmit_timer);
-	struct bridge_mcast_other_query *other_query = NULL;
-	struct net_bridge *br = pg->key.port->br;
-	bool need_rexmit = false;
-
-	spin_lock(&br->multicast_lock);
-	if (!netif_running(br->dev) || hlist_unhashed(&pg->mglist) ||
-	    !br_opt_get(br, BROPT_MULTICAST_ENABLED) ||
-	    !br_opt_get(br, BROPT_MULTICAST_QUERIER))
-		goto out;
-
-	if (pg->key.addr.proto == htons(ETH_P_IP))
-		other_query = &br->ip4_other_query;
-#if IS_ENABLED(CONFIG_IPV6)
-	else
-		other_query = &br->ip6_other_query;
-#endif
-
-	if (!other_query || timer_pending(&other_query->timer))
-		goto out;
-
-	if (pg->grp_query_rexmit_cnt) {
-		pg->grp_query_rexmit_cnt--;
-		__br_multicast_send_query(br, pg->key.port, pg, &pg->key.addr,
-					  &pg->key.addr, false, 1, NULL);
-	}
-	__br_multicast_send_query(br, pg->key.port, pg, &pg->key.addr,
-				  &pg->key.addr, true, 0, &need_rexmit);
-
-	if (pg->grp_query_rexmit_cnt || need_rexmit)
-		mod_timer(&pg->rexmit_timer, jiffies +
-					     br->multicast_last_member_interval);
-out:
-	spin_unlock(&br->multicast_lock);
-}
-
->>>>>>> 356006a6
 static void br_mc_disabled_update(struct net_device *dev, bool value)
 {
 	struct switchdev_attr attr = {
