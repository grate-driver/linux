--- conflicted
+++ resolved
@@ -50,11 +50,7 @@
 	p->config_pending = 0;
 
 	err = switchdev_port_attr_set(p->dev, &attr);
-<<<<<<< HEAD
-	if (err)
-=======
 	if (err && err != -EOPNOTSUPP)
->>>>>>> 06a691e6
 		netdev_err(p->dev, "failed to set HW ageing time\n");
 }
 
