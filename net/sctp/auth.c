// SPDX-License-Identifier: GPL-2.0-or-later
/* SCTP kernel implementation
 * (C) Copyright 2007 Hewlett-Packard Development Company, L.P.
 *
 * This file is part of the SCTP kernel implementation
 *
 * Please send any bug reports or fixes you make to the
 * email address(es):
 *    lksctp developers <linux-sctp@vger.kernel.org>
 *
 * Written or modified by:
 *   Vlad Yasevich     <vladislav.yasevich@hp.com>
 */

#include <crypto/hash.h>
#include <linux/slab.h>
#include <linux/types.h>
#include <linux/scatterlist.h>
#include <net/sctp/sctp.h>
#include <net/sctp/auth.h>

static struct sctp_hmac sctp_hmac_list[SCTP_AUTH_NUM_HMACS] = {
	{
		/* id 0 is reserved.  as all 0 */
		.hmac_id = SCTP_AUTH_HMAC_ID_RESERVED_0,
	},
	{
		.hmac_id = SCTP_AUTH_HMAC_ID_SHA1,
		.hmac_name = "hmac(sha1)",
		.hmac_len = SCTP_SHA1_SIG_SIZE,
	},
	{
		/* id 2 is reserved as well */
		.hmac_id = SCTP_AUTH_HMAC_ID_RESERVED_2,
	},
#if IS_ENABLED(CONFIG_CRYPTO_SHA256)
	{
		.hmac_id = SCTP_AUTH_HMAC_ID_SHA256,
		.hmac_name = "hmac(sha256)",
		.hmac_len = SCTP_SHA256_SIG_SIZE,
	}
#endif
};


void sctp_auth_key_put(struct sctp_auth_bytes *key)
{
	if (!key)
		return;

	if (refcount_dec_and_test(&key->refcnt)) {
		kfree_sensitive(key);
		SCTP_DBG_OBJCNT_DEC(keys);
	}
}

/* Create a new key structure of a given length */
static struct sctp_auth_bytes *sctp_auth_create_key(__u32 key_len, gfp_t gfp)
{
	struct sctp_auth_bytes *key;

	/* Verify that we are not going to overflow INT_MAX */
	if (key_len > (INT_MAX - sizeof(struct sctp_auth_bytes)))
		return NULL;

	/* Allocate the shared key */
	key = kmalloc(sizeof(struct sctp_auth_bytes) + key_len, gfp);
	if (!key)
		return NULL;

	key->len = key_len;
	refcount_set(&key->refcnt, 1);
	SCTP_DBG_OBJCNT_INC(keys);

	return key;
}

/* Create a new shared key container with a give key id */
struct sctp_shared_key *sctp_auth_shkey_create(__u16 key_id, gfp_t gfp)
{
	struct sctp_shared_key *new;

	/* Allocate the shared key container */
	new = kzalloc(sizeof(struct sctp_shared_key), gfp);
	if (!new)
		return NULL;

	INIT_LIST_HEAD(&new->key_list);
	refcount_set(&new->refcnt, 1);
	new->key_id = key_id;

	return new;
}

/* Free the shared key structure */
static void sctp_auth_shkey_destroy(struct sctp_shared_key *sh_key)
{
	BUG_ON(!list_empty(&sh_key->key_list));
	sctp_auth_key_put(sh_key->key);
	sh_key->key = NULL;
	kfree(sh_key);
}

void sctp_auth_shkey_release(struct sctp_shared_key *sh_key)
{
	if (refcount_dec_and_test(&sh_key->refcnt))
		sctp_auth_shkey_destroy(sh_key);
}

void sctp_auth_shkey_hold(struct sctp_shared_key *sh_key)
{
	refcount_inc(&sh_key->refcnt);
}

/* Destroy the entire key list.  This is done during the
 * associon and endpoint free process.
 */
void sctp_auth_destroy_keys(struct list_head *keys)
{
	struct sctp_shared_key *ep_key;
	struct sctp_shared_key *tmp;

	if (list_empty(keys))
		return;

	key_for_each_safe(ep_key, tmp, keys) {
		list_del_init(&ep_key->key_list);
		sctp_auth_shkey_release(ep_key);
	}
}

/* Compare two byte vectors as numbers.  Return values
 * are:
 * 	  0 - vectors are equal
 * 	< 0 - vector 1 is smaller than vector2
 * 	> 0 - vector 1 is greater than vector2
 *
 * Algorithm is:
 * 	This is performed by selecting the numerically smaller key vector...
 *	If the key vectors are equal as numbers but differ in length ...
 *	the shorter vector is considered smaller
 *
 * Examples (with small values):
 * 	000123456789 > 123456789 (first number is longer)
 * 	000123456789 < 234567891 (second number is larger numerically)
 * 	123456789 > 2345678 	 (first number is both larger & longer)
 */
static int sctp_auth_compare_vectors(struct sctp_auth_bytes *vector1,
			      struct sctp_auth_bytes *vector2)
{
	int diff;
	int i;
	const __u8 *longer;

	diff = vector1->len - vector2->len;
	if (diff) {
		longer = (diff > 0) ? vector1->data : vector2->data;

		/* Check to see if the longer number is
		 * lead-zero padded.  If it is not, it
		 * is automatically larger numerically.
		 */
		for (i = 0; i < abs(diff); i++) {
			if (longer[i] != 0)
				return diff;
		}
	}

	/* lengths are the same, compare numbers */
	return memcmp(vector1->data, vector2->data, vector1->len);
}

/*
 * Create a key vector as described in SCTP-AUTH, Section 6.1
 *    The RANDOM parameter, the CHUNKS parameter and the HMAC-ALGO
 *    parameter sent by each endpoint are concatenated as byte vectors.
 *    These parameters include the parameter type, parameter length, and
 *    the parameter value, but padding is omitted; all padding MUST be
 *    removed from this concatenation before proceeding with further
 *    computation of keys.  Parameters which were not sent are simply
 *    omitted from the concatenation process.  The resulting two vectors
 *    are called the two key vectors.
 */
static struct sctp_auth_bytes *sctp_auth_make_key_vector(
			struct sctp_random_param *random,
			struct sctp_chunks_param *chunks,
			struct sctp_hmac_algo_param *hmacs,
			gfp_t gfp)
{
	struct sctp_auth_bytes *new;
	__u32	len;
	__u32	offset = 0;
	__u16	random_len, hmacs_len, chunks_len = 0;

	random_len = ntohs(random->param_hdr.length);
	hmacs_len = ntohs(hmacs->param_hdr.length);
	if (chunks)
		chunks_len = ntohs(chunks->param_hdr.length);

	len = random_len + hmacs_len + chunks_len;

	new = sctp_auth_create_key(len, gfp);
	if (!new)
		return NULL;

	memcpy(new->data, random, random_len);
	offset += random_len;

	if (chunks) {
		memcpy(new->data + offset, chunks, chunks_len);
		offset += chunks_len;
	}

	memcpy(new->data + offset, hmacs, hmacs_len);

	return new;
}


/* Make a key vector based on our local parameters */
static struct sctp_auth_bytes *sctp_auth_make_local_vector(
				    const struct sctp_association *asoc,
				    gfp_t gfp)
{
	return sctp_auth_make_key_vector(
			(struct sctp_random_param *)asoc->c.auth_random,
			(struct sctp_chunks_param *)asoc->c.auth_chunks,
			(struct sctp_hmac_algo_param *)asoc->c.auth_hmacs, gfp);
}

/* Make a key vector based on peer's parameters */
static struct sctp_auth_bytes *sctp_auth_make_peer_vector(
				    const struct sctp_association *asoc,
				    gfp_t gfp)
{
	return sctp_auth_make_key_vector(asoc->peer.peer_random,
					 asoc->peer.peer_chunks,
					 asoc->peer.peer_hmacs,
					 gfp);
}


/* Set the value of the association shared key base on the parameters
 * given.  The algorithm is:
 *    From the endpoint pair shared keys and the key vectors the
 *    association shared keys are computed.  This is performed by selecting
 *    the numerically smaller key vector and concatenating it to the
 *    endpoint pair shared key, and then concatenating the numerically
 *    larger key vector to that.  The result of the concatenation is the
 *    association shared key.
 */
static struct sctp_auth_bytes *sctp_auth_asoc_set_secret(
			struct sctp_shared_key *ep_key,
			struct sctp_auth_bytes *first_vector,
			struct sctp_auth_bytes *last_vector,
			gfp_t gfp)
{
	struct sctp_auth_bytes *secret;
	__u32 offset = 0;
	__u32 auth_len;

	auth_len = first_vector->len + last_vector->len;
	if (ep_key->key)
		auth_len += ep_key->key->len;

	secret = sctp_auth_create_key(auth_len, gfp);
	if (!secret)
		return NULL;

	if (ep_key->key) {
		memcpy(secret->data, ep_key->key->data, ep_key->key->len);
		offset += ep_key->key->len;
	}

	memcpy(secret->data + offset, first_vector->data, first_vector->len);
	offset += first_vector->len;

	memcpy(secret->data + offset, last_vector->data, last_vector->len);

	return secret;
}

/* Create an association shared key.  Follow the algorithm
 * described in SCTP-AUTH, Section 6.1
 */
static struct sctp_auth_bytes *sctp_auth_asoc_create_secret(
				 const struct sctp_association *asoc,
				 struct sctp_shared_key *ep_key,
				 gfp_t gfp)
{
	struct sctp_auth_bytes *local_key_vector;
	struct sctp_auth_bytes *peer_key_vector;
	struct sctp_auth_bytes	*first_vector,
				*last_vector;
	struct sctp_auth_bytes	*secret = NULL;
	int	cmp;


	/* Now we need to build the key vectors
	 * SCTP-AUTH , Section 6.1
	 *    The RANDOM parameter, the CHUNKS parameter and the HMAC-ALGO
	 *    parameter sent by each endpoint are concatenated as byte vectors.
	 *    These parameters include the parameter type, parameter length, and
	 *    the parameter value, but padding is omitted; all padding MUST be
	 *    removed from this concatenation before proceeding with further
	 *    computation of keys.  Parameters which were not sent are simply
	 *    omitted from the concatenation process.  The resulting two vectors
	 *    are called the two key vectors.
	 */

	local_key_vector = sctp_auth_make_local_vector(asoc, gfp);
	peer_key_vector = sctp_auth_make_peer_vector(asoc, gfp);

	if (!peer_key_vector || !local_key_vector)
		goto out;

	/* Figure out the order in which the key_vectors will be
	 * added to the endpoint shared key.
	 * SCTP-AUTH, Section 6.1:
	 *   This is performed by selecting the numerically smaller key
	 *   vector and concatenating it to the endpoint pair shared
	 *   key, and then concatenating the numerically larger key
	 *   vector to that.  If the key vectors are equal as numbers
	 *   but differ in length, then the concatenation order is the
	 *   endpoint shared key, followed by the shorter key vector,
	 *   followed by the longer key vector.  Otherwise, the key
	 *   vectors are identical, and may be concatenated to the
	 *   endpoint pair key in any order.
	 */
	cmp = sctp_auth_compare_vectors(local_key_vector,
					peer_key_vector);
	if (cmp < 0) {
		first_vector = local_key_vector;
		last_vector = peer_key_vector;
	} else {
		first_vector = peer_key_vector;
		last_vector = local_key_vector;
	}

	secret = sctp_auth_asoc_set_secret(ep_key, first_vector, last_vector,
					    gfp);
out:
	sctp_auth_key_put(local_key_vector);
	sctp_auth_key_put(peer_key_vector);

	return secret;
}

/*
 * Populate the association overlay list with the list
 * from the endpoint.
 */
int sctp_auth_asoc_copy_shkeys(const struct sctp_endpoint *ep,
				struct sctp_association *asoc,
				gfp_t gfp)
{
	struct sctp_shared_key *sh_key;
	struct sctp_shared_key *new;

	BUG_ON(!list_empty(&asoc->endpoint_shared_keys));

	key_for_each(sh_key, &ep->endpoint_shared_keys) {
		new = sctp_auth_shkey_create(sh_key->key_id, gfp);
		if (!new)
			goto nomem;

		new->key = sh_key->key;
		sctp_auth_key_hold(new->key);
		list_add(&new->key_list, &asoc->endpoint_shared_keys);
	}

	return 0;

nomem:
	sctp_auth_destroy_keys(&asoc->endpoint_shared_keys);
	return -ENOMEM;
}


/* Public interface to create the association shared key.
 * See code above for the algorithm.
 */
int sctp_auth_asoc_init_active_key(struct sctp_association *asoc, gfp_t gfp)
{
	struct sctp_auth_bytes	*secret;
	struct sctp_shared_key *ep_key;
	struct sctp_chunk *chunk;

	/* If we don't support AUTH, or peer is not capable
	 * we don't need to do anything.
	 */
	if (!asoc->peer.auth_capable)
		return 0;

	/* If the key_id is non-zero and we couldn't find an
	 * endpoint pair shared key, we can't compute the
	 * secret.
	 * For key_id 0, endpoint pair shared key is a NULL key.
	 */
	ep_key = sctp_auth_get_shkey(asoc, asoc->active_key_id);
	BUG_ON(!ep_key);

	secret = sctp_auth_asoc_create_secret(asoc, ep_key, gfp);
	if (!secret)
		return -ENOMEM;

	sctp_auth_key_put(asoc->asoc_shared_key);
	asoc->asoc_shared_key = secret;
	asoc->shkey = ep_key;

	/* Update send queue in case any chunk already in there now
	 * needs authenticating
	 */
	list_for_each_entry(chunk, &asoc->outqueue.out_chunk_list, list) {
		if (sctp_auth_send_cid(chunk->chunk_hdr->type, asoc)) {
			chunk->auth = 1;
			if (!chunk->shkey) {
				chunk->shkey = asoc->shkey;
				sctp_auth_shkey_hold(chunk->shkey);
			}
		}
	}

	return 0;
}


/* Find the endpoint pair shared key based on the key_id */
struct sctp_shared_key *sctp_auth_get_shkey(
				const struct sctp_association *asoc,
				__u16 key_id)
{
	struct sctp_shared_key *key;

	/* First search associations set of endpoint pair shared keys */
	key_for_each(key, &asoc->endpoint_shared_keys) {
		if (key->key_id == key_id) {
			if (!key->deactivated)
				return key;
			break;
		}
	}

	return NULL;
}

/*
 * Initialize all the possible digest transforms that we can use.  Right
 * now, the supported digests are SHA1 and SHA256.  We do this here once
 * because of the restrictiong that transforms may only be allocated in
 * user context.  This forces us to pre-allocated all possible transforms
 * at the endpoint init time.
 */
int sctp_auth_init_hmacs(struct sctp_endpoint *ep, gfp_t gfp)
{
	struct crypto_shash *tfm = NULL;
	__u16   id;

	/* If the transforms are already allocated, we are done */
	if (ep->auth_hmacs)
		return 0;

	/* Allocated the array of pointers to transorms */
	ep->auth_hmacs = kcalloc(SCTP_AUTH_NUM_HMACS,
				 sizeof(struct crypto_shash *),
				 gfp);
	if (!ep->auth_hmacs)
		return -ENOMEM;

	for (id = 0; id < SCTP_AUTH_NUM_HMACS; id++) {

		/* See is we support the id.  Supported IDs have name and
		 * length fields set, so that we can allocated and use
		 * them.  We can safely just check for name, for without the
		 * name, we can't allocate the TFM.
		 */
		if (!sctp_hmac_list[id].hmac_name)
			continue;

		/* If this TFM has been allocated, we are all set */
		if (ep->auth_hmacs[id])
			continue;

		/* Allocate the ID */
		tfm = crypto_alloc_shash(sctp_hmac_list[id].hmac_name, 0, 0);
		if (IS_ERR(tfm))
			goto out_err;

		ep->auth_hmacs[id] = tfm;
	}

	return 0;

out_err:
	/* Clean up any successful allocations */
	sctp_auth_destroy_hmacs(ep->auth_hmacs);
	ep->auth_hmacs = NULL;
	return -ENOMEM;
}

/* Destroy the hmac tfm array */
void sctp_auth_destroy_hmacs(struct crypto_shash *auth_hmacs[])
{
	int i;

	if (!auth_hmacs)
		return;

	for (i = 0; i < SCTP_AUTH_NUM_HMACS; i++) {
		crypto_free_shash(auth_hmacs[i]);
	}
	kfree(auth_hmacs);
}


struct sctp_hmac *sctp_auth_get_hmac(__u16 hmac_id)
{
	return &sctp_hmac_list[hmac_id];
}

/* Get an hmac description information that we can use to build
 * the AUTH chunk
 */
struct sctp_hmac *sctp_auth_asoc_get_hmac(const struct sctp_association *asoc)
{
	struct sctp_hmac_algo_param *hmacs;
	__u16 n_elt;
	__u16 id = 0;
	int i;

	/* If we have a default entry, use it */
	if (asoc->default_hmac_id)
		return &sctp_hmac_list[asoc->default_hmac_id];

	/* Since we do not have a default entry, find the first entry
	 * we support and return that.  Do not cache that id.
	 */
	hmacs = asoc->peer.peer_hmacs;
	if (!hmacs)
		return NULL;

	n_elt = (ntohs(hmacs->param_hdr.length) -
		 sizeof(struct sctp_paramhdr)) >> 1;
	for (i = 0; i < n_elt; i++) {
		id = ntohs(hmacs->hmac_ids[i]);

		/* Check the id is in the supported range. And
		 * see if we support the id.  Supported IDs have name and
		 * length fields set, so that we can allocate and use
		 * them.  We can safely just check for name, for without the
		 * name, we can't allocate the TFM.
		 */
		if (id > SCTP_AUTH_HMAC_ID_MAX ||
		    !sctp_hmac_list[id].hmac_name) {
			id = 0;
			continue;
		}

		break;
	}

	if (id == 0)
		return NULL;

	return &sctp_hmac_list[id];
}

static int __sctp_auth_find_hmacid(__be16 *hmacs, int n_elts, __be16 hmac_id)
{
	int  found = 0;
	int  i;

	for (i = 0; i < n_elts; i++) {
		if (hmac_id == hmacs[i]) {
			found = 1;
			break;
		}
	}

	return found;
}

/* See if the HMAC_ID is one that we claim as supported */
int sctp_auth_asoc_verify_hmac_id(const struct sctp_association *asoc,
				    __be16 hmac_id)
{
	struct sctp_hmac_algo_param *hmacs;
	__u16 n_elt;

	if (!asoc)
		return 0;

	hmacs = (struct sctp_hmac_algo_param *)asoc->c.auth_hmacs;
	n_elt = (ntohs(hmacs->param_hdr.length) -
		 sizeof(struct sctp_paramhdr)) >> 1;

	return __sctp_auth_find_hmacid(hmacs->hmac_ids, n_elt, hmac_id);
}


/* Cache the default HMAC id.  This to follow this text from SCTP-AUTH:
 * Section 6.1:
 *   The receiver of a HMAC-ALGO parameter SHOULD use the first listed
 *   algorithm it supports.
 */
void sctp_auth_asoc_set_default_hmac(struct sctp_association *asoc,
				     struct sctp_hmac_algo_param *hmacs)
{
	struct sctp_endpoint *ep;
	__u16   id;
	int	i;
	int	n_params;

	/* if the default id is already set, use it */
	if (asoc->default_hmac_id)
		return;

	n_params = (ntohs(hmacs->param_hdr.length) -
		    sizeof(struct sctp_paramhdr)) >> 1;
	ep = asoc->ep;
	for (i = 0; i < n_params; i++) {
		id = ntohs(hmacs->hmac_ids[i]);

		/* Check the id is in the supported range */
		if (id > SCTP_AUTH_HMAC_ID_MAX)
			continue;

		/* If this TFM has been allocated, use this id */
		if (ep->auth_hmacs[id]) {
			asoc->default_hmac_id = id;
			break;
		}
	}
}


/* Check to see if the given chunk is supposed to be authenticated */
static int __sctp_auth_cid(enum sctp_cid chunk, struct sctp_chunks_param *param)
{
	unsigned short len;
	int found = 0;
	int i;

	if (!param || param->param_hdr.length == 0)
		return 0;

	len = ntohs(param->param_hdr.length) - sizeof(struct sctp_paramhdr);

	/* SCTP-AUTH, Section 3.2
	 *    The chunk types for INIT, INIT-ACK, SHUTDOWN-COMPLETE and AUTH
	 *    chunks MUST NOT be listed in the CHUNKS parameter.  However, if
	 *    a CHUNKS parameter is received then the types for INIT, INIT-ACK,
	 *    SHUTDOWN-COMPLETE and AUTH chunks MUST be ignored.
	 */
	for (i = 0; !found && i < len; i++) {
		switch (param->chunks[i]) {
		case SCTP_CID_INIT:
		case SCTP_CID_INIT_ACK:
		case SCTP_CID_SHUTDOWN_COMPLETE:
		case SCTP_CID_AUTH:
			break;

		default:
			if (param->chunks[i] == chunk)
				found = 1;
			break;
		}
	}

	return found;
}

/* Check if peer requested that this chunk is authenticated */
int sctp_auth_send_cid(enum sctp_cid chunk, const struct sctp_association *asoc)
{
	if (!asoc)
		return 0;

	if (!asoc->peer.auth_capable)
		return 0;

	return __sctp_auth_cid(chunk, asoc->peer.peer_chunks);
}

/* Check if we requested that peer authenticate this chunk. */
int sctp_auth_recv_cid(enum sctp_cid chunk, const struct sctp_association *asoc)
{
	if (!asoc)
		return 0;

	if (!asoc->peer.auth_capable)
		return 0;

	return __sctp_auth_cid(chunk,
			      (struct sctp_chunks_param *)asoc->c.auth_chunks);
}

/* SCTP-AUTH: Section 6.2:
 *    The sender MUST calculate the MAC as described in RFC2104 [2] using
 *    the hash function H as described by the MAC Identifier and the shared
 *    association key K based on the endpoint pair shared key described by
 *    the shared key identifier.  The 'data' used for the computation of
 *    the AUTH-chunk is given by the AUTH chunk with its HMAC field set to
 *    zero (as shown in Figure 6) followed by all chunks that are placed
 *    after the AUTH chunk in the SCTP packet.
 */
void sctp_auth_calculate_hmac(const struct sctp_association *asoc,
			      struct sk_buff *skb, struct sctp_auth_chunk *auth,
			      struct sctp_shared_key *ep_key, gfp_t gfp)
{
	struct sctp_auth_bytes *asoc_key;
	struct crypto_shash *tfm;
	__u16 key_id, hmac_id;
	unsigned char *end;
	int free_key = 0;
	__u8 *digest;

	/* Extract the info we need:
	 * - hmac id
	 * - key id
	 */
	key_id = ntohs(auth->auth_hdr.shkey_id);
	hmac_id = ntohs(auth->auth_hdr.hmac_id);

	if (key_id == asoc->active_key_id)
		asoc_key = asoc->asoc_shared_key;
	else {
		/* ep_key can't be NULL here */
		asoc_key = sctp_auth_asoc_create_secret(asoc, ep_key, gfp);
		if (!asoc_key)
			return;

		free_key = 1;
	}

	/* set up scatter list */
	end = skb_tail_pointer(skb);

	tfm = asoc->ep->auth_hmacs[hmac_id];

	digest = auth->auth_hdr.hmac;
	if (crypto_shash_setkey(tfm, &asoc_key->data[0], asoc_key->len))
		goto free;

	crypto_shash_tfm_digest(tfm, (u8 *)auth, end - (unsigned char *)auth,
				digest);

free:
	if (free_key)
		sctp_auth_key_put(asoc_key);
}

/* API Helpers */

/* Add a chunk to the endpoint authenticated chunk list */
int sctp_auth_ep_add_chunkid(struct sctp_endpoint *ep, __u8 chunk_id)
{
	struct sctp_chunks_param *p = ep->auth_chunk_list;
	__u16 nchunks;
	__u16 param_len;

	/* If this chunk is already specified, we are done */
	if (__sctp_auth_cid(chunk_id, p))
		return 0;

	/* Check if we can add this chunk to the array */
	param_len = ntohs(p->param_hdr.length);
	nchunks = param_len - sizeof(struct sctp_paramhdr);
	if (nchunks == SCTP_NUM_CHUNK_TYPES)
		return -EINVAL;

	p->chunks[nchunks] = chunk_id;
	p->param_hdr.length = htons(param_len + 1);
	return 0;
}

/* Add hmac identifires to the endpoint list of supported hmac ids */
int sctp_auth_ep_set_hmacs(struct sctp_endpoint *ep,
			   struct sctp_hmacalgo *hmacs)
{
	int has_sha1 = 0;
	__u16 id;
	int i;

	/* Scan the list looking for unsupported id.  Also make sure that
	 * SHA1 is specified.
	 */
	for (i = 0; i < hmacs->shmac_num_idents; i++) {
		id = hmacs->shmac_idents[i];

		if (id > SCTP_AUTH_HMAC_ID_MAX)
			return -EOPNOTSUPP;

		if (SCTP_AUTH_HMAC_ID_SHA1 == id)
			has_sha1 = 1;

		if (!sctp_hmac_list[id].hmac_name)
			return -EOPNOTSUPP;
	}

	if (!has_sha1)
		return -EINVAL;

	for (i = 0; i < hmacs->shmac_num_idents; i++)
		ep->auth_hmacs_list->hmac_ids[i] =
				htons(hmacs->shmac_idents[i]);
	ep->auth_hmacs_list->param_hdr.length =
			htons(sizeof(struct sctp_paramhdr) +
			hmacs->shmac_num_idents * sizeof(__u16));
	return 0;
}

/* Set a new shared key on either endpoint or association.  If the
 * key with a same ID already exists, replace the key (remove the
 * old key and add a new one).
 */
int sctp_auth_set_key(struct sctp_endpoint *ep,
		      struct sctp_association *asoc,
		      struct sctp_authkey *auth_key)
{
	struct sctp_shared_key *cur_key, *shkey;
	struct sctp_auth_bytes *key;
	struct list_head *sh_keys;
	int replace = 0;

	/* Try to find the given key id to see if
	 * we are doing a replace, or adding a new key
	 */
	if (asoc) {
		if (!asoc->peer.auth_capable)
			return -EACCES;
		sh_keys = &asoc->endpoint_shared_keys;
	} else {
		if (!ep->auth_enable)
			return -EACCES;
		sh_keys = &ep->endpoint_shared_keys;
	}

	key_for_each(shkey, sh_keys) {
		if (shkey->key_id == auth_key->sca_keynumber) {
			replace = 1;
			break;
		}
	}

	cur_key = sctp_auth_shkey_create(auth_key->sca_keynumber, GFP_KERNEL);
	if (!cur_key)
		return -ENOMEM;

	/* Create a new key data based on the info passed in */
	key = sctp_auth_create_key(auth_key->sca_keylength, GFP_KERNEL);
	if (!key) {
		kfree(cur_key);
		return -ENOMEM;
	}

	memcpy(key->data, &auth_key->sca_key[0], auth_key->sca_keylength);
	cur_key->key = key;

<<<<<<< HEAD
	if (replace) {
		list_del_init(&shkey->key_list);
		sctp_auth_shkey_release(shkey);
		if (asoc && asoc->active_key_id == auth_key->sca_keynumber)
			sctp_auth_asoc_init_active_key(asoc, GFP_KERNEL);
=======
	if (!replace) {
		list_add(&cur_key->key_list, sh_keys);
		return 0;
>>>>>>> f37d84f0
	}

	list_del_init(&shkey->key_list);
	sctp_auth_shkey_release(shkey);
	list_add(&cur_key->key_list, sh_keys);

	if (asoc && asoc->active_key_id == auth_key->sca_keynumber)
		sctp_auth_asoc_init_active_key(asoc, GFP_KERNEL);

	return 0;
}

int sctp_auth_set_active_key(struct sctp_endpoint *ep,
			     struct sctp_association *asoc,
			     __u16  key_id)
{
	struct sctp_shared_key *key;
	struct list_head *sh_keys;
	int found = 0;

	/* The key identifier MUST correst to an existing key */
	if (asoc) {
		if (!asoc->peer.auth_capable)
			return -EACCES;
		sh_keys = &asoc->endpoint_shared_keys;
	} else {
		if (!ep->auth_enable)
			return -EACCES;
		sh_keys = &ep->endpoint_shared_keys;
	}

	key_for_each(key, sh_keys) {
		if (key->key_id == key_id) {
			found = 1;
			break;
		}
	}

	if (!found || key->deactivated)
		return -EINVAL;

	if (asoc) {
		asoc->active_key_id = key_id;
		sctp_auth_asoc_init_active_key(asoc, GFP_KERNEL);
	} else
		ep->active_key_id = key_id;

	return 0;
}

int sctp_auth_del_key_id(struct sctp_endpoint *ep,
			 struct sctp_association *asoc,
			 __u16  key_id)
{
	struct sctp_shared_key *key;
	struct list_head *sh_keys;
	int found = 0;

	/* The key identifier MUST NOT be the current active key
	 * The key identifier MUST correst to an existing key
	 */
	if (asoc) {
		if (!asoc->peer.auth_capable)
			return -EACCES;
		if (asoc->active_key_id == key_id)
			return -EINVAL;

		sh_keys = &asoc->endpoint_shared_keys;
	} else {
		if (!ep->auth_enable)
			return -EACCES;
		if (ep->active_key_id == key_id)
			return -EINVAL;

		sh_keys = &ep->endpoint_shared_keys;
	}

	key_for_each(key, sh_keys) {
		if (key->key_id == key_id) {
			found = 1;
			break;
		}
	}

	if (!found)
		return -EINVAL;

	/* Delete the shared key */
	list_del_init(&key->key_list);
	sctp_auth_shkey_release(key);

	return 0;
}

int sctp_auth_deact_key_id(struct sctp_endpoint *ep,
			   struct sctp_association *asoc, __u16  key_id)
{
	struct sctp_shared_key *key;
	struct list_head *sh_keys;
	int found = 0;

	/* The key identifier MUST NOT be the current active key
	 * The key identifier MUST correst to an existing key
	 */
	if (asoc) {
		if (!asoc->peer.auth_capable)
			return -EACCES;
		if (asoc->active_key_id == key_id)
			return -EINVAL;

		sh_keys = &asoc->endpoint_shared_keys;
	} else {
		if (!ep->auth_enable)
			return -EACCES;
		if (ep->active_key_id == key_id)
			return -EINVAL;

		sh_keys = &ep->endpoint_shared_keys;
	}

	key_for_each(key, sh_keys) {
		if (key->key_id == key_id) {
			found = 1;
			break;
		}
	}

	if (!found)
		return -EINVAL;

	/* refcnt == 1 and !list_empty mean it's not being used anywhere
	 * and deactivated will be set, so it's time to notify userland
	 * that this shkey can be freed.
	 */
	if (asoc && !list_empty(&key->key_list) &&
	    refcount_read(&key->refcnt) == 1) {
		struct sctp_ulpevent *ev;

		ev = sctp_ulpevent_make_authkey(asoc, key->key_id,
						SCTP_AUTH_FREE_KEY, GFP_KERNEL);
		if (ev)
			asoc->stream.si->enqueue_event(&asoc->ulpq, ev);
	}

	key->deactivated = 1;

	return 0;
}

int sctp_auth_init(struct sctp_endpoint *ep, gfp_t gfp)
{
	int err = -ENOMEM;

	/* Allocate space for HMACS and CHUNKS authentication
	 * variables.  There are arrays that we encode directly
	 * into parameters to make the rest of the operations easier.
	 */
	if (!ep->auth_hmacs_list) {
		struct sctp_hmac_algo_param *auth_hmacs;

		auth_hmacs = kzalloc(struct_size(auth_hmacs, hmac_ids,
						 SCTP_AUTH_NUM_HMACS), gfp);
		if (!auth_hmacs)
			goto nomem;
		/* Initialize the HMACS parameter.
		 * SCTP-AUTH: Section 3.3
		 *    Every endpoint supporting SCTP chunk authentication MUST
		 *    support the HMAC based on the SHA-1 algorithm.
		 */
		auth_hmacs->param_hdr.type = SCTP_PARAM_HMAC_ALGO;
		auth_hmacs->param_hdr.length =
				htons(sizeof(struct sctp_paramhdr) + 2);
		auth_hmacs->hmac_ids[0] = htons(SCTP_AUTH_HMAC_ID_SHA1);
		ep->auth_hmacs_list = auth_hmacs;
	}

	if (!ep->auth_chunk_list) {
		struct sctp_chunks_param *auth_chunks;

		auth_chunks = kzalloc(sizeof(*auth_chunks) +
				      SCTP_NUM_CHUNK_TYPES, gfp);
		if (!auth_chunks)
			goto nomem;
		/* Initialize the CHUNKS parameter */
		auth_chunks->param_hdr.type = SCTP_PARAM_CHUNKS;
		auth_chunks->param_hdr.length =
				htons(sizeof(struct sctp_paramhdr));
		ep->auth_chunk_list = auth_chunks;
	}

	/* Allocate and initialize transorms arrays for supported
	 * HMACs.
	 */
	err = sctp_auth_init_hmacs(ep, gfp);
	if (err)
		goto nomem;

	return 0;

nomem:
	/* Free all allocations */
	kfree(ep->auth_hmacs_list);
	kfree(ep->auth_chunk_list);
	ep->auth_hmacs_list = NULL;
	ep->auth_chunk_list = NULL;
	return err;
}

void sctp_auth_free(struct sctp_endpoint *ep)
{
	kfree(ep->auth_hmacs_list);
	kfree(ep->auth_chunk_list);
	ep->auth_hmacs_list = NULL;
	ep->auth_chunk_list = NULL;
	sctp_auth_destroy_hmacs(ep->auth_hmacs);
	ep->auth_hmacs = NULL;
}<|MERGE_RESOLUTION|>--- conflicted
+++ resolved
@@ -857,17 +857,9 @@
 	memcpy(key->data, &auth_key->sca_key[0], auth_key->sca_keylength);
 	cur_key->key = key;
 
-<<<<<<< HEAD
-	if (replace) {
-		list_del_init(&shkey->key_list);
-		sctp_auth_shkey_release(shkey);
-		if (asoc && asoc->active_key_id == auth_key->sca_keynumber)
-			sctp_auth_asoc_init_active_key(asoc, GFP_KERNEL);
-=======
 	if (!replace) {
 		list_add(&cur_key->key_list, sh_keys);
 		return 0;
->>>>>>> f37d84f0
 	}
 
 	list_del_init(&shkey->key_list);
