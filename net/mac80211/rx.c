// SPDX-License-Identifier: GPL-2.0-only
/*
 * Copyright 2002-2005, Instant802 Networks, Inc.
 * Copyright 2005-2006, Devicescape Software, Inc.
 * Copyright 2006-2007	Jiri Benc <jbenc@suse.cz>
 * Copyright 2007-2010	Johannes Berg <johannes@sipsolutions.net>
 * Copyright 2013-2014  Intel Mobile Communications GmbH
 * Copyright(c) 2015 - 2017 Intel Deutschland GmbH
 * Copyright (C) 2018-2020 Intel Corporation
 */

#include <linux/jiffies.h>
#include <linux/slab.h>
#include <linux/kernel.h>
#include <linux/skbuff.h>
#include <linux/netdevice.h>
#include <linux/etherdevice.h>
#include <linux/rcupdate.h>
#include <linux/export.h>
#include <linux/bitops.h>
#include <net/mac80211.h>
#include <net/ieee80211_radiotap.h>
#include <asm/unaligned.h>

#include "ieee80211_i.h"
#include "driver-ops.h"
#include "led.h"
#include "mesh.h"
#include "wep.h"
#include "wpa.h"
#include "tkip.h"
#include "wme.h"
#include "rate.h"

<<<<<<< HEAD
static inline void ieee80211_rx_stats(struct net_device *dev, u32 len)
{
	struct pcpu_sw_netstats *tstats = this_cpu_ptr(dev->tstats);

	u64_stats_update_begin(&tstats->syncp);
	tstats->rx_packets++;
	tstats->rx_bytes += len;
	u64_stats_update_end(&tstats->syncp);
}

=======
>>>>>>> f642729d
/*
 * monitor mode reception
 *
 * This function cleans up the SKB, i.e. it removes all the stuff
 * only useful for monitoring.
 */
static struct sk_buff *ieee80211_clean_skb(struct sk_buff *skb,
					   unsigned int present_fcs_len,
					   unsigned int rtap_space)
{
	struct ieee80211_hdr *hdr;
	unsigned int hdrlen;
	__le16 fc;

	if (present_fcs_len)
		__pskb_trim(skb, skb->len - present_fcs_len);
	__pskb_pull(skb, rtap_space);

	hdr = (void *)skb->data;
	fc = hdr->frame_control;

	/*
	 * Remove the HT-Control field (if present) on management
	 * frames after we've sent the frame to monitoring. We
	 * (currently) don't need it, and don't properly parse
	 * frames with it present, due to the assumption of a
	 * fixed management header length.
	 */
	if (likely(!ieee80211_is_mgmt(fc) || !ieee80211_has_order(fc)))
		return skb;

	hdrlen = ieee80211_hdrlen(fc);
	hdr->frame_control &= ~cpu_to_le16(IEEE80211_FCTL_ORDER);

	if (!pskb_may_pull(skb, hdrlen)) {
		dev_kfree_skb(skb);
		return NULL;
	}

	memmove(skb->data + IEEE80211_HT_CTL_LEN, skb->data,
		hdrlen - IEEE80211_HT_CTL_LEN);
	__pskb_pull(skb, IEEE80211_HT_CTL_LEN);

	return skb;
}

static inline bool should_drop_frame(struct sk_buff *skb, int present_fcs_len,
				     unsigned int rtap_space)
{
	struct ieee80211_rx_status *status = IEEE80211_SKB_RXCB(skb);
	struct ieee80211_hdr *hdr;

	hdr = (void *)(skb->data + rtap_space);

	if (status->flag & (RX_FLAG_FAILED_FCS_CRC |
			    RX_FLAG_FAILED_PLCP_CRC |
			    RX_FLAG_ONLY_MONITOR |
			    RX_FLAG_NO_PSDU))
		return true;

	if (unlikely(skb->len < 16 + present_fcs_len + rtap_space))
		return true;

	if (ieee80211_is_ctl(hdr->frame_control) &&
	    !ieee80211_is_pspoll(hdr->frame_control) &&
	    !ieee80211_is_back_req(hdr->frame_control))
		return true;

	return false;
}

static int
ieee80211_rx_radiotap_hdrlen(struct ieee80211_local *local,
			     struct ieee80211_rx_status *status,
			     struct sk_buff *skb)
{
	int len;

	/* always present fields */
	len = sizeof(struct ieee80211_radiotap_header) + 8;

	/* allocate extra bitmaps */
	if (status->chains)
		len += 4 * hweight8(status->chains);
	/* vendor presence bitmap */
	if (status->flag & RX_FLAG_RADIOTAP_VENDOR_DATA)
		len += 4;

	if (ieee80211_have_rx_timestamp(status)) {
		len = ALIGN(len, 8);
		len += 8;
	}
	if (ieee80211_hw_check(&local->hw, SIGNAL_DBM))
		len += 1;

	/* antenna field, if we don't have per-chain info */
	if (!status->chains)
		len += 1;

	/* padding for RX_FLAGS if necessary */
	len = ALIGN(len, 2);

	if (status->encoding == RX_ENC_HT) /* HT info */
		len += 3;

	if (status->flag & RX_FLAG_AMPDU_DETAILS) {
		len = ALIGN(len, 4);
		len += 8;
	}

	if (status->encoding == RX_ENC_VHT) {
		len = ALIGN(len, 2);
		len += 12;
	}

	if (local->hw.radiotap_timestamp.units_pos >= 0) {
		len = ALIGN(len, 8);
		len += 12;
	}

	if (status->encoding == RX_ENC_HE &&
	    status->flag & RX_FLAG_RADIOTAP_HE) {
		len = ALIGN(len, 2);
		len += 12;
		BUILD_BUG_ON(sizeof(struct ieee80211_radiotap_he) != 12);
	}

	if (status->encoding == RX_ENC_HE &&
	    status->flag & RX_FLAG_RADIOTAP_HE_MU) {
		len = ALIGN(len, 2);
		len += 12;
		BUILD_BUG_ON(sizeof(struct ieee80211_radiotap_he_mu) != 12);
	}

	if (status->flag & RX_FLAG_NO_PSDU)
		len += 1;

	if (status->flag & RX_FLAG_RADIOTAP_LSIG) {
		len = ALIGN(len, 2);
		len += 4;
		BUILD_BUG_ON(sizeof(struct ieee80211_radiotap_lsig) != 4);
	}

	if (status->chains) {
		/* antenna and antenna signal fields */
		len += 2 * hweight8(status->chains);
	}

	if (status->flag & RX_FLAG_RADIOTAP_VENDOR_DATA) {
		struct ieee80211_vendor_radiotap *rtap;
		int vendor_data_offset = 0;

		/*
		 * The position to look at depends on the existence (or non-
		 * existence) of other elements, so take that into account...
		 */
		if (status->flag & RX_FLAG_RADIOTAP_HE)
			vendor_data_offset +=
				sizeof(struct ieee80211_radiotap_he);
		if (status->flag & RX_FLAG_RADIOTAP_HE_MU)
			vendor_data_offset +=
				sizeof(struct ieee80211_radiotap_he_mu);
		if (status->flag & RX_FLAG_RADIOTAP_LSIG)
			vendor_data_offset +=
				sizeof(struct ieee80211_radiotap_lsig);

		rtap = (void *)&skb->data[vendor_data_offset];

		/* alignment for fixed 6-byte vendor data header */
		len = ALIGN(len, 2);
		/* vendor data header */
		len += 6;
		if (WARN_ON(rtap->align == 0))
			rtap->align = 1;
		len = ALIGN(len, rtap->align);
		len += rtap->len + rtap->pad;
	}

	return len;
}

static void ieee80211_handle_mu_mimo_mon(struct ieee80211_sub_if_data *sdata,
					 struct sk_buff *skb,
					 int rtap_space)
{
	struct {
		struct ieee80211_hdr_3addr hdr;
		u8 category;
		u8 action_code;
	} __packed __aligned(2) action;

	if (!sdata)
		return;

	BUILD_BUG_ON(sizeof(action) != IEEE80211_MIN_ACTION_SIZE + 1);

	if (skb->len < rtap_space + sizeof(action) +
		       VHT_MUMIMO_GROUPS_DATA_LEN)
		return;

	if (!is_valid_ether_addr(sdata->u.mntr.mu_follow_addr))
		return;

	skb_copy_bits(skb, rtap_space, &action, sizeof(action));

	if (!ieee80211_is_action(action.hdr.frame_control))
		return;

	if (action.category != WLAN_CATEGORY_VHT)
		return;

	if (action.action_code != WLAN_VHT_ACTION_GROUPID_MGMT)
		return;

	if (!ether_addr_equal(action.hdr.addr1, sdata->u.mntr.mu_follow_addr))
		return;

	skb = skb_copy(skb, GFP_ATOMIC);
	if (!skb)
		return;

	skb_queue_tail(&sdata->skb_queue, skb);
	ieee80211_queue_work(&sdata->local->hw, &sdata->work);
}

/*
 * ieee80211_add_rx_radiotap_header - add radiotap header
 *
 * add a radiotap header containing all the fields which the hardware provided.
 */
static void
ieee80211_add_rx_radiotap_header(struct ieee80211_local *local,
				 struct sk_buff *skb,
				 struct ieee80211_rate *rate,
				 int rtap_len, bool has_fcs)
{
	struct ieee80211_rx_status *status = IEEE80211_SKB_RXCB(skb);
	struct ieee80211_radiotap_header *rthdr;
	unsigned char *pos;
	__le32 *it_present;
	u32 it_present_val;
	u16 rx_flags = 0;
	u16 channel_flags = 0;
	int mpdulen, chain;
	unsigned long chains = status->chains;
	struct ieee80211_vendor_radiotap rtap = {};
	struct ieee80211_radiotap_he he = {};
	struct ieee80211_radiotap_he_mu he_mu = {};
	struct ieee80211_radiotap_lsig lsig = {};

	if (status->flag & RX_FLAG_RADIOTAP_HE) {
		he = *(struct ieee80211_radiotap_he *)skb->data;
		skb_pull(skb, sizeof(he));
		WARN_ON_ONCE(status->encoding != RX_ENC_HE);
	}

	if (status->flag & RX_FLAG_RADIOTAP_HE_MU) {
		he_mu = *(struct ieee80211_radiotap_he_mu *)skb->data;
		skb_pull(skb, sizeof(he_mu));
	}

	if (status->flag & RX_FLAG_RADIOTAP_LSIG) {
		lsig = *(struct ieee80211_radiotap_lsig *)skb->data;
		skb_pull(skb, sizeof(lsig));
	}

	if (status->flag & RX_FLAG_RADIOTAP_VENDOR_DATA) {
		rtap = *(struct ieee80211_vendor_radiotap *)skb->data;
		/* rtap.len and rtap.pad are undone immediately */
		skb_pull(skb, sizeof(rtap) + rtap.len + rtap.pad);
	}

	mpdulen = skb->len;
	if (!(has_fcs && ieee80211_hw_check(&local->hw, RX_INCLUDES_FCS)))
		mpdulen += FCS_LEN;

	rthdr = skb_push(skb, rtap_len);
	memset(rthdr, 0, rtap_len - rtap.len - rtap.pad);
	it_present = &rthdr->it_present;

	/* radiotap header, set always present flags */
	rthdr->it_len = cpu_to_le16(rtap_len);
	it_present_val = BIT(IEEE80211_RADIOTAP_FLAGS) |
			 BIT(IEEE80211_RADIOTAP_CHANNEL) |
			 BIT(IEEE80211_RADIOTAP_RX_FLAGS);

	if (!status->chains)
		it_present_val |= BIT(IEEE80211_RADIOTAP_ANTENNA);

	for_each_set_bit(chain, &chains, IEEE80211_MAX_CHAINS) {
		it_present_val |=
			BIT(IEEE80211_RADIOTAP_EXT) |
			BIT(IEEE80211_RADIOTAP_RADIOTAP_NAMESPACE);
		put_unaligned_le32(it_present_val, it_present);
		it_present++;
		it_present_val = BIT(IEEE80211_RADIOTAP_ANTENNA) |
				 BIT(IEEE80211_RADIOTAP_DBM_ANTSIGNAL);
	}

	if (status->flag & RX_FLAG_RADIOTAP_VENDOR_DATA) {
		it_present_val |= BIT(IEEE80211_RADIOTAP_VENDOR_NAMESPACE) |
				  BIT(IEEE80211_RADIOTAP_EXT);
		put_unaligned_le32(it_present_val, it_present);
		it_present++;
		it_present_val = rtap.present;
	}

	put_unaligned_le32(it_present_val, it_present);

	pos = (void *)(it_present + 1);

	/* the order of the following fields is important */

	/* IEEE80211_RADIOTAP_TSFT */
	if (ieee80211_have_rx_timestamp(status)) {
		/* padding */
		while ((pos - (u8 *)rthdr) & 7)
			*pos++ = 0;
		put_unaligned_le64(
			ieee80211_calculate_rx_timestamp(local, status,
							 mpdulen, 0),
			pos);
		rthdr->it_present |= cpu_to_le32(1 << IEEE80211_RADIOTAP_TSFT);
		pos += 8;
	}

	/* IEEE80211_RADIOTAP_FLAGS */
	if (has_fcs && ieee80211_hw_check(&local->hw, RX_INCLUDES_FCS))
		*pos |= IEEE80211_RADIOTAP_F_FCS;
	if (status->flag & (RX_FLAG_FAILED_FCS_CRC | RX_FLAG_FAILED_PLCP_CRC))
		*pos |= IEEE80211_RADIOTAP_F_BADFCS;
	if (status->enc_flags & RX_ENC_FLAG_SHORTPRE)
		*pos |= IEEE80211_RADIOTAP_F_SHORTPRE;
	pos++;

	/* IEEE80211_RADIOTAP_RATE */
	if (!rate || status->encoding != RX_ENC_LEGACY) {
		/*
		 * Without rate information don't add it. If we have,
		 * MCS information is a separate field in radiotap,
		 * added below. The byte here is needed as padding
		 * for the channel though, so initialise it to 0.
		 */
		*pos = 0;
	} else {
		int shift = 0;
		rthdr->it_present |= cpu_to_le32(1 << IEEE80211_RADIOTAP_RATE);
		if (status->bw == RATE_INFO_BW_10)
			shift = 1;
		else if (status->bw == RATE_INFO_BW_5)
			shift = 2;
		*pos = DIV_ROUND_UP(rate->bitrate, 5 * (1 << shift));
	}
	pos++;

	/* IEEE80211_RADIOTAP_CHANNEL */
	/* TODO: frequency offset in KHz */
	put_unaligned_le16(status->freq, pos);
	pos += 2;
	if (status->bw == RATE_INFO_BW_10)
		channel_flags |= IEEE80211_CHAN_HALF;
	else if (status->bw == RATE_INFO_BW_5)
		channel_flags |= IEEE80211_CHAN_QUARTER;

	if (status->band == NL80211_BAND_5GHZ ||
	    status->band == NL80211_BAND_6GHZ)
		channel_flags |= IEEE80211_CHAN_OFDM | IEEE80211_CHAN_5GHZ;
	else if (status->encoding != RX_ENC_LEGACY)
		channel_flags |= IEEE80211_CHAN_DYN | IEEE80211_CHAN_2GHZ;
	else if (rate && rate->flags & IEEE80211_RATE_ERP_G)
		channel_flags |= IEEE80211_CHAN_OFDM | IEEE80211_CHAN_2GHZ;
	else if (rate)
		channel_flags |= IEEE80211_CHAN_CCK | IEEE80211_CHAN_2GHZ;
	else
		channel_flags |= IEEE80211_CHAN_2GHZ;
	put_unaligned_le16(channel_flags, pos);
	pos += 2;

	/* IEEE80211_RADIOTAP_DBM_ANTSIGNAL */
	if (ieee80211_hw_check(&local->hw, SIGNAL_DBM) &&
	    !(status->flag & RX_FLAG_NO_SIGNAL_VAL)) {
		*pos = status->signal;
		rthdr->it_present |=
			cpu_to_le32(1 << IEEE80211_RADIOTAP_DBM_ANTSIGNAL);
		pos++;
	}

	/* IEEE80211_RADIOTAP_LOCK_QUALITY is missing */

	if (!status->chains) {
		/* IEEE80211_RADIOTAP_ANTENNA */
		*pos = status->antenna;
		pos++;
	}

	/* IEEE80211_RADIOTAP_DB_ANTNOISE is not used */

	/* IEEE80211_RADIOTAP_RX_FLAGS */
	/* ensure 2 byte alignment for the 2 byte field as required */
	if ((pos - (u8 *)rthdr) & 1)
		*pos++ = 0;
	if (status->flag & RX_FLAG_FAILED_PLCP_CRC)
		rx_flags |= IEEE80211_RADIOTAP_F_RX_BADPLCP;
	put_unaligned_le16(rx_flags, pos);
	pos += 2;

	if (status->encoding == RX_ENC_HT) {
		unsigned int stbc;

		rthdr->it_present |= cpu_to_le32(1 << IEEE80211_RADIOTAP_MCS);
		*pos++ = local->hw.radiotap_mcs_details;
		*pos = 0;
		if (status->enc_flags & RX_ENC_FLAG_SHORT_GI)
			*pos |= IEEE80211_RADIOTAP_MCS_SGI;
		if (status->bw == RATE_INFO_BW_40)
			*pos |= IEEE80211_RADIOTAP_MCS_BW_40;
		if (status->enc_flags & RX_ENC_FLAG_HT_GF)
			*pos |= IEEE80211_RADIOTAP_MCS_FMT_GF;
		if (status->enc_flags & RX_ENC_FLAG_LDPC)
			*pos |= IEEE80211_RADIOTAP_MCS_FEC_LDPC;
		stbc = (status->enc_flags & RX_ENC_FLAG_STBC_MASK) >> RX_ENC_FLAG_STBC_SHIFT;
		*pos |= stbc << IEEE80211_RADIOTAP_MCS_STBC_SHIFT;
		pos++;
		*pos++ = status->rate_idx;
	}

	if (status->flag & RX_FLAG_AMPDU_DETAILS) {
		u16 flags = 0;

		/* ensure 4 byte alignment */
		while ((pos - (u8 *)rthdr) & 3)
			pos++;
		rthdr->it_present |=
			cpu_to_le32(1 << IEEE80211_RADIOTAP_AMPDU_STATUS);
		put_unaligned_le32(status->ampdu_reference, pos);
		pos += 4;
		if (status->flag & RX_FLAG_AMPDU_LAST_KNOWN)
			flags |= IEEE80211_RADIOTAP_AMPDU_LAST_KNOWN;
		if (status->flag & RX_FLAG_AMPDU_IS_LAST)
			flags |= IEEE80211_RADIOTAP_AMPDU_IS_LAST;
		if (status->flag & RX_FLAG_AMPDU_DELIM_CRC_ERROR)
			flags |= IEEE80211_RADIOTAP_AMPDU_DELIM_CRC_ERR;
		if (status->flag & RX_FLAG_AMPDU_DELIM_CRC_KNOWN)
			flags |= IEEE80211_RADIOTAP_AMPDU_DELIM_CRC_KNOWN;
		if (status->flag & RX_FLAG_AMPDU_EOF_BIT_KNOWN)
			flags |= IEEE80211_RADIOTAP_AMPDU_EOF_KNOWN;
		if (status->flag & RX_FLAG_AMPDU_EOF_BIT)
			flags |= IEEE80211_RADIOTAP_AMPDU_EOF;
		put_unaligned_le16(flags, pos);
		pos += 2;
		if (status->flag & RX_FLAG_AMPDU_DELIM_CRC_KNOWN)
			*pos++ = status->ampdu_delimiter_crc;
		else
			*pos++ = 0;
		*pos++ = 0;
	}

	if (status->encoding == RX_ENC_VHT) {
		u16 known = local->hw.radiotap_vht_details;

		rthdr->it_present |= cpu_to_le32(1 << IEEE80211_RADIOTAP_VHT);
		put_unaligned_le16(known, pos);
		pos += 2;
		/* flags */
		if (status->enc_flags & RX_ENC_FLAG_SHORT_GI)
			*pos |= IEEE80211_RADIOTAP_VHT_FLAG_SGI;
		/* in VHT, STBC is binary */
		if (status->enc_flags & RX_ENC_FLAG_STBC_MASK)
			*pos |= IEEE80211_RADIOTAP_VHT_FLAG_STBC;
		if (status->enc_flags & RX_ENC_FLAG_BF)
			*pos |= IEEE80211_RADIOTAP_VHT_FLAG_BEAMFORMED;
		pos++;
		/* bandwidth */
		switch (status->bw) {
		case RATE_INFO_BW_80:
			*pos++ = 4;
			break;
		case RATE_INFO_BW_160:
			*pos++ = 11;
			break;
		case RATE_INFO_BW_40:
			*pos++ = 1;
			break;
		default:
			*pos++ = 0;
		}
		/* MCS/NSS */
		*pos = (status->rate_idx << 4) | status->nss;
		pos += 4;
		/* coding field */
		if (status->enc_flags & RX_ENC_FLAG_LDPC)
			*pos |= IEEE80211_RADIOTAP_CODING_LDPC_USER0;
		pos++;
		/* group ID */
		pos++;
		/* partial_aid */
		pos += 2;
	}

	if (local->hw.radiotap_timestamp.units_pos >= 0) {
		u16 accuracy = 0;
		u8 flags = IEEE80211_RADIOTAP_TIMESTAMP_FLAG_32BIT;

		rthdr->it_present |=
			cpu_to_le32(1 << IEEE80211_RADIOTAP_TIMESTAMP);

		/* ensure 8 byte alignment */
		while ((pos - (u8 *)rthdr) & 7)
			pos++;

		put_unaligned_le64(status->device_timestamp, pos);
		pos += sizeof(u64);

		if (local->hw.radiotap_timestamp.accuracy >= 0) {
			accuracy = local->hw.radiotap_timestamp.accuracy;
			flags |= IEEE80211_RADIOTAP_TIMESTAMP_FLAG_ACCURACY;
		}
		put_unaligned_le16(accuracy, pos);
		pos += sizeof(u16);

		*pos++ = local->hw.radiotap_timestamp.units_pos;
		*pos++ = flags;
	}

	if (status->encoding == RX_ENC_HE &&
	    status->flag & RX_FLAG_RADIOTAP_HE) {
#define HE_PREP(f, val)	le16_encode_bits(val, IEEE80211_RADIOTAP_HE_##f)

		if (status->enc_flags & RX_ENC_FLAG_STBC_MASK) {
			he.data6 |= HE_PREP(DATA6_NSTS,
					    FIELD_GET(RX_ENC_FLAG_STBC_MASK,
						      status->enc_flags));
			he.data3 |= HE_PREP(DATA3_STBC, 1);
		} else {
			he.data6 |= HE_PREP(DATA6_NSTS, status->nss);
		}

#define CHECK_GI(s) \
	BUILD_BUG_ON(IEEE80211_RADIOTAP_HE_DATA5_GI_##s != \
		     (int)NL80211_RATE_INFO_HE_GI_##s)

		CHECK_GI(0_8);
		CHECK_GI(1_6);
		CHECK_GI(3_2);

		he.data3 |= HE_PREP(DATA3_DATA_MCS, status->rate_idx);
		he.data3 |= HE_PREP(DATA3_DATA_DCM, status->he_dcm);
		he.data3 |= HE_PREP(DATA3_CODING,
				    !!(status->enc_flags & RX_ENC_FLAG_LDPC));

		he.data5 |= HE_PREP(DATA5_GI, status->he_gi);

		switch (status->bw) {
		case RATE_INFO_BW_20:
			he.data5 |= HE_PREP(DATA5_DATA_BW_RU_ALLOC,
					    IEEE80211_RADIOTAP_HE_DATA5_DATA_BW_RU_ALLOC_20MHZ);
			break;
		case RATE_INFO_BW_40:
			he.data5 |= HE_PREP(DATA5_DATA_BW_RU_ALLOC,
					    IEEE80211_RADIOTAP_HE_DATA5_DATA_BW_RU_ALLOC_40MHZ);
			break;
		case RATE_INFO_BW_80:
			he.data5 |= HE_PREP(DATA5_DATA_BW_RU_ALLOC,
					    IEEE80211_RADIOTAP_HE_DATA5_DATA_BW_RU_ALLOC_80MHZ);
			break;
		case RATE_INFO_BW_160:
			he.data5 |= HE_PREP(DATA5_DATA_BW_RU_ALLOC,
					    IEEE80211_RADIOTAP_HE_DATA5_DATA_BW_RU_ALLOC_160MHZ);
			break;
		case RATE_INFO_BW_HE_RU:
#define CHECK_RU_ALLOC(s) \
	BUILD_BUG_ON(IEEE80211_RADIOTAP_HE_DATA5_DATA_BW_RU_ALLOC_##s##T != \
		     NL80211_RATE_INFO_HE_RU_ALLOC_##s + 4)

			CHECK_RU_ALLOC(26);
			CHECK_RU_ALLOC(52);
			CHECK_RU_ALLOC(106);
			CHECK_RU_ALLOC(242);
			CHECK_RU_ALLOC(484);
			CHECK_RU_ALLOC(996);
			CHECK_RU_ALLOC(2x996);

			he.data5 |= HE_PREP(DATA5_DATA_BW_RU_ALLOC,
					    status->he_ru + 4);
			break;
		default:
			WARN_ONCE(1, "Invalid SU BW %d\n", status->bw);
		}

		/* ensure 2 byte alignment */
		while ((pos - (u8 *)rthdr) & 1)
			pos++;
		rthdr->it_present |= cpu_to_le32(1 << IEEE80211_RADIOTAP_HE);
		memcpy(pos, &he, sizeof(he));
		pos += sizeof(he);
	}

	if (status->encoding == RX_ENC_HE &&
	    status->flag & RX_FLAG_RADIOTAP_HE_MU) {
		/* ensure 2 byte alignment */
		while ((pos - (u8 *)rthdr) & 1)
			pos++;
		rthdr->it_present |= cpu_to_le32(1 << IEEE80211_RADIOTAP_HE_MU);
		memcpy(pos, &he_mu, sizeof(he_mu));
		pos += sizeof(he_mu);
	}

	if (status->flag & RX_FLAG_NO_PSDU) {
		rthdr->it_present |=
			cpu_to_le32(1 << IEEE80211_RADIOTAP_ZERO_LEN_PSDU);
		*pos++ = status->zero_length_psdu_type;
	}

	if (status->flag & RX_FLAG_RADIOTAP_LSIG) {
		/* ensure 2 byte alignment */
		while ((pos - (u8 *)rthdr) & 1)
			pos++;
		rthdr->it_present |= cpu_to_le32(1 << IEEE80211_RADIOTAP_LSIG);
		memcpy(pos, &lsig, sizeof(lsig));
		pos += sizeof(lsig);
	}

	for_each_set_bit(chain, &chains, IEEE80211_MAX_CHAINS) {
		*pos++ = status->chain_signal[chain];
		*pos++ = chain;
	}

	if (status->flag & RX_FLAG_RADIOTAP_VENDOR_DATA) {
		/* ensure 2 byte alignment for the vendor field as required */
		if ((pos - (u8 *)rthdr) & 1)
			*pos++ = 0;
		*pos++ = rtap.oui[0];
		*pos++ = rtap.oui[1];
		*pos++ = rtap.oui[2];
		*pos++ = rtap.subns;
		put_unaligned_le16(rtap.len, pos);
		pos += 2;
		/* align the actual payload as requested */
		while ((pos - (u8 *)rthdr) & (rtap.align - 1))
			*pos++ = 0;
		/* data (and possible padding) already follows */
	}
}

static struct sk_buff *
ieee80211_make_monitor_skb(struct ieee80211_local *local,
			   struct sk_buff **origskb,
			   struct ieee80211_rate *rate,
			   int rtap_space, bool use_origskb)
{
	struct ieee80211_rx_status *status = IEEE80211_SKB_RXCB(*origskb);
	int rt_hdrlen, needed_headroom;
	struct sk_buff *skb;

	/* room for the radiotap header based on driver features */
	rt_hdrlen = ieee80211_rx_radiotap_hdrlen(local, status, *origskb);
	needed_headroom = rt_hdrlen - rtap_space;

	if (use_origskb) {
		/* only need to expand headroom if necessary */
		skb = *origskb;
		*origskb = NULL;

		/*
		 * This shouldn't trigger often because most devices have an
		 * RX header they pull before we get here, and that should
		 * be big enough for our radiotap information. We should
		 * probably export the length to drivers so that we can have
		 * them allocate enough headroom to start with.
		 */
		if (skb_headroom(skb) < needed_headroom &&
		    pskb_expand_head(skb, needed_headroom, 0, GFP_ATOMIC)) {
			dev_kfree_skb(skb);
			return NULL;
		}
	} else {
		/*
		 * Need to make a copy and possibly remove radiotap header
		 * and FCS from the original.
		 */
		skb = skb_copy_expand(*origskb, needed_headroom, 0, GFP_ATOMIC);

		if (!skb)
			return NULL;
	}

	/* prepend radiotap information */
	ieee80211_add_rx_radiotap_header(local, skb, rate, rt_hdrlen, true);

	skb_reset_mac_header(skb);
	skb->ip_summed = CHECKSUM_UNNECESSARY;
	skb->pkt_type = PACKET_OTHERHOST;
	skb->protocol = htons(ETH_P_802_2);

	return skb;
}

/*
 * This function copies a received frame to all monitor interfaces and
 * returns a cleaned-up SKB that no longer includes the FCS nor the
 * radiotap header the driver might have added.
 */
static struct sk_buff *
ieee80211_rx_monitor(struct ieee80211_local *local, struct sk_buff *origskb,
		     struct ieee80211_rate *rate)
{
	struct ieee80211_rx_status *status = IEEE80211_SKB_RXCB(origskb);
	struct ieee80211_sub_if_data *sdata;
	struct sk_buff *monskb = NULL;
	int present_fcs_len = 0;
	unsigned int rtap_space = 0;
	struct ieee80211_sub_if_data *monitor_sdata =
		rcu_dereference(local->monitor_sdata);
	bool only_monitor = false;
	unsigned int min_head_len;

	if (status->flag & RX_FLAG_RADIOTAP_HE)
		rtap_space += sizeof(struct ieee80211_radiotap_he);

	if (status->flag & RX_FLAG_RADIOTAP_HE_MU)
		rtap_space += sizeof(struct ieee80211_radiotap_he_mu);

	if (status->flag & RX_FLAG_RADIOTAP_LSIG)
		rtap_space += sizeof(struct ieee80211_radiotap_lsig);

	if (unlikely(status->flag & RX_FLAG_RADIOTAP_VENDOR_DATA)) {
		struct ieee80211_vendor_radiotap *rtap =
			(void *)(origskb->data + rtap_space);

		rtap_space += sizeof(*rtap) + rtap->len + rtap->pad;
	}

	min_head_len = rtap_space;

	/*
	 * First, we may need to make a copy of the skb because
	 *  (1) we need to modify it for radiotap (if not present), and
	 *  (2) the other RX handlers will modify the skb we got.
	 *
	 * We don't need to, of course, if we aren't going to return
	 * the SKB because it has a bad FCS/PLCP checksum.
	 */

	if (!(status->flag & RX_FLAG_NO_PSDU)) {
		if (ieee80211_hw_check(&local->hw, RX_INCLUDES_FCS)) {
			if (unlikely(origskb->len <= FCS_LEN + rtap_space)) {
				/* driver bug */
				WARN_ON(1);
				dev_kfree_skb(origskb);
				return NULL;
			}
			present_fcs_len = FCS_LEN;
		}

		/* also consider the hdr->frame_control */
		min_head_len += 2;
	}

	/* ensure that the expected data elements are in skb head */
	if (!pskb_may_pull(origskb, min_head_len)) {
		dev_kfree_skb(origskb);
		return NULL;
	}

	only_monitor = should_drop_frame(origskb, present_fcs_len, rtap_space);

	if (!local->monitors || (status->flag & RX_FLAG_SKIP_MONITOR)) {
		if (only_monitor) {
			dev_kfree_skb(origskb);
			return NULL;
		}

		return ieee80211_clean_skb(origskb, present_fcs_len,
					   rtap_space);
	}

	ieee80211_handle_mu_mimo_mon(monitor_sdata, origskb, rtap_space);

	list_for_each_entry_rcu(sdata, &local->mon_list, u.mntr.list) {
		bool last_monitor = list_is_last(&sdata->u.mntr.list,
						 &local->mon_list);

		if (!monskb)
			monskb = ieee80211_make_monitor_skb(local, &origskb,
							    rate, rtap_space,
							    only_monitor &&
							    last_monitor);

		if (monskb) {
			struct sk_buff *skb;

			if (last_monitor) {
				skb = monskb;
				monskb = NULL;
			} else {
				skb = skb_clone(monskb, GFP_ATOMIC);
			}

			if (skb) {
				skb->dev = sdata->dev;
				dev_sw_netstats_rx_add(skb->dev, skb->len);
				netif_receive_skb(skb);
			}
		}

		if (last_monitor)
			break;
	}

	/* this happens if last_monitor was erroneously false */
	dev_kfree_skb(monskb);

	/* ditto */
	if (!origskb)
		return NULL;

	return ieee80211_clean_skb(origskb, present_fcs_len, rtap_space);
}

static void ieee80211_parse_qos(struct ieee80211_rx_data *rx)
{
	struct ieee80211_hdr *hdr = (struct ieee80211_hdr *)rx->skb->data;
	struct ieee80211_rx_status *status = IEEE80211_SKB_RXCB(rx->skb);
	int tid, seqno_idx, security_idx;

	/* does the frame have a qos control field? */
	if (ieee80211_is_data_qos(hdr->frame_control)) {
		u8 *qc = ieee80211_get_qos_ctl(hdr);
		/* frame has qos control */
		tid = *qc & IEEE80211_QOS_CTL_TID_MASK;
		if (*qc & IEEE80211_QOS_CTL_A_MSDU_PRESENT)
			status->rx_flags |= IEEE80211_RX_AMSDU;

		seqno_idx = tid;
		security_idx = tid;
	} else {
		/*
		 * IEEE 802.11-2007, 7.1.3.4.1 ("Sequence Number field"):
		 *
		 *	Sequence numbers for management frames, QoS data
		 *	frames with a broadcast/multicast address in the
		 *	Address 1 field, and all non-QoS data frames sent
		 *	by QoS STAs are assigned using an additional single
		 *	modulo-4096 counter, [...]
		 *
		 * We also use that counter for non-QoS STAs.
		 */
		seqno_idx = IEEE80211_NUM_TIDS;
		security_idx = 0;
		if (ieee80211_is_mgmt(hdr->frame_control))
			security_idx = IEEE80211_NUM_TIDS;
		tid = 0;
	}

	rx->seqno_idx = seqno_idx;
	rx->security_idx = security_idx;
	/* Set skb->priority to 1d tag if highest order bit of TID is not set.
	 * For now, set skb->priority to 0 for other cases. */
	rx->skb->priority = (tid > 7) ? 0 : tid;
}

/**
 * DOC: Packet alignment
 *
 * Drivers always need to pass packets that are aligned to two-byte boundaries
 * to the stack.
 *
 * Additionally, should, if possible, align the payload data in a way that
 * guarantees that the contained IP header is aligned to a four-byte
 * boundary. In the case of regular frames, this simply means aligning the
 * payload to a four-byte boundary (because either the IP header is directly
 * contained, or IV/RFC1042 headers that have a length divisible by four are
 * in front of it).  If the payload data is not properly aligned and the
 * architecture doesn't support efficient unaligned operations, mac80211
 * will align the data.
 *
 * With A-MSDU frames, however, the payload data address must yield two modulo
 * four because there are 14-byte 802.3 headers within the A-MSDU frames that
 * push the IP header further back to a multiple of four again. Thankfully, the
 * specs were sane enough this time around to require padding each A-MSDU
 * subframe to a length that is a multiple of four.
 *
 * Padding like Atheros hardware adds which is between the 802.11 header and
 * the payload is not supported, the driver is required to move the 802.11
 * header to be directly in front of the payload in that case.
 */
static void ieee80211_verify_alignment(struct ieee80211_rx_data *rx)
{
#ifdef CONFIG_MAC80211_VERBOSE_DEBUG
	WARN_ON_ONCE((unsigned long)rx->skb->data & 1);
#endif
}


/* rx handlers */

static int ieee80211_is_unicast_robust_mgmt_frame(struct sk_buff *skb)
{
	struct ieee80211_hdr *hdr = (struct ieee80211_hdr *) skb->data;

	if (is_multicast_ether_addr(hdr->addr1))
		return 0;

	return ieee80211_is_robust_mgmt_frame(skb);
}


static int ieee80211_is_multicast_robust_mgmt_frame(struct sk_buff *skb)
{
	struct ieee80211_hdr *hdr = (struct ieee80211_hdr *) skb->data;

	if (!is_multicast_ether_addr(hdr->addr1))
		return 0;

	return ieee80211_is_robust_mgmt_frame(skb);
}


/* Get the BIP key index from MMIE; return -1 if this is not a BIP frame */
static int ieee80211_get_mmie_keyidx(struct sk_buff *skb)
{
	struct ieee80211_mgmt *hdr = (struct ieee80211_mgmt *) skb->data;
	struct ieee80211_mmie *mmie;
	struct ieee80211_mmie_16 *mmie16;

	if (skb->len < 24 + sizeof(*mmie) || !is_multicast_ether_addr(hdr->da))
		return -1;

	if (!ieee80211_is_robust_mgmt_frame(skb) &&
	    !ieee80211_is_beacon(hdr->frame_control))
		return -1; /* not a robust management frame */

	mmie = (struct ieee80211_mmie *)
		(skb->data + skb->len - sizeof(*mmie));
	if (mmie->element_id == WLAN_EID_MMIE &&
	    mmie->length == sizeof(*mmie) - 2)
		return le16_to_cpu(mmie->key_id);

	mmie16 = (struct ieee80211_mmie_16 *)
		(skb->data + skb->len - sizeof(*mmie16));
	if (skb->len >= 24 + sizeof(*mmie16) &&
	    mmie16->element_id == WLAN_EID_MMIE &&
	    mmie16->length == sizeof(*mmie16) - 2)
		return le16_to_cpu(mmie16->key_id);

	return -1;
}

static int ieee80211_get_keyid(struct sk_buff *skb,
			       const struct ieee80211_cipher_scheme *cs)
{
	struct ieee80211_hdr *hdr = (struct ieee80211_hdr *)skb->data;
	__le16 fc;
	int hdrlen;
	int minlen;
	u8 key_idx_off;
	u8 key_idx_shift;
	u8 keyid;

	fc = hdr->frame_control;
	hdrlen = ieee80211_hdrlen(fc);

	if (cs) {
		minlen = hdrlen + cs->hdr_len;
		key_idx_off = hdrlen + cs->key_idx_off;
		key_idx_shift = cs->key_idx_shift;
	} else {
		/* WEP, TKIP, CCMP and GCMP */
		minlen = hdrlen + IEEE80211_WEP_IV_LEN;
		key_idx_off = hdrlen + 3;
		key_idx_shift = 6;
	}

	if (unlikely(skb->len < minlen))
		return -EINVAL;

	skb_copy_bits(skb, key_idx_off, &keyid, 1);

	if (cs)
		keyid &= cs->key_idx_mask;
	keyid >>= key_idx_shift;

	/* cs could use more than the usual two bits for the keyid */
	if (unlikely(keyid >= NUM_DEFAULT_KEYS))
		return -EINVAL;

	return keyid;
}

static ieee80211_rx_result ieee80211_rx_mesh_check(struct ieee80211_rx_data *rx)
{
	struct ieee80211_hdr *hdr = (struct ieee80211_hdr *)rx->skb->data;
	char *dev_addr = rx->sdata->vif.addr;

	if (ieee80211_is_data(hdr->frame_control)) {
		if (is_multicast_ether_addr(hdr->addr1)) {
			if (ieee80211_has_tods(hdr->frame_control) ||
			    !ieee80211_has_fromds(hdr->frame_control))
				return RX_DROP_MONITOR;
			if (ether_addr_equal(hdr->addr3, dev_addr))
				return RX_DROP_MONITOR;
		} else {
			if (!ieee80211_has_a4(hdr->frame_control))
				return RX_DROP_MONITOR;
			if (ether_addr_equal(hdr->addr4, dev_addr))
				return RX_DROP_MONITOR;
		}
	}

	/* If there is not an established peer link and this is not a peer link
	 * establisment frame, beacon or probe, drop the frame.
	 */

	if (!rx->sta || sta_plink_state(rx->sta) != NL80211_PLINK_ESTAB) {
		struct ieee80211_mgmt *mgmt;

		if (!ieee80211_is_mgmt(hdr->frame_control))
			return RX_DROP_MONITOR;

		if (ieee80211_is_action(hdr->frame_control)) {
			u8 category;

			/* make sure category field is present */
			if (rx->skb->len < IEEE80211_MIN_ACTION_SIZE)
				return RX_DROP_MONITOR;

			mgmt = (struct ieee80211_mgmt *)hdr;
			category = mgmt->u.action.category;
			if (category != WLAN_CATEGORY_MESH_ACTION &&
			    category != WLAN_CATEGORY_SELF_PROTECTED)
				return RX_DROP_MONITOR;
			return RX_CONTINUE;
		}

		if (ieee80211_is_probe_req(hdr->frame_control) ||
		    ieee80211_is_probe_resp(hdr->frame_control) ||
		    ieee80211_is_beacon(hdr->frame_control) ||
		    ieee80211_is_auth(hdr->frame_control))
			return RX_CONTINUE;

		return RX_DROP_MONITOR;
	}

	return RX_CONTINUE;
}

static inline bool ieee80211_rx_reorder_ready(struct tid_ampdu_rx *tid_agg_rx,
					      int index)
{
	struct sk_buff_head *frames = &tid_agg_rx->reorder_buf[index];
	struct sk_buff *tail = skb_peek_tail(frames);
	struct ieee80211_rx_status *status;

	if (tid_agg_rx->reorder_buf_filtered & BIT_ULL(index))
		return true;

	if (!tail)
		return false;

	status = IEEE80211_SKB_RXCB(tail);
	if (status->flag & RX_FLAG_AMSDU_MORE)
		return false;

	return true;
}

static void ieee80211_release_reorder_frame(struct ieee80211_sub_if_data *sdata,
					    struct tid_ampdu_rx *tid_agg_rx,
					    int index,
					    struct sk_buff_head *frames)
{
	struct sk_buff_head *skb_list = &tid_agg_rx->reorder_buf[index];
	struct sk_buff *skb;
	struct ieee80211_rx_status *status;

	lockdep_assert_held(&tid_agg_rx->reorder_lock);

	if (skb_queue_empty(skb_list))
		goto no_frame;

	if (!ieee80211_rx_reorder_ready(tid_agg_rx, index)) {
		__skb_queue_purge(skb_list);
		goto no_frame;
	}

	/* release frames from the reorder ring buffer */
	tid_agg_rx->stored_mpdu_num--;
	while ((skb = __skb_dequeue(skb_list))) {
		status = IEEE80211_SKB_RXCB(skb);
		status->rx_flags |= IEEE80211_RX_DEFERRED_RELEASE;
		__skb_queue_tail(frames, skb);
	}

no_frame:
	tid_agg_rx->reorder_buf_filtered &= ~BIT_ULL(index);
	tid_agg_rx->head_seq_num = ieee80211_sn_inc(tid_agg_rx->head_seq_num);
}

static void ieee80211_release_reorder_frames(struct ieee80211_sub_if_data *sdata,
					     struct tid_ampdu_rx *tid_agg_rx,
					     u16 head_seq_num,
					     struct sk_buff_head *frames)
{
	int index;

	lockdep_assert_held(&tid_agg_rx->reorder_lock);

	while (ieee80211_sn_less(tid_agg_rx->head_seq_num, head_seq_num)) {
		index = tid_agg_rx->head_seq_num % tid_agg_rx->buf_size;
		ieee80211_release_reorder_frame(sdata, tid_agg_rx, index,
						frames);
	}
}

/*
 * Timeout (in jiffies) for skb's that are waiting in the RX reorder buffer. If
 * the skb was added to the buffer longer than this time ago, the earlier
 * frames that have not yet been received are assumed to be lost and the skb
 * can be released for processing. This may also release other skb's from the
 * reorder buffer if there are no additional gaps between the frames.
 *
 * Callers must hold tid_agg_rx->reorder_lock.
 */
#define HT_RX_REORDER_BUF_TIMEOUT (HZ / 10)

static void ieee80211_sta_reorder_release(struct ieee80211_sub_if_data *sdata,
					  struct tid_ampdu_rx *tid_agg_rx,
					  struct sk_buff_head *frames)
{
	int index, i, j;

	lockdep_assert_held(&tid_agg_rx->reorder_lock);

	/* release the buffer until next missing frame */
	index = tid_agg_rx->head_seq_num % tid_agg_rx->buf_size;
	if (!ieee80211_rx_reorder_ready(tid_agg_rx, index) &&
	    tid_agg_rx->stored_mpdu_num) {
		/*
		 * No buffers ready to be released, but check whether any
		 * frames in the reorder buffer have timed out.
		 */
		int skipped = 1;
		for (j = (index + 1) % tid_agg_rx->buf_size; j != index;
		     j = (j + 1) % tid_agg_rx->buf_size) {
			if (!ieee80211_rx_reorder_ready(tid_agg_rx, j)) {
				skipped++;
				continue;
			}
			if (skipped &&
			    !time_after(jiffies, tid_agg_rx->reorder_time[j] +
					HT_RX_REORDER_BUF_TIMEOUT))
				goto set_release_timer;

			/* don't leave incomplete A-MSDUs around */
			for (i = (index + 1) % tid_agg_rx->buf_size; i != j;
			     i = (i + 1) % tid_agg_rx->buf_size)
				__skb_queue_purge(&tid_agg_rx->reorder_buf[i]);

			ht_dbg_ratelimited(sdata,
					   "release an RX reorder frame due to timeout on earlier frames\n");
			ieee80211_release_reorder_frame(sdata, tid_agg_rx, j,
							frames);

			/*
			 * Increment the head seq# also for the skipped slots.
			 */
			tid_agg_rx->head_seq_num =
				(tid_agg_rx->head_seq_num +
				 skipped) & IEEE80211_SN_MASK;
			skipped = 0;
		}
	} else while (ieee80211_rx_reorder_ready(tid_agg_rx, index)) {
		ieee80211_release_reorder_frame(sdata, tid_agg_rx, index,
						frames);
		index =	tid_agg_rx->head_seq_num % tid_agg_rx->buf_size;
	}

	if (tid_agg_rx->stored_mpdu_num) {
		j = index = tid_agg_rx->head_seq_num % tid_agg_rx->buf_size;

		for (; j != (index - 1) % tid_agg_rx->buf_size;
		     j = (j + 1) % tid_agg_rx->buf_size) {
			if (ieee80211_rx_reorder_ready(tid_agg_rx, j))
				break;
		}

 set_release_timer:

		if (!tid_agg_rx->removed)
			mod_timer(&tid_agg_rx->reorder_timer,
				  tid_agg_rx->reorder_time[j] + 1 +
				  HT_RX_REORDER_BUF_TIMEOUT);
	} else {
		del_timer(&tid_agg_rx->reorder_timer);
	}
}

/*
 * As this function belongs to the RX path it must be under
 * rcu_read_lock protection. It returns false if the frame
 * can be processed immediately, true if it was consumed.
 */
static bool ieee80211_sta_manage_reorder_buf(struct ieee80211_sub_if_data *sdata,
					     struct tid_ampdu_rx *tid_agg_rx,
					     struct sk_buff *skb,
					     struct sk_buff_head *frames)
{
	struct ieee80211_hdr *hdr = (struct ieee80211_hdr *) skb->data;
	struct ieee80211_rx_status *status = IEEE80211_SKB_RXCB(skb);
	u16 sc = le16_to_cpu(hdr->seq_ctrl);
	u16 mpdu_seq_num = (sc & IEEE80211_SCTL_SEQ) >> 4;
	u16 head_seq_num, buf_size;
	int index;
	bool ret = true;

	spin_lock(&tid_agg_rx->reorder_lock);

	/*
	 * Offloaded BA sessions have no known starting sequence number so pick
	 * one from first Rxed frame for this tid after BA was started.
	 */
	if (unlikely(tid_agg_rx->auto_seq)) {
		tid_agg_rx->auto_seq = false;
		tid_agg_rx->ssn = mpdu_seq_num;
		tid_agg_rx->head_seq_num = mpdu_seq_num;
	}

	buf_size = tid_agg_rx->buf_size;
	head_seq_num = tid_agg_rx->head_seq_num;

	/*
	 * If the current MPDU's SN is smaller than the SSN, it shouldn't
	 * be reordered.
	 */
	if (unlikely(!tid_agg_rx->started)) {
		if (ieee80211_sn_less(mpdu_seq_num, head_seq_num)) {
			ret = false;
			goto out;
		}
		tid_agg_rx->started = true;
	}

	/* frame with out of date sequence number */
	if (ieee80211_sn_less(mpdu_seq_num, head_seq_num)) {
		dev_kfree_skb(skb);
		goto out;
	}

	/*
	 * If frame the sequence number exceeds our buffering window
	 * size release some previous frames to make room for this one.
	 */
	if (!ieee80211_sn_less(mpdu_seq_num, head_seq_num + buf_size)) {
		head_seq_num = ieee80211_sn_inc(
				ieee80211_sn_sub(mpdu_seq_num, buf_size));
		/* release stored frames up to new head to stack */
		ieee80211_release_reorder_frames(sdata, tid_agg_rx,
						 head_seq_num, frames);
	}

	/* Now the new frame is always in the range of the reordering buffer */

	index = mpdu_seq_num % tid_agg_rx->buf_size;

	/* check if we already stored this frame */
	if (ieee80211_rx_reorder_ready(tid_agg_rx, index)) {
		dev_kfree_skb(skb);
		goto out;
	}

	/*
	 * If the current MPDU is in the right order and nothing else
	 * is stored we can process it directly, no need to buffer it.
	 * If it is first but there's something stored, we may be able
	 * to release frames after this one.
	 */
	if (mpdu_seq_num == tid_agg_rx->head_seq_num &&
	    tid_agg_rx->stored_mpdu_num == 0) {
		if (!(status->flag & RX_FLAG_AMSDU_MORE))
			tid_agg_rx->head_seq_num =
				ieee80211_sn_inc(tid_agg_rx->head_seq_num);
		ret = false;
		goto out;
	}

	/* put the frame in the reordering buffer */
	__skb_queue_tail(&tid_agg_rx->reorder_buf[index], skb);
	if (!(status->flag & RX_FLAG_AMSDU_MORE)) {
		tid_agg_rx->reorder_time[index] = jiffies;
		tid_agg_rx->stored_mpdu_num++;
		ieee80211_sta_reorder_release(sdata, tid_agg_rx, frames);
	}

 out:
	spin_unlock(&tid_agg_rx->reorder_lock);
	return ret;
}

/*
 * Reorder MPDUs from A-MPDUs, keeping them on a buffer. Returns
 * true if the MPDU was buffered, false if it should be processed.
 */
static void ieee80211_rx_reorder_ampdu(struct ieee80211_rx_data *rx,
				       struct sk_buff_head *frames)
{
	struct sk_buff *skb = rx->skb;
	struct ieee80211_local *local = rx->local;
	struct ieee80211_hdr *hdr = (struct ieee80211_hdr *) skb->data;
	struct sta_info *sta = rx->sta;
	struct tid_ampdu_rx *tid_agg_rx;
	u16 sc;
	u8 tid, ack_policy;

	if (!ieee80211_is_data_qos(hdr->frame_control) ||
	    is_multicast_ether_addr(hdr->addr1))
		goto dont_reorder;

	/*
	 * filter the QoS data rx stream according to
	 * STA/TID and check if this STA/TID is on aggregation
	 */

	if (!sta)
		goto dont_reorder;

	ack_policy = *ieee80211_get_qos_ctl(hdr) &
		     IEEE80211_QOS_CTL_ACK_POLICY_MASK;
	tid = ieee80211_get_tid(hdr);

	tid_agg_rx = rcu_dereference(sta->ampdu_mlme.tid_rx[tid]);
	if (!tid_agg_rx) {
		if (ack_policy == IEEE80211_QOS_CTL_ACK_POLICY_BLOCKACK &&
		    !test_bit(tid, rx->sta->ampdu_mlme.agg_session_valid) &&
		    !test_and_set_bit(tid, rx->sta->ampdu_mlme.unexpected_agg))
			ieee80211_send_delba(rx->sdata, rx->sta->sta.addr, tid,
					     WLAN_BACK_RECIPIENT,
					     WLAN_REASON_QSTA_REQUIRE_SETUP);
		goto dont_reorder;
	}

	/* qos null data frames are excluded */
	if (unlikely(hdr->frame_control & cpu_to_le16(IEEE80211_STYPE_NULLFUNC)))
		goto dont_reorder;

	/* not part of a BA session */
	if (ack_policy != IEEE80211_QOS_CTL_ACK_POLICY_BLOCKACK &&
	    ack_policy != IEEE80211_QOS_CTL_ACK_POLICY_NORMAL)
		goto dont_reorder;

	/* new, potentially un-ordered, ampdu frame - process it */

	/* reset session timer */
	if (tid_agg_rx->timeout)
		tid_agg_rx->last_rx = jiffies;

	/* if this mpdu is fragmented - terminate rx aggregation session */
	sc = le16_to_cpu(hdr->seq_ctrl);
	if (sc & IEEE80211_SCTL_FRAG) {
		skb_queue_tail(&rx->sdata->skb_queue, skb);
		ieee80211_queue_work(&local->hw, &rx->sdata->work);
		return;
	}

	/*
	 * No locking needed -- we will only ever process one
	 * RX packet at a time, and thus own tid_agg_rx. All
	 * other code manipulating it needs to (and does) make
	 * sure that we cannot get to it any more before doing
	 * anything with it.
	 */
	if (ieee80211_sta_manage_reorder_buf(rx->sdata, tid_agg_rx, skb,
					     frames))
		return;

 dont_reorder:
	__skb_queue_tail(frames, skb);
}

static ieee80211_rx_result debug_noinline
ieee80211_rx_h_check_dup(struct ieee80211_rx_data *rx)
{
	struct ieee80211_hdr *hdr = (struct ieee80211_hdr *)rx->skb->data;
	struct ieee80211_rx_status *status = IEEE80211_SKB_RXCB(rx->skb);

	if (status->flag & RX_FLAG_DUP_VALIDATED)
		return RX_CONTINUE;

	/*
	 * Drop duplicate 802.11 retransmissions
	 * (IEEE 802.11-2012: 9.3.2.10 "Duplicate detection and recovery")
	 */

	if (rx->skb->len < 24)
		return RX_CONTINUE;

	if (ieee80211_is_ctl(hdr->frame_control) ||
	    ieee80211_is_any_nullfunc(hdr->frame_control) ||
	    is_multicast_ether_addr(hdr->addr1))
		return RX_CONTINUE;

	if (!rx->sta)
		return RX_CONTINUE;

	if (unlikely(ieee80211_has_retry(hdr->frame_control) &&
		     rx->sta->last_seq_ctrl[rx->seqno_idx] == hdr->seq_ctrl)) {
		I802_DEBUG_INC(rx->local->dot11FrameDuplicateCount);
		rx->sta->rx_stats.num_duplicates++;
		return RX_DROP_UNUSABLE;
	} else if (!(status->flag & RX_FLAG_AMSDU_MORE)) {
		rx->sta->last_seq_ctrl[rx->seqno_idx] = hdr->seq_ctrl;
	}

	return RX_CONTINUE;
}

static ieee80211_rx_result debug_noinline
ieee80211_rx_h_check(struct ieee80211_rx_data *rx)
{
	struct ieee80211_hdr *hdr = (struct ieee80211_hdr *)rx->skb->data;

	/* Drop disallowed frame classes based on STA auth/assoc state;
	 * IEEE 802.11, Chap 5.5.
	 *
	 * mac80211 filters only based on association state, i.e. it drops
	 * Class 3 frames from not associated stations. hostapd sends
	 * deauth/disassoc frames when needed. In addition, hostapd is
	 * responsible for filtering on both auth and assoc states.
	 */

	if (ieee80211_vif_is_mesh(&rx->sdata->vif))
		return ieee80211_rx_mesh_check(rx);

	if (unlikely((ieee80211_is_data(hdr->frame_control) ||
		      ieee80211_is_pspoll(hdr->frame_control)) &&
		     rx->sdata->vif.type != NL80211_IFTYPE_ADHOC &&
		     rx->sdata->vif.type != NL80211_IFTYPE_OCB &&
		     (!rx->sta || !test_sta_flag(rx->sta, WLAN_STA_ASSOC)))) {
		/*
		 * accept port control frames from the AP even when it's not
		 * yet marked ASSOC to prevent a race where we don't set the
		 * assoc bit quickly enough before it sends the first frame
		 */
		if (rx->sta && rx->sdata->vif.type == NL80211_IFTYPE_STATION &&
		    ieee80211_is_data_present(hdr->frame_control)) {
			unsigned int hdrlen;
			__be16 ethertype;

			hdrlen = ieee80211_hdrlen(hdr->frame_control);

			if (rx->skb->len < hdrlen + 8)
				return RX_DROP_MONITOR;

			skb_copy_bits(rx->skb, hdrlen + 6, &ethertype, 2);
			if (ethertype == rx->sdata->control_port_protocol)
				return RX_CONTINUE;
		}

		if (rx->sdata->vif.type == NL80211_IFTYPE_AP &&
		    cfg80211_rx_spurious_frame(rx->sdata->dev,
					       hdr->addr2,
					       GFP_ATOMIC))
			return RX_DROP_UNUSABLE;

		return RX_DROP_MONITOR;
	}

	return RX_CONTINUE;
}


static ieee80211_rx_result debug_noinline
ieee80211_rx_h_check_more_data(struct ieee80211_rx_data *rx)
{
	struct ieee80211_local *local;
	struct ieee80211_hdr *hdr;
	struct sk_buff *skb;

	local = rx->local;
	skb = rx->skb;
	hdr = (struct ieee80211_hdr *) skb->data;

	if (!local->pspolling)
		return RX_CONTINUE;

	if (!ieee80211_has_fromds(hdr->frame_control))
		/* this is not from AP */
		return RX_CONTINUE;

	if (!ieee80211_is_data(hdr->frame_control))
		return RX_CONTINUE;

	if (!ieee80211_has_moredata(hdr->frame_control)) {
		/* AP has no more frames buffered for us */
		local->pspolling = false;
		return RX_CONTINUE;
	}

	/* more data bit is set, let's request a new frame from the AP */
	ieee80211_send_pspoll(local, rx->sdata);

	return RX_CONTINUE;
}

static void sta_ps_start(struct sta_info *sta)
{
	struct ieee80211_sub_if_data *sdata = sta->sdata;
	struct ieee80211_local *local = sdata->local;
	struct ps_data *ps;
	int tid;

	if (sta->sdata->vif.type == NL80211_IFTYPE_AP ||
	    sta->sdata->vif.type == NL80211_IFTYPE_AP_VLAN)
		ps = &sdata->bss->ps;
	else
		return;

	atomic_inc(&ps->num_sta_ps);
	set_sta_flag(sta, WLAN_STA_PS_STA);
	if (!ieee80211_hw_check(&local->hw, AP_LINK_PS))
		drv_sta_notify(local, sdata, STA_NOTIFY_SLEEP, &sta->sta);
	ps_dbg(sdata, "STA %pM aid %d enters power save mode\n",
	       sta->sta.addr, sta->sta.aid);

	ieee80211_clear_fast_xmit(sta);

	if (!sta->sta.txq[0])
		return;

	for (tid = 0; tid < IEEE80211_NUM_TIDS; tid++) {
		struct ieee80211_txq *txq = sta->sta.txq[tid];
		struct txq_info *txqi = to_txq_info(txq);

		spin_lock(&local->active_txq_lock[txq->ac]);
		if (!list_empty(&txqi->schedule_order))
			list_del_init(&txqi->schedule_order);
		spin_unlock(&local->active_txq_lock[txq->ac]);

		if (txq_has_queue(txq))
			set_bit(tid, &sta->txq_buffered_tids);
		else
			clear_bit(tid, &sta->txq_buffered_tids);
	}
}

static void sta_ps_end(struct sta_info *sta)
{
	ps_dbg(sta->sdata, "STA %pM aid %d exits power save mode\n",
	       sta->sta.addr, sta->sta.aid);

	if (test_sta_flag(sta, WLAN_STA_PS_DRIVER)) {
		/*
		 * Clear the flag only if the other one is still set
		 * so that the TX path won't start TX'ing new frames
		 * directly ... In the case that the driver flag isn't
		 * set ieee80211_sta_ps_deliver_wakeup() will clear it.
		 */
		clear_sta_flag(sta, WLAN_STA_PS_STA);
		ps_dbg(sta->sdata, "STA %pM aid %d driver-ps-blocked\n",
		       sta->sta.addr, sta->sta.aid);
		return;
	}

	set_sta_flag(sta, WLAN_STA_PS_DELIVER);
	clear_sta_flag(sta, WLAN_STA_PS_STA);
	ieee80211_sta_ps_deliver_wakeup(sta);
}

int ieee80211_sta_ps_transition(struct ieee80211_sta *pubsta, bool start)
{
	struct sta_info *sta = container_of(pubsta, struct sta_info, sta);
	bool in_ps;

	WARN_ON(!ieee80211_hw_check(&sta->local->hw, AP_LINK_PS));

	/* Don't let the same PS state be set twice */
	in_ps = test_sta_flag(sta, WLAN_STA_PS_STA);
	if ((start && in_ps) || (!start && !in_ps))
		return -EINVAL;

	if (start)
		sta_ps_start(sta);
	else
		sta_ps_end(sta);

	return 0;
}
EXPORT_SYMBOL(ieee80211_sta_ps_transition);

void ieee80211_sta_pspoll(struct ieee80211_sta *pubsta)
{
	struct sta_info *sta = container_of(pubsta, struct sta_info, sta);

	if (test_sta_flag(sta, WLAN_STA_SP))
		return;

	if (!test_sta_flag(sta, WLAN_STA_PS_DRIVER))
		ieee80211_sta_ps_deliver_poll_response(sta);
	else
		set_sta_flag(sta, WLAN_STA_PSPOLL);
}
EXPORT_SYMBOL(ieee80211_sta_pspoll);

void ieee80211_sta_uapsd_trigger(struct ieee80211_sta *pubsta, u8 tid)
{
	struct sta_info *sta = container_of(pubsta, struct sta_info, sta);
	int ac = ieee80211_ac_from_tid(tid);

	/*
	 * If this AC is not trigger-enabled do nothing unless the
	 * driver is calling us after it already checked.
	 *
	 * NB: This could/should check a separate bitmap of trigger-
	 * enabled queues, but for now we only implement uAPSD w/o
	 * TSPEC changes to the ACs, so they're always the same.
	 */
	if (!(sta->sta.uapsd_queues & ieee80211_ac_to_qos_mask[ac]) &&
	    tid != IEEE80211_NUM_TIDS)
		return;

	/* if we are in a service period, do nothing */
	if (test_sta_flag(sta, WLAN_STA_SP))
		return;

	if (!test_sta_flag(sta, WLAN_STA_PS_DRIVER))
		ieee80211_sta_ps_deliver_uapsd(sta);
	else
		set_sta_flag(sta, WLAN_STA_UAPSD);
}
EXPORT_SYMBOL(ieee80211_sta_uapsd_trigger);

static ieee80211_rx_result debug_noinline
ieee80211_rx_h_uapsd_and_pspoll(struct ieee80211_rx_data *rx)
{
	struct ieee80211_sub_if_data *sdata = rx->sdata;
	struct ieee80211_hdr *hdr = (void *)rx->skb->data;
	struct ieee80211_rx_status *status = IEEE80211_SKB_RXCB(rx->skb);

	if (!rx->sta)
		return RX_CONTINUE;

	if (sdata->vif.type != NL80211_IFTYPE_AP &&
	    sdata->vif.type != NL80211_IFTYPE_AP_VLAN)
		return RX_CONTINUE;

	/*
	 * The device handles station powersave, so don't do anything about
	 * uAPSD and PS-Poll frames (the latter shouldn't even come up from
	 * it to mac80211 since they're handled.)
	 */
	if (ieee80211_hw_check(&sdata->local->hw, AP_LINK_PS))
		return RX_CONTINUE;

	/*
	 * Don't do anything if the station isn't already asleep. In
	 * the uAPSD case, the station will probably be marked asleep,
	 * in the PS-Poll case the station must be confused ...
	 */
	if (!test_sta_flag(rx->sta, WLAN_STA_PS_STA))
		return RX_CONTINUE;

	if (unlikely(ieee80211_is_pspoll(hdr->frame_control))) {
		ieee80211_sta_pspoll(&rx->sta->sta);

		/* Free PS Poll skb here instead of returning RX_DROP that would
		 * count as an dropped frame. */
		dev_kfree_skb(rx->skb);

		return RX_QUEUED;
	} else if (!ieee80211_has_morefrags(hdr->frame_control) &&
		   !(status->rx_flags & IEEE80211_RX_DEFERRED_RELEASE) &&
		   ieee80211_has_pm(hdr->frame_control) &&
		   (ieee80211_is_data_qos(hdr->frame_control) ||
		    ieee80211_is_qos_nullfunc(hdr->frame_control))) {
		u8 tid = ieee80211_get_tid(hdr);

		ieee80211_sta_uapsd_trigger(&rx->sta->sta, tid);
	}

	return RX_CONTINUE;
}

static ieee80211_rx_result debug_noinline
ieee80211_rx_h_sta_process(struct ieee80211_rx_data *rx)
{
	struct sta_info *sta = rx->sta;
	struct sk_buff *skb = rx->skb;
	struct ieee80211_rx_status *status = IEEE80211_SKB_RXCB(skb);
	struct ieee80211_hdr *hdr = (struct ieee80211_hdr *)skb->data;
	int i;

	if (!sta)
		return RX_CONTINUE;

	/*
	 * Update last_rx only for IBSS packets which are for the current
	 * BSSID and for station already AUTHORIZED to avoid keeping the
	 * current IBSS network alive in cases where other STAs start
	 * using different BSSID. This will also give the station another
	 * chance to restart the authentication/authorization in case
	 * something went wrong the first time.
	 */
	if (rx->sdata->vif.type == NL80211_IFTYPE_ADHOC) {
		u8 *bssid = ieee80211_get_bssid(hdr, rx->skb->len,
						NL80211_IFTYPE_ADHOC);
		if (ether_addr_equal(bssid, rx->sdata->u.ibss.bssid) &&
		    test_sta_flag(sta, WLAN_STA_AUTHORIZED)) {
			sta->rx_stats.last_rx = jiffies;
			if (ieee80211_is_data(hdr->frame_control) &&
			    !is_multicast_ether_addr(hdr->addr1))
				sta->rx_stats.last_rate =
					sta_stats_encode_rate(status);
		}
	} else if (rx->sdata->vif.type == NL80211_IFTYPE_OCB) {
		sta->rx_stats.last_rx = jiffies;
	} else if (!ieee80211_is_s1g_beacon(hdr->frame_control) &&
<<<<<<< HEAD
		   is_multicast_ether_addr(hdr->addr1)) {
=======
		   !is_multicast_ether_addr(hdr->addr1)) {
>>>>>>> f642729d
		/*
		 * Mesh beacons will update last_rx when if they are found to
		 * match the current local configuration when processed.
		 */
		sta->rx_stats.last_rx = jiffies;
		if (ieee80211_is_data(hdr->frame_control))
			sta->rx_stats.last_rate = sta_stats_encode_rate(status);
	}

	sta->rx_stats.fragments++;

	u64_stats_update_begin(&rx->sta->rx_stats.syncp);
	sta->rx_stats.bytes += rx->skb->len;
	u64_stats_update_end(&rx->sta->rx_stats.syncp);

	if (!(status->flag & RX_FLAG_NO_SIGNAL_VAL)) {
		sta->rx_stats.last_signal = status->signal;
		ewma_signal_add(&sta->rx_stats_avg.signal, -status->signal);
	}

	if (status->chains) {
		sta->rx_stats.chains = status->chains;
		for (i = 0; i < ARRAY_SIZE(status->chain_signal); i++) {
			int signal = status->chain_signal[i];

			if (!(status->chains & BIT(i)))
				continue;

			sta->rx_stats.chain_signal_last[i] = signal;
			ewma_signal_add(&sta->rx_stats_avg.chain_signal[i],
					-signal);
		}
	}

	if (ieee80211_is_s1g_beacon(hdr->frame_control))
		return RX_CONTINUE;

	/*
	 * Change STA power saving mode only at the end of a frame
	 * exchange sequence, and only for a data or management
	 * frame as specified in IEEE 802.11-2016 11.2.3.2
	 */
	if (!ieee80211_hw_check(&sta->local->hw, AP_LINK_PS) &&
	    !ieee80211_has_morefrags(hdr->frame_control) &&
	    !is_multicast_ether_addr(hdr->addr1) &&
	    (ieee80211_is_mgmt(hdr->frame_control) ||
	     ieee80211_is_data(hdr->frame_control)) &&
	    !(status->rx_flags & IEEE80211_RX_DEFERRED_RELEASE) &&
	    (rx->sdata->vif.type == NL80211_IFTYPE_AP ||
	     rx->sdata->vif.type == NL80211_IFTYPE_AP_VLAN)) {
		if (test_sta_flag(sta, WLAN_STA_PS_STA)) {
			if (!ieee80211_has_pm(hdr->frame_control))
				sta_ps_end(sta);
		} else {
			if (ieee80211_has_pm(hdr->frame_control))
				sta_ps_start(sta);
		}
	}

	/* mesh power save support */
	if (ieee80211_vif_is_mesh(&rx->sdata->vif))
		ieee80211_mps_rx_h_sta_process(sta, hdr);

	/*
	 * Drop (qos-)data::nullfunc frames silently, since they
	 * are used only to control station power saving mode.
	 */
	if (ieee80211_is_any_nullfunc(hdr->frame_control)) {
		I802_DEBUG_INC(rx->local->rx_handlers_drop_nullfunc);

		/*
		 * If we receive a 4-addr nullfunc frame from a STA
		 * that was not moved to a 4-addr STA vlan yet send
		 * the event to userspace and for older hostapd drop
		 * the frame to the monitor interface.
		 */
		if (ieee80211_has_a4(hdr->frame_control) &&
		    (rx->sdata->vif.type == NL80211_IFTYPE_AP ||
		     (rx->sdata->vif.type == NL80211_IFTYPE_AP_VLAN &&
		      !rx->sdata->u.vlan.sta))) {
			if (!test_and_set_sta_flag(sta, WLAN_STA_4ADDR_EVENT))
				cfg80211_rx_unexpected_4addr_frame(
					rx->sdata->dev, sta->sta.addr,
					GFP_ATOMIC);
			return RX_DROP_MONITOR;
		}
		/*
		 * Update counter and free packet here to avoid
		 * counting this as a dropped packed.
		 */
		sta->rx_stats.packets++;
		dev_kfree_skb(rx->skb);
		return RX_QUEUED;
	}

	return RX_CONTINUE;
} /* ieee80211_rx_h_sta_process */

static struct ieee80211_key *
ieee80211_rx_get_bigtk(struct ieee80211_rx_data *rx, int idx)
{
	struct ieee80211_key *key = NULL;
	struct ieee80211_sub_if_data *sdata = rx->sdata;
	int idx2;

	/* Make sure key gets set if either BIGTK key index is set so that
	 * ieee80211_drop_unencrypted_mgmt() can properly drop both unprotected
	 * Beacon frames and Beacon frames that claim to use another BIGTK key
	 * index (i.e., a key that we do not have).
	 */

	if (idx < 0) {
		idx = NUM_DEFAULT_KEYS + NUM_DEFAULT_MGMT_KEYS;
		idx2 = idx + 1;
	} else {
		if (idx == NUM_DEFAULT_KEYS + NUM_DEFAULT_MGMT_KEYS)
			idx2 = idx + 1;
		else
			idx2 = idx - 1;
	}

	if (rx->sta)
		key = rcu_dereference(rx->sta->gtk[idx]);
	if (!key)
		key = rcu_dereference(sdata->keys[idx]);
	if (!key && rx->sta)
		key = rcu_dereference(rx->sta->gtk[idx2]);
	if (!key)
		key = rcu_dereference(sdata->keys[idx2]);

	return key;
}

static ieee80211_rx_result debug_noinline
ieee80211_rx_h_decrypt(struct ieee80211_rx_data *rx)
{
	struct sk_buff *skb = rx->skb;
	struct ieee80211_rx_status *status = IEEE80211_SKB_RXCB(skb);
	struct ieee80211_hdr *hdr = (struct ieee80211_hdr *)skb->data;
	int keyidx;
	ieee80211_rx_result result = RX_DROP_UNUSABLE;
	struct ieee80211_key *sta_ptk = NULL;
	struct ieee80211_key *ptk_idx = NULL;
	int mmie_keyidx = -1;
	__le16 fc;
	const struct ieee80211_cipher_scheme *cs = NULL;

	if (ieee80211_is_ext(hdr->frame_control))
		return RX_CONTINUE;

	/*
	 * Key selection 101
	 *
	 * There are five types of keys:
	 *  - GTK (group keys)
	 *  - IGTK (group keys for management frames)
	 *  - BIGTK (group keys for Beacon frames)
	 *  - PTK (pairwise keys)
	 *  - STK (station-to-station pairwise keys)
	 *
	 * When selecting a key, we have to distinguish between multicast
	 * (including broadcast) and unicast frames, the latter can only
	 * use PTKs and STKs while the former always use GTKs, IGTKs, and
	 * BIGTKs. Unless, of course, actual WEP keys ("pre-RSNA") are used,
	 * then unicast frames can also use key indices like GTKs. Hence, if we
	 * don't have a PTK/STK we check the key index for a WEP key.
	 *
	 * Note that in a regular BSS, multicast frames are sent by the
	 * AP only, associated stations unicast the frame to the AP first
	 * which then multicasts it on their behalf.
	 *
	 * There is also a slight problem in IBSS mode: GTKs are negotiated
	 * with each station, that is something we don't currently handle.
	 * The spec seems to expect that one negotiates the same key with
	 * every station but there's no such requirement; VLANs could be
	 * possible.
	 */

	/* start without a key */
	rx->key = NULL;
	fc = hdr->frame_control;

	if (rx->sta) {
		int keyid = rx->sta->ptk_idx;
		sta_ptk = rcu_dereference(rx->sta->ptk[keyid]);

		if (ieee80211_has_protected(fc)) {
			cs = rx->sta->cipher_scheme;
			keyid = ieee80211_get_keyid(rx->skb, cs);

			if (unlikely(keyid < 0))
				return RX_DROP_UNUSABLE;

			ptk_idx = rcu_dereference(rx->sta->ptk[keyid]);
		}
	}

	if (!ieee80211_has_protected(fc))
		mmie_keyidx = ieee80211_get_mmie_keyidx(rx->skb);

	if (!is_multicast_ether_addr(hdr->addr1) && sta_ptk) {
		rx->key = ptk_idx ? ptk_idx : sta_ptk;
		if ((status->flag & RX_FLAG_DECRYPTED) &&
		    (status->flag & RX_FLAG_IV_STRIPPED))
			return RX_CONTINUE;
		/* Skip decryption if the frame is not protected. */
		if (!ieee80211_has_protected(fc))
			return RX_CONTINUE;
	} else if (mmie_keyidx >= 0 && ieee80211_is_beacon(fc)) {
		/* Broadcast/multicast robust management frame / BIP */
		if ((status->flag & RX_FLAG_DECRYPTED) &&
		    (status->flag & RX_FLAG_IV_STRIPPED))
			return RX_CONTINUE;

		if (mmie_keyidx < NUM_DEFAULT_KEYS + NUM_DEFAULT_MGMT_KEYS ||
		    mmie_keyidx >= NUM_DEFAULT_KEYS + NUM_DEFAULT_MGMT_KEYS +
		    NUM_DEFAULT_BEACON_KEYS) {
			cfg80211_rx_unprot_mlme_mgmt(rx->sdata->dev,
						     skb->data,
						     skb->len);
			return RX_DROP_MONITOR; /* unexpected BIP keyidx */
		}

		rx->key = ieee80211_rx_get_bigtk(rx, mmie_keyidx);
		if (!rx->key)
			return RX_CONTINUE; /* Beacon protection not in use */
	} else if (mmie_keyidx >= 0) {
		/* Broadcast/multicast robust management frame / BIP */
		if ((status->flag & RX_FLAG_DECRYPTED) &&
		    (status->flag & RX_FLAG_IV_STRIPPED))
			return RX_CONTINUE;

		if (mmie_keyidx < NUM_DEFAULT_KEYS ||
		    mmie_keyidx >= NUM_DEFAULT_KEYS + NUM_DEFAULT_MGMT_KEYS)
			return RX_DROP_MONITOR; /* unexpected BIP keyidx */
		if (rx->sta) {
			if (ieee80211_is_group_privacy_action(skb) &&
			    test_sta_flag(rx->sta, WLAN_STA_MFP))
				return RX_DROP_MONITOR;

			rx->key = rcu_dereference(rx->sta->gtk[mmie_keyidx]);
		}
		if (!rx->key)
			rx->key = rcu_dereference(rx->sdata->keys[mmie_keyidx]);
	} else if (!ieee80211_has_protected(fc)) {
		/*
		 * The frame was not protected, so skip decryption. However, we
		 * need to set rx->key if there is a key that could have been
		 * used so that the frame may be dropped if encryption would
		 * have been expected.
		 */
		struct ieee80211_key *key = NULL;
		struct ieee80211_sub_if_data *sdata = rx->sdata;
		int i;

		if (ieee80211_is_beacon(fc)) {
			key = ieee80211_rx_get_bigtk(rx, -1);
		} else if (ieee80211_is_mgmt(fc) &&
			   is_multicast_ether_addr(hdr->addr1)) {
			key = rcu_dereference(rx->sdata->default_mgmt_key);
		} else {
			if (rx->sta) {
				for (i = 0; i < NUM_DEFAULT_KEYS; i++) {
					key = rcu_dereference(rx->sta->gtk[i]);
					if (key)
						break;
				}
			}
			if (!key) {
				for (i = 0; i < NUM_DEFAULT_KEYS; i++) {
					key = rcu_dereference(sdata->keys[i]);
					if (key)
						break;
				}
			}
		}
		if (key)
			rx->key = key;
		return RX_CONTINUE;
	} else {
		/*
		 * The device doesn't give us the IV so we won't be
		 * able to look up the key. That's ok though, we
		 * don't need to decrypt the frame, we just won't
		 * be able to keep statistics accurate.
		 * Except for key threshold notifications, should
		 * we somehow allow the driver to tell us which key
		 * the hardware used if this flag is set?
		 */
		if ((status->flag & RX_FLAG_DECRYPTED) &&
		    (status->flag & RX_FLAG_IV_STRIPPED))
			return RX_CONTINUE;

		keyidx = ieee80211_get_keyid(rx->skb, cs);

		if (unlikely(keyidx < 0))
			return RX_DROP_UNUSABLE;

		/* check per-station GTK first, if multicast packet */
		if (is_multicast_ether_addr(hdr->addr1) && rx->sta)
			rx->key = rcu_dereference(rx->sta->gtk[keyidx]);

		/* if not found, try default key */
		if (!rx->key) {
			rx->key = rcu_dereference(rx->sdata->keys[keyidx]);

			/*
			 * RSNA-protected unicast frames should always be
			 * sent with pairwise or station-to-station keys,
			 * but for WEP we allow using a key index as well.
			 */
			if (rx->key &&
			    rx->key->conf.cipher != WLAN_CIPHER_SUITE_WEP40 &&
			    rx->key->conf.cipher != WLAN_CIPHER_SUITE_WEP104 &&
			    !is_multicast_ether_addr(hdr->addr1))
				rx->key = NULL;
		}
	}

	if (rx->key) {
		if (unlikely(rx->key->flags & KEY_FLAG_TAINTED))
			return RX_DROP_MONITOR;

		/* TODO: add threshold stuff again */
	} else {
		return RX_DROP_MONITOR;
	}

	switch (rx->key->conf.cipher) {
	case WLAN_CIPHER_SUITE_WEP40:
	case WLAN_CIPHER_SUITE_WEP104:
		result = ieee80211_crypto_wep_decrypt(rx);
		break;
	case WLAN_CIPHER_SUITE_TKIP:
		result = ieee80211_crypto_tkip_decrypt(rx);
		break;
	case WLAN_CIPHER_SUITE_CCMP:
		result = ieee80211_crypto_ccmp_decrypt(
			rx, IEEE80211_CCMP_MIC_LEN);
		break;
	case WLAN_CIPHER_SUITE_CCMP_256:
		result = ieee80211_crypto_ccmp_decrypt(
			rx, IEEE80211_CCMP_256_MIC_LEN);
		break;
	case WLAN_CIPHER_SUITE_AES_CMAC:
		result = ieee80211_crypto_aes_cmac_decrypt(rx);
		break;
	case WLAN_CIPHER_SUITE_BIP_CMAC_256:
		result = ieee80211_crypto_aes_cmac_256_decrypt(rx);
		break;
	case WLAN_CIPHER_SUITE_BIP_GMAC_128:
	case WLAN_CIPHER_SUITE_BIP_GMAC_256:
		result = ieee80211_crypto_aes_gmac_decrypt(rx);
		break;
	case WLAN_CIPHER_SUITE_GCMP:
	case WLAN_CIPHER_SUITE_GCMP_256:
		result = ieee80211_crypto_gcmp_decrypt(rx);
		break;
	default:
		result = ieee80211_crypto_hw_decrypt(rx);
	}

	/* the hdr variable is invalid after the decrypt handlers */

	/* either the frame has been decrypted or will be dropped */
	status->flag |= RX_FLAG_DECRYPTED;

	if (unlikely(ieee80211_is_beacon(fc) && result == RX_DROP_UNUSABLE))
		cfg80211_rx_unprot_mlme_mgmt(rx->sdata->dev,
					     skb->data, skb->len);

	return result;
}

static inline struct ieee80211_fragment_entry *
ieee80211_reassemble_add(struct ieee80211_sub_if_data *sdata,
			 unsigned int frag, unsigned int seq, int rx_queue,
			 struct sk_buff **skb)
{
	struct ieee80211_fragment_entry *entry;

	entry = &sdata->fragments[sdata->fragment_next++];
	if (sdata->fragment_next >= IEEE80211_FRAGMENT_MAX)
		sdata->fragment_next = 0;

	if (!skb_queue_empty(&entry->skb_list))
		__skb_queue_purge(&entry->skb_list);

	__skb_queue_tail(&entry->skb_list, *skb); /* no need for locking */
	*skb = NULL;
	entry->first_frag_time = jiffies;
	entry->seq = seq;
	entry->rx_queue = rx_queue;
	entry->last_frag = frag;
	entry->check_sequential_pn = false;
	entry->extra_len = 0;

	return entry;
}

static inline struct ieee80211_fragment_entry *
ieee80211_reassemble_find(struct ieee80211_sub_if_data *sdata,
			  unsigned int frag, unsigned int seq,
			  int rx_queue, struct ieee80211_hdr *hdr)
{
	struct ieee80211_fragment_entry *entry;
	int i, idx;

	idx = sdata->fragment_next;
	for (i = 0; i < IEEE80211_FRAGMENT_MAX; i++) {
		struct ieee80211_hdr *f_hdr;
		struct sk_buff *f_skb;

		idx--;
		if (idx < 0)
			idx = IEEE80211_FRAGMENT_MAX - 1;

		entry = &sdata->fragments[idx];
		if (skb_queue_empty(&entry->skb_list) || entry->seq != seq ||
		    entry->rx_queue != rx_queue ||
		    entry->last_frag + 1 != frag)
			continue;

		f_skb = __skb_peek(&entry->skb_list);
		f_hdr = (struct ieee80211_hdr *) f_skb->data;

		/*
		 * Check ftype and addresses are equal, else check next fragment
		 */
		if (((hdr->frame_control ^ f_hdr->frame_control) &
		     cpu_to_le16(IEEE80211_FCTL_FTYPE)) ||
		    !ether_addr_equal(hdr->addr1, f_hdr->addr1) ||
		    !ether_addr_equal(hdr->addr2, f_hdr->addr2))
			continue;

		if (time_after(jiffies, entry->first_frag_time + 2 * HZ)) {
			__skb_queue_purge(&entry->skb_list);
			continue;
		}
		return entry;
	}

	return NULL;
}

static ieee80211_rx_result debug_noinline
ieee80211_rx_h_defragment(struct ieee80211_rx_data *rx)
{
	struct ieee80211_hdr *hdr;
	u16 sc;
	__le16 fc;
	unsigned int frag, seq;
	struct ieee80211_fragment_entry *entry;
	struct sk_buff *skb;

	hdr = (struct ieee80211_hdr *)rx->skb->data;
	fc = hdr->frame_control;

	if (ieee80211_is_ctl(fc) || ieee80211_is_ext(fc))
		return RX_CONTINUE;

	sc = le16_to_cpu(hdr->seq_ctrl);
	frag = sc & IEEE80211_SCTL_FRAG;

	if (is_multicast_ether_addr(hdr->addr1)) {
		I802_DEBUG_INC(rx->local->dot11MulticastReceivedFrameCount);
		goto out_no_led;
	}

	if (likely(!ieee80211_has_morefrags(fc) && frag == 0))
		goto out;

	I802_DEBUG_INC(rx->local->rx_handlers_fragments);

	if (skb_linearize(rx->skb))
		return RX_DROP_UNUSABLE;

	/*
	 *  skb_linearize() might change the skb->data and
	 *  previously cached variables (in this case, hdr) need to
	 *  be refreshed with the new data.
	 */
	hdr = (struct ieee80211_hdr *)rx->skb->data;
	seq = (sc & IEEE80211_SCTL_SEQ) >> 4;

	if (frag == 0) {
		/* This is the first fragment of a new frame. */
		entry = ieee80211_reassemble_add(rx->sdata, frag, seq,
						 rx->seqno_idx, &(rx->skb));
		if (rx->key &&
		    (rx->key->conf.cipher == WLAN_CIPHER_SUITE_CCMP ||
		     rx->key->conf.cipher == WLAN_CIPHER_SUITE_CCMP_256 ||
		     rx->key->conf.cipher == WLAN_CIPHER_SUITE_GCMP ||
		     rx->key->conf.cipher == WLAN_CIPHER_SUITE_GCMP_256) &&
		    ieee80211_has_protected(fc)) {
			int queue = rx->security_idx;

			/* Store CCMP/GCMP PN so that we can verify that the
			 * next fragment has a sequential PN value.
			 */
			entry->check_sequential_pn = true;
			memcpy(entry->last_pn,
			       rx->key->u.ccmp.rx_pn[queue],
			       IEEE80211_CCMP_PN_LEN);
			BUILD_BUG_ON(offsetof(struct ieee80211_key,
					      u.ccmp.rx_pn) !=
				     offsetof(struct ieee80211_key,
					      u.gcmp.rx_pn));
			BUILD_BUG_ON(sizeof(rx->key->u.ccmp.rx_pn[queue]) !=
				     sizeof(rx->key->u.gcmp.rx_pn[queue]));
			BUILD_BUG_ON(IEEE80211_CCMP_PN_LEN !=
				     IEEE80211_GCMP_PN_LEN);
		}
		return RX_QUEUED;
	}

	/* This is a fragment for a frame that should already be pending in
	 * fragment cache. Add this fragment to the end of the pending entry.
	 */
	entry = ieee80211_reassemble_find(rx->sdata, frag, seq,
					  rx->seqno_idx, hdr);
	if (!entry) {
		I802_DEBUG_INC(rx->local->rx_handlers_drop_defrag);
		return RX_DROP_MONITOR;
	}

	/* "The receiver shall discard MSDUs and MMPDUs whose constituent
	 *  MPDU PN values are not incrementing in steps of 1."
	 * see IEEE P802.11-REVmc/D5.0, 12.5.3.4.4, item d (for CCMP)
	 * and IEEE P802.11-REVmc/D5.0, 12.5.5.4.4, item d (for GCMP)
	 */
	if (entry->check_sequential_pn) {
		int i;
		u8 pn[IEEE80211_CCMP_PN_LEN], *rpn;
		int queue;

		if (!rx->key ||
		    (rx->key->conf.cipher != WLAN_CIPHER_SUITE_CCMP &&
		     rx->key->conf.cipher != WLAN_CIPHER_SUITE_CCMP_256 &&
		     rx->key->conf.cipher != WLAN_CIPHER_SUITE_GCMP &&
		     rx->key->conf.cipher != WLAN_CIPHER_SUITE_GCMP_256))
			return RX_DROP_UNUSABLE;
		memcpy(pn, entry->last_pn, IEEE80211_CCMP_PN_LEN);
		for (i = IEEE80211_CCMP_PN_LEN - 1; i >= 0; i--) {
			pn[i]++;
			if (pn[i])
				break;
		}
		queue = rx->security_idx;
		rpn = rx->key->u.ccmp.rx_pn[queue];
		if (memcmp(pn, rpn, IEEE80211_CCMP_PN_LEN))
			return RX_DROP_UNUSABLE;
		memcpy(entry->last_pn, pn, IEEE80211_CCMP_PN_LEN);
	}

	skb_pull(rx->skb, ieee80211_hdrlen(fc));
	__skb_queue_tail(&entry->skb_list, rx->skb);
	entry->last_frag = frag;
	entry->extra_len += rx->skb->len;
	if (ieee80211_has_morefrags(fc)) {
		rx->skb = NULL;
		return RX_QUEUED;
	}

	rx->skb = __skb_dequeue(&entry->skb_list);
	if (skb_tailroom(rx->skb) < entry->extra_len) {
		I802_DEBUG_INC(rx->local->rx_expand_skb_head_defrag);
		if (unlikely(pskb_expand_head(rx->skb, 0, entry->extra_len,
					      GFP_ATOMIC))) {
			I802_DEBUG_INC(rx->local->rx_handlers_drop_defrag);
			__skb_queue_purge(&entry->skb_list);
			return RX_DROP_UNUSABLE;
		}
	}
	while ((skb = __skb_dequeue(&entry->skb_list))) {
		skb_put_data(rx->skb, skb->data, skb->len);
		dev_kfree_skb(skb);
	}

 out:
	ieee80211_led_rx(rx->local);
 out_no_led:
	if (rx->sta)
		rx->sta->rx_stats.packets++;
	return RX_CONTINUE;
}

static int ieee80211_802_1x_port_control(struct ieee80211_rx_data *rx)
{
	if (unlikely(!rx->sta || !test_sta_flag(rx->sta, WLAN_STA_AUTHORIZED)))
		return -EACCES;

	return 0;
}

static int ieee80211_drop_unencrypted(struct ieee80211_rx_data *rx, __le16 fc)
{
	struct ieee80211_hdr *hdr = (void *)rx->skb->data;
	struct sk_buff *skb = rx->skb;
	struct ieee80211_rx_status *status = IEEE80211_SKB_RXCB(skb);

	/*
	 * Pass through unencrypted frames if the hardware has
	 * decrypted them already.
	 */
	if (status->flag & RX_FLAG_DECRYPTED)
		return 0;

	/* check mesh EAPOL frames first */
	if (unlikely(rx->sta && ieee80211_vif_is_mesh(&rx->sdata->vif) &&
		     ieee80211_is_data(fc))) {
		struct ieee80211s_hdr *mesh_hdr;
		u16 hdr_len = ieee80211_hdrlen(fc);
		u16 ethertype_offset;
		__be16 ethertype;

		if (!ether_addr_equal(hdr->addr1, rx->sdata->vif.addr))
			goto drop_check;

		/* make sure fixed part of mesh header is there, also checks skb len */
		if (!pskb_may_pull(rx->skb, hdr_len + 6))
			goto drop_check;

		mesh_hdr = (struct ieee80211s_hdr *)(skb->data + hdr_len);
		ethertype_offset = hdr_len + ieee80211_get_mesh_hdrlen(mesh_hdr) +
				   sizeof(rfc1042_header);

		if (skb_copy_bits(rx->skb, ethertype_offset, &ethertype, 2) == 0 &&
		    ethertype == rx->sdata->control_port_protocol)
			return 0;
	}

drop_check:
	/* Drop unencrypted frames if key is set. */
	if (unlikely(!ieee80211_has_protected(fc) &&
		     !ieee80211_is_any_nullfunc(fc) &&
		     ieee80211_is_data(fc) && rx->key))
		return -EACCES;

	return 0;
}

static int ieee80211_drop_unencrypted_mgmt(struct ieee80211_rx_data *rx)
{
	struct ieee80211_hdr *hdr = (struct ieee80211_hdr *)rx->skb->data;
	struct ieee80211_rx_status *status = IEEE80211_SKB_RXCB(rx->skb);
	__le16 fc = hdr->frame_control;

	/*
	 * Pass through unencrypted frames if the hardware has
	 * decrypted them already.
	 */
	if (status->flag & RX_FLAG_DECRYPTED)
		return 0;

	if (rx->sta && test_sta_flag(rx->sta, WLAN_STA_MFP)) {
		if (unlikely(!ieee80211_has_protected(fc) &&
			     ieee80211_is_unicast_robust_mgmt_frame(rx->skb) &&
			     rx->key)) {
			if (ieee80211_is_deauth(fc) ||
			    ieee80211_is_disassoc(fc))
				cfg80211_rx_unprot_mlme_mgmt(rx->sdata->dev,
							     rx->skb->data,
							     rx->skb->len);
			return -EACCES;
		}
		/* BIP does not use Protected field, so need to check MMIE */
		if (unlikely(ieee80211_is_multicast_robust_mgmt_frame(rx->skb) &&
			     ieee80211_get_mmie_keyidx(rx->skb) < 0)) {
			if (ieee80211_is_deauth(fc) ||
			    ieee80211_is_disassoc(fc))
				cfg80211_rx_unprot_mlme_mgmt(rx->sdata->dev,
							     rx->skb->data,
							     rx->skb->len);
			return -EACCES;
		}
		if (unlikely(ieee80211_is_beacon(fc) && rx->key &&
			     ieee80211_get_mmie_keyidx(rx->skb) < 0)) {
			cfg80211_rx_unprot_mlme_mgmt(rx->sdata->dev,
						     rx->skb->data,
						     rx->skb->len);
			return -EACCES;
		}
		/*
		 * When using MFP, Action frames are not allowed prior to
		 * having configured keys.
		 */
		if (unlikely(ieee80211_is_action(fc) && !rx->key &&
			     ieee80211_is_robust_mgmt_frame(rx->skb)))
			return -EACCES;
	}

	return 0;
}

static int
__ieee80211_data_to_8023(struct ieee80211_rx_data *rx, bool *port_control)
{
	struct ieee80211_sub_if_data *sdata = rx->sdata;
	struct ieee80211_hdr *hdr = (struct ieee80211_hdr *)rx->skb->data;
	bool check_port_control = false;
	struct ethhdr *ehdr;
	int ret;

	*port_control = false;
	if (ieee80211_has_a4(hdr->frame_control) &&
	    sdata->vif.type == NL80211_IFTYPE_AP_VLAN && !sdata->u.vlan.sta)
		return -1;

	if (sdata->vif.type == NL80211_IFTYPE_STATION &&
	    !!sdata->u.mgd.use_4addr != !!ieee80211_has_a4(hdr->frame_control)) {

		if (!sdata->u.mgd.use_4addr)
			return -1;
		else if (!ether_addr_equal(hdr->addr1, sdata->vif.addr))
			check_port_control = true;
	}

	if (is_multicast_ether_addr(hdr->addr1) &&
	    sdata->vif.type == NL80211_IFTYPE_AP_VLAN && sdata->u.vlan.sta)
		return -1;

	ret = ieee80211_data_to_8023(rx->skb, sdata->vif.addr, sdata->vif.type);
	if (ret < 0)
		return ret;

	ehdr = (struct ethhdr *) rx->skb->data;
	if (ehdr->h_proto == rx->sdata->control_port_protocol)
		*port_control = true;
	else if (check_port_control)
		return -1;

	return 0;
}

/*
 * requires that rx->skb is a frame with ethernet header
 */
static bool ieee80211_frame_allowed(struct ieee80211_rx_data *rx, __le16 fc)
{
	static const u8 pae_group_addr[ETH_ALEN] __aligned(2)
		= { 0x01, 0x80, 0xC2, 0x00, 0x00, 0x03 };
	struct ethhdr *ehdr = (struct ethhdr *) rx->skb->data;

	/*
	 * Allow EAPOL frames to us/the PAE group address regardless
	 * of whether the frame was encrypted or not.
	 */
	if (ehdr->h_proto == rx->sdata->control_port_protocol &&
	    (ether_addr_equal(ehdr->h_dest, rx->sdata->vif.addr) ||
	     ether_addr_equal(ehdr->h_dest, pae_group_addr)))
		return true;

	if (ieee80211_802_1x_port_control(rx) ||
	    ieee80211_drop_unencrypted(rx, fc))
		return false;

	return true;
}

static void ieee80211_deliver_skb_to_local_stack(struct sk_buff *skb,
						 struct ieee80211_rx_data *rx)
{
	struct ieee80211_sub_if_data *sdata = rx->sdata;
	struct net_device *dev = sdata->dev;

	if (unlikely((skb->protocol == sdata->control_port_protocol ||
		     (skb->protocol == cpu_to_be16(ETH_P_PREAUTH) &&
		      !sdata->control_port_no_preauth)) &&
		     sdata->control_port_over_nl80211)) {
		struct ieee80211_rx_status *status = IEEE80211_SKB_RXCB(skb);
		bool noencrypt = !(status->flag & RX_FLAG_DECRYPTED);

		cfg80211_rx_control_port(dev, skb, noencrypt);
		dev_kfree_skb(skb);
	} else {
		memset(skb->cb, 0, sizeof(skb->cb));

		/* deliver to local stack */
		if (rx->list)
			list_add_tail(&skb->list, rx->list);
		else
			netif_receive_skb(skb);
	}
}

/*
 * requires that rx->skb is a frame with ethernet header
 */
static void
ieee80211_deliver_skb(struct ieee80211_rx_data *rx)
{
	struct ieee80211_sub_if_data *sdata = rx->sdata;
	struct net_device *dev = sdata->dev;
	struct sk_buff *skb, *xmit_skb;
	struct ethhdr *ehdr = (struct ethhdr *) rx->skb->data;
	struct sta_info *dsta;

	skb = rx->skb;
	xmit_skb = NULL;

	dev_sw_netstats_rx_add(dev, skb->len);

	if (rx->sta) {
		/* The seqno index has the same property as needed
		 * for the rx_msdu field, i.e. it is IEEE80211_NUM_TIDS
		 * for non-QoS-data frames. Here we know it's a data
		 * frame, so count MSDUs.
		 */
		u64_stats_update_begin(&rx->sta->rx_stats.syncp);
		rx->sta->rx_stats.msdu[rx->seqno_idx]++;
		u64_stats_update_end(&rx->sta->rx_stats.syncp);
	}

	if ((sdata->vif.type == NL80211_IFTYPE_AP ||
	     sdata->vif.type == NL80211_IFTYPE_AP_VLAN) &&
	    !(sdata->flags & IEEE80211_SDATA_DONT_BRIDGE_PACKETS) &&
	    (sdata->vif.type != NL80211_IFTYPE_AP_VLAN || !sdata->u.vlan.sta)) {
		if (is_multicast_ether_addr(ehdr->h_dest) &&
		    ieee80211_vif_get_num_mcast_if(sdata) != 0) {
			/*
			 * send multicast frames both to higher layers in
			 * local net stack and back to the wireless medium
			 */
			xmit_skb = skb_copy(skb, GFP_ATOMIC);
			if (!xmit_skb)
				net_info_ratelimited("%s: failed to clone multicast frame\n",
						    dev->name);
		} else if (!is_multicast_ether_addr(ehdr->h_dest) &&
			   !ether_addr_equal(ehdr->h_dest, ehdr->h_source)) {
			dsta = sta_info_get(sdata, ehdr->h_dest);
			if (dsta) {
				/*
				 * The destination station is associated to
				 * this AP (in this VLAN), so send the frame
				 * directly to it and do not pass it to local
				 * net stack.
				 */
				xmit_skb = skb;
				skb = NULL;
			}
		}
	}

#ifndef CONFIG_HAVE_EFFICIENT_UNALIGNED_ACCESS
	if (skb) {
		/* 'align' will only take the values 0 or 2 here since all
		 * frames are required to be aligned to 2-byte boundaries
		 * when being passed to mac80211; the code here works just
		 * as well if that isn't true, but mac80211 assumes it can
		 * access fields as 2-byte aligned (e.g. for ether_addr_equal)
		 */
		int align;

		align = (unsigned long)(skb->data + sizeof(struct ethhdr)) & 3;
		if (align) {
			if (WARN_ON(skb_headroom(skb) < 3)) {
				dev_kfree_skb(skb);
				skb = NULL;
			} else {
				u8 *data = skb->data;
				size_t len = skb_headlen(skb);
				skb->data -= align;
				memmove(skb->data, data, len);
				skb_set_tail_pointer(skb, len);
			}
		}
	}
#endif

	if (skb) {
		skb->protocol = eth_type_trans(skb, dev);
		ieee80211_deliver_skb_to_local_stack(skb, rx);
	}

	if (xmit_skb) {
		/*
		 * Send to wireless media and increase priority by 256 to
		 * keep the received priority instead of reclassifying
		 * the frame (see cfg80211_classify8021d).
		 */
		xmit_skb->priority += 256;
		xmit_skb->protocol = htons(ETH_P_802_3);
		skb_reset_network_header(xmit_skb);
		skb_reset_mac_header(xmit_skb);
		dev_queue_xmit(xmit_skb);
	}
}

static ieee80211_rx_result debug_noinline
__ieee80211_rx_h_amsdu(struct ieee80211_rx_data *rx, u8 data_offset)
{
	struct net_device *dev = rx->sdata->dev;
	struct sk_buff *skb = rx->skb;
	struct ieee80211_hdr *hdr = (struct ieee80211_hdr *)skb->data;
	__le16 fc = hdr->frame_control;
	struct sk_buff_head frame_list;
	struct ethhdr ethhdr;
	const u8 *check_da = ethhdr.h_dest, *check_sa = ethhdr.h_source;

	if (unlikely(ieee80211_has_a4(hdr->frame_control))) {
		check_da = NULL;
		check_sa = NULL;
	} else switch (rx->sdata->vif.type) {
		case NL80211_IFTYPE_AP:
		case NL80211_IFTYPE_AP_VLAN:
			check_da = NULL;
			break;
		case NL80211_IFTYPE_STATION:
			if (!rx->sta ||
			    !test_sta_flag(rx->sta, WLAN_STA_TDLS_PEER))
				check_sa = NULL;
			break;
		case NL80211_IFTYPE_MESH_POINT:
			check_sa = NULL;
			break;
		default:
			break;
	}

	skb->dev = dev;
	__skb_queue_head_init(&frame_list);

	if (ieee80211_data_to_8023_exthdr(skb, &ethhdr,
					  rx->sdata->vif.addr,
					  rx->sdata->vif.type,
					  data_offset))
		return RX_DROP_UNUSABLE;

	ieee80211_amsdu_to_8023s(skb, &frame_list, dev->dev_addr,
				 rx->sdata->vif.type,
				 rx->local->hw.extra_tx_headroom,
				 check_da, check_sa);

	while (!skb_queue_empty(&frame_list)) {
		rx->skb = __skb_dequeue(&frame_list);

		if (!ieee80211_frame_allowed(rx, fc)) {
			dev_kfree_skb(rx->skb);
			continue;
		}

		ieee80211_deliver_skb(rx);
	}

	return RX_QUEUED;
}

static ieee80211_rx_result debug_noinline
ieee80211_rx_h_amsdu(struct ieee80211_rx_data *rx)
{
	struct sk_buff *skb = rx->skb;
	struct ieee80211_rx_status *status = IEEE80211_SKB_RXCB(skb);
	struct ieee80211_hdr *hdr = (struct ieee80211_hdr *)skb->data;
	__le16 fc = hdr->frame_control;

	if (!(status->rx_flags & IEEE80211_RX_AMSDU))
		return RX_CONTINUE;

	if (unlikely(!ieee80211_is_data(fc)))
		return RX_CONTINUE;

	if (unlikely(!ieee80211_is_data_present(fc)))
		return RX_DROP_MONITOR;

	if (unlikely(ieee80211_has_a4(hdr->frame_control))) {
		switch (rx->sdata->vif.type) {
		case NL80211_IFTYPE_AP_VLAN:
			if (!rx->sdata->u.vlan.sta)
				return RX_DROP_UNUSABLE;
			break;
		case NL80211_IFTYPE_STATION:
			if (!rx->sdata->u.mgd.use_4addr)
				return RX_DROP_UNUSABLE;
			break;
		default:
			return RX_DROP_UNUSABLE;
		}
	}

	if (is_multicast_ether_addr(hdr->addr1))
		return RX_DROP_UNUSABLE;

	return __ieee80211_rx_h_amsdu(rx, 0);
}

#ifdef CONFIG_MAC80211_MESH
static ieee80211_rx_result
ieee80211_rx_h_mesh_fwding(struct ieee80211_rx_data *rx)
{
	struct ieee80211_hdr *fwd_hdr, *hdr;
	struct ieee80211_tx_info *info;
	struct ieee80211s_hdr *mesh_hdr;
	struct sk_buff *skb = rx->skb, *fwd_skb;
	struct ieee80211_local *local = rx->local;
	struct ieee80211_sub_if_data *sdata = rx->sdata;
	struct ieee80211_if_mesh *ifmsh = &sdata->u.mesh;
	u16 ac, q, hdrlen;
	int tailroom = 0;

	hdr = (struct ieee80211_hdr *) skb->data;
	hdrlen = ieee80211_hdrlen(hdr->frame_control);

	/* make sure fixed part of mesh header is there, also checks skb len */
	if (!pskb_may_pull(rx->skb, hdrlen + 6))
		return RX_DROP_MONITOR;

	mesh_hdr = (struct ieee80211s_hdr *) (skb->data + hdrlen);

	/* make sure full mesh header is there, also checks skb len */
	if (!pskb_may_pull(rx->skb,
			   hdrlen + ieee80211_get_mesh_hdrlen(mesh_hdr)))
		return RX_DROP_MONITOR;

	/* reload pointers */
	hdr = (struct ieee80211_hdr *) skb->data;
	mesh_hdr = (struct ieee80211s_hdr *) (skb->data + hdrlen);

	if (ieee80211_drop_unencrypted(rx, hdr->frame_control))
		return RX_DROP_MONITOR;

	/* frame is in RMC, don't forward */
	if (ieee80211_is_data(hdr->frame_control) &&
	    is_multicast_ether_addr(hdr->addr1) &&
	    mesh_rmc_check(rx->sdata, hdr->addr3, mesh_hdr))
		return RX_DROP_MONITOR;

	if (!ieee80211_is_data(hdr->frame_control))
		return RX_CONTINUE;

	if (!mesh_hdr->ttl)
		return RX_DROP_MONITOR;

	if (mesh_hdr->flags & MESH_FLAGS_AE) {
		struct mesh_path *mppath;
		char *proxied_addr;
		char *mpp_addr;

		if (is_multicast_ether_addr(hdr->addr1)) {
			mpp_addr = hdr->addr3;
			proxied_addr = mesh_hdr->eaddr1;
		} else if ((mesh_hdr->flags & MESH_FLAGS_AE) ==
			    MESH_FLAGS_AE_A5_A6) {
			/* has_a4 already checked in ieee80211_rx_mesh_check */
			mpp_addr = hdr->addr4;
			proxied_addr = mesh_hdr->eaddr2;
		} else {
			return RX_DROP_MONITOR;
		}

		rcu_read_lock();
		mppath = mpp_path_lookup(sdata, proxied_addr);
		if (!mppath) {
			mpp_path_add(sdata, proxied_addr, mpp_addr);
		} else {
			spin_lock_bh(&mppath->state_lock);
			if (!ether_addr_equal(mppath->mpp, mpp_addr))
				memcpy(mppath->mpp, mpp_addr, ETH_ALEN);
			mppath->exp_time = jiffies;
			spin_unlock_bh(&mppath->state_lock);
		}
		rcu_read_unlock();
	}

	/* Frame has reached destination.  Don't forward */
	if (!is_multicast_ether_addr(hdr->addr1) &&
	    ether_addr_equal(sdata->vif.addr, hdr->addr3))
		return RX_CONTINUE;

	ac = ieee80211_select_queue_80211(sdata, skb, hdr);
	q = sdata->vif.hw_queue[ac];
	if (ieee80211_queue_stopped(&local->hw, q)) {
		IEEE80211_IFSTA_MESH_CTR_INC(ifmsh, dropped_frames_congestion);
		return RX_DROP_MONITOR;
	}
	skb_set_queue_mapping(skb, q);

	if (!--mesh_hdr->ttl) {
		if (!is_multicast_ether_addr(hdr->addr1))
			IEEE80211_IFSTA_MESH_CTR_INC(ifmsh,
						     dropped_frames_ttl);
		goto out;
	}

	if (!ifmsh->mshcfg.dot11MeshForwarding)
		goto out;

	if (sdata->crypto_tx_tailroom_needed_cnt)
		tailroom = IEEE80211_ENCRYPT_TAILROOM;

	fwd_skb = skb_copy_expand(skb, local->tx_headroom +
				       sdata->encrypt_headroom,
				  tailroom, GFP_ATOMIC);
	if (!fwd_skb)
		goto out;

	fwd_hdr =  (struct ieee80211_hdr *) fwd_skb->data;
	fwd_hdr->frame_control &= ~cpu_to_le16(IEEE80211_FCTL_RETRY);
	info = IEEE80211_SKB_CB(fwd_skb);
	memset(info, 0, sizeof(*info));
	info->control.flags |= IEEE80211_TX_INTCFL_NEED_TXPROCESSING;
	info->control.vif = &rx->sdata->vif;
	info->control.jiffies = jiffies;
	if (is_multicast_ether_addr(fwd_hdr->addr1)) {
		IEEE80211_IFSTA_MESH_CTR_INC(ifmsh, fwded_mcast);
		memcpy(fwd_hdr->addr2, sdata->vif.addr, ETH_ALEN);
		/* update power mode indication when forwarding */
		ieee80211_mps_set_frame_flags(sdata, NULL, fwd_hdr);
	} else if (!mesh_nexthop_lookup(sdata, fwd_skb)) {
		/* mesh power mode flags updated in mesh_nexthop_lookup */
		IEEE80211_IFSTA_MESH_CTR_INC(ifmsh, fwded_unicast);
	} else {
		/* unable to resolve next hop */
		mesh_path_error_tx(sdata, ifmsh->mshcfg.element_ttl,
				   fwd_hdr->addr3, 0,
				   WLAN_REASON_MESH_PATH_NOFORWARD,
				   fwd_hdr->addr2);
		IEEE80211_IFSTA_MESH_CTR_INC(ifmsh, dropped_frames_no_route);
		kfree_skb(fwd_skb);
		return RX_DROP_MONITOR;
	}

	IEEE80211_IFSTA_MESH_CTR_INC(ifmsh, fwded_frames);
	ieee80211_add_pending_skb(local, fwd_skb);
 out:
	if (is_multicast_ether_addr(hdr->addr1))
		return RX_CONTINUE;
	return RX_DROP_MONITOR;
}
#endif

static ieee80211_rx_result debug_noinline
ieee80211_rx_h_data(struct ieee80211_rx_data *rx)
{
	struct ieee80211_sub_if_data *sdata = rx->sdata;
	struct ieee80211_local *local = rx->local;
	struct net_device *dev = sdata->dev;
	struct ieee80211_hdr *hdr = (struct ieee80211_hdr *)rx->skb->data;
	__le16 fc = hdr->frame_control;
	bool port_control;
	int err;

	if (unlikely(!ieee80211_is_data(hdr->frame_control)))
		return RX_CONTINUE;

	if (unlikely(!ieee80211_is_data_present(hdr->frame_control)))
		return RX_DROP_MONITOR;

	/*
	 * Send unexpected-4addr-frame event to hostapd. For older versions,
	 * also drop the frame to cooked monitor interfaces.
	 */
	if (ieee80211_has_a4(hdr->frame_control) &&
	    sdata->vif.type == NL80211_IFTYPE_AP) {
		if (rx->sta &&
		    !test_and_set_sta_flag(rx->sta, WLAN_STA_4ADDR_EVENT))
			cfg80211_rx_unexpected_4addr_frame(
				rx->sdata->dev, rx->sta->sta.addr, GFP_ATOMIC);
		return RX_DROP_MONITOR;
	}

	err = __ieee80211_data_to_8023(rx, &port_control);
	if (unlikely(err))
		return RX_DROP_UNUSABLE;

	if (!ieee80211_frame_allowed(rx, fc))
		return RX_DROP_MONITOR;

	/* directly handle TDLS channel switch requests/responses */
	if (unlikely(((struct ethhdr *)rx->skb->data)->h_proto ==
						cpu_to_be16(ETH_P_TDLS))) {
		struct ieee80211_tdls_data *tf = (void *)rx->skb->data;

		if (pskb_may_pull(rx->skb,
				  offsetof(struct ieee80211_tdls_data, u)) &&
		    tf->payload_type == WLAN_TDLS_SNAP_RFTYPE &&
		    tf->category == WLAN_CATEGORY_TDLS &&
		    (tf->action_code == WLAN_TDLS_CHANNEL_SWITCH_REQUEST ||
		     tf->action_code == WLAN_TDLS_CHANNEL_SWITCH_RESPONSE)) {
			skb_queue_tail(&local->skb_queue_tdls_chsw, rx->skb);
			schedule_work(&local->tdls_chsw_work);
			if (rx->sta)
				rx->sta->rx_stats.packets++;

			return RX_QUEUED;
		}
	}

	if (rx->sdata->vif.type == NL80211_IFTYPE_AP_VLAN &&
	    unlikely(port_control) && sdata->bss) {
		sdata = container_of(sdata->bss, struct ieee80211_sub_if_data,
				     u.ap);
		dev = sdata->dev;
		rx->sdata = sdata;
	}

	rx->skb->dev = dev;

	if (!ieee80211_hw_check(&local->hw, SUPPORTS_DYNAMIC_PS) &&
	    local->ps_sdata && local->hw.conf.dynamic_ps_timeout > 0 &&
	    !is_multicast_ether_addr(
		    ((struct ethhdr *)rx->skb->data)->h_dest) &&
	    (!local->scanning &&
	     !test_bit(SDATA_STATE_OFFCHANNEL, &sdata->state)))
		mod_timer(&local->dynamic_ps_timer, jiffies +
			  msecs_to_jiffies(local->hw.conf.dynamic_ps_timeout));

	ieee80211_deliver_skb(rx);

	return RX_QUEUED;
}

static ieee80211_rx_result debug_noinline
ieee80211_rx_h_ctrl(struct ieee80211_rx_data *rx, struct sk_buff_head *frames)
{
	struct sk_buff *skb = rx->skb;
	struct ieee80211_bar *bar = (struct ieee80211_bar *)skb->data;
	struct tid_ampdu_rx *tid_agg_rx;
	u16 start_seq_num;
	u16 tid;

	if (likely(!ieee80211_is_ctl(bar->frame_control)))
		return RX_CONTINUE;

	if (ieee80211_is_back_req(bar->frame_control)) {
		struct {
			__le16 control, start_seq_num;
		} __packed bar_data;
		struct ieee80211_event event = {
			.type = BAR_RX_EVENT,
		};

		if (!rx->sta)
			return RX_DROP_MONITOR;

		if (skb_copy_bits(skb, offsetof(struct ieee80211_bar, control),
				  &bar_data, sizeof(bar_data)))
			return RX_DROP_MONITOR;

		tid = le16_to_cpu(bar_data.control) >> 12;

		if (!test_bit(tid, rx->sta->ampdu_mlme.agg_session_valid) &&
		    !test_and_set_bit(tid, rx->sta->ampdu_mlme.unexpected_agg))
			ieee80211_send_delba(rx->sdata, rx->sta->sta.addr, tid,
					     WLAN_BACK_RECIPIENT,
					     WLAN_REASON_QSTA_REQUIRE_SETUP);

		tid_agg_rx = rcu_dereference(rx->sta->ampdu_mlme.tid_rx[tid]);
		if (!tid_agg_rx)
			return RX_DROP_MONITOR;

		start_seq_num = le16_to_cpu(bar_data.start_seq_num) >> 4;
		event.u.ba.tid = tid;
		event.u.ba.ssn = start_seq_num;
		event.u.ba.sta = &rx->sta->sta;

		/* reset session timer */
		if (tid_agg_rx->timeout)
			mod_timer(&tid_agg_rx->session_timer,
				  TU_TO_EXP_TIME(tid_agg_rx->timeout));

		spin_lock(&tid_agg_rx->reorder_lock);
		/* release stored frames up to start of BAR */
		ieee80211_release_reorder_frames(rx->sdata, tid_agg_rx,
						 start_seq_num, frames);
		spin_unlock(&tid_agg_rx->reorder_lock);

		drv_event_callback(rx->local, rx->sdata, &event);

		kfree_skb(skb);
		return RX_QUEUED;
	}

	/*
	 * After this point, we only want management frames,
	 * so we can drop all remaining control frames to
	 * cooked monitor interfaces.
	 */
	return RX_DROP_MONITOR;
}

static void ieee80211_process_sa_query_req(struct ieee80211_sub_if_data *sdata,
					   struct ieee80211_mgmt *mgmt,
					   size_t len)
{
	struct ieee80211_local *local = sdata->local;
	struct sk_buff *skb;
	struct ieee80211_mgmt *resp;

	if (!ether_addr_equal(mgmt->da, sdata->vif.addr)) {
		/* Not to own unicast address */
		return;
	}

	if (!ether_addr_equal(mgmt->sa, sdata->u.mgd.bssid) ||
	    !ether_addr_equal(mgmt->bssid, sdata->u.mgd.bssid)) {
		/* Not from the current AP or not associated yet. */
		return;
	}

	if (len < 24 + 1 + sizeof(resp->u.action.u.sa_query)) {
		/* Too short SA Query request frame */
		return;
	}

	skb = dev_alloc_skb(sizeof(*resp) + local->hw.extra_tx_headroom);
	if (skb == NULL)
		return;

	skb_reserve(skb, local->hw.extra_tx_headroom);
	resp = skb_put_zero(skb, 24);
	memcpy(resp->da, mgmt->sa, ETH_ALEN);
	memcpy(resp->sa, sdata->vif.addr, ETH_ALEN);
	memcpy(resp->bssid, sdata->u.mgd.bssid, ETH_ALEN);
	resp->frame_control = cpu_to_le16(IEEE80211_FTYPE_MGMT |
					  IEEE80211_STYPE_ACTION);
	skb_put(skb, 1 + sizeof(resp->u.action.u.sa_query));
	resp->u.action.category = WLAN_CATEGORY_SA_QUERY;
	resp->u.action.u.sa_query.action = WLAN_ACTION_SA_QUERY_RESPONSE;
	memcpy(resp->u.action.u.sa_query.trans_id,
	       mgmt->u.action.u.sa_query.trans_id,
	       WLAN_SA_QUERY_TR_ID_LEN);

	ieee80211_tx_skb(sdata, skb);
}

static ieee80211_rx_result debug_noinline
ieee80211_rx_h_mgmt_check(struct ieee80211_rx_data *rx)
{
	struct ieee80211_mgmt *mgmt = (struct ieee80211_mgmt *) rx->skb->data;
	struct ieee80211_rx_status *status = IEEE80211_SKB_RXCB(rx->skb);

	if (ieee80211_is_s1g_beacon(mgmt->frame_control))
		return RX_CONTINUE;

	/*
	 * From here on, look only at management frames.
	 * Data and control frames are already handled,
	 * and unknown (reserved) frames are useless.
	 */
	if (rx->skb->len < 24)
		return RX_DROP_MONITOR;

	if (!ieee80211_is_mgmt(mgmt->frame_control))
		return RX_DROP_MONITOR;

	if (rx->sdata->vif.type == NL80211_IFTYPE_AP &&
	    ieee80211_is_beacon(mgmt->frame_control) &&
	    !(rx->flags & IEEE80211_RX_BEACON_REPORTED)) {
		int sig = 0;

		if (ieee80211_hw_check(&rx->local->hw, SIGNAL_DBM) &&
		    !(status->flag & RX_FLAG_NO_SIGNAL_VAL))
			sig = status->signal;

		cfg80211_report_obss_beacon_khz(rx->local->hw.wiphy,
						rx->skb->data, rx->skb->len,
						ieee80211_rx_status_to_khz(status),
						sig);
		rx->flags |= IEEE80211_RX_BEACON_REPORTED;
	}

	if (ieee80211_drop_unencrypted_mgmt(rx))
		return RX_DROP_UNUSABLE;

	return RX_CONTINUE;
}

static ieee80211_rx_result debug_noinline
ieee80211_rx_h_action(struct ieee80211_rx_data *rx)
{
	struct ieee80211_local *local = rx->local;
	struct ieee80211_sub_if_data *sdata = rx->sdata;
	struct ieee80211_mgmt *mgmt = (struct ieee80211_mgmt *) rx->skb->data;
	struct ieee80211_rx_status *status = IEEE80211_SKB_RXCB(rx->skb);
	int len = rx->skb->len;

	if (!ieee80211_is_action(mgmt->frame_control))
		return RX_CONTINUE;

	/* drop too small frames */
	if (len < IEEE80211_MIN_ACTION_SIZE)
		return RX_DROP_UNUSABLE;

	if (!rx->sta && mgmt->u.action.category != WLAN_CATEGORY_PUBLIC &&
	    mgmt->u.action.category != WLAN_CATEGORY_SELF_PROTECTED &&
	    mgmt->u.action.category != WLAN_CATEGORY_SPECTRUM_MGMT)
		return RX_DROP_UNUSABLE;

	switch (mgmt->u.action.category) {
	case WLAN_CATEGORY_HT:
		/* reject HT action frames from stations not supporting HT */
		if (!rx->sta->sta.ht_cap.ht_supported)
			goto invalid;

		if (sdata->vif.type != NL80211_IFTYPE_STATION &&
		    sdata->vif.type != NL80211_IFTYPE_MESH_POINT &&
		    sdata->vif.type != NL80211_IFTYPE_AP_VLAN &&
		    sdata->vif.type != NL80211_IFTYPE_AP &&
		    sdata->vif.type != NL80211_IFTYPE_ADHOC)
			break;

		/* verify action & smps_control/chanwidth are present */
		if (len < IEEE80211_MIN_ACTION_SIZE + 2)
			goto invalid;

		switch (mgmt->u.action.u.ht_smps.action) {
		case WLAN_HT_ACTION_SMPS: {
			struct ieee80211_supported_band *sband;
			enum ieee80211_smps_mode smps_mode;
			struct sta_opmode_info sta_opmode = {};

			if (sdata->vif.type != NL80211_IFTYPE_AP &&
			    sdata->vif.type != NL80211_IFTYPE_AP_VLAN)
				goto handled;

			/* convert to HT capability */
			switch (mgmt->u.action.u.ht_smps.smps_control) {
			case WLAN_HT_SMPS_CONTROL_DISABLED:
				smps_mode = IEEE80211_SMPS_OFF;
				break;
			case WLAN_HT_SMPS_CONTROL_STATIC:
				smps_mode = IEEE80211_SMPS_STATIC;
				break;
			case WLAN_HT_SMPS_CONTROL_DYNAMIC:
				smps_mode = IEEE80211_SMPS_DYNAMIC;
				break;
			default:
				goto invalid;
			}

			/* if no change do nothing */
			if (rx->sta->sta.smps_mode == smps_mode)
				goto handled;
			rx->sta->sta.smps_mode = smps_mode;
			sta_opmode.smps_mode =
				ieee80211_smps_mode_to_smps_mode(smps_mode);
			sta_opmode.changed = STA_OPMODE_SMPS_MODE_CHANGED;

			sband = rx->local->hw.wiphy->bands[status->band];

			rate_control_rate_update(local, sband, rx->sta,
						 IEEE80211_RC_SMPS_CHANGED);
			cfg80211_sta_opmode_change_notify(sdata->dev,
							  rx->sta->addr,
							  &sta_opmode,
							  GFP_ATOMIC);
			goto handled;
		}
		case WLAN_HT_ACTION_NOTIFY_CHANWIDTH: {
			struct ieee80211_supported_band *sband;
			u8 chanwidth = mgmt->u.action.u.ht_notify_cw.chanwidth;
			enum ieee80211_sta_rx_bandwidth max_bw, new_bw;
			struct sta_opmode_info sta_opmode = {};

			/* If it doesn't support 40 MHz it can't change ... */
			if (!(rx->sta->sta.ht_cap.cap &
					IEEE80211_HT_CAP_SUP_WIDTH_20_40))
				goto handled;

			if (chanwidth == IEEE80211_HT_CHANWIDTH_20MHZ)
				max_bw = IEEE80211_STA_RX_BW_20;
			else
				max_bw = ieee80211_sta_cap_rx_bw(rx->sta);

			/* set cur_max_bandwidth and recalc sta bw */
			rx->sta->cur_max_bandwidth = max_bw;
			new_bw = ieee80211_sta_cur_vht_bw(rx->sta);

			if (rx->sta->sta.bandwidth == new_bw)
				goto handled;

			rx->sta->sta.bandwidth = new_bw;
			sband = rx->local->hw.wiphy->bands[status->band];
			sta_opmode.bw =
				ieee80211_sta_rx_bw_to_chan_width(rx->sta);
			sta_opmode.changed = STA_OPMODE_MAX_BW_CHANGED;

			rate_control_rate_update(local, sband, rx->sta,
						 IEEE80211_RC_BW_CHANGED);
			cfg80211_sta_opmode_change_notify(sdata->dev,
							  rx->sta->addr,
							  &sta_opmode,
							  GFP_ATOMIC);
			goto handled;
		}
		default:
			goto invalid;
		}

		break;
	case WLAN_CATEGORY_PUBLIC:
		if (len < IEEE80211_MIN_ACTION_SIZE + 1)
			goto invalid;
		if (sdata->vif.type != NL80211_IFTYPE_STATION)
			break;
		if (!rx->sta)
			break;
		if (!ether_addr_equal(mgmt->bssid, sdata->u.mgd.bssid))
			break;
		if (mgmt->u.action.u.ext_chan_switch.action_code !=
				WLAN_PUB_ACTION_EXT_CHANSW_ANN)
			break;
		if (len < offsetof(struct ieee80211_mgmt,
				   u.action.u.ext_chan_switch.variable))
			goto invalid;
		goto queue;
	case WLAN_CATEGORY_VHT:
		if (sdata->vif.type != NL80211_IFTYPE_STATION &&
		    sdata->vif.type != NL80211_IFTYPE_MESH_POINT &&
		    sdata->vif.type != NL80211_IFTYPE_AP_VLAN &&
		    sdata->vif.type != NL80211_IFTYPE_AP &&
		    sdata->vif.type != NL80211_IFTYPE_ADHOC)
			break;

		/* verify action code is present */
		if (len < IEEE80211_MIN_ACTION_SIZE + 1)
			goto invalid;

		switch (mgmt->u.action.u.vht_opmode_notif.action_code) {
		case WLAN_VHT_ACTION_OPMODE_NOTIF: {
			/* verify opmode is present */
			if (len < IEEE80211_MIN_ACTION_SIZE + 2)
				goto invalid;
			goto queue;
		}
		case WLAN_VHT_ACTION_GROUPID_MGMT: {
			if (len < IEEE80211_MIN_ACTION_SIZE + 25)
				goto invalid;
			goto queue;
		}
		default:
			break;
		}
		break;
	case WLAN_CATEGORY_BACK:
		if (sdata->vif.type != NL80211_IFTYPE_STATION &&
		    sdata->vif.type != NL80211_IFTYPE_MESH_POINT &&
		    sdata->vif.type != NL80211_IFTYPE_AP_VLAN &&
		    sdata->vif.type != NL80211_IFTYPE_AP &&
		    sdata->vif.type != NL80211_IFTYPE_ADHOC)
			break;

		/* verify action_code is present */
		if (len < IEEE80211_MIN_ACTION_SIZE + 1)
			break;

		switch (mgmt->u.action.u.addba_req.action_code) {
		case WLAN_ACTION_ADDBA_REQ:
			if (len < (IEEE80211_MIN_ACTION_SIZE +
				   sizeof(mgmt->u.action.u.addba_req)))
				goto invalid;
			break;
		case WLAN_ACTION_ADDBA_RESP:
			if (len < (IEEE80211_MIN_ACTION_SIZE +
				   sizeof(mgmt->u.action.u.addba_resp)))
				goto invalid;
			break;
		case WLAN_ACTION_DELBA:
			if (len < (IEEE80211_MIN_ACTION_SIZE +
				   sizeof(mgmt->u.action.u.delba)))
				goto invalid;
			break;
		default:
			goto invalid;
		}

		goto queue;
	case WLAN_CATEGORY_SPECTRUM_MGMT:
		/* verify action_code is present */
		if (len < IEEE80211_MIN_ACTION_SIZE + 1)
			break;

		switch (mgmt->u.action.u.measurement.action_code) {
		case WLAN_ACTION_SPCT_MSR_REQ:
			if (status->band != NL80211_BAND_5GHZ)
				break;

			if (len < (IEEE80211_MIN_ACTION_SIZE +
				   sizeof(mgmt->u.action.u.measurement)))
				break;

			if (sdata->vif.type != NL80211_IFTYPE_STATION)
				break;

			ieee80211_process_measurement_req(sdata, mgmt, len);
			goto handled;
		case WLAN_ACTION_SPCT_CHL_SWITCH: {
			u8 *bssid;
			if (len < (IEEE80211_MIN_ACTION_SIZE +
				   sizeof(mgmt->u.action.u.chan_switch)))
				break;

			if (sdata->vif.type != NL80211_IFTYPE_STATION &&
			    sdata->vif.type != NL80211_IFTYPE_ADHOC &&
			    sdata->vif.type != NL80211_IFTYPE_MESH_POINT)
				break;

			if (sdata->vif.type == NL80211_IFTYPE_STATION)
				bssid = sdata->u.mgd.bssid;
			else if (sdata->vif.type == NL80211_IFTYPE_ADHOC)
				bssid = sdata->u.ibss.bssid;
			else if (sdata->vif.type == NL80211_IFTYPE_MESH_POINT)
				bssid = mgmt->sa;
			else
				break;

			if (!ether_addr_equal(mgmt->bssid, bssid))
				break;

			goto queue;
			}
		}
		break;
	case WLAN_CATEGORY_SELF_PROTECTED:
		if (len < (IEEE80211_MIN_ACTION_SIZE +
			   sizeof(mgmt->u.action.u.self_prot.action_code)))
			break;

		switch (mgmt->u.action.u.self_prot.action_code) {
		case WLAN_SP_MESH_PEERING_OPEN:
		case WLAN_SP_MESH_PEERING_CLOSE:
		case WLAN_SP_MESH_PEERING_CONFIRM:
			if (!ieee80211_vif_is_mesh(&sdata->vif))
				goto invalid;
			if (sdata->u.mesh.user_mpm)
				/* userspace handles this frame */
				break;
			goto queue;
		case WLAN_SP_MGK_INFORM:
		case WLAN_SP_MGK_ACK:
			if (!ieee80211_vif_is_mesh(&sdata->vif))
				goto invalid;
			break;
		}
		break;
	case WLAN_CATEGORY_MESH_ACTION:
		if (len < (IEEE80211_MIN_ACTION_SIZE +
			   sizeof(mgmt->u.action.u.mesh_action.action_code)))
			break;

		if (!ieee80211_vif_is_mesh(&sdata->vif))
			break;
		if (mesh_action_is_path_sel(mgmt) &&
		    !mesh_path_sel_is_hwmp(sdata))
			break;
		goto queue;
	}

	return RX_CONTINUE;

 invalid:
	status->rx_flags |= IEEE80211_RX_MALFORMED_ACTION_FRM;
	/* will return in the next handlers */
	return RX_CONTINUE;

 handled:
	if (rx->sta)
		rx->sta->rx_stats.packets++;
	dev_kfree_skb(rx->skb);
	return RX_QUEUED;

 queue:
	skb_queue_tail(&sdata->skb_queue, rx->skb);
	ieee80211_queue_work(&local->hw, &sdata->work);
	if (rx->sta)
		rx->sta->rx_stats.packets++;
	return RX_QUEUED;
}

static ieee80211_rx_result debug_noinline
ieee80211_rx_h_userspace_mgmt(struct ieee80211_rx_data *rx)
{
	struct ieee80211_rx_status *status = IEEE80211_SKB_RXCB(rx->skb);
	int sig = 0;

	/* skip known-bad action frames and return them in the next handler */
	if (status->rx_flags & IEEE80211_RX_MALFORMED_ACTION_FRM)
		return RX_CONTINUE;

	/*
	 * Getting here means the kernel doesn't know how to handle
	 * it, but maybe userspace does ... include returned frames
	 * so userspace can register for those to know whether ones
	 * it transmitted were processed or returned.
	 */

	if (ieee80211_hw_check(&rx->local->hw, SIGNAL_DBM) &&
	    !(status->flag & RX_FLAG_NO_SIGNAL_VAL))
		sig = status->signal;

	if (cfg80211_rx_mgmt_khz(&rx->sdata->wdev,
				 ieee80211_rx_status_to_khz(status), sig,
				 rx->skb->data, rx->skb->len, 0)) {
		if (rx->sta)
			rx->sta->rx_stats.packets++;
		dev_kfree_skb(rx->skb);
		return RX_QUEUED;
	}

	return RX_CONTINUE;
}

static ieee80211_rx_result debug_noinline
ieee80211_rx_h_action_post_userspace(struct ieee80211_rx_data *rx)
{
	struct ieee80211_sub_if_data *sdata = rx->sdata;
	struct ieee80211_mgmt *mgmt = (struct ieee80211_mgmt *) rx->skb->data;
	int len = rx->skb->len;

	if (!ieee80211_is_action(mgmt->frame_control))
		return RX_CONTINUE;

	switch (mgmt->u.action.category) {
	case WLAN_CATEGORY_SA_QUERY:
		if (len < (IEEE80211_MIN_ACTION_SIZE +
			   sizeof(mgmt->u.action.u.sa_query)))
			break;

		switch (mgmt->u.action.u.sa_query.action) {
		case WLAN_ACTION_SA_QUERY_REQUEST:
			if (sdata->vif.type != NL80211_IFTYPE_STATION)
				break;
			ieee80211_process_sa_query_req(sdata, mgmt, len);
			goto handled;
		}
		break;
	}

	return RX_CONTINUE;

 handled:
	if (rx->sta)
		rx->sta->rx_stats.packets++;
	dev_kfree_skb(rx->skb);
	return RX_QUEUED;
}

static ieee80211_rx_result debug_noinline
ieee80211_rx_h_action_return(struct ieee80211_rx_data *rx)
{
	struct ieee80211_local *local = rx->local;
	struct ieee80211_mgmt *mgmt = (struct ieee80211_mgmt *) rx->skb->data;
	struct sk_buff *nskb;
	struct ieee80211_sub_if_data *sdata = rx->sdata;
	struct ieee80211_rx_status *status = IEEE80211_SKB_RXCB(rx->skb);

	if (!ieee80211_is_action(mgmt->frame_control))
		return RX_CONTINUE;

	/*
	 * For AP mode, hostapd is responsible for handling any action
	 * frames that we didn't handle, including returning unknown
	 * ones. For all other modes we will return them to the sender,
	 * setting the 0x80 bit in the action category, as required by
	 * 802.11-2012 9.24.4.
	 * Newer versions of hostapd shall also use the management frame
	 * registration mechanisms, but older ones still use cooked
	 * monitor interfaces so push all frames there.
	 */
	if (!(status->rx_flags & IEEE80211_RX_MALFORMED_ACTION_FRM) &&
	    (sdata->vif.type == NL80211_IFTYPE_AP ||
	     sdata->vif.type == NL80211_IFTYPE_AP_VLAN))
		return RX_DROP_MONITOR;

	if (is_multicast_ether_addr(mgmt->da))
		return RX_DROP_MONITOR;

	/* do not return rejected action frames */
	if (mgmt->u.action.category & 0x80)
		return RX_DROP_UNUSABLE;

	nskb = skb_copy_expand(rx->skb, local->hw.extra_tx_headroom, 0,
			       GFP_ATOMIC);
	if (nskb) {
		struct ieee80211_mgmt *nmgmt = (void *)nskb->data;

		nmgmt->u.action.category |= 0x80;
		memcpy(nmgmt->da, nmgmt->sa, ETH_ALEN);
		memcpy(nmgmt->sa, rx->sdata->vif.addr, ETH_ALEN);

		memset(nskb->cb, 0, sizeof(nskb->cb));

		if (rx->sdata->vif.type == NL80211_IFTYPE_P2P_DEVICE) {
			struct ieee80211_tx_info *info = IEEE80211_SKB_CB(nskb);

			info->flags = IEEE80211_TX_CTL_TX_OFFCHAN |
				      IEEE80211_TX_INTFL_OFFCHAN_TX_OK |
				      IEEE80211_TX_CTL_NO_CCK_RATE;
			if (ieee80211_hw_check(&local->hw, QUEUE_CONTROL))
				info->hw_queue =
					local->hw.offchannel_tx_hw_queue;
		}

		__ieee80211_tx_skb_tid_band(rx->sdata, nskb, 7,
					    status->band);
	}
	dev_kfree_skb(rx->skb);
	return RX_QUEUED;
}

static ieee80211_rx_result debug_noinline
ieee80211_rx_h_ext(struct ieee80211_rx_data *rx)
{
	struct ieee80211_sub_if_data *sdata = rx->sdata;
	struct ieee80211_hdr *hdr = (void *)rx->skb->data;

	if (!ieee80211_is_ext(hdr->frame_control))
		return RX_CONTINUE;

	if (sdata->vif.type != NL80211_IFTYPE_STATION)
		return RX_DROP_MONITOR;

	/* for now only beacons are ext, so queue them */
	skb_queue_tail(&sdata->skb_queue, rx->skb);
	ieee80211_queue_work(&rx->local->hw, &sdata->work);
	if (rx->sta)
		rx->sta->rx_stats.packets++;

	return RX_QUEUED;
}

static ieee80211_rx_result debug_noinline
ieee80211_rx_h_mgmt(struct ieee80211_rx_data *rx)
{
	struct ieee80211_sub_if_data *sdata = rx->sdata;
	struct ieee80211_mgmt *mgmt = (void *)rx->skb->data;
	__le16 stype;

	stype = mgmt->frame_control & cpu_to_le16(IEEE80211_FCTL_STYPE);

	if (!ieee80211_vif_is_mesh(&sdata->vif) &&
	    sdata->vif.type != NL80211_IFTYPE_ADHOC &&
	    sdata->vif.type != NL80211_IFTYPE_OCB &&
	    sdata->vif.type != NL80211_IFTYPE_STATION)
		return RX_DROP_MONITOR;

	switch (stype) {
	case cpu_to_le16(IEEE80211_STYPE_AUTH):
	case cpu_to_le16(IEEE80211_STYPE_BEACON):
	case cpu_to_le16(IEEE80211_STYPE_PROBE_RESP):
		/* process for all: mesh, mlme, ibss */
		break;
	case cpu_to_le16(IEEE80211_STYPE_DEAUTH):
		if (is_multicast_ether_addr(mgmt->da) &&
		    !is_broadcast_ether_addr(mgmt->da))
			return RX_DROP_MONITOR;

		/* process only for station/IBSS */
		if (sdata->vif.type != NL80211_IFTYPE_STATION &&
		    sdata->vif.type != NL80211_IFTYPE_ADHOC)
			return RX_DROP_MONITOR;
		break;
	case cpu_to_le16(IEEE80211_STYPE_ASSOC_RESP):
	case cpu_to_le16(IEEE80211_STYPE_REASSOC_RESP):
	case cpu_to_le16(IEEE80211_STYPE_DISASSOC):
		if (is_multicast_ether_addr(mgmt->da) &&
		    !is_broadcast_ether_addr(mgmt->da))
			return RX_DROP_MONITOR;

		/* process only for station */
		if (sdata->vif.type != NL80211_IFTYPE_STATION)
			return RX_DROP_MONITOR;
		break;
	case cpu_to_le16(IEEE80211_STYPE_PROBE_REQ):
		/* process only for ibss and mesh */
		if (sdata->vif.type != NL80211_IFTYPE_ADHOC &&
		    sdata->vif.type != NL80211_IFTYPE_MESH_POINT)
			return RX_DROP_MONITOR;
		break;
	default:
		return RX_DROP_MONITOR;
	}

	/* queue up frame and kick off work to process it */
	skb_queue_tail(&sdata->skb_queue, rx->skb);
	ieee80211_queue_work(&rx->local->hw, &sdata->work);
	if (rx->sta)
		rx->sta->rx_stats.packets++;

	return RX_QUEUED;
}

static void ieee80211_rx_cooked_monitor(struct ieee80211_rx_data *rx,
					struct ieee80211_rate *rate)
{
	struct ieee80211_sub_if_data *sdata;
	struct ieee80211_local *local = rx->local;
	struct sk_buff *skb = rx->skb, *skb2;
	struct net_device *prev_dev = NULL;
	struct ieee80211_rx_status *status = IEEE80211_SKB_RXCB(skb);
	int needed_headroom;

	/*
	 * If cooked monitor has been processed already, then
	 * don't do it again. If not, set the flag.
	 */
	if (rx->flags & IEEE80211_RX_CMNTR)
		goto out_free_skb;
	rx->flags |= IEEE80211_RX_CMNTR;

	/* If there are no cooked monitor interfaces, just free the SKB */
	if (!local->cooked_mntrs)
		goto out_free_skb;

	/* vendor data is long removed here */
	status->flag &= ~RX_FLAG_RADIOTAP_VENDOR_DATA;
	/* room for the radiotap header based on driver features */
	needed_headroom = ieee80211_rx_radiotap_hdrlen(local, status, skb);

	if (skb_headroom(skb) < needed_headroom &&
	    pskb_expand_head(skb, needed_headroom, 0, GFP_ATOMIC))
		goto out_free_skb;

	/* prepend radiotap information */
	ieee80211_add_rx_radiotap_header(local, skb, rate, needed_headroom,
					 false);

	skb_reset_mac_header(skb);
	skb->ip_summed = CHECKSUM_UNNECESSARY;
	skb->pkt_type = PACKET_OTHERHOST;
	skb->protocol = htons(ETH_P_802_2);

	list_for_each_entry_rcu(sdata, &local->interfaces, list) {
		if (!ieee80211_sdata_running(sdata))
			continue;

		if (sdata->vif.type != NL80211_IFTYPE_MONITOR ||
		    !(sdata->u.mntr.flags & MONITOR_FLAG_COOK_FRAMES))
			continue;

		if (prev_dev) {
			skb2 = skb_clone(skb, GFP_ATOMIC);
			if (skb2) {
				skb2->dev = prev_dev;
				netif_receive_skb(skb2);
			}
		}

		prev_dev = sdata->dev;
		dev_sw_netstats_rx_add(sdata->dev, skb->len);
	}

	if (prev_dev) {
		skb->dev = prev_dev;
		netif_receive_skb(skb);
		return;
	}

 out_free_skb:
	dev_kfree_skb(skb);
}

static void ieee80211_rx_handlers_result(struct ieee80211_rx_data *rx,
					 ieee80211_rx_result res)
{
	switch (res) {
	case RX_DROP_MONITOR:
		I802_DEBUG_INC(rx->sdata->local->rx_handlers_drop);
		if (rx->sta)
			rx->sta->rx_stats.dropped++;
		fallthrough;
	case RX_CONTINUE: {
		struct ieee80211_rate *rate = NULL;
		struct ieee80211_supported_band *sband;
		struct ieee80211_rx_status *status;

		status = IEEE80211_SKB_RXCB((rx->skb));

		sband = rx->local->hw.wiphy->bands[status->band];
		if (status->encoding == RX_ENC_LEGACY)
			rate = &sband->bitrates[status->rate_idx];

		ieee80211_rx_cooked_monitor(rx, rate);
		break;
		}
	case RX_DROP_UNUSABLE:
		I802_DEBUG_INC(rx->sdata->local->rx_handlers_drop);
		if (rx->sta)
			rx->sta->rx_stats.dropped++;
		dev_kfree_skb(rx->skb);
		break;
	case RX_QUEUED:
		I802_DEBUG_INC(rx->sdata->local->rx_handlers_queued);
		break;
	}
}

static void ieee80211_rx_handlers(struct ieee80211_rx_data *rx,
				  struct sk_buff_head *frames)
{
	ieee80211_rx_result res = RX_DROP_MONITOR;
	struct sk_buff *skb;

#define CALL_RXH(rxh)			\
	do {				\
		res = rxh(rx);		\
		if (res != RX_CONTINUE)	\
			goto rxh_next;  \
	} while (0)

	/* Lock here to avoid hitting all of the data used in the RX
	 * path (e.g. key data, station data, ...) concurrently when
	 * a frame is released from the reorder buffer due to timeout
	 * from the timer, potentially concurrently with RX from the
	 * driver.
	 */
	spin_lock_bh(&rx->local->rx_path_lock);

	while ((skb = __skb_dequeue(frames))) {
		/*
		 * all the other fields are valid across frames
		 * that belong to an aMPDU since they are on the
		 * same TID from the same station
		 */
		rx->skb = skb;

		CALL_RXH(ieee80211_rx_h_check_more_data);
		CALL_RXH(ieee80211_rx_h_uapsd_and_pspoll);
		CALL_RXH(ieee80211_rx_h_sta_process);
		CALL_RXH(ieee80211_rx_h_decrypt);
		CALL_RXH(ieee80211_rx_h_defragment);
		CALL_RXH(ieee80211_rx_h_michael_mic_verify);
		/* must be after MMIC verify so header is counted in MPDU mic */
#ifdef CONFIG_MAC80211_MESH
		if (ieee80211_vif_is_mesh(&rx->sdata->vif))
			CALL_RXH(ieee80211_rx_h_mesh_fwding);
#endif
		CALL_RXH(ieee80211_rx_h_amsdu);
		CALL_RXH(ieee80211_rx_h_data);

		/* special treatment -- needs the queue */
		res = ieee80211_rx_h_ctrl(rx, frames);
		if (res != RX_CONTINUE)
			goto rxh_next;

		CALL_RXH(ieee80211_rx_h_mgmt_check);
		CALL_RXH(ieee80211_rx_h_action);
		CALL_RXH(ieee80211_rx_h_userspace_mgmt);
		CALL_RXH(ieee80211_rx_h_action_post_userspace);
		CALL_RXH(ieee80211_rx_h_action_return);
		CALL_RXH(ieee80211_rx_h_ext);
		CALL_RXH(ieee80211_rx_h_mgmt);

 rxh_next:
		ieee80211_rx_handlers_result(rx, res);

#undef CALL_RXH
	}

	spin_unlock_bh(&rx->local->rx_path_lock);
}

static void ieee80211_invoke_rx_handlers(struct ieee80211_rx_data *rx)
{
	struct sk_buff_head reorder_release;
	ieee80211_rx_result res = RX_DROP_MONITOR;

	__skb_queue_head_init(&reorder_release);

#define CALL_RXH(rxh)			\
	do {				\
		res = rxh(rx);		\
		if (res != RX_CONTINUE)	\
			goto rxh_next;  \
	} while (0)

	CALL_RXH(ieee80211_rx_h_check_dup);
	CALL_RXH(ieee80211_rx_h_check);

	ieee80211_rx_reorder_ampdu(rx, &reorder_release);

	ieee80211_rx_handlers(rx, &reorder_release);
	return;

 rxh_next:
	ieee80211_rx_handlers_result(rx, res);

#undef CALL_RXH
}

/*
 * This function makes calls into the RX path, therefore
 * it has to be invoked under RCU read lock.
 */
void ieee80211_release_reorder_timeout(struct sta_info *sta, int tid)
{
	struct sk_buff_head frames;
	struct ieee80211_rx_data rx = {
		.sta = sta,
		.sdata = sta->sdata,
		.local = sta->local,
		/* This is OK -- must be QoS data frame */
		.security_idx = tid,
		.seqno_idx = tid,
	};
	struct tid_ampdu_rx *tid_agg_rx;

	tid_agg_rx = rcu_dereference(sta->ampdu_mlme.tid_rx[tid]);
	if (!tid_agg_rx)
		return;

	__skb_queue_head_init(&frames);

	spin_lock(&tid_agg_rx->reorder_lock);
	ieee80211_sta_reorder_release(sta->sdata, tid_agg_rx, &frames);
	spin_unlock(&tid_agg_rx->reorder_lock);

	if (!skb_queue_empty(&frames)) {
		struct ieee80211_event event = {
			.type = BA_FRAME_TIMEOUT,
			.u.ba.tid = tid,
			.u.ba.sta = &sta->sta,
		};
		drv_event_callback(rx.local, rx.sdata, &event);
	}

	ieee80211_rx_handlers(&rx, &frames);
}

void ieee80211_mark_rx_ba_filtered_frames(struct ieee80211_sta *pubsta, u8 tid,
					  u16 ssn, u64 filtered,
					  u16 received_mpdus)
{
	struct sta_info *sta;
	struct tid_ampdu_rx *tid_agg_rx;
	struct sk_buff_head frames;
	struct ieee80211_rx_data rx = {
		/* This is OK -- must be QoS data frame */
		.security_idx = tid,
		.seqno_idx = tid,
	};
	int i, diff;

	if (WARN_ON(!pubsta || tid >= IEEE80211_NUM_TIDS))
		return;

	__skb_queue_head_init(&frames);

	sta = container_of(pubsta, struct sta_info, sta);

	rx.sta = sta;
	rx.sdata = sta->sdata;
	rx.local = sta->local;

	rcu_read_lock();
	tid_agg_rx = rcu_dereference(sta->ampdu_mlme.tid_rx[tid]);
	if (!tid_agg_rx)
		goto out;

	spin_lock_bh(&tid_agg_rx->reorder_lock);

	if (received_mpdus >= IEEE80211_SN_MODULO >> 1) {
		int release;

		/* release all frames in the reorder buffer */
		release = (tid_agg_rx->head_seq_num + tid_agg_rx->buf_size) %
			   IEEE80211_SN_MODULO;
		ieee80211_release_reorder_frames(sta->sdata, tid_agg_rx,
						 release, &frames);
		/* update ssn to match received ssn */
		tid_agg_rx->head_seq_num = ssn;
	} else {
		ieee80211_release_reorder_frames(sta->sdata, tid_agg_rx, ssn,
						 &frames);
	}

	/* handle the case that received ssn is behind the mac ssn.
	 * it can be tid_agg_rx->buf_size behind and still be valid */
	diff = (tid_agg_rx->head_seq_num - ssn) & IEEE80211_SN_MASK;
	if (diff >= tid_agg_rx->buf_size) {
		tid_agg_rx->reorder_buf_filtered = 0;
		goto release;
	}
	filtered = filtered >> diff;
	ssn += diff;

	/* update bitmap */
	for (i = 0; i < tid_agg_rx->buf_size; i++) {
		int index = (ssn + i) % tid_agg_rx->buf_size;

		tid_agg_rx->reorder_buf_filtered &= ~BIT_ULL(index);
		if (filtered & BIT_ULL(i))
			tid_agg_rx->reorder_buf_filtered |= BIT_ULL(index);
	}

	/* now process also frames that the filter marking released */
	ieee80211_sta_reorder_release(sta->sdata, tid_agg_rx, &frames);

release:
	spin_unlock_bh(&tid_agg_rx->reorder_lock);

	ieee80211_rx_handlers(&rx, &frames);

 out:
	rcu_read_unlock();
}
EXPORT_SYMBOL(ieee80211_mark_rx_ba_filtered_frames);

/* main receive path */

static bool ieee80211_accept_frame(struct ieee80211_rx_data *rx)
{
	struct ieee80211_sub_if_data *sdata = rx->sdata;
	struct sk_buff *skb = rx->skb;
	struct ieee80211_hdr *hdr = (void *)skb->data;
	struct ieee80211_rx_status *status = IEEE80211_SKB_RXCB(skb);
	u8 *bssid = ieee80211_get_bssid(hdr, skb->len, sdata->vif.type);
	bool multicast = is_multicast_ether_addr(hdr->addr1) ||
			 ieee80211_is_s1g_beacon(hdr->frame_control);

	switch (sdata->vif.type) {
	case NL80211_IFTYPE_STATION:
		if (!bssid && !sdata->u.mgd.use_4addr)
			return false;
		if (ieee80211_is_robust_mgmt_frame(skb) && !rx->sta)
			return false;
		if (multicast)
			return true;
		return ether_addr_equal(sdata->vif.addr, hdr->addr1);
	case NL80211_IFTYPE_ADHOC:
		if (!bssid)
			return false;
		if (ether_addr_equal(sdata->vif.addr, hdr->addr2) ||
		    ether_addr_equal(sdata->u.ibss.bssid, hdr->addr2))
			return false;
		if (ieee80211_is_beacon(hdr->frame_control))
			return true;
		if (!ieee80211_bssid_match(bssid, sdata->u.ibss.bssid))
			return false;
		if (!multicast &&
		    !ether_addr_equal(sdata->vif.addr, hdr->addr1))
			return false;
		if (!rx->sta) {
			int rate_idx;
			if (status->encoding != RX_ENC_LEGACY)
				rate_idx = 0; /* TODO: HT/VHT rates */
			else
				rate_idx = status->rate_idx;
			ieee80211_ibss_rx_no_sta(sdata, bssid, hdr->addr2,
						 BIT(rate_idx));
		}
		return true;
	case NL80211_IFTYPE_OCB:
		if (!bssid)
			return false;
		if (!ieee80211_is_data_present(hdr->frame_control))
			return false;
		if (!is_broadcast_ether_addr(bssid))
			return false;
		if (!multicast &&
		    !ether_addr_equal(sdata->dev->dev_addr, hdr->addr1))
			return false;
		if (!rx->sta) {
			int rate_idx;
			if (status->encoding != RX_ENC_LEGACY)
				rate_idx = 0; /* TODO: HT rates */
			else
				rate_idx = status->rate_idx;
			ieee80211_ocb_rx_no_sta(sdata, bssid, hdr->addr2,
						BIT(rate_idx));
		}
		return true;
	case NL80211_IFTYPE_MESH_POINT:
		if (ether_addr_equal(sdata->vif.addr, hdr->addr2))
			return false;
		if (multicast)
			return true;
		return ether_addr_equal(sdata->vif.addr, hdr->addr1);
	case NL80211_IFTYPE_AP_VLAN:
	case NL80211_IFTYPE_AP:
		if (!bssid)
			return ether_addr_equal(sdata->vif.addr, hdr->addr1);

		if (!ieee80211_bssid_match(bssid, sdata->vif.addr)) {
			/*
			 * Accept public action frames even when the
			 * BSSID doesn't match, this is used for P2P
			 * and location updates. Note that mac80211
			 * itself never looks at these frames.
			 */
			if (!multicast &&
			    !ether_addr_equal(sdata->vif.addr, hdr->addr1))
				return false;
			if (ieee80211_is_public_action(hdr, skb->len))
				return true;
			return ieee80211_is_beacon(hdr->frame_control);
		}

		if (!ieee80211_has_tods(hdr->frame_control)) {
			/* ignore data frames to TDLS-peers */
			if (ieee80211_is_data(hdr->frame_control))
				return false;
			/* ignore action frames to TDLS-peers */
			if (ieee80211_is_action(hdr->frame_control) &&
			    !is_broadcast_ether_addr(bssid) &&
			    !ether_addr_equal(bssid, hdr->addr1))
				return false;
		}

		/*
		 * 802.11-2016 Table 9-26 says that for data frames, A1 must be
		 * the BSSID - we've checked that already but may have accepted
		 * the wildcard (ff:ff:ff:ff:ff:ff).
		 *
		 * It also says:
		 *	The BSSID of the Data frame is determined as follows:
		 *	a) If the STA is contained within an AP or is associated
		 *	   with an AP, the BSSID is the address currently in use
		 *	   by the STA contained in the AP.
		 *
		 * So we should not accept data frames with an address that's
		 * multicast.
		 *
		 * Accepting it also opens a security problem because stations
		 * could encrypt it with the GTK and inject traffic that way.
		 */
		if (ieee80211_is_data(hdr->frame_control) && multicast)
			return false;

		return true;
	case NL80211_IFTYPE_P2P_DEVICE:
		return ieee80211_is_public_action(hdr, skb->len) ||
		       ieee80211_is_probe_req(hdr->frame_control) ||
		       ieee80211_is_probe_resp(hdr->frame_control) ||
		       ieee80211_is_beacon(hdr->frame_control);
	case NL80211_IFTYPE_NAN:
		/* Currently no frames on NAN interface are allowed */
		return false;
	default:
		break;
	}

	WARN_ON_ONCE(1);
	return false;
}

void ieee80211_check_fast_rx(struct sta_info *sta)
{
	struct ieee80211_sub_if_data *sdata = sta->sdata;
	struct ieee80211_local *local = sdata->local;
	struct ieee80211_key *key;
	struct ieee80211_fast_rx fastrx = {
		.dev = sdata->dev,
		.vif_type = sdata->vif.type,
		.control_port_protocol = sdata->control_port_protocol,
	}, *old, *new = NULL;
	bool set_offload = false;
	bool assign = false;
	bool offload;

	/* use sparse to check that we don't return without updating */
	__acquire(check_fast_rx);

	BUILD_BUG_ON(sizeof(fastrx.rfc1042_hdr) != sizeof(rfc1042_header));
	BUILD_BUG_ON(sizeof(fastrx.rfc1042_hdr) != ETH_ALEN);
	ether_addr_copy(fastrx.rfc1042_hdr, rfc1042_header);
	ether_addr_copy(fastrx.vif_addr, sdata->vif.addr);

	fastrx.uses_rss = ieee80211_hw_check(&local->hw, USES_RSS);

	/* fast-rx doesn't do reordering */
	if (ieee80211_hw_check(&local->hw, AMPDU_AGGREGATION) &&
	    !ieee80211_hw_check(&local->hw, SUPPORTS_REORDERING_BUFFER))
		goto clear;

	switch (sdata->vif.type) {
	case NL80211_IFTYPE_STATION:
		if (sta->sta.tdls) {
			fastrx.da_offs = offsetof(struct ieee80211_hdr, addr1);
			fastrx.sa_offs = offsetof(struct ieee80211_hdr, addr2);
			fastrx.expected_ds_bits = 0;
		} else {
			fastrx.da_offs = offsetof(struct ieee80211_hdr, addr1);
			fastrx.sa_offs = offsetof(struct ieee80211_hdr, addr3);
			fastrx.expected_ds_bits =
				cpu_to_le16(IEEE80211_FCTL_FROMDS);
		}

		if (sdata->u.mgd.use_4addr && !sta->sta.tdls) {
			fastrx.expected_ds_bits |=
				cpu_to_le16(IEEE80211_FCTL_TODS);
			fastrx.da_offs = offsetof(struct ieee80211_hdr, addr3);
			fastrx.sa_offs = offsetof(struct ieee80211_hdr, addr4);
		}

		if (!sdata->u.mgd.powersave)
			break;

		/* software powersave is a huge mess, avoid all of it */
		if (ieee80211_hw_check(&local->hw, PS_NULLFUNC_STACK))
			goto clear;
		if (ieee80211_hw_check(&local->hw, SUPPORTS_PS) &&
		    !ieee80211_hw_check(&local->hw, SUPPORTS_DYNAMIC_PS))
			goto clear;
		break;
	case NL80211_IFTYPE_AP_VLAN:
	case NL80211_IFTYPE_AP:
		/* parallel-rx requires this, at least with calls to
		 * ieee80211_sta_ps_transition()
		 */
		if (!ieee80211_hw_check(&local->hw, AP_LINK_PS))
			goto clear;
		fastrx.da_offs = offsetof(struct ieee80211_hdr, addr3);
		fastrx.sa_offs = offsetof(struct ieee80211_hdr, addr2);
		fastrx.expected_ds_bits = cpu_to_le16(IEEE80211_FCTL_TODS);

		fastrx.internal_forward =
			!(sdata->flags & IEEE80211_SDATA_DONT_BRIDGE_PACKETS) &&
			(sdata->vif.type != NL80211_IFTYPE_AP_VLAN ||
			 !sdata->u.vlan.sta);

		if (sdata->vif.type == NL80211_IFTYPE_AP_VLAN &&
		    sdata->u.vlan.sta) {
			fastrx.expected_ds_bits |=
				cpu_to_le16(IEEE80211_FCTL_FROMDS);
			fastrx.sa_offs = offsetof(struct ieee80211_hdr, addr4);
			fastrx.internal_forward = 0;
		}

		break;
	default:
		goto clear;
	}

	if (!test_sta_flag(sta, WLAN_STA_AUTHORIZED))
		goto clear;

	rcu_read_lock();
	key = rcu_dereference(sta->ptk[sta->ptk_idx]);
	if (!key)
		key = rcu_dereference(sdata->default_unicast_key);
	if (key) {
		switch (key->conf.cipher) {
		case WLAN_CIPHER_SUITE_TKIP:
			/* we don't want to deal with MMIC in fast-rx */
			goto clear_rcu;
		case WLAN_CIPHER_SUITE_CCMP:
		case WLAN_CIPHER_SUITE_CCMP_256:
		case WLAN_CIPHER_SUITE_GCMP:
		case WLAN_CIPHER_SUITE_GCMP_256:
			break;
		default:
			/* We also don't want to deal with
			 * WEP or cipher scheme.
			 */
			goto clear_rcu;
		}

		fastrx.key = true;
		fastrx.icv_len = key->conf.icv_len;
	}

	assign = true;
 clear_rcu:
	rcu_read_unlock();
 clear:
	__release(check_fast_rx);

	if (assign)
		new = kmemdup(&fastrx, sizeof(fastrx), GFP_KERNEL);

	offload = assign &&
		  (sdata->vif.offload_flags & IEEE80211_OFFLOAD_DECAP_ENABLED);

	if (offload)
		set_offload = !test_and_set_sta_flag(sta, WLAN_STA_DECAP_OFFLOAD);
	else
		set_offload = test_and_clear_sta_flag(sta, WLAN_STA_DECAP_OFFLOAD);

	if (set_offload)
		drv_sta_set_decap_offload(local, sdata, &sta->sta, assign);

	spin_lock_bh(&sta->lock);
	old = rcu_dereference_protected(sta->fast_rx, true);
	rcu_assign_pointer(sta->fast_rx, new);
	spin_unlock_bh(&sta->lock);

	if (old)
		kfree_rcu(old, rcu_head);
}

void ieee80211_clear_fast_rx(struct sta_info *sta)
{
	struct ieee80211_fast_rx *old;

	spin_lock_bh(&sta->lock);
	old = rcu_dereference_protected(sta->fast_rx, true);
	RCU_INIT_POINTER(sta->fast_rx, NULL);
	spin_unlock_bh(&sta->lock);

	if (old)
		kfree_rcu(old, rcu_head);
}

void __ieee80211_check_fast_rx_iface(struct ieee80211_sub_if_data *sdata)
{
	struct ieee80211_local *local = sdata->local;
	struct sta_info *sta;

	lockdep_assert_held(&local->sta_mtx);

	list_for_each_entry(sta, &local->sta_list, list) {
		if (sdata != sta->sdata &&
		    (!sta->sdata->bss || sta->sdata->bss != sdata->bss))
			continue;
		ieee80211_check_fast_rx(sta);
	}
}

void ieee80211_check_fast_rx_iface(struct ieee80211_sub_if_data *sdata)
{
	struct ieee80211_local *local = sdata->local;

	mutex_lock(&local->sta_mtx);
	__ieee80211_check_fast_rx_iface(sdata);
	mutex_unlock(&local->sta_mtx);
}

static void ieee80211_rx_8023(struct ieee80211_rx_data *rx,
			      struct ieee80211_fast_rx *fast_rx,
			      int orig_len)
{
	struct ieee80211_sta_rx_stats *stats;
	struct ieee80211_rx_status *status = IEEE80211_SKB_RXCB(rx->skb);
	struct sta_info *sta = rx->sta;
	struct sk_buff *skb = rx->skb;
	void *sa = skb->data + ETH_ALEN;
	void *da = skb->data;

	stats = &sta->rx_stats;
	if (fast_rx->uses_rss)
		stats = this_cpu_ptr(sta->pcpu_rx_stats);

	/* statistics part of ieee80211_rx_h_sta_process() */
	if (!(status->flag & RX_FLAG_NO_SIGNAL_VAL)) {
		stats->last_signal = status->signal;
		if (!fast_rx->uses_rss)
			ewma_signal_add(&sta->rx_stats_avg.signal,
					-status->signal);
	}

	if (status->chains) {
		int i;

		stats->chains = status->chains;
		for (i = 0; i < ARRAY_SIZE(status->chain_signal); i++) {
			int signal = status->chain_signal[i];

			if (!(status->chains & BIT(i)))
				continue;

			stats->chain_signal_last[i] = signal;
			if (!fast_rx->uses_rss)
				ewma_signal_add(&sta->rx_stats_avg.chain_signal[i],
						-signal);
		}
	}
	/* end of statistics */

	stats->last_rx = jiffies;
	stats->last_rate = sta_stats_encode_rate(status);

	stats->fragments++;
	stats->packets++;

	skb->dev = fast_rx->dev;

	dev_sw_netstats_rx_add(fast_rx->dev, skb->len);

	/* The seqno index has the same property as needed
	 * for the rx_msdu field, i.e. it is IEEE80211_NUM_TIDS
	 * for non-QoS-data frames. Here we know it's a data
	 * frame, so count MSDUs.
	 */
	u64_stats_update_begin(&stats->syncp);
	stats->msdu[rx->seqno_idx]++;
	stats->bytes += orig_len;
	u64_stats_update_end(&stats->syncp);

	if (fast_rx->internal_forward) {
		struct sk_buff *xmit_skb = NULL;
		if (is_multicast_ether_addr(da)) {
			xmit_skb = skb_copy(skb, GFP_ATOMIC);
		} else if (!ether_addr_equal(da, sa) &&
			   sta_info_get(rx->sdata, da)) {
			xmit_skb = skb;
			skb = NULL;
		}

		if (xmit_skb) {
			/*
			 * Send to wireless media and increase priority by 256
			 * to keep the received priority instead of
			 * reclassifying the frame (see cfg80211_classify8021d).
			 */
			xmit_skb->priority += 256;
			xmit_skb->protocol = htons(ETH_P_802_3);
			skb_reset_network_header(xmit_skb);
			skb_reset_mac_header(xmit_skb);
			dev_queue_xmit(xmit_skb);
		}

		if (!skb)
			return;
	}

	/* deliver to local stack */
	skb->protocol = eth_type_trans(skb, fast_rx->dev);
	memset(skb->cb, 0, sizeof(skb->cb));
	if (rx->list)
		list_add_tail(&skb->list, rx->list);
	else
		netif_receive_skb(skb);

}

static bool ieee80211_invoke_fast_rx(struct ieee80211_rx_data *rx,
				     struct ieee80211_fast_rx *fast_rx)
{
	struct sk_buff *skb = rx->skb;
	struct ieee80211_hdr *hdr = (void *)skb->data;
	struct ieee80211_rx_status *status = IEEE80211_SKB_RXCB(skb);
	struct sta_info *sta = rx->sta;
	int orig_len = skb->len;
	int hdrlen = ieee80211_hdrlen(hdr->frame_control);
	int snap_offs = hdrlen;
	struct {
		u8 snap[sizeof(rfc1042_header)];
		__be16 proto;
	} *payload __aligned(2);
	struct {
		u8 da[ETH_ALEN];
		u8 sa[ETH_ALEN];
	} addrs __aligned(2);
	struct ieee80211_sta_rx_stats *stats = &sta->rx_stats;

	/* for parallel-rx, we need to have DUP_VALIDATED, otherwise we write
	 * to a common data structure; drivers can implement that per queue
	 * but we don't have that information in mac80211
	 */
	if (!(status->flag & RX_FLAG_DUP_VALIDATED))
		return false;

#define FAST_RX_CRYPT_FLAGS	(RX_FLAG_PN_VALIDATED | RX_FLAG_DECRYPTED)

	/* If using encryption, we also need to have:
	 *  - PN_VALIDATED: similar, but the implementation is tricky
	 *  - DECRYPTED: necessary for PN_VALIDATED
	 */
	if (fast_rx->key &&
	    (status->flag & FAST_RX_CRYPT_FLAGS) != FAST_RX_CRYPT_FLAGS)
		return false;

	if (unlikely(!ieee80211_is_data_present(hdr->frame_control)))
		return false;

	if (unlikely(ieee80211_is_frag(hdr)))
		return false;

	/* Since our interface address cannot be multicast, this
	 * implicitly also rejects multicast frames without the
	 * explicit check.
	 *
	 * We shouldn't get any *data* frames not addressed to us
	 * (AP mode will accept multicast *management* frames), but
	 * punting here will make it go through the full checks in
	 * ieee80211_accept_frame().
	 */
	if (!ether_addr_equal(fast_rx->vif_addr, hdr->addr1))
		return false;

	if ((hdr->frame_control & cpu_to_le16(IEEE80211_FCTL_FROMDS |
					      IEEE80211_FCTL_TODS)) !=
	    fast_rx->expected_ds_bits)
		return false;

	/* assign the key to drop unencrypted frames (later)
	 * and strip the IV/MIC if necessary
	 */
	if (fast_rx->key && !(status->flag & RX_FLAG_IV_STRIPPED)) {
		/* GCMP header length is the same */
		snap_offs += IEEE80211_CCMP_HDR_LEN;
	}

	if (!(status->rx_flags & IEEE80211_RX_AMSDU)) {
		if (!pskb_may_pull(skb, snap_offs + sizeof(*payload)))
			goto drop;

		payload = (void *)(skb->data + snap_offs);

		if (!ether_addr_equal(payload->snap, fast_rx->rfc1042_hdr))
			return false;

		/* Don't handle these here since they require special code.
		 * Accept AARP and IPX even though they should come with a
		 * bridge-tunnel header - but if we get them this way then
		 * there's little point in discarding them.
		 */
		if (unlikely(payload->proto == cpu_to_be16(ETH_P_TDLS) ||
			     payload->proto == fast_rx->control_port_protocol))
			return false;
	}

	/* after this point, don't punt to the slowpath! */

	if (rx->key && !(status->flag & RX_FLAG_MIC_STRIPPED) &&
	    pskb_trim(skb, skb->len - fast_rx->icv_len))
		goto drop;

<<<<<<< HEAD
	/* statistics part of ieee80211_rx_h_sta_process() */
	if (!(status->flag & RX_FLAG_NO_SIGNAL_VAL)) {
		stats->last_signal = status->signal;
		if (!fast_rx->uses_rss)
			ewma_signal_add(&sta->rx_stats_avg.signal,
					-status->signal);
	}

	if (status->chains) {
		int i;

		stats->chains = status->chains;
		for (i = 0; i < ARRAY_SIZE(status->chain_signal); i++) {
			int signal = status->chain_signal[i];

			if (!(status->chains & BIT(i)))
				continue;

			stats->chain_signal_last[i] = signal;
			if (!fast_rx->uses_rss)
				ewma_signal_add(&sta->rx_stats_avg.chain_signal[i],
						-signal);
		}
	}
	/* end of statistics */

=======
>>>>>>> f642729d
	if (rx->key && !ieee80211_has_protected(hdr->frame_control))
		goto drop;

	if (status->rx_flags & IEEE80211_RX_AMSDU) {
		if (__ieee80211_rx_h_amsdu(rx, snap_offs - hdrlen) !=
		    RX_QUEUED)
			goto drop;

		return true;
	}

	/* do the header conversion - first grab the addresses */
	ether_addr_copy(addrs.da, skb->data + fast_rx->da_offs);
	ether_addr_copy(addrs.sa, skb->data + fast_rx->sa_offs);
	/* remove the SNAP but leave the ethertype */
	skb_pull(skb, snap_offs + sizeof(rfc1042_header));
	/* push the addresses in front */
	memcpy(skb_push(skb, sizeof(addrs)), &addrs, sizeof(addrs));

	ieee80211_rx_8023(rx, fast_rx, orig_len);

	return true;
 drop:
	dev_kfree_skb(skb);
	if (fast_rx->uses_rss)
		stats = this_cpu_ptr(sta->pcpu_rx_stats);

	stats->dropped++;
	return true;
}

/*
 * This function returns whether or not the SKB
 * was destined for RX processing or not, which,
 * if consume is true, is equivalent to whether
 * or not the skb was consumed.
 */
static bool ieee80211_prepare_and_rx_handle(struct ieee80211_rx_data *rx,
					    struct sk_buff *skb, bool consume)
{
	struct ieee80211_local *local = rx->local;
	struct ieee80211_sub_if_data *sdata = rx->sdata;

	rx->skb = skb;

	/* See if we can do fast-rx; if we have to copy we already lost,
	 * so punt in that case. We should never have to deliver a data
	 * frame to multiple interfaces anyway.
	 *
	 * We skip the ieee80211_accept_frame() call and do the necessary
	 * checking inside ieee80211_invoke_fast_rx().
	 */
	if (consume && rx->sta) {
		struct ieee80211_fast_rx *fast_rx;

		fast_rx = rcu_dereference(rx->sta->fast_rx);
		if (fast_rx && ieee80211_invoke_fast_rx(rx, fast_rx))
			return true;
	}

	if (!ieee80211_accept_frame(rx))
		return false;

	if (!consume) {
		skb = skb_copy(skb, GFP_ATOMIC);
		if (!skb) {
			if (net_ratelimit())
				wiphy_debug(local->hw.wiphy,
					"failed to copy skb for %s\n",
					sdata->name);
			return true;
		}

		rx->skb = skb;
	}

	ieee80211_invoke_rx_handlers(rx);
	return true;
}

static void __ieee80211_rx_handle_8023(struct ieee80211_hw *hw,
				       struct ieee80211_sta *pubsta,
				       struct sk_buff *skb,
				       struct list_head *list)
{
	struct ieee80211_local *local = hw_to_local(hw);
	struct ieee80211_fast_rx *fast_rx;
	struct ieee80211_rx_data rx;

	memset(&rx, 0, sizeof(rx));
	rx.skb = skb;
	rx.local = local;
	rx.list = list;

	I802_DEBUG_INC(local->dot11ReceivedFragmentCount);

	/* drop frame if too short for header */
	if (skb->len < sizeof(struct ethhdr))
		goto drop;

	if (!pubsta)
		goto drop;

	rx.sta = container_of(pubsta, struct sta_info, sta);
	rx.sdata = rx.sta->sdata;

	fast_rx = rcu_dereference(rx.sta->fast_rx);
	if (!fast_rx)
		goto drop;

	ieee80211_rx_8023(&rx, fast_rx, skb->len);
	return;

drop:
	dev_kfree_skb(skb);
}

/*
 * This is the actual Rx frames handler. as it belongs to Rx path it must
 * be called with rcu_read_lock protection.
 */
static void __ieee80211_rx_handle_packet(struct ieee80211_hw *hw,
					 struct ieee80211_sta *pubsta,
					 struct sk_buff *skb,
					 struct list_head *list)
{
	struct ieee80211_local *local = hw_to_local(hw);
	struct ieee80211_sub_if_data *sdata;
	struct ieee80211_hdr *hdr;
	__le16 fc;
	struct ieee80211_rx_data rx;
	struct ieee80211_sub_if_data *prev;
	struct rhlist_head *tmp;
	int err = 0;

	fc = ((struct ieee80211_hdr *)skb->data)->frame_control;
	memset(&rx, 0, sizeof(rx));
	rx.skb = skb;
	rx.local = local;
	rx.list = list;

	if (ieee80211_is_data(fc) || ieee80211_is_mgmt(fc))
		I802_DEBUG_INC(local->dot11ReceivedFragmentCount);

	if (ieee80211_is_mgmt(fc)) {
		/* drop frame if too short for header */
		if (skb->len < ieee80211_hdrlen(fc))
			err = -ENOBUFS;
		else
			err = skb_linearize(skb);
	} else {
		err = !pskb_may_pull(skb, ieee80211_hdrlen(fc));
	}

	if (err) {
		dev_kfree_skb(skb);
		return;
	}

	hdr = (struct ieee80211_hdr *)skb->data;
	ieee80211_parse_qos(&rx);
	ieee80211_verify_alignment(&rx);

	if (unlikely(ieee80211_is_probe_resp(hdr->frame_control) ||
		     ieee80211_is_beacon(hdr->frame_control) ||
		     ieee80211_is_s1g_beacon(hdr->frame_control)))
		ieee80211_scan_rx(local, skb);

	if (ieee80211_is_data(fc)) {
		struct sta_info *sta, *prev_sta;

		if (pubsta) {
			rx.sta = container_of(pubsta, struct sta_info, sta);
			rx.sdata = rx.sta->sdata;
			if (ieee80211_prepare_and_rx_handle(&rx, skb, true))
				return;
			goto out;
		}

		prev_sta = NULL;

		for_each_sta_info(local, hdr->addr2, sta, tmp) {
			if (!prev_sta) {
				prev_sta = sta;
				continue;
			}

			rx.sta = prev_sta;
			rx.sdata = prev_sta->sdata;
			ieee80211_prepare_and_rx_handle(&rx, skb, false);

			prev_sta = sta;
		}

		if (prev_sta) {
			rx.sta = prev_sta;
			rx.sdata = prev_sta->sdata;

			if (ieee80211_prepare_and_rx_handle(&rx, skb, true))
				return;
			goto out;
		}
	}

	prev = NULL;

	list_for_each_entry_rcu(sdata, &local->interfaces, list) {
		if (!ieee80211_sdata_running(sdata))
			continue;

		if (sdata->vif.type == NL80211_IFTYPE_MONITOR ||
		    sdata->vif.type == NL80211_IFTYPE_AP_VLAN)
			continue;

		/*
		 * frame is destined for this interface, but if it's
		 * not also for the previous one we handle that after
		 * the loop to avoid copying the SKB once too much
		 */

		if (!prev) {
			prev = sdata;
			continue;
		}

		rx.sta = sta_info_get_bss(prev, hdr->addr2);
		rx.sdata = prev;
		ieee80211_prepare_and_rx_handle(&rx, skb, false);

		prev = sdata;
	}

	if (prev) {
		rx.sta = sta_info_get_bss(prev, hdr->addr2);
		rx.sdata = prev;

		if (ieee80211_prepare_and_rx_handle(&rx, skb, true))
			return;
	}

 out:
	dev_kfree_skb(skb);
}

/*
 * This is the receive path handler. It is called by a low level driver when an
 * 802.11 MPDU is received from the hardware.
 */
void ieee80211_rx_list(struct ieee80211_hw *hw, struct ieee80211_sta *pubsta,
		       struct sk_buff *skb, struct list_head *list)
{
	struct ieee80211_local *local = hw_to_local(hw);
	struct ieee80211_rate *rate = NULL;
	struct ieee80211_supported_band *sband;
	struct ieee80211_rx_status *status = IEEE80211_SKB_RXCB(skb);

	WARN_ON_ONCE(softirq_count() == 0);

	if (WARN_ON(status->band >= NUM_NL80211_BANDS))
		goto drop;

	sband = local->hw.wiphy->bands[status->band];
	if (WARN_ON(!sband))
		goto drop;

	/*
	 * If we're suspending, it is possible although not too likely
	 * that we'd be receiving frames after having already partially
	 * quiesced the stack. We can't process such frames then since
	 * that might, for example, cause stations to be added or other
	 * driver callbacks be invoked.
	 */
	if (unlikely(local->quiescing || local->suspended))
		goto drop;

	/* We might be during a HW reconfig, prevent Rx for the same reason */
	if (unlikely(local->in_reconfig))
		goto drop;

	/*
	 * The same happens when we're not even started,
	 * but that's worth a warning.
	 */
	if (WARN_ON(!local->started))
		goto drop;

	if (likely(!(status->flag & RX_FLAG_FAILED_PLCP_CRC))) {
		/*
		 * Validate the rate, unless a PLCP error means that
		 * we probably can't have a valid rate here anyway.
		 */

		switch (status->encoding) {
		case RX_ENC_HT:
			/*
			 * rate_idx is MCS index, which can be [0-76]
			 * as documented on:
			 *
			 * https://wireless.wiki.kernel.org/en/developers/Documentation/ieee80211/802.11n
			 *
			 * Anything else would be some sort of driver or
			 * hardware error. The driver should catch hardware
			 * errors.
			 */
			if (WARN(status->rate_idx > 76,
				 "Rate marked as an HT rate but passed "
				 "status->rate_idx is not "
				 "an MCS index [0-76]: %d (0x%02x)\n",
				 status->rate_idx,
				 status->rate_idx))
				goto drop;
			break;
		case RX_ENC_VHT:
			if (WARN_ONCE(status->rate_idx > 9 ||
				      !status->nss ||
				      status->nss > 8,
				      "Rate marked as a VHT rate but data is invalid: MCS: %d, NSS: %d\n",
				      status->rate_idx, status->nss))
				goto drop;
			break;
		case RX_ENC_HE:
			if (WARN_ONCE(status->rate_idx > 11 ||
				      !status->nss ||
				      status->nss > 8,
				      "Rate marked as an HE rate but data is invalid: MCS: %d, NSS: %d\n",
				      status->rate_idx, status->nss))
				goto drop;
			break;
		default:
			WARN_ON_ONCE(1);
			fallthrough;
		case RX_ENC_LEGACY:
			if (WARN_ON(status->rate_idx >= sband->n_bitrates))
				goto drop;
			rate = &sband->bitrates[status->rate_idx];
		}
	}

	status->rx_flags = 0;

	kcov_remote_start_common(skb_get_kcov_handle(skb));

	/*
	 * Frames with failed FCS/PLCP checksum are not returned,
	 * all other frames are returned without radiotap header
	 * if it was previously present.
	 * Also, frames with less than 16 bytes are dropped.
	 */
	if (!(status->flag & RX_FLAG_8023))
		skb = ieee80211_rx_monitor(local, skb, rate);
	if (skb) {
		ieee80211_tpt_led_trig_rx(local,
					  ((struct ieee80211_hdr *)skb->data)->frame_control,
					  skb->len);

		if (status->flag & RX_FLAG_8023)
			__ieee80211_rx_handle_8023(hw, pubsta, skb, list);
		else
			__ieee80211_rx_handle_packet(hw, pubsta, skb, list);
	}

	kcov_remote_stop();
	return;
 drop:
	kfree_skb(skb);
}
EXPORT_SYMBOL(ieee80211_rx_list);

void ieee80211_rx_napi(struct ieee80211_hw *hw, struct ieee80211_sta *pubsta,
		       struct sk_buff *skb, struct napi_struct *napi)
{
	struct sk_buff *tmp;
	LIST_HEAD(list);


	/*
	 * key references and virtual interfaces are protected using RCU
	 * and this requires that we are in a read-side RCU section during
	 * receive processing
	 */
	rcu_read_lock();
	ieee80211_rx_list(hw, pubsta, skb, &list);
	rcu_read_unlock();

	if (!napi) {
		netif_receive_skb_list(&list);
		return;
	}

	list_for_each_entry_safe(skb, tmp, &list, list) {
		skb_list_del_init(skb);
		napi_gro_receive(napi, skb);
	}
}
EXPORT_SYMBOL(ieee80211_rx_napi);

/* This is a version of the rx handler that can be called from hard irq
 * context. Post the skb on the queue and schedule the tasklet */
void ieee80211_rx_irqsafe(struct ieee80211_hw *hw, struct sk_buff *skb)
{
	struct ieee80211_local *local = hw_to_local(hw);

	BUILD_BUG_ON(sizeof(struct ieee80211_rx_status) > sizeof(skb->cb));

	skb->pkt_type = IEEE80211_RX_MSG;
	skb_queue_tail(&local->skb_queue, skb);
	tasklet_schedule(&local->tasklet);
}
EXPORT_SYMBOL(ieee80211_rx_irqsafe);<|MERGE_RESOLUTION|>--- conflicted
+++ resolved
@@ -32,19 +32,6 @@
 #include "wme.h"
 #include "rate.h"
 
-<<<<<<< HEAD
-static inline void ieee80211_rx_stats(struct net_device *dev, u32 len)
-{
-	struct pcpu_sw_netstats *tstats = this_cpu_ptr(dev->tstats);
-
-	u64_stats_update_begin(&tstats->syncp);
-	tstats->rx_packets++;
-	tstats->rx_bytes += len;
-	u64_stats_update_end(&tstats->syncp);
-}
-
-=======
->>>>>>> f642729d
 /*
  * monitor mode reception
  *
@@ -1760,11 +1747,7 @@
 	} else if (rx->sdata->vif.type == NL80211_IFTYPE_OCB) {
 		sta->rx_stats.last_rx = jiffies;
 	} else if (!ieee80211_is_s1g_beacon(hdr->frame_control) &&
-<<<<<<< HEAD
-		   is_multicast_ether_addr(hdr->addr1)) {
-=======
 		   !is_multicast_ether_addr(hdr->addr1)) {
->>>>>>> f642729d
 		/*
 		 * Mesh beacons will update last_rx when if they are found to
 		 * match the current local configuration when processed.
@@ -4475,35 +4458,6 @@
 	    pskb_trim(skb, skb->len - fast_rx->icv_len))
 		goto drop;
 
-<<<<<<< HEAD
-	/* statistics part of ieee80211_rx_h_sta_process() */
-	if (!(status->flag & RX_FLAG_NO_SIGNAL_VAL)) {
-		stats->last_signal = status->signal;
-		if (!fast_rx->uses_rss)
-			ewma_signal_add(&sta->rx_stats_avg.signal,
-					-status->signal);
-	}
-
-	if (status->chains) {
-		int i;
-
-		stats->chains = status->chains;
-		for (i = 0; i < ARRAY_SIZE(status->chain_signal); i++) {
-			int signal = status->chain_signal[i];
-
-			if (!(status->chains & BIT(i)))
-				continue;
-
-			stats->chain_signal_last[i] = signal;
-			if (!fast_rx->uses_rss)
-				ewma_signal_add(&sta->rx_stats_avg.chain_signal[i],
-						-signal);
-		}
-	}
-	/* end of statistics */
-
-=======
->>>>>>> f642729d
 	if (rx->key && !ieee80211_has_protected(hdr->frame_control))
 		goto drop;
 
