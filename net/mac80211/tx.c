--- conflicted
+++ resolved
@@ -3910,7 +3910,6 @@
 			t_prev = container_of(n_prev, struct txq_info,
 					      schedule_order);
 			a_prev = to_airtime_info(&t_prev->txq);
-<<<<<<< HEAD
 		}
 
 		if ((n_next = rb_next(&txqi->schedule_order)) != NULL) {
@@ -3919,16 +3918,6 @@
 			a_next = to_airtime_info(&t_next->txq);
 		}
 
-=======
-		}
-
-		if ((n_next = rb_next(&txqi->schedule_order)) != NULL) {
-			t_next = container_of(n_next, struct txq_info,
-					      schedule_order);
-			a_next = to_airtime_info(&t_next->txq);
-		}
-
->>>>>>> f37d84f0
 		if ((!a_prev || a_prev->v_t <= air_info->v_t) &&
 		    (!a_next || a_next->v_t > air_info->v_t))
 			return;
@@ -3942,7 +3931,6 @@
 		__ieee80211_insert_txq(&air_sched->active_txqs, txqi);
 	}
 }
-<<<<<<< HEAD
 
 void ieee80211_update_airtime_weight(struct ieee80211_local *local,
 				     struct airtime_sched_info *air_sched,
@@ -3986,51 +3974,6 @@
 	air_sched = &local->airtime[ac];
 	air_info = to_airtime_info(txq);
 
-=======
-
-void ieee80211_update_airtime_weight(struct ieee80211_local *local,
-				     struct airtime_sched_info *air_sched,
-				     u64 now, bool force)
-{
-	struct airtime_info *air_info, *tmp;
-	u64 weight_sum = 0;
-
-	if (unlikely(!now))
-		now = ktime_get_boottime_ns();
-
-	lockdep_assert_held(&air_sched->lock);
-
-	if (!force && (air_sched->last_weight_update <
-		       now - AIRTIME_ACTIVE_DURATION))
-		return;
-
-	list_for_each_entry_safe(air_info, tmp,
-				 &air_sched->active_list, list) {
-		if (airtime_is_active(air_info, now))
-			weight_sum += air_info->weight;
-		else
-			list_del_init(&air_info->list);
-	}
-	airtime_weight_sum_set(air_sched, weight_sum);
-	air_sched->last_weight_update = now;
-}
-
-void ieee80211_schedule_txq(struct ieee80211_hw *hw,
-			    struct ieee80211_txq *txq)
-	__acquires(txq_lock) __releases(txq_lock)
-{
-	struct ieee80211_local *local = hw_to_local(hw);
-	struct txq_info *txqi = to_txq_info(txq);
-	struct airtime_sched_info *air_sched;
-	u64 now = ktime_get_boottime_ns();
-	struct airtime_info *air_info;
-	u8 ac = txq->ac;
-	bool was_active;
-
-	air_sched = &local->airtime[ac];
-	air_info = to_airtime_info(txq);
-
->>>>>>> f37d84f0
 	spin_lock_bh(&air_sched->lock);
 	was_active = airtime_is_active(air_info, now);
 	airtime_set_active(air_sched, air_info, now);
@@ -4098,7 +4041,6 @@
 	spin_lock_bh(&local->airtime[txq->ac].lock);
 	__ieee80211_unschedule_txq(hw, txq, purge);
 	spin_unlock_bh(&local->airtime[txq->ac].lock);
-<<<<<<< HEAD
 }
 
 void ieee80211_return_txq(struct ieee80211_hw *hw,
@@ -4115,24 +4057,6 @@
 
 	spin_unlock_bh(&local->airtime[txq->ac].lock);
 }
-=======
-}
-
-void ieee80211_return_txq(struct ieee80211_hw *hw,
-			  struct ieee80211_txq *txq, bool force)
-{
-	struct ieee80211_local *local = hw_to_local(hw);
-	struct txq_info *txqi = to_txq_info(txq);
-
-	spin_lock_bh(&local->airtime[txq->ac].lock);
-
-	if (!RB_EMPTY_NODE(&txqi->schedule_order) && !force &&
-	    !txq_has_queue(txq))
-		__ieee80211_unschedule_txq(hw, txq, false);
-
-	spin_unlock_bh(&local->airtime[txq->ac].lock);
-}
->>>>>>> f37d84f0
 EXPORT_SYMBOL(ieee80211_return_txq);
 
 DEFINE_STATIC_KEY_FALSE(aql_disable);
@@ -4225,29 +4149,6 @@
 	spin_unlock_bh(&air_sched->lock);
 }
 EXPORT_SYMBOL(ieee80211_txq_schedule_start);
-
-static void
-ieee80211_aggr_check(struct ieee80211_sub_if_data *sdata,
-		     struct sta_info *sta,
-		     struct sk_buff *skb)
-{
-	struct rate_control_ref *ref = sdata->local->rate_ctrl;
-	u16 tid;
-
-	if (!ref || !(ref->ops->capa & RATE_CTRL_CAPA_AMPDU_TRIGGER))
-		return;
-
-	if (!sta || !sta->sta.ht_cap.ht_supported ||
-	    !sta->sta.wme || skb_get_queue_mapping(skb) == IEEE80211_AC_VO ||
-	    skb->protocol == sdata->control_port_protocol)
-		return;
-
-	tid = skb->priority & IEEE80211_QOS_CTL_TID_MASK;
-	if (likely(sta->ampdu_mlme.tid_tx[tid]))
-		return;
-
-	ieee80211_start_tx_ba_session(&sta->sta, tid, 0);
-}
 
 void __ieee80211_subif_start_xmit(struct sk_buff *skb,
 				  struct net_device *dev,
