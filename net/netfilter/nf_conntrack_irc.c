--- conflicted
+++ resolved
@@ -156,8 +156,6 @@
 
 	data = ib_ptr;
 	data_limit = ib_ptr + datalen;
-<<<<<<< HEAD
-=======
 
 	/* Skip any whitespace */
 	while (data < data_limit - 10) {
@@ -166,7 +164,6 @@
 		else
 			break;
 	}
->>>>>>> 8950f345
 
 	/* strlen("PRIVMSG x ")=10 */
 	if (data < data_limit - 10) {
