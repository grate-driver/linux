/*
 * Crypto user configuration API.
 *
 * Copyright (C) 2011 secunet Security Networks AG
 * Copyright (C) 2011 Steffen Klassert <steffen.klassert@secunet.com>
 *
 * This program is free software; you can redistribute it and/or modify it
 * under the terms and conditions of the GNU General Public License,
 * version 2, as published by the Free Software Foundation.
 *
 * This program is distributed in the hope it will be useful, but WITHOUT
 * ANY WARRANTY; without even the implied warranty of MERCHANTABILITY or
 * FITNESS FOR A PARTICULAR PURPOSE.  See the GNU General Public License for
 * more details.
 *
 * You should have received a copy of the GNU General Public License along with
 * this program; if not, write to the Free Software Foundation, Inc.,
 * 51 Franklin St - Fifth Floor, Boston, MA 02110-1301 USA.
 */

#include <linux/module.h>
#include <linux/crypto.h>
#include <linux/cryptouser.h>
#include <linux/sched.h>
#include <net/netlink.h>
#include <linux/security.h>
#include <net/net_namespace.h>
#include <crypto/internal/skcipher.h>
#include <crypto/internal/rng.h>
#include <crypto/akcipher.h>
#include <crypto/kpp.h>
#include <crypto/internal/cryptouser.h>

#include "internal.h"

#define null_terminated(x)	(strnlen(x, sizeof(x)) < sizeof(x))

static DEFINE_MUTEX(crypto_cfg_mutex);

/* The crypto netlink socket */
struct sock *crypto_nlsk;

struct crypto_dump_info {
	struct sk_buff *in_skb;
	struct sk_buff *out_skb;
	u32 nlmsg_seq;
	u16 nlmsg_flags;
};

struct crypto_alg *crypto_alg_match(struct crypto_user_alg *p, int exact)
{
	struct crypto_alg *q, *alg = NULL;

	down_read(&crypto_alg_sem);

	list_for_each_entry(q, &crypto_alg_list, cra_list) {
		int match = 0;

		if ((q->cra_flags ^ p->cru_type) & p->cru_mask)
			continue;

		if (strlen(p->cru_driver_name))
			match = !strcmp(q->cra_driver_name,
					p->cru_driver_name);
		else if (!exact)
			match = !strcmp(q->cra_name, p->cru_name);

		if (!match)
			continue;

		if (unlikely(!crypto_mod_get(q)))
			continue;

		alg = q;
		break;
	}

	up_read(&crypto_alg_sem);

	return alg;
}

static int crypto_report_cipher(struct sk_buff *skb, struct crypto_alg *alg)
{
	struct crypto_report_cipher rcipher;

<<<<<<< HEAD
	strncpy(rcipher.type, "cipher", sizeof(rcipher.type));
=======
	memset(&rcipher, 0, sizeof(rcipher));

	strscpy(rcipher.type, "cipher", sizeof(rcipher.type));
>>>>>>> cf26057a

	rcipher.blocksize = alg->cra_blocksize;
	rcipher.min_keysize = alg->cra_cipher.cia_min_keysize;
	rcipher.max_keysize = alg->cra_cipher.cia_max_keysize;

	return nla_put(skb, CRYPTOCFGA_REPORT_CIPHER,
		       sizeof(rcipher), &rcipher);
}

static int crypto_report_comp(struct sk_buff *skb, struct crypto_alg *alg)
{
	struct crypto_report_comp rcomp;

<<<<<<< HEAD
	strncpy(rcomp.type, "compression", sizeof(rcomp.type));
	if (nla_put(skb, CRYPTOCFGA_REPORT_COMPRESS,
		    sizeof(struct crypto_report_comp), &rcomp))
		goto nla_put_failure;
	return 0;

nla_put_failure:
	return -EMSGSIZE;
}

static int crypto_report_acomp(struct sk_buff *skb, struct crypto_alg *alg)
{
	struct crypto_report_acomp racomp;

	strncpy(racomp.type, "acomp", sizeof(racomp.type));

	if (nla_put(skb, CRYPTOCFGA_REPORT_ACOMP,
		    sizeof(struct crypto_report_acomp), &racomp))
		goto nla_put_failure;
	return 0;

nla_put_failure:
	return -EMSGSIZE;
}

static int crypto_report_akcipher(struct sk_buff *skb, struct crypto_alg *alg)
{
	struct crypto_report_akcipher rakcipher;

	strncpy(rakcipher.type, "akcipher", sizeof(rakcipher.type));

	if (nla_put(skb, CRYPTOCFGA_REPORT_AKCIPHER,
		    sizeof(struct crypto_report_akcipher), &rakcipher))
		goto nla_put_failure;
	return 0;

nla_put_failure:
	return -EMSGSIZE;
}

static int crypto_report_kpp(struct sk_buff *skb, struct crypto_alg *alg)
{
	struct crypto_report_kpp rkpp;

	strncpy(rkpp.type, "kpp", sizeof(rkpp.type));

	if (nla_put(skb, CRYPTOCFGA_REPORT_KPP,
		    sizeof(struct crypto_report_kpp), &rkpp))
		goto nla_put_failure;
	return 0;

nla_put_failure:
	return -EMSGSIZE;
=======
	memset(&rcomp, 0, sizeof(rcomp));

	strscpy(rcomp.type, "compression", sizeof(rcomp.type));

	return nla_put(skb, CRYPTOCFGA_REPORT_COMPRESS, sizeof(rcomp), &rcomp);
>>>>>>> cf26057a
}

static int crypto_report_one(struct crypto_alg *alg,
			     struct crypto_user_alg *ualg, struct sk_buff *skb)
{
<<<<<<< HEAD
	strncpy(ualg->cru_name, alg->cra_name, sizeof(ualg->cru_name));
	strncpy(ualg->cru_driver_name, alg->cra_driver_name,
		sizeof(ualg->cru_driver_name));
	strncpy(ualg->cru_module_name, module_name(alg->cra_module),
=======
	memset(ualg, 0, sizeof(*ualg));

	strscpy(ualg->cru_name, alg->cra_name, sizeof(ualg->cru_name));
	strscpy(ualg->cru_driver_name, alg->cra_driver_name,
		sizeof(ualg->cru_driver_name));
	strscpy(ualg->cru_module_name, module_name(alg->cra_module),
>>>>>>> cf26057a
		sizeof(ualg->cru_module_name));

	ualg->cru_type = 0;
	ualg->cru_mask = 0;
	ualg->cru_flags = alg->cra_flags;
	ualg->cru_refcnt = refcount_read(&alg->cra_refcnt);

	if (nla_put_u32(skb, CRYPTOCFGA_PRIORITY_VAL, alg->cra_priority))
		goto nla_put_failure;
	if (alg->cra_flags & CRYPTO_ALG_LARVAL) {
		struct crypto_report_larval rl;

<<<<<<< HEAD
		strncpy(rl.type, "larval", sizeof(rl.type));
		if (nla_put(skb, CRYPTOCFGA_REPORT_LARVAL,
			    sizeof(struct crypto_report_larval), &rl))
=======
		memset(&rl, 0, sizeof(rl));
		strscpy(rl.type, "larval", sizeof(rl.type));
		if (nla_put(skb, CRYPTOCFGA_REPORT_LARVAL, sizeof(rl), &rl))
>>>>>>> cf26057a
			goto nla_put_failure;
		goto out;
	}

	if (alg->cra_type && alg->cra_type->report) {
		if (alg->cra_type->report(skb, alg))
			goto nla_put_failure;

		goto out;
	}

	switch (alg->cra_flags & (CRYPTO_ALG_TYPE_MASK | CRYPTO_ALG_LARVAL)) {
	case CRYPTO_ALG_TYPE_CIPHER:
		if (crypto_report_cipher(skb, alg))
			goto nla_put_failure;

		break;
	case CRYPTO_ALG_TYPE_COMPRESS:
		if (crypto_report_comp(skb, alg))
			goto nla_put_failure;

		break;
	}

out:
	return 0;

nla_put_failure:
	return -EMSGSIZE;
}

static int crypto_report_alg(struct crypto_alg *alg,
			     struct crypto_dump_info *info)
{
	struct sk_buff *in_skb = info->in_skb;
	struct sk_buff *skb = info->out_skb;
	struct nlmsghdr *nlh;
	struct crypto_user_alg *ualg;
	int err = 0;

	nlh = nlmsg_put(skb, NETLINK_CB(in_skb).portid, info->nlmsg_seq,
			CRYPTO_MSG_GETALG, sizeof(*ualg), info->nlmsg_flags);
	if (!nlh) {
		err = -EMSGSIZE;
		goto out;
	}

	ualg = nlmsg_data(nlh);

	err = crypto_report_one(alg, ualg, skb);
	if (err) {
		nlmsg_cancel(skb, nlh);
		goto out;
	}

	nlmsg_end(skb, nlh);

out:
	return err;
}

static int crypto_report(struct sk_buff *in_skb, struct nlmsghdr *in_nlh,
			 struct nlattr **attrs)
{
	struct crypto_user_alg *p = nlmsg_data(in_nlh);
	struct crypto_alg *alg;
	struct sk_buff *skb;
	struct crypto_dump_info info;
	int err;

	if (!null_terminated(p->cru_name) || !null_terminated(p->cru_driver_name))
		return -EINVAL;

	alg = crypto_alg_match(p, 0);
	if (!alg)
		return -ENOENT;

	err = -ENOMEM;
	skb = nlmsg_new(NLMSG_DEFAULT_SIZE, GFP_KERNEL);
	if (!skb)
		goto drop_alg;

	info.in_skb = in_skb;
	info.out_skb = skb;
	info.nlmsg_seq = in_nlh->nlmsg_seq;
	info.nlmsg_flags = 0;

	err = crypto_report_alg(alg, &info);

drop_alg:
	crypto_mod_put(alg);

	if (err)
		return err;

	return nlmsg_unicast(crypto_nlsk, skb, NETLINK_CB(in_skb).portid);
}

static int crypto_dump_report(struct sk_buff *skb, struct netlink_callback *cb)
{
	const size_t start_pos = cb->args[0];
	size_t pos = 0;
	struct crypto_dump_info info;
	struct crypto_alg *alg;
	int res;

	info.in_skb = cb->skb;
	info.out_skb = skb;
	info.nlmsg_seq = cb->nlh->nlmsg_seq;
	info.nlmsg_flags = NLM_F_MULTI;

	down_read(&crypto_alg_sem);
	list_for_each_entry(alg, &crypto_alg_list, cra_list) {
		if (pos >= start_pos) {
			res = crypto_report_alg(alg, &info);
			if (res == -EMSGSIZE)
				break;
			if (res)
				goto out;
		}
		pos++;
	}
	cb->args[0] = pos;
	res = skb->len;
out:
	up_read(&crypto_alg_sem);
	return res;
}

static int crypto_dump_report_done(struct netlink_callback *cb)
{
	return 0;
}

static int crypto_update_alg(struct sk_buff *skb, struct nlmsghdr *nlh,
			     struct nlattr **attrs)
{
	struct crypto_alg *alg;
	struct crypto_user_alg *p = nlmsg_data(nlh);
	struct nlattr *priority = attrs[CRYPTOCFGA_PRIORITY_VAL];
	LIST_HEAD(list);

	if (!netlink_capable(skb, CAP_NET_ADMIN))
		return -EPERM;

	if (!null_terminated(p->cru_name) || !null_terminated(p->cru_driver_name))
		return -EINVAL;

	if (priority && !strlen(p->cru_driver_name))
		return -EINVAL;

	alg = crypto_alg_match(p, 1);
	if (!alg)
		return -ENOENT;

	down_write(&crypto_alg_sem);

	crypto_remove_spawns(alg, &list, NULL);

	if (priority)
		alg->cra_priority = nla_get_u32(priority);

	up_write(&crypto_alg_sem);

	crypto_mod_put(alg);
	crypto_remove_final(&list);

	return 0;
}

static int crypto_del_alg(struct sk_buff *skb, struct nlmsghdr *nlh,
			  struct nlattr **attrs)
{
	struct crypto_alg *alg;
	struct crypto_user_alg *p = nlmsg_data(nlh);
	int err;

	if (!netlink_capable(skb, CAP_NET_ADMIN))
		return -EPERM;

	if (!null_terminated(p->cru_name) || !null_terminated(p->cru_driver_name))
		return -EINVAL;

	alg = crypto_alg_match(p, 1);
	if (!alg)
		return -ENOENT;

	/* We can not unregister core algorithms such as aes-generic.
	 * We would loose the reference in the crypto_alg_list to this algorithm
	 * if we try to unregister. Unregistering such an algorithm without
	 * removing the module is not possible, so we restrict to crypto
	 * instances that are build from templates. */
	err = -EINVAL;
	if (!(alg->cra_flags & CRYPTO_ALG_INSTANCE))
		goto drop_alg;

	err = -EBUSY;
	if (refcount_read(&alg->cra_refcnt) > 2)
		goto drop_alg;

	err = crypto_unregister_instance((struct crypto_instance *)alg);

drop_alg:
	crypto_mod_put(alg);
	return err;
}

static int crypto_add_alg(struct sk_buff *skb, struct nlmsghdr *nlh,
			  struct nlattr **attrs)
{
	int exact = 0;
	const char *name;
	struct crypto_alg *alg;
	struct crypto_user_alg *p = nlmsg_data(nlh);
	struct nlattr *priority = attrs[CRYPTOCFGA_PRIORITY_VAL];

	if (!netlink_capable(skb, CAP_NET_ADMIN))
		return -EPERM;

	if (!null_terminated(p->cru_name) || !null_terminated(p->cru_driver_name))
		return -EINVAL;

	if (strlen(p->cru_driver_name))
		exact = 1;

	if (priority && !exact)
		return -EINVAL;

	alg = crypto_alg_match(p, exact);
	if (alg) {
		crypto_mod_put(alg);
		return -EEXIST;
	}

	if (strlen(p->cru_driver_name))
		name = p->cru_driver_name;
	else
		name = p->cru_name;

	alg = crypto_alg_mod_lookup(name, p->cru_type, p->cru_mask);
	if (IS_ERR(alg))
		return PTR_ERR(alg);

	down_write(&crypto_alg_sem);

	if (priority)
		alg->cra_priority = nla_get_u32(priority);

	up_write(&crypto_alg_sem);

	crypto_mod_put(alg);

	return 0;
}

static int crypto_del_rng(struct sk_buff *skb, struct nlmsghdr *nlh,
			  struct nlattr **attrs)
{
	if (!netlink_capable(skb, CAP_NET_ADMIN))
		return -EPERM;
	return crypto_del_default_rng();
}

#define MSGSIZE(type) sizeof(struct type)

static const int crypto_msg_min[CRYPTO_NR_MSGTYPES] = {
	[CRYPTO_MSG_NEWALG	- CRYPTO_MSG_BASE] = MSGSIZE(crypto_user_alg),
	[CRYPTO_MSG_DELALG	- CRYPTO_MSG_BASE] = MSGSIZE(crypto_user_alg),
	[CRYPTO_MSG_UPDATEALG	- CRYPTO_MSG_BASE] = MSGSIZE(crypto_user_alg),
	[CRYPTO_MSG_GETALG	- CRYPTO_MSG_BASE] = MSGSIZE(crypto_user_alg),
	[CRYPTO_MSG_DELRNG	- CRYPTO_MSG_BASE] = 0,
	[CRYPTO_MSG_GETSTAT	- CRYPTO_MSG_BASE] = MSGSIZE(crypto_user_alg),
};

static const struct nla_policy crypto_policy[CRYPTOCFGA_MAX+1] = {
	[CRYPTOCFGA_PRIORITY_VAL]   = { .type = NLA_U32},
};

#undef MSGSIZE

static const struct crypto_link {
	int (*doit)(struct sk_buff *, struct nlmsghdr *, struct nlattr **);
	int (*dump)(struct sk_buff *, struct netlink_callback *);
	int (*done)(struct netlink_callback *);
} crypto_dispatch[CRYPTO_NR_MSGTYPES] = {
	[CRYPTO_MSG_NEWALG	- CRYPTO_MSG_BASE] = { .doit = crypto_add_alg},
	[CRYPTO_MSG_DELALG	- CRYPTO_MSG_BASE] = { .doit = crypto_del_alg},
	[CRYPTO_MSG_UPDATEALG	- CRYPTO_MSG_BASE] = { .doit = crypto_update_alg},
	[CRYPTO_MSG_GETALG	- CRYPTO_MSG_BASE] = { .doit = crypto_report,
						       .dump = crypto_dump_report,
						       .done = crypto_dump_report_done},
	[CRYPTO_MSG_DELRNG	- CRYPTO_MSG_BASE] = { .doit = crypto_del_rng },
	[CRYPTO_MSG_GETSTAT	- CRYPTO_MSG_BASE] = { .doit = crypto_reportstat},
};

static int crypto_user_rcv_msg(struct sk_buff *skb, struct nlmsghdr *nlh,
			       struct netlink_ext_ack *extack)
{
	struct nlattr *attrs[CRYPTOCFGA_MAX+1];
	const struct crypto_link *link;
	int type, err;

	type = nlh->nlmsg_type;
	if (type > CRYPTO_MSG_MAX)
		return -EINVAL;

	type -= CRYPTO_MSG_BASE;
	link = &crypto_dispatch[type];

	if ((type == (CRYPTO_MSG_GETALG - CRYPTO_MSG_BASE) &&
	    (nlh->nlmsg_flags & NLM_F_DUMP))) {
		struct crypto_alg *alg;
		unsigned long dump_alloc = 0;

		if (link->dump == NULL)
			return -EINVAL;

		down_read(&crypto_alg_sem);
		list_for_each_entry(alg, &crypto_alg_list, cra_list)
			dump_alloc += CRYPTO_REPORT_MAXSIZE;
		up_read(&crypto_alg_sem);

		{
			struct netlink_dump_control c = {
				.dump = link->dump,
				.done = link->done,
				.min_dump_alloc = min(dump_alloc, 65535UL),
			};
			err = netlink_dump_start(crypto_nlsk, skb, nlh, &c);
		}

		return err;
	}

	err = nlmsg_parse(nlh, crypto_msg_min[type], attrs, CRYPTOCFGA_MAX,
			  crypto_policy, extack);
	if (err < 0)
		return err;

	if (link->doit == NULL)
		return -EINVAL;

	return link->doit(skb, nlh, attrs);
}

static void crypto_netlink_rcv(struct sk_buff *skb)
{
	mutex_lock(&crypto_cfg_mutex);
	netlink_rcv_skb(skb, &crypto_user_rcv_msg);
	mutex_unlock(&crypto_cfg_mutex);
}

static int __init crypto_user_init(void)
{
	struct netlink_kernel_cfg cfg = {
		.input	= crypto_netlink_rcv,
	};

	crypto_nlsk = netlink_kernel_create(&init_net, NETLINK_CRYPTO, &cfg);
	if (!crypto_nlsk)
		return -ENOMEM;

	return 0;
}

static void __exit crypto_user_exit(void)
{
	netlink_kernel_release(crypto_nlsk);
}

module_init(crypto_user_init);
module_exit(crypto_user_exit);
MODULE_LICENSE("GPL");
MODULE_AUTHOR("Steffen Klassert <steffen.klassert@secunet.com>");
MODULE_DESCRIPTION("Crypto userspace configuration API");
MODULE_ALIAS("net-pf-16-proto-21");<|MERGE_RESOLUTION|>--- conflicted
+++ resolved
@@ -84,13 +84,9 @@
 {
 	struct crypto_report_cipher rcipher;
 
-<<<<<<< HEAD
-	strncpy(rcipher.type, "cipher", sizeof(rcipher.type));
-=======
 	memset(&rcipher, 0, sizeof(rcipher));
 
 	strscpy(rcipher.type, "cipher", sizeof(rcipher.type));
->>>>>>> cf26057a
 
 	rcipher.blocksize = alg->cra_blocksize;
 	rcipher.min_keysize = alg->cra_cipher.cia_min_keysize;
@@ -104,85 +100,22 @@
 {
 	struct crypto_report_comp rcomp;
 
-<<<<<<< HEAD
-	strncpy(rcomp.type, "compression", sizeof(rcomp.type));
-	if (nla_put(skb, CRYPTOCFGA_REPORT_COMPRESS,
-		    sizeof(struct crypto_report_comp), &rcomp))
-		goto nla_put_failure;
-	return 0;
-
-nla_put_failure:
-	return -EMSGSIZE;
-}
-
-static int crypto_report_acomp(struct sk_buff *skb, struct crypto_alg *alg)
-{
-	struct crypto_report_acomp racomp;
-
-	strncpy(racomp.type, "acomp", sizeof(racomp.type));
-
-	if (nla_put(skb, CRYPTOCFGA_REPORT_ACOMP,
-		    sizeof(struct crypto_report_acomp), &racomp))
-		goto nla_put_failure;
-	return 0;
-
-nla_put_failure:
-	return -EMSGSIZE;
-}
-
-static int crypto_report_akcipher(struct sk_buff *skb, struct crypto_alg *alg)
-{
-	struct crypto_report_akcipher rakcipher;
-
-	strncpy(rakcipher.type, "akcipher", sizeof(rakcipher.type));
-
-	if (nla_put(skb, CRYPTOCFGA_REPORT_AKCIPHER,
-		    sizeof(struct crypto_report_akcipher), &rakcipher))
-		goto nla_put_failure;
-	return 0;
-
-nla_put_failure:
-	return -EMSGSIZE;
-}
-
-static int crypto_report_kpp(struct sk_buff *skb, struct crypto_alg *alg)
-{
-	struct crypto_report_kpp rkpp;
-
-	strncpy(rkpp.type, "kpp", sizeof(rkpp.type));
-
-	if (nla_put(skb, CRYPTOCFGA_REPORT_KPP,
-		    sizeof(struct crypto_report_kpp), &rkpp))
-		goto nla_put_failure;
-	return 0;
-
-nla_put_failure:
-	return -EMSGSIZE;
-=======
 	memset(&rcomp, 0, sizeof(rcomp));
 
 	strscpy(rcomp.type, "compression", sizeof(rcomp.type));
 
 	return nla_put(skb, CRYPTOCFGA_REPORT_COMPRESS, sizeof(rcomp), &rcomp);
->>>>>>> cf26057a
 }
 
 static int crypto_report_one(struct crypto_alg *alg,
 			     struct crypto_user_alg *ualg, struct sk_buff *skb)
 {
-<<<<<<< HEAD
-	strncpy(ualg->cru_name, alg->cra_name, sizeof(ualg->cru_name));
-	strncpy(ualg->cru_driver_name, alg->cra_driver_name,
-		sizeof(ualg->cru_driver_name));
-	strncpy(ualg->cru_module_name, module_name(alg->cra_module),
-=======
 	memset(ualg, 0, sizeof(*ualg));
 
 	strscpy(ualg->cru_name, alg->cra_name, sizeof(ualg->cru_name));
 	strscpy(ualg->cru_driver_name, alg->cra_driver_name,
 		sizeof(ualg->cru_driver_name));
 	strscpy(ualg->cru_module_name, module_name(alg->cra_module),
->>>>>>> cf26057a
 		sizeof(ualg->cru_module_name));
 
 	ualg->cru_type = 0;
@@ -195,15 +128,9 @@
 	if (alg->cra_flags & CRYPTO_ALG_LARVAL) {
 		struct crypto_report_larval rl;
 
-<<<<<<< HEAD
-		strncpy(rl.type, "larval", sizeof(rl.type));
-		if (nla_put(skb, CRYPTOCFGA_REPORT_LARVAL,
-			    sizeof(struct crypto_report_larval), &rl))
-=======
 		memset(&rl, 0, sizeof(rl));
 		strscpy(rl.type, "larval", sizeof(rl.type));
 		if (nla_put(skb, CRYPTOCFGA_REPORT_LARVAL, sizeof(rl), &rl))
->>>>>>> cf26057a
 			goto nla_put_failure;
 		goto out;
 	}
