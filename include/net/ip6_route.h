--- conflicted
+++ resolved
@@ -265,11 +265,7 @@
 
 static inline unsigned int ip6_skb_dst_mtu(struct sk_buff *skb)
 {
-<<<<<<< HEAD
-	int mtu;
-=======
 	unsigned int mtu;
->>>>>>> f37d84f0
 
 	struct ipv6_pinfo *np = skb->sk && !dev_recursion_level() ?
 				inet6_sk(skb->sk) : NULL;
