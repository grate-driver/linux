/* SPDX-License-Identifier: GPL-2.0-or-later */
/*
 * INET		An implementation of the TCP/IP protocol suite for the LINUX
 *		operating system.  INET is implemented using the  BSD Socket
 *		interface as the means of communication with the user level.
 *
 *		Definitions for the AF_INET socket handler.
 *
 * Version:	@(#)sock.h	1.0.4	05/13/93
 *
 * Authors:	Ross Biro
 *		Fred N. van Kempen, <waltje@uWalt.NL.Mugnet.ORG>
 *		Corey Minyard <wf-rch!minyard@relay.EU.net>
 *		Florian La Roche <flla@stud.uni-sb.de>
 *
 * Fixes:
 *		Alan Cox	:	Volatiles in skbuff pointers. See
 *					skbuff comments. May be overdone,
 *					better to prove they can be removed
 *					than the reverse.
 *		Alan Cox	:	Added a zapped field for tcp to note
 *					a socket is reset and must stay shut up
 *		Alan Cox	:	New fields for options
 *	Pauline Middelink	:	identd support
 *		Alan Cox	:	Eliminate low level recv/recvfrom
 *		David S. Miller	:	New socket lookup architecture.
 *              Steve Whitehouse:       Default routines for sock_ops
 *              Arnaldo C. Melo :	removed net_pinfo, tp_pinfo and made
 *              			protinfo be just a void pointer, as the
 *              			protocol specific parts were moved to
 *              			respective headers and ipv4/v6, etc now
 *              			use private slabcaches for its socks
 *              Pedro Hortas	:	New flags field for socket options
 */
#ifndef _SOCK_H
#define _SOCK_H

#include <linux/hardirq.h>
#include <linux/kernel.h>
#include <linux/list.h>
#include <linux/list_nulls.h>
#include <linux/timer.h>
#include <linux/cache.h>
#include <linux/bitops.h>
#include <linux/lockdep.h>
#include <linux/netdevice.h>
#include <linux/skbuff.h>	/* struct sk_buff */
#include <linux/mm.h>
#include <linux/security.h>
#include <linux/slab.h>
#include <linux/uaccess.h>
#include <linux/page_counter.h>
#include <linux/memcontrol.h>
#include <linux/static_key.h>
#include <linux/sched.h>
#include <linux/wait.h>
#include <linux/cgroup-defs.h>
#include <linux/rbtree.h>
#include <linux/filter.h>
#include <linux/rculist_nulls.h>
#include <linux/poll.h>
#include <linux/sockptr.h>
#include <linux/indirect_call_wrapper.h>
#include <linux/atomic.h>
#include <linux/refcount.h>
#include <net/dst.h>
#include <net/checksum.h>
#include <net/tcp_states.h>
#include <linux/net_tstamp.h>
#include <net/l3mdev.h>
#include <uapi/linux/socket.h>

/*
 * This structure really needs to be cleaned up.
 * Most of it is for TCP, and not used by any of
 * the other protocols.
 */

/* Define this to get the SOCK_DBG debugging facility. */
#define SOCK_DEBUGGING
#ifdef SOCK_DEBUGGING
#define SOCK_DEBUG(sk, msg...) do { if ((sk) && sock_flag((sk), SOCK_DBG)) \
					printk(KERN_DEBUG msg); } while (0)
#else
/* Validate arguments and do nothing */
static inline __printf(2, 3)
void SOCK_DEBUG(const struct sock *sk, const char *msg, ...)
{
}
#endif

/* This is the per-socket lock.  The spinlock provides a synchronization
 * between user contexts and software interrupt processing, whereas the
 * mini-semaphore synchronizes multiple users amongst themselves.
 */
typedef struct {
	spinlock_t		slock;
	int			owned;
	wait_queue_head_t	wq;
	/*
	 * We express the mutex-alike socket_lock semantics
	 * to the lock validator by explicitly managing
	 * the slock as a lock variant (in addition to
	 * the slock itself):
	 */
#ifdef CONFIG_DEBUG_LOCK_ALLOC
	struct lockdep_map dep_map;
#endif
} socket_lock_t;

struct sock;
struct proto;
struct net;

typedef __u32 __bitwise __portpair;
typedef __u64 __bitwise __addrpair;

/**
 *	struct sock_common - minimal network layer representation of sockets
 *	@skc_daddr: Foreign IPv4 addr
 *	@skc_rcv_saddr: Bound local IPv4 addr
 *	@skc_addrpair: 8-byte-aligned __u64 union of @skc_daddr & @skc_rcv_saddr
 *	@skc_hash: hash value used with various protocol lookup tables
 *	@skc_u16hashes: two u16 hash values used by UDP lookup tables
 *	@skc_dport: placeholder for inet_dport/tw_dport
 *	@skc_num: placeholder for inet_num/tw_num
 *	@skc_portpair: __u32 union of @skc_dport & @skc_num
 *	@skc_family: network address family
 *	@skc_state: Connection state
 *	@skc_reuse: %SO_REUSEADDR setting
 *	@skc_reuseport: %SO_REUSEPORT setting
 *	@skc_ipv6only: socket is IPV6 only
 *	@skc_net_refcnt: socket is using net ref counting
 *	@skc_bound_dev_if: bound device index if != 0
 *	@skc_bind_node: bind hash linkage for various protocol lookup tables
 *	@skc_portaddr_node: second hash linkage for UDP/UDP-Lite protocol
 *	@skc_prot: protocol handlers inside a network family
 *	@skc_net: reference to the network namespace of this socket
 *	@skc_v6_daddr: IPV6 destination address
 *	@skc_v6_rcv_saddr: IPV6 source address
 *	@skc_cookie: socket's cookie value
 *	@skc_node: main hash linkage for various protocol lookup tables
 *	@skc_nulls_node: main hash linkage for TCP/UDP/UDP-Lite protocol
 *	@skc_tx_queue_mapping: tx queue number for this connection
 *	@skc_rx_queue_mapping: rx queue number for this connection
 *	@skc_flags: place holder for sk_flags
 *		%SO_LINGER (l_onoff), %SO_BROADCAST, %SO_KEEPALIVE,
 *		%SO_OOBINLINE settings, %SO_TIMESTAMPING settings
 *	@skc_listener: connection request listener socket (aka rsk_listener)
 *		[union with @skc_flags]
 *	@skc_tw_dr: (aka tw_dr) ptr to &struct inet_timewait_death_row
 *		[union with @skc_flags]
 *	@skc_incoming_cpu: record/match cpu processing incoming packets
 *	@skc_rcv_wnd: (aka rsk_rcv_wnd) TCP receive window size (possibly scaled)
 *		[union with @skc_incoming_cpu]
 *	@skc_tw_rcv_nxt: (aka tw_rcv_nxt) TCP window next expected seq number
 *		[union with @skc_incoming_cpu]
 *	@skc_refcnt: reference count
 *
 *	This is the minimal network layer representation of sockets, the header
 *	for struct sock and struct inet_timewait_sock.
 */
struct sock_common {
	/* skc_daddr and skc_rcv_saddr must be grouped on a 8 bytes aligned
	 * address on 64bit arches : cf INET_MATCH()
	 */
	union {
		__addrpair	skc_addrpair;
		struct {
			__be32	skc_daddr;
			__be32	skc_rcv_saddr;
		};
	};
	union  {
		unsigned int	skc_hash;
		__u16		skc_u16hashes[2];
	};
	/* skc_dport && skc_num must be grouped as well */
	union {
		__portpair	skc_portpair;
		struct {
			__be16	skc_dport;
			__u16	skc_num;
		};
	};

	unsigned short		skc_family;
	volatile unsigned char	skc_state;
	unsigned char		skc_reuse:4;
	unsigned char		skc_reuseport:1;
	unsigned char		skc_ipv6only:1;
	unsigned char		skc_net_refcnt:1;
	int			skc_bound_dev_if;
	union {
		struct hlist_node	skc_bind_node;
		struct hlist_node	skc_portaddr_node;
	};
	struct proto		*skc_prot;
	possible_net_t		skc_net;

#if IS_ENABLED(CONFIG_IPV6)
	struct in6_addr		skc_v6_daddr;
	struct in6_addr		skc_v6_rcv_saddr;
#endif

	atomic64_t		skc_cookie;

	/* following fields are padding to force
	 * offset(struct sock, sk_refcnt) == 128 on 64bit arches
	 * assuming IPV6 is enabled. We use this padding differently
	 * for different kind of 'sockets'
	 */
	union {
		unsigned long	skc_flags;
		struct sock	*skc_listener; /* request_sock */
		struct inet_timewait_death_row *skc_tw_dr; /* inet_timewait_sock */
	};
	/*
	 * fields between dontcopy_begin/dontcopy_end
	 * are not copied in sock_copy()
	 */
	/* private: */
	int			skc_dontcopy_begin[0];
	/* public: */
	union {
		struct hlist_node	skc_node;
		struct hlist_nulls_node skc_nulls_node;
	};
	unsigned short		skc_tx_queue_mapping;
#ifdef CONFIG_SOCK_RX_QUEUE_MAPPING
	unsigned short		skc_rx_queue_mapping;
#endif
	union {
		int		skc_incoming_cpu;
		u32		skc_rcv_wnd;
		u32		skc_tw_rcv_nxt; /* struct tcp_timewait_sock  */
	};

	refcount_t		skc_refcnt;
	/* private: */
	int                     skc_dontcopy_end[0];
	union {
		u32		skc_rxhash;
		u32		skc_window_clamp;
		u32		skc_tw_snd_nxt; /* struct tcp_timewait_sock */
	};
	/* public: */
};

struct bpf_local_storage;

/**
  *	struct sock - network layer representation of sockets
  *	@__sk_common: shared layout with inet_timewait_sock
  *	@sk_shutdown: mask of %SEND_SHUTDOWN and/or %RCV_SHUTDOWN
  *	@sk_userlocks: %SO_SNDBUF and %SO_RCVBUF settings
  *	@sk_lock:	synchronizer
  *	@sk_kern_sock: True if sock is using kernel lock classes
  *	@sk_rcvbuf: size of receive buffer in bytes
  *	@sk_wq: sock wait queue and async head
  *	@sk_rx_dst: receive input route used by early demux
  *	@sk_rx_dst_ifindex: ifindex for @sk_rx_dst
  *	@sk_rx_dst_cookie: cookie for @sk_rx_dst
  *	@sk_dst_cache: destination cache
  *	@sk_dst_pending_confirm: need to confirm neighbour
  *	@sk_policy: flow policy
  *	@sk_receive_queue: incoming packets
  *	@sk_wmem_alloc: transmit queue bytes committed
  *	@sk_tsq_flags: TCP Small Queues flags
  *	@sk_write_queue: Packet sending queue
  *	@sk_omem_alloc: "o" is "option" or "other"
  *	@sk_wmem_queued: persistent queue size
  *	@sk_forward_alloc: space allocated forward
  *	@sk_reserved_mem: space reserved and non-reclaimable for the socket
  *	@sk_napi_id: id of the last napi context to receive data for sk
  *	@sk_ll_usec: usecs to busypoll when there is no data
  *	@sk_allocation: allocation mode
  *	@sk_pacing_rate: Pacing rate (if supported by transport/packet scheduler)
  *	@sk_pacing_status: Pacing status (requested, handled by sch_fq)
  *	@sk_max_pacing_rate: Maximum pacing rate (%SO_MAX_PACING_RATE)
  *	@sk_sndbuf: size of send buffer in bytes
  *	@__sk_flags_offset: empty field used to determine location of bitfield
  *	@sk_padding: unused element for alignment
  *	@sk_no_check_tx: %SO_NO_CHECK setting, set checksum in TX packets
  *	@sk_no_check_rx: allow zero checksum in RX packets
  *	@sk_route_caps: route capabilities (e.g. %NETIF_F_TSO)
  *	@sk_route_nocaps: forbidden route capabilities (e.g NETIF_F_GSO_MASK)
  *	@sk_route_forced_caps: static, forced route capabilities
  *		(set in tcp_init_sock())
  *	@sk_gso_type: GSO type (e.g. %SKB_GSO_TCPV4)
  *	@sk_gso_max_size: Maximum GSO segment size to build
  *	@sk_gso_max_segs: Maximum number of GSO segments
  *	@sk_pacing_shift: scaling factor for TCP Small Queues
  *	@sk_lingertime: %SO_LINGER l_linger setting
  *	@sk_backlog: always used with the per-socket spinlock held
  *	@sk_callback_lock: used with the callbacks in the end of this struct
  *	@sk_error_queue: rarely used
  *	@sk_prot_creator: sk_prot of original sock creator (see ipv6_setsockopt,
  *			  IPV6_ADDRFORM for instance)
  *	@sk_err: last error
  *	@sk_err_soft: errors that don't cause failure but are the cause of a
  *		      persistent failure not just 'timed out'
  *	@sk_drops: raw/udp drops counter
  *	@sk_ack_backlog: current listen backlog
  *	@sk_max_ack_backlog: listen backlog set in listen()
  *	@sk_uid: user id of owner
  *	@sk_prefer_busy_poll: prefer busypolling over softirq processing
  *	@sk_busy_poll_budget: napi processing budget when busypolling
  *	@sk_priority: %SO_PRIORITY setting
  *	@sk_type: socket type (%SOCK_STREAM, etc)
  *	@sk_protocol: which protocol this socket belongs in this network family
  *	@sk_peer_lock: lock protecting @sk_peer_pid and @sk_peer_cred
  *	@sk_peer_pid: &struct pid for this socket's peer
  *	@sk_peer_cred: %SO_PEERCRED setting
  *	@sk_rcvlowat: %SO_RCVLOWAT setting
  *	@sk_rcvtimeo: %SO_RCVTIMEO setting
  *	@sk_sndtimeo: %SO_SNDTIMEO setting
  *	@sk_txhash: computed flow hash for use on transmit
  *	@sk_filter: socket filtering instructions
  *	@sk_timer: sock cleanup timer
  *	@sk_stamp: time stamp of last packet received
  *	@sk_stamp_seq: lock for accessing sk_stamp on 32 bit architectures only
  *	@sk_tsflags: SO_TIMESTAMPING flags
  *	@sk_bind_phc: SO_TIMESTAMPING bind PHC index of PTP virtual clock
  *	              for timestamping
  *	@sk_tskey: counter to disambiguate concurrent tstamp requests
  *	@sk_zckey: counter to order MSG_ZEROCOPY notifications
  *	@sk_socket: Identd and reporting IO signals
  *	@sk_user_data: RPC layer private data
  *	@sk_frag: cached page frag
  *	@sk_peek_off: current peek_offset value
  *	@sk_send_head: front of stuff to transmit
  *	@tcp_rtx_queue: TCP re-transmit queue [union with @sk_send_head]
  *	@sk_security: used by security modules
  *	@sk_mark: generic packet mark
  *	@sk_cgrp_data: cgroup data for this cgroup
  *	@sk_memcg: this socket's memory cgroup association
  *	@sk_write_pending: a write to stream socket waits to start
  *	@sk_state_change: callback to indicate change in the state of the sock
  *	@sk_data_ready: callback to indicate there is data to be processed
  *	@sk_write_space: callback to indicate there is bf sending space available
  *	@sk_error_report: callback to indicate errors (e.g. %MSG_ERRQUEUE)
  *	@sk_backlog_rcv: callback to process the backlog
  *	@sk_validate_xmit_skb: ptr to an optional validate function
  *	@sk_destruct: called at sock freeing time, i.e. when all refcnt == 0
  *	@sk_reuseport_cb: reuseport group container
  *	@sk_bpf_storage: ptr to cache and control for bpf_sk_storage
  *	@sk_rcu: used during RCU grace period
  *	@sk_clockid: clockid used by time-based scheduling (SO_TXTIME)
  *	@sk_txtime_deadline_mode: set deadline mode for SO_TXTIME
  *	@sk_txtime_report_errors: set report errors mode for SO_TXTIME
  *	@sk_txtime_unused: unused txtime flags
  */
struct sock {
	/*
	 * Now struct inet_timewait_sock also uses sock_common, so please just
	 * don't add nothing before this first member (__sk_common) --acme
	 */
	struct sock_common	__sk_common;
#define sk_node			__sk_common.skc_node
#define sk_nulls_node		__sk_common.skc_nulls_node
#define sk_refcnt		__sk_common.skc_refcnt
#define sk_tx_queue_mapping	__sk_common.skc_tx_queue_mapping
#ifdef CONFIG_SOCK_RX_QUEUE_MAPPING
#define sk_rx_queue_mapping	__sk_common.skc_rx_queue_mapping
#endif

#define sk_dontcopy_begin	__sk_common.skc_dontcopy_begin
#define sk_dontcopy_end		__sk_common.skc_dontcopy_end
#define sk_hash			__sk_common.skc_hash
#define sk_portpair		__sk_common.skc_portpair
#define sk_num			__sk_common.skc_num
#define sk_dport		__sk_common.skc_dport
#define sk_addrpair		__sk_common.skc_addrpair
#define sk_daddr		__sk_common.skc_daddr
#define sk_rcv_saddr		__sk_common.skc_rcv_saddr
#define sk_family		__sk_common.skc_family
#define sk_state		__sk_common.skc_state
#define sk_reuse		__sk_common.skc_reuse
#define sk_reuseport		__sk_common.skc_reuseport
#define sk_ipv6only		__sk_common.skc_ipv6only
#define sk_net_refcnt		__sk_common.skc_net_refcnt
#define sk_bound_dev_if		__sk_common.skc_bound_dev_if
#define sk_bind_node		__sk_common.skc_bind_node
#define sk_prot			__sk_common.skc_prot
#define sk_net			__sk_common.skc_net
#define sk_v6_daddr		__sk_common.skc_v6_daddr
#define sk_v6_rcv_saddr	__sk_common.skc_v6_rcv_saddr
#define sk_cookie		__sk_common.skc_cookie
#define sk_incoming_cpu		__sk_common.skc_incoming_cpu
#define sk_flags		__sk_common.skc_flags
#define sk_rxhash		__sk_common.skc_rxhash

	socket_lock_t		sk_lock;
	atomic_t		sk_drops;
	int			sk_rcvlowat;
	struct sk_buff_head	sk_error_queue;
	struct sk_buff_head	sk_receive_queue;
	/*
	 * The backlog queue is special, it is always used with
	 * the per-socket spinlock held and requires low latency
	 * access. Therefore we special case it's implementation.
	 * Note : rmem_alloc is in this structure to fill a hole
	 * on 64bit arches, not because its logically part of
	 * backlog.
	 */
	struct {
		atomic_t	rmem_alloc;
		int		len;
		struct sk_buff	*head;
		struct sk_buff	*tail;
	} sk_backlog;
#define sk_rmem_alloc sk_backlog.rmem_alloc

	int			sk_forward_alloc;
	u32			sk_reserved_mem;
#ifdef CONFIG_NET_RX_BUSY_POLL
	unsigned int		sk_ll_usec;
	/* ===== mostly read cache line ===== */
	unsigned int		sk_napi_id;
#endif
	int			sk_rcvbuf;

	struct sk_filter __rcu	*sk_filter;
	union {
		struct socket_wq __rcu	*sk_wq;
		/* private: */
		struct socket_wq	*sk_wq_raw;
		/* public: */
	};
#ifdef CONFIG_XFRM
	struct xfrm_policy __rcu *sk_policy[2];
#endif
	struct dst_entry	*sk_rx_dst;
	int			sk_rx_dst_ifindex;
	u32			sk_rx_dst_cookie;

	struct dst_entry __rcu	*sk_dst_cache;
	atomic_t		sk_omem_alloc;
	int			sk_sndbuf;

	/* ===== cache line for TX ===== */
	int			sk_wmem_queued;
	refcount_t		sk_wmem_alloc;
	unsigned long		sk_tsq_flags;
	union {
		struct sk_buff	*sk_send_head;
		struct rb_root	tcp_rtx_queue;
	};
	struct sk_buff_head	sk_write_queue;
	__s32			sk_peek_off;
	int			sk_write_pending;
	__u32			sk_dst_pending_confirm;
	u32			sk_pacing_status; /* see enum sk_pacing */
	long			sk_sndtimeo;
	struct timer_list	sk_timer;
	__u32			sk_priority;
	__u32			sk_mark;
	unsigned long		sk_pacing_rate; /* bytes per second */
	unsigned long		sk_max_pacing_rate;
	struct page_frag	sk_frag;
	netdev_features_t	sk_route_caps;
	netdev_features_t	sk_route_nocaps;
	netdev_features_t	sk_route_forced_caps;
	int			sk_gso_type;
	unsigned int		sk_gso_max_size;
	gfp_t			sk_allocation;
	__u32			sk_txhash;

	/*
	 * Because of non atomicity rules, all
	 * changes are protected by socket lock.
	 */
	u8			sk_padding : 1,
				sk_kern_sock : 1,
				sk_no_check_tx : 1,
				sk_no_check_rx : 1,
				sk_userlocks : 4;
	u8			sk_pacing_shift;
	u16			sk_type;
	u16			sk_protocol;
	u16			sk_gso_max_segs;
	unsigned long	        sk_lingertime;
	struct proto		*sk_prot_creator;
	rwlock_t		sk_callback_lock;
	int			sk_err,
				sk_err_soft;
	u32			sk_ack_backlog;
	u32			sk_max_ack_backlog;
	kuid_t			sk_uid;
#ifdef CONFIG_NET_RX_BUSY_POLL
	u8			sk_prefer_busy_poll;
	u16			sk_busy_poll_budget;
#endif
	spinlock_t		sk_peer_lock;
	struct pid		*sk_peer_pid;
	const struct cred	*sk_peer_cred;

	long			sk_rcvtimeo;
	ktime_t			sk_stamp;
#if BITS_PER_LONG==32
	seqlock_t		sk_stamp_seq;
#endif
	u16			sk_tsflags;
	int			sk_bind_phc;
	u8			sk_shutdown;
	u32			sk_tskey;
	atomic_t		sk_zckey;

	u8			sk_clockid;
	u8			sk_txtime_deadline_mode : 1,
				sk_txtime_report_errors : 1,
				sk_txtime_unused : 6;

	struct socket		*sk_socket;
	void			*sk_user_data;
#ifdef CONFIG_SECURITY
	void			*sk_security;
#endif
	struct sock_cgroup_data	sk_cgrp_data;
	struct mem_cgroup	*sk_memcg;
	void			(*sk_state_change)(struct sock *sk);
	void			(*sk_data_ready)(struct sock *sk);
	void			(*sk_write_space)(struct sock *sk);
	void			(*sk_error_report)(struct sock *sk);
	int			(*sk_backlog_rcv)(struct sock *sk,
						  struct sk_buff *skb);
#ifdef CONFIG_SOCK_VALIDATE_XMIT
	struct sk_buff*		(*sk_validate_xmit_skb)(struct sock *sk,
							struct net_device *dev,
							struct sk_buff *skb);
#endif
	void                    (*sk_destruct)(struct sock *sk);
	struct sock_reuseport __rcu	*sk_reuseport_cb;
#ifdef CONFIG_BPF_SYSCALL
	struct bpf_local_storage __rcu	*sk_bpf_storage;
#endif
	struct rcu_head		sk_rcu;
};

enum sk_pacing {
	SK_PACING_NONE		= 0,
	SK_PACING_NEEDED	= 1,
	SK_PACING_FQ		= 2,
};

/* Pointer stored in sk_user_data might not be suitable for copying
 * when cloning the socket. For instance, it can point to a reference
 * counted object. sk_user_data bottom bit is set if pointer must not
 * be copied.
 */
#define SK_USER_DATA_NOCOPY	1UL
#define SK_USER_DATA_BPF	2UL	/* Managed by BPF */
#define SK_USER_DATA_PTRMASK	~(SK_USER_DATA_NOCOPY | SK_USER_DATA_BPF)

/**
 * sk_user_data_is_nocopy - Test if sk_user_data pointer must not be copied
 * @sk: socket
 */
static inline bool sk_user_data_is_nocopy(const struct sock *sk)
{
	return ((uintptr_t)sk->sk_user_data & SK_USER_DATA_NOCOPY);
}

#define __sk_user_data(sk) ((*((void __rcu **)&(sk)->sk_user_data)))

#define rcu_dereference_sk_user_data(sk)				\
({									\
	void *__tmp = rcu_dereference(__sk_user_data((sk)));		\
	(void *)((uintptr_t)__tmp & SK_USER_DATA_PTRMASK);		\
})
#define rcu_assign_sk_user_data(sk, ptr)				\
({									\
	uintptr_t __tmp = (uintptr_t)(ptr);				\
	WARN_ON_ONCE(__tmp & ~SK_USER_DATA_PTRMASK);			\
	rcu_assign_pointer(__sk_user_data((sk)), __tmp);		\
})
#define rcu_assign_sk_user_data_nocopy(sk, ptr)				\
({									\
	uintptr_t __tmp = (uintptr_t)(ptr);				\
	WARN_ON_ONCE(__tmp & ~SK_USER_DATA_PTRMASK);			\
	rcu_assign_pointer(__sk_user_data((sk)),			\
			   __tmp | SK_USER_DATA_NOCOPY);		\
})

/*
 * SK_CAN_REUSE and SK_NO_REUSE on a socket mean that the socket is OK
 * or not whether his port will be reused by someone else. SK_FORCE_REUSE
 * on a socket means that the socket will reuse everybody else's port
 * without looking at the other's sk_reuse value.
 */

#define SK_NO_REUSE	0
#define SK_CAN_REUSE	1
#define SK_FORCE_REUSE	2

int sk_set_peek_off(struct sock *sk, int val);

static inline int sk_peek_offset(struct sock *sk, int flags)
{
	if (unlikely(flags & MSG_PEEK)) {
		return READ_ONCE(sk->sk_peek_off);
	}

	return 0;
}

static inline void sk_peek_offset_bwd(struct sock *sk, int val)
{
	s32 off = READ_ONCE(sk->sk_peek_off);

	if (unlikely(off >= 0)) {
		off = max_t(s32, off - val, 0);
		WRITE_ONCE(sk->sk_peek_off, off);
	}
}

static inline void sk_peek_offset_fwd(struct sock *sk, int val)
{
	sk_peek_offset_bwd(sk, -val);
}

/*
 * Hashed lists helper routines
 */
static inline struct sock *sk_entry(const struct hlist_node *node)
{
	return hlist_entry(node, struct sock, sk_node);
}

static inline struct sock *__sk_head(const struct hlist_head *head)
{
	return hlist_entry(head->first, struct sock, sk_node);
}

static inline struct sock *sk_head(const struct hlist_head *head)
{
	return hlist_empty(head) ? NULL : __sk_head(head);
}

static inline struct sock *__sk_nulls_head(const struct hlist_nulls_head *head)
{
	return hlist_nulls_entry(head->first, struct sock, sk_nulls_node);
}

static inline struct sock *sk_nulls_head(const struct hlist_nulls_head *head)
{
	return hlist_nulls_empty(head) ? NULL : __sk_nulls_head(head);
}

static inline struct sock *sk_next(const struct sock *sk)
{
	return hlist_entry_safe(sk->sk_node.next, struct sock, sk_node);
}

static inline struct sock *sk_nulls_next(const struct sock *sk)
{
	return (!is_a_nulls(sk->sk_nulls_node.next)) ?
		hlist_nulls_entry(sk->sk_nulls_node.next,
				  struct sock, sk_nulls_node) :
		NULL;
}

static inline bool sk_unhashed(const struct sock *sk)
{
	return hlist_unhashed(&sk->sk_node);
}

static inline bool sk_hashed(const struct sock *sk)
{
	return !sk_unhashed(sk);
}

static inline void sk_node_init(struct hlist_node *node)
{
	node->pprev = NULL;
}

static inline void sk_nulls_node_init(struct hlist_nulls_node *node)
{
	node->pprev = NULL;
}

static inline void __sk_del_node(struct sock *sk)
{
	__hlist_del(&sk->sk_node);
}

/* NB: equivalent to hlist_del_init_rcu */
static inline bool __sk_del_node_init(struct sock *sk)
{
	if (sk_hashed(sk)) {
		__sk_del_node(sk);
		sk_node_init(&sk->sk_node);
		return true;
	}
	return false;
}

/* Grab socket reference count. This operation is valid only
   when sk is ALREADY grabbed f.e. it is found in hash table
   or a list and the lookup is made under lock preventing hash table
   modifications.
 */

static __always_inline void sock_hold(struct sock *sk)
{
	refcount_inc(&sk->sk_refcnt);
}

/* Ungrab socket in the context, which assumes that socket refcnt
   cannot hit zero, f.e. it is true in context of any socketcall.
 */
static __always_inline void __sock_put(struct sock *sk)
{
	refcount_dec(&sk->sk_refcnt);
}

static inline bool sk_del_node_init(struct sock *sk)
{
	bool rc = __sk_del_node_init(sk);

	if (rc) {
		/* paranoid for a while -acme */
		WARN_ON(refcount_read(&sk->sk_refcnt) == 1);
		__sock_put(sk);
	}
	return rc;
}
#define sk_del_node_init_rcu(sk)	sk_del_node_init(sk)

static inline bool __sk_nulls_del_node_init_rcu(struct sock *sk)
{
	if (sk_hashed(sk)) {
		hlist_nulls_del_init_rcu(&sk->sk_nulls_node);
		return true;
	}
	return false;
}

static inline bool sk_nulls_del_node_init_rcu(struct sock *sk)
{
	bool rc = __sk_nulls_del_node_init_rcu(sk);

	if (rc) {
		/* paranoid for a while -acme */
		WARN_ON(refcount_read(&sk->sk_refcnt) == 1);
		__sock_put(sk);
	}
	return rc;
}

static inline void __sk_add_node(struct sock *sk, struct hlist_head *list)
{
	hlist_add_head(&sk->sk_node, list);
}

static inline void sk_add_node(struct sock *sk, struct hlist_head *list)
{
	sock_hold(sk);
	__sk_add_node(sk, list);
}

static inline void sk_add_node_rcu(struct sock *sk, struct hlist_head *list)
{
	sock_hold(sk);
	if (IS_ENABLED(CONFIG_IPV6) && sk->sk_reuseport &&
	    sk->sk_family == AF_INET6)
		hlist_add_tail_rcu(&sk->sk_node, list);
	else
		hlist_add_head_rcu(&sk->sk_node, list);
}

static inline void sk_add_node_tail_rcu(struct sock *sk, struct hlist_head *list)
{
	sock_hold(sk);
	hlist_add_tail_rcu(&sk->sk_node, list);
}

static inline void __sk_nulls_add_node_rcu(struct sock *sk, struct hlist_nulls_head *list)
{
	hlist_nulls_add_head_rcu(&sk->sk_nulls_node, list);
}

static inline void __sk_nulls_add_node_tail_rcu(struct sock *sk, struct hlist_nulls_head *list)
{
	hlist_nulls_add_tail_rcu(&sk->sk_nulls_node, list);
}

static inline void sk_nulls_add_node_rcu(struct sock *sk, struct hlist_nulls_head *list)
{
	sock_hold(sk);
	__sk_nulls_add_node_rcu(sk, list);
}

static inline void __sk_del_bind_node(struct sock *sk)
{
	__hlist_del(&sk->sk_bind_node);
}

static inline void sk_add_bind_node(struct sock *sk,
					struct hlist_head *list)
{
	hlist_add_head(&sk->sk_bind_node, list);
}

#define sk_for_each(__sk, list) \
	hlist_for_each_entry(__sk, list, sk_node)
#define sk_for_each_rcu(__sk, list) \
	hlist_for_each_entry_rcu(__sk, list, sk_node)
#define sk_nulls_for_each(__sk, node, list) \
	hlist_nulls_for_each_entry(__sk, node, list, sk_nulls_node)
#define sk_nulls_for_each_rcu(__sk, node, list) \
	hlist_nulls_for_each_entry_rcu(__sk, node, list, sk_nulls_node)
#define sk_for_each_from(__sk) \
	hlist_for_each_entry_from(__sk, sk_node)
#define sk_nulls_for_each_from(__sk, node) \
	if (__sk && ({ node = &(__sk)->sk_nulls_node; 1; })) \
		hlist_nulls_for_each_entry_from(__sk, node, sk_nulls_node)
#define sk_for_each_safe(__sk, tmp, list) \
	hlist_for_each_entry_safe(__sk, tmp, list, sk_node)
#define sk_for_each_bound(__sk, list) \
	hlist_for_each_entry(__sk, list, sk_bind_node)

/**
 * sk_for_each_entry_offset_rcu - iterate over a list at a given struct offset
 * @tpos:	the type * to use as a loop cursor.
 * @pos:	the &struct hlist_node to use as a loop cursor.
 * @head:	the head for your list.
 * @offset:	offset of hlist_node within the struct.
 *
 */
#define sk_for_each_entry_offset_rcu(tpos, pos, head, offset)		       \
	for (pos = rcu_dereference(hlist_first_rcu(head));		       \
	     pos != NULL &&						       \
		({ tpos = (typeof(*tpos) *)((void *)pos - offset); 1;});       \
	     pos = rcu_dereference(hlist_next_rcu(pos)))

static inline struct user_namespace *sk_user_ns(struct sock *sk)
{
	/* Careful only use this in a context where these parameters
	 * can not change and must all be valid, such as recvmsg from
	 * userspace.
	 */
	return sk->sk_socket->file->f_cred->user_ns;
}

/* Sock flags */
enum sock_flags {
	SOCK_DEAD,
	SOCK_DONE,
	SOCK_URGINLINE,
	SOCK_KEEPOPEN,
	SOCK_LINGER,
	SOCK_DESTROY,
	SOCK_BROADCAST,
	SOCK_TIMESTAMP,
	SOCK_ZAPPED,
	SOCK_USE_WRITE_QUEUE, /* whether to call sk->sk_write_space in sock_wfree */
	SOCK_DBG, /* %SO_DEBUG setting */
	SOCK_RCVTSTAMP, /* %SO_TIMESTAMP setting */
	SOCK_RCVTSTAMPNS, /* %SO_TIMESTAMPNS setting */
	SOCK_LOCALROUTE, /* route locally only, %SO_DONTROUTE setting */
	SOCK_MEMALLOC, /* VM depends on this socket for swapping */
	SOCK_TIMESTAMPING_RX_SOFTWARE,  /* %SOF_TIMESTAMPING_RX_SOFTWARE */
	SOCK_FASYNC, /* fasync() active */
	SOCK_RXQ_OVFL,
	SOCK_ZEROCOPY, /* buffers from userspace */
	SOCK_WIFI_STATUS, /* push wifi status to userspace */
	SOCK_NOFCS, /* Tell NIC not to do the Ethernet FCS.
		     * Will use last 4 bytes of packet sent from
		     * user-space instead.
		     */
	SOCK_FILTER_LOCKED, /* Filter cannot be changed anymore */
	SOCK_SELECT_ERR_QUEUE, /* Wake select on error queue */
	SOCK_RCU_FREE, /* wait rcu grace period in sk_destruct() */
	SOCK_TXTIME,
	SOCK_XDP, /* XDP is attached */
	SOCK_TSTAMP_NEW, /* Indicates 64 bit timestamps always */
};

#define SK_FLAGS_TIMESTAMP ((1UL << SOCK_TIMESTAMP) | (1UL << SOCK_TIMESTAMPING_RX_SOFTWARE))

static inline void sock_copy_flags(struct sock *nsk, struct sock *osk)
{
	nsk->sk_flags = osk->sk_flags;
}

static inline void sock_set_flag(struct sock *sk, enum sock_flags flag)
{
	__set_bit(flag, &sk->sk_flags);
}

static inline void sock_reset_flag(struct sock *sk, enum sock_flags flag)
{
	__clear_bit(flag, &sk->sk_flags);
}

static inline void sock_valbool_flag(struct sock *sk, enum sock_flags bit,
				     int valbool)
{
	if (valbool)
		sock_set_flag(sk, bit);
	else
		sock_reset_flag(sk, bit);
}

static inline bool sock_flag(const struct sock *sk, enum sock_flags flag)
{
	return test_bit(flag, &sk->sk_flags);
}

#ifdef CONFIG_NET
DECLARE_STATIC_KEY_FALSE(memalloc_socks_key);
static inline int sk_memalloc_socks(void)
{
	return static_branch_unlikely(&memalloc_socks_key);
}

void __receive_sock(struct file *file);
#else

static inline int sk_memalloc_socks(void)
{
	return 0;
}

static inline void __receive_sock(struct file *file)
{ }
#endif

static inline gfp_t sk_gfp_mask(const struct sock *sk, gfp_t gfp_mask)
{
	return gfp_mask | (sk->sk_allocation & __GFP_MEMALLOC);
}

static inline void sk_acceptq_removed(struct sock *sk)
{
	WRITE_ONCE(sk->sk_ack_backlog, sk->sk_ack_backlog - 1);
}

static inline void sk_acceptq_added(struct sock *sk)
{
	WRITE_ONCE(sk->sk_ack_backlog, sk->sk_ack_backlog + 1);
}

/* Note: If you think the test should be:
 *	return READ_ONCE(sk->sk_ack_backlog) >= READ_ONCE(sk->sk_max_ack_backlog);
 * Then please take a look at commit 64a146513f8f ("[NET]: Revert incorrect accept queue backlog changes.")
 */
static inline bool sk_acceptq_is_full(const struct sock *sk)
{
	return READ_ONCE(sk->sk_ack_backlog) > READ_ONCE(sk->sk_max_ack_backlog);
}

/*
 * Compute minimal free write space needed to queue new packets.
 */
static inline int sk_stream_min_wspace(const struct sock *sk)
{
	return READ_ONCE(sk->sk_wmem_queued) >> 1;
}

static inline int sk_stream_wspace(const struct sock *sk)
{
	return READ_ONCE(sk->sk_sndbuf) - READ_ONCE(sk->sk_wmem_queued);
}

static inline void sk_wmem_queued_add(struct sock *sk, int val)
{
	WRITE_ONCE(sk->sk_wmem_queued, sk->sk_wmem_queued + val);
}

void sk_stream_write_space(struct sock *sk);

/* OOB backlog add */
static inline void __sk_add_backlog(struct sock *sk, struct sk_buff *skb)
{
	/* dont let skb dst not refcounted, we are going to leave rcu lock */
	skb_dst_force(skb);

	if (!sk->sk_backlog.tail)
		WRITE_ONCE(sk->sk_backlog.head, skb);
	else
		sk->sk_backlog.tail->next = skb;

	WRITE_ONCE(sk->sk_backlog.tail, skb);
	skb->next = NULL;
}

/*
 * Take into account size of receive queue and backlog queue
 * Do not take into account this skb truesize,
 * to allow even a single big packet to come.
 */
static inline bool sk_rcvqueues_full(const struct sock *sk, unsigned int limit)
{
	unsigned int qsize = sk->sk_backlog.len + atomic_read(&sk->sk_rmem_alloc);

	return qsize > limit;
}

/* The per-socket spinlock must be held here. */
static inline __must_check int sk_add_backlog(struct sock *sk, struct sk_buff *skb,
					      unsigned int limit)
{
	if (sk_rcvqueues_full(sk, limit))
		return -ENOBUFS;

	/*
	 * If the skb was allocated from pfmemalloc reserves, only
	 * allow SOCK_MEMALLOC sockets to use it as this socket is
	 * helping free memory
	 */
	if (skb_pfmemalloc(skb) && !sock_flag(sk, SOCK_MEMALLOC))
		return -ENOMEM;

	__sk_add_backlog(sk, skb);
	sk->sk_backlog.len += skb->truesize;
	return 0;
}

int __sk_backlog_rcv(struct sock *sk, struct sk_buff *skb);

static inline int sk_backlog_rcv(struct sock *sk, struct sk_buff *skb)
{
	if (sk_memalloc_socks() && skb_pfmemalloc(skb))
		return __sk_backlog_rcv(sk, skb);

	return sk->sk_backlog_rcv(sk, skb);
}

static inline void sk_incoming_cpu_update(struct sock *sk)
{
	int cpu = raw_smp_processor_id();

	if (unlikely(READ_ONCE(sk->sk_incoming_cpu) != cpu))
		WRITE_ONCE(sk->sk_incoming_cpu, cpu);
}

static inline void sock_rps_record_flow_hash(__u32 hash)
{
#ifdef CONFIG_RPS
	struct rps_sock_flow_table *sock_flow_table;

	rcu_read_lock();
	sock_flow_table = rcu_dereference(rps_sock_flow_table);
	rps_record_sock_flow(sock_flow_table, hash);
	rcu_read_unlock();
#endif
}

static inline void sock_rps_record_flow(const struct sock *sk)
{
#ifdef CONFIG_RPS
	if (static_branch_unlikely(&rfs_needed)) {
		/* Reading sk->sk_rxhash might incur an expensive cache line
		 * miss.
		 *
		 * TCP_ESTABLISHED does cover almost all states where RFS
		 * might be useful, and is cheaper [1] than testing :
		 *	IPv4: inet_sk(sk)->inet_daddr
		 * 	IPv6: ipv6_addr_any(&sk->sk_v6_daddr)
		 * OR	an additional socket flag
		 * [1] : sk_state and sk_prot are in the same cache line.
		 */
		if (sk->sk_state == TCP_ESTABLISHED)
			sock_rps_record_flow_hash(sk->sk_rxhash);
	}
#endif
}

static inline void sock_rps_save_rxhash(struct sock *sk,
					const struct sk_buff *skb)
{
#ifdef CONFIG_RPS
	if (unlikely(sk->sk_rxhash != skb->hash))
		sk->sk_rxhash = skb->hash;
#endif
}

static inline void sock_rps_reset_rxhash(struct sock *sk)
{
#ifdef CONFIG_RPS
	sk->sk_rxhash = 0;
#endif
}

#define sk_wait_event(__sk, __timeo, __condition, __wait)		\
	({	int __rc;						\
		release_sock(__sk);					\
		__rc = __condition;					\
		if (!__rc) {						\
			*(__timeo) = wait_woken(__wait,			\
						TASK_INTERRUPTIBLE,	\
						*(__timeo));		\
		}							\
		sched_annotate_sleep();					\
		lock_sock(__sk);					\
		__rc = __condition;					\
		__rc;							\
	})

int sk_stream_wait_connect(struct sock *sk, long *timeo_p);
int sk_stream_wait_memory(struct sock *sk, long *timeo_p);
void sk_stream_wait_close(struct sock *sk, long timeo_p);
int sk_stream_error(struct sock *sk, int flags, int err);
void sk_stream_kill_queues(struct sock *sk);
void sk_set_memalloc(struct sock *sk);
void sk_clear_memalloc(struct sock *sk);

void __sk_flush_backlog(struct sock *sk);

static inline bool sk_flush_backlog(struct sock *sk)
{
	if (unlikely(READ_ONCE(sk->sk_backlog.tail))) {
		__sk_flush_backlog(sk);
		return true;
	}
	return false;
}

int sk_wait_data(struct sock *sk, long *timeo, const struct sk_buff *skb);

struct request_sock_ops;
struct timewait_sock_ops;
struct inet_hashinfo;
struct raw_hashinfo;
struct smc_hashinfo;
struct module;
struct sk_psock;

/*
 * caches using SLAB_TYPESAFE_BY_RCU should let .next pointer from nulls nodes
 * un-modified. Special care is taken when initializing object to zero.
 */
static inline void sk_prot_clear_nulls(struct sock *sk, int size)
{
	if (offsetof(struct sock, sk_node.next) != 0)
		memset(sk, 0, offsetof(struct sock, sk_node.next));
	memset(&sk->sk_node.pprev, 0,
	       size - offsetof(struct sock, sk_node.pprev));
}

/* Networking protocol blocks we attach to sockets.
 * socket layer -> transport layer interface
 */
struct proto {
	void			(*close)(struct sock *sk,
					long timeout);
	int			(*pre_connect)(struct sock *sk,
					struct sockaddr *uaddr,
					int addr_len);
	int			(*connect)(struct sock *sk,
					struct sockaddr *uaddr,
					int addr_len);
	int			(*disconnect)(struct sock *sk, int flags);

	struct sock *		(*accept)(struct sock *sk, int flags, int *err,
					  bool kern);

	int			(*ioctl)(struct sock *sk, int cmd,
					 unsigned long arg);
	int			(*init)(struct sock *sk);
	void			(*destroy)(struct sock *sk);
	void			(*shutdown)(struct sock *sk, int how);
	int			(*setsockopt)(struct sock *sk, int level,
					int optname, sockptr_t optval,
					unsigned int optlen);
	int			(*getsockopt)(struct sock *sk, int level,
					int optname, char __user *optval,
					int __user *option);
	void			(*keepalive)(struct sock *sk, int valbool);
#ifdef CONFIG_COMPAT
	int			(*compat_ioctl)(struct sock *sk,
					unsigned int cmd, unsigned long arg);
#endif
	int			(*sendmsg)(struct sock *sk, struct msghdr *msg,
					   size_t len);
	int			(*recvmsg)(struct sock *sk, struct msghdr *msg,
					   size_t len, int noblock, int flags,
					   int *addr_len);
	int			(*sendpage)(struct sock *sk, struct page *page,
					int offset, size_t size, int flags);
	int			(*bind)(struct sock *sk,
					struct sockaddr *addr, int addr_len);
	int			(*bind_add)(struct sock *sk,
					struct sockaddr *addr, int addr_len);

	int			(*backlog_rcv) (struct sock *sk,
						struct sk_buff *skb);
	bool			(*bpf_bypass_getsockopt)(int level,
							 int optname);

	void		(*release_cb)(struct sock *sk);

	/* Keeping track of sk's, looking them up, and port selection methods. */
	int			(*hash)(struct sock *sk);
	void			(*unhash)(struct sock *sk);
	void			(*rehash)(struct sock *sk);
	int			(*get_port)(struct sock *sk, unsigned short snum);
#ifdef CONFIG_BPF_SYSCALL
	int			(*psock_update_sk_prot)(struct sock *sk,
							struct sk_psock *psock,
							bool restore);
#endif

	/* Keeping track of sockets in use */
#ifdef CONFIG_PROC_FS
	unsigned int		inuse_idx;
#endif

	int			(*forward_alloc_get)(const struct sock *sk);

	bool			(*stream_memory_free)(const struct sock *sk, int wake);
	bool			(*sock_is_readable)(struct sock *sk);
	/* Memory pressure */
	void			(*enter_memory_pressure)(struct sock *sk);
	void			(*leave_memory_pressure)(struct sock *sk);
	atomic_long_t		*memory_allocated;	/* Current allocated memory. */
	struct percpu_counter	*sockets_allocated;	/* Current number of sockets. */

	/*
	 * Pressure flag: try to collapse.
	 * Technical note: it is used by multiple contexts non atomically.
	 * All the __sk_mem_schedule() is of this nature: accounting
	 * is strict, actions are advisory and have some latency.
	 */
	unsigned long		*memory_pressure;
	long			*sysctl_mem;

	int			*sysctl_wmem;
	int			*sysctl_rmem;
	u32			sysctl_wmem_offset;
	u32			sysctl_rmem_offset;

	int			max_header;
	bool			no_autobind;

	struct kmem_cache	*slab;
	unsigned int		obj_size;
	slab_flags_t		slab_flags;
	unsigned int		useroffset;	/* Usercopy region offset */
	unsigned int		usersize;	/* Usercopy region size */

	unsigned int __percpu	*orphan_count;

	struct request_sock_ops	*rsk_prot;
	struct timewait_sock_ops *twsk_prot;

	union {
		struct inet_hashinfo	*hashinfo;
		struct udp_table	*udp_table;
		struct raw_hashinfo	*raw_hash;
		struct smc_hashinfo	*smc_hash;
	} h;

	struct module		*owner;

	char			name[32];

	struct list_head	node;
#ifdef SOCK_REFCNT_DEBUG
	atomic_t		socks;
#endif
	int			(*diag_destroy)(struct sock *sk, int err);
} __randomize_layout;

int proto_register(struct proto *prot, int alloc_slab);
void proto_unregister(struct proto *prot);
int sock_load_diag_module(int family, int protocol);

#ifdef SOCK_REFCNT_DEBUG
static inline void sk_refcnt_debug_inc(struct sock *sk)
{
	atomic_inc(&sk->sk_prot->socks);
}

static inline void sk_refcnt_debug_dec(struct sock *sk)
{
	atomic_dec(&sk->sk_prot->socks);
	printk(KERN_DEBUG "%s socket %p released, %d are still alive\n",
	       sk->sk_prot->name, sk, atomic_read(&sk->sk_prot->socks));
}

static inline void sk_refcnt_debug_release(const struct sock *sk)
{
	if (refcount_read(&sk->sk_refcnt) != 1)
		printk(KERN_DEBUG "Destruction of the %s socket %p delayed, refcnt=%d\n",
		       sk->sk_prot->name, sk, refcount_read(&sk->sk_refcnt));
}
#else /* SOCK_REFCNT_DEBUG */
#define sk_refcnt_debug_inc(sk) do { } while (0)
#define sk_refcnt_debug_dec(sk) do { } while (0)
#define sk_refcnt_debug_release(sk) do { } while (0)
#endif /* SOCK_REFCNT_DEBUG */

INDIRECT_CALLABLE_DECLARE(bool tcp_stream_memory_free(const struct sock *sk, int wake));

static inline int sk_forward_alloc_get(const struct sock *sk)
{
	if (!sk->sk_prot->forward_alloc_get)
		return sk->sk_forward_alloc;

	return sk->sk_prot->forward_alloc_get(sk);
}

static inline bool __sk_stream_memory_free(const struct sock *sk, int wake)
{
	if (READ_ONCE(sk->sk_wmem_queued) >= READ_ONCE(sk->sk_sndbuf))
		return false;

	return sk->sk_prot->stream_memory_free ?
		INDIRECT_CALL_INET_1(sk->sk_prot->stream_memory_free,
				     tcp_stream_memory_free, sk, wake) : true;
}

static inline bool sk_stream_memory_free(const struct sock *sk)
{
	return __sk_stream_memory_free(sk, 0);
}

static inline bool __sk_stream_is_writeable(const struct sock *sk, int wake)
{
	return sk_stream_wspace(sk) >= sk_stream_min_wspace(sk) &&
	       __sk_stream_memory_free(sk, wake);
}

static inline bool sk_stream_is_writeable(const struct sock *sk)
{
	return __sk_stream_is_writeable(sk, 0);
}

static inline int sk_under_cgroup_hierarchy(struct sock *sk,
					    struct cgroup *ancestor)
{
#ifdef CONFIG_SOCK_CGROUP_DATA
	return cgroup_is_descendant(sock_cgroup_ptr(&sk->sk_cgrp_data),
				    ancestor);
#else
	return -ENOTSUPP;
#endif
}

static inline bool sk_has_memory_pressure(const struct sock *sk)
{
	return sk->sk_prot->memory_pressure != NULL;
}

static inline bool sk_under_memory_pressure(const struct sock *sk)
{
	if (!sk->sk_prot->memory_pressure)
		return false;

	if (mem_cgroup_sockets_enabled && sk->sk_memcg &&
	    mem_cgroup_under_socket_pressure(sk->sk_memcg))
		return true;

	return !!*sk->sk_prot->memory_pressure;
}

static inline long
sk_memory_allocated(const struct sock *sk)
{
	return atomic_long_read(sk->sk_prot->memory_allocated);
}

static inline long
sk_memory_allocated_add(struct sock *sk, int amt)
{
	return atomic_long_add_return(amt, sk->sk_prot->memory_allocated);
}

static inline void
sk_memory_allocated_sub(struct sock *sk, int amt)
{
	atomic_long_sub(amt, sk->sk_prot->memory_allocated);
}

#define SK_ALLOC_PERCPU_COUNTER_BATCH 16

static inline void sk_sockets_allocated_dec(struct sock *sk)
{
	percpu_counter_add_batch(sk->sk_prot->sockets_allocated, -1,
				 SK_ALLOC_PERCPU_COUNTER_BATCH);
}

static inline void sk_sockets_allocated_inc(struct sock *sk)
{
	percpu_counter_add_batch(sk->sk_prot->sockets_allocated, 1,
				 SK_ALLOC_PERCPU_COUNTER_BATCH);
}

static inline u64
sk_sockets_allocated_read_positive(struct sock *sk)
{
	return percpu_counter_read_positive(sk->sk_prot->sockets_allocated);
}

static inline int
proto_sockets_allocated_sum_positive(struct proto *prot)
{
	return percpu_counter_sum_positive(prot->sockets_allocated);
}

static inline long
proto_memory_allocated(struct proto *prot)
{
	return atomic_long_read(prot->memory_allocated);
}

static inline bool
proto_memory_pressure(struct proto *prot)
{
	if (!prot->memory_pressure)
		return false;
	return !!*prot->memory_pressure;
}


#ifdef CONFIG_PROC_FS
/* Called with local bh disabled */
void sock_prot_inuse_add(struct net *net, struct proto *prot, int inc);
int sock_prot_inuse_get(struct net *net, struct proto *proto);
int sock_inuse_get(struct net *net);
#else
static inline void sock_prot_inuse_add(struct net *net, struct proto *prot,
		int inc)
{
}
#endif


/* With per-bucket locks this operation is not-atomic, so that
 * this version is not worse.
 */
static inline int __sk_prot_rehash(struct sock *sk)
{
	sk->sk_prot->unhash(sk);
	return sk->sk_prot->hash(sk);
}

/* About 10 seconds */
#define SOCK_DESTROY_TIME (10*HZ)

/* Sockets 0-1023 can't be bound to unless you are superuser */
#define PROT_SOCK	1024

#define SHUTDOWN_MASK	3
#define RCV_SHUTDOWN	1
#define SEND_SHUTDOWN	2

#define SOCK_BINDADDR_LOCK	4
#define SOCK_BINDPORT_LOCK	8

struct socket_alloc {
	struct socket socket;
	struct inode vfs_inode;
};

static inline struct socket *SOCKET_I(struct inode *inode)
{
	return &container_of(inode, struct socket_alloc, vfs_inode)->socket;
}

static inline struct inode *SOCK_INODE(struct socket *socket)
{
	return &container_of(socket, struct socket_alloc, socket)->vfs_inode;
}

/*
 * Functions for memory accounting
 */
int __sk_mem_raise_allocated(struct sock *sk, int size, int amt, int kind);
int __sk_mem_schedule(struct sock *sk, int size, int kind);
void __sk_mem_reduce_allocated(struct sock *sk, int amount);
void __sk_mem_reclaim(struct sock *sk, int amount);

/* We used to have PAGE_SIZE here, but systems with 64KB pages
 * do not necessarily have 16x time more memory than 4KB ones.
 */
#define SK_MEM_QUANTUM 4096
#define SK_MEM_QUANTUM_SHIFT ilog2(SK_MEM_QUANTUM)
#define SK_MEM_SEND	0
#define SK_MEM_RECV	1

/* sysctl_mem values are in pages, we convert them in SK_MEM_QUANTUM units */
static inline long sk_prot_mem_limits(const struct sock *sk, int index)
{
	long val = sk->sk_prot->sysctl_mem[index];

#if PAGE_SIZE > SK_MEM_QUANTUM
	val <<= PAGE_SHIFT - SK_MEM_QUANTUM_SHIFT;
#elif PAGE_SIZE < SK_MEM_QUANTUM
	val >>= SK_MEM_QUANTUM_SHIFT - PAGE_SHIFT;
#endif
	return val;
}

static inline int sk_mem_pages(int amt)
{
	return (amt + SK_MEM_QUANTUM - 1) >> SK_MEM_QUANTUM_SHIFT;
}

static inline bool sk_has_account(struct sock *sk)
{
	/* return true if protocol supports memory accounting */
	return !!sk->sk_prot->memory_allocated;
}

static inline bool sk_wmem_schedule(struct sock *sk, int size)
{
	if (!sk_has_account(sk))
		return true;
	return size <= sk->sk_forward_alloc ||
		__sk_mem_schedule(sk, size, SK_MEM_SEND);
}

static inline bool
sk_rmem_schedule(struct sock *sk, struct sk_buff *skb, int size)
{
	if (!sk_has_account(sk))
		return true;
	return size <= sk->sk_forward_alloc ||
		__sk_mem_schedule(sk, size, SK_MEM_RECV) ||
		skb_pfmemalloc(skb);
}

static inline int sk_unused_reserved_mem(const struct sock *sk)
{
	int unused_mem;

	if (likely(!sk->sk_reserved_mem))
		return 0;

	unused_mem = sk->sk_reserved_mem - sk->sk_wmem_queued -
			atomic_read(&sk->sk_rmem_alloc);

	return unused_mem > 0 ? unused_mem : 0;
}

static inline void sk_mem_reclaim(struct sock *sk)
{
	int reclaimable;

	if (!sk_has_account(sk))
		return;

	reclaimable = sk->sk_forward_alloc - sk_unused_reserved_mem(sk);

	if (reclaimable >= SK_MEM_QUANTUM)
		__sk_mem_reclaim(sk, reclaimable);
}

static inline void sk_mem_reclaim_final(struct sock *sk)
{
	sk->sk_reserved_mem = 0;
	sk_mem_reclaim(sk);
}

static inline void sk_mem_reclaim_partial(struct sock *sk)
{
	int reclaimable;

	if (!sk_has_account(sk))
		return;

	reclaimable = sk->sk_forward_alloc - sk_unused_reserved_mem(sk);

	if (reclaimable > SK_MEM_QUANTUM)
		__sk_mem_reclaim(sk, reclaimable - 1);
}

static inline void sk_mem_charge(struct sock *sk, int size)
{
	if (!sk_has_account(sk))
		return;
	sk->sk_forward_alloc -= size;
}

/* the following macros control memory reclaiming in sk_mem_uncharge()
 */
#define SK_RECLAIM_THRESHOLD	(1 << 21)
#define SK_RECLAIM_CHUNK	(1 << 20)

static inline void sk_mem_uncharge(struct sock *sk, int size)
{
	int reclaimable;

	if (!sk_has_account(sk))
		return;
	sk->sk_forward_alloc += size;
	reclaimable = sk->sk_forward_alloc - sk_unused_reserved_mem(sk);

	/* Avoid a possible overflow.
	 * TCP send queues can make this happen, if sk_mem_reclaim()
	 * is not called and more than 2 GBytes are released at once.
	 *
	 * If we reach 2 MBytes, reclaim 1 MBytes right now, there is
	 * no need to hold that much forward allocation anyway.
	 */
	if (unlikely(reclaimable >= SK_RECLAIM_THRESHOLD))
		__sk_mem_reclaim(sk, SK_RECLAIM_CHUNK);
}

static inline void sk_wmem_free_skb(struct sock *sk, struct sk_buff *skb)
{
	sk_wmem_queued_add(sk, -skb->truesize);
	sk_mem_uncharge(sk, skb->truesize);
	__kfree_skb(skb);
}

static inline void sock_release_ownership(struct sock *sk)
{
	if (sk->sk_lock.owned) {
		sk->sk_lock.owned = 0;

		/* The sk_lock has mutex_unlock() semantics: */
		mutex_release(&sk->sk_lock.dep_map, _RET_IP_);
	}
}

/*
 * Macro so as to not evaluate some arguments when
 * lockdep is not enabled.
 *
 * Mark both the sk_lock and the sk_lock.slock as a
 * per-address-family lock class.
 */
#define sock_lock_init_class_and_name(sk, sname, skey, name, key)	\
do {									\
	sk->sk_lock.owned = 0;						\
	init_waitqueue_head(&sk->sk_lock.wq);				\
	spin_lock_init(&(sk)->sk_lock.slock);				\
	debug_check_no_locks_freed((void *)&(sk)->sk_lock,		\
			sizeof((sk)->sk_lock));				\
	lockdep_set_class_and_name(&(sk)->sk_lock.slock,		\
				(skey), (sname));				\
	lockdep_init_map(&(sk)->sk_lock.dep_map, (name), (key), 0);	\
} while (0)

static inline bool lockdep_sock_is_held(const struct sock *sk)
{
	return lockdep_is_held(&sk->sk_lock) ||
	       lockdep_is_held(&sk->sk_lock.slock);
}

void lock_sock_nested(struct sock *sk, int subclass);

static inline void lock_sock(struct sock *sk)
{
	lock_sock_nested(sk, 0);
}

void __lock_sock(struct sock *sk);
void __release_sock(struct sock *sk);
void release_sock(struct sock *sk);

/* BH context may only use the following locking interface. */
#define bh_lock_sock(__sk)	spin_lock(&((__sk)->sk_lock.slock))
#define bh_lock_sock_nested(__sk) \
				spin_lock_nested(&((__sk)->sk_lock.slock), \
				SINGLE_DEPTH_NESTING)
#define bh_unlock_sock(__sk)	spin_unlock(&((__sk)->sk_lock.slock))

bool __lock_sock_fast(struct sock *sk) __acquires(&sk->sk_lock.slock);

/**
 * lock_sock_fast - fast version of lock_sock
 * @sk: socket
 *
 * This version should be used for very small section, where process wont block
 * return false if fast path is taken:
 *
 *   sk_lock.slock locked, owned = 0, BH disabled
 *
 * return true if slow path is taken:
 *
 *   sk_lock.slock unlocked, owned = 1, BH enabled
 */
static inline bool lock_sock_fast(struct sock *sk)
{
	/* The sk_lock has mutex_lock() semantics here. */
	mutex_acquire(&sk->sk_lock.dep_map, 0, 0, _RET_IP_);

	return __lock_sock_fast(sk);
}

/* fast socket lock variant for caller already holding a [different] socket lock */
static inline bool lock_sock_fast_nested(struct sock *sk)
{
	mutex_acquire(&sk->sk_lock.dep_map, SINGLE_DEPTH_NESTING, 0, _RET_IP_);

	return __lock_sock_fast(sk);
}

/**
 * unlock_sock_fast - complement of lock_sock_fast
 * @sk: socket
 * @slow: slow mode
 *
 * fast unlock socket for user context.
 * If slow mode is on, we call regular release_sock()
 */
static inline void unlock_sock_fast(struct sock *sk, bool slow)
	__releases(&sk->sk_lock.slock)
{
	if (slow) {
		release_sock(sk);
		__release(&sk->sk_lock.slock);
	} else {
		mutex_release(&sk->sk_lock.dep_map, _RET_IP_);
		spin_unlock_bh(&sk->sk_lock.slock);
	}
}

/* Used by processes to "lock" a socket state, so that
 * interrupts and bottom half handlers won't change it
 * from under us. It essentially blocks any incoming
 * packets, so that we won't get any new data or any
 * packets that change the state of the socket.
 *
 * While locked, BH processing will add new packets to
 * the backlog queue.  This queue is processed by the
 * owner of the socket lock right before it is released.
 *
 * Since ~2.3.5 it is also exclusive sleep lock serializing
 * accesses from user process context.
 */

static inline void sock_owned_by_me(const struct sock *sk)
{
#ifdef CONFIG_LOCKDEP
	WARN_ON_ONCE(!lockdep_sock_is_held(sk) && debug_locks);
#endif
}

static inline bool sock_owned_by_user(const struct sock *sk)
{
	sock_owned_by_me(sk);
	return sk->sk_lock.owned;
}

static inline bool sock_owned_by_user_nocheck(const struct sock *sk)
{
	return sk->sk_lock.owned;
}

/* no reclassification while locks are held */
static inline bool sock_allow_reclassification(const struct sock *csk)
{
	struct sock *sk = (struct sock *)csk;

	return !sk->sk_lock.owned && !spin_is_locked(&sk->sk_lock.slock);
}

struct sock *sk_alloc(struct net *net, int family, gfp_t priority,
		      struct proto *prot, int kern);
void sk_free(struct sock *sk);
void sk_destruct(struct sock *sk);
struct sock *sk_clone_lock(const struct sock *sk, const gfp_t priority);
void sk_free_unlock_clone(struct sock *sk);

struct sk_buff *sock_wmalloc(struct sock *sk, unsigned long size, int force,
			     gfp_t priority);
void __sock_wfree(struct sk_buff *skb);
void sock_wfree(struct sk_buff *skb);
struct sk_buff *sock_omalloc(struct sock *sk, unsigned long size,
			     gfp_t priority);
void skb_orphan_partial(struct sk_buff *skb);
void sock_rfree(struct sk_buff *skb);
void sock_efree(struct sk_buff *skb);
#ifdef CONFIG_INET
void sock_edemux(struct sk_buff *skb);
void sock_pfree(struct sk_buff *skb);
#else
#define sock_edemux sock_efree
#endif

int sock_setsockopt(struct socket *sock, int level, int op,
		    sockptr_t optval, unsigned int optlen);

int sock_getsockopt(struct socket *sock, int level, int op,
		    char __user *optval, int __user *optlen);
int sock_gettstamp(struct socket *sock, void __user *userstamp,
		   bool timeval, bool time32);
struct sk_buff *sock_alloc_send_skb(struct sock *sk, unsigned long size,
				    int noblock, int *errcode);
struct sk_buff *sock_alloc_send_pskb(struct sock *sk, unsigned long header_len,
				     unsigned long data_len, int noblock,
				     int *errcode, int max_page_order);
void *sock_kmalloc(struct sock *sk, int size, gfp_t priority);
void sock_kfree_s(struct sock *sk, void *mem, int size);
void sock_kzfree_s(struct sock *sk, void *mem, int size);
void sk_send_sigurg(struct sock *sk);

struct sockcm_cookie {
	u64 transmit_time;
	u32 mark;
	u16 tsflags;
};

static inline void sockcm_init(struct sockcm_cookie *sockc,
			       const struct sock *sk)
{
	*sockc = (struct sockcm_cookie) { .tsflags = sk->sk_tsflags };
}

int __sock_cmsg_send(struct sock *sk, struct msghdr *msg, struct cmsghdr *cmsg,
		     struct sockcm_cookie *sockc);
int sock_cmsg_send(struct sock *sk, struct msghdr *msg,
		   struct sockcm_cookie *sockc);

/*
 * Functions to fill in entries in struct proto_ops when a protocol
 * does not implement a particular function.
 */
int sock_no_bind(struct socket *, struct sockaddr *, int);
int sock_no_connect(struct socket *, struct sockaddr *, int, int);
int sock_no_socketpair(struct socket *, struct socket *);
int sock_no_accept(struct socket *, struct socket *, int, bool);
int sock_no_getname(struct socket *, struct sockaddr *, int);
int sock_no_ioctl(struct socket *, unsigned int, unsigned long);
int sock_no_listen(struct socket *, int);
int sock_no_shutdown(struct socket *, int);
int sock_no_sendmsg(struct socket *, struct msghdr *, size_t);
int sock_no_sendmsg_locked(struct sock *sk, struct msghdr *msg, size_t len);
int sock_no_recvmsg(struct socket *, struct msghdr *, size_t, int);
int sock_no_mmap(struct file *file, struct socket *sock,
		 struct vm_area_struct *vma);
ssize_t sock_no_sendpage(struct socket *sock, struct page *page, int offset,
			 size_t size, int flags);
ssize_t sock_no_sendpage_locked(struct sock *sk, struct page *page,
				int offset, size_t size, int flags);

/*
 * Functions to fill in entries in struct proto_ops when a protocol
 * uses the inet style.
 */
int sock_common_getsockopt(struct socket *sock, int level, int optname,
				  char __user *optval, int __user *optlen);
int sock_common_recvmsg(struct socket *sock, struct msghdr *msg, size_t size,
			int flags);
int sock_common_setsockopt(struct socket *sock, int level, int optname,
			   sockptr_t optval, unsigned int optlen);

void sk_common_release(struct sock *sk);

/*
 *	Default socket callbacks and setup code
 */

/* Initialise core socket variables */
void sock_init_data(struct socket *sock, struct sock *sk);

/*
 * Socket reference counting postulates.
 *
 * * Each user of socket SHOULD hold a reference count.
 * * Each access point to socket (an hash table bucket, reference from a list,
 *   running timer, skb in flight MUST hold a reference count.
 * * When reference count hits 0, it means it will never increase back.
 * * When reference count hits 0, it means that no references from
 *   outside exist to this socket and current process on current CPU
 *   is last user and may/should destroy this socket.
 * * sk_free is called from any context: process, BH, IRQ. When
 *   it is called, socket has no references from outside -> sk_free
 *   may release descendant resources allocated by the socket, but
 *   to the time when it is called, socket is NOT referenced by any
 *   hash tables, lists etc.
 * * Packets, delivered from outside (from network or from another process)
 *   and enqueued on receive/error queues SHOULD NOT grab reference count,
 *   when they sit in queue. Otherwise, packets will leak to hole, when
 *   socket is looked up by one cpu and unhasing is made by another CPU.
 *   It is true for udp/raw, netlink (leak to receive and error queues), tcp
 *   (leak to backlog). Packet socket does all the processing inside
 *   BR_NETPROTO_LOCK, so that it has not this race condition. UNIX sockets
 *   use separate SMP lock, so that they are prone too.
 */

/* Ungrab socket and destroy it, if it was the last reference. */
static inline void sock_put(struct sock *sk)
{
	if (refcount_dec_and_test(&sk->sk_refcnt))
		sk_free(sk);
}
/* Generic version of sock_put(), dealing with all sockets
 * (TCP_TIMEWAIT, TCP_NEW_SYN_RECV, ESTABLISHED...)
 */
void sock_gen_put(struct sock *sk);

int __sk_receive_skb(struct sock *sk, struct sk_buff *skb, const int nested,
		     unsigned int trim_cap, bool refcounted);
static inline int sk_receive_skb(struct sock *sk, struct sk_buff *skb,
				 const int nested)
{
	return __sk_receive_skb(sk, skb, nested, 1, true);
}

static inline void sk_tx_queue_set(struct sock *sk, int tx_queue)
{
	/* sk_tx_queue_mapping accept only upto a 16-bit value */
	if (WARN_ON_ONCE((unsigned short)tx_queue >= USHRT_MAX))
		return;
	sk->sk_tx_queue_mapping = tx_queue;
}

#define NO_QUEUE_MAPPING	USHRT_MAX

static inline void sk_tx_queue_clear(struct sock *sk)
{
	sk->sk_tx_queue_mapping = NO_QUEUE_MAPPING;
}

static inline int sk_tx_queue_get(const struct sock *sk)
{
	if (sk && sk->sk_tx_queue_mapping != NO_QUEUE_MAPPING)
		return sk->sk_tx_queue_mapping;

	return -1;
}

static inline void sk_rx_queue_set(struct sock *sk, const struct sk_buff *skb)
{
#ifdef CONFIG_SOCK_RX_QUEUE_MAPPING
	if (skb_rx_queue_recorded(skb)) {
		u16 rx_queue = skb_get_rx_queue(skb);

		if (unlikely(READ_ONCE(sk->sk_rx_queue_mapping) != rx_queue))
			WRITE_ONCE(sk->sk_rx_queue_mapping, rx_queue);
	}
#endif
}

static inline void sk_rx_queue_clear(struct sock *sk)
{
#ifdef CONFIG_SOCK_RX_QUEUE_MAPPING
	WRITE_ONCE(sk->sk_rx_queue_mapping, NO_QUEUE_MAPPING);
#endif
}

static inline int sk_rx_queue_get(const struct sock *sk)
{
#ifdef CONFIG_SOCK_RX_QUEUE_MAPPING
	if (sk) {
		int res = READ_ONCE(sk->sk_rx_queue_mapping);

		if (res != NO_QUEUE_MAPPING)
			return res;
	}
#endif

	return -1;
}

static inline void sk_set_socket(struct sock *sk, struct socket *sock)
{
	sk->sk_socket = sock;
}

static inline wait_queue_head_t *sk_sleep(struct sock *sk)
{
	BUILD_BUG_ON(offsetof(struct socket_wq, wait) != 0);
	return &rcu_dereference_raw(sk->sk_wq)->wait;
}
/* Detach socket from process context.
 * Announce socket dead, detach it from wait queue and inode.
 * Note that parent inode held reference count on this struct sock,
 * we do not release it in this function, because protocol
 * probably wants some additional cleanups or even continuing
 * to work with this socket (TCP).
 */
static inline void sock_orphan(struct sock *sk)
{
	write_lock_bh(&sk->sk_callback_lock);
	sock_set_flag(sk, SOCK_DEAD);
	sk_set_socket(sk, NULL);
	sk->sk_wq  = NULL;
	write_unlock_bh(&sk->sk_callback_lock);
}

static inline void sock_graft(struct sock *sk, struct socket *parent)
{
	WARN_ON(parent->sk);
	write_lock_bh(&sk->sk_callback_lock);
	rcu_assign_pointer(sk->sk_wq, &parent->wq);
	parent->sk = sk;
	sk_set_socket(sk, parent);
	sk->sk_uid = SOCK_INODE(parent)->i_uid;
	security_sock_graft(sk, parent);
	write_unlock_bh(&sk->sk_callback_lock);
}

kuid_t sock_i_uid(struct sock *sk);
unsigned long sock_i_ino(struct sock *sk);

static inline kuid_t sock_net_uid(const struct net *net, const struct sock *sk)
{
	return sk ? sk->sk_uid : make_kuid(net->user_ns, 0);
}

static inline u32 net_tx_rndhash(void)
{
	u32 v = prandom_u32();

	return v ?: 1;
}

static inline void sk_set_txhash(struct sock *sk)
{
	/* This pairs with READ_ONCE() in skb_set_hash_from_sk() */
	WRITE_ONCE(sk->sk_txhash, net_tx_rndhash());
}

static inline bool sk_rethink_txhash(struct sock *sk)
{
	if (sk->sk_txhash) {
		sk_set_txhash(sk);
		return true;
	}
	return false;
}

static inline struct dst_entry *
__sk_dst_get(struct sock *sk)
{
	return rcu_dereference_check(sk->sk_dst_cache,
				     lockdep_sock_is_held(sk));
}

static inline struct dst_entry *
sk_dst_get(struct sock *sk)
{
	struct dst_entry *dst;

	rcu_read_lock();
	dst = rcu_dereference(sk->sk_dst_cache);
	if (dst && !atomic_inc_not_zero(&dst->__refcnt))
		dst = NULL;
	rcu_read_unlock();
	return dst;
}

static inline void __dst_negative_advice(struct sock *sk)
{
	struct dst_entry *ndst, *dst = __sk_dst_get(sk);

	if (dst && dst->ops->negative_advice) {
		ndst = dst->ops->negative_advice(dst);

		if (ndst != dst) {
			rcu_assign_pointer(sk->sk_dst_cache, ndst);
			sk_tx_queue_clear(sk);
			sk->sk_dst_pending_confirm = 0;
		}
	}
}

static inline void dst_negative_advice(struct sock *sk)
{
	sk_rethink_txhash(sk);
	__dst_negative_advice(sk);
}

static inline void
__sk_dst_set(struct sock *sk, struct dst_entry *dst)
{
	struct dst_entry *old_dst;

	sk_tx_queue_clear(sk);
	sk->sk_dst_pending_confirm = 0;
	old_dst = rcu_dereference_protected(sk->sk_dst_cache,
					    lockdep_sock_is_held(sk));
	rcu_assign_pointer(sk->sk_dst_cache, dst);
	dst_release(old_dst);
}

static inline void
sk_dst_set(struct sock *sk, struct dst_entry *dst)
{
	struct dst_entry *old_dst;

	sk_tx_queue_clear(sk);
	sk->sk_dst_pending_confirm = 0;
	old_dst = xchg((__force struct dst_entry **)&sk->sk_dst_cache, dst);
	dst_release(old_dst);
}

static inline void
__sk_dst_reset(struct sock *sk)
{
	__sk_dst_set(sk, NULL);
}

static inline void
sk_dst_reset(struct sock *sk)
{
	sk_dst_set(sk, NULL);
}

struct dst_entry *__sk_dst_check(struct sock *sk, u32 cookie);

struct dst_entry *sk_dst_check(struct sock *sk, u32 cookie);

static inline void sk_dst_confirm(struct sock *sk)
{
	if (!READ_ONCE(sk->sk_dst_pending_confirm))
		WRITE_ONCE(sk->sk_dst_pending_confirm, 1);
}

static inline void sock_confirm_neigh(struct sk_buff *skb, struct neighbour *n)
{
	if (skb_get_dst_pending_confirm(skb)) {
		struct sock *sk = skb->sk;
		unsigned long now = jiffies;

		/* avoid dirtying neighbour */
		if (READ_ONCE(n->confirmed) != now)
			WRITE_ONCE(n->confirmed, now);
		if (sk && READ_ONCE(sk->sk_dst_pending_confirm))
			WRITE_ONCE(sk->sk_dst_pending_confirm, 0);
	}
}

bool sk_mc_loop(struct sock *sk);

static inline bool sk_can_gso(const struct sock *sk)
{
	return net_gso_ok(sk->sk_route_caps, sk->sk_gso_type);
}

void sk_setup_caps(struct sock *sk, struct dst_entry *dst);

static inline void sk_nocaps_add(struct sock *sk, netdev_features_t flags)
{
	sk->sk_route_nocaps |= flags;
	sk->sk_route_caps &= ~flags;
}

static inline int skb_do_copy_data_nocache(struct sock *sk, struct sk_buff *skb,
					   struct iov_iter *from, char *to,
					   int copy, int offset)
{
	if (skb->ip_summed == CHECKSUM_NONE) {
		__wsum csum = 0;
		if (!csum_and_copy_from_iter_full(to, copy, &csum, from))
			return -EFAULT;
		skb->csum = csum_block_add(skb->csum, csum, offset);
	} else if (sk->sk_route_caps & NETIF_F_NOCACHE_COPY) {
		if (!copy_from_iter_full_nocache(to, copy, from))
			return -EFAULT;
	} else if (!copy_from_iter_full(to, copy, from))
		return -EFAULT;

	return 0;
}

static inline int skb_add_data_nocache(struct sock *sk, struct sk_buff *skb,
				       struct iov_iter *from, int copy)
{
	int err, offset = skb->len;

	err = skb_do_copy_data_nocache(sk, skb, from, skb_put(skb, copy),
				       copy, offset);
	if (err)
		__skb_trim(skb, offset);

	return err;
}

static inline int skb_copy_to_page_nocache(struct sock *sk, struct iov_iter *from,
					   struct sk_buff *skb,
					   struct page *page,
					   int off, int copy)
{
	int err;

	err = skb_do_copy_data_nocache(sk, skb, from, page_address(page) + off,
				       copy, skb->len);
	if (err)
		return err;

	skb->len	     += copy;
	skb->data_len	     += copy;
	skb->truesize	     += copy;
	sk_wmem_queued_add(sk, copy);
	sk_mem_charge(sk, copy);
	return 0;
}

/**
 * sk_wmem_alloc_get - returns write allocations
 * @sk: socket
 *
 * Return: sk_wmem_alloc minus initial offset of one
 */
static inline int sk_wmem_alloc_get(const struct sock *sk)
{
	return refcount_read(&sk->sk_wmem_alloc) - 1;
}

/**
 * sk_rmem_alloc_get - returns read allocations
 * @sk: socket
 *
 * Return: sk_rmem_alloc
 */
static inline int sk_rmem_alloc_get(const struct sock *sk)
{
	return atomic_read(&sk->sk_rmem_alloc);
}

/**
 * sk_has_allocations - check if allocations are outstanding
 * @sk: socket
 *
 * Return: true if socket has write or read allocations
 */
static inline bool sk_has_allocations(const struct sock *sk)
{
	return sk_wmem_alloc_get(sk) || sk_rmem_alloc_get(sk);
}

/**
 * skwq_has_sleeper - check if there are any waiting processes
 * @wq: struct socket_wq
 *
 * Return: true if socket_wq has waiting processes
 *
 * The purpose of the skwq_has_sleeper and sock_poll_wait is to wrap the memory
 * barrier call. They were added due to the race found within the tcp code.
 *
 * Consider following tcp code paths::
 *
 *   CPU1                CPU2
 *   sys_select          receive packet
 *   ...                 ...
 *   __add_wait_queue    update tp->rcv_nxt
 *   ...                 ...
 *   tp->rcv_nxt check   sock_def_readable
 *   ...                 {
 *   schedule               rcu_read_lock();
 *                          wq = rcu_dereference(sk->sk_wq);
 *                          if (wq && waitqueue_active(&wq->wait))
 *                              wake_up_interruptible(&wq->wait)
 *                          ...
 *                       }
 *
 * The race for tcp fires when the __add_wait_queue changes done by CPU1 stay
 * in its cache, and so does the tp->rcv_nxt update on CPU2 side.  The CPU1
 * could then endup calling schedule and sleep forever if there are no more
 * data on the socket.
 *
 */
static inline bool skwq_has_sleeper(struct socket_wq *wq)
{
	return wq && wq_has_sleeper(&wq->wait);
}

/**
 * sock_poll_wait - place memory barrier behind the poll_wait call.
 * @filp:           file
 * @sock:           socket to wait on
 * @p:              poll_table
 *
 * See the comments in the wq_has_sleeper function.
 */
static inline void sock_poll_wait(struct file *filp, struct socket *sock,
				  poll_table *p)
{
	if (!poll_does_not_wait(p)) {
		poll_wait(filp, &sock->wq.wait, p);
		/* We need to be sure we are in sync with the
		 * socket flags modification.
		 *
		 * This memory barrier is paired in the wq_has_sleeper.
		 */
		smp_mb();
	}
}

static inline void skb_set_hash_from_sk(struct sk_buff *skb, struct sock *sk)
{
	/* This pairs with WRITE_ONCE() in sk_set_txhash() */
	u32 txhash = READ_ONCE(sk->sk_txhash);

	if (txhash) {
		skb->l4_hash = 1;
		skb->hash = txhash;
	}
}

void skb_set_owner_w(struct sk_buff *skb, struct sock *sk);

/*
 *	Queue a received datagram if it will fit. Stream and sequenced
 *	protocols can't normally use this as they need to fit buffers in
 *	and play with them.
 *
 *	Inlined as it's very short and called for pretty much every
 *	packet ever received.
 */
static inline void skb_set_owner_r(struct sk_buff *skb, struct sock *sk)
{
	skb_orphan(skb);
	skb->sk = sk;
	skb->destructor = sock_rfree;
	atomic_add(skb->truesize, &sk->sk_rmem_alloc);
	sk_mem_charge(sk, skb->truesize);
}

static inline __must_check bool skb_set_owner_sk_safe(struct sk_buff *skb, struct sock *sk)
{
	if (sk && refcount_inc_not_zero(&sk->sk_refcnt)) {
		skb_orphan(skb);
		skb->destructor = sock_efree;
		skb->sk = sk;
		return true;
	}
	return false;
}

static inline void skb_prepare_for_gro(struct sk_buff *skb)
{
	if (skb->destructor != sock_wfree) {
		skb_orphan(skb);
		return;
	}
	skb->slow_gro = 1;
}

void sk_reset_timer(struct sock *sk, struct timer_list *timer,
		    unsigned long expires);

void sk_stop_timer(struct sock *sk, struct timer_list *timer);

void sk_stop_timer_sync(struct sock *sk, struct timer_list *timer);

int __sk_queue_drop_skb(struct sock *sk, struct sk_buff_head *sk_queue,
			struct sk_buff *skb, unsigned int flags,
			void (*destructor)(struct sock *sk,
					   struct sk_buff *skb));
int __sock_queue_rcv_skb(struct sock *sk, struct sk_buff *skb);
int sock_queue_rcv_skb(struct sock *sk, struct sk_buff *skb);

int sock_queue_err_skb(struct sock *sk, struct sk_buff *skb);
struct sk_buff *sock_dequeue_err_skb(struct sock *sk);

/*
 *	Recover an error report and clear atomically
 */

static inline int sock_error(struct sock *sk)
{
	int err;

	/* Avoid an atomic operation for the common case.
	 * This is racy since another cpu/thread can change sk_err under us.
	 */
	if (likely(data_race(!sk->sk_err)))
		return 0;

	err = xchg(&sk->sk_err, 0);
	return -err;
}

void sk_error_report(struct sock *sk);

static inline unsigned long sock_wspace(struct sock *sk)
{
	int amt = 0;

	if (!(sk->sk_shutdown & SEND_SHUTDOWN)) {
		amt = sk->sk_sndbuf - refcount_read(&sk->sk_wmem_alloc);
		if (amt < 0)
			amt = 0;
	}
	return amt;
}

/* Note:
 *  We use sk->sk_wq_raw, from contexts knowing this
 *  pointer is not NULL and cannot disappear/change.
 */
static inline void sk_set_bit(int nr, struct sock *sk)
{
	if ((nr == SOCKWQ_ASYNC_NOSPACE || nr == SOCKWQ_ASYNC_WAITDATA) &&
	    !sock_flag(sk, SOCK_FASYNC))
		return;

	set_bit(nr, &sk->sk_wq_raw->flags);
}

static inline void sk_clear_bit(int nr, struct sock *sk)
{
	if ((nr == SOCKWQ_ASYNC_NOSPACE || nr == SOCKWQ_ASYNC_WAITDATA) &&
	    !sock_flag(sk, SOCK_FASYNC))
		return;

	clear_bit(nr, &sk->sk_wq_raw->flags);
}

static inline void sk_wake_async(const struct sock *sk, int how, int band)
{
	if (sock_flag(sk, SOCK_FASYNC)) {
		rcu_read_lock();
		sock_wake_async(rcu_dereference(sk->sk_wq), how, band);
		rcu_read_unlock();
	}
}

/* Since sk_{r,w}mem_alloc sums skb->truesize, even a small frame might
 * need sizeof(sk_buff) + MTU + padding, unless net driver perform copybreak.
 * Note: for send buffers, TCP works better if we can build two skbs at
 * minimum.
 */
#define TCP_SKB_MIN_TRUESIZE	(2048 + SKB_DATA_ALIGN(sizeof(struct sk_buff)))

#define SOCK_MIN_SNDBUF		(TCP_SKB_MIN_TRUESIZE * 2)
#define SOCK_MIN_RCVBUF		 TCP_SKB_MIN_TRUESIZE

static inline void sk_stream_moderate_sndbuf(struct sock *sk)
{
	u32 val;

	if (sk->sk_userlocks & SOCK_SNDBUF_LOCK)
		return;

	val = min(sk->sk_sndbuf, sk->sk_wmem_queued >> 1);
	val = max_t(u32, val, sk_unused_reserved_mem(sk));

	WRITE_ONCE(sk->sk_sndbuf, max_t(u32, val, SOCK_MIN_SNDBUF));
}

/**
 * sk_page_frag - return an appropriate page_frag
 * @sk: socket
 *
 * Use the per task page_frag instead of the per socket one for
 * optimization when we know that we're in the normal context and owns
 * everything that's associated with %current.
 *
 * gfpflags_allow_blocking() isn't enough here as direct reclaim may nest
 * inside other socket operations and end up recursing into sk_page_frag()
 * while it's already in use.
 *
 * Return: a per task page_frag if context allows that,
 * otherwise a per socket one.
 */
static inline struct page_frag *sk_page_frag(struct sock *sk)
{
	if (gfpflags_normal_context(sk->sk_allocation))
		return &current->task_frag;

	return &sk->sk_frag;
}

bool sk_page_frag_refill(struct sock *sk, struct page_frag *pfrag);

/*
 *	Default write policy as shown to user space via poll/select/SIGIO
 */
static inline bool sock_writeable(const struct sock *sk)
{
	return refcount_read(&sk->sk_wmem_alloc) < (READ_ONCE(sk->sk_sndbuf) >> 1);
}

static inline gfp_t gfp_any(void)
{
	return in_softirq() ? GFP_ATOMIC : GFP_KERNEL;
}

static inline gfp_t gfp_memcg_charge(void)
{
	return in_softirq() ? GFP_NOWAIT : GFP_KERNEL;
}

static inline long sock_rcvtimeo(const struct sock *sk, bool noblock)
{
	return noblock ? 0 : sk->sk_rcvtimeo;
}

static inline long sock_sndtimeo(const struct sock *sk, bool noblock)
{
	return noblock ? 0 : sk->sk_sndtimeo;
}

static inline int sock_rcvlowat(const struct sock *sk, int waitall, int len)
{
	int v = waitall ? len : min_t(int, READ_ONCE(sk->sk_rcvlowat), len);

	return v ?: 1;
}

/* Alas, with timeout socket operations are not restartable.
 * Compare this to poll().
 */
static inline int sock_intr_errno(long timeo)
{
	return timeo == MAX_SCHEDULE_TIMEOUT ? -ERESTARTSYS : -EINTR;
}

struct sock_skb_cb {
	u32 dropcount;
};

/* Store sock_skb_cb at the end of skb->cb[] so protocol families
 * using skb->cb[] would keep using it directly and utilize its
 * alignement guarantee.
 */
#define SOCK_SKB_CB_OFFSET ((sizeof_field(struct sk_buff, cb) - \
			    sizeof(struct sock_skb_cb)))

#define SOCK_SKB_CB(__skb) ((struct sock_skb_cb *)((__skb)->cb + \
			    SOCK_SKB_CB_OFFSET))

#define sock_skb_cb_check_size(size) \
	BUILD_BUG_ON((size) > SOCK_SKB_CB_OFFSET)

static inline void
sock_skb_set_dropcount(const struct sock *sk, struct sk_buff *skb)
{
	SOCK_SKB_CB(skb)->dropcount = sock_flag(sk, SOCK_RXQ_OVFL) ?
						atomic_read(&sk->sk_drops) : 0;
}

static inline void sk_drops_add(struct sock *sk, const struct sk_buff *skb)
{
	int segs = max_t(u16, 1, skb_shinfo(skb)->gso_segs);

	atomic_add(segs, &sk->sk_drops);
}

static inline ktime_t sock_read_timestamp(struct sock *sk)
{
#if BITS_PER_LONG==32
	unsigned int seq;
	ktime_t kt;

	do {
		seq = read_seqbegin(&sk->sk_stamp_seq);
		kt = sk->sk_stamp;
	} while (read_seqretry(&sk->sk_stamp_seq, seq));

	return kt;
#else
	return READ_ONCE(sk->sk_stamp);
#endif
}

static inline void sock_write_timestamp(struct sock *sk, ktime_t kt)
{
#if BITS_PER_LONG==32
	write_seqlock(&sk->sk_stamp_seq);
	sk->sk_stamp = kt;
	write_sequnlock(&sk->sk_stamp_seq);
#else
	WRITE_ONCE(sk->sk_stamp, kt);
#endif
}

void __sock_recv_timestamp(struct msghdr *msg, struct sock *sk,
			   struct sk_buff *skb);
void __sock_recv_wifi_status(struct msghdr *msg, struct sock *sk,
			     struct sk_buff *skb);

static inline void
sock_recv_timestamp(struct msghdr *msg, struct sock *sk, struct sk_buff *skb)
{
	ktime_t kt = skb->tstamp;
	struct skb_shared_hwtstamps *hwtstamps = skb_hwtstamps(skb);

	/*
	 * generate control messages if
	 * - receive time stamping in software requested
	 * - software time stamp available and wanted
	 * - hardware time stamps available and wanted
	 */
	if (sock_flag(sk, SOCK_RCVTSTAMP) ||
	    (sk->sk_tsflags & SOF_TIMESTAMPING_RX_SOFTWARE) ||
	    (kt && sk->sk_tsflags & SOF_TIMESTAMPING_SOFTWARE) ||
	    (hwtstamps->hwtstamp &&
	     (sk->sk_tsflags & SOF_TIMESTAMPING_RAW_HARDWARE)))
		__sock_recv_timestamp(msg, sk, skb);
	else
		sock_write_timestamp(sk, kt);

	if (sock_flag(sk, SOCK_WIFI_STATUS) && skb->wifi_acked_valid)
		__sock_recv_wifi_status(msg, sk, skb);
}

void __sock_recv_ts_and_drops(struct msghdr *msg, struct sock *sk,
			      struct sk_buff *skb);

#define SK_DEFAULT_STAMP (-1L * NSEC_PER_SEC)
static inline void sock_recv_ts_and_drops(struct msghdr *msg, struct sock *sk,
					  struct sk_buff *skb)
{
#define FLAGS_TS_OR_DROPS ((1UL << SOCK_RXQ_OVFL)			| \
			   (1UL << SOCK_RCVTSTAMP))
#define TSFLAGS_ANY	  (SOF_TIMESTAMPING_SOFTWARE			| \
			   SOF_TIMESTAMPING_RAW_HARDWARE)

	if (sk->sk_flags & FLAGS_TS_OR_DROPS || sk->sk_tsflags & TSFLAGS_ANY)
		__sock_recv_ts_and_drops(msg, sk, skb);
	else if (unlikely(sock_flag(sk, SOCK_TIMESTAMP)))
		sock_write_timestamp(sk, skb->tstamp);
	else if (unlikely(sk->sk_stamp == SK_DEFAULT_STAMP))
		sock_write_timestamp(sk, 0);
}

void __sock_tx_timestamp(__u16 tsflags, __u8 *tx_flags);

/**
 * _sock_tx_timestamp - checks whether the outgoing packet is to be time stamped
 * @sk:		socket sending this packet
 * @tsflags:	timestamping flags to use
 * @tx_flags:	completed with instructions for time stamping
 * @tskey:      filled in with next sk_tskey (not for TCP, which uses seqno)
 *
 * Note: callers should take care of initial ``*tx_flags`` value (usually 0)
 */
static inline void _sock_tx_timestamp(struct sock *sk, __u16 tsflags,
				      __u8 *tx_flags, __u32 *tskey)
{
	if (unlikely(tsflags)) {
		__sock_tx_timestamp(tsflags, tx_flags);
		if (tsflags & SOF_TIMESTAMPING_OPT_ID && tskey &&
		    tsflags & SOF_TIMESTAMPING_TX_RECORD_MASK)
			*tskey = sk->sk_tskey++;
	}
	if (unlikely(sock_flag(sk, SOCK_WIFI_STATUS)))
		*tx_flags |= SKBTX_WIFI_STATUS;
}

static inline void sock_tx_timestamp(struct sock *sk, __u16 tsflags,
				     __u8 *tx_flags)
{
	_sock_tx_timestamp(sk, tsflags, tx_flags, NULL);
}

static inline void skb_setup_tx_timestamp(struct sk_buff *skb, __u16 tsflags)
{
	_sock_tx_timestamp(skb->sk, tsflags, &skb_shinfo(skb)->tx_flags,
			   &skb_shinfo(skb)->tskey);
}

/**
 * sk_eat_skb - Release a skb if it is no longer needed
 * @sk: socket to eat this skb from
 * @skb: socket buffer to eat
 *
 * This routine must be called with interrupts disabled or with the socket
 * locked so that the sk_buff queue operation is ok.
*/
static inline void sk_eat_skb(struct sock *sk, struct sk_buff *skb)
{
	__skb_unlink(skb, &sk->sk_receive_queue);
	__kfree_skb(skb);
}

static inline
struct net *sock_net(const struct sock *sk)
{
	return read_pnet(&sk->sk_net);
}

static inline
void sock_net_set(struct sock *sk, struct net *net)
{
	write_pnet(&sk->sk_net, net);
}

static inline bool
skb_sk_is_prefetched(struct sk_buff *skb)
{
#ifdef CONFIG_INET
	return skb->destructor == sock_pfree;
#else
	return false;
#endif /* CONFIG_INET */
}

/* This helper checks if a socket is a full socket,
 * ie _not_ a timewait or request socket.
 */
static inline bool sk_fullsock(const struct sock *sk)
{
	return (1 << sk->sk_state) & ~(TCPF_TIME_WAIT | TCPF_NEW_SYN_RECV);
}

static inline bool
sk_is_refcounted(struct sock *sk)
{
	/* Only full sockets have sk->sk_flags. */
	return !sk_fullsock(sk) || !sock_flag(sk, SOCK_RCU_FREE);
}

/**
 * skb_steal_sock - steal a socket from an sk_buff
 * @skb: sk_buff to steal the socket from
 * @refcounted: is set to true if the socket is reference-counted
 */
static inline struct sock *
skb_steal_sock(struct sk_buff *skb, bool *refcounted)
{
	if (skb->sk) {
		struct sock *sk = skb->sk;

		*refcounted = true;
		if (skb_sk_is_prefetched(skb))
			*refcounted = sk_is_refcounted(sk);
		skb->destructor = NULL;
		skb->sk = NULL;
		return sk;
	}
	*refcounted = false;
	return NULL;
}

/* Checks if this SKB belongs to an HW offloaded socket
 * and whether any SW fallbacks are required based on dev.
 * Check decrypted mark in case skb_orphan() cleared socket.
 */
static inline struct sk_buff *sk_validate_xmit_skb(struct sk_buff *skb,
						   struct net_device *dev)
{
#ifdef CONFIG_SOCK_VALIDATE_XMIT
	struct sock *sk = skb->sk;

	if (sk && sk_fullsock(sk) && sk->sk_validate_xmit_skb) {
		skb = sk->sk_validate_xmit_skb(sk, dev, skb);
#ifdef CONFIG_TLS_DEVICE
	} else if (unlikely(skb->decrypted)) {
		pr_warn_ratelimited("unencrypted skb with no associated socket - dropping\n");
		kfree_skb(skb);
		skb = NULL;
#endif
	}
#endif

	return skb;
}

/* This helper checks if a socket is a LISTEN or NEW_SYN_RECV
 * SYNACK messages can be attached to either ones (depending on SYNCOOKIE)
 */
static inline bool sk_listener(const struct sock *sk)
{
	return (1 << sk->sk_state) & (TCPF_LISTEN | TCPF_NEW_SYN_RECV);
}

void sock_enable_timestamp(struct sock *sk, enum sock_flags flag);
int sock_recv_errqueue(struct sock *sk, struct msghdr *msg, int len, int level,
		       int type);

bool sk_ns_capable(const struct sock *sk,
		   struct user_namespace *user_ns, int cap);
bool sk_capable(const struct sock *sk, int cap);
bool sk_net_capable(const struct sock *sk, int cap);

void sk_get_meminfo(const struct sock *sk, u32 *meminfo);

/* Take into consideration the size of the struct sk_buff overhead in the
 * determination of these values, since that is non-constant across
 * platforms.  This makes socket queueing behavior and performance
 * not depend upon such differences.
 */
#define _SK_MEM_PACKETS		256
#define _SK_MEM_OVERHEAD	SKB_TRUESIZE(256)
#define SK_WMEM_MAX		(_SK_MEM_OVERHEAD * _SK_MEM_PACKETS)
#define SK_RMEM_MAX		(_SK_MEM_OVERHEAD * _SK_MEM_PACKETS)

extern __u32 sysctl_wmem_max;
extern __u32 sysctl_rmem_max;

extern int sysctl_tstamp_allow_data;
extern int sysctl_optmem_max;

extern __u32 sysctl_wmem_default;
extern __u32 sysctl_rmem_default;

#define SKB_FRAG_PAGE_ORDER	get_order(32768)
DECLARE_STATIC_KEY_FALSE(net_high_order_alloc_disable_key);

static inline int sk_get_wmem0(const struct sock *sk, const struct proto *proto)
{
	/* Does this proto have per netns sysctl_wmem ? */
	if (proto->sysctl_wmem_offset)
		return *(int *)((void *)sock_net(sk) + proto->sysctl_wmem_offset);

	return *proto->sysctl_wmem;
}

static inline int sk_get_rmem0(const struct sock *sk, const struct proto *proto)
{
	/* Does this proto have per netns sysctl_rmem ? */
	if (proto->sysctl_rmem_offset)
		return *(int *)((void *)sock_net(sk) + proto->sysctl_rmem_offset);

	return *proto->sysctl_rmem;
}

/* Default TCP Small queue budget is ~1 ms of data (1sec >> 10)
 * Some wifi drivers need to tweak it to get more chunks.
 * They can use this helper from their ndo_start_xmit()
 */
static inline void sk_pacing_shift_update(struct sock *sk, int val)
{
	if (!sk || !sk_fullsock(sk) || READ_ONCE(sk->sk_pacing_shift) == val)
		return;
	WRITE_ONCE(sk->sk_pacing_shift, val);
}

/* if a socket is bound to a device, check that the given device
 * index is either the same or that the socket is bound to an L3
 * master device and the given device index is also enslaved to
 * that L3 master
 */
static inline bool sk_dev_equal_l3scope(struct sock *sk, int dif)
{
	int mdif;

	if (!sk->sk_bound_dev_if || sk->sk_bound_dev_if == dif)
		return true;

	mdif = l3mdev_master_ifindex_by_index(sock_net(sk), dif);
	if (mdif && mdif == sk->sk_bound_dev_if)
		return true;

	return false;
}

void sock_def_readable(struct sock *sk);

int sock_bindtoindex(struct sock *sk, int ifindex, bool lock_sk);
void sock_set_timestamp(struct sock *sk, int optname, bool valbool);
int sock_set_timestamping(struct sock *sk, int optname,
			  struct so_timestamping timestamping);

void sock_enable_timestamps(struct sock *sk);
void sock_no_linger(struct sock *sk);
void sock_set_keepalive(struct sock *sk);
void sock_set_priority(struct sock *sk, u32 priority);
void sock_set_rcvbuf(struct sock *sk, int val);
void sock_set_mark(struct sock *sk, u32 val);
void sock_set_reuseaddr(struct sock *sk);
void sock_set_reuseport(struct sock *sk);
void sock_set_sndtimeo(struct sock *sk, s64 secs);

int sock_bind_add(struct sock *sk, struct sockaddr *addr, int addr_len);

<<<<<<< HEAD
int sock_get_timeout(long timeo, void *optval, bool old_timeval);
int sock_copy_user_timeval(struct __kernel_sock_timeval *tv,
			   sockptr_t optval, int optlen, bool old_timeval);

=======
static inline bool sk_is_readable(struct sock *sk)
{
	if (sk->sk_prot->sock_is_readable)
		return sk->sk_prot->sock_is_readable(sk);
	return false;
}
>>>>>>> 411a44c2
#endif	/* _SOCK_H */<|MERGE_RESOLUTION|>--- conflicted
+++ resolved
@@ -2850,17 +2850,14 @@
 
 int sock_bind_add(struct sock *sk, struct sockaddr *addr, int addr_len);
 
-<<<<<<< HEAD
 int sock_get_timeout(long timeo, void *optval, bool old_timeval);
 int sock_copy_user_timeval(struct __kernel_sock_timeval *tv,
 			   sockptr_t optval, int optlen, bool old_timeval);
 
-=======
 static inline bool sk_is_readable(struct sock *sk)
 {
 	if (sk->sk_prot->sock_is_readable)
 		return sk->sk_prot->sock_is_readable(sk);
 	return false;
 }
->>>>>>> 411a44c2
 #endif	/* _SOCK_H */