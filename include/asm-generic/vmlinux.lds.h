/*
 * Helper macros to support writing architecture specific
 * linker scripts.
 *
 * A minimal linker scripts has following content:
 * [This is a sample, architectures may have special requiriements]
 *
 * OUTPUT_FORMAT(...)
 * OUTPUT_ARCH(...)
 * ENTRY(...)
 * SECTIONS
 * {
 *	. = START;
 *	__init_begin = .;
 *	HEAD_TEXT_SECTION
 *	INIT_TEXT_SECTION(PAGE_SIZE)
 *	INIT_DATA_SECTION(...)
 *	PERCPU_SECTION(CACHELINE_SIZE)
 *	__init_end = .;
 *
 *	_stext = .;
 *	TEXT_SECTION = 0
 *	_etext = .;
 *
 *      _sdata = .;
 *	RO_DATA(PAGE_SIZE)
 *	RW_DATA(...)
 *	_edata = .;
 *
 *	EXCEPTION_TABLE(...)
 *
 *	BSS_SECTION(0, 0, 0)
 *	_end = .;
 *
 *	STABS_DEBUG
 *	DWARF_DEBUG
 *	ELF_DETAILS
 *
 *	DISCARDS		// must be the last
 * }
 *
 * [__init_begin, __init_end] is the init section that may be freed after init
 * 	// __init_begin and __init_end should be page aligned, so that we can
 *	// free the whole .init memory
 * [_stext, _etext] is the text section
 * [_sdata, _edata] is the data section
 *
 * Some of the included output section have their own set of constants.
 * Examples are: [__initramfs_start, __initramfs_end] for initramfs and
 *               [__nosave_begin, __nosave_end] for the nosave data
 */

#ifndef LOAD_OFFSET
#define LOAD_OFFSET 0
#endif

/*
 * Only some architectures want to have the .notes segment visible in
 * a separate PT_NOTE ELF Program Header. When this happens, it needs
 * to be visible in both the kernel text's PT_LOAD and the PT_NOTE
 * Program Headers. In this case, though, the PT_LOAD needs to be made
 * the default again so that all the following sections don't also end
 * up in the PT_NOTE Program Header.
 */
#ifdef EMITS_PT_NOTE
#define NOTES_HEADERS		:text :note
#define NOTES_HEADERS_RESTORE	__restore_ph : { *(.__restore_ph) } :text
#else
#define NOTES_HEADERS
#define NOTES_HEADERS_RESTORE
#endif

/*
 * Some architectures have non-executable read-only exception tables.
 * They can be added to the RO_DATA segment by specifying their desired
 * alignment.
 */
#ifdef RO_EXCEPTION_TABLE_ALIGN
#define RO_EXCEPTION_TABLE	EXCEPTION_TABLE(RO_EXCEPTION_TABLE_ALIGN)
#else
#define RO_EXCEPTION_TABLE
#endif

/* Align . to a 8 byte boundary equals to maximum function alignment. */
#define ALIGN_FUNCTION()  . = ALIGN(8)

/*
 * LD_DEAD_CODE_DATA_ELIMINATION option enables -fdata-sections, which
 * generates .data.identifier sections, which need to be pulled in with
 * .data. We don't want to pull in .data..other sections, which Linux
 * has defined. Same for text and bss.
 *
 * With LTO_CLANG, the linker also splits sections by default, so we need
 * these macros to combine the sections during the final link.
 *
 * RODATA_MAIN is not used because existing code already defines .rodata.x
 * sections to be brought in with rodata.
 */
#if defined(CONFIG_LD_DEAD_CODE_DATA_ELIMINATION) || defined(CONFIG_LTO_CLANG)
#define TEXT_MAIN .text .text.[0-9a-zA-Z_]*
#define DATA_MAIN .data .data.[0-9a-zA-Z_]* .data..L* .data..compoundliteral* .data.$__unnamed_* .data.$L*
#define SDATA_MAIN .sdata .sdata.[0-9a-zA-Z_]*
#define RODATA_MAIN .rodata .rodata.[0-9a-zA-Z_]* .rodata..L*
#define BSS_MAIN .bss .bss.[0-9a-zA-Z_]* .bss..compoundliteral*
#define SBSS_MAIN .sbss .sbss.[0-9a-zA-Z_]*
#else
#define TEXT_MAIN .text
#define DATA_MAIN .data
#define SDATA_MAIN .sdata
#define RODATA_MAIN .rodata
#define BSS_MAIN .bss
#define SBSS_MAIN .sbss
#endif

/*
 * GCC 4.5 and later have a 32 bytes section alignment for structures.
 * Except GCC 4.9, that feels the need to align on 64 bytes.
 */
#if __GNUC__ == 4 && __GNUC_MINOR__ == 9
#define STRUCT_ALIGNMENT 64
#else
#define STRUCT_ALIGNMENT 32
#endif
#define STRUCT_ALIGN() . = ALIGN(STRUCT_ALIGNMENT)

/*
 * The order of the sched class addresses are important, as they are
 * used to determine the order of the priority of each sched class in
 * relation to each other.
 */
#define SCHED_DATA				\
	STRUCT_ALIGN();				\
	__begin_sched_classes = .;		\
	*(__idle_sched_class)			\
	*(__fair_sched_class)			\
	*(__rt_sched_class)			\
	*(__dl_sched_class)			\
	*(__stop_sched_class)			\
	__end_sched_classes = .;

/* The actual configuration determine if the init/exit sections
 * are handled as text/data or they can be discarded (which
 * often happens at runtime)
 */
#ifdef CONFIG_HOTPLUG_CPU
#define CPU_KEEP(sec)    *(.cpu##sec)
#define CPU_DISCARD(sec)
#else
#define CPU_KEEP(sec)
#define CPU_DISCARD(sec) *(.cpu##sec)
#endif

#if defined(CONFIG_MEMORY_HOTPLUG)
#define MEM_KEEP(sec)    *(.mem##sec)
#define MEM_DISCARD(sec)
#else
#define MEM_KEEP(sec)
#define MEM_DISCARD(sec) *(.mem##sec)
#endif

#ifdef CONFIG_FTRACE_MCOUNT_RECORD
/*
 * The ftrace call sites are logged to a section whose name depends on the
 * compiler option used. A given kernel image will only use one, AKA
 * FTRACE_CALLSITE_SECTION. We capture all of them here to avoid header
 * dependencies for FTRACE_CALLSITE_SECTION's definition.
 *
 * Need to also make ftrace_stub_graph point to ftrace_stub
 * so that the same stub location may have different protocols
 * and not mess up with C verifiers.
 */
#define MCOUNT_REC()	. = ALIGN(8);				\
			__start_mcount_loc = .;			\
			KEEP(*(__mcount_loc))			\
			KEEP(*(__patchable_function_entries))	\
			__stop_mcount_loc = .;			\
			ftrace_stub_graph = ftrace_stub;
#else
# ifdef CONFIG_FUNCTION_TRACER
#  define MCOUNT_REC()	ftrace_stub_graph = ftrace_stub;
# else
#  define MCOUNT_REC()
# endif
#endif

#ifdef CONFIG_TRACE_BRANCH_PROFILING
#define LIKELY_PROFILE()	__start_annotated_branch_profile = .;	\
				KEEP(*(_ftrace_annotated_branch))	\
				__stop_annotated_branch_profile = .;
#else
#define LIKELY_PROFILE()
#endif

#ifdef CONFIG_PROFILE_ALL_BRANCHES
#define BRANCH_PROFILE()	__start_branch_profile = .;		\
				KEEP(*(_ftrace_branch))			\
				__stop_branch_profile = .;
#else
#define BRANCH_PROFILE()
#endif

#ifdef CONFIG_KPROBES
#define KPROBE_BLACKLIST()	. = ALIGN(8);				      \
				__start_kprobe_blacklist = .;		      \
				KEEP(*(_kprobe_blacklist))		      \
				__stop_kprobe_blacklist = .;
#else
#define KPROBE_BLACKLIST()
#endif

#ifdef CONFIG_FUNCTION_ERROR_INJECTION
#define ERROR_INJECT_WHITELIST()	STRUCT_ALIGN();			      \
			__start_error_injection_whitelist = .;		      \
			KEEP(*(_error_injection_whitelist))		      \
			__stop_error_injection_whitelist = .;
#else
#define ERROR_INJECT_WHITELIST()
#endif

#ifdef CONFIG_EVENT_TRACING
#define FTRACE_EVENTS()	. = ALIGN(8);					\
			__start_ftrace_events = .;			\
			KEEP(*(_ftrace_events))				\
			__stop_ftrace_events = .;			\
			__start_ftrace_eval_maps = .;			\
			KEEP(*(_ftrace_eval_map))			\
			__stop_ftrace_eval_maps = .;
#else
#define FTRACE_EVENTS()
#endif

#ifdef CONFIG_TRACING
#define TRACE_PRINTKS()	 __start___trace_bprintk_fmt = .;      \
			 KEEP(*(__trace_printk_fmt)) /* Trace_printk fmt' pointer */ \
			 __stop___trace_bprintk_fmt = .;
#define TRACEPOINT_STR() __start___tracepoint_str = .;	\
			 KEEP(*(__tracepoint_str)) /* Trace_printk fmt' pointer */ \
			 __stop___tracepoint_str = .;
#else
#define TRACE_PRINTKS()
#define TRACEPOINT_STR()
#endif

#ifdef CONFIG_FTRACE_SYSCALLS
#define TRACE_SYSCALLS() . = ALIGN(8);					\
			 __start_syscalls_metadata = .;			\
			 KEEP(*(__syscalls_metadata))			\
			 __stop_syscalls_metadata = .;
#else
#define TRACE_SYSCALLS()
#endif

#ifdef CONFIG_BPF_EVENTS
#define BPF_RAW_TP() STRUCT_ALIGN();					\
			 __start__bpf_raw_tp = .;			\
			 KEEP(*(__bpf_raw_tp_map))			\
			 __stop__bpf_raw_tp = .;
#else
#define BPF_RAW_TP()
#endif

#ifdef CONFIG_SERIAL_EARLYCON
#define EARLYCON_TABLE() . = ALIGN(8);				\
			 __earlycon_table = .;			\
			 KEEP(*(__earlycon_table))		\
			 __earlycon_table_end = .;
#else
#define EARLYCON_TABLE()
#endif

#ifdef CONFIG_SECURITY
#define LSM_TABLE()	. = ALIGN(8);					\
			__start_lsm_info = .;				\
			KEEP(*(.lsm_info.init))				\
			__end_lsm_info = .;
#define EARLY_LSM_TABLE()	. = ALIGN(8);				\
			__start_early_lsm_info = .;			\
			KEEP(*(.early_lsm_info.init))			\
			__end_early_lsm_info = .;
#else
#define LSM_TABLE()
#define EARLY_LSM_TABLE()
#endif

#define ___OF_TABLE(cfg, name)	_OF_TABLE_##cfg(name)
#define __OF_TABLE(cfg, name)	___OF_TABLE(cfg, name)
#define OF_TABLE(cfg, name)	__OF_TABLE(IS_ENABLED(cfg), name)
#define _OF_TABLE_0(name)
#define _OF_TABLE_1(name)						\
	. = ALIGN(8);							\
	__##name##_of_table = .;					\
	KEEP(*(__##name##_of_table))					\
	KEEP(*(__##name##_of_table_end))

#define TIMER_OF_TABLES()	OF_TABLE(CONFIG_TIMER_OF, timer)
#define IRQCHIP_OF_MATCH_TABLE() OF_TABLE(CONFIG_IRQCHIP, irqchip)
#define CLK_OF_TABLES()		OF_TABLE(CONFIG_COMMON_CLK, clk)
#define RESERVEDMEM_OF_TABLES()	OF_TABLE(CONFIG_OF_RESERVED_MEM, reservedmem)
#define CPU_METHOD_OF_TABLES()	OF_TABLE(CONFIG_SMP, cpu_method)
#define CPUIDLE_METHOD_OF_TABLES() OF_TABLE(CONFIG_CPU_IDLE, cpuidle_method)

#ifdef CONFIG_ACPI
#define ACPI_PROBE_TABLE(name)						\
	. = ALIGN(8);							\
	__##name##_acpi_probe_table = .;				\
	KEEP(*(__##name##_acpi_probe_table))				\
	__##name##_acpi_probe_table_end = .;
#else
#define ACPI_PROBE_TABLE(name)
#endif

#ifdef CONFIG_THERMAL
#define THERMAL_TABLE(name)						\
	. = ALIGN(8);							\
	__##name##_thermal_table = .;					\
	KEEP(*(__##name##_thermal_table))				\
	__##name##_thermal_table_end = .;
#else
#define THERMAL_TABLE(name)
#endif

#ifdef CONFIG_DTPM
#define DTPM_TABLE()							\
	. = ALIGN(8);							\
	__dtpm_table = .;						\
	KEEP(*(__dtpm_table))						\
	__dtpm_table_end = .;
#else
#define DTPM_TABLE()
#endif

#define KERNEL_DTB()							\
	STRUCT_ALIGN();							\
	__dtb_start = .;						\
	KEEP(*(.dtb.init.rodata))					\
	__dtb_end = .;

/*
 * .data section
 */
#define DATA_DATA							\
	*(.xiptext)							\
	*(DATA_MAIN)							\
	*(.ref.data)							\
	*(.data..shared_aligned) /* percpu related */			\
	MEM_KEEP(init.data*)						\
	MEM_KEEP(exit.data*)						\
	*(.data.unlikely)						\
	__start_once = .;						\
	*(.data.once)							\
	__end_once = .;							\
	STRUCT_ALIGN();							\
	*(__tracepoints)						\
	/* implement dynamic printk debug */				\
	. = ALIGN(8);							\
	__start___dyndbg = .;						\
	KEEP(*(__dyndbg))						\
	__stop___dyndbg = .;						\
	LIKELY_PROFILE()		       				\
	BRANCH_PROFILE()						\
	TRACE_PRINTKS()							\
	BPF_RAW_TP()							\
	TRACEPOINT_STR()

/*
 * Data section helpers
 */
#define NOSAVE_DATA							\
	. = ALIGN(PAGE_SIZE);						\
	__nosave_begin = .;						\
	*(.data..nosave)						\
	. = ALIGN(PAGE_SIZE);						\
	__nosave_end = .;

#define PAGE_ALIGNED_DATA(page_align)					\
	. = ALIGN(page_align);						\
	*(.data..page_aligned)						\
	. = ALIGN(page_align);

#define READ_MOSTLY_DATA(align)						\
	. = ALIGN(align);						\
	*(.data..read_mostly)						\
	. = ALIGN(align);

#define CACHELINE_ALIGNED_DATA(align)					\
	. = ALIGN(align);						\
	*(.data..cacheline_aligned)

#define INIT_TASK_DATA(align)						\
	. = ALIGN(align);						\
	__start_init_task = .;						\
	init_thread_union = .;						\
	init_stack = .;							\
	KEEP(*(.data..init_task))					\
	KEEP(*(.data..init_thread_info))				\
	. = __start_init_task + THREAD_SIZE;				\
	__end_init_task = .;

#define JUMP_TABLE_DATA							\
	. = ALIGN(8);							\
	__start___jump_table = .;					\
	KEEP(*(__jump_table))						\
	__stop___jump_table = .;

#define STATIC_CALL_DATA						\
	. = ALIGN(8);							\
	__start_static_call_sites = .;					\
	KEEP(*(.static_call_sites))					\
	__stop_static_call_sites = .;					\
	__start_static_call_tramp_key = .;				\
	KEEP(*(.static_call_tramp_key))					\
	__stop_static_call_tramp_key = .;

/*
 * Allow architectures to handle ro_after_init data on their
 * own by defining an empty RO_AFTER_INIT_DATA.
 */
#ifndef RO_AFTER_INIT_DATA
#define RO_AFTER_INIT_DATA						\
	. = ALIGN(8);							\
	__start_ro_after_init = .;					\
	*(.data..ro_after_init)						\
	JUMP_TABLE_DATA							\
	STATIC_CALL_DATA						\
	__end_ro_after_init = .;
#endif

/*
 * Read only Data
 */
#define RO_DATA(align)							\
	. = ALIGN((align));						\
	.rodata           : AT(ADDR(.rodata) - LOAD_OFFSET) {		\
		__start_rodata = .;					\
		*(.rodata) *(.rodata.*)					\
		SCHED_DATA						\
		RO_AFTER_INIT_DATA	/* Read only after init */	\
		. = ALIGN(8);						\
		__start___tracepoints_ptrs = .;				\
		KEEP(*(__tracepoints_ptrs)) /* Tracepoints: pointer array */ \
		__stop___tracepoints_ptrs = .;				\
		*(__tracepoints_strings)/* Tracepoints: strings */	\
	}								\
									\
	.rodata1          : AT(ADDR(.rodata1) - LOAD_OFFSET) {		\
		*(.rodata1)						\
	}								\
									\
	/* PCI quirks */						\
	.pci_fixup        : AT(ADDR(.pci_fixup) - LOAD_OFFSET) {	\
		__start_pci_fixups_early = .;				\
		KEEP(*(.pci_fixup_early))				\
		__end_pci_fixups_early = .;				\
		__start_pci_fixups_header = .;				\
		KEEP(*(.pci_fixup_header))				\
		__end_pci_fixups_header = .;				\
		__start_pci_fixups_final = .;				\
		KEEP(*(.pci_fixup_final))				\
		__end_pci_fixups_final = .;				\
		__start_pci_fixups_enable = .;				\
		KEEP(*(.pci_fixup_enable))				\
		__end_pci_fixups_enable = .;				\
		__start_pci_fixups_resume = .;				\
		KEEP(*(.pci_fixup_resume))				\
		__end_pci_fixups_resume = .;				\
		__start_pci_fixups_resume_early = .;			\
		KEEP(*(.pci_fixup_resume_early))			\
		__end_pci_fixups_resume_early = .;			\
		__start_pci_fixups_suspend = .;				\
		KEEP(*(.pci_fixup_suspend))				\
		__end_pci_fixups_suspend = .;				\
		__start_pci_fixups_suspend_late = .;			\
		KEEP(*(.pci_fixup_suspend_late))			\
		__end_pci_fixups_suspend_late = .;			\
	}								\
									\
	/* Built-in firmware blobs */					\
	.builtin_fw : AT(ADDR(.builtin_fw) - LOAD_OFFSET) ALIGN(8) {	\
		__start_builtin_fw = .;					\
		KEEP(*(.builtin_fw))					\
		__end_builtin_fw = .;					\
	}								\
									\
	TRACEDATA							\
									\
	/* Kernel symbol table: Normal symbols */			\
	__ksymtab         : AT(ADDR(__ksymtab) - LOAD_OFFSET) {		\
		__start___ksymtab = .;					\
		KEEP(*(SORT(___ksymtab+*)))				\
		__stop___ksymtab = .;					\
	}								\
									\
	/* Kernel symbol table: GPL-only symbols */			\
	__ksymtab_gpl     : AT(ADDR(__ksymtab_gpl) - LOAD_OFFSET) {	\
		__start___ksymtab_gpl = .;				\
		KEEP(*(SORT(___ksymtab_gpl+*)))				\
		__stop___ksymtab_gpl = .;				\
	}								\
									\
	/* Kernel symbol table: Normal symbols */			\
	__kcrctab         : AT(ADDR(__kcrctab) - LOAD_OFFSET) {		\
		__start___kcrctab = .;					\
		KEEP(*(SORT(___kcrctab+*)))				\
		__stop___kcrctab = .;					\
	}								\
									\
	/* Kernel symbol table: GPL-only symbols */			\
	__kcrctab_gpl     : AT(ADDR(__kcrctab_gpl) - LOAD_OFFSET) {	\
		__start___kcrctab_gpl = .;				\
		KEEP(*(SORT(___kcrctab_gpl+*)))				\
		__stop___kcrctab_gpl = .;				\
	}								\
									\
	/* Kernel symbol table: strings */				\
        __ksymtab_strings : AT(ADDR(__ksymtab_strings) - LOAD_OFFSET) {	\
		*(__ksymtab_strings)					\
	}								\
									\
	/* __*init sections */						\
	__init_rodata : AT(ADDR(__init_rodata) - LOAD_OFFSET) {		\
		*(.ref.rodata)						\
		MEM_KEEP(init.rodata)					\
		MEM_KEEP(exit.rodata)					\
	}								\
									\
	/* Built-in module parameters. */				\
	__param : AT(ADDR(__param) - LOAD_OFFSET) {			\
		__start___param = .;					\
		KEEP(*(__param))					\
		__stop___param = .;					\
	}								\
									\
	/* Built-in module versions. */					\
	__modver : AT(ADDR(__modver) - LOAD_OFFSET) {			\
		__start___modver = .;					\
		KEEP(*(__modver))					\
		__stop___modver = .;					\
	}								\
									\
	RO_EXCEPTION_TABLE						\
	NOTES								\
	BTF								\
									\
	. = ALIGN((align));						\
	__end_rodata = .;


/*
 * .text..L.cfi.jumptable.* contain Control-Flow Integrity (CFI)
 * jump table entries.
 */
#ifdef CONFIG_CFI_CLANG
#define TEXT_CFI_JT							\
		. = ALIGN(PMD_SIZE);					\
		__cfi_jt_start = .;					\
		*(.text..L.cfi.jumptable .text..L.cfi.jumptable.*)	\
		. = ALIGN(PMD_SIZE);					\
		__cfi_jt_end = .;
#else
#define TEXT_CFI_JT
#endif

/*
 * Non-instrumentable text section
 */
#define NOINSTR_TEXT							\
		ALIGN_FUNCTION();					\
		__noinstr_text_start = .;				\
		*(.noinstr.text)					\
		__noinstr_text_end = .;

/*
 * .text section. Map to function alignment to avoid address changes
 * during second ld run in second ld pass when generating System.map
 *
 * TEXT_MAIN here will match .text.fixup and .text.unlikely if dead
 * code elimination is enabled, so these sections should be converted
 * to use ".." first.
 */
#define TEXT_TEXT							\
		ALIGN_FUNCTION();					\
		*(.text.hot .text.hot.*)				\
		*(TEXT_MAIN .text.fixup)				\
		*(.text.unlikely .text.unlikely.*)			\
		*(.text.unknown .text.unknown.*)			\
		NOINSTR_TEXT						\
		*(.text..refcount)					\
		*(.ref.text)						\
		TEXT_CFI_JT						\
	MEM_KEEP(init.text*)						\
	MEM_KEEP(exit.text*)						\


/* sched.text is aling to function alignment to secure we have same
 * address even at second ld pass when generating System.map */
#define SCHED_TEXT							\
		ALIGN_FUNCTION();					\
		__sched_text_start = .;					\
		*(.sched.text)						\
		__sched_text_end = .;

/* spinlock.text is aling to function alignment to secure we have same
 * address even at second ld pass when generating System.map */
#define LOCK_TEXT							\
		ALIGN_FUNCTION();					\
		__lock_text_start = .;					\
		*(.spinlock.text)					\
		__lock_text_end = .;

#define CPUIDLE_TEXT							\
		ALIGN_FUNCTION();					\
		__cpuidle_text_start = .;				\
		*(.cpuidle.text)					\
		__cpuidle_text_end = .;

#define KPROBES_TEXT							\
		ALIGN_FUNCTION();					\
		__kprobes_text_start = .;				\
		*(.kprobes.text)					\
		__kprobes_text_end = .;

#define ENTRY_TEXT							\
		ALIGN_FUNCTION();					\
		__entry_text_start = .;					\
		*(.entry.text)						\
		__entry_text_end = .;

#define IRQENTRY_TEXT							\
		ALIGN_FUNCTION();					\
		__irqentry_text_start = .;				\
		*(.irqentry.text)					\
		__irqentry_text_end = .;

#define SOFTIRQENTRY_TEXT						\
		ALIGN_FUNCTION();					\
		__softirqentry_text_start = .;				\
		*(.softirqentry.text)					\
		__softirqentry_text_end = .;

#define STATIC_CALL_TEXT						\
		ALIGN_FUNCTION();					\
		__static_call_text_start = .;				\
		*(.static_call.text)					\
		__static_call_text_end = .;

/* Section used for early init (in .S files) */
#define HEAD_TEXT  KEEP(*(.head.text))

#define HEAD_TEXT_SECTION							\
	.head.text : AT(ADDR(.head.text) - LOAD_OFFSET) {		\
		HEAD_TEXT						\
	}

/*
 * Exception table
 */
#define EXCEPTION_TABLE(align)						\
	. = ALIGN(align);						\
	__ex_table : AT(ADDR(__ex_table) - LOAD_OFFSET) {		\
		__start___ex_table = .;					\
		KEEP(*(__ex_table))					\
		__stop___ex_table = .;					\
	}

/*
 * .BTF
 */
#ifdef CONFIG_DEBUG_INFO_BTF
#define BTF								\
	.BTF : AT(ADDR(.BTF) - LOAD_OFFSET) {				\
		__start_BTF = .;					\
		KEEP(*(.BTF))						\
		__stop_BTF = .;						\
	}								\
	. = ALIGN(4);							\
	.BTF_ids : AT(ADDR(.BTF_ids) - LOAD_OFFSET) {			\
		*(.BTF_ids)						\
	}
#else
#define BTF
#endif

/*
 * Init task
 */
#define INIT_TASK_DATA_SECTION(align)					\
	. = ALIGN(align);						\
	.data..init_task :  AT(ADDR(.data..init_task) - LOAD_OFFSET) {	\
		INIT_TASK_DATA(align)					\
	}

#ifdef CONFIG_CONSTRUCTORS
#define KERNEL_CTORS()	. = ALIGN(8);			   \
			__ctors_start = .;		   \
			KEEP(*(SORT(.ctors.*)))		   \
			KEEP(*(.ctors))			   \
			KEEP(*(SORT(.init_array.*)))	   \
			KEEP(*(.init_array))		   \
			__ctors_end = .;
#else
#define KERNEL_CTORS()
#endif

/* init and exit section handling */
#define INIT_DATA							\
	KEEP(*(SORT(___kentry+*)))					\
	*(.init.data init.data.*)					\
	MEM_DISCARD(init.data*)						\
	KERNEL_CTORS()							\
	MCOUNT_REC()							\
	*(.init.rodata .init.rodata.*)					\
	FTRACE_EVENTS()							\
	TRACE_SYSCALLS()						\
	KPROBE_BLACKLIST()						\
	ERROR_INJECT_WHITELIST()					\
	MEM_DISCARD(init.rodata)					\
	CLK_OF_TABLES()							\
	RESERVEDMEM_OF_TABLES()						\
	TIMER_OF_TABLES()						\
	CPU_METHOD_OF_TABLES()						\
	CPUIDLE_METHOD_OF_TABLES()					\
	KERNEL_DTB()							\
	IRQCHIP_OF_MATCH_TABLE()					\
	ACPI_PROBE_TABLE(irqchip)					\
	ACPI_PROBE_TABLE(timer)						\
	THERMAL_TABLE(governor)						\
	DTPM_TABLE()							\
	EARLYCON_TABLE()						\
	LSM_TABLE()							\
	EARLY_LSM_TABLE()						\
	KUNIT_TABLE()

#define INIT_TEXT							\
	*(.init.text .init.text.*)					\
	*(.text.startup)						\
	MEM_DISCARD(init.text*)

#define EXIT_DATA							\
	*(.exit.data .exit.data.*)					\
	*(.fini_array .fini_array.*)					\
	*(.dtors .dtors.*)						\
	MEM_DISCARD(exit.data*)						\
	MEM_DISCARD(exit.rodata*)

#define EXIT_TEXT							\
	*(.exit.text)							\
	*(.text.exit)							\
	MEM_DISCARD(exit.text)

#define EXIT_CALL							\
	*(.exitcall.exit)

/*
 * bss (Block Started by Symbol) - uninitialized data
 * zeroed during startup
 */
#define SBSS(sbss_align)						\
	. = ALIGN(sbss_align);						\
	.sbss : AT(ADDR(.sbss) - LOAD_OFFSET) {				\
		*(.dynsbss)						\
		*(SBSS_MAIN)						\
		*(.scommon)						\
	}

/*
 * Allow archectures to redefine BSS_FIRST_SECTIONS to add extra
 * sections to the front of bss.
 */
#ifndef BSS_FIRST_SECTIONS
#define BSS_FIRST_SECTIONS
#endif

#define BSS(bss_align)							\
	. = ALIGN(bss_align);						\
	.bss : AT(ADDR(.bss) - LOAD_OFFSET) {				\
		BSS_FIRST_SECTIONS					\
		. = ALIGN(PAGE_SIZE);					\
		*(.bss..page_aligned)					\
		. = ALIGN(PAGE_SIZE);					\
		*(.dynbss)						\
		*(BSS_MAIN)						\
		*(COMMON)						\
	}

/*
 * DWARF debug sections.
 * Symbols in the DWARF debugging sections are relative to
 * the beginning of the section so we begin them at 0.
 */
#define DWARF_DEBUG							\
		/* DWARF 1 */						\
		.debug          0 : { *(.debug) }			\
		.line           0 : { *(.line) }			\
		/* GNU DWARF 1 extensions */				\
		.debug_srcinfo  0 : { *(.debug_srcinfo) }		\
		.debug_sfnames  0 : { *(.debug_sfnames) }		\
		/* DWARF 1.1 and DWARF 2 */				\
		.debug_aranges  0 : { *(.debug_aranges) }		\
		.debug_pubnames 0 : { *(.debug_pubnames) }		\
		/* DWARF 2 */						\
		.debug_info     0 : { *(.debug_info			\
				.gnu.linkonce.wi.*) }			\
		.debug_abbrev   0 : { *(.debug_abbrev) }		\
		.debug_line     0 : { *(.debug_line) }			\
		.debug_frame    0 : { *(.debug_frame) }			\
		.debug_str      0 : { *(.debug_str) }			\
		.debug_loc      0 : { *(.debug_loc) }			\
		.debug_macinfo  0 : { *(.debug_macinfo) }		\
		.debug_pubtypes 0 : { *(.debug_pubtypes) }		\
		/* DWARF 3 */						\
		.debug_ranges	0 : { *(.debug_ranges) }		\
		/* SGI/MIPS DWARF 2 extensions */			\
		.debug_weaknames 0 : { *(.debug_weaknames) }		\
		.debug_funcnames 0 : { *(.debug_funcnames) }		\
		.debug_typenames 0 : { *(.debug_typenames) }		\
		.debug_varnames  0 : { *(.debug_varnames) }		\
		/* GNU DWARF 2 extensions */				\
		.debug_gnu_pubnames 0 : { *(.debug_gnu_pubnames) }	\
		.debug_gnu_pubtypes 0 : { *(.debug_gnu_pubtypes) }	\
		/* DWARF 4 */						\
		.debug_types	0 : { *(.debug_types) }			\
		/* DWARF 5 */						\
		.debug_addr	0 : { *(.debug_addr) }			\
		.debug_line_str	0 : { *(.debug_line_str) }		\
		.debug_loclists	0 : { *(.debug_loclists) }		\
		.debug_macro	0 : { *(.debug_macro) }			\
		.debug_names	0 : { *(.debug_names) }			\
		.debug_rnglists	0 : { *(.debug_rnglists) }		\
		.debug_str_offsets	0 : { *(.debug_str_offsets) }

/* Stabs debugging sections. */
#define STABS_DEBUG							\
		.stab 0 : { *(.stab) }					\
		.stabstr 0 : { *(.stabstr) }				\
		.stab.excl 0 : { *(.stab.excl) }			\
		.stab.exclstr 0 : { *(.stab.exclstr) }			\
		.stab.index 0 : { *(.stab.index) }			\
		.stab.indexstr 0 : { *(.stab.indexstr) }

/* Required sections not related to debugging. */
#define ELF_DETAILS							\
		.comment 0 : { *(.comment) }				\
		.symtab 0 : { *(.symtab) }				\
		.strtab 0 : { *(.strtab) }				\
		.shstrtab 0 : { *(.shstrtab) }

#ifdef CONFIG_GENERIC_BUG
#define BUG_TABLE							\
	. = ALIGN(8);							\
	__bug_table : AT(ADDR(__bug_table) - LOAD_OFFSET) {		\
		__start___bug_table = .;				\
		KEEP(*(__bug_table))					\
		__stop___bug_table = .;					\
	}
#else
#define BUG_TABLE
#endif

#ifdef CONFIG_UNWINDER_ORC
#define ORC_UNWIND_TABLE						\
	. = ALIGN(4);							\
	.orc_unwind_ip : AT(ADDR(.orc_unwind_ip) - LOAD_OFFSET) {	\
		__start_orc_unwind_ip = .;				\
		KEEP(*(.orc_unwind_ip))					\
		__stop_orc_unwind_ip = .;				\
	}								\
	. = ALIGN(2);							\
	.orc_unwind : AT(ADDR(.orc_unwind) - LOAD_OFFSET) {		\
		__start_orc_unwind = .;					\
		KEEP(*(.orc_unwind))					\
		__stop_orc_unwind = .;					\
	}								\
	. = ALIGN(4);							\
	.orc_lookup : AT(ADDR(.orc_lookup) - LOAD_OFFSET) {		\
		orc_lookup = .;						\
		. += (((SIZEOF(.text) + LOOKUP_BLOCK_SIZE - 1) /	\
			LOOKUP_BLOCK_SIZE) + 1) * 4;			\
		orc_lookup_end = .;					\
	}
#else
#define ORC_UNWIND_TABLE
#endif

#ifdef CONFIG_PM_TRACE
#define TRACEDATA							\
	. = ALIGN(4);							\
	.tracedata : AT(ADDR(.tracedata) - LOAD_OFFSET) {		\
		__tracedata_start = .;					\
		KEEP(*(.tracedata))					\
		__tracedata_end = .;					\
	}
#else
#define TRACEDATA
#endif

#define NOTES								\
	.notes : AT(ADDR(.notes) - LOAD_OFFSET) {			\
		__start_notes = .;					\
		KEEP(*(.note.*))					\
		__stop_notes = .;					\
	} NOTES_HEADERS							\
	NOTES_HEADERS_RESTORE

#define INIT_SETUP(initsetup_align)					\
		. = ALIGN(initsetup_align);				\
		__setup_start = .;					\
		KEEP(*(.init.setup))					\
		__setup_end = .;

#define INIT_CALLS_LEVEL(level)						\
		__initcall##level##_start = .;				\
		KEEP(*(.initcall##level##.init))			\
		KEEP(*(.initcall##level##s.init))			\

#define INIT_CALLS							\
		__initcall_start = .;					\
		KEEP(*(.initcallearly.init))				\
		INIT_CALLS_LEVEL(0)					\
		INIT_CALLS_LEVEL(1)					\
		INIT_CALLS_LEVEL(2)					\
		INIT_CALLS_LEVEL(3)					\
		INIT_CALLS_LEVEL(4)					\
		INIT_CALLS_LEVEL(5)					\
		INIT_CALLS_LEVEL(rootfs)				\
		INIT_CALLS_LEVEL(6)					\
		INIT_CALLS_LEVEL(7)					\
		__initcall_end = .;

#define CON_INITCALL							\
		__con_initcall_start = .;				\
		KEEP(*(.con_initcall.init))				\
		__con_initcall_end = .;

/* Alignment must be consistent with (kunit_suite *) in include/kunit/test.h */
#define KUNIT_TABLE()							\
		. = ALIGN(8);						\
		__kunit_suites_start = .;				\
		KEEP(*(.kunit_test_suites))				\
		__kunit_suites_end = .;

#ifdef CONFIG_BLK_DEV_INITRD
#define INIT_RAM_FS							\
	. = ALIGN(4);							\
	__initramfs_start = .;						\
	KEEP(*(.init.ramfs))						\
	. = ALIGN(8);							\
	KEEP(*(.init.ramfs.info))
#else
#define INIT_RAM_FS
#endif

/*
 * Memory encryption operates on a page basis. Since we need to clear
 * the memory encryption mask for this section, it needs to be aligned
 * on a page boundary and be a page-size multiple in length.
 *
 * Note: We use a separate section so that only this section gets
 * decrypted to avoid exposing more than we wish.
 */
#ifdef CONFIG_AMD_MEM_ENCRYPT
#define PERCPU_DECRYPTED_SECTION					\
	. = ALIGN(PAGE_SIZE);						\
	*(.data..percpu..decrypted)					\
	. = ALIGN(PAGE_SIZE);
#else
#define PERCPU_DECRYPTED_SECTION
#endif


/*
 * Default discarded sections.
 *
 * Some archs want to discard exit text/data at runtime rather than
 * link time due to cross-section references such as alt instructions,
 * bug table, eh_frame, etc.  DISCARDS must be the last of output
 * section definitions so that such archs put those in earlier section
 * definitions.
 */
#ifdef RUNTIME_DISCARD_EXIT
#define EXIT_DISCARDS
#else
#define EXIT_DISCARDS							\
	EXIT_TEXT							\
	EXIT_DATA
#endif

/*
 * Clang's -fprofile-arcs, -fsanitize=kernel-address, and
 * -fsanitize=thread produce unwanted sections (.eh_frame
 * and .init_array.*), but CONFIG_CONSTRUCTORS wants to
 * keep any .init_array.* sections.
 * https://bugs.llvm.org/show_bug.cgi?id=46478
 */
<<<<<<< HEAD
#if defined(CONFIG_GCOV_KERNEL) || defined(CONFIG_KASAN_GENERIC) || defined(CONFIG_KCSAN)
=======
#if defined(CONFIG_GCOV_KERNEL) || defined(CONFIG_KASAN_GENERIC) || defined(CONFIG_KCSAN) || \
	defined(CONFIG_CFI_CLANG)
>>>>>>> 6be388f4
# ifdef CONFIG_CONSTRUCTORS
#  define SANITIZER_DISCARDS						\
	*(.eh_frame)
# else
#  define SANITIZER_DISCARDS						\
	*(.init_array) *(.init_array.*)					\
	*(.eh_frame)
# endif
#else
# define SANITIZER_DISCARDS
#endif

#define COMMON_DISCARDS							\
	SANITIZER_DISCARDS						\
	*(.discard)							\
	*(.discard.*)							\
	*(.modinfo)							\
	/* ld.bfd warns about .gnu.version* even when not emitted */	\
	*(.gnu.version*)						\

#define DISCARDS							\
	/DISCARD/ : {							\
	EXIT_DISCARDS							\
	EXIT_CALL							\
	COMMON_DISCARDS							\
	}

/**
 * PERCPU_INPUT - the percpu input sections
 * @cacheline: cacheline size
 *
 * The core percpu section names and core symbols which do not rely
 * directly upon load addresses.
 *
 * @cacheline is used to align subsections to avoid false cacheline
 * sharing between subsections for different purposes.
 */
#define PERCPU_INPUT(cacheline)						\
	__per_cpu_start = .;						\
	*(.data..percpu..first)						\
	. = ALIGN(PAGE_SIZE);						\
	*(.data..percpu..page_aligned)					\
	. = ALIGN(cacheline);						\
	*(.data..percpu..read_mostly)					\
	. = ALIGN(cacheline);						\
	*(.data..percpu)						\
	*(.data..percpu..shared_aligned)				\
	PERCPU_DECRYPTED_SECTION					\
	__per_cpu_end = .;

/**
 * PERCPU_VADDR - define output section for percpu area
 * @cacheline: cacheline size
 * @vaddr: explicit base address (optional)
 * @phdr: destination PHDR (optional)
 *
 * Macro which expands to output section for percpu area.
 *
 * @cacheline is used to align subsections to avoid false cacheline
 * sharing between subsections for different purposes.
 *
 * If @vaddr is not blank, it specifies explicit base address and all
 * percpu symbols will be offset from the given address.  If blank,
 * @vaddr always equals @laddr + LOAD_OFFSET.
 *
 * @phdr defines the output PHDR to use if not blank.  Be warned that
 * output PHDR is sticky.  If @phdr is specified, the next output
 * section in the linker script will go there too.  @phdr should have
 * a leading colon.
 *
 * Note that this macros defines __per_cpu_load as an absolute symbol.
 * If there is no need to put the percpu section at a predetermined
 * address, use PERCPU_SECTION.
 */
#define PERCPU_VADDR(cacheline, vaddr, phdr)				\
	__per_cpu_load = .;						\
	.data..percpu vaddr : AT(__per_cpu_load - LOAD_OFFSET) {	\
		PERCPU_INPUT(cacheline)					\
	} phdr								\
	. = __per_cpu_load + SIZEOF(.data..percpu);

/**
 * PERCPU_SECTION - define output section for percpu area, simple version
 * @cacheline: cacheline size
 *
 * Align to PAGE_SIZE and outputs output section for percpu area.  This
 * macro doesn't manipulate @vaddr or @phdr and __per_cpu_load and
 * __per_cpu_start will be identical.
 *
 * This macro is equivalent to ALIGN(PAGE_SIZE); PERCPU_VADDR(@cacheline,,)
 * except that __per_cpu_load is defined as a relative symbol against
 * .data..percpu which is required for relocatable x86_32 configuration.
 */
#define PERCPU_SECTION(cacheline)					\
	. = ALIGN(PAGE_SIZE);						\
	.data..percpu	: AT(ADDR(.data..percpu) - LOAD_OFFSET) {	\
		__per_cpu_load = .;					\
		PERCPU_INPUT(cacheline)					\
	}


/*
 * Definition of the high level *_SECTION macros
 * They will fit only a subset of the architectures
 */


/*
 * Writeable data.
 * All sections are combined in a single .data section.
 * The sections following CONSTRUCTORS are arranged so their
 * typical alignment matches.
 * A cacheline is typical/always less than a PAGE_SIZE so
 * the sections that has this restriction (or similar)
 * is located before the ones requiring PAGE_SIZE alignment.
 * NOSAVE_DATA starts and ends with a PAGE_SIZE alignment which
 * matches the requirement of PAGE_ALIGNED_DATA.
 *
 * use 0 as page_align if page_aligned data is not used */
#define RW_DATA(cacheline, pagealigned, inittask)			\
	. = ALIGN(PAGE_SIZE);						\
	.data : AT(ADDR(.data) - LOAD_OFFSET) {				\
		INIT_TASK_DATA(inittask)				\
		NOSAVE_DATA						\
		PAGE_ALIGNED_DATA(pagealigned)				\
		CACHELINE_ALIGNED_DATA(cacheline)			\
		READ_MOSTLY_DATA(cacheline)				\
		DATA_DATA						\
		CONSTRUCTORS						\
	}								\
	BUG_TABLE							\

#define INIT_TEXT_SECTION(inittext_align)				\
	. = ALIGN(inittext_align);					\
	.init.text : AT(ADDR(.init.text) - LOAD_OFFSET) {		\
		_sinittext = .;						\
		INIT_TEXT						\
		_einittext = .;						\
	}

#define INIT_DATA_SECTION(initsetup_align)				\
	.init.data : AT(ADDR(.init.data) - LOAD_OFFSET) {		\
		INIT_DATA						\
		INIT_SETUP(initsetup_align)				\
		INIT_CALLS						\
		CON_INITCALL						\
		INIT_RAM_FS						\
	}

#define BSS_SECTION(sbss_align, bss_align, stop_align)			\
	. = ALIGN(sbss_align);						\
	__bss_start = .;						\
	SBSS(sbss_align)						\
	BSS(bss_align)							\
	. = ALIGN(stop_align);						\
	__bss_stop = .;<|MERGE_RESOLUTION|>--- conflicted
+++ resolved
@@ -991,12 +991,8 @@
  * keep any .init_array.* sections.
  * https://bugs.llvm.org/show_bug.cgi?id=46478
  */
-<<<<<<< HEAD
-#if defined(CONFIG_GCOV_KERNEL) || defined(CONFIG_KASAN_GENERIC) || defined(CONFIG_KCSAN)
-=======
 #if defined(CONFIG_GCOV_KERNEL) || defined(CONFIG_KASAN_GENERIC) || defined(CONFIG_KCSAN) || \
 	defined(CONFIG_CFI_CLANG)
->>>>>>> 6be388f4
 # ifdef CONFIG_CONSTRUCTORS
 #  define SANITIZER_DISCARDS						\
 	*(.eh_frame)
