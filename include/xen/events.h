--- conflicted
+++ resolved
@@ -17,7 +17,6 @@
 unsigned xen_evtchn_nr_channels(void);
 
 int bind_evtchn_to_irq(evtchn_port_t evtchn);
-int bind_evtchn_to_irq_lateeoi(evtchn_port_t evtchn);
 int bind_evtchn_to_irqhandler(evtchn_port_t evtchn,
 			      irq_handler_t handler,
 			      unsigned long irqflags, const char *devname,
@@ -37,15 +36,9 @@
 			   unsigned long irqflags,
 			   const char *devname,
 			   void *dev_id);
-<<<<<<< HEAD
-int bind_interdomain_evtchn_to_irq_lateeoi(unsigned int remote_domain,
-					   evtchn_port_t remote_port);
-int bind_interdomain_evtchn_to_irqhandler_lateeoi(unsigned int remote_domain,
-=======
 int bind_interdomain_evtchn_to_irq_lateeoi(struct xenbus_device *dev,
 					   evtchn_port_t remote_port);
 int bind_interdomain_evtchn_to_irqhandler_lateeoi(struct xenbus_device *dev,
->>>>>>> f642729d
 						  evtchn_port_t remote_port,
 						  irq_handler_t handler,
 						  unsigned long irqflags,
