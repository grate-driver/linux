/* SPDX-License-Identifier: GPL-2.0-only */
/*
 * syscalls.h - Linux syscall interfaces (non-arch-specific)
 *
 * Copyright (c) 2004 Randy Dunlap
 * Copyright (c) 2004 Open Source Development Labs
 */

#ifndef _LINUX_SYSCALLS_H
#define _LINUX_SYSCALLS_H

struct __aio_sigset;
struct epoll_event;
struct iattr;
struct inode;
struct iocb;
struct io_event;
struct iovec;
struct __kernel_old_itimerval;
struct kexec_segment;
struct linux_dirent;
struct linux_dirent64;
struct list_head;
struct mmap_arg_struct;
struct msgbuf;
struct user_msghdr;
struct mmsghdr;
struct msqid_ds;
struct new_utsname;
struct nfsctl_arg;
struct __old_kernel_stat;
struct oldold_utsname;
struct old_utsname;
struct pollfd;
struct rlimit;
struct rlimit64;
struct rusage;
struct sched_param;
struct sched_attr;
struct sel_arg_struct;
struct semaphore;
struct sembuf;
struct shmid_ds;
struct sockaddr;
struct stat;
struct stat64;
struct statfs;
struct statfs64;
struct statx;
struct fsinfo_params;
struct __sysctl_args;
struct sysinfo;
struct timespec;
struct __kernel_old_timeval;
struct __kernel_timex;
struct timezone;
struct tms;
struct utimbuf;
struct mq_attr;
struct compat_stat;
struct old_timeval32;
struct robust_list_head;
struct getcpu_cache;
struct old_linux_dirent;
struct perf_event_attr;
struct file_handle;
struct sigaltstack;
struct rseq;
union bpf_attr;
struct io_uring_params;
struct clone_args;
struct open_how;

#include <linux/types.h>
#include <linux/aio_abi.h>
#include <linux/capability.h>
#include <linux/signal.h>
#include <linux/list.h>
#include <linux/bug.h>
#include <linux/sem.h>
#include <asm/siginfo.h>
#include <linux/unistd.h>
#include <linux/quota.h>
#include <linux/key.h>
#include <linux/personality.h>
#include <trace/syscall.h>

#ifdef CONFIG_ARCH_HAS_SYSCALL_WRAPPER
/*
 * It may be useful for an architecture to override the definitions of the
 * SYSCALL_DEFINE0() and __SYSCALL_DEFINEx() macros, in particular to use a
 * different calling convention for syscalls. To allow for that, the prototypes
 * for the sys_*() functions below will *not* be included if
 * CONFIG_ARCH_HAS_SYSCALL_WRAPPER is enabled.
 */
#include <asm/syscall_wrapper.h>
#endif /* CONFIG_ARCH_HAS_SYSCALL_WRAPPER */

/*
 * __MAP - apply a macro to syscall arguments
 * __MAP(n, m, t1, a1, t2, a2, ..., tn, an) will expand to
 *    m(t1, a1), m(t2, a2), ..., m(tn, an)
 * The first argument must be equal to the amount of type/name
 * pairs given.  Note that this list of pairs (i.e. the arguments
 * of __MAP starting at the third one) is in the same format as
 * for SYSCALL_DEFINE<n>/COMPAT_SYSCALL_DEFINE<n>
 */
#define __MAP0(m,...)
#define __MAP1(m,t,a,...) m(t,a)
#define __MAP2(m,t,a,...) m(t,a), __MAP1(m,__VA_ARGS__)
#define __MAP3(m,t,a,...) m(t,a), __MAP2(m,__VA_ARGS__)
#define __MAP4(m,t,a,...) m(t,a), __MAP3(m,__VA_ARGS__)
#define __MAP5(m,t,a,...) m(t,a), __MAP4(m,__VA_ARGS__)
#define __MAP6(m,t,a,...) m(t,a), __MAP5(m,__VA_ARGS__)
#define __MAP(n,...) __MAP##n(__VA_ARGS__)

#define __SC_DECL(t, a)	t a
#define __TYPE_AS(t, v)	__same_type((__force t)0, v)
#define __TYPE_IS_L(t)	(__TYPE_AS(t, 0L))
#define __TYPE_IS_UL(t)	(__TYPE_AS(t, 0UL))
#define __TYPE_IS_LL(t) (__TYPE_AS(t, 0LL) || __TYPE_AS(t, 0ULL))
#define __SC_LONG(t, a) __typeof(__builtin_choose_expr(__TYPE_IS_LL(t), 0LL, 0L)) a
#define __SC_CAST(t, a)	(__force t) a
#define __SC_ARGS(t, a)	a
#define __SC_TEST(t, a) (void)BUILD_BUG_ON_ZERO(!__TYPE_IS_LL(t) && sizeof(t) > sizeof(long))

#ifdef CONFIG_FTRACE_SYSCALLS
#define __SC_STR_ADECL(t, a)	#a
#define __SC_STR_TDECL(t, a)	#t

extern struct trace_event_class event_class_syscall_enter;
extern struct trace_event_class event_class_syscall_exit;
extern struct trace_event_functions enter_syscall_print_funcs;
extern struct trace_event_functions exit_syscall_print_funcs;

#define SYSCALL_TRACE_ENTER_EVENT(sname)				\
	static struct syscall_metadata __syscall_meta_##sname;		\
	static struct trace_event_call __used				\
	  event_enter_##sname = {					\
		.class			= &event_class_syscall_enter,	\
		{							\
			.name                   = "sys_enter"#sname,	\
		},							\
		.event.funcs            = &enter_syscall_print_funcs,	\
		.data			= (void *)&__syscall_meta_##sname,\
		.flags                  = TRACE_EVENT_FL_CAP_ANY,	\
	};								\
	static struct trace_event_call __used				\
	  __attribute__((section("_ftrace_events")))			\
	 *__event_enter_##sname = &event_enter_##sname;

#define SYSCALL_TRACE_EXIT_EVENT(sname)					\
	static struct syscall_metadata __syscall_meta_##sname;		\
	static struct trace_event_call __used				\
	  event_exit_##sname = {					\
		.class			= &event_class_syscall_exit,	\
		{							\
			.name                   = "sys_exit"#sname,	\
		},							\
		.event.funcs		= &exit_syscall_print_funcs,	\
		.data			= (void *)&__syscall_meta_##sname,\
		.flags                  = TRACE_EVENT_FL_CAP_ANY,	\
	};								\
	static struct trace_event_call __used				\
	  __attribute__((section("_ftrace_events")))			\
	*__event_exit_##sname = &event_exit_##sname;

#define SYSCALL_METADATA(sname, nb, ...)			\
	static const char *types_##sname[] = {			\
		__MAP(nb,__SC_STR_TDECL,__VA_ARGS__)		\
	};							\
	static const char *args_##sname[] = {			\
		__MAP(nb,__SC_STR_ADECL,__VA_ARGS__)		\
	};							\
	SYSCALL_TRACE_ENTER_EVENT(sname);			\
	SYSCALL_TRACE_EXIT_EVENT(sname);			\
	static struct syscall_metadata __used			\
	  __syscall_meta_##sname = {				\
		.name 		= "sys"#sname,			\
		.syscall_nr	= -1,	/* Filled in at boot */	\
		.nb_args 	= nb,				\
		.types		= nb ? types_##sname : NULL,	\
		.args		= nb ? args_##sname : NULL,	\
		.enter_event	= &event_enter_##sname,		\
		.exit_event	= &event_exit_##sname,		\
		.enter_fields	= LIST_HEAD_INIT(__syscall_meta_##sname.enter_fields), \
	};							\
	static struct syscall_metadata __used			\
	  __attribute__((section("__syscalls_metadata")))	\
	 *__p_syscall_meta_##sname = &__syscall_meta_##sname;

static inline int is_syscall_trace_event(struct trace_event_call *tp_event)
{
	return tp_event->class == &event_class_syscall_enter ||
	       tp_event->class == &event_class_syscall_exit;
}

#else
#define SYSCALL_METADATA(sname, nb, ...)

static inline int is_syscall_trace_event(struct trace_event_call *tp_event)
{
	return 0;
}
#endif

#ifndef SYSCALL_DEFINE0
#define SYSCALL_DEFINE0(sname)					\
	SYSCALL_METADATA(_##sname, 0);				\
	asmlinkage long sys_##sname(void);			\
	ALLOW_ERROR_INJECTION(sys_##sname, ERRNO);		\
	asmlinkage long sys_##sname(void)
#endif /* SYSCALL_DEFINE0 */

#define SYSCALL_DEFINE1(name, ...) SYSCALL_DEFINEx(1, _##name, __VA_ARGS__)
#define SYSCALL_DEFINE2(name, ...) SYSCALL_DEFINEx(2, _##name, __VA_ARGS__)
#define SYSCALL_DEFINE3(name, ...) SYSCALL_DEFINEx(3, _##name, __VA_ARGS__)
#define SYSCALL_DEFINE4(name, ...) SYSCALL_DEFINEx(4, _##name, __VA_ARGS__)
#define SYSCALL_DEFINE5(name, ...) SYSCALL_DEFINEx(5, _##name, __VA_ARGS__)
#define SYSCALL_DEFINE6(name, ...) SYSCALL_DEFINEx(6, _##name, __VA_ARGS__)

#define SYSCALL_DEFINE_MAXARGS	6

#define SYSCALL_DEFINEx(x, sname, ...)				\
	SYSCALL_METADATA(sname, x, __VA_ARGS__)			\
	__SYSCALL_DEFINEx(x, sname, __VA_ARGS__)

#define __PROTECT(...) asmlinkage_protect(__VA_ARGS__)

/*
 * The asmlinkage stub is aliased to a function named __se_sys_*() which
 * sign-extends 32-bit ints to longs whenever needed. The actual work is
 * done within __do_sys_*().
 */
#ifndef __SYSCALL_DEFINEx
#define __SYSCALL_DEFINEx(x, name, ...)					\
	__diag_push();							\
	__diag_ignore(GCC, 8, "-Wattribute-alias",			\
		      "Type aliasing is used to sanitize syscall arguments");\
	asmlinkage long sys##name(__MAP(x,__SC_DECL,__VA_ARGS__))	\
		__attribute__((alias(__stringify(__se_sys##name))));	\
	ALLOW_ERROR_INJECTION(sys##name, ERRNO);			\
	static inline long __do_sys##name(__MAP(x,__SC_DECL,__VA_ARGS__));\
	asmlinkage long __se_sys##name(__MAP(x,__SC_LONG,__VA_ARGS__));	\
	asmlinkage long __se_sys##name(__MAP(x,__SC_LONG,__VA_ARGS__))	\
	{								\
		long ret = __do_sys##name(__MAP(x,__SC_CAST,__VA_ARGS__));\
		__MAP(x,__SC_TEST,__VA_ARGS__);				\
		__PROTECT(x, ret,__MAP(x,__SC_ARGS,__VA_ARGS__));	\
		return ret;						\
	}								\
	__diag_pop();							\
	static inline long __do_sys##name(__MAP(x,__SC_DECL,__VA_ARGS__))
#endif /* __SYSCALL_DEFINEx */

/*
 * Called before coming back to user-mode. Returning to user-mode with an
 * address limit different than USER_DS can allow to overwrite kernel memory.
 */
static inline void addr_limit_user_check(void)
{
#ifdef TIF_FSCHECK
	if (!test_thread_flag(TIF_FSCHECK))
		return;
#endif

	if (CHECK_DATA_CORRUPTION(!segment_eq(get_fs(), USER_DS),
				  "Invalid address limit on user-mode return"))
		force_sig(SIGKILL);

#ifdef TIF_FSCHECK
	clear_thread_flag(TIF_FSCHECK);
#endif
}

/*
 * These syscall function prototypes are kept in the same order as
 * include/uapi/asm-generic/unistd.h. Architecture specific entries go below,
 * followed by deprecated or obsolete system calls.
 *
 * Please note that these prototypes here are only provided for information
 * purposes, for static analysis, and for linking from the syscall table.
 * These functions should not be called elsewhere from kernel code.
 *
 * As the syscall calling convention may be different from the default
 * for architectures overriding the syscall calling convention, do not
 * include the prototypes if CONFIG_ARCH_HAS_SYSCALL_WRAPPER is enabled.
 */
#ifndef CONFIG_ARCH_HAS_SYSCALL_WRAPPER
asmlinkage long sys_io_setup(unsigned nr_reqs, aio_context_t __user *ctx);
asmlinkage long sys_io_destroy(aio_context_t ctx);
asmlinkage long sys_io_submit(aio_context_t, long,
			struct iocb __user * __user *);
asmlinkage long sys_io_cancel(aio_context_t ctx_id, struct iocb __user *iocb,
			      struct io_event __user *result);
asmlinkage long sys_io_getevents(aio_context_t ctx_id,
				long min_nr,
				long nr,
				struct io_event __user *events,
				struct __kernel_timespec __user *timeout);
asmlinkage long sys_io_getevents_time32(__u32 ctx_id,
				__s32 min_nr,
				__s32 nr,
				struct io_event __user *events,
				struct old_timespec32 __user *timeout);
asmlinkage long sys_io_pgetevents(aio_context_t ctx_id,
				long min_nr,
				long nr,
				struct io_event __user *events,
				struct __kernel_timespec __user *timeout,
				const struct __aio_sigset *sig);
asmlinkage long sys_io_pgetevents_time32(aio_context_t ctx_id,
				long min_nr,
				long nr,
				struct io_event __user *events,
				struct old_timespec32 __user *timeout,
				const struct __aio_sigset *sig);
asmlinkage long sys_io_uring_setup(u32 entries,
				struct io_uring_params __user *p);
asmlinkage long sys_io_uring_enter(unsigned int fd, u32 to_submit,
				u32 min_complete, u32 flags,
				const sigset_t __user *sig, size_t sigsz);
asmlinkage long sys_io_uring_register(unsigned int fd, unsigned int op,
				void __user *arg, unsigned int nr_args);

/* fs/xattr.c */
asmlinkage long sys_setxattr(const char __user *path, const char __user *name,
			     const void __user *value, size_t size, int flags);
asmlinkage long sys_lsetxattr(const char __user *path, const char __user *name,
			      const void __user *value, size_t size, int flags);
asmlinkage long sys_fsetxattr(int fd, const char __user *name,
			      const void __user *value, size_t size, int flags);
asmlinkage long sys_getxattr(const char __user *path, const char __user *name,
			     void __user *value, size_t size);
asmlinkage long sys_lgetxattr(const char __user *path, const char __user *name,
			      void __user *value, size_t size);
asmlinkage long sys_fgetxattr(int fd, const char __user *name,
			      void __user *value, size_t size);
asmlinkage long sys_listxattr(const char __user *path, char __user *list,
			      size_t size);
asmlinkage long sys_llistxattr(const char __user *path, char __user *list,
			       size_t size);
asmlinkage long sys_flistxattr(int fd, char __user *list, size_t size);
asmlinkage long sys_removexattr(const char __user *path,
				const char __user *name);
asmlinkage long sys_lremovexattr(const char __user *path,
				 const char __user *name);
asmlinkage long sys_fremovexattr(int fd, const char __user *name);

/* fs/dcache.c */
asmlinkage long sys_getcwd(char __user *buf, unsigned long size);

/* fs/cookies.c */
asmlinkage long sys_lookup_dcookie(u64 cookie64, char __user *buf, size_t len);

/* fs/eventfd.c */
asmlinkage long sys_eventfd2(unsigned int count, int flags);

/* fs/eventpoll.c */
asmlinkage long sys_epoll_create1(int flags);
asmlinkage long sys_epoll_ctl(int epfd, int op, int fd,
				struct epoll_event __user *event);
asmlinkage long sys_epoll_pwait(int epfd, struct epoll_event __user *events,
				int maxevents, int timeout,
				const sigset_t __user *sigmask,
				size_t sigsetsize);

/* fs/fcntl.c */
asmlinkage long sys_dup(unsigned int fildes);
asmlinkage long sys_dup3(unsigned int oldfd, unsigned int newfd, int flags);
asmlinkage long sys_fcntl(unsigned int fd, unsigned int cmd, unsigned long arg);
#if BITS_PER_LONG == 32
asmlinkage long sys_fcntl64(unsigned int fd,
				unsigned int cmd, unsigned long arg);
#endif

/* fs/inotify_user.c */
asmlinkage long sys_inotify_init1(int flags);
asmlinkage long sys_inotify_add_watch(int fd, const char __user *path,
					u32 mask);
asmlinkage long sys_inotify_rm_watch(int fd, __s32 wd);

/* fs/ioctl.c */
asmlinkage long sys_ioctl(unsigned int fd, unsigned int cmd,
				unsigned long arg);

/* fs/ioprio.c */
asmlinkage long sys_ioprio_set(int which, int who, int ioprio);
asmlinkage long sys_ioprio_get(int which, int who);

/* fs/locks.c */
asmlinkage long sys_flock(unsigned int fd, unsigned int cmd);

/* fs/namei.c */
asmlinkage long sys_mknodat(int dfd, const char __user * filename, umode_t mode,
			    unsigned dev);
asmlinkage long sys_mkdirat(int dfd, const char __user * pathname, umode_t mode);
asmlinkage long sys_unlinkat(int dfd, const char __user * pathname, int flag);
asmlinkage long sys_symlinkat(const char __user * oldname,
			      int newdfd, const char __user * newname);
asmlinkage long sys_linkat(int olddfd, const char __user *oldname,
			   int newdfd, const char __user *newname, int flags);
asmlinkage long sys_renameat(int olddfd, const char __user * oldname,
			     int newdfd, const char __user * newname);

/* fs/namespace.c */
asmlinkage long sys_umount(char __user *name, int flags);
asmlinkage long sys_mount(char __user *dev_name, char __user *dir_name,
				char __user *type, unsigned long flags,
				void __user *data);
asmlinkage long sys_pivot_root(const char __user *new_root,
				const char __user *put_old);

/* fs/nfsctl.c */

/* fs/open.c */
asmlinkage long sys_statfs(const char __user * path,
				struct statfs __user *buf);
asmlinkage long sys_statfs64(const char __user *path, size_t sz,
				struct statfs64 __user *buf);
asmlinkage long sys_fstatfs(unsigned int fd, struct statfs __user *buf);
asmlinkage long sys_fstatfs64(unsigned int fd, size_t sz,
				struct statfs64 __user *buf);
asmlinkage long sys_truncate(const char __user *path, long length);
asmlinkage long sys_ftruncate(unsigned int fd, unsigned long length);
#if BITS_PER_LONG == 32
asmlinkage long sys_truncate64(const char __user *path, loff_t length);
asmlinkage long sys_ftruncate64(unsigned int fd, loff_t length);
#endif
asmlinkage long sys_fallocate(int fd, int mode, loff_t offset, loff_t len);
asmlinkage long sys_faccessat(int dfd, const char __user *filename, int mode);
asmlinkage long sys_faccessat2(int dfd, const char __user *filename, int mode,
			       int flags);
asmlinkage long sys_chdir(const char __user *filename);
asmlinkage long sys_fchdir(unsigned int fd);
asmlinkage long sys_chroot(const char __user *filename);
asmlinkage long sys_fchmod(unsigned int fd, umode_t mode);
asmlinkage long sys_fchmodat(int dfd, const char __user * filename,
			     umode_t mode);
asmlinkage long sys_fchownat(int dfd, const char __user *filename, uid_t user,
			     gid_t group, int flag);
asmlinkage long sys_fchown(unsigned int fd, uid_t user, gid_t group);
asmlinkage long sys_openat(int dfd, const char __user *filename, int flags,
			   umode_t mode);
asmlinkage long sys_openat2(int dfd, const char __user *filename,
			    struct open_how *how, size_t size);
asmlinkage long sys_close(unsigned int fd);
asmlinkage long sys_vhangup(void);

/* fs/pipe.c */
asmlinkage long sys_pipe2(int __user *fildes, int flags);

/* fs/quota.c */
asmlinkage long sys_quotactl(unsigned int cmd, const char __user *special,
				qid_t id, void __user *addr);

/* fs/readdir.c */
asmlinkage long sys_getdents64(unsigned int fd,
				struct linux_dirent64 __user *dirent,
				unsigned int count);

/* fs/read_write.c */
asmlinkage long sys_llseek(unsigned int fd, unsigned long offset_high,
			unsigned long offset_low, loff_t __user *result,
			unsigned int whence);
asmlinkage long sys_lseek(unsigned int fd, off_t offset,
			  unsigned int whence);
asmlinkage long sys_read(unsigned int fd, char __user *buf, size_t count);
asmlinkage long sys_write(unsigned int fd, const char __user *buf,
			  size_t count);
asmlinkage long sys_readv(unsigned long fd,
			  const struct iovec __user *vec,
			  unsigned long vlen);
asmlinkage long sys_writev(unsigned long fd,
			   const struct iovec __user *vec,
			   unsigned long vlen);
asmlinkage long sys_pread64(unsigned int fd, char __user *buf,
			    size_t count, loff_t pos);
asmlinkage long sys_pwrite64(unsigned int fd, const char __user *buf,
			     size_t count, loff_t pos);
asmlinkage long sys_preadv(unsigned long fd, const struct iovec __user *vec,
			   unsigned long vlen, unsigned long pos_l, unsigned long pos_h);
asmlinkage long sys_pwritev(unsigned long fd, const struct iovec __user *vec,
			    unsigned long vlen, unsigned long pos_l, unsigned long pos_h);

/* fs/sendfile.c */
asmlinkage long sys_sendfile64(int out_fd, int in_fd,
			       loff_t __user *offset, size_t count);

/* fs/select.c */
asmlinkage long sys_pselect6(int, fd_set __user *, fd_set __user *,
			     fd_set __user *, struct __kernel_timespec __user *,
			     void __user *);
asmlinkage long sys_pselect6_time32(int, fd_set __user *, fd_set __user *,
			     fd_set __user *, struct old_timespec32 __user *,
			     void __user *);
asmlinkage long sys_ppoll(struct pollfd __user *, unsigned int,
			  struct __kernel_timespec __user *, const sigset_t __user *,
			  size_t);
asmlinkage long sys_ppoll_time32(struct pollfd __user *, unsigned int,
			  struct old_timespec32 __user *, const sigset_t __user *,
			  size_t);

/* fs/signalfd.c */
asmlinkage long sys_signalfd4(int ufd, sigset_t __user *user_mask, size_t sizemask, int flags);

/* fs/splice.c */
asmlinkage long sys_vmsplice(int fd, const struct iovec __user *iov,
			     unsigned long nr_segs, unsigned int flags);
asmlinkage long sys_splice(int fd_in, loff_t __user *off_in,
			   int fd_out, loff_t __user *off_out,
			   size_t len, unsigned int flags);
asmlinkage long sys_tee(int fdin, int fdout, size_t len, unsigned int flags);

/* fs/stat.c */
asmlinkage long sys_readlinkat(int dfd, const char __user *path, char __user *buf,
			       int bufsiz);
asmlinkage long sys_newfstatat(int dfd, const char __user *filename,
			       struct stat __user *statbuf, int flag);
asmlinkage long sys_newfstat(unsigned int fd, struct stat __user *statbuf);
#if defined(__ARCH_WANT_STAT64) || defined(__ARCH_WANT_COMPAT_STAT64)
asmlinkage long sys_fstat64(unsigned long fd, struct stat64 __user *statbuf);
asmlinkage long sys_fstatat64(int dfd, const char __user *filename,
			       struct stat64 __user *statbuf, int flag);
#endif

/* fs/sync.c */
asmlinkage long sys_sync(void);
asmlinkage long sys_fsync(unsigned int fd);
asmlinkage long sys_fdatasync(unsigned int fd);
asmlinkage long sys_sync_file_range2(int fd, unsigned int flags,
				     loff_t offset, loff_t nbytes);
asmlinkage long sys_sync_file_range(int fd, loff_t offset, loff_t nbytes,
					unsigned int flags);

/* fs/timerfd.c */
asmlinkage long sys_timerfd_create(int clockid, int flags);
asmlinkage long sys_timerfd_settime(int ufd, int flags,
				    const struct __kernel_itimerspec __user *utmr,
				    struct __kernel_itimerspec __user *otmr);
asmlinkage long sys_timerfd_gettime(int ufd, struct __kernel_itimerspec __user *otmr);
asmlinkage long sys_timerfd_gettime32(int ufd,
				   struct old_itimerspec32 __user *otmr);
asmlinkage long sys_timerfd_settime32(int ufd, int flags,
				   const struct old_itimerspec32 __user *utmr,
				   struct old_itimerspec32 __user *otmr);

/* fs/utimes.c */
asmlinkage long sys_utimensat(int dfd, const char __user *filename,
				struct __kernel_timespec __user *utimes,
				int flags);
asmlinkage long sys_utimensat_time32(unsigned int dfd,
				const char __user *filename,
				struct old_timespec32 __user *t, int flags);

/* kernel/acct.c */
asmlinkage long sys_acct(const char __user *name);

/* kernel/capability.c */
asmlinkage long sys_capget(cap_user_header_t header,
				cap_user_data_t dataptr);
asmlinkage long sys_capset(cap_user_header_t header,
				const cap_user_data_t data);

/* kernel/exec_domain.c */
asmlinkage long sys_personality(unsigned int personality);

/* kernel/exit.c */
asmlinkage long sys_exit(int error_code);
asmlinkage long sys_exit_group(int error_code);
asmlinkage long sys_waitid(int which, pid_t pid,
			   struct siginfo __user *infop,
			   int options, struct rusage __user *ru);

/* kernel/fork.c */
asmlinkage long sys_set_tid_address(int __user *tidptr);
asmlinkage long sys_unshare(unsigned long unshare_flags);

/* kernel/futex.c */
asmlinkage long sys_futex(u32 __user *uaddr, int op, u32 val,
			struct __kernel_timespec __user *utime, u32 __user *uaddr2,
			u32 val3);
asmlinkage long sys_futex_time32(u32 __user *uaddr, int op, u32 val,
			struct old_timespec32 __user *utime, u32 __user *uaddr2,
			u32 val3);
asmlinkage long sys_get_robust_list(int pid,
				    struct robust_list_head __user * __user *head_ptr,
				    size_t __user *len_ptr);
asmlinkage long sys_set_robust_list(struct robust_list_head __user *head,
				    size_t len);

/* kernel/hrtimer.c */
asmlinkage long sys_nanosleep(struct __kernel_timespec __user *rqtp,
			      struct __kernel_timespec __user *rmtp);
asmlinkage long sys_nanosleep_time32(struct old_timespec32 __user *rqtp,
				     struct old_timespec32 __user *rmtp);

/* kernel/itimer.c */
asmlinkage long sys_getitimer(int which, struct __kernel_old_itimerval __user *value);
asmlinkage long sys_setitimer(int which,
				struct __kernel_old_itimerval __user *value,
				struct __kernel_old_itimerval __user *ovalue);

/* kernel/kexec.c */
asmlinkage long sys_kexec_load(unsigned long entry, unsigned long nr_segments,
				struct kexec_segment __user *segments,
				unsigned long flags);

/* kernel/module.c */
asmlinkage long sys_init_module(void __user *umod, unsigned long len,
				const char __user *uargs);
asmlinkage long sys_delete_module(const char __user *name_user,
				unsigned int flags);

/* kernel/posix-timers.c */
asmlinkage long sys_timer_create(clockid_t which_clock,
				 struct sigevent __user *timer_event_spec,
				 timer_t __user * created_timer_id);
asmlinkage long sys_timer_gettime(timer_t timer_id,
				struct __kernel_itimerspec __user *setting);
asmlinkage long sys_timer_getoverrun(timer_t timer_id);
asmlinkage long sys_timer_settime(timer_t timer_id, int flags,
				const struct __kernel_itimerspec __user *new_setting,
				struct __kernel_itimerspec __user *old_setting);
asmlinkage long sys_timer_delete(timer_t timer_id);
asmlinkage long sys_clock_settime(clockid_t which_clock,
				const struct __kernel_timespec __user *tp);
asmlinkage long sys_clock_gettime(clockid_t which_clock,
				struct __kernel_timespec __user *tp);
asmlinkage long sys_clock_getres(clockid_t which_clock,
				struct __kernel_timespec __user *tp);
asmlinkage long sys_clock_nanosleep(clockid_t which_clock, int flags,
				const struct __kernel_timespec __user *rqtp,
				struct __kernel_timespec __user *rmtp);
asmlinkage long sys_timer_gettime32(timer_t timer_id,
				 struct old_itimerspec32 __user *setting);
asmlinkage long sys_timer_settime32(timer_t timer_id, int flags,
					 struct old_itimerspec32 __user *new,
					 struct old_itimerspec32 __user *old);
asmlinkage long sys_clock_settime32(clockid_t which_clock,
				struct old_timespec32 __user *tp);
asmlinkage long sys_clock_gettime32(clockid_t which_clock,
				struct old_timespec32 __user *tp);
asmlinkage long sys_clock_getres_time32(clockid_t which_clock,
				struct old_timespec32 __user *tp);
asmlinkage long sys_clock_nanosleep_time32(clockid_t which_clock, int flags,
				struct old_timespec32 __user *rqtp,
				struct old_timespec32 __user *rmtp);

/* kernel/printk.c */
asmlinkage long sys_syslog(int type, char __user *buf, int len);

/* kernel/ptrace.c */
asmlinkage long sys_ptrace(long request, long pid, unsigned long addr,
			   unsigned long data);
/* kernel/sched/core.c */

asmlinkage long sys_sched_setparam(pid_t pid,
					struct sched_param __user *param);
asmlinkage long sys_sched_setscheduler(pid_t pid, int policy,
					struct sched_param __user *param);
asmlinkage long sys_sched_getscheduler(pid_t pid);
asmlinkage long sys_sched_getparam(pid_t pid,
					struct sched_param __user *param);
asmlinkage long sys_sched_setaffinity(pid_t pid, unsigned int len,
					unsigned long __user *user_mask_ptr);
asmlinkage long sys_sched_getaffinity(pid_t pid, unsigned int len,
					unsigned long __user *user_mask_ptr);
asmlinkage long sys_sched_yield(void);
asmlinkage long sys_sched_get_priority_max(int policy);
asmlinkage long sys_sched_get_priority_min(int policy);
asmlinkage long sys_sched_rr_get_interval(pid_t pid,
				struct __kernel_timespec __user *interval);
asmlinkage long sys_sched_rr_get_interval_time32(pid_t pid,
						 struct old_timespec32 __user *interval);

/* kernel/signal.c */
asmlinkage long sys_restart_syscall(void);
asmlinkage long sys_kill(pid_t pid, int sig);
asmlinkage long sys_tkill(pid_t pid, int sig);
asmlinkage long sys_tgkill(pid_t tgid, pid_t pid, int sig);
asmlinkage long sys_sigaltstack(const struct sigaltstack __user *uss,
				struct sigaltstack __user *uoss);
asmlinkage long sys_rt_sigsuspend(sigset_t __user *unewset, size_t sigsetsize);
#ifndef CONFIG_ODD_RT_SIGACTION
asmlinkage long sys_rt_sigaction(int,
				 const struct sigaction __user *,
				 struct sigaction __user *,
				 size_t);
#endif
asmlinkage long sys_rt_sigprocmask(int how, sigset_t __user *set,
				sigset_t __user *oset, size_t sigsetsize);
asmlinkage long sys_rt_sigpending(sigset_t __user *set, size_t sigsetsize);
asmlinkage long sys_rt_sigtimedwait(const sigset_t __user *uthese,
				siginfo_t __user *uinfo,
				const struct __kernel_timespec __user *uts,
				size_t sigsetsize);
asmlinkage long sys_rt_sigtimedwait_time32(const sigset_t __user *uthese,
				siginfo_t __user *uinfo,
				const struct old_timespec32 __user *uts,
				size_t sigsetsize);
asmlinkage long sys_rt_sigqueueinfo(pid_t pid, int sig, siginfo_t __user *uinfo);

/* kernel/sys.c */
asmlinkage long sys_setpriority(int which, int who, int niceval);
asmlinkage long sys_getpriority(int which, int who);
asmlinkage long sys_reboot(int magic1, int magic2, unsigned int cmd,
				void __user *arg);
asmlinkage long sys_setregid(gid_t rgid, gid_t egid);
asmlinkage long sys_setgid(gid_t gid);
asmlinkage long sys_setreuid(uid_t ruid, uid_t euid);
asmlinkage long sys_setuid(uid_t uid);
asmlinkage long sys_setresuid(uid_t ruid, uid_t euid, uid_t suid);
asmlinkage long sys_getresuid(uid_t __user *ruid, uid_t __user *euid, uid_t __user *suid);
asmlinkage long sys_setresgid(gid_t rgid, gid_t egid, gid_t sgid);
asmlinkage long sys_getresgid(gid_t __user *rgid, gid_t __user *egid, gid_t __user *sgid);
asmlinkage long sys_setfsuid(uid_t uid);
asmlinkage long sys_setfsgid(gid_t gid);
asmlinkage long sys_times(struct tms __user *tbuf);
asmlinkage long sys_setpgid(pid_t pid, pid_t pgid);
asmlinkage long sys_getpgid(pid_t pid);
asmlinkage long sys_getsid(pid_t pid);
asmlinkage long sys_setsid(void);
asmlinkage long sys_getgroups(int gidsetsize, gid_t __user *grouplist);
asmlinkage long sys_setgroups(int gidsetsize, gid_t __user *grouplist);
asmlinkage long sys_newuname(struct new_utsname __user *name);
asmlinkage long sys_sethostname(char __user *name, int len);
asmlinkage long sys_setdomainname(char __user *name, int len);
asmlinkage long sys_getrlimit(unsigned int resource,
				struct rlimit __user *rlim);
asmlinkage long sys_setrlimit(unsigned int resource,
				struct rlimit __user *rlim);
asmlinkage long sys_getrusage(int who, struct rusage __user *ru);
asmlinkage long sys_umask(int mask);
asmlinkage long sys_prctl(int option, unsigned long arg2, unsigned long arg3,
			unsigned long arg4, unsigned long arg5);
asmlinkage long sys_getcpu(unsigned __user *cpu, unsigned __user *node, struct getcpu_cache __user *cache);

/* kernel/time.c */
asmlinkage long sys_gettimeofday(struct __kernel_old_timeval __user *tv,
				struct timezone __user *tz);
asmlinkage long sys_settimeofday(struct __kernel_old_timeval __user *tv,
				struct timezone __user *tz);
asmlinkage long sys_adjtimex(struct __kernel_timex __user *txc_p);
asmlinkage long sys_adjtimex_time32(struct old_timex32 __user *txc_p);

/* kernel/timer.c */
asmlinkage long sys_getpid(void);
asmlinkage long sys_getppid(void);
asmlinkage long sys_getuid(void);
asmlinkage long sys_geteuid(void);
asmlinkage long sys_getgid(void);
asmlinkage long sys_getegid(void);
asmlinkage long sys_gettid(void);
asmlinkage long sys_sysinfo(struct sysinfo __user *info);

/* ipc/mqueue.c */
asmlinkage long sys_mq_open(const char __user *name, int oflag, umode_t mode, struct mq_attr __user *attr);
asmlinkage long sys_mq_unlink(const char __user *name);
asmlinkage long sys_mq_timedsend(mqd_t mqdes, const char __user *msg_ptr, size_t msg_len, unsigned int msg_prio, const struct __kernel_timespec __user *abs_timeout);
asmlinkage long sys_mq_timedreceive(mqd_t mqdes, char __user *msg_ptr, size_t msg_len, unsigned int __user *msg_prio, const struct __kernel_timespec __user *abs_timeout);
asmlinkage long sys_mq_notify(mqd_t mqdes, const struct sigevent __user *notification);
asmlinkage long sys_mq_getsetattr(mqd_t mqdes, const struct mq_attr __user *mqstat, struct mq_attr __user *omqstat);
asmlinkage long sys_mq_timedreceive_time32(mqd_t mqdes,
			char __user *u_msg_ptr,
			unsigned int msg_len, unsigned int __user *u_msg_prio,
			const struct old_timespec32 __user *u_abs_timeout);
asmlinkage long sys_mq_timedsend_time32(mqd_t mqdes,
			const char __user *u_msg_ptr,
			unsigned int msg_len, unsigned int msg_prio,
			const struct old_timespec32 __user *u_abs_timeout);

/* ipc/msg.c */
asmlinkage long sys_msgget(key_t key, int msgflg);
asmlinkage long sys_old_msgctl(int msqid, int cmd, struct msqid_ds __user *buf);
asmlinkage long sys_msgctl(int msqid, int cmd, struct msqid_ds __user *buf);
asmlinkage long sys_msgrcv(int msqid, struct msgbuf __user *msgp,
				size_t msgsz, long msgtyp, int msgflg);
asmlinkage long sys_msgsnd(int msqid, struct msgbuf __user *msgp,
				size_t msgsz, int msgflg);

/* ipc/sem.c */
asmlinkage long sys_semget(key_t key, int nsems, int semflg);
asmlinkage long sys_semctl(int semid, int semnum, int cmd, unsigned long arg);
asmlinkage long sys_old_semctl(int semid, int semnum, int cmd, unsigned long arg);
asmlinkage long sys_semtimedop(int semid, struct sembuf __user *sops,
				unsigned nsops,
				const struct __kernel_timespec __user *timeout);
asmlinkage long sys_semtimedop_time32(int semid, struct sembuf __user *sops,
				unsigned nsops,
				const struct old_timespec32 __user *timeout);
asmlinkage long sys_semop(int semid, struct sembuf __user *sops,
				unsigned nsops);

/* ipc/shm.c */
asmlinkage long sys_shmget(key_t key, size_t size, int flag);
asmlinkage long sys_old_shmctl(int shmid, int cmd, struct shmid_ds __user *buf);
asmlinkage long sys_shmctl(int shmid, int cmd, struct shmid_ds __user *buf);
asmlinkage long sys_shmat(int shmid, char __user *shmaddr, int shmflg);
asmlinkage long sys_shmdt(char __user *shmaddr);

/* net/socket.c */
asmlinkage long sys_socket(int, int, int);
asmlinkage long sys_socketpair(int, int, int, int __user *);
asmlinkage long sys_bind(int, struct sockaddr __user *, int);
asmlinkage long sys_listen(int, int);
asmlinkage long sys_accept(int, struct sockaddr __user *, int __user *);
asmlinkage long sys_connect(int, struct sockaddr __user *, int);
asmlinkage long sys_getsockname(int, struct sockaddr __user *, int __user *);
asmlinkage long sys_getpeername(int, struct sockaddr __user *, int __user *);
asmlinkage long sys_sendto(int, void __user *, size_t, unsigned,
				struct sockaddr __user *, int);
asmlinkage long sys_recvfrom(int, void __user *, size_t, unsigned,
				struct sockaddr __user *, int __user *);
asmlinkage long sys_setsockopt(int fd, int level, int optname,
				char __user *optval, int optlen);
asmlinkage long sys_getsockopt(int fd, int level, int optname,
				char __user *optval, int __user *optlen);
asmlinkage long sys_shutdown(int, int);
asmlinkage long sys_sendmsg(int fd, struct user_msghdr __user *msg, unsigned flags);
asmlinkage long sys_recvmsg(int fd, struct user_msghdr __user *msg, unsigned flags);

/* mm/filemap.c */
asmlinkage long sys_readahead(int fd, loff_t offset, size_t count);

/* mm/nommu.c, also with MMU */
asmlinkage long sys_brk(unsigned long brk);
asmlinkage long sys_munmap(unsigned long addr, size_t len);
asmlinkage long sys_mremap(unsigned long addr,
			   unsigned long old_len, unsigned long new_len,
			   unsigned long flags, unsigned long new_addr);

/* security/keys/keyctl.c */
asmlinkage long sys_add_key(const char __user *_type,
			    const char __user *_description,
			    const void __user *_payload,
			    size_t plen,
			    key_serial_t destringid);
asmlinkage long sys_request_key(const char __user *_type,
				const char __user *_description,
				const char __user *_callout_info,
				key_serial_t destringid);
asmlinkage long sys_keyctl(int cmd, unsigned long arg2, unsigned long arg3,
			   unsigned long arg4, unsigned long arg5);

/* arch/example/kernel/sys_example.c */
#ifdef CONFIG_CLONE_BACKWARDS
asmlinkage long sys_clone(unsigned long, unsigned long, int __user *, unsigned long,
	       int __user *);
#else
#ifdef CONFIG_CLONE_BACKWARDS3
asmlinkage long sys_clone(unsigned long, unsigned long, int, int __user *,
			  int __user *, unsigned long);
#else
asmlinkage long sys_clone(unsigned long, unsigned long, int __user *,
	       int __user *, unsigned long);
#endif
#endif

asmlinkage long sys_clone3(struct clone_args __user *uargs, size_t size);

asmlinkage long sys_execve(const char __user *filename,
		const char __user *const __user *argv,
		const char __user *const __user *envp);

/* mm/fadvise.c */
asmlinkage long sys_fadvise64_64(int fd, loff_t offset, loff_t len, int advice);

/* mm/, CONFIG_MMU only */
asmlinkage long sys_swapon(const char __user *specialfile, int swap_flags);
asmlinkage long sys_swapoff(const char __user *specialfile);
asmlinkage long sys_mprotect(unsigned long start, size_t len,
				unsigned long prot);
asmlinkage long sys_msync(unsigned long start, size_t len, int flags);
asmlinkage long sys_mlock(unsigned long start, size_t len);
asmlinkage long sys_munlock(unsigned long start, size_t len);
asmlinkage long sys_mlockall(int flags);
asmlinkage long sys_munlockall(void);
asmlinkage long sys_mincore(unsigned long start, size_t len,
				unsigned char __user * vec);
asmlinkage long sys_madvise(unsigned long start, size_t len, int behavior);
asmlinkage long sys_remap_file_pages(unsigned long start, unsigned long size,
			unsigned long prot, unsigned long pgoff,
			unsigned long flags);
asmlinkage long sys_mbind(unsigned long start, unsigned long len,
				unsigned long mode,
				const unsigned long __user *nmask,
				unsigned long maxnode,
				unsigned flags);
asmlinkage long sys_get_mempolicy(int __user *policy,
				unsigned long __user *nmask,
				unsigned long maxnode,
				unsigned long addr, unsigned long flags);
asmlinkage long sys_set_mempolicy(int mode, const unsigned long __user *nmask,
				unsigned long maxnode);
asmlinkage long sys_migrate_pages(pid_t pid, unsigned long maxnode,
				const unsigned long __user *from,
				const unsigned long __user *to);
asmlinkage long sys_move_pages(pid_t pid, unsigned long nr_pages,
				const void __user * __user *pages,
				const int __user *nodes,
				int __user *status,
				int flags);

asmlinkage long sys_rt_tgsigqueueinfo(pid_t tgid, pid_t  pid, int sig,
		siginfo_t __user *uinfo);
asmlinkage long sys_perf_event_open(
		struct perf_event_attr __user *attr_uptr,
		pid_t pid, int cpu, int group_fd, unsigned long flags);
asmlinkage long sys_accept4(int, struct sockaddr __user *, int __user *, int);
asmlinkage long sys_recvmmsg(int fd, struct mmsghdr __user *msg,
			     unsigned int vlen, unsigned flags,
			     struct __kernel_timespec __user *timeout);
asmlinkage long sys_recvmmsg_time32(int fd, struct mmsghdr __user *msg,
			     unsigned int vlen, unsigned flags,
			     struct old_timespec32 __user *timeout);

asmlinkage long sys_wait4(pid_t pid, int __user *stat_addr,
				int options, struct rusage __user *ru);
asmlinkage long sys_prlimit64(pid_t pid, unsigned int resource,
				const struct rlimit64 __user *new_rlim,
				struct rlimit64 __user *old_rlim);
asmlinkage long sys_fanotify_init(unsigned int flags, unsigned int event_f_flags);
asmlinkage long sys_fanotify_mark(int fanotify_fd, unsigned int flags,
				  u64 mask, int fd,
				  const char  __user *pathname);
asmlinkage long sys_name_to_handle_at(int dfd, const char __user *name,
				      struct file_handle __user *handle,
				      int __user *mnt_id, int flag);
asmlinkage long sys_open_by_handle_at(int mountdirfd,
				      struct file_handle __user *handle,
				      int flags);
asmlinkage long sys_clock_adjtime(clockid_t which_clock,
				struct __kernel_timex __user *tx);
asmlinkage long sys_clock_adjtime32(clockid_t which_clock,
				struct old_timex32 __user *tx);
asmlinkage long sys_syncfs(int fd);
asmlinkage long sys_setns(int fd, int nstype);
asmlinkage long sys_pidfd_open(pid_t pid, unsigned int flags);
asmlinkage long sys_sendmmsg(int fd, struct mmsghdr __user *msg,
			     unsigned int vlen, unsigned flags);
asmlinkage long sys_process_vm_readv(pid_t pid,
				     const struct iovec __user *lvec,
				     unsigned long liovcnt,
				     const struct iovec __user *rvec,
				     unsigned long riovcnt,
				     unsigned long flags);
asmlinkage long sys_process_vm_writev(pid_t pid,
				      const struct iovec __user *lvec,
				      unsigned long liovcnt,
				      const struct iovec __user *rvec,
				      unsigned long riovcnt,
				      unsigned long flags);
asmlinkage long sys_kcmp(pid_t pid1, pid_t pid2, int type,
			 unsigned long idx1, unsigned long idx2);
asmlinkage long sys_finit_module(int fd, const char __user *uargs, int flags);
asmlinkage long sys_sched_setattr(pid_t pid,
					struct sched_attr __user *attr,
					unsigned int flags);
asmlinkage long sys_sched_getattr(pid_t pid,
					struct sched_attr __user *attr,
					unsigned int size,
					unsigned int flags);
asmlinkage long sys_renameat2(int olddfd, const char __user *oldname,
			      int newdfd, const char __user *newname,
			      unsigned int flags);
asmlinkage long sys_seccomp(unsigned int op, unsigned int flags,
			    void __user *uargs);
asmlinkage long sys_getrandom(char __user *buf, size_t count,
			      unsigned int flags);
asmlinkage long sys_memfd_create(const char __user *uname_ptr, unsigned int flags);
asmlinkage long sys_bpf(int cmd, union bpf_attr *attr, unsigned int size);
asmlinkage long sys_execveat(int dfd, const char __user *filename,
			const char __user *const __user *argv,
			const char __user *const __user *envp, int flags);
asmlinkage long sys_userfaultfd(int flags);
asmlinkage long sys_membarrier(int cmd, int flags);
asmlinkage long sys_mlock2(unsigned long start, size_t len, int flags);
asmlinkage long sys_copy_file_range(int fd_in, loff_t __user *off_in,
				    int fd_out, loff_t __user *off_out,
				    size_t len, unsigned int flags);
asmlinkage long sys_preadv2(unsigned long fd, const struct iovec __user *vec,
			    unsigned long vlen, unsigned long pos_l, unsigned long pos_h,
			    rwf_t flags);
asmlinkage long sys_pwritev2(unsigned long fd, const struct iovec __user *vec,
			    unsigned long vlen, unsigned long pos_l, unsigned long pos_h,
			    rwf_t flags);
asmlinkage long sys_pkey_mprotect(unsigned long start, size_t len,
				  unsigned long prot, int pkey);
asmlinkage long sys_pkey_alloc(unsigned long flags, unsigned long init_val);
asmlinkage long sys_pkey_free(int pkey);
asmlinkage long sys_statx(int dfd, const char __user *path, unsigned flags,
			  unsigned mask, struct statx __user *buffer);
asmlinkage long sys_rseq(struct rseq __user *rseq, uint32_t rseq_len,
			 int flags, uint32_t sig);
asmlinkage long sys_open_tree(int dfd, const char __user *path, unsigned flags);
asmlinkage long sys_move_mount(int from_dfd, const char __user *from_path,
			       int to_dfd, const char __user *to_path,
			       unsigned int ms_flags);
asmlinkage long sys_fsopen(const char __user *fs_name, unsigned int flags);
asmlinkage long sys_fsconfig(int fs_fd, unsigned int cmd, const char __user *key,
			     const void __user *value, int aux);
asmlinkage long sys_fsmount(int fs_fd, unsigned int flags, unsigned int ms_flags);
asmlinkage long sys_fspick(int dfd, const char __user *path, unsigned int flags);
asmlinkage long sys_pidfd_send_signal(int pidfd, int sig,
				       siginfo_t __user *info,
				       unsigned int flags);
asmlinkage long sys_pidfd_getfd(int pidfd, int fd, unsigned int flags);
asmlinkage long sys_watch_mount(int dfd, const char __user *path,
				unsigned int at_flags, int watch_fd, int watch_id);
asmlinkage long sys_watch_sb(int dfd, const char __user *path,
			     unsigned int at_flags, int watch_fd, int watch_id);
<<<<<<< HEAD
=======
asmlinkage long sys_fsinfo(int dfd, const char __user *pathname,
			   const struct fsinfo_params __user *params, size_t params_size,
			   void __user *result_buffer, size_t result_buf_size);
>>>>>>> 93737ccf

/*
 * Architecture-specific system calls
 */

/* arch/x86/kernel/ioport.c */
asmlinkage long sys_ioperm(unsigned long from, unsigned long num, int on);

/* pciconfig: alpha, arm, arm64, ia64, sparc */
asmlinkage long sys_pciconfig_read(unsigned long bus, unsigned long dfn,
				unsigned long off, unsigned long len,
				void __user *buf);
asmlinkage long sys_pciconfig_write(unsigned long bus, unsigned long dfn,
				unsigned long off, unsigned long len,
				void __user *buf);
asmlinkage long sys_pciconfig_iobase(long which, unsigned long bus, unsigned long devfn);

/* powerpc */
asmlinkage long sys_spu_run(int fd, __u32 __user *unpc,
				 __u32 __user *ustatus);
asmlinkage long sys_spu_create(const char __user *name,
		unsigned int flags, umode_t mode, int fd);


/*
 * Deprecated system calls which are still defined in
 * include/uapi/asm-generic/unistd.h and wanted by >= 1 arch
 */

/* __ARCH_WANT_SYSCALL_NO_AT */
asmlinkage long sys_open(const char __user *filename,
				int flags, umode_t mode);
asmlinkage long sys_link(const char __user *oldname,
				const char __user *newname);
asmlinkage long sys_unlink(const char __user *pathname);
asmlinkage long sys_mknod(const char __user *filename, umode_t mode,
				unsigned dev);
asmlinkage long sys_chmod(const char __user *filename, umode_t mode);
asmlinkage long sys_chown(const char __user *filename,
				uid_t user, gid_t group);
asmlinkage long sys_mkdir(const char __user *pathname, umode_t mode);
asmlinkage long sys_rmdir(const char __user *pathname);
asmlinkage long sys_lchown(const char __user *filename,
				uid_t user, gid_t group);
asmlinkage long sys_access(const char __user *filename, int mode);
asmlinkage long sys_rename(const char __user *oldname,
				const char __user *newname);
asmlinkage long sys_symlink(const char __user *old, const char __user *new);
#if defined(__ARCH_WANT_STAT64) || defined(__ARCH_WANT_COMPAT_STAT64)
asmlinkage long sys_stat64(const char __user *filename,
				struct stat64 __user *statbuf);
asmlinkage long sys_lstat64(const char __user *filename,
				struct stat64 __user *statbuf);
#endif

/* __ARCH_WANT_SYSCALL_NO_FLAGS */
asmlinkage long sys_pipe(int __user *fildes);
asmlinkage long sys_dup2(unsigned int oldfd, unsigned int newfd);
asmlinkage long sys_epoll_create(int size);
asmlinkage long sys_inotify_init(void);
asmlinkage long sys_eventfd(unsigned int count);
asmlinkage long sys_signalfd(int ufd, sigset_t __user *user_mask, size_t sizemask);

/* __ARCH_WANT_SYSCALL_OFF_T */
asmlinkage long sys_sendfile(int out_fd, int in_fd,
			     off_t __user *offset, size_t count);
asmlinkage long sys_newstat(const char __user *filename,
				struct stat __user *statbuf);
asmlinkage long sys_newlstat(const char __user *filename,
				struct stat __user *statbuf);
asmlinkage long sys_fadvise64(int fd, loff_t offset, size_t len, int advice);

/* __ARCH_WANT_SYSCALL_DEPRECATED */
asmlinkage long sys_alarm(unsigned int seconds);
asmlinkage long sys_getpgrp(void);
asmlinkage long sys_pause(void);
asmlinkage long sys_time(__kernel_old_time_t __user *tloc);
asmlinkage long sys_time32(old_time32_t __user *tloc);
#ifdef __ARCH_WANT_SYS_UTIME
asmlinkage long sys_utime(char __user *filename,
				struct utimbuf __user *times);
asmlinkage long sys_utimes(char __user *filename,
				struct __kernel_old_timeval __user *utimes);
asmlinkage long sys_futimesat(int dfd, const char __user *filename,
			      struct __kernel_old_timeval __user *utimes);
#endif
asmlinkage long sys_futimesat_time32(unsigned int dfd,
				     const char __user *filename,
				     struct old_timeval32 __user *t);
asmlinkage long sys_utime32(const char __user *filename,
				 struct old_utimbuf32 __user *t);
asmlinkage long sys_utimes_time32(const char __user *filename,
				  struct old_timeval32 __user *t);
asmlinkage long sys_creat(const char __user *pathname, umode_t mode);
asmlinkage long sys_getdents(unsigned int fd,
				struct linux_dirent __user *dirent,
				unsigned int count);
asmlinkage long sys_select(int n, fd_set __user *inp, fd_set __user *outp,
			fd_set __user *exp, struct __kernel_old_timeval __user *tvp);
asmlinkage long sys_poll(struct pollfd __user *ufds, unsigned int nfds,
				int timeout);
asmlinkage long sys_epoll_wait(int epfd, struct epoll_event __user *events,
				int maxevents, int timeout);
asmlinkage long sys_ustat(unsigned dev, struct ustat __user *ubuf);
asmlinkage long sys_vfork(void);
asmlinkage long sys_recv(int, void __user *, size_t, unsigned);
asmlinkage long sys_send(int, void __user *, size_t, unsigned);
asmlinkage long sys_bdflush(int func, long data);
asmlinkage long sys_oldumount(char __user *name);
asmlinkage long sys_uselib(const char __user *library);
asmlinkage long sys_sysctl(struct __sysctl_args __user *args);
asmlinkage long sys_sysfs(int option,
				unsigned long arg1, unsigned long arg2);
asmlinkage long sys_fork(void);

/* obsolete: kernel/time/time.c */
asmlinkage long sys_stime(__kernel_old_time_t __user *tptr);
asmlinkage long sys_stime32(old_time32_t __user *tptr);

/* obsolete: kernel/signal.c */
asmlinkage long sys_sigpending(old_sigset_t __user *uset);
asmlinkage long sys_sigprocmask(int how, old_sigset_t __user *set,
				old_sigset_t __user *oset);
#ifdef CONFIG_OLD_SIGSUSPEND
asmlinkage long sys_sigsuspend(old_sigset_t mask);
#endif

#ifdef CONFIG_OLD_SIGSUSPEND3
asmlinkage long sys_sigsuspend(int unused1, int unused2, old_sigset_t mask);
#endif

#ifdef CONFIG_OLD_SIGACTION
asmlinkage long sys_sigaction(int, const struct old_sigaction __user *,
				struct old_sigaction __user *);
#endif
asmlinkage long sys_sgetmask(void);
asmlinkage long sys_ssetmask(int newmask);
asmlinkage long sys_signal(int sig, __sighandler_t handler);

/* obsolete: kernel/sched/core.c */
asmlinkage long sys_nice(int increment);

/* obsolete: kernel/kexec_file.c */
asmlinkage long sys_kexec_file_load(int kernel_fd, int initrd_fd,
				    unsigned long cmdline_len,
				    const char __user *cmdline_ptr,
				    unsigned long flags);

/* obsolete: kernel/exit.c */
asmlinkage long sys_waitpid(pid_t pid, int __user *stat_addr, int options);

/* obsolete: kernel/uid16.c */
#ifdef CONFIG_HAVE_UID16
asmlinkage long sys_chown16(const char __user *filename,
				old_uid_t user, old_gid_t group);
asmlinkage long sys_lchown16(const char __user *filename,
				old_uid_t user, old_gid_t group);
asmlinkage long sys_fchown16(unsigned int fd, old_uid_t user, old_gid_t group);
asmlinkage long sys_setregid16(old_gid_t rgid, old_gid_t egid);
asmlinkage long sys_setgid16(old_gid_t gid);
asmlinkage long sys_setreuid16(old_uid_t ruid, old_uid_t euid);
asmlinkage long sys_setuid16(old_uid_t uid);
asmlinkage long sys_setresuid16(old_uid_t ruid, old_uid_t euid, old_uid_t suid);
asmlinkage long sys_getresuid16(old_uid_t __user *ruid,
				old_uid_t __user *euid, old_uid_t __user *suid);
asmlinkage long sys_setresgid16(old_gid_t rgid, old_gid_t egid, old_gid_t sgid);
asmlinkage long sys_getresgid16(old_gid_t __user *rgid,
				old_gid_t __user *egid, old_gid_t __user *sgid);
asmlinkage long sys_setfsuid16(old_uid_t uid);
asmlinkage long sys_setfsgid16(old_gid_t gid);
asmlinkage long sys_getgroups16(int gidsetsize, old_gid_t __user *grouplist);
asmlinkage long sys_setgroups16(int gidsetsize, old_gid_t __user *grouplist);
asmlinkage long sys_getuid16(void);
asmlinkage long sys_geteuid16(void);
asmlinkage long sys_getgid16(void);
asmlinkage long sys_getegid16(void);
#endif

/* obsolete: net/socket.c */
asmlinkage long sys_socketcall(int call, unsigned long __user *args);

/* obsolete: fs/stat.c */
asmlinkage long sys_stat(const char __user *filename,
			struct __old_kernel_stat __user *statbuf);
asmlinkage long sys_lstat(const char __user *filename,
			struct __old_kernel_stat __user *statbuf);
asmlinkage long sys_fstat(unsigned int fd,
			struct __old_kernel_stat __user *statbuf);
asmlinkage long sys_readlink(const char __user *path,
				char __user *buf, int bufsiz);

/* obsolete: fs/select.c */
asmlinkage long sys_old_select(struct sel_arg_struct __user *arg);

/* obsolete: fs/readdir.c */
asmlinkage long sys_old_readdir(unsigned int, struct old_linux_dirent __user *, unsigned int);

/* obsolete: kernel/sys.c */
asmlinkage long sys_gethostname(char __user *name, int len);
asmlinkage long sys_uname(struct old_utsname __user *);
asmlinkage long sys_olduname(struct oldold_utsname __user *);
#ifdef __ARCH_WANT_SYS_OLD_GETRLIMIT
asmlinkage long sys_old_getrlimit(unsigned int resource, struct rlimit __user *rlim);
#endif

/* obsolete: ipc */
asmlinkage long sys_ipc(unsigned int call, int first, unsigned long second,
		unsigned long third, void __user *ptr, long fifth);

/* obsolete: mm/ */
asmlinkage long sys_mmap_pgoff(unsigned long addr, unsigned long len,
			unsigned long prot, unsigned long flags,
			unsigned long fd, unsigned long pgoff);
asmlinkage long sys_old_mmap(struct mmap_arg_struct __user *arg);


/*
 * Not a real system call, but a placeholder for syscalls which are
 * not implemented -- see kernel/sys_ni.c
 */
asmlinkage long sys_ni_syscall(void);

#endif /* CONFIG_ARCH_HAS_SYSCALL_WRAPPER */


/*
 * Kernel code should not call syscalls (i.e., sys_xyzyyz()) directly.
 * Instead, use one of the functions which work equivalently, such as
 * the ksys_xyzyyz() functions prototyped below.
 */

int ksys_umount(char __user *name, int flags);
int ksys_dup(unsigned int fildes);
int ksys_chroot(const char __user *filename);
ssize_t ksys_write(unsigned int fd, const char __user *buf, size_t count);
int ksys_chdir(const char __user *filename);
int ksys_fchmod(unsigned int fd, umode_t mode);
int ksys_fchown(unsigned int fd, uid_t user, gid_t group);
int ksys_getdents64(unsigned int fd, struct linux_dirent64 __user *dirent,
		    unsigned int count);
int ksys_ioctl(unsigned int fd, unsigned int cmd, unsigned long arg);
off_t ksys_lseek(unsigned int fd, off_t offset, unsigned int whence);
ssize_t ksys_read(unsigned int fd, char __user *buf, size_t count);
void ksys_sync(void);
int ksys_unshare(unsigned long unshare_flags);
int ksys_setsid(void);
int ksys_sync_file_range(int fd, loff_t offset, loff_t nbytes,
			 unsigned int flags);
ssize_t ksys_pread64(unsigned int fd, char __user *buf, size_t count,
		     loff_t pos);
ssize_t ksys_pwrite64(unsigned int fd, const char __user *buf,
		      size_t count, loff_t pos);
int ksys_fallocate(int fd, int mode, loff_t offset, loff_t len);
#ifdef CONFIG_ADVISE_SYSCALLS
int ksys_fadvise64_64(int fd, loff_t offset, loff_t len, int advice);
#else
static inline int ksys_fadvise64_64(int fd, loff_t offset, loff_t len,
				    int advice)
{
	return -EINVAL;
}
#endif
unsigned long ksys_mmap_pgoff(unsigned long addr, unsigned long len,
			      unsigned long prot, unsigned long flags,
			      unsigned long fd, unsigned long pgoff);
ssize_t ksys_readahead(int fd, loff_t offset, size_t count);
int ksys_ipc(unsigned int call, int first, unsigned long second,
	unsigned long third, void __user * ptr, long fifth);
int compat_ksys_ipc(u32 call, int first, int second,
	u32 third, u32 ptr, u32 fifth);

/*
 * The following kernel syscall equivalents are just wrappers to fs-internal
 * functions. Therefore, provide stubs to be inlined at the callsites.
 */
extern long do_unlinkat(int dfd, struct filename *name);

static inline long ksys_unlink(const char __user *pathname)
{
	return do_unlinkat(AT_FDCWD, getname(pathname));
}

extern long do_rmdir(int dfd, const char __user *pathname);

static inline long ksys_rmdir(const char __user *pathname)
{
	return do_rmdir(AT_FDCWD, pathname);
}

extern long do_mkdirat(int dfd, const char __user *pathname, umode_t mode);

static inline long ksys_mkdir(const char __user *pathname, umode_t mode)
{
	return do_mkdirat(AT_FDCWD, pathname, mode);
}

extern long do_symlinkat(const char __user *oldname, int newdfd,
			 const char __user *newname);

static inline long ksys_symlink(const char __user *oldname,
				const char __user *newname)
{
	return do_symlinkat(oldname, AT_FDCWD, newname);
}

extern long do_mknodat(int dfd, const char __user *filename, umode_t mode,
		       unsigned int dev);

static inline long ksys_mknod(const char __user *filename, umode_t mode,
			      unsigned int dev)
{
	return do_mknodat(AT_FDCWD, filename, mode, dev);
}

extern int do_linkat(int olddfd, const char __user *oldname, int newdfd,
		     const char __user *newname, int flags);

static inline long ksys_link(const char __user *oldname,
			     const char __user *newname)
{
	return do_linkat(AT_FDCWD, oldname, AT_FDCWD, newname, 0);
}

extern int do_fchmodat(int dfd, const char __user *filename, umode_t mode);

static inline int ksys_chmod(const char __user *filename, umode_t mode)
{
	return do_fchmodat(AT_FDCWD, filename, mode);
}

long do_faccessat(int dfd, const char __user *filename, int mode, int flags);

static inline long ksys_access(const char __user *filename, int mode)
{
	return do_faccessat(AT_FDCWD, filename, mode, 0);
}

extern int do_fchownat(int dfd, const char __user *filename, uid_t user,
		       gid_t group, int flag);

static inline long ksys_chown(const char __user *filename, uid_t user,
			      gid_t group)
{
	return do_fchownat(AT_FDCWD, filename, user, group, 0);
}

static inline long ksys_lchown(const char __user *filename, uid_t user,
			       gid_t group)
{
	return do_fchownat(AT_FDCWD, filename, user, group,
			     AT_SYMLINK_NOFOLLOW);
}

extern long do_sys_ftruncate(unsigned int fd, loff_t length, int small);

static inline long ksys_ftruncate(unsigned int fd, unsigned long length)
{
	return do_sys_ftruncate(fd, length, 1);
}

extern int __close_fd(struct files_struct *files, unsigned int fd);

/*
 * In contrast to sys_close(), this stub does not check whether the syscall
 * should or should not be restarted, but returns the raw error codes from
 * __close_fd().
 */
static inline int ksys_close(unsigned int fd)
{
	return __close_fd(current->files, fd);
}

extern long do_sys_open(int dfd, const char __user *filename, int flags,
			umode_t mode);

static inline long ksys_open(const char __user *filename, int flags,
			     umode_t mode)
{
	if (force_o_largefile())
		flags |= O_LARGEFILE;
	return do_sys_open(AT_FDCWD, filename, flags, mode);
}

extern long do_sys_truncate(const char __user *pathname, loff_t length);

static inline long ksys_truncate(const char __user *pathname, loff_t length)
{
	return do_sys_truncate(pathname, length);
}

static inline unsigned int ksys_personality(unsigned int personality)
{
	unsigned int old = current->personality;

	if (personality != 0xffffffff)
		set_personality(personality);

	return old;
}

/* for __ARCH_WANT_SYS_IPC */
long ksys_semtimedop(int semid, struct sembuf __user *tsops,
		     unsigned int nsops,
		     const struct __kernel_timespec __user *timeout);
long ksys_semget(key_t key, int nsems, int semflg);
long ksys_old_semctl(int semid, int semnum, int cmd, unsigned long arg);
long ksys_msgget(key_t key, int msgflg);
long ksys_old_msgctl(int msqid, int cmd, struct msqid_ds __user *buf);
long ksys_msgrcv(int msqid, struct msgbuf __user *msgp, size_t msgsz,
		 long msgtyp, int msgflg);
long ksys_msgsnd(int msqid, struct msgbuf __user *msgp, size_t msgsz,
		 int msgflg);
long ksys_shmget(key_t key, size_t size, int shmflg);
long ksys_shmdt(char __user *shmaddr);
long ksys_old_shmctl(int shmid, int cmd, struct shmid_ds __user *buf);
long compat_ksys_semtimedop(int semid, struct sembuf __user *tsems,
			    unsigned int nsops,
			    const struct old_timespec32 __user *timeout);

#endif<|MERGE_RESOLUTION|>--- conflicted
+++ resolved
@@ -1010,12 +1010,9 @@
 				unsigned int at_flags, int watch_fd, int watch_id);
 asmlinkage long sys_watch_sb(int dfd, const char __user *path,
 			     unsigned int at_flags, int watch_fd, int watch_id);
-<<<<<<< HEAD
-=======
 asmlinkage long sys_fsinfo(int dfd, const char __user *pathname,
 			   const struct fsinfo_params __user *params, size_t params_size,
 			   void __user *result_buffer, size_t result_buf_size);
->>>>>>> 93737ccf
 
 /*
  * Architecture-specific system calls
