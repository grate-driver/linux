--- conflicted
+++ resolved
@@ -20,19 +20,11 @@
 #define BIO_BUG_ON
 #endif
 
-<<<<<<< HEAD
-#define BIO_MAX_PAGES		256U
+#define BIO_MAX_VECS		256U
 
 static inline unsigned int bio_max_segs(unsigned int nr_segs)
 {
-	return min(nr_segs, BIO_MAX_PAGES);
-=======
-#define BIO_MAX_VECS		256U
-
-static inline unsigned int bio_max_segs(unsigned int nr_segs)
-{
 	return min(nr_segs, BIO_MAX_VECS);
->>>>>>> 6be388f4
 }
 
 #define bio_prio(bio)			(bio)->bi_ioprio
