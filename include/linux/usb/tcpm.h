--- conflicted
+++ resolved
@@ -87,8 +87,6 @@
  *		Optional; Called to enable/disable PD 3.0 fast role swap.
  *		Enabling frs is accessory dependent as not all PD3.0
  *		accessories support fast role swap.
-<<<<<<< HEAD
-=======
  * @frs_sourcing_vbus:
  *		Optional; Called to notify that vbus is now being sourced.
  *		Low level drivers can perform chip specific operations, if any.
@@ -114,7 +112,6 @@
  *              Optional; The USB Communications Capable bit indicates if port
  *              partner is capable of communication over the USB data lines
  *              (e.g. D+/- or SS Tx/Rx). Called to notify the status of the bit.
->>>>>>> f642729d
  */
 struct tcpc_dev {
 	struct fwnode_handle *fwnode;
@@ -141,15 +138,12 @@
 			   const struct pd_message *msg, unsigned int negotiated_rev);
 	int (*set_bist_data)(struct tcpc_dev *dev, bool on);
 	int (*enable_frs)(struct tcpc_dev *dev, bool enable);
-<<<<<<< HEAD
-=======
 	void (*frs_sourcing_vbus)(struct tcpc_dev *dev);
 	int (*enable_auto_vbus_discharge)(struct tcpc_dev *dev, bool enable);
 	int (*set_auto_vbus_discharge_threshold)(struct tcpc_dev *dev, enum typec_pwr_opmode mode,
 						 bool pps_active, u32 requested_vbus_voltage);
 	bool (*is_vbus_vsafe0v)(struct tcpc_dev *dev);
 	void (*set_partner_usb_comm_capable)(struct tcpc_dev *dev, bool enable);
->>>>>>> f642729d
 };
 
 struct tcpm_port;
