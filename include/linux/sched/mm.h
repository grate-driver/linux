/* SPDX-License-Identifier: GPL-2.0 */
#ifndef _LINUX_SCHED_MM_H
#define _LINUX_SCHED_MM_H

#include <linux/kernel.h>
#include <linux/atomic.h>
#include <linux/sched.h>
#include <linux/mm_types.h>
#include <linux/gfp.h>
#include <linux/sync_core.h>

/*
 * Routines for handling mm_structs
 */
extern struct mm_struct *mm_alloc(void);

/**
 * mmgrab() - Pin a &struct mm_struct.
 * @mm: The &struct mm_struct to pin.
 *
 * Make sure that @mm will not get freed even after the owning task
 * exits. This doesn't guarantee that the associated address space
 * will still exist later on and mmget_not_zero() has to be used before
 * accessing it.
 *
 * This is a preferred way to pin @mm for a longer/unbounded amount
 * of time.
 *
 * Use mmdrop() to release the reference acquired by mmgrab().
 *
 * See also <Documentation/vm/active_mm.rst> for an in-depth explanation
 * of &mm_struct.mm_count vs &mm_struct.mm_users.
 */
static inline void mmgrab(struct mm_struct *mm)
{
	atomic_inc(&mm->mm_count);
}

extern void __mmdrop(struct mm_struct *mm);

static inline void mmdrop(struct mm_struct *mm)
{
	/*
	 * The implicit full barrier implied by atomic_dec_and_test() is
	 * required by the membarrier system call before returning to
	 * user-space, after storing to rq->curr.
	 */
	if (unlikely(atomic_dec_and_test(&mm->mm_count)))
		__mmdrop(mm);
}

<<<<<<< HEAD
#ifdef CONFIG_PREEMPT_RT
/*
 * RCU callback for delayed mm drop. Not strictly RCU, but call_rcu() is
 * by far the least expensive way to do that.
 */
static inline void __mmdrop_delayed(struct rcu_head *rhp)
{
	struct mm_struct *mm = container_of(rhp, struct mm_struct, delayed_drop);

	__mmdrop(mm);
}

/*
 * Invoked from finish_task_switch(). Delegates the heavy lifting on RT
 * kernels via RCU.
 */
static inline void mmdrop_sched(struct mm_struct *mm)
{
	/* Provides a full memory barrier. See mmdrop() */
	if (atomic_dec_and_test(&mm->mm_count))
		call_rcu(&mm->delayed_drop, __mmdrop_delayed);
}
#else
static inline void mmdrop_sched(struct mm_struct *mm)
{
	mmdrop(mm);
}
#endif
=======
/* Helpers for lazy TLB mm refcounting */
static inline void mmgrab_lazy_tlb(struct mm_struct *mm)
{
	if (IS_ENABLED(CONFIG_MMU_LAZY_TLB_REFCOUNT))
		mmgrab(mm);
}

static inline void mmdrop_lazy_tlb(struct mm_struct *mm)
{
	if (IS_ENABLED(CONFIG_MMU_LAZY_TLB_REFCOUNT)) {
		mmdrop(mm);
	} else {
		/*
		 * mmdrop_lazy_tlb must provide a full memory barrier, see the
		 * membarrier comment in finish_task_switch which relies on
		 * this.
		 */
		smp_mb();
	}
}
>>>>>>> 89e1e15c

/**
 * mmget() - Pin the address space associated with a &struct mm_struct.
 * @mm: The address space to pin.
 *
 * Make sure that the address space of the given &struct mm_struct doesn't
 * go away. This does not protect against parts of the address space being
 * modified or freed, however.
 *
 * Never use this function to pin this address space for an
 * unbounded/indefinite amount of time.
 *
 * Use mmput() to release the reference acquired by mmget().
 *
 * See also <Documentation/vm/active_mm.rst> for an in-depth explanation
 * of &mm_struct.mm_count vs &mm_struct.mm_users.
 */
static inline void mmget(struct mm_struct *mm)
{
	atomic_inc(&mm->mm_users);
}

static inline bool mmget_not_zero(struct mm_struct *mm)
{
	return atomic_inc_not_zero(&mm->mm_users);
}

/* mmput gets rid of the mappings and all user-space */
extern void mmput(struct mm_struct *);
#ifdef CONFIG_MMU
/* same as above but performs the slow path from the async context. Can
 * be called from the atomic context as well
 */
void mmput_async(struct mm_struct *);
#endif

/* Grab a reference to a task's mm, if it is not already going away */
extern struct mm_struct *get_task_mm(struct task_struct *task);
/*
 * Grab a reference to a task's mm, if it is not already going away
 * and ptrace_may_access with the mode parameter passed to it
 * succeeds.
 */
extern struct mm_struct *mm_access(struct task_struct *task, unsigned int mode);
/* Remove the current tasks stale references to the old mm_struct on exit() */
extern void exit_mm_release(struct task_struct *, struct mm_struct *);
/* Remove the current tasks stale references to the old mm_struct on exec() */
extern void exec_mm_release(struct task_struct *, struct mm_struct *);

#ifdef CONFIG_MEMCG
extern void mm_update_next_owner(struct mm_struct *mm);
#else
static inline void mm_update_next_owner(struct mm_struct *mm)
{
}
#endif /* CONFIG_MEMCG */

#ifdef CONFIG_MMU
extern void arch_pick_mmap_layout(struct mm_struct *mm,
				  struct rlimit *rlim_stack);
extern unsigned long
arch_get_unmapped_area(struct file *, unsigned long, unsigned long,
		       unsigned long, unsigned long);
extern unsigned long
arch_get_unmapped_area_topdown(struct file *filp, unsigned long addr,
			  unsigned long len, unsigned long pgoff,
			  unsigned long flags);
#else
static inline void arch_pick_mmap_layout(struct mm_struct *mm,
					 struct rlimit *rlim_stack) {}
#endif

static inline bool in_vfork(struct task_struct *tsk)
{
	bool ret;

	/*
	 * need RCU to access ->real_parent if CLONE_VM was used along with
	 * CLONE_PARENT.
	 *
	 * We check real_parent->mm == tsk->mm because CLONE_VFORK does not
	 * imply CLONE_VM
	 *
	 * CLONE_VFORK can be used with CLONE_PARENT/CLONE_THREAD and thus
	 * ->real_parent is not necessarily the task doing vfork(), so in
	 * theory we can't rely on task_lock() if we want to dereference it.
	 *
	 * And in this case we can't trust the real_parent->mm == tsk->mm
	 * check, it can be false negative. But we do not care, if init or
	 * another oom-unkillable task does this it should blame itself.
	 */
	rcu_read_lock();
	ret = tsk->vfork_done &&
			rcu_dereference(tsk->real_parent)->mm == tsk->mm;
	rcu_read_unlock();

	return ret;
}

/*
 * Applies per-task gfp context to the given allocation flags.
 * PF_MEMALLOC_NOIO implies GFP_NOIO
 * PF_MEMALLOC_NOFS implies GFP_NOFS
 * PF_MEMALLOC_PIN  implies !GFP_MOVABLE
 */
static inline gfp_t current_gfp_context(gfp_t flags)
{
	unsigned int pflags = READ_ONCE(current->flags);

	if (unlikely(pflags & (PF_MEMALLOC_NOIO | PF_MEMALLOC_NOFS | PF_MEMALLOC_PIN))) {
		/*
		 * NOIO implies both NOIO and NOFS and it is a weaker context
		 * so always make sure it makes precedence
		 */
		if (pflags & PF_MEMALLOC_NOIO)
			flags &= ~(__GFP_IO | __GFP_FS);
		else if (pflags & PF_MEMALLOC_NOFS)
			flags &= ~__GFP_FS;

		if (pflags & PF_MEMALLOC_PIN)
			flags &= ~__GFP_MOVABLE;
	}
	return flags;
}

#ifdef CONFIG_LOCKDEP
extern void __fs_reclaim_acquire(unsigned long ip);
extern void __fs_reclaim_release(unsigned long ip);
extern void fs_reclaim_acquire(gfp_t gfp_mask);
extern void fs_reclaim_release(gfp_t gfp_mask);
#else
static inline void __fs_reclaim_acquire(unsigned long ip) { }
static inline void __fs_reclaim_release(unsigned long ip) { }
static inline void fs_reclaim_acquire(gfp_t gfp_mask) { }
static inline void fs_reclaim_release(gfp_t gfp_mask) { }
#endif

/**
 * might_alloc - Mark possible allocation sites
 * @gfp_mask: gfp_t flags that would be used to allocate
 *
 * Similar to might_sleep() and other annotations, this can be used in functions
 * that might allocate, but often don't. Compiles to nothing without
 * CONFIG_LOCKDEP. Includes a conditional might_sleep() if @gfp allows blocking.
 */
static inline void might_alloc(gfp_t gfp_mask)
{
	fs_reclaim_acquire(gfp_mask);
	fs_reclaim_release(gfp_mask);

	might_sleep_if(gfpflags_allow_blocking(gfp_mask));
}

/**
 * memalloc_noio_save - Marks implicit GFP_NOIO allocation scope.
 *
 * This functions marks the beginning of the GFP_NOIO allocation scope.
 * All further allocations will implicitly drop __GFP_IO flag and so
 * they are safe for the IO critical section from the allocation recursion
 * point of view. Use memalloc_noio_restore to end the scope with flags
 * returned by this function.
 *
 * This function is safe to be used from any context.
 */
static inline unsigned int memalloc_noio_save(void)
{
	unsigned int flags = current->flags & PF_MEMALLOC_NOIO;
	current->flags |= PF_MEMALLOC_NOIO;
	return flags;
}

/**
 * memalloc_noio_restore - Ends the implicit GFP_NOIO scope.
 * @flags: Flags to restore.
 *
 * Ends the implicit GFP_NOIO scope started by memalloc_noio_save function.
 * Always make sure that the given flags is the return value from the
 * pairing memalloc_noio_save call.
 */
static inline void memalloc_noio_restore(unsigned int flags)
{
	current->flags = (current->flags & ~PF_MEMALLOC_NOIO) | flags;
}

/**
 * memalloc_nofs_save - Marks implicit GFP_NOFS allocation scope.
 *
 * This functions marks the beginning of the GFP_NOFS allocation scope.
 * All further allocations will implicitly drop __GFP_FS flag and so
 * they are safe for the FS critical section from the allocation recursion
 * point of view. Use memalloc_nofs_restore to end the scope with flags
 * returned by this function.
 *
 * This function is safe to be used from any context.
 */
static inline unsigned int memalloc_nofs_save(void)
{
	unsigned int flags = current->flags & PF_MEMALLOC_NOFS;
	current->flags |= PF_MEMALLOC_NOFS;
	return flags;
}

/**
 * memalloc_nofs_restore - Ends the implicit GFP_NOFS scope.
 * @flags: Flags to restore.
 *
 * Ends the implicit GFP_NOFS scope started by memalloc_nofs_save function.
 * Always make sure that the given flags is the return value from the
 * pairing memalloc_nofs_save call.
 */
static inline void memalloc_nofs_restore(unsigned int flags)
{
	current->flags = (current->flags & ~PF_MEMALLOC_NOFS) | flags;
}

static inline unsigned int memalloc_noreclaim_save(void)
{
	unsigned int flags = current->flags & PF_MEMALLOC;
	current->flags |= PF_MEMALLOC;
	return flags;
}

static inline void memalloc_noreclaim_restore(unsigned int flags)
{
	current->flags = (current->flags & ~PF_MEMALLOC) | flags;
}

static inline unsigned int memalloc_pin_save(void)
{
	unsigned int flags = current->flags & PF_MEMALLOC_PIN;

	current->flags |= PF_MEMALLOC_PIN;
	return flags;
}

static inline void memalloc_pin_restore(unsigned int flags)
{
	current->flags = (current->flags & ~PF_MEMALLOC_PIN) | flags;
}

#ifdef CONFIG_MEMCG
DECLARE_PER_CPU(struct mem_cgroup *, int_active_memcg);
/**
 * set_active_memcg - Starts the remote memcg charging scope.
 * @memcg: memcg to charge.
 *
 * This function marks the beginning of the remote memcg charging scope. All the
 * __GFP_ACCOUNT allocations till the end of the scope will be charged to the
 * given memcg.
 *
 * NOTE: This function can nest. Users must save the return value and
 * reset the previous value after their own charging scope is over.
 */
static inline struct mem_cgroup *
set_active_memcg(struct mem_cgroup *memcg)
{
	struct mem_cgroup *old;

	if (!in_task()) {
		old = this_cpu_read(int_active_memcg);
		this_cpu_write(int_active_memcg, memcg);
	} else {
		old = current->active_memcg;
		current->active_memcg = memcg;
	}

	return old;
}
#else
static inline struct mem_cgroup *
set_active_memcg(struct mem_cgroup *memcg)
{
	return NULL;
}
#endif

#ifdef CONFIG_MEMBARRIER
enum {
	MEMBARRIER_STATE_PRIVATE_EXPEDITED_READY		= (1U << 0),
	MEMBARRIER_STATE_PRIVATE_EXPEDITED			= (1U << 1),
	MEMBARRIER_STATE_GLOBAL_EXPEDITED_READY			= (1U << 2),
	MEMBARRIER_STATE_GLOBAL_EXPEDITED			= (1U << 3),
	MEMBARRIER_STATE_PRIVATE_EXPEDITED_SYNC_CORE_READY	= (1U << 4),
	MEMBARRIER_STATE_PRIVATE_EXPEDITED_SYNC_CORE		= (1U << 5),
	MEMBARRIER_STATE_PRIVATE_EXPEDITED_RSEQ_READY		= (1U << 6),
	MEMBARRIER_STATE_PRIVATE_EXPEDITED_RSEQ			= (1U << 7),
};

enum {
	MEMBARRIER_FLAG_SYNC_CORE	= (1U << 0),
	MEMBARRIER_FLAG_RSEQ		= (1U << 1),
};

#ifdef CONFIG_ARCH_HAS_MEMBARRIER_CALLBACKS
#include <asm/membarrier.h>
#endif

static inline void membarrier_mm_sync_core_before_usermode(struct mm_struct *mm)
{
	if (current->mm != mm)
		return;
	if (likely(!(atomic_read(&mm->membarrier_state) &
		     MEMBARRIER_STATE_PRIVATE_EXPEDITED_SYNC_CORE)))
		return;
	sync_core_before_usermode();
}

extern void membarrier_exec_mmap(struct mm_struct *mm);

extern void membarrier_update_current_mm(struct mm_struct *next_mm);

#else
#ifdef CONFIG_ARCH_HAS_MEMBARRIER_CALLBACKS
static inline void membarrier_arch_switch_mm(struct mm_struct *prev,
					     struct mm_struct *next,
					     struct task_struct *tsk)
{
}
#endif
static inline void membarrier_exec_mmap(struct mm_struct *mm)
{
}
static inline void membarrier_mm_sync_core_before_usermode(struct mm_struct *mm)
{
}
static inline void membarrier_update_current_mm(struct mm_struct *next_mm)
{
}
#endif

#endif /* _LINUX_SCHED_MM_H */<|MERGE_RESOLUTION|>--- conflicted
+++ resolved
@@ -49,7 +49,6 @@
 		__mmdrop(mm);
 }
 
-<<<<<<< HEAD
 #ifdef CONFIG_PREEMPT_RT
 /*
  * RCU callback for delayed mm drop. Not strictly RCU, but call_rcu() is
@@ -78,7 +77,7 @@
 	mmdrop(mm);
 }
 #endif
-=======
+
 /* Helpers for lazy TLB mm refcounting */
 static inline void mmgrab_lazy_tlb(struct mm_struct *mm)
 {
@@ -89,7 +88,7 @@
 static inline void mmdrop_lazy_tlb(struct mm_struct *mm)
 {
 	if (IS_ENABLED(CONFIG_MMU_LAZY_TLB_REFCOUNT)) {
-		mmdrop(mm);
+		mmdrop_sched(mm);
 	} else {
 		/*
 		 * mmdrop_lazy_tlb must provide a full memory barrier, see the
@@ -99,7 +98,6 @@
 		smp_mb();
 	}
 }
->>>>>>> 89e1e15c
 
 /**
  * mmget() - Pin the address space associated with a &struct mm_struct.
