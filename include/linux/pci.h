--- conflicted
+++ resolved
@@ -386,11 +386,7 @@
 	struct pcie_link_state	*link_state;	/* ASPM link state */
 	unsigned int	ltr_path:1;	/* Latency Tolerance Reporting
 					   supported from root to here */
-<<<<<<< HEAD
-	int		l1ss;		/* L1SS Capability pointer */
-=======
 	u16		l1ss;		/* L1SS Capability pointer */
->>>>>>> f642729d
 #endif
 	unsigned int	eetlp_prefix_path:1;	/* End-to-End TLP Prefix */
 
