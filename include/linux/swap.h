--- conflicted
+++ resolved
@@ -338,11 +338,6 @@
 			  unsigned int nr_pages);
 extern void lru_note_cost_page(struct page *);
 extern void lru_cache_add(struct page *);
-<<<<<<< HEAD
-extern void lru_add_page_tail(struct page *page, struct page *page_tail,
-			 struct lruvec *lruvec, struct list_head *head);
-=======
->>>>>>> f642729d
 extern void mark_page_accessed(struct page *);
 extern void lru_add_drain(void);
 extern void lru_add_drain_cpu(int cpu);
