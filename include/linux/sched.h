/* SPDX-License-Identifier: GPL-2.0 */
#ifndef _LINUX_SCHED_H
#define _LINUX_SCHED_H

/*
 * Define 'struct task_struct' and provide the main scheduler
 * APIs (schedule(), wakeup variants, etc.)
 */

#include <uapi/linux/sched.h>

#include <asm/current.h>

#include <linux/pid.h>
#include <linux/sem.h>
#include <linux/shm.h>
#include <linux/kcov.h>
#include <linux/mutex.h>
#include <linux/plist.h>
#include <linux/hrtimer.h>
#include <linux/seccomp.h>
#include <linux/nodemask.h>
#include <linux/rcupdate.h>
#include <linux/refcount.h>
#include <linux/resource.h>
#include <linux/latencytop.h>
#include <linux/sched/prio.h>
#include <linux/sched/types.h>
#include <linux/signal_types.h>
#include <linux/mm_types_task.h>
#include <linux/task_io_accounting.h>
#include <linux/posix-timers.h>
#include <linux/rseq.h>
#include <linux/kcsan.h>

/* task_struct member predeclarations (sorted alphabetically): */
struct audit_context;
struct backing_dev_info;
struct bio_list;
struct blk_plug;
struct capture_control;
struct cfs_rq;
struct fs_struct;
struct futex_pi_state;
struct io_context;
struct mempolicy;
struct nameidata;
struct nsproxy;
struct perf_event_context;
struct pid_namespace;
struct pipe_inode_info;
struct rcu_node;
struct reclaim_state;
struct robust_list_head;
struct root_domain;
struct rq;
struct sched_attr;
struct sched_param;
struct seq_file;
struct sighand_struct;
struct signal_struct;
struct task_delay_info;
struct task_group;

/*
 * Task state bitmask. NOTE! These bits are also
 * encoded in fs/proc/array.c: get_task_state().
 *
 * We have two separate sets of flags: task->state
 * is about runnability, while task->exit_state are
 * about the task exiting. Confusing, but this way
 * modifying one set can't modify the other one by
 * mistake.
 */

/* Used in tsk->state: */
#define TASK_RUNNING			0x0000
#define TASK_INTERRUPTIBLE		0x0001
#define TASK_UNINTERRUPTIBLE		0x0002
#define __TASK_STOPPED			0x0004
#define __TASK_TRACED			0x0008
/* Used in tsk->exit_state: */
#define EXIT_DEAD			0x0010
#define EXIT_ZOMBIE			0x0020
#define EXIT_TRACE			(EXIT_ZOMBIE | EXIT_DEAD)
/* Used in tsk->state again: */
#define TASK_PARKED			0x0040
#define TASK_DEAD			0x0080
#define TASK_WAKEKILL			0x0100
#define TASK_WAKING			0x0200
#define TASK_NOLOAD			0x0400
#define TASK_NEW			0x0800
#define TASK_STATE_MAX			0x1000

/* Convenience macros for the sake of set_current_state: */
#define TASK_KILLABLE			(TASK_WAKEKILL | TASK_UNINTERRUPTIBLE)
#define TASK_STOPPED			(TASK_WAKEKILL | __TASK_STOPPED)
#define TASK_TRACED			(TASK_WAKEKILL | __TASK_TRACED)

#define TASK_IDLE			(TASK_UNINTERRUPTIBLE | TASK_NOLOAD)

/* Convenience macros for the sake of wake_up(): */
#define TASK_NORMAL			(TASK_INTERRUPTIBLE | TASK_UNINTERRUPTIBLE)

/* get_task_state(): */
#define TASK_REPORT			(TASK_RUNNING | TASK_INTERRUPTIBLE | \
					 TASK_UNINTERRUPTIBLE | __TASK_STOPPED | \
					 __TASK_TRACED | EXIT_DEAD | EXIT_ZOMBIE | \
					 TASK_PARKED)

#define task_is_traced(task)		((task->state & __TASK_TRACED) != 0)

#define task_is_stopped(task)		((task->state & __TASK_STOPPED) != 0)

#define task_is_stopped_or_traced(task)	((task->state & (__TASK_STOPPED | __TASK_TRACED)) != 0)

#define task_contributes_to_load(task)	((task->state & TASK_UNINTERRUPTIBLE) != 0 && \
					 (task->flags & PF_FROZEN) == 0 && \
					 (task->state & TASK_NOLOAD) == 0)

#ifdef CONFIG_DEBUG_ATOMIC_SLEEP

/*
 * Special states are those that do not use the normal wait-loop pattern. See
 * the comment with set_special_state().
 */
#define is_special_task_state(state)				\
	((state) & (__TASK_STOPPED | __TASK_TRACED | TASK_PARKED | TASK_DEAD))

#define __set_current_state(state_value)			\
	do {							\
		WARN_ON_ONCE(is_special_task_state(state_value));\
		current->task_state_change = _THIS_IP_;		\
		current->state = (state_value);			\
	} while (0)

#define set_current_state(state_value)				\
	do {							\
		WARN_ON_ONCE(is_special_task_state(state_value));\
		current->task_state_change = _THIS_IP_;		\
		smp_store_mb(current->state, (state_value));	\
	} while (0)

#define set_special_state(state_value)					\
	do {								\
		unsigned long flags; /* may shadow */			\
		WARN_ON_ONCE(!is_special_task_state(state_value));	\
		raw_spin_lock_irqsave(&current->pi_lock, flags);	\
		current->task_state_change = _THIS_IP_;			\
		current->state = (state_value);				\
		raw_spin_unlock_irqrestore(&current->pi_lock, flags);	\
	} while (0)
#else
/*
 * set_current_state() includes a barrier so that the write of current->state
 * is correctly serialised wrt the caller's subsequent test of whether to
 * actually sleep:
 *
 *   for (;;) {
 *	set_current_state(TASK_UNINTERRUPTIBLE);
 *	if (!need_sleep)
 *		break;
 *
 *	schedule();
 *   }
 *   __set_current_state(TASK_RUNNING);
 *
 * If the caller does not need such serialisation (because, for instance, the
 * condition test and condition change and wakeup are under the same lock) then
 * use __set_current_state().
 *
 * The above is typically ordered against the wakeup, which does:
 *
 *   need_sleep = false;
 *   wake_up_state(p, TASK_UNINTERRUPTIBLE);
 *
 * where wake_up_state() executes a full memory barrier before accessing the
 * task state.
 *
 * Wakeup will do: if (@state & p->state) p->state = TASK_RUNNING, that is,
 * once it observes the TASK_UNINTERRUPTIBLE store the waking CPU can issue a
 * TASK_RUNNING store which can collide with __set_current_state(TASK_RUNNING).
 *
 * However, with slightly different timing the wakeup TASK_RUNNING store can
 * also collide with the TASK_UNINTERRUPTIBLE store. Losing that store is not
 * a problem either because that will result in one extra go around the loop
 * and our @cond test will save the day.
 *
 * Also see the comments of try_to_wake_up().
 */
#define __set_current_state(state_value)				\
	current->state = (state_value)

#define set_current_state(state_value)					\
	smp_store_mb(current->state, (state_value))

/*
 * set_special_state() should be used for those states when the blocking task
 * can not use the regular condition based wait-loop. In that case we must
 * serialize against wakeups such that any possible in-flight TASK_RUNNING stores
 * will not collide with our state change.
 */
#define set_special_state(state_value)					\
	do {								\
		unsigned long flags; /* may shadow */			\
		raw_spin_lock_irqsave(&current->pi_lock, flags);	\
		current->state = (state_value);				\
		raw_spin_unlock_irqrestore(&current->pi_lock, flags);	\
	} while (0)

#endif

/* Task command name length: */
#define TASK_COMM_LEN			16

extern void scheduler_tick(void);

#define	MAX_SCHEDULE_TIMEOUT		LONG_MAX

extern long schedule_timeout(long timeout);
extern long schedule_timeout_interruptible(long timeout);
extern long schedule_timeout_killable(long timeout);
extern long schedule_timeout_uninterruptible(long timeout);
extern long schedule_timeout_idle(long timeout);
asmlinkage void schedule(void);
extern void schedule_preempt_disabled(void);
asmlinkage void preempt_schedule_irq(void);

extern int __must_check io_schedule_prepare(void);
extern void io_schedule_finish(int token);
extern long io_schedule_timeout(long timeout);
extern void io_schedule(void);

/**
 * struct prev_cputime - snapshot of system and user cputime
 * @utime: time spent in user mode
 * @stime: time spent in system mode
 * @lock: protects the above two fields
 *
 * Stores previous user/system time values such that we can guarantee
 * monotonicity.
 */
struct prev_cputime {
#ifndef CONFIG_VIRT_CPU_ACCOUNTING_NATIVE
	u64				utime;
	u64				stime;
	raw_spinlock_t			lock;
#endif
};

enum vtime_state {
	/* Task is sleeping or running in a CPU with VTIME inactive: */
	VTIME_INACTIVE = 0,
	/* Task is idle */
	VTIME_IDLE,
	/* Task runs in kernelspace in a CPU with VTIME active: */
	VTIME_SYS,
	/* Task runs in userspace in a CPU with VTIME active: */
	VTIME_USER,
	/* Task runs as guests in a CPU with VTIME active: */
	VTIME_GUEST,
};

struct vtime {
	seqcount_t		seqcount;
	unsigned long long	starttime;
	enum vtime_state	state;
	unsigned int		cpu;
	u64			utime;
	u64			stime;
	u64			gtime;
};

/*
 * Utilization clamp constraints.
 * @UCLAMP_MIN:	Minimum utilization
 * @UCLAMP_MAX:	Maximum utilization
 * @UCLAMP_CNT:	Utilization clamp constraints count
 */
enum uclamp_id {
	UCLAMP_MIN = 0,
	UCLAMP_MAX,
	UCLAMP_CNT
};

#ifdef CONFIG_SMP
extern struct root_domain def_root_domain;
extern struct mutex sched_domains_mutex;
#endif

struct sched_info {
#ifdef CONFIG_SCHED_INFO
	/* Cumulative counters: */

	/* # of times we have run on this CPU: */
	unsigned long			pcount;

	/* Time spent waiting on a runqueue: */
	unsigned long long		run_delay;

	/* Timestamps: */

	/* When did we last run on a CPU? */
	unsigned long long		last_arrival;

	/* When were we last queued to run? */
	unsigned long long		last_queued;

#endif /* CONFIG_SCHED_INFO */
};

/*
 * Integer metrics need fixed point arithmetic, e.g., sched/fair
 * has a few: load, load_avg, util_avg, freq, and capacity.
 *
 * We define a basic fixed point arithmetic range, and then formalize
 * all these metrics based on that basic range.
 */
# define SCHED_FIXEDPOINT_SHIFT		10
# define SCHED_FIXEDPOINT_SCALE		(1L << SCHED_FIXEDPOINT_SHIFT)

/* Increase resolution of cpu_capacity calculations */
# define SCHED_CAPACITY_SHIFT		SCHED_FIXEDPOINT_SHIFT
# define SCHED_CAPACITY_SCALE		(1L << SCHED_CAPACITY_SHIFT)

struct load_weight {
	unsigned long			weight;
	u32				inv_weight;
};

/**
 * struct util_est - Estimation utilization of FAIR tasks
 * @enqueued: instantaneous estimated utilization of a task/cpu
 * @ewma:     the Exponential Weighted Moving Average (EWMA)
 *            utilization of a task
 *
 * Support data structure to track an Exponential Weighted Moving Average
 * (EWMA) of a FAIR task's utilization. New samples are added to the moving
 * average each time a task completes an activation. Sample's weight is chosen
 * so that the EWMA will be relatively insensitive to transient changes to the
 * task's workload.
 *
 * The enqueued attribute has a slightly different meaning for tasks and cpus:
 * - task:   the task's util_avg at last task dequeue time
 * - cfs_rq: the sum of util_est.enqueued for each RUNNABLE task on that CPU
 * Thus, the util_est.enqueued of a task represents the contribution on the
 * estimated utilization of the CPU where that task is currently enqueued.
 *
 * Only for tasks we track a moving average of the past instantaneous
 * estimated utilization. This allows to absorb sporadic drops in utilization
 * of an otherwise almost periodic task.
 */
struct util_est {
	unsigned int			enqueued;
	unsigned int			ewma;
#define UTIL_EST_WEIGHT_SHIFT		2
} __attribute__((__aligned__(sizeof(u64))));

/*
 * The load/runnable/util_avg accumulates an infinite geometric series
 * (see __update_load_avg_cfs_rq() in kernel/sched/pelt.c).
 *
 * [load_avg definition]
 *
 *   load_avg = runnable% * scale_load_down(load)
 *
 * [runnable_avg definition]
 *
 *   runnable_avg = runnable% * SCHED_CAPACITY_SCALE
 *
 * [util_avg definition]
 *
 *   util_avg = running% * SCHED_CAPACITY_SCALE
 *
 * where runnable% is the time ratio that a sched_entity is runnable and
 * running% the time ratio that a sched_entity is running.
 *
 * For cfs_rq, they are the aggregated values of all runnable and blocked
 * sched_entities.
 *
 * The load/runnable/util_avg doesn't direcly factor frequency scaling and CPU
 * capacity scaling. The scaling is done through the rq_clock_pelt that is used
 * for computing those signals (see update_rq_clock_pelt())
 *
 * N.B., the above ratios (runnable% and running%) themselves are in the
 * range of [0, 1]. To do fixed point arithmetics, we therefore scale them
 * to as large a range as necessary. This is for example reflected by
 * util_avg's SCHED_CAPACITY_SCALE.
 *
 * [Overflow issue]
 *
 * The 64-bit load_sum can have 4353082796 (=2^64/47742/88761) entities
 * with the highest load (=88761), always runnable on a single cfs_rq,
 * and should not overflow as the number already hits PID_MAX_LIMIT.
 *
 * For all other cases (including 32-bit kernels), struct load_weight's
 * weight will overflow first before we do, because:
 *
 *    Max(load_avg) <= Max(load.weight)
 *
 * Then it is the load_weight's responsibility to consider overflow
 * issues.
 */
struct sched_avg {
	u64				last_update_time;
	u64				load_sum;
	u64				runnable_sum;
	u32				util_sum;
	u32				period_contrib;
	unsigned long			load_avg;
	unsigned long			runnable_avg;
	unsigned long			util_avg;
	struct util_est			util_est;
} ____cacheline_aligned;

struct sched_statistics {
#ifdef CONFIG_SCHEDSTATS
	u64				wait_start;
	u64				wait_max;
	u64				wait_count;
	u64				wait_sum;
	u64				iowait_count;
	u64				iowait_sum;

	u64				sleep_start;
	u64				sleep_max;
	s64				sum_sleep_runtime;

	u64				block_start;
	u64				block_max;
	u64				exec_max;
	u64				slice_max;

	u64				nr_migrations_cold;
	u64				nr_failed_migrations_affine;
	u64				nr_failed_migrations_running;
	u64				nr_failed_migrations_hot;
	u64				nr_forced_migrations;

	u64				nr_wakeups;
	u64				nr_wakeups_sync;
	u64				nr_wakeups_migrate;
	u64				nr_wakeups_local;
	u64				nr_wakeups_remote;
	u64				nr_wakeups_affine;
	u64				nr_wakeups_affine_attempts;
	u64				nr_wakeups_passive;
	u64				nr_wakeups_idle;
#endif
};

struct sched_entity {
	/* For load-balancing: */
	struct load_weight		load;
	struct rb_node			run_node;
	struct list_head		group_node;
	unsigned int			on_rq;

	u64				exec_start;
	u64				sum_exec_runtime;
	u64				vruntime;
	u64				prev_sum_exec_runtime;

	u64				nr_migrations;

	struct sched_statistics		statistics;

#ifdef CONFIG_FAIR_GROUP_SCHED
	int				depth;
	struct sched_entity		*parent;
	/* rq on which this entity is (to be) queued: */
	struct cfs_rq			*cfs_rq;
	/* rq "owned" by this entity/group: */
	struct cfs_rq			*my_q;
	/* cached value of my_q->h_nr_running */
	unsigned long			runnable_weight;
#endif

#ifdef CONFIG_SMP
	/*
	 * Per entity load average tracking.
	 *
	 * Put into separate cache line so it does not
	 * collide with read-mostly values above.
	 */
	struct sched_avg		avg;
#endif
};

struct sched_rt_entity {
	struct list_head		run_list;
	unsigned long			timeout;
	unsigned long			watchdog_stamp;
	unsigned int			time_slice;
	unsigned short			on_rq;
	unsigned short			on_list;

	struct sched_rt_entity		*back;
#ifdef CONFIG_RT_GROUP_SCHED
	struct sched_rt_entity		*parent;
	/* rq on which this entity is (to be) queued: */
	struct rt_rq			*rt_rq;
	/* rq "owned" by this entity/group: */
	struct rt_rq			*my_q;
#endif
} __randomize_layout;

struct sched_dl_entity {
	struct rb_node			rb_node;

	/*
	 * Original scheduling parameters. Copied here from sched_attr
	 * during sched_setattr(), they will remain the same until
	 * the next sched_setattr().
	 */
	u64				dl_runtime;	/* Maximum runtime for each instance	*/
	u64				dl_deadline;	/* Relative deadline of each instance	*/
	u64				dl_period;	/* Separation of two instances (period) */
	u64				dl_bw;		/* dl_runtime / dl_period		*/
	u64				dl_density;	/* dl_runtime / dl_deadline		*/

	/*
	 * Actual scheduling parameters. Initialized with the values above,
	 * they are continuously updated during task execution. Note that
	 * the remaining runtime could be < 0 in case we are in overrun.
	 */
	s64				runtime;	/* Remaining runtime for this instance	*/
	u64				deadline;	/* Absolute deadline for this instance	*/
	unsigned int			flags;		/* Specifying the scheduler behaviour	*/

	/*
	 * Some bool flags:
	 *
	 * @dl_throttled tells if we exhausted the runtime. If so, the
	 * task has to wait for a replenishment to be performed at the
	 * next firing of dl_timer.
	 *
	 * @dl_boosted tells if we are boosted due to DI. If so we are
	 * outside bandwidth enforcement mechanism (but only until we
	 * exit the critical section);
	 *
	 * @dl_yielded tells if task gave up the CPU before consuming
	 * all its available runtime during the last job.
	 *
	 * @dl_non_contending tells if the task is inactive while still
	 * contributing to the active utilization. In other words, it
	 * indicates if the inactive timer has been armed and its handler
	 * has not been executed yet. This flag is useful to avoid race
	 * conditions between the inactive timer handler and the wakeup
	 * code.
	 *
	 * @dl_overrun tells if the task asked to be informed about runtime
	 * overruns.
	 */
	unsigned int			dl_throttled      : 1;
	unsigned int			dl_boosted        : 1;
	unsigned int			dl_yielded        : 1;
	unsigned int			dl_non_contending : 1;
	unsigned int			dl_overrun	  : 1;

	/*
	 * Bandwidth enforcement timer. Each -deadline task has its
	 * own bandwidth to be enforced, thus we need one timer per task.
	 */
	struct hrtimer			dl_timer;

	/*
	 * Inactive timer, responsible for decreasing the active utilization
	 * at the "0-lag time". When a -deadline task blocks, it contributes
	 * to GRUB's active utilization until the "0-lag time", hence a
	 * timer is needed to decrease the active utilization at the correct
	 * time.
	 */
	struct hrtimer inactive_timer;
};

#ifdef CONFIG_UCLAMP_TASK
/* Number of utilization clamp buckets (shorter alias) */
#define UCLAMP_BUCKETS CONFIG_UCLAMP_BUCKETS_COUNT

/*
 * Utilization clamp for a scheduling entity
 * @value:		clamp value "assigned" to a se
 * @bucket_id:		bucket index corresponding to the "assigned" value
 * @active:		the se is currently refcounted in a rq's bucket
 * @user_defined:	the requested clamp value comes from user-space
 *
 * The bucket_id is the index of the clamp bucket matching the clamp value
 * which is pre-computed and stored to avoid expensive integer divisions from
 * the fast path.
 *
 * The active bit is set whenever a task has got an "effective" value assigned,
 * which can be different from the clamp value "requested" from user-space.
 * This allows to know a task is refcounted in the rq's bucket corresponding
 * to the "effective" bucket_id.
 *
 * The user_defined bit is set whenever a task has got a task-specific clamp
 * value requested from userspace, i.e. the system defaults apply to this task
 * just as a restriction. This allows to relax default clamps when a less
 * restrictive task-specific value has been requested, thus allowing to
 * implement a "nice" semantic. For example, a task running with a 20%
 * default boost can still drop its own boosting to 0%.
 */
struct uclamp_se {
	unsigned int value		: bits_per(SCHED_CAPACITY_SCALE);
	unsigned int bucket_id		: bits_per(UCLAMP_BUCKETS);
	unsigned int active		: 1;
	unsigned int user_defined	: 1;
};
#endif /* CONFIG_UCLAMP_TASK */

union rcu_special {
	struct {
		u8			blocked;
		u8			need_qs;
		u8			exp_hint; /* Hint for performance. */
		u8			need_mb; /* Readers need smp_mb(). */
	} b; /* Bits. */
	u32 s; /* Set of bits. */
};

enum perf_event_task_context {
	perf_invalid_context = -1,
	perf_hw_context = 0,
	perf_sw_context,
	perf_nr_task_contexts,
};

struct wake_q_node {
	struct wake_q_node *next;
};

struct task_struct {
#ifdef CONFIG_THREAD_INFO_IN_TASK
	/*
	 * For reasons of header soup (see current_thread_info()), this
	 * must be the first element of task_struct.
	 */
	struct thread_info		thread_info;
#endif
	/* -1 unrunnable, 0 runnable, >0 stopped: */
	volatile long			state;

	/*
	 * This begins the randomizable portion of task_struct. Only
	 * scheduling-critical items should be added above here.
	 */
	randomized_struct_fields_start

	void				*stack;
	refcount_t			usage;
	/* Per task flags (PF_*), defined further below: */
	unsigned int			flags;
	unsigned int			ptrace;

#ifdef CONFIG_SMP
	struct llist_node		wake_entry;
	int				on_cpu;
#ifdef CONFIG_THREAD_INFO_IN_TASK
	/* Current CPU: */
	unsigned int			cpu;
#endif
	unsigned int			wakee_flips;
	unsigned long			wakee_flip_decay_ts;
	struct task_struct		*last_wakee;

	/*
	 * recent_used_cpu is initially set as the last CPU used by a task
	 * that wakes affine another task. Waker/wakee relationships can
	 * push tasks around a CPU where each wakeup moves to the next one.
	 * Tracking a recently used CPU allows a quick search for a recently
	 * used CPU that may be idle.
	 */
	int				recent_used_cpu;
	int				wake_cpu;
#endif
	int				on_rq;

	int				prio;
	int				static_prio;
	int				normal_prio;
	unsigned int			rt_priority;

	const struct sched_class	*sched_class;
	struct sched_entity		se;
	struct sched_rt_entity		rt;
#ifdef CONFIG_CGROUP_SCHED
	struct task_group		*sched_task_group;
#endif
	struct sched_dl_entity		dl;

#ifdef CONFIG_UCLAMP_TASK
	/* Clamp values requested for a scheduling entity */
	struct uclamp_se		uclamp_req[UCLAMP_CNT];
	/* Effective clamp values used for a scheduling entity */
	struct uclamp_se		uclamp[UCLAMP_CNT];
#endif

#ifdef CONFIG_PREEMPT_NOTIFIERS
	/* List of struct preempt_notifier: */
	struct hlist_head		preempt_notifiers;
#endif

#ifdef CONFIG_BLK_DEV_IO_TRACE
	unsigned int			btrace_seq;
#endif

	unsigned int			policy;
	int				nr_cpus_allowed;
	const cpumask_t			*cpus_ptr;
	cpumask_t			cpus_mask;

#ifdef CONFIG_PREEMPT_RCU
	int				rcu_read_lock_nesting;
	union rcu_special		rcu_read_unlock_special;
	struct list_head		rcu_node_entry;
	struct rcu_node			*rcu_blocked_node;
#endif /* #ifdef CONFIG_PREEMPT_RCU */

#ifdef CONFIG_TASKS_RCU
	unsigned long			rcu_tasks_nvcsw;
	u8				rcu_tasks_holdout;
	u8				rcu_tasks_idx;
	int				rcu_tasks_idle_cpu;
	struct list_head		rcu_tasks_holdout_list;
#endif /* #ifdef CONFIG_TASKS_RCU */

#ifdef CONFIG_TASKS_TRACE_RCU
	int				trc_reader_nesting;
	int				trc_ipi_to_cpu;
	union rcu_special		trc_reader_special;
	bool				trc_reader_checked;
	struct list_head		trc_holdout_list;
#endif /* #ifdef CONFIG_TASKS_TRACE_RCU */

	struct sched_info		sched_info;

	struct list_head		tasks;
#ifdef CONFIG_SMP
	struct plist_node		pushable_tasks;
	struct rb_node			pushable_dl_tasks;
#endif

	struct mm_struct		*mm;
	struct mm_struct		*active_mm;

	/* Per-thread vma caching: */
	struct vmacache			vmacache;

#ifdef SPLIT_RSS_COUNTING
	struct task_rss_stat		rss_stat;
#endif
	int				exit_state;
	int				exit_code;
	int				exit_signal;
	/* The signal sent when the parent dies: */
	int				pdeath_signal;
	/* JOBCTL_*, siglock protected: */
	unsigned long			jobctl;

	/* Used for emulating ABI behavior of previous Linux versions: */
	unsigned int			personality;

	/* Scheduler bits, serialized by scheduler locks: */
	unsigned			sched_reset_on_fork:1;
	unsigned			sched_contributes_to_load:1;
	unsigned			sched_migrated:1;
	unsigned			sched_remote_wakeup:1;
#ifdef CONFIG_PSI
	unsigned			sched_psi_wake_requeue:1;
#endif

	/* Force alignment to the next boundary: */
	unsigned			:0;

	/* Unserialized, strictly 'current' */

	/* Bit to tell LSMs we're in execve(): */
	unsigned			in_execve:1;
	unsigned			in_iowait:1;
#ifndef TIF_RESTORE_SIGMASK
	unsigned			restore_sigmask:1;
#endif
#ifdef CONFIG_MEMCG
	unsigned			in_user_fault:1;
#endif
#ifdef CONFIG_COMPAT_BRK
	unsigned			brk_randomized:1;
#endif
#ifdef CONFIG_CGROUPS
	/* disallow userland-initiated cgroup migration */
	unsigned			no_cgroup_migration:1;
	/* task is frozen/stopped (used by the cgroup freezer) */
	unsigned			frozen:1;
#endif
#ifdef CONFIG_BLK_CGROUP
	unsigned			use_memdelay:1;
#endif
#ifdef CONFIG_PSI
	/* Stalled due to lack of memory */
	unsigned			in_memstall:1;
#endif

	unsigned long			atomic_flags; /* Flags requiring atomic access. */

	struct restart_block		restart_block;

	pid_t				pid;
	pid_t				tgid;

#ifdef CONFIG_STACKPROTECTOR
	/* Canary value for the -fstack-protector GCC feature: */
	unsigned long			stack_canary;
#endif
	/*
	 * Pointers to the (original) parent process, youngest child, younger sibling,
	 * older sibling, respectively.  (p->father can be replaced with
	 * p->real_parent->pid)
	 */

	/* Real parent process: */
	struct task_struct __rcu	*real_parent;

	/* Recipient of SIGCHLD, wait4() reports: */
	struct task_struct __rcu	*parent;

	/*
	 * Children/sibling form the list of natural children:
	 */
	struct list_head		children;
	struct list_head		sibling;
	struct task_struct		*group_leader;

	/*
	 * 'ptraced' is the list of tasks this task is using ptrace() on.
	 *
	 * This includes both natural children and PTRACE_ATTACH targets.
	 * 'ptrace_entry' is this task's link on the p->parent->ptraced list.
	 */
	struct list_head		ptraced;
	struct list_head		ptrace_entry;

	/* PID/PID hash table linkage. */
	struct pid			*thread_pid;
	struct hlist_node		pid_links[PIDTYPE_MAX];
	struct list_head		thread_group;
	struct list_head		thread_node;

	struct completion		*vfork_done;

	/* CLONE_CHILD_SETTID: */
	int __user			*set_child_tid;

	/* CLONE_CHILD_CLEARTID: */
	int __user			*clear_child_tid;

	u64				utime;
	u64				stime;
#ifdef CONFIG_ARCH_HAS_SCALED_CPUTIME
	u64				utimescaled;
	u64				stimescaled;
#endif
	u64				gtime;
	struct prev_cputime		prev_cputime;
#ifdef CONFIG_VIRT_CPU_ACCOUNTING_GEN
	struct vtime			vtime;
#endif

#ifdef CONFIG_NO_HZ_FULL
	atomic_t			tick_dep_mask;
#endif
	/* Context switch counts: */
	unsigned long			nvcsw;
	unsigned long			nivcsw;

	/* Monotonic time in nsecs: */
	u64				start_time;

	/* Boot based time in nsecs: */
	u64				start_boottime;

	/* MM fault and swap info: this can arguably be seen as either mm-specific or thread-specific: */
	unsigned long			min_flt;
	unsigned long			maj_flt;

	/* Empty if CONFIG_POSIX_CPUTIMERS=n */
	struct posix_cputimers		posix_cputimers;

	/* Process credentials: */

	/* Tracer's credentials at attach: */
	const struct cred __rcu		*ptracer_cred;

	/* Objective and real subjective task credentials (COW): */
	const struct cred __rcu		*real_cred;

	/* Effective (overridable) subjective task credentials (COW): */
	const struct cred __rcu		*cred;

#ifdef CONFIG_KEYS
	/* Cached requested key. */
	struct key			*cached_requested_key;
#endif

	/*
	 * executable name, excluding path.
	 *
	 * - normally initialized setup_new_exec()
	 * - access it with [gs]et_task_comm()
	 * - lock it with task_lock()
	 */
	char				comm[TASK_COMM_LEN];

	struct nameidata		*nameidata;

#ifdef CONFIG_SYSVIPC
	struct sysv_sem			sysvsem;
	struct sysv_shm			sysvshm;
#endif
#ifdef CONFIG_DETECT_HUNG_TASK
	unsigned long			last_switch_count;
	unsigned long			last_switch_time;
	unsigned long			killed_time;
#endif
	/* Filesystem information: */
	struct fs_struct		*fs;

	/* Open file information: */
	struct files_struct		*files;

	/* Namespaces: */
	struct nsproxy			*nsproxy;

	/* Signal handlers: */
	struct signal_struct		*signal;
	struct sighand_struct __rcu		*sighand;
	sigset_t			blocked;
	sigset_t			real_blocked;
	/* Restored if set_restore_sigmask() was used: */
	sigset_t			saved_sigmask;
	struct sigpending		pending;
	unsigned long			sas_ss_sp;
	size_t				sas_ss_size;
	unsigned int			sas_ss_flags;

	struct callback_head		*task_works;

#ifdef CONFIG_AUDIT
#ifdef CONFIG_AUDITSYSCALL
	struct audit_context		*audit_context;
#endif
	kuid_t				loginuid;
	unsigned int			sessionid;
#endif
	struct seccomp			seccomp;

	/* Thread group tracking: */
	u64				parent_exec_id;
	u64				self_exec_id;

	/* Protection against (de-)allocation: mm, files, fs, tty, keyrings, mems_allowed, mempolicy: */
	spinlock_t			alloc_lock;

	/* Protection of the PI data structures: */
	raw_spinlock_t			pi_lock;

	struct wake_q_node		wake_q;

#ifdef CONFIG_RT_MUTEXES
	/* PI waiters blocked on a rt_mutex held by this task: */
	struct rb_root_cached		pi_waiters;
	/* Updated under owner's pi_lock and rq lock */
	struct task_struct		*pi_top_task;
	/* Deadlock detection and priority inheritance handling: */
	struct rt_mutex_waiter		*pi_blocked_on;
#endif

#ifdef CONFIG_DEBUG_MUTEXES
	/* Mutex deadlock detection: */
	struct mutex_waiter		*blocked_on;
#endif

#ifdef CONFIG_DEBUG_ATOMIC_SLEEP
	int				non_block_count;
#endif

#ifdef CONFIG_TRACE_IRQFLAGS
	unsigned int			irq_events;
	unsigned int			hardirq_threaded;
	unsigned long			hardirq_enable_ip;
	unsigned long			hardirq_disable_ip;
	unsigned int			hardirq_enable_event;
	unsigned int			hardirq_disable_event;
	int				hardirqs_enabled;
	int				hardirq_context;
	u64				hardirq_chain_key;
	unsigned long			softirq_disable_ip;
	unsigned long			softirq_enable_ip;
	unsigned int			softirq_disable_event;
	unsigned int			softirq_enable_event;
	int				softirqs_enabled;
	int				softirq_context;
	int				irq_config;
#endif

#ifdef CONFIG_LOCKDEP
# define MAX_LOCK_DEPTH			48UL
	u64				curr_chain_key;
	int				lockdep_depth;
	unsigned int			lockdep_recursion;
	struct held_lock		held_locks[MAX_LOCK_DEPTH];
#endif

#ifdef CONFIG_UBSAN
	unsigned int			in_ubsan;
#endif

	/* Journalling filesystem info: */
	void				*journal_info;

	/* Stacked block device info: */
	struct bio_list			*bio_list;

#ifdef CONFIG_BLOCK
	/* Stack plugging: */
	struct blk_plug			*plug;
#endif

	/* VM state: */
	struct reclaim_state		*reclaim_state;

	struct backing_dev_info		*backing_dev_info;

	struct io_context		*io_context;

#ifdef CONFIG_COMPACTION
	struct capture_control		*capture_control;
#endif
	/* Ptrace state: */
	unsigned long			ptrace_message;
	kernel_siginfo_t		*last_siginfo;

	struct task_io_accounting	ioac;
#ifdef CONFIG_PSI
	/* Pressure stall state */
	unsigned int			psi_flags;
#endif
#ifdef CONFIG_TASK_XACCT
	/* Accumulated RSS usage: */
	u64				acct_rss_mem1;
	/* Accumulated virtual memory usage: */
	u64				acct_vm_mem1;
	/* stime + utime since last update: */
	u64				acct_timexpd;
#endif
#ifdef CONFIG_CPUSETS
	/* Protected by ->alloc_lock: */
	nodemask_t			mems_allowed;
	/* Seqence number to catch updates: */
	seqcount_t			mems_allowed_seq;
	int				cpuset_mem_spread_rotor;
	int				cpuset_slab_spread_rotor;
#endif
#ifdef CONFIG_CGROUPS
	/* Control Group info protected by css_set_lock: */
	struct css_set __rcu		*cgroups;
	/* cg_list protected by css_set_lock and tsk->alloc_lock: */
	struct list_head		cg_list;
#endif
#ifdef CONFIG_X86_CPU_RESCTRL
	u32				closid;
	u32				rmid;
#endif
#ifdef CONFIG_FUTEX
	struct robust_list_head __user	*robust_list;
#ifdef CONFIG_COMPAT
	struct compat_robust_list_head __user *compat_robust_list;
#endif
	struct list_head		pi_state_list;
	struct futex_pi_state		*pi_state_cache;
	struct mutex			futex_exit_mutex;
	unsigned int			futex_state;
#endif
#ifdef CONFIG_PERF_EVENTS
	struct perf_event_context	*perf_event_ctxp[perf_nr_task_contexts];
	struct mutex			perf_event_mutex;
	struct list_head		perf_event_list;
#endif
#ifdef CONFIG_DEBUG_PREEMPT
	unsigned long			preempt_disable_ip;
#endif
#ifdef CONFIG_NUMA
	/* Protected by alloc_lock: */
	struct mempolicy		*mempolicy;
	short				il_prev;
	short				pref_node_fork;
#endif
#ifdef CONFIG_NUMA_BALANCING
	int				numa_scan_seq;
	unsigned int			numa_scan_period;
	unsigned int			numa_scan_period_max;
	int				numa_preferred_nid;
	unsigned long			numa_migrate_retry;
	/* Migration stamp: */
	u64				node_stamp;
	u64				last_task_numa_placement;
	u64				last_sum_exec_runtime;
	struct callback_head		numa_work;

	/*
	 * This pointer is only modified for current in syscall and
	 * pagefault context (and for tasks being destroyed), so it can be read
	 * from any of the following contexts:
	 *  - RCU read-side critical section
	 *  - current->numa_group from everywhere
	 *  - task's runqueue locked, task not running
	 */
	struct numa_group __rcu		*numa_group;

	/*
	 * numa_faults is an array split into four regions:
	 * faults_memory, faults_cpu, faults_memory_buffer, faults_cpu_buffer
	 * in this precise order.
	 *
	 * faults_memory: Exponential decaying average of faults on a per-node
	 * basis. Scheduling placement decisions are made based on these
	 * counts. The values remain static for the duration of a PTE scan.
	 * faults_cpu: Track the nodes the process was running on when a NUMA
	 * hinting fault was incurred.
	 * faults_memory_buffer and faults_cpu_buffer: Record faults per node
	 * during the current scan window. When the scan completes, the counts
	 * in faults_memory and faults_cpu decay and these values are copied.
	 */
	unsigned long			*numa_faults;
	unsigned long			total_numa_faults;

	/*
	 * numa_faults_locality tracks if faults recorded during the last
	 * scan window were remote/local or failed to migrate. The task scan
	 * period is adapted based on the locality of the faults with different
	 * weights depending on whether they were shared or private faults
	 */
	unsigned long			numa_faults_locality[3];

	unsigned long			numa_pages_migrated;
#endif /* CONFIG_NUMA_BALANCING */

#ifdef CONFIG_RSEQ
	struct rseq __user *rseq;
	u32 rseq_sig;
	/*
	 * RmW on rseq_event_mask must be performed atomically
	 * with respect to preemption.
	 */
	unsigned long rseq_event_mask;
#endif

	struct tlbflush_unmap_batch	tlb_ubc;

	union {
		refcount_t		rcu_users;
		struct rcu_head		rcu;
	};

	/* Cache last used pipe for splice(): */
	struct pipe_inode_info		*splice_pipe;

	struct page_frag		task_frag;

#ifdef CONFIG_TASK_DELAY_ACCT
	struct task_delay_info		*delays;
#endif

#ifdef CONFIG_FAULT_INJECTION
	int				make_it_fail;
	unsigned int			fail_nth;
#endif
	/*
	 * When (nr_dirtied >= nr_dirtied_pause), it's time to call
	 * balance_dirty_pages() for a dirty throttling pause:
	 */
	int				nr_dirtied;
	int				nr_dirtied_pause;
	/* Start of a write-and-pause period: */
	unsigned long			dirty_paused_when;

#ifdef CONFIG_LATENCYTOP
	int				latency_record_count;
	struct latency_record		latency_record[LT_SAVECOUNT];
#endif
	/*
	 * Time slack values; these are used to round up poll() and
	 * select() etc timeout values. These are in nanoseconds.
	 */
	u64				timer_slack_ns;
	u64				default_timer_slack_ns;

#ifdef CONFIG_KASAN
	unsigned int			kasan_depth;
#endif
#ifdef CONFIG_KCSAN
	struct kcsan_ctx		kcsan_ctx;
#endif

#ifdef CONFIG_FUNCTION_GRAPH_TRACER
	/* Index of current stored address in ret_stack: */
	int				curr_ret_stack;
	int				curr_ret_depth;

	/* Stack of return addresses for return function tracing: */
	struct ftrace_ret_stack		*ret_stack;

	/* Timestamp for last schedule: */
	unsigned long long		ftrace_timestamp;

	/*
	 * Number of functions that haven't been traced
	 * because of depth overrun:
	 */
	atomic_t			trace_overrun;

	/* Pause tracing: */
	atomic_t			tracing_graph_pause;
#endif

#ifdef CONFIG_TRACING
	/* State flags for use by tracers: */
	unsigned long			trace;

	/* Bitmask and counter of trace recursion: */
	unsigned long			trace_recursion;
#endif /* CONFIG_TRACING */

#ifdef CONFIG_KCOV
	/* See kernel/kcov.c for more details. */

	/* Coverage collection mode enabled for this task (0 if disabled): */
	unsigned int			kcov_mode;

	/* Size of the kcov_area: */
	unsigned int			kcov_size;

	/* Buffer for coverage collection: */
	void				*kcov_area;

	/* KCOV descriptor wired with this task or NULL: */
	struct kcov			*kcov;

	/* KCOV common handle for remote coverage collection: */
	u64				kcov_handle;

	/* KCOV sequence number: */
	int				kcov_sequence;

	/* Collect coverage from softirq context: */
	unsigned int			kcov_softirq;
#endif

#ifdef CONFIG_MEMCG
	struct mem_cgroup		*memcg_in_oom;
	gfp_t				memcg_oom_gfp_mask;
	int				memcg_oom_order;

	/* Number of pages to reclaim on returning to userland: */
	unsigned int			memcg_nr_pages_over_high;

	/* Used by memcontrol for targeted memcg charge: */
	struct mem_cgroup		*active_memcg;
#endif

#ifdef CONFIG_BLK_CGROUP
	struct request_queue		*throttle_queue;
#endif

#ifdef CONFIG_UPROBES
	struct uprobe_task		*utask;
#endif
#if defined(CONFIG_BCACHE) || defined(CONFIG_BCACHE_MODULE)
	unsigned int			sequential_io;
	unsigned int			sequential_io_avg;
#endif
#ifdef CONFIG_DEBUG_ATOMIC_SLEEP
	unsigned long			task_state_change;
#endif
	int				pagefault_disabled;
#ifdef CONFIG_MMU
	struct task_struct		*oom_reaper_list;
#endif
#ifdef CONFIG_VMAP_STACK
	struct vm_struct		*stack_vm_area;
#endif
#ifdef CONFIG_THREAD_INFO_IN_TASK
	/* A live task holds one reference: */
	refcount_t			stack_refcount;
#endif
#ifdef CONFIG_LIVEPATCH
	int patch_state;
#endif
#ifdef CONFIG_SECURITY
	/* Used by LSM modules for access restriction: */
	void				*security;
#endif

#ifdef CONFIG_GCC_PLUGIN_STACKLEAK
	unsigned long			lowest_stack;
	unsigned long			prev_lowest_stack;
#endif

<<<<<<< HEAD
#ifdef CONFIG_X86_MCE
	u64				mce_addr;
	u64				mce_status;
	struct callback_head		mce_kill_me;
=======
#ifdef CONFIG_DEBUG_AID_FOR_SYZBOT
	unsigned long			getblk_stamp;
	unsigned int			getblk_executed;
	unsigned int			getblk_bh_count;
	unsigned long			getblk_bh_state;
>>>>>>> 9d5c0de5
#endif

	/*
	 * New fields for task_struct should be added above here, so that
	 * they are included in the randomized portion of task_struct.
	 */
	randomized_struct_fields_end

	/* CPU-specific state of this task: */
	struct thread_struct		thread;

	/*
	 * WARNING: on x86, 'thread_struct' contains a variable-sized
	 * structure.  It *MUST* be at the end of 'task_struct'.
	 *
	 * Do not put anything below here!
	 */
};

static inline struct pid *task_pid(struct task_struct *task)
{
	return task->thread_pid;
}

/*
 * the helpers to get the task's different pids as they are seen
 * from various namespaces
 *
 * task_xid_nr()     : global id, i.e. the id seen from the init namespace;
 * task_xid_vnr()    : virtual id, i.e. the id seen from the pid namespace of
 *                     current.
 * task_xid_nr_ns()  : id seen from the ns specified;
 *
 * see also pid_nr() etc in include/linux/pid.h
 */
pid_t __task_pid_nr_ns(struct task_struct *task, enum pid_type type, struct pid_namespace *ns);

static inline pid_t task_pid_nr(struct task_struct *tsk)
{
	return tsk->pid;
}

static inline pid_t task_pid_nr_ns(struct task_struct *tsk, struct pid_namespace *ns)
{
	return __task_pid_nr_ns(tsk, PIDTYPE_PID, ns);
}

static inline pid_t task_pid_vnr(struct task_struct *tsk)
{
	return __task_pid_nr_ns(tsk, PIDTYPE_PID, NULL);
}


static inline pid_t task_tgid_nr(struct task_struct *tsk)
{
	return tsk->tgid;
}

/**
 * pid_alive - check that a task structure is not stale
 * @p: Task structure to be checked.
 *
 * Test if a process is not yet dead (at most zombie state)
 * If pid_alive fails, then pointers within the task structure
 * can be stale and must not be dereferenced.
 *
 * Return: 1 if the process is alive. 0 otherwise.
 */
static inline int pid_alive(const struct task_struct *p)
{
	return p->thread_pid != NULL;
}

static inline pid_t task_pgrp_nr_ns(struct task_struct *tsk, struct pid_namespace *ns)
{
	return __task_pid_nr_ns(tsk, PIDTYPE_PGID, ns);
}

static inline pid_t task_pgrp_vnr(struct task_struct *tsk)
{
	return __task_pid_nr_ns(tsk, PIDTYPE_PGID, NULL);
}


static inline pid_t task_session_nr_ns(struct task_struct *tsk, struct pid_namespace *ns)
{
	return __task_pid_nr_ns(tsk, PIDTYPE_SID, ns);
}

static inline pid_t task_session_vnr(struct task_struct *tsk)
{
	return __task_pid_nr_ns(tsk, PIDTYPE_SID, NULL);
}

static inline pid_t task_tgid_nr_ns(struct task_struct *tsk, struct pid_namespace *ns)
{
	return __task_pid_nr_ns(tsk, PIDTYPE_TGID, ns);
}

static inline pid_t task_tgid_vnr(struct task_struct *tsk)
{
	return __task_pid_nr_ns(tsk, PIDTYPE_TGID, NULL);
}

static inline pid_t task_ppid_nr_ns(const struct task_struct *tsk, struct pid_namespace *ns)
{
	pid_t pid = 0;

	rcu_read_lock();
	if (pid_alive(tsk))
		pid = task_tgid_nr_ns(rcu_dereference(tsk->real_parent), ns);
	rcu_read_unlock();

	return pid;
}

static inline pid_t task_ppid_nr(const struct task_struct *tsk)
{
	return task_ppid_nr_ns(tsk, &init_pid_ns);
}

/* Obsolete, do not use: */
static inline pid_t task_pgrp_nr(struct task_struct *tsk)
{
	return task_pgrp_nr_ns(tsk, &init_pid_ns);
}

#define TASK_REPORT_IDLE	(TASK_REPORT + 1)
#define TASK_REPORT_MAX		(TASK_REPORT_IDLE << 1)

static inline unsigned int task_state_index(struct task_struct *tsk)
{
	unsigned int tsk_state = READ_ONCE(tsk->state);
	unsigned int state = (tsk_state | tsk->exit_state) & TASK_REPORT;

	BUILD_BUG_ON_NOT_POWER_OF_2(TASK_REPORT_MAX);

	if (tsk_state == TASK_IDLE)
		state = TASK_REPORT_IDLE;

	return fls(state);
}

static inline char task_index_to_char(unsigned int state)
{
	static const char state_char[] = "RSDTtXZPI";

	BUILD_BUG_ON(1 + ilog2(TASK_REPORT_MAX) != sizeof(state_char) - 1);

	return state_char[state];
}

static inline char task_state_to_char(struct task_struct *tsk)
{
	return task_index_to_char(task_state_index(tsk));
}

/**
 * is_global_init - check if a task structure is init. Since init
 * is free to have sub-threads we need to check tgid.
 * @tsk: Task structure to be checked.
 *
 * Check if a task structure is the first user space task the kernel created.
 *
 * Return: 1 if the task structure is init. 0 otherwise.
 */
static inline int is_global_init(struct task_struct *tsk)
{
	return task_tgid_nr(tsk) == 1;
}

extern struct pid *cad_pid;

/*
 * Per process flags
 */
#define PF_IDLE			0x00000002	/* I am an IDLE thread */
#define PF_EXITING		0x00000004	/* Getting shut down */
#define PF_VCPU			0x00000010	/* I'm a virtual CPU */
#define PF_WQ_WORKER		0x00000020	/* I'm a workqueue worker */
#define PF_FORKNOEXEC		0x00000040	/* Forked but didn't exec */
#define PF_MCE_PROCESS		0x00000080      /* Process policy on mce errors */
#define PF_SUPERPRIV		0x00000100	/* Used super-user privileges */
#define PF_DUMPCORE		0x00000200	/* Dumped core */
#define PF_SIGNALED		0x00000400	/* Killed by a signal */
#define PF_MEMALLOC		0x00000800	/* Allocating memory */
#define PF_NPROC_EXCEEDED	0x00001000	/* set_user() noticed that RLIMIT_NPROC was exceeded */
#define PF_USED_MATH		0x00002000	/* If unset the fpu must be initialized before use */
#define PF_USED_ASYNC		0x00004000	/* Used async_schedule*(), used by module init */
#define PF_NOFREEZE		0x00008000	/* This thread should not be frozen */
#define PF_FROZEN		0x00010000	/* Frozen for system suspend */
#define PF_KSWAPD		0x00020000	/* I am kswapd */
#define PF_MEMALLOC_NOFS	0x00040000	/* All allocation requests will inherit GFP_NOFS */
#define PF_MEMALLOC_NOIO	0x00080000	/* All allocation requests will inherit GFP_NOIO */
#define PF_LESS_THROTTLE	0x00100000	/* Throttle me less: I clean memory */
#define PF_KTHREAD		0x00200000	/* I am a kernel thread */
#define PF_RANDOMIZE		0x00400000	/* Randomize virtual address space */
#define PF_SWAPWRITE		0x00800000	/* Allowed to write to swap */
#define PF_UMH			0x02000000	/* I'm an Usermodehelper process */
#define PF_NO_SETAFFINITY	0x04000000	/* Userland is not allowed to meddle with cpus_mask */
#define PF_MCE_EARLY		0x08000000      /* Early kill for mce process policy */
#define PF_MEMALLOC_NOCMA	0x10000000	/* All allocation request will have _GFP_MOVABLE cleared */
#define PF_IO_WORKER		0x20000000	/* Task is an IO worker */
#define PF_FREEZER_SKIP		0x40000000	/* Freezer should not count it as freezable */
#define PF_SUSPEND_TASK		0x80000000      /* This thread called freeze_processes() and should not be frozen */

/*
 * Only the _current_ task can read/write to tsk->flags, but other
 * tasks can access tsk->flags in readonly mode for example
 * with tsk_used_math (like during threaded core dumping).
 * There is however an exception to this rule during ptrace
 * or during fork: the ptracer task is allowed to write to the
 * child->flags of its traced child (same goes for fork, the parent
 * can write to the child->flags), because we're guaranteed the
 * child is not running and in turn not changing child->flags
 * at the same time the parent does it.
 */
#define clear_stopped_child_used_math(child)	do { (child)->flags &= ~PF_USED_MATH; } while (0)
#define set_stopped_child_used_math(child)	do { (child)->flags |= PF_USED_MATH; } while (0)
#define clear_used_math()			clear_stopped_child_used_math(current)
#define set_used_math()				set_stopped_child_used_math(current)

#define conditional_stopped_child_used_math(condition, child) \
	do { (child)->flags &= ~PF_USED_MATH, (child)->flags |= (condition) ? PF_USED_MATH : 0; } while (0)

#define conditional_used_math(condition)	conditional_stopped_child_used_math(condition, current)

#define copy_to_stopped_child_used_math(child) \
	do { (child)->flags &= ~PF_USED_MATH, (child)->flags |= current->flags & PF_USED_MATH; } while (0)

/* NOTE: this will return 0 or PF_USED_MATH, it will never return 1 */
#define tsk_used_math(p)			((p)->flags & PF_USED_MATH)
#define used_math()				tsk_used_math(current)

static inline bool is_percpu_thread(void)
{
#ifdef CONFIG_SMP
	return (current->flags & PF_NO_SETAFFINITY) &&
		(current->nr_cpus_allowed  == 1);
#else
	return true;
#endif
}

/* Per-process atomic flags. */
#define PFA_NO_NEW_PRIVS		0	/* May not gain new privileges. */
#define PFA_SPREAD_PAGE			1	/* Spread page cache over cpuset */
#define PFA_SPREAD_SLAB			2	/* Spread some slab caches over cpuset */
#define PFA_SPEC_SSB_DISABLE		3	/* Speculative Store Bypass disabled */
#define PFA_SPEC_SSB_FORCE_DISABLE	4	/* Speculative Store Bypass force disabled*/
#define PFA_SPEC_IB_DISABLE		5	/* Indirect branch speculation restricted */
#define PFA_SPEC_IB_FORCE_DISABLE	6	/* Indirect branch speculation permanently restricted */
#define PFA_SPEC_SSB_NOEXEC		7	/* Speculative Store Bypass clear on execve() */

#define TASK_PFA_TEST(name, func)					\
	static inline bool task_##func(struct task_struct *p)		\
	{ return test_bit(PFA_##name, &p->atomic_flags); }

#define TASK_PFA_SET(name, func)					\
	static inline void task_set_##func(struct task_struct *p)	\
	{ set_bit(PFA_##name, &p->atomic_flags); }

#define TASK_PFA_CLEAR(name, func)					\
	static inline void task_clear_##func(struct task_struct *p)	\
	{ clear_bit(PFA_##name, &p->atomic_flags); }

TASK_PFA_TEST(NO_NEW_PRIVS, no_new_privs)
TASK_PFA_SET(NO_NEW_PRIVS, no_new_privs)

TASK_PFA_TEST(SPREAD_PAGE, spread_page)
TASK_PFA_SET(SPREAD_PAGE, spread_page)
TASK_PFA_CLEAR(SPREAD_PAGE, spread_page)

TASK_PFA_TEST(SPREAD_SLAB, spread_slab)
TASK_PFA_SET(SPREAD_SLAB, spread_slab)
TASK_PFA_CLEAR(SPREAD_SLAB, spread_slab)

TASK_PFA_TEST(SPEC_SSB_DISABLE, spec_ssb_disable)
TASK_PFA_SET(SPEC_SSB_DISABLE, spec_ssb_disable)
TASK_PFA_CLEAR(SPEC_SSB_DISABLE, spec_ssb_disable)

TASK_PFA_TEST(SPEC_SSB_NOEXEC, spec_ssb_noexec)
TASK_PFA_SET(SPEC_SSB_NOEXEC, spec_ssb_noexec)
TASK_PFA_CLEAR(SPEC_SSB_NOEXEC, spec_ssb_noexec)

TASK_PFA_TEST(SPEC_SSB_FORCE_DISABLE, spec_ssb_force_disable)
TASK_PFA_SET(SPEC_SSB_FORCE_DISABLE, spec_ssb_force_disable)

TASK_PFA_TEST(SPEC_IB_DISABLE, spec_ib_disable)
TASK_PFA_SET(SPEC_IB_DISABLE, spec_ib_disable)
TASK_PFA_CLEAR(SPEC_IB_DISABLE, spec_ib_disable)

TASK_PFA_TEST(SPEC_IB_FORCE_DISABLE, spec_ib_force_disable)
TASK_PFA_SET(SPEC_IB_FORCE_DISABLE, spec_ib_force_disable)

static inline void
current_restore_flags(unsigned long orig_flags, unsigned long flags)
{
	current->flags &= ~flags;
	current->flags |= orig_flags & flags;
}

extern int cpuset_cpumask_can_shrink(const struct cpumask *cur, const struct cpumask *trial);
extern int task_can_attach(struct task_struct *p, const struct cpumask *cs_cpus_allowed);
#ifdef CONFIG_SMP
extern void do_set_cpus_allowed(struct task_struct *p, const struct cpumask *new_mask);
extern int set_cpus_allowed_ptr(struct task_struct *p, const struct cpumask *new_mask);
#else
static inline void do_set_cpus_allowed(struct task_struct *p, const struct cpumask *new_mask)
{
}
static inline int set_cpus_allowed_ptr(struct task_struct *p, const struct cpumask *new_mask)
{
	if (!cpumask_test_cpu(0, new_mask))
		return -EINVAL;
	return 0;
}
#endif

extern int yield_to(struct task_struct *p, bool preempt);
extern void set_user_nice(struct task_struct *p, long nice);
extern int task_prio(const struct task_struct *p);

/**
 * task_nice - return the nice value of a given task.
 * @p: the task in question.
 *
 * Return: The nice value [ -20 ... 0 ... 19 ].
 */
static inline int task_nice(const struct task_struct *p)
{
	return PRIO_TO_NICE((p)->static_prio);
}

extern int can_nice(const struct task_struct *p, const int nice);
extern int task_curr(const struct task_struct *p);
extern int idle_cpu(int cpu);
extern int available_idle_cpu(int cpu);
extern int sched_setscheduler(struct task_struct *, int, const struct sched_param *);
extern int sched_setscheduler_nocheck(struct task_struct *, int, const struct sched_param *);
extern int sched_setattr(struct task_struct *, const struct sched_attr *);
extern int sched_setattr_nocheck(struct task_struct *, const struct sched_attr *);
extern struct task_struct *idle_task(int cpu);

/**
 * is_idle_task - is the specified task an idle task?
 * @p: the task in question.
 *
 * Return: 1 if @p is an idle task. 0 otherwise.
 */
static inline bool is_idle_task(const struct task_struct *p)
{
	return !!(p->flags & PF_IDLE);
}

extern struct task_struct *curr_task(int cpu);
extern void ia64_set_curr_task(int cpu, struct task_struct *p);

void yield(void);

union thread_union {
#ifndef CONFIG_ARCH_TASK_STRUCT_ON_STACK
	struct task_struct task;
#endif
#ifndef CONFIG_THREAD_INFO_IN_TASK
	struct thread_info thread_info;
#endif
	unsigned long stack[THREAD_SIZE/sizeof(long)];
};

#ifndef CONFIG_THREAD_INFO_IN_TASK
extern struct thread_info init_thread_info;
#endif

extern unsigned long init_stack[THREAD_SIZE / sizeof(unsigned long)];

#ifdef CONFIG_THREAD_INFO_IN_TASK
static inline struct thread_info *task_thread_info(struct task_struct *task)
{
	return &task->thread_info;
}
#elif !defined(__HAVE_THREAD_FUNCTIONS)
# define task_thread_info(task)	((struct thread_info *)(task)->stack)
#endif

/*
 * find a task by one of its numerical ids
 *
 * find_task_by_pid_ns():
 *      finds a task by its pid in the specified namespace
 * find_task_by_vpid():
 *      finds a task by its virtual pid
 *
 * see also find_vpid() etc in include/linux/pid.h
 */

extern struct task_struct *find_task_by_vpid(pid_t nr);
extern struct task_struct *find_task_by_pid_ns(pid_t nr, struct pid_namespace *ns);

/*
 * find a task by its virtual pid and get the task struct
 */
extern struct task_struct *find_get_task_by_vpid(pid_t nr);

extern int wake_up_state(struct task_struct *tsk, unsigned int state);
extern int wake_up_process(struct task_struct *tsk);
extern void wake_up_new_task(struct task_struct *tsk);

#ifdef CONFIG_SMP
extern void kick_process(struct task_struct *tsk);
#else
static inline void kick_process(struct task_struct *tsk) { }
#endif

extern void __set_task_comm(struct task_struct *tsk, const char *from, bool exec);

static inline void set_task_comm(struct task_struct *tsk, const char *from)
{
	__set_task_comm(tsk, from, false);
}

extern char *__get_task_comm(char *to, size_t len, struct task_struct *tsk);
#define get_task_comm(buf, tsk) ({			\
	BUILD_BUG_ON(sizeof(buf) != TASK_COMM_LEN);	\
	__get_task_comm(buf, sizeof(buf), tsk);		\
})

#ifdef CONFIG_SMP
void scheduler_ipi(void);
extern unsigned long wait_task_inactive(struct task_struct *, long match_state);
#else
static inline void scheduler_ipi(void) { }
static inline unsigned long wait_task_inactive(struct task_struct *p, long match_state)
{
	return 1;
}
#endif

/*
 * Set thread flags in other task's structures.
 * See asm/thread_info.h for TIF_xxxx flags available:
 */
static inline void set_tsk_thread_flag(struct task_struct *tsk, int flag)
{
	set_ti_thread_flag(task_thread_info(tsk), flag);
}

static inline void clear_tsk_thread_flag(struct task_struct *tsk, int flag)
{
	clear_ti_thread_flag(task_thread_info(tsk), flag);
}

static inline void update_tsk_thread_flag(struct task_struct *tsk, int flag,
					  bool value)
{
	update_ti_thread_flag(task_thread_info(tsk), flag, value);
}

static inline int test_and_set_tsk_thread_flag(struct task_struct *tsk, int flag)
{
	return test_and_set_ti_thread_flag(task_thread_info(tsk), flag);
}

static inline int test_and_clear_tsk_thread_flag(struct task_struct *tsk, int flag)
{
	return test_and_clear_ti_thread_flag(task_thread_info(tsk), flag);
}

static inline int test_tsk_thread_flag(struct task_struct *tsk, int flag)
{
	return test_ti_thread_flag(task_thread_info(tsk), flag);
}

static inline void set_tsk_need_resched(struct task_struct *tsk)
{
	set_tsk_thread_flag(tsk,TIF_NEED_RESCHED);
}

static inline void clear_tsk_need_resched(struct task_struct *tsk)
{
	clear_tsk_thread_flag(tsk,TIF_NEED_RESCHED);
}

static inline int test_tsk_need_resched(struct task_struct *tsk)
{
	return unlikely(test_tsk_thread_flag(tsk,TIF_NEED_RESCHED));
}

/*
 * cond_resched() and cond_resched_lock(): latency reduction via
 * explicit rescheduling in places that are safe. The return
 * value indicates whether a reschedule was done in fact.
 * cond_resched_lock() will drop the spinlock before scheduling,
 */
#ifndef CONFIG_PREEMPTION
extern int _cond_resched(void);
#else
static inline int _cond_resched(void) { return 0; }
#endif

#define cond_resched() ({			\
	___might_sleep(__FILE__, __LINE__, 0);	\
	_cond_resched();			\
})

extern int __cond_resched_lock(spinlock_t *lock);

#define cond_resched_lock(lock) ({				\
	___might_sleep(__FILE__, __LINE__, PREEMPT_LOCK_OFFSET);\
	__cond_resched_lock(lock);				\
})

static inline void cond_resched_rcu(void)
{
#if defined(CONFIG_DEBUG_ATOMIC_SLEEP) || !defined(CONFIG_PREEMPT_RCU)
	rcu_read_unlock();
	cond_resched();
	rcu_read_lock();
#endif
}

/*
 * Does a critical section need to be broken due to another
 * task waiting?: (technically does not depend on CONFIG_PREEMPTION,
 * but a general need for low latency)
 */
static inline int spin_needbreak(spinlock_t *lock)
{
#ifdef CONFIG_PREEMPTION
	return spin_is_contended(lock);
#else
	return 0;
#endif
}

static __always_inline bool need_resched(void)
{
	return unlikely(tif_need_resched());
}

/*
 * Wrappers for p->thread_info->cpu access. No-op on UP.
 */
#ifdef CONFIG_SMP

static inline unsigned int task_cpu(const struct task_struct *p)
{
#ifdef CONFIG_THREAD_INFO_IN_TASK
	return READ_ONCE(p->cpu);
#else
	return READ_ONCE(task_thread_info(p)->cpu);
#endif
}

extern void set_task_cpu(struct task_struct *p, unsigned int cpu);

#else

static inline unsigned int task_cpu(const struct task_struct *p)
{
	return 0;
}

static inline void set_task_cpu(struct task_struct *p, unsigned int cpu)
{
}

#endif /* CONFIG_SMP */

/*
 * In order to reduce various lock holder preemption latencies provide an
 * interface to see if a vCPU is currently running or not.
 *
 * This allows us to terminate optimistic spin loops and block, analogous to
 * the native optimistic spin heuristic of testing if the lock owner task is
 * running or not.
 */
#ifndef vcpu_is_preempted
static inline bool vcpu_is_preempted(int cpu)
{
	return false;
}
#endif

extern long sched_setaffinity(pid_t pid, const struct cpumask *new_mask);
extern long sched_getaffinity(pid_t pid, struct cpumask *mask);

#ifndef TASK_SIZE_OF
#define TASK_SIZE_OF(tsk)	TASK_SIZE
#endif

#ifdef CONFIG_RSEQ

/*
 * Map the event mask on the user-space ABI enum rseq_cs_flags
 * for direct mask checks.
 */
enum rseq_event_mask_bits {
	RSEQ_EVENT_PREEMPT_BIT	= RSEQ_CS_FLAG_NO_RESTART_ON_PREEMPT_BIT,
	RSEQ_EVENT_SIGNAL_BIT	= RSEQ_CS_FLAG_NO_RESTART_ON_SIGNAL_BIT,
	RSEQ_EVENT_MIGRATE_BIT	= RSEQ_CS_FLAG_NO_RESTART_ON_MIGRATE_BIT,
};

enum rseq_event_mask {
	RSEQ_EVENT_PREEMPT	= (1U << RSEQ_EVENT_PREEMPT_BIT),
	RSEQ_EVENT_SIGNAL	= (1U << RSEQ_EVENT_SIGNAL_BIT),
	RSEQ_EVENT_MIGRATE	= (1U << RSEQ_EVENT_MIGRATE_BIT),
};

static inline void rseq_set_notify_resume(struct task_struct *t)
{
	if (t->rseq)
		set_tsk_thread_flag(t, TIF_NOTIFY_RESUME);
}

void __rseq_handle_notify_resume(struct ksignal *sig, struct pt_regs *regs);

static inline void rseq_handle_notify_resume(struct ksignal *ksig,
					     struct pt_regs *regs)
{
	if (current->rseq)
		__rseq_handle_notify_resume(ksig, regs);
}

static inline void rseq_signal_deliver(struct ksignal *ksig,
				       struct pt_regs *regs)
{
	preempt_disable();
	__set_bit(RSEQ_EVENT_SIGNAL_BIT, &current->rseq_event_mask);
	preempt_enable();
	rseq_handle_notify_resume(ksig, regs);
}

/* rseq_preempt() requires preemption to be disabled. */
static inline void rseq_preempt(struct task_struct *t)
{
	__set_bit(RSEQ_EVENT_PREEMPT_BIT, &t->rseq_event_mask);
	rseq_set_notify_resume(t);
}

/* rseq_migrate() requires preemption to be disabled. */
static inline void rseq_migrate(struct task_struct *t)
{
	__set_bit(RSEQ_EVENT_MIGRATE_BIT, &t->rseq_event_mask);
	rseq_set_notify_resume(t);
}

/*
 * If parent process has a registered restartable sequences area, the
 * child inherits. Unregister rseq for a clone with CLONE_VM set.
 */
static inline void rseq_fork(struct task_struct *t, unsigned long clone_flags)
{
	if (clone_flags & CLONE_VM) {
		t->rseq = NULL;
		t->rseq_sig = 0;
		t->rseq_event_mask = 0;
	} else {
		t->rseq = current->rseq;
		t->rseq_sig = current->rseq_sig;
		t->rseq_event_mask = current->rseq_event_mask;
	}
}

static inline void rseq_execve(struct task_struct *t)
{
	t->rseq = NULL;
	t->rseq_sig = 0;
	t->rseq_event_mask = 0;
}

#else

static inline void rseq_set_notify_resume(struct task_struct *t)
{
}
static inline void rseq_handle_notify_resume(struct ksignal *ksig,
					     struct pt_regs *regs)
{
}
static inline void rseq_signal_deliver(struct ksignal *ksig,
				       struct pt_regs *regs)
{
}
static inline void rseq_preempt(struct task_struct *t)
{
}
static inline void rseq_migrate(struct task_struct *t)
{
}
static inline void rseq_fork(struct task_struct *t, unsigned long clone_flags)
{
}
static inline void rseq_execve(struct task_struct *t)
{
}

#endif

void __exit_umh(struct task_struct *tsk);

static inline void exit_umh(struct task_struct *tsk)
{
	if (unlikely(tsk->flags & PF_UMH))
		__exit_umh(tsk);
}

#ifdef CONFIG_DEBUG_RSEQ

void rseq_syscall(struct pt_regs *regs);

#else

static inline void rseq_syscall(struct pt_regs *regs)
{
}

#endif

const struct sched_avg *sched_trace_cfs_rq_avg(struct cfs_rq *cfs_rq);
char *sched_trace_cfs_rq_path(struct cfs_rq *cfs_rq, char *str, int len);
int sched_trace_cfs_rq_cpu(struct cfs_rq *cfs_rq);

const struct sched_avg *sched_trace_rq_avg_rt(struct rq *rq);
const struct sched_avg *sched_trace_rq_avg_dl(struct rq *rq);
const struct sched_avg *sched_trace_rq_avg_irq(struct rq *rq);

int sched_trace_rq_cpu(struct rq *rq);

const struct cpumask *sched_trace_rd_span(struct root_domain *rd);

#endif<|MERGE_RESOLUTION|>--- conflicted
+++ resolved
@@ -1306,18 +1306,17 @@
 	unsigned long			prev_lowest_stack;
 #endif
 
-<<<<<<< HEAD
 #ifdef CONFIG_X86_MCE
 	u64				mce_addr;
 	u64				mce_status;
 	struct callback_head		mce_kill_me;
-=======
+#endif
+
 #ifdef CONFIG_DEBUG_AID_FOR_SYZBOT
 	unsigned long			getblk_stamp;
 	unsigned int			getblk_executed;
 	unsigned int			getblk_bh_count;
 	unsigned long			getblk_bh_state;
->>>>>>> 9d5c0de5
 #endif
 
 	/*
