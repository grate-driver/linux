--- conflicted
+++ resolved
@@ -186,11 +186,8 @@
 void kfree_sensitive(const void *);
 size_t __ksize(const void *);
 size_t ksize(const void *);
-<<<<<<< HEAD
-=======
 bool kmem_valid_obj(void *object);
 void kmem_dump_obj(void *object);
->>>>>>> f642729d
 
 #ifdef CONFIG_HAVE_HARDENED_USERCOPY_ALLOCATOR
 void __check_heap_object(const void *ptr, unsigned long n, struct page *page,
