/* SPDX-License-Identifier: GPL-2.0-only */
#ifndef __LINUX_REGMAP_H
#define __LINUX_REGMAP_H

/*
 * Register map access API
 *
 * Copyright 2011 Wolfson Microelectronics plc
 *
 * Author: Mark Brown <broonie@opensource.wolfsonmicro.com>
 */

#include <linux/list.h>
#include <linux/rbtree.h>
#include <linux/ktime.h>
#include <linux/delay.h>
#include <linux/err.h>
#include <linux/bug.h>
#include <linux/lockdep.h>
#include <linux/iopoll.h>
#include <linux/fwnode.h>

struct module;
struct clk;
struct device;
struct device_node;
struct i2c_client;
struct i3c_device;
struct irq_domain;
struct slim_device;
struct spi_device;
struct spmi_device;
struct regmap;
struct regmap_range_cfg;
struct regmap_field;
struct snd_ac97;
struct sdw_slave;

/* An enum of all the supported cache types */
enum regcache_type {
	REGCACHE_NONE,
	REGCACHE_RBTREE,
	REGCACHE_COMPRESSED,
	REGCACHE_FLAT,
};

/**
 * struct reg_default - Default value for a register.
 *
 * @reg: Register address.
 * @def: Register default value.
 *
 * We use an array of structs rather than a simple array as many modern devices
 * have very sparse register maps.
 */
struct reg_default {
	unsigned int reg;
	unsigned int def;
};

/**
 * struct reg_sequence - An individual write from a sequence of writes.
 *
 * @reg: Register address.
 * @def: Register value.
 * @delay_us: Delay to be applied after the register write in microseconds
 *
 * Register/value pairs for sequences of writes with an optional delay in
 * microseconds to be applied after each write.
 */
struct reg_sequence {
	unsigned int reg;
	unsigned int def;
	unsigned int delay_us;
};

#define REG_SEQ(_reg, _def, _delay_us) {		\
				.reg = _reg,		\
				.def = _def,		\
				.delay_us = _delay_us,	\
				}
#define REG_SEQ0(_reg, _def)	REG_SEQ(_reg, _def, 0)

/**
 * regmap_read_poll_timeout - Poll until a condition is met or a timeout occurs
 *
 * @map: Regmap to read from
 * @addr: Address to poll
 * @val: Unsigned integer variable to read the value into
 * @cond: Break condition (usually involving @val)
 * @sleep_us: Maximum time to sleep between reads in us (0
 *            tight-loops).  Should be less than ~20ms since usleep_range
 *            is used (see Documentation/timers/timers-howto.rst).
 * @timeout_us: Timeout in us, 0 means never timeout
 *
 * Returns 0 on success and -ETIMEDOUT upon a timeout or the regmap_read
 * error return value in case of a error read. In the two former cases,
 * the last read value at @addr is stored in @val. Must not be called
 * from atomic context if sleep_us or timeout_us are used.
 *
 * This is modelled after the readx_poll_timeout macros in linux/iopoll.h.
 */
#define regmap_read_poll_timeout(map, addr, val, cond, sleep_us, timeout_us) \
({ \
	int __ret, __tmp; \
	__tmp = read_poll_timeout(regmap_read, __ret, __ret || (cond), \
			sleep_us, timeout_us, false, (map), (addr), &(val)); \
	__ret ?: __tmp; \
})

/**
 * regmap_read_poll_timeout_atomic - Poll until a condition is met or a timeout occurs
 *
 * @map: Regmap to read from
 * @addr: Address to poll
 * @val: Unsigned integer variable to read the value into
 * @cond: Break condition (usually involving @val)
 * @delay_us: Time to udelay between reads in us (0 tight-loops).
 *            Should be less than ~10us since udelay is used
 *            (see Documentation/timers/timers-howto.rst).
 * @timeout_us: Timeout in us, 0 means never timeout
 *
 * Returns 0 on success and -ETIMEDOUT upon a timeout or the regmap_read
 * error return value in case of a error read. In the two former cases,
 * the last read value at @addr is stored in @val.
 *
 * This is modelled after the readx_poll_timeout_atomic macros in linux/iopoll.h.
 *
 * Note: In general regmap cannot be used in atomic context. If you want to use
 * this macro then first setup your regmap for atomic use (flat or no cache
 * and MMIO regmap).
 */
#define regmap_read_poll_timeout_atomic(map, addr, val, cond, delay_us, timeout_us) \
({ \
	u64 __timeout_us = (timeout_us); \
	unsigned long __delay_us = (delay_us); \
	ktime_t __timeout = ktime_add_us(ktime_get(), __timeout_us); \
	int __ret; \
	for (;;) { \
		__ret = regmap_read((map), (addr), &(val)); \
		if (__ret) \
			break; \
		if (cond) \
			break; \
		if ((__timeout_us) && \
		    ktime_compare(ktime_get(), __timeout) > 0) { \
			__ret = regmap_read((map), (addr), &(val)); \
			break; \
		} \
		if (__delay_us) \
			udelay(__delay_us); \
	} \
	__ret ?: ((cond) ? 0 : -ETIMEDOUT); \
})

/**
 * regmap_field_read_poll_timeout - Poll until a condition is met or timeout
 *
 * @field: Regmap field to read from
 * @val: Unsigned integer variable to read the value into
 * @cond: Break condition (usually involving @val)
 * @sleep_us: Maximum time to sleep between reads in us (0
 *            tight-loops).  Should be less than ~20ms since usleep_range
 *            is used (see Documentation/timers/timers-howto.rst).
 * @timeout_us: Timeout in us, 0 means never timeout
 *
 * Returns 0 on success and -ETIMEDOUT upon a timeout or the regmap_field_read
 * error return value in case of a error read. In the two former cases,
 * the last read value at @addr is stored in @val. Must not be called
 * from atomic context if sleep_us or timeout_us are used.
 *
 * This is modelled after the readx_poll_timeout macros in linux/iopoll.h.
 */
#define regmap_field_read_poll_timeout(field, val, cond, sleep_us, timeout_us) \
({ \
	int __ret, __tmp; \
	__tmp = read_poll_timeout(regmap_field_read, __ret, __ret || (cond), \
			sleep_us, timeout_us, false, (field), &(val)); \
	__ret ?: __tmp; \
})

#ifdef CONFIG_REGMAP

enum regmap_endian {
	/* Unspecified -> 0 -> Backwards compatible default */
	REGMAP_ENDIAN_DEFAULT = 0,
	REGMAP_ENDIAN_BIG,
	REGMAP_ENDIAN_LITTLE,
	REGMAP_ENDIAN_NATIVE,
};

/**
 * struct regmap_range - A register range, used for access related checks
 *                       (readable/writeable/volatile/precious checks)
 *
 * @range_min: address of first register
 * @range_max: address of last register
 */
struct regmap_range {
	unsigned int range_min;
	unsigned int range_max;
};

#define regmap_reg_range(low, high) { .range_min = low, .range_max = high, }

/**
 * struct regmap_access_table - A table of register ranges for access checks
 *
 * @yes_ranges : pointer to an array of regmap ranges used as "yes ranges"
 * @n_yes_ranges: size of the above array
 * @no_ranges: pointer to an array of regmap ranges used as "no ranges"
 * @n_no_ranges: size of the above array
 *
 * A table of ranges including some yes ranges and some no ranges.
 * If a register belongs to a no_range, the corresponding check function
 * will return false. If a register belongs to a yes range, the corresponding
 * check function will return true. "no_ranges" are searched first.
 */
struct regmap_access_table {
	const struct regmap_range *yes_ranges;
	unsigned int n_yes_ranges;
	const struct regmap_range *no_ranges;
	unsigned int n_no_ranges;
};

typedef void (*regmap_lock)(void *);
typedef void (*regmap_unlock)(void *);

/**
 * struct regmap_config - Configuration for the register map of a device.
 *
 * @name: Optional name of the regmap. Useful when a device has multiple
 *        register regions.
 *
 * @reg_bits: Number of bits in a register address, mandatory.
 * @reg_stride: The register address stride. Valid register addresses are a
 *              multiple of this value. If set to 0, a value of 1 will be
 *              used.
 * @pad_bits: Number of bits of padding between register and value.
 * @val_bits: Number of bits in a register value, mandatory.
 *
 * @writeable_reg: Optional callback returning true if the register
 *		   can be written to. If this field is NULL but wr_table
 *		   (see below) is not, the check is performed on such table
 *                 (a register is writeable if it belongs to one of the ranges
 *                  specified by wr_table).
 * @readable_reg: Optional callback returning true if the register
 *		  can be read from. If this field is NULL but rd_table
 *		   (see below) is not, the check is performed on such table
 *                 (a register is readable if it belongs to one of the ranges
 *                  specified by rd_table).
 * @volatile_reg: Optional callback returning true if the register
 *		  value can't be cached. If this field is NULL but
 *		  volatile_table (see below) is not, the check is performed on
 *                such table (a register is volatile if it belongs to one of
 *                the ranges specified by volatile_table).
 * @precious_reg: Optional callback returning true if the register
 *		  should not be read outside of a call from the driver
 *		  (e.g., a clear on read interrupt status register). If this
 *                field is NULL but precious_table (see below) is not, the
 *                check is performed on such table (a register is precious if
 *                it belongs to one of the ranges specified by precious_table).
 * @writeable_noinc_reg: Optional callback returning true if the register
 *			supports multiple write operations without incrementing
 *			the register number. If this field is NULL but
 *			wr_noinc_table (see below) is not, the check is
 *			performed on such table (a register is no increment
 *			writeable if it belongs to one of the ranges specified
 *			by wr_noinc_table).
 * @readable_noinc_reg: Optional callback returning true if the register
 *			supports multiple read operations without incrementing
 *			the register number. If this field is NULL but
 *			rd_noinc_table (see below) is not, the check is
 *			performed on such table (a register is no increment
 *			readable if it belongs to one of the ranges specified
 *			by rd_noinc_table).
 * @disable_locking: This regmap is either protected by external means or
 *                   is guaranteed not to be accessed from multiple threads.
 *                   Don't use any locking mechanisms.
 * @lock:	  Optional lock callback (overrides regmap's default lock
 *		  function, based on spinlock or mutex).
 * @unlock:	  As above for unlocking.
 * @lock_arg:	  this field is passed as the only argument of lock/unlock
 *		  functions (ignored in case regular lock/unlock functions
 *		  are not overridden).
 * @reg_read:	  Optional callback that if filled will be used to perform
 *           	  all the reads from the registers. Should only be provided for
 *		  devices whose read operation cannot be represented as a simple
 *		  read operation on a bus such as SPI, I2C, etc. Most of the
 *		  devices do not need this.
 * @reg_write:	  Same as above for writing.
 * @fast_io:	  Register IO is fast. Use a spinlock instead of a mutex
 *	     	  to perform locking. This field is ignored if custom lock/unlock
 *	     	  functions are used (see fields lock/unlock of struct regmap_config).
 *		  This field is a duplicate of a similar file in
 *		  'struct regmap_bus' and serves exact same purpose.
 *		   Use it only for "no-bus" cases.
 * @max_register: Optional, specifies the maximum valid register address.
 * @wr_table:     Optional, points to a struct regmap_access_table specifying
 *                valid ranges for write access.
 * @rd_table:     As above, for read access.
 * @volatile_table: As above, for volatile registers.
 * @precious_table: As above, for precious registers.
 * @wr_noinc_table: As above, for no increment writeable registers.
 * @rd_noinc_table: As above, for no increment readable registers.
 * @reg_defaults: Power on reset values for registers (for use with
 *                register cache support).
 * @num_reg_defaults: Number of elements in reg_defaults.
 *
 * @read_flag_mask: Mask to be set in the top bytes of the register when doing
 *                  a read.
 * @write_flag_mask: Mask to be set in the top bytes of the register when doing
 *                   a write. If both read_flag_mask and write_flag_mask are
 *                   empty and zero_flag_mask is not set the regmap_bus default
 *                   masks are used.
 * @zero_flag_mask: If set, read_flag_mask and write_flag_mask are used even
 *                   if they are both empty.
 * @use_relaxed_mmio: If set, MMIO R/W operations will not use memory barriers.
 *                    This can avoid load on devices which don't require strict
 *                    orderings, but drivers should carefully add any explicit
 *                    memory barriers when they may require them.
 * @use_single_read: If set, converts the bulk read operation into a series of
 *                   single read operations. This is useful for a device that
 *                   does not support  bulk read.
 * @use_single_write: If set, converts the bulk write operation into a series of
 *                    single write operations. This is useful for a device that
 *                    does not support bulk write.
 * @can_multi_write: If set, the device supports the multi write mode of bulk
 *                   write operations, if clear multi write requests will be
 *                   split into individual write operations
 *
 * @cache_type: The actual cache type.
 * @reg_defaults_raw: Power on reset values for registers (for use with
 *                    register cache support).
 * @num_reg_defaults_raw: Number of elements in reg_defaults_raw.
 * @reg_format_endian: Endianness for formatted register addresses. If this is
 *                     DEFAULT, the @reg_format_endian_default value from the
 *                     regmap bus is used.
 * @val_format_endian: Endianness for formatted register values. If this is
 *                     DEFAULT, the @reg_format_endian_default value from the
 *                     regmap bus is used.
 *
 * @ranges: Array of configuration entries for virtual address ranges.
 * @num_ranges: Number of range configuration entries.
 * @use_hwlock: Indicate if a hardware spinlock should be used.
 * @hwlock_id: Specify the hardware spinlock id.
 * @hwlock_mode: The hardware spinlock mode, should be HWLOCK_IRQSTATE,
 *		 HWLOCK_IRQ or 0.
 * @can_sleep: Optional, specifies whether regmap operations can sleep.
 */
struct regmap_config {
	const char *name;

	int reg_bits;
	int reg_stride;
	int pad_bits;
	int val_bits;

	bool (*writeable_reg)(struct device *dev, unsigned int reg);
	bool (*readable_reg)(struct device *dev, unsigned int reg);
	bool (*volatile_reg)(struct device *dev, unsigned int reg);
	bool (*precious_reg)(struct device *dev, unsigned int reg);
	bool (*writeable_noinc_reg)(struct device *dev, unsigned int reg);
	bool (*readable_noinc_reg)(struct device *dev, unsigned int reg);

	bool disable_locking;
	regmap_lock lock;
	regmap_unlock unlock;
	void *lock_arg;

	int (*reg_read)(void *context, unsigned int reg, unsigned int *val);
	int (*reg_write)(void *context, unsigned int reg, unsigned int val);

	bool fast_io;

	unsigned int max_register;
	const struct regmap_access_table *wr_table;
	const struct regmap_access_table *rd_table;
	const struct regmap_access_table *volatile_table;
	const struct regmap_access_table *precious_table;
	const struct regmap_access_table *wr_noinc_table;
	const struct regmap_access_table *rd_noinc_table;
	const struct reg_default *reg_defaults;
	unsigned int num_reg_defaults;
	enum regcache_type cache_type;
	const void *reg_defaults_raw;
	unsigned int num_reg_defaults_raw;

	unsigned long read_flag_mask;
	unsigned long write_flag_mask;
	bool zero_flag_mask;

	bool use_single_read;
	bool use_single_write;
	bool use_relaxed_mmio;
	bool can_multi_write;

	enum regmap_endian reg_format_endian;
	enum regmap_endian val_format_endian;

	const struct regmap_range_cfg *ranges;
	unsigned int num_ranges;

	bool use_hwlock;
	unsigned int hwlock_id;
	unsigned int hwlock_mode;

	bool can_sleep;
};

/**
 * struct regmap_range_cfg - Configuration for indirectly accessed or paged
 *                           registers.
 *
 * @name: Descriptive name for diagnostics
 *
 * @range_min: Address of the lowest register address in virtual range.
 * @range_max: Address of the highest register in virtual range.
 *
 * @selector_reg: Register with selector field.
 * @selector_mask: Bit mask for selector value.
 * @selector_shift: Bit shift for selector value.
 *
 * @window_start: Address of first (lowest) register in data window.
 * @window_len: Number of registers in data window.
 *
 * Registers, mapped to this virtual range, are accessed in two steps:
 *     1. page selector register update;
 *     2. access through data window registers.
 */
struct regmap_range_cfg {
	const char *name;

	/* Registers of virtual address range */
	unsigned int range_min;
	unsigned int range_max;

	/* Page selector for indirect addressing */
	unsigned int selector_reg;
	unsigned int selector_mask;
	int selector_shift;

	/* Data window (per each page) */
	unsigned int window_start;
	unsigned int window_len;
};

struct regmap_async;

typedef int (*regmap_hw_write)(void *context, const void *data,
			       size_t count);
typedef int (*regmap_hw_gather_write)(void *context,
				      const void *reg, size_t reg_len,
				      const void *val, size_t val_len);
typedef int (*regmap_hw_async_write)(void *context,
				     const void *reg, size_t reg_len,
				     const void *val, size_t val_len,
				     struct regmap_async *async);
typedef int (*regmap_hw_read)(void *context,
			      const void *reg_buf, size_t reg_size,
			      void *val_buf, size_t val_size);
typedef int (*regmap_hw_reg_read)(void *context, unsigned int reg,
				  unsigned int *val);
typedef int (*regmap_hw_reg_write)(void *context, unsigned int reg,
				   unsigned int val);
typedef int (*regmap_hw_reg_update_bits)(void *context, unsigned int reg,
					 unsigned int mask, unsigned int val);
typedef struct regmap_async *(*regmap_hw_async_alloc)(void);
typedef void (*regmap_hw_free_context)(void *context);

/**
 * struct regmap_bus - Description of a hardware bus for the register map
 *                     infrastructure.
 *
 * @fast_io: Register IO is fast. Use a spinlock instead of a mutex
 *	     to perform locking. This field is ignored if custom lock/unlock
 *	     functions are used (see fields lock/unlock of
 *	     struct regmap_config).
 * @write: Write operation.
 * @gather_write: Write operation with split register/value, return -ENOTSUPP
 *                if not implemented  on a given device.
 * @async_write: Write operation which completes asynchronously, optional and
 *               must serialise with respect to non-async I/O.
 * @reg_write: Write a single register value to the given register address. This
 *             write operation has to complete when returning from the function.
 * @reg_update_bits: Update bits operation to be used against volatile
 *                   registers, intended for devices supporting some mechanism
 *                   for setting clearing bits without having to
 *                   read/modify/write.
 * @read: Read operation.  Data is returned in the buffer used to transmit
 *         data.
 * @reg_read: Read a single register value from a given register address.
 * @free_context: Free context.
 * @async_alloc: Allocate a regmap_async() structure.
 * @read_flag_mask: Mask to be set in the top byte of the register when doing
 *                  a read.
 * @reg_format_endian_default: Default endianness for formatted register
 *     addresses. Used when the regmap_config specifies DEFAULT. If this is
 *     DEFAULT, BIG is assumed.
 * @val_format_endian_default: Default endianness for formatted register
 *     values. Used when the regmap_config specifies DEFAULT. If this is
 *     DEFAULT, BIG is assumed.
 * @max_raw_read: Max raw read size that can be used on the bus.
 * @max_raw_write: Max raw write size that can be used on the bus.
 */
struct regmap_bus {
	bool fast_io;
	regmap_hw_write write;
	regmap_hw_gather_write gather_write;
	regmap_hw_async_write async_write;
	regmap_hw_reg_write reg_write;
	regmap_hw_reg_update_bits reg_update_bits;
	regmap_hw_read read;
	regmap_hw_reg_read reg_read;
	regmap_hw_free_context free_context;
	regmap_hw_async_alloc async_alloc;
	u8 read_flag_mask;
	enum regmap_endian reg_format_endian_default;
	enum regmap_endian val_format_endian_default;
	size_t max_raw_read;
	size_t max_raw_write;
};

/*
 * __regmap_init functions.
 *
 * These functions take a lock key and name parameter, and should not be called
 * directly. Instead, use the regmap_init macros that generate a key and name
 * for each call.
 */
struct regmap *__regmap_init(struct device *dev,
			     const struct regmap_bus *bus,
			     void *bus_context,
			     const struct regmap_config *config,
			     struct lock_class_key *lock_key,
			     const char *lock_name);
struct regmap *__regmap_init_i2c(struct i2c_client *i2c,
				 const struct regmap_config *config,
				 struct lock_class_key *lock_key,
				 const char *lock_name);
struct regmap *__regmap_init_sccb(struct i2c_client *i2c,
				  const struct regmap_config *config,
				  struct lock_class_key *lock_key,
				  const char *lock_name);
struct regmap *__regmap_init_slimbus(struct slim_device *slimbus,
				 const struct regmap_config *config,
				 struct lock_class_key *lock_key,
				 const char *lock_name);
struct regmap *__regmap_init_spi(struct spi_device *dev,
				 const struct regmap_config *config,
				 struct lock_class_key *lock_key,
				 const char *lock_name);
struct regmap *__regmap_init_spmi_base(struct spmi_device *dev,
				       const struct regmap_config *config,
				       struct lock_class_key *lock_key,
				       const char *lock_name);
struct regmap *__regmap_init_spmi_ext(struct spmi_device *dev,
				      const struct regmap_config *config,
				      struct lock_class_key *lock_key,
				      const char *lock_name);
struct regmap *__regmap_init_w1(struct device *w1_dev,
				 const struct regmap_config *config,
				 struct lock_class_key *lock_key,
				 const char *lock_name);
struct regmap *__regmap_init_mmio_clk(struct device *dev, const char *clk_id,
				      void __iomem *regs,
				      const struct regmap_config *config,
				      struct lock_class_key *lock_key,
				      const char *lock_name);
struct regmap *__regmap_init_ac97(struct snd_ac97 *ac97,
				  const struct regmap_config *config,
				  struct lock_class_key *lock_key,
				  const char *lock_name);
struct regmap *__regmap_init_sdw(struct sdw_slave *sdw,
				 const struct regmap_config *config,
				 struct lock_class_key *lock_key,
				 const char *lock_name);
<<<<<<< HEAD
=======
struct regmap *__regmap_init_sdw_mbq(struct sdw_slave *sdw,
				     const struct regmap_config *config,
				     struct lock_class_key *lock_key,
				     const char *lock_name);
>>>>>>> f642729d
struct regmap *__regmap_init_spi_avmm(struct spi_device *spi,
				      const struct regmap_config *config,
				      struct lock_class_key *lock_key,
				      const char *lock_name);

struct regmap *__devm_regmap_init(struct device *dev,
				  const struct regmap_bus *bus,
				  void *bus_context,
				  const struct regmap_config *config,
				  struct lock_class_key *lock_key,
				  const char *lock_name);
struct regmap *__devm_regmap_init_i2c(struct i2c_client *i2c,
				      const struct regmap_config *config,
				      struct lock_class_key *lock_key,
				      const char *lock_name);
struct regmap *__devm_regmap_init_sccb(struct i2c_client *i2c,
				       const struct regmap_config *config,
				       struct lock_class_key *lock_key,
				       const char *lock_name);
struct regmap *__devm_regmap_init_spi(struct spi_device *dev,
				      const struct regmap_config *config,
				      struct lock_class_key *lock_key,
				      const char *lock_name);
struct regmap *__devm_regmap_init_spmi_base(struct spmi_device *dev,
					    const struct regmap_config *config,
					    struct lock_class_key *lock_key,
					    const char *lock_name);
struct regmap *__devm_regmap_init_spmi_ext(struct spmi_device *dev,
					   const struct regmap_config *config,
					   struct lock_class_key *lock_key,
					   const char *lock_name);
struct regmap *__devm_regmap_init_w1(struct device *w1_dev,
				      const struct regmap_config *config,
				      struct lock_class_key *lock_key,
				      const char *lock_name);
struct regmap *__devm_regmap_init_mmio_clk(struct device *dev,
					   const char *clk_id,
					   void __iomem *regs,
					   const struct regmap_config *config,
					   struct lock_class_key *lock_key,
					   const char *lock_name);
struct regmap *__devm_regmap_init_ac97(struct snd_ac97 *ac97,
				       const struct regmap_config *config,
				       struct lock_class_key *lock_key,
				       const char *lock_name);
struct regmap *__devm_regmap_init_sdw(struct sdw_slave *sdw,
				 const struct regmap_config *config,
				 struct lock_class_key *lock_key,
				 const char *lock_name);
struct regmap *__devm_regmap_init_sdw_mbq(struct sdw_slave *sdw,
					  const struct regmap_config *config,
					  struct lock_class_key *lock_key,
					  const char *lock_name);
struct regmap *__devm_regmap_init_slimbus(struct slim_device *slimbus,
				 const struct regmap_config *config,
				 struct lock_class_key *lock_key,
				 const char *lock_name);
struct regmap *__devm_regmap_init_i3c(struct i3c_device *i3c,
				 const struct regmap_config *config,
				 struct lock_class_key *lock_key,
				 const char *lock_name);
struct regmap *__devm_regmap_init_spi_avmm(struct spi_device *spi,
					   const struct regmap_config *config,
					   struct lock_class_key *lock_key,
					   const char *lock_name);
/*
 * Wrapper for regmap_init macros to include a unique lockdep key and name
 * for each call. No-op if CONFIG_LOCKDEP is not set.
 *
 * @fn: Real function to call (in the form __[*_]regmap_init[_*])
 * @name: Config variable name (#config in the calling macro)
 **/
#ifdef CONFIG_LOCKDEP
#define __regmap_lockdep_wrapper(fn, name, ...)				\
(									\
	({								\
		static struct lock_class_key _key;			\
		fn(__VA_ARGS__, &_key,					\
			KBUILD_BASENAME ":"				\
			__stringify(__LINE__) ":"			\
			"(" name ")->lock");				\
	})								\
)
#else
#define __regmap_lockdep_wrapper(fn, name, ...) fn(__VA_ARGS__, NULL, NULL)
#endif

/**
 * regmap_init() - Initialise register map
 *
 * @dev: Device that will be interacted with
 * @bus: Bus-specific callbacks to use with device
 * @bus_context: Data passed to bus-specific callbacks
 * @config: Configuration for register map
 *
 * The return value will be an ERR_PTR() on error or a valid pointer to
 * a struct regmap.  This function should generally not be called
 * directly, it should be called by bus-specific init functions.
 */
#define regmap_init(dev, bus, bus_context, config)			\
	__regmap_lockdep_wrapper(__regmap_init, #config,		\
				dev, bus, bus_context, config)
int regmap_attach_dev(struct device *dev, struct regmap *map,
		      const struct regmap_config *config);

/**
 * regmap_init_i2c() - Initialise register map
 *
 * @i2c: Device that will be interacted with
 * @config: Configuration for register map
 *
 * The return value will be an ERR_PTR() on error or a valid pointer to
 * a struct regmap.
 */
#define regmap_init_i2c(i2c, config)					\
	__regmap_lockdep_wrapper(__regmap_init_i2c, #config,		\
				i2c, config)

/**
 * regmap_init_sccb() - Initialise register map
 *
 * @i2c: Device that will be interacted with
 * @config: Configuration for register map
 *
 * The return value will be an ERR_PTR() on error or a valid pointer to
 * a struct regmap.
 */
#define regmap_init_sccb(i2c, config)					\
	__regmap_lockdep_wrapper(__regmap_init_sccb, #config,		\
				i2c, config)

/**
 * regmap_init_slimbus() - Initialise register map
 *
 * @slimbus: Device that will be interacted with
 * @config: Configuration for register map
 *
 * The return value will be an ERR_PTR() on error or a valid pointer to
 * a struct regmap.
 */
#define regmap_init_slimbus(slimbus, config)				\
	__regmap_lockdep_wrapper(__regmap_init_slimbus, #config,	\
				slimbus, config)

/**
 * regmap_init_spi() - Initialise register map
 *
 * @dev: Device that will be interacted with
 * @config: Configuration for register map
 *
 * The return value will be an ERR_PTR() on error or a valid pointer to
 * a struct regmap.
 */
#define regmap_init_spi(dev, config)					\
	__regmap_lockdep_wrapper(__regmap_init_spi, #config,		\
				dev, config)

/**
 * regmap_init_spmi_base() - Create regmap for the Base register space
 *
 * @dev:	SPMI device that will be interacted with
 * @config:	Configuration for register map
 *
 * The return value will be an ERR_PTR() on error or a valid pointer to
 * a struct regmap.
 */
#define regmap_init_spmi_base(dev, config)				\
	__regmap_lockdep_wrapper(__regmap_init_spmi_base, #config,	\
				dev, config)

/**
 * regmap_init_spmi_ext() - Create regmap for Ext register space
 *
 * @dev:	Device that will be interacted with
 * @config:	Configuration for register map
 *
 * The return value will be an ERR_PTR() on error or a valid pointer to
 * a struct regmap.
 */
#define regmap_init_spmi_ext(dev, config)				\
	__regmap_lockdep_wrapper(__regmap_init_spmi_ext, #config,	\
				dev, config)

/**
 * regmap_init_w1() - Initialise register map
 *
 * @w1_dev: Device that will be interacted with
 * @config: Configuration for register map
 *
 * The return value will be an ERR_PTR() on error or a valid pointer to
 * a struct regmap.
 */
#define regmap_init_w1(w1_dev, config)					\
	__regmap_lockdep_wrapper(__regmap_init_w1, #config,		\
				w1_dev, config)

/**
 * regmap_init_mmio_clk() - Initialise register map with register clock
 *
 * @dev: Device that will be interacted with
 * @clk_id: register clock consumer ID
 * @regs: Pointer to memory-mapped IO region
 * @config: Configuration for register map
 *
 * The return value will be an ERR_PTR() on error or a valid pointer to
 * a struct regmap.
 */
#define regmap_init_mmio_clk(dev, clk_id, regs, config)			\
	__regmap_lockdep_wrapper(__regmap_init_mmio_clk, #config,	\
				dev, clk_id, regs, config)

/**
 * regmap_init_mmio() - Initialise register map
 *
 * @dev: Device that will be interacted with
 * @regs: Pointer to memory-mapped IO region
 * @config: Configuration for register map
 *
 * The return value will be an ERR_PTR() on error or a valid pointer to
 * a struct regmap.
 */
#define regmap_init_mmio(dev, regs, config)		\
	regmap_init_mmio_clk(dev, NULL, regs, config)

/**
 * regmap_init_ac97() - Initialise AC'97 register map
 *
 * @ac97: Device that will be interacted with
 * @config: Configuration for register map
 *
 * The return value will be an ERR_PTR() on error or a valid pointer to
 * a struct regmap.
 */
#define regmap_init_ac97(ac97, config)					\
	__regmap_lockdep_wrapper(__regmap_init_ac97, #config,		\
				ac97, config)
bool regmap_ac97_default_volatile(struct device *dev, unsigned int reg);

/**
 * regmap_init_sdw() - Initialise register map
 *
 * @sdw: Device that will be interacted with
 * @config: Configuration for register map
 *
 * The return value will be an ERR_PTR() on error or a valid pointer to
 * a struct regmap.
 */
#define regmap_init_sdw(sdw, config)					\
	__regmap_lockdep_wrapper(__regmap_init_sdw, #config,		\
				sdw, config)

/**
<<<<<<< HEAD
=======
 * regmap_init_sdw_mbq() - Initialise register map
 *
 * @sdw: Device that will be interacted with
 * @config: Configuration for register map
 *
 * The return value will be an ERR_PTR() on error or a valid pointer to
 * a struct regmap.
 */
#define regmap_init_sdw_mbq(sdw, config)					\
	__regmap_lockdep_wrapper(__regmap_init_sdw_mbq, #config,		\
				sdw, config)

/**
>>>>>>> f642729d
 * regmap_init_spi_avmm() - Initialize register map for Intel SPI Slave
 * to AVMM Bus Bridge
 *
 * @spi: Device that will be interacted with
 * @config: Configuration for register map
 *
 * The return value will be an ERR_PTR() on error or a valid pointer
 * to a struct regmap.
 */
#define regmap_init_spi_avmm(spi, config)					\
	__regmap_lockdep_wrapper(__regmap_init_spi_avmm, #config,		\
				 spi, config)

/**
 * devm_regmap_init() - Initialise managed register map
 *
 * @dev: Device that will be interacted with
 * @bus: Bus-specific callbacks to use with device
 * @bus_context: Data passed to bus-specific callbacks
 * @config: Configuration for register map
 *
 * The return value will be an ERR_PTR() on error or a valid pointer
 * to a struct regmap.  This function should generally not be called
 * directly, it should be called by bus-specific init functions.  The
 * map will be automatically freed by the device management code.
 */
#define devm_regmap_init(dev, bus, bus_context, config)			\
	__regmap_lockdep_wrapper(__devm_regmap_init, #config,		\
				dev, bus, bus_context, config)

/**
 * devm_regmap_init_i2c() - Initialise managed register map
 *
 * @i2c: Device that will be interacted with
 * @config: Configuration for register map
 *
 * The return value will be an ERR_PTR() on error or a valid pointer
 * to a struct regmap.  The regmap will be automatically freed by the
 * device management code.
 */
#define devm_regmap_init_i2c(i2c, config)				\
	__regmap_lockdep_wrapper(__devm_regmap_init_i2c, #config,	\
				i2c, config)

/**
 * devm_regmap_init_sccb() - Initialise managed register map
 *
 * @i2c: Device that will be interacted with
 * @config: Configuration for register map
 *
 * The return value will be an ERR_PTR() on error or a valid pointer
 * to a struct regmap.  The regmap will be automatically freed by the
 * device management code.
 */
#define devm_regmap_init_sccb(i2c, config)				\
	__regmap_lockdep_wrapper(__devm_regmap_init_sccb, #config,	\
				i2c, config)

/**
 * devm_regmap_init_spi() - Initialise register map
 *
 * @dev: Device that will be interacted with
 * @config: Configuration for register map
 *
 * The return value will be an ERR_PTR() on error or a valid pointer
 * to a struct regmap.  The map will be automatically freed by the
 * device management code.
 */
#define devm_regmap_init_spi(dev, config)				\
	__regmap_lockdep_wrapper(__devm_regmap_init_spi, #config,	\
				dev, config)

/**
 * devm_regmap_init_spmi_base() - Create managed regmap for Base register space
 *
 * @dev:	SPMI device that will be interacted with
 * @config:	Configuration for register map
 *
 * The return value will be an ERR_PTR() on error or a valid pointer
 * to a struct regmap.  The regmap will be automatically freed by the
 * device management code.
 */
#define devm_regmap_init_spmi_base(dev, config)				\
	__regmap_lockdep_wrapper(__devm_regmap_init_spmi_base, #config,	\
				dev, config)

/**
 * devm_regmap_init_spmi_ext() - Create managed regmap for Ext register space
 *
 * @dev:	SPMI device that will be interacted with
 * @config:	Configuration for register map
 *
 * The return value will be an ERR_PTR() on error or a valid pointer
 * to a struct regmap.  The regmap will be automatically freed by the
 * device management code.
 */
#define devm_regmap_init_spmi_ext(dev, config)				\
	__regmap_lockdep_wrapper(__devm_regmap_init_spmi_ext, #config,	\
				dev, config)

/**
 * devm_regmap_init_w1() - Initialise managed register map
 *
 * @w1_dev: Device that will be interacted with
 * @config: Configuration for register map
 *
 * The return value will be an ERR_PTR() on error or a valid pointer
 * to a struct regmap.  The regmap will be automatically freed by the
 * device management code.
 */
#define devm_regmap_init_w1(w1_dev, config)				\
	__regmap_lockdep_wrapper(__devm_regmap_init_w1, #config,	\
				w1_dev, config)
/**
 * devm_regmap_init_mmio_clk() - Initialise managed register map with clock
 *
 * @dev: Device that will be interacted with
 * @clk_id: register clock consumer ID
 * @regs: Pointer to memory-mapped IO region
 * @config: Configuration for register map
 *
 * The return value will be an ERR_PTR() on error or a valid pointer
 * to a struct regmap.  The regmap will be automatically freed by the
 * device management code.
 */
#define devm_regmap_init_mmio_clk(dev, clk_id, regs, config)		\
	__regmap_lockdep_wrapper(__devm_regmap_init_mmio_clk, #config,	\
				dev, clk_id, regs, config)

/**
 * devm_regmap_init_mmio() - Initialise managed register map
 *
 * @dev: Device that will be interacted with
 * @regs: Pointer to memory-mapped IO region
 * @config: Configuration for register map
 *
 * The return value will be an ERR_PTR() on error or a valid pointer
 * to a struct regmap.  The regmap will be automatically freed by the
 * device management code.
 */
#define devm_regmap_init_mmio(dev, regs, config)		\
	devm_regmap_init_mmio_clk(dev, NULL, regs, config)

/**
 * devm_regmap_init_ac97() - Initialise AC'97 register map
 *
 * @ac97: Device that will be interacted with
 * @config: Configuration for register map
 *
 * The return value will be an ERR_PTR() on error or a valid pointer
 * to a struct regmap.  The regmap will be automatically freed by the
 * device management code.
 */
#define devm_regmap_init_ac97(ac97, config)				\
	__regmap_lockdep_wrapper(__devm_regmap_init_ac97, #config,	\
				ac97, config)

/**
 * devm_regmap_init_sdw() - Initialise managed register map
 *
 * @sdw: Device that will be interacted with
 * @config: Configuration for register map
 *
 * The return value will be an ERR_PTR() on error or a valid pointer
 * to a struct regmap. The regmap will be automatically freed by the
 * device management code.
 */
#define devm_regmap_init_sdw(sdw, config)				\
	__regmap_lockdep_wrapper(__devm_regmap_init_sdw, #config,	\
				sdw, config)

/**
 * devm_regmap_init_sdw_mbq() - Initialise managed register map
 *
 * @sdw: Device that will be interacted with
 * @config: Configuration for register map
 *
 * The return value will be an ERR_PTR() on error or a valid pointer
 * to a struct regmap. The regmap will be automatically freed by the
 * device management code.
 */
#define devm_regmap_init_sdw_mbq(sdw, config)			\
	__regmap_lockdep_wrapper(__devm_regmap_init_sdw_mbq, #config,   \
				sdw, config)

/**
 * devm_regmap_init_slimbus() - Initialise managed register map
 *
 * @slimbus: Device that will be interacted with
 * @config: Configuration for register map
 *
 * The return value will be an ERR_PTR() on error or a valid pointer
 * to a struct regmap. The regmap will be automatically freed by the
 * device management code.
 */
#define devm_regmap_init_slimbus(slimbus, config)			\
	__regmap_lockdep_wrapper(__devm_regmap_init_slimbus, #config,	\
				slimbus, config)

/**
 * devm_regmap_init_i3c() - Initialise managed register map
 *
 * @i3c: Device that will be interacted with
 * @config: Configuration for register map
 *
 * The return value will be an ERR_PTR() on error or a valid pointer
 * to a struct regmap.  The regmap will be automatically freed by the
 * device management code.
 */
#define devm_regmap_init_i3c(i3c, config)				\
	__regmap_lockdep_wrapper(__devm_regmap_init_i3c, #config,	\
				i3c, config)

/**
 * devm_regmap_init_spi_avmm() - Initialize register map for Intel SPI Slave
 * to AVMM Bus Bridge
 *
 * @spi: Device that will be interacted with
 * @config: Configuration for register map
 *
 * The return value will be an ERR_PTR() on error or a valid pointer
 * to a struct regmap.  The map will be automatically freed by the
 * device management code.
 */
#define devm_regmap_init_spi_avmm(spi, config)				\
	__regmap_lockdep_wrapper(__devm_regmap_init_spi_avmm, #config,	\
				 spi, config)

int regmap_mmio_attach_clk(struct regmap *map, struct clk *clk);
void regmap_mmio_detach_clk(struct regmap *map);
void regmap_exit(struct regmap *map);
int regmap_reinit_cache(struct regmap *map,
			const struct regmap_config *config);
struct regmap *dev_get_regmap(struct device *dev, const char *name);
struct device *regmap_get_device(struct regmap *map);
int regmap_write(struct regmap *map, unsigned int reg, unsigned int val);
int regmap_write_async(struct regmap *map, unsigned int reg, unsigned int val);
int regmap_raw_write(struct regmap *map, unsigned int reg,
		     const void *val, size_t val_len);
int regmap_noinc_write(struct regmap *map, unsigned int reg,
		     const void *val, size_t val_len);
int regmap_bulk_write(struct regmap *map, unsigned int reg, const void *val,
			size_t val_count);
int regmap_multi_reg_write(struct regmap *map, const struct reg_sequence *regs,
			int num_regs);
int regmap_multi_reg_write_bypassed(struct regmap *map,
				    const struct reg_sequence *regs,
				    int num_regs);
int regmap_raw_write_async(struct regmap *map, unsigned int reg,
			   const void *val, size_t val_len);
int regmap_read(struct regmap *map, unsigned int reg, unsigned int *val);
int regmap_raw_read(struct regmap *map, unsigned int reg,
		    void *val, size_t val_len);
int regmap_noinc_read(struct regmap *map, unsigned int reg,
		      void *val, size_t val_len);
int regmap_bulk_read(struct regmap *map, unsigned int reg, void *val,
		     size_t val_count);
int regmap_update_bits_base(struct regmap *map, unsigned int reg,
			    unsigned int mask, unsigned int val,
			    bool *change, bool async, bool force);

static inline int regmap_update_bits(struct regmap *map, unsigned int reg,
				     unsigned int mask, unsigned int val)
{
	return regmap_update_bits_base(map, reg, mask, val, NULL, false, false);
}

static inline int regmap_update_bits_async(struct regmap *map, unsigned int reg,
					   unsigned int mask, unsigned int val)
{
	return regmap_update_bits_base(map, reg, mask, val, NULL, true, false);
}

static inline int regmap_update_bits_check(struct regmap *map, unsigned int reg,
					   unsigned int mask, unsigned int val,
					   bool *change)
{
	return regmap_update_bits_base(map, reg, mask, val,
				       change, false, false);
}

static inline int
regmap_update_bits_check_async(struct regmap *map, unsigned int reg,
			       unsigned int mask, unsigned int val,
			       bool *change)
{
	return regmap_update_bits_base(map, reg, mask, val,
				       change, true, false);
}

static inline int regmap_write_bits(struct regmap *map, unsigned int reg,
				    unsigned int mask, unsigned int val)
{
	return regmap_update_bits_base(map, reg, mask, val, NULL, false, true);
}

int regmap_get_val_bytes(struct regmap *map);
int regmap_get_max_register(struct regmap *map);
int regmap_get_reg_stride(struct regmap *map);
int regmap_async_complete(struct regmap *map);
bool regmap_can_raw_write(struct regmap *map);
size_t regmap_get_raw_read_max(struct regmap *map);
size_t regmap_get_raw_write_max(struct regmap *map);

int regcache_sync(struct regmap *map);
int regcache_sync_region(struct regmap *map, unsigned int min,
			 unsigned int max);
int regcache_drop_region(struct regmap *map, unsigned int min,
			 unsigned int max);
void regcache_cache_only(struct regmap *map, bool enable);
void regcache_cache_bypass(struct regmap *map, bool enable);
void regcache_mark_dirty(struct regmap *map);

bool regmap_check_range_table(struct regmap *map, unsigned int reg,
			      const struct regmap_access_table *table);

int regmap_register_patch(struct regmap *map, const struct reg_sequence *regs,
			  int num_regs);
int regmap_parse_val(struct regmap *map, const void *buf,
				unsigned int *val);

static inline bool regmap_reg_in_range(unsigned int reg,
				       const struct regmap_range *range)
{
	return reg >= range->range_min && reg <= range->range_max;
}

bool regmap_reg_in_ranges(unsigned int reg,
			  const struct regmap_range *ranges,
			  unsigned int nranges);

static inline int regmap_set_bits(struct regmap *map,
				  unsigned int reg, unsigned int bits)
{
	return regmap_update_bits_base(map, reg, bits, bits,
				       NULL, false, false);
}

static inline int regmap_clear_bits(struct regmap *map,
				    unsigned int reg, unsigned int bits)
{
	return regmap_update_bits_base(map, reg, bits, 0, NULL, false, false);
}

int regmap_test_bits(struct regmap *map, unsigned int reg, unsigned int bits);

/**
 * struct reg_field - Description of an register field
 *
 * @reg: Offset of the register within the regmap bank
 * @lsb: lsb of the register field.
 * @msb: msb of the register field.
 * @id_size: port size if it has some ports
 * @id_offset: address offset for each ports
 */
struct reg_field {
	unsigned int reg;
	unsigned int lsb;
	unsigned int msb;
	unsigned int id_size;
	unsigned int id_offset;
};

#define REG_FIELD(_reg, _lsb, _msb) {		\
				.reg = _reg,	\
				.lsb = _lsb,	\
				.msb = _msb,	\
				}

#define REG_FIELD_ID(_reg, _lsb, _msb, _size, _offset) {	\
				.reg = _reg,			\
				.lsb = _lsb,			\
				.msb = _msb,			\
				.id_size = _size,		\
				.id_offset = _offset,		\
				}

struct regmap_field *regmap_field_alloc(struct regmap *regmap,
		struct reg_field reg_field);
void regmap_field_free(struct regmap_field *field);

struct regmap_field *devm_regmap_field_alloc(struct device *dev,
		struct regmap *regmap, struct reg_field reg_field);
void devm_regmap_field_free(struct device *dev,	struct regmap_field *field);

int regmap_field_bulk_alloc(struct regmap *regmap,
			     struct regmap_field **rm_field,
			     struct reg_field *reg_field,
			     int num_fields);
void regmap_field_bulk_free(struct regmap_field *field);
int devm_regmap_field_bulk_alloc(struct device *dev, struct regmap *regmap,
				 struct regmap_field **field,
				 struct reg_field *reg_field, int num_fields);
void devm_regmap_field_bulk_free(struct device *dev,
				 struct regmap_field *field);

int regmap_field_read(struct regmap_field *field, unsigned int *val);
int regmap_field_update_bits_base(struct regmap_field *field,
				  unsigned int mask, unsigned int val,
				  bool *change, bool async, bool force);
int regmap_fields_read(struct regmap_field *field, unsigned int id,
		       unsigned int *val);
int regmap_fields_update_bits_base(struct regmap_field *field,  unsigned int id,
				   unsigned int mask, unsigned int val,
				   bool *change, bool async, bool force);

static inline int regmap_field_write(struct regmap_field *field,
				     unsigned int val)
{
	return regmap_field_update_bits_base(field, ~0, val,
					     NULL, false, false);
}

static inline int regmap_field_force_write(struct regmap_field *field,
					   unsigned int val)
{
	return regmap_field_update_bits_base(field, ~0, val, NULL, false, true);
}

static inline int regmap_field_update_bits(struct regmap_field *field,
					   unsigned int mask, unsigned int val)
{
	return regmap_field_update_bits_base(field, mask, val,
					     NULL, false, false);
}

static inline int
regmap_field_force_update_bits(struct regmap_field *field,
			       unsigned int mask, unsigned int val)
{
	return regmap_field_update_bits_base(field, mask, val,
					     NULL, false, true);
}

static inline int regmap_fields_write(struct regmap_field *field,
				      unsigned int id, unsigned int val)
{
	return regmap_fields_update_bits_base(field, id, ~0, val,
					      NULL, false, false);
}

static inline int regmap_fields_force_write(struct regmap_field *field,
					    unsigned int id, unsigned int val)
{
	return regmap_fields_update_bits_base(field, id, ~0, val,
					      NULL, false, true);
}

static inline int
regmap_fields_update_bits(struct regmap_field *field, unsigned int id,
			  unsigned int mask, unsigned int val)
{
	return regmap_fields_update_bits_base(field, id, mask, val,
					      NULL, false, false);
}

static inline int
regmap_fields_force_update_bits(struct regmap_field *field, unsigned int id,
				unsigned int mask, unsigned int val)
{
	return regmap_fields_update_bits_base(field, id, mask, val,
					      NULL, false, true);
}

/**
 * struct regmap_irq_type - IRQ type definitions.
 *
 * @type_reg_offset: Offset register for the irq type setting.
 * @type_rising_val: Register value to configure RISING type irq.
 * @type_falling_val: Register value to configure FALLING type irq.
 * @type_level_low_val: Register value to configure LEVEL_LOW type irq.
 * @type_level_high_val: Register value to configure LEVEL_HIGH type irq.
 * @types_supported: logical OR of IRQ_TYPE_* flags indicating supported types.
 */
struct regmap_irq_type {
	unsigned int type_reg_offset;
	unsigned int type_reg_mask;
	unsigned int type_rising_val;
	unsigned int type_falling_val;
	unsigned int type_level_low_val;
	unsigned int type_level_high_val;
	unsigned int types_supported;
};

/**
 * struct regmap_irq - Description of an IRQ for the generic regmap irq_chip.
 *
 * @reg_offset: Offset of the status/mask register within the bank
 * @mask:       Mask used to flag/control the register.
 * @type:	IRQ trigger type setting details if supported.
 */
struct regmap_irq {
	unsigned int reg_offset;
	unsigned int mask;
	struct regmap_irq_type type;
};

#define REGMAP_IRQ_REG(_irq, _off, _mask)		\
	[_irq] = { .reg_offset = (_off), .mask = (_mask) }

#define REGMAP_IRQ_REG_LINE(_id, _reg_bits) \
	[_id] = {				\
		.mask = BIT((_id) % (_reg_bits)),	\
		.reg_offset = (_id) / (_reg_bits),	\
	}

#define REGMAP_IRQ_MAIN_REG_OFFSET(arr)				\
	{ .num_regs = ARRAY_SIZE((arr)), .offset = &(arr)[0] }

struct regmap_irq_sub_irq_map {
	unsigned int num_regs;
	unsigned int *offset;
};

/**
 * struct regmap_irq_chip - Description of a generic regmap irq_chip.
 *
 * @name:        Descriptive name for IRQ controller.
 *
 * @main_status: Base main status register address. For chips which have
 *		 interrupts arranged in separate sub-irq blocks with own IRQ
 *		 registers and which have a main IRQ registers indicating
 *		 sub-irq blocks with unhandled interrupts. For such chips fill
 *		 sub-irq register information in status_base, mask_base and
 *		 ack_base.
 * @num_main_status_bits: Should be given to chips where number of meaningfull
 *			  main status bits differs from num_regs.
 * @sub_reg_offsets: arrays of mappings from main register bits to sub irq
 *		     registers. First item in array describes the registers
 *		     for first main status bit. Second array for second bit etc.
 *		     Offset is given as sub register status offset to
 *		     status_base. Should contain num_regs arrays.
 *		     Can be provided for chips with more complex mapping than
 *		     1.st bit to 1.st sub-reg, 2.nd bit to 2.nd sub-reg, ...
 * @num_main_regs: Number of 'main status' irq registers for chips which have
 *		   main_status set.
 *
 * @status_base: Base status register address.
 * @mask_base:   Base mask register address.
 * @mask_writeonly: Base mask register is write only.
 * @unmask_base:  Base unmask register address. for chips who have
 *                separate mask and unmask registers
 * @ack_base:    Base ack address. If zero then the chip is clear on read.
 *               Using zero value is possible with @use_ack bit.
 * @wake_base:   Base address for wake enables.  If zero unsupported.
 * @type_base:   Base address for irq type.  If zero unsupported.
 * @irq_reg_stride:  Stride to use for chips where registers are not contiguous.
 * @init_ack_masked: Ack all masked interrupts once during initalization.
 * @mask_invert: Inverted mask register: cleared bits are masked out.
 * @use_ack:     Use @ack register even if it is zero.
 * @ack_invert:  Inverted ack register: cleared bits for ack.
 * @clear_ack:  Use this to set 1 and 0 or vice-versa to clear interrupts.
 * @wake_invert: Inverted wake register: cleared bits are wake enabled.
 * @type_invert: Invert the type flags.
 * @type_in_mask: Use the mask registers for controlling irq type. For
 *                interrupts defining type_rising/falling_mask use mask_base
 *                for edge configuration and never update bits in type_base.
 * @clear_on_unmask: For chips with interrupts cleared on read: read the status
 *                   registers before unmasking interrupts to clear any bits
 *                   set when they were masked.
 * @runtime_pm:  Hold a runtime PM lock on the device when accessing it.
 *
 * @num_regs:    Number of registers in each control bank.
 * @irqs:        Descriptors for individual IRQs.  Interrupt numbers are
 *               assigned based on the index in the array of the interrupt.
 * @num_irqs:    Number of descriptors.
 * @num_type_reg:    Number of type registers.
 * @type_reg_stride: Stride to use for chips where type registers are not
 *			contiguous.
 * @handle_pre_irq:  Driver specific callback to handle interrupt from device
 *		     before regmap_irq_handler process the interrupts.
 * @handle_post_irq: Driver specific callback to handle interrupt from device
 *		     after handling the interrupts in regmap_irq_handler().
 * @irq_drv_data:    Driver specific IRQ data which is passed as parameter when
 *		     driver specific pre/post interrupt handler is called.
 *
 * This is not intended to handle every possible interrupt controller, but
 * it should handle a substantial proportion of those that are found in the
 * wild.
 */
struct regmap_irq_chip {
	const char *name;

	unsigned int main_status;
	unsigned int num_main_status_bits;
	struct regmap_irq_sub_irq_map *sub_reg_offsets;
	int num_main_regs;

	unsigned int status_base;
	unsigned int mask_base;
	unsigned int unmask_base;
	unsigned int ack_base;
	unsigned int wake_base;
	unsigned int type_base;
	unsigned int irq_reg_stride;
	bool mask_writeonly:1;
	bool init_ack_masked:1;
	bool mask_invert:1;
	bool use_ack:1;
	bool ack_invert:1;
	bool clear_ack:1;
	bool wake_invert:1;
	bool runtime_pm:1;
	bool type_invert:1;
	bool type_in_mask:1;
	bool clear_on_unmask:1;

	int num_regs;

	const struct regmap_irq *irqs;
	int num_irqs;

	int num_type_reg;
	unsigned int type_reg_stride;

	int (*handle_pre_irq)(void *irq_drv_data);
	int (*handle_post_irq)(void *irq_drv_data);
	void *irq_drv_data;
};

struct regmap_irq_chip_data;

int regmap_add_irq_chip(struct regmap *map, int irq, int irq_flags,
			int irq_base, const struct regmap_irq_chip *chip,
			struct regmap_irq_chip_data **data);
int regmap_add_irq_chip_fwnode(struct fwnode_handle *fwnode,
			       struct regmap *map, int irq,
			       int irq_flags, int irq_base,
			       const struct regmap_irq_chip *chip,
			       struct regmap_irq_chip_data **data);
void regmap_del_irq_chip(int irq, struct regmap_irq_chip_data *data);

int devm_regmap_add_irq_chip(struct device *dev, struct regmap *map, int irq,
			     int irq_flags, int irq_base,
			     const struct regmap_irq_chip *chip,
			     struct regmap_irq_chip_data **data);
int devm_regmap_add_irq_chip_fwnode(struct device *dev,
				    struct fwnode_handle *fwnode,
				    struct regmap *map, int irq,
				    int irq_flags, int irq_base,
				    const struct regmap_irq_chip *chip,
				    struct regmap_irq_chip_data **data);
void devm_regmap_del_irq_chip(struct device *dev, int irq,
			      struct regmap_irq_chip_data *data);

int regmap_irq_chip_get_base(struct regmap_irq_chip_data *data);
int regmap_irq_get_virq(struct regmap_irq_chip_data *data, int irq);
struct irq_domain *regmap_irq_get_domain(struct regmap_irq_chip_data *data);

#else

/*
 * These stubs should only ever be called by generic code which has
 * regmap based facilities, if they ever get called at runtime
 * something is going wrong and something probably needs to select
 * REGMAP.
 */

static inline int regmap_write(struct regmap *map, unsigned int reg,
			       unsigned int val)
{
	WARN_ONCE(1, "regmap API is disabled");
	return -EINVAL;
}

static inline int regmap_write_async(struct regmap *map, unsigned int reg,
				     unsigned int val)
{
	WARN_ONCE(1, "regmap API is disabled");
	return -EINVAL;
}

static inline int regmap_raw_write(struct regmap *map, unsigned int reg,
				   const void *val, size_t val_len)
{
	WARN_ONCE(1, "regmap API is disabled");
	return -EINVAL;
}

static inline int regmap_raw_write_async(struct regmap *map, unsigned int reg,
					 const void *val, size_t val_len)
{
	WARN_ONCE(1, "regmap API is disabled");
	return -EINVAL;
}

static inline int regmap_noinc_write(struct regmap *map, unsigned int reg,
				    const void *val, size_t val_len)
{
	WARN_ONCE(1, "regmap API is disabled");
	return -EINVAL;
}

static inline int regmap_bulk_write(struct regmap *map, unsigned int reg,
				    const void *val, size_t val_count)
{
	WARN_ONCE(1, "regmap API is disabled");
	return -EINVAL;
}

static inline int regmap_read(struct regmap *map, unsigned int reg,
			      unsigned int *val)
{
	WARN_ONCE(1, "regmap API is disabled");
	return -EINVAL;
}

static inline int regmap_raw_read(struct regmap *map, unsigned int reg,
				  void *val, size_t val_len)
{
	WARN_ONCE(1, "regmap API is disabled");
	return -EINVAL;
}

static inline int regmap_noinc_read(struct regmap *map, unsigned int reg,
				    void *val, size_t val_len)
{
	WARN_ONCE(1, "regmap API is disabled");
	return -EINVAL;
}

static inline int regmap_bulk_read(struct regmap *map, unsigned int reg,
				   void *val, size_t val_count)
{
	WARN_ONCE(1, "regmap API is disabled");
	return -EINVAL;
}

static inline int regmap_update_bits_base(struct regmap *map, unsigned int reg,
					  unsigned int mask, unsigned int val,
					  bool *change, bool async, bool force)
{
	WARN_ONCE(1, "regmap API is disabled");
	return -EINVAL;
}

static inline int regmap_set_bits(struct regmap *map,
				  unsigned int reg, unsigned int bits)
{
	WARN_ONCE(1, "regmap API is disabled");
	return -EINVAL;
}

static inline int regmap_clear_bits(struct regmap *map,
				    unsigned int reg, unsigned int bits)
{
	WARN_ONCE(1, "regmap API is disabled");
	return -EINVAL;
}

static inline int regmap_test_bits(struct regmap *map,
				   unsigned int reg, unsigned int bits)
{
	WARN_ONCE(1, "regmap API is disabled");
	return -EINVAL;
}

static inline int regmap_field_update_bits_base(struct regmap_field *field,
					unsigned int mask, unsigned int val,
					bool *change, bool async, bool force)
{
	WARN_ONCE(1, "regmap API is disabled");
	return -EINVAL;
}

static inline int regmap_fields_update_bits_base(struct regmap_field *field,
				   unsigned int id,
				   unsigned int mask, unsigned int val,
				   bool *change, bool async, bool force)
{
	WARN_ONCE(1, "regmap API is disabled");
	return -EINVAL;
}

static inline int regmap_update_bits(struct regmap *map, unsigned int reg,
				     unsigned int mask, unsigned int val)
{
	WARN_ONCE(1, "regmap API is disabled");
	return -EINVAL;
}

static inline int regmap_update_bits_async(struct regmap *map, unsigned int reg,
					   unsigned int mask, unsigned int val)
{
	WARN_ONCE(1, "regmap API is disabled");
	return -EINVAL;
}

static inline int regmap_update_bits_check(struct regmap *map, unsigned int reg,
					   unsigned int mask, unsigned int val,
					   bool *change)
{
	WARN_ONCE(1, "regmap API is disabled");
	return -EINVAL;
}

static inline int
regmap_update_bits_check_async(struct regmap *map, unsigned int reg,
			       unsigned int mask, unsigned int val,
			       bool *change)
{
	WARN_ONCE(1, "regmap API is disabled");
	return -EINVAL;
}

static inline int regmap_write_bits(struct regmap *map, unsigned int reg,
				    unsigned int mask, unsigned int val)
{
	WARN_ONCE(1, "regmap API is disabled");
	return -EINVAL;
}

static inline int regmap_field_write(struct regmap_field *field,
				     unsigned int val)
{
	WARN_ONCE(1, "regmap API is disabled");
	return -EINVAL;
}

static inline int regmap_field_force_write(struct regmap_field *field,
					   unsigned int val)
{
	WARN_ONCE(1, "regmap API is disabled");
	return -EINVAL;
}

static inline int regmap_field_update_bits(struct regmap_field *field,
					   unsigned int mask, unsigned int val)
{
	WARN_ONCE(1, "regmap API is disabled");
	return -EINVAL;
}

static inline int
regmap_field_force_update_bits(struct regmap_field *field,
			       unsigned int mask, unsigned int val)
{
	WARN_ONCE(1, "regmap API is disabled");
	return -EINVAL;
}

static inline int regmap_fields_write(struct regmap_field *field,
				      unsigned int id, unsigned int val)
{
	WARN_ONCE(1, "regmap API is disabled");
	return -EINVAL;
}

static inline int regmap_fields_force_write(struct regmap_field *field,
					    unsigned int id, unsigned int val)
{
	WARN_ONCE(1, "regmap API is disabled");
	return -EINVAL;
}

static inline int
regmap_fields_update_bits(struct regmap_field *field, unsigned int id,
			  unsigned int mask, unsigned int val)
{
	WARN_ONCE(1, "regmap API is disabled");
	return -EINVAL;
}

static inline int
regmap_fields_force_update_bits(struct regmap_field *field, unsigned int id,
				unsigned int mask, unsigned int val)
{
	WARN_ONCE(1, "regmap API is disabled");
	return -EINVAL;
}

static inline int regmap_get_val_bytes(struct regmap *map)
{
	WARN_ONCE(1, "regmap API is disabled");
	return -EINVAL;
}

static inline int regmap_get_max_register(struct regmap *map)
{
	WARN_ONCE(1, "regmap API is disabled");
	return -EINVAL;
}

static inline int regmap_get_reg_stride(struct regmap *map)
{
	WARN_ONCE(1, "regmap API is disabled");
	return -EINVAL;
}

static inline int regcache_sync(struct regmap *map)
{
	WARN_ONCE(1, "regmap API is disabled");
	return -EINVAL;
}

static inline int regcache_sync_region(struct regmap *map, unsigned int min,
				       unsigned int max)
{
	WARN_ONCE(1, "regmap API is disabled");
	return -EINVAL;
}

static inline int regcache_drop_region(struct regmap *map, unsigned int min,
				       unsigned int max)
{
	WARN_ONCE(1, "regmap API is disabled");
	return -EINVAL;
}

static inline void regcache_cache_only(struct regmap *map, bool enable)
{
	WARN_ONCE(1, "regmap API is disabled");
}

static inline void regcache_cache_bypass(struct regmap *map, bool enable)
{
	WARN_ONCE(1, "regmap API is disabled");
}

static inline void regcache_mark_dirty(struct regmap *map)
{
	WARN_ONCE(1, "regmap API is disabled");
}

static inline void regmap_async_complete(struct regmap *map)
{
	WARN_ONCE(1, "regmap API is disabled");
}

static inline int regmap_register_patch(struct regmap *map,
					const struct reg_sequence *regs,
					int num_regs)
{
	WARN_ONCE(1, "regmap API is disabled");
	return -EINVAL;
}

static inline int regmap_parse_val(struct regmap *map, const void *buf,
				unsigned int *val)
{
	WARN_ONCE(1, "regmap API is disabled");
	return -EINVAL;
}

static inline struct regmap *dev_get_regmap(struct device *dev,
					    const char *name)
{
	return NULL;
}

static inline struct device *regmap_get_device(struct regmap *map)
{
	WARN_ONCE(1, "regmap API is disabled");
	return NULL;
}

#endif

#endif<|MERGE_RESOLUTION|>--- conflicted
+++ resolved
@@ -575,13 +575,10 @@
 				 const struct regmap_config *config,
 				 struct lock_class_key *lock_key,
 				 const char *lock_name);
-<<<<<<< HEAD
-=======
 struct regmap *__regmap_init_sdw_mbq(struct sdw_slave *sdw,
 				     const struct regmap_config *config,
 				     struct lock_class_key *lock_key,
 				     const char *lock_name);
->>>>>>> f642729d
 struct regmap *__regmap_init_spi_avmm(struct spi_device *spi,
 				      const struct regmap_config *config,
 				      struct lock_class_key *lock_key,
@@ -834,8 +831,6 @@
 				sdw, config)
 
 /**
-<<<<<<< HEAD
-=======
  * regmap_init_sdw_mbq() - Initialise register map
  *
  * @sdw: Device that will be interacted with
@@ -849,7 +844,6 @@
 				sdw, config)
 
 /**
->>>>>>> f642729d
  * regmap_init_spi_avmm() - Initialize register map for Intel SPI Slave
  * to AVMM Bus Bridge
  *
