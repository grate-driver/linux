/* SPDX-License-Identifier: GPL-2.0 */
#ifndef _LINUX_GENHD_H
#define _LINUX_GENHD_H

/*
 * 	genhd.h Copyright (C) 1992 Drew Eckhardt
 *	Generic hard disk header file by  
 * 		Drew Eckhardt
 *
 *		<drew@colorado.edu>
 */

#include <linux/types.h>
#include <linux/kdev_t.h>
#include <linux/rcupdate.h>
#include <linux/slab.h>
#include <linux/percpu-refcount.h>
#include <linux/uuid.h>
#include <linux/blk_types.h>
#include <asm/local.h>

extern const struct device_type disk_type;
extern struct device_type part_type;
extern struct class block_class;

#define DISK_MAX_PARTS			256
#define DISK_NAME_LEN			32

#include <linux/major.h>
#include <linux/device.h>
#include <linux/smp.h>
#include <linux/string.h>
#include <linux/fs.h>
#include <linux/workqueue.h>
#include <linux/xarray.h>

#define PARTITION_META_INFO_VOLNAMELTH	64
/*
 * Enough for the string representation of any kind of UUID plus NULL.
 * EFI UUID is 36 characters. MSDOS UUID is 11 characters.
 */
#define PARTITION_META_INFO_UUIDLTH	(UUID_STRING_LEN + 1)

struct partition_meta_info {
	char uuid[PARTITION_META_INFO_UUIDLTH];
	u8 volname[PARTITION_META_INFO_VOLNAMELTH];
};

<<<<<<< HEAD
struct hd_struct {
	sector_t start_sect;
	/*
	 * nr_sects is protected by sequence counter. One might extend a
	 * partition while IO is happening to it and update of nr_sects
	 * can be non-atomic on 32bit machines with 64bit sector_t.
	 */
	sector_t nr_sects;
#if BITS_PER_LONG==32 && defined(CONFIG_SMP)
	seqcount_t nr_sects_seq;
#endif
	unsigned long stamp;
	struct disk_stats __percpu *dkstats;
	struct percpu_ref ref;

	struct device __dev;
	struct kobject *holder_dir;
	int policy, partno;
	struct partition_meta_info *info;
#ifdef CONFIG_FAIL_MAKE_REQUEST
	int make_it_fail;
#endif
	struct rcu_work rcu_work;
};

=======
>>>>>>> f642729d
/**
 * DOC: genhd capability flags
 *
 * ``GENHD_FL_REMOVABLE`` (0x0001): indicates that the block device
 * gives access to removable media.
 * When set, the device remains present even when media is not
 * inserted.
 * Must not be set for devices which are removed entirely when the
 * media is removed.
 *
 * ``GENHD_FL_CD`` (0x0008): the block device is a CD-ROM-style
 * device.
 * Affects responses to the ``CDROM_GET_CAPABILITY`` ioctl.
 *
 * ``GENHD_FL_UP`` (0x0010): indicates that the block device is "up",
 * with a similar meaning to network interfaces.
 *
 * ``GENHD_FL_SUPPRESS_PARTITION_INFO`` (0x0020): don't include
 * partition information in ``/proc/partitions`` or in the output of
 * printk_all_partitions().
 * Used for the null block device and some MMC devices.
 *
 * ``GENHD_FL_EXT_DEVT`` (0x0040): the driver supports extended
 * dynamic ``dev_t``, i.e. it wants extended device numbers
 * (``BLOCK_EXT_MAJOR``).
 * This affects the maximum number of partitions.
 *
 * ``GENHD_FL_NATIVE_CAPACITY`` (0x0080): based on information in the
 * partition table, the device's capacity has been extended to its
 * native capacity; i.e. the device has hidden capacity used by one
 * of the partitions (this is a flag used so that native capacity is
 * only ever unlocked once).
 *
 * ``GENHD_FL_BLOCK_EVENTS_ON_EXCL_WRITE`` (0x0100): event polling is
 * blocked whenever a writer holds an exclusive lock.
 *
 * ``GENHD_FL_NO_PART_SCAN`` (0x0200): partition scanning is disabled.
 * Used for loop devices in their default settings and some MMC
 * devices.
 *
 * ``GENHD_FL_HIDDEN`` (0x0400): the block device is hidden; it
 * doesn't produce events, doesn't appear in sysfs, and doesn't have
 * an associated ``bdev``.
 * Implies ``GENHD_FL_SUPPRESS_PARTITION_INFO`` and
 * ``GENHD_FL_NO_PART_SCAN``.
 * Used for multipath devices.
 */
#define GENHD_FL_REMOVABLE			0x0001
/* 2 is unused (used to be GENHD_FL_DRIVERFS) */
/* 4 is unused (used to be GENHD_FL_MEDIA_CHANGE_NOTIFY) */
#define GENHD_FL_CD				0x0008
#define GENHD_FL_UP				0x0010
#define GENHD_FL_SUPPRESS_PARTITION_INFO	0x0020
#define GENHD_FL_EXT_DEVT			0x0040
#define GENHD_FL_NATIVE_CAPACITY		0x0080
#define GENHD_FL_BLOCK_EVENTS_ON_EXCL_WRITE	0x0100
#define GENHD_FL_NO_PART_SCAN			0x0200
#define GENHD_FL_HIDDEN				0x0400

enum {
	DISK_EVENT_MEDIA_CHANGE			= 1 << 0, /* media changed */
	DISK_EVENT_EJECT_REQUEST		= 1 << 1, /* eject requested */
};

enum {
	/* Poll even if events_poll_msecs is unset */
	DISK_EVENT_FLAG_POLL			= 1 << 0,
	/* Forward events to udev */
	DISK_EVENT_FLAG_UEVENT			= 1 << 1,
};

struct disk_events;
struct badblocks;

struct blk_integrity {
	const struct blk_integrity_profile	*profile;
	unsigned char				flags;
	unsigned char				tuple_size;
	unsigned char				interval_exp;
	unsigned char				tag_size;
};

struct gendisk {
	/* major, first_minor and minors are input parameters only,
	 * don't use directly.  Use disk_devt() and disk_max_parts().
	 */
	int major;			/* major number of driver */
	int first_minor;
	int minors;                     /* maximum number of minors, =1 for
                                         * disks that can't be partitioned. */

	char disk_name[DISK_NAME_LEN];	/* name of major driver */

	unsigned short events;		/* supported events */
	unsigned short event_flags;	/* flags related to event processing */

	struct xarray part_tbl;
	struct block_device *part0;

	const struct block_device_operations *fops;
	struct request_queue *queue;
	void *private_data;

	int flags;
	unsigned long state;
#define GD_NEED_PART_SCAN		0
<<<<<<< HEAD
	struct rw_semaphore lookup_sem;
=======
#define GD_READ_ONLY			1
>>>>>>> f642729d
	struct kobject *slave_dir;

	struct timer_rand_state *random;
	atomic_t sync_io;		/* RAID */
	struct disk_events *ev;
#ifdef  CONFIG_BLK_DEV_INTEGRITY
	struct kobject integrity_kobj;
#endif	/* CONFIG_BLK_DEV_INTEGRITY */
#if IS_ENABLED(CONFIG_CDROM)
	struct cdrom_device_info *cdi;
#endif
	int node_id;
	struct badblocks *bb;
	struct lockdep_map lockdep_map;
};

/*
 * The gendisk is refcounted by the part0 block_device, and the bd_device
 * therein is also used for device model presentation in sysfs.
 */
#define dev_to_disk(device) \
	(dev_to_bdev(device)->bd_disk)
#define disk_to_dev(disk) \
	(&((disk)->part0->bd_device))

#if IS_REACHABLE(CONFIG_CDROM)
#define disk_to_cdi(disk)	((disk)->cdi)
#else
#define disk_to_cdi(disk)	NULL
#endif

static inline int disk_max_parts(struct gendisk *disk)
{
	if (disk->flags & GENHD_FL_EXT_DEVT)
		return DISK_MAX_PARTS;
	return disk->minors;
}

static inline bool disk_part_scan_enabled(struct gendisk *disk)
{
	return disk_max_parts(disk) > 1 &&
		!(disk->flags & GENHD_FL_NO_PART_SCAN);
}

static inline dev_t disk_devt(struct gendisk *disk)
{
	return MKDEV(disk->major, disk->first_minor);
}

void disk_uevent(struct gendisk *disk, enum kobject_action action);

/*
 * Smarter partition iterator without context limits.
 */
#define DISK_PITER_INCL_EMPTY	(1 << 1) /* include 0-sized parts */
#define DISK_PITER_INCL_PART0	(1 << 2) /* include partition 0 */
#define DISK_PITER_INCL_EMPTY_PART0 (1 << 3) /* include empty partition 0 */

struct disk_part_iter {
	struct gendisk		*disk;
	struct block_device	*part;
	unsigned long		idx;
	unsigned int		flags;
};

extern void disk_part_iter_init(struct disk_part_iter *piter,
				 struct gendisk *disk, unsigned int flags);
struct block_device *disk_part_iter_next(struct disk_part_iter *piter);
extern void disk_part_iter_exit(struct disk_part_iter *piter);

/* block/genhd.c */
extern void device_add_disk(struct device *parent, struct gendisk *disk,
			    const struct attribute_group **groups);
static inline void add_disk(struct gendisk *disk)
{
	device_add_disk(NULL, disk, NULL);
}
extern void device_add_disk_no_queue_reg(struct device *parent, struct gendisk *disk);
static inline void add_disk_no_queue_reg(struct gendisk *disk)
{
	device_add_disk_no_queue_reg(NULL, disk);
}

extern void del_gendisk(struct gendisk *gp);
extern struct block_device *bdget_disk(struct gendisk *disk, int partno);

void set_disk_ro(struct gendisk *disk, bool read_only);

static inline int get_disk_ro(struct gendisk *disk)
{
	return disk->part0->bd_read_only ||
		test_bit(GD_READ_ONLY, &disk->state);
}

extern void disk_block_events(struct gendisk *disk);
extern void disk_unblock_events(struct gendisk *disk);
extern void disk_flush_events(struct gendisk *disk, unsigned int mask);
<<<<<<< HEAD
void set_capacity_revalidate_and_notify(struct gendisk *disk, sector_t size,
		bool update_bdev);
=======
bool set_capacity_and_notify(struct gendisk *disk, sector_t size);
>>>>>>> f642729d

/* drivers/char/random.c */
extern void add_disk_randomness(struct gendisk *disk) __latent_entropy;
extern void rand_initialize_disk(struct gendisk *disk);

static inline sector_t get_start_sect(struct block_device *bdev)
{
	return bdev->bd_start_sect;
}

static inline sector_t bdev_nr_sectors(struct block_device *bdev)
{
	return i_size_read(bdev->bd_inode) >> 9;
}

static inline sector_t get_capacity(struct gendisk *disk)
{
	return bdev_nr_sectors(disk->part0);
}

int bdev_disk_changed(struct block_device *bdev, bool invalidate);
int blk_add_partitions(struct gendisk *disk, struct block_device *bdev);
int blk_drop_partitions(struct block_device *bdev);

extern struct gendisk *__alloc_disk_node(int minors, int node_id);
extern void put_disk(struct gendisk *disk);

#define alloc_disk_node(minors, node_id)				\
({									\
	static struct lock_class_key __key;				\
	const char *__name;						\
	struct gendisk *__disk;						\
									\
	__name = "(gendisk_completion)"#minors"("#node_id")";		\
									\
	__disk = __alloc_disk_node(minors, node_id);			\
									\
	if (__disk)							\
		lockdep_init_map(&__disk->lockdep_map, __name, &__key, 0); \
									\
	__disk;								\
})

#define alloc_disk(minors) alloc_disk_node(minors, NUMA_NO_NODE)

int __register_blkdev(unsigned int major, const char *name,
		void (*probe)(dev_t devt));
#define register_blkdev(major, name) \
	__register_blkdev(major, name, NULL)
void unregister_blkdev(unsigned int major, const char *name);

<<<<<<< HEAD
void revalidate_disk_size(struct gendisk *disk, bool verbose);
bool bdev_check_media_change(struct block_device *bdev);
int __invalidate_device(struct block_device *bdev, bool kill_dirty);
void bd_set_nr_sectors(struct block_device *bdev, sector_t sectors);
=======
bool bdev_check_media_change(struct block_device *bdev);
int __invalidate_device(struct block_device *bdev, bool kill_dirty);
void set_capacity(struct gendisk *disk, sector_t size);
>>>>>>> f642729d

/* for drivers/char/raw.c: */
int blkdev_ioctl(struct block_device *, fmode_t, unsigned, unsigned long);
long compat_blkdev_ioctl(struct file *, unsigned, unsigned long);

#ifdef CONFIG_SYSFS
int bd_link_disk_holder(struct block_device *bdev, struct gendisk *disk);
void bd_unlink_disk_holder(struct block_device *bdev, struct gendisk *disk);
#else
static inline int bd_link_disk_holder(struct block_device *bdev,
				      struct gendisk *disk)
{
	return 0;
}
static inline void bd_unlink_disk_holder(struct block_device *bdev,
					 struct gendisk *disk)
{
}
#endif /* CONFIG_SYSFS */

extern struct rw_semaphore bdev_lookup_sem;

dev_t blk_lookup_devt(const char *name, int partno);
void blk_request_module(dev_t devt);
#ifdef CONFIG_BLOCK
void printk_all_partitions(void);
#else /* CONFIG_BLOCK */
static inline void printk_all_partitions(void)
{
}
#endif /* CONFIG_BLOCK */

#endif /* _LINUX_GENHD_H */<|MERGE_RESOLUTION|>--- conflicted
+++ resolved
@@ -46,34 +46,6 @@
 	u8 volname[PARTITION_META_INFO_VOLNAMELTH];
 };
 
-<<<<<<< HEAD
-struct hd_struct {
-	sector_t start_sect;
-	/*
-	 * nr_sects is protected by sequence counter. One might extend a
-	 * partition while IO is happening to it and update of nr_sects
-	 * can be non-atomic on 32bit machines with 64bit sector_t.
-	 */
-	sector_t nr_sects;
-#if BITS_PER_LONG==32 && defined(CONFIG_SMP)
-	seqcount_t nr_sects_seq;
-#endif
-	unsigned long stamp;
-	struct disk_stats __percpu *dkstats;
-	struct percpu_ref ref;
-
-	struct device __dev;
-	struct kobject *holder_dir;
-	int policy, partno;
-	struct partition_meta_info *info;
-#ifdef CONFIG_FAIL_MAKE_REQUEST
-	int make_it_fail;
-#endif
-	struct rcu_work rcu_work;
-};
-
-=======
->>>>>>> f642729d
 /**
  * DOC: genhd capability flags
  *
@@ -180,11 +152,7 @@
 	int flags;
 	unsigned long state;
 #define GD_NEED_PART_SCAN		0
-<<<<<<< HEAD
-	struct rw_semaphore lookup_sem;
-=======
 #define GD_READ_ONLY			1
->>>>>>> f642729d
 	struct kobject *slave_dir;
 
 	struct timer_rand_state *random;
@@ -282,12 +250,7 @@
 extern void disk_block_events(struct gendisk *disk);
 extern void disk_unblock_events(struct gendisk *disk);
 extern void disk_flush_events(struct gendisk *disk, unsigned int mask);
-<<<<<<< HEAD
-void set_capacity_revalidate_and_notify(struct gendisk *disk, sector_t size,
-		bool update_bdev);
-=======
 bool set_capacity_and_notify(struct gendisk *disk, sector_t size);
->>>>>>> f642729d
 
 /* drivers/char/random.c */
 extern void add_disk_randomness(struct gendisk *disk) __latent_entropy;
@@ -339,16 +302,9 @@
 	__register_blkdev(major, name, NULL)
 void unregister_blkdev(unsigned int major, const char *name);
 
-<<<<<<< HEAD
-void revalidate_disk_size(struct gendisk *disk, bool verbose);
-bool bdev_check_media_change(struct block_device *bdev);
-int __invalidate_device(struct block_device *bdev, bool kill_dirty);
-void bd_set_nr_sectors(struct block_device *bdev, sector_t sectors);
-=======
 bool bdev_check_media_change(struct block_device *bdev);
 int __invalidate_device(struct block_device *bdev, bool kill_dirty);
 void set_capacity(struct gendisk *disk, sector_t size);
->>>>>>> f642729d
 
 /* for drivers/char/raw.c: */
 int blkdev_ioctl(struct block_device *, fmode_t, unsigned, unsigned long);
