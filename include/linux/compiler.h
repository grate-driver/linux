--- conflicted
+++ resolved
@@ -404,10 +404,6 @@
  * This is needed in functions which generate the stack canary, see
  * arch/x86/kernel/smpboot.c::start_secondary() for an example.
  */
-<<<<<<< HEAD
 #define prevent_tail_call_optimization()	mb()
-=======
-#define prevent_tail_call_optimization()	asm("")
->>>>>>> 506c28aa
 
 #endif /* __LINUX_COMPILER_H */