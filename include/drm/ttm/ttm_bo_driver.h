/**************************************************************************
 *
 * Copyright (c) 2006-2009 Vmware, Inc., Palo Alto, CA., USA
 * All Rights Reserved.
 *
 * Permission is hereby granted, free of charge, to any person obtaining a
 * copy of this software and associated documentation files (the
 * "Software"), to deal in the Software without restriction, including
 * without limitation the rights to use, copy, modify, merge, publish,
 * distribute, sub license, and/or sell copies of the Software, and to
 * permit persons to whom the Software is furnished to do so, subject to
 * the following conditions:
 *
 * The above copyright notice and this permission notice (including the
 * next paragraph) shall be included in all copies or substantial portions
 * of the Software.
 *
 * THE SOFTWARE IS PROVIDED "AS IS", WITHOUT WARRANTY OF ANY KIND, EXPRESS OR
 * IMPLIED, INCLUDING BUT NOT LIMITED TO THE WARRANTIES OF MERCHANTABILITY,
 * FITNESS FOR A PARTICULAR PURPOSE AND NON-INFRINGEMENT. IN NO EVENT SHALL
 * THE COPYRIGHT HOLDERS, AUTHORS AND/OR ITS SUPPLIERS BE LIABLE FOR ANY CLAIM,
 * DAMAGES OR OTHER LIABILITY, WHETHER IN AN ACTION OF CONTRACT, TORT OR
 * OTHERWISE, ARISING FROM, OUT OF OR IN CONNECTION WITH THE SOFTWARE OR THE
 * USE OR OTHER DEALINGS IN THE SOFTWARE.
 *
 **************************************************************************/
/*
 * Authors: Thomas Hellstrom <thellstrom-at-vmware-dot-com>
 */
#ifndef _TTM_BO_DRIVER_H_
#define _TTM_BO_DRIVER_H_

#include <drm/drm_mm.h>
#include <drm/drm_vma_manager.h>
#include <linux/workqueue.h>
#include <linux/fs.h>
#include <linux/spinlock.h>
#include <linux/dma-resv.h>

#include "ttm_bo_api.h"
#include "ttm_memory.h"
#include "ttm_placement.h"
#include "ttm_tt.h"
<<<<<<< HEAD
=======
#include "ttm_pool.h"
>>>>>>> f642729d

/**
 * struct ttm_bo_driver
 *
 * @create_ttm_backend_entry: Callback to create a struct ttm_backend.
 * @evict_flags: Callback to obtain placement flags when a buffer is evicted.
 * @move: Callback for a driver to hook in accelerated functions to
 * move a buffer.
 * If set to NULL, a potentially slow memcpy() move is used.
 */

struct ttm_bo_driver {
	/**
	 * ttm_tt_create
	 *
	 * @bo: The buffer object to create the ttm for.
	 * @page_flags: Page flags as identified by TTM_PAGE_FLAG_XX flags.
	 *
	 * Create a struct ttm_tt to back data with system memory pages.
	 * No pages are actually allocated.
	 * Returns:
	 * NULL: Out of memory.
	 */
	struct ttm_tt *(*ttm_tt_create)(struct ttm_buffer_object *bo,
					uint32_t page_flags);

	/**
	 * ttm_tt_populate
	 *
	 * @ttm: The struct ttm_tt to contain the backing pages.
	 *
	 * Allocate all backing pages
	 * Returns:
	 * -ENOMEM: Out of memory.
	 */
	int (*ttm_tt_populate)(struct ttm_bo_device *bdev,
			       struct ttm_tt *ttm,
			       struct ttm_operation_ctx *ctx);

	/**
	 * ttm_tt_unpopulate
	 *
	 * @ttm: The struct ttm_tt to contain the backing pages.
	 *
	 * Free all backing page
	 */
	void (*ttm_tt_unpopulate)(struct ttm_bo_device *bdev, struct ttm_tt *ttm);

	/**
<<<<<<< HEAD
	 * ttm_tt_bind
	 *
	 * @bdev: Pointer to a ttm device
	 * @ttm: Pointer to a struct ttm_tt.
	 * @bo_mem: Pointer to a struct ttm_resource describing the
	 * memory type and location for binding.
	 *
	 * Bind the backend pages into the aperture in the location
	 * indicated by @bo_mem. This function should be able to handle
	 * differences between aperture and system page sizes.
	 */
	int (*ttm_tt_bind)(struct ttm_bo_device *bdev, struct ttm_tt *ttm, struct ttm_resource *bo_mem);

	/**
	 * ttm_tt_unbind
	 *
	 * @bdev: Pointer to a ttm device
	 * @ttm: Pointer to a struct ttm_tt.
	 *
	 * Unbind previously bound backend pages. This function should be
	 * able to handle differences between aperture and system page sizes.
	 */
	void (*ttm_tt_unbind)(struct ttm_bo_device *bdev, struct ttm_tt *ttm);

	/**
=======
>>>>>>> f642729d
	 * ttm_tt_destroy
	 *
	 * @bdev: Pointer to a ttm device
	 * @ttm: Pointer to a struct ttm_tt.
	 *
	 * Destroy the backend. This will be call back from ttm_tt_destroy so
	 * don't call ttm_tt_destroy from the callback or infinite loop.
	 */
	void (*ttm_tt_destroy)(struct ttm_bo_device *bdev, struct ttm_tt *ttm);

	/**
	 * struct ttm_bo_driver member eviction_valuable
	 *
	 * @bo: the buffer object to be evicted
	 * @place: placement we need room for
	 *
	 * Check with the driver if it is valuable to evict a BO to make room
	 * for a certain placement.
	 */
	bool (*eviction_valuable)(struct ttm_buffer_object *bo,
				  const struct ttm_place *place);
	/**
	 * struct ttm_bo_driver member evict_flags:
	 *
	 * @bo: the buffer object to be evicted
	 *
	 * Return the bo flags for a buffer which is not mapped to the hardware.
	 * These will be placed in proposed_flags so that when the move is
	 * finished, they'll end up in bo->mem.flags
	 * This should not cause multihop evictions, and the core will warn
	 * if one is proposed.
	 */

	void (*evict_flags)(struct ttm_buffer_object *bo,
			    struct ttm_placement *placement);

	/**
	 * struct ttm_bo_driver member move:
	 *
	 * @bo: the buffer to move
	 * @evict: whether this motion is evicting the buffer from
	 * the graphics address space
	 * @ctx: context for this move with parameters
	 * @new_mem: the new memory region receiving the buffer
	 @ @hop: placement for driver directed intermediate hop
	 *
	 * Move a buffer between two memory regions.
	 * Returns errno -EMULTIHOP if driver requests a hop
	 */
	int (*move)(struct ttm_buffer_object *bo, bool evict,
		    struct ttm_operation_ctx *ctx,
<<<<<<< HEAD
		    struct ttm_resource *new_mem);
=======
		    struct ttm_resource *new_mem,
		    struct ttm_place *hop);
>>>>>>> f642729d

	/**
	 * struct ttm_bo_driver_member verify_access
	 *
	 * @bo: Pointer to a buffer object.
	 * @filp: Pointer to a struct file trying to access the object.
	 *
	 * Called from the map / write / read methods to verify that the
	 * caller is permitted to access the buffer object.
	 * This member may be set to NULL, which will refuse this kind of
	 * access for all buffer objects.
	 * This function should return 0 if access is granted, -EPERM otherwise.
	 */
	int (*verify_access)(struct ttm_buffer_object *bo,
			     struct file *filp);

	/**
	 * Hook to notify driver about a resource delete.
	 */
<<<<<<< HEAD
	void (*move_notify)(struct ttm_buffer_object *bo,
			    bool evict,
			    struct ttm_resource *new_mem);
	/* notify the driver we are taking a fault on this BO
	 * and have reserved it */
	int (*fault_reserve_notify)(struct ttm_buffer_object *bo);
=======
	void (*delete_mem_notify)(struct ttm_buffer_object *bo);
>>>>>>> f642729d

	/**
	 * notify the driver that we're about to swap out this bo
	 */
	void (*swap_notify)(struct ttm_buffer_object *bo);

	/**
	 * Driver callback on when mapping io memory (for bo_move_memcpy
	 * for instance). TTM will take care to call io_mem_free whenever
	 * the mapping is not use anymore. io_mem_reserve & io_mem_free
	 * are balanced.
	 */
	int (*io_mem_reserve)(struct ttm_bo_device *bdev,
			      struct ttm_resource *mem);
	void (*io_mem_free)(struct ttm_bo_device *bdev,
			    struct ttm_resource *mem);

	/**
	 * Return the pfn for a given page_offset inside the BO.
	 *
	 * @bo: the BO to look up the pfn for
	 * @page_offset: the offset to look up
	 */
	unsigned long (*io_mem_pfn)(struct ttm_buffer_object *bo,
				    unsigned long page_offset);

	/**
	 * Read/write memory buffers for ptrace access
	 *
	 * @bo: the BO to access
	 * @offset: the offset from the start of the BO
	 * @buf: pointer to source/destination buffer
	 * @len: number of bytes to copy
	 * @write: whether to read (0) from or write (non-0) to BO
	 *
	 * If successful, this function should return the number of
	 * bytes copied, -EIO otherwise. If the number of bytes
	 * returned is < len, the function may be called again with
	 * the remainder of the buffer to copy.
	 */
	int (*access_memory)(struct ttm_buffer_object *bo, unsigned long offset,
			     void *buf, int len, int write);

	/**
	 * struct ttm_bo_driver member del_from_lru_notify
	 *
	 * @bo: the buffer object deleted from lru
	 *
	 * notify driver that a BO was deleted from LRU.
	 */
	void (*del_from_lru_notify)(struct ttm_buffer_object *bo);

	/**
	 * Notify the driver that we're about to release a BO
	 *
	 * @bo: BO that is about to be released
	 *
	 * Gives the driver a chance to do any cleanup, including
	 * adding fences that may force a delayed delete
	 */
	void (*release_notify)(struct ttm_buffer_object *bo);
};

/**
 * struct ttm_bo_global - Buffer object driver global data.
 *
 * @dummy_read_page: Pointer to a dummy page used for mapping requests
 * of unpopulated pages.
 * @shrink: A shrink callback object used for buffer object swap.
 * @device_list_mutex: Mutex protecting the device list.
 * This mutex is held while traversing the device list for pm options.
 * @lru_lock: Spinlock protecting the bo subsystem lru lists.
 * @device_list: List of buffer object devices.
 * @swap_lru: Lru list of buffer objects used for swapping.
 */

extern struct ttm_bo_global {

	/**
	 * Constant after init.
	 */

	struct kobject kobj;
	struct page *dummy_read_page;
	spinlock_t lru_lock;

	/**
	 * Protected by ttm_global_mutex.
	 */
	struct list_head device_list;

	/**
	 * Protected by the lru_lock.
	 */
	struct list_head swap_lru[TTM_MAX_BO_PRIORITY];

	/**
	 * Internal protection.
	 */
	atomic_t bo_count;
} ttm_bo_glob;


#define TTM_NUM_MEM_TYPES 8

/**
 * struct ttm_bo_device - Buffer object driver device-specific data.
 *
 * @driver: Pointer to a struct ttm_bo_driver struct setup by the driver.
 * @man: An array of resource_managers.
 * @vma_manager: Address space manager (pointer)
 * lru_lock: Spinlock that protects the buffer+device lru lists and
 * ddestroy lists.
 * @dev_mapping: A pointer to the struct address_space representing the
 * device address space.
 * @wq: Work queue structure for the delayed delete workqueue.
 *
 */

struct ttm_bo_device {

	/*
	 * Constant after bo device init / atomic.
	 */
	struct list_head device_list;
	struct ttm_bo_driver *driver;
	/*
	 * access via ttm_manager_type.
	 */
	struct ttm_resource_manager sysman;
	struct ttm_resource_manager *man_drv[TTM_NUM_MEM_TYPES];
	/*
	 * Protected by internal locks.
	 */
	struct drm_vma_offset_manager *vma_manager;
	struct ttm_pool pool;

	/*
	 * Protected by the global:lru lock.
	 */
	struct list_head ddestroy;

	/*
	 * Protected by load / firstopen / lastclose /unload sync.
	 */

	struct address_space *dev_mapping;

	/*
	 * Internal protection.
	 */

	struct delayed_work wq;
};

static inline struct ttm_resource_manager *ttm_manager_type(struct ttm_bo_device *bdev,
							    int mem_type)
{
	return bdev->man_drv[mem_type];
}

static inline void ttm_set_driver_manager(struct ttm_bo_device *bdev,
					  int type,
					  struct ttm_resource_manager *manager)
{
	bdev->man_drv[type] = manager;
}

static inline struct ttm_resource_manager *ttm_manager_type(struct ttm_bo_device *bdev,
							    int mem_type)
{
	return bdev->man_drv[mem_type];
}

static inline void ttm_set_driver_manager(struct ttm_bo_device *bdev,
					  int type,
					  struct ttm_resource_manager *manager)
{
	bdev->man_drv[type] = manager;
}

/**
 * struct ttm_lru_bulk_move_pos
 *
 * @first: first BO in the bulk move range
 * @last: last BO in the bulk move range
 *
 * Positions for a lru bulk move.
 */
struct ttm_lru_bulk_move_pos {
	struct ttm_buffer_object *first;
	struct ttm_buffer_object *last;
};

/**
 * struct ttm_lru_bulk_move
 *
 * @tt: first/last lru entry for BOs in the TT domain
 * @vram: first/last lru entry for BOs in the VRAM domain
 * @swap: first/last lru entry for BOs on the swap list
 *
 * Helper structure for bulk moves on the LRU list.
 */
struct ttm_lru_bulk_move {
	struct ttm_lru_bulk_move_pos tt[TTM_MAX_BO_PRIORITY];
	struct ttm_lru_bulk_move_pos vram[TTM_MAX_BO_PRIORITY];
	struct ttm_lru_bulk_move_pos swap[TTM_MAX_BO_PRIORITY];
};

/*
 * ttm_bo.c
 */

/**
 * ttm_bo_mem_space
 *
 * @bo: Pointer to a struct ttm_buffer_object. the data of which
 * we want to allocate space for.
 * @proposed_placement: Proposed new placement for the buffer object.
 * @mem: A struct ttm_resource.
 * @interruptible: Sleep interruptible when sliping.
 * @no_wait_gpu: Return immediately if the GPU is busy.
 *
 * Allocate memory space for the buffer object pointed to by @bo, using
 * the placement flags in @mem, potentially evicting other idle buffer objects.
 * This function may sleep while waiting for space to become available.
 * Returns:
 * -EBUSY: No space available (only if no_wait == 1).
 * -ENOMEM: Could not allocate memory for the buffer object, either due to
 * fragmentation or concurrent allocators.
 * -ERESTARTSYS: An interruptible sleep was interrupted by a signal.
 */
int ttm_bo_mem_space(struct ttm_buffer_object *bo,
		     struct ttm_placement *placement,
		     struct ttm_resource *mem,
		     struct ttm_operation_ctx *ctx);

int ttm_bo_device_release(struct ttm_bo_device *bdev);

/**
 * ttm_bo_device_init
 *
 * @bdev: A pointer to a struct ttm_bo_device to initialize.
 * @glob: A pointer to an initialized struct ttm_bo_global.
 * @driver: A pointer to a struct ttm_bo_driver set up by the caller.
 * @dev: The core kernel device pointer for DMA mappings and allocations.
 * @mapping: The address space to use for this bo.
 * @vma_manager: A pointer to a vma manager.
 * @use_dma_alloc: If coherent DMA allocation API should be used.
 * @use_dma32: If we should use GFP_DMA32 for device memory allocations.
 *
 * Initializes a struct ttm_bo_device:
 * Returns:
 * !0: Failure.
 */
int ttm_bo_device_init(struct ttm_bo_device *bdev,
		       struct ttm_bo_driver *driver,
		       struct device *dev,
		       struct address_space *mapping,
		       struct drm_vma_offset_manager *vma_manager,
		       bool use_dma_alloc, bool use_dma32);

/**
 * ttm_bo_unmap_virtual
 *
 * @bo: tear down the virtual mappings for this BO
 */
void ttm_bo_unmap_virtual(struct ttm_buffer_object *bo);

/**
<<<<<<< HEAD
 * ttm_bo_unmap_virtual
 *
 * @bo: tear down the virtual mappings for this BO
 *
 * The caller must take ttm_mem_io_lock before calling this function.
 */
void ttm_bo_unmap_virtual_locked(struct ttm_buffer_object *bo);

/**
=======
>>>>>>> f642729d
 * ttm_bo_reserve:
 *
 * @bo: A pointer to a struct ttm_buffer_object.
 * @interruptible: Sleep interruptible if waiting.
 * @no_wait: Don't sleep while trying to reserve, rather return -EBUSY.
 * @ticket: ticket used to acquire the ww_mutex.
 *
 * Locks a buffer object for validation. (Or prevents other processes from
 * locking it for validation), while taking a number of measures to prevent
 * deadlocks.
 *
 * Returns:
 * -EDEADLK: The reservation may cause a deadlock.
 * Release all buffer reservations, wait for @bo to become unreserved and
 * try again.
 * -ERESTARTSYS: A wait for the buffer to become unreserved was interrupted by
 * a signal. Release all buffer reservations and return to user-space.
 * -EBUSY: The function needed to sleep, but @no_wait was true
 * -EALREADY: Bo already reserved using @ticket. This error code will only
 * be returned if @use_ticket is set to true.
 */
static inline int ttm_bo_reserve(struct ttm_buffer_object *bo,
				 bool interruptible, bool no_wait,
				 struct ww_acquire_ctx *ticket)
{
	int ret = 0;

	if (no_wait) {
		bool success;
		if (WARN_ON(ticket))
			return -EBUSY;

		success = dma_resv_trylock(bo->base.resv);
		return success ? 0 : -EBUSY;
	}

	if (interruptible)
		ret = dma_resv_lock_interruptible(bo->base.resv, ticket);
	else
		ret = dma_resv_lock(bo->base.resv, ticket);
	if (ret == -EINTR)
		return -ERESTARTSYS;
	return ret;
}

/**
 * ttm_bo_reserve_slowpath:
 * @bo: A pointer to a struct ttm_buffer_object.
 * @interruptible: Sleep interruptible if waiting.
 * @sequence: Set (@bo)->sequence to this value after lock
 *
 * This is called after ttm_bo_reserve returns -EAGAIN and we backed off
 * from all our other reservations. Because there are no other reservations
 * held by us, this function cannot deadlock any more.
 */
static inline int ttm_bo_reserve_slowpath(struct ttm_buffer_object *bo,
					  bool interruptible,
					  struct ww_acquire_ctx *ticket)
{
	if (interruptible) {
		int ret = dma_resv_lock_slow_interruptible(bo->base.resv,
							   ticket);
		if (ret == -EINTR)
			ret = -ERESTARTSYS;
		return ret;
	}
	dma_resv_lock_slow(bo->base.resv, ticket);
	return 0;
}

<<<<<<< HEAD
static inline void ttm_bo_move_to_lru_tail_unlocked(struct ttm_buffer_object *bo)
{
	spin_lock(&ttm_bo_glob.lru_lock);
	ttm_bo_move_to_lru_tail(bo, NULL);
=======
static inline void
ttm_bo_move_to_lru_tail_unlocked(struct ttm_buffer_object *bo)
{
	spin_lock(&ttm_bo_glob.lru_lock);
	ttm_bo_move_to_lru_tail(bo, &bo->mem, NULL);
>>>>>>> f642729d
	spin_unlock(&ttm_bo_glob.lru_lock);
}

static inline void ttm_bo_assign_mem(struct ttm_buffer_object *bo,
				     struct ttm_resource *new_mem)
{
	bo->mem = *new_mem;
	new_mem->mm_node = NULL;
}

/**
 * ttm_bo_move_null = assign memory for a buffer object.
 * @bo: The bo to assign the memory to
 * @new_mem: The memory to be assigned.
 *
 * Assign the memory from new_mem to the memory of the buffer object bo.
 */
static inline void ttm_bo_move_null(struct ttm_buffer_object *bo,
				    struct ttm_resource *new_mem)
{
	struct ttm_resource *old_mem = &bo->mem;

	WARN_ON(old_mem->mm_node != NULL);
	ttm_bo_assign_mem(bo, new_mem);
}

/**
 * ttm_bo_unreserve
 *
 * @bo: A pointer to a struct ttm_buffer_object.
 *
 * Unreserve a previous reservation of @bo.
 */
static inline void ttm_bo_unreserve(struct ttm_buffer_object *bo)
{
	ttm_bo_move_to_lru_tail_unlocked(bo);
	dma_resv_unlock(bo->base.resv);
}

/*
 * ttm_bo_util.c
 */
int ttm_mem_io_reserve(struct ttm_bo_device *bdev,
		       struct ttm_resource *mem);
void ttm_mem_io_free(struct ttm_bo_device *bdev,
		     struct ttm_resource *mem);
<<<<<<< HEAD
/**
 * ttm_bo_move_ttm
 *
 * @bo: A pointer to a struct ttm_buffer_object.
 * @interruptible: Sleep interruptible if waiting.
 * @no_wait_gpu: Return immediately if the GPU is busy.
 * @new_mem: struct ttm_resource indicating where to move.
 *
 * Optimized move function for a buffer object with both old and
 * new placement backed by a TTM. The function will, if successful,
 * free any old aperture space, and set (@new_mem)->mm_node to NULL,
 * and update the (@bo)->mem placement flags. If unsuccessful, the old
 * data remains untouched, and it's up to the caller to free the
 * memory space indicated by @new_mem.
 * Returns:
 * !0: Failure.
 */

int ttm_bo_move_ttm(struct ttm_buffer_object *bo,
		    struct ttm_operation_ctx *ctx,
		    struct ttm_resource *new_mem);
=======
>>>>>>> f642729d

/**
 * ttm_bo_move_memcpy
 *
 * @bo: A pointer to a struct ttm_buffer_object.
 * @interruptible: Sleep interruptible if waiting.
 * @no_wait_gpu: Return immediately if the GPU is busy.
 * @new_mem: struct ttm_resource indicating where to move.
 *
 * Fallback move function for a mappable buffer object in mappable memory.
 * The function will, if successful,
 * free any old aperture space, and set (@new_mem)->mm_node to NULL,
 * and update the (@bo)->mem placement flags. If unsuccessful, the old
 * data remains untouched, and it's up to the caller to free the
 * memory space indicated by @new_mem.
 * Returns:
 * !0: Failure.
 */

int ttm_bo_move_memcpy(struct ttm_buffer_object *bo,
		       struct ttm_operation_ctx *ctx,
		       struct ttm_resource *new_mem);
<<<<<<< HEAD

/**
 * ttm_bo_free_old_node
 *
 * @bo: A pointer to a struct ttm_buffer_object.
 *
 * Utility function to free an old placement after a successful move.
 */
void ttm_bo_free_old_node(struct ttm_buffer_object *bo);
=======
>>>>>>> f642729d

/**
 * ttm_bo_move_accel_cleanup.
 *
 * @bo: A pointer to a struct ttm_buffer_object.
 * @fence: A fence object that signals when moving is complete.
 * @evict: This is an evict move. Don't return until the buffer is idle.
 * @pipeline: evictions are to be pipelined.
 * @new_mem: struct ttm_resource indicating where to move.
 *
 * Accelerated move function to be called when an accelerated move
 * has been scheduled. The function will create a new temporary buffer object
 * representing the old placement, and put the sync object on both buffer
 * objects. After that the newly created buffer object is unref'd to be
 * destroyed when the move is complete. This will help pipeline
 * buffer moves.
 */
int ttm_bo_move_accel_cleanup(struct ttm_buffer_object *bo,
			      struct dma_fence *fence, bool evict,
			      bool pipeline,
			      struct ttm_resource *new_mem);

/**
 * ttm_bo_pipeline_gutting.
 *
 * @bo: A pointer to a struct ttm_buffer_object.
 *
 * Pipelined gutting a BO of its backing store.
 */
int ttm_bo_pipeline_gutting(struct ttm_buffer_object *bo);

/**
 * ttm_io_prot
 *
 * bo: ttm buffer object
 * res: ttm resource object
 * @tmp: Page protection flag for a normal, cached mapping.
 *
 * Utility function that returns the pgprot_t that should be used for
 * setting up a PTE with the caching model indicated by @c_state.
 */
pgprot_t ttm_io_prot(struct ttm_buffer_object *bo, struct ttm_resource *res,
		     pgprot_t tmp);

/**
 * ttm_bo_tt_bind
 *
 * Bind the object tt to a memory resource.
 */
int ttm_bo_tt_bind(struct ttm_buffer_object *bo, struct ttm_resource *mem);

/**
 * ttm_bo_tt_destroy.
 */
void ttm_bo_tt_destroy(struct ttm_buffer_object *bo);

/**
<<<<<<< HEAD
 * ttm_bo_tt_bind
 *
 * Bind the object tt to a memory resource.
 */
int ttm_bo_tt_bind(struct ttm_buffer_object *bo, struct ttm_resource *mem);

/**
 * ttm_bo_tt_bind
 *
 * Unbind the object tt from a memory resource.
 */
void ttm_bo_tt_unbind(struct ttm_buffer_object *bo);

/**
 * ttm_bo_tt_destroy.
 */
void ttm_bo_tt_destroy(struct ttm_buffer_object *bo);

/**
=======
>>>>>>> f642729d
 * ttm_range_man_init
 *
 * @bdev: ttm device
 * @type: memory manager type
 * @use_tt: if the memory manager uses tt
 * @p_size: size of area to be managed in pages.
 *
 * Initialise a generic range manager for the selected memory type.
 * The range manager is installed for this device in the type slot.
 */
int ttm_range_man_init(struct ttm_bo_device *bdev,
		       unsigned type, bool use_tt,
		       unsigned long p_size);

/**
 * ttm_range_man_fini
 *
 * @bdev: ttm device
 * @type: memory manager type
 *
 * Remove the generic range manager from a slot and tear it down.
 */
int ttm_range_man_fini(struct ttm_bo_device *bdev,
		       unsigned type);

#endif<|MERGE_RESOLUTION|>--- conflicted
+++ resolved
@@ -41,10 +41,7 @@
 #include "ttm_memory.h"
 #include "ttm_placement.h"
 #include "ttm_tt.h"
-<<<<<<< HEAD
-=======
 #include "ttm_pool.h"
->>>>>>> f642729d
 
 /**
  * struct ttm_bo_driver
@@ -94,34 +91,6 @@
 	void (*ttm_tt_unpopulate)(struct ttm_bo_device *bdev, struct ttm_tt *ttm);
 
 	/**
-<<<<<<< HEAD
-	 * ttm_tt_bind
-	 *
-	 * @bdev: Pointer to a ttm device
-	 * @ttm: Pointer to a struct ttm_tt.
-	 * @bo_mem: Pointer to a struct ttm_resource describing the
-	 * memory type and location for binding.
-	 *
-	 * Bind the backend pages into the aperture in the location
-	 * indicated by @bo_mem. This function should be able to handle
-	 * differences between aperture and system page sizes.
-	 */
-	int (*ttm_tt_bind)(struct ttm_bo_device *bdev, struct ttm_tt *ttm, struct ttm_resource *bo_mem);
-
-	/**
-	 * ttm_tt_unbind
-	 *
-	 * @bdev: Pointer to a ttm device
-	 * @ttm: Pointer to a struct ttm_tt.
-	 *
-	 * Unbind previously bound backend pages. This function should be
-	 * able to handle differences between aperture and system page sizes.
-	 */
-	void (*ttm_tt_unbind)(struct ttm_bo_device *bdev, struct ttm_tt *ttm);
-
-	/**
-=======
->>>>>>> f642729d
 	 * ttm_tt_destroy
 	 *
 	 * @bdev: Pointer to a ttm device
@@ -173,12 +142,8 @@
 	 */
 	int (*move)(struct ttm_buffer_object *bo, bool evict,
 		    struct ttm_operation_ctx *ctx,
-<<<<<<< HEAD
-		    struct ttm_resource *new_mem);
-=======
 		    struct ttm_resource *new_mem,
 		    struct ttm_place *hop);
->>>>>>> f642729d
 
 	/**
 	 * struct ttm_bo_driver_member verify_access
@@ -198,16 +163,7 @@
 	/**
 	 * Hook to notify driver about a resource delete.
 	 */
-<<<<<<< HEAD
-	void (*move_notify)(struct ttm_buffer_object *bo,
-			    bool evict,
-			    struct ttm_resource *new_mem);
-	/* notify the driver we are taking a fault on this BO
-	 * and have reserved it */
-	int (*fault_reserve_notify)(struct ttm_buffer_object *bo);
-=======
 	void (*delete_mem_notify)(struct ttm_buffer_object *bo);
->>>>>>> f642729d
 
 	/**
 	 * notify the driver that we're about to swap out this bo
@@ -376,19 +332,6 @@
 	bdev->man_drv[type] = manager;
 }
 
-static inline struct ttm_resource_manager *ttm_manager_type(struct ttm_bo_device *bdev,
-							    int mem_type)
-{
-	return bdev->man_drv[mem_type];
-}
-
-static inline void ttm_set_driver_manager(struct ttm_bo_device *bdev,
-					  int type,
-					  struct ttm_resource_manager *manager)
-{
-	bdev->man_drv[type] = manager;
-}
-
 /**
  * struct ttm_lru_bulk_move_pos
  *
@@ -478,18 +421,6 @@
 void ttm_bo_unmap_virtual(struct ttm_buffer_object *bo);
 
 /**
-<<<<<<< HEAD
- * ttm_bo_unmap_virtual
- *
- * @bo: tear down the virtual mappings for this BO
- *
- * The caller must take ttm_mem_io_lock before calling this function.
- */
-void ttm_bo_unmap_virtual_locked(struct ttm_buffer_object *bo);
-
-/**
-=======
->>>>>>> f642729d
  * ttm_bo_reserve:
  *
  * @bo: A pointer to a struct ttm_buffer_object.
@@ -560,18 +491,11 @@
 	return 0;
 }
 
-<<<<<<< HEAD
-static inline void ttm_bo_move_to_lru_tail_unlocked(struct ttm_buffer_object *bo)
-{
-	spin_lock(&ttm_bo_glob.lru_lock);
-	ttm_bo_move_to_lru_tail(bo, NULL);
-=======
 static inline void
 ttm_bo_move_to_lru_tail_unlocked(struct ttm_buffer_object *bo)
 {
 	spin_lock(&ttm_bo_glob.lru_lock);
 	ttm_bo_move_to_lru_tail(bo, &bo->mem, NULL);
->>>>>>> f642729d
 	spin_unlock(&ttm_bo_glob.lru_lock);
 }
 
@@ -618,30 +542,6 @@
 		       struct ttm_resource *mem);
 void ttm_mem_io_free(struct ttm_bo_device *bdev,
 		     struct ttm_resource *mem);
-<<<<<<< HEAD
-/**
- * ttm_bo_move_ttm
- *
- * @bo: A pointer to a struct ttm_buffer_object.
- * @interruptible: Sleep interruptible if waiting.
- * @no_wait_gpu: Return immediately if the GPU is busy.
- * @new_mem: struct ttm_resource indicating where to move.
- *
- * Optimized move function for a buffer object with both old and
- * new placement backed by a TTM. The function will, if successful,
- * free any old aperture space, and set (@new_mem)->mm_node to NULL,
- * and update the (@bo)->mem placement flags. If unsuccessful, the old
- * data remains untouched, and it's up to the caller to free the
- * memory space indicated by @new_mem.
- * Returns:
- * !0: Failure.
- */
-
-int ttm_bo_move_ttm(struct ttm_buffer_object *bo,
-		    struct ttm_operation_ctx *ctx,
-		    struct ttm_resource *new_mem);
-=======
->>>>>>> f642729d
 
 /**
  * ttm_bo_move_memcpy
@@ -664,18 +564,6 @@
 int ttm_bo_move_memcpy(struct ttm_buffer_object *bo,
 		       struct ttm_operation_ctx *ctx,
 		       struct ttm_resource *new_mem);
-<<<<<<< HEAD
-
-/**
- * ttm_bo_free_old_node
- *
- * @bo: A pointer to a struct ttm_buffer_object.
- *
- * Utility function to free an old placement after a successful move.
- */
-void ttm_bo_free_old_node(struct ttm_buffer_object *bo);
-=======
->>>>>>> f642729d
 
 /**
  * ttm_bo_move_accel_cleanup.
@@ -733,28 +621,6 @@
 void ttm_bo_tt_destroy(struct ttm_buffer_object *bo);
 
 /**
-<<<<<<< HEAD
- * ttm_bo_tt_bind
- *
- * Bind the object tt to a memory resource.
- */
-int ttm_bo_tt_bind(struct ttm_buffer_object *bo, struct ttm_resource *mem);
-
-/**
- * ttm_bo_tt_bind
- *
- * Unbind the object tt from a memory resource.
- */
-void ttm_bo_tt_unbind(struct ttm_buffer_object *bo);
-
-/**
- * ttm_bo_tt_destroy.
- */
-void ttm_bo_tt_destroy(struct ttm_buffer_object *bo);
-
-/**
-=======
->>>>>>> f642729d
  * ttm_range_man_init
  *
  * @bdev: ttm device
