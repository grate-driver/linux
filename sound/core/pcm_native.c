// SPDX-License-Identifier: GPL-2.0-or-later
/*
 *  Digital Audio (PCM) abstract layer
 *  Copyright (c) by Jaroslav Kysela <perex@perex.cz>
 */

#include <linux/compat.h>
#include <linux/mm.h>
#include <linux/module.h>
#include <linux/file.h>
#include <linux/slab.h>
#include <linux/sched/signal.h>
#include <linux/time.h>
#include <linux/pm_qos.h>
#include <linux/io.h>
#include <linux/dma-mapping.h>
#include <linux/vmalloc.h>
#include <sound/core.h>
#include <sound/control.h>
#include <sound/info.h>
#include <sound/pcm.h>
#include <sound/pcm_params.h>
#include <sound/timer.h>
#include <sound/minors.h>
#include <linux/uio.h>
#include <linux/delay.h>

#include "pcm_local.h"

#ifdef CONFIG_SND_DEBUG
#define CREATE_TRACE_POINTS
#include "pcm_param_trace.h"
#else
#define trace_hw_mask_param_enabled()		0
#define trace_hw_interval_param_enabled()	0
#define trace_hw_mask_param(substream, type, index, prev, curr)
#define trace_hw_interval_param(substream, type, index, prev, curr)
#endif

/*
 *  Compatibility
 */

struct snd_pcm_hw_params_old {
	unsigned int flags;
	unsigned int masks[SNDRV_PCM_HW_PARAM_SUBFORMAT -
			   SNDRV_PCM_HW_PARAM_ACCESS + 1];
	struct snd_interval intervals[SNDRV_PCM_HW_PARAM_TICK_TIME -
					SNDRV_PCM_HW_PARAM_SAMPLE_BITS + 1];
	unsigned int rmask;
	unsigned int cmask;
	unsigned int info;
	unsigned int msbits;
	unsigned int rate_num;
	unsigned int rate_den;
	snd_pcm_uframes_t fifo_size;
	unsigned char reserved[64];
};

#ifdef CONFIG_SND_SUPPORT_OLD_API
#define SNDRV_PCM_IOCTL_HW_REFINE_OLD _IOWR('A', 0x10, struct snd_pcm_hw_params_old)
#define SNDRV_PCM_IOCTL_HW_PARAMS_OLD _IOWR('A', 0x11, struct snd_pcm_hw_params_old)

static int snd_pcm_hw_refine_old_user(struct snd_pcm_substream *substream,
				      struct snd_pcm_hw_params_old __user * _oparams);
static int snd_pcm_hw_params_old_user(struct snd_pcm_substream *substream,
				      struct snd_pcm_hw_params_old __user * _oparams);
#endif
static int snd_pcm_open(struct file *file, struct snd_pcm *pcm, int stream);

/*
 *
 */

static DECLARE_RWSEM(snd_pcm_link_rwsem);

void snd_pcm_group_init(struct snd_pcm_group *group)
{
	spin_lock_init(&group->lock);
	mutex_init(&group->mutex);
	INIT_LIST_HEAD(&group->substreams);
	refcount_set(&group->refs, 1);
}

/* define group lock helpers */
#define DEFINE_PCM_GROUP_LOCK(action, mutex_action) \
static void snd_pcm_group_ ## action(struct snd_pcm_group *group, bool nonatomic) \
{ \
	if (nonatomic) \
		mutex_ ## mutex_action(&group->mutex); \
	else \
		spin_ ## action(&group->lock); \
}

DEFINE_PCM_GROUP_LOCK(lock, lock);
DEFINE_PCM_GROUP_LOCK(unlock, unlock);
DEFINE_PCM_GROUP_LOCK(lock_irq, lock);
DEFINE_PCM_GROUP_LOCK(unlock_irq, unlock);

/**
 * snd_pcm_stream_lock - Lock the PCM stream
 * @substream: PCM substream
 *
 * This locks the PCM stream's spinlock or mutex depending on the nonatomic
 * flag of the given substream.  This also takes the global link rw lock
 * (or rw sem), too, for avoiding the race with linked streams.
 */
void snd_pcm_stream_lock(struct snd_pcm_substream *substream)
{
	snd_pcm_group_lock(&substream->self_group, substream->pcm->nonatomic);
}
EXPORT_SYMBOL_GPL(snd_pcm_stream_lock);

/**
 * snd_pcm_stream_unlock - Unlock the PCM stream
 * @substream: PCM substream
 *
 * This unlocks the PCM stream that has been locked via snd_pcm_stream_lock().
 */
void snd_pcm_stream_unlock(struct snd_pcm_substream *substream)
{
	snd_pcm_group_unlock(&substream->self_group, substream->pcm->nonatomic);
}
EXPORT_SYMBOL_GPL(snd_pcm_stream_unlock);

/**
 * snd_pcm_stream_lock_irq - Lock the PCM stream
 * @substream: PCM substream
 *
 * This locks the PCM stream like snd_pcm_stream_lock() and disables the local
 * IRQ (only when nonatomic is false).  In nonatomic case, this is identical
 * as snd_pcm_stream_lock().
 */
void snd_pcm_stream_lock_irq(struct snd_pcm_substream *substream)
{
	snd_pcm_group_lock_irq(&substream->self_group,
			       substream->pcm->nonatomic);
}
EXPORT_SYMBOL_GPL(snd_pcm_stream_lock_irq);

static void snd_pcm_stream_lock_nested(struct snd_pcm_substream *substream)
{
	struct snd_pcm_group *group = &substream->self_group;

	if (substream->pcm->nonatomic)
		mutex_lock_nested(&group->mutex, SINGLE_DEPTH_NESTING);
	else
		spin_lock_nested(&group->lock, SINGLE_DEPTH_NESTING);
}

/**
 * snd_pcm_stream_unlock_irq - Unlock the PCM stream
 * @substream: PCM substream
 *
 * This is a counter-part of snd_pcm_stream_lock_irq().
 */
void snd_pcm_stream_unlock_irq(struct snd_pcm_substream *substream)
{
	snd_pcm_group_unlock_irq(&substream->self_group,
				 substream->pcm->nonatomic);
}
EXPORT_SYMBOL_GPL(snd_pcm_stream_unlock_irq);

unsigned long _snd_pcm_stream_lock_irqsave(struct snd_pcm_substream *substream)
{
	unsigned long flags = 0;
	if (substream->pcm->nonatomic)
		mutex_lock(&substream->self_group.mutex);
	else
		spin_lock_irqsave(&substream->self_group.lock, flags);
	return flags;
}
EXPORT_SYMBOL_GPL(_snd_pcm_stream_lock_irqsave);

/**
 * snd_pcm_stream_unlock_irqrestore - Unlock the PCM stream
 * @substream: PCM substream
 * @flags: irq flags
 *
 * This is a counter-part of snd_pcm_stream_lock_irqsave().
 */
void snd_pcm_stream_unlock_irqrestore(struct snd_pcm_substream *substream,
				      unsigned long flags)
{
	if (substream->pcm->nonatomic)
		mutex_unlock(&substream->self_group.mutex);
	else
		spin_unlock_irqrestore(&substream->self_group.lock, flags);
}
EXPORT_SYMBOL_GPL(snd_pcm_stream_unlock_irqrestore);

/* Run PCM ioctl ops */
static int snd_pcm_ops_ioctl(struct snd_pcm_substream *substream,
			     unsigned cmd, void *arg)
{
	if (substream->ops->ioctl)
		return substream->ops->ioctl(substream, cmd, arg);
	else
		return snd_pcm_lib_ioctl(substream, cmd, arg);
}

int snd_pcm_info(struct snd_pcm_substream *substream, struct snd_pcm_info *info)
{
	struct snd_pcm *pcm = substream->pcm;
	struct snd_pcm_str *pstr = substream->pstr;

	memset(info, 0, sizeof(*info));
	info->card = pcm->card->number;
	info->device = pcm->device;
	info->stream = substream->stream;
	info->subdevice = substream->number;
	strscpy(info->id, pcm->id, sizeof(info->id));
	strscpy(info->name, pcm->name, sizeof(info->name));
	info->dev_class = pcm->dev_class;
	info->dev_subclass = pcm->dev_subclass;
	info->subdevices_count = pstr->substream_count;
	info->subdevices_avail = pstr->substream_count - pstr->substream_opened;
	strscpy(info->subname, substream->name, sizeof(info->subname));

	return 0;
}

int snd_pcm_info_user(struct snd_pcm_substream *substream,
		      struct snd_pcm_info __user * _info)
{
	struct snd_pcm_info *info;
	int err;

	info = kmalloc(sizeof(*info), GFP_KERNEL);
	if (! info)
		return -ENOMEM;
	err = snd_pcm_info(substream, info);
	if (err >= 0) {
		if (copy_to_user(_info, info, sizeof(*info)))
			err = -EFAULT;
	}
	kfree(info);
	return err;
}

/* macro for simplified cast */
#define PARAM_MASK_BIT(b)	(1U << (__force int)(b))

static bool hw_support_mmap(struct snd_pcm_substream *substream)
{
	if (!(substream->runtime->hw.info & SNDRV_PCM_INFO_MMAP))
		return false;

<<<<<<< HEAD
	if (substream->ops->mmap)
=======
	if (substream->ops->mmap || substream->ops->page)
>>>>>>> f37d84f0
		return true;

	switch (substream->dma_buffer.dev.type) {
	case SNDRV_DMA_TYPE_UNKNOWN:
		return false;
	case SNDRV_DMA_TYPE_CONTINUOUS:
	case SNDRV_DMA_TYPE_VMALLOC:
		return true;
	default:
		return dma_can_mmap(substream->dma_buffer.dev.dev);
	}
}

static int constrain_mask_params(struct snd_pcm_substream *substream,
				 struct snd_pcm_hw_params *params)
{
	struct snd_pcm_hw_constraints *constrs =
					&substream->runtime->hw_constraints;
	struct snd_mask *m;
	unsigned int k;
	struct snd_mask old_mask;
	int changed;

	for (k = SNDRV_PCM_HW_PARAM_FIRST_MASK; k <= SNDRV_PCM_HW_PARAM_LAST_MASK; k++) {
		m = hw_param_mask(params, k);
		if (snd_mask_empty(m))
			return -EINVAL;

		/* This parameter is not requested to change by a caller. */
		if (!(params->rmask & PARAM_MASK_BIT(k)))
			continue;

		if (trace_hw_mask_param_enabled())
			old_mask = *m;

		changed = snd_mask_refine(m, constrs_mask(constrs, k));
		if (changed < 0)
			return changed;
		if (changed == 0)
			continue;

		/* Set corresponding flag so that the caller gets it. */
		trace_hw_mask_param(substream, k, 0, &old_mask, m);
		params->cmask |= PARAM_MASK_BIT(k);
	}

	return 0;
}

static int constrain_interval_params(struct snd_pcm_substream *substream,
				     struct snd_pcm_hw_params *params)
{
	struct snd_pcm_hw_constraints *constrs =
					&substream->runtime->hw_constraints;
	struct snd_interval *i;
	unsigned int k;
	struct snd_interval old_interval;
	int changed;

	for (k = SNDRV_PCM_HW_PARAM_FIRST_INTERVAL; k <= SNDRV_PCM_HW_PARAM_LAST_INTERVAL; k++) {
		i = hw_param_interval(params, k);
		if (snd_interval_empty(i))
			return -EINVAL;

		/* This parameter is not requested to change by a caller. */
		if (!(params->rmask & PARAM_MASK_BIT(k)))
			continue;

		if (trace_hw_interval_param_enabled())
			old_interval = *i;

		changed = snd_interval_refine(i, constrs_interval(constrs, k));
		if (changed < 0)
			return changed;
		if (changed == 0)
			continue;

		/* Set corresponding flag so that the caller gets it. */
		trace_hw_interval_param(substream, k, 0, &old_interval, i);
		params->cmask |= PARAM_MASK_BIT(k);
	}

	return 0;
}

static int constrain_params_by_rules(struct snd_pcm_substream *substream,
				     struct snd_pcm_hw_params *params)
{
	struct snd_pcm_hw_constraints *constrs =
					&substream->runtime->hw_constraints;
	unsigned int k;
	unsigned int *rstamps;
	unsigned int vstamps[SNDRV_PCM_HW_PARAM_LAST_INTERVAL + 1];
	unsigned int stamp;
	struct snd_pcm_hw_rule *r;
	unsigned int d;
	struct snd_mask old_mask;
	struct snd_interval old_interval;
	bool again;
	int changed, err = 0;

	/*
	 * Each application of rule has own sequence number.
	 *
	 * Each member of 'rstamps' array represents the sequence number of
	 * recent application of corresponding rule.
	 */
	rstamps = kcalloc(constrs->rules_num, sizeof(unsigned int), GFP_KERNEL);
	if (!rstamps)
		return -ENOMEM;

	/*
	 * Each member of 'vstamps' array represents the sequence number of
	 * recent application of rule in which corresponding parameters were
	 * changed.
	 *
	 * In initial state, elements corresponding to parameters requested by
	 * a caller is 1. For unrequested parameters, corresponding members
	 * have 0 so that the parameters are never changed anymore.
	 */
	for (k = 0; k <= SNDRV_PCM_HW_PARAM_LAST_INTERVAL; k++)
		vstamps[k] = (params->rmask & PARAM_MASK_BIT(k)) ? 1 : 0;

	/* Due to the above design, actual sequence number starts at 2. */
	stamp = 2;
retry:
	/* Apply all rules in order. */
	again = false;
	for (k = 0; k < constrs->rules_num; k++) {
		r = &constrs->rules[k];

		/*
		 * Check condition bits of this rule. When the rule has
		 * some condition bits, parameter without the bits is
		 * never processed. SNDRV_PCM_HW_PARAMS_NO_PERIOD_WAKEUP
		 * is an example of the condition bits.
		 */
		if (r->cond && !(r->cond & params->flags))
			continue;

		/*
		 * The 'deps' array includes maximum four dependencies
		 * to SNDRV_PCM_HW_PARAM_XXXs for this rule. The fifth
		 * member of this array is a sentinel and should be
		 * negative value.
		 *
		 * This rule should be processed in this time when dependent
		 * parameters were changed at former applications of the other
		 * rules.
		 */
		for (d = 0; r->deps[d] >= 0; d++) {
			if (vstamps[r->deps[d]] > rstamps[k])
				break;
		}
		if (r->deps[d] < 0)
			continue;

		if (trace_hw_mask_param_enabled()) {
			if (hw_is_mask(r->var))
				old_mask = *hw_param_mask(params, r->var);
		}
		if (trace_hw_interval_param_enabled()) {
			if (hw_is_interval(r->var))
				old_interval = *hw_param_interval(params, r->var);
		}

		changed = r->func(params, r);
		if (changed < 0) {
			err = changed;
			goto out;
		}

		/*
		 * When the parameter is changed, notify it to the caller
		 * by corresponding returned bit, then preparing for next
		 * iteration.
		 */
		if (changed && r->var >= 0) {
			if (hw_is_mask(r->var)) {
				trace_hw_mask_param(substream, r->var,
					k + 1, &old_mask,
					hw_param_mask(params, r->var));
			}
			if (hw_is_interval(r->var)) {
				trace_hw_interval_param(substream, r->var,
					k + 1, &old_interval,
					hw_param_interval(params, r->var));
			}

			params->cmask |= PARAM_MASK_BIT(r->var);
			vstamps[r->var] = stamp;
			again = true;
		}

		rstamps[k] = stamp++;
	}

	/* Iterate to evaluate all rules till no parameters are changed. */
	if (again)
		goto retry;

 out:
	kfree(rstamps);
	return err;
}

static int fixup_unreferenced_params(struct snd_pcm_substream *substream,
				     struct snd_pcm_hw_params *params)
{
	const struct snd_interval *i;
	const struct snd_mask *m;
	int err;

	if (!params->msbits) {
		i = hw_param_interval_c(params, SNDRV_PCM_HW_PARAM_SAMPLE_BITS);
		if (snd_interval_single(i))
			params->msbits = snd_interval_value(i);
	}

	if (!params->rate_den) {
		i = hw_param_interval_c(params, SNDRV_PCM_HW_PARAM_RATE);
		if (snd_interval_single(i)) {
			params->rate_num = snd_interval_value(i);
			params->rate_den = 1;
		}
	}

	if (!params->fifo_size) {
		m = hw_param_mask_c(params, SNDRV_PCM_HW_PARAM_FORMAT);
		i = hw_param_interval_c(params, SNDRV_PCM_HW_PARAM_CHANNELS);
		if (snd_mask_single(m) && snd_interval_single(i)) {
			err = snd_pcm_ops_ioctl(substream,
						SNDRV_PCM_IOCTL1_FIFO_SIZE,
						params);
			if (err < 0)
				return err;
		}
	}

	if (!params->info) {
		params->info = substream->runtime->hw.info;
		params->info &= ~(SNDRV_PCM_INFO_FIFO_IN_FRAMES |
				  SNDRV_PCM_INFO_DRAIN_TRIGGER);
		if (!hw_support_mmap(substream))
			params->info &= ~(SNDRV_PCM_INFO_MMAP |
					  SNDRV_PCM_INFO_MMAP_VALID);
	}

	return 0;
}

int snd_pcm_hw_refine(struct snd_pcm_substream *substream,
		      struct snd_pcm_hw_params *params)
{
	int err;

	params->info = 0;
	params->fifo_size = 0;
	if (params->rmask & PARAM_MASK_BIT(SNDRV_PCM_HW_PARAM_SAMPLE_BITS))
		params->msbits = 0;
	if (params->rmask & PARAM_MASK_BIT(SNDRV_PCM_HW_PARAM_RATE)) {
		params->rate_num = 0;
		params->rate_den = 0;
	}

	err = constrain_mask_params(substream, params);
	if (err < 0)
		return err;

	err = constrain_interval_params(substream, params);
	if (err < 0)
		return err;

	err = constrain_params_by_rules(substream, params);
	if (err < 0)
		return err;

	params->rmask = 0;

	return 0;
}
EXPORT_SYMBOL(snd_pcm_hw_refine);

static int snd_pcm_hw_refine_user(struct snd_pcm_substream *substream,
				  struct snd_pcm_hw_params __user * _params)
{
	struct snd_pcm_hw_params *params;
	int err;

	params = memdup_user(_params, sizeof(*params));
	if (IS_ERR(params))
		return PTR_ERR(params);

	err = snd_pcm_hw_refine(substream, params);
	if (err < 0)
		goto end;

	err = fixup_unreferenced_params(substream, params);
	if (err < 0)
		goto end;

	if (copy_to_user(_params, params, sizeof(*params)))
		err = -EFAULT;
end:
	kfree(params);
	return err;
}

static int period_to_usecs(struct snd_pcm_runtime *runtime)
{
	int usecs;

	if (! runtime->rate)
		return -1; /* invalid */

	/* take 75% of period time as the deadline */
	usecs = (750000 / runtime->rate) * runtime->period_size;
	usecs += ((750000 % runtime->rate) * runtime->period_size) /
		runtime->rate;

	return usecs;
}

static void snd_pcm_set_state(struct snd_pcm_substream *substream,
			      snd_pcm_state_t state)
{
	snd_pcm_stream_lock_irq(substream);
	if (substream->runtime->status->state != SNDRV_PCM_STATE_DISCONNECTED)
		substream->runtime->status->state = state;
	snd_pcm_stream_unlock_irq(substream);
}

static inline void snd_pcm_timer_notify(struct snd_pcm_substream *substream,
					int event)
{
#ifdef CONFIG_SND_PCM_TIMER
	if (substream->timer)
		snd_timer_notify(substream->timer, event,
					&substream->runtime->trigger_tstamp);
#endif
}

void snd_pcm_sync_stop(struct snd_pcm_substream *substream, bool sync_irq)
{
	if (substream->runtime && substream->runtime->stop_operating) {
		substream->runtime->stop_operating = false;
		if (substream->ops && substream->ops->sync_stop)
			substream->ops->sync_stop(substream);
		else if (sync_irq && substream->pcm->card->sync_irq > 0)
			synchronize_irq(substream->pcm->card->sync_irq);
	}
}

/**
 * snd_pcm_hw_params_choose - choose a configuration defined by @params
 * @pcm: PCM instance
 * @params: the hw_params instance
 *
 * Choose one configuration from configuration space defined by @params.
 * The configuration chosen is that obtained fixing in this order:
 * first access, first format, first subformat, min channels,
 * min rate, min period time, max buffer size, min tick time
 *
 * Return: Zero if successful, or a negative error code on failure.
 */
static int snd_pcm_hw_params_choose(struct snd_pcm_substream *pcm,
				    struct snd_pcm_hw_params *params)
{
	static const int vars[] = {
		SNDRV_PCM_HW_PARAM_ACCESS,
		SNDRV_PCM_HW_PARAM_FORMAT,
		SNDRV_PCM_HW_PARAM_SUBFORMAT,
		SNDRV_PCM_HW_PARAM_CHANNELS,
		SNDRV_PCM_HW_PARAM_RATE,
		SNDRV_PCM_HW_PARAM_PERIOD_TIME,
		SNDRV_PCM_HW_PARAM_BUFFER_SIZE,
		SNDRV_PCM_HW_PARAM_TICK_TIME,
		-1
	};
	const int *v;
	struct snd_mask old_mask;
	struct snd_interval old_interval;
	int changed;

	for (v = vars; *v != -1; v++) {
		/* Keep old parameter to trace. */
		if (trace_hw_mask_param_enabled()) {
			if (hw_is_mask(*v))
				old_mask = *hw_param_mask(params, *v);
		}
		if (trace_hw_interval_param_enabled()) {
			if (hw_is_interval(*v))
				old_interval = *hw_param_interval(params, *v);
		}
		if (*v != SNDRV_PCM_HW_PARAM_BUFFER_SIZE)
			changed = snd_pcm_hw_param_first(pcm, params, *v, NULL);
		else
			changed = snd_pcm_hw_param_last(pcm, params, *v, NULL);
		if (changed < 0)
			return changed;
		if (changed == 0)
			continue;

		/* Trace the changed parameter. */
		if (hw_is_mask(*v)) {
			trace_hw_mask_param(pcm, *v, 0, &old_mask,
					    hw_param_mask(params, *v));
		}
		if (hw_is_interval(*v)) {
			trace_hw_interval_param(pcm, *v, 0, &old_interval,
						hw_param_interval(params, *v));
		}
	}

	return 0;
}

static int snd_pcm_hw_params(struct snd_pcm_substream *substream,
			     struct snd_pcm_hw_params *params)
{
	struct snd_pcm_runtime *runtime;
	int err, usecs;
	unsigned int bits;
	snd_pcm_uframes_t frames;

	if (PCM_RUNTIME_CHECK(substream))
		return -ENXIO;
	runtime = substream->runtime;
	snd_pcm_stream_lock_irq(substream);
	switch (runtime->status->state) {
	case SNDRV_PCM_STATE_OPEN:
	case SNDRV_PCM_STATE_SETUP:
	case SNDRV_PCM_STATE_PREPARED:
		break;
	default:
		snd_pcm_stream_unlock_irq(substream);
		return -EBADFD;
	}
	snd_pcm_stream_unlock_irq(substream);
#if IS_ENABLED(CONFIG_SND_PCM_OSS)
	if (!substream->oss.oss)
#endif
		if (atomic_read(&substream->mmap_count))
			return -EBADFD;

	snd_pcm_sync_stop(substream, true);

	params->rmask = ~0U;
	err = snd_pcm_hw_refine(substream, params);
	if (err < 0)
		goto _error;

	err = snd_pcm_hw_params_choose(substream, params);
	if (err < 0)
		goto _error;

	err = fixup_unreferenced_params(substream, params);
	if (err < 0)
		goto _error;

	if (substream->managed_buffer_alloc) {
		err = snd_pcm_lib_malloc_pages(substream,
					       params_buffer_bytes(params));
		if (err < 0)
			goto _error;
		runtime->buffer_changed = err > 0;
	}

	if (substream->ops->hw_params != NULL) {
		err = substream->ops->hw_params(substream, params);
		if (err < 0)
			goto _error;
	}

	runtime->access = params_access(params);
	runtime->format = params_format(params);
	runtime->subformat = params_subformat(params);
	runtime->channels = params_channels(params);
	runtime->rate = params_rate(params);
	runtime->period_size = params_period_size(params);
	runtime->periods = params_periods(params);
	runtime->buffer_size = params_buffer_size(params);
	runtime->info = params->info;
	runtime->rate_num = params->rate_num;
	runtime->rate_den = params->rate_den;
	runtime->no_period_wakeup =
			(params->info & SNDRV_PCM_INFO_NO_PERIOD_WAKEUP) &&
			(params->flags & SNDRV_PCM_HW_PARAMS_NO_PERIOD_WAKEUP);

	bits = snd_pcm_format_physical_width(runtime->format);
	runtime->sample_bits = bits;
	bits *= runtime->channels;
	runtime->frame_bits = bits;
	frames = 1;
	while (bits % 8 != 0) {
		bits *= 2;
		frames *= 2;
	}
	runtime->byte_align = bits / 8;
	runtime->min_align = frames;

	/* Default sw params */
	runtime->tstamp_mode = SNDRV_PCM_TSTAMP_NONE;
	runtime->period_step = 1;
	runtime->control->avail_min = runtime->period_size;
	runtime->start_threshold = 1;
	runtime->stop_threshold = runtime->buffer_size;
	runtime->silence_threshold = 0;
	runtime->silence_size = 0;
	runtime->boundary = runtime->buffer_size;
	while (runtime->boundary * 2 <= LONG_MAX - runtime->buffer_size)
		runtime->boundary *= 2;

	/* clear the buffer for avoiding possible kernel info leaks */
	if (runtime->dma_area && !substream->ops->copy_user) {
		size_t size = runtime->dma_bytes;

		if (runtime->info & SNDRV_PCM_INFO_MMAP)
			size = PAGE_ALIGN(size);
		memset(runtime->dma_area, 0, size);
	}

	snd_pcm_timer_resolution_change(substream);
	snd_pcm_set_state(substream, SNDRV_PCM_STATE_SETUP);

	if (cpu_latency_qos_request_active(&substream->latency_pm_qos_req))
		cpu_latency_qos_remove_request(&substream->latency_pm_qos_req);
	usecs = period_to_usecs(runtime);
	if (usecs >= 0)
		cpu_latency_qos_add_request(&substream->latency_pm_qos_req,
					    usecs);
	return 0;
 _error:
	/* hardware might be unusable from this time,
	   so we force application to retry to set
	   the correct hardware parameter settings */
	snd_pcm_set_state(substream, SNDRV_PCM_STATE_OPEN);
	if (substream->ops->hw_free != NULL)
		substream->ops->hw_free(substream);
	if (substream->managed_buffer_alloc)
		snd_pcm_lib_free_pages(substream);
	return err;
}

static int snd_pcm_hw_params_user(struct snd_pcm_substream *substream,
				  struct snd_pcm_hw_params __user * _params)
{
	struct snd_pcm_hw_params *params;
	int err;

	params = memdup_user(_params, sizeof(*params));
	if (IS_ERR(params))
		return PTR_ERR(params);

	err = snd_pcm_hw_params(substream, params);
	if (err < 0)
		goto end;

	if (copy_to_user(_params, params, sizeof(*params)))
		err = -EFAULT;
end:
	kfree(params);
	return err;
}

static int do_hw_free(struct snd_pcm_substream *substream)
{
	int result = 0;

	snd_pcm_sync_stop(substream, true);
	if (substream->ops->hw_free)
		result = substream->ops->hw_free(substream);
	if (substream->managed_buffer_alloc)
		snd_pcm_lib_free_pages(substream);
	return result;
}

static int snd_pcm_hw_free(struct snd_pcm_substream *substream)
{
	struct snd_pcm_runtime *runtime;
	int result;

	if (PCM_RUNTIME_CHECK(substream))
		return -ENXIO;
	runtime = substream->runtime;
	snd_pcm_stream_lock_irq(substream);
	switch (runtime->status->state) {
	case SNDRV_PCM_STATE_SETUP:
	case SNDRV_PCM_STATE_PREPARED:
		break;
	default:
		snd_pcm_stream_unlock_irq(substream);
		return -EBADFD;
	}
	snd_pcm_stream_unlock_irq(substream);
	if (atomic_read(&substream->mmap_count))
		return -EBADFD;
	result = do_hw_free(substream);
	snd_pcm_set_state(substream, SNDRV_PCM_STATE_OPEN);
	cpu_latency_qos_remove_request(&substream->latency_pm_qos_req);
	return result;
}

static int snd_pcm_sw_params(struct snd_pcm_substream *substream,
			     struct snd_pcm_sw_params *params)
{
	struct snd_pcm_runtime *runtime;
	int err;

	if (PCM_RUNTIME_CHECK(substream))
		return -ENXIO;
	runtime = substream->runtime;
	snd_pcm_stream_lock_irq(substream);
	if (runtime->status->state == SNDRV_PCM_STATE_OPEN) {
		snd_pcm_stream_unlock_irq(substream);
		return -EBADFD;
	}
	snd_pcm_stream_unlock_irq(substream);

	if (params->tstamp_mode < 0 ||
	    params->tstamp_mode > SNDRV_PCM_TSTAMP_LAST)
		return -EINVAL;
	if (params->proto >= SNDRV_PROTOCOL_VERSION(2, 0, 12) &&
	    params->tstamp_type > SNDRV_PCM_TSTAMP_TYPE_LAST)
		return -EINVAL;
	if (params->avail_min == 0)
		return -EINVAL;
	if (params->silence_size >= runtime->boundary) {
		if (params->silence_threshold != 0)
			return -EINVAL;
	} else {
		if (params->silence_size > params->silence_threshold)
			return -EINVAL;
		if (params->silence_threshold > runtime->buffer_size)
			return -EINVAL;
	}
	err = 0;
	snd_pcm_stream_lock_irq(substream);
	runtime->tstamp_mode = params->tstamp_mode;
	if (params->proto >= SNDRV_PROTOCOL_VERSION(2, 0, 12))
		runtime->tstamp_type = params->tstamp_type;
	runtime->period_step = params->period_step;
	runtime->control->avail_min = params->avail_min;
	runtime->start_threshold = params->start_threshold;
	runtime->stop_threshold = params->stop_threshold;
	runtime->silence_threshold = params->silence_threshold;
	runtime->silence_size = params->silence_size;
        params->boundary = runtime->boundary;
	if (snd_pcm_running(substream)) {
		if (substream->stream == SNDRV_PCM_STREAM_PLAYBACK &&
		    runtime->silence_size > 0)
			snd_pcm_playback_silence(substream, ULONG_MAX);
		err = snd_pcm_update_state(substream, runtime);
	}
	snd_pcm_stream_unlock_irq(substream);
	return err;
}

static int snd_pcm_sw_params_user(struct snd_pcm_substream *substream,
				  struct snd_pcm_sw_params __user * _params)
{
	struct snd_pcm_sw_params params;
	int err;
	if (copy_from_user(&params, _params, sizeof(params)))
		return -EFAULT;
	err = snd_pcm_sw_params(substream, &params);
	if (copy_to_user(_params, &params, sizeof(params)))
		return -EFAULT;
	return err;
}

static inline snd_pcm_uframes_t
snd_pcm_calc_delay(struct snd_pcm_substream *substream)
{
	snd_pcm_uframes_t delay;

	if (substream->stream == SNDRV_PCM_STREAM_PLAYBACK)
		delay = snd_pcm_playback_hw_avail(substream->runtime);
	else
		delay = snd_pcm_capture_avail(substream->runtime);
	return delay + substream->runtime->delay;
}

int snd_pcm_status64(struct snd_pcm_substream *substream,
		     struct snd_pcm_status64 *status)
{
	struct snd_pcm_runtime *runtime = substream->runtime;

	snd_pcm_stream_lock_irq(substream);

	snd_pcm_unpack_audio_tstamp_config(status->audio_tstamp_data,
					&runtime->audio_tstamp_config);

	/* backwards compatible behavior */
	if (runtime->audio_tstamp_config.type_requested ==
		SNDRV_PCM_AUDIO_TSTAMP_TYPE_COMPAT) {
		if (runtime->hw.info & SNDRV_PCM_INFO_HAS_WALL_CLOCK)
			runtime->audio_tstamp_config.type_requested =
				SNDRV_PCM_AUDIO_TSTAMP_TYPE_LINK;
		else
			runtime->audio_tstamp_config.type_requested =
				SNDRV_PCM_AUDIO_TSTAMP_TYPE_DEFAULT;
		runtime->audio_tstamp_report.valid = 0;
	} else
		runtime->audio_tstamp_report.valid = 1;

	status->state = runtime->status->state;
	status->suspended_state = runtime->status->suspended_state;
	if (status->state == SNDRV_PCM_STATE_OPEN)
		goto _end;
	status->trigger_tstamp_sec = runtime->trigger_tstamp.tv_sec;
	status->trigger_tstamp_nsec = runtime->trigger_tstamp.tv_nsec;
	if (snd_pcm_running(substream)) {
		snd_pcm_update_hw_ptr(substream);
		if (runtime->tstamp_mode == SNDRV_PCM_TSTAMP_ENABLE) {
			status->tstamp_sec = runtime->status->tstamp.tv_sec;
			status->tstamp_nsec =
				runtime->status->tstamp.tv_nsec;
			status->driver_tstamp_sec =
				runtime->driver_tstamp.tv_sec;
			status->driver_tstamp_nsec =
				runtime->driver_tstamp.tv_nsec;
			status->audio_tstamp_sec =
				runtime->status->audio_tstamp.tv_sec;
			status->audio_tstamp_nsec =
				runtime->status->audio_tstamp.tv_nsec;
			if (runtime->audio_tstamp_report.valid == 1)
				/* backwards compatibility, no report provided in COMPAT mode */
				snd_pcm_pack_audio_tstamp_report(&status->audio_tstamp_data,
								&status->audio_tstamp_accuracy,
								&runtime->audio_tstamp_report);

			goto _tstamp_end;
		}
	} else {
		/* get tstamp only in fallback mode and only if enabled */
		if (runtime->tstamp_mode == SNDRV_PCM_TSTAMP_ENABLE) {
			struct timespec64 tstamp;

			snd_pcm_gettime(runtime, &tstamp);
			status->tstamp_sec = tstamp.tv_sec;
			status->tstamp_nsec = tstamp.tv_nsec;
		}
	}
 _tstamp_end:
	status->appl_ptr = runtime->control->appl_ptr;
	status->hw_ptr = runtime->status->hw_ptr;
	status->avail = snd_pcm_avail(substream);
	status->delay = snd_pcm_running(substream) ?
		snd_pcm_calc_delay(substream) : 0;
	status->avail_max = runtime->avail_max;
	status->overrange = runtime->overrange;
	runtime->avail_max = 0;
	runtime->overrange = 0;
 _end:
 	snd_pcm_stream_unlock_irq(substream);
	return 0;
}

static int snd_pcm_status_user64(struct snd_pcm_substream *substream,
				 struct snd_pcm_status64 __user * _status,
				 bool ext)
{
	struct snd_pcm_status64 status;
	int res;

	memset(&status, 0, sizeof(status));
	/*
	 * with extension, parameters are read/write,
	 * get audio_tstamp_data from user,
	 * ignore rest of status structure
	 */
	if (ext && get_user(status.audio_tstamp_data,
				(u32 __user *)(&_status->audio_tstamp_data)))
		return -EFAULT;
	res = snd_pcm_status64(substream, &status);
	if (res < 0)
		return res;
	if (copy_to_user(_status, &status, sizeof(status)))
		return -EFAULT;
	return 0;
}

static int snd_pcm_status_user32(struct snd_pcm_substream *substream,
				 struct snd_pcm_status32 __user * _status,
				 bool ext)
{
	struct snd_pcm_status64 status64;
	struct snd_pcm_status32 status32;
	int res;

	memset(&status64, 0, sizeof(status64));
	memset(&status32, 0, sizeof(status32));
	/*
	 * with extension, parameters are read/write,
	 * get audio_tstamp_data from user,
	 * ignore rest of status structure
	 */
	if (ext && get_user(status64.audio_tstamp_data,
			    (u32 __user *)(&_status->audio_tstamp_data)))
		return -EFAULT;
	res = snd_pcm_status64(substream, &status64);
	if (res < 0)
		return res;

	status32 = (struct snd_pcm_status32) {
		.state = status64.state,
		.trigger_tstamp_sec = status64.trigger_tstamp_sec,
		.trigger_tstamp_nsec = status64.trigger_tstamp_nsec,
		.tstamp_sec = status64.tstamp_sec,
		.tstamp_nsec = status64.tstamp_nsec,
		.appl_ptr = status64.appl_ptr,
		.hw_ptr = status64.hw_ptr,
		.delay = status64.delay,
		.avail = status64.avail,
		.avail_max = status64.avail_max,
		.overrange = status64.overrange,
		.suspended_state = status64.suspended_state,
		.audio_tstamp_data = status64.audio_tstamp_data,
		.audio_tstamp_sec = status64.audio_tstamp_sec,
		.audio_tstamp_nsec = status64.audio_tstamp_nsec,
		.driver_tstamp_sec = status64.audio_tstamp_sec,
		.driver_tstamp_nsec = status64.audio_tstamp_nsec,
		.audio_tstamp_accuracy = status64.audio_tstamp_accuracy,
	};

	if (copy_to_user(_status, &status32, sizeof(status32)))
		return -EFAULT;

	return 0;
}

static int snd_pcm_channel_info(struct snd_pcm_substream *substream,
				struct snd_pcm_channel_info * info)
{
	struct snd_pcm_runtime *runtime;
	unsigned int channel;
	
	channel = info->channel;
	runtime = substream->runtime;
	snd_pcm_stream_lock_irq(substream);
	if (runtime->status->state == SNDRV_PCM_STATE_OPEN) {
		snd_pcm_stream_unlock_irq(substream);
		return -EBADFD;
	}
	snd_pcm_stream_unlock_irq(substream);
	if (channel >= runtime->channels)
		return -EINVAL;
	memset(info, 0, sizeof(*info));
	info->channel = channel;
	return snd_pcm_ops_ioctl(substream, SNDRV_PCM_IOCTL1_CHANNEL_INFO, info);
}

static int snd_pcm_channel_info_user(struct snd_pcm_substream *substream,
				     struct snd_pcm_channel_info __user * _info)
{
	struct snd_pcm_channel_info info;
	int res;
	
	if (copy_from_user(&info, _info, sizeof(info)))
		return -EFAULT;
	res = snd_pcm_channel_info(substream, &info);
	if (res < 0)
		return res;
	if (copy_to_user(_info, &info, sizeof(info)))
		return -EFAULT;
	return 0;
}

static void snd_pcm_trigger_tstamp(struct snd_pcm_substream *substream)
{
	struct snd_pcm_runtime *runtime = substream->runtime;
	if (runtime->trigger_master == NULL)
		return;
	if (runtime->trigger_master == substream) {
		if (!runtime->trigger_tstamp_latched)
			snd_pcm_gettime(runtime, &runtime->trigger_tstamp);
	} else {
		snd_pcm_trigger_tstamp(runtime->trigger_master);
		runtime->trigger_tstamp = runtime->trigger_master->runtime->trigger_tstamp;
	}
	runtime->trigger_master = NULL;
}

#define ACTION_ARG_IGNORE	(__force snd_pcm_state_t)0

struct action_ops {
	int (*pre_action)(struct snd_pcm_substream *substream,
			  snd_pcm_state_t state);
	int (*do_action)(struct snd_pcm_substream *substream,
			 snd_pcm_state_t state);
	void (*undo_action)(struct snd_pcm_substream *substream,
			    snd_pcm_state_t state);
	void (*post_action)(struct snd_pcm_substream *substream,
			    snd_pcm_state_t state);
};

/*
 *  this functions is core for handling of linked stream
 *  Note: the stream state might be changed also on failure
 *  Note2: call with calling stream lock + link lock
 */
static int snd_pcm_action_group(const struct action_ops *ops,
				struct snd_pcm_substream *substream,
				snd_pcm_state_t state,
				bool do_lock)
{
	struct snd_pcm_substream *s = NULL;
	struct snd_pcm_substream *s1;
	int res = 0, depth = 1;

	snd_pcm_group_for_each_entry(s, substream) {
		if (do_lock && s != substream) {
			if (s->pcm->nonatomic)
				mutex_lock_nested(&s->self_group.mutex, depth);
			else
				spin_lock_nested(&s->self_group.lock, depth);
			depth++;
		}
		res = ops->pre_action(s, state);
		if (res < 0)
			goto _unlock;
	}
	snd_pcm_group_for_each_entry(s, substream) {
		res = ops->do_action(s, state);
		if (res < 0) {
			if (ops->undo_action) {
				snd_pcm_group_for_each_entry(s1, substream) {
					if (s1 == s) /* failed stream */
						break;
					ops->undo_action(s1, state);
				}
			}
			s = NULL; /* unlock all */
			goto _unlock;
		}
	}
	snd_pcm_group_for_each_entry(s, substream) {
		ops->post_action(s, state);
	}
 _unlock:
	if (do_lock) {
		/* unlock streams */
		snd_pcm_group_for_each_entry(s1, substream) {
			if (s1 != substream) {
				if (s1->pcm->nonatomic)
					mutex_unlock(&s1->self_group.mutex);
				else
					spin_unlock(&s1->self_group.lock);
			}
			if (s1 == s)	/* end */
				break;
		}
	}
	return res;
}

/*
 *  Note: call with stream lock
 */
static int snd_pcm_action_single(const struct action_ops *ops,
				 struct snd_pcm_substream *substream,
				 snd_pcm_state_t state)
{
	int res;
	
	res = ops->pre_action(substream, state);
	if (res < 0)
		return res;
	res = ops->do_action(substream, state);
	if (res == 0)
		ops->post_action(substream, state);
	else if (ops->undo_action)
		ops->undo_action(substream, state);
	return res;
}

static void snd_pcm_group_assign(struct snd_pcm_substream *substream,
				 struct snd_pcm_group *new_group)
{
	substream->group = new_group;
	list_move(&substream->link_list, &new_group->substreams);
}

/*
 * Unref and unlock the group, but keep the stream lock;
 * when the group becomes empty and no longer referred, destroy itself
 */
static void snd_pcm_group_unref(struct snd_pcm_group *group,
				struct snd_pcm_substream *substream)
{
	bool do_free;

	if (!group)
		return;
	do_free = refcount_dec_and_test(&group->refs);
	snd_pcm_group_unlock(group, substream->pcm->nonatomic);
	if (do_free)
		kfree(group);
}

/*
 * Lock the group inside a stream lock and reference it;
 * return the locked group object, or NULL if not linked
 */
static struct snd_pcm_group *
snd_pcm_stream_group_ref(struct snd_pcm_substream *substream)
{
	bool nonatomic = substream->pcm->nonatomic;
	struct snd_pcm_group *group;
	bool trylock;

	for (;;) {
		if (!snd_pcm_stream_linked(substream))
			return NULL;
		group = substream->group;
		/* block freeing the group object */
		refcount_inc(&group->refs);

		trylock = nonatomic ? mutex_trylock(&group->mutex) :
			spin_trylock(&group->lock);
		if (trylock)
			break; /* OK */

		/* re-lock for avoiding ABBA deadlock */
		snd_pcm_stream_unlock(substream);
		snd_pcm_group_lock(group, nonatomic);
		snd_pcm_stream_lock(substream);

		/* check the group again; the above opens a small race window */
		if (substream->group == group)
			break; /* OK */
		/* group changed, try again */
		snd_pcm_group_unref(group, substream);
	}
	return group;
}

/*
 *  Note: call with stream lock
 */
static int snd_pcm_action(const struct action_ops *ops,
			  struct snd_pcm_substream *substream,
			  snd_pcm_state_t state)
{
	struct snd_pcm_group *group;
	int res;

	group = snd_pcm_stream_group_ref(substream);
	if (group)
		res = snd_pcm_action_group(ops, substream, state, true);
	else
		res = snd_pcm_action_single(ops, substream, state);
	snd_pcm_group_unref(group, substream);
	return res;
}

/*
 *  Note: don't use any locks before
 */
static int snd_pcm_action_lock_irq(const struct action_ops *ops,
				   struct snd_pcm_substream *substream,
				   snd_pcm_state_t state)
{
	int res;

	snd_pcm_stream_lock_irq(substream);
	res = snd_pcm_action(ops, substream, state);
	snd_pcm_stream_unlock_irq(substream);
	return res;
}

/*
 */
static int snd_pcm_action_nonatomic(const struct action_ops *ops,
				    struct snd_pcm_substream *substream,
				    snd_pcm_state_t state)
{
	int res;

	/* Guarantee the group members won't change during non-atomic action */
	down_read(&snd_pcm_link_rwsem);
	if (snd_pcm_stream_linked(substream))
		res = snd_pcm_action_group(ops, substream, state, false);
	else
		res = snd_pcm_action_single(ops, substream, state);
	up_read(&snd_pcm_link_rwsem);
	return res;
}

/*
 * start callbacks
 */
static int snd_pcm_pre_start(struct snd_pcm_substream *substream,
			     snd_pcm_state_t state)
{
	struct snd_pcm_runtime *runtime = substream->runtime;
	if (runtime->status->state != SNDRV_PCM_STATE_PREPARED)
		return -EBADFD;
	if (substream->stream == SNDRV_PCM_STREAM_PLAYBACK &&
	    !snd_pcm_playback_data(substream))
		return -EPIPE;
	runtime->trigger_tstamp_latched = false;
	runtime->trigger_master = substream;
	return 0;
}

static int snd_pcm_do_start(struct snd_pcm_substream *substream,
			    snd_pcm_state_t state)
{
	if (substream->runtime->trigger_master != substream)
		return 0;
	return substream->ops->trigger(substream, SNDRV_PCM_TRIGGER_START);
}

static void snd_pcm_undo_start(struct snd_pcm_substream *substream,
			       snd_pcm_state_t state)
{
	if (substream->runtime->trigger_master == substream)
		substream->ops->trigger(substream, SNDRV_PCM_TRIGGER_STOP);
}

static void snd_pcm_post_start(struct snd_pcm_substream *substream,
			       snd_pcm_state_t state)
{
	struct snd_pcm_runtime *runtime = substream->runtime;
	snd_pcm_trigger_tstamp(substream);
	runtime->hw_ptr_jiffies = jiffies;
	runtime->hw_ptr_buffer_jiffies = (runtime->buffer_size * HZ) / 
							    runtime->rate;
	runtime->status->state = state;
	if (substream->stream == SNDRV_PCM_STREAM_PLAYBACK &&
	    runtime->silence_size > 0)
		snd_pcm_playback_silence(substream, ULONG_MAX);
	snd_pcm_timer_notify(substream, SNDRV_TIMER_EVENT_MSTART);
}

static const struct action_ops snd_pcm_action_start = {
	.pre_action = snd_pcm_pre_start,
	.do_action = snd_pcm_do_start,
	.undo_action = snd_pcm_undo_start,
	.post_action = snd_pcm_post_start
};

/**
 * snd_pcm_start - start all linked streams
 * @substream: the PCM substream instance
 *
 * Return: Zero if successful, or a negative error code.
 * The stream lock must be acquired before calling this function.
 */
int snd_pcm_start(struct snd_pcm_substream *substream)
{
	return snd_pcm_action(&snd_pcm_action_start, substream,
			      SNDRV_PCM_STATE_RUNNING);
}

/* take the stream lock and start the streams */
static int snd_pcm_start_lock_irq(struct snd_pcm_substream *substream)
{
	return snd_pcm_action_lock_irq(&snd_pcm_action_start, substream,
				       SNDRV_PCM_STATE_RUNNING);
}

/*
 * stop callbacks
 */
static int snd_pcm_pre_stop(struct snd_pcm_substream *substream,
			    snd_pcm_state_t state)
{
	struct snd_pcm_runtime *runtime = substream->runtime;
	if (runtime->status->state == SNDRV_PCM_STATE_OPEN)
		return -EBADFD;
	runtime->trigger_master = substream;
	return 0;
}

static int snd_pcm_do_stop(struct snd_pcm_substream *substream,
			   snd_pcm_state_t state)
{
	if (substream->runtime->trigger_master == substream &&
	    snd_pcm_running(substream)) {
		substream->ops->trigger(substream, SNDRV_PCM_TRIGGER_STOP);
		substream->runtime->stop_operating = true;
	}
	return 0; /* unconditionally stop all substreams */
}

static void snd_pcm_post_stop(struct snd_pcm_substream *substream,
			      snd_pcm_state_t state)
{
	struct snd_pcm_runtime *runtime = substream->runtime;
	if (runtime->status->state != state) {
		snd_pcm_trigger_tstamp(substream);
		runtime->status->state = state;
		snd_pcm_timer_notify(substream, SNDRV_TIMER_EVENT_MSTOP);
	}
	wake_up(&runtime->sleep);
	wake_up(&runtime->tsleep);
}

static const struct action_ops snd_pcm_action_stop = {
	.pre_action = snd_pcm_pre_stop,
	.do_action = snd_pcm_do_stop,
	.post_action = snd_pcm_post_stop
};

/**
 * snd_pcm_stop - try to stop all running streams in the substream group
 * @substream: the PCM substream instance
 * @state: PCM state after stopping the stream
 *
 * The state of each stream is then changed to the given state unconditionally.
 *
 * Return: Zero if successful, or a negative error code.
 */
int snd_pcm_stop(struct snd_pcm_substream *substream, snd_pcm_state_t state)
{
	return snd_pcm_action(&snd_pcm_action_stop, substream, state);
}
EXPORT_SYMBOL(snd_pcm_stop);

/**
 * snd_pcm_drain_done - stop the DMA only when the given stream is playback
 * @substream: the PCM substream
 *
 * After stopping, the state is changed to SETUP.
 * Unlike snd_pcm_stop(), this affects only the given stream.
 *
 * Return: Zero if successful, or a negative error code.
 */
int snd_pcm_drain_done(struct snd_pcm_substream *substream)
{
	return snd_pcm_action_single(&snd_pcm_action_stop, substream,
				     SNDRV_PCM_STATE_SETUP);
}

/**
 * snd_pcm_stop_xrun - stop the running streams as XRUN
 * @substream: the PCM substream instance
 *
 * This stops the given running substream (and all linked substreams) as XRUN.
 * Unlike snd_pcm_stop(), this function takes the substream lock by itself.
 *
 * Return: Zero if successful, or a negative error code.
 */
int snd_pcm_stop_xrun(struct snd_pcm_substream *substream)
{
	unsigned long flags;

	snd_pcm_stream_lock_irqsave(substream, flags);
	if (substream->runtime && snd_pcm_running(substream))
		__snd_pcm_xrun(substream);
	snd_pcm_stream_unlock_irqrestore(substream, flags);
	return 0;
}
EXPORT_SYMBOL_GPL(snd_pcm_stop_xrun);

/*
 * pause callbacks: pass boolean (to start pause or resume) as state argument
 */
#define pause_pushed(state)	(__force bool)(state)

static int snd_pcm_pre_pause(struct snd_pcm_substream *substream,
			     snd_pcm_state_t state)
{
	struct snd_pcm_runtime *runtime = substream->runtime;
	if (!(runtime->info & SNDRV_PCM_INFO_PAUSE))
		return -ENOSYS;
	if (pause_pushed(state)) {
		if (runtime->status->state != SNDRV_PCM_STATE_RUNNING)
			return -EBADFD;
	} else if (runtime->status->state != SNDRV_PCM_STATE_PAUSED)
		return -EBADFD;
	runtime->trigger_master = substream;
	return 0;
}

static int snd_pcm_do_pause(struct snd_pcm_substream *substream,
			    snd_pcm_state_t state)
{
	if (substream->runtime->trigger_master != substream)
		return 0;
	/* some drivers might use hw_ptr to recover from the pause -
	   update the hw_ptr now */
	if (pause_pushed(state))
		snd_pcm_update_hw_ptr(substream);
	/* The jiffies check in snd_pcm_update_hw_ptr*() is done by
	 * a delta between the current jiffies, this gives a large enough
	 * delta, effectively to skip the check once.
	 */
	substream->runtime->hw_ptr_jiffies = jiffies - HZ * 1000;
	return substream->ops->trigger(substream,
				       pause_pushed(state) ?
				       SNDRV_PCM_TRIGGER_PAUSE_PUSH :
				       SNDRV_PCM_TRIGGER_PAUSE_RELEASE);
}

static void snd_pcm_undo_pause(struct snd_pcm_substream *substream,
			       snd_pcm_state_t state)
{
	if (substream->runtime->trigger_master == substream)
		substream->ops->trigger(substream,
					pause_pushed(state) ?
					SNDRV_PCM_TRIGGER_PAUSE_RELEASE :
					SNDRV_PCM_TRIGGER_PAUSE_PUSH);
}

static void snd_pcm_post_pause(struct snd_pcm_substream *substream,
			       snd_pcm_state_t state)
{
	struct snd_pcm_runtime *runtime = substream->runtime;
	snd_pcm_trigger_tstamp(substream);
	if (pause_pushed(state)) {
		runtime->status->state = SNDRV_PCM_STATE_PAUSED;
		snd_pcm_timer_notify(substream, SNDRV_TIMER_EVENT_MPAUSE);
		wake_up(&runtime->sleep);
		wake_up(&runtime->tsleep);
	} else {
		runtime->status->state = SNDRV_PCM_STATE_RUNNING;
		snd_pcm_timer_notify(substream, SNDRV_TIMER_EVENT_MCONTINUE);
	}
}

static const struct action_ops snd_pcm_action_pause = {
	.pre_action = snd_pcm_pre_pause,
	.do_action = snd_pcm_do_pause,
	.undo_action = snd_pcm_undo_pause,
	.post_action = snd_pcm_post_pause
};

/*
 * Push/release the pause for all linked streams.
 */
static int snd_pcm_pause(struct snd_pcm_substream *substream, bool push)
{
	return snd_pcm_action(&snd_pcm_action_pause, substream,
			      (__force snd_pcm_state_t)push);
}

static int snd_pcm_pause_lock_irq(struct snd_pcm_substream *substream,
				  bool push)
{
	return snd_pcm_action_lock_irq(&snd_pcm_action_pause, substream,
				       (__force snd_pcm_state_t)push);
}

#ifdef CONFIG_PM
/* suspend callback: state argument ignored */

static int snd_pcm_pre_suspend(struct snd_pcm_substream *substream,
			       snd_pcm_state_t state)
{
	struct snd_pcm_runtime *runtime = substream->runtime;
	switch (runtime->status->state) {
	case SNDRV_PCM_STATE_SUSPENDED:
		return -EBUSY;
	/* unresumable PCM state; return -EBUSY for skipping suspend */
	case SNDRV_PCM_STATE_OPEN:
	case SNDRV_PCM_STATE_SETUP:
	case SNDRV_PCM_STATE_DISCONNECTED:
		return -EBUSY;
	}
	runtime->trigger_master = substream;
	return 0;
}

static int snd_pcm_do_suspend(struct snd_pcm_substream *substream,
			      snd_pcm_state_t state)
{
	struct snd_pcm_runtime *runtime = substream->runtime;
	if (runtime->trigger_master != substream)
		return 0;
	if (! snd_pcm_running(substream))
		return 0;
	substream->ops->trigger(substream, SNDRV_PCM_TRIGGER_SUSPEND);
	runtime->stop_operating = true;
	return 0; /* suspend unconditionally */
}

static void snd_pcm_post_suspend(struct snd_pcm_substream *substream,
				 snd_pcm_state_t state)
{
	struct snd_pcm_runtime *runtime = substream->runtime;
	snd_pcm_trigger_tstamp(substream);
	runtime->status->suspended_state = runtime->status->state;
	runtime->status->state = SNDRV_PCM_STATE_SUSPENDED;
	snd_pcm_timer_notify(substream, SNDRV_TIMER_EVENT_MSUSPEND);
	wake_up(&runtime->sleep);
	wake_up(&runtime->tsleep);
}

static const struct action_ops snd_pcm_action_suspend = {
	.pre_action = snd_pcm_pre_suspend,
	.do_action = snd_pcm_do_suspend,
	.post_action = snd_pcm_post_suspend
};

/*
 * snd_pcm_suspend - trigger SUSPEND to all linked streams
 * @substream: the PCM substream
 *
 * After this call, all streams are changed to SUSPENDED state.
 *
 * Return: Zero if successful, or a negative error code.
 */
static int snd_pcm_suspend(struct snd_pcm_substream *substream)
{
	int err;
	unsigned long flags;

	snd_pcm_stream_lock_irqsave(substream, flags);
	err = snd_pcm_action(&snd_pcm_action_suspend, substream,
			     ACTION_ARG_IGNORE);
	snd_pcm_stream_unlock_irqrestore(substream, flags);
	return err;
}

/**
 * snd_pcm_suspend_all - trigger SUSPEND to all substreams in the given pcm
 * @pcm: the PCM instance
 *
 * After this call, all streams are changed to SUSPENDED state.
 *
 * Return: Zero if successful (or @pcm is %NULL), or a negative error code.
 */
int snd_pcm_suspend_all(struct snd_pcm *pcm)
{
	struct snd_pcm_substream *substream;
	int stream, err = 0;

	if (! pcm)
		return 0;

	for_each_pcm_substream(pcm, stream, substream) {
		/* FIXME: the open/close code should lock this as well */
		if (!substream->runtime)
			continue;

		/*
		 * Skip BE dai link PCM's that are internal and may
		 * not have their substream ops set.
		 */
		if (!substream->ops)
			continue;

		err = snd_pcm_suspend(substream);
		if (err < 0 && err != -EBUSY)
			return err;
	}

	for_each_pcm_substream(pcm, stream, substream)
		snd_pcm_sync_stop(substream, false);

	return 0;
}
EXPORT_SYMBOL(snd_pcm_suspend_all);

/* resume callbacks: state argument ignored */

static int snd_pcm_pre_resume(struct snd_pcm_substream *substream,
			      snd_pcm_state_t state)
{
	struct snd_pcm_runtime *runtime = substream->runtime;
	if (!(runtime->info & SNDRV_PCM_INFO_RESUME))
		return -ENOSYS;
	runtime->trigger_master = substream;
	return 0;
}

static int snd_pcm_do_resume(struct snd_pcm_substream *substream,
			     snd_pcm_state_t state)
{
	struct snd_pcm_runtime *runtime = substream->runtime;
	if (runtime->trigger_master != substream)
		return 0;
	/* DMA not running previously? */
	if (runtime->status->suspended_state != SNDRV_PCM_STATE_RUNNING &&
	    (runtime->status->suspended_state != SNDRV_PCM_STATE_DRAINING ||
	     substream->stream != SNDRV_PCM_STREAM_PLAYBACK))
		return 0;
	return substream->ops->trigger(substream, SNDRV_PCM_TRIGGER_RESUME);
}

static void snd_pcm_undo_resume(struct snd_pcm_substream *substream,
				snd_pcm_state_t state)
{
	if (substream->runtime->trigger_master == substream &&
	    snd_pcm_running(substream))
		substream->ops->trigger(substream, SNDRV_PCM_TRIGGER_SUSPEND);
}

static void snd_pcm_post_resume(struct snd_pcm_substream *substream,
				snd_pcm_state_t state)
{
	struct snd_pcm_runtime *runtime = substream->runtime;
	snd_pcm_trigger_tstamp(substream);
	runtime->status->state = runtime->status->suspended_state;
	snd_pcm_timer_notify(substream, SNDRV_TIMER_EVENT_MRESUME);
}

static const struct action_ops snd_pcm_action_resume = {
	.pre_action = snd_pcm_pre_resume,
	.do_action = snd_pcm_do_resume,
	.undo_action = snd_pcm_undo_resume,
	.post_action = snd_pcm_post_resume
};

static int snd_pcm_resume(struct snd_pcm_substream *substream)
{
	return snd_pcm_action_lock_irq(&snd_pcm_action_resume, substream,
				       ACTION_ARG_IGNORE);
}

#else

static int snd_pcm_resume(struct snd_pcm_substream *substream)
{
	return -ENOSYS;
}

#endif /* CONFIG_PM */

/*
 * xrun ioctl
 *
 * Change the RUNNING stream(s) to XRUN state.
 */
static int snd_pcm_xrun(struct snd_pcm_substream *substream)
{
	struct snd_pcm_runtime *runtime = substream->runtime;
	int result;

	snd_pcm_stream_lock_irq(substream);
	switch (runtime->status->state) {
	case SNDRV_PCM_STATE_XRUN:
		result = 0;	/* already there */
		break;
	case SNDRV_PCM_STATE_RUNNING:
		__snd_pcm_xrun(substream);
		result = 0;
		break;
	default:
		result = -EBADFD;
	}
	snd_pcm_stream_unlock_irq(substream);
	return result;
}

/*
 * reset ioctl
 */
/* reset callbacks:  state argument ignored */
static int snd_pcm_pre_reset(struct snd_pcm_substream *substream,
			     snd_pcm_state_t state)
{
	struct snd_pcm_runtime *runtime = substream->runtime;
	switch (runtime->status->state) {
	case SNDRV_PCM_STATE_RUNNING:
	case SNDRV_PCM_STATE_PREPARED:
	case SNDRV_PCM_STATE_PAUSED:
	case SNDRV_PCM_STATE_SUSPENDED:
		return 0;
	default:
		return -EBADFD;
	}
}

static int snd_pcm_do_reset(struct snd_pcm_substream *substream,
			    snd_pcm_state_t state)
{
	struct snd_pcm_runtime *runtime = substream->runtime;
	int err = snd_pcm_ops_ioctl(substream, SNDRV_PCM_IOCTL1_RESET, NULL);
	if (err < 0)
		return err;
	runtime->hw_ptr_base = 0;
	runtime->hw_ptr_interrupt = runtime->status->hw_ptr -
		runtime->status->hw_ptr % runtime->period_size;
	runtime->silence_start = runtime->status->hw_ptr;
	runtime->silence_filled = 0;
	return 0;
}

static void snd_pcm_post_reset(struct snd_pcm_substream *substream,
			       snd_pcm_state_t state)
{
	struct snd_pcm_runtime *runtime = substream->runtime;
	runtime->control->appl_ptr = runtime->status->hw_ptr;
	if (substream->stream == SNDRV_PCM_STREAM_PLAYBACK &&
	    runtime->silence_size > 0)
		snd_pcm_playback_silence(substream, ULONG_MAX);
}

static const struct action_ops snd_pcm_action_reset = {
	.pre_action = snd_pcm_pre_reset,
	.do_action = snd_pcm_do_reset,
	.post_action = snd_pcm_post_reset
};

static int snd_pcm_reset(struct snd_pcm_substream *substream)
{
	return snd_pcm_action_nonatomic(&snd_pcm_action_reset, substream,
					ACTION_ARG_IGNORE);
}

/*
 * prepare ioctl
 */
/* pass f_flags as state argument */
static int snd_pcm_pre_prepare(struct snd_pcm_substream *substream,
			       snd_pcm_state_t state)
{
	struct snd_pcm_runtime *runtime = substream->runtime;
	int f_flags = (__force int)state;

	if (runtime->status->state == SNDRV_PCM_STATE_OPEN ||
	    runtime->status->state == SNDRV_PCM_STATE_DISCONNECTED)
		return -EBADFD;
	if (snd_pcm_running(substream))
		return -EBUSY;
	substream->f_flags = f_flags;
	return 0;
}

static int snd_pcm_do_prepare(struct snd_pcm_substream *substream,
			      snd_pcm_state_t state)
{
	int err;
	snd_pcm_sync_stop(substream, true);
	err = substream->ops->prepare(substream);
	if (err < 0)
		return err;
	return snd_pcm_do_reset(substream, state);
}

static void snd_pcm_post_prepare(struct snd_pcm_substream *substream,
				 snd_pcm_state_t state)
{
	struct snd_pcm_runtime *runtime = substream->runtime;
	runtime->control->appl_ptr = runtime->status->hw_ptr;
	snd_pcm_set_state(substream, SNDRV_PCM_STATE_PREPARED);
}

static const struct action_ops snd_pcm_action_prepare = {
	.pre_action = snd_pcm_pre_prepare,
	.do_action = snd_pcm_do_prepare,
	.post_action = snd_pcm_post_prepare
};

/**
 * snd_pcm_prepare - prepare the PCM substream to be triggerable
 * @substream: the PCM substream instance
 * @file: file to refer f_flags
 *
 * Return: Zero if successful, or a negative error code.
 */
static int snd_pcm_prepare(struct snd_pcm_substream *substream,
			   struct file *file)
{
	int f_flags;

	if (file)
		f_flags = file->f_flags;
	else
		f_flags = substream->f_flags;

	snd_pcm_stream_lock_irq(substream);
	switch (substream->runtime->status->state) {
	case SNDRV_PCM_STATE_PAUSED:
		snd_pcm_pause(substream, false);
		fallthrough;
	case SNDRV_PCM_STATE_SUSPENDED:
		snd_pcm_stop(substream, SNDRV_PCM_STATE_SETUP);
		break;
	}
	snd_pcm_stream_unlock_irq(substream);

	return snd_pcm_action_nonatomic(&snd_pcm_action_prepare,
					substream,
					(__force snd_pcm_state_t)f_flags);
}

/*
 * drain ioctl
 */

/* drain init callbacks: state argument ignored */
static int snd_pcm_pre_drain_init(struct snd_pcm_substream *substream,
				  snd_pcm_state_t state)
{
	struct snd_pcm_runtime *runtime = substream->runtime;
	switch (runtime->status->state) {
	case SNDRV_PCM_STATE_OPEN:
	case SNDRV_PCM_STATE_DISCONNECTED:
	case SNDRV_PCM_STATE_SUSPENDED:
		return -EBADFD;
	}
	runtime->trigger_master = substream;
	return 0;
}

static int snd_pcm_do_drain_init(struct snd_pcm_substream *substream,
				 snd_pcm_state_t state)
{
	struct snd_pcm_runtime *runtime = substream->runtime;
	if (substream->stream == SNDRV_PCM_STREAM_PLAYBACK) {
		switch (runtime->status->state) {
		case SNDRV_PCM_STATE_PREPARED:
			/* start playback stream if possible */
			if (! snd_pcm_playback_empty(substream)) {
				snd_pcm_do_start(substream, SNDRV_PCM_STATE_DRAINING);
				snd_pcm_post_start(substream, SNDRV_PCM_STATE_DRAINING);
			} else {
				runtime->status->state = SNDRV_PCM_STATE_SETUP;
			}
			break;
		case SNDRV_PCM_STATE_RUNNING:
			runtime->status->state = SNDRV_PCM_STATE_DRAINING;
			break;
		case SNDRV_PCM_STATE_XRUN:
			runtime->status->state = SNDRV_PCM_STATE_SETUP;
			break;
		default:
			break;
		}
	} else {
		/* stop running stream */
		if (runtime->status->state == SNDRV_PCM_STATE_RUNNING) {
			snd_pcm_state_t new_state;

			new_state = snd_pcm_capture_avail(runtime) > 0 ?
				SNDRV_PCM_STATE_DRAINING : SNDRV_PCM_STATE_SETUP;
			snd_pcm_do_stop(substream, new_state);
			snd_pcm_post_stop(substream, new_state);
		}
	}

	if (runtime->status->state == SNDRV_PCM_STATE_DRAINING &&
	    runtime->trigger_master == substream &&
	    (runtime->hw.info & SNDRV_PCM_INFO_DRAIN_TRIGGER))
		return substream->ops->trigger(substream,
					       SNDRV_PCM_TRIGGER_DRAIN);

	return 0;
}

static void snd_pcm_post_drain_init(struct snd_pcm_substream *substream,
				    snd_pcm_state_t state)
{
}

static const struct action_ops snd_pcm_action_drain_init = {
	.pre_action = snd_pcm_pre_drain_init,
	.do_action = snd_pcm_do_drain_init,
	.post_action = snd_pcm_post_drain_init
};

/*
 * Drain the stream(s).
 * When the substream is linked, sync until the draining of all playback streams
 * is finished.
 * After this call, all streams are supposed to be either SETUP or DRAINING
 * (capture only) state.
 */
static int snd_pcm_drain(struct snd_pcm_substream *substream,
			 struct file *file)
{
	struct snd_card *card;
	struct snd_pcm_runtime *runtime;
	struct snd_pcm_substream *s;
	struct snd_pcm_group *group;
	wait_queue_entry_t wait;
	int result = 0;
	int nonblock = 0;

	card = substream->pcm->card;
	runtime = substream->runtime;

	if (runtime->status->state == SNDRV_PCM_STATE_OPEN)
		return -EBADFD;

	if (file) {
		if (file->f_flags & O_NONBLOCK)
			nonblock = 1;
	} else if (substream->f_flags & O_NONBLOCK)
		nonblock = 1;

	snd_pcm_stream_lock_irq(substream);
	/* resume pause */
	if (runtime->status->state == SNDRV_PCM_STATE_PAUSED)
		snd_pcm_pause(substream, false);

	/* pre-start/stop - all running streams are changed to DRAINING state */
	result = snd_pcm_action(&snd_pcm_action_drain_init, substream,
				ACTION_ARG_IGNORE);
	if (result < 0)
		goto unlock;
	/* in non-blocking, we don't wait in ioctl but let caller poll */
	if (nonblock) {
		result = -EAGAIN;
		goto unlock;
	}

	for (;;) {
		long tout;
		struct snd_pcm_runtime *to_check;
		if (signal_pending(current)) {
			result = -ERESTARTSYS;
			break;
		}
		/* find a substream to drain */
		to_check = NULL;
		group = snd_pcm_stream_group_ref(substream);
		snd_pcm_group_for_each_entry(s, substream) {
			if (s->stream != SNDRV_PCM_STREAM_PLAYBACK)
				continue;
			runtime = s->runtime;
			if (runtime->status->state == SNDRV_PCM_STATE_DRAINING) {
				to_check = runtime;
				break;
			}
		}
		snd_pcm_group_unref(group, substream);
		if (!to_check)
			break; /* all drained */
		init_waitqueue_entry(&wait, current);
		set_current_state(TASK_INTERRUPTIBLE);
		add_wait_queue(&to_check->sleep, &wait);
		snd_pcm_stream_unlock_irq(substream);
		if (runtime->no_period_wakeup)
			tout = MAX_SCHEDULE_TIMEOUT;
		else {
			tout = 10;
			if (runtime->rate) {
				long t = runtime->period_size * 2 / runtime->rate;
				tout = max(t, tout);
			}
			tout = msecs_to_jiffies(tout * 1000);
		}
		tout = schedule_timeout(tout);

		snd_pcm_stream_lock_irq(substream);
		group = snd_pcm_stream_group_ref(substream);
		snd_pcm_group_for_each_entry(s, substream) {
			if (s->runtime == to_check) {
				remove_wait_queue(&to_check->sleep, &wait);
				break;
			}
		}
		snd_pcm_group_unref(group, substream);

		if (card->shutdown) {
			result = -ENODEV;
			break;
		}
		if (tout == 0) {
			if (substream->runtime->status->state == SNDRV_PCM_STATE_SUSPENDED)
				result = -ESTRPIPE;
			else {
				dev_dbg(substream->pcm->card->dev,
					"playback drain error (DMA or IRQ trouble?)\n");
				snd_pcm_stop(substream, SNDRV_PCM_STATE_SETUP);
				result = -EIO;
			}
			break;
		}
	}

 unlock:
	snd_pcm_stream_unlock_irq(substream);

	return result;
}

/*
 * drop ioctl
 *
 * Immediately put all linked substreams into SETUP state.
 */
static int snd_pcm_drop(struct snd_pcm_substream *substream)
{
	struct snd_pcm_runtime *runtime;
	int result = 0;
	
	if (PCM_RUNTIME_CHECK(substream))
		return -ENXIO;
	runtime = substream->runtime;

	if (runtime->status->state == SNDRV_PCM_STATE_OPEN ||
	    runtime->status->state == SNDRV_PCM_STATE_DISCONNECTED)
		return -EBADFD;

	snd_pcm_stream_lock_irq(substream);
	/* resume pause */
	if (runtime->status->state == SNDRV_PCM_STATE_PAUSED)
		snd_pcm_pause(substream, false);

	snd_pcm_stop(substream, SNDRV_PCM_STATE_SETUP);
	/* runtime->control->appl_ptr = runtime->status->hw_ptr; */
	snd_pcm_stream_unlock_irq(substream);

	return result;
}


static bool is_pcm_file(struct file *file)
{
	struct inode *inode = file_inode(file);
	struct snd_pcm *pcm;
	unsigned int minor;

	if (!S_ISCHR(inode->i_mode) || imajor(inode) != snd_major)
		return false;
	minor = iminor(inode);
	pcm = snd_lookup_minor_data(minor, SNDRV_DEVICE_TYPE_PCM_PLAYBACK);
	if (!pcm)
		pcm = snd_lookup_minor_data(minor, SNDRV_DEVICE_TYPE_PCM_CAPTURE);
	if (!pcm)
		return false;
	snd_card_unref(pcm->card);
	return true;
}

/*
 * PCM link handling
 */
static int snd_pcm_link(struct snd_pcm_substream *substream, int fd)
{
	int res = 0;
	struct snd_pcm_file *pcm_file;
	struct snd_pcm_substream *substream1;
	struct snd_pcm_group *group, *target_group;
	bool nonatomic = substream->pcm->nonatomic;
	struct fd f = fdget(fd);

	if (!f.file)
		return -EBADFD;
	if (!is_pcm_file(f.file)) {
		res = -EBADFD;
		goto _badf;
	}
	pcm_file = f.file->private_data;
	substream1 = pcm_file->substream;

	if (substream == substream1) {
		res = -EINVAL;
		goto _badf;
	}

	group = kzalloc(sizeof(*group), GFP_KERNEL);
	if (!group) {
		res = -ENOMEM;
		goto _nolock;
	}
	snd_pcm_group_init(group);

	down_write(&snd_pcm_link_rwsem);
	if (substream->runtime->status->state == SNDRV_PCM_STATE_OPEN ||
	    substream->runtime->status->state != substream1->runtime->status->state ||
	    substream->pcm->nonatomic != substream1->pcm->nonatomic) {
		res = -EBADFD;
		goto _end;
	}
	if (snd_pcm_stream_linked(substream1)) {
		res = -EALREADY;
		goto _end;
	}

	snd_pcm_stream_lock_irq(substream);
	if (!snd_pcm_stream_linked(substream)) {
		snd_pcm_group_assign(substream, group);
		group = NULL; /* assigned, don't free this one below */
	}
	target_group = substream->group;
	snd_pcm_stream_unlock_irq(substream);

	snd_pcm_group_lock_irq(target_group, nonatomic);
	snd_pcm_stream_lock_nested(substream1);
	snd_pcm_group_assign(substream1, target_group);
	refcount_inc(&target_group->refs);
	snd_pcm_stream_unlock(substream1);
	snd_pcm_group_unlock_irq(target_group, nonatomic);
 _end:
	up_write(&snd_pcm_link_rwsem);
 _nolock:
	kfree(group);
 _badf:
	fdput(f);
	return res;
}

static void relink_to_local(struct snd_pcm_substream *substream)
{
	snd_pcm_stream_lock_nested(substream);
	snd_pcm_group_assign(substream, &substream->self_group);
	snd_pcm_stream_unlock(substream);
}

static int snd_pcm_unlink(struct snd_pcm_substream *substream)
{
	struct snd_pcm_group *group;
	bool nonatomic = substream->pcm->nonatomic;
	bool do_free = false;
	int res = 0;

	down_write(&snd_pcm_link_rwsem);

	if (!snd_pcm_stream_linked(substream)) {
		res = -EALREADY;
		goto _end;
	}

	group = substream->group;
	snd_pcm_group_lock_irq(group, nonatomic);

	relink_to_local(substream);
	refcount_dec(&group->refs);

	/* detach the last stream, too */
	if (list_is_singular(&group->substreams)) {
		relink_to_local(list_first_entry(&group->substreams,
						 struct snd_pcm_substream,
						 link_list));
		do_free = refcount_dec_and_test(&group->refs);
	}

	snd_pcm_group_unlock_irq(group, nonatomic);
	if (do_free)
		kfree(group);

       _end:
	up_write(&snd_pcm_link_rwsem);
	return res;
}

/*
 * hw configurator
 */
static int snd_pcm_hw_rule_mul(struct snd_pcm_hw_params *params,
			       struct snd_pcm_hw_rule *rule)
{
	struct snd_interval t;
	snd_interval_mul(hw_param_interval_c(params, rule->deps[0]),
		     hw_param_interval_c(params, rule->deps[1]), &t);
	return snd_interval_refine(hw_param_interval(params, rule->var), &t);
}

static int snd_pcm_hw_rule_div(struct snd_pcm_hw_params *params,
			       struct snd_pcm_hw_rule *rule)
{
	struct snd_interval t;
	snd_interval_div(hw_param_interval_c(params, rule->deps[0]),
		     hw_param_interval_c(params, rule->deps[1]), &t);
	return snd_interval_refine(hw_param_interval(params, rule->var), &t);
}

static int snd_pcm_hw_rule_muldivk(struct snd_pcm_hw_params *params,
				   struct snd_pcm_hw_rule *rule)
{
	struct snd_interval t;
	snd_interval_muldivk(hw_param_interval_c(params, rule->deps[0]),
			 hw_param_interval_c(params, rule->deps[1]),
			 (unsigned long) rule->private, &t);
	return snd_interval_refine(hw_param_interval(params, rule->var), &t);
}

static int snd_pcm_hw_rule_mulkdiv(struct snd_pcm_hw_params *params,
				   struct snd_pcm_hw_rule *rule)
{
	struct snd_interval t;
	snd_interval_mulkdiv(hw_param_interval_c(params, rule->deps[0]),
			 (unsigned long) rule->private,
			 hw_param_interval_c(params, rule->deps[1]), &t);
	return snd_interval_refine(hw_param_interval(params, rule->var), &t);
}

static int snd_pcm_hw_rule_format(struct snd_pcm_hw_params *params,
				  struct snd_pcm_hw_rule *rule)
{
	snd_pcm_format_t k;
	const struct snd_interval *i =
				hw_param_interval_c(params, rule->deps[0]);
	struct snd_mask m;
	struct snd_mask *mask = hw_param_mask(params, SNDRV_PCM_HW_PARAM_FORMAT);
	snd_mask_any(&m);
	pcm_for_each_format(k) {
		int bits;
		if (!snd_mask_test_format(mask, k))
			continue;
		bits = snd_pcm_format_physical_width(k);
		if (bits <= 0)
			continue; /* ignore invalid formats */
		if ((unsigned)bits < i->min || (unsigned)bits > i->max)
			snd_mask_reset(&m, (__force unsigned)k);
	}
	return snd_mask_refine(mask, &m);
}

static int snd_pcm_hw_rule_sample_bits(struct snd_pcm_hw_params *params,
				       struct snd_pcm_hw_rule *rule)
{
	struct snd_interval t;
	snd_pcm_format_t k;

	t.min = UINT_MAX;
	t.max = 0;
	t.openmin = 0;
	t.openmax = 0;
	pcm_for_each_format(k) {
		int bits;
		if (!snd_mask_test_format(hw_param_mask(params, SNDRV_PCM_HW_PARAM_FORMAT), k))
			continue;
		bits = snd_pcm_format_physical_width(k);
		if (bits <= 0)
			continue; /* ignore invalid formats */
		if (t.min > (unsigned)bits)
			t.min = bits;
		if (t.max < (unsigned)bits)
			t.max = bits;
	}
	t.integer = 1;
	return snd_interval_refine(hw_param_interval(params, rule->var), &t);
}

#if SNDRV_PCM_RATE_5512 != 1 << 0 || SNDRV_PCM_RATE_192000 != 1 << 12
#error "Change this table"
#endif

static const unsigned int rates[] = {
	5512, 8000, 11025, 16000, 22050, 32000, 44100,
	48000, 64000, 88200, 96000, 176400, 192000, 352800, 384000
};

const struct snd_pcm_hw_constraint_list snd_pcm_known_rates = {
	.count = ARRAY_SIZE(rates),
	.list = rates,
};

static int snd_pcm_hw_rule_rate(struct snd_pcm_hw_params *params,
				struct snd_pcm_hw_rule *rule)
{
	struct snd_pcm_hardware *hw = rule->private;
	return snd_interval_list(hw_param_interval(params, rule->var),
				 snd_pcm_known_rates.count,
				 snd_pcm_known_rates.list, hw->rates);
}		

static int snd_pcm_hw_rule_buffer_bytes_max(struct snd_pcm_hw_params *params,
					    struct snd_pcm_hw_rule *rule)
{
	struct snd_interval t;
	struct snd_pcm_substream *substream = rule->private;
	t.min = 0;
	t.max = substream->buffer_bytes_max;
	t.openmin = 0;
	t.openmax = 0;
	t.integer = 1;
	return snd_interval_refine(hw_param_interval(params, rule->var), &t);
}		

static int snd_pcm_hw_constraints_init(struct snd_pcm_substream *substream)
{
	struct snd_pcm_runtime *runtime = substream->runtime;
	struct snd_pcm_hw_constraints *constrs = &runtime->hw_constraints;
	int k, err;

	for (k = SNDRV_PCM_HW_PARAM_FIRST_MASK; k <= SNDRV_PCM_HW_PARAM_LAST_MASK; k++) {
		snd_mask_any(constrs_mask(constrs, k));
	}

	for (k = SNDRV_PCM_HW_PARAM_FIRST_INTERVAL; k <= SNDRV_PCM_HW_PARAM_LAST_INTERVAL; k++) {
		snd_interval_any(constrs_interval(constrs, k));
	}

	snd_interval_setinteger(constrs_interval(constrs, SNDRV_PCM_HW_PARAM_CHANNELS));
	snd_interval_setinteger(constrs_interval(constrs, SNDRV_PCM_HW_PARAM_BUFFER_SIZE));
	snd_interval_setinteger(constrs_interval(constrs, SNDRV_PCM_HW_PARAM_BUFFER_BYTES));
	snd_interval_setinteger(constrs_interval(constrs, SNDRV_PCM_HW_PARAM_SAMPLE_BITS));
	snd_interval_setinteger(constrs_interval(constrs, SNDRV_PCM_HW_PARAM_FRAME_BITS));

	err = snd_pcm_hw_rule_add(runtime, 0, SNDRV_PCM_HW_PARAM_FORMAT,
				   snd_pcm_hw_rule_format, NULL,
				   SNDRV_PCM_HW_PARAM_SAMPLE_BITS, -1);
	if (err < 0)
		return err;
	err = snd_pcm_hw_rule_add(runtime, 0, SNDRV_PCM_HW_PARAM_SAMPLE_BITS, 
				  snd_pcm_hw_rule_sample_bits, NULL,
				  SNDRV_PCM_HW_PARAM_FORMAT, 
				  SNDRV_PCM_HW_PARAM_SAMPLE_BITS, -1);
	if (err < 0)
		return err;
	err = snd_pcm_hw_rule_add(runtime, 0, SNDRV_PCM_HW_PARAM_SAMPLE_BITS, 
				  snd_pcm_hw_rule_div, NULL,
				  SNDRV_PCM_HW_PARAM_FRAME_BITS, SNDRV_PCM_HW_PARAM_CHANNELS, -1);
	if (err < 0)
		return err;
	err = snd_pcm_hw_rule_add(runtime, 0, SNDRV_PCM_HW_PARAM_FRAME_BITS, 
				  snd_pcm_hw_rule_mul, NULL,
				  SNDRV_PCM_HW_PARAM_SAMPLE_BITS, SNDRV_PCM_HW_PARAM_CHANNELS, -1);
	if (err < 0)
		return err;
	err = snd_pcm_hw_rule_add(runtime, 0, SNDRV_PCM_HW_PARAM_FRAME_BITS, 
				  snd_pcm_hw_rule_mulkdiv, (void*) 8,
				  SNDRV_PCM_HW_PARAM_PERIOD_BYTES, SNDRV_PCM_HW_PARAM_PERIOD_SIZE, -1);
	if (err < 0)
		return err;
	err = snd_pcm_hw_rule_add(runtime, 0, SNDRV_PCM_HW_PARAM_FRAME_BITS, 
				  snd_pcm_hw_rule_mulkdiv, (void*) 8,
				  SNDRV_PCM_HW_PARAM_BUFFER_BYTES, SNDRV_PCM_HW_PARAM_BUFFER_SIZE, -1);
	if (err < 0)
		return err;
	err = snd_pcm_hw_rule_add(runtime, 0, SNDRV_PCM_HW_PARAM_CHANNELS, 
				  snd_pcm_hw_rule_div, NULL,
				  SNDRV_PCM_HW_PARAM_FRAME_BITS, SNDRV_PCM_HW_PARAM_SAMPLE_BITS, -1);
	if (err < 0)
		return err;
	err = snd_pcm_hw_rule_add(runtime, 0, SNDRV_PCM_HW_PARAM_RATE, 
				  snd_pcm_hw_rule_mulkdiv, (void*) 1000000,
				  SNDRV_PCM_HW_PARAM_PERIOD_SIZE, SNDRV_PCM_HW_PARAM_PERIOD_TIME, -1);
	if (err < 0)
		return err;
	err = snd_pcm_hw_rule_add(runtime, 0, SNDRV_PCM_HW_PARAM_RATE, 
				  snd_pcm_hw_rule_mulkdiv, (void*) 1000000,
				  SNDRV_PCM_HW_PARAM_BUFFER_SIZE, SNDRV_PCM_HW_PARAM_BUFFER_TIME, -1);
	if (err < 0)
		return err;
	err = snd_pcm_hw_rule_add(runtime, 0, SNDRV_PCM_HW_PARAM_PERIODS, 
				  snd_pcm_hw_rule_div, NULL,
				  SNDRV_PCM_HW_PARAM_BUFFER_SIZE, SNDRV_PCM_HW_PARAM_PERIOD_SIZE, -1);
	if (err < 0)
		return err;
	err = snd_pcm_hw_rule_add(runtime, 0, SNDRV_PCM_HW_PARAM_PERIOD_SIZE, 
				  snd_pcm_hw_rule_div, NULL,
				  SNDRV_PCM_HW_PARAM_BUFFER_SIZE, SNDRV_PCM_HW_PARAM_PERIODS, -1);
	if (err < 0)
		return err;
	err = snd_pcm_hw_rule_add(runtime, 0, SNDRV_PCM_HW_PARAM_PERIOD_SIZE, 
				  snd_pcm_hw_rule_mulkdiv, (void*) 8,
				  SNDRV_PCM_HW_PARAM_PERIOD_BYTES, SNDRV_PCM_HW_PARAM_FRAME_BITS, -1);
	if (err < 0)
		return err;
	err = snd_pcm_hw_rule_add(runtime, 0, SNDRV_PCM_HW_PARAM_PERIOD_SIZE, 
				  snd_pcm_hw_rule_muldivk, (void*) 1000000,
				  SNDRV_PCM_HW_PARAM_PERIOD_TIME, SNDRV_PCM_HW_PARAM_RATE, -1);
	if (err < 0)
		return err;
	err = snd_pcm_hw_rule_add(runtime, 0, SNDRV_PCM_HW_PARAM_BUFFER_SIZE, 
				  snd_pcm_hw_rule_mul, NULL,
				  SNDRV_PCM_HW_PARAM_PERIOD_SIZE, SNDRV_PCM_HW_PARAM_PERIODS, -1);
	if (err < 0)
		return err;
	err = snd_pcm_hw_rule_add(runtime, 0, SNDRV_PCM_HW_PARAM_BUFFER_SIZE, 
				  snd_pcm_hw_rule_mulkdiv, (void*) 8,
				  SNDRV_PCM_HW_PARAM_BUFFER_BYTES, SNDRV_PCM_HW_PARAM_FRAME_BITS, -1);
	if (err < 0)
		return err;
	err = snd_pcm_hw_rule_add(runtime, 0, SNDRV_PCM_HW_PARAM_BUFFER_SIZE, 
				  snd_pcm_hw_rule_muldivk, (void*) 1000000,
				  SNDRV_PCM_HW_PARAM_BUFFER_TIME, SNDRV_PCM_HW_PARAM_RATE, -1);
	if (err < 0)
		return err;
	err = snd_pcm_hw_rule_add(runtime, 0, SNDRV_PCM_HW_PARAM_PERIOD_BYTES, 
				  snd_pcm_hw_rule_muldivk, (void*) 8,
				  SNDRV_PCM_HW_PARAM_PERIOD_SIZE, SNDRV_PCM_HW_PARAM_FRAME_BITS, -1);
	if (err < 0)
		return err;
	err = snd_pcm_hw_rule_add(runtime, 0, SNDRV_PCM_HW_PARAM_BUFFER_BYTES, 
				  snd_pcm_hw_rule_muldivk, (void*) 8,
				  SNDRV_PCM_HW_PARAM_BUFFER_SIZE, SNDRV_PCM_HW_PARAM_FRAME_BITS, -1);
	if (err < 0)
		return err;
	err = snd_pcm_hw_rule_add(runtime, 0, SNDRV_PCM_HW_PARAM_PERIOD_TIME, 
				  snd_pcm_hw_rule_mulkdiv, (void*) 1000000,
				  SNDRV_PCM_HW_PARAM_PERIOD_SIZE, SNDRV_PCM_HW_PARAM_RATE, -1);
	if (err < 0)
		return err;
	err = snd_pcm_hw_rule_add(runtime, 0, SNDRV_PCM_HW_PARAM_BUFFER_TIME, 
				  snd_pcm_hw_rule_mulkdiv, (void*) 1000000,
				  SNDRV_PCM_HW_PARAM_BUFFER_SIZE, SNDRV_PCM_HW_PARAM_RATE, -1);
	if (err < 0)
		return err;
	return 0;
}

static int snd_pcm_hw_constraints_complete(struct snd_pcm_substream *substream)
{
	struct snd_pcm_runtime *runtime = substream->runtime;
	struct snd_pcm_hardware *hw = &runtime->hw;
	int err;
	unsigned int mask = 0;

        if (hw->info & SNDRV_PCM_INFO_INTERLEAVED)
		mask |= PARAM_MASK_BIT(SNDRV_PCM_ACCESS_RW_INTERLEAVED);
        if (hw->info & SNDRV_PCM_INFO_NONINTERLEAVED)
		mask |= PARAM_MASK_BIT(SNDRV_PCM_ACCESS_RW_NONINTERLEAVED);
	if (hw_support_mmap(substream)) {
		if (hw->info & SNDRV_PCM_INFO_INTERLEAVED)
			mask |= PARAM_MASK_BIT(SNDRV_PCM_ACCESS_MMAP_INTERLEAVED);
		if (hw->info & SNDRV_PCM_INFO_NONINTERLEAVED)
			mask |= PARAM_MASK_BIT(SNDRV_PCM_ACCESS_MMAP_NONINTERLEAVED);
		if (hw->info & SNDRV_PCM_INFO_COMPLEX)
			mask |= PARAM_MASK_BIT(SNDRV_PCM_ACCESS_MMAP_COMPLEX);
	}
	err = snd_pcm_hw_constraint_mask(runtime, SNDRV_PCM_HW_PARAM_ACCESS, mask);
	if (err < 0)
		return err;

	err = snd_pcm_hw_constraint_mask64(runtime, SNDRV_PCM_HW_PARAM_FORMAT, hw->formats);
	if (err < 0)
		return err;

	err = snd_pcm_hw_constraint_mask(runtime, SNDRV_PCM_HW_PARAM_SUBFORMAT,
					 PARAM_MASK_BIT(SNDRV_PCM_SUBFORMAT_STD));
	if (err < 0)
		return err;

	err = snd_pcm_hw_constraint_minmax(runtime, SNDRV_PCM_HW_PARAM_CHANNELS,
					   hw->channels_min, hw->channels_max);
	if (err < 0)
		return err;

	err = snd_pcm_hw_constraint_minmax(runtime, SNDRV_PCM_HW_PARAM_RATE,
					   hw->rate_min, hw->rate_max);
	if (err < 0)
		return err;

	err = snd_pcm_hw_constraint_minmax(runtime, SNDRV_PCM_HW_PARAM_PERIOD_BYTES,
					   hw->period_bytes_min, hw->period_bytes_max);
	if (err < 0)
		return err;

	err = snd_pcm_hw_constraint_minmax(runtime, SNDRV_PCM_HW_PARAM_PERIODS,
					   hw->periods_min, hw->periods_max);
	if (err < 0)
		return err;

	err = snd_pcm_hw_constraint_minmax(runtime, SNDRV_PCM_HW_PARAM_BUFFER_BYTES,
					   hw->period_bytes_min, hw->buffer_bytes_max);
	if (err < 0)
		return err;

	err = snd_pcm_hw_rule_add(runtime, 0, SNDRV_PCM_HW_PARAM_BUFFER_BYTES, 
				  snd_pcm_hw_rule_buffer_bytes_max, substream,
				  SNDRV_PCM_HW_PARAM_BUFFER_BYTES, -1);
	if (err < 0)
		return err;

	/* FIXME: remove */
	if (runtime->dma_bytes) {
		err = snd_pcm_hw_constraint_minmax(runtime, SNDRV_PCM_HW_PARAM_BUFFER_BYTES, 0, runtime->dma_bytes);
		if (err < 0)
			return err;
	}

	if (!(hw->rates & (SNDRV_PCM_RATE_KNOT | SNDRV_PCM_RATE_CONTINUOUS))) {
		err = snd_pcm_hw_rule_add(runtime, 0, SNDRV_PCM_HW_PARAM_RATE, 
					  snd_pcm_hw_rule_rate, hw,
					  SNDRV_PCM_HW_PARAM_RATE, -1);
		if (err < 0)
			return err;
	}

	/* FIXME: this belong to lowlevel */
	snd_pcm_hw_constraint_integer(runtime, SNDRV_PCM_HW_PARAM_PERIOD_SIZE);

	return 0;
}

static void pcm_release_private(struct snd_pcm_substream *substream)
{
	if (snd_pcm_stream_linked(substream))
		snd_pcm_unlink(substream);
}

void snd_pcm_release_substream(struct snd_pcm_substream *substream)
{
	substream->ref_count--;
	if (substream->ref_count > 0)
		return;

	snd_pcm_drop(substream);
	if (substream->hw_opened) {
		if (substream->runtime->status->state != SNDRV_PCM_STATE_OPEN)
			do_hw_free(substream);
		substream->ops->close(substream);
		substream->hw_opened = 0;
	}
	if (cpu_latency_qos_request_active(&substream->latency_pm_qos_req))
		cpu_latency_qos_remove_request(&substream->latency_pm_qos_req);
	if (substream->pcm_release) {
		substream->pcm_release(substream);
		substream->pcm_release = NULL;
	}
	snd_pcm_detach_substream(substream);
}
EXPORT_SYMBOL(snd_pcm_release_substream);

int snd_pcm_open_substream(struct snd_pcm *pcm, int stream,
			   struct file *file,
			   struct snd_pcm_substream **rsubstream)
{
	struct snd_pcm_substream *substream;
	int err;

	err = snd_pcm_attach_substream(pcm, stream, file, &substream);
	if (err < 0)
		return err;
	if (substream->ref_count > 1) {
		*rsubstream = substream;
		return 0;
	}

	err = snd_pcm_hw_constraints_init(substream);
	if (err < 0) {
		pcm_dbg(pcm, "snd_pcm_hw_constraints_init failed\n");
		goto error;
	}

	err = substream->ops->open(substream);
	if (err < 0)
		goto error;

	substream->hw_opened = 1;

	err = snd_pcm_hw_constraints_complete(substream);
	if (err < 0) {
		pcm_dbg(pcm, "snd_pcm_hw_constraints_complete failed\n");
		goto error;
	}

	*rsubstream = substream;
	return 0;

 error:
	snd_pcm_release_substream(substream);
	return err;
}
EXPORT_SYMBOL(snd_pcm_open_substream);

static int snd_pcm_open_file(struct file *file,
			     struct snd_pcm *pcm,
			     int stream)
{
	struct snd_pcm_file *pcm_file;
	struct snd_pcm_substream *substream;
	int err;

	err = snd_pcm_open_substream(pcm, stream, file, &substream);
	if (err < 0)
		return err;

	pcm_file = kzalloc(sizeof(*pcm_file), GFP_KERNEL);
	if (pcm_file == NULL) {
		snd_pcm_release_substream(substream);
		return -ENOMEM;
	}
	pcm_file->substream = substream;
	if (substream->ref_count == 1)
		substream->pcm_release = pcm_release_private;
	file->private_data = pcm_file;

	return 0;
}

static int snd_pcm_playback_open(struct inode *inode, struct file *file)
{
	struct snd_pcm *pcm;
	int err = nonseekable_open(inode, file);
	if (err < 0)
		return err;
	pcm = snd_lookup_minor_data(iminor(inode),
				    SNDRV_DEVICE_TYPE_PCM_PLAYBACK);
	err = snd_pcm_open(file, pcm, SNDRV_PCM_STREAM_PLAYBACK);
	if (pcm)
		snd_card_unref(pcm->card);
	return err;
}

static int snd_pcm_capture_open(struct inode *inode, struct file *file)
{
	struct snd_pcm *pcm;
	int err = nonseekable_open(inode, file);
	if (err < 0)
		return err;
	pcm = snd_lookup_minor_data(iminor(inode),
				    SNDRV_DEVICE_TYPE_PCM_CAPTURE);
	err = snd_pcm_open(file, pcm, SNDRV_PCM_STREAM_CAPTURE);
	if (pcm)
		snd_card_unref(pcm->card);
	return err;
}

static int snd_pcm_open(struct file *file, struct snd_pcm *pcm, int stream)
{
	int err;
	wait_queue_entry_t wait;

	if (pcm == NULL) {
		err = -ENODEV;
		goto __error1;
	}
	err = snd_card_file_add(pcm->card, file);
	if (err < 0)
		goto __error1;
	if (!try_module_get(pcm->card->module)) {
		err = -EFAULT;
		goto __error2;
	}
	init_waitqueue_entry(&wait, current);
	add_wait_queue(&pcm->open_wait, &wait);
	mutex_lock(&pcm->open_mutex);
	while (1) {
		err = snd_pcm_open_file(file, pcm, stream);
		if (err >= 0)
			break;
		if (err == -EAGAIN) {
			if (file->f_flags & O_NONBLOCK) {
				err = -EBUSY;
				break;
			}
		} else
			break;
		set_current_state(TASK_INTERRUPTIBLE);
		mutex_unlock(&pcm->open_mutex);
		schedule();
		mutex_lock(&pcm->open_mutex);
		if (pcm->card->shutdown) {
			err = -ENODEV;
			break;
		}
		if (signal_pending(current)) {
			err = -ERESTARTSYS;
			break;
		}
	}
	remove_wait_queue(&pcm->open_wait, &wait);
	mutex_unlock(&pcm->open_mutex);
	if (err < 0)
		goto __error;
	return err;

      __error:
	module_put(pcm->card->module);
      __error2:
      	snd_card_file_remove(pcm->card, file);
      __error1:
      	return err;
}

static int snd_pcm_release(struct inode *inode, struct file *file)
{
	struct snd_pcm *pcm;
	struct snd_pcm_substream *substream;
	struct snd_pcm_file *pcm_file;

	pcm_file = file->private_data;
	substream = pcm_file->substream;
	if (snd_BUG_ON(!substream))
		return -ENXIO;
	pcm = substream->pcm;

	/* block until the device gets woken up as it may touch the hardware */
	snd_power_wait(pcm->card);

	mutex_lock(&pcm->open_mutex);
	snd_pcm_release_substream(substream);
	kfree(pcm_file);
	mutex_unlock(&pcm->open_mutex);
	wake_up(&pcm->open_wait);
	module_put(pcm->card->module);
	snd_card_file_remove(pcm->card, file);
	return 0;
}

/* check and update PCM state; return 0 or a negative error
 * call this inside PCM lock
 */
static int do_pcm_hwsync(struct snd_pcm_substream *substream)
{
	switch (substream->runtime->status->state) {
	case SNDRV_PCM_STATE_DRAINING:
		if (substream->stream == SNDRV_PCM_STREAM_CAPTURE)
			return -EBADFD;
		fallthrough;
	case SNDRV_PCM_STATE_RUNNING:
		return snd_pcm_update_hw_ptr(substream);
	case SNDRV_PCM_STATE_PREPARED:
	case SNDRV_PCM_STATE_PAUSED:
		return 0;
	case SNDRV_PCM_STATE_SUSPENDED:
		return -ESTRPIPE;
	case SNDRV_PCM_STATE_XRUN:
		return -EPIPE;
	default:
		return -EBADFD;
	}
}

/* increase the appl_ptr; returns the processed frames or a negative error */
static snd_pcm_sframes_t forward_appl_ptr(struct snd_pcm_substream *substream,
					  snd_pcm_uframes_t frames,
					   snd_pcm_sframes_t avail)
{
	struct snd_pcm_runtime *runtime = substream->runtime;
	snd_pcm_sframes_t appl_ptr;
	int ret;

	if (avail <= 0)
		return 0;
	if (frames > (snd_pcm_uframes_t)avail)
		frames = avail;
	appl_ptr = runtime->control->appl_ptr + frames;
	if (appl_ptr >= (snd_pcm_sframes_t)runtime->boundary)
		appl_ptr -= runtime->boundary;
	ret = pcm_lib_apply_appl_ptr(substream, appl_ptr);
	return ret < 0 ? ret : frames;
}

/* decrease the appl_ptr; returns the processed frames or zero for error */
static snd_pcm_sframes_t rewind_appl_ptr(struct snd_pcm_substream *substream,
					 snd_pcm_uframes_t frames,
					 snd_pcm_sframes_t avail)
{
	struct snd_pcm_runtime *runtime = substream->runtime;
	snd_pcm_sframes_t appl_ptr;
	int ret;

	if (avail <= 0)
		return 0;
	if (frames > (snd_pcm_uframes_t)avail)
		frames = avail;
	appl_ptr = runtime->control->appl_ptr - frames;
	if (appl_ptr < 0)
		appl_ptr += runtime->boundary;
	ret = pcm_lib_apply_appl_ptr(substream, appl_ptr);
	/* NOTE: we return zero for errors because PulseAudio gets depressed
	 * upon receiving an error from rewind ioctl and stops processing
	 * any longer.  Returning zero means that no rewind is done, so
	 * it's not absolutely wrong to answer like that.
	 */
	return ret < 0 ? 0 : frames;
}

static snd_pcm_sframes_t snd_pcm_rewind(struct snd_pcm_substream *substream,
					snd_pcm_uframes_t frames)
{
	snd_pcm_sframes_t ret;

	if (frames == 0)
		return 0;

	snd_pcm_stream_lock_irq(substream);
	ret = do_pcm_hwsync(substream);
	if (!ret)
		ret = rewind_appl_ptr(substream, frames,
				      snd_pcm_hw_avail(substream));
	snd_pcm_stream_unlock_irq(substream);
	return ret;
}

static snd_pcm_sframes_t snd_pcm_forward(struct snd_pcm_substream *substream,
					 snd_pcm_uframes_t frames)
{
	snd_pcm_sframes_t ret;

	if (frames == 0)
		return 0;

	snd_pcm_stream_lock_irq(substream);
	ret = do_pcm_hwsync(substream);
	if (!ret)
		ret = forward_appl_ptr(substream, frames,
				       snd_pcm_avail(substream));
	snd_pcm_stream_unlock_irq(substream);
	return ret;
}

static int snd_pcm_hwsync(struct snd_pcm_substream *substream)
{
	int err;

	snd_pcm_stream_lock_irq(substream);
	err = do_pcm_hwsync(substream);
	snd_pcm_stream_unlock_irq(substream);
	return err;
}
		
static int snd_pcm_delay(struct snd_pcm_substream *substream,
			 snd_pcm_sframes_t *delay)
{
	int err;
	snd_pcm_sframes_t n = 0;

	snd_pcm_stream_lock_irq(substream);
	err = do_pcm_hwsync(substream);
	if (!err)
		n = snd_pcm_calc_delay(substream);
	snd_pcm_stream_unlock_irq(substream);
	if (!err)
		*delay = n;
	return err;
}
		
static int snd_pcm_sync_ptr(struct snd_pcm_substream *substream,
			    struct snd_pcm_sync_ptr __user *_sync_ptr)
{
	struct snd_pcm_runtime *runtime = substream->runtime;
	struct snd_pcm_sync_ptr sync_ptr;
	volatile struct snd_pcm_mmap_status *status;
	volatile struct snd_pcm_mmap_control *control;
	int err;

	memset(&sync_ptr, 0, sizeof(sync_ptr));
	if (get_user(sync_ptr.flags, (unsigned __user *)&(_sync_ptr->flags)))
		return -EFAULT;
	if (copy_from_user(&sync_ptr.c.control, &(_sync_ptr->c.control), sizeof(struct snd_pcm_mmap_control)))
		return -EFAULT;	
	status = runtime->status;
	control = runtime->control;
	if (sync_ptr.flags & SNDRV_PCM_SYNC_PTR_HWSYNC) {
		err = snd_pcm_hwsync(substream);
		if (err < 0)
			return err;
	}
	snd_pcm_stream_lock_irq(substream);
	if (!(sync_ptr.flags & SNDRV_PCM_SYNC_PTR_APPL)) {
		err = pcm_lib_apply_appl_ptr(substream,
					     sync_ptr.c.control.appl_ptr);
		if (err < 0) {
			snd_pcm_stream_unlock_irq(substream);
			return err;
		}
	} else {
		sync_ptr.c.control.appl_ptr = control->appl_ptr;
	}
	if (!(sync_ptr.flags & SNDRV_PCM_SYNC_PTR_AVAIL_MIN))
		control->avail_min = sync_ptr.c.control.avail_min;
	else
		sync_ptr.c.control.avail_min = control->avail_min;
	sync_ptr.s.status.state = status->state;
	sync_ptr.s.status.hw_ptr = status->hw_ptr;
	sync_ptr.s.status.tstamp = status->tstamp;
	sync_ptr.s.status.suspended_state = status->suspended_state;
	sync_ptr.s.status.audio_tstamp = status->audio_tstamp;
	snd_pcm_stream_unlock_irq(substream);
	if (copy_to_user(_sync_ptr, &sync_ptr, sizeof(sync_ptr)))
		return -EFAULT;
	return 0;
}

struct snd_pcm_mmap_status32 {
	snd_pcm_state_t state;
	s32 pad1;
	u32 hw_ptr;
	s32 tstamp_sec;
	s32 tstamp_nsec;
	snd_pcm_state_t suspended_state;
	s32 audio_tstamp_sec;
	s32 audio_tstamp_nsec;
} __attribute__((packed));

struct snd_pcm_mmap_control32 {
	u32 appl_ptr;
	u32 avail_min;
};

struct snd_pcm_sync_ptr32 {
	u32 flags;
	union {
		struct snd_pcm_mmap_status32 status;
		unsigned char reserved[64];
	} s;
	union {
		struct snd_pcm_mmap_control32 control;
		unsigned char reserved[64];
	} c;
} __attribute__((packed));

/* recalcuate the boundary within 32bit */
static snd_pcm_uframes_t recalculate_boundary(struct snd_pcm_runtime *runtime)
{
	snd_pcm_uframes_t boundary;

	if (! runtime->buffer_size)
		return 0;
	boundary = runtime->buffer_size;
	while (boundary * 2 <= 0x7fffffffUL - runtime->buffer_size)
		boundary *= 2;
	return boundary;
}

static int snd_pcm_ioctl_sync_ptr_compat(struct snd_pcm_substream *substream,
					 struct snd_pcm_sync_ptr32 __user *src)
{
	struct snd_pcm_runtime *runtime = substream->runtime;
	volatile struct snd_pcm_mmap_status *status;
	volatile struct snd_pcm_mmap_control *control;
	u32 sflags;
	struct snd_pcm_mmap_control scontrol;
	struct snd_pcm_mmap_status sstatus;
	snd_pcm_uframes_t boundary;
	int err;

	if (snd_BUG_ON(!runtime))
		return -EINVAL;

	if (get_user(sflags, &src->flags) ||
	    get_user(scontrol.appl_ptr, &src->c.control.appl_ptr) ||
	    get_user(scontrol.avail_min, &src->c.control.avail_min))
		return -EFAULT;
	if (sflags & SNDRV_PCM_SYNC_PTR_HWSYNC) {
		err = snd_pcm_hwsync(substream);
		if (err < 0)
			return err;
	}
	status = runtime->status;
	control = runtime->control;
	boundary = recalculate_boundary(runtime);
	if (! boundary)
		boundary = 0x7fffffff;
	snd_pcm_stream_lock_irq(substream);
	/* FIXME: we should consider the boundary for the sync from app */
	if (!(sflags & SNDRV_PCM_SYNC_PTR_APPL)) {
		err = pcm_lib_apply_appl_ptr(substream,
				scontrol.appl_ptr);
		if (err < 0) {
			snd_pcm_stream_unlock_irq(substream);
			return err;
		}
	} else
		scontrol.appl_ptr = control->appl_ptr % boundary;
	if (!(sflags & SNDRV_PCM_SYNC_PTR_AVAIL_MIN))
		control->avail_min = scontrol.avail_min;
	else
		scontrol.avail_min = control->avail_min;
	sstatus.state = status->state;
	sstatus.hw_ptr = status->hw_ptr % boundary;
	sstatus.tstamp = status->tstamp;
	sstatus.suspended_state = status->suspended_state;
	sstatus.audio_tstamp = status->audio_tstamp;
	snd_pcm_stream_unlock_irq(substream);
	if (put_user(sstatus.state, &src->s.status.state) ||
	    put_user(sstatus.hw_ptr, &src->s.status.hw_ptr) ||
	    put_user(sstatus.tstamp.tv_sec, &src->s.status.tstamp_sec) ||
	    put_user(sstatus.tstamp.tv_nsec, &src->s.status.tstamp_nsec) ||
	    put_user(sstatus.suspended_state, &src->s.status.suspended_state) ||
	    put_user(sstatus.audio_tstamp.tv_sec, &src->s.status.audio_tstamp_sec) ||
	    put_user(sstatus.audio_tstamp.tv_nsec, &src->s.status.audio_tstamp_nsec) ||
	    put_user(scontrol.appl_ptr, &src->c.control.appl_ptr) ||
	    put_user(scontrol.avail_min, &src->c.control.avail_min))
		return -EFAULT;

	return 0;
}
#define __SNDRV_PCM_IOCTL_SYNC_PTR32 _IOWR('A', 0x23, struct snd_pcm_sync_ptr32)

static int snd_pcm_tstamp(struct snd_pcm_substream *substream, int __user *_arg)
{
	struct snd_pcm_runtime *runtime = substream->runtime;
	int arg;
	
	if (get_user(arg, _arg))
		return -EFAULT;
	if (arg < 0 || arg > SNDRV_PCM_TSTAMP_TYPE_LAST)
		return -EINVAL;
	runtime->tstamp_type = arg;
	return 0;
}

static int snd_pcm_xferi_frames_ioctl(struct snd_pcm_substream *substream,
				      struct snd_xferi __user *_xferi)
{
	struct snd_xferi xferi;
	struct snd_pcm_runtime *runtime = substream->runtime;
	snd_pcm_sframes_t result;

	if (runtime->status->state == SNDRV_PCM_STATE_OPEN)
		return -EBADFD;
	if (put_user(0, &_xferi->result))
		return -EFAULT;
	if (copy_from_user(&xferi, _xferi, sizeof(xferi)))
		return -EFAULT;
	if (substream->stream == SNDRV_PCM_STREAM_PLAYBACK)
		result = snd_pcm_lib_write(substream, xferi.buf, xferi.frames);
	else
		result = snd_pcm_lib_read(substream, xferi.buf, xferi.frames);
	if (put_user(result, &_xferi->result))
		return -EFAULT;
	return result < 0 ? result : 0;
}

static int snd_pcm_xfern_frames_ioctl(struct snd_pcm_substream *substream,
				      struct snd_xfern __user *_xfern)
{
	struct snd_xfern xfern;
	struct snd_pcm_runtime *runtime = substream->runtime;
	void *bufs;
	snd_pcm_sframes_t result;

	if (runtime->status->state == SNDRV_PCM_STATE_OPEN)
		return -EBADFD;
	if (runtime->channels > 128)
		return -EINVAL;
	if (put_user(0, &_xfern->result))
		return -EFAULT;
	if (copy_from_user(&xfern, _xfern, sizeof(xfern)))
		return -EFAULT;

	bufs = memdup_user(xfern.bufs, sizeof(void *) * runtime->channels);
	if (IS_ERR(bufs))
		return PTR_ERR(bufs);
	if (substream->stream == SNDRV_PCM_STREAM_PLAYBACK)
		result = snd_pcm_lib_writev(substream, bufs, xfern.frames);
	else
		result = snd_pcm_lib_readv(substream, bufs, xfern.frames);
	kfree(bufs);
	if (put_user(result, &_xfern->result))
		return -EFAULT;
	return result < 0 ? result : 0;
}

static int snd_pcm_rewind_ioctl(struct snd_pcm_substream *substream,
				snd_pcm_uframes_t __user *_frames)
{
	snd_pcm_uframes_t frames;
	snd_pcm_sframes_t result;

	if (get_user(frames, _frames))
		return -EFAULT;
	if (put_user(0, _frames))
		return -EFAULT;
	result = snd_pcm_rewind(substream, frames);
	if (put_user(result, _frames))
		return -EFAULT;
	return result < 0 ? result : 0;
}

static int snd_pcm_forward_ioctl(struct snd_pcm_substream *substream,
				 snd_pcm_uframes_t __user *_frames)
{
	snd_pcm_uframes_t frames;
	snd_pcm_sframes_t result;

	if (get_user(frames, _frames))
		return -EFAULT;
	if (put_user(0, _frames))
		return -EFAULT;
	result = snd_pcm_forward(substream, frames);
	if (put_user(result, _frames))
		return -EFAULT;
	return result < 0 ? result : 0;
}

static int snd_pcm_common_ioctl(struct file *file,
				 struct snd_pcm_substream *substream,
				 unsigned int cmd, void __user *arg)
{
	struct snd_pcm_file *pcm_file = file->private_data;
	int res;

	if (PCM_RUNTIME_CHECK(substream))
		return -ENXIO;

	res = snd_power_wait(substream->pcm->card);
	if (res < 0)
		return res;

	switch (cmd) {
	case SNDRV_PCM_IOCTL_PVERSION:
		return put_user(SNDRV_PCM_VERSION, (int __user *)arg) ? -EFAULT : 0;
	case SNDRV_PCM_IOCTL_INFO:
		return snd_pcm_info_user(substream, arg);
	case SNDRV_PCM_IOCTL_TSTAMP:	/* just for compatibility */
		return 0;
	case SNDRV_PCM_IOCTL_TTSTAMP:
		return snd_pcm_tstamp(substream, arg);
	case SNDRV_PCM_IOCTL_USER_PVERSION:
		if (get_user(pcm_file->user_pversion,
			     (unsigned int __user *)arg))
			return -EFAULT;
		return 0;
	case SNDRV_PCM_IOCTL_HW_REFINE:
		return snd_pcm_hw_refine_user(substream, arg);
	case SNDRV_PCM_IOCTL_HW_PARAMS:
		return snd_pcm_hw_params_user(substream, arg);
	case SNDRV_PCM_IOCTL_HW_FREE:
		return snd_pcm_hw_free(substream);
	case SNDRV_PCM_IOCTL_SW_PARAMS:
		return snd_pcm_sw_params_user(substream, arg);
	case SNDRV_PCM_IOCTL_STATUS32:
		return snd_pcm_status_user32(substream, arg, false);
	case SNDRV_PCM_IOCTL_STATUS_EXT32:
		return snd_pcm_status_user32(substream, arg, true);
	case SNDRV_PCM_IOCTL_STATUS64:
		return snd_pcm_status_user64(substream, arg, false);
	case SNDRV_PCM_IOCTL_STATUS_EXT64:
		return snd_pcm_status_user64(substream, arg, true);
	case SNDRV_PCM_IOCTL_CHANNEL_INFO:
		return snd_pcm_channel_info_user(substream, arg);
	case SNDRV_PCM_IOCTL_PREPARE:
		return snd_pcm_prepare(substream, file);
	case SNDRV_PCM_IOCTL_RESET:
		return snd_pcm_reset(substream);
	case SNDRV_PCM_IOCTL_START:
		return snd_pcm_start_lock_irq(substream);
	case SNDRV_PCM_IOCTL_LINK:
		return snd_pcm_link(substream, (int)(unsigned long) arg);
	case SNDRV_PCM_IOCTL_UNLINK:
		return snd_pcm_unlink(substream);
	case SNDRV_PCM_IOCTL_RESUME:
		return snd_pcm_resume(substream);
	case SNDRV_PCM_IOCTL_XRUN:
		return snd_pcm_xrun(substream);
	case SNDRV_PCM_IOCTL_HWSYNC:
		return snd_pcm_hwsync(substream);
	case SNDRV_PCM_IOCTL_DELAY:
	{
		snd_pcm_sframes_t delay;
		snd_pcm_sframes_t __user *res = arg;
		int err;

		err = snd_pcm_delay(substream, &delay);
		if (err)
			return err;
		if (put_user(delay, res))
			return -EFAULT;
		return 0;
	}
	case __SNDRV_PCM_IOCTL_SYNC_PTR32:
		return snd_pcm_ioctl_sync_ptr_compat(substream, arg);
	case __SNDRV_PCM_IOCTL_SYNC_PTR64:
		return snd_pcm_sync_ptr(substream, arg);
#ifdef CONFIG_SND_SUPPORT_OLD_API
	case SNDRV_PCM_IOCTL_HW_REFINE_OLD:
		return snd_pcm_hw_refine_old_user(substream, arg);
	case SNDRV_PCM_IOCTL_HW_PARAMS_OLD:
		return snd_pcm_hw_params_old_user(substream, arg);
#endif
	case SNDRV_PCM_IOCTL_DRAIN:
		return snd_pcm_drain(substream, file);
	case SNDRV_PCM_IOCTL_DROP:
		return snd_pcm_drop(substream);
	case SNDRV_PCM_IOCTL_PAUSE:
		return snd_pcm_pause_lock_irq(substream, (unsigned long)arg);
	case SNDRV_PCM_IOCTL_WRITEI_FRAMES:
	case SNDRV_PCM_IOCTL_READI_FRAMES:
		return snd_pcm_xferi_frames_ioctl(substream, arg);
	case SNDRV_PCM_IOCTL_WRITEN_FRAMES:
	case SNDRV_PCM_IOCTL_READN_FRAMES:
		return snd_pcm_xfern_frames_ioctl(substream, arg);
	case SNDRV_PCM_IOCTL_REWIND:
		return snd_pcm_rewind_ioctl(substream, arg);
	case SNDRV_PCM_IOCTL_FORWARD:
		return snd_pcm_forward_ioctl(substream, arg);
	}
	pcm_dbg(substream->pcm, "unknown ioctl = 0x%x\n", cmd);
	return -ENOTTY;
}

static long snd_pcm_ioctl(struct file *file, unsigned int cmd,
			  unsigned long arg)
{
	struct snd_pcm_file *pcm_file;

	pcm_file = file->private_data;

	if (((cmd >> 8) & 0xff) != 'A')
		return -ENOTTY;

	return snd_pcm_common_ioctl(file, pcm_file->substream, cmd,
				     (void __user *)arg);
}

/**
 * snd_pcm_kernel_ioctl - Execute PCM ioctl in the kernel-space
 * @substream: PCM substream
 * @cmd: IOCTL cmd
 * @arg: IOCTL argument
 *
 * The function is provided primarily for OSS layer and USB gadget drivers,
 * and it allows only the limited set of ioctls (hw_params, sw_params,
 * prepare, start, drain, drop, forward).
 */
int snd_pcm_kernel_ioctl(struct snd_pcm_substream *substream,
			 unsigned int cmd, void *arg)
{
	snd_pcm_uframes_t *frames = arg;
	snd_pcm_sframes_t result;
	
	switch (cmd) {
	case SNDRV_PCM_IOCTL_FORWARD:
	{
		/* provided only for OSS; capture-only and no value returned */
		if (substream->stream != SNDRV_PCM_STREAM_CAPTURE)
			return -EINVAL;
		result = snd_pcm_forward(substream, *frames);
		return result < 0 ? result : 0;
	}
	case SNDRV_PCM_IOCTL_HW_PARAMS:
		return snd_pcm_hw_params(substream, arg);
	case SNDRV_PCM_IOCTL_SW_PARAMS:
		return snd_pcm_sw_params(substream, arg);
	case SNDRV_PCM_IOCTL_PREPARE:
		return snd_pcm_prepare(substream, NULL);
	case SNDRV_PCM_IOCTL_START:
		return snd_pcm_start_lock_irq(substream);
	case SNDRV_PCM_IOCTL_DRAIN:
		return snd_pcm_drain(substream, NULL);
	case SNDRV_PCM_IOCTL_DROP:
		return snd_pcm_drop(substream);
	case SNDRV_PCM_IOCTL_DELAY:
		return snd_pcm_delay(substream, frames);
	default:
		return -EINVAL;
	}
}
EXPORT_SYMBOL(snd_pcm_kernel_ioctl);

static ssize_t snd_pcm_read(struct file *file, char __user *buf, size_t count,
			    loff_t * offset)
{
	struct snd_pcm_file *pcm_file;
	struct snd_pcm_substream *substream;
	struct snd_pcm_runtime *runtime;
	snd_pcm_sframes_t result;

	pcm_file = file->private_data;
	substream = pcm_file->substream;
	if (PCM_RUNTIME_CHECK(substream))
		return -ENXIO;
	runtime = substream->runtime;
	if (runtime->status->state == SNDRV_PCM_STATE_OPEN)
		return -EBADFD;
	if (!frame_aligned(runtime, count))
		return -EINVAL;
	count = bytes_to_frames(runtime, count);
	result = snd_pcm_lib_read(substream, buf, count);
	if (result > 0)
		result = frames_to_bytes(runtime, result);
	return result;
}

static ssize_t snd_pcm_write(struct file *file, const char __user *buf,
			     size_t count, loff_t * offset)
{
	struct snd_pcm_file *pcm_file;
	struct snd_pcm_substream *substream;
	struct snd_pcm_runtime *runtime;
	snd_pcm_sframes_t result;

	pcm_file = file->private_data;
	substream = pcm_file->substream;
	if (PCM_RUNTIME_CHECK(substream))
		return -ENXIO;
	runtime = substream->runtime;
	if (runtime->status->state == SNDRV_PCM_STATE_OPEN)
		return -EBADFD;
	if (!frame_aligned(runtime, count))
		return -EINVAL;
	count = bytes_to_frames(runtime, count);
	result = snd_pcm_lib_write(substream, buf, count);
	if (result > 0)
		result = frames_to_bytes(runtime, result);
	return result;
}

static ssize_t snd_pcm_readv(struct kiocb *iocb, struct iov_iter *to)
{
	struct snd_pcm_file *pcm_file;
	struct snd_pcm_substream *substream;
	struct snd_pcm_runtime *runtime;
	snd_pcm_sframes_t result;
	unsigned long i;
	void __user **bufs;
	snd_pcm_uframes_t frames;

	pcm_file = iocb->ki_filp->private_data;
	substream = pcm_file->substream;
	if (PCM_RUNTIME_CHECK(substream))
		return -ENXIO;
	runtime = substream->runtime;
	if (runtime->status->state == SNDRV_PCM_STATE_OPEN)
		return -EBADFD;
	if (!iter_is_iovec(to))
		return -EINVAL;
	if (to->nr_segs > 1024 || to->nr_segs != runtime->channels)
		return -EINVAL;
	if (!frame_aligned(runtime, to->iov->iov_len))
		return -EINVAL;
	frames = bytes_to_samples(runtime, to->iov->iov_len);
	bufs = kmalloc_array(to->nr_segs, sizeof(void *), GFP_KERNEL);
	if (bufs == NULL)
		return -ENOMEM;
	for (i = 0; i < to->nr_segs; ++i)
		bufs[i] = to->iov[i].iov_base;
	result = snd_pcm_lib_readv(substream, bufs, frames);
	if (result > 0)
		result = frames_to_bytes(runtime, result);
	kfree(bufs);
	return result;
}

static ssize_t snd_pcm_writev(struct kiocb *iocb, struct iov_iter *from)
{
	struct snd_pcm_file *pcm_file;
	struct snd_pcm_substream *substream;
	struct snd_pcm_runtime *runtime;
	snd_pcm_sframes_t result;
	unsigned long i;
	void __user **bufs;
	snd_pcm_uframes_t frames;

	pcm_file = iocb->ki_filp->private_data;
	substream = pcm_file->substream;
	if (PCM_RUNTIME_CHECK(substream))
		return -ENXIO;
	runtime = substream->runtime;
	if (runtime->status->state == SNDRV_PCM_STATE_OPEN)
		return -EBADFD;
	if (!iter_is_iovec(from))
		return -EINVAL;
	if (from->nr_segs > 128 || from->nr_segs != runtime->channels ||
	    !frame_aligned(runtime, from->iov->iov_len))
		return -EINVAL;
	frames = bytes_to_samples(runtime, from->iov->iov_len);
	bufs = kmalloc_array(from->nr_segs, sizeof(void *), GFP_KERNEL);
	if (bufs == NULL)
		return -ENOMEM;
	for (i = 0; i < from->nr_segs; ++i)
		bufs[i] = from->iov[i].iov_base;
	result = snd_pcm_lib_writev(substream, bufs, frames);
	if (result > 0)
		result = frames_to_bytes(runtime, result);
	kfree(bufs);
	return result;
}

static __poll_t snd_pcm_poll(struct file *file, poll_table *wait)
{
	struct snd_pcm_file *pcm_file;
	struct snd_pcm_substream *substream;
	struct snd_pcm_runtime *runtime;
	__poll_t mask, ok;
	snd_pcm_uframes_t avail;

	pcm_file = file->private_data;

	substream = pcm_file->substream;
	if (substream->stream == SNDRV_PCM_STREAM_PLAYBACK)
		ok = EPOLLOUT | EPOLLWRNORM;
	else
		ok = EPOLLIN | EPOLLRDNORM;
	if (PCM_RUNTIME_CHECK(substream))
		return ok | EPOLLERR;

	runtime = substream->runtime;
	poll_wait(file, &runtime->sleep, wait);

	mask = 0;
	snd_pcm_stream_lock_irq(substream);
	avail = snd_pcm_avail(substream);
	switch (runtime->status->state) {
	case SNDRV_PCM_STATE_RUNNING:
	case SNDRV_PCM_STATE_PREPARED:
	case SNDRV_PCM_STATE_PAUSED:
		if (avail >= runtime->control->avail_min)
			mask = ok;
		break;
	case SNDRV_PCM_STATE_DRAINING:
		if (substream->stream == SNDRV_PCM_STREAM_CAPTURE) {
			mask = ok;
			if (!avail)
				mask |= EPOLLERR;
		}
		break;
	default:
		mask = ok | EPOLLERR;
		break;
	}
	snd_pcm_stream_unlock_irq(substream);
	return mask;
}

/*
 * mmap support
 */

/*
 * Only on coherent architectures, we can mmap the status and the control records
 * for effcient data transfer.  On others, we have to use HWSYNC ioctl...
 */
#if defined(CONFIG_X86) || defined(CONFIG_PPC) || defined(CONFIG_ALPHA)
/*
 * mmap status record
 */
static vm_fault_t snd_pcm_mmap_status_fault(struct vm_fault *vmf)
{
	struct snd_pcm_substream *substream = vmf->vma->vm_private_data;
	struct snd_pcm_runtime *runtime;
	
	if (substream == NULL)
		return VM_FAULT_SIGBUS;
	runtime = substream->runtime;
	vmf->page = virt_to_page(runtime->status);
	get_page(vmf->page);
	return 0;
}

static const struct vm_operations_struct snd_pcm_vm_ops_status =
{
	.fault =	snd_pcm_mmap_status_fault,
};

static int snd_pcm_mmap_status(struct snd_pcm_substream *substream, struct file *file,
			       struct vm_area_struct *area)
{
	long size;
	if (!(area->vm_flags & VM_READ))
		return -EINVAL;
	size = area->vm_end - area->vm_start;
	if (size != PAGE_ALIGN(sizeof(struct snd_pcm_mmap_status)))
		return -EINVAL;
	area->vm_ops = &snd_pcm_vm_ops_status;
	area->vm_private_data = substream;
	area->vm_flags |= VM_DONTEXPAND | VM_DONTDUMP;
	return 0;
}

/*
 * mmap control record
 */
static vm_fault_t snd_pcm_mmap_control_fault(struct vm_fault *vmf)
{
	struct snd_pcm_substream *substream = vmf->vma->vm_private_data;
	struct snd_pcm_runtime *runtime;
	
	if (substream == NULL)
		return VM_FAULT_SIGBUS;
	runtime = substream->runtime;
	vmf->page = virt_to_page(runtime->control);
	get_page(vmf->page);
	return 0;
}

static const struct vm_operations_struct snd_pcm_vm_ops_control =
{
	.fault =	snd_pcm_mmap_control_fault,
};

static int snd_pcm_mmap_control(struct snd_pcm_substream *substream, struct file *file,
				struct vm_area_struct *area)
{
	long size;
	if (!(area->vm_flags & VM_READ))
		return -EINVAL;
	size = area->vm_end - area->vm_start;
	if (size != PAGE_ALIGN(sizeof(struct snd_pcm_mmap_control)))
		return -EINVAL;
	area->vm_ops = &snd_pcm_vm_ops_control;
	area->vm_private_data = substream;
	area->vm_flags |= VM_DONTEXPAND | VM_DONTDUMP;
	return 0;
}

static bool pcm_status_mmap_allowed(struct snd_pcm_file *pcm_file)
{
	/* See pcm_control_mmap_allowed() below.
	 * Since older alsa-lib requires both status and control mmaps to be
	 * coupled, we have to disable the status mmap for old alsa-lib, too.
	 */
	if (pcm_file->user_pversion < SNDRV_PROTOCOL_VERSION(2, 0, 14) &&
	    (pcm_file->substream->runtime->hw.info & SNDRV_PCM_INFO_SYNC_APPLPTR))
		return false;
	return true;
}

static bool pcm_control_mmap_allowed(struct snd_pcm_file *pcm_file)
{
	if (pcm_file->no_compat_mmap)
		return false;
	/* Disallow the control mmap when SYNC_APPLPTR flag is set;
	 * it enforces the user-space to fall back to snd_pcm_sync_ptr(),
	 * thus it effectively assures the manual update of appl_ptr.
	 */
	if (pcm_file->substream->runtime->hw.info & SNDRV_PCM_INFO_SYNC_APPLPTR)
		return false;
	return true;
}

#else /* ! coherent mmap */
/*
 * don't support mmap for status and control records.
 */
#define pcm_status_mmap_allowed(pcm_file)	false
#define pcm_control_mmap_allowed(pcm_file)	false

static int snd_pcm_mmap_status(struct snd_pcm_substream *substream, struct file *file,
			       struct vm_area_struct *area)
{
	return -ENXIO;
}
static int snd_pcm_mmap_control(struct snd_pcm_substream *substream, struct file *file,
				struct vm_area_struct *area)
{
	return -ENXIO;
}
#endif /* coherent mmap */

/*
 * fault callback for mmapping a RAM page
 */
static vm_fault_t snd_pcm_mmap_data_fault(struct vm_fault *vmf)
{
	struct snd_pcm_substream *substream = vmf->vma->vm_private_data;
	struct snd_pcm_runtime *runtime;
	unsigned long offset;
	struct page * page;
	size_t dma_bytes;
	
	if (substream == NULL)
		return VM_FAULT_SIGBUS;
	runtime = substream->runtime;
	offset = vmf->pgoff << PAGE_SHIFT;
	dma_bytes = PAGE_ALIGN(runtime->dma_bytes);
	if (offset > dma_bytes - PAGE_SIZE)
		return VM_FAULT_SIGBUS;
	if (substream->ops->page)
		page = substream->ops->page(substream, offset);
	else if (!snd_pcm_get_dma_buf(substream))
		page = virt_to_page(runtime->dma_area + offset);
	else
		page = snd_sgbuf_get_page(snd_pcm_get_dma_buf(substream), offset);
	if (!page)
		return VM_FAULT_SIGBUS;
	get_page(page);
	vmf->page = page;
	return 0;
}

static const struct vm_operations_struct snd_pcm_vm_ops_data = {
	.open =		snd_pcm_mmap_data_open,
	.close =	snd_pcm_mmap_data_close,
};

static const struct vm_operations_struct snd_pcm_vm_ops_data_fault = {
	.open =		snd_pcm_mmap_data_open,
	.close =	snd_pcm_mmap_data_close,
	.fault =	snd_pcm_mmap_data_fault,
};

/*
 * mmap the DMA buffer on RAM
 */

/**
 * snd_pcm_lib_default_mmap - Default PCM data mmap function
 * @substream: PCM substream
 * @area: VMA
 *
 * This is the default mmap handler for PCM data.  When mmap pcm_ops is NULL,
 * this function is invoked implicitly.
 */
int snd_pcm_lib_default_mmap(struct snd_pcm_substream *substream,
			     struct vm_area_struct *area)
{
	area->vm_flags |= VM_DONTEXPAND | VM_DONTDUMP;
	if (!substream->ops->page &&
	    !snd_dma_buffer_mmap(snd_pcm_get_dma_buf(substream), area))
		return 0;
	/* mmap with fault handler */
	area->vm_ops = &snd_pcm_vm_ops_data_fault;
	return 0;
}
EXPORT_SYMBOL_GPL(snd_pcm_lib_default_mmap);

/*
 * mmap the DMA buffer on I/O memory area
 */
#if SNDRV_PCM_INFO_MMAP_IOMEM
/**
 * snd_pcm_lib_mmap_iomem - Default PCM data mmap function for I/O mem
 * @substream: PCM substream
 * @area: VMA
 *
 * When your hardware uses the iomapped pages as the hardware buffer and
 * wants to mmap it, pass this function as mmap pcm_ops.  Note that this
 * is supposed to work only on limited architectures.
 */
int snd_pcm_lib_mmap_iomem(struct snd_pcm_substream *substream,
			   struct vm_area_struct *area)
{
	struct snd_pcm_runtime *runtime = substream->runtime;

	area->vm_page_prot = pgprot_noncached(area->vm_page_prot);
	return vm_iomap_memory(area, runtime->dma_addr, runtime->dma_bytes);
}
EXPORT_SYMBOL(snd_pcm_lib_mmap_iomem);
#endif /* SNDRV_PCM_INFO_MMAP */

/*
 * mmap DMA buffer
 */
int snd_pcm_mmap_data(struct snd_pcm_substream *substream, struct file *file,
		      struct vm_area_struct *area)
{
	struct snd_pcm_runtime *runtime;
	long size;
	unsigned long offset;
	size_t dma_bytes;
	int err;

	if (substream->stream == SNDRV_PCM_STREAM_PLAYBACK) {
		if (!(area->vm_flags & (VM_WRITE|VM_READ)))
			return -EINVAL;
	} else {
		if (!(area->vm_flags & VM_READ))
			return -EINVAL;
	}
	runtime = substream->runtime;
	if (runtime->status->state == SNDRV_PCM_STATE_OPEN)
		return -EBADFD;
	if (!(runtime->info & SNDRV_PCM_INFO_MMAP))
		return -ENXIO;
	if (runtime->access == SNDRV_PCM_ACCESS_RW_INTERLEAVED ||
	    runtime->access == SNDRV_PCM_ACCESS_RW_NONINTERLEAVED)
		return -EINVAL;
	size = area->vm_end - area->vm_start;
	offset = area->vm_pgoff << PAGE_SHIFT;
	dma_bytes = PAGE_ALIGN(runtime->dma_bytes);
	if ((size_t)size > dma_bytes)
		return -EINVAL;
	if (offset > dma_bytes - size)
		return -EINVAL;

	area->vm_ops = &snd_pcm_vm_ops_data;
	area->vm_private_data = substream;
	if (substream->ops->mmap)
		err = substream->ops->mmap(substream, area);
	else
		err = snd_pcm_lib_default_mmap(substream, area);
	if (!err)
		atomic_inc(&substream->mmap_count);
	return err;
}
EXPORT_SYMBOL(snd_pcm_mmap_data);

static int snd_pcm_mmap(struct file *file, struct vm_area_struct *area)
{
	struct snd_pcm_file * pcm_file;
	struct snd_pcm_substream *substream;	
	unsigned long offset;
	
	pcm_file = file->private_data;
	substream = pcm_file->substream;
	if (PCM_RUNTIME_CHECK(substream))
		return -ENXIO;

	offset = area->vm_pgoff << PAGE_SHIFT;
	switch (offset) {
	case SNDRV_PCM_MMAP_OFFSET_STATUS_OLD:
		if (pcm_file->no_compat_mmap || !IS_ENABLED(CONFIG_64BIT))
			return -ENXIO;
		fallthrough;
	case SNDRV_PCM_MMAP_OFFSET_STATUS_NEW:
		if (!pcm_status_mmap_allowed(pcm_file))
			return -ENXIO;
		return snd_pcm_mmap_status(substream, file, area);
	case SNDRV_PCM_MMAP_OFFSET_CONTROL_OLD:
		if (pcm_file->no_compat_mmap || !IS_ENABLED(CONFIG_64BIT))
			return -ENXIO;
		fallthrough;
	case SNDRV_PCM_MMAP_OFFSET_CONTROL_NEW:
		if (!pcm_control_mmap_allowed(pcm_file))
			return -ENXIO;
		return snd_pcm_mmap_control(substream, file, area);
	default:
		return snd_pcm_mmap_data(substream, file, area);
	}
	return 0;
}

static int snd_pcm_fasync(int fd, struct file * file, int on)
{
	struct snd_pcm_file * pcm_file;
	struct snd_pcm_substream *substream;
	struct snd_pcm_runtime *runtime;

	pcm_file = file->private_data;
	substream = pcm_file->substream;
	if (PCM_RUNTIME_CHECK(substream))
		return -ENXIO;
	runtime = substream->runtime;
	return fasync_helper(fd, file, on, &runtime->fasync);
}

/*
 * ioctl32 compat
 */
#ifdef CONFIG_COMPAT
#include "pcm_compat.c"
#else
#define snd_pcm_ioctl_compat	NULL
#endif

/*
 *  To be removed helpers to keep binary compatibility
 */

#ifdef CONFIG_SND_SUPPORT_OLD_API
#define __OLD_TO_NEW_MASK(x) ((x&7)|((x&0x07fffff8)<<5))
#define __NEW_TO_OLD_MASK(x) ((x&7)|((x&0xffffff00)>>5))

static void snd_pcm_hw_convert_from_old_params(struct snd_pcm_hw_params *params,
					       struct snd_pcm_hw_params_old *oparams)
{
	unsigned int i;

	memset(params, 0, sizeof(*params));
	params->flags = oparams->flags;
	for (i = 0; i < ARRAY_SIZE(oparams->masks); i++)
		params->masks[i].bits[0] = oparams->masks[i];
	memcpy(params->intervals, oparams->intervals, sizeof(oparams->intervals));
	params->rmask = __OLD_TO_NEW_MASK(oparams->rmask);
	params->cmask = __OLD_TO_NEW_MASK(oparams->cmask);
	params->info = oparams->info;
	params->msbits = oparams->msbits;
	params->rate_num = oparams->rate_num;
	params->rate_den = oparams->rate_den;
	params->fifo_size = oparams->fifo_size;
}

static void snd_pcm_hw_convert_to_old_params(struct snd_pcm_hw_params_old *oparams,
					     struct snd_pcm_hw_params *params)
{
	unsigned int i;

	memset(oparams, 0, sizeof(*oparams));
	oparams->flags = params->flags;
	for (i = 0; i < ARRAY_SIZE(oparams->masks); i++)
		oparams->masks[i] = params->masks[i].bits[0];
	memcpy(oparams->intervals, params->intervals, sizeof(oparams->intervals));
	oparams->rmask = __NEW_TO_OLD_MASK(params->rmask);
	oparams->cmask = __NEW_TO_OLD_MASK(params->cmask);
	oparams->info = params->info;
	oparams->msbits = params->msbits;
	oparams->rate_num = params->rate_num;
	oparams->rate_den = params->rate_den;
	oparams->fifo_size = params->fifo_size;
}

static int snd_pcm_hw_refine_old_user(struct snd_pcm_substream *substream,
				      struct snd_pcm_hw_params_old __user * _oparams)
{
	struct snd_pcm_hw_params *params;
	struct snd_pcm_hw_params_old *oparams = NULL;
	int err;

	params = kmalloc(sizeof(*params), GFP_KERNEL);
	if (!params)
		return -ENOMEM;

	oparams = memdup_user(_oparams, sizeof(*oparams));
	if (IS_ERR(oparams)) {
		err = PTR_ERR(oparams);
		goto out;
	}
	snd_pcm_hw_convert_from_old_params(params, oparams);
	err = snd_pcm_hw_refine(substream, params);
	if (err < 0)
		goto out_old;

	err = fixup_unreferenced_params(substream, params);
	if (err < 0)
		goto out_old;

	snd_pcm_hw_convert_to_old_params(oparams, params);
	if (copy_to_user(_oparams, oparams, sizeof(*oparams)))
		err = -EFAULT;
out_old:
	kfree(oparams);
out:
	kfree(params);
	return err;
}

static int snd_pcm_hw_params_old_user(struct snd_pcm_substream *substream,
				      struct snd_pcm_hw_params_old __user * _oparams)
{
	struct snd_pcm_hw_params *params;
	struct snd_pcm_hw_params_old *oparams = NULL;
	int err;

	params = kmalloc(sizeof(*params), GFP_KERNEL);
	if (!params)
		return -ENOMEM;

	oparams = memdup_user(_oparams, sizeof(*oparams));
	if (IS_ERR(oparams)) {
		err = PTR_ERR(oparams);
		goto out;
	}

	snd_pcm_hw_convert_from_old_params(params, oparams);
	err = snd_pcm_hw_params(substream, params);
	if (err < 0)
		goto out_old;

	snd_pcm_hw_convert_to_old_params(oparams, params);
	if (copy_to_user(_oparams, oparams, sizeof(*oparams)))
		err = -EFAULT;
out_old:
	kfree(oparams);
out:
	kfree(params);
	return err;
}
#endif /* CONFIG_SND_SUPPORT_OLD_API */

#ifndef CONFIG_MMU
static unsigned long snd_pcm_get_unmapped_area(struct file *file,
					       unsigned long addr,
					       unsigned long len,
					       unsigned long pgoff,
					       unsigned long flags)
{
	struct snd_pcm_file *pcm_file = file->private_data;
	struct snd_pcm_substream *substream = pcm_file->substream;
	struct snd_pcm_runtime *runtime = substream->runtime;
	unsigned long offset = pgoff << PAGE_SHIFT;

	switch (offset) {
	case SNDRV_PCM_MMAP_OFFSET_STATUS_NEW:
		return (unsigned long)runtime->status;
	case SNDRV_PCM_MMAP_OFFSET_CONTROL_NEW:
		return (unsigned long)runtime->control;
	default:
		return (unsigned long)runtime->dma_area + offset;
	}
}
#else
# define snd_pcm_get_unmapped_area NULL
#endif

/*
 *  Register section
 */

const struct file_operations snd_pcm_f_ops[2] = {
	{
		.owner =		THIS_MODULE,
		.write =		snd_pcm_write,
		.write_iter =		snd_pcm_writev,
		.open =			snd_pcm_playback_open,
		.release =		snd_pcm_release,
		.llseek =		no_llseek,
		.poll =			snd_pcm_poll,
		.unlocked_ioctl =	snd_pcm_ioctl,
		.compat_ioctl = 	snd_pcm_ioctl_compat,
		.mmap =			snd_pcm_mmap,
		.fasync =		snd_pcm_fasync,
		.get_unmapped_area =	snd_pcm_get_unmapped_area,
	},
	{
		.owner =		THIS_MODULE,
		.read =			snd_pcm_read,
		.read_iter =		snd_pcm_readv,
		.open =			snd_pcm_capture_open,
		.release =		snd_pcm_release,
		.llseek =		no_llseek,
		.poll =			snd_pcm_poll,
		.unlocked_ioctl =	snd_pcm_ioctl,
		.compat_ioctl = 	snd_pcm_ioctl_compat,
		.mmap =			snd_pcm_mmap,
		.fasync =		snd_pcm_fasync,
		.get_unmapped_area =	snd_pcm_get_unmapped_area,
	}
};<|MERGE_RESOLUTION|>--- conflicted
+++ resolved
@@ -246,11 +246,7 @@
 	if (!(substream->runtime->hw.info & SNDRV_PCM_INFO_MMAP))
 		return false;
 
-<<<<<<< HEAD
-	if (substream->ops->mmap)
-=======
 	if (substream->ops->mmap || substream->ops->page)
->>>>>>> f37d84f0
 		return true;
 
 	switch (substream->dma_buffer.dev.type) {
