// SPDX-License-Identifier: (GPL-2.0-only OR BSD-3-Clause)
//
// This file is provided under a dual BSD/GPLv2 license. When using or
// redistributing this file, you may do so under either license.
//
// Copyright(c) 2021 Advanced Micro Devices, Inc.
//
// Authors: Ajit Kumar Pandey <AjitKumar.Pandey@amd.com>
//

/*
 * Generic Hardware interface for ACP Audio I2S controller
 */

#include <linux/platform_device.h>
#include <linux/module.h>
#include <linux/err.h>
#include <linux/io.h>
#include <sound/pcm_params.h>
#include <sound/soc.h>
#include <sound/soc-dai.h>
#include <linux/dma-mapping.h>

#include "amd.h"

#define DRV_NAME "acp_i2s_playcap"

static int acp_i2s_set_fmt(struct snd_soc_dai *cpu_dai,
			   unsigned int fmt)
{
	struct acp_dev_data *adata = snd_soc_dai_get_drvdata(cpu_dai);
	int mode;

	mode = fmt & SND_SOC_DAIFMT_FORMAT_MASK;
	switch (mode) {
	case SND_SOC_DAIFMT_I2S:
		adata->tdm_mode = TDM_DISABLE;
		break;
	case SND_SOC_DAIFMT_DSP_A:
		adata->tdm_mode = TDM_ENABLE;
		break;
	default:
		return -EINVAL;
	}
	return 0;
}

static int acp_i2s_set_tdm_slot(struct snd_soc_dai *dai, u32 tx_mask, u32 rx_mask,
				int slots, int slot_width)
{
	struct device *dev = dai->component->dev;
	struct acp_dev_data *adata = snd_soc_dai_get_drvdata(dai);
	struct acp_stream *stream;
	int slot_len;

	switch (slot_width) {
	case SLOT_WIDTH_8:
		slot_len = 8;
		break;
	case SLOT_WIDTH_16:
		slot_len = 16;
		break;
	case SLOT_WIDTH_24:
		slot_len = 24;
		break;
	case SLOT_WIDTH_32:
		slot_len = 0;
		break;
	default:
		dev_err(dev, "Unsupported bitdepth %d\n", slot_width);
		return -EINVAL;
	}

	spin_lock_irq(&adata->acp_lock);
	list_for_each_entry(stream, &adata->stream_list, list) {
		if (tx_mask && stream->dir == SNDRV_PCM_STREAM_PLAYBACK)
			adata->tdm_tx_fmt[stream->dai_id - 1] =
					FRM_LEN | (slots << 15) | (slot_len << 18);
		else if (rx_mask && stream->dir == SNDRV_PCM_STREAM_CAPTURE)
			adata->tdm_rx_fmt[stream->dai_id - 1] =
					FRM_LEN | (slots << 15) | (slot_len << 18);
	}
	spin_unlock_irq(&adata->acp_lock);
	return 0;
}

static int acp_i2s_hwparams(struct snd_pcm_substream *substream, struct snd_pcm_hw_params *params,
			    struct snd_soc_dai *dai)
{
	struct device *dev = dai->component->dev;
	struct acp_dev_data *adata;
	struct acp_resource *rsrc;
	u32 val;
	u32 xfer_resolution;
<<<<<<< HEAD
	u32 reg_val;
=======
	u32 reg_val, fmt_reg, tdm_fmt;
>>>>>>> 9fecab24
	u32 lrclk_div_val, bclk_div_val;

	adata = snd_soc_dai_get_drvdata(dai);
	rsrc = adata->rsrc;

	/* These values are as per Hardware Spec */
	switch (params_format(params)) {
	case SNDRV_PCM_FORMAT_U8:
	case SNDRV_PCM_FORMAT_S8:
		xfer_resolution = 0x0;
		break;
	case SNDRV_PCM_FORMAT_S16_LE:
		xfer_resolution = 0x02;
		break;
	case SNDRV_PCM_FORMAT_S24_LE:
		xfer_resolution = 0x04;
		break;
	case SNDRV_PCM_FORMAT_S32_LE:
		xfer_resolution = 0x05;
		break;
	default:
		return -EINVAL;
	}

	if (substream->stream == SNDRV_PCM_STREAM_PLAYBACK) {
		switch (dai->driver->id) {
		case I2S_BT_INSTANCE:
			reg_val = ACP_BTTDM_ITER;
			fmt_reg = ACP_BTTDM_TXFRMT;
			break;
		case I2S_SP_INSTANCE:
			reg_val = ACP_I2STDM_ITER;
			fmt_reg = ACP_I2STDM_TXFRMT;
			break;
		case I2S_HS_INSTANCE:
			reg_val = ACP_HSTDM_ITER;
			fmt_reg = ACP_HSTDM_TXFRMT;
			break;
		case I2S_HS_INSTANCE:
			reg_val = ACP_HSTDM_ITER;
			break;
		default:
			dev_err(dev, "Invalid dai id %x\n", dai->driver->id);
			return -EINVAL;
		}
	} else {
		switch (dai->driver->id) {
		case I2S_BT_INSTANCE:
			reg_val = ACP_BTTDM_IRER;
			fmt_reg = ACP_BTTDM_RXFRMT;
			break;
		case I2S_SP_INSTANCE:
			reg_val = ACP_I2STDM_IRER;
			fmt_reg = ACP_I2STDM_RXFRMT;
			break;
		case I2S_HS_INSTANCE:
			reg_val = ACP_HSTDM_IRER;
			fmt_reg = ACP_HSTDM_RXFRMT;
			break;
		case I2S_HS_INSTANCE:
			reg_val = ACP_HSTDM_IRER;
			break;
		default:
			dev_err(dev, "Invalid dai id %x\n", dai->driver->id);
			return -EINVAL;
		}
	}

	val = readl(adata->acp_base + reg_val);
	val &= ~ACP3x_ITER_IRER_SAMP_LEN_MASK;
	val = val | (xfer_resolution  << 3);
	writel(val, adata->acp_base + reg_val);

<<<<<<< HEAD
=======
	if (adata->tdm_mode) {
		val = readl(adata->acp_base + reg_val);
		writel(val | BIT(1), adata->acp_base + reg_val);
		if (substream->stream == SNDRV_PCM_STREAM_PLAYBACK)
			tdm_fmt = adata->tdm_tx_fmt[dai->driver->id - 1];
		else
			tdm_fmt = adata->tdm_rx_fmt[dai->driver->id - 1];
		writel(tdm_fmt, adata->acp_base + fmt_reg);
	}

>>>>>>> 9fecab24
	if (rsrc->soc_mclk) {
		switch (params_format(params)) {
		case SNDRV_PCM_FORMAT_S16_LE:
			switch (params_rate(params)) {
			case 8000:
				bclk_div_val = 768;
				break;
			case 16000:
				bclk_div_val = 384;
				break;
			case 24000:
				bclk_div_val = 256;
				break;
			case 32000:
				bclk_div_val = 192;
				break;
			case 44100:
			case 48000:
				bclk_div_val = 128;
				break;
			case 88200:
			case 96000:
				bclk_div_val = 64;
				break;
			case 192000:
				bclk_div_val = 32;
				break;
			default:
				return -EINVAL;
			}
			lrclk_div_val = 32;
			break;
		case SNDRV_PCM_FORMAT_S32_LE:
			switch (params_rate(params)) {
			case 8000:
				bclk_div_val = 384;
				break;
			case 16000:
				bclk_div_val = 192;
				break;
			case 24000:
				bclk_div_val = 128;
				break;
			case 32000:
				bclk_div_val = 96;
				break;
			case 44100:
			case 48000:
				bclk_div_val = 64;
				break;
			case 88200:
			case 96000:
				bclk_div_val = 32;
				break;
			case 192000:
				bclk_div_val = 16;
				break;
			default:
				return -EINVAL;
			}
			lrclk_div_val = 64;
			break;
		default:
			return -EINVAL;
		}
		adata->lrclk_div = lrclk_div_val;
		adata->bclk_div = bclk_div_val;
	}
	return 0;
}

static int acp_i2s_trigger(struct snd_pcm_substream *substream, int cmd, struct snd_soc_dai *dai)
{
	struct acp_stream *stream = substream->runtime->private_data;
	struct device *dev = dai->component->dev;
	struct acp_dev_data *adata = dev_get_drvdata(dev);
	struct acp_resource *rsrc = adata->rsrc;
	u32 val, period_bytes, reg_val, ier_val, water_val, buf_size, buf_reg;

	period_bytes = frames_to_bytes(substream->runtime, substream->runtime->period_size);
	buf_size = frames_to_bytes(substream->runtime, substream->runtime->buffer_size);

	switch (cmd) {
	case SNDRV_PCM_TRIGGER_START:
	case SNDRV_PCM_TRIGGER_RESUME:
	case SNDRV_PCM_TRIGGER_PAUSE_RELEASE:
		stream->bytescount = acp_get_byte_count(adata, stream->dai_id, substream->stream);
		if (substream->stream == SNDRV_PCM_STREAM_PLAYBACK) {
			switch (dai->driver->id) {
			case I2S_BT_INSTANCE:
				water_val = ACP_BT_TX_INTR_WATERMARK_SIZE;
				reg_val = ACP_BTTDM_ITER;
				ier_val = ACP_BTTDM_IER;
				buf_reg = ACP_BT_TX_RINGBUFSIZE;
				break;
			case I2S_SP_INSTANCE:
				water_val = ACP_I2S_TX_INTR_WATERMARK_SIZE;
				reg_val = ACP_I2STDM_ITER;
				ier_val = ACP_I2STDM_IER;
				buf_reg = ACP_I2S_TX_RINGBUFSIZE;
				break;
			case I2S_HS_INSTANCE:
				water_val = ACP_HS_TX_INTR_WATERMARK_SIZE;
				reg_val = ACP_HSTDM_ITER;
				ier_val = ACP_HSTDM_IER;
				buf_reg = ACP_HS_TX_RINGBUFSIZE;
				break;
			default:
				dev_err(dev, "Invalid dai id %x\n", dai->driver->id);
				return -EINVAL;
			}
		} else {
			switch (dai->driver->id) {
			case I2S_BT_INSTANCE:
				water_val = ACP_BT_RX_INTR_WATERMARK_SIZE;
				reg_val = ACP_BTTDM_IRER;
				ier_val = ACP_BTTDM_IER;
				buf_reg = ACP_BT_RX_RINGBUFSIZE;
				break;
			case I2S_SP_INSTANCE:
				water_val = ACP_I2S_RX_INTR_WATERMARK_SIZE;
				reg_val = ACP_I2STDM_IRER;
				ier_val = ACP_I2STDM_IER;
				buf_reg = ACP_I2S_RX_RINGBUFSIZE;
				break;
			case I2S_HS_INSTANCE:
				water_val = ACP_HS_RX_INTR_WATERMARK_SIZE;
				reg_val = ACP_HSTDM_IRER;
				ier_val = ACP_HSTDM_IER;
				buf_reg = ACP_HS_RX_RINGBUFSIZE;
				break;
			default:
				dev_err(dev, "Invalid dai id %x\n", dai->driver->id);
				return -EINVAL;
			}
		}
		writel(period_bytes, adata->acp_base + water_val);
		writel(buf_size, adata->acp_base + buf_reg);
		val = readl(adata->acp_base + reg_val);
		val = val | BIT(0);
		writel(val, adata->acp_base + reg_val);
		writel(1, adata->acp_base + ier_val);
		if (rsrc->soc_mclk)
			acp_set_i2s_clk(adata, dai->driver->id);
		return 0;
	case SNDRV_PCM_TRIGGER_STOP:
	case SNDRV_PCM_TRIGGER_SUSPEND:
	case SNDRV_PCM_TRIGGER_PAUSE_PUSH:
		if (substream->stream == SNDRV_PCM_STREAM_PLAYBACK) {
			switch (dai->driver->id) {
			case I2S_BT_INSTANCE:
				reg_val = ACP_BTTDM_ITER;
				break;
			case I2S_SP_INSTANCE:
				reg_val = ACP_I2STDM_ITER;
				break;
			case I2S_HS_INSTANCE:
				reg_val = ACP_HSTDM_ITER;
				break;
			default:
				dev_err(dev, "Invalid dai id %x\n", dai->driver->id);
				return -EINVAL;
			}

		} else {
			switch (dai->driver->id) {
			case I2S_BT_INSTANCE:
				reg_val = ACP_BTTDM_IRER;
				break;
			case I2S_SP_INSTANCE:
				reg_val = ACP_I2STDM_IRER;
				break;
			case I2S_HS_INSTANCE:
				reg_val = ACP_HSTDM_IRER;
				break;
			default:
				dev_err(dev, "Invalid dai id %x\n", dai->driver->id);
				return -EINVAL;
			}
		}
		val = readl(adata->acp_base + reg_val);
		val = val & ~BIT(0);
		writel(val, adata->acp_base + reg_val);

		if (!(readl(adata->acp_base + ACP_BTTDM_ITER) & BIT(0)) &&
		    !(readl(adata->acp_base + ACP_BTTDM_IRER) & BIT(0)))
			writel(0, adata->acp_base + ACP_BTTDM_IER);
		if (!(readl(adata->acp_base + ACP_I2STDM_ITER) & BIT(0)) &&
		    !(readl(adata->acp_base + ACP_I2STDM_IRER) & BIT(0)))
			writel(0, adata->acp_base + ACP_I2STDM_IER);
		if (!(readl(adata->acp_base + ACP_HSTDM_ITER) & BIT(0)) &&
		    !(readl(adata->acp_base + ACP_HSTDM_IRER) & BIT(0)))
			writel(0, adata->acp_base + ACP_HSTDM_IER);
		return 0;
	default:
		return -EINVAL;
	}

	return 0;
}

static int acp_i2s_prepare(struct snd_pcm_substream *substream, struct snd_soc_dai *dai)
{
	struct device *dev = dai->component->dev;
	struct acp_dev_data *adata = dev_get_drvdata(dev);
	struct acp_resource *rsrc = adata->rsrc;
	struct acp_stream *stream = substream->runtime->private_data;
	u32 reg_dma_size = 0, reg_fifo_size = 0, reg_fifo_addr = 0;
	u32 phy_addr = 0, acp_fifo_addr = 0, ext_int_ctrl;
	unsigned int dir = substream->stream;

	switch (dai->driver->id) {
	case I2S_SP_INSTANCE:
		if (dir == SNDRV_PCM_STREAM_PLAYBACK) {
			reg_dma_size = ACP_I2S_TX_DMA_SIZE;
			acp_fifo_addr = rsrc->sram_pte_offset +
						SP_PB_FIFO_ADDR_OFFSET;
			reg_fifo_addr =	ACP_I2S_TX_FIFOADDR;
			reg_fifo_size = ACP_I2S_TX_FIFOSIZE;

			phy_addr = I2S_SP_TX_MEM_WINDOW_START + stream->reg_offset;
			writel(phy_addr, adata->acp_base + ACP_I2S_TX_RINGBUFADDR);
		} else {
			reg_dma_size = ACP_I2S_RX_DMA_SIZE;
			acp_fifo_addr = rsrc->sram_pte_offset +
						SP_CAPT_FIFO_ADDR_OFFSET;
			reg_fifo_addr = ACP_I2S_RX_FIFOADDR;
			reg_fifo_size = ACP_I2S_RX_FIFOSIZE;
			phy_addr = I2S_SP_RX_MEM_WINDOW_START + stream->reg_offset;
			writel(phy_addr, adata->acp_base + ACP_I2S_RX_RINGBUFADDR);
		}
		break;
	case I2S_BT_INSTANCE:
		if (dir == SNDRV_PCM_STREAM_PLAYBACK) {
			reg_dma_size = ACP_BT_TX_DMA_SIZE;
			acp_fifo_addr = rsrc->sram_pte_offset +
						BT_PB_FIFO_ADDR_OFFSET;
			reg_fifo_addr = ACP_BT_TX_FIFOADDR;
			reg_fifo_size = ACP_BT_TX_FIFOSIZE;

			phy_addr = I2S_BT_TX_MEM_WINDOW_START + stream->reg_offset;
			writel(phy_addr, adata->acp_base + ACP_BT_TX_RINGBUFADDR);
		} else {
			reg_dma_size = ACP_BT_RX_DMA_SIZE;
			acp_fifo_addr = rsrc->sram_pte_offset +
						BT_CAPT_FIFO_ADDR_OFFSET;
			reg_fifo_addr = ACP_BT_RX_FIFOADDR;
			reg_fifo_size = ACP_BT_RX_FIFOSIZE;

			phy_addr = I2S_BT_TX_MEM_WINDOW_START + stream->reg_offset;
			writel(phy_addr, adata->acp_base + ACP_BT_RX_RINGBUFADDR);
		}
		break;
	case I2S_HS_INSTANCE:
		if (dir == SNDRV_PCM_STREAM_PLAYBACK) {
			reg_dma_size = ACP_HS_TX_DMA_SIZE;
			acp_fifo_addr = rsrc->sram_pte_offset +
				HS_PB_FIFO_ADDR_OFFSET;
			reg_fifo_addr = ACP_HS_TX_FIFOADDR;
			reg_fifo_size = ACP_HS_TX_FIFOSIZE;

			phy_addr = I2S_HS_TX_MEM_WINDOW_START + stream->reg_offset;
			writel(phy_addr, adata->acp_base + ACP_HS_TX_RINGBUFADDR);
		} else {
			reg_dma_size = ACP_HS_RX_DMA_SIZE;
			acp_fifo_addr = rsrc->sram_pte_offset +
					HS_CAPT_FIFO_ADDR_OFFSET;
			reg_fifo_addr = ACP_HS_RX_FIFOADDR;
			reg_fifo_size = ACP_HS_RX_FIFOSIZE;

			phy_addr = I2S_HS_RX_MEM_WINDOW_START + stream->reg_offset;
			writel(phy_addr, adata->acp_base + ACP_HS_RX_RINGBUFADDR);
		}
		break;
	default:
		dev_err(dev, "Invalid dai id %x\n", dai->driver->id);
		return -EINVAL;
	}

	writel(DMA_SIZE, adata->acp_base + reg_dma_size);
	writel(acp_fifo_addr, adata->acp_base + reg_fifo_addr);
	writel(FIFO_SIZE, adata->acp_base + reg_fifo_size);

	ext_int_ctrl = readl(ACP_EXTERNAL_INTR_CNTL(adata, rsrc->irqp_used));
	ext_int_ctrl |= BIT(I2S_RX_THRESHOLD(rsrc->offset)) |
			BIT(BT_RX_THRESHOLD(rsrc->offset)) |
			BIT(I2S_TX_THRESHOLD(rsrc->offset)) |
			BIT(BT_TX_THRESHOLD(rsrc->offset)) |
			BIT(HS_RX_THRESHOLD(rsrc->offset)) |
			BIT(HS_TX_THRESHOLD(rsrc->offset));

	writel(ext_int_ctrl, ACP_EXTERNAL_INTR_CNTL(adata, rsrc->irqp_used));

	return 0;
}

static int acp_i2s_startup(struct snd_pcm_substream *substream, struct snd_soc_dai *dai)
{
	struct acp_stream *stream = substream->runtime->private_data;
	struct device *dev = dai->component->dev;
	struct acp_dev_data *adata = dev_get_drvdata(dev);
	struct acp_resource *rsrc = adata->rsrc;
	unsigned int dir = substream->stream;
	unsigned int irq_bit = 0;

	switch (dai->driver->id) {
	case I2S_SP_INSTANCE:
		if (dir == SNDRV_PCM_STREAM_PLAYBACK) {
			irq_bit = BIT(I2S_TX_THRESHOLD(rsrc->offset));
			stream->pte_offset = ACP_SRAM_SP_PB_PTE_OFFSET;
			stream->fifo_offset = SP_PB_FIFO_ADDR_OFFSET;
		} else {
			irq_bit = BIT(I2S_RX_THRESHOLD(rsrc->offset));
			stream->pte_offset = ACP_SRAM_SP_CP_PTE_OFFSET;
			stream->fifo_offset = SP_CAPT_FIFO_ADDR_OFFSET;
		}
		break;
	case I2S_BT_INSTANCE:
		if (dir == SNDRV_PCM_STREAM_PLAYBACK) {
			irq_bit = BIT(BT_TX_THRESHOLD(rsrc->offset));
			stream->pte_offset = ACP_SRAM_BT_PB_PTE_OFFSET;
			stream->fifo_offset = BT_PB_FIFO_ADDR_OFFSET;
		} else {
			irq_bit = BIT(BT_RX_THRESHOLD(rsrc->offset));
			stream->pte_offset = ACP_SRAM_BT_CP_PTE_OFFSET;
			stream->fifo_offset = BT_CAPT_FIFO_ADDR_OFFSET;
		}
		break;
	case I2S_HS_INSTANCE:
		if (dir == SNDRV_PCM_STREAM_PLAYBACK) {
			irq_bit = BIT(HS_TX_THRESHOLD(rsrc->offset));
			stream->pte_offset = ACP_SRAM_HS_PB_PTE_OFFSET;
			stream->fifo_offset = HS_PB_FIFO_ADDR_OFFSET;
		} else {
			irq_bit = BIT(HS_RX_THRESHOLD(rsrc->offset));
			stream->pte_offset = ACP_SRAM_HS_CP_PTE_OFFSET;
			stream->fifo_offset = HS_CAPT_FIFO_ADDR_OFFSET;
		}
		break;
	default:
		dev_err(dev, "Invalid dai id %x\n", dai->driver->id);
		return -EINVAL;
	}

	/* Save runtime dai configuration in stream */
	stream->id = dai->driver->id + dir;
	stream->dai_id = dai->driver->id;
	stream->irq_bit = irq_bit;
	stream->dir = substream->stream;

	return 0;
}

const struct snd_soc_dai_ops asoc_acp_cpu_dai_ops = {
	.startup = acp_i2s_startup,
	.hw_params = acp_i2s_hwparams,
	.prepare = acp_i2s_prepare,
	.trigger = acp_i2s_trigger,
	.set_fmt = acp_i2s_set_fmt,
	.set_tdm_slot = acp_i2s_set_tdm_slot,
};
EXPORT_SYMBOL_NS_GPL(asoc_acp_cpu_dai_ops, SND_SOC_ACP_COMMON);

int asoc_acp_i2s_probe(struct snd_soc_dai *dai)
{
	struct device *dev = dai->component->dev;
	struct acp_dev_data *adata = dev_get_drvdata(dev);
	struct acp_resource *rsrc = adata->rsrc;
	unsigned int val;

	if (!adata->acp_base) {
		dev_err(dev, "I2S base is NULL\n");
		return -EINVAL;
	}

	val = readl(adata->acp_base + rsrc->i2s_pin_cfg_offset);
	if (val != rsrc->i2s_mode) {
		dev_err(dev, "I2S Mode not supported val %x\n", val);
		return -EINVAL;
	}

	return 0;
}
EXPORT_SYMBOL_NS_GPL(asoc_acp_i2s_probe, SND_SOC_ACP_COMMON);

MODULE_LICENSE("Dual BSD/GPL");
MODULE_ALIAS(DRV_NAME);<|MERGE_RESOLUTION|>--- conflicted
+++ resolved
@@ -92,11 +92,7 @@
 	struct acp_resource *rsrc;
 	u32 val;
 	u32 xfer_resolution;
-<<<<<<< HEAD
-	u32 reg_val;
-=======
 	u32 reg_val, fmt_reg, tdm_fmt;
->>>>>>> 9fecab24
 	u32 lrclk_div_val, bclk_div_val;
 
 	adata = snd_soc_dai_get_drvdata(dai);
@@ -135,9 +131,6 @@
 			reg_val = ACP_HSTDM_ITER;
 			fmt_reg = ACP_HSTDM_TXFRMT;
 			break;
-		case I2S_HS_INSTANCE:
-			reg_val = ACP_HSTDM_ITER;
-			break;
 		default:
 			dev_err(dev, "Invalid dai id %x\n", dai->driver->id);
 			return -EINVAL;
@@ -156,9 +149,6 @@
 			reg_val = ACP_HSTDM_IRER;
 			fmt_reg = ACP_HSTDM_RXFRMT;
 			break;
-		case I2S_HS_INSTANCE:
-			reg_val = ACP_HSTDM_IRER;
-			break;
 		default:
 			dev_err(dev, "Invalid dai id %x\n", dai->driver->id);
 			return -EINVAL;
@@ -170,8 +160,6 @@
 	val = val | (xfer_resolution  << 3);
 	writel(val, adata->acp_base + reg_val);
 
-<<<<<<< HEAD
-=======
 	if (adata->tdm_mode) {
 		val = readl(adata->acp_base + reg_val);
 		writel(val | BIT(1), adata->acp_base + reg_val);
@@ -182,7 +170,6 @@
 		writel(tdm_fmt, adata->acp_base + fmt_reg);
 	}
 
->>>>>>> 9fecab24
 	if (rsrc->soc_mclk) {
 		switch (params_format(params)) {
 		case SNDRV_PCM_FORMAT_S16_LE:
