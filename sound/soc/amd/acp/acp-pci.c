--- conflicted
+++ resolved
@@ -85,11 +85,6 @@
 		chip->acp_rev = ACP3X_DEV;
 		break;
 	case 0x6f:
-<<<<<<< HEAD
-		res_acp = acp3x_res;
-		num_res = ARRAY_SIZE(acp3x_res);
-=======
->>>>>>> 1b9d1dbb
 		chip->name = "acp_asoc_rembrandt";
 		chip->acp_rev = ACP6X_DEV;
 		break;
