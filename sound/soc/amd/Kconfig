--- conflicted
+++ resolved
@@ -122,12 +122,6 @@
         tristate "AMD Audio Coprocessor-v6.2 RPL support"
         depends on X86 && PCI
         help
-<<<<<<< HEAD
-          This option enables Audio Coprocessor i.e ACP v6.2 support on
-          AMD RPL platform. By enabling this flag build will be
-          triggered for ACP PCI driver.
-          Say m if you have such a device.
-=======
           This option enables Audio Coprocessor i.e. ACP v6.2 support on
           AMD RPL platform. By enabling this flag build will be
           triggered for ACP PCI driver.
@@ -153,5 +147,4 @@
           using dmic. ACP IP has PDM Decoder block with DMA controller.
           DMIC can be connected directly to ACP IP.
           Say m if you have such a device.
->>>>>>> 9fecab24
           If unsure select "N".