--- conflicted
+++ resolved
@@ -7,10 +7,7 @@
  * it under the terms of the GNU General Public License version 2 as
  * published by the Free Software Foundation.
  */
-<<<<<<< HEAD
-=======
 #include <linux/clk.h>
->>>>>>> 4b9c75ea
 #include <linux/module.h>
 #include <linux/of.h>
 #include <sound/simple_card_utils.h>
@@ -101,8 +98,6 @@
 }
 EXPORT_SYMBOL_GPL(asoc_simple_card_parse_card_name);
 
-<<<<<<< HEAD
-=======
 int asoc_simple_card_parse_clk(struct device_node *node,
 			       struct device_node *dai_of_node,
 			       struct asoc_simple_dai *simple_dai)
@@ -243,7 +238,6 @@
 }
 EXPORT_SYMBOL_GPL(asoc_simple_card_clean_reference);
 
->>>>>>> 4b9c75ea
 /* Module information */
 MODULE_AUTHOR("Kuninori Morimoto <kuninori.morimoto.gx@renesas.com>");
 MODULE_DESCRIPTION("ALSA SoC Simple Card Utils");
