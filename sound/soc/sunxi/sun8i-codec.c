--- conflicted
+++ resolved
@@ -118,12 +118,6 @@
 #define SUN8I_SYSCLK_CTL_AIF2CLK_SRC_MASK	GENMASK(5, 4)
 #define SUN8I_SYS_SR_CTRL_AIF1_FS_MASK		GENMASK(15, 12)
 #define SUN8I_SYS_SR_CTRL_AIF2_FS_MASK		GENMASK(11, 8)
-<<<<<<< HEAD
-#define SUN8I_AIF1CLK_CTRL_AIF1_BCLK_DIV_MASK	GENMASK(12, 9)
-#define SUN8I_AIF1CLK_CTRL_AIF1_LRCK_DIV_MASK	GENMASK(8, 6)
-#define SUN8I_AIF1CLK_CTRL_AIF1_WORD_SIZ_MASK	GENMASK(5, 4)
-#define SUN8I_AIF1CLK_CTRL_AIF1_DATA_FMT_MASK	GENMASK(3, 2)
-=======
 #define SUN8I_AIF_CLK_CTRL_CLK_INV_MASK		GENMASK(14, 13)
 #define SUN8I_AIF_CLK_CTRL_BCLK_DIV_MASK	GENMASK(12, 9)
 #define SUN8I_AIF_CLK_CTRL_LRCK_DIV_MASK	GENMASK(8, 6)
@@ -162,7 +156,6 @@
 	unsigned int	active_streams	: 2;
 	unsigned int	open_streams	: 2;
 };
->>>>>>> f642729d
 
 struct sun8i_codec_quirks {
 	bool legacy_widgets	: 1;
@@ -173,12 +166,9 @@
 	struct regmap			*regmap;
 	struct clk			*clk_module;
 	const struct sun8i_codec_quirks	*quirks;
-<<<<<<< HEAD
-=======
 	struct sun8i_codec_aif		aifs[SUN8I_CODEC_NAIFS];
 	unsigned int			sysclk_rate;
 	int				sysclk_refcnt;
->>>>>>> f642729d
 };
 
 static struct snd_soc_dai_driver sun8i_codec_dais[];
@@ -274,11 +264,7 @@
 static int sun8i_codec_set_fmt(struct snd_soc_dai *dai, unsigned int fmt)
 {
 	struct sun8i_codec *scodec = snd_soc_dai_get_drvdata(dai);
-<<<<<<< HEAD
-	u32 value;
-=======
 	u32 dsp_format, format, invert, value;
->>>>>>> f642729d
 
 	/* clock masters */
 	switch (fmt & SND_SOC_DAIFMT_MASTER_MASK) {
@@ -306,27 +292,6 @@
 				   BIT(SUN8I_AIF_CLK_CTRL_MSTR_MOD),
 				   value << SUN8I_AIF_CLK_CTRL_MSTR_MOD);
 	}
-<<<<<<< HEAD
-	regmap_update_bits(scodec->regmap, SUN8I_AIF1CLK_CTRL,
-			   BIT(SUN8I_AIF1CLK_CTRL_AIF1_BCLK_INV),
-			   value << SUN8I_AIF1CLK_CTRL_AIF1_BCLK_INV);
-
-	/*
-	 * It appears that the DAI and the codec in the A33 SoC don't
-	 * share the same polarity for the LRCK signal when they mean
-	 * 'normal' and 'inverted' in the datasheet.
-	 *
-	 * Since the DAI here is our regular i2s driver that have been
-	 * tested with way more codecs than just this one, it means
-	 * that the codec probably gets it backward, and we have to
-	 * invert the value here.
-	 */
-	value ^= scodec->quirks->lrck_inversion;
-	regmap_update_bits(scodec->regmap, SUN8I_AIF1CLK_CTRL,
-			   BIT(SUN8I_AIF1CLK_CTRL_AIF1_LRCK_INV),
-			   value << SUN8I_AIF1CLK_CTRL_AIF1_LRCK_INV);
-=======
->>>>>>> f642729d
 
 	/* DAI format */
 	switch (fmt & SND_SOC_DAIFMT_FORMAT_MASK) {
@@ -528,10 +493,6 @@
 				 struct snd_soc_dai *dai)
 {
 	struct sun8i_codec *scodec = snd_soc_dai_get_drvdata(dai);
-<<<<<<< HEAD
-	int sample_rate, lrck_div;
-	u8 bclk_div;
-=======
 	struct sun8i_codec_aif *aif = &scodec->aifs[dai->id];
 	unsigned int sample_rate = params_rate(params);
 	unsigned int slots = aif->slots ?: params_channels(params);
@@ -599,7 +560,6 @@
 	regmap_update_bits(scodec->regmap, clk_reg,
 			   SUN8I_AIF_CLK_CTRL_BCLK_DIV_MASK,
 			   bclk_div << SUN8I_AIF_CLK_CTRL_BCLK_DIV);
->>>>>>> f642729d
 
 	/*
 	 * SYSCLK rate
@@ -636,15 +596,9 @@
 	struct sun8i_codec *scodec = snd_soc_dai_get_drvdata(dai);
 	struct sun8i_codec_aif *aif = &scodec->aifs[dai->id];
 
-<<<<<<< HEAD
-	regmap_update_bits(scodec->regmap, SUN8I_SYS_SR_CTRL,
-			   SUN8I_SYS_SR_CTRL_AIF1_FS_MASK,
-			   sample_rate << SUN8I_SYS_SR_CTRL_AIF1_FS);
-=======
 	/* Drop references when the last substream for the AIF is freed. */
 	if (aif->open_streams != BIT(substream->stream))
 		goto done;
->>>>>>> f642729d
 
 	clk_rate_exclusive_put(scodec->clk_module);
 	scodec->sysclk_refcnt--;
@@ -656,8 +610,6 @@
 	return 0;
 }
 
-<<<<<<< HEAD
-=======
 static const struct snd_soc_dai_ops sun8i_codec_dai_ops = {
 	.set_fmt	= sun8i_codec_set_fmt,
 	.set_tdm_slot	= sun8i_codec_set_tdm_slot,
@@ -760,7 +712,6 @@
 	return sun8i_codec_update_sample_rate(scodec);
 }
 
->>>>>>> f642729d
 static const char *const sun8i_aif_stereo_mux_enum_values[] = {
 	"Stereo", "Reverse Stereo", "Sum Mono", "Mix Mono"
 };
@@ -775,8 +726,6 @@
 	SOC_DAPM_ENUM("AIF1 AD0 Stereo Capture Route",
 		      sun8i_aif1_ad0_stereo_mux_enum);
 
-<<<<<<< HEAD
-=======
 static SOC_ENUM_DOUBLE_DECL(sun8i_aif2_adc_stereo_mux_enum,
 			    SUN8I_AIF2_ADCDAT_CTRL,
 			    SUN8I_AIF2_ADCDAT_CTRL_AIF2_ADCL_SRC,
@@ -800,7 +749,6 @@
 	SOC_DAPM_ENUM("AIF3 ADC Source Capture Route",
 		      sun8i_aif3_adc_mux_enum);
 
->>>>>>> f642729d
 static const struct snd_kcontrol_new sun8i_aif1_ad0_mixer_controls[] = {
 	SOC_DAPM_DOUBLE("AIF1 Slot 0 Digital ADC Capture Switch",
 			SUN8I_AIF1_MXR_SRC,
@@ -820,8 +768,6 @@
 			SUN8I_AIF1_MXR_SRC_AD0R_MXR_SRC_AIF2DACL, 1, 0),
 };
 
-<<<<<<< HEAD
-=======
 static const struct snd_kcontrol_new sun8i_aif2_adc_mixer_controls[] = {
 	SOC_DAPM_DOUBLE("AIF2 ADC Mixer AIF1 DA0 Capture Switch",
 			SUN8I_AIF2_MXR_SRC,
@@ -854,7 +800,6 @@
 	SOC_DAPM_ENUM("AIF2 DAC Source Playback Route",
 		      sun8i_aif2_dac_mux_enum);
 
->>>>>>> f642729d
 static SOC_ENUM_DOUBLE_DECL(sun8i_aif1_da0_stereo_mux_enum,
 			    SUN8I_AIF1_DACDAT_CTRL,
 			    SUN8I_AIF1_DACDAT_CTRL_AIF1_DA0L_SRC,
@@ -865,8 +810,6 @@
 	SOC_DAPM_ENUM("AIF1 DA0 Stereo Playback Route",
 		      sun8i_aif1_da0_stereo_mux_enum);
 
-<<<<<<< HEAD
-=======
 static SOC_ENUM_DOUBLE_DECL(sun8i_aif2_dac_stereo_mux_enum,
 			    SUN8I_AIF2_DACDAT_CTRL,
 			    SUN8I_AIF2_DACDAT_CTRL_AIF2_DACL_SRC,
@@ -877,7 +820,6 @@
 	SOC_DAPM_ENUM("AIF2 DAC Stereo Playback Route",
 		      sun8i_aif2_dac_stereo_mux_enum);
 
->>>>>>> f642729d
 static const struct snd_kcontrol_new sun8i_dac_mixer_controls[] = {
 	SOC_DAPM_DOUBLE("AIF1 Slot 0 Digital DAC Playback Switch",
 			SUN8I_DAC_MXR_SRC,
@@ -898,232 +840,6 @@
 static const struct snd_soc_dapm_widget sun8i_codec_dapm_widgets[] = {
 	/* System Clocks */
 	SND_SOC_DAPM_CLOCK_SUPPLY("mod"),
-<<<<<<< HEAD
-
-	SND_SOC_DAPM_SUPPLY("AIF1CLK",
-			    SUN8I_SYSCLK_CTL,
-			    SUN8I_SYSCLK_CTL_AIF1CLK_ENA, 0, NULL, 0),
-	SND_SOC_DAPM_SUPPLY("SYSCLK",
-			    SUN8I_SYSCLK_CTL,
-			    SUN8I_SYSCLK_CTL_SYSCLK_ENA, 0, NULL, 0),
-
-	/* Module Clocks */
-	SND_SOC_DAPM_SUPPLY("CLK AIF1",
-			    SUN8I_MOD_CLK_ENA,
-			    SUN8I_MOD_CLK_ENA_AIF1, 0, NULL, 0),
-	SND_SOC_DAPM_SUPPLY("CLK ADC",
-			    SUN8I_MOD_CLK_ENA,
-			    SUN8I_MOD_CLK_ENA_ADC, 0, NULL, 0),
-	SND_SOC_DAPM_SUPPLY("CLK DAC",
-			    SUN8I_MOD_CLK_ENA,
-			    SUN8I_MOD_CLK_ENA_DAC, 0, NULL, 0),
-
-	/* Module Resets */
-	SND_SOC_DAPM_SUPPLY("RST AIF1",
-			    SUN8I_MOD_RST_CTL,
-			    SUN8I_MOD_RST_CTL_AIF1, 0, NULL, 0),
-	SND_SOC_DAPM_SUPPLY("RST ADC",
-			    SUN8I_MOD_RST_CTL,
-			    SUN8I_MOD_RST_CTL_ADC, 0, NULL, 0),
-	SND_SOC_DAPM_SUPPLY("RST DAC",
-			    SUN8I_MOD_RST_CTL,
-			    SUN8I_MOD_RST_CTL_DAC, 0, NULL, 0),
-
-	/* Module Supplies */
-	SND_SOC_DAPM_SUPPLY("ADC",
-			    SUN8I_ADC_DIG_CTRL,
-			    SUN8I_ADC_DIG_CTRL_ENAD, 0, NULL, 0),
-	SND_SOC_DAPM_SUPPLY("DAC",
-			    SUN8I_DAC_DIG_CTRL,
-			    SUN8I_DAC_DIG_CTRL_ENDA, 0, NULL, 0),
-
-	/* AIF "ADC" Outputs */
-	SND_SOC_DAPM_AIF_OUT("AIF1 AD0L", "Capture", 0,
-			     SUN8I_AIF1_ADCDAT_CTRL,
-			     SUN8I_AIF1_ADCDAT_CTRL_AIF1_AD0L_ENA, 0),
-	SND_SOC_DAPM_AIF_OUT("AIF1 AD0R", "Capture", 1,
-			     SUN8I_AIF1_ADCDAT_CTRL,
-			     SUN8I_AIF1_ADCDAT_CTRL_AIF1_AD0R_ENA, 0),
-
-	/* AIF "ADC" Mono/Stereo Muxes */
-	SND_SOC_DAPM_MUX("AIF1 AD0L Stereo Mux", SND_SOC_NOPM, 0, 0,
-			 &sun8i_aif1_ad0_stereo_mux_control),
-	SND_SOC_DAPM_MUX("AIF1 AD0R Stereo Mux", SND_SOC_NOPM, 0, 0,
-			 &sun8i_aif1_ad0_stereo_mux_control),
-
-	/* AIF "ADC" Mixers */
-	SOC_MIXER_ARRAY("AIF1 AD0L Mixer", SND_SOC_NOPM, 0, 0,
-			sun8i_aif1_ad0_mixer_controls),
-	SOC_MIXER_ARRAY("AIF1 AD0R Mixer", SND_SOC_NOPM, 0, 0,
-			sun8i_aif1_ad0_mixer_controls),
-
-	/* AIF "DAC" Mono/Stereo Muxes */
-	SND_SOC_DAPM_MUX("AIF1 DA0L Stereo Mux", SND_SOC_NOPM, 0, 0,
-			 &sun8i_aif1_da0_stereo_mux_control),
-	SND_SOC_DAPM_MUX("AIF1 DA0R Stereo Mux", SND_SOC_NOPM, 0, 0,
-			 &sun8i_aif1_da0_stereo_mux_control),
-
-	/* AIF "DAC" Inputs */
-	SND_SOC_DAPM_AIF_IN("AIF1 DA0L", "Playback", 0,
-			    SUN8I_AIF1_DACDAT_CTRL,
-			    SUN8I_AIF1_DACDAT_CTRL_AIF1_DA0L_ENA, 0),
-	SND_SOC_DAPM_AIF_IN("AIF1 DA0R", "Playback", 1,
-			    SUN8I_AIF1_DACDAT_CTRL,
-			    SUN8I_AIF1_DACDAT_CTRL_AIF1_DA0R_ENA, 0),
-
-	/* ADC Inputs (connected to analog codec DAPM context) */
-	SND_SOC_DAPM_ADC("ADCL", NULL, SND_SOC_NOPM, 0, 0),
-	SND_SOC_DAPM_ADC("ADCR", NULL, SND_SOC_NOPM, 0, 0),
-
-	/* DAC Outputs (connected to analog codec DAPM context) */
-	SND_SOC_DAPM_DAC("DACL", NULL, SND_SOC_NOPM, 0, 0),
-	SND_SOC_DAPM_DAC("DACR", NULL, SND_SOC_NOPM, 0, 0),
-
-	/* DAC Mixers */
-	SOC_MIXER_ARRAY("DACL Mixer", SND_SOC_NOPM, 0, 0,
-			sun8i_dac_mixer_controls),
-	SOC_MIXER_ARRAY("DACR Mixer", SND_SOC_NOPM, 0, 0,
-			sun8i_dac_mixer_controls),
-};
-
-static const struct snd_soc_dapm_route sun8i_codec_dapm_routes[] = {
-	/* Clock Routes */
-	{ "AIF1CLK", NULL, "mod" },
-
-	{ "SYSCLK", NULL, "AIF1CLK" },
-
-	{ "CLK AIF1", NULL, "AIF1CLK" },
-	{ "CLK AIF1", NULL, "SYSCLK" },
-	{ "RST AIF1", NULL, "CLK AIF1" },
-	{ "AIF1 AD0L", NULL, "RST AIF1" },
-	{ "AIF1 AD0R", NULL, "RST AIF1" },
-	{ "AIF1 DA0L", NULL, "RST AIF1" },
-	{ "AIF1 DA0R", NULL, "RST AIF1" },
-
-	{ "CLK ADC", NULL, "SYSCLK" },
-	{ "RST ADC", NULL, "CLK ADC" },
-	{ "ADC", NULL, "RST ADC" },
-	{ "ADCL", NULL, "ADC" },
-	{ "ADCR", NULL, "ADC" },
-
-	{ "CLK DAC", NULL, "SYSCLK" },
-	{ "RST DAC", NULL, "CLK DAC" },
-	{ "DAC", NULL, "RST DAC" },
-	{ "DACL", NULL, "DAC" },
-	{ "DACR", NULL, "DAC" },
-
-	/* AIF "ADC" Output Routes */
-	{ "AIF1 AD0L", NULL, "AIF1 AD0L Stereo Mux" },
-	{ "AIF1 AD0R", NULL, "AIF1 AD0R Stereo Mux" },
-
-	/* AIF "ADC" Mono/Stereo Mux Routes */
-	{ "AIF1 AD0L Stereo Mux", "Stereo", "AIF1 AD0L Mixer" },
-	{ "AIF1 AD0L Stereo Mux", "Reverse Stereo", "AIF1 AD0R Mixer" },
-	{ "AIF1 AD0L Stereo Mux", "Sum Mono", "AIF1 AD0L Mixer" },
-	{ "AIF1 AD0L Stereo Mux", "Sum Mono", "AIF1 AD0R Mixer" },
-	{ "AIF1 AD0L Stereo Mux", "Mix Mono", "AIF1 AD0L Mixer" },
-	{ "AIF1 AD0L Stereo Mux", "Mix Mono", "AIF1 AD0R Mixer" },
-
-	{ "AIF1 AD0R Stereo Mux", "Stereo", "AIF1 AD0R Mixer" },
-	{ "AIF1 AD0R Stereo Mux", "Reverse Stereo", "AIF1 AD0L Mixer" },
-	{ "AIF1 AD0R Stereo Mux", "Sum Mono", "AIF1 AD0L Mixer" },
-	{ "AIF1 AD0R Stereo Mux", "Sum Mono", "AIF1 AD0R Mixer" },
-	{ "AIF1 AD0R Stereo Mux", "Mix Mono", "AIF1 AD0L Mixer" },
-	{ "AIF1 AD0R Stereo Mux", "Mix Mono", "AIF1 AD0R Mixer" },
-
-	/* AIF "ADC" Mixer Routes */
-	{ "AIF1 AD0L Mixer", "AIF1 Slot 0 Digital ADC Capture Switch", "AIF1 DA0L Stereo Mux" },
-	{ "AIF1 AD0L Mixer", "AIF1 Data Digital ADC Capture Switch", "ADCL" },
-
-	{ "AIF1 AD0R Mixer", "AIF1 Slot 0 Digital ADC Capture Switch", "AIF1 DA0R Stereo Mux" },
-	{ "AIF1 AD0R Mixer", "AIF1 Data Digital ADC Capture Switch", "ADCR" },
-
-	/* AIF "DAC" Mono/Stereo Mux Routes */
-	{ "AIF1 DA0L Stereo Mux", "Stereo", "AIF1 DA0L" },
-	{ "AIF1 DA0L Stereo Mux", "Reverse Stereo", "AIF1 DA0R" },
-	{ "AIF1 DA0L Stereo Mux", "Sum Mono", "AIF1 DA0L" },
-	{ "AIF1 DA0L Stereo Mux", "Sum Mono", "AIF1 DA0R" },
-	{ "AIF1 DA0L Stereo Mux", "Mix Mono", "AIF1 DA0L" },
-	{ "AIF1 DA0L Stereo Mux", "Mix Mono", "AIF1 DA0R" },
-
-	{ "AIF1 DA0R Stereo Mux", "Stereo", "AIF1 DA0R" },
-	{ "AIF1 DA0R Stereo Mux", "Reverse Stereo", "AIF1 DA0L" },
-	{ "AIF1 DA0R Stereo Mux", "Sum Mono", "AIF1 DA0L" },
-	{ "AIF1 DA0R Stereo Mux", "Sum Mono", "AIF1 DA0R" },
-	{ "AIF1 DA0R Stereo Mux", "Mix Mono", "AIF1 DA0L" },
-	{ "AIF1 DA0R Stereo Mux", "Mix Mono", "AIF1 DA0R" },
-
-	/* DAC Output Routes */
-	{ "DACL", NULL, "DACL Mixer" },
-	{ "DACR", NULL, "DACR Mixer" },
-
-	/* DAC Mixer Routes */
-	{ "DACL Mixer", "AIF1 Slot 0 Digital DAC Playback Switch", "AIF1 DA0L Stereo Mux" },
-	{ "DACL Mixer", "ADC Digital DAC Playback Switch", "ADCL" },
-
-	{ "DACR Mixer", "AIF1 Slot 0 Digital DAC Playback Switch", "AIF1 DA0R Stereo Mux" },
-	{ "DACR Mixer", "ADC Digital DAC Playback Switch", "ADCR" },
-};
-
-static const struct snd_soc_dapm_widget sun8i_codec_legacy_widgets[] = {
-	/* Legacy ADC Inputs (connected to analog codec DAPM context) */
-	SND_SOC_DAPM_ADC("AIF1 Slot 0 Left ADC", NULL, SND_SOC_NOPM, 0, 0),
-	SND_SOC_DAPM_ADC("AIF1 Slot 0 Right ADC", NULL, SND_SOC_NOPM, 0, 0),
-
-	/* Legacy DAC Outputs (connected to analog codec DAPM context) */
-	SND_SOC_DAPM_DAC("AIF1 Slot 0 Left", NULL, SND_SOC_NOPM, 0, 0),
-	SND_SOC_DAPM_DAC("AIF1 Slot 0 Right", NULL, SND_SOC_NOPM, 0, 0),
-};
-
-static const struct snd_soc_dapm_route sun8i_codec_legacy_routes[] = {
-	/* Legacy ADC Routes */
-	{ "ADCL", NULL, "AIF1 Slot 0 Left ADC" },
-	{ "ADCR", NULL, "AIF1 Slot 0 Right ADC" },
-
-	/* Legacy DAC Routes */
-	{ "AIF1 Slot 0 Left", NULL, "DACL" },
-	{ "AIF1 Slot 0 Right", NULL, "DACR" },
-};
-
-static int sun8i_codec_component_probe(struct snd_soc_component *component)
-{
-	struct snd_soc_dapm_context *dapm = snd_soc_component_get_dapm(component);
-	struct sun8i_codec *scodec = snd_soc_component_get_drvdata(component);
-	int ret;
-
-	/* Add widgets for backward compatibility with old device trees. */
-	if (scodec->quirks->legacy_widgets) {
-		ret = snd_soc_dapm_new_controls(dapm, sun8i_codec_legacy_widgets,
-						ARRAY_SIZE(sun8i_codec_legacy_widgets));
-		if (ret)
-			return ret;
-
-		ret = snd_soc_dapm_add_routes(dapm, sun8i_codec_legacy_routes,
-					      ARRAY_SIZE(sun8i_codec_legacy_routes));
-		if (ret)
-			return ret;
-	}
-
-	/*
-	 * AIF1CLK and AIF2CLK share a pair of clock parents: PLL_AUDIO ("mod")
-	 * and MCLK (from the CPU DAI connected to AIF1). MCLK's parent is also
-	 * PLL_AUDIO, so using it adds no additional flexibility. Use PLL_AUDIO
-	 * directly to simplify the clock tree.
-	 */
-	regmap_update_bits(scodec->regmap, SUN8I_SYSCLK_CTL,
-			   SUN8I_SYSCLK_CTL_AIF1CLK_SRC_MASK |
-			   SUN8I_SYSCLK_CTL_AIF2CLK_SRC_MASK,
-			   SUN8I_SYSCLK_CTL_AIF1CLK_SRC_PLL |
-			   SUN8I_SYSCLK_CTL_AIF2CLK_SRC_PLL);
-
-	/* Use AIF1CLK as the SYSCLK parent since AIF1 is used most often. */
-	regmap_update_bits(scodec->regmap, SUN8I_SYSCLK_CTL,
-			   BIT(SUN8I_SYSCLK_CTL_SYSCLK_SRC),
-			   SUN8I_SYSCLK_CTL_SYSCLK_SRC_AIF1CLK);
-
-	return 0;
-}
-=======
 
 	SND_SOC_DAPM_SUPPLY("AIF1CLK",
 			    SUN8I_SYSCLK_CTL,
@@ -1445,7 +1161,6 @@
 	SND_SOC_DAPM_DAC("AIF1 Slot 0 Left", NULL, SND_SOC_NOPM, 0, 0),
 	SND_SOC_DAPM_DAC("AIF1 Slot 0 Right", NULL, SND_SOC_NOPM, 0, 0),
 };
->>>>>>> f642729d
 
 static const struct snd_soc_dapm_route sun8i_codec_legacy_routes[] = {
 	/* Legacy ADC Routes */
