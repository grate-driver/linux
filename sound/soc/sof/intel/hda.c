// SPDX-License-Identifier: (GPL-2.0-only OR BSD-3-Clause)
//
// This file is provided under a dual BSD/GPLv2 license.  When using or
// redistributing this file, you may do so under either license.
//
// Copyright(c) 2018 Intel Corporation. All rights reserved.
//
// Authors: Liam Girdwood <liam.r.girdwood@linux.intel.com>
//	    Ranjani Sridharan <ranjani.sridharan@linux.intel.com>
//	    Rander Wang <rander.wang@intel.com>
//          Keyon Jie <yang.jie@linux.intel.com>
//

/*
 * Hardware interface for generic Intel audio DSP HDA IP
 */

#include <sound/hdaudio_ext.h>
#include <sound/hda_register.h>

#include <linux/acpi.h>
#include <linux/module.h>
#include <linux/soundwire/sdw.h>
#include <linux/soundwire/sdw_intel.h>
#include <sound/intel-dsp-config.h>
#include <sound/intel-nhlt.h>
#include <sound/sof.h>
#include <sound/sof/xtensa.h>
#include "../sof-audio.h"
#include "../sof-pci-dev.h"
#include "../ops.h"
#include "hda.h"

#if IS_ENABLED(CONFIG_SND_SOC_SOF_HDA)
#include <sound/soc-acpi-intel-match.h>
#endif

/* platform specific devices */
#include "shim.h"

#define EXCEPT_MAX_HDR_SIZE	0x400
#define HDA_EXT_ROM_STATUS_SIZE 8

#if IS_ENABLED(CONFIG_SND_SOC_SOF_INTEL_SOUNDWIRE)

/*
 * The default for SoundWire clock stop quirks is to power gate the IP
 * and do a Bus Reset, this will need to be modified when the DSP
 * needs to remain in D0i3 so that the Master does not lose context
 * and enumeration is not required on clock restart
 */
static int sdw_clock_stop_quirks = SDW_INTEL_CLK_STOP_BUS_RESET;
module_param(sdw_clock_stop_quirks, int, 0444);
MODULE_PARM_DESC(sdw_clock_stop_quirks, "SOF SoundWire clock stop quirks");

static int sdw_params_stream(struct device *dev,
			     struct sdw_intel_stream_params_data *params_data)
{
	struct snd_sof_dev *sdev = dev_get_drvdata(dev);
	struct snd_soc_dai *d = params_data->dai;
	struct sof_ipc_dai_config config;
	struct sof_ipc_reply reply;
	int link_id = params_data->link_id;
	int alh_stream_id = params_data->alh_stream_id;
	int ret;
	u32 size = sizeof(config);

	memset(&config, 0, size);
	config.hdr.size = size;
	config.hdr.cmd = SOF_IPC_GLB_DAI_MSG | SOF_IPC_DAI_CONFIG;
	config.type = SOF_DAI_INTEL_ALH;
	config.dai_index = (link_id << 8) | (d->id);
	config.alh.stream_id = alh_stream_id;

	/* send message to DSP */
	ret = sof_ipc_tx_message(sdev->ipc,
				 config.hdr.cmd, &config, size, &reply,
				 sizeof(reply));
	if (ret < 0) {
		dev_err(sdev->dev,
			"error: failed to set DAI hw_params for link %d dai->id %d ALH %d\n",
			link_id, d->id, alh_stream_id);
	}

	return ret;
}

static int sdw_free_stream(struct device *dev,
			   struct sdw_intel_stream_free_data *free_data)
{
	struct snd_sof_dev *sdev = dev_get_drvdata(dev);
	struct snd_soc_dai *d = free_data->dai;
	struct sof_ipc_dai_config config;
	struct sof_ipc_reply reply;
	int link_id = free_data->link_id;
	int ret;
	u32 size = sizeof(config);

	memset(&config, 0, size);
	config.hdr.size = size;
	config.hdr.cmd = SOF_IPC_GLB_DAI_MSG | SOF_IPC_DAI_CONFIG;
	config.type = SOF_DAI_INTEL_ALH;
	config.dai_index = (link_id << 8) | d->id;
	config.alh.stream_id = 0xFFFF; /* invalid value on purpose */

	/* send message to DSP */
	ret = sof_ipc_tx_message(sdev->ipc,
				 config.hdr.cmd, &config, size, &reply,
				 sizeof(reply));
	if (ret < 0) {
		dev_err(sdev->dev,
			"error: failed to free stream for link %d dai->id %d\n",
			link_id, d->id);
	}

	return ret;
}

static const struct sdw_intel_ops sdw_callback = {
	.params_stream = sdw_params_stream,
	.free_stream = sdw_free_stream,
};

void hda_sdw_int_enable(struct snd_sof_dev *sdev, bool enable)
{
	sdw_intel_enable_irq(sdev->bar[HDA_DSP_BAR], enable);
}

static int hda_sdw_acpi_scan(struct snd_sof_dev *sdev)
{
	struct sof_intel_hda_dev *hdev;
	acpi_handle handle;
	int ret;

	handle = ACPI_HANDLE(sdev->dev);

	/* save ACPI info for the probe step */
	hdev = sdev->pdata->hw_pdata;

	ret = sdw_intel_acpi_scan(handle, &hdev->info);
	if (ret < 0)
		return -EINVAL;

	return 0;
}

static int hda_sdw_probe(struct snd_sof_dev *sdev)
{
	struct sof_intel_hda_dev *hdev;
	struct sdw_intel_res res;
	void *sdw;

	hdev = sdev->pdata->hw_pdata;

	memset(&res, 0, sizeof(res));

	res.mmio_base = sdev->bar[HDA_DSP_BAR];
	res.irq = sdev->ipc_irq;
	res.handle = hdev->info.handle;
	res.parent = sdev->dev;
	res.ops = &sdw_callback;
	res.dev = sdev->dev;
	res.clock_stop_quirks = sdw_clock_stop_quirks;

	/*
	 * ops and arg fields are not populated for now,
	 * they will be needed when the DAI callbacks are
	 * provided
	 */

	/* we could filter links here if needed, e.g for quirks */
	res.count = hdev->info.count;
	res.link_mask = hdev->info.link_mask;

	sdw = sdw_intel_probe(&res);
	if (!sdw) {
		dev_err(sdev->dev, "error: SoundWire probe failed\n");
		return -EINVAL;
	}

	/* save context */
	hdev->sdw = sdw;

	return 0;
}

int hda_sdw_startup(struct snd_sof_dev *sdev)
{
	struct sof_intel_hda_dev *hdev;

	hdev = sdev->pdata->hw_pdata;

	if (!hdev->sdw)
		return 0;

	return sdw_intel_startup(hdev->sdw);
}

static int hda_sdw_exit(struct snd_sof_dev *sdev)
{
	struct sof_intel_hda_dev *hdev;

	hdev = sdev->pdata->hw_pdata;

	hda_sdw_int_enable(sdev, false);

	if (hdev->sdw)
		sdw_intel_exit(hdev->sdw);
	hdev->sdw = NULL;

	return 0;
}

static bool hda_dsp_check_sdw_irq(struct snd_sof_dev *sdev)
{
	struct sof_intel_hda_dev *hdev;
	bool ret = false;
	u32 irq_status;

	hdev = sdev->pdata->hw_pdata;

	if (!hdev->sdw)
		return ret;

	/* store status */
	irq_status = snd_sof_dsp_read(sdev, HDA_DSP_BAR, HDA_DSP_REG_ADSPIS2);

	/* invalid message ? */
	if (irq_status == 0xffffffff)
		goto out;

	/* SDW message ? */
	if (irq_status & HDA_DSP_REG_ADSPIS2_SNDW)
		ret = true;

out:
	return ret;
}

static irqreturn_t hda_dsp_sdw_thread(int irq, void *context)
{
	return sdw_intel_thread(irq, context);
}

static bool hda_sdw_check_wakeen_irq(struct snd_sof_dev *sdev)
{
	struct sof_intel_hda_dev *hdev;

	hdev = sdev->pdata->hw_pdata;
	if (hdev->sdw &&
	    snd_sof_dsp_read(sdev, HDA_DSP_BAR,
			     HDA_DSP_REG_SNDW_WAKE_STS))
		return true;

	return false;
}

void hda_sdw_process_wakeen(struct snd_sof_dev *sdev)
{
	struct sof_intel_hda_dev *hdev;

	hdev = sdev->pdata->hw_pdata;
	if (!hdev->sdw)
		return;

	sdw_intel_process_wakeen_event(hdev->sdw);
}

#endif

/*
 * Debug
 */

struct hda_dsp_msg_code {
	u32 code;
	const char *msg;
};

static bool hda_use_msi = IS_ENABLED(CONFIG_PCI);
#if IS_ENABLED(CONFIG_SND_SOC_SOF_DEBUG)
module_param_named(use_msi, hda_use_msi, bool, 0444);
MODULE_PARM_DESC(use_msi, "SOF HDA use PCI MSI mode");
#endif

static char *hda_model;
module_param(hda_model, charp, 0444);
MODULE_PARM_DESC(hda_model, "Use the given HDA board model.");

#if IS_ENABLED(CONFIG_SND_SOC_SOF_HDA) || IS_ENABLED(CONFIG_SND_SOC_SOF_INTEL_SOUNDWIRE)
static int hda_dmic_num = -1;
module_param_named(dmic_num, hda_dmic_num, int, 0444);
MODULE_PARM_DESC(dmic_num, "SOF HDA DMIC number");
#endif

#if IS_ENABLED(CONFIG_SND_SOC_SOF_HDA)
static bool hda_codec_use_common_hdmi = IS_ENABLED(CONFIG_SND_HDA_CODEC_HDMI);
module_param_named(use_common_hdmi, hda_codec_use_common_hdmi, bool, 0444);
MODULE_PARM_DESC(use_common_hdmi, "SOF HDA use common HDMI codec driver");
#endif

static const struct hda_dsp_msg_code hda_dsp_rom_msg[] = {
	{HDA_DSP_ROM_FW_MANIFEST_LOADED, "status: manifest loaded"},
	{HDA_DSP_ROM_FW_FW_LOADED, "status: fw loaded"},
	{HDA_DSP_ROM_FW_ENTERED, "status: fw entered"},
	{HDA_DSP_ROM_CSE_ERROR, "error: cse error"},
	{HDA_DSP_ROM_CSE_WRONG_RESPONSE, "error: cse wrong response"},
	{HDA_DSP_ROM_IMR_TO_SMALL, "error: IMR too small"},
	{HDA_DSP_ROM_BASE_FW_NOT_FOUND, "error: base fw not found"},
	{HDA_DSP_ROM_CSE_VALIDATION_FAILED, "error: signature verification failed"},
	{HDA_DSP_ROM_IPC_FATAL_ERROR, "error: ipc fatal error"},
	{HDA_DSP_ROM_L2_CACHE_ERROR, "error: L2 cache error"},
	{HDA_DSP_ROM_LOAD_OFFSET_TO_SMALL, "error: load offset too small"},
	{HDA_DSP_ROM_API_PTR_INVALID, "error: API ptr invalid"},
	{HDA_DSP_ROM_BASEFW_INCOMPAT, "error: base fw incompatible"},
	{HDA_DSP_ROM_UNHANDLED_INTERRUPT, "error: unhandled interrupt"},
	{HDA_DSP_ROM_MEMORY_HOLE_ECC, "error: ECC memory hole"},
	{HDA_DSP_ROM_KERNEL_EXCEPTION, "error: kernel exception"},
	{HDA_DSP_ROM_USER_EXCEPTION, "error: user exception"},
	{HDA_DSP_ROM_UNEXPECTED_RESET, "error: unexpected reset"},
	{HDA_DSP_ROM_NULL_FW_ENTRY,	"error: null FW entry point"},
};

static void hda_dsp_get_status(struct snd_sof_dev *sdev)
{
	u32 status;
	int i;

	status = snd_sof_dsp_read(sdev, HDA_DSP_BAR,
				  HDA_DSP_SRAM_REG_ROM_STATUS);

	for (i = 0; i < ARRAY_SIZE(hda_dsp_rom_msg); i++) {
		if (status == hda_dsp_rom_msg[i].code) {
			dev_err(sdev->dev, "%s - code %8.8x\n",
				hda_dsp_rom_msg[i].msg, status);
			return;
		}
	}

	/* not for us, must be generic sof message */
	dev_dbg(sdev->dev, "unknown ROM status value %8.8x\n", status);
}

static void hda_dsp_get_registers(struct snd_sof_dev *sdev,
				  struct sof_ipc_dsp_oops_xtensa *xoops,
				  struct sof_ipc_panic_info *panic_info,
				  u32 *stack, size_t stack_words)
{
	u32 offset = sdev->dsp_oops_offset;

	/* first read registers */
	sof_mailbox_read(sdev, offset, xoops, sizeof(*xoops));

	/* note: variable AR register array is not read */

	/* then get panic info */
	if (xoops->arch_hdr.totalsize > EXCEPT_MAX_HDR_SIZE) {
		dev_err(sdev->dev, "invalid header size 0x%x. FW oops is bogus\n",
			xoops->arch_hdr.totalsize);
		return;
	}
	offset += xoops->arch_hdr.totalsize;
	sof_block_read(sdev, sdev->mmio_bar, offset,
		       panic_info, sizeof(*panic_info));

	/* then get the stack */
	offset += sizeof(*panic_info);
	sof_block_read(sdev, sdev->mmio_bar, offset, stack,
		       stack_words * sizeof(u32));
}

/* dump the first 8 dwords representing the extended ROM status */
static void hda_dsp_dump_ext_rom_status(struct snd_sof_dev *sdev, u32 flags)
{
	char msg[128];
	int len = 0;
	u32 value;
	int i;

	for (i = 0; i < HDA_EXT_ROM_STATUS_SIZE; i++) {
		value = snd_sof_dsp_read(sdev, HDA_DSP_BAR, HDA_DSP_SRAM_REG_ROM_STATUS + i * 0x4);
		len += snprintf(msg + len, sizeof(msg) - len, " 0x%x", value);
	}

	sof_dev_dbg_or_err(sdev->dev, flags & SOF_DBG_DUMP_FORCE_ERR_LEVEL,
			   "extended rom status: %s", msg);

}

/* dump the first 8 dwords representing the extended ROM status */
static void hda_dsp_dump_ext_rom_status(struct snd_sof_dev *sdev)
{
	struct sof_intel_hda_dev *hda = sdev->pdata->hw_pdata;
	char msg[128];
	int len = 0;
	u32 value;
	int i;

	for (i = 0; i < HDA_EXT_ROM_STATUS_SIZE; i++) {
		value = snd_sof_dsp_read(sdev, HDA_DSP_BAR, HDA_DSP_SRAM_REG_ROM_STATUS + i * 0x4);
		len += snprintf(msg + len, sizeof(msg) - len, " 0x%x", value);
	}

	sof_dev_dbg_or_err(sdev->dev, hda->boot_iteration == HDA_FW_BOOT_ATTEMPTS,
			   "extended rom status: %s", msg);

}

void hda_dsp_dump(struct snd_sof_dev *sdev, u32 flags)
{
	struct sof_intel_hda_dev *hda = sdev->pdata->hw_pdata;
	struct sof_ipc_dsp_oops_xtensa xoops;
	struct sof_ipc_panic_info panic_info;
	u32 stack[HDA_DSP_STACK_DUMP_SIZE];
	u32 status, panic;

	/* try APL specific status message types first */
	hda_dsp_get_status(sdev);

	/* now try generic SOF status messages */
	status = snd_sof_dsp_read(sdev, HDA_DSP_BAR,
				  HDA_DSP_SRAM_REG_FW_STATUS);
	panic = snd_sof_dsp_read(sdev, HDA_DSP_BAR, HDA_DSP_SRAM_REG_FW_TRACEP);

	if (sdev->fw_state == SOF_FW_BOOT_COMPLETE) {
		hda_dsp_get_registers(sdev, &xoops, &panic_info, stack,
				      HDA_DSP_STACK_DUMP_SIZE);
		snd_sof_get_status(sdev, status, panic, &xoops, &panic_info,
				   stack, HDA_DSP_STACK_DUMP_SIZE);
	} else {
<<<<<<< HEAD
		sof_dev_dbg_or_err(sdev->dev, hda->boot_iteration == HDA_FW_BOOT_ATTEMPTS,
				   "status = 0x%8.8x panic = 0x%8.8x\n",
				   status, panic);

		hda_dsp_dump_ext_rom_status(sdev);
=======
		sof_dev_dbg_or_err(sdev->dev, flags & SOF_DBG_DUMP_FORCE_ERR_LEVEL,
				   "status = 0x%8.8x panic = 0x%8.8x\n",
				   status, panic);

		hda_dsp_dump_ext_rom_status(sdev, flags);
>>>>>>> f642729d
		hda_dsp_get_status(sdev);
	}
}

void hda_ipc_irq_dump(struct snd_sof_dev *sdev)
{
	struct hdac_bus *bus = sof_to_bus(sdev);
	u32 adspis;
	u32 intsts;
	u32 intctl;
	u32 ppsts;
	u8 rirbsts;

	/* read key IRQ stats and config registers */
	adspis = snd_sof_dsp_read(sdev, HDA_DSP_BAR, HDA_DSP_REG_ADSPIS);
	intsts = snd_sof_dsp_read(sdev, HDA_DSP_HDA_BAR, SOF_HDA_INTSTS);
	intctl = snd_sof_dsp_read(sdev, HDA_DSP_HDA_BAR, SOF_HDA_INTCTL);
	ppsts = snd_sof_dsp_read(sdev, HDA_DSP_PP_BAR, SOF_HDA_REG_PP_PPSTS);
	rirbsts = snd_hdac_chip_readb(bus, RIRBSTS);

	dev_err(sdev->dev,
		"error: hda irq intsts 0x%8.8x intlctl 0x%8.8x rirb %2.2x\n",
		intsts, intctl, rirbsts);
	dev_err(sdev->dev,
		"error: dsp irq ppsts 0x%8.8x adspis 0x%8.8x\n",
		ppsts, adspis);
}

void hda_ipc_dump(struct snd_sof_dev *sdev)
{
	u32 hipcie;
	u32 hipct;
	u32 hipcctl;

	hda_ipc_irq_dump(sdev);

	/* read IPC status */
	hipcie = snd_sof_dsp_read(sdev, HDA_DSP_BAR, HDA_DSP_REG_HIPCIE);
	hipct = snd_sof_dsp_read(sdev, HDA_DSP_BAR, HDA_DSP_REG_HIPCT);
	hipcctl = snd_sof_dsp_read(sdev, HDA_DSP_BAR, HDA_DSP_REG_HIPCCTL);

	/* dump the IPC regs */
	/* TODO: parse the raw msg */
	dev_err(sdev->dev,
		"error: host status 0x%8.8x dsp status 0x%8.8x mask 0x%8.8x\n",
		hipcie, hipct, hipcctl);
}

static int hda_init(struct snd_sof_dev *sdev)
{
	struct hda_bus *hbus;
	struct hdac_bus *bus;
	struct pci_dev *pci = to_pci_dev(sdev->dev);
	int ret;

	hbus = sof_to_hbus(sdev);
	bus = sof_to_bus(sdev);

	/* HDA bus init */
	sof_hda_bus_init(bus, &pci->dev);

	bus->use_posbuf = 1;
	bus->bdl_pos_adj = 0;
	bus->sync_write = 1;

	mutex_init(&hbus->prepare_mutex);
	hbus->pci = pci;
	hbus->mixer_assigned = -1;
	hbus->modelname = hda_model;

	/* initialise hdac bus */
	bus->addr = pci_resource_start(pci, 0);
#if IS_ENABLED(CONFIG_PCI)
	bus->remap_addr = pci_ioremap_bar(pci, 0);
#endif
	if (!bus->remap_addr) {
		dev_err(bus->dev, "error: ioremap error\n");
		return -ENXIO;
	}

	/* HDA base */
	sdev->bar[HDA_DSP_HDA_BAR] = bus->remap_addr;

	/* init i915 and HDMI codecs */
	ret = hda_codec_i915_init(sdev);
	if (ret < 0)
		dev_warn(sdev->dev, "init of i915 and HDMI codec failed\n");

	/* get controller capabilities */
	ret = hda_dsp_ctrl_get_caps(sdev);
	if (ret < 0)
		dev_err(sdev->dev, "error: get caps error\n");

	return ret;
}

#if IS_ENABLED(CONFIG_SND_SOC_SOF_HDA) || IS_ENABLED(CONFIG_SND_SOC_SOF_INTEL_SOUNDWIRE)

static int check_nhlt_dmic(struct snd_sof_dev *sdev)
{
	struct nhlt_acpi_table *nhlt;
	int dmic_num;

	nhlt = intel_nhlt_init(sdev->dev);
	if (nhlt) {
		dmic_num = intel_nhlt_get_dmic_geo(sdev->dev, nhlt);
		intel_nhlt_free(nhlt);
		if (dmic_num >= 1 && dmic_num <= 4)
			return dmic_num;
	}

	return 0;
}

static const char *fixup_tplg_name(struct snd_sof_dev *sdev,
				   const char *sof_tplg_filename,
				   const char *idisp_str,
				   const char *dmic_str)
{
	const char *tplg_filename = NULL;
	char *filename, *tmp;
	const char *split_ext;

	filename = kstrdup(sof_tplg_filename, GFP_KERNEL);
	if (!filename)
		return NULL;

	/* this assumes a .tplg extension */
	tmp = filename;
	split_ext = strsep(&tmp, ".");
	if (split_ext)
		tplg_filename = devm_kasprintf(sdev->dev, GFP_KERNEL,
					       "%s%s%s.tplg",
					       split_ext, idisp_str, dmic_str);
	kfree(filename);

	return tplg_filename;
}

static int dmic_topology_fixup(struct snd_sof_dev *sdev,
			       const char **tplg_filename,
			       const char *idisp_str,
			       int *dmic_found)
{
	const char *default_tplg_filename = *tplg_filename;
	const char *fixed_tplg_filename;
	const char *dmic_str;
	int dmic_num;

	/* first check NHLT for DMICs */
	dmic_num = check_nhlt_dmic(sdev);

	/* allow for module parameter override */
	if (hda_dmic_num != -1) {
		dev_dbg(sdev->dev,
			"overriding DMICs detected in NHLT tables %d by kernel param %d\n",
			dmic_num, hda_dmic_num);
		dmic_num = hda_dmic_num;
	}

	switch (dmic_num) {
	case 1:
		dmic_str = "-1ch";
		break;
	case 2:
		dmic_str = "-2ch";
		break;
	case 3:
		dmic_str = "-3ch";
		break;
	case 4:
		dmic_str = "-4ch";
		break;
	default:
		dmic_num = 0;
		dmic_str = "";
		break;
	}

	fixed_tplg_filename = fixup_tplg_name(sdev, default_tplg_filename,
					      idisp_str, dmic_str);
	if (!fixed_tplg_filename)
		return -ENOMEM;

	dev_info(sdev->dev, "DMICs detected in NHLT tables: %d\n", dmic_num);
	*dmic_found = dmic_num;
	*tplg_filename = fixed_tplg_filename;

	return 0;
}
#endif

static int hda_init_caps(struct snd_sof_dev *sdev)
{
	struct hdac_bus *bus = sof_to_bus(sdev);
	struct snd_sof_pdata *pdata = sdev->pdata;
#if IS_ENABLED(CONFIG_SND_SOC_SOF_HDA)
	struct hdac_ext_link *hlink;
#endif
	struct sof_intel_hda_dev *hdev = pdata->hw_pdata;
	u32 link_mask;
	int ret = 0;

	device_disable_async_suspend(bus->dev);

	/* check if dsp is there */
	if (bus->ppcap)
		dev_dbg(sdev->dev, "PP capability, will probe DSP later.\n");

	/* Init HDA controller after i915 init */
	ret = hda_dsp_ctrl_init_chip(sdev, true);
	if (ret < 0) {
		dev_err(bus->dev, "error: init chip failed with ret: %d\n",
			ret);
		return ret;
	}

	/* scan SoundWire capabilities exposed by DSDT */
	ret = hda_sdw_acpi_scan(sdev);
	if (ret < 0) {
		dev_dbg(sdev->dev, "skipping SoundWire, not detected with ACPI scan\n");
		goto skip_soundwire;
	}

	link_mask = hdev->info.link_mask;
	if (!link_mask) {
		dev_dbg(sdev->dev, "skipping SoundWire, no links enabled\n");
		goto skip_soundwire;
	}

	/*
	 * probe/allocate SoundWire resources.
	 * The hardware configuration takes place in hda_sdw_startup
	 * after power rails are enabled.
	 * It's entirely possible to have a mix of I2S/DMIC/SoundWire
	 * devices, so we allocate the resources in all cases.
	 */
	ret = hda_sdw_probe(sdev);
	if (ret < 0) {
		dev_err(sdev->dev, "error: SoundWire probe error\n");
		return ret;
	}

skip_soundwire:

#if IS_ENABLED(CONFIG_SND_SOC_SOF_HDA)
	if (bus->mlcap)
		snd_hdac_ext_bus_get_ml_capabilities(bus);

	/* create codec instances */
	hda_codec_probe_bus(sdev, hda_codec_use_common_hdmi);

	if (!HDA_IDISP_CODEC(bus->codec_mask))
		hda_codec_i915_display_power(sdev, false);

	/*
	 * we are done probing so decrement link counts
	 */
	list_for_each_entry(hlink, &bus->hlink_list, list)
		snd_hdac_ext_bus_link_put(bus, hlink);
#endif
	return 0;
}

static const struct sof_intel_dsp_desc
	*get_chip_info(struct snd_sof_pdata *pdata)
{
	const struct sof_dev_desc *desc = pdata->desc;
	const struct sof_intel_dsp_desc *chip_info;

	chip_info = desc->chip_info;

	return chip_info;
}

static irqreturn_t hda_dsp_interrupt_handler(int irq, void *context)
{
	struct snd_sof_dev *sdev = context;

	/*
	 * Get global interrupt status. It includes all hardware interrupt
	 * sources in the Intel HD Audio controller.
	 */
	if (snd_sof_dsp_read(sdev, HDA_DSP_HDA_BAR, SOF_HDA_INTSTS) &
	    SOF_HDA_INTSTS_GIS) {

		/* disable GIE interrupt */
		snd_sof_dsp_update_bits(sdev, HDA_DSP_HDA_BAR,
					SOF_HDA_INTCTL,
					SOF_HDA_INT_GLOBAL_EN,
					0);

		return IRQ_WAKE_THREAD;
	}

	return IRQ_NONE;
}

static irqreturn_t hda_dsp_interrupt_thread(int irq, void *context)
{
	struct snd_sof_dev *sdev = context;
	struct sof_intel_hda_dev *hdev = sdev->pdata->hw_pdata;

	/* deal with streams and controller first */
	if (hda_dsp_check_stream_irq(sdev))
		hda_dsp_stream_threaded_handler(irq, sdev);

	if (hda_dsp_check_ipc_irq(sdev))
		sof_ops(sdev)->irq_thread(irq, sdev);

	if (hda_dsp_check_sdw_irq(sdev))
		hda_dsp_sdw_thread(irq, hdev->sdw);

	if (hda_sdw_check_wakeen_irq(sdev))
		hda_sdw_process_wakeen(sdev);

	/* enable GIE interrupt */
	snd_sof_dsp_update_bits(sdev, HDA_DSP_HDA_BAR,
				SOF_HDA_INTCTL,
				SOF_HDA_INT_GLOBAL_EN,
				SOF_HDA_INT_GLOBAL_EN);

	return IRQ_HANDLED;
}

int hda_dsp_probe(struct snd_sof_dev *sdev)
{
	struct pci_dev *pci = to_pci_dev(sdev->dev);
	struct sof_intel_hda_dev *hdev;
	struct hdac_bus *bus;
	const struct sof_intel_dsp_desc *chip;
	int ret = 0;

	/*
	 * detect DSP by checking class/subclass/prog-id information
	 * class=04 subclass 03 prog-if 00: no DSP, legacy driver is required
	 * class=04 subclass 01 prog-if 00: DSP is present
	 *   (and may be required e.g. for DMIC or SSP support)
	 * class=04 subclass 03 prog-if 80: either of DSP or legacy mode works
	 */
	if (pci->class == 0x040300) {
		dev_err(sdev->dev, "error: the DSP is not enabled on this platform, aborting probe\n");
		return -ENODEV;
	} else if (pci->class != 0x040100 && pci->class != 0x040380) {
		dev_err(sdev->dev, "error: unknown PCI class/subclass/prog-if 0x%06x found, aborting probe\n", pci->class);
		return -ENODEV;
	}
	dev_info(sdev->dev, "DSP detected with PCI class/subclass/prog-if 0x%06x\n", pci->class);

	chip = get_chip_info(sdev->pdata);
	if (!chip) {
		dev_err(sdev->dev, "error: no such device supported, chip id:%x\n",
			pci->device);
		ret = -EIO;
		goto err;
	}

	hdev = devm_kzalloc(sdev->dev, sizeof(*hdev), GFP_KERNEL);
	if (!hdev)
		return -ENOMEM;
	sdev->pdata->hw_pdata = hdev;
	hdev->desc = chip;

	hdev->dmic_dev = platform_device_register_data(sdev->dev, "dmic-codec",
						       PLATFORM_DEVID_NONE,
						       NULL, 0);
	if (IS_ERR(hdev->dmic_dev)) {
		dev_err(sdev->dev, "error: failed to create DMIC device\n");
		return PTR_ERR(hdev->dmic_dev);
	}

	/*
	 * use position update IPC if either it is forced
	 * or we don't have other choice
	 */
#if IS_ENABLED(CONFIG_SND_SOC_SOF_DEBUG_FORCE_IPC_POSITION)
	hdev->no_ipc_position = 0;
#else
	hdev->no_ipc_position = sof_ops(sdev)->pcm_pointer ? 1 : 0;
#endif

	/* set up HDA base */
	bus = sof_to_bus(sdev);
	ret = hda_init(sdev);
	if (ret < 0)
		goto hdac_bus_unmap;

	/* DSP base */
#if IS_ENABLED(CONFIG_PCI)
	sdev->bar[HDA_DSP_BAR] = pci_ioremap_bar(pci, HDA_DSP_BAR);
#endif
	if (!sdev->bar[HDA_DSP_BAR]) {
		dev_err(sdev->dev, "error: ioremap error\n");
		ret = -ENXIO;
		goto hdac_bus_unmap;
	}

	sdev->mmio_bar = HDA_DSP_BAR;
	sdev->mailbox_bar = HDA_DSP_BAR;

	/* allow 64bit DMA address if supported by H/W */
	if (dma_set_mask_and_coherent(&pci->dev, DMA_BIT_MASK(64))) {
		dev_dbg(sdev->dev, "DMA mask is 32 bit\n");
		dma_set_mask_and_coherent(&pci->dev, DMA_BIT_MASK(32));
	}

	/* init streams */
	ret = hda_dsp_stream_init(sdev);
	if (ret < 0) {
		dev_err(sdev->dev, "error: failed to init streams\n");
		/*
		 * not all errors are due to memory issues, but trying
		 * to free everything does not harm
		 */
		goto free_streams;
	}

	/*
	 * register our IRQ
	 * let's try to enable msi firstly
	 * if it fails, use legacy interrupt mode
	 * TODO: support msi multiple vectors
	 */
	if (hda_use_msi && pci_alloc_irq_vectors(pci, 1, 1, PCI_IRQ_MSI) > 0) {
		dev_info(sdev->dev, "use msi interrupt mode\n");
		sdev->ipc_irq = pci_irq_vector(pci, 0);
		/* initialised to "false" by kzalloc() */
		sdev->msi_enabled = true;
	}

	if (!sdev->msi_enabled) {
		dev_info(sdev->dev, "use legacy interrupt mode\n");
		/*
		 * in IO-APIC mode, hda->irq and ipc_irq are using the same
		 * irq number of pci->irq
		 */
		sdev->ipc_irq = pci->irq;
	}

	dev_dbg(sdev->dev, "using IPC IRQ %d\n", sdev->ipc_irq);
	ret = request_threaded_irq(sdev->ipc_irq, hda_dsp_interrupt_handler,
				   hda_dsp_interrupt_thread,
				   IRQF_SHARED, "AudioDSP", sdev);
	if (ret < 0) {
		dev_err(sdev->dev, "error: failed to register IPC IRQ %d\n",
			sdev->ipc_irq);
		goto free_irq_vector;
	}

	pci_set_master(pci);
	synchronize_irq(pci->irq);

	/*
	 * clear TCSEL to clear playback on some HD Audio
	 * codecs. PCI TCSEL is defined in the Intel manuals.
	 */
	snd_sof_pci_update_bits(sdev, PCI_TCSEL, 0x07, 0);

	/* init HDA capabilities */
	ret = hda_init_caps(sdev);
	if (ret < 0)
		goto free_ipc_irq;

	/* enable ppcap interrupt */
	hda_dsp_ctrl_ppcap_enable(sdev, true);
	hda_dsp_ctrl_ppcap_int_enable(sdev, true);

	/* set default mailbox offset for FW ready message */
	sdev->dsp_box.offset = HDA_DSP_MBOX_UPLINK_OFFSET;

	INIT_DELAYED_WORK(&hdev->d0i3_work, hda_dsp_d0i3_work);

	return 0;

free_ipc_irq:
	free_irq(sdev->ipc_irq, sdev);
free_irq_vector:
	if (sdev->msi_enabled)
		pci_free_irq_vectors(pci);
free_streams:
	hda_dsp_stream_free(sdev);
/* dsp_unmap: not currently used */
	iounmap(sdev->bar[HDA_DSP_BAR]);
hdac_bus_unmap:
	iounmap(bus->remap_addr);
	hda_codec_i915_exit(sdev);
err:
	return ret;
}

int hda_dsp_remove(struct snd_sof_dev *sdev)
{
	struct sof_intel_hda_dev *hda = sdev->pdata->hw_pdata;
	struct hdac_bus *bus = sof_to_bus(sdev);
	struct pci_dev *pci = to_pci_dev(sdev->dev);
	const struct sof_intel_dsp_desc *chip = hda->desc;

	/* cancel any attempt for DSP D0I3 */
	cancel_delayed_work_sync(&hda->d0i3_work);

#if IS_ENABLED(CONFIG_SND_SOC_SOF_HDA)
	/* codec removal, invoke bus_device_remove */
	snd_hdac_ext_bus_device_remove(bus);
#endif

	hda_sdw_exit(sdev);

	if (!IS_ERR_OR_NULL(hda->dmic_dev))
		platform_device_unregister(hda->dmic_dev);

	/* disable DSP IRQ */
	snd_sof_dsp_update_bits(sdev, HDA_DSP_PP_BAR, SOF_HDA_REG_PP_PPCTL,
				SOF_HDA_PPCTL_PIE, 0);

	/* disable CIE and GIE interrupts */
	snd_sof_dsp_update_bits(sdev, HDA_DSP_HDA_BAR, SOF_HDA_INTCTL,
				SOF_HDA_INT_CTRL_EN | SOF_HDA_INT_GLOBAL_EN, 0);

	/* disable cores */
	if (chip)
<<<<<<< HEAD
		hda_dsp_core_reset_power_down(sdev, chip->host_managed_cores_mask);
=======
		snd_sof_dsp_core_power_down(sdev, chip->host_managed_cores_mask);
>>>>>>> f642729d

	/* disable DSP */
	snd_sof_dsp_update_bits(sdev, HDA_DSP_PP_BAR, SOF_HDA_REG_PP_PPCTL,
				SOF_HDA_PPCTL_GPROCEN, 0);

	free_irq(sdev->ipc_irq, sdev);
	if (sdev->msi_enabled)
		pci_free_irq_vectors(pci);

	hda_dsp_stream_free(sdev);
#if IS_ENABLED(CONFIG_SND_SOC_SOF_HDA)
	snd_hdac_link_free_all(bus);
#endif

	iounmap(sdev->bar[HDA_DSP_BAR]);
	iounmap(bus->remap_addr);

#if IS_ENABLED(CONFIG_SND_SOC_SOF_HDA)
	snd_hdac_ext_bus_exit(bus);
#endif
	hda_codec_i915_exit(sdev);

	return 0;
}

#if IS_ENABLED(CONFIG_SND_SOC_SOF_HDA)
static int hda_generic_machine_select(struct snd_sof_dev *sdev)
{
	struct hdac_bus *bus = sof_to_bus(sdev);
	struct snd_soc_acpi_mach_params *mach_params;
	struct snd_soc_acpi_mach *hda_mach;
	struct snd_sof_pdata *pdata = sdev->pdata;
	const char *tplg_filename;
	const char *idisp_str;
	int dmic_num = 0;
	int codec_num = 0;
	int ret;
	int i;

	/* codec detection */
	if (!bus->codec_mask) {
		dev_info(bus->dev, "no hda codecs found!\n");
	} else {
		dev_info(bus->dev, "hda codecs found, mask %lx\n",
			 bus->codec_mask);

		for (i = 0; i < HDA_MAX_CODECS; i++) {
			if (bus->codec_mask & (1 << i))
				codec_num++;
		}

		/*
		 * If no machine driver is found, then:
		 *
		 * generic hda machine driver can handle:
		 *  - one HDMI codec, and/or
		 *  - one external HDAudio codec
		 */
		if (!pdata->machine && codec_num <= 2) {
			hda_mach = snd_soc_acpi_intel_hda_machines;

			dev_info(bus->dev, "using HDA machine driver %s now\n",
				 hda_mach->drv_name);

			if (codec_num == 1 && HDA_IDISP_CODEC(bus->codec_mask))
				idisp_str = "-idisp";
			else
				idisp_str = "";

<<<<<<< HEAD
			/* first check NHLT for DMICs */
			dmic_num = check_nhlt_dmic(sdev);

			/* allow for module parameter override */
			if (hda_dmic_num != -1)
				dmic_num = hda_dmic_num;

			switch (dmic_num) {
			case 1:
				dmic_str = "-1ch";
				break;
			case 2:
				dmic_str = "-2ch";
				break;
			case 3:
				dmic_str = "-3ch";
				break;
			case 4:
				dmic_str = "-4ch";
				break;
			default:
				dmic_num = 0;
				dmic_str = "";
				break;
			}

			tplg_filename = pdata->tplg_filename;
			tplg_filename = fixup_tplg_name(sdev, tplg_filename,
							idisp_str, dmic_str);
			if (!tplg_filename)
				return -EINVAL;

			dev_info(bus->dev,
				 "DMICs detected in NHLT tables: %d\n",
				 dmic_num);
=======
			/* topology: use the info from hda_machines */
			tplg_filename = hda_mach->sof_tplg_filename;
			ret = dmic_topology_fixup(sdev, &tplg_filename, idisp_str, &dmic_num);
			if (ret < 0)
				return ret;
>>>>>>> f642729d

			hda_mach->mach_params.dmic_num = dmic_num;
			pdata->machine = hda_mach;
			pdata->tplg_filename = tplg_filename;
		}
	}

	/* used by hda machine driver to create dai links */
	if (pdata->machine) {
		mach_params = (struct snd_soc_acpi_mach_params *)
			&pdata->machine->mach_params;
		mach_params->codec_mask = bus->codec_mask;
		mach_params->common_hdmi_codec_drv = hda_codec_use_common_hdmi;
	}

	return 0;
}
#else
static int hda_generic_machine_select(struct snd_sof_dev *sdev)
{
	return 0;
}
#endif

#if IS_ENABLED(CONFIG_SND_SOC_SOF_INTEL_SOUNDWIRE)
/* Check if all Slaves defined on the link can be found */
static bool link_slaves_found(struct snd_sof_dev *sdev,
			      const struct snd_soc_acpi_link_adr *link,
			      struct sdw_intel_ctx *sdw)
{
	struct hdac_bus *bus = sof_to_bus(sdev);
	struct sdw_intel_slave_id *ids = sdw->ids;
	int num_slaves = sdw->num_slaves;
	unsigned int part_id, link_id, unique_id, mfg_id;
	int i, j, k;

	for (i = 0; i < link->num_adr; i++) {
		u64 adr = link->adr_d[i].adr;
		int reported_part_count = 0;

		mfg_id = SDW_MFG_ID(adr);
		part_id = SDW_PART_ID(adr);
		link_id = SDW_DISCO_LINK_ID(adr);

		for (j = 0; j < num_slaves; j++) {
			/* find out how many identical parts were reported on that link */
			if (ids[j].link_id == link_id &&
			    ids[j].id.part_id == part_id &&
			    ids[j].id.mfg_id == mfg_id)
				reported_part_count++;
		}

		for (j = 0; j < num_slaves; j++) {
			int expected_part_count = 0;

			if (ids[j].link_id != link_id ||
			    ids[j].id.part_id != part_id ||
			    ids[j].id.mfg_id != mfg_id)
				continue;

			/* find out how many identical parts are expected */
			for (k = 0; k < link->num_adr; k++) {
				u64 adr2 = link->adr_d[i].adr;
				unsigned int part_id2, link_id2, mfg_id2;

				mfg_id2 = SDW_MFG_ID(adr2);
				part_id2 = SDW_PART_ID(adr2);
				link_id2 = SDW_DISCO_LINK_ID(adr2);

				if (link_id2 == link_id &&
				    part_id2 == part_id &&
				    mfg_id2 == mfg_id)
					expected_part_count++;
			}

			if (reported_part_count == expected_part_count) {
				/*
				 * we have to check unique id
				 * if there is more than one
				 * Slave on the link
				 */
				unique_id = SDW_UNIQUE_ID(adr);
				if (reported_part_count == 1 ||
				    ids[j].id.unique_id == unique_id) {
					dev_dbg(bus->dev, "found %x at link %d\n",
						part_id, link_id);
					break;
				}
			} else {
				dev_dbg(bus->dev, "part %x reported %d expected %d on link %d, skipping\n",
					part_id, reported_part_count, expected_part_count, link_id);
			}
		}
		if (j == num_slaves) {
			dev_dbg(bus->dev,
				"Slave %x not found\n",
				part_id);
			return false;
		}
	}
	return true;
}

static int hda_sdw_machine_select(struct snd_sof_dev *sdev)
{
	struct snd_sof_pdata *pdata = sdev->pdata;
	const struct snd_soc_acpi_link_adr *link;
	struct snd_soc_acpi_mach *mach;
	struct sof_intel_hda_dev *hdev;
	u32 link_mask;
	int i;

	hdev = pdata->hw_pdata;
	link_mask = hdev->info.link_mask;

	/*
	 * Select SoundWire machine driver if needed using the
	 * alternate tables. This case deals with SoundWire-only
	 * machines, for mixed cases with I2C/I2S the detection relies
	 * on the HID list.
	 */
	if (link_mask && !pdata->machine) {
		for (mach = pdata->desc->alt_machines;
		     mach && mach->link_mask; mach++) {
			/*
			 * On some platforms such as Up Extreme all links
			 * are enabled but only one link can be used by
			 * external codec. Instead of exact match of two masks,
			 * first check whether link_mask of mach is subset of
			 * link_mask supported by hw and then go on searching
			 * link_adr
			 */
			if (~link_mask & mach->link_mask)
				continue;

			/* No need to match adr if there is no links defined */
			if (!mach->links)
				break;

			link = mach->links;
			for (i = 0; i < hdev->info.count && link->num_adr;
			     i++, link++) {
				/*
				 * Try next machine if any expected Slaves
				 * are not found on this link.
				 */
				if (!link_slaves_found(sdev, link, hdev->sdw))
					break;
			}
			/* Found if all Slaves are checked */
			if (i == hdev->info.count || !link->num_adr)
				break;
		}
		if (mach && mach->link_mask) {
			int dmic_num = 0;

			pdata->machine = mach;
			mach->mach_params.links = mach->links;
			mach->mach_params.link_mask = mach->link_mask;
			mach->mach_params.platform = dev_name(sdev->dev);
			if (mach->sof_fw_filename)
				pdata->fw_filename = mach->sof_fw_filename;
			else
				pdata->fw_filename = pdata->desc->default_fw_filename;
			pdata->tplg_filename = mach->sof_tplg_filename;

			/*
			 * DMICs use up to 4 pins and are typically pin-muxed with SoundWire
			 * link 2 and 3, thus we only try to enable dmics if all conditions
			 * are true:
			 * a) link 2 and 3 are not used by SoundWire
			 * b) the NHLT table reports the presence of microphones
			 */
			if (!(mach->link_mask & GENMASK(3, 2))) {
				const char *tplg_filename = mach->sof_tplg_filename;
				int ret;

				ret = dmic_topology_fixup(sdev, &tplg_filename, "", &dmic_num);

				if (ret < 0)
					return ret;

				pdata->tplg_filename = tplg_filename;
			}
			mach->mach_params.dmic_num = dmic_num;

			dev_dbg(sdev->dev,
				"SoundWire machine driver %s topology %s\n",
				mach->drv_name,
				pdata->tplg_filename);
		} else {
			dev_info(sdev->dev,
				 "No SoundWire machine driver found\n");
		}
	}

	return 0;
}
#else
static int hda_sdw_machine_select(struct snd_sof_dev *sdev)
{
	return 0;
}
#endif

void hda_set_mach_params(const struct snd_soc_acpi_mach *mach,
			 struct device *dev)
{
	struct snd_soc_acpi_mach_params *mach_params;

	mach_params = (struct snd_soc_acpi_mach_params *)&mach->mach_params;
	mach_params->platform = dev_name(dev);
}

void hda_machine_select(struct snd_sof_dev *sdev)
{
	struct snd_sof_pdata *sof_pdata = sdev->pdata;
	const struct sof_dev_desc *desc = sof_pdata->desc;
	struct snd_soc_acpi_mach *mach;

	mach = snd_soc_acpi_find_machine(desc->machines);
	if (mach) {
		/*
		 * If tplg file name is overridden, use it instead of
		 * the one set in mach table
		 */
		if (!sof_pdata->tplg_filename)
			sof_pdata->tplg_filename = mach->sof_tplg_filename;

		sof_pdata->machine = mach;

		if (mach->link_mask) {
			mach->mach_params.links = mach->links;
			mach->mach_params.link_mask = mach->link_mask;
		}
	}

	/*
	 * If I2S fails, try SoundWire
	 */
	hda_sdw_machine_select(sdev);

	/*
	 * Choose HDA generic machine driver if mach is NULL.
	 * Otherwise, set certain mach params.
	 */
	hda_generic_machine_select(sdev);

	if (!sof_pdata->machine)
		dev_warn(sdev->dev, "warning: No matching ASoC machine driver found\n");
}

int hda_pci_intel_probe(struct pci_dev *pci, const struct pci_device_id *pci_id)
{
	int ret;

	ret = snd_intel_dsp_driver_probe(pci);
	if (ret != SND_INTEL_DSP_DRIVER_ANY && ret != SND_INTEL_DSP_DRIVER_SOF) {
		dev_dbg(&pci->dev, "SOF PCI driver not selected, aborting probe\n");
		return -ENODEV;
	}

	return sof_pci_probe(pci, pci_id);
}
EXPORT_SYMBOL_NS(hda_pci_intel_probe, SND_SOC_SOF_INTEL_HDA_COMMON);

MODULE_LICENSE("Dual BSD/GPL");
MODULE_IMPORT_NS(SND_SOC_SOF_PCI_DEV);
MODULE_IMPORT_NS(SND_SOC_SOF_HDA_AUDIO_CODEC);
MODULE_IMPORT_NS(SND_SOC_SOF_HDA_AUDIO_CODEC_I915);
MODULE_IMPORT_NS(SND_SOC_SOF_XTENSA);
<<<<<<< HEAD
=======
MODULE_IMPORT_NS(SND_INTEL_SOUNDWIRE_ACPI);
>>>>>>> f642729d
MODULE_IMPORT_NS(SOUNDWIRE_INTEL_INIT);<|MERGE_RESOLUTION|>--- conflicted
+++ resolved
@@ -387,28 +387,8 @@
 
 }
 
-/* dump the first 8 dwords representing the extended ROM status */
-static void hda_dsp_dump_ext_rom_status(struct snd_sof_dev *sdev)
-{
-	struct sof_intel_hda_dev *hda = sdev->pdata->hw_pdata;
-	char msg[128];
-	int len = 0;
-	u32 value;
-	int i;
-
-	for (i = 0; i < HDA_EXT_ROM_STATUS_SIZE; i++) {
-		value = snd_sof_dsp_read(sdev, HDA_DSP_BAR, HDA_DSP_SRAM_REG_ROM_STATUS + i * 0x4);
-		len += snprintf(msg + len, sizeof(msg) - len, " 0x%x", value);
-	}
-
-	sof_dev_dbg_or_err(sdev->dev, hda->boot_iteration == HDA_FW_BOOT_ATTEMPTS,
-			   "extended rom status: %s", msg);
-
-}
-
 void hda_dsp_dump(struct snd_sof_dev *sdev, u32 flags)
 {
-	struct sof_intel_hda_dev *hda = sdev->pdata->hw_pdata;
 	struct sof_ipc_dsp_oops_xtensa xoops;
 	struct sof_ipc_panic_info panic_info;
 	u32 stack[HDA_DSP_STACK_DUMP_SIZE];
@@ -428,19 +408,11 @@
 		snd_sof_get_status(sdev, status, panic, &xoops, &panic_info,
 				   stack, HDA_DSP_STACK_DUMP_SIZE);
 	} else {
-<<<<<<< HEAD
-		sof_dev_dbg_or_err(sdev->dev, hda->boot_iteration == HDA_FW_BOOT_ATTEMPTS,
-				   "status = 0x%8.8x panic = 0x%8.8x\n",
-				   status, panic);
-
-		hda_dsp_dump_ext_rom_status(sdev);
-=======
 		sof_dev_dbg_or_err(sdev->dev, flags & SOF_DBG_DUMP_FORCE_ERR_LEVEL,
 				   "status = 0x%8.8x panic = 0x%8.8x\n",
 				   status, panic);
 
 		hda_dsp_dump_ext_rom_status(sdev, flags);
->>>>>>> f642729d
 		hda_dsp_get_status(sdev);
 	}
 }
@@ -961,11 +933,7 @@
 
 	/* disable cores */
 	if (chip)
-<<<<<<< HEAD
-		hda_dsp_core_reset_power_down(sdev, chip->host_managed_cores_mask);
-=======
 		snd_sof_dsp_core_power_down(sdev, chip->host_managed_cores_mask);
->>>>>>> f642729d
 
 	/* disable DSP */
 	snd_sof_dsp_update_bits(sdev, HDA_DSP_PP_BAR, SOF_HDA_REG_PP_PPCTL,
@@ -1035,49 +1003,11 @@
 			else
 				idisp_str = "";
 
-<<<<<<< HEAD
-			/* first check NHLT for DMICs */
-			dmic_num = check_nhlt_dmic(sdev);
-
-			/* allow for module parameter override */
-			if (hda_dmic_num != -1)
-				dmic_num = hda_dmic_num;
-
-			switch (dmic_num) {
-			case 1:
-				dmic_str = "-1ch";
-				break;
-			case 2:
-				dmic_str = "-2ch";
-				break;
-			case 3:
-				dmic_str = "-3ch";
-				break;
-			case 4:
-				dmic_str = "-4ch";
-				break;
-			default:
-				dmic_num = 0;
-				dmic_str = "";
-				break;
-			}
-
-			tplg_filename = pdata->tplg_filename;
-			tplg_filename = fixup_tplg_name(sdev, tplg_filename,
-							idisp_str, dmic_str);
-			if (!tplg_filename)
-				return -EINVAL;
-
-			dev_info(bus->dev,
-				 "DMICs detected in NHLT tables: %d\n",
-				 dmic_num);
-=======
 			/* topology: use the info from hda_machines */
 			tplg_filename = hda_mach->sof_tplg_filename;
 			ret = dmic_topology_fixup(sdev, &tplg_filename, idisp_str, &dmic_num);
 			if (ret < 0)
 				return ret;
->>>>>>> f642729d
 
 			hda_mach->mach_params.dmic_num = dmic_num;
 			pdata->machine = hda_mach;
@@ -1349,8 +1279,5 @@
 MODULE_IMPORT_NS(SND_SOC_SOF_HDA_AUDIO_CODEC);
 MODULE_IMPORT_NS(SND_SOC_SOF_HDA_AUDIO_CODEC_I915);
 MODULE_IMPORT_NS(SND_SOC_SOF_XTENSA);
-<<<<<<< HEAD
-=======
 MODULE_IMPORT_NS(SND_INTEL_SOUNDWIRE_ACPI);
->>>>>>> f642729d
 MODULE_IMPORT_NS(SOUNDWIRE_INTEL_INIT);