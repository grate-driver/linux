// SPDX-License-Identifier: (GPL-2.0-only OR BSD-3-Clause)
//
// This file is provided under a dual BSD/GPLv2 license.  When using or
// redistributing this file, you may do so under either license.
//
// Copyright(c) 2018 Intel Corporation. All rights reserved.
//
// Authors: Liam Girdwood <liam.r.girdwood@linux.intel.com>
//	    Ranjani Sridharan <ranjani.sridharan@linux.intel.com>
//	    Rander Wang <rander.wang@intel.com>
//          Keyon Jie <yang.jie@linux.intel.com>
//

/*
 * Hardware interface for generic Intel audio DSP HDA IP
 */

#include <linux/moduleparam.h>
#include <sound/hda_register.h>
#include <sound/pcm_params.h>
#include "../sof-audio.h"
#include "../ops.h"
#include "hda.h"

#define SDnFMT_BASE(x)	((x) << 14)
#define SDnFMT_MULT(x)	(((x) - 1) << 11)
#define SDnFMT_DIV(x)	(((x) - 1) << 8)
#define SDnFMT_BITS(x)	((x) << 4)
#define SDnFMT_CHAN(x)	((x) << 0)

static bool hda_always_enable_dmi_l1;
module_param_named(always_enable_dmi_l1, hda_always_enable_dmi_l1, bool, 0444);
MODULE_PARM_DESC(always_enable_dmi_l1, "SOF HDA always enable DMI l1");

static bool hda_disable_rewinds = IS_ENABLED(CONFIG_SND_SOC_SOF_HDA_DISABLE_REWINDS);
module_param_named(disable_rewinds, hda_disable_rewinds, bool, 0444);
MODULE_PARM_DESC(disable_rewinds, "SOF HDA disable rewinds");

u32 hda_dsp_get_mult_div(struct snd_sof_dev *sdev, int rate)
{
	switch (rate) {
	case 8000:
		return SDnFMT_DIV(6);
	case 9600:
		return SDnFMT_DIV(5);
	case 11025:
		return SDnFMT_BASE(1) | SDnFMT_DIV(4);
	case 16000:
		return SDnFMT_DIV(3);
	case 22050:
		return SDnFMT_BASE(1) | SDnFMT_DIV(2);
	case 32000:
		return SDnFMT_DIV(3) | SDnFMT_MULT(2);
	case 44100:
		return SDnFMT_BASE(1);
	case 48000:
		return 0;
	case 88200:
		return SDnFMT_BASE(1) | SDnFMT_MULT(2);
	case 96000:
		return SDnFMT_MULT(2);
	case 176400:
		return SDnFMT_BASE(1) | SDnFMT_MULT(4);
	case 192000:
		return SDnFMT_MULT(4);
	default:
		dev_warn(sdev->dev, "can't find div rate %d using 48kHz\n",
			 rate);
		return 0; /* use 48KHz if not found */
	}
};

u32 hda_dsp_get_bits(struct snd_sof_dev *sdev, int sample_bits)
{
	switch (sample_bits) {
	case 8:
		return SDnFMT_BITS(0);
	case 16:
		return SDnFMT_BITS(1);
	case 20:
		return SDnFMT_BITS(2);
	case 24:
		return SDnFMT_BITS(3);
	case 32:
		return SDnFMT_BITS(4);
	default:
		dev_warn(sdev->dev, "can't find %d bits using 16bit\n",
			 sample_bits);
		return SDnFMT_BITS(1); /* use 16bits format if not found */
	}
};

int hda_dsp_pcm_hw_params(struct snd_sof_dev *sdev,
			  struct snd_pcm_substream *substream,
			  struct snd_pcm_hw_params *params,
			  struct snd_sof_platform_stream_params *platform_params)
{
	struct hdac_stream *hstream = substream->runtime->private_data;
	struct hdac_ext_stream *hext_stream = stream_to_hdac_ext_stream(hstream);
	struct sof_intel_hda_dev *hda = sdev->pdata->hw_pdata;
	struct snd_dma_buffer *dmab;
	int ret;
	u32 size, rate, bits;

	size = params_buffer_bytes(params);
	rate = hda_dsp_get_mult_div(sdev, params_rate(params));
	bits = hda_dsp_get_bits(sdev, params_width(params));

	hstream->substream = substream;

	dmab = substream->runtime->dma_buffer_p;

	hstream->format_val = rate | bits | (params_channels(params) - 1);
	hstream->bufsize = size;
	hstream->period_bytes = params_period_bytes(params);
	hstream->no_period_wakeup  =
			(params->info & SNDRV_PCM_INFO_NO_PERIOD_WAKEUP) &&
			(params->flags & SNDRV_PCM_HW_PARAMS_NO_PERIOD_WAKEUP);

	ret = hda_dsp_stream_hw_params(sdev, hext_stream, dmab, params);
	if (ret < 0) {
		dev_err(sdev->dev, "error: hdac prepare failed: %d\n", ret);
		return ret;
	}

	/* enable SPIB when rewinds are disabled */
	if (hda_disable_rewinds)
<<<<<<< HEAD
		hda_dsp_stream_spib_config(sdev, stream, HDA_DSP_SPIB_ENABLE, 0);
	else
		hda_dsp_stream_spib_config(sdev, stream, HDA_DSP_SPIB_DISABLE, 0);
=======
		hda_dsp_stream_spib_config(sdev, hext_stream, HDA_DSP_SPIB_ENABLE, 0);
	else
		hda_dsp_stream_spib_config(sdev, hext_stream, HDA_DSP_SPIB_DISABLE, 0);
>>>>>>> 95cd2cdc

	if (hda)
		platform_params->no_ipc_position = hda->no_ipc_position;

	platform_params->stream_tag = hstream->stream_tag;

	return 0;
}

/* update SPIB register with appl position */
int hda_dsp_pcm_ack(struct snd_sof_dev *sdev, struct snd_pcm_substream *substream)
{
	struct hdac_stream *hstream = substream->runtime->private_data;
	struct hdac_ext_stream *hext_stream = stream_to_hdac_ext_stream(hstream);
	struct snd_pcm_runtime *runtime = substream->runtime;
	ssize_t appl_pos, buf_size;
	u32 spib;

	appl_pos = frames_to_bytes(runtime, runtime->control->appl_ptr);
	buf_size = frames_to_bytes(runtime, runtime->buffer_size);

	spib = appl_pos % buf_size;

	/* Allowable value for SPIB is 1 byte to max buffer size */
	if (!spib)
		spib = buf_size;

	sof_io_write(sdev, hext_stream->spib_addr, spib);

	return 0;
}

/* update SPIB register with appl position */
int hda_dsp_pcm_ack(struct snd_sof_dev *sdev, struct snd_pcm_substream *substream)
{
	struct hdac_stream *hstream = substream->runtime->private_data;
	struct hdac_ext_stream *hext_stream = stream_to_hdac_ext_stream(hstream);
	struct snd_pcm_runtime *runtime = substream->runtime;
	ssize_t appl_pos, buf_size;
	u32 spib;

	appl_pos = frames_to_bytes(runtime, runtime->control->appl_ptr);
	buf_size = frames_to_bytes(runtime, runtime->buffer_size);

	spib = appl_pos % buf_size;

	/* Allowable value for SPIB is 1 byte to max buffer size */
	if (!spib)
		spib = buf_size;

	sof_io_write(sdev, hext_stream->spib_addr, spib);

	return 0;
}

int hda_dsp_pcm_trigger(struct snd_sof_dev *sdev,
			struct snd_pcm_substream *substream, int cmd)
{
	struct hdac_stream *hstream = substream->runtime->private_data;
	struct hdac_ext_stream *hext_stream = stream_to_hdac_ext_stream(hstream);

	return hda_dsp_stream_trigger(sdev, hext_stream, cmd);
}

snd_pcm_uframes_t hda_dsp_pcm_pointer(struct snd_sof_dev *sdev,
				      struct snd_pcm_substream *substream)
{
	struct snd_soc_pcm_runtime *rtd = asoc_substream_to_rtd(substream);
	struct snd_soc_component *scomp = sdev->component;
	struct hdac_stream *hstream = substream->runtime->private_data;
	struct sof_intel_hda_dev *hda = sdev->pdata->hw_pdata;
	struct snd_sof_pcm *spcm;
	snd_pcm_uframes_t pos;

	spcm = snd_sof_find_spcm_dai(scomp, rtd);
	if (!spcm) {
		dev_warn_ratelimited(sdev->dev, "warn: can't find PCM with DAI ID %d\n",
				     rtd->dai_link->id);
		return 0;
	}

	if (hda && !hda->no_ipc_position) {
		/* read position from IPC position */
		pos = spcm->stream[substream->stream].posn.host_posn;
		goto found;
	}

	switch (sof_hda_position_quirk) {
	case SOF_HDA_POSITION_QUIRK_USE_SKYLAKE_LEGACY:
		/*
		 * This legacy code, inherited from the Skylake driver,
		 * mixes DPIB registers and DPIB DDR updates and
		 * does not seem to follow any known hardware recommendations.
		 * It's not clear e.g. why there is a different flow
		 * for capture and playback, the only information that matters is
		 * what traffic class is used, and on all SOF-enabled platforms
		 * only VC0 is supported so the work-around was likely not necessary
		 * and quite possibly wrong.
		 */

		/* DPIB/posbuf position mode:
		 * For Playback, Use DPIB register from HDA space which
		 * reflects the actual data transferred.
		 * For Capture, Use the position buffer for pointer, as DPIB
		 * is not accurate enough, its update may be completed
		 * earlier than the data written to DDR.
		 */
		if (substream->stream == SNDRV_PCM_STREAM_PLAYBACK) {
			pos = snd_sof_dsp_read(sdev, HDA_DSP_HDA_BAR,
					       AZX_REG_VS_SDXDPIB_XBASE +
					       (AZX_REG_VS_SDXDPIB_XINTERVAL *
						hstream->index));
		} else {
			/*
			 * For capture stream, we need more workaround to fix the
			 * position incorrect issue:
			 *
			 * 1. Wait at least 20us before reading position buffer after
			 * the interrupt generated(IOC), to make sure position update
			 * happens on frame boundary i.e. 20.833uSec for 48KHz.
			 * 2. Perform a dummy Read to DPIB register to flush DMA
			 * position value.
			 * 3. Read the DMA Position from posbuf. Now the readback
			 * value should be >= period boundary.
			 */
			usleep_range(20, 21);
			snd_sof_dsp_read(sdev, HDA_DSP_HDA_BAR,
					 AZX_REG_VS_SDXDPIB_XBASE +
					 (AZX_REG_VS_SDXDPIB_XINTERVAL *
					  hstream->index));
			pos = snd_hdac_stream_get_pos_posbuf(hstream);
		}
		break;
	case SOF_HDA_POSITION_QUIRK_USE_DPIB_REGISTERS:
		/*
		 * In case VC1 traffic is disabled this is the recommended option
		 */
		pos = snd_sof_dsp_read(sdev, HDA_DSP_HDA_BAR,
				       AZX_REG_VS_SDXDPIB_XBASE +
				       (AZX_REG_VS_SDXDPIB_XINTERVAL *
					hstream->index));
		break;
	case SOF_HDA_POSITION_QUIRK_USE_DPIB_DDR_UPDATE:
		/*
		 * This is the recommended option when VC1 is enabled.
		 * While this isn't needed for SOF platforms it's added for
		 * consistency and debug.
		 */
		pos = snd_hdac_stream_get_pos_posbuf(hstream);
		break;
	default:
		dev_err_once(sdev->dev, "hda_position_quirk value %d not supported\n",
			     sof_hda_position_quirk);
		pos = 0;
		break;
	}

	if (pos >= hstream->bufsize)
		pos = 0;

found:
	pos = bytes_to_frames(substream->runtime, pos);

	dev_vdbg(sdev->dev, "PCM: stream %d dir %d position %lu\n",
		 hstream->index, substream->stream, pos);
	return pos;
}

int hda_dsp_pcm_open(struct snd_sof_dev *sdev,
		     struct snd_pcm_substream *substream)
{
	struct snd_soc_pcm_runtime *rtd = asoc_substream_to_rtd(substream);
	struct snd_pcm_runtime *runtime = substream->runtime;
	struct snd_soc_component *scomp = sdev->component;
	struct hdac_ext_stream *dsp_stream;
	struct snd_sof_pcm *spcm;
	int direction = substream->stream;
	u32 flags = 0;

	spcm = snd_sof_find_spcm_dai(scomp, rtd);
	if (!spcm) {
		dev_err(sdev->dev, "error: can't find PCM with DAI ID %d\n", rtd->dai_link->id);
		return -EINVAL;
	}

	/*
	 * if we want the .ack to work, we need to prevent the control from being mapped.
	 * The status can still be mapped.
	 */
	if (hda_disable_rewinds)
		runtime->hw.info |= SNDRV_PCM_INFO_NO_REWINDS | SNDRV_PCM_INFO_SYNC_APPLPTR;

	/*
	 * All playback streams are DMI L1 capable, capture streams need
	 * pause push/release to be disabled
	 */
	if (hda_always_enable_dmi_l1 && direction == SNDRV_PCM_STREAM_CAPTURE)
		runtime->hw.info &= ~SNDRV_PCM_INFO_PAUSE;

	if (hda_always_enable_dmi_l1 ||
	    direction == SNDRV_PCM_STREAM_PLAYBACK ||
	    spcm->stream[substream->stream].d0i3_compatible)
		flags |= SOF_HDA_STREAM_DMI_L1_COMPATIBLE;

	dsp_stream = hda_dsp_stream_get(sdev, direction, flags);
	if (!dsp_stream) {
		dev_err(sdev->dev, "error: no stream available\n");
		return -ENODEV;
	}

	/* minimum as per HDA spec */
	snd_pcm_hw_constraint_step(substream->runtime, 0, SNDRV_PCM_HW_PARAM_PERIOD_BYTES, 4);

	/* avoid circular buffer wrap in middle of period */
	snd_pcm_hw_constraint_integer(substream->runtime,
				      SNDRV_PCM_HW_PARAM_PERIODS);

	/* binding pcm substream to hda stream */
	substream->runtime->private_data = &dsp_stream->hstream;
	return 0;
}

int hda_dsp_pcm_close(struct snd_sof_dev *sdev,
		      struct snd_pcm_substream *substream)
{
	struct hdac_stream *hstream = substream->runtime->private_data;
	int direction = substream->stream;
	int ret;

	ret = hda_dsp_stream_put(sdev, direction, hstream->stream_tag);

	if (ret) {
		dev_dbg(sdev->dev, "stream %s not opened!\n", substream->name);
		return -ENODEV;
	}

	/* unbinding pcm substream to hda stream */
	substream->runtime->private_data = NULL;
	return 0;
}<|MERGE_RESOLUTION|>--- conflicted
+++ resolved
@@ -125,43 +125,14 @@
 
 	/* enable SPIB when rewinds are disabled */
 	if (hda_disable_rewinds)
-<<<<<<< HEAD
-		hda_dsp_stream_spib_config(sdev, stream, HDA_DSP_SPIB_ENABLE, 0);
-	else
-		hda_dsp_stream_spib_config(sdev, stream, HDA_DSP_SPIB_DISABLE, 0);
-=======
 		hda_dsp_stream_spib_config(sdev, hext_stream, HDA_DSP_SPIB_ENABLE, 0);
 	else
 		hda_dsp_stream_spib_config(sdev, hext_stream, HDA_DSP_SPIB_DISABLE, 0);
->>>>>>> 95cd2cdc
 
 	if (hda)
 		platform_params->no_ipc_position = hda->no_ipc_position;
 
 	platform_params->stream_tag = hstream->stream_tag;
-
-	return 0;
-}
-
-/* update SPIB register with appl position */
-int hda_dsp_pcm_ack(struct snd_sof_dev *sdev, struct snd_pcm_substream *substream)
-{
-	struct hdac_stream *hstream = substream->runtime->private_data;
-	struct hdac_ext_stream *hext_stream = stream_to_hdac_ext_stream(hstream);
-	struct snd_pcm_runtime *runtime = substream->runtime;
-	ssize_t appl_pos, buf_size;
-	u32 spib;
-
-	appl_pos = frames_to_bytes(runtime, runtime->control->appl_ptr);
-	buf_size = frames_to_bytes(runtime, runtime->buffer_size);
-
-	spib = appl_pos % buf_size;
-
-	/* Allowable value for SPIB is 1 byte to max buffer size */
-	if (!spib)
-		spib = buf_size;
-
-	sof_io_write(sdev, hext_stream->spib_addr, spib);
 
 	return 0;
 }
