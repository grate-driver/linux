--- conflicted
+++ resolved
@@ -624,11 +624,7 @@
 #endif
 
 	/* power down DSP */
-<<<<<<< HEAD
-	ret = hda_dsp_core_reset_power_down(sdev, chip->host_managed_cores_mask);
-=======
 	ret = snd_sof_dsp_core_power_down(sdev, chip->host_managed_cores_mask);
->>>>>>> f642729d
 	if (ret < 0) {
 		dev_err(sdev->dev,
 			"error: failed to power down core during suspend\n");
