// SPDX-License-Identifier: (GPL-2.0-only OR BSD-3-Clause)
//
// This file is provided under a dual BSD/GPLv2 license.  When using or
// redistributing this file, you may do so under either license.
//
// Copyright(c) 2018 Intel Corporation. All rights reserved.
//
// Author: Liam Girdwood <liam.r.girdwood@linux.intel.com>
//

#include <linux/firmware.h>
#include <linux/module.h>
#include <sound/soc.h>
#include <sound/sof.h>
#include "sof-priv.h"
#include "ops.h"

/* see SOF_DBG_ flags */
static int sof_core_debug =  IS_ENABLED(CONFIG_SND_SOC_SOF_DEBUG_ENABLE_FIRMWARE_TRACE);
module_param_named(sof_debug, sof_core_debug, int, 0444);
MODULE_PARM_DESC(sof_debug, "SOF core debug options (0x0 all off)");

/* SOF defaults if not provided by the platform in ms */
#define TIMEOUT_DEFAULT_IPC_MS  500
#define TIMEOUT_DEFAULT_BOOT_MS 2000

/**
 * sof_debug_check_flag - check if a given flag(s) is set in sof_core_debug
 * @mask: Flag or combination of flags to check
 *
 * Returns true if all bits set in mask is also set in sof_core_debug, otherwise
 * false
 */
bool sof_debug_check_flag(int mask)
{
	if ((sof_core_debug & mask) == mask)
		return true;

	return false;
}
EXPORT_SYMBOL(sof_debug_check_flag);

/*
 * FW Panic/fault handling.
 */

struct sof_panic_msg {
	u32 id;
	const char *msg;
};

/* standard FW panic types */
static const struct sof_panic_msg panic_msg[] = {
	{SOF_IPC_PANIC_MEM, "out of memory"},
	{SOF_IPC_PANIC_WORK, "work subsystem init failed"},
	{SOF_IPC_PANIC_IPC, "IPC subsystem init failed"},
	{SOF_IPC_PANIC_ARCH, "arch init failed"},
	{SOF_IPC_PANIC_PLATFORM, "platform init failed"},
	{SOF_IPC_PANIC_TASK, "scheduler init failed"},
	{SOF_IPC_PANIC_EXCEPTION, "runtime exception"},
	{SOF_IPC_PANIC_DEADLOCK, "deadlock"},
	{SOF_IPC_PANIC_STACK, "stack overflow"},
	{SOF_IPC_PANIC_IDLE, "can't enter idle"},
	{SOF_IPC_PANIC_WFI, "invalid wait state"},
	{SOF_IPC_PANIC_ASSERT, "assertion failed"},
};

/**
 * sof_print_oops_and_stack - Handle the printing of DSP oops and stack trace
 * @sdev: Pointer to the device's sdev
 * @level: prink log level to use for the printing
 * @panic_code: the panic code
 * @tracep_code: tracepoint code
 * @oops: Pointer to DSP specific oops data
 * @panic_info: Pointer to the received panic information message
 * @stack: Pointer to the call stack data
 * @stack_words: Number of words in the stack data
 *
 * helper to be called from .dbg_dump callbacks. No error code is
 * provided, it's left as an exercise for the caller of .dbg_dump
 * (typically IPC or loader)
 */
void sof_print_oops_and_stack(struct snd_sof_dev *sdev, const char *level,
			      u32 panic_code, u32 tracep_code, void *oops,
			      struct sof_ipc_panic_info *panic_info,
			      void *stack, size_t stack_words)
{
	u32 code;
	int i;

	/* is firmware dead ? */
	if ((panic_code & SOF_IPC_PANIC_MAGIC_MASK) != SOF_IPC_PANIC_MAGIC) {
		dev_printk(level, sdev->dev, "unexpected fault %#010x trace %#010x\n",
			   panic_code, tracep_code);
		return; /* no fault ? */
	}

	code = panic_code & (SOF_IPC_PANIC_MAGIC_MASK | SOF_IPC_PANIC_CODE_MASK);

	for (i = 0; i < ARRAY_SIZE(panic_msg); i++) {
		if (panic_msg[i].id == code) {
			dev_printk(level, sdev->dev, "reason: %s (%#x)\n",
				   panic_msg[i].msg, code & SOF_IPC_PANIC_CODE_MASK);
			dev_printk(level, sdev->dev, "trace point: %#010x\n", tracep_code);
			goto out;
		}
	}

	/* unknown error */
	dev_printk(level, sdev->dev, "unknown panic code: %#x\n",
		   code & SOF_IPC_PANIC_CODE_MASK);
	dev_printk(level, sdev->dev, "trace point: %#010x\n", tracep_code);

out:
	dev_printk(level, sdev->dev, "panic at %s:%d\n", panic_info->filename,
		   panic_info->linenum);
	sof_oops(sdev, level, oops);
	sof_stack(sdev, level, oops, stack, stack_words);
<<<<<<< HEAD
}
EXPORT_SYMBOL(sof_print_oops_and_stack);
=======
}
EXPORT_SYMBOL(sof_print_oops_and_stack);

/* Helper to manage DSP state */
void sof_set_fw_state(struct snd_sof_dev *sdev, enum sof_fw_state new_state)
{
	if (sdev->fw_state == new_state)
		return;

	dev_dbg(sdev->dev, "fw_state change: %d -> %d\n", sdev->fw_state, new_state);
	sdev->fw_state = new_state;

	switch (new_state) {
	case SOF_FW_BOOT_NOT_STARTED:
	case SOF_FW_BOOT_COMPLETE:
	case SOF_FW_CRASHED:
		sof_client_fw_state_dispatcher(sdev);
		fallthrough;
	default:
		break;
	}
}
EXPORT_SYMBOL(sof_set_fw_state);
>>>>>>> 95cd2cdc

/*
 *			FW Boot State Transition Diagram
 *
 *    +----------------------------------------------------------------------+
 *    |									     |
 * ------------------	     ------------------				     |
 * |		    |	     |		      |				     |
 * |   BOOT_FAILED  |<-------|  READY_FAILED  |				     |
 * |		    |<--+    |	              |	   ------------------	     |
 * ------------------	|    ------------------	   |		    |	     |
 *	^		|	    ^		   |	CRASHED	    |---+    |
 *	|		|	    |		   |		    |	|    |
 * (FW Boot Timeout)	|	(FW_READY FAIL)	   ------------------	|    |
 *	|		|	    |		     ^			|    |
 *	|		|	    |		     |(DSP Panic)	|    |
 * ------------------	|	    |		   ------------------	|    |
 * |		    |	|	    |		   |		    |	|    |
 * |   IN_PROGRESS  |---------------+------------->|    COMPLETE    |	|    |
 * |		    | (FW Boot OK)   (FW_READY OK) |		    |	|    |
 * ------------------	|			   ------------------	|    |
 *	^		|				|		|    |
 *	|		|				|		|    |
 * (FW Loading OK)	|			(System Suspend/Runtime Suspend)
 *	|		|				|		|    |
 *	|	(FW Loading Fail)			|		|    |
 * ------------------	|	------------------	|		|    |
 * |		    |	|	|		 |<-----+		|    |
 * |   PREPARE	    |---+	|   NOT_STARTED  |<---------------------+    |
 * |		    |		|		 |<--------------------------+
 * ------------------		------------------
 *    |	    ^			    |	   ^
 *    |	    |			    |	   |
 *    |	    +-----------------------+	   |
 *    |		(DSP Probe OK)		   |
 *    |					   |
 *    |					   |
 *    +------------------------------------+
 *	(System Suspend/Runtime Suspend)
 */

static int sof_probe_continue(struct snd_sof_dev *sdev)
{
	struct snd_sof_pdata *plat_data = sdev->pdata;
	int ret;

	/* probe the DSP hardware */
	ret = snd_sof_probe(sdev);
	if (ret < 0) {
		dev_err(sdev->dev, "error: failed to probe DSP %d\n", ret);
		return ret;
	}

	sof_set_fw_state(sdev, SOF_FW_BOOT_PREPARE);

	/* check machine info */
	ret = sof_machine_check(sdev);
	if (ret < 0) {
		dev_err(sdev->dev, "error: failed to get machine info %d\n",
			ret);
		goto dsp_err;
	}

	/* set up platform component driver */
	snd_sof_new_platform_drv(sdev);

	/* register any debug/trace capabilities */
	ret = snd_sof_dbg_init(sdev);
	if (ret < 0) {
		/*
		 * debugfs issues are suppressed in snd_sof_dbg_init() since
		 * we cannot rely on debugfs
		 * here we trap errors due to memory allocation only.
		 */
		dev_err(sdev->dev, "error: failed to init DSP trace/debug %d\n",
			ret);
		goto dbg_err;
	}

	/* init the IPC */
	sdev->ipc = snd_sof_ipc_init(sdev);
	if (!sdev->ipc) {
		ret = -ENOMEM;
		dev_err(sdev->dev, "error: failed to init DSP IPC %d\n", ret);
		goto ipc_err;
	}

	/* load the firmware */
	ret = snd_sof_load_firmware(sdev);
	if (ret < 0) {
		dev_err(sdev->dev, "error: failed to load DSP firmware %d\n",
			ret);
		sof_set_fw_state(sdev, SOF_FW_BOOT_FAILED);
		goto fw_load_err;
	}

	sof_set_fw_state(sdev, SOF_FW_BOOT_IN_PROGRESS);

	/*
	 * Boot the firmware. The FW boot status will be modified
	 * in snd_sof_run_firmware() depending on the outcome.
	 */
	ret = snd_sof_run_firmware(sdev);
	if (ret < 0) {
		dev_err(sdev->dev, "error: failed to boot DSP firmware %d\n",
			ret);
		sof_set_fw_state(sdev, SOF_FW_BOOT_FAILED);
		goto fw_run_err;
	}

	if (sof_debug_check_flag(SOF_DBG_ENABLE_TRACE)) {
		sdev->dtrace_is_supported = true;

		/* init DMA trace */
		ret = snd_sof_init_trace(sdev);
		if (ret < 0) {
			/* non fatal */
			dev_warn(sdev->dev,
				 "warning: failed to initialize trace %d\n",
				 ret);
		}
	} else {
		dev_dbg(sdev->dev, "SOF firmware trace disabled\n");
	}

	/* hereafter all FW boot flows are for PM reasons */
	sdev->first_boot = false;

	/* now register audio DSP platform driver and dai */
	ret = devm_snd_soc_register_component(sdev->dev, &sdev->plat_drv,
					      sof_ops(sdev)->drv,
					      sof_ops(sdev)->num_drv);
	if (ret < 0) {
		dev_err(sdev->dev,
			"error: failed to register DSP DAI driver %d\n", ret);
		goto fw_trace_err;
	}

	ret = snd_sof_machine_register(sdev, plat_data);
	if (ret < 0) {
		dev_err(sdev->dev,
			"error: failed to register machine driver %d\n", ret);
		goto fw_trace_err;
	}

	ret = sof_register_clients(sdev);
	if (ret < 0) {
		dev_err(sdev->dev, "failed to register clients %d\n", ret);
		goto sof_machine_err;
	}

	/*
	 * Some platforms in SOF, ex: BYT, may not have their platform PM
	 * callbacks set. Increment the usage count so as to
	 * prevent the device from entering runtime suspend.
	 */
	if (!sof_ops(sdev)->runtime_suspend || !sof_ops(sdev)->runtime_resume)
		pm_runtime_get_noresume(sdev->dev);

	if (plat_data->sof_probe_complete)
		plat_data->sof_probe_complete(sdev->dev);

	sdev->probe_completed = true;

	return 0;

sof_machine_err:
	snd_sof_machine_unregister(sdev, plat_data);
fw_trace_err:
	snd_sof_free_trace(sdev);
fw_run_err:
	snd_sof_fw_unload(sdev);
fw_load_err:
	snd_sof_ipc_free(sdev);
ipc_err:
dbg_err:
	snd_sof_free_debug(sdev);
dsp_err:
	snd_sof_remove(sdev);

	/* all resources freed, update state to match */
	sof_set_fw_state(sdev, SOF_FW_BOOT_NOT_STARTED);
	sdev->first_boot = true;

	return ret;
}

static void sof_probe_work(struct work_struct *work)
{
	struct snd_sof_dev *sdev =
		container_of(work, struct snd_sof_dev, probe_work);
	int ret;

	ret = sof_probe_continue(sdev);
	if (ret < 0) {
		/* errors cannot be propagated, log */
		dev_err(sdev->dev, "error: %s failed err: %d\n", __func__, ret);
	}
}

int snd_sof_device_probe(struct device *dev, struct snd_sof_pdata *plat_data)
{
	struct snd_sof_dev *sdev;

	sdev = devm_kzalloc(dev, sizeof(*sdev), GFP_KERNEL);
	if (!sdev)
		return -ENOMEM;

	/* initialize sof device */
	sdev->dev = dev;

	/* initialize default DSP power state */
	sdev->dsp_power_state.state = SOF_DSP_PM_D0;

	sdev->pdata = plat_data;
	sdev->first_boot = true;
	dev_set_drvdata(dev, sdev);

	/* check all mandatory ops */
	if (!sof_ops(sdev) || !sof_ops(sdev)->probe || !sof_ops(sdev)->run ||
	    !sof_ops(sdev)->block_read || !sof_ops(sdev)->block_write ||
	    !sof_ops(sdev)->send_msg || !sof_ops(sdev)->load_firmware ||
	    !sof_ops(sdev)->ipc_msg_data || !sof_ops(sdev)->fw_ready) {
		dev_err(dev, "error: missing mandatory ops\n");
		return -EINVAL;
	}

	INIT_LIST_HEAD(&sdev->pcm_list);
	INIT_LIST_HEAD(&sdev->kcontrol_list);
	INIT_LIST_HEAD(&sdev->widget_list);
	INIT_LIST_HEAD(&sdev->dai_list);
	INIT_LIST_HEAD(&sdev->dai_link_list);
	INIT_LIST_HEAD(&sdev->route_list);
	INIT_LIST_HEAD(&sdev->ipc_client_list);
	INIT_LIST_HEAD(&sdev->ipc_rx_handler_list);
	INIT_LIST_HEAD(&sdev->fw_state_handler_list);
	spin_lock_init(&sdev->ipc_lock);
	spin_lock_init(&sdev->hw_lock);
	mutex_init(&sdev->power_state_access);
	mutex_init(&sdev->ipc_client_mutex);
	mutex_init(&sdev->client_event_handler_mutex);

	/* set default timeouts if none provided */
	if (plat_data->desc->ipc_timeout == 0)
		sdev->ipc_timeout = TIMEOUT_DEFAULT_IPC_MS;
	else
		sdev->ipc_timeout = plat_data->desc->ipc_timeout;
	if (plat_data->desc->boot_timeout == 0)
		sdev->boot_timeout = TIMEOUT_DEFAULT_BOOT_MS;
	else
		sdev->boot_timeout = plat_data->desc->boot_timeout;

	sof_set_fw_state(sdev, SOF_FW_BOOT_NOT_STARTED);

	if (IS_ENABLED(CONFIG_SND_SOC_SOF_PROBE_WORK_QUEUE)) {
		INIT_WORK(&sdev->probe_work, sof_probe_work);
		schedule_work(&sdev->probe_work);
		return 0;
	}

	return sof_probe_continue(sdev);
}
EXPORT_SYMBOL(snd_sof_device_probe);

bool snd_sof_device_probe_completed(struct device *dev)
{
	struct snd_sof_dev *sdev = dev_get_drvdata(dev);

	return sdev->probe_completed;
}
EXPORT_SYMBOL(snd_sof_device_probe_completed);

int snd_sof_device_remove(struct device *dev)
{
	struct snd_sof_dev *sdev = dev_get_drvdata(dev);
	struct snd_sof_pdata *pdata = sdev->pdata;
	int ret;

	if (IS_ENABLED(CONFIG_SND_SOC_SOF_PROBE_WORK_QUEUE))
		cancel_work_sync(&sdev->probe_work);

	/*
<<<<<<< HEAD
	 * Unregister machine driver. This will unbind the snd_card which
	 * will remove the component driver and unload the topology
	 * before freeing the snd_card.
	 */
	snd_sof_machine_unregister(sdev, pdata);

	if (sdev->fw_state > SOF_FW_BOOT_NOT_STARTED) {
		snd_sof_free_trace(sdev);
		ret = snd_sof_dsp_power_down_notify(sdev);
		if (ret < 0)
			dev_warn(dev, "error: %d failed to prepare DSP for device removal",
				 ret);

		snd_sof_ipc_free(sdev);
		snd_sof_free_debug(sdev);
	}

	/*
	 * Unregistering the machine driver results in unloading the topology.
	 * Some widgets, ex: scheduler, attempt to power down the core they are
	 * scheduled on, when they are unloaded. Therefore, the DSP must be
	 * removed only after the topology has been unloaded.
	 */
	if (sdev->fw_state > SOF_FW_BOOT_NOT_STARTED)
=======
	 * Unregister any registered client device first before IPC and debugfs
	 * to allow client drivers to be removed cleanly
	 */
	sof_unregister_clients(sdev);

	/*
	 * Unregister machine driver. This will unbind the snd_card which
	 * will remove the component driver and unload the topology
	 * before freeing the snd_card.
	 */
	snd_sof_machine_unregister(sdev, pdata);

	if (sdev->fw_state > SOF_FW_BOOT_NOT_STARTED) {
		snd_sof_free_trace(sdev);
		ret = snd_sof_dsp_power_down_notify(sdev);
		if (ret < 0)
			dev_warn(dev, "error: %d failed to prepare DSP for device removal",
				 ret);

		snd_sof_ipc_free(sdev);
		snd_sof_free_debug(sdev);
>>>>>>> 95cd2cdc
		snd_sof_remove(sdev);
	}

	/* release firmware */
	snd_sof_fw_unload(sdev);

	return 0;
}
EXPORT_SYMBOL(snd_sof_device_remove);

int snd_sof_device_shutdown(struct device *dev)
{
	struct snd_sof_dev *sdev = dev_get_drvdata(dev);
	struct snd_sof_pdata *pdata = sdev->pdata;

	if (IS_ENABLED(CONFIG_SND_SOC_SOF_PROBE_WORK_QUEUE))
		cancel_work_sync(&sdev->probe_work);

	/*
	 * make sure clients and machine driver(s) are unregistered to force
	 * all userspace devices to be closed prior to the DSP shutdown sequence
	 */
	sof_unregister_clients(sdev);

	snd_sof_machine_unregister(sdev, pdata);

	if (sdev->fw_state == SOF_FW_BOOT_COMPLETE)
		return snd_sof_shutdown(sdev);

	return 0;
}
EXPORT_SYMBOL(snd_sof_device_shutdown);

MODULE_AUTHOR("Liam Girdwood");
MODULE_DESCRIPTION("Sound Open Firmware (SOF) Core");
MODULE_LICENSE("Dual BSD/GPL");
MODULE_ALIAS("platform:sof-audio");
MODULE_IMPORT_NS(SND_SOC_SOF_CLIENT);<|MERGE_RESOLUTION|>--- conflicted
+++ resolved
@@ -116,10 +116,6 @@
 		   panic_info->linenum);
 	sof_oops(sdev, level, oops);
 	sof_stack(sdev, level, oops, stack, stack_words);
-<<<<<<< HEAD
-}
-EXPORT_SYMBOL(sof_print_oops_and_stack);
-=======
 }
 EXPORT_SYMBOL(sof_print_oops_and_stack);
 
@@ -143,7 +139,6 @@
 	}
 }
 EXPORT_SYMBOL(sof_set_fw_state);
->>>>>>> 95cd2cdc
 
 /*
  *			FW Boot State Transition Diagram
@@ -426,7 +421,12 @@
 		cancel_work_sync(&sdev->probe_work);
 
 	/*
-<<<<<<< HEAD
+	 * Unregister any registered client device first before IPC and debugfs
+	 * to allow client drivers to be removed cleanly
+	 */
+	sof_unregister_clients(sdev);
+
+	/*
 	 * Unregister machine driver. This will unbind the snd_card which
 	 * will remove the component driver and unload the topology
 	 * before freeing the snd_card.
@@ -442,38 +442,6 @@
 
 		snd_sof_ipc_free(sdev);
 		snd_sof_free_debug(sdev);
-	}
-
-	/*
-	 * Unregistering the machine driver results in unloading the topology.
-	 * Some widgets, ex: scheduler, attempt to power down the core they are
-	 * scheduled on, when they are unloaded. Therefore, the DSP must be
-	 * removed only after the topology has been unloaded.
-	 */
-	if (sdev->fw_state > SOF_FW_BOOT_NOT_STARTED)
-=======
-	 * Unregister any registered client device first before IPC and debugfs
-	 * to allow client drivers to be removed cleanly
-	 */
-	sof_unregister_clients(sdev);
-
-	/*
-	 * Unregister machine driver. This will unbind the snd_card which
-	 * will remove the component driver and unload the topology
-	 * before freeing the snd_card.
-	 */
-	snd_sof_machine_unregister(sdev, pdata);
-
-	if (sdev->fw_state > SOF_FW_BOOT_NOT_STARTED) {
-		snd_sof_free_trace(sdev);
-		ret = snd_sof_dsp_power_down_notify(sdev);
-		if (ret < 0)
-			dev_warn(dev, "error: %d failed to prepare DSP for device removal",
-				 ret);
-
-		snd_sof_ipc_free(sdev);
-		snd_sof_free_debug(sdev);
->>>>>>> 95cd2cdc
 		snd_sof_remove(sdev);
 	}
 
