--- conflicted
+++ resolved
@@ -804,7 +804,6 @@
 			/* make sure data is valid - data can be updated at runtime */
 			if (cdata->data->magic != SOF_ABI_MAGIC)
 				return -EINVAL;
-<<<<<<< HEAD
 
 			wdata[i].pdata = cdata->data->data;
 			wdata[i].pdata_size = cdata->data->size;
@@ -819,22 +818,6 @@
 					      sizeof(struct sof_ipc_ctrl_data);
 		}
 
-=======
-
-			wdata[i].pdata = cdata->data->data;
-			wdata[i].pdata_size = cdata->data->size;
-		} else {
-			/* points to the control data union */
-			wdata[i].pdata = cdata->chanv;
-			/*
-			 * wdata[i].control->size is calculated with struct_size
-			 * and includes the size of struct sof_ipc_ctrl_data
-			 */
-			wdata[i].pdata_size = wdata[i].control->size -
-					      sizeof(struct sof_ipc_ctrl_data);
-		}
-
->>>>>>> 7365df19
 		*size += wdata[i].pdata_size;
 
 		/* get data type */
