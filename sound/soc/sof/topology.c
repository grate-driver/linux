--- conflicted
+++ resolved
@@ -1352,13 +1352,6 @@
 			core, ret);
 		goto err;
 	}
-<<<<<<< HEAD
-
-	/* update enabled cores mask */
-	sdev->enabled_cores_mask |= BIT(core);
-
-=======
->>>>>>> f642729d
 	return ret;
 err:
 	/* power down core if it is host managed and return the original error if this fails too */
