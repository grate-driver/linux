// SPDX-License-Identifier: GPL-2.0+
//
// Freescale ALSA SoC Digital Audio Interface (SAI) driver.
//
// Copyright 2012-2015 Freescale Semiconductor, Inc.

#include <linux/clk.h>
#include <linux/delay.h>
#include <linux/dmaengine.h>
#include <linux/module.h>
#include <linux/of_address.h>
#include <linux/of_device.h>
#include <linux/pm_runtime.h>
#include <linux/regmap.h>
#include <linux/slab.h>
#include <linux/time.h>
#include <sound/core.h>
#include <sound/dmaengine_pcm.h>
#include <sound/pcm_params.h>
#include <linux/mfd/syscon.h>
#include <linux/mfd/syscon/imx6q-iomuxc-gpr.h>

#include "fsl_sai.h"
#include "imx-pcm.h"

#define FSL_SAI_FLAGS (FSL_SAI_CSR_SEIE |\
		       FSL_SAI_CSR_FEIE)

static const unsigned int fsl_sai_rates[] = {
	8000, 11025, 12000, 16000, 22050,
	24000, 32000, 44100, 48000, 64000,
	88200, 96000, 176400, 192000
};

static const struct snd_pcm_hw_constraint_list fsl_sai_rate_constraints = {
	.count = ARRAY_SIZE(fsl_sai_rates),
	.list = fsl_sai_rates,
};

/**
 * fsl_sai_dir_is_synced - Check if stream is synced by the opposite stream
 *
 * SAI supports synchronous mode using bit/frame clocks of either Transmitter's
 * or Receiver's for both streams. This function is used to check if clocks of
 * the stream's are synced by the opposite stream.
 *
 * @sai: SAI context
 * @dir: stream direction
 */
static inline bool fsl_sai_dir_is_synced(struct fsl_sai *sai, int dir)
{
	int adir = (dir == TX) ? RX : TX;

	/* current dir in async mode while opposite dir in sync mode */
	return !sai->synchronous[dir] && sai->synchronous[adir];
}

static irqreturn_t fsl_sai_isr(int irq, void *devid)
{
	struct fsl_sai *sai = (struct fsl_sai *)devid;
	unsigned int ofs = sai->soc_data->reg_offset;
	struct device *dev = &sai->pdev->dev;
	u32 flags, xcsr, mask;
	bool irq_none = true;

	/*
	 * Both IRQ status bits and IRQ mask bits are in the xCSR but
	 * different shifts. And we here create a mask only for those
	 * IRQs that we activated.
	 */
	mask = (FSL_SAI_FLAGS >> FSL_SAI_CSR_xIE_SHIFT) << FSL_SAI_CSR_xF_SHIFT;

	/* Tx IRQ */
	regmap_read(sai->regmap, FSL_SAI_TCSR(ofs), &xcsr);
	flags = xcsr & mask;

	if (flags)
		irq_none = false;
	else
		goto irq_rx;

	if (flags & FSL_SAI_CSR_WSF)
		dev_dbg(dev, "isr: Start of Tx word detected\n");

	if (flags & FSL_SAI_CSR_SEF)
		dev_dbg(dev, "isr: Tx Frame sync error detected\n");

	if (flags & FSL_SAI_CSR_FEF) {
		dev_dbg(dev, "isr: Transmit underrun detected\n");
		/* FIFO reset for safety */
		xcsr |= FSL_SAI_CSR_FR;
	}

	if (flags & FSL_SAI_CSR_FWF)
		dev_dbg(dev, "isr: Enabled transmit FIFO is empty\n");

	if (flags & FSL_SAI_CSR_FRF)
		dev_dbg(dev, "isr: Transmit FIFO watermark has been reached\n");

	flags &= FSL_SAI_CSR_xF_W_MASK;
	xcsr &= ~FSL_SAI_CSR_xF_MASK;

	if (flags)
		regmap_write(sai->regmap, FSL_SAI_TCSR(ofs), flags | xcsr);

irq_rx:
	/* Rx IRQ */
	regmap_read(sai->regmap, FSL_SAI_RCSR(ofs), &xcsr);
	flags = xcsr & mask;

	if (flags)
		irq_none = false;
	else
		goto out;

	if (flags & FSL_SAI_CSR_WSF)
		dev_dbg(dev, "isr: Start of Rx word detected\n");

	if (flags & FSL_SAI_CSR_SEF)
		dev_dbg(dev, "isr: Rx Frame sync error detected\n");

	if (flags & FSL_SAI_CSR_FEF) {
		dev_dbg(dev, "isr: Receive overflow detected\n");
		/* FIFO reset for safety */
		xcsr |= FSL_SAI_CSR_FR;
	}

	if (flags & FSL_SAI_CSR_FWF)
		dev_dbg(dev, "isr: Enabled receive FIFO is full\n");

	if (flags & FSL_SAI_CSR_FRF)
		dev_dbg(dev, "isr: Receive FIFO watermark has been reached\n");

	flags &= FSL_SAI_CSR_xF_W_MASK;
	xcsr &= ~FSL_SAI_CSR_xF_MASK;

	if (flags)
		regmap_write(sai->regmap, FSL_SAI_RCSR(ofs), flags | xcsr);

out:
	if (irq_none)
		return IRQ_NONE;
	else
		return IRQ_HANDLED;
}

static int fsl_sai_set_dai_tdm_slot(struct snd_soc_dai *cpu_dai, u32 tx_mask,
				u32 rx_mask, int slots, int slot_width)
{
	struct fsl_sai *sai = snd_soc_dai_get_drvdata(cpu_dai);

	sai->slots = slots;
	sai->slot_width = slot_width;

	return 0;
}

static int fsl_sai_set_dai_bclk_ratio(struct snd_soc_dai *dai,
				      unsigned int ratio)
{
	struct fsl_sai *sai = snd_soc_dai_get_drvdata(dai);

	sai->bclk_ratio = ratio;

	return 0;
}

static int fsl_sai_set_dai_sysclk_tr(struct snd_soc_dai *cpu_dai,
		int clk_id, unsigned int freq, int fsl_dir)
{
	struct fsl_sai *sai = snd_soc_dai_get_drvdata(cpu_dai);
	unsigned int ofs = sai->soc_data->reg_offset;
	bool tx = fsl_dir == FSL_FMT_TRANSMITTER;
	u32 val_cr2 = 0;

	switch (clk_id) {
	case FSL_SAI_CLK_BUS:
		val_cr2 |= FSL_SAI_CR2_MSEL_BUS;
		break;
	case FSL_SAI_CLK_MAST1:
		val_cr2 |= FSL_SAI_CR2_MSEL_MCLK1;
		break;
	case FSL_SAI_CLK_MAST2:
		val_cr2 |= FSL_SAI_CR2_MSEL_MCLK2;
		break;
	case FSL_SAI_CLK_MAST3:
		val_cr2 |= FSL_SAI_CR2_MSEL_MCLK3;
		break;
	default:
		return -EINVAL;
	}

	regmap_update_bits(sai->regmap, FSL_SAI_xCR2(tx, ofs),
			   FSL_SAI_CR2_MSEL_MASK, val_cr2);

	return 0;
}

static int fsl_sai_set_dai_sysclk(struct snd_soc_dai *cpu_dai,
		int clk_id, unsigned int freq, int dir)
{
	int ret;

	if (dir == SND_SOC_CLOCK_IN)
		return 0;

	ret = fsl_sai_set_dai_sysclk_tr(cpu_dai, clk_id, freq,
					FSL_FMT_TRANSMITTER);
	if (ret) {
		dev_err(cpu_dai->dev, "Cannot set tx sysclk: %d\n", ret);
		return ret;
	}

	ret = fsl_sai_set_dai_sysclk_tr(cpu_dai, clk_id, freq,
					FSL_FMT_RECEIVER);
	if (ret)
		dev_err(cpu_dai->dev, "Cannot set rx sysclk: %d\n", ret);

	return ret;
}

static int fsl_sai_set_dai_fmt_tr(struct snd_soc_dai *cpu_dai,
				unsigned int fmt, int fsl_dir)
{
	struct fsl_sai *sai = snd_soc_dai_get_drvdata(cpu_dai);
	unsigned int ofs = sai->soc_data->reg_offset;
	bool tx = fsl_dir == FSL_FMT_TRANSMITTER;
	u32 val_cr2 = 0, val_cr4 = 0;

	if (!sai->is_lsb_first)
		val_cr4 |= FSL_SAI_CR4_MF;

	/* DAI mode */
	switch (fmt & SND_SOC_DAIFMT_FORMAT_MASK) {
	case SND_SOC_DAIFMT_I2S:
		/*
		 * Frame low, 1clk before data, one word length for frame sync,
		 * frame sync starts one serial clock cycle earlier,
		 * that is, together with the last bit of the previous
		 * data word.
		 */
		val_cr2 |= FSL_SAI_CR2_BCP;
		val_cr4 |= FSL_SAI_CR4_FSE | FSL_SAI_CR4_FSP;
		break;
	case SND_SOC_DAIFMT_LEFT_J:
		/*
		 * Frame high, one word length for frame sync,
		 * frame sync asserts with the first bit of the frame.
		 */
		val_cr2 |= FSL_SAI_CR2_BCP;
		break;
	case SND_SOC_DAIFMT_DSP_A:
		/*
		 * Frame high, 1clk before data, one bit for frame sync,
		 * frame sync starts one serial clock cycle earlier,
		 * that is, together with the last bit of the previous
		 * data word.
		 */
		val_cr2 |= FSL_SAI_CR2_BCP;
		val_cr4 |= FSL_SAI_CR4_FSE;
		sai->is_dsp_mode = true;
		break;
	case SND_SOC_DAIFMT_DSP_B:
		/*
		 * Frame high, one bit for frame sync,
		 * frame sync asserts with the first bit of the frame.
		 */
		val_cr2 |= FSL_SAI_CR2_BCP;
		sai->is_dsp_mode = true;
		break;
	case SND_SOC_DAIFMT_RIGHT_J:
		/* To be done */
	default:
		return -EINVAL;
	}

	/* DAI clock inversion */
	switch (fmt & SND_SOC_DAIFMT_INV_MASK) {
	case SND_SOC_DAIFMT_IB_IF:
		/* Invert both clocks */
		val_cr2 ^= FSL_SAI_CR2_BCP;
		val_cr4 ^= FSL_SAI_CR4_FSP;
		break;
	case SND_SOC_DAIFMT_IB_NF:
		/* Invert bit clock */
		val_cr2 ^= FSL_SAI_CR2_BCP;
		break;
	case SND_SOC_DAIFMT_NB_IF:
		/* Invert frame clock */
		val_cr4 ^= FSL_SAI_CR4_FSP;
		break;
	case SND_SOC_DAIFMT_NB_NF:
		/* Nothing to do for both normal cases */
		break;
	default:
		return -EINVAL;
	}

	/* DAI clock master masks */
	switch (fmt & SND_SOC_DAIFMT_MASTER_MASK) {
	case SND_SOC_DAIFMT_CBS_CFS:
		val_cr2 |= FSL_SAI_CR2_BCD_MSTR;
		val_cr4 |= FSL_SAI_CR4_FSD_MSTR;
		sai->is_slave_mode = false;
		break;
	case SND_SOC_DAIFMT_CBM_CFM:
		sai->is_slave_mode = true;
		break;
	case SND_SOC_DAIFMT_CBS_CFM:
		val_cr2 |= FSL_SAI_CR2_BCD_MSTR;
		sai->is_slave_mode = false;
		break;
	case SND_SOC_DAIFMT_CBM_CFS:
		val_cr4 |= FSL_SAI_CR4_FSD_MSTR;
		sai->is_slave_mode = true;
		break;
	default:
		return -EINVAL;
	}

	regmap_update_bits(sai->regmap, FSL_SAI_xCR2(tx, ofs),
			   FSL_SAI_CR2_BCP | FSL_SAI_CR2_BCD_MSTR, val_cr2);
	regmap_update_bits(sai->regmap, FSL_SAI_xCR4(tx, ofs),
			   FSL_SAI_CR4_MF | FSL_SAI_CR4_FSE |
			   FSL_SAI_CR4_FSP | FSL_SAI_CR4_FSD_MSTR, val_cr4);

	return 0;
}

static int fsl_sai_set_dai_fmt(struct snd_soc_dai *cpu_dai, unsigned int fmt)
{
	int ret;

	ret = fsl_sai_set_dai_fmt_tr(cpu_dai, fmt, FSL_FMT_TRANSMITTER);
	if (ret) {
		dev_err(cpu_dai->dev, "Cannot set tx format: %d\n", ret);
		return ret;
	}

	ret = fsl_sai_set_dai_fmt_tr(cpu_dai, fmt, FSL_FMT_RECEIVER);
	if (ret)
		dev_err(cpu_dai->dev, "Cannot set rx format: %d\n", ret);

	return ret;
}

static int fsl_sai_set_bclk(struct snd_soc_dai *dai, bool tx, u32 freq)
{
	struct fsl_sai *sai = snd_soc_dai_get_drvdata(dai);
	unsigned int ofs = sai->soc_data->reg_offset;
	unsigned long clk_rate;
	u32 savediv = 0, ratio, savesub = freq;
	int adir = tx ? RX : TX;
	int dir = tx ? TX : RX;
	u32 id;
	int ret = 0;

	/* Don't apply to slave mode */
	if (sai->is_slave_mode)
		return 0;

	/*
	 * There is no point in polling MCLK0 if it is identical to MCLK1.
	 * And given that MQS use case has to use MCLK1 though two clocks
	 * are the same, we simply skip MCLK0 and start to find from MCLK1.
	 */
	id = sai->soc_data->mclk0_is_mclk1 ? 1 : 0;

	for (; id < FSL_SAI_MCLK_MAX; id++) {
		clk_rate = clk_get_rate(sai->mclk_clk[id]);
		if (!clk_rate)
			continue;

		ratio = clk_rate / freq;

		ret = clk_rate - ratio * freq;

		/*
		 * Drop the source that can not be
		 * divided into the required rate.
		 */
		if (ret != 0 && clk_rate / ret < 1000)
			continue;

		dev_dbg(dai->dev,
			"ratio %d for freq %dHz based on clock %ldHz\n",
			ratio, freq, clk_rate);

		if (ratio % 2 == 0 && ratio >= 2 && ratio <= 512)
			ratio /= 2;
		else
			continue;

		if (ret < savesub) {
			savediv = ratio;
			sai->mclk_id[tx] = id;
			savesub = ret;
		}

		if (ret == 0)
			break;
	}

	if (savediv == 0) {
		dev_err(dai->dev, "failed to derive required %cx rate: %d\n",
				tx ? 'T' : 'R', freq);
		return -EINVAL;
	}

	/*
	 * 1) For Asynchronous mode, we must set RCR2 register for capture, and
	 *    set TCR2 register for playback.
	 * 2) For Tx sync with Rx clock, we must set RCR2 register for playback
	 *    and capture.
	 * 3) For Rx sync with Tx clock, we must set TCR2 register for playback
	 *    and capture.
	 * 4) For Tx and Rx are both Synchronous with another SAI, we just
	 *    ignore it.
	 */
	if (fsl_sai_dir_is_synced(sai, adir)) {
		regmap_update_bits(sai->regmap, FSL_SAI_xCR2(!tx, ofs),
				   FSL_SAI_CR2_MSEL_MASK,
				   FSL_SAI_CR2_MSEL(sai->mclk_id[tx]));
		regmap_update_bits(sai->regmap, FSL_SAI_xCR2(!tx, ofs),
				   FSL_SAI_CR2_DIV_MASK, savediv - 1);
	} else if (!sai->synchronous[dir]) {
		regmap_update_bits(sai->regmap, FSL_SAI_xCR2(tx, ofs),
				   FSL_SAI_CR2_MSEL_MASK,
				   FSL_SAI_CR2_MSEL(sai->mclk_id[tx]));
		regmap_update_bits(sai->regmap, FSL_SAI_xCR2(tx, ofs),
				   FSL_SAI_CR2_DIV_MASK, savediv - 1);
	}

	dev_dbg(dai->dev, "best fit: clock id=%d, div=%d, deviation =%d\n",
			sai->mclk_id[tx], savediv, savesub);

	return 0;
}

static int fsl_sai_hw_params(struct snd_pcm_substream *substream,
		struct snd_pcm_hw_params *params,
		struct snd_soc_dai *cpu_dai)
{
	struct fsl_sai *sai = snd_soc_dai_get_drvdata(cpu_dai);
	unsigned int ofs = sai->soc_data->reg_offset;
	bool tx = substream->stream == SNDRV_PCM_STREAM_PLAYBACK;
	unsigned int channels = params_channels(params);
	u32 word_width = params_width(params);
	u32 val_cr4 = 0, val_cr5 = 0;
	u32 slots = (channels == 1) ? 2 : channels;
	u32 slot_width = word_width;
	int adir = tx ? RX : TX;
	u32 pins;
	int ret;

	if (sai->slots)
		slots = sai->slots;

	if (sai->slot_width)
		slot_width = sai->slot_width;

	pins = DIV_ROUND_UP(channels, slots);

	if (!sai->is_slave_mode) {
		if (sai->bclk_ratio)
			ret = fsl_sai_set_bclk(cpu_dai, tx,
					       sai->bclk_ratio *
					       params_rate(params));
		else
			ret = fsl_sai_set_bclk(cpu_dai, tx,
					       slots * slot_width *
					       params_rate(params));
		if (ret)
			return ret;

		/* Do not enable the clock if it is already enabled */
		if (!(sai->mclk_streams & BIT(substream->stream))) {
			ret = clk_prepare_enable(sai->mclk_clk[sai->mclk_id[tx]]);
			if (ret)
				return ret;

			sai->mclk_streams |= BIT(substream->stream);
		}
	}

	if (!sai->is_dsp_mode)
		val_cr4 |= FSL_SAI_CR4_SYWD(slot_width);

	val_cr5 |= FSL_SAI_CR5_WNW(slot_width);
	val_cr5 |= FSL_SAI_CR5_W0W(slot_width);

	if (sai->is_lsb_first)
		val_cr5 |= FSL_SAI_CR5_FBT(0);
	else
		val_cr5 |= FSL_SAI_CR5_FBT(word_width - 1);

	val_cr4 |= FSL_SAI_CR4_FRSZ(slots);

	/* Set to output mode to avoid tri-stated data pins */
	if (tx)
		val_cr4 |= FSL_SAI_CR4_CHMOD;

	/*
	 * For SAI master mode, when Tx(Rx) sync with Rx(Tx) clock, Rx(Tx) will
	 * generate bclk and frame clock for Tx(Rx), we should set RCR4(TCR4),
	 * RCR5(TCR5) for playback(capture), or there will be sync error.
	 */

	if (!sai->is_slave_mode && fsl_sai_dir_is_synced(sai, adir)) {
		regmap_update_bits(sai->regmap, FSL_SAI_xCR4(!tx, ofs),
				   FSL_SAI_CR4_SYWD_MASK | FSL_SAI_CR4_FRSZ_MASK |
				   FSL_SAI_CR4_CHMOD_MASK,
				   val_cr4);
		regmap_update_bits(sai->regmap, FSL_SAI_xCR5(!tx, ofs),
				   FSL_SAI_CR5_WNW_MASK | FSL_SAI_CR5_W0W_MASK |
				   FSL_SAI_CR5_FBT_MASK, val_cr5);
	}

	regmap_update_bits(sai->regmap, FSL_SAI_xCR3(tx, ofs),
			   FSL_SAI_CR3_TRCE_MASK,
			   FSL_SAI_CR3_TRCE((1 << pins) - 1));
	regmap_update_bits(sai->regmap, FSL_SAI_xCR4(tx, ofs),
			   FSL_SAI_CR4_SYWD_MASK | FSL_SAI_CR4_FRSZ_MASK |
			   FSL_SAI_CR4_CHMOD_MASK,
			   val_cr4);
	regmap_update_bits(sai->regmap, FSL_SAI_xCR5(tx, ofs),
			   FSL_SAI_CR5_WNW_MASK | FSL_SAI_CR5_W0W_MASK |
			   FSL_SAI_CR5_FBT_MASK, val_cr5);
	regmap_write(sai->regmap, FSL_SAI_xMR(tx),
		     ~0UL - ((1 << min(channels, slots)) - 1));

	return 0;
}

static int fsl_sai_hw_free(struct snd_pcm_substream *substream,
		struct snd_soc_dai *cpu_dai)
{
	struct fsl_sai *sai = snd_soc_dai_get_drvdata(cpu_dai);
	bool tx = substream->stream == SNDRV_PCM_STREAM_PLAYBACK;
	unsigned int ofs = sai->soc_data->reg_offset;

	regmap_update_bits(sai->regmap, FSL_SAI_xCR3(tx, ofs),
			   FSL_SAI_CR3_TRCE_MASK, 0);

	if (!sai->is_slave_mode &&
			sai->mclk_streams & BIT(substream->stream)) {
		clk_disable_unprepare(sai->mclk_clk[sai->mclk_id[tx]]);
		sai->mclk_streams &= ~BIT(substream->stream);
	}

	return 0;
}

static void fsl_sai_config_disable(struct fsl_sai *sai, int dir)
{
	unsigned int ofs = sai->soc_data->reg_offset;
	bool tx = dir == TX;
	u32 xcsr, count = 100;

	regmap_update_bits(sai->regmap, FSL_SAI_xCSR(tx, ofs),
			   FSL_SAI_CSR_TERE, 0);

	/* TERE will remain set till the end of current frame */
	do {
		udelay(10);
		regmap_read(sai->regmap, FSL_SAI_xCSR(tx, ofs), &xcsr);
	} while (--count && xcsr & FSL_SAI_CSR_TERE);

	regmap_update_bits(sai->regmap, FSL_SAI_xCSR(tx, ofs),
			   FSL_SAI_CSR_FR, FSL_SAI_CSR_FR);

	/*
	 * For sai master mode, after several open/close sai,
	 * there will be no frame clock, and can't recover
	 * anymore. Add software reset to fix this issue.
	 * This is a hardware bug, and will be fix in the
	 * next sai version.
	 */
	if (!sai->is_slave_mode) {
		/* Software Reset */
		regmap_write(sai->regmap, FSL_SAI_xCSR(tx, ofs), FSL_SAI_CSR_SR);
		/* Clear SR bit to finish the reset */
		regmap_write(sai->regmap, FSL_SAI_xCSR(tx, ofs), 0);
	}
}

static int fsl_sai_trigger(struct snd_pcm_substream *substream, int cmd,
		struct snd_soc_dai *cpu_dai)
{
	struct fsl_sai *sai = snd_soc_dai_get_drvdata(cpu_dai);
	unsigned int ofs = sai->soc_data->reg_offset;

	bool tx = substream->stream == SNDRV_PCM_STREAM_PLAYBACK;
	int adir = tx ? RX : TX;
	int dir = tx ? TX : RX;
	u32 xcsr;

	/*
	 * Asynchronous mode: Clear SYNC for both Tx and Rx.
	 * Rx sync with Tx clocks: Clear SYNC for Tx, set it for Rx.
	 * Tx sync with Rx clocks: Clear SYNC for Rx, set it for Tx.
	 */
	regmap_update_bits(sai->regmap, FSL_SAI_TCR2(ofs), FSL_SAI_CR2_SYNC,
			   sai->synchronous[TX] ? FSL_SAI_CR2_SYNC : 0);
	regmap_update_bits(sai->regmap, FSL_SAI_RCR2(ofs), FSL_SAI_CR2_SYNC,
			   sai->synchronous[RX] ? FSL_SAI_CR2_SYNC : 0);

	/*
	 * It is recommended that the transmitter is the last enabled
	 * and the first disabled.
	 */
	switch (cmd) {
	case SNDRV_PCM_TRIGGER_START:
	case SNDRV_PCM_TRIGGER_RESUME:
	case SNDRV_PCM_TRIGGER_PAUSE_RELEASE:
		regmap_update_bits(sai->regmap, FSL_SAI_xCSR(tx, ofs),
				   FSL_SAI_CSR_FRDE, FSL_SAI_CSR_FRDE);

		regmap_update_bits(sai->regmap, FSL_SAI_xCSR(tx, ofs),
				   FSL_SAI_CSR_TERE, FSL_SAI_CSR_TERE);
		/*
		 * Enable the opposite direction for synchronous mode
		 * 1. Tx sync with Rx: only set RE for Rx; set TE & RE for Tx
		 * 2. Rx sync with Tx: only set TE for Tx; set RE & TE for Rx
		 *
		 * RM recommends to enable RE after TE for case 1 and to enable
		 * TE after RE for case 2, but we here may not always guarantee
		 * that happens: "arecord 1.wav; aplay 2.wav" in case 1 enables
		 * TE after RE, which is against what RM recommends but should
		 * be safe to do, judging by years of testing results.
		 */
		if (fsl_sai_dir_is_synced(sai, adir))
			regmap_update_bits(sai->regmap, FSL_SAI_xCSR((!tx), ofs),
					   FSL_SAI_CSR_TERE, FSL_SAI_CSR_TERE);

		regmap_update_bits(sai->regmap, FSL_SAI_xCSR(tx, ofs),
				   FSL_SAI_CSR_xIE_MASK, FSL_SAI_FLAGS);
		break;
	case SNDRV_PCM_TRIGGER_STOP:
	case SNDRV_PCM_TRIGGER_SUSPEND:
	case SNDRV_PCM_TRIGGER_PAUSE_PUSH:
		regmap_update_bits(sai->regmap, FSL_SAI_xCSR(tx, ofs),
				   FSL_SAI_CSR_FRDE, 0);
		regmap_update_bits(sai->regmap, FSL_SAI_xCSR(tx, ofs),
				   FSL_SAI_CSR_xIE_MASK, 0);

		/* Check if the opposite FRDE is also disabled */
		regmap_read(sai->regmap, FSL_SAI_xCSR(!tx, ofs), &xcsr);

		/*
		 * If opposite stream provides clocks for synchronous mode and
		 * it is inactive, disable it before disabling the current one
		 */
		if (fsl_sai_dir_is_synced(sai, adir) && !(xcsr & FSL_SAI_CSR_FRDE))
			fsl_sai_config_disable(sai, adir);

		/*
		 * Disable current stream if either of:
		 * 1. current stream doesn't provide clocks for synchronous mode
		 * 2. current stream provides clocks for synchronous mode but no
		 *    more stream is active.
		 */
		if (!fsl_sai_dir_is_synced(sai, dir) || !(xcsr & FSL_SAI_CSR_FRDE))
			fsl_sai_config_disable(sai, dir);

		break;
	default:
		return -EINVAL;
	}

	return 0;
}

static int fsl_sai_startup(struct snd_pcm_substream *substream,
		struct snd_soc_dai *cpu_dai)
{
	struct fsl_sai *sai = snd_soc_dai_get_drvdata(cpu_dai);
	bool tx = substream->stream == SNDRV_PCM_STREAM_PLAYBACK;
	int ret;

	/*
	 * EDMA controller needs period size to be a multiple of
	 * tx/rx maxburst
	 */
	if (sai->soc_data->use_edma)
		snd_pcm_hw_constraint_step(substream->runtime, 0,
					   SNDRV_PCM_HW_PARAM_PERIOD_SIZE,
					   tx ? sai->dma_params_tx.maxburst :
					   sai->dma_params_rx.maxburst);

	ret = snd_pcm_hw_constraint_list(substream->runtime, 0,
			SNDRV_PCM_HW_PARAM_RATE, &fsl_sai_rate_constraints);

	return ret;
}

static const struct snd_soc_dai_ops fsl_sai_pcm_dai_ops = {
	.set_bclk_ratio	= fsl_sai_set_dai_bclk_ratio,
	.set_sysclk	= fsl_sai_set_dai_sysclk,
	.set_fmt	= fsl_sai_set_dai_fmt,
	.set_tdm_slot	= fsl_sai_set_dai_tdm_slot,
	.hw_params	= fsl_sai_hw_params,
	.hw_free	= fsl_sai_hw_free,
	.trigger	= fsl_sai_trigger,
	.startup	= fsl_sai_startup,
};

static int fsl_sai_dai_probe(struct snd_soc_dai *cpu_dai)
{
	struct fsl_sai *sai = dev_get_drvdata(cpu_dai->dev);
	unsigned int ofs = sai->soc_data->reg_offset;

	/* Software Reset for both Tx and Rx */
	regmap_write(sai->regmap, FSL_SAI_TCSR(ofs), FSL_SAI_CSR_SR);
	regmap_write(sai->regmap, FSL_SAI_RCSR(ofs), FSL_SAI_CSR_SR);
	/* Clear SR bit to finish the reset */
	regmap_write(sai->regmap, FSL_SAI_TCSR(ofs), 0);
	regmap_write(sai->regmap, FSL_SAI_RCSR(ofs), 0);

	regmap_update_bits(sai->regmap, FSL_SAI_TCR1(ofs),
			   FSL_SAI_CR1_RFW_MASK(sai->soc_data->fifo_depth),
			   sai->soc_data->fifo_depth - FSL_SAI_MAXBURST_TX);
	regmap_update_bits(sai->regmap, FSL_SAI_RCR1(ofs),
			   FSL_SAI_CR1_RFW_MASK(sai->soc_data->fifo_depth),
			   FSL_SAI_MAXBURST_RX - 1);

	snd_soc_dai_init_dma_data(cpu_dai, &sai->dma_params_tx,
				&sai->dma_params_rx);

	snd_soc_dai_set_drvdata(cpu_dai, sai);

	return 0;
}

static struct snd_soc_dai_driver fsl_sai_dai_template = {
	.probe = fsl_sai_dai_probe,
	.playback = {
		.stream_name = "CPU-Playback",
		.channels_min = 1,
		.channels_max = 32,
		.rate_min = 8000,
		.rate_max = 192000,
		.rates = SNDRV_PCM_RATE_KNOT,
		.formats = FSL_SAI_FORMATS,
	},
	.capture = {
		.stream_name = "CPU-Capture",
		.channels_min = 1,
		.channels_max = 32,
		.rate_min = 8000,
		.rate_max = 192000,
		.rates = SNDRV_PCM_RATE_KNOT,
		.formats = FSL_SAI_FORMATS,
	},
	.ops = &fsl_sai_pcm_dai_ops,
};

static const struct snd_soc_component_driver fsl_component = {
	.name           = "fsl-sai",
};

static struct reg_default fsl_sai_reg_defaults_ofs0[] = {
	{FSL_SAI_TCR1(0), 0},
	{FSL_SAI_TCR2(0), 0},
	{FSL_SAI_TCR3(0), 0},
	{FSL_SAI_TCR4(0), 0},
	{FSL_SAI_TCR5(0), 0},
	{FSL_SAI_TDR0, 0},
	{FSL_SAI_TDR1, 0},
	{FSL_SAI_TDR2, 0},
	{FSL_SAI_TDR3, 0},
	{FSL_SAI_TDR4, 0},
	{FSL_SAI_TDR5, 0},
	{FSL_SAI_TDR6, 0},
	{FSL_SAI_TDR7, 0},
	{FSL_SAI_TMR, 0},
	{FSL_SAI_RCR1(0), 0},
	{FSL_SAI_RCR2(0), 0},
	{FSL_SAI_RCR3(0), 0},
	{FSL_SAI_RCR4(0), 0},
	{FSL_SAI_RCR5(0), 0},
	{FSL_SAI_RMR, 0},
};

static struct reg_default fsl_sai_reg_defaults_ofs8[] = {
	{FSL_SAI_TCR1(8), 0},
	{FSL_SAI_TCR2(8), 0},
	{FSL_SAI_TCR3(8), 0},
	{FSL_SAI_TCR4(8), 0},
	{FSL_SAI_TCR5(8), 0},
	{FSL_SAI_TDR0, 0},
	{FSL_SAI_TDR1, 0},
	{FSL_SAI_TDR2, 0},
	{FSL_SAI_TDR3, 0},
	{FSL_SAI_TDR4, 0},
	{FSL_SAI_TDR5, 0},
	{FSL_SAI_TDR6, 0},
	{FSL_SAI_TDR7, 0},
	{FSL_SAI_TMR, 0},
	{FSL_SAI_RCR1(8), 0},
	{FSL_SAI_RCR2(8), 0},
	{FSL_SAI_RCR3(8), 0},
	{FSL_SAI_RCR4(8), 0},
	{FSL_SAI_RCR5(8), 0},
	{FSL_SAI_RMR, 0},
	{FSL_SAI_MCTL, 0},
	{FSL_SAI_MDIV, 0},
};

static bool fsl_sai_readable_reg(struct device *dev, unsigned int reg)
{
	struct fsl_sai *sai = dev_get_drvdata(dev);
	unsigned int ofs = sai->soc_data->reg_offset;

	if (reg >= FSL_SAI_TCSR(ofs) && reg <= FSL_SAI_TCR5(ofs))
		return true;

	if (reg >= FSL_SAI_RCSR(ofs) && reg <= FSL_SAI_RCR5(ofs))
		return true;

	switch (reg) {
	case FSL_SAI_TFR0:
	case FSL_SAI_TFR1:
	case FSL_SAI_TFR2:
	case FSL_SAI_TFR3:
	case FSL_SAI_TFR4:
	case FSL_SAI_TFR5:
	case FSL_SAI_TFR6:
	case FSL_SAI_TFR7:
	case FSL_SAI_TMR:
	case FSL_SAI_RDR0:
	case FSL_SAI_RDR1:
	case FSL_SAI_RDR2:
	case FSL_SAI_RDR3:
	case FSL_SAI_RDR4:
	case FSL_SAI_RDR5:
	case FSL_SAI_RDR6:
	case FSL_SAI_RDR7:
	case FSL_SAI_RFR0:
	case FSL_SAI_RFR1:
	case FSL_SAI_RFR2:
	case FSL_SAI_RFR3:
	case FSL_SAI_RFR4:
	case FSL_SAI_RFR5:
	case FSL_SAI_RFR6:
	case FSL_SAI_RFR7:
	case FSL_SAI_RMR:
	case FSL_SAI_MCTL:
	case FSL_SAI_MDIV:
	case FSL_SAI_VERID:
	case FSL_SAI_PARAM:
	case FSL_SAI_TTCTN:
	case FSL_SAI_RTCTN:
	case FSL_SAI_TTCTL:
	case FSL_SAI_TBCTN:
	case FSL_SAI_TTCAP:
	case FSL_SAI_RTCTL:
	case FSL_SAI_RBCTN:
	case FSL_SAI_RTCAP:
		return true;
	default:
		return false;
	}
}

static bool fsl_sai_volatile_reg(struct device *dev, unsigned int reg)
{
	struct fsl_sai *sai = dev_get_drvdata(dev);
	unsigned int ofs = sai->soc_data->reg_offset;

	if (reg == FSL_SAI_TCSR(ofs) || reg == FSL_SAI_RCSR(ofs))
		return true;

	/* Set VERID and PARAM be volatile for reading value in probe */
	if (ofs == 8 && (reg == FSL_SAI_VERID || reg == FSL_SAI_PARAM))
		return true;

	switch (reg) {
	case FSL_SAI_TFR0:
	case FSL_SAI_TFR1:
	case FSL_SAI_TFR2:
	case FSL_SAI_TFR3:
	case FSL_SAI_TFR4:
	case FSL_SAI_TFR5:
	case FSL_SAI_TFR6:
	case FSL_SAI_TFR7:
	case FSL_SAI_RFR0:
	case FSL_SAI_RFR1:
	case FSL_SAI_RFR2:
	case FSL_SAI_RFR3:
	case FSL_SAI_RFR4:
	case FSL_SAI_RFR5:
	case FSL_SAI_RFR6:
	case FSL_SAI_RFR7:
	case FSL_SAI_RDR0:
	case FSL_SAI_RDR1:
	case FSL_SAI_RDR2:
	case FSL_SAI_RDR3:
	case FSL_SAI_RDR4:
	case FSL_SAI_RDR5:
	case FSL_SAI_RDR6:
	case FSL_SAI_RDR7:
		return true;
	default:
		return false;
	}
}

static bool fsl_sai_writeable_reg(struct device *dev, unsigned int reg)
{
	struct fsl_sai *sai = dev_get_drvdata(dev);
	unsigned int ofs = sai->soc_data->reg_offset;

	if (reg >= FSL_SAI_TCSR(ofs) && reg <= FSL_SAI_TCR5(ofs))
		return true;

	if (reg >= FSL_SAI_RCSR(ofs) && reg <= FSL_SAI_RCR5(ofs))
		return true;

	switch (reg) {
	case FSL_SAI_TDR0:
	case FSL_SAI_TDR1:
	case FSL_SAI_TDR2:
	case FSL_SAI_TDR3:
	case FSL_SAI_TDR4:
	case FSL_SAI_TDR5:
	case FSL_SAI_TDR6:
	case FSL_SAI_TDR7:
	case FSL_SAI_TMR:
	case FSL_SAI_RMR:
	case FSL_SAI_MCTL:
	case FSL_SAI_MDIV:
	case FSL_SAI_TTCTL:
	case FSL_SAI_RTCTL:
		return true;
	default:
		return false;
	}
}

static struct regmap_config fsl_sai_regmap_config = {
	.reg_bits = 32,
	.reg_stride = 4,
	.val_bits = 32,
	.fast_io = true,

	.max_register = FSL_SAI_RMR,
	.reg_defaults = fsl_sai_reg_defaults_ofs0,
	.num_reg_defaults = ARRAY_SIZE(fsl_sai_reg_defaults_ofs0),
	.readable_reg = fsl_sai_readable_reg,
	.volatile_reg = fsl_sai_volatile_reg,
	.writeable_reg = fsl_sai_writeable_reg,
	.cache_type = REGCACHE_FLAT,
};

static int fsl_sai_check_version(struct device *dev)
{
	struct fsl_sai *sai = dev_get_drvdata(dev);
	unsigned char ofs = sai->soc_data->reg_offset;
	unsigned int val;
	int ret;

	if (FSL_SAI_TCSR(ofs) == FSL_SAI_VERID)
		return 0;

	ret = regmap_read(sai->regmap, FSL_SAI_VERID, &val);
	if (ret < 0)
		return ret;

	dev_dbg(dev, "VERID: 0x%016X\n", val);

	sai->verid.major = (val & FSL_SAI_VERID_MAJOR_MASK) >>
			   FSL_SAI_VERID_MAJOR_SHIFT;
	sai->verid.minor = (val & FSL_SAI_VERID_MINOR_MASK) >>
			   FSL_SAI_VERID_MINOR_SHIFT;
	sai->verid.feature = val & FSL_SAI_VERID_FEATURE_MASK;

	ret = regmap_read(sai->regmap, FSL_SAI_PARAM, &val);
	if (ret < 0)
		return ret;

	dev_dbg(dev, "PARAM: 0x%016X\n", val);

	/* Max slots per frame, power of 2 */
	sai->param.slot_num = 1 <<
		((val & FSL_SAI_PARAM_SPF_MASK) >> FSL_SAI_PARAM_SPF_SHIFT);

	/* Words per fifo, power of 2 */
	sai->param.fifo_depth = 1 <<
		((val & FSL_SAI_PARAM_WPF_MASK) >> FSL_SAI_PARAM_WPF_SHIFT);

	/* Number of datalines implemented */
	sai->param.dataline = val & FSL_SAI_PARAM_DLN_MASK;

	return 0;
}

static int fsl_sai_probe(struct platform_device *pdev)
{
	struct device_node *np = pdev->dev.of_node;
	struct fsl_sai *sai;
	struct regmap *gpr;
	struct resource *res;
	void __iomem *base;
	char tmp[8];
	int irq, ret, i;
	int index;

	sai = devm_kzalloc(&pdev->dev, sizeof(*sai), GFP_KERNEL);
	if (!sai)
		return -ENOMEM;

	sai->pdev = pdev;
	sai->soc_data = of_device_get_match_data(&pdev->dev);

	sai->is_lsb_first = of_property_read_bool(np, "lsb-first");

	res = platform_get_resource(pdev, IORESOURCE_MEM, 0);
	base = devm_ioremap_resource(&pdev->dev, res);
	if (IS_ERR(base))
		return PTR_ERR(base);

	if (sai->soc_data->reg_offset == 8) {
		fsl_sai_regmap_config.reg_defaults = fsl_sai_reg_defaults_ofs8;
		fsl_sai_regmap_config.max_register = FSL_SAI_MDIV;
		fsl_sai_regmap_config.num_reg_defaults =
			ARRAY_SIZE(fsl_sai_reg_defaults_ofs8);
	}

	sai->regmap = devm_regmap_init_mmio_clk(&pdev->dev,
			"bus", base, &fsl_sai_regmap_config);

	/* Compatible with old DTB cases */
	if (IS_ERR(sai->regmap) && PTR_ERR(sai->regmap) != -EPROBE_DEFER)
		sai->regmap = devm_regmap_init_mmio_clk(&pdev->dev,
				"sai", base, &fsl_sai_regmap_config);
	if (IS_ERR(sai->regmap)) {
		dev_err(&pdev->dev, "regmap init failed\n");
		return PTR_ERR(sai->regmap);
	}

	/* No error out for old DTB cases but only mark the clock NULL */
	sai->bus_clk = devm_clk_get(&pdev->dev, "bus");
	if (IS_ERR(sai->bus_clk)) {
		dev_err(&pdev->dev, "failed to get bus clock: %ld\n",
				PTR_ERR(sai->bus_clk));
		sai->bus_clk = NULL;
	}

	for (i = 1; i < FSL_SAI_MCLK_MAX; i++) {
		sprintf(tmp, "mclk%d", i);
		sai->mclk_clk[i] = devm_clk_get(&pdev->dev, tmp);
		if (IS_ERR(sai->mclk_clk[i])) {
			dev_err(&pdev->dev, "failed to get mclk%d clock: %ld\n",
					i + 1, PTR_ERR(sai->mclk_clk[i]));
			sai->mclk_clk[i] = NULL;
		}
	}

	if (sai->soc_data->mclk0_is_mclk1)
		sai->mclk_clk[0] = sai->mclk_clk[1];
	else
		sai->mclk_clk[0] = sai->bus_clk;

	irq = platform_get_irq(pdev, 0);
	if (irq < 0)
		return irq;

	ret = devm_request_irq(&pdev->dev, irq, fsl_sai_isr, IRQF_SHARED,
			       np->name, sai);
	if (ret) {
		dev_err(&pdev->dev, "failed to claim irq %u\n", irq);
		return ret;
	}

	memcpy(&sai->cpu_dai_drv, &fsl_sai_dai_template,
	       sizeof(fsl_sai_dai_template));

	/* Sync Tx with Rx as default by following old DT binding */
	sai->synchronous[RX] = true;
	sai->synchronous[TX] = false;
<<<<<<< HEAD
	sai->cpu_dai_drv.symmetric_rates = 1;
	sai->cpu_dai_drv.symmetric_channels = 1;
	sai->cpu_dai_drv.symmetric_samplebits = 1;
=======
	sai->cpu_dai_drv.symmetric_rate = 1;
	sai->cpu_dai_drv.symmetric_channels = 1;
	sai->cpu_dai_drv.symmetric_sample_bits = 1;
>>>>>>> f642729d

	if (of_find_property(np, "fsl,sai-synchronous-rx", NULL) &&
	    of_find_property(np, "fsl,sai-asynchronous", NULL)) {
		/* error out if both synchronous and asynchronous are present */
		dev_err(&pdev->dev, "invalid binding for synchronous mode\n");
		return -EINVAL;
	}

	if (of_find_property(np, "fsl,sai-synchronous-rx", NULL)) {
		/* Sync Rx with Tx */
		sai->synchronous[RX] = false;
		sai->synchronous[TX] = true;
	} else if (of_find_property(np, "fsl,sai-asynchronous", NULL)) {
		/* Discard all settings for asynchronous mode */
		sai->synchronous[RX] = false;
		sai->synchronous[TX] = false;
<<<<<<< HEAD
		sai->cpu_dai_drv.symmetric_rates = 0;
		sai->cpu_dai_drv.symmetric_channels = 0;
		sai->cpu_dai_drv.symmetric_samplebits = 0;
=======
		sai->cpu_dai_drv.symmetric_rate = 0;
		sai->cpu_dai_drv.symmetric_channels = 0;
		sai->cpu_dai_drv.symmetric_sample_bits = 0;
>>>>>>> f642729d
	}

	if (of_find_property(np, "fsl,sai-mclk-direction-output", NULL) &&
	    of_device_is_compatible(np, "fsl,imx6ul-sai")) {
		gpr = syscon_regmap_lookup_by_compatible("fsl,imx6ul-iomuxc-gpr");
		if (IS_ERR(gpr)) {
			dev_err(&pdev->dev, "cannot find iomuxc registers\n");
			return PTR_ERR(gpr);
		}

		index = of_alias_get_id(np, "sai");
		if (index < 0)
			return index;

		regmap_update_bits(gpr, IOMUXC_GPR1, MCLK_DIR(index),
				   MCLK_DIR(index));
	}

	sai->dma_params_rx.addr = res->start + FSL_SAI_RDR0;
	sai->dma_params_tx.addr = res->start + FSL_SAI_TDR0;
	sai->dma_params_rx.maxburst = FSL_SAI_MAXBURST_RX;
	sai->dma_params_tx.maxburst = FSL_SAI_MAXBURST_TX;

	platform_set_drvdata(pdev, sai);

	/* Get sai version */
	ret = fsl_sai_check_version(&pdev->dev);
	if (ret < 0)
		dev_warn(&pdev->dev, "Error reading SAI version: %d\n", ret);

	/* Select MCLK direction */
	if (of_find_property(np, "fsl,sai-mclk-direction-output", NULL) &&
	    sai->verid.major >= 3 && sai->verid.minor >= 1) {
		regmap_update_bits(sai->regmap, FSL_SAI_MCTL,
				   FSL_SAI_MCTL_MCLK_EN, FSL_SAI_MCTL_MCLK_EN);
	}

	pm_runtime_enable(&pdev->dev);
	regcache_cache_only(sai->regmap, true);

	ret = devm_snd_soc_register_component(&pdev->dev, &fsl_component,
					      &sai->cpu_dai_drv, 1);
	if (ret)
		goto err_pm_disable;

	if (sai->soc_data->use_imx_pcm) {
		ret = imx_pcm_dma_init(pdev, IMX_SAI_DMABUF_SIZE);
		if (ret)
			goto err_pm_disable;
	} else {
		ret = devm_snd_dmaengine_pcm_register(&pdev->dev, NULL, 0);
		if (ret)
			goto err_pm_disable;
	}

	return ret;

err_pm_disable:
	pm_runtime_disable(&pdev->dev);

	return ret;
}

static int fsl_sai_remove(struct platform_device *pdev)
{
	pm_runtime_disable(&pdev->dev);

	return 0;
}

static const struct fsl_sai_soc_data fsl_sai_vf610_data = {
	.use_imx_pcm = false,
	.use_edma = false,
	.fifo_depth = 32,
	.reg_offset = 0,
	.mclk0_is_mclk1 = false,
};

static const struct fsl_sai_soc_data fsl_sai_imx6sx_data = {
	.use_imx_pcm = true,
	.use_edma = false,
	.fifo_depth = 32,
	.reg_offset = 0,
	.mclk0_is_mclk1 = true,
};

static const struct fsl_sai_soc_data fsl_sai_imx7ulp_data = {
	.use_imx_pcm = true,
	.use_edma = false,
	.fifo_depth = 16,
	.reg_offset = 8,
	.mclk0_is_mclk1 = false,
};

static const struct fsl_sai_soc_data fsl_sai_imx8mq_data = {
	.use_imx_pcm = true,
	.use_edma = false,
	.fifo_depth = 128,
	.reg_offset = 8,
	.mclk0_is_mclk1 = false,
};

static const struct fsl_sai_soc_data fsl_sai_imx8qm_data = {
	.use_imx_pcm = true,
	.use_edma = true,
	.fifo_depth = 64,
	.reg_offset = 0,
	.mclk0_is_mclk1 = false,
};

static const struct of_device_id fsl_sai_ids[] = {
	{ .compatible = "fsl,vf610-sai", .data = &fsl_sai_vf610_data },
	{ .compatible = "fsl,imx6sx-sai", .data = &fsl_sai_imx6sx_data },
	{ .compatible = "fsl,imx6ul-sai", .data = &fsl_sai_imx6sx_data },
	{ .compatible = "fsl,imx7ulp-sai", .data = &fsl_sai_imx7ulp_data },
	{ .compatible = "fsl,imx8mq-sai", .data = &fsl_sai_imx8mq_data },
	{ .compatible = "fsl,imx8qm-sai", .data = &fsl_sai_imx8qm_data },
	{ /* sentinel */ }
};
MODULE_DEVICE_TABLE(of, fsl_sai_ids);

#ifdef CONFIG_PM
static int fsl_sai_runtime_suspend(struct device *dev)
{
	struct fsl_sai *sai = dev_get_drvdata(dev);

	if (sai->mclk_streams & BIT(SNDRV_PCM_STREAM_CAPTURE))
		clk_disable_unprepare(sai->mclk_clk[sai->mclk_id[0]]);

	if (sai->mclk_streams & BIT(SNDRV_PCM_STREAM_PLAYBACK))
		clk_disable_unprepare(sai->mclk_clk[sai->mclk_id[1]]);

	clk_disable_unprepare(sai->bus_clk);

	regcache_cache_only(sai->regmap, true);

	return 0;
}

static int fsl_sai_runtime_resume(struct device *dev)
{
	struct fsl_sai *sai = dev_get_drvdata(dev);
	unsigned int ofs = sai->soc_data->reg_offset;
	int ret;

	ret = clk_prepare_enable(sai->bus_clk);
	if (ret) {
		dev_err(dev, "failed to enable bus clock: %d\n", ret);
		return ret;
	}

	if (sai->mclk_streams & BIT(SNDRV_PCM_STREAM_PLAYBACK)) {
		ret = clk_prepare_enable(sai->mclk_clk[sai->mclk_id[1]]);
		if (ret)
			goto disable_bus_clk;
	}

	if (sai->mclk_streams & BIT(SNDRV_PCM_STREAM_CAPTURE)) {
		ret = clk_prepare_enable(sai->mclk_clk[sai->mclk_id[0]]);
		if (ret)
			goto disable_tx_clk;
	}

	regcache_cache_only(sai->regmap, false);
	regcache_mark_dirty(sai->regmap);
	regmap_write(sai->regmap, FSL_SAI_TCSR(ofs), FSL_SAI_CSR_SR);
	regmap_write(sai->regmap, FSL_SAI_RCSR(ofs), FSL_SAI_CSR_SR);
	usleep_range(1000, 2000);
	regmap_write(sai->regmap, FSL_SAI_TCSR(ofs), 0);
	regmap_write(sai->regmap, FSL_SAI_RCSR(ofs), 0);

	ret = regcache_sync(sai->regmap);
	if (ret)
		goto disable_rx_clk;

	return 0;

disable_rx_clk:
	if (sai->mclk_streams & BIT(SNDRV_PCM_STREAM_CAPTURE))
		clk_disable_unprepare(sai->mclk_clk[sai->mclk_id[0]]);
disable_tx_clk:
	if (sai->mclk_streams & BIT(SNDRV_PCM_STREAM_PLAYBACK))
		clk_disable_unprepare(sai->mclk_clk[sai->mclk_id[1]]);
disable_bus_clk:
	clk_disable_unprepare(sai->bus_clk);

	return ret;
}
#endif /* CONFIG_PM */

static const struct dev_pm_ops fsl_sai_pm_ops = {
	SET_RUNTIME_PM_OPS(fsl_sai_runtime_suspend,
			   fsl_sai_runtime_resume, NULL)
	SET_SYSTEM_SLEEP_PM_OPS(pm_runtime_force_suspend,
				pm_runtime_force_resume)
};

static struct platform_driver fsl_sai_driver = {
	.probe = fsl_sai_probe,
	.remove = fsl_sai_remove,
	.driver = {
		.name = "fsl-sai",
		.pm = &fsl_sai_pm_ops,
		.of_match_table = fsl_sai_ids,
	},
};
module_platform_driver(fsl_sai_driver);

MODULE_DESCRIPTION("Freescale Soc SAI Interface");
MODULE_AUTHOR("Xiubo Li, <Li.Xiubo@freescale.com>");
MODULE_ALIAS("platform:fsl-sai");
MODULE_LICENSE("GPL");<|MERGE_RESOLUTION|>--- conflicted
+++ resolved
@@ -1079,15 +1079,9 @@
 	/* Sync Tx with Rx as default by following old DT binding */
 	sai->synchronous[RX] = true;
 	sai->synchronous[TX] = false;
-<<<<<<< HEAD
-	sai->cpu_dai_drv.symmetric_rates = 1;
-	sai->cpu_dai_drv.symmetric_channels = 1;
-	sai->cpu_dai_drv.symmetric_samplebits = 1;
-=======
 	sai->cpu_dai_drv.symmetric_rate = 1;
 	sai->cpu_dai_drv.symmetric_channels = 1;
 	sai->cpu_dai_drv.symmetric_sample_bits = 1;
->>>>>>> f642729d
 
 	if (of_find_property(np, "fsl,sai-synchronous-rx", NULL) &&
 	    of_find_property(np, "fsl,sai-asynchronous", NULL)) {
@@ -1104,15 +1098,9 @@
 		/* Discard all settings for asynchronous mode */
 		sai->synchronous[RX] = false;
 		sai->synchronous[TX] = false;
-<<<<<<< HEAD
-		sai->cpu_dai_drv.symmetric_rates = 0;
-		sai->cpu_dai_drv.symmetric_channels = 0;
-		sai->cpu_dai_drv.symmetric_samplebits = 0;
-=======
 		sai->cpu_dai_drv.symmetric_rate = 0;
 		sai->cpu_dai_drv.symmetric_channels = 0;
 		sai->cpu_dai_drv.symmetric_sample_bits = 0;
->>>>>>> f642729d
 	}
 
 	if (of_find_property(np, "fsl,sai-mclk-direction-output", NULL) &&
