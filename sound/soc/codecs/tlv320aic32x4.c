--- conflicted
+++ resolved
@@ -1376,9 +1376,6 @@
 	if (ret)
 		goto err_disable_regulators;
 
-<<<<<<< HEAD
-	ret = devm_snd_soc_register_component(dev,
-=======
 	switch (aic32x4->type) {
 	case AIC32X4_TYPE_TAS2505:
 		ret = devm_snd_soc_register_component(dev,
@@ -1386,7 +1383,6 @@
 		break;
 	default:
 		ret = devm_snd_soc_register_component(dev,
->>>>>>> 8e0eb2fb
 			&soc_component_dev_aic32x4, &aic32x4_dai, 1);
 	}
 
