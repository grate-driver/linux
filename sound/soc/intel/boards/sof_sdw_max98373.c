// SPDX-License-Identifier: GPL-2.0-only
// Copyright (c) 2020 Intel Corporation
//
// sof_sdw_max98373 - Helpers to handle 2x MAX98373
// codec devices from generic machine driver

#include <linux/device.h>
#include <linux/errno.h>
#include <sound/control.h>
#include <sound/soc.h>
#include <sound/soc-acpi.h>
#include <sound/soc-dapm.h>
#include "sof_sdw_common.h"
#include "sof_maxim_common.h"

static const struct snd_soc_dapm_widget mx8373_widgets[] = {
	SND_SOC_DAPM_SPK("Left Spk", NULL),
	SND_SOC_DAPM_SPK("Right Spk", NULL),
};

static const struct snd_kcontrol_new mx8373_controls[] = {
	SOC_DAPM_PIN_SWITCH("Left Spk"),
	SOC_DAPM_PIN_SWITCH("Right Spk"),
};

static int spk_init(struct snd_soc_pcm_runtime *rtd)
{
	struct snd_soc_card *card = rtd->card;
	int ret;

	card->components = devm_kasprintf(card->dev, GFP_KERNEL,
					  "%s spk:mx8373",
					  card->components);
	if (!card->components)
		return -ENOMEM;

	ret = snd_soc_add_card_controls(card, mx8373_controls,
					ARRAY_SIZE(mx8373_controls));
	if (ret) {
		dev_err(card->dev, "mx8373 ctrls addition failed: %d\n", ret);
		return ret;
	}

	ret = snd_soc_dapm_new_controls(&card->dapm, mx8373_widgets,
					ARRAY_SIZE(mx8373_widgets));
	if (ret) {
		dev_err(card->dev, "mx8373 widgets addition failed: %d\n", ret);
		return ret;
	}

	ret = snd_soc_dapm_add_routes(&card->dapm, max_98373_dapm_routes, 2);
	if (ret)
		dev_err(rtd->dev, "failed to add first SPK map: %d\n", ret);

	return ret;
}

static int mx8373_enable_spk_pin(struct snd_pcm_substream *substream, bool enable)
{
	struct snd_soc_pcm_runtime *rtd = asoc_substream_to_rtd(substream);
	struct snd_soc_dai *codec_dai;
	struct snd_soc_dai *cpu_dai;
	int ret;
	int j;

<<<<<<< HEAD
	switch (cmd) {
	case SNDRV_PCM_TRIGGER_START:
	case SNDRV_PCM_TRIGGER_RESUME:
	case SNDRV_PCM_TRIGGER_PAUSE_RELEASE:
		/* enable max98373 first */
		ret = max_98373_trigger(substream, cmd);
		if (ret < 0)
			break;

		ret = sdw_trigger(substream, cmd);
		break;
	case SNDRV_PCM_TRIGGER_STOP:
	case SNDRV_PCM_TRIGGER_SUSPEND:
	case SNDRV_PCM_TRIGGER_PAUSE_PUSH:
		ret = sdw_trigger(substream, cmd);
		if (ret < 0)
			break;

		ret = max_98373_trigger(substream, cmd);
		break;
	default:
		ret = -EINVAL;
		break;
=======
	/* set spk pin by playback only */
	if (substream->stream == SNDRV_PCM_STREAM_CAPTURE)
		return 0;

	cpu_dai = asoc_rtd_to_cpu(rtd, 0);
	for_each_rtd_codec_dais(rtd, j, codec_dai) {
		struct snd_soc_dapm_context *dapm =
				snd_soc_component_get_dapm(cpu_dai->component);
		char pin_name[16];

		snprintf(pin_name, ARRAY_SIZE(pin_name), "%s Spk",
			 codec_dai->component->name_prefix);

		if (enable)
			ret = snd_soc_dapm_enable_pin(dapm, pin_name);
		else
			ret = snd_soc_dapm_disable_pin(dapm, pin_name);

		if (!ret)
			snd_soc_dapm_sync(dapm);
>>>>>>> fe89e90d
	}

	return 0;
}

static int mx8373_sdw_prepare(struct snd_pcm_substream *substream)
{
	int ret = 0;

	/* according to soc_pcm_prepare dai link prepare is called first */
	ret = sdw_prepare(substream);
	if (ret < 0)
		return ret;

	return mx8373_enable_spk_pin(substream, true);
}

static int mx8373_sdw_hw_free(struct snd_pcm_substream *substream)
{
	int ret = 0;

	/* according to soc_pcm_hw_free dai link free is called first */
	ret = sdw_hw_free(substream);
	if (ret < 0)
		return ret;

	return mx8373_enable_spk_pin(substream, false);
}

static const struct snd_soc_ops max_98373_sdw_ops = {
	.startup = sdw_startup,
	.prepare = mx8373_sdw_prepare,
	.trigger = sdw_trigger,
	.hw_free = mx8373_sdw_hw_free,
	.shutdown = sdw_shutdown,
};

int sof_sdw_mx8373_init(const struct snd_soc_acpi_link_adr *link,
			struct snd_soc_dai_link *dai_links,
			struct sof_sdw_codec_info *info,
			bool playback)
{
	info->amp_num++;
	if (info->amp_num == 2)
		dai_links->init = spk_init;

	info->late_probe = true;

	dai_links->ops = &max_98373_sdw_ops;

	return 0;
}

int sof_sdw_mx8373_late_probe(struct snd_soc_card *card)
{
	struct snd_soc_dapm_context *dapm = &card->dapm;

	/* Disable Left and Right Spk pin after boot */
	snd_soc_dapm_disable_pin(dapm, "Left Spk");
	snd_soc_dapm_disable_pin(dapm, "Right Spk");
	return snd_soc_dapm_sync(dapm);
}<|MERGE_RESOLUTION|>--- conflicted
+++ resolved
@@ -63,31 +63,6 @@
 	int ret;
 	int j;
 
-<<<<<<< HEAD
-	switch (cmd) {
-	case SNDRV_PCM_TRIGGER_START:
-	case SNDRV_PCM_TRIGGER_RESUME:
-	case SNDRV_PCM_TRIGGER_PAUSE_RELEASE:
-		/* enable max98373 first */
-		ret = max_98373_trigger(substream, cmd);
-		if (ret < 0)
-			break;
-
-		ret = sdw_trigger(substream, cmd);
-		break;
-	case SNDRV_PCM_TRIGGER_STOP:
-	case SNDRV_PCM_TRIGGER_SUSPEND:
-	case SNDRV_PCM_TRIGGER_PAUSE_PUSH:
-		ret = sdw_trigger(substream, cmd);
-		if (ret < 0)
-			break;
-
-		ret = max_98373_trigger(substream, cmd);
-		break;
-	default:
-		ret = -EINVAL;
-		break;
-=======
 	/* set spk pin by playback only */
 	if (substream->stream == SNDRV_PCM_STREAM_CAPTURE)
 		return 0;
@@ -108,7 +83,6 @@
 
 		if (!ret)
 			snd_soc_dapm_sync(dapm);
->>>>>>> fe89e90d
 	}
 
 	return 0;
