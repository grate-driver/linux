// SPDX-License-Identifier: GPL-2.0-or-later
/*
 * Universal Interface for Intel High Definition Audio Codec
 *
 * HD audio interface patch for Realtek ALC codecs
 *
 * Copyright (c) 2004 Kailang Yang <kailang@realtek.com.tw>
 *                    PeiSen Hou <pshou@realtek.com.tw>
 *                    Takashi Iwai <tiwai@suse.de>
 *                    Jonathan Woithe <jwoithe@just42.net>
 */

#include <linux/init.h>
#include <linux/delay.h>
#include <linux/slab.h>
#include <linux/pci.h>
#include <linux/dmi.h>
#include <linux/module.h>
#include <linux/input.h>
#include <linux/leds.h>
#include <linux/ctype.h>
#include <sound/core.h>
#include <sound/jack.h>
#include <sound/hda_codec.h>
#include "hda_local.h"
#include "hda_auto_parser.h"
#include "hda_jack.h"
#include "hda_generic.h"
#include "hda_component.h"

/* keep halting ALC5505 DSP, for power saving */
#define HALT_REALTEK_ALC5505

/* extra amp-initialization sequence types */
enum {
	ALC_INIT_UNDEFINED,
	ALC_INIT_NONE,
	ALC_INIT_DEFAULT,
};

enum {
	ALC_HEADSET_MODE_UNKNOWN,
	ALC_HEADSET_MODE_UNPLUGGED,
	ALC_HEADSET_MODE_HEADSET,
	ALC_HEADSET_MODE_MIC,
	ALC_HEADSET_MODE_HEADPHONE,
};

enum {
	ALC_HEADSET_TYPE_UNKNOWN,
	ALC_HEADSET_TYPE_CTIA,
	ALC_HEADSET_TYPE_OMTP,
};

enum {
	ALC_KEY_MICMUTE_INDEX,
};

struct alc_customize_define {
	unsigned int  sku_cfg;
	unsigned char port_connectivity;
	unsigned char check_sum;
	unsigned char customization;
	unsigned char external_amp;
	unsigned int  enable_pcbeep:1;
	unsigned int  platform_type:1;
	unsigned int  swap:1;
	unsigned int  override:1;
	unsigned int  fixup:1; /* Means that this sku is set by driver, not read from hw */
};

struct alc_coef_led {
	unsigned int idx;
	unsigned int mask;
	unsigned int on;
	unsigned int off;
};

struct alc_spec {
	struct hda_gen_spec gen; /* must be at head */

	/* codec parameterization */
	struct alc_customize_define cdefine;
	unsigned int parse_flags; /* flag for snd_hda_parse_pin_defcfg() */

	/* GPIO bits */
	unsigned int gpio_mask;
	unsigned int gpio_dir;
	unsigned int gpio_data;
	bool gpio_write_delay;	/* add a delay before writing gpio_data */

	/* mute LED for HP laptops, see vref_mute_led_set() */
	int mute_led_polarity;
	int micmute_led_polarity;
	hda_nid_t mute_led_nid;
	hda_nid_t cap_mute_led_nid;

	unsigned int gpio_mute_led_mask;
	unsigned int gpio_mic_led_mask;
	struct alc_coef_led mute_led_coef;
	struct alc_coef_led mic_led_coef;
	struct mutex coef_mutex;

	hda_nid_t headset_mic_pin;
	hda_nid_t headphone_mic_pin;
	int current_headset_mode;
	int current_headset_type;

	/* hooks */
	void (*init_hook)(struct hda_codec *codec);
#ifdef CONFIG_PM
	void (*power_hook)(struct hda_codec *codec);
#endif
	void (*shutup)(struct hda_codec *codec);

	int init_amp;
	int codec_variant;	/* flag for other variants */
	unsigned int has_alc5505_dsp:1;
	unsigned int no_depop_delay:1;
	unsigned int done_hp_init:1;
	unsigned int no_shutup_pins:1;
	unsigned int ultra_low_power:1;
	unsigned int has_hs_key:1;
	unsigned int no_internal_mic_pin:1;

	/* for PLL fix */
	hda_nid_t pll_nid;
	unsigned int pll_coef_idx, pll_coef_bit;
	unsigned int coef0;
	struct input_dev *kb_dev;
	u8 alc_mute_keycode_map[1];

	/* component binding */
	struct component_match *match;
	struct hda_component comps[HDA_MAX_COMPONENTS];
};

/*
 * COEF access helper functions
 */

static void coef_mutex_lock(struct hda_codec *codec)
{
	struct alc_spec *spec = codec->spec;

	snd_hda_power_up_pm(codec);
	mutex_lock(&spec->coef_mutex);
}

static void coef_mutex_unlock(struct hda_codec *codec)
{
	struct alc_spec *spec = codec->spec;

	mutex_unlock(&spec->coef_mutex);
	snd_hda_power_down_pm(codec);
}

static int __alc_read_coefex_idx(struct hda_codec *codec, hda_nid_t nid,
				 unsigned int coef_idx)
{
	unsigned int val;

	snd_hda_codec_write(codec, nid, 0, AC_VERB_SET_COEF_INDEX, coef_idx);
	val = snd_hda_codec_read(codec, nid, 0, AC_VERB_GET_PROC_COEF, 0);
	return val;
}

static int alc_read_coefex_idx(struct hda_codec *codec, hda_nid_t nid,
			       unsigned int coef_idx)
{
	unsigned int val;

	coef_mutex_lock(codec);
	val = __alc_read_coefex_idx(codec, nid, coef_idx);
	coef_mutex_unlock(codec);
	return val;
}

#define alc_read_coef_idx(codec, coef_idx) \
	alc_read_coefex_idx(codec, 0x20, coef_idx)

static void __alc_write_coefex_idx(struct hda_codec *codec, hda_nid_t nid,
				   unsigned int coef_idx, unsigned int coef_val)
{
	snd_hda_codec_write(codec, nid, 0, AC_VERB_SET_COEF_INDEX, coef_idx);
	snd_hda_codec_write(codec, nid, 0, AC_VERB_SET_PROC_COEF, coef_val);
}

static void alc_write_coefex_idx(struct hda_codec *codec, hda_nid_t nid,
				 unsigned int coef_idx, unsigned int coef_val)
{
	coef_mutex_lock(codec);
	__alc_write_coefex_idx(codec, nid, coef_idx, coef_val);
	coef_mutex_unlock(codec);
}

#define alc_write_coef_idx(codec, coef_idx, coef_val) \
	alc_write_coefex_idx(codec, 0x20, coef_idx, coef_val)

static void __alc_update_coefex_idx(struct hda_codec *codec, hda_nid_t nid,
				    unsigned int coef_idx, unsigned int mask,
				    unsigned int bits_set)
{
	unsigned int val = __alc_read_coefex_idx(codec, nid, coef_idx);

	if (val != -1)
		__alc_write_coefex_idx(codec, nid, coef_idx,
				       (val & ~mask) | bits_set);
}

static void alc_update_coefex_idx(struct hda_codec *codec, hda_nid_t nid,
				  unsigned int coef_idx, unsigned int mask,
				  unsigned int bits_set)
{
	coef_mutex_lock(codec);
	__alc_update_coefex_idx(codec, nid, coef_idx, mask, bits_set);
	coef_mutex_unlock(codec);
}

#define alc_update_coef_idx(codec, coef_idx, mask, bits_set)	\
	alc_update_coefex_idx(codec, 0x20, coef_idx, mask, bits_set)

/* a special bypass for COEF 0; read the cached value at the second time */
static unsigned int alc_get_coef0(struct hda_codec *codec)
{
	struct alc_spec *spec = codec->spec;

	if (!spec->coef0)
		spec->coef0 = alc_read_coef_idx(codec, 0);
	return spec->coef0;
}

/* coef writes/updates batch */
struct coef_fw {
	unsigned char nid;
	unsigned char idx;
	unsigned short mask;
	unsigned short val;
};

#define UPDATE_COEFEX(_nid, _idx, _mask, _val) \
	{ .nid = (_nid), .idx = (_idx), .mask = (_mask), .val = (_val) }
#define WRITE_COEFEX(_nid, _idx, _val) UPDATE_COEFEX(_nid, _idx, -1, _val)
#define WRITE_COEF(_idx, _val) WRITE_COEFEX(0x20, _idx, _val)
#define UPDATE_COEF(_idx, _mask, _val) UPDATE_COEFEX(0x20, _idx, _mask, _val)

static void alc_process_coef_fw(struct hda_codec *codec,
				const struct coef_fw *fw)
{
	coef_mutex_lock(codec);
	for (; fw->nid; fw++) {
		if (fw->mask == (unsigned short)-1)
			__alc_write_coefex_idx(codec, fw->nid, fw->idx, fw->val);
		else
			__alc_update_coefex_idx(codec, fw->nid, fw->idx,
						fw->mask, fw->val);
	}
	coef_mutex_unlock(codec);
}

/*
 * GPIO setup tables, used in initialization
 */

/* Enable GPIO mask and set output */
static void alc_setup_gpio(struct hda_codec *codec, unsigned int mask)
{
	struct alc_spec *spec = codec->spec;

	spec->gpio_mask |= mask;
	spec->gpio_dir |= mask;
	spec->gpio_data |= mask;
}

static void alc_write_gpio_data(struct hda_codec *codec)
{
	struct alc_spec *spec = codec->spec;

	snd_hda_codec_write(codec, 0x01, 0, AC_VERB_SET_GPIO_DATA,
			    spec->gpio_data);
}

static void alc_update_gpio_data(struct hda_codec *codec, unsigned int mask,
				 bool on)
{
	struct alc_spec *spec = codec->spec;
	unsigned int oldval = spec->gpio_data;

	if (on)
		spec->gpio_data |= mask;
	else
		spec->gpio_data &= ~mask;
	if (oldval != spec->gpio_data)
		alc_write_gpio_data(codec);
}

static void alc_write_gpio(struct hda_codec *codec)
{
	struct alc_spec *spec = codec->spec;

	if (!spec->gpio_mask)
		return;

	snd_hda_codec_write(codec, codec->core.afg, 0,
			    AC_VERB_SET_GPIO_MASK, spec->gpio_mask);
	snd_hda_codec_write(codec, codec->core.afg, 0,
			    AC_VERB_SET_GPIO_DIRECTION, spec->gpio_dir);
	if (spec->gpio_write_delay)
		msleep(1);
	alc_write_gpio_data(codec);
}

static void alc_fixup_gpio(struct hda_codec *codec, int action,
			   unsigned int mask)
{
	if (action == HDA_FIXUP_ACT_PRE_PROBE)
		alc_setup_gpio(codec, mask);
}

static void alc_fixup_gpio1(struct hda_codec *codec,
			    const struct hda_fixup *fix, int action)
{
	alc_fixup_gpio(codec, action, 0x01);
}

static void alc_fixup_gpio2(struct hda_codec *codec,
			    const struct hda_fixup *fix, int action)
{
	alc_fixup_gpio(codec, action, 0x02);
}

static void alc_fixup_gpio3(struct hda_codec *codec,
			    const struct hda_fixup *fix, int action)
{
	alc_fixup_gpio(codec, action, 0x03);
}

static void alc_fixup_gpio4(struct hda_codec *codec,
			    const struct hda_fixup *fix, int action)
{
	alc_fixup_gpio(codec, action, 0x04);
}

static void alc_fixup_micmute_led(struct hda_codec *codec,
				  const struct hda_fixup *fix, int action)
{
	if (action == HDA_FIXUP_ACT_PRE_PROBE)
		snd_hda_gen_add_micmute_led_cdev(codec, NULL);
}

/*
 * Fix hardware PLL issue
 * On some codecs, the analog PLL gating control must be off while
 * the default value is 1.
 */
static void alc_fix_pll(struct hda_codec *codec)
{
	struct alc_spec *spec = codec->spec;

	if (spec->pll_nid)
		alc_update_coefex_idx(codec, spec->pll_nid, spec->pll_coef_idx,
				      1 << spec->pll_coef_bit, 0);
}

static void alc_fix_pll_init(struct hda_codec *codec, hda_nid_t nid,
			     unsigned int coef_idx, unsigned int coef_bit)
{
	struct alc_spec *spec = codec->spec;
	spec->pll_nid = nid;
	spec->pll_coef_idx = coef_idx;
	spec->pll_coef_bit = coef_bit;
	alc_fix_pll(codec);
}

/* update the master volume per volume-knob's unsol event */
static void alc_update_knob_master(struct hda_codec *codec,
				   struct hda_jack_callback *jack)
{
	unsigned int val;
	struct snd_kcontrol *kctl;
	struct snd_ctl_elem_value *uctl;

	kctl = snd_hda_find_mixer_ctl(codec, "Master Playback Volume");
	if (!kctl)
		return;
	uctl = kzalloc(sizeof(*uctl), GFP_KERNEL);
	if (!uctl)
		return;
	val = snd_hda_codec_read(codec, jack->nid, 0,
				 AC_VERB_GET_VOLUME_KNOB_CONTROL, 0);
	val &= HDA_AMP_VOLMASK;
	uctl->value.integer.value[0] = val;
	uctl->value.integer.value[1] = val;
	kctl->put(kctl, uctl);
	kfree(uctl);
}

static void alc880_unsol_event(struct hda_codec *codec, unsigned int res)
{
	/* For some reason, the res given from ALC880 is broken.
	   Here we adjust it properly. */
	snd_hda_jack_unsol_event(codec, res >> 2);
}

/* Change EAPD to verb control */
static void alc_fill_eapd_coef(struct hda_codec *codec)
{
	int coef;

	coef = alc_get_coef0(codec);

	switch (codec->core.vendor_id) {
	case 0x10ec0262:
		alc_update_coef_idx(codec, 0x7, 0, 1<<5);
		break;
	case 0x10ec0267:
	case 0x10ec0268:
		alc_update_coef_idx(codec, 0x7, 0, 1<<13);
		break;
	case 0x10ec0269:
		if ((coef & 0x00f0) == 0x0010)
			alc_update_coef_idx(codec, 0xd, 0, 1<<14);
		if ((coef & 0x00f0) == 0x0020)
			alc_update_coef_idx(codec, 0x4, 1<<15, 0);
		if ((coef & 0x00f0) == 0x0030)
			alc_update_coef_idx(codec, 0x10, 1<<9, 0);
		break;
	case 0x10ec0280:
	case 0x10ec0284:
	case 0x10ec0290:
	case 0x10ec0292:
		alc_update_coef_idx(codec, 0x4, 1<<15, 0);
		break;
	case 0x10ec0225:
	case 0x10ec0295:
	case 0x10ec0299:
		alc_update_coef_idx(codec, 0x67, 0xf000, 0x3000);
		fallthrough;
	case 0x10ec0215:
	case 0x10ec0230:
	case 0x10ec0233:
	case 0x10ec0235:
	case 0x10ec0236:
	case 0x10ec0245:
	case 0x10ec0255:
	case 0x10ec0256:
	case 0x19e58326:
	case 0x10ec0257:
	case 0x10ec0282:
	case 0x10ec0283:
	case 0x10ec0286:
	case 0x10ec0288:
	case 0x10ec0285:
	case 0x10ec0298:
	case 0x10ec0289:
	case 0x10ec0300:
		alc_update_coef_idx(codec, 0x10, 1<<9, 0);
		break;
	case 0x10ec0275:
		alc_update_coef_idx(codec, 0xe, 0, 1<<0);
		break;
	case 0x10ec0287:
		alc_update_coef_idx(codec, 0x10, 1<<9, 0);
		alc_write_coef_idx(codec, 0x8, 0x4ab7);
		break;
	case 0x10ec0293:
		alc_update_coef_idx(codec, 0xa, 1<<13, 0);
		break;
	case 0x10ec0234:
	case 0x10ec0274:
	case 0x10ec0294:
	case 0x10ec0700:
	case 0x10ec0701:
	case 0x10ec0703:
	case 0x10ec0711:
		alc_update_coef_idx(codec, 0x10, 1<<15, 0);
		break;
	case 0x10ec0662:
		if ((coef & 0x00f0) == 0x0030)
			alc_update_coef_idx(codec, 0x4, 1<<10, 0); /* EAPD Ctrl */
		break;
	case 0x10ec0272:
	case 0x10ec0273:
	case 0x10ec0663:
	case 0x10ec0665:
	case 0x10ec0670:
	case 0x10ec0671:
	case 0x10ec0672:
		alc_update_coef_idx(codec, 0xd, 0, 1<<14); /* EAPD Ctrl */
		break;
	case 0x10ec0222:
	case 0x10ec0623:
		alc_update_coef_idx(codec, 0x19, 1<<13, 0);
		break;
	case 0x10ec0668:
		alc_update_coef_idx(codec, 0x7, 3<<13, 0);
		break;
	case 0x10ec0867:
		alc_update_coef_idx(codec, 0x4, 1<<10, 0);
		break;
	case 0x10ec0888:
		if ((coef & 0x00f0) == 0x0020 || (coef & 0x00f0) == 0x0030)
			alc_update_coef_idx(codec, 0x7, 1<<5, 0);
		break;
	case 0x10ec0892:
	case 0x10ec0897:
		alc_update_coef_idx(codec, 0x7, 1<<5, 0);
		break;
	case 0x10ec0899:
	case 0x10ec0900:
	case 0x10ec0b00:
	case 0x10ec1168:
	case 0x10ec1220:
		alc_update_coef_idx(codec, 0x7, 1<<1, 0);
		break;
	}
}

/* additional initialization for ALC888 variants */
static void alc888_coef_init(struct hda_codec *codec)
{
	switch (alc_get_coef0(codec) & 0x00f0) {
	/* alc888-VA */
	case 0x00:
	/* alc888-VB */
	case 0x10:
		alc_update_coef_idx(codec, 7, 0, 0x2030); /* Turn EAPD to High */
		break;
	}
}

/* turn on/off EAPD control (only if available) */
static void set_eapd(struct hda_codec *codec, hda_nid_t nid, int on)
{
	if (get_wcaps_type(get_wcaps(codec, nid)) != AC_WID_PIN)
		return;
	if (snd_hda_query_pin_caps(codec, nid) & AC_PINCAP_EAPD)
		snd_hda_codec_write(codec, nid, 0, AC_VERB_SET_EAPD_BTLENABLE,
				    on ? 2 : 0);
}

/* turn on/off EAPD controls of the codec */
static void alc_auto_setup_eapd(struct hda_codec *codec, bool on)
{
	/* We currently only handle front, HP */
	static const hda_nid_t pins[] = {
		0x0f, 0x10, 0x14, 0x15, 0x17, 0
	};
	const hda_nid_t *p;
	for (p = pins; *p; p++)
		set_eapd(codec, *p, on);
}

static int find_ext_mic_pin(struct hda_codec *codec);

static void alc_headset_mic_no_shutup(struct hda_codec *codec)
{
	const struct hda_pincfg *pin;
	int mic_pin = find_ext_mic_pin(codec);
	int i;

	/* don't shut up pins when unloading the driver; otherwise it breaks
	 * the default pin setup at the next load of the driver
	 */
	if (codec->bus->shutdown)
		return;

	snd_array_for_each(&codec->init_pins, i, pin) {
		/* use read here for syncing after issuing each verb */
		if (pin->nid != mic_pin)
			snd_hda_codec_read(codec, pin->nid, 0,
					AC_VERB_SET_PIN_WIDGET_CONTROL, 0);
	}

	codec->pins_shutup = 1;
}

static void alc_shutup_pins(struct hda_codec *codec)
{
	struct alc_spec *spec = codec->spec;

	switch (codec->core.vendor_id) {
	case 0x10ec0236:
	case 0x10ec0256:
	case 0x19e58326:
	case 0x10ec0283:
	case 0x10ec0286:
	case 0x10ec0288:
	case 0x10ec0298:
		alc_headset_mic_no_shutup(codec);
		break;
	default:
		if (!spec->no_shutup_pins)
			snd_hda_shutup_pins(codec);
		break;
	}
}

/* generic shutup callback;
 * just turning off EAPD and a little pause for avoiding pop-noise
 */
static void alc_eapd_shutup(struct hda_codec *codec)
{
	struct alc_spec *spec = codec->spec;

	alc_auto_setup_eapd(codec, false);
	if (!spec->no_depop_delay)
		msleep(200);
	alc_shutup_pins(codec);
}

/* generic EAPD initialization */
static void alc_auto_init_amp(struct hda_codec *codec, int type)
{
	alc_auto_setup_eapd(codec, true);
	alc_write_gpio(codec);
	switch (type) {
	case ALC_INIT_DEFAULT:
		switch (codec->core.vendor_id) {
		case 0x10ec0260:
			alc_update_coefex_idx(codec, 0x1a, 7, 0, 0x2010);
			break;
		case 0x10ec0880:
		case 0x10ec0882:
		case 0x10ec0883:
		case 0x10ec0885:
			alc_update_coef_idx(codec, 7, 0, 0x2030);
			break;
		case 0x10ec0888:
			alc888_coef_init(codec);
			break;
		}
		break;
	}
}

/* get a primary headphone pin if available */
static hda_nid_t alc_get_hp_pin(struct alc_spec *spec)
{
	if (spec->gen.autocfg.hp_pins[0])
		return spec->gen.autocfg.hp_pins[0];
	if (spec->gen.autocfg.line_out_type == AC_JACK_HP_OUT)
		return spec->gen.autocfg.line_out_pins[0];
	return 0;
}

/*
 * Realtek SSID verification
 */

/* Could be any non-zero and even value. When used as fixup, tells
 * the driver to ignore any present sku defines.
 */
#define ALC_FIXUP_SKU_IGNORE (2)

static void alc_fixup_sku_ignore(struct hda_codec *codec,
				 const struct hda_fixup *fix, int action)
{
	struct alc_spec *spec = codec->spec;
	if (action == HDA_FIXUP_ACT_PRE_PROBE) {
		spec->cdefine.fixup = 1;
		spec->cdefine.sku_cfg = ALC_FIXUP_SKU_IGNORE;
	}
}

static void alc_fixup_no_depop_delay(struct hda_codec *codec,
				    const struct hda_fixup *fix, int action)
{
	struct alc_spec *spec = codec->spec;

	if (action == HDA_FIXUP_ACT_PROBE) {
		spec->no_depop_delay = 1;
		codec->depop_delay = 0;
	}
}

static int alc_auto_parse_customize_define(struct hda_codec *codec)
{
	unsigned int ass, tmp, i;
	unsigned nid = 0;
	struct alc_spec *spec = codec->spec;

	spec->cdefine.enable_pcbeep = 1; /* assume always enabled */

	if (spec->cdefine.fixup) {
		ass = spec->cdefine.sku_cfg;
		if (ass == ALC_FIXUP_SKU_IGNORE)
			return -1;
		goto do_sku;
	}

	if (!codec->bus->pci)
		return -1;
	ass = codec->core.subsystem_id & 0xffff;
	if (ass != codec->bus->pci->subsystem_device && (ass & 1))
		goto do_sku;

	nid = 0x1d;
	if (codec->core.vendor_id == 0x10ec0260)
		nid = 0x17;
	ass = snd_hda_codec_get_pincfg(codec, nid);

	if (!(ass & 1)) {
		codec_info(codec, "%s: SKU not ready 0x%08x\n",
			   codec->core.chip_name, ass);
		return -1;
	}

	/* check sum */
	tmp = 0;
	for (i = 1; i < 16; i++) {
		if ((ass >> i) & 1)
			tmp++;
	}
	if (((ass >> 16) & 0xf) != tmp)
		return -1;

	spec->cdefine.port_connectivity = ass >> 30;
	spec->cdefine.enable_pcbeep = (ass & 0x100000) >> 20;
	spec->cdefine.check_sum = (ass >> 16) & 0xf;
	spec->cdefine.customization = ass >> 8;
do_sku:
	spec->cdefine.sku_cfg = ass;
	spec->cdefine.external_amp = (ass & 0x38) >> 3;
	spec->cdefine.platform_type = (ass & 0x4) >> 2;
	spec->cdefine.swap = (ass & 0x2) >> 1;
	spec->cdefine.override = ass & 0x1;

	codec_dbg(codec, "SKU: Nid=0x%x sku_cfg=0x%08x\n",
		   nid, spec->cdefine.sku_cfg);
	codec_dbg(codec, "SKU: port_connectivity=0x%x\n",
		   spec->cdefine.port_connectivity);
	codec_dbg(codec, "SKU: enable_pcbeep=0x%x\n", spec->cdefine.enable_pcbeep);
	codec_dbg(codec, "SKU: check_sum=0x%08x\n", spec->cdefine.check_sum);
	codec_dbg(codec, "SKU: customization=0x%08x\n", spec->cdefine.customization);
	codec_dbg(codec, "SKU: external_amp=0x%x\n", spec->cdefine.external_amp);
	codec_dbg(codec, "SKU: platform_type=0x%x\n", spec->cdefine.platform_type);
	codec_dbg(codec, "SKU: swap=0x%x\n", spec->cdefine.swap);
	codec_dbg(codec, "SKU: override=0x%x\n", spec->cdefine.override);

	return 0;
}

/* return the position of NID in the list, or -1 if not found */
static int find_idx_in_nid_list(hda_nid_t nid, const hda_nid_t *list, int nums)
{
	int i;
	for (i = 0; i < nums; i++)
		if (list[i] == nid)
			return i;
	return -1;
}
/* return true if the given NID is found in the list */
static bool found_in_nid_list(hda_nid_t nid, const hda_nid_t *list, int nums)
{
	return find_idx_in_nid_list(nid, list, nums) >= 0;
}

/* check subsystem ID and set up device-specific initialization;
 * return 1 if initialized, 0 if invalid SSID
 */
/* 32-bit subsystem ID for BIOS loading in HD Audio codec.
 *	31 ~ 16 :	Manufacture ID
 *	15 ~ 8	:	SKU ID
 *	7  ~ 0	:	Assembly ID
 *	port-A --> pin 39/41, port-E --> pin 14/15, port-D --> pin 35/36
 */
static int alc_subsystem_id(struct hda_codec *codec, const hda_nid_t *ports)
{
	unsigned int ass, tmp, i;
	unsigned nid;
	struct alc_spec *spec = codec->spec;

	if (spec->cdefine.fixup) {
		ass = spec->cdefine.sku_cfg;
		if (ass == ALC_FIXUP_SKU_IGNORE)
			return 0;
		goto do_sku;
	}

	ass = codec->core.subsystem_id & 0xffff;
	if (codec->bus->pci &&
	    ass != codec->bus->pci->subsystem_device && (ass & 1))
		goto do_sku;

	/* invalid SSID, check the special NID pin defcfg instead */
	/*
	 * 31~30	: port connectivity
	 * 29~21	: reserve
	 * 20		: PCBEEP input
	 * 19~16	: Check sum (15:1)
	 * 15~1		: Custom
	 * 0		: override
	*/
	nid = 0x1d;
	if (codec->core.vendor_id == 0x10ec0260)
		nid = 0x17;
	ass = snd_hda_codec_get_pincfg(codec, nid);
	codec_dbg(codec,
		  "realtek: No valid SSID, checking pincfg 0x%08x for NID 0x%x\n",
		   ass, nid);
	if (!(ass & 1))
		return 0;
	if ((ass >> 30) != 1)	/* no physical connection */
		return 0;

	/* check sum */
	tmp = 0;
	for (i = 1; i < 16; i++) {
		if ((ass >> i) & 1)
			tmp++;
	}
	if (((ass >> 16) & 0xf) != tmp)
		return 0;
do_sku:
	codec_dbg(codec, "realtek: Enabling init ASM_ID=0x%04x CODEC_ID=%08x\n",
		   ass & 0xffff, codec->core.vendor_id);
	/*
	 * 0 : override
	 * 1 :	Swap Jack
	 * 2 : 0 --> Desktop, 1 --> Laptop
	 * 3~5 : External Amplifier control
	 * 7~6 : Reserved
	*/
	tmp = (ass & 0x38) >> 3;	/* external Amp control */
	if (spec->init_amp == ALC_INIT_UNDEFINED) {
		switch (tmp) {
		case 1:
			alc_setup_gpio(codec, 0x01);
			break;
		case 3:
			alc_setup_gpio(codec, 0x02);
			break;
		case 7:
			alc_setup_gpio(codec, 0x03);
			break;
		case 5:
		default:
			spec->init_amp = ALC_INIT_DEFAULT;
			break;
		}
	}

	/* is laptop or Desktop and enable the function "Mute internal speaker
	 * when the external headphone out jack is plugged"
	 */
	if (!(ass & 0x8000))
		return 1;
	/*
	 * 10~8 : Jack location
	 * 12~11: Headphone out -> 00: PortA, 01: PortE, 02: PortD, 03: Resvered
	 * 14~13: Resvered
	 * 15   : 1 --> enable the function "Mute internal speaker
	 *	        when the external headphone out jack is plugged"
	 */
	if (!alc_get_hp_pin(spec)) {
		hda_nid_t nid;
		tmp = (ass >> 11) & 0x3;	/* HP to chassis */
		nid = ports[tmp];
		if (found_in_nid_list(nid, spec->gen.autocfg.line_out_pins,
				      spec->gen.autocfg.line_outs))
			return 1;
		spec->gen.autocfg.hp_pins[0] = nid;
	}
	return 1;
}

/* Check the validity of ALC subsystem-id
 * ports contains an array of 4 pin NIDs for port-A, E, D and I */
static void alc_ssid_check(struct hda_codec *codec, const hda_nid_t *ports)
{
	if (!alc_subsystem_id(codec, ports)) {
		struct alc_spec *spec = codec->spec;
		if (spec->init_amp == ALC_INIT_UNDEFINED) {
			codec_dbg(codec,
				  "realtek: Enable default setup for auto mode as fallback\n");
			spec->init_amp = ALC_INIT_DEFAULT;
		}
	}
}

/*
 */

static void alc_fixup_inv_dmic(struct hda_codec *codec,
			       const struct hda_fixup *fix, int action)
{
	struct alc_spec *spec = codec->spec;

	spec->gen.inv_dmic_split = 1;
}


static int alc_build_controls(struct hda_codec *codec)
{
	int err;

	err = snd_hda_gen_build_controls(codec);
	if (err < 0)
		return err;

	snd_hda_apply_fixup(codec, HDA_FIXUP_ACT_BUILD);
	return 0;
}


/*
 * Common callbacks
 */

static void alc_pre_init(struct hda_codec *codec)
{
	alc_fill_eapd_coef(codec);
}

#define is_s3_resume(codec) \
	((codec)->core.dev.power.power_state.event == PM_EVENT_RESUME)
#define is_s4_resume(codec) \
	((codec)->core.dev.power.power_state.event == PM_EVENT_RESTORE)

static int alc_init(struct hda_codec *codec)
{
	struct alc_spec *spec = codec->spec;

	/* hibernation resume needs the full chip initialization */
	if (is_s4_resume(codec))
		alc_pre_init(codec);

	if (spec->init_hook)
		spec->init_hook(codec);

	spec->gen.skip_verbs = 1; /* applied in below */
	snd_hda_gen_init(codec);
	alc_fix_pll(codec);
	alc_auto_init_amp(codec, spec->init_amp);
	snd_hda_apply_verbs(codec); /* apply verbs here after own init */

	snd_hda_apply_fixup(codec, HDA_FIXUP_ACT_INIT);

	return 0;
}

#define alc_free	snd_hda_gen_free

#ifdef CONFIG_PM
static inline void alc_shutup(struct hda_codec *codec)
{
	struct alc_spec *spec = codec->spec;

	if (!snd_hda_get_bool_hint(codec, "shutup"))
		return; /* disabled explicitly by hints */

	if (spec && spec->shutup)
		spec->shutup(codec);
	else
		alc_shutup_pins(codec);
}

static void alc_power_eapd(struct hda_codec *codec)
{
	alc_auto_setup_eapd(codec, false);
}

static int alc_suspend(struct hda_codec *codec)
{
	struct alc_spec *spec = codec->spec;
	alc_shutup(codec);
	if (spec && spec->power_hook)
		spec->power_hook(codec);
	return 0;
}

static int alc_resume(struct hda_codec *codec)
{
	struct alc_spec *spec = codec->spec;

	if (!spec->no_depop_delay)
		msleep(150); /* to avoid pop noise */
	codec->patch_ops.init(codec);
	snd_hda_regmap_sync(codec);
	hda_call_check_power_status(codec, 0x01);
	return 0;
}
#endif

/*
 */
static const struct hda_codec_ops alc_patch_ops = {
	.build_controls = alc_build_controls,
	.build_pcms = snd_hda_gen_build_pcms,
	.init = alc_init,
	.free = alc_free,
	.unsol_event = snd_hda_jack_unsol_event,
#ifdef CONFIG_PM
	.resume = alc_resume,
	.suspend = alc_suspend,
	.check_power_status = snd_hda_gen_check_power_status,
#endif
};


#define alc_codec_rename(codec, name) snd_hda_codec_set_name(codec, name)

/*
 * Rename codecs appropriately from COEF value or subvendor id
 */
struct alc_codec_rename_table {
	unsigned int vendor_id;
	unsigned short coef_mask;
	unsigned short coef_bits;
	const char *name;
};

struct alc_codec_rename_pci_table {
	unsigned int codec_vendor_id;
	unsigned short pci_subvendor;
	unsigned short pci_subdevice;
	const char *name;
};

static const struct alc_codec_rename_table rename_tbl[] = {
	{ 0x10ec0221, 0xf00f, 0x1003, "ALC231" },
	{ 0x10ec0269, 0xfff0, 0x3010, "ALC277" },
	{ 0x10ec0269, 0xf0f0, 0x2010, "ALC259" },
	{ 0x10ec0269, 0xf0f0, 0x3010, "ALC258" },
	{ 0x10ec0269, 0x00f0, 0x0010, "ALC269VB" },
	{ 0x10ec0269, 0xffff, 0xa023, "ALC259" },
	{ 0x10ec0269, 0xffff, 0x6023, "ALC281X" },
	{ 0x10ec0269, 0x00f0, 0x0020, "ALC269VC" },
	{ 0x10ec0269, 0x00f0, 0x0030, "ALC269VD" },
	{ 0x10ec0662, 0xffff, 0x4020, "ALC656" },
	{ 0x10ec0887, 0x00f0, 0x0030, "ALC887-VD" },
	{ 0x10ec0888, 0x00f0, 0x0030, "ALC888-VD" },
	{ 0x10ec0888, 0xf0f0, 0x3020, "ALC886" },
	{ 0x10ec0899, 0x2000, 0x2000, "ALC899" },
	{ 0x10ec0892, 0xffff, 0x8020, "ALC661" },
	{ 0x10ec0892, 0xffff, 0x8011, "ALC661" },
	{ 0x10ec0892, 0xffff, 0x4011, "ALC656" },
	{ } /* terminator */
};

static const struct alc_codec_rename_pci_table rename_pci_tbl[] = {
	{ 0x10ec0280, 0x1028, 0, "ALC3220" },
	{ 0x10ec0282, 0x1028, 0, "ALC3221" },
	{ 0x10ec0283, 0x1028, 0, "ALC3223" },
	{ 0x10ec0288, 0x1028, 0, "ALC3263" },
	{ 0x10ec0292, 0x1028, 0, "ALC3226" },
	{ 0x10ec0293, 0x1028, 0, "ALC3235" },
	{ 0x10ec0255, 0x1028, 0, "ALC3234" },
	{ 0x10ec0668, 0x1028, 0, "ALC3661" },
	{ 0x10ec0275, 0x1028, 0, "ALC3260" },
	{ 0x10ec0899, 0x1028, 0, "ALC3861" },
	{ 0x10ec0298, 0x1028, 0, "ALC3266" },
	{ 0x10ec0236, 0x1028, 0, "ALC3204" },
	{ 0x10ec0256, 0x1028, 0, "ALC3246" },
	{ 0x10ec0225, 0x1028, 0, "ALC3253" },
	{ 0x10ec0295, 0x1028, 0, "ALC3254" },
	{ 0x10ec0299, 0x1028, 0, "ALC3271" },
	{ 0x10ec0670, 0x1025, 0, "ALC669X" },
	{ 0x10ec0676, 0x1025, 0, "ALC679X" },
	{ 0x10ec0282, 0x1043, 0, "ALC3229" },
	{ 0x10ec0233, 0x1043, 0, "ALC3236" },
	{ 0x10ec0280, 0x103c, 0, "ALC3228" },
	{ 0x10ec0282, 0x103c, 0, "ALC3227" },
	{ 0x10ec0286, 0x103c, 0, "ALC3242" },
	{ 0x10ec0290, 0x103c, 0, "ALC3241" },
	{ 0x10ec0668, 0x103c, 0, "ALC3662" },
	{ 0x10ec0283, 0x17aa, 0, "ALC3239" },
	{ 0x10ec0292, 0x17aa, 0, "ALC3232" },
	{ } /* terminator */
};

static int alc_codec_rename_from_preset(struct hda_codec *codec)
{
	const struct alc_codec_rename_table *p;
	const struct alc_codec_rename_pci_table *q;

	for (p = rename_tbl; p->vendor_id; p++) {
		if (p->vendor_id != codec->core.vendor_id)
			continue;
		if ((alc_get_coef0(codec) & p->coef_mask) == p->coef_bits)
			return alc_codec_rename(codec, p->name);
	}

	if (!codec->bus->pci)
		return 0;
	for (q = rename_pci_tbl; q->codec_vendor_id; q++) {
		if (q->codec_vendor_id != codec->core.vendor_id)
			continue;
		if (q->pci_subvendor != codec->bus->pci->subsystem_vendor)
			continue;
		if (!q->pci_subdevice ||
		    q->pci_subdevice == codec->bus->pci->subsystem_device)
			return alc_codec_rename(codec, q->name);
	}

	return 0;
}


/*
 * Digital-beep handlers
 */
#ifdef CONFIG_SND_HDA_INPUT_BEEP

/* additional beep mixers; private_value will be overwritten */
static const struct snd_kcontrol_new alc_beep_mixer[] = {
	HDA_CODEC_VOLUME("Beep Playback Volume", 0, 0, HDA_INPUT),
	HDA_CODEC_MUTE_BEEP("Beep Playback Switch", 0, 0, HDA_INPUT),
};

/* set up and create beep controls */
static int set_beep_amp(struct alc_spec *spec, hda_nid_t nid,
			int idx, int dir)
{
	struct snd_kcontrol_new *knew;
	unsigned int beep_amp = HDA_COMPOSE_AMP_VAL(nid, 3, idx, dir);
	int i;

	for (i = 0; i < ARRAY_SIZE(alc_beep_mixer); i++) {
		knew = snd_hda_gen_add_kctl(&spec->gen, NULL,
					    &alc_beep_mixer[i]);
		if (!knew)
			return -ENOMEM;
		knew->private_value = beep_amp;
	}
	return 0;
}

static const struct snd_pci_quirk beep_allow_list[] = {
	SND_PCI_QUIRK(0x1043, 0x103c, "ASUS", 1),
	SND_PCI_QUIRK(0x1043, 0x115d, "ASUS", 1),
	SND_PCI_QUIRK(0x1043, 0x829f, "ASUS", 1),
	SND_PCI_QUIRK(0x1043, 0x8376, "EeePC", 1),
	SND_PCI_QUIRK(0x1043, 0x83ce, "EeePC", 1),
	SND_PCI_QUIRK(0x1043, 0x831a, "EeePC", 1),
	SND_PCI_QUIRK(0x1043, 0x834a, "EeePC", 1),
	SND_PCI_QUIRK(0x1458, 0xa002, "GA-MA790X", 1),
	SND_PCI_QUIRK(0x8086, 0xd613, "Intel", 1),
	/* denylist -- no beep available */
	SND_PCI_QUIRK(0x17aa, 0x309e, "Lenovo ThinkCentre M73", 0),
	SND_PCI_QUIRK(0x17aa, 0x30a3, "Lenovo ThinkCentre M93", 0),
	{}
};

static inline int has_cdefine_beep(struct hda_codec *codec)
{
	struct alc_spec *spec = codec->spec;
	const struct snd_pci_quirk *q;
	q = snd_pci_quirk_lookup(codec->bus->pci, beep_allow_list);
	if (q)
		return q->value;
	return spec->cdefine.enable_pcbeep;
}
#else
#define set_beep_amp(spec, nid, idx, dir)	0
#define has_cdefine_beep(codec)		0
#endif

/* parse the BIOS configuration and set up the alc_spec */
/* return 1 if successful, 0 if the proper config is not found,
 * or a negative error code
 */
static int alc_parse_auto_config(struct hda_codec *codec,
				 const hda_nid_t *ignore_nids,
				 const hda_nid_t *ssid_nids)
{
	struct alc_spec *spec = codec->spec;
	struct auto_pin_cfg *cfg = &spec->gen.autocfg;
	int err;

	err = snd_hda_parse_pin_defcfg(codec, cfg, ignore_nids,
				       spec->parse_flags);
	if (err < 0)
		return err;

	if (ssid_nids)
		alc_ssid_check(codec, ssid_nids);

	err = snd_hda_gen_parse_auto_config(codec, cfg);
	if (err < 0)
		return err;

	return 1;
}

/* common preparation job for alc_spec */
static int alc_alloc_spec(struct hda_codec *codec, hda_nid_t mixer_nid)
{
	struct alc_spec *spec = kzalloc(sizeof(*spec), GFP_KERNEL);
	int err;

	if (!spec)
		return -ENOMEM;
	codec->spec = spec;
	snd_hda_gen_spec_init(&spec->gen);
	spec->gen.mixer_nid = mixer_nid;
	spec->gen.own_eapd_ctl = 1;
	codec->single_adc_amp = 1;
	/* FIXME: do we need this for all Realtek codec models? */
	codec->spdif_status_reset = 1;
	codec->forced_resume = 1;
	codec->patch_ops = alc_patch_ops;
	mutex_init(&spec->coef_mutex);

	err = alc_codec_rename_from_preset(codec);
	if (err < 0) {
		kfree(spec);
		return err;
	}
	return 0;
}

static int alc880_parse_auto_config(struct hda_codec *codec)
{
	static const hda_nid_t alc880_ignore[] = { 0x1d, 0 };
	static const hda_nid_t alc880_ssids[] = { 0x15, 0x1b, 0x14, 0 };
	return alc_parse_auto_config(codec, alc880_ignore, alc880_ssids);
}

/*
 * ALC880 fix-ups
 */
enum {
	ALC880_FIXUP_GPIO1,
	ALC880_FIXUP_GPIO2,
	ALC880_FIXUP_MEDION_RIM,
	ALC880_FIXUP_LG,
	ALC880_FIXUP_LG_LW25,
	ALC880_FIXUP_W810,
	ALC880_FIXUP_EAPD_COEF,
	ALC880_FIXUP_TCL_S700,
	ALC880_FIXUP_VOL_KNOB,
	ALC880_FIXUP_FUJITSU,
	ALC880_FIXUP_F1734,
	ALC880_FIXUP_UNIWILL,
	ALC880_FIXUP_UNIWILL_DIG,
	ALC880_FIXUP_Z71V,
	ALC880_FIXUP_ASUS_W5A,
	ALC880_FIXUP_3ST_BASE,
	ALC880_FIXUP_3ST,
	ALC880_FIXUP_3ST_DIG,
	ALC880_FIXUP_5ST_BASE,
	ALC880_FIXUP_5ST,
	ALC880_FIXUP_5ST_DIG,
	ALC880_FIXUP_6ST_BASE,
	ALC880_FIXUP_6ST,
	ALC880_FIXUP_6ST_DIG,
	ALC880_FIXUP_6ST_AUTOMUTE,
};

/* enable the volume-knob widget support on NID 0x21 */
static void alc880_fixup_vol_knob(struct hda_codec *codec,
				  const struct hda_fixup *fix, int action)
{
	if (action == HDA_FIXUP_ACT_PROBE)
		snd_hda_jack_detect_enable_callback(codec, 0x21,
						    alc_update_knob_master);
}

static const struct hda_fixup alc880_fixups[] = {
	[ALC880_FIXUP_GPIO1] = {
		.type = HDA_FIXUP_FUNC,
		.v.func = alc_fixup_gpio1,
	},
	[ALC880_FIXUP_GPIO2] = {
		.type = HDA_FIXUP_FUNC,
		.v.func = alc_fixup_gpio2,
	},
	[ALC880_FIXUP_MEDION_RIM] = {
		.type = HDA_FIXUP_VERBS,
		.v.verbs = (const struct hda_verb[]) {
			{ 0x20, AC_VERB_SET_COEF_INDEX, 0x07 },
			{ 0x20, AC_VERB_SET_PROC_COEF,  0x3060 },
			{ }
		},
		.chained = true,
		.chain_id = ALC880_FIXUP_GPIO2,
	},
	[ALC880_FIXUP_LG] = {
		.type = HDA_FIXUP_PINS,
		.v.pins = (const struct hda_pintbl[]) {
			/* disable bogus unused pins */
			{ 0x16, 0x411111f0 },
			{ 0x18, 0x411111f0 },
			{ 0x1a, 0x411111f0 },
			{ }
		}
	},
	[ALC880_FIXUP_LG_LW25] = {
		.type = HDA_FIXUP_PINS,
		.v.pins = (const struct hda_pintbl[]) {
			{ 0x1a, 0x0181344f }, /* line-in */
			{ 0x1b, 0x0321403f }, /* headphone */
			{ }
		}
	},
	[ALC880_FIXUP_W810] = {
		.type = HDA_FIXUP_PINS,
		.v.pins = (const struct hda_pintbl[]) {
			/* disable bogus unused pins */
			{ 0x17, 0x411111f0 },
			{ }
		},
		.chained = true,
		.chain_id = ALC880_FIXUP_GPIO2,
	},
	[ALC880_FIXUP_EAPD_COEF] = {
		.type = HDA_FIXUP_VERBS,
		.v.verbs = (const struct hda_verb[]) {
			/* change to EAPD mode */
			{ 0x20, AC_VERB_SET_COEF_INDEX, 0x07 },
			{ 0x20, AC_VERB_SET_PROC_COEF,  0x3060 },
			{}
		},
	},
	[ALC880_FIXUP_TCL_S700] = {
		.type = HDA_FIXUP_VERBS,
		.v.verbs = (const struct hda_verb[]) {
			/* change to EAPD mode */
			{ 0x20, AC_VERB_SET_COEF_INDEX, 0x07 },
			{ 0x20, AC_VERB_SET_PROC_COEF,  0x3070 },
			{}
		},
		.chained = true,
		.chain_id = ALC880_FIXUP_GPIO2,
	},
	[ALC880_FIXUP_VOL_KNOB] = {
		.type = HDA_FIXUP_FUNC,
		.v.func = alc880_fixup_vol_knob,
	},
	[ALC880_FIXUP_FUJITSU] = {
		/* override all pins as BIOS on old Amilo is broken */
		.type = HDA_FIXUP_PINS,
		.v.pins = (const struct hda_pintbl[]) {
			{ 0x14, 0x0121401f }, /* HP */
			{ 0x15, 0x99030120 }, /* speaker */
			{ 0x16, 0x99030130 }, /* bass speaker */
			{ 0x17, 0x411111f0 }, /* N/A */
			{ 0x18, 0x411111f0 }, /* N/A */
			{ 0x19, 0x01a19950 }, /* mic-in */
			{ 0x1a, 0x411111f0 }, /* N/A */
			{ 0x1b, 0x411111f0 }, /* N/A */
			{ 0x1c, 0x411111f0 }, /* N/A */
			{ 0x1d, 0x411111f0 }, /* N/A */
			{ 0x1e, 0x01454140 }, /* SPDIF out */
			{ }
		},
		.chained = true,
		.chain_id = ALC880_FIXUP_VOL_KNOB,
	},
	[ALC880_FIXUP_F1734] = {
		/* almost compatible with FUJITSU, but no bass and SPDIF */
		.type = HDA_FIXUP_PINS,
		.v.pins = (const struct hda_pintbl[]) {
			{ 0x14, 0x0121401f }, /* HP */
			{ 0x15, 0x99030120 }, /* speaker */
			{ 0x16, 0x411111f0 }, /* N/A */
			{ 0x17, 0x411111f0 }, /* N/A */
			{ 0x18, 0x411111f0 }, /* N/A */
			{ 0x19, 0x01a19950 }, /* mic-in */
			{ 0x1a, 0x411111f0 }, /* N/A */
			{ 0x1b, 0x411111f0 }, /* N/A */
			{ 0x1c, 0x411111f0 }, /* N/A */
			{ 0x1d, 0x411111f0 }, /* N/A */
			{ 0x1e, 0x411111f0 }, /* N/A */
			{ }
		},
		.chained = true,
		.chain_id = ALC880_FIXUP_VOL_KNOB,
	},
	[ALC880_FIXUP_UNIWILL] = {
		/* need to fix HP and speaker pins to be parsed correctly */
		.type = HDA_FIXUP_PINS,
		.v.pins = (const struct hda_pintbl[]) {
			{ 0x14, 0x0121411f }, /* HP */
			{ 0x15, 0x99030120 }, /* speaker */
			{ 0x16, 0x99030130 }, /* bass speaker */
			{ }
		},
	},
	[ALC880_FIXUP_UNIWILL_DIG] = {
		.type = HDA_FIXUP_PINS,
		.v.pins = (const struct hda_pintbl[]) {
			/* disable bogus unused pins */
			{ 0x17, 0x411111f0 },
			{ 0x19, 0x411111f0 },
			{ 0x1b, 0x411111f0 },
			{ 0x1f, 0x411111f0 },
			{ }
		}
	},
	[ALC880_FIXUP_Z71V] = {
		.type = HDA_FIXUP_PINS,
		.v.pins = (const struct hda_pintbl[]) {
			/* set up the whole pins as BIOS is utterly broken */
			{ 0x14, 0x99030120 }, /* speaker */
			{ 0x15, 0x0121411f }, /* HP */
			{ 0x16, 0x411111f0 }, /* N/A */
			{ 0x17, 0x411111f0 }, /* N/A */
			{ 0x18, 0x01a19950 }, /* mic-in */
			{ 0x19, 0x411111f0 }, /* N/A */
			{ 0x1a, 0x01813031 }, /* line-in */
			{ 0x1b, 0x411111f0 }, /* N/A */
			{ 0x1c, 0x411111f0 }, /* N/A */
			{ 0x1d, 0x411111f0 }, /* N/A */
			{ 0x1e, 0x0144111e }, /* SPDIF */
			{ }
		}
	},
	[ALC880_FIXUP_ASUS_W5A] = {
		.type = HDA_FIXUP_PINS,
		.v.pins = (const struct hda_pintbl[]) {
			/* set up the whole pins as BIOS is utterly broken */
			{ 0x14, 0x0121411f }, /* HP */
			{ 0x15, 0x411111f0 }, /* N/A */
			{ 0x16, 0x411111f0 }, /* N/A */
			{ 0x17, 0x411111f0 }, /* N/A */
			{ 0x18, 0x90a60160 }, /* mic */
			{ 0x19, 0x411111f0 }, /* N/A */
			{ 0x1a, 0x411111f0 }, /* N/A */
			{ 0x1b, 0x411111f0 }, /* N/A */
			{ 0x1c, 0x411111f0 }, /* N/A */
			{ 0x1d, 0x411111f0 }, /* N/A */
			{ 0x1e, 0xb743111e }, /* SPDIF out */
			{ }
		},
		.chained = true,
		.chain_id = ALC880_FIXUP_GPIO1,
	},
	[ALC880_FIXUP_3ST_BASE] = {
		.type = HDA_FIXUP_PINS,
		.v.pins = (const struct hda_pintbl[]) {
			{ 0x14, 0x01014010 }, /* line-out */
			{ 0x15, 0x411111f0 }, /* N/A */
			{ 0x16, 0x411111f0 }, /* N/A */
			{ 0x17, 0x411111f0 }, /* N/A */
			{ 0x18, 0x01a19c30 }, /* mic-in */
			{ 0x19, 0x0121411f }, /* HP */
			{ 0x1a, 0x01813031 }, /* line-in */
			{ 0x1b, 0x02a19c40 }, /* front-mic */
			{ 0x1c, 0x411111f0 }, /* N/A */
			{ 0x1d, 0x411111f0 }, /* N/A */
			/* 0x1e is filled in below */
			{ 0x1f, 0x411111f0 }, /* N/A */
			{ }
		}
	},
	[ALC880_FIXUP_3ST] = {
		.type = HDA_FIXUP_PINS,
		.v.pins = (const struct hda_pintbl[]) {
			{ 0x1e, 0x411111f0 }, /* N/A */
			{ }
		},
		.chained = true,
		.chain_id = ALC880_FIXUP_3ST_BASE,
	},
	[ALC880_FIXUP_3ST_DIG] = {
		.type = HDA_FIXUP_PINS,
		.v.pins = (const struct hda_pintbl[]) {
			{ 0x1e, 0x0144111e }, /* SPDIF */
			{ }
		},
		.chained = true,
		.chain_id = ALC880_FIXUP_3ST_BASE,
	},
	[ALC880_FIXUP_5ST_BASE] = {
		.type = HDA_FIXUP_PINS,
		.v.pins = (const struct hda_pintbl[]) {
			{ 0x14, 0x01014010 }, /* front */
			{ 0x15, 0x411111f0 }, /* N/A */
			{ 0x16, 0x01011411 }, /* CLFE */
			{ 0x17, 0x01016412 }, /* surr */
			{ 0x18, 0x01a19c30 }, /* mic-in */
			{ 0x19, 0x0121411f }, /* HP */
			{ 0x1a, 0x01813031 }, /* line-in */
			{ 0x1b, 0x02a19c40 }, /* front-mic */
			{ 0x1c, 0x411111f0 }, /* N/A */
			{ 0x1d, 0x411111f0 }, /* N/A */
			/* 0x1e is filled in below */
			{ 0x1f, 0x411111f0 }, /* N/A */
			{ }
		}
	},
	[ALC880_FIXUP_5ST] = {
		.type = HDA_FIXUP_PINS,
		.v.pins = (const struct hda_pintbl[]) {
			{ 0x1e, 0x411111f0 }, /* N/A */
			{ }
		},
		.chained = true,
		.chain_id = ALC880_FIXUP_5ST_BASE,
	},
	[ALC880_FIXUP_5ST_DIG] = {
		.type = HDA_FIXUP_PINS,
		.v.pins = (const struct hda_pintbl[]) {
			{ 0x1e, 0x0144111e }, /* SPDIF */
			{ }
		},
		.chained = true,
		.chain_id = ALC880_FIXUP_5ST_BASE,
	},
	[ALC880_FIXUP_6ST_BASE] = {
		.type = HDA_FIXUP_PINS,
		.v.pins = (const struct hda_pintbl[]) {
			{ 0x14, 0x01014010 }, /* front */
			{ 0x15, 0x01016412 }, /* surr */
			{ 0x16, 0x01011411 }, /* CLFE */
			{ 0x17, 0x01012414 }, /* side */
			{ 0x18, 0x01a19c30 }, /* mic-in */
			{ 0x19, 0x02a19c40 }, /* front-mic */
			{ 0x1a, 0x01813031 }, /* line-in */
			{ 0x1b, 0x0121411f }, /* HP */
			{ 0x1c, 0x411111f0 }, /* N/A */
			{ 0x1d, 0x411111f0 }, /* N/A */
			/* 0x1e is filled in below */
			{ 0x1f, 0x411111f0 }, /* N/A */
			{ }
		}
	},
	[ALC880_FIXUP_6ST] = {
		.type = HDA_FIXUP_PINS,
		.v.pins = (const struct hda_pintbl[]) {
			{ 0x1e, 0x411111f0 }, /* N/A */
			{ }
		},
		.chained = true,
		.chain_id = ALC880_FIXUP_6ST_BASE,
	},
	[ALC880_FIXUP_6ST_DIG] = {
		.type = HDA_FIXUP_PINS,
		.v.pins = (const struct hda_pintbl[]) {
			{ 0x1e, 0x0144111e }, /* SPDIF */
			{ }
		},
		.chained = true,
		.chain_id = ALC880_FIXUP_6ST_BASE,
	},
	[ALC880_FIXUP_6ST_AUTOMUTE] = {
		.type = HDA_FIXUP_PINS,
		.v.pins = (const struct hda_pintbl[]) {
			{ 0x1b, 0x0121401f }, /* HP with jack detect */
			{ }
		},
		.chained_before = true,
		.chain_id = ALC880_FIXUP_6ST_BASE,
	},
};

static const struct snd_pci_quirk alc880_fixup_tbl[] = {
	SND_PCI_QUIRK(0x1019, 0x0f69, "Coeus G610P", ALC880_FIXUP_W810),
	SND_PCI_QUIRK(0x1043, 0x10c3, "ASUS W5A", ALC880_FIXUP_ASUS_W5A),
	SND_PCI_QUIRK(0x1043, 0x1964, "ASUS Z71V", ALC880_FIXUP_Z71V),
	SND_PCI_QUIRK_VENDOR(0x1043, "ASUS", ALC880_FIXUP_GPIO1),
	SND_PCI_QUIRK(0x147b, 0x1045, "ABit AA8XE", ALC880_FIXUP_6ST_AUTOMUTE),
	SND_PCI_QUIRK(0x1558, 0x5401, "Clevo GPIO2", ALC880_FIXUP_GPIO2),
	SND_PCI_QUIRK_VENDOR(0x1558, "Clevo", ALC880_FIXUP_EAPD_COEF),
	SND_PCI_QUIRK(0x1584, 0x9050, "Uniwill", ALC880_FIXUP_UNIWILL_DIG),
	SND_PCI_QUIRK(0x1584, 0x9054, "Uniwill", ALC880_FIXUP_F1734),
	SND_PCI_QUIRK(0x1584, 0x9070, "Uniwill", ALC880_FIXUP_UNIWILL),
	SND_PCI_QUIRK(0x1584, 0x9077, "Uniwill P53", ALC880_FIXUP_VOL_KNOB),
	SND_PCI_QUIRK(0x161f, 0x203d, "W810", ALC880_FIXUP_W810),
	SND_PCI_QUIRK(0x161f, 0x205d, "Medion Rim 2150", ALC880_FIXUP_MEDION_RIM),
	SND_PCI_QUIRK(0x1631, 0xe011, "PB 13201056", ALC880_FIXUP_6ST_AUTOMUTE),
	SND_PCI_QUIRK(0x1734, 0x107c, "FSC Amilo M1437", ALC880_FIXUP_FUJITSU),
	SND_PCI_QUIRK(0x1734, 0x1094, "FSC Amilo M1451G", ALC880_FIXUP_FUJITSU),
	SND_PCI_QUIRK(0x1734, 0x10ac, "FSC AMILO Xi 1526", ALC880_FIXUP_F1734),
	SND_PCI_QUIRK(0x1734, 0x10b0, "FSC Amilo Pi1556", ALC880_FIXUP_FUJITSU),
	SND_PCI_QUIRK(0x1854, 0x003b, "LG", ALC880_FIXUP_LG),
	SND_PCI_QUIRK(0x1854, 0x005f, "LG P1 Express", ALC880_FIXUP_LG),
	SND_PCI_QUIRK(0x1854, 0x0068, "LG w1", ALC880_FIXUP_LG),
	SND_PCI_QUIRK(0x1854, 0x0077, "LG LW25", ALC880_FIXUP_LG_LW25),
	SND_PCI_QUIRK(0x19db, 0x4188, "TCL S700", ALC880_FIXUP_TCL_S700),

	/* Below is the copied entries from alc880_quirks.c.
	 * It's not quite sure whether BIOS sets the correct pin-config table
	 * on these machines, thus they are kept to be compatible with
	 * the old static quirks.  Once when it's confirmed to work without
	 * these overrides, it'd be better to remove.
	 */
	SND_PCI_QUIRK(0x1019, 0xa880, "ECS", ALC880_FIXUP_5ST_DIG),
	SND_PCI_QUIRK(0x1019, 0xa884, "Acer APFV", ALC880_FIXUP_6ST),
	SND_PCI_QUIRK(0x1025, 0x0070, "ULI", ALC880_FIXUP_3ST_DIG),
	SND_PCI_QUIRK(0x1025, 0x0077, "ULI", ALC880_FIXUP_6ST_DIG),
	SND_PCI_QUIRK(0x1025, 0x0078, "ULI", ALC880_FIXUP_6ST_DIG),
	SND_PCI_QUIRK(0x1025, 0x0087, "ULI", ALC880_FIXUP_6ST_DIG),
	SND_PCI_QUIRK(0x1025, 0xe309, "ULI", ALC880_FIXUP_3ST_DIG),
	SND_PCI_QUIRK(0x1025, 0xe310, "ULI", ALC880_FIXUP_3ST),
	SND_PCI_QUIRK(0x1039, 0x1234, NULL, ALC880_FIXUP_6ST_DIG),
	SND_PCI_QUIRK(0x104d, 0x81a0, "Sony", ALC880_FIXUP_3ST),
	SND_PCI_QUIRK(0x104d, 0x81d6, "Sony", ALC880_FIXUP_3ST),
	SND_PCI_QUIRK(0x107b, 0x3032, "Gateway", ALC880_FIXUP_5ST),
	SND_PCI_QUIRK(0x107b, 0x3033, "Gateway", ALC880_FIXUP_5ST),
	SND_PCI_QUIRK(0x107b, 0x4039, "Gateway", ALC880_FIXUP_5ST),
	SND_PCI_QUIRK(0x1297, 0xc790, "Shuttle ST20G5", ALC880_FIXUP_6ST_DIG),
	SND_PCI_QUIRK(0x1458, 0xa102, "Gigabyte K8", ALC880_FIXUP_6ST_DIG),
	SND_PCI_QUIRK(0x1462, 0x1150, "MSI", ALC880_FIXUP_6ST_DIG),
	SND_PCI_QUIRK(0x1509, 0x925d, "FIC P4M", ALC880_FIXUP_6ST_DIG),
	SND_PCI_QUIRK(0x1565, 0x8202, "Biostar", ALC880_FIXUP_5ST_DIG),
	SND_PCI_QUIRK(0x1695, 0x400d, "EPoX", ALC880_FIXUP_5ST_DIG),
	SND_PCI_QUIRK(0x1695, 0x4012, "EPox EP-5LDA", ALC880_FIXUP_5ST_DIG),
	SND_PCI_QUIRK(0x2668, 0x8086, NULL, ALC880_FIXUP_6ST_DIG), /* broken BIOS */
	SND_PCI_QUIRK(0x8086, 0x2668, NULL, ALC880_FIXUP_6ST_DIG),
	SND_PCI_QUIRK(0x8086, 0xa100, "Intel mobo", ALC880_FIXUP_5ST_DIG),
	SND_PCI_QUIRK(0x8086, 0xd400, "Intel mobo", ALC880_FIXUP_5ST_DIG),
	SND_PCI_QUIRK(0x8086, 0xd401, "Intel mobo", ALC880_FIXUP_5ST_DIG),
	SND_PCI_QUIRK(0x8086, 0xd402, "Intel mobo", ALC880_FIXUP_3ST_DIG),
	SND_PCI_QUIRK(0x8086, 0xe224, "Intel mobo", ALC880_FIXUP_5ST_DIG),
	SND_PCI_QUIRK(0x8086, 0xe305, "Intel mobo", ALC880_FIXUP_3ST_DIG),
	SND_PCI_QUIRK(0x8086, 0xe308, "Intel mobo", ALC880_FIXUP_3ST_DIG),
	SND_PCI_QUIRK(0x8086, 0xe400, "Intel mobo", ALC880_FIXUP_5ST_DIG),
	SND_PCI_QUIRK(0x8086, 0xe401, "Intel mobo", ALC880_FIXUP_5ST_DIG),
	SND_PCI_QUIRK(0x8086, 0xe402, "Intel mobo", ALC880_FIXUP_5ST_DIG),
	/* default Intel */
	SND_PCI_QUIRK_VENDOR(0x8086, "Intel mobo", ALC880_FIXUP_3ST),
	SND_PCI_QUIRK(0xa0a0, 0x0560, "AOpen i915GMm-HFS", ALC880_FIXUP_5ST_DIG),
	SND_PCI_QUIRK(0xe803, 0x1019, NULL, ALC880_FIXUP_6ST_DIG),
	{}
};

static const struct hda_model_fixup alc880_fixup_models[] = {
	{.id = ALC880_FIXUP_3ST, .name = "3stack"},
	{.id = ALC880_FIXUP_3ST_DIG, .name = "3stack-digout"},
	{.id = ALC880_FIXUP_5ST, .name = "5stack"},
	{.id = ALC880_FIXUP_5ST_DIG, .name = "5stack-digout"},
	{.id = ALC880_FIXUP_6ST, .name = "6stack"},
	{.id = ALC880_FIXUP_6ST_DIG, .name = "6stack-digout"},
	{.id = ALC880_FIXUP_6ST_AUTOMUTE, .name = "6stack-automute"},
	{}
};


/*
 * OK, here we have finally the patch for ALC880
 */
static int patch_alc880(struct hda_codec *codec)
{
	struct alc_spec *spec;
	int err;

	err = alc_alloc_spec(codec, 0x0b);
	if (err < 0)
		return err;

	spec = codec->spec;
	spec->gen.need_dac_fix = 1;
	spec->gen.beep_nid = 0x01;

	codec->patch_ops.unsol_event = alc880_unsol_event;

	alc_pre_init(codec);

	snd_hda_pick_fixup(codec, alc880_fixup_models, alc880_fixup_tbl,
		       alc880_fixups);
	snd_hda_apply_fixup(codec, HDA_FIXUP_ACT_PRE_PROBE);

	/* automatic parse from the BIOS config */
	err = alc880_parse_auto_config(codec);
	if (err < 0)
		goto error;

	if (!spec->gen.no_analog) {
		err = set_beep_amp(spec, 0x0b, 0x05, HDA_INPUT);
		if (err < 0)
			goto error;
	}

	snd_hda_apply_fixup(codec, HDA_FIXUP_ACT_PROBE);

	return 0;

 error:
	alc_free(codec);
	return err;
}


/*
 * ALC260 support
 */
static int alc260_parse_auto_config(struct hda_codec *codec)
{
	static const hda_nid_t alc260_ignore[] = { 0x17, 0 };
	static const hda_nid_t alc260_ssids[] = { 0x10, 0x15, 0x0f, 0 };
	return alc_parse_auto_config(codec, alc260_ignore, alc260_ssids);
}

/*
 * Pin config fixes
 */
enum {
	ALC260_FIXUP_HP_DC5750,
	ALC260_FIXUP_HP_PIN_0F,
	ALC260_FIXUP_COEF,
	ALC260_FIXUP_GPIO1,
	ALC260_FIXUP_GPIO1_TOGGLE,
	ALC260_FIXUP_REPLACER,
	ALC260_FIXUP_HP_B1900,
	ALC260_FIXUP_KN1,
	ALC260_FIXUP_FSC_S7020,
	ALC260_FIXUP_FSC_S7020_JWSE,
	ALC260_FIXUP_VAIO_PINS,
};

static void alc260_gpio1_automute(struct hda_codec *codec)
{
	struct alc_spec *spec = codec->spec;

	alc_update_gpio_data(codec, 0x01, spec->gen.hp_jack_present);
}

static void alc260_fixup_gpio1_toggle(struct hda_codec *codec,
				      const struct hda_fixup *fix, int action)
{
	struct alc_spec *spec = codec->spec;
	if (action == HDA_FIXUP_ACT_PROBE) {
		/* although the machine has only one output pin, we need to
		 * toggle GPIO1 according to the jack state
		 */
		spec->gen.automute_hook = alc260_gpio1_automute;
		spec->gen.detect_hp = 1;
		spec->gen.automute_speaker = 1;
		spec->gen.autocfg.hp_pins[0] = 0x0f; /* copy it for automute */
		snd_hda_jack_detect_enable_callback(codec, 0x0f,
						    snd_hda_gen_hp_automute);
		alc_setup_gpio(codec, 0x01);
	}
}

static void alc260_fixup_kn1(struct hda_codec *codec,
			     const struct hda_fixup *fix, int action)
{
	struct alc_spec *spec = codec->spec;
	static const struct hda_pintbl pincfgs[] = {
		{ 0x0f, 0x02214000 }, /* HP/speaker */
		{ 0x12, 0x90a60160 }, /* int mic */
		{ 0x13, 0x02a19000 }, /* ext mic */
		{ 0x18, 0x01446000 }, /* SPDIF out */
		/* disable bogus I/O pins */
		{ 0x10, 0x411111f0 },
		{ 0x11, 0x411111f0 },
		{ 0x14, 0x411111f0 },
		{ 0x15, 0x411111f0 },
		{ 0x16, 0x411111f0 },
		{ 0x17, 0x411111f0 },
		{ 0x19, 0x411111f0 },
		{ }
	};

	switch (action) {
	case HDA_FIXUP_ACT_PRE_PROBE:
		snd_hda_apply_pincfgs(codec, pincfgs);
		spec->init_amp = ALC_INIT_NONE;
		break;
	}
}

static void alc260_fixup_fsc_s7020(struct hda_codec *codec,
				   const struct hda_fixup *fix, int action)
{
	struct alc_spec *spec = codec->spec;
	if (action == HDA_FIXUP_ACT_PRE_PROBE)
		spec->init_amp = ALC_INIT_NONE;
}

static void alc260_fixup_fsc_s7020_jwse(struct hda_codec *codec,
				   const struct hda_fixup *fix, int action)
{
	struct alc_spec *spec = codec->spec;
	if (action == HDA_FIXUP_ACT_PRE_PROBE) {
		spec->gen.add_jack_modes = 1;
		spec->gen.hp_mic = 1;
	}
}

static const struct hda_fixup alc260_fixups[] = {
	[ALC260_FIXUP_HP_DC5750] = {
		.type = HDA_FIXUP_PINS,
		.v.pins = (const struct hda_pintbl[]) {
			{ 0x11, 0x90130110 }, /* speaker */
			{ }
		}
	},
	[ALC260_FIXUP_HP_PIN_0F] = {
		.type = HDA_FIXUP_PINS,
		.v.pins = (const struct hda_pintbl[]) {
			{ 0x0f, 0x01214000 }, /* HP */
			{ }
		}
	},
	[ALC260_FIXUP_COEF] = {
		.type = HDA_FIXUP_VERBS,
		.v.verbs = (const struct hda_verb[]) {
			{ 0x1a, AC_VERB_SET_COEF_INDEX, 0x07 },
			{ 0x1a, AC_VERB_SET_PROC_COEF,  0x3040 },
			{ }
		},
	},
	[ALC260_FIXUP_GPIO1] = {
		.type = HDA_FIXUP_FUNC,
		.v.func = alc_fixup_gpio1,
	},
	[ALC260_FIXUP_GPIO1_TOGGLE] = {
		.type = HDA_FIXUP_FUNC,
		.v.func = alc260_fixup_gpio1_toggle,
		.chained = true,
		.chain_id = ALC260_FIXUP_HP_PIN_0F,
	},
	[ALC260_FIXUP_REPLACER] = {
		.type = HDA_FIXUP_VERBS,
		.v.verbs = (const struct hda_verb[]) {
			{ 0x1a, AC_VERB_SET_COEF_INDEX, 0x07 },
			{ 0x1a, AC_VERB_SET_PROC_COEF,  0x3050 },
			{ }
		},
		.chained = true,
		.chain_id = ALC260_FIXUP_GPIO1_TOGGLE,
	},
	[ALC260_FIXUP_HP_B1900] = {
		.type = HDA_FIXUP_FUNC,
		.v.func = alc260_fixup_gpio1_toggle,
		.chained = true,
		.chain_id = ALC260_FIXUP_COEF,
	},
	[ALC260_FIXUP_KN1] = {
		.type = HDA_FIXUP_FUNC,
		.v.func = alc260_fixup_kn1,
	},
	[ALC260_FIXUP_FSC_S7020] = {
		.type = HDA_FIXUP_FUNC,
		.v.func = alc260_fixup_fsc_s7020,
	},
	[ALC260_FIXUP_FSC_S7020_JWSE] = {
		.type = HDA_FIXUP_FUNC,
		.v.func = alc260_fixup_fsc_s7020_jwse,
		.chained = true,
		.chain_id = ALC260_FIXUP_FSC_S7020,
	},
	[ALC260_FIXUP_VAIO_PINS] = {
		.type = HDA_FIXUP_PINS,
		.v.pins = (const struct hda_pintbl[]) {
			/* Pin configs are missing completely on some VAIOs */
			{ 0x0f, 0x01211020 },
			{ 0x10, 0x0001003f },
			{ 0x11, 0x411111f0 },
			{ 0x12, 0x01a15930 },
			{ 0x13, 0x411111f0 },
			{ 0x14, 0x411111f0 },
			{ 0x15, 0x411111f0 },
			{ 0x16, 0x411111f0 },
			{ 0x17, 0x411111f0 },
			{ 0x18, 0x411111f0 },
			{ 0x19, 0x411111f0 },
			{ }
		}
	},
};

static const struct snd_pci_quirk alc260_fixup_tbl[] = {
	SND_PCI_QUIRK(0x1025, 0x007b, "Acer C20x", ALC260_FIXUP_GPIO1),
	SND_PCI_QUIRK(0x1025, 0x007f, "Acer Aspire 9500", ALC260_FIXUP_COEF),
	SND_PCI_QUIRK(0x1025, 0x008f, "Acer", ALC260_FIXUP_GPIO1),
	SND_PCI_QUIRK(0x103c, 0x280a, "HP dc5750", ALC260_FIXUP_HP_DC5750),
	SND_PCI_QUIRK(0x103c, 0x30ba, "HP Presario B1900", ALC260_FIXUP_HP_B1900),
	SND_PCI_QUIRK(0x104d, 0x81bb, "Sony VAIO", ALC260_FIXUP_VAIO_PINS),
	SND_PCI_QUIRK(0x104d, 0x81e2, "Sony VAIO TX", ALC260_FIXUP_HP_PIN_0F),
	SND_PCI_QUIRK(0x10cf, 0x1326, "FSC LifeBook S7020", ALC260_FIXUP_FSC_S7020),
	SND_PCI_QUIRK(0x1509, 0x4540, "Favorit 100XS", ALC260_FIXUP_GPIO1),
	SND_PCI_QUIRK(0x152d, 0x0729, "Quanta KN1", ALC260_FIXUP_KN1),
	SND_PCI_QUIRK(0x161f, 0x2057, "Replacer 672V", ALC260_FIXUP_REPLACER),
	SND_PCI_QUIRK(0x1631, 0xc017, "PB V7900", ALC260_FIXUP_COEF),
	{}
};

static const struct hda_model_fixup alc260_fixup_models[] = {
	{.id = ALC260_FIXUP_GPIO1, .name = "gpio1"},
	{.id = ALC260_FIXUP_COEF, .name = "coef"},
	{.id = ALC260_FIXUP_FSC_S7020, .name = "fujitsu"},
	{.id = ALC260_FIXUP_FSC_S7020_JWSE, .name = "fujitsu-jwse"},
	{}
};

/*
 */
static int patch_alc260(struct hda_codec *codec)
{
	struct alc_spec *spec;
	int err;

	err = alc_alloc_spec(codec, 0x07);
	if (err < 0)
		return err;

	spec = codec->spec;
	/* as quite a few machines require HP amp for speaker outputs,
	 * it's easier to enable it unconditionally; even if it's unneeded,
	 * it's almost harmless.
	 */
	spec->gen.prefer_hp_amp = 1;
	spec->gen.beep_nid = 0x01;

	spec->shutup = alc_eapd_shutup;

	alc_pre_init(codec);

	snd_hda_pick_fixup(codec, alc260_fixup_models, alc260_fixup_tbl,
			   alc260_fixups);
	snd_hda_apply_fixup(codec, HDA_FIXUP_ACT_PRE_PROBE);

	/* automatic parse from the BIOS config */
	err = alc260_parse_auto_config(codec);
	if (err < 0)
		goto error;

	if (!spec->gen.no_analog) {
		err = set_beep_amp(spec, 0x07, 0x05, HDA_INPUT);
		if (err < 0)
			goto error;
	}

	snd_hda_apply_fixup(codec, HDA_FIXUP_ACT_PROBE);

	return 0;

 error:
	alc_free(codec);
	return err;
}


/*
 * ALC882/883/885/888/889 support
 *
 * ALC882 is almost identical with ALC880 but has cleaner and more flexible
 * configuration.  Each pin widget can choose any input DACs and a mixer.
 * Each ADC is connected from a mixer of all inputs.  This makes possible
 * 6-channel independent captures.
 *
 * In addition, an independent DAC for the multi-playback (not used in this
 * driver yet).
 */

/*
 * Pin config fixes
 */
enum {
	ALC882_FIXUP_ABIT_AW9D_MAX,
	ALC882_FIXUP_LENOVO_Y530,
	ALC882_FIXUP_PB_M5210,
	ALC882_FIXUP_ACER_ASPIRE_7736,
	ALC882_FIXUP_ASUS_W90V,
	ALC889_FIXUP_CD,
	ALC889_FIXUP_FRONT_HP_NO_PRESENCE,
	ALC889_FIXUP_VAIO_TT,
	ALC888_FIXUP_EEE1601,
	ALC886_FIXUP_EAPD,
	ALC882_FIXUP_EAPD,
	ALC883_FIXUP_EAPD,
	ALC883_FIXUP_ACER_EAPD,
	ALC882_FIXUP_GPIO1,
	ALC882_FIXUP_GPIO2,
	ALC882_FIXUP_GPIO3,
	ALC889_FIXUP_COEF,
	ALC882_FIXUP_ASUS_W2JC,
	ALC882_FIXUP_ACER_ASPIRE_4930G,
	ALC882_FIXUP_ACER_ASPIRE_8930G,
	ALC882_FIXUP_ASPIRE_8930G_VERBS,
	ALC885_FIXUP_MACPRO_GPIO,
	ALC889_FIXUP_DAC_ROUTE,
	ALC889_FIXUP_MBP_VREF,
	ALC889_FIXUP_IMAC91_VREF,
	ALC889_FIXUP_MBA11_VREF,
	ALC889_FIXUP_MBA21_VREF,
	ALC889_FIXUP_MP11_VREF,
	ALC889_FIXUP_MP41_VREF,
	ALC882_FIXUP_INV_DMIC,
	ALC882_FIXUP_NO_PRIMARY_HP,
	ALC887_FIXUP_ASUS_BASS,
	ALC887_FIXUP_BASS_CHMAP,
	ALC1220_FIXUP_GB_DUAL_CODECS,
	ALC1220_FIXUP_GB_X570,
	ALC1220_FIXUP_CLEVO_P950,
	ALC1220_FIXUP_CLEVO_PB51ED,
	ALC1220_FIXUP_CLEVO_PB51ED_PINS,
	ALC887_FIXUP_ASUS_AUDIO,
	ALC887_FIXUP_ASUS_HMIC,
	ALCS1200A_FIXUP_MIC_VREF,
};

static void alc889_fixup_coef(struct hda_codec *codec,
			      const struct hda_fixup *fix, int action)
{
	if (action != HDA_FIXUP_ACT_INIT)
		return;
	alc_update_coef_idx(codec, 7, 0, 0x2030);
}

/* set up GPIO at initialization */
static void alc885_fixup_macpro_gpio(struct hda_codec *codec,
				     const struct hda_fixup *fix, int action)
{
	struct alc_spec *spec = codec->spec;

	spec->gpio_write_delay = true;
	alc_fixup_gpio3(codec, fix, action);
}

/* Fix the connection of some pins for ALC889:
 * At least, Acer Aspire 5935 shows the connections to DAC3/4 don't
 * work correctly (bko#42740)
 */
static void alc889_fixup_dac_route(struct hda_codec *codec,
				   const struct hda_fixup *fix, int action)
{
	if (action == HDA_FIXUP_ACT_PRE_PROBE) {
		/* fake the connections during parsing the tree */
		static const hda_nid_t conn1[] = { 0x0c, 0x0d };
		static const hda_nid_t conn2[] = { 0x0e, 0x0f };
		snd_hda_override_conn_list(codec, 0x14, ARRAY_SIZE(conn1), conn1);
		snd_hda_override_conn_list(codec, 0x15, ARRAY_SIZE(conn1), conn1);
		snd_hda_override_conn_list(codec, 0x18, ARRAY_SIZE(conn2), conn2);
		snd_hda_override_conn_list(codec, 0x1a, ARRAY_SIZE(conn2), conn2);
	} else if (action == HDA_FIXUP_ACT_PROBE) {
		/* restore the connections */
		static const hda_nid_t conn[] = { 0x0c, 0x0d, 0x0e, 0x0f, 0x26 };
		snd_hda_override_conn_list(codec, 0x14, ARRAY_SIZE(conn), conn);
		snd_hda_override_conn_list(codec, 0x15, ARRAY_SIZE(conn), conn);
		snd_hda_override_conn_list(codec, 0x18, ARRAY_SIZE(conn), conn);
		snd_hda_override_conn_list(codec, 0x1a, ARRAY_SIZE(conn), conn);
	}
}

/* Set VREF on HP pin */
static void alc889_fixup_mbp_vref(struct hda_codec *codec,
				  const struct hda_fixup *fix, int action)
{
	static const hda_nid_t nids[] = { 0x14, 0x15, 0x19 };
	struct alc_spec *spec = codec->spec;
	int i;

	if (action != HDA_FIXUP_ACT_INIT)
		return;
	for (i = 0; i < ARRAY_SIZE(nids); i++) {
		unsigned int val = snd_hda_codec_get_pincfg(codec, nids[i]);
		if (get_defcfg_device(val) != AC_JACK_HP_OUT)
			continue;
		val = snd_hda_codec_get_pin_target(codec, nids[i]);
		val |= AC_PINCTL_VREF_80;
		snd_hda_set_pin_ctl(codec, nids[i], val);
		spec->gen.keep_vref_in_automute = 1;
		break;
	}
}

static void alc889_fixup_mac_pins(struct hda_codec *codec,
				  const hda_nid_t *nids, int num_nids)
{
	struct alc_spec *spec = codec->spec;
	int i;

	for (i = 0; i < num_nids; i++) {
		unsigned int val;
		val = snd_hda_codec_get_pin_target(codec, nids[i]);
		val |= AC_PINCTL_VREF_50;
		snd_hda_set_pin_ctl(codec, nids[i], val);
	}
	spec->gen.keep_vref_in_automute = 1;
}

/* Set VREF on speaker pins on imac91 */
static void alc889_fixup_imac91_vref(struct hda_codec *codec,
				     const struct hda_fixup *fix, int action)
{
	static const hda_nid_t nids[] = { 0x18, 0x1a };

	if (action == HDA_FIXUP_ACT_INIT)
		alc889_fixup_mac_pins(codec, nids, ARRAY_SIZE(nids));
}

/* Set VREF on speaker pins on mba11 */
static void alc889_fixup_mba11_vref(struct hda_codec *codec,
				    const struct hda_fixup *fix, int action)
{
	static const hda_nid_t nids[] = { 0x18 };

	if (action == HDA_FIXUP_ACT_INIT)
		alc889_fixup_mac_pins(codec, nids, ARRAY_SIZE(nids));
}

/* Set VREF on speaker pins on mba21 */
static void alc889_fixup_mba21_vref(struct hda_codec *codec,
				    const struct hda_fixup *fix, int action)
{
	static const hda_nid_t nids[] = { 0x18, 0x19 };

	if (action == HDA_FIXUP_ACT_INIT)
		alc889_fixup_mac_pins(codec, nids, ARRAY_SIZE(nids));
}

/* Don't take HP output as primary
 * Strangely, the speaker output doesn't work on Vaio Z and some Vaio
 * all-in-one desktop PCs (for example VGC-LN51JGB) through DAC 0x05
 */
static void alc882_fixup_no_primary_hp(struct hda_codec *codec,
				       const struct hda_fixup *fix, int action)
{
	struct alc_spec *spec = codec->spec;
	if (action == HDA_FIXUP_ACT_PRE_PROBE) {
		spec->gen.no_primary_hp = 1;
		spec->gen.no_multi_io = 1;
	}
}

static void alc_fixup_bass_chmap(struct hda_codec *codec,
				 const struct hda_fixup *fix, int action);

/* For dual-codec configuration, we need to disable some features to avoid
 * conflicts of kctls and PCM streams
 */
static void alc_fixup_dual_codecs(struct hda_codec *codec,
				  const struct hda_fixup *fix, int action)
{
	struct alc_spec *spec = codec->spec;

	if (action != HDA_FIXUP_ACT_PRE_PROBE)
		return;
	/* disable vmaster */
	spec->gen.suppress_vmaster = 1;
	/* auto-mute and auto-mic switch don't work with multiple codecs */
	spec->gen.suppress_auto_mute = 1;
	spec->gen.suppress_auto_mic = 1;
	/* disable aamix as well */
	spec->gen.mixer_nid = 0;
	/* add location prefix to avoid conflicts */
	codec->force_pin_prefix = 1;
}

static void rename_ctl(struct hda_codec *codec, const char *oldname,
		       const char *newname)
{
	struct snd_kcontrol *kctl;

	kctl = snd_hda_find_mixer_ctl(codec, oldname);
	if (kctl)
		strcpy(kctl->id.name, newname);
}

static void alc1220_fixup_gb_dual_codecs(struct hda_codec *codec,
					 const struct hda_fixup *fix,
					 int action)
{
	alc_fixup_dual_codecs(codec, fix, action);
	switch (action) {
	case HDA_FIXUP_ACT_PRE_PROBE:
		/* override card longname to provide a unique UCM profile */
		strcpy(codec->card->longname, "HDAudio-Gigabyte-ALC1220DualCodecs");
		break;
	case HDA_FIXUP_ACT_BUILD:
		/* rename Capture controls depending on the codec */
		rename_ctl(codec, "Capture Volume",
			   codec->addr == 0 ?
			   "Rear-Panel Capture Volume" :
			   "Front-Panel Capture Volume");
		rename_ctl(codec, "Capture Switch",
			   codec->addr == 0 ?
			   "Rear-Panel Capture Switch" :
			   "Front-Panel Capture Switch");
		break;
	}
}

static void alc1220_fixup_gb_x570(struct hda_codec *codec,
				     const struct hda_fixup *fix,
				     int action)
{
	static const hda_nid_t conn1[] = { 0x0c };
	static const struct coef_fw gb_x570_coefs[] = {
		WRITE_COEF(0x07, 0x03c0),
		WRITE_COEF(0x1a, 0x01c1),
		WRITE_COEF(0x1b, 0x0202),
		WRITE_COEF(0x43, 0x3005),
		{}
	};

	switch (action) {
	case HDA_FIXUP_ACT_PRE_PROBE:
		snd_hda_override_conn_list(codec, 0x14, ARRAY_SIZE(conn1), conn1);
		snd_hda_override_conn_list(codec, 0x1b, ARRAY_SIZE(conn1), conn1);
		break;
	case HDA_FIXUP_ACT_INIT:
		alc_process_coef_fw(codec, gb_x570_coefs);
		break;
	}
}

static void alc1220_fixup_clevo_p950(struct hda_codec *codec,
				     const struct hda_fixup *fix,
				     int action)
{
	static const hda_nid_t conn1[] = { 0x0c };

	if (action != HDA_FIXUP_ACT_PRE_PROBE)
		return;

	alc_update_coef_idx(codec, 0x7, 0, 0x3c3);
	/* We therefore want to make sure 0x14 (front headphone) and
	 * 0x1b (speakers) use the stereo DAC 0x02
	 */
	snd_hda_override_conn_list(codec, 0x14, ARRAY_SIZE(conn1), conn1);
	snd_hda_override_conn_list(codec, 0x1b, ARRAY_SIZE(conn1), conn1);
}

static void alc_fixup_headset_mode_no_hp_mic(struct hda_codec *codec,
				const struct hda_fixup *fix, int action);

static void alc1220_fixup_clevo_pb51ed(struct hda_codec *codec,
				     const struct hda_fixup *fix,
				     int action)
{
	alc1220_fixup_clevo_p950(codec, fix, action);
	alc_fixup_headset_mode_no_hp_mic(codec, fix, action);
}

static void alc887_asus_hp_automute_hook(struct hda_codec *codec,
					 struct hda_jack_callback *jack)
{
	struct alc_spec *spec = codec->spec;
	unsigned int vref;

	snd_hda_gen_hp_automute(codec, jack);

	if (spec->gen.hp_jack_present)
		vref = AC_PINCTL_VREF_80;
	else
		vref = AC_PINCTL_VREF_HIZ;
	snd_hda_set_pin_ctl(codec, 0x19, PIN_HP | vref);
}

static void alc887_fixup_asus_jack(struct hda_codec *codec,
				     const struct hda_fixup *fix, int action)
{
	struct alc_spec *spec = codec->spec;
	if (action != HDA_FIXUP_ACT_PROBE)
		return;
	snd_hda_set_pin_ctl_cache(codec, 0x1b, PIN_HP);
	spec->gen.hp_automute_hook = alc887_asus_hp_automute_hook;
}

static const struct hda_fixup alc882_fixups[] = {
	[ALC882_FIXUP_ABIT_AW9D_MAX] = {
		.type = HDA_FIXUP_PINS,
		.v.pins = (const struct hda_pintbl[]) {
			{ 0x15, 0x01080104 }, /* side */
			{ 0x16, 0x01011012 }, /* rear */
			{ 0x17, 0x01016011 }, /* clfe */
			{ }
		}
	},
	[ALC882_FIXUP_LENOVO_Y530] = {
		.type = HDA_FIXUP_PINS,
		.v.pins = (const struct hda_pintbl[]) {
			{ 0x15, 0x99130112 }, /* rear int speakers */
			{ 0x16, 0x99130111 }, /* subwoofer */
			{ }
		}
	},
	[ALC882_FIXUP_PB_M5210] = {
		.type = HDA_FIXUP_PINCTLS,
		.v.pins = (const struct hda_pintbl[]) {
			{ 0x19, PIN_VREF50 },
			{}
		}
	},
	[ALC882_FIXUP_ACER_ASPIRE_7736] = {
		.type = HDA_FIXUP_FUNC,
		.v.func = alc_fixup_sku_ignore,
	},
	[ALC882_FIXUP_ASUS_W90V] = {
		.type = HDA_FIXUP_PINS,
		.v.pins = (const struct hda_pintbl[]) {
			{ 0x16, 0x99130110 }, /* fix sequence for CLFE */
			{ }
		}
	},
	[ALC889_FIXUP_CD] = {
		.type = HDA_FIXUP_PINS,
		.v.pins = (const struct hda_pintbl[]) {
			{ 0x1c, 0x993301f0 }, /* CD */
			{ }
		}
	},
	[ALC889_FIXUP_FRONT_HP_NO_PRESENCE] = {
		.type = HDA_FIXUP_PINS,
		.v.pins = (const struct hda_pintbl[]) {
			{ 0x1b, 0x02214120 }, /* Front HP jack is flaky, disable jack detect */
			{ }
		},
		.chained = true,
		.chain_id = ALC889_FIXUP_CD,
	},
	[ALC889_FIXUP_VAIO_TT] = {
		.type = HDA_FIXUP_PINS,
		.v.pins = (const struct hda_pintbl[]) {
			{ 0x17, 0x90170111 }, /* hidden surround speaker */
			{ }
		}
	},
	[ALC888_FIXUP_EEE1601] = {
		.type = HDA_FIXUP_VERBS,
		.v.verbs = (const struct hda_verb[]) {
			{ 0x20, AC_VERB_SET_COEF_INDEX, 0x0b },
			{ 0x20, AC_VERB_SET_PROC_COEF,  0x0838 },
			{ }
		}
	},
	[ALC886_FIXUP_EAPD] = {
		.type = HDA_FIXUP_VERBS,
		.v.verbs = (const struct hda_verb[]) {
			/* change to EAPD mode */
			{ 0x20, AC_VERB_SET_COEF_INDEX, 0x07 },
			{ 0x20, AC_VERB_SET_PROC_COEF, 0x0068 },
			{ }
		}
	},
	[ALC882_FIXUP_EAPD] = {
		.type = HDA_FIXUP_VERBS,
		.v.verbs = (const struct hda_verb[]) {
			/* change to EAPD mode */
			{ 0x20, AC_VERB_SET_COEF_INDEX, 0x07 },
			{ 0x20, AC_VERB_SET_PROC_COEF, 0x3060 },
			{ }
		}
	},
	[ALC883_FIXUP_EAPD] = {
		.type = HDA_FIXUP_VERBS,
		.v.verbs = (const struct hda_verb[]) {
			/* change to EAPD mode */
			{ 0x20, AC_VERB_SET_COEF_INDEX, 0x07 },
			{ 0x20, AC_VERB_SET_PROC_COEF, 0x3070 },
			{ }
		}
	},
	[ALC883_FIXUP_ACER_EAPD] = {
		.type = HDA_FIXUP_VERBS,
		.v.verbs = (const struct hda_verb[]) {
			/* eanable EAPD on Acer laptops */
			{ 0x20, AC_VERB_SET_COEF_INDEX, 0x07 },
			{ 0x20, AC_VERB_SET_PROC_COEF, 0x3050 },
			{ }
		}
	},
	[ALC882_FIXUP_GPIO1] = {
		.type = HDA_FIXUP_FUNC,
		.v.func = alc_fixup_gpio1,
	},
	[ALC882_FIXUP_GPIO2] = {
		.type = HDA_FIXUP_FUNC,
		.v.func = alc_fixup_gpio2,
	},
	[ALC882_FIXUP_GPIO3] = {
		.type = HDA_FIXUP_FUNC,
		.v.func = alc_fixup_gpio3,
	},
	[ALC882_FIXUP_ASUS_W2JC] = {
		.type = HDA_FIXUP_FUNC,
		.v.func = alc_fixup_gpio1,
		.chained = true,
		.chain_id = ALC882_FIXUP_EAPD,
	},
	[ALC889_FIXUP_COEF] = {
		.type = HDA_FIXUP_FUNC,
		.v.func = alc889_fixup_coef,
	},
	[ALC882_FIXUP_ACER_ASPIRE_4930G] = {
		.type = HDA_FIXUP_PINS,
		.v.pins = (const struct hda_pintbl[]) {
			{ 0x16, 0x99130111 }, /* CLFE speaker */
			{ 0x17, 0x99130112 }, /* surround speaker */
			{ }
		},
		.chained = true,
		.chain_id = ALC882_FIXUP_GPIO1,
	},
	[ALC882_FIXUP_ACER_ASPIRE_8930G] = {
		.type = HDA_FIXUP_PINS,
		.v.pins = (const struct hda_pintbl[]) {
			{ 0x16, 0x99130111 }, /* CLFE speaker */
			{ 0x1b, 0x99130112 }, /* surround speaker */
			{ }
		},
		.chained = true,
		.chain_id = ALC882_FIXUP_ASPIRE_8930G_VERBS,
	},
	[ALC882_FIXUP_ASPIRE_8930G_VERBS] = {
		/* additional init verbs for Acer Aspire 8930G */
		.type = HDA_FIXUP_VERBS,
		.v.verbs = (const struct hda_verb[]) {
			/* Enable all DACs */
			/* DAC DISABLE/MUTE 1? */
			/*  setting bits 1-5 disables DAC nids 0x02-0x06
			 *  apparently. Init=0x38 */
			{ 0x20, AC_VERB_SET_COEF_INDEX, 0x03 },
			{ 0x20, AC_VERB_SET_PROC_COEF, 0x0000 },
			/* DAC DISABLE/MUTE 2? */
			/*  some bit here disables the other DACs.
			 *  Init=0x4900 */
			{ 0x20, AC_VERB_SET_COEF_INDEX, 0x08 },
			{ 0x20, AC_VERB_SET_PROC_COEF, 0x0000 },
			/* DMIC fix
			 * This laptop has a stereo digital microphone.
			 * The mics are only 1cm apart which makes the stereo
			 * useless. However, either the mic or the ALC889
			 * makes the signal become a difference/sum signal
			 * instead of standard stereo, which is annoying.
			 * So instead we flip this bit which makes the
			 * codec replicate the sum signal to both channels,
			 * turning it into a normal mono mic.
			 */
			/* DMIC_CONTROL? Init value = 0x0001 */
			{ 0x20, AC_VERB_SET_COEF_INDEX, 0x0b },
			{ 0x20, AC_VERB_SET_PROC_COEF, 0x0003 },
			{ 0x20, AC_VERB_SET_COEF_INDEX, 0x07 },
			{ 0x20, AC_VERB_SET_PROC_COEF, 0x3050 },
			{ }
		},
		.chained = true,
		.chain_id = ALC882_FIXUP_GPIO1,
	},
	[ALC885_FIXUP_MACPRO_GPIO] = {
		.type = HDA_FIXUP_FUNC,
		.v.func = alc885_fixup_macpro_gpio,
	},
	[ALC889_FIXUP_DAC_ROUTE] = {
		.type = HDA_FIXUP_FUNC,
		.v.func = alc889_fixup_dac_route,
	},
	[ALC889_FIXUP_MBP_VREF] = {
		.type = HDA_FIXUP_FUNC,
		.v.func = alc889_fixup_mbp_vref,
		.chained = true,
		.chain_id = ALC882_FIXUP_GPIO1,
	},
	[ALC889_FIXUP_IMAC91_VREF] = {
		.type = HDA_FIXUP_FUNC,
		.v.func = alc889_fixup_imac91_vref,
		.chained = true,
		.chain_id = ALC882_FIXUP_GPIO1,
	},
	[ALC889_FIXUP_MBA11_VREF] = {
		.type = HDA_FIXUP_FUNC,
		.v.func = alc889_fixup_mba11_vref,
		.chained = true,
		.chain_id = ALC889_FIXUP_MBP_VREF,
	},
	[ALC889_FIXUP_MBA21_VREF] = {
		.type = HDA_FIXUP_FUNC,
		.v.func = alc889_fixup_mba21_vref,
		.chained = true,
		.chain_id = ALC889_FIXUP_MBP_VREF,
	},
	[ALC889_FIXUP_MP11_VREF] = {
		.type = HDA_FIXUP_FUNC,
		.v.func = alc889_fixup_mba11_vref,
		.chained = true,
		.chain_id = ALC885_FIXUP_MACPRO_GPIO,
	},
	[ALC889_FIXUP_MP41_VREF] = {
		.type = HDA_FIXUP_FUNC,
		.v.func = alc889_fixup_mbp_vref,
		.chained = true,
		.chain_id = ALC885_FIXUP_MACPRO_GPIO,
	},
	[ALC882_FIXUP_INV_DMIC] = {
		.type = HDA_FIXUP_FUNC,
		.v.func = alc_fixup_inv_dmic,
	},
	[ALC882_FIXUP_NO_PRIMARY_HP] = {
		.type = HDA_FIXUP_FUNC,
		.v.func = alc882_fixup_no_primary_hp,
	},
	[ALC887_FIXUP_ASUS_BASS] = {
		.type = HDA_FIXUP_PINS,
		.v.pins = (const struct hda_pintbl[]) {
			{0x16, 0x99130130}, /* bass speaker */
			{}
		},
		.chained = true,
		.chain_id = ALC887_FIXUP_BASS_CHMAP,
	},
	[ALC887_FIXUP_BASS_CHMAP] = {
		.type = HDA_FIXUP_FUNC,
		.v.func = alc_fixup_bass_chmap,
	},
	[ALC1220_FIXUP_GB_DUAL_CODECS] = {
		.type = HDA_FIXUP_FUNC,
		.v.func = alc1220_fixup_gb_dual_codecs,
	},
	[ALC1220_FIXUP_GB_X570] = {
		.type = HDA_FIXUP_FUNC,
		.v.func = alc1220_fixup_gb_x570,
	},
	[ALC1220_FIXUP_CLEVO_P950] = {
		.type = HDA_FIXUP_FUNC,
		.v.func = alc1220_fixup_clevo_p950,
	},
	[ALC1220_FIXUP_CLEVO_PB51ED] = {
		.type = HDA_FIXUP_FUNC,
		.v.func = alc1220_fixup_clevo_pb51ed,
	},
	[ALC1220_FIXUP_CLEVO_PB51ED_PINS] = {
		.type = HDA_FIXUP_PINS,
		.v.pins = (const struct hda_pintbl[]) {
			{ 0x19, 0x01a1913c }, /* use as headset mic, without its own jack detect */
			{}
		},
		.chained = true,
		.chain_id = ALC1220_FIXUP_CLEVO_PB51ED,
	},
	[ALC887_FIXUP_ASUS_AUDIO] = {
		.type = HDA_FIXUP_PINS,
		.v.pins = (const struct hda_pintbl[]) {
			{ 0x15, 0x02a14150 }, /* use as headset mic, without its own jack detect */
			{ 0x19, 0x22219420 },
			{}
		},
	},
	[ALC887_FIXUP_ASUS_HMIC] = {
		.type = HDA_FIXUP_FUNC,
		.v.func = alc887_fixup_asus_jack,
		.chained = true,
		.chain_id = ALC887_FIXUP_ASUS_AUDIO,
	},
	[ALCS1200A_FIXUP_MIC_VREF] = {
		.type = HDA_FIXUP_PINCTLS,
		.v.pins = (const struct hda_pintbl[]) {
			{ 0x18, PIN_VREF50 }, /* rear mic */
			{ 0x19, PIN_VREF50 }, /* front mic */
			{}
		}
	},
};

static const struct snd_pci_quirk alc882_fixup_tbl[] = {
	SND_PCI_QUIRK(0x1025, 0x006c, "Acer Aspire 9810", ALC883_FIXUP_ACER_EAPD),
	SND_PCI_QUIRK(0x1025, 0x0090, "Acer Aspire", ALC883_FIXUP_ACER_EAPD),
	SND_PCI_QUIRK(0x1025, 0x0107, "Acer Aspire", ALC883_FIXUP_ACER_EAPD),
	SND_PCI_QUIRK(0x1025, 0x010a, "Acer Ferrari 5000", ALC883_FIXUP_ACER_EAPD),
	SND_PCI_QUIRK(0x1025, 0x0110, "Acer Aspire", ALC883_FIXUP_ACER_EAPD),
	SND_PCI_QUIRK(0x1025, 0x0112, "Acer Aspire 9303", ALC883_FIXUP_ACER_EAPD),
	SND_PCI_QUIRK(0x1025, 0x0121, "Acer Aspire 5920G", ALC883_FIXUP_ACER_EAPD),
	SND_PCI_QUIRK(0x1025, 0x013e, "Acer Aspire 4930G",
		      ALC882_FIXUP_ACER_ASPIRE_4930G),
	SND_PCI_QUIRK(0x1025, 0x013f, "Acer Aspire 5930G",
		      ALC882_FIXUP_ACER_ASPIRE_4930G),
	SND_PCI_QUIRK(0x1025, 0x0145, "Acer Aspire 8930G",
		      ALC882_FIXUP_ACER_ASPIRE_8930G),
	SND_PCI_QUIRK(0x1025, 0x0146, "Acer Aspire 6935G",
		      ALC882_FIXUP_ACER_ASPIRE_8930G),
	SND_PCI_QUIRK(0x1025, 0x0142, "Acer Aspire 7730G",
		      ALC882_FIXUP_ACER_ASPIRE_4930G),
	SND_PCI_QUIRK(0x1025, 0x0155, "Packard-Bell M5120", ALC882_FIXUP_PB_M5210),
	SND_PCI_QUIRK(0x1025, 0x015e, "Acer Aspire 6930G",
		      ALC882_FIXUP_ACER_ASPIRE_4930G),
	SND_PCI_QUIRK(0x1025, 0x0166, "Acer Aspire 6530G",
		      ALC882_FIXUP_ACER_ASPIRE_4930G),
	SND_PCI_QUIRK(0x1025, 0x021e, "Acer Aspire 5739G",
		      ALC882_FIXUP_ACER_ASPIRE_4930G),
	SND_PCI_QUIRK(0x1025, 0x0259, "Acer Aspire 5935", ALC889_FIXUP_DAC_ROUTE),
	SND_PCI_QUIRK(0x1025, 0x026b, "Acer Aspire 8940G", ALC882_FIXUP_ACER_ASPIRE_8930G),
	SND_PCI_QUIRK(0x1025, 0x0296, "Acer Aspire 7736z", ALC882_FIXUP_ACER_ASPIRE_7736),
	SND_PCI_QUIRK(0x1043, 0x13c2, "Asus A7M", ALC882_FIXUP_EAPD),
	SND_PCI_QUIRK(0x1043, 0x1873, "ASUS W90V", ALC882_FIXUP_ASUS_W90V),
	SND_PCI_QUIRK(0x1043, 0x1971, "Asus W2JC", ALC882_FIXUP_ASUS_W2JC),
	SND_PCI_QUIRK(0x1043, 0x2390, "Asus D700SA", ALC887_FIXUP_ASUS_HMIC),
	SND_PCI_QUIRK(0x1043, 0x835f, "Asus Eee 1601", ALC888_FIXUP_EEE1601),
	SND_PCI_QUIRK(0x1043, 0x84bc, "ASUS ET2700", ALC887_FIXUP_ASUS_BASS),
	SND_PCI_QUIRK(0x1043, 0x8691, "ASUS ROG Ranger VIII", ALC882_FIXUP_GPIO3),
	SND_PCI_QUIRK(0x1043, 0x8797, "ASUS TUF B550M-PLUS", ALCS1200A_FIXUP_MIC_VREF),
	SND_PCI_QUIRK(0x104d, 0x9043, "Sony Vaio VGC-LN51JGB", ALC882_FIXUP_NO_PRIMARY_HP),
	SND_PCI_QUIRK(0x104d, 0x9044, "Sony VAIO AiO", ALC882_FIXUP_NO_PRIMARY_HP),
	SND_PCI_QUIRK(0x104d, 0x9047, "Sony Vaio TT", ALC889_FIXUP_VAIO_TT),
	SND_PCI_QUIRK(0x104d, 0x905a, "Sony Vaio Z", ALC882_FIXUP_NO_PRIMARY_HP),
	SND_PCI_QUIRK(0x104d, 0x9060, "Sony Vaio VPCL14M1R", ALC882_FIXUP_NO_PRIMARY_HP),

	/* All Apple entries are in codec SSIDs */
	SND_PCI_QUIRK(0x106b, 0x00a0, "MacBookPro 3,1", ALC889_FIXUP_MBP_VREF),
	SND_PCI_QUIRK(0x106b, 0x00a1, "Macbook", ALC889_FIXUP_MBP_VREF),
	SND_PCI_QUIRK(0x106b, 0x00a4, "MacbookPro 4,1", ALC889_FIXUP_MBP_VREF),
	SND_PCI_QUIRK(0x106b, 0x0c00, "Mac Pro", ALC889_FIXUP_MP11_VREF),
	SND_PCI_QUIRK(0x106b, 0x1000, "iMac 24", ALC885_FIXUP_MACPRO_GPIO),
	SND_PCI_QUIRK(0x106b, 0x2800, "AppleTV", ALC885_FIXUP_MACPRO_GPIO),
	SND_PCI_QUIRK(0x106b, 0x2c00, "MacbookPro rev3", ALC889_FIXUP_MBP_VREF),
	SND_PCI_QUIRK(0x106b, 0x3000, "iMac", ALC889_FIXUP_MBP_VREF),
	SND_PCI_QUIRK(0x106b, 0x3200, "iMac 7,1 Aluminum", ALC882_FIXUP_EAPD),
	SND_PCI_QUIRK(0x106b, 0x3400, "MacBookAir 1,1", ALC889_FIXUP_MBA11_VREF),
	SND_PCI_QUIRK(0x106b, 0x3500, "MacBookAir 2,1", ALC889_FIXUP_MBA21_VREF),
	SND_PCI_QUIRK(0x106b, 0x3600, "Macbook 3,1", ALC889_FIXUP_MBP_VREF),
	SND_PCI_QUIRK(0x106b, 0x3800, "MacbookPro 4,1", ALC889_FIXUP_MBP_VREF),
	SND_PCI_QUIRK(0x106b, 0x3e00, "iMac 24 Aluminum", ALC885_FIXUP_MACPRO_GPIO),
	SND_PCI_QUIRK(0x106b, 0x3f00, "Macbook 5,1", ALC889_FIXUP_IMAC91_VREF),
	SND_PCI_QUIRK(0x106b, 0x4000, "MacbookPro 5,1", ALC889_FIXUP_IMAC91_VREF),
	SND_PCI_QUIRK(0x106b, 0x4100, "Macmini 3,1", ALC889_FIXUP_IMAC91_VREF),
	SND_PCI_QUIRK(0x106b, 0x4200, "Mac Pro 4,1/5,1", ALC889_FIXUP_MP41_VREF),
	SND_PCI_QUIRK(0x106b, 0x4300, "iMac 9,1", ALC889_FIXUP_IMAC91_VREF),
	SND_PCI_QUIRK(0x106b, 0x4600, "MacbookPro 5,2", ALC889_FIXUP_IMAC91_VREF),
	SND_PCI_QUIRK(0x106b, 0x4900, "iMac 9,1 Aluminum", ALC889_FIXUP_IMAC91_VREF),
	SND_PCI_QUIRK(0x106b, 0x4a00, "Macbook 5,2", ALC889_FIXUP_MBA11_VREF),

	SND_PCI_QUIRK(0x1071, 0x8258, "Evesham Voyaeger", ALC882_FIXUP_EAPD),
	SND_PCI_QUIRK(0x13fe, 0x1009, "Advantech MIT-W101", ALC886_FIXUP_EAPD),
	SND_PCI_QUIRK(0x1458, 0xa002, "Gigabyte EP45-DS3/Z87X-UD3H", ALC889_FIXUP_FRONT_HP_NO_PRESENCE),
	SND_PCI_QUIRK(0x1458, 0xa0b8, "Gigabyte AZ370-Gaming", ALC1220_FIXUP_GB_DUAL_CODECS),
	SND_PCI_QUIRK(0x1458, 0xa0cd, "Gigabyte X570 Aorus Master", ALC1220_FIXUP_GB_X570),
	SND_PCI_QUIRK(0x1458, 0xa0ce, "Gigabyte X570 Aorus Xtreme", ALC1220_FIXUP_GB_X570),
	SND_PCI_QUIRK(0x1458, 0xa0d5, "Gigabyte X570S Aorus Master", ALC1220_FIXUP_GB_X570),
	SND_PCI_QUIRK(0x1462, 0x11f7, "MSI-GE63", ALC1220_FIXUP_CLEVO_P950),
	SND_PCI_QUIRK(0x1462, 0x1228, "MSI-GP63", ALC1220_FIXUP_CLEVO_P950),
	SND_PCI_QUIRK(0x1462, 0x1229, "MSI-GP73", ALC1220_FIXUP_CLEVO_P950),
	SND_PCI_QUIRK(0x1462, 0x1275, "MSI-GL63", ALC1220_FIXUP_CLEVO_P950),
	SND_PCI_QUIRK(0x1462, 0x1276, "MSI-GL73", ALC1220_FIXUP_CLEVO_P950),
	SND_PCI_QUIRK(0x1462, 0x1293, "MSI-GP65", ALC1220_FIXUP_CLEVO_P950),
	SND_PCI_QUIRK(0x1462, 0x7350, "MSI-7350", ALC889_FIXUP_CD),
	SND_PCI_QUIRK(0x1462, 0xcc34, "MSI Godlike X570", ALC1220_FIXUP_GB_DUAL_CODECS),
	SND_PCI_QUIRK(0x1462, 0xda57, "MSI Z270-Gaming", ALC1220_FIXUP_GB_DUAL_CODECS),
	SND_PCI_QUIRK_VENDOR(0x1462, "MSI", ALC882_FIXUP_GPIO3),
	SND_PCI_QUIRK(0x147b, 0x107a, "Abit AW9D-MAX", ALC882_FIXUP_ABIT_AW9D_MAX),
	SND_PCI_QUIRK(0x1558, 0x50d3, "Clevo PC50[ER][CDF]", ALC1220_FIXUP_CLEVO_PB51ED_PINS),
	SND_PCI_QUIRK(0x1558, 0x65d1, "Clevo PB51[ER][CDF]", ALC1220_FIXUP_CLEVO_PB51ED_PINS),
	SND_PCI_QUIRK(0x1558, 0x65d2, "Clevo PB51R[CDF]", ALC1220_FIXUP_CLEVO_PB51ED_PINS),
	SND_PCI_QUIRK(0x1558, 0x65e1, "Clevo PB51[ED][DF]", ALC1220_FIXUP_CLEVO_PB51ED_PINS),
	SND_PCI_QUIRK(0x1558, 0x65e5, "Clevo PC50D[PRS](?:-D|-G)?", ALC1220_FIXUP_CLEVO_PB51ED_PINS),
	SND_PCI_QUIRK(0x1558, 0x65f1, "Clevo PC50HS", ALC1220_FIXUP_CLEVO_PB51ED_PINS),
	SND_PCI_QUIRK(0x1558, 0x65f5, "Clevo PD50PN[NRT]", ALC1220_FIXUP_CLEVO_PB51ED_PINS),
	SND_PCI_QUIRK(0x1558, 0x67d1, "Clevo PB71[ER][CDF]", ALC1220_FIXUP_CLEVO_PB51ED_PINS),
	SND_PCI_QUIRK(0x1558, 0x67e1, "Clevo PB71[DE][CDF]", ALC1220_FIXUP_CLEVO_PB51ED_PINS),
	SND_PCI_QUIRK(0x1558, 0x67e5, "Clevo PC70D[PRS](?:-D|-G)?", ALC1220_FIXUP_CLEVO_PB51ED_PINS),
	SND_PCI_QUIRK(0x1558, 0x67f1, "Clevo PC70H[PRS]", ALC1220_FIXUP_CLEVO_PB51ED_PINS),
	SND_PCI_QUIRK(0x1558, 0x67f5, "Clevo PD70PN[NRT]", ALC1220_FIXUP_CLEVO_PB51ED_PINS),
	SND_PCI_QUIRK(0x1558, 0x70d1, "Clevo PC70[ER][CDF]", ALC1220_FIXUP_CLEVO_PB51ED_PINS),
	SND_PCI_QUIRK(0x1558, 0x7714, "Clevo X170SM", ALC1220_FIXUP_CLEVO_PB51ED_PINS),
	SND_PCI_QUIRK(0x1558, 0x7715, "Clevo X170KM-G", ALC1220_FIXUP_CLEVO_PB51ED),
	SND_PCI_QUIRK(0x1558, 0x9501, "Clevo P950HR", ALC1220_FIXUP_CLEVO_P950),
	SND_PCI_QUIRK(0x1558, 0x9506, "Clevo P955HQ", ALC1220_FIXUP_CLEVO_P950),
	SND_PCI_QUIRK(0x1558, 0x950a, "Clevo P955H[PR]", ALC1220_FIXUP_CLEVO_P950),
	SND_PCI_QUIRK(0x1558, 0x95e1, "Clevo P95xER", ALC1220_FIXUP_CLEVO_P950),
	SND_PCI_QUIRK(0x1558, 0x95e2, "Clevo P950ER", ALC1220_FIXUP_CLEVO_P950),
	SND_PCI_QUIRK(0x1558, 0x95e3, "Clevo P955[ER]T", ALC1220_FIXUP_CLEVO_P950),
	SND_PCI_QUIRK(0x1558, 0x95e4, "Clevo P955ER", ALC1220_FIXUP_CLEVO_P950),
	SND_PCI_QUIRK(0x1558, 0x95e5, "Clevo P955EE6", ALC1220_FIXUP_CLEVO_P950),
	SND_PCI_QUIRK(0x1558, 0x95e6, "Clevo P950R[CDF]", ALC1220_FIXUP_CLEVO_P950),
	SND_PCI_QUIRK(0x1558, 0x96e1, "Clevo P960[ER][CDFN]-K", ALC1220_FIXUP_CLEVO_P950),
	SND_PCI_QUIRK(0x1558, 0x97e1, "Clevo P970[ER][CDFN]", ALC1220_FIXUP_CLEVO_P950),
	SND_PCI_QUIRK(0x1558, 0x97e2, "Clevo P970RC-M", ALC1220_FIXUP_CLEVO_P950),
	SND_PCI_QUIRK_VENDOR(0x1558, "Clevo laptop", ALC882_FIXUP_EAPD),
	SND_PCI_QUIRK(0x161f, 0x2054, "Medion laptop", ALC883_FIXUP_EAPD),
	SND_PCI_QUIRK(0x17aa, 0x3a0d, "Lenovo Y530", ALC882_FIXUP_LENOVO_Y530),
	SND_PCI_QUIRK(0x8086, 0x0022, "DX58SO", ALC889_FIXUP_COEF),
	{}
};

static const struct hda_model_fixup alc882_fixup_models[] = {
	{.id = ALC882_FIXUP_ABIT_AW9D_MAX, .name = "abit-aw9d"},
	{.id = ALC882_FIXUP_LENOVO_Y530, .name = "lenovo-y530"},
	{.id = ALC882_FIXUP_ACER_ASPIRE_7736, .name = "acer-aspire-7736"},
	{.id = ALC882_FIXUP_ASUS_W90V, .name = "asus-w90v"},
	{.id = ALC889_FIXUP_CD, .name = "cd"},
	{.id = ALC889_FIXUP_FRONT_HP_NO_PRESENCE, .name = "no-front-hp"},
	{.id = ALC889_FIXUP_VAIO_TT, .name = "vaio-tt"},
	{.id = ALC888_FIXUP_EEE1601, .name = "eee1601"},
	{.id = ALC882_FIXUP_EAPD, .name = "alc882-eapd"},
	{.id = ALC883_FIXUP_EAPD, .name = "alc883-eapd"},
	{.id = ALC882_FIXUP_GPIO1, .name = "gpio1"},
	{.id = ALC882_FIXUP_GPIO2, .name = "gpio2"},
	{.id = ALC882_FIXUP_GPIO3, .name = "gpio3"},
	{.id = ALC889_FIXUP_COEF, .name = "alc889-coef"},
	{.id = ALC882_FIXUP_ASUS_W2JC, .name = "asus-w2jc"},
	{.id = ALC882_FIXUP_ACER_ASPIRE_4930G, .name = "acer-aspire-4930g"},
	{.id = ALC882_FIXUP_ACER_ASPIRE_8930G, .name = "acer-aspire-8930g"},
	{.id = ALC883_FIXUP_ACER_EAPD, .name = "acer-aspire"},
	{.id = ALC885_FIXUP_MACPRO_GPIO, .name = "macpro-gpio"},
	{.id = ALC889_FIXUP_DAC_ROUTE, .name = "dac-route"},
	{.id = ALC889_FIXUP_MBP_VREF, .name = "mbp-vref"},
	{.id = ALC889_FIXUP_IMAC91_VREF, .name = "imac91-vref"},
	{.id = ALC889_FIXUP_MBA11_VREF, .name = "mba11-vref"},
	{.id = ALC889_FIXUP_MBA21_VREF, .name = "mba21-vref"},
	{.id = ALC889_FIXUP_MP11_VREF, .name = "mp11-vref"},
	{.id = ALC889_FIXUP_MP41_VREF, .name = "mp41-vref"},
	{.id = ALC882_FIXUP_INV_DMIC, .name = "inv-dmic"},
	{.id = ALC882_FIXUP_NO_PRIMARY_HP, .name = "no-primary-hp"},
	{.id = ALC887_FIXUP_ASUS_BASS, .name = "asus-bass"},
	{.id = ALC1220_FIXUP_GB_DUAL_CODECS, .name = "dual-codecs"},
	{.id = ALC1220_FIXUP_GB_X570, .name = "gb-x570"},
	{.id = ALC1220_FIXUP_CLEVO_P950, .name = "clevo-p950"},
	{}
};

static const struct snd_hda_pin_quirk alc882_pin_fixup_tbl[] = {
	SND_HDA_PIN_QUIRK(0x10ec1220, 0x1043, "ASUS", ALC1220_FIXUP_CLEVO_P950,
		{0x14, 0x01014010},
		{0x15, 0x01011012},
		{0x16, 0x01016011},
		{0x18, 0x01a19040},
		{0x19, 0x02a19050},
		{0x1a, 0x0181304f},
		{0x1b, 0x0221401f},
		{0x1e, 0x01456130}),
	SND_HDA_PIN_QUIRK(0x10ec1220, 0x1462, "MS-7C35", ALC1220_FIXUP_CLEVO_P950,
		{0x14, 0x01015010},
		{0x15, 0x01011012},
		{0x16, 0x01011011},
		{0x18, 0x01a11040},
		{0x19, 0x02a19050},
		{0x1a, 0x0181104f},
		{0x1b, 0x0221401f},
		{0x1e, 0x01451130}),
	{}
};

/*
 * BIOS auto configuration
 */
/* almost identical with ALC880 parser... */
static int alc882_parse_auto_config(struct hda_codec *codec)
{
	static const hda_nid_t alc882_ignore[] = { 0x1d, 0 };
	static const hda_nid_t alc882_ssids[] = { 0x15, 0x1b, 0x14, 0 };
	return alc_parse_auto_config(codec, alc882_ignore, alc882_ssids);
}

/*
 */
static int patch_alc882(struct hda_codec *codec)
{
	struct alc_spec *spec;
	int err;

	err = alc_alloc_spec(codec, 0x0b);
	if (err < 0)
		return err;

	spec = codec->spec;

	switch (codec->core.vendor_id) {
	case 0x10ec0882:
	case 0x10ec0885:
	case 0x10ec0900:
	case 0x10ec0b00:
	case 0x10ec1220:
		break;
	default:
		/* ALC883 and variants */
		alc_fix_pll_init(codec, 0x20, 0x0a, 10);
		break;
	}

	alc_pre_init(codec);

	snd_hda_pick_fixup(codec, alc882_fixup_models, alc882_fixup_tbl,
		       alc882_fixups);
	snd_hda_pick_pin_fixup(codec, alc882_pin_fixup_tbl, alc882_fixups, true);
	snd_hda_apply_fixup(codec, HDA_FIXUP_ACT_PRE_PROBE);

	alc_auto_parse_customize_define(codec);

	if (has_cdefine_beep(codec))
		spec->gen.beep_nid = 0x01;

	/* automatic parse from the BIOS config */
	err = alc882_parse_auto_config(codec);
	if (err < 0)
		goto error;

	if (!spec->gen.no_analog && spec->gen.beep_nid) {
		err = set_beep_amp(spec, 0x0b, 0x05, HDA_INPUT);
		if (err < 0)
			goto error;
	}

	snd_hda_apply_fixup(codec, HDA_FIXUP_ACT_PROBE);

	return 0;

 error:
	alc_free(codec);
	return err;
}


/*
 * ALC262 support
 */
static int alc262_parse_auto_config(struct hda_codec *codec)
{
	static const hda_nid_t alc262_ignore[] = { 0x1d, 0 };
	static const hda_nid_t alc262_ssids[] = { 0x15, 0x1b, 0x14, 0 };
	return alc_parse_auto_config(codec, alc262_ignore, alc262_ssids);
}

/*
 * Pin config fixes
 */
enum {
	ALC262_FIXUP_FSC_H270,
	ALC262_FIXUP_FSC_S7110,
	ALC262_FIXUP_HP_Z200,
	ALC262_FIXUP_TYAN,
	ALC262_FIXUP_LENOVO_3000,
	ALC262_FIXUP_BENQ,
	ALC262_FIXUP_BENQ_T31,
	ALC262_FIXUP_INV_DMIC,
	ALC262_FIXUP_INTEL_BAYLEYBAY,
};

static const struct hda_fixup alc262_fixups[] = {
	[ALC262_FIXUP_FSC_H270] = {
		.type = HDA_FIXUP_PINS,
		.v.pins = (const struct hda_pintbl[]) {
			{ 0x14, 0x99130110 }, /* speaker */
			{ 0x15, 0x0221142f }, /* front HP */
			{ 0x1b, 0x0121141f }, /* rear HP */
			{ }
		}
	},
	[ALC262_FIXUP_FSC_S7110] = {
		.type = HDA_FIXUP_PINS,
		.v.pins = (const struct hda_pintbl[]) {
			{ 0x15, 0x90170110 }, /* speaker */
			{ }
		},
		.chained = true,
		.chain_id = ALC262_FIXUP_BENQ,
	},
	[ALC262_FIXUP_HP_Z200] = {
		.type = HDA_FIXUP_PINS,
		.v.pins = (const struct hda_pintbl[]) {
			{ 0x16, 0x99130120 }, /* internal speaker */
			{ }
		}
	},
	[ALC262_FIXUP_TYAN] = {
		.type = HDA_FIXUP_PINS,
		.v.pins = (const struct hda_pintbl[]) {
			{ 0x14, 0x1993e1f0 }, /* int AUX */
			{ }
		}
	},
	[ALC262_FIXUP_LENOVO_3000] = {
		.type = HDA_FIXUP_PINCTLS,
		.v.pins = (const struct hda_pintbl[]) {
			{ 0x19, PIN_VREF50 },
			{}
		},
		.chained = true,
		.chain_id = ALC262_FIXUP_BENQ,
	},
	[ALC262_FIXUP_BENQ] = {
		.type = HDA_FIXUP_VERBS,
		.v.verbs = (const struct hda_verb[]) {
			{ 0x20, AC_VERB_SET_COEF_INDEX, 0x07 },
			{ 0x20, AC_VERB_SET_PROC_COEF, 0x3070 },
			{}
		}
	},
	[ALC262_FIXUP_BENQ_T31] = {
		.type = HDA_FIXUP_VERBS,
		.v.verbs = (const struct hda_verb[]) {
			{ 0x20, AC_VERB_SET_COEF_INDEX, 0x07 },
			{ 0x20, AC_VERB_SET_PROC_COEF, 0x3050 },
			{}
		}
	},
	[ALC262_FIXUP_INV_DMIC] = {
		.type = HDA_FIXUP_FUNC,
		.v.func = alc_fixup_inv_dmic,
	},
	[ALC262_FIXUP_INTEL_BAYLEYBAY] = {
		.type = HDA_FIXUP_FUNC,
		.v.func = alc_fixup_no_depop_delay,
	},
};

static const struct snd_pci_quirk alc262_fixup_tbl[] = {
	SND_PCI_QUIRK(0x103c, 0x170b, "HP Z200", ALC262_FIXUP_HP_Z200),
	SND_PCI_QUIRK(0x10cf, 0x1397, "Fujitsu Lifebook S7110", ALC262_FIXUP_FSC_S7110),
	SND_PCI_QUIRK(0x10cf, 0x142d, "Fujitsu Lifebook E8410", ALC262_FIXUP_BENQ),
	SND_PCI_QUIRK(0x10f1, 0x2915, "Tyan Thunder n6650W", ALC262_FIXUP_TYAN),
	SND_PCI_QUIRK(0x1734, 0x1141, "FSC ESPRIMO U9210", ALC262_FIXUP_FSC_H270),
	SND_PCI_QUIRK(0x1734, 0x1147, "FSC Celsius H270", ALC262_FIXUP_FSC_H270),
	SND_PCI_QUIRK(0x17aa, 0x384e, "Lenovo 3000", ALC262_FIXUP_LENOVO_3000),
	SND_PCI_QUIRK(0x17ff, 0x0560, "Benq ED8", ALC262_FIXUP_BENQ),
	SND_PCI_QUIRK(0x17ff, 0x058d, "Benq T31-16", ALC262_FIXUP_BENQ_T31),
	SND_PCI_QUIRK(0x8086, 0x7270, "BayleyBay", ALC262_FIXUP_INTEL_BAYLEYBAY),
	{}
};

static const struct hda_model_fixup alc262_fixup_models[] = {
	{.id = ALC262_FIXUP_INV_DMIC, .name = "inv-dmic"},
	{.id = ALC262_FIXUP_FSC_H270, .name = "fsc-h270"},
	{.id = ALC262_FIXUP_FSC_S7110, .name = "fsc-s7110"},
	{.id = ALC262_FIXUP_HP_Z200, .name = "hp-z200"},
	{.id = ALC262_FIXUP_TYAN, .name = "tyan"},
	{.id = ALC262_FIXUP_LENOVO_3000, .name = "lenovo-3000"},
	{.id = ALC262_FIXUP_BENQ, .name = "benq"},
	{.id = ALC262_FIXUP_BENQ_T31, .name = "benq-t31"},
	{.id = ALC262_FIXUP_INTEL_BAYLEYBAY, .name = "bayleybay"},
	{}
};

/*
 */
static int patch_alc262(struct hda_codec *codec)
{
	struct alc_spec *spec;
	int err;

	err = alc_alloc_spec(codec, 0x0b);
	if (err < 0)
		return err;

	spec = codec->spec;
	spec->gen.shared_mic_vref_pin = 0x18;

	spec->shutup = alc_eapd_shutup;

#if 0
	/* pshou 07/11/05  set a zero PCM sample to DAC when FIFO is
	 * under-run
	 */
	alc_update_coefex_idx(codec, 0x1a, 7, 0, 0x80);
#endif
	alc_fix_pll_init(codec, 0x20, 0x0a, 10);

	alc_pre_init(codec);

	snd_hda_pick_fixup(codec, alc262_fixup_models, alc262_fixup_tbl,
		       alc262_fixups);
	snd_hda_apply_fixup(codec, HDA_FIXUP_ACT_PRE_PROBE);

	alc_auto_parse_customize_define(codec);

	if (has_cdefine_beep(codec))
		spec->gen.beep_nid = 0x01;

	/* automatic parse from the BIOS config */
	err = alc262_parse_auto_config(codec);
	if (err < 0)
		goto error;

	if (!spec->gen.no_analog && spec->gen.beep_nid) {
		err = set_beep_amp(spec, 0x0b, 0x05, HDA_INPUT);
		if (err < 0)
			goto error;
	}

	snd_hda_apply_fixup(codec, HDA_FIXUP_ACT_PROBE);

	return 0;

 error:
	alc_free(codec);
	return err;
}

/*
 *  ALC268
 */
/* bind Beep switches of both NID 0x0f and 0x10 */
static int alc268_beep_switch_put(struct snd_kcontrol *kcontrol,
				  struct snd_ctl_elem_value *ucontrol)
{
	struct hda_codec *codec = snd_kcontrol_chip(kcontrol);
	unsigned long pval;
	int err;

	mutex_lock(&codec->control_mutex);
	pval = kcontrol->private_value;
	kcontrol->private_value = (pval & ~0xff) | 0x0f;
	err = snd_hda_mixer_amp_switch_put(kcontrol, ucontrol);
	if (err >= 0) {
		kcontrol->private_value = (pval & ~0xff) | 0x10;
		err = snd_hda_mixer_amp_switch_put(kcontrol, ucontrol);
	}
	kcontrol->private_value = pval;
	mutex_unlock(&codec->control_mutex);
	return err;
}

static const struct snd_kcontrol_new alc268_beep_mixer[] = {
	HDA_CODEC_VOLUME("Beep Playback Volume", 0x1d, 0x0, HDA_INPUT),
	{
		.iface = SNDRV_CTL_ELEM_IFACE_MIXER,
		.name = "Beep Playback Switch",
		.subdevice = HDA_SUBDEV_AMP_FLAG,
		.info = snd_hda_mixer_amp_switch_info,
		.get = snd_hda_mixer_amp_switch_get,
		.put = alc268_beep_switch_put,
		.private_value = HDA_COMPOSE_AMP_VAL(0x0f, 3, 1, HDA_INPUT)
	},
};

/* set PCBEEP vol = 0, mute connections */
static const struct hda_verb alc268_beep_init_verbs[] = {
	{0x1d, AC_VERB_SET_AMP_GAIN_MUTE, AMP_IN_UNMUTE(0)},
	{0x0f, AC_VERB_SET_AMP_GAIN_MUTE, AMP_IN_MUTE(1)},
	{0x10, AC_VERB_SET_AMP_GAIN_MUTE, AMP_IN_MUTE(1)},
	{ }
};

enum {
	ALC268_FIXUP_INV_DMIC,
	ALC268_FIXUP_HP_EAPD,
	ALC268_FIXUP_SPDIF,
};

static const struct hda_fixup alc268_fixups[] = {
	[ALC268_FIXUP_INV_DMIC] = {
		.type = HDA_FIXUP_FUNC,
		.v.func = alc_fixup_inv_dmic,
	},
	[ALC268_FIXUP_HP_EAPD] = {
		.type = HDA_FIXUP_VERBS,
		.v.verbs = (const struct hda_verb[]) {
			{0x15, AC_VERB_SET_EAPD_BTLENABLE, 0},
			{}
		}
	},
	[ALC268_FIXUP_SPDIF] = {
		.type = HDA_FIXUP_PINS,
		.v.pins = (const struct hda_pintbl[]) {
			{ 0x1e, 0x014b1180 }, /* enable SPDIF out */
			{}
		}
	},
};

static const struct hda_model_fixup alc268_fixup_models[] = {
	{.id = ALC268_FIXUP_INV_DMIC, .name = "inv-dmic"},
	{.id = ALC268_FIXUP_HP_EAPD, .name = "hp-eapd"},
	{.id = ALC268_FIXUP_SPDIF, .name = "spdif"},
	{}
};

static const struct snd_pci_quirk alc268_fixup_tbl[] = {
	SND_PCI_QUIRK(0x1025, 0x0139, "Acer TravelMate 6293", ALC268_FIXUP_SPDIF),
	SND_PCI_QUIRK(0x1025, 0x015b, "Acer AOA 150 (ZG5)", ALC268_FIXUP_INV_DMIC),
	/* below is codec SSID since multiple Toshiba laptops have the
	 * same PCI SSID 1179:ff00
	 */
	SND_PCI_QUIRK(0x1179, 0xff06, "Toshiba P200", ALC268_FIXUP_HP_EAPD),
	{}
};

/*
 * BIOS auto configuration
 */
static int alc268_parse_auto_config(struct hda_codec *codec)
{
	static const hda_nid_t alc268_ssids[] = { 0x15, 0x1b, 0x14, 0 };
	return alc_parse_auto_config(codec, NULL, alc268_ssids);
}

/*
 */
static int patch_alc268(struct hda_codec *codec)
{
	struct alc_spec *spec;
	int i, err;

	/* ALC268 has no aa-loopback mixer */
	err = alc_alloc_spec(codec, 0);
	if (err < 0)
		return err;

	spec = codec->spec;
	if (has_cdefine_beep(codec))
		spec->gen.beep_nid = 0x01;

	spec->shutup = alc_eapd_shutup;

	alc_pre_init(codec);

	snd_hda_pick_fixup(codec, alc268_fixup_models, alc268_fixup_tbl, alc268_fixups);
	snd_hda_apply_fixup(codec, HDA_FIXUP_ACT_PRE_PROBE);

	/* automatic parse from the BIOS config */
	err = alc268_parse_auto_config(codec);
	if (err < 0)
		goto error;

	if (err > 0 && !spec->gen.no_analog &&
	    spec->gen.autocfg.speaker_pins[0] != 0x1d) {
		for (i = 0; i < ARRAY_SIZE(alc268_beep_mixer); i++) {
			if (!snd_hda_gen_add_kctl(&spec->gen, NULL,
						  &alc268_beep_mixer[i])) {
				err = -ENOMEM;
				goto error;
			}
		}
		snd_hda_add_verbs(codec, alc268_beep_init_verbs);
		if (!query_amp_caps(codec, 0x1d, HDA_INPUT))
			/* override the amp caps for beep generator */
			snd_hda_override_amp_caps(codec, 0x1d, HDA_INPUT,
					  (0x0c << AC_AMPCAP_OFFSET_SHIFT) |
					  (0x0c << AC_AMPCAP_NUM_STEPS_SHIFT) |
					  (0x07 << AC_AMPCAP_STEP_SIZE_SHIFT) |
					  (0 << AC_AMPCAP_MUTE_SHIFT));
	}

	snd_hda_apply_fixup(codec, HDA_FIXUP_ACT_PROBE);

	return 0;

 error:
	alc_free(codec);
	return err;
}

/*
 * ALC269
 */

static const struct hda_pcm_stream alc269_44k_pcm_analog_playback = {
	.rates = SNDRV_PCM_RATE_44100, /* fixed rate */
};

static const struct hda_pcm_stream alc269_44k_pcm_analog_capture = {
	.rates = SNDRV_PCM_RATE_44100, /* fixed rate */
};

/* different alc269-variants */
enum {
	ALC269_TYPE_ALC269VA,
	ALC269_TYPE_ALC269VB,
	ALC269_TYPE_ALC269VC,
	ALC269_TYPE_ALC269VD,
	ALC269_TYPE_ALC280,
	ALC269_TYPE_ALC282,
	ALC269_TYPE_ALC283,
	ALC269_TYPE_ALC284,
	ALC269_TYPE_ALC293,
	ALC269_TYPE_ALC286,
	ALC269_TYPE_ALC298,
	ALC269_TYPE_ALC255,
	ALC269_TYPE_ALC256,
	ALC269_TYPE_ALC257,
	ALC269_TYPE_ALC215,
	ALC269_TYPE_ALC225,
	ALC269_TYPE_ALC245,
	ALC269_TYPE_ALC287,
	ALC269_TYPE_ALC294,
	ALC269_TYPE_ALC300,
	ALC269_TYPE_ALC623,
	ALC269_TYPE_ALC700,
};

/*
 * BIOS auto configuration
 */
static int alc269_parse_auto_config(struct hda_codec *codec)
{
	static const hda_nid_t alc269_ignore[] = { 0x1d, 0 };
	static const hda_nid_t alc269_ssids[] = { 0, 0x1b, 0x14, 0x21 };
	static const hda_nid_t alc269va_ssids[] = { 0x15, 0x1b, 0x14, 0 };
	struct alc_spec *spec = codec->spec;
	const hda_nid_t *ssids;

	switch (spec->codec_variant) {
	case ALC269_TYPE_ALC269VA:
	case ALC269_TYPE_ALC269VC:
	case ALC269_TYPE_ALC280:
	case ALC269_TYPE_ALC284:
	case ALC269_TYPE_ALC293:
		ssids = alc269va_ssids;
		break;
	case ALC269_TYPE_ALC269VB:
	case ALC269_TYPE_ALC269VD:
	case ALC269_TYPE_ALC282:
	case ALC269_TYPE_ALC283:
	case ALC269_TYPE_ALC286:
	case ALC269_TYPE_ALC298:
	case ALC269_TYPE_ALC255:
	case ALC269_TYPE_ALC256:
	case ALC269_TYPE_ALC257:
	case ALC269_TYPE_ALC215:
	case ALC269_TYPE_ALC225:
	case ALC269_TYPE_ALC245:
	case ALC269_TYPE_ALC287:
	case ALC269_TYPE_ALC294:
	case ALC269_TYPE_ALC300:
	case ALC269_TYPE_ALC623:
	case ALC269_TYPE_ALC700:
		ssids = alc269_ssids;
		break;
	default:
		ssids = alc269_ssids;
		break;
	}

	return alc_parse_auto_config(codec, alc269_ignore, ssids);
}

static const struct hda_jack_keymap alc_headset_btn_keymap[] = {
	{ SND_JACK_BTN_0, KEY_PLAYPAUSE },
	{ SND_JACK_BTN_1, KEY_VOICECOMMAND },
	{ SND_JACK_BTN_2, KEY_VOLUMEUP },
	{ SND_JACK_BTN_3, KEY_VOLUMEDOWN },
	{}
};

static void alc_headset_btn_callback(struct hda_codec *codec,
				     struct hda_jack_callback *jack)
{
	int report = 0;

	if (jack->unsol_res & (7 << 13))
		report |= SND_JACK_BTN_0;

	if (jack->unsol_res  & (1 << 16 | 3 << 8))
		report |= SND_JACK_BTN_1;

	/* Volume up key */
	if (jack->unsol_res & (7 << 23))
		report |= SND_JACK_BTN_2;

	/* Volume down key */
	if (jack->unsol_res & (7 << 10))
		report |= SND_JACK_BTN_3;

	snd_hda_jack_set_button_state(codec, jack->nid, report);
}

static void alc_disable_headset_jack_key(struct hda_codec *codec)
{
	struct alc_spec *spec = codec->spec;

	if (!spec->has_hs_key)
		return;

	switch (codec->core.vendor_id) {
	case 0x10ec0215:
	case 0x10ec0225:
	case 0x10ec0285:
	case 0x10ec0287:
	case 0x10ec0295:
	case 0x10ec0289:
	case 0x10ec0299:
		alc_write_coef_idx(codec, 0x48, 0x0);
		alc_update_coef_idx(codec, 0x49, 0x0045, 0x0);
		alc_update_coef_idx(codec, 0x44, 0x0045 << 8, 0x0);
		break;
	case 0x10ec0230:
	case 0x10ec0236:
	case 0x10ec0256:
	case 0x19e58326:
		alc_write_coef_idx(codec, 0x48, 0x0);
		alc_update_coef_idx(codec, 0x49, 0x0045, 0x0);
		break;
	}
}

static void alc_enable_headset_jack_key(struct hda_codec *codec)
{
	struct alc_spec *spec = codec->spec;

	if (!spec->has_hs_key)
		return;

	switch (codec->core.vendor_id) {
	case 0x10ec0215:
	case 0x10ec0225:
	case 0x10ec0285:
	case 0x10ec0287:
	case 0x10ec0295:
	case 0x10ec0289:
	case 0x10ec0299:
		alc_write_coef_idx(codec, 0x48, 0xd011);
		alc_update_coef_idx(codec, 0x49, 0x007f, 0x0045);
		alc_update_coef_idx(codec, 0x44, 0x007f << 8, 0x0045 << 8);
		break;
	case 0x10ec0230:
	case 0x10ec0236:
	case 0x10ec0256:
	case 0x19e58326:
		alc_write_coef_idx(codec, 0x48, 0xd011);
		alc_update_coef_idx(codec, 0x49, 0x007f, 0x0045);
		break;
	}
}

static void alc_fixup_headset_jack(struct hda_codec *codec,
				    const struct hda_fixup *fix, int action)
{
	struct alc_spec *spec = codec->spec;
	hda_nid_t hp_pin;

	switch (action) {
	case HDA_FIXUP_ACT_PRE_PROBE:
		spec->has_hs_key = 1;
		snd_hda_jack_detect_enable_callback(codec, 0x55,
						    alc_headset_btn_callback);
		break;
	case HDA_FIXUP_ACT_BUILD:
		hp_pin = alc_get_hp_pin(spec);
		if (!hp_pin || snd_hda_jack_bind_keymap(codec, 0x55,
							alc_headset_btn_keymap,
							hp_pin))
			snd_hda_jack_add_kctl(codec, 0x55, "Headset Jack",
					      false, SND_JACK_HEADSET,
					      alc_headset_btn_keymap);

		alc_enable_headset_jack_key(codec);
		break;
	}
}

static void alc269vb_toggle_power_output(struct hda_codec *codec, int power_up)
{
	alc_update_coef_idx(codec, 0x04, 1 << 11, power_up ? (1 << 11) : 0);
}

static void alc269_shutup(struct hda_codec *codec)
{
	struct alc_spec *spec = codec->spec;

	if (spec->codec_variant == ALC269_TYPE_ALC269VB)
		alc269vb_toggle_power_output(codec, 0);
	if (spec->codec_variant == ALC269_TYPE_ALC269VB &&
			(alc_get_coef0(codec) & 0x00ff) == 0x018) {
		msleep(150);
	}
	alc_shutup_pins(codec);
}

static const struct coef_fw alc282_coefs[] = {
	WRITE_COEF(0x03, 0x0002), /* Power Down Control */
	UPDATE_COEF(0x05, 0xff3f, 0x0700), /* FIFO and filter clock */
	WRITE_COEF(0x07, 0x0200), /* DMIC control */
	UPDATE_COEF(0x06, 0x00f0, 0), /* Analog clock */
	UPDATE_COEF(0x08, 0xfffc, 0x0c2c), /* JD */
	WRITE_COEF(0x0a, 0xcccc), /* JD offset1 */
	WRITE_COEF(0x0b, 0xcccc), /* JD offset2 */
	WRITE_COEF(0x0e, 0x6e00), /* LDO1/2/3, DAC/ADC */
	UPDATE_COEF(0x0f, 0xf800, 0x1000), /* JD */
	UPDATE_COEF(0x10, 0xfc00, 0x0c00), /* Capless */
	WRITE_COEF(0x6f, 0x0), /* Class D test 4 */
	UPDATE_COEF(0x0c, 0xfe00, 0), /* IO power down directly */
	WRITE_COEF(0x34, 0xa0c0), /* ANC */
	UPDATE_COEF(0x16, 0x0008, 0), /* AGC MUX */
	UPDATE_COEF(0x1d, 0x00e0, 0), /* DAC simple content protection */
	UPDATE_COEF(0x1f, 0x00e0, 0), /* ADC simple content protection */
	WRITE_COEF(0x21, 0x8804), /* DAC ADC Zero Detection */
	WRITE_COEF(0x63, 0x2902), /* PLL */
	WRITE_COEF(0x68, 0xa080), /* capless control 2 */
	WRITE_COEF(0x69, 0x3400), /* capless control 3 */
	WRITE_COEF(0x6a, 0x2f3e), /* capless control 4 */
	WRITE_COEF(0x6b, 0x0), /* capless control 5 */
	UPDATE_COEF(0x6d, 0x0fff, 0x0900), /* class D test 2 */
	WRITE_COEF(0x6e, 0x110a), /* class D test 3 */
	UPDATE_COEF(0x70, 0x00f8, 0x00d8), /* class D test 5 */
	WRITE_COEF(0x71, 0x0014), /* class D test 6 */
	WRITE_COEF(0x72, 0xc2ba), /* classD OCP */
	UPDATE_COEF(0x77, 0x0f80, 0), /* classD pure DC test */
	WRITE_COEF(0x6c, 0xfc06), /* Class D amp control */
	{}
};

static void alc282_restore_default_value(struct hda_codec *codec)
{
	alc_process_coef_fw(codec, alc282_coefs);
}

static void alc282_init(struct hda_codec *codec)
{
	struct alc_spec *spec = codec->spec;
	hda_nid_t hp_pin = alc_get_hp_pin(spec);
	bool hp_pin_sense;
	int coef78;

	alc282_restore_default_value(codec);

	if (!hp_pin)
		return;
	hp_pin_sense = snd_hda_jack_detect(codec, hp_pin);
	coef78 = alc_read_coef_idx(codec, 0x78);

	/* Index 0x78 Direct Drive HP AMP LPM Control 1 */
	/* Headphone capless set to high power mode */
	alc_write_coef_idx(codec, 0x78, 0x9004);

	if (hp_pin_sense)
		msleep(2);

	snd_hda_codec_write(codec, hp_pin, 0,
			    AC_VERB_SET_AMP_GAIN_MUTE, AMP_OUT_MUTE);

	if (hp_pin_sense)
		msleep(85);

	snd_hda_codec_write(codec, hp_pin, 0,
			    AC_VERB_SET_PIN_WIDGET_CONTROL, PIN_OUT);

	if (hp_pin_sense)
		msleep(100);

	/* Headphone capless set to normal mode */
	alc_write_coef_idx(codec, 0x78, coef78);
}

static void alc282_shutup(struct hda_codec *codec)
{
	struct alc_spec *spec = codec->spec;
	hda_nid_t hp_pin = alc_get_hp_pin(spec);
	bool hp_pin_sense;
	int coef78;

	if (!hp_pin) {
		alc269_shutup(codec);
		return;
	}

	hp_pin_sense = snd_hda_jack_detect(codec, hp_pin);
	coef78 = alc_read_coef_idx(codec, 0x78);
	alc_write_coef_idx(codec, 0x78, 0x9004);

	if (hp_pin_sense)
		msleep(2);

	snd_hda_codec_write(codec, hp_pin, 0,
			    AC_VERB_SET_AMP_GAIN_MUTE, AMP_OUT_MUTE);

	if (hp_pin_sense)
		msleep(85);

	if (!spec->no_shutup_pins)
		snd_hda_codec_write(codec, hp_pin, 0,
				    AC_VERB_SET_PIN_WIDGET_CONTROL, 0x0);

	if (hp_pin_sense)
		msleep(100);

	alc_auto_setup_eapd(codec, false);
	alc_shutup_pins(codec);
	alc_write_coef_idx(codec, 0x78, coef78);
}

static const struct coef_fw alc283_coefs[] = {
	WRITE_COEF(0x03, 0x0002), /* Power Down Control */
	UPDATE_COEF(0x05, 0xff3f, 0x0700), /* FIFO and filter clock */
	WRITE_COEF(0x07, 0x0200), /* DMIC control */
	UPDATE_COEF(0x06, 0x00f0, 0), /* Analog clock */
	UPDATE_COEF(0x08, 0xfffc, 0x0c2c), /* JD */
	WRITE_COEF(0x0a, 0xcccc), /* JD offset1 */
	WRITE_COEF(0x0b, 0xcccc), /* JD offset2 */
	WRITE_COEF(0x0e, 0x6fc0), /* LDO1/2/3, DAC/ADC */
	UPDATE_COEF(0x0f, 0xf800, 0x1000), /* JD */
	UPDATE_COEF(0x10, 0xfc00, 0x0c00), /* Capless */
	WRITE_COEF(0x3a, 0x0), /* Class D test 4 */
	UPDATE_COEF(0x0c, 0xfe00, 0x0), /* IO power down directly */
	WRITE_COEF(0x22, 0xa0c0), /* ANC */
	UPDATE_COEFEX(0x53, 0x01, 0x000f, 0x0008), /* AGC MUX */
	UPDATE_COEF(0x1d, 0x00e0, 0), /* DAC simple content protection */
	UPDATE_COEF(0x1f, 0x00e0, 0), /* ADC simple content protection */
	WRITE_COEF(0x21, 0x8804), /* DAC ADC Zero Detection */
	WRITE_COEF(0x2e, 0x2902), /* PLL */
	WRITE_COEF(0x33, 0xa080), /* capless control 2 */
	WRITE_COEF(0x34, 0x3400), /* capless control 3 */
	WRITE_COEF(0x35, 0x2f3e), /* capless control 4 */
	WRITE_COEF(0x36, 0x0), /* capless control 5 */
	UPDATE_COEF(0x38, 0x0fff, 0x0900), /* class D test 2 */
	WRITE_COEF(0x39, 0x110a), /* class D test 3 */
	UPDATE_COEF(0x3b, 0x00f8, 0x00d8), /* class D test 5 */
	WRITE_COEF(0x3c, 0x0014), /* class D test 6 */
	WRITE_COEF(0x3d, 0xc2ba), /* classD OCP */
	UPDATE_COEF(0x42, 0x0f80, 0x0), /* classD pure DC test */
	WRITE_COEF(0x49, 0x0), /* test mode */
	UPDATE_COEF(0x40, 0xf800, 0x9800), /* Class D DC enable */
	UPDATE_COEF(0x42, 0xf000, 0x2000), /* DC offset */
	WRITE_COEF(0x37, 0xfc06), /* Class D amp control */
	UPDATE_COEF(0x1b, 0x8000, 0), /* HP JD control */
	{}
};

static void alc283_restore_default_value(struct hda_codec *codec)
{
	alc_process_coef_fw(codec, alc283_coefs);
}

static void alc283_init(struct hda_codec *codec)
{
	struct alc_spec *spec = codec->spec;
	hda_nid_t hp_pin = alc_get_hp_pin(spec);
	bool hp_pin_sense;

	alc283_restore_default_value(codec);

	if (!hp_pin)
		return;

	msleep(30);
	hp_pin_sense = snd_hda_jack_detect(codec, hp_pin);

	/* Index 0x43 Direct Drive HP AMP LPM Control 1 */
	/* Headphone capless set to high power mode */
	alc_write_coef_idx(codec, 0x43, 0x9004);

	snd_hda_codec_write(codec, hp_pin, 0,
			    AC_VERB_SET_AMP_GAIN_MUTE, AMP_OUT_MUTE);

	if (hp_pin_sense)
		msleep(85);

	snd_hda_codec_write(codec, hp_pin, 0,
			    AC_VERB_SET_PIN_WIDGET_CONTROL, PIN_OUT);

	if (hp_pin_sense)
		msleep(85);
	/* Index 0x46 Combo jack auto switch control 2 */
	/* 3k pull low control for Headset jack. */
	alc_update_coef_idx(codec, 0x46, 3 << 12, 0);
	/* Headphone capless set to normal mode */
	alc_write_coef_idx(codec, 0x43, 0x9614);
}

static void alc283_shutup(struct hda_codec *codec)
{
	struct alc_spec *spec = codec->spec;
	hda_nid_t hp_pin = alc_get_hp_pin(spec);
	bool hp_pin_sense;

	if (!hp_pin) {
		alc269_shutup(codec);
		return;
	}

	hp_pin_sense = snd_hda_jack_detect(codec, hp_pin);

	alc_write_coef_idx(codec, 0x43, 0x9004);

	/*depop hp during suspend*/
	alc_write_coef_idx(codec, 0x06, 0x2100);

	snd_hda_codec_write(codec, hp_pin, 0,
			    AC_VERB_SET_AMP_GAIN_MUTE, AMP_OUT_MUTE);

	if (hp_pin_sense)
		msleep(100);

	if (!spec->no_shutup_pins)
		snd_hda_codec_write(codec, hp_pin, 0,
				    AC_VERB_SET_PIN_WIDGET_CONTROL, 0x0);

	alc_update_coef_idx(codec, 0x46, 0, 3 << 12);

	if (hp_pin_sense)
		msleep(100);
	alc_auto_setup_eapd(codec, false);
	alc_shutup_pins(codec);
	alc_write_coef_idx(codec, 0x43, 0x9614);
}

static void alc256_init(struct hda_codec *codec)
{
	struct alc_spec *spec = codec->spec;
	hda_nid_t hp_pin = alc_get_hp_pin(spec);
	bool hp_pin_sense;

	if (!hp_pin)
		hp_pin = 0x21;

	msleep(30);

	hp_pin_sense = snd_hda_jack_detect(codec, hp_pin);

	if (hp_pin_sense)
		msleep(2);

	alc_update_coefex_idx(codec, 0x57, 0x04, 0x0007, 0x1); /* Low power */
	if (spec->ultra_low_power) {
		alc_update_coef_idx(codec, 0x03, 1<<1, 1<<1);
		alc_update_coef_idx(codec, 0x08, 3<<2, 3<<2);
		alc_update_coef_idx(codec, 0x08, 7<<4, 0);
		alc_update_coef_idx(codec, 0x3b, 1<<15, 0);
		alc_update_coef_idx(codec, 0x0e, 7<<6, 7<<6);
		msleep(30);
	}

	snd_hda_codec_write(codec, hp_pin, 0,
			    AC_VERB_SET_AMP_GAIN_MUTE, AMP_OUT_MUTE);

	if (hp_pin_sense || spec->ultra_low_power)
		msleep(85);

	snd_hda_codec_write(codec, hp_pin, 0,
			    AC_VERB_SET_PIN_WIDGET_CONTROL, PIN_OUT);

	if (hp_pin_sense || spec->ultra_low_power)
		msleep(100);

	alc_update_coef_idx(codec, 0x46, 3 << 12, 0);
	alc_update_coefex_idx(codec, 0x57, 0x04, 0x0007, 0x4); /* Hight power */
	alc_update_coefex_idx(codec, 0x53, 0x02, 0x8000, 1 << 15); /* Clear bit */
	alc_update_coefex_idx(codec, 0x53, 0x02, 0x8000, 0 << 15);
	/*
	 * Expose headphone mic (or possibly Line In on some machines) instead
	 * of PC Beep on 1Ah, and disable 1Ah loopback for all outputs. See
	 * Documentation/sound/hd-audio/realtek-pc-beep.rst for details of
	 * this register.
	 */
	alc_write_coef_idx(codec, 0x36, 0x5757);
}

static void alc256_shutup(struct hda_codec *codec)
{
	struct alc_spec *spec = codec->spec;
	hda_nid_t hp_pin = alc_get_hp_pin(spec);
	bool hp_pin_sense;

	if (!hp_pin)
		hp_pin = 0x21;

	hp_pin_sense = snd_hda_jack_detect(codec, hp_pin);

	if (hp_pin_sense)
		msleep(2);

	snd_hda_codec_write(codec, hp_pin, 0,
			    AC_VERB_SET_AMP_GAIN_MUTE, AMP_OUT_MUTE);

	if (hp_pin_sense || spec->ultra_low_power)
		msleep(85);

	/* 3k pull low control for Headset jack. */
	/* NOTE: call this before clearing the pin, otherwise codec stalls */
	/* If disable 3k pulldown control for alc257, the Mic detection will not work correctly
	 * when booting with headset plugged. So skip setting it for the codec alc257
	 */
	if (codec->core.vendor_id != 0x10ec0236 &&
	    codec->core.vendor_id != 0x10ec0257)
		alc_update_coef_idx(codec, 0x46, 0, 3 << 12);

	if (!spec->no_shutup_pins)
		snd_hda_codec_write(codec, hp_pin, 0,
				    AC_VERB_SET_PIN_WIDGET_CONTROL, 0x0);

	if (hp_pin_sense || spec->ultra_low_power)
		msleep(100);

	alc_auto_setup_eapd(codec, false);
	alc_shutup_pins(codec);
	if (spec->ultra_low_power) {
		msleep(50);
		alc_update_coef_idx(codec, 0x03, 1<<1, 0);
		alc_update_coef_idx(codec, 0x08, 7<<4, 7<<4);
		alc_update_coef_idx(codec, 0x08, 3<<2, 0);
		alc_update_coef_idx(codec, 0x3b, 1<<15, 1<<15);
		alc_update_coef_idx(codec, 0x0e, 7<<6, 0);
		msleep(30);
	}
}

static void alc285_hp_init(struct hda_codec *codec)
{
	struct alc_spec *spec = codec->spec;
	hda_nid_t hp_pin = alc_get_hp_pin(spec);
	int i, val;
	int coef38, coef0d, coef36;

	alc_update_coef_idx(codec, 0x4a, 1<<15, 1<<15); /* Reset HP JD */
	coef38 = alc_read_coef_idx(codec, 0x38); /* Amp control */
	coef0d = alc_read_coef_idx(codec, 0x0d); /* Digital Misc control */
	coef36 = alc_read_coef_idx(codec, 0x36); /* Passthrough Control */
	alc_update_coef_idx(codec, 0x38, 1<<4, 0x0);
	alc_update_coef_idx(codec, 0x0d, 0x110, 0x0);

	alc_update_coef_idx(codec, 0x67, 0xf000, 0x3000);

	if (hp_pin)
		snd_hda_codec_write(codec, hp_pin, 0,
			    AC_VERB_SET_AMP_GAIN_MUTE, AMP_OUT_MUTE);

	msleep(130);
	alc_update_coef_idx(codec, 0x36, 1<<14, 1<<14);
	alc_update_coef_idx(codec, 0x36, 1<<13, 0x0);

	if (hp_pin)
		snd_hda_codec_write(codec, hp_pin, 0,
			    AC_VERB_SET_PIN_WIDGET_CONTROL, 0x0);
	msleep(10);
	alc_write_coef_idx(codec, 0x67, 0x0); /* Set HP depop to manual mode */
	alc_write_coefex_idx(codec, 0x58, 0x00, 0x7880);
	alc_write_coefex_idx(codec, 0x58, 0x0f, 0xf049);
	alc_update_coefex_idx(codec, 0x58, 0x03, 0x00f0, 0x00c0);

	alc_write_coefex_idx(codec, 0x58, 0x00, 0xf888); /* HP depop procedure start */
	val = alc_read_coefex_idx(codec, 0x58, 0x00);
	for (i = 0; i < 20 && val & 0x8000; i++) {
		msleep(50);
		val = alc_read_coefex_idx(codec, 0x58, 0x00);
	} /* Wait for depop procedure finish  */

	alc_write_coefex_idx(codec, 0x58, 0x00, val); /* write back the result */
	alc_update_coef_idx(codec, 0x38, 1<<4, coef38);
	alc_update_coef_idx(codec, 0x0d, 0x110, coef0d);
	alc_update_coef_idx(codec, 0x36, 3<<13, coef36);

	msleep(50);
	alc_update_coef_idx(codec, 0x4a, 1<<15, 0);
}

static void alc225_init(struct hda_codec *codec)
{
	struct alc_spec *spec = codec->spec;
	hda_nid_t hp_pin = alc_get_hp_pin(spec);
	bool hp1_pin_sense, hp2_pin_sense;

	if (spec->codec_variant != ALC269_TYPE_ALC287 &&
		spec->codec_variant != ALC269_TYPE_ALC245)
		/* required only at boot or S3 and S4 resume time */
		if (!spec->done_hp_init ||
			is_s3_resume(codec) ||
			is_s4_resume(codec)) {
			alc285_hp_init(codec);
			spec->done_hp_init = true;
		}

	if (!hp_pin)
		hp_pin = 0x21;
	msleep(30);

	hp1_pin_sense = snd_hda_jack_detect(codec, hp_pin);
	hp2_pin_sense = snd_hda_jack_detect(codec, 0x16);

	if (hp1_pin_sense || hp2_pin_sense)
		msleep(2);

	alc_update_coefex_idx(codec, 0x57, 0x04, 0x0007, 0x1); /* Low power */
	if (spec->ultra_low_power) {
		alc_update_coef_idx(codec, 0x08, 0x0f << 2, 3<<2);
		alc_update_coef_idx(codec, 0x0e, 7<<6, 7<<6);
		alc_update_coef_idx(codec, 0x33, 1<<11, 0);
		msleep(30);
	}

	if (hp1_pin_sense || spec->ultra_low_power)
		snd_hda_codec_write(codec, hp_pin, 0,
			    AC_VERB_SET_AMP_GAIN_MUTE, AMP_OUT_MUTE);
	if (hp2_pin_sense)
		snd_hda_codec_write(codec, 0x16, 0,
			    AC_VERB_SET_AMP_GAIN_MUTE, AMP_OUT_MUTE);

	if (hp1_pin_sense || hp2_pin_sense || spec->ultra_low_power)
		msleep(85);

	if (hp1_pin_sense || spec->ultra_low_power)
		snd_hda_codec_write(codec, hp_pin, 0,
			    AC_VERB_SET_PIN_WIDGET_CONTROL, PIN_OUT);
	if (hp2_pin_sense)
		snd_hda_codec_write(codec, 0x16, 0,
			    AC_VERB_SET_PIN_WIDGET_CONTROL, PIN_OUT);

	if (hp1_pin_sense || hp2_pin_sense || spec->ultra_low_power)
		msleep(100);

	alc_update_coef_idx(codec, 0x4a, 3 << 10, 0);
	alc_update_coefex_idx(codec, 0x57, 0x04, 0x0007, 0x4); /* Hight power */
}

static void alc225_shutup(struct hda_codec *codec)
{
	struct alc_spec *spec = codec->spec;
	hda_nid_t hp_pin = alc_get_hp_pin(spec);
	bool hp1_pin_sense, hp2_pin_sense;

	if (!hp_pin)
		hp_pin = 0x21;

	alc_disable_headset_jack_key(codec);
	/* 3k pull low control for Headset jack. */
	alc_update_coef_idx(codec, 0x4a, 0, 3 << 10);

	hp1_pin_sense = snd_hda_jack_detect(codec, hp_pin);
	hp2_pin_sense = snd_hda_jack_detect(codec, 0x16);

	if (hp1_pin_sense || hp2_pin_sense)
		msleep(2);

	if (hp1_pin_sense || spec->ultra_low_power)
		snd_hda_codec_write(codec, hp_pin, 0,
			    AC_VERB_SET_AMP_GAIN_MUTE, AMP_OUT_MUTE);
	if (hp2_pin_sense)
		snd_hda_codec_write(codec, 0x16, 0,
			    AC_VERB_SET_AMP_GAIN_MUTE, AMP_OUT_MUTE);

	if (hp1_pin_sense || hp2_pin_sense || spec->ultra_low_power)
		msleep(85);

	if (hp1_pin_sense || spec->ultra_low_power)
		snd_hda_codec_write(codec, hp_pin, 0,
			    AC_VERB_SET_PIN_WIDGET_CONTROL, 0x0);
	if (hp2_pin_sense)
		snd_hda_codec_write(codec, 0x16, 0,
			    AC_VERB_SET_PIN_WIDGET_CONTROL, 0x0);

	if (hp1_pin_sense || hp2_pin_sense || spec->ultra_low_power)
		msleep(100);

	alc_auto_setup_eapd(codec, false);
	alc_shutup_pins(codec);
	if (spec->ultra_low_power) {
		msleep(50);
		alc_update_coef_idx(codec, 0x08, 0x0f << 2, 0x0c << 2);
		alc_update_coef_idx(codec, 0x0e, 7<<6, 0);
		alc_update_coef_idx(codec, 0x33, 1<<11, 1<<11);
		alc_update_coef_idx(codec, 0x4a, 3<<4, 2<<4);
		msleep(30);
	}

	alc_update_coef_idx(codec, 0x4a, 3 << 10, 0);
	alc_enable_headset_jack_key(codec);
}

static void alc_default_init(struct hda_codec *codec)
{
	struct alc_spec *spec = codec->spec;
	hda_nid_t hp_pin = alc_get_hp_pin(spec);
	bool hp_pin_sense;

	if (!hp_pin)
		return;

	msleep(30);

	hp_pin_sense = snd_hda_jack_detect(codec, hp_pin);

	if (hp_pin_sense)
		msleep(2);

	snd_hda_codec_write(codec, hp_pin, 0,
			    AC_VERB_SET_AMP_GAIN_MUTE, AMP_OUT_MUTE);

	if (hp_pin_sense)
		msleep(85);

	snd_hda_codec_write(codec, hp_pin, 0,
			    AC_VERB_SET_PIN_WIDGET_CONTROL, PIN_OUT);

	if (hp_pin_sense)
		msleep(100);
}

static void alc_default_shutup(struct hda_codec *codec)
{
	struct alc_spec *spec = codec->spec;
	hda_nid_t hp_pin = alc_get_hp_pin(spec);
	bool hp_pin_sense;

	if (!hp_pin) {
		alc269_shutup(codec);
		return;
	}

	hp_pin_sense = snd_hda_jack_detect(codec, hp_pin);

	if (hp_pin_sense)
		msleep(2);

	snd_hda_codec_write(codec, hp_pin, 0,
			    AC_VERB_SET_AMP_GAIN_MUTE, AMP_OUT_MUTE);

	if (hp_pin_sense)
		msleep(85);

	if (!spec->no_shutup_pins)
		snd_hda_codec_write(codec, hp_pin, 0,
				    AC_VERB_SET_PIN_WIDGET_CONTROL, 0x0);

	if (hp_pin_sense)
		msleep(100);

	alc_auto_setup_eapd(codec, false);
	alc_shutup_pins(codec);
}

static void alc294_hp_init(struct hda_codec *codec)
{
	struct alc_spec *spec = codec->spec;
	hda_nid_t hp_pin = alc_get_hp_pin(spec);
	int i, val;

	if (!hp_pin)
		return;

	snd_hda_codec_write(codec, hp_pin, 0,
			    AC_VERB_SET_AMP_GAIN_MUTE, AMP_OUT_MUTE);

	msleep(100);

	if (!spec->no_shutup_pins)
		snd_hda_codec_write(codec, hp_pin, 0,
				    AC_VERB_SET_PIN_WIDGET_CONTROL, 0x0);

	alc_update_coef_idx(codec, 0x6f, 0x000f, 0);/* Set HP depop to manual mode */
	alc_update_coefex_idx(codec, 0x58, 0x00, 0x8000, 0x8000); /* HP depop procedure start */

	/* Wait for depop procedure finish  */
	val = alc_read_coefex_idx(codec, 0x58, 0x01);
	for (i = 0; i < 20 && val & 0x0080; i++) {
		msleep(50);
		val = alc_read_coefex_idx(codec, 0x58, 0x01);
	}
	/* Set HP depop to auto mode */
	alc_update_coef_idx(codec, 0x6f, 0x000f, 0x000b);
	msleep(50);
}

static void alc294_init(struct hda_codec *codec)
{
	struct alc_spec *spec = codec->spec;

	/* required only at boot or S4 resume time */
	if (!spec->done_hp_init ||
	    codec->core.dev.power.power_state.event == PM_EVENT_RESTORE) {
		alc294_hp_init(codec);
		spec->done_hp_init = true;
	}
	alc_default_init(codec);
}

static void alc5505_coef_set(struct hda_codec *codec, unsigned int index_reg,
			     unsigned int val)
{
	snd_hda_codec_write(codec, 0x51, 0, AC_VERB_SET_COEF_INDEX, index_reg >> 1);
	snd_hda_codec_write(codec, 0x51, 0, AC_VERB_SET_PROC_COEF, val & 0xffff); /* LSB */
	snd_hda_codec_write(codec, 0x51, 0, AC_VERB_SET_PROC_COEF, val >> 16); /* MSB */
}

static int alc5505_coef_get(struct hda_codec *codec, unsigned int index_reg)
{
	unsigned int val;

	snd_hda_codec_write(codec, 0x51, 0, AC_VERB_SET_COEF_INDEX, index_reg >> 1);
	val = snd_hda_codec_read(codec, 0x51, 0, AC_VERB_GET_PROC_COEF, 0)
		& 0xffff;
	val |= snd_hda_codec_read(codec, 0x51, 0, AC_VERB_GET_PROC_COEF, 0)
		<< 16;
	return val;
}

static void alc5505_dsp_halt(struct hda_codec *codec)
{
	unsigned int val;

	alc5505_coef_set(codec, 0x3000, 0x000c); /* DSP CPU stop */
	alc5505_coef_set(codec, 0x880c, 0x0008); /* DDR enter self refresh */
	alc5505_coef_set(codec, 0x61c0, 0x11110080); /* Clock control for PLL and CPU */
	alc5505_coef_set(codec, 0x6230, 0xfc0d4011); /* Disable Input OP */
	alc5505_coef_set(codec, 0x61b4, 0x040a2b03); /* Stop PLL2 */
	alc5505_coef_set(codec, 0x61b0, 0x00005b17); /* Stop PLL1 */
	alc5505_coef_set(codec, 0x61b8, 0x04133303); /* Stop PLL3 */
	val = alc5505_coef_get(codec, 0x6220);
	alc5505_coef_set(codec, 0x6220, (val | 0x3000)); /* switch Ringbuffer clock to DBUS clock */
}

static void alc5505_dsp_back_from_halt(struct hda_codec *codec)
{
	alc5505_coef_set(codec, 0x61b8, 0x04133302);
	alc5505_coef_set(codec, 0x61b0, 0x00005b16);
	alc5505_coef_set(codec, 0x61b4, 0x040a2b02);
	alc5505_coef_set(codec, 0x6230, 0xf80d4011);
	alc5505_coef_set(codec, 0x6220, 0x2002010f);
	alc5505_coef_set(codec, 0x880c, 0x00000004);
}

static void alc5505_dsp_init(struct hda_codec *codec)
{
	unsigned int val;

	alc5505_dsp_halt(codec);
	alc5505_dsp_back_from_halt(codec);
	alc5505_coef_set(codec, 0x61b0, 0x5b14); /* PLL1 control */
	alc5505_coef_set(codec, 0x61b0, 0x5b16);
	alc5505_coef_set(codec, 0x61b4, 0x04132b00); /* PLL2 control */
	alc5505_coef_set(codec, 0x61b4, 0x04132b02);
	alc5505_coef_set(codec, 0x61b8, 0x041f3300); /* PLL3 control*/
	alc5505_coef_set(codec, 0x61b8, 0x041f3302);
	snd_hda_codec_write(codec, 0x51, 0, AC_VERB_SET_CODEC_RESET, 0); /* Function reset */
	alc5505_coef_set(codec, 0x61b8, 0x041b3302);
	alc5505_coef_set(codec, 0x61b8, 0x04173302);
	alc5505_coef_set(codec, 0x61b8, 0x04163302);
	alc5505_coef_set(codec, 0x8800, 0x348b328b); /* DRAM control */
	alc5505_coef_set(codec, 0x8808, 0x00020022); /* DRAM control */
	alc5505_coef_set(codec, 0x8818, 0x00000400); /* DRAM control */

	val = alc5505_coef_get(codec, 0x6200) >> 16; /* Read revision ID */
	if (val <= 3)
		alc5505_coef_set(codec, 0x6220, 0x2002010f); /* I/O PAD Configuration */
	else
		alc5505_coef_set(codec, 0x6220, 0x6002018f);

	alc5505_coef_set(codec, 0x61ac, 0x055525f0); /**/
	alc5505_coef_set(codec, 0x61c0, 0x12230080); /* Clock control */
	alc5505_coef_set(codec, 0x61b4, 0x040e2b02); /* PLL2 control */
	alc5505_coef_set(codec, 0x61bc, 0x010234f8); /* OSC Control */
	alc5505_coef_set(codec, 0x880c, 0x00000004); /* DRAM Function control */
	alc5505_coef_set(codec, 0x880c, 0x00000003);
	alc5505_coef_set(codec, 0x880c, 0x00000010);

#ifdef HALT_REALTEK_ALC5505
	alc5505_dsp_halt(codec);
#endif
}

#ifdef HALT_REALTEK_ALC5505
#define alc5505_dsp_suspend(codec)	do { } while (0) /* NOP */
#define alc5505_dsp_resume(codec)	do { } while (0) /* NOP */
#else
#define alc5505_dsp_suspend(codec)	alc5505_dsp_halt(codec)
#define alc5505_dsp_resume(codec)	alc5505_dsp_back_from_halt(codec)
#endif

#ifdef CONFIG_PM
static int alc269_suspend(struct hda_codec *codec)
{
	struct alc_spec *spec = codec->spec;
	int i;

	if (spec->has_alc5505_dsp)
		alc5505_dsp_suspend(codec);

	for (i = 0; i < HDA_MAX_COMPONENTS; i++)
		if (spec->comps[i].suspend_hook)
			spec->comps[i].suspend_hook(spec->comps[i].dev);

	return alc_suspend(codec);
}

static int alc269_resume(struct hda_codec *codec)
{
	struct alc_spec *spec = codec->spec;
	int i;

	if (spec->codec_variant == ALC269_TYPE_ALC269VB)
		alc269vb_toggle_power_output(codec, 0);
	if (spec->codec_variant == ALC269_TYPE_ALC269VB &&
			(alc_get_coef0(codec) & 0x00ff) == 0x018) {
		msleep(150);
	}

	codec->patch_ops.init(codec);

	if (spec->codec_variant == ALC269_TYPE_ALC269VB)
		alc269vb_toggle_power_output(codec, 1);
	if (spec->codec_variant == ALC269_TYPE_ALC269VB &&
			(alc_get_coef0(codec) & 0x00ff) == 0x017) {
		msleep(200);
	}

	snd_hda_regmap_sync(codec);
	hda_call_check_power_status(codec, 0x01);

	/* on some machine, the BIOS will clear the codec gpio data when enter
	 * suspend, and won't restore the data after resume, so we restore it
	 * in the driver.
	 */
	if (spec->gpio_data)
		alc_write_gpio_data(codec);

	if (spec->has_alc5505_dsp)
		alc5505_dsp_resume(codec);

	for (i = 0; i < HDA_MAX_COMPONENTS; i++)
		if (spec->comps[i].resume_hook)
			spec->comps[i].resume_hook(spec->comps[i].dev);

	return 0;
}
#endif /* CONFIG_PM */

static void alc269_fixup_pincfg_no_hp_to_lineout(struct hda_codec *codec,
						 const struct hda_fixup *fix, int action)
{
	struct alc_spec *spec = codec->spec;

	if (action == HDA_FIXUP_ACT_PRE_PROBE)
		spec->parse_flags = HDA_PINCFG_NO_HP_FIXUP;
}

static void alc269_fixup_pincfg_U7x7_headset_mic(struct hda_codec *codec,
						 const struct hda_fixup *fix,
						 int action)
{
	unsigned int cfg_headphone = snd_hda_codec_get_pincfg(codec, 0x21);
	unsigned int cfg_headset_mic = snd_hda_codec_get_pincfg(codec, 0x19);

	if (cfg_headphone && cfg_headset_mic == 0x411111f0)
		snd_hda_codec_set_pincfg(codec, 0x19,
			(cfg_headphone & ~AC_DEFCFG_DEVICE) |
			(AC_JACK_MIC_IN << AC_DEFCFG_DEVICE_SHIFT));
}

static void alc269_fixup_hweq(struct hda_codec *codec,
			       const struct hda_fixup *fix, int action)
{
	if (action == HDA_FIXUP_ACT_INIT)
		alc_update_coef_idx(codec, 0x1e, 0, 0x80);
}

static void alc269_fixup_headset_mic(struct hda_codec *codec,
				       const struct hda_fixup *fix, int action)
{
	struct alc_spec *spec = codec->spec;

	if (action == HDA_FIXUP_ACT_PRE_PROBE)
		spec->parse_flags |= HDA_PINCFG_HEADSET_MIC;
}

static void alc271_fixup_dmic(struct hda_codec *codec,
			      const struct hda_fixup *fix, int action)
{
	static const struct hda_verb verbs[] = {
		{0x20, AC_VERB_SET_COEF_INDEX, 0x0d},
		{0x20, AC_VERB_SET_PROC_COEF, 0x4000},
		{}
	};
	unsigned int cfg;

	if (strcmp(codec->core.chip_name, "ALC271X") &&
	    strcmp(codec->core.chip_name, "ALC269VB"))
		return;
	cfg = snd_hda_codec_get_pincfg(codec, 0x12);
	if (get_defcfg_connect(cfg) == AC_JACK_PORT_FIXED)
		snd_hda_sequence_write(codec, verbs);
}

/* Fix the speaker amp after resume, etc */
static void alc269vb_fixup_aspire_e1_coef(struct hda_codec *codec,
					  const struct hda_fixup *fix,
					  int action)
{
	if (action == HDA_FIXUP_ACT_INIT)
		alc_update_coef_idx(codec, 0x0d, 0x6000, 0x6000);
}

static void alc269_fixup_pcm_44k(struct hda_codec *codec,
				 const struct hda_fixup *fix, int action)
{
	struct alc_spec *spec = codec->spec;

	if (action != HDA_FIXUP_ACT_PROBE)
		return;

	/* Due to a hardware problem on Lenovo Ideadpad, we need to
	 * fix the sample rate of analog I/O to 44.1kHz
	 */
	spec->gen.stream_analog_playback = &alc269_44k_pcm_analog_playback;
	spec->gen.stream_analog_capture = &alc269_44k_pcm_analog_capture;
}

static void alc269_fixup_stereo_dmic(struct hda_codec *codec,
				     const struct hda_fixup *fix, int action)
{
	/* The digital-mic unit sends PDM (differential signal) instead of
	 * the standard PCM, thus you can't record a valid mono stream as is.
	 * Below is a workaround specific to ALC269 to control the dmic
	 * signal source as mono.
	 */
	if (action == HDA_FIXUP_ACT_INIT)
		alc_update_coef_idx(codec, 0x07, 0, 0x80);
}

static void alc269_quanta_automute(struct hda_codec *codec)
{
	snd_hda_gen_update_outputs(codec);

	alc_write_coef_idx(codec, 0x0c, 0x680);
	alc_write_coef_idx(codec, 0x0c, 0x480);
}

static void alc269_fixup_quanta_mute(struct hda_codec *codec,
				     const struct hda_fixup *fix, int action)
{
	struct alc_spec *spec = codec->spec;
	if (action != HDA_FIXUP_ACT_PROBE)
		return;
	spec->gen.automute_hook = alc269_quanta_automute;
}

static void alc269_x101_hp_automute_hook(struct hda_codec *codec,
					 struct hda_jack_callback *jack)
{
	struct alc_spec *spec = codec->spec;
	int vref;
	msleep(200);
	snd_hda_gen_hp_automute(codec, jack);

	vref = spec->gen.hp_jack_present ? PIN_VREF80 : 0;
	msleep(100);
	snd_hda_codec_write(codec, 0x18, 0, AC_VERB_SET_PIN_WIDGET_CONTROL,
			    vref);
	msleep(500);
	snd_hda_codec_write(codec, 0x18, 0, AC_VERB_SET_PIN_WIDGET_CONTROL,
			    vref);
}

/*
 * Magic sequence to make Huawei Matebook X right speaker working (bko#197801)
 */
struct hda_alc298_mbxinit {
	unsigned char value_0x23;
	unsigned char value_0x25;
};

static void alc298_huawei_mbx_stereo_seq(struct hda_codec *codec,
					 const struct hda_alc298_mbxinit *initval,
					 bool first)
{
	snd_hda_codec_write(codec, 0x06, 0, AC_VERB_SET_DIGI_CONVERT_3, 0x0);
	alc_write_coef_idx(codec, 0x26, 0xb000);

	if (first)
		snd_hda_codec_write(codec, 0x21, 0, AC_VERB_GET_PIN_SENSE, 0x0);

	snd_hda_codec_write(codec, 0x6, 0, AC_VERB_SET_DIGI_CONVERT_3, 0x80);
	alc_write_coef_idx(codec, 0x26, 0xf000);
	alc_write_coef_idx(codec, 0x23, initval->value_0x23);

	if (initval->value_0x23 != 0x1e)
		alc_write_coef_idx(codec, 0x25, initval->value_0x25);

	snd_hda_codec_write(codec, 0x20, 0, AC_VERB_SET_COEF_INDEX, 0x26);
	snd_hda_codec_write(codec, 0x20, 0, AC_VERB_SET_PROC_COEF, 0xb010);
}

static void alc298_fixup_huawei_mbx_stereo(struct hda_codec *codec,
					   const struct hda_fixup *fix,
					   int action)
{
	/* Initialization magic */
	static const struct hda_alc298_mbxinit dac_init[] = {
		{0x0c, 0x00}, {0x0d, 0x00}, {0x0e, 0x00}, {0x0f, 0x00},
		{0x10, 0x00}, {0x1a, 0x40}, {0x1b, 0x82}, {0x1c, 0x00},
		{0x1d, 0x00}, {0x1e, 0x00}, {0x1f, 0x00},
		{0x20, 0xc2}, {0x21, 0xc8}, {0x22, 0x26}, {0x23, 0x24},
		{0x27, 0xff}, {0x28, 0xff}, {0x29, 0xff}, {0x2a, 0x8f},
		{0x2b, 0x02}, {0x2c, 0x48}, {0x2d, 0x34}, {0x2e, 0x00},
		{0x2f, 0x00},
		{0x30, 0x00}, {0x31, 0x00}, {0x32, 0x00}, {0x33, 0x00},
		{0x34, 0x00}, {0x35, 0x01}, {0x36, 0x93}, {0x37, 0x0c},
		{0x38, 0x00}, {0x39, 0x00}, {0x3a, 0xf8}, {0x38, 0x80},
		{}
	};
	const struct hda_alc298_mbxinit *seq;

	if (action != HDA_FIXUP_ACT_INIT)
		return;

	/* Start */
	snd_hda_codec_write(codec, 0x06, 0, AC_VERB_SET_DIGI_CONVERT_3, 0x00);
	snd_hda_codec_write(codec, 0x06, 0, AC_VERB_SET_DIGI_CONVERT_3, 0x80);
	alc_write_coef_idx(codec, 0x26, 0xf000);
	alc_write_coef_idx(codec, 0x22, 0x31);
	alc_write_coef_idx(codec, 0x23, 0x0b);
	alc_write_coef_idx(codec, 0x25, 0x00);
	snd_hda_codec_write(codec, 0x20, 0, AC_VERB_SET_COEF_INDEX, 0x26);
	snd_hda_codec_write(codec, 0x20, 0, AC_VERB_SET_PROC_COEF, 0xb010);

	for (seq = dac_init; seq->value_0x23; seq++)
		alc298_huawei_mbx_stereo_seq(codec, seq, seq == dac_init);
}

static void alc269_fixup_x101_headset_mic(struct hda_codec *codec,
				     const struct hda_fixup *fix, int action)
{
	struct alc_spec *spec = codec->spec;
	if (action == HDA_FIXUP_ACT_PRE_PROBE) {
		spec->parse_flags |= HDA_PINCFG_HEADSET_MIC;
		spec->gen.hp_automute_hook = alc269_x101_hp_automute_hook;
	}
}

static void alc_update_vref_led(struct hda_codec *codec, hda_nid_t pin,
				bool polarity, bool on)
{
	unsigned int pinval;

	if (!pin)
		return;
	if (polarity)
		on = !on;
	pinval = snd_hda_codec_get_pin_target(codec, pin);
	pinval &= ~AC_PINCTL_VREFEN;
	pinval |= on ? AC_PINCTL_VREF_80 : AC_PINCTL_VREF_HIZ;
	/* temporarily power up/down for setting VREF */
	snd_hda_power_up_pm(codec);
	snd_hda_set_pin_ctl_cache(codec, pin, pinval);
	snd_hda_power_down_pm(codec);
}

/* update mute-LED according to the speaker mute state via mic VREF pin */
static int vref_mute_led_set(struct led_classdev *led_cdev,
			     enum led_brightness brightness)
{
	struct hda_codec *codec = dev_to_hda_codec(led_cdev->dev->parent);
	struct alc_spec *spec = codec->spec;

	alc_update_vref_led(codec, spec->mute_led_nid,
			    spec->mute_led_polarity, brightness);
	return 0;
}

/* Make sure the led works even in runtime suspend */
static unsigned int led_power_filter(struct hda_codec *codec,
						  hda_nid_t nid,
						  unsigned int power_state)
{
	struct alc_spec *spec = codec->spec;

	if (power_state != AC_PWRST_D3 || nid == 0 ||
	    (nid != spec->mute_led_nid && nid != spec->cap_mute_led_nid))
		return power_state;

	/* Set pin ctl again, it might have just been set to 0 */
	snd_hda_set_pin_ctl(codec, nid,
			    snd_hda_codec_get_pin_target(codec, nid));

	return snd_hda_gen_path_power_filter(codec, nid, power_state);
}

static void alc269_fixup_hp_mute_led(struct hda_codec *codec,
				     const struct hda_fixup *fix, int action)
{
	struct alc_spec *spec = codec->spec;
	const struct dmi_device *dev = NULL;

	if (action != HDA_FIXUP_ACT_PRE_PROBE)
		return;

	while ((dev = dmi_find_device(DMI_DEV_TYPE_OEM_STRING, NULL, dev))) {
		int pol, pin;
		if (sscanf(dev->name, "HP_Mute_LED_%d_%x", &pol, &pin) != 2)
			continue;
		if (pin < 0x0a || pin >= 0x10)
			break;
		spec->mute_led_polarity = pol;
		spec->mute_led_nid = pin - 0x0a + 0x18;
		snd_hda_gen_add_mute_led_cdev(codec, vref_mute_led_set);
		codec->power_filter = led_power_filter;
		codec_dbg(codec,
			  "Detected mute LED for %x:%d\n", spec->mute_led_nid,
			   spec->mute_led_polarity);
		break;
	}
}

static void alc269_fixup_hp_mute_led_micx(struct hda_codec *codec,
					  const struct hda_fixup *fix,
					  int action, hda_nid_t pin)
{
	struct alc_spec *spec = codec->spec;

	if (action == HDA_FIXUP_ACT_PRE_PROBE) {
		spec->mute_led_polarity = 0;
		spec->mute_led_nid = pin;
		snd_hda_gen_add_mute_led_cdev(codec, vref_mute_led_set);
		codec->power_filter = led_power_filter;
	}
}

static void alc269_fixup_hp_mute_led_mic1(struct hda_codec *codec,
				const struct hda_fixup *fix, int action)
{
	alc269_fixup_hp_mute_led_micx(codec, fix, action, 0x18);
}

static void alc269_fixup_hp_mute_led_mic2(struct hda_codec *codec,
				const struct hda_fixup *fix, int action)
{
	alc269_fixup_hp_mute_led_micx(codec, fix, action, 0x19);
}

static void alc269_fixup_hp_mute_led_mic3(struct hda_codec *codec,
				const struct hda_fixup *fix, int action)
{
	alc269_fixup_hp_mute_led_micx(codec, fix, action, 0x1b);
}

/* update LED status via GPIO */
static void alc_update_gpio_led(struct hda_codec *codec, unsigned int mask,
				int polarity, bool enabled)
{
	if (polarity)
		enabled = !enabled;
	alc_update_gpio_data(codec, mask, !enabled); /* muted -> LED on */
}

/* turn on/off mute LED via GPIO per vmaster hook */
static int gpio_mute_led_set(struct led_classdev *led_cdev,
			     enum led_brightness brightness)
{
	struct hda_codec *codec = dev_to_hda_codec(led_cdev->dev->parent);
	struct alc_spec *spec = codec->spec;

	alc_update_gpio_led(codec, spec->gpio_mute_led_mask,
			    spec->mute_led_polarity, !brightness);
	return 0;
}

/* turn on/off mic-mute LED via GPIO per capture hook */
static int micmute_led_set(struct led_classdev *led_cdev,
			   enum led_brightness brightness)
{
	struct hda_codec *codec = dev_to_hda_codec(led_cdev->dev->parent);
	struct alc_spec *spec = codec->spec;

	alc_update_gpio_led(codec, spec->gpio_mic_led_mask,
			    spec->micmute_led_polarity, !brightness);
	return 0;
}

/* setup mute and mic-mute GPIO bits, add hooks appropriately */
static void alc_fixup_hp_gpio_led(struct hda_codec *codec,
				  int action,
				  unsigned int mute_mask,
				  unsigned int micmute_mask)
{
	struct alc_spec *spec = codec->spec;

	alc_fixup_gpio(codec, action, mute_mask | micmute_mask);

	if (action != HDA_FIXUP_ACT_PRE_PROBE)
		return;
	if (mute_mask) {
		spec->gpio_mute_led_mask = mute_mask;
		snd_hda_gen_add_mute_led_cdev(codec, gpio_mute_led_set);
	}
	if (micmute_mask) {
		spec->gpio_mic_led_mask = micmute_mask;
		snd_hda_gen_add_micmute_led_cdev(codec, micmute_led_set);
	}
}

static void alc236_fixup_hp_gpio_led(struct hda_codec *codec,
				const struct hda_fixup *fix, int action)
{
	alc_fixup_hp_gpio_led(codec, action, 0x02, 0x01);
}

static void alc269_fixup_hp_gpio_led(struct hda_codec *codec,
				const struct hda_fixup *fix, int action)
{
	alc_fixup_hp_gpio_led(codec, action, 0x08, 0x10);
}

static void alc285_fixup_hp_gpio_led(struct hda_codec *codec,
				const struct hda_fixup *fix, int action)
{
	alc_fixup_hp_gpio_led(codec, action, 0x04, 0x01);
}

static void alc286_fixup_hp_gpio_led(struct hda_codec *codec,
				const struct hda_fixup *fix, int action)
{
	alc_fixup_hp_gpio_led(codec, action, 0x02, 0x20);
}

static void alc287_fixup_hp_gpio_led(struct hda_codec *codec,
				const struct hda_fixup *fix, int action)
{
	alc_fixup_hp_gpio_led(codec, action, 0x10, 0);
}

static void alc245_fixup_hp_gpio_led(struct hda_codec *codec,
				const struct hda_fixup *fix, int action)
{
	struct alc_spec *spec = codec->spec;

	if (action == HDA_FIXUP_ACT_PRE_PROBE)
		spec->micmute_led_polarity = 1;
	alc_fixup_hp_gpio_led(codec, action, 0, 0x04);
}

/* turn on/off mic-mute LED per capture hook via VREF change */
static int vref_micmute_led_set(struct led_classdev *led_cdev,
				enum led_brightness brightness)
{
	struct hda_codec *codec = dev_to_hda_codec(led_cdev->dev->parent);
	struct alc_spec *spec = codec->spec;

	alc_update_vref_led(codec, spec->cap_mute_led_nid,
			    spec->micmute_led_polarity, brightness);
	return 0;
}

static void alc269_fixup_hp_gpio_mic1_led(struct hda_codec *codec,
				const struct hda_fixup *fix, int action)
{
	struct alc_spec *spec = codec->spec;

	alc_fixup_hp_gpio_led(codec, action, 0x08, 0);
	if (action == HDA_FIXUP_ACT_PRE_PROBE) {
		/* Like hp_gpio_mic1_led, but also needs GPIO4 low to
		 * enable headphone amp
		 */
		spec->gpio_mask |= 0x10;
		spec->gpio_dir |= 0x10;
		spec->cap_mute_led_nid = 0x18;
		snd_hda_gen_add_micmute_led_cdev(codec, vref_micmute_led_set);
		codec->power_filter = led_power_filter;
	}
}

static void alc280_fixup_hp_gpio4(struct hda_codec *codec,
				   const struct hda_fixup *fix, int action)
{
	struct alc_spec *spec = codec->spec;

	alc_fixup_hp_gpio_led(codec, action, 0x08, 0);
	if (action == HDA_FIXUP_ACT_PRE_PROBE) {
		spec->cap_mute_led_nid = 0x18;
		snd_hda_gen_add_micmute_led_cdev(codec, vref_micmute_led_set);
		codec->power_filter = led_power_filter;
	}
}

/* HP Spectre x360 14 model needs a unique workaround for enabling the amp;
 * it needs to toggle the GPIO0 once on and off at each time (bko#210633)
 */
static void alc245_fixup_hp_x360_amp(struct hda_codec *codec,
				     const struct hda_fixup *fix, int action)
{
	struct alc_spec *spec = codec->spec;

	switch (action) {
	case HDA_FIXUP_ACT_PRE_PROBE:
		spec->gpio_mask |= 0x01;
		spec->gpio_dir |= 0x01;
		break;
	case HDA_FIXUP_ACT_INIT:
		/* need to toggle GPIO to enable the amp */
		alc_update_gpio_data(codec, 0x01, true);
		msleep(100);
		alc_update_gpio_data(codec, 0x01, false);
		break;
	}
}

/* toggle GPIO2 at each time stream is started; we use PREPARE state instead */
static void alc274_hp_envy_pcm_hook(struct hda_pcm_stream *hinfo,
				    struct hda_codec *codec,
				    struct snd_pcm_substream *substream,
				    int action)
{
	switch (action) {
	case HDA_GEN_PCM_ACT_PREPARE:
		alc_update_gpio_data(codec, 0x04, true);
		break;
	case HDA_GEN_PCM_ACT_CLEANUP:
		alc_update_gpio_data(codec, 0x04, false);
		break;
	}
}

static void alc274_fixup_hp_envy_gpio(struct hda_codec *codec,
				      const struct hda_fixup *fix,
				      int action)
{
	struct alc_spec *spec = codec->spec;

	if (action == HDA_FIXUP_ACT_PROBE) {
		spec->gpio_mask |= 0x04;
		spec->gpio_dir |= 0x04;
		spec->gen.pcm_playback_hook = alc274_hp_envy_pcm_hook;
	}
}

static void alc_update_coef_led(struct hda_codec *codec,
				struct alc_coef_led *led,
				bool polarity, bool on)
{
	if (polarity)
		on = !on;
	/* temporarily power up/down for setting COEF bit */
	alc_update_coef_idx(codec, led->idx, led->mask,
			    on ? led->on : led->off);
}

/* update mute-LED according to the speaker mute state via COEF bit */
static int coef_mute_led_set(struct led_classdev *led_cdev,
			     enum led_brightness brightness)
{
	struct hda_codec *codec = dev_to_hda_codec(led_cdev->dev->parent);
	struct alc_spec *spec = codec->spec;

	alc_update_coef_led(codec, &spec->mute_led_coef,
			    spec->mute_led_polarity, brightness);
	return 0;
}

static void alc285_fixup_hp_mute_led_coefbit(struct hda_codec *codec,
					  const struct hda_fixup *fix,
					  int action)
{
	struct alc_spec *spec = codec->spec;

	if (action == HDA_FIXUP_ACT_PRE_PROBE) {
		spec->mute_led_polarity = 0;
		spec->mute_led_coef.idx = 0x0b;
		spec->mute_led_coef.mask = 1 << 3;
		spec->mute_led_coef.on = 1 << 3;
		spec->mute_led_coef.off = 0;
		snd_hda_gen_add_mute_led_cdev(codec, coef_mute_led_set);
	}
}

static void alc236_fixup_hp_mute_led_coefbit(struct hda_codec *codec,
					  const struct hda_fixup *fix,
					  int action)
{
	struct alc_spec *spec = codec->spec;

	if (action == HDA_FIXUP_ACT_PRE_PROBE) {
		spec->mute_led_polarity = 0;
		spec->mute_led_coef.idx = 0x34;
		spec->mute_led_coef.mask = 1 << 5;
		spec->mute_led_coef.on = 0;
		spec->mute_led_coef.off = 1 << 5;
		snd_hda_gen_add_mute_led_cdev(codec, coef_mute_led_set);
	}
}

/* turn on/off mic-mute LED per capture hook by coef bit */
static int coef_micmute_led_set(struct led_classdev *led_cdev,
				enum led_brightness brightness)
{
	struct hda_codec *codec = dev_to_hda_codec(led_cdev->dev->parent);
	struct alc_spec *spec = codec->spec;

	alc_update_coef_led(codec, &spec->mic_led_coef,
			    spec->micmute_led_polarity, brightness);
	return 0;
}

static void alc285_fixup_hp_coef_micmute_led(struct hda_codec *codec,
				const struct hda_fixup *fix, int action)
{
	struct alc_spec *spec = codec->spec;

	if (action == HDA_FIXUP_ACT_PRE_PROBE) {
		spec->mic_led_coef.idx = 0x19;
		spec->mic_led_coef.mask = 1 << 13;
		spec->mic_led_coef.on = 1 << 13;
		spec->mic_led_coef.off = 0;
		snd_hda_gen_add_micmute_led_cdev(codec, coef_micmute_led_set);
	}
}

static void alc236_fixup_hp_coef_micmute_led(struct hda_codec *codec,
				const struct hda_fixup *fix, int action)
{
	struct alc_spec *spec = codec->spec;

	if (action == HDA_FIXUP_ACT_PRE_PROBE) {
		spec->mic_led_coef.idx = 0x35;
		spec->mic_led_coef.mask = 3 << 2;
		spec->mic_led_coef.on = 2 << 2;
		spec->mic_led_coef.off = 1 << 2;
		snd_hda_gen_add_micmute_led_cdev(codec, coef_micmute_led_set);
	}
}

static void alc285_fixup_hp_mute_led(struct hda_codec *codec,
				const struct hda_fixup *fix, int action)
{
	alc285_fixup_hp_mute_led_coefbit(codec, fix, action);
	alc285_fixup_hp_coef_micmute_led(codec, fix, action);
}

static void alc236_fixup_hp_mute_led(struct hda_codec *codec,
				const struct hda_fixup *fix, int action)
{
	alc236_fixup_hp_mute_led_coefbit(codec, fix, action);
	alc236_fixup_hp_coef_micmute_led(codec, fix, action);
}

static void alc236_fixup_hp_micmute_led_vref(struct hda_codec *codec,
				const struct hda_fixup *fix, int action)
{
	struct alc_spec *spec = codec->spec;

	if (action == HDA_FIXUP_ACT_PRE_PROBE) {
		spec->cap_mute_led_nid = 0x1a;
		snd_hda_gen_add_micmute_led_cdev(codec, vref_micmute_led_set);
		codec->power_filter = led_power_filter;
	}
}

static void alc236_fixup_hp_mute_led_micmute_vref(struct hda_codec *codec,
				const struct hda_fixup *fix, int action)
{
	alc236_fixup_hp_mute_led_coefbit(codec, fix, action);
	alc236_fixup_hp_micmute_led_vref(codec, fix, action);
}

static inline void alc298_samsung_write_coef_pack(struct hda_codec *codec,
						  const unsigned short coefs[2])
{
	alc_write_coef_idx(codec, 0x23, coefs[0]);
	alc_write_coef_idx(codec, 0x25, coefs[1]);
	alc_write_coef_idx(codec, 0x26, 0xb011);
}

struct alc298_samsung_amp_desc {
	unsigned char nid;
	unsigned short init_seq[2][2];
};

static void alc298_fixup_samsung_amp(struct hda_codec *codec,
				     const struct hda_fixup *fix, int action)
{
	int i, j;
	static const unsigned short init_seq[][2] = {
		{ 0x19, 0x00 }, { 0x20, 0xc0 }, { 0x22, 0x44 }, { 0x23, 0x08 },
		{ 0x24, 0x85 }, { 0x25, 0x41 }, { 0x35, 0x40 }, { 0x36, 0x01 },
		{ 0x38, 0x81 }, { 0x3a, 0x03 }, { 0x3b, 0x81 }, { 0x40, 0x3e },
		{ 0x41, 0x07 }, { 0x400, 0x1 }
	};
	static const struct alc298_samsung_amp_desc amps[] = {
		{ 0x3a, { { 0x18, 0x1 }, { 0x26, 0x0 } } },
		{ 0x39, { { 0x18, 0x2 }, { 0x26, 0x1 } } }
	};

	if (action != HDA_FIXUP_ACT_INIT)
		return;

	for (i = 0; i < ARRAY_SIZE(amps); i++) {
		alc_write_coef_idx(codec, 0x22, amps[i].nid);

		for (j = 0; j < ARRAY_SIZE(amps[i].init_seq); j++)
			alc298_samsung_write_coef_pack(codec, amps[i].init_seq[j]);

		for (j = 0; j < ARRAY_SIZE(init_seq); j++)
			alc298_samsung_write_coef_pack(codec, init_seq[j]);
	}
}

#if IS_REACHABLE(CONFIG_INPUT)
static void gpio2_mic_hotkey_event(struct hda_codec *codec,
				   struct hda_jack_callback *event)
{
	struct alc_spec *spec = codec->spec;

	/* GPIO2 just toggles on a keypress/keyrelease cycle. Therefore
	   send both key on and key off event for every interrupt. */
	input_report_key(spec->kb_dev, spec->alc_mute_keycode_map[ALC_KEY_MICMUTE_INDEX], 1);
	input_sync(spec->kb_dev);
	input_report_key(spec->kb_dev, spec->alc_mute_keycode_map[ALC_KEY_MICMUTE_INDEX], 0);
	input_sync(spec->kb_dev);
}

static int alc_register_micmute_input_device(struct hda_codec *codec)
{
	struct alc_spec *spec = codec->spec;
	int i;

	spec->kb_dev = input_allocate_device();
	if (!spec->kb_dev) {
		codec_err(codec, "Out of memory (input_allocate_device)\n");
		return -ENOMEM;
	}

	spec->alc_mute_keycode_map[ALC_KEY_MICMUTE_INDEX] = KEY_MICMUTE;

	spec->kb_dev->name = "Microphone Mute Button";
	spec->kb_dev->evbit[0] = BIT_MASK(EV_KEY);
	spec->kb_dev->keycodesize = sizeof(spec->alc_mute_keycode_map[0]);
	spec->kb_dev->keycodemax = ARRAY_SIZE(spec->alc_mute_keycode_map);
	spec->kb_dev->keycode = spec->alc_mute_keycode_map;
	for (i = 0; i < ARRAY_SIZE(spec->alc_mute_keycode_map); i++)
		set_bit(spec->alc_mute_keycode_map[i], spec->kb_dev->keybit);

	if (input_register_device(spec->kb_dev)) {
		codec_err(codec, "input_register_device failed\n");
		input_free_device(spec->kb_dev);
		spec->kb_dev = NULL;
		return -ENOMEM;
	}

	return 0;
}

/* GPIO1 = set according to SKU external amp
 * GPIO2 = mic mute hotkey
 * GPIO3 = mute LED
 * GPIO4 = mic mute LED
 */
static void alc280_fixup_hp_gpio2_mic_hotkey(struct hda_codec *codec,
					     const struct hda_fixup *fix, int action)
{
	struct alc_spec *spec = codec->spec;

	alc_fixup_hp_gpio_led(codec, action, 0x08, 0x10);
	if (action == HDA_FIXUP_ACT_PRE_PROBE) {
		spec->init_amp = ALC_INIT_DEFAULT;
		if (alc_register_micmute_input_device(codec) != 0)
			return;

		spec->gpio_mask |= 0x06;
		spec->gpio_dir |= 0x02;
		spec->gpio_data |= 0x02;
		snd_hda_codec_write_cache(codec, codec->core.afg, 0,
					  AC_VERB_SET_GPIO_UNSOLICITED_RSP_MASK, 0x04);
		snd_hda_jack_detect_enable_callback(codec, codec->core.afg,
						    gpio2_mic_hotkey_event);
		return;
	}

	if (!spec->kb_dev)
		return;

	switch (action) {
	case HDA_FIXUP_ACT_FREE:
		input_unregister_device(spec->kb_dev);
		spec->kb_dev = NULL;
	}
}

/* Line2 = mic mute hotkey
 * GPIO2 = mic mute LED
 */
static void alc233_fixup_lenovo_line2_mic_hotkey(struct hda_codec *codec,
					     const struct hda_fixup *fix, int action)
{
	struct alc_spec *spec = codec->spec;

	alc_fixup_hp_gpio_led(codec, action, 0, 0x04);
	if (action == HDA_FIXUP_ACT_PRE_PROBE) {
		spec->init_amp = ALC_INIT_DEFAULT;
		if (alc_register_micmute_input_device(codec) != 0)
			return;

		snd_hda_jack_detect_enable_callback(codec, 0x1b,
						    gpio2_mic_hotkey_event);
		return;
	}

	if (!spec->kb_dev)
		return;

	switch (action) {
	case HDA_FIXUP_ACT_FREE:
		input_unregister_device(spec->kb_dev);
		spec->kb_dev = NULL;
	}
}
#else /* INPUT */
#define alc280_fixup_hp_gpio2_mic_hotkey	NULL
#define alc233_fixup_lenovo_line2_mic_hotkey	NULL
#endif /* INPUT */

static void alc269_fixup_hp_line1_mic1_led(struct hda_codec *codec,
				const struct hda_fixup *fix, int action)
{
	struct alc_spec *spec = codec->spec;

	alc269_fixup_hp_mute_led_micx(codec, fix, action, 0x1a);
	if (action == HDA_FIXUP_ACT_PRE_PROBE) {
		spec->cap_mute_led_nid = 0x18;
		snd_hda_gen_add_micmute_led_cdev(codec, vref_micmute_led_set);
	}
}

static const struct coef_fw alc225_pre_hsmode[] = {
	UPDATE_COEF(0x4a, 1<<8, 0),
	UPDATE_COEFEX(0x57, 0x05, 1<<14, 0),
	UPDATE_COEF(0x63, 3<<14, 3<<14),
	UPDATE_COEF(0x4a, 3<<4, 2<<4),
	UPDATE_COEF(0x4a, 3<<10, 3<<10),
	UPDATE_COEF(0x45, 0x3f<<10, 0x34<<10),
	UPDATE_COEF(0x4a, 3<<10, 0),
	{}
};

static void alc_headset_mode_unplugged(struct hda_codec *codec)
{
	struct alc_spec *spec = codec->spec;
	static const struct coef_fw coef0255[] = {
		WRITE_COEF(0x1b, 0x0c0b), /* LDO and MISC control */
		WRITE_COEF(0x45, 0xd089), /* UAJ function set to menual mode */
		UPDATE_COEFEX(0x57, 0x05, 1<<14, 0), /* Direct Drive HP Amp control(Set to verb control)*/
		WRITE_COEF(0x06, 0x6104), /* Set MIC2 Vref gate with HP */
		WRITE_COEFEX(0x57, 0x03, 0x8aa6), /* Direct Drive HP Amp control */
		{}
	};
	static const struct coef_fw coef0256[] = {
		WRITE_COEF(0x1b, 0x0c4b), /* LDO and MISC control */
		WRITE_COEF(0x45, 0xd089), /* UAJ function set to menual mode */
		WRITE_COEF(0x06, 0x6104), /* Set MIC2 Vref gate with HP */
		WRITE_COEFEX(0x57, 0x03, 0x09a3), /* Direct Drive HP Amp control */
		UPDATE_COEFEX(0x57, 0x05, 1<<14, 0), /* Direct Drive HP Amp control(Set to verb control)*/
		{}
	};
	static const struct coef_fw coef0233[] = {
		WRITE_COEF(0x1b, 0x0c0b),
		WRITE_COEF(0x45, 0xc429),
		UPDATE_COEF(0x35, 0x4000, 0),
		WRITE_COEF(0x06, 0x2104),
		WRITE_COEF(0x1a, 0x0001),
		WRITE_COEF(0x26, 0x0004),
		WRITE_COEF(0x32, 0x42a3),
		{}
	};
	static const struct coef_fw coef0288[] = {
		UPDATE_COEF(0x4f, 0xfcc0, 0xc400),
		UPDATE_COEF(0x50, 0x2000, 0x2000),
		UPDATE_COEF(0x56, 0x0006, 0x0006),
		UPDATE_COEF(0x66, 0x0008, 0),
		UPDATE_COEF(0x67, 0x2000, 0),
		{}
	};
	static const struct coef_fw coef0298[] = {
		UPDATE_COEF(0x19, 0x1300, 0x0300),
		{}
	};
	static const struct coef_fw coef0292[] = {
		WRITE_COEF(0x76, 0x000e),
		WRITE_COEF(0x6c, 0x2400),
		WRITE_COEF(0x18, 0x7308),
		WRITE_COEF(0x6b, 0xc429),
		{}
	};
	static const struct coef_fw coef0293[] = {
		UPDATE_COEF(0x10, 7<<8, 6<<8), /* SET Line1 JD to 0 */
		UPDATE_COEFEX(0x57, 0x05, 1<<15|1<<13, 0x0), /* SET charge pump by verb */
		UPDATE_COEFEX(0x57, 0x03, 1<<10, 1<<10), /* SET EN_OSW to 1 */
		UPDATE_COEF(0x1a, 1<<3, 1<<3), /* Combo JD gating with LINE1-VREFO */
		WRITE_COEF(0x45, 0xc429), /* Set to TRS type */
		UPDATE_COEF(0x4a, 0x000f, 0x000e), /* Combo Jack auto detect */
		{}
	};
	static const struct coef_fw coef0668[] = {
		WRITE_COEF(0x15, 0x0d40),
		WRITE_COEF(0xb7, 0x802b),
		{}
	};
	static const struct coef_fw coef0225[] = {
		UPDATE_COEF(0x63, 3<<14, 0),
		{}
	};
	static const struct coef_fw coef0274[] = {
		UPDATE_COEF(0x4a, 0x0100, 0),
		UPDATE_COEFEX(0x57, 0x05, 0x4000, 0),
		UPDATE_COEF(0x6b, 0xf000, 0x5000),
		UPDATE_COEF(0x4a, 0x0010, 0),
		UPDATE_COEF(0x4a, 0x0c00, 0x0c00),
		WRITE_COEF(0x45, 0x5289),
		UPDATE_COEF(0x4a, 0x0c00, 0),
		{}
	};

	if (spec->no_internal_mic_pin) {
		alc_update_coef_idx(codec, 0x45, 0xf<<12 | 1<<10, 5<<12);
		return;
	}

	switch (codec->core.vendor_id) {
	case 0x10ec0255:
		alc_process_coef_fw(codec, coef0255);
		break;
	case 0x10ec0230:
	case 0x10ec0236:
	case 0x10ec0256:
	case 0x19e58326:
		alc_process_coef_fw(codec, coef0256);
		break;
	case 0x10ec0234:
	case 0x10ec0274:
	case 0x10ec0294:
		alc_process_coef_fw(codec, coef0274);
		break;
	case 0x10ec0233:
	case 0x10ec0283:
		alc_process_coef_fw(codec, coef0233);
		break;
	case 0x10ec0286:
	case 0x10ec0288:
		alc_process_coef_fw(codec, coef0288);
		break;
	case 0x10ec0298:
		alc_process_coef_fw(codec, coef0298);
		alc_process_coef_fw(codec, coef0288);
		break;
	case 0x10ec0292:
		alc_process_coef_fw(codec, coef0292);
		break;
	case 0x10ec0293:
		alc_process_coef_fw(codec, coef0293);
		break;
	case 0x10ec0668:
		alc_process_coef_fw(codec, coef0668);
		break;
	case 0x10ec0215:
	case 0x10ec0225:
	case 0x10ec0285:
	case 0x10ec0295:
	case 0x10ec0289:
	case 0x10ec0299:
		alc_process_coef_fw(codec, alc225_pre_hsmode);
		alc_process_coef_fw(codec, coef0225);
		break;
	case 0x10ec0867:
		alc_update_coefex_idx(codec, 0x57, 0x5, 1<<14, 0);
		break;
	}
	codec_dbg(codec, "Headset jack set to unplugged mode.\n");
}


static void alc_headset_mode_mic_in(struct hda_codec *codec, hda_nid_t hp_pin,
				    hda_nid_t mic_pin)
{
	static const struct coef_fw coef0255[] = {
		WRITE_COEFEX(0x57, 0x03, 0x8aa6),
		WRITE_COEF(0x06, 0x6100), /* Set MIC2 Vref gate to normal */
		{}
	};
	static const struct coef_fw coef0256[] = {
		UPDATE_COEFEX(0x57, 0x05, 1<<14, 1<<14), /* Direct Drive HP Amp control(Set to verb control)*/
		WRITE_COEFEX(0x57, 0x03, 0x09a3),
		WRITE_COEF(0x06, 0x6100), /* Set MIC2 Vref gate to normal */
		{}
	};
	static const struct coef_fw coef0233[] = {
		UPDATE_COEF(0x35, 0, 1<<14),
		WRITE_COEF(0x06, 0x2100),
		WRITE_COEF(0x1a, 0x0021),
		WRITE_COEF(0x26, 0x008c),
		{}
	};
	static const struct coef_fw coef0288[] = {
		UPDATE_COEF(0x4f, 0x00c0, 0),
		UPDATE_COEF(0x50, 0x2000, 0),
		UPDATE_COEF(0x56, 0x0006, 0),
		UPDATE_COEF(0x4f, 0xfcc0, 0xc400),
		UPDATE_COEF(0x66, 0x0008, 0x0008),
		UPDATE_COEF(0x67, 0x2000, 0x2000),
		{}
	};
	static const struct coef_fw coef0292[] = {
		WRITE_COEF(0x19, 0xa208),
		WRITE_COEF(0x2e, 0xacf0),
		{}
	};
	static const struct coef_fw coef0293[] = {
		UPDATE_COEFEX(0x57, 0x05, 0, 1<<15|1<<13), /* SET charge pump by verb */
		UPDATE_COEFEX(0x57, 0x03, 1<<10, 0), /* SET EN_OSW to 0 */
		UPDATE_COEF(0x1a, 1<<3, 0), /* Combo JD gating without LINE1-VREFO */
		{}
	};
	static const struct coef_fw coef0688[] = {
		WRITE_COEF(0xb7, 0x802b),
		WRITE_COEF(0xb5, 0x1040),
		UPDATE_COEF(0xc3, 0, 1<<12),
		{}
	};
	static const struct coef_fw coef0225[] = {
		UPDATE_COEFEX(0x57, 0x05, 1<<14, 1<<14),
		UPDATE_COEF(0x4a, 3<<4, 2<<4),
		UPDATE_COEF(0x63, 3<<14, 0),
		{}
	};
	static const struct coef_fw coef0274[] = {
		UPDATE_COEFEX(0x57, 0x05, 0x4000, 0x4000),
		UPDATE_COEF(0x4a, 0x0010, 0),
		UPDATE_COEF(0x6b, 0xf000, 0),
		{}
	};

	switch (codec->core.vendor_id) {
	case 0x10ec0255:
		alc_write_coef_idx(codec, 0x45, 0xc489);
		snd_hda_set_pin_ctl_cache(codec, hp_pin, 0);
		alc_process_coef_fw(codec, coef0255);
		snd_hda_set_pin_ctl_cache(codec, mic_pin, PIN_VREF50);
		break;
	case 0x10ec0230:
	case 0x10ec0236:
	case 0x10ec0256:
	case 0x19e58326:
		alc_write_coef_idx(codec, 0x45, 0xc489);
		snd_hda_set_pin_ctl_cache(codec, hp_pin, 0);
		alc_process_coef_fw(codec, coef0256);
		snd_hda_set_pin_ctl_cache(codec, mic_pin, PIN_VREF50);
		break;
	case 0x10ec0234:
	case 0x10ec0274:
	case 0x10ec0294:
		alc_write_coef_idx(codec, 0x45, 0x4689);
		snd_hda_set_pin_ctl_cache(codec, hp_pin, 0);
		alc_process_coef_fw(codec, coef0274);
		snd_hda_set_pin_ctl_cache(codec, mic_pin, PIN_VREF50);
		break;
	case 0x10ec0233:
	case 0x10ec0283:
		alc_write_coef_idx(codec, 0x45, 0xc429);
		snd_hda_set_pin_ctl_cache(codec, hp_pin, 0);
		alc_process_coef_fw(codec, coef0233);
		snd_hda_set_pin_ctl_cache(codec, mic_pin, PIN_VREF50);
		break;
	case 0x10ec0286:
	case 0x10ec0288:
	case 0x10ec0298:
		snd_hda_set_pin_ctl_cache(codec, hp_pin, 0);
		alc_process_coef_fw(codec, coef0288);
		snd_hda_set_pin_ctl_cache(codec, mic_pin, PIN_VREF50);
		break;
	case 0x10ec0292:
		snd_hda_set_pin_ctl_cache(codec, hp_pin, 0);
		alc_process_coef_fw(codec, coef0292);
		break;
	case 0x10ec0293:
		/* Set to TRS mode */
		alc_write_coef_idx(codec, 0x45, 0xc429);
		snd_hda_set_pin_ctl_cache(codec, hp_pin, 0);
		alc_process_coef_fw(codec, coef0293);
		snd_hda_set_pin_ctl_cache(codec, mic_pin, PIN_VREF50);
		break;
	case 0x10ec0867:
		alc_update_coefex_idx(codec, 0x57, 0x5, 0, 1<<14);
		fallthrough;
	case 0x10ec0221:
	case 0x10ec0662:
		snd_hda_set_pin_ctl_cache(codec, hp_pin, 0);
		snd_hda_set_pin_ctl_cache(codec, mic_pin, PIN_VREF50);
		break;
	case 0x10ec0668:
		alc_write_coef_idx(codec, 0x11, 0x0001);
		snd_hda_set_pin_ctl_cache(codec, hp_pin, 0);
		alc_process_coef_fw(codec, coef0688);
		snd_hda_set_pin_ctl_cache(codec, mic_pin, PIN_VREF50);
		break;
	case 0x10ec0215:
	case 0x10ec0225:
	case 0x10ec0285:
	case 0x10ec0295:
	case 0x10ec0289:
	case 0x10ec0299:
		alc_process_coef_fw(codec, alc225_pre_hsmode);
		alc_update_coef_idx(codec, 0x45, 0x3f<<10, 0x31<<10);
		snd_hda_set_pin_ctl_cache(codec, hp_pin, 0);
		alc_process_coef_fw(codec, coef0225);
		snd_hda_set_pin_ctl_cache(codec, mic_pin, PIN_VREF50);
		break;
	}
	codec_dbg(codec, "Headset jack set to mic-in mode.\n");
}

static void alc_headset_mode_default(struct hda_codec *codec)
{
	static const struct coef_fw coef0225[] = {
		UPDATE_COEF(0x45, 0x3f<<10, 0x30<<10),
		UPDATE_COEF(0x45, 0x3f<<10, 0x31<<10),
		UPDATE_COEF(0x49, 3<<8, 0<<8),
		UPDATE_COEF(0x4a, 3<<4, 3<<4),
		UPDATE_COEF(0x63, 3<<14, 0),
		UPDATE_COEF(0x67, 0xf000, 0x3000),
		{}
	};
	static const struct coef_fw coef0255[] = {
		WRITE_COEF(0x45, 0xc089),
		WRITE_COEF(0x45, 0xc489),
		WRITE_COEFEX(0x57, 0x03, 0x8ea6),
		WRITE_COEF(0x49, 0x0049),
		{}
	};
	static const struct coef_fw coef0256[] = {
		WRITE_COEF(0x45, 0xc489),
		WRITE_COEFEX(0x57, 0x03, 0x0da3),
		WRITE_COEF(0x49, 0x0049),
		UPDATE_COEFEX(0x57, 0x05, 1<<14, 0), /* Direct Drive HP Amp control(Set to verb control)*/
		WRITE_COEF(0x06, 0x6100),
		{}
	};
	static const struct coef_fw coef0233[] = {
		WRITE_COEF(0x06, 0x2100),
		WRITE_COEF(0x32, 0x4ea3),
		{}
	};
	static const struct coef_fw coef0288[] = {
		UPDATE_COEF(0x4f, 0xfcc0, 0xc400), /* Set to TRS type */
		UPDATE_COEF(0x50, 0x2000, 0x2000),
		UPDATE_COEF(0x56, 0x0006, 0x0006),
		UPDATE_COEF(0x66, 0x0008, 0),
		UPDATE_COEF(0x67, 0x2000, 0),
		{}
	};
	static const struct coef_fw coef0292[] = {
		WRITE_COEF(0x76, 0x000e),
		WRITE_COEF(0x6c, 0x2400),
		WRITE_COEF(0x6b, 0xc429),
		WRITE_COEF(0x18, 0x7308),
		{}
	};
	static const struct coef_fw coef0293[] = {
		UPDATE_COEF(0x4a, 0x000f, 0x000e), /* Combo Jack auto detect */
		WRITE_COEF(0x45, 0xC429), /* Set to TRS type */
		UPDATE_COEF(0x1a, 1<<3, 0), /* Combo JD gating without LINE1-VREFO */
		{}
	};
	static const struct coef_fw coef0688[] = {
		WRITE_COEF(0x11, 0x0041),
		WRITE_COEF(0x15, 0x0d40),
		WRITE_COEF(0xb7, 0x802b),
		{}
	};
	static const struct coef_fw coef0274[] = {
		WRITE_COEF(0x45, 0x4289),
		UPDATE_COEF(0x4a, 0x0010, 0x0010),
		UPDATE_COEF(0x6b, 0x0f00, 0),
		UPDATE_COEF(0x49, 0x0300, 0x0300),
		{}
	};

	switch (codec->core.vendor_id) {
	case 0x10ec0215:
	case 0x10ec0225:
	case 0x10ec0285:
	case 0x10ec0295:
	case 0x10ec0289:
	case 0x10ec0299:
		alc_process_coef_fw(codec, alc225_pre_hsmode);
		alc_process_coef_fw(codec, coef0225);
		break;
	case 0x10ec0255:
		alc_process_coef_fw(codec, coef0255);
		break;
	case 0x10ec0230:
	case 0x10ec0236:
	case 0x10ec0256:
	case 0x19e58326:
		alc_write_coef_idx(codec, 0x1b, 0x0e4b);
		alc_write_coef_idx(codec, 0x45, 0xc089);
		msleep(50);
		alc_process_coef_fw(codec, coef0256);
		break;
	case 0x10ec0234:
	case 0x10ec0274:
	case 0x10ec0294:
		alc_process_coef_fw(codec, coef0274);
		break;
	case 0x10ec0233:
	case 0x10ec0283:
		alc_process_coef_fw(codec, coef0233);
		break;
	case 0x10ec0286:
	case 0x10ec0288:
	case 0x10ec0298:
		alc_process_coef_fw(codec, coef0288);
		break;
	case 0x10ec0292:
		alc_process_coef_fw(codec, coef0292);
		break;
	case 0x10ec0293:
		alc_process_coef_fw(codec, coef0293);
		break;
	case 0x10ec0668:
		alc_process_coef_fw(codec, coef0688);
		break;
	case 0x10ec0867:
		alc_update_coefex_idx(codec, 0x57, 0x5, 1<<14, 0);
		break;
	}
	codec_dbg(codec, "Headset jack set to headphone (default) mode.\n");
}

/* Iphone type */
static void alc_headset_mode_ctia(struct hda_codec *codec)
{
	int val;

	static const struct coef_fw coef0255[] = {
		WRITE_COEF(0x45, 0xd489), /* Set to CTIA type */
		WRITE_COEF(0x1b, 0x0c2b),
		WRITE_COEFEX(0x57, 0x03, 0x8ea6),
		{}
	};
	static const struct coef_fw coef0256[] = {
		WRITE_COEF(0x45, 0xd489), /* Set to CTIA type */
		WRITE_COEF(0x1b, 0x0e6b),
		{}
	};
	static const struct coef_fw coef0233[] = {
		WRITE_COEF(0x45, 0xd429),
		WRITE_COEF(0x1b, 0x0c2b),
		WRITE_COEF(0x32, 0x4ea3),
		{}
	};
	static const struct coef_fw coef0288[] = {
		UPDATE_COEF(0x50, 0x2000, 0x2000),
		UPDATE_COEF(0x56, 0x0006, 0x0006),
		UPDATE_COEF(0x66, 0x0008, 0),
		UPDATE_COEF(0x67, 0x2000, 0),
		{}
	};
	static const struct coef_fw coef0292[] = {
		WRITE_COEF(0x6b, 0xd429),
		WRITE_COEF(0x76, 0x0008),
		WRITE_COEF(0x18, 0x7388),
		{}
	};
	static const struct coef_fw coef0293[] = {
		WRITE_COEF(0x45, 0xd429), /* Set to ctia type */
		UPDATE_COEF(0x10, 7<<8, 7<<8), /* SET Line1 JD to 1 */
		{}
	};
	static const struct coef_fw coef0688[] = {
		WRITE_COEF(0x11, 0x0001),
		WRITE_COEF(0x15, 0x0d60),
		WRITE_COEF(0xc3, 0x0000),
		{}
	};
	static const struct coef_fw coef0225_1[] = {
		UPDATE_COEF(0x45, 0x3f<<10, 0x35<<10),
		UPDATE_COEF(0x63, 3<<14, 2<<14),
		{}
	};
	static const struct coef_fw coef0225_2[] = {
		UPDATE_COEF(0x45, 0x3f<<10, 0x35<<10),
		UPDATE_COEF(0x63, 3<<14, 1<<14),
		{}
	};

	switch (codec->core.vendor_id) {
	case 0x10ec0255:
		alc_process_coef_fw(codec, coef0255);
		break;
	case 0x10ec0230:
	case 0x10ec0236:
	case 0x10ec0256:
	case 0x19e58326:
		alc_process_coef_fw(codec, coef0256);
		break;
	case 0x10ec0234:
	case 0x10ec0274:
	case 0x10ec0294:
		alc_write_coef_idx(codec, 0x45, 0xd689);
		break;
	case 0x10ec0233:
	case 0x10ec0283:
		alc_process_coef_fw(codec, coef0233);
		break;
	case 0x10ec0298:
		val = alc_read_coef_idx(codec, 0x50);
		if (val & (1 << 12)) {
			alc_update_coef_idx(codec, 0x8e, 0x0070, 0x0020);
			alc_update_coef_idx(codec, 0x4f, 0xfcc0, 0xd400);
			msleep(300);
		} else {
			alc_update_coef_idx(codec, 0x8e, 0x0070, 0x0010);
			alc_update_coef_idx(codec, 0x4f, 0xfcc0, 0xd400);
			msleep(300);
		}
		break;
	case 0x10ec0286:
	case 0x10ec0288:
		alc_update_coef_idx(codec, 0x4f, 0xfcc0, 0xd400);
		msleep(300);
		alc_process_coef_fw(codec, coef0288);
		break;
	case 0x10ec0292:
		alc_process_coef_fw(codec, coef0292);
		break;
	case 0x10ec0293:
		alc_process_coef_fw(codec, coef0293);
		break;
	case 0x10ec0668:
		alc_process_coef_fw(codec, coef0688);
		break;
	case 0x10ec0215:
	case 0x10ec0225:
	case 0x10ec0285:
	case 0x10ec0295:
	case 0x10ec0289:
	case 0x10ec0299:
		val = alc_read_coef_idx(codec, 0x45);
		if (val & (1 << 9))
			alc_process_coef_fw(codec, coef0225_2);
		else
			alc_process_coef_fw(codec, coef0225_1);
		break;
	case 0x10ec0867:
		alc_update_coefex_idx(codec, 0x57, 0x5, 1<<14, 0);
		break;
	}
	codec_dbg(codec, "Headset jack set to iPhone-style headset mode.\n");
}

/* Nokia type */
static void alc_headset_mode_omtp(struct hda_codec *codec)
{
	static const struct coef_fw coef0255[] = {
		WRITE_COEF(0x45, 0xe489), /* Set to OMTP Type */
		WRITE_COEF(0x1b, 0x0c2b),
		WRITE_COEFEX(0x57, 0x03, 0x8ea6),
		{}
	};
	static const struct coef_fw coef0256[] = {
		WRITE_COEF(0x45, 0xe489), /* Set to OMTP Type */
		WRITE_COEF(0x1b, 0x0e6b),
		{}
	};
	static const struct coef_fw coef0233[] = {
		WRITE_COEF(0x45, 0xe429),
		WRITE_COEF(0x1b, 0x0c2b),
		WRITE_COEF(0x32, 0x4ea3),
		{}
	};
	static const struct coef_fw coef0288[] = {
		UPDATE_COEF(0x50, 0x2000, 0x2000),
		UPDATE_COEF(0x56, 0x0006, 0x0006),
		UPDATE_COEF(0x66, 0x0008, 0),
		UPDATE_COEF(0x67, 0x2000, 0),
		{}
	};
	static const struct coef_fw coef0292[] = {
		WRITE_COEF(0x6b, 0xe429),
		WRITE_COEF(0x76, 0x0008),
		WRITE_COEF(0x18, 0x7388),
		{}
	};
	static const struct coef_fw coef0293[] = {
		WRITE_COEF(0x45, 0xe429), /* Set to omtp type */
		UPDATE_COEF(0x10, 7<<8, 7<<8), /* SET Line1 JD to 1 */
		{}
	};
	static const struct coef_fw coef0688[] = {
		WRITE_COEF(0x11, 0x0001),
		WRITE_COEF(0x15, 0x0d50),
		WRITE_COEF(0xc3, 0x0000),
		{}
	};
	static const struct coef_fw coef0225[] = {
		UPDATE_COEF(0x45, 0x3f<<10, 0x39<<10),
		UPDATE_COEF(0x63, 3<<14, 2<<14),
		{}
	};

	switch (codec->core.vendor_id) {
	case 0x10ec0255:
		alc_process_coef_fw(codec, coef0255);
		break;
	case 0x10ec0230:
	case 0x10ec0236:
	case 0x10ec0256:
	case 0x19e58326:
		alc_process_coef_fw(codec, coef0256);
		break;
	case 0x10ec0234:
	case 0x10ec0274:
	case 0x10ec0294:
		alc_write_coef_idx(codec, 0x45, 0xe689);
		break;
	case 0x10ec0233:
	case 0x10ec0283:
		alc_process_coef_fw(codec, coef0233);
		break;
	case 0x10ec0298:
		alc_update_coef_idx(codec, 0x8e, 0x0070, 0x0010);/* Headset output enable */
		alc_update_coef_idx(codec, 0x4f, 0xfcc0, 0xe400);
		msleep(300);
		break;
	case 0x10ec0286:
	case 0x10ec0288:
		alc_update_coef_idx(codec, 0x4f, 0xfcc0, 0xe400);
		msleep(300);
		alc_process_coef_fw(codec, coef0288);
		break;
	case 0x10ec0292:
		alc_process_coef_fw(codec, coef0292);
		break;
	case 0x10ec0293:
		alc_process_coef_fw(codec, coef0293);
		break;
	case 0x10ec0668:
		alc_process_coef_fw(codec, coef0688);
		break;
	case 0x10ec0215:
	case 0x10ec0225:
	case 0x10ec0285:
	case 0x10ec0295:
	case 0x10ec0289:
	case 0x10ec0299:
		alc_process_coef_fw(codec, coef0225);
		break;
	}
	codec_dbg(codec, "Headset jack set to Nokia-style headset mode.\n");
}

static void alc_determine_headset_type(struct hda_codec *codec)
{
	int val;
	bool is_ctia = false;
	struct alc_spec *spec = codec->spec;
	static const struct coef_fw coef0255[] = {
		WRITE_COEF(0x45, 0xd089), /* combo jack auto switch control(Check type)*/
		WRITE_COEF(0x49, 0x0149), /* combo jack auto switch control(Vref
 conteol) */
		{}
	};
	static const struct coef_fw coef0288[] = {
		UPDATE_COEF(0x4f, 0xfcc0, 0xd400), /* Check Type */
		{}
	};
	static const struct coef_fw coef0298[] = {
		UPDATE_COEF(0x50, 0x2000, 0x2000),
		UPDATE_COEF(0x56, 0x0006, 0x0006),
		UPDATE_COEF(0x66, 0x0008, 0),
		UPDATE_COEF(0x67, 0x2000, 0),
		UPDATE_COEF(0x19, 0x1300, 0x1300),
		{}
	};
	static const struct coef_fw coef0293[] = {
		UPDATE_COEF(0x4a, 0x000f, 0x0008), /* Combo Jack auto detect */
		WRITE_COEF(0x45, 0xD429), /* Set to ctia type */
		{}
	};
	static const struct coef_fw coef0688[] = {
		WRITE_COEF(0x11, 0x0001),
		WRITE_COEF(0xb7, 0x802b),
		WRITE_COEF(0x15, 0x0d60),
		WRITE_COEF(0xc3, 0x0c00),
		{}
	};
	static const struct coef_fw coef0274[] = {
		UPDATE_COEF(0x4a, 0x0010, 0),
		UPDATE_COEF(0x4a, 0x8000, 0),
		WRITE_COEF(0x45, 0xd289),
		UPDATE_COEF(0x49, 0x0300, 0x0300),
		{}
	};

	if (spec->no_internal_mic_pin) {
		alc_update_coef_idx(codec, 0x45, 0xf<<12 | 1<<10, 5<<12);
		return;
	}

	switch (codec->core.vendor_id) {
	case 0x10ec0255:
		alc_process_coef_fw(codec, coef0255);
		msleep(300);
		val = alc_read_coef_idx(codec, 0x46);
		is_ctia = (val & 0x0070) == 0x0070;
		break;
	case 0x10ec0230:
	case 0x10ec0236:
	case 0x10ec0256:
	case 0x19e58326:
		alc_write_coef_idx(codec, 0x1b, 0x0e4b);
		alc_write_coef_idx(codec, 0x06, 0x6104);
		alc_write_coefex_idx(codec, 0x57, 0x3, 0x09a3);

		snd_hda_codec_write(codec, 0x21, 0,
			    AC_VERB_SET_AMP_GAIN_MUTE, AMP_OUT_MUTE);
		msleep(80);
		snd_hda_codec_write(codec, 0x21, 0,
			    AC_VERB_SET_PIN_WIDGET_CONTROL, 0x0);

		alc_process_coef_fw(codec, coef0255);
		msleep(300);
		val = alc_read_coef_idx(codec, 0x46);
		is_ctia = (val & 0x0070) == 0x0070;

		alc_write_coefex_idx(codec, 0x57, 0x3, 0x0da3);
		alc_update_coefex_idx(codec, 0x57, 0x5, 1<<14, 0);

		snd_hda_codec_write(codec, 0x21, 0,
			    AC_VERB_SET_PIN_WIDGET_CONTROL, PIN_OUT);
		msleep(80);
		snd_hda_codec_write(codec, 0x21, 0,
			    AC_VERB_SET_AMP_GAIN_MUTE, AMP_OUT_UNMUTE);
		break;
	case 0x10ec0234:
	case 0x10ec0274:
	case 0x10ec0294:
		alc_process_coef_fw(codec, coef0274);
		msleep(850);
		val = alc_read_coef_idx(codec, 0x46);
		is_ctia = (val & 0x00f0) == 0x00f0;
		break;
	case 0x10ec0233:
	case 0x10ec0283:
		alc_write_coef_idx(codec, 0x45, 0xd029);
		msleep(300);
		val = alc_read_coef_idx(codec, 0x46);
		is_ctia = (val & 0x0070) == 0x0070;
		break;
	case 0x10ec0298:
		snd_hda_codec_write(codec, 0x21, 0,
			    AC_VERB_SET_AMP_GAIN_MUTE, AMP_OUT_MUTE);
		msleep(100);
		snd_hda_codec_write(codec, 0x21, 0,
			    AC_VERB_SET_PIN_WIDGET_CONTROL, 0x0);
		msleep(200);

		val = alc_read_coef_idx(codec, 0x50);
		if (val & (1 << 12)) {
			alc_update_coef_idx(codec, 0x8e, 0x0070, 0x0020);
			alc_process_coef_fw(codec, coef0288);
			msleep(350);
			val = alc_read_coef_idx(codec, 0x50);
			is_ctia = (val & 0x0070) == 0x0070;
		} else {
			alc_update_coef_idx(codec, 0x8e, 0x0070, 0x0010);
			alc_process_coef_fw(codec, coef0288);
			msleep(350);
			val = alc_read_coef_idx(codec, 0x50);
			is_ctia = (val & 0x0070) == 0x0070;
		}
		alc_process_coef_fw(codec, coef0298);
		snd_hda_codec_write(codec, 0x21, 0,
			    AC_VERB_SET_PIN_WIDGET_CONTROL, PIN_HP);
		msleep(75);
		snd_hda_codec_write(codec, 0x21, 0,
			    AC_VERB_SET_AMP_GAIN_MUTE, AMP_OUT_UNMUTE);
		break;
	case 0x10ec0286:
	case 0x10ec0288:
		alc_process_coef_fw(codec, coef0288);
		msleep(350);
		val = alc_read_coef_idx(codec, 0x50);
		is_ctia = (val & 0x0070) == 0x0070;
		break;
	case 0x10ec0292:
		alc_write_coef_idx(codec, 0x6b, 0xd429);
		msleep(300);
		val = alc_read_coef_idx(codec, 0x6c);
		is_ctia = (val & 0x001c) == 0x001c;
		break;
	case 0x10ec0293:
		alc_process_coef_fw(codec, coef0293);
		msleep(300);
		val = alc_read_coef_idx(codec, 0x46);
		is_ctia = (val & 0x0070) == 0x0070;
		break;
	case 0x10ec0668:
		alc_process_coef_fw(codec, coef0688);
		msleep(300);
		val = alc_read_coef_idx(codec, 0xbe);
		is_ctia = (val & 0x1c02) == 0x1c02;
		break;
	case 0x10ec0215:
	case 0x10ec0225:
	case 0x10ec0285:
	case 0x10ec0295:
	case 0x10ec0289:
	case 0x10ec0299:
		snd_hda_codec_write(codec, 0x21, 0,
			    AC_VERB_SET_AMP_GAIN_MUTE, AMP_OUT_MUTE);
		msleep(80);
		snd_hda_codec_write(codec, 0x21, 0,
			    AC_VERB_SET_PIN_WIDGET_CONTROL, 0x0);

		alc_process_coef_fw(codec, alc225_pre_hsmode);
		alc_update_coef_idx(codec, 0x67, 0xf000, 0x1000);
		val = alc_read_coef_idx(codec, 0x45);
		if (val & (1 << 9)) {
			alc_update_coef_idx(codec, 0x45, 0x3f<<10, 0x34<<10);
			alc_update_coef_idx(codec, 0x49, 3<<8, 2<<8);
			msleep(800);
			val = alc_read_coef_idx(codec, 0x46);
			is_ctia = (val & 0x00f0) == 0x00f0;
		} else {
			alc_update_coef_idx(codec, 0x45, 0x3f<<10, 0x34<<10);
			alc_update_coef_idx(codec, 0x49, 3<<8, 1<<8);
			msleep(800);
			val = alc_read_coef_idx(codec, 0x46);
			is_ctia = (val & 0x00f0) == 0x00f0;
		}
		alc_update_coef_idx(codec, 0x4a, 7<<6, 7<<6);
		alc_update_coef_idx(codec, 0x4a, 3<<4, 3<<4);
		alc_update_coef_idx(codec, 0x67, 0xf000, 0x3000);

		snd_hda_codec_write(codec, 0x21, 0,
			    AC_VERB_SET_PIN_WIDGET_CONTROL, PIN_OUT);
		msleep(80);
		snd_hda_codec_write(codec, 0x21, 0,
			    AC_VERB_SET_AMP_GAIN_MUTE, AMP_OUT_UNMUTE);
		break;
	case 0x10ec0867:
		is_ctia = true;
		break;
	}

	codec_dbg(codec, "Headset jack detected iPhone-style headset: %s\n",
		    is_ctia ? "yes" : "no");
	spec->current_headset_type = is_ctia ? ALC_HEADSET_TYPE_CTIA : ALC_HEADSET_TYPE_OMTP;
}

static void alc_update_headset_mode(struct hda_codec *codec)
{
	struct alc_spec *spec = codec->spec;

	hda_nid_t mux_pin = spec->gen.imux_pins[spec->gen.cur_mux[0]];
	hda_nid_t hp_pin = alc_get_hp_pin(spec);

	int new_headset_mode;

	if (!snd_hda_jack_detect(codec, hp_pin))
		new_headset_mode = ALC_HEADSET_MODE_UNPLUGGED;
	else if (mux_pin == spec->headset_mic_pin)
		new_headset_mode = ALC_HEADSET_MODE_HEADSET;
	else if (mux_pin == spec->headphone_mic_pin)
		new_headset_mode = ALC_HEADSET_MODE_MIC;
	else
		new_headset_mode = ALC_HEADSET_MODE_HEADPHONE;

	if (new_headset_mode == spec->current_headset_mode) {
		snd_hda_gen_update_outputs(codec);
		return;
	}

	switch (new_headset_mode) {
	case ALC_HEADSET_MODE_UNPLUGGED:
		alc_headset_mode_unplugged(codec);
		spec->current_headset_mode = ALC_HEADSET_MODE_UNKNOWN;
		spec->current_headset_type = ALC_HEADSET_TYPE_UNKNOWN;
		spec->gen.hp_jack_present = false;
		break;
	case ALC_HEADSET_MODE_HEADSET:
		if (spec->current_headset_type == ALC_HEADSET_TYPE_UNKNOWN)
			alc_determine_headset_type(codec);
		if (spec->current_headset_type == ALC_HEADSET_TYPE_CTIA)
			alc_headset_mode_ctia(codec);
		else if (spec->current_headset_type == ALC_HEADSET_TYPE_OMTP)
			alc_headset_mode_omtp(codec);
		spec->gen.hp_jack_present = true;
		break;
	case ALC_HEADSET_MODE_MIC:
		alc_headset_mode_mic_in(codec, hp_pin, spec->headphone_mic_pin);
		spec->gen.hp_jack_present = false;
		break;
	case ALC_HEADSET_MODE_HEADPHONE:
		alc_headset_mode_default(codec);
		spec->gen.hp_jack_present = true;
		break;
	}
	if (new_headset_mode != ALC_HEADSET_MODE_MIC) {
		snd_hda_set_pin_ctl_cache(codec, hp_pin,
					  AC_PINCTL_OUT_EN | AC_PINCTL_HP_EN);
		if (spec->headphone_mic_pin && spec->headphone_mic_pin != hp_pin)
			snd_hda_set_pin_ctl_cache(codec, spec->headphone_mic_pin,
						  PIN_VREFHIZ);
	}
	spec->current_headset_mode = new_headset_mode;

	snd_hda_gen_update_outputs(codec);
}

static void alc_update_headset_mode_hook(struct hda_codec *codec,
					 struct snd_kcontrol *kcontrol,
					 struct snd_ctl_elem_value *ucontrol)
{
	alc_update_headset_mode(codec);
}

static void alc_update_headset_jack_cb(struct hda_codec *codec,
				       struct hda_jack_callback *jack)
{
	snd_hda_gen_hp_automute(codec, jack);
	alc_update_headset_mode(codec);
}

static void alc_probe_headset_mode(struct hda_codec *codec)
{
	int i;
	struct alc_spec *spec = codec->spec;
	struct auto_pin_cfg *cfg = &spec->gen.autocfg;

	/* Find mic pins */
	for (i = 0; i < cfg->num_inputs; i++) {
		if (cfg->inputs[i].is_headset_mic && !spec->headset_mic_pin)
			spec->headset_mic_pin = cfg->inputs[i].pin;
		if (cfg->inputs[i].is_headphone_mic && !spec->headphone_mic_pin)
			spec->headphone_mic_pin = cfg->inputs[i].pin;
	}

	WARN_ON(spec->gen.cap_sync_hook);
	spec->gen.cap_sync_hook = alc_update_headset_mode_hook;
	spec->gen.automute_hook = alc_update_headset_mode;
	spec->gen.hp_automute_hook = alc_update_headset_jack_cb;
}

static void alc_fixup_headset_mode(struct hda_codec *codec,
				const struct hda_fixup *fix, int action)
{
	struct alc_spec *spec = codec->spec;

	switch (action) {
	case HDA_FIXUP_ACT_PRE_PROBE:
		spec->parse_flags |= HDA_PINCFG_HEADSET_MIC | HDA_PINCFG_HEADPHONE_MIC;
		break;
	case HDA_FIXUP_ACT_PROBE:
		alc_probe_headset_mode(codec);
		break;
	case HDA_FIXUP_ACT_INIT:
		if (is_s3_resume(codec) || is_s4_resume(codec)) {
			spec->current_headset_mode = ALC_HEADSET_MODE_UNKNOWN;
			spec->current_headset_type = ALC_HEADSET_TYPE_UNKNOWN;
		}
		alc_update_headset_mode(codec);
		break;
	}
}

static void alc_fixup_headset_mode_no_hp_mic(struct hda_codec *codec,
				const struct hda_fixup *fix, int action)
{
	if (action == HDA_FIXUP_ACT_PRE_PROBE) {
		struct alc_spec *spec = codec->spec;
		spec->parse_flags |= HDA_PINCFG_HEADSET_MIC;
	}
	else
		alc_fixup_headset_mode(codec, fix, action);
}

static void alc255_set_default_jack_type(struct hda_codec *codec)
{
	/* Set to iphone type */
	static const struct coef_fw alc255fw[] = {
		WRITE_COEF(0x1b, 0x880b),
		WRITE_COEF(0x45, 0xd089),
		WRITE_COEF(0x1b, 0x080b),
		WRITE_COEF(0x46, 0x0004),
		WRITE_COEF(0x1b, 0x0c0b),
		{}
	};
	static const struct coef_fw alc256fw[] = {
		WRITE_COEF(0x1b, 0x884b),
		WRITE_COEF(0x45, 0xd089),
		WRITE_COEF(0x1b, 0x084b),
		WRITE_COEF(0x46, 0x0004),
		WRITE_COEF(0x1b, 0x0c4b),
		{}
	};
	switch (codec->core.vendor_id) {
	case 0x10ec0255:
		alc_process_coef_fw(codec, alc255fw);
		break;
	case 0x10ec0230:
	case 0x10ec0236:
	case 0x10ec0256:
	case 0x19e58326:
		alc_process_coef_fw(codec, alc256fw);
		break;
	}
	msleep(30);
}

static void alc_fixup_headset_mode_alc255(struct hda_codec *codec,
				const struct hda_fixup *fix, int action)
{
	if (action == HDA_FIXUP_ACT_PRE_PROBE) {
		alc255_set_default_jack_type(codec);
	}
	alc_fixup_headset_mode(codec, fix, action);
}

static void alc_fixup_headset_mode_alc255_no_hp_mic(struct hda_codec *codec,
				const struct hda_fixup *fix, int action)
{
	if (action == HDA_FIXUP_ACT_PRE_PROBE) {
		struct alc_spec *spec = codec->spec;
		spec->parse_flags |= HDA_PINCFG_HEADSET_MIC;
		alc255_set_default_jack_type(codec);
	} 
	else
		alc_fixup_headset_mode(codec, fix, action);
}

static void alc288_update_headset_jack_cb(struct hda_codec *codec,
				       struct hda_jack_callback *jack)
{
	struct alc_spec *spec = codec->spec;

	alc_update_headset_jack_cb(codec, jack);
	/* Headset Mic enable or disable, only for Dell Dino */
	alc_update_gpio_data(codec, 0x40, spec->gen.hp_jack_present);
}

static void alc_fixup_headset_mode_dell_alc288(struct hda_codec *codec,
				const struct hda_fixup *fix, int action)
{
	alc_fixup_headset_mode(codec, fix, action);
	if (action == HDA_FIXUP_ACT_PROBE) {
		struct alc_spec *spec = codec->spec;
		/* toggled via hp_automute_hook */
		spec->gpio_mask |= 0x40;
		spec->gpio_dir |= 0x40;
		spec->gen.hp_automute_hook = alc288_update_headset_jack_cb;
	}
}

static void alc_fixup_auto_mute_via_amp(struct hda_codec *codec,
					const struct hda_fixup *fix, int action)
{
	if (action == HDA_FIXUP_ACT_PRE_PROBE) {
		struct alc_spec *spec = codec->spec;
		spec->gen.auto_mute_via_amp = 1;
	}
}

static void alc_fixup_no_shutup(struct hda_codec *codec,
				const struct hda_fixup *fix, int action)
{
	if (action == HDA_FIXUP_ACT_PRE_PROBE) {
		struct alc_spec *spec = codec->spec;
		spec->no_shutup_pins = 1;
	}
}

static void alc_fixup_disable_aamix(struct hda_codec *codec,
				    const struct hda_fixup *fix, int action)
{
	if (action == HDA_FIXUP_ACT_PRE_PROBE) {
		struct alc_spec *spec = codec->spec;
		/* Disable AA-loopback as it causes white noise */
		spec->gen.mixer_nid = 0;
	}
}

/* fixup for Thinkpad docks: add dock pins, avoid HP parser fixup */
static void alc_fixup_tpt440_dock(struct hda_codec *codec,
				  const struct hda_fixup *fix, int action)
{
	static const struct hda_pintbl pincfgs[] = {
		{ 0x16, 0x21211010 }, /* dock headphone */
		{ 0x19, 0x21a11010 }, /* dock mic */
		{ }
	};
	struct alc_spec *spec = codec->spec;

	if (action == HDA_FIXUP_ACT_PRE_PROBE) {
		spec->parse_flags = HDA_PINCFG_NO_HP_FIXUP;
		codec->power_save_node = 0; /* avoid click noises */
		snd_hda_apply_pincfgs(codec, pincfgs);
	}
}

static void alc_fixup_tpt470_dock(struct hda_codec *codec,
				  const struct hda_fixup *fix, int action)
{
	static const struct hda_pintbl pincfgs[] = {
		{ 0x17, 0x21211010 }, /* dock headphone */
		{ 0x19, 0x21a11010 }, /* dock mic */
		{ }
	};
	struct alc_spec *spec = codec->spec;

	if (action == HDA_FIXUP_ACT_PRE_PROBE) {
		spec->parse_flags = HDA_PINCFG_NO_HP_FIXUP;
		snd_hda_apply_pincfgs(codec, pincfgs);
	} else if (action == HDA_FIXUP_ACT_INIT) {
		/* Enable DOCK device */
		snd_hda_codec_write(codec, 0x17, 0,
			    AC_VERB_SET_CONFIG_DEFAULT_BYTES_3, 0);
		/* Enable DOCK device */
		snd_hda_codec_write(codec, 0x19, 0,
			    AC_VERB_SET_CONFIG_DEFAULT_BYTES_3, 0);
	}
}

static void alc_fixup_tpt470_dacs(struct hda_codec *codec,
				  const struct hda_fixup *fix, int action)
{
	/* Assure the speaker pin to be coupled with DAC NID 0x03; otherwise
	 * the speaker output becomes too low by some reason on Thinkpads with
	 * ALC298 codec
	 */
	static const hda_nid_t preferred_pairs[] = {
		0x14, 0x03, 0x17, 0x02, 0x21, 0x02,
		0
	};
	struct alc_spec *spec = codec->spec;

	if (action == HDA_FIXUP_ACT_PRE_PROBE)
		spec->gen.preferred_dacs = preferred_pairs;
}

static void alc295_fixup_asus_dacs(struct hda_codec *codec,
				   const struct hda_fixup *fix, int action)
{
	static const hda_nid_t preferred_pairs[] = {
		0x17, 0x02, 0x21, 0x03, 0
	};
	struct alc_spec *spec = codec->spec;

	if (action == HDA_FIXUP_ACT_PRE_PROBE)
		spec->gen.preferred_dacs = preferred_pairs;
}

static void alc_shutup_dell_xps13(struct hda_codec *codec)
{
	struct alc_spec *spec = codec->spec;
	int hp_pin = alc_get_hp_pin(spec);

	/* Prevent pop noises when headphones are plugged in */
	snd_hda_codec_write(codec, hp_pin, 0,
			    AC_VERB_SET_AMP_GAIN_MUTE, AMP_OUT_MUTE);
	msleep(20);
}

static void alc_fixup_dell_xps13(struct hda_codec *codec,
				const struct hda_fixup *fix, int action)
{
	struct alc_spec *spec = codec->spec;
	struct hda_input_mux *imux = &spec->gen.input_mux;
	int i;

	switch (action) {
	case HDA_FIXUP_ACT_PRE_PROBE:
		/* mic pin 0x19 must be initialized with Vref Hi-Z, otherwise
		 * it causes a click noise at start up
		 */
		snd_hda_codec_set_pin_target(codec, 0x19, PIN_VREFHIZ);
		spec->shutup = alc_shutup_dell_xps13;
		break;
	case HDA_FIXUP_ACT_PROBE:
		/* Make the internal mic the default input source. */
		for (i = 0; i < imux->num_items; i++) {
			if (spec->gen.imux_pins[i] == 0x12) {
				spec->gen.cur_mux[0] = i;
				break;
			}
		}
		break;
	}
}

static void alc_fixup_headset_mode_alc662(struct hda_codec *codec,
				const struct hda_fixup *fix, int action)
{
	struct alc_spec *spec = codec->spec;

	if (action == HDA_FIXUP_ACT_PRE_PROBE) {
		spec->parse_flags |= HDA_PINCFG_HEADSET_MIC;
		spec->gen.hp_mic = 1; /* Mic-in is same pin as headphone */

		/* Disable boost for mic-in permanently. (This code is only called
		   from quirks that guarantee that the headphone is at NID 0x1b.) */
		snd_hda_codec_write(codec, 0x1b, 0, AC_VERB_SET_AMP_GAIN_MUTE, 0x7000);
		snd_hda_override_wcaps(codec, 0x1b, get_wcaps(codec, 0x1b) & ~AC_WCAP_IN_AMP);
	} else
		alc_fixup_headset_mode(codec, fix, action);
}

static void alc_fixup_headset_mode_alc668(struct hda_codec *codec,
				const struct hda_fixup *fix, int action)
{
	if (action == HDA_FIXUP_ACT_PRE_PROBE) {
		alc_write_coef_idx(codec, 0xc4, 0x8000);
		alc_update_coef_idx(codec, 0xc2, ~0xfe, 0);
		snd_hda_set_pin_ctl_cache(codec, 0x18, 0);
	}
	alc_fixup_headset_mode(codec, fix, action);
}

/* Returns the nid of the external mic input pin, or 0 if it cannot be found. */
static int find_ext_mic_pin(struct hda_codec *codec)
{
	struct alc_spec *spec = codec->spec;
	struct auto_pin_cfg *cfg = &spec->gen.autocfg;
	hda_nid_t nid;
	unsigned int defcfg;
	int i;

	for (i = 0; i < cfg->num_inputs; i++) {
		if (cfg->inputs[i].type != AUTO_PIN_MIC)
			continue;
		nid = cfg->inputs[i].pin;
		defcfg = snd_hda_codec_get_pincfg(codec, nid);
		if (snd_hda_get_input_pin_attr(defcfg) == INPUT_PIN_ATTR_INT)
			continue;
		return nid;
	}

	return 0;
}

static void alc271_hp_gate_mic_jack(struct hda_codec *codec,
				    const struct hda_fixup *fix,
				    int action)
{
	struct alc_spec *spec = codec->spec;

	if (action == HDA_FIXUP_ACT_PROBE) {
		int mic_pin = find_ext_mic_pin(codec);
		int hp_pin = alc_get_hp_pin(spec);

		if (snd_BUG_ON(!mic_pin || !hp_pin))
			return;
		snd_hda_jack_set_gating_jack(codec, mic_pin, hp_pin);
	}
}

static void alc269_fixup_limit_int_mic_boost(struct hda_codec *codec,
					     const struct hda_fixup *fix,
					     int action)
{
	struct alc_spec *spec = codec->spec;
	struct auto_pin_cfg *cfg = &spec->gen.autocfg;
	int i;

	/* The mic boosts on level 2 and 3 are too noisy
	   on the internal mic input.
	   Therefore limit the boost to 0 or 1. */

	if (action != HDA_FIXUP_ACT_PROBE)
		return;

	for (i = 0; i < cfg->num_inputs; i++) {
		hda_nid_t nid = cfg->inputs[i].pin;
		unsigned int defcfg;
		if (cfg->inputs[i].type != AUTO_PIN_MIC)
			continue;
		defcfg = snd_hda_codec_get_pincfg(codec, nid);
		if (snd_hda_get_input_pin_attr(defcfg) != INPUT_PIN_ATTR_INT)
			continue;

		snd_hda_override_amp_caps(codec, nid, HDA_INPUT,
					  (0x00 << AC_AMPCAP_OFFSET_SHIFT) |
					  (0x01 << AC_AMPCAP_NUM_STEPS_SHIFT) |
					  (0x2f << AC_AMPCAP_STEP_SIZE_SHIFT) |
					  (0 << AC_AMPCAP_MUTE_SHIFT));
	}
}

static void alc283_hp_automute_hook(struct hda_codec *codec,
				    struct hda_jack_callback *jack)
{
	struct alc_spec *spec = codec->spec;
	int vref;

	msleep(200);
	snd_hda_gen_hp_automute(codec, jack);

	vref = spec->gen.hp_jack_present ? PIN_VREF80 : 0;

	msleep(600);
	snd_hda_codec_write(codec, 0x19, 0, AC_VERB_SET_PIN_WIDGET_CONTROL,
			    vref);
}

static void alc283_fixup_chromebook(struct hda_codec *codec,
				    const struct hda_fixup *fix, int action)
{
	struct alc_spec *spec = codec->spec;

	switch (action) {
	case HDA_FIXUP_ACT_PRE_PROBE:
		snd_hda_override_wcaps(codec, 0x03, 0);
		/* Disable AA-loopback as it causes white noise */
		spec->gen.mixer_nid = 0;
		break;
	case HDA_FIXUP_ACT_INIT:
		/* MIC2-VREF control */
		/* Set to manual mode */
		alc_update_coef_idx(codec, 0x06, 0x000c, 0);
		/* Enable Line1 input control by verb */
		alc_update_coef_idx(codec, 0x1a, 0, 1 << 4);
		break;
	}
}

static void alc283_fixup_sense_combo_jack(struct hda_codec *codec,
				    const struct hda_fixup *fix, int action)
{
	struct alc_spec *spec = codec->spec;

	switch (action) {
	case HDA_FIXUP_ACT_PRE_PROBE:
		spec->gen.hp_automute_hook = alc283_hp_automute_hook;
		break;
	case HDA_FIXUP_ACT_INIT:
		/* MIC2-VREF control */
		/* Set to manual mode */
		alc_update_coef_idx(codec, 0x06, 0x000c, 0);
		break;
	}
}

/* mute tablet speaker pin (0x14) via dock plugging in addition */
static void asus_tx300_automute(struct hda_codec *codec)
{
	struct alc_spec *spec = codec->spec;
	snd_hda_gen_update_outputs(codec);
	if (snd_hda_jack_detect(codec, 0x1b))
		spec->gen.mute_bits |= (1ULL << 0x14);
}

static void alc282_fixup_asus_tx300(struct hda_codec *codec,
				    const struct hda_fixup *fix, int action)
{
	struct alc_spec *spec = codec->spec;
	static const struct hda_pintbl dock_pins[] = {
		{ 0x1b, 0x21114000 }, /* dock speaker pin */
		{}
	};

	switch (action) {
	case HDA_FIXUP_ACT_PRE_PROBE:
		spec->init_amp = ALC_INIT_DEFAULT;
		/* TX300 needs to set up GPIO2 for the speaker amp */
		alc_setup_gpio(codec, 0x04);
		snd_hda_apply_pincfgs(codec, dock_pins);
		spec->gen.auto_mute_via_amp = 1;
		spec->gen.automute_hook = asus_tx300_automute;
		snd_hda_jack_detect_enable_callback(codec, 0x1b,
						    snd_hda_gen_hp_automute);
		break;
	case HDA_FIXUP_ACT_PROBE:
		spec->init_amp = ALC_INIT_DEFAULT;
		break;
	case HDA_FIXUP_ACT_BUILD:
		/* this is a bit tricky; give more sane names for the main
		 * (tablet) speaker and the dock speaker, respectively
		 */
		rename_ctl(codec, "Speaker Playback Switch",
			   "Dock Speaker Playback Switch");
		rename_ctl(codec, "Bass Speaker Playback Switch",
			   "Speaker Playback Switch");
		break;
	}
}

static void alc290_fixup_mono_speakers(struct hda_codec *codec,
				       const struct hda_fixup *fix, int action)
{
	if (action == HDA_FIXUP_ACT_PRE_PROBE) {
		/* DAC node 0x03 is giving mono output. We therefore want to
		   make sure 0x14 (front speaker) and 0x15 (headphones) use the
		   stereo DAC, while leaving 0x17 (bass speaker) for node 0x03. */
		static const hda_nid_t conn1[] = { 0x0c };
		snd_hda_override_conn_list(codec, 0x14, ARRAY_SIZE(conn1), conn1);
		snd_hda_override_conn_list(codec, 0x15, ARRAY_SIZE(conn1), conn1);
	}
}

static void alc298_fixup_speaker_volume(struct hda_codec *codec,
					const struct hda_fixup *fix, int action)
{
	if (action == HDA_FIXUP_ACT_PRE_PROBE) {
		/* The speaker is routed to the Node 0x06 by a mistake, as a result
		   we can't adjust the speaker's volume since this node does not has
		   Amp-out capability. we change the speaker's route to:
		   Node 0x02 (Audio Output) -> Node 0x0c (Audio Mixer) -> Node 0x17 (
		   Pin Complex), since Node 0x02 has Amp-out caps, we can adjust
		   speaker's volume now. */

		static const hda_nid_t conn1[] = { 0x0c };
		snd_hda_override_conn_list(codec, 0x17, ARRAY_SIZE(conn1), conn1);
	}
}

/* disable DAC3 (0x06) selection on NID 0x17 as it has no volume amp control */
static void alc295_fixup_disable_dac3(struct hda_codec *codec,
				      const struct hda_fixup *fix, int action)
{
	if (action == HDA_FIXUP_ACT_PRE_PROBE) {
		static const hda_nid_t conn[] = { 0x02, 0x03 };
		snd_hda_override_conn_list(codec, 0x17, ARRAY_SIZE(conn), conn);
	}
}

/* force NID 0x17 (Bass Speaker) to DAC1 to share it with the main speaker */
static void alc285_fixup_speaker2_to_dac1(struct hda_codec *codec,
					  const struct hda_fixup *fix, int action)
{
	if (action == HDA_FIXUP_ACT_PRE_PROBE) {
		static const hda_nid_t conn[] = { 0x02 };
		snd_hda_override_conn_list(codec, 0x17, ARRAY_SIZE(conn), conn);
	}
}

/* Hook to update amp GPIO4 for automute */
static void alc280_hp_gpio4_automute_hook(struct hda_codec *codec,
					  struct hda_jack_callback *jack)
{
	struct alc_spec *spec = codec->spec;

	snd_hda_gen_hp_automute(codec, jack);
	/* mute_led_polarity is set to 0, so we pass inverted value here */
	alc_update_gpio_led(codec, 0x10, spec->mute_led_polarity,
			    !spec->gen.hp_jack_present);
}

/* Manage GPIOs for HP EliteBook Folio 9480m.
 *
 * GPIO4 is the headphone amplifier power control
 * GPIO3 is the audio output mute indicator LED
 */

static void alc280_fixup_hp_9480m(struct hda_codec *codec,
				  const struct hda_fixup *fix,
				  int action)
{
	struct alc_spec *spec = codec->spec;

	alc_fixup_hp_gpio_led(codec, action, 0x08, 0);
	if (action == HDA_FIXUP_ACT_PRE_PROBE) {
		/* amp at GPIO4; toggled via alc280_hp_gpio4_automute_hook() */
		spec->gpio_mask |= 0x10;
		spec->gpio_dir |= 0x10;
		spec->gen.hp_automute_hook = alc280_hp_gpio4_automute_hook;
	}
}

static void alc275_fixup_gpio4_off(struct hda_codec *codec,
				   const struct hda_fixup *fix,
				   int action)
{
	struct alc_spec *spec = codec->spec;

	if (action == HDA_FIXUP_ACT_PRE_PROBE) {
		spec->gpio_mask |= 0x04;
		spec->gpio_dir |= 0x04;
		/* set data bit low */
	}
}

/* Quirk for Thinkpad X1 7th and 8th Gen
 * The following fixed routing needed
 * DAC1 (NID 0x02) -> Speaker (NID 0x14); some eq applied secretly
 * DAC2 (NID 0x03) -> Bass (NID 0x17) & Headphone (NID 0x21); sharing a DAC
 * DAC3 (NID 0x06) -> Unused, due to the lack of volume amp
 */
static void alc285_fixup_thinkpad_x1_gen7(struct hda_codec *codec,
					  const struct hda_fixup *fix, int action)
{
	static const hda_nid_t conn[] = { 0x02, 0x03 }; /* exclude 0x06 */
	static const hda_nid_t preferred_pairs[] = {
		0x14, 0x02, 0x17, 0x03, 0x21, 0x03, 0
	};
	struct alc_spec *spec = codec->spec;

	switch (action) {
	case HDA_FIXUP_ACT_PRE_PROBE:
		snd_hda_override_conn_list(codec, 0x17, ARRAY_SIZE(conn), conn);
		spec->gen.preferred_dacs = preferred_pairs;
		break;
	case HDA_FIXUP_ACT_BUILD:
		/* The generic parser creates somewhat unintuitive volume ctls
		 * with the fixed routing above, and the shared DAC2 may be
		 * confusing for PA.
		 * Rename those to unique names so that PA doesn't touch them
		 * and use only Master volume.
		 */
		rename_ctl(codec, "Front Playback Volume", "DAC1 Playback Volume");
		rename_ctl(codec, "Bass Speaker Playback Volume", "DAC2 Playback Volume");
		break;
	}
}

static void alc233_alc662_fixup_lenovo_dual_codecs(struct hda_codec *codec,
					 const struct hda_fixup *fix,
					 int action)
{
	alc_fixup_dual_codecs(codec, fix, action);
	switch (action) {
	case HDA_FIXUP_ACT_PRE_PROBE:
		/* override card longname to provide a unique UCM profile */
		strcpy(codec->card->longname, "HDAudio-Lenovo-DualCodecs");
		break;
	case HDA_FIXUP_ACT_BUILD:
		/* rename Capture controls depending on the codec */
		rename_ctl(codec, "Capture Volume",
			   codec->addr == 0 ?
			   "Rear-Panel Capture Volume" :
			   "Front-Panel Capture Volume");
		rename_ctl(codec, "Capture Switch",
			   codec->addr == 0 ?
			   "Rear-Panel Capture Switch" :
			   "Front-Panel Capture Switch");
		break;
	}
}

static void alc225_fixup_s3_pop_noise(struct hda_codec *codec,
				      const struct hda_fixup *fix, int action)
{
	if (action != HDA_FIXUP_ACT_PRE_PROBE)
		return;

	codec->power_save_node = 1;
}

/* Forcibly assign NID 0x03 to HP/LO while NID 0x02 to SPK for EQ */
static void alc274_fixup_bind_dacs(struct hda_codec *codec,
				    const struct hda_fixup *fix, int action)
{
	struct alc_spec *spec = codec->spec;
	static const hda_nid_t preferred_pairs[] = {
		0x21, 0x03, 0x1b, 0x03, 0x16, 0x02,
		0
	};

	if (action != HDA_FIXUP_ACT_PRE_PROBE)
		return;

	spec->gen.preferred_dacs = preferred_pairs;
	spec->gen.auto_mute_via_amp = 1;
	codec->power_save_node = 0;
}

/* avoid DAC 0x06 for bass speaker 0x17; it has no volume control */
static void alc289_fixup_asus_ga401(struct hda_codec *codec,
				    const struct hda_fixup *fix, int action)
{
	static const hda_nid_t preferred_pairs[] = {
		0x14, 0x02, 0x17, 0x02, 0x21, 0x03, 0
	};
	struct alc_spec *spec = codec->spec;

	if (action == HDA_FIXUP_ACT_PRE_PROBE) {
		spec->gen.preferred_dacs = preferred_pairs;
		spec->gen.obey_preferred_dacs = 1;
	}
}

/* The DAC of NID 0x3 will introduce click/pop noise on headphones, so invalidate it */
static void alc285_fixup_invalidate_dacs(struct hda_codec *codec,
			      const struct hda_fixup *fix, int action)
{
	if (action != HDA_FIXUP_ACT_PRE_PROBE)
		return;

	snd_hda_override_wcaps(codec, 0x03, 0);
}

static void alc_combo_jack_hp_jd_restart(struct hda_codec *codec)
{
	switch (codec->core.vendor_id) {
	case 0x10ec0274:
	case 0x10ec0294:
	case 0x10ec0225:
	case 0x10ec0295:
	case 0x10ec0299:
		alc_update_coef_idx(codec, 0x4a, 0x8000, 1 << 15); /* Reset HP JD */
		alc_update_coef_idx(codec, 0x4a, 0x8000, 0 << 15);
		break;
	case 0x10ec0230:
	case 0x10ec0235:
	case 0x10ec0236:
	case 0x10ec0255:
	case 0x10ec0256:
	case 0x19e58326:
		alc_update_coef_idx(codec, 0x1b, 0x8000, 1 << 15); /* Reset HP JD */
		alc_update_coef_idx(codec, 0x1b, 0x8000, 0 << 15);
		break;
	}
}

static void alc295_fixup_chromebook(struct hda_codec *codec,
				    const struct hda_fixup *fix, int action)
{
	struct alc_spec *spec = codec->spec;

	switch (action) {
	case HDA_FIXUP_ACT_PRE_PROBE:
		spec->ultra_low_power = true;
		break;
	case HDA_FIXUP_ACT_INIT:
		alc_combo_jack_hp_jd_restart(codec);
		break;
	}
}

static void alc_fixup_disable_mic_vref(struct hda_codec *codec,
				  const struct hda_fixup *fix, int action)
{
	if (action == HDA_FIXUP_ACT_PRE_PROBE)
		snd_hda_codec_set_pin_target(codec, 0x19, PIN_VREFHIZ);
}


static void alc294_gx502_toggle_output(struct hda_codec *codec,
					struct hda_jack_callback *cb)
{
	/* The Windows driver sets the codec up in a very different way where
	 * it appears to leave 0x10 = 0x8a20 set. For Linux we need to toggle it
	 */
	if (snd_hda_jack_detect_state(codec, 0x21) == HDA_JACK_PRESENT)
		alc_write_coef_idx(codec, 0x10, 0x8a20);
	else
		alc_write_coef_idx(codec, 0x10, 0x0a20);
}

static void alc294_fixup_gx502_hp(struct hda_codec *codec,
					const struct hda_fixup *fix, int action)
{
	/* Pin 0x21: headphones/headset mic */
	if (!is_jack_detectable(codec, 0x21))
		return;

	switch (action) {
	case HDA_FIXUP_ACT_PRE_PROBE:
		snd_hda_jack_detect_enable_callback(codec, 0x21,
				alc294_gx502_toggle_output);
		break;
	case HDA_FIXUP_ACT_INIT:
		/* Make sure to start in a correct state, i.e. if
		 * headphones have been plugged in before powering up the system
		 */
		alc294_gx502_toggle_output(codec, NULL);
		break;
	}
}

static void alc294_gu502_toggle_output(struct hda_codec *codec,
				       struct hda_jack_callback *cb)
{
	/* Windows sets 0x10 to 0x8420 for Node 0x20 which is
	 * responsible from changes between speakers and headphones
	 */
	if (snd_hda_jack_detect_state(codec, 0x21) == HDA_JACK_PRESENT)
		alc_write_coef_idx(codec, 0x10, 0x8420);
	else
		alc_write_coef_idx(codec, 0x10, 0x0a20);
}

static void alc294_fixup_gu502_hp(struct hda_codec *codec,
				  const struct hda_fixup *fix, int action)
{
	if (!is_jack_detectable(codec, 0x21))
		return;

	switch (action) {
	case HDA_FIXUP_ACT_PRE_PROBE:
		snd_hda_jack_detect_enable_callback(codec, 0x21,
				alc294_gu502_toggle_output);
		break;
	case HDA_FIXUP_ACT_INIT:
		alc294_gu502_toggle_output(codec, NULL);
		break;
	}
}

static void  alc285_fixup_hp_gpio_amp_init(struct hda_codec *codec,
			      const struct hda_fixup *fix, int action)
{
	if (action != HDA_FIXUP_ACT_INIT)
		return;

	msleep(100);
	alc_write_coef_idx(codec, 0x65, 0x0);
}

static void alc274_fixup_hp_headset_mic(struct hda_codec *codec,
				    const struct hda_fixup *fix, int action)
{
	switch (action) {
	case HDA_FIXUP_ACT_INIT:
		alc_combo_jack_hp_jd_restart(codec);
		break;
	}
}

static void alc_fixup_no_int_mic(struct hda_codec *codec,
				    const struct hda_fixup *fix, int action)
{
	struct alc_spec *spec = codec->spec;

	switch (action) {
	case HDA_FIXUP_ACT_PRE_PROBE:
		/* Mic RING SLEEVE swap for combo jack */
		alc_update_coef_idx(codec, 0x45, 0xf<<12 | 1<<10, 5<<12);
		spec->no_internal_mic_pin = true;
		break;
	case HDA_FIXUP_ACT_INIT:
		alc_combo_jack_hp_jd_restart(codec);
		break;
	}
}

/* GPIO1 = amplifier on/off
 * GPIO3 = mic mute LED
 */
static void alc285_fixup_hp_spectre_x360_eb1(struct hda_codec *codec,
					  const struct hda_fixup *fix, int action)
{
	static const hda_nid_t conn[] = { 0x02 };

	struct alc_spec *spec = codec->spec;
	static const struct hda_pintbl pincfgs[] = {
		{ 0x14, 0x90170110 },  /* front/high speakers */
		{ 0x17, 0x90170130 },  /* back/bass speakers */
		{ }
	};

	//enable micmute led
	alc_fixup_hp_gpio_led(codec, action, 0x00, 0x04);

	switch (action) {
	case HDA_FIXUP_ACT_PRE_PROBE:
		spec->micmute_led_polarity = 1;
		/* needed for amp of back speakers */
		spec->gpio_mask |= 0x01;
		spec->gpio_dir |= 0x01;
		snd_hda_apply_pincfgs(codec, pincfgs);
		/* share DAC to have unified volume control */
		snd_hda_override_conn_list(codec, 0x14, ARRAY_SIZE(conn), conn);
		snd_hda_override_conn_list(codec, 0x17, ARRAY_SIZE(conn), conn);
		break;
	case HDA_FIXUP_ACT_INIT:
		/* need to toggle GPIO to enable the amp of back speakers */
		alc_update_gpio_data(codec, 0x01, true);
		msleep(100);
		alc_update_gpio_data(codec, 0x01, false);
		break;
	}
}

static void alc285_fixup_hp_spectre_x360(struct hda_codec *codec,
					  const struct hda_fixup *fix, int action)
{
	static const hda_nid_t conn[] = { 0x02 };
	static const struct hda_pintbl pincfgs[] = {
		{ 0x14, 0x90170110 },  /* rear speaker */
		{ }
	};

	switch (action) {
	case HDA_FIXUP_ACT_PRE_PROBE:
		snd_hda_apply_pincfgs(codec, pincfgs);
		/* force front speaker to DAC1 */
		snd_hda_override_conn_list(codec, 0x17, ARRAY_SIZE(conn), conn);
		break;
	}
}

/* for hda_fixup_thinkpad_acpi() */
#include "thinkpad_helper.c"

static void alc_fixup_thinkpad_acpi(struct hda_codec *codec,
				    const struct hda_fixup *fix, int action)
{
	alc_fixup_no_shutup(codec, fix, action); /* reduce click noise */
	hda_fixup_thinkpad_acpi(codec, fix, action);
}

/* Fixup for Lenovo Legion 15IMHg05 speaker output on headset removal. */
static void alc287_fixup_legion_15imhg05_speakers(struct hda_codec *codec,
						  const struct hda_fixup *fix,
						  int action)
{
	struct alc_spec *spec = codec->spec;

	switch (action) {
	case HDA_FIXUP_ACT_PRE_PROBE:
		spec->gen.suppress_auto_mute = 1;
		break;
	}
}

static int comp_bind(struct device *dev)
{
	struct hda_codec *cdc = dev_to_hda_codec(dev);
	struct alc_spec *spec = cdc->spec;
	int ret, i;

	ret = component_bind_all(dev, spec->comps);
	if (ret)
		return ret;
<<<<<<< HEAD

	if (snd_hdac_is_power_on(&cdc->core)) {
		codec_dbg(cdc, "Resuming after bind.\n");
		for (i = 0; i < HDA_MAX_COMPONENTS; i++)
			if (spec->comps[i].resume_hook)
				spec->comps[i].resume_hook(spec->comps[i].dev);
	}

=======

	if (snd_hdac_is_power_on(&cdc->core)) {
		codec_dbg(cdc, "Resuming after bind.\n");
		for (i = 0; i < HDA_MAX_COMPONENTS; i++)
			if (spec->comps[i].resume_hook)
				spec->comps[i].resume_hook(spec->comps[i].dev);
	}

>>>>>>> 9fecab24
	return 0;
}

static void comp_unbind(struct device *dev)
{
	struct hda_codec *cdc = dev_to_hda_codec(dev);
	struct alc_spec *spec = cdc->spec;

	component_unbind_all(dev, spec->comps);
}

static const struct component_master_ops comp_master_ops = {
	.bind = comp_bind,
	.unbind = comp_unbind,
};

static void comp_generic_playback_hook(struct hda_pcm_stream *hinfo, struct hda_codec *cdc,
				       struct snd_pcm_substream *sub, int action)
{
	struct alc_spec *spec = cdc->spec;
	int i;

	for (i = 0; i < HDA_MAX_COMPONENTS; i++) {
		if (spec->comps[i].dev)
			spec->comps[i].playback_hook(spec->comps[i].dev, action);
	}
}

struct cs35l41_dev_name {
	const char *bus;
	const char *hid;
	int index;
};

/* match the device name in a slightly relaxed manner */
static int comp_match_cs35l41_dev_name(struct device *dev, void *data)
{
	struct cs35l41_dev_name *p = data;
	const char *d = dev_name(dev);
	int n = strlen(p->bus);
	char tmp[32];

	/* check the bus name */
	if (strncmp(d, p->bus, n))
		return 0;
	/* skip the bus number */
	if (isdigit(d[n]))
		n++;
	/* the rest must be exact matching */
	snprintf(tmp, sizeof(tmp), "-%s:00-cs35l41-hda.%d", p->hid, p->index);
	return !strcmp(d + n, tmp);
}

static void cs35l41_generic_fixup(struct hda_codec *cdc, int action, const char *bus,
				  const char *hid, int count)
{
	struct device *dev = hda_codec_dev(cdc);
	struct alc_spec *spec = cdc->spec;
	struct cs35l41_dev_name *rec;
	int ret, i;

	switch (action) {
	case HDA_FIXUP_ACT_PRE_PROBE:
		for (i = 0; i < count; i++) {
			rec = devm_kmalloc(dev, sizeof(*rec), GFP_KERNEL);
			if (!rec)
				return;
<<<<<<< HEAD
			spec->comps[i].codec = cdc;
			component_match_add(dev, &spec->match, component_compare_dev_name, name);
=======
			rec->bus = bus;
			rec->hid = hid;
			rec->index = i;
			spec->comps[i].codec = cdc;
			component_match_add(dev, &spec->match,
					    comp_match_cs35l41_dev_name, rec);
>>>>>>> 9fecab24
		}
		ret = component_master_add_with_match(dev, &comp_master_ops, spec->match);
		if (ret)
			codec_err(cdc, "Fail to register component aggregator %d\n", ret);
		else
			spec->gen.pcm_playback_hook = comp_generic_playback_hook;
		break;
	}
}

static void cs35l41_fixup_i2c_two(struct hda_codec *cdc, const struct hda_fixup *fix, int action)
{
	cs35l41_generic_fixup(cdc, action, "i2c", "CSC3551", 2);
}

static void cs35l41_fixup_spi_two(struct hda_codec *codec, const struct hda_fixup *fix, int action)
{
	cs35l41_generic_fixup(codec, action, "spi", "CSC3551", 2);
}

static void cs35l41_fixup_spi_four(struct hda_codec *codec, const struct hda_fixup *fix, int action)
{
	cs35l41_generic_fixup(codec, action, "spi", "CSC3551", 4);
}

static void alc287_fixup_legion_16achg6_speakers(struct hda_codec *cdc, const struct hda_fixup *fix,
						 int action)
{
	cs35l41_generic_fixup(cdc, action, "i2c", "CLSA0100", 2);
}

static void alc287_fixup_legion_16ithg6_speakers(struct hda_codec *cdc, const struct hda_fixup *fix,
						 int action)
{
	cs35l41_generic_fixup(cdc, action, "i2c", "CLSA0101", 2);
}

/* for alc295_fixup_hp_top_speakers */
#include "hp_x360_helper.c"

/* for alc285_fixup_ideapad_s740_coef() */
#include "ideapad_s740_helper.c"

static const struct coef_fw alc256_fixup_set_coef_defaults_coefs[] = {
	WRITE_COEF(0x10, 0x0020), WRITE_COEF(0x24, 0x0000),
	WRITE_COEF(0x26, 0x0000), WRITE_COEF(0x29, 0x3000),
	WRITE_COEF(0x37, 0xfe05), WRITE_COEF(0x45, 0x5089),
	{}
};

static void alc256_fixup_set_coef_defaults(struct hda_codec *codec,
					   const struct hda_fixup *fix,
					   int action)
{
	/*
	 * A certain other OS sets these coeffs to different values. On at least
	 * one TongFang barebone these settings might survive even a cold
	 * reboot. So to restore a clean slate the values are explicitly reset
	 * to default here. Without this, the external microphone is always in a
	 * plugged-in state, while the internal microphone is always in an
	 * unplugged state, breaking the ability to use the internal microphone.
	 */
	alc_process_coef_fw(codec, alc256_fixup_set_coef_defaults_coefs);
}

static const struct coef_fw alc233_fixup_no_audio_jack_coefs[] = {
	WRITE_COEF(0x1a, 0x9003), WRITE_COEF(0x1b, 0x0e2b), WRITE_COEF(0x37, 0xfe06),
	WRITE_COEF(0x38, 0x4981), WRITE_COEF(0x45, 0xd489), WRITE_COEF(0x46, 0x0074),
	WRITE_COEF(0x49, 0x0149),
	{}
};

static void alc233_fixup_no_audio_jack(struct hda_codec *codec,
				       const struct hda_fixup *fix,
				       int action)
{
	/*
	 * The audio jack input and output is not detected on the ASRock NUC Box
	 * 1100 series when cold booting without this fix. Warm rebooting from a
	 * certain other OS makes the audio functional, as COEF settings are
	 * preserved in this case. This fix sets these altered COEF values as
	 * the default.
	 */
	alc_process_coef_fw(codec, alc233_fixup_no_audio_jack_coefs);
}

static void alc256_fixup_mic_no_presence_and_resume(struct hda_codec *codec,
						    const struct hda_fixup *fix,
						    int action)
{
	/*
	 * The Clevo NJ51CU comes either with the ALC293 or the ALC256 codec,
	 * but uses the 0x8686 subproduct id in both cases. The ALC256 codec
	 * needs an additional quirk for sound working after suspend and resume.
	 */
	if (codec->core.vendor_id == 0x10ec0256) {
		alc_update_coef_idx(codec, 0x10, 1<<9, 0);
		snd_hda_codec_set_pincfg(codec, 0x19, 0x04a11120);
	} else {
		snd_hda_codec_set_pincfg(codec, 0x1a, 0x04a1113c);
	}
}

static void alc_fixup_dell4_mic_no_presence_quiet(struct hda_codec *codec,
						  const struct hda_fixup *fix,
						  int action)
{
	struct alc_spec *spec = codec->spec;
	struct hda_input_mux *imux = &spec->gen.input_mux;
	int i;

	alc269_fixup_limit_int_mic_boost(codec, fix, action);

	switch (action) {
	case HDA_FIXUP_ACT_PRE_PROBE:
		/**
		 * Set the vref of pin 0x19 (Headset Mic) and pin 0x1b (Headphone Mic)
		 * to Hi-Z to avoid pop noises at startup and when plugging and
		 * unplugging headphones.
		 */
		snd_hda_codec_set_pin_target(codec, 0x19, PIN_VREFHIZ);
		snd_hda_codec_set_pin_target(codec, 0x1b, PIN_VREFHIZ);
		break;
	case HDA_FIXUP_ACT_PROBE:
		/**
		 * Make the internal mic (0x12) the default input source to
		 * prevent pop noises on cold boot.
		 */
		for (i = 0; i < imux->num_items; i++) {
			if (spec->gen.imux_pins[i] == 0x12) {
				spec->gen.cur_mux[0] = i;
				break;
			}
		}
		break;
	}
}

static void alc287_fixup_yoga9_14iap7_bass_spk_pin(struct hda_codec *codec,
					  const struct hda_fixup *fix, int action)
{
	/*
	 * The Pin Complex 0x17 for the bass speakers is wrongly reported as
	 * unconnected.
	 */
	static const struct hda_pintbl pincfgs[] = {
		{ 0x17, 0x90170121 },
		{ }
	};
	/*
	 * Avoid DAC 0x06 and 0x08, as they have no volume controls.
	 * DAC 0x02 and 0x03 would be fine.
	 */
	static const hda_nid_t conn[] = { 0x02, 0x03 };
	/*
	 * Prefer both speakerbar (0x14) and bass speakers (0x17) connected to DAC 0x02.
	 * Headphones (0x21) are connected to DAC 0x03.
	 */
	static const hda_nid_t preferred_pairs[] = {
		0x14, 0x02,
		0x17, 0x02,
		0x21, 0x03,
		0
	};
	struct alc_spec *spec = codec->spec;

	switch (action) {
	case HDA_FIXUP_ACT_PRE_PROBE:
		snd_hda_apply_pincfgs(codec, pincfgs);
		snd_hda_override_conn_list(codec, 0x17, ARRAY_SIZE(conn), conn);
		spec->gen.preferred_dacs = preferred_pairs;
		break;
	}
}

enum {
	ALC269_FIXUP_GPIO2,
	ALC269_FIXUP_SONY_VAIO,
	ALC275_FIXUP_SONY_VAIO_GPIO2,
	ALC269_FIXUP_DELL_M101Z,
	ALC269_FIXUP_SKU_IGNORE,
	ALC269_FIXUP_ASUS_G73JW,
	ALC269_FIXUP_LENOVO_EAPD,
	ALC275_FIXUP_SONY_HWEQ,
	ALC275_FIXUP_SONY_DISABLE_AAMIX,
	ALC271_FIXUP_DMIC,
	ALC269_FIXUP_PCM_44K,
	ALC269_FIXUP_STEREO_DMIC,
	ALC269_FIXUP_HEADSET_MIC,
	ALC269_FIXUP_QUANTA_MUTE,
	ALC269_FIXUP_LIFEBOOK,
	ALC269_FIXUP_LIFEBOOK_EXTMIC,
	ALC269_FIXUP_LIFEBOOK_HP_PIN,
	ALC269_FIXUP_LIFEBOOK_NO_HP_TO_LINEOUT,
	ALC255_FIXUP_LIFEBOOK_U7x7_HEADSET_MIC,
	ALC269_FIXUP_AMIC,
	ALC269_FIXUP_DMIC,
	ALC269VB_FIXUP_AMIC,
	ALC269VB_FIXUP_DMIC,
	ALC269_FIXUP_HP_MUTE_LED,
	ALC269_FIXUP_HP_MUTE_LED_MIC1,
	ALC269_FIXUP_HP_MUTE_LED_MIC2,
	ALC269_FIXUP_HP_MUTE_LED_MIC3,
	ALC269_FIXUP_HP_GPIO_LED,
	ALC269_FIXUP_HP_GPIO_MIC1_LED,
	ALC269_FIXUP_HP_LINE1_MIC1_LED,
	ALC269_FIXUP_INV_DMIC,
	ALC269_FIXUP_LENOVO_DOCK,
	ALC269_FIXUP_LENOVO_DOCK_LIMIT_BOOST,
	ALC269_FIXUP_NO_SHUTUP,
	ALC286_FIXUP_SONY_MIC_NO_PRESENCE,
	ALC269_FIXUP_PINCFG_NO_HP_TO_LINEOUT,
	ALC269_FIXUP_DELL1_MIC_NO_PRESENCE,
	ALC269_FIXUP_DELL2_MIC_NO_PRESENCE,
	ALC269_FIXUP_DELL3_MIC_NO_PRESENCE,
	ALC269_FIXUP_DELL4_MIC_NO_PRESENCE,
	ALC269_FIXUP_DELL4_MIC_NO_PRESENCE_QUIET,
	ALC269_FIXUP_HEADSET_MODE,
	ALC269_FIXUP_HEADSET_MODE_NO_HP_MIC,
	ALC269_FIXUP_ASPIRE_HEADSET_MIC,
	ALC269_FIXUP_ASUS_X101_FUNC,
	ALC269_FIXUP_ASUS_X101_VERB,
	ALC269_FIXUP_ASUS_X101,
	ALC271_FIXUP_AMIC_MIC2,
	ALC271_FIXUP_HP_GATE_MIC_JACK,
	ALC271_FIXUP_HP_GATE_MIC_JACK_E1_572,
	ALC269_FIXUP_ACER_AC700,
	ALC269_FIXUP_LIMIT_INT_MIC_BOOST,
	ALC269VB_FIXUP_ASUS_ZENBOOK,
	ALC269VB_FIXUP_ASUS_ZENBOOK_UX31A,
	ALC269VB_FIXUP_ASUS_MIC_NO_PRESENCE,
	ALC269_FIXUP_LIMIT_INT_MIC_BOOST_MUTE_LED,
	ALC269VB_FIXUP_ORDISSIMO_EVE2,
	ALC283_FIXUP_CHROME_BOOK,
	ALC283_FIXUP_SENSE_COMBO_JACK,
	ALC282_FIXUP_ASUS_TX300,
	ALC283_FIXUP_INT_MIC,
	ALC290_FIXUP_MONO_SPEAKERS,
	ALC290_FIXUP_MONO_SPEAKERS_HSJACK,
	ALC290_FIXUP_SUBWOOFER,
	ALC290_FIXUP_SUBWOOFER_HSJACK,
	ALC269_FIXUP_THINKPAD_ACPI,
	ALC269_FIXUP_DMIC_THINKPAD_ACPI,
	ALC255_FIXUP_ACER_MIC_NO_PRESENCE,
	ALC255_FIXUP_ASUS_MIC_NO_PRESENCE,
	ALC255_FIXUP_DELL1_MIC_NO_PRESENCE,
	ALC255_FIXUP_DELL2_MIC_NO_PRESENCE,
	ALC255_FIXUP_HEADSET_MODE,
	ALC255_FIXUP_HEADSET_MODE_NO_HP_MIC,
	ALC293_FIXUP_DELL1_MIC_NO_PRESENCE,
	ALC292_FIXUP_TPT440_DOCK,
	ALC292_FIXUP_TPT440,
	ALC283_FIXUP_HEADSET_MIC,
	ALC255_FIXUP_MIC_MUTE_LED,
	ALC282_FIXUP_ASPIRE_V5_PINS,
	ALC269VB_FIXUP_ASPIRE_E1_COEF,
	ALC280_FIXUP_HP_GPIO4,
	ALC286_FIXUP_HP_GPIO_LED,
	ALC280_FIXUP_HP_GPIO2_MIC_HOTKEY,
	ALC280_FIXUP_HP_DOCK_PINS,
	ALC269_FIXUP_HP_DOCK_GPIO_MIC1_LED,
	ALC280_FIXUP_HP_9480M,
	ALC245_FIXUP_HP_X360_AMP,
	ALC285_FIXUP_HP_SPECTRE_X360_EB1,
	ALC288_FIXUP_DELL_HEADSET_MODE,
	ALC288_FIXUP_DELL1_MIC_NO_PRESENCE,
	ALC288_FIXUP_DELL_XPS_13,
	ALC288_FIXUP_DISABLE_AAMIX,
	ALC292_FIXUP_DELL_E7X_AAMIX,
	ALC292_FIXUP_DELL_E7X,
	ALC292_FIXUP_DISABLE_AAMIX,
	ALC293_FIXUP_DISABLE_AAMIX_MULTIJACK,
	ALC298_FIXUP_ALIENWARE_MIC_NO_PRESENCE,
	ALC298_FIXUP_DELL1_MIC_NO_PRESENCE,
	ALC298_FIXUP_DELL_AIO_MIC_NO_PRESENCE,
	ALC275_FIXUP_DELL_XPS,
	ALC293_FIXUP_LENOVO_SPK_NOISE,
	ALC233_FIXUP_LENOVO_LINE2_MIC_HOTKEY,
	ALC255_FIXUP_DELL_SPK_NOISE,
	ALC225_FIXUP_DISABLE_MIC_VREF,
	ALC225_FIXUP_DELL1_MIC_NO_PRESENCE,
	ALC295_FIXUP_DISABLE_DAC3,
	ALC285_FIXUP_SPEAKER2_TO_DAC1,
	ALC280_FIXUP_HP_HEADSET_MIC,
	ALC221_FIXUP_HP_FRONT_MIC,
	ALC292_FIXUP_TPT460,
	ALC298_FIXUP_SPK_VOLUME,
	ALC298_FIXUP_LENOVO_SPK_VOLUME,
	ALC256_FIXUP_DELL_INSPIRON_7559_SUBWOOFER,
	ALC269_FIXUP_ATIV_BOOK_8,
	ALC221_FIXUP_HP_288PRO_MIC_NO_PRESENCE,
	ALC221_FIXUP_HP_MIC_NO_PRESENCE,
	ALC256_FIXUP_ASUS_HEADSET_MODE,
	ALC256_FIXUP_ASUS_MIC,
	ALC256_FIXUP_ASUS_AIO_GPIO2,
	ALC233_FIXUP_ASUS_MIC_NO_PRESENCE,
	ALC233_FIXUP_EAPD_COEF_AND_MIC_NO_PRESENCE,
	ALC233_FIXUP_LENOVO_MULTI_CODECS,
	ALC233_FIXUP_ACER_HEADSET_MIC,
	ALC294_FIXUP_LENOVO_MIC_LOCATION,
	ALC225_FIXUP_DELL_WYSE_MIC_NO_PRESENCE,
	ALC225_FIXUP_S3_POP_NOISE,
	ALC700_FIXUP_INTEL_REFERENCE,
	ALC274_FIXUP_DELL_BIND_DACS,
	ALC274_FIXUP_DELL_AIO_LINEOUT_VERB,
	ALC298_FIXUP_TPT470_DOCK_FIX,
	ALC298_FIXUP_TPT470_DOCK,
	ALC255_FIXUP_DUMMY_LINEOUT_VERB,
	ALC255_FIXUP_DELL_HEADSET_MIC,
	ALC256_FIXUP_HUAWEI_MACH_WX9_PINS,
	ALC298_FIXUP_HUAWEI_MBX_STEREO,
	ALC295_FIXUP_HP_X360,
	ALC221_FIXUP_HP_HEADSET_MIC,
	ALC285_FIXUP_LENOVO_HEADPHONE_NOISE,
	ALC295_FIXUP_HP_AUTO_MUTE,
	ALC286_FIXUP_ACER_AIO_MIC_NO_PRESENCE,
	ALC294_FIXUP_ASUS_MIC,
	ALC294_FIXUP_ASUS_HEADSET_MIC,
	ALC294_FIXUP_ASUS_SPK,
	ALC293_FIXUP_SYSTEM76_MIC_NO_PRESENCE,
	ALC285_FIXUP_LENOVO_PC_BEEP_IN_NOISE,
	ALC255_FIXUP_ACER_HEADSET_MIC,
	ALC295_FIXUP_CHROME_BOOK,
	ALC225_FIXUP_HEADSET_JACK,
	ALC225_FIXUP_DELL_WYSE_AIO_MIC_NO_PRESENCE,
	ALC225_FIXUP_WYSE_AUTO_MUTE,
	ALC225_FIXUP_WYSE_DISABLE_MIC_VREF,
	ALC286_FIXUP_ACER_AIO_HEADSET_MIC,
	ALC256_FIXUP_ASUS_HEADSET_MIC,
	ALC256_FIXUP_ASUS_MIC_NO_PRESENCE,
	ALC299_FIXUP_PREDATOR_SPK,
	ALC256_FIXUP_MEDION_HEADSET_NO_PRESENCE,
	ALC289_FIXUP_DELL_SPK2,
	ALC289_FIXUP_DUAL_SPK,
	ALC294_FIXUP_SPK2_TO_DAC1,
	ALC294_FIXUP_ASUS_DUAL_SPK,
	ALC285_FIXUP_THINKPAD_X1_GEN7,
	ALC285_FIXUP_THINKPAD_HEADSET_JACK,
	ALC294_FIXUP_ASUS_HPE,
	ALC294_FIXUP_ASUS_COEF_1B,
	ALC294_FIXUP_ASUS_GX502_HP,
	ALC294_FIXUP_ASUS_GX502_PINS,
	ALC294_FIXUP_ASUS_GX502_VERBS,
	ALC294_FIXUP_ASUS_GU502_HP,
	ALC294_FIXUP_ASUS_GU502_PINS,
	ALC294_FIXUP_ASUS_GU502_VERBS,
	ALC294_FIXUP_ASUS_G513_PINS,
	ALC285_FIXUP_ASUS_G533Z_PINS,
	ALC285_FIXUP_HP_GPIO_LED,
	ALC285_FIXUP_HP_MUTE_LED,
	ALC236_FIXUP_HP_GPIO_LED,
	ALC236_FIXUP_HP_MUTE_LED,
	ALC236_FIXUP_HP_MUTE_LED_MICMUTE_VREF,
	ALC298_FIXUP_SAMSUNG_AMP,
	ALC298_FIXUP_SAMSUNG_HEADPHONE_VERY_QUIET,
	ALC256_FIXUP_SAMSUNG_HEADPHONE_VERY_QUIET,
	ALC295_FIXUP_ASUS_MIC_NO_PRESENCE,
	ALC269VC_FIXUP_ACER_VCOPPERBOX_PINS,
	ALC269VC_FIXUP_ACER_HEADSET_MIC,
	ALC269VC_FIXUP_ACER_MIC_NO_PRESENCE,
	ALC289_FIXUP_ASUS_GA401,
	ALC289_FIXUP_ASUS_GA502,
	ALC256_FIXUP_ACER_MIC_NO_PRESENCE,
	ALC285_FIXUP_HP_GPIO_AMP_INIT,
	ALC269_FIXUP_CZC_B20,
	ALC269_FIXUP_CZC_TMI,
	ALC269_FIXUP_CZC_L101,
	ALC269_FIXUP_LEMOTE_A1802,
	ALC269_FIXUP_LEMOTE_A190X,
	ALC256_FIXUP_INTEL_NUC8_RUGGED,
	ALC233_FIXUP_INTEL_NUC8_DMIC,
	ALC233_FIXUP_INTEL_NUC8_BOOST,
	ALC256_FIXUP_INTEL_NUC10,
	ALC255_FIXUP_XIAOMI_HEADSET_MIC,
	ALC274_FIXUP_HP_MIC,
	ALC274_FIXUP_HP_HEADSET_MIC,
	ALC274_FIXUP_HP_ENVY_GPIO,
	ALC256_FIXUP_ASUS_HPE,
	ALC285_FIXUP_THINKPAD_NO_BASS_SPK_HEADSET_JACK,
	ALC287_FIXUP_HP_GPIO_LED,
	ALC256_FIXUP_HP_HEADSET_MIC,
	ALC245_FIXUP_HP_GPIO_LED,
	ALC236_FIXUP_DELL_AIO_HEADSET_MIC,
	ALC282_FIXUP_ACER_DISABLE_LINEOUT,
	ALC255_FIXUP_ACER_LIMIT_INT_MIC_BOOST,
	ALC256_FIXUP_ACER_HEADSET_MIC,
	ALC285_FIXUP_IDEAPAD_S740_COEF,
	ALC285_FIXUP_HP_LIMIT_INT_MIC_BOOST,
	ALC295_FIXUP_ASUS_DACS,
	ALC295_FIXUP_HP_OMEN,
	ALC285_FIXUP_HP_SPECTRE_X360,
	ALC287_FIXUP_IDEAPAD_BASS_SPK_AMP,
	ALC623_FIXUP_LENOVO_THINKSTATION_P340,
	ALC255_FIXUP_ACER_HEADPHONE_AND_MIC,
	ALC236_FIXUP_HP_LIMIT_INT_MIC_BOOST,
	ALC287_FIXUP_LEGION_15IMHG05_SPEAKERS,
	ALC287_FIXUP_LEGION_15IMHG05_AUTOMUTE,
	ALC287_FIXUP_YOGA7_14ITL_SPEAKERS,
	ALC298_FIXUP_LENOVO_C940_DUET7,
	ALC287_FIXUP_13S_GEN2_SPEAKERS,
	ALC256_FIXUP_SET_COEF_DEFAULTS,
	ALC256_FIXUP_SYSTEM76_MIC_NO_PRESENCE,
	ALC233_FIXUP_NO_AUDIO_JACK,
	ALC256_FIXUP_MIC_NO_PRESENCE_AND_RESUME,
	ALC285_FIXUP_LEGION_Y9000X_SPEAKERS,
	ALC285_FIXUP_LEGION_Y9000X_AUTOMUTE,
	ALC287_FIXUP_LEGION_16ACHG6,
	ALC287_FIXUP_CS35L41_I2C_2,
	ALC287_FIXUP_CS35L41_I2C_2_HP_GPIO_LED,
	ALC245_FIXUP_CS35L41_SPI_2,
	ALC245_FIXUP_CS35L41_SPI_2_HP_GPIO_LED,
	ALC245_FIXUP_CS35L41_SPI_4,
	ALC245_FIXUP_CS35L41_SPI_4_HP_GPIO_LED,
	ALC285_FIXUP_HP_SPEAKERS_MICMUTE_LED,
	ALC295_FIXUP_FRAMEWORK_LAPTOP_MIC_NO_PRESENCE,
	ALC287_FIXUP_LEGION_16ITHG6,
	ALC287_FIXUP_YOGA9_14IAP7_BASS_SPK,
	ALC287_FIXUP_YOGA9_14IAP7_BASS_SPK_PIN,
};

/* A special fixup for Lenovo C940 and Yoga Duet 7;
 * both have the very same PCI SSID, and we need to apply different fixups
 * depending on the codec ID
 */
static void alc298_fixup_lenovo_c940_duet7(struct hda_codec *codec,
					   const struct hda_fixup *fix,
					   int action)
{
	int id;

	if (codec->core.vendor_id == 0x10ec0298)
		id = ALC298_FIXUP_LENOVO_SPK_VOLUME; /* C940 */
	else
		id = ALC287_FIXUP_YOGA7_14ITL_SPEAKERS; /* Duet 7 */
	__snd_hda_apply_fixup(codec, id, action, 0);
}

static const struct hda_fixup alc269_fixups[] = {
	[ALC269_FIXUP_GPIO2] = {
		.type = HDA_FIXUP_FUNC,
		.v.func = alc_fixup_gpio2,
	},
	[ALC269_FIXUP_SONY_VAIO] = {
		.type = HDA_FIXUP_PINCTLS,
		.v.pins = (const struct hda_pintbl[]) {
			{0x19, PIN_VREFGRD},
			{}
		}
	},
	[ALC275_FIXUP_SONY_VAIO_GPIO2] = {
		.type = HDA_FIXUP_FUNC,
		.v.func = alc275_fixup_gpio4_off,
		.chained = true,
		.chain_id = ALC269_FIXUP_SONY_VAIO
	},
	[ALC269_FIXUP_DELL_M101Z] = {
		.type = HDA_FIXUP_VERBS,
		.v.verbs = (const struct hda_verb[]) {
			/* Enables internal speaker */
			{0x20, AC_VERB_SET_COEF_INDEX, 13},
			{0x20, AC_VERB_SET_PROC_COEF, 0x4040},
			{}
		}
	},
	[ALC269_FIXUP_SKU_IGNORE] = {
		.type = HDA_FIXUP_FUNC,
		.v.func = alc_fixup_sku_ignore,
	},
	[ALC269_FIXUP_ASUS_G73JW] = {
		.type = HDA_FIXUP_PINS,
		.v.pins = (const struct hda_pintbl[]) {
			{ 0x17, 0x99130111 }, /* subwoofer */
			{ }
		}
	},
	[ALC269_FIXUP_LENOVO_EAPD] = {
		.type = HDA_FIXUP_VERBS,
		.v.verbs = (const struct hda_verb[]) {
			{0x14, AC_VERB_SET_EAPD_BTLENABLE, 0},
			{}
		}
	},
	[ALC275_FIXUP_SONY_HWEQ] = {
		.type = HDA_FIXUP_FUNC,
		.v.func = alc269_fixup_hweq,
		.chained = true,
		.chain_id = ALC275_FIXUP_SONY_VAIO_GPIO2
	},
	[ALC275_FIXUP_SONY_DISABLE_AAMIX] = {
		.type = HDA_FIXUP_FUNC,
		.v.func = alc_fixup_disable_aamix,
		.chained = true,
		.chain_id = ALC269_FIXUP_SONY_VAIO
	},
	[ALC271_FIXUP_DMIC] = {
		.type = HDA_FIXUP_FUNC,
		.v.func = alc271_fixup_dmic,
	},
	[ALC269_FIXUP_PCM_44K] = {
		.type = HDA_FIXUP_FUNC,
		.v.func = alc269_fixup_pcm_44k,
		.chained = true,
		.chain_id = ALC269_FIXUP_QUANTA_MUTE
	},
	[ALC269_FIXUP_STEREO_DMIC] = {
		.type = HDA_FIXUP_FUNC,
		.v.func = alc269_fixup_stereo_dmic,
	},
	[ALC269_FIXUP_HEADSET_MIC] = {
		.type = HDA_FIXUP_FUNC,
		.v.func = alc269_fixup_headset_mic,
	},
	[ALC269_FIXUP_QUANTA_MUTE] = {
		.type = HDA_FIXUP_FUNC,
		.v.func = alc269_fixup_quanta_mute,
	},
	[ALC269_FIXUP_LIFEBOOK] = {
		.type = HDA_FIXUP_PINS,
		.v.pins = (const struct hda_pintbl[]) {
			{ 0x1a, 0x2101103f }, /* dock line-out */
			{ 0x1b, 0x23a11040 }, /* dock mic-in */
			{ }
		},
		.chained = true,
		.chain_id = ALC269_FIXUP_QUANTA_MUTE
	},
	[ALC269_FIXUP_LIFEBOOK_EXTMIC] = {
		.type = HDA_FIXUP_PINS,
		.v.pins = (const struct hda_pintbl[]) {
			{ 0x19, 0x01a1903c }, /* headset mic, with jack detect */
			{ }
		},
	},
	[ALC269_FIXUP_LIFEBOOK_HP_PIN] = {
		.type = HDA_FIXUP_PINS,
		.v.pins = (const struct hda_pintbl[]) {
			{ 0x21, 0x0221102f }, /* HP out */
			{ }
		},
	},
	[ALC269_FIXUP_LIFEBOOK_NO_HP_TO_LINEOUT] = {
		.type = HDA_FIXUP_FUNC,
		.v.func = alc269_fixup_pincfg_no_hp_to_lineout,
	},
	[ALC255_FIXUP_LIFEBOOK_U7x7_HEADSET_MIC] = {
		.type = HDA_FIXUP_FUNC,
		.v.func = alc269_fixup_pincfg_U7x7_headset_mic,
	},
	[ALC269_FIXUP_AMIC] = {
		.type = HDA_FIXUP_PINS,
		.v.pins = (const struct hda_pintbl[]) {
			{ 0x14, 0x99130110 }, /* speaker */
			{ 0x15, 0x0121401f }, /* HP out */
			{ 0x18, 0x01a19c20 }, /* mic */
			{ 0x19, 0x99a3092f }, /* int-mic */
			{ }
		},
	},
	[ALC269_FIXUP_DMIC] = {
		.type = HDA_FIXUP_PINS,
		.v.pins = (const struct hda_pintbl[]) {
			{ 0x12, 0x99a3092f }, /* int-mic */
			{ 0x14, 0x99130110 }, /* speaker */
			{ 0x15, 0x0121401f }, /* HP out */
			{ 0x18, 0x01a19c20 }, /* mic */
			{ }
		},
	},
	[ALC269VB_FIXUP_AMIC] = {
		.type = HDA_FIXUP_PINS,
		.v.pins = (const struct hda_pintbl[]) {
			{ 0x14, 0x99130110 }, /* speaker */
			{ 0x18, 0x01a19c20 }, /* mic */
			{ 0x19, 0x99a3092f }, /* int-mic */
			{ 0x21, 0x0121401f }, /* HP out */
			{ }
		},
	},
	[ALC269VB_FIXUP_DMIC] = {
		.type = HDA_FIXUP_PINS,
		.v.pins = (const struct hda_pintbl[]) {
			{ 0x12, 0x99a3092f }, /* int-mic */
			{ 0x14, 0x99130110 }, /* speaker */
			{ 0x18, 0x01a19c20 }, /* mic */
			{ 0x21, 0x0121401f }, /* HP out */
			{ }
		},
	},
	[ALC269_FIXUP_HP_MUTE_LED] = {
		.type = HDA_FIXUP_FUNC,
		.v.func = alc269_fixup_hp_mute_led,
	},
	[ALC269_FIXUP_HP_MUTE_LED_MIC1] = {
		.type = HDA_FIXUP_FUNC,
		.v.func = alc269_fixup_hp_mute_led_mic1,
	},
	[ALC269_FIXUP_HP_MUTE_LED_MIC2] = {
		.type = HDA_FIXUP_FUNC,
		.v.func = alc269_fixup_hp_mute_led_mic2,
	},
	[ALC269_FIXUP_HP_MUTE_LED_MIC3] = {
		.type = HDA_FIXUP_FUNC,
		.v.func = alc269_fixup_hp_mute_led_mic3,
		.chained = true,
		.chain_id = ALC295_FIXUP_HP_AUTO_MUTE
	},
	[ALC269_FIXUP_HP_GPIO_LED] = {
		.type = HDA_FIXUP_FUNC,
		.v.func = alc269_fixup_hp_gpio_led,
	},
	[ALC269_FIXUP_HP_GPIO_MIC1_LED] = {
		.type = HDA_FIXUP_FUNC,
		.v.func = alc269_fixup_hp_gpio_mic1_led,
	},
	[ALC269_FIXUP_HP_LINE1_MIC1_LED] = {
		.type = HDA_FIXUP_FUNC,
		.v.func = alc269_fixup_hp_line1_mic1_led,
	},
	[ALC269_FIXUP_INV_DMIC] = {
		.type = HDA_FIXUP_FUNC,
		.v.func = alc_fixup_inv_dmic,
	},
	[ALC269_FIXUP_NO_SHUTUP] = {
		.type = HDA_FIXUP_FUNC,
		.v.func = alc_fixup_no_shutup,
	},
	[ALC269_FIXUP_LENOVO_DOCK] = {
		.type = HDA_FIXUP_PINS,
		.v.pins = (const struct hda_pintbl[]) {
			{ 0x19, 0x23a11040 }, /* dock mic */
			{ 0x1b, 0x2121103f }, /* dock headphone */
			{ }
		},
		.chained = true,
		.chain_id = ALC269_FIXUP_PINCFG_NO_HP_TO_LINEOUT
	},
	[ALC269_FIXUP_LENOVO_DOCK_LIMIT_BOOST] = {
		.type = HDA_FIXUP_FUNC,
		.v.func = alc269_fixup_limit_int_mic_boost,
		.chained = true,
		.chain_id = ALC269_FIXUP_LENOVO_DOCK,
	},
	[ALC269_FIXUP_PINCFG_NO_HP_TO_LINEOUT] = {
		.type = HDA_FIXUP_FUNC,
		.v.func = alc269_fixup_pincfg_no_hp_to_lineout,
		.chained = true,
		.chain_id = ALC269_FIXUP_THINKPAD_ACPI,
	},
	[ALC269_FIXUP_DELL1_MIC_NO_PRESENCE] = {
		.type = HDA_FIXUP_PINS,
		.v.pins = (const struct hda_pintbl[]) {
			{ 0x19, 0x01a1913c }, /* use as headset mic, without its own jack detect */
			{ 0x1a, 0x01a1913d }, /* use as headphone mic, without its own jack detect */
			{ }
		},
		.chained = true,
		.chain_id = ALC269_FIXUP_HEADSET_MODE
	},
	[ALC269_FIXUP_DELL2_MIC_NO_PRESENCE] = {
		.type = HDA_FIXUP_PINS,
		.v.pins = (const struct hda_pintbl[]) {
			{ 0x16, 0x21014020 }, /* dock line out */
			{ 0x19, 0x21a19030 }, /* dock mic */
			{ 0x1a, 0x01a1913c }, /* use as headset mic, without its own jack detect */
			{ }
		},
		.chained = true,
		.chain_id = ALC269_FIXUP_HEADSET_MODE_NO_HP_MIC
	},
	[ALC269_FIXUP_DELL3_MIC_NO_PRESENCE] = {
		.type = HDA_FIXUP_PINS,
		.v.pins = (const struct hda_pintbl[]) {
			{ 0x1a, 0x01a1913c }, /* use as headset mic, without its own jack detect */
			{ }
		},
		.chained = true,
		.chain_id = ALC269_FIXUP_HEADSET_MODE_NO_HP_MIC
	},
	[ALC269_FIXUP_DELL4_MIC_NO_PRESENCE] = {
		.type = HDA_FIXUP_PINS,
		.v.pins = (const struct hda_pintbl[]) {
			{ 0x19, 0x01a1913c }, /* use as headset mic, without its own jack detect */
			{ 0x1b, 0x01a1913d }, /* use as headphone mic, without its own jack detect */
			{ }
		},
		.chained = true,
		.chain_id = ALC269_FIXUP_HEADSET_MODE
	},
	[ALC269_FIXUP_HEADSET_MODE] = {
		.type = HDA_FIXUP_FUNC,
		.v.func = alc_fixup_headset_mode,
		.chained = true,
		.chain_id = ALC255_FIXUP_MIC_MUTE_LED
	},
	[ALC269_FIXUP_HEADSET_MODE_NO_HP_MIC] = {
		.type = HDA_FIXUP_FUNC,
		.v.func = alc_fixup_headset_mode_no_hp_mic,
	},
	[ALC269_FIXUP_ASPIRE_HEADSET_MIC] = {
		.type = HDA_FIXUP_PINS,
		.v.pins = (const struct hda_pintbl[]) {
			{ 0x19, 0x01a1913c }, /* headset mic w/o jack detect */
			{ }
		},
		.chained = true,
		.chain_id = ALC269_FIXUP_HEADSET_MODE,
	},
	[ALC286_FIXUP_SONY_MIC_NO_PRESENCE] = {
		.type = HDA_FIXUP_PINS,
		.v.pins = (const struct hda_pintbl[]) {
			{ 0x18, 0x01a1913c }, /* use as headset mic, without its own jack detect */
			{ }
		},
		.chained = true,
		.chain_id = ALC269_FIXUP_HEADSET_MIC
	},
	[ALC256_FIXUP_HUAWEI_MACH_WX9_PINS] = {
		.type = HDA_FIXUP_PINS,
		.v.pins = (const struct hda_pintbl[]) {
			{0x12, 0x90a60130},
			{0x13, 0x40000000},
			{0x14, 0x90170110},
			{0x18, 0x411111f0},
			{0x19, 0x04a11040},
			{0x1a, 0x411111f0},
			{0x1b, 0x90170112},
			{0x1d, 0x40759a05},
			{0x1e, 0x411111f0},
			{0x21, 0x04211020},
			{ }
		},
		.chained = true,
		.chain_id = ALC255_FIXUP_MIC_MUTE_LED
	},
	[ALC298_FIXUP_HUAWEI_MBX_STEREO] = {
		.type = HDA_FIXUP_FUNC,
		.v.func = alc298_fixup_huawei_mbx_stereo,
		.chained = true,
		.chain_id = ALC255_FIXUP_MIC_MUTE_LED
	},
	[ALC269_FIXUP_ASUS_X101_FUNC] = {
		.type = HDA_FIXUP_FUNC,
		.v.func = alc269_fixup_x101_headset_mic,
	},
	[ALC269_FIXUP_ASUS_X101_VERB] = {
		.type = HDA_FIXUP_VERBS,
		.v.verbs = (const struct hda_verb[]) {
			{0x18, AC_VERB_SET_PIN_WIDGET_CONTROL, 0},
			{0x20, AC_VERB_SET_COEF_INDEX, 0x08},
			{0x20, AC_VERB_SET_PROC_COEF,  0x0310},
			{ }
		},
		.chained = true,
		.chain_id = ALC269_FIXUP_ASUS_X101_FUNC
	},
	[ALC269_FIXUP_ASUS_X101] = {
		.type = HDA_FIXUP_PINS,
		.v.pins = (const struct hda_pintbl[]) {
			{ 0x18, 0x04a1182c }, /* Headset mic */
			{ }
		},
		.chained = true,
		.chain_id = ALC269_FIXUP_ASUS_X101_VERB
	},
	[ALC271_FIXUP_AMIC_MIC2] = {
		.type = HDA_FIXUP_PINS,
		.v.pins = (const struct hda_pintbl[]) {
			{ 0x14, 0x99130110 }, /* speaker */
			{ 0x19, 0x01a19c20 }, /* mic */
			{ 0x1b, 0x99a7012f }, /* int-mic */
			{ 0x21, 0x0121401f }, /* HP out */
			{ }
		},
	},
	[ALC271_FIXUP_HP_GATE_MIC_JACK] = {
		.type = HDA_FIXUP_FUNC,
		.v.func = alc271_hp_gate_mic_jack,
		.chained = true,
		.chain_id = ALC271_FIXUP_AMIC_MIC2,
	},
	[ALC271_FIXUP_HP_GATE_MIC_JACK_E1_572] = {
		.type = HDA_FIXUP_FUNC,
		.v.func = alc269_fixup_limit_int_mic_boost,
		.chained = true,
		.chain_id = ALC271_FIXUP_HP_GATE_MIC_JACK,
	},
	[ALC269_FIXUP_ACER_AC700] = {
		.type = HDA_FIXUP_PINS,
		.v.pins = (const struct hda_pintbl[]) {
			{ 0x12, 0x99a3092f }, /* int-mic */
			{ 0x14, 0x99130110 }, /* speaker */
			{ 0x18, 0x03a11c20 }, /* mic */
			{ 0x1e, 0x0346101e }, /* SPDIF1 */
			{ 0x21, 0x0321101f }, /* HP out */
			{ }
		},
		.chained = true,
		.chain_id = ALC271_FIXUP_DMIC,
	},
	[ALC269_FIXUP_LIMIT_INT_MIC_BOOST] = {
		.type = HDA_FIXUP_FUNC,
		.v.func = alc269_fixup_limit_int_mic_boost,
		.chained = true,
		.chain_id = ALC269_FIXUP_THINKPAD_ACPI,
	},
	[ALC269VB_FIXUP_ASUS_ZENBOOK] = {
		.type = HDA_FIXUP_FUNC,
		.v.func = alc269_fixup_limit_int_mic_boost,
		.chained = true,
		.chain_id = ALC269VB_FIXUP_DMIC,
	},
	[ALC269VB_FIXUP_ASUS_ZENBOOK_UX31A] = {
		.type = HDA_FIXUP_VERBS,
		.v.verbs = (const struct hda_verb[]) {
			/* class-D output amp +5dB */
			{ 0x20, AC_VERB_SET_COEF_INDEX, 0x12 },
			{ 0x20, AC_VERB_SET_PROC_COEF, 0x2800 },
			{}
		},
		.chained = true,
		.chain_id = ALC269VB_FIXUP_ASUS_ZENBOOK,
	},
	[ALC269VB_FIXUP_ASUS_MIC_NO_PRESENCE] = {
		.type = HDA_FIXUP_PINS,
		.v.pins = (const struct hda_pintbl[]) {
			{ 0x18, 0x01a110f0 },  /* use as headset mic */
			{ }
		},
		.chained = true,
		.chain_id = ALC269_FIXUP_HEADSET_MIC
	},
	[ALC269_FIXUP_LIMIT_INT_MIC_BOOST_MUTE_LED] = {
		.type = HDA_FIXUP_FUNC,
		.v.func = alc269_fixup_limit_int_mic_boost,
		.chained = true,
		.chain_id = ALC269_FIXUP_HP_MUTE_LED_MIC1,
	},
	[ALC269VB_FIXUP_ORDISSIMO_EVE2] = {
		.type = HDA_FIXUP_PINS,
		.v.pins = (const struct hda_pintbl[]) {
			{ 0x12, 0x99a3092f }, /* int-mic */
			{ 0x18, 0x03a11d20 }, /* mic */
			{ 0x19, 0x411111f0 }, /* Unused bogus pin */
			{ }
		},
	},
	[ALC283_FIXUP_CHROME_BOOK] = {
		.type = HDA_FIXUP_FUNC,
		.v.func = alc283_fixup_chromebook,
	},
	[ALC283_FIXUP_SENSE_COMBO_JACK] = {
		.type = HDA_FIXUP_FUNC,
		.v.func = alc283_fixup_sense_combo_jack,
		.chained = true,
		.chain_id = ALC283_FIXUP_CHROME_BOOK,
	},
	[ALC282_FIXUP_ASUS_TX300] = {
		.type = HDA_FIXUP_FUNC,
		.v.func = alc282_fixup_asus_tx300,
	},
	[ALC283_FIXUP_INT_MIC] = {
		.type = HDA_FIXUP_VERBS,
		.v.verbs = (const struct hda_verb[]) {
			{0x20, AC_VERB_SET_COEF_INDEX, 0x1a},
			{0x20, AC_VERB_SET_PROC_COEF, 0x0011},
			{ }
		},
		.chained = true,
		.chain_id = ALC269_FIXUP_LIMIT_INT_MIC_BOOST
	},
	[ALC290_FIXUP_SUBWOOFER_HSJACK] = {
		.type = HDA_FIXUP_PINS,
		.v.pins = (const struct hda_pintbl[]) {
			{ 0x17, 0x90170112 }, /* subwoofer */
			{ }
		},
		.chained = true,
		.chain_id = ALC290_FIXUP_MONO_SPEAKERS_HSJACK,
	},
	[ALC290_FIXUP_SUBWOOFER] = {
		.type = HDA_FIXUP_PINS,
		.v.pins = (const struct hda_pintbl[]) {
			{ 0x17, 0x90170112 }, /* subwoofer */
			{ }
		},
		.chained = true,
		.chain_id = ALC290_FIXUP_MONO_SPEAKERS,
	},
	[ALC290_FIXUP_MONO_SPEAKERS] = {
		.type = HDA_FIXUP_FUNC,
		.v.func = alc290_fixup_mono_speakers,
	},
	[ALC290_FIXUP_MONO_SPEAKERS_HSJACK] = {
		.type = HDA_FIXUP_FUNC,
		.v.func = alc290_fixup_mono_speakers,
		.chained = true,
		.chain_id = ALC269_FIXUP_DELL3_MIC_NO_PRESENCE,
	},
	[ALC269_FIXUP_THINKPAD_ACPI] = {
		.type = HDA_FIXUP_FUNC,
		.v.func = alc_fixup_thinkpad_acpi,
		.chained = true,
		.chain_id = ALC269_FIXUP_SKU_IGNORE,
	},
	[ALC269_FIXUP_DMIC_THINKPAD_ACPI] = {
		.type = HDA_FIXUP_FUNC,
		.v.func = alc_fixup_inv_dmic,
		.chained = true,
		.chain_id = ALC269_FIXUP_THINKPAD_ACPI,
	},
	[ALC255_FIXUP_ACER_MIC_NO_PRESENCE] = {
		.type = HDA_FIXUP_PINS,
		.v.pins = (const struct hda_pintbl[]) {
			{ 0x19, 0x01a1913c }, /* use as headset mic, without its own jack detect */
			{ }
		},
		.chained = true,
		.chain_id = ALC255_FIXUP_HEADSET_MODE
	},
	[ALC255_FIXUP_ASUS_MIC_NO_PRESENCE] = {
		.type = HDA_FIXUP_PINS,
		.v.pins = (const struct hda_pintbl[]) {
			{ 0x19, 0x01a1913c }, /* use as headset mic, without its own jack detect */
			{ }
		},
		.chained = true,
		.chain_id = ALC255_FIXUP_HEADSET_MODE
	},
	[ALC255_FIXUP_DELL1_MIC_NO_PRESENCE] = {
		.type = HDA_FIXUP_PINS,
		.v.pins = (const struct hda_pintbl[]) {
			{ 0x19, 0x01a1913c }, /* use as headset mic, without its own jack detect */
			{ 0x1a, 0x01a1913d }, /* use as headphone mic, without its own jack detect */
			{ }
		},
		.chained = true,
		.chain_id = ALC255_FIXUP_HEADSET_MODE
	},
	[ALC255_FIXUP_DELL2_MIC_NO_PRESENCE] = {
		.type = HDA_FIXUP_PINS,
		.v.pins = (const struct hda_pintbl[]) {
			{ 0x19, 0x01a1913c }, /* use as headset mic, without its own jack detect */
			{ }
		},
		.chained = true,
		.chain_id = ALC255_FIXUP_HEADSET_MODE_NO_HP_MIC
	},
	[ALC255_FIXUP_HEADSET_MODE] = {
		.type = HDA_FIXUP_FUNC,
		.v.func = alc_fixup_headset_mode_alc255,
		.chained = true,
		.chain_id = ALC255_FIXUP_MIC_MUTE_LED
	},
	[ALC255_FIXUP_HEADSET_MODE_NO_HP_MIC] = {
		.type = HDA_FIXUP_FUNC,
		.v.func = alc_fixup_headset_mode_alc255_no_hp_mic,
	},
	[ALC293_FIXUP_DELL1_MIC_NO_PRESENCE] = {
		.type = HDA_FIXUP_PINS,
		.v.pins = (const struct hda_pintbl[]) {
			{ 0x18, 0x01a1913d }, /* use as headphone mic, without its own jack detect */
			{ 0x1a, 0x01a1913c }, /* use as headset mic, without its own jack detect */
			{ }
		},
		.chained = true,
		.chain_id = ALC269_FIXUP_HEADSET_MODE
	},
	[ALC292_FIXUP_TPT440_DOCK] = {
		.type = HDA_FIXUP_FUNC,
		.v.func = alc_fixup_tpt440_dock,
		.chained = true,
		.chain_id = ALC269_FIXUP_LIMIT_INT_MIC_BOOST
	},
	[ALC292_FIXUP_TPT440] = {
		.type = HDA_FIXUP_FUNC,
		.v.func = alc_fixup_disable_aamix,
		.chained = true,
		.chain_id = ALC292_FIXUP_TPT440_DOCK,
	},
	[ALC283_FIXUP_HEADSET_MIC] = {
		.type = HDA_FIXUP_PINS,
		.v.pins = (const struct hda_pintbl[]) {
			{ 0x19, 0x04a110f0 },
			{ },
		},
	},
	[ALC255_FIXUP_MIC_MUTE_LED] = {
		.type = HDA_FIXUP_FUNC,
		.v.func = alc_fixup_micmute_led,
	},
	[ALC282_FIXUP_ASPIRE_V5_PINS] = {
		.type = HDA_FIXUP_PINS,
		.v.pins = (const struct hda_pintbl[]) {
			{ 0x12, 0x90a60130 },
			{ 0x14, 0x90170110 },
			{ 0x17, 0x40000008 },
			{ 0x18, 0x411111f0 },
			{ 0x19, 0x01a1913c },
			{ 0x1a, 0x411111f0 },
			{ 0x1b, 0x411111f0 },
			{ 0x1d, 0x40f89b2d },
			{ 0x1e, 0x411111f0 },
			{ 0x21, 0x0321101f },
			{ },
		},
	},
	[ALC269VB_FIXUP_ASPIRE_E1_COEF] = {
		.type = HDA_FIXUP_FUNC,
		.v.func = alc269vb_fixup_aspire_e1_coef,
	},
	[ALC280_FIXUP_HP_GPIO4] = {
		.type = HDA_FIXUP_FUNC,
		.v.func = alc280_fixup_hp_gpio4,
	},
	[ALC286_FIXUP_HP_GPIO_LED] = {
		.type = HDA_FIXUP_FUNC,
		.v.func = alc286_fixup_hp_gpio_led,
	},
	[ALC280_FIXUP_HP_GPIO2_MIC_HOTKEY] = {
		.type = HDA_FIXUP_FUNC,
		.v.func = alc280_fixup_hp_gpio2_mic_hotkey,
	},
	[ALC280_FIXUP_HP_DOCK_PINS] = {
		.type = HDA_FIXUP_PINS,
		.v.pins = (const struct hda_pintbl[]) {
			{ 0x1b, 0x21011020 }, /* line-out */
			{ 0x1a, 0x01a1903c }, /* headset mic */
			{ 0x18, 0x2181103f }, /* line-in */
			{ },
		},
		.chained = true,
		.chain_id = ALC280_FIXUP_HP_GPIO4
	},
	[ALC269_FIXUP_HP_DOCK_GPIO_MIC1_LED] = {
		.type = HDA_FIXUP_PINS,
		.v.pins = (const struct hda_pintbl[]) {
			{ 0x1b, 0x21011020 }, /* line-out */
			{ 0x18, 0x2181103f }, /* line-in */
			{ },
		},
		.chained = true,
		.chain_id = ALC269_FIXUP_HP_GPIO_MIC1_LED
	},
	[ALC280_FIXUP_HP_9480M] = {
		.type = HDA_FIXUP_FUNC,
		.v.func = alc280_fixup_hp_9480m,
	},
	[ALC245_FIXUP_HP_X360_AMP] = {
		.type = HDA_FIXUP_FUNC,
		.v.func = alc245_fixup_hp_x360_amp,
		.chained = true,
		.chain_id = ALC245_FIXUP_HP_GPIO_LED
	},
	[ALC288_FIXUP_DELL_HEADSET_MODE] = {
		.type = HDA_FIXUP_FUNC,
		.v.func = alc_fixup_headset_mode_dell_alc288,
		.chained = true,
		.chain_id = ALC255_FIXUP_MIC_MUTE_LED
	},
	[ALC288_FIXUP_DELL1_MIC_NO_PRESENCE] = {
		.type = HDA_FIXUP_PINS,
		.v.pins = (const struct hda_pintbl[]) {
			{ 0x18, 0x01a1913c }, /* use as headset mic, without its own jack detect */
			{ 0x1a, 0x01a1913d }, /* use as headphone mic, without its own jack detect */
			{ }
		},
		.chained = true,
		.chain_id = ALC288_FIXUP_DELL_HEADSET_MODE
	},
	[ALC288_FIXUP_DISABLE_AAMIX] = {
		.type = HDA_FIXUP_FUNC,
		.v.func = alc_fixup_disable_aamix,
		.chained = true,
		.chain_id = ALC288_FIXUP_DELL1_MIC_NO_PRESENCE
	},
	[ALC288_FIXUP_DELL_XPS_13] = {
		.type = HDA_FIXUP_FUNC,
		.v.func = alc_fixup_dell_xps13,
		.chained = true,
		.chain_id = ALC288_FIXUP_DISABLE_AAMIX
	},
	[ALC292_FIXUP_DISABLE_AAMIX] = {
		.type = HDA_FIXUP_FUNC,
		.v.func = alc_fixup_disable_aamix,
		.chained = true,
		.chain_id = ALC269_FIXUP_DELL2_MIC_NO_PRESENCE
	},
	[ALC293_FIXUP_DISABLE_AAMIX_MULTIJACK] = {
		.type = HDA_FIXUP_FUNC,
		.v.func = alc_fixup_disable_aamix,
		.chained = true,
		.chain_id = ALC293_FIXUP_DELL1_MIC_NO_PRESENCE
	},
	[ALC292_FIXUP_DELL_E7X_AAMIX] = {
		.type = HDA_FIXUP_FUNC,
		.v.func = alc_fixup_dell_xps13,
		.chained = true,
		.chain_id = ALC292_FIXUP_DISABLE_AAMIX
	},
	[ALC292_FIXUP_DELL_E7X] = {
		.type = HDA_FIXUP_FUNC,
		.v.func = alc_fixup_micmute_led,
		/* micmute fixup must be applied at last */
		.chained_before = true,
		.chain_id = ALC292_FIXUP_DELL_E7X_AAMIX,
	},
	[ALC298_FIXUP_ALIENWARE_MIC_NO_PRESENCE] = {
		.type = HDA_FIXUP_PINS,
		.v.pins = (const struct hda_pintbl[]) {
			{ 0x18, 0x01a1913c }, /* headset mic w/o jack detect */
			{ }
		},
		.chained_before = true,
		.chain_id = ALC269_FIXUP_HEADSET_MODE,
	},
	[ALC298_FIXUP_DELL1_MIC_NO_PRESENCE] = {
		.type = HDA_FIXUP_PINS,
		.v.pins = (const struct hda_pintbl[]) {
			{ 0x18, 0x01a1913c }, /* use as headset mic, without its own jack detect */
			{ 0x1a, 0x01a1913d }, /* use as headphone mic, without its own jack detect */
			{ }
		},
		.chained = true,
		.chain_id = ALC269_FIXUP_HEADSET_MODE
	},
	[ALC298_FIXUP_DELL_AIO_MIC_NO_PRESENCE] = {
		.type = HDA_FIXUP_PINS,
		.v.pins = (const struct hda_pintbl[]) {
			{ 0x18, 0x01a1913c }, /* use as headset mic, without its own jack detect */
			{ }
		},
		.chained = true,
		.chain_id = ALC269_FIXUP_HEADSET_MODE
	},
	[ALC275_FIXUP_DELL_XPS] = {
		.type = HDA_FIXUP_VERBS,
		.v.verbs = (const struct hda_verb[]) {
			/* Enables internal speaker */
			{0x20, AC_VERB_SET_COEF_INDEX, 0x1f},
			{0x20, AC_VERB_SET_PROC_COEF, 0x00c0},
			{0x20, AC_VERB_SET_COEF_INDEX, 0x30},
			{0x20, AC_VERB_SET_PROC_COEF, 0x00b1},
			{}
		}
	},
	[ALC293_FIXUP_LENOVO_SPK_NOISE] = {
		.type = HDA_FIXUP_FUNC,
		.v.func = alc_fixup_disable_aamix,
		.chained = true,
		.chain_id = ALC269_FIXUP_THINKPAD_ACPI
	},
	[ALC233_FIXUP_LENOVO_LINE2_MIC_HOTKEY] = {
		.type = HDA_FIXUP_FUNC,
		.v.func = alc233_fixup_lenovo_line2_mic_hotkey,
	},
	[ALC233_FIXUP_INTEL_NUC8_DMIC] = {
		.type = HDA_FIXUP_FUNC,
		.v.func = alc_fixup_inv_dmic,
		.chained = true,
		.chain_id = ALC233_FIXUP_INTEL_NUC8_BOOST,
	},
	[ALC233_FIXUP_INTEL_NUC8_BOOST] = {
		.type = HDA_FIXUP_FUNC,
		.v.func = alc269_fixup_limit_int_mic_boost
	},
	[ALC255_FIXUP_DELL_SPK_NOISE] = {
		.type = HDA_FIXUP_FUNC,
		.v.func = alc_fixup_disable_aamix,
		.chained = true,
		.chain_id = ALC255_FIXUP_DELL1_MIC_NO_PRESENCE
	},
	[ALC225_FIXUP_DISABLE_MIC_VREF] = {
		.type = HDA_FIXUP_FUNC,
		.v.func = alc_fixup_disable_mic_vref,
		.chained = true,
		.chain_id = ALC269_FIXUP_DELL1_MIC_NO_PRESENCE
	},
	[ALC225_FIXUP_DELL1_MIC_NO_PRESENCE] = {
		.type = HDA_FIXUP_VERBS,
		.v.verbs = (const struct hda_verb[]) {
			/* Disable pass-through path for FRONT 14h */
			{ 0x20, AC_VERB_SET_COEF_INDEX, 0x36 },
			{ 0x20, AC_VERB_SET_PROC_COEF, 0x57d7 },
			{}
		},
		.chained = true,
		.chain_id = ALC225_FIXUP_DISABLE_MIC_VREF
	},
	[ALC280_FIXUP_HP_HEADSET_MIC] = {
		.type = HDA_FIXUP_FUNC,
		.v.func = alc_fixup_disable_aamix,
		.chained = true,
		.chain_id = ALC269_FIXUP_HEADSET_MIC,
	},
	[ALC221_FIXUP_HP_FRONT_MIC] = {
		.type = HDA_FIXUP_PINS,
		.v.pins = (const struct hda_pintbl[]) {
			{ 0x19, 0x02a19020 }, /* Front Mic */
			{ }
		},
	},
	[ALC292_FIXUP_TPT460] = {
		.type = HDA_FIXUP_FUNC,
		.v.func = alc_fixup_tpt440_dock,
		.chained = true,
		.chain_id = ALC293_FIXUP_LENOVO_SPK_NOISE,
	},
	[ALC298_FIXUP_SPK_VOLUME] = {
		.type = HDA_FIXUP_FUNC,
		.v.func = alc298_fixup_speaker_volume,
		.chained = true,
		.chain_id = ALC298_FIXUP_DELL_AIO_MIC_NO_PRESENCE,
	},
	[ALC298_FIXUP_LENOVO_SPK_VOLUME] = {
		.type = HDA_FIXUP_FUNC,
		.v.func = alc298_fixup_speaker_volume,
	},
	[ALC295_FIXUP_DISABLE_DAC3] = {
		.type = HDA_FIXUP_FUNC,
		.v.func = alc295_fixup_disable_dac3,
	},
	[ALC285_FIXUP_SPEAKER2_TO_DAC1] = {
		.type = HDA_FIXUP_FUNC,
		.v.func = alc285_fixup_speaker2_to_dac1,
		.chained = true,
		.chain_id = ALC269_FIXUP_THINKPAD_ACPI
	},
	[ALC256_FIXUP_DELL_INSPIRON_7559_SUBWOOFER] = {
		.type = HDA_FIXUP_PINS,
		.v.pins = (const struct hda_pintbl[]) {
			{ 0x1b, 0x90170151 },
			{ }
		},
		.chained = true,
		.chain_id = ALC255_FIXUP_DELL1_MIC_NO_PRESENCE
	},
	[ALC269_FIXUP_ATIV_BOOK_8] = {
		.type = HDA_FIXUP_FUNC,
		.v.func = alc_fixup_auto_mute_via_amp,
		.chained = true,
		.chain_id = ALC269_FIXUP_NO_SHUTUP
	},
	[ALC221_FIXUP_HP_288PRO_MIC_NO_PRESENCE] = {
		.type = HDA_FIXUP_PINS,
		.v.pins = (const struct hda_pintbl[]) {
			{ 0x19, 0x01a1913c }, /* use as headset mic, without its own jack detect */
			{ 0x1a, 0x01813030 }, /* use as headphone mic, without its own jack detect */
			{ }
		},
		.chained = true,
		.chain_id = ALC269_FIXUP_HEADSET_MODE
	},
	[ALC221_FIXUP_HP_MIC_NO_PRESENCE] = {
		.type = HDA_FIXUP_PINS,
		.v.pins = (const struct hda_pintbl[]) {
			{ 0x18, 0x01a1913c }, /* use as headset mic, without its own jack detect */
			{ 0x1a, 0x01a1913d }, /* use as headphone mic, without its own jack detect */
			{ }
		},
		.chained = true,
		.chain_id = ALC269_FIXUP_HEADSET_MODE
	},
	[ALC256_FIXUP_ASUS_HEADSET_MODE] = {
		.type = HDA_FIXUP_FUNC,
		.v.func = alc_fixup_headset_mode,
	},
	[ALC256_FIXUP_ASUS_MIC] = {
		.type = HDA_FIXUP_PINS,
		.v.pins = (const struct hda_pintbl[]) {
			{ 0x13, 0x90a60160 }, /* use as internal mic */
			{ 0x19, 0x04a11120 }, /* use as headset mic, without its own jack detect */
			{ }
		},
		.chained = true,
		.chain_id = ALC256_FIXUP_ASUS_HEADSET_MODE
	},
	[ALC256_FIXUP_ASUS_AIO_GPIO2] = {
		.type = HDA_FIXUP_FUNC,
		/* Set up GPIO2 for the speaker amp */
		.v.func = alc_fixup_gpio4,
	},
	[ALC233_FIXUP_ASUS_MIC_NO_PRESENCE] = {
		.type = HDA_FIXUP_PINS,
		.v.pins = (const struct hda_pintbl[]) {
			{ 0x19, 0x01a1913c }, /* use as headset mic, without its own jack detect */
			{ }
		},
		.chained = true,
		.chain_id = ALC269_FIXUP_HEADSET_MIC
	},
	[ALC233_FIXUP_EAPD_COEF_AND_MIC_NO_PRESENCE] = {
		.type = HDA_FIXUP_VERBS,
		.v.verbs = (const struct hda_verb[]) {
			/* Enables internal speaker */
			{0x20, AC_VERB_SET_COEF_INDEX, 0x40},
			{0x20, AC_VERB_SET_PROC_COEF, 0x8800},
			{}
		},
		.chained = true,
		.chain_id = ALC233_FIXUP_ASUS_MIC_NO_PRESENCE
	},
	[ALC233_FIXUP_LENOVO_MULTI_CODECS] = {
		.type = HDA_FIXUP_FUNC,
		.v.func = alc233_alc662_fixup_lenovo_dual_codecs,
		.chained = true,
		.chain_id = ALC269_FIXUP_GPIO2
	},
	[ALC233_FIXUP_ACER_HEADSET_MIC] = {
		.type = HDA_FIXUP_VERBS,
		.v.verbs = (const struct hda_verb[]) {
			{ 0x20, AC_VERB_SET_COEF_INDEX, 0x45 },
			{ 0x20, AC_VERB_SET_PROC_COEF, 0x5089 },
			{ }
		},
		.chained = true,
		.chain_id = ALC233_FIXUP_ASUS_MIC_NO_PRESENCE
	},
	[ALC294_FIXUP_LENOVO_MIC_LOCATION] = {
		.type = HDA_FIXUP_PINS,
		.v.pins = (const struct hda_pintbl[]) {
			/* Change the mic location from front to right, otherwise there are
			   two front mics with the same name, pulseaudio can't handle them.
			   This is just a temporary workaround, after applying this fixup,
			   there will be one "Front Mic" and one "Mic" in this machine.
			 */
			{ 0x1a, 0x04a19040 },
			{ }
		},
	},
	[ALC225_FIXUP_DELL_WYSE_MIC_NO_PRESENCE] = {
		.type = HDA_FIXUP_PINS,
		.v.pins = (const struct hda_pintbl[]) {
			{ 0x16, 0x0101102f }, /* Rear Headset HP */
			{ 0x19, 0x02a1913c }, /* use as Front headset mic, without its own jack detect */
			{ 0x1a, 0x01a19030 }, /* Rear Headset MIC */
			{ 0x1b, 0x02011020 },
			{ }
		},
		.chained = true,
		.chain_id = ALC225_FIXUP_S3_POP_NOISE
	},
	[ALC225_FIXUP_S3_POP_NOISE] = {
		.type = HDA_FIXUP_FUNC,
		.v.func = alc225_fixup_s3_pop_noise,
		.chained = true,
		.chain_id = ALC269_FIXUP_HEADSET_MODE_NO_HP_MIC
	},
	[ALC700_FIXUP_INTEL_REFERENCE] = {
		.type = HDA_FIXUP_VERBS,
		.v.verbs = (const struct hda_verb[]) {
			/* Enables internal speaker */
			{0x20, AC_VERB_SET_COEF_INDEX, 0x45},
			{0x20, AC_VERB_SET_PROC_COEF, 0x5289},
			{0x20, AC_VERB_SET_COEF_INDEX, 0x4A},
			{0x20, AC_VERB_SET_PROC_COEF, 0x001b},
			{0x58, AC_VERB_SET_COEF_INDEX, 0x00},
			{0x58, AC_VERB_SET_PROC_COEF, 0x3888},
			{0x20, AC_VERB_SET_COEF_INDEX, 0x6f},
			{0x20, AC_VERB_SET_PROC_COEF, 0x2c0b},
			{}
		}
	},
	[ALC274_FIXUP_DELL_BIND_DACS] = {
		.type = HDA_FIXUP_FUNC,
		.v.func = alc274_fixup_bind_dacs,
		.chained = true,
		.chain_id = ALC269_FIXUP_DELL1_MIC_NO_PRESENCE
	},
	[ALC274_FIXUP_DELL_AIO_LINEOUT_VERB] = {
		.type = HDA_FIXUP_PINS,
		.v.pins = (const struct hda_pintbl[]) {
			{ 0x1b, 0x0401102f },
			{ }
		},
		.chained = true,
		.chain_id = ALC274_FIXUP_DELL_BIND_DACS
	},
	[ALC298_FIXUP_TPT470_DOCK_FIX] = {
		.type = HDA_FIXUP_FUNC,
		.v.func = alc_fixup_tpt470_dock,
		.chained = true,
		.chain_id = ALC293_FIXUP_LENOVO_SPK_NOISE
	},
	[ALC298_FIXUP_TPT470_DOCK] = {
		.type = HDA_FIXUP_FUNC,
		.v.func = alc_fixup_tpt470_dacs,
		.chained = true,
		.chain_id = ALC298_FIXUP_TPT470_DOCK_FIX
	},
	[ALC255_FIXUP_DUMMY_LINEOUT_VERB] = {
		.type = HDA_FIXUP_PINS,
		.v.pins = (const struct hda_pintbl[]) {
			{ 0x14, 0x0201101f },
			{ }
		},
		.chained = true,
		.chain_id = ALC255_FIXUP_DELL1_MIC_NO_PRESENCE
	},
	[ALC255_FIXUP_DELL_HEADSET_MIC] = {
		.type = HDA_FIXUP_PINS,
		.v.pins = (const struct hda_pintbl[]) {
			{ 0x19, 0x01a1913c }, /* use as headset mic, without its own jack detect */
			{ }
		},
		.chained = true,
		.chain_id = ALC269_FIXUP_HEADSET_MIC
	},
	[ALC295_FIXUP_HP_X360] = {
		.type = HDA_FIXUP_FUNC,
		.v.func = alc295_fixup_hp_top_speakers,
		.chained = true,
		.chain_id = ALC269_FIXUP_HP_MUTE_LED_MIC3
	},
	[ALC221_FIXUP_HP_HEADSET_MIC] = {
		.type = HDA_FIXUP_PINS,
		.v.pins = (const struct hda_pintbl[]) {
			{ 0x19, 0x0181313f},
			{ }
		},
		.chained = true,
		.chain_id = ALC269_FIXUP_HEADSET_MIC
	},
	[ALC285_FIXUP_LENOVO_HEADPHONE_NOISE] = {
		.type = HDA_FIXUP_FUNC,
		.v.func = alc285_fixup_invalidate_dacs,
		.chained = true,
		.chain_id = ALC269_FIXUP_THINKPAD_ACPI
	},
	[ALC295_FIXUP_HP_AUTO_MUTE] = {
		.type = HDA_FIXUP_FUNC,
		.v.func = alc_fixup_auto_mute_via_amp,
	},
	[ALC286_FIXUP_ACER_AIO_MIC_NO_PRESENCE] = {
		.type = HDA_FIXUP_PINS,
		.v.pins = (const struct hda_pintbl[]) {
			{ 0x18, 0x01a1913c }, /* use as headset mic, without its own jack detect */
			{ }
		},
		.chained = true,
		.chain_id = ALC269_FIXUP_HEADSET_MIC
	},
	[ALC294_FIXUP_ASUS_MIC] = {
		.type = HDA_FIXUP_PINS,
		.v.pins = (const struct hda_pintbl[]) {
			{ 0x13, 0x90a60160 }, /* use as internal mic */
			{ 0x19, 0x04a11120 }, /* use as headset mic, without its own jack detect */
			{ }
		},
		.chained = true,
		.chain_id = ALC269_FIXUP_HEADSET_MIC
	},
	[ALC294_FIXUP_ASUS_HEADSET_MIC] = {
		.type = HDA_FIXUP_PINS,
		.v.pins = (const struct hda_pintbl[]) {
			{ 0x19, 0x01a1103c }, /* use as headset mic */
			{ }
		},
		.chained = true,
		.chain_id = ALC269_FIXUP_HEADSET_MIC
	},
	[ALC294_FIXUP_ASUS_SPK] = {
		.type = HDA_FIXUP_VERBS,
		.v.verbs = (const struct hda_verb[]) {
			/* Set EAPD high */
			{ 0x20, AC_VERB_SET_COEF_INDEX, 0x40 },
			{ 0x20, AC_VERB_SET_PROC_COEF, 0x8800 },
			{ 0x20, AC_VERB_SET_COEF_INDEX, 0x0f },
			{ 0x20, AC_VERB_SET_PROC_COEF, 0x7774 },
			{ }
		},
		.chained = true,
		.chain_id = ALC294_FIXUP_ASUS_HEADSET_MIC
	},
	[ALC295_FIXUP_CHROME_BOOK] = {
		.type = HDA_FIXUP_FUNC,
		.v.func = alc295_fixup_chromebook,
		.chained = true,
		.chain_id = ALC225_FIXUP_HEADSET_JACK
	},
	[ALC225_FIXUP_HEADSET_JACK] = {
		.type = HDA_FIXUP_FUNC,
		.v.func = alc_fixup_headset_jack,
	},
	[ALC293_FIXUP_SYSTEM76_MIC_NO_PRESENCE] = {
		.type = HDA_FIXUP_PINS,
		.v.pins = (const struct hda_pintbl[]) {
			{ 0x1a, 0x01a1913c }, /* use as headset mic, without its own jack detect */
			{ }
		},
		.chained = true,
		.chain_id = ALC269_FIXUP_HEADSET_MODE_NO_HP_MIC
	},
	[ALC285_FIXUP_LENOVO_PC_BEEP_IN_NOISE] = {
		.type = HDA_FIXUP_VERBS,
		.v.verbs = (const struct hda_verb[]) {
			/* Disable PCBEEP-IN passthrough */
			{ 0x20, AC_VERB_SET_COEF_INDEX, 0x36 },
			{ 0x20, AC_VERB_SET_PROC_COEF, 0x57d7 },
			{ }
		},
		.chained = true,
		.chain_id = ALC285_FIXUP_LENOVO_HEADPHONE_NOISE
	},
	[ALC255_FIXUP_ACER_HEADSET_MIC] = {
		.type = HDA_FIXUP_PINS,
		.v.pins = (const struct hda_pintbl[]) {
			{ 0x19, 0x03a11130 },
			{ 0x1a, 0x90a60140 }, /* use as internal mic */
			{ }
		},
		.chained = true,
		.chain_id = ALC255_FIXUP_HEADSET_MODE_NO_HP_MIC
	},
	[ALC225_FIXUP_DELL_WYSE_AIO_MIC_NO_PRESENCE] = {
		.type = HDA_FIXUP_PINS,
		.v.pins = (const struct hda_pintbl[]) {
			{ 0x16, 0x01011020 }, /* Rear Line out */
			{ 0x19, 0x01a1913c }, /* use as Front headset mic, without its own jack detect */
			{ }
		},
		.chained = true,
		.chain_id = ALC225_FIXUP_WYSE_AUTO_MUTE
	},
	[ALC225_FIXUP_WYSE_AUTO_MUTE] = {
		.type = HDA_FIXUP_FUNC,
		.v.func = alc_fixup_auto_mute_via_amp,
		.chained = true,
		.chain_id = ALC225_FIXUP_WYSE_DISABLE_MIC_VREF
	},
	[ALC225_FIXUP_WYSE_DISABLE_MIC_VREF] = {
		.type = HDA_FIXUP_FUNC,
		.v.func = alc_fixup_disable_mic_vref,
		.chained = true,
		.chain_id = ALC269_FIXUP_HEADSET_MODE_NO_HP_MIC
	},
	[ALC286_FIXUP_ACER_AIO_HEADSET_MIC] = {
		.type = HDA_FIXUP_VERBS,
		.v.verbs = (const struct hda_verb[]) {
			{ 0x20, AC_VERB_SET_COEF_INDEX, 0x4f },
			{ 0x20, AC_VERB_SET_PROC_COEF, 0x5029 },
			{ }
		},
		.chained = true,
		.chain_id = ALC286_FIXUP_ACER_AIO_MIC_NO_PRESENCE
	},
	[ALC256_FIXUP_ASUS_HEADSET_MIC] = {
		.type = HDA_FIXUP_PINS,
		.v.pins = (const struct hda_pintbl[]) {
			{ 0x19, 0x03a11020 }, /* headset mic with jack detect */
			{ }
		},
		.chained = true,
		.chain_id = ALC256_FIXUP_ASUS_HEADSET_MODE
	},
	[ALC256_FIXUP_ASUS_MIC_NO_PRESENCE] = {
		.type = HDA_FIXUP_PINS,
		.v.pins = (const struct hda_pintbl[]) {
			{ 0x19, 0x04a11120 }, /* use as headset mic, without its own jack detect */
			{ }
		},
		.chained = true,
		.chain_id = ALC256_FIXUP_ASUS_HEADSET_MODE
	},
	[ALC299_FIXUP_PREDATOR_SPK] = {
		.type = HDA_FIXUP_PINS,
		.v.pins = (const struct hda_pintbl[]) {
			{ 0x21, 0x90170150 }, /* use as headset mic, without its own jack detect */
			{ }
		}
	},
	[ALC256_FIXUP_MEDION_HEADSET_NO_PRESENCE] = {
		.type = HDA_FIXUP_PINS,
		.v.pins = (const struct hda_pintbl[]) {
			{ 0x19, 0x04a11040 },
			{ 0x21, 0x04211020 },
			{ }
		},
		.chained = true,
		.chain_id = ALC256_FIXUP_ASUS_HEADSET_MODE
	},
	[ALC289_FIXUP_DELL_SPK2] = {
		.type = HDA_FIXUP_PINS,
		.v.pins = (const struct hda_pintbl[]) {
			{ 0x17, 0x90170130 }, /* bass spk */
			{ }
		},
		.chained = true,
		.chain_id = ALC269_FIXUP_DELL4_MIC_NO_PRESENCE
	},
	[ALC289_FIXUP_DUAL_SPK] = {
		.type = HDA_FIXUP_FUNC,
		.v.func = alc285_fixup_speaker2_to_dac1,
		.chained = true,
		.chain_id = ALC289_FIXUP_DELL_SPK2
	},
	[ALC294_FIXUP_SPK2_TO_DAC1] = {
		.type = HDA_FIXUP_FUNC,
		.v.func = alc285_fixup_speaker2_to_dac1,
		.chained = true,
		.chain_id = ALC294_FIXUP_ASUS_HEADSET_MIC
	},
	[ALC294_FIXUP_ASUS_DUAL_SPK] = {
		.type = HDA_FIXUP_FUNC,
		/* The GPIO must be pulled to initialize the AMP */
		.v.func = alc_fixup_gpio4,
		.chained = true,
		.chain_id = ALC294_FIXUP_SPK2_TO_DAC1
	},
	[ALC285_FIXUP_THINKPAD_X1_GEN7] = {
		.type = HDA_FIXUP_FUNC,
		.v.func = alc285_fixup_thinkpad_x1_gen7,
		.chained = true,
		.chain_id = ALC269_FIXUP_THINKPAD_ACPI
	},
	[ALC285_FIXUP_THINKPAD_HEADSET_JACK] = {
		.type = HDA_FIXUP_FUNC,
		.v.func = alc_fixup_headset_jack,
		.chained = true,
		.chain_id = ALC285_FIXUP_THINKPAD_X1_GEN7
	},
	[ALC294_FIXUP_ASUS_HPE] = {
		.type = HDA_FIXUP_VERBS,
		.v.verbs = (const struct hda_verb[]) {
			/* Set EAPD high */
			{ 0x20, AC_VERB_SET_COEF_INDEX, 0x0f },
			{ 0x20, AC_VERB_SET_PROC_COEF, 0x7774 },
			{ }
		},
		.chained = true,
		.chain_id = ALC294_FIXUP_ASUS_HEADSET_MIC
	},
	[ALC294_FIXUP_ASUS_GX502_PINS] = {
		.type = HDA_FIXUP_PINS,
		.v.pins = (const struct hda_pintbl[]) {
			{ 0x19, 0x03a11050 }, /* front HP mic */
			{ 0x1a, 0x01a11830 }, /* rear external mic */
			{ 0x21, 0x03211020 }, /* front HP out */
			{ }
		},
		.chained = true,
		.chain_id = ALC294_FIXUP_ASUS_GX502_VERBS
	},
	[ALC294_FIXUP_ASUS_GX502_VERBS] = {
		.type = HDA_FIXUP_VERBS,
		.v.verbs = (const struct hda_verb[]) {
			/* set 0x15 to HP-OUT ctrl */
			{ 0x15, AC_VERB_SET_PIN_WIDGET_CONTROL, 0xc0 },
			/* unmute the 0x15 amp */
			{ 0x15, AC_VERB_SET_AMP_GAIN_MUTE, 0xb000 },
			{ }
		},
		.chained = true,
		.chain_id = ALC294_FIXUP_ASUS_GX502_HP
	},
	[ALC294_FIXUP_ASUS_GX502_HP] = {
		.type = HDA_FIXUP_FUNC,
		.v.func = alc294_fixup_gx502_hp,
	},
	[ALC294_FIXUP_ASUS_GU502_PINS] = {
		.type = HDA_FIXUP_PINS,
		.v.pins = (const struct hda_pintbl[]) {
			{ 0x19, 0x01a11050 }, /* rear HP mic */
			{ 0x1a, 0x01a11830 }, /* rear external mic */
			{ 0x21, 0x012110f0 }, /* rear HP out */
			{ }
		},
		.chained = true,
		.chain_id = ALC294_FIXUP_ASUS_GU502_VERBS
	},
	[ALC294_FIXUP_ASUS_GU502_VERBS] = {
		.type = HDA_FIXUP_VERBS,
		.v.verbs = (const struct hda_verb[]) {
			/* set 0x15 to HP-OUT ctrl */
			{ 0x15, AC_VERB_SET_PIN_WIDGET_CONTROL, 0xc0 },
			/* unmute the 0x15 amp */
			{ 0x15, AC_VERB_SET_AMP_GAIN_MUTE, 0xb000 },
			/* set 0x1b to HP-OUT */
			{ 0x1b, AC_VERB_SET_PIN_WIDGET_CONTROL, 0x24 },
			{ }
		},
		.chained = true,
		.chain_id = ALC294_FIXUP_ASUS_GU502_HP
	},
	[ALC294_FIXUP_ASUS_GU502_HP] = {
		.type = HDA_FIXUP_FUNC,
		.v.func = alc294_fixup_gu502_hp,
	},
	 [ALC294_FIXUP_ASUS_G513_PINS] = {
		.type = HDA_FIXUP_PINS,
		.v.pins = (const struct hda_pintbl[]) {
				{ 0x19, 0x03a11050 }, /* front HP mic */
				{ 0x1a, 0x03a11c30 }, /* rear external mic */
				{ 0x21, 0x03211420 }, /* front HP out */
				{ }
		},
	},
	[ALC285_FIXUP_ASUS_G533Z_PINS] = {
		.type = HDA_FIXUP_PINS,
		.v.pins = (const struct hda_pintbl[]) {
			{ 0x14, 0x90170120 },
			{ }
		},
		.chained = true,
		.chain_id = ALC294_FIXUP_ASUS_G513_PINS,
	},
	[ALC294_FIXUP_ASUS_COEF_1B] = {
		.type = HDA_FIXUP_VERBS,
		.v.verbs = (const struct hda_verb[]) {
			/* Set bit 10 to correct noisy output after reboot from
			 * Windows 10 (due to pop noise reduction?)
			 */
			{ 0x20, AC_VERB_SET_COEF_INDEX, 0x1b },
			{ 0x20, AC_VERB_SET_PROC_COEF, 0x4e4b },
			{ }
		},
		.chained = true,
		.chain_id = ALC289_FIXUP_ASUS_GA401,
	},
	[ALC285_FIXUP_HP_GPIO_LED] = {
		.type = HDA_FIXUP_FUNC,
		.v.func = alc285_fixup_hp_gpio_led,
	},
	[ALC285_FIXUP_HP_MUTE_LED] = {
		.type = HDA_FIXUP_FUNC,
		.v.func = alc285_fixup_hp_mute_led,
	},
	[ALC236_FIXUP_HP_GPIO_LED] = {
		.type = HDA_FIXUP_FUNC,
		.v.func = alc236_fixup_hp_gpio_led,
	},
	[ALC236_FIXUP_HP_MUTE_LED] = {
		.type = HDA_FIXUP_FUNC,
		.v.func = alc236_fixup_hp_mute_led,
	},
	[ALC236_FIXUP_HP_MUTE_LED_MICMUTE_VREF] = {
		.type = HDA_FIXUP_FUNC,
		.v.func = alc236_fixup_hp_mute_led_micmute_vref,
	},
	[ALC298_FIXUP_SAMSUNG_AMP] = {
		.type = HDA_FIXUP_FUNC,
		.v.func = alc298_fixup_samsung_amp,
		.chained = true,
		.chain_id = ALC298_FIXUP_SAMSUNG_HEADPHONE_VERY_QUIET
	},
	[ALC298_FIXUP_SAMSUNG_HEADPHONE_VERY_QUIET] = {
		.type = HDA_FIXUP_VERBS,
		.v.verbs = (const struct hda_verb[]) {
			{ 0x1a, AC_VERB_SET_PIN_WIDGET_CONTROL, 0xc5 },
			{ }
		},
	},
	[ALC256_FIXUP_SAMSUNG_HEADPHONE_VERY_QUIET] = {
		.type = HDA_FIXUP_VERBS,
		.v.verbs = (const struct hda_verb[]) {
			{ 0x20, AC_VERB_SET_COEF_INDEX, 0x08},
			{ 0x20, AC_VERB_SET_PROC_COEF, 0x2fcf},
			{ }
		},
	},
	[ALC295_FIXUP_ASUS_MIC_NO_PRESENCE] = {
		.type = HDA_FIXUP_PINS,
		.v.pins = (const struct hda_pintbl[]) {
			{ 0x19, 0x01a1913c }, /* use as headset mic, without its own jack detect */
			{ }
		},
		.chained = true,
		.chain_id = ALC269_FIXUP_HEADSET_MODE
	},
	[ALC269VC_FIXUP_ACER_VCOPPERBOX_PINS] = {
		.type = HDA_FIXUP_PINS,
		.v.pins = (const struct hda_pintbl[]) {
			{ 0x14, 0x90100120 }, /* use as internal speaker */
			{ 0x18, 0x02a111f0 }, /* use as headset mic, without its own jack detect */
			{ 0x1a, 0x01011020 }, /* use as line out */
			{ },
		},
		.chained = true,
		.chain_id = ALC269_FIXUP_HEADSET_MIC
	},
	[ALC269VC_FIXUP_ACER_HEADSET_MIC] = {
		.type = HDA_FIXUP_PINS,
		.v.pins = (const struct hda_pintbl[]) {
			{ 0x18, 0x02a11030 }, /* use as headset mic */
			{ }
		},
		.chained = true,
		.chain_id = ALC269_FIXUP_HEADSET_MIC
	},
	[ALC269VC_FIXUP_ACER_MIC_NO_PRESENCE] = {
		.type = HDA_FIXUP_PINS,
		.v.pins = (const struct hda_pintbl[]) {
			{ 0x18, 0x01a11130 }, /* use as headset mic, without its own jack detect */
			{ }
		},
		.chained = true,
		.chain_id = ALC269_FIXUP_HEADSET_MIC
	},
	[ALC289_FIXUP_ASUS_GA401] = {
		.type = HDA_FIXUP_FUNC,
		.v.func = alc289_fixup_asus_ga401,
		.chained = true,
		.chain_id = ALC289_FIXUP_ASUS_GA502,
	},
	[ALC289_FIXUP_ASUS_GA502] = {
		.type = HDA_FIXUP_PINS,
		.v.pins = (const struct hda_pintbl[]) {
			{ 0x19, 0x03a11020 }, /* headset mic with jack detect */
			{ }
		},
	},
	[ALC256_FIXUP_ACER_MIC_NO_PRESENCE] = {
		.type = HDA_FIXUP_PINS,
		.v.pins = (const struct hda_pintbl[]) {
			{ 0x19, 0x02a11120 }, /* use as headset mic, without its own jack detect */
			{ }
		},
		.chained = true,
		.chain_id = ALC256_FIXUP_ASUS_HEADSET_MODE
	},
	[ALC285_FIXUP_HP_GPIO_AMP_INIT] = {
		.type = HDA_FIXUP_FUNC,
		.v.func = alc285_fixup_hp_gpio_amp_init,
		.chained = true,
		.chain_id = ALC285_FIXUP_HP_GPIO_LED
	},
	[ALC269_FIXUP_CZC_B20] = {
		.type = HDA_FIXUP_PINS,
		.v.pins = (const struct hda_pintbl[]) {
			{ 0x12, 0x411111f0 },
			{ 0x14, 0x90170110 }, /* speaker */
			{ 0x15, 0x032f1020 }, /* HP out */
			{ 0x17, 0x411111f0 },
			{ 0x18, 0x03ab1040 }, /* mic */
			{ 0x19, 0xb7a7013f },
			{ 0x1a, 0x0181305f },
			{ 0x1b, 0x411111f0 },
			{ 0x1d, 0x411111f0 },
			{ 0x1e, 0x411111f0 },
			{ }
		},
		.chain_id = ALC269_FIXUP_DMIC,
	},
	[ALC269_FIXUP_CZC_TMI] = {
		.type = HDA_FIXUP_PINS,
		.v.pins = (const struct hda_pintbl[]) {
			{ 0x12, 0x4000c000 },
			{ 0x14, 0x90170110 }, /* speaker */
			{ 0x15, 0x0421401f }, /* HP out */
			{ 0x17, 0x411111f0 },
			{ 0x18, 0x04a19020 }, /* mic */
			{ 0x19, 0x411111f0 },
			{ 0x1a, 0x411111f0 },
			{ 0x1b, 0x411111f0 },
			{ 0x1d, 0x40448505 },
			{ 0x1e, 0x411111f0 },
			{ 0x20, 0x8000ffff },
			{ }
		},
		.chain_id = ALC269_FIXUP_DMIC,
	},
	[ALC269_FIXUP_CZC_L101] = {
		.type = HDA_FIXUP_PINS,
		.v.pins = (const struct hda_pintbl[]) {
			{ 0x12, 0x40000000 },
			{ 0x14, 0x01014010 }, /* speaker */
			{ 0x15, 0x411111f0 }, /* HP out */
			{ 0x16, 0x411111f0 },
			{ 0x18, 0x01a19020 }, /* mic */
			{ 0x19, 0x02a19021 },
			{ 0x1a, 0x0181302f },
			{ 0x1b, 0x0221401f },
			{ 0x1c, 0x411111f0 },
			{ 0x1d, 0x4044c601 },
			{ 0x1e, 0x411111f0 },
			{ }
		},
		.chain_id = ALC269_FIXUP_DMIC,
	},
	[ALC269_FIXUP_LEMOTE_A1802] = {
		.type = HDA_FIXUP_PINS,
		.v.pins = (const struct hda_pintbl[]) {
			{ 0x12, 0x40000000 },
			{ 0x14, 0x90170110 }, /* speaker */
			{ 0x17, 0x411111f0 },
			{ 0x18, 0x03a19040 }, /* mic1 */
			{ 0x19, 0x90a70130 }, /* mic2 */
			{ 0x1a, 0x411111f0 },
			{ 0x1b, 0x411111f0 },
			{ 0x1d, 0x40489d2d },
			{ 0x1e, 0x411111f0 },
			{ 0x20, 0x0003ffff },
			{ 0x21, 0x03214020 },
			{ }
		},
		.chain_id = ALC269_FIXUP_DMIC,
	},
	[ALC269_FIXUP_LEMOTE_A190X] = {
		.type = HDA_FIXUP_PINS,
		.v.pins = (const struct hda_pintbl[]) {
			{ 0x14, 0x99130110 }, /* speaker */
			{ 0x15, 0x0121401f }, /* HP out */
			{ 0x18, 0x01a19c20 }, /* rear  mic */
			{ 0x19, 0x99a3092f }, /* front mic */
			{ 0x1b, 0x0201401f }, /* front lineout */
			{ }
		},
		.chain_id = ALC269_FIXUP_DMIC,
	},
	[ALC256_FIXUP_INTEL_NUC8_RUGGED] = {
		.type = HDA_FIXUP_PINS,
		.v.pins = (const struct hda_pintbl[]) {
			{ 0x1b, 0x01a1913c }, /* use as headset mic, without its own jack detect */
			{ }
		},
		.chained = true,
		.chain_id = ALC269_FIXUP_HEADSET_MODE
	},
	[ALC256_FIXUP_INTEL_NUC10] = {
		.type = HDA_FIXUP_PINS,
		.v.pins = (const struct hda_pintbl[]) {
			{ 0x19, 0x01a1913c }, /* use as headset mic, without its own jack detect */
			{ }
		},
		.chained = true,
		.chain_id = ALC269_FIXUP_HEADSET_MODE
	},
	[ALC255_FIXUP_XIAOMI_HEADSET_MIC] = {
		.type = HDA_FIXUP_VERBS,
		.v.verbs = (const struct hda_verb[]) {
			{ 0x20, AC_VERB_SET_COEF_INDEX, 0x45 },
			{ 0x20, AC_VERB_SET_PROC_COEF, 0x5089 },
			{ }
		},
		.chained = true,
		.chain_id = ALC289_FIXUP_ASUS_GA502
	},
	[ALC274_FIXUP_HP_MIC] = {
		.type = HDA_FIXUP_VERBS,
		.v.verbs = (const struct hda_verb[]) {
			{ 0x20, AC_VERB_SET_COEF_INDEX, 0x45 },
			{ 0x20, AC_VERB_SET_PROC_COEF, 0x5089 },
			{ }
		},
	},
	[ALC274_FIXUP_HP_HEADSET_MIC] = {
		.type = HDA_FIXUP_FUNC,
		.v.func = alc274_fixup_hp_headset_mic,
		.chained = true,
		.chain_id = ALC274_FIXUP_HP_MIC
	},
	[ALC274_FIXUP_HP_ENVY_GPIO] = {
		.type = HDA_FIXUP_FUNC,
		.v.func = alc274_fixup_hp_envy_gpio,
	},
	[ALC256_FIXUP_ASUS_HPE] = {
		.type = HDA_FIXUP_VERBS,
		.v.verbs = (const struct hda_verb[]) {
			/* Set EAPD high */
			{ 0x20, AC_VERB_SET_COEF_INDEX, 0x0f },
			{ 0x20, AC_VERB_SET_PROC_COEF, 0x7778 },
			{ }
		},
		.chained = true,
		.chain_id = ALC294_FIXUP_ASUS_HEADSET_MIC
	},
	[ALC285_FIXUP_THINKPAD_NO_BASS_SPK_HEADSET_JACK] = {
		.type = HDA_FIXUP_FUNC,
		.v.func = alc_fixup_headset_jack,
		.chained = true,
		.chain_id = ALC269_FIXUP_THINKPAD_ACPI
	},
	[ALC287_FIXUP_HP_GPIO_LED] = {
		.type = HDA_FIXUP_FUNC,
		.v.func = alc287_fixup_hp_gpio_led,
	},
	[ALC256_FIXUP_HP_HEADSET_MIC] = {
		.type = HDA_FIXUP_FUNC,
		.v.func = alc274_fixup_hp_headset_mic,
	},
	[ALC236_FIXUP_DELL_AIO_HEADSET_MIC] = {
		.type = HDA_FIXUP_FUNC,
		.v.func = alc_fixup_no_int_mic,
		.chained = true,
		.chain_id = ALC255_FIXUP_DELL1_MIC_NO_PRESENCE
	},
	[ALC282_FIXUP_ACER_DISABLE_LINEOUT] = {
		.type = HDA_FIXUP_PINS,
		.v.pins = (const struct hda_pintbl[]) {
			{ 0x1b, 0x411111f0 },
			{ 0x18, 0x01a1913c }, /* use as headset mic, without its own jack detect */
			{ },
		},
		.chained = true,
		.chain_id = ALC269_FIXUP_HEADSET_MODE
	},
	[ALC255_FIXUP_ACER_LIMIT_INT_MIC_BOOST] = {
		.type = HDA_FIXUP_FUNC,
		.v.func = alc269_fixup_limit_int_mic_boost,
		.chained = true,
		.chain_id = ALC255_FIXUP_ACER_MIC_NO_PRESENCE,
	},
	[ALC256_FIXUP_ACER_HEADSET_MIC] = {
		.type = HDA_FIXUP_PINS,
		.v.pins = (const struct hda_pintbl[]) {
			{ 0x19, 0x02a1113c }, /* use as headset mic, without its own jack detect */
			{ 0x1a, 0x90a1092f }, /* use as internal mic */
			{ }
		},
		.chained = true,
		.chain_id = ALC269_FIXUP_HEADSET_MODE_NO_HP_MIC
	},
	[ALC285_FIXUP_IDEAPAD_S740_COEF] = {
		.type = HDA_FIXUP_FUNC,
		.v.func = alc285_fixup_ideapad_s740_coef,
		.chained = true,
		.chain_id = ALC269_FIXUP_THINKPAD_ACPI,
	},
	[ALC285_FIXUP_HP_LIMIT_INT_MIC_BOOST] = {
		.type = HDA_FIXUP_FUNC,
		.v.func = alc269_fixup_limit_int_mic_boost,
		.chained = true,
		.chain_id = ALC285_FIXUP_HP_MUTE_LED,
	},
	[ALC295_FIXUP_ASUS_DACS] = {
		.type = HDA_FIXUP_FUNC,
		.v.func = alc295_fixup_asus_dacs,
	},
	[ALC295_FIXUP_HP_OMEN] = {
		.type = HDA_FIXUP_PINS,
		.v.pins = (const struct hda_pintbl[]) {
			{ 0x12, 0xb7a60130 },
			{ 0x13, 0x40000000 },
			{ 0x14, 0x411111f0 },
			{ 0x16, 0x411111f0 },
			{ 0x17, 0x90170110 },
			{ 0x18, 0x411111f0 },
			{ 0x19, 0x02a11030 },
			{ 0x1a, 0x411111f0 },
			{ 0x1b, 0x04a19030 },
			{ 0x1d, 0x40600001 },
			{ 0x1e, 0x411111f0 },
			{ 0x21, 0x03211020 },
			{}
		},
		.chained = true,
		.chain_id = ALC269_FIXUP_HP_LINE1_MIC1_LED,
	},
	[ALC285_FIXUP_HP_SPECTRE_X360] = {
		.type = HDA_FIXUP_FUNC,
		.v.func = alc285_fixup_hp_spectre_x360,
	},
	[ALC285_FIXUP_HP_SPECTRE_X360_EB1] = {
		.type = HDA_FIXUP_FUNC,
		.v.func = alc285_fixup_hp_spectre_x360_eb1
	},
	[ALC287_FIXUP_IDEAPAD_BASS_SPK_AMP] = {
		.type = HDA_FIXUP_FUNC,
		.v.func = alc285_fixup_ideapad_s740_coef,
		.chained = true,
		.chain_id = ALC285_FIXUP_THINKPAD_HEADSET_JACK,
	},
	[ALC623_FIXUP_LENOVO_THINKSTATION_P340] = {
		.type = HDA_FIXUP_FUNC,
		.v.func = alc_fixup_no_shutup,
		.chained = true,
		.chain_id = ALC283_FIXUP_HEADSET_MIC,
	},
	[ALC255_FIXUP_ACER_HEADPHONE_AND_MIC] = {
		.type = HDA_FIXUP_PINS,
		.v.pins = (const struct hda_pintbl[]) {
			{ 0x21, 0x03211030 }, /* Change the Headphone location to Left */
			{ }
		},
		.chained = true,
		.chain_id = ALC255_FIXUP_XIAOMI_HEADSET_MIC
	},
	[ALC236_FIXUP_HP_LIMIT_INT_MIC_BOOST] = {
		.type = HDA_FIXUP_FUNC,
		.v.func = alc269_fixup_limit_int_mic_boost,
		.chained = true,
		.chain_id = ALC236_FIXUP_HP_MUTE_LED_MICMUTE_VREF,
	},
	[ALC285_FIXUP_LEGION_Y9000X_SPEAKERS] = {
		.type = HDA_FIXUP_FUNC,
		.v.func = alc285_fixup_ideapad_s740_coef,
		.chained = true,
		.chain_id = ALC285_FIXUP_LEGION_Y9000X_AUTOMUTE,
	},
	[ALC285_FIXUP_LEGION_Y9000X_AUTOMUTE] = {
		.type = HDA_FIXUP_FUNC,
		.v.func = alc287_fixup_legion_15imhg05_speakers,
		.chained = true,
		.chain_id = ALC269_FIXUP_THINKPAD_ACPI,
	},
	[ALC287_FIXUP_LEGION_15IMHG05_SPEAKERS] = {
		.type = HDA_FIXUP_VERBS,
		//.v.verbs = legion_15imhg05_coefs,
		.v.verbs = (const struct hda_verb[]) {
			 // set left speaker Legion 7i.
			 { 0x20, AC_VERB_SET_COEF_INDEX, 0x24 },
			 { 0x20, AC_VERB_SET_PROC_COEF, 0x41 },

			 { 0x20, AC_VERB_SET_COEF_INDEX, 0x26 },
			 { 0x20, AC_VERB_SET_PROC_COEF, 0xc },
			 { 0x20, AC_VERB_SET_PROC_COEF, 0x0 },
			 { 0x20, AC_VERB_SET_PROC_COEF, 0x1a },
			 { 0x20, AC_VERB_SET_PROC_COEF, 0xb020 },

			 { 0x20, AC_VERB_SET_COEF_INDEX, 0x26 },
			 { 0x20, AC_VERB_SET_PROC_COEF, 0x2 },
			 { 0x20, AC_VERB_SET_PROC_COEF, 0x0 },
			 { 0x20, AC_VERB_SET_PROC_COEF, 0x0 },
			 { 0x20, AC_VERB_SET_PROC_COEF, 0xb020 },

			 // set right speaker Legion 7i.
			 { 0x20, AC_VERB_SET_COEF_INDEX, 0x24 },
			 { 0x20, AC_VERB_SET_PROC_COEF, 0x42 },

			 { 0x20, AC_VERB_SET_COEF_INDEX, 0x26 },
			 { 0x20, AC_VERB_SET_PROC_COEF, 0xc },
			 { 0x20, AC_VERB_SET_PROC_COEF, 0x0 },
			 { 0x20, AC_VERB_SET_PROC_COEF, 0x2a },
			 { 0x20, AC_VERB_SET_PROC_COEF, 0xb020 },

			 { 0x20, AC_VERB_SET_COEF_INDEX, 0x26 },
			 { 0x20, AC_VERB_SET_PROC_COEF, 0x2 },
			 { 0x20, AC_VERB_SET_PROC_COEF, 0x0 },
			 { 0x20, AC_VERB_SET_PROC_COEF, 0x0 },
			 { 0x20, AC_VERB_SET_PROC_COEF, 0xb020 },
			 {}
		},
		.chained = true,
		.chain_id = ALC287_FIXUP_LEGION_15IMHG05_AUTOMUTE,
	},
	[ALC287_FIXUP_LEGION_15IMHG05_AUTOMUTE] = {
		.type = HDA_FIXUP_FUNC,
		.v.func = alc287_fixup_legion_15imhg05_speakers,
		.chained = true,
		.chain_id = ALC269_FIXUP_HEADSET_MODE,
	},
	[ALC287_FIXUP_YOGA7_14ITL_SPEAKERS] = {
		.type = HDA_FIXUP_VERBS,
		.v.verbs = (const struct hda_verb[]) {
			 // set left speaker Yoga 7i.
			 { 0x20, AC_VERB_SET_COEF_INDEX, 0x24 },
			 { 0x20, AC_VERB_SET_PROC_COEF, 0x41 },

			 { 0x20, AC_VERB_SET_COEF_INDEX, 0x26 },
			 { 0x20, AC_VERB_SET_PROC_COEF, 0xc },
			 { 0x20, AC_VERB_SET_PROC_COEF, 0x0 },
			 { 0x20, AC_VERB_SET_PROC_COEF, 0x1a },
			 { 0x20, AC_VERB_SET_PROC_COEF, 0xb020 },

			 { 0x20, AC_VERB_SET_COEF_INDEX, 0x26 },
			 { 0x20, AC_VERB_SET_PROC_COEF, 0x2 },
			 { 0x20, AC_VERB_SET_PROC_COEF, 0x0 },
			 { 0x20, AC_VERB_SET_PROC_COEF, 0x0 },
			 { 0x20, AC_VERB_SET_PROC_COEF, 0xb020 },

			 // set right speaker Yoga 7i.
			 { 0x20, AC_VERB_SET_COEF_INDEX, 0x24 },
			 { 0x20, AC_VERB_SET_PROC_COEF, 0x46 },

			 { 0x20, AC_VERB_SET_COEF_INDEX, 0x26 },
			 { 0x20, AC_VERB_SET_PROC_COEF, 0xc },
			 { 0x20, AC_VERB_SET_PROC_COEF, 0x0 },
			 { 0x20, AC_VERB_SET_PROC_COEF, 0x2a },
			 { 0x20, AC_VERB_SET_PROC_COEF, 0xb020 },

			 { 0x20, AC_VERB_SET_COEF_INDEX, 0x26 },
			 { 0x20, AC_VERB_SET_PROC_COEF, 0x2 },
			 { 0x20, AC_VERB_SET_PROC_COEF, 0x0 },
			 { 0x20, AC_VERB_SET_PROC_COEF, 0x0 },
			 { 0x20, AC_VERB_SET_PROC_COEF, 0xb020 },
			 {}
		},
		.chained = true,
		.chain_id = ALC269_FIXUP_HEADSET_MODE,
	},
	[ALC298_FIXUP_LENOVO_C940_DUET7] = {
		.type = HDA_FIXUP_FUNC,
		.v.func = alc298_fixup_lenovo_c940_duet7,
	},
	[ALC287_FIXUP_13S_GEN2_SPEAKERS] = {
		.type = HDA_FIXUP_VERBS,
		.v.verbs = (const struct hda_verb[]) {
			{ 0x20, AC_VERB_SET_COEF_INDEX, 0x24 },
			{ 0x20, AC_VERB_SET_PROC_COEF, 0x41 },
			{ 0x20, AC_VERB_SET_COEF_INDEX, 0x26 },
			{ 0x20, AC_VERB_SET_PROC_COEF, 0x2 },
			{ 0x20, AC_VERB_SET_PROC_COEF, 0x0 },
			{ 0x20, AC_VERB_SET_PROC_COEF, 0x0 },
			{ 0x20, AC_VERB_SET_PROC_COEF, 0xb020 },
			{ 0x20, AC_VERB_SET_COEF_INDEX, 0x24 },
			{ 0x20, AC_VERB_SET_PROC_COEF, 0x42 },
			{ 0x20, AC_VERB_SET_COEF_INDEX, 0x26 },
			{ 0x20, AC_VERB_SET_PROC_COEF, 0x2 },
			{ 0x20, AC_VERB_SET_PROC_COEF, 0x0 },
			{ 0x20, AC_VERB_SET_PROC_COEF, 0x0 },
			{ 0x20, AC_VERB_SET_PROC_COEF, 0xb020 },
			{}
		},
		.chained = true,
		.chain_id = ALC269_FIXUP_HEADSET_MODE,
	},
	[ALC256_FIXUP_SET_COEF_DEFAULTS] = {
		.type = HDA_FIXUP_FUNC,
		.v.func = alc256_fixup_set_coef_defaults,
	},
	[ALC245_FIXUP_HP_GPIO_LED] = {
		.type = HDA_FIXUP_FUNC,
		.v.func = alc245_fixup_hp_gpio_led,
	},
	[ALC256_FIXUP_SYSTEM76_MIC_NO_PRESENCE] = {
		.type = HDA_FIXUP_PINS,
		.v.pins = (const struct hda_pintbl[]) {
			{ 0x19, 0x03a11120 }, /* use as headset mic, without its own jack detect */
			{ }
		},
		.chained = true,
		.chain_id = ALC269_FIXUP_HEADSET_MODE_NO_HP_MIC,
	},
	[ALC233_FIXUP_NO_AUDIO_JACK] = {
		.type = HDA_FIXUP_FUNC,
		.v.func = alc233_fixup_no_audio_jack,
	},
	[ALC256_FIXUP_MIC_NO_PRESENCE_AND_RESUME] = {
		.type = HDA_FIXUP_FUNC,
		.v.func = alc256_fixup_mic_no_presence_and_resume,
		.chained = true,
		.chain_id = ALC269_FIXUP_HEADSET_MODE_NO_HP_MIC
	},
	[ALC287_FIXUP_LEGION_16ACHG6] = {
		.type = HDA_FIXUP_FUNC,
		.v.func = alc287_fixup_legion_16achg6_speakers,
	},
	[ALC287_FIXUP_CS35L41_I2C_2] = {
		.type = HDA_FIXUP_FUNC,
		.v.func = cs35l41_fixup_i2c_two,
		.chained = true,
		.chain_id = ALC269_FIXUP_THINKPAD_ACPI,
	},
	[ALC287_FIXUP_CS35L41_I2C_2_HP_GPIO_LED] = {
		.type = HDA_FIXUP_FUNC,
		.v.func = cs35l41_fixup_i2c_two,
		.chained = true,
		.chain_id = ALC285_FIXUP_HP_MUTE_LED,
	},
	[ALC245_FIXUP_CS35L41_SPI_2] = {
		.type = HDA_FIXUP_FUNC,
		.v.func = cs35l41_fixup_spi_two,
	},
	[ALC245_FIXUP_CS35L41_SPI_2_HP_GPIO_LED] = {
		.type = HDA_FIXUP_FUNC,
		.v.func = cs35l41_fixup_spi_two,
		.chained = true,
		.chain_id = ALC285_FIXUP_HP_GPIO_LED,
	},
	[ALC245_FIXUP_CS35L41_SPI_4] = {
		.type = HDA_FIXUP_FUNC,
		.v.func = cs35l41_fixup_spi_four,
	},
	[ALC245_FIXUP_CS35L41_SPI_4_HP_GPIO_LED] = {
		.type = HDA_FIXUP_FUNC,
		.v.func = cs35l41_fixup_spi_four,
		.chained = true,
		.chain_id = ALC285_FIXUP_HP_GPIO_LED,
	},
	[ALC285_FIXUP_HP_SPEAKERS_MICMUTE_LED] = {
		.type = HDA_FIXUP_VERBS,
		.v.verbs = (const struct hda_verb[]) {
			 { 0x20, AC_VERB_SET_COEF_INDEX, 0x19 },
			 { 0x20, AC_VERB_SET_PROC_COEF, 0x8e11 },
			 { }
		},
		.chained = true,
		.chain_id = ALC285_FIXUP_HP_MUTE_LED,
	},
	[ALC269_FIXUP_DELL4_MIC_NO_PRESENCE_QUIET] = {
		.type = HDA_FIXUP_FUNC,
		.v.func = alc_fixup_dell4_mic_no_presence_quiet,
		.chained = true,
		.chain_id = ALC269_FIXUP_DELL4_MIC_NO_PRESENCE,
	},
	[ALC295_FIXUP_FRAMEWORK_LAPTOP_MIC_NO_PRESENCE] = {
		.type = HDA_FIXUP_PINS,
		.v.pins = (const struct hda_pintbl[]) {
			{ 0x19, 0x02a1112c }, /* use as headset mic, without its own jack detect */
			{ }
		},
		.chained = true,
		.chain_id = ALC269_FIXUP_HEADSET_MODE_NO_HP_MIC
	},
	[ALC287_FIXUP_LEGION_16ITHG6] = {
		.type = HDA_FIXUP_FUNC,
		.v.func = alc287_fixup_legion_16ithg6_speakers,
	},
	[ALC287_FIXUP_YOGA9_14IAP7_BASS_SPK] = {
		.type = HDA_FIXUP_VERBS,
		.v.verbs = (const struct hda_verb[]) {
			// enable left speaker
			{ 0x20, AC_VERB_SET_COEF_INDEX, 0x24 },
			{ 0x20, AC_VERB_SET_PROC_COEF, 0x41 },

			{ 0x20, AC_VERB_SET_COEF_INDEX, 0x26 },
			{ 0x20, AC_VERB_SET_PROC_COEF, 0xc },
			{ 0x20, AC_VERB_SET_PROC_COEF, 0x0 },
			{ 0x20, AC_VERB_SET_PROC_COEF, 0x1a },
			{ 0x20, AC_VERB_SET_PROC_COEF, 0xb020 },

			{ 0x20, AC_VERB_SET_COEF_INDEX, 0x26 },
			{ 0x20, AC_VERB_SET_PROC_COEF, 0xf },
			{ 0x20, AC_VERB_SET_PROC_COEF, 0x0 },
			{ 0x20, AC_VERB_SET_PROC_COEF, 0x42 },
			{ 0x20, AC_VERB_SET_PROC_COEF, 0xb020 },

			{ 0x20, AC_VERB_SET_COEF_INDEX, 0x26 },
			{ 0x20, AC_VERB_SET_PROC_COEF, 0x10 },
			{ 0x20, AC_VERB_SET_PROC_COEF, 0x0 },
			{ 0x20, AC_VERB_SET_PROC_COEF, 0x40 },
			{ 0x20, AC_VERB_SET_PROC_COEF, 0xb020 },

			{ 0x20, AC_VERB_SET_COEF_INDEX, 0x26 },
			{ 0x20, AC_VERB_SET_PROC_COEF, 0x2 },
			{ 0x20, AC_VERB_SET_PROC_COEF, 0x0 },
			{ 0x20, AC_VERB_SET_PROC_COEF, 0x0 },
			{ 0x20, AC_VERB_SET_PROC_COEF, 0xb020 },

			// enable right speaker
			{ 0x20, AC_VERB_SET_COEF_INDEX, 0x24 },
			{ 0x20, AC_VERB_SET_PROC_COEF, 0x46 },

			{ 0x20, AC_VERB_SET_COEF_INDEX, 0x26 },
			{ 0x20, AC_VERB_SET_PROC_COEF, 0xc },
			{ 0x20, AC_VERB_SET_PROC_COEF, 0x0 },
			{ 0x20, AC_VERB_SET_PROC_COEF, 0x2a },
			{ 0x20, AC_VERB_SET_PROC_COEF, 0xb020 },

			{ 0x20, AC_VERB_SET_COEF_INDEX, 0x26 },
			{ 0x20, AC_VERB_SET_PROC_COEF, 0xf },
			{ 0x20, AC_VERB_SET_PROC_COEF, 0x0 },
			{ 0x20, AC_VERB_SET_PROC_COEF, 0x46 },
			{ 0x20, AC_VERB_SET_PROC_COEF, 0xb020 },

			{ 0x20, AC_VERB_SET_COEF_INDEX, 0x26 },
			{ 0x20, AC_VERB_SET_PROC_COEF, 0x10 },
			{ 0x20, AC_VERB_SET_PROC_COEF, 0x0 },
			{ 0x20, AC_VERB_SET_PROC_COEF, 0x44 },
			{ 0x20, AC_VERB_SET_PROC_COEF, 0xb020 },

			{ 0x20, AC_VERB_SET_COEF_INDEX, 0x26 },
			{ 0x20, AC_VERB_SET_PROC_COEF, 0x2 },
			{ 0x20, AC_VERB_SET_PROC_COEF, 0x0 },
			{ 0x20, AC_VERB_SET_PROC_COEF, 0x0 },
			{ 0x20, AC_VERB_SET_PROC_COEF, 0xb020 },

			{ },
		},
	},
	[ALC287_FIXUP_YOGA9_14IAP7_BASS_SPK_PIN] = {
		.type = HDA_FIXUP_FUNC,
		.v.func = alc287_fixup_yoga9_14iap7_bass_spk_pin,
		.chained = true,
		.chain_id = ALC287_FIXUP_YOGA9_14IAP7_BASS_SPK,
	},
};

static const struct snd_pci_quirk alc269_fixup_tbl[] = {
	SND_PCI_QUIRK(0x1025, 0x0283, "Acer TravelMate 8371", ALC269_FIXUP_INV_DMIC),
	SND_PCI_QUIRK(0x1025, 0x029b, "Acer 1810TZ", ALC269_FIXUP_INV_DMIC),
	SND_PCI_QUIRK(0x1025, 0x0349, "Acer AOD260", ALC269_FIXUP_INV_DMIC),
	SND_PCI_QUIRK(0x1025, 0x047c, "Acer AC700", ALC269_FIXUP_ACER_AC700),
	SND_PCI_QUIRK(0x1025, 0x072d, "Acer Aspire V5-571G", ALC269_FIXUP_ASPIRE_HEADSET_MIC),
	SND_PCI_QUIRK(0x1025, 0x0740, "Acer AO725", ALC271_FIXUP_HP_GATE_MIC_JACK),
	SND_PCI_QUIRK(0x1025, 0x0742, "Acer AO756", ALC271_FIXUP_HP_GATE_MIC_JACK),
	SND_PCI_QUIRK(0x1025, 0x0762, "Acer Aspire E1-472", ALC271_FIXUP_HP_GATE_MIC_JACK_E1_572),
	SND_PCI_QUIRK(0x1025, 0x0775, "Acer Aspire E1-572", ALC271_FIXUP_HP_GATE_MIC_JACK_E1_572),
	SND_PCI_QUIRK(0x1025, 0x079b, "Acer Aspire V5-573G", ALC282_FIXUP_ASPIRE_V5_PINS),
	SND_PCI_QUIRK(0x1025, 0x080d, "Acer Aspire V5-122P", ALC269_FIXUP_ASPIRE_HEADSET_MIC),
	SND_PCI_QUIRK(0x1025, 0x0840, "Acer Aspire E1", ALC269VB_FIXUP_ASPIRE_E1_COEF),
	SND_PCI_QUIRK(0x1025, 0x101c, "Acer Veriton N2510G", ALC269_FIXUP_LIFEBOOK),
	SND_PCI_QUIRK(0x1025, 0x102b, "Acer Aspire C24-860", ALC286_FIXUP_ACER_AIO_MIC_NO_PRESENCE),
	SND_PCI_QUIRK(0x1025, 0x1065, "Acer Aspire C20-820", ALC269VC_FIXUP_ACER_HEADSET_MIC),
	SND_PCI_QUIRK(0x1025, 0x106d, "Acer Cloudbook 14", ALC283_FIXUP_CHROME_BOOK),
	SND_PCI_QUIRK(0x1025, 0x1094, "Acer Aspire E5-575T", ALC255_FIXUP_ACER_LIMIT_INT_MIC_BOOST),
	SND_PCI_QUIRK(0x1025, 0x1099, "Acer Aspire E5-523G", ALC255_FIXUP_ACER_MIC_NO_PRESENCE),
	SND_PCI_QUIRK(0x1025, 0x110e, "Acer Aspire ES1-432", ALC255_FIXUP_ACER_MIC_NO_PRESENCE),
	SND_PCI_QUIRK(0x1025, 0x1166, "Acer Veriton N4640G", ALC269_FIXUP_LIFEBOOK),
	SND_PCI_QUIRK(0x1025, 0x1167, "Acer Veriton N6640G", ALC269_FIXUP_LIFEBOOK),
	SND_PCI_QUIRK(0x1025, 0x1246, "Acer Predator Helios 500", ALC299_FIXUP_PREDATOR_SPK),
	SND_PCI_QUIRK(0x1025, 0x1247, "Acer vCopperbox", ALC269VC_FIXUP_ACER_VCOPPERBOX_PINS),
	SND_PCI_QUIRK(0x1025, 0x1248, "Acer Veriton N4660G", ALC269VC_FIXUP_ACER_MIC_NO_PRESENCE),
	SND_PCI_QUIRK(0x1025, 0x1269, "Acer SWIFT SF314-54", ALC256_FIXUP_ACER_HEADSET_MIC),
	SND_PCI_QUIRK(0x1025, 0x128f, "Acer Veriton Z6860G", ALC286_FIXUP_ACER_AIO_HEADSET_MIC),
	SND_PCI_QUIRK(0x1025, 0x1290, "Acer Veriton Z4860G", ALC286_FIXUP_ACER_AIO_HEADSET_MIC),
	SND_PCI_QUIRK(0x1025, 0x1291, "Acer Veriton Z4660G", ALC286_FIXUP_ACER_AIO_HEADSET_MIC),
	SND_PCI_QUIRK(0x1025, 0x129c, "Acer SWIFT SF314-55", ALC256_FIXUP_ACER_HEADSET_MIC),
	SND_PCI_QUIRK(0x1025, 0x129d, "Acer SWIFT SF313-51", ALC256_FIXUP_ACER_MIC_NO_PRESENCE),
	SND_PCI_QUIRK(0x1025, 0x1300, "Acer SWIFT SF314-56", ALC256_FIXUP_ACER_MIC_NO_PRESENCE),
	SND_PCI_QUIRK(0x1025, 0x1308, "Acer Aspire Z24-890", ALC286_FIXUP_ACER_AIO_HEADSET_MIC),
	SND_PCI_QUIRK(0x1025, 0x132a, "Acer TravelMate B114-21", ALC233_FIXUP_ACER_HEADSET_MIC),
	SND_PCI_QUIRK(0x1025, 0x1330, "Acer TravelMate X514-51T", ALC255_FIXUP_ACER_HEADSET_MIC),
	SND_PCI_QUIRK(0x1025, 0x141f, "Acer Spin SP513-54N", ALC255_FIXUP_ACER_MIC_NO_PRESENCE),
	SND_PCI_QUIRK(0x1025, 0x142b, "Acer Swift SF314-42", ALC255_FIXUP_ACER_MIC_NO_PRESENCE),
	SND_PCI_QUIRK(0x1025, 0x1430, "Acer TravelMate B311R-31", ALC256_FIXUP_ACER_MIC_NO_PRESENCE),
	SND_PCI_QUIRK(0x1025, 0x1466, "Acer Aspire A515-56", ALC255_FIXUP_ACER_HEADPHONE_AND_MIC),
	SND_PCI_QUIRK(0x1028, 0x0470, "Dell M101z", ALC269_FIXUP_DELL_M101Z),
	SND_PCI_QUIRK(0x1028, 0x053c, "Dell Latitude E5430", ALC292_FIXUP_DELL_E7X),
	SND_PCI_QUIRK(0x1028, 0x054b, "Dell XPS one 2710", ALC275_FIXUP_DELL_XPS),
	SND_PCI_QUIRK(0x1028, 0x05bd, "Dell Latitude E6440", ALC292_FIXUP_DELL_E7X),
	SND_PCI_QUIRK(0x1028, 0x05be, "Dell Latitude E6540", ALC292_FIXUP_DELL_E7X),
	SND_PCI_QUIRK(0x1028, 0x05ca, "Dell Latitude E7240", ALC292_FIXUP_DELL_E7X),
	SND_PCI_QUIRK(0x1028, 0x05cb, "Dell Latitude E7440", ALC292_FIXUP_DELL_E7X),
	SND_PCI_QUIRK(0x1028, 0x05da, "Dell Vostro 5460", ALC290_FIXUP_SUBWOOFER),
	SND_PCI_QUIRK(0x1028, 0x05f4, "Dell", ALC269_FIXUP_DELL1_MIC_NO_PRESENCE),
	SND_PCI_QUIRK(0x1028, 0x05f5, "Dell", ALC269_FIXUP_DELL1_MIC_NO_PRESENCE),
	SND_PCI_QUIRK(0x1028, 0x05f6, "Dell", ALC269_FIXUP_DELL1_MIC_NO_PRESENCE),
	SND_PCI_QUIRK(0x1028, 0x0615, "Dell Vostro 5470", ALC290_FIXUP_SUBWOOFER_HSJACK),
	SND_PCI_QUIRK(0x1028, 0x0616, "Dell Vostro 5470", ALC290_FIXUP_SUBWOOFER_HSJACK),
	SND_PCI_QUIRK(0x1028, 0x062c, "Dell Latitude E5550", ALC292_FIXUP_DELL_E7X),
	SND_PCI_QUIRK(0x1028, 0x062e, "Dell Latitude E7450", ALC292_FIXUP_DELL_E7X),
	SND_PCI_QUIRK(0x1028, 0x0638, "Dell Inspiron 5439", ALC290_FIXUP_MONO_SPEAKERS_HSJACK),
	SND_PCI_QUIRK(0x1028, 0x064a, "Dell", ALC293_FIXUP_DELL1_MIC_NO_PRESENCE),
	SND_PCI_QUIRK(0x1028, 0x064b, "Dell", ALC293_FIXUP_DELL1_MIC_NO_PRESENCE),
	SND_PCI_QUIRK(0x1028, 0x0665, "Dell XPS 13", ALC288_FIXUP_DELL_XPS_13),
	SND_PCI_QUIRK(0x1028, 0x0669, "Dell Optiplex 9020m", ALC255_FIXUP_DELL1_MIC_NO_PRESENCE),
	SND_PCI_QUIRK(0x1028, 0x069a, "Dell Vostro 5480", ALC290_FIXUP_SUBWOOFER_HSJACK),
	SND_PCI_QUIRK(0x1028, 0x06c7, "Dell", ALC255_FIXUP_DELL1_MIC_NO_PRESENCE),
	SND_PCI_QUIRK(0x1028, 0x06d9, "Dell", ALC293_FIXUP_DELL1_MIC_NO_PRESENCE),
	SND_PCI_QUIRK(0x1028, 0x06da, "Dell", ALC293_FIXUP_DELL1_MIC_NO_PRESENCE),
	SND_PCI_QUIRK(0x1028, 0x06db, "Dell", ALC293_FIXUP_DISABLE_AAMIX_MULTIJACK),
	SND_PCI_QUIRK(0x1028, 0x06dd, "Dell", ALC293_FIXUP_DISABLE_AAMIX_MULTIJACK),
	SND_PCI_QUIRK(0x1028, 0x06de, "Dell", ALC293_FIXUP_DISABLE_AAMIX_MULTIJACK),
	SND_PCI_QUIRK(0x1028, 0x06df, "Dell", ALC293_FIXUP_DISABLE_AAMIX_MULTIJACK),
	SND_PCI_QUIRK(0x1028, 0x06e0, "Dell", ALC293_FIXUP_DISABLE_AAMIX_MULTIJACK),
	SND_PCI_QUIRK(0x1028, 0x0706, "Dell Inspiron 7559", ALC256_FIXUP_DELL_INSPIRON_7559_SUBWOOFER),
	SND_PCI_QUIRK(0x1028, 0x0725, "Dell Inspiron 3162", ALC255_FIXUP_DELL_SPK_NOISE),
	SND_PCI_QUIRK(0x1028, 0x0738, "Dell Precision 5820", ALC269_FIXUP_NO_SHUTUP),
	SND_PCI_QUIRK(0x1028, 0x075c, "Dell XPS 27 7760", ALC298_FIXUP_SPK_VOLUME),
	SND_PCI_QUIRK(0x1028, 0x075d, "Dell AIO", ALC298_FIXUP_SPK_VOLUME),
	SND_PCI_QUIRK(0x1028, 0x0798, "Dell Inspiron 17 7000 Gaming", ALC256_FIXUP_DELL_INSPIRON_7559_SUBWOOFER),
	SND_PCI_QUIRK(0x1028, 0x07b0, "Dell Precision 7520", ALC295_FIXUP_DISABLE_DAC3),
	SND_PCI_QUIRK(0x1028, 0x080c, "Dell WYSE", ALC225_FIXUP_DELL_WYSE_MIC_NO_PRESENCE),
	SND_PCI_QUIRK(0x1028, 0x084b, "Dell", ALC274_FIXUP_DELL_AIO_LINEOUT_VERB),
	SND_PCI_QUIRK(0x1028, 0x084e, "Dell", ALC274_FIXUP_DELL_AIO_LINEOUT_VERB),
	SND_PCI_QUIRK(0x1028, 0x0871, "Dell Precision 3630", ALC255_FIXUP_DELL_HEADSET_MIC),
	SND_PCI_QUIRK(0x1028, 0x0872, "Dell Precision 3630", ALC255_FIXUP_DELL_HEADSET_MIC),
	SND_PCI_QUIRK(0x1028, 0x0873, "Dell Precision 3930", ALC255_FIXUP_DUMMY_LINEOUT_VERB),
	SND_PCI_QUIRK(0x1028, 0x087d, "Dell Precision 5530", ALC289_FIXUP_DUAL_SPK),
	SND_PCI_QUIRK(0x1028, 0x08ad, "Dell WYSE AIO", ALC225_FIXUP_DELL_WYSE_AIO_MIC_NO_PRESENCE),
	SND_PCI_QUIRK(0x1028, 0x08ae, "Dell WYSE NB", ALC225_FIXUP_DELL1_MIC_NO_PRESENCE),
	SND_PCI_QUIRK(0x1028, 0x0935, "Dell", ALC274_FIXUP_DELL_AIO_LINEOUT_VERB),
	SND_PCI_QUIRK(0x1028, 0x097d, "Dell Precision", ALC289_FIXUP_DUAL_SPK),
	SND_PCI_QUIRK(0x1028, 0x097e, "Dell Precision", ALC289_FIXUP_DUAL_SPK),
	SND_PCI_QUIRK(0x1028, 0x098d, "Dell Precision", ALC233_FIXUP_ASUS_MIC_NO_PRESENCE),
	SND_PCI_QUIRK(0x1028, 0x09bf, "Dell Precision", ALC233_FIXUP_ASUS_MIC_NO_PRESENCE),
	SND_PCI_QUIRK(0x1028, 0x0a2e, "Dell", ALC236_FIXUP_DELL_AIO_HEADSET_MIC),
	SND_PCI_QUIRK(0x1028, 0x0a30, "Dell", ALC236_FIXUP_DELL_AIO_HEADSET_MIC),
	SND_PCI_QUIRK(0x1028, 0x0a38, "Dell Latitude 7520", ALC269_FIXUP_DELL4_MIC_NO_PRESENCE_QUIET),
	SND_PCI_QUIRK(0x1028, 0x0a58, "Dell", ALC255_FIXUP_DELL_HEADSET_MIC),
	SND_PCI_QUIRK(0x1028, 0x0a61, "Dell XPS 15 9510", ALC289_FIXUP_DUAL_SPK),
	SND_PCI_QUIRK(0x1028, 0x0a62, "Dell Precision 5560", ALC289_FIXUP_DUAL_SPK),
	SND_PCI_QUIRK(0x1028, 0x0a9d, "Dell Latitude 5430", ALC269_FIXUP_DELL4_MIC_NO_PRESENCE),
	SND_PCI_QUIRK(0x1028, 0x0a9e, "Dell Latitude 5430", ALC269_FIXUP_DELL4_MIC_NO_PRESENCE),
	SND_PCI_QUIRK(0x1028, 0x0b19, "Dell XPS 15 9520", ALC289_FIXUP_DUAL_SPK),
	SND_PCI_QUIRK(0x1028, 0x0b1a, "Dell Precision 5570", ALC289_FIXUP_DUAL_SPK),
	SND_PCI_QUIRK(0x1028, 0x164a, "Dell", ALC293_FIXUP_DELL1_MIC_NO_PRESENCE),
	SND_PCI_QUIRK(0x1028, 0x164b, "Dell", ALC293_FIXUP_DELL1_MIC_NO_PRESENCE),
	SND_PCI_QUIRK(0x103c, 0x1586, "HP", ALC269_FIXUP_HP_MUTE_LED_MIC2),
	SND_PCI_QUIRK(0x103c, 0x18e6, "HP", ALC269_FIXUP_HP_GPIO_LED),
	SND_PCI_QUIRK(0x103c, 0x218b, "HP", ALC269_FIXUP_LIMIT_INT_MIC_BOOST_MUTE_LED),
	SND_PCI_QUIRK(0x103c, 0x21f9, "HP", ALC269_FIXUP_HP_MUTE_LED_MIC1),
	SND_PCI_QUIRK(0x103c, 0x2210, "HP", ALC269_FIXUP_HP_MUTE_LED_MIC1),
	SND_PCI_QUIRK(0x103c, 0x2214, "HP", ALC269_FIXUP_HP_MUTE_LED_MIC1),
	SND_PCI_QUIRK(0x103c, 0x221b, "HP", ALC269_FIXUP_HP_GPIO_MIC1_LED),
	SND_PCI_QUIRK(0x103c, 0x221c, "HP EliteBook 755 G2", ALC280_FIXUP_HP_HEADSET_MIC),
	SND_PCI_QUIRK(0x103c, 0x2221, "HP", ALC269_FIXUP_HP_GPIO_MIC1_LED),
	SND_PCI_QUIRK(0x103c, 0x2225, "HP", ALC269_FIXUP_HP_GPIO_MIC1_LED),
	SND_PCI_QUIRK(0x103c, 0x2236, "HP", ALC269_FIXUP_HP_LINE1_MIC1_LED),
	SND_PCI_QUIRK(0x103c, 0x2237, "HP", ALC269_FIXUP_HP_LINE1_MIC1_LED),
	SND_PCI_QUIRK(0x103c, 0x2238, "HP", ALC269_FIXUP_HP_LINE1_MIC1_LED),
	SND_PCI_QUIRK(0x103c, 0x2239, "HP", ALC269_FIXUP_HP_LINE1_MIC1_LED),
	SND_PCI_QUIRK(0x103c, 0x224b, "HP", ALC269_FIXUP_HP_LINE1_MIC1_LED),
	SND_PCI_QUIRK(0x103c, 0x2253, "HP", ALC269_FIXUP_HP_GPIO_MIC1_LED),
	SND_PCI_QUIRK(0x103c, 0x2254, "HP", ALC269_FIXUP_HP_GPIO_MIC1_LED),
	SND_PCI_QUIRK(0x103c, 0x2255, "HP", ALC269_FIXUP_HP_GPIO_MIC1_LED),
	SND_PCI_QUIRK(0x103c, 0x2256, "HP", ALC269_FIXUP_HP_GPIO_MIC1_LED),
	SND_PCI_QUIRK(0x103c, 0x2257, "HP", ALC269_FIXUP_HP_GPIO_MIC1_LED),
	SND_PCI_QUIRK(0x103c, 0x2259, "HP", ALC269_FIXUP_HP_GPIO_MIC1_LED),
	SND_PCI_QUIRK(0x103c, 0x225a, "HP", ALC269_FIXUP_HP_DOCK_GPIO_MIC1_LED),
	SND_PCI_QUIRK(0x103c, 0x225f, "HP", ALC280_FIXUP_HP_GPIO2_MIC_HOTKEY),
	SND_PCI_QUIRK(0x103c, 0x2260, "HP", ALC269_FIXUP_HP_MUTE_LED_MIC1),
	SND_PCI_QUIRK(0x103c, 0x2263, "HP", ALC269_FIXUP_HP_MUTE_LED_MIC1),
	SND_PCI_QUIRK(0x103c, 0x2264, "HP", ALC269_FIXUP_HP_MUTE_LED_MIC1),
	SND_PCI_QUIRK(0x103c, 0x2265, "HP", ALC269_FIXUP_HP_MUTE_LED_MIC1),
	SND_PCI_QUIRK(0x103c, 0x2268, "HP", ALC269_FIXUP_HP_MUTE_LED_MIC1),
	SND_PCI_QUIRK(0x103c, 0x226a, "HP", ALC269_FIXUP_HP_MUTE_LED_MIC1),
	SND_PCI_QUIRK(0x103c, 0x226b, "HP", ALC269_FIXUP_HP_MUTE_LED_MIC1),
	SND_PCI_QUIRK(0x103c, 0x226e, "HP", ALC269_FIXUP_HP_MUTE_LED_MIC1),
	SND_PCI_QUIRK(0x103c, 0x2271, "HP", ALC286_FIXUP_HP_GPIO_LED),
	SND_PCI_QUIRK(0x103c, 0x2272, "HP", ALC269_FIXUP_HP_GPIO_MIC1_LED),
	SND_PCI_QUIRK(0x103c, 0x2272, "HP", ALC280_FIXUP_HP_DOCK_PINS),
	SND_PCI_QUIRK(0x103c, 0x2273, "HP", ALC269_FIXUP_HP_GPIO_MIC1_LED),
	SND_PCI_QUIRK(0x103c, 0x2273, "HP", ALC280_FIXUP_HP_DOCK_PINS),
	SND_PCI_QUIRK(0x103c, 0x2278, "HP", ALC269_FIXUP_HP_GPIO_MIC1_LED),
	SND_PCI_QUIRK(0x103c, 0x227f, "HP", ALC269_FIXUP_HP_MUTE_LED_MIC1),
	SND_PCI_QUIRK(0x103c, 0x2282, "HP", ALC269_FIXUP_HP_MUTE_LED_MIC1),
	SND_PCI_QUIRK(0x103c, 0x228b, "HP", ALC269_FIXUP_HP_MUTE_LED_MIC1),
	SND_PCI_QUIRK(0x103c, 0x228e, "HP", ALC269_FIXUP_HP_MUTE_LED_MIC1),
	SND_PCI_QUIRK(0x103c, 0x229e, "HP", ALC269_FIXUP_HP_MUTE_LED_MIC1),
	SND_PCI_QUIRK(0x103c, 0x22b2, "HP", ALC269_FIXUP_HP_MUTE_LED_MIC1),
	SND_PCI_QUIRK(0x103c, 0x22b7, "HP", ALC269_FIXUP_HP_MUTE_LED_MIC1),
	SND_PCI_QUIRK(0x103c, 0x22bf, "HP", ALC269_FIXUP_HP_MUTE_LED_MIC1),
	SND_PCI_QUIRK(0x103c, 0x22c4, "HP", ALC269_FIXUP_HP_MUTE_LED_MIC1),
	SND_PCI_QUIRK(0x103c, 0x22c5, "HP", ALC269_FIXUP_HP_MUTE_LED_MIC1),
	SND_PCI_QUIRK(0x103c, 0x22c7, "HP", ALC269_FIXUP_HP_MUTE_LED_MIC1),
	SND_PCI_QUIRK(0x103c, 0x22c8, "HP", ALC269_FIXUP_HP_MUTE_LED_MIC1),
	SND_PCI_QUIRK(0x103c, 0x22cf, "HP", ALC269_FIXUP_HP_MUTE_LED_MIC1),
	SND_PCI_QUIRK(0x103c, 0x22db, "HP", ALC280_FIXUP_HP_9480M),
	SND_PCI_QUIRK(0x103c, 0x22dc, "HP", ALC269_FIXUP_HP_GPIO_MIC1_LED),
	SND_PCI_QUIRK(0x103c, 0x22fb, "HP", ALC269_FIXUP_HP_GPIO_MIC1_LED),
	SND_PCI_QUIRK(0x103c, 0x2334, "HP", ALC269_FIXUP_HP_MUTE_LED_MIC1),
	SND_PCI_QUIRK(0x103c, 0x2335, "HP", ALC269_FIXUP_HP_MUTE_LED_MIC1),
	SND_PCI_QUIRK(0x103c, 0x2336, "HP", ALC269_FIXUP_HP_MUTE_LED_MIC1),
	SND_PCI_QUIRK(0x103c, 0x2337, "HP", ALC269_FIXUP_HP_MUTE_LED_MIC1),
	SND_PCI_QUIRK(0x103c, 0x2b5e, "HP 288 Pro G2 MT", ALC221_FIXUP_HP_288PRO_MIC_NO_PRESENCE),
	SND_PCI_QUIRK(0x103c, 0x802e, "HP Z240 SFF", ALC221_FIXUP_HP_MIC_NO_PRESENCE),
	SND_PCI_QUIRK(0x103c, 0x802f, "HP Z240", ALC221_FIXUP_HP_MIC_NO_PRESENCE),
	SND_PCI_QUIRK(0x103c, 0x8077, "HP", ALC256_FIXUP_HP_HEADSET_MIC),
	SND_PCI_QUIRK(0x103c, 0x8158, "HP", ALC256_FIXUP_HP_HEADSET_MIC),
	SND_PCI_QUIRK(0x103c, 0x820d, "HP Pavilion 15", ALC269_FIXUP_HP_MUTE_LED_MIC3),
	SND_PCI_QUIRK(0x103c, 0x8256, "HP", ALC221_FIXUP_HP_FRONT_MIC),
	SND_PCI_QUIRK(0x103c, 0x827e, "HP x360", ALC295_FIXUP_HP_X360),
	SND_PCI_QUIRK(0x103c, 0x827f, "HP x360", ALC269_FIXUP_HP_MUTE_LED_MIC3),
	SND_PCI_QUIRK(0x103c, 0x82bf, "HP G3 mini", ALC221_FIXUP_HP_MIC_NO_PRESENCE),
	SND_PCI_QUIRK(0x103c, 0x82c0, "HP G3 mini premium", ALC221_FIXUP_HP_MIC_NO_PRESENCE),
	SND_PCI_QUIRK(0x103c, 0x83b9, "HP Spectre x360", ALC269_FIXUP_HP_MUTE_LED_MIC3),
	SND_PCI_QUIRK(0x103c, 0x841c, "HP Pavilion 15-CK0xx", ALC269_FIXUP_HP_MUTE_LED_MIC3),
	SND_PCI_QUIRK(0x103c, 0x8497, "HP Envy x360", ALC269_FIXUP_HP_MUTE_LED_MIC3),
	SND_PCI_QUIRK(0x103c, 0x84da, "HP OMEN dc0019-ur", ALC295_FIXUP_HP_OMEN),
	SND_PCI_QUIRK(0x103c, 0x84e7, "HP Pavilion 15", ALC269_FIXUP_HP_MUTE_LED_MIC3),
	SND_PCI_QUIRK(0x103c, 0x8519, "HP Spectre x360 15-df0xxx", ALC285_FIXUP_HP_SPECTRE_X360),
	SND_PCI_QUIRK(0x103c, 0x860f, "HP ZBook 15 G6", ALC285_FIXUP_HP_GPIO_AMP_INIT),
	SND_PCI_QUIRK(0x103c, 0x861f, "HP Elite Dragonfly G1", ALC285_FIXUP_HP_GPIO_AMP_INIT),
	SND_PCI_QUIRK(0x103c, 0x869d, "HP", ALC236_FIXUP_HP_MUTE_LED),
	SND_PCI_QUIRK(0x103c, 0x86c7, "HP Envy AiO 32", ALC274_FIXUP_HP_ENVY_GPIO),
	SND_PCI_QUIRK(0x103c, 0x86e7, "HP Spectre x360 15-eb0xxx", ALC285_FIXUP_HP_SPECTRE_X360_EB1),
	SND_PCI_QUIRK(0x103c, 0x86e8, "HP Spectre x360 15-eb0xxx", ALC285_FIXUP_HP_SPECTRE_X360_EB1),
	SND_PCI_QUIRK(0x103c, 0x8716, "HP Elite Dragonfly G2 Notebook PC", ALC285_FIXUP_HP_GPIO_AMP_INIT),
	SND_PCI_QUIRK(0x103c, 0x8720, "HP EliteBook x360 1040 G8 Notebook PC", ALC285_FIXUP_HP_GPIO_AMP_INIT),
	SND_PCI_QUIRK(0x103c, 0x8724, "HP EliteBook 850 G7", ALC285_FIXUP_HP_GPIO_LED),
	SND_PCI_QUIRK(0x103c, 0x8728, "HP EliteBook 840 G7", ALC285_FIXUP_HP_GPIO_LED),
	SND_PCI_QUIRK(0x103c, 0x8729, "HP", ALC285_FIXUP_HP_GPIO_LED),
	SND_PCI_QUIRK(0x103c, 0x8730, "HP ProBook 445 G7", ALC236_FIXUP_HP_MUTE_LED_MICMUTE_VREF),
	SND_PCI_QUIRK(0x103c, 0x8735, "HP ProBook 435 G7", ALC236_FIXUP_HP_MUTE_LED_MICMUTE_VREF),
	SND_PCI_QUIRK(0x103c, 0x8736, "HP", ALC285_FIXUP_HP_GPIO_AMP_INIT),
	SND_PCI_QUIRK(0x103c, 0x8760, "HP", ALC285_FIXUP_HP_MUTE_LED),
	SND_PCI_QUIRK(0x103c, 0x877a, "HP", ALC285_FIXUP_HP_MUTE_LED),
	SND_PCI_QUIRK(0x103c, 0x877d, "HP", ALC236_FIXUP_HP_MUTE_LED),
	SND_PCI_QUIRK(0x103c, 0x8780, "HP ZBook Fury 17 G7 Mobile Workstation",
		      ALC285_FIXUP_HP_GPIO_AMP_INIT),
	SND_PCI_QUIRK(0x103c, 0x8783, "HP ZBook Fury 15 G7 Mobile Workstation",
		      ALC285_FIXUP_HP_GPIO_AMP_INIT),
	SND_PCI_QUIRK(0x103c, 0x8786, "HP OMEN 15", ALC285_FIXUP_HP_MUTE_LED),
	SND_PCI_QUIRK(0x103c, 0x8787, "HP OMEN 15", ALC285_FIXUP_HP_MUTE_LED),
	SND_PCI_QUIRK(0x103c, 0x8788, "HP OMEN 15", ALC285_FIXUP_HP_MUTE_LED),
	SND_PCI_QUIRK(0x103c, 0x87c8, "HP", ALC287_FIXUP_HP_GPIO_LED),
	SND_PCI_QUIRK(0x103c, 0x87e5, "HP ProBook 440 G8 Notebook PC", ALC236_FIXUP_HP_GPIO_LED),
	SND_PCI_QUIRK(0x103c, 0x87e7, "HP ProBook 450 G8 Notebook PC", ALC236_FIXUP_HP_GPIO_LED),
	SND_PCI_QUIRK(0x103c, 0x87f1, "HP ProBook 630 G8 Notebook PC", ALC236_FIXUP_HP_GPIO_LED),
	SND_PCI_QUIRK(0x103c, 0x87f2, "HP ProBook 640 G8 Notebook PC", ALC236_FIXUP_HP_GPIO_LED),
	SND_PCI_QUIRK(0x103c, 0x87f4, "HP", ALC287_FIXUP_HP_GPIO_LED),
	SND_PCI_QUIRK(0x103c, 0x87f5, "HP", ALC287_FIXUP_HP_GPIO_LED),
	SND_PCI_QUIRK(0x103c, 0x87f6, "HP Spectre x360 14", ALC245_FIXUP_HP_X360_AMP),
	SND_PCI_QUIRK(0x103c, 0x87f7, "HP Spectre x360 14", ALC245_FIXUP_HP_X360_AMP),
	SND_PCI_QUIRK(0x103c, 0x8805, "HP ProBook 650 G8 Notebook PC", ALC236_FIXUP_HP_GPIO_LED),
	SND_PCI_QUIRK(0x103c, 0x880d, "HP EliteBook 830 G8 Notebook PC", ALC285_FIXUP_HP_GPIO_LED),
	SND_PCI_QUIRK(0x103c, 0x8811, "HP Spectre x360 15-eb1xxx", ALC285_FIXUP_HP_SPECTRE_X360_EB1),
	SND_PCI_QUIRK(0x103c, 0x8812, "HP Spectre x360 15-eb1xxx", ALC285_FIXUP_HP_SPECTRE_X360_EB1),
	SND_PCI_QUIRK(0x103c, 0x8846, "HP EliteBook 850 G8 Notebook PC", ALC285_FIXUP_HP_GPIO_LED),
	SND_PCI_QUIRK(0x103c, 0x8847, "HP EliteBook x360 830 G8 Notebook PC", ALC285_FIXUP_HP_GPIO_LED),
	SND_PCI_QUIRK(0x103c, 0x884b, "HP EliteBook 840 Aero G8 Notebook PC", ALC285_FIXUP_HP_GPIO_LED),
	SND_PCI_QUIRK(0x103c, 0x884c, "HP EliteBook 840 G8 Notebook PC", ALC285_FIXUP_HP_GPIO_LED),
	SND_PCI_QUIRK(0x103c, 0x8862, "HP ProBook 445 G8 Notebook PC", ALC236_FIXUP_HP_LIMIT_INT_MIC_BOOST),
	SND_PCI_QUIRK(0x103c, 0x8863, "HP ProBook 445 G8 Notebook PC", ALC236_FIXUP_HP_LIMIT_INT_MIC_BOOST),
	SND_PCI_QUIRK(0x103c, 0x886d, "HP ZBook Fury 17.3 Inch G8 Mobile Workstation PC", ALC285_FIXUP_HP_GPIO_AMP_INIT),
	SND_PCI_QUIRK(0x103c, 0x8870, "HP ZBook Fury 15.6 Inch G8 Mobile Workstation PC", ALC285_FIXUP_HP_GPIO_AMP_INIT),
	SND_PCI_QUIRK(0x103c, 0x8873, "HP ZBook Studio 15.6 Inch G8 Mobile Workstation PC", ALC285_FIXUP_HP_GPIO_AMP_INIT),
	SND_PCI_QUIRK(0x103c, 0x888d, "HP ZBook Power 15.6 inch G8 Mobile Workstation PC", ALC236_FIXUP_HP_GPIO_LED),
	SND_PCI_QUIRK(0x103c, 0x8895, "HP EliteBook 855 G8 Notebook PC", ALC285_FIXUP_HP_SPEAKERS_MICMUTE_LED),
	SND_PCI_QUIRK(0x103c, 0x8896, "HP EliteBook 855 G8 Notebook PC", ALC285_FIXUP_HP_MUTE_LED),
	SND_PCI_QUIRK(0x103c, 0x8898, "HP EliteBook 845 G8 Notebook PC", ALC285_FIXUP_HP_LIMIT_INT_MIC_BOOST),
	SND_PCI_QUIRK(0x103c, 0x88d0, "HP Pavilion 15-eh1xxx (mainboard 88D0)", ALC287_FIXUP_HP_GPIO_LED),
	SND_PCI_QUIRK(0x103c, 0x8902, "HP OMEN 16", ALC285_FIXUP_HP_MUTE_LED),
	SND_PCI_QUIRK(0x103c, 0x896e, "HP EliteBook x360 830 G9", ALC245_FIXUP_CS35L41_SPI_2_HP_GPIO_LED),
	SND_PCI_QUIRK(0x103c, 0x8971, "HP EliteBook 830 G9", ALC245_FIXUP_CS35L41_SPI_2_HP_GPIO_LED),
	SND_PCI_QUIRK(0x103c, 0x8972, "HP EliteBook 840 G9", ALC245_FIXUP_CS35L41_SPI_2_HP_GPIO_LED),
	SND_PCI_QUIRK(0x103c, 0x8973, "HP EliteBook 860 G9", ALC245_FIXUP_CS35L41_SPI_2_HP_GPIO_LED),
	SND_PCI_QUIRK(0x103c, 0x8974, "HP EliteBook 840 Aero G9", ALC245_FIXUP_CS35L41_SPI_2_HP_GPIO_LED),
	SND_PCI_QUIRK(0x103c, 0x8975, "HP EliteBook x360 840 Aero G9", ALC245_FIXUP_CS35L41_SPI_2_HP_GPIO_LED),
	SND_PCI_QUIRK(0x103c, 0x8981, "HP Elite Dragonfly G3", ALC245_FIXUP_CS35L41_SPI_4),
	SND_PCI_QUIRK(0x103c, 0x898e, "HP EliteBook 835 G9", ALC287_FIXUP_CS35L41_I2C_2),
	SND_PCI_QUIRK(0x103c, 0x898f, "HP EliteBook 835 G9", ALC287_FIXUP_CS35L41_I2C_2),
	SND_PCI_QUIRK(0x103c, 0x8991, "HP EliteBook 845 G9", ALC287_FIXUP_CS35L41_I2C_2_HP_GPIO_LED),
	SND_PCI_QUIRK(0x103c, 0x8992, "HP EliteBook 845 G9", ALC287_FIXUP_CS35L41_I2C_2),
	SND_PCI_QUIRK(0x103c, 0x8994, "HP EliteBook 855 G9", ALC287_FIXUP_CS35L41_I2C_2_HP_GPIO_LED),
	SND_PCI_QUIRK(0x103c, 0x8995, "HP EliteBook 855 G9", ALC287_FIXUP_CS35L41_I2C_2),
	SND_PCI_QUIRK(0x103c, 0x89a4, "HP ProBook 440 G9", ALC236_FIXUP_HP_GPIO_LED),
	SND_PCI_QUIRK(0x103c, 0x89a6, "HP ProBook 450 G9", ALC236_FIXUP_HP_GPIO_LED),
	SND_PCI_QUIRK(0x103c, 0x89aa, "HP EliteBook 630 G9", ALC236_FIXUP_HP_GPIO_LED),
	SND_PCI_QUIRK(0x103c, 0x89ac, "HP EliteBook 640 G9", ALC236_FIXUP_HP_GPIO_LED),
	SND_PCI_QUIRK(0x103c, 0x89ae, "HP EliteBook 650 G9", ALC236_FIXUP_HP_GPIO_LED),
	SND_PCI_QUIRK(0x103c, 0x89c3, "Zbook Studio G9", ALC245_FIXUP_CS35L41_SPI_4_HP_GPIO_LED),
	SND_PCI_QUIRK(0x103c, 0x89c6, "Zbook Fury 17 G9", ALC245_FIXUP_CS35L41_SPI_2_HP_GPIO_LED),
	SND_PCI_QUIRK(0x103c, 0x89ca, "HP", ALC236_FIXUP_HP_MUTE_LED_MICMUTE_VREF),
	SND_PCI_QUIRK(0x103c, 0x8a78, "HP Dev One", ALC285_FIXUP_HP_LIMIT_INT_MIC_BOOST),
	SND_PCI_QUIRK(0x103c, 0x8aa0, "HP ProBook 440 G9 (MB 8A9E)", ALC236_FIXUP_HP_GPIO_LED),
	SND_PCI_QUIRK(0x103c, 0x8aa3, "HP ProBook 450 G9 (MB 8AA1)", ALC236_FIXUP_HP_GPIO_LED),
	SND_PCI_QUIRK(0x103c, 0x8aa8, "HP EliteBook 640 G9 (MB 8AA6)", ALC236_FIXUP_HP_GPIO_LED),
	SND_PCI_QUIRK(0x103c, 0x8aab, "HP EliteBook 650 G9 (MB 8AA9)", ALC236_FIXUP_HP_GPIO_LED),
<<<<<<< HEAD
=======
	 SND_PCI_QUIRK(0x103c, 0x8abb, "HP ZBook Firefly 14 G9", ALC245_FIXUP_CS35L41_SPI_2_HP_GPIO_LED),
>>>>>>> 9fecab24
	SND_PCI_QUIRK(0x103c, 0x8ad1, "HP EliteBook 840 14 inch G9 Notebook PC", ALC245_FIXUP_CS35L41_SPI_2_HP_GPIO_LED),
	SND_PCI_QUIRK(0x103c, 0x8ad2, "HP EliteBook 860 16 inch G9 Notebook PC", ALC245_FIXUP_CS35L41_SPI_2_HP_GPIO_LED),
	SND_PCI_QUIRK(0x1043, 0x103e, "ASUS X540SA", ALC256_FIXUP_ASUS_MIC),
	SND_PCI_QUIRK(0x1043, 0x103f, "ASUS TX300", ALC282_FIXUP_ASUS_TX300),
	SND_PCI_QUIRK(0x1043, 0x106d, "Asus K53BE", ALC269_FIXUP_LIMIT_INT_MIC_BOOST),
	SND_PCI_QUIRK(0x1043, 0x10a1, "ASUS UX391UA", ALC294_FIXUP_ASUS_SPK),
	SND_PCI_QUIRK(0x1043, 0x10c0, "ASUS X540SA", ALC256_FIXUP_ASUS_MIC),
	SND_PCI_QUIRK(0x1043, 0x10d0, "ASUS X540LA/X540LJ", ALC255_FIXUP_ASUS_MIC_NO_PRESENCE),
	SND_PCI_QUIRK(0x1043, 0x115d, "Asus 1015E", ALC269_FIXUP_LIMIT_INT_MIC_BOOST),
	SND_PCI_QUIRK(0x1043, 0x11c0, "ASUS X556UR", ALC255_FIXUP_ASUS_MIC_NO_PRESENCE),
	SND_PCI_QUIRK(0x1043, 0x125e, "ASUS Q524UQK", ALC255_FIXUP_ASUS_MIC_NO_PRESENCE),
	SND_PCI_QUIRK(0x1043, 0x1271, "ASUS X430UN", ALC256_FIXUP_ASUS_MIC_NO_PRESENCE),
	SND_PCI_QUIRK(0x1043, 0x1290, "ASUS X441SA", ALC233_FIXUP_EAPD_COEF_AND_MIC_NO_PRESENCE),
	SND_PCI_QUIRK(0x1043, 0x12a0, "ASUS X441UV", ALC233_FIXUP_EAPD_COEF_AND_MIC_NO_PRESENCE),
	SND_PCI_QUIRK(0x1043, 0x12af, "ASUS UX582ZS", ALC245_FIXUP_CS35L41_SPI_2),
	SND_PCI_QUIRK(0x1043, 0x12e0, "ASUS X541SA", ALC256_FIXUP_ASUS_MIC),
	SND_PCI_QUIRK(0x1043, 0x12f0, "ASUS X541UV", ALC256_FIXUP_ASUS_MIC),
	SND_PCI_QUIRK(0x1043, 0x1313, "Asus K42JZ", ALC269VB_FIXUP_ASUS_MIC_NO_PRESENCE),
	SND_PCI_QUIRK(0x1043, 0x13b0, "ASUS Z550SA", ALC256_FIXUP_ASUS_MIC),
	SND_PCI_QUIRK(0x1043, 0x1427, "Asus Zenbook UX31E", ALC269VB_FIXUP_ASUS_ZENBOOK),
	SND_PCI_QUIRK(0x1043, 0x1517, "Asus Zenbook UX31A", ALC269VB_FIXUP_ASUS_ZENBOOK_UX31A),
	SND_PCI_QUIRK(0x1043, 0x1662, "ASUS GV301QH", ALC294_FIXUP_ASUS_DUAL_SPK),
	SND_PCI_QUIRK(0x1043, 0x16b2, "ASUS GU603", ALC289_FIXUP_ASUS_GA401),
	SND_PCI_QUIRK(0x1043, 0x16e3, "ASUS UX50", ALC269_FIXUP_STEREO_DMIC),
	SND_PCI_QUIRK(0x1043, 0x1740, "ASUS UX430UA", ALC295_FIXUP_ASUS_DACS),
	SND_PCI_QUIRK(0x1043, 0x17d1, "ASUS UX431FL", ALC294_FIXUP_ASUS_DUAL_SPK),
	SND_PCI_QUIRK(0x1043, 0x1881, "ASUS Zephyrus S/M", ALC294_FIXUP_ASUS_GX502_PINS),
	SND_PCI_QUIRK(0x1043, 0x18b1, "Asus MJ401TA", ALC256_FIXUP_ASUS_HEADSET_MIC),
	SND_PCI_QUIRK(0x1043, 0x18f1, "Asus FX505DT", ALC256_FIXUP_ASUS_HEADSET_MIC),
	SND_PCI_QUIRK(0x1043, 0x194e, "ASUS UX563FD", ALC294_FIXUP_ASUS_HPE),
	SND_PCI_QUIRK(0x1043, 0x1970, "ASUS UX550VE", ALC289_FIXUP_ASUS_GA401),
	SND_PCI_QUIRK(0x1043, 0x1982, "ASUS B1400CEPE", ALC256_FIXUP_ASUS_HPE),
	SND_PCI_QUIRK(0x1043, 0x19ce, "ASUS B9450FA", ALC294_FIXUP_ASUS_HPE),
	SND_PCI_QUIRK(0x1043, 0x19e1, "ASUS UX581LV", ALC295_FIXUP_ASUS_MIC_NO_PRESENCE),
	SND_PCI_QUIRK(0x1043, 0x1a13, "Asus G73Jw", ALC269_FIXUP_ASUS_G73JW),
	SND_PCI_QUIRK(0x1043, 0x1a30, "ASUS X705UD", ALC256_FIXUP_ASUS_MIC),
	SND_PCI_QUIRK(0x1043, 0x1a8f, "ASUS UX582ZS", ALC245_FIXUP_CS35L41_SPI_2),
	SND_PCI_QUIRK(0x1043, 0x1b11, "ASUS UX431DA", ALC294_FIXUP_ASUS_COEF_1B),
	SND_PCI_QUIRK(0x1043, 0x1b13, "Asus U41SV", ALC269_FIXUP_INV_DMIC),
	SND_PCI_QUIRK(0x1043, 0x1bbd, "ASUS Z550MA", ALC255_FIXUP_ASUS_MIC_NO_PRESENCE),
	SND_PCI_QUIRK(0x1043, 0x1c23, "Asus X55U", ALC269_FIXUP_LIMIT_INT_MIC_BOOST),
	SND_PCI_QUIRK(0x1043, 0x1c92, "ASUS ROG Strix G15", ALC285_FIXUP_ASUS_G533Z_PINS),
	SND_PCI_QUIRK(0x1043, 0x1ccd, "ASUS X555UB", ALC256_FIXUP_ASUS_MIC),
	SND_PCI_QUIRK(0x1043, 0x1d42, "ASUS Zephyrus G14 2022", ALC289_FIXUP_ASUS_GA401),
	SND_PCI_QUIRK(0x1043, 0x1d4e, "ASUS TM420", ALC256_FIXUP_ASUS_HPE),
	SND_PCI_QUIRK(0x1043, 0x1e11, "ASUS Zephyrus G15", ALC289_FIXUP_ASUS_GA502),
	SND_PCI_QUIRK(0x1043, 0x1e51, "ASUS Zephyrus M15", ALC294_FIXUP_ASUS_GU502_PINS),
	SND_PCI_QUIRK(0x1043, 0x1e5e, "ASUS ROG Strix G513", ALC294_FIXUP_ASUS_G513_PINS),
	SND_PCI_QUIRK(0x1043, 0x1e8e, "ASUS Zephyrus G15", ALC289_FIXUP_ASUS_GA401),
	SND_PCI_QUIRK(0x1043, 0x1c52, "ASUS Zephyrus G15 2022", ALC289_FIXUP_ASUS_GA401),
	SND_PCI_QUIRK(0x1043, 0x1f11, "ASUS Zephyrus G14", ALC289_FIXUP_ASUS_GA401),
	SND_PCI_QUIRK(0x1043, 0x3030, "ASUS ZN270IE", ALC256_FIXUP_ASUS_AIO_GPIO2),
	SND_PCI_QUIRK(0x1043, 0x831a, "ASUS P901", ALC269_FIXUP_STEREO_DMIC),
	SND_PCI_QUIRK(0x1043, 0x834a, "ASUS S101", ALC269_FIXUP_STEREO_DMIC),
	SND_PCI_QUIRK(0x1043, 0x8398, "ASUS P1005", ALC269_FIXUP_STEREO_DMIC),
	SND_PCI_QUIRK(0x1043, 0x83ce, "ASUS P1005", ALC269_FIXUP_STEREO_DMIC),
	SND_PCI_QUIRK(0x1043, 0x8516, "ASUS X101CH", ALC269_FIXUP_ASUS_X101),
	SND_PCI_QUIRK(0x104d, 0x9073, "Sony VAIO", ALC275_FIXUP_SONY_VAIO_GPIO2),
	SND_PCI_QUIRK(0x104d, 0x907b, "Sony VAIO", ALC275_FIXUP_SONY_HWEQ),
	SND_PCI_QUIRK(0x104d, 0x9084, "Sony VAIO", ALC275_FIXUP_SONY_HWEQ),
	SND_PCI_QUIRK(0x104d, 0x9099, "Sony VAIO S13", ALC275_FIXUP_SONY_DISABLE_AAMIX),
	SND_PCI_QUIRK(0x104d, 0x90b5, "Sony VAIO Pro 11", ALC286_FIXUP_SONY_MIC_NO_PRESENCE),
	SND_PCI_QUIRK(0x104d, 0x90b6, "Sony VAIO Pro 13", ALC286_FIXUP_SONY_MIC_NO_PRESENCE),
	SND_PCI_QUIRK(0x10cf, 0x1475, "Lifebook", ALC269_FIXUP_LIFEBOOK),
	SND_PCI_QUIRK(0x10cf, 0x159f, "Lifebook E780", ALC269_FIXUP_LIFEBOOK_NO_HP_TO_LINEOUT),
	SND_PCI_QUIRK(0x10cf, 0x15dc, "Lifebook T731", ALC269_FIXUP_LIFEBOOK_HP_PIN),
	SND_PCI_QUIRK(0x10cf, 0x1629, "Lifebook U7x7", ALC255_FIXUP_LIFEBOOK_U7x7_HEADSET_MIC),
	SND_PCI_QUIRK(0x10cf, 0x1757, "Lifebook E752", ALC269_FIXUP_LIFEBOOK_HP_PIN),
	SND_PCI_QUIRK(0x10cf, 0x1845, "Lifebook U904", ALC269_FIXUP_LIFEBOOK_EXTMIC),
	SND_PCI_QUIRK(0x10ec, 0x10f2, "Intel Reference board", ALC700_FIXUP_INTEL_REFERENCE),
	SND_PCI_QUIRK(0x10ec, 0x118c, "Medion EE4254 MD62100", ALC256_FIXUP_MEDION_HEADSET_NO_PRESENCE),
	SND_PCI_QUIRK(0x10ec, 0x1230, "Intel Reference board", ALC295_FIXUP_CHROME_BOOK),
	SND_PCI_QUIRK(0x10ec, 0x1252, "Intel Reference board", ALC295_FIXUP_CHROME_BOOK),
	SND_PCI_QUIRK(0x10ec, 0x1254, "Intel Reference board", ALC295_FIXUP_CHROME_BOOK),
	SND_PCI_QUIRK(0x10f7, 0x8338, "Panasonic CF-SZ6", ALC269_FIXUP_HEADSET_MODE),
	SND_PCI_QUIRK(0x144d, 0xc109, "Samsung Ativ book 9 (NP900X3G)", ALC269_FIXUP_INV_DMIC),
	SND_PCI_QUIRK(0x144d, 0xc169, "Samsung Notebook 9 Pen (NP930SBE-K01US)", ALC298_FIXUP_SAMSUNG_AMP),
	SND_PCI_QUIRK(0x144d, 0xc176, "Samsung Notebook 9 Pro (NP930MBE-K04US)", ALC298_FIXUP_SAMSUNG_AMP),
	SND_PCI_QUIRK(0x144d, 0xc189, "Samsung Galaxy Flex Book (NT950QCG-X716)", ALC298_FIXUP_SAMSUNG_AMP),
	SND_PCI_QUIRK(0x144d, 0xc18a, "Samsung Galaxy Book Ion (NP930XCJ-K01US)", ALC298_FIXUP_SAMSUNG_AMP),
	SND_PCI_QUIRK(0x144d, 0xc740, "Samsung Ativ book 8 (NP870Z5G)", ALC269_FIXUP_ATIV_BOOK_8),
	SND_PCI_QUIRK(0x144d, 0xc812, "Samsung Notebook Pen S (NT950SBE-X58)", ALC298_FIXUP_SAMSUNG_AMP),
	SND_PCI_QUIRK(0x144d, 0xc830, "Samsung Galaxy Book Ion (NT950XCJ-X716A)", ALC298_FIXUP_SAMSUNG_AMP),
	SND_PCI_QUIRK(0x144d, 0xc832, "Samsung Galaxy Book Flex Alpha (NP730QCJ)", ALC256_FIXUP_SAMSUNG_HEADPHONE_VERY_QUIET),
	SND_PCI_QUIRK(0x1458, 0xfa53, "Gigabyte BXBT-2807", ALC283_FIXUP_HEADSET_MIC),
	SND_PCI_QUIRK(0x1462, 0xb120, "MSI Cubi MS-B120", ALC283_FIXUP_HEADSET_MIC),
	SND_PCI_QUIRK(0x1462, 0xb171, "Cubi N 8GL (MS-B171)", ALC283_FIXUP_HEADSET_MIC),
	SND_PCI_QUIRK(0x152d, 0x1082, "Quanta NL3", ALC269_FIXUP_LIFEBOOK),
	SND_PCI_QUIRK(0x1558, 0x1323, "Clevo N130ZU", ALC293_FIXUP_SYSTEM76_MIC_NO_PRESENCE),
	SND_PCI_QUIRK(0x1558, 0x1325, "Clevo N15[01][CW]U", ALC293_FIXUP_SYSTEM76_MIC_NO_PRESENCE),
	SND_PCI_QUIRK(0x1558, 0x1401, "Clevo L140[CZ]U", ALC293_FIXUP_SYSTEM76_MIC_NO_PRESENCE),
	SND_PCI_QUIRK(0x1558, 0x1403, "Clevo N140CU", ALC293_FIXUP_SYSTEM76_MIC_NO_PRESENCE),
	SND_PCI_QUIRK(0x1558, 0x1404, "Clevo N150CU", ALC293_FIXUP_SYSTEM76_MIC_NO_PRESENCE),
	SND_PCI_QUIRK(0x1558, 0x14a1, "Clevo L141MU", ALC293_FIXUP_SYSTEM76_MIC_NO_PRESENCE),
	SND_PCI_QUIRK(0x1558, 0x4018, "Clevo NV40M[BE]", ALC293_FIXUP_SYSTEM76_MIC_NO_PRESENCE),
	SND_PCI_QUIRK(0x1558, 0x4019, "Clevo NV40MZ", ALC293_FIXUP_SYSTEM76_MIC_NO_PRESENCE),
	SND_PCI_QUIRK(0x1558, 0x4020, "Clevo NV40MB", ALC293_FIXUP_SYSTEM76_MIC_NO_PRESENCE),
	SND_PCI_QUIRK(0x1558, 0x4041, "Clevo NV4[15]PZ", ALC256_FIXUP_SYSTEM76_MIC_NO_PRESENCE),
	SND_PCI_QUIRK(0x1558, 0x40a1, "Clevo NL40GU", ALC293_FIXUP_SYSTEM76_MIC_NO_PRESENCE),
	SND_PCI_QUIRK(0x1558, 0x40c1, "Clevo NL40[CZ]U", ALC293_FIXUP_SYSTEM76_MIC_NO_PRESENCE),
	SND_PCI_QUIRK(0x1558, 0x40d1, "Clevo NL41DU", ALC293_FIXUP_SYSTEM76_MIC_NO_PRESENCE),
	SND_PCI_QUIRK(0x1558, 0x5015, "Clevo NH5[58]H[HJK]Q", ALC256_FIXUP_SYSTEM76_MIC_NO_PRESENCE),
	SND_PCI_QUIRK(0x1558, 0x5017, "Clevo NH7[79]H[HJK]Q", ALC256_FIXUP_SYSTEM76_MIC_NO_PRESENCE),
	SND_PCI_QUIRK(0x1558, 0x50a3, "Clevo NJ51GU", ALC293_FIXUP_SYSTEM76_MIC_NO_PRESENCE),
	SND_PCI_QUIRK(0x1558, 0x50b3, "Clevo NK50S[BEZ]", ALC293_FIXUP_SYSTEM76_MIC_NO_PRESENCE),
	SND_PCI_QUIRK(0x1558, 0x50b6, "Clevo NK50S5", ALC293_FIXUP_SYSTEM76_MIC_NO_PRESENCE),
	SND_PCI_QUIRK(0x1558, 0x50b8, "Clevo NK50SZ", ALC293_FIXUP_SYSTEM76_MIC_NO_PRESENCE),
	SND_PCI_QUIRK(0x1558, 0x50d5, "Clevo NP50D5", ALC293_FIXUP_SYSTEM76_MIC_NO_PRESENCE),
	SND_PCI_QUIRK(0x1558, 0x50e1, "Clevo NH5[58]HPQ", ALC256_FIXUP_SYSTEM76_MIC_NO_PRESENCE),
	SND_PCI_QUIRK(0x1558, 0x50e2, "Clevo NH7[79]HPQ", ALC256_FIXUP_SYSTEM76_MIC_NO_PRESENCE),
	SND_PCI_QUIRK(0x1558, 0x50f0, "Clevo NH50A[CDF]", ALC293_FIXUP_SYSTEM76_MIC_NO_PRESENCE),
	SND_PCI_QUIRK(0x1558, 0x50f2, "Clevo NH50E[PR]", ALC293_FIXUP_SYSTEM76_MIC_NO_PRESENCE),
	SND_PCI_QUIRK(0x1558, 0x50f3, "Clevo NH58DPQ", ALC293_FIXUP_SYSTEM76_MIC_NO_PRESENCE),
	SND_PCI_QUIRK(0x1558, 0x50f5, "Clevo NH55EPY", ALC293_FIXUP_SYSTEM76_MIC_NO_PRESENCE),
	SND_PCI_QUIRK(0x1558, 0x50f6, "Clevo NH55DPQ", ALC293_FIXUP_SYSTEM76_MIC_NO_PRESENCE),
	SND_PCI_QUIRK(0x1558, 0x5101, "Clevo S510WU", ALC293_FIXUP_SYSTEM76_MIC_NO_PRESENCE),
	SND_PCI_QUIRK(0x1558, 0x5157, "Clevo W517GU1", ALC293_FIXUP_SYSTEM76_MIC_NO_PRESENCE),
	SND_PCI_QUIRK(0x1558, 0x51a1, "Clevo NS50MU", ALC293_FIXUP_SYSTEM76_MIC_NO_PRESENCE),
	SND_PCI_QUIRK(0x1558, 0x70a1, "Clevo NB70T[HJK]", ALC293_FIXUP_SYSTEM76_MIC_NO_PRESENCE),
	SND_PCI_QUIRK(0x1558, 0x70b3, "Clevo NK70SB", ALC293_FIXUP_SYSTEM76_MIC_NO_PRESENCE),
	SND_PCI_QUIRK(0x1558, 0x70f2, "Clevo NH79EPY", ALC293_FIXUP_SYSTEM76_MIC_NO_PRESENCE),
	SND_PCI_QUIRK(0x1558, 0x70f3, "Clevo NH77DPQ", ALC293_FIXUP_SYSTEM76_MIC_NO_PRESENCE),
	SND_PCI_QUIRK(0x1558, 0x70f4, "Clevo NH77EPY", ALC293_FIXUP_SYSTEM76_MIC_NO_PRESENCE),
	SND_PCI_QUIRK(0x1558, 0x70f6, "Clevo NH77DPQ-Y", ALC293_FIXUP_SYSTEM76_MIC_NO_PRESENCE),
	SND_PCI_QUIRK(0x1558, 0x7716, "Clevo NS50PU", ALC256_FIXUP_SYSTEM76_MIC_NO_PRESENCE),
	SND_PCI_QUIRK(0x1558, 0x7717, "Clevo NS70PU", ALC256_FIXUP_SYSTEM76_MIC_NO_PRESENCE),
	SND_PCI_QUIRK(0x1558, 0x7718, "Clevo L140PU", ALC256_FIXUP_SYSTEM76_MIC_NO_PRESENCE),
	SND_PCI_QUIRK(0x1558, 0x8228, "Clevo NR40BU", ALC293_FIXUP_SYSTEM76_MIC_NO_PRESENCE),
	SND_PCI_QUIRK(0x1558, 0x8520, "Clevo NH50D[CD]", ALC293_FIXUP_SYSTEM76_MIC_NO_PRESENCE),
	SND_PCI_QUIRK(0x1558, 0x8521, "Clevo NH77D[CD]", ALC293_FIXUP_SYSTEM76_MIC_NO_PRESENCE),
	SND_PCI_QUIRK(0x1558, 0x8535, "Clevo NH50D[BE]", ALC293_FIXUP_SYSTEM76_MIC_NO_PRESENCE),
	SND_PCI_QUIRK(0x1558, 0x8536, "Clevo NH79D[BE]", ALC293_FIXUP_SYSTEM76_MIC_NO_PRESENCE),
	SND_PCI_QUIRK(0x1558, 0x8550, "Clevo NH[57][0-9][ER][ACDH]Q", ALC293_FIXUP_SYSTEM76_MIC_NO_PRESENCE),
	SND_PCI_QUIRK(0x1558, 0x8551, "Clevo NH[57][0-9][ER][ACDH]Q", ALC293_FIXUP_SYSTEM76_MIC_NO_PRESENCE),
	SND_PCI_QUIRK(0x1558, 0x8560, "Clevo NH[57][0-9][ER][ACDH]Q", ALC269_FIXUP_HEADSET_MIC),
	SND_PCI_QUIRK(0x1558, 0x8561, "Clevo NH[57][0-9][ER][ACDH]Q", ALC269_FIXUP_HEADSET_MIC),
	SND_PCI_QUIRK(0x1558, 0x8562, "Clevo NH[57][0-9]RZ[Q]", ALC269_FIXUP_DMIC),
	SND_PCI_QUIRK(0x1558, 0x8668, "Clevo NP50B[BE]", ALC293_FIXUP_SYSTEM76_MIC_NO_PRESENCE),
	SND_PCI_QUIRK(0x1558, 0x866d, "Clevo NP5[05]PN[HJK]", ALC256_FIXUP_SYSTEM76_MIC_NO_PRESENCE),
	SND_PCI_QUIRK(0x1558, 0x867c, "Clevo NP7[01]PNP", ALC256_FIXUP_SYSTEM76_MIC_NO_PRESENCE),
	SND_PCI_QUIRK(0x1558, 0x867d, "Clevo NP7[01]PN[HJK]", ALC256_FIXUP_SYSTEM76_MIC_NO_PRESENCE),
	SND_PCI_QUIRK(0x1558, 0x8680, "Clevo NJ50LU", ALC293_FIXUP_SYSTEM76_MIC_NO_PRESENCE),
	SND_PCI_QUIRK(0x1558, 0x8686, "Clevo NH50[CZ]U", ALC256_FIXUP_MIC_NO_PRESENCE_AND_RESUME),
	SND_PCI_QUIRK(0x1558, 0x8a20, "Clevo NH55DCQ-Y", ALC293_FIXUP_SYSTEM76_MIC_NO_PRESENCE),
	SND_PCI_QUIRK(0x1558, 0x8a51, "Clevo NH70RCQ-Y", ALC293_FIXUP_SYSTEM76_MIC_NO_PRESENCE),
	SND_PCI_QUIRK(0x1558, 0x8d50, "Clevo NH55RCQ-M", ALC293_FIXUP_SYSTEM76_MIC_NO_PRESENCE),
	SND_PCI_QUIRK(0x1558, 0x951d, "Clevo N950T[CDF]", ALC293_FIXUP_SYSTEM76_MIC_NO_PRESENCE),
	SND_PCI_QUIRK(0x1558, 0x9600, "Clevo N960K[PR]", ALC293_FIXUP_SYSTEM76_MIC_NO_PRESENCE),
	SND_PCI_QUIRK(0x1558, 0x961d, "Clevo N960S[CDF]", ALC293_FIXUP_SYSTEM76_MIC_NO_PRESENCE),
	SND_PCI_QUIRK(0x1558, 0x971d, "Clevo N970T[CDF]", ALC293_FIXUP_SYSTEM76_MIC_NO_PRESENCE),
	SND_PCI_QUIRK(0x1558, 0xa500, "Clevo NL5[03]RU", ALC293_FIXUP_SYSTEM76_MIC_NO_PRESENCE),
	SND_PCI_QUIRK(0x1558, 0xa600, "Clevo NL50NU", ALC293_FIXUP_SYSTEM76_MIC_NO_PRESENCE),
	SND_PCI_QUIRK(0x1558, 0xb018, "Clevo NP50D[BE]", ALC293_FIXUP_SYSTEM76_MIC_NO_PRESENCE),
	SND_PCI_QUIRK(0x1558, 0xb019, "Clevo NH77D[BE]Q", ALC293_FIXUP_SYSTEM76_MIC_NO_PRESENCE),
	SND_PCI_QUIRK(0x1558, 0xb022, "Clevo NH77D[DC][QW]", ALC293_FIXUP_SYSTEM76_MIC_NO_PRESENCE),
	SND_PCI_QUIRK(0x1558, 0xc018, "Clevo NP50D[BE]", ALC293_FIXUP_SYSTEM76_MIC_NO_PRESENCE),
	SND_PCI_QUIRK(0x1558, 0xc019, "Clevo NH77D[BE]Q", ALC293_FIXUP_SYSTEM76_MIC_NO_PRESENCE),
	SND_PCI_QUIRK(0x1558, 0xc022, "Clevo NH77[DC][QW]", ALC293_FIXUP_SYSTEM76_MIC_NO_PRESENCE),
	SND_PCI_QUIRK(0x17aa, 0x1036, "Lenovo P520", ALC233_FIXUP_LENOVO_MULTI_CODECS),
	SND_PCI_QUIRK(0x17aa, 0x1048, "ThinkCentre Station", ALC623_FIXUP_LENOVO_THINKSTATION_P340),
	SND_PCI_QUIRK(0x17aa, 0x20f2, "Thinkpad SL410/510", ALC269_FIXUP_SKU_IGNORE),
	SND_PCI_QUIRK(0x17aa, 0x215e, "Thinkpad L512", ALC269_FIXUP_SKU_IGNORE),
	SND_PCI_QUIRK(0x17aa, 0x21b8, "Thinkpad Edge 14", ALC269_FIXUP_SKU_IGNORE),
	SND_PCI_QUIRK(0x17aa, 0x21ca, "Thinkpad L412", ALC269_FIXUP_SKU_IGNORE),
	SND_PCI_QUIRK(0x17aa, 0x21e9, "Thinkpad Edge 15", ALC269_FIXUP_SKU_IGNORE),
	SND_PCI_QUIRK(0x17aa, 0x21f3, "Thinkpad T430", ALC269_FIXUP_LENOVO_DOCK),
	SND_PCI_QUIRK(0x17aa, 0x21f6, "Thinkpad T530", ALC269_FIXUP_LENOVO_DOCK_LIMIT_BOOST),
	SND_PCI_QUIRK(0x17aa, 0x21fa, "Thinkpad X230", ALC269_FIXUP_LENOVO_DOCK),
	SND_PCI_QUIRK(0x17aa, 0x21fb, "Thinkpad T430s", ALC269_FIXUP_LENOVO_DOCK),
	SND_PCI_QUIRK(0x17aa, 0x2203, "Thinkpad X230 Tablet", ALC269_FIXUP_LENOVO_DOCK),
	SND_PCI_QUIRK(0x17aa, 0x2208, "Thinkpad T431s", ALC269_FIXUP_LENOVO_DOCK),
	SND_PCI_QUIRK(0x17aa, 0x220c, "Thinkpad T440s", ALC292_FIXUP_TPT440),
	SND_PCI_QUIRK(0x17aa, 0x220e, "Thinkpad T440p", ALC292_FIXUP_TPT440_DOCK),
	SND_PCI_QUIRK(0x17aa, 0x2210, "Thinkpad T540p", ALC292_FIXUP_TPT440_DOCK),
	SND_PCI_QUIRK(0x17aa, 0x2211, "Thinkpad W541", ALC292_FIXUP_TPT440_DOCK),
	SND_PCI_QUIRK(0x17aa, 0x2212, "Thinkpad T440", ALC292_FIXUP_TPT440_DOCK),
	SND_PCI_QUIRK(0x17aa, 0x2214, "Thinkpad X240", ALC292_FIXUP_TPT440_DOCK),
	SND_PCI_QUIRK(0x17aa, 0x2215, "Thinkpad", ALC269_FIXUP_LIMIT_INT_MIC_BOOST),
	SND_PCI_QUIRK(0x17aa, 0x2218, "Thinkpad X1 Carbon 2nd", ALC292_FIXUP_TPT440_DOCK),
	SND_PCI_QUIRK(0x17aa, 0x2223, "ThinkPad T550", ALC292_FIXUP_TPT440_DOCK),
	SND_PCI_QUIRK(0x17aa, 0x2226, "ThinkPad X250", ALC292_FIXUP_TPT440_DOCK),
	SND_PCI_QUIRK(0x17aa, 0x222d, "Thinkpad", ALC298_FIXUP_TPT470_DOCK),
	SND_PCI_QUIRK(0x17aa, 0x222e, "Thinkpad", ALC298_FIXUP_TPT470_DOCK),
	SND_PCI_QUIRK(0x17aa, 0x2231, "Thinkpad T560", ALC292_FIXUP_TPT460),
	SND_PCI_QUIRK(0x17aa, 0x2233, "Thinkpad", ALC292_FIXUP_TPT460),
	SND_PCI_QUIRK(0x17aa, 0x2245, "Thinkpad T470", ALC298_FIXUP_TPT470_DOCK),
	SND_PCI_QUIRK(0x17aa, 0x2246, "Thinkpad", ALC298_FIXUP_TPT470_DOCK),
	SND_PCI_QUIRK(0x17aa, 0x2247, "Thinkpad", ALC298_FIXUP_TPT470_DOCK),
	SND_PCI_QUIRK(0x17aa, 0x2249, "Thinkpad", ALC292_FIXUP_TPT460),
	SND_PCI_QUIRK(0x17aa, 0x224b, "Thinkpad", ALC298_FIXUP_TPT470_DOCK),
	SND_PCI_QUIRK(0x17aa, 0x224c, "Thinkpad", ALC298_FIXUP_TPT470_DOCK),
	SND_PCI_QUIRK(0x17aa, 0x224d, "Thinkpad", ALC298_FIXUP_TPT470_DOCK),
	SND_PCI_QUIRK(0x17aa, 0x225d, "Thinkpad T480", ALC269_FIXUP_LIMIT_INT_MIC_BOOST),
	SND_PCI_QUIRK(0x17aa, 0x2292, "Thinkpad X1 Carbon 7th", ALC285_FIXUP_THINKPAD_HEADSET_JACK),
	SND_PCI_QUIRK(0x17aa, 0x22be, "Thinkpad X1 Carbon 8th", ALC285_FIXUP_THINKPAD_HEADSET_JACK),
	SND_PCI_QUIRK(0x17aa, 0x22c1, "Thinkpad P1 Gen 3", ALC285_FIXUP_THINKPAD_NO_BASS_SPK_HEADSET_JACK),
	SND_PCI_QUIRK(0x17aa, 0x22c2, "Thinkpad X1 Extreme Gen 3", ALC285_FIXUP_THINKPAD_NO_BASS_SPK_HEADSET_JACK),
	SND_PCI_QUIRK(0x17aa, 0x22f1, "Thinkpad", ALC287_FIXUP_CS35L41_I2C_2),
	SND_PCI_QUIRK(0x17aa, 0x22f2, "Thinkpad", ALC287_FIXUP_CS35L41_I2C_2),
	SND_PCI_QUIRK(0x17aa, 0x22f3, "Thinkpad", ALC287_FIXUP_CS35L41_I2C_2),
	SND_PCI_QUIRK(0x17aa, 0x30bb, "ThinkCentre AIO", ALC233_FIXUP_LENOVO_LINE2_MIC_HOTKEY),
	SND_PCI_QUIRK(0x17aa, 0x30e2, "ThinkCentre AIO", ALC233_FIXUP_LENOVO_LINE2_MIC_HOTKEY),
	SND_PCI_QUIRK(0x17aa, 0x310c, "ThinkCentre Station", ALC294_FIXUP_LENOVO_MIC_LOCATION),
	SND_PCI_QUIRK(0x17aa, 0x3111, "ThinkCentre Station", ALC294_FIXUP_LENOVO_MIC_LOCATION),
	SND_PCI_QUIRK(0x17aa, 0x312a, "ThinkCentre Station", ALC294_FIXUP_LENOVO_MIC_LOCATION),
	SND_PCI_QUIRK(0x17aa, 0x312f, "ThinkCentre Station", ALC294_FIXUP_LENOVO_MIC_LOCATION),
	SND_PCI_QUIRK(0x17aa, 0x313c, "ThinkCentre Station", ALC294_FIXUP_LENOVO_MIC_LOCATION),
	SND_PCI_QUIRK(0x17aa, 0x3151, "ThinkCentre Station", ALC283_FIXUP_HEADSET_MIC),
	SND_PCI_QUIRK(0x17aa, 0x3176, "ThinkCentre Station", ALC283_FIXUP_HEADSET_MIC),
	SND_PCI_QUIRK(0x17aa, 0x3178, "ThinkCentre Station", ALC283_FIXUP_HEADSET_MIC),
	SND_PCI_QUIRK(0x17aa, 0x31af, "ThinkCentre Station", ALC623_FIXUP_LENOVO_THINKSTATION_P340),
	SND_PCI_QUIRK(0x17aa, 0x3801, "Lenovo Yoga9 14IAP7", ALC287_FIXUP_YOGA9_14IAP7_BASS_SPK_PIN),
	SND_PCI_QUIRK(0x17aa, 0x3802, "Lenovo Yoga DuetITL 2021", ALC287_FIXUP_YOGA7_14ITL_SPEAKERS),
	SND_PCI_QUIRK(0x17aa, 0x3813, "Legion 7i 15IMHG05", ALC287_FIXUP_LEGION_15IMHG05_SPEAKERS),
	SND_PCI_QUIRK(0x17aa, 0x3818, "Lenovo C940 / Yoga Duet 7", ALC298_FIXUP_LENOVO_C940_DUET7),
	SND_PCI_QUIRK(0x17aa, 0x3819, "Lenovo 13s Gen2 ITL", ALC287_FIXUP_13S_GEN2_SPEAKERS),
	SND_PCI_QUIRK(0x17aa, 0x3820, "Yoga Duet 7 13ITL6", ALC287_FIXUP_YOGA7_14ITL_SPEAKERS),
	SND_PCI_QUIRK(0x17aa, 0x3824, "Legion Y9000X 2020", ALC285_FIXUP_LEGION_Y9000X_SPEAKERS),
	SND_PCI_QUIRK(0x17aa, 0x3827, "Ideapad S740", ALC285_FIXUP_IDEAPAD_S740_COEF),
	SND_PCI_QUIRK(0x17aa, 0x3834, "Lenovo IdeaPad Slim 9i 14ITL5", ALC287_FIXUP_YOGA7_14ITL_SPEAKERS),
	SND_PCI_QUIRK(0x17aa, 0x383d, "Legion Y9000X 2019", ALC285_FIXUP_LEGION_Y9000X_SPEAKERS),
	SND_PCI_QUIRK(0x17aa, 0x3843, "Yoga 9i", ALC287_FIXUP_IDEAPAD_BASS_SPK_AMP),
	SND_PCI_QUIRK(0x17aa, 0x3847, "Legion 7 16ACHG6", ALC287_FIXUP_LEGION_16ACHG6),
	SND_PCI_QUIRK(0x17aa, 0x384a, "Lenovo Yoga 7 15ITL5", ALC287_FIXUP_YOGA7_14ITL_SPEAKERS),
	SND_PCI_QUIRK(0x17aa, 0x3852, "Lenovo Yoga 7 14ITL5", ALC287_FIXUP_YOGA7_14ITL_SPEAKERS),
	SND_PCI_QUIRK(0x17aa, 0x3853, "Lenovo Yoga 7 15ITL5", ALC287_FIXUP_YOGA7_14ITL_SPEAKERS),
	SND_PCI_QUIRK(0x17aa, 0x3855, "Legion 7 16ITHG6", ALC287_FIXUP_LEGION_16ITHG6),
	SND_PCI_QUIRK(0x17aa, 0x3869, "Lenovo Yoga7 14IAL7", ALC287_FIXUP_YOGA9_14IAP7_BASS_SPK_PIN),
	SND_PCI_QUIRK(0x17aa, 0x3902, "Lenovo E50-80", ALC269_FIXUP_DMIC_THINKPAD_ACPI),
	SND_PCI_QUIRK(0x17aa, 0x3977, "IdeaPad S210", ALC283_FIXUP_INT_MIC),
	SND_PCI_QUIRK(0x17aa, 0x3978, "Lenovo B50-70", ALC269_FIXUP_DMIC_THINKPAD_ACPI),
	SND_PCI_QUIRK(0x17aa, 0x3bf8, "Quanta FL1", ALC269_FIXUP_PCM_44K),
	SND_PCI_QUIRK(0x17aa, 0x5013, "Thinkpad", ALC269_FIXUP_LIMIT_INT_MIC_BOOST),
	SND_PCI_QUIRK(0x17aa, 0x501a, "Thinkpad", ALC283_FIXUP_INT_MIC),
	SND_PCI_QUIRK(0x17aa, 0x501e, "Thinkpad L440", ALC292_FIXUP_TPT440_DOCK),
	SND_PCI_QUIRK(0x17aa, 0x5026, "Thinkpad", ALC269_FIXUP_LIMIT_INT_MIC_BOOST),
	SND_PCI_QUIRK(0x17aa, 0x5034, "Thinkpad T450", ALC292_FIXUP_TPT440_DOCK),
	SND_PCI_QUIRK(0x17aa, 0x5036, "Thinkpad T450s", ALC292_FIXUP_TPT440_DOCK),
	SND_PCI_QUIRK(0x17aa, 0x503c, "Thinkpad L450", ALC292_FIXUP_TPT440_DOCK),
	SND_PCI_QUIRK(0x17aa, 0x504a, "ThinkPad X260", ALC292_FIXUP_TPT440_DOCK),
	SND_PCI_QUIRK(0x17aa, 0x504b, "Thinkpad", ALC293_FIXUP_LENOVO_SPK_NOISE),
	SND_PCI_QUIRK(0x17aa, 0x5050, "Thinkpad T560p", ALC292_FIXUP_TPT460),
	SND_PCI_QUIRK(0x17aa, 0x5051, "Thinkpad L460", ALC292_FIXUP_TPT460),
	SND_PCI_QUIRK(0x17aa, 0x5053, "Thinkpad T460", ALC292_FIXUP_TPT460),
	SND_PCI_QUIRK(0x17aa, 0x505d, "Thinkpad", ALC298_FIXUP_TPT470_DOCK),
	SND_PCI_QUIRK(0x17aa, 0x505f, "Thinkpad", ALC298_FIXUP_TPT470_DOCK),
	SND_PCI_QUIRK(0x17aa, 0x5062, "Thinkpad", ALC298_FIXUP_TPT470_DOCK),
	SND_PCI_QUIRK(0x17aa, 0x508b, "Thinkpad X12 Gen 1", ALC287_FIXUP_LEGION_15IMHG05_SPEAKERS),
	SND_PCI_QUIRK(0x17aa, 0x5109, "Thinkpad", ALC269_FIXUP_LIMIT_INT_MIC_BOOST),
	SND_PCI_QUIRK(0x17aa, 0x511e, "Thinkpad", ALC298_FIXUP_TPT470_DOCK),
	SND_PCI_QUIRK(0x17aa, 0x511f, "Thinkpad", ALC298_FIXUP_TPT470_DOCK),
	SND_PCI_QUIRK(0x17aa, 0x9e54, "LENOVO NB", ALC269_FIXUP_LENOVO_EAPD),
	SND_PCI_QUIRK(0x1849, 0x1233, "ASRock NUC Box 1100", ALC233_FIXUP_NO_AUDIO_JACK),
	SND_PCI_QUIRK(0x19e5, 0x3204, "Huawei MACH-WX9", ALC256_FIXUP_HUAWEI_MACH_WX9_PINS),
	SND_PCI_QUIRK(0x19e5, 0x320f, "Huawei WRT-WX9 ", ALC256_FIXUP_ASUS_MIC_NO_PRESENCE),
	SND_PCI_QUIRK(0x1b35, 0x1235, "CZC B20", ALC269_FIXUP_CZC_B20),
	SND_PCI_QUIRK(0x1b35, 0x1236, "CZC TMI", ALC269_FIXUP_CZC_TMI),
	SND_PCI_QUIRK(0x1b35, 0x1237, "CZC L101", ALC269_FIXUP_CZC_L101),
	SND_PCI_QUIRK(0x1b7d, 0xa831, "Ordissimo EVE2 ", ALC269VB_FIXUP_ORDISSIMO_EVE2), /* Also known as Malata PC-B1303 */
	SND_PCI_QUIRK(0x1c06, 0x2013, "Lemote A1802", ALC269_FIXUP_LEMOTE_A1802),
	SND_PCI_QUIRK(0x1c06, 0x2015, "Lemote A190X", ALC269_FIXUP_LEMOTE_A190X),
	SND_PCI_QUIRK(0x1d05, 0x1132, "TongFang PHxTxX1", ALC256_FIXUP_SET_COEF_DEFAULTS),
	SND_PCI_QUIRK(0x1d05, 0x1096, "TongFang GMxMRxx", ALC269_FIXUP_NO_SHUTUP),
	SND_PCI_QUIRK(0x1d05, 0x1100, "TongFang GKxNRxx", ALC269_FIXUP_NO_SHUTUP),
	SND_PCI_QUIRK(0x1d05, 0x1111, "TongFang GMxZGxx", ALC269_FIXUP_NO_SHUTUP),
	SND_PCI_QUIRK(0x1d05, 0x1119, "TongFang GMxZGxx", ALC269_FIXUP_NO_SHUTUP),
	SND_PCI_QUIRK(0x1d05, 0x1129, "TongFang GMxZGxx", ALC269_FIXUP_NO_SHUTUP),
	SND_PCI_QUIRK(0x1d05, 0x1147, "TongFang GMxTGxx", ALC269_FIXUP_NO_SHUTUP),
	SND_PCI_QUIRK(0x1d05, 0x115c, "TongFang GMxTGxx", ALC269_FIXUP_NO_SHUTUP),
	SND_PCI_QUIRK(0x1d05, 0x121b, "TongFang GMxAGxx", ALC269_FIXUP_NO_SHUTUP),
	SND_PCI_QUIRK(0x1d72, 0x1602, "RedmiBook", ALC255_FIXUP_XIAOMI_HEADSET_MIC),
	SND_PCI_QUIRK(0x1d72, 0x1701, "XiaomiNotebook Pro", ALC298_FIXUP_DELL1_MIC_NO_PRESENCE),
	SND_PCI_QUIRK(0x1d72, 0x1901, "RedmiBook 14", ALC256_FIXUP_ASUS_HEADSET_MIC),
	SND_PCI_QUIRK(0x1d72, 0x1945, "Redmi G", ALC256_FIXUP_ASUS_HEADSET_MIC),
	SND_PCI_QUIRK(0x1d72, 0x1947, "RedmiBook Air", ALC255_FIXUP_XIAOMI_HEADSET_MIC),
	SND_PCI_QUIRK(0x8086, 0x2074, "Intel NUC 8", ALC233_FIXUP_INTEL_NUC8_DMIC),
	SND_PCI_QUIRK(0x8086, 0x2080, "Intel NUC 8 Rugged", ALC256_FIXUP_INTEL_NUC8_RUGGED),
	SND_PCI_QUIRK(0x8086, 0x2081, "Intel NUC 10", ALC256_FIXUP_INTEL_NUC10),
	SND_PCI_QUIRK(0xf111, 0x0001, "Framework Laptop", ALC295_FIXUP_FRAMEWORK_LAPTOP_MIC_NO_PRESENCE),

#if 0
	/* Below is a quirk table taken from the old code.
	 * Basically the device should work as is without the fixup table.
	 * If BIOS doesn't give a proper info, enable the corresponding
	 * fixup entry.
	 */
	SND_PCI_QUIRK(0x1043, 0x8330, "ASUS Eeepc P703 P900A",
		      ALC269_FIXUP_AMIC),
	SND_PCI_QUIRK(0x1043, 0x1013, "ASUS N61Da", ALC269_FIXUP_AMIC),
	SND_PCI_QUIRK(0x1043, 0x1143, "ASUS B53f", ALC269_FIXUP_AMIC),
	SND_PCI_QUIRK(0x1043, 0x1133, "ASUS UJ20ft", ALC269_FIXUP_AMIC),
	SND_PCI_QUIRK(0x1043, 0x1183, "ASUS K72DR", ALC269_FIXUP_AMIC),
	SND_PCI_QUIRK(0x1043, 0x11b3, "ASUS K52DR", ALC269_FIXUP_AMIC),
	SND_PCI_QUIRK(0x1043, 0x11e3, "ASUS U33Jc", ALC269_FIXUP_AMIC),
	SND_PCI_QUIRK(0x1043, 0x1273, "ASUS UL80Jt", ALC269_FIXUP_AMIC),
	SND_PCI_QUIRK(0x1043, 0x1283, "ASUS U53Jc", ALC269_FIXUP_AMIC),
	SND_PCI_QUIRK(0x1043, 0x12b3, "ASUS N82JV", ALC269_FIXUP_AMIC),
	SND_PCI_QUIRK(0x1043, 0x12d3, "ASUS N61Jv", ALC269_FIXUP_AMIC),
	SND_PCI_QUIRK(0x1043, 0x13a3, "ASUS UL30Vt", ALC269_FIXUP_AMIC),
	SND_PCI_QUIRK(0x1043, 0x1373, "ASUS G73JX", ALC269_FIXUP_AMIC),
	SND_PCI_QUIRK(0x1043, 0x1383, "ASUS UJ30Jc", ALC269_FIXUP_AMIC),
	SND_PCI_QUIRK(0x1043, 0x13d3, "ASUS N61JA", ALC269_FIXUP_AMIC),
	SND_PCI_QUIRK(0x1043, 0x1413, "ASUS UL50", ALC269_FIXUP_AMIC),
	SND_PCI_QUIRK(0x1043, 0x1443, "ASUS UL30", ALC269_FIXUP_AMIC),
	SND_PCI_QUIRK(0x1043, 0x1453, "ASUS M60Jv", ALC269_FIXUP_AMIC),
	SND_PCI_QUIRK(0x1043, 0x1483, "ASUS UL80", ALC269_FIXUP_AMIC),
	SND_PCI_QUIRK(0x1043, 0x14f3, "ASUS F83Vf", ALC269_FIXUP_AMIC),
	SND_PCI_QUIRK(0x1043, 0x14e3, "ASUS UL20", ALC269_FIXUP_AMIC),
	SND_PCI_QUIRK(0x1043, 0x1513, "ASUS UX30", ALC269_FIXUP_AMIC),
	SND_PCI_QUIRK(0x1043, 0x1593, "ASUS N51Vn", ALC269_FIXUP_AMIC),
	SND_PCI_QUIRK(0x1043, 0x15a3, "ASUS N60Jv", ALC269_FIXUP_AMIC),
	SND_PCI_QUIRK(0x1043, 0x15b3, "ASUS N60Dp", ALC269_FIXUP_AMIC),
	SND_PCI_QUIRK(0x1043, 0x15c3, "ASUS N70De", ALC269_FIXUP_AMIC),
	SND_PCI_QUIRK(0x1043, 0x15e3, "ASUS F83T", ALC269_FIXUP_AMIC),
	SND_PCI_QUIRK(0x1043, 0x1643, "ASUS M60J", ALC269_FIXUP_AMIC),
	SND_PCI_QUIRK(0x1043, 0x1653, "ASUS U50", ALC269_FIXUP_AMIC),
	SND_PCI_QUIRK(0x1043, 0x1693, "ASUS F50N", ALC269_FIXUP_AMIC),
	SND_PCI_QUIRK(0x1043, 0x16a3, "ASUS F5Q", ALC269_FIXUP_AMIC),
	SND_PCI_QUIRK(0x1043, 0x1723, "ASUS P80", ALC269_FIXUP_AMIC),
	SND_PCI_QUIRK(0x1043, 0x1743, "ASUS U80", ALC269_FIXUP_AMIC),
	SND_PCI_QUIRK(0x1043, 0x1773, "ASUS U20A", ALC269_FIXUP_AMIC),
	SND_PCI_QUIRK(0x1043, 0x1883, "ASUS F81Se", ALC269_FIXUP_AMIC),
	SND_PCI_QUIRK(0x152d, 0x1778, "Quanta ON1", ALC269_FIXUP_DMIC),
	SND_PCI_QUIRK(0x17aa, 0x3be9, "Quanta Wistron", ALC269_FIXUP_AMIC),
	SND_PCI_QUIRK(0x17aa, 0x3bf8, "Quanta FL1", ALC269_FIXUP_AMIC),
	SND_PCI_QUIRK(0x17ff, 0x059a, "Quanta EL3", ALC269_FIXUP_DMIC),
	SND_PCI_QUIRK(0x17ff, 0x059b, "Quanta JR1", ALC269_FIXUP_DMIC),
#endif
	{}
};

static const struct snd_pci_quirk alc269_fixup_vendor_tbl[] = {
	SND_PCI_QUIRK_VENDOR(0x1025, "Acer Aspire", ALC271_FIXUP_DMIC),
	SND_PCI_QUIRK_VENDOR(0x103c, "HP", ALC269_FIXUP_HP_MUTE_LED),
	SND_PCI_QUIRK_VENDOR(0x104d, "Sony VAIO", ALC269_FIXUP_SONY_VAIO),
	SND_PCI_QUIRK_VENDOR(0x17aa, "Thinkpad", ALC269_FIXUP_THINKPAD_ACPI),
	SND_PCI_QUIRK_VENDOR(0x19e5, "Huawei Matebook", ALC255_FIXUP_MIC_MUTE_LED),
	{}
};

static const struct hda_model_fixup alc269_fixup_models[] = {
	{.id = ALC269_FIXUP_AMIC, .name = "laptop-amic"},
	{.id = ALC269_FIXUP_DMIC, .name = "laptop-dmic"},
	{.id = ALC269_FIXUP_STEREO_DMIC, .name = "alc269-dmic"},
	{.id = ALC271_FIXUP_DMIC, .name = "alc271-dmic"},
	{.id = ALC269_FIXUP_INV_DMIC, .name = "inv-dmic"},
	{.id = ALC269_FIXUP_HEADSET_MIC, .name = "headset-mic"},
	{.id = ALC269_FIXUP_HEADSET_MODE, .name = "headset-mode"},
	{.id = ALC269_FIXUP_HEADSET_MODE_NO_HP_MIC, .name = "headset-mode-no-hp-mic"},
	{.id = ALC269_FIXUP_LENOVO_DOCK, .name = "lenovo-dock"},
	{.id = ALC269_FIXUP_LENOVO_DOCK_LIMIT_BOOST, .name = "lenovo-dock-limit-boost"},
	{.id = ALC269_FIXUP_HP_GPIO_LED, .name = "hp-gpio-led"},
	{.id = ALC269_FIXUP_HP_DOCK_GPIO_MIC1_LED, .name = "hp-dock-gpio-mic1-led"},
	{.id = ALC269_FIXUP_DELL1_MIC_NO_PRESENCE, .name = "dell-headset-multi"},
	{.id = ALC269_FIXUP_DELL2_MIC_NO_PRESENCE, .name = "dell-headset-dock"},
	{.id = ALC269_FIXUP_DELL3_MIC_NO_PRESENCE, .name = "dell-headset3"},
	{.id = ALC269_FIXUP_DELL4_MIC_NO_PRESENCE, .name = "dell-headset4"},
	{.id = ALC283_FIXUP_CHROME_BOOK, .name = "alc283-dac-wcaps"},
	{.id = ALC283_FIXUP_SENSE_COMBO_JACK, .name = "alc283-sense-combo"},
	{.id = ALC292_FIXUP_TPT440_DOCK, .name = "tpt440-dock"},
	{.id = ALC292_FIXUP_TPT440, .name = "tpt440"},
	{.id = ALC292_FIXUP_TPT460, .name = "tpt460"},
	{.id = ALC298_FIXUP_TPT470_DOCK_FIX, .name = "tpt470-dock-fix"},
	{.id = ALC298_FIXUP_TPT470_DOCK, .name = "tpt470-dock"},
	{.id = ALC233_FIXUP_LENOVO_MULTI_CODECS, .name = "dual-codecs"},
	{.id = ALC700_FIXUP_INTEL_REFERENCE, .name = "alc700-ref"},
	{.id = ALC269_FIXUP_SONY_VAIO, .name = "vaio"},
	{.id = ALC269_FIXUP_DELL_M101Z, .name = "dell-m101z"},
	{.id = ALC269_FIXUP_ASUS_G73JW, .name = "asus-g73jw"},
	{.id = ALC269_FIXUP_LENOVO_EAPD, .name = "lenovo-eapd"},
	{.id = ALC275_FIXUP_SONY_HWEQ, .name = "sony-hweq"},
	{.id = ALC269_FIXUP_PCM_44K, .name = "pcm44k"},
	{.id = ALC269_FIXUP_LIFEBOOK, .name = "lifebook"},
	{.id = ALC269_FIXUP_LIFEBOOK_EXTMIC, .name = "lifebook-extmic"},
	{.id = ALC269_FIXUP_LIFEBOOK_HP_PIN, .name = "lifebook-hp-pin"},
	{.id = ALC255_FIXUP_LIFEBOOK_U7x7_HEADSET_MIC, .name = "lifebook-u7x7"},
	{.id = ALC269VB_FIXUP_AMIC, .name = "alc269vb-amic"},
	{.id = ALC269VB_FIXUP_DMIC, .name = "alc269vb-dmic"},
	{.id = ALC269_FIXUP_HP_MUTE_LED_MIC1, .name = "hp-mute-led-mic1"},
	{.id = ALC269_FIXUP_HP_MUTE_LED_MIC2, .name = "hp-mute-led-mic2"},
	{.id = ALC269_FIXUP_HP_MUTE_LED_MIC3, .name = "hp-mute-led-mic3"},
	{.id = ALC269_FIXUP_HP_GPIO_MIC1_LED, .name = "hp-gpio-mic1"},
	{.id = ALC269_FIXUP_HP_LINE1_MIC1_LED, .name = "hp-line1-mic1"},
	{.id = ALC269_FIXUP_NO_SHUTUP, .name = "noshutup"},
	{.id = ALC286_FIXUP_SONY_MIC_NO_PRESENCE, .name = "sony-nomic"},
	{.id = ALC269_FIXUP_ASPIRE_HEADSET_MIC, .name = "aspire-headset-mic"},
	{.id = ALC269_FIXUP_ASUS_X101, .name = "asus-x101"},
	{.id = ALC271_FIXUP_HP_GATE_MIC_JACK, .name = "acer-ao7xx"},
	{.id = ALC271_FIXUP_HP_GATE_MIC_JACK_E1_572, .name = "acer-aspire-e1"},
	{.id = ALC269_FIXUP_ACER_AC700, .name = "acer-ac700"},
	{.id = ALC269_FIXUP_LIMIT_INT_MIC_BOOST, .name = "limit-mic-boost"},
	{.id = ALC269VB_FIXUP_ASUS_ZENBOOK, .name = "asus-zenbook"},
	{.id = ALC269VB_FIXUP_ASUS_ZENBOOK_UX31A, .name = "asus-zenbook-ux31a"},
	{.id = ALC269VB_FIXUP_ORDISSIMO_EVE2, .name = "ordissimo"},
	{.id = ALC282_FIXUP_ASUS_TX300, .name = "asus-tx300"},
	{.id = ALC283_FIXUP_INT_MIC, .name = "alc283-int-mic"},
	{.id = ALC290_FIXUP_MONO_SPEAKERS_HSJACK, .name = "mono-speakers"},
	{.id = ALC290_FIXUP_SUBWOOFER_HSJACK, .name = "alc290-subwoofer"},
	{.id = ALC269_FIXUP_THINKPAD_ACPI, .name = "thinkpad"},
	{.id = ALC269_FIXUP_DMIC_THINKPAD_ACPI, .name = "dmic-thinkpad"},
	{.id = ALC255_FIXUP_ACER_MIC_NO_PRESENCE, .name = "alc255-acer"},
	{.id = ALC255_FIXUP_ASUS_MIC_NO_PRESENCE, .name = "alc255-asus"},
	{.id = ALC255_FIXUP_DELL1_MIC_NO_PRESENCE, .name = "alc255-dell1"},
	{.id = ALC255_FIXUP_DELL2_MIC_NO_PRESENCE, .name = "alc255-dell2"},
	{.id = ALC293_FIXUP_DELL1_MIC_NO_PRESENCE, .name = "alc293-dell1"},
	{.id = ALC283_FIXUP_HEADSET_MIC, .name = "alc283-headset"},
	{.id = ALC255_FIXUP_MIC_MUTE_LED, .name = "alc255-dell-mute"},
	{.id = ALC282_FIXUP_ASPIRE_V5_PINS, .name = "aspire-v5"},
	{.id = ALC269VB_FIXUP_ASPIRE_E1_COEF, .name = "aspire-e1-coef"},
	{.id = ALC280_FIXUP_HP_GPIO4, .name = "hp-gpio4"},
	{.id = ALC286_FIXUP_HP_GPIO_LED, .name = "hp-gpio-led"},
	{.id = ALC280_FIXUP_HP_GPIO2_MIC_HOTKEY, .name = "hp-gpio2-hotkey"},
	{.id = ALC280_FIXUP_HP_DOCK_PINS, .name = "hp-dock-pins"},
	{.id = ALC269_FIXUP_HP_DOCK_GPIO_MIC1_LED, .name = "hp-dock-gpio-mic"},
	{.id = ALC280_FIXUP_HP_9480M, .name = "hp-9480m"},
	{.id = ALC288_FIXUP_DELL_HEADSET_MODE, .name = "alc288-dell-headset"},
	{.id = ALC288_FIXUP_DELL1_MIC_NO_PRESENCE, .name = "alc288-dell1"},
	{.id = ALC288_FIXUP_DELL_XPS_13, .name = "alc288-dell-xps13"},
	{.id = ALC292_FIXUP_DELL_E7X, .name = "dell-e7x"},
	{.id = ALC293_FIXUP_DISABLE_AAMIX_MULTIJACK, .name = "alc293-dell"},
	{.id = ALC298_FIXUP_DELL1_MIC_NO_PRESENCE, .name = "alc298-dell1"},
	{.id = ALC298_FIXUP_DELL_AIO_MIC_NO_PRESENCE, .name = "alc298-dell-aio"},
	{.id = ALC275_FIXUP_DELL_XPS, .name = "alc275-dell-xps"},
	{.id = ALC293_FIXUP_LENOVO_SPK_NOISE, .name = "lenovo-spk-noise"},
	{.id = ALC233_FIXUP_LENOVO_LINE2_MIC_HOTKEY, .name = "lenovo-hotkey"},
	{.id = ALC255_FIXUP_DELL_SPK_NOISE, .name = "dell-spk-noise"},
	{.id = ALC225_FIXUP_DELL1_MIC_NO_PRESENCE, .name = "alc225-dell1"},
	{.id = ALC295_FIXUP_DISABLE_DAC3, .name = "alc295-disable-dac3"},
	{.id = ALC285_FIXUP_SPEAKER2_TO_DAC1, .name = "alc285-speaker2-to-dac1"},
	{.id = ALC280_FIXUP_HP_HEADSET_MIC, .name = "alc280-hp-headset"},
	{.id = ALC221_FIXUP_HP_FRONT_MIC, .name = "alc221-hp-mic"},
	{.id = ALC298_FIXUP_SPK_VOLUME, .name = "alc298-spk-volume"},
	{.id = ALC256_FIXUP_DELL_INSPIRON_7559_SUBWOOFER, .name = "dell-inspiron-7559"},
	{.id = ALC269_FIXUP_ATIV_BOOK_8, .name = "ativ-book"},
	{.id = ALC221_FIXUP_HP_MIC_NO_PRESENCE, .name = "alc221-hp-mic"},
	{.id = ALC256_FIXUP_ASUS_HEADSET_MODE, .name = "alc256-asus-headset"},
	{.id = ALC256_FIXUP_ASUS_MIC, .name = "alc256-asus-mic"},
	{.id = ALC256_FIXUP_ASUS_AIO_GPIO2, .name = "alc256-asus-aio"},
	{.id = ALC233_FIXUP_ASUS_MIC_NO_PRESENCE, .name = "alc233-asus"},
	{.id = ALC233_FIXUP_EAPD_COEF_AND_MIC_NO_PRESENCE, .name = "alc233-eapd"},
	{.id = ALC294_FIXUP_LENOVO_MIC_LOCATION, .name = "alc294-lenovo-mic"},
	{.id = ALC225_FIXUP_DELL_WYSE_MIC_NO_PRESENCE, .name = "alc225-wyse"},
	{.id = ALC274_FIXUP_DELL_AIO_LINEOUT_VERB, .name = "alc274-dell-aio"},
	{.id = ALC255_FIXUP_DUMMY_LINEOUT_VERB, .name = "alc255-dummy-lineout"},
	{.id = ALC255_FIXUP_DELL_HEADSET_MIC, .name = "alc255-dell-headset"},
	{.id = ALC295_FIXUP_HP_X360, .name = "alc295-hp-x360"},
	{.id = ALC225_FIXUP_HEADSET_JACK, .name = "alc-headset-jack"},
	{.id = ALC295_FIXUP_CHROME_BOOK, .name = "alc-chrome-book"},
	{.id = ALC299_FIXUP_PREDATOR_SPK, .name = "predator-spk"},
	{.id = ALC298_FIXUP_HUAWEI_MBX_STEREO, .name = "huawei-mbx-stereo"},
	{.id = ALC256_FIXUP_MEDION_HEADSET_NO_PRESENCE, .name = "alc256-medion-headset"},
	{.id = ALC298_FIXUP_SAMSUNG_AMP, .name = "alc298-samsung-amp"},
	{.id = ALC256_FIXUP_SAMSUNG_HEADPHONE_VERY_QUIET, .name = "alc256-samsung-headphone"},
	{.id = ALC255_FIXUP_XIAOMI_HEADSET_MIC, .name = "alc255-xiaomi-headset"},
	{.id = ALC274_FIXUP_HP_MIC, .name = "alc274-hp-mic-detect"},
	{.id = ALC245_FIXUP_HP_X360_AMP, .name = "alc245-hp-x360-amp"},
	{.id = ALC295_FIXUP_HP_OMEN, .name = "alc295-hp-omen"},
	{.id = ALC285_FIXUP_HP_SPECTRE_X360, .name = "alc285-hp-spectre-x360"},
	{.id = ALC285_FIXUP_HP_SPECTRE_X360_EB1, .name = "alc285-hp-spectre-x360-eb1"},
	{.id = ALC287_FIXUP_IDEAPAD_BASS_SPK_AMP, .name = "alc287-ideapad-bass-spk-amp"},
	{.id = ALC287_FIXUP_YOGA9_14IAP7_BASS_SPK_PIN, .name = "alc287-yoga9-bass-spk-pin"},
	{.id = ALC623_FIXUP_LENOVO_THINKSTATION_P340, .name = "alc623-lenovo-thinkstation-p340"},
	{.id = ALC255_FIXUP_ACER_HEADPHONE_AND_MIC, .name = "alc255-acer-headphone-and-mic"},
	{.id = ALC285_FIXUP_HP_GPIO_AMP_INIT, .name = "alc285-hp-amp-init"},
	{}
};
#define ALC225_STANDARD_PINS \
	{0x21, 0x04211020}

#define ALC256_STANDARD_PINS \
	{0x12, 0x90a60140}, \
	{0x14, 0x90170110}, \
	{0x21, 0x02211020}

#define ALC282_STANDARD_PINS \
	{0x14, 0x90170110}

#define ALC290_STANDARD_PINS \
	{0x12, 0x99a30130}

#define ALC292_STANDARD_PINS \
	{0x14, 0x90170110}, \
	{0x15, 0x0221401f}

#define ALC295_STANDARD_PINS \
	{0x12, 0xb7a60130}, \
	{0x14, 0x90170110}, \
	{0x21, 0x04211020}

#define ALC298_STANDARD_PINS \
	{0x12, 0x90a60130}, \
	{0x21, 0x03211020}

static const struct snd_hda_pin_quirk alc269_pin_fixup_tbl[] = {
	SND_HDA_PIN_QUIRK(0x10ec0221, 0x103c, "HP Workstation", ALC221_FIXUP_HP_HEADSET_MIC,
		{0x14, 0x01014020},
		{0x17, 0x90170110},
		{0x18, 0x02a11030},
		{0x19, 0x0181303F},
		{0x21, 0x0221102f}),
	SND_HDA_PIN_QUIRK(0x10ec0255, 0x1025, "Acer", ALC255_FIXUP_ACER_MIC_NO_PRESENCE,
		{0x12, 0x90a601c0},
		{0x14, 0x90171120},
		{0x21, 0x02211030}),
	SND_HDA_PIN_QUIRK(0x10ec0255, 0x1043, "ASUS", ALC255_FIXUP_ASUS_MIC_NO_PRESENCE,
		{0x14, 0x90170110},
		{0x1b, 0x90a70130},
		{0x21, 0x03211020}),
	SND_HDA_PIN_QUIRK(0x10ec0255, 0x1043, "ASUS", ALC255_FIXUP_ASUS_MIC_NO_PRESENCE,
		{0x1a, 0x90a70130},
		{0x1b, 0x90170110},
		{0x21, 0x03211020}),
	SND_HDA_PIN_QUIRK(0x10ec0225, 0x1028, "Dell", ALC225_FIXUP_DELL1_MIC_NO_PRESENCE,
		ALC225_STANDARD_PINS,
		{0x12, 0xb7a60130},
		{0x14, 0x901701a0}),
	SND_HDA_PIN_QUIRK(0x10ec0225, 0x1028, "Dell", ALC225_FIXUP_DELL1_MIC_NO_PRESENCE,
		ALC225_STANDARD_PINS,
		{0x12, 0xb7a60130},
		{0x14, 0x901701b0}),
	SND_HDA_PIN_QUIRK(0x10ec0225, 0x1028, "Dell", ALC225_FIXUP_DELL1_MIC_NO_PRESENCE,
		ALC225_STANDARD_PINS,
		{0x12, 0xb7a60150},
		{0x14, 0x901701a0}),
	SND_HDA_PIN_QUIRK(0x10ec0225, 0x1028, "Dell", ALC225_FIXUP_DELL1_MIC_NO_PRESENCE,
		ALC225_STANDARD_PINS,
		{0x12, 0xb7a60150},
		{0x14, 0x901701b0}),
	SND_HDA_PIN_QUIRK(0x10ec0225, 0x1028, "Dell", ALC225_FIXUP_DELL1_MIC_NO_PRESENCE,
		ALC225_STANDARD_PINS,
		{0x12, 0xb7a60130},
		{0x1b, 0x90170110}),
	SND_HDA_PIN_QUIRK(0x10ec0233, 0x8086, "Intel NUC Skull Canyon", ALC269_FIXUP_DELL1_MIC_NO_PRESENCE,
		{0x1b, 0x01111010},
		{0x1e, 0x01451130},
		{0x21, 0x02211020}),
	SND_HDA_PIN_QUIRK(0x10ec0235, 0x17aa, "Lenovo", ALC233_FIXUP_LENOVO_LINE2_MIC_HOTKEY,
		{0x12, 0x90a60140},
		{0x14, 0x90170110},
		{0x19, 0x02a11030},
		{0x21, 0x02211020}),
	SND_HDA_PIN_QUIRK(0x10ec0235, 0x17aa, "Lenovo", ALC294_FIXUP_LENOVO_MIC_LOCATION,
		{0x14, 0x90170110},
		{0x19, 0x02a11030},
		{0x1a, 0x02a11040},
		{0x1b, 0x01014020},
		{0x21, 0x0221101f}),
	SND_HDA_PIN_QUIRK(0x10ec0235, 0x17aa, "Lenovo", ALC294_FIXUP_LENOVO_MIC_LOCATION,
		{0x14, 0x90170110},
		{0x19, 0x02a11030},
		{0x1a, 0x02a11040},
		{0x1b, 0x01011020},
		{0x21, 0x0221101f}),
	SND_HDA_PIN_QUIRK(0x10ec0235, 0x17aa, "Lenovo", ALC294_FIXUP_LENOVO_MIC_LOCATION,
		{0x14, 0x90170110},
		{0x19, 0x02a11020},
		{0x1a, 0x02a11030},
		{0x21, 0x0221101f}),
	SND_HDA_PIN_QUIRK(0x10ec0236, 0x1028, "Dell", ALC236_FIXUP_DELL_AIO_HEADSET_MIC,
		{0x21, 0x02211010}),
	SND_HDA_PIN_QUIRK(0x10ec0236, 0x103c, "HP", ALC256_FIXUP_HP_HEADSET_MIC,
		{0x14, 0x90170110},
		{0x19, 0x02a11020},
		{0x21, 0x02211030}),
	SND_HDA_PIN_QUIRK(0x10ec0255, 0x1028, "Dell", ALC255_FIXUP_DELL2_MIC_NO_PRESENCE,
		{0x14, 0x90170110},
		{0x21, 0x02211020}),
	SND_HDA_PIN_QUIRK(0x10ec0255, 0x1028, "Dell", ALC255_FIXUP_DELL1_MIC_NO_PRESENCE,
		{0x14, 0x90170130},
		{0x21, 0x02211040}),
	SND_HDA_PIN_QUIRK(0x10ec0255, 0x1028, "Dell", ALC255_FIXUP_DELL1_MIC_NO_PRESENCE,
		{0x12, 0x90a60140},
		{0x14, 0x90170110},
		{0x21, 0x02211020}),
	SND_HDA_PIN_QUIRK(0x10ec0255, 0x1028, "Dell", ALC255_FIXUP_DELL1_MIC_NO_PRESENCE,
		{0x12, 0x90a60160},
		{0x14, 0x90170120},
		{0x21, 0x02211030}),
	SND_HDA_PIN_QUIRK(0x10ec0255, 0x1028, "Dell", ALC255_FIXUP_DELL1_MIC_NO_PRESENCE,
		{0x14, 0x90170110},
		{0x1b, 0x02011020},
		{0x21, 0x0221101f}),
	SND_HDA_PIN_QUIRK(0x10ec0255, 0x1028, "Dell", ALC255_FIXUP_DELL1_MIC_NO_PRESENCE,
		{0x14, 0x90170110},
		{0x1b, 0x01011020},
		{0x21, 0x0221101f}),
	SND_HDA_PIN_QUIRK(0x10ec0255, 0x1028, "Dell", ALC255_FIXUP_DELL1_MIC_NO_PRESENCE,
		{0x14, 0x90170130},
		{0x1b, 0x01014020},
		{0x21, 0x0221103f}),
	SND_HDA_PIN_QUIRK(0x10ec0255, 0x1028, "Dell", ALC255_FIXUP_DELL1_MIC_NO_PRESENCE,
		{0x14, 0x90170130},
		{0x1b, 0x01011020},
		{0x21, 0x0221103f}),
	SND_HDA_PIN_QUIRK(0x10ec0255, 0x1028, "Dell", ALC255_FIXUP_DELL1_MIC_NO_PRESENCE,
		{0x14, 0x90170130},
		{0x1b, 0x02011020},
		{0x21, 0x0221103f}),
	SND_HDA_PIN_QUIRK(0x10ec0255, 0x1028, "Dell", ALC255_FIXUP_DELL1_MIC_NO_PRESENCE,
		{0x14, 0x90170150},
		{0x1b, 0x02011020},
		{0x21, 0x0221105f}),
	SND_HDA_PIN_QUIRK(0x10ec0255, 0x1028, "Dell", ALC255_FIXUP_DELL1_MIC_NO_PRESENCE,
		{0x14, 0x90170110},
		{0x1b, 0x01014020},
		{0x21, 0x0221101f}),
	SND_HDA_PIN_QUIRK(0x10ec0255, 0x1028, "Dell", ALC255_FIXUP_DELL1_MIC_NO_PRESENCE,
		{0x12, 0x90a60160},
		{0x14, 0x90170120},
		{0x17, 0x90170140},
		{0x21, 0x0321102f}),
	SND_HDA_PIN_QUIRK(0x10ec0255, 0x1028, "Dell", ALC255_FIXUP_DELL1_MIC_NO_PRESENCE,
		{0x12, 0x90a60160},
		{0x14, 0x90170130},
		{0x21, 0x02211040}),
	SND_HDA_PIN_QUIRK(0x10ec0255, 0x1028, "Dell", ALC255_FIXUP_DELL1_MIC_NO_PRESENCE,
		{0x12, 0x90a60160},
		{0x14, 0x90170140},
		{0x21, 0x02211050}),
	SND_HDA_PIN_QUIRK(0x10ec0255, 0x1028, "Dell", ALC255_FIXUP_DELL1_MIC_NO_PRESENCE,
		{0x12, 0x90a60170},
		{0x14, 0x90170120},
		{0x21, 0x02211030}),
	SND_HDA_PIN_QUIRK(0x10ec0255, 0x1028, "Dell", ALC255_FIXUP_DELL1_MIC_NO_PRESENCE,
		{0x12, 0x90a60170},
		{0x14, 0x90170130},
		{0x21, 0x02211040}),
	SND_HDA_PIN_QUIRK(0x10ec0255, 0x1028, "Dell", ALC255_FIXUP_DELL1_MIC_NO_PRESENCE,
		{0x12, 0x90a60170},
		{0x14, 0x90171130},
		{0x21, 0x02211040}),
	SND_HDA_PIN_QUIRK(0x10ec0255, 0x1028, "Dell", ALC255_FIXUP_DELL1_MIC_NO_PRESENCE,
		{0x12, 0x90a60170},
		{0x14, 0x90170140},
		{0x21, 0x02211050}),
	SND_HDA_PIN_QUIRK(0x10ec0255, 0x1028, "Dell Inspiron 5548", ALC255_FIXUP_DELL1_MIC_NO_PRESENCE,
		{0x12, 0x90a60180},
		{0x14, 0x90170130},
		{0x21, 0x02211040}),
	SND_HDA_PIN_QUIRK(0x10ec0255, 0x1028, "Dell Inspiron 5565", ALC255_FIXUP_DELL1_MIC_NO_PRESENCE,
		{0x12, 0x90a60180},
		{0x14, 0x90170120},
		{0x21, 0x02211030}),
	SND_HDA_PIN_QUIRK(0x10ec0255, 0x1028, "Dell", ALC255_FIXUP_DELL1_MIC_NO_PRESENCE,
		{0x1b, 0x01011020},
		{0x21, 0x02211010}),
	SND_HDA_PIN_QUIRK(0x10ec0256, 0x1043, "ASUS", ALC256_FIXUP_ASUS_MIC,
		{0x14, 0x90170110},
		{0x1b, 0x90a70130},
		{0x21, 0x04211020}),
	SND_HDA_PIN_QUIRK(0x10ec0256, 0x1043, "ASUS", ALC256_FIXUP_ASUS_MIC,
		{0x14, 0x90170110},
		{0x1b, 0x90a70130},
		{0x21, 0x03211020}),
	SND_HDA_PIN_QUIRK(0x10ec0256, 0x1043, "ASUS", ALC256_FIXUP_ASUS_MIC_NO_PRESENCE,
		{0x12, 0x90a60130},
		{0x14, 0x90170110},
		{0x21, 0x03211020}),
	SND_HDA_PIN_QUIRK(0x10ec0256, 0x1043, "ASUS", ALC256_FIXUP_ASUS_MIC_NO_PRESENCE,
		{0x12, 0x90a60130},
		{0x14, 0x90170110},
		{0x21, 0x04211020}),
	SND_HDA_PIN_QUIRK(0x10ec0256, 0x1043, "ASUS", ALC256_FIXUP_ASUS_MIC_NO_PRESENCE,
		{0x1a, 0x90a70130},
		{0x1b, 0x90170110},
		{0x21, 0x03211020}),
       SND_HDA_PIN_QUIRK(0x10ec0256, 0x103c, "HP", ALC256_FIXUP_HP_HEADSET_MIC,
		{0x14, 0x90170110},
		{0x19, 0x02a11020},
		{0x21, 0x0221101f}),
       SND_HDA_PIN_QUIRK(0x10ec0274, 0x103c, "HP", ALC274_FIXUP_HP_HEADSET_MIC,
		{0x17, 0x90170110},
		{0x19, 0x03a11030},
		{0x21, 0x03211020}),
	SND_HDA_PIN_QUIRK(0x10ec0280, 0x103c, "HP", ALC280_FIXUP_HP_GPIO4,
		{0x12, 0x90a60130},
		{0x14, 0x90170110},
		{0x15, 0x0421101f},
		{0x1a, 0x04a11020}),
	SND_HDA_PIN_QUIRK(0x10ec0280, 0x103c, "HP", ALC269_FIXUP_HP_GPIO_MIC1_LED,
		{0x12, 0x90a60140},
		{0x14, 0x90170110},
		{0x15, 0x0421101f},
		{0x18, 0x02811030},
		{0x1a, 0x04a1103f},
		{0x1b, 0x02011020}),
	SND_HDA_PIN_QUIRK(0x10ec0282, 0x103c, "HP 15 Touchsmart", ALC269_FIXUP_HP_MUTE_LED_MIC1,
		ALC282_STANDARD_PINS,
		{0x12, 0x99a30130},
		{0x19, 0x03a11020},
		{0x21, 0x0321101f}),
	SND_HDA_PIN_QUIRK(0x10ec0282, 0x103c, "HP", ALC269_FIXUP_HP_MUTE_LED_MIC1,
		ALC282_STANDARD_PINS,
		{0x12, 0x99a30130},
		{0x19, 0x03a11020},
		{0x21, 0x03211040}),
	SND_HDA_PIN_QUIRK(0x10ec0282, 0x103c, "HP", ALC269_FIXUP_HP_MUTE_LED_MIC1,
		ALC282_STANDARD_PINS,
		{0x12, 0x99a30130},
		{0x19, 0x03a11030},
		{0x21, 0x03211020}),
	SND_HDA_PIN_QUIRK(0x10ec0282, 0x103c, "HP", ALC269_FIXUP_HP_MUTE_LED_MIC1,
		ALC282_STANDARD_PINS,
		{0x12, 0x99a30130},
		{0x19, 0x04a11020},
		{0x21, 0x0421101f}),
	SND_HDA_PIN_QUIRK(0x10ec0282, 0x103c, "HP", ALC269_FIXUP_HP_LINE1_MIC1_LED,
		ALC282_STANDARD_PINS,
		{0x12, 0x90a60140},
		{0x19, 0x04a11030},
		{0x21, 0x04211020}),
	SND_HDA_PIN_QUIRK(0x10ec0282, 0x1025, "Acer", ALC282_FIXUP_ACER_DISABLE_LINEOUT,
		ALC282_STANDARD_PINS,
		{0x12, 0x90a609c0},
		{0x18, 0x03a11830},
		{0x19, 0x04a19831},
		{0x1a, 0x0481303f},
		{0x1b, 0x04211020},
		{0x21, 0x0321101f}),
	SND_HDA_PIN_QUIRK(0x10ec0282, 0x1025, "Acer", ALC282_FIXUP_ACER_DISABLE_LINEOUT,
		ALC282_STANDARD_PINS,
		{0x12, 0x90a60940},
		{0x18, 0x03a11830},
		{0x19, 0x04a19831},
		{0x1a, 0x0481303f},
		{0x1b, 0x04211020},
		{0x21, 0x0321101f}),
	SND_HDA_PIN_QUIRK(0x10ec0283, 0x1028, "Dell", ALC269_FIXUP_DELL1_MIC_NO_PRESENCE,
		ALC282_STANDARD_PINS,
		{0x12, 0x90a60130},
		{0x21, 0x0321101f}),
	SND_HDA_PIN_QUIRK(0x10ec0283, 0x1028, "Dell", ALC269_FIXUP_DELL1_MIC_NO_PRESENCE,
		{0x12, 0x90a60160},
		{0x14, 0x90170120},
		{0x21, 0x02211030}),
	SND_HDA_PIN_QUIRK(0x10ec0283, 0x1028, "Dell", ALC269_FIXUP_DELL1_MIC_NO_PRESENCE,
		ALC282_STANDARD_PINS,
		{0x12, 0x90a60130},
		{0x19, 0x03a11020},
		{0x21, 0x0321101f}),
	SND_HDA_PIN_QUIRK(0x10ec0285, 0x17aa, "Lenovo", ALC285_FIXUP_LENOVO_PC_BEEP_IN_NOISE,
		{0x12, 0x90a60130},
		{0x14, 0x90170110},
		{0x19, 0x04a11040},
		{0x21, 0x04211020}),
	SND_HDA_PIN_QUIRK(0x10ec0285, 0x17aa, "Lenovo", ALC285_FIXUP_LENOVO_PC_BEEP_IN_NOISE,
		{0x14, 0x90170110},
		{0x19, 0x04a11040},
		{0x1d, 0x40600001},
		{0x21, 0x04211020}),
	SND_HDA_PIN_QUIRK(0x10ec0285, 0x17aa, "Lenovo", ALC285_FIXUP_THINKPAD_NO_BASS_SPK_HEADSET_JACK,
		{0x14, 0x90170110},
		{0x19, 0x04a11040},
		{0x21, 0x04211020}),
	SND_HDA_PIN_QUIRK(0x10ec0287, 0x17aa, "Lenovo", ALC285_FIXUP_THINKPAD_HEADSET_JACK,
		{0x14, 0x90170110},
		{0x17, 0x90170111},
		{0x19, 0x03a11030},
		{0x21, 0x03211020}),
	SND_HDA_PIN_QUIRK(0x10ec0286, 0x1025, "Acer", ALC286_FIXUP_ACER_AIO_MIC_NO_PRESENCE,
		{0x12, 0x90a60130},
		{0x17, 0x90170110},
		{0x21, 0x02211020}),
	SND_HDA_PIN_QUIRK(0x10ec0288, 0x1028, "Dell", ALC288_FIXUP_DELL1_MIC_NO_PRESENCE,
		{0x12, 0x90a60120},
		{0x14, 0x90170110},
		{0x21, 0x0321101f}),
	SND_HDA_PIN_QUIRK(0x10ec0290, 0x103c, "HP", ALC269_FIXUP_HP_MUTE_LED_MIC1,
		ALC290_STANDARD_PINS,
		{0x15, 0x04211040},
		{0x18, 0x90170112},
		{0x1a, 0x04a11020}),
	SND_HDA_PIN_QUIRK(0x10ec0290, 0x103c, "HP", ALC269_FIXUP_HP_MUTE_LED_MIC1,
		ALC290_STANDARD_PINS,
		{0x15, 0x04211040},
		{0x18, 0x90170110},
		{0x1a, 0x04a11020}),
	SND_HDA_PIN_QUIRK(0x10ec0290, 0x103c, "HP", ALC269_FIXUP_HP_MUTE_LED_MIC1,
		ALC290_STANDARD_PINS,
		{0x15, 0x0421101f},
		{0x1a, 0x04a11020}),
	SND_HDA_PIN_QUIRK(0x10ec0290, 0x103c, "HP", ALC269_FIXUP_HP_MUTE_LED_MIC1,
		ALC290_STANDARD_PINS,
		{0x15, 0x04211020},
		{0x1a, 0x04a11040}),
	SND_HDA_PIN_QUIRK(0x10ec0290, 0x103c, "HP", ALC269_FIXUP_HP_MUTE_LED_MIC1,
		ALC290_STANDARD_PINS,
		{0x14, 0x90170110},
		{0x15, 0x04211020},
		{0x1a, 0x04a11040}),
	SND_HDA_PIN_QUIRK(0x10ec0290, 0x103c, "HP", ALC269_FIXUP_HP_MUTE_LED_MIC1,
		ALC290_STANDARD_PINS,
		{0x14, 0x90170110},
		{0x15, 0x04211020},
		{0x1a, 0x04a11020}),
	SND_HDA_PIN_QUIRK(0x10ec0290, 0x103c, "HP", ALC269_FIXUP_HP_MUTE_LED_MIC1,
		ALC290_STANDARD_PINS,
		{0x14, 0x90170110},
		{0x15, 0x0421101f},
		{0x1a, 0x04a11020}),
	SND_HDA_PIN_QUIRK(0x10ec0292, 0x1028, "Dell", ALC269_FIXUP_DELL2_MIC_NO_PRESENCE,
		ALC292_STANDARD_PINS,
		{0x12, 0x90a60140},
		{0x16, 0x01014020},
		{0x19, 0x01a19030}),
	SND_HDA_PIN_QUIRK(0x10ec0292, 0x1028, "Dell", ALC269_FIXUP_DELL2_MIC_NO_PRESENCE,
		ALC292_STANDARD_PINS,
		{0x12, 0x90a60140},
		{0x16, 0x01014020},
		{0x18, 0x02a19031},
		{0x19, 0x01a1903e}),
	SND_HDA_PIN_QUIRK(0x10ec0292, 0x1028, "Dell", ALC269_FIXUP_DELL3_MIC_NO_PRESENCE,
		ALC292_STANDARD_PINS,
		{0x12, 0x90a60140}),
	SND_HDA_PIN_QUIRK(0x10ec0293, 0x1028, "Dell", ALC293_FIXUP_DELL1_MIC_NO_PRESENCE,
		ALC292_STANDARD_PINS,
		{0x13, 0x90a60140},
		{0x16, 0x21014020},
		{0x19, 0x21a19030}),
	SND_HDA_PIN_QUIRK(0x10ec0293, 0x1028, "Dell", ALC293_FIXUP_DELL1_MIC_NO_PRESENCE,
		ALC292_STANDARD_PINS,
		{0x13, 0x90a60140}),
	SND_HDA_PIN_QUIRK(0x10ec0294, 0x1043, "ASUS", ALC294_FIXUP_ASUS_HPE,
		{0x17, 0x90170110},
		{0x21, 0x04211020}),
	SND_HDA_PIN_QUIRK(0x10ec0294, 0x1043, "ASUS", ALC294_FIXUP_ASUS_MIC,
		{0x14, 0x90170110},
		{0x1b, 0x90a70130},
		{0x21, 0x04211020}),
	SND_HDA_PIN_QUIRK(0x10ec0294, 0x1043, "ASUS", ALC294_FIXUP_ASUS_SPK,
		{0x12, 0x90a60130},
		{0x17, 0x90170110},
		{0x21, 0x03211020}),
	SND_HDA_PIN_QUIRK(0x10ec0294, 0x1043, "ASUS", ALC294_FIXUP_ASUS_SPK,
		{0x12, 0x90a60130},
		{0x17, 0x90170110},
		{0x21, 0x04211020}),
	SND_HDA_PIN_QUIRK(0x10ec0295, 0x1043, "ASUS", ALC294_FIXUP_ASUS_SPK,
		{0x12, 0x90a60130},
		{0x17, 0x90170110},
		{0x21, 0x03211020}),
	SND_HDA_PIN_QUIRK(0x10ec0295, 0x1043, "ASUS", ALC295_FIXUP_ASUS_MIC_NO_PRESENCE,
		{0x12, 0x90a60120},
		{0x17, 0x90170110},
		{0x21, 0x04211030}),
	SND_HDA_PIN_QUIRK(0x10ec0295, 0x1043, "ASUS", ALC295_FIXUP_ASUS_MIC_NO_PRESENCE,
		{0x12, 0x90a60130},
		{0x17, 0x90170110},
		{0x21, 0x03211020}),
	SND_HDA_PIN_QUIRK(0x10ec0295, 0x1043, "ASUS", ALC295_FIXUP_ASUS_MIC_NO_PRESENCE,
		{0x12, 0x90a60130},
		{0x17, 0x90170110},
		{0x21, 0x03211020}),
	SND_HDA_PIN_QUIRK(0x10ec0295, 0x1028, "Dell", ALC269_FIXUP_DELL4_MIC_NO_PRESENCE,
		{0x14, 0x90170110},
		{0x21, 0x04211020}),
	SND_HDA_PIN_QUIRK(0x10ec0295, 0x1028, "Dell", ALC269_FIXUP_DELL4_MIC_NO_PRESENCE,
		{0x14, 0x90170110},
		{0x21, 0x04211030}),
	SND_HDA_PIN_QUIRK(0x10ec0295, 0x1028, "Dell", ALC269_FIXUP_DELL1_MIC_NO_PRESENCE,
		ALC295_STANDARD_PINS,
		{0x17, 0x21014020},
		{0x18, 0x21a19030}),
	SND_HDA_PIN_QUIRK(0x10ec0295, 0x1028, "Dell", ALC269_FIXUP_DELL1_MIC_NO_PRESENCE,
		ALC295_STANDARD_PINS,
		{0x17, 0x21014040},
		{0x18, 0x21a19050}),
	SND_HDA_PIN_QUIRK(0x10ec0295, 0x1028, "Dell", ALC269_FIXUP_DELL1_MIC_NO_PRESENCE,
		ALC295_STANDARD_PINS),
	SND_HDA_PIN_QUIRK(0x10ec0298, 0x1028, "Dell", ALC298_FIXUP_DELL1_MIC_NO_PRESENCE,
		ALC298_STANDARD_PINS,
		{0x17, 0x90170110}),
	SND_HDA_PIN_QUIRK(0x10ec0298, 0x1028, "Dell", ALC298_FIXUP_DELL1_MIC_NO_PRESENCE,
		ALC298_STANDARD_PINS,
		{0x17, 0x90170140}),
	SND_HDA_PIN_QUIRK(0x10ec0298, 0x1028, "Dell", ALC298_FIXUP_DELL1_MIC_NO_PRESENCE,
		ALC298_STANDARD_PINS,
		{0x17, 0x90170150}),
	SND_HDA_PIN_QUIRK(0x10ec0298, 0x1028, "Dell", ALC298_FIXUP_SPK_VOLUME,
		{0x12, 0xb7a60140},
		{0x13, 0xb7a60150},
		{0x17, 0x90170110},
		{0x1a, 0x03011020},
		{0x21, 0x03211030}),
	SND_HDA_PIN_QUIRK(0x10ec0298, 0x1028, "Dell", ALC298_FIXUP_ALIENWARE_MIC_NO_PRESENCE,
		{0x12, 0xb7a60140},
		{0x17, 0x90170110},
		{0x1a, 0x03a11030},
		{0x21, 0x03211020}),
	SND_HDA_PIN_QUIRK(0x10ec0299, 0x1028, "Dell", ALC269_FIXUP_DELL4_MIC_NO_PRESENCE,
		ALC225_STANDARD_PINS,
		{0x12, 0xb7a60130},
		{0x17, 0x90170110}),
	SND_HDA_PIN_QUIRK(0x10ec0623, 0x17aa, "Lenovo", ALC283_FIXUP_HEADSET_MIC,
		{0x14, 0x01014010},
		{0x17, 0x90170120},
		{0x18, 0x02a11030},
		{0x19, 0x02a1103f},
		{0x21, 0x0221101f}),
	{}
};

/* This is the fallback pin_fixup_tbl for alc269 family, to make the tbl match
 * more machines, don't need to match all valid pins, just need to match
 * all the pins defined in the tbl. Just because of this reason, it is possible
 * that a single machine matches multiple tbls, so there is one limitation:
 *   at most one tbl is allowed to define for the same vendor and same codec
 */
static const struct snd_hda_pin_quirk alc269_fallback_pin_fixup_tbl[] = {
	SND_HDA_PIN_QUIRK(0x10ec0289, 0x1028, "Dell", ALC269_FIXUP_DELL4_MIC_NO_PRESENCE,
		{0x19, 0x40000000},
		{0x1b, 0x40000000}),
	SND_HDA_PIN_QUIRK(0x10ec0256, 0x1028, "Dell", ALC255_FIXUP_DELL1_MIC_NO_PRESENCE,
		{0x19, 0x40000000},
		{0x1a, 0x40000000}),
	SND_HDA_PIN_QUIRK(0x10ec0236, 0x1028, "Dell", ALC255_FIXUP_DELL1_MIC_NO_PRESENCE,
		{0x19, 0x40000000},
		{0x1a, 0x40000000}),
	SND_HDA_PIN_QUIRK(0x10ec0274, 0x1028, "Dell", ALC274_FIXUP_DELL_AIO_LINEOUT_VERB,
		{0x19, 0x40000000},
		{0x1a, 0x40000000}),
	{}
};

static void alc269_fill_coef(struct hda_codec *codec)
{
	struct alc_spec *spec = codec->spec;
	int val;

	if (spec->codec_variant != ALC269_TYPE_ALC269VB)
		return;

	if ((alc_get_coef0(codec) & 0x00ff) < 0x015) {
		alc_write_coef_idx(codec, 0xf, 0x960b);
		alc_write_coef_idx(codec, 0xe, 0x8817);
	}

	if ((alc_get_coef0(codec) & 0x00ff) == 0x016) {
		alc_write_coef_idx(codec, 0xf, 0x960b);
		alc_write_coef_idx(codec, 0xe, 0x8814);
	}

	if ((alc_get_coef0(codec) & 0x00ff) == 0x017) {
		/* Power up output pin */
		alc_update_coef_idx(codec, 0x04, 0, 1<<11);
	}

	if ((alc_get_coef0(codec) & 0x00ff) == 0x018) {
		val = alc_read_coef_idx(codec, 0xd);
		if (val != -1 && (val & 0x0c00) >> 10 != 0x1) {
			/* Capless ramp up clock control */
			alc_write_coef_idx(codec, 0xd, val | (1<<10));
		}
		val = alc_read_coef_idx(codec, 0x17);
		if (val != -1 && (val & 0x01c0) >> 6 != 0x4) {
			/* Class D power on reset */
			alc_write_coef_idx(codec, 0x17, val | (1<<7));
		}
	}

	/* HP */
	alc_update_coef_idx(codec, 0x4, 0, 1<<11);
}

/*
 */
static int patch_alc269(struct hda_codec *codec)
{
	struct alc_spec *spec;
	int err;

	err = alc_alloc_spec(codec, 0x0b);
	if (err < 0)
		return err;

	spec = codec->spec;
	spec->gen.shared_mic_vref_pin = 0x18;
	codec->power_save_node = 0;

#ifdef CONFIG_PM
	codec->patch_ops.suspend = alc269_suspend;
	codec->patch_ops.resume = alc269_resume;
#endif
	spec->shutup = alc_default_shutup;
	spec->init_hook = alc_default_init;

	switch (codec->core.vendor_id) {
	case 0x10ec0269:
		spec->codec_variant = ALC269_TYPE_ALC269VA;
		switch (alc_get_coef0(codec) & 0x00f0) {
		case 0x0010:
			if (codec->bus->pci &&
			    codec->bus->pci->subsystem_vendor == 0x1025 &&
			    spec->cdefine.platform_type == 1)
				err = alc_codec_rename(codec, "ALC271X");
			spec->codec_variant = ALC269_TYPE_ALC269VB;
			break;
		case 0x0020:
			if (codec->bus->pci &&
			    codec->bus->pci->subsystem_vendor == 0x17aa &&
			    codec->bus->pci->subsystem_device == 0x21f3)
				err = alc_codec_rename(codec, "ALC3202");
			spec->codec_variant = ALC269_TYPE_ALC269VC;
			break;
		case 0x0030:
			spec->codec_variant = ALC269_TYPE_ALC269VD;
			break;
		default:
			alc_fix_pll_init(codec, 0x20, 0x04, 15);
		}
		if (err < 0)
			goto error;
		spec->shutup = alc269_shutup;
		spec->init_hook = alc269_fill_coef;
		alc269_fill_coef(codec);
		break;

	case 0x10ec0280:
	case 0x10ec0290:
		spec->codec_variant = ALC269_TYPE_ALC280;
		break;
	case 0x10ec0282:
		spec->codec_variant = ALC269_TYPE_ALC282;
		spec->shutup = alc282_shutup;
		spec->init_hook = alc282_init;
		break;
	case 0x10ec0233:
	case 0x10ec0283:
		spec->codec_variant = ALC269_TYPE_ALC283;
		spec->shutup = alc283_shutup;
		spec->init_hook = alc283_init;
		break;
	case 0x10ec0284:
	case 0x10ec0292:
		spec->codec_variant = ALC269_TYPE_ALC284;
		break;
	case 0x10ec0293:
		spec->codec_variant = ALC269_TYPE_ALC293;
		break;
	case 0x10ec0286:
	case 0x10ec0288:
		spec->codec_variant = ALC269_TYPE_ALC286;
		break;
	case 0x10ec0298:
		spec->codec_variant = ALC269_TYPE_ALC298;
		break;
	case 0x10ec0235:
	case 0x10ec0255:
		spec->codec_variant = ALC269_TYPE_ALC255;
		spec->shutup = alc256_shutup;
		spec->init_hook = alc256_init;
		break;
	case 0x10ec0230:
	case 0x10ec0236:
	case 0x10ec0256:
	case 0x19e58326:
		spec->codec_variant = ALC269_TYPE_ALC256;
		spec->shutup = alc256_shutup;
		spec->init_hook = alc256_init;
		spec->gen.mixer_nid = 0; /* ALC256 does not have any loopback mixer path */
		break;
	case 0x10ec0257:
		spec->codec_variant = ALC269_TYPE_ALC257;
		spec->shutup = alc256_shutup;
		spec->init_hook = alc256_init;
		spec->gen.mixer_nid = 0;
		break;
	case 0x10ec0215:
	case 0x10ec0245:
	case 0x10ec0285:
	case 0x10ec0289:
		if (alc_get_coef0(codec) & 0x0010)
			spec->codec_variant = ALC269_TYPE_ALC245;
		else
			spec->codec_variant = ALC269_TYPE_ALC215;
		spec->shutup = alc225_shutup;
		spec->init_hook = alc225_init;
		spec->gen.mixer_nid = 0;
		break;
	case 0x10ec0225:
	case 0x10ec0295:
	case 0x10ec0299:
		spec->codec_variant = ALC269_TYPE_ALC225;
		spec->shutup = alc225_shutup;
		spec->init_hook = alc225_init;
		spec->gen.mixer_nid = 0; /* no loopback on ALC225, ALC295 and ALC299 */
		break;
	case 0x10ec0287:
		spec->codec_variant = ALC269_TYPE_ALC287;
		spec->shutup = alc225_shutup;
		spec->init_hook = alc225_init;
		spec->gen.mixer_nid = 0; /* no loopback on ALC287 */
		break;
	case 0x10ec0234:
	case 0x10ec0274:
	case 0x10ec0294:
		spec->codec_variant = ALC269_TYPE_ALC294;
		spec->gen.mixer_nid = 0; /* ALC2x4 does not have any loopback mixer path */
		alc_update_coef_idx(codec, 0x6b, 0x0018, (1<<4) | (1<<3)); /* UAJ MIC Vref control by verb */
		spec->init_hook = alc294_init;
		break;
	case 0x10ec0300:
		spec->codec_variant = ALC269_TYPE_ALC300;
		spec->gen.mixer_nid = 0; /* no loopback on ALC300 */
		break;
	case 0x10ec0623:
		spec->codec_variant = ALC269_TYPE_ALC623;
		break;
	case 0x10ec0700:
	case 0x10ec0701:
	case 0x10ec0703:
	case 0x10ec0711:
		spec->codec_variant = ALC269_TYPE_ALC700;
		spec->gen.mixer_nid = 0; /* ALC700 does not have any loopback mixer path */
		alc_update_coef_idx(codec, 0x4a, 1 << 15, 0); /* Combo jack auto trigger control */
		spec->init_hook = alc294_init;
		break;

	}

	if (snd_hda_codec_read(codec, 0x51, 0, AC_VERB_PARAMETERS, 0) == 0x10ec5505) {
		spec->has_alc5505_dsp = 1;
		spec->init_hook = alc5505_dsp_init;
	}

	alc_pre_init(codec);

	snd_hda_pick_fixup(codec, alc269_fixup_models,
		       alc269_fixup_tbl, alc269_fixups);
	/* FIXME: both TX300 and ROG Strix G17 have the same SSID, and
	 * the quirk breaks the latter (bko#214101).
	 * Clear the wrong entry.
	 */
	if (codec->fixup_id == ALC282_FIXUP_ASUS_TX300 &&
	    codec->core.vendor_id == 0x10ec0294) {
		codec_dbg(codec, "Clear wrong fixup for ASUS ROG Strix G17\n");
		codec->fixup_id = HDA_FIXUP_ID_NOT_SET;
	}

	snd_hda_pick_pin_fixup(codec, alc269_pin_fixup_tbl, alc269_fixups, true);
	snd_hda_pick_pin_fixup(codec, alc269_fallback_pin_fixup_tbl, alc269_fixups, false);
	snd_hda_pick_fixup(codec, NULL,	alc269_fixup_vendor_tbl,
			   alc269_fixups);
	snd_hda_apply_fixup(codec, HDA_FIXUP_ACT_PRE_PROBE);

	alc_auto_parse_customize_define(codec);

	if (has_cdefine_beep(codec))
		spec->gen.beep_nid = 0x01;

	/* automatic parse from the BIOS config */
	err = alc269_parse_auto_config(codec);
	if (err < 0)
		goto error;

	if (!spec->gen.no_analog && spec->gen.beep_nid && spec->gen.mixer_nid) {
		err = set_beep_amp(spec, spec->gen.mixer_nid, 0x04, HDA_INPUT);
		if (err < 0)
			goto error;
	}

	snd_hda_apply_fixup(codec, HDA_FIXUP_ACT_PROBE);

	return 0;

 error:
	alc_free(codec);
	return err;
}

/*
 * ALC861
 */

static int alc861_parse_auto_config(struct hda_codec *codec)
{
	static const hda_nid_t alc861_ignore[] = { 0x1d, 0 };
	static const hda_nid_t alc861_ssids[] = { 0x0e, 0x0f, 0x0b, 0 };
	return alc_parse_auto_config(codec, alc861_ignore, alc861_ssids);
}

/* Pin config fixes */
enum {
	ALC861_FIXUP_FSC_AMILO_PI1505,
	ALC861_FIXUP_AMP_VREF_0F,
	ALC861_FIXUP_NO_JACK_DETECT,
	ALC861_FIXUP_ASUS_A6RP,
	ALC660_FIXUP_ASUS_W7J,
};

/* On some laptops, VREF of pin 0x0f is abused for controlling the main amp */
static void alc861_fixup_asus_amp_vref_0f(struct hda_codec *codec,
			const struct hda_fixup *fix, int action)
{
	struct alc_spec *spec = codec->spec;
	unsigned int val;

	if (action != HDA_FIXUP_ACT_INIT)
		return;
	val = snd_hda_codec_get_pin_target(codec, 0x0f);
	if (!(val & (AC_PINCTL_IN_EN | AC_PINCTL_OUT_EN)))
		val |= AC_PINCTL_IN_EN;
	val |= AC_PINCTL_VREF_50;
	snd_hda_set_pin_ctl(codec, 0x0f, val);
	spec->gen.keep_vref_in_automute = 1;
}

/* suppress the jack-detection */
static void alc_fixup_no_jack_detect(struct hda_codec *codec,
				     const struct hda_fixup *fix, int action)
{
	if (action == HDA_FIXUP_ACT_PRE_PROBE)
		codec->no_jack_detect = 1;
}

static const struct hda_fixup alc861_fixups[] = {
	[ALC861_FIXUP_FSC_AMILO_PI1505] = {
		.type = HDA_FIXUP_PINS,
		.v.pins = (const struct hda_pintbl[]) {
			{ 0x0b, 0x0221101f }, /* HP */
			{ 0x0f, 0x90170310 }, /* speaker */
			{ }
		}
	},
	[ALC861_FIXUP_AMP_VREF_0F] = {
		.type = HDA_FIXUP_FUNC,
		.v.func = alc861_fixup_asus_amp_vref_0f,
	},
	[ALC861_FIXUP_NO_JACK_DETECT] = {
		.type = HDA_FIXUP_FUNC,
		.v.func = alc_fixup_no_jack_detect,
	},
	[ALC861_FIXUP_ASUS_A6RP] = {
		.type = HDA_FIXUP_FUNC,
		.v.func = alc861_fixup_asus_amp_vref_0f,
		.chained = true,
		.chain_id = ALC861_FIXUP_NO_JACK_DETECT,
	},
	[ALC660_FIXUP_ASUS_W7J] = {
		.type = HDA_FIXUP_VERBS,
		.v.verbs = (const struct hda_verb[]) {
			/* ASUS W7J needs a magic pin setup on unused NID 0x10
			 * for enabling outputs
			 */
			{0x10, AC_VERB_SET_PIN_WIDGET_CONTROL, 0x24},
			{ }
		},
	}
};

static const struct snd_pci_quirk alc861_fixup_tbl[] = {
	SND_PCI_QUIRK(0x1043, 0x1253, "ASUS W7J", ALC660_FIXUP_ASUS_W7J),
	SND_PCI_QUIRK(0x1043, 0x1263, "ASUS Z35HL", ALC660_FIXUP_ASUS_W7J),
	SND_PCI_QUIRK(0x1043, 0x1393, "ASUS A6Rp", ALC861_FIXUP_ASUS_A6RP),
	SND_PCI_QUIRK_VENDOR(0x1043, "ASUS laptop", ALC861_FIXUP_AMP_VREF_0F),
	SND_PCI_QUIRK(0x1462, 0x7254, "HP DX2200", ALC861_FIXUP_NO_JACK_DETECT),
	SND_PCI_QUIRK_VENDOR(0x1584, "Haier/Uniwill", ALC861_FIXUP_AMP_VREF_0F),
	SND_PCI_QUIRK(0x1734, 0x10c7, "FSC Amilo Pi1505", ALC861_FIXUP_FSC_AMILO_PI1505),
	{}
};

/*
 */
static int patch_alc861(struct hda_codec *codec)
{
	struct alc_spec *spec;
	int err;

	err = alc_alloc_spec(codec, 0x15);
	if (err < 0)
		return err;

	spec = codec->spec;
	if (has_cdefine_beep(codec))
		spec->gen.beep_nid = 0x23;

#ifdef CONFIG_PM
	spec->power_hook = alc_power_eapd;
#endif

	alc_pre_init(codec);

	snd_hda_pick_fixup(codec, NULL, alc861_fixup_tbl, alc861_fixups);
	snd_hda_apply_fixup(codec, HDA_FIXUP_ACT_PRE_PROBE);

	/* automatic parse from the BIOS config */
	err = alc861_parse_auto_config(codec);
	if (err < 0)
		goto error;

	if (!spec->gen.no_analog) {
		err = set_beep_amp(spec, 0x23, 0, HDA_OUTPUT);
		if (err < 0)
			goto error;
	}

	snd_hda_apply_fixup(codec, HDA_FIXUP_ACT_PROBE);

	return 0;

 error:
	alc_free(codec);
	return err;
}

/*
 * ALC861-VD support
 *
 * Based on ALC882
 *
 * In addition, an independent DAC
 */
static int alc861vd_parse_auto_config(struct hda_codec *codec)
{
	static const hda_nid_t alc861vd_ignore[] = { 0x1d, 0 };
	static const hda_nid_t alc861vd_ssids[] = { 0x15, 0x1b, 0x14, 0 };
	return alc_parse_auto_config(codec, alc861vd_ignore, alc861vd_ssids);
}

enum {
	ALC660VD_FIX_ASUS_GPIO1,
	ALC861VD_FIX_DALLAS,
};

/* exclude VREF80 */
static void alc861vd_fixup_dallas(struct hda_codec *codec,
				  const struct hda_fixup *fix, int action)
{
	if (action == HDA_FIXUP_ACT_PRE_PROBE) {
		snd_hda_override_pin_caps(codec, 0x18, 0x00000734);
		snd_hda_override_pin_caps(codec, 0x19, 0x0000073c);
	}
}

/* reset GPIO1 */
static void alc660vd_fixup_asus_gpio1(struct hda_codec *codec,
				      const struct hda_fixup *fix, int action)
{
	struct alc_spec *spec = codec->spec;

	if (action == HDA_FIXUP_ACT_PRE_PROBE)
		spec->gpio_mask |= 0x02;
	alc_fixup_gpio(codec, action, 0x01);
}

static const struct hda_fixup alc861vd_fixups[] = {
	[ALC660VD_FIX_ASUS_GPIO1] = {
		.type = HDA_FIXUP_FUNC,
		.v.func = alc660vd_fixup_asus_gpio1,
	},
	[ALC861VD_FIX_DALLAS] = {
		.type = HDA_FIXUP_FUNC,
		.v.func = alc861vd_fixup_dallas,
	},
};

static const struct snd_pci_quirk alc861vd_fixup_tbl[] = {
	SND_PCI_QUIRK(0x103c, 0x30bf, "HP TX1000", ALC861VD_FIX_DALLAS),
	SND_PCI_QUIRK(0x1043, 0x1339, "ASUS A7-K", ALC660VD_FIX_ASUS_GPIO1),
	SND_PCI_QUIRK(0x1179, 0xff31, "Toshiba L30-149", ALC861VD_FIX_DALLAS),
	{}
};

/*
 */
static int patch_alc861vd(struct hda_codec *codec)
{
	struct alc_spec *spec;
	int err;

	err = alc_alloc_spec(codec, 0x0b);
	if (err < 0)
		return err;

	spec = codec->spec;
	if (has_cdefine_beep(codec))
		spec->gen.beep_nid = 0x23;

	spec->shutup = alc_eapd_shutup;

	alc_pre_init(codec);

	snd_hda_pick_fixup(codec, NULL, alc861vd_fixup_tbl, alc861vd_fixups);
	snd_hda_apply_fixup(codec, HDA_FIXUP_ACT_PRE_PROBE);

	/* automatic parse from the BIOS config */
	err = alc861vd_parse_auto_config(codec);
	if (err < 0)
		goto error;

	if (!spec->gen.no_analog) {
		err = set_beep_amp(spec, 0x0b, 0x05, HDA_INPUT);
		if (err < 0)
			goto error;
	}

	snd_hda_apply_fixup(codec, HDA_FIXUP_ACT_PROBE);

	return 0;

 error:
	alc_free(codec);
	return err;
}

/*
 * ALC662 support
 *
 * ALC662 is almost identical with ALC880 but has cleaner and more flexible
 * configuration.  Each pin widget can choose any input DACs and a mixer.
 * Each ADC is connected from a mixer of all inputs.  This makes possible
 * 6-channel independent captures.
 *
 * In addition, an independent DAC for the multi-playback (not used in this
 * driver yet).
 */

/*
 * BIOS auto configuration
 */

static int alc662_parse_auto_config(struct hda_codec *codec)
{
	static const hda_nid_t alc662_ignore[] = { 0x1d, 0 };
	static const hda_nid_t alc663_ssids[] = { 0x15, 0x1b, 0x14, 0x21 };
	static const hda_nid_t alc662_ssids[] = { 0x15, 0x1b, 0x14, 0 };
	const hda_nid_t *ssids;

	if (codec->core.vendor_id == 0x10ec0272 || codec->core.vendor_id == 0x10ec0663 ||
	    codec->core.vendor_id == 0x10ec0665 || codec->core.vendor_id == 0x10ec0670 ||
	    codec->core.vendor_id == 0x10ec0671)
		ssids = alc663_ssids;
	else
		ssids = alc662_ssids;
	return alc_parse_auto_config(codec, alc662_ignore, ssids);
}

static void alc272_fixup_mario(struct hda_codec *codec,
			       const struct hda_fixup *fix, int action)
{
	if (action != HDA_FIXUP_ACT_PRE_PROBE)
		return;
	if (snd_hda_override_amp_caps(codec, 0x2, HDA_OUTPUT,
				      (0x3b << AC_AMPCAP_OFFSET_SHIFT) |
				      (0x3b << AC_AMPCAP_NUM_STEPS_SHIFT) |
				      (0x03 << AC_AMPCAP_STEP_SIZE_SHIFT) |
				      (0 << AC_AMPCAP_MUTE_SHIFT)))
		codec_warn(codec, "failed to override amp caps for NID 0x2\n");
}

static const struct snd_pcm_chmap_elem asus_pcm_2_1_chmaps[] = {
	{ .channels = 2,
	  .map = { SNDRV_CHMAP_FL, SNDRV_CHMAP_FR } },
	{ .channels = 4,
	  .map = { SNDRV_CHMAP_FL, SNDRV_CHMAP_FR,
		   SNDRV_CHMAP_NA, SNDRV_CHMAP_LFE } }, /* LFE only on right */
	{ }
};

/* override the 2.1 chmap */
static void alc_fixup_bass_chmap(struct hda_codec *codec,
				    const struct hda_fixup *fix, int action)
{
	if (action == HDA_FIXUP_ACT_BUILD) {
		struct alc_spec *spec = codec->spec;
		spec->gen.pcm_rec[0]->stream[0].chmap = asus_pcm_2_1_chmaps;
	}
}

/* avoid D3 for keeping GPIO up */
static unsigned int gpio_led_power_filter(struct hda_codec *codec,
					  hda_nid_t nid,
					  unsigned int power_state)
{
	struct alc_spec *spec = codec->spec;
	if (nid == codec->core.afg && power_state == AC_PWRST_D3 && spec->gpio_data)
		return AC_PWRST_D0;
	return power_state;
}

static void alc662_fixup_led_gpio1(struct hda_codec *codec,
				   const struct hda_fixup *fix, int action)
{
	struct alc_spec *spec = codec->spec;

	alc_fixup_hp_gpio_led(codec, action, 0x01, 0);
	if (action == HDA_FIXUP_ACT_PRE_PROBE) {
		spec->mute_led_polarity = 1;
		codec->power_filter = gpio_led_power_filter;
	}
}

static void alc662_usi_automute_hook(struct hda_codec *codec,
					 struct hda_jack_callback *jack)
{
	struct alc_spec *spec = codec->spec;
	int vref;
	msleep(200);
	snd_hda_gen_hp_automute(codec, jack);

	vref = spec->gen.hp_jack_present ? PIN_VREF80 : 0;
	msleep(100);
	snd_hda_codec_write(codec, 0x19, 0, AC_VERB_SET_PIN_WIDGET_CONTROL,
			    vref);
}

static void alc662_fixup_usi_headset_mic(struct hda_codec *codec,
				     const struct hda_fixup *fix, int action)
{
	struct alc_spec *spec = codec->spec;
	if (action == HDA_FIXUP_ACT_PRE_PROBE) {
		spec->parse_flags |= HDA_PINCFG_HEADSET_MIC;
		spec->gen.hp_automute_hook = alc662_usi_automute_hook;
	}
}

static void alc662_aspire_ethos_mute_speakers(struct hda_codec *codec,
					struct hda_jack_callback *cb)
{
	/* surround speakers at 0x1b already get muted automatically when
	 * headphones are plugged in, but we have to mute/unmute the remaining
	 * channels manually:
	 * 0x15 - front left/front right
	 * 0x18 - front center/ LFE
	 */
	if (snd_hda_jack_detect_state(codec, 0x1b) == HDA_JACK_PRESENT) {
		snd_hda_set_pin_ctl_cache(codec, 0x15, 0);
		snd_hda_set_pin_ctl_cache(codec, 0x18, 0);
	} else {
		snd_hda_set_pin_ctl_cache(codec, 0x15, PIN_OUT);
		snd_hda_set_pin_ctl_cache(codec, 0x18, PIN_OUT);
	}
}

static void alc662_fixup_aspire_ethos_hp(struct hda_codec *codec,
					const struct hda_fixup *fix, int action)
{
    /* Pin 0x1b: shared headphones jack and surround speakers */
	if (!is_jack_detectable(codec, 0x1b))
		return;

	switch (action) {
	case HDA_FIXUP_ACT_PRE_PROBE:
		snd_hda_jack_detect_enable_callback(codec, 0x1b,
				alc662_aspire_ethos_mute_speakers);
		/* subwoofer needs an extra GPIO setting to become audible */
		alc_setup_gpio(codec, 0x02);
		break;
	case HDA_FIXUP_ACT_INIT:
		/* Make sure to start in a correct state, i.e. if
		 * headphones have been plugged in before powering up the system
		 */
		alc662_aspire_ethos_mute_speakers(codec, NULL);
		break;
	}
}

static void alc671_fixup_hp_headset_mic2(struct hda_codec *codec,
					     const struct hda_fixup *fix, int action)
{
	struct alc_spec *spec = codec->spec;

	static const struct hda_pintbl pincfgs[] = {
		{ 0x19, 0x02a11040 }, /* use as headset mic, with its own jack detect */
		{ 0x1b, 0x0181304f },
		{ }
	};

	switch (action) {
	case HDA_FIXUP_ACT_PRE_PROBE:
		spec->gen.mixer_nid = 0;
		spec->parse_flags |= HDA_PINCFG_HEADSET_MIC;
		snd_hda_apply_pincfgs(codec, pincfgs);
		break;
	case HDA_FIXUP_ACT_INIT:
		alc_write_coef_idx(codec, 0x19, 0xa054);
		break;
	}
}

static void alc897_hp_automute_hook(struct hda_codec *codec,
					 struct hda_jack_callback *jack)
{
	struct alc_spec *spec = codec->spec;
	int vref;

	snd_hda_gen_hp_automute(codec, jack);
	vref = spec->gen.hp_jack_present ? (PIN_HP | AC_PINCTL_VREF_100) : PIN_HP;
	snd_hda_codec_write(codec, 0x1b, 0, AC_VERB_SET_PIN_WIDGET_CONTROL,
			    vref);
}

static void alc897_fixup_lenovo_headset_mic(struct hda_codec *codec,
				     const struct hda_fixup *fix, int action)
{
	struct alc_spec *spec = codec->spec;
	if (action == HDA_FIXUP_ACT_PRE_PROBE) {
		spec->gen.hp_automute_hook = alc897_hp_automute_hook;
	}
}

static const struct coef_fw alc668_coefs[] = {
	WRITE_COEF(0x01, 0xbebe), WRITE_COEF(0x02, 0xaaaa), WRITE_COEF(0x03,    0x0),
	WRITE_COEF(0x04, 0x0180), WRITE_COEF(0x06,    0x0), WRITE_COEF(0x07, 0x0f80),
	WRITE_COEF(0x08, 0x0031), WRITE_COEF(0x0a, 0x0060), WRITE_COEF(0x0b,    0x0),
	WRITE_COEF(0x0c, 0x7cf7), WRITE_COEF(0x0d, 0x1080), WRITE_COEF(0x0e, 0x7f7f),
	WRITE_COEF(0x0f, 0xcccc), WRITE_COEF(0x10, 0xddcc), WRITE_COEF(0x11, 0x0001),
	WRITE_COEF(0x13,    0x0), WRITE_COEF(0x14, 0x2aa0), WRITE_COEF(0x17, 0xa940),
	WRITE_COEF(0x19,    0x0), WRITE_COEF(0x1a,    0x0), WRITE_COEF(0x1b,    0x0),
	WRITE_COEF(0x1c,    0x0), WRITE_COEF(0x1d,    0x0), WRITE_COEF(0x1e, 0x7418),
	WRITE_COEF(0x1f, 0x0804), WRITE_COEF(0x20, 0x4200), WRITE_COEF(0x21, 0x0468),
	WRITE_COEF(0x22, 0x8ccc), WRITE_COEF(0x23, 0x0250), WRITE_COEF(0x24, 0x7418),
	WRITE_COEF(0x27,    0x0), WRITE_COEF(0x28, 0x8ccc), WRITE_COEF(0x2a, 0xff00),
	WRITE_COEF(0x2b, 0x8000), WRITE_COEF(0xa7, 0xff00), WRITE_COEF(0xa8, 0x8000),
	WRITE_COEF(0xaa, 0x2e17), WRITE_COEF(0xab, 0xa0c0), WRITE_COEF(0xac,    0x0),
	WRITE_COEF(0xad,    0x0), WRITE_COEF(0xae, 0x2ac6), WRITE_COEF(0xaf, 0xa480),
	WRITE_COEF(0xb0,    0x0), WRITE_COEF(0xb1,    0x0), WRITE_COEF(0xb2,    0x0),
	WRITE_COEF(0xb3,    0x0), WRITE_COEF(0xb4,    0x0), WRITE_COEF(0xb5, 0x1040),
	WRITE_COEF(0xb6, 0xd697), WRITE_COEF(0xb7, 0x902b), WRITE_COEF(0xb8, 0xd697),
	WRITE_COEF(0xb9, 0x902b), WRITE_COEF(0xba, 0xb8ba), WRITE_COEF(0xbb, 0xaaab),
	WRITE_COEF(0xbc, 0xaaaf), WRITE_COEF(0xbd, 0x6aaa), WRITE_COEF(0xbe, 0x1c02),
	WRITE_COEF(0xc0, 0x00ff), WRITE_COEF(0xc1, 0x0fa6),
	{}
};

static void alc668_restore_default_value(struct hda_codec *codec)
{
	alc_process_coef_fw(codec, alc668_coefs);
}

enum {
	ALC662_FIXUP_ASPIRE,
	ALC662_FIXUP_LED_GPIO1,
	ALC662_FIXUP_IDEAPAD,
	ALC272_FIXUP_MARIO,
	ALC662_FIXUP_CZC_ET26,
	ALC662_FIXUP_CZC_P10T,
	ALC662_FIXUP_SKU_IGNORE,
	ALC662_FIXUP_HP_RP5800,
	ALC662_FIXUP_ASUS_MODE1,
	ALC662_FIXUP_ASUS_MODE2,
	ALC662_FIXUP_ASUS_MODE3,
	ALC662_FIXUP_ASUS_MODE4,
	ALC662_FIXUP_ASUS_MODE5,
	ALC662_FIXUP_ASUS_MODE6,
	ALC662_FIXUP_ASUS_MODE7,
	ALC662_FIXUP_ASUS_MODE8,
	ALC662_FIXUP_NO_JACK_DETECT,
	ALC662_FIXUP_ZOTAC_Z68,
	ALC662_FIXUP_INV_DMIC,
	ALC662_FIXUP_DELL_MIC_NO_PRESENCE,
	ALC668_FIXUP_DELL_MIC_NO_PRESENCE,
	ALC662_FIXUP_HEADSET_MODE,
	ALC668_FIXUP_HEADSET_MODE,
	ALC662_FIXUP_BASS_MODE4_CHMAP,
	ALC662_FIXUP_BASS_16,
	ALC662_FIXUP_BASS_1A,
	ALC662_FIXUP_BASS_CHMAP,
	ALC668_FIXUP_AUTO_MUTE,
	ALC668_FIXUP_DELL_DISABLE_AAMIX,
	ALC668_FIXUP_DELL_XPS13,
	ALC662_FIXUP_ASUS_Nx50,
	ALC668_FIXUP_ASUS_Nx51_HEADSET_MODE,
	ALC668_FIXUP_ASUS_Nx51,
	ALC668_FIXUP_MIC_COEF,
	ALC668_FIXUP_ASUS_G751,
	ALC891_FIXUP_HEADSET_MODE,
	ALC891_FIXUP_DELL_MIC_NO_PRESENCE,
	ALC662_FIXUP_ACER_VERITON,
	ALC892_FIXUP_ASROCK_MOBO,
	ALC662_FIXUP_USI_FUNC,
	ALC662_FIXUP_USI_HEADSET_MODE,
	ALC662_FIXUP_LENOVO_MULTI_CODECS,
	ALC669_FIXUP_ACER_ASPIRE_ETHOS,
	ALC669_FIXUP_ACER_ASPIRE_ETHOS_HEADSET,
	ALC671_FIXUP_HP_HEADSET_MIC2,
	ALC662_FIXUP_ACER_X2660G_HEADSET_MODE,
	ALC662_FIXUP_ACER_NITRO_HEADSET_MODE,
	ALC668_FIXUP_ASUS_NO_HEADSET_MIC,
	ALC668_FIXUP_HEADSET_MIC,
	ALC668_FIXUP_MIC_DET_COEF,
	ALC897_FIXUP_LENOVO_HEADSET_MIC,
	ALC897_FIXUP_HEADSET_MIC_PIN,
	ALC897_FIXUP_HP_HSMIC_VERB,
};

static const struct hda_fixup alc662_fixups[] = {
	[ALC662_FIXUP_ASPIRE] = {
		.type = HDA_FIXUP_PINS,
		.v.pins = (const struct hda_pintbl[]) {
			{ 0x15, 0x99130112 }, /* subwoofer */
			{ }
		}
	},
	[ALC662_FIXUP_LED_GPIO1] = {
		.type = HDA_FIXUP_FUNC,
		.v.func = alc662_fixup_led_gpio1,
	},
	[ALC662_FIXUP_IDEAPAD] = {
		.type = HDA_FIXUP_PINS,
		.v.pins = (const struct hda_pintbl[]) {
			{ 0x17, 0x99130112 }, /* subwoofer */
			{ }
		},
		.chained = true,
		.chain_id = ALC662_FIXUP_LED_GPIO1,
	},
	[ALC272_FIXUP_MARIO] = {
		.type = HDA_FIXUP_FUNC,
		.v.func = alc272_fixup_mario,
	},
	[ALC662_FIXUP_CZC_ET26] = {
		.type = HDA_FIXUP_PINS,
		.v.pins = (const struct hda_pintbl[]) {
			{0x12, 0x403cc000},
			{0x14, 0x90170110}, /* speaker */
			{0x15, 0x411111f0},
			{0x16, 0x411111f0},
			{0x18, 0x01a19030}, /* mic */
			{0x19, 0x90a7013f}, /* int-mic */
			{0x1a, 0x01014020},
			{0x1b, 0x0121401f},
			{0x1c, 0x411111f0},
			{0x1d, 0x411111f0},
			{0x1e, 0x40478e35},
			{}
		},
		.chained = true,
		.chain_id = ALC662_FIXUP_SKU_IGNORE
	},
	[ALC662_FIXUP_CZC_P10T] = {
		.type = HDA_FIXUP_VERBS,
		.v.verbs = (const struct hda_verb[]) {
			{0x14, AC_VERB_SET_EAPD_BTLENABLE, 0},
			{}
		}
	},
	[ALC662_FIXUP_SKU_IGNORE] = {
		.type = HDA_FIXUP_FUNC,
		.v.func = alc_fixup_sku_ignore,
	},
	[ALC662_FIXUP_HP_RP5800] = {
		.type = HDA_FIXUP_PINS,
		.v.pins = (const struct hda_pintbl[]) {
			{ 0x14, 0x0221201f }, /* HP out */
			{ }
		},
		.chained = true,
		.chain_id = ALC662_FIXUP_SKU_IGNORE
	},
	[ALC662_FIXUP_ASUS_MODE1] = {
		.type = HDA_FIXUP_PINS,
		.v.pins = (const struct hda_pintbl[]) {
			{ 0x14, 0x99130110 }, /* speaker */
			{ 0x18, 0x01a19c20 }, /* mic */
			{ 0x19, 0x99a3092f }, /* int-mic */
			{ 0x21, 0x0121401f }, /* HP out */
			{ }
		},
		.chained = true,
		.chain_id = ALC662_FIXUP_SKU_IGNORE
	},
	[ALC662_FIXUP_ASUS_MODE2] = {
		.type = HDA_FIXUP_PINS,
		.v.pins = (const struct hda_pintbl[]) {
			{ 0x14, 0x99130110 }, /* speaker */
			{ 0x18, 0x01a19820 }, /* mic */
			{ 0x19, 0x99a3092f }, /* int-mic */
			{ 0x1b, 0x0121401f }, /* HP out */
			{ }
		},
		.chained = true,
		.chain_id = ALC662_FIXUP_SKU_IGNORE
	},
	[ALC662_FIXUP_ASUS_MODE3] = {
		.type = HDA_FIXUP_PINS,
		.v.pins = (const struct hda_pintbl[]) {
			{ 0x14, 0x99130110 }, /* speaker */
			{ 0x15, 0x0121441f }, /* HP */
			{ 0x18, 0x01a19840 }, /* mic */
			{ 0x19, 0x99a3094f }, /* int-mic */
			{ 0x21, 0x01211420 }, /* HP2 */
			{ }
		},
		.chained = true,
		.chain_id = ALC662_FIXUP_SKU_IGNORE
	},
	[ALC662_FIXUP_ASUS_MODE4] = {
		.type = HDA_FIXUP_PINS,
		.v.pins = (const struct hda_pintbl[]) {
			{ 0x14, 0x99130110 }, /* speaker */
			{ 0x16, 0x99130111 }, /* speaker */
			{ 0x18, 0x01a19840 }, /* mic */
			{ 0x19, 0x99a3094f }, /* int-mic */
			{ 0x21, 0x0121441f }, /* HP */
			{ }
		},
		.chained = true,
		.chain_id = ALC662_FIXUP_SKU_IGNORE
	},
	[ALC662_FIXUP_ASUS_MODE5] = {
		.type = HDA_FIXUP_PINS,
		.v.pins = (const struct hda_pintbl[]) {
			{ 0x14, 0x99130110 }, /* speaker */
			{ 0x15, 0x0121441f }, /* HP */
			{ 0x16, 0x99130111 }, /* speaker */
			{ 0x18, 0x01a19840 }, /* mic */
			{ 0x19, 0x99a3094f }, /* int-mic */
			{ }
		},
		.chained = true,
		.chain_id = ALC662_FIXUP_SKU_IGNORE
	},
	[ALC662_FIXUP_ASUS_MODE6] = {
		.type = HDA_FIXUP_PINS,
		.v.pins = (const struct hda_pintbl[]) {
			{ 0x14, 0x99130110 }, /* speaker */
			{ 0x15, 0x01211420 }, /* HP2 */
			{ 0x18, 0x01a19840 }, /* mic */
			{ 0x19, 0x99a3094f }, /* int-mic */
			{ 0x1b, 0x0121441f }, /* HP */
			{ }
		},
		.chained = true,
		.chain_id = ALC662_FIXUP_SKU_IGNORE
	},
	[ALC662_FIXUP_ASUS_MODE7] = {
		.type = HDA_FIXUP_PINS,
		.v.pins = (const struct hda_pintbl[]) {
			{ 0x14, 0x99130110 }, /* speaker */
			{ 0x17, 0x99130111 }, /* speaker */
			{ 0x18, 0x01a19840 }, /* mic */
			{ 0x19, 0x99a3094f }, /* int-mic */
			{ 0x1b, 0x01214020 }, /* HP */
			{ 0x21, 0x0121401f }, /* HP */
			{ }
		},
		.chained = true,
		.chain_id = ALC662_FIXUP_SKU_IGNORE
	},
	[ALC662_FIXUP_ASUS_MODE8] = {
		.type = HDA_FIXUP_PINS,
		.v.pins = (const struct hda_pintbl[]) {
			{ 0x14, 0x99130110 }, /* speaker */
			{ 0x12, 0x99a30970 }, /* int-mic */
			{ 0x15, 0x01214020 }, /* HP */
			{ 0x17, 0x99130111 }, /* speaker */
			{ 0x18, 0x01a19840 }, /* mic */
			{ 0x21, 0x0121401f }, /* HP */
			{ }
		},
		.chained = true,
		.chain_id = ALC662_FIXUP_SKU_IGNORE
	},
	[ALC662_FIXUP_NO_JACK_DETECT] = {
		.type = HDA_FIXUP_FUNC,
		.v.func = alc_fixup_no_jack_detect,
	},
	[ALC662_FIXUP_ZOTAC_Z68] = {
		.type = HDA_FIXUP_PINS,
		.v.pins = (const struct hda_pintbl[]) {
			{ 0x1b, 0x02214020 }, /* Front HP */
			{ }
		}
	},
	[ALC662_FIXUP_INV_DMIC] = {
		.type = HDA_FIXUP_FUNC,
		.v.func = alc_fixup_inv_dmic,
	},
	[ALC668_FIXUP_DELL_XPS13] = {
		.type = HDA_FIXUP_FUNC,
		.v.func = alc_fixup_dell_xps13,
		.chained = true,
		.chain_id = ALC668_FIXUP_DELL_DISABLE_AAMIX
	},
	[ALC668_FIXUP_DELL_DISABLE_AAMIX] = {
		.type = HDA_FIXUP_FUNC,
		.v.func = alc_fixup_disable_aamix,
		.chained = true,
		.chain_id = ALC668_FIXUP_DELL_MIC_NO_PRESENCE
	},
	[ALC668_FIXUP_AUTO_MUTE] = {
		.type = HDA_FIXUP_FUNC,
		.v.func = alc_fixup_auto_mute_via_amp,
		.chained = true,
		.chain_id = ALC668_FIXUP_DELL_MIC_NO_PRESENCE
	},
	[ALC662_FIXUP_DELL_MIC_NO_PRESENCE] = {
		.type = HDA_FIXUP_PINS,
		.v.pins = (const struct hda_pintbl[]) {
			{ 0x19, 0x03a1113c }, /* use as headset mic, without its own jack detect */
			/* headphone mic by setting pin control of 0x1b (headphone out) to in + vref_50 */
			{ }
		},
		.chained = true,
		.chain_id = ALC662_FIXUP_HEADSET_MODE
	},
	[ALC662_FIXUP_HEADSET_MODE] = {
		.type = HDA_FIXUP_FUNC,
		.v.func = alc_fixup_headset_mode_alc662,
	},
	[ALC668_FIXUP_DELL_MIC_NO_PRESENCE] = {
		.type = HDA_FIXUP_PINS,
		.v.pins = (const struct hda_pintbl[]) {
			{ 0x19, 0x03a1913d }, /* use as headphone mic, without its own jack detect */
			{ 0x1b, 0x03a1113c }, /* use as headset mic, without its own jack detect */
			{ }
		},
		.chained = true,
		.chain_id = ALC668_FIXUP_HEADSET_MODE
	},
	[ALC668_FIXUP_HEADSET_MODE] = {
		.type = HDA_FIXUP_FUNC,
		.v.func = alc_fixup_headset_mode_alc668,
	},
	[ALC662_FIXUP_BASS_MODE4_CHMAP] = {
		.type = HDA_FIXUP_FUNC,
		.v.func = alc_fixup_bass_chmap,
		.chained = true,
		.chain_id = ALC662_FIXUP_ASUS_MODE4
	},
	[ALC662_FIXUP_BASS_16] = {
		.type = HDA_FIXUP_PINS,
		.v.pins = (const struct hda_pintbl[]) {
			{0x16, 0x80106111}, /* bass speaker */
			{}
		},
		.chained = true,
		.chain_id = ALC662_FIXUP_BASS_CHMAP,
	},
	[ALC662_FIXUP_BASS_1A] = {
		.type = HDA_FIXUP_PINS,
		.v.pins = (const struct hda_pintbl[]) {
			{0x1a, 0x80106111}, /* bass speaker */
			{}
		},
		.chained = true,
		.chain_id = ALC662_FIXUP_BASS_CHMAP,
	},
	[ALC662_FIXUP_BASS_CHMAP] = {
		.type = HDA_FIXUP_FUNC,
		.v.func = alc_fixup_bass_chmap,
	},
	[ALC662_FIXUP_ASUS_Nx50] = {
		.type = HDA_FIXUP_FUNC,
		.v.func = alc_fixup_auto_mute_via_amp,
		.chained = true,
		.chain_id = ALC662_FIXUP_BASS_1A
	},
	[ALC668_FIXUP_ASUS_Nx51_HEADSET_MODE] = {
		.type = HDA_FIXUP_FUNC,
		.v.func = alc_fixup_headset_mode_alc668,
		.chain_id = ALC662_FIXUP_BASS_CHMAP
	},
	[ALC668_FIXUP_ASUS_Nx51] = {
		.type = HDA_FIXUP_PINS,
		.v.pins = (const struct hda_pintbl[]) {
			{ 0x19, 0x03a1913d }, /* use as headphone mic, without its own jack detect */
			{ 0x1a, 0x90170151 }, /* bass speaker */
			{ 0x1b, 0x03a1113c }, /* use as headset mic, without its own jack detect */
			{}
		},
		.chained = true,
		.chain_id = ALC668_FIXUP_ASUS_Nx51_HEADSET_MODE,
	},
	[ALC668_FIXUP_MIC_COEF] = {
		.type = HDA_FIXUP_VERBS,
		.v.verbs = (const struct hda_verb[]) {
			{ 0x20, AC_VERB_SET_COEF_INDEX, 0xc3 },
			{ 0x20, AC_VERB_SET_PROC_COEF, 0x4000 },
			{}
		},
	},
	[ALC668_FIXUP_ASUS_G751] = {
		.type = HDA_FIXUP_PINS,
		.v.pins = (const struct hda_pintbl[]) {
			{ 0x16, 0x0421101f }, /* HP */
			{}
		},
		.chained = true,
		.chain_id = ALC668_FIXUP_MIC_COEF
	},
	[ALC891_FIXUP_HEADSET_MODE] = {
		.type = HDA_FIXUP_FUNC,
		.v.func = alc_fixup_headset_mode,
	},
	[ALC891_FIXUP_DELL_MIC_NO_PRESENCE] = {
		.type = HDA_FIXUP_PINS,
		.v.pins = (const struct hda_pintbl[]) {
			{ 0x19, 0x03a1913d }, /* use as headphone mic, without its own jack detect */
			{ 0x1b, 0x03a1113c }, /* use as headset mic, without its own jack detect */
			{ }
		},
		.chained = true,
		.chain_id = ALC891_FIXUP_HEADSET_MODE
	},
	[ALC662_FIXUP_ACER_VERITON] = {
		.type = HDA_FIXUP_PINS,
		.v.pins = (const struct hda_pintbl[]) {
			{ 0x15, 0x50170120 }, /* no internal speaker */
			{ }
		}
	},
	[ALC892_FIXUP_ASROCK_MOBO] = {
		.type = HDA_FIXUP_PINS,
		.v.pins = (const struct hda_pintbl[]) {
			{ 0x15, 0x40f000f0 }, /* disabled */
			{ 0x16, 0x40f000f0 }, /* disabled */
			{ }
		}
	},
	[ALC662_FIXUP_USI_FUNC] = {
		.type = HDA_FIXUP_FUNC,
		.v.func = alc662_fixup_usi_headset_mic,
	},
	[ALC662_FIXUP_USI_HEADSET_MODE] = {
		.type = HDA_FIXUP_PINS,
		.v.pins = (const struct hda_pintbl[]) {
			{ 0x19, 0x02a1913c }, /* use as headset mic, without its own jack detect */
			{ 0x18, 0x01a1903d },
			{ }
		},
		.chained = true,
		.chain_id = ALC662_FIXUP_USI_FUNC
	},
	[ALC662_FIXUP_LENOVO_MULTI_CODECS] = {
		.type = HDA_FIXUP_FUNC,
		.v.func = alc233_alc662_fixup_lenovo_dual_codecs,
	},
	[ALC669_FIXUP_ACER_ASPIRE_ETHOS_HEADSET] = {
		.type = HDA_FIXUP_FUNC,
		.v.func = alc662_fixup_aspire_ethos_hp,
	},
	[ALC669_FIXUP_ACER_ASPIRE_ETHOS] = {
		.type = HDA_FIXUP_PINS,
		.v.pins = (const struct hda_pintbl[]) {
			{ 0x15, 0x92130110 }, /* front speakers */
			{ 0x18, 0x99130111 }, /* center/subwoofer */
			{ 0x1b, 0x11130012 }, /* surround plus jack for HP */
			{ }
		},
		.chained = true,
		.chain_id = ALC669_FIXUP_ACER_ASPIRE_ETHOS_HEADSET
	},
	[ALC671_FIXUP_HP_HEADSET_MIC2] = {
		.type = HDA_FIXUP_FUNC,
		.v.func = alc671_fixup_hp_headset_mic2,
	},
	[ALC662_FIXUP_ACER_X2660G_HEADSET_MODE] = {
		.type = HDA_FIXUP_PINS,
		.v.pins = (const struct hda_pintbl[]) {
			{ 0x1a, 0x02a1113c }, /* use as headset mic, without its own jack detect */
			{ }
		},
		.chained = true,
		.chain_id = ALC662_FIXUP_USI_FUNC
	},
	[ALC662_FIXUP_ACER_NITRO_HEADSET_MODE] = {
		.type = HDA_FIXUP_PINS,
		.v.pins = (const struct hda_pintbl[]) {
			{ 0x1a, 0x01a11140 }, /* use as headset mic, without its own jack detect */
			{ 0x1b, 0x0221144f },
			{ }
		},
		.chained = true,
		.chain_id = ALC662_FIXUP_USI_FUNC
	},
	[ALC668_FIXUP_ASUS_NO_HEADSET_MIC] = {
		.type = HDA_FIXUP_PINS,
		.v.pins = (const struct hda_pintbl[]) {
			{ 0x1b, 0x04a1112c },
			{ }
		},
		.chained = true,
		.chain_id = ALC668_FIXUP_HEADSET_MIC
	},
	[ALC668_FIXUP_HEADSET_MIC] = {
		.type = HDA_FIXUP_FUNC,
		.v.func = alc269_fixup_headset_mic,
		.chained = true,
		.chain_id = ALC668_FIXUP_MIC_DET_COEF
	},
	[ALC668_FIXUP_MIC_DET_COEF] = {
		.type = HDA_FIXUP_VERBS,
		.v.verbs = (const struct hda_verb[]) {
			{ 0x20, AC_VERB_SET_COEF_INDEX, 0x15 },
			{ 0x20, AC_VERB_SET_PROC_COEF, 0x0d60 },
			{}
		},
	},
	[ALC897_FIXUP_LENOVO_HEADSET_MIC] = {
		.type = HDA_FIXUP_FUNC,
		.v.func = alc897_fixup_lenovo_headset_mic,
	},
	[ALC897_FIXUP_HEADSET_MIC_PIN] = {
		.type = HDA_FIXUP_PINS,
		.v.pins = (const struct hda_pintbl[]) {
			{ 0x1a, 0x03a11050 },
			{ }
		},
		.chained = true,
		.chain_id = ALC897_FIXUP_LENOVO_HEADSET_MIC
	},
	[ALC897_FIXUP_HP_HSMIC_VERB] = {
		.type = HDA_FIXUP_PINS,
		.v.pins = (const struct hda_pintbl[]) {
			{ 0x19, 0x01a1913c }, /* use as headset mic, without its own jack detect */
			{ }
		},
	},
};

static const struct snd_pci_quirk alc662_fixup_tbl[] = {
	SND_PCI_QUIRK(0x1019, 0x9087, "ECS", ALC662_FIXUP_ASUS_MODE2),
	SND_PCI_QUIRK(0x1025, 0x022f, "Acer Aspire One", ALC662_FIXUP_INV_DMIC),
	SND_PCI_QUIRK(0x1025, 0x0241, "Packard Bell DOTS", ALC662_FIXUP_INV_DMIC),
	SND_PCI_QUIRK(0x1025, 0x0308, "Acer Aspire 8942G", ALC662_FIXUP_ASPIRE),
	SND_PCI_QUIRK(0x1025, 0x031c, "Gateway NV79", ALC662_FIXUP_SKU_IGNORE),
	SND_PCI_QUIRK(0x1025, 0x0349, "eMachines eM250", ALC662_FIXUP_INV_DMIC),
	SND_PCI_QUIRK(0x1025, 0x034a, "Gateway LT27", ALC662_FIXUP_INV_DMIC),
	SND_PCI_QUIRK(0x1025, 0x038b, "Acer Aspire 8943G", ALC662_FIXUP_ASPIRE),
	SND_PCI_QUIRK(0x1025, 0x0566, "Acer Aspire Ethos 8951G", ALC669_FIXUP_ACER_ASPIRE_ETHOS),
	SND_PCI_QUIRK(0x1025, 0x123c, "Acer Nitro N50-600", ALC662_FIXUP_ACER_NITRO_HEADSET_MODE),
	SND_PCI_QUIRK(0x1025, 0x124e, "Acer 2660G", ALC662_FIXUP_ACER_X2660G_HEADSET_MODE),
	SND_PCI_QUIRK(0x1028, 0x05d8, "Dell", ALC668_FIXUP_DELL_MIC_NO_PRESENCE),
	SND_PCI_QUIRK(0x1028, 0x05db, "Dell", ALC668_FIXUP_DELL_MIC_NO_PRESENCE),
	SND_PCI_QUIRK(0x1028, 0x05fe, "Dell XPS 15", ALC668_FIXUP_DELL_XPS13),
	SND_PCI_QUIRK(0x1028, 0x060a, "Dell XPS 13", ALC668_FIXUP_DELL_XPS13),
	SND_PCI_QUIRK(0x1028, 0x060d, "Dell M3800", ALC668_FIXUP_DELL_XPS13),
	SND_PCI_QUIRK(0x1028, 0x0625, "Dell", ALC668_FIXUP_DELL_MIC_NO_PRESENCE),
	SND_PCI_QUIRK(0x1028, 0x0626, "Dell", ALC668_FIXUP_DELL_MIC_NO_PRESENCE),
	SND_PCI_QUIRK(0x1028, 0x0696, "Dell", ALC668_FIXUP_DELL_MIC_NO_PRESENCE),
	SND_PCI_QUIRK(0x1028, 0x0698, "Dell", ALC668_FIXUP_DELL_MIC_NO_PRESENCE),
	SND_PCI_QUIRK(0x1028, 0x069f, "Dell", ALC668_FIXUP_DELL_MIC_NO_PRESENCE),
	SND_PCI_QUIRK(0x103c, 0x1632, "HP RP5800", ALC662_FIXUP_HP_RP5800),
	SND_PCI_QUIRK(0x103c, 0x8719, "HP", ALC897_FIXUP_HP_HSMIC_VERB),
	SND_PCI_QUIRK(0x103c, 0x873e, "HP", ALC671_FIXUP_HP_HEADSET_MIC2),
	SND_PCI_QUIRK(0x103c, 0x877e, "HP 288 Pro G6", ALC671_FIXUP_HP_HEADSET_MIC2),
	SND_PCI_QUIRK(0x103c, 0x885f, "HP 288 Pro G8", ALC671_FIXUP_HP_HEADSET_MIC2),
	SND_PCI_QUIRK(0x1043, 0x1080, "Asus UX501VW", ALC668_FIXUP_HEADSET_MODE),
	SND_PCI_QUIRK(0x1043, 0x11cd, "Asus N550", ALC662_FIXUP_ASUS_Nx50),
	SND_PCI_QUIRK(0x1043, 0x129d, "Asus N750", ALC662_FIXUP_ASUS_Nx50),
	SND_PCI_QUIRK(0x1043, 0x12ff, "ASUS G751", ALC668_FIXUP_ASUS_G751),
	SND_PCI_QUIRK(0x1043, 0x13df, "Asus N550JX", ALC662_FIXUP_BASS_1A),
	SND_PCI_QUIRK(0x1043, 0x1477, "ASUS N56VZ", ALC662_FIXUP_BASS_MODE4_CHMAP),
	SND_PCI_QUIRK(0x1043, 0x15a7, "ASUS UX51VZH", ALC662_FIXUP_BASS_16),
	SND_PCI_QUIRK(0x1043, 0x177d, "ASUS N551", ALC668_FIXUP_ASUS_Nx51),
	SND_PCI_QUIRK(0x1043, 0x17bd, "ASUS N751", ALC668_FIXUP_ASUS_Nx51),
	SND_PCI_QUIRK(0x1043, 0x185d, "ASUS G551JW", ALC668_FIXUP_ASUS_NO_HEADSET_MIC),
	SND_PCI_QUIRK(0x1043, 0x1963, "ASUS X71SL", ALC662_FIXUP_ASUS_MODE8),
	SND_PCI_QUIRK(0x1043, 0x1b73, "ASUS N55SF", ALC662_FIXUP_BASS_16),
	SND_PCI_QUIRK(0x1043, 0x1bf3, "ASUS N76VZ", ALC662_FIXUP_BASS_MODE4_CHMAP),
	SND_PCI_QUIRK(0x1043, 0x8469, "ASUS mobo", ALC662_FIXUP_NO_JACK_DETECT),
	SND_PCI_QUIRK(0x105b, 0x0cd6, "Foxconn", ALC662_FIXUP_ASUS_MODE2),
	SND_PCI_QUIRK(0x144d, 0xc051, "Samsung R720", ALC662_FIXUP_IDEAPAD),
	SND_PCI_QUIRK(0x14cd, 0x5003, "USI", ALC662_FIXUP_USI_HEADSET_MODE),
	SND_PCI_QUIRK(0x17aa, 0x1036, "Lenovo P520", ALC662_FIXUP_LENOVO_MULTI_CODECS),
	SND_PCI_QUIRK(0x17aa, 0x1057, "Lenovo P360", ALC897_FIXUP_HEADSET_MIC_PIN),
	SND_PCI_QUIRK(0x17aa, 0x32ca, "Lenovo ThinkCentre M80", ALC897_FIXUP_HEADSET_MIC_PIN),
	SND_PCI_QUIRK(0x17aa, 0x32cb, "Lenovo ThinkCentre M70", ALC897_FIXUP_HEADSET_MIC_PIN),
	SND_PCI_QUIRK(0x17aa, 0x32cf, "Lenovo ThinkCentre M950", ALC897_FIXUP_HEADSET_MIC_PIN),
	SND_PCI_QUIRK(0x17aa, 0x32f7, "Lenovo ThinkCentre M90", ALC897_FIXUP_HEADSET_MIC_PIN),
	SND_PCI_QUIRK(0x17aa, 0x38af, "Lenovo Ideapad Y550P", ALC662_FIXUP_IDEAPAD),
	SND_PCI_QUIRK(0x17aa, 0x3a0d, "Lenovo Ideapad Y550", ALC662_FIXUP_IDEAPAD),
	SND_PCI_QUIRK(0x1849, 0x5892, "ASRock B150M", ALC892_FIXUP_ASROCK_MOBO),
	SND_PCI_QUIRK(0x19da, 0xa130, "Zotac Z68", ALC662_FIXUP_ZOTAC_Z68),
	SND_PCI_QUIRK(0x1b0a, 0x01b8, "ACER Veriton", ALC662_FIXUP_ACER_VERITON),
	SND_PCI_QUIRK(0x1b35, 0x1234, "CZC ET26", ALC662_FIXUP_CZC_ET26),
	SND_PCI_QUIRK(0x1b35, 0x2206, "CZC P10T", ALC662_FIXUP_CZC_P10T),

#if 0
	/* Below is a quirk table taken from the old code.
	 * Basically the device should work as is without the fixup table.
	 * If BIOS doesn't give a proper info, enable the corresponding
	 * fixup entry.
	 */
	SND_PCI_QUIRK(0x1043, 0x1000, "ASUS N50Vm", ALC662_FIXUP_ASUS_MODE1),
	SND_PCI_QUIRK(0x1043, 0x1092, "ASUS NB", ALC662_FIXUP_ASUS_MODE3),
	SND_PCI_QUIRK(0x1043, 0x1173, "ASUS K73Jn", ALC662_FIXUP_ASUS_MODE1),
	SND_PCI_QUIRK(0x1043, 0x11c3, "ASUS M70V", ALC662_FIXUP_ASUS_MODE3),
	SND_PCI_QUIRK(0x1043, 0x11d3, "ASUS NB", ALC662_FIXUP_ASUS_MODE1),
	SND_PCI_QUIRK(0x1043, 0x11f3, "ASUS NB", ALC662_FIXUP_ASUS_MODE2),
	SND_PCI_QUIRK(0x1043, 0x1203, "ASUS NB", ALC662_FIXUP_ASUS_MODE1),
	SND_PCI_QUIRK(0x1043, 0x1303, "ASUS G60J", ALC662_FIXUP_ASUS_MODE1),
	SND_PCI_QUIRK(0x1043, 0x1333, "ASUS G60Jx", ALC662_FIXUP_ASUS_MODE1),
	SND_PCI_QUIRK(0x1043, 0x1339, "ASUS NB", ALC662_FIXUP_ASUS_MODE2),
	SND_PCI_QUIRK(0x1043, 0x13e3, "ASUS N71JA", ALC662_FIXUP_ASUS_MODE7),
	SND_PCI_QUIRK(0x1043, 0x1463, "ASUS N71", ALC662_FIXUP_ASUS_MODE7),
	SND_PCI_QUIRK(0x1043, 0x14d3, "ASUS G72", ALC662_FIXUP_ASUS_MODE8),
	SND_PCI_QUIRK(0x1043, 0x1563, "ASUS N90", ALC662_FIXUP_ASUS_MODE3),
	SND_PCI_QUIRK(0x1043, 0x15d3, "ASUS N50SF F50SF", ALC662_FIXUP_ASUS_MODE1),
	SND_PCI_QUIRK(0x1043, 0x16c3, "ASUS NB", ALC662_FIXUP_ASUS_MODE2),
	SND_PCI_QUIRK(0x1043, 0x16f3, "ASUS K40C K50C", ALC662_FIXUP_ASUS_MODE2),
	SND_PCI_QUIRK(0x1043, 0x1733, "ASUS N81De", ALC662_FIXUP_ASUS_MODE1),
	SND_PCI_QUIRK(0x1043, 0x1753, "ASUS NB", ALC662_FIXUP_ASUS_MODE2),
	SND_PCI_QUIRK(0x1043, 0x1763, "ASUS NB", ALC662_FIXUP_ASUS_MODE6),
	SND_PCI_QUIRK(0x1043, 0x1765, "ASUS NB", ALC662_FIXUP_ASUS_MODE6),
	SND_PCI_QUIRK(0x1043, 0x1783, "ASUS NB", ALC662_FIXUP_ASUS_MODE2),
	SND_PCI_QUIRK(0x1043, 0x1793, "ASUS F50GX", ALC662_FIXUP_ASUS_MODE1),
	SND_PCI_QUIRK(0x1043, 0x17b3, "ASUS F70SL", ALC662_FIXUP_ASUS_MODE3),
	SND_PCI_QUIRK(0x1043, 0x17f3, "ASUS X58LE", ALC662_FIXUP_ASUS_MODE2),
	SND_PCI_QUIRK(0x1043, 0x1813, "ASUS NB", ALC662_FIXUP_ASUS_MODE2),
	SND_PCI_QUIRK(0x1043, 0x1823, "ASUS NB", ALC662_FIXUP_ASUS_MODE5),
	SND_PCI_QUIRK(0x1043, 0x1833, "ASUS NB", ALC662_FIXUP_ASUS_MODE6),
	SND_PCI_QUIRK(0x1043, 0x1843, "ASUS NB", ALC662_FIXUP_ASUS_MODE2),
	SND_PCI_QUIRK(0x1043, 0x1853, "ASUS F50Z", ALC662_FIXUP_ASUS_MODE1),
	SND_PCI_QUIRK(0x1043, 0x1864, "ASUS NB", ALC662_FIXUP_ASUS_MODE2),
	SND_PCI_QUIRK(0x1043, 0x1876, "ASUS NB", ALC662_FIXUP_ASUS_MODE2),
	SND_PCI_QUIRK(0x1043, 0x1893, "ASUS M50Vm", ALC662_FIXUP_ASUS_MODE3),
	SND_PCI_QUIRK(0x1043, 0x1894, "ASUS X55", ALC662_FIXUP_ASUS_MODE3),
	SND_PCI_QUIRK(0x1043, 0x18b3, "ASUS N80Vc", ALC662_FIXUP_ASUS_MODE1),
	SND_PCI_QUIRK(0x1043, 0x18c3, "ASUS VX5", ALC662_FIXUP_ASUS_MODE1),
	SND_PCI_QUIRK(0x1043, 0x18d3, "ASUS N81Te", ALC662_FIXUP_ASUS_MODE1),
	SND_PCI_QUIRK(0x1043, 0x18f3, "ASUS N505Tp", ALC662_FIXUP_ASUS_MODE1),
	SND_PCI_QUIRK(0x1043, 0x1903, "ASUS F5GL", ALC662_FIXUP_ASUS_MODE1),
	SND_PCI_QUIRK(0x1043, 0x1913, "ASUS NB", ALC662_FIXUP_ASUS_MODE2),
	SND_PCI_QUIRK(0x1043, 0x1933, "ASUS F80Q", ALC662_FIXUP_ASUS_MODE2),
	SND_PCI_QUIRK(0x1043, 0x1943, "ASUS Vx3V", ALC662_FIXUP_ASUS_MODE1),
	SND_PCI_QUIRK(0x1043, 0x1953, "ASUS NB", ALC662_FIXUP_ASUS_MODE1),
	SND_PCI_QUIRK(0x1043, 0x1963, "ASUS X71C", ALC662_FIXUP_ASUS_MODE3),
	SND_PCI_QUIRK(0x1043, 0x1983, "ASUS N5051A", ALC662_FIXUP_ASUS_MODE1),
	SND_PCI_QUIRK(0x1043, 0x1993, "ASUS N20", ALC662_FIXUP_ASUS_MODE1),
	SND_PCI_QUIRK(0x1043, 0x19b3, "ASUS F7Z", ALC662_FIXUP_ASUS_MODE1),
	SND_PCI_QUIRK(0x1043, 0x19c3, "ASUS F5Z/F6x", ALC662_FIXUP_ASUS_MODE2),
	SND_PCI_QUIRK(0x1043, 0x19e3, "ASUS NB", ALC662_FIXUP_ASUS_MODE1),
	SND_PCI_QUIRK(0x1043, 0x19f3, "ASUS NB", ALC662_FIXUP_ASUS_MODE4),
#endif
	{}
};

static const struct hda_model_fixup alc662_fixup_models[] = {
	{.id = ALC662_FIXUP_ASPIRE, .name = "aspire"},
	{.id = ALC662_FIXUP_IDEAPAD, .name = "ideapad"},
	{.id = ALC272_FIXUP_MARIO, .name = "mario"},
	{.id = ALC662_FIXUP_HP_RP5800, .name = "hp-rp5800"},
	{.id = ALC662_FIXUP_ASUS_MODE1, .name = "asus-mode1"},
	{.id = ALC662_FIXUP_ASUS_MODE2, .name = "asus-mode2"},
	{.id = ALC662_FIXUP_ASUS_MODE3, .name = "asus-mode3"},
	{.id = ALC662_FIXUP_ASUS_MODE4, .name = "asus-mode4"},
	{.id = ALC662_FIXUP_ASUS_MODE5, .name = "asus-mode5"},
	{.id = ALC662_FIXUP_ASUS_MODE6, .name = "asus-mode6"},
	{.id = ALC662_FIXUP_ASUS_MODE7, .name = "asus-mode7"},
	{.id = ALC662_FIXUP_ASUS_MODE8, .name = "asus-mode8"},
	{.id = ALC662_FIXUP_ZOTAC_Z68, .name = "zotac-z68"},
	{.id = ALC662_FIXUP_INV_DMIC, .name = "inv-dmic"},
	{.id = ALC662_FIXUP_DELL_MIC_NO_PRESENCE, .name = "alc662-headset-multi"},
	{.id = ALC668_FIXUP_DELL_MIC_NO_PRESENCE, .name = "dell-headset-multi"},
	{.id = ALC662_FIXUP_HEADSET_MODE, .name = "alc662-headset"},
	{.id = ALC668_FIXUP_HEADSET_MODE, .name = "alc668-headset"},
	{.id = ALC662_FIXUP_BASS_16, .name = "bass16"},
	{.id = ALC662_FIXUP_BASS_1A, .name = "bass1a"},
	{.id = ALC668_FIXUP_AUTO_MUTE, .name = "automute"},
	{.id = ALC668_FIXUP_DELL_XPS13, .name = "dell-xps13"},
	{.id = ALC662_FIXUP_ASUS_Nx50, .name = "asus-nx50"},
	{.id = ALC668_FIXUP_ASUS_Nx51, .name = "asus-nx51"},
	{.id = ALC668_FIXUP_ASUS_G751, .name = "asus-g751"},
	{.id = ALC891_FIXUP_HEADSET_MODE, .name = "alc891-headset"},
	{.id = ALC891_FIXUP_DELL_MIC_NO_PRESENCE, .name = "alc891-headset-multi"},
	{.id = ALC662_FIXUP_ACER_VERITON, .name = "acer-veriton"},
	{.id = ALC892_FIXUP_ASROCK_MOBO, .name = "asrock-mobo"},
	{.id = ALC662_FIXUP_USI_HEADSET_MODE, .name = "usi-headset"},
	{.id = ALC662_FIXUP_LENOVO_MULTI_CODECS, .name = "dual-codecs"},
	{.id = ALC669_FIXUP_ACER_ASPIRE_ETHOS, .name = "aspire-ethos"},
	{}
};

static const struct snd_hda_pin_quirk alc662_pin_fixup_tbl[] = {
	SND_HDA_PIN_QUIRK(0x10ec0867, 0x1028, "Dell", ALC891_FIXUP_DELL_MIC_NO_PRESENCE,
		{0x17, 0x02211010},
		{0x18, 0x01a19030},
		{0x1a, 0x01813040},
		{0x21, 0x01014020}),
	SND_HDA_PIN_QUIRK(0x10ec0867, 0x1028, "Dell", ALC891_FIXUP_DELL_MIC_NO_PRESENCE,
		{0x16, 0x01813030},
		{0x17, 0x02211010},
		{0x18, 0x01a19040},
		{0x21, 0x01014020}),
	SND_HDA_PIN_QUIRK(0x10ec0662, 0x1028, "Dell", ALC662_FIXUP_DELL_MIC_NO_PRESENCE,
		{0x14, 0x01014010},
		{0x18, 0x01a19020},
		{0x1a, 0x0181302f},
		{0x1b, 0x0221401f}),
	SND_HDA_PIN_QUIRK(0x10ec0668, 0x1028, "Dell", ALC668_FIXUP_AUTO_MUTE,
		{0x12, 0x99a30130},
		{0x14, 0x90170110},
		{0x15, 0x0321101f},
		{0x16, 0x03011020}),
	SND_HDA_PIN_QUIRK(0x10ec0668, 0x1028, "Dell", ALC668_FIXUP_AUTO_MUTE,
		{0x12, 0x99a30140},
		{0x14, 0x90170110},
		{0x15, 0x0321101f},
		{0x16, 0x03011020}),
	SND_HDA_PIN_QUIRK(0x10ec0668, 0x1028, "Dell", ALC668_FIXUP_AUTO_MUTE,
		{0x12, 0x99a30150},
		{0x14, 0x90170110},
		{0x15, 0x0321101f},
		{0x16, 0x03011020}),
	SND_HDA_PIN_QUIRK(0x10ec0668, 0x1028, "Dell", ALC668_FIXUP_AUTO_MUTE,
		{0x14, 0x90170110},
		{0x15, 0x0321101f},
		{0x16, 0x03011020}),
	SND_HDA_PIN_QUIRK(0x10ec0668, 0x1028, "Dell XPS 15", ALC668_FIXUP_AUTO_MUTE,
		{0x12, 0x90a60130},
		{0x14, 0x90170110},
		{0x15, 0x0321101f}),
	SND_HDA_PIN_QUIRK(0x10ec0671, 0x103c, "HP cPC", ALC671_FIXUP_HP_HEADSET_MIC2,
		{0x14, 0x01014010},
		{0x17, 0x90170150},
		{0x19, 0x02a11060},
		{0x1b, 0x01813030},
		{0x21, 0x02211020}),
	SND_HDA_PIN_QUIRK(0x10ec0671, 0x103c, "HP cPC", ALC671_FIXUP_HP_HEADSET_MIC2,
		{0x14, 0x01014010},
		{0x18, 0x01a19040},
		{0x1b, 0x01813030},
		{0x21, 0x02211020}),
	SND_HDA_PIN_QUIRK(0x10ec0671, 0x103c, "HP cPC", ALC671_FIXUP_HP_HEADSET_MIC2,
		{0x14, 0x01014020},
		{0x17, 0x90170110},
		{0x18, 0x01a19050},
		{0x1b, 0x01813040},
		{0x21, 0x02211030}),
	{}
};

/*
 */
static int patch_alc662(struct hda_codec *codec)
{
	struct alc_spec *spec;
	int err;

	err = alc_alloc_spec(codec, 0x0b);
	if (err < 0)
		return err;

	spec = codec->spec;

	spec->shutup = alc_eapd_shutup;

	/* handle multiple HPs as is */
	spec->parse_flags = HDA_PINCFG_NO_HP_FIXUP;

	alc_fix_pll_init(codec, 0x20, 0x04, 15);

	switch (codec->core.vendor_id) {
	case 0x10ec0668:
		spec->init_hook = alc668_restore_default_value;
		break;
	}

	alc_pre_init(codec);

	snd_hda_pick_fixup(codec, alc662_fixup_models,
		       alc662_fixup_tbl, alc662_fixups);
	snd_hda_pick_pin_fixup(codec, alc662_pin_fixup_tbl, alc662_fixups, true);
	snd_hda_apply_fixup(codec, HDA_FIXUP_ACT_PRE_PROBE);

	alc_auto_parse_customize_define(codec);

	if (has_cdefine_beep(codec))
		spec->gen.beep_nid = 0x01;

	if ((alc_get_coef0(codec) & (1 << 14)) &&
	    codec->bus->pci && codec->bus->pci->subsystem_vendor == 0x1025 &&
	    spec->cdefine.platform_type == 1) {
		err = alc_codec_rename(codec, "ALC272X");
		if (err < 0)
			goto error;
	}

	/* automatic parse from the BIOS config */
	err = alc662_parse_auto_config(codec);
	if (err < 0)
		goto error;

	if (!spec->gen.no_analog && spec->gen.beep_nid) {
		switch (codec->core.vendor_id) {
		case 0x10ec0662:
			err = set_beep_amp(spec, 0x0b, 0x05, HDA_INPUT);
			break;
		case 0x10ec0272:
		case 0x10ec0663:
		case 0x10ec0665:
		case 0x10ec0668:
			err = set_beep_amp(spec, 0x0b, 0x04, HDA_INPUT);
			break;
		case 0x10ec0273:
			err = set_beep_amp(spec, 0x0b, 0x03, HDA_INPUT);
			break;
		}
		if (err < 0)
			goto error;
	}

	snd_hda_apply_fixup(codec, HDA_FIXUP_ACT_PROBE);

	return 0;

 error:
	alc_free(codec);
	return err;
}

/*
 * ALC680 support
 */

static int alc680_parse_auto_config(struct hda_codec *codec)
{
	return alc_parse_auto_config(codec, NULL, NULL);
}

/*
 */
static int patch_alc680(struct hda_codec *codec)
{
	int err;

	/* ALC680 has no aa-loopback mixer */
	err = alc_alloc_spec(codec, 0);
	if (err < 0)
		return err;

	/* automatic parse from the BIOS config */
	err = alc680_parse_auto_config(codec);
	if (err < 0) {
		alc_free(codec);
		return err;
	}

	return 0;
}

/*
 * patch entries
 */
static const struct hda_device_id snd_hda_id_realtek[] = {
	HDA_CODEC_ENTRY(0x10ec0215, "ALC215", patch_alc269),
	HDA_CODEC_ENTRY(0x10ec0221, "ALC221", patch_alc269),
	HDA_CODEC_ENTRY(0x10ec0222, "ALC222", patch_alc269),
	HDA_CODEC_ENTRY(0x10ec0225, "ALC225", patch_alc269),
	HDA_CODEC_ENTRY(0x10ec0230, "ALC236", patch_alc269),
	HDA_CODEC_ENTRY(0x10ec0231, "ALC231", patch_alc269),
	HDA_CODEC_ENTRY(0x10ec0233, "ALC233", patch_alc269),
	HDA_CODEC_ENTRY(0x10ec0234, "ALC234", patch_alc269),
	HDA_CODEC_ENTRY(0x10ec0235, "ALC233", patch_alc269),
	HDA_CODEC_ENTRY(0x10ec0236, "ALC236", patch_alc269),
	HDA_CODEC_ENTRY(0x10ec0245, "ALC245", patch_alc269),
	HDA_CODEC_ENTRY(0x10ec0255, "ALC255", patch_alc269),
	HDA_CODEC_ENTRY(0x10ec0256, "ALC256", patch_alc269),
	HDA_CODEC_ENTRY(0x10ec0257, "ALC257", patch_alc269),
	HDA_CODEC_ENTRY(0x10ec0260, "ALC260", patch_alc260),
	HDA_CODEC_ENTRY(0x10ec0262, "ALC262", patch_alc262),
	HDA_CODEC_ENTRY(0x10ec0267, "ALC267", patch_alc268),
	HDA_CODEC_ENTRY(0x10ec0268, "ALC268", patch_alc268),
	HDA_CODEC_ENTRY(0x10ec0269, "ALC269", patch_alc269),
	HDA_CODEC_ENTRY(0x10ec0270, "ALC270", patch_alc269),
	HDA_CODEC_ENTRY(0x10ec0272, "ALC272", patch_alc662),
	HDA_CODEC_ENTRY(0x10ec0274, "ALC274", patch_alc269),
	HDA_CODEC_ENTRY(0x10ec0275, "ALC275", patch_alc269),
	HDA_CODEC_ENTRY(0x10ec0276, "ALC276", patch_alc269),
	HDA_CODEC_ENTRY(0x10ec0280, "ALC280", patch_alc269),
	HDA_CODEC_ENTRY(0x10ec0282, "ALC282", patch_alc269),
	HDA_CODEC_ENTRY(0x10ec0283, "ALC283", patch_alc269),
	HDA_CODEC_ENTRY(0x10ec0284, "ALC284", patch_alc269),
	HDA_CODEC_ENTRY(0x10ec0285, "ALC285", patch_alc269),
	HDA_CODEC_ENTRY(0x10ec0286, "ALC286", patch_alc269),
	HDA_CODEC_ENTRY(0x10ec0287, "ALC287", patch_alc269),
	HDA_CODEC_ENTRY(0x10ec0288, "ALC288", patch_alc269),
	HDA_CODEC_ENTRY(0x10ec0289, "ALC289", patch_alc269),
	HDA_CODEC_ENTRY(0x10ec0290, "ALC290", patch_alc269),
	HDA_CODEC_ENTRY(0x10ec0292, "ALC292", patch_alc269),
	HDA_CODEC_ENTRY(0x10ec0293, "ALC293", patch_alc269),
	HDA_CODEC_ENTRY(0x10ec0294, "ALC294", patch_alc269),
	HDA_CODEC_ENTRY(0x10ec0295, "ALC295", patch_alc269),
	HDA_CODEC_ENTRY(0x10ec0298, "ALC298", patch_alc269),
	HDA_CODEC_ENTRY(0x10ec0299, "ALC299", patch_alc269),
	HDA_CODEC_ENTRY(0x10ec0300, "ALC300", patch_alc269),
	HDA_CODEC_ENTRY(0x10ec0623, "ALC623", patch_alc269),
	HDA_CODEC_REV_ENTRY(0x10ec0861, 0x100340, "ALC660", patch_alc861),
	HDA_CODEC_ENTRY(0x10ec0660, "ALC660-VD", patch_alc861vd),
	HDA_CODEC_ENTRY(0x10ec0861, "ALC861", patch_alc861),
	HDA_CODEC_ENTRY(0x10ec0862, "ALC861-VD", patch_alc861vd),
	HDA_CODEC_REV_ENTRY(0x10ec0662, 0x100002, "ALC662 rev2", patch_alc882),
	HDA_CODEC_REV_ENTRY(0x10ec0662, 0x100101, "ALC662 rev1", patch_alc662),
	HDA_CODEC_REV_ENTRY(0x10ec0662, 0x100300, "ALC662 rev3", patch_alc662),
	HDA_CODEC_ENTRY(0x10ec0663, "ALC663", patch_alc662),
	HDA_CODEC_ENTRY(0x10ec0665, "ALC665", patch_alc662),
	HDA_CODEC_ENTRY(0x10ec0667, "ALC667", patch_alc662),
	HDA_CODEC_ENTRY(0x10ec0668, "ALC668", patch_alc662),
	HDA_CODEC_ENTRY(0x10ec0670, "ALC670", patch_alc662),
	HDA_CODEC_ENTRY(0x10ec0671, "ALC671", patch_alc662),
	HDA_CODEC_ENTRY(0x10ec0680, "ALC680", patch_alc680),
	HDA_CODEC_ENTRY(0x10ec0700, "ALC700", patch_alc269),
	HDA_CODEC_ENTRY(0x10ec0701, "ALC701", patch_alc269),
	HDA_CODEC_ENTRY(0x10ec0703, "ALC703", patch_alc269),
	HDA_CODEC_ENTRY(0x10ec0711, "ALC711", patch_alc269),
	HDA_CODEC_ENTRY(0x10ec0867, "ALC891", patch_alc662),
	HDA_CODEC_ENTRY(0x10ec0880, "ALC880", patch_alc880),
	HDA_CODEC_ENTRY(0x10ec0882, "ALC882", patch_alc882),
	HDA_CODEC_ENTRY(0x10ec0883, "ALC883", patch_alc882),
	HDA_CODEC_REV_ENTRY(0x10ec0885, 0x100101, "ALC889A", patch_alc882),
	HDA_CODEC_REV_ENTRY(0x10ec0885, 0x100103, "ALC889A", patch_alc882),
	HDA_CODEC_ENTRY(0x10ec0885, "ALC885", patch_alc882),
	HDA_CODEC_ENTRY(0x10ec0887, "ALC887", patch_alc882),
	HDA_CODEC_REV_ENTRY(0x10ec0888, 0x100101, "ALC1200", patch_alc882),
	HDA_CODEC_ENTRY(0x10ec0888, "ALC888", patch_alc882),
	HDA_CODEC_ENTRY(0x10ec0889, "ALC889", patch_alc882),
	HDA_CODEC_ENTRY(0x10ec0892, "ALC892", patch_alc662),
	HDA_CODEC_ENTRY(0x10ec0897, "ALC897", patch_alc662),
	HDA_CODEC_ENTRY(0x10ec0899, "ALC898", patch_alc882),
	HDA_CODEC_ENTRY(0x10ec0900, "ALC1150", patch_alc882),
	HDA_CODEC_ENTRY(0x10ec0b00, "ALCS1200A", patch_alc882),
	HDA_CODEC_ENTRY(0x10ec1168, "ALC1220", patch_alc882),
	HDA_CODEC_ENTRY(0x10ec1220, "ALC1220", patch_alc882),
	HDA_CODEC_ENTRY(0x19e58326, "HW8326", patch_alc269),
	{} /* terminator */
};
MODULE_DEVICE_TABLE(hdaudio, snd_hda_id_realtek);

MODULE_LICENSE("GPL");
MODULE_DESCRIPTION("Realtek HD-audio codec");

static struct hda_codec_driver realtek_driver = {
	.id = snd_hda_id_realtek,
};

module_hda_codec_driver(realtek_driver);<|MERGE_RESOLUTION|>--- conflicted
+++ resolved
@@ -6669,7 +6669,6 @@
 	ret = component_bind_all(dev, spec->comps);
 	if (ret)
 		return ret;
-<<<<<<< HEAD
 
 	if (snd_hdac_is_power_on(&cdc->core)) {
 		codec_dbg(cdc, "Resuming after bind.\n");
@@ -6678,16 +6677,6 @@
 				spec->comps[i].resume_hook(spec->comps[i].dev);
 	}
 
-=======
-
-	if (snd_hdac_is_power_on(&cdc->core)) {
-		codec_dbg(cdc, "Resuming after bind.\n");
-		for (i = 0; i < HDA_MAX_COMPONENTS; i++)
-			if (spec->comps[i].resume_hook)
-				spec->comps[i].resume_hook(spec->comps[i].dev);
-	}
-
->>>>>>> 9fecab24
 	return 0;
 }
 
@@ -6755,17 +6744,12 @@
 			rec = devm_kmalloc(dev, sizeof(*rec), GFP_KERNEL);
 			if (!rec)
 				return;
-<<<<<<< HEAD
-			spec->comps[i].codec = cdc;
-			component_match_add(dev, &spec->match, component_compare_dev_name, name);
-=======
 			rec->bus = bus;
 			rec->hid = hid;
 			rec->index = i;
 			spec->comps[i].codec = cdc;
 			component_match_add(dev, &spec->match,
 					    comp_match_cs35l41_dev_name, rec);
->>>>>>> 9fecab24
 		}
 		ret = component_master_add_with_match(dev, &comp_master_ops, spec->match);
 		if (ret)
@@ -9386,10 +9370,7 @@
 	SND_PCI_QUIRK(0x103c, 0x8aa3, "HP ProBook 450 G9 (MB 8AA1)", ALC236_FIXUP_HP_GPIO_LED),
 	SND_PCI_QUIRK(0x103c, 0x8aa8, "HP EliteBook 640 G9 (MB 8AA6)", ALC236_FIXUP_HP_GPIO_LED),
 	SND_PCI_QUIRK(0x103c, 0x8aab, "HP EliteBook 650 G9 (MB 8AA9)", ALC236_FIXUP_HP_GPIO_LED),
-<<<<<<< HEAD
-=======
 	 SND_PCI_QUIRK(0x103c, 0x8abb, "HP ZBook Firefly 14 G9", ALC245_FIXUP_CS35L41_SPI_2_HP_GPIO_LED),
->>>>>>> 9fecab24
 	SND_PCI_QUIRK(0x103c, 0x8ad1, "HP EliteBook 840 14 inch G9 Notebook PC", ALC245_FIXUP_CS35L41_SPI_2_HP_GPIO_LED),
 	SND_PCI_QUIRK(0x103c, 0x8ad2, "HP EliteBook 860 16 inch G9 Notebook PC", ALC245_FIXUP_CS35L41_SPI_2_HP_GPIO_LED),
 	SND_PCI_QUIRK(0x1043, 0x103e, "ASUS X540SA", ALC256_FIXUP_ASUS_MIC),
