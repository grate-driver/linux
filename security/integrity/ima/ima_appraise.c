// SPDX-License-Identifier: GPL-2.0-only
/*
 * Copyright (C) 2011 IBM Corporation
 *
 * Author:
 * Mimi Zohar <zohar@us.ibm.com>
 */
#include <linux/module.h>
#include <linux/init.h>
#include <linux/file.h>
#include <linux/fs.h>
#include <linux/xattr.h>
#include <linux/magic.h>
#include <linux/ima.h>
#include <linux/evm.h>
#include <keys/system_keyring.h>

#include "ima.h"

#ifdef CONFIG_IMA_APPRAISE_BOOTPARAM
static char *ima_appraise_cmdline_default __initdata;
core_param(ima_appraise, ima_appraise_cmdline_default, charp, 0);

void __init ima_appraise_parse_cmdline(void)
{
	const char *str = ima_appraise_cmdline_default;
	bool sb_state = arch_ima_get_secureboot();
	int appraisal_state = ima_appraise;

	if (!str)
		return;

	if (strncmp(str, "off", 3) == 0)
		appraisal_state = 0;
	else if (strncmp(str, "log", 3) == 0)
		appraisal_state = IMA_APPRAISE_LOG;
	else if (strncmp(str, "fix", 3) == 0)
		appraisal_state = IMA_APPRAISE_FIX;
	else if (strncmp(str, "enforce", 7) == 0)
		appraisal_state = IMA_APPRAISE_ENFORCE;
	else
		pr_err("invalid \"%s\" appraise option", str);

	/* If appraisal state was changed, but secure boot is enabled,
	 * keep its default */
	if (sb_state) {
		if (!(appraisal_state & IMA_APPRAISE_ENFORCE))
			pr_info("Secure boot enabled: ignoring ima_appraise=%s option",
				str);
	} else {
		ima_appraise = appraisal_state;
	}
}
#endif

/*
 * is_ima_appraise_enabled - return appraise status
 *
 * Only return enabled, if not in ima_appraise="fix" or "log" modes.
 */
bool is_ima_appraise_enabled(void)
{
	return ima_appraise & IMA_APPRAISE_ENFORCE;
}

/*
 * ima_must_appraise - set appraise flag
 *
 * Return 1 to appraise or hash
 */
int ima_must_appraise(struct user_namespace *mnt_userns, struct inode *inode,
		      int mask, enum ima_hooks func)
{
	u32 secid;

	if (!ima_appraise)
		return 0;

	security_task_getsecid_subj(current, &secid);
	return ima_match_policy(mnt_userns, inode, current_cred(), secid, func,
				mask, IMA_APPRAISE | IMA_HASH, NULL, NULL, NULL);
}

static int ima_fix_xattr(struct dentry *dentry,
			 struct integrity_iint_cache *iint)
{
	int rc, offset;
	u8 algo = iint->ima_hash->algo;

	if (algo <= HASH_ALGO_SHA1) {
		offset = 1;
		iint->ima_hash->xattr.sha1.type = IMA_XATTR_DIGEST;
	} else {
		offset = 0;
		iint->ima_hash->xattr.ng.type = IMA_XATTR_DIGEST_NG;
		iint->ima_hash->xattr.ng.algo = algo;
	}
	rc = __vfs_setxattr_noperm(&init_user_ns, dentry, XATTR_NAME_IMA,
				   &iint->ima_hash->xattr.data[offset],
				   (sizeof(iint->ima_hash->xattr) - offset) +
				   iint->ima_hash->length, 0);
	return rc;
}

/* Return specific func appraised cached result */
enum integrity_status ima_get_cache_status(struct integrity_iint_cache *iint,
					   enum ima_hooks func)
{
	switch (func) {
	case MMAP_CHECK:
		return iint->ima_mmap_status;
	case BPRM_CHECK:
		return iint->ima_bprm_status;
	case CREDS_CHECK:
		return iint->ima_creds_status;
	case FILE_CHECK:
	case POST_SETATTR:
		return iint->ima_file_status;
	case MODULE_CHECK ... MAX_CHECK - 1:
	default:
		return iint->ima_read_status;
	}
}

static void ima_set_cache_status(struct integrity_iint_cache *iint,
				 enum ima_hooks func,
				 enum integrity_status status)
{
	switch (func) {
	case MMAP_CHECK:
		iint->ima_mmap_status = status;
		break;
	case BPRM_CHECK:
		iint->ima_bprm_status = status;
		break;
	case CREDS_CHECK:
		iint->ima_creds_status = status;
		break;
	case FILE_CHECK:
	case POST_SETATTR:
		iint->ima_file_status = status;
		break;
	case MODULE_CHECK ... MAX_CHECK - 1:
	default:
		iint->ima_read_status = status;
		break;
	}
}

static void ima_cache_flags(struct integrity_iint_cache *iint,
			     enum ima_hooks func)
{
	switch (func) {
	case MMAP_CHECK:
		iint->flags |= (IMA_MMAP_APPRAISED | IMA_APPRAISED);
		break;
	case BPRM_CHECK:
		iint->flags |= (IMA_BPRM_APPRAISED | IMA_APPRAISED);
		break;
	case CREDS_CHECK:
		iint->flags |= (IMA_CREDS_APPRAISED | IMA_APPRAISED);
		break;
	case FILE_CHECK:
	case POST_SETATTR:
		iint->flags |= (IMA_FILE_APPRAISED | IMA_APPRAISED);
		break;
	case MODULE_CHECK ... MAX_CHECK - 1:
	default:
		iint->flags |= (IMA_READ_APPRAISED | IMA_APPRAISED);
		break;
	}
}

enum hash_algo ima_get_hash_algo(struct evm_ima_xattr_data *xattr_value,
				 int xattr_len)
{
	struct signature_v2_hdr *sig;
	enum hash_algo ret;

	if (!xattr_value || xattr_len < 2)
		/* return default hash algo */
		return ima_hash_algo;

	switch (xattr_value->type) {
	case EVM_IMA_XATTR_DIGSIG:
		sig = (typeof(sig))xattr_value;
		if (sig->version != 2 || xattr_len <= sizeof(*sig))
			return ima_hash_algo;
		return sig->hash_algo;
		break;
	case IMA_XATTR_DIGEST_NG:
		/* first byte contains algorithm id */
		ret = xattr_value->data[0];
		if (ret < HASH_ALGO__LAST)
			return ret;
		break;
	case IMA_XATTR_DIGEST:
		/* this is for backward compatibility */
		if (xattr_len == 21) {
			unsigned int zero = 0;
			if (!memcmp(&xattr_value->data[16], &zero, 4))
				return HASH_ALGO_MD5;
			else
				return HASH_ALGO_SHA1;
		} else if (xattr_len == 17)
			return HASH_ALGO_MD5;
		break;
	}

	/* return default hash algo */
	return ima_hash_algo;
}

int ima_read_xattr(struct dentry *dentry,
		   struct evm_ima_xattr_data **xattr_value)
{
	ssize_t ret;

	ret = vfs_getxattr_alloc(&init_user_ns, dentry, XATTR_NAME_IMA,
				 (char **)xattr_value, 0, GFP_NOFS);
	if (ret == -EOPNOTSUPP)
		ret = 0;
	return ret;
}

/*
 * xattr_verify - verify xattr digest or signature
 *
 * Verify whether the hash or signature matches the file contents.
 *
 * Return 0 on success, error code otherwise.
 */
static int xattr_verify(enum ima_hooks func, struct integrity_iint_cache *iint,
			struct evm_ima_xattr_data *xattr_value, int xattr_len,
			enum integrity_status *status, const char **cause)
{
	int rc = -EINVAL, hash_start = 0;

	switch (xattr_value->type) {
	case IMA_XATTR_DIGEST_NG:
		/* first byte contains algorithm id */
		hash_start = 1;
		fallthrough;
	case IMA_XATTR_DIGEST:
		if (*status != INTEGRITY_PASS_IMMUTABLE) {
			if (iint->flags & IMA_DIGSIG_REQUIRED) {
				*cause = "IMA-signature-required";
				*status = INTEGRITY_FAIL;
				break;
			}
			clear_bit(IMA_DIGSIG, &iint->atomic_flags);
		} else {
			set_bit(IMA_DIGSIG, &iint->atomic_flags);
		}
		if (xattr_len - sizeof(xattr_value->type) - hash_start >=
				iint->ima_hash->length)
			/*
			 * xattr length may be longer. md5 hash in previous
			 * version occupied 20 bytes in xattr, instead of 16
			 */
			rc = memcmp(&xattr_value->data[hash_start],
				    iint->ima_hash->digest,
				    iint->ima_hash->length);
		else
			rc = -EINVAL;
		if (rc) {
			*cause = "invalid-hash";
			*status = INTEGRITY_FAIL;
			break;
		}
		*status = INTEGRITY_PASS;
		break;
	case EVM_IMA_XATTR_DIGSIG:
		set_bit(IMA_DIGSIG, &iint->atomic_flags);
		rc = integrity_digsig_verify(INTEGRITY_KEYRING_IMA,
					     (const char *)xattr_value,
					     xattr_len,
					     iint->ima_hash->digest,
					     iint->ima_hash->length);
		if (rc == -EOPNOTSUPP) {
			*status = INTEGRITY_UNKNOWN;
			break;
		}
		if (IS_ENABLED(CONFIG_INTEGRITY_PLATFORM_KEYRING) && rc &&
		    func == KEXEC_KERNEL_CHECK)
			rc = integrity_digsig_verify(INTEGRITY_KEYRING_PLATFORM,
						     (const char *)xattr_value,
						     xattr_len,
						     iint->ima_hash->digest,
						     iint->ima_hash->length);
		if (rc) {
			*cause = "invalid-signature";
			*status = INTEGRITY_FAIL;
		} else {
			*status = INTEGRITY_PASS;
		}
		break;
	default:
		*status = INTEGRITY_UNKNOWN;
		*cause = "unknown-ima-data";
		break;
	}

	return rc;
}

/*
 * modsig_verify - verify modsig signature
 *
 * Verify whether the signature matches the file contents.
 *
 * Return 0 on success, error code otherwise.
 */
static int modsig_verify(enum ima_hooks func, const struct modsig *modsig,
			 enum integrity_status *status, const char **cause)
{
	int rc;

	rc = integrity_modsig_verify(INTEGRITY_KEYRING_IMA, modsig);
	if (IS_ENABLED(CONFIG_INTEGRITY_PLATFORM_KEYRING) && rc &&
	    func == KEXEC_KERNEL_CHECK)
		rc = integrity_modsig_verify(INTEGRITY_KEYRING_PLATFORM,
					     modsig);
	if (rc) {
		*cause = "invalid-signature";
		*status = INTEGRITY_FAIL;
	} else {
		*status = INTEGRITY_PASS;
	}

	return rc;
}

/*
 * ima_check_blacklist - determine if the binary is blacklisted.
 *
 * Add the hash of the blacklisted binary to the measurement list, based
 * on policy.
 *
 * Returns -EPERM if the hash is blacklisted.
 */
int ima_check_blacklist(struct integrity_iint_cache *iint,
			const struct modsig *modsig, int pcr)
{
	enum hash_algo hash_algo;
	const u8 *digest = NULL;
	u32 digestsize = 0;
	int rc = 0;

	if (!(iint->flags & IMA_CHECK_BLACKLIST))
		return 0;

	if (iint->flags & IMA_MODSIG_ALLOWED && modsig) {
		ima_get_modsig_digest(modsig, &hash_algo, &digest, &digestsize);

		rc = is_binary_blacklisted(digest, digestsize);
		if ((rc == -EPERM) && (iint->flags & IMA_MEASURE))
			process_buffer_measurement(&init_user_ns, NULL, digest, digestsize,
						   "blacklisted-hash", NONE,
						   pcr, NULL, false);
	}

	return rc;
}

/*
 * ima_appraise_measurement - appraise file measurement
 *
 * Call evm_verifyxattr() to verify the integrity of 'security.ima'.
 * Assuming success, compare the xattr hash with the collected measurement.
 *
 * Return 0 on success, error code otherwise
 */
int ima_appraise_measurement(enum ima_hooks func,
			     struct integrity_iint_cache *iint,
			     struct file *file, const unsigned char *filename,
			     struct evm_ima_xattr_data *xattr_value,
			     int xattr_len, const struct modsig *modsig)
{
	static const char op[] = "appraise_data";
	const char *cause = "unknown";
	struct dentry *dentry = file_dentry(file);
	struct inode *inode = d_backing_inode(dentry);
	enum integrity_status status = INTEGRITY_UNKNOWN;
	int rc = xattr_len;
	bool try_modsig = iint->flags & IMA_MODSIG_ALLOWED && modsig;

	/* If not appraising a modsig, we need an xattr. */
	if (!(inode->i_opflags & IOP_XATTR) && !try_modsig)
		return INTEGRITY_UNKNOWN;

	/* If reading the xattr failed and there's no modsig, error out. */
	if (rc <= 0 && !try_modsig) {
		if (rc && rc != -ENODATA)
			goto out;

		cause = iint->flags & IMA_DIGSIG_REQUIRED ?
				"IMA-signature-required" : "missing-hash";
		status = INTEGRITY_NOLABEL;
		if (file->f_mode & FMODE_CREATED)
			iint->flags |= IMA_NEW_FILE;
		if ((iint->flags & IMA_NEW_FILE) &&
		    (!(iint->flags & IMA_DIGSIG_REQUIRED) ||
		     (inode->i_size == 0)))
			status = INTEGRITY_PASS;
		goto out;
	}

	status = evm_verifyxattr(dentry, XATTR_NAME_IMA, xattr_value, rc, iint);
	switch (status) {
	case INTEGRITY_PASS:
	case INTEGRITY_PASS_IMMUTABLE:
	case INTEGRITY_UNKNOWN:
		break;
	case INTEGRITY_NOXATTRS:	/* No EVM protected xattrs. */
		/* It's fine not to have xattrs when using a modsig. */
		if (try_modsig)
			break;
		fallthrough;
	case INTEGRITY_NOLABEL:		/* No security.evm xattr. */
		cause = "missing-HMAC";
		goto out;
	case INTEGRITY_FAIL_IMMUTABLE:
		set_bit(IMA_DIGSIG, &iint->atomic_flags);
		cause = "invalid-fail-immutable";
		goto out;
	case INTEGRITY_FAIL:		/* Invalid HMAC/signature. */
		cause = "invalid-HMAC";
		goto out;
	default:
		WARN_ONCE(true, "Unexpected integrity status %d\n", status);
	}

	if (xattr_value)
		rc = xattr_verify(func, iint, xattr_value, xattr_len, &status,
				  &cause);

	/*
	 * If we have a modsig and either no imasig or the imasig's key isn't
	 * known, then try verifying the modsig.
	 */
	if (try_modsig &&
	    (!xattr_value || xattr_value->type == IMA_XATTR_DIGEST_NG ||
	     rc == -ENOKEY))
		rc = modsig_verify(func, modsig, &status, &cause);

out:
	/*
	 * File signatures on some filesystems can not be properly verified.
	 * When such filesystems are mounted by an untrusted mounter or on a
	 * system not willing to accept such a risk, fail the file signature
	 * verification.
	 */
	if ((inode->i_sb->s_iflags & SB_I_IMA_UNVERIFIABLE_SIGNATURE) &&
	    ((inode->i_sb->s_iflags & SB_I_UNTRUSTED_MOUNTER) ||
	     (iint->flags & IMA_FAIL_UNVERIFIABLE_SIGS))) {
		status = INTEGRITY_FAIL;
		cause = "unverifiable-signature";
		integrity_audit_msg(AUDIT_INTEGRITY_DATA, inode, filename,
				    op, cause, rc, 0);
	} else if (status != INTEGRITY_PASS) {
		/* Fix mode, but don't replace file signatures. */
		if ((ima_appraise & IMA_APPRAISE_FIX) && !try_modsig &&
		    (!xattr_value ||
		     xattr_value->type != EVM_IMA_XATTR_DIGSIG)) {
			if (!ima_fix_xattr(dentry, iint))
				status = INTEGRITY_PASS;
		}

		/*
		 * Permit new files with file/EVM portable signatures, but
		 * without data.
		 */
		if (inode->i_size == 0 && iint->flags & IMA_NEW_FILE &&
		    test_bit(IMA_DIGSIG, &iint->atomic_flags)) {
			status = INTEGRITY_PASS;
		}

		integrity_audit_msg(AUDIT_INTEGRITY_DATA, inode, filename,
				    op, cause, rc, 0);
	} else {
		ima_cache_flags(iint, func);
	}

	ima_set_cache_status(iint, func, status);
	return status;
}

/*
 * ima_update_xattr - update 'security.ima' hash value
 */
void ima_update_xattr(struct integrity_iint_cache *iint, struct file *file)
{
	struct dentry *dentry = file_dentry(file);
	int rc = 0;

	/* do not collect and update hash for digital signatures */
	if (test_bit(IMA_DIGSIG, &iint->atomic_flags))
		return;

	if ((iint->ima_file_status != INTEGRITY_PASS) &&
	    !(iint->flags & IMA_HASH))
		return;

	rc = ima_collect_measurement(iint, file, NULL, 0, ima_hash_algo, NULL);
	if (rc < 0)
		return;

	inode_lock(file_inode(file));
	ima_fix_xattr(dentry, iint);
	inode_unlock(file_inode(file));
}

/**
 * ima_inode_post_setattr - reflect file metadata changes
 * @mnt_userns:	user namespace of the mount the inode was found from
 * @dentry: pointer to the affected dentry
 *
 * Changes to a dentry's metadata might result in needing to appraise.
 *
 * This function is called from notify_change(), which expects the caller
 * to lock the inode's i_mutex.
 */
void ima_inode_post_setattr(struct user_namespace *mnt_userns,
			    struct dentry *dentry)
{
	struct inode *inode = d_backing_inode(dentry);
	struct integrity_iint_cache *iint;
	int action;

	if (!(ima_policy_flag & IMA_APPRAISE) || !S_ISREG(inode->i_mode)
	    || !(inode->i_opflags & IOP_XATTR))
		return;

	action = ima_must_appraise(mnt_userns, inode, MAY_ACCESS, POST_SETATTR);
<<<<<<< HEAD
	if (!action)
		__vfs_removexattr(&init_user_ns, dentry, XATTR_NAME_IMA);
=======
>>>>>>> 11e4b63a
	iint = integrity_iint_find(inode);
	if (iint) {
		set_bit(IMA_CHANGE_ATTR, &iint->atomic_flags);
		if (!action)
			clear_bit(IMA_UPDATE_XATTR, &iint->atomic_flags);
	}
}

/*
 * ima_protect_xattr - protect 'security.ima'
 *
 * Ensure that not just anyone can modify or remove 'security.ima'.
 */
static int ima_protect_xattr(struct dentry *dentry, const char *xattr_name,
			     const void *xattr_value, size_t xattr_value_len)
{
	if (strcmp(xattr_name, XATTR_NAME_IMA) == 0) {
		if (!capable(CAP_SYS_ADMIN))
			return -EPERM;
		return 1;
	}
	return 0;
}

static void ima_reset_appraise_flags(struct inode *inode, int digsig)
{
	struct integrity_iint_cache *iint;

	if (!(ima_policy_flag & IMA_APPRAISE) || !S_ISREG(inode->i_mode))
		return;

	iint = integrity_iint_find(inode);
	if (!iint)
		return;
	iint->measured_pcrs = 0;
	set_bit(IMA_CHANGE_XATTR, &iint->atomic_flags);
	if (digsig)
		set_bit(IMA_DIGSIG, &iint->atomic_flags);
	else
		clear_bit(IMA_DIGSIG, &iint->atomic_flags);
}

int ima_inode_setxattr(struct dentry *dentry, const char *xattr_name,
		       const void *xattr_value, size_t xattr_value_len)
{
	const struct evm_ima_xattr_data *xvalue = xattr_value;
	int digsig = 0;
	int result;

	result = ima_protect_xattr(dentry, xattr_name, xattr_value,
				   xattr_value_len);
	if (result == 1) {
		if (!xattr_value_len || (xvalue->type >= IMA_XATTR_LAST))
			return -EINVAL;
		digsig = (xvalue->type == EVM_IMA_XATTR_DIGSIG);
	} else if (!strcmp(xattr_name, XATTR_NAME_EVM) && xattr_value_len > 0) {
		digsig = (xvalue->type == EVM_XATTR_PORTABLE_DIGSIG);
	}
	if (result == 1 || evm_revalidate_status(xattr_name)) {
		ima_reset_appraise_flags(d_backing_inode(dentry), digsig);
		if (result == 1)
			result = 0;
	}
	return result;
}

int ima_inode_removexattr(struct dentry *dentry, const char *xattr_name)
{
	int result;

	result = ima_protect_xattr(dentry, xattr_name, NULL, 0);
	if (result == 1 || evm_revalidate_status(xattr_name)) {
		ima_reset_appraise_flags(d_backing_inode(dentry), 0);
		if (result == 1)
			result = 0;
	}
	return result;
}<|MERGE_RESOLUTION|>--- conflicted
+++ resolved
@@ -533,11 +533,6 @@
 		return;
 
 	action = ima_must_appraise(mnt_userns, inode, MAY_ACCESS, POST_SETATTR);
-<<<<<<< HEAD
-	if (!action)
-		__vfs_removexattr(&init_user_ns, dentry, XATTR_NAME_IMA);
-=======
->>>>>>> 11e4b63a
 	iint = integrity_iint_find(inode);
 	if (iint) {
 		set_bit(IMA_CHANGE_ATTR, &iint->atomic_flags);
