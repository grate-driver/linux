--- conflicted
+++ resolved
@@ -15,10 +15,7 @@
 #include <linux/of.h>
 #include <linux/of_device.h>
 #include <linux/platform_device.h>
-<<<<<<< HEAD
-=======
 #include <linux/pm_clock.h>
->>>>>>> f642729d
 #include <linux/pm_domain.h>
 #include <linux/reset-controller.h>
 #include <linux/delay.h>
@@ -46,10 +43,7 @@
 	u16 pwrstst;
 	const struct omap_prm_domain_map *cap;
 	u32 pwrstctrl_saved;
-<<<<<<< HEAD
-=======
 	unsigned int uses_pm_clk:1;
->>>>>>> f642729d
 };
 
 struct omap_rst_map {
@@ -130,8 +124,6 @@
 	.statechange = 1,
 };
 
-<<<<<<< HEAD
-=======
 static const struct omap_prm_domain_map omap_prm_alwon = {
 	.usable_modes = BIT(OMAP_PRMD_ON_ACTIVE),
 };
@@ -142,7 +134,6 @@
 	.logicretstate = 1,
 };
 
->>>>>>> f642729d
 static const struct omap_rst_map rst_map_0[] = {
 	{ .rst = 0, .st = 0 },
 	{ .rst = -1 },
@@ -162,9 +153,6 @@
 };
 
 static const struct omap_prm_data omap4_prm_data[] = {
-<<<<<<< HEAD
-	{ .name = "tesla", .base = 0x4a306400, .rstctrl = 0x10, .rstst = 0x14, .rstmap = rst_map_01 },
-=======
 	{
 		.name = "mpu", .base = 0x4a306300,
 		.pwrstctrl = 0x0, .pwrstst = 0x4, .dmap = &omap_prm_reton,
@@ -174,16 +162,10 @@
 		.pwrstctrl = 0x0, .pwrstst = 0x4, .dmap = &omap_prm_noinact,
 		.rstctrl = 0x10, .rstst = 0x14, .rstmap = rst_map_01
 	},
->>>>>>> f642729d
 	{
 		.name = "abe", .base = 0x4a306500,
 		.pwrstctrl = 0, .pwrstst = 0x4, .dmap = &omap_prm_all,
 	},
-<<<<<<< HEAD
-	{ .name = "core", .base = 0x4a306700, .rstctrl = 0x210, .rstst = 0x214, .clkdm_name = "ducati", .rstmap = rst_map_012 },
-	{ .name = "ivahd", .base = 0x4a306f00, .rstctrl = 0x10, .rstst = 0x14, .rstmap = rst_map_012 },
-	{ .name = "device", .base = 0x4a307b00, .rstctrl = 0x0, .rstst = 0x4, .rstmap = rst_map_01, .flags = OMAP_PRM_HAS_RSTCTRL | OMAP_PRM_HAS_NO_CLKDM },
-=======
 	{
 		.name = "always_on_core", .base = 0x4a306600,
 		.pwrstctrl = 0x0, .pwrstst = 0x4, .dmap = &omap_prm_alwon,
@@ -236,14 +218,10 @@
 		.rstctrl = 0x0, .rstst = 0x4, .rstmap = rst_map_01,
 		.flags = OMAP_PRM_HAS_RSTCTRL | OMAP_PRM_HAS_NO_CLKDM
 	},
->>>>>>> f642729d
 	{ },
 };
 
 static const struct omap_prm_data omap5_prm_data[] = {
-<<<<<<< HEAD
-	{ .name = "dsp", .base = 0x4ae06400, .rstctrl = 0x10, .rstst = 0x14, .rstmap = rst_map_01 },
-=======
 	{
 		.name = "mpu", .base = 0x4ae06300,
 		.pwrstctrl = 0x0, .pwrstst = 0x4, .dmap = &omap_prm_reton,
@@ -253,16 +231,10 @@
 		.pwrstctrl = 0x0, .pwrstst = 0x4, .dmap = &omap_prm_noinact,
 		.rstctrl = 0x10, .rstst = 0x14, .rstmap = rst_map_01
 	},
->>>>>>> f642729d
 	{
 		.name = "abe", .base = 0x4ae06500,
 		.pwrstctrl = 0, .pwrstst = 0x4, .dmap = &omap_prm_nooff,
 	},
-<<<<<<< HEAD
-	{ .name = "core", .base = 0x4ae06700, .rstctrl = 0x210, .rstst = 0x214, .clkdm_name = "ipu", .rstmap = rst_map_012 },
-	{ .name = "iva", .base = 0x4ae07200, .rstctrl = 0x10, .rstst = 0x14, .rstmap = rst_map_012 },
-	{ .name = "device", .base = 0x4ae07c00, .rstctrl = 0x0, .rstst = 0x4, .rstmap = rst_map_01, .flags = OMAP_PRM_HAS_RSTCTRL | OMAP_PRM_HAS_NO_CLKDM },
-=======
 	{
 		.name = "coreaon", .base = 0x4ae06600,
 		.pwrstctrl = 0x0, .pwrstst = 0x4, .dmap = &omap_prm_alwon
@@ -311,7 +283,6 @@
 		.rstctrl = 0x0, .rstst = 0x4, .rstmap = rst_map_01,
 		.flags = OMAP_PRM_HAS_RSTCTRL | OMAP_PRM_HAS_NO_CLKDM
 	},
->>>>>>> f642729d
 	{ },
 };
 
@@ -427,11 +398,6 @@
 };
 
 static const struct omap_prm_data am3_prm_data[] = {
-<<<<<<< HEAD
-	{ .name = "per", .base = 0x44e00c00, .rstctrl = 0x0, .rstmap = am3_per_rst_map, .flags = OMAP_PRM_HAS_RSTCTRL, .clkdm_name = "pruss_ocp" },
-	{ .name = "wkup", .base = 0x44e00d00, .rstctrl = 0x0, .rstst = 0xc, .rstmap = am3_wkup_rst_map, .flags = OMAP_PRM_HAS_RSTCTRL | OMAP_PRM_HAS_NO_CLKDM },
-	{ .name = "device", .base = 0x44e00f00, .rstctrl = 0x0, .rstst = 0x8, .rstmap = rst_map_01, .flags = OMAP_PRM_HAS_RSTCTRL | OMAP_PRM_HAS_NO_CLKDM },
-=======
 	{
 		.name = "per", .base = 0x44e00c00,
 		.pwrstctrl = 0xc, .pwrstst = 0x8, .dmap = &omap_prm_noinact,
@@ -457,19 +423,15 @@
 		.name = "rtc", .base = 0x44e01000,
 		.pwrstctrl = 0x0, .pwrstst = 0x4, .dmap = &omap_prm_alwon,
 	},
->>>>>>> f642729d
 	{
 		.name = "gfx", .base = 0x44e01100,
 		.pwrstctrl = 0, .pwrstst = 0x10, .dmap = &omap_prm_noinact,
 		.rstctrl = 0x4, .rstst = 0x14, .rstmap = rst_map_0, .clkdm_name = "gfx_l3",
 	},
-<<<<<<< HEAD
-=======
 	{
 		.name = "cefuse", .base = 0x44e01200,
 		.pwrstctrl = 0x0, .pwrstst = 0x4, .dmap = &omap_prm_onoff_noauto,
 	},
->>>>>>> f642729d
 	{ },
 };
 
@@ -486,22 +448,14 @@
 
 static const struct omap_prm_data am4_prm_data[] = {
 	{
-<<<<<<< HEAD
-=======
 		.name = "mpu", .base = 0x44df0300,
 		.pwrstctrl = 0x0, .pwrstst = 0x4, .dmap = &omap_prm_noinact,
 	},
 	{
->>>>>>> f642729d
 		.name = "gfx", .base = 0x44df0400,
 		.pwrstctrl = 0, .pwrstst = 0x4, .dmap = &omap_prm_onoff_noauto,
 		.rstctrl = 0x10, .rstst = 0x14, .rstmap = rst_map_0, .clkdm_name = "gfx_l3",
 	},
-<<<<<<< HEAD
-	{ .name = "per", .base = 0x44df0800, .rstctrl = 0x10, .rstst = 0x14, .rstmap = am4_per_rst_map, .clkdm_name = "pruss_ocp" },
-	{ .name = "wkup", .base = 0x44df2000, .rstctrl = 0x10, .rstst = 0x14, .rstmap = am3_wkup_rst_map, .flags = OMAP_PRM_HAS_NO_CLKDM },
-	{ .name = "device", .base = 0x44df4000, .rstctrl = 0x0, .rstst = 0x4, .rstmap = am4_device_rst_map, .flags = OMAP_PRM_HAS_RSTCTRL | OMAP_PRM_HAS_NO_CLKDM },
-=======
 	{
 		.name = "rtc", .base = 0x44df0500,
 		.pwrstctrl = 0x0, .pwrstst = 0x4, .dmap = &omap_prm_alwon,
@@ -531,7 +485,6 @@
 		.rstctrl = 0x0, .rstst = 0x4, .rstmap = am4_device_rst_map,
 		.flags = OMAP_PRM_HAS_RSTCTRL | OMAP_PRM_HAS_NO_CLKDM
 	},
->>>>>>> f642729d
 	{ },
 };
 
@@ -639,8 +592,6 @@
 	return 0;
 }
 
-<<<<<<< HEAD
-=======
 /*
  * Note that ti-sysc already manages the module clocks separately so
  * no need to manage those. Interconnect instances need clocks managed
@@ -673,7 +624,6 @@
 	return 0;
 }
 
->>>>>>> f642729d
 static int omap_prm_domain_attach_dev(struct generic_pm_domain *domain,
 				      struct device *dev)
 {
@@ -698,13 +648,10 @@
 	genpd_data = dev_gpd_data(dev);
 	genpd_data->data = NULL;
 
-<<<<<<< HEAD
-=======
 	ret = omap_prm_domain_attach_clock(dev, prmd);
 	if (ret)
 		return ret;
 
->>>>>>> f642729d
 	return 0;
 }
 
@@ -712,15 +659,11 @@
 				       struct device *dev)
 {
 	struct generic_pm_domain_data *genpd_data;
-<<<<<<< HEAD
-
-=======
 	struct omap_prm_domain *prmd;
 
 	prmd = genpd_to_prm_domain(domain);
 	if (prmd->uses_pm_clk)
 		pm_clk_destroy(dev);
->>>>>>> f642729d
 	genpd_data = dev_gpd_data(dev);
 	genpd_data->data = NULL;
 }
@@ -757,10 +700,7 @@
 	prmd->pd.power_off = omap_prm_domain_power_off;
 	prmd->pd.attach_dev = omap_prm_domain_attach_dev;
 	prmd->pd.detach_dev = omap_prm_domain_detach_dev;
-<<<<<<< HEAD
-=======
 	prmd->pd.flags = GENPD_FLAG_PM_CLK;
->>>>>>> f642729d
 
 	pm_genpd_init(&prmd->pd, NULL, true);
 	error = of_genpd_add_provider_simple(np, &prmd->pd);
