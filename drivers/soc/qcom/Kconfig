# SPDX-License-Identifier: GPL-2.0-only
#
# QCOM Soc drivers
#
menu "Qualcomm SoC drivers"

config QCOM_AOSS_QMP
	tristate "Qualcomm AOSS Driver"
	depends on ARCH_QCOM || COMPILE_TEST
	depends on MAILBOX
	depends on COMMON_CLK && PM
	select PM_GENERIC_DOMAINS
	help
	  This driver provides the means of communicating with and controlling
	  the low-power state for resources related to the remoteproc
	  subsystems as well as controlling the debug clocks exposed by the Always On
	  Subsystem (AOSS) using Qualcomm Messaging Protocol (QMP).

config QCOM_COMMAND_DB
	tristate "Qualcomm Command DB"
	depends on ARCH_QCOM || COMPILE_TEST
	depends on OF_RESERVED_MEM
	help
	  Command DB queries shared memory by key string for shared system
	  resources. Platform drivers that require to set state of a shared
	  resource on a RPM-hardened platform must use this database to get
	  SoC specific identifier and information for the shared resources.

config QCOM_CPR
	tristate "QCOM Core Power Reduction (CPR) support"
	depends on ARCH_QCOM && HAS_IOMEM
	select PM_OPP
	select REGMAP
	help
	  Say Y here to enable support for the CPR hardware found on Qualcomm
	  SoCs like QCS404.

	  This driver populates CPU OPPs tables and makes adjustments to the
	  tables based on feedback from the CPR hardware. If you want to do
	  CPUfrequency scaling say Y here.

	  To compile this driver as a module, choose M here: the module will
	  be called qcom-cpr

config QCOM_GENI_SE
	tristate "QCOM GENI Serial Engine Driver"
	depends on ARCH_QCOM || COMPILE_TEST
	help
	  This driver is used to manage Generic Interface (GENI) firmware based
	  Qualcomm Technologies, Inc. Universal Peripheral (QUP) Wrapper. This
	  driver is also used to manage the common aspects of multiple Serial
	  Engines present in the QUP.

config QCOM_GSBI
	tristate "QCOM General Serial Bus Interface"
	depends on ARCH_QCOM || COMPILE_TEST
	select MFD_SYSCON
	help
	  Say y here to enable GSBI support.  The GSBI provides control
	  functions for connecting the underlying serial UART, SPI, and I2C
	  devices to the output pins.

config QCOM_LLCC
	tristate "Qualcomm Technologies, Inc. LLCC driver"
	depends on ARCH_QCOM || COMPILE_TEST
	help
	  Qualcomm Technologies, Inc. platform specific
	  Last Level Cache Controller(LLCC) driver for platforms such as,
	  SDM845. This provides interfaces to clients that use the LLCC.
	  Say yes here to enable LLCC slice driver.

config QCOM_KRYO_L2_ACCESSORS
	bool
	depends on ARCH_QCOM && ARM64 || COMPILE_TEST

config QCOM_MDT_LOADER
	tristate
	select QCOM_SCM

config QCOM_OCMEM
	tristate "Qualcomm On Chip Memory (OCMEM) driver"
	depends on ARCH_QCOM
	select QCOM_SCM
	help
	  The On Chip Memory (OCMEM) allocator allows various clients to
	  allocate memory from OCMEM based on performance, latency and power
	  requirements. This is typically used by the GPU, camera/video, and
	  audio components on some Snapdragon SoCs.

config QCOM_PDR_HELPERS
	tristate
	select QCOM_QMI_HELPERS

config QCOM_QMI_HELPERS
	tristate
	depends on NET

config QCOM_RMTFS_MEM
	tristate "Qualcomm Remote Filesystem memory driver"
	depends on ARCH_QCOM
	select QCOM_SCM
	help
	  The Qualcomm remote filesystem memory driver is used for allocating
	  and exposing regions of shared memory with remote processors for the
	  purpose of exchanging sector-data between the remote filesystem
	  service and its clients.

	  Say y here if you intend to boot the modem remoteproc.

config QCOM_RPMH
	tristate "Qualcomm RPM-Hardened (RPMH) Communication"
	depends on ARCH_QCOM || COMPILE_TEST
	depends on (QCOM_COMMAND_DB || !QCOM_COMMAND_DB)
	help
	  Support for communication with the hardened-RPM blocks in
	  Qualcomm Technologies Inc (QTI) SoCs. RPMH communication uses an
	  internal bus to transmit state requests for shared resources. A set
	  of hardware components aggregate requests for these resources and
	  help apply the aggregated state on the resource.

config QCOM_RPMHPD
	tristate "Qualcomm RPMh Power domain driver"
	depends on QCOM_RPMH && QCOM_COMMAND_DB
	help
	  QCOM RPMh Power domain driver to support power-domains with
	  performance states. The driver communicates a performance state
	  value to RPMh which then translates it into corresponding voltage
	  for the voltage rail.

config QCOM_RPMPD
	tristate "Qualcomm RPM Power domain driver"
	depends on QCOM_SMD_RPM
	help
	  QCOM RPM Power domain driver to support power-domains with
	  performance states. The driver communicates a performance state
	  value to RPM which then translates it into corresponding voltage
	  for the voltage rail.

config QCOM_SMEM
	tristate "Qualcomm Shared Memory Manager (SMEM)"
	depends on ARCH_QCOM || COMPILE_TEST
	depends on HWSPINLOCK
	help
	  Say y here to enable support for the Qualcomm Shared Memory Manager.
	  The driver provides an interface to items in a heap shared among all
	  processors in a Qualcomm platform.

config QCOM_SMD_RPM
	tristate "Qualcomm Resource Power Manager (RPM) over SMD"
	depends on ARCH_QCOM || COMPILE_TEST
	depends on RPMSG
	help
	  If you say yes to this option, support will be included for the
	  Resource Power Manager system found in the Qualcomm 8974 based
	  devices.

	  This is required to access many regulators, clocks and bus
	  frequencies controlled by the RPM on these devices.

	  Say M here if you want to include support for the Qualcomm RPM as a
	  module. This will build a module called "qcom-smd-rpm".

config QCOM_SMEM_STATE
	bool

config QCOM_SMP2P
	tristate "Qualcomm Shared Memory Point to Point support"
	depends on MAILBOX
	depends on QCOM_SMEM
	select QCOM_SMEM_STATE
	select IRQ_DOMAIN
	help
	  Say yes here to support the Qualcomm Shared Memory Point to Point
	  protocol.

config QCOM_SMSM
	tristate "Qualcomm Shared Memory State Machine"
	depends on QCOM_SMEM
	select QCOM_SMEM_STATE
	select IRQ_DOMAIN
	help
	  Say yes here to support the Qualcomm Shared Memory State Machine.
	  The state machine is represented by bits in shared memory.

config QCOM_SOCINFO
	tristate "Qualcomm socinfo driver"
	depends on QCOM_SMEM
	select SOC_BUS
	help
	 Say yes here to support the Qualcomm socinfo driver, providing
	 information about the SoC to user space.

config QCOM_SPM
	tristate "Qualcomm Subsystem Power Manager (SPM)"
	depends on ARCH_QCOM
	select QCOM_SCM
	help
	  Enable the support for the Qualcomm Subsystem Power Manager, used
	  to manage cores, L2 low power modes and to configure the internal
	  Adaptive Voltage Scaler parameters, where supported.

<<<<<<< HEAD
=======
config QCOM_STATS
	tristate "Qualcomm Technologies, Inc. (QTI) Sleep stats driver"
	depends on (ARCH_QCOM && DEBUG_FS) || COMPILE_TEST
	depends on QCOM_SMEM
	help
	  Qualcomm Technologies, Inc. (QTI) Sleep stats driver to read
	  the shared memory exported by the remote processor related to
	  various SoC level low power modes statistics and export to debugfs
	  interface.

>>>>>>> 35aab56b
config QCOM_WCNSS_CTRL
	tristate "Qualcomm WCNSS control driver"
	depends on ARCH_QCOM || COMPILE_TEST
	depends on RPMSG
	help
	  Client driver for the WCNSS_CTRL SMD channel, used to download nv
	  firmware to a newly booted WCNSS chip.

config QCOM_APR
	tristate "Qualcomm APR/GPR Bus (Asynchronous/Generic Packet Router)"
	depends on ARCH_QCOM || COMPILE_TEST
	depends on RPMSG
	depends on NET
	select QCOM_PDR_HELPERS
	help
	  Enable APR IPC protocol support between
	  application processor and QDSP6. APR is
	  used by audio driver to configure QDSP6
	  ASM, ADM and AFE modules.
endmenu<|MERGE_RESOLUTION|>--- conflicted
+++ resolved
@@ -199,8 +199,6 @@
 	  to manage cores, L2 low power modes and to configure the internal
 	  Adaptive Voltage Scaler parameters, where supported.
 
-<<<<<<< HEAD
-=======
 config QCOM_STATS
 	tristate "Qualcomm Technologies, Inc. (QTI) Sleep stats driver"
 	depends on (ARCH_QCOM && DEBUG_FS) || COMPILE_TEST
@@ -211,7 +209,6 @@
 	  various SoC level low power modes statistics and export to debugfs
 	  interface.
 
->>>>>>> 35aab56b
 config QCOM_WCNSS_CTRL
 	tristate "Qualcomm WCNSS control driver"
 	depends on ARCH_QCOM || COMPILE_TEST
