// SPDX-License-Identifier: GPL-2.0-or-later
/*
    V4L2 controls framework implementation.

    Copyright (C) 2010  Hans Verkuil <hverkuil@xs4all.nl>

 */

#define pr_fmt(fmt) "v4l2-ctrls: " fmt

#include <linux/ctype.h>
#include <linux/export.h>
#include <linux/mm.h>
#include <linux/slab.h>
#include <media/v4l2-ctrls.h>
#include <media/v4l2-dev.h>
#include <media/v4l2-device.h>
#include <media/v4l2-event.h>
#include <media/v4l2-fwnode.h>
#include <media/v4l2-ioctl.h>

#define dprintk(vdev, fmt, arg...) do {					\
	if (!WARN_ON(!(vdev)) && ((vdev)->dev_debug & V4L2_DEV_DEBUG_CTRL)) \
		printk(KERN_DEBUG pr_fmt("%s: %s: " fmt),		\
		       __func__, video_device_node_name(vdev), ##arg);	\
} while (0)

#define has_op(master, op) \
	(master->ops && master->ops->op)
#define call_op(master, op) \
	(has_op(master, op) ? master->ops->op(master) : 0)

static const union v4l2_ctrl_ptr ptr_null;

/* Internal temporary helper struct, one for each v4l2_ext_control */
struct v4l2_ctrl_helper {
	/* Pointer to the control reference of the master control */
	struct v4l2_ctrl_ref *mref;
	/* The control ref corresponding to the v4l2_ext_control ID field. */
	struct v4l2_ctrl_ref *ref;
	/* v4l2_ext_control index of the next control belonging to the
	   same cluster, or 0 if there isn't any. */
	u32 next;
};

/* Small helper function to determine if the autocluster is set to manual
   mode. */
static bool is_cur_manual(const struct v4l2_ctrl *master)
{
	return master->is_auto && master->cur.val == master->manual_mode_value;
}

/* Same as above, but this checks the against the new value instead of the
   current value. */
static bool is_new_manual(const struct v4l2_ctrl *master)
{
	return master->is_auto && master->val == master->manual_mode_value;
}

/* Returns NULL or a character pointer array containing the menu for
   the given control ID. The pointer array ends with a NULL pointer.
   An empty string signifies a menu entry that is invalid. This allows
   drivers to disable certain options if it is not supported. */
const char * const *v4l2_ctrl_get_menu(u32 id)
{
	static const char * const mpeg_audio_sampling_freq[] = {
		"44.1 kHz",
		"48 kHz",
		"32 kHz",
		NULL
	};
	static const char * const mpeg_audio_encoding[] = {
		"MPEG-1/2 Layer I",
		"MPEG-1/2 Layer II",
		"MPEG-1/2 Layer III",
		"MPEG-2/4 AAC",
		"AC-3",
		NULL
	};
	static const char * const mpeg_audio_l1_bitrate[] = {
		"32 kbps",
		"64 kbps",
		"96 kbps",
		"128 kbps",
		"160 kbps",
		"192 kbps",
		"224 kbps",
		"256 kbps",
		"288 kbps",
		"320 kbps",
		"352 kbps",
		"384 kbps",
		"416 kbps",
		"448 kbps",
		NULL
	};
	static const char * const mpeg_audio_l2_bitrate[] = {
		"32 kbps",
		"48 kbps",
		"56 kbps",
		"64 kbps",
		"80 kbps",
		"96 kbps",
		"112 kbps",
		"128 kbps",
		"160 kbps",
		"192 kbps",
		"224 kbps",
		"256 kbps",
		"320 kbps",
		"384 kbps",
		NULL
	};
	static const char * const mpeg_audio_l3_bitrate[] = {
		"32 kbps",
		"40 kbps",
		"48 kbps",
		"56 kbps",
		"64 kbps",
		"80 kbps",
		"96 kbps",
		"112 kbps",
		"128 kbps",
		"160 kbps",
		"192 kbps",
		"224 kbps",
		"256 kbps",
		"320 kbps",
		NULL
	};
	static const char * const mpeg_audio_ac3_bitrate[] = {
		"32 kbps",
		"40 kbps",
		"48 kbps",
		"56 kbps",
		"64 kbps",
		"80 kbps",
		"96 kbps",
		"112 kbps",
		"128 kbps",
		"160 kbps",
		"192 kbps",
		"224 kbps",
		"256 kbps",
		"320 kbps",
		"384 kbps",
		"448 kbps",
		"512 kbps",
		"576 kbps",
		"640 kbps",
		NULL
	};
	static const char * const mpeg_audio_mode[] = {
		"Stereo",
		"Joint Stereo",
		"Dual",
		"Mono",
		NULL
	};
	static const char * const mpeg_audio_mode_extension[] = {
		"Bound 4",
		"Bound 8",
		"Bound 12",
		"Bound 16",
		NULL
	};
	static const char * const mpeg_audio_emphasis[] = {
		"No Emphasis",
		"50/15 us",
		"CCITT J17",
		NULL
	};
	static const char * const mpeg_audio_crc[] = {
		"No CRC",
		"16-bit CRC",
		NULL
	};
	static const char * const mpeg_audio_dec_playback[] = {
		"Auto",
		"Stereo",
		"Left",
		"Right",
		"Mono",
		"Swapped Stereo",
		NULL
	};
	static const char * const mpeg_video_encoding[] = {
		"MPEG-1",
		"MPEG-2",
		"MPEG-4 AVC",
		NULL
	};
	static const char * const mpeg_video_aspect[] = {
		"1x1",
		"4x3",
		"16x9",
		"2.21x1",
		NULL
	};
	static const char * const mpeg_video_bitrate_mode[] = {
		"Variable Bitrate",
		"Constant Bitrate",
		"Constant Quality",
		NULL
	};
	static const char * const mpeg_stream_type[] = {
		"MPEG-2 Program Stream",
		"MPEG-2 Transport Stream",
		"MPEG-1 System Stream",
		"MPEG-2 DVD-compatible Stream",
		"MPEG-1 VCD-compatible Stream",
		"MPEG-2 SVCD-compatible Stream",
		NULL
	};
	static const char * const mpeg_stream_vbi_fmt[] = {
		"No VBI",
		"Private Packet, IVTV Format",
		NULL
	};
	static const char * const camera_power_line_frequency[] = {
		"Disabled",
		"50 Hz",
		"60 Hz",
		"Auto",
		NULL
	};
	static const char * const camera_exposure_auto[] = {
		"Auto Mode",
		"Manual Mode",
		"Shutter Priority Mode",
		"Aperture Priority Mode",
		NULL
	};
	static const char * const camera_exposure_metering[] = {
		"Average",
		"Center Weighted",
		"Spot",
		"Matrix",
		NULL
	};
	static const char * const camera_auto_focus_range[] = {
		"Auto",
		"Normal",
		"Macro",
		"Infinity",
		NULL
	};
	static const char * const colorfx[] = {
		"None",
		"Black & White",
		"Sepia",
		"Negative",
		"Emboss",
		"Sketch",
		"Sky Blue",
		"Grass Green",
		"Skin Whiten",
		"Vivid",
		"Aqua",
		"Art Freeze",
		"Silhouette",
		"Solarization",
		"Antique",
		"Set Cb/Cr",
		NULL
	};
	static const char * const auto_n_preset_white_balance[] = {
		"Manual",
		"Auto",
		"Incandescent",
		"Fluorescent",
		"Fluorescent H",
		"Horizon",
		"Daylight",
		"Flash",
		"Cloudy",
		"Shade",
		NULL,
	};
	static const char * const camera_iso_sensitivity_auto[] = {
		"Manual",
		"Auto",
		NULL
	};
	static const char * const scene_mode[] = {
		"None",
		"Backlight",
		"Beach/Snow",
		"Candle Light",
		"Dusk/Dawn",
		"Fall Colors",
		"Fireworks",
		"Landscape",
		"Night",
		"Party/Indoor",
		"Portrait",
		"Sports",
		"Sunset",
		"Text",
		NULL
	};
	static const char * const tune_emphasis[] = {
		"None",
		"50 Microseconds",
		"75 Microseconds",
		NULL,
	};
	static const char * const header_mode[] = {
		"Separate Buffer",
		"Joined With 1st Frame",
		NULL,
	};
	static const char * const multi_slice[] = {
		"Single",
		"Max Macroblocks",
		"Max Bytes",
		NULL,
	};
	static const char * const entropy_mode[] = {
		"CAVLC",
		"CABAC",
		NULL,
	};
	static const char * const mpeg_h264_level[] = {
		"1",
		"1b",
		"1.1",
		"1.2",
		"1.3",
		"2",
		"2.1",
		"2.2",
		"3",
		"3.1",
		"3.2",
		"4",
		"4.1",
		"4.2",
		"5",
		"5.1",
		"5.2",
		"6.0",
		"6.1",
		"6.2",
		NULL,
	};
	static const char * const h264_loop_filter[] = {
		"Enabled",
		"Disabled",
		"Disabled at Slice Boundary",
		NULL,
	};
	static const char * const h264_profile[] = {
		"Baseline",
		"Constrained Baseline",
		"Main",
		"Extended",
		"High",
		"High 10",
		"High 422",
		"High 444 Predictive",
		"High 10 Intra",
		"High 422 Intra",
		"High 444 Intra",
		"CAVLC 444 Intra",
		"Scalable Baseline",
		"Scalable High",
		"Scalable High Intra",
		"Stereo High",
		"Multiview High",
		"Constrained High",
		NULL,
	};
	static const char * const vui_sar_idc[] = {
		"Unspecified",
		"1:1",
		"12:11",
		"10:11",
		"16:11",
		"40:33",
		"24:11",
		"20:11",
		"32:11",
		"80:33",
		"18:11",
		"15:11",
		"64:33",
		"160:99",
		"4:3",
		"3:2",
		"2:1",
		"Extended SAR",
		NULL,
	};
	static const char * const h264_fp_arrangement_type[] = {
		"Checkerboard",
		"Column",
		"Row",
		"Side by Side",
		"Top Bottom",
		"Temporal",
		NULL,
	};
	static const char * const h264_fmo_map_type[] = {
		"Interleaved Slices",
		"Scattered Slices",
		"Foreground with Leftover",
		"Box Out",
		"Raster Scan",
		"Wipe Scan",
		"Explicit",
		NULL,
	};
	static const char * const h264_decode_mode[] = {
		"Slice-Based",
		"Frame-Based",
		NULL,
	};
	static const char * const h264_start_code[] = {
		"No Start Code",
		"Annex B Start Code",
		NULL,
	};
	static const char * const mpeg_mpeg2_level[] = {
		"Low",
		"Main",
		"High 1440",
		"High",
		NULL,
	};
	static const char * const mpeg2_profile[] = {
		"Simple",
		"Main",
		"SNR Scalable",
		"Spatially Scalable",
		"High",
		NULL,
	};
	static const char * const mpeg_mpeg4_level[] = {
		"0",
		"0b",
		"1",
		"2",
		"3",
		"3b",
		"4",
		"5",
		NULL,
	};
	static const char * const mpeg4_profile[] = {
		"Simple",
		"Advanced Simple",
		"Core",
		"Simple Scalable",
		"Advanced Coding Efficiency",
		NULL,
	};

	static const char * const vpx_golden_frame_sel[] = {
		"Use Previous Frame",
		"Use Previous Specific Frame",
		NULL,
	};
	static const char * const vp8_profile[] = {
		"0",
		"1",
		"2",
		"3",
		NULL,
	};
	static const char * const vp9_profile[] = {
		"0",
		"1",
		"2",
		"3",
		NULL,
	};
	static const char * const vp9_level[] = {
		"1",
		"1.1",
		"2",
		"2.1",
		"3",
		"3.1",
		"4",
		"4.1",
		"5",
		"5.1",
		"5.2",
		"6",
		"6.1",
		"6.2",
		NULL,
	};

	static const char * const flash_led_mode[] = {
		"Off",
		"Flash",
		"Torch",
		NULL,
	};
	static const char * const flash_strobe_source[] = {
		"Software",
		"External",
		NULL,
	};

	static const char * const jpeg_chroma_subsampling[] = {
		"4:4:4",
		"4:2:2",
		"4:2:0",
		"4:1:1",
		"4:1:0",
		"Gray",
		NULL,
	};
	static const char * const dv_tx_mode[] = {
		"DVI-D",
		"HDMI",
		NULL,
	};
	static const char * const dv_rgb_range[] = {
		"Automatic",
		"RGB Limited Range (16-235)",
		"RGB Full Range (0-255)",
		NULL,
	};
	static const char * const dv_it_content_type[] = {
		"Graphics",
		"Photo",
		"Cinema",
		"Game",
		"No IT Content",
		NULL,
	};
	static const char * const detect_md_mode[] = {
		"Disabled",
		"Global",
		"Threshold Grid",
		"Region Grid",
		NULL,
	};

	static const char * const hevc_profile[] = {
		"Main",
		"Main Still Picture",
		"Main 10",
		NULL,
	};
	static const char * const hevc_level[] = {
		"1",
		"2",
		"2.1",
		"3",
		"3.1",
		"4",
		"4.1",
		"5",
		"5.1",
		"5.2",
		"6",
		"6.1",
		"6.2",
		NULL,
	};
	static const char * const hevc_hierarchial_coding_type[] = {
		"B",
		"P",
		NULL,
	};
	static const char * const hevc_refresh_type[] = {
		"None",
		"CRA",
		"IDR",
		NULL,
	};
	static const char * const hevc_size_of_length_field[] = {
		"0",
		"1",
		"2",
		"4",
		NULL,
	};
	static const char * const hevc_tier[] = {
		"Main",
		"High",
		NULL,
	};
	static const char * const hevc_loop_filter_mode[] = {
		"Disabled",
		"Enabled",
		"Disabled at slice boundary",
		"NULL",
	};
	static const char * const hevc_decode_mode[] = {
		"Slice-Based",
		"Frame-Based",
		NULL,
	};
	static const char * const hevc_start_code[] = {
		"No Start Code",
		"Annex B Start Code",
		NULL,
	};
	static const char * const camera_orientation[] = {
		"Front",
		"Back",
		"External",
		NULL,
	};
	static const char * const mpeg_video_frame_skip[] = {
		"Disabled",
		"Level Limit",
		"VBV/CPB Limit",
		NULL,
	};

	switch (id) {
	case V4L2_CID_MPEG_AUDIO_SAMPLING_FREQ:
		return mpeg_audio_sampling_freq;
	case V4L2_CID_MPEG_AUDIO_ENCODING:
		return mpeg_audio_encoding;
	case V4L2_CID_MPEG_AUDIO_L1_BITRATE:
		return mpeg_audio_l1_bitrate;
	case V4L2_CID_MPEG_AUDIO_L2_BITRATE:
		return mpeg_audio_l2_bitrate;
	case V4L2_CID_MPEG_AUDIO_L3_BITRATE:
		return mpeg_audio_l3_bitrate;
	case V4L2_CID_MPEG_AUDIO_AC3_BITRATE:
		return mpeg_audio_ac3_bitrate;
	case V4L2_CID_MPEG_AUDIO_MODE:
		return mpeg_audio_mode;
	case V4L2_CID_MPEG_AUDIO_MODE_EXTENSION:
		return mpeg_audio_mode_extension;
	case V4L2_CID_MPEG_AUDIO_EMPHASIS:
		return mpeg_audio_emphasis;
	case V4L2_CID_MPEG_AUDIO_CRC:
		return mpeg_audio_crc;
	case V4L2_CID_MPEG_AUDIO_DEC_PLAYBACK:
	case V4L2_CID_MPEG_AUDIO_DEC_MULTILINGUAL_PLAYBACK:
		return mpeg_audio_dec_playback;
	case V4L2_CID_MPEG_VIDEO_ENCODING:
		return mpeg_video_encoding;
	case V4L2_CID_MPEG_VIDEO_ASPECT:
		return mpeg_video_aspect;
	case V4L2_CID_MPEG_VIDEO_BITRATE_MODE:
		return mpeg_video_bitrate_mode;
	case V4L2_CID_MPEG_STREAM_TYPE:
		return mpeg_stream_type;
	case V4L2_CID_MPEG_STREAM_VBI_FMT:
		return mpeg_stream_vbi_fmt;
	case V4L2_CID_POWER_LINE_FREQUENCY:
		return camera_power_line_frequency;
	case V4L2_CID_EXPOSURE_AUTO:
		return camera_exposure_auto;
	case V4L2_CID_EXPOSURE_METERING:
		return camera_exposure_metering;
	case V4L2_CID_AUTO_FOCUS_RANGE:
		return camera_auto_focus_range;
	case V4L2_CID_COLORFX:
		return colorfx;
	case V4L2_CID_AUTO_N_PRESET_WHITE_BALANCE:
		return auto_n_preset_white_balance;
	case V4L2_CID_ISO_SENSITIVITY_AUTO:
		return camera_iso_sensitivity_auto;
	case V4L2_CID_SCENE_MODE:
		return scene_mode;
	case V4L2_CID_TUNE_PREEMPHASIS:
		return tune_emphasis;
	case V4L2_CID_TUNE_DEEMPHASIS:
		return tune_emphasis;
	case V4L2_CID_FLASH_LED_MODE:
		return flash_led_mode;
	case V4L2_CID_FLASH_STROBE_SOURCE:
		return flash_strobe_source;
	case V4L2_CID_MPEG_VIDEO_HEADER_MODE:
		return header_mode;
	case V4L2_CID_MPEG_VIDEO_FRAME_SKIP_MODE:
		return mpeg_video_frame_skip;
	case V4L2_CID_MPEG_VIDEO_MULTI_SLICE_MODE:
		return multi_slice;
	case V4L2_CID_MPEG_VIDEO_H264_ENTROPY_MODE:
		return entropy_mode;
	case V4L2_CID_MPEG_VIDEO_H264_LEVEL:
		return mpeg_h264_level;
	case V4L2_CID_MPEG_VIDEO_H264_LOOP_FILTER_MODE:
		return h264_loop_filter;
	case V4L2_CID_MPEG_VIDEO_H264_PROFILE:
		return h264_profile;
	case V4L2_CID_MPEG_VIDEO_H264_VUI_SAR_IDC:
		return vui_sar_idc;
	case V4L2_CID_MPEG_VIDEO_H264_SEI_FP_ARRANGEMENT_TYPE:
		return h264_fp_arrangement_type;
	case V4L2_CID_MPEG_VIDEO_H264_FMO_MAP_TYPE:
		return h264_fmo_map_type;
	case V4L2_CID_STATELESS_H264_DECODE_MODE:
		return h264_decode_mode;
	case V4L2_CID_STATELESS_H264_START_CODE:
		return h264_start_code;
	case V4L2_CID_MPEG_VIDEO_MPEG2_LEVEL:
		return mpeg_mpeg2_level;
	case V4L2_CID_MPEG_VIDEO_MPEG2_PROFILE:
		return mpeg2_profile;
	case V4L2_CID_MPEG_VIDEO_MPEG4_LEVEL:
		return mpeg_mpeg4_level;
	case V4L2_CID_MPEG_VIDEO_MPEG4_PROFILE:
		return mpeg4_profile;
	case V4L2_CID_MPEG_VIDEO_VPX_GOLDEN_FRAME_SEL:
		return vpx_golden_frame_sel;
	case V4L2_CID_MPEG_VIDEO_VP8_PROFILE:
		return vp8_profile;
	case V4L2_CID_MPEG_VIDEO_VP9_PROFILE:
		return vp9_profile;
	case V4L2_CID_MPEG_VIDEO_VP9_LEVEL:
		return vp9_level;
	case V4L2_CID_JPEG_CHROMA_SUBSAMPLING:
		return jpeg_chroma_subsampling;
	case V4L2_CID_DV_TX_MODE:
		return dv_tx_mode;
	case V4L2_CID_DV_TX_RGB_RANGE:
	case V4L2_CID_DV_RX_RGB_RANGE:
		return dv_rgb_range;
	case V4L2_CID_DV_TX_IT_CONTENT_TYPE:
	case V4L2_CID_DV_RX_IT_CONTENT_TYPE:
		return dv_it_content_type;
	case V4L2_CID_DETECT_MD_MODE:
		return detect_md_mode;
	case V4L2_CID_MPEG_VIDEO_HEVC_PROFILE:
		return hevc_profile;
	case V4L2_CID_MPEG_VIDEO_HEVC_LEVEL:
		return hevc_level;
	case V4L2_CID_MPEG_VIDEO_HEVC_HIER_CODING_TYPE:
		return hevc_hierarchial_coding_type;
	case V4L2_CID_MPEG_VIDEO_HEVC_REFRESH_TYPE:
		return hevc_refresh_type;
	case V4L2_CID_MPEG_VIDEO_HEVC_SIZE_OF_LENGTH_FIELD:
		return hevc_size_of_length_field;
	case V4L2_CID_MPEG_VIDEO_HEVC_TIER:
		return hevc_tier;
	case V4L2_CID_MPEG_VIDEO_HEVC_LOOP_FILTER_MODE:
		return hevc_loop_filter_mode;
	case V4L2_CID_MPEG_VIDEO_HEVC_DECODE_MODE:
		return hevc_decode_mode;
	case V4L2_CID_MPEG_VIDEO_HEVC_START_CODE:
		return hevc_start_code;
	case V4L2_CID_CAMERA_ORIENTATION:
		return camera_orientation;
	default:
		return NULL;
	}
}
EXPORT_SYMBOL(v4l2_ctrl_get_menu);

#define __v4l2_qmenu_int_len(arr, len) ({ *(len) = ARRAY_SIZE(arr); arr; })
/*
 * Returns NULL or an s64 type array containing the menu for given
 * control ID. The total number of the menu items is returned in @len.
 */
const s64 *v4l2_ctrl_get_int_menu(u32 id, u32 *len)
{
	static const s64 qmenu_int_vpx_num_partitions[] = {
		1, 2, 4, 8,
	};

	static const s64 qmenu_int_vpx_num_ref_frames[] = {
		1, 2, 3,
	};

	switch (id) {
	case V4L2_CID_MPEG_VIDEO_VPX_NUM_PARTITIONS:
		return __v4l2_qmenu_int_len(qmenu_int_vpx_num_partitions, len);
	case V4L2_CID_MPEG_VIDEO_VPX_NUM_REF_FRAMES:
		return __v4l2_qmenu_int_len(qmenu_int_vpx_num_ref_frames, len);
	default:
		*len = 0;
		return NULL;
	}
}
EXPORT_SYMBOL(v4l2_ctrl_get_int_menu);

/* Return the control name. */
const char *v4l2_ctrl_get_name(u32 id)
{
	switch (id) {
	/* USER controls */
	/* Keep the order of the 'case's the same as in v4l2-controls.h! */
	case V4L2_CID_USER_CLASS:		return "User Controls";
	case V4L2_CID_BRIGHTNESS:		return "Brightness";
	case V4L2_CID_CONTRAST:			return "Contrast";
	case V4L2_CID_SATURATION:		return "Saturation";
	case V4L2_CID_HUE:			return "Hue";
	case V4L2_CID_AUDIO_VOLUME:		return "Volume";
	case V4L2_CID_AUDIO_BALANCE:		return "Balance";
	case V4L2_CID_AUDIO_BASS:		return "Bass";
	case V4L2_CID_AUDIO_TREBLE:		return "Treble";
	case V4L2_CID_AUDIO_MUTE:		return "Mute";
	case V4L2_CID_AUDIO_LOUDNESS:		return "Loudness";
	case V4L2_CID_BLACK_LEVEL:		return "Black Level";
	case V4L2_CID_AUTO_WHITE_BALANCE:	return "White Balance, Automatic";
	case V4L2_CID_DO_WHITE_BALANCE:		return "Do White Balance";
	case V4L2_CID_RED_BALANCE:		return "Red Balance";
	case V4L2_CID_BLUE_BALANCE:		return "Blue Balance";
	case V4L2_CID_GAMMA:			return "Gamma";
	case V4L2_CID_EXPOSURE:			return "Exposure";
	case V4L2_CID_AUTOGAIN:			return "Gain, Automatic";
	case V4L2_CID_GAIN:			return "Gain";
	case V4L2_CID_HFLIP:			return "Horizontal Flip";
	case V4L2_CID_VFLIP:			return "Vertical Flip";
	case V4L2_CID_POWER_LINE_FREQUENCY:	return "Power Line Frequency";
	case V4L2_CID_HUE_AUTO:			return "Hue, Automatic";
	case V4L2_CID_WHITE_BALANCE_TEMPERATURE: return "White Balance Temperature";
	case V4L2_CID_SHARPNESS:		return "Sharpness";
	case V4L2_CID_BACKLIGHT_COMPENSATION:	return "Backlight Compensation";
	case V4L2_CID_CHROMA_AGC:		return "Chroma AGC";
	case V4L2_CID_COLOR_KILLER:		return "Color Killer";
	case V4L2_CID_COLORFX:			return "Color Effects";
	case V4L2_CID_AUTOBRIGHTNESS:		return "Brightness, Automatic";
	case V4L2_CID_BAND_STOP_FILTER:		return "Band-Stop Filter";
	case V4L2_CID_ROTATE:			return "Rotate";
	case V4L2_CID_BG_COLOR:			return "Background Color";
	case V4L2_CID_CHROMA_GAIN:		return "Chroma Gain";
	case V4L2_CID_ILLUMINATORS_1:		return "Illuminator 1";
	case V4L2_CID_ILLUMINATORS_2:		return "Illuminator 2";
	case V4L2_CID_MIN_BUFFERS_FOR_CAPTURE:	return "Min Number of Capture Buffers";
	case V4L2_CID_MIN_BUFFERS_FOR_OUTPUT:	return "Min Number of Output Buffers";
	case V4L2_CID_ALPHA_COMPONENT:		return "Alpha Component";
	case V4L2_CID_COLORFX_CBCR:		return "Color Effects, CbCr";

	/* Codec controls */
	/* The MPEG controls are applicable to all codec controls
	 * and the 'MPEG' part of the define is historical */
	/* Keep the order of the 'case's the same as in videodev2.h! */
	case V4L2_CID_CODEC_CLASS:		return "Codec Controls";
	case V4L2_CID_MPEG_STREAM_TYPE:		return "Stream Type";
	case V4L2_CID_MPEG_STREAM_PID_PMT:	return "Stream PMT Program ID";
	case V4L2_CID_MPEG_STREAM_PID_AUDIO:	return "Stream Audio Program ID";
	case V4L2_CID_MPEG_STREAM_PID_VIDEO:	return "Stream Video Program ID";
	case V4L2_CID_MPEG_STREAM_PID_PCR:	return "Stream PCR Program ID";
	case V4L2_CID_MPEG_STREAM_PES_ID_AUDIO: return "Stream PES Audio ID";
	case V4L2_CID_MPEG_STREAM_PES_ID_VIDEO: return "Stream PES Video ID";
	case V4L2_CID_MPEG_STREAM_VBI_FMT:	return "Stream VBI Format";
	case V4L2_CID_MPEG_AUDIO_SAMPLING_FREQ: return "Audio Sampling Frequency";
	case V4L2_CID_MPEG_AUDIO_ENCODING:	return "Audio Encoding";
	case V4L2_CID_MPEG_AUDIO_L1_BITRATE:	return "Audio Layer I Bitrate";
	case V4L2_CID_MPEG_AUDIO_L2_BITRATE:	return "Audio Layer II Bitrate";
	case V4L2_CID_MPEG_AUDIO_L3_BITRATE:	return "Audio Layer III Bitrate";
	case V4L2_CID_MPEG_AUDIO_MODE:		return "Audio Stereo Mode";
	case V4L2_CID_MPEG_AUDIO_MODE_EXTENSION: return "Audio Stereo Mode Extension";
	case V4L2_CID_MPEG_AUDIO_EMPHASIS:	return "Audio Emphasis";
	case V4L2_CID_MPEG_AUDIO_CRC:		return "Audio CRC";
	case V4L2_CID_MPEG_AUDIO_MUTE:		return "Audio Mute";
	case V4L2_CID_MPEG_AUDIO_AAC_BITRATE:	return "Audio AAC Bitrate";
	case V4L2_CID_MPEG_AUDIO_AC3_BITRATE:	return "Audio AC-3 Bitrate";
	case V4L2_CID_MPEG_AUDIO_DEC_PLAYBACK:	return "Audio Playback";
	case V4L2_CID_MPEG_AUDIO_DEC_MULTILINGUAL_PLAYBACK: return "Audio Multilingual Playback";
	case V4L2_CID_MPEG_VIDEO_ENCODING:	return "Video Encoding";
	case V4L2_CID_MPEG_VIDEO_ASPECT:	return "Video Aspect";
	case V4L2_CID_MPEG_VIDEO_B_FRAMES:	return "Video B Frames";
	case V4L2_CID_MPEG_VIDEO_GOP_SIZE:	return "Video GOP Size";
	case V4L2_CID_MPEG_VIDEO_GOP_CLOSURE:	return "Video GOP Closure";
	case V4L2_CID_MPEG_VIDEO_PULLDOWN:	return "Video Pulldown";
	case V4L2_CID_MPEG_VIDEO_BITRATE_MODE:	return "Video Bitrate Mode";
	case V4L2_CID_MPEG_VIDEO_CONSTANT_QUALITY:	return "Constant Quality";
	case V4L2_CID_MPEG_VIDEO_BITRATE:	return "Video Bitrate";
	case V4L2_CID_MPEG_VIDEO_BITRATE_PEAK:	return "Video Peak Bitrate";
	case V4L2_CID_MPEG_VIDEO_TEMPORAL_DECIMATION: return "Video Temporal Decimation";
	case V4L2_CID_MPEG_VIDEO_MUTE:		return "Video Mute";
	case V4L2_CID_MPEG_VIDEO_MUTE_YUV:	return "Video Mute YUV";
	case V4L2_CID_MPEG_VIDEO_DECODER_SLICE_INTERFACE:	return "Decoder Slice Interface";
	case V4L2_CID_MPEG_VIDEO_DECODER_MPEG4_DEBLOCK_FILTER:	return "MPEG4 Loop Filter Enable";
	case V4L2_CID_MPEG_VIDEO_CYCLIC_INTRA_REFRESH_MB:	return "Number of Intra Refresh MBs";
	case V4L2_CID_MPEG_VIDEO_FRAME_RC_ENABLE:		return "Frame Level Rate Control Enable";
	case V4L2_CID_MPEG_VIDEO_MB_RC_ENABLE:			return "H264 MB Level Rate Control";
	case V4L2_CID_MPEG_VIDEO_HEADER_MODE:			return "Sequence Header Mode";
	case V4L2_CID_MPEG_VIDEO_MAX_REF_PIC:			return "Max Number of Reference Pics";
	case V4L2_CID_MPEG_VIDEO_FRAME_SKIP_MODE:		return "Frame Skip Mode";
	case V4L2_CID_MPEG_VIDEO_H263_I_FRAME_QP:		return "H263 I-Frame QP Value";
	case V4L2_CID_MPEG_VIDEO_H263_P_FRAME_QP:		return "H263 P-Frame QP Value";
	case V4L2_CID_MPEG_VIDEO_H263_B_FRAME_QP:		return "H263 B-Frame QP Value";
	case V4L2_CID_MPEG_VIDEO_H263_MIN_QP:			return "H263 Minimum QP Value";
	case V4L2_CID_MPEG_VIDEO_H263_MAX_QP:			return "H263 Maximum QP Value";
	case V4L2_CID_MPEG_VIDEO_H264_I_FRAME_QP:		return "H264 I-Frame QP Value";
	case V4L2_CID_MPEG_VIDEO_H264_P_FRAME_QP:		return "H264 P-Frame QP Value";
	case V4L2_CID_MPEG_VIDEO_H264_B_FRAME_QP:		return "H264 B-Frame QP Value";
	case V4L2_CID_MPEG_VIDEO_H264_MAX_QP:			return "H264 Maximum QP Value";
	case V4L2_CID_MPEG_VIDEO_H264_MIN_QP:			return "H264 Minimum QP Value";
	case V4L2_CID_MPEG_VIDEO_H264_8X8_TRANSFORM:		return "H264 8x8 Transform Enable";
	case V4L2_CID_MPEG_VIDEO_H264_CPB_SIZE:			return "H264 CPB Buffer Size";
	case V4L2_CID_MPEG_VIDEO_H264_ENTROPY_MODE:		return "H264 Entropy Mode";
	case V4L2_CID_MPEG_VIDEO_H264_I_PERIOD:			return "H264 I-Frame Period";
	case V4L2_CID_MPEG_VIDEO_H264_LEVEL:			return "H264 Level";
	case V4L2_CID_MPEG_VIDEO_H264_LOOP_FILTER_ALPHA:	return "H264 Loop Filter Alpha Offset";
	case V4L2_CID_MPEG_VIDEO_H264_LOOP_FILTER_BETA:		return "H264 Loop Filter Beta Offset";
	case V4L2_CID_MPEG_VIDEO_H264_LOOP_FILTER_MODE:		return "H264 Loop Filter Mode";
	case V4L2_CID_MPEG_VIDEO_H264_PROFILE:			return "H264 Profile";
	case V4L2_CID_MPEG_VIDEO_H264_VUI_EXT_SAR_HEIGHT:	return "Vertical Size of SAR";
	case V4L2_CID_MPEG_VIDEO_H264_VUI_EXT_SAR_WIDTH:	return "Horizontal Size of SAR";
	case V4L2_CID_MPEG_VIDEO_H264_VUI_SAR_ENABLE:		return "Aspect Ratio VUI Enable";
	case V4L2_CID_MPEG_VIDEO_H264_VUI_SAR_IDC:		return "VUI Aspect Ratio IDC";
	case V4L2_CID_MPEG_VIDEO_H264_SEI_FRAME_PACKING:	return "H264 Enable Frame Packing SEI";
	case V4L2_CID_MPEG_VIDEO_H264_SEI_FP_CURRENT_FRAME_0:	return "H264 Set Curr. Frame as Frame0";
	case V4L2_CID_MPEG_VIDEO_H264_SEI_FP_ARRANGEMENT_TYPE:	return "H264 FP Arrangement Type";
	case V4L2_CID_MPEG_VIDEO_H264_FMO:			return "H264 Flexible MB Ordering";
	case V4L2_CID_MPEG_VIDEO_H264_FMO_MAP_TYPE:		return "H264 Map Type for FMO";
	case V4L2_CID_MPEG_VIDEO_H264_FMO_SLICE_GROUP:		return "H264 FMO Number of Slice Groups";
	case V4L2_CID_MPEG_VIDEO_H264_FMO_CHANGE_DIRECTION:	return "H264 FMO Direction of Change";
	case V4L2_CID_MPEG_VIDEO_H264_FMO_CHANGE_RATE:		return "H264 FMO Size of 1st Slice Grp";
	case V4L2_CID_MPEG_VIDEO_H264_FMO_RUN_LENGTH:		return "H264 FMO No. of Consecutive MBs";
	case V4L2_CID_MPEG_VIDEO_H264_ASO:			return "H264 Arbitrary Slice Ordering";
	case V4L2_CID_MPEG_VIDEO_H264_ASO_SLICE_ORDER:		return "H264 ASO Slice Order";
	case V4L2_CID_MPEG_VIDEO_H264_HIERARCHICAL_CODING:	return "Enable H264 Hierarchical Coding";
	case V4L2_CID_MPEG_VIDEO_H264_HIERARCHICAL_CODING_TYPE:	return "H264 Hierarchical Coding Type";
	case V4L2_CID_MPEG_VIDEO_H264_HIERARCHICAL_CODING_LAYER:return "H264 Number of HC Layers";
	case V4L2_CID_MPEG_VIDEO_H264_HIERARCHICAL_CODING_LAYER_QP:
								return "H264 Set QP Value for HC Layers";
	case V4L2_CID_MPEG_VIDEO_H264_CONSTRAINED_INTRA_PREDICTION:
								return "H264 Constrained Intra Pred";
	case V4L2_CID_MPEG_VIDEO_H264_CHROMA_QP_INDEX_OFFSET:	return "H264 Chroma QP Index Offset";
	case V4L2_CID_MPEG_VIDEO_H264_I_FRAME_MIN_QP:		return "H264 I-Frame Minimum QP Value";
	case V4L2_CID_MPEG_VIDEO_H264_I_FRAME_MAX_QP:		return "H264 I-Frame Maximum QP Value";
	case V4L2_CID_MPEG_VIDEO_H264_P_FRAME_MIN_QP:		return "H264 P-Frame Minimum QP Value";
	case V4L2_CID_MPEG_VIDEO_H264_P_FRAME_MAX_QP:		return "H264 P-Frame Maximum QP Value";
<<<<<<< HEAD
	case V4L2_CID_MPEG_VIDEO_H264_SPS:			return "H264 Sequence Parameter Set";
	case V4L2_CID_MPEG_VIDEO_H264_PPS:			return "H264 Picture Parameter Set";
	case V4L2_CID_MPEG_VIDEO_H264_SCALING_MATRIX:		return "H264 Scaling Matrix";
	case V4L2_CID_MPEG_VIDEO_H264_SLICE_PARAMS:		return "H264 Slice Parameters";
	case V4L2_CID_MPEG_VIDEO_H264_DECODE_PARAMS:		return "H264 Decode Parameters";
	case V4L2_CID_MPEG_VIDEO_H264_DECODE_MODE:		return "H264 Decode Mode";
	case V4L2_CID_MPEG_VIDEO_H264_START_CODE:		return "H264 Start Code";
	case V4L2_CID_MPEG_VIDEO_H264_PRED_WEIGHTS:		return "H264 Prediction Weight Table";
=======
	case V4L2_CID_MPEG_VIDEO_H264_B_FRAME_MIN_QP:		return "H264 B-Frame Minimum QP Value";
	case V4L2_CID_MPEG_VIDEO_H264_B_FRAME_MAX_QP:		return "H264 B-Frame Maximum QP Value";
	case V4L2_CID_MPEG_VIDEO_H264_HIER_CODING_L0_BR:	return "H264 Hierarchical Lay 0 Bitrate";
	case V4L2_CID_MPEG_VIDEO_H264_HIER_CODING_L1_BR:	return "H264 Hierarchical Lay 1 Bitrate";
	case V4L2_CID_MPEG_VIDEO_H264_HIER_CODING_L2_BR:	return "H264 Hierarchical Lay 2 Bitrate";
	case V4L2_CID_MPEG_VIDEO_H264_HIER_CODING_L3_BR:	return "H264 Hierarchical Lay 3 Bitrate";
	case V4L2_CID_MPEG_VIDEO_H264_HIER_CODING_L4_BR:	return "H264 Hierarchical Lay 4 Bitrate";
	case V4L2_CID_MPEG_VIDEO_H264_HIER_CODING_L5_BR:	return "H264 Hierarchical Lay 5 Bitrate";
	case V4L2_CID_MPEG_VIDEO_H264_HIER_CODING_L6_BR:	return "H264 Hierarchical Lay 6 Bitrate";
>>>>>>> f642729d
	case V4L2_CID_MPEG_VIDEO_MPEG2_LEVEL:			return "MPEG2 Level";
	case V4L2_CID_MPEG_VIDEO_MPEG2_PROFILE:			return "MPEG2 Profile";
	case V4L2_CID_MPEG_VIDEO_MPEG4_I_FRAME_QP:		return "MPEG4 I-Frame QP Value";
	case V4L2_CID_MPEG_VIDEO_MPEG4_P_FRAME_QP:		return "MPEG4 P-Frame QP Value";
	case V4L2_CID_MPEG_VIDEO_MPEG4_B_FRAME_QP:		return "MPEG4 B-Frame QP Value";
	case V4L2_CID_MPEG_VIDEO_MPEG4_MIN_QP:			return "MPEG4 Minimum QP Value";
	case V4L2_CID_MPEG_VIDEO_MPEG4_MAX_QP:			return "MPEG4 Maximum QP Value";
	case V4L2_CID_MPEG_VIDEO_MPEG4_LEVEL:			return "MPEG4 Level";
	case V4L2_CID_MPEG_VIDEO_MPEG4_PROFILE:			return "MPEG4 Profile";
	case V4L2_CID_MPEG_VIDEO_MPEG4_QPEL:			return "Quarter Pixel Search Enable";
	case V4L2_CID_MPEG_VIDEO_MULTI_SLICE_MAX_BYTES:		return "Maximum Bytes in a Slice";
	case V4L2_CID_MPEG_VIDEO_MULTI_SLICE_MAX_MB:		return "Number of MBs in a Slice";
	case V4L2_CID_MPEG_VIDEO_MULTI_SLICE_MODE:		return "Slice Partitioning Method";
	case V4L2_CID_MPEG_VIDEO_VBV_SIZE:			return "VBV Buffer Size";
	case V4L2_CID_MPEG_VIDEO_DEC_PTS:			return "Video Decoder PTS";
	case V4L2_CID_MPEG_VIDEO_DEC_FRAME:			return "Video Decoder Frame Count";
	case V4L2_CID_MPEG_VIDEO_VBV_DELAY:			return "Initial Delay for VBV Control";
	case V4L2_CID_MPEG_VIDEO_MV_H_SEARCH_RANGE:		return "Horizontal MV Search Range";
	case V4L2_CID_MPEG_VIDEO_MV_V_SEARCH_RANGE:		return "Vertical MV Search Range";
	case V4L2_CID_MPEG_VIDEO_REPEAT_SEQ_HEADER:		return "Repeat Sequence Header";
	case V4L2_CID_MPEG_VIDEO_FORCE_KEY_FRAME:		return "Force Key Frame";
	case V4L2_CID_MPEG_VIDEO_BASELAYER_PRIORITY_ID:		return "Base Layer Priority ID";
	case V4L2_CID_MPEG_VIDEO_MPEG2_SLICE_PARAMS:		return "MPEG-2 Slice Parameters";
	case V4L2_CID_MPEG_VIDEO_MPEG2_QUANTIZATION:		return "MPEG-2 Quantization Matrices";
	case V4L2_CID_FWHT_I_FRAME_QP:				return "FWHT I-Frame QP Value";
	case V4L2_CID_FWHT_P_FRAME_QP:				return "FWHT P-Frame QP Value";

	/* VPX controls */
	case V4L2_CID_MPEG_VIDEO_VPX_NUM_PARTITIONS:		return "VPX Number of Partitions";
	case V4L2_CID_MPEG_VIDEO_VPX_IMD_DISABLE_4X4:		return "VPX Intra Mode Decision Disable";
	case V4L2_CID_MPEG_VIDEO_VPX_NUM_REF_FRAMES:		return "VPX No. of Refs for P Frame";
	case V4L2_CID_MPEG_VIDEO_VPX_FILTER_LEVEL:		return "VPX Loop Filter Level Range";
	case V4L2_CID_MPEG_VIDEO_VPX_FILTER_SHARPNESS:		return "VPX Deblocking Effect Control";
	case V4L2_CID_MPEG_VIDEO_VPX_GOLDEN_FRAME_REF_PERIOD:	return "VPX Golden Frame Refresh Period";
	case V4L2_CID_MPEG_VIDEO_VPX_GOLDEN_FRAME_SEL:		return "VPX Golden Frame Indicator";
	case V4L2_CID_MPEG_VIDEO_VPX_MIN_QP:			return "VPX Minimum QP Value";
	case V4L2_CID_MPEG_VIDEO_VPX_MAX_QP:			return "VPX Maximum QP Value";
	case V4L2_CID_MPEG_VIDEO_VPX_I_FRAME_QP:		return "VPX I-Frame QP Value";
	case V4L2_CID_MPEG_VIDEO_VPX_P_FRAME_QP:		return "VPX P-Frame QP Value";
	case V4L2_CID_MPEG_VIDEO_VP8_PROFILE:			return "VP8 Profile";
	case V4L2_CID_MPEG_VIDEO_VP9_PROFILE:			return "VP9 Profile";
	case V4L2_CID_MPEG_VIDEO_VP9_LEVEL:			return "VP9 Level";
	case V4L2_CID_MPEG_VIDEO_VP8_FRAME_HEADER:		return "VP8 Frame Header";

	/* HEVC controls */
	case V4L2_CID_MPEG_VIDEO_HEVC_I_FRAME_QP:		return "HEVC I-Frame QP Value";
	case V4L2_CID_MPEG_VIDEO_HEVC_P_FRAME_QP:		return "HEVC P-Frame QP Value";
	case V4L2_CID_MPEG_VIDEO_HEVC_B_FRAME_QP:		return "HEVC B-Frame QP Value";
	case V4L2_CID_MPEG_VIDEO_HEVC_MIN_QP:			return "HEVC Minimum QP Value";
	case V4L2_CID_MPEG_VIDEO_HEVC_MAX_QP:			return "HEVC Maximum QP Value";
	case V4L2_CID_MPEG_VIDEO_HEVC_I_FRAME_MIN_QP:		return "HEVC I-Frame Minimum QP Value";
	case V4L2_CID_MPEG_VIDEO_HEVC_I_FRAME_MAX_QP:		return "HEVC I-Frame Maximum QP Value";
	case V4L2_CID_MPEG_VIDEO_HEVC_P_FRAME_MIN_QP:		return "HEVC P-Frame Minimum QP Value";
	case V4L2_CID_MPEG_VIDEO_HEVC_P_FRAME_MAX_QP:		return "HEVC P-Frame Maximum QP Value";
	case V4L2_CID_MPEG_VIDEO_HEVC_B_FRAME_MIN_QP:		return "HEVC B-Frame Minimum QP Value";
	case V4L2_CID_MPEG_VIDEO_HEVC_B_FRAME_MAX_QP:		return "HEVC B-Frame Maximum QP Value";
	case V4L2_CID_MPEG_VIDEO_HEVC_PROFILE:			return "HEVC Profile";
	case V4L2_CID_MPEG_VIDEO_HEVC_LEVEL:			return "HEVC Level";
	case V4L2_CID_MPEG_VIDEO_HEVC_TIER:			return "HEVC Tier";
	case V4L2_CID_MPEG_VIDEO_HEVC_FRAME_RATE_RESOLUTION:	return "HEVC Frame Rate Resolution";
	case V4L2_CID_MPEG_VIDEO_HEVC_MAX_PARTITION_DEPTH:	return "HEVC Maximum Coding Unit Depth";
	case V4L2_CID_MPEG_VIDEO_HEVC_REFRESH_TYPE:		return "HEVC Refresh Type";
	case V4L2_CID_MPEG_VIDEO_HEVC_CONST_INTRA_PRED:		return "HEVC Constant Intra Prediction";
	case V4L2_CID_MPEG_VIDEO_HEVC_LOSSLESS_CU:		return "HEVC Lossless Encoding";
	case V4L2_CID_MPEG_VIDEO_HEVC_WAVEFRONT:		return "HEVC Wavefront";
	case V4L2_CID_MPEG_VIDEO_HEVC_LOOP_FILTER_MODE:		return "HEVC Loop Filter";
	case V4L2_CID_MPEG_VIDEO_HEVC_HIER_QP:			return "HEVC QP Values";
	case V4L2_CID_MPEG_VIDEO_HEVC_HIER_CODING_TYPE:		return "HEVC Hierarchical Coding Type";
	case V4L2_CID_MPEG_VIDEO_HEVC_HIER_CODING_LAYER:	return "HEVC Hierarchical Coding Layer";
	case V4L2_CID_MPEG_VIDEO_HEVC_HIER_CODING_L0_QP:	return "HEVC Hierarchical Layer 0 QP";
	case V4L2_CID_MPEG_VIDEO_HEVC_HIER_CODING_L1_QP:	return "HEVC Hierarchical Layer 1 QP";
	case V4L2_CID_MPEG_VIDEO_HEVC_HIER_CODING_L2_QP:	return "HEVC Hierarchical Layer 2 QP";
	case V4L2_CID_MPEG_VIDEO_HEVC_HIER_CODING_L3_QP:	return "HEVC Hierarchical Layer 3 QP";
	case V4L2_CID_MPEG_VIDEO_HEVC_HIER_CODING_L4_QP:	return "HEVC Hierarchical Layer 4 QP";
	case V4L2_CID_MPEG_VIDEO_HEVC_HIER_CODING_L5_QP:	return "HEVC Hierarchical Layer 5 QP";
	case V4L2_CID_MPEG_VIDEO_HEVC_HIER_CODING_L6_QP:	return "HEVC Hierarchical Layer 6 QP";
	case V4L2_CID_MPEG_VIDEO_HEVC_HIER_CODING_L0_BR:	return "HEVC Hierarchical Lay 0 BitRate";
	case V4L2_CID_MPEG_VIDEO_HEVC_HIER_CODING_L1_BR:	return "HEVC Hierarchical Lay 1 BitRate";
	case V4L2_CID_MPEG_VIDEO_HEVC_HIER_CODING_L2_BR:	return "HEVC Hierarchical Lay 2 BitRate";
	case V4L2_CID_MPEG_VIDEO_HEVC_HIER_CODING_L3_BR:	return "HEVC Hierarchical Lay 3 BitRate";
	case V4L2_CID_MPEG_VIDEO_HEVC_HIER_CODING_L4_BR:	return "HEVC Hierarchical Lay 4 BitRate";
	case V4L2_CID_MPEG_VIDEO_HEVC_HIER_CODING_L5_BR:	return "HEVC Hierarchical Lay 5 BitRate";
	case V4L2_CID_MPEG_VIDEO_HEVC_HIER_CODING_L6_BR:	return "HEVC Hierarchical Lay 6 BitRate";
	case V4L2_CID_MPEG_VIDEO_HEVC_GENERAL_PB:		return "HEVC General PB";
	case V4L2_CID_MPEG_VIDEO_HEVC_TEMPORAL_ID:		return "HEVC Temporal ID";
	case V4L2_CID_MPEG_VIDEO_HEVC_STRONG_SMOOTHING:		return "HEVC Strong Intra Smoothing";
	case V4L2_CID_MPEG_VIDEO_HEVC_INTRA_PU_SPLIT:		return "HEVC Intra PU Split";
	case V4L2_CID_MPEG_VIDEO_HEVC_TMV_PREDICTION:		return "HEVC TMV Prediction";
	case V4L2_CID_MPEG_VIDEO_HEVC_MAX_NUM_MERGE_MV_MINUS1:	return "HEVC Max Num of Candidate MVs";
	case V4L2_CID_MPEG_VIDEO_HEVC_WITHOUT_STARTCODE:	return "HEVC ENC Without Startcode";
	case V4L2_CID_MPEG_VIDEO_HEVC_REFRESH_PERIOD:		return "HEVC Num of I-Frame b/w 2 IDR";
	case V4L2_CID_MPEG_VIDEO_HEVC_LF_BETA_OFFSET_DIV2:	return "HEVC Loop Filter Beta Offset";
	case V4L2_CID_MPEG_VIDEO_HEVC_LF_TC_OFFSET_DIV2:	return "HEVC Loop Filter TC Offset";
	case V4L2_CID_MPEG_VIDEO_HEVC_SIZE_OF_LENGTH_FIELD:	return "HEVC Size of Length Field";
	case V4L2_CID_MPEG_VIDEO_REF_NUMBER_FOR_PFRAMES:	return "Reference Frames for a P-Frame";
	case V4L2_CID_MPEG_VIDEO_PREPEND_SPSPPS_TO_IDR:		return "Prepend SPS and PPS to IDR";
	case V4L2_CID_MPEG_VIDEO_HEVC_SPS:			return "HEVC Sequence Parameter Set";
	case V4L2_CID_MPEG_VIDEO_HEVC_PPS:			return "HEVC Picture Parameter Set";
	case V4L2_CID_MPEG_VIDEO_HEVC_SLICE_PARAMS:		return "HEVC Slice Parameters";
	case V4L2_CID_MPEG_VIDEO_HEVC_DECODE_MODE:		return "HEVC Decode Mode";
	case V4L2_CID_MPEG_VIDEO_HEVC_START_CODE:		return "HEVC Start Code";

	/* CAMERA controls */
	/* Keep the order of the 'case's the same as in v4l2-controls.h! */
	case V4L2_CID_CAMERA_CLASS:		return "Camera Controls";
	case V4L2_CID_EXPOSURE_AUTO:		return "Auto Exposure";
	case V4L2_CID_EXPOSURE_ABSOLUTE:	return "Exposure Time, Absolute";
	case V4L2_CID_EXPOSURE_AUTO_PRIORITY:	return "Exposure, Dynamic Framerate";
	case V4L2_CID_PAN_RELATIVE:		return "Pan, Relative";
	case V4L2_CID_TILT_RELATIVE:		return "Tilt, Relative";
	case V4L2_CID_PAN_RESET:		return "Pan, Reset";
	case V4L2_CID_TILT_RESET:		return "Tilt, Reset";
	case V4L2_CID_PAN_ABSOLUTE:		return "Pan, Absolute";
	case V4L2_CID_TILT_ABSOLUTE:		return "Tilt, Absolute";
	case V4L2_CID_FOCUS_ABSOLUTE:		return "Focus, Absolute";
	case V4L2_CID_FOCUS_RELATIVE:		return "Focus, Relative";
	case V4L2_CID_FOCUS_AUTO:		return "Focus, Automatic Continuous";
	case V4L2_CID_ZOOM_ABSOLUTE:		return "Zoom, Absolute";
	case V4L2_CID_ZOOM_RELATIVE:		return "Zoom, Relative";
	case V4L2_CID_ZOOM_CONTINUOUS:		return "Zoom, Continuous";
	case V4L2_CID_PRIVACY:			return "Privacy";
	case V4L2_CID_IRIS_ABSOLUTE:		return "Iris, Absolute";
	case V4L2_CID_IRIS_RELATIVE:		return "Iris, Relative";
	case V4L2_CID_AUTO_EXPOSURE_BIAS:	return "Auto Exposure, Bias";
	case V4L2_CID_AUTO_N_PRESET_WHITE_BALANCE: return "White Balance, Auto & Preset";
	case V4L2_CID_WIDE_DYNAMIC_RANGE:	return "Wide Dynamic Range";
	case V4L2_CID_IMAGE_STABILIZATION:	return "Image Stabilization";
	case V4L2_CID_ISO_SENSITIVITY:		return "ISO Sensitivity";
	case V4L2_CID_ISO_SENSITIVITY_AUTO:	return "ISO Sensitivity, Auto";
	case V4L2_CID_EXPOSURE_METERING:	return "Exposure, Metering Mode";
	case V4L2_CID_SCENE_MODE:		return "Scene Mode";
	case V4L2_CID_3A_LOCK:			return "3A Lock";
	case V4L2_CID_AUTO_FOCUS_START:		return "Auto Focus, Start";
	case V4L2_CID_AUTO_FOCUS_STOP:		return "Auto Focus, Stop";
	case V4L2_CID_AUTO_FOCUS_STATUS:	return "Auto Focus, Status";
	case V4L2_CID_AUTO_FOCUS_RANGE:		return "Auto Focus, Range";
	case V4L2_CID_PAN_SPEED:		return "Pan, Speed";
	case V4L2_CID_TILT_SPEED:		return "Tilt, Speed";
	case V4L2_CID_UNIT_CELL_SIZE:		return "Unit Cell Size";
	case V4L2_CID_CAMERA_ORIENTATION:	return "Camera Orientation";
	case V4L2_CID_CAMERA_SENSOR_ROTATION:	return "Camera Sensor Rotation";

	/* FM Radio Modulator controls */
	/* Keep the order of the 'case's the same as in v4l2-controls.h! */
	case V4L2_CID_FM_TX_CLASS:		return "FM Radio Modulator Controls";
	case V4L2_CID_RDS_TX_DEVIATION:		return "RDS Signal Deviation";
	case V4L2_CID_RDS_TX_PI:		return "RDS Program ID";
	case V4L2_CID_RDS_TX_PTY:		return "RDS Program Type";
	case V4L2_CID_RDS_TX_PS_NAME:		return "RDS PS Name";
	case V4L2_CID_RDS_TX_RADIO_TEXT:	return "RDS Radio Text";
	case V4L2_CID_RDS_TX_MONO_STEREO:	return "RDS Stereo";
	case V4L2_CID_RDS_TX_ARTIFICIAL_HEAD:	return "RDS Artificial Head";
	case V4L2_CID_RDS_TX_COMPRESSED:	return "RDS Compressed";
	case V4L2_CID_RDS_TX_DYNAMIC_PTY:	return "RDS Dynamic PTY";
	case V4L2_CID_RDS_TX_TRAFFIC_ANNOUNCEMENT: return "RDS Traffic Announcement";
	case V4L2_CID_RDS_TX_TRAFFIC_PROGRAM:	return "RDS Traffic Program";
	case V4L2_CID_RDS_TX_MUSIC_SPEECH:	return "RDS Music";
	case V4L2_CID_RDS_TX_ALT_FREQS_ENABLE:	return "RDS Enable Alt Frequencies";
	case V4L2_CID_RDS_TX_ALT_FREQS:		return "RDS Alternate Frequencies";
	case V4L2_CID_AUDIO_LIMITER_ENABLED:	return "Audio Limiter Feature Enabled";
	case V4L2_CID_AUDIO_LIMITER_RELEASE_TIME: return "Audio Limiter Release Time";
	case V4L2_CID_AUDIO_LIMITER_DEVIATION:	return "Audio Limiter Deviation";
	case V4L2_CID_AUDIO_COMPRESSION_ENABLED: return "Audio Compression Enabled";
	case V4L2_CID_AUDIO_COMPRESSION_GAIN:	return "Audio Compression Gain";
	case V4L2_CID_AUDIO_COMPRESSION_THRESHOLD: return "Audio Compression Threshold";
	case V4L2_CID_AUDIO_COMPRESSION_ATTACK_TIME: return "Audio Compression Attack Time";
	case V4L2_CID_AUDIO_COMPRESSION_RELEASE_TIME: return "Audio Compression Release Time";
	case V4L2_CID_PILOT_TONE_ENABLED:	return "Pilot Tone Feature Enabled";
	case V4L2_CID_PILOT_TONE_DEVIATION:	return "Pilot Tone Deviation";
	case V4L2_CID_PILOT_TONE_FREQUENCY:	return "Pilot Tone Frequency";
	case V4L2_CID_TUNE_PREEMPHASIS:		return "Pre-Emphasis";
	case V4L2_CID_TUNE_POWER_LEVEL:		return "Tune Power Level";
	case V4L2_CID_TUNE_ANTENNA_CAPACITOR:	return "Tune Antenna Capacitor";

	/* Flash controls */
	/* Keep the order of the 'case's the same as in v4l2-controls.h! */
	case V4L2_CID_FLASH_CLASS:		return "Flash Controls";
	case V4L2_CID_FLASH_LED_MODE:		return "LED Mode";
	case V4L2_CID_FLASH_STROBE_SOURCE:	return "Strobe Source";
	case V4L2_CID_FLASH_STROBE:		return "Strobe";
	case V4L2_CID_FLASH_STROBE_STOP:	return "Stop Strobe";
	case V4L2_CID_FLASH_STROBE_STATUS:	return "Strobe Status";
	case V4L2_CID_FLASH_TIMEOUT:		return "Strobe Timeout";
	case V4L2_CID_FLASH_INTENSITY:		return "Intensity, Flash Mode";
	case V4L2_CID_FLASH_TORCH_INTENSITY:	return "Intensity, Torch Mode";
	case V4L2_CID_FLASH_INDICATOR_INTENSITY: return "Intensity, Indicator";
	case V4L2_CID_FLASH_FAULT:		return "Faults";
	case V4L2_CID_FLASH_CHARGE:		return "Charge";
	case V4L2_CID_FLASH_READY:		return "Ready to Strobe";

	/* JPEG encoder controls */
	/* Keep the order of the 'case's the same as in v4l2-controls.h! */
	case V4L2_CID_JPEG_CLASS:		return "JPEG Compression Controls";
	case V4L2_CID_JPEG_CHROMA_SUBSAMPLING:	return "Chroma Subsampling";
	case V4L2_CID_JPEG_RESTART_INTERVAL:	return "Restart Interval";
	case V4L2_CID_JPEG_COMPRESSION_QUALITY:	return "Compression Quality";
	case V4L2_CID_JPEG_ACTIVE_MARKER:	return "Active Markers";

	/* Image source controls */
	/* Keep the order of the 'case's the same as in v4l2-controls.h! */
	case V4L2_CID_IMAGE_SOURCE_CLASS:	return "Image Source Controls";
	case V4L2_CID_VBLANK:			return "Vertical Blanking";
	case V4L2_CID_HBLANK:			return "Horizontal Blanking";
	case V4L2_CID_ANALOGUE_GAIN:		return "Analogue Gain";
	case V4L2_CID_TEST_PATTERN_RED:		return "Red Pixel Value";
	case V4L2_CID_TEST_PATTERN_GREENR:	return "Green (Red) Pixel Value";
	case V4L2_CID_TEST_PATTERN_BLUE:	return "Blue Pixel Value";
	case V4L2_CID_TEST_PATTERN_GREENB:	return "Green (Blue) Pixel Value";

	/* Image processing controls */
	/* Keep the order of the 'case's the same as in v4l2-controls.h! */
	case V4L2_CID_IMAGE_PROC_CLASS:		return "Image Processing Controls";
	case V4L2_CID_LINK_FREQ:		return "Link Frequency";
	case V4L2_CID_PIXEL_RATE:		return "Pixel Rate";
	case V4L2_CID_TEST_PATTERN:		return "Test Pattern";
	case V4L2_CID_DEINTERLACING_MODE:	return "Deinterlacing Mode";
	case V4L2_CID_DIGITAL_GAIN:		return "Digital Gain";

	/* DV controls */
	/* Keep the order of the 'case's the same as in v4l2-controls.h! */
	case V4L2_CID_DV_CLASS:			return "Digital Video Controls";
	case V4L2_CID_DV_TX_HOTPLUG:		return "Hotplug Present";
	case V4L2_CID_DV_TX_RXSENSE:		return "RxSense Present";
	case V4L2_CID_DV_TX_EDID_PRESENT:	return "EDID Present";
	case V4L2_CID_DV_TX_MODE:		return "Transmit Mode";
	case V4L2_CID_DV_TX_RGB_RANGE:		return "Tx RGB Quantization Range";
	case V4L2_CID_DV_TX_IT_CONTENT_TYPE:	return "Tx IT Content Type";
	case V4L2_CID_DV_RX_POWER_PRESENT:	return "Power Present";
	case V4L2_CID_DV_RX_RGB_RANGE:		return "Rx RGB Quantization Range";
	case V4L2_CID_DV_RX_IT_CONTENT_TYPE:	return "Rx IT Content Type";

	case V4L2_CID_FM_RX_CLASS:		return "FM Radio Receiver Controls";
	case V4L2_CID_TUNE_DEEMPHASIS:		return "De-Emphasis";
	case V4L2_CID_RDS_RECEPTION:		return "RDS Reception";
	case V4L2_CID_RF_TUNER_CLASS:		return "RF Tuner Controls";
	case V4L2_CID_RF_TUNER_RF_GAIN:		return "RF Gain";
	case V4L2_CID_RF_TUNER_LNA_GAIN_AUTO:	return "LNA Gain, Auto";
	case V4L2_CID_RF_TUNER_LNA_GAIN:	return "LNA Gain";
	case V4L2_CID_RF_TUNER_MIXER_GAIN_AUTO:	return "Mixer Gain, Auto";
	case V4L2_CID_RF_TUNER_MIXER_GAIN:	return "Mixer Gain";
	case V4L2_CID_RF_TUNER_IF_GAIN_AUTO:	return "IF Gain, Auto";
	case V4L2_CID_RF_TUNER_IF_GAIN:		return "IF Gain";
	case V4L2_CID_RF_TUNER_BANDWIDTH_AUTO:	return "Bandwidth, Auto";
	case V4L2_CID_RF_TUNER_BANDWIDTH:	return "Bandwidth";
	case V4L2_CID_RF_TUNER_PLL_LOCK:	return "PLL Lock";
	case V4L2_CID_RDS_RX_PTY:		return "RDS Program Type";
	case V4L2_CID_RDS_RX_PS_NAME:		return "RDS PS Name";
	case V4L2_CID_RDS_RX_RADIO_TEXT:	return "RDS Radio Text";
	case V4L2_CID_RDS_RX_TRAFFIC_ANNOUNCEMENT: return "RDS Traffic Announcement";
	case V4L2_CID_RDS_RX_TRAFFIC_PROGRAM:	return "RDS Traffic Program";
	case V4L2_CID_RDS_RX_MUSIC_SPEECH:	return "RDS Music";

	/* Detection controls */
	/* Keep the order of the 'case's the same as in v4l2-controls.h! */
	case V4L2_CID_DETECT_CLASS:		return "Detection Controls";
	case V4L2_CID_DETECT_MD_MODE:		return "Motion Detection Mode";
	case V4L2_CID_DETECT_MD_GLOBAL_THRESHOLD: return "MD Global Threshold";
	case V4L2_CID_DETECT_MD_THRESHOLD_GRID:	return "MD Threshold Grid";
	case V4L2_CID_DETECT_MD_REGION_GRID:	return "MD Region Grid";

	/* Stateless Codec controls */
	/* Keep the order of the 'case's the same as in v4l2-controls.h! */
	case V4L2_CID_CODEC_STATELESS_CLASS:	return "Stateless Codec Controls";
	case V4L2_CID_STATELESS_H264_DECODE_MODE:		return "H264 Decode Mode";
	case V4L2_CID_STATELESS_H264_START_CODE:		return "H264 Start Code";
	case V4L2_CID_STATELESS_H264_SPS:			return "H264 Sequence Parameter Set";
	case V4L2_CID_STATELESS_H264_PPS:			return "H264 Picture Parameter Set";
	case V4L2_CID_STATELESS_H264_SCALING_MATRIX:		return "H264 Scaling Matrix";
	case V4L2_CID_STATELESS_H264_PRED_WEIGHTS:		return "H264 Prediction Weight Table";
	case V4L2_CID_STATELESS_H264_SLICE_PARAMS:		return "H264 Slice Parameters";
	case V4L2_CID_STATELESS_H264_DECODE_PARAMS:		return "H264 Decode Parameters";
	case V4L2_CID_STATELESS_FWHT_PARAMS:			return "FWHT Stateless Parameters";
	default:
		return NULL;
	}
}
EXPORT_SYMBOL(v4l2_ctrl_get_name);

void v4l2_ctrl_fill(u32 id, const char **name, enum v4l2_ctrl_type *type,
		    s64 *min, s64 *max, u64 *step, s64 *def, u32 *flags)
{
	*name = v4l2_ctrl_get_name(id);
	*flags = 0;

	switch (id) {
	case V4L2_CID_AUDIO_MUTE:
	case V4L2_CID_AUDIO_LOUDNESS:
	case V4L2_CID_AUTO_WHITE_BALANCE:
	case V4L2_CID_AUTOGAIN:
	case V4L2_CID_HFLIP:
	case V4L2_CID_VFLIP:
	case V4L2_CID_HUE_AUTO:
	case V4L2_CID_CHROMA_AGC:
	case V4L2_CID_COLOR_KILLER:
	case V4L2_CID_AUTOBRIGHTNESS:
	case V4L2_CID_MPEG_AUDIO_MUTE:
	case V4L2_CID_MPEG_VIDEO_MUTE:
	case V4L2_CID_MPEG_VIDEO_GOP_CLOSURE:
	case V4L2_CID_MPEG_VIDEO_PULLDOWN:
	case V4L2_CID_EXPOSURE_AUTO_PRIORITY:
	case V4L2_CID_FOCUS_AUTO:
	case V4L2_CID_PRIVACY:
	case V4L2_CID_AUDIO_LIMITER_ENABLED:
	case V4L2_CID_AUDIO_COMPRESSION_ENABLED:
	case V4L2_CID_PILOT_TONE_ENABLED:
	case V4L2_CID_ILLUMINATORS_1:
	case V4L2_CID_ILLUMINATORS_2:
	case V4L2_CID_FLASH_STROBE_STATUS:
	case V4L2_CID_FLASH_CHARGE:
	case V4L2_CID_FLASH_READY:
	case V4L2_CID_MPEG_VIDEO_DECODER_MPEG4_DEBLOCK_FILTER:
	case V4L2_CID_MPEG_VIDEO_DECODER_SLICE_INTERFACE:
	case V4L2_CID_MPEG_VIDEO_FRAME_RC_ENABLE:
	case V4L2_CID_MPEG_VIDEO_MB_RC_ENABLE:
	case V4L2_CID_MPEG_VIDEO_H264_8X8_TRANSFORM:
	case V4L2_CID_MPEG_VIDEO_H264_VUI_SAR_ENABLE:
	case V4L2_CID_MPEG_VIDEO_MPEG4_QPEL:
	case V4L2_CID_MPEG_VIDEO_REPEAT_SEQ_HEADER:
	case V4L2_CID_WIDE_DYNAMIC_RANGE:
	case V4L2_CID_IMAGE_STABILIZATION:
	case V4L2_CID_RDS_RECEPTION:
	case V4L2_CID_RF_TUNER_LNA_GAIN_AUTO:
	case V4L2_CID_RF_TUNER_MIXER_GAIN_AUTO:
	case V4L2_CID_RF_TUNER_IF_GAIN_AUTO:
	case V4L2_CID_RF_TUNER_BANDWIDTH_AUTO:
	case V4L2_CID_RF_TUNER_PLL_LOCK:
	case V4L2_CID_RDS_TX_MONO_STEREO:
	case V4L2_CID_RDS_TX_ARTIFICIAL_HEAD:
	case V4L2_CID_RDS_TX_COMPRESSED:
	case V4L2_CID_RDS_TX_DYNAMIC_PTY:
	case V4L2_CID_RDS_TX_TRAFFIC_ANNOUNCEMENT:
	case V4L2_CID_RDS_TX_TRAFFIC_PROGRAM:
	case V4L2_CID_RDS_TX_MUSIC_SPEECH:
	case V4L2_CID_RDS_TX_ALT_FREQS_ENABLE:
	case V4L2_CID_RDS_RX_TRAFFIC_ANNOUNCEMENT:
	case V4L2_CID_RDS_RX_TRAFFIC_PROGRAM:
	case V4L2_CID_RDS_RX_MUSIC_SPEECH:
		*type = V4L2_CTRL_TYPE_BOOLEAN;
		*min = 0;
		*max = *step = 1;
		break;
	case V4L2_CID_ROTATE:
		*type = V4L2_CTRL_TYPE_INTEGER;
		*flags |= V4L2_CTRL_FLAG_MODIFY_LAYOUT;
		break;
	case V4L2_CID_MPEG_VIDEO_MV_H_SEARCH_RANGE:
	case V4L2_CID_MPEG_VIDEO_MV_V_SEARCH_RANGE:
		*type = V4L2_CTRL_TYPE_INTEGER;
		break;
	case V4L2_CID_MPEG_VIDEO_FORCE_KEY_FRAME:
	case V4L2_CID_PAN_RESET:
	case V4L2_CID_TILT_RESET:
	case V4L2_CID_FLASH_STROBE:
	case V4L2_CID_FLASH_STROBE_STOP:
	case V4L2_CID_AUTO_FOCUS_START:
	case V4L2_CID_AUTO_FOCUS_STOP:
	case V4L2_CID_DO_WHITE_BALANCE:
		*type = V4L2_CTRL_TYPE_BUTTON;
		*flags |= V4L2_CTRL_FLAG_WRITE_ONLY |
			  V4L2_CTRL_FLAG_EXECUTE_ON_WRITE;
		*min = *max = *step = *def = 0;
		break;
	case V4L2_CID_POWER_LINE_FREQUENCY:
	case V4L2_CID_MPEG_AUDIO_SAMPLING_FREQ:
	case V4L2_CID_MPEG_AUDIO_ENCODING:
	case V4L2_CID_MPEG_AUDIO_L1_BITRATE:
	case V4L2_CID_MPEG_AUDIO_L2_BITRATE:
	case V4L2_CID_MPEG_AUDIO_L3_BITRATE:
	case V4L2_CID_MPEG_AUDIO_AC3_BITRATE:
	case V4L2_CID_MPEG_AUDIO_MODE:
	case V4L2_CID_MPEG_AUDIO_MODE_EXTENSION:
	case V4L2_CID_MPEG_AUDIO_EMPHASIS:
	case V4L2_CID_MPEG_AUDIO_CRC:
	case V4L2_CID_MPEG_AUDIO_DEC_PLAYBACK:
	case V4L2_CID_MPEG_AUDIO_DEC_MULTILINGUAL_PLAYBACK:
	case V4L2_CID_MPEG_VIDEO_ENCODING:
	case V4L2_CID_MPEG_VIDEO_ASPECT:
	case V4L2_CID_MPEG_VIDEO_BITRATE_MODE:
	case V4L2_CID_MPEG_STREAM_TYPE:
	case V4L2_CID_MPEG_STREAM_VBI_FMT:
	case V4L2_CID_EXPOSURE_AUTO:
	case V4L2_CID_AUTO_FOCUS_RANGE:
	case V4L2_CID_COLORFX:
	case V4L2_CID_AUTO_N_PRESET_WHITE_BALANCE:
	case V4L2_CID_TUNE_PREEMPHASIS:
	case V4L2_CID_FLASH_LED_MODE:
	case V4L2_CID_FLASH_STROBE_SOURCE:
	case V4L2_CID_MPEG_VIDEO_HEADER_MODE:
	case V4L2_CID_MPEG_VIDEO_FRAME_SKIP_MODE:
	case V4L2_CID_MPEG_VIDEO_MULTI_SLICE_MODE:
	case V4L2_CID_MPEG_VIDEO_H264_ENTROPY_MODE:
	case V4L2_CID_MPEG_VIDEO_H264_LEVEL:
	case V4L2_CID_MPEG_VIDEO_H264_LOOP_FILTER_MODE:
	case V4L2_CID_MPEG_VIDEO_H264_PROFILE:
	case V4L2_CID_MPEG_VIDEO_H264_VUI_SAR_IDC:
	case V4L2_CID_MPEG_VIDEO_H264_SEI_FP_ARRANGEMENT_TYPE:
	case V4L2_CID_MPEG_VIDEO_H264_FMO_MAP_TYPE:
	case V4L2_CID_MPEG_VIDEO_MPEG2_LEVEL:
	case V4L2_CID_MPEG_VIDEO_MPEG2_PROFILE:
	case V4L2_CID_MPEG_VIDEO_MPEG4_LEVEL:
	case V4L2_CID_MPEG_VIDEO_MPEG4_PROFILE:
	case V4L2_CID_JPEG_CHROMA_SUBSAMPLING:
	case V4L2_CID_ISO_SENSITIVITY_AUTO:
	case V4L2_CID_EXPOSURE_METERING:
	case V4L2_CID_SCENE_MODE:
	case V4L2_CID_DV_TX_MODE:
	case V4L2_CID_DV_TX_RGB_RANGE:
	case V4L2_CID_DV_TX_IT_CONTENT_TYPE:
	case V4L2_CID_DV_RX_RGB_RANGE:
	case V4L2_CID_DV_RX_IT_CONTENT_TYPE:
	case V4L2_CID_TEST_PATTERN:
	case V4L2_CID_DEINTERLACING_MODE:
	case V4L2_CID_TUNE_DEEMPHASIS:
	case V4L2_CID_MPEG_VIDEO_VPX_GOLDEN_FRAME_SEL:
	case V4L2_CID_MPEG_VIDEO_VP8_PROFILE:
	case V4L2_CID_MPEG_VIDEO_VP9_PROFILE:
	case V4L2_CID_MPEG_VIDEO_VP9_LEVEL:
	case V4L2_CID_DETECT_MD_MODE:
	case V4L2_CID_MPEG_VIDEO_HEVC_PROFILE:
	case V4L2_CID_MPEG_VIDEO_HEVC_LEVEL:
	case V4L2_CID_MPEG_VIDEO_HEVC_HIER_CODING_TYPE:
	case V4L2_CID_MPEG_VIDEO_HEVC_REFRESH_TYPE:
	case V4L2_CID_MPEG_VIDEO_HEVC_SIZE_OF_LENGTH_FIELD:
	case V4L2_CID_MPEG_VIDEO_HEVC_TIER:
	case V4L2_CID_MPEG_VIDEO_HEVC_LOOP_FILTER_MODE:
	case V4L2_CID_MPEG_VIDEO_HEVC_DECODE_MODE:
	case V4L2_CID_MPEG_VIDEO_HEVC_START_CODE:
	case V4L2_CID_STATELESS_H264_DECODE_MODE:
	case V4L2_CID_STATELESS_H264_START_CODE:
	case V4L2_CID_CAMERA_ORIENTATION:
		*type = V4L2_CTRL_TYPE_MENU;
		break;
	case V4L2_CID_LINK_FREQ:
		*type = V4L2_CTRL_TYPE_INTEGER_MENU;
		break;
	case V4L2_CID_RDS_TX_PS_NAME:
	case V4L2_CID_RDS_TX_RADIO_TEXT:
	case V4L2_CID_RDS_RX_PS_NAME:
	case V4L2_CID_RDS_RX_RADIO_TEXT:
		*type = V4L2_CTRL_TYPE_STRING;
		break;
	case V4L2_CID_ISO_SENSITIVITY:
	case V4L2_CID_AUTO_EXPOSURE_BIAS:
	case V4L2_CID_MPEG_VIDEO_VPX_NUM_PARTITIONS:
	case V4L2_CID_MPEG_VIDEO_VPX_NUM_REF_FRAMES:
		*type = V4L2_CTRL_TYPE_INTEGER_MENU;
		break;
	case V4L2_CID_USER_CLASS:
	case V4L2_CID_CAMERA_CLASS:
	case V4L2_CID_CODEC_CLASS:
	case V4L2_CID_FM_TX_CLASS:
	case V4L2_CID_FLASH_CLASS:
	case V4L2_CID_JPEG_CLASS:
	case V4L2_CID_IMAGE_SOURCE_CLASS:
	case V4L2_CID_IMAGE_PROC_CLASS:
	case V4L2_CID_DV_CLASS:
	case V4L2_CID_FM_RX_CLASS:
	case V4L2_CID_RF_TUNER_CLASS:
	case V4L2_CID_DETECT_CLASS:
	case V4L2_CID_CODEC_STATELESS_CLASS:
		*type = V4L2_CTRL_TYPE_CTRL_CLASS;
		/* You can neither read not write these */
		*flags |= V4L2_CTRL_FLAG_READ_ONLY | V4L2_CTRL_FLAG_WRITE_ONLY;
		*min = *max = *step = *def = 0;
		break;
	case V4L2_CID_BG_COLOR:
		*type = V4L2_CTRL_TYPE_INTEGER;
		*step = 1;
		*min = 0;
		/* Max is calculated as RGB888 that is 2^24 */
		*max = 0xFFFFFF;
		break;
	case V4L2_CID_FLASH_FAULT:
	case V4L2_CID_JPEG_ACTIVE_MARKER:
	case V4L2_CID_3A_LOCK:
	case V4L2_CID_AUTO_FOCUS_STATUS:
	case V4L2_CID_DV_TX_HOTPLUG:
	case V4L2_CID_DV_TX_RXSENSE:
	case V4L2_CID_DV_TX_EDID_PRESENT:
	case V4L2_CID_DV_RX_POWER_PRESENT:
		*type = V4L2_CTRL_TYPE_BITMASK;
		break;
	case V4L2_CID_MIN_BUFFERS_FOR_CAPTURE:
	case V4L2_CID_MIN_BUFFERS_FOR_OUTPUT:
		*type = V4L2_CTRL_TYPE_INTEGER;
		*flags |= V4L2_CTRL_FLAG_READ_ONLY;
		break;
	case V4L2_CID_MPEG_VIDEO_DEC_PTS:
		*type = V4L2_CTRL_TYPE_INTEGER64;
		*flags |= V4L2_CTRL_FLAG_VOLATILE | V4L2_CTRL_FLAG_READ_ONLY;
		*min = *def = 0;
		*max = 0x1ffffffffLL;
		*step = 1;
		break;
	case V4L2_CID_MPEG_VIDEO_DEC_FRAME:
		*type = V4L2_CTRL_TYPE_INTEGER64;
		*flags |= V4L2_CTRL_FLAG_VOLATILE | V4L2_CTRL_FLAG_READ_ONLY;
		*min = *def = 0;
		*max = 0x7fffffffffffffffLL;
		*step = 1;
		break;
	case V4L2_CID_PIXEL_RATE:
		*type = V4L2_CTRL_TYPE_INTEGER64;
		*flags |= V4L2_CTRL_FLAG_READ_ONLY;
		break;
	case V4L2_CID_DETECT_MD_REGION_GRID:
		*type = V4L2_CTRL_TYPE_U8;
		break;
	case V4L2_CID_DETECT_MD_THRESHOLD_GRID:
		*type = V4L2_CTRL_TYPE_U16;
		break;
	case V4L2_CID_RDS_TX_ALT_FREQS:
		*type = V4L2_CTRL_TYPE_U32;
		break;
	case V4L2_CID_MPEG_VIDEO_MPEG2_SLICE_PARAMS:
		*type = V4L2_CTRL_TYPE_MPEG2_SLICE_PARAMS;
		break;
	case V4L2_CID_MPEG_VIDEO_MPEG2_QUANTIZATION:
		*type = V4L2_CTRL_TYPE_MPEG2_QUANTIZATION;
		break;
	case V4L2_CID_STATELESS_FWHT_PARAMS:
		*type = V4L2_CTRL_TYPE_FWHT_PARAMS;
		break;
	case V4L2_CID_STATELESS_H264_SPS:
		*type = V4L2_CTRL_TYPE_H264_SPS;
		break;
	case V4L2_CID_STATELESS_H264_PPS:
		*type = V4L2_CTRL_TYPE_H264_PPS;
		break;
	case V4L2_CID_STATELESS_H264_SCALING_MATRIX:
		*type = V4L2_CTRL_TYPE_H264_SCALING_MATRIX;
		break;
	case V4L2_CID_STATELESS_H264_SLICE_PARAMS:
		*type = V4L2_CTRL_TYPE_H264_SLICE_PARAMS;
		break;
	case V4L2_CID_STATELESS_H264_DECODE_PARAMS:
		*type = V4L2_CTRL_TYPE_H264_DECODE_PARAMS;
		break;
<<<<<<< HEAD
	case V4L2_CID_MPEG_VIDEO_H264_PRED_WEIGHTS:
=======
	case V4L2_CID_STATELESS_H264_PRED_WEIGHTS:
>>>>>>> f642729d
		*type = V4L2_CTRL_TYPE_H264_PRED_WEIGHTS;
		break;
	case V4L2_CID_MPEG_VIDEO_VP8_FRAME_HEADER:
		*type = V4L2_CTRL_TYPE_VP8_FRAME_HEADER;
		break;
	case V4L2_CID_MPEG_VIDEO_HEVC_SPS:
		*type = V4L2_CTRL_TYPE_HEVC_SPS;
		break;
	case V4L2_CID_MPEG_VIDEO_HEVC_PPS:
		*type = V4L2_CTRL_TYPE_HEVC_PPS;
		break;
	case V4L2_CID_MPEG_VIDEO_HEVC_SLICE_PARAMS:
		*type = V4L2_CTRL_TYPE_HEVC_SLICE_PARAMS;
		break;
	case V4L2_CID_UNIT_CELL_SIZE:
		*type = V4L2_CTRL_TYPE_AREA;
		*flags |= V4L2_CTRL_FLAG_READ_ONLY;
		break;
	default:
		*type = V4L2_CTRL_TYPE_INTEGER;
		break;
	}
	switch (id) {
	case V4L2_CID_MPEG_AUDIO_ENCODING:
	case V4L2_CID_MPEG_AUDIO_MODE:
	case V4L2_CID_MPEG_VIDEO_BITRATE_MODE:
	case V4L2_CID_MPEG_VIDEO_B_FRAMES:
	case V4L2_CID_MPEG_STREAM_TYPE:
		*flags |= V4L2_CTRL_FLAG_UPDATE;
		break;
	case V4L2_CID_AUDIO_VOLUME:
	case V4L2_CID_AUDIO_BALANCE:
	case V4L2_CID_AUDIO_BASS:
	case V4L2_CID_AUDIO_TREBLE:
	case V4L2_CID_BRIGHTNESS:
	case V4L2_CID_CONTRAST:
	case V4L2_CID_SATURATION:
	case V4L2_CID_HUE:
	case V4L2_CID_RED_BALANCE:
	case V4L2_CID_BLUE_BALANCE:
	case V4L2_CID_GAMMA:
	case V4L2_CID_SHARPNESS:
	case V4L2_CID_CHROMA_GAIN:
	case V4L2_CID_RDS_TX_DEVIATION:
	case V4L2_CID_AUDIO_LIMITER_RELEASE_TIME:
	case V4L2_CID_AUDIO_LIMITER_DEVIATION:
	case V4L2_CID_AUDIO_COMPRESSION_GAIN:
	case V4L2_CID_AUDIO_COMPRESSION_THRESHOLD:
	case V4L2_CID_AUDIO_COMPRESSION_ATTACK_TIME:
	case V4L2_CID_AUDIO_COMPRESSION_RELEASE_TIME:
	case V4L2_CID_PILOT_TONE_DEVIATION:
	case V4L2_CID_PILOT_TONE_FREQUENCY:
	case V4L2_CID_TUNE_POWER_LEVEL:
	case V4L2_CID_TUNE_ANTENNA_CAPACITOR:
	case V4L2_CID_RF_TUNER_RF_GAIN:
	case V4L2_CID_RF_TUNER_LNA_GAIN:
	case V4L2_CID_RF_TUNER_MIXER_GAIN:
	case V4L2_CID_RF_TUNER_IF_GAIN:
	case V4L2_CID_RF_TUNER_BANDWIDTH:
	case V4L2_CID_DETECT_MD_GLOBAL_THRESHOLD:
		*flags |= V4L2_CTRL_FLAG_SLIDER;
		break;
	case V4L2_CID_PAN_RELATIVE:
	case V4L2_CID_TILT_RELATIVE:
	case V4L2_CID_FOCUS_RELATIVE:
	case V4L2_CID_IRIS_RELATIVE:
	case V4L2_CID_ZOOM_RELATIVE:
		*flags |= V4L2_CTRL_FLAG_WRITE_ONLY |
			  V4L2_CTRL_FLAG_EXECUTE_ON_WRITE;
		break;
	case V4L2_CID_FLASH_STROBE_STATUS:
	case V4L2_CID_AUTO_FOCUS_STATUS:
	case V4L2_CID_FLASH_READY:
	case V4L2_CID_DV_TX_HOTPLUG:
	case V4L2_CID_DV_TX_RXSENSE:
	case V4L2_CID_DV_TX_EDID_PRESENT:
	case V4L2_CID_DV_RX_POWER_PRESENT:
	case V4L2_CID_DV_RX_IT_CONTENT_TYPE:
	case V4L2_CID_RDS_RX_PTY:
	case V4L2_CID_RDS_RX_PS_NAME:
	case V4L2_CID_RDS_RX_RADIO_TEXT:
	case V4L2_CID_RDS_RX_TRAFFIC_ANNOUNCEMENT:
	case V4L2_CID_RDS_RX_TRAFFIC_PROGRAM:
	case V4L2_CID_RDS_RX_MUSIC_SPEECH:
	case V4L2_CID_CAMERA_ORIENTATION:
	case V4L2_CID_CAMERA_SENSOR_ROTATION:
		*flags |= V4L2_CTRL_FLAG_READ_ONLY;
		break;
	case V4L2_CID_RF_TUNER_PLL_LOCK:
		*flags |= V4L2_CTRL_FLAG_VOLATILE;
		break;
	}
}
EXPORT_SYMBOL(v4l2_ctrl_fill);

static u32 user_flags(const struct v4l2_ctrl *ctrl)
{
	u32 flags = ctrl->flags;

	if (ctrl->is_ptr)
		flags |= V4L2_CTRL_FLAG_HAS_PAYLOAD;

	return flags;
}

static void fill_event(struct v4l2_event *ev, struct v4l2_ctrl *ctrl, u32 changes)
{
	memset(ev, 0, sizeof(*ev));
	ev->type = V4L2_EVENT_CTRL;
	ev->id = ctrl->id;
	ev->u.ctrl.changes = changes;
	ev->u.ctrl.type = ctrl->type;
	ev->u.ctrl.flags = user_flags(ctrl);
	if (ctrl->is_ptr)
		ev->u.ctrl.value64 = 0;
	else
		ev->u.ctrl.value64 = *ctrl->p_cur.p_s64;
	ev->u.ctrl.minimum = ctrl->minimum;
	ev->u.ctrl.maximum = ctrl->maximum;
	if (ctrl->type == V4L2_CTRL_TYPE_MENU
	    || ctrl->type == V4L2_CTRL_TYPE_INTEGER_MENU)
		ev->u.ctrl.step = 1;
	else
		ev->u.ctrl.step = ctrl->step;
	ev->u.ctrl.default_value = ctrl->default_value;
}

static void send_event(struct v4l2_fh *fh, struct v4l2_ctrl *ctrl, u32 changes)
{
	struct v4l2_event ev;
	struct v4l2_subscribed_event *sev;

	if (list_empty(&ctrl->ev_subs))
		return;
	fill_event(&ev, ctrl, changes);

	list_for_each_entry(sev, &ctrl->ev_subs, node)
		if (sev->fh != fh ||
		    (sev->flags & V4L2_EVENT_SUB_FL_ALLOW_FEEDBACK))
			v4l2_event_queue_fh(sev->fh, &ev);
}

static bool std_equal(const struct v4l2_ctrl *ctrl, u32 idx,
		      union v4l2_ctrl_ptr ptr1,
		      union v4l2_ctrl_ptr ptr2)
{
	switch (ctrl->type) {
	case V4L2_CTRL_TYPE_BUTTON:
		return false;
	case V4L2_CTRL_TYPE_STRING:
		idx *= ctrl->elem_size;
		/* strings are always 0-terminated */
		return !strcmp(ptr1.p_char + idx, ptr2.p_char + idx);
	case V4L2_CTRL_TYPE_INTEGER64:
		return ptr1.p_s64[idx] == ptr2.p_s64[idx];
	case V4L2_CTRL_TYPE_U8:
		return ptr1.p_u8[idx] == ptr2.p_u8[idx];
	case V4L2_CTRL_TYPE_U16:
		return ptr1.p_u16[idx] == ptr2.p_u16[idx];
	case V4L2_CTRL_TYPE_U32:
		return ptr1.p_u32[idx] == ptr2.p_u32[idx];
	default:
		if (ctrl->is_int)
			return ptr1.p_s32[idx] == ptr2.p_s32[idx];
		idx *= ctrl->elem_size;
		return !memcmp(ptr1.p_const + idx, ptr2.p_const + idx,
			       ctrl->elem_size);
	}
}

static void std_init_compound(const struct v4l2_ctrl *ctrl, u32 idx,
			      union v4l2_ctrl_ptr ptr)
{
	struct v4l2_ctrl_mpeg2_slice_params *p_mpeg2_slice_params;
	struct v4l2_ctrl_vp8_frame_header *p_vp8_frame_header;
	struct v4l2_ctrl_fwht_params *p_fwht_params;
	void *p = ptr.p + idx * ctrl->elem_size;

	if (ctrl->p_def.p_const)
		memcpy(p, ctrl->p_def.p_const, ctrl->elem_size);
	else
		memset(p, 0, ctrl->elem_size);

	/*
	 * The cast is needed to get rid of a gcc warning complaining that
	 * V4L2_CTRL_TYPE_MPEG2_SLICE_PARAMS is not part of the
	 * v4l2_ctrl_type enum.
	 */
	switch ((u32)ctrl->type) {
	case V4L2_CTRL_TYPE_MPEG2_SLICE_PARAMS:
		p_mpeg2_slice_params = p;
		/* 4:2:0 */
		p_mpeg2_slice_params->sequence.chroma_format = 1;
		/* interlaced top field */
		p_mpeg2_slice_params->picture.picture_structure = 1;
		p_mpeg2_slice_params->picture.picture_coding_type =
					V4L2_MPEG2_PICTURE_CODING_TYPE_I;
		break;
	case V4L2_CTRL_TYPE_VP8_FRAME_HEADER:
		p_vp8_frame_header = p;
		p_vp8_frame_header->num_dct_parts = 1;
		break;
	case V4L2_CTRL_TYPE_FWHT_PARAMS:
		p_fwht_params = p;
		p_fwht_params->version = V4L2_FWHT_VERSION;
		p_fwht_params->width = 1280;
		p_fwht_params->height = 720;
		break;
	}
}

static void std_init(const struct v4l2_ctrl *ctrl, u32 idx,
		     union v4l2_ctrl_ptr ptr)
{
	switch (ctrl->type) {
	case V4L2_CTRL_TYPE_STRING:
		idx *= ctrl->elem_size;
		memset(ptr.p_char + idx, ' ', ctrl->minimum);
		ptr.p_char[idx + ctrl->minimum] = '\0';
		break;
	case V4L2_CTRL_TYPE_INTEGER64:
		ptr.p_s64[idx] = ctrl->default_value;
		break;
	case V4L2_CTRL_TYPE_INTEGER:
	case V4L2_CTRL_TYPE_INTEGER_MENU:
	case V4L2_CTRL_TYPE_MENU:
	case V4L2_CTRL_TYPE_BITMASK:
	case V4L2_CTRL_TYPE_BOOLEAN:
		ptr.p_s32[idx] = ctrl->default_value;
		break;
	case V4L2_CTRL_TYPE_BUTTON:
	case V4L2_CTRL_TYPE_CTRL_CLASS:
		ptr.p_s32[idx] = 0;
		break;
	case V4L2_CTRL_TYPE_U8:
		ptr.p_u8[idx] = ctrl->default_value;
		break;
	case V4L2_CTRL_TYPE_U16:
		ptr.p_u16[idx] = ctrl->default_value;
		break;
	case V4L2_CTRL_TYPE_U32:
		ptr.p_u32[idx] = ctrl->default_value;
		break;
	default:
		std_init_compound(ctrl, idx, ptr);
		break;
	}
}

static void std_log(const struct v4l2_ctrl *ctrl)
{
	union v4l2_ctrl_ptr ptr = ctrl->p_cur;

	if (ctrl->is_array) {
		unsigned i;

		for (i = 0; i < ctrl->nr_of_dims; i++)
			pr_cont("[%u]", ctrl->dims[i]);
		pr_cont(" ");
	}

	switch (ctrl->type) {
	case V4L2_CTRL_TYPE_INTEGER:
		pr_cont("%d", *ptr.p_s32);
		break;
	case V4L2_CTRL_TYPE_BOOLEAN:
		pr_cont("%s", *ptr.p_s32 ? "true" : "false");
		break;
	case V4L2_CTRL_TYPE_MENU:
		pr_cont("%s", ctrl->qmenu[*ptr.p_s32]);
		break;
	case V4L2_CTRL_TYPE_INTEGER_MENU:
		pr_cont("%lld", ctrl->qmenu_int[*ptr.p_s32]);
		break;
	case V4L2_CTRL_TYPE_BITMASK:
		pr_cont("0x%08x", *ptr.p_s32);
		break;
	case V4L2_CTRL_TYPE_INTEGER64:
		pr_cont("%lld", *ptr.p_s64);
		break;
	case V4L2_CTRL_TYPE_STRING:
		pr_cont("%s", ptr.p_char);
		break;
	case V4L2_CTRL_TYPE_U8:
		pr_cont("%u", (unsigned)*ptr.p_u8);
		break;
	case V4L2_CTRL_TYPE_U16:
		pr_cont("%u", (unsigned)*ptr.p_u16);
		break;
	case V4L2_CTRL_TYPE_U32:
		pr_cont("%u", (unsigned)*ptr.p_u32);
		break;
	case V4L2_CTRL_TYPE_H264_SPS:
		pr_cont("H264_SPS");
		break;
	case V4L2_CTRL_TYPE_H264_PPS:
		pr_cont("H264_PPS");
		break;
	case V4L2_CTRL_TYPE_H264_SCALING_MATRIX:
		pr_cont("H264_SCALING_MATRIX");
		break;
	case V4L2_CTRL_TYPE_H264_SLICE_PARAMS:
		pr_cont("H264_SLICE_PARAMS");
		break;
	case V4L2_CTRL_TYPE_H264_DECODE_PARAMS:
		pr_cont("H264_DECODE_PARAMS");
		break;
	case V4L2_CTRL_TYPE_H264_PRED_WEIGHTS:
		pr_cont("H264_PRED_WEIGHTS");
		break;
	case V4L2_CTRL_TYPE_FWHT_PARAMS:
		pr_cont("FWHT_PARAMS");
		break;
	default:
		pr_cont("unknown type %d", ctrl->type);
		break;
	}
}

/*
 * Round towards the closest legal value. Be careful when we are
 * close to the maximum range of the control type to prevent
 * wrap-arounds.
 */
#define ROUND_TO_RANGE(val, offset_type, ctrl)			\
({								\
	offset_type offset;					\
	if ((ctrl)->maximum >= 0 &&				\
	    val >= (ctrl)->maximum - (s32)((ctrl)->step / 2))	\
		val = (ctrl)->maximum;				\
	else							\
		val += (s32)((ctrl)->step / 2);			\
	val = clamp_t(typeof(val), val,				\
		      (ctrl)->minimum, (ctrl)->maximum);	\
	offset = (val) - (ctrl)->minimum;			\
	offset = (ctrl)->step * (offset / (u32)(ctrl)->step);	\
	val = (ctrl)->minimum + offset;				\
	0;							\
})

/* Validate a new control */

#define zero_padding(s) \
	memset(&(s).padding, 0, sizeof((s).padding))
#define zero_reserved(s) \
	memset(&(s).reserved, 0, sizeof((s).reserved))

/*
 * Compound controls validation requires setting unused fields/flags to zero
 * in order to properly detect unchanged controls with std_equal's memcmp.
 */
static int std_validate_compound(const struct v4l2_ctrl *ctrl, u32 idx,
				 union v4l2_ctrl_ptr ptr)
{
	struct v4l2_ctrl_mpeg2_slice_params *p_mpeg2_slice_params;
	struct v4l2_ctrl_vp8_frame_header *p_vp8_frame_header;
<<<<<<< HEAD
=======
	struct v4l2_ctrl_fwht_params *p_fwht_params;
	struct v4l2_ctrl_h264_sps *p_h264_sps;
	struct v4l2_ctrl_h264_pps *p_h264_pps;
	struct v4l2_ctrl_h264_pred_weights *p_h264_pred_weights;
>>>>>>> f642729d
	struct v4l2_ctrl_h264_slice_params *p_h264_slice_params;
	struct v4l2_ctrl_h264_decode_params *p_h264_dec_params;
	struct v4l2_ctrl_hevc_sps *p_hevc_sps;
	struct v4l2_ctrl_hevc_pps *p_hevc_pps;
	struct v4l2_ctrl_hevc_slice_params *p_hevc_slice_params;
	struct v4l2_area *area;
	void *p = ptr.p + idx * ctrl->elem_size;
	unsigned int i;

	switch ((u32)ctrl->type) {
	case V4L2_CTRL_TYPE_MPEG2_SLICE_PARAMS:
		p_mpeg2_slice_params = p;

		switch (p_mpeg2_slice_params->sequence.chroma_format) {
		case 1: /* 4:2:0 */
		case 2: /* 4:2:2 */
		case 3: /* 4:4:4 */
			break;
		default:
			return -EINVAL;
		}

		switch (p_mpeg2_slice_params->picture.intra_dc_precision) {
		case 0: /* 8 bits */
		case 1: /* 9 bits */
		case 2: /* 10 bits */
		case 3: /* 11 bits */
			break;
		default:
			return -EINVAL;
		}

		switch (p_mpeg2_slice_params->picture.picture_structure) {
		case 1: /* interlaced top field */
		case 2: /* interlaced bottom field */
		case 3: /* progressive */
			break;
		default:
			return -EINVAL;
		}

		switch (p_mpeg2_slice_params->picture.picture_coding_type) {
		case V4L2_MPEG2_PICTURE_CODING_TYPE_I:
		case V4L2_MPEG2_PICTURE_CODING_TYPE_P:
		case V4L2_MPEG2_PICTURE_CODING_TYPE_B:
			break;
		default:
			return -EINVAL;
		}

		break;

	case V4L2_CTRL_TYPE_MPEG2_QUANTIZATION:
		break;

	case V4L2_CTRL_TYPE_FWHT_PARAMS:
		p_fwht_params = p;
		if (p_fwht_params->version < V4L2_FWHT_VERSION)
			return -EINVAL;
		if (!p_fwht_params->width || !p_fwht_params->height)
			return -EINVAL;
		break;

	case V4L2_CTRL_TYPE_H264_SPS:
		p_h264_sps = p;

		/* Some syntax elements are only conditionally valid */
		if (p_h264_sps->pic_order_cnt_type != 0) {
			p_h264_sps->log2_max_pic_order_cnt_lsb_minus4 = 0;
		} else if (p_h264_sps->pic_order_cnt_type != 1) {
			p_h264_sps->num_ref_frames_in_pic_order_cnt_cycle = 0;
			p_h264_sps->offset_for_non_ref_pic = 0;
			p_h264_sps->offset_for_top_to_bottom_field = 0;
			memset(&p_h264_sps->offset_for_ref_frame, 0,
			       sizeof(p_h264_sps->offset_for_ref_frame));
		}

		if (!V4L2_H264_SPS_HAS_CHROMA_FORMAT(p_h264_sps)) {
			p_h264_sps->chroma_format_idc = 1;
			p_h264_sps->bit_depth_luma_minus8 = 0;
			p_h264_sps->bit_depth_chroma_minus8 = 0;

			p_h264_sps->flags &=
				~V4L2_H264_SPS_FLAG_QPPRIME_Y_ZERO_TRANSFORM_BYPASS;

			if (p_h264_sps->chroma_format_idc < 3)
				p_h264_sps->flags &=
					~V4L2_H264_SPS_FLAG_SEPARATE_COLOUR_PLANE;
		}

		if (p_h264_sps->flags & V4L2_H264_SPS_FLAG_FRAME_MBS_ONLY)
			p_h264_sps->flags &=
				~V4L2_H264_SPS_FLAG_MB_ADAPTIVE_FRAME_FIELD;

		/*
		 * Chroma 4:2:2 format require at least High 4:2:2 profile.
		 *
		 * The H264 specification and well-known parser implementations
		 * use profile-idc values directly, as that is clearer and
		 * less ambiguous. We do the same here.
		 */
		if (p_h264_sps->profile_idc < 122 &&
		    p_h264_sps->chroma_format_idc > 1)
			return -EINVAL;
		/* Chroma 4:4:4 format require at least High 4:2:2 profile */
		if (p_h264_sps->profile_idc < 244 &&
		    p_h264_sps->chroma_format_idc > 2)
			return -EINVAL;
		if (p_h264_sps->chroma_format_idc > 3)
			return -EINVAL;

		if (p_h264_sps->bit_depth_luma_minus8 > 6)
			return -EINVAL;
		if (p_h264_sps->bit_depth_chroma_minus8 > 6)
			return -EINVAL;
		if (p_h264_sps->log2_max_frame_num_minus4 > 12)
			return -EINVAL;
		if (p_h264_sps->pic_order_cnt_type > 2)
			return -EINVAL;
		if (p_h264_sps->log2_max_pic_order_cnt_lsb_minus4 > 12)
			return -EINVAL;
		if (p_h264_sps->max_num_ref_frames > V4L2_H264_REF_LIST_LEN)
			return -EINVAL;
		break;

	case V4L2_CTRL_TYPE_H264_PPS:
		p_h264_pps = p;

		if (p_h264_pps->num_slice_groups_minus1 > 7)
			return -EINVAL;
		if (p_h264_pps->num_ref_idx_l0_default_active_minus1 >
		    (V4L2_H264_REF_LIST_LEN - 1))
			return -EINVAL;
		if (p_h264_pps->num_ref_idx_l1_default_active_minus1 >
		    (V4L2_H264_REF_LIST_LEN - 1))
			return -EINVAL;
		if (p_h264_pps->weighted_bipred_idc > 2)
			return -EINVAL;
		/*
		 * pic_init_qp_minus26 shall be in the range of
		 * -(26 + QpBdOffset_y) to +25, inclusive,
		 *  where QpBdOffset_y is 6 * bit_depth_luma_minus8
		 */
		if (p_h264_pps->pic_init_qp_minus26 < -62 ||
		    p_h264_pps->pic_init_qp_minus26 > 25)
			return -EINVAL;
		if (p_h264_pps->pic_init_qs_minus26 < -26 ||
		    p_h264_pps->pic_init_qs_minus26 > 25)
			return -EINVAL;
		if (p_h264_pps->chroma_qp_index_offset < -12 ||
		    p_h264_pps->chroma_qp_index_offset > 12)
			return -EINVAL;
		if (p_h264_pps->second_chroma_qp_index_offset < -12 ||
		    p_h264_pps->second_chroma_qp_index_offset > 12)
			return -EINVAL;
		break;

	case V4L2_CTRL_TYPE_H264_SCALING_MATRIX:
<<<<<<< HEAD
	case V4L2_CTRL_TYPE_H264_PRED_WEIGHTS:
=======
		break;

	case V4L2_CTRL_TYPE_H264_PRED_WEIGHTS:
		p_h264_pred_weights = p;

		if (p_h264_pred_weights->luma_log2_weight_denom > 7)
			return -EINVAL;
		if (p_h264_pred_weights->chroma_log2_weight_denom > 7)
			return -EINVAL;
>>>>>>> f642729d
		break;

	case V4L2_CTRL_TYPE_H264_SLICE_PARAMS:
		p_h264_slice_params = p;

<<<<<<< HEAD
=======
		if (p_h264_slice_params->slice_type != V4L2_H264_SLICE_TYPE_B)
			p_h264_slice_params->flags &=
				~V4L2_H264_SLICE_FLAG_DIRECT_SPATIAL_MV_PRED;

		if (p_h264_slice_params->colour_plane_id > 2)
			return -EINVAL;
		if (p_h264_slice_params->cabac_init_idc > 2)
			return -EINVAL;
		if (p_h264_slice_params->disable_deblocking_filter_idc > 2)
			return -EINVAL;
		if (p_h264_slice_params->slice_alpha_c0_offset_div2 < -6 ||
		    p_h264_slice_params->slice_alpha_c0_offset_div2 > 6)
			return -EINVAL;
		if (p_h264_slice_params->slice_beta_offset_div2 < -6 ||
		    p_h264_slice_params->slice_beta_offset_div2 > 6)
			return -EINVAL;

		if (p_h264_slice_params->slice_type == V4L2_H264_SLICE_TYPE_I ||
		    p_h264_slice_params->slice_type == V4L2_H264_SLICE_TYPE_SI)
			p_h264_slice_params->num_ref_idx_l0_active_minus1 = 0;
		if (p_h264_slice_params->slice_type != V4L2_H264_SLICE_TYPE_B)
			p_h264_slice_params->num_ref_idx_l1_active_minus1 = 0;

		if (p_h264_slice_params->num_ref_idx_l0_active_minus1 >
		    (V4L2_H264_REF_LIST_LEN - 1))
			return -EINVAL;
		if (p_h264_slice_params->num_ref_idx_l1_active_minus1 >
		    (V4L2_H264_REF_LIST_LEN - 1))
			return -EINVAL;
>>>>>>> f642729d
		zero_reserved(*p_h264_slice_params);
		break;

	case V4L2_CTRL_TYPE_H264_DECODE_PARAMS:
		p_h264_dec_params = p;

<<<<<<< HEAD
=======
		if (p_h264_dec_params->nal_ref_idc > 3)
			return -EINVAL;
>>>>>>> f642729d
		for (i = 0; i < V4L2_H264_NUM_DPB_ENTRIES; i++) {
			struct v4l2_h264_dpb_entry *dpb_entry =
				&p_h264_dec_params->dpb[i];

			zero_reserved(*dpb_entry);
		}
		zero_reserved(*p_h264_dec_params);
		break;

	case V4L2_CTRL_TYPE_VP8_FRAME_HEADER:
		p_vp8_frame_header = p;

		switch (p_vp8_frame_header->num_dct_parts) {
		case 1:
		case 2:
		case 4:
		case 8:
			break;
		default:
			return -EINVAL;
		}
		zero_padding(p_vp8_frame_header->segment_header);
		zero_padding(p_vp8_frame_header->lf_header);
		zero_padding(p_vp8_frame_header->quant_header);
		zero_padding(p_vp8_frame_header->entropy_header);
		zero_padding(p_vp8_frame_header->coder_state);
		break;

	case V4L2_CTRL_TYPE_HEVC_SPS:
		p_hevc_sps = p;

		if (!(p_hevc_sps->flags & V4L2_HEVC_SPS_FLAG_PCM_ENABLED)) {
			p_hevc_sps->pcm_sample_bit_depth_luma_minus1 = 0;
			p_hevc_sps->pcm_sample_bit_depth_chroma_minus1 = 0;
			p_hevc_sps->log2_min_pcm_luma_coding_block_size_minus3 = 0;
			p_hevc_sps->log2_diff_max_min_pcm_luma_coding_block_size = 0;
		}

		if (!(p_hevc_sps->flags &
		      V4L2_HEVC_SPS_FLAG_LONG_TERM_REF_PICS_PRESENT))
			p_hevc_sps->num_long_term_ref_pics_sps = 0;
		break;

	case V4L2_CTRL_TYPE_HEVC_PPS:
		p_hevc_pps = p;

		if (!(p_hevc_pps->flags &
		      V4L2_HEVC_PPS_FLAG_CU_QP_DELTA_ENABLED))
			p_hevc_pps->diff_cu_qp_delta_depth = 0;

		if (!(p_hevc_pps->flags & V4L2_HEVC_PPS_FLAG_TILES_ENABLED)) {
			p_hevc_pps->num_tile_columns_minus1 = 0;
			p_hevc_pps->num_tile_rows_minus1 = 0;
			memset(&p_hevc_pps->column_width_minus1, 0,
			       sizeof(p_hevc_pps->column_width_minus1));
			memset(&p_hevc_pps->row_height_minus1, 0,
			       sizeof(p_hevc_pps->row_height_minus1));

			p_hevc_pps->flags &=
				~V4L2_HEVC_PPS_FLAG_LOOP_FILTER_ACROSS_TILES_ENABLED;
		}

		if (p_hevc_pps->flags &
		    V4L2_HEVC_PPS_FLAG_PPS_DISABLE_DEBLOCKING_FILTER) {
			p_hevc_pps->pps_beta_offset_div2 = 0;
			p_hevc_pps->pps_tc_offset_div2 = 0;
		}

		zero_padding(*p_hevc_pps);
		break;

	case V4L2_CTRL_TYPE_HEVC_SLICE_PARAMS:
		p_hevc_slice_params = p;

		if (p_hevc_slice_params->num_active_dpb_entries >
		    V4L2_HEVC_DPB_ENTRIES_NUM_MAX)
			return -EINVAL;

		zero_padding(p_hevc_slice_params->pred_weight_table);

		for (i = 0; i < p_hevc_slice_params->num_active_dpb_entries;
		     i++) {
			struct v4l2_hevc_dpb_entry *dpb_entry =
				&p_hevc_slice_params->dpb[i];

			zero_padding(*dpb_entry);
		}

		zero_padding(*p_hevc_slice_params);
		break;

	case V4L2_CTRL_TYPE_AREA:
		area = p;
		if (!area->width || !area->height)
			return -EINVAL;
		break;

	default:
		return -EINVAL;
	}

	return 0;
}

static int std_validate(const struct v4l2_ctrl *ctrl, u32 idx,
			union v4l2_ctrl_ptr ptr)
{
	size_t len;
	u64 offset;
	s64 val;

	switch ((u32)ctrl->type) {
	case V4L2_CTRL_TYPE_INTEGER:
		return ROUND_TO_RANGE(ptr.p_s32[idx], u32, ctrl);
	case V4L2_CTRL_TYPE_INTEGER64:
		/*
		 * We can't use the ROUND_TO_RANGE define here due to
		 * the u64 divide that needs special care.
		 */
		val = ptr.p_s64[idx];
		if (ctrl->maximum >= 0 && val >= ctrl->maximum - (s64)(ctrl->step / 2))
			val = ctrl->maximum;
		else
			val += (s64)(ctrl->step / 2);
		val = clamp_t(s64, val, ctrl->minimum, ctrl->maximum);
		offset = val - ctrl->minimum;
		do_div(offset, ctrl->step);
		ptr.p_s64[idx] = ctrl->minimum + offset * ctrl->step;
		return 0;
	case V4L2_CTRL_TYPE_U8:
		return ROUND_TO_RANGE(ptr.p_u8[idx], u8, ctrl);
	case V4L2_CTRL_TYPE_U16:
		return ROUND_TO_RANGE(ptr.p_u16[idx], u16, ctrl);
	case V4L2_CTRL_TYPE_U32:
		return ROUND_TO_RANGE(ptr.p_u32[idx], u32, ctrl);

	case V4L2_CTRL_TYPE_BOOLEAN:
		ptr.p_s32[idx] = !!ptr.p_s32[idx];
		return 0;

	case V4L2_CTRL_TYPE_MENU:
	case V4L2_CTRL_TYPE_INTEGER_MENU:
		if (ptr.p_s32[idx] < ctrl->minimum || ptr.p_s32[idx] > ctrl->maximum)
			return -ERANGE;
		if (ptr.p_s32[idx] < BITS_PER_LONG_LONG &&
		    (ctrl->menu_skip_mask & BIT_ULL(ptr.p_s32[idx])))
			return -EINVAL;
		if (ctrl->type == V4L2_CTRL_TYPE_MENU &&
		    ctrl->qmenu[ptr.p_s32[idx]][0] == '\0')
			return -EINVAL;
		return 0;

	case V4L2_CTRL_TYPE_BITMASK:
		ptr.p_s32[idx] &= ctrl->maximum;
		return 0;

	case V4L2_CTRL_TYPE_BUTTON:
	case V4L2_CTRL_TYPE_CTRL_CLASS:
		ptr.p_s32[idx] = 0;
		return 0;

	case V4L2_CTRL_TYPE_STRING:
		idx *= ctrl->elem_size;
		len = strlen(ptr.p_char + idx);
		if (len < ctrl->minimum)
			return -ERANGE;
		if ((len - (u32)ctrl->minimum) % (u32)ctrl->step)
			return -ERANGE;
		return 0;

	default:
		return std_validate_compound(ctrl, idx, ptr);
	}
}

static const struct v4l2_ctrl_type_ops std_type_ops = {
	.equal = std_equal,
	.init = std_init,
	.log = std_log,
	.validate = std_validate,
};

/* Helper function: copy the given control value back to the caller */
static int ptr_to_user(struct v4l2_ext_control *c,
		       struct v4l2_ctrl *ctrl,
		       union v4l2_ctrl_ptr ptr)
{
	u32 len;

	if (ctrl->is_ptr && !ctrl->is_string)
		return copy_to_user(c->ptr, ptr.p_const, c->size) ?
		       -EFAULT : 0;

	switch (ctrl->type) {
	case V4L2_CTRL_TYPE_STRING:
		len = strlen(ptr.p_char);
		if (c->size < len + 1) {
			c->size = ctrl->elem_size;
			return -ENOSPC;
		}
		return copy_to_user(c->string, ptr.p_char, len + 1) ?
		       -EFAULT : 0;
	case V4L2_CTRL_TYPE_INTEGER64:
		c->value64 = *ptr.p_s64;
		break;
	default:
		c->value = *ptr.p_s32;
		break;
	}
	return 0;
}

/* Helper function: copy the current control value back to the caller */
static int cur_to_user(struct v4l2_ext_control *c,
		       struct v4l2_ctrl *ctrl)
{
	return ptr_to_user(c, ctrl, ctrl->p_cur);
}

/* Helper function: copy the new control value back to the caller */
static int new_to_user(struct v4l2_ext_control *c,
		       struct v4l2_ctrl *ctrl)
{
	return ptr_to_user(c, ctrl, ctrl->p_new);
}

/* Helper function: copy the request value back to the caller */
static int req_to_user(struct v4l2_ext_control *c,
		       struct v4l2_ctrl_ref *ref)
{
	return ptr_to_user(c, ref->ctrl, ref->p_req);
}

/* Helper function: copy the initial control value back to the caller */
static int def_to_user(struct v4l2_ext_control *c, struct v4l2_ctrl *ctrl)
{
	int idx;

	for (idx = 0; idx < ctrl->elems; idx++)
		ctrl->type_ops->init(ctrl, idx, ctrl->p_new);

	return ptr_to_user(c, ctrl, ctrl->p_new);
}

/* Helper function: copy the caller-provider value to the given control value */
static int user_to_ptr(struct v4l2_ext_control *c,
		       struct v4l2_ctrl *ctrl,
		       union v4l2_ctrl_ptr ptr)
{
	int ret;
	u32 size;

	ctrl->is_new = 1;
	if (ctrl->is_ptr && !ctrl->is_string) {
		unsigned idx;

		ret = copy_from_user(ptr.p, c->ptr, c->size) ? -EFAULT : 0;
		if (ret || !ctrl->is_array)
			return ret;
		for (idx = c->size / ctrl->elem_size; idx < ctrl->elems; idx++)
			ctrl->type_ops->init(ctrl, idx, ptr);
		return 0;
	}

	switch (ctrl->type) {
	case V4L2_CTRL_TYPE_INTEGER64:
		*ptr.p_s64 = c->value64;
		break;
	case V4L2_CTRL_TYPE_STRING:
		size = c->size;
		if (size == 0)
			return -ERANGE;
		if (size > ctrl->maximum + 1)
			size = ctrl->maximum + 1;
		ret = copy_from_user(ptr.p_char, c->string, size) ? -EFAULT : 0;
		if (!ret) {
			char last = ptr.p_char[size - 1];

			ptr.p_char[size - 1] = 0;
			/* If the string was longer than ctrl->maximum,
			   then return an error. */
			if (strlen(ptr.p_char) == ctrl->maximum && last)
				return -ERANGE;
		}
		return ret;
	default:
		*ptr.p_s32 = c->value;
		break;
	}
	return 0;
}

/* Helper function: copy the caller-provider value as the new control value */
static int user_to_new(struct v4l2_ext_control *c,
		       struct v4l2_ctrl *ctrl)
{
	return user_to_ptr(c, ctrl, ctrl->p_new);
}

/* Copy the one value to another. */
static void ptr_to_ptr(struct v4l2_ctrl *ctrl,
		       union v4l2_ctrl_ptr from, union v4l2_ctrl_ptr to)
{
	if (ctrl == NULL)
		return;
	memcpy(to.p, from.p_const, ctrl->elems * ctrl->elem_size);
}

/* Copy the new value to the current value. */
static void new_to_cur(struct v4l2_fh *fh, struct v4l2_ctrl *ctrl, u32 ch_flags)
{
	bool changed;

	if (ctrl == NULL)
		return;

	/* has_changed is set by cluster_changed */
	changed = ctrl->has_changed;
	if (changed)
		ptr_to_ptr(ctrl, ctrl->p_new, ctrl->p_cur);

	if (ch_flags & V4L2_EVENT_CTRL_CH_FLAGS) {
		/* Note: CH_FLAGS is only set for auto clusters. */
		ctrl->flags &=
			~(V4L2_CTRL_FLAG_INACTIVE | V4L2_CTRL_FLAG_VOLATILE);
		if (!is_cur_manual(ctrl->cluster[0])) {
			ctrl->flags |= V4L2_CTRL_FLAG_INACTIVE;
			if (ctrl->cluster[0]->has_volatiles)
				ctrl->flags |= V4L2_CTRL_FLAG_VOLATILE;
		}
		fh = NULL;
	}
	if (changed || ch_flags) {
		/* If a control was changed that was not one of the controls
		   modified by the application, then send the event to all. */
		if (!ctrl->is_new)
			fh = NULL;
		send_event(fh, ctrl,
			(changed ? V4L2_EVENT_CTRL_CH_VALUE : 0) | ch_flags);
		if (ctrl->call_notify && changed && ctrl->handler->notify)
			ctrl->handler->notify(ctrl, ctrl->handler->notify_priv);
	}
}

/* Copy the current value to the new value */
static void cur_to_new(struct v4l2_ctrl *ctrl)
{
	if (ctrl == NULL)
		return;
	ptr_to_ptr(ctrl, ctrl->p_cur, ctrl->p_new);
}

/* Copy the new value to the request value */
static void new_to_req(struct v4l2_ctrl_ref *ref)
{
	if (!ref)
		return;
	ptr_to_ptr(ref->ctrl, ref->ctrl->p_new, ref->p_req);
	ref->req = ref;
}

/* Copy the request value to the new value */
static void req_to_new(struct v4l2_ctrl_ref *ref)
{
	if (!ref)
		return;
	if (ref->req)
		ptr_to_ptr(ref->ctrl, ref->req->p_req, ref->ctrl->p_new);
	else
		ptr_to_ptr(ref->ctrl, ref->ctrl->p_cur, ref->ctrl->p_new);
}

/* Return non-zero if one or more of the controls in the cluster has a new
   value that differs from the current value. */
static int cluster_changed(struct v4l2_ctrl *master)
{
	bool changed = false;
	unsigned idx;
	int i;

	for (i = 0; i < master->ncontrols; i++) {
		struct v4l2_ctrl *ctrl = master->cluster[i];
		bool ctrl_changed = false;

		if (ctrl == NULL)
			continue;

		if (ctrl->flags & V4L2_CTRL_FLAG_EXECUTE_ON_WRITE)
			changed = ctrl_changed = true;

		/*
		 * Set has_changed to false to avoid generating
		 * the event V4L2_EVENT_CTRL_CH_VALUE
		 */
		if (ctrl->flags & V4L2_CTRL_FLAG_VOLATILE) {
			ctrl->has_changed = false;
			continue;
		}

		for (idx = 0; !ctrl_changed && idx < ctrl->elems; idx++)
			ctrl_changed = !ctrl->type_ops->equal(ctrl, idx,
				ctrl->p_cur, ctrl->p_new);
		ctrl->has_changed = ctrl_changed;
		changed |= ctrl->has_changed;
	}
	return changed;
}

/* Control range checking */
static int check_range(enum v4l2_ctrl_type type,
		s64 min, s64 max, u64 step, s64 def)
{
	switch (type) {
	case V4L2_CTRL_TYPE_BOOLEAN:
		if (step != 1 || max > 1 || min < 0)
			return -ERANGE;
		fallthrough;
	case V4L2_CTRL_TYPE_U8:
	case V4L2_CTRL_TYPE_U16:
	case V4L2_CTRL_TYPE_U32:
	case V4L2_CTRL_TYPE_INTEGER:
	case V4L2_CTRL_TYPE_INTEGER64:
		if (step == 0 || min > max || def < min || def > max)
			return -ERANGE;
		return 0;
	case V4L2_CTRL_TYPE_BITMASK:
		if (step || min || !max || (def & ~max))
			return -ERANGE;
		return 0;
	case V4L2_CTRL_TYPE_MENU:
	case V4L2_CTRL_TYPE_INTEGER_MENU:
		if (min > max || def < min || def > max)
			return -ERANGE;
		/* Note: step == menu_skip_mask for menu controls.
		   So here we check if the default value is masked out. */
		if (step && ((1 << def) & step))
			return -EINVAL;
		return 0;
	case V4L2_CTRL_TYPE_STRING:
		if (min > max || min < 0 || step < 1 || def)
			return -ERANGE;
		return 0;
	default:
		return 0;
	}
}

/* Validate a new control */
static int validate_new(const struct v4l2_ctrl *ctrl, union v4l2_ctrl_ptr p_new)
{
	unsigned idx;
	int err = 0;

	for (idx = 0; !err && idx < ctrl->elems; idx++)
		err = ctrl->type_ops->validate(ctrl, idx, p_new);
	return err;
}

static inline u32 node2id(struct list_head *node)
{
	return list_entry(node, struct v4l2_ctrl_ref, node)->ctrl->id;
}

/* Set the handler's error code if it wasn't set earlier already */
static inline int handler_set_err(struct v4l2_ctrl_handler *hdl, int err)
{
	if (hdl->error == 0)
		hdl->error = err;
	return err;
}

/* Initialize the handler */
int v4l2_ctrl_handler_init_class(struct v4l2_ctrl_handler *hdl,
				 unsigned nr_of_controls_hint,
				 struct lock_class_key *key, const char *name)
{
	mutex_init(&hdl->_lock);
	hdl->lock = &hdl->_lock;
	lockdep_set_class_and_name(hdl->lock, key, name);
	INIT_LIST_HEAD(&hdl->ctrls);
	INIT_LIST_HEAD(&hdl->ctrl_refs);
	INIT_LIST_HEAD(&hdl->requests);
	INIT_LIST_HEAD(&hdl->requests_queued);
	hdl->request_is_queued = false;
	hdl->nr_of_buckets = 1 + nr_of_controls_hint / 8;
	hdl->buckets = kvmalloc_array(hdl->nr_of_buckets,
				      sizeof(hdl->buckets[0]),
				      GFP_KERNEL | __GFP_ZERO);
	hdl->error = hdl->buckets ? 0 : -ENOMEM;
	media_request_object_init(&hdl->req_obj);
	return hdl->error;
}
EXPORT_SYMBOL(v4l2_ctrl_handler_init_class);

/* Free all controls and control refs */
void v4l2_ctrl_handler_free(struct v4l2_ctrl_handler *hdl)
{
	struct v4l2_ctrl_ref *ref, *next_ref;
	struct v4l2_ctrl *ctrl, *next_ctrl;
	struct v4l2_subscribed_event *sev, *next_sev;

	if (hdl == NULL || hdl->buckets == NULL)
		return;

	if (!hdl->req_obj.req && !list_empty(&hdl->requests)) {
		struct v4l2_ctrl_handler *req, *next_req;

		list_for_each_entry_safe(req, next_req, &hdl->requests, requests) {
			media_request_object_unbind(&req->req_obj);
			media_request_object_put(&req->req_obj);
		}
	}
	mutex_lock(hdl->lock);
	/* Free all nodes */
	list_for_each_entry_safe(ref, next_ref, &hdl->ctrl_refs, node) {
		list_del(&ref->node);
		kfree(ref);
	}
	/* Free all controls owned by the handler */
	list_for_each_entry_safe(ctrl, next_ctrl, &hdl->ctrls, node) {
		list_del(&ctrl->node);
		list_for_each_entry_safe(sev, next_sev, &ctrl->ev_subs, node)
			list_del(&sev->node);
		kvfree(ctrl);
	}
	kvfree(hdl->buckets);
	hdl->buckets = NULL;
	hdl->cached = NULL;
	hdl->error = 0;
	mutex_unlock(hdl->lock);
	mutex_destroy(&hdl->_lock);
}
EXPORT_SYMBOL(v4l2_ctrl_handler_free);

/* For backwards compatibility: V4L2_CID_PRIVATE_BASE should no longer
   be used except in G_CTRL, S_CTRL, QUERYCTRL and QUERYMENU when dealing
   with applications that do not use the NEXT_CTRL flag.

   We just find the n-th private user control. It's O(N), but that should not
   be an issue in this particular case. */
static struct v4l2_ctrl_ref *find_private_ref(
		struct v4l2_ctrl_handler *hdl, u32 id)
{
	struct v4l2_ctrl_ref *ref;

	id -= V4L2_CID_PRIVATE_BASE;
	list_for_each_entry(ref, &hdl->ctrl_refs, node) {
		/* Search for private user controls that are compatible with
		   VIDIOC_G/S_CTRL. */
		if (V4L2_CTRL_ID2WHICH(ref->ctrl->id) == V4L2_CTRL_CLASS_USER &&
		    V4L2_CTRL_DRIVER_PRIV(ref->ctrl->id)) {
			if (!ref->ctrl->is_int)
				continue;
			if (id == 0)
				return ref;
			id--;
		}
	}
	return NULL;
}

/* Find a control with the given ID. */
static struct v4l2_ctrl_ref *find_ref(struct v4l2_ctrl_handler *hdl, u32 id)
{
	struct v4l2_ctrl_ref *ref;
	int bucket;

	id &= V4L2_CTRL_ID_MASK;

	/* Old-style private controls need special handling */
	if (id >= V4L2_CID_PRIVATE_BASE)
		return find_private_ref(hdl, id);
	bucket = id % hdl->nr_of_buckets;

	/* Simple optimization: cache the last control found */
	if (hdl->cached && hdl->cached->ctrl->id == id)
		return hdl->cached;

	/* Not in cache, search the hash */
	ref = hdl->buckets ? hdl->buckets[bucket] : NULL;
	while (ref && ref->ctrl->id != id)
		ref = ref->next;

	if (ref)
		hdl->cached = ref; /* cache it! */
	return ref;
}

/* Find a control with the given ID. Take the handler's lock first. */
static struct v4l2_ctrl_ref *find_ref_lock(
		struct v4l2_ctrl_handler *hdl, u32 id)
{
	struct v4l2_ctrl_ref *ref = NULL;

	if (hdl) {
		mutex_lock(hdl->lock);
		ref = find_ref(hdl, id);
		mutex_unlock(hdl->lock);
	}
	return ref;
}

/* Find a control with the given ID. */
struct v4l2_ctrl *v4l2_ctrl_find(struct v4l2_ctrl_handler *hdl, u32 id)
{
	struct v4l2_ctrl_ref *ref = find_ref_lock(hdl, id);

	return ref ? ref->ctrl : NULL;
}
EXPORT_SYMBOL(v4l2_ctrl_find);

/* Allocate a new v4l2_ctrl_ref and hook it into the handler. */
static int handler_new_ref(struct v4l2_ctrl_handler *hdl,
			   struct v4l2_ctrl *ctrl,
			   struct v4l2_ctrl_ref **ctrl_ref,
			   bool from_other_dev, bool allocate_req)
{
	struct v4l2_ctrl_ref *ref;
	struct v4l2_ctrl_ref *new_ref;
	u32 id = ctrl->id;
	u32 class_ctrl = V4L2_CTRL_ID2WHICH(id) | 1;
	int bucket = id % hdl->nr_of_buckets;	/* which bucket to use */
	unsigned int size_extra_req = 0;

	if (ctrl_ref)
		*ctrl_ref = NULL;

	/*
	 * Automatically add the control class if it is not yet present and
	 * the new control is not a compound control.
	 */
	if (ctrl->type < V4L2_CTRL_COMPOUND_TYPES &&
	    id != class_ctrl && find_ref_lock(hdl, class_ctrl) == NULL)
		if (!v4l2_ctrl_new_std(hdl, NULL, class_ctrl, 0, 0, 0, 0))
			return hdl->error;

	if (hdl->error)
		return hdl->error;

	if (allocate_req)
		size_extra_req = ctrl->elems * ctrl->elem_size;
	new_ref = kzalloc(sizeof(*new_ref) + size_extra_req, GFP_KERNEL);
	if (!new_ref)
		return handler_set_err(hdl, -ENOMEM);
	new_ref->ctrl = ctrl;
	new_ref->from_other_dev = from_other_dev;
	if (size_extra_req)
		new_ref->p_req.p = &new_ref[1];

	INIT_LIST_HEAD(&new_ref->node);

	mutex_lock(hdl->lock);

	/* Add immediately at the end of the list if the list is empty, or if
	   the last element in the list has a lower ID.
	   This ensures that when elements are added in ascending order the
	   insertion is an O(1) operation. */
	if (list_empty(&hdl->ctrl_refs) || id > node2id(hdl->ctrl_refs.prev)) {
		list_add_tail(&new_ref->node, &hdl->ctrl_refs);
		goto insert_in_hash;
	}

	/* Find insert position in sorted list */
	list_for_each_entry(ref, &hdl->ctrl_refs, node) {
		if (ref->ctrl->id < id)
			continue;
		/* Don't add duplicates */
		if (ref->ctrl->id == id) {
			kfree(new_ref);
			goto unlock;
		}
		list_add(&new_ref->node, ref->node.prev);
		break;
	}

insert_in_hash:
	/* Insert the control node in the hash */
	new_ref->next = hdl->buckets[bucket];
	hdl->buckets[bucket] = new_ref;
	if (ctrl_ref)
		*ctrl_ref = new_ref;
	if (ctrl->handler == hdl) {
		/* By default each control starts in a cluster of its own.
		 * new_ref->ctrl is basically a cluster array with one
		 * element, so that's perfect to use as the cluster pointer.
		 * But only do this for the handler that owns the control.
		 */
		ctrl->cluster = &new_ref->ctrl;
		ctrl->ncontrols = 1;
	}

unlock:
	mutex_unlock(hdl->lock);
	return 0;
}

/* Add a new control */
static struct v4l2_ctrl *v4l2_ctrl_new(struct v4l2_ctrl_handler *hdl,
			const struct v4l2_ctrl_ops *ops,
			const struct v4l2_ctrl_type_ops *type_ops,
			u32 id, const char *name, enum v4l2_ctrl_type type,
			s64 min, s64 max, u64 step, s64 def,
			const u32 dims[V4L2_CTRL_MAX_DIMS], u32 elem_size,
			u32 flags, const char * const *qmenu,
			const s64 *qmenu_int, const union v4l2_ctrl_ptr p_def,
			void *priv)
{
	struct v4l2_ctrl *ctrl;
	unsigned sz_extra;
	unsigned nr_of_dims = 0;
	unsigned elems = 1;
	bool is_array;
	unsigned tot_ctrl_size;
	unsigned idx;
	void *data;
	int err;

	if (hdl->error)
		return NULL;

	while (dims && dims[nr_of_dims]) {
		elems *= dims[nr_of_dims];
		nr_of_dims++;
		if (nr_of_dims == V4L2_CTRL_MAX_DIMS)
			break;
	}
	is_array = nr_of_dims > 0;

	/* Prefill elem_size for all types handled by std_type_ops */
	switch ((u32)type) {
	case V4L2_CTRL_TYPE_INTEGER64:
		elem_size = sizeof(s64);
		break;
	case V4L2_CTRL_TYPE_STRING:
		elem_size = max + 1;
		break;
	case V4L2_CTRL_TYPE_U8:
		elem_size = sizeof(u8);
		break;
	case V4L2_CTRL_TYPE_U16:
		elem_size = sizeof(u16);
		break;
	case V4L2_CTRL_TYPE_U32:
		elem_size = sizeof(u32);
		break;
	case V4L2_CTRL_TYPE_MPEG2_SLICE_PARAMS:
		elem_size = sizeof(struct v4l2_ctrl_mpeg2_slice_params);
		break;
	case V4L2_CTRL_TYPE_MPEG2_QUANTIZATION:
		elem_size = sizeof(struct v4l2_ctrl_mpeg2_quantization);
		break;
	case V4L2_CTRL_TYPE_FWHT_PARAMS:
		elem_size = sizeof(struct v4l2_ctrl_fwht_params);
		break;
	case V4L2_CTRL_TYPE_H264_SPS:
		elem_size = sizeof(struct v4l2_ctrl_h264_sps);
		break;
	case V4L2_CTRL_TYPE_H264_PPS:
		elem_size = sizeof(struct v4l2_ctrl_h264_pps);
		break;
	case V4L2_CTRL_TYPE_H264_SCALING_MATRIX:
		elem_size = sizeof(struct v4l2_ctrl_h264_scaling_matrix);
		break;
	case V4L2_CTRL_TYPE_H264_SLICE_PARAMS:
		elem_size = sizeof(struct v4l2_ctrl_h264_slice_params);
		break;
	case V4L2_CTRL_TYPE_H264_DECODE_PARAMS:
		elem_size = sizeof(struct v4l2_ctrl_h264_decode_params);
		break;
	case V4L2_CTRL_TYPE_H264_PRED_WEIGHTS:
		elem_size = sizeof(struct v4l2_ctrl_h264_pred_weights);
		break;
	case V4L2_CTRL_TYPE_VP8_FRAME_HEADER:
		elem_size = sizeof(struct v4l2_ctrl_vp8_frame_header);
		break;
	case V4L2_CTRL_TYPE_HEVC_SPS:
		elem_size = sizeof(struct v4l2_ctrl_hevc_sps);
		break;
	case V4L2_CTRL_TYPE_HEVC_PPS:
		elem_size = sizeof(struct v4l2_ctrl_hevc_pps);
		break;
	case V4L2_CTRL_TYPE_HEVC_SLICE_PARAMS:
		elem_size = sizeof(struct v4l2_ctrl_hevc_slice_params);
		break;
	case V4L2_CTRL_TYPE_AREA:
		elem_size = sizeof(struct v4l2_area);
		break;
	default:
		if (type < V4L2_CTRL_COMPOUND_TYPES)
			elem_size = sizeof(s32);
		break;
	}
	tot_ctrl_size = elem_size * elems;

	/* Sanity checks */
	if (id == 0 || name == NULL || !elem_size ||
	    id >= V4L2_CID_PRIVATE_BASE ||
	    (type == V4L2_CTRL_TYPE_MENU && qmenu == NULL) ||
	    (type == V4L2_CTRL_TYPE_INTEGER_MENU && qmenu_int == NULL)) {
		handler_set_err(hdl, -ERANGE);
		return NULL;
	}
	err = check_range(type, min, max, step, def);
	if (err) {
		handler_set_err(hdl, err);
		return NULL;
	}
	if (is_array &&
	    (type == V4L2_CTRL_TYPE_BUTTON ||
	     type == V4L2_CTRL_TYPE_CTRL_CLASS)) {
		handler_set_err(hdl, -EINVAL);
		return NULL;
	}

	sz_extra = 0;
	if (type == V4L2_CTRL_TYPE_BUTTON)
		flags |= V4L2_CTRL_FLAG_WRITE_ONLY |
			V4L2_CTRL_FLAG_EXECUTE_ON_WRITE;
	else if (type == V4L2_CTRL_TYPE_CTRL_CLASS)
		flags |= V4L2_CTRL_FLAG_READ_ONLY;
	else if (type == V4L2_CTRL_TYPE_INTEGER64 ||
		 type == V4L2_CTRL_TYPE_STRING ||
		 type >= V4L2_CTRL_COMPOUND_TYPES ||
		 is_array)
		sz_extra += 2 * tot_ctrl_size;

	if (type >= V4L2_CTRL_COMPOUND_TYPES && p_def.p_const)
		sz_extra += elem_size;

	ctrl = kvzalloc(sizeof(*ctrl) + sz_extra, GFP_KERNEL);
	if (ctrl == NULL) {
		handler_set_err(hdl, -ENOMEM);
		return NULL;
	}

	INIT_LIST_HEAD(&ctrl->node);
	INIT_LIST_HEAD(&ctrl->ev_subs);
	ctrl->handler = hdl;
	ctrl->ops = ops;
	ctrl->type_ops = type_ops ? type_ops : &std_type_ops;
	ctrl->id = id;
	ctrl->name = name;
	ctrl->type = type;
	ctrl->flags = flags;
	ctrl->minimum = min;
	ctrl->maximum = max;
	ctrl->step = step;
	ctrl->default_value = def;
	ctrl->is_string = !is_array && type == V4L2_CTRL_TYPE_STRING;
	ctrl->is_ptr = is_array || type >= V4L2_CTRL_COMPOUND_TYPES || ctrl->is_string;
	ctrl->is_int = !ctrl->is_ptr && type != V4L2_CTRL_TYPE_INTEGER64;
	ctrl->is_array = is_array;
	ctrl->elems = elems;
	ctrl->nr_of_dims = nr_of_dims;
	if (nr_of_dims)
		memcpy(ctrl->dims, dims, nr_of_dims * sizeof(dims[0]));
	ctrl->elem_size = elem_size;
	if (type == V4L2_CTRL_TYPE_MENU)
		ctrl->qmenu = qmenu;
	else if (type == V4L2_CTRL_TYPE_INTEGER_MENU)
		ctrl->qmenu_int = qmenu_int;
	ctrl->priv = priv;
	ctrl->cur.val = ctrl->val = def;
	data = &ctrl[1];

	if (!ctrl->is_int) {
		ctrl->p_new.p = data;
		ctrl->p_cur.p = data + tot_ctrl_size;
	} else {
		ctrl->p_new.p = &ctrl->val;
		ctrl->p_cur.p = &ctrl->cur.val;
	}

	if (type >= V4L2_CTRL_COMPOUND_TYPES && p_def.p_const) {
		ctrl->p_def.p = ctrl->p_cur.p + tot_ctrl_size;
		memcpy(ctrl->p_def.p, p_def.p_const, elem_size);
	}

	for (idx = 0; idx < elems; idx++) {
		ctrl->type_ops->init(ctrl, idx, ctrl->p_cur);
		ctrl->type_ops->init(ctrl, idx, ctrl->p_new);
	}

	if (handler_new_ref(hdl, ctrl, NULL, false, false)) {
		kvfree(ctrl);
		return NULL;
	}
	mutex_lock(hdl->lock);
	list_add_tail(&ctrl->node, &hdl->ctrls);
	mutex_unlock(hdl->lock);
	return ctrl;
}

struct v4l2_ctrl *v4l2_ctrl_new_custom(struct v4l2_ctrl_handler *hdl,
			const struct v4l2_ctrl_config *cfg, void *priv)
{
	bool is_menu;
	struct v4l2_ctrl *ctrl;
	const char *name = cfg->name;
	const char * const *qmenu = cfg->qmenu;
	const s64 *qmenu_int = cfg->qmenu_int;
	enum v4l2_ctrl_type type = cfg->type;
	u32 flags = cfg->flags;
	s64 min = cfg->min;
	s64 max = cfg->max;
	u64 step = cfg->step;
	s64 def = cfg->def;

	if (name == NULL)
		v4l2_ctrl_fill(cfg->id, &name, &type, &min, &max, &step,
								&def, &flags);

	is_menu = (type == V4L2_CTRL_TYPE_MENU ||
		   type == V4L2_CTRL_TYPE_INTEGER_MENU);
	if (is_menu)
		WARN_ON(step);
	else
		WARN_ON(cfg->menu_skip_mask);
	if (type == V4L2_CTRL_TYPE_MENU && !qmenu) {
		qmenu = v4l2_ctrl_get_menu(cfg->id);
	} else if (type == V4L2_CTRL_TYPE_INTEGER_MENU && !qmenu_int) {
		handler_set_err(hdl, -EINVAL);
		return NULL;
	}

	ctrl = v4l2_ctrl_new(hdl, cfg->ops, cfg->type_ops, cfg->id, name,
			type, min, max,
			is_menu ? cfg->menu_skip_mask : step, def,
			cfg->dims, cfg->elem_size,
			flags, qmenu, qmenu_int, cfg->p_def, priv);
	if (ctrl)
		ctrl->is_private = cfg->is_private;
	return ctrl;
}
EXPORT_SYMBOL(v4l2_ctrl_new_custom);

/* Helper function for standard non-menu controls */
struct v4l2_ctrl *v4l2_ctrl_new_std(struct v4l2_ctrl_handler *hdl,
			const struct v4l2_ctrl_ops *ops,
			u32 id, s64 min, s64 max, u64 step, s64 def)
{
	const char *name;
	enum v4l2_ctrl_type type;
	u32 flags;

	v4l2_ctrl_fill(id, &name, &type, &min, &max, &step, &def, &flags);
	if (type == V4L2_CTRL_TYPE_MENU ||
	    type == V4L2_CTRL_TYPE_INTEGER_MENU ||
	    type >= V4L2_CTRL_COMPOUND_TYPES) {
		handler_set_err(hdl, -EINVAL);
		return NULL;
	}
	return v4l2_ctrl_new(hdl, ops, NULL, id, name, type,
			     min, max, step, def, NULL, 0,
			     flags, NULL, NULL, ptr_null, NULL);
}
EXPORT_SYMBOL(v4l2_ctrl_new_std);

/* Helper function for standard menu controls */
struct v4l2_ctrl *v4l2_ctrl_new_std_menu(struct v4l2_ctrl_handler *hdl,
			const struct v4l2_ctrl_ops *ops,
			u32 id, u8 _max, u64 mask, u8 _def)
{
	const char * const *qmenu = NULL;
	const s64 *qmenu_int = NULL;
	unsigned int qmenu_int_len = 0;
	const char *name;
	enum v4l2_ctrl_type type;
	s64 min;
	s64 max = _max;
	s64 def = _def;
	u64 step;
	u32 flags;

	v4l2_ctrl_fill(id, &name, &type, &min, &max, &step, &def, &flags);

	if (type == V4L2_CTRL_TYPE_MENU)
		qmenu = v4l2_ctrl_get_menu(id);
	else if (type == V4L2_CTRL_TYPE_INTEGER_MENU)
		qmenu_int = v4l2_ctrl_get_int_menu(id, &qmenu_int_len);

	if ((!qmenu && !qmenu_int) || (qmenu_int && max > qmenu_int_len)) {
		handler_set_err(hdl, -EINVAL);
		return NULL;
	}
	return v4l2_ctrl_new(hdl, ops, NULL, id, name, type,
			     0, max, mask, def, NULL, 0,
			     flags, qmenu, qmenu_int, ptr_null, NULL);
}
EXPORT_SYMBOL(v4l2_ctrl_new_std_menu);

/* Helper function for standard menu controls with driver defined menu */
struct v4l2_ctrl *v4l2_ctrl_new_std_menu_items(struct v4l2_ctrl_handler *hdl,
			const struct v4l2_ctrl_ops *ops, u32 id, u8 _max,
			u64 mask, u8 _def, const char * const *qmenu)
{
	enum v4l2_ctrl_type type;
	const char *name;
	u32 flags;
	u64 step;
	s64 min;
	s64 max = _max;
	s64 def = _def;

	/* v4l2_ctrl_new_std_menu_items() should only be called for
	 * standard controls without a standard menu.
	 */
	if (v4l2_ctrl_get_menu(id)) {
		handler_set_err(hdl, -EINVAL);
		return NULL;
	}

	v4l2_ctrl_fill(id, &name, &type, &min, &max, &step, &def, &flags);
	if (type != V4L2_CTRL_TYPE_MENU || qmenu == NULL) {
		handler_set_err(hdl, -EINVAL);
		return NULL;
	}
	return v4l2_ctrl_new(hdl, ops, NULL, id, name, type,
			     0, max, mask, def, NULL, 0,
			     flags, qmenu, NULL, ptr_null, NULL);

}
EXPORT_SYMBOL(v4l2_ctrl_new_std_menu_items);

/* Helper function for standard compound controls */
struct v4l2_ctrl *v4l2_ctrl_new_std_compound(struct v4l2_ctrl_handler *hdl,
				const struct v4l2_ctrl_ops *ops, u32 id,
				const union v4l2_ctrl_ptr p_def)
{
	const char *name;
	enum v4l2_ctrl_type type;
	u32 flags;
	s64 min, max, step, def;

	v4l2_ctrl_fill(id, &name, &type, &min, &max, &step, &def, &flags);
	if (type < V4L2_CTRL_COMPOUND_TYPES) {
		handler_set_err(hdl, -EINVAL);
		return NULL;
	}
	return v4l2_ctrl_new(hdl, ops, NULL, id, name, type,
			     min, max, step, def, NULL, 0,
			     flags, NULL, NULL, p_def, NULL);
}
EXPORT_SYMBOL(v4l2_ctrl_new_std_compound);

/* Helper function for standard integer menu controls */
struct v4l2_ctrl *v4l2_ctrl_new_int_menu(struct v4l2_ctrl_handler *hdl,
			const struct v4l2_ctrl_ops *ops,
			u32 id, u8 _max, u8 _def, const s64 *qmenu_int)
{
	const char *name;
	enum v4l2_ctrl_type type;
	s64 min;
	u64 step;
	s64 max = _max;
	s64 def = _def;
	u32 flags;

	v4l2_ctrl_fill(id, &name, &type, &min, &max, &step, &def, &flags);
	if (type != V4L2_CTRL_TYPE_INTEGER_MENU) {
		handler_set_err(hdl, -EINVAL);
		return NULL;
	}
	return v4l2_ctrl_new(hdl, ops, NULL, id, name, type,
			     0, max, 0, def, NULL, 0,
			     flags, NULL, qmenu_int, ptr_null, NULL);
}
EXPORT_SYMBOL(v4l2_ctrl_new_int_menu);

/* Add the controls from another handler to our own. */
int v4l2_ctrl_add_handler(struct v4l2_ctrl_handler *hdl,
			  struct v4l2_ctrl_handler *add,
			  bool (*filter)(const struct v4l2_ctrl *ctrl),
			  bool from_other_dev)
{
	struct v4l2_ctrl_ref *ref;
	int ret = 0;

	/* Do nothing if either handler is NULL or if they are the same */
	if (!hdl || !add || hdl == add)
		return 0;
	if (hdl->error)
		return hdl->error;
	mutex_lock(add->lock);
	list_for_each_entry(ref, &add->ctrl_refs, node) {
		struct v4l2_ctrl *ctrl = ref->ctrl;

		/* Skip handler-private controls. */
		if (ctrl->is_private)
			continue;
		/* And control classes */
		if (ctrl->type == V4L2_CTRL_TYPE_CTRL_CLASS)
			continue;
		/* Filter any unwanted controls */
		if (filter && !filter(ctrl))
			continue;
		ret = handler_new_ref(hdl, ctrl, NULL, from_other_dev, false);
		if (ret)
			break;
	}
	mutex_unlock(add->lock);
	return ret;
}
EXPORT_SYMBOL(v4l2_ctrl_add_handler);

bool v4l2_ctrl_radio_filter(const struct v4l2_ctrl *ctrl)
{
	if (V4L2_CTRL_ID2WHICH(ctrl->id) == V4L2_CTRL_CLASS_FM_TX)
		return true;
	if (V4L2_CTRL_ID2WHICH(ctrl->id) == V4L2_CTRL_CLASS_FM_RX)
		return true;
	switch (ctrl->id) {
	case V4L2_CID_AUDIO_MUTE:
	case V4L2_CID_AUDIO_VOLUME:
	case V4L2_CID_AUDIO_BALANCE:
	case V4L2_CID_AUDIO_BASS:
	case V4L2_CID_AUDIO_TREBLE:
	case V4L2_CID_AUDIO_LOUDNESS:
		return true;
	default:
		break;
	}
	return false;
}
EXPORT_SYMBOL(v4l2_ctrl_radio_filter);

/* Cluster controls */
void v4l2_ctrl_cluster(unsigned ncontrols, struct v4l2_ctrl **controls)
{
	bool has_volatiles = false;
	int i;

	/* The first control is the master control and it must not be NULL */
	if (WARN_ON(ncontrols == 0 || controls[0] == NULL))
		return;

	for (i = 0; i < ncontrols; i++) {
		if (controls[i]) {
			controls[i]->cluster = controls;
			controls[i]->ncontrols = ncontrols;
			if (controls[i]->flags & V4L2_CTRL_FLAG_VOLATILE)
				has_volatiles = true;
		}
	}
	controls[0]->has_volatiles = has_volatiles;
}
EXPORT_SYMBOL(v4l2_ctrl_cluster);

void v4l2_ctrl_auto_cluster(unsigned ncontrols, struct v4l2_ctrl **controls,
			    u8 manual_val, bool set_volatile)
{
	struct v4l2_ctrl *master = controls[0];
	u32 flag = 0;
	int i;

	v4l2_ctrl_cluster(ncontrols, controls);
	WARN_ON(ncontrols <= 1);
	WARN_ON(manual_val < master->minimum || manual_val > master->maximum);
	WARN_ON(set_volatile && !has_op(master, g_volatile_ctrl));
	master->is_auto = true;
	master->has_volatiles = set_volatile;
	master->manual_mode_value = manual_val;
	master->flags |= V4L2_CTRL_FLAG_UPDATE;

	if (!is_cur_manual(master))
		flag = V4L2_CTRL_FLAG_INACTIVE |
			(set_volatile ? V4L2_CTRL_FLAG_VOLATILE : 0);

	for (i = 1; i < ncontrols; i++)
		if (controls[i])
			controls[i]->flags |= flag;
}
EXPORT_SYMBOL(v4l2_ctrl_auto_cluster);

/* Activate/deactivate a control. */
void v4l2_ctrl_activate(struct v4l2_ctrl *ctrl, bool active)
{
	/* invert since the actual flag is called 'inactive' */
	bool inactive = !active;
	bool old;

	if (ctrl == NULL)
		return;

	if (inactive)
		/* set V4L2_CTRL_FLAG_INACTIVE */
		old = test_and_set_bit(4, &ctrl->flags);
	else
		/* clear V4L2_CTRL_FLAG_INACTIVE */
		old = test_and_clear_bit(4, &ctrl->flags);
	if (old != inactive)
		send_event(NULL, ctrl, V4L2_EVENT_CTRL_CH_FLAGS);
}
EXPORT_SYMBOL(v4l2_ctrl_activate);

void __v4l2_ctrl_grab(struct v4l2_ctrl *ctrl, bool grabbed)
{
	bool old;

	if (ctrl == NULL)
		return;

	lockdep_assert_held(ctrl->handler->lock);

	if (grabbed)
		/* set V4L2_CTRL_FLAG_GRABBED */
		old = test_and_set_bit(1, &ctrl->flags);
	else
		/* clear V4L2_CTRL_FLAG_GRABBED */
		old = test_and_clear_bit(1, &ctrl->flags);
	if (old != grabbed)
		send_event(NULL, ctrl, V4L2_EVENT_CTRL_CH_FLAGS);
}
EXPORT_SYMBOL(__v4l2_ctrl_grab);

/* Log the control name and value */
static void log_ctrl(const struct v4l2_ctrl *ctrl,
		     const char *prefix, const char *colon)
{
	if (ctrl->flags & (V4L2_CTRL_FLAG_DISABLED | V4L2_CTRL_FLAG_WRITE_ONLY))
		return;
	if (ctrl->type == V4L2_CTRL_TYPE_CTRL_CLASS)
		return;

	pr_info("%s%s%s: ", prefix, colon, ctrl->name);

	ctrl->type_ops->log(ctrl);

	if (ctrl->flags & (V4L2_CTRL_FLAG_INACTIVE |
			   V4L2_CTRL_FLAG_GRABBED |
			   V4L2_CTRL_FLAG_VOLATILE)) {
		if (ctrl->flags & V4L2_CTRL_FLAG_INACTIVE)
			pr_cont(" inactive");
		if (ctrl->flags & V4L2_CTRL_FLAG_GRABBED)
			pr_cont(" grabbed");
		if (ctrl->flags & V4L2_CTRL_FLAG_VOLATILE)
			pr_cont(" volatile");
	}
	pr_cont("\n");
}

/* Log all controls owned by the handler */
void v4l2_ctrl_handler_log_status(struct v4l2_ctrl_handler *hdl,
				  const char *prefix)
{
	struct v4l2_ctrl *ctrl;
	const char *colon = "";
	int len;

	if (hdl == NULL)
		return;
	if (prefix == NULL)
		prefix = "";
	len = strlen(prefix);
	if (len && prefix[len - 1] != ' ')
		colon = ": ";
	mutex_lock(hdl->lock);
	list_for_each_entry(ctrl, &hdl->ctrls, node)
		if (!(ctrl->flags & V4L2_CTRL_FLAG_DISABLED))
			log_ctrl(ctrl, prefix, colon);
	mutex_unlock(hdl->lock);
}
EXPORT_SYMBOL(v4l2_ctrl_handler_log_status);

int v4l2_ctrl_subdev_log_status(struct v4l2_subdev *sd)
{
	v4l2_ctrl_handler_log_status(sd->ctrl_handler, sd->name);
	return 0;
}
EXPORT_SYMBOL(v4l2_ctrl_subdev_log_status);

/* Call s_ctrl for all controls owned by the handler */
int __v4l2_ctrl_handler_setup(struct v4l2_ctrl_handler *hdl)
{
	struct v4l2_ctrl *ctrl;
	int ret = 0;

	if (hdl == NULL)
		return 0;

	lockdep_assert_held(hdl->lock);

	list_for_each_entry(ctrl, &hdl->ctrls, node)
		ctrl->done = false;

	list_for_each_entry(ctrl, &hdl->ctrls, node) {
		struct v4l2_ctrl *master = ctrl->cluster[0];
		int i;

		/* Skip if this control was already handled by a cluster. */
		/* Skip button controls and read-only controls. */
		if (ctrl->done || ctrl->type == V4L2_CTRL_TYPE_BUTTON ||
		    (ctrl->flags & V4L2_CTRL_FLAG_READ_ONLY))
			continue;

		for (i = 0; i < master->ncontrols; i++) {
			if (master->cluster[i]) {
				cur_to_new(master->cluster[i]);
				master->cluster[i]->is_new = 1;
				master->cluster[i]->done = true;
			}
		}
		ret = call_op(master, s_ctrl);
		if (ret)
			break;
	}

	return ret;
}
EXPORT_SYMBOL_GPL(__v4l2_ctrl_handler_setup);

int v4l2_ctrl_handler_setup(struct v4l2_ctrl_handler *hdl)
{
	int ret;

	if (hdl == NULL)
		return 0;

	mutex_lock(hdl->lock);
	ret = __v4l2_ctrl_handler_setup(hdl);
	mutex_unlock(hdl->lock);

	return ret;
}
EXPORT_SYMBOL(v4l2_ctrl_handler_setup);

/* Implement VIDIOC_QUERY_EXT_CTRL */
int v4l2_query_ext_ctrl(struct v4l2_ctrl_handler *hdl, struct v4l2_query_ext_ctrl *qc)
{
	const unsigned next_flags = V4L2_CTRL_FLAG_NEXT_CTRL | V4L2_CTRL_FLAG_NEXT_COMPOUND;
	u32 id = qc->id & V4L2_CTRL_ID_MASK;
	struct v4l2_ctrl_ref *ref;
	struct v4l2_ctrl *ctrl;

	if (hdl == NULL)
		return -EINVAL;

	mutex_lock(hdl->lock);

	/* Try to find it */
	ref = find_ref(hdl, id);

	if ((qc->id & next_flags) && !list_empty(&hdl->ctrl_refs)) {
		bool is_compound;
		/* Match any control that is not hidden */
		unsigned mask = 1;
		bool match = false;

		if ((qc->id & next_flags) == V4L2_CTRL_FLAG_NEXT_COMPOUND) {
			/* Match any hidden control */
			match = true;
		} else if ((qc->id & next_flags) == next_flags) {
			/* Match any control, compound or not */
			mask = 0;
		}

		/* Find the next control with ID > qc->id */

		/* Did we reach the end of the control list? */
		if (id >= node2id(hdl->ctrl_refs.prev)) {
			ref = NULL; /* Yes, so there is no next control */
		} else if (ref) {
			/* We found a control with the given ID, so just get
			   the next valid one in the list. */
			list_for_each_entry_continue(ref, &hdl->ctrl_refs, node) {
				is_compound = ref->ctrl->is_array ||
					ref->ctrl->type >= V4L2_CTRL_COMPOUND_TYPES;
				if (id < ref->ctrl->id &&
				    (is_compound & mask) == match)
					break;
			}
			if (&ref->node == &hdl->ctrl_refs)
				ref = NULL;
		} else {
			/* No control with the given ID exists, so start
			   searching for the next largest ID. We know there
			   is one, otherwise the first 'if' above would have
			   been true. */
			list_for_each_entry(ref, &hdl->ctrl_refs, node) {
				is_compound = ref->ctrl->is_array ||
					ref->ctrl->type >= V4L2_CTRL_COMPOUND_TYPES;
				if (id < ref->ctrl->id &&
				    (is_compound & mask) == match)
					break;
			}
			if (&ref->node == &hdl->ctrl_refs)
				ref = NULL;
		}
	}
	mutex_unlock(hdl->lock);

	if (!ref)
		return -EINVAL;

	ctrl = ref->ctrl;
	memset(qc, 0, sizeof(*qc));
	if (id >= V4L2_CID_PRIVATE_BASE)
		qc->id = id;
	else
		qc->id = ctrl->id;
	strscpy(qc->name, ctrl->name, sizeof(qc->name));
	qc->flags = user_flags(ctrl);
	qc->type = ctrl->type;
	qc->elem_size = ctrl->elem_size;
	qc->elems = ctrl->elems;
	qc->nr_of_dims = ctrl->nr_of_dims;
	memcpy(qc->dims, ctrl->dims, qc->nr_of_dims * sizeof(qc->dims[0]));
	qc->minimum = ctrl->minimum;
	qc->maximum = ctrl->maximum;
	qc->default_value = ctrl->default_value;
	if (ctrl->type == V4L2_CTRL_TYPE_MENU
	    || ctrl->type == V4L2_CTRL_TYPE_INTEGER_MENU)
		qc->step = 1;
	else
		qc->step = ctrl->step;
	return 0;
}
EXPORT_SYMBOL(v4l2_query_ext_ctrl);

/* Implement VIDIOC_QUERYCTRL */
int v4l2_queryctrl(struct v4l2_ctrl_handler *hdl, struct v4l2_queryctrl *qc)
{
	struct v4l2_query_ext_ctrl qec = { qc->id };
	int rc;

	rc = v4l2_query_ext_ctrl(hdl, &qec);
	if (rc)
		return rc;

	qc->id = qec.id;
	qc->type = qec.type;
	qc->flags = qec.flags;
	strscpy(qc->name, qec.name, sizeof(qc->name));
	switch (qc->type) {
	case V4L2_CTRL_TYPE_INTEGER:
	case V4L2_CTRL_TYPE_BOOLEAN:
	case V4L2_CTRL_TYPE_MENU:
	case V4L2_CTRL_TYPE_INTEGER_MENU:
	case V4L2_CTRL_TYPE_STRING:
	case V4L2_CTRL_TYPE_BITMASK:
		qc->minimum = qec.minimum;
		qc->maximum = qec.maximum;
		qc->step = qec.step;
		qc->default_value = qec.default_value;
		break;
	default:
		qc->minimum = 0;
		qc->maximum = 0;
		qc->step = 0;
		qc->default_value = 0;
		break;
	}
	return 0;
}
EXPORT_SYMBOL(v4l2_queryctrl);

/* Implement VIDIOC_QUERYMENU */
int v4l2_querymenu(struct v4l2_ctrl_handler *hdl, struct v4l2_querymenu *qm)
{
	struct v4l2_ctrl *ctrl;
	u32 i = qm->index;

	ctrl = v4l2_ctrl_find(hdl, qm->id);
	if (!ctrl)
		return -EINVAL;

	qm->reserved = 0;
	/* Sanity checks */
	switch (ctrl->type) {
	case V4L2_CTRL_TYPE_MENU:
		if (ctrl->qmenu == NULL)
			return -EINVAL;
		break;
	case V4L2_CTRL_TYPE_INTEGER_MENU:
		if (ctrl->qmenu_int == NULL)
			return -EINVAL;
		break;
	default:
		return -EINVAL;
	}

	if (i < ctrl->minimum || i > ctrl->maximum)
		return -EINVAL;

	/* Use mask to see if this menu item should be skipped */
	if (ctrl->menu_skip_mask & (1ULL << i))
		return -EINVAL;
	/* Empty menu items should also be skipped */
	if (ctrl->type == V4L2_CTRL_TYPE_MENU) {
		if (ctrl->qmenu[i] == NULL || ctrl->qmenu[i][0] == '\0')
			return -EINVAL;
		strscpy(qm->name, ctrl->qmenu[i], sizeof(qm->name));
	} else {
		qm->value = ctrl->qmenu_int[i];
	}
	return 0;
}
EXPORT_SYMBOL(v4l2_querymenu);

static int v4l2_ctrl_request_clone(struct v4l2_ctrl_handler *hdl,
				   const struct v4l2_ctrl_handler *from)
{
	struct v4l2_ctrl_ref *ref;
	int err = 0;

	if (WARN_ON(!hdl || hdl == from))
		return -EINVAL;

	if (hdl->error)
		return hdl->error;

	WARN_ON(hdl->lock != &hdl->_lock);

	mutex_lock(from->lock);
	list_for_each_entry(ref, &from->ctrl_refs, node) {
		struct v4l2_ctrl *ctrl = ref->ctrl;
		struct v4l2_ctrl_ref *new_ref;

		/* Skip refs inherited from other devices */
		if (ref->from_other_dev)
			continue;
		err = handler_new_ref(hdl, ctrl, &new_ref, false, true);
		if (err)
			break;
	}
	mutex_unlock(from->lock);
	return err;
}

static void v4l2_ctrl_request_queue(struct media_request_object *obj)
{
	struct v4l2_ctrl_handler *hdl =
		container_of(obj, struct v4l2_ctrl_handler, req_obj);
	struct v4l2_ctrl_handler *main_hdl = obj->priv;
	struct v4l2_ctrl_handler *prev_hdl = NULL;
	struct v4l2_ctrl_ref *ref_ctrl, *ref_ctrl_prev = NULL;

	mutex_lock(main_hdl->lock);
	if (list_empty(&main_hdl->requests_queued))
		goto queue;

	prev_hdl = list_last_entry(&main_hdl->requests_queued,
				   struct v4l2_ctrl_handler, requests_queued);
	/*
	 * Note: prev_hdl and hdl must contain the same list of control
	 * references, so if any differences are detected then that is a
	 * driver bug and the WARN_ON is triggered.
	 */
	mutex_lock(prev_hdl->lock);
	ref_ctrl_prev = list_first_entry(&prev_hdl->ctrl_refs,
					 struct v4l2_ctrl_ref, node);
	list_for_each_entry(ref_ctrl, &hdl->ctrl_refs, node) {
		if (ref_ctrl->req)
			continue;
		while (ref_ctrl_prev->ctrl->id < ref_ctrl->ctrl->id) {
			/* Should never happen, but just in case... */
			if (list_is_last(&ref_ctrl_prev->node,
					 &prev_hdl->ctrl_refs))
				break;
			ref_ctrl_prev = list_next_entry(ref_ctrl_prev, node);
		}
		if (WARN_ON(ref_ctrl_prev->ctrl->id != ref_ctrl->ctrl->id))
			break;
		ref_ctrl->req = ref_ctrl_prev->req;
	}
	mutex_unlock(prev_hdl->lock);
queue:
	list_add_tail(&hdl->requests_queued, &main_hdl->requests_queued);
	hdl->request_is_queued = true;
	mutex_unlock(main_hdl->lock);
}

static void v4l2_ctrl_request_unbind(struct media_request_object *obj)
{
	struct v4l2_ctrl_handler *hdl =
		container_of(obj, struct v4l2_ctrl_handler, req_obj);
	struct v4l2_ctrl_handler *main_hdl = obj->priv;

	list_del_init(&hdl->requests);
	mutex_lock(main_hdl->lock);
	if (hdl->request_is_queued) {
		list_del_init(&hdl->requests_queued);
		hdl->request_is_queued = false;
	}
	mutex_unlock(main_hdl->lock);
}

static void v4l2_ctrl_request_release(struct media_request_object *obj)
{
	struct v4l2_ctrl_handler *hdl =
		container_of(obj, struct v4l2_ctrl_handler, req_obj);

	v4l2_ctrl_handler_free(hdl);
	kfree(hdl);
}

static const struct media_request_object_ops req_ops = {
	.queue = v4l2_ctrl_request_queue,
	.unbind = v4l2_ctrl_request_unbind,
	.release = v4l2_ctrl_request_release,
};

struct v4l2_ctrl_handler *v4l2_ctrl_request_hdl_find(struct media_request *req,
					struct v4l2_ctrl_handler *parent)
{
	struct media_request_object *obj;

	if (WARN_ON(req->state != MEDIA_REQUEST_STATE_VALIDATING &&
		    req->state != MEDIA_REQUEST_STATE_QUEUED))
		return NULL;

	obj = media_request_object_find(req, &req_ops, parent);
	if (obj)
		return container_of(obj, struct v4l2_ctrl_handler, req_obj);
	return NULL;
}
EXPORT_SYMBOL_GPL(v4l2_ctrl_request_hdl_find);

struct v4l2_ctrl *
v4l2_ctrl_request_hdl_ctrl_find(struct v4l2_ctrl_handler *hdl, u32 id)
{
	struct v4l2_ctrl_ref *ref = find_ref_lock(hdl, id);

	return (ref && ref->req == ref) ? ref->ctrl : NULL;
}
EXPORT_SYMBOL_GPL(v4l2_ctrl_request_hdl_ctrl_find);

static int v4l2_ctrl_request_bind(struct media_request *req,
			   struct v4l2_ctrl_handler *hdl,
			   struct v4l2_ctrl_handler *from)
{
	int ret;

	ret = v4l2_ctrl_request_clone(hdl, from);

	if (!ret) {
		ret = media_request_object_bind(req, &req_ops,
						from, false, &hdl->req_obj);
		if (!ret)
			list_add_tail(&hdl->requests, &from->requests);
	}
	return ret;
}

/* Some general notes on the atomic requirements of VIDIOC_G/TRY/S_EXT_CTRLS:

   It is not a fully atomic operation, just best-effort only. After all, if
   multiple controls have to be set through multiple i2c writes (for example)
   then some initial writes may succeed while others fail. Thus leaving the
   system in an inconsistent state. The question is how much effort you are
   willing to spend on trying to make something atomic that really isn't.

   From the point of view of an application the main requirement is that
   when you call VIDIOC_S_EXT_CTRLS and some values are invalid then an
   error should be returned without actually affecting any controls.

   If all the values are correct, then it is acceptable to just give up
   in case of low-level errors.

   It is important though that the application can tell when only a partial
   configuration was done. The way we do that is through the error_idx field
   of struct v4l2_ext_controls: if that is equal to the count field then no
   controls were affected. Otherwise all controls before that index were
   successful in performing their 'get' or 'set' operation, the control at
   the given index failed, and you don't know what happened with the controls
   after the failed one. Since if they were part of a control cluster they
   could have been successfully processed (if a cluster member was encountered
   at index < error_idx), they could have failed (if a cluster member was at
   error_idx), or they may not have been processed yet (if the first cluster
   member appeared after error_idx).

   It is all fairly theoretical, though. In practice all you can do is to
   bail out. If error_idx == count, then it is an application bug. If
   error_idx < count then it is only an application bug if the error code was
   EBUSY. That usually means that something started streaming just when you
   tried to set the controls. In all other cases it is a driver/hardware
   problem and all you can do is to retry or bail out.

   Note that these rules do not apply to VIDIOC_TRY_EXT_CTRLS: since that
   never modifies controls the error_idx is just set to whatever control
   has an invalid value.
 */

/* Prepare for the extended g/s/try functions.
   Find the controls in the control array and do some basic checks. */
static int prepare_ext_ctrls(struct v4l2_ctrl_handler *hdl,
			     struct v4l2_ext_controls *cs,
			     struct v4l2_ctrl_helper *helpers,
			     struct video_device *vdev,
			     bool get)
{
	struct v4l2_ctrl_helper *h;
	bool have_clusters = false;
	u32 i;

	for (i = 0, h = helpers; i < cs->count; i++, h++) {
		struct v4l2_ext_control *c = &cs->controls[i];
		struct v4l2_ctrl_ref *ref;
		struct v4l2_ctrl *ctrl;
		u32 id = c->id & V4L2_CTRL_ID_MASK;

		cs->error_idx = i;

		if (cs->which &&
		    cs->which != V4L2_CTRL_WHICH_DEF_VAL &&
		    cs->which != V4L2_CTRL_WHICH_REQUEST_VAL &&
		    V4L2_CTRL_ID2WHICH(id) != cs->which) {
			dprintk(vdev,
				"invalid which 0x%x or control id 0x%x\n",
				cs->which, id);
			return -EINVAL;
		}

		/* Old-style private controls are not allowed for
		   extended controls */
		if (id >= V4L2_CID_PRIVATE_BASE) {
			dprintk(vdev,
				"old-style private controls not allowed\n");
			return -EINVAL;
		}
		ref = find_ref_lock(hdl, id);
		if (ref == NULL) {
			dprintk(vdev, "cannot find control id 0x%x\n", id);
			return -EINVAL;
		}
		h->ref = ref;
		ctrl = ref->ctrl;
		if (ctrl->flags & V4L2_CTRL_FLAG_DISABLED) {
			dprintk(vdev, "control id 0x%x is disabled\n", id);
			return -EINVAL;
		}

		if (ctrl->cluster[0]->ncontrols > 1)
			have_clusters = true;
		if (ctrl->cluster[0] != ctrl)
			ref = find_ref_lock(hdl, ctrl->cluster[0]->id);
		if (ctrl->is_ptr && !ctrl->is_string) {
			unsigned tot_size = ctrl->elems * ctrl->elem_size;

			if (c->size < tot_size) {
				/*
				 * In the get case the application first
				 * queries to obtain the size of the control.
				 */
				if (get) {
					c->size = tot_size;
					return -ENOSPC;
				}
				dprintk(vdev,
					"pointer control id 0x%x size too small, %d bytes but %d bytes needed\n",
					id, c->size, tot_size);
				return -EFAULT;
			}
			c->size = tot_size;
		}
		/* Store the ref to the master control of the cluster */
		h->mref = ref;
		/* Initially set next to 0, meaning that there is no other
		   control in this helper array belonging to the same
		   cluster */
		h->next = 0;
	}

	/* We are done if there were no controls that belong to a multi-
	   control cluster. */
	if (!have_clusters)
		return 0;

	/* The code below figures out in O(n) time which controls in the list
	   belong to the same cluster. */

	/* This has to be done with the handler lock taken. */
	mutex_lock(hdl->lock);

	/* First zero the helper field in the master control references */
	for (i = 0; i < cs->count; i++)
		helpers[i].mref->helper = NULL;
	for (i = 0, h = helpers; i < cs->count; i++, h++) {
		struct v4l2_ctrl_ref *mref = h->mref;

		/* If the mref->helper is set, then it points to an earlier
		   helper that belongs to the same cluster. */
		if (mref->helper) {
			/* Set the next field of mref->helper to the current
			   index: this means that that earlier helper now
			   points to the next helper in the same cluster. */
			mref->helper->next = i;
			/* mref should be set only for the first helper in the
			   cluster, clear the others. */
			h->mref = NULL;
		}
		/* Point the mref helper to the current helper struct. */
		mref->helper = h;
	}
	mutex_unlock(hdl->lock);
	return 0;
}

/* Handles the corner case where cs->count == 0. It checks whether the
   specified control class exists. If that class ID is 0, then it checks
   whether there are any controls at all. */
static int class_check(struct v4l2_ctrl_handler *hdl, u32 which)
{
	if (which == 0 || which == V4L2_CTRL_WHICH_DEF_VAL ||
	    which == V4L2_CTRL_WHICH_REQUEST_VAL)
		return 0;
	return find_ref_lock(hdl, which | 1) ? 0 : -EINVAL;
}

/* Get extended controls. Allocates the helpers array if needed. */
static int v4l2_g_ext_ctrls_common(struct v4l2_ctrl_handler *hdl,
				   struct v4l2_ext_controls *cs,
				   struct video_device *vdev)
{
	struct v4l2_ctrl_helper helper[4];
	struct v4l2_ctrl_helper *helpers = helper;
	int ret;
	int i, j;
	bool def_value;

	def_value = (cs->which == V4L2_CTRL_WHICH_DEF_VAL);

	cs->error_idx = cs->count;
	cs->which = V4L2_CTRL_ID2WHICH(cs->which);

	if (hdl == NULL)
		return -EINVAL;

	if (cs->count == 0)
		return class_check(hdl, cs->which);

	if (cs->count > ARRAY_SIZE(helper)) {
		helpers = kvmalloc_array(cs->count, sizeof(helper[0]),
					 GFP_KERNEL);
		if (helpers == NULL)
			return -ENOMEM;
	}

	ret = prepare_ext_ctrls(hdl, cs, helpers, vdev, true);
	cs->error_idx = cs->count;

	for (i = 0; !ret && i < cs->count; i++)
		if (helpers[i].ref->ctrl->flags & V4L2_CTRL_FLAG_WRITE_ONLY)
			ret = -EACCES;

	for (i = 0; !ret && i < cs->count; i++) {
		int (*ctrl_to_user)(struct v4l2_ext_control *c,
				    struct v4l2_ctrl *ctrl);
		struct v4l2_ctrl *master;

		ctrl_to_user = def_value ? def_to_user : cur_to_user;

		if (helpers[i].mref == NULL)
			continue;

		master = helpers[i].mref->ctrl;
		cs->error_idx = i;

		v4l2_ctrl_lock(master);

		/* g_volatile_ctrl will update the new control values */
		if (!def_value &&
		    ((master->flags & V4L2_CTRL_FLAG_VOLATILE) ||
		    (master->has_volatiles && !is_cur_manual(master)))) {
			for (j = 0; j < master->ncontrols; j++)
				cur_to_new(master->cluster[j]);
			ret = call_op(master, g_volatile_ctrl);
			ctrl_to_user = new_to_user;
		}
		/* If OK, then copy the current (for non-volatile controls)
		   or the new (for volatile controls) control values to the
		   caller */
		if (!ret) {
			u32 idx = i;

			do {
				if (helpers[idx].ref->req)
					ret = req_to_user(cs->controls + idx,
						helpers[idx].ref->req);
				else
					ret = ctrl_to_user(cs->controls + idx,
						helpers[idx].ref->ctrl);
				idx = helpers[idx].next;
			} while (!ret && idx);
		}
		v4l2_ctrl_unlock(master);
	}

	if (cs->count > ARRAY_SIZE(helper))
		kvfree(helpers);
	return ret;
}

static struct media_request_object *
v4l2_ctrls_find_req_obj(struct v4l2_ctrl_handler *hdl,
			struct media_request *req, bool set)
{
	struct media_request_object *obj;
	struct v4l2_ctrl_handler *new_hdl;
	int ret;

	if (IS_ERR(req))
		return ERR_CAST(req);

	if (set && WARN_ON(req->state != MEDIA_REQUEST_STATE_UPDATING))
		return ERR_PTR(-EBUSY);

	obj = media_request_object_find(req, &req_ops, hdl);
	if (obj)
		return obj;
	if (!set)
		return ERR_PTR(-ENOENT);

	new_hdl = kzalloc(sizeof(*new_hdl), GFP_KERNEL);
	if (!new_hdl)
		return ERR_PTR(-ENOMEM);

	obj = &new_hdl->req_obj;
	ret = v4l2_ctrl_handler_init(new_hdl, (hdl->nr_of_buckets - 1) * 8);
	if (!ret)
		ret = v4l2_ctrl_request_bind(req, new_hdl, hdl);
	if (ret) {
		kfree(new_hdl);

		return ERR_PTR(ret);
	}

	media_request_object_get(obj);
	return obj;
}

int v4l2_g_ext_ctrls(struct v4l2_ctrl_handler *hdl, struct video_device *vdev,
		     struct media_device *mdev, struct v4l2_ext_controls *cs)
{
	struct media_request_object *obj = NULL;
	struct media_request *req = NULL;
	int ret;

	if (cs->which == V4L2_CTRL_WHICH_REQUEST_VAL) {
		if (!mdev || cs->request_fd < 0)
			return -EINVAL;

		req = media_request_get_by_fd(mdev, cs->request_fd);
		if (IS_ERR(req))
			return PTR_ERR(req);

		if (req->state != MEDIA_REQUEST_STATE_COMPLETE) {
			media_request_put(req);
			return -EACCES;
		}

		ret = media_request_lock_for_access(req);
		if (ret) {
			media_request_put(req);
			return ret;
		}

		obj = v4l2_ctrls_find_req_obj(hdl, req, false);
		if (IS_ERR(obj)) {
			media_request_unlock_for_access(req);
			media_request_put(req);
			return PTR_ERR(obj);
		}

		hdl = container_of(obj, struct v4l2_ctrl_handler,
				   req_obj);
	}

	ret = v4l2_g_ext_ctrls_common(hdl, cs, vdev);

	if (obj) {
		media_request_unlock_for_access(req);
		media_request_object_put(obj);
		media_request_put(req);
	}
	return ret;
}
EXPORT_SYMBOL(v4l2_g_ext_ctrls);

/* Helper function to get a single control */
static int get_ctrl(struct v4l2_ctrl *ctrl, struct v4l2_ext_control *c)
{
	struct v4l2_ctrl *master = ctrl->cluster[0];
	int ret = 0;
	int i;

	/* Compound controls are not supported. The new_to_user() and
	 * cur_to_user() calls below would need to be modified not to access
	 * userspace memory when called from get_ctrl().
	 */
	if (!ctrl->is_int && ctrl->type != V4L2_CTRL_TYPE_INTEGER64)
		return -EINVAL;

	if (ctrl->flags & V4L2_CTRL_FLAG_WRITE_ONLY)
		return -EACCES;

	v4l2_ctrl_lock(master);
	/* g_volatile_ctrl will update the current control values */
	if (ctrl->flags & V4L2_CTRL_FLAG_VOLATILE) {
		for (i = 0; i < master->ncontrols; i++)
			cur_to_new(master->cluster[i]);
		ret = call_op(master, g_volatile_ctrl);
		new_to_user(c, ctrl);
	} else {
		cur_to_user(c, ctrl);
	}
	v4l2_ctrl_unlock(master);
	return ret;
}

int v4l2_g_ctrl(struct v4l2_ctrl_handler *hdl, struct v4l2_control *control)
{
	struct v4l2_ctrl *ctrl = v4l2_ctrl_find(hdl, control->id);
	struct v4l2_ext_control c;
	int ret;

	if (ctrl == NULL || !ctrl->is_int)
		return -EINVAL;
	ret = get_ctrl(ctrl, &c);
	control->value = c.value;
	return ret;
}
EXPORT_SYMBOL(v4l2_g_ctrl);

s32 v4l2_ctrl_g_ctrl(struct v4l2_ctrl *ctrl)
{
	struct v4l2_ext_control c;

	/* It's a driver bug if this happens. */
	if (WARN_ON(!ctrl->is_int))
		return 0;
	c.value = 0;
	get_ctrl(ctrl, &c);
	return c.value;
}
EXPORT_SYMBOL(v4l2_ctrl_g_ctrl);

s64 v4l2_ctrl_g_ctrl_int64(struct v4l2_ctrl *ctrl)
{
	struct v4l2_ext_control c;

	/* It's a driver bug if this happens. */
	if (WARN_ON(ctrl->is_ptr || ctrl->type != V4L2_CTRL_TYPE_INTEGER64))
		return 0;
	c.value64 = 0;
	get_ctrl(ctrl, &c);
	return c.value64;
}
EXPORT_SYMBOL(v4l2_ctrl_g_ctrl_int64);


/* Core function that calls try/s_ctrl and ensures that the new value is
   copied to the current value on a set.
   Must be called with ctrl->handler->lock held. */
static int try_or_set_cluster(struct v4l2_fh *fh, struct v4l2_ctrl *master,
			      bool set, u32 ch_flags)
{
	bool update_flag;
	int ret;
	int i;

	/* Go through the cluster and either validate the new value or
	   (if no new value was set), copy the current value to the new
	   value, ensuring a consistent view for the control ops when
	   called. */
	for (i = 0; i < master->ncontrols; i++) {
		struct v4l2_ctrl *ctrl = master->cluster[i];

		if (ctrl == NULL)
			continue;

		if (!ctrl->is_new) {
			cur_to_new(ctrl);
			continue;
		}
		/* Check again: it may have changed since the
		   previous check in try_or_set_ext_ctrls(). */
		if (set && (ctrl->flags & V4L2_CTRL_FLAG_GRABBED))
			return -EBUSY;
	}

	ret = call_op(master, try_ctrl);

	/* Don't set if there is no change */
	if (ret || !set || !cluster_changed(master))
		return ret;
	ret = call_op(master, s_ctrl);
	if (ret)
		return ret;

	/* If OK, then make the new values permanent. */
	update_flag = is_cur_manual(master) != is_new_manual(master);

	for (i = 0; i < master->ncontrols; i++) {
		/*
		 * If we switch from auto to manual mode, and this cluster
		 * contains volatile controls, then all non-master controls
		 * have to be marked as changed. The 'new' value contains
		 * the volatile value (obtained by update_from_auto_cluster),
		 * which now has to become the current value.
		 */
		if (i && update_flag && is_new_manual(master) &&
		    master->has_volatiles && master->cluster[i])
			master->cluster[i]->has_changed = true;

		new_to_cur(fh, master->cluster[i], ch_flags |
			((update_flag && i > 0) ? V4L2_EVENT_CTRL_CH_FLAGS : 0));
	}
	return 0;
}

/* Validate controls. */
static int validate_ctrls(struct v4l2_ext_controls *cs,
			  struct v4l2_ctrl_helper *helpers,
			  struct video_device *vdev,
			  bool set)
{
	unsigned i;
	int ret = 0;

	cs->error_idx = cs->count;
	for (i = 0; i < cs->count; i++) {
		struct v4l2_ctrl *ctrl = helpers[i].ref->ctrl;
		union v4l2_ctrl_ptr p_new;

		cs->error_idx = i;

		if (ctrl->flags & V4L2_CTRL_FLAG_READ_ONLY) {
			dprintk(vdev,
				"control id 0x%x is read-only\n",
				ctrl->id);
			return -EACCES;
		}
		/* This test is also done in try_set_control_cluster() which
		   is called in atomic context, so that has the final say,
		   but it makes sense to do an up-front check as well. Once
		   an error occurs in try_set_control_cluster() some other
		   controls may have been set already and we want to do a
		   best-effort to avoid that. */
		if (set && (ctrl->flags & V4L2_CTRL_FLAG_GRABBED)) {
			dprintk(vdev,
				"control id 0x%x is grabbed, cannot set\n",
				ctrl->id);
			return -EBUSY;
		}
		/*
		 * Skip validation for now if the payload needs to be copied
		 * from userspace into kernelspace. We'll validate those later.
		 */
		if (ctrl->is_ptr)
			continue;
		if (ctrl->type == V4L2_CTRL_TYPE_INTEGER64)
			p_new.p_s64 = &cs->controls[i].value64;
		else
			p_new.p_s32 = &cs->controls[i].value;
		ret = validate_new(ctrl, p_new);
		if (ret)
			return ret;
	}
	return 0;
}

/* Obtain the current volatile values of an autocluster and mark them
   as new. */
static void update_from_auto_cluster(struct v4l2_ctrl *master)
{
	int i;

	for (i = 1; i < master->ncontrols; i++)
		cur_to_new(master->cluster[i]);
	if (!call_op(master, g_volatile_ctrl))
		for (i = 1; i < master->ncontrols; i++)
			if (master->cluster[i])
				master->cluster[i]->is_new = 1;
}

/* Try or try-and-set controls */
static int try_set_ext_ctrls_common(struct v4l2_fh *fh,
				    struct v4l2_ctrl_handler *hdl,
				    struct v4l2_ext_controls *cs,
				    struct video_device *vdev, bool set)
{
	struct v4l2_ctrl_helper helper[4];
	struct v4l2_ctrl_helper *helpers = helper;
	unsigned i, j;
	int ret;

	cs->error_idx = cs->count;

	/* Default value cannot be changed */
	if (cs->which == V4L2_CTRL_WHICH_DEF_VAL) {
		dprintk(vdev, "%s: cannot change default value\n",
			video_device_node_name(vdev));
		return -EINVAL;
	}

	cs->which = V4L2_CTRL_ID2WHICH(cs->which);

	if (hdl == NULL) {
		dprintk(vdev, "%s: invalid null control handler\n",
			video_device_node_name(vdev));
		return -EINVAL;
	}

	if (cs->count == 0)
		return class_check(hdl, cs->which);

	if (cs->count > ARRAY_SIZE(helper)) {
		helpers = kvmalloc_array(cs->count, sizeof(helper[0]),
					 GFP_KERNEL);
		if (!helpers)
			return -ENOMEM;
	}
	ret = prepare_ext_ctrls(hdl, cs, helpers, vdev, false);
	if (!ret)
		ret = validate_ctrls(cs, helpers, vdev, set);
	if (ret && set)
		cs->error_idx = cs->count;
	for (i = 0; !ret && i < cs->count; i++) {
		struct v4l2_ctrl *master;
		u32 idx = i;

		if (helpers[i].mref == NULL)
			continue;

		cs->error_idx = i;
		master = helpers[i].mref->ctrl;
		v4l2_ctrl_lock(master);

		/* Reset the 'is_new' flags of the cluster */
		for (j = 0; j < master->ncontrols; j++)
			if (master->cluster[j])
				master->cluster[j]->is_new = 0;

		/* For volatile autoclusters that are currently in auto mode
		   we need to discover if it will be set to manual mode.
		   If so, then we have to copy the current volatile values
		   first since those will become the new manual values (which
		   may be overwritten by explicit new values from this set
		   of controls). */
		if (master->is_auto && master->has_volatiles &&
						!is_cur_manual(master)) {
			/* Pick an initial non-manual value */
			s32 new_auto_val = master->manual_mode_value + 1;
			u32 tmp_idx = idx;

			do {
				/* Check if the auto control is part of the
				   list, and remember the new value. */
				if (helpers[tmp_idx].ref->ctrl == master)
					new_auto_val = cs->controls[tmp_idx].value;
				tmp_idx = helpers[tmp_idx].next;
			} while (tmp_idx);
			/* If the new value == the manual value, then copy
			   the current volatile values. */
			if (new_auto_val == master->manual_mode_value)
				update_from_auto_cluster(master);
		}

		/* Copy the new caller-supplied control values.
		   user_to_new() sets 'is_new' to 1. */
		do {
			struct v4l2_ctrl *ctrl = helpers[idx].ref->ctrl;

			ret = user_to_new(cs->controls + idx, ctrl);
			if (!ret && ctrl->is_ptr) {
				ret = validate_new(ctrl, ctrl->p_new);
				if (ret)
					dprintk(vdev,
						"failed to validate control %s (%d)\n",
						v4l2_ctrl_get_name(ctrl->id), ret);
			}
			idx = helpers[idx].next;
		} while (!ret && idx);

		if (!ret)
			ret = try_or_set_cluster(fh, master,
						 !hdl->req_obj.req && set, 0);
		if (!ret && hdl->req_obj.req && set) {
			for (j = 0; j < master->ncontrols; j++) {
				struct v4l2_ctrl_ref *ref =
					find_ref(hdl, master->cluster[j]->id);

				new_to_req(ref);
			}
		}

		/* Copy the new values back to userspace. */
		if (!ret) {
			idx = i;
			do {
				ret = new_to_user(cs->controls + idx,
						helpers[idx].ref->ctrl);
				idx = helpers[idx].next;
			} while (!ret && idx);
		}
		v4l2_ctrl_unlock(master);
	}

	if (cs->count > ARRAY_SIZE(helper))
		kvfree(helpers);
	return ret;
}

static int try_set_ext_ctrls(struct v4l2_fh *fh,
			     struct v4l2_ctrl_handler *hdl,
			     struct video_device *vdev,
			     struct media_device *mdev,
			     struct v4l2_ext_controls *cs, bool set)
{
	struct media_request_object *obj = NULL;
	struct media_request *req = NULL;
	int ret;

	if (cs->which == V4L2_CTRL_WHICH_REQUEST_VAL) {
		if (!mdev) {
			dprintk(vdev, "%s: missing media device\n",
				video_device_node_name(vdev));
			return -EINVAL;
		}

		if (cs->request_fd < 0) {
			dprintk(vdev, "%s: invalid request fd %d\n",
				video_device_node_name(vdev), cs->request_fd);
			return -EINVAL;
		}

		req = media_request_get_by_fd(mdev, cs->request_fd);
		if (IS_ERR(req)) {
			dprintk(vdev, "%s: cannot find request fd %d\n",
				video_device_node_name(vdev), cs->request_fd);
			return PTR_ERR(req);
		}

		ret = media_request_lock_for_update(req);
		if (ret) {
			dprintk(vdev, "%s: cannot lock request fd %d\n",
				video_device_node_name(vdev), cs->request_fd);
			media_request_put(req);
			return ret;
		}

		obj = v4l2_ctrls_find_req_obj(hdl, req, set);
		if (IS_ERR(obj)) {
			dprintk(vdev,
				"%s: cannot find request object for request fd %d\n",
				video_device_node_name(vdev),
				cs->request_fd);
			media_request_unlock_for_update(req);
			media_request_put(req);
			return PTR_ERR(obj);
		}
		hdl = container_of(obj, struct v4l2_ctrl_handler,
				   req_obj);
	}

	ret = try_set_ext_ctrls_common(fh, hdl, cs, vdev, set);
	if (ret)
		dprintk(vdev,
			"%s: try_set_ext_ctrls_common failed (%d)\n",
			video_device_node_name(vdev), ret);

	if (obj) {
		media_request_unlock_for_update(req);
		media_request_object_put(obj);
		media_request_put(req);
	}

	return ret;
}

int v4l2_try_ext_ctrls(struct v4l2_ctrl_handler *hdl,
		       struct video_device *vdev,
		       struct media_device *mdev,
		       struct v4l2_ext_controls *cs)
{
	return try_set_ext_ctrls(NULL, hdl, vdev, mdev, cs, false);
}
EXPORT_SYMBOL(v4l2_try_ext_ctrls);

int v4l2_s_ext_ctrls(struct v4l2_fh *fh,
		     struct v4l2_ctrl_handler *hdl,
		     struct video_device *vdev,
		     struct media_device *mdev,
		     struct v4l2_ext_controls *cs)
{
	return try_set_ext_ctrls(fh, hdl, vdev, mdev, cs, true);
}
EXPORT_SYMBOL(v4l2_s_ext_ctrls);

/* Helper function for VIDIOC_S_CTRL compatibility */
static int set_ctrl(struct v4l2_fh *fh, struct v4l2_ctrl *ctrl, u32 ch_flags)
{
	struct v4l2_ctrl *master = ctrl->cluster[0];
	int ret;
	int i;

	/* Reset the 'is_new' flags of the cluster */
	for (i = 0; i < master->ncontrols; i++)
		if (master->cluster[i])
			master->cluster[i]->is_new = 0;

	ret = validate_new(ctrl, ctrl->p_new);
	if (ret)
		return ret;

	/* For autoclusters with volatiles that are switched from auto to
	   manual mode we have to update the current volatile values since
	   those will become the initial manual values after such a switch. */
	if (master->is_auto && master->has_volatiles && ctrl == master &&
	    !is_cur_manual(master) && ctrl->val == master->manual_mode_value)
		update_from_auto_cluster(master);

	ctrl->is_new = 1;
	return try_or_set_cluster(fh, master, true, ch_flags);
}

/* Helper function for VIDIOC_S_CTRL compatibility */
static int set_ctrl_lock(struct v4l2_fh *fh, struct v4l2_ctrl *ctrl,
			 struct v4l2_ext_control *c)
{
	int ret;

	v4l2_ctrl_lock(ctrl);
	user_to_new(c, ctrl);
	ret = set_ctrl(fh, ctrl, 0);
	if (!ret)
		cur_to_user(c, ctrl);
	v4l2_ctrl_unlock(ctrl);
	return ret;
}

int v4l2_s_ctrl(struct v4l2_fh *fh, struct v4l2_ctrl_handler *hdl,
					struct v4l2_control *control)
{
	struct v4l2_ctrl *ctrl = v4l2_ctrl_find(hdl, control->id);
	struct v4l2_ext_control c = { control->id };
	int ret;

	if (ctrl == NULL || !ctrl->is_int)
		return -EINVAL;

	if (ctrl->flags & V4L2_CTRL_FLAG_READ_ONLY)
		return -EACCES;

	c.value = control->value;
	ret = set_ctrl_lock(fh, ctrl, &c);
	control->value = c.value;
	return ret;
}
EXPORT_SYMBOL(v4l2_s_ctrl);

int __v4l2_ctrl_s_ctrl(struct v4l2_ctrl *ctrl, s32 val)
{
	lockdep_assert_held(ctrl->handler->lock);

	/* It's a driver bug if this happens. */
	if (WARN_ON(!ctrl->is_int))
		return -EINVAL;
	ctrl->val = val;
	return set_ctrl(NULL, ctrl, 0);
}
EXPORT_SYMBOL(__v4l2_ctrl_s_ctrl);

int __v4l2_ctrl_s_ctrl_int64(struct v4l2_ctrl *ctrl, s64 val)
{
	lockdep_assert_held(ctrl->handler->lock);

	/* It's a driver bug if this happens. */
	if (WARN_ON(ctrl->is_ptr || ctrl->type != V4L2_CTRL_TYPE_INTEGER64))
		return -EINVAL;
	*ctrl->p_new.p_s64 = val;
	return set_ctrl(NULL, ctrl, 0);
}
EXPORT_SYMBOL(__v4l2_ctrl_s_ctrl_int64);

int __v4l2_ctrl_s_ctrl_string(struct v4l2_ctrl *ctrl, const char *s)
{
	lockdep_assert_held(ctrl->handler->lock);

	/* It's a driver bug if this happens. */
	if (WARN_ON(ctrl->type != V4L2_CTRL_TYPE_STRING))
		return -EINVAL;
	strscpy(ctrl->p_new.p_char, s, ctrl->maximum + 1);
	return set_ctrl(NULL, ctrl, 0);
}
EXPORT_SYMBOL(__v4l2_ctrl_s_ctrl_string);

int __v4l2_ctrl_s_ctrl_compound(struct v4l2_ctrl *ctrl,
				enum v4l2_ctrl_type type, const void *p)
{
	lockdep_assert_held(ctrl->handler->lock);

	/* It's a driver bug if this happens. */
	if (WARN_ON(ctrl->type != type))
		return -EINVAL;
	memcpy(ctrl->p_new.p, p, ctrl->elems * ctrl->elem_size);
	return set_ctrl(NULL, ctrl, 0);
}
EXPORT_SYMBOL(__v4l2_ctrl_s_ctrl_compound);

void v4l2_ctrl_request_complete(struct media_request *req,
				struct v4l2_ctrl_handler *main_hdl)
{
	struct media_request_object *obj;
	struct v4l2_ctrl_handler *hdl;
	struct v4l2_ctrl_ref *ref;

	if (!req || !main_hdl)
		return;

	/*
	 * Note that it is valid if nothing was found. It means
	 * that this request doesn't have any controls and so just
	 * wants to leave the controls unchanged.
	 */
	obj = media_request_object_find(req, &req_ops, main_hdl);
	if (!obj)
		return;
	hdl = container_of(obj, struct v4l2_ctrl_handler, req_obj);

	list_for_each_entry(ref, &hdl->ctrl_refs, node) {
		struct v4l2_ctrl *ctrl = ref->ctrl;
		struct v4l2_ctrl *master = ctrl->cluster[0];
		unsigned int i;

		if (ctrl->flags & V4L2_CTRL_FLAG_VOLATILE) {
			ref->req = ref;

			v4l2_ctrl_lock(master);
			/* g_volatile_ctrl will update the current control values */
			for (i = 0; i < master->ncontrols; i++)
				cur_to_new(master->cluster[i]);
			call_op(master, g_volatile_ctrl);
			new_to_req(ref);
			v4l2_ctrl_unlock(master);
			continue;
		}
		if (ref->req == ref)
			continue;

		v4l2_ctrl_lock(ctrl);
		if (ref->req) {
			ptr_to_ptr(ctrl, ref->req->p_req, ref->p_req);
		} else {
			ptr_to_ptr(ctrl, ctrl->p_cur, ref->p_req);
			/*
			 * Set ref->req to ensure that when userspace wants to
			 * obtain the controls of this request it will take
			 * this value and not the current value of the control.
			 */
			ref->req = ref;
		}
		v4l2_ctrl_unlock(ctrl);
	}

	mutex_lock(main_hdl->lock);
	WARN_ON(!hdl->request_is_queued);
	list_del_init(&hdl->requests_queued);
	hdl->request_is_queued = false;
	mutex_unlock(main_hdl->lock);
	media_request_object_complete(obj);
	media_request_object_put(obj);
}
EXPORT_SYMBOL(v4l2_ctrl_request_complete);

int v4l2_ctrl_request_setup(struct media_request *req,
			     struct v4l2_ctrl_handler *main_hdl)
{
	struct media_request_object *obj;
	struct v4l2_ctrl_handler *hdl;
	struct v4l2_ctrl_ref *ref;
	int ret = 0;

	if (!req || !main_hdl)
		return 0;

	if (WARN_ON(req->state != MEDIA_REQUEST_STATE_QUEUED))
		return -EBUSY;

	/*
	 * Note that it is valid if nothing was found. It means
	 * that this request doesn't have any controls and so just
	 * wants to leave the controls unchanged.
	 */
	obj = media_request_object_find(req, &req_ops, main_hdl);
	if (!obj)
		return 0;
	if (obj->completed) {
		media_request_object_put(obj);
		return -EBUSY;
	}
	hdl = container_of(obj, struct v4l2_ctrl_handler, req_obj);

	list_for_each_entry(ref, &hdl->ctrl_refs, node)
		ref->req_done = false;

	list_for_each_entry(ref, &hdl->ctrl_refs, node) {
		struct v4l2_ctrl *ctrl = ref->ctrl;
		struct v4l2_ctrl *master = ctrl->cluster[0];
		bool have_new_data = false;
		int i;

		/*
		 * Skip if this control was already handled by a cluster.
		 * Skip button controls and read-only controls.
		 */
		if (ref->req_done || (ctrl->flags & V4L2_CTRL_FLAG_READ_ONLY))
			continue;

		v4l2_ctrl_lock(master);
		for (i = 0; i < master->ncontrols; i++) {
			if (master->cluster[i]) {
				struct v4l2_ctrl_ref *r =
					find_ref(hdl, master->cluster[i]->id);

				if (r->req && r == r->req) {
					have_new_data = true;
					break;
				}
			}
		}
		if (!have_new_data) {
			v4l2_ctrl_unlock(master);
			continue;
		}

		for (i = 0; i < master->ncontrols; i++) {
			if (master->cluster[i]) {
				struct v4l2_ctrl_ref *r =
					find_ref(hdl, master->cluster[i]->id);

				req_to_new(r);
				master->cluster[i]->is_new = 1;
				r->req_done = true;
			}
		}
		/*
		 * For volatile autoclusters that are currently in auto mode
		 * we need to discover if it will be set to manual mode.
		 * If so, then we have to copy the current volatile values
		 * first since those will become the new manual values (which
		 * may be overwritten by explicit new values from this set
		 * of controls).
		 */
		if (master->is_auto && master->has_volatiles &&
		    !is_cur_manual(master)) {
			s32 new_auto_val = *master->p_new.p_s32;

			/*
			 * If the new value == the manual value, then copy
			 * the current volatile values.
			 */
			if (new_auto_val == master->manual_mode_value)
				update_from_auto_cluster(master);
		}

		ret = try_or_set_cluster(NULL, master, true, 0);
		v4l2_ctrl_unlock(master);

		if (ret)
			break;
	}

	media_request_object_put(obj);
	return ret;
}
EXPORT_SYMBOL(v4l2_ctrl_request_setup);

void v4l2_ctrl_notify(struct v4l2_ctrl *ctrl, v4l2_ctrl_notify_fnc notify, void *priv)
{
	if (ctrl == NULL)
		return;
	if (notify == NULL) {
		ctrl->call_notify = 0;
		return;
	}
	if (WARN_ON(ctrl->handler->notify && ctrl->handler->notify != notify))
		return;
	ctrl->handler->notify = notify;
	ctrl->handler->notify_priv = priv;
	ctrl->call_notify = 1;
}
EXPORT_SYMBOL(v4l2_ctrl_notify);

int __v4l2_ctrl_modify_range(struct v4l2_ctrl *ctrl,
			s64 min, s64 max, u64 step, s64 def)
{
	bool value_changed;
	bool range_changed = false;
	int ret;

	lockdep_assert_held(ctrl->handler->lock);

	switch (ctrl->type) {
	case V4L2_CTRL_TYPE_INTEGER:
	case V4L2_CTRL_TYPE_INTEGER64:
	case V4L2_CTRL_TYPE_BOOLEAN:
	case V4L2_CTRL_TYPE_MENU:
	case V4L2_CTRL_TYPE_INTEGER_MENU:
	case V4L2_CTRL_TYPE_BITMASK:
	case V4L2_CTRL_TYPE_U8:
	case V4L2_CTRL_TYPE_U16:
	case V4L2_CTRL_TYPE_U32:
		if (ctrl->is_array)
			return -EINVAL;
		ret = check_range(ctrl->type, min, max, step, def);
		if (ret)
			return ret;
		break;
	default:
		return -EINVAL;
	}
	if ((ctrl->minimum != min) || (ctrl->maximum != max) ||
		(ctrl->step != step) || ctrl->default_value != def) {
		range_changed = true;
		ctrl->minimum = min;
		ctrl->maximum = max;
		ctrl->step = step;
		ctrl->default_value = def;
	}
	cur_to_new(ctrl);
	if (validate_new(ctrl, ctrl->p_new)) {
		if (ctrl->type == V4L2_CTRL_TYPE_INTEGER64)
			*ctrl->p_new.p_s64 = def;
		else
			*ctrl->p_new.p_s32 = def;
	}

	if (ctrl->type == V4L2_CTRL_TYPE_INTEGER64)
		value_changed = *ctrl->p_new.p_s64 != *ctrl->p_cur.p_s64;
	else
		value_changed = *ctrl->p_new.p_s32 != *ctrl->p_cur.p_s32;
	if (value_changed)
		ret = set_ctrl(NULL, ctrl, V4L2_EVENT_CTRL_CH_RANGE);
	else if (range_changed)
		send_event(NULL, ctrl, V4L2_EVENT_CTRL_CH_RANGE);
	return ret;
}
EXPORT_SYMBOL(__v4l2_ctrl_modify_range);

static int v4l2_ctrl_add_event(struct v4l2_subscribed_event *sev, unsigned elems)
{
	struct v4l2_ctrl *ctrl = v4l2_ctrl_find(sev->fh->ctrl_handler, sev->id);

	if (ctrl == NULL)
		return -EINVAL;

	v4l2_ctrl_lock(ctrl);
	list_add_tail(&sev->node, &ctrl->ev_subs);
	if (ctrl->type != V4L2_CTRL_TYPE_CTRL_CLASS &&
	    (sev->flags & V4L2_EVENT_SUB_FL_SEND_INITIAL)) {
		struct v4l2_event ev;
		u32 changes = V4L2_EVENT_CTRL_CH_FLAGS;

		if (!(ctrl->flags & V4L2_CTRL_FLAG_WRITE_ONLY))
			changes |= V4L2_EVENT_CTRL_CH_VALUE;
		fill_event(&ev, ctrl, changes);
		/* Mark the queue as active, allowing this initial
		   event to be accepted. */
		sev->elems = elems;
		v4l2_event_queue_fh(sev->fh, &ev);
	}
	v4l2_ctrl_unlock(ctrl);
	return 0;
}

static void v4l2_ctrl_del_event(struct v4l2_subscribed_event *sev)
{
	struct v4l2_ctrl *ctrl = v4l2_ctrl_find(sev->fh->ctrl_handler, sev->id);

	if (ctrl == NULL)
		return;

	v4l2_ctrl_lock(ctrl);
	list_del(&sev->node);
	v4l2_ctrl_unlock(ctrl);
}

void v4l2_ctrl_replace(struct v4l2_event *old, const struct v4l2_event *new)
{
	u32 old_changes = old->u.ctrl.changes;

	old->u.ctrl = new->u.ctrl;
	old->u.ctrl.changes |= old_changes;
}
EXPORT_SYMBOL(v4l2_ctrl_replace);

void v4l2_ctrl_merge(const struct v4l2_event *old, struct v4l2_event *new)
{
	new->u.ctrl.changes |= old->u.ctrl.changes;
}
EXPORT_SYMBOL(v4l2_ctrl_merge);

const struct v4l2_subscribed_event_ops v4l2_ctrl_sub_ev_ops = {
	.add = v4l2_ctrl_add_event,
	.del = v4l2_ctrl_del_event,
	.replace = v4l2_ctrl_replace,
	.merge = v4l2_ctrl_merge,
};
EXPORT_SYMBOL(v4l2_ctrl_sub_ev_ops);

int v4l2_ctrl_log_status(struct file *file, void *fh)
{
	struct video_device *vfd = video_devdata(file);
	struct v4l2_fh *vfh = file->private_data;

	if (test_bit(V4L2_FL_USES_V4L2_FH, &vfd->flags) && vfd->v4l2_dev)
		v4l2_ctrl_handler_log_status(vfh->ctrl_handler,
			vfd->v4l2_dev->name);
	return 0;
}
EXPORT_SYMBOL(v4l2_ctrl_log_status);

int v4l2_ctrl_subscribe_event(struct v4l2_fh *fh,
				const struct v4l2_event_subscription *sub)
{
	if (sub->type == V4L2_EVENT_CTRL)
		return v4l2_event_subscribe(fh, sub, 0, &v4l2_ctrl_sub_ev_ops);
	return -EINVAL;
}
EXPORT_SYMBOL(v4l2_ctrl_subscribe_event);

int v4l2_ctrl_subdev_subscribe_event(struct v4l2_subdev *sd, struct v4l2_fh *fh,
				     struct v4l2_event_subscription *sub)
{
	if (!sd->ctrl_handler)
		return -EINVAL;
	return v4l2_ctrl_subscribe_event(fh, sub);
}
EXPORT_SYMBOL(v4l2_ctrl_subdev_subscribe_event);

__poll_t v4l2_ctrl_poll(struct file *file, struct poll_table_struct *wait)
{
	struct v4l2_fh *fh = file->private_data;

	poll_wait(file, &fh->wait, wait);
	if (v4l2_event_pending(fh))
		return EPOLLPRI;
	return 0;
}
EXPORT_SYMBOL(v4l2_ctrl_poll);

int v4l2_ctrl_new_fwnode_properties(struct v4l2_ctrl_handler *hdl,
				    const struct v4l2_ctrl_ops *ctrl_ops,
				    const struct v4l2_fwnode_device_properties *p)
{
	if (p->orientation != V4L2_FWNODE_PROPERTY_UNSET) {
		u32 orientation_ctrl;

		switch (p->orientation) {
		case V4L2_FWNODE_ORIENTATION_FRONT:
			orientation_ctrl = V4L2_CAMERA_ORIENTATION_FRONT;
			break;
		case V4L2_FWNODE_ORIENTATION_BACK:
			orientation_ctrl = V4L2_CAMERA_ORIENTATION_BACK;
			break;
		case V4L2_FWNODE_ORIENTATION_EXTERNAL:
			orientation_ctrl = V4L2_CAMERA_ORIENTATION_EXTERNAL;
			break;
		default:
			return -EINVAL;
		}
		if (!v4l2_ctrl_new_std_menu(hdl, ctrl_ops,
					    V4L2_CID_CAMERA_ORIENTATION,
					    V4L2_CAMERA_ORIENTATION_EXTERNAL, 0,
					    orientation_ctrl))
			return hdl->error;
	}

	if (p->rotation != V4L2_FWNODE_PROPERTY_UNSET) {
		if (!v4l2_ctrl_new_std(hdl, ctrl_ops,
				       V4L2_CID_CAMERA_SENSOR_ROTATION,
				       p->rotation, p->rotation, 1,
				       p->rotation))
			return hdl->error;
	}

	return hdl->error;
}
EXPORT_SYMBOL(v4l2_ctrl_new_fwnode_properties);<|MERGE_RESOLUTION|>--- conflicted
+++ resolved
@@ -920,16 +920,6 @@
 	case V4L2_CID_MPEG_VIDEO_H264_I_FRAME_MAX_QP:		return "H264 I-Frame Maximum QP Value";
 	case V4L2_CID_MPEG_VIDEO_H264_P_FRAME_MIN_QP:		return "H264 P-Frame Minimum QP Value";
 	case V4L2_CID_MPEG_VIDEO_H264_P_FRAME_MAX_QP:		return "H264 P-Frame Maximum QP Value";
-<<<<<<< HEAD
-	case V4L2_CID_MPEG_VIDEO_H264_SPS:			return "H264 Sequence Parameter Set";
-	case V4L2_CID_MPEG_VIDEO_H264_PPS:			return "H264 Picture Parameter Set";
-	case V4L2_CID_MPEG_VIDEO_H264_SCALING_MATRIX:		return "H264 Scaling Matrix";
-	case V4L2_CID_MPEG_VIDEO_H264_SLICE_PARAMS:		return "H264 Slice Parameters";
-	case V4L2_CID_MPEG_VIDEO_H264_DECODE_PARAMS:		return "H264 Decode Parameters";
-	case V4L2_CID_MPEG_VIDEO_H264_DECODE_MODE:		return "H264 Decode Mode";
-	case V4L2_CID_MPEG_VIDEO_H264_START_CODE:		return "H264 Start Code";
-	case V4L2_CID_MPEG_VIDEO_H264_PRED_WEIGHTS:		return "H264 Prediction Weight Table";
-=======
 	case V4L2_CID_MPEG_VIDEO_H264_B_FRAME_MIN_QP:		return "H264 B-Frame Minimum QP Value";
 	case V4L2_CID_MPEG_VIDEO_H264_B_FRAME_MAX_QP:		return "H264 B-Frame Maximum QP Value";
 	case V4L2_CID_MPEG_VIDEO_H264_HIER_CODING_L0_BR:	return "H264 Hierarchical Lay 0 Bitrate";
@@ -939,7 +929,6 @@
 	case V4L2_CID_MPEG_VIDEO_H264_HIER_CODING_L4_BR:	return "H264 Hierarchical Lay 4 Bitrate";
 	case V4L2_CID_MPEG_VIDEO_H264_HIER_CODING_L5_BR:	return "H264 Hierarchical Lay 5 Bitrate";
 	case V4L2_CID_MPEG_VIDEO_H264_HIER_CODING_L6_BR:	return "H264 Hierarchical Lay 6 Bitrate";
->>>>>>> f642729d
 	case V4L2_CID_MPEG_VIDEO_MPEG2_LEVEL:			return "MPEG2 Level";
 	case V4L2_CID_MPEG_VIDEO_MPEG2_PROFILE:			return "MPEG2 Profile";
 	case V4L2_CID_MPEG_VIDEO_MPEG4_I_FRAME_QP:		return "MPEG4 I-Frame QP Value";
@@ -1478,11 +1467,7 @@
 	case V4L2_CID_STATELESS_H264_DECODE_PARAMS:
 		*type = V4L2_CTRL_TYPE_H264_DECODE_PARAMS;
 		break;
-<<<<<<< HEAD
-	case V4L2_CID_MPEG_VIDEO_H264_PRED_WEIGHTS:
-=======
 	case V4L2_CID_STATELESS_H264_PRED_WEIGHTS:
->>>>>>> f642729d
 		*type = V4L2_CTRL_TYPE_H264_PRED_WEIGHTS;
 		break;
 	case V4L2_CID_MPEG_VIDEO_VP8_FRAME_HEADER:
@@ -1839,13 +1824,10 @@
 {
 	struct v4l2_ctrl_mpeg2_slice_params *p_mpeg2_slice_params;
 	struct v4l2_ctrl_vp8_frame_header *p_vp8_frame_header;
-<<<<<<< HEAD
-=======
 	struct v4l2_ctrl_fwht_params *p_fwht_params;
 	struct v4l2_ctrl_h264_sps *p_h264_sps;
 	struct v4l2_ctrl_h264_pps *p_h264_pps;
 	struct v4l2_ctrl_h264_pred_weights *p_h264_pred_weights;
->>>>>>> f642729d
 	struct v4l2_ctrl_h264_slice_params *p_h264_slice_params;
 	struct v4l2_ctrl_h264_decode_params *p_h264_dec_params;
 	struct v4l2_ctrl_hevc_sps *p_hevc_sps;
@@ -2004,9 +1986,6 @@
 		break;
 
 	case V4L2_CTRL_TYPE_H264_SCALING_MATRIX:
-<<<<<<< HEAD
-	case V4L2_CTRL_TYPE_H264_PRED_WEIGHTS:
-=======
 		break;
 
 	case V4L2_CTRL_TYPE_H264_PRED_WEIGHTS:
@@ -2016,14 +1995,11 @@
 			return -EINVAL;
 		if (p_h264_pred_weights->chroma_log2_weight_denom > 7)
 			return -EINVAL;
->>>>>>> f642729d
 		break;
 
 	case V4L2_CTRL_TYPE_H264_SLICE_PARAMS:
 		p_h264_slice_params = p;
 
-<<<<<<< HEAD
-=======
 		if (p_h264_slice_params->slice_type != V4L2_H264_SLICE_TYPE_B)
 			p_h264_slice_params->flags &=
 				~V4L2_H264_SLICE_FLAG_DIRECT_SPATIAL_MV_PRED;
@@ -2053,18 +2029,14 @@
 		if (p_h264_slice_params->num_ref_idx_l1_active_minus1 >
 		    (V4L2_H264_REF_LIST_LEN - 1))
 			return -EINVAL;
->>>>>>> f642729d
 		zero_reserved(*p_h264_slice_params);
 		break;
 
 	case V4L2_CTRL_TYPE_H264_DECODE_PARAMS:
 		p_h264_dec_params = p;
 
-<<<<<<< HEAD
-=======
 		if (p_h264_dec_params->nal_ref_idc > 3)
 			return -EINVAL;
->>>>>>> f642729d
 		for (i = 0; i < V4L2_H264_NUM_DPB_ENTRIES; i++) {
 			struct v4l2_h264_dpb_entry *dpb_entry =
 				&p_h264_dec_params->dpb[i];
