// SPDX-License-Identifier: GPL-2.0-only
/*
 * Copyright (c) 2012-2016, The Linux Foundation. All rights reserved.
 * Copyright (C) 2017 Linaro Ltd.
 */
#include <linux/clk.h>
#include <linux/module.h>
#include <linux/mod_devicetable.h>
#include <linux/platform_device.h>
#include <linux/pm_runtime.h>
#include <linux/slab.h>
#include <media/v4l2-ioctl.h>
#include <media/v4l2-event.h>
#include <media/v4l2-ctrls.h>
#include <media/v4l2-mem2mem.h>
#include <media/videobuf2-dma-contig.h>

#include "hfi_venus_io.h"
#include "hfi_parser.h"
#include "core.h"
#include "helpers.h"
#include "vdec.h"
#include "pm_helpers.h"

/*
 * Three resons to keep MPLANE formats (despite that the number of planes
 * currently is one):
 * - the MPLANE formats allow only one plane to be used
 * - the downstream driver use MPLANE formats too
 * - future firmware versions could add support for >1 planes
 */
static const struct venus_format vdec_formats[] = {
	{
		.pixfmt = V4L2_PIX_FMT_NV12,
		.num_planes = 1,
		.type = V4L2_BUF_TYPE_VIDEO_CAPTURE_MPLANE,
	}, {
		.pixfmt = V4L2_PIX_FMT_MPEG4,
		.num_planes = 1,
		.type = V4L2_BUF_TYPE_VIDEO_OUTPUT_MPLANE,
		.flags = V4L2_FMT_FLAG_DYN_RESOLUTION,
	}, {
		.pixfmt = V4L2_PIX_FMT_MPEG2,
		.num_planes = 1,
		.type = V4L2_BUF_TYPE_VIDEO_OUTPUT_MPLANE,
		.flags = V4L2_FMT_FLAG_DYN_RESOLUTION,
	}, {
		.pixfmt = V4L2_PIX_FMT_H263,
		.num_planes = 1,
		.type = V4L2_BUF_TYPE_VIDEO_OUTPUT_MPLANE,
		.flags = V4L2_FMT_FLAG_DYN_RESOLUTION,
	}, {
		.pixfmt = V4L2_PIX_FMT_VC1_ANNEX_G,
		.num_planes = 1,
		.type = V4L2_BUF_TYPE_VIDEO_OUTPUT_MPLANE,
		.flags = V4L2_FMT_FLAG_DYN_RESOLUTION,
	}, {
		.pixfmt = V4L2_PIX_FMT_VC1_ANNEX_L,
		.num_planes = 1,
		.type = V4L2_BUF_TYPE_VIDEO_OUTPUT_MPLANE,
		.flags = V4L2_FMT_FLAG_DYN_RESOLUTION,
	}, {
		.pixfmt = V4L2_PIX_FMT_H264,
		.num_planes = 1,
		.type = V4L2_BUF_TYPE_VIDEO_OUTPUT_MPLANE,
		.flags = V4L2_FMT_FLAG_DYN_RESOLUTION,
	}, {
		.pixfmt = V4L2_PIX_FMT_VP8,
		.num_planes = 1,
		.type = V4L2_BUF_TYPE_VIDEO_OUTPUT_MPLANE,
		.flags = V4L2_FMT_FLAG_DYN_RESOLUTION,
	}, {
		.pixfmt = V4L2_PIX_FMT_VP9,
		.num_planes = 1,
		.type = V4L2_BUF_TYPE_VIDEO_OUTPUT_MPLANE,
		.flags = V4L2_FMT_FLAG_DYN_RESOLUTION,
	}, {
		.pixfmt = V4L2_PIX_FMT_XVID,
		.num_planes = 1,
		.type = V4L2_BUF_TYPE_VIDEO_OUTPUT_MPLANE,
		.flags = V4L2_FMT_FLAG_DYN_RESOLUTION,
	}, {
		.pixfmt = V4L2_PIX_FMT_HEVC,
		.num_planes = 1,
		.type = V4L2_BUF_TYPE_VIDEO_OUTPUT_MPLANE,
		.flags = V4L2_FMT_FLAG_DYN_RESOLUTION,
	},
};

static const struct venus_format *
find_format(struct venus_inst *inst, u32 pixfmt, u32 type)
{
	const struct venus_format *fmt = vdec_formats;
	unsigned int size = ARRAY_SIZE(vdec_formats);
	unsigned int i;

	for (i = 0; i < size; i++) {
		if (fmt[i].pixfmt == pixfmt)
			break;
	}

	if (i == size || fmt[i].type != type)
		return NULL;

	if (type == V4L2_BUF_TYPE_VIDEO_OUTPUT_MPLANE &&
	    !venus_helper_check_codec(inst, fmt[i].pixfmt))
		return NULL;

	return &fmt[i];
}

static const struct venus_format *
find_format_by_index(struct venus_inst *inst, unsigned int index, u32 type)
{
	const struct venus_format *fmt = vdec_formats;
	unsigned int size = ARRAY_SIZE(vdec_formats);
	unsigned int i, k = 0;

	if (index > size)
		return NULL;

	for (i = 0; i < size; i++) {
		bool valid;

		if (fmt[i].type != type)
			continue;
		valid = type != V4L2_BUF_TYPE_VIDEO_OUTPUT_MPLANE ||
			venus_helper_check_codec(inst, fmt[i].pixfmt);
		if (k == index && valid)
			break;
		if (valid)
			k++;
	}

	if (i == size)
		return NULL;

	return &fmt[i];
}

static const struct venus_format *
vdec_try_fmt_common(struct venus_inst *inst, struct v4l2_format *f)
{
	struct v4l2_pix_format_mplane *pixmp = &f->fmt.pix_mp;
	struct v4l2_plane_pix_format *pfmt = pixmp->plane_fmt;
	const struct venus_format *fmt;
	u32 szimage;

	memset(pfmt[0].reserved, 0, sizeof(pfmt[0].reserved));
	memset(pixmp->reserved, 0, sizeof(pixmp->reserved));

	fmt = find_format(inst, pixmp->pixelformat, f->type);
	if (!fmt) {
		if (f->type == V4L2_BUF_TYPE_VIDEO_CAPTURE_MPLANE)
			pixmp->pixelformat = V4L2_PIX_FMT_NV12;
		else if (f->type == V4L2_BUF_TYPE_VIDEO_OUTPUT_MPLANE)
			pixmp->pixelformat = V4L2_PIX_FMT_H264;
		else
			return NULL;
		fmt = find_format(inst, pixmp->pixelformat, f->type);
	}

	pixmp->width = clamp(pixmp->width, frame_width_min(inst),
			     frame_width_max(inst));
	pixmp->height = clamp(pixmp->height, frame_height_min(inst),
			      frame_height_max(inst));

	if (f->type == V4L2_BUF_TYPE_VIDEO_CAPTURE_MPLANE)
		pixmp->height = ALIGN(pixmp->height, 32);

	if (pixmp->field == V4L2_FIELD_ANY)
		pixmp->field = V4L2_FIELD_NONE;
	pixmp->num_planes = fmt->num_planes;
	pixmp->flags = 0;

	szimage = venus_helper_get_framesz(pixmp->pixelformat, pixmp->width,
					   pixmp->height);

	if (f->type == V4L2_BUF_TYPE_VIDEO_CAPTURE_MPLANE) {
		pfmt[0].sizeimage = szimage;
		pfmt[0].bytesperline = ALIGN(pixmp->width, 128);
	} else {
		pfmt[0].sizeimage = clamp_t(u32, pfmt[0].sizeimage, 0, SZ_8M);
		pfmt[0].sizeimage = max(pfmt[0].sizeimage, szimage);
		pfmt[0].bytesperline = 0;
	}

	return fmt;
}

static int vdec_try_fmt(struct file *file, void *fh, struct v4l2_format *f)
{
	struct venus_inst *inst = to_inst(file);

	vdec_try_fmt_common(inst, f);

	return 0;
}

static int vdec_check_src_change(struct venus_inst *inst)
{
	int ret;

	if (inst->subscriptions & V4L2_EVENT_SOURCE_CHANGE &&
	    inst->codec_state == VENUS_DEC_STATE_INIT &&
	    !inst->reconfig)
		return -EINVAL;

	if (inst->subscriptions & V4L2_EVENT_SOURCE_CHANGE)
		return 0;

	/*
	 * The code snippet below is a workaround for backward compatibility
	 * with applications which doesn't support V4L2 events. It will be
	 * dropped in future once those applications are fixed.
	 */

	if (inst->codec_state != VENUS_DEC_STATE_INIT)
		goto done;

	ret = wait_event_timeout(inst->reconf_wait, inst->reconfig,
				 msecs_to_jiffies(100));
	if (!ret)
		return -EINVAL;

	if (!(inst->codec_state == VENUS_DEC_STATE_CAPTURE_SETUP) ||
	    !inst->reconfig)
		dev_dbg(inst->core->dev, VDBGH "wrong state\n");

done:
	return 0;
}

static int vdec_g_fmt(struct file *file, void *fh, struct v4l2_format *f)
{
	struct venus_inst *inst = to_inst(file);
	const struct venus_format *fmt = NULL;
	struct v4l2_pix_format_mplane *pixmp = &f->fmt.pix_mp;
	int ret;

	if (f->type == V4L2_BUF_TYPE_VIDEO_CAPTURE_MPLANE)
		fmt = inst->fmt_cap;
	else if (f->type == V4L2_BUF_TYPE_VIDEO_OUTPUT_MPLANE)
		fmt = inst->fmt_out;

	if (f->type == V4L2_BUF_TYPE_VIDEO_CAPTURE_MPLANE) {
		ret = vdec_check_src_change(inst);
		if (ret)
			return ret;
	}

	pixmp->pixelformat = fmt->pixfmt;

	if (f->type == V4L2_BUF_TYPE_VIDEO_CAPTURE_MPLANE) {
		pixmp->width = inst->width;
		pixmp->height = inst->height;
		pixmp->colorspace = inst->colorspace;
		pixmp->ycbcr_enc = inst->ycbcr_enc;
		pixmp->quantization = inst->quantization;
		pixmp->xfer_func = inst->xfer_func;
	} else if (f->type == V4L2_BUF_TYPE_VIDEO_OUTPUT_MPLANE) {
		pixmp->width = inst->out_width;
		pixmp->height = inst->out_height;
	}

	vdec_try_fmt_common(inst, f);

	return 0;
}

static int vdec_s_fmt(struct file *file, void *fh, struct v4l2_format *f)
{
	struct venus_inst *inst = to_inst(file);
	struct v4l2_pix_format_mplane *pixmp = &f->fmt.pix_mp;
	struct v4l2_pix_format_mplane orig_pixmp;
	const struct venus_format *fmt;
	struct v4l2_format format;
	u32 pixfmt_out = 0, pixfmt_cap = 0;
	struct vb2_queue *q;

	q = v4l2_m2m_get_vq(inst->m2m_ctx, f->type);
	if (!q)
		return -EINVAL;

	if (vb2_is_busy(q))
		return -EBUSY;

	orig_pixmp = *pixmp;

	fmt = vdec_try_fmt_common(inst, f);

	if (f->type == V4L2_BUF_TYPE_VIDEO_OUTPUT_MPLANE) {
		pixfmt_out = pixmp->pixelformat;
		pixfmt_cap = inst->fmt_cap->pixfmt;
	} else if (f->type == V4L2_BUF_TYPE_VIDEO_CAPTURE_MPLANE) {
		pixfmt_cap = pixmp->pixelformat;
		pixfmt_out = inst->fmt_out->pixfmt;
	}

	memset(&format, 0, sizeof(format));

	format.type = V4L2_BUF_TYPE_VIDEO_OUTPUT_MPLANE;
	format.fmt.pix_mp.pixelformat = pixfmt_out;
	format.fmt.pix_mp.width = orig_pixmp.width;
	format.fmt.pix_mp.height = orig_pixmp.height;
	vdec_try_fmt_common(inst, &format);

	if (f->type == V4L2_BUF_TYPE_VIDEO_OUTPUT_MPLANE) {
		inst->out_width = format.fmt.pix_mp.width;
		inst->out_height = format.fmt.pix_mp.height;
		inst->colorspace = pixmp->colorspace;
		inst->ycbcr_enc = pixmp->ycbcr_enc;
		inst->quantization = pixmp->quantization;
		inst->xfer_func = pixmp->xfer_func;
		inst->input_buf_size = pixmp->plane_fmt[0].sizeimage;
	}

	memset(&format, 0, sizeof(format));

	format.type = V4L2_BUF_TYPE_VIDEO_CAPTURE_MPLANE;
	format.fmt.pix_mp.pixelformat = pixfmt_cap;
	format.fmt.pix_mp.width = orig_pixmp.width;
	format.fmt.pix_mp.height = orig_pixmp.height;
	vdec_try_fmt_common(inst, &format);

	inst->width = format.fmt.pix_mp.width;
	inst->height = format.fmt.pix_mp.height;
	inst->crop.top = 0;
	inst->crop.left = 0;
	inst->crop.width = inst->width;
	inst->crop.height = inst->height;

	if (f->type == V4L2_BUF_TYPE_VIDEO_OUTPUT_MPLANE)
		inst->fmt_out = fmt;
	else if (f->type == V4L2_BUF_TYPE_VIDEO_CAPTURE_MPLANE)
		inst->fmt_cap = fmt;

	return 0;
}

static int
vdec_g_selection(struct file *file, void *fh, struct v4l2_selection *s)
{
	struct venus_inst *inst = to_inst(file);

	if (s->type != V4L2_BUF_TYPE_VIDEO_CAPTURE &&
	    s->type != V4L2_BUF_TYPE_VIDEO_OUTPUT)
		return -EINVAL;

	s->r.top = 0;
	s->r.left = 0;

	switch (s->target) {
	case V4L2_SEL_TGT_CROP_BOUNDS:
	case V4L2_SEL_TGT_CROP_DEFAULT:
	case V4L2_SEL_TGT_CROP:
		if (s->type != V4L2_BUF_TYPE_VIDEO_OUTPUT)
			return -EINVAL;
		s->r.width = inst->out_width;
		s->r.height = inst->out_height;
		break;
	case V4L2_SEL_TGT_COMPOSE_BOUNDS:
	case V4L2_SEL_TGT_COMPOSE_PADDED:
		if (s->type != V4L2_BUF_TYPE_VIDEO_CAPTURE)
			return -EINVAL;
		s->r.width = inst->width;
		s->r.height = inst->height;
		break;
	case V4L2_SEL_TGT_COMPOSE_DEFAULT:
	case V4L2_SEL_TGT_COMPOSE:
		if (s->type != V4L2_BUF_TYPE_VIDEO_CAPTURE)
			return -EINVAL;
		s->r = inst->crop;
		break;
	default:
		return -EINVAL;
	}

	return 0;
}

static int
vdec_querycap(struct file *file, void *fh, struct v4l2_capability *cap)
{
	strscpy(cap->driver, "qcom-venus", sizeof(cap->driver));
	strscpy(cap->card, "Qualcomm Venus video decoder", sizeof(cap->card));
	strscpy(cap->bus_info, "platform:qcom-venus", sizeof(cap->bus_info));

	return 0;
}

static int vdec_enum_fmt(struct file *file, void *fh, struct v4l2_fmtdesc *f)
{
	struct venus_inst *inst = to_inst(file);
	const struct venus_format *fmt;

	memset(f->reserved, 0, sizeof(f->reserved));

	fmt = find_format_by_index(inst, f->index, f->type);
	if (!fmt)
		return -EINVAL;

	f->pixelformat = fmt->pixfmt;
	f->flags = fmt->flags;

	return 0;
}

static int vdec_s_parm(struct file *file, void *fh, struct v4l2_streamparm *a)
{
	struct venus_inst *inst = to_inst(file);
	struct v4l2_captureparm *cap = &a->parm.capture;
	struct v4l2_fract *timeperframe = &cap->timeperframe;
	u64 us_per_frame, fps;

	if (a->type != V4L2_BUF_TYPE_VIDEO_CAPTURE_MPLANE &&
	    a->type != V4L2_BUF_TYPE_VIDEO_OUTPUT_MPLANE)
		return -EINVAL;

	memset(cap->reserved, 0, sizeof(cap->reserved));
	if (!timeperframe->denominator)
		timeperframe->denominator = inst->timeperframe.denominator;
	if (!timeperframe->numerator)
		timeperframe->numerator = inst->timeperframe.numerator;
	cap->readbuffers = 0;
	cap->extendedmode = 0;
	cap->capability = V4L2_CAP_TIMEPERFRAME;
	us_per_frame = timeperframe->numerator * (u64)USEC_PER_SEC;
	do_div(us_per_frame, timeperframe->denominator);

	if (!us_per_frame)
		return -EINVAL;

	fps = (u64)USEC_PER_SEC;
	do_div(fps, us_per_frame);

	inst->fps = fps;
	inst->timeperframe = *timeperframe;

	return 0;
}

static int vdec_enum_framesizes(struct file *file, void *fh,
				struct v4l2_frmsizeenum *fsize)
{
	struct venus_inst *inst = to_inst(file);
	const struct venus_format *fmt;

	fmt = find_format(inst, fsize->pixel_format,
			  V4L2_BUF_TYPE_VIDEO_CAPTURE_MPLANE);
	if (!fmt) {
		fmt = find_format(inst, fsize->pixel_format,
				  V4L2_BUF_TYPE_VIDEO_OUTPUT_MPLANE);
		if (!fmt)
			return -EINVAL;
	}

	if (fsize->index)
		return -EINVAL;

	fsize->type = V4L2_FRMSIZE_TYPE_STEPWISE;

	fsize->stepwise.min_width = frame_width_min(inst);
	fsize->stepwise.max_width = frame_width_max(inst);
	fsize->stepwise.step_width = frame_width_step(inst);
	fsize->stepwise.min_height = frame_height_min(inst);
	fsize->stepwise.max_height = frame_height_max(inst);
	fsize->stepwise.step_height = frame_height_step(inst);

	return 0;
}

static int vdec_subscribe_event(struct v4l2_fh *fh,
				const struct v4l2_event_subscription *sub)
{
	struct venus_inst *inst = container_of(fh, struct venus_inst, fh);
	int ret;

	switch (sub->type) {
	case V4L2_EVENT_EOS:
		return v4l2_event_subscribe(fh, sub, 2, NULL);
	case V4L2_EVENT_SOURCE_CHANGE:
		ret = v4l2_src_change_event_subscribe(fh, sub);
		if (ret)
			return ret;
		inst->subscriptions |= V4L2_EVENT_SOURCE_CHANGE;
		return 0;
	case V4L2_EVENT_CTRL:
		return v4l2_ctrl_subscribe_event(fh, sub);
	default:
		return -EINVAL;
	}
}

static int
vdec_decoder_cmd(struct file *file, void *fh, struct v4l2_decoder_cmd *cmd)
{
	struct venus_inst *inst = to_inst(file);
	struct hfi_frame_data fdata = {0};
	int ret;

	ret = v4l2_m2m_ioctl_try_decoder_cmd(file, fh, cmd);
	if (ret)
		return ret;

	mutex_lock(&inst->lock);

	if (cmd->cmd == V4L2_DEC_CMD_STOP) {
		/*
		 * Implement V4L2_DEC_CMD_STOP by enqueue an empty buffer on
		 * decoder input to signal EOS.
		 */
		if (!(inst->streamon_out && inst->streamon_cap))
			goto unlock;

		fdata.buffer_type = HFI_BUFFER_INPUT;
		fdata.flags |= HFI_BUFFERFLAG_EOS;
		fdata.device_addr = 0xdeadb000;

		ret = hfi_session_process_buf(inst, &fdata);

		if (!ret && inst->codec_state == VENUS_DEC_STATE_DECODING) {
			inst->codec_state = VENUS_DEC_STATE_DRAIN;
			inst->drain_active = true;
		}
	}

unlock:
	mutex_unlock(&inst->lock);
	return ret;
}

static const struct v4l2_ioctl_ops vdec_ioctl_ops = {
	.vidioc_querycap = vdec_querycap,
	.vidioc_enum_fmt_vid_cap = vdec_enum_fmt,
	.vidioc_enum_fmt_vid_out = vdec_enum_fmt,
	.vidioc_s_fmt_vid_cap_mplane = vdec_s_fmt,
	.vidioc_s_fmt_vid_out_mplane = vdec_s_fmt,
	.vidioc_g_fmt_vid_cap_mplane = vdec_g_fmt,
	.vidioc_g_fmt_vid_out_mplane = vdec_g_fmt,
	.vidioc_try_fmt_vid_cap_mplane = vdec_try_fmt,
	.vidioc_try_fmt_vid_out_mplane = vdec_try_fmt,
	.vidioc_g_selection = vdec_g_selection,
	.vidioc_reqbufs = v4l2_m2m_ioctl_reqbufs,
	.vidioc_querybuf = v4l2_m2m_ioctl_querybuf,
	.vidioc_create_bufs = v4l2_m2m_ioctl_create_bufs,
	.vidioc_prepare_buf = v4l2_m2m_ioctl_prepare_buf,
	.vidioc_qbuf = v4l2_m2m_ioctl_qbuf,
	.vidioc_expbuf = v4l2_m2m_ioctl_expbuf,
	.vidioc_dqbuf = v4l2_m2m_ioctl_dqbuf,
	.vidioc_streamon = v4l2_m2m_ioctl_streamon,
	.vidioc_streamoff = v4l2_m2m_ioctl_streamoff,
	.vidioc_s_parm = vdec_s_parm,
	.vidioc_enum_framesizes = vdec_enum_framesizes,
	.vidioc_subscribe_event = vdec_subscribe_event,
	.vidioc_unsubscribe_event = v4l2_event_unsubscribe,
	.vidioc_try_decoder_cmd = v4l2_m2m_ioctl_try_decoder_cmd,
	.vidioc_decoder_cmd = vdec_decoder_cmd,
};

static int vdec_pm_get(struct venus_inst *inst)
{
	struct venus_core *core = inst->core;
	struct device *dev = core->dev_dec;
	int ret;

	mutex_lock(&core->pm_lock);
	ret = pm_runtime_get_sync(dev);
	mutex_unlock(&core->pm_lock);

	return ret < 0 ? ret : 0;
}

static int vdec_pm_put(struct venus_inst *inst, bool autosuspend)
{
	struct venus_core *core = inst->core;
	struct device *dev = core->dev_dec;
	int ret;

	mutex_lock(&core->pm_lock);

	if (autosuspend)
		ret = pm_runtime_put_autosuspend(dev);
	else
		ret = pm_runtime_put_sync(dev);

	mutex_unlock(&core->pm_lock);

	return ret < 0 ? ret : 0;
}

static int vdec_pm_get_put(struct venus_inst *inst)
{
	struct venus_core *core = inst->core;
	struct device *dev = core->dev_dec;
	int ret = 0;

	mutex_lock(&core->pm_lock);

	if (pm_runtime_suspended(dev)) {
		ret = pm_runtime_get_sync(dev);
		if (ret < 0)
			goto error;

		ret = pm_runtime_put_autosuspend(dev);
	}

error:
	mutex_unlock(&core->pm_lock);

	return ret < 0 ? ret : 0;
}

static void vdec_pm_touch(struct venus_inst *inst)
{
	pm_runtime_mark_last_busy(inst->core->dev_dec);
}

static int vdec_set_properties(struct venus_inst *inst)
{
	struct vdec_controls *ctr = &inst->controls.dec;
	struct hfi_enable en = { .enable = 1 };
	u32 ptype;
	int ret;

	if (ctr->post_loop_deb_mode) {
		ptype = HFI_PROPERTY_CONFIG_VDEC_POST_LOOP_DEBLOCKER;
		ret = hfi_session_set_property(inst, ptype, &en);
		if (ret)
			return ret;
	}

	return 0;
}

#define is_ubwc_fmt(fmt) (!!((fmt) & HFI_COLOR_FORMAT_UBWC_BASE))

static int vdec_output_conf(struct venus_inst *inst)
{
	struct venus_core *core = inst->core;
	struct hfi_enable en = { .enable = 1 };
	struct hfi_buffer_requirements bufreq;
	u32 width = inst->out_width;
	u32 height = inst->out_height;
	u32 out_fmt, out2_fmt;
	bool ubwc = false;
	u32 ptype;
	int ret;

	ret = venus_helper_set_work_mode(inst, VIDC_WORK_MODE_2);
	if (ret)
		return ret;

	if (core->res->hfi_version == HFI_VERSION_1XX) {
		ptype = HFI_PROPERTY_PARAM_VDEC_CONTINUE_DATA_TRANSFER;
		ret = hfi_session_set_property(inst, ptype, &en);
		if (ret)
			return ret;
	}

	/* Force searching UBWC formats for bigger then HD resolutions */
	if (width > 1920 && height > ALIGN(1080, 32))
		ubwc = true;

	/* For Venus v4 UBWC format is mandatory */
	if (IS_V4(core))
		ubwc = true;

	ret = venus_helper_get_out_fmts(inst, inst->fmt_cap->pixfmt, &out_fmt,
					&out2_fmt, ubwc);
	if (ret)
		return ret;

	inst->output_buf_size =
			venus_helper_get_framesz_raw(out_fmt, width, height);
	inst->output2_buf_size =
			venus_helper_get_framesz_raw(out2_fmt, width, height);

	if (is_ubwc_fmt(out_fmt)) {
		inst->opb_buftype = HFI_BUFFER_OUTPUT2;
		inst->opb_fmt = out2_fmt;
		inst->dpb_buftype = HFI_BUFFER_OUTPUT;
		inst->dpb_fmt = out_fmt;
	} else if (is_ubwc_fmt(out2_fmt)) {
		inst->opb_buftype = HFI_BUFFER_OUTPUT;
		inst->opb_fmt = out_fmt;
		inst->dpb_buftype = HFI_BUFFER_OUTPUT2;
		inst->dpb_fmt = out2_fmt;
	} else {
		inst->opb_buftype = HFI_BUFFER_OUTPUT;
		inst->opb_fmt = out_fmt;
		inst->dpb_buftype = 0;
		inst->dpb_fmt = 0;
	}

	ret = venus_helper_set_raw_format(inst, inst->opb_fmt,
					  inst->opb_buftype);
	if (ret)
		return ret;

	if (inst->dpb_fmt) {
		ret = venus_helper_set_multistream(inst, false, true);
		if (ret)
			return ret;

		ret = venus_helper_set_raw_format(inst, inst->dpb_fmt,
						  inst->dpb_buftype);
		if (ret)
			return ret;

		ret = venus_helper_set_output_resolution(inst, width, height,
							 HFI_BUFFER_OUTPUT2);
		if (ret)
			return ret;
	}

	if (IS_V3(core) || IS_V4(core)) {
		ret = venus_helper_get_bufreq(inst, HFI_BUFFER_OUTPUT, &bufreq);
		if (ret)
			return ret;

		if (bufreq.size > inst->output_buf_size)
			return -EINVAL;

		if (inst->dpb_fmt) {
			ret = venus_helper_get_bufreq(inst, HFI_BUFFER_OUTPUT2,
						      &bufreq);
			if (ret)
				return ret;

			if (bufreq.size > inst->output2_buf_size)
				return -EINVAL;
		}

		if (inst->output2_buf_size) {
			ret = venus_helper_set_bufsize(inst,
						       inst->output2_buf_size,
						       HFI_BUFFER_OUTPUT2);
			if (ret)
				return ret;
		}

		if (inst->output_buf_size) {
			ret = venus_helper_set_bufsize(inst,
						       inst->output_buf_size,
						       HFI_BUFFER_OUTPUT);
			if (ret)
				return ret;
		}
	}

	ret = venus_helper_set_dyn_bufmode(inst);
	if (ret)
		return ret;

	return 0;
}

static int vdec_session_init(struct venus_inst *inst)
{
	int ret;

	ret = venus_helper_session_init(inst);
	if (ret == -EALREADY)
		return 0;
	else if (ret)
		return ret;

	ret = venus_helper_set_input_resolution(inst, frame_width_min(inst),
						frame_height_min(inst));
	if (ret)
		goto deinit;

	return 0;
deinit:
	hfi_session_deinit(inst);
	return ret;
}

static int vdec_num_buffers(struct venus_inst *inst, unsigned int *in_num,
			    unsigned int *out_num)
{
	enum hfi_version ver = inst->core->res->hfi_version;
	struct hfi_buffer_requirements bufreq;
	int ret;

	*in_num = *out_num = 0;

	ret = venus_helper_get_bufreq(inst, HFI_BUFFER_INPUT, &bufreq);
	if (ret)
		return ret;

	*in_num = HFI_BUFREQ_COUNT_MIN(&bufreq, ver);

	ret = venus_helper_get_bufreq(inst, HFI_BUFFER_OUTPUT, &bufreq);
	if (ret)
		return ret;

	*out_num = HFI_BUFREQ_COUNT_MIN(&bufreq, ver);

	return 0;
}

static int vdec_queue_setup(struct vb2_queue *q,
			    unsigned int *num_buffers, unsigned int *num_planes,
			    unsigned int sizes[], struct device *alloc_devs[])
{
	struct venus_inst *inst = vb2_get_drv_priv(q);
	unsigned int in_num, out_num;
	int ret = 0;

	if (*num_planes) {
		unsigned int output_buf_size = venus_helper_get_opb_size(inst);

		if (q->type == V4L2_BUF_TYPE_VIDEO_OUTPUT_MPLANE &&
		    *num_planes != inst->fmt_out->num_planes)
			return -EINVAL;

		if (q->type == V4L2_BUF_TYPE_VIDEO_CAPTURE_MPLANE &&
		    *num_planes != inst->fmt_cap->num_planes)
			return -EINVAL;

		if (q->type == V4L2_BUF_TYPE_VIDEO_OUTPUT_MPLANE &&
		    sizes[0] < inst->input_buf_size)
			return -EINVAL;

		if (q->type == V4L2_BUF_TYPE_VIDEO_CAPTURE_MPLANE &&
		    sizes[0] < output_buf_size)
			return -EINVAL;

		return 0;
	}

	ret = vdec_pm_get(inst);
	if (ret)
		return ret;

	ret = vdec_session_init(inst);
	if (ret)
		goto put_power;

	ret = vdec_num_buffers(inst, &in_num, &out_num);
	if (ret)
		goto put_power;

	ret = vdec_pm_put(inst, false);
	if (ret)
		return ret;

	switch (q->type) {
	case V4L2_BUF_TYPE_VIDEO_OUTPUT_MPLANE:
		*num_planes = inst->fmt_out->num_planes;
		sizes[0] = venus_helper_get_framesz(inst->fmt_out->pixfmt,
						    inst->out_width,
						    inst->out_height);
		sizes[0] = max(sizes[0], inst->input_buf_size);
		inst->input_buf_size = sizes[0];
		*num_buffers = max(*num_buffers, in_num);
		inst->num_input_bufs = *num_buffers;
		inst->num_output_bufs = out_num;
		break;
	case V4L2_BUF_TYPE_VIDEO_CAPTURE_MPLANE:
		*num_planes = inst->fmt_cap->num_planes;
		sizes[0] = venus_helper_get_framesz(inst->fmt_cap->pixfmt,
						    inst->width,
						    inst->height);
		inst->output_buf_size = sizes[0];
		*num_buffers = max(*num_buffers, out_num);
		inst->num_output_bufs = *num_buffers;

		mutex_lock(&inst->lock);
		if (inst->codec_state == VENUS_DEC_STATE_CAPTURE_SETUP)
			inst->codec_state = VENUS_DEC_STATE_STOPPED;
		mutex_unlock(&inst->lock);
		break;
	default:
		ret = -EINVAL;
		break;
	}

	return ret;

put_power:
	vdec_pm_put(inst, false);
	return ret;
}

static int vdec_verify_conf(struct venus_inst *inst)
{
	enum hfi_version ver = inst->core->res->hfi_version;
	struct hfi_buffer_requirements bufreq;
	int ret;

	if (!inst->num_input_bufs || !inst->num_output_bufs)
		return -EINVAL;

	ret = venus_helper_get_bufreq(inst, HFI_BUFFER_OUTPUT, &bufreq);
	if (ret)
		return ret;

	if (inst->num_output_bufs < bufreq.count_actual ||
	    inst->num_output_bufs < HFI_BUFREQ_COUNT_MIN(&bufreq, ver))
		return -EINVAL;

	ret = venus_helper_get_bufreq(inst, HFI_BUFFER_INPUT, &bufreq);
	if (ret)
		return ret;

	if (inst->num_input_bufs < HFI_BUFREQ_COUNT_MIN(&bufreq, ver))
		return -EINVAL;

	return 0;
}

static int vdec_start_capture(struct venus_inst *inst)
{
	int ret;

	if (!inst->streamon_out)
		return 0;

	if (inst->codec_state == VENUS_DEC_STATE_DECODING) {
		if (inst->reconfig)
			goto reconfigure;

		venus_helper_queue_dpb_bufs(inst);
		venus_helper_process_initial_cap_bufs(inst);
		inst->streamon_cap = 1;
		return 0;
	}

	if (inst->codec_state != VENUS_DEC_STATE_STOPPED)
		return 0;

reconfigure:
	ret = vdec_output_conf(inst);
	if (ret)
		return ret;

	ret = venus_helper_set_num_bufs(inst, inst->num_input_bufs,
					VB2_MAX_FRAME, VB2_MAX_FRAME);
	if (ret)
		return ret;

	ret = venus_helper_intbufs_realloc(inst);
	if (ret)
		goto err;

	ret = venus_helper_alloc_dpb_bufs(inst);
	if (ret)
		goto err;

	ret = venus_helper_queue_dpb_bufs(inst);
	if (ret)
		goto free_dpb_bufs;

	ret = venus_helper_process_initial_cap_bufs(inst);
	if (ret)
		goto free_dpb_bufs;

	venus_pm_load_scale(inst);

	inst->next_buf_last = false;

	ret = hfi_session_continue(inst);
	if (ret)
		goto free_dpb_bufs;

	inst->codec_state = VENUS_DEC_STATE_DECODING;

	if (inst->drain_active)
		inst->codec_state = VENUS_DEC_STATE_DRAIN;

	inst->streamon_cap = 1;
	inst->sequence_cap = 0;
	inst->reconfig = false;
	inst->drain_active = false;

	return 0;

free_dpb_bufs:
	venus_helper_free_dpb_bufs(inst);
err:
	return ret;
}

static int vdec_start_output(struct venus_inst *inst)
{
	int ret;

	if (inst->codec_state == VENUS_DEC_STATE_SEEK) {
		ret = venus_helper_process_initial_out_bufs(inst);
		if (inst->next_buf_last)
			inst->codec_state = VENUS_DEC_STATE_DRC;
		else
			inst->codec_state = VENUS_DEC_STATE_DECODING;
		goto done;
	}

	if (inst->codec_state == VENUS_DEC_STATE_INIT ||
	    inst->codec_state == VENUS_DEC_STATE_CAPTURE_SETUP) {
		ret = venus_helper_process_initial_out_bufs(inst);
		goto done;
	}

	if (inst->codec_state != VENUS_DEC_STATE_DEINIT)
		return -EINVAL;

	venus_helper_init_instance(inst);
	inst->sequence_out = 0;
	inst->reconfig = false;
	inst->next_buf_last = false;

	ret = vdec_set_properties(inst);
	if (ret)
		return ret;

	ret = vdec_output_conf(inst);
	if (ret)
		return ret;

	ret = vdec_verify_conf(inst);
	if (ret)
		return ret;

	ret = venus_helper_set_num_bufs(inst, inst->num_input_bufs,
					VB2_MAX_FRAME, VB2_MAX_FRAME);
	if (ret)
		return ret;

	ret = venus_helper_vb2_start_streaming(inst);
	if (ret)
		return ret;

	ret = venus_helper_process_initial_out_bufs(inst);
	if (ret)
		return ret;

	inst->codec_state = VENUS_DEC_STATE_INIT;

done:
	inst->streamon_out = 1;
	return ret;
}

static int vdec_start_streaming(struct vb2_queue *q, unsigned int count)
{
	struct venus_inst *inst = vb2_get_drv_priv(q);
	int ret;

	mutex_lock(&inst->lock);

	if (q->type == V4L2_BUF_TYPE_VIDEO_CAPTURE_MPLANE) {
		ret = vdec_start_capture(inst);
	} else {
		ret = vdec_pm_get(inst);
		if (ret)
			goto error;

		ret = venus_pm_acquire_core(inst);
		if (ret)
			goto put_power;

		ret = vdec_pm_put(inst, true);
		if (ret)
			goto error;

		ret = vdec_start_output(inst);
	}

	if (ret)
		goto error;

	mutex_unlock(&inst->lock);
	return 0;

put_power:
	vdec_pm_put(inst, false);
error:
	venus_helper_buffers_done(inst, q->type, VB2_BUF_STATE_QUEUED);
	mutex_unlock(&inst->lock);
	return ret;
}

static void vdec_cancel_dst_buffers(struct venus_inst *inst)
{
	struct vb2_v4l2_buffer *buf;

	while ((buf = v4l2_m2m_dst_buf_remove(inst->m2m_ctx)))
		v4l2_m2m_buf_done(buf, VB2_BUF_STATE_ERROR);
}

static int vdec_stop_capture(struct venus_inst *inst)
{
	int ret = 0;

	switch (inst->codec_state) {
	case VENUS_DEC_STATE_DECODING:
		ret = hfi_session_flush(inst, HFI_FLUSH_ALL, true);
		fallthrough;
	case VENUS_DEC_STATE_DRAIN:
		inst->codec_state = VENUS_DEC_STATE_STOPPED;
		inst->drain_active = false;
		fallthrough;
	case VENUS_DEC_STATE_SEEK:
		vdec_cancel_dst_buffers(inst);
		break;
	case VENUS_DEC_STATE_DRC:
		ret = hfi_session_flush(inst, HFI_FLUSH_OUTPUT, true);
		inst->codec_state = VENUS_DEC_STATE_CAPTURE_SETUP;
		venus_helper_free_dpb_bufs(inst);
		break;
	default:
		break;
	}

	return ret;
}

static int vdec_stop_output(struct venus_inst *inst)
{
	int ret = 0;

	switch (inst->codec_state) {
	case VENUS_DEC_STATE_DECODING:
	case VENUS_DEC_STATE_DRAIN:
	case VENUS_DEC_STATE_STOPPED:
	case VENUS_DEC_STATE_DRC:
		ret = hfi_session_flush(inst, HFI_FLUSH_ALL, true);
		inst->codec_state = VENUS_DEC_STATE_SEEK;
		break;
	case VENUS_DEC_STATE_INIT:
	case VENUS_DEC_STATE_CAPTURE_SETUP:
		ret = hfi_session_flush(inst, HFI_FLUSH_INPUT, true);
		break;
	default:
		break;
	}

	return ret;
}

static void vdec_stop_streaming(struct vb2_queue *q)
{
	struct venus_inst *inst = vb2_get_drv_priv(q);
	int ret = -EINVAL;

	mutex_lock(&inst->lock);

	if (q->type == V4L2_BUF_TYPE_VIDEO_CAPTURE_MPLANE)
		ret = vdec_stop_capture(inst);
	else
		ret = vdec_stop_output(inst);

	venus_helper_buffers_done(inst, q->type, VB2_BUF_STATE_ERROR);

	if (ret)
		goto unlock;

	if (q->type == V4L2_BUF_TYPE_VIDEO_OUTPUT_MPLANE)
		inst->streamon_out = 0;
	else
		inst->streamon_cap = 0;

unlock:
	mutex_unlock(&inst->lock);
}

static void vdec_session_release(struct venus_inst *inst)
{
	struct venus_core *core = inst->core;
	int ret, abort = 0;

	vdec_pm_get(inst);

	mutex_lock(&inst->lock);
	inst->codec_state = VENUS_DEC_STATE_DEINIT;

	ret = hfi_session_stop(inst);
	abort = (ret && ret != -EINVAL) ? 1 : 0;
	ret = hfi_session_unload_res(inst);
	abort = (ret && ret != -EINVAL) ? 1 : 0;
	ret = venus_helper_unregister_bufs(inst);
	abort = (ret && ret != -EINVAL) ? 1 : 0;
	ret = venus_helper_intbufs_free(inst);
	abort = (ret && ret != -EINVAL) ? 1 : 0;
	ret = hfi_session_deinit(inst);
	abort = (ret && ret != -EINVAL) ? 1 : 0;

	if (inst->session_error || core->sys_error)
		abort = 1;

	if (abort)
		hfi_session_abort(inst);

	venus_helper_free_dpb_bufs(inst);
	venus_pm_load_scale(inst);
	INIT_LIST_HEAD(&inst->registeredbufs);
	mutex_unlock(&inst->lock);

	venus_pm_release_core(inst);
	vdec_pm_put(inst, false);
}

static int vdec_buf_init(struct vb2_buffer *vb)
{
	struct venus_inst *inst = vb2_get_drv_priv(vb->vb2_queue);

	inst->buf_count++;

	return venus_helper_vb2_buf_init(vb);
}

static void vdec_buf_cleanup(struct vb2_buffer *vb)
{
	struct venus_inst *inst = vb2_get_drv_priv(vb->vb2_queue);
	struct vb2_v4l2_buffer *vbuf = to_vb2_v4l2_buffer(vb);
	struct venus_buffer *buf = to_venus_buffer(vbuf);

	mutex_lock(&inst->lock);
	if (vb->type == V4L2_BUF_TYPE_VIDEO_CAPTURE_MPLANE)
		if (!list_empty(&inst->registeredbufs))
			list_del_init(&buf->reg_list);
	mutex_unlock(&inst->lock);

	inst->buf_count--;
	if (!inst->buf_count)
		vdec_session_release(inst);
}

static void vdec_vb2_buf_queue(struct vb2_buffer *vb)
{
	struct venus_inst *inst = vb2_get_drv_priv(vb->vb2_queue);
	struct vb2_v4l2_buffer *vbuf = to_vb2_v4l2_buffer(vb);
	static const struct v4l2_event eos = { .type = V4L2_EVENT_EOS };

	vdec_pm_get_put(inst);

	mutex_lock(&inst->lock);

	if (inst->next_buf_last && V4L2_TYPE_IS_CAPTURE(vb->vb2_queue->type) &&
	    inst->codec_state == VENUS_DEC_STATE_DRC) {
		vbuf->flags |= V4L2_BUF_FLAG_LAST;
		vbuf->sequence = inst->sequence_cap++;
		vbuf->field = V4L2_FIELD_NONE;
		vb2_set_plane_payload(vb, 0, 0);
		v4l2_m2m_buf_done(vbuf, VB2_BUF_STATE_DONE);
		v4l2_event_queue_fh(&inst->fh, &eos);
		inst->next_buf_last = false;
		mutex_unlock(&inst->lock);
		return;
	}

	venus_helper_vb2_buf_queue(vb);
	mutex_unlock(&inst->lock);
}

static const struct vb2_ops vdec_vb2_ops = {
	.queue_setup = vdec_queue_setup,
	.buf_init = vdec_buf_init,
	.buf_cleanup = vdec_buf_cleanup,
	.buf_prepare = venus_helper_vb2_buf_prepare,
	.start_streaming = vdec_start_streaming,
	.stop_streaming = vdec_stop_streaming,
	.buf_queue = vdec_vb2_buf_queue,
};

static void vdec_buf_done(struct venus_inst *inst, unsigned int buf_type,
			  u32 tag, u32 bytesused, u32 data_offset, u32 flags,
			  u32 hfi_flags, u64 timestamp_us)
{
	enum vb2_buffer_state state = VB2_BUF_STATE_DONE;
	struct vb2_v4l2_buffer *vbuf;
	struct vb2_buffer *vb;
	unsigned int type;

	vdec_pm_touch(inst);

	if (buf_type == HFI_BUFFER_INPUT)
		type = V4L2_BUF_TYPE_VIDEO_OUTPUT_MPLANE;
	else
		type = V4L2_BUF_TYPE_VIDEO_CAPTURE_MPLANE;

	vbuf = venus_helper_find_buf(inst, type, tag);
	if (!vbuf)
		return;

	vbuf->flags = flags;
	vbuf->field = V4L2_FIELD_NONE;
	vb = &vbuf->vb2_buf;

	if (type == V4L2_BUF_TYPE_VIDEO_CAPTURE_MPLANE) {
		vb2_set_plane_payload(vb, 0, bytesused);
		vb->planes[0].data_offset = data_offset;
		vb->timestamp = timestamp_us * NSEC_PER_USEC;
		vbuf->sequence = inst->sequence_cap++;

		if (vbuf->flags & V4L2_BUF_FLAG_LAST) {
			const struct v4l2_event ev = { .type = V4L2_EVENT_EOS };

			v4l2_event_queue_fh(&inst->fh, &ev);

			if (inst->codec_state == VENUS_DEC_STATE_DRAIN) {
				inst->drain_active = false;
				inst->codec_state = VENUS_DEC_STATE_STOPPED;
			}
		}

		if (!bytesused)
			state = VB2_BUF_STATE_ERROR;
	} else {
		vbuf->sequence = inst->sequence_out++;
	}

	venus_helper_get_ts_metadata(inst, timestamp_us, vbuf);

	if (hfi_flags & HFI_BUFFERFLAG_READONLY)
		venus_helper_acquire_buf_ref(vbuf);

	if (hfi_flags & HFI_BUFFERFLAG_DATACORRUPT)
		state = VB2_BUF_STATE_ERROR;

	if (hfi_flags & HFI_BUFFERFLAG_DROP_FRAME) {
		state = VB2_BUF_STATE_ERROR;
		vb2_set_plane_payload(vb, 0, 0);
		vb->timestamp = 0;
	}

	v4l2_m2m_buf_done(vbuf, state);
}

static void vdec_event_change(struct venus_inst *inst,
			      struct hfi_event_data *ev_data, bool sufficient)
{
	static const struct v4l2_event ev = {
		.type = V4L2_EVENT_SOURCE_CHANGE,
		.u.src_change.changes = V4L2_EVENT_SRC_CH_RESOLUTION };
	struct device *dev = inst->core->dev_dec;
	struct v4l2_format format = {};

	mutex_lock(&inst->lock);

	format.type = V4L2_BUF_TYPE_VIDEO_CAPTURE_MPLANE;
	format.fmt.pix_mp.pixelformat = inst->fmt_cap->pixfmt;
	format.fmt.pix_mp.width = ev_data->width;
	format.fmt.pix_mp.height = ev_data->height;

	vdec_try_fmt_common(inst, &format);

	inst->width = format.fmt.pix_mp.width;
	inst->height = format.fmt.pix_mp.height;
	/*
	 * Some versions of the firmware do not report crop information for
	 * all codecs. For these cases, set the crop to the coded resolution.
	 */
	if (ev_data->input_crop.width > 0 && ev_data->input_crop.height > 0) {
		inst->crop.left = ev_data->input_crop.left;
		inst->crop.top = ev_data->input_crop.top;
		inst->crop.width = ev_data->input_crop.width;
		inst->crop.height = ev_data->input_crop.height;
	} else {
		inst->crop.left = 0;
		inst->crop.top = 0;
		inst->crop.width = ev_data->width;
		inst->crop.height = ev_data->height;
	}

	inst->out_width = ev_data->width;
	inst->out_height = ev_data->height;

	if (inst->bit_depth != ev_data->bit_depth)
		inst->bit_depth = ev_data->bit_depth;

<<<<<<< HEAD
=======
	if (inst->pic_struct != ev_data->pic_struct)
		inst->pic_struct = ev_data->pic_struct;

>>>>>>> f642729d
	dev_dbg(dev, VDBGM "event %s sufficient resources (%ux%u)\n",
		sufficient ? "" : "not", ev_data->width, ev_data->height);

	switch (inst->codec_state) {
	case VENUS_DEC_STATE_INIT:
		inst->codec_state = VENUS_DEC_STATE_CAPTURE_SETUP;
		break;
	case VENUS_DEC_STATE_DECODING:
	case VENUS_DEC_STATE_DRAIN:
		inst->codec_state = VENUS_DEC_STATE_DRC;
		break;
	default:
		break;
	}

	/*
	 * The assumption is that the firmware have to return the last buffer
	 * before this event is received in the v4l2 driver. Also the firmware
	 * itself doesn't mark the last decoder output buffer with HFI EOS flag.
	 */

	if (inst->codec_state == VENUS_DEC_STATE_DRC) {
		int ret;

		inst->next_buf_last = true;

		ret = hfi_session_flush(inst, HFI_FLUSH_OUTPUT, false);
		if (ret)
			dev_dbg(dev, VDBGH "flush output error %d\n", ret);
	}

	inst->next_buf_last = true;
	inst->reconfig = true;
	v4l2_event_queue_fh(&inst->fh, &ev);
	wake_up(&inst->reconf_wait);

	mutex_unlock(&inst->lock);
}

static void vdec_event_notify(struct venus_inst *inst, u32 event,
			      struct hfi_event_data *data)
{
	struct venus_core *core = inst->core;
	struct device *dev = core->dev_dec;

	vdec_pm_touch(inst);

	switch (event) {
	case EVT_SESSION_ERROR:
		inst->session_error = true;
		dev_err(dev, "dec: event session error %x\n", inst->error);
		break;
	case EVT_SYS_EVENT_CHANGE:
		switch (data->event_type) {
		case HFI_EVENT_DATA_SEQUENCE_CHANGED_SUFFICIENT_BUF_RESOURCES:
			vdec_event_change(inst, data, true);
			break;
		case HFI_EVENT_DATA_SEQUENCE_CHANGED_INSUFFICIENT_BUF_RESOURCES:
			vdec_event_change(inst, data, false);
			break;
		case HFI_EVENT_RELEASE_BUFFER_REFERENCE:
			venus_helper_release_buf_ref(inst, data->tag);
			break;
		default:
			break;
		}
		break;
	default:
		break;
	}
}

static void vdec_flush_done(struct venus_inst *inst)
{
	dev_dbg(inst->core->dev_dec, VDBGH "flush done\n");
}

static const struct hfi_inst_ops vdec_hfi_ops = {
	.buf_done = vdec_buf_done,
	.event_notify = vdec_event_notify,
	.flush_done = vdec_flush_done,
};

static void vdec_inst_init(struct venus_inst *inst)
{
	inst->hfi_codec = HFI_VIDEO_CODEC_H264;
	inst->fmt_out = &vdec_formats[6];
	inst->fmt_cap = &vdec_formats[0];
	inst->width = frame_width_min(inst);
	inst->height = ALIGN(frame_height_min(inst), 32);
	inst->crop.left = 0;
	inst->crop.top = 0;
	inst->crop.width = inst->width;
	inst->crop.height = inst->height;
	inst->out_width = frame_width_min(inst);
	inst->out_height = frame_height_min(inst);
	inst->fps = 30;
	inst->timeperframe.numerator = 1;
	inst->timeperframe.denominator = 30;
	inst->opb_buftype = HFI_BUFFER_OUTPUT;
}

static void vdec_m2m_device_run(void *priv)
{
}

static const struct v4l2_m2m_ops vdec_m2m_ops = {
	.device_run = vdec_m2m_device_run,
	.job_abort = venus_helper_m2m_job_abort,
};

static int m2m_queue_init(void *priv, struct vb2_queue *src_vq,
			  struct vb2_queue *dst_vq)
{
	struct venus_inst *inst = priv;
	int ret;

	src_vq->type = V4L2_BUF_TYPE_VIDEO_OUTPUT_MPLANE;
	src_vq->io_modes = VB2_MMAP | VB2_DMABUF;
	src_vq->timestamp_flags = V4L2_BUF_FLAG_TIMESTAMP_COPY;
	src_vq->ops = &vdec_vb2_ops;
	src_vq->mem_ops = &vb2_dma_contig_memops;
	src_vq->drv_priv = inst;
	src_vq->buf_struct_size = sizeof(struct venus_buffer);
	src_vq->allow_zero_bytesused = 1;
	src_vq->min_buffers_needed = 0;
	src_vq->dev = inst->core->dev;
	ret = vb2_queue_init(src_vq);
	if (ret)
		return ret;

	dst_vq->type = V4L2_BUF_TYPE_VIDEO_CAPTURE_MPLANE;
	dst_vq->io_modes = VB2_MMAP | VB2_DMABUF;
	dst_vq->timestamp_flags = V4L2_BUF_FLAG_TIMESTAMP_COPY;
	dst_vq->ops = &vdec_vb2_ops;
	dst_vq->mem_ops = &vb2_dma_contig_memops;
	dst_vq->drv_priv = inst;
	dst_vq->buf_struct_size = sizeof(struct venus_buffer);
	dst_vq->allow_zero_bytesused = 1;
	dst_vq->min_buffers_needed = 0;
	dst_vq->dev = inst->core->dev;
	return vb2_queue_init(dst_vq);
}

static int vdec_open(struct file *file)
{
	struct venus_core *core = video_drvdata(file);
	struct venus_inst *inst;
	int ret;

	inst = kzalloc(sizeof(*inst), GFP_KERNEL);
	if (!inst)
		return -ENOMEM;

	INIT_LIST_HEAD(&inst->dpbbufs);
	INIT_LIST_HEAD(&inst->registeredbufs);
	INIT_LIST_HEAD(&inst->internalbufs);
	INIT_LIST_HEAD(&inst->list);
	mutex_init(&inst->lock);

	inst->core = core;
	inst->session_type = VIDC_SESSION_TYPE_DEC;
	inst->num_output_bufs = 1;
	inst->codec_state = VENUS_DEC_STATE_DEINIT;
	inst->buf_count = 0;
	inst->clk_data.core_id = VIDC_CORE_ID_DEFAULT;
	inst->core_acquired = false;
	inst->bit_depth = VIDC_BITDEPTH_8;
	inst->pic_struct = HFI_INTERLACE_FRAME_PROGRESSIVE;
	init_waitqueue_head(&inst->reconf_wait);
	venus_helper_init_instance(inst);

	ret = vdec_ctrl_init(inst);
	if (ret)
		goto err_free;

	ret = hfi_session_create(inst, &vdec_hfi_ops);
	if (ret)
		goto err_ctrl_deinit;

	vdec_inst_init(inst);

	/*
	 * create m2m device for every instance, the m2m context scheduling
	 * is made by firmware side so we do not need to care about.
	 */
	inst->m2m_dev = v4l2_m2m_init(&vdec_m2m_ops);
	if (IS_ERR(inst->m2m_dev)) {
		ret = PTR_ERR(inst->m2m_dev);
		goto err_session_destroy;
	}

	inst->m2m_ctx = v4l2_m2m_ctx_init(inst->m2m_dev, inst, m2m_queue_init);
	if (IS_ERR(inst->m2m_ctx)) {
		ret = PTR_ERR(inst->m2m_ctx);
		goto err_m2m_release;
	}

	v4l2_fh_init(&inst->fh, core->vdev_dec);

	inst->fh.ctrl_handler = &inst->ctrl_handler;
	v4l2_fh_add(&inst->fh);
	inst->fh.m2m_ctx = inst->m2m_ctx;
	file->private_data = &inst->fh;

	return 0;

err_m2m_release:
	v4l2_m2m_release(inst->m2m_dev);
err_session_destroy:
	hfi_session_destroy(inst);
err_ctrl_deinit:
	vdec_ctrl_deinit(inst);
err_free:
	kfree(inst);
	return ret;
}

static int vdec_close(struct file *file)
{
	struct venus_inst *inst = to_inst(file);

	vdec_pm_get(inst);

	v4l2_m2m_ctx_release(inst->m2m_ctx);
	v4l2_m2m_release(inst->m2m_dev);
	vdec_ctrl_deinit(inst);
	hfi_session_destroy(inst);
	mutex_destroy(&inst->lock);
	v4l2_fh_del(&inst->fh);
	v4l2_fh_exit(&inst->fh);

	vdec_pm_put(inst, false);

	kfree(inst);
	return 0;
}

static const struct v4l2_file_operations vdec_fops = {
	.owner = THIS_MODULE,
	.open = vdec_open,
	.release = vdec_close,
	.unlocked_ioctl = video_ioctl2,
	.poll = v4l2_m2m_fop_poll,
	.mmap = v4l2_m2m_fop_mmap,
};

static int vdec_probe(struct platform_device *pdev)
{
	struct device *dev = &pdev->dev;
	struct video_device *vdev;
	struct venus_core *core;
	int ret;

	if (!dev->parent)
		return -EPROBE_DEFER;

	core = dev_get_drvdata(dev->parent);
	if (!core)
		return -EPROBE_DEFER;

	platform_set_drvdata(pdev, core);

	if (core->pm_ops->vdec_get) {
		ret = core->pm_ops->vdec_get(dev);
		if (ret)
			return ret;
	}

	vdev = video_device_alloc();
	if (!vdev)
		return -ENOMEM;

	strscpy(vdev->name, "qcom-venus-decoder", sizeof(vdev->name));
	vdev->release = video_device_release;
	vdev->fops = &vdec_fops;
	vdev->ioctl_ops = &vdec_ioctl_ops;
	vdev->vfl_dir = VFL_DIR_M2M;
	vdev->v4l2_dev = &core->v4l2_dev;
	vdev->device_caps = V4L2_CAP_VIDEO_M2M_MPLANE | V4L2_CAP_STREAMING;

	ret = video_register_device(vdev, VFL_TYPE_VIDEO, -1);
	if (ret)
		goto err_vdev_release;

	core->vdev_dec = vdev;
	core->dev_dec = dev;

	video_set_drvdata(vdev, core);
	pm_runtime_set_autosuspend_delay(dev, 2000);
	pm_runtime_use_autosuspend(dev);
	pm_runtime_enable(dev);

	return 0;

err_vdev_release:
	video_device_release(vdev);
	return ret;
}

static int vdec_remove(struct platform_device *pdev)
{
	struct venus_core *core = dev_get_drvdata(pdev->dev.parent);

	video_unregister_device(core->vdev_dec);
	pm_runtime_disable(core->dev_dec);

	if (core->pm_ops->vdec_put)
		core->pm_ops->vdec_put(core->dev_dec);

	return 0;
}

static __maybe_unused int vdec_runtime_suspend(struct device *dev)
{
	struct venus_core *core = dev_get_drvdata(dev);
	const struct venus_pm_ops *pm_ops = core->pm_ops;
	int ret = 0;

	if (pm_ops->vdec_power)
		ret = pm_ops->vdec_power(dev, POWER_OFF);

	return ret;
}

static __maybe_unused int vdec_runtime_resume(struct device *dev)
{
	struct venus_core *core = dev_get_drvdata(dev);
	const struct venus_pm_ops *pm_ops = core->pm_ops;
	int ret = 0;

	if (pm_ops->vdec_power)
		ret = pm_ops->vdec_power(dev, POWER_ON);

	return ret;
}

static const struct dev_pm_ops vdec_pm_ops = {
	SET_SYSTEM_SLEEP_PM_OPS(pm_runtime_force_suspend,
				pm_runtime_force_resume)
	SET_RUNTIME_PM_OPS(vdec_runtime_suspend, vdec_runtime_resume, NULL)
};

static const struct of_device_id vdec_dt_match[] = {
	{ .compatible = "venus-decoder" },
	{ }
};
MODULE_DEVICE_TABLE(of, vdec_dt_match);

static struct platform_driver qcom_venus_dec_driver = {
	.probe = vdec_probe,
	.remove = vdec_remove,
	.driver = {
		.name = "qcom-venus-decoder",
		.of_match_table = vdec_dt_match,
		.pm = &vdec_pm_ops,
	},
};
module_platform_driver(qcom_venus_dec_driver);

MODULE_ALIAS("platform:qcom-venus-decoder");
MODULE_DESCRIPTION("Qualcomm Venus video decoder driver");
MODULE_LICENSE("GPL v2");<|MERGE_RESOLUTION|>--- conflicted
+++ resolved
@@ -1371,12 +1371,9 @@
 	if (inst->bit_depth != ev_data->bit_depth)
 		inst->bit_depth = ev_data->bit_depth;
 
-<<<<<<< HEAD
-=======
 	if (inst->pic_struct != ev_data->pic_struct)
 		inst->pic_struct = ev_data->pic_struct;
 
->>>>>>> f642729d
 	dev_dbg(dev, VDBGM "event %s sufficient resources (%ux%u)\n",
 		sufficient ? "" : "not", ev_data->width, ev_data->height);
 
