// SPDX-License-Identifier: GPL-2.0-only
/*
 * A virtual codec example device.
 *
 * Copyright 2018 Cisco Systems, Inc. and/or its affiliates. All rights reserved.
 *
 * This is a virtual codec device driver for testing the codec framework.
 * It simulates a device that uses memory buffers for both source and
 * destination and encodes or decodes the data.
 */

#include <linux/module.h>
#include <linux/delay.h>
#include <linux/fs.h>
#include <linux/sched.h>
#include <linux/slab.h>

#include <linux/platform_device.h>
#include <media/v4l2-mem2mem.h>
#include <media/v4l2-device.h>
#include <media/v4l2-ioctl.h>
#include <media/v4l2-ctrls.h>
#include <media/v4l2-event.h>
#include <media/videobuf2-vmalloc.h>

#include "codec-v4l2-fwht.h"

MODULE_DESCRIPTION("Virtual codec device");
MODULE_AUTHOR("Hans Verkuil <hans.verkuil@cisco.com>");
MODULE_LICENSE("GPL v2");

static bool multiplanar;
module_param(multiplanar, bool, 0444);
MODULE_PARM_DESC(multiplanar,
		 " use multi-planar API instead of single-planar API");

static unsigned int debug;
module_param(debug, uint, 0644);
MODULE_PARM_DESC(debug, " activates debug info");

#define VICODEC_NAME		"vicodec"
#define MAX_WIDTH		4096U
#define MIN_WIDTH		640U
#define MAX_HEIGHT		2160U
#define MIN_HEIGHT		360U

#define dprintk(dev, fmt, arg...) \
	v4l2_dbg(1, debug, &dev->v4l2_dev, "%s: " fmt, __func__, ## arg)


struct pixfmt_info {
	u32 id;
	unsigned int bytesperline_mult;
	unsigned int sizeimage_mult;
	unsigned int sizeimage_div;
	unsigned int luma_step;
	unsigned int chroma_step;
	/* Chroma plane subsampling */
	unsigned int width_div;
	unsigned int height_div;
};

static const struct v4l2_fwht_pixfmt_info pixfmt_fwht = {
	V4L2_PIX_FMT_FWHT, 0, 3, 1, 1, 1, 1, 1, 0
};

static void vicodec_dev_release(struct device *dev)
{
}

static struct platform_device vicodec_pdev = {
	.name		= VICODEC_NAME,
	.dev.release	= vicodec_dev_release,
};

/* Per-queue, driver-specific private data */
struct vicodec_q_data {
	unsigned int		width;
	unsigned int		height;
	unsigned int		sizeimage;
	unsigned int		sequence;
	const struct v4l2_fwht_pixfmt_info *info;
};

enum {
	V4L2_M2M_SRC = 0,
	V4L2_M2M_DST = 1,
};

struct vicodec_dev {
	struct v4l2_device	v4l2_dev;
	struct video_device	enc_vfd;
	struct video_device	dec_vfd;
#ifdef CONFIG_MEDIA_CONTROLLER
	struct media_device	mdev;
#endif

	struct mutex		enc_mutex;
	struct mutex		dec_mutex;
	spinlock_t		enc_lock;
	spinlock_t		dec_lock;

	struct v4l2_m2m_dev	*enc_dev;
	struct v4l2_m2m_dev	*dec_dev;
};

struct vicodec_ctx {
	struct v4l2_fh		fh;
	struct vicodec_dev	*dev;
	bool			is_enc;
	spinlock_t		*lock;

	struct v4l2_ctrl_handler hdl;

	struct vb2_v4l2_buffer *last_src_buf;
	struct vb2_v4l2_buffer *last_dst_buf;

	/* Source and destination queue data */
	struct vicodec_q_data   q_data[2];
	struct v4l2_fwht_state	state;

	u32			cur_buf_offset;
	u32			comp_max_size;
	u32			comp_size;
	u32			comp_magic_cnt;
	u32			comp_frame_size;
	bool			comp_has_frame;
	bool			comp_has_next_frame;
};

static inline struct vicodec_ctx *file2ctx(struct file *file)
{
	return container_of(file->private_data, struct vicodec_ctx, fh);
}

static struct vicodec_q_data *get_q_data(struct vicodec_ctx *ctx,
					 enum v4l2_buf_type type)
{
	switch (type) {
	case V4L2_BUF_TYPE_VIDEO_OUTPUT:
	case V4L2_BUF_TYPE_VIDEO_OUTPUT_MPLANE:
		return &ctx->q_data[V4L2_M2M_SRC];
	case V4L2_BUF_TYPE_VIDEO_CAPTURE:
	case V4L2_BUF_TYPE_VIDEO_CAPTURE_MPLANE:
		return &ctx->q_data[V4L2_M2M_DST];
	default:
		WARN_ON(1);
		break;
	}
	return NULL;
}

static int device_process(struct vicodec_ctx *ctx,
			  struct vb2_v4l2_buffer *src_vb,
			  struct vb2_v4l2_buffer *dst_vb)
{
	struct vicodec_dev *dev = ctx->dev;
	struct vicodec_q_data *q_dst;
	struct v4l2_fwht_state *state = &ctx->state;
	u8 *p_src, *p_dst;
	int ret;

	q_dst = get_q_data(ctx, V4L2_BUF_TYPE_VIDEO_CAPTURE);
	if (ctx->is_enc)
		p_src = vb2_plane_vaddr(&src_vb->vb2_buf, 0);
	else
		p_src = state->compressed_frame;
	p_dst = vb2_plane_vaddr(&dst_vb->vb2_buf, 0);
	if (!p_src || !p_dst) {
		v4l2_err(&dev->v4l2_dev,
			 "Acquiring kernel pointers to buffers failed\n");
		return -EFAULT;
	}

	if (ctx->is_enc) {
		struct vicodec_q_data *q_src;

		q_src = get_q_data(ctx, V4L2_BUF_TYPE_VIDEO_OUTPUT);
		state->info = q_src->info;
		ret = v4l2_fwht_encode(state, p_src, p_dst);
		if (ret < 0)
			return ret;
		vb2_set_plane_payload(&dst_vb->vb2_buf, 0, ret);
	} else {
		state->info = q_dst->info;
		ret = v4l2_fwht_decode(state, p_src, p_dst);
		if (ret < 0)
			return ret;
		vb2_set_plane_payload(&dst_vb->vb2_buf, 0, q_dst->sizeimage);
	}

	dst_vb->sequence = q_dst->sequence++;
	dst_vb->vb2_buf.timestamp = src_vb->vb2_buf.timestamp;

	if (src_vb->flags & V4L2_BUF_FLAG_TIMECODE)
		dst_vb->timecode = src_vb->timecode;
	dst_vb->field = src_vb->field;
	dst_vb->flags &= ~V4L2_BUF_FLAG_LAST;
	dst_vb->flags |= src_vb->flags &
		(V4L2_BUF_FLAG_TIMECODE |
		 V4L2_BUF_FLAG_KEYFRAME |
		 V4L2_BUF_FLAG_PFRAME |
		 V4L2_BUF_FLAG_BFRAME |
		 V4L2_BUF_FLAG_TSTAMP_SRC_MASK);

	return 0;
}

/*
 * mem2mem callbacks
 */

/* device_run() - prepares and starts the device */
static void device_run(void *priv)
{
	static const struct v4l2_event eos_event = {
		.type = V4L2_EVENT_EOS
	};
	struct vicodec_ctx *ctx = priv;
	struct vicodec_dev *dev = ctx->dev;
	struct vb2_v4l2_buffer *src_buf, *dst_buf;
	struct vicodec_q_data *q_src;
	u32 state;

	src_buf = v4l2_m2m_next_src_buf(ctx->fh.m2m_ctx);
	dst_buf = v4l2_m2m_dst_buf_remove(ctx->fh.m2m_ctx);
	q_src = get_q_data(ctx, V4L2_BUF_TYPE_VIDEO_OUTPUT);

	state = VB2_BUF_STATE_DONE;
	if (device_process(ctx, src_buf, dst_buf))
		state = VB2_BUF_STATE_ERROR;
	ctx->last_dst_buf = dst_buf;

	spin_lock(ctx->lock);
	if (!ctx->comp_has_next_frame && src_buf == ctx->last_src_buf) {
		dst_buf->flags |= V4L2_BUF_FLAG_LAST;
		v4l2_event_queue_fh(&ctx->fh, &eos_event);
	}
	if (ctx->is_enc) {
		src_buf->sequence = q_src->sequence++;
		src_buf = v4l2_m2m_src_buf_remove(ctx->fh.m2m_ctx);
		v4l2_m2m_buf_done(src_buf, state);
	} else if (vb2_get_plane_payload(&src_buf->vb2_buf, 0) == ctx->cur_buf_offset) {
		src_buf->sequence = q_src->sequence++;
		src_buf = v4l2_m2m_src_buf_remove(ctx->fh.m2m_ctx);
		v4l2_m2m_buf_done(src_buf, state);
		ctx->cur_buf_offset = 0;
		ctx->comp_has_next_frame = false;
	}
	v4l2_m2m_buf_done(dst_buf, state);
	ctx->comp_size = 0;
	ctx->comp_magic_cnt = 0;
	ctx->comp_has_frame = false;
	spin_unlock(ctx->lock);

	if (ctx->is_enc)
		v4l2_m2m_job_finish(dev->enc_dev, ctx->fh.m2m_ctx);
	else
		v4l2_m2m_job_finish(dev->dec_dev, ctx->fh.m2m_ctx);
}

static void job_remove_src_buf(struct vicodec_ctx *ctx, u32 state)
{
	struct vb2_v4l2_buffer *src_buf;
	struct vicodec_q_data *q_src;

	q_src = get_q_data(ctx, V4L2_BUF_TYPE_VIDEO_OUTPUT);
	spin_lock(ctx->lock);
	src_buf = v4l2_m2m_src_buf_remove(ctx->fh.m2m_ctx);
	src_buf->sequence = q_src->sequence++;
	v4l2_m2m_buf_done(src_buf, state);
	ctx->cur_buf_offset = 0;
	spin_unlock(ctx->lock);
}

static int job_ready(void *priv)
{
	static const u8 magic[] = {
		0x4f, 0x4f, 0x4f, 0x4f, 0xff, 0xff, 0xff, 0xff
	};
	struct vicodec_ctx *ctx = priv;
	struct vb2_v4l2_buffer *src_buf;
	u8 *p_src;
	u8 *p;
	u32 sz;
	u32 state;

	if (ctx->is_enc || ctx->comp_has_frame)
		return 1;

restart:
	ctx->comp_has_next_frame = false;
	src_buf = v4l2_m2m_next_src_buf(ctx->fh.m2m_ctx);
	if (!src_buf)
		return 0;
	p_src = vb2_plane_vaddr(&src_buf->vb2_buf, 0);
	sz = vb2_get_plane_payload(&src_buf->vb2_buf, 0);
	p = p_src + ctx->cur_buf_offset;

	state = VB2_BUF_STATE_DONE;

	if (!ctx->comp_size) {
		state = VB2_BUF_STATE_ERROR;
		for (; p < p_src + sz; p++) {
			u32 copy;

			p = memchr(p, magic[ctx->comp_magic_cnt],
<<<<<<< HEAD
				   p_out + sz - p);
=======
				   p_src + sz - p);
>>>>>>> cf26057a
			if (!p) {
				ctx->comp_magic_cnt = 0;
				break;
			}
			copy = sizeof(magic) - ctx->comp_magic_cnt;
			if (p_src + sz - p < copy)
				copy = p_src + sz - p;

			memcpy(ctx->state.compressed_frame + ctx->comp_magic_cnt,
			       p, copy);
			ctx->comp_magic_cnt += copy;
			if (!memcmp(ctx->state.compressed_frame, magic,
				    ctx->comp_magic_cnt)) {
				p += copy;
				state = VB2_BUF_STATE_DONE;
				break;
			}
			ctx->comp_magic_cnt = 0;
		}
		if (ctx->comp_magic_cnt < sizeof(magic)) {
			job_remove_src_buf(ctx, state);
			goto restart;
		}
		ctx->comp_size = sizeof(magic);
	}
	if (ctx->comp_size < sizeof(struct fwht_cframe_hdr)) {
		struct fwht_cframe_hdr *p_hdr =
			(struct fwht_cframe_hdr *)ctx->state.compressed_frame;
		u32 copy = sizeof(struct fwht_cframe_hdr) - ctx->comp_size;

		if (copy > p_src + sz - p)
			copy = p_src + sz - p;
		memcpy(ctx->state.compressed_frame + ctx->comp_size,
		       p, copy);
		p += copy;
		ctx->comp_size += copy;
		if (ctx->comp_size < sizeof(struct fwht_cframe_hdr)) {
			job_remove_src_buf(ctx, state);
			goto restart;
		}
		ctx->comp_frame_size = ntohl(p_hdr->size) + sizeof(*p_hdr);
		if (ctx->comp_frame_size > ctx->comp_max_size)
			ctx->comp_frame_size = ctx->comp_max_size;
	}
	if (ctx->comp_size < ctx->comp_frame_size) {
		u32 copy = ctx->comp_frame_size - ctx->comp_size;

		if (copy > p_src + sz - p)
			copy = p_src + sz - p;

		memcpy(ctx->state.compressed_frame + ctx->comp_size,
		       p, copy);
		p += copy;
		ctx->comp_size += copy;
		if (ctx->comp_size < ctx->comp_frame_size) {
			job_remove_src_buf(ctx, state);
			goto restart;
		}
	}
	ctx->cur_buf_offset = p - p_src;
	ctx->comp_has_frame = true;
	ctx->comp_has_next_frame = false;
	if (sz - ctx->cur_buf_offset >= sizeof(struct fwht_cframe_hdr)) {
		struct fwht_cframe_hdr *p_hdr = (struct fwht_cframe_hdr *)p;
		u32 frame_size = ntohl(p_hdr->size);
		u32 remaining = sz - ctx->cur_buf_offset - sizeof(*p_hdr);

		if (!memcmp(p, magic, sizeof(magic)))
			ctx->comp_has_next_frame = remaining >= frame_size;
	}
	return 1;
}

/*
 * video ioctls
 */

static const struct v4l2_fwht_pixfmt_info *find_fmt(u32 fmt)
{
	const struct v4l2_fwht_pixfmt_info *info =
		v4l2_fwht_find_pixfmt(fmt);

	if (!info)
		info = v4l2_fwht_get_pixfmt(0);
	return info;
}

static int vidioc_querycap(struct file *file, void *priv,
			   struct v4l2_capability *cap)
{
	strncpy(cap->driver, VICODEC_NAME, sizeof(cap->driver) - 1);
	strncpy(cap->card, VICODEC_NAME, sizeof(cap->card) - 1);
	snprintf(cap->bus_info, sizeof(cap->bus_info),
			"platform:%s", VICODEC_NAME);
	return 0;
}

static int enum_fmt(struct v4l2_fmtdesc *f, bool is_enc, bool is_out)
{
	bool is_uncomp = (is_enc && is_out) || (!is_enc && !is_out);

	if (V4L2_TYPE_IS_MULTIPLANAR(f->type) && !multiplanar)
		return -EINVAL;
	if (!V4L2_TYPE_IS_MULTIPLANAR(f->type) && multiplanar)
		return -EINVAL;

	if (is_uncomp) {
		const struct v4l2_fwht_pixfmt_info *info =
			v4l2_fwht_get_pixfmt(f->index);

		if (!info)
			return -EINVAL;
		f->pixelformat = info->id;
	} else {
		if (f->index)
			return -EINVAL;
		f->pixelformat = V4L2_PIX_FMT_FWHT;
	}
	return 0;
}

static int vidioc_enum_fmt_vid_cap(struct file *file, void *priv,
				   struct v4l2_fmtdesc *f)
{
	struct vicodec_ctx *ctx = file2ctx(file);

	return enum_fmt(f, ctx->is_enc, false);
}

static int vidioc_enum_fmt_vid_out(struct file *file, void *priv,
				   struct v4l2_fmtdesc *f)
{
	struct vicodec_ctx *ctx = file2ctx(file);

	return enum_fmt(f, ctx->is_enc, true);
}

static int vidioc_g_fmt(struct vicodec_ctx *ctx, struct v4l2_format *f)
{
	struct vb2_queue *vq;
	struct vicodec_q_data *q_data;
	struct v4l2_pix_format_mplane *pix_mp;
	struct v4l2_pix_format *pix;
	const struct v4l2_fwht_pixfmt_info *info;

	vq = v4l2_m2m_get_vq(ctx->fh.m2m_ctx, f->type);
	if (!vq)
		return -EINVAL;

	q_data = get_q_data(ctx, f->type);
	info = q_data->info;

	switch (f->type) {
	case V4L2_BUF_TYPE_VIDEO_CAPTURE:
	case V4L2_BUF_TYPE_VIDEO_OUTPUT:
		if (multiplanar)
			return -EINVAL;
		pix = &f->fmt.pix;
		pix->width = q_data->width;
		pix->height = q_data->height;
		pix->field = V4L2_FIELD_NONE;
		pix->pixelformat = info->id;
		pix->bytesperline = q_data->width * info->bytesperline_mult;
		pix->sizeimage = q_data->sizeimage;
		pix->colorspace = ctx->state.colorspace;
		pix->xfer_func = ctx->state.xfer_func;
		pix->ycbcr_enc = ctx->state.ycbcr_enc;
		pix->quantization = ctx->state.quantization;
		break;

	case V4L2_BUF_TYPE_VIDEO_CAPTURE_MPLANE:
	case V4L2_BUF_TYPE_VIDEO_OUTPUT_MPLANE:
		if (!multiplanar)
			return -EINVAL;
		pix_mp = &f->fmt.pix_mp;
		pix_mp->width = q_data->width;
		pix_mp->height = q_data->height;
		pix_mp->field = V4L2_FIELD_NONE;
		pix_mp->pixelformat = info->id;
		pix_mp->num_planes = 1;
		pix_mp->plane_fmt[0].bytesperline =
				q_data->width * info->bytesperline_mult;
		pix_mp->plane_fmt[0].sizeimage = q_data->sizeimage;
		pix_mp->colorspace = ctx->state.colorspace;
		pix_mp->xfer_func = ctx->state.xfer_func;
		pix_mp->ycbcr_enc = ctx->state.ycbcr_enc;
		pix_mp->quantization = ctx->state.quantization;
		memset(pix_mp->reserved, 0, sizeof(pix_mp->reserved));
		memset(pix_mp->plane_fmt[0].reserved, 0,
		       sizeof(pix_mp->plane_fmt[0].reserved));
		break;
	default:
		return -EINVAL;
	}
	return 0;
}

static int vidioc_g_fmt_vid_out(struct file *file, void *priv,
				struct v4l2_format *f)
{
	return vidioc_g_fmt(file2ctx(file), f);
}

static int vidioc_g_fmt_vid_cap(struct file *file, void *priv,
				struct v4l2_format *f)
{
	return vidioc_g_fmt(file2ctx(file), f);
}

static int vidioc_try_fmt(struct vicodec_ctx *ctx, struct v4l2_format *f)
{
	struct v4l2_pix_format_mplane *pix_mp;
	struct v4l2_pix_format *pix;
	struct v4l2_plane_pix_format *plane;
	const struct v4l2_fwht_pixfmt_info *info = &pixfmt_fwht;

	switch (f->type) {
	case V4L2_BUF_TYPE_VIDEO_CAPTURE:
	case V4L2_BUF_TYPE_VIDEO_OUTPUT:
		pix = &f->fmt.pix;
		if (pix->pixelformat != V4L2_PIX_FMT_FWHT)
			info = find_fmt(pix->pixelformat);
		pix->width = clamp(pix->width, MIN_WIDTH, MAX_WIDTH) & ~7;
		pix->height = clamp(pix->height, MIN_HEIGHT, MAX_HEIGHT) & ~7;
		pix->field = V4L2_FIELD_NONE;
		pix->bytesperline =
			pix->width * info->bytesperline_mult;
		pix->sizeimage = pix->width * pix->height *
			info->sizeimage_mult / info->sizeimage_div;
		if (pix->pixelformat == V4L2_PIX_FMT_FWHT)
			pix->sizeimage += sizeof(struct fwht_cframe_hdr);
		break;
	case V4L2_BUF_TYPE_VIDEO_CAPTURE_MPLANE:
	case V4L2_BUF_TYPE_VIDEO_OUTPUT_MPLANE:
		pix_mp = &f->fmt.pix_mp;
		plane = pix_mp->plane_fmt;
		if (pix_mp->pixelformat != V4L2_PIX_FMT_FWHT)
			info = find_fmt(pix_mp->pixelformat);
		pix_mp->num_planes = 1;
		pix_mp->width = clamp(pix_mp->width, MIN_WIDTH, MAX_WIDTH) & ~7;
		pix_mp->height =
			clamp(pix_mp->height, MIN_HEIGHT, MAX_HEIGHT) & ~7;
		pix_mp->field = V4L2_FIELD_NONE;
		plane->bytesperline =
			pix_mp->width * info->bytesperline_mult;
		plane->sizeimage = pix_mp->width * pix_mp->height *
			info->sizeimage_mult / info->sizeimage_div;
		if (pix_mp->pixelformat == V4L2_PIX_FMT_FWHT)
			plane->sizeimage += sizeof(struct fwht_cframe_hdr);
		memset(pix_mp->reserved, 0, sizeof(pix_mp->reserved));
		memset(plane->reserved, 0, sizeof(plane->reserved));
		break;
	default:
		return -EINVAL;
	}

	return 0;
}

static int vidioc_try_fmt_vid_cap(struct file *file, void *priv,
				  struct v4l2_format *f)
{
	struct vicodec_ctx *ctx = file2ctx(file);
	struct v4l2_pix_format_mplane *pix_mp;
	struct v4l2_pix_format *pix;

	switch (f->type) {
	case V4L2_BUF_TYPE_VIDEO_CAPTURE:
		if (multiplanar)
			return -EINVAL;
		pix = &f->fmt.pix;
		pix->pixelformat = ctx->is_enc ? V4L2_PIX_FMT_FWHT :
				   find_fmt(f->fmt.pix.pixelformat)->id;
		pix->colorspace = ctx->state.colorspace;
		pix->xfer_func = ctx->state.xfer_func;
		pix->ycbcr_enc = ctx->state.ycbcr_enc;
		pix->quantization = ctx->state.quantization;
		break;
	case V4L2_BUF_TYPE_VIDEO_CAPTURE_MPLANE:
		if (!multiplanar)
			return -EINVAL;
		pix_mp = &f->fmt.pix_mp;
		pix_mp->pixelformat = ctx->is_enc ? V4L2_PIX_FMT_FWHT :
				      find_fmt(pix_mp->pixelformat)->id;
		pix_mp->colorspace = ctx->state.colorspace;
		pix_mp->xfer_func = ctx->state.xfer_func;
		pix_mp->ycbcr_enc = ctx->state.ycbcr_enc;
		pix_mp->quantization = ctx->state.quantization;
		break;
	default:
		return -EINVAL;
	}

	return vidioc_try_fmt(ctx, f);
}

static int vidioc_try_fmt_vid_out(struct file *file, void *priv,
				  struct v4l2_format *f)
{
	struct vicodec_ctx *ctx = file2ctx(file);
	struct v4l2_pix_format_mplane *pix_mp;
	struct v4l2_pix_format *pix;

	switch (f->type) {
	case V4L2_BUF_TYPE_VIDEO_OUTPUT:
		if (multiplanar)
			return -EINVAL;
		pix = &f->fmt.pix;
		pix->pixelformat = !ctx->is_enc ? V4L2_PIX_FMT_FWHT :
				   find_fmt(pix->pixelformat)->id;
		if (!pix->colorspace)
			pix->colorspace = V4L2_COLORSPACE_REC709;
		break;
	case V4L2_BUF_TYPE_VIDEO_OUTPUT_MPLANE:
		if (!multiplanar)
			return -EINVAL;
		pix_mp = &f->fmt.pix_mp;
		pix_mp->pixelformat = !ctx->is_enc ? V4L2_PIX_FMT_FWHT :
				      find_fmt(pix_mp->pixelformat)->id;
		if (!pix_mp->colorspace)
			pix_mp->colorspace = V4L2_COLORSPACE_REC709;
		break;
	default:
		return -EINVAL;
	}

	return vidioc_try_fmt(ctx, f);
}

static int vidioc_s_fmt(struct vicodec_ctx *ctx, struct v4l2_format *f)
{
	struct vicodec_q_data *q_data;
	struct vb2_queue *vq;
	bool fmt_changed = true;
	struct v4l2_pix_format_mplane *pix_mp;
	struct v4l2_pix_format *pix;

	vq = v4l2_m2m_get_vq(ctx->fh.m2m_ctx, f->type);
	if (!vq)
		return -EINVAL;

	q_data = get_q_data(ctx, f->type);
	if (!q_data)
		return -EINVAL;

	switch (f->type) {
	case V4L2_BUF_TYPE_VIDEO_CAPTURE:
	case V4L2_BUF_TYPE_VIDEO_OUTPUT:
		pix = &f->fmt.pix;
		if (ctx->is_enc && V4L2_TYPE_IS_OUTPUT(f->type))
			fmt_changed =
				q_data->info->id != pix->pixelformat ||
				q_data->width != pix->width ||
				q_data->height != pix->height;

		if (vb2_is_busy(vq) && fmt_changed)
			return -EBUSY;

		if (pix->pixelformat == V4L2_PIX_FMT_FWHT)
			q_data->info = &pixfmt_fwht;
		else
			q_data->info = find_fmt(pix->pixelformat);
		q_data->width = pix->width;
		q_data->height = pix->height;
		q_data->sizeimage = pix->sizeimage;
		break;
	case V4L2_BUF_TYPE_VIDEO_CAPTURE_MPLANE:
	case V4L2_BUF_TYPE_VIDEO_OUTPUT_MPLANE:
		pix_mp = &f->fmt.pix_mp;
		if (ctx->is_enc && V4L2_TYPE_IS_OUTPUT(f->type))
			fmt_changed =
				q_data->info->id != pix_mp->pixelformat ||
				q_data->width != pix_mp->width ||
				q_data->height != pix_mp->height;

		if (vb2_is_busy(vq) && fmt_changed)
			return -EBUSY;

		if (pix_mp->pixelformat == V4L2_PIX_FMT_FWHT)
			q_data->info = &pixfmt_fwht;
		else
			q_data->info = find_fmt(pix_mp->pixelformat);
		q_data->width = pix_mp->width;
		q_data->height = pix_mp->height;
		q_data->sizeimage = pix_mp->plane_fmt[0].sizeimage;
		break;
	default:
		return -EINVAL;
	}

	dprintk(ctx->dev,
		"Setting format for type %d, wxh: %dx%d, fourcc: %08x\n",
		f->type, q_data->width, q_data->height, q_data->info->id);

	return 0;
}

static int vidioc_s_fmt_vid_cap(struct file *file, void *priv,
				struct v4l2_format *f)
{
	int ret;

	ret = vidioc_try_fmt_vid_cap(file, priv, f);
	if (ret)
		return ret;

	return vidioc_s_fmt(file2ctx(file), f);
}

static int vidioc_s_fmt_vid_out(struct file *file, void *priv,
				struct v4l2_format *f)
{
	struct vicodec_ctx *ctx = file2ctx(file);
	struct v4l2_pix_format_mplane *pix_mp;
	struct v4l2_pix_format *pix;
	int ret;

	ret = vidioc_try_fmt_vid_out(file, priv, f);
	if (ret)
		return ret;

	ret = vidioc_s_fmt(file2ctx(file), f);
	if (!ret) {
		switch (f->type) {
		case V4L2_BUF_TYPE_VIDEO_CAPTURE:
		case V4L2_BUF_TYPE_VIDEO_OUTPUT:
			pix = &f->fmt.pix;
			ctx->state.colorspace = pix->colorspace;
			ctx->state.xfer_func = pix->xfer_func;
			ctx->state.ycbcr_enc = pix->ycbcr_enc;
			ctx->state.quantization = pix->quantization;
			break;
		case V4L2_BUF_TYPE_VIDEO_CAPTURE_MPLANE:
		case V4L2_BUF_TYPE_VIDEO_OUTPUT_MPLANE:
			pix_mp = &f->fmt.pix_mp;
			ctx->state.colorspace = pix_mp->colorspace;
			ctx->state.xfer_func = pix_mp->xfer_func;
			ctx->state.ycbcr_enc = pix_mp->ycbcr_enc;
			ctx->state.quantization = pix_mp->quantization;
			break;
		default:
			break;
		}
	}
	return ret;
}

static void vicodec_mark_last_buf(struct vicodec_ctx *ctx)
{
	static const struct v4l2_event eos_event = {
		.type = V4L2_EVENT_EOS
	};

	spin_lock(ctx->lock);
	ctx->last_src_buf = v4l2_m2m_last_src_buf(ctx->fh.m2m_ctx);
	if (!ctx->last_src_buf && ctx->last_dst_buf) {
		ctx->last_dst_buf->flags |= V4L2_BUF_FLAG_LAST;
		v4l2_event_queue_fh(&ctx->fh, &eos_event);
	}
	spin_unlock(ctx->lock);
}

static int vicodec_try_encoder_cmd(struct file *file, void *fh,
				struct v4l2_encoder_cmd *ec)
{
	if (ec->cmd != V4L2_ENC_CMD_STOP)
		return -EINVAL;

	if (ec->flags & V4L2_ENC_CMD_STOP_AT_GOP_END)
		return -EINVAL;

	return 0;
}

static int vicodec_encoder_cmd(struct file *file, void *fh,
			    struct v4l2_encoder_cmd *ec)
{
	struct vicodec_ctx *ctx = file2ctx(file);
	int ret;

	ret = vicodec_try_encoder_cmd(file, fh, ec);
	if (ret < 0)
		return ret;

	vicodec_mark_last_buf(ctx);
	return 0;
}

static int vicodec_try_decoder_cmd(struct file *file, void *fh,
				struct v4l2_decoder_cmd *dc)
{
	if (dc->cmd != V4L2_DEC_CMD_STOP)
		return -EINVAL;

	if (dc->flags & V4L2_DEC_CMD_STOP_TO_BLACK)
		return -EINVAL;

	if (!(dc->flags & V4L2_DEC_CMD_STOP_IMMEDIATELY) && (dc->stop.pts != 0))
		return -EINVAL;

	return 0;
}

static int vicodec_decoder_cmd(struct file *file, void *fh,
			    struct v4l2_decoder_cmd *dc)
{
	struct vicodec_ctx *ctx = file2ctx(file);
	int ret;

	ret = vicodec_try_decoder_cmd(file, fh, dc);
	if (ret < 0)
		return ret;

	vicodec_mark_last_buf(ctx);
	return 0;
}

static int vicodec_enum_framesizes(struct file *file, void *fh,
				   struct v4l2_frmsizeenum *fsize)
{
	switch (fsize->pixel_format) {
	case V4L2_PIX_FMT_FWHT:
		break;
	default:
		if (find_fmt(fsize->pixel_format)->id == fsize->pixel_format)
			break;
		return -EINVAL;
	}

	if (fsize->index)
		return -EINVAL;

	fsize->type = V4L2_FRMSIZE_TYPE_STEPWISE;

	fsize->stepwise.min_width = MIN_WIDTH;
	fsize->stepwise.max_width = MAX_WIDTH;
	fsize->stepwise.step_width = 8;
	fsize->stepwise.min_height = MIN_HEIGHT;
	fsize->stepwise.max_height = MAX_HEIGHT;
	fsize->stepwise.step_height = 8;

	return 0;
}

static int vicodec_subscribe_event(struct v4l2_fh *fh,
				const struct v4l2_event_subscription *sub)
{
	switch (sub->type) {
	case V4L2_EVENT_EOS:
		return v4l2_event_subscribe(fh, sub, 0, NULL);
	default:
		return v4l2_ctrl_subscribe_event(fh, sub);
	}
}

static const struct v4l2_ioctl_ops vicodec_ioctl_ops = {
	.vidioc_querycap	= vidioc_querycap,

	.vidioc_enum_fmt_vid_cap = vidioc_enum_fmt_vid_cap,
	.vidioc_g_fmt_vid_cap	= vidioc_g_fmt_vid_cap,
	.vidioc_try_fmt_vid_cap	= vidioc_try_fmt_vid_cap,
	.vidioc_s_fmt_vid_cap	= vidioc_s_fmt_vid_cap,

	.vidioc_enum_fmt_vid_cap_mplane = vidioc_enum_fmt_vid_cap,
	.vidioc_g_fmt_vid_cap_mplane	= vidioc_g_fmt_vid_cap,
	.vidioc_try_fmt_vid_cap_mplane	= vidioc_try_fmt_vid_cap,
	.vidioc_s_fmt_vid_cap_mplane	= vidioc_s_fmt_vid_cap,

	.vidioc_enum_fmt_vid_out = vidioc_enum_fmt_vid_out,
	.vidioc_g_fmt_vid_out	= vidioc_g_fmt_vid_out,
	.vidioc_try_fmt_vid_out	= vidioc_try_fmt_vid_out,
	.vidioc_s_fmt_vid_out	= vidioc_s_fmt_vid_out,

	.vidioc_enum_fmt_vid_out_mplane = vidioc_enum_fmt_vid_out,
	.vidioc_g_fmt_vid_out_mplane	= vidioc_g_fmt_vid_out,
	.vidioc_try_fmt_vid_out_mplane	= vidioc_try_fmt_vid_out,
	.vidioc_s_fmt_vid_out_mplane	= vidioc_s_fmt_vid_out,

	.vidioc_reqbufs		= v4l2_m2m_ioctl_reqbufs,
	.vidioc_querybuf	= v4l2_m2m_ioctl_querybuf,
	.vidioc_qbuf		= v4l2_m2m_ioctl_qbuf,
	.vidioc_dqbuf		= v4l2_m2m_ioctl_dqbuf,
	.vidioc_prepare_buf	= v4l2_m2m_ioctl_prepare_buf,
	.vidioc_create_bufs	= v4l2_m2m_ioctl_create_bufs,
	.vidioc_expbuf		= v4l2_m2m_ioctl_expbuf,

	.vidioc_streamon	= v4l2_m2m_ioctl_streamon,
	.vidioc_streamoff	= v4l2_m2m_ioctl_streamoff,

	.vidioc_try_encoder_cmd	= vicodec_try_encoder_cmd,
	.vidioc_encoder_cmd	= vicodec_encoder_cmd,
	.vidioc_try_decoder_cmd	= vicodec_try_decoder_cmd,
	.vidioc_decoder_cmd	= vicodec_decoder_cmd,
	.vidioc_enum_framesizes = vicodec_enum_framesizes,

	.vidioc_subscribe_event = vicodec_subscribe_event,
	.vidioc_unsubscribe_event = v4l2_event_unsubscribe,
};


/*
 * Queue operations
 */

static int vicodec_queue_setup(struct vb2_queue *vq, unsigned int *nbuffers,
			       unsigned int *nplanes, unsigned int sizes[],
			       struct device *alloc_devs[])
{
	struct vicodec_ctx *ctx = vb2_get_drv_priv(vq);
	struct vicodec_q_data *q_data = get_q_data(ctx, vq->type);
	unsigned int size = q_data->sizeimage;

	if (*nplanes)
		return sizes[0] < size ? -EINVAL : 0;

	*nplanes = 1;
	sizes[0] = size;
	return 0;
}

static int vicodec_buf_prepare(struct vb2_buffer *vb)
{
	struct vb2_v4l2_buffer *vbuf = to_vb2_v4l2_buffer(vb);
	struct vicodec_ctx *ctx = vb2_get_drv_priv(vb->vb2_queue);
	struct vicodec_q_data *q_data;

	dprintk(ctx->dev, "type: %d\n", vb->vb2_queue->type);

	q_data = get_q_data(ctx, vb->vb2_queue->type);
	if (V4L2_TYPE_IS_OUTPUT(vb->vb2_queue->type)) {
		if (vbuf->field == V4L2_FIELD_ANY)
			vbuf->field = V4L2_FIELD_NONE;
		if (vbuf->field != V4L2_FIELD_NONE) {
			dprintk(ctx->dev, "%s field isn't supported\n",
					__func__);
			return -EINVAL;
		}
	}

	if (vb2_plane_size(vb, 0) < q_data->sizeimage) {
		dprintk(ctx->dev,
			"%s data will not fit into plane (%lu < %lu)\n",
			__func__, vb2_plane_size(vb, 0),
			(long)q_data->sizeimage);
		return -EINVAL;
	}

	return 0;
}

static void vicodec_buf_queue(struct vb2_buffer *vb)
{
	struct vb2_v4l2_buffer *vbuf = to_vb2_v4l2_buffer(vb);
	struct vicodec_ctx *ctx = vb2_get_drv_priv(vb->vb2_queue);

	v4l2_m2m_buf_queue(ctx->fh.m2m_ctx, vbuf);
}

static void vicodec_return_bufs(struct vb2_queue *q, u32 state)
{
	struct vicodec_ctx *ctx = vb2_get_drv_priv(q);
	struct vb2_v4l2_buffer *vbuf;

	for (;;) {
		if (V4L2_TYPE_IS_OUTPUT(q->type))
			vbuf = v4l2_m2m_src_buf_remove(ctx->fh.m2m_ctx);
		else
			vbuf = v4l2_m2m_dst_buf_remove(ctx->fh.m2m_ctx);
		if (vbuf == NULL)
			return;
		spin_lock(ctx->lock);
		v4l2_m2m_buf_done(vbuf, state);
		spin_unlock(ctx->lock);
	}
}

static int vicodec_start_streaming(struct vb2_queue *q,
				   unsigned int count)
{
	struct vicodec_ctx *ctx = vb2_get_drv_priv(q);
	struct vicodec_q_data *q_data = get_q_data(ctx, q->type);
	struct v4l2_fwht_state *state = &ctx->state;
	unsigned int size = q_data->width * q_data->height;
	const struct v4l2_fwht_pixfmt_info *info = q_data->info;
	unsigned int chroma_div = info->width_div * info->height_div;
	unsigned int total_planes_size;

	/*
	 * we don't know ahead how many components are in the encoding type
	 * V4L2_PIX_FMT_FWHT, so we will allocate space for 4 planes.
	 */
	if (info->id == V4L2_PIX_FMT_FWHT || info->components_num == 4)
		total_planes_size = 2 * size + 2 * (size / chroma_div);
	else if (info->components_num == 3)
		total_planes_size = size + 2 * (size / chroma_div);
	else
		total_planes_size = size;

	q_data->sequence = 0;

	if (!V4L2_TYPE_IS_OUTPUT(q->type)) {
		if (!ctx->is_enc) {
			state->width = q_data->width;
			state->height = q_data->height;
		}
		return 0;
	}

	if (ctx->is_enc) {
		state->width = q_data->width;
		state->height = q_data->height;
	}
	state->ref_frame.width = state->ref_frame.height = 0;
	state->ref_frame.luma = kvmalloc(total_planes_size, GFP_KERNEL);
	ctx->comp_max_size = total_planes_size + sizeof(struct fwht_cframe_hdr);
	state->compressed_frame = kvmalloc(ctx->comp_max_size, GFP_KERNEL);
	if (!state->ref_frame.luma || !state->compressed_frame) {
		kvfree(state->ref_frame.luma);
		kvfree(state->compressed_frame);
		vicodec_return_bufs(q, VB2_BUF_STATE_QUEUED);
		return -ENOMEM;
	}
	if (info->id == V4L2_PIX_FMT_FWHT || info->components_num >= 3) {
		state->ref_frame.cb = state->ref_frame.luma + size;
		state->ref_frame.cr = state->ref_frame.cb + size / chroma_div;
	} else {
		state->ref_frame.cb = NULL;
		state->ref_frame.cr = NULL;
	}

	if (info->id == V4L2_PIX_FMT_FWHT || info->components_num == 4)
		state->ref_frame.alpha =
			state->ref_frame.cr + size / chroma_div;
	else
		state->ref_frame.alpha = NULL;

	ctx->last_src_buf = NULL;
	ctx->last_dst_buf = NULL;
	state->gop_cnt = 0;
	ctx->cur_buf_offset = 0;
	ctx->comp_size = 0;
	ctx->comp_magic_cnt = 0;
	ctx->comp_has_frame = false;

	return 0;
}

static void vicodec_stop_streaming(struct vb2_queue *q)
{
	struct vicodec_ctx *ctx = vb2_get_drv_priv(q);

	vicodec_return_bufs(q, VB2_BUF_STATE_ERROR);

	if (!V4L2_TYPE_IS_OUTPUT(q->type))
		return;

	kvfree(ctx->state.ref_frame.luma);
	kvfree(ctx->state.compressed_frame);
}

static const struct vb2_ops vicodec_qops = {
	.queue_setup	 = vicodec_queue_setup,
	.buf_prepare	 = vicodec_buf_prepare,
	.buf_queue	 = vicodec_buf_queue,
	.start_streaming = vicodec_start_streaming,
	.stop_streaming  = vicodec_stop_streaming,
	.wait_prepare	 = vb2_ops_wait_prepare,
	.wait_finish	 = vb2_ops_wait_finish,
};

static int queue_init(void *priv, struct vb2_queue *src_vq,
		      struct vb2_queue *dst_vq)
{
	struct vicodec_ctx *ctx = priv;
	int ret;

	src_vq->type = (multiplanar ?
			V4L2_BUF_TYPE_VIDEO_OUTPUT_MPLANE :
			V4L2_BUF_TYPE_VIDEO_OUTPUT);
	src_vq->io_modes = VB2_MMAP | VB2_USERPTR | VB2_DMABUF;
	src_vq->drv_priv = ctx;
	src_vq->buf_struct_size = sizeof(struct v4l2_m2m_buffer);
	src_vq->ops = &vicodec_qops;
	src_vq->mem_ops = &vb2_vmalloc_memops;
	src_vq->timestamp_flags = V4L2_BUF_FLAG_TIMESTAMP_COPY;
	src_vq->lock = ctx->is_enc ? &ctx->dev->enc_mutex :
		&ctx->dev->dec_mutex;

	ret = vb2_queue_init(src_vq);
	if (ret)
		return ret;

	dst_vq->type = (multiplanar ?
			V4L2_BUF_TYPE_VIDEO_CAPTURE_MPLANE :
			V4L2_BUF_TYPE_VIDEO_CAPTURE);
	dst_vq->io_modes = VB2_MMAP | VB2_USERPTR | VB2_DMABUF;
	dst_vq->drv_priv = ctx;
	dst_vq->buf_struct_size = sizeof(struct v4l2_m2m_buffer);
	dst_vq->ops = &vicodec_qops;
	dst_vq->mem_ops = &vb2_vmalloc_memops;
	dst_vq->timestamp_flags = V4L2_BUF_FLAG_TIMESTAMP_COPY;
	dst_vq->lock = src_vq->lock;

	return vb2_queue_init(dst_vq);
}

#define VICODEC_CID_CUSTOM_BASE		(V4L2_CID_MPEG_BASE | 0xf000)
#define VICODEC_CID_I_FRAME_QP		(VICODEC_CID_CUSTOM_BASE + 0)
#define VICODEC_CID_P_FRAME_QP		(VICODEC_CID_CUSTOM_BASE + 1)

static int vicodec_s_ctrl(struct v4l2_ctrl *ctrl)
{
	struct vicodec_ctx *ctx = container_of(ctrl->handler,
					       struct vicodec_ctx, hdl);

	switch (ctrl->id) {
	case V4L2_CID_MPEG_VIDEO_GOP_SIZE:
		ctx->state.gop_size = ctrl->val;
		return 0;
	case VICODEC_CID_I_FRAME_QP:
		ctx->state.i_frame_qp = ctrl->val;
		return 0;
	case VICODEC_CID_P_FRAME_QP:
		ctx->state.p_frame_qp = ctrl->val;
		return 0;
	}
	return -EINVAL;
}

static const struct v4l2_ctrl_ops vicodec_ctrl_ops = {
	.s_ctrl = vicodec_s_ctrl,
};

static const struct v4l2_ctrl_config vicodec_ctrl_i_frame = {
	.ops = &vicodec_ctrl_ops,
	.id = VICODEC_CID_I_FRAME_QP,
	.name = "FWHT I-Frame QP Value",
	.type = V4L2_CTRL_TYPE_INTEGER,
	.min = 1,
	.max = 31,
	.def = 20,
	.step = 1,
};

static const struct v4l2_ctrl_config vicodec_ctrl_p_frame = {
	.ops = &vicodec_ctrl_ops,
	.id = VICODEC_CID_P_FRAME_QP,
	.name = "FWHT P-Frame QP Value",
	.type = V4L2_CTRL_TYPE_INTEGER,
	.min = 1,
	.max = 31,
	.def = 20,
	.step = 1,
};

/*
 * File operations
 */
static int vicodec_open(struct file *file)
{
	struct video_device *vfd = video_devdata(file);
	struct vicodec_dev *dev = video_drvdata(file);
	struct vicodec_ctx *ctx = NULL;
	struct v4l2_ctrl_handler *hdl;
	unsigned int size;
	int rc = 0;

	if (mutex_lock_interruptible(vfd->lock))
		return -ERESTARTSYS;
	ctx = kzalloc(sizeof(*ctx), GFP_KERNEL);
	if (!ctx) {
		rc = -ENOMEM;
		goto open_unlock;
	}

	if (vfd == &dev->enc_vfd)
		ctx->is_enc = true;

	v4l2_fh_init(&ctx->fh, video_devdata(file));
	file->private_data = &ctx->fh;
	ctx->dev = dev;
	hdl = &ctx->hdl;
	v4l2_ctrl_handler_init(hdl, 4);
	v4l2_ctrl_new_std(hdl, &vicodec_ctrl_ops, V4L2_CID_MPEG_VIDEO_GOP_SIZE,
			  1, 16, 1, 10);
	v4l2_ctrl_new_custom(hdl, &vicodec_ctrl_i_frame, NULL);
	v4l2_ctrl_new_custom(hdl, &vicodec_ctrl_p_frame, NULL);
	if (hdl->error) {
		rc = hdl->error;
		v4l2_ctrl_handler_free(hdl);
		kfree(ctx);
		goto open_unlock;
	}
	ctx->fh.ctrl_handler = hdl;
	v4l2_ctrl_handler_setup(hdl);

	ctx->q_data[V4L2_M2M_SRC].info =
		ctx->is_enc ? v4l2_fwht_get_pixfmt(0) : &pixfmt_fwht;
	ctx->q_data[V4L2_M2M_SRC].width = 1280;
	ctx->q_data[V4L2_M2M_SRC].height = 720;
	size = 1280 * 720 * ctx->q_data[V4L2_M2M_SRC].info->sizeimage_mult /
		ctx->q_data[V4L2_M2M_SRC].info->sizeimage_div;
	if (ctx->is_enc)
		ctx->q_data[V4L2_M2M_SRC].sizeimage = size;
	else
		ctx->q_data[V4L2_M2M_SRC].sizeimage =
			size + sizeof(struct fwht_cframe_hdr);
	ctx->q_data[V4L2_M2M_DST] = ctx->q_data[V4L2_M2M_SRC];
	ctx->q_data[V4L2_M2M_DST].info =
		ctx->is_enc ? &pixfmt_fwht : v4l2_fwht_get_pixfmt(0);
	size = 1280 * 720 * ctx->q_data[V4L2_M2M_DST].info->sizeimage_mult /
		ctx->q_data[V4L2_M2M_DST].info->sizeimage_div;
	if (ctx->is_enc)
		ctx->q_data[V4L2_M2M_DST].sizeimage =
			size + sizeof(struct fwht_cframe_hdr);
	else
		ctx->q_data[V4L2_M2M_DST].sizeimage = size;
	ctx->state.colorspace = V4L2_COLORSPACE_REC709;

	if (ctx->is_enc) {
		ctx->fh.m2m_ctx = v4l2_m2m_ctx_init(dev->enc_dev, ctx,
						    &queue_init);
		ctx->lock = &dev->enc_lock;
	} else {
		ctx->fh.m2m_ctx = v4l2_m2m_ctx_init(dev->dec_dev, ctx,
						    &queue_init);
		ctx->lock = &dev->dec_lock;
	}

	if (IS_ERR(ctx->fh.m2m_ctx)) {
		rc = PTR_ERR(ctx->fh.m2m_ctx);

		v4l2_ctrl_handler_free(hdl);
		v4l2_fh_exit(&ctx->fh);
		kfree(ctx);
		goto open_unlock;
	}

	v4l2_fh_add(&ctx->fh);

open_unlock:
	mutex_unlock(vfd->lock);
	return rc;
}

static int vicodec_release(struct file *file)
{
	struct video_device *vfd = video_devdata(file);
	struct vicodec_ctx *ctx = file2ctx(file);

	v4l2_fh_del(&ctx->fh);
	v4l2_fh_exit(&ctx->fh);
	v4l2_ctrl_handler_free(&ctx->hdl);
	mutex_lock(vfd->lock);
	v4l2_m2m_ctx_release(ctx->fh.m2m_ctx);
	mutex_unlock(vfd->lock);
	kfree(ctx);

	return 0;
}

static const struct v4l2_file_operations vicodec_fops = {
	.owner		= THIS_MODULE,
	.open		= vicodec_open,
	.release	= vicodec_release,
	.poll		= v4l2_m2m_fop_poll,
	.unlocked_ioctl	= video_ioctl2,
	.mmap		= v4l2_m2m_fop_mmap,
};

static const struct video_device vicodec_videodev = {
	.name		= VICODEC_NAME,
	.vfl_dir	= VFL_DIR_M2M,
	.fops		= &vicodec_fops,
	.ioctl_ops	= &vicodec_ioctl_ops,
	.minor		= -1,
	.release	= video_device_release_empty,
};

static const struct v4l2_m2m_ops m2m_ops = {
	.device_run	= device_run,
	.job_ready	= job_ready,
};

static int vicodec_probe(struct platform_device *pdev)
{
	struct vicodec_dev *dev;
	struct video_device *vfd;
	int ret;

	dev = devm_kzalloc(&pdev->dev, sizeof(*dev), GFP_KERNEL);
	if (!dev)
		return -ENOMEM;

	spin_lock_init(&dev->enc_lock);
	spin_lock_init(&dev->dec_lock);

	ret = v4l2_device_register(&pdev->dev, &dev->v4l2_dev);
	if (ret)
		return ret;

#ifdef CONFIG_MEDIA_CONTROLLER
	dev->mdev.dev = &pdev->dev;
	strscpy(dev->mdev.model, "vicodec", sizeof(dev->mdev.model));
	media_device_init(&dev->mdev);
	dev->v4l2_dev.mdev = &dev->mdev;
#endif

	mutex_init(&dev->enc_mutex);
	mutex_init(&dev->dec_mutex);

	platform_set_drvdata(pdev, dev);

	dev->enc_dev = v4l2_m2m_init(&m2m_ops);
	if (IS_ERR(dev->enc_dev)) {
		v4l2_err(&dev->v4l2_dev, "Failed to init vicodec device\n");
		ret = PTR_ERR(dev->enc_dev);
		goto unreg_dev;
	}

	dev->dec_dev = v4l2_m2m_init(&m2m_ops);
	if (IS_ERR(dev->dec_dev)) {
		v4l2_err(&dev->v4l2_dev, "Failed to init vicodec device\n");
		ret = PTR_ERR(dev->dec_dev);
		goto err_enc_m2m;
	}

	dev->enc_vfd = vicodec_videodev;
	vfd = &dev->enc_vfd;
	vfd->lock = &dev->enc_mutex;
	vfd->v4l2_dev = &dev->v4l2_dev;
	strscpy(vfd->name, "vicodec-enc", sizeof(vfd->name));
	vfd->device_caps = V4L2_CAP_STREAMING |
		(multiplanar ? V4L2_CAP_VIDEO_M2M_MPLANE : V4L2_CAP_VIDEO_M2M);
	v4l2_disable_ioctl(vfd, VIDIOC_DECODER_CMD);
	v4l2_disable_ioctl(vfd, VIDIOC_TRY_DECODER_CMD);
	video_set_drvdata(vfd, dev);

	ret = video_register_device(vfd, VFL_TYPE_GRABBER, 0);
	if (ret) {
		v4l2_err(&dev->v4l2_dev, "Failed to register video device\n");
		goto err_dec_m2m;
	}
	v4l2_info(&dev->v4l2_dev,
			"Device registered as /dev/video%d\n", vfd->num);

	dev->dec_vfd = vicodec_videodev;
	vfd = &dev->dec_vfd;
	vfd->lock = &dev->dec_mutex;
	vfd->v4l2_dev = &dev->v4l2_dev;
	vfd->device_caps = V4L2_CAP_STREAMING |
		(multiplanar ? V4L2_CAP_VIDEO_M2M_MPLANE : V4L2_CAP_VIDEO_M2M);
	strscpy(vfd->name, "vicodec-dec", sizeof(vfd->name));
	v4l2_disable_ioctl(vfd, VIDIOC_ENCODER_CMD);
	v4l2_disable_ioctl(vfd, VIDIOC_TRY_ENCODER_CMD);
	video_set_drvdata(vfd, dev);

	ret = video_register_device(vfd, VFL_TYPE_GRABBER, 0);
	if (ret) {
		v4l2_err(&dev->v4l2_dev, "Failed to register video device\n");
		goto unreg_enc;
	}
	v4l2_info(&dev->v4l2_dev,
			"Device registered as /dev/video%d\n", vfd->num);

#ifdef CONFIG_MEDIA_CONTROLLER
	ret = v4l2_m2m_register_media_controller(dev->enc_dev,
			&dev->enc_vfd, MEDIA_ENT_F_PROC_VIDEO_ENCODER);
	if (ret) {
		v4l2_err(&dev->v4l2_dev, "Failed to init mem2mem media controller\n");
		goto unreg_m2m;
	}

	ret = v4l2_m2m_register_media_controller(dev->dec_dev,
			&dev->dec_vfd, MEDIA_ENT_F_PROC_VIDEO_DECODER);
	if (ret) {
		v4l2_err(&dev->v4l2_dev, "Failed to init mem2mem media controller\n");
		goto unreg_m2m_enc_mc;
	}

	ret = media_device_register(&dev->mdev);
	if (ret) {
		v4l2_err(&dev->v4l2_dev, "Failed to register mem2mem media device\n");
		goto unreg_m2m_dec_mc;
	}
#endif
	return 0;

#ifdef CONFIG_MEDIA_CONTROLLER
unreg_m2m_dec_mc:
	v4l2_m2m_unregister_media_controller(dev->dec_dev);
unreg_m2m_enc_mc:
	v4l2_m2m_unregister_media_controller(dev->enc_dev);
unreg_m2m:
	video_unregister_device(&dev->dec_vfd);
#endif
unreg_enc:
	video_unregister_device(&dev->enc_vfd);
err_dec_m2m:
	v4l2_m2m_release(dev->dec_dev);
err_enc_m2m:
	v4l2_m2m_release(dev->enc_dev);
unreg_dev:
	v4l2_device_unregister(&dev->v4l2_dev);

	return ret;
}

static int vicodec_remove(struct platform_device *pdev)
{
	struct vicodec_dev *dev = platform_get_drvdata(pdev);

	v4l2_info(&dev->v4l2_dev, "Removing " VICODEC_NAME);

#ifdef CONFIG_MEDIA_CONTROLLER
	media_device_unregister(&dev->mdev);
	v4l2_m2m_unregister_media_controller(dev->enc_dev);
	v4l2_m2m_unregister_media_controller(dev->dec_dev);
	media_device_cleanup(&dev->mdev);
#endif

	v4l2_m2m_release(dev->enc_dev);
	v4l2_m2m_release(dev->dec_dev);
	video_unregister_device(&dev->enc_vfd);
	video_unregister_device(&dev->dec_vfd);
	v4l2_device_unregister(&dev->v4l2_dev);

	return 0;
}

static struct platform_driver vicodec_pdrv = {
	.probe		= vicodec_probe,
	.remove		= vicodec_remove,
	.driver		= {
		.name	= VICODEC_NAME,
	},
};

static void __exit vicodec_exit(void)
{
	platform_driver_unregister(&vicodec_pdrv);
	platform_device_unregister(&vicodec_pdev);
}

static int __init vicodec_init(void)
{
	int ret;

	ret = platform_device_register(&vicodec_pdev);
	if (ret)
		return ret;

	ret = platform_driver_register(&vicodec_pdrv);
	if (ret)
		platform_device_unregister(&vicodec_pdev);

	return ret;
}

module_init(vicodec_init);
module_exit(vicodec_exit);<|MERGE_RESOLUTION|>--- conflicted
+++ resolved
@@ -305,11 +305,7 @@
 			u32 copy;
 
 			p = memchr(p, magic[ctx->comp_magic_cnt],
-<<<<<<< HEAD
-				   p_out + sz - p);
-=======
 				   p_src + sz - p);
->>>>>>> cf26057a
 			if (!p) {
 				ctx->comp_magic_cnt = 0;
 				break;
