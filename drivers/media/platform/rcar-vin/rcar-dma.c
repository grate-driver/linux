// SPDX-License-Identifier: GPL-2.0+
/*
 * Driver for Renesas R-Car VIN
 *
 * Copyright (C) 2016 Renesas Electronics Corp.
 * Copyright (C) 2011-2013 Renesas Solutions Corp.
 * Copyright (C) 2013 Cogent Embedded, Inc., <source@cogentembedded.com>
 * Copyright (C) 2008 Magnus Damm
 *
 * Based on the soc-camera rcar_vin driver
 */

#include <linux/delay.h>
#include <linux/interrupt.h>
#include <linux/pm_runtime.h>

#include <media/videobuf2-dma-contig.h>

#include "rcar-vin.h"

/* -----------------------------------------------------------------------------
 * HW Functions
 */

/* Register offsets for R-Car VIN */
#define VNMC_REG	0x00	/* Video n Main Control Register */
#define VNMS_REG	0x04	/* Video n Module Status Register */
#define VNFC_REG	0x08	/* Video n Frame Capture Register */
#define VNSLPRC_REG	0x0C	/* Video n Start Line Pre-Clip Register */
#define VNELPRC_REG	0x10	/* Video n End Line Pre-Clip Register */
#define VNSPPRC_REG	0x14	/* Video n Start Pixel Pre-Clip Register */
#define VNEPPRC_REG	0x18	/* Video n End Pixel Pre-Clip Register */
#define VNIS_REG	0x2C	/* Video n Image Stride Register */
#define VNMB_REG(m)	(0x30 + ((m) << 2)) /* Video n Memory Base m Register */
#define VNIE_REG	0x40	/* Video n Interrupt Enable Register */
#define VNINTS_REG	0x44	/* Video n Interrupt Status Register */
#define VNSI_REG	0x48	/* Video n Scanline Interrupt Register */
#define VNMTC_REG	0x4C	/* Video n Memory Transfer Control Register */
#define VNDMR_REG	0x58	/* Video n Data Mode Register */
#define VNDMR2_REG	0x5C	/* Video n Data Mode Register 2 */
#define VNUVAOF_REG	0x60	/* Video n UV Address Offset Register */

/* Register offsets specific for Gen2 */
#define VNSLPOC_REG	0x1C	/* Video n Start Line Post-Clip Register */
#define VNELPOC_REG	0x20	/* Video n End Line Post-Clip Register */
#define VNSPPOC_REG	0x24	/* Video n Start Pixel Post-Clip Register */
#define VNEPPOC_REG	0x28	/* Video n End Pixel Post-Clip Register */
#define VNYS_REG	0x50	/* Video n Y Scale Register */
#define VNXS_REG	0x54	/* Video n X Scale Register */
#define VNC1A_REG	0x80	/* Video n Coefficient Set C1A Register */
#define VNC1B_REG	0x84	/* Video n Coefficient Set C1B Register */
#define VNC1C_REG	0x88	/* Video n Coefficient Set C1C Register */
#define VNC2A_REG	0x90	/* Video n Coefficient Set C2A Register */
#define VNC2B_REG	0x94	/* Video n Coefficient Set C2B Register */
#define VNC2C_REG	0x98	/* Video n Coefficient Set C2C Register */
#define VNC3A_REG	0xA0	/* Video n Coefficient Set C3A Register */
#define VNC3B_REG	0xA4	/* Video n Coefficient Set C3B Register */
#define VNC3C_REG	0xA8	/* Video n Coefficient Set C3C Register */
#define VNC4A_REG	0xB0	/* Video n Coefficient Set C4A Register */
#define VNC4B_REG	0xB4	/* Video n Coefficient Set C4B Register */
#define VNC4C_REG	0xB8	/* Video n Coefficient Set C4C Register */
#define VNC5A_REG	0xC0	/* Video n Coefficient Set C5A Register */
#define VNC5B_REG	0xC4	/* Video n Coefficient Set C5B Register */
#define VNC5C_REG	0xC8	/* Video n Coefficient Set C5C Register */
#define VNC6A_REG	0xD0	/* Video n Coefficient Set C6A Register */
#define VNC6B_REG	0xD4	/* Video n Coefficient Set C6B Register */
#define VNC6C_REG	0xD8	/* Video n Coefficient Set C6C Register */
#define VNC7A_REG	0xE0	/* Video n Coefficient Set C7A Register */
#define VNC7B_REG	0xE4	/* Video n Coefficient Set C7B Register */
#define VNC7C_REG	0xE8	/* Video n Coefficient Set C7C Register */
#define VNC8A_REG	0xF0	/* Video n Coefficient Set C8A Register */
#define VNC8B_REG	0xF4	/* Video n Coefficient Set C8B Register */
#define VNC8C_REG	0xF8	/* Video n Coefficient Set C8C Register */

/* Register offsets specific for Gen3 */
#define VNCSI_IFMD_REG		0x20 /* Video n CSI2 Interface Mode Register */

/* Register bit fields for R-Car VIN */
/* Video n Main Control Register bits */
#define VNMC_DPINE		(1 << 27) /* Gen3 specific */
#define VNMC_SCLE		(1 << 26) /* Gen3 specific */
#define VNMC_FOC		(1 << 21)
#define VNMC_YCAL		(1 << 19)
#define VNMC_INF_YUV8_BT656	(0 << 16)
#define VNMC_INF_YUV8_BT601	(1 << 16)
#define VNMC_INF_YUV10_BT656	(2 << 16)
#define VNMC_INF_YUV10_BT601	(3 << 16)
#define VNMC_INF_RAW8		(4 << 16)
#define VNMC_INF_YUV16		(5 << 16)
#define VNMC_INF_RGB888		(6 << 16)
#define VNMC_VUP		(1 << 10)
#define VNMC_IM_ODD		(0 << 3)
#define VNMC_IM_ODD_EVEN	(1 << 3)
#define VNMC_IM_EVEN		(2 << 3)
#define VNMC_IM_FULL		(3 << 3)
#define VNMC_BPS		(1 << 1)
#define VNMC_ME			(1 << 0)

/* Video n Module Status Register bits */
#define VNMS_FBS_MASK		(3 << 3)
#define VNMS_FBS_SHIFT		3
#define VNMS_FS			(1 << 2)
#define VNMS_AV			(1 << 1)
#define VNMS_CA			(1 << 0)

/* Video n Frame Capture Register bits */
#define VNFC_C_FRAME		(1 << 1)
#define VNFC_S_FRAME		(1 << 0)

/* Video n Interrupt Enable Register bits */
#define VNIE_FIE		(1 << 4)
#define VNIE_EFE		(1 << 1)

/* Video n Data Mode Register bits */
#define VNDMR_A8BIT(n)		(((n) & 0xff) << 24)
#define VNDMR_A8BIT_MASK	(0xff << 24)
#define VNDMR_EXRGB		(1 << 8)
#define VNDMR_BPSM		(1 << 4)
#define VNDMR_ABIT		(1 << 2)
#define VNDMR_DTMD_YCSEP	(1 << 1)
#define VNDMR_DTMD_ARGB		(1 << 0)
#define VNDMR_DTMD_YCSEP_420	(3 << 0)

/* Video n Data Mode Register 2 bits */
#define VNDMR2_VPS		(1 << 30)
#define VNDMR2_HPS		(1 << 29)
#define VNDMR2_CES		(1 << 28)
#define VNDMR2_YDS		(1 << 22)
#define VNDMR2_FTEV		(1 << 17)
#define VNDMR2_VLV(n)		((n & 0xf) << 12)

/* Video n CSI2 Interface Mode Register (Gen3) */
#define VNCSI_IFMD_DES1		(1 << 26)
#define VNCSI_IFMD_DES0		(1 << 25)
#define VNCSI_IFMD_CSI_CHSEL(n) (((n) & 0xf) << 0)

struct rvin_buffer {
	struct vb2_v4l2_buffer vb;
	struct list_head list;
};

#define to_buf_list(vb2_buffer) (&container_of(vb2_buffer, \
					       struct rvin_buffer, \
					       vb)->list)

static void rvin_write(struct rvin_dev *vin, u32 value, u32 offset)
{
	iowrite32(value, vin->base + offset);
}

static u32 rvin_read(struct rvin_dev *vin, u32 offset)
{
	return ioread32(vin->base + offset);
}

/* -----------------------------------------------------------------------------
 * Crop and Scaling Gen2
 */

struct vin_coeff {
	unsigned short xs_value;
	u32 coeff_set[24];
};

static const struct vin_coeff vin_coeff_set[] = {
	{ 0x0000, {
			  0x00000000, 0x00000000, 0x00000000,
			  0x00000000, 0x00000000, 0x00000000,
			  0x00000000, 0x00000000, 0x00000000,
			  0x00000000, 0x00000000, 0x00000000,
			  0x00000000, 0x00000000, 0x00000000,
			  0x00000000, 0x00000000, 0x00000000,
			  0x00000000, 0x00000000, 0x00000000,
			  0x00000000, 0x00000000, 0x00000000 },
	},
	{ 0x1000, {
			  0x000fa400, 0x000fa400, 0x09625902,
			  0x000003f8, 0x00000403, 0x3de0d9f0,
			  0x001fffed, 0x00000804, 0x3cc1f9c3,
			  0x001003de, 0x00000c01, 0x3cb34d7f,
			  0x002003d2, 0x00000c00, 0x3d24a92d,
			  0x00200bca, 0x00000bff, 0x3df600d2,
			  0x002013cc, 0x000007ff, 0x3ed70c7e,
			  0x00100fde, 0x00000000, 0x3f87c036 },
	},
	{ 0x1200, {
			  0x002ffff1, 0x002ffff1, 0x02a0a9c8,
			  0x002003e7, 0x001ffffa, 0x000185bc,
			  0x002007dc, 0x000003ff, 0x3e52859c,
			  0x00200bd4, 0x00000002, 0x3d53996b,
			  0x00100fd0, 0x00000403, 0x3d04ad2d,
			  0x00000bd5, 0x00000403, 0x3d35ace7,
			  0x3ff003e4, 0x00000801, 0x3dc674a1,
			  0x3fffe800, 0x00000800, 0x3e76f461 },
	},
	{ 0x1400, {
			  0x00100be3, 0x00100be3, 0x04d1359a,
			  0x00000fdb, 0x002003ed, 0x0211fd93,
			  0x00000fd6, 0x002003f4, 0x0002d97b,
			  0x000007d6, 0x002ffffb, 0x3e93b956,
			  0x3ff003da, 0x001003ff, 0x3db49926,
			  0x3fffefe9, 0x00100001, 0x3d655cee,
			  0x3fffd400, 0x00000003, 0x3d65f4b6,
			  0x000fb421, 0x00000402, 0x3dc6547e },
	},
	{ 0x1600, {
			  0x00000bdd, 0x00000bdd, 0x06519578,
			  0x3ff007da, 0x00000be3, 0x03c24973,
			  0x3ff003d9, 0x00000be9, 0x01b30d5f,
			  0x3ffff7df, 0x001003f1, 0x0003c542,
			  0x000fdfec, 0x001003f7, 0x3ec4711d,
			  0x000fc400, 0x002ffffd, 0x3df504f1,
			  0x001fa81a, 0x002ffc00, 0x3d957cc2,
			  0x002f8c3c, 0x00100000, 0x3db5c891 },
	},
	{ 0x1800, {
			  0x3ff003dc, 0x3ff003dc, 0x0791e558,
			  0x000ff7dd, 0x3ff007de, 0x05328554,
			  0x000fe7e3, 0x3ff00be2, 0x03232546,
			  0x000fd7ee, 0x000007e9, 0x0143bd30,
			  0x001fb800, 0x000007ee, 0x00044511,
			  0x002fa015, 0x000007f4, 0x3ef4bcee,
			  0x002f8832, 0x001003f9, 0x3e4514c7,
			  0x001f7853, 0x001003fd, 0x3de54c9f },
	},
	{ 0x1a00, {
			  0x000fefe0, 0x000fefe0, 0x08721d3c,
			  0x001fdbe7, 0x000ffbde, 0x0652a139,
			  0x001fcbf0, 0x000003df, 0x0463292e,
			  0x002fb3ff, 0x3ff007e3, 0x0293a91d,
			  0x002f9c12, 0x3ff00be7, 0x01241905,
			  0x001f8c29, 0x000007ed, 0x3fe470eb,
			  0x000f7c46, 0x000007f2, 0x3f04b8ca,
			  0x3fef7865, 0x000007f6, 0x3e74e4a8 },
	},
	{ 0x1c00, {
			  0x001fd3e9, 0x001fd3e9, 0x08f23d26,
			  0x002fbff3, 0x001fe3e4, 0x0712ad23,
			  0x002fa800, 0x000ff3e0, 0x05631d1b,
			  0x001f9810, 0x000ffbe1, 0x03b3890d,
			  0x000f8c23, 0x000003e3, 0x0233e8fa,
			  0x3fef843b, 0x000003e7, 0x00f430e4,
			  0x3fbf8456, 0x3ff00bea, 0x00046cc8,
			  0x3f8f8c72, 0x3ff00bef, 0x3f3490ac },
	},
	{ 0x1e00, {
			  0x001fbbf4, 0x001fbbf4, 0x09425112,
			  0x001fa800, 0x002fc7ed, 0x0792b110,
			  0x000f980e, 0x001fdbe6, 0x0613110a,
			  0x3fff8c20, 0x001fe7e3, 0x04a368fd,
			  0x3fcf8c33, 0x000ff7e2, 0x0343b8ed,
			  0x3f9f8c4a, 0x000fffe3, 0x0203f8da,
			  0x3f5f9c61, 0x000003e6, 0x00e428c5,
			  0x3f1fb07b, 0x000003eb, 0x3fe440af },
	},
	{ 0x2000, {
			  0x000fa400, 0x000fa400, 0x09625902,
			  0x3fff980c, 0x001fb7f5, 0x0812b0ff,
			  0x3fdf901c, 0x001fc7ed, 0x06b2fcfa,
			  0x3faf902d, 0x001fd3e8, 0x055348f1,
			  0x3f7f983f, 0x001fe3e5, 0x04038ce3,
			  0x3f3fa454, 0x001fefe3, 0x02e3c8d1,
			  0x3f0fb86a, 0x001ff7e4, 0x01c3e8c0,
			  0x3ecfd880, 0x000fffe6, 0x00c404ac },
	},
	{ 0x2200, {
			  0x3fdf9c0b, 0x3fdf9c0b, 0x09725cf4,
			  0x3fbf9818, 0x3fffa400, 0x0842a8f1,
			  0x3f8f9827, 0x000fb3f7, 0x0702f0ec,
			  0x3f5fa037, 0x000fc3ef, 0x05d330e4,
			  0x3f2fac49, 0x001fcfea, 0x04a364d9,
			  0x3effc05c, 0x001fdbe7, 0x038394ca,
			  0x3ecfdc6f, 0x001fe7e6, 0x0273b0bb,
			  0x3ea00083, 0x001fefe6, 0x0183c0a9 },
	},
	{ 0x2400, {
			  0x3f9fa014, 0x3f9fa014, 0x098260e6,
			  0x3f7f9c23, 0x3fcf9c0a, 0x08629ce5,
			  0x3f4fa431, 0x3fefa400, 0x0742d8e1,
			  0x3f1fb440, 0x3fffb3f8, 0x062310d9,
			  0x3eefc850, 0x000fbbf2, 0x050340d0,
			  0x3ecfe062, 0x000fcbec, 0x041364c2,
			  0x3ea00073, 0x001fd3ea, 0x03037cb5,
			  0x3e902086, 0x001fdfe8, 0x022388a5 },
	},
	{ 0x2600, {
			  0x3f5fa81e, 0x3f5fa81e, 0x096258da,
			  0x3f3fac2b, 0x3f8fa412, 0x088290d8,
			  0x3f0fbc38, 0x3fafa408, 0x0772c8d5,
			  0x3eefcc47, 0x3fcfa800, 0x0672f4ce,
			  0x3ecfe456, 0x3fefaffa, 0x05531cc6,
			  0x3eb00066, 0x3fffbbf3, 0x047334bb,
			  0x3ea01c77, 0x000fc7ee, 0x039348ae,
			  0x3ea04486, 0x000fd3eb, 0x02b350a1 },
	},
	{ 0x2800, {
			  0x3f2fb426, 0x3f2fb426, 0x094250ce,
			  0x3f0fc032, 0x3f4fac1b, 0x086284cd,
			  0x3eefd040, 0x3f7fa811, 0x0782acc9,
			  0x3ecfe84c, 0x3f9fa807, 0x06a2d8c4,
			  0x3eb0005b, 0x3fbfac00, 0x05b2f4bc,
			  0x3eb0186a, 0x3fdfb3fa, 0x04c308b4,
			  0x3eb04077, 0x3fefbbf4, 0x03f31ca8,
			  0x3ec06884, 0x000fbff2, 0x03031c9e },
	},
	{ 0x2a00, {
			  0x3f0fc42d, 0x3f0fc42d, 0x090240c4,
			  0x3eefd439, 0x3f2fb822, 0x08526cc2,
			  0x3edfe845, 0x3f4fb018, 0x078294bf,
			  0x3ec00051, 0x3f6fac0f, 0x06b2b4bb,
			  0x3ec0185f, 0x3f8fac07, 0x05e2ccb4,
			  0x3ec0386b, 0x3fafac00, 0x0502e8ac,
			  0x3ed05c77, 0x3fcfb3fb, 0x0432f0a3,
			  0x3ef08482, 0x3fdfbbf6, 0x0372f898 },
	},
	{ 0x2c00, {
			  0x3eefdc31, 0x3eefdc31, 0x08e238b8,
			  0x3edfec3d, 0x3f0fc828, 0x082258b9,
			  0x3ed00049, 0x3f1fc01e, 0x077278b6,
			  0x3ed01455, 0x3f3fb815, 0x06c294b2,
			  0x3ed03460, 0x3f5fb40d, 0x0602acac,
			  0x3ef0506c, 0x3f7fb006, 0x0542c0a4,
			  0x3f107476, 0x3f9fb400, 0x0472c89d,
			  0x3f309c80, 0x3fbfb7fc, 0x03b2cc94 },
	},
	{ 0x2e00, {
			  0x3eefec37, 0x3eefec37, 0x088220b0,
			  0x3ee00041, 0x3effdc2d, 0x07f244ae,
			  0x3ee0144c, 0x3f0fd023, 0x07625cad,
			  0x3ef02c57, 0x3f1fc81a, 0x06c274a9,
			  0x3f004861, 0x3f3fbc13, 0x060288a6,
			  0x3f20686b, 0x3f5fb80c, 0x05529c9e,
			  0x3f408c74, 0x3f6fb805, 0x04b2ac96,
			  0x3f80ac7e, 0x3f8fb800, 0x0402ac8e },
	},
	{ 0x3000, {
			  0x3ef0003a, 0x3ef0003a, 0x084210a6,
			  0x3ef01045, 0x3effec32, 0x07b228a7,
			  0x3f00284e, 0x3f0fdc29, 0x073244a4,
			  0x3f104058, 0x3f0fd420, 0x06a258a2,
			  0x3f305c62, 0x3f2fc818, 0x0612689d,
			  0x3f508069, 0x3f3fc011, 0x05728496,
			  0x3f80a072, 0x3f4fc00a, 0x04d28c90,
			  0x3fc0c07b, 0x3f6fbc04, 0x04429088 },
	},
	{ 0x3200, {
			  0x3f00103e, 0x3f00103e, 0x07f1fc9e,
			  0x3f102447, 0x3f000035, 0x0782149d,
			  0x3f203c4f, 0x3f0ff02c, 0x07122c9c,
			  0x3f405458, 0x3f0fe424, 0x06924099,
			  0x3f607061, 0x3f1fd41d, 0x06024c97,
			  0x3f909068, 0x3f2fcc16, 0x05726490,
			  0x3fc0b070, 0x3f3fc80f, 0x04f26c8a,
			  0x0000d077, 0x3f4fc409, 0x04627484 },
	},
	{ 0x3400, {
			  0x3f202040, 0x3f202040, 0x07a1e898,
			  0x3f303449, 0x3f100c38, 0x0741fc98,
			  0x3f504c50, 0x3f10002f, 0x06e21495,
			  0x3f706459, 0x3f1ff028, 0x06722492,
			  0x3fa08060, 0x3f1fe421, 0x05f2348f,
			  0x3fd09c67, 0x3f1fdc19, 0x05824c89,
			  0x0000bc6e, 0x3f2fd014, 0x04f25086,
			  0x0040dc74, 0x3f3fcc0d, 0x04825c7f },
	},
	{ 0x3600, {
			  0x3f403042, 0x3f403042, 0x0761d890,
			  0x3f504848, 0x3f301c3b, 0x0701f090,
			  0x3f805c50, 0x3f200c33, 0x06a2008f,
			  0x3fa07458, 0x3f10002b, 0x06520c8d,
			  0x3fd0905e, 0x3f1ff424, 0x05e22089,
			  0x0000ac65, 0x3f1fe81d, 0x05823483,
			  0x0030cc6a, 0x3f2fdc18, 0x04f23c81,
			  0x0080e871, 0x3f2fd412, 0x0482407c },
	},
	{ 0x3800, {
			  0x3f604043, 0x3f604043, 0x0721c88a,
			  0x3f80544a, 0x3f502c3c, 0x06d1d88a,
			  0x3fb06851, 0x3f301c35, 0x0681e889,
			  0x3fd08456, 0x3f30082f, 0x0611fc88,
			  0x00009c5d, 0x3f200027, 0x05d20884,
			  0x0030b863, 0x3f2ff421, 0x05621880,
			  0x0070d468, 0x3f2fe81b, 0x0502247c,
			  0x00c0ec6f, 0x3f2fe015, 0x04a22877 },
	},
	{ 0x3a00, {
			  0x3f904c44, 0x3f904c44, 0x06e1b884,
			  0x3fb0604a, 0x3f70383e, 0x0691c885,
			  0x3fe07451, 0x3f502c36, 0x0661d483,
			  0x00009055, 0x3f401831, 0x0601ec81,
			  0x0030a85b, 0x3f300c2a, 0x05b1f480,
			  0x0070c061, 0x3f300024, 0x0562047a,
			  0x00b0d867, 0x3f3ff41e, 0x05020c77,
			  0x00f0f46b, 0x3f2fec19, 0x04a21474 },
	},
	{ 0x3c00, {
			  0x3fb05c43, 0x3fb05c43, 0x06c1b07e,
			  0x3fe06c4b, 0x3f902c3f, 0x0681c081,
			  0x0000844f, 0x3f703838, 0x0631cc7d,
			  0x00309855, 0x3f602433, 0x05d1d47e,
			  0x0060b459, 0x3f50142e, 0x0581e47b,
			  0x00a0c85f, 0x3f400828, 0x0531f078,
			  0x00e0e064, 0x3f300021, 0x0501fc73,
			  0x00b0fc6a, 0x3f3ff41d, 0x04a20873 },
	},
	{ 0x3e00, {
			  0x3fe06444, 0x3fe06444, 0x0681a07a,
			  0x00007849, 0x3fc0503f, 0x0641b07a,
			  0x0020904d, 0x3fa0403a, 0x05f1c07a,
			  0x0060a453, 0x3f803034, 0x05c1c878,
			  0x0090b858, 0x3f70202f, 0x0571d477,
			  0x00d0d05d, 0x3f501829, 0x0531e073,
			  0x0110e462, 0x3f500825, 0x04e1e471,
			  0x01510065, 0x3f40001f, 0x04a1f06d },
	},
	{ 0x4000, {
			  0x00007044, 0x00007044, 0x06519476,
			  0x00208448, 0x3fe05c3f, 0x0621a476,
			  0x0050984d, 0x3fc04c3a, 0x05e1b075,
			  0x0080ac52, 0x3fa03c35, 0x05a1b875,
			  0x00c0c056, 0x3f803030, 0x0561c473,
			  0x0100d45b, 0x3f70202b, 0x0521d46f,
			  0x0140e860, 0x3f601427, 0x04d1d46e,
			  0x01810064, 0x3f500822, 0x0491dc6b },
	},
	{ 0x5000, {
			  0x0110a442, 0x0110a442, 0x0551545e,
			  0x0140b045, 0x00e0983f, 0x0531585f,
			  0x0160c047, 0x00c08c3c, 0x0511645e,
			  0x0190cc4a, 0x00908039, 0x04f1685f,
			  0x01c0dc4c, 0x00707436, 0x04d1705e,
			  0x0200e850, 0x00506833, 0x04b1785b,
			  0x0230f453, 0x00305c30, 0x0491805a,
			  0x02710056, 0x0010542d, 0x04718059 },
	},
	{ 0x6000, {
			  0x01c0bc40, 0x01c0bc40, 0x04c13052,
			  0x01e0c841, 0x01a0b43d, 0x04c13851,
			  0x0210cc44, 0x0180a83c, 0x04a13453,
			  0x0230d845, 0x0160a03a, 0x04913c52,
			  0x0260e047, 0x01409838, 0x04714052,
			  0x0280ec49, 0x01208c37, 0x04514c50,
			  0x02b0f44b, 0x01008435, 0x04414c50,
			  0x02d1004c, 0x00e07c33, 0x0431544f },
	},
	{ 0x7000, {
			  0x0230c83e, 0x0230c83e, 0x04711c4c,
			  0x0250d03f, 0x0210c43c, 0x0471204b,
			  0x0270d840, 0x0200b83c, 0x0451244b,
			  0x0290dc42, 0x01e0b43a, 0x0441244c,
			  0x02b0e443, 0x01c0b038, 0x0441284b,
			  0x02d0ec44, 0x01b0a438, 0x0421304a,
			  0x02f0f445, 0x0190a036, 0x04213449,
			  0x0310f847, 0x01709c34, 0x04213848 },
	},
	{ 0x8000, {
			  0x0280d03d, 0x0280d03d, 0x04310c48,
			  0x02a0d43e, 0x0270c83c, 0x04311047,
			  0x02b0dc3e, 0x0250c83a, 0x04311447,
			  0x02d0e040, 0x0240c03a, 0x04211446,
			  0x02e0e840, 0x0220bc39, 0x04111847,
			  0x0300e842, 0x0210b438, 0x04012445,
			  0x0310f043, 0x0200b037, 0x04012045,
			  0x0330f444, 0x01e0ac36, 0x03f12445 },
	},
	{ 0xefff, {
			  0x0340dc3a, 0x0340dc3a, 0x03b0ec40,
			  0x0340e03a, 0x0330e039, 0x03c0f03e,
			  0x0350e03b, 0x0330dc39, 0x03c0ec3e,
			  0x0350e43a, 0x0320dc38, 0x03c0f43e,
			  0x0360e43b, 0x0320d839, 0x03b0f03e,
			  0x0360e83b, 0x0310d838, 0x03c0fc3b,
			  0x0370e83b, 0x0310d439, 0x03a0f83d,
			  0x0370e83c, 0x0300d438, 0x03b0fc3c },
	}
};

static void rvin_set_coeff(struct rvin_dev *vin, unsigned short xs)
{
	int i;
	const struct vin_coeff *p_prev_set = NULL;
	const struct vin_coeff *p_set = NULL;

	/* Look for suitable coefficient values */
	for (i = 0; i < ARRAY_SIZE(vin_coeff_set); i++) {
		p_prev_set = p_set;
		p_set = &vin_coeff_set[i];

		if (xs < p_set->xs_value)
			break;
	}

	/* Use previous value if its XS value is closer */
	if (p_prev_set &&
	    xs - p_prev_set->xs_value < p_set->xs_value - xs)
		p_set = p_prev_set;

	/* Set coefficient registers */
	rvin_write(vin, p_set->coeff_set[0], VNC1A_REG);
	rvin_write(vin, p_set->coeff_set[1], VNC1B_REG);
	rvin_write(vin, p_set->coeff_set[2], VNC1C_REG);

	rvin_write(vin, p_set->coeff_set[3], VNC2A_REG);
	rvin_write(vin, p_set->coeff_set[4], VNC2B_REG);
	rvin_write(vin, p_set->coeff_set[5], VNC2C_REG);

	rvin_write(vin, p_set->coeff_set[6], VNC3A_REG);
	rvin_write(vin, p_set->coeff_set[7], VNC3B_REG);
	rvin_write(vin, p_set->coeff_set[8], VNC3C_REG);

	rvin_write(vin, p_set->coeff_set[9], VNC4A_REG);
	rvin_write(vin, p_set->coeff_set[10], VNC4B_REG);
	rvin_write(vin, p_set->coeff_set[11], VNC4C_REG);

	rvin_write(vin, p_set->coeff_set[12], VNC5A_REG);
	rvin_write(vin, p_set->coeff_set[13], VNC5B_REG);
	rvin_write(vin, p_set->coeff_set[14], VNC5C_REG);

	rvin_write(vin, p_set->coeff_set[15], VNC6A_REG);
	rvin_write(vin, p_set->coeff_set[16], VNC6B_REG);
	rvin_write(vin, p_set->coeff_set[17], VNC6C_REG);

	rvin_write(vin, p_set->coeff_set[18], VNC7A_REG);
	rvin_write(vin, p_set->coeff_set[19], VNC7B_REG);
	rvin_write(vin, p_set->coeff_set[20], VNC7C_REG);

	rvin_write(vin, p_set->coeff_set[21], VNC8A_REG);
	rvin_write(vin, p_set->coeff_set[22], VNC8B_REG);
	rvin_write(vin, p_set->coeff_set[23], VNC8C_REG);
}

static void rvin_crop_scale_comp_gen2(struct rvin_dev *vin)
{
	unsigned int crop_height;
	u32 xs, ys;

	/* Set scaling coefficient */
	crop_height = vin->crop.height;
	if (V4L2_FIELD_HAS_BOTH(vin->format.field))
		crop_height *= 2;

	ys = 0;
	if (crop_height != vin->compose.height)
		ys = (4096 * crop_height) / vin->compose.height;
	rvin_write(vin, ys, VNYS_REG);

	xs = 0;
	if (vin->crop.width != vin->compose.width)
		xs = (4096 * vin->crop.width) / vin->compose.width;

	/* Horizontal upscaling is up to double size */
	if (xs > 0 && xs < 2048)
		xs = 2048;

	rvin_write(vin, xs, VNXS_REG);

	/* Horizontal upscaling is done out by scaling down from double size */
	if (xs < 4096)
		xs *= 2;

	rvin_set_coeff(vin, xs);

	/* Set Start/End Pixel/Line Post-Clip */
	rvin_write(vin, 0, VNSPPOC_REG);
	rvin_write(vin, 0, VNSLPOC_REG);
	rvin_write(vin, vin->format.width - 1, VNEPPOC_REG);

	if (V4L2_FIELD_HAS_BOTH(vin->format.field))
		rvin_write(vin, vin->format.height / 2 - 1, VNELPOC_REG);
	else
		rvin_write(vin, vin->format.height - 1, VNELPOC_REG);

	vin_dbg(vin,
		"Pre-Clip: %ux%u@%u:%u YS: %d XS: %d Post-Clip: %ux%u@%u:%u\n",
		vin->crop.width, vin->crop.height, vin->crop.left,
		vin->crop.top, ys, xs, vin->format.width, vin->format.height,
		0, 0);
}

void rvin_crop_scale_comp(struct rvin_dev *vin)
{
	const struct rvin_video_format *fmt;
	u32 stride;

	/* Set Start/End Pixel/Line Pre-Clip */
	rvin_write(vin, vin->crop.left, VNSPPRC_REG);
	rvin_write(vin, vin->crop.left + vin->crop.width - 1, VNEPPRC_REG);
	rvin_write(vin, vin->crop.top, VNSLPRC_REG);
	rvin_write(vin, vin->crop.top + vin->crop.height - 1, VNELPRC_REG);

	/* TODO: Add support for the UDS scaler. */
	if (vin->info->model != RCAR_GEN3)
		rvin_crop_scale_comp_gen2(vin);

	fmt = rvin_format_from_pixel(vin, vin->format.pixelformat);
	stride = vin->format.bytesperline / fmt->bpp;

	/* For RAW8 format bpp is 1, but the hardware process RAW8
	 * format in 2 pixel unit hence configure VNIS_REG as stride / 2.
	 */
	switch (vin->format.pixelformat) {
	case V4L2_PIX_FMT_SBGGR8:
	case V4L2_PIX_FMT_SGBRG8:
	case V4L2_PIX_FMT_SGRBG8:
	case V4L2_PIX_FMT_SRGGB8:
		stride /= 2;
		break;
	default:
		break;
	}

	rvin_write(vin, stride, VNIS_REG);
}

/* -----------------------------------------------------------------------------
 * Hardware setup
 */

static int rvin_setup(struct rvin_dev *vin)
{
	u32 vnmc, dmr, dmr2, interrupts;
	bool progressive = false, output_is_yuv = false, input_is_yuv = false;

	switch (vin->format.field) {
	case V4L2_FIELD_TOP:
		vnmc = VNMC_IM_ODD;
		break;
	case V4L2_FIELD_BOTTOM:
		vnmc = VNMC_IM_EVEN;
		break;
	case V4L2_FIELD_INTERLACED:
		/* Default to TB */
		vnmc = VNMC_IM_FULL;
		/* Use BT if video standard can be read and is 60 Hz format */
		if (!vin->info->use_mc && vin->std & V4L2_STD_525_60)
			vnmc = VNMC_IM_FULL | VNMC_FOC;
		break;
	case V4L2_FIELD_INTERLACED_TB:
		vnmc = VNMC_IM_FULL;
		break;
	case V4L2_FIELD_INTERLACED_BT:
		vnmc = VNMC_IM_FULL | VNMC_FOC;
		break;
	case V4L2_FIELD_SEQ_TB:
	case V4L2_FIELD_SEQ_BT:
	case V4L2_FIELD_NONE:
		vnmc = VNMC_IM_ODD_EVEN;
		progressive = true;
		break;
	case V4L2_FIELD_ALTERNATE:
		vnmc = VNMC_IM_ODD_EVEN;
		break;
	default:
		vnmc = VNMC_IM_ODD;
		break;
	}

	/*
	 * Input interface
	 */
	switch (vin->mbus_code) {
	case MEDIA_BUS_FMT_YUYV8_1X16:
		/* BT.601/BT.1358 16bit YCbCr422 */
		vnmc |= VNMC_INF_YUV16;
		input_is_yuv = true;
		break;
	case MEDIA_BUS_FMT_UYVY8_1X16:
		vnmc |= VNMC_INF_YUV16 | VNMC_YCAL;
		input_is_yuv = true;
		break;
	case MEDIA_BUS_FMT_UYVY8_2X8:
		/* BT.656 8bit YCbCr422 or BT.601 8bit YCbCr422 */
		if (!vin->is_csi &&
		    vin->parallel.mbus_type == V4L2_MBUS_BT656)
			vnmc |= VNMC_INF_YUV8_BT656;
		else
			vnmc |= VNMC_INF_YUV8_BT601;

		input_is_yuv = true;
		break;
	case MEDIA_BUS_FMT_RGB888_1X24:
		vnmc |= VNMC_INF_RGB888;
		break;
	case MEDIA_BUS_FMT_UYVY10_2X10:
		/* BT.656 10bit YCbCr422 or BT.601 10bit YCbCr422 */
		if (!vin->is_csi &&
		    vin->parallel.mbus_type == V4L2_MBUS_BT656)
			vnmc |= VNMC_INF_YUV10_BT656;
		else
			vnmc |= VNMC_INF_YUV10_BT601;

		input_is_yuv = true;
		break;
	case MEDIA_BUS_FMT_SBGGR8_1X8:
	case MEDIA_BUS_FMT_SGBRG8_1X8:
	case MEDIA_BUS_FMT_SGRBG8_1X8:
	case MEDIA_BUS_FMT_SRGGB8_1X8:
		vnmc |= VNMC_INF_RAW8;
		break;
	default:
		break;
	}

	/* Enable VSYNC Field Toggle mode after one VSYNC input */
	if (vin->info->model == RCAR_GEN3)
		dmr2 = VNDMR2_FTEV;
	else
		dmr2 = VNDMR2_FTEV | VNDMR2_VLV(1);

	if (!vin->is_csi) {
		/* Hsync Signal Polarity Select */
<<<<<<< HEAD
		if (!(vin->parallel->bus.flags & V4L2_MBUS_HSYNC_ACTIVE_LOW))
			dmr2 |= VNDMR2_HPS;

		/* Vsync Signal Polarity Select */
		if (!(vin->parallel->bus.flags & V4L2_MBUS_VSYNC_ACTIVE_LOW))
			dmr2 |= VNDMR2_VPS;

		/* Data Enable Polarity Select */
		if (vin->parallel->bus.flags & V4L2_MBUS_DATA_ENABLE_LOW)
=======
		if (!(vin->parallel.bus.flags & V4L2_MBUS_HSYNC_ACTIVE_LOW))
			dmr2 |= VNDMR2_HPS;

		/* Vsync Signal Polarity Select */
		if (!(vin->parallel.bus.flags & V4L2_MBUS_VSYNC_ACTIVE_LOW))
			dmr2 |= VNDMR2_VPS;

		/* Data Enable Polarity Select */
		if (vin->parallel.bus.flags & V4L2_MBUS_DATA_ENABLE_LOW)
>>>>>>> f642729d
			dmr2 |= VNDMR2_CES;

		switch (vin->mbus_code) {
		case MEDIA_BUS_FMT_UYVY8_2X8:
<<<<<<< HEAD
			if (vin->parallel->bus.bus_width == 8 &&
			    vin->parallel->bus.data_shift == 8)
=======
			if (vin->parallel.bus.bus_width == 8 &&
			    vin->parallel.bus.data_shift == 8)
>>>>>>> f642729d
				dmr2 |= VNDMR2_YDS;
			break;
		default:
			break;
		}
	}

	/*
	 * Output format
	 */
	switch (vin->format.pixelformat) {
	case V4L2_PIX_FMT_NV12:
	case V4L2_PIX_FMT_NV16:
		rvin_write(vin,
			   ALIGN(vin->format.bytesperline * vin->format.height,
				 0x80), VNUVAOF_REG);
		dmr = vin->format.pixelformat == V4L2_PIX_FMT_NV12 ?
			VNDMR_DTMD_YCSEP_420 : VNDMR_DTMD_YCSEP;
		output_is_yuv = true;
		break;
	case V4L2_PIX_FMT_YUYV:
		dmr = VNDMR_BPSM;
		output_is_yuv = true;
		break;
	case V4L2_PIX_FMT_UYVY:
		dmr = 0;
		output_is_yuv = true;
		break;
	case V4L2_PIX_FMT_XRGB555:
		dmr = VNDMR_DTMD_ARGB;
		break;
	case V4L2_PIX_FMT_RGB565:
		dmr = 0;
		break;
	case V4L2_PIX_FMT_XBGR32:
		/* Note: not supported on M1 */
		dmr = VNDMR_EXRGB;
		break;
	case V4L2_PIX_FMT_ARGB555:
		dmr = (vin->alpha ? VNDMR_ABIT : 0) | VNDMR_DTMD_ARGB;
		break;
	case V4L2_PIX_FMT_ABGR32:
		dmr = VNDMR_A8BIT(vin->alpha) | VNDMR_EXRGB | VNDMR_DTMD_ARGB;
		break;
	case V4L2_PIX_FMT_SBGGR8:
	case V4L2_PIX_FMT_SGBRG8:
	case V4L2_PIX_FMT_SGRBG8:
	case V4L2_PIX_FMT_SRGGB8:
		dmr = 0;
		break;
	default:
		vin_err(vin, "Invalid pixelformat (0x%x)\n",
			vin->format.pixelformat);
		return -EINVAL;
	}

	/* Always update on field change */
	vnmc |= VNMC_VUP;

	/* If input and output use the same colorspace, use bypass mode */
	if (input_is_yuv == output_is_yuv)
		vnmc |= VNMC_BPS;

	if (vin->info->model == RCAR_GEN3) {
		/* Select between CSI-2 and parallel input */
		if (vin->is_csi)
			vnmc &= ~VNMC_DPINE;
		else
			vnmc |= VNMC_DPINE;
	}

	/* Progressive or interlaced mode */
	interrupts = progressive ? VNIE_FIE : VNIE_EFE;

	/* Ack interrupts */
	rvin_write(vin, interrupts, VNINTS_REG);
	/* Enable interrupts */
	rvin_write(vin, interrupts, VNIE_REG);
	/* Start capturing */
	rvin_write(vin, dmr, VNDMR_REG);
	rvin_write(vin, dmr2, VNDMR2_REG);

	/* Enable module */
	rvin_write(vin, vnmc | VNMC_ME, VNMC_REG);

	return 0;
}

static void rvin_disable_interrupts(struct rvin_dev *vin)
{
	rvin_write(vin, 0, VNIE_REG);
}

static u32 rvin_get_interrupt_status(struct rvin_dev *vin)
{
	return rvin_read(vin, VNINTS_REG);
}

static void rvin_ack_interrupt(struct rvin_dev *vin)
{
	rvin_write(vin, rvin_read(vin, VNINTS_REG), VNINTS_REG);
}

static bool rvin_capture_active(struct rvin_dev *vin)
{
	return rvin_read(vin, VNMS_REG) & VNMS_CA;
}

static enum v4l2_field rvin_get_active_field(struct rvin_dev *vin, u32 vnms)
{
	if (vin->format.field == V4L2_FIELD_ALTERNATE) {
		/* If FS is set it is an Even field. */
		if (vnms & VNMS_FS)
			return V4L2_FIELD_BOTTOM;
		return V4L2_FIELD_TOP;
	}

	return vin->format.field;
}

static void rvin_set_slot_addr(struct rvin_dev *vin, int slot, dma_addr_t addr)
{
	const struct rvin_video_format *fmt;
	int offsetx, offsety;
	dma_addr_t offset;

	fmt = rvin_format_from_pixel(vin, vin->format.pixelformat);

	/*
	 * There is no HW support for composition do the beast we can
	 * by modifying the buffer offset
	 */
	offsetx = vin->compose.left * fmt->bpp;
	offsety = vin->compose.top * vin->format.bytesperline;
	offset = addr + offsetx + offsety;

	/*
	 * The address needs to be 128 bytes aligned. Driver should never accept
	 * settings that do not satisfy this in the first place...
	 */
	if (WARN_ON((offsetx | offsety | offset) & HW_BUFFER_MASK))
		return;

	rvin_write(vin, offset, VNMB_REG(slot));
}

/*
 * Moves a buffer from the queue to the HW slot. If no buffer is
 * available use the scratch buffer. The scratch buffer is never
 * returned to userspace, its only function is to enable the capture
 * loop to keep running.
 */
static void rvin_fill_hw_slot(struct rvin_dev *vin, int slot)
{
	struct rvin_buffer *buf;
	struct vb2_v4l2_buffer *vbuf;
	dma_addr_t phys_addr;
	int prev;

	/* A already populated slot shall never be overwritten. */
	if (WARN_ON(vin->buf_hw[slot].buffer))
		return;

	prev = (slot == 0 ? HW_BUFFER_NUM : slot) - 1;

	if (vin->buf_hw[prev].type == HALF_TOP) {
		vbuf = vin->buf_hw[prev].buffer;
		vin->buf_hw[slot].buffer = vbuf;
		vin->buf_hw[slot].type = HALF_BOTTOM;
		switch (vin->format.pixelformat) {
		case V4L2_PIX_FMT_NV12:
		case V4L2_PIX_FMT_NV16:
			phys_addr = vin->buf_hw[prev].phys +
				vin->format.sizeimage / 4;
			break;
		default:
			phys_addr = vin->buf_hw[prev].phys +
				vin->format.sizeimage / 2;
			break;
		}
	} else if (vin->state != RUNNING || list_empty(&vin->buf_list)) {
		vin->buf_hw[slot].buffer = NULL;
		vin->buf_hw[slot].type = FULL;
		phys_addr = vin->scratch_phys;
	} else {
		/* Keep track of buffer we give to HW */
		buf = list_entry(vin->buf_list.next, struct rvin_buffer, list);
		vbuf = &buf->vb;
		list_del_init(to_buf_list(vbuf));
		vin->buf_hw[slot].buffer = vbuf;

		vin->buf_hw[slot].type =
			V4L2_FIELD_IS_SEQUENTIAL(vin->format.field) ?
			HALF_TOP : FULL;

		/* Setup DMA */
		phys_addr = vb2_dma_contig_plane_dma_addr(&vbuf->vb2_buf, 0);
	}

	vin_dbg(vin, "Filling HW slot: %d type: %d buffer: %p\n",
		slot, vin->buf_hw[slot].type, vin->buf_hw[slot].buffer);

	vin->buf_hw[slot].phys = phys_addr;
	rvin_set_slot_addr(vin, slot, phys_addr);
}

static int rvin_capture_start(struct rvin_dev *vin)
{
	int slot, ret;

	for (slot = 0; slot < HW_BUFFER_NUM; slot++) {
		vin->buf_hw[slot].buffer = NULL;
		vin->buf_hw[slot].type = FULL;
	}

	for (slot = 0; slot < HW_BUFFER_NUM; slot++)
		rvin_fill_hw_slot(vin, slot);

	rvin_crop_scale_comp(vin);

	ret = rvin_setup(vin);
	if (ret)
		return ret;

	vin_dbg(vin, "Starting to capture\n");

	/* Continuous Frame Capture Mode */
	rvin_write(vin, VNFC_C_FRAME, VNFC_REG);

	vin->state = STARTING;

	return 0;
}

static void rvin_capture_stop(struct rvin_dev *vin)
{
	/* Set continuous & single transfer off */
	rvin_write(vin, 0, VNFC_REG);

	/* Disable module */
	rvin_write(vin, rvin_read(vin, VNMC_REG) & ~VNMC_ME, VNMC_REG);
}

/* -----------------------------------------------------------------------------
 * DMA Functions
 */

#define RVIN_TIMEOUT_MS 100
#define RVIN_RETRIES 10

static irqreturn_t rvin_irq(int irq, void *data)
{
	struct rvin_dev *vin = data;
	u32 int_status, vnms;
	int slot;
	unsigned int handled = 0;
	unsigned long flags;

	spin_lock_irqsave(&vin->qlock, flags);

	int_status = rvin_get_interrupt_status(vin);
	if (!int_status)
		goto done;

	rvin_ack_interrupt(vin);
	handled = 1;

	/* Nothing to do if capture status is 'STOPPED' */
	if (vin->state == STOPPED) {
		vin_dbg(vin, "IRQ while state stopped\n");
		goto done;
	}

	/* Prepare for capture and update state */
	vnms = rvin_read(vin, VNMS_REG);
	slot = (vnms & VNMS_FBS_MASK) >> VNMS_FBS_SHIFT;

	/*
	 * To hand buffers back in a known order to userspace start
	 * to capture first from slot 0.
	 */
	if (vin->state == STARTING) {
		if (slot != 0) {
			vin_dbg(vin, "Starting sync slot: %d\n", slot);
			goto done;
		}

		vin_dbg(vin, "Capture start synced!\n");
		vin->state = RUNNING;
	}

	/* Capture frame */
	if (vin->buf_hw[slot].buffer) {
		/*
		 * Nothing to do but refill the hardware slot if
		 * capture only filled first half of vb2 buffer.
		 */
		if (vin->buf_hw[slot].type == HALF_TOP) {
			vin->buf_hw[slot].buffer = NULL;
			rvin_fill_hw_slot(vin, slot);
			goto done;
		}

		vin->buf_hw[slot].buffer->field =
			rvin_get_active_field(vin, vnms);
		vin->buf_hw[slot].buffer->sequence = vin->sequence;
		vin->buf_hw[slot].buffer->vb2_buf.timestamp = ktime_get_ns();
		vb2_buffer_done(&vin->buf_hw[slot].buffer->vb2_buf,
				VB2_BUF_STATE_DONE);
		vin->buf_hw[slot].buffer = NULL;
	} else {
		/* Scratch buffer was used, dropping frame. */
		vin_dbg(vin, "Dropping frame %u\n", vin->sequence);
	}

	vin->sequence++;

	/* Prepare for next frame */
	rvin_fill_hw_slot(vin, slot);
done:
	spin_unlock_irqrestore(&vin->qlock, flags);

	return IRQ_RETVAL(handled);
}

static void return_unused_buffers(struct rvin_dev *vin,
				  enum vb2_buffer_state state)
{
	struct rvin_buffer *buf, *node;
	unsigned long flags;

	spin_lock_irqsave(&vin->qlock, flags);

	list_for_each_entry_safe(buf, node, &vin->buf_list, list) {
		vb2_buffer_done(&buf->vb.vb2_buf, state);
		list_del(&buf->list);
	}

	spin_unlock_irqrestore(&vin->qlock, flags);
}

static int rvin_queue_setup(struct vb2_queue *vq, unsigned int *nbuffers,
			    unsigned int *nplanes, unsigned int sizes[],
			    struct device *alloc_devs[])

{
	struct rvin_dev *vin = vb2_get_drv_priv(vq);

	/* Make sure the image size is large enough. */
	if (*nplanes)
		return sizes[0] < vin->format.sizeimage ? -EINVAL : 0;

	*nplanes = 1;
	sizes[0] = vin->format.sizeimage;

	return 0;
};

static int rvin_buffer_prepare(struct vb2_buffer *vb)
{
	struct rvin_dev *vin = vb2_get_drv_priv(vb->vb2_queue);
	unsigned long size = vin->format.sizeimage;

	if (vb2_plane_size(vb, 0) < size) {
		vin_err(vin, "buffer too small (%lu < %lu)\n",
			vb2_plane_size(vb, 0), size);
		return -EINVAL;
	}

	vb2_set_plane_payload(vb, 0, size);

	return 0;
}

static void rvin_buffer_queue(struct vb2_buffer *vb)
{
	struct vb2_v4l2_buffer *vbuf = to_vb2_v4l2_buffer(vb);
	struct rvin_dev *vin = vb2_get_drv_priv(vb->vb2_queue);
	unsigned long flags;

	spin_lock_irqsave(&vin->qlock, flags);

	list_add_tail(to_buf_list(vbuf), &vin->buf_list);

	spin_unlock_irqrestore(&vin->qlock, flags);
}

static int rvin_mc_validate_format(struct rvin_dev *vin, struct v4l2_subdev *sd,
				   struct media_pad *pad)
{
	struct v4l2_subdev_format fmt = {
		.which = V4L2_SUBDEV_FORMAT_ACTIVE,
	};

	fmt.pad = pad->index;
	if (v4l2_subdev_call(sd, pad, get_fmt, NULL, &fmt))
		return -EPIPE;

	switch (fmt.format.code) {
	case MEDIA_BUS_FMT_YUYV8_1X16:
	case MEDIA_BUS_FMT_UYVY8_1X16:
	case MEDIA_BUS_FMT_UYVY8_2X8:
	case MEDIA_BUS_FMT_UYVY10_2X10:
	case MEDIA_BUS_FMT_RGB888_1X24:
		break;
	case MEDIA_BUS_FMT_SBGGR8_1X8:
		if (vin->format.pixelformat != V4L2_PIX_FMT_SBGGR8)
			return -EPIPE;
		break;
	case MEDIA_BUS_FMT_SGBRG8_1X8:
		if (vin->format.pixelformat != V4L2_PIX_FMT_SGBRG8)
			return -EPIPE;
		break;
	case MEDIA_BUS_FMT_SGRBG8_1X8:
		if (vin->format.pixelformat != V4L2_PIX_FMT_SGRBG8)
			return -EPIPE;
		break;
	case MEDIA_BUS_FMT_SRGGB8_1X8:
		if (vin->format.pixelformat != V4L2_PIX_FMT_SRGGB8)
			return -EPIPE;
		break;
	default:
		return -EPIPE;
	}
	vin->mbus_code = fmt.format.code;

	switch (fmt.format.field) {
	case V4L2_FIELD_TOP:
	case V4L2_FIELD_BOTTOM:
	case V4L2_FIELD_NONE:
	case V4L2_FIELD_INTERLACED_TB:
	case V4L2_FIELD_INTERLACED_BT:
	case V4L2_FIELD_INTERLACED:
	case V4L2_FIELD_SEQ_TB:
	case V4L2_FIELD_SEQ_BT:
		/* Supported natively */
		break;
	case V4L2_FIELD_ALTERNATE:
		switch (vin->format.field) {
		case V4L2_FIELD_TOP:
		case V4L2_FIELD_BOTTOM:
		case V4L2_FIELD_NONE:
		case V4L2_FIELD_ALTERNATE:
			break;
		case V4L2_FIELD_INTERLACED_TB:
		case V4L2_FIELD_INTERLACED_BT:
		case V4L2_FIELD_INTERLACED:
		case V4L2_FIELD_SEQ_TB:
		case V4L2_FIELD_SEQ_BT:
			/* Use VIN hardware to combine the two fields */
			fmt.format.height *= 2;
			break;
		default:
			return -EPIPE;
		}
		break;
	default:
		return -EPIPE;
	}

	if (fmt.format.width != vin->format.width ||
	    fmt.format.height != vin->format.height ||
	    fmt.format.code != vin->mbus_code)
		return -EPIPE;

	return 0;
}

static int rvin_set_stream(struct rvin_dev *vin, int on)
{
	struct media_pipeline *pipe;
	struct media_device *mdev;
	struct v4l2_subdev *sd;
	struct media_pad *pad;
	int ret;

	/* No media controller used, simply pass operation to subdevice. */
	if (!vin->info->use_mc) {
		ret = v4l2_subdev_call(vin->parallel.subdev, video, s_stream,
				       on);

		return ret == -ENOIOCTLCMD ? 0 : ret;
	}

	pad = media_entity_remote_pad(&vin->pad);
	if (!pad)
		return -EPIPE;

	sd = media_entity_to_v4l2_subdev(pad->entity);

	if (!on) {
		media_pipeline_stop(&vin->vdev.entity);
		return v4l2_subdev_call(sd, video, s_stream, 0);
	}

	ret = rvin_mc_validate_format(vin, sd, pad);
	if (ret)
		return ret;

	/*
	 * The graph lock needs to be taken to protect concurrent
	 * starts of multiple VIN instances as they might share
	 * a common subdevice down the line and then should use
	 * the same pipe.
	 */
	mdev = vin->vdev.entity.graph_obj.mdev;
	mutex_lock(&mdev->graph_mutex);
	pipe = sd->entity.pipe ? sd->entity.pipe : &vin->vdev.pipe;
	ret = __media_pipeline_start(&vin->vdev.entity, pipe);
	mutex_unlock(&mdev->graph_mutex);
	if (ret)
		return ret;

	ret = v4l2_subdev_call(sd, video, s_stream, 1);
	if (ret == -ENOIOCTLCMD)
		ret = 0;
	if (ret)
		media_pipeline_stop(&vin->vdev.entity);

	return ret;
}

int rvin_start_streaming(struct rvin_dev *vin)
{
	unsigned long flags;
	int ret;

	ret = rvin_set_stream(vin, 1);
	if (ret)
		return ret;

	spin_lock_irqsave(&vin->qlock, flags);

	vin->sequence = 0;

	ret = rvin_capture_start(vin);
	if (ret)
		rvin_set_stream(vin, 0);

	spin_unlock_irqrestore(&vin->qlock, flags);

	return ret;
}

static int rvin_start_streaming_vq(struct vb2_queue *vq, unsigned int count)
{
	struct rvin_dev *vin = vb2_get_drv_priv(vq);
	int ret = -ENOMEM;

	/* Allocate scratch buffer. */
	vin->scratch = dma_alloc_coherent(vin->dev, vin->format.sizeimage,
					  &vin->scratch_phys, GFP_KERNEL);
	if (!vin->scratch)
		goto err_scratch;

	ret = rvin_start_streaming(vin);
	if (ret)
		goto err_start;

	return 0;
err_start:
	dma_free_coherent(vin->dev, vin->format.sizeimage, vin->scratch,
			  vin->scratch_phys);
err_scratch:
	return_unused_buffers(vin, VB2_BUF_STATE_QUEUED);

	return ret;
}

void rvin_stop_streaming(struct rvin_dev *vin)
{
	unsigned int i, retries;
	unsigned long flags;
	bool buffersFreed;

	spin_lock_irqsave(&vin->qlock, flags);

	if (vin->state == STOPPED) {
		spin_unlock_irqrestore(&vin->qlock, flags);
		return;
	}

	vin->state = STOPPING;

	/* Wait until only scratch buffer is used, max 3 interrupts. */
	retries = 0;
	while (retries++ < RVIN_RETRIES) {
		buffersFreed = true;
		for (i = 0; i < HW_BUFFER_NUM; i++)
			if (vin->buf_hw[i].buffer)
				buffersFreed = false;

		if (buffersFreed)
			break;

		spin_unlock_irqrestore(&vin->qlock, flags);
		msleep(RVIN_TIMEOUT_MS);
		spin_lock_irqsave(&vin->qlock, flags);
	}

	/* Wait for streaming to stop */
	retries = 0;
	while (retries++ < RVIN_RETRIES) {

		rvin_capture_stop(vin);

		/* Check if HW is stopped */
		if (!rvin_capture_active(vin)) {
			vin->state = STOPPED;
			break;
		}

		spin_unlock_irqrestore(&vin->qlock, flags);
		msleep(RVIN_TIMEOUT_MS);
		spin_lock_irqsave(&vin->qlock, flags);
	}

	if (!buffersFreed || vin->state != STOPPED) {
		/*
		 * If this happens something have gone horribly wrong.
		 * Set state to stopped to prevent the interrupt handler
		 * to make things worse...
		 */
		vin_err(vin, "Failed stop HW, something is seriously broken\n");
		vin->state = STOPPED;
	}

	spin_unlock_irqrestore(&vin->qlock, flags);

	rvin_set_stream(vin, 0);

	/* disable interrupts */
	rvin_disable_interrupts(vin);
}

static void rvin_stop_streaming_vq(struct vb2_queue *vq)
{
	struct rvin_dev *vin = vb2_get_drv_priv(vq);

	rvin_stop_streaming(vin);

	/* Free scratch buffer. */
	dma_free_coherent(vin->dev, vin->format.sizeimage, vin->scratch,
			  vin->scratch_phys);

	return_unused_buffers(vin, VB2_BUF_STATE_ERROR);
}

static const struct vb2_ops rvin_qops = {
	.queue_setup		= rvin_queue_setup,
	.buf_prepare		= rvin_buffer_prepare,
	.buf_queue		= rvin_buffer_queue,
	.start_streaming	= rvin_start_streaming_vq,
	.stop_streaming		= rvin_stop_streaming_vq,
	.wait_prepare		= vb2_ops_wait_prepare,
	.wait_finish		= vb2_ops_wait_finish,
};

void rvin_dma_unregister(struct rvin_dev *vin)
{
	mutex_destroy(&vin->lock);

	v4l2_device_unregister(&vin->v4l2_dev);
}

int rvin_dma_register(struct rvin_dev *vin, int irq)
{
	struct vb2_queue *q = &vin->queue;
	int i, ret;

	/* Initialize the top-level structure */
	ret = v4l2_device_register(vin->dev, &vin->v4l2_dev);
	if (ret)
		return ret;

	mutex_init(&vin->lock);
	INIT_LIST_HEAD(&vin->buf_list);

	spin_lock_init(&vin->qlock);

	vin->state = STOPPED;

	for (i = 0; i < HW_BUFFER_NUM; i++)
		vin->buf_hw[i].buffer = NULL;

	/* buffer queue */
	q->type = V4L2_BUF_TYPE_VIDEO_CAPTURE;
	q->io_modes = VB2_MMAP | VB2_READ | VB2_DMABUF;
	q->lock = &vin->lock;
	q->drv_priv = vin;
	q->buf_struct_size = sizeof(struct rvin_buffer);
	q->ops = &rvin_qops;
	q->mem_ops = &vb2_dma_contig_memops;
	q->timestamp_flags = V4L2_BUF_FLAG_TIMESTAMP_MONOTONIC;
	q->min_buffers_needed = 4;
	q->dev = vin->dev;

	ret = vb2_queue_init(q);
	if (ret < 0) {
		vin_err(vin, "failed to initialize VB2 queue\n");
		goto error;
	}

	/* irq */
	ret = devm_request_irq(vin->dev, irq, rvin_irq, IRQF_SHARED,
			       KBUILD_MODNAME, vin);
	if (ret) {
		vin_err(vin, "failed to request irq\n");
		goto error;
	}

	return 0;
error:
	rvin_dma_unregister(vin);

	return ret;
}

/* -----------------------------------------------------------------------------
 * Gen3 CHSEL manipulation
 */

/*
 * There is no need to have locking around changing the routing
 * as it's only possible to do so when no VIN in the group is
 * streaming so nothing can race with the VNMC register.
 */
int rvin_set_channel_routing(struct rvin_dev *vin, u8 chsel)
{
	const struct rvin_group_route *route;
	u32 ifmd = 0;
	u32 vnmc;
	int ret;

	ret = pm_runtime_get_sync(vin->dev);
	if (ret < 0) {
		pm_runtime_put_noidle(vin->dev);
		return ret;
	}

	/* Make register writes take effect immediately. */
	vnmc = rvin_read(vin, VNMC_REG);
	rvin_write(vin, vnmc & ~VNMC_VUP, VNMC_REG);

	/*
	 * Set data expansion mode to "pad with 0s" by inspecting the routes
	 * table to find out which bit fields are available in the IFMD
	 * register. IFMD_DES1 controls data expansion mode for CSI20/21,
	 * IFMD_DES0 controls data expansion mode for CSI40/41.
	 */
	for (route = vin->info->routes; route->mask; route++) {
		if (route->csi == RVIN_CSI20 || route->csi == RVIN_CSI21)
			ifmd |= VNCSI_IFMD_DES1;
		else
			ifmd |= VNCSI_IFMD_DES0;

		if (ifmd == (VNCSI_IFMD_DES0 | VNCSI_IFMD_DES1))
			break;
	}

	if (ifmd) {
		ifmd |= VNCSI_IFMD_CSI_CHSEL(chsel);
		rvin_write(vin, ifmd, VNCSI_IFMD_REG);
	}

	vin_dbg(vin, "Set IFMD 0x%x\n", ifmd);

	vin->chsel = chsel;

	/* Restore VNMC. */
	rvin_write(vin, vnmc, VNMC_REG);

	pm_runtime_put(vin->dev);

	return 0;
}

void rvin_set_alpha(struct rvin_dev *vin, unsigned int alpha)
{
	unsigned long flags;
	u32 dmr;

	spin_lock_irqsave(&vin->qlock, flags);

	vin->alpha = alpha;

	if (vin->state == STOPPED)
		goto out;

	switch (vin->format.pixelformat) {
	case V4L2_PIX_FMT_ARGB555:
		dmr = rvin_read(vin, VNDMR_REG) & ~VNDMR_ABIT;
		if (vin->alpha)
			dmr |= VNDMR_ABIT;
		break;
	case V4L2_PIX_FMT_ABGR32:
		dmr = rvin_read(vin, VNDMR_REG) & ~VNDMR_A8BIT_MASK;
		dmr |= VNDMR_A8BIT(vin->alpha);
		break;
	default:
		goto out;
	}

	rvin_write(vin, dmr,  VNDMR_REG);
out:
	spin_unlock_irqrestore(&vin->qlock, flags);
}<|MERGE_RESOLUTION|>--- conflicted
+++ resolved
@@ -709,17 +709,6 @@
 
 	if (!vin->is_csi) {
 		/* Hsync Signal Polarity Select */
-<<<<<<< HEAD
-		if (!(vin->parallel->bus.flags & V4L2_MBUS_HSYNC_ACTIVE_LOW))
-			dmr2 |= VNDMR2_HPS;
-
-		/* Vsync Signal Polarity Select */
-		if (!(vin->parallel->bus.flags & V4L2_MBUS_VSYNC_ACTIVE_LOW))
-			dmr2 |= VNDMR2_VPS;
-
-		/* Data Enable Polarity Select */
-		if (vin->parallel->bus.flags & V4L2_MBUS_DATA_ENABLE_LOW)
-=======
 		if (!(vin->parallel.bus.flags & V4L2_MBUS_HSYNC_ACTIVE_LOW))
 			dmr2 |= VNDMR2_HPS;
 
@@ -729,18 +718,12 @@
 
 		/* Data Enable Polarity Select */
 		if (vin->parallel.bus.flags & V4L2_MBUS_DATA_ENABLE_LOW)
->>>>>>> f642729d
 			dmr2 |= VNDMR2_CES;
 
 		switch (vin->mbus_code) {
 		case MEDIA_BUS_FMT_UYVY8_2X8:
-<<<<<<< HEAD
-			if (vin->parallel->bus.bus_width == 8 &&
-			    vin->parallel->bus.data_shift == 8)
-=======
 			if (vin->parallel.bus.bus_width == 8 &&
 			    vin->parallel.bus.data_shift == 8)
->>>>>>> f642729d
 				dmr2 |= VNDMR2_YDS;
 			break;
 		default:
