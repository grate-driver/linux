// SPDX-License-Identifier: GPL-2.0
/* Copyright(c) 2016 - 2018 Intel Corporation. All rights reserved. */
#ifndef __DAX_BUS_H__
#define __DAX_BUS_H__
#include <linux/device.h>
#include <linux/range.h>

struct dev_dax;
struct resource;
struct dax_device;
struct dax_region;
void dax_region_put(struct dax_region *dax_region);

#define IORESOURCE_DAX_STATIC (1UL << 0)
struct dax_region *alloc_dax_region(struct device *parent, int region_id,
		struct range *range, int target_node, unsigned int align,
		unsigned long flags);

enum dev_dax_subsys {
	DEV_DAX_BUS = 0, /* zeroed dev_dax_data picks this by default */
	DEV_DAX_CLASS,
};

struct dev_dax_data {
	struct dax_region *dax_region;
	struct dev_pagemap *pgmap;
	enum dev_dax_subsys subsys;
	resource_size_t size;
	int id;
};

struct dev_dax *devm_create_dev_dax(struct dev_dax_data *data);

/* to be deleted when DEV_DAX_CLASS is removed */
struct dev_dax *__dax_pmem_probe(struct device *dev, enum dev_dax_subsys subsys);

struct dax_device_driver {
	struct device_driver drv;
	struct list_head ids;
	int match_always;
	int (*probe)(struct dev_dax *dev);
<<<<<<< HEAD
	int (*remove)(struct dev_dax *dev);
=======
	void (*remove)(struct dev_dax *dev);
>>>>>>> f642729d
};

int __dax_driver_register(struct dax_device_driver *dax_drv,
		struct module *module, const char *mod_name);
#define dax_driver_register(driver) \
	__dax_driver_register(driver, THIS_MODULE, KBUILD_MODNAME)
void dax_driver_unregister(struct dax_device_driver *dax_drv);
void kill_dev_dax(struct dev_dax *dev_dax);

#if IS_ENABLED(CONFIG_DEV_DAX_PMEM_COMPAT)
int dev_dax_probe(struct dev_dax *dev_dax);
#endif

/*
 * While run_dax() is potentially a generic operation that could be
 * defined in include/linux/dax.h we don't want to grow any users
 * outside of drivers/dax/
 */
void run_dax(struct dax_device *dax_dev);

#define MODULE_ALIAS_DAX_DEVICE(type) \
	MODULE_ALIAS("dax:t" __stringify(type) "*")
#define DAX_DEVICE_MODALIAS_FMT "dax:t%d"

#endif /* __DAX_BUS_H__ */<|MERGE_RESOLUTION|>--- conflicted
+++ resolved
@@ -39,11 +39,7 @@
 	struct list_head ids;
 	int match_always;
 	int (*probe)(struct dev_dax *dev);
-<<<<<<< HEAD
-	int (*remove)(struct dev_dax *dev);
-=======
 	void (*remove)(struct dev_dax *dev);
->>>>>>> f642729d
 };
 
 int __dax_driver_register(struct dax_device_driver *dax_drv,
