--- conflicted
+++ resolved
@@ -621,10 +621,6 @@
 		.of_match_table = of_match_ptr(ucd9000_of_match),
 	},
 	.probe_new = ucd9000_probe,
-<<<<<<< HEAD
-	.remove = pmbus_do_remove,
-=======
->>>>>>> f642729d
 	.id_table = ucd9000_id,
 };
 
