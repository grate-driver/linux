--- conflicted
+++ resolved
@@ -200,10 +200,6 @@
 		   .name = "ltc3815",
 		   },
 	.probe_new = ltc3815_probe,
-<<<<<<< HEAD
-	.remove = pmbus_do_remove,
-=======
->>>>>>> f642729d
 	.id_table = ltc3815_id,
 };
 
