--- conflicted
+++ resolved
@@ -43,10 +43,6 @@
 		   .name = "max20751",
 		   },
 	.probe_new = max20751_probe,
-<<<<<<< HEAD
-	.remove = pmbus_do_remove,
-=======
->>>>>>> f642729d
 	.id_table = max20751_id,
 };
 
