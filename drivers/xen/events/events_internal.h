--- conflicted
+++ resolved
@@ -14,10 +14,7 @@
 	unsigned (*nr_channels)(void);
 
 	int (*setup)(evtchn_port_t port);
-<<<<<<< HEAD
-=======
 	void (*remove)(evtchn_port_t port, unsigned int cpu);
->>>>>>> f642729d
 	void (*bind_to_cpu)(evtchn_port_t evtchn, unsigned int cpu,
 			    unsigned int old_cpu);
 
@@ -57,12 +54,6 @@
 	return 0;
 }
 
-<<<<<<< HEAD
-static inline void xen_evtchn_port_bind_to_cpu(evtchn_port_t evtchn,
-					       unsigned int cpu,
-					       unsigned int old_cpu)
-{
-=======
 static inline void xen_evtchn_port_remove(evtchn_port_t evtchn,
 					  unsigned int cpu)
 {
@@ -74,7 +65,6 @@
 					       unsigned int cpu,
 					       unsigned int old_cpu)
 {
->>>>>>> f642729d
 	evtchn_ops->bind_to_cpu(evtchn, cpu, old_cpu);
 }
 
