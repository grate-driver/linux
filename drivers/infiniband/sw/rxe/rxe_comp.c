--- conflicted
+++ resolved
@@ -675,16 +675,11 @@
 			 */
 
 			/* there is nothing to retry in this case */
-<<<<<<< HEAD
-			if (!wqe || (wqe->state == wqe_state_posted))
-				goto exit;
-=======
 			if (!wqe || (wqe->state == wqe_state_posted)) {
 				pr_warn("Retry attempted without a valid wqe\n");
 				ret = -EAGAIN;
 				goto done;
 			}
->>>>>>> f642729d
 
 			/* if we've started a retry, don't start another
 			 * retry sequence, unless this is a timeout.
