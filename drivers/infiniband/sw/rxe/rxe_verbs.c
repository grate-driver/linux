--- conflicted
+++ resolved
@@ -1126,48 +1126,9 @@
 	dev->local_dma_lkey = 0;
 	addrconf_addr_eui48((unsigned char *)&dev->node_guid,
 			    rxe->ndev->dev_addr);
-<<<<<<< HEAD
-	dev->dev.dma_parms = &rxe->dma_parms;
-	dma_set_max_seg_size(&dev->dev, UINT_MAX);
-	dma_set_coherent_mask(&dev->dev, dma_get_required_mask(&dev->dev));
-
-	dev->uverbs_cmd_mask = BIT_ULL(IB_USER_VERBS_CMD_GET_CONTEXT)
-	    | BIT_ULL(IB_USER_VERBS_CMD_CREATE_COMP_CHANNEL)
-	    | BIT_ULL(IB_USER_VERBS_CMD_QUERY_DEVICE)
-	    | BIT_ULL(IB_USER_VERBS_CMD_QUERY_PORT)
-	    | BIT_ULL(IB_USER_VERBS_CMD_ALLOC_PD)
-	    | BIT_ULL(IB_USER_VERBS_CMD_DEALLOC_PD)
-	    | BIT_ULL(IB_USER_VERBS_CMD_CREATE_SRQ)
-	    | BIT_ULL(IB_USER_VERBS_CMD_MODIFY_SRQ)
-	    | BIT_ULL(IB_USER_VERBS_CMD_QUERY_SRQ)
-	    | BIT_ULL(IB_USER_VERBS_CMD_DESTROY_SRQ)
-	    | BIT_ULL(IB_USER_VERBS_CMD_POST_SRQ_RECV)
-	    | BIT_ULL(IB_USER_VERBS_CMD_CREATE_QP)
-	    | BIT_ULL(IB_USER_VERBS_CMD_MODIFY_QP)
-	    | BIT_ULL(IB_USER_VERBS_CMD_QUERY_QP)
-	    | BIT_ULL(IB_USER_VERBS_CMD_DESTROY_QP)
-	    | BIT_ULL(IB_USER_VERBS_CMD_POST_SEND)
-	    | BIT_ULL(IB_USER_VERBS_CMD_POST_RECV)
-	    | BIT_ULL(IB_USER_VERBS_CMD_CREATE_CQ)
-	    | BIT_ULL(IB_USER_VERBS_CMD_RESIZE_CQ)
-	    | BIT_ULL(IB_USER_VERBS_CMD_DESTROY_CQ)
-	    | BIT_ULL(IB_USER_VERBS_CMD_POLL_CQ)
-	    | BIT_ULL(IB_USER_VERBS_CMD_PEEK_CQ)
-	    | BIT_ULL(IB_USER_VERBS_CMD_REQ_NOTIFY_CQ)
-	    | BIT_ULL(IB_USER_VERBS_CMD_REG_MR)
-	    | BIT_ULL(IB_USER_VERBS_CMD_DEREG_MR)
-	    | BIT_ULL(IB_USER_VERBS_CMD_CREATE_AH)
-	    | BIT_ULL(IB_USER_VERBS_CMD_MODIFY_AH)
-	    | BIT_ULL(IB_USER_VERBS_CMD_QUERY_AH)
-	    | BIT_ULL(IB_USER_VERBS_CMD_DESTROY_AH)
-	    | BIT_ULL(IB_USER_VERBS_CMD_ATTACH_MCAST)
-	    | BIT_ULL(IB_USER_VERBS_CMD_DETACH_MCAST)
-	    ;
-=======
 
 	dev->uverbs_cmd_mask |= BIT_ULL(IB_USER_VERBS_CMD_POST_SEND) |
 				BIT_ULL(IB_USER_VERBS_CMD_REQ_NOTIFY_CQ);
->>>>>>> f642729d
 
 	ib_set_device_ops(dev, &rxe_dev_ops);
 	err = ib_device_set_netdev(&rxe->ib_dev, rxe->ndev, 1);
