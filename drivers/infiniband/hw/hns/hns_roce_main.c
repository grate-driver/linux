--- conflicted
+++ resolved
@@ -327,12 +327,8 @@
 
 	resp.cqe_size = hr_dev->caps.cqe_sz;
 
-<<<<<<< HEAD
-	ret = ib_copy_to_udata(udata, &resp, sizeof(resp));
-=======
 	ret = ib_copy_to_udata(udata, &resp,
 			       min(udata->outlen, sizeof(resp)));
->>>>>>> 356006a6
 	if (ret)
 		goto error_fail_copy_to_udata;
 
@@ -622,11 +618,7 @@
 		}
 	}
 
-<<<<<<< HEAD
-	if (hr_dev->caps.sccc_sz) {
-=======
 	if (hr_dev->caps.flags & HNS_ROCE_CAP_FLAG_QP_FLOW_CTRL) {
->>>>>>> 356006a6
 		ret = hns_roce_init_hem_table(hr_dev,
 					      &hr_dev->qp_table.sccc_table,
 					      HEM_TYPE_SCCC,
@@ -687,11 +679,7 @@
 		hns_roce_cleanup_hem_table(hr_dev, &hr_dev->qpc_timer_table);
 
 err_unmap_ctx:
-<<<<<<< HEAD
-	if (hr_dev->caps.sccc_sz)
-=======
 	if (hr_dev->caps.flags & HNS_ROCE_CAP_FLAG_QP_FLOW_CTRL)
->>>>>>> 356006a6
 		hns_roce_cleanup_hem_table(hr_dev,
 					   &hr_dev->qp_table.sccc_table);
 err_unmap_srq:
