/*
 * Copyright (c) 2016 Hisilicon Limited.
 *
 * This software is available to you under a choice of one of two
 * licenses.  You may choose to be licensed under the terms of the GNU
 * General Public License (GPL) Version 2, available from the file
 * COPYING in the main directory of this source tree, or the
 * OpenIB.org BSD license below:
 *
 *     Redistribution and use in source and binary forms, with or
 *     without modification, are permitted provided that the following
 *     conditions are met:
 *
 *      - Redistributions of source code must retain the above
 *        copyright notice, this list of conditions and the following
 *        disclaimer.
 *
 *      - Redistributions in binary form must reproduce the above
 *        copyright notice, this list of conditions and the following
 *        disclaimer in the documentation and/or other materials
 *        provided with the distribution.
 *
 * THE SOFTWARE IS PROVIDED "AS IS", WITHOUT WARRANTY OF ANY KIND,
 * EXPRESS OR IMPLIED, INCLUDING BUT NOT LIMITED TO THE WARRANTIES OF
 * MERCHANTABILITY, FITNESS FOR A PARTICULAR PURPOSE AND
 * NONINFRINGEMENT. IN NO EVENT SHALL THE AUTHORS OR COPYRIGHT HOLDERS
 * BE LIABLE FOR ANY CLAIM, DAMAGES OR OTHER LIABILITY, WHETHER IN AN
 * ACTION OF CONTRACT, TORT OR OTHERWISE, ARISING FROM, OUT OF OR IN
 * CONNECTION WITH THE SOFTWARE OR THE USE OR OTHER DEALINGS IN THE
 * SOFTWARE.
 */

#include <linux/platform_device.h>
#include <linux/pci.h>
#include <rdma/ib_addr.h>
#include <rdma/ib_cache.h>
#include "hns_roce_device.h"

static inline u16 get_ah_udp_sport(const struct rdma_ah_attr *ah_attr)
{
	u32 fl = ah_attr->grh.flow_label;
	u16 sport;

	if (!fl)
		sport = get_random_u32() %
			(IB_ROCE_UDP_ENCAP_VALID_PORT_MAX + 1 -
			 IB_ROCE_UDP_ENCAP_VALID_PORT_MIN) +
			IB_ROCE_UDP_ENCAP_VALID_PORT_MIN;
	else
		sport = rdma_flow_label_to_udp_sport(fl);

	return sport;
}

static inline u16 get_ah_udp_sport(const struct rdma_ah_attr *ah_attr)
{
	u32 fl = ah_attr->grh.flow_label;
	u16 sport;

	if (!fl)
		sport = get_random_u32() %
			(IB_ROCE_UDP_ENCAP_VALID_PORT_MAX + 1 -
			 IB_ROCE_UDP_ENCAP_VALID_PORT_MIN) +
			IB_ROCE_UDP_ENCAP_VALID_PORT_MIN;
	else
		sport = rdma_flow_label_to_udp_sport(fl);

	return sport;
}

int hns_roce_create_ah(struct ib_ah *ibah, struct rdma_ah_init_attr *init_attr,
		       struct ib_udata *udata)
{
	struct rdma_ah_attr *ah_attr = init_attr->ah_attr;
	const struct ib_global_route *grh = rdma_ah_read_grh(ah_attr);
	struct hns_roce_dev *hr_dev = to_hr_dev(ibah->device);
	struct hns_roce_ah *ah = to_hr_ah(ibah);
	int ret = 0;

	if (hr_dev->pci_dev->revision <= PCI_REVISION_ID_HIP08 && udata)
		return -EOPNOTSUPP;

	ah->av.port = rdma_ah_get_port_num(ah_attr);
	ah->av.gid_index = grh->sgid_index;

	if (rdma_ah_get_static_rate(ah_attr))
		ah->av.stat_rate = IB_RATE_10_GBPS;

	ah->av.hop_limit = grh->hop_limit;
	ah->av.flowlabel = grh->flow_label;
	ah->av.udp_sport = get_ah_udp_sport(ah_attr);
	ah->av.sl = rdma_ah_get_sl(ah_attr);
<<<<<<< HEAD
	ah->av.flowlabel = grh->flow_label;
	ah->av.udp_sport = get_ah_udp_sport(ah_attr);
=======
	ah->av.tclass = get_tclass(grh);
>>>>>>> f642729d

	memcpy(ah->av.dgid, grh->dgid.raw, HNS_ROCE_GID_SIZE);
	memcpy(ah->av.mac, ah_attr->roce.dmac, ETH_ALEN);

	/* HIP08 needs to record vlan info in Address Vector */
	if (hr_dev->pci_dev->revision <= PCI_REVISION_ID_HIP08) {
		ret = rdma_read_gid_l2_fields(ah_attr->grh.sgid_attr,
					      &ah->av.vlan_id, NULL);
		if (ret)
			return ret;

		ah->av.vlan_en = ah->av.vlan_id < VLAN_N_VID;
	}

	return ret;
}

int hns_roce_query_ah(struct ib_ah *ibah, struct rdma_ah_attr *ah_attr)
{
	struct hns_roce_ah *ah = to_hr_ah(ibah);

	memset(ah_attr, 0, sizeof(*ah_attr));

	rdma_ah_set_sl(ah_attr, ah->av.sl);
	rdma_ah_set_port_num(ah_attr, ah->av.port);
	rdma_ah_set_static_rate(ah_attr, ah->av.stat_rate);
	rdma_ah_set_grh(ah_attr, NULL, ah->av.flowlabel,
			ah->av.gid_index, ah->av.hop_limit, ah->av.tclass);
	rdma_ah_set_dgid_raw(ah_attr, ah->av.dgid);

	return 0;
}<|MERGE_RESOLUTION|>--- conflicted
+++ resolved
@@ -52,22 +52,6 @@
 	return sport;
 }
 
-static inline u16 get_ah_udp_sport(const struct rdma_ah_attr *ah_attr)
-{
-	u32 fl = ah_attr->grh.flow_label;
-	u16 sport;
-
-	if (!fl)
-		sport = get_random_u32() %
-			(IB_ROCE_UDP_ENCAP_VALID_PORT_MAX + 1 -
-			 IB_ROCE_UDP_ENCAP_VALID_PORT_MIN) +
-			IB_ROCE_UDP_ENCAP_VALID_PORT_MIN;
-	else
-		sport = rdma_flow_label_to_udp_sport(fl);
-
-	return sport;
-}
-
 int hns_roce_create_ah(struct ib_ah *ibah, struct rdma_ah_init_attr *init_attr,
 		       struct ib_udata *udata)
 {
@@ -90,12 +74,7 @@
 	ah->av.flowlabel = grh->flow_label;
 	ah->av.udp_sport = get_ah_udp_sport(ah_attr);
 	ah->av.sl = rdma_ah_get_sl(ah_attr);
-<<<<<<< HEAD
-	ah->av.flowlabel = grh->flow_label;
-	ah->av.udp_sport = get_ah_udp_sport(ah_attr);
-=======
 	ah->av.tclass = get_tclass(grh);
->>>>>>> f642729d
 
 	memcpy(ah->av.dgid, grh->dgid.raw, HNS_ROCE_GID_SIZE);
 	memcpy(ah->av.mac, ah_attr->roce.dmac, ETH_ALEN);
