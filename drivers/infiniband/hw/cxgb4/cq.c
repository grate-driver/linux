--- conflicted
+++ resolved
@@ -395,11 +395,7 @@
 
 static int cqe_completes_wr(struct t4_cqe *cqe, struct t4_wq *wq)
 {
-<<<<<<< HEAD
-	if (CQE_OPCODE(cqe) == C4IW_DRAIN_OPCODE) {
-=======
 	if (DRAIN_CQE(cqe)) {
->>>>>>> bd730bfd
 		WARN_ONCE(1, "Unexpected DRAIN CQE qp id %u!\n", wq->sq.qid);
 		return 0;
 	}
