--- conflicted
+++ resolved
@@ -86,10 +86,7 @@
 #define PCIE_ATU_TYPE_IO		0x2
 #define PCIE_ATU_TYPE_CFG0		0x4
 #define PCIE_ATU_TYPE_CFG1		0x5
-<<<<<<< HEAD
-=======
 #define PCIE_ATU_TD			BIT(8)
->>>>>>> f642729d
 #define PCIE_ATU_FUNC_NUM(pf)           ((pf) << 20)
 #define PCIE_ATU_CR2			0x908
 #define PCIE_ATU_ENABLE			BIT(31)
@@ -177,10 +174,6 @@
 
 struct dw_pcie_host_ops {
 	int (*host_init)(struct pcie_port *pp);
-<<<<<<< HEAD
-	void (*set_num_vectors)(struct pcie_port *pp);
-=======
->>>>>>> f642729d
 	int (*msi_host_init)(struct pcie_port *pp);
 };
 
@@ -280,11 +273,8 @@
 	int			num_lanes;
 	int			link_gen;
 	u8			n_fts[2];
-<<<<<<< HEAD
-=======
 	bool			iatu_unroll_enabled: 1;
 	bool			io_cfg_atu_shared: 1;
->>>>>>> f642729d
 };
 
 #define to_dw_pcie_from_pp(port) container_of((port), struct dw_pcie, pp)
@@ -306,17 +296,10 @@
 int dw_pcie_wait_for_link(struct dw_pcie *pci);
 void dw_pcie_prog_outbound_atu(struct dw_pcie *pci, int index,
 			       int type, u64 cpu_addr, u64 pci_addr,
-<<<<<<< HEAD
-			       u32 size);
-void dw_pcie_prog_ep_outbound_atu(struct dw_pcie *pci, u8 func_no, int index,
-				  int type, u64 cpu_addr, u64 pci_addr,
-				  u32 size);
-=======
 			       u64 size);
 void dw_pcie_prog_ep_outbound_atu(struct dw_pcie *pci, u8 func_no, int index,
 				  int type, u64 cpu_addr, u64 pci_addr,
 				  u64 size);
->>>>>>> f642729d
 int dw_pcie_prog_inbound_atu(struct dw_pcie *pci, u8 func_no, int index,
 			     int bar, u64 cpu_addr,
 			     enum dw_pcie_as_type as_type);
