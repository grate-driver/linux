--- conflicted
+++ resolved
@@ -751,13 +751,8 @@
 	__ap_flush_queue(aq);
 	/* set REMOVE state to prevent new messages are queued in */
 	aq->state = AP_STATE_REMOVE;
-<<<<<<< HEAD
+	spin_unlock_bh(&aq->lock);
 	del_timer_sync(&aq->timeout);
-	spin_unlock_bh(&aq->lock);
-=======
-	spin_unlock_bh(&aq->lock);
-	del_timer_sync(&aq->timeout);
->>>>>>> 69dbdfff
 }
 
 void ap_queue_remove(struct ap_queue *aq)
