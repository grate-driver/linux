// SPDX-License-Identifier: GPL-2.0+
/*
 *  Copyright IBM Corp. 2019
 *  Author(s): Harald Freudenberger <freude@linux.ibm.com>
 *	       Ingo Franzki <ifranzki@linux.ibm.com>
 *
 *  Collection of CCA misc functions used by zcrypt and pkey
 */

#define KMSG_COMPONENT "zcrypt"
#define pr_fmt(fmt) KMSG_COMPONENT ": " fmt

#include <linux/init.h>
#include <linux/module.h>
#include <linux/slab.h>
#include <linux/random.h>
#include <asm/zcrypt.h>
#include <asm/pkey.h>

#include "ap_bus.h"
#include "zcrypt_api.h"
#include "zcrypt_debug.h"
#include "zcrypt_msgtype6.h"
#include "zcrypt_ccamisc.h"

#define DEBUG_DBG(...)	ZCRYPT_DBF(DBF_DEBUG, ##__VA_ARGS__)
#define DEBUG_INFO(...) ZCRYPT_DBF(DBF_INFO, ##__VA_ARGS__)
#define DEBUG_WARN(...) ZCRYPT_DBF(DBF_WARN, ##__VA_ARGS__)
#define DEBUG_ERR(...)	ZCRYPT_DBF(DBF_ERR, ##__VA_ARGS__)

/* Size of parameter block used for all cca requests/replies */
#define PARMBSIZE 512

/* Size of vardata block used for some of the cca requests/replies */
#define VARDATASIZE 4096

struct cca_info_list_entry {
	struct list_head list;
	u16 cardnr;
	u16 domain;
	struct cca_info info;
};

/* a list with cca_info_list_entry entries */
static LIST_HEAD(cca_info_list);
static DEFINE_SPINLOCK(cca_info_list_lock);

/*
 * Simple check if the token is a valid CCA secure AES data key
 * token. If keybitsize is given, the bitsize of the key is
 * also checked. Returns 0 on success or errno value on failure.
 */
int cca_check_secaeskeytoken(debug_info_t *dbg, int dbflvl,
			     const u8 *token, int keybitsize)
{
	struct secaeskeytoken *t = (struct secaeskeytoken *) token;

#define DBF(...) debug_sprintf_event(dbg, dbflvl, ##__VA_ARGS__)

	if (t->type != TOKTYPE_CCA_INTERNAL) {
		if (dbg)
			DBF("%s token check failed, type 0x%02x != 0x%02x\n",
			    __func__, (int) t->type, TOKTYPE_CCA_INTERNAL);
		return -EINVAL;
	}
	if (t->version != TOKVER_CCA_AES) {
		if (dbg)
			DBF("%s token check failed, version 0x%02x != 0x%02x\n",
			    __func__, (int) t->version, TOKVER_CCA_AES);
		return -EINVAL;
	}
	if (keybitsize > 0 && t->bitsize != keybitsize) {
		if (dbg)
			DBF("%s token check failed, bitsize %d != %d\n",
			    __func__, (int) t->bitsize, keybitsize);
		return -EINVAL;
	}

#undef DBF

	return 0;
}
EXPORT_SYMBOL(cca_check_secaeskeytoken);

/*
 * Simple check if the token is a valid CCA secure AES cipher key
 * token. If keybitsize is given, the bitsize of the key is
 * also checked. If checkcpacfexport is enabled, the key is also
 * checked for the export flag to allow CPACF export.
 * Returns 0 on success or errno value on failure.
 */
int cca_check_secaescipherkey(debug_info_t *dbg, int dbflvl,
			      const u8 *token, int keybitsize,
			      int checkcpacfexport)
{
	struct cipherkeytoken *t = (struct cipherkeytoken *) token;
	bool keybitsizeok = true;

#define DBF(...) debug_sprintf_event(dbg, dbflvl, ##__VA_ARGS__)

	if (t->type != TOKTYPE_CCA_INTERNAL) {
		if (dbg)
			DBF("%s token check failed, type 0x%02x != 0x%02x\n",
			    __func__, (int) t->type, TOKTYPE_CCA_INTERNAL);
		return -EINVAL;
	}
	if (t->version != TOKVER_CCA_VLSC) {
		if (dbg)
			DBF("%s token check failed, version 0x%02x != 0x%02x\n",
			    __func__, (int) t->version, TOKVER_CCA_VLSC);
		return -EINVAL;
	}
	if (t->algtype != 0x02) {
		if (dbg)
			DBF("%s token check failed, algtype 0x%02x != 0x02\n",
			    __func__, (int) t->algtype);
		return -EINVAL;
	}
	if (t->keytype != 0x0001) {
		if (dbg)
			DBF("%s token check failed, keytype 0x%04x != 0x0001\n",
			    __func__, (int) t->keytype);
		return -EINVAL;
	}
	if (t->plfver != 0x00 && t->plfver != 0x01) {
		if (dbg)
			DBF("%s token check failed, unknown plfver 0x%02x\n",
			    __func__, (int) t->plfver);
		return -EINVAL;
	}
	if (t->wpllen != 512 && t->wpllen != 576 && t->wpllen != 640) {
		if (dbg)
			DBF("%s token check failed, unknown wpllen %d\n",
			    __func__, (int) t->wpllen);
		return -EINVAL;
	}
	if (keybitsize > 0) {
		switch (keybitsize) {
		case 128:
			if (t->wpllen != (t->plfver ? 640 : 512))
				keybitsizeok = false;
			break;
		case 192:
			if (t->wpllen != (t->plfver ? 640 : 576))
				keybitsizeok = false;
			break;
		case 256:
			if (t->wpllen != 640)
				keybitsizeok = false;
			break;
		default:
			keybitsizeok = false;
			break;
		}
		if (!keybitsizeok) {
			if (dbg)
				DBF("%s token check failed, bitsize %d\n",
				    __func__, keybitsize);
			return -EINVAL;
		}
	}
	if (checkcpacfexport && !(t->kmf1 & KMF1_XPRT_CPAC)) {
		if (dbg)
			DBF("%s token check failed, XPRT_CPAC bit is 0\n",
			    __func__);
		return -EINVAL;
	}

#undef DBF

	return 0;
}
EXPORT_SYMBOL(cca_check_secaescipherkey);

/*
 * Simple check if the token is a valid CCA secure ECC private
 * key token. Returns 0 on success or errno value on failure.
 */
int cca_check_sececckeytoken(debug_info_t *dbg, int dbflvl,
			     const u8 *token, size_t keysize,
			     int checkcpacfexport)
{
	struct eccprivkeytoken *t = (struct eccprivkeytoken *) token;

#define DBF(...) debug_sprintf_event(dbg, dbflvl, ##__VA_ARGS__)

	if (t->type != TOKTYPE_CCA_INTERNAL_PKA) {
		if (dbg)
			DBF("%s token check failed, type 0x%02x != 0x%02x\n",
			    __func__, (int) t->type, TOKTYPE_CCA_INTERNAL_PKA);
		return -EINVAL;
	}
	if (t->len > keysize) {
		if (dbg)
			DBF("%s token check failed, len %d > keysize %zu\n",
			    __func__, (int) t->len, keysize);
		return -EINVAL;
	}
	if (t->secid != 0x20) {
		if (dbg)
			DBF("%s token check failed, secid 0x%02x != 0x20\n",
			    __func__, (int) t->secid);
		return -EINVAL;
	}
	if (checkcpacfexport && !(t->kutc & 0x01)) {
		if (dbg)
			DBF("%s token check failed, XPRTCPAC bit is 0\n",
			    __func__);
		return -EINVAL;
	}

#undef DBF

	return 0;
}
EXPORT_SYMBOL(cca_check_sececckeytoken);

/*
 * Allocate consecutive memory for request CPRB, request param
 * block, reply CPRB and reply param block and fill in values
 * for the common fields. Returns 0 on success or errno value
 * on failure.
 */
static int alloc_and_prep_cprbmem(size_t paramblen,
				  u8 **pcprbmem,
				  struct CPRBX **preqCPRB,
				  struct CPRBX **prepCPRB)
{
	u8 *cprbmem;
	size_t cprbplusparamblen = sizeof(struct CPRBX) + paramblen;
	struct CPRBX *preqcblk, *prepcblk;

	/*
	 * allocate consecutive memory for request CPRB, request param
	 * block, reply CPRB and reply param block
	 */
	cprbmem = kcalloc(2, cprbplusparamblen, GFP_KERNEL);
	if (!cprbmem)
		return -ENOMEM;

	preqcblk = (struct CPRBX *) cprbmem;
	prepcblk = (struct CPRBX *) (cprbmem + cprbplusparamblen);

	/* fill request cprb struct */
	preqcblk->cprb_len = sizeof(struct CPRBX);
	preqcblk->cprb_ver_id = 0x02;
	memcpy(preqcblk->func_id, "T2", 2);
	preqcblk->rpl_msgbl = cprbplusparamblen;
	if (paramblen) {
		preqcblk->req_parmb =
			((u8 __user *) preqcblk) + sizeof(struct CPRBX);
		preqcblk->rpl_parmb =
			((u8 __user *) prepcblk) + sizeof(struct CPRBX);
	}

	*pcprbmem = cprbmem;
	*preqCPRB = preqcblk;
	*prepCPRB = prepcblk;

	return 0;
}

/*
 * Free the cprb memory allocated with the function above.
 * If the scrub value is not zero, the memory is filled
 * with zeros before freeing (useful if there was some
 * clear key material in there).
 */
static void free_cprbmem(void *mem, size_t paramblen, int scrub)
{
	if (scrub)
		memzero_explicit(mem, 2 * (sizeof(struct CPRBX) + paramblen));
	kfree(mem);
}

/*
 * Helper function to prepare the xcrb struct
 */
static inline void prep_xcrb(struct ica_xcRB *pxcrb,
			     u16 cardnr,
			     struct CPRBX *preqcblk,
			     struct CPRBX *prepcblk)
{
	memset(pxcrb, 0, sizeof(*pxcrb));
	pxcrb->agent_ID = 0x4341; /* 'CA' */
	pxcrb->user_defined = (cardnr == 0xFFFF ? AUTOSELECT : cardnr);
	pxcrb->request_control_blk_length =
		preqcblk->cprb_len + preqcblk->req_parml;
	pxcrb->request_control_blk_addr = (void __user *) preqcblk;
	pxcrb->reply_control_blk_length = preqcblk->rpl_msgbl;
	pxcrb->reply_control_blk_addr = (void __user *) prepcblk;
}

/*
 * Generate (random) CCA AES DATA secure key.
 */
int cca_genseckey(u16 cardnr, u16 domain,
		  u32 keybitsize, u8 seckey[SECKEYBLOBSIZE])
{
	int i, rc, keysize;
	int seckeysize;
	u8 *mem, *ptr;
	struct CPRBX *preqcblk, *prepcblk;
	struct ica_xcRB xcrb;
	struct kgreqparm {
		u8  subfunc_code[2];
		u16 rule_array_len;
		struct lv1 {
			u16 len;
			char  key_form[8];
			char  key_length[8];
			char  key_type1[8];
			char  key_type2[8];
		} lv1;
		struct lv2 {
			u16 len;
			struct keyid {
				u16 len;
				u16 attr;
				u8  data[SECKEYBLOBSIZE];
			} keyid[6];
		} lv2;
	} __packed * preqparm;
	struct kgrepparm {
		u8  subfunc_code[2];
		u16 rule_array_len;
		struct lv3 {
			u16 len;
			u16 keyblocklen;
			struct {
				u16 toklen;
				u16 tokattr;
				u8  tok[0];
				/* ... some more data ... */
			} keyblock;
		} lv3;
	} __packed * prepparm;

	/* get already prepared memory for 2 cprbs with param block each */
	rc = alloc_and_prep_cprbmem(PARMBSIZE, &mem, &preqcblk, &prepcblk);
	if (rc)
		return rc;

	/* fill request cprb struct */
	preqcblk->domain = domain;

	/* fill request cprb param block with KG request */
	preqparm = (struct kgreqparm __force *) preqcblk->req_parmb;
	memcpy(preqparm->subfunc_code, "KG", 2);
	preqparm->rule_array_len = sizeof(preqparm->rule_array_len);
	preqparm->lv1.len = sizeof(struct lv1);
	memcpy(preqparm->lv1.key_form,	 "OP      ", 8);
	switch (keybitsize) {
	case PKEY_SIZE_AES_128:
	case PKEY_KEYTYPE_AES_128: /* older ioctls used this */
		keysize = 16;
		memcpy(preqparm->lv1.key_length, "KEYLN16 ", 8);
		break;
	case PKEY_SIZE_AES_192:
	case PKEY_KEYTYPE_AES_192: /* older ioctls used this */
		keysize = 24;
		memcpy(preqparm->lv1.key_length, "KEYLN24 ", 8);
		break;
	case PKEY_SIZE_AES_256:
	case PKEY_KEYTYPE_AES_256: /* older ioctls used this */
		keysize = 32;
		memcpy(preqparm->lv1.key_length, "KEYLN32 ", 8);
		break;
	default:
		DEBUG_ERR("%s unknown/unsupported keybitsize %d\n",
			  __func__, keybitsize);
		rc = -EINVAL;
		goto out;
	}
	memcpy(preqparm->lv1.key_type1,  "AESDATA ", 8);
	preqparm->lv2.len = sizeof(struct lv2);
	for (i = 0; i < 6; i++) {
		preqparm->lv2.keyid[i].len = sizeof(struct keyid);
		preqparm->lv2.keyid[i].attr = (i == 2 ? 0x30 : 0x10);
	}
	preqcblk->req_parml = sizeof(struct kgreqparm);

	/* fill xcrb struct */
	prep_xcrb(&xcrb, cardnr, preqcblk, prepcblk);

	/* forward xcrb with request CPRB and reply CPRB to zcrypt dd */
	rc = zcrypt_send_cprb(&xcrb);
	if (rc) {
		DEBUG_ERR("%s zcrypt_send_cprb (cardnr=%d domain=%d) failed, errno %d\n",
			  __func__, (int) cardnr, (int) domain, rc);
		goto out;
	}

	/* check response returncode and reasoncode */
	if (prepcblk->ccp_rtcode != 0) {
		DEBUG_ERR("%s secure key generate failure, card response %d/%d\n",
			  __func__,
			  (int) prepcblk->ccp_rtcode,
			  (int) prepcblk->ccp_rscode);
		rc = -EIO;
		goto out;
	}

	/* process response cprb param block */
	ptr =  ((u8 *) prepcblk) + sizeof(struct CPRBX);
	prepcblk->rpl_parmb = (u8 __user *) ptr;
	prepparm = (struct kgrepparm *) ptr;

	/* check length of the returned secure key token */
	seckeysize = prepparm->lv3.keyblock.toklen
		- sizeof(prepparm->lv3.keyblock.toklen)
		- sizeof(prepparm->lv3.keyblock.tokattr);
	if (seckeysize != SECKEYBLOBSIZE) {
		DEBUG_ERR("%s secure token size mismatch %d != %d bytes\n",
			  __func__, seckeysize, SECKEYBLOBSIZE);
		rc = -EIO;
		goto out;
	}

	/* check secure key token */
	rc = cca_check_secaeskeytoken(zcrypt_dbf_info, DBF_ERR,
				      prepparm->lv3.keyblock.tok, 8*keysize);
	if (rc) {
		rc = -EIO;
		goto out;
	}

	/* copy the generated secure key token */
	memcpy(seckey, prepparm->lv3.keyblock.tok, SECKEYBLOBSIZE);

out:
	free_cprbmem(mem, PARMBSIZE, 0);
	return rc;
}
EXPORT_SYMBOL(cca_genseckey);

/*
 * Generate an CCA AES DATA secure key with given key value.
 */
int cca_clr2seckey(u16 cardnr, u16 domain, u32 keybitsize,
		   const u8 *clrkey, u8 seckey[SECKEYBLOBSIZE])
{
	int rc, keysize, seckeysize;
	u8 *mem, *ptr;
	struct CPRBX *preqcblk, *prepcblk;
	struct ica_xcRB xcrb;
	struct cmreqparm {
		u8  subfunc_code[2];
		u16 rule_array_len;
		char  rule_array[8];
		struct lv1 {
			u16 len;
			u8  clrkey[0];
		} lv1;
		struct lv2 {
			u16 len;
			struct keyid {
				u16 len;
				u16 attr;
				u8  data[SECKEYBLOBSIZE];
			} keyid;
		} lv2;
	} __packed * preqparm;
	struct lv2 *plv2;
	struct cmrepparm {
		u8  subfunc_code[2];
		u16 rule_array_len;
		struct lv3 {
			u16 len;
			u16 keyblocklen;
			struct {
				u16 toklen;
				u16 tokattr;
				u8  tok[0];
				/* ... some more data ... */
			} keyblock;
		} lv3;
	} __packed * prepparm;

	/* get already prepared memory for 2 cprbs with param block each */
	rc = alloc_and_prep_cprbmem(PARMBSIZE, &mem, &preqcblk, &prepcblk);
	if (rc)
		return rc;

	/* fill request cprb struct */
	preqcblk->domain = domain;

	/* fill request cprb param block with CM request */
	preqparm = (struct cmreqparm __force *) preqcblk->req_parmb;
	memcpy(preqparm->subfunc_code, "CM", 2);
	memcpy(preqparm->rule_array, "AES     ", 8);
	preqparm->rule_array_len =
		sizeof(preqparm->rule_array_len) + sizeof(preqparm->rule_array);
	switch (keybitsize) {
	case PKEY_SIZE_AES_128:
	case PKEY_KEYTYPE_AES_128: /* older ioctls used this */
		keysize = 16;
		break;
	case PKEY_SIZE_AES_192:
	case PKEY_KEYTYPE_AES_192: /* older ioctls used this */
		keysize = 24;
		break;
	case PKEY_SIZE_AES_256:
	case PKEY_KEYTYPE_AES_256: /* older ioctls used this */
		keysize = 32;
		break;
	default:
		DEBUG_ERR("%s unknown/unsupported keybitsize %d\n",
			  __func__, keybitsize);
		rc = -EINVAL;
		goto out;
	}
	preqparm->lv1.len = sizeof(struct lv1) + keysize;
	memcpy(preqparm->lv1.clrkey, clrkey, keysize);
	plv2 = (struct lv2 *) (((u8 *) &preqparm->lv2) + keysize);
	plv2->len = sizeof(struct lv2);
	plv2->keyid.len = sizeof(struct keyid);
	plv2->keyid.attr = 0x30;
	preqcblk->req_parml = sizeof(struct cmreqparm) + keysize;

	/* fill xcrb struct */
	prep_xcrb(&xcrb, cardnr, preqcblk, prepcblk);

	/* forward xcrb with request CPRB and reply CPRB to zcrypt dd */
	rc = zcrypt_send_cprb(&xcrb);
	if (rc) {
		DEBUG_ERR("%s zcrypt_send_cprb (cardnr=%d domain=%d) failed, rc=%d\n",
			  __func__, (int) cardnr, (int) domain, rc);
		goto out;
	}

	/* check response returncode and reasoncode */
	if (prepcblk->ccp_rtcode != 0) {
		DEBUG_ERR("%s clear key import failure, card response %d/%d\n",
			  __func__,
			  (int) prepcblk->ccp_rtcode,
			  (int) prepcblk->ccp_rscode);
		rc = -EIO;
		goto out;
	}

	/* process response cprb param block */
	ptr = ((u8 *) prepcblk) + sizeof(struct CPRBX);
	prepcblk->rpl_parmb = (u8 __user *) ptr;
	prepparm = (struct cmrepparm *) ptr;

	/* check length of the returned secure key token */
	seckeysize = prepparm->lv3.keyblock.toklen
		- sizeof(prepparm->lv3.keyblock.toklen)
		- sizeof(prepparm->lv3.keyblock.tokattr);
	if (seckeysize != SECKEYBLOBSIZE) {
		DEBUG_ERR("%s secure token size mismatch %d != %d bytes\n",
			  __func__, seckeysize, SECKEYBLOBSIZE);
		rc = -EIO;
		goto out;
	}

	/* check secure key token */
	rc = cca_check_secaeskeytoken(zcrypt_dbf_info, DBF_ERR,
				      prepparm->lv3.keyblock.tok, 8*keysize);
	if (rc) {
		rc = -EIO;
		goto out;
	}

	/* copy the generated secure key token */
	if (seckey)
		memcpy(seckey, prepparm->lv3.keyblock.tok, SECKEYBLOBSIZE);

out:
	free_cprbmem(mem, PARMBSIZE, 1);
	return rc;
}
EXPORT_SYMBOL(cca_clr2seckey);

/*
 * Derive proteced key from an CCA AES DATA secure key.
 */
int cca_sec2protkey(u16 cardnr, u16 domain,
		    const u8 seckey[SECKEYBLOBSIZE],
		    u8 *protkey, u32 *protkeylen, u32 *protkeytype)
{
	int rc;
	u8 *mem, *ptr;
	struct CPRBX *preqcblk, *prepcblk;
	struct ica_xcRB xcrb;
	struct uskreqparm {
		u8  subfunc_code[2];
		u16 rule_array_len;
		struct lv1 {
			u16 len;
			u16 attr_len;
			u16 attr_flags;
		} lv1;
		struct lv2 {
			u16 len;
			u16 attr_len;
			u16 attr_flags;
			u8  token[0];	      /* cca secure key token */
		} lv2;
	} __packed * preqparm;
	struct uskrepparm {
		u8  subfunc_code[2];
		u16 rule_array_len;
		struct lv3 {
			u16 len;
			u16 attr_len;
			u16 attr_flags;
			struct cpacfkeyblock {
				u8  version;  /* version of this struct */
				u8  flags[2];
				u8  algo;
				u8  form;
				u8  pad1[3];
				u16 len;
				u8  key[64];  /* the key (len bytes) */
				u16 keyattrlen;
				u8  keyattr[32];
				u8  pad2[1];
				u8  vptype;
				u8  vp[32];  /* verification pattern */
			} ckb;
		} lv3;
	} __packed * prepparm;

	/* get already prepared memory for 2 cprbs with param block each */
	rc = alloc_and_prep_cprbmem(PARMBSIZE, &mem, &preqcblk, &prepcblk);
	if (rc)
		return rc;

	/* fill request cprb struct */
	preqcblk->domain = domain;

	/* fill request cprb param block with USK request */
	preqparm = (struct uskreqparm __force *) preqcblk->req_parmb;
	memcpy(preqparm->subfunc_code, "US", 2);
	preqparm->rule_array_len = sizeof(preqparm->rule_array_len);
	preqparm->lv1.len = sizeof(struct lv1);
	preqparm->lv1.attr_len = sizeof(struct lv1) - sizeof(preqparm->lv1.len);
	preqparm->lv1.attr_flags = 0x0001;
	preqparm->lv2.len = sizeof(struct lv2) + SECKEYBLOBSIZE;
	preqparm->lv2.attr_len = sizeof(struct lv2)
		- sizeof(preqparm->lv2.len) + SECKEYBLOBSIZE;
	preqparm->lv2.attr_flags = 0x0000;
	memcpy(preqparm->lv2.token, seckey, SECKEYBLOBSIZE);
	preqcblk->req_parml = sizeof(struct uskreqparm) + SECKEYBLOBSIZE;

	/* fill xcrb struct */
	prep_xcrb(&xcrb, cardnr, preqcblk, prepcblk);

	/* forward xcrb with request CPRB and reply CPRB to zcrypt dd */
	rc = zcrypt_send_cprb(&xcrb);
	if (rc) {
		DEBUG_ERR("%s zcrypt_send_cprb (cardnr=%d domain=%d) failed, rc=%d\n",
			  __func__, (int) cardnr, (int) domain, rc);
		goto out;
	}

	/* check response returncode and reasoncode */
	if (prepcblk->ccp_rtcode != 0) {
		DEBUG_ERR("%s unwrap secure key failure, card response %d/%d\n",
			  __func__,
			  (int) prepcblk->ccp_rtcode,
			  (int) prepcblk->ccp_rscode);
		if (prepcblk->ccp_rtcode == 8 && prepcblk->ccp_rscode == 2290)
			rc = -EAGAIN;
		else
			rc = -EIO;
		goto out;
	}
	if (prepcblk->ccp_rscode != 0) {
		DEBUG_WARN("%s unwrap secure key warning, card response %d/%d\n",
			   __func__,
			   (int) prepcblk->ccp_rtcode,
			   (int) prepcblk->ccp_rscode);
	}

	/* process response cprb param block */
	ptr = ((u8 *) prepcblk) + sizeof(struct CPRBX);
	prepcblk->rpl_parmb = (u8 __user *) ptr;
	prepparm = (struct uskrepparm *) ptr;

	/* check the returned keyblock */
	if (prepparm->lv3.ckb.version != 0x01 &&
	    prepparm->lv3.ckb.version != 0x02) {
		DEBUG_ERR("%s reply param keyblock version mismatch 0x%02x\n",
			  __func__, (int) prepparm->lv3.ckb.version);
		rc = -EIO;
		goto out;
	}

	/* copy the tanslated protected key */
	switch (prepparm->lv3.ckb.len) {
	case 16+32:
		/* AES 128 protected key */
		if (protkeytype)
			*protkeytype = PKEY_KEYTYPE_AES_128;
		break;
	case 24+32:
		/* AES 192 protected key */
		if (protkeytype)
			*protkeytype = PKEY_KEYTYPE_AES_192;
		break;
	case 32+32:
		/* AES 256 protected key */
		if (protkeytype)
			*protkeytype = PKEY_KEYTYPE_AES_256;
		break;
	default:
		DEBUG_ERR("%s unknown/unsupported keylen %d\n",
			  __func__, prepparm->lv3.ckb.len);
		rc = -EIO;
		goto out;
	}
	memcpy(protkey, prepparm->lv3.ckb.key, prepparm->lv3.ckb.len);
	if (protkeylen)
		*protkeylen = prepparm->lv3.ckb.len;

out:
	free_cprbmem(mem, PARMBSIZE, 0);
	return rc;
}
EXPORT_SYMBOL(cca_sec2protkey);

/*
 * AES cipher key skeleton created with CSNBKTB2 with these flags:
 * INTERNAL, NO-KEY, AES, CIPHER, ANY-MODE, NOEX-SYM, NOEXAASY,
 * NOEXUASY, XPRTCPAC, NOEX-RAW, NOEX-DES, NOEX-AES, NOEX-RSA
 * used by cca_gencipherkey() and cca_clr2cipherkey().
 */
static const u8 aes_cipher_key_skeleton[] = {
	0x01, 0x00, 0x00, 0x38, 0x05, 0x00, 0x00, 0x00,
	0x00, 0x00, 0x00, 0x00, 0x00, 0x00, 0x00, 0x00,
	0x00, 0x00, 0x00, 0x00, 0x00, 0x00, 0x00, 0x00,
	0x00, 0x00, 0x00, 0x00, 0x00, 0x00, 0x01, 0x00,
	0x00, 0x1a, 0x00, 0x00, 0x00, 0x00, 0x00, 0x00,
	0x00, 0x02, 0x00, 0x01, 0x02, 0xc0, 0x00, 0xff,
	0x00, 0x03, 0x08, 0xc8, 0x00, 0x00, 0x00, 0x00 };
#define SIZEOF_SKELETON (sizeof(aes_cipher_key_skeleton))

/*
 * Generate (random) CCA AES CIPHER secure key.
 */
int cca_gencipherkey(u16 cardnr, u16 domain, u32 keybitsize, u32 keygenflags,
		     u8 *keybuf, size_t *keybufsize)
{
	int rc;
	u8 *mem, *ptr;
	struct CPRBX *preqcblk, *prepcblk;
	struct ica_xcRB xcrb;
	struct gkreqparm {
		u8  subfunc_code[2];
		u16 rule_array_len;
		char rule_array[2*8];
		struct {
			u16 len;
			u8  key_type_1[8];
			u8  key_type_2[8];
			u16 clear_key_bit_len;
			u16 key_name_1_len;
			u16 key_name_2_len;
			u16 user_data_1_len;
			u16 user_data_2_len;
			u8  key_name_1[0];
			u8  key_name_2[0];
			u8  user_data_1[0];
			u8  user_data_2[0];
		} vud;
		struct {
			u16 len;
			struct {
				u16 len;
				u16 flag;
				u8  kek_id_1[0];
			} tlv1;
			struct {
				u16 len;
				u16 flag;
				u8  kek_id_2[0];
			} tlv2;
			struct {
				u16 len;
				u16 flag;
				u8  gen_key_id_1[SIZEOF_SKELETON];
			} tlv3;
			struct {
				u16 len;
				u16 flag;
				u8  gen_key_id_1_label[0];
			} tlv4;
			struct {
				u16 len;
				u16 flag;
				u8  gen_key_id_2[0];
			} tlv5;
			struct {
				u16 len;
				u16 flag;
				u8  gen_key_id_2_label[0];
			} tlv6;
		} kb;
	} __packed * preqparm;
	struct gkrepparm {
		u8  subfunc_code[2];
		u16 rule_array_len;
		struct {
			u16 len;
		} vud;
		struct {
			u16 len;
			struct {
				u16 len;
				u16 flag;
				u8  gen_key[0]; /* 120-136 bytes */
			} tlv1;
		} kb;
	} __packed * prepparm;
	struct cipherkeytoken *t;

	/* get already prepared memory for 2 cprbs with param block each */
	rc = alloc_and_prep_cprbmem(PARMBSIZE, &mem, &preqcblk, &prepcblk);
	if (rc)
		return rc;

	/* fill request cprb struct */
	preqcblk->domain = domain;
	preqcblk->req_parml = sizeof(struct gkreqparm);

	/* prepare request param block with GK request */
	preqparm = (struct gkreqparm __force *) preqcblk->req_parmb;
	memcpy(preqparm->subfunc_code, "GK", 2);
	preqparm->rule_array_len =  sizeof(uint16_t) + 2 * 8;
	memcpy(preqparm->rule_array, "AES     OP      ", 2*8);

	/* prepare vud block */
	preqparm->vud.len = sizeof(preqparm->vud);
	switch (keybitsize) {
	case 128:
	case 192:
	case 256:
		break;
	default:
		DEBUG_ERR(
			"%s unknown/unsupported keybitsize %d\n",
			__func__, keybitsize);
		rc = -EINVAL;
		goto out;
	}
	preqparm->vud.clear_key_bit_len = keybitsize;
	memcpy(preqparm->vud.key_type_1, "TOKEN   ", 8);
	memset(preqparm->vud.key_type_2, ' ', sizeof(preqparm->vud.key_type_2));

	/* prepare kb block */
	preqparm->kb.len = sizeof(preqparm->kb);
	preqparm->kb.tlv1.len = sizeof(preqparm->kb.tlv1);
	preqparm->kb.tlv1.flag = 0x0030;
	preqparm->kb.tlv2.len = sizeof(preqparm->kb.tlv2);
	preqparm->kb.tlv2.flag = 0x0030;
	preqparm->kb.tlv3.len = sizeof(preqparm->kb.tlv3);
	preqparm->kb.tlv3.flag = 0x0030;
	memcpy(preqparm->kb.tlv3.gen_key_id_1,
	       aes_cipher_key_skeleton, SIZEOF_SKELETON);
	preqparm->kb.tlv4.len = sizeof(preqparm->kb.tlv4);
	preqparm->kb.tlv4.flag = 0x0030;
	preqparm->kb.tlv5.len = sizeof(preqparm->kb.tlv5);
	preqparm->kb.tlv5.flag = 0x0030;
	preqparm->kb.tlv6.len = sizeof(preqparm->kb.tlv6);
	preqparm->kb.tlv6.flag = 0x0030;

	/* patch the skeleton key token export flags inside the kb block */
	if (keygenflags) {
		t = (struct cipherkeytoken *) preqparm->kb.tlv3.gen_key_id_1;
		t->kmf1 |= (u16) (keygenflags & 0x0000FF00);
		t->kmf1 &= (u16) ~(keygenflags & 0x000000FF);
	}

	/* prepare xcrb struct */
	prep_xcrb(&xcrb, cardnr, preqcblk, prepcblk);

	/* forward xcrb with request CPRB and reply CPRB to zcrypt dd */
	rc = zcrypt_send_cprb(&xcrb);
	if (rc) {
		DEBUG_ERR(
			"%s zcrypt_send_cprb (cardnr=%d domain=%d) failed, rc=%d\n",
			__func__, (int) cardnr, (int) domain, rc);
		goto out;
	}

	/* check response returncode and reasoncode */
	if (prepcblk->ccp_rtcode != 0) {
		DEBUG_ERR(
			"%s cipher key generate failure, card response %d/%d\n",
			__func__,
			(int) prepcblk->ccp_rtcode,
			(int) prepcblk->ccp_rscode);
		rc = -EIO;
		goto out;
	}

	/* process response cprb param block */
	ptr = ((u8 *) prepcblk) + sizeof(struct CPRBX);
	prepcblk->rpl_parmb = (u8 __user *) ptr;
	prepparm = (struct gkrepparm *) ptr;

	/* do some plausibility checks on the key block */
	if (prepparm->kb.len < 120 + 5 * sizeof(uint16_t) ||
	    prepparm->kb.len > 136 + 5 * sizeof(uint16_t)) {
		DEBUG_ERR("%s reply with invalid or unknown key block\n",
			  __func__);
		rc = -EIO;
		goto out;
	}

	/* and some checks on the generated key */
	rc = cca_check_secaescipherkey(zcrypt_dbf_info, DBF_ERR,
				       prepparm->kb.tlv1.gen_key,
				       keybitsize, 1);
	if (rc) {
		rc = -EIO;
		goto out;
	}

	/* copy the generated vlsc key token */
	t = (struct cipherkeytoken *) prepparm->kb.tlv1.gen_key;
	if (keybuf) {
		if (*keybufsize >= t->len)
			memcpy(keybuf, t, t->len);
		else
			rc = -EINVAL;
	}
	*keybufsize = t->len;

out:
	free_cprbmem(mem, PARMBSIZE, 0);
	return rc;
}
EXPORT_SYMBOL(cca_gencipherkey);

/*
 * Helper function, does a the CSNBKPI2 CPRB.
 */
static int _ip_cprb_helper(u16 cardnr, u16 domain,
			   const char *rule_array_1,
			   const char *rule_array_2,
			   const char *rule_array_3,
			   const u8 *clr_key_value,
			   int clr_key_bit_size,
			   u8 *key_token,
			   int *key_token_size)
{
	int rc, n;
	u8 *mem, *ptr;
	struct CPRBX *preqcblk, *prepcblk;
	struct ica_xcRB xcrb;
	struct rule_array_block {
		u8  subfunc_code[2];
		u16 rule_array_len;
		char rule_array[0];
	} __packed * preq_ra_block;
	struct vud_block {
		u16 len;
		struct {
			u16 len;
			u16 flag;	     /* 0x0064 */
			u16 clr_key_bit_len;
		} tlv1;
		struct {
			u16 len;
			u16 flag;	/* 0x0063 */
			u8  clr_key[0]; /* clear key value bytes */
		} tlv2;
	} __packed * preq_vud_block;
	struct key_block {
		u16 len;
		struct {
			u16 len;
			u16 flag;	  /* 0x0030 */
			u8  key_token[0]; /* key skeleton */
		} tlv1;
	} __packed * preq_key_block;
	struct iprepparm {
		u8  subfunc_code[2];
		u16 rule_array_len;
		struct {
			u16 len;
		} vud;
		struct {
			u16 len;
			struct {
				u16 len;
				u16 flag;	  /* 0x0030 */
				u8  key_token[0]; /* key token */
			} tlv1;
		} kb;
	} __packed * prepparm;
	struct cipherkeytoken *t;
	int complete = strncmp(rule_array_2, "COMPLETE", 8) ? 0 : 1;

	/* get already prepared memory for 2 cprbs with param block each */
	rc = alloc_and_prep_cprbmem(PARMBSIZE, &mem, &preqcblk, &prepcblk);
	if (rc)
		return rc;

	/* fill request cprb struct */
	preqcblk->domain = domain;
	preqcblk->req_parml = 0;

	/* prepare request param block with IP request */
	preq_ra_block = (struct rule_array_block __force *) preqcblk->req_parmb;
	memcpy(preq_ra_block->subfunc_code, "IP", 2);
	preq_ra_block->rule_array_len =  sizeof(uint16_t) + 2 * 8;
	memcpy(preq_ra_block->rule_array, rule_array_1, 8);
	memcpy(preq_ra_block->rule_array + 8, rule_array_2, 8);
	preqcblk->req_parml = sizeof(struct rule_array_block) + 2 * 8;
	if (rule_array_3) {
		preq_ra_block->rule_array_len += 8;
		memcpy(preq_ra_block->rule_array + 16, rule_array_3, 8);
		preqcblk->req_parml += 8;
	}

	/* prepare vud block */
	preq_vud_block = (struct vud_block __force *)
		(preqcblk->req_parmb + preqcblk->req_parml);
	n = complete ? 0 : (clr_key_bit_size + 7) / 8;
	preq_vud_block->len = sizeof(struct vud_block) + n;
	preq_vud_block->tlv1.len = sizeof(preq_vud_block->tlv1);
	preq_vud_block->tlv1.flag = 0x0064;
	preq_vud_block->tlv1.clr_key_bit_len = complete ? 0 : clr_key_bit_size;
	preq_vud_block->tlv2.len = sizeof(preq_vud_block->tlv2) + n;
	preq_vud_block->tlv2.flag = 0x0063;
	if (!complete)
		memcpy(preq_vud_block->tlv2.clr_key, clr_key_value, n);
	preqcblk->req_parml += preq_vud_block->len;

	/* prepare key block */
	preq_key_block = (struct key_block __force *)
		(preqcblk->req_parmb + preqcblk->req_parml);
	n = *key_token_size;
	preq_key_block->len = sizeof(struct key_block) + n;
	preq_key_block->tlv1.len = sizeof(preq_key_block->tlv1) + n;
	preq_key_block->tlv1.flag = 0x0030;
	memcpy(preq_key_block->tlv1.key_token, key_token, *key_token_size);
	preqcblk->req_parml += preq_key_block->len;

	/* prepare xcrb struct */
	prep_xcrb(&xcrb, cardnr, preqcblk, prepcblk);

	/* forward xcrb with request CPRB and reply CPRB to zcrypt dd */
	rc = zcrypt_send_cprb(&xcrb);
	if (rc) {
		DEBUG_ERR(
			"%s zcrypt_send_cprb (cardnr=%d domain=%d) failed, rc=%d\n",
			__func__, (int) cardnr, (int) domain, rc);
		goto out;
	}

	/* check response returncode and reasoncode */
	if (prepcblk->ccp_rtcode != 0) {
		DEBUG_ERR(
			"%s CSNBKPI2 failure, card response %d/%d\n",
			__func__,
			(int) prepcblk->ccp_rtcode,
			(int) prepcblk->ccp_rscode);
		rc = -EIO;
		goto out;
	}

	/* process response cprb param block */
	ptr = ((u8 *) prepcblk) + sizeof(struct CPRBX);
	prepcblk->rpl_parmb = (u8 __user *) ptr;
	prepparm = (struct iprepparm *) ptr;

	/* do some plausibility checks on the key block */
	if (prepparm->kb.len < 120 + 3 * sizeof(uint16_t) ||
	    prepparm->kb.len > 136 + 3 * sizeof(uint16_t)) {
		DEBUG_ERR("%s reply with invalid or unknown key block\n",
			  __func__);
		rc = -EIO;
		goto out;
	}

	/* do not check the key here, it may be incomplete */

	/* copy the vlsc key token back */
	t = (struct cipherkeytoken *) prepparm->kb.tlv1.key_token;
	memcpy(key_token, t, t->len);
	*key_token_size = t->len;

out:
	free_cprbmem(mem, PARMBSIZE, 0);
	return rc;
}

/*
 * Build CCA AES CIPHER secure key with a given clear key value.
 */
int cca_clr2cipherkey(u16 card, u16 dom, u32 keybitsize, u32 keygenflags,
		      const u8 *clrkey, u8 *keybuf, size_t *keybufsize)
{
	int rc;
	u8 *token;
	int tokensize;
	u8 exorbuf[32];
	struct cipherkeytoken *t;

	/* fill exorbuf with random data */
	get_random_bytes(exorbuf, sizeof(exorbuf));

	/* allocate space for the key token to build */
	token = kmalloc(MAXCCAVLSCTOKENSIZE, GFP_KERNEL);
	if (!token)
		return -ENOMEM;

	/* prepare the token with the key skeleton */
	tokensize = SIZEOF_SKELETON;
	memcpy(token, aes_cipher_key_skeleton, tokensize);

	/* patch the skeleton key token export flags */
	if (keygenflags) {
		t = (struct cipherkeytoken *) token;
		t->kmf1 |= (u16) (keygenflags & 0x0000FF00);
		t->kmf1 &= (u16) ~(keygenflags & 0x000000FF);
	}

	/*
	 * Do the key import with the clear key value in 4 steps:
	 * 1/4 FIRST import with only random data
	 * 2/4 EXOR the clear key
	 * 3/4 EXOR the very same random data again
	 * 4/4 COMPLETE the secure cipher key import
	 */
	rc = _ip_cprb_helper(card, dom, "AES     ", "FIRST   ", "MIN3PART",
			     exorbuf, keybitsize, token, &tokensize);
	if (rc) {
		DEBUG_ERR(
			"%s clear key import 1/4 with CSNBKPI2 failed, rc=%d\n",
			__func__, rc);
		goto out;
	}
	rc = _ip_cprb_helper(card, dom, "AES     ", "ADD-PART", NULL,
			     clrkey, keybitsize, token, &tokensize);
	if (rc) {
		DEBUG_ERR(
			"%s clear key import 2/4 with CSNBKPI2 failed, rc=%d\n",
			__func__, rc);
		goto out;
	}
	rc = _ip_cprb_helper(card, dom, "AES     ", "ADD-PART", NULL,
			     exorbuf, keybitsize, token, &tokensize);
	if (rc) {
		DEBUG_ERR(
			"%s clear key import 3/4 with CSNBKPI2 failed, rc=%d\n",
			__func__, rc);
		goto out;
	}
	rc = _ip_cprb_helper(card, dom, "AES     ", "COMPLETE", NULL,
			     NULL, keybitsize, token, &tokensize);
	if (rc) {
		DEBUG_ERR(
			"%s clear key import 4/4 with CSNBKPI2 failed, rc=%d\n",
			__func__, rc);
		goto out;
	}

	/* copy the generated key token */
	if (keybuf) {
		if (tokensize > *keybufsize)
			rc = -EINVAL;
		else
			memcpy(keybuf, token, tokensize);
	}
	*keybufsize = tokensize;

out:
	kfree(token);
	return rc;
}
EXPORT_SYMBOL(cca_clr2cipherkey);

/*
 * Derive proteced key from CCA AES cipher secure key.
 */
int cca_cipher2protkey(u16 cardnr, u16 domain, const u8 *ckey,
		       u8 *protkey, u32 *protkeylen, u32 *protkeytype)
{
	int rc;
	u8 *mem, *ptr;
	struct CPRBX *preqcblk, *prepcblk;
	struct ica_xcRB xcrb;
	struct aureqparm {
		u8  subfunc_code[2];
		u16 rule_array_len;
		u8  rule_array[8];
		struct {
			u16 len;
			u16 tk_blob_len;
			u16 tk_blob_tag;
			u8  tk_blob[66];
		} vud;
		struct {
			u16 len;
			u16 cca_key_token_len;
			u16 cca_key_token_flags;
			u8  cca_key_token[0]; // 64 or more
		} kb;
	} __packed * preqparm;
	struct aurepparm {
		u8  subfunc_code[2];
		u16 rule_array_len;
		struct {
			u16 len;
			u16 sublen;
			u16 tag;
			struct cpacfkeyblock {
				u8  version;  /* version of this struct */
				u8  flags[2];
				u8  algo;
				u8  form;
				u8  pad1[3];
				u16 keylen;
				u8  key[64];  /* the key (keylen bytes) */
				u16 keyattrlen;
				u8  keyattr[32];
				u8  pad2[1];
				u8  vptype;
				u8  vp[32];  /* verification pattern */
			} ckb;
		} vud;
		struct {
			u16 len;
		} kb;
	} __packed * prepparm;
	int keytoklen = ((struct cipherkeytoken *)ckey)->len;

	/* get already prepared memory for 2 cprbs with param block each */
	rc = alloc_and_prep_cprbmem(PARMBSIZE, &mem, &preqcblk, &prepcblk);
	if (rc)
		return rc;

	/* fill request cprb struct */
	preqcblk->domain = domain;

	/* fill request cprb param block with AU request */
	preqparm = (struct aureqparm __force *) preqcblk->req_parmb;
	memcpy(preqparm->subfunc_code, "AU", 2);
	preqparm->rule_array_len =
		sizeof(preqparm->rule_array_len)
		+ sizeof(preqparm->rule_array);
	memcpy(preqparm->rule_array, "EXPT-SK ", 8);
	/* vud, tk blob */
	preqparm->vud.len = sizeof(preqparm->vud);
	preqparm->vud.tk_blob_len = sizeof(preqparm->vud.tk_blob)
		+ 2 * sizeof(uint16_t);
	preqparm->vud.tk_blob_tag = 0x00C2;
	/* kb, cca token */
	preqparm->kb.len = keytoklen + 3 * sizeof(uint16_t);
	preqparm->kb.cca_key_token_len = keytoklen + 2 * sizeof(uint16_t);
	memcpy(preqparm->kb.cca_key_token, ckey, keytoklen);
	/* now fill length of param block into cprb */
	preqcblk->req_parml = sizeof(struct aureqparm) + keytoklen;

	/* fill xcrb struct */
	prep_xcrb(&xcrb, cardnr, preqcblk, prepcblk);

	/* forward xcrb with request CPRB and reply CPRB to zcrypt dd */
	rc = zcrypt_send_cprb(&xcrb);
	if (rc) {
		DEBUG_ERR(
			"%s zcrypt_send_cprb (cardnr=%d domain=%d) failed, rc=%d\n",
			__func__, (int) cardnr, (int) domain, rc);
		goto out;
	}

	/* check response returncode and reasoncode */
	if (prepcblk->ccp_rtcode != 0) {
		DEBUG_ERR(
			"%s unwrap secure key failure, card response %d/%d\n",
			__func__,
			(int) prepcblk->ccp_rtcode,
			(int) prepcblk->ccp_rscode);
		if (prepcblk->ccp_rtcode == 8 && prepcblk->ccp_rscode == 2290)
			rc = -EAGAIN;
		else
			rc = -EIO;
		goto out;
	}
	if (prepcblk->ccp_rscode != 0) {
		DEBUG_WARN(
			"%s unwrap secure key warning, card response %d/%d\n",
			__func__,
			(int) prepcblk->ccp_rtcode,
			(int) prepcblk->ccp_rscode);
	}

	/* process response cprb param block */
	ptr = ((u8 *) prepcblk) + sizeof(struct CPRBX);
	prepcblk->rpl_parmb = (u8 __user *) ptr;
	prepparm = (struct aurepparm *) ptr;

	/* check the returned keyblock */
	if (prepparm->vud.ckb.version != 0x01 &&
	    prepparm->vud.ckb.version != 0x02) {
		DEBUG_ERR("%s reply param keyblock version mismatch 0x%02x\n",
			  __func__, (int) prepparm->vud.ckb.version);
		rc = -EIO;
		goto out;
	}
	if (prepparm->vud.ckb.algo != 0x02) {
		DEBUG_ERR(
			"%s reply param keyblock algo mismatch 0x%02x != 0x02\n",
			__func__, (int) prepparm->vud.ckb.algo);
		rc = -EIO;
		goto out;
	}

	/* copy the translated protected key */
	switch (prepparm->vud.ckb.keylen) {
	case 16+32:
		/* AES 128 protected key */
		if (protkeytype)
			*protkeytype = PKEY_KEYTYPE_AES_128;
		break;
	case 24+32:
		/* AES 192 protected key */
		if (protkeytype)
			*protkeytype = PKEY_KEYTYPE_AES_192;
		break;
	case 32+32:
		/* AES 256 protected key */
		if (protkeytype)
			*protkeytype = PKEY_KEYTYPE_AES_256;
		break;
	default:
		DEBUG_ERR("%s unknown/unsupported keylen %d\n",
			  __func__, prepparm->vud.ckb.keylen);
		rc = -EIO;
		goto out;
	}
	memcpy(protkey, prepparm->vud.ckb.key, prepparm->vud.ckb.keylen);
	if (protkeylen)
		*protkeylen = prepparm->vud.ckb.keylen;

out:
	free_cprbmem(mem, PARMBSIZE, 0);
	return rc;
}
EXPORT_SYMBOL(cca_cipher2protkey);

/*
 * Derive protected key from CCA ECC secure private key.
 */
int cca_ecc2protkey(u16 cardnr, u16 domain, const u8 *key,
		    u8 *protkey, u32 *protkeylen, u32 *protkeytype)
{
	int rc;
	u8 *mem, *ptr;
	struct CPRBX *preqcblk, *prepcblk;
	struct ica_xcRB xcrb;
	struct aureqparm {
		u8  subfunc_code[2];
		u16 rule_array_len;
		u8  rule_array[8];
		struct {
			u16 len;
			u16 tk_blob_len;
			u16 tk_blob_tag;
			u8  tk_blob[66];
		} vud;
		struct {
			u16 len;
			u16 cca_key_token_len;
			u16 cca_key_token_flags;
			u8  cca_key_token[0];
		} kb;
	} __packed * preqparm;
	struct aurepparm {
		u8  subfunc_code[2];
		u16 rule_array_len;
		struct {
			u16 len;
			u16 sublen;
			u16 tag;
			struct cpacfkeyblock {
				u8  version;  /* version of this struct */
				u8  flags[2];
				u8  algo;
				u8  form;
				u8  pad1[3];
				u16 keylen;
				u8  key[0];  /* the key (keylen bytes) */
				u16 keyattrlen;
				u8  keyattr[32];
				u8  pad2[1];
				u8  vptype;
				u8  vp[32];  /* verification pattern */
			} ckb;
		} vud;
		struct {
			u16 len;
		} kb;
	} __packed * prepparm;
	int keylen = ((struct eccprivkeytoken *)key)->len;

	/* get already prepared memory for 2 cprbs with param block each */
	rc = alloc_and_prep_cprbmem(PARMBSIZE, &mem, &preqcblk, &prepcblk);
	if (rc)
		return rc;

	/* fill request cprb struct */
	preqcblk->domain = domain;

	/* fill request cprb param block with AU request */
	preqparm = (struct aureqparm __force *) preqcblk->req_parmb;
	memcpy(preqparm->subfunc_code, "AU", 2);
	preqparm->rule_array_len =
		sizeof(preqparm->rule_array_len)
		+ sizeof(preqparm->rule_array);
	memcpy(preqparm->rule_array, "EXPT-SK ", 8);
	/* vud, tk blob */
	preqparm->vud.len = sizeof(preqparm->vud);
	preqparm->vud.tk_blob_len = sizeof(preqparm->vud.tk_blob)
		+ 2 * sizeof(uint16_t);
	preqparm->vud.tk_blob_tag = 0x00C2;
	/* kb, cca token */
	preqparm->kb.len = keylen + 3 * sizeof(uint16_t);
	preqparm->kb.cca_key_token_len = keylen + 2 * sizeof(uint16_t);
	memcpy(preqparm->kb.cca_key_token, key, keylen);
	/* now fill length of param block into cprb */
	preqcblk->req_parml = sizeof(struct aureqparm) + keylen;

	/* fill xcrb struct */
	prep_xcrb(&xcrb, cardnr, preqcblk, prepcblk);

	/* forward xcrb with request CPRB and reply CPRB to zcrypt dd */
	rc = zcrypt_send_cprb(&xcrb);
	if (rc) {
		DEBUG_ERR(
			"%s zcrypt_send_cprb (cardnr=%d domain=%d) failed, rc=%d\n",
			__func__, (int) cardnr, (int) domain, rc);
		goto out;
	}

	/* check response returncode and reasoncode */
	if (prepcblk->ccp_rtcode != 0) {
		DEBUG_ERR(
			"%s unwrap secure key failure, card response %d/%d\n",
			__func__,
			(int) prepcblk->ccp_rtcode,
			(int) prepcblk->ccp_rscode);
<<<<<<< HEAD
		rc = -EIO;
=======
		if (prepcblk->ccp_rtcode == 8 && prepcblk->ccp_rscode == 2290)
			rc = -EAGAIN;
		else
			rc = -EIO;
>>>>>>> f642729d
		goto out;
	}
	if (prepcblk->ccp_rscode != 0) {
		DEBUG_WARN(
			"%s unwrap secure key warning, card response %d/%d\n",
			__func__,
			(int) prepcblk->ccp_rtcode,
			(int) prepcblk->ccp_rscode);
	}

	/* process response cprb param block */
	ptr = ((u8 *) prepcblk) + sizeof(struct CPRBX);
	prepcblk->rpl_parmb = (u8 __user *) ptr;
	prepparm = (struct aurepparm *) ptr;

	/* check the returned keyblock */
	if (prepparm->vud.ckb.version != 0x02) {
		DEBUG_ERR("%s reply param keyblock version mismatch 0x%02x != 0x02\n",
			  __func__, (int) prepparm->vud.ckb.version);
		rc = -EIO;
		goto out;
	}
	if (prepparm->vud.ckb.algo != 0x81) {
		DEBUG_ERR(
			"%s reply param keyblock algo mismatch 0x%02x != 0x81\n",
			__func__, (int) prepparm->vud.ckb.algo);
		rc = -EIO;
		goto out;
	}

	/* copy the translated protected key */
	if (prepparm->vud.ckb.keylen > *protkeylen) {
		DEBUG_ERR("%s prot keylen mismatch %d > buffersize %u\n",
			  __func__, prepparm->vud.ckb.keylen, *protkeylen);
		rc = -EIO;
		goto out;
	}
	memcpy(protkey, prepparm->vud.ckb.key, prepparm->vud.ckb.keylen);
	*protkeylen = prepparm->vud.ckb.keylen;
	if (protkeytype)
		*protkeytype = PKEY_KEYTYPE_ECC;

out:
	free_cprbmem(mem, PARMBSIZE, 0);
	return rc;
}
EXPORT_SYMBOL(cca_ecc2protkey);

/*
 * query cryptographic facility from CCA adapter
 */
int cca_query_crypto_facility(u16 cardnr, u16 domain,
			      const char *keyword,
			      u8 *rarray, size_t *rarraylen,
			      u8 *varray, size_t *varraylen)
{
	int rc;
	u16 len;
	u8 *mem, *ptr;
	struct CPRBX *preqcblk, *prepcblk;
	struct ica_xcRB xcrb;
	struct fqreqparm {
		u8  subfunc_code[2];
		u16 rule_array_len;
		char  rule_array[8];
		struct lv1 {
			u16 len;
			u8  data[VARDATASIZE];
		} lv1;
		u16 dummylen;
	} __packed * preqparm;
	size_t parmbsize = sizeof(struct fqreqparm);
	struct fqrepparm {
		u8  subfunc_code[2];
		u8  lvdata[0];
	} __packed * prepparm;

	/* get already prepared memory for 2 cprbs with param block each */
	rc = alloc_and_prep_cprbmem(parmbsize, &mem, &preqcblk, &prepcblk);
	if (rc)
		return rc;

	/* fill request cprb struct */
	preqcblk->domain = domain;

	/* fill request cprb param block with FQ request */
	preqparm = (struct fqreqparm __force *) preqcblk->req_parmb;
	memcpy(preqparm->subfunc_code, "FQ", 2);
	memcpy(preqparm->rule_array, keyword, sizeof(preqparm->rule_array));
	preqparm->rule_array_len =
		sizeof(preqparm->rule_array_len) + sizeof(preqparm->rule_array);
	preqparm->lv1.len = sizeof(preqparm->lv1);
	preqparm->dummylen = sizeof(preqparm->dummylen);
	preqcblk->req_parml = parmbsize;

	/* fill xcrb struct */
	prep_xcrb(&xcrb, cardnr, preqcblk, prepcblk);

	/* forward xcrb with request CPRB and reply CPRB to zcrypt dd */
	rc = zcrypt_send_cprb(&xcrb);
	if (rc) {
		DEBUG_ERR("%s zcrypt_send_cprb (cardnr=%d domain=%d) failed, rc=%d\n",
			  __func__, (int) cardnr, (int) domain, rc);
		goto out;
	}

	/* check response returncode and reasoncode */
	if (prepcblk->ccp_rtcode != 0) {
		DEBUG_ERR("%s unwrap secure key failure, card response %d/%d\n",
			  __func__,
			  (int) prepcblk->ccp_rtcode,
			  (int) prepcblk->ccp_rscode);
		rc = -EIO;
		goto out;
	}

	/* process response cprb param block */
	ptr = ((u8 *) prepcblk) + sizeof(struct CPRBX);
	prepcblk->rpl_parmb = (u8 __user *) ptr;
	prepparm = (struct fqrepparm *) ptr;
	ptr = prepparm->lvdata;

	/* check and possibly copy reply rule array */
	len = *((u16 *) ptr);
	if (len > sizeof(u16)) {
		ptr += sizeof(u16);
		len -= sizeof(u16);
		if (rarray && rarraylen && *rarraylen > 0) {
			*rarraylen = (len > *rarraylen ? *rarraylen : len);
			memcpy(rarray, ptr, *rarraylen);
		}
		ptr += len;
	}
	/* check and possible copy reply var array */
	len = *((u16 *) ptr);
	if (len > sizeof(u16)) {
		ptr += sizeof(u16);
		len -= sizeof(u16);
		if (varray && varraylen && *varraylen > 0) {
			*varraylen = (len > *varraylen ? *varraylen : len);
			memcpy(varray, ptr, *varraylen);
		}
		ptr += len;
	}

out:
	free_cprbmem(mem, parmbsize, 0);
	return rc;
}
EXPORT_SYMBOL(cca_query_crypto_facility);

static int cca_info_cache_fetch(u16 cardnr, u16 domain, struct cca_info *ci)
{
	int rc = -ENOENT;
	struct cca_info_list_entry *ptr;

	spin_lock_bh(&cca_info_list_lock);
	list_for_each_entry(ptr, &cca_info_list, list) {
		if (ptr->cardnr == cardnr && ptr->domain == domain) {
			memcpy(ci, &ptr->info, sizeof(*ci));
			rc = 0;
			break;
		}
	}
	spin_unlock_bh(&cca_info_list_lock);

	return rc;
}

static void cca_info_cache_update(u16 cardnr, u16 domain,
				  const struct cca_info *ci)
{
	int found = 0;
	struct cca_info_list_entry *ptr;

	spin_lock_bh(&cca_info_list_lock);
	list_for_each_entry(ptr, &cca_info_list, list) {
		if (ptr->cardnr == cardnr &&
		    ptr->domain == domain) {
			memcpy(&ptr->info, ci, sizeof(*ci));
			found = 1;
			break;
		}
	}
	if (!found) {
		ptr = kmalloc(sizeof(*ptr), GFP_ATOMIC);
		if (!ptr) {
			spin_unlock_bh(&cca_info_list_lock);
			return;
		}
		ptr->cardnr = cardnr;
		ptr->domain = domain;
		memcpy(&ptr->info, ci, sizeof(*ci));
		list_add(&ptr->list, &cca_info_list);
	}
	spin_unlock_bh(&cca_info_list_lock);
}

static void cca_info_cache_scrub(u16 cardnr, u16 domain)
{
	struct cca_info_list_entry *ptr;

	spin_lock_bh(&cca_info_list_lock);
	list_for_each_entry(ptr, &cca_info_list, list) {
		if (ptr->cardnr == cardnr &&
		    ptr->domain == domain) {
			list_del(&ptr->list);
			kfree(ptr);
			break;
		}
	}
	spin_unlock_bh(&cca_info_list_lock);
}

static void __exit mkvp_cache_free(void)
{
	struct cca_info_list_entry *ptr, *pnext;

	spin_lock_bh(&cca_info_list_lock);
	list_for_each_entry_safe(ptr, pnext, &cca_info_list, list) {
		list_del(&ptr->list);
		kfree(ptr);
	}
	spin_unlock_bh(&cca_info_list_lock);
}

/*
 * Fetch cca_info values via query_crypto_facility from adapter.
 */
static int fetch_cca_info(u16 cardnr, u16 domain, struct cca_info *ci)
{
	int rc, found = 0;
	size_t rlen, vlen;
	u8 *rarray, *varray, *pg;
	struct zcrypt_device_status_ext devstat;

	memset(ci, 0, sizeof(*ci));

	/* get first info from zcrypt device driver about this apqn */
	rc = zcrypt_device_status_ext(cardnr, domain, &devstat);
	if (rc)
		return rc;
	ci->hwtype = devstat.hwtype;

	/* prep page for rule array and var array use */
	pg = (u8 *) __get_free_page(GFP_KERNEL);
	if (!pg)
		return -ENOMEM;
	rarray = pg;
	varray = pg + PAGE_SIZE/2;
	rlen = vlen = PAGE_SIZE/2;

	/* QF for this card/domain */
	rc = cca_query_crypto_facility(cardnr, domain, "STATICSA",
				       rarray, &rlen, varray, &vlen);
	if (rc == 0 && rlen >= 10*8 && vlen >= 204) {
		memcpy(ci->serial, rarray, 8);
		ci->new_aes_mk_state = (char) rarray[7*8];
		ci->cur_aes_mk_state = (char) rarray[8*8];
		ci->old_aes_mk_state = (char) rarray[9*8];
		if (ci->old_aes_mk_state == '2')
			memcpy(&ci->old_aes_mkvp, varray + 172, 8);
		if (ci->cur_aes_mk_state == '2')
			memcpy(&ci->cur_aes_mkvp, varray + 184, 8);
		if (ci->new_aes_mk_state == '3')
			memcpy(&ci->new_aes_mkvp, varray + 196, 8);
		found++;
	}
	if (!found)
		goto out;
	rlen = vlen = PAGE_SIZE/2;
	rc = cca_query_crypto_facility(cardnr, domain, "STATICSB",
				       rarray, &rlen, varray, &vlen);
	if (rc == 0 && rlen >= 10*8 && vlen >= 240) {
		ci->new_apka_mk_state = (char) rarray[7*8];
		ci->cur_apka_mk_state = (char) rarray[8*8];
		ci->old_apka_mk_state = (char) rarray[9*8];
		if (ci->old_apka_mk_state == '2')
			memcpy(&ci->old_apka_mkvp, varray + 208, 8);
		if (ci->cur_apka_mk_state == '2')
			memcpy(&ci->cur_apka_mkvp, varray + 220, 8);
		if (ci->new_apka_mk_state == '3')
			memcpy(&ci->new_apka_mkvp, varray + 232, 8);
		found++;
	}

out:
	free_page((unsigned long) pg);
	return found == 2 ? 0 : -ENOENT;
}

/*
 * Fetch cca information about a CCA queue.
 */
int cca_get_info(u16 card, u16 dom, struct cca_info *ci, int verify)
{
	int rc;

	rc = cca_info_cache_fetch(card, dom, ci);
	if (rc || verify) {
		rc = fetch_cca_info(card, dom, ci);
		if (rc == 0)
			cca_info_cache_update(card, dom, ci);
	}

	return rc;
}
EXPORT_SYMBOL(cca_get_info);

/*
 * Search for a matching crypto card based on the
 * Master Key Verification Pattern given.
 */
static int findcard(u64 mkvp, u16 *pcardnr, u16 *pdomain,
		    int verify, int minhwtype)
{
	struct zcrypt_device_status_ext *device_status;
	u16 card, dom;
	struct cca_info ci;
	int i, rc, oi = -1;

	/* mkvp must not be zero, minhwtype needs to be >= 0 */
	if (mkvp == 0 || minhwtype < 0)
		return -EINVAL;

	/* fetch status of all crypto cards */
	device_status = kvmalloc_array(MAX_ZDEV_ENTRIES_EXT,
				       sizeof(struct zcrypt_device_status_ext),
				       GFP_KERNEL);
	if (!device_status)
		return -ENOMEM;
	zcrypt_device_status_mask_ext(device_status);

	/* walk through all crypto cards */
	for (i = 0; i < MAX_ZDEV_ENTRIES_EXT; i++) {
		card = AP_QID_CARD(device_status[i].qid);
		dom = AP_QID_QUEUE(device_status[i].qid);
		if (device_status[i].online &&
		    device_status[i].functions & 0x04) {
			/* enabled CCA card, check current mkvp from cache */
			if (cca_info_cache_fetch(card, dom, &ci) == 0 &&
			    ci.hwtype >= minhwtype &&
			    ci.cur_aes_mk_state == '2' &&
			    ci.cur_aes_mkvp == mkvp) {
				if (!verify)
					break;
				/* verify: refresh card info */
				if (fetch_cca_info(card, dom, &ci) == 0) {
					cca_info_cache_update(card, dom, &ci);
					if (ci.hwtype >= minhwtype &&
					    ci.cur_aes_mk_state == '2' &&
					    ci.cur_aes_mkvp == mkvp)
						break;
				}
			}
		} else {
			/* Card is offline and/or not a CCA card. */
			/* del mkvp entry from cache if it exists */
			cca_info_cache_scrub(card, dom);
		}
	}
	if (i >= MAX_ZDEV_ENTRIES_EXT) {
		/* nothing found, so this time without cache */
		for (i = 0; i < MAX_ZDEV_ENTRIES_EXT; i++) {
			if (!(device_status[i].online &&
			      device_status[i].functions & 0x04))
				continue;
			card = AP_QID_CARD(device_status[i].qid);
			dom = AP_QID_QUEUE(device_status[i].qid);
			/* fresh fetch mkvp from adapter */
			if (fetch_cca_info(card, dom, &ci) == 0) {
				cca_info_cache_update(card, dom, &ci);
				if (ci.hwtype >= minhwtype &&
				    ci.cur_aes_mk_state == '2' &&
				    ci.cur_aes_mkvp == mkvp)
					break;
				if (ci.hwtype >= minhwtype &&
				    ci.old_aes_mk_state == '2' &&
				    ci.old_aes_mkvp == mkvp &&
				    oi < 0)
					oi = i;
			}
		}
		if (i >= MAX_ZDEV_ENTRIES_EXT && oi >= 0) {
			/* old mkvp matched, use this card then */
			card = AP_QID_CARD(device_status[oi].qid);
			dom = AP_QID_QUEUE(device_status[oi].qid);
		}
	}
	if (i < MAX_ZDEV_ENTRIES_EXT || oi >= 0) {
		if (pcardnr)
			*pcardnr = card;
		if (pdomain)
			*pdomain = dom;
		rc = (i < MAX_ZDEV_ENTRIES_EXT ? 0 : 1);
	} else
		rc = -ENODEV;

	kvfree(device_status);
	return rc;
}

/*
 * Search for a matching crypto card based on the Master Key
 * Verification Pattern provided inside a secure key token.
 */
int cca_findcard(const u8 *key, u16 *pcardnr, u16 *pdomain, int verify)
{
	u64 mkvp;
	int minhwtype = 0;
	const struct keytoken_header *hdr = (struct keytoken_header *) key;

	if (hdr->type != TOKTYPE_CCA_INTERNAL)
		return -EINVAL;

	switch (hdr->version) {
	case TOKVER_CCA_AES:
		mkvp = ((struct secaeskeytoken *)key)->mkvp;
		break;
	case TOKVER_CCA_VLSC:
		mkvp = ((struct cipherkeytoken *)key)->mkvp0;
		minhwtype = AP_DEVICE_TYPE_CEX6;
		break;
	default:
		return -EINVAL;
	}

	return findcard(mkvp, pcardnr, pdomain, verify, minhwtype);
}
EXPORT_SYMBOL(cca_findcard);

int cca_findcard2(u32 **apqns, u32 *nr_apqns, u16 cardnr, u16 domain,
		  int minhwtype, int mktype, u64 cur_mkvp, u64 old_mkvp,
		  int verify)
{
	struct zcrypt_device_status_ext *device_status;
	u32 *_apqns = NULL, _nr_apqns = 0;
	int i, card, dom, curmatch, oldmatch, rc = 0;
	struct cca_info ci;

	/* fetch status of all crypto cards */
	device_status = kvmalloc_array(MAX_ZDEV_ENTRIES_EXT,
				       sizeof(struct zcrypt_device_status_ext),
				       GFP_KERNEL);
	if (!device_status)
		return -ENOMEM;
	zcrypt_device_status_mask_ext(device_status);

	/* allocate 1k space for up to 256 apqns */
	_apqns = kmalloc_array(256, sizeof(u32), GFP_KERNEL);
	if (!_apqns) {
		kvfree(device_status);
		return -ENOMEM;
	}

	/* walk through all the crypto apqnss */
	for (i = 0; i < MAX_ZDEV_ENTRIES_EXT; i++) {
		card = AP_QID_CARD(device_status[i].qid);
		dom = AP_QID_QUEUE(device_status[i].qid);
		/* check online state */
		if (!device_status[i].online)
			continue;
		/* check for cca functions */
		if (!(device_status[i].functions & 0x04))
			continue;
		/* check cardnr */
		if (cardnr != 0xFFFF && card != cardnr)
			continue;
		/* check domain */
		if (domain != 0xFFFF && dom != domain)
			continue;
		/* get cca info on this apqn */
		if (cca_get_info(card, dom, &ci, verify))
			continue;
		/* current master key needs to be valid */
		if (mktype == AES_MK_SET && ci.cur_aes_mk_state != '2')
			continue;
		if (mktype == APKA_MK_SET && ci.cur_apka_mk_state != '2')
			continue;
		/* check min hardware type */
		if (minhwtype > 0 && minhwtype > ci.hwtype)
			continue;
		if (cur_mkvp || old_mkvp) {
			/* check mkvps */
			curmatch = oldmatch = 0;
			if (mktype == AES_MK_SET) {
				if (cur_mkvp && cur_mkvp == ci.cur_aes_mkvp)
					curmatch = 1;
				if (old_mkvp && ci.old_aes_mk_state == '2' &&
				    old_mkvp == ci.old_aes_mkvp)
					oldmatch = 1;
			} else {
				if (cur_mkvp && cur_mkvp == ci.cur_apka_mkvp)
					curmatch = 1;
				if (old_mkvp && ci.old_apka_mk_state == '2' &&
				    old_mkvp == ci.old_apka_mkvp)
					oldmatch = 1;
			}
			if (curmatch + oldmatch < 1)
				continue;
		}
		/* apqn passed all filtering criterons, add to the array */
		if (_nr_apqns < 256)
			_apqns[_nr_apqns++] = (((u16)card) << 16) | ((u16) dom);
	}

	/* nothing found ? */
	if (!_nr_apqns) {
		kfree(_apqns);
		rc = -ENODEV;
	} else {
		/* no re-allocation, simple return the _apqns array */
		*apqns = _apqns;
		*nr_apqns = _nr_apqns;
		rc = 0;
	}

	kvfree(device_status);
	return rc;
}
EXPORT_SYMBOL(cca_findcard2);

void __exit zcrypt_ccamisc_exit(void)
{
	mkvp_cache_free();
}<|MERGE_RESOLUTION|>--- conflicted
+++ resolved
@@ -1447,14 +1447,10 @@
 			__func__,
 			(int) prepcblk->ccp_rtcode,
 			(int) prepcblk->ccp_rscode);
-<<<<<<< HEAD
-		rc = -EIO;
-=======
 		if (prepcblk->ccp_rtcode == 8 && prepcblk->ccp_rscode == 2290)
 			rc = -EAGAIN;
 		else
 			rc = -EIO;
->>>>>>> f642729d
 		goto out;
 	}
 	if (prepcblk->ccp_rscode != 0) {
