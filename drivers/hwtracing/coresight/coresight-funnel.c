// SPDX-License-Identifier: GPL-2.0
/*
 * Copyright (c) 2011-2012, The Linux Foundation. All rights reserved.
 *
 * Description: CoreSight Funnel driver
 */

#include <linux/acpi.h>
#include <linux/kernel.h>
#include <linux/init.h>
#include <linux/types.h>
#include <linux/device.h>
#include <linux/err.h>
#include <linux/fs.h>
#include <linux/slab.h>
#include <linux/of.h>
#include <linux/platform_device.h>
#include <linux/pm_runtime.h>
#include <linux/coresight.h>
#include <linux/amba/bus.h>
#include <linux/clk.h>

#include "coresight-priv.h"

#define FUNNEL_FUNCTL		0x000
#define FUNNEL_PRICTL		0x004

#define FUNNEL_HOLDTIME_MASK	0xf00
#define FUNNEL_HOLDTIME_SHFT	0x8
#define FUNNEL_HOLDTIME		(0x7 << FUNNEL_HOLDTIME_SHFT)
#define FUNNEL_ENSx_MASK	0xff

DEFINE_CORESIGHT_DEVLIST(funnel_devs, "funnel");

/**
 * struct funnel_drvdata - specifics associated to a funnel component
 * @base:	memory mapped base address for this component.
 * @atclk:	optional clock for the core parts of the funnel.
 * @csdev:	component vitals needed by the framework.
 * @priority:	port selection order.
 * @spinlock:	serialize enable/disable operations.
 */
struct funnel_drvdata {
	void __iomem		*base;
	struct clk		*atclk;
	struct coresight_device	*csdev;
	unsigned long		priority;
	spinlock_t		spinlock;
};

static int dynamic_funnel_enable_hw(struct funnel_drvdata *drvdata, int port)
{
	u32 functl;
	int rc = 0;
	struct coresight_device *csdev = drvdata->csdev;

	CS_UNLOCK(drvdata->base);

	functl = readl_relaxed(drvdata->base + FUNNEL_FUNCTL);
	/* Claim the device only when we enable the first slave */
	if (!(functl & FUNNEL_ENSx_MASK)) {
		rc = coresight_claim_device_unlocked(csdev);
		if (rc)
			goto done;
	}

	functl &= ~FUNNEL_HOLDTIME_MASK;
	functl |= FUNNEL_HOLDTIME;
	functl |= (1 << port);
	writel_relaxed(functl, drvdata->base + FUNNEL_FUNCTL);
	writel_relaxed(drvdata->priority, drvdata->base + FUNNEL_PRICTL);
done:
	CS_LOCK(drvdata->base);
	return rc;
}

static int funnel_enable(struct coresight_device *csdev, int inport,
			 int outport)
{
	int rc = 0;
	struct funnel_drvdata *drvdata = dev_get_drvdata(csdev->dev.parent);
	unsigned long flags;
	bool first_enable = false;

	spin_lock_irqsave(&drvdata->spinlock, flags);
	if (atomic_read(&csdev->refcnt[inport]) == 0) {
		if (drvdata->base)
			rc = dynamic_funnel_enable_hw(drvdata, inport);
		if (!rc)
			first_enable = true;
	}
	if (!rc)
		atomic_inc(&csdev->refcnt[inport]);
	spin_unlock_irqrestore(&drvdata->spinlock, flags);

	if (first_enable)
		dev_dbg(&csdev->dev, "FUNNEL inport %d enabled\n", inport);
	return rc;
}

static void dynamic_funnel_disable_hw(struct funnel_drvdata *drvdata,
				      int inport)
{
	u32 functl;
	struct coresight_device *csdev = drvdata->csdev;

	CS_UNLOCK(drvdata->base);

	functl = readl_relaxed(drvdata->base + FUNNEL_FUNCTL);
	functl &= ~(1 << inport);
	writel_relaxed(functl, drvdata->base + FUNNEL_FUNCTL);

	/* Disclaim the device if none of the slaves are now active */
	if (!(functl & FUNNEL_ENSx_MASK))
		coresight_disclaim_device_unlocked(csdev);

	CS_LOCK(drvdata->base);
}

static void funnel_disable(struct coresight_device *csdev, int inport,
			   int outport)
{
	struct funnel_drvdata *drvdata = dev_get_drvdata(csdev->dev.parent);
	unsigned long flags;
	bool last_disable = false;

	spin_lock_irqsave(&drvdata->spinlock, flags);
	if (atomic_dec_return(&csdev->refcnt[inport]) == 0) {
		if (drvdata->base)
			dynamic_funnel_disable_hw(drvdata, inport);
		last_disable = true;
	}
	spin_unlock_irqrestore(&drvdata->spinlock, flags);

	if (last_disable)
		dev_dbg(&csdev->dev, "FUNNEL inport %d disabled\n", inport);
}

static const struct coresight_ops_link funnel_link_ops = {
	.enable		= funnel_enable,
	.disable	= funnel_disable,
};

static const struct coresight_ops funnel_cs_ops = {
	.link_ops	= &funnel_link_ops,
};

static ssize_t priority_show(struct device *dev,
			     struct device_attribute *attr, char *buf)
{
	struct funnel_drvdata *drvdata = dev_get_drvdata(dev->parent);
	unsigned long val = drvdata->priority;

	return sprintf(buf, "%#lx\n", val);
}

static ssize_t priority_store(struct device *dev,
			      struct device_attribute *attr,
			      const char *buf, size_t size)
{
	int ret;
	unsigned long val;
	struct funnel_drvdata *drvdata = dev_get_drvdata(dev->parent);

	ret = kstrtoul(buf, 16, &val);
	if (ret)
		return ret;

	drvdata->priority = val;
	return size;
}
static DEVICE_ATTR_RW(priority);

static u32 get_funnel_ctrl_hw(struct funnel_drvdata *drvdata)
{
	u32 functl;

	CS_UNLOCK(drvdata->base);
	functl = readl_relaxed(drvdata->base + FUNNEL_FUNCTL);
	CS_LOCK(drvdata->base);

	return functl;
}

static ssize_t funnel_ctrl_show(struct device *dev,
			     struct device_attribute *attr, char *buf)
{
	u32 val;
	struct funnel_drvdata *drvdata = dev_get_drvdata(dev->parent);

	pm_runtime_get_sync(dev->parent);

	val = get_funnel_ctrl_hw(drvdata);

	pm_runtime_put(dev->parent);

	return sprintf(buf, "%#x\n", val);
}
static DEVICE_ATTR_RO(funnel_ctrl);

static struct attribute *coresight_funnel_attrs[] = {
	&dev_attr_funnel_ctrl.attr,
	&dev_attr_priority.attr,
	NULL,
};
ATTRIBUTE_GROUPS(coresight_funnel);

static int funnel_probe(struct device *dev, struct resource *res)
{
	int ret;
	void __iomem *base;
	struct coresight_platform_data *pdata = NULL;
	struct funnel_drvdata *drvdata;
	struct coresight_desc desc = { 0 };

	if (is_of_node(dev_fwnode(dev)) &&
	    of_device_is_compatible(dev->of_node, "arm,coresight-funnel"))
		dev_warn_once(dev, "Uses OBSOLETE CoreSight funnel binding\n");

	desc.name = coresight_alloc_device_name(&funnel_devs, dev);
	if (!desc.name)
		return -ENOMEM;

	drvdata = devm_kzalloc(dev, sizeof(*drvdata), GFP_KERNEL);
	if (!drvdata)
		return -ENOMEM;

	drvdata->atclk = devm_clk_get(dev, "atclk"); /* optional */
	if (!IS_ERR(drvdata->atclk)) {
		ret = clk_prepare_enable(drvdata->atclk);
		if (ret)
			return ret;
	}

	/*
	 * Map the device base for dynamic-funnel, which has been
	 * validated by AMBA core.
	 */
	if (res) {
		base = devm_ioremap_resource(dev, res);
		if (IS_ERR(base)) {
			ret = PTR_ERR(base);
			goto out_disable_clk;
		}
		drvdata->base = base;
		desc.groups = coresight_funnel_groups;
		desc.access = CSDEV_ACCESS_IOMEM(base);
	}

	dev_set_drvdata(dev, drvdata);

	pdata = coresight_get_platform_data(dev);
	if (IS_ERR(pdata)) {
		ret = PTR_ERR(pdata);
		goto out_disable_clk;
	}
	dev->platform_data = pdata;

	spin_lock_init(&drvdata->spinlock);
	desc.type = CORESIGHT_DEV_TYPE_LINK;
	desc.subtype.link_subtype = CORESIGHT_DEV_SUBTYPE_LINK_MERG;
	desc.ops = &funnel_cs_ops;
	desc.pdata = pdata;
	desc.dev = dev;
	drvdata->csdev = coresight_register(&desc);
	if (IS_ERR(drvdata->csdev)) {
		ret = PTR_ERR(drvdata->csdev);
		goto out_disable_clk;
	}

	pm_runtime_put(dev);
	ret = 0;

out_disable_clk:
	if (ret && !IS_ERR_OR_NULL(drvdata->atclk))
		clk_disable_unprepare(drvdata->atclk);
	return ret;
}

<<<<<<< HEAD
static int __exit funnel_remove(struct device *dev)
=======
static int funnel_remove(struct device *dev)
>>>>>>> f642729d
{
	struct funnel_drvdata *drvdata = dev_get_drvdata(dev);

	coresight_unregister(drvdata->csdev);

	return 0;
}

#ifdef CONFIG_PM
static int funnel_runtime_suspend(struct device *dev)
{
	struct funnel_drvdata *drvdata = dev_get_drvdata(dev);

	if (drvdata && !IS_ERR(drvdata->atclk))
		clk_disable_unprepare(drvdata->atclk);

	return 0;
}

static int funnel_runtime_resume(struct device *dev)
{
	struct funnel_drvdata *drvdata = dev_get_drvdata(dev);

	if (drvdata && !IS_ERR(drvdata->atclk))
		clk_prepare_enable(drvdata->atclk);

	return 0;
}
#endif

static const struct dev_pm_ops funnel_dev_pm_ops = {
	SET_RUNTIME_PM_OPS(funnel_runtime_suspend, funnel_runtime_resume, NULL)
};

static int static_funnel_probe(struct platform_device *pdev)
{
	int ret;

	pm_runtime_get_noresume(&pdev->dev);
	pm_runtime_set_active(&pdev->dev);
	pm_runtime_enable(&pdev->dev);

	/* Static funnel do not have programming base */
	ret = funnel_probe(&pdev->dev, NULL);

	if (ret) {
		pm_runtime_put_noidle(&pdev->dev);
		pm_runtime_disable(&pdev->dev);
	}

	return ret;
}

<<<<<<< HEAD
static int __exit static_funnel_remove(struct platform_device *pdev)
=======
static int static_funnel_remove(struct platform_device *pdev)
>>>>>>> f642729d
{
	funnel_remove(&pdev->dev);
	pm_runtime_disable(&pdev->dev);
	return 0;
}

static const struct of_device_id static_funnel_match[] = {
	{.compatible = "arm,coresight-static-funnel"},
	{}
};

MODULE_DEVICE_TABLE(of, static_funnel_match);

#ifdef CONFIG_ACPI
static const struct acpi_device_id static_funnel_ids[] = {
	{"ARMHC9FE", 0},
	{},
};

MODULE_DEVICE_TABLE(acpi, static_funnel_ids);
#endif

static struct platform_driver static_funnel_driver = {
	.probe          = static_funnel_probe,
	.remove          = static_funnel_remove,
	.driver         = {
		.name   = "coresight-static-funnel",
<<<<<<< HEAD
		.owner	= THIS_MODULE,
=======
		/* THIS_MODULE is taken care of by platform_driver_register() */
>>>>>>> f642729d
		.of_match_table = static_funnel_match,
		.acpi_match_table = ACPI_PTR(static_funnel_ids),
		.pm	= &funnel_dev_pm_ops,
		.suppress_bind_attrs = true,
	},
};

static int dynamic_funnel_probe(struct amba_device *adev,
				const struct amba_id *id)
{
	return funnel_probe(&adev->dev, &adev->res);
}

<<<<<<< HEAD
static int __exit dynamic_funnel_remove(struct amba_device *adev)
{
	return funnel_remove(&adev->dev);
=======
static void dynamic_funnel_remove(struct amba_device *adev)
{
	funnel_remove(&adev->dev);
>>>>>>> f642729d
}

static const struct amba_id dynamic_funnel_ids[] = {
	{
		.id     = 0x000bb908,
		.mask   = 0x000fffff,
	},
	{
		/* Coresight SoC-600 */
		.id     = 0x000bb9eb,
		.mask   = 0x000fffff,
	},
	{ 0, 0},
};

MODULE_DEVICE_TABLE(amba, dynamic_funnel_ids);

static struct amba_driver dynamic_funnel_driver = {
	.drv = {
		.name	= "coresight-dynamic-funnel",
		.owner	= THIS_MODULE,
		.pm	= &funnel_dev_pm_ops,
		.suppress_bind_attrs = true,
	},
	.probe		= dynamic_funnel_probe,
	.remove		= dynamic_funnel_remove,
	.id_table	= dynamic_funnel_ids,
};

static int __init funnel_init(void)
{
	int ret;

	ret = platform_driver_register(&static_funnel_driver);
	if (ret) {
		pr_info("Error registering platform driver\n");
		return ret;
	}

	ret = amba_driver_register(&dynamic_funnel_driver);
	if (ret) {
		pr_info("Error registering amba driver\n");
		platform_driver_unregister(&static_funnel_driver);
	}

	return ret;
}

static void __exit funnel_exit(void)
{
	platform_driver_unregister(&static_funnel_driver);
	amba_driver_unregister(&dynamic_funnel_driver);
}

module_init(funnel_init);
module_exit(funnel_exit);

MODULE_AUTHOR("Pratik Patel <pratikp@codeaurora.org>");
MODULE_AUTHOR("Mathieu Poirier <mathieu.poirier@linaro.org>");
MODULE_DESCRIPTION("Arm CoreSight Funnel Driver");
MODULE_LICENSE("GPL v2");<|MERGE_RESOLUTION|>--- conflicted
+++ resolved
@@ -277,11 +277,7 @@
 	return ret;
 }
 
-<<<<<<< HEAD
-static int __exit funnel_remove(struct device *dev)
-=======
 static int funnel_remove(struct device *dev)
->>>>>>> f642729d
 {
 	struct funnel_drvdata *drvdata = dev_get_drvdata(dev);
 
@@ -335,11 +331,7 @@
 	return ret;
 }
 
-<<<<<<< HEAD
-static int __exit static_funnel_remove(struct platform_device *pdev)
-=======
 static int static_funnel_remove(struct platform_device *pdev)
->>>>>>> f642729d
 {
 	funnel_remove(&pdev->dev);
 	pm_runtime_disable(&pdev->dev);
@@ -367,11 +359,7 @@
 	.remove          = static_funnel_remove,
 	.driver         = {
 		.name   = "coresight-static-funnel",
-<<<<<<< HEAD
-		.owner	= THIS_MODULE,
-=======
 		/* THIS_MODULE is taken care of by platform_driver_register() */
->>>>>>> f642729d
 		.of_match_table = static_funnel_match,
 		.acpi_match_table = ACPI_PTR(static_funnel_ids),
 		.pm	= &funnel_dev_pm_ops,
@@ -385,15 +373,9 @@
 	return funnel_probe(&adev->dev, &adev->res);
 }
 
-<<<<<<< HEAD
-static int __exit dynamic_funnel_remove(struct amba_device *adev)
-{
-	return funnel_remove(&adev->dev);
-=======
 static void dynamic_funnel_remove(struct amba_device *adev)
 {
 	funnel_remove(&adev->dev);
->>>>>>> f642729d
 }
 
 static const struct amba_id dynamic_funnel_ids[] = {
