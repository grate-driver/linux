// SPDX-License-Identifier: GPL-2.0
/*
 * Copyright (c) 2003-2020, Intel Corporation. All rights reserved.
 * Intel Management Engine Interface (Intel MEI) Linux driver
 */
#include <linux/export.h>
#include <linux/sched.h>
#include <linux/wait.h>
#include <linux/pm_runtime.h>
#include <linux/slab.h>

#include <linux/mei.h>

#include "mei_dev.h"
#include "hbm.h"
#include "client.h"

static const char *mei_hbm_status_str(enum mei_hbm_status status)
{
#define MEI_HBM_STATUS(status) case MEI_HBMS_##status: return #status
	switch (status) {
	MEI_HBM_STATUS(SUCCESS);
	MEI_HBM_STATUS(CLIENT_NOT_FOUND);
	MEI_HBM_STATUS(ALREADY_EXISTS);
	MEI_HBM_STATUS(REJECTED);
	MEI_HBM_STATUS(INVALID_PARAMETER);
	MEI_HBM_STATUS(NOT_ALLOWED);
	MEI_HBM_STATUS(ALREADY_STARTED);
	MEI_HBM_STATUS(NOT_STARTED);
	default: return "unknown";
	}
#undef MEI_HBM_STATUS
};

static const char *mei_cl_conn_status_str(enum mei_cl_connect_status status)
{
#define MEI_CL_CS(status) case MEI_CL_CONN_##status: return #status
	switch (status) {
	MEI_CL_CS(SUCCESS);
	MEI_CL_CS(NOT_FOUND);
	MEI_CL_CS(ALREADY_STARTED);
	MEI_CL_CS(OUT_OF_RESOURCES);
	MEI_CL_CS(MESSAGE_SMALL);
	MEI_CL_CS(NOT_ALLOWED);
	default: return "unknown";
	}
#undef MEI_CL_CCS
}

const char *mei_hbm_state_str(enum mei_hbm_state state)
{
#define MEI_HBM_STATE(state) case MEI_HBM_##state: return #state
	switch (state) {
	MEI_HBM_STATE(IDLE);
	MEI_HBM_STATE(STARTING);
	MEI_HBM_STATE(STARTED);
	MEI_HBM_STATE(DR_SETUP);
	MEI_HBM_STATE(ENUM_CLIENTS);
	MEI_HBM_STATE(CLIENT_PROPERTIES);
	MEI_HBM_STATE(STOPPED);
	default:
		return "unknown";
	}
#undef MEI_HBM_STATE
}

/**
 * mei_cl_conn_status_to_errno - convert client connect response
 * status to error code
 *
 * @status: client connect response status
 *
 * Return: corresponding error code
 */
static int mei_cl_conn_status_to_errno(enum mei_cl_connect_status status)
{
	switch (status) {
	case MEI_CL_CONN_SUCCESS:          return 0;
	case MEI_CL_CONN_NOT_FOUND:        return -ENOTTY;
	case MEI_CL_CONN_ALREADY_STARTED:  return -EBUSY;
	case MEI_CL_CONN_OUT_OF_RESOURCES: return -EBUSY;
	case MEI_CL_CONN_MESSAGE_SMALL:    return -EINVAL;
	case MEI_CL_CONN_NOT_ALLOWED:      return -EBUSY;
	default:                           return -EINVAL;
	}
}

/**
 * mei_hbm_write_message - wrapper for sending hbm messages.
 *
 * @dev: mei device
 * @hdr: mei header
 * @data: payload
 */
static inline int mei_hbm_write_message(struct mei_device *dev,
					struct mei_msg_hdr *hdr,
					const void *data)
{
	return mei_write_message(dev, hdr, sizeof(*hdr), data, hdr->length);
}

/**
 * mei_hbm_idle - set hbm to idle state
 *
 * @dev: the device structure
 */
void mei_hbm_idle(struct mei_device *dev)
{
	dev->init_clients_timer = 0;
	dev->hbm_state = MEI_HBM_IDLE;
}

/**
 * mei_hbm_reset - reset hbm counters and book keeping data structurs
 *
 * @dev: the device structure
 */
void mei_hbm_reset(struct mei_device *dev)
{
	mei_me_cl_rm_all(dev);

	mei_hbm_idle(dev);
}

/**
 * mei_hbm_hdr - construct hbm header
 *
 * @mei_hdr: hbm header
 * @length: payload length
 */

static inline void mei_hbm_hdr(struct mei_msg_hdr *mei_hdr, size_t length)
{
	memset(mei_hdr, 0, sizeof(*mei_hdr));
	mei_hdr->length = length;
	mei_hdr->msg_complete = 1;
}

/**
 * mei_hbm_cl_hdr - construct client hbm header
 *
 * @cl: client
 * @hbm_cmd: host bus message command
 * @buf: buffer for cl header
 * @len: buffer length
 */
static inline
void mei_hbm_cl_hdr(struct mei_cl *cl, u8 hbm_cmd, void *buf, size_t len)
{
	struct mei_hbm_cl_cmd *cmd = buf;

	memset(cmd, 0, len);

	cmd->hbm_cmd = hbm_cmd;
	cmd->host_addr = mei_cl_host_addr(cl);
	cmd->me_addr = mei_cl_me_id(cl);
}

/**
 * mei_hbm_cl_write - write simple hbm client message
 *
 * @dev: the device structure
 * @cl: client
 * @hbm_cmd: host bus message command
 * @buf: message buffer
 * @len: buffer length
 *
 * Return: 0 on success, <0 on failure.
 */
static inline int mei_hbm_cl_write(struct mei_device *dev, struct mei_cl *cl,
				   u8 hbm_cmd, void *buf, size_t len)
{
	struct mei_msg_hdr mei_hdr;

	mei_hbm_hdr(&mei_hdr, len);
	mei_hbm_cl_hdr(cl, hbm_cmd, buf, len);

	return mei_hbm_write_message(dev, &mei_hdr, buf);
}

/**
 * mei_hbm_cl_addr_equal - check if the client's and
 *	the message address match
 *
 * @cl: client
 * @cmd: hbm client message
 *
 * Return: true if addresses are the same
 */
static inline
bool mei_hbm_cl_addr_equal(struct mei_cl *cl, struct mei_hbm_cl_cmd *cmd)
{
	return  mei_cl_host_addr(cl) == cmd->host_addr &&
		mei_cl_me_id(cl) == cmd->me_addr;
}

/**
 * mei_hbm_cl_find_by_cmd - find recipient client
 *
 * @dev: the device structure
 * @buf: a buffer with hbm cl command
 *
 * Return: the recipient client or NULL if not found
 */
static inline
struct mei_cl *mei_hbm_cl_find_by_cmd(struct mei_device *dev, void *buf)
{
	struct mei_hbm_cl_cmd *cmd = (struct mei_hbm_cl_cmd *)buf;
	struct mei_cl *cl;

	list_for_each_entry(cl, &dev->file_list, link)
		if (mei_hbm_cl_addr_equal(cl, cmd))
			return cl;
	return NULL;
}


/**
 * mei_hbm_start_wait - wait for start response message.
 *
 * @dev: the device structure
 *
 * Return: 0 on success and < 0 on failure
 */
int mei_hbm_start_wait(struct mei_device *dev)
{
	int ret;

	if (dev->hbm_state > MEI_HBM_STARTING)
		return 0;

	mutex_unlock(&dev->device_lock);
	ret = wait_event_timeout(dev->wait_hbm_start,
			dev->hbm_state != MEI_HBM_STARTING,
			mei_secs_to_jiffies(MEI_HBM_TIMEOUT));
	mutex_lock(&dev->device_lock);

	if (ret == 0 && (dev->hbm_state <= MEI_HBM_STARTING)) {
		dev->hbm_state = MEI_HBM_IDLE;
		dev_err(dev->dev, "waiting for mei start failed\n");
		return -ETIME;
	}
	return 0;
}

/**
 * mei_hbm_start_req - sends start request message.
 *
 * @dev: the device structure
 *
 * Return: 0 on success and < 0 on failure
 */
int mei_hbm_start_req(struct mei_device *dev)
{
	struct mei_msg_hdr mei_hdr;
	struct hbm_host_version_request req;
	int ret;

	mei_hbm_reset(dev);

	mei_hbm_hdr(&mei_hdr, sizeof(req));

	/* host start message */
	memset(&req, 0, sizeof(req));
	req.hbm_cmd = HOST_START_REQ_CMD;
	req.host_version.major_version = HBM_MAJOR_VERSION;
	req.host_version.minor_version = HBM_MINOR_VERSION;

	dev->hbm_state = MEI_HBM_IDLE;
	ret = mei_hbm_write_message(dev, &mei_hdr, &req);
	if (ret) {
		dev_err(dev->dev, "version message write failed: ret = %d\n",
			ret);
		return ret;
	}

	dev->hbm_state = MEI_HBM_STARTING;
	dev->init_clients_timer = MEI_CLIENTS_INIT_TIMEOUT;
	mei_schedule_stall_timer(dev);
	return 0;
}

/**
 * mei_hbm_dma_setup_req() - setup DMA request
 * @dev: the device structure
 *
 * Return: 0 on success and < 0 on failure
 */
static int mei_hbm_dma_setup_req(struct mei_device *dev)
{
	struct mei_msg_hdr mei_hdr;
	struct hbm_dma_setup_request req;
	unsigned int i;
	int ret;

	mei_hbm_hdr(&mei_hdr, sizeof(req));

	memset(&req, 0, sizeof(req));
	req.hbm_cmd = MEI_HBM_DMA_SETUP_REQ_CMD;
	for (i = 0; i < DMA_DSCR_NUM; i++) {
		phys_addr_t paddr;

		paddr = dev->dr_dscr[i].daddr;
		req.dma_dscr[i].addr_hi = upper_32_bits(paddr);
		req.dma_dscr[i].addr_lo = lower_32_bits(paddr);
		req.dma_dscr[i].size = dev->dr_dscr[i].size;
	}

	mei_dma_ring_reset(dev);

	ret = mei_hbm_write_message(dev, &mei_hdr, &req);
	if (ret) {
		dev_err(dev->dev, "dma setup request write failed: ret = %d.\n",
			ret);
		return ret;
	}

	dev->hbm_state = MEI_HBM_DR_SETUP;
	dev->init_clients_timer = MEI_CLIENTS_INIT_TIMEOUT;
	mei_schedule_stall_timer(dev);
	return 0;
}

/**
 * mei_hbm_capabilities_req - request capabilities
 *
 * @dev: the device structure
 *
 * Return: 0 on success and < 0 on failure
 */
static int mei_hbm_capabilities_req(struct mei_device *dev)
{
	struct mei_msg_hdr mei_hdr;
	struct hbm_capability_request req;
	int ret;

	mei_hbm_hdr(&mei_hdr, sizeof(req));

	memset(&req, 0, sizeof(req));
	req.hbm_cmd = MEI_HBM_CAPABILITIES_REQ_CMD;
	if (dev->hbm_f_vt_supported)
<<<<<<< HEAD
		req.capability_requested[0] = HBM_CAP_VT;
=======
		req.capability_requested[0] |= HBM_CAP_VT;
	if (dev->hbm_f_cd_supported)
		req.capability_requested[0] |= HBM_CAP_CD;
>>>>>>> f642729d

	ret = mei_hbm_write_message(dev, &mei_hdr, &req);
	if (ret) {
		dev_err(dev->dev,
			"capabilities request write failed: ret = %d.\n", ret);
		return ret;
	}

	dev->hbm_state = MEI_HBM_CAP_SETUP;
	dev->init_clients_timer = MEI_CLIENTS_INIT_TIMEOUT;
	mei_schedule_stall_timer(dev);
	return 0;
}

/**
 * mei_hbm_enum_clients_req - sends enumeration client request message.
 *
 * @dev: the device structure
 *
 * Return: 0 on success and < 0 on failure
 */
static int mei_hbm_enum_clients_req(struct mei_device *dev)
{
	struct mei_msg_hdr mei_hdr;
	struct hbm_host_enum_request req;
	int ret;

	/* enumerate clients */
	mei_hbm_hdr(&mei_hdr, sizeof(req));

	memset(&req, 0, sizeof(req));
	req.hbm_cmd = HOST_ENUM_REQ_CMD;
	req.flags |= dev->hbm_f_dc_supported ? MEI_HBM_ENUM_F_ALLOW_ADD : 0;
	req.flags |= dev->hbm_f_ie_supported ?
			  MEI_HBM_ENUM_F_IMMEDIATE_ENUM : 0;

	ret = mei_hbm_write_message(dev, &mei_hdr, &req);
	if (ret) {
		dev_err(dev->dev, "enumeration request write failed: ret = %d.\n",
			ret);
		return ret;
	}
	dev->hbm_state = MEI_HBM_ENUM_CLIENTS;
	dev->init_clients_timer = MEI_CLIENTS_INIT_TIMEOUT;
	mei_schedule_stall_timer(dev);
	return 0;
}

/**
 * mei_hbm_me_cl_add - add new me client to the list
 *
 * @dev: the device structure
 * @res: hbm property response
 *
 * Return: 0 on success and -ENOMEM on allocation failure
 */

static int mei_hbm_me_cl_add(struct mei_device *dev,
			     struct hbm_props_response *res)
{
	struct mei_me_client *me_cl;
	const uuid_le *uuid = &res->client_properties.protocol_name;

	mei_me_cl_rm_by_uuid(dev, uuid);

	me_cl = kzalloc(sizeof(*me_cl), GFP_KERNEL);
	if (!me_cl)
		return -ENOMEM;

	mei_me_cl_init(me_cl);

	me_cl->props = res->client_properties;
	me_cl->client_id = res->me_addr;
	me_cl->tx_flow_ctrl_creds = 0;

	mei_me_cl_add(dev, me_cl);

	return 0;
}

/**
 * mei_hbm_add_cl_resp - send response to fw on client add request
 *
 * @dev: the device structure
 * @addr: me address
 * @status: response status
 *
 * Return: 0 on success and < 0 on failure
 */
static int mei_hbm_add_cl_resp(struct mei_device *dev, u8 addr, u8 status)
{
	struct mei_msg_hdr mei_hdr;
	struct hbm_add_client_response resp;
	int ret;

	dev_dbg(dev->dev, "adding client response\n");

	mei_hbm_hdr(&mei_hdr, sizeof(resp));

	memset(&resp, 0, sizeof(resp));
	resp.hbm_cmd = MEI_HBM_ADD_CLIENT_RES_CMD;
	resp.me_addr = addr;
	resp.status  = status;

	ret = mei_hbm_write_message(dev, &mei_hdr, &resp);
	if (ret)
		dev_err(dev->dev, "add client response write failed: ret = %d\n",
			ret);
	return ret;
}

/**
 * mei_hbm_fw_add_cl_req - request from the fw to add a client
 *
 * @dev: the device structure
 * @req: add client request
 *
 * Return: 0 on success and < 0 on failure
 */
static int mei_hbm_fw_add_cl_req(struct mei_device *dev,
			      struct hbm_add_client_request *req)
{
	int ret;
	u8 status = MEI_HBMS_SUCCESS;

	BUILD_BUG_ON(sizeof(struct hbm_add_client_request) !=
			sizeof(struct hbm_props_response));

	ret = mei_hbm_me_cl_add(dev, (struct hbm_props_response *)req);
	if (ret)
		status = !MEI_HBMS_SUCCESS;

	if (dev->dev_state == MEI_DEV_ENABLED)
		schedule_work(&dev->bus_rescan_work);

	return mei_hbm_add_cl_resp(dev, req->me_addr, status);
}

/**
 * mei_hbm_cl_notify_req - send notification request
 *
 * @dev: the device structure
 * @cl: a client to disconnect from
 * @start: true for start false for stop
 *
 * Return: 0 on success and -EIO on write failure
 */
int mei_hbm_cl_notify_req(struct mei_device *dev,
			  struct mei_cl *cl, u8 start)
{

	struct mei_msg_hdr mei_hdr;
	struct hbm_notification_request req;
	int ret;

	mei_hbm_hdr(&mei_hdr, sizeof(req));
	mei_hbm_cl_hdr(cl, MEI_HBM_NOTIFY_REQ_CMD, &req, sizeof(req));

	req.start = start;

	ret = mei_hbm_write_message(dev, &mei_hdr, &req);
	if (ret)
		dev_err(dev->dev, "notify request failed: ret = %d\n", ret);

	return ret;
}

/**
 *  notify_res_to_fop - convert notification response to the proper
 *      notification FOP
 *
 * @cmd: client notification start response command
 *
 * Return:  MEI_FOP_NOTIFY_START or MEI_FOP_NOTIFY_STOP;
 */
static inline enum mei_cb_file_ops notify_res_to_fop(struct mei_hbm_cl_cmd *cmd)
{
	struct hbm_notification_response *rs =
		(struct hbm_notification_response *)cmd;

	return mei_cl_notify_req2fop(rs->start);
}

/**
 * mei_hbm_cl_notify_start_res - update the client state according
 *       notify start response
 *
 * @dev: the device structure
 * @cl: mei host client
 * @cmd: client notification start response command
 */
static void mei_hbm_cl_notify_start_res(struct mei_device *dev,
					struct mei_cl *cl,
					struct mei_hbm_cl_cmd *cmd)
{
	struct hbm_notification_response *rs =
		(struct hbm_notification_response *)cmd;

	cl_dbg(dev, cl, "hbm: notify start response status=%d\n", rs->status);

	if (rs->status == MEI_HBMS_SUCCESS ||
	    rs->status == MEI_HBMS_ALREADY_STARTED) {
		cl->notify_en = true;
		cl->status = 0;
	} else {
		cl->status = -EINVAL;
	}
}

/**
 * mei_hbm_cl_notify_stop_res - update the client state according
 *       notify stop response
 *
 * @dev: the device structure
 * @cl: mei host client
 * @cmd: client notification stop response command
 */
static void mei_hbm_cl_notify_stop_res(struct mei_device *dev,
				       struct mei_cl *cl,
				       struct mei_hbm_cl_cmd *cmd)
{
	struct hbm_notification_response *rs =
		(struct hbm_notification_response *)cmd;

	cl_dbg(dev, cl, "hbm: notify stop response status=%d\n", rs->status);

	if (rs->status == MEI_HBMS_SUCCESS ||
	    rs->status == MEI_HBMS_NOT_STARTED) {
		cl->notify_en = false;
		cl->status = 0;
	} else {
		/* TODO: spec is not clear yet about other possible issues */
		cl->status = -EINVAL;
	}
}

/**
 * mei_hbm_cl_notify - signal notification event
 *
 * @dev: the device structure
 * @cmd: notification client message
 */
static void mei_hbm_cl_notify(struct mei_device *dev,
			      struct mei_hbm_cl_cmd *cmd)
{
	struct mei_cl *cl;

	cl = mei_hbm_cl_find_by_cmd(dev, cmd);
	if (cl)
		mei_cl_notify(cl);
}

/**
 * mei_hbm_cl_dma_map_req - send client dma map request
 *
 * @dev: the device structure
 * @cl: mei host client
 *
 * Return: 0 on success and -EIO on write failure
 */
int mei_hbm_cl_dma_map_req(struct mei_device *dev, struct mei_cl *cl)
{
	struct mei_msg_hdr mei_hdr;
	struct hbm_client_dma_map_request req;
	int ret;

	mei_hbm_hdr(&mei_hdr, sizeof(req));

	memset(&req, 0, sizeof(req));

	req.hbm_cmd = MEI_HBM_CLIENT_DMA_MAP_REQ_CMD;
	req.client_buffer_id = cl->dma.buffer_id;
	req.address_lsb = lower_32_bits(cl->dma.daddr);
	req.address_msb = upper_32_bits(cl->dma.daddr);
	req.size = cl->dma.size;

	ret = mei_hbm_write_message(dev, &mei_hdr, &req);
	if (ret)
		dev_err(dev->dev, "dma map request failed: ret = %d\n", ret);

	return ret;
}

/**
 * mei_hbm_cl_dma_unmap_req - send client dma unmap request
 *
 * @dev: the device structure
 * @cl: mei host client
 *
 * Return: 0 on success and -EIO on write failure
 */
int mei_hbm_cl_dma_unmap_req(struct mei_device *dev, struct mei_cl *cl)
{
	struct mei_msg_hdr mei_hdr;
	struct hbm_client_dma_unmap_request req;
	int ret;

	mei_hbm_hdr(&mei_hdr, sizeof(req));

	memset(&req, 0, sizeof(req));

	req.hbm_cmd = MEI_HBM_CLIENT_DMA_UNMAP_REQ_CMD;
	req.client_buffer_id = cl->dma.buffer_id;

	ret = mei_hbm_write_message(dev, &mei_hdr, &req);
	if (ret)
		dev_err(dev->dev, "dma unmap request failed: ret = %d\n", ret);

	return ret;
}

static void mei_hbm_cl_dma_map_res(struct mei_device *dev,
				   struct hbm_client_dma_response *res)
{
	struct mei_cl *cl;
	struct mei_cl_cb *cb, *next;

	cl = NULL;
	list_for_each_entry_safe(cb, next, &dev->ctrl_rd_list, list) {
		if (cb->fop_type != MEI_FOP_DMA_MAP)
			continue;
		if (!cb->cl->dma.buffer_id || cb->cl->dma_mapped)
			continue;

		cl = cb->cl;
		break;
	}
	if (!cl)
		return;

	dev_dbg(dev->dev, "cl dma map result = %d\n", res->status);
	cl->status = res->status;
	if (!cl->status)
		cl->dma_mapped = 1;
	wake_up(&cl->wait);
}

static void mei_hbm_cl_dma_unmap_res(struct mei_device *dev,
				     struct hbm_client_dma_response *res)
{
	struct mei_cl *cl;
	struct mei_cl_cb *cb, *next;

	cl = NULL;
	list_for_each_entry_safe(cb, next, &dev->ctrl_rd_list, list) {
		if (cb->fop_type != MEI_FOP_DMA_UNMAP)
			continue;
		if (!cb->cl->dma.buffer_id || !cb->cl->dma_mapped)
			continue;

		cl = cb->cl;
		break;
	}
	if (!cl)
		return;

	dev_dbg(dev->dev, "cl dma unmap result = %d\n", res->status);
	cl->status = res->status;
	if (!cl->status)
		cl->dma_mapped = 0;
	wake_up(&cl->wait);
}

/**
 * mei_hbm_prop_req - request property for a single client
 *
 * @dev: the device structure
 * @start_idx: client index to start search
 *
 * Return: 0 on success and < 0 on failure
 */
static int mei_hbm_prop_req(struct mei_device *dev, unsigned long start_idx)
{
	struct mei_msg_hdr mei_hdr;
	struct hbm_props_request req;
	unsigned long addr;
	int ret;

	addr = find_next_bit(dev->me_clients_map, MEI_CLIENTS_MAX, start_idx);

	/* We got all client properties */
	if (addr == MEI_CLIENTS_MAX) {
		dev->hbm_state = MEI_HBM_STARTED;
		mei_host_client_init(dev);
		return 0;
	}

	mei_hbm_hdr(&mei_hdr, sizeof(req));

	memset(&req, 0, sizeof(req));

	req.hbm_cmd = HOST_CLIENT_PROPERTIES_REQ_CMD;
	req.me_addr = addr;

	ret = mei_hbm_write_message(dev, &mei_hdr, &req);
	if (ret) {
		dev_err(dev->dev, "properties request write failed: ret = %d\n",
			ret);
		return ret;
	}

	dev->init_clients_timer = MEI_CLIENTS_INIT_TIMEOUT;
	mei_schedule_stall_timer(dev);

	return 0;
}

/**
 * mei_hbm_pg - sends pg command
 *
 * @dev: the device structure
 * @pg_cmd: the pg command code
 *
 * Return: -EIO on write failure
 *         -EOPNOTSUPP if the operation is not supported by the protocol
 */
int mei_hbm_pg(struct mei_device *dev, u8 pg_cmd)
{
	struct mei_msg_hdr mei_hdr;
	struct hbm_power_gate req;
	int ret;

	if (!dev->hbm_f_pg_supported)
		return -EOPNOTSUPP;

	mei_hbm_hdr(&mei_hdr, sizeof(req));

	memset(&req, 0, sizeof(req));
	req.hbm_cmd = pg_cmd;

	ret = mei_hbm_write_message(dev, &mei_hdr, &req);
	if (ret)
		dev_err(dev->dev, "power gate command write failed.\n");
	return ret;
}
EXPORT_SYMBOL_GPL(mei_hbm_pg);

/**
 * mei_hbm_stop_req - send stop request message
 *
 * @dev: mei device
 *
 * Return: -EIO on write failure
 */
static int mei_hbm_stop_req(struct mei_device *dev)
{
	struct mei_msg_hdr mei_hdr;
	struct hbm_host_stop_request req;

	mei_hbm_hdr(&mei_hdr, sizeof(req));

	memset(&req, 0, sizeof(req));
	req.hbm_cmd = HOST_STOP_REQ_CMD;
	req.reason = DRIVER_STOP_REQUEST;

	return mei_hbm_write_message(dev, &mei_hdr, &req);
}

/**
 * mei_hbm_cl_flow_control_req - sends flow control request.
 *
 * @dev: the device structure
 * @cl: client info
 *
 * Return: -EIO on write failure
 */
int mei_hbm_cl_flow_control_req(struct mei_device *dev, struct mei_cl *cl)
{
	struct hbm_flow_control req;

	cl_dbg(dev, cl, "sending flow control\n");
	return mei_hbm_cl_write(dev, cl, MEI_FLOW_CONTROL_CMD,
				&req, sizeof(req));
}

/**
 * mei_hbm_add_single_tx_flow_ctrl_creds - adds single buffer credentials.
 *
 * @dev: the device structure
 * @fctrl: flow control response bus message
 *
 * Return: 0 on success, < 0 otherwise
 */
static int mei_hbm_add_single_tx_flow_ctrl_creds(struct mei_device *dev,
						 struct hbm_flow_control *fctrl)
{
	struct mei_me_client *me_cl;
	int rets;

	me_cl = mei_me_cl_by_id(dev, fctrl->me_addr);
	if (!me_cl) {
		dev_err(dev->dev, "no such me client %d\n", fctrl->me_addr);
		return -ENOENT;
	}

	if (WARN_ON(me_cl->props.single_recv_buf == 0)) {
		rets = -EINVAL;
		goto out;
	}

	me_cl->tx_flow_ctrl_creds++;
	dev_dbg(dev->dev, "recv flow ctrl msg ME %d (single) creds = %d.\n",
		fctrl->me_addr, me_cl->tx_flow_ctrl_creds);

	rets = 0;
out:
	mei_me_cl_put(me_cl);
	return rets;
}

/**
 * mei_hbm_cl_flow_control_res - flow control response from me
 *
 * @dev: the device structure
 * @fctrl: flow control response bus message
 */
static void mei_hbm_cl_tx_flow_ctrl_creds_res(struct mei_device *dev,
					       struct hbm_flow_control *fctrl)
{
	struct mei_cl *cl;

	if (!fctrl->host_addr) {
		/* single receive buffer */
		mei_hbm_add_single_tx_flow_ctrl_creds(dev, fctrl);
		return;
	}

	cl = mei_hbm_cl_find_by_cmd(dev, fctrl);
	if (cl) {
		cl->tx_flow_ctrl_creds++;
		cl_dbg(dev, cl, "flow control creds = %d.\n",
				cl->tx_flow_ctrl_creds);
	}
}


/**
 * mei_hbm_cl_disconnect_req - sends disconnect message to fw.
 *
 * @dev: the device structure
 * @cl: a client to disconnect from
 *
 * Return: -EIO on write failure
 */
int mei_hbm_cl_disconnect_req(struct mei_device *dev, struct mei_cl *cl)
{
	struct hbm_client_connect_request req;

	return mei_hbm_cl_write(dev, cl, CLIENT_DISCONNECT_REQ_CMD,
				&req, sizeof(req));
}

/**
 * mei_hbm_cl_disconnect_rsp - sends disconnect respose to the FW
 *
 * @dev: the device structure
 * @cl: a client to disconnect from
 *
 * Return: -EIO on write failure
 */
int mei_hbm_cl_disconnect_rsp(struct mei_device *dev, struct mei_cl *cl)
{
	struct hbm_client_connect_response resp;

	return mei_hbm_cl_write(dev, cl, CLIENT_DISCONNECT_RES_CMD,
				&resp, sizeof(resp));
}

/**
 * mei_hbm_cl_disconnect_res - update the client state according
 *       disconnect response
 *
 * @dev: the device structure
 * @cl: mei host client
 * @cmd: disconnect client response host bus message
 */
static void mei_hbm_cl_disconnect_res(struct mei_device *dev, struct mei_cl *cl,
				      struct mei_hbm_cl_cmd *cmd)
{
	struct hbm_client_connect_response *rs =
		(struct hbm_client_connect_response *)cmd;

	cl_dbg(dev, cl, "hbm: disconnect response status=%d\n", rs->status);

	if (rs->status == MEI_CL_DISCONN_SUCCESS)
		cl->state = MEI_FILE_DISCONNECT_REPLY;
	cl->status = 0;
}

/**
 * mei_hbm_cl_connect_req - send connection request to specific me client
 *
 * @dev: the device structure
 * @cl: a client to connect to
 *
 * Return: -EIO on write failure
 */
int mei_hbm_cl_connect_req(struct mei_device *dev, struct mei_cl *cl)
{
	struct hbm_client_connect_request req;

	return mei_hbm_cl_write(dev, cl, CLIENT_CONNECT_REQ_CMD,
				&req, sizeof(req));
}

/**
 * mei_hbm_cl_connect_res - update the client state according
 *        connection response
 *
 * @dev: the device structure
 * @cl: mei host client
 * @cmd: connect client response host bus message
 */
static void mei_hbm_cl_connect_res(struct mei_device *dev, struct mei_cl *cl,
				   struct mei_hbm_cl_cmd *cmd)
{
	struct hbm_client_connect_response *rs =
		(struct hbm_client_connect_response *)cmd;

	cl_dbg(dev, cl, "hbm: connect response status=%s\n",
			mei_cl_conn_status_str(rs->status));

	if (rs->status == MEI_CL_CONN_SUCCESS)
		cl->state = MEI_FILE_CONNECTED;
	else {
		cl->state = MEI_FILE_DISCONNECT_REPLY;
		if (rs->status == MEI_CL_CONN_NOT_FOUND) {
			mei_me_cl_del(dev, cl->me_cl);
			if (dev->dev_state == MEI_DEV_ENABLED)
				schedule_work(&dev->bus_rescan_work);
		}
	}
	cl->status = mei_cl_conn_status_to_errno(rs->status);
}

/**
 * mei_hbm_cl_res - process hbm response received on behalf
 *         an client
 *
 * @dev: the device structure
 * @rs:  hbm client message
 * @fop_type: file operation type
 */
static void mei_hbm_cl_res(struct mei_device *dev,
			   struct mei_hbm_cl_cmd *rs,
			   enum mei_cb_file_ops fop_type)
{
	struct mei_cl *cl;
	struct mei_cl_cb *cb, *next;

	cl = NULL;
	list_for_each_entry_safe(cb, next, &dev->ctrl_rd_list, list) {

		cl = cb->cl;

		if (cb->fop_type != fop_type)
			continue;

		if (mei_hbm_cl_addr_equal(cl, rs)) {
			list_del_init(&cb->list);
			break;
		}
	}

	if (!cl)
		return;

	switch (fop_type) {
	case MEI_FOP_CONNECT:
		mei_hbm_cl_connect_res(dev, cl, rs);
		break;
	case MEI_FOP_DISCONNECT:
		mei_hbm_cl_disconnect_res(dev, cl, rs);
		break;
	case MEI_FOP_NOTIFY_START:
		mei_hbm_cl_notify_start_res(dev, cl, rs);
		break;
	case MEI_FOP_NOTIFY_STOP:
		mei_hbm_cl_notify_stop_res(dev, cl, rs);
		break;
	default:
		return;
	}

	cl->timer_count = 0;
	wake_up(&cl->wait);
}


/**
 * mei_hbm_fw_disconnect_req - disconnect request initiated by ME firmware
 *  host sends disconnect response
 *
 * @dev: the device structure.
 * @disconnect_req: disconnect request bus message from the me
 *
 * Return: -ENOMEM on allocation failure
 */
static int mei_hbm_fw_disconnect_req(struct mei_device *dev,
		struct hbm_client_connect_request *disconnect_req)
{
	struct mei_cl *cl;
	struct mei_cl_cb *cb;

	cl = mei_hbm_cl_find_by_cmd(dev, disconnect_req);
	if (cl) {
		cl_warn(dev, cl, "fw disconnect request received\n");
		cl->state = MEI_FILE_DISCONNECTING;
		cl->timer_count = 0;

		cb = mei_cl_enqueue_ctrl_wr_cb(cl, 0, MEI_FOP_DISCONNECT_RSP,
					       NULL);
		if (!cb)
			return -ENOMEM;
	}
	return 0;
}

/**
 * mei_hbm_pg_enter_res - PG enter response received
 *
 * @dev: the device structure.
 *
 * Return: 0 on success, -EPROTO on state mismatch
 */
static int mei_hbm_pg_enter_res(struct mei_device *dev)
{
	if (mei_pg_state(dev) != MEI_PG_OFF ||
	    dev->pg_event != MEI_PG_EVENT_WAIT) {
		dev_err(dev->dev, "hbm: pg entry response: state mismatch [%s, %d]\n",
			mei_pg_state_str(mei_pg_state(dev)), dev->pg_event);
		return -EPROTO;
	}

	dev->pg_event = MEI_PG_EVENT_RECEIVED;
	wake_up(&dev->wait_pg);

	return 0;
}

/**
 * mei_hbm_pg_resume - process with PG resume
 *
 * @dev: the device structure.
 */
void mei_hbm_pg_resume(struct mei_device *dev)
{
	pm_request_resume(dev->dev);
}
EXPORT_SYMBOL_GPL(mei_hbm_pg_resume);

/**
 * mei_hbm_pg_exit_res - PG exit response received
 *
 * @dev: the device structure.
 *
 * Return: 0 on success, -EPROTO on state mismatch
 */
static int mei_hbm_pg_exit_res(struct mei_device *dev)
{
	if (mei_pg_state(dev) != MEI_PG_ON ||
	    (dev->pg_event != MEI_PG_EVENT_WAIT &&
	     dev->pg_event != MEI_PG_EVENT_IDLE)) {
		dev_err(dev->dev, "hbm: pg exit response: state mismatch [%s, %d]\n",
			mei_pg_state_str(mei_pg_state(dev)), dev->pg_event);
		return -EPROTO;
	}

	switch (dev->pg_event) {
	case MEI_PG_EVENT_WAIT:
		dev->pg_event = MEI_PG_EVENT_RECEIVED;
		wake_up(&dev->wait_pg);
		break;
	case MEI_PG_EVENT_IDLE:
		/*
		* If the driver is not waiting on this then
		* this is HW initiated exit from PG.
		* Start runtime pm resume sequence to exit from PG.
		*/
		dev->pg_event = MEI_PG_EVENT_RECEIVED;
		mei_hbm_pg_resume(dev);
		break;
	default:
		WARN(1, "hbm: pg exit response: unexpected pg event = %d\n",
		     dev->pg_event);
		return -EPROTO;
	}

	return 0;
}

/**
 * mei_hbm_config_features - check what hbm features and commands
 *        are supported by the fw
 *
 * @dev: the device structure
 */
static void mei_hbm_config_features(struct mei_device *dev)
{
	/* Power Gating Isolation Support */
	dev->hbm_f_pg_supported = 0;
	if (dev->version.major_version > HBM_MAJOR_VERSION_PGI)
		dev->hbm_f_pg_supported = 1;

	if (dev->version.major_version == HBM_MAJOR_VERSION_PGI &&
	    dev->version.minor_version >= HBM_MINOR_VERSION_PGI)
		dev->hbm_f_pg_supported = 1;

	dev->hbm_f_dc_supported = 0;
	if (dev->version.major_version >= HBM_MAJOR_VERSION_DC)
		dev->hbm_f_dc_supported = 1;

	dev->hbm_f_ie_supported = 0;
	if (dev->version.major_version >= HBM_MAJOR_VERSION_IE)
		dev->hbm_f_ie_supported = 1;

	/* disconnect on connect timeout instead of link reset */
	dev->hbm_f_dot_supported = 0;
	if (dev->version.major_version >= HBM_MAJOR_VERSION_DOT)
		dev->hbm_f_dot_supported = 1;

	/* Notification Event Support */
	dev->hbm_f_ev_supported = 0;
	if (dev->version.major_version >= HBM_MAJOR_VERSION_EV)
		dev->hbm_f_ev_supported = 1;

	/* Fixed Address Client Support */
	dev->hbm_f_fa_supported = 0;
	if (dev->version.major_version >= HBM_MAJOR_VERSION_FA)
		dev->hbm_f_fa_supported = 1;

	/* OS ver message Support */
	dev->hbm_f_os_supported = 0;
	if (dev->version.major_version >= HBM_MAJOR_VERSION_OS)
		dev->hbm_f_os_supported = 1;

	/* DMA Ring Support */
	dev->hbm_f_dr_supported = 0;
	if (dev->version.major_version > HBM_MAJOR_VERSION_DR ||
	    (dev->version.major_version == HBM_MAJOR_VERSION_DR &&
	     dev->version.minor_version >= HBM_MINOR_VERSION_DR))
		dev->hbm_f_dr_supported = 1;

	/* VTag Support */
	dev->hbm_f_vt_supported = 0;
	if (dev->version.major_version > HBM_MAJOR_VERSION_VT ||
	    (dev->version.major_version == HBM_MAJOR_VERSION_VT &&
	     dev->version.minor_version >= HBM_MINOR_VERSION_VT))
		dev->hbm_f_vt_supported = 1;

	/* Capability message Support */
	dev->hbm_f_cap_supported = 0;
	if (dev->version.major_version > HBM_MAJOR_VERSION_CAP ||
	    (dev->version.major_version == HBM_MAJOR_VERSION_CAP &&
	     dev->version.minor_version >= HBM_MINOR_VERSION_CAP))
		dev->hbm_f_cap_supported = 1;
<<<<<<< HEAD
=======

	/* Client DMA Support */
	dev->hbm_f_cd_supported = 0;
	if (dev->version.major_version > HBM_MAJOR_VERSION_CD ||
	    (dev->version.major_version == HBM_MAJOR_VERSION_CD &&
	     dev->version.minor_version >= HBM_MINOR_VERSION_CD))
		dev->hbm_f_cd_supported = 1;
>>>>>>> f642729d
}

/**
 * mei_hbm_version_is_supported - checks whether the driver can
 *     support the hbm version of the device
 *
 * @dev: the device structure
 * Return: true if driver can support hbm version of the device
 */
bool mei_hbm_version_is_supported(struct mei_device *dev)
{
	return	(dev->version.major_version < HBM_MAJOR_VERSION) ||
		(dev->version.major_version == HBM_MAJOR_VERSION &&
		 dev->version.minor_version <= HBM_MINOR_VERSION);
}

/**
 * mei_hbm_dispatch - bottom half read routine after ISR to
 * handle the read bus message cmd processing.
 *
 * @dev: the device structure
 * @hdr: header of bus message
 *
 * Return: 0 on success and < 0 on failure
 */
int mei_hbm_dispatch(struct mei_device *dev, struct mei_msg_hdr *hdr)
{
	struct mei_bus_message *mei_msg;
	struct hbm_host_version_response *version_res;
	struct hbm_props_response *props_res;
	struct hbm_host_enum_response *enum_res;
	struct hbm_dma_setup_response *dma_setup_res;
	struct hbm_add_client_request *add_cl_req;
	struct hbm_capability_response *capability_res;
	int ret;

	struct mei_hbm_cl_cmd *cl_cmd;
	struct hbm_client_connect_request *disconnect_req;
	struct hbm_flow_control *fctrl;
	struct hbm_client_dma_response *client_dma_res;

	/* read the message to our buffer */
	BUG_ON(hdr->length >= sizeof(dev->rd_msg_buf));
	mei_read_slots(dev, dev->rd_msg_buf, hdr->length);
	mei_msg = (struct mei_bus_message *)dev->rd_msg_buf;
	cl_cmd  = (struct mei_hbm_cl_cmd *)mei_msg;

	/* ignore spurious message and prevent reset nesting
	 * hbm is put to idle during system reset
	 */
	if (dev->hbm_state == MEI_HBM_IDLE) {
		dev_dbg(dev->dev, "hbm: state is idle ignore spurious messages\n");
		return 0;
	}

	switch (mei_msg->hbm_cmd) {
	case HOST_START_RES_CMD:
		dev_dbg(dev->dev, "hbm: start: response message received.\n");

		dev->init_clients_timer = 0;

		version_res = (struct hbm_host_version_response *)mei_msg;

		dev_dbg(dev->dev, "HBM VERSION: DRIVER=%02d:%02d DEVICE=%02d:%02d\n",
				HBM_MAJOR_VERSION, HBM_MINOR_VERSION,
				version_res->me_max_version.major_version,
				version_res->me_max_version.minor_version);

		if (version_res->host_version_supported) {
			dev->version.major_version = HBM_MAJOR_VERSION;
			dev->version.minor_version = HBM_MINOR_VERSION;
		} else {
			dev->version.major_version =
				version_res->me_max_version.major_version;
			dev->version.minor_version =
				version_res->me_max_version.minor_version;
		}

		if (!mei_hbm_version_is_supported(dev)) {
			dev_warn(dev->dev, "hbm: start: version mismatch - stopping the driver.\n");

			dev->hbm_state = MEI_HBM_STOPPED;
			if (mei_hbm_stop_req(dev)) {
				dev_err(dev->dev, "hbm: start: failed to send stop request\n");
				return -EIO;
			}
			break;
		}

		mei_hbm_config_features(dev);

		if (dev->dev_state != MEI_DEV_INIT_CLIENTS ||
		    dev->hbm_state != MEI_HBM_STARTING) {
			if (dev->dev_state == MEI_DEV_POWER_DOWN) {
				dev_dbg(dev->dev, "hbm: start: on shutdown, ignoring\n");
				return 0;
			}
			dev_err(dev->dev, "hbm: start: state mismatch, [%d, %d]\n",
				dev->dev_state, dev->hbm_state);
			return -EPROTO;
		}

		if (dev->hbm_f_cap_supported) {
			if (mei_hbm_capabilities_req(dev))
				return -EIO;
			wake_up(&dev->wait_hbm_start);
			break;
		}

		if (dev->hbm_f_dr_supported) {
			if (mei_dmam_ring_alloc(dev))
				dev_info(dev->dev, "running w/o dma ring\n");
			if (mei_dma_ring_is_allocated(dev)) {
				if (mei_hbm_dma_setup_req(dev))
					return -EIO;

				wake_up(&dev->wait_hbm_start);
				break;
			}
		}

		dev->hbm_f_dr_supported = 0;
		mei_dmam_ring_free(dev);

		if (mei_hbm_enum_clients_req(dev))
			return -EIO;

		wake_up(&dev->wait_hbm_start);
		break;

	case MEI_HBM_CAPABILITIES_RES_CMD:
		dev_dbg(dev->dev, "hbm: capabilities response: message received.\n");

		dev->init_clients_timer = 0;

<<<<<<< HEAD
		if (dev->hbm_state != MEI_HBM_CAP_SETUP) {
=======
		if (dev->dev_state != MEI_DEV_INIT_CLIENTS ||
		    dev->hbm_state != MEI_HBM_CAP_SETUP) {
			if (dev->dev_state == MEI_DEV_POWER_DOWN) {
				dev_dbg(dev->dev, "hbm: capabilities response: on shutdown, ignoring\n");
				return 0;
			}
>>>>>>> f642729d
			dev_err(dev->dev, "hbm: capabilities response: state mismatch, [%d, %d]\n",
				dev->dev_state, dev->hbm_state);
			return -EPROTO;
		}

		capability_res = (struct hbm_capability_response *)mei_msg;
		if (!(capability_res->capability_granted[0] & HBM_CAP_VT))
			dev->hbm_f_vt_supported = 0;
<<<<<<< HEAD
=======
		if (!(capability_res->capability_granted[0] & HBM_CAP_CD))
			dev->hbm_f_cd_supported = 0;
>>>>>>> f642729d

		if (dev->hbm_f_dr_supported) {
			if (mei_dmam_ring_alloc(dev))
				dev_info(dev->dev, "running w/o dma ring\n");
			if (mei_dma_ring_is_allocated(dev)) {
				if (mei_hbm_dma_setup_req(dev))
					return -EIO;
				break;
			}
		}

		dev->hbm_f_dr_supported = 0;
		mei_dmam_ring_free(dev);

		if (mei_hbm_enum_clients_req(dev))
			return -EIO;
		break;

	case MEI_HBM_DMA_SETUP_RES_CMD:
		dev_dbg(dev->dev, "hbm: dma setup response: message received.\n");

		dev->init_clients_timer = 0;

		if (dev->dev_state != MEI_DEV_INIT_CLIENTS ||
		    dev->hbm_state != MEI_HBM_DR_SETUP) {
			if (dev->dev_state == MEI_DEV_POWER_DOWN) {
				dev_dbg(dev->dev, "hbm: dma setup response: on shutdown, ignoring\n");
				return 0;
			}
			dev_err(dev->dev, "hbm: dma setup response: state mismatch, [%d, %d]\n",
				dev->dev_state, dev->hbm_state);
			return -EPROTO;
		}

		dma_setup_res = (struct hbm_dma_setup_response *)mei_msg;

		if (dma_setup_res->status) {
			u8 status = dma_setup_res->status;

			if (status == MEI_HBMS_NOT_ALLOWED) {
				dev_dbg(dev->dev, "hbm: dma setup not allowed\n");
			} else {
				dev_info(dev->dev, "hbm: dma setup response: failure = %d %s\n",
					 status,
					 mei_hbm_status_str(status));
			}
			dev->hbm_f_dr_supported = 0;
			mei_dmam_ring_free(dev);
		}

		if (mei_hbm_enum_clients_req(dev))
			return -EIO;
		break;

	case CLIENT_CONNECT_RES_CMD:
		dev_dbg(dev->dev, "hbm: client connect response: message received.\n");
		mei_hbm_cl_res(dev, cl_cmd, MEI_FOP_CONNECT);
		break;

	case CLIENT_DISCONNECT_RES_CMD:
		dev_dbg(dev->dev, "hbm: client disconnect response: message received.\n");
		mei_hbm_cl_res(dev, cl_cmd, MEI_FOP_DISCONNECT);
		break;

	case MEI_FLOW_CONTROL_CMD:
		dev_dbg(dev->dev, "hbm: client flow control response: message received.\n");

		fctrl = (struct hbm_flow_control *)mei_msg;
		mei_hbm_cl_tx_flow_ctrl_creds_res(dev, fctrl);
		break;

	case MEI_PG_ISOLATION_ENTRY_RES_CMD:
		dev_dbg(dev->dev, "hbm: power gate isolation entry response received\n");
		ret = mei_hbm_pg_enter_res(dev);
		if (ret)
			return ret;
		break;

	case MEI_PG_ISOLATION_EXIT_REQ_CMD:
		dev_dbg(dev->dev, "hbm: power gate isolation exit request received\n");
		ret = mei_hbm_pg_exit_res(dev);
		if (ret)
			return ret;
		break;

	case HOST_CLIENT_PROPERTIES_RES_CMD:
		dev_dbg(dev->dev, "hbm: properties response: message received.\n");

		dev->init_clients_timer = 0;

		if (dev->dev_state != MEI_DEV_INIT_CLIENTS ||
		    dev->hbm_state != MEI_HBM_CLIENT_PROPERTIES) {
			if (dev->dev_state == MEI_DEV_POWER_DOWN) {
				dev_dbg(dev->dev, "hbm: properties response: on shutdown, ignoring\n");
				return 0;
			}
			dev_err(dev->dev, "hbm: properties response: state mismatch, [%d, %d]\n",
				dev->dev_state, dev->hbm_state);
			return -EPROTO;
		}

		props_res = (struct hbm_props_response *)mei_msg;

		if (props_res->status == MEI_HBMS_CLIENT_NOT_FOUND) {
			dev_dbg(dev->dev, "hbm: properties response: %d CLIENT_NOT_FOUND\n",
				props_res->me_addr);
		} else if (props_res->status) {
			dev_err(dev->dev, "hbm: properties response: wrong status = %d %s\n",
				props_res->status,
				mei_hbm_status_str(props_res->status));
			return -EPROTO;
		} else {
			mei_hbm_me_cl_add(dev, props_res);
		}

		/* request property for the next client */
		if (mei_hbm_prop_req(dev, props_res->me_addr + 1))
			return -EIO;

		break;

	case HOST_ENUM_RES_CMD:
		dev_dbg(dev->dev, "hbm: enumeration response: message received\n");

		dev->init_clients_timer = 0;

		enum_res = (struct hbm_host_enum_response *) mei_msg;
		BUILD_BUG_ON(sizeof(dev->me_clients_map)
				< sizeof(enum_res->valid_addresses));
		memcpy(dev->me_clients_map, enum_res->valid_addresses,
				sizeof(enum_res->valid_addresses));

		if (dev->dev_state != MEI_DEV_INIT_CLIENTS ||
		    dev->hbm_state != MEI_HBM_ENUM_CLIENTS) {
			if (dev->dev_state == MEI_DEV_POWER_DOWN) {
				dev_dbg(dev->dev, "hbm: enumeration response: on shutdown, ignoring\n");
				return 0;
			}
			dev_err(dev->dev, "hbm: enumeration response: state mismatch, [%d, %d]\n",
				dev->dev_state, dev->hbm_state);
			return -EPROTO;
		}

		dev->hbm_state = MEI_HBM_CLIENT_PROPERTIES;

		/* first property request */
		if (mei_hbm_prop_req(dev, 0))
			return -EIO;

		break;

	case HOST_STOP_RES_CMD:
		dev_dbg(dev->dev, "hbm: stop response: message received\n");

		dev->init_clients_timer = 0;

		if (dev->hbm_state != MEI_HBM_STOPPED) {
			dev_err(dev->dev, "hbm: stop response: state mismatch, [%d, %d]\n",
				dev->dev_state, dev->hbm_state);
			return -EPROTO;
		}

		mei_set_devstate(dev, MEI_DEV_POWER_DOWN);
		dev_info(dev->dev, "hbm: stop response: resetting.\n");
		/* force the reset */
		return -EPROTO;

	case CLIENT_DISCONNECT_REQ_CMD:
		dev_dbg(dev->dev, "hbm: disconnect request: message received\n");

		disconnect_req = (struct hbm_client_connect_request *)mei_msg;
		mei_hbm_fw_disconnect_req(dev, disconnect_req);
		break;

	case ME_STOP_REQ_CMD:
		dev_dbg(dev->dev, "hbm: stop request: message received\n");
		dev->hbm_state = MEI_HBM_STOPPED;
		if (mei_hbm_stop_req(dev)) {
			dev_err(dev->dev, "hbm: stop request: failed to send stop request\n");
			return -EIO;
		}
		break;

	case MEI_HBM_ADD_CLIENT_REQ_CMD:
		dev_dbg(dev->dev, "hbm: add client request received\n");
		/*
		 * after the host receives the enum_resp
		 * message clients may be added or removed
		 */
		if (dev->hbm_state <= MEI_HBM_ENUM_CLIENTS ||
		    dev->hbm_state >= MEI_HBM_STOPPED) {
			dev_err(dev->dev, "hbm: add client: state mismatch, [%d, %d]\n",
				dev->dev_state, dev->hbm_state);
			return -EPROTO;
		}
		add_cl_req = (struct hbm_add_client_request *)mei_msg;
		ret = mei_hbm_fw_add_cl_req(dev, add_cl_req);
		if (ret) {
			dev_err(dev->dev, "hbm: add client: failed to send response %d\n",
				ret);
			return -EIO;
		}
		dev_dbg(dev->dev, "hbm: add client request processed\n");
		break;

	case MEI_HBM_NOTIFY_RES_CMD:
		dev_dbg(dev->dev, "hbm: notify response received\n");
		mei_hbm_cl_res(dev, cl_cmd, notify_res_to_fop(cl_cmd));
		break;

	case MEI_HBM_NOTIFICATION_CMD:
		dev_dbg(dev->dev, "hbm: notification\n");
		mei_hbm_cl_notify(dev, cl_cmd);
		break;

	case MEI_HBM_CLIENT_DMA_MAP_RES_CMD:
		dev_dbg(dev->dev, "hbm: client dma map response: message received.\n");
		client_dma_res = (struct hbm_client_dma_response *)mei_msg;
		mei_hbm_cl_dma_map_res(dev, client_dma_res);
		break;

	case MEI_HBM_CLIENT_DMA_UNMAP_RES_CMD:
		dev_dbg(dev->dev, "hbm: client dma unmap response: message received.\n");
		client_dma_res = (struct hbm_client_dma_response *)mei_msg;
		mei_hbm_cl_dma_unmap_res(dev, client_dma_res);
		break;

	default:
		WARN(1, "hbm: wrong command %d\n", mei_msg->hbm_cmd);
		return -EPROTO;

	}
	return 0;
}
<|MERGE_RESOLUTION|>--- conflicted
+++ resolved
@@ -339,13 +339,9 @@
 	memset(&req, 0, sizeof(req));
 	req.hbm_cmd = MEI_HBM_CAPABILITIES_REQ_CMD;
 	if (dev->hbm_f_vt_supported)
-<<<<<<< HEAD
-		req.capability_requested[0] = HBM_CAP_VT;
-=======
 		req.capability_requested[0] |= HBM_CAP_VT;
 	if (dev->hbm_f_cd_supported)
 		req.capability_requested[0] |= HBM_CAP_CD;
->>>>>>> f642729d
 
 	ret = mei_hbm_write_message(dev, &mei_hdr, &req);
 	if (ret) {
@@ -1202,8 +1198,6 @@
 	    (dev->version.major_version == HBM_MAJOR_VERSION_CAP &&
 	     dev->version.minor_version >= HBM_MINOR_VERSION_CAP))
 		dev->hbm_f_cap_supported = 1;
-<<<<<<< HEAD
-=======
 
 	/* Client DMA Support */
 	dev->hbm_f_cd_supported = 0;
@@ -1211,7 +1205,6 @@
 	    (dev->version.major_version == HBM_MAJOR_VERSION_CD &&
 	     dev->version.minor_version >= HBM_MINOR_VERSION_CD))
 		dev->hbm_f_cd_supported = 1;
->>>>>>> f642729d
 }
 
 /**
@@ -1347,16 +1340,12 @@
 
 		dev->init_clients_timer = 0;
 
-<<<<<<< HEAD
-		if (dev->hbm_state != MEI_HBM_CAP_SETUP) {
-=======
 		if (dev->dev_state != MEI_DEV_INIT_CLIENTS ||
 		    dev->hbm_state != MEI_HBM_CAP_SETUP) {
 			if (dev->dev_state == MEI_DEV_POWER_DOWN) {
 				dev_dbg(dev->dev, "hbm: capabilities response: on shutdown, ignoring\n");
 				return 0;
 			}
->>>>>>> f642729d
 			dev_err(dev->dev, "hbm: capabilities response: state mismatch, [%d, %d]\n",
 				dev->dev_state, dev->hbm_state);
 			return -EPROTO;
@@ -1365,11 +1354,8 @@
 		capability_res = (struct hbm_capability_response *)mei_msg;
 		if (!(capability_res->capability_granted[0] & HBM_CAP_VT))
 			dev->hbm_f_vt_supported = 0;
-<<<<<<< HEAD
-=======
 		if (!(capability_res->capability_granted[0] & HBM_CAP_CD))
 			dev->hbm_f_cd_supported = 0;
->>>>>>> f642729d
 
 		if (dev->hbm_f_dr_supported) {
 			if (mei_dmam_ring_alloc(dev))
