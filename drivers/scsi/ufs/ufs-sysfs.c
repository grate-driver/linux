--- conflicted
+++ resolved
@@ -154,39 +154,29 @@
 				 struct device_attribute *attr, char *buf)
 {
 	u32 ahit;
-<<<<<<< HEAD
-=======
 	int ret;
->>>>>>> f642729d
 	struct ufs_hba *hba = dev_get_drvdata(dev);
 
 	if (!ufshcd_is_auto_hibern8_supported(hba))
 		return -EOPNOTSUPP;
 
-<<<<<<< HEAD
-=======
 	down(&hba->host_sem);
 	if (!ufshcd_is_user_access_allowed(hba)) {
 		ret = -EBUSY;
 		goto out;
 	}
 
->>>>>>> f642729d
 	pm_runtime_get_sync(hba->dev);
 	ufshcd_hold(hba, false);
 	ahit = ufshcd_readl(hba, REG_AUTO_HIBERNATE_IDLE_TIMER);
 	ufshcd_release(hba);
 	pm_runtime_put_sync(hba->dev);
 
-<<<<<<< HEAD
-	return scnprintf(buf, PAGE_SIZE, "%d\n", ufshcd_ahit_to_us(ahit));
-=======
 	ret = sysfs_emit(buf, "%d\n", ufshcd_ahit_to_us(ahit));
 
 out:
 	up(&hba->host_sem);
 	return ret;
->>>>>>> f642729d
 }
 
 static ssize_t auto_hibern8_store(struct device *dev,
