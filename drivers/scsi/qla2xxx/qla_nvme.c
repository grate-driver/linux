// SPDX-License-Identifier: GPL-2.0-only
/*
 * QLogic Fibre Channel HBA Driver
 * Copyright (c)  2003-2017 QLogic Corporation
 */
#include "qla_nvme.h"
#include <linux/scatterlist.h>
#include <linux/delay.h>
#include <linux/nvme.h>
#include <linux/nvme-fc.h>

static struct nvme_fc_port_template qla_nvme_fc_transport;

int qla_nvme_register_remote(struct scsi_qla_host *vha, struct fc_port *fcport)
{
	struct qla_nvme_rport *rport;
	struct nvme_fc_port_info req;
	int ret;

	if (!IS_ENABLED(CONFIG_NVME_FC))
		return 0;

	if (!vha->flags.nvme_enabled) {
		ql_log(ql_log_info, vha, 0x2100,
		    "%s: Not registering target since Host NVME is not enabled\n",
		    __func__);
		return 0;
	}

	if (!vha->nvme_local_port && qla_nvme_register_hba(vha))
		return 0;

	if (!(fcport->nvme_prli_service_param &
	    (NVME_PRLI_SP_TARGET | NVME_PRLI_SP_DISCOVERY)) ||
		(fcport->nvme_flag & NVME_FLAG_REGISTERED))
		return 0;

	fcport->nvme_flag &= ~NVME_FLAG_RESETTING;

	memset(&req, 0, sizeof(struct nvme_fc_port_info));
	req.port_name = wwn_to_u64(fcport->port_name);
	req.node_name = wwn_to_u64(fcport->node_name);
	req.port_role = 0;
	req.dev_loss_tmo = 0;

	if (fcport->nvme_prli_service_param & NVME_PRLI_SP_INITIATOR)
		req.port_role = FC_PORT_ROLE_NVME_INITIATOR;

	if (fcport->nvme_prli_service_param & NVME_PRLI_SP_TARGET)
		req.port_role |= FC_PORT_ROLE_NVME_TARGET;

	if (fcport->nvme_prli_service_param & NVME_PRLI_SP_DISCOVERY)
		req.port_role |= FC_PORT_ROLE_NVME_DISCOVERY;

	req.port_id = fcport->d_id.b24;

	ql_log(ql_log_info, vha, 0x2102,
	    "%s: traddr=nn-0x%016llx:pn-0x%016llx PortID:%06x\n",
	    __func__, req.node_name, req.port_name,
	    req.port_id);

	ret = nvme_fc_register_remoteport(vha->nvme_local_port, &req,
	    &fcport->nvme_remote_port);
	if (ret) {
		ql_log(ql_log_warn, vha, 0x212e,
		    "Failed to register remote port. Transport returned %d\n",
		    ret);
		return ret;
	}

	if (fcport->nvme_prli_service_param & NVME_PRLI_SP_SLER)
		ql_log(ql_log_info, vha, 0x212a,
		       "PortID:%06x Supports SLER\n", req.port_id);

	if (fcport->nvme_prli_service_param & NVME_PRLI_SP_PI_CTRL)
		ql_log(ql_log_info, vha, 0x212b,
		       "PortID:%06x Supports PI control\n", req.port_id);

	rport = fcport->nvme_remote_port->private;
	rport->fcport = fcport;

	fcport->nvme_flag |= NVME_FLAG_REGISTERED;
	return 0;
}

/* Allocate a queue for NVMe traffic */
static int qla_nvme_alloc_queue(struct nvme_fc_local_port *lport,
    unsigned int qidx, u16 qsize, void **handle)
{
	struct scsi_qla_host *vha;
	struct qla_hw_data *ha;
	struct qla_qpair *qpair;

	if (!qidx)
		qidx++;

	vha = (struct scsi_qla_host *)lport->private;
	ha = vha->hw;

	ql_log(ql_log_info, vha, 0x2104,
	    "%s: handle %p, idx =%d, qsize %d\n",
	    __func__, handle, qidx, qsize);

	if (qidx > qla_nvme_fc_transport.max_hw_queues) {
		ql_log(ql_log_warn, vha, 0x212f,
		    "%s: Illegal qidx=%d. Max=%d\n",
		    __func__, qidx, qla_nvme_fc_transport.max_hw_queues);
		return -EINVAL;
	}

	if (ha->queue_pair_map[qidx]) {
		*handle = ha->queue_pair_map[qidx];
		ql_log(ql_log_info, vha, 0x2121,
		    "Returning existing qpair of %p for idx=%x\n",
		    *handle, qidx);
		return 0;
	}

	qpair = qla2xxx_create_qpair(vha, 5, vha->vp_idx, true);
	if (qpair == NULL) {
		ql_log(ql_log_warn, vha, 0x2122,
		    "Failed to allocate qpair\n");
		return -EINVAL;
	}
	*handle = qpair;

	return 0;
}

static void qla_nvme_release_fcp_cmd_kref(struct kref *kref)
{
	struct srb *sp = container_of(kref, struct srb, cmd_kref);
	struct nvme_private *priv = (struct nvme_private *)sp->priv;
	struct nvmefc_fcp_req *fd;
	struct srb_iocb *nvme;
	unsigned long flags;

	if (!priv)
		goto out;

	nvme = &sp->u.iocb_cmd;
	fd = nvme->u.nvme.desc;

	spin_lock_irqsave(&priv->cmd_lock, flags);
	priv->sp = NULL;
	sp->priv = NULL;
	if (priv->comp_status == QLA_SUCCESS) {
		fd->rcv_rsplen = le16_to_cpu(nvme->u.nvme.rsp_pyld_len);
		fd->status = NVME_SC_SUCCESS;
	} else {
		fd->rcv_rsplen = 0;
		fd->transferred_length = 0;
		fd->status = NVME_SC_INTERNAL;
	}
	spin_unlock_irqrestore(&priv->cmd_lock, flags);

	fd->done(fd);
out:
	qla2xxx_rel_qpair_sp(sp->qpair, sp);
}

static void qla_nvme_release_ls_cmd_kref(struct kref *kref)
{
	struct srb *sp = container_of(kref, struct srb, cmd_kref);
	struct nvme_private *priv = (struct nvme_private *)sp->priv;
	struct nvmefc_ls_req *fd;
	unsigned long flags;

	if (!priv)
		goto out;

	spin_lock_irqsave(&priv->cmd_lock, flags);
	priv->sp = NULL;
	sp->priv = NULL;
	spin_unlock_irqrestore(&priv->cmd_lock, flags);

	fd = priv->fd;
	fd->done(fd, priv->comp_status);
out:
	qla2x00_rel_sp(sp);
}

static void qla_nvme_ls_complete(struct work_struct *work)
{
	struct nvme_private *priv =
		container_of(work, struct nvme_private, ls_work);

	kref_put(&priv->sp->cmd_kref, qla_nvme_release_ls_cmd_kref);
}

static void qla_nvme_sp_ls_done(srb_t *sp, int res)
{
	struct nvme_private *priv = sp->priv;

	if (WARN_ON_ONCE(kref_read(&sp->cmd_kref) == 0))
		return;

	if (res)
		res = -EINVAL;

	priv->comp_status = res;
	INIT_WORK(&priv->ls_work, qla_nvme_ls_complete);
	schedule_work(&priv->ls_work);
}

/* it assumed that QPair lock is held. */
static void qla_nvme_sp_done(srb_t *sp, int res)
{
	struct nvme_private *priv = sp->priv;

	priv->comp_status = res;
	kref_put(&sp->cmd_kref, qla_nvme_release_fcp_cmd_kref);

	return;
}

static void qla_nvme_abort_work(struct work_struct *work)
{
	struct nvme_private *priv =
		container_of(work, struct nvme_private, abort_work);
	srb_t *sp = priv->sp;
	fc_port_t *fcport = sp->fcport;
	struct qla_hw_data *ha = fcport->vha->hw;
	int rval;

	ql_dbg(ql_dbg_io, fcport->vha, 0xffff,
	       "%s called for sp=%p, hndl=%x on fcport=%p deleted=%d\n",
	       __func__, sp, sp->handle, fcport, fcport->deleted);

	if (!ha->flags.fw_started || fcport->deleted)
		goto out;

	if (ha->flags.host_shutting_down) {
		ql_log(ql_log_info, sp->fcport->vha, 0xffff,
		    "%s Calling done on sp: %p, type: 0x%x\n",
		    __func__, sp, sp->type);
		sp->done(sp, 0);
		goto out;
	}

	rval = ha->isp_ops->abort_command(sp);

	ql_dbg(ql_dbg_io, fcport->vha, 0x212b,
	    "%s: %s command for sp=%p, handle=%x on fcport=%p rval=%x\n",
	    __func__, (rval != QLA_SUCCESS) ? "Failed to abort" : "Aborted",
	    sp, sp->handle, fcport, rval);

	/*
	 * Returned before decreasing kref so that I/O requests
	 * are waited until ABTS complete. This kref is decreased
	 * at qla24xx_abort_sp_done function.
	 */
	if (ql2xabts_wait_nvme && QLA_ABTS_WAIT_ENABLED(sp))
		return;
out:
	/* kref_get was done before work was schedule. */
	kref_put(&sp->cmd_kref, sp->put_fn);
}

static void qla_nvme_ls_abort(struct nvme_fc_local_port *lport,
    struct nvme_fc_remote_port *rport, struct nvmefc_ls_req *fd)
{
	struct nvme_private *priv = fd->private;
	unsigned long flags;

	spin_lock_irqsave(&priv->cmd_lock, flags);
	if (!priv->sp) {
		spin_unlock_irqrestore(&priv->cmd_lock, flags);
		return;
	}

	if (!kref_get_unless_zero(&priv->sp->cmd_kref)) {
		spin_unlock_irqrestore(&priv->cmd_lock, flags);
		return;
	}
	spin_unlock_irqrestore(&priv->cmd_lock, flags);

	INIT_WORK(&priv->abort_work, qla_nvme_abort_work);
	schedule_work(&priv->abort_work);
}

static int qla_nvme_ls_req(struct nvme_fc_local_port *lport,
    struct nvme_fc_remote_port *rport, struct nvmefc_ls_req *fd)
{
	struct qla_nvme_rport *qla_rport = rport->private;
	fc_port_t *fcport = qla_rport->fcport;
	struct srb_iocb   *nvme;
	struct nvme_private *priv = fd->private;
	struct scsi_qla_host *vha;
	int     rval = QLA_FUNCTION_FAILED;
	struct qla_hw_data *ha;
	srb_t           *sp;

	if (!fcport || fcport->deleted)
		return rval;

	vha = fcport->vha;
	ha = vha->hw;

	if (!ha->flags.fw_started)
		return rval;

	/* Alloc SRB structure */
	sp = qla2x00_get_sp(vha, fcport, GFP_ATOMIC);
	if (!sp)
		return rval;

	sp->type = SRB_NVME_LS;
	sp->name = "nvme_ls";
	sp->done = qla_nvme_sp_ls_done;
	sp->put_fn = qla_nvme_release_ls_cmd_kref;
	sp->priv = priv;
	priv->sp = sp;
	kref_init(&sp->cmd_kref);
	spin_lock_init(&priv->cmd_lock);
	nvme = &sp->u.iocb_cmd;
	priv->fd = fd;
	nvme->u.nvme.desc = fd;
	nvme->u.nvme.dir = 0;
	nvme->u.nvme.dl = 0;
	nvme->u.nvme.cmd_len = fd->rqstlen;
	nvme->u.nvme.rsp_len = fd->rsplen;
	nvme->u.nvme.rsp_dma = fd->rspdma;
	nvme->u.nvme.timeout_sec = fd->timeout;
	nvme->u.nvme.cmd_dma = dma_map_single(&ha->pdev->dev, fd->rqstaddr,
	    fd->rqstlen, DMA_TO_DEVICE);
	dma_sync_single_for_device(&ha->pdev->dev, nvme->u.nvme.cmd_dma,
	    fd->rqstlen, DMA_TO_DEVICE);

	rval = qla2x00_start_sp(sp);
	if (rval != QLA_SUCCESS) {
		ql_log(ql_log_warn, vha, 0x700e,
		    "qla2x00_start_sp failed = %d\n", rval);
		wake_up(&sp->nvme_ls_waitq);
		sp->priv = NULL;
		priv->sp = NULL;
		qla2x00_rel_sp(sp);
		return rval;
	}

	return rval;
}

static void qla_nvme_fcp_abort(struct nvme_fc_local_port *lport,
    struct nvme_fc_remote_port *rport, void *hw_queue_handle,
    struct nvmefc_fcp_req *fd)
{
	struct nvme_private *priv = fd->private;
	unsigned long flags;

	spin_lock_irqsave(&priv->cmd_lock, flags);
	if (!priv->sp) {
		spin_unlock_irqrestore(&priv->cmd_lock, flags);
		return;
	}
	if (!kref_get_unless_zero(&priv->sp->cmd_kref)) {
		spin_unlock_irqrestore(&priv->cmd_lock, flags);
		return;
	}
	spin_unlock_irqrestore(&priv->cmd_lock, flags);

	INIT_WORK(&priv->abort_work, qla_nvme_abort_work);
	schedule_work(&priv->abort_work);
}

static inline int qla2x00_start_nvme_mq(srb_t *sp)
{
	unsigned long   flags;
	uint32_t        *clr_ptr;
	uint32_t        handle;
	struct cmd_nvme *cmd_pkt;
	uint16_t        cnt, i;
	uint16_t        req_cnt;
	uint16_t        tot_dsds;
	uint16_t	avail_dsds;
	struct dsd64	*cur_dsd;
	struct req_que *req = NULL;
	struct scsi_qla_host *vha = sp->fcport->vha;
	struct qla_hw_data *ha = vha->hw;
	struct qla_qpair *qpair = sp->qpair;
	struct srb_iocb *nvme = &sp->u.iocb_cmd;
	struct scatterlist *sgl, *sg;
	struct nvmefc_fcp_req *fd = nvme->u.nvme.desc;
	struct nvme_fc_cmd_iu *cmd = fd->cmdaddr;
	uint32_t        rval = QLA_SUCCESS;

	/* Setup qpair pointers */
	req = qpair->req;
	tot_dsds = fd->sg_cnt;

	/* Acquire qpair specific lock */
	spin_lock_irqsave(&qpair->qp_lock, flags);

	handle = qla2xxx_get_next_handle(req);
	if (handle == 0) {
		rval = -EBUSY;
		goto queuing_error;
	}
	req_cnt = qla24xx_calc_iocbs(vha, tot_dsds);
	if (req->cnt < (req_cnt + 2)) {
		cnt = IS_SHADOW_REG_CAPABLE(ha) ? *req->out_ptr :
		    rd_reg_dword_relaxed(req->req_q_out);

		if (req->ring_index < cnt)
			req->cnt = cnt - req->ring_index;
		else
			req->cnt = req->length - (req->ring_index - cnt);

		if (req->cnt < (req_cnt + 2)){
			rval = -EBUSY;
			goto queuing_error;
		}
	}

	if (unlikely(!fd->sqid)) {
		if (cmd->sqe.common.opcode == nvme_admin_async_event) {
			nvme->u.nvme.aen_op = 1;
			atomic_inc(&ha->nvme_active_aen_cnt);
		}
	}

	/* Build command packet. */
	req->current_outstanding_cmd = handle;
	req->outstanding_cmds[handle] = sp;
	sp->handle = handle;
	req->cnt -= req_cnt;

	cmd_pkt = (struct cmd_nvme *)req->ring_ptr;
	cmd_pkt->handle = make_handle(req->id, handle);

	/* Zero out remaining portion of packet. */
	clr_ptr = (uint32_t *)cmd_pkt + 2;
	memset(clr_ptr, 0, REQUEST_ENTRY_SIZE - 8);

	cmd_pkt->entry_status = 0;

	/* Update entry type to indicate Command NVME IOCB */
	cmd_pkt->entry_type = COMMAND_NVME;

	/* No data transfer how do we check buffer len == 0?? */
	if (fd->io_dir == NVMEFC_FCP_READ) {
		cmd_pkt->control_flags = cpu_to_le16(CF_READ_DATA);
		qpair->counters.input_bytes += fd->payload_length;
		qpair->counters.input_requests++;
	} else if (fd->io_dir == NVMEFC_FCP_WRITE) {
		cmd_pkt->control_flags = cpu_to_le16(CF_WRITE_DATA);
		if ((vha->flags.nvme_first_burst) &&
		    (sp->fcport->nvme_prli_service_param &
			NVME_PRLI_SP_FIRST_BURST)) {
			if ((fd->payload_length <=
			    sp->fcport->nvme_first_burst_size) ||
				(sp->fcport->nvme_first_burst_size == 0))
				cmd_pkt->control_flags |=
					cpu_to_le16(CF_NVME_FIRST_BURST_ENABLE);
		}
		qpair->counters.output_bytes += fd->payload_length;
		qpair->counters.output_requests++;
	} else if (fd->io_dir == 0) {
		cmd_pkt->control_flags = 0;
	}
	/* Set BIT_13 of control flags for Async event */
	if (vha->flags.nvme2_enabled &&
	    cmd->sqe.common.opcode == nvme_admin_async_event) {
		cmd_pkt->control_flags |= cpu_to_le16(CF_ADMIN_ASYNC_EVENT);
	}

	/* Set NPORT-ID */
	cmd_pkt->nport_handle = cpu_to_le16(sp->fcport->loop_id);
	cmd_pkt->port_id[0] = sp->fcport->d_id.b.al_pa;
	cmd_pkt->port_id[1] = sp->fcport->d_id.b.area;
	cmd_pkt->port_id[2] = sp->fcport->d_id.b.domain;
	cmd_pkt->vp_index = sp->fcport->vha->vp_idx;

	/* NVME RSP IU */
	cmd_pkt->nvme_rsp_dsd_len = cpu_to_le16(fd->rsplen);
	put_unaligned_le64(fd->rspdma, &cmd_pkt->nvme_rsp_dseg_address);

	/* NVME CNMD IU */
	cmd_pkt->nvme_cmnd_dseg_len = cpu_to_le16(fd->cmdlen);
	cmd_pkt->nvme_cmnd_dseg_address = cpu_to_le64(fd->cmddma);

	cmd_pkt->dseg_count = cpu_to_le16(tot_dsds);
	cmd_pkt->byte_count = cpu_to_le32(fd->payload_length);

	/* One DSD is available in the Command Type NVME IOCB */
	avail_dsds = 1;
	cur_dsd = &cmd_pkt->nvme_dsd;
	sgl = fd->first_sgl;

	/* Load data segments */
	for_each_sg(sgl, sg, tot_dsds, i) {
		cont_a64_entry_t *cont_pkt;

		/* Allocate additional continuation packets? */
		if (avail_dsds == 0) {
			/*
			 * Five DSDs are available in the Continuation
			 * Type 1 IOCB.
			 */

			/* Adjust ring index */
			req->ring_index++;
			if (req->ring_index == req->length) {
				req->ring_index = 0;
				req->ring_ptr = req->ring;
			} else {
				req->ring_ptr++;
			}
			cont_pkt = (cont_a64_entry_t *)req->ring_ptr;
			put_unaligned_le32(CONTINUE_A64_TYPE,
					   &cont_pkt->entry_type);

			cur_dsd = cont_pkt->dsd;
			avail_dsds = ARRAY_SIZE(cont_pkt->dsd);
		}

		append_dsd64(&cur_dsd, sg);
		avail_dsds--;
	}

	/* Set total entry count. */
	cmd_pkt->entry_count = (uint8_t)req_cnt;
	wmb();

	/* Adjust ring index. */
	req->ring_index++;
	if (req->ring_index == req->length) {
		req->ring_index = 0;
		req->ring_ptr = req->ring;
	} else {
		req->ring_ptr++;
	}

	/* Set chip new ring index. */
	wrt_reg_dword(req->req_q_in, req->ring_index);

queuing_error:
	spin_unlock_irqrestore(&qpair->qp_lock, flags);
	return rval;
}

/* Post a command */
static int qla_nvme_post_cmd(struct nvme_fc_local_port *lport,
    struct nvme_fc_remote_port *rport, void *hw_queue_handle,
    struct nvmefc_fcp_req *fd)
{
	fc_port_t *fcport;
	struct srb_iocb *nvme;
	struct scsi_qla_host *vha;
	int rval;
	srb_t *sp;
	struct qla_qpair *qpair = hw_queue_handle;
	struct nvme_private *priv = fd->private;
	struct qla_nvme_rport *qla_rport = rport->private;

	if (!priv) {
		/* nvme association has been torn down */
		return -ENODEV;
	}

	fcport = qla_rport->fcport;

<<<<<<< HEAD
	if (!qpair || !fcport || (qpair && !qpair->fw_started) ||
	    (fcport && fcport->deleted))
=======
	if (unlikely(!qpair || !fcport || fcport->deleted))
		return -EBUSY;

	if (!(fcport->nvme_flag & NVME_FLAG_REGISTERED))
>>>>>>> f642729d
		return -ENODEV;

	vha = fcport->vha;

<<<<<<< HEAD
	if (!(fcport->nvme_flag & NVME_FLAG_REGISTERED))
		return -ENODEV;

	if (test_bit(ABORT_ISP_ACTIVE, &vha->dpc_flags) ||
	    (qpair && !qpair->fw_started) || fcport->deleted)
=======
	if (test_bit(ABORT_ISP_ACTIVE, &vha->dpc_flags))
>>>>>>> f642729d
		return -EBUSY;

	/*
	 * If we know the dev is going away while the transport is still sending
	 * IO's return busy back to stall the IO Q.  This happens when the
	 * link goes away and fw hasn't notified us yet, but IO's are being
	 * returned. If the dev comes back quickly we won't exhaust the IO
	 * retry count at the core.
	 */
	if (fcport->nvme_flag & NVME_FLAG_RESETTING)
		return -EBUSY;

	/* Alloc SRB structure */
	sp = qla2xxx_get_qpair_sp(vha, qpair, fcport, GFP_ATOMIC);
	if (!sp)
		return -EBUSY;

	init_waitqueue_head(&sp->nvme_ls_waitq);
	kref_init(&sp->cmd_kref);
	spin_lock_init(&priv->cmd_lock);
	sp->priv = priv;
	priv->sp = sp;
	sp->type = SRB_NVME_CMD;
	sp->name = "nvme_cmd";
	sp->done = qla_nvme_sp_done;
	sp->put_fn = qla_nvme_release_fcp_cmd_kref;
	sp->qpair = qpair;
	sp->vha = vha;
	sp->cmd_sp = sp;
	nvme = &sp->u.iocb_cmd;
	nvme->u.nvme.desc = fd;

	rval = qla2x00_start_nvme_mq(sp);
	if (rval != QLA_SUCCESS) {
		ql_log(ql_log_warn, vha, 0x212d,
		    "qla2x00_start_nvme_mq failed = %d\n", rval);
		wake_up(&sp->nvme_ls_waitq);
		sp->priv = NULL;
		priv->sp = NULL;
		qla2xxx_rel_qpair_sp(sp->qpair, sp);
	}

	return rval;
}

static void qla_nvme_localport_delete(struct nvme_fc_local_port *lport)
{
	struct scsi_qla_host *vha = lport->private;

	ql_log(ql_log_info, vha, 0x210f,
	    "localport delete of %p completed.\n", vha->nvme_local_port);
	vha->nvme_local_port = NULL;
	complete(&vha->nvme_del_done);
}

static void qla_nvme_remoteport_delete(struct nvme_fc_remote_port *rport)
{
	fc_port_t *fcport;
	struct qla_nvme_rport *qla_rport = rport->private;

	fcport = qla_rport->fcport;
	fcport->nvme_remote_port = NULL;
	fcport->nvme_flag &= ~NVME_FLAG_REGISTERED;
	fcport->nvme_flag &= ~NVME_FLAG_DELETING;
	ql_log(ql_log_info, fcport->vha, 0x2110,
	    "remoteport_delete of %p %8phN completed.\n",
	    fcport, fcport->port_name);
	complete(&fcport->nvme_del_done);
}

static struct nvme_fc_port_template qla_nvme_fc_transport = {
	.localport_delete = qla_nvme_localport_delete,
	.remoteport_delete = qla_nvme_remoteport_delete,
	.create_queue   = qla_nvme_alloc_queue,
	.delete_queue 	= NULL,
	.ls_req		= qla_nvme_ls_req,
	.ls_abort	= qla_nvme_ls_abort,
	.fcp_io		= qla_nvme_post_cmd,
	.fcp_abort	= qla_nvme_fcp_abort,
	.max_hw_queues  = 8,
	.max_sgl_segments = 1024,
	.max_dif_sgl_segments = 64,
	.dma_boundary = 0xFFFFFFFF,
	.local_priv_sz  = 8,
	.remote_priv_sz = sizeof(struct qla_nvme_rport),
	.lsrqst_priv_sz = sizeof(struct nvme_private),
	.fcprqst_priv_sz = sizeof(struct nvme_private),
};

void qla_nvme_unregister_remote_port(struct fc_port *fcport)
{
	int ret;

	if (!IS_ENABLED(CONFIG_NVME_FC))
		return;

	ql_log(ql_log_warn, NULL, 0x2112,
	    "%s: unregister remoteport on %p %8phN\n",
	    __func__, fcport, fcport->port_name);

	if (test_bit(PFLG_DRIVER_REMOVING, &fcport->vha->pci_flags))
		nvme_fc_set_remoteport_devloss(fcport->nvme_remote_port, 0);

	init_completion(&fcport->nvme_del_done);
	ret = nvme_fc_unregister_remoteport(fcport->nvme_remote_port);
	if (ret)
		ql_log(ql_log_info, fcport->vha, 0x2114,
			"%s: Failed to unregister nvme_remote_port (%d)\n",
			    __func__, ret);
	wait_for_completion(&fcport->nvme_del_done);
}

void qla_nvme_delete(struct scsi_qla_host *vha)
{
	int nv_ret;

	if (!IS_ENABLED(CONFIG_NVME_FC))
		return;

	if (vha->nvme_local_port) {
		init_completion(&vha->nvme_del_done);
		ql_log(ql_log_info, vha, 0x2116,
			"unregister localport=%p\n",
			vha->nvme_local_port);
		nv_ret = nvme_fc_unregister_localport(vha->nvme_local_port);
		if (nv_ret)
			ql_log(ql_log_info, vha, 0x2115,
			    "Unregister of localport failed\n");
		else
			wait_for_completion(&vha->nvme_del_done);
	}
}

int qla_nvme_register_hba(struct scsi_qla_host *vha)
{
	struct nvme_fc_port_template *tmpl;
	struct qla_hw_data *ha;
	struct nvme_fc_port_info pinfo;
	int ret = -EINVAL;

	if (!IS_ENABLED(CONFIG_NVME_FC))
		return ret;

	ha = vha->hw;
	tmpl = &qla_nvme_fc_transport;

	WARN_ON(vha->nvme_local_port);

	if (ha->max_req_queues < 3) {
		if (!ha->flags.max_req_queue_warned)
			ql_log(ql_log_info, vha, 0x2120,
			       "%s: Disabling FC-NVME due to lack of free queue pairs (%d).\n",
			       __func__, ha->max_req_queues);
		ha->flags.max_req_queue_warned = 1;
		return ret;
	}

	qla_nvme_fc_transport.max_hw_queues =
	    min((uint8_t)(qla_nvme_fc_transport.max_hw_queues),
		(uint8_t)(ha->max_req_queues - 2));

	pinfo.node_name = wwn_to_u64(vha->node_name);
	pinfo.port_name = wwn_to_u64(vha->port_name);
	pinfo.port_role = FC_PORT_ROLE_NVME_INITIATOR;
	pinfo.port_id = vha->d_id.b24;

	ql_log(ql_log_info, vha, 0xffff,
	    "register_localport: host-traddr=nn-0x%llx:pn-0x%llx on portID:%x\n",
	    pinfo.node_name, pinfo.port_name, pinfo.port_id);
	qla_nvme_fc_transport.dma_boundary = vha->host->dma_boundary;

	ret = nvme_fc_register_localport(&pinfo, tmpl,
	    get_device(&ha->pdev->dev), &vha->nvme_local_port);
	if (ret) {
		ql_log(ql_log_warn, vha, 0xffff,
		    "register_localport failed: ret=%x\n", ret);
	} else {
		vha->nvme_local_port->private = vha;
	}

	return ret;
}

void qla_nvme_abort_set_option(struct abort_entry_24xx *abt, srb_t *orig_sp)
{
	struct qla_hw_data *ha;

	if (!(ql2xabts_wait_nvme && QLA_ABTS_WAIT_ENABLED(orig_sp)))
		return;

	ha = orig_sp->fcport->vha->hw;

	WARN_ON_ONCE(abt->options & cpu_to_le16(BIT_0));
	/* Use Driver Specified Retry Count */
	abt->options |= cpu_to_le16(AOF_ABTS_RTY_CNT);
	abt->drv.abts_rty_cnt = cpu_to_le16(2);
	/* Use specified response timeout */
	abt->options |= cpu_to_le16(AOF_RSP_TIMEOUT);
	/* set it to 2 * r_a_tov in secs */
	abt->drv.rsp_timeout = cpu_to_le16(2 * (ha->r_a_tov / 10));
}

void qla_nvme_abort_process_comp_status(struct abort_entry_24xx *abt, srb_t *orig_sp)
{
	u16	comp_status;
	struct scsi_qla_host *vha;

	if (!(ql2xabts_wait_nvme && QLA_ABTS_WAIT_ENABLED(orig_sp)))
		return;

	vha = orig_sp->fcport->vha;

	comp_status = le16_to_cpu(abt->comp_status);
	switch (comp_status) {
	case CS_RESET:		/* reset event aborted */
	case CS_ABORTED:	/* IOCB was cleaned */
	/* N_Port handle is not currently logged in */
	case CS_TIMEOUT:
	/* N_Port handle was logged out while waiting for ABTS to complete */
	case CS_PORT_UNAVAILABLE:
	/* Firmware found that the port name changed */
	case CS_PORT_LOGGED_OUT:
	/* BA_RJT was received for the ABTS */
	case CS_PORT_CONFIG_CHG:
		ql_dbg(ql_dbg_async + ql_dbg_mbx, vha, 0xf09d,
		       "Abort I/O IOCB completed with error, comp_status=%x\n",
		comp_status);
		break;

	/* BA_RJT was received for the ABTS */
	case CS_REJECT_RECEIVED:
		ql_dbg(ql_dbg_async + ql_dbg_mbx, vha, 0xf09e,
		       "BA_RJT was received for the ABTS rjt_vendorUnique = %u",
			abt->fw.ba_rjt_vendorUnique);
		ql_dbg(ql_dbg_async + ql_dbg_mbx, vha, 0xf09e,
		       "ba_rjt_reasonCodeExpl = %u, ba_rjt_reasonCode = %u\n",
		       abt->fw.ba_rjt_reasonCodeExpl, abt->fw.ba_rjt_reasonCode);
		break;

	case CS_COMPLETE:
		ql_dbg(ql_dbg_async + ql_dbg_mbx, vha, 0xf09f,
		       "IOCB request is completed successfully comp_status=%x\n",
		comp_status);
		break;

	case CS_IOCB_ERROR:
		ql_dbg(ql_dbg_async + ql_dbg_mbx, vha, 0xf0a0,
		       "IOCB request is failed, comp_status=%x\n", comp_status);
		break;

	default:
		ql_dbg(ql_dbg_async + ql_dbg_mbx, vha, 0xf0a1,
		       "Invalid Abort IO IOCB Completion Status %x\n",
		comp_status);
		break;
	}
}

inline void qla_wait_nvme_release_cmd_kref(srb_t *orig_sp)
{
	if (!(ql2xabts_wait_nvme && QLA_ABTS_WAIT_ENABLED(orig_sp)))
		return;
	kref_put(&orig_sp->cmd_kref, orig_sp->put_fn);
}<|MERGE_RESOLUTION|>--- conflicted
+++ resolved
@@ -560,28 +560,15 @@
 
 	fcport = qla_rport->fcport;
 
-<<<<<<< HEAD
-	if (!qpair || !fcport || (qpair && !qpair->fw_started) ||
-	    (fcport && fcport->deleted))
-=======
 	if (unlikely(!qpair || !fcport || fcport->deleted))
 		return -EBUSY;
 
 	if (!(fcport->nvme_flag & NVME_FLAG_REGISTERED))
->>>>>>> f642729d
 		return -ENODEV;
 
 	vha = fcport->vha;
 
-<<<<<<< HEAD
-	if (!(fcport->nvme_flag & NVME_FLAG_REGISTERED))
-		return -ENODEV;
-
-	if (test_bit(ABORT_ISP_ACTIVE, &vha->dpc_flags) ||
-	    (qpair && !qpair->fw_started) || fcport->deleted)
-=======
 	if (test_bit(ABORT_ISP_ACTIVE, &vha->dpc_flags))
->>>>>>> f642729d
 		return -EBUSY;
 
 	/*
