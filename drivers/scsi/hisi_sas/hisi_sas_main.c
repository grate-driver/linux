// SPDX-License-Identifier: GPL-2.0-or-later
/*
 * Copyright (c) 2015 Linaro Ltd.
 * Copyright (c) 2015 Hisilicon Limited.
 */

#include "hisi_sas.h"
#define DRV_NAME "hisi_sas"

#define DEV_IS_GONE(dev) \
	((!dev) || (dev->dev_type == SAS_PHY_UNUSED))

static int hisi_sas_debug_issue_ssp_tmf(struct domain_device *device,
				u8 *lun, struct hisi_sas_tmf_task *tmf);
static int
hisi_sas_internal_task_abort(struct hisi_hba *hisi_hba,
			     struct domain_device *device,
			     int abort_flag, int tag, bool rst_to_recover);
static int hisi_sas_softreset_ata_disk(struct domain_device *device);
static int hisi_sas_control_phy(struct asd_sas_phy *sas_phy, enum phy_func func,
				void *funcdata);
static void hisi_sas_release_task(struct hisi_hba *hisi_hba,
				  struct domain_device *device);
static void hisi_sas_dev_gone(struct domain_device *device);

u8 hisi_sas_get_ata_protocol(struct host_to_dev_fis *fis, int direction)
{
	switch (fis->command) {
	case ATA_CMD_FPDMA_WRITE:
	case ATA_CMD_FPDMA_READ:
	case ATA_CMD_FPDMA_RECV:
	case ATA_CMD_FPDMA_SEND:
	case ATA_CMD_NCQ_NON_DATA:
		return HISI_SAS_SATA_PROTOCOL_FPDMA;

	case ATA_CMD_DOWNLOAD_MICRO:
	case ATA_CMD_ID_ATA:
	case ATA_CMD_PMP_READ:
	case ATA_CMD_READ_LOG_EXT:
	case ATA_CMD_PIO_READ:
	case ATA_CMD_PIO_READ_EXT:
	case ATA_CMD_PMP_WRITE:
	case ATA_CMD_WRITE_LOG_EXT:
	case ATA_CMD_PIO_WRITE:
	case ATA_CMD_PIO_WRITE_EXT:
		return HISI_SAS_SATA_PROTOCOL_PIO;

	case ATA_CMD_DSM:
	case ATA_CMD_DOWNLOAD_MICRO_DMA:
	case ATA_CMD_PMP_READ_DMA:
	case ATA_CMD_PMP_WRITE_DMA:
	case ATA_CMD_READ:
	case ATA_CMD_READ_EXT:
	case ATA_CMD_READ_LOG_DMA_EXT:
	case ATA_CMD_READ_STREAM_DMA_EXT:
	case ATA_CMD_TRUSTED_RCV_DMA:
	case ATA_CMD_TRUSTED_SND_DMA:
	case ATA_CMD_WRITE:
	case ATA_CMD_WRITE_EXT:
	case ATA_CMD_WRITE_FUA_EXT:
	case ATA_CMD_WRITE_QUEUED:
	case ATA_CMD_WRITE_LOG_DMA_EXT:
	case ATA_CMD_WRITE_STREAM_DMA_EXT:
	case ATA_CMD_ZAC_MGMT_IN:
		return HISI_SAS_SATA_PROTOCOL_DMA;

	case ATA_CMD_CHK_POWER:
	case ATA_CMD_DEV_RESET:
	case ATA_CMD_EDD:
	case ATA_CMD_FLUSH:
	case ATA_CMD_FLUSH_EXT:
	case ATA_CMD_VERIFY:
	case ATA_CMD_VERIFY_EXT:
	case ATA_CMD_SET_FEATURES:
	case ATA_CMD_STANDBY:
	case ATA_CMD_STANDBYNOW1:
	case ATA_CMD_ZAC_MGMT_OUT:
		return HISI_SAS_SATA_PROTOCOL_NONDATA;

	case ATA_CMD_SET_MAX:
		switch (fis->features) {
		case ATA_SET_MAX_PASSWD:
		case ATA_SET_MAX_LOCK:
			return HISI_SAS_SATA_PROTOCOL_PIO;

		case ATA_SET_MAX_PASSWD_DMA:
		case ATA_SET_MAX_UNLOCK_DMA:
			return HISI_SAS_SATA_PROTOCOL_DMA;

		default:
			return HISI_SAS_SATA_PROTOCOL_NONDATA;
		}

	default:
	{
		if (direction == DMA_NONE)
			return HISI_SAS_SATA_PROTOCOL_NONDATA;
		return HISI_SAS_SATA_PROTOCOL_PIO;
	}
	}
}
EXPORT_SYMBOL_GPL(hisi_sas_get_ata_protocol);

void hisi_sas_sata_done(struct sas_task *task,
			    struct hisi_sas_slot *slot)
{
	struct task_status_struct *ts = &task->task_status;
	struct ata_task_resp *resp = (struct ata_task_resp *)ts->buf;
	struct hisi_sas_status_buffer *status_buf =
			hisi_sas_status_buf_addr_mem(slot);
	u8 *iu = &status_buf->iu[0];
	struct dev_to_host_fis *d2h =  (struct dev_to_host_fis *)iu;

	resp->frame_len = sizeof(struct dev_to_host_fis);
	memcpy(&resp->ending_fis[0], d2h, sizeof(struct dev_to_host_fis));

	ts->buf_valid_size = sizeof(*resp);
}
EXPORT_SYMBOL_GPL(hisi_sas_sata_done);

/*
 * This function assumes linkrate mask fits in 8 bits, which it
 * does for all HW versions supported.
 */
u8 hisi_sas_get_prog_phy_linkrate_mask(enum sas_linkrate max)
{
	u8 rate = 0;
	int i;

	max -= SAS_LINK_RATE_1_5_GBPS;
	for (i = 0; i <= max; i++)
		rate |= 1 << (i * 2);
	return rate;
}
EXPORT_SYMBOL_GPL(hisi_sas_get_prog_phy_linkrate_mask);

static struct hisi_hba *dev_to_hisi_hba(struct domain_device *device)
{
	return device->port->ha->lldd_ha;
}

struct hisi_sas_port *to_hisi_sas_port(struct asd_sas_port *sas_port)
{
	return container_of(sas_port, struct hisi_sas_port, sas_port);
}
EXPORT_SYMBOL_GPL(to_hisi_sas_port);

void hisi_sas_stop_phys(struct hisi_hba *hisi_hba)
{
	int phy_no;

	for (phy_no = 0; phy_no < hisi_hba->n_phy; phy_no++)
		hisi_sas_phy_enable(hisi_hba, phy_no, 0);
}
EXPORT_SYMBOL_GPL(hisi_sas_stop_phys);

static void hisi_sas_slot_index_clear(struct hisi_hba *hisi_hba, int slot_idx)
{
	void *bitmap = hisi_hba->slot_index_tags;

	__clear_bit(slot_idx, bitmap);
}

static void hisi_sas_slot_index_free(struct hisi_hba *hisi_hba, int slot_idx)
{
	if (hisi_hba->hw->slot_index_alloc ||
	    slot_idx >= HISI_SAS_UNRESERVED_IPTT) {
		spin_lock(&hisi_hba->lock);
		hisi_sas_slot_index_clear(hisi_hba, slot_idx);
		spin_unlock(&hisi_hba->lock);
	}
}

static void hisi_sas_slot_index_set(struct hisi_hba *hisi_hba, int slot_idx)
{
	void *bitmap = hisi_hba->slot_index_tags;

	__set_bit(slot_idx, bitmap);
}

static int hisi_sas_slot_index_alloc(struct hisi_hba *hisi_hba,
				     struct scsi_cmnd *scsi_cmnd)
{
	int index;
	void *bitmap = hisi_hba->slot_index_tags;

	if (scsi_cmnd)
		return scsi_cmd_to_rq(scsi_cmnd)->tag;

	spin_lock(&hisi_hba->lock);
	index = find_next_zero_bit(bitmap, hisi_hba->slot_index_count,
				   hisi_hba->last_slot_index + 1);
	if (index >= hisi_hba->slot_index_count) {
		index = find_next_zero_bit(bitmap,
				hisi_hba->slot_index_count,
				HISI_SAS_UNRESERVED_IPTT);
		if (index >= hisi_hba->slot_index_count) {
			spin_unlock(&hisi_hba->lock);
			return -SAS_QUEUE_FULL;
		}
	}
	hisi_sas_slot_index_set(hisi_hba, index);
	hisi_hba->last_slot_index = index;
	spin_unlock(&hisi_hba->lock);

	return index;
}

void hisi_sas_slot_task_free(struct hisi_hba *hisi_hba, struct sas_task *task,
			     struct hisi_sas_slot *slot)
{
	int device_id = slot->device_id;
	struct hisi_sas_device *sas_dev = &hisi_hba->devices[device_id];

	if (task) {
		struct device *dev = hisi_hba->dev;

		if (!task->lldd_task)
			return;

		task->lldd_task = NULL;

		if (!sas_protocol_ata(task->task_proto)) {
			if (slot->n_elem)
				dma_unmap_sg(dev, task->scatter,
					     task->num_scatter,
					     task->data_dir);
			if (slot->n_elem_dif) {
				struct sas_ssp_task *ssp_task = &task->ssp_task;
				struct scsi_cmnd *scsi_cmnd = ssp_task->cmd;

				dma_unmap_sg(dev, scsi_prot_sglist(scsi_cmnd),
					     scsi_prot_sg_count(scsi_cmnd),
					     task->data_dir);
			}
		}
	}

	spin_lock(&sas_dev->lock);
	list_del_init(&slot->entry);
	spin_unlock(&sas_dev->lock);

	memset(slot, 0, offsetof(struct hisi_sas_slot, buf));

	hisi_sas_slot_index_free(hisi_hba, slot->idx);
}
EXPORT_SYMBOL_GPL(hisi_sas_slot_task_free);

static void hisi_sas_task_prep_smp(struct hisi_hba *hisi_hba,
				  struct hisi_sas_slot *slot)
{
	hisi_hba->hw->prep_smp(hisi_hba, slot);
}

static void hisi_sas_task_prep_ssp(struct hisi_hba *hisi_hba,
				  struct hisi_sas_slot *slot)
{
	hisi_hba->hw->prep_ssp(hisi_hba, slot);
}

static void hisi_sas_task_prep_ata(struct hisi_hba *hisi_hba,
				  struct hisi_sas_slot *slot)
{
	hisi_hba->hw->prep_stp(hisi_hba, slot);
}

static void hisi_sas_task_prep_abort(struct hisi_hba *hisi_hba,
		struct hisi_sas_internal_abort *abort,
		struct hisi_sas_slot *slot, int device_id)
{
	hisi_hba->hw->prep_abort(hisi_hba, slot,
			device_id, abort->flag, abort->tag);
}

static void hisi_sas_dma_unmap(struct hisi_hba *hisi_hba,
			       struct sas_task *task, int n_elem,
			       int n_elem_req)
{
	struct device *dev = hisi_hba->dev;

	if (!sas_protocol_ata(task->task_proto)) {
		if (task->num_scatter) {
			if (n_elem)
				dma_unmap_sg(dev, task->scatter,
					     task->num_scatter,
					     task->data_dir);
		} else if (task->task_proto & SAS_PROTOCOL_SMP) {
			if (n_elem_req)
				dma_unmap_sg(dev, &task->smp_task.smp_req,
					     1, DMA_TO_DEVICE);
		}
	}
}

static int hisi_sas_dma_map(struct hisi_hba *hisi_hba,
			    struct sas_task *task, int *n_elem,
			    int *n_elem_req)
{
	struct device *dev = hisi_hba->dev;
	int rc;

	if (sas_protocol_ata(task->task_proto)) {
		*n_elem = task->num_scatter;
	} else {
		unsigned int req_len;

		if (task->num_scatter) {
			*n_elem = dma_map_sg(dev, task->scatter,
					     task->num_scatter, task->data_dir);
			if (!*n_elem) {
				rc = -ENOMEM;
				goto prep_out;
			}
		} else if (task->task_proto & SAS_PROTOCOL_SMP) {
			*n_elem_req = dma_map_sg(dev, &task->smp_task.smp_req,
						 1, DMA_TO_DEVICE);
			if (!*n_elem_req) {
				rc = -ENOMEM;
				goto prep_out;
			}
			req_len = sg_dma_len(&task->smp_task.smp_req);
			if (req_len & 0x3) {
				rc = -EINVAL;
				goto err_out_dma_unmap;
			}
		}
	}

	if (*n_elem > HISI_SAS_SGE_PAGE_CNT) {
		dev_err(dev, "task prep: n_elem(%d) > HISI_SAS_SGE_PAGE_CNT\n",
			*n_elem);
		rc = -EINVAL;
		goto err_out_dma_unmap;
	}
	return 0;

err_out_dma_unmap:
	/* It would be better to call dma_unmap_sg() here, but it's messy */
	hisi_sas_dma_unmap(hisi_hba, task, *n_elem,
			   *n_elem_req);
prep_out:
	return rc;
}

static void hisi_sas_dif_dma_unmap(struct hisi_hba *hisi_hba,
				   struct sas_task *task, int n_elem_dif)
{
	struct device *dev = hisi_hba->dev;

	if (n_elem_dif) {
		struct sas_ssp_task *ssp_task = &task->ssp_task;
		struct scsi_cmnd *scsi_cmnd = ssp_task->cmd;

		dma_unmap_sg(dev, scsi_prot_sglist(scsi_cmnd),
			     scsi_prot_sg_count(scsi_cmnd),
			     task->data_dir);
	}
}

static int hisi_sas_dif_dma_map(struct hisi_hba *hisi_hba,
				int *n_elem_dif, struct sas_task *task)
{
	struct device *dev = hisi_hba->dev;
	struct sas_ssp_task *ssp_task;
	struct scsi_cmnd *scsi_cmnd;
	int rc;

	if (task->num_scatter) {
		ssp_task = &task->ssp_task;
		scsi_cmnd = ssp_task->cmd;

		if (scsi_prot_sg_count(scsi_cmnd)) {
			*n_elem_dif = dma_map_sg(dev,
						 scsi_prot_sglist(scsi_cmnd),
						 scsi_prot_sg_count(scsi_cmnd),
						 task->data_dir);

			if (!*n_elem_dif)
				return -ENOMEM;

			if (*n_elem_dif > HISI_SAS_SGE_DIF_PAGE_CNT) {
				dev_err(dev, "task prep: n_elem_dif(%d) too large\n",
					*n_elem_dif);
				rc = -EINVAL;
				goto err_out_dif_dma_unmap;
			}
		}
	}

	return 0;

err_out_dif_dma_unmap:
	dma_unmap_sg(dev, scsi_prot_sglist(scsi_cmnd),
		     scsi_prot_sg_count(scsi_cmnd), task->data_dir);
	return rc;
}

static
void hisi_sas_task_deliver(struct hisi_hba *hisi_hba,
			   struct hisi_sas_slot *slot,
			   struct hisi_sas_dq *dq,
			   struct hisi_sas_device *sas_dev,
			   struct hisi_sas_internal_abort *abort,
			   struct hisi_sas_tmf_task *tmf)
{
	struct hisi_sas_cmd_hdr *cmd_hdr_base;
	int dlvry_queue_slot, dlvry_queue;
	struct sas_task *task = slot->task;
	unsigned long flags;
	int wr_q_index;

	spin_lock(&dq->lock);
	wr_q_index = dq->wr_point;
	dq->wr_point = (dq->wr_point + 1) % HISI_SAS_QUEUE_SLOTS;
	list_add_tail(&slot->delivery, &dq->list);
	spin_unlock(&dq->lock);
	spin_lock(&sas_dev->lock);
	list_add_tail(&slot->entry, &sas_dev->list);
	spin_unlock(&sas_dev->lock);

	dlvry_queue = dq->id;
	dlvry_queue_slot = wr_q_index;

	slot->device_id = sas_dev->device_id;
	slot->dlvry_queue = dlvry_queue;
	slot->dlvry_queue_slot = dlvry_queue_slot;
	cmd_hdr_base = hisi_hba->cmd_hdr[dlvry_queue];
	slot->cmd_hdr = &cmd_hdr_base[dlvry_queue_slot];

	slot->tmf = tmf;
	slot->is_internal = tmf;
	task->lldd_task = slot;

	memset(slot->cmd_hdr, 0, sizeof(struct hisi_sas_cmd_hdr));
	memset(hisi_sas_cmd_hdr_addr_mem(slot), 0, HISI_SAS_COMMAND_TABLE_SZ);
	memset(hisi_sas_status_buf_addr_mem(slot), 0,
	       sizeof(struct hisi_sas_err_record));

	switch (task->task_proto) {
	case SAS_PROTOCOL_SMP:
		hisi_sas_task_prep_smp(hisi_hba, slot);
		break;
	case SAS_PROTOCOL_SSP:
		hisi_sas_task_prep_ssp(hisi_hba, slot);
		break;
	case SAS_PROTOCOL_SATA:
	case SAS_PROTOCOL_STP:
	case SAS_PROTOCOL_SATA | SAS_PROTOCOL_STP:
		hisi_sas_task_prep_ata(hisi_hba, slot);
		break;
	case SAS_PROTOCOL_NONE:
		if (abort) {
			hisi_sas_task_prep_abort(hisi_hba, abort, slot, sas_dev->device_id);
			break;
		}
	fallthrough;
	default:
		dev_err(hisi_hba->dev, "task prep: unknown/unsupported proto (0x%x)\n",
			task->task_proto);
		break;
	}

	spin_lock_irqsave(&task->task_state_lock, flags);
	task->task_state_flags |= SAS_TASK_AT_INITIATOR;
	spin_unlock_irqrestore(&task->task_state_lock, flags);

	WRITE_ONCE(slot->ready, 1);

	spin_lock(&dq->lock);
	hisi_hba->hw->start_delivery(dq);
	spin_unlock(&dq->lock);
}

static int hisi_sas_task_exec(struct sas_task *task, gfp_t gfp_flags,
			      struct hisi_sas_tmf_task *tmf)
{
	int n_elem = 0, n_elem_dif = 0, n_elem_req = 0;
	struct domain_device *device = task->dev;
	struct asd_sas_port *sas_port = device->port;
	struct hisi_sas_device *sas_dev = device->lldd_dev;
	struct scsi_cmnd *scmd = NULL;
	struct hisi_sas_dq *dq = NULL;
	struct hisi_sas_port *port;
	struct hisi_hba *hisi_hba;
	struct hisi_sas_slot *slot;
	struct device *dev;
	int rc;

	if (!sas_port) {
		struct task_status_struct *ts = &task->task_status;

		ts->resp = SAS_TASK_UNDELIVERED;
		ts->stat = SAS_PHY_DOWN;
		/*
		 * libsas will use dev->port, should
		 * not call task_done for sata
		 */
		if (device->dev_type != SAS_SATA_DEV)
			task->task_done(task);
		return -ECOMM;
	}

	hisi_hba = dev_to_hisi_hba(device);
	dev = hisi_hba->dev;

	if (unlikely(test_bit(HISI_SAS_REJECT_CMD_BIT, &hisi_hba->flags))) {
		if (!gfpflags_allow_blocking(gfp_flags))
			return -EINVAL;

		down(&hisi_hba->sem);
		up(&hisi_hba->sem);
	}

	if (DEV_IS_GONE(sas_dev)) {
		if (sas_dev)
			dev_info(dev, "task prep: device %d not ready\n",
				 sas_dev->device_id);
		else
			dev_info(dev, "task prep: device %016llx not ready\n",
				 SAS_ADDR(device->sas_addr));

		return -ECOMM;
	}

	if (task->uldd_task) {
		struct ata_queued_cmd *qc;
<<<<<<< HEAD

		if (dev_is_sata(device)) {
			qc = task->uldd_task;
			scmd = qc->scsicmd;
		} else {
			scmd = task->uldd_task;
		}
	}

	if (scmd) {
		unsigned int dq_index;
		u32 blk_tag;

		blk_tag = blk_mq_unique_tag(scsi_cmd_to_rq(scmd));
		dq_index = blk_mq_unique_tag_to_hwq(blk_tag);
		dq = &hisi_hba->dq[dq_index];
	} else {
		struct Scsi_Host *shost = hisi_hba->shost;
		struct blk_mq_queue_map *qmap = &shost->tag_set.map[HCTX_TYPE_DEFAULT];
		int queue = qmap->mq_map[raw_smp_processor_id()];

		dq = &hisi_hba->dq[queue];
	}

	port = to_hisi_sas_port(sas_port);
	if (port && !port->port_attached) {
		dev_info(dev, "task prep: %s port%d not attach device\n",
			 (dev_is_sata(device)) ?
			 "SATA/STP" : "SAS",
			 device->port->id);

		return -ECOMM;
	}

=======

		if (dev_is_sata(device)) {
			qc = task->uldd_task;
			scmd = qc->scsicmd;
		} else {
			scmd = task->uldd_task;
		}
	}

	if (scmd) {
		unsigned int dq_index;
		u32 blk_tag;

		blk_tag = blk_mq_unique_tag(scsi_cmd_to_rq(scmd));
		dq_index = blk_mq_unique_tag_to_hwq(blk_tag);
		dq = &hisi_hba->dq[dq_index];
	} else {
		struct Scsi_Host *shost = hisi_hba->shost;
		struct blk_mq_queue_map *qmap = &shost->tag_set.map[HCTX_TYPE_DEFAULT];
		int queue = qmap->mq_map[raw_smp_processor_id()];

		dq = &hisi_hba->dq[queue];
	}

	port = to_hisi_sas_port(sas_port);
	if (port && !port->port_attached) {
		dev_info(dev, "task prep: %s port%d not attach device\n",
			 (dev_is_sata(device)) ?
			 "SATA/STP" : "SAS",
			 device->port->id);

		return -ECOMM;
	}

>>>>>>> dc8fea13
	rc = hisi_sas_dma_map(hisi_hba, task, &n_elem,
			      &n_elem_req);
	if (rc < 0)
		goto prep_out;

	if (!sas_protocol_ata(task->task_proto)) {
		rc = hisi_sas_dif_dma_map(hisi_hba, &n_elem_dif, task);
		if (rc < 0)
			goto err_out_dma_unmap;
	}

	if (hisi_hba->hw->slot_index_alloc)
		rc = hisi_hba->hw->slot_index_alloc(hisi_hba, device);
	else
		rc = hisi_sas_slot_index_alloc(hisi_hba, scmd);

	if (rc < 0)
		goto err_out_dif_dma_unmap;

	slot = &hisi_hba->slot_info[rc];
	slot->n_elem = n_elem;
	slot->n_elem_dif = n_elem_dif;
	slot->task = task;
	slot->port = port;

	slot->tmf = tmf;
	slot->is_internal = tmf;

	/* protect task_prep and start_delivery sequence */
	hisi_sas_task_deliver(hisi_hba, slot, dq, sas_dev, NULL, tmf);

	return 0;

err_out_dif_dma_unmap:
	if (!sas_protocol_ata(task->task_proto))
		hisi_sas_dif_dma_unmap(hisi_hba, task, n_elem_dif);
err_out_dma_unmap:
	hisi_sas_dma_unmap(hisi_hba, task, n_elem,
				   n_elem_req);
prep_out:
	dev_err(dev, "task exec: failed[%d]!\n", rc);
	return rc;
}

static void hisi_sas_bytes_dmaed(struct hisi_hba *hisi_hba, int phy_no,
				 gfp_t gfp_flags)
{
	struct hisi_sas_phy *phy = &hisi_hba->phy[phy_no];
	struct asd_sas_phy *sas_phy = &phy->sas_phy;

	if (!phy->phy_attached)
		return;

	sas_notify_phy_event(sas_phy, PHYE_OOB_DONE, gfp_flags);

	if (sas_phy->phy) {
		struct sas_phy *sphy = sas_phy->phy;

		sphy->negotiated_linkrate = sas_phy->linkrate;
		sphy->minimum_linkrate_hw = SAS_LINK_RATE_1_5_GBPS;
		sphy->maximum_linkrate_hw =
			hisi_hba->hw->phy_get_max_linkrate();
		if (sphy->minimum_linkrate == SAS_LINK_RATE_UNKNOWN)
			sphy->minimum_linkrate = phy->minimum_linkrate;

		if (sphy->maximum_linkrate == SAS_LINK_RATE_UNKNOWN)
			sphy->maximum_linkrate = phy->maximum_linkrate;
	}

	if (phy->phy_type & PORT_TYPE_SAS) {
		struct sas_identify_frame *id;

		id = (struct sas_identify_frame *)phy->frame_rcvd;
		id->dev_type = phy->identify.device_type;
		id->initiator_bits = SAS_PROTOCOL_ALL;
		id->target_bits = phy->identify.target_port_protocols;
	} else if (phy->phy_type & PORT_TYPE_SATA) {
		/* Nothing */
	}

	sas_phy->frame_rcvd_size = phy->frame_rcvd_size;
	sas_notify_port_event(sas_phy, PORTE_BYTES_DMAED, gfp_flags);
}

static struct hisi_sas_device *hisi_sas_alloc_dev(struct domain_device *device)
{
	struct hisi_hba *hisi_hba = dev_to_hisi_hba(device);
	struct hisi_sas_device *sas_dev = NULL;
	int last = hisi_hba->last_dev_id;
	int first = (hisi_hba->last_dev_id + 1) % HISI_SAS_MAX_DEVICES;
	int i;

	spin_lock(&hisi_hba->lock);
	for (i = first; i != last; i %= HISI_SAS_MAX_DEVICES) {
		if (hisi_hba->devices[i].dev_type == SAS_PHY_UNUSED) {
			int queue = i % hisi_hba->queue_count;
			struct hisi_sas_dq *dq = &hisi_hba->dq[queue];

			hisi_hba->devices[i].device_id = i;
			sas_dev = &hisi_hba->devices[i];
			sas_dev->dev_status = HISI_SAS_DEV_INIT;
			sas_dev->dev_type = device->dev_type;
			sas_dev->hisi_hba = hisi_hba;
			sas_dev->sas_device = device;
			sas_dev->dq = dq;
			spin_lock_init(&sas_dev->lock);
			INIT_LIST_HEAD(&hisi_hba->devices[i].list);
			break;
		}
		i++;
	}
	hisi_hba->last_dev_id = i;
	spin_unlock(&hisi_hba->lock);

	return sas_dev;
}

#define HISI_SAS_DISK_RECOVER_CNT 3
static int hisi_sas_init_device(struct domain_device *device)
{
	int rc = TMF_RESP_FUNC_COMPLETE;
	struct scsi_lun lun;
	struct hisi_sas_tmf_task tmf_task;
	int retry = HISI_SAS_DISK_RECOVER_CNT;
	struct hisi_hba *hisi_hba = dev_to_hisi_hba(device);
	struct device *dev = hisi_hba->dev;
	struct sas_phy *local_phy;

	switch (device->dev_type) {
	case SAS_END_DEVICE:
		int_to_scsilun(0, &lun);

		tmf_task.tmf = TMF_CLEAR_TASK_SET;
		while (retry-- > 0) {
			rc = hisi_sas_debug_issue_ssp_tmf(device, lun.scsi_lun,
							  &tmf_task);
			if (rc == TMF_RESP_FUNC_COMPLETE) {
				hisi_sas_release_task(hisi_hba, device);
				break;
			}
		}
		break;
	case SAS_SATA_DEV:
	case SAS_SATA_PM:
	case SAS_SATA_PM_PORT:
	case SAS_SATA_PENDING:
		/*
		 * send HARD RESET to clear previous affiliation of
		 * STP target port
		 */
		local_phy = sas_get_local_phy(device);
		if (!scsi_is_sas_phy_local(local_phy) &&
		    !test_bit(HISI_SAS_RESETTING_BIT, &hisi_hba->flags)) {
			unsigned long deadline = ata_deadline(jiffies, 20000);
			struct sata_device *sata_dev = &device->sata_dev;
			struct ata_host *ata_host = sata_dev->ata_host;
			struct ata_port_operations *ops = ata_host->ops;
			struct ata_port *ap = sata_dev->ap;
			struct ata_link *link;
			unsigned int classes;

			ata_for_each_link(link, ap, EDGE)
				rc = ops->hardreset(link, &classes,
						    deadline);
		}
		sas_put_local_phy(local_phy);
		if (rc) {
			dev_warn(dev, "SATA disk hardreset fail: %d\n", rc);
			return rc;
		}

		while (retry-- > 0) {
			rc = hisi_sas_softreset_ata_disk(device);
			if (!rc)
				break;
		}
		break;
	default:
		break;
	}

	return rc;
}

int hisi_sas_slave_alloc(struct scsi_device *sdev)
{
	struct domain_device *ddev;
	int rc;

	rc = sas_slave_alloc(sdev);
	if (rc)
		return rc;
	ddev = sdev_to_domain_dev(sdev);

	return hisi_sas_init_device(ddev);
}
EXPORT_SYMBOL_GPL(hisi_sas_slave_alloc);

static int hisi_sas_dev_found(struct domain_device *device)
{
	struct hisi_hba *hisi_hba = dev_to_hisi_hba(device);
	struct domain_device *parent_dev = device->parent;
	struct hisi_sas_device *sas_dev;
	struct device *dev = hisi_hba->dev;
	int rc;

	if (hisi_hba->hw->alloc_dev)
		sas_dev = hisi_hba->hw->alloc_dev(device);
	else
		sas_dev = hisi_sas_alloc_dev(device);
	if (!sas_dev) {
		dev_err(dev, "fail alloc dev: max support %d devices\n",
			HISI_SAS_MAX_DEVICES);
		return -EINVAL;
	}

	device->lldd_dev = sas_dev;
	hisi_hba->hw->setup_itct(hisi_hba, sas_dev);

	if (parent_dev && dev_is_expander(parent_dev->dev_type)) {
		int phy_no;
		u8 phy_num = parent_dev->ex_dev.num_phys;
		struct ex_phy *phy;

		for (phy_no = 0; phy_no < phy_num; phy_no++) {
			phy = &parent_dev->ex_dev.ex_phy[phy_no];
			if (SAS_ADDR(phy->attached_sas_addr) ==
				SAS_ADDR(device->sas_addr))
				break;
		}

		if (phy_no == phy_num) {
			dev_info(dev, "dev found: no attached "
				 "dev:%016llx at ex:%016llx\n",
				 SAS_ADDR(device->sas_addr),
				 SAS_ADDR(parent_dev->sas_addr));
			rc = -EINVAL;
			goto err_out;
		}
	}

	dev_info(dev, "dev[%d:%x] found\n",
		sas_dev->device_id, sas_dev->dev_type);

	sas_dev->dev_status = HISI_SAS_DEV_NORMAL;
	return 0;

err_out:
	hisi_sas_dev_gone(device);
	return rc;
}

int hisi_sas_slave_configure(struct scsi_device *sdev)
{
	struct domain_device *dev = sdev_to_domain_dev(sdev);
	int ret = sas_slave_configure(sdev);

	if (ret)
		return ret;
	if (!dev_is_sata(dev))
		sas_change_queue_depth(sdev, 64);

	return 0;
}
EXPORT_SYMBOL_GPL(hisi_sas_slave_configure);

void hisi_sas_scan_start(struct Scsi_Host *shost)
{
	struct hisi_hba *hisi_hba = shost_priv(shost);

	hisi_hba->hw->phys_init(hisi_hba);
}
EXPORT_SYMBOL_GPL(hisi_sas_scan_start);

int hisi_sas_scan_finished(struct Scsi_Host *shost, unsigned long time)
{
	struct hisi_hba *hisi_hba = shost_priv(shost);
	struct sas_ha_struct *sha = &hisi_hba->sha;

	/* Wait for PHY up interrupt to occur */
	if (time < HZ)
		return 0;

	sas_drain_work(sha);
	return 1;
}
EXPORT_SYMBOL_GPL(hisi_sas_scan_finished);

static void hisi_sas_phyup_work_common(struct work_struct *work,
		enum hisi_sas_phy_event event)
{
	struct hisi_sas_phy *phy =
		container_of(work, typeof(*phy), works[event]);
	struct hisi_hba *hisi_hba = phy->hisi_hba;
	struct asd_sas_phy *sas_phy = &phy->sas_phy;
	int phy_no = sas_phy->id;

	phy->wait_phyup_cnt = 0;
	if (phy->identify.target_port_protocols == SAS_PROTOCOL_SSP)
		hisi_hba->hw->sl_notify_ssp(hisi_hba, phy_no);
	hisi_sas_bytes_dmaed(hisi_hba, phy_no, GFP_KERNEL);
}

static void hisi_sas_phyup_work(struct work_struct *work)
{
	hisi_sas_phyup_work_common(work, HISI_PHYE_PHY_UP);
}

static void hisi_sas_linkreset_work(struct work_struct *work)
{
	struct hisi_sas_phy *phy =
		container_of(work, typeof(*phy), works[HISI_PHYE_LINK_RESET]);
	struct asd_sas_phy *sas_phy = &phy->sas_phy;

	hisi_sas_control_phy(sas_phy, PHY_FUNC_LINK_RESET, NULL);
}

static void hisi_sas_phyup_pm_work(struct work_struct *work)
{
	struct hisi_sas_phy *phy =
		container_of(work, typeof(*phy), works[HISI_PHYE_PHY_UP_PM]);
	struct hisi_hba *hisi_hba = phy->hisi_hba;
	struct device *dev = hisi_hba->dev;

	hisi_sas_phyup_work_common(work, HISI_PHYE_PHY_UP_PM);
	pm_runtime_put_sync(dev);
}

static const work_func_t hisi_sas_phye_fns[HISI_PHYES_NUM] = {
	[HISI_PHYE_PHY_UP] = hisi_sas_phyup_work,
	[HISI_PHYE_LINK_RESET] = hisi_sas_linkreset_work,
	[HISI_PHYE_PHY_UP_PM] = hisi_sas_phyup_pm_work,
};

bool hisi_sas_notify_phy_event(struct hisi_sas_phy *phy,
				enum hisi_sas_phy_event event)
{
	struct hisi_hba *hisi_hba = phy->hisi_hba;

	if (WARN_ON(event >= HISI_PHYES_NUM))
		return false;

	return queue_work(hisi_hba->wq, &phy->works[event]);
}
EXPORT_SYMBOL_GPL(hisi_sas_notify_phy_event);

static void hisi_sas_wait_phyup_timedout(struct timer_list *t)
{
	struct hisi_sas_phy *phy = from_timer(phy, t, timer);
	struct hisi_hba *hisi_hba = phy->hisi_hba;
	struct device *dev = hisi_hba->dev;
	int phy_no = phy->sas_phy.id;

	dev_warn(dev, "phy%d wait phyup timeout, issuing link reset\n", phy_no);
	hisi_sas_notify_phy_event(phy, HISI_PHYE_LINK_RESET);
}

#define HISI_SAS_WAIT_PHYUP_RETRIES	10

void hisi_sas_phy_oob_ready(struct hisi_hba *hisi_hba, int phy_no)
{
	struct hisi_sas_phy *phy = &hisi_hba->phy[phy_no];
	struct device *dev = hisi_hba->dev;
	unsigned long flags;

	dev_dbg(dev, "phy%d OOB ready\n", phy_no);
	spin_lock_irqsave(&phy->lock, flags);
	if (phy->phy_attached) {
		spin_unlock_irqrestore(&phy->lock, flags);
		return;
	}

	if (!timer_pending(&phy->timer)) {
		if (phy->wait_phyup_cnt < HISI_SAS_WAIT_PHYUP_RETRIES) {
			phy->wait_phyup_cnt++;
			phy->timer.expires = jiffies +
					     HISI_SAS_WAIT_PHYUP_TIMEOUT;
			add_timer(&phy->timer);
			spin_unlock_irqrestore(&phy->lock, flags);
			return;
		}

		dev_warn(dev, "phy%d failed to come up %d times, giving up\n",
			 phy_no, phy->wait_phyup_cnt);
		phy->wait_phyup_cnt = 0;
	}
	spin_unlock_irqrestore(&phy->lock, flags);
}

EXPORT_SYMBOL_GPL(hisi_sas_phy_oob_ready);

static void hisi_sas_phy_init(struct hisi_hba *hisi_hba, int phy_no)
{
	struct hisi_sas_phy *phy = &hisi_hba->phy[phy_no];
	struct asd_sas_phy *sas_phy = &phy->sas_phy;
	int i;

	phy->hisi_hba = hisi_hba;
	phy->port = NULL;
	phy->minimum_linkrate = SAS_LINK_RATE_1_5_GBPS;
	phy->maximum_linkrate = hisi_hba->hw->phy_get_max_linkrate();
	sas_phy->enabled = (phy_no < hisi_hba->n_phy) ? 1 : 0;
	sas_phy->class = SAS;
	sas_phy->iproto = SAS_PROTOCOL_ALL;
	sas_phy->tproto = 0;
	sas_phy->type = PHY_TYPE_PHYSICAL;
	sas_phy->role = PHY_ROLE_INITIATOR;
	sas_phy->oob_mode = OOB_NOT_CONNECTED;
	sas_phy->linkrate = SAS_LINK_RATE_UNKNOWN;
	sas_phy->id = phy_no;
	sas_phy->sas_addr = &hisi_hba->sas_addr[0];
	sas_phy->frame_rcvd = &phy->frame_rcvd[0];
	sas_phy->ha = (struct sas_ha_struct *)hisi_hba->shost->hostdata;
	sas_phy->lldd_phy = phy;

	for (i = 0; i < HISI_PHYES_NUM; i++)
		INIT_WORK(&phy->works[i], hisi_sas_phye_fns[i]);

	spin_lock_init(&phy->lock);

	timer_setup(&phy->timer, hisi_sas_wait_phyup_timedout, 0);
}

/* Wrapper to ensure we track hisi_sas_phy.enable properly */
void hisi_sas_phy_enable(struct hisi_hba *hisi_hba, int phy_no, int enable)
{
	struct hisi_sas_phy *phy = &hisi_hba->phy[phy_no];
	struct asd_sas_phy *aphy = &phy->sas_phy;
	struct sas_phy *sphy = aphy->phy;
	unsigned long flags;

	spin_lock_irqsave(&phy->lock, flags);

	if (enable) {
		/* We may have been enabled already; if so, don't touch */
		if (!phy->enable)
			sphy->negotiated_linkrate = SAS_LINK_RATE_UNKNOWN;
		hisi_hba->hw->phy_start(hisi_hba, phy_no);
	} else {
		sphy->negotiated_linkrate = SAS_PHY_DISABLED;
		hisi_hba->hw->phy_disable(hisi_hba, phy_no);
	}
	phy->enable = enable;
	spin_unlock_irqrestore(&phy->lock, flags);
}
EXPORT_SYMBOL_GPL(hisi_sas_phy_enable);

static void hisi_sas_port_notify_formed(struct asd_sas_phy *sas_phy)
{
	struct sas_ha_struct *sas_ha = sas_phy->ha;
	struct hisi_hba *hisi_hba = sas_ha->lldd_ha;
	struct hisi_sas_phy *phy = sas_phy->lldd_phy;
	struct asd_sas_port *sas_port = sas_phy->port;
	struct hisi_sas_port *port;
	unsigned long flags;

	if (!sas_port)
		return;

	port = to_hisi_sas_port(sas_port);
	spin_lock_irqsave(&hisi_hba->lock, flags);
	port->port_attached = 1;
	port->id = phy->port_id;
	phy->port = port;
	sas_port->lldd_port = port;
	spin_unlock_irqrestore(&hisi_hba->lock, flags);
}

static void hisi_sas_do_release_task(struct hisi_hba *hisi_hba, struct sas_task *task,
				     struct hisi_sas_slot *slot)
{
	if (task) {
		unsigned long flags;
		struct task_status_struct *ts;

		ts = &task->task_status;

		ts->resp = SAS_TASK_COMPLETE;
		ts->stat = SAS_ABORTED_TASK;
		spin_lock_irqsave(&task->task_state_lock, flags);
		task->task_state_flags &=
			~(SAS_TASK_STATE_PENDING | SAS_TASK_AT_INITIATOR);
		if (!slot->is_internal && task->task_proto != SAS_PROTOCOL_SMP)
			task->task_state_flags |= SAS_TASK_STATE_DONE;
		spin_unlock_irqrestore(&task->task_state_lock, flags);
	}

	hisi_sas_slot_task_free(hisi_hba, task, slot);
}

static void hisi_sas_release_task(struct hisi_hba *hisi_hba,
			struct domain_device *device)
{
	struct hisi_sas_slot *slot, *slot2;
	struct hisi_sas_device *sas_dev = device->lldd_dev;

	list_for_each_entry_safe(slot, slot2, &sas_dev->list, entry)
		hisi_sas_do_release_task(hisi_hba, slot->task, slot);
}

void hisi_sas_release_tasks(struct hisi_hba *hisi_hba)
{
	struct hisi_sas_device *sas_dev;
	struct domain_device *device;
	int i;

	for (i = 0; i < HISI_SAS_MAX_DEVICES; i++) {
		sas_dev = &hisi_hba->devices[i];
		device = sas_dev->sas_device;

		if ((sas_dev->dev_type == SAS_PHY_UNUSED) ||
		    !device)
			continue;

		hisi_sas_release_task(hisi_hba, device);
	}
}
EXPORT_SYMBOL_GPL(hisi_sas_release_tasks);

static void hisi_sas_dereg_device(struct hisi_hba *hisi_hba,
				struct domain_device *device)
{
	if (hisi_hba->hw->dereg_device)
		hisi_hba->hw->dereg_device(hisi_hba, device);
}

static void hisi_sas_dev_gone(struct domain_device *device)
{
	struct hisi_sas_device *sas_dev = device->lldd_dev;
	struct hisi_hba *hisi_hba = dev_to_hisi_hba(device);
	struct device *dev = hisi_hba->dev;
	int ret = 0;

	dev_info(dev, "dev[%d:%x] is gone\n",
		 sas_dev->device_id, sas_dev->dev_type);

	down(&hisi_hba->sem);
	if (!test_bit(HISI_SAS_RESETTING_BIT, &hisi_hba->flags)) {
		hisi_sas_internal_task_abort(hisi_hba, device,
					     HISI_SAS_INT_ABT_DEV, 0, true);

		hisi_sas_dereg_device(hisi_hba, device);

		ret = hisi_hba->hw->clear_itct(hisi_hba, sas_dev);
		device->lldd_dev = NULL;
	}

	if (hisi_hba->hw->free_device)
		hisi_hba->hw->free_device(sas_dev);

	/* Don't mark it as SAS_PHY_UNUSED if failed to clear ITCT */
	if (!ret)
		sas_dev->dev_type = SAS_PHY_UNUSED;
	sas_dev->sas_device = NULL;
	up(&hisi_hba->sem);
}

static int hisi_sas_queue_command(struct sas_task *task, gfp_t gfp_flags)
{
	return hisi_sas_task_exec(task, gfp_flags, NULL);
}

static int hisi_sas_phy_set_linkrate(struct hisi_hba *hisi_hba, int phy_no,
			struct sas_phy_linkrates *r)
{
	struct sas_phy_linkrates _r;

	struct hisi_sas_phy *phy = &hisi_hba->phy[phy_no];
	struct asd_sas_phy *sas_phy = &phy->sas_phy;
	enum sas_linkrate min, max;

	if (r->minimum_linkrate > SAS_LINK_RATE_1_5_GBPS)
		return -EINVAL;

	if (r->maximum_linkrate == SAS_LINK_RATE_UNKNOWN) {
		max = sas_phy->phy->maximum_linkrate;
		min = r->minimum_linkrate;
	} else if (r->minimum_linkrate == SAS_LINK_RATE_UNKNOWN) {
		max = r->maximum_linkrate;
		min = sas_phy->phy->minimum_linkrate;
	} else
		return -EINVAL;

	_r.maximum_linkrate = max;
	_r.minimum_linkrate = min;

	sas_phy->phy->maximum_linkrate = max;
	sas_phy->phy->minimum_linkrate = min;

	hisi_sas_phy_enable(hisi_hba, phy_no, 0);
	msleep(100);
	hisi_hba->hw->phy_set_linkrate(hisi_hba, phy_no, &_r);
	hisi_sas_phy_enable(hisi_hba, phy_no, 1);

	return 0;
}

static int hisi_sas_control_phy(struct asd_sas_phy *sas_phy, enum phy_func func,
				void *funcdata)
{
	struct hisi_sas_phy *phy = container_of(sas_phy,
			struct hisi_sas_phy, sas_phy);
	struct sas_ha_struct *sas_ha = sas_phy->ha;
	struct hisi_hba *hisi_hba = sas_ha->lldd_ha;
	struct device *dev = hisi_hba->dev;
	DECLARE_COMPLETION_ONSTACK(completion);
	int phy_no = sas_phy->id;
	u8 sts = phy->phy_attached;
	int ret = 0;

	down(&hisi_hba->sem);
	phy->reset_completion = &completion;

	switch (func) {
	case PHY_FUNC_HARD_RESET:
		hisi_hba->hw->phy_hard_reset(hisi_hba, phy_no);
		break;

	case PHY_FUNC_LINK_RESET:
		hisi_sas_phy_enable(hisi_hba, phy_no, 0);
		msleep(100);
		hisi_sas_phy_enable(hisi_hba, phy_no, 1);
		break;

	case PHY_FUNC_DISABLE:
		hisi_sas_phy_enable(hisi_hba, phy_no, 0);
		goto out;

	case PHY_FUNC_SET_LINK_RATE:
		ret = hisi_sas_phy_set_linkrate(hisi_hba, phy_no, funcdata);
		break;

	case PHY_FUNC_GET_EVENTS:
		if (hisi_hba->hw->get_events) {
			hisi_hba->hw->get_events(hisi_hba, phy_no);
			goto out;
		}
		fallthrough;
	case PHY_FUNC_RELEASE_SPINUP_HOLD:
	default:
		ret = -EOPNOTSUPP;
		goto out;
	}

	if (sts && !wait_for_completion_timeout(&completion, 2 * HZ)) {
		dev_warn(dev, "phy%d wait phyup timed out for func %d\n",
			 phy_no, func);
		if (phy->in_reset)
			ret = -ETIMEDOUT;
	}

out:
	phy->reset_completion = NULL;

	up(&hisi_hba->sem);
	return ret;
}

static void hisi_sas_task_done(struct sas_task *task)
{
	del_timer_sync(&task->slow_task->timer);
	complete(&task->slow_task->completion);
}

static void hisi_sas_tmf_timedout(struct timer_list *t)
{
	struct sas_task_slow *slow = from_timer(slow, t, timer);
	struct sas_task *task = slow->task;
	unsigned long flags;
	bool is_completed = true;

	spin_lock_irqsave(&task->task_state_lock, flags);
	if (!(task->task_state_flags & SAS_TASK_STATE_DONE)) {
		task->task_state_flags |= SAS_TASK_STATE_ABORTED;
		is_completed = false;
	}
	spin_unlock_irqrestore(&task->task_state_lock, flags);

	if (!is_completed)
		complete(&task->slow_task->completion);
}

#define TASK_TIMEOUT			(20 * HZ)
#define TASK_RETRY			3
#define INTERNAL_ABORT_TIMEOUT		(6 * HZ)
static int hisi_sas_exec_internal_tmf_task(struct domain_device *device,
					   void *parameter, u32 para_len,
					   struct hisi_sas_tmf_task *tmf)
{
	struct hisi_sas_device *sas_dev = device->lldd_dev;
	struct hisi_hba *hisi_hba = sas_dev->hisi_hba;
	struct device *dev = hisi_hba->dev;
	struct sas_task *task;
	int res, retry;

	for (retry = 0; retry < TASK_RETRY; retry++) {
		task = sas_alloc_slow_task(GFP_KERNEL);
		if (!task)
			return -ENOMEM;

		task->dev = device;
		task->task_proto = device->tproto;

		if (dev_is_sata(device)) {
			task->ata_task.device_control_reg_update = 1;
			memcpy(&task->ata_task.fis, parameter, para_len);
		} else {
			memcpy(&task->ssp_task, parameter, para_len);
		}
		task->task_done = hisi_sas_task_done;

		task->slow_task->timer.function = hisi_sas_tmf_timedout;
		task->slow_task->timer.expires = jiffies + TASK_TIMEOUT;
		add_timer(&task->slow_task->timer);

		res = hisi_sas_task_exec(task, GFP_KERNEL, tmf);
		if (res) {
			del_timer_sync(&task->slow_task->timer);
			dev_err(dev, "abort tmf: executing internal task failed: %d\n",
				res);
			goto ex_err;
		}

		wait_for_completion(&task->slow_task->completion);
		res = TMF_RESP_FUNC_FAILED;
		/* Even TMF timed out, return direct. */
		if ((task->task_state_flags & SAS_TASK_STATE_ABORTED)) {
			if (!(task->task_state_flags & SAS_TASK_STATE_DONE)) {
				struct hisi_sas_slot *slot = task->lldd_task;

				dev_err(dev, "abort tmf: TMF task timeout and not done\n");
				if (slot) {
					struct hisi_sas_cq *cq =
					       &hisi_hba->cq[slot->dlvry_queue];
					/*
					 * sync irq to avoid free'ing task
					 * before using task in IO completion
					 */
					synchronize_irq(cq->irq_no);
					slot->task = NULL;
				}

				goto ex_err;
			} else
				dev_err(dev, "abort tmf: TMF task timeout\n");
		}

		if (task->task_status.resp == SAS_TASK_COMPLETE &&
		     task->task_status.stat == TMF_RESP_FUNC_COMPLETE) {
			res = TMF_RESP_FUNC_COMPLETE;
			break;
		}

		if (task->task_status.resp == SAS_TASK_COMPLETE &&
			task->task_status.stat == TMF_RESP_FUNC_SUCC) {
			res = TMF_RESP_FUNC_SUCC;
			break;
		}

		if (task->task_status.resp == SAS_TASK_COMPLETE &&
		      task->task_status.stat == SAS_DATA_UNDERRUN) {
			/* no error, but return the number of bytes of
			 * underrun
			 */
			dev_warn(dev, "abort tmf: task to dev %016llx resp: 0x%x sts 0x%x underrun\n",
				 SAS_ADDR(device->sas_addr),
				 task->task_status.resp,
				 task->task_status.stat);
			res = task->task_status.residual;
			break;
		}

		if (task->task_status.resp == SAS_TASK_COMPLETE &&
			task->task_status.stat == SAS_DATA_OVERRUN) {
			dev_warn(dev, "abort tmf: blocked task error\n");
			res = -EMSGSIZE;
			break;
		}

		if (task->task_status.resp == SAS_TASK_COMPLETE &&
		    task->task_status.stat == SAS_OPEN_REJECT) {
			dev_warn(dev, "abort tmf: open reject failed\n");
			res = -EIO;
		} else {
			dev_warn(dev, "abort tmf: task to dev %016llx resp: 0x%x status 0x%x\n",
				 SAS_ADDR(device->sas_addr),
				 task->task_status.resp,
				 task->task_status.stat);
		}
		sas_free_task(task);
		task = NULL;
	}
ex_err:
	if (retry == TASK_RETRY)
		dev_warn(dev, "abort tmf: executing internal task failed!\n");
	sas_free_task(task);
	return res;
}

static void hisi_sas_fill_ata_reset_cmd(struct ata_device *dev,
		bool reset, int pmp, u8 *fis)
{
	struct ata_taskfile tf;

	ata_tf_init(dev, &tf);
	if (reset)
		tf.ctl |= ATA_SRST;
	else
		tf.ctl &= ~ATA_SRST;
	tf.command = ATA_CMD_DEV_RESET;
	ata_tf_to_fis(&tf, pmp, 0, fis);
}

static int hisi_sas_softreset_ata_disk(struct domain_device *device)
{
	u8 fis[20] = {0};
	struct ata_port *ap = device->sata_dev.ap;
	struct ata_link *link;
	int rc = TMF_RESP_FUNC_FAILED;
	struct hisi_hba *hisi_hba = dev_to_hisi_hba(device);
	struct device *dev = hisi_hba->dev;
	int s = sizeof(struct host_to_dev_fis);

	ata_for_each_link(link, ap, EDGE) {
		int pmp = sata_srst_pmp(link);

		hisi_sas_fill_ata_reset_cmd(link->device, 1, pmp, fis);
		rc = hisi_sas_exec_internal_tmf_task(device, fis, s, NULL);
		if (rc != TMF_RESP_FUNC_COMPLETE)
			break;
	}

	if (rc == TMF_RESP_FUNC_COMPLETE) {
		ata_for_each_link(link, ap, EDGE) {
			int pmp = sata_srst_pmp(link);

			hisi_sas_fill_ata_reset_cmd(link->device, 0, pmp, fis);
			rc = hisi_sas_exec_internal_tmf_task(device, fis,
							     s, NULL);
			if (rc != TMF_RESP_FUNC_COMPLETE)
				dev_err(dev, "ata disk %016llx de-reset failed\n",
					SAS_ADDR(device->sas_addr));
		}
	} else {
		dev_err(dev, "ata disk %016llx reset failed\n",
			SAS_ADDR(device->sas_addr));
	}

	if (rc == TMF_RESP_FUNC_COMPLETE)
		hisi_sas_release_task(hisi_hba, device);

	return rc;
}

static int hisi_sas_debug_issue_ssp_tmf(struct domain_device *device,
				u8 *lun, struct hisi_sas_tmf_task *tmf)
{
	struct sas_ssp_task ssp_task;

	if (!(device->tproto & SAS_PROTOCOL_SSP))
		return TMF_RESP_FUNC_ESUPP;

	memcpy(ssp_task.LUN, lun, 8);

	return hisi_sas_exec_internal_tmf_task(device, &ssp_task,
				sizeof(ssp_task), tmf);
}

static void hisi_sas_refresh_port_id(struct hisi_hba *hisi_hba)
{
	u32 state = hisi_hba->hw->get_phys_state(hisi_hba);
	int i;

	for (i = 0; i < HISI_SAS_MAX_DEVICES; i++) {
		struct hisi_sas_device *sas_dev = &hisi_hba->devices[i];
		struct domain_device *device = sas_dev->sas_device;
		struct asd_sas_port *sas_port;
		struct hisi_sas_port *port;
		struct hisi_sas_phy *phy = NULL;
		struct asd_sas_phy *sas_phy;

		if ((sas_dev->dev_type == SAS_PHY_UNUSED)
				|| !device || !device->port)
			continue;

		sas_port = device->port;
		port = to_hisi_sas_port(sas_port);

		spin_lock(&sas_port->phy_list_lock);
		list_for_each_entry(sas_phy, &sas_port->phy_list, port_phy_el)
			if (state & BIT(sas_phy->id)) {
				phy = sas_phy->lldd_phy;
				break;
			}
		spin_unlock(&sas_port->phy_list_lock);

		if (phy) {
			port->id = phy->port_id;

			/* Update linkrate of directly attached device. */
			if (!device->parent)
				device->linkrate = phy->sas_phy.linkrate;

			hisi_hba->hw->setup_itct(hisi_hba, sas_dev);
		} else
			port->id = 0xff;
	}
}

static void hisi_sas_rescan_topology(struct hisi_hba *hisi_hba, u32 state)
{
	struct asd_sas_port *_sas_port = NULL;
	int phy_no;

	for (phy_no = 0; phy_no < hisi_hba->n_phy; phy_no++) {
		struct hisi_sas_phy *phy = &hisi_hba->phy[phy_no];
		struct asd_sas_phy *sas_phy = &phy->sas_phy;
		struct asd_sas_port *sas_port = sas_phy->port;
		bool do_port_check = _sas_port != sas_port;

		if (!sas_phy->phy->enabled)
			continue;

		/* Report PHY state change to libsas */
		if (state & BIT(phy_no)) {
			if (do_port_check && sas_port && sas_port->port_dev) {
				struct domain_device *dev = sas_port->port_dev;

				_sas_port = sas_port;

				if (dev_is_expander(dev->dev_type))
					sas_notify_port_event(sas_phy,
							PORTE_BROADCAST_RCVD,
							GFP_KERNEL);
			}
		} else {
			hisi_sas_phy_down(hisi_hba, phy_no, 0, GFP_KERNEL);
		}
	}
}

static void hisi_sas_reset_init_all_devices(struct hisi_hba *hisi_hba)
{
	struct hisi_sas_device *sas_dev;
	struct domain_device *device;
	int i;

	for (i = 0; i < HISI_SAS_MAX_DEVICES; i++) {
		sas_dev = &hisi_hba->devices[i];
		device = sas_dev->sas_device;

		if ((sas_dev->dev_type == SAS_PHY_UNUSED) || !device)
			continue;

		hisi_sas_init_device(device);
	}
}

static void hisi_sas_send_ata_reset_each_phy(struct hisi_hba *hisi_hba,
					     struct asd_sas_port *sas_port,
					     struct domain_device *device)
{
	struct hisi_sas_tmf_task tmf_task = { .force_phy = 1 };
	struct ata_port *ap = device->sata_dev.ap;
	struct device *dev = hisi_hba->dev;
	int s = sizeof(struct host_to_dev_fis);
	int rc = TMF_RESP_FUNC_FAILED;
	struct ata_link *link;
	u8 fis[20] = {0};
	int i;

	for (i = 0; i < hisi_hba->n_phy; i++) {
		if (!(sas_port->phy_mask & BIT(i)))
			continue;

		ata_for_each_link(link, ap, EDGE) {
			int pmp = sata_srst_pmp(link);

			tmf_task.phy_id = i;
			hisi_sas_fill_ata_reset_cmd(link->device, 1, pmp, fis);
			rc = hisi_sas_exec_internal_tmf_task(device, fis, s,
							     &tmf_task);
			if (rc != TMF_RESP_FUNC_COMPLETE) {
				dev_err(dev, "phy%d ata reset failed rc=%d\n",
					i, rc);
				break;
			}
		}
	}
}

static void hisi_sas_terminate_stp_reject(struct hisi_hba *hisi_hba)
{
	struct device *dev = hisi_hba->dev;
	int port_no, rc, i;

	for (i = 0; i < HISI_SAS_MAX_DEVICES; i++) {
		struct hisi_sas_device *sas_dev = &hisi_hba->devices[i];
		struct domain_device *device = sas_dev->sas_device;

		if ((sas_dev->dev_type == SAS_PHY_UNUSED) || !device)
			continue;

		rc = hisi_sas_internal_task_abort(hisi_hba, device,
						  HISI_SAS_INT_ABT_DEV, 0,
						  false);
		if (rc < 0)
			dev_err(dev, "STP reject: abort dev failed %d\n", rc);
	}

	for (port_no = 0; port_no < hisi_hba->n_phy; port_no++) {
		struct hisi_sas_port *port = &hisi_hba->port[port_no];
		struct asd_sas_port *sas_port = &port->sas_port;
		struct domain_device *port_dev = sas_port->port_dev;
		struct domain_device *device;

		if (!port_dev || !dev_is_expander(port_dev->dev_type))
			continue;

		/* Try to find a SATA device */
		list_for_each_entry(device, &sas_port->dev_list,
				    dev_list_node) {
			if (dev_is_sata(device)) {
				hisi_sas_send_ata_reset_each_phy(hisi_hba,
								 sas_port,
								 device);
				break;
			}
		}
	}
}

void hisi_sas_controller_reset_prepare(struct hisi_hba *hisi_hba)
{
	struct Scsi_Host *shost = hisi_hba->shost;

	hisi_hba->phy_state = hisi_hba->hw->get_phys_state(hisi_hba);

	scsi_block_requests(shost);
	hisi_hba->hw->wait_cmds_complete_timeout(hisi_hba, 100, 5000);

	del_timer_sync(&hisi_hba->timer);

	set_bit(HISI_SAS_REJECT_CMD_BIT, &hisi_hba->flags);
}
EXPORT_SYMBOL_GPL(hisi_sas_controller_reset_prepare);

void hisi_sas_controller_reset_done(struct hisi_hba *hisi_hba)
{
	struct Scsi_Host *shost = hisi_hba->shost;

	/* Init and wait for PHYs to come up and all libsas event finished. */
	hisi_hba->hw->phys_init(hisi_hba);
	msleep(1000);
	hisi_sas_refresh_port_id(hisi_hba);
	clear_bit(HISI_SAS_REJECT_CMD_BIT, &hisi_hba->flags);

	if (hisi_hba->reject_stp_links_msk)
		hisi_sas_terminate_stp_reject(hisi_hba);
	hisi_sas_reset_init_all_devices(hisi_hba);
	scsi_unblock_requests(shost);
	clear_bit(HISI_SAS_RESETTING_BIT, &hisi_hba->flags);
	up(&hisi_hba->sem);

	hisi_sas_rescan_topology(hisi_hba, hisi_hba->phy_state);
}
EXPORT_SYMBOL_GPL(hisi_sas_controller_reset_done);

static int hisi_sas_controller_prereset(struct hisi_hba *hisi_hba)
{
	if (!hisi_hba->hw->soft_reset)
		return -1;

	down(&hisi_hba->sem);
	if (test_and_set_bit(HISI_SAS_RESETTING_BIT, &hisi_hba->flags)) {
		up(&hisi_hba->sem);
		return -1;
	}

	if (hisi_sas_debugfs_enable && hisi_hba->debugfs_itct[0].itct)
		hisi_hba->hw->debugfs_snapshot_regs(hisi_hba);

	return 0;
}

static int hisi_sas_controller_reset(struct hisi_hba *hisi_hba)
{
	struct device *dev = hisi_hba->dev;
	struct Scsi_Host *shost = hisi_hba->shost;
	int rc;

	dev_info(dev, "controller resetting...\n");
	hisi_sas_controller_reset_prepare(hisi_hba);

	rc = hisi_hba->hw->soft_reset(hisi_hba);
	if (rc) {
		dev_warn(dev, "controller reset failed (%d)\n", rc);
		clear_bit(HISI_SAS_REJECT_CMD_BIT, &hisi_hba->flags);
		up(&hisi_hba->sem);
		scsi_unblock_requests(shost);
		clear_bit(HISI_SAS_RESETTING_BIT, &hisi_hba->flags);
		return rc;
	}

	hisi_sas_controller_reset_done(hisi_hba);
	clear_bit(HISI_SAS_HW_FAULT_BIT, &hisi_hba->flags);
	dev_info(dev, "controller reset complete\n");

	return 0;
}

static int hisi_sas_abort_task(struct sas_task *task)
{
	struct scsi_lun lun;
	struct hisi_sas_tmf_task tmf_task;
	struct domain_device *device = task->dev;
	struct hisi_sas_device *sas_dev = device->lldd_dev;
	struct hisi_hba *hisi_hba;
	struct device *dev;
	int rc = TMF_RESP_FUNC_FAILED;
	unsigned long flags;

	if (!sas_dev)
		return TMF_RESP_FUNC_FAILED;

	hisi_hba = dev_to_hisi_hba(task->dev);
	dev = hisi_hba->dev;

	spin_lock_irqsave(&task->task_state_lock, flags);
	if (task->task_state_flags & SAS_TASK_STATE_DONE) {
		struct hisi_sas_slot *slot = task->lldd_task;
		struct hisi_sas_cq *cq;

		if (slot) {
			/*
			 * sync irq to avoid free'ing task
			 * before using task in IO completion
			 */
			cq = &hisi_hba->cq[slot->dlvry_queue];
			synchronize_irq(cq->irq_no);
		}
		spin_unlock_irqrestore(&task->task_state_lock, flags);
		rc = TMF_RESP_FUNC_COMPLETE;
		goto out;
	}
	task->task_state_flags |= SAS_TASK_STATE_ABORTED;
	spin_unlock_irqrestore(&task->task_state_lock, flags);

	if (task->lldd_task && task->task_proto & SAS_PROTOCOL_SSP) {
		struct scsi_cmnd *cmnd = task->uldd_task;
		struct hisi_sas_slot *slot = task->lldd_task;
		u16 tag = slot->idx;
		int rc2;

		int_to_scsilun(cmnd->device->lun, &lun);
		tmf_task.tmf = TMF_ABORT_TASK;
		tmf_task.tag_of_task_to_be_managed = tag;

		rc = hisi_sas_debug_issue_ssp_tmf(task->dev, lun.scsi_lun,
						  &tmf_task);

		rc2 = hisi_sas_internal_task_abort(hisi_hba, device,
						   HISI_SAS_INT_ABT_CMD, tag,
						   false);
		if (rc2 < 0) {
			dev_err(dev, "abort task: internal abort (%d)\n", rc2);
			return TMF_RESP_FUNC_FAILED;
		}

		/*
		 * If the TMF finds that the IO is not in the device and also
		 * the internal abort does not succeed, then it is safe to
		 * free the slot.
		 * Note: if the internal abort succeeds then the slot
		 * will have already been completed
		 */
		if (rc == TMF_RESP_FUNC_COMPLETE && rc2 != TMF_RESP_FUNC_SUCC) {
			if (task->lldd_task)
				hisi_sas_do_release_task(hisi_hba, task, slot);
		}
	} else if (task->task_proto & SAS_PROTOCOL_SATA ||
		task->task_proto & SAS_PROTOCOL_STP) {
		if (task->dev->dev_type == SAS_SATA_DEV) {
			rc = hisi_sas_internal_task_abort(hisi_hba, device,
							  HISI_SAS_INT_ABT_DEV,
							  0, false);
			if (rc < 0) {
				dev_err(dev, "abort task: internal abort failed\n");
				goto out;
			}
			hisi_sas_dereg_device(hisi_hba, device);
			rc = hisi_sas_softreset_ata_disk(device);
		}
	} else if (task->lldd_task && task->task_proto & SAS_PROTOCOL_SMP) {
		/* SMP */
		struct hisi_sas_slot *slot = task->lldd_task;
		u32 tag = slot->idx;
		struct hisi_sas_cq *cq = &hisi_hba->cq[slot->dlvry_queue];

		rc = hisi_sas_internal_task_abort(hisi_hba, device,
						  HISI_SAS_INT_ABT_CMD, tag,
						  false);
		if (((rc < 0) || (rc == TMF_RESP_FUNC_FAILED)) &&
					task->lldd_task) {
			/*
			 * sync irq to avoid free'ing task
			 * before using task in IO completion
			 */
			synchronize_irq(cq->irq_no);
			slot->task = NULL;
		}
	}

out:
	if (rc != TMF_RESP_FUNC_COMPLETE)
		dev_notice(dev, "abort task: rc=%d\n", rc);
	return rc;
}

static int hisi_sas_abort_task_set(struct domain_device *device, u8 *lun)
{
	struct hisi_hba *hisi_hba = dev_to_hisi_hba(device);
	struct device *dev = hisi_hba->dev;
	struct hisi_sas_tmf_task tmf_task;
	int rc;

	rc = hisi_sas_internal_task_abort(hisi_hba, device,
					  HISI_SAS_INT_ABT_DEV, 0, false);
	if (rc < 0) {
		dev_err(dev, "abort task set: internal abort rc=%d\n", rc);
		return TMF_RESP_FUNC_FAILED;
	}
	hisi_sas_dereg_device(hisi_hba, device);

	tmf_task.tmf = TMF_ABORT_TASK_SET;
	rc = hisi_sas_debug_issue_ssp_tmf(device, lun, &tmf_task);

	if (rc == TMF_RESP_FUNC_COMPLETE)
		hisi_sas_release_task(hisi_hba, device);

	return rc;
}

static int hisi_sas_clear_aca(struct domain_device *device, u8 *lun)
{
	struct hisi_sas_tmf_task tmf_task;
	int rc;

	tmf_task.tmf = TMF_CLEAR_ACA;
	rc = hisi_sas_debug_issue_ssp_tmf(device, lun, &tmf_task);

	return rc;
}

#define I_T_NEXUS_RESET_PHYUP_TIMEOUT  (2 * HZ)

static int hisi_sas_debug_I_T_nexus_reset(struct domain_device *device)
{
	struct sas_phy *local_phy = sas_get_local_phy(device);
	struct hisi_sas_device *sas_dev = device->lldd_dev;
	struct hisi_hba *hisi_hba = dev_to_hisi_hba(device);
	struct sas_ha_struct *sas_ha = &hisi_hba->sha;
	int rc, reset_type;

	if (!local_phy->enabled) {
		sas_put_local_phy(local_phy);
		return -ENODEV;
	}

	if (scsi_is_sas_phy_local(local_phy)) {
		struct asd_sas_phy *sas_phy =
			sas_ha->sas_phy[local_phy->number];
		struct hisi_sas_phy *phy =
			container_of(sas_phy, struct hisi_sas_phy, sas_phy);
		unsigned long flags;

		spin_lock_irqsave(&phy->lock, flags);
		phy->in_reset = 1;
		spin_unlock_irqrestore(&phy->lock, flags);
	}

	reset_type = (sas_dev->dev_status == HISI_SAS_DEV_INIT ||
		      !dev_is_sata(device)) ? true : false;

	rc = sas_phy_reset(local_phy, reset_type);
	sas_put_local_phy(local_phy);

	if (scsi_is_sas_phy_local(local_phy)) {
		struct asd_sas_phy *sas_phy =
			sas_ha->sas_phy[local_phy->number];
		struct hisi_sas_phy *phy =
			container_of(sas_phy, struct hisi_sas_phy, sas_phy);
		unsigned long flags;

		spin_lock_irqsave(&phy->lock, flags);
		phy->in_reset = 0;
		spin_unlock_irqrestore(&phy->lock, flags);

		/* report PHY down if timed out */
		if (rc == -ETIMEDOUT)
			hisi_sas_phy_down(hisi_hba, sas_phy->id, 0, GFP_KERNEL);
	} else if (sas_dev->dev_status != HISI_SAS_DEV_INIT) {
		/*
		 * If in init state, we rely on caller to wait for link to be
		 * ready; otherwise, except phy reset is fail, delay.
		 */
		if (!rc)
			msleep(2000);
	}

	return rc;
}

static int hisi_sas_I_T_nexus_reset(struct domain_device *device)
{
	struct hisi_hba *hisi_hba = dev_to_hisi_hba(device);
	struct device *dev = hisi_hba->dev;
	int rc;

	rc = hisi_sas_internal_task_abort(hisi_hba, device,
					  HISI_SAS_INT_ABT_DEV, 0, false);
	if (rc < 0) {
		dev_err(dev, "I_T nexus reset: internal abort (%d)\n", rc);
		return TMF_RESP_FUNC_FAILED;
	}
	hisi_sas_dereg_device(hisi_hba, device);

	rc = hisi_sas_debug_I_T_nexus_reset(device);
	if (rc == TMF_RESP_FUNC_COMPLETE && dev_is_sata(device)) {
		struct sas_phy *local_phy;

		rc = hisi_sas_softreset_ata_disk(device);
		switch (rc) {
		case -ECOMM:
			rc = -ENODEV;
			break;
		case TMF_RESP_FUNC_FAILED:
		case -EMSGSIZE:
		case -EIO:
			local_phy = sas_get_local_phy(device);
			rc = sas_phy_enable(local_phy, 0);
			if (!rc) {
				local_phy->enabled = 0;
				dev_err(dev, "Disabled local phy of ATA disk %016llx due to softreset fail (%d)\n",
					SAS_ADDR(device->sas_addr), rc);
				rc = -ENODEV;
			}
			sas_put_local_phy(local_phy);
			break;
		default:
			break;
		}
	}

	if ((rc == TMF_RESP_FUNC_COMPLETE) || (rc == -ENODEV))
		hisi_sas_release_task(hisi_hba, device);

	return rc;
}

static int hisi_sas_lu_reset(struct domain_device *device, u8 *lun)
{
	struct hisi_sas_device *sas_dev = device->lldd_dev;
	struct hisi_hba *hisi_hba = dev_to_hisi_hba(device);
	struct device *dev = hisi_hba->dev;
	int rc = TMF_RESP_FUNC_FAILED;

	/* Clear internal IO and then lu reset */
	rc = hisi_sas_internal_task_abort(hisi_hba, device,
					  HISI_SAS_INT_ABT_DEV, 0, false);
	if (rc < 0) {
		dev_err(dev, "lu_reset: internal abort failed\n");
		goto out;
	}
	hisi_sas_dereg_device(hisi_hba, device);

	if (dev_is_sata(device)) {
		struct sas_phy *phy;

		phy = sas_get_local_phy(device);

		rc = sas_phy_reset(phy, true);

		if (rc == 0)
			hisi_sas_release_task(hisi_hba, device);
		sas_put_local_phy(phy);
	} else {
		struct hisi_sas_tmf_task tmf_task = { .tmf =  TMF_LU_RESET };

		rc = hisi_sas_debug_issue_ssp_tmf(device, lun, &tmf_task);
		if (rc == TMF_RESP_FUNC_COMPLETE)
			hisi_sas_release_task(hisi_hba, device);
	}
out:
	if (rc != TMF_RESP_FUNC_COMPLETE)
		dev_err(dev, "lu_reset: for device[%d]:rc= %d\n",
			     sas_dev->device_id, rc);
	return rc;
}

static void hisi_sas_async_I_T_nexus_reset(void *data, async_cookie_t cookie)
{
	struct domain_device *device = data;
	struct hisi_hba *hisi_hba = dev_to_hisi_hba(device);
	int rc;

	rc = hisi_sas_debug_I_T_nexus_reset(device);
	if (rc != TMF_RESP_FUNC_COMPLETE)
		dev_info(hisi_hba->dev, "I_T_nexus reset fail for dev:%016llx rc=%d\n",
			 SAS_ADDR(device->sas_addr), rc);
}

static int hisi_sas_clear_nexus_ha(struct sas_ha_struct *sas_ha)
{
	struct hisi_hba *hisi_hba = sas_ha->lldd_ha;
	HISI_SAS_DECLARE_RST_WORK_ON_STACK(r);
	ASYNC_DOMAIN_EXCLUSIVE(async);
	int i;

	queue_work(hisi_hba->wq, &r.work);
	wait_for_completion(r.completion);
	if (!r.done)
		return TMF_RESP_FUNC_FAILED;

	for (i = 0; i < HISI_SAS_MAX_DEVICES; i++) {
		struct hisi_sas_device *sas_dev = &hisi_hba->devices[i];
		struct domain_device *device = sas_dev->sas_device;

		if ((sas_dev->dev_type == SAS_PHY_UNUSED) || !device ||
		    dev_is_expander(device->dev_type))
			continue;

		async_schedule_domain(hisi_sas_async_I_T_nexus_reset,
				      device, &async);
	}

	async_synchronize_full_domain(&async);
	hisi_sas_release_tasks(hisi_hba);

	return TMF_RESP_FUNC_COMPLETE;
}

static int hisi_sas_query_task(struct sas_task *task)
{
	struct scsi_lun lun;
	struct hisi_sas_tmf_task tmf_task;
	int rc = TMF_RESP_FUNC_FAILED;

	if (task->lldd_task && task->task_proto & SAS_PROTOCOL_SSP) {
		struct scsi_cmnd *cmnd = task->uldd_task;
		struct domain_device *device = task->dev;
		struct hisi_sas_slot *slot = task->lldd_task;
		u32 tag = slot->idx;

		int_to_scsilun(cmnd->device->lun, &lun);
		tmf_task.tmf = TMF_QUERY_TASK;
		tmf_task.tag_of_task_to_be_managed = tag;

		rc = hisi_sas_debug_issue_ssp_tmf(device,
						  lun.scsi_lun,
						  &tmf_task);
		switch (rc) {
		/* The task is still in Lun, release it then */
		case TMF_RESP_FUNC_SUCC:
		/* The task is not in Lun or failed, reset the phy */
		case TMF_RESP_FUNC_FAILED:
		case TMF_RESP_FUNC_COMPLETE:
			break;
		default:
			rc = TMF_RESP_FUNC_FAILED;
			break;
		}
	}
	return rc;
}

static int
hisi_sas_internal_abort_task_exec(struct hisi_hba *hisi_hba, int device_id,
				  struct hisi_sas_internal_abort *abort,
				  struct sas_task *task,
				  struct hisi_sas_dq *dq)
{
	struct domain_device *device = task->dev;
	struct hisi_sas_device *sas_dev = device->lldd_dev;
	struct device *dev = hisi_hba->dev;
	struct hisi_sas_port *port;
	struct asd_sas_port *sas_port = device->port;
	struct hisi_sas_slot *slot;
	int slot_idx;

	if (unlikely(test_bit(HISI_SAS_REJECT_CMD_BIT, &hisi_hba->flags)))
		return -EINVAL;

	if (!device->port)
		return -1;

	port = to_hisi_sas_port(sas_port);

	/* simply get a slot and send abort command */
	slot_idx = hisi_sas_slot_index_alloc(hisi_hba, NULL);
	if (slot_idx < 0)
		goto err_out;

	slot = &hisi_hba->slot_info[slot_idx];
	slot->n_elem = 0;
	slot->task = task;
	slot->port = port;
	slot->is_internal = true;

	hisi_sas_task_deliver(hisi_hba, slot, dq, sas_dev, abort, NULL);

	return 0;

err_out:
	dev_err(dev, "internal abort task prep: failed[%d]!\n", slot_idx);

	return slot_idx;
}

/**
 * _hisi_sas_internal_task_abort -- execute an internal
 * abort command for single IO command or a device
 * @hisi_hba: host controller struct
 * @device: domain device
 * @abort_flag: mode of operation, device or single IO
 * @tag: tag of IO to be aborted (only relevant to single
 *       IO mode)
 * @dq: delivery queue for this internal abort command
 * @rst_to_recover: If rst_to_recover set, queue a controller
 *		    reset if an internal abort times out.
 */
static int
_hisi_sas_internal_task_abort(struct hisi_hba *hisi_hba,
			      struct domain_device *device, int abort_flag,
			      int tag, struct hisi_sas_dq *dq, bool rst_to_recover)
{
	struct sas_task *task;
	struct hisi_sas_device *sas_dev = device->lldd_dev;
	struct hisi_sas_internal_abort abort = {
		.flag = abort_flag,
		.tag = tag,
	};
	struct device *dev = hisi_hba->dev;
	int res;
	/*
	 * The interface is not realized means this HW don't support internal
	 * abort, or don't need to do internal abort. Then here, we return
	 * TMF_RESP_FUNC_FAILED and let other steps go on, which depends that
	 * the internal abort has been executed and returned CQ.
	 */
	if (!hisi_hba->hw->prep_abort)
		return TMF_RESP_FUNC_FAILED;

	if (test_bit(HISI_SAS_HW_FAULT_BIT, &hisi_hba->flags))
		return -EIO;

	task = sas_alloc_slow_task(GFP_KERNEL);
	if (!task)
		return -ENOMEM;

	task->dev = device;
	task->task_proto = SAS_PROTOCOL_NONE;
	task->task_done = hisi_sas_task_done;
	task->slow_task->timer.function = hisi_sas_tmf_timedout;
	task->slow_task->timer.expires = jiffies + INTERNAL_ABORT_TIMEOUT;
	add_timer(&task->slow_task->timer);

	res = hisi_sas_internal_abort_task_exec(hisi_hba, sas_dev->device_id,
						&abort, task, dq);
	if (res) {
		del_timer_sync(&task->slow_task->timer);
		dev_err(dev, "internal task abort: executing internal task failed: %d\n",
			res);
		goto exit;
	}
	wait_for_completion(&task->slow_task->completion);
	res = TMF_RESP_FUNC_FAILED;

	/* Internal abort timed out */
	if ((task->task_state_flags & SAS_TASK_STATE_ABORTED)) {
		if (hisi_sas_debugfs_enable && hisi_hba->debugfs_itct[0].itct)
			queue_work(hisi_hba->wq, &hisi_hba->debugfs_work);

		if (!(task->task_state_flags & SAS_TASK_STATE_DONE)) {
			struct hisi_sas_slot *slot = task->lldd_task;

			set_bit(HISI_SAS_HW_FAULT_BIT, &hisi_hba->flags);

			if (slot) {
				struct hisi_sas_cq *cq =
					&hisi_hba->cq[slot->dlvry_queue];
				/*
				 * sync irq to avoid free'ing task
				 * before using task in IO completion
				 */
				synchronize_irq(cq->irq_no);
				slot->task = NULL;
			}

			if (rst_to_recover) {
				dev_err(dev, "internal task abort: timeout and not done. Queuing reset.\n");
				queue_work(hisi_hba->wq, &hisi_hba->rst_work);
			} else {
				dev_err(dev, "internal task abort: timeout and not done.\n");
			}

			res = -EIO;
			goto exit;
		} else
			dev_err(dev, "internal task abort: timeout.\n");
	}

	if (task->task_status.resp == SAS_TASK_COMPLETE &&
		task->task_status.stat == TMF_RESP_FUNC_COMPLETE) {
		res = TMF_RESP_FUNC_COMPLETE;
		goto exit;
	}

	if (task->task_status.resp == SAS_TASK_COMPLETE &&
		task->task_status.stat == TMF_RESP_FUNC_SUCC) {
		res = TMF_RESP_FUNC_SUCC;
		goto exit;
	}

exit:
	dev_dbg(dev, "internal task abort: task to dev %016llx task=%pK resp: 0x%x sts 0x%x\n",
		SAS_ADDR(device->sas_addr), task,
		task->task_status.resp, /* 0 is complete, -1 is undelivered */
		task->task_status.stat);
	sas_free_task(task);

	return res;
}

static int
hisi_sas_internal_task_abort(struct hisi_hba *hisi_hba,
			     struct domain_device *device,
			     int abort_flag, int tag, bool rst_to_recover)
{
	struct hisi_sas_slot *slot;
	struct device *dev = hisi_hba->dev;
	struct hisi_sas_dq *dq;
	int i, rc;

	switch (abort_flag) {
	case HISI_SAS_INT_ABT_CMD:
		slot = &hisi_hba->slot_info[tag];
		dq = &hisi_hba->dq[slot->dlvry_queue];
		return _hisi_sas_internal_task_abort(hisi_hba, device,
						     abort_flag, tag, dq,
						     rst_to_recover);
	case HISI_SAS_INT_ABT_DEV:
		for (i = 0; i < hisi_hba->cq_nvecs; i++) {
			struct hisi_sas_cq *cq = &hisi_hba->cq[i];
			const struct cpumask *mask = cq->irq_mask;

			if (mask && !cpumask_intersects(cpu_online_mask, mask))
				continue;
			dq = &hisi_hba->dq[i];
			rc = _hisi_sas_internal_task_abort(hisi_hba, device,
							   abort_flag, tag,
							   dq, rst_to_recover);
			if (rc)
				return rc;
		}
		break;
	default:
		dev_err(dev, "Unrecognised internal abort flag (%d)\n",
			abort_flag);
		return -EINVAL;
	}

	return 0;
}

static void hisi_sas_port_formed(struct asd_sas_phy *sas_phy)
{
	hisi_sas_port_notify_formed(sas_phy);
}

static int hisi_sas_write_gpio(struct sas_ha_struct *sha, u8 reg_type,
			u8 reg_index, u8 reg_count, u8 *write_data)
{
	struct hisi_hba *hisi_hba = sha->lldd_ha;

	if (!hisi_hba->hw->write_gpio)
		return -EOPNOTSUPP;

	return hisi_hba->hw->write_gpio(hisi_hba, reg_type,
				reg_index, reg_count, write_data);
}

static void hisi_sas_phy_disconnected(struct hisi_sas_phy *phy)
{
	struct asd_sas_phy *sas_phy = &phy->sas_phy;
	struct sas_phy *sphy = sas_phy->phy;
	unsigned long flags;

	phy->phy_attached = 0;
	phy->phy_type = 0;
	phy->port = NULL;

	spin_lock_irqsave(&phy->lock, flags);
	if (phy->enable)
		sphy->negotiated_linkrate = SAS_LINK_RATE_UNKNOWN;
	else
		sphy->negotiated_linkrate = SAS_PHY_DISABLED;
	spin_unlock_irqrestore(&phy->lock, flags);
}

void hisi_sas_phy_down(struct hisi_hba *hisi_hba, int phy_no, int rdy,
		       gfp_t gfp_flags)
{
	struct hisi_sas_phy *phy = &hisi_hba->phy[phy_no];
	struct asd_sas_phy *sas_phy = &phy->sas_phy;
	struct device *dev = hisi_hba->dev;

	if (rdy) {
		/* Phy down but ready */
		hisi_sas_bytes_dmaed(hisi_hba, phy_no, gfp_flags);
		hisi_sas_port_notify_formed(sas_phy);
	} else {
		struct hisi_sas_port *port  = phy->port;

		if (test_bit(HISI_SAS_RESETTING_BIT, &hisi_hba->flags) ||
		    phy->in_reset) {
			dev_info(dev, "ignore flutter phy%d down\n", phy_no);
			return;
		}
		/* Phy down and not ready */
		sas_notify_phy_event(sas_phy, PHYE_LOSS_OF_SIGNAL, gfp_flags);
		sas_phy_disconnected(sas_phy);

		if (port) {
			if (phy->phy_type & PORT_TYPE_SAS) {
				int port_id = port->id;

				if (!hisi_hba->hw->get_wideport_bitmap(hisi_hba,
								       port_id))
					port->port_attached = 0;
			} else if (phy->phy_type & PORT_TYPE_SATA)
				port->port_attached = 0;
		}
		hisi_sas_phy_disconnected(phy);
	}
}
EXPORT_SYMBOL_GPL(hisi_sas_phy_down);

void hisi_sas_sync_irqs(struct hisi_hba *hisi_hba)
{
	int i;

	for (i = 0; i < hisi_hba->cq_nvecs; i++) {
		struct hisi_sas_cq *cq = &hisi_hba->cq[i];

		synchronize_irq(cq->irq_no);
	}
}
EXPORT_SYMBOL_GPL(hisi_sas_sync_irqs);

int hisi_sas_host_reset(struct Scsi_Host *shost, int reset_type)
{
	struct hisi_hba *hisi_hba = shost_priv(shost);

	if (reset_type != SCSI_ADAPTER_RESET)
		return -EOPNOTSUPP;

	queue_work(hisi_hba->wq, &hisi_hba->rst_work);

	return 0;
}
EXPORT_SYMBOL_GPL(hisi_sas_host_reset);

struct scsi_transport_template *hisi_sas_stt;
EXPORT_SYMBOL_GPL(hisi_sas_stt);

static struct sas_domain_function_template hisi_sas_transport_ops = {
	.lldd_dev_found		= hisi_sas_dev_found,
	.lldd_dev_gone		= hisi_sas_dev_gone,
	.lldd_execute_task	= hisi_sas_queue_command,
	.lldd_control_phy	= hisi_sas_control_phy,
	.lldd_abort_task	= hisi_sas_abort_task,
	.lldd_abort_task_set	= hisi_sas_abort_task_set,
	.lldd_clear_aca		= hisi_sas_clear_aca,
	.lldd_I_T_nexus_reset	= hisi_sas_I_T_nexus_reset,
	.lldd_lu_reset		= hisi_sas_lu_reset,
	.lldd_query_task	= hisi_sas_query_task,
	.lldd_clear_nexus_ha	= hisi_sas_clear_nexus_ha,
	.lldd_port_formed	= hisi_sas_port_formed,
	.lldd_write_gpio	= hisi_sas_write_gpio,
};

void hisi_sas_init_mem(struct hisi_hba *hisi_hba)
{
	int i, s, j, max_command_entries = HISI_SAS_MAX_COMMANDS;
	struct hisi_sas_breakpoint *sata_breakpoint = hisi_hba->sata_breakpoint;

	for (i = 0; i < hisi_hba->queue_count; i++) {
		struct hisi_sas_cq *cq = &hisi_hba->cq[i];
		struct hisi_sas_dq *dq = &hisi_hba->dq[i];
		struct hisi_sas_cmd_hdr *cmd_hdr = hisi_hba->cmd_hdr[i];

		s = sizeof(struct hisi_sas_cmd_hdr);
		for (j = 0; j < HISI_SAS_QUEUE_SLOTS; j++)
			memset(&cmd_hdr[j], 0, s);

		dq->wr_point = 0;

		s = hisi_hba->hw->complete_hdr_size * HISI_SAS_QUEUE_SLOTS;
		memset(hisi_hba->complete_hdr[i], 0, s);
		cq->rd_point = 0;
	}

	s = sizeof(struct hisi_sas_initial_fis) * hisi_hba->n_phy;
	memset(hisi_hba->initial_fis, 0, s);

	s = max_command_entries * sizeof(struct hisi_sas_iost);
	memset(hisi_hba->iost, 0, s);

	s = max_command_entries * sizeof(struct hisi_sas_breakpoint);
	memset(hisi_hba->breakpoint, 0, s);

	s = sizeof(struct hisi_sas_sata_breakpoint);
	for (j = 0; j < HISI_SAS_MAX_ITCT_ENTRIES; j++)
		memset(&sata_breakpoint[j], 0, s);
}
EXPORT_SYMBOL_GPL(hisi_sas_init_mem);

int hisi_sas_alloc(struct hisi_hba *hisi_hba)
{
	struct device *dev = hisi_hba->dev;
	int i, j, s, max_command_entries = HISI_SAS_MAX_COMMANDS;
	int max_command_entries_ru, sz_slot_buf_ru;
	int blk_cnt, slots_per_blk;

	sema_init(&hisi_hba->sem, 1);
	spin_lock_init(&hisi_hba->lock);
	for (i = 0; i < hisi_hba->n_phy; i++) {
		hisi_sas_phy_init(hisi_hba, i);
		hisi_hba->port[i].port_attached = 0;
		hisi_hba->port[i].id = -1;
	}

	for (i = 0; i < HISI_SAS_MAX_DEVICES; i++) {
		hisi_hba->devices[i].dev_type = SAS_PHY_UNUSED;
		hisi_hba->devices[i].device_id = i;
		hisi_hba->devices[i].dev_status = HISI_SAS_DEV_INIT;
	}

	for (i = 0; i < hisi_hba->queue_count; i++) {
		struct hisi_sas_cq *cq = &hisi_hba->cq[i];
		struct hisi_sas_dq *dq = &hisi_hba->dq[i];

		/* Completion queue structure */
		cq->id = i;
		cq->hisi_hba = hisi_hba;

		/* Delivery queue structure */
		spin_lock_init(&dq->lock);
		INIT_LIST_HEAD(&dq->list);
		dq->id = i;
		dq->hisi_hba = hisi_hba;

		/* Delivery queue */
		s = sizeof(struct hisi_sas_cmd_hdr) * HISI_SAS_QUEUE_SLOTS;
		hisi_hba->cmd_hdr[i] = dmam_alloc_coherent(dev, s,
						&hisi_hba->cmd_hdr_dma[i],
						GFP_KERNEL);
		if (!hisi_hba->cmd_hdr[i])
			goto err_out;

		/* Completion queue */
		s = hisi_hba->hw->complete_hdr_size * HISI_SAS_QUEUE_SLOTS;
		hisi_hba->complete_hdr[i] = dmam_alloc_coherent(dev, s,
						&hisi_hba->complete_hdr_dma[i],
						GFP_KERNEL);
		if (!hisi_hba->complete_hdr[i])
			goto err_out;
	}

	s = HISI_SAS_MAX_ITCT_ENTRIES * sizeof(struct hisi_sas_itct);
	hisi_hba->itct = dmam_alloc_coherent(dev, s, &hisi_hba->itct_dma,
					     GFP_KERNEL);
	if (!hisi_hba->itct)
		goto err_out;

	hisi_hba->slot_info = devm_kcalloc(dev, max_command_entries,
					   sizeof(struct hisi_sas_slot),
					   GFP_KERNEL);
	if (!hisi_hba->slot_info)
		goto err_out;

	/* roundup to avoid overly large block size */
	max_command_entries_ru = roundup(max_command_entries, 64);
	if (hisi_hba->prot_mask & HISI_SAS_DIX_PROT_MASK)
		sz_slot_buf_ru = sizeof(struct hisi_sas_slot_dif_buf_table);
	else
		sz_slot_buf_ru = sizeof(struct hisi_sas_slot_buf_table);
	sz_slot_buf_ru = roundup(sz_slot_buf_ru, 64);
	s = max(lcm(max_command_entries_ru, sz_slot_buf_ru), PAGE_SIZE);
	blk_cnt = (max_command_entries_ru * sz_slot_buf_ru) / s;
	slots_per_blk = s / sz_slot_buf_ru;

	for (i = 0; i < blk_cnt; i++) {
		int slot_index = i * slots_per_blk;
		dma_addr_t buf_dma;
		void *buf;

		buf = dmam_alloc_coherent(dev, s, &buf_dma,
					  GFP_KERNEL);
		if (!buf)
			goto err_out;

		for (j = 0; j < slots_per_blk; j++, slot_index++) {
			struct hisi_sas_slot *slot;

			slot = &hisi_hba->slot_info[slot_index];
			slot->buf = buf;
			slot->buf_dma = buf_dma;
			slot->idx = slot_index;

			buf += sz_slot_buf_ru;
			buf_dma += sz_slot_buf_ru;
		}
	}

	s = max_command_entries * sizeof(struct hisi_sas_iost);
	hisi_hba->iost = dmam_alloc_coherent(dev, s, &hisi_hba->iost_dma,
					     GFP_KERNEL);
	if (!hisi_hba->iost)
		goto err_out;

	s = max_command_entries * sizeof(struct hisi_sas_breakpoint);
	hisi_hba->breakpoint = dmam_alloc_coherent(dev, s,
						   &hisi_hba->breakpoint_dma,
						   GFP_KERNEL);
	if (!hisi_hba->breakpoint)
		goto err_out;

	s = hisi_hba->slot_index_count = max_command_entries;
	hisi_hba->slot_index_tags = devm_bitmap_zalloc(dev, s, GFP_KERNEL);
	if (!hisi_hba->slot_index_tags)
		goto err_out;

	s = sizeof(struct hisi_sas_initial_fis) * HISI_SAS_MAX_PHYS;
	hisi_hba->initial_fis = dmam_alloc_coherent(dev, s,
						    &hisi_hba->initial_fis_dma,
						    GFP_KERNEL);
	if (!hisi_hba->initial_fis)
		goto err_out;

	s = HISI_SAS_MAX_ITCT_ENTRIES * sizeof(struct hisi_sas_sata_breakpoint);
	hisi_hba->sata_breakpoint = dmam_alloc_coherent(dev, s,
					&hisi_hba->sata_breakpoint_dma,
					GFP_KERNEL);
	if (!hisi_hba->sata_breakpoint)
		goto err_out;

	hisi_hba->last_slot_index = HISI_SAS_UNRESERVED_IPTT;

	hisi_hba->wq = create_singlethread_workqueue(dev_name(dev));
	if (!hisi_hba->wq) {
		dev_err(dev, "sas_alloc: failed to create workqueue\n");
		goto err_out;
	}

	return 0;
err_out:
	return -ENOMEM;
}
EXPORT_SYMBOL_GPL(hisi_sas_alloc);

void hisi_sas_free(struct hisi_hba *hisi_hba)
{
	int i;

	for (i = 0; i < hisi_hba->n_phy; i++) {
		struct hisi_sas_phy *phy = &hisi_hba->phy[i];

		del_timer_sync(&phy->timer);
	}

	if (hisi_hba->wq)
		destroy_workqueue(hisi_hba->wq);
}
EXPORT_SYMBOL_GPL(hisi_sas_free);

void hisi_sas_rst_work_handler(struct work_struct *work)
{
	struct hisi_hba *hisi_hba =
		container_of(work, struct hisi_hba, rst_work);

	if (hisi_sas_controller_prereset(hisi_hba))
		return;

	hisi_sas_controller_reset(hisi_hba);
}
EXPORT_SYMBOL_GPL(hisi_sas_rst_work_handler);

void hisi_sas_sync_rst_work_handler(struct work_struct *work)
{
	struct hisi_sas_rst *rst =
		container_of(work, struct hisi_sas_rst, work);

	if (hisi_sas_controller_prereset(rst->hisi_hba))
		goto rst_complete;

	if (!hisi_sas_controller_reset(rst->hisi_hba))
		rst->done = true;
rst_complete:
	complete(rst->completion);
}
EXPORT_SYMBOL_GPL(hisi_sas_sync_rst_work_handler);

int hisi_sas_get_fw_info(struct hisi_hba *hisi_hba)
{
	struct device *dev = hisi_hba->dev;
	struct platform_device *pdev = hisi_hba->platform_dev;
	struct device_node *np = pdev ? pdev->dev.of_node : NULL;
	struct clk *refclk;

	if (device_property_read_u8_array(dev, "sas-addr", hisi_hba->sas_addr,
					  SAS_ADDR_SIZE)) {
		dev_err(dev, "could not get property sas-addr\n");
		return -ENOENT;
	}

	if (np) {
		/*
		 * These properties are only required for platform device-based
		 * controller with DT firmware.
		 */
		hisi_hba->ctrl = syscon_regmap_lookup_by_phandle(np,
					"hisilicon,sas-syscon");
		if (IS_ERR(hisi_hba->ctrl)) {
			dev_err(dev, "could not get syscon\n");
			return -ENOENT;
		}

		if (device_property_read_u32(dev, "ctrl-reset-reg",
					     &hisi_hba->ctrl_reset_reg)) {
			dev_err(dev, "could not get property ctrl-reset-reg\n");
			return -ENOENT;
		}

		if (device_property_read_u32(dev, "ctrl-reset-sts-reg",
					     &hisi_hba->ctrl_reset_sts_reg)) {
			dev_err(dev, "could not get property ctrl-reset-sts-reg\n");
			return -ENOENT;
		}

		if (device_property_read_u32(dev, "ctrl-clock-ena-reg",
					     &hisi_hba->ctrl_clock_ena_reg)) {
			dev_err(dev, "could not get property ctrl-clock-ena-reg\n");
			return -ENOENT;
		}
	}

	refclk = devm_clk_get(dev, NULL);
	if (IS_ERR(refclk))
		dev_dbg(dev, "no ref clk property\n");
	else
		hisi_hba->refclk_frequency_mhz = clk_get_rate(refclk) / 1000000;

	if (device_property_read_u32(dev, "phy-count", &hisi_hba->n_phy)) {
		dev_err(dev, "could not get property phy-count\n");
		return -ENOENT;
	}

	if (device_property_read_u32(dev, "queue-count",
				     &hisi_hba->queue_count)) {
		dev_err(dev, "could not get property queue-count\n");
		return -ENOENT;
	}

	return 0;
}
EXPORT_SYMBOL_GPL(hisi_sas_get_fw_info);

static struct Scsi_Host *hisi_sas_shost_alloc(struct platform_device *pdev,
					      const struct hisi_sas_hw *hw)
{
	struct resource *res;
	struct Scsi_Host *shost;
	struct hisi_hba *hisi_hba;
	struct device *dev = &pdev->dev;
	int error;

	shost = scsi_host_alloc(hw->sht, sizeof(*hisi_hba));
	if (!shost) {
		dev_err(dev, "scsi host alloc failed\n");
		return NULL;
	}
	hisi_hba = shost_priv(shost);

	INIT_WORK(&hisi_hba->rst_work, hisi_sas_rst_work_handler);
	hisi_hba->hw = hw;
	hisi_hba->dev = dev;
	hisi_hba->platform_dev = pdev;
	hisi_hba->shost = shost;
	SHOST_TO_SAS_HA(shost) = &hisi_hba->sha;

	timer_setup(&hisi_hba->timer, NULL, 0);

	if (hisi_sas_get_fw_info(hisi_hba) < 0)
		goto err_out;

	error = dma_set_mask_and_coherent(dev, DMA_BIT_MASK(64));
	if (error) {
		dev_err(dev, "No usable DMA addressing method\n");
		goto err_out;
	}

	hisi_hba->regs = devm_platform_ioremap_resource(pdev, 0);
	if (IS_ERR(hisi_hba->regs))
		goto err_out;

	res = platform_get_resource(pdev, IORESOURCE_MEM, 1);
	if (res) {
		hisi_hba->sgpio_regs = devm_ioremap_resource(dev, res);
		if (IS_ERR(hisi_hba->sgpio_regs))
			goto err_out;
	}

	if (hisi_sas_alloc(hisi_hba)) {
		hisi_sas_free(hisi_hba);
		goto err_out;
	}

	return shost;
err_out:
	scsi_host_put(shost);
	dev_err(dev, "shost alloc failed\n");
	return NULL;
}

static int hisi_sas_interrupt_preinit(struct hisi_hba *hisi_hba)
{
	if (hisi_hba->hw->interrupt_preinit)
		return hisi_hba->hw->interrupt_preinit(hisi_hba);
	return 0;
}

int hisi_sas_probe(struct platform_device *pdev,
		   const struct hisi_sas_hw *hw)
{
	struct Scsi_Host *shost;
	struct hisi_hba *hisi_hba;
	struct device *dev = &pdev->dev;
	struct asd_sas_phy **arr_phy;
	struct asd_sas_port **arr_port;
	struct sas_ha_struct *sha;
	int rc, phy_nr, port_nr, i;

	shost = hisi_sas_shost_alloc(pdev, hw);
	if (!shost)
		return -ENOMEM;

	sha = SHOST_TO_SAS_HA(shost);
	hisi_hba = shost_priv(shost);
	platform_set_drvdata(pdev, sha);

	phy_nr = port_nr = hisi_hba->n_phy;

	arr_phy = devm_kcalloc(dev, phy_nr, sizeof(void *), GFP_KERNEL);
	arr_port = devm_kcalloc(dev, port_nr, sizeof(void *), GFP_KERNEL);
	if (!arr_phy || !arr_port) {
		rc = -ENOMEM;
		goto err_out_ha;
	}

	sha->sas_phy = arr_phy;
	sha->sas_port = arr_port;
	sha->lldd_ha = hisi_hba;

	shost->transportt = hisi_sas_stt;
	shost->max_id = HISI_SAS_MAX_DEVICES;
	shost->max_lun = ~0;
	shost->max_channel = 1;
	shost->max_cmd_len = 16;
	if (hisi_hba->hw->slot_index_alloc) {
		shost->can_queue = HISI_SAS_MAX_COMMANDS;
		shost->cmd_per_lun = HISI_SAS_MAX_COMMANDS;
	} else {
		shost->can_queue = HISI_SAS_UNRESERVED_IPTT;
		shost->cmd_per_lun = HISI_SAS_UNRESERVED_IPTT;
	}

	sha->sas_ha_name = DRV_NAME;
	sha->dev = hisi_hba->dev;
	sha->lldd_module = THIS_MODULE;
	sha->sas_addr = &hisi_hba->sas_addr[0];
	sha->num_phys = hisi_hba->n_phy;
	sha->core.shost = hisi_hba->shost;

	for (i = 0; i < hisi_hba->n_phy; i++) {
		sha->sas_phy[i] = &hisi_hba->phy[i].sas_phy;
		sha->sas_port[i] = &hisi_hba->port[i].sas_port;
	}

	rc = hisi_sas_interrupt_preinit(hisi_hba);
	if (rc)
		goto err_out_ha;

	rc = scsi_add_host(shost, &pdev->dev);
	if (rc)
		goto err_out_ha;

	rc = sas_register_ha(sha);
	if (rc)
		goto err_out_register_ha;

	rc = hisi_hba->hw->hw_init(hisi_hba);
	if (rc)
		goto err_out_hw_init;

	scsi_scan_host(shost);

	return 0;

err_out_hw_init:
	sas_unregister_ha(sha);
err_out_register_ha:
	scsi_remove_host(shost);
err_out_ha:
	hisi_sas_free(hisi_hba);
	scsi_host_put(shost);
	return rc;
}
EXPORT_SYMBOL_GPL(hisi_sas_probe);

int hisi_sas_remove(struct platform_device *pdev)
{
	struct sas_ha_struct *sha = platform_get_drvdata(pdev);
	struct hisi_hba *hisi_hba = sha->lldd_ha;
	struct Scsi_Host *shost = sha->core.shost;

	del_timer_sync(&hisi_hba->timer);

	sas_unregister_ha(sha);
	sas_remove_host(sha->core.shost);

	hisi_sas_free(hisi_hba);
	scsi_host_put(shost);
	return 0;
}
EXPORT_SYMBOL_GPL(hisi_sas_remove);

#if IS_ENABLED(CONFIG_SCSI_HISI_SAS_DEBUGFS_DEFAULT_ENABLE)
#define DEBUGFS_ENABLE_DEFAULT  "enabled"
bool hisi_sas_debugfs_enable = true;
u32 hisi_sas_debugfs_dump_count = 50;
#else
#define DEBUGFS_ENABLE_DEFAULT "disabled"
bool hisi_sas_debugfs_enable;
u32 hisi_sas_debugfs_dump_count = 1;
#endif

EXPORT_SYMBOL_GPL(hisi_sas_debugfs_enable);
module_param_named(debugfs_enable, hisi_sas_debugfs_enable, bool, 0444);
MODULE_PARM_DESC(hisi_sas_debugfs_enable,
		 "Enable driver debugfs (default "DEBUGFS_ENABLE_DEFAULT")");

EXPORT_SYMBOL_GPL(hisi_sas_debugfs_dump_count);
module_param_named(debugfs_dump_count, hisi_sas_debugfs_dump_count, uint, 0444);
MODULE_PARM_DESC(hisi_sas_debugfs_dump_count, "Number of debugfs dumps to allow");

struct dentry *hisi_sas_debugfs_dir;
EXPORT_SYMBOL_GPL(hisi_sas_debugfs_dir);

static __init int hisi_sas_init(void)
{
	hisi_sas_stt = sas_domain_attach_transport(&hisi_sas_transport_ops);
	if (!hisi_sas_stt)
		return -ENOMEM;

	if (hisi_sas_debugfs_enable) {
		hisi_sas_debugfs_dir = debugfs_create_dir("hisi_sas", NULL);
		if (hisi_sas_debugfs_dump_count > HISI_SAS_MAX_DEBUGFS_DUMP) {
			pr_info("hisi_sas: Limiting debugfs dump count\n");
			hisi_sas_debugfs_dump_count = HISI_SAS_MAX_DEBUGFS_DUMP;
		}
	}

	return 0;
}

static __exit void hisi_sas_exit(void)
{
	sas_release_transport(hisi_sas_stt);

	debugfs_remove(hisi_sas_debugfs_dir);
}

module_init(hisi_sas_init);
module_exit(hisi_sas_exit);

MODULE_LICENSE("GPL");
MODULE_AUTHOR("John Garry <john.garry@huawei.com>");
MODULE_DESCRIPTION("HISILICON SAS controller driver");
MODULE_ALIAS("platform:" DRV_NAME);<|MERGE_RESOLUTION|>--- conflicted
+++ resolved
@@ -524,7 +524,6 @@
 
 	if (task->uldd_task) {
 		struct ata_queued_cmd *qc;
-<<<<<<< HEAD
 
 		if (dev_is_sata(device)) {
 			qc = task->uldd_task;
@@ -559,42 +558,6 @@
 		return -ECOMM;
 	}
 
-=======
-
-		if (dev_is_sata(device)) {
-			qc = task->uldd_task;
-			scmd = qc->scsicmd;
-		} else {
-			scmd = task->uldd_task;
-		}
-	}
-
-	if (scmd) {
-		unsigned int dq_index;
-		u32 blk_tag;
-
-		blk_tag = blk_mq_unique_tag(scsi_cmd_to_rq(scmd));
-		dq_index = blk_mq_unique_tag_to_hwq(blk_tag);
-		dq = &hisi_hba->dq[dq_index];
-	} else {
-		struct Scsi_Host *shost = hisi_hba->shost;
-		struct blk_mq_queue_map *qmap = &shost->tag_set.map[HCTX_TYPE_DEFAULT];
-		int queue = qmap->mq_map[raw_smp_processor_id()];
-
-		dq = &hisi_hba->dq[queue];
-	}
-
-	port = to_hisi_sas_port(sas_port);
-	if (port && !port->port_attached) {
-		dev_info(dev, "task prep: %s port%d not attach device\n",
-			 (dev_is_sata(device)) ?
-			 "SATA/STP" : "SAS",
-			 device->port->id);
-
-		return -ECOMM;
-	}
-
->>>>>>> dc8fea13
 	rc = hisi_sas_dma_map(hisi_hba, task, &n_elem,
 			      &n_elem_req);
 	if (rc < 0)
