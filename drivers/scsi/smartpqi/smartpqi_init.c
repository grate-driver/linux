--- conflicted
+++ resolved
@@ -33,19 +33,11 @@
 #define BUILD_TIMESTAMP
 #endif
 
-<<<<<<< HEAD
-#define DRIVER_VERSION		"1.2.16-010"
-#define DRIVER_MAJOR		1
-#define DRIVER_MINOR		2
-#define DRIVER_RELEASE		16
-#define DRIVER_REVISION		10
-=======
 #define DRIVER_VERSION		"1.2.16-012"
 #define DRIVER_MAJOR		1
 #define DRIVER_MINOR		2
 #define DRIVER_RELEASE		16
 #define DRIVER_REVISION		12
->>>>>>> f642729d
 
 #define DRIVER_NAME		"Microsemi PQI Driver (v" \
 				DRIVER_VERSION BUILD_TIMESTAMP ")"
@@ -2889,21 +2881,12 @@
 }
 
 static inline void pqi_invalid_response(struct pqi_ctrl_info *ctrl_info)
-<<<<<<< HEAD
 {
 	pqi_take_ctrl_offline(ctrl_info);
 }
 
 static int pqi_process_io_intr(struct pqi_ctrl_info *ctrl_info, struct pqi_queue_group *queue_group)
 {
-=======
-{
-	pqi_take_ctrl_offline(ctrl_info);
-}
-
-static int pqi_process_io_intr(struct pqi_ctrl_info *ctrl_info, struct pqi_queue_group *queue_group)
-{
->>>>>>> f642729d
 	int num_responses;
 	pqi_index_t oq_pi;
 	pqi_index_t oq_ci;
