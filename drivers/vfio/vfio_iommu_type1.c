// SPDX-License-Identifier: GPL-2.0-only
/*
 * VFIO: IOMMU DMA mapping support for Type1 IOMMU
 *
 * Copyright (C) 2012 Red Hat, Inc.  All rights reserved.
 *     Author: Alex Williamson <alex.williamson@redhat.com>
 *
 * Derived from original vfio:
 * Copyright 2010 Cisco Systems, Inc.  All rights reserved.
 * Author: Tom Lyon, pugs@cisco.com
 *
 * We arbitrarily define a Type1 IOMMU as one matching the below code.
 * It could be called the x86 IOMMU as it's designed for AMD-Vi & Intel
 * VT-d, but that makes it harder to re-use as theoretically anyone
 * implementing a similar IOMMU could make use of this.  We expect the
 * IOMMU to support the IOMMU API and have few to no restrictions around
 * the IOVA range that can be mapped.  The Type1 IOMMU is currently
 * optimized for relatively static mappings of a userspace process with
 * userspace pages pinned into memory.  We also assume devices and IOMMU
 * domains are PCI based as the IOMMU API is still centered around a
 * device/bus interface rather than a group interface.
 */

#include <linux/compat.h>
#include <linux/device.h>
#include <linux/fs.h>
#include <linux/highmem.h>
#include <linux/iommu.h>
#include <linux/module.h>
#include <linux/mm.h>
#include <linux/kthread.h>
#include <linux/rbtree.h>
#include <linux/sched/signal.h>
#include <linux/sched/mm.h>
#include <linux/slab.h>
#include <linux/uaccess.h>
#include <linux/vfio.h>
#include <linux/workqueue.h>
#include <linux/mdev.h>
#include <linux/notifier.h>
#include <linux/dma-iommu.h>
#include <linux/irqdomain.h>

#define DRIVER_VERSION  "0.2"
#define DRIVER_AUTHOR   "Alex Williamson <alex.williamson@redhat.com>"
#define DRIVER_DESC     "Type1 IOMMU driver for VFIO"

static bool allow_unsafe_interrupts;
module_param_named(allow_unsafe_interrupts,
		   allow_unsafe_interrupts, bool, S_IRUGO | S_IWUSR);
MODULE_PARM_DESC(allow_unsafe_interrupts,
		 "Enable VFIO IOMMU support for on platforms without interrupt remapping support.");

static bool disable_hugepages;
module_param_named(disable_hugepages,
		   disable_hugepages, bool, S_IRUGO | S_IWUSR);
MODULE_PARM_DESC(disable_hugepages,
		 "Disable VFIO IOMMU support for IOMMU hugepages.");

static unsigned int dma_entry_limit __read_mostly = U16_MAX;
module_param_named(dma_entry_limit, dma_entry_limit, uint, 0644);
MODULE_PARM_DESC(dma_entry_limit,
		 "Maximum number of user DMA mappings per container (65535).");

struct vfio_iommu {
	struct list_head	domain_list;
	struct list_head	iova_list;
	struct vfio_domain	*external_domain; /* domain for external user */
	struct mutex		lock;
	struct rb_root		dma_list;
	struct blocking_notifier_head notifier;
	unsigned int		dma_avail;
	unsigned int		vaddr_invalid_count;
	uint64_t		pgsize_bitmap;
	uint64_t		num_non_pinned_groups;
	wait_queue_head_t	vaddr_wait;
	bool			v2;
	bool			nesting;
	bool			dirty_page_tracking;
<<<<<<< HEAD
	bool			pinned_page_dirty_scope;
=======
>>>>>>> 6be388f4
	bool			container_open;
};

struct vfio_domain {
	struct iommu_domain	*domain;
	struct list_head	next;
	struct list_head	group_list;
	int			prot;		/* IOMMU_CACHE */
	bool			fgsp;		/* Fine-grained super pages */
};

struct vfio_dma {
	struct rb_node		node;
	dma_addr_t		iova;		/* Device address */
	unsigned long		vaddr;		/* Process virtual addr */
	size_t			size;		/* Map size (bytes) */
	int			prot;		/* IOMMU_READ/WRITE */
	bool			iommu_mapped;
	bool			lock_cap;	/* capable(CAP_IPC_LOCK) */
	bool			vaddr_invalid;
	struct task_struct	*task;
	struct rb_root		pfn_list;	/* Ex-user pinned pfn list */
	unsigned long		*bitmap;
};

struct vfio_batch {
	struct page		**pages;	/* for pin_user_pages_remote */
	struct page		*fallback_page; /* if pages alloc fails */
	int			capacity;	/* length of pages array */
	int			size;		/* of batch currently */
	int			offset;		/* of next entry in pages */
};

struct vfio_group {
	struct iommu_group	*iommu_group;
	struct list_head	next;
	bool			mdev_group;	/* An mdev group */
	bool			pinned_page_dirty_scope;
};

struct vfio_iova {
	struct list_head	list;
	dma_addr_t		start;
	dma_addr_t		end;
};

/*
 * Guest RAM pinning working set or DMA target
 */
struct vfio_pfn {
	struct rb_node		node;
	dma_addr_t		iova;		/* Device address */
	unsigned long		pfn;		/* Host pfn */
	unsigned int		ref_count;
};

struct vfio_regions {
	struct list_head list;
	dma_addr_t iova;
	phys_addr_t phys;
	size_t len;
};

#define IS_IOMMU_CAP_DOMAIN_IN_CONTAINER(iommu)	\
					(!list_empty(&iommu->domain_list))

#define DIRTY_BITMAP_BYTES(n)	(ALIGN(n, BITS_PER_TYPE(u64)) / BITS_PER_BYTE)

/*
 * Input argument of number of bits to bitmap_set() is unsigned integer, which
 * further casts to signed integer for unaligned multi-bit operation,
 * __bitmap_set().
 * Then maximum bitmap size supported is 2^31 bits divided by 2^3 bits/byte,
 * that is 2^28 (256 MB) which maps to 2^31 * 2^12 = 2^43 (8TB) on 4K page
 * system.
 */
#define DIRTY_BITMAP_PAGES_MAX	 ((u64)INT_MAX)
#define DIRTY_BITMAP_SIZE_MAX	 DIRTY_BITMAP_BYTES(DIRTY_BITMAP_PAGES_MAX)

#define WAITED 1

static int put_pfn(unsigned long pfn, int prot);

static struct vfio_group *vfio_iommu_find_iommu_group(struct vfio_iommu *iommu,
					       struct iommu_group *iommu_group);

/*
 * This code handles mapping and unmapping of user data buffers
 * into DMA'ble space using the IOMMU
 */

static struct vfio_dma *vfio_find_dma(struct vfio_iommu *iommu,
				      dma_addr_t start, size_t size)
{
	struct rb_node *node = iommu->dma_list.rb_node;

	while (node) {
		struct vfio_dma *dma = rb_entry(node, struct vfio_dma, node);

		if (start + size <= dma->iova)
			node = node->rb_left;
		else if (start >= dma->iova + dma->size)
			node = node->rb_right;
		else
			return dma;
	}

	return NULL;
}

static struct rb_node *vfio_find_dma_first_node(struct vfio_iommu *iommu,
<<<<<<< HEAD
						dma_addr_t start, size_t size)
=======
						dma_addr_t start, u64 size)
>>>>>>> 6be388f4
{
	struct rb_node *res = NULL;
	struct rb_node *node = iommu->dma_list.rb_node;
	struct vfio_dma *dma_res = NULL;

	while (node) {
		struct vfio_dma *dma = rb_entry(node, struct vfio_dma, node);

		if (start < dma->iova + dma->size) {
			res = node;
			dma_res = dma;
			if (start >= dma->iova)
				break;
			node = node->rb_left;
		} else {
			node = node->rb_right;
		}
	}
	if (res && size && dma_res->iova >= start + size)
		res = NULL;
	return res;
}

static void vfio_link_dma(struct vfio_iommu *iommu, struct vfio_dma *new)
{
	struct rb_node **link = &iommu->dma_list.rb_node, *parent = NULL;
	struct vfio_dma *dma;

	while (*link) {
		parent = *link;
		dma = rb_entry(parent, struct vfio_dma, node);

		if (new->iova + new->size <= dma->iova)
			link = &(*link)->rb_left;
		else
			link = &(*link)->rb_right;
	}

	rb_link_node(&new->node, parent, link);
	rb_insert_color(&new->node, &iommu->dma_list);
}

static void vfio_unlink_dma(struct vfio_iommu *iommu, struct vfio_dma *old)
{
	rb_erase(&old->node, &iommu->dma_list);
}


static int vfio_dma_bitmap_alloc(struct vfio_dma *dma, size_t pgsize)
{
	uint64_t npages = dma->size / pgsize;

	if (npages > DIRTY_BITMAP_PAGES_MAX)
		return -EINVAL;

	/*
	 * Allocate extra 64 bits that are used to calculate shift required for
	 * bitmap_shift_left() to manipulate and club unaligned number of pages
	 * in adjacent vfio_dma ranges.
	 */
	dma->bitmap = kvzalloc(DIRTY_BITMAP_BYTES(npages) + sizeof(u64),
			       GFP_KERNEL);
	if (!dma->bitmap)
		return -ENOMEM;

	return 0;
}

static void vfio_dma_bitmap_free(struct vfio_dma *dma)
{
	kfree(dma->bitmap);
	dma->bitmap = NULL;
}

static void vfio_dma_populate_bitmap(struct vfio_dma *dma, size_t pgsize)
{
	struct rb_node *p;
	unsigned long pgshift = __ffs(pgsize);

	for (p = rb_first(&dma->pfn_list); p; p = rb_next(p)) {
		struct vfio_pfn *vpfn = rb_entry(p, struct vfio_pfn, node);

		bitmap_set(dma->bitmap, (vpfn->iova - dma->iova) >> pgshift, 1);
	}
}

static void vfio_iommu_populate_bitmap_full(struct vfio_iommu *iommu)
{
	struct rb_node *n;
	unsigned long pgshift = __ffs(iommu->pgsize_bitmap);

	for (n = rb_first(&iommu->dma_list); n; n = rb_next(n)) {
		struct vfio_dma *dma = rb_entry(n, struct vfio_dma, node);

		bitmap_set(dma->bitmap, 0, dma->size >> pgshift);
	}
}

static int vfio_dma_bitmap_alloc_all(struct vfio_iommu *iommu, size_t pgsize)
{
	struct rb_node *n;

	for (n = rb_first(&iommu->dma_list); n; n = rb_next(n)) {
		struct vfio_dma *dma = rb_entry(n, struct vfio_dma, node);
		int ret;

		ret = vfio_dma_bitmap_alloc(dma, pgsize);
		if (ret) {
			struct rb_node *p;

			for (p = rb_prev(n); p; p = rb_prev(p)) {
				struct vfio_dma *dma = rb_entry(n,
							struct vfio_dma, node);

				vfio_dma_bitmap_free(dma);
			}
			return ret;
		}
		vfio_dma_populate_bitmap(dma, pgsize);
	}
	return 0;
}

static void vfio_dma_bitmap_free_all(struct vfio_iommu *iommu)
{
	struct rb_node *n;

	for (n = rb_first(&iommu->dma_list); n; n = rb_next(n)) {
		struct vfio_dma *dma = rb_entry(n, struct vfio_dma, node);

		vfio_dma_bitmap_free(dma);
	}
}

/*
 * Helper Functions for host iova-pfn list
 */
static struct vfio_pfn *vfio_find_vpfn(struct vfio_dma *dma, dma_addr_t iova)
{
	struct vfio_pfn *vpfn;
	struct rb_node *node = dma->pfn_list.rb_node;

	while (node) {
		vpfn = rb_entry(node, struct vfio_pfn, node);

		if (iova < vpfn->iova)
			node = node->rb_left;
		else if (iova > vpfn->iova)
			node = node->rb_right;
		else
			return vpfn;
	}
	return NULL;
}

static void vfio_link_pfn(struct vfio_dma *dma,
			  struct vfio_pfn *new)
{
	struct rb_node **link, *parent = NULL;
	struct vfio_pfn *vpfn;

	link = &dma->pfn_list.rb_node;
	while (*link) {
		parent = *link;
		vpfn = rb_entry(parent, struct vfio_pfn, node);

		if (new->iova < vpfn->iova)
			link = &(*link)->rb_left;
		else
			link = &(*link)->rb_right;
	}

	rb_link_node(&new->node, parent, link);
	rb_insert_color(&new->node, &dma->pfn_list);
}

static void vfio_unlink_pfn(struct vfio_dma *dma, struct vfio_pfn *old)
{
	rb_erase(&old->node, &dma->pfn_list);
}

static int vfio_add_to_pfn_list(struct vfio_dma *dma, dma_addr_t iova,
				unsigned long pfn)
{
	struct vfio_pfn *vpfn;

	vpfn = kzalloc(sizeof(*vpfn), GFP_KERNEL);
	if (!vpfn)
		return -ENOMEM;

	vpfn->iova = iova;
	vpfn->pfn = pfn;
	vpfn->ref_count = 1;
	vfio_link_pfn(dma, vpfn);
	return 0;
}

static void vfio_remove_from_pfn_list(struct vfio_dma *dma,
				      struct vfio_pfn *vpfn)
{
	vfio_unlink_pfn(dma, vpfn);
	kfree(vpfn);
}

static struct vfio_pfn *vfio_iova_get_vfio_pfn(struct vfio_dma *dma,
					       unsigned long iova)
{
	struct vfio_pfn *vpfn = vfio_find_vpfn(dma, iova);

	if (vpfn)
		vpfn->ref_count++;
	return vpfn;
}

static int vfio_iova_put_vfio_pfn(struct vfio_dma *dma, struct vfio_pfn *vpfn)
{
	int ret = 0;

	vpfn->ref_count--;
	if (!vpfn->ref_count) {
		ret = put_pfn(vpfn->pfn, dma->prot);
		vfio_remove_from_pfn_list(dma, vpfn);
	}
	return ret;
}

static int vfio_lock_acct(struct vfio_dma *dma, long npage, bool async)
{
	struct mm_struct *mm;
	int ret;

	if (!npage)
		return 0;

	mm = async ? get_task_mm(dma->task) : dma->task->mm;
	if (!mm)
		return -ESRCH; /* process exited */

	ret = mmap_write_lock_killable(mm);
	if (!ret) {
		ret = __account_locked_vm(mm, abs(npage), npage > 0, dma->task,
					  dma->lock_cap);
		mmap_write_unlock(mm);
	}

	if (async)
		mmput(mm);

	return ret;
}

/*
 * Some mappings aren't backed by a struct page, for example an mmap'd
 * MMIO range for our own or another device.  These use a different
 * pfn conversion and shouldn't be tracked as locked pages.
 * For compound pages, any driver that sets the reserved bit in head
 * page needs to set the reserved bit in all subpages to be safe.
 */
static bool is_invalid_reserved_pfn(unsigned long pfn)
{
	if (pfn_valid(pfn))
		return PageReserved(pfn_to_page(pfn));

	return true;
}

static int put_pfn(unsigned long pfn, int prot)
{
	if (!is_invalid_reserved_pfn(pfn)) {
		struct page *page = pfn_to_page(pfn);

		unpin_user_pages_dirty_lock(&page, 1, prot & IOMMU_WRITE);
		return 1;
	}
	return 0;
}

#define VFIO_BATCH_MAX_CAPACITY (PAGE_SIZE / sizeof(struct page *))

static void vfio_batch_init(struct vfio_batch *batch)
{
	batch->size = 0;
	batch->offset = 0;

	if (unlikely(disable_hugepages))
		goto fallback;

	batch->pages = (struct page **) __get_free_page(GFP_KERNEL);
	if (!batch->pages)
		goto fallback;

	batch->capacity = VFIO_BATCH_MAX_CAPACITY;
	return;

fallback:
	batch->pages = &batch->fallback_page;
	batch->capacity = 1;
}

static void vfio_batch_unpin(struct vfio_batch *batch, struct vfio_dma *dma)
{
	while (batch->size) {
		unsigned long pfn = page_to_pfn(batch->pages[batch->offset]);

		put_pfn(pfn, dma->prot);
		batch->offset++;
		batch->size--;
	}
}

static void vfio_batch_fini(struct vfio_batch *batch)
{
	if (batch->capacity == VFIO_BATCH_MAX_CAPACITY)
		free_page((unsigned long)batch->pages);
}

static int follow_fault_pfn(struct vm_area_struct *vma, struct mm_struct *mm,
			    unsigned long vaddr, unsigned long *pfn,
			    bool write_fault)
{
	pte_t *ptep;
	spinlock_t *ptl;
	int ret;

	ret = follow_pte(vma->vm_mm, vaddr, &ptep, &ptl);
	if (ret) {
		bool unlocked = false;

		ret = fixup_user_fault(mm, vaddr,
				       FAULT_FLAG_REMOTE |
				       (write_fault ?  FAULT_FLAG_WRITE : 0),
				       &unlocked);
		if (unlocked)
			return -EAGAIN;

		if (ret)
			return ret;

		ret = follow_pte(vma->vm_mm, vaddr, &ptep, &ptl);
		if (ret)
			return ret;
	}

	if (write_fault && !pte_write(*ptep))
		ret = -EFAULT;
	else
		*pfn = pte_pfn(*ptep);

	pte_unmap_unlock(ptep, ptl);
	return ret;
}

/*
 * Returns the positive number of pfns successfully obtained or a negative
 * error code.
 */
static int vaddr_get_pfns(struct mm_struct *mm, unsigned long vaddr,
			  long npages, int prot, unsigned long *pfn,
			  struct page **pages)
{
	struct vm_area_struct *vma;
	unsigned int flags = 0;
	int ret;

	if (prot & IOMMU_WRITE)
		flags |= FOLL_WRITE;

	mmap_read_lock(mm);
	ret = pin_user_pages_remote(mm, vaddr, npages, flags | FOLL_LONGTERM,
				    pages, NULL, NULL);
	if (ret > 0) {
		*pfn = page_to_pfn(pages[0]);
		goto done;
	}

	vaddr = untagged_addr(vaddr);

retry:
	vma = find_vma_intersection(mm, vaddr, vaddr + 1);

	if (vma && vma->vm_flags & VM_PFNMAP) {
		ret = follow_fault_pfn(vma, mm, vaddr, pfn, prot & IOMMU_WRITE);
		if (ret == -EAGAIN)
			goto retry;

		if (!ret) {
			if (is_invalid_reserved_pfn(*pfn))
				ret = 1;
			else
				ret = -EFAULT;
		}
	}
done:
	mmap_read_unlock(mm);
	return ret;
}

static int vfio_wait(struct vfio_iommu *iommu)
{
	DEFINE_WAIT(wait);

	prepare_to_wait(&iommu->vaddr_wait, &wait, TASK_KILLABLE);
	mutex_unlock(&iommu->lock);
	schedule();
	mutex_lock(&iommu->lock);
	finish_wait(&iommu->vaddr_wait, &wait);
	if (kthread_should_stop() || !iommu->container_open ||
	    fatal_signal_pending(current)) {
		return -EFAULT;
	}
	return WAITED;
}

/*
 * Find dma struct and wait for its vaddr to be valid.  iommu lock is dropped
 * if the task waits, but is re-locked on return.  Return result in *dma_p.
 * Return 0 on success with no waiting, WAITED on success if waited, and -errno
 * on error.
 */
static int vfio_find_dma_valid(struct vfio_iommu *iommu, dma_addr_t start,
			       size_t size, struct vfio_dma **dma_p)
{
	int ret;

	do {
		*dma_p = vfio_find_dma(iommu, start, size);
		if (!*dma_p)
			ret = -EINVAL;
		else if (!(*dma_p)->vaddr_invalid)
			ret = 0;
		else
			ret = vfio_wait(iommu);
	} while (ret > 0);

	return ret;
}

/*
 * Wait for all vaddr in the dma_list to become valid.  iommu lock is dropped
 * if the task waits, but is re-locked on return.  Return 0 on success with no
 * waiting, WAITED on success if waited, and -errno on error.
 */
static int vfio_wait_all_valid(struct vfio_iommu *iommu)
{
	int ret = 0;

	while (iommu->vaddr_invalid_count && ret >= 0)
		ret = vfio_wait(iommu);

	return ret;
}

/*
 * Attempt to pin pages.  We really don't want to track all the pfns and
 * the iommu can only map chunks of consecutive pfns anyway, so get the
 * first page and all consecutive pages with the same locking.
 */
static long vfio_pin_pages_remote(struct vfio_dma *dma, unsigned long vaddr,
				  long npage, unsigned long *pfn_base,
				  unsigned long limit, struct vfio_batch *batch)
{
	unsigned long pfn;
	struct mm_struct *mm = current->mm;
	long ret, pinned = 0, lock_acct = 0;
	bool rsvd;
	dma_addr_t iova = vaddr - dma->vaddr + dma->iova;

	/* This code path is only user initiated */
	if (!mm)
		return -ENODEV;

	if (batch->size) {
		/* Leftover pages in batch from an earlier call. */
		*pfn_base = page_to_pfn(batch->pages[batch->offset]);
		pfn = *pfn_base;
		rsvd = is_invalid_reserved_pfn(*pfn_base);
	} else {
		*pfn_base = 0;
	}

	while (npage) {
		if (!batch->size) {
			/* Empty batch, so refill it. */
			long req_pages = min_t(long, npage, batch->capacity);

			ret = vaddr_get_pfns(mm, vaddr, req_pages, dma->prot,
					     &pfn, batch->pages);
			if (ret < 0)
				goto unpin_out;

			batch->size = ret;
			batch->offset = 0;

			if (!*pfn_base) {
				*pfn_base = pfn;
				rsvd = is_invalid_reserved_pfn(*pfn_base);
			}
		}

		/*
		 * pfn is preset for the first iteration of this inner loop and
		 * updated at the end to handle a VM_PFNMAP pfn.  In that case,
		 * batch->pages isn't valid (there's no struct page), so allow
		 * batch->pages to be touched only when there's more than one
		 * pfn to check, which guarantees the pfns are from a
		 * !VM_PFNMAP vma.
		 */
		while (true) {
			if (pfn != *pfn_base + pinned ||
			    rsvd != is_invalid_reserved_pfn(pfn))
				goto out;

			/*
			 * Reserved pages aren't counted against the user,
			 * externally pinned pages are already counted against
			 * the user.
			 */
			if (!rsvd && !vfio_find_vpfn(dma, iova)) {
				if (!dma->lock_cap &&
				    mm->locked_vm + lock_acct + 1 > limit) {
					pr_warn("%s: RLIMIT_MEMLOCK (%ld) exceeded\n",
						__func__, limit << PAGE_SHIFT);
					ret = -ENOMEM;
					goto unpin_out;
				}
				lock_acct++;
			}

			pinned++;
			npage--;
			vaddr += PAGE_SIZE;
			iova += PAGE_SIZE;
			batch->offset++;
			batch->size--;

			if (!batch->size)
				break;

			pfn = page_to_pfn(batch->pages[batch->offset]);
		}

		if (unlikely(disable_hugepages))
			break;
	}

out:
	ret = vfio_lock_acct(dma, lock_acct, false);

unpin_out:
<<<<<<< HEAD
=======
	if (batch->size == 1 && !batch->offset) {
		/* May be a VM_PFNMAP pfn, which the batch can't remember. */
		put_pfn(pfn, dma->prot);
		batch->size = 0;
	}

>>>>>>> 6be388f4
	if (ret < 0) {
		if (pinned && !rsvd) {
			for (pfn = *pfn_base ; pinned ; pfn++, pinned--)
				put_pfn(pfn, dma->prot);
		}
		vfio_batch_unpin(batch, dma);

		return ret;
	}

	return pinned;
}

static long vfio_unpin_pages_remote(struct vfio_dma *dma, dma_addr_t iova,
				    unsigned long pfn, long npage,
				    bool do_accounting)
{
	long unlocked = 0, locked = 0;
	long i;

	for (i = 0; i < npage; i++, iova += PAGE_SIZE) {
		if (put_pfn(pfn++, dma->prot)) {
			unlocked++;
			if (vfio_find_vpfn(dma, iova))
				locked++;
		}
	}

	if (do_accounting)
		vfio_lock_acct(dma, locked - unlocked, true);

	return unlocked;
}

static int vfio_pin_page_external(struct vfio_dma *dma, unsigned long vaddr,
				  unsigned long *pfn_base, bool do_accounting)
{
	struct page *pages[1];
	struct mm_struct *mm;
	int ret;

	mm = get_task_mm(dma->task);
	if (!mm)
		return -ENODEV;

	ret = vaddr_get_pfns(mm, vaddr, 1, dma->prot, pfn_base, pages);
<<<<<<< HEAD
	if (ret == 1 && do_accounting && !is_invalid_reserved_pfn(*pfn_base)) {
=======
	if (ret != 1)
		goto out;

	ret = 0;

	if (do_accounting && !is_invalid_reserved_pfn(*pfn_base)) {
>>>>>>> 6be388f4
		ret = vfio_lock_acct(dma, 1, true);
		if (ret) {
			put_pfn(*pfn_base, dma->prot);
			if (ret == -ENOMEM)
				pr_warn("%s: Task %s (%d) RLIMIT_MEMLOCK "
					"(%ld) exceeded\n", __func__,
					dma->task->comm, task_pid_nr(dma->task),
					task_rlimit(dma->task, RLIMIT_MEMLOCK));
		}
	}

out:
	mmput(mm);
	return ret;
}

static int vfio_unpin_page_external(struct vfio_dma *dma, dma_addr_t iova,
				    bool do_accounting)
{
	int unlocked;
	struct vfio_pfn *vpfn = vfio_find_vpfn(dma, iova);

	if (!vpfn)
		return 0;

	unlocked = vfio_iova_put_vfio_pfn(dma, vpfn);

	if (do_accounting)
		vfio_lock_acct(dma, -unlocked, true);

	return unlocked;
}

static int vfio_iommu_type1_pin_pages(void *iommu_data,
				      struct iommu_group *iommu_group,
				      unsigned long *user_pfn,
				      int npage, int prot,
				      unsigned long *phys_pfn)
{
	struct vfio_iommu *iommu = iommu_data;
	struct vfio_group *group;
	int i, j, ret;
	unsigned long remote_vaddr;
	struct vfio_dma *dma;
	bool do_accounting;
	dma_addr_t iova;

	if (!iommu || !user_pfn || !phys_pfn)
		return -EINVAL;

	/* Supported for v2 version only */
	if (!iommu->v2)
		return -EACCES;

	mutex_lock(&iommu->lock);

	/*
	 * Wait for all necessary vaddr's to be valid so they can be used in
	 * the main loop without dropping the lock, to avoid racing vs unmap.
	 */
again:
	if (iommu->vaddr_invalid_count) {
		for (i = 0; i < npage; i++) {
			iova = user_pfn[i] << PAGE_SHIFT;
			ret = vfio_find_dma_valid(iommu, iova, PAGE_SIZE, &dma);
			if (ret < 0)
				goto pin_done;
			if (ret == WAITED)
				goto again;
		}
	}

	/* Fail if notifier list is empty */
	if (!iommu->notifier.head) {
		ret = -EINVAL;
		goto pin_done;
	}

	/*
	 * If iommu capable domain exist in the container then all pages are
	 * already pinned and accounted. Accounting should be done if there is no
	 * iommu capable domain in the container.
	 */
	do_accounting = !IS_IOMMU_CAP_DOMAIN_IN_CONTAINER(iommu);

	for (i = 0; i < npage; i++) {
		struct vfio_pfn *vpfn;

		iova = user_pfn[i] << PAGE_SHIFT;
		dma = vfio_find_dma(iommu, iova, PAGE_SIZE);
		if (!dma) {
			ret = -EINVAL;
			goto pin_unwind;
		}

		if ((dma->prot & prot) != prot) {
			ret = -EPERM;
			goto pin_unwind;
		}

		vpfn = vfio_iova_get_vfio_pfn(dma, iova);
		if (vpfn) {
			phys_pfn[i] = vpfn->pfn;
			continue;
		}

		remote_vaddr = dma->vaddr + (iova - dma->iova);
		ret = vfio_pin_page_external(dma, remote_vaddr, &phys_pfn[i],
					     do_accounting);
		if (ret)
			goto pin_unwind;

		ret = vfio_add_to_pfn_list(dma, iova, phys_pfn[i]);
		if (ret) {
			if (put_pfn(phys_pfn[i], dma->prot) && do_accounting)
				vfio_lock_acct(dma, -1, true);
			goto pin_unwind;
		}

		if (iommu->dirty_page_tracking) {
			unsigned long pgshift = __ffs(iommu->pgsize_bitmap);

			/*
			 * Bitmap populated with the smallest supported page
			 * size
			 */
			bitmap_set(dma->bitmap,
				   (iova - dma->iova) >> pgshift, 1);
		}
	}
	ret = i;

	group = vfio_iommu_find_iommu_group(iommu, iommu_group);
	if (!group->pinned_page_dirty_scope) {
		group->pinned_page_dirty_scope = true;
		iommu->num_non_pinned_groups--;
	}

	goto pin_done;

pin_unwind:
	phys_pfn[i] = 0;
	for (j = 0; j < i; j++) {
		dma_addr_t iova;

		iova = user_pfn[j] << PAGE_SHIFT;
		dma = vfio_find_dma(iommu, iova, PAGE_SIZE);
		vfio_unpin_page_external(dma, iova, do_accounting);
		phys_pfn[j] = 0;
	}
pin_done:
	mutex_unlock(&iommu->lock);
	return ret;
}

static int vfio_iommu_type1_unpin_pages(void *iommu_data,
					unsigned long *user_pfn,
					int npage)
{
	struct vfio_iommu *iommu = iommu_data;
	bool do_accounting;
	int i;

	if (!iommu || !user_pfn || npage <= 0)
		return -EINVAL;

	/* Supported for v2 version only */
	if (!iommu->v2)
		return -EACCES;

	mutex_lock(&iommu->lock);

	do_accounting = !IS_IOMMU_CAP_DOMAIN_IN_CONTAINER(iommu);
	for (i = 0; i < npage; i++) {
		struct vfio_dma *dma;
		dma_addr_t iova;

		iova = user_pfn[i] << PAGE_SHIFT;
		dma = vfio_find_dma(iommu, iova, PAGE_SIZE);
		if (!dma)
			break;

		vfio_unpin_page_external(dma, iova, do_accounting);
	}

	mutex_unlock(&iommu->lock);
	return i > 0 ? i : -EINVAL;
}

static long vfio_sync_unpin(struct vfio_dma *dma, struct vfio_domain *domain,
			    struct list_head *regions,
			    struct iommu_iotlb_gather *iotlb_gather)
{
	long unlocked = 0;
	struct vfio_regions *entry, *next;

	iommu_iotlb_sync(domain->domain, iotlb_gather);

	list_for_each_entry_safe(entry, next, regions, list) {
		unlocked += vfio_unpin_pages_remote(dma,
						    entry->iova,
						    entry->phys >> PAGE_SHIFT,
						    entry->len >> PAGE_SHIFT,
						    false);
		list_del(&entry->list);
		kfree(entry);
	}

	cond_resched();

	return unlocked;
}

/*
 * Generally, VFIO needs to unpin remote pages after each IOTLB flush.
 * Therefore, when using IOTLB flush sync interface, VFIO need to keep track
 * of these regions (currently using a list).
 *
 * This value specifies maximum number of regions for each IOTLB flush sync.
 */
#define VFIO_IOMMU_TLB_SYNC_MAX		512

static size_t unmap_unpin_fast(struct vfio_domain *domain,
			       struct vfio_dma *dma, dma_addr_t *iova,
			       size_t len, phys_addr_t phys, long *unlocked,
			       struct list_head *unmapped_list,
			       int *unmapped_cnt,
			       struct iommu_iotlb_gather *iotlb_gather)
{
	size_t unmapped = 0;
	struct vfio_regions *entry = kzalloc(sizeof(*entry), GFP_KERNEL);

	if (entry) {
		unmapped = iommu_unmap_fast(domain->domain, *iova, len,
					    iotlb_gather);

		if (!unmapped) {
			kfree(entry);
		} else {
			entry->iova = *iova;
			entry->phys = phys;
			entry->len  = unmapped;
			list_add_tail(&entry->list, unmapped_list);

			*iova += unmapped;
			(*unmapped_cnt)++;
		}
	}

	/*
	 * Sync if the number of fast-unmap regions hits the limit
	 * or in case of errors.
	 */
	if (*unmapped_cnt >= VFIO_IOMMU_TLB_SYNC_MAX || !unmapped) {
		*unlocked += vfio_sync_unpin(dma, domain, unmapped_list,
					     iotlb_gather);
		*unmapped_cnt = 0;
	}

	return unmapped;
}

static size_t unmap_unpin_slow(struct vfio_domain *domain,
			       struct vfio_dma *dma, dma_addr_t *iova,
			       size_t len, phys_addr_t phys,
			       long *unlocked)
{
	size_t unmapped = iommu_unmap(domain->domain, *iova, len);

	if (unmapped) {
		*unlocked += vfio_unpin_pages_remote(dma, *iova,
						     phys >> PAGE_SHIFT,
						     unmapped >> PAGE_SHIFT,
						     false);
		*iova += unmapped;
		cond_resched();
	}
	return unmapped;
}

static long vfio_unmap_unpin(struct vfio_iommu *iommu, struct vfio_dma *dma,
			     bool do_accounting)
{
	dma_addr_t iova = dma->iova, end = dma->iova + dma->size;
	struct vfio_domain *domain, *d;
	LIST_HEAD(unmapped_region_list);
	struct iommu_iotlb_gather iotlb_gather;
	int unmapped_region_cnt = 0;
	long unlocked = 0;

	if (!dma->size)
		return 0;

	if (!IS_IOMMU_CAP_DOMAIN_IN_CONTAINER(iommu))
		return 0;

	/*
	 * We use the IOMMU to track the physical addresses, otherwise we'd
	 * need a much more complicated tracking system.  Unfortunately that
	 * means we need to use one of the iommu domains to figure out the
	 * pfns to unpin.  The rest need to be unmapped in advance so we have
	 * no iommu translations remaining when the pages are unpinned.
	 */
	domain = d = list_first_entry(&iommu->domain_list,
				      struct vfio_domain, next);

	list_for_each_entry_continue(d, &iommu->domain_list, next) {
		iommu_unmap(d->domain, dma->iova, dma->size);
		cond_resched();
	}

	iommu_iotlb_gather_init(&iotlb_gather);
	while (iova < end) {
		size_t unmapped, len;
		phys_addr_t phys, next;

		phys = iommu_iova_to_phys(domain->domain, iova);
		if (WARN_ON(!phys)) {
			iova += PAGE_SIZE;
			continue;
		}

		/*
		 * To optimize for fewer iommu_unmap() calls, each of which
		 * may require hardware cache flushing, try to find the
		 * largest contiguous physical memory chunk to unmap.
		 */
		for (len = PAGE_SIZE;
		     !domain->fgsp && iova + len < end; len += PAGE_SIZE) {
			next = iommu_iova_to_phys(domain->domain, iova + len);
			if (next != phys + len)
				break;
		}

		/*
		 * First, try to use fast unmap/unpin. In case of failure,
		 * switch to slow unmap/unpin path.
		 */
		unmapped = unmap_unpin_fast(domain, dma, &iova, len, phys,
					    &unlocked, &unmapped_region_list,
					    &unmapped_region_cnt,
					    &iotlb_gather);
		if (!unmapped) {
			unmapped = unmap_unpin_slow(domain, dma, &iova, len,
						    phys, &unlocked);
			if (WARN_ON(!unmapped))
				break;
		}
	}

	dma->iommu_mapped = false;

	if (unmapped_region_cnt) {
		unlocked += vfio_sync_unpin(dma, domain, &unmapped_region_list,
					    &iotlb_gather);
	}

	if (do_accounting) {
		vfio_lock_acct(dma, -unlocked, true);
		return 0;
	}
	return unlocked;
}

static void vfio_remove_dma(struct vfio_iommu *iommu, struct vfio_dma *dma)
{
	WARN_ON(!RB_EMPTY_ROOT(&dma->pfn_list));
	vfio_unmap_unpin(iommu, dma, true);
	vfio_unlink_dma(iommu, dma);
	put_task_struct(dma->task);
	vfio_dma_bitmap_free(dma);
	if (dma->vaddr_invalid) {
		iommu->vaddr_invalid_count--;
		wake_up_all(&iommu->vaddr_wait);
	}
	kfree(dma);
	iommu->dma_avail++;
}

static void vfio_update_pgsize_bitmap(struct vfio_iommu *iommu)
{
	struct vfio_domain *domain;

	iommu->pgsize_bitmap = ULONG_MAX;

	list_for_each_entry(domain, &iommu->domain_list, next)
		iommu->pgsize_bitmap &= domain->domain->pgsize_bitmap;

	/*
	 * In case the IOMMU supports page sizes smaller than PAGE_SIZE
	 * we pretend PAGE_SIZE is supported and hide sub-PAGE_SIZE sizes.
	 * That way the user will be able to map/unmap buffers whose size/
	 * start address is aligned with PAGE_SIZE. Pinning code uses that
	 * granularity while iommu driver can use the sub-PAGE_SIZE size
	 * to map the buffer.
	 */
	if (iommu->pgsize_bitmap & ~PAGE_MASK) {
		iommu->pgsize_bitmap &= PAGE_MASK;
		iommu->pgsize_bitmap |= PAGE_SIZE;
	}
}

static int update_user_bitmap(u64 __user *bitmap, struct vfio_iommu *iommu,
			      struct vfio_dma *dma, dma_addr_t base_iova,
			      size_t pgsize)
{
	unsigned long pgshift = __ffs(pgsize);
	unsigned long nbits = dma->size >> pgshift;
	unsigned long bit_offset = (dma->iova - base_iova) >> pgshift;
	unsigned long copy_offset = bit_offset / BITS_PER_LONG;
	unsigned long shift = bit_offset % BITS_PER_LONG;
	unsigned long leftover;

	/*
	 * mark all pages dirty if any IOMMU capable device is not able
	 * to report dirty pages and all pages are pinned and mapped.
	 */
	if (iommu->num_non_pinned_groups && dma->iommu_mapped)
		bitmap_set(dma->bitmap, 0, nbits);

	if (shift) {
		bitmap_shift_left(dma->bitmap, dma->bitmap, shift,
				  nbits + shift);

		if (copy_from_user(&leftover,
				   (void __user *)(bitmap + copy_offset),
				   sizeof(leftover)))
			return -EFAULT;

		bitmap_or(dma->bitmap, dma->bitmap, &leftover, shift);
	}

	if (copy_to_user((void __user *)(bitmap + copy_offset), dma->bitmap,
			 DIRTY_BITMAP_BYTES(nbits + shift)))
		return -EFAULT;

	return 0;
}

static int vfio_iova_dirty_bitmap(u64 __user *bitmap, struct vfio_iommu *iommu,
				  dma_addr_t iova, size_t size, size_t pgsize)
{
	struct vfio_dma *dma;
	struct rb_node *n;
	unsigned long pgshift = __ffs(pgsize);
	int ret;

	/*
	 * GET_BITMAP request must fully cover vfio_dma mappings.  Multiple
	 * vfio_dma mappings may be clubbed by specifying large ranges, but
	 * there must not be any previous mappings bisected by the range.
	 * An error will be returned if these conditions are not met.
	 */
	dma = vfio_find_dma(iommu, iova, 1);
	if (dma && dma->iova != iova)
		return -EINVAL;

	dma = vfio_find_dma(iommu, iova + size - 1, 0);
	if (dma && dma->iova + dma->size != iova + size)
		return -EINVAL;

	for (n = rb_first(&iommu->dma_list); n; n = rb_next(n)) {
		struct vfio_dma *dma = rb_entry(n, struct vfio_dma, node);

		if (dma->iova < iova)
			continue;

		if (dma->iova > iova + size - 1)
			break;

		ret = update_user_bitmap(bitmap, iommu, dma, iova, pgsize);
		if (ret)
			return ret;

		/*
		 * Re-populate bitmap to include all pinned pages which are
		 * considered as dirty but exclude pages which are unpinned and
		 * pages which are marked dirty by vfio_dma_rw()
		 */
		bitmap_clear(dma->bitmap, 0, dma->size >> pgshift);
		vfio_dma_populate_bitmap(dma, pgsize);
	}
	return 0;
}

static int verify_bitmap_size(uint64_t npages, uint64_t bitmap_size)
{
	if (!npages || !bitmap_size || (bitmap_size > DIRTY_BITMAP_SIZE_MAX) ||
	    (bitmap_size < DIRTY_BITMAP_BYTES(npages)))
		return -EINVAL;

	return 0;
}

static int vfio_dma_do_unmap(struct vfio_iommu *iommu,
			     struct vfio_iommu_type1_dma_unmap *unmap,
			     struct vfio_bitmap *bitmap)
{
	struct vfio_dma *dma, *dma_last = NULL;
	size_t unmapped = 0, pgsize;
	int ret = -EINVAL, retries = 0;
	unsigned long pgshift;
	dma_addr_t iova = unmap->iova;
<<<<<<< HEAD
	unsigned long size = unmap->size;
=======
	u64 size = unmap->size;
>>>>>>> 6be388f4
	bool unmap_all = unmap->flags & VFIO_DMA_UNMAP_FLAG_ALL;
	bool invalidate_vaddr = unmap->flags & VFIO_DMA_UNMAP_FLAG_VADDR;
	struct rb_node *n, *first_n;

	mutex_lock(&iommu->lock);

	pgshift = __ffs(iommu->pgsize_bitmap);
	pgsize = (size_t)1 << pgshift;

	if (iova & (pgsize - 1))
<<<<<<< HEAD
		goto unlock;

	if (unmap_all) {
		if (iova || size)
			goto unlock;
		size = SIZE_MAX;
	} else if (!size || size & (pgsize - 1)) {
=======
>>>>>>> 6be388f4
		goto unlock;

<<<<<<< HEAD
	if (iova + size - 1 < iova || size > SIZE_MAX)
=======
	if (unmap_all) {
		if (iova || size)
			goto unlock;
		size = U64_MAX;
	} else if (!size || size & (pgsize - 1) ||
		   iova + size - 1 < iova || size > SIZE_MAX) {
>>>>>>> 6be388f4
		goto unlock;

	/* When dirty tracking is enabled, allow only min supported pgsize */
	if ((unmap->flags & VFIO_DMA_UNMAP_FLAG_GET_DIRTY_BITMAP) &&
	    (!iommu->dirty_page_tracking || (bitmap->pgsize != pgsize))) {
		goto unlock;
	}

	WARN_ON((pgsize - 1) & PAGE_MASK);
again:
	/*
	 * vfio-iommu-type1 (v1) - User mappings were coalesced together to
	 * avoid tracking individual mappings.  This means that the granularity
	 * of the original mapping was lost and the user was allowed to attempt
	 * to unmap any range.  Depending on the contiguousness of physical
	 * memory and page sizes supported by the IOMMU, arbitrary unmaps may
	 * or may not have worked.  We only guaranteed unmap granularity
	 * matching the original mapping; even though it was untracked here,
	 * the original mappings are reflected in IOMMU mappings.  This
	 * resulted in a couple unusual behaviors.  First, if a range is not
	 * able to be unmapped, ex. a set of 4k pages that was mapped as a
	 * 2M hugepage into the IOMMU, the unmap ioctl returns success but with
	 * a zero sized unmap.  Also, if an unmap request overlaps the first
	 * address of a hugepage, the IOMMU will unmap the entire hugepage.
	 * This also returns success and the returned unmap size reflects the
	 * actual size unmapped.
	 *
	 * We attempt to maintain compatibility with this "v1" interface, but
	 * we take control out of the hands of the IOMMU.  Therefore, an unmap
	 * request offset from the beginning of the original mapping will
	 * return success with zero sized unmap.  And an unmap request covering
	 * the first iova of mapping will unmap the entire range.
	 *
	 * The v2 version of this interface intends to be more deterministic.
	 * Unmap requests must fully cover previous mappings.  Multiple
	 * mappings may still be unmaped by specifying large ranges, but there
	 * must not be any previous mappings bisected by the range.  An error
	 * will be returned if these conditions are not met.  The v2 interface
	 * will only return success and a size of zero if there were no
	 * mappings within the range.
	 */
	if (iommu->v2 && !unmap_all) {
		dma = vfio_find_dma(iommu, iova, 1);
		if (dma && dma->iova != iova)
			goto unlock;

		dma = vfio_find_dma(iommu, iova + size - 1, 0);
		if (dma && dma->iova + dma->size != iova + size)
			goto unlock;
	}

	ret = 0;
	n = first_n = vfio_find_dma_first_node(iommu, iova, size);

	while (n) {
		dma = rb_entry(n, struct vfio_dma, node);
		if (dma->iova >= iova + size)
			break;

		if (!iommu->v2 && iova > dma->iova)
			break;
		/*
		 * Task with same address space who mapped this iova range is
		 * allowed to unmap the iova range.
		 */
		if (dma->task->mm != current->mm)
			break;

		if (invalidate_vaddr) {
			if (dma->vaddr_invalid) {
				struct rb_node *last_n = n;

				for (n = first_n; n != last_n; n = rb_next(n)) {
					dma = rb_entry(n,
						       struct vfio_dma, node);
					dma->vaddr_invalid = false;
					iommu->vaddr_invalid_count--;
				}
				ret = -EINVAL;
				unmapped = 0;
				break;
			}
			dma->vaddr_invalid = true;
			iommu->vaddr_invalid_count++;
			unmapped += dma->size;
			n = rb_next(n);
			continue;
		}

		if (!RB_EMPTY_ROOT(&dma->pfn_list)) {
			struct vfio_iommu_type1_dma_unmap nb_unmap;

			if (dma_last == dma) {
				BUG_ON(++retries > 10);
			} else {
				dma_last = dma;
				retries = 0;
			}

			nb_unmap.iova = dma->iova;
			nb_unmap.size = dma->size;

			/*
			 * Notify anyone (mdev vendor drivers) to invalidate and
			 * unmap iovas within the range we're about to unmap.
			 * Vendor drivers MUST unpin pages in response to an
			 * invalidation.
			 */
			mutex_unlock(&iommu->lock);
			blocking_notifier_call_chain(&iommu->notifier,
						    VFIO_IOMMU_NOTIFY_DMA_UNMAP,
						    &nb_unmap);
			mutex_lock(&iommu->lock);
			goto again;
		}

		if (unmap->flags & VFIO_DMA_UNMAP_FLAG_GET_DIRTY_BITMAP) {
			ret = update_user_bitmap(bitmap->data, iommu, dma,
						 iova, pgsize);
			if (ret)
				break;
		}

		unmapped += dma->size;
		n = rb_next(n);
		vfio_remove_dma(iommu, dma);
	}

unlock:
	mutex_unlock(&iommu->lock);

	/* Report how much was unmapped */
	unmap->size = unmapped;

	return ret;
}

static int vfio_iommu_map(struct vfio_iommu *iommu, dma_addr_t iova,
			  unsigned long pfn, long npage, int prot)
{
	struct vfio_domain *d;
	int ret;

	list_for_each_entry(d, &iommu->domain_list, next) {
		ret = iommu_map(d->domain, iova, (phys_addr_t)pfn << PAGE_SHIFT,
				npage << PAGE_SHIFT, prot | d->prot);
		if (ret)
			goto unwind;

		cond_resched();
	}

	return 0;

unwind:
	list_for_each_entry_continue_reverse(d, &iommu->domain_list, next) {
		iommu_unmap(d->domain, iova, npage << PAGE_SHIFT);
		cond_resched();
	}

	return ret;
}

static int vfio_pin_map_dma(struct vfio_iommu *iommu, struct vfio_dma *dma,
			    size_t map_size)
{
	dma_addr_t iova = dma->iova;
	unsigned long vaddr = dma->vaddr;
	struct vfio_batch batch;
	size_t size = map_size;
	long npage;
	unsigned long pfn, limit = rlimit(RLIMIT_MEMLOCK) >> PAGE_SHIFT;
	int ret = 0;

	vfio_batch_init(&batch);

	while (size) {
		/* Pin a contiguous chunk of memory */
		npage = vfio_pin_pages_remote(dma, vaddr + dma->size,
					      size >> PAGE_SHIFT, &pfn, limit,
					      &batch);
		if (npage <= 0) {
			WARN_ON(!npage);
			ret = (int)npage;
			break;
		}

		/* Map it! */
		ret = vfio_iommu_map(iommu, iova + dma->size, pfn, npage,
				     dma->prot);
		if (ret) {
			vfio_unpin_pages_remote(dma, iova + dma->size, pfn,
						npage, true);
			vfio_batch_unpin(&batch, dma);
			break;
		}

		size -= npage << PAGE_SHIFT;
		dma->size += npage << PAGE_SHIFT;
	}

	vfio_batch_fini(&batch);
	dma->iommu_mapped = true;

	if (ret)
		vfio_remove_dma(iommu, dma);

	return ret;
}

/*
 * Check dma map request is within a valid iova range
 */
static bool vfio_iommu_iova_dma_valid(struct vfio_iommu *iommu,
				      dma_addr_t start, dma_addr_t end)
{
	struct list_head *iova = &iommu->iova_list;
	struct vfio_iova *node;

	list_for_each_entry(node, iova, list) {
		if (start >= node->start && end <= node->end)
			return true;
	}

	/*
	 * Check for list_empty() as well since a container with
	 * a single mdev device will have an empty list.
	 */
	return list_empty(iova);
}

static int vfio_dma_do_map(struct vfio_iommu *iommu,
			   struct vfio_iommu_type1_dma_map *map)
{
	bool set_vaddr = map->flags & VFIO_DMA_MAP_FLAG_VADDR;
	dma_addr_t iova = map->iova;
	unsigned long vaddr = map->vaddr;
	size_t size = map->size;
	int ret = 0, prot = 0;
	size_t pgsize;
	struct vfio_dma *dma;

	/* Verify that none of our __u64 fields overflow */
	if (map->size != size || map->vaddr != vaddr || map->iova != iova)
		return -EINVAL;

	/* READ/WRITE from device perspective */
	if (map->flags & VFIO_DMA_MAP_FLAG_WRITE)
		prot |= IOMMU_WRITE;
	if (map->flags & VFIO_DMA_MAP_FLAG_READ)
		prot |= IOMMU_READ;

	if ((prot && set_vaddr) || (!prot && !set_vaddr))
		return -EINVAL;

	mutex_lock(&iommu->lock);

	pgsize = (size_t)1 << __ffs(iommu->pgsize_bitmap);

	WARN_ON((pgsize - 1) & PAGE_MASK);

	if (!size || (size | iova | vaddr) & (pgsize - 1)) {
		ret = -EINVAL;
		goto out_unlock;
	}

	/* Don't allow IOVA or virtual address wrap */
	if (iova + size - 1 < iova || vaddr + size - 1 < vaddr) {
		ret = -EINVAL;
		goto out_unlock;
	}

	dma = vfio_find_dma(iommu, iova, size);
	if (set_vaddr) {
		if (!dma) {
			ret = -ENOENT;
		} else if (!dma->vaddr_invalid || dma->iova != iova ||
			   dma->size != size) {
			ret = -EINVAL;
		} else {
			dma->vaddr = vaddr;
			dma->vaddr_invalid = false;
			iommu->vaddr_invalid_count--;
			wake_up_all(&iommu->vaddr_wait);
		}
		goto out_unlock;
	} else if (dma) {
		ret = -EEXIST;
		goto out_unlock;
	}

	if (!iommu->dma_avail) {
		ret = -ENOSPC;
		goto out_unlock;
	}

	if (!vfio_iommu_iova_dma_valid(iommu, iova, iova + size - 1)) {
		ret = -EINVAL;
		goto out_unlock;
	}

	dma = kzalloc(sizeof(*dma), GFP_KERNEL);
	if (!dma) {
		ret = -ENOMEM;
		goto out_unlock;
	}

	iommu->dma_avail--;
	dma->iova = iova;
	dma->vaddr = vaddr;
	dma->prot = prot;

	/*
	 * We need to be able to both add to a task's locked memory and test
	 * against the locked memory limit and we need to be able to do both
	 * outside of this call path as pinning can be asynchronous via the
	 * external interfaces for mdev devices.  RLIMIT_MEMLOCK requires a
	 * task_struct and VM locked pages requires an mm_struct, however
	 * holding an indefinite mm reference is not recommended, therefore we
	 * only hold a reference to a task.  We could hold a reference to
	 * current, however QEMU uses this call path through vCPU threads,
	 * which can be killed resulting in a NULL mm and failure in the unmap
	 * path when called via a different thread.  Avoid this problem by
	 * using the group_leader as threads within the same group require
	 * both CLONE_THREAD and CLONE_VM and will therefore use the same
	 * mm_struct.
	 *
	 * Previously we also used the task for testing CAP_IPC_LOCK at the
	 * time of pinning and accounting, however has_capability() makes use
	 * of real_cred, a copy-on-write field, so we can't guarantee that it
	 * matches group_leader, or in fact that it might not change by the
	 * time it's evaluated.  If a process were to call MAP_DMA with
	 * CAP_IPC_LOCK but later drop it, it doesn't make sense that they
	 * possibly see different results for an iommu_mapped vfio_dma vs
	 * externally mapped.  Therefore track CAP_IPC_LOCK in vfio_dma at the
	 * time of calling MAP_DMA.
	 */
	get_task_struct(current->group_leader);
	dma->task = current->group_leader;
	dma->lock_cap = capable(CAP_IPC_LOCK);

	dma->pfn_list = RB_ROOT;

	/* Insert zero-sized and grow as we map chunks of it */
	vfio_link_dma(iommu, dma);

	/* Don't pin and map if container doesn't contain IOMMU capable domain*/
	if (!IS_IOMMU_CAP_DOMAIN_IN_CONTAINER(iommu))
		dma->size = size;
	else
		ret = vfio_pin_map_dma(iommu, dma, size);

	if (!ret && iommu->dirty_page_tracking) {
		ret = vfio_dma_bitmap_alloc(dma, pgsize);
		if (ret)
			vfio_remove_dma(iommu, dma);
	}

out_unlock:
	mutex_unlock(&iommu->lock);
	return ret;
}

static int vfio_bus_type(struct device *dev, void *data)
{
	struct bus_type **bus = data;

	if (*bus && *bus != dev->bus)
		return -EINVAL;

	*bus = dev->bus;

	return 0;
}

static int vfio_iommu_replay(struct vfio_iommu *iommu,
			     struct vfio_domain *domain)
{
	struct vfio_batch batch;
	struct vfio_domain *d = NULL;
	struct rb_node *n;
	unsigned long limit = rlimit(RLIMIT_MEMLOCK) >> PAGE_SHIFT;
	int ret;

	ret = vfio_wait_all_valid(iommu);
	if (ret < 0)
		return ret;

	/* Arbitrarily pick the first domain in the list for lookups */
	if (!list_empty(&iommu->domain_list))
		d = list_first_entry(&iommu->domain_list,
				     struct vfio_domain, next);

	vfio_batch_init(&batch);

	n = rb_first(&iommu->dma_list);

	for (; n; n = rb_next(n)) {
		struct vfio_dma *dma;
		dma_addr_t iova;

		dma = rb_entry(n, struct vfio_dma, node);
		iova = dma->iova;

		while (iova < dma->iova + dma->size) {
			phys_addr_t phys;
			size_t size;

			if (dma->iommu_mapped) {
				phys_addr_t p;
				dma_addr_t i;

				if (WARN_ON(!d)) { /* mapped w/o a domain?! */
					ret = -EINVAL;
					goto unwind;
				}

				phys = iommu_iova_to_phys(d->domain, iova);

				if (WARN_ON(!phys)) {
					iova += PAGE_SIZE;
					continue;
				}

				size = PAGE_SIZE;
				p = phys + size;
				i = iova + size;
				while (i < dma->iova + dma->size &&
				       p == iommu_iova_to_phys(d->domain, i)) {
					size += PAGE_SIZE;
					p += PAGE_SIZE;
					i += PAGE_SIZE;
				}
			} else {
				unsigned long pfn;
				unsigned long vaddr = dma->vaddr +
						     (iova - dma->iova);
				size_t n = dma->iova + dma->size - iova;
				long npage;

				npage = vfio_pin_pages_remote(dma, vaddr,
							      n >> PAGE_SHIFT,
							      &pfn, limit,
							      &batch);
				if (npage <= 0) {
					WARN_ON(!npage);
					ret = (int)npage;
					goto unwind;
				}

				phys = pfn << PAGE_SHIFT;
				size = npage << PAGE_SHIFT;
			}

			ret = iommu_map(domain->domain, iova, phys,
					size, dma->prot | domain->prot);
			if (ret) {
				if (!dma->iommu_mapped) {
					vfio_unpin_pages_remote(dma, iova,
							phys >> PAGE_SHIFT,
							size >> PAGE_SHIFT,
							true);
					vfio_batch_unpin(&batch, dma);
				}
				goto unwind;
			}

			iova += size;
		}
	}

	/* All dmas are now mapped, defer to second tree walk for unwind */
	for (n = rb_first(&iommu->dma_list); n; n = rb_next(n)) {
		struct vfio_dma *dma = rb_entry(n, struct vfio_dma, node);

		dma->iommu_mapped = true;
	}

	vfio_batch_fini(&batch);
	return 0;

unwind:
	for (; n; n = rb_prev(n)) {
		struct vfio_dma *dma = rb_entry(n, struct vfio_dma, node);
		dma_addr_t iova;

		if (dma->iommu_mapped) {
			iommu_unmap(domain->domain, dma->iova, dma->size);
			continue;
		}

		iova = dma->iova;
		while (iova < dma->iova + dma->size) {
			phys_addr_t phys, p;
			size_t size;
			dma_addr_t i;

			phys = iommu_iova_to_phys(domain->domain, iova);
			if (!phys) {
				iova += PAGE_SIZE;
				continue;
			}

			size = PAGE_SIZE;
			p = phys + size;
			i = iova + size;
			while (i < dma->iova + dma->size &&
			       p == iommu_iova_to_phys(domain->domain, i)) {
				size += PAGE_SIZE;
				p += PAGE_SIZE;
				i += PAGE_SIZE;
			}

			iommu_unmap(domain->domain, iova, size);
			vfio_unpin_pages_remote(dma, iova, phys >> PAGE_SHIFT,
						size >> PAGE_SHIFT, true);
		}
	}

	vfio_batch_fini(&batch);
	return ret;
}

/*
 * We change our unmap behavior slightly depending on whether the IOMMU
 * supports fine-grained superpages.  IOMMUs like AMD-Vi will use a superpage
 * for practically any contiguous power-of-two mapping we give it.  This means
 * we don't need to look for contiguous chunks ourselves to make unmapping
 * more efficient.  On IOMMUs with coarse-grained super pages, like Intel VT-d
 * with discrete 2M/1G/512G/1T superpages, identifying contiguous chunks
 * significantly boosts non-hugetlbfs mappings and doesn't seem to hurt when
 * hugetlbfs is in use.
 */
static void vfio_test_domain_fgsp(struct vfio_domain *domain)
{
	struct page *pages;
	int ret, order = get_order(PAGE_SIZE * 2);

	pages = alloc_pages(GFP_KERNEL | __GFP_ZERO, order);
	if (!pages)
		return;

	ret = iommu_map(domain->domain, 0, page_to_phys(pages), PAGE_SIZE * 2,
			IOMMU_READ | IOMMU_WRITE | domain->prot);
	if (!ret) {
		size_t unmapped = iommu_unmap(domain->domain, 0, PAGE_SIZE);

		if (unmapped == PAGE_SIZE)
			iommu_unmap(domain->domain, PAGE_SIZE, PAGE_SIZE);
		else
			domain->fgsp = true;
	}

	__free_pages(pages, order);
}

static struct vfio_group *find_iommu_group(struct vfio_domain *domain,
					   struct iommu_group *iommu_group)
{
	struct vfio_group *g;

	list_for_each_entry(g, &domain->group_list, next) {
		if (g->iommu_group == iommu_group)
			return g;
	}

	return NULL;
}

static struct vfio_group *vfio_iommu_find_iommu_group(struct vfio_iommu *iommu,
					       struct iommu_group *iommu_group)
{
	struct vfio_domain *domain;
	struct vfio_group *group = NULL;

	list_for_each_entry(domain, &iommu->domain_list, next) {
		group = find_iommu_group(domain, iommu_group);
		if (group)
			return group;
	}

	if (iommu->external_domain)
		group = find_iommu_group(iommu->external_domain, iommu_group);

	return group;
}

static bool vfio_iommu_has_sw_msi(struct list_head *group_resv_regions,
				  phys_addr_t *base)
{
	struct iommu_resv_region *region;
	bool ret = false;

	list_for_each_entry(region, group_resv_regions, list) {
		/*
		 * The presence of any 'real' MSI regions should take
		 * precedence over the software-managed one if the
		 * IOMMU driver happens to advertise both types.
		 */
		if (region->type == IOMMU_RESV_MSI) {
			ret = false;
			break;
		}

		if (region->type == IOMMU_RESV_SW_MSI) {
			*base = region->start;
			ret = true;
		}
	}

	return ret;
}

static int vfio_mdev_attach_domain(struct device *dev, void *data)
{
	struct mdev_device *mdev = to_mdev_device(dev);
	struct iommu_domain *domain = data;
	struct device *iommu_device;

	iommu_device = mdev_get_iommu_device(mdev);
	if (iommu_device) {
		if (iommu_dev_feature_enabled(iommu_device, IOMMU_DEV_FEAT_AUX))
			return iommu_aux_attach_device(domain, iommu_device);
		else
			return iommu_attach_device(domain, iommu_device);
	}

	return -EINVAL;
}

static int vfio_mdev_detach_domain(struct device *dev, void *data)
{
	struct mdev_device *mdev = to_mdev_device(dev);
	struct iommu_domain *domain = data;
	struct device *iommu_device;

	iommu_device = mdev_get_iommu_device(mdev);
	if (iommu_device) {
		if (iommu_dev_feature_enabled(iommu_device, IOMMU_DEV_FEAT_AUX))
			iommu_aux_detach_device(domain, iommu_device);
		else
			iommu_detach_device(domain, iommu_device);
	}

	return 0;
}

static int vfio_iommu_attach_group(struct vfio_domain *domain,
				   struct vfio_group *group)
{
	if (group->mdev_group)
		return iommu_group_for_each_dev(group->iommu_group,
						domain->domain,
						vfio_mdev_attach_domain);
	else
		return iommu_attach_group(domain->domain, group->iommu_group);
}

static void vfio_iommu_detach_group(struct vfio_domain *domain,
				    struct vfio_group *group)
{
	if (group->mdev_group)
		iommu_group_for_each_dev(group->iommu_group, domain->domain,
					 vfio_mdev_detach_domain);
	else
		iommu_detach_group(domain->domain, group->iommu_group);
}

static bool vfio_bus_is_mdev(struct bus_type *bus)
{
	struct bus_type *mdev_bus;
	bool ret = false;

	mdev_bus = symbol_get(mdev_bus_type);
	if (mdev_bus) {
		ret = (bus == mdev_bus);
		symbol_put(mdev_bus_type);
	}

	return ret;
}

static int vfio_mdev_iommu_device(struct device *dev, void *data)
{
	struct mdev_device *mdev = to_mdev_device(dev);
	struct device **old = data, *new;

	new = mdev_get_iommu_device(mdev);
	if (!new || (*old && *old != new))
		return -EINVAL;

	*old = new;

	return 0;
}

/*
 * This is a helper function to insert an address range to iova list.
 * The list is initially created with a single entry corresponding to
 * the IOMMU domain geometry to which the device group is attached.
 * The list aperture gets modified when a new domain is added to the
 * container if the new aperture doesn't conflict with the current one
 * or with any existing dma mappings. The list is also modified to
 * exclude any reserved regions associated with the device group.
 */
static int vfio_iommu_iova_insert(struct list_head *head,
				  dma_addr_t start, dma_addr_t end)
{
	struct vfio_iova *region;

	region = kmalloc(sizeof(*region), GFP_KERNEL);
	if (!region)
		return -ENOMEM;

	INIT_LIST_HEAD(&region->list);
	region->start = start;
	region->end = end;

	list_add_tail(&region->list, head);
	return 0;
}

/*
 * Check the new iommu aperture conflicts with existing aper or with any
 * existing dma mappings.
 */
static bool vfio_iommu_aper_conflict(struct vfio_iommu *iommu,
				     dma_addr_t start, dma_addr_t end)
{
	struct vfio_iova *first, *last;
	struct list_head *iova = &iommu->iova_list;

	if (list_empty(iova))
		return false;

	/* Disjoint sets, return conflict */
	first = list_first_entry(iova, struct vfio_iova, list);
	last = list_last_entry(iova, struct vfio_iova, list);
	if (start > last->end || end < first->start)
		return true;

	/* Check for any existing dma mappings below the new start */
	if (start > first->start) {
		if (vfio_find_dma(iommu, first->start, start - first->start))
			return true;
	}

	/* Check for any existing dma mappings beyond the new end */
	if (end < last->end) {
		if (vfio_find_dma(iommu, end + 1, last->end - end))
			return true;
	}

	return false;
}

/*
 * Resize iommu iova aperture window. This is called only if the new
 * aperture has no conflict with existing aperture and dma mappings.
 */
static int vfio_iommu_aper_resize(struct list_head *iova,
				  dma_addr_t start, dma_addr_t end)
{
	struct vfio_iova *node, *next;

	if (list_empty(iova))
		return vfio_iommu_iova_insert(iova, start, end);

	/* Adjust iova list start */
	list_for_each_entry_safe(node, next, iova, list) {
		if (start < node->start)
			break;
		if (start >= node->start && start < node->end) {
			node->start = start;
			break;
		}
		/* Delete nodes before new start */
		list_del(&node->list);
		kfree(node);
	}

	/* Adjust iova list end */
	list_for_each_entry_safe(node, next, iova, list) {
		if (end > node->end)
			continue;
		if (end > node->start && end <= node->end) {
			node->end = end;
			continue;
		}
		/* Delete nodes after new end */
		list_del(&node->list);
		kfree(node);
	}

	return 0;
}

/*
 * Check reserved region conflicts with existing dma mappings
 */
static bool vfio_iommu_resv_conflict(struct vfio_iommu *iommu,
				     struct list_head *resv_regions)
{
	struct iommu_resv_region *region;

	/* Check for conflict with existing dma mappings */
	list_for_each_entry(region, resv_regions, list) {
		if (region->type == IOMMU_RESV_DIRECT_RELAXABLE)
			continue;

		if (vfio_find_dma(iommu, region->start, region->length))
			return true;
	}

	return false;
}

/*
 * Check iova region overlap with  reserved regions and
 * exclude them from the iommu iova range
 */
static int vfio_iommu_resv_exclude(struct list_head *iova,
				   struct list_head *resv_regions)
{
	struct iommu_resv_region *resv;
	struct vfio_iova *n, *next;

	list_for_each_entry(resv, resv_regions, list) {
		phys_addr_t start, end;

		if (resv->type == IOMMU_RESV_DIRECT_RELAXABLE)
			continue;

		start = resv->start;
		end = resv->start + resv->length - 1;

		list_for_each_entry_safe(n, next, iova, list) {
			int ret = 0;

			/* No overlap */
			if (start > n->end || end < n->start)
				continue;
			/*
			 * Insert a new node if current node overlaps with the
			 * reserve region to exclude that from valid iova range.
			 * Note that, new node is inserted before the current
			 * node and finally the current node is deleted keeping
			 * the list updated and sorted.
			 */
			if (start > n->start)
				ret = vfio_iommu_iova_insert(&n->list, n->start,
							     start - 1);
			if (!ret && end < n->end)
				ret = vfio_iommu_iova_insert(&n->list, end + 1,
							     n->end);
			if (ret)
				return ret;

			list_del(&n->list);
			kfree(n);
		}
	}

	if (list_empty(iova))
		return -EINVAL;

	return 0;
}

static void vfio_iommu_resv_free(struct list_head *resv_regions)
{
	struct iommu_resv_region *n, *next;

	list_for_each_entry_safe(n, next, resv_regions, list) {
		list_del(&n->list);
		kfree(n);
	}
}

static void vfio_iommu_iova_free(struct list_head *iova)
{
	struct vfio_iova *n, *next;

	list_for_each_entry_safe(n, next, iova, list) {
		list_del(&n->list);
		kfree(n);
	}
}

static int vfio_iommu_iova_get_copy(struct vfio_iommu *iommu,
				    struct list_head *iova_copy)
{
	struct list_head *iova = &iommu->iova_list;
	struct vfio_iova *n;
	int ret;

	list_for_each_entry(n, iova, list) {
		ret = vfio_iommu_iova_insert(iova_copy, n->start, n->end);
		if (ret)
			goto out_free;
	}

	return 0;

out_free:
	vfio_iommu_iova_free(iova_copy);
	return ret;
}

static void vfio_iommu_iova_insert_copy(struct vfio_iommu *iommu,
					struct list_head *iova_copy)
{
	struct list_head *iova = &iommu->iova_list;

	vfio_iommu_iova_free(iova);

	list_splice_tail(iova_copy, iova);
}

static int vfio_iommu_type1_attach_group(void *iommu_data,
					 struct iommu_group *iommu_group)
{
	struct vfio_iommu *iommu = iommu_data;
	struct vfio_group *group;
	struct vfio_domain *domain, *d;
	struct bus_type *bus = NULL;
	int ret;
	bool resv_msi, msi_remap;
	phys_addr_t resv_msi_base = 0;
	struct iommu_domain_geometry geo;
	LIST_HEAD(iova_copy);
	LIST_HEAD(group_resv_regions);

	mutex_lock(&iommu->lock);

	/* Check for duplicates */
	if (vfio_iommu_find_iommu_group(iommu, iommu_group)) {
		mutex_unlock(&iommu->lock);
		return -EINVAL;
	}

	group = kzalloc(sizeof(*group), GFP_KERNEL);
	domain = kzalloc(sizeof(*domain), GFP_KERNEL);
	if (!group || !domain) {
		ret = -ENOMEM;
		goto out_free;
	}

	group->iommu_group = iommu_group;

	/* Determine bus_type in order to allocate a domain */
	ret = iommu_group_for_each_dev(iommu_group, &bus, vfio_bus_type);
	if (ret)
		goto out_free;

	if (vfio_bus_is_mdev(bus)) {
		struct device *iommu_device = NULL;

		group->mdev_group = true;

		/* Determine the isolation type */
		ret = iommu_group_for_each_dev(iommu_group, &iommu_device,
					       vfio_mdev_iommu_device);
		if (ret || !iommu_device) {
			if (!iommu->external_domain) {
				INIT_LIST_HEAD(&domain->group_list);
				iommu->external_domain = domain;
				vfio_update_pgsize_bitmap(iommu);
			} else {
				kfree(domain);
			}

			list_add(&group->next,
				 &iommu->external_domain->group_list);
			/*
			 * Non-iommu backed group cannot dirty memory directly,
			 * it can only use interfaces that provide dirty
			 * tracking.
			 * The iommu scope can only be promoted with the
			 * addition of a dirty tracking group.
			 */
			group->pinned_page_dirty_scope = true;
			mutex_unlock(&iommu->lock);

			return 0;
		}

		bus = iommu_device->bus;
	}

	domain->domain = iommu_domain_alloc(bus);
	if (!domain->domain) {
		ret = -EIO;
		goto out_free;
	}

	if (iommu->nesting) {
		int attr = 1;

		ret = iommu_domain_set_attr(domain->domain, DOMAIN_ATTR_NESTING,
					    &attr);
		if (ret)
			goto out_domain;
	}

	ret = vfio_iommu_attach_group(domain, group);
	if (ret)
		goto out_domain;

	/* Get aperture info */
	iommu_domain_get_attr(domain->domain, DOMAIN_ATTR_GEOMETRY, &geo);

	if (vfio_iommu_aper_conflict(iommu, geo.aperture_start,
				     geo.aperture_end)) {
		ret = -EINVAL;
		goto out_detach;
	}

	ret = iommu_get_group_resv_regions(iommu_group, &group_resv_regions);
	if (ret)
		goto out_detach;

	if (vfio_iommu_resv_conflict(iommu, &group_resv_regions)) {
		ret = -EINVAL;
		goto out_detach;
	}

	/*
	 * We don't want to work on the original iova list as the list
	 * gets modified and in case of failure we have to retain the
	 * original list. Get a copy here.
	 */
	ret = vfio_iommu_iova_get_copy(iommu, &iova_copy);
	if (ret)
		goto out_detach;

	ret = vfio_iommu_aper_resize(&iova_copy, geo.aperture_start,
				     geo.aperture_end);
	if (ret)
		goto out_detach;

	ret = vfio_iommu_resv_exclude(&iova_copy, &group_resv_regions);
	if (ret)
		goto out_detach;

	resv_msi = vfio_iommu_has_sw_msi(&group_resv_regions, &resv_msi_base);

	INIT_LIST_HEAD(&domain->group_list);
	list_add(&group->next, &domain->group_list);

	msi_remap = irq_domain_check_msi_remap() ||
		    iommu_capable(bus, IOMMU_CAP_INTR_REMAP);

	if (!allow_unsafe_interrupts && !msi_remap) {
		pr_warn("%s: No interrupt remapping support.  Use the module param \"allow_unsafe_interrupts\" to enable VFIO IOMMU support on this platform\n",
		       __func__);
		ret = -EPERM;
		goto out_detach;
	}

	if (iommu_capable(bus, IOMMU_CAP_CACHE_COHERENCY))
		domain->prot |= IOMMU_CACHE;

	/*
	 * Try to match an existing compatible domain.  We don't want to
	 * preclude an IOMMU driver supporting multiple bus_types and being
	 * able to include different bus_types in the same IOMMU domain, so
	 * we test whether the domains use the same iommu_ops rather than
	 * testing if they're on the same bus_type.
	 */
	list_for_each_entry(d, &iommu->domain_list, next) {
		if (d->domain->ops == domain->domain->ops &&
		    d->prot == domain->prot) {
			vfio_iommu_detach_group(domain, group);
			if (!vfio_iommu_attach_group(d, group)) {
				list_add(&group->next, &d->group_list);
				iommu_domain_free(domain->domain);
				kfree(domain);
				goto done;
			}

			ret = vfio_iommu_attach_group(domain, group);
			if (ret)
				goto out_domain;
		}
	}

	vfio_test_domain_fgsp(domain);

	/* replay mappings on new domains */
	ret = vfio_iommu_replay(iommu, domain);
	if (ret)
		goto out_detach;

	if (resv_msi) {
		ret = iommu_get_msi_cookie(domain->domain, resv_msi_base);
		if (ret && ret != -ENODEV)
			goto out_detach;
	}

	list_add(&domain->next, &iommu->domain_list);
	vfio_update_pgsize_bitmap(iommu);
done:
	/* Delete the old one and insert new iova list */
	vfio_iommu_iova_insert_copy(iommu, &iova_copy);

	/*
	 * An iommu backed group can dirty memory directly and therefore
	 * demotes the iommu scope until it declares itself dirty tracking
	 * capable via the page pinning interface.
	 */
	iommu->num_non_pinned_groups++;
	mutex_unlock(&iommu->lock);
	vfio_iommu_resv_free(&group_resv_regions);

	return 0;

out_detach:
	vfio_iommu_detach_group(domain, group);
out_domain:
	iommu_domain_free(domain->domain);
	vfio_iommu_iova_free(&iova_copy);
	vfio_iommu_resv_free(&group_resv_regions);
out_free:
	kfree(domain);
	kfree(group);
	mutex_unlock(&iommu->lock);
	return ret;
}

static void vfio_iommu_unmap_unpin_all(struct vfio_iommu *iommu)
{
	struct rb_node *node;

	while ((node = rb_first(&iommu->dma_list)))
		vfio_remove_dma(iommu, rb_entry(node, struct vfio_dma, node));
}

static void vfio_iommu_unmap_unpin_reaccount(struct vfio_iommu *iommu)
{
	struct rb_node *n, *p;

	n = rb_first(&iommu->dma_list);
	for (; n; n = rb_next(n)) {
		struct vfio_dma *dma;
		long locked = 0, unlocked = 0;

		dma = rb_entry(n, struct vfio_dma, node);
		unlocked += vfio_unmap_unpin(iommu, dma, false);
		p = rb_first(&dma->pfn_list);
		for (; p; p = rb_next(p)) {
			struct vfio_pfn *vpfn = rb_entry(p, struct vfio_pfn,
							 node);

			if (!is_invalid_reserved_pfn(vpfn->pfn))
				locked++;
		}
		vfio_lock_acct(dma, locked - unlocked, true);
	}
}

/*
 * Called when a domain is removed in detach. It is possible that
 * the removed domain decided the iova aperture window. Modify the
 * iova aperture with the smallest window among existing domains.
 */
static void vfio_iommu_aper_expand(struct vfio_iommu *iommu,
				   struct list_head *iova_copy)
{
	struct vfio_domain *domain;
	struct iommu_domain_geometry geo;
	struct vfio_iova *node;
	dma_addr_t start = 0;
	dma_addr_t end = (dma_addr_t)~0;

	if (list_empty(iova_copy))
		return;

	list_for_each_entry(domain, &iommu->domain_list, next) {
		iommu_domain_get_attr(domain->domain, DOMAIN_ATTR_GEOMETRY,
				      &geo);
		if (geo.aperture_start > start)
			start = geo.aperture_start;
		if (geo.aperture_end < end)
			end = geo.aperture_end;
	}

	/* Modify aperture limits. The new aper is either same or bigger */
	node = list_first_entry(iova_copy, struct vfio_iova, list);
	node->start = start;
	node = list_last_entry(iova_copy, struct vfio_iova, list);
	node->end = end;
}

/*
 * Called when a group is detached. The reserved regions for that
 * group can be part of valid iova now. But since reserved regions
 * may be duplicated among groups, populate the iova valid regions
 * list again.
 */
static int vfio_iommu_resv_refresh(struct vfio_iommu *iommu,
				   struct list_head *iova_copy)
{
	struct vfio_domain *d;
	struct vfio_group *g;
	struct vfio_iova *node;
	dma_addr_t start, end;
	LIST_HEAD(resv_regions);
	int ret;

	if (list_empty(iova_copy))
		return -EINVAL;

	list_for_each_entry(d, &iommu->domain_list, next) {
		list_for_each_entry(g, &d->group_list, next) {
			ret = iommu_get_group_resv_regions(g->iommu_group,
							   &resv_regions);
			if (ret)
				goto done;
		}
	}

	node = list_first_entry(iova_copy, struct vfio_iova, list);
	start = node->start;
	node = list_last_entry(iova_copy, struct vfio_iova, list);
	end = node->end;

	/* purge the iova list and create new one */
	vfio_iommu_iova_free(iova_copy);

	ret = vfio_iommu_aper_resize(iova_copy, start, end);
	if (ret)
		goto done;

	/* Exclude current reserved regions from iova ranges */
	ret = vfio_iommu_resv_exclude(iova_copy, &resv_regions);
done:
	vfio_iommu_resv_free(&resv_regions);
	return ret;
}

static void vfio_iommu_type1_detach_group(void *iommu_data,
					  struct iommu_group *iommu_group)
{
	struct vfio_iommu *iommu = iommu_data;
	struct vfio_domain *domain;
	struct vfio_group *group;
	bool update_dirty_scope = false;
	LIST_HEAD(iova_copy);

	mutex_lock(&iommu->lock);

	if (iommu->external_domain) {
		group = find_iommu_group(iommu->external_domain, iommu_group);
		if (group) {
			update_dirty_scope = !group->pinned_page_dirty_scope;
			list_del(&group->next);
			kfree(group);

			if (list_empty(&iommu->external_domain->group_list)) {
				if (!IS_IOMMU_CAP_DOMAIN_IN_CONTAINER(iommu)) {
					WARN_ON(iommu->notifier.head);
					vfio_iommu_unmap_unpin_all(iommu);
				}

				kfree(iommu->external_domain);
				iommu->external_domain = NULL;
			}
			goto detach_group_done;
		}
	}

	/*
	 * Get a copy of iova list. This will be used to update
	 * and to replace the current one later. Please note that
	 * we will leave the original list as it is if update fails.
	 */
	vfio_iommu_iova_get_copy(iommu, &iova_copy);

	list_for_each_entry(domain, &iommu->domain_list, next) {
		group = find_iommu_group(domain, iommu_group);
		if (!group)
			continue;

		vfio_iommu_detach_group(domain, group);
		update_dirty_scope = !group->pinned_page_dirty_scope;
		list_del(&group->next);
		kfree(group);
		/*
		 * Group ownership provides privilege, if the group list is
		 * empty, the domain goes away. If it's the last domain with
		 * iommu and external domain doesn't exist, then all the
		 * mappings go away too. If it's the last domain with iommu and
		 * external domain exist, update accounting
		 */
		if (list_empty(&domain->group_list)) {
			if (list_is_singular(&iommu->domain_list)) {
				if (!iommu->external_domain) {
					WARN_ON(iommu->notifier.head);
					vfio_iommu_unmap_unpin_all(iommu);
				} else {
					vfio_iommu_unmap_unpin_reaccount(iommu);
				}
			}
			iommu_domain_free(domain->domain);
			list_del(&domain->next);
			kfree(domain);
			vfio_iommu_aper_expand(iommu, &iova_copy);
			vfio_update_pgsize_bitmap(iommu);
		}
		break;
	}

	if (!vfio_iommu_resv_refresh(iommu, &iova_copy))
		vfio_iommu_iova_insert_copy(iommu, &iova_copy);
	else
		vfio_iommu_iova_free(&iova_copy);

detach_group_done:
	/*
	 * Removal of a group without dirty tracking may allow the iommu scope
	 * to be promoted.
	 */
	if (update_dirty_scope) {
		iommu->num_non_pinned_groups--;
		if (iommu->dirty_page_tracking)
			vfio_iommu_populate_bitmap_full(iommu);
	}
	mutex_unlock(&iommu->lock);
}

static void *vfio_iommu_type1_open(unsigned long arg)
{
	struct vfio_iommu *iommu;

	iommu = kzalloc(sizeof(*iommu), GFP_KERNEL);
	if (!iommu)
		return ERR_PTR(-ENOMEM);

	switch (arg) {
	case VFIO_TYPE1_IOMMU:
		break;
	case VFIO_TYPE1_NESTING_IOMMU:
		iommu->nesting = true;
		fallthrough;
	case VFIO_TYPE1v2_IOMMU:
		iommu->v2 = true;
		break;
	default:
		kfree(iommu);
		return ERR_PTR(-EINVAL);
	}

	INIT_LIST_HEAD(&iommu->domain_list);
	INIT_LIST_HEAD(&iommu->iova_list);
	iommu->dma_list = RB_ROOT;
	iommu->dma_avail = dma_entry_limit;
	iommu->container_open = true;
	mutex_init(&iommu->lock);
	BLOCKING_INIT_NOTIFIER_HEAD(&iommu->notifier);
	init_waitqueue_head(&iommu->vaddr_wait);

	return iommu;
}

static void vfio_release_domain(struct vfio_domain *domain, bool external)
{
	struct vfio_group *group, *group_tmp;

	list_for_each_entry_safe(group, group_tmp,
				 &domain->group_list, next) {
		if (!external)
			vfio_iommu_detach_group(domain, group);
		list_del(&group->next);
		kfree(group);
	}

	if (!external)
		iommu_domain_free(domain->domain);
}

static void vfio_iommu_type1_release(void *iommu_data)
{
	struct vfio_iommu *iommu = iommu_data;
	struct vfio_domain *domain, *domain_tmp;

	if (iommu->external_domain) {
		vfio_release_domain(iommu->external_domain, true);
		kfree(iommu->external_domain);
	}

	vfio_iommu_unmap_unpin_all(iommu);

	list_for_each_entry_safe(domain, domain_tmp,
				 &iommu->domain_list, next) {
		vfio_release_domain(domain, false);
		list_del(&domain->next);
		kfree(domain);
	}

	vfio_iommu_iova_free(&iommu->iova_list);

	kfree(iommu);
}

static int vfio_domains_have_iommu_cache(struct vfio_iommu *iommu)
{
	struct vfio_domain *domain;
	int ret = 1;

	mutex_lock(&iommu->lock);
	list_for_each_entry(domain, &iommu->domain_list, next) {
		if (!(domain->prot & IOMMU_CACHE)) {
			ret = 0;
			break;
		}
	}
	mutex_unlock(&iommu->lock);

	return ret;
}

static int vfio_iommu_type1_check_extension(struct vfio_iommu *iommu,
					    unsigned long arg)
{
	switch (arg) {
	case VFIO_TYPE1_IOMMU:
	case VFIO_TYPE1v2_IOMMU:
	case VFIO_TYPE1_NESTING_IOMMU:
	case VFIO_UNMAP_ALL:
	case VFIO_UPDATE_VADDR:
		return 1;
	case VFIO_DMA_CC_IOMMU:
		if (!iommu)
			return 0;
		return vfio_domains_have_iommu_cache(iommu);
	default:
		return 0;
	}
}

static int vfio_iommu_iova_add_cap(struct vfio_info_cap *caps,
		 struct vfio_iommu_type1_info_cap_iova_range *cap_iovas,
		 size_t size)
{
	struct vfio_info_cap_header *header;
	struct vfio_iommu_type1_info_cap_iova_range *iova_cap;

	header = vfio_info_cap_add(caps, size,
				   VFIO_IOMMU_TYPE1_INFO_CAP_IOVA_RANGE, 1);
	if (IS_ERR(header))
		return PTR_ERR(header);

	iova_cap = container_of(header,
				struct vfio_iommu_type1_info_cap_iova_range,
				header);
	iova_cap->nr_iovas = cap_iovas->nr_iovas;
	memcpy(iova_cap->iova_ranges, cap_iovas->iova_ranges,
	       cap_iovas->nr_iovas * sizeof(*cap_iovas->iova_ranges));
	return 0;
}

static int vfio_iommu_iova_build_caps(struct vfio_iommu *iommu,
				      struct vfio_info_cap *caps)
{
	struct vfio_iommu_type1_info_cap_iova_range *cap_iovas;
	struct vfio_iova *iova;
	size_t size;
	int iovas = 0, i = 0, ret;

	list_for_each_entry(iova, &iommu->iova_list, list)
		iovas++;

	if (!iovas) {
		/*
		 * Return 0 as a container with a single mdev device
		 * will have an empty list
		 */
		return 0;
	}

	size = sizeof(*cap_iovas) + (iovas * sizeof(*cap_iovas->iova_ranges));

	cap_iovas = kzalloc(size, GFP_KERNEL);
	if (!cap_iovas)
		return -ENOMEM;

	cap_iovas->nr_iovas = iovas;

	list_for_each_entry(iova, &iommu->iova_list, list) {
		cap_iovas->iova_ranges[i].start = iova->start;
		cap_iovas->iova_ranges[i].end = iova->end;
		i++;
	}

	ret = vfio_iommu_iova_add_cap(caps, cap_iovas, size);

	kfree(cap_iovas);
	return ret;
}

static int vfio_iommu_migration_build_caps(struct vfio_iommu *iommu,
					   struct vfio_info_cap *caps)
{
	struct vfio_iommu_type1_info_cap_migration cap_mig;

	cap_mig.header.id = VFIO_IOMMU_TYPE1_INFO_CAP_MIGRATION;
	cap_mig.header.version = 1;

	cap_mig.flags = 0;
	/* support minimum pgsize */
	cap_mig.pgsize_bitmap = (size_t)1 << __ffs(iommu->pgsize_bitmap);
	cap_mig.max_dirty_bitmap_size = DIRTY_BITMAP_SIZE_MAX;

	return vfio_info_add_capability(caps, &cap_mig.header, sizeof(cap_mig));
}

static int vfio_iommu_dma_avail_build_caps(struct vfio_iommu *iommu,
					   struct vfio_info_cap *caps)
{
	struct vfio_iommu_type1_info_dma_avail cap_dma_avail;

	cap_dma_avail.header.id = VFIO_IOMMU_TYPE1_INFO_DMA_AVAIL;
	cap_dma_avail.header.version = 1;

	cap_dma_avail.avail = iommu->dma_avail;

	return vfio_info_add_capability(caps, &cap_dma_avail.header,
					sizeof(cap_dma_avail));
}

static int vfio_iommu_type1_get_info(struct vfio_iommu *iommu,
				     unsigned long arg)
{
	struct vfio_iommu_type1_info info;
	unsigned long minsz;
	struct vfio_info_cap caps = { .buf = NULL, .size = 0 };
	unsigned long capsz;
	int ret;

	minsz = offsetofend(struct vfio_iommu_type1_info, iova_pgsizes);

	/* For backward compatibility, cannot require this */
	capsz = offsetofend(struct vfio_iommu_type1_info, cap_offset);

	if (copy_from_user(&info, (void __user *)arg, minsz))
		return -EFAULT;

	if (info.argsz < minsz)
		return -EINVAL;

	if (info.argsz >= capsz) {
		minsz = capsz;
		info.cap_offset = 0; /* output, no-recopy necessary */
	}

	mutex_lock(&iommu->lock);
	info.flags = VFIO_IOMMU_INFO_PGSIZES;

	info.iova_pgsizes = iommu->pgsize_bitmap;

	ret = vfio_iommu_migration_build_caps(iommu, &caps);

	if (!ret)
		ret = vfio_iommu_dma_avail_build_caps(iommu, &caps);

	if (!ret)
		ret = vfio_iommu_iova_build_caps(iommu, &caps);

	mutex_unlock(&iommu->lock);

	if (ret)
		return ret;

	if (caps.size) {
		info.flags |= VFIO_IOMMU_INFO_CAPS;

		if (info.argsz < sizeof(info) + caps.size) {
			info.argsz = sizeof(info) + caps.size;
		} else {
			vfio_info_cap_shift(&caps, sizeof(info));
			if (copy_to_user((void __user *)arg +
					sizeof(info), caps.buf,
					caps.size)) {
				kfree(caps.buf);
				return -EFAULT;
			}
			info.cap_offset = sizeof(info);
		}

		kfree(caps.buf);
	}

	return copy_to_user((void __user *)arg, &info, minsz) ?
			-EFAULT : 0;
}

static int vfio_iommu_type1_map_dma(struct vfio_iommu *iommu,
				    unsigned long arg)
{
	struct vfio_iommu_type1_dma_map map;
	unsigned long minsz;
	uint32_t mask = VFIO_DMA_MAP_FLAG_READ | VFIO_DMA_MAP_FLAG_WRITE |
			VFIO_DMA_MAP_FLAG_VADDR;

	minsz = offsetofend(struct vfio_iommu_type1_dma_map, size);

	if (copy_from_user(&map, (void __user *)arg, minsz))
		return -EFAULT;

	if (map.argsz < minsz || map.flags & ~mask)
		return -EINVAL;

	return vfio_dma_do_map(iommu, &map);
}

static int vfio_iommu_type1_unmap_dma(struct vfio_iommu *iommu,
				      unsigned long arg)
{
	struct vfio_iommu_type1_dma_unmap unmap;
	struct vfio_bitmap bitmap = { 0 };
	uint32_t mask = VFIO_DMA_UNMAP_FLAG_GET_DIRTY_BITMAP |
			VFIO_DMA_UNMAP_FLAG_VADDR |
			VFIO_DMA_UNMAP_FLAG_ALL;
	unsigned long minsz;
	int ret;

	minsz = offsetofend(struct vfio_iommu_type1_dma_unmap, size);

	if (copy_from_user(&unmap, (void __user *)arg, minsz))
		return -EFAULT;

	if (unmap.argsz < minsz || unmap.flags & ~mask)
		return -EINVAL;

	if ((unmap.flags & VFIO_DMA_UNMAP_FLAG_GET_DIRTY_BITMAP) &&
	    (unmap.flags & (VFIO_DMA_UNMAP_FLAG_ALL |
			    VFIO_DMA_UNMAP_FLAG_VADDR)))
		return -EINVAL;

	if (unmap.flags & VFIO_DMA_UNMAP_FLAG_GET_DIRTY_BITMAP) {
		unsigned long pgshift;

		if (unmap.argsz < (minsz + sizeof(bitmap)))
			return -EINVAL;

		if (copy_from_user(&bitmap,
				   (void __user *)(arg + minsz),
				   sizeof(bitmap)))
			return -EFAULT;

		if (!access_ok((void __user *)bitmap.data, bitmap.size))
			return -EINVAL;

		pgshift = __ffs(bitmap.pgsize);
		ret = verify_bitmap_size(unmap.size >> pgshift,
					 bitmap.size);
		if (ret)
			return ret;
	}

	ret = vfio_dma_do_unmap(iommu, &unmap, &bitmap);
	if (ret)
		return ret;

	return copy_to_user((void __user *)arg, &unmap, minsz) ?
			-EFAULT : 0;
}

static int vfio_iommu_type1_dirty_pages(struct vfio_iommu *iommu,
					unsigned long arg)
{
	struct vfio_iommu_type1_dirty_bitmap dirty;
	uint32_t mask = VFIO_IOMMU_DIRTY_PAGES_FLAG_START |
			VFIO_IOMMU_DIRTY_PAGES_FLAG_STOP |
			VFIO_IOMMU_DIRTY_PAGES_FLAG_GET_BITMAP;
	unsigned long minsz;
	int ret = 0;

	if (!iommu->v2)
		return -EACCES;

	minsz = offsetofend(struct vfio_iommu_type1_dirty_bitmap, flags);

	if (copy_from_user(&dirty, (void __user *)arg, minsz))
		return -EFAULT;

	if (dirty.argsz < minsz || dirty.flags & ~mask)
		return -EINVAL;

	/* only one flag should be set at a time */
	if (__ffs(dirty.flags) != __fls(dirty.flags))
		return -EINVAL;

	if (dirty.flags & VFIO_IOMMU_DIRTY_PAGES_FLAG_START) {
		size_t pgsize;

		mutex_lock(&iommu->lock);
		pgsize = 1 << __ffs(iommu->pgsize_bitmap);
		if (!iommu->dirty_page_tracking) {
			ret = vfio_dma_bitmap_alloc_all(iommu, pgsize);
			if (!ret)
				iommu->dirty_page_tracking = true;
		}
		mutex_unlock(&iommu->lock);
		return ret;
	} else if (dirty.flags & VFIO_IOMMU_DIRTY_PAGES_FLAG_STOP) {
		mutex_lock(&iommu->lock);
		if (iommu->dirty_page_tracking) {
			iommu->dirty_page_tracking = false;
			vfio_dma_bitmap_free_all(iommu);
		}
		mutex_unlock(&iommu->lock);
		return 0;
	} else if (dirty.flags & VFIO_IOMMU_DIRTY_PAGES_FLAG_GET_BITMAP) {
		struct vfio_iommu_type1_dirty_bitmap_get range;
		unsigned long pgshift;
		size_t data_size = dirty.argsz - minsz;
		size_t iommu_pgsize;

		if (!data_size || data_size < sizeof(range))
			return -EINVAL;

		if (copy_from_user(&range, (void __user *)(arg + minsz),
				   sizeof(range)))
			return -EFAULT;

		if (range.iova + range.size < range.iova)
			return -EINVAL;
		if (!access_ok((void __user *)range.bitmap.data,
			       range.bitmap.size))
			return -EINVAL;

		pgshift = __ffs(range.bitmap.pgsize);
		ret = verify_bitmap_size(range.size >> pgshift,
					 range.bitmap.size);
		if (ret)
			return ret;

		mutex_lock(&iommu->lock);

		iommu_pgsize = (size_t)1 << __ffs(iommu->pgsize_bitmap);

		/* allow only smallest supported pgsize */
		if (range.bitmap.pgsize != iommu_pgsize) {
			ret = -EINVAL;
			goto out_unlock;
		}
		if (range.iova & (iommu_pgsize - 1)) {
			ret = -EINVAL;
			goto out_unlock;
		}
		if (!range.size || range.size & (iommu_pgsize - 1)) {
			ret = -EINVAL;
			goto out_unlock;
		}

		if (iommu->dirty_page_tracking)
			ret = vfio_iova_dirty_bitmap(range.bitmap.data,
						     iommu, range.iova,
						     range.size,
						     range.bitmap.pgsize);
		else
			ret = -EINVAL;
out_unlock:
		mutex_unlock(&iommu->lock);

		return ret;
	}

	return -EINVAL;
}

static long vfio_iommu_type1_ioctl(void *iommu_data,
				   unsigned int cmd, unsigned long arg)
{
	struct vfio_iommu *iommu = iommu_data;

	switch (cmd) {
	case VFIO_CHECK_EXTENSION:
		return vfio_iommu_type1_check_extension(iommu, arg);
	case VFIO_IOMMU_GET_INFO:
		return vfio_iommu_type1_get_info(iommu, arg);
	case VFIO_IOMMU_MAP_DMA:
		return vfio_iommu_type1_map_dma(iommu, arg);
	case VFIO_IOMMU_UNMAP_DMA:
		return vfio_iommu_type1_unmap_dma(iommu, arg);
	case VFIO_IOMMU_DIRTY_PAGES:
		return vfio_iommu_type1_dirty_pages(iommu, arg);
	default:
		return -ENOTTY;
	}
}

static int vfio_iommu_type1_register_notifier(void *iommu_data,
					      unsigned long *events,
					      struct notifier_block *nb)
{
	struct vfio_iommu *iommu = iommu_data;

	/* clear known events */
	*events &= ~VFIO_IOMMU_NOTIFY_DMA_UNMAP;

	/* refuse to register if still events remaining */
	if (*events)
		return -EINVAL;

	return blocking_notifier_chain_register(&iommu->notifier, nb);
}

static int vfio_iommu_type1_unregister_notifier(void *iommu_data,
						struct notifier_block *nb)
{
	struct vfio_iommu *iommu = iommu_data;

	return blocking_notifier_chain_unregister(&iommu->notifier, nb);
}

static int vfio_iommu_type1_dma_rw_chunk(struct vfio_iommu *iommu,
					 dma_addr_t user_iova, void *data,
					 size_t count, bool write,
					 size_t *copied)
{
	struct mm_struct *mm;
	unsigned long vaddr;
	struct vfio_dma *dma;
	bool kthread = current->mm == NULL;
	size_t offset;
	int ret;

	*copied = 0;

	ret = vfio_find_dma_valid(iommu, user_iova, 1, &dma);
	if (ret < 0)
		return ret;

	if ((write && !(dma->prot & IOMMU_WRITE)) ||
			!(dma->prot & IOMMU_READ))
		return -EPERM;

	mm = get_task_mm(dma->task);

	if (!mm)
		return -EPERM;

	if (kthread)
		kthread_use_mm(mm);
	else if (current->mm != mm)
		goto out;

	offset = user_iova - dma->iova;

	if (count > dma->size - offset)
		count = dma->size - offset;

	vaddr = dma->vaddr + offset;

	if (write) {
		*copied = copy_to_user((void __user *)vaddr, data,
					 count) ? 0 : count;
		if (*copied && iommu->dirty_page_tracking) {
			unsigned long pgshift = __ffs(iommu->pgsize_bitmap);
			/*
			 * Bitmap populated with the smallest supported page
			 * size
			 */
			bitmap_set(dma->bitmap, offset >> pgshift,
				   ((offset + *copied - 1) >> pgshift) -
				   (offset >> pgshift) + 1);
		}
	} else
		*copied = copy_from_user(data, (void __user *)vaddr,
					   count) ? 0 : count;
	if (kthread)
		kthread_unuse_mm(mm);
out:
	mmput(mm);
	return *copied ? 0 : -EFAULT;
}

static int vfio_iommu_type1_dma_rw(void *iommu_data, dma_addr_t user_iova,
				   void *data, size_t count, bool write)
{
	struct vfio_iommu *iommu = iommu_data;
	int ret = 0;
	size_t done;

	mutex_lock(&iommu->lock);
	while (count > 0) {
		ret = vfio_iommu_type1_dma_rw_chunk(iommu, user_iova, data,
						    count, write, &done);
		if (ret)
			break;

		count -= done;
		data += done;
		user_iova += done;
	}

	mutex_unlock(&iommu->lock);
	return ret;
}

static struct iommu_domain *
vfio_iommu_type1_group_iommu_domain(void *iommu_data,
				    struct iommu_group *iommu_group)
{
	struct iommu_domain *domain = ERR_PTR(-ENODEV);
	struct vfio_iommu *iommu = iommu_data;
	struct vfio_domain *d;

	if (!iommu || !iommu_group)
		return ERR_PTR(-EINVAL);

	mutex_lock(&iommu->lock);
	list_for_each_entry(d, &iommu->domain_list, next) {
		if (find_iommu_group(d, iommu_group)) {
			domain = d->domain;
			break;
		}
	}
	mutex_unlock(&iommu->lock);

	return domain;
}

static void vfio_iommu_type1_notify(void *iommu_data,
				    enum vfio_iommu_notify_type event)
{
	struct vfio_iommu *iommu = iommu_data;

	if (event != VFIO_IOMMU_CONTAINER_CLOSE)
		return;
	mutex_lock(&iommu->lock);
	iommu->container_open = false;
	mutex_unlock(&iommu->lock);
	wake_up_all(&iommu->vaddr_wait);
}

static const struct vfio_iommu_driver_ops vfio_iommu_driver_ops_type1 = {
	.name			= "vfio-iommu-type1",
	.owner			= THIS_MODULE,
	.open			= vfio_iommu_type1_open,
	.release		= vfio_iommu_type1_release,
	.ioctl			= vfio_iommu_type1_ioctl,
	.attach_group		= vfio_iommu_type1_attach_group,
	.detach_group		= vfio_iommu_type1_detach_group,
	.pin_pages		= vfio_iommu_type1_pin_pages,
	.unpin_pages		= vfio_iommu_type1_unpin_pages,
	.register_notifier	= vfio_iommu_type1_register_notifier,
	.unregister_notifier	= vfio_iommu_type1_unregister_notifier,
	.dma_rw			= vfio_iommu_type1_dma_rw,
	.group_iommu_domain	= vfio_iommu_type1_group_iommu_domain,
	.notify			= vfio_iommu_type1_notify,
};

static int __init vfio_iommu_type1_init(void)
{
	return vfio_register_iommu_driver(&vfio_iommu_driver_ops_type1);
}

static void __exit vfio_iommu_type1_cleanup(void)
{
	vfio_unregister_iommu_driver(&vfio_iommu_driver_ops_type1);
}

module_init(vfio_iommu_type1_init);
module_exit(vfio_iommu_type1_cleanup);

MODULE_VERSION(DRIVER_VERSION);
MODULE_LICENSE("GPL v2");
MODULE_AUTHOR(DRIVER_AUTHOR);
MODULE_DESCRIPTION(DRIVER_DESC);<|MERGE_RESOLUTION|>--- conflicted
+++ resolved
@@ -77,10 +77,6 @@
 	bool			v2;
 	bool			nesting;
 	bool			dirty_page_tracking;
-<<<<<<< HEAD
-	bool			pinned_page_dirty_scope;
-=======
->>>>>>> 6be388f4
 	bool			container_open;
 };
 
@@ -192,11 +188,7 @@
 }
 
 static struct rb_node *vfio_find_dma_first_node(struct vfio_iommu *iommu,
-<<<<<<< HEAD
-						dma_addr_t start, size_t size)
-=======
 						dma_addr_t start, u64 size)
->>>>>>> 6be388f4
 {
 	struct rb_node *res = NULL;
 	struct rb_node *node = iommu->dma_list.rb_node;
@@ -746,15 +738,12 @@
 	ret = vfio_lock_acct(dma, lock_acct, false);
 
 unpin_out:
-<<<<<<< HEAD
-=======
 	if (batch->size == 1 && !batch->offset) {
 		/* May be a VM_PFNMAP pfn, which the batch can't remember. */
 		put_pfn(pfn, dma->prot);
 		batch->size = 0;
 	}
 
->>>>>>> 6be388f4
 	if (ret < 0) {
 		if (pinned && !rsvd) {
 			for (pfn = *pfn_base ; pinned ; pfn++, pinned--)
@@ -801,16 +790,12 @@
 		return -ENODEV;
 
 	ret = vaddr_get_pfns(mm, vaddr, 1, dma->prot, pfn_base, pages);
-<<<<<<< HEAD
-	if (ret == 1 && do_accounting && !is_invalid_reserved_pfn(*pfn_base)) {
-=======
 	if (ret != 1)
 		goto out;
 
 	ret = 0;
 
 	if (do_accounting && !is_invalid_reserved_pfn(*pfn_base)) {
->>>>>>> 6be388f4
 		ret = vfio_lock_acct(dma, 1, true);
 		if (ret) {
 			put_pfn(*pfn_base, dma->prot);
@@ -1314,11 +1299,7 @@
 	int ret = -EINVAL, retries = 0;
 	unsigned long pgshift;
 	dma_addr_t iova = unmap->iova;
-<<<<<<< HEAD
-	unsigned long size = unmap->size;
-=======
 	u64 size = unmap->size;
->>>>>>> 6be388f4
 	bool unmap_all = unmap->flags & VFIO_DMA_UNMAP_FLAG_ALL;
 	bool invalidate_vaddr = unmap->flags & VFIO_DMA_UNMAP_FLAG_VADDR;
 	struct rb_node *n, *first_n;
@@ -1329,29 +1310,16 @@
 	pgsize = (size_t)1 << pgshift;
 
 	if (iova & (pgsize - 1))
-<<<<<<< HEAD
 		goto unlock;
 
-	if (unmap_all) {
-		if (iova || size)
-			goto unlock;
-		size = SIZE_MAX;
-	} else if (!size || size & (pgsize - 1)) {
-=======
->>>>>>> 6be388f4
-		goto unlock;
-
-<<<<<<< HEAD
-	if (iova + size - 1 < iova || size > SIZE_MAX)
-=======
 	if (unmap_all) {
 		if (iova || size)
 			goto unlock;
 		size = U64_MAX;
 	} else if (!size || size & (pgsize - 1) ||
 		   iova + size - 1 < iova || size > SIZE_MAX) {
->>>>>>> 6be388f4
 		goto unlock;
+	}
 
 	/* When dirty tracking is enabled, allow only min supported pgsize */
 	if ((unmap->flags & VFIO_DMA_UNMAP_FLAG_GET_DIRTY_BITMAP) &&
