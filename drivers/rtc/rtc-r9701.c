// SPDX-License-Identifier: GPL-2.0-only
/*
 * Driver for Epson RTC-9701JE
 *
 * Copyright (C) 2008 Magnus Damm
 *
 * Based on rtc-max6902.c
 *
 * Copyright (C) 2006 8D Technologies inc.
 * Copyright (C) 2004 Compulab Ltd.
 */

#include <linux/module.h>
#include <linux/kernel.h>
#include <linux/platform_device.h>
#include <linux/device.h>
#include <linux/init.h>
#include <linux/rtc.h>
#include <linux/spi/spi.h>
#include <linux/bcd.h>
#include <linux/delay.h>
#include <linux/bitops.h>

#define RSECCNT	0x00	/* Second Counter */
#define RMINCNT	0x01	/* Minute Counter */
#define RHRCNT	0x02	/* Hour Counter */
#define RWKCNT	0x03	/* Week Counter */
#define RDAYCNT	0x04	/* Day Counter */
#define RMONCNT	0x05	/* Month Counter */
#define RYRCNT	0x06	/* Year Counter */
#define R100CNT	0x07	/* Y100 Counter */
#define RMINAR	0x08	/* Minute Alarm */
#define RHRAR	0x09	/* Hour Alarm */
#define RWKAR	0x0a	/* Week/Day Alarm */
#define RTIMCNT	0x0c	/* Interval Timer */
#define REXT	0x0d	/* Extension Register */
#define RFLAG	0x0e	/* RTC Flag Register */
#define RCR	0x0f	/* RTC Control Register */

static int write_reg(struct device *dev, int address, unsigned char data)
{
	struct spi_device *spi = to_spi_device(dev);
	unsigned char buf[2];

	buf[0] = address & 0x7f;
	buf[1] = data;

	return spi_write(spi, buf, ARRAY_SIZE(buf));
}

static int read_regs(struct device *dev, unsigned char *regs, int no_regs)
{
	struct spi_device *spi = to_spi_device(dev);
	u8 txbuf[1], rxbuf[1];
	int k, ret;

	ret = 0;

	for (k = 0; ret == 0 && k < no_regs; k++) {
		txbuf[0] = 0x80 | regs[k];
		ret = spi_write_then_read(spi, txbuf, 1, rxbuf, 1);
		regs[k] = rxbuf[0];
	}

	return ret;
}

static int r9701_get_datetime(struct device *dev, struct rtc_time *dt)
{
	int ret;
	unsigned char buf[] = { RSECCNT, RMINCNT, RHRCNT,
				RDAYCNT, RMONCNT, RYRCNT };

	ret = read_regs(dev, buf, ARRAY_SIZE(buf));
	if (ret)
		return ret;

	dt->tm_sec = bcd2bin(buf[0]); /* RSECCNT */
	dt->tm_min = bcd2bin(buf[1]); /* RMINCNT */
	dt->tm_hour = bcd2bin(buf[2]); /* RHRCNT */

	dt->tm_mday = bcd2bin(buf[3]); /* RDAYCNT */
	dt->tm_mon = bcd2bin(buf[4]) - 1; /* RMONCNT */
	dt->tm_year = bcd2bin(buf[5]) + 100; /* RYRCNT */

	return 0;
}

static int r9701_set_datetime(struct device *dev, struct rtc_time *dt)
{
	int ret;

	ret = write_reg(dev, RHRCNT, bin2bcd(dt->tm_hour));
	ret = ret ? ret : write_reg(dev, RMINCNT, bin2bcd(dt->tm_min));
	ret = ret ? ret : write_reg(dev, RSECCNT, bin2bcd(dt->tm_sec));
	ret = ret ? ret : write_reg(dev, RDAYCNT, bin2bcd(dt->tm_mday));
	ret = ret ? ret : write_reg(dev, RMONCNT, bin2bcd(dt->tm_mon + 1));
	ret = ret ? ret : write_reg(dev, RYRCNT, bin2bcd(dt->tm_year - 100));

	return ret;
}

static const struct rtc_class_ops r9701_rtc_ops = {
	.read_time	= r9701_get_datetime,
	.set_time	= r9701_set_datetime,
};

static int r9701_probe(struct spi_device *spi)
{
	struct rtc_device *rtc;
	unsigned char tmp;
	int res;

	tmp = R100CNT;
	res = read_regs(&spi->dev, &tmp, 1);
	if (res || tmp != 0x20) {
		dev_err(&spi->dev, "cannot read RTC register\n");
		return -ENODEV;
	}

	rtc = devm_rtc_allocate_device(&spi->dev);
	if (IS_ERR(rtc))
		return PTR_ERR(rtc);

	spi_set_drvdata(spi, rtc);
	rtc->ops = &r9701_rtc_ops;
	rtc->range_min = RTC_TIMESTAMP_BEGIN_2000;
	rtc->range_max = RTC_TIMESTAMP_END_2099;

<<<<<<< HEAD
	return rtc_register_device(rtc);
=======
	return devm_rtc_register_device(rtc);
>>>>>>> f642729d
}

static struct spi_driver r9701_driver = {
	.driver = {
		.name	= "rtc-r9701",
	},
	.probe	= r9701_probe,
};

module_spi_driver(r9701_driver);

MODULE_DESCRIPTION("r9701 spi RTC driver");
MODULE_AUTHOR("Magnus Damm <damm@opensource.se>");
MODULE_LICENSE("GPL");
MODULE_ALIAS("spi:rtc-r9701");<|MERGE_RESOLUTION|>--- conflicted
+++ resolved
@@ -127,11 +127,7 @@
 	rtc->range_min = RTC_TIMESTAMP_BEGIN_2000;
 	rtc->range_max = RTC_TIMESTAMP_END_2099;
 
-<<<<<<< HEAD
-	return rtc_register_device(rtc);
-=======
 	return devm_rtc_register_device(rtc);
->>>>>>> f642729d
 }
 
 static struct spi_driver r9701_driver = {
