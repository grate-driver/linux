// SPDX-License-Identifier: GPL-2.0-only
/*
 * Intel Running Average Power Limit (RAPL) Driver via MSR interface
 * Copyright (c) 2019, Intel Corporation.
 */
#define pr_fmt(fmt) KBUILD_MODNAME ": " fmt

#include <linux/kernel.h>
#include <linux/module.h>
#include <linux/list.h>
#include <linux/types.h>
#include <linux/device.h>
#include <linux/slab.h>
#include <linux/log2.h>
#include <linux/bitmap.h>
#include <linux/delay.h>
#include <linux/sysfs.h>
#include <linux/cpu.h>
#include <linux/powercap.h>
#include <linux/suspend.h>
#include <linux/intel_rapl.h>
#include <linux/processor.h>
#include <linux/platform_device.h>

#include <asm/iosf_mbi.h>
#include <asm/cpu_device_id.h>
#include <asm/intel-family.h>

/* Local defines */
#define MSR_PLATFORM_POWER_LIMIT	0x0000065C
#define MSR_VR_CURRENT_CONFIG		0x00000601

/* private data for RAPL MSR Interface */
static struct rapl_if_priv *rapl_msr_priv;

static struct rapl_if_priv rapl_msr_priv_intel = {
	.reg_unit = MSR_RAPL_POWER_UNIT,
	.regs[RAPL_DOMAIN_PACKAGE] = {
		MSR_PKG_POWER_LIMIT, MSR_PKG_ENERGY_STATUS, MSR_PKG_PERF_STATUS, 0, MSR_PKG_POWER_INFO },
	.regs[RAPL_DOMAIN_PP0] = {
		MSR_PP0_POWER_LIMIT, MSR_PP0_ENERGY_STATUS, 0, MSR_PP0_POLICY, 0 },
	.regs[RAPL_DOMAIN_PP1] = {
		MSR_PP1_POWER_LIMIT, MSR_PP1_ENERGY_STATUS, 0, MSR_PP1_POLICY, 0 },
	.regs[RAPL_DOMAIN_DRAM] = {
		MSR_DRAM_POWER_LIMIT, MSR_DRAM_ENERGY_STATUS, MSR_DRAM_PERF_STATUS, 0, MSR_DRAM_POWER_INFO },
	.regs[RAPL_DOMAIN_PLATFORM] = {
		MSR_PLATFORM_POWER_LIMIT, MSR_PLATFORM_ENERGY_STATUS, 0, 0, 0},
	.limits[RAPL_DOMAIN_PACKAGE] = 2,
	.limits[RAPL_DOMAIN_PLATFORM] = 2,
<<<<<<< HEAD
=======
};

static struct rapl_if_priv rapl_msr_priv_amd = {
	.reg_unit = MSR_AMD_RAPL_POWER_UNIT,
	.regs[RAPL_DOMAIN_PACKAGE] = {
		0, MSR_AMD_PKG_ENERGY_STATUS, 0, 0, 0 },
	.regs[RAPL_DOMAIN_PP0] = {
		0, MSR_AMD_CORE_ENERGY_STATUS, 0, 0, 0 },
>>>>>>> f642729d
};

/* Handles CPU hotplug on multi-socket systems.
 * If a CPU goes online as the first CPU of the physical package
 * we add the RAPL package to the system. Similarly, when the last
 * CPU of the package is removed, we remove the RAPL package and its
 * associated domains. Cooling devices are handled accordingly at
 * per-domain level.
 */
static int rapl_cpu_online(unsigned int cpu)
{
	struct rapl_package *rp;

	rp = rapl_find_package_domain(cpu, rapl_msr_priv);
	if (!rp) {
		rp = rapl_add_package(cpu, rapl_msr_priv);
		if (IS_ERR(rp))
			return PTR_ERR(rp);
	}
	cpumask_set_cpu(cpu, &rp->cpumask);
	return 0;
}

static int rapl_cpu_down_prep(unsigned int cpu)
{
	struct rapl_package *rp;
	int lead_cpu;

	rp = rapl_find_package_domain(cpu, rapl_msr_priv);
	if (!rp)
		return 0;

	cpumask_clear_cpu(cpu, &rp->cpumask);
	lead_cpu = cpumask_first(&rp->cpumask);
	if (lead_cpu >= nr_cpu_ids)
		rapl_remove_package(rp);
	else if (rp->lead_cpu == cpu)
		rp->lead_cpu = lead_cpu;
	return 0;
}

static int rapl_msr_read_raw(int cpu, struct reg_action *ra)
{
	u32 msr = (u32)ra->reg;

	if (rdmsrl_safe_on_cpu(cpu, msr, &ra->value)) {
		pr_debug("failed to read msr 0x%x on cpu %d\n", msr, cpu);
		return -EIO;
	}
	ra->value &= ra->mask;
	return 0;
}

static void rapl_msr_update_func(void *info)
{
	struct reg_action *ra = info;
	u32 msr = (u32)ra->reg;
	u64 val;

	ra->err = rdmsrl_safe(msr, &val);
	if (ra->err)
		return;

	val &= ~ra->mask;
	val |= ra->value;

	ra->err = wrmsrl_safe(msr, val);
}

static int rapl_msr_write_raw(int cpu, struct reg_action *ra)
{
	int ret;

	ret = smp_call_function_single(cpu, rapl_msr_update_func, ra, 1);
	if (WARN_ON_ONCE(ret))
		return ret;

	return ra->err;
}

/* List of verified CPUs. */
static const struct x86_cpu_id pl4_support_ids[] = {
	{ X86_VENDOR_INTEL, 6, INTEL_FAM6_TIGERLAKE_L, X86_FEATURE_ANY },
	{}
};

static int rapl_msr_probe(struct platform_device *pdev)
{
	const struct x86_cpu_id *id = x86_match_cpu(pl4_support_ids);
	int ret;

	switch (boot_cpu_data.x86_vendor) {
	case X86_VENDOR_INTEL:
		rapl_msr_priv = &rapl_msr_priv_intel;
		break;
	case X86_VENDOR_AMD:
		rapl_msr_priv = &rapl_msr_priv_amd;
		break;
	default:
		pr_err("intel-rapl does not support CPU vendor %d\n", boot_cpu_data.x86_vendor);
		return -ENODEV;
	}
	rapl_msr_priv->read_raw = rapl_msr_read_raw;
	rapl_msr_priv->write_raw = rapl_msr_write_raw;

	if (id) {
		rapl_msr_priv->limits[RAPL_DOMAIN_PACKAGE] = 3;
		rapl_msr_priv->regs[RAPL_DOMAIN_PACKAGE][RAPL_DOMAIN_REG_PL4] =
			MSR_VR_CURRENT_CONFIG;
		pr_info("PL4 support detected.\n");
	}

	rapl_msr_priv->control_type = powercap_register_control_type(NULL, "intel-rapl", NULL);
	if (IS_ERR(rapl_msr_priv->control_type)) {
		pr_debug("failed to register powercap control_type.\n");
		return PTR_ERR(rapl_msr_priv->control_type);
	}

	ret = cpuhp_setup_state(CPUHP_AP_ONLINE_DYN, "powercap/rapl:online",
				rapl_cpu_online, rapl_cpu_down_prep);
	if (ret < 0)
		goto out;
<<<<<<< HEAD
	rapl_msr_priv.pcap_rapl_online = ret;
=======
	rapl_msr_priv->pcap_rapl_online = ret;
>>>>>>> f642729d

	return 0;

out:
	if (ret)
		powercap_unregister_control_type(rapl_msr_priv->control_type);
	return ret;
}

static int rapl_msr_remove(struct platform_device *pdev)
{
<<<<<<< HEAD
	cpuhp_remove_state(rapl_msr_priv.pcap_rapl_online);
	powercap_unregister_control_type(rapl_msr_priv.control_type);
=======
	cpuhp_remove_state(rapl_msr_priv->pcap_rapl_online);
	powercap_unregister_control_type(rapl_msr_priv->control_type);
>>>>>>> f642729d
	return 0;
}

static const struct platform_device_id rapl_msr_ids[] = {
	{ .name = "intel_rapl_msr", },
	{}
};
MODULE_DEVICE_TABLE(platform, rapl_msr_ids);

static struct platform_driver intel_rapl_msr_driver = {
	.probe = rapl_msr_probe,
	.remove = rapl_msr_remove,
	.id_table = rapl_msr_ids,
	.driver = {
		.name = "intel_rapl_msr",
	},
};

module_platform_driver(intel_rapl_msr_driver);

MODULE_DESCRIPTION("Driver for Intel RAPL (Running Average Power Limit) control via MSR interface");
MODULE_AUTHOR("Zhang Rui <rui.zhang@intel.com>");
MODULE_LICENSE("GPL v2");<|MERGE_RESOLUTION|>--- conflicted
+++ resolved
@@ -47,8 +47,6 @@
 		MSR_PLATFORM_POWER_LIMIT, MSR_PLATFORM_ENERGY_STATUS, 0, 0, 0},
 	.limits[RAPL_DOMAIN_PACKAGE] = 2,
 	.limits[RAPL_DOMAIN_PLATFORM] = 2,
-<<<<<<< HEAD
-=======
 };
 
 static struct rapl_if_priv rapl_msr_priv_amd = {
@@ -57,7 +55,6 @@
 		0, MSR_AMD_PKG_ENERGY_STATUS, 0, 0, 0 },
 	.regs[RAPL_DOMAIN_PP0] = {
 		0, MSR_AMD_CORE_ENERGY_STATUS, 0, 0, 0 },
->>>>>>> f642729d
 };
 
 /* Handles CPU hotplug on multi-socket systems.
@@ -180,11 +177,7 @@
 				rapl_cpu_online, rapl_cpu_down_prep);
 	if (ret < 0)
 		goto out;
-<<<<<<< HEAD
-	rapl_msr_priv.pcap_rapl_online = ret;
-=======
 	rapl_msr_priv->pcap_rapl_online = ret;
->>>>>>> f642729d
 
 	return 0;
 
@@ -196,13 +189,8 @@
 
 static int rapl_msr_remove(struct platform_device *pdev)
 {
-<<<<<<< HEAD
-	cpuhp_remove_state(rapl_msr_priv.pcap_rapl_online);
-	powercap_unregister_control_type(rapl_msr_priv.control_type);
-=======
 	cpuhp_remove_state(rapl_msr_priv->pcap_rapl_online);
 	powercap_unregister_control_type(rapl_msr_priv->control_type);
->>>>>>> f642729d
 	return 0;
 }
 
