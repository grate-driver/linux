--- conflicted
+++ resolved
@@ -602,16 +602,6 @@
 		smmu->impl->write_sctlr(smmu, idx, reg);
 	else
 		arm_smmu_cb_write(smmu, idx, ARM_SMMU_CB_SCTLR, reg);
-}
-
-static int arm_smmu_alloc_context_bank(struct arm_smmu_domain *smmu_domain,
-				       struct arm_smmu_device *smmu,
-				       struct device *dev, unsigned int start)
-{
-	if (smmu->impl && smmu->impl->alloc_context_bank)
-		return smmu->impl->alloc_context_bank(smmu_domain, smmu, dev, start);
-
-	return __arm_smmu_alloc_bitmap(smmu->context_map, start, smmu->num_context_banks);
 }
 
 static int arm_smmu_alloc_context_bank(struct arm_smmu_domain *smmu_domain,
@@ -777,13 +767,8 @@
 			goto out_clear_smmu;
 	}
 
-<<<<<<< HEAD
-	if (smmu_domain->non_strict)
-		pgtbl_cfg.quirks |= IO_PGTABLE_QUIRK_NON_STRICT;
-=======
 	if (smmu_domain->pgtbl_cfg.quirks)
 		pgtbl_cfg.quirks |= smmu_domain->pgtbl_cfg.quirks;
->>>>>>> f642729d
 
 	pgtbl_ops = alloc_io_pgtable_ops(fmt, &pgtbl_cfg, smmu_domain);
 	if (!pgtbl_ops) {
