--- conflicted
+++ resolved
@@ -3,10 +3,7 @@
  * Copyright (c) 2015-2016 MediaTek Inc.
  * Author: Yong Wu <yong.wu@mediatek.com>
  */
-<<<<<<< HEAD
-=======
 #include <linux/bitfield.h>
->>>>>>> f642729d
 #include <linux/bug.h>
 #include <linux/clk.h>
 #include <linux/component.h>
@@ -25,10 +22,7 @@
 #include <linux/of_irq.h>
 #include <linux/of_platform.h>
 #include <linux/platform_device.h>
-<<<<<<< HEAD
-=======
 #include <linux/pm_runtime.h>
->>>>>>> f642729d
 #include <linux/regmap.h>
 #include <linux/slab.h>
 #include <linux/spinlock.h>
@@ -124,10 +118,7 @@
 #define HAS_SUB_COMM			BIT(5)
 #define WR_THROT_EN			BIT(6)
 #define HAS_LEGACY_IVRP_PADDR		BIT(7)
-<<<<<<< HEAD
-=======
 #define IOVA_34_EN			BIT(8)
->>>>>>> f642729d
 
 #define MTK_IOMMU_HAS_FLAG(pdata, _x) \
 		((((pdata)->flags) & (_x)) == (_x))
@@ -1034,11 +1025,8 @@
 	.m4u_plat     = M4U_MT8167,
 	.flags        = RESET_AXI | HAS_LEGACY_IVRP_PADDR,
 	.inv_sel_reg  = REG_MMU_INV_SEL_GEN1,
-<<<<<<< HEAD
-=======
 	.iova_region  = single_domain,
 	.iova_region_nr = ARRAY_SIZE(single_domain),
->>>>>>> f642729d
 	.larbid_remap = {{0}, {1}, {2}}, /* Linear mapping. */
 };
 
