# SPDX-License-Identifier: GPL-2.0-only
# The IOVA library may also be used by non-IOMMU_API users
config IOMMU_IOVA
	tristate

# The IOASID library may also be used by non-IOMMU_API users
config IOASID
	tristate

# IOMMU_API always gets selected by whoever wants it.
config IOMMU_API
	bool

menuconfig IOMMU_SUPPORT
	bool "IOMMU Hardware Support"
	depends on MMU
	default y
	help
	  Say Y here if you want to compile device drivers for IO Memory
	  Management Units into the kernel. These devices usually allow to
	  remap DMA requests and/or remap interrupts from other devices on the
	  system.

if IOMMU_SUPPORT

menu "Generic IOMMU Pagetable Support"

# Selected by the actual pagetable implementations
config IOMMU_IO_PGTABLE
	bool

config IOMMU_IO_PGTABLE_LPAE
	bool "ARMv7/v8 Long Descriptor Format"
	select IOMMU_IO_PGTABLE
	depends on ARM || ARM64 || (COMPILE_TEST && !GENERIC_ATOMIC64)
	help
	  Enable support for the ARM long descriptor pagetable format.
	  This allocator supports 4K/2M/1G, 16K/32M and 64K/512M page
	  sizes at both stage-1 and stage-2, as well as address spaces
	  up to 48-bits in size.

config IOMMU_IO_PGTABLE_LPAE_SELFTEST
	bool "LPAE selftests"
	depends on IOMMU_IO_PGTABLE_LPAE
	help
	  Enable self-tests for LPAE page table allocator. This performs
	  a series of page-table consistency checks during boot.

	  If unsure, say N here.

config IOMMU_IO_PGTABLE_ARMV7S
	bool "ARMv7/v8 Short Descriptor Format"
	select IOMMU_IO_PGTABLE
	depends on ARM || ARM64 || COMPILE_TEST
	help
	  Enable support for the ARM Short-descriptor pagetable format.
	  This supports 32-bit virtual and physical addresses mapped using
	  2-level tables with 4KB pages/1MB sections, and contiguous entries
	  for 64KB pages/16MB supersections if indicated by the IOMMU driver.

config IOMMU_IO_PGTABLE_ARMV7S_SELFTEST
	bool "ARMv7s selftests"
	depends on IOMMU_IO_PGTABLE_ARMV7S
	help
	  Enable self-tests for ARMv7s page table allocator. This performs
	  a series of page-table consistency checks during boot.

	  If unsure, say N here.

endmenu

config IOMMU_DEBUGFS
	bool "Export IOMMU internals in DebugFS"
	depends on DEBUG_FS
	help
	  Allows exposure of IOMMU device internals. This option enables
	  the use of debugfs by IOMMU drivers as required. Devices can,
	  at initialization time, cause the IOMMU code to create a top-level
	  debug/iommu directory, and then populate a subdirectory with
	  entries as required.

choice
	prompt "IOMMU default domain type"
	depends on IOMMU_API
<<<<<<< HEAD
	default IOMMU_DEFAULT_DMA_LAZY if AMD_IOMMU || INTEL_IOMMU
=======
	default IOMMU_DEFAULT_DMA_LAZY if X86 || IA64
>>>>>>> b58886bf
	default IOMMU_DEFAULT_DMA_STRICT
	help
	  Choose the type of IOMMU domain used to manage DMA API usage by
	  device drivers. The options here typically represent different
	  levels of tradeoff between robustness/security and performance,
	  depending on the IOMMU driver. Not all IOMMUs support all options.
	  This choice can be overridden at boot via the command line, and for
	  some devices also at runtime via sysfs.

	  If unsure, keep the default.

config IOMMU_DEFAULT_DMA_STRICT
	bool "Translated - Strict"
	help
	  Trusted devices use translation to restrict their access to only
	  DMA-mapped pages, with strict TLB invalidation on unmap. Equivalent
	  to passing "iommu.passthrough=0 iommu.strict=1" on the command line.

	  Untrusted devices always use this mode, with an additional layer of
	  bounce-buffering such that they cannot gain access to any unrelated
	  data within a mapped page.

config IOMMU_DEFAULT_DMA_LAZY
	bool "Translated - Lazy"
	help
	  Trusted devices use translation to restrict their access to only
	  DMA-mapped pages, but with "lazy" batched TLB invalidation. This
	  mode allows higher performance with some IOMMUs due to reduced TLB
	  flushing, but at the cost of reduced isolation since devices may be
	  able to access memory for some time after it has been unmapped.
	  Equivalent to passing "iommu.passthrough=0 iommu.strict=0" on the
	  command line.

	  If this mode is not supported by the IOMMU driver, the effective
	  runtime default will fall back to IOMMU_DEFAULT_DMA_STRICT.

config IOMMU_DEFAULT_PASSTHROUGH
	bool "Passthrough"
	help
	  Trusted devices are identity-mapped, giving them unrestricted access
	  to memory with minimal performance overhead. Equivalent to passing
	  "iommu.passthrough=1" (historically "iommu=pt") on the command line.

	  If this mode is not supported by the IOMMU driver, the effective
	  runtime default will fall back to IOMMU_DEFAULT_DMA_STRICT.

endchoice

config OF_IOMMU
	def_bool y
	depends on OF && IOMMU_API

# IOMMU-agnostic DMA-mapping layer
config IOMMU_DMA
	bool
	select DMA_OPS
	select IOMMU_API
	select IOMMU_IOVA
	select IRQ_MSI_IOMMU
	select NEED_SG_DMA_LENGTH

# Shared Virtual Addressing library
config IOMMU_SVA_LIB
	bool
	select IOASID

config FSL_PAMU
	bool "Freescale IOMMU support"
	depends on PCI
	depends on PHYS_64BIT
	depends on PPC_E500MC || (COMPILE_TEST && PPC)
	select IOMMU_API
	select GENERIC_ALLOCATOR
	help
	  Freescale PAMU support. PAMU is the IOMMU present on Freescale QorIQ platforms.
	  PAMU can authorize memory access, remap the memory address, and remap I/O
	  transaction types.

# MSM IOMMU support
config MSM_IOMMU
	bool "MSM IOMMU Support"
	depends on ARM
	depends on ARCH_MSM8X60 || ARCH_MSM8960 || COMPILE_TEST
	select IOMMU_API
	select IOMMU_IO_PGTABLE_ARMV7S
	help
	  Support for the IOMMUs found on certain Qualcomm SOCs.
	  These IOMMUs allow virtualization of the address space used by most
	  cores within the multimedia subsystem.

	  If unsure, say N here.

source "drivers/iommu/amd/Kconfig"
source "drivers/iommu/intel/Kconfig"

config IRQ_REMAP
	bool "Support for Interrupt Remapping"
	depends on X86_64 && X86_IO_APIC && PCI_MSI && ACPI
	select DMAR_TABLE
	help
	  Supports Interrupt remapping for IO-APIC and MSI devices.
	  To use x2apic mode in the CPU's which support x2APIC enhancements or
	  to support platforms with CPU's having > 8 bit APIC ID, say Y.

# OMAP IOMMU support
config OMAP_IOMMU
	bool "OMAP IOMMU Support"
	depends on ARCH_OMAP2PLUS || COMPILE_TEST
	select IOMMU_API
	help
	  The OMAP3 media platform drivers depend on iommu support,
	  if you need them say Y here.

config OMAP_IOMMU_DEBUG
	bool "Export OMAP IOMMU internals in DebugFS"
	depends on OMAP_IOMMU && DEBUG_FS
	help
	  Select this to see extensive information about
	  the internal state of OMAP IOMMU in debugfs.

	  Say N unless you know you need this.

config ROCKCHIP_IOMMU
	bool "Rockchip IOMMU Support"
	depends on ARCH_ROCKCHIP || COMPILE_TEST
	select IOMMU_API
	select ARM_DMA_USE_IOMMU
	help
	  Support for IOMMUs found on Rockchip rk32xx SOCs.
	  These IOMMUs allow virtualization of the address space used by most
	  cores within the multimedia subsystem.
	  Say Y here if you are using a Rockchip SoC that includes an IOMMU
	  device.

config SUN50I_IOMMU
	bool "Allwinner H6 IOMMU Support"
	depends on HAS_DMA
	depends on ARCH_SUNXI || COMPILE_TEST
	select ARM_DMA_USE_IOMMU
	select IOMMU_API
	help
	  Support for the IOMMU introduced in the Allwinner H6 SoCs.

config TEGRA_IOMMU_GART
	bool "Tegra GART IOMMU Support"
	depends on ARCH_TEGRA_2x_SOC
	depends on TEGRA_MC
	select IOMMU_API
	help
	  Enables support for remapping discontiguous physical memory
	  shared with the operating system into contiguous I/O virtual
	  space through the GART (Graphics Address Relocation Table)
	  hardware included on Tegra SoCs.

config TEGRA_IOMMU_SMMU
	bool "NVIDIA Tegra SMMU Support"
	depends on ARCH_TEGRA
	depends on TEGRA_AHB
	depends on TEGRA_MC
	select IOMMU_API
	help
	  This driver supports the IOMMU hardware (SMMU) found on NVIDIA Tegra
	  SoCs (Tegra30 up to Tegra210).

config EXYNOS_IOMMU
	bool "Exynos IOMMU Support"
	depends on ARCH_EXYNOS || COMPILE_TEST
	depends on !CPU_BIG_ENDIAN # revisit driver if we can enable big-endian ptes
	select IOMMU_API
	select ARM_DMA_USE_IOMMU
	help
	  Support for the IOMMU (System MMU) of Samsung Exynos application
	  processor family. This enables H/W multimedia accelerators to see
	  non-linear physical memory chunks as linear memory in their
	  address space.

	  If unsure, say N here.

config EXYNOS_IOMMU_DEBUG
	bool "Debugging log for Exynos IOMMU"
	depends on EXYNOS_IOMMU
	help
	  Select this to see the detailed log message that shows what
	  happens in the IOMMU driver.

	  Say N unless you need kernel log message for IOMMU debugging.

config IPMMU_VMSA
	bool "Renesas VMSA-compatible IPMMU"
	depends on ARCH_RENESAS || (COMPILE_TEST && !GENERIC_ATOMIC64)
	select IOMMU_API
	select IOMMU_IO_PGTABLE_LPAE
	select ARM_DMA_USE_IOMMU
	help
	  Support for the Renesas VMSA-compatible IPMMU found in the R-Mobile
	  APE6, R-Car Gen{2,3} and RZ/G{1,2} SoCs.

	  If unsure, say N.

config SPAPR_TCE_IOMMU
	bool "sPAPR TCE IOMMU Support"
	depends on PPC_POWERNV || PPC_PSERIES
	select IOMMU_API
	help
	  Enables bits of IOMMU API required by VFIO. The iommu_ops
	  is not implemented as it is not necessary for VFIO.

config APPLE_DART
	tristate "Apple DART IOMMU Support"
	depends on ARCH_APPLE || (COMPILE_TEST && !GENERIC_ATOMIC64)
	select IOMMU_API
	select IOMMU_IO_PGTABLE_LPAE
	default ARCH_APPLE
	help
	  Support for Apple DART (Device Address Resolution Table) IOMMUs
	  found in Apple ARM SoCs like the M1.
	  This IOMMU is required for most peripherals using DMA to access
	  the main memory.

	  Say Y here if you are using an Apple SoC.

# ARM IOMMU support
config ARM_SMMU
	tristate "ARM Ltd. System MMU (SMMU) Support"
	depends on ARM64 || ARM || (COMPILE_TEST && !GENERIC_ATOMIC64)
	depends on QCOM_SCM || !QCOM_SCM #if QCOM_SCM=m this can't be =y
	select IOMMU_API
	select IOMMU_IO_PGTABLE_LPAE
	select ARM_DMA_USE_IOMMU if ARM
	help
	  Support for implementations of the ARM System MMU architecture
	  versions 1 and 2.

	  Say Y here if your SoC includes an IOMMU device implementing
	  the ARM SMMU architecture.

config ARM_SMMU_LEGACY_DT_BINDINGS
	bool "Support the legacy \"mmu-masters\" devicetree bindings"
	depends on ARM_SMMU=y && OF
	help
	  Support for the badly designed and deprecated "mmu-masters"
	  devicetree bindings. This allows some DMA masters to attach
	  to the SMMU but does not provide any support via the DMA API.
	  If you're lucky, you might be able to get VFIO up and running.

	  If you say Y here then you'll make me very sad. Instead, say N
	  and move your firmware to the utopian future that was 2016.

config ARM_SMMU_DISABLE_BYPASS_BY_DEFAULT
	bool "Default to disabling bypass on ARM SMMU v1 and v2"
	depends on ARM_SMMU
	default y
	help
	  Say Y here to (by default) disable bypass streams such that
	  incoming transactions from devices that are not attached to
	  an iommu domain will report an abort back to the device and
	  will not be allowed to pass through the SMMU.

	  Any old kernels that existed before this KConfig was
	  introduced would default to _allowing_ bypass (AKA the
	  equivalent of NO for this config).  However the default for
	  this option is YES because the old behavior is insecure.

	  There are few reasons to allow unmatched stream bypass, and
	  even fewer good ones.  If saying YES here breaks your board
	  you should work on fixing your board.  This KConfig option
	  is expected to be removed in the future and we'll simply
	  hardcode the bypass disable in the code.

	  NOTE: the kernel command line parameter
	  'arm-smmu.disable_bypass' will continue to override this
	  config.

config ARM_SMMU_V3
	tristate "ARM Ltd. System MMU Version 3 (SMMUv3) Support"
	depends on ARM64
	select IOMMU_API
	select IOMMU_IO_PGTABLE_LPAE
	select GENERIC_MSI_IRQ_DOMAIN
	help
	  Support for implementations of the ARM System MMU architecture
	  version 3 providing translation support to a PCIe root complex.

	  Say Y here if your system includes an IOMMU device implementing
	  the ARM SMMUv3 architecture.

config ARM_SMMU_V3_SVA
	bool "Shared Virtual Addressing support for the ARM SMMUv3"
	depends on ARM_SMMU_V3
	select IOMMU_SVA_LIB
	select MMU_NOTIFIER
	help
	  Support for sharing process address spaces with devices using the
	  SMMUv3.

	  Say Y here if your system supports SVA extensions such as PCIe PASID
	  and PRI.

config S390_IOMMU
	def_bool y if S390 && PCI
	depends on S390 && PCI
	select IOMMU_API
	help
	  Support for the IOMMU API for s390 PCI devices.

config S390_CCW_IOMMU
	bool "S390 CCW IOMMU Support"
	depends on S390 && CCW || COMPILE_TEST
	select IOMMU_API
	help
	  Enables bits of IOMMU API required by VFIO. The iommu_ops
	  is not implemented as it is not necessary for VFIO.

config S390_AP_IOMMU
	bool "S390 AP IOMMU Support"
	depends on S390 && ZCRYPT || COMPILE_TEST
	select IOMMU_API
	help
	  Enables bits of IOMMU API required by VFIO. The iommu_ops
	  is not implemented as it is not necessary for VFIO.

config MTK_IOMMU
	tristate "MediaTek IOMMU Support"
	depends on ARCH_MEDIATEK || COMPILE_TEST
	select ARM_DMA_USE_IOMMU
	select IOMMU_API
	select IOMMU_IO_PGTABLE_ARMV7S
	select MEMORY
	select MTK_SMI
	help
	  Support for the M4U on certain Mediatek SOCs. M4U is MultiMedia
	  Memory Management Unit. This option enables remapping of DMA memory
	  accesses for the multimedia subsystem.

	  If unsure, say N here.

config MTK_IOMMU_V1
	tristate "MediaTek IOMMU Version 1 (M4U gen1) Support"
	depends on ARM
	depends on ARCH_MEDIATEK || COMPILE_TEST
	select ARM_DMA_USE_IOMMU
	select IOMMU_API
	select MEMORY
	select MTK_SMI
	help
	  Support for the M4U on certain Mediatek SoCs. M4U generation 1 HW is
	  Multimedia Memory Managememt Unit. This option enables remapping of
	  DMA memory accesses for the multimedia subsystem.

	  if unsure, say N here.

config QCOM_IOMMU
	# Note: iommu drivers cannot (yet?) be built as modules
	bool "Qualcomm IOMMU Support"
	depends on ARCH_QCOM || (COMPILE_TEST && !GENERIC_ATOMIC64)
	depends on QCOM_SCM=y
	select IOMMU_API
	select IOMMU_IO_PGTABLE_LPAE
	select ARM_DMA_USE_IOMMU
	help
	  Support for IOMMU on certain Qualcomm SoCs.

config HYPERV_IOMMU
	bool "Hyper-V x2APIC IRQ Handling"
	depends on HYPERV && X86
	select IOMMU_API
	default HYPERV
	help
	  Stub IOMMU driver to handle IRQs as to allow Hyper-V Linux
	  guests to run with x2APIC mode enabled.

config VIRTIO_IOMMU
	tristate "Virtio IOMMU driver"
	depends on VIRTIO
	depends on (ARM64 || X86)
	select IOMMU_API
	select IOMMU_DMA
	select INTERVAL_TREE
	select ACPI_VIOT if ACPI
	help
	  Para-virtualised IOMMU driver with virtio.

	  Say Y here if you intend to run this kernel as a guest.

config SPRD_IOMMU
	tristate "Unisoc IOMMU Support"
	depends on ARCH_SPRD || COMPILE_TEST
	select IOMMU_API
	help
	  Support for IOMMU on Unisoc's SoCs, this IOMMU can be used by
	  Unisoc's multimedia devices, such as display, Image codec(jpeg)
	  and a few signal processors, including VSP(video), GSP(graphic),
	  ISP(image), and CPP(camera pixel processor), etc.

	  Say Y here if you want to use the multimedia devices listed above.

endif # IOMMU_SUPPORT<|MERGE_RESOLUTION|>--- conflicted
+++ resolved
@@ -82,11 +82,7 @@
 choice
 	prompt "IOMMU default domain type"
 	depends on IOMMU_API
-<<<<<<< HEAD
-	default IOMMU_DEFAULT_DMA_LAZY if AMD_IOMMU || INTEL_IOMMU
-=======
 	default IOMMU_DEFAULT_DMA_LAZY if X86 || IA64
->>>>>>> b58886bf
 	default IOMMU_DEFAULT_DMA_STRICT
 	help
 	  Choose the type of IOMMU domain used to manage DMA API usage by
