// SPDX-License-Identifier: GPL-2.0-only
/*
 * Copyright (C) 2007-2010 Advanced Micro Devices, Inc.
 * Author: Joerg Roedel <jroedel@suse.de>
 *         Leo Duran <leo.duran@amd.com>
 */

#define pr_fmt(fmt)     "AMD-Vi: " fmt
#define dev_fmt(fmt)    pr_fmt(fmt)

#include <linux/ratelimit.h>
#include <linux/pci.h>
#include <linux/acpi.h>
#include <linux/amba/bus.h>
#include <linux/platform_device.h>
#include <linux/pci-ats.h>
#include <linux/bitmap.h>
#include <linux/slab.h>
#include <linux/debugfs.h>
#include <linux/scatterlist.h>
#include <linux/dma-mapping.h>
#include <linux/dma-direct.h>
#include <linux/dma-iommu.h>
#include <linux/iommu-helper.h>
#include <linux/delay.h>
#include <linux/amd-iommu.h>
#include <linux/notifier.h>
#include <linux/export.h>
#include <linux/irq.h>
#include <linux/msi.h>
#include <linux/dma-contiguous.h>
#include <linux/irqdomain.h>
#include <linux/percpu.h>
#include <linux/iova.h>
#include <asm/irq_remapping.h>
#include <asm/io_apic.h>
#include <asm/apic.h>
#include <asm/hw_irq.h>
#include <asm/msidef.h>
#include <asm/proto.h>
#include <asm/iommu.h>
#include <asm/gart.h>
#include <asm/dma.h>

#include "amd_iommu.h"
#include "../irq_remapping.h"

#define CMD_SET_TYPE(cmd, t) ((cmd)->data[1] |= ((t) << 28))

#define LOOP_TIMEOUT	100000

/* IO virtual address start page frame number */
#define IOVA_START_PFN		(1)
#define IOVA_PFN(addr)		((addr) >> PAGE_SHIFT)

/* Reserved IOVA ranges */
#define MSI_RANGE_START		(0xfee00000)
#define MSI_RANGE_END		(0xfeefffff)
#define HT_RANGE_START		(0xfd00000000ULL)
#define HT_RANGE_END		(0xffffffffffULL)

/*
 * This bitmap is used to advertise the page sizes our hardware support
 * to the IOMMU core, which will then use this information to split
 * physically contiguous memory regions it is mapping into page sizes
 * that we support.
 *
 * 512GB Pages are not supported due to a hardware bug
 */
#define AMD_IOMMU_PGSIZES	((~0xFFFUL) & ~(2ULL << 38))

#define DEFAULT_PGTABLE_LEVEL	PAGE_MODE_3_LEVEL

static DEFINE_SPINLOCK(pd_bitmap_lock);

/* List of all available dev_data structures */
static LLIST_HEAD(dev_data_list);

LIST_HEAD(ioapic_map);
LIST_HEAD(hpet_map);
LIST_HEAD(acpihid_map);

/*
 * Domain for untranslated devices - only allocated
 * if iommu=pt passed on kernel cmd line.
 */
const struct iommu_ops amd_iommu_ops;

static ATOMIC_NOTIFIER_HEAD(ppr_notifier);
int amd_iommu_max_glx_val = -1;

/*
 * general struct to manage commands send to an IOMMU
 */
struct iommu_cmd {
	u32 data[4];
};

struct kmem_cache *amd_iommu_irq_cache;

static void update_domain(struct protection_domain *domain);
static void detach_device(struct device *dev);
static void update_and_flush_device_table(struct protection_domain *domain,
					  struct domain_pgtable *pgtable);

/****************************************************************************
 *
 * Helper functions
 *
 ****************************************************************************/

static inline u16 get_pci_device_id(struct device *dev)
{
	struct pci_dev *pdev = to_pci_dev(dev);

	return pci_dev_id(pdev);
}

static inline int get_acpihid_device_id(struct device *dev,
					struct acpihid_map_entry **entry)
{
	struct acpi_device *adev = ACPI_COMPANION(dev);
	struct acpihid_map_entry *p;

	if (!adev)
		return -ENODEV;

	list_for_each_entry(p, &acpihid_map, list) {
		if (acpi_dev_hid_uid_match(adev, p->hid,
					   p->uid[0] ? p->uid : NULL)) {
			if (entry)
				*entry = p;
			return p->devid;
		}
	}
	return -EINVAL;
}

static inline int get_device_id(struct device *dev)
{
	int devid;

	if (dev_is_pci(dev))
		devid = get_pci_device_id(dev);
	else
		devid = get_acpihid_device_id(dev, NULL);

	return devid;
}

static struct protection_domain *to_pdomain(struct iommu_domain *dom)
{
	return container_of(dom, struct protection_domain, domain);
}

static void amd_iommu_domain_get_pgtable(struct protection_domain *domain,
					 struct domain_pgtable *pgtable)
{
	u64 pt_root = atomic64_read(&domain->pt_root);

	pgtable->root = (u64 *)(pt_root & PAGE_MASK);
	pgtable->mode = pt_root & 7; /* lowest 3 bits encode pgtable mode */
}

static void amd_iommu_domain_set_pt_root(struct protection_domain *domain, u64 root)
{
	atomic64_set(&domain->pt_root, root);
}

static void amd_iommu_domain_clr_pt_root(struct protection_domain *domain)
{
	amd_iommu_domain_set_pt_root(domain, 0);
}

static void amd_iommu_domain_set_pgtable(struct protection_domain *domain,
					 u64 *root, int mode)
{
	u64 pt_root;

	/* lowest 3 bits encode pgtable mode */
	pt_root = mode & 7;
	pt_root |= (u64)root;

	amd_iommu_domain_set_pt_root(domain, pt_root);
}

static struct iommu_dev_data *alloc_dev_data(u16 devid)
{
	struct iommu_dev_data *dev_data;

	dev_data = kzalloc(sizeof(*dev_data), GFP_KERNEL);
	if (!dev_data)
		return NULL;

	spin_lock_init(&dev_data->lock);
	dev_data->devid = devid;
	ratelimit_default_init(&dev_data->rs);

	llist_add(&dev_data->dev_data_list, &dev_data_list);
	return dev_data;
}

static struct iommu_dev_data *search_dev_data(u16 devid)
{
	struct iommu_dev_data *dev_data;
	struct llist_node *node;

	if (llist_empty(&dev_data_list))
		return NULL;

	node = dev_data_list.first;
	llist_for_each_entry(dev_data, node, dev_data_list) {
		if (dev_data->devid == devid)
			return dev_data;
	}

	return NULL;
}

static int clone_alias(struct pci_dev *pdev, u16 alias, void *data)
{
	u16 devid = pci_dev_id(pdev);

	if (devid == alias)
		return 0;

	amd_iommu_rlookup_table[alias] =
		amd_iommu_rlookup_table[devid];
	memcpy(amd_iommu_dev_table[alias].data,
	       amd_iommu_dev_table[devid].data,
	       sizeof(amd_iommu_dev_table[alias].data));

	return 0;
}

static void clone_aliases(struct pci_dev *pdev)
{
	if (!pdev)
		return;

	/*
	 * The IVRS alias stored in the alias table may not be
	 * part of the PCI DMA aliases if it's bus differs
	 * from the original device.
	 */
	clone_alias(pdev, amd_iommu_alias_table[pci_dev_id(pdev)], NULL);

	pci_for_each_dma_alias(pdev, clone_alias, NULL);
}

static struct pci_dev *setup_aliases(struct device *dev)
{
	struct pci_dev *pdev = to_pci_dev(dev);
	u16 ivrs_alias;

	/* For ACPI HID devices, there are no aliases */
	if (!dev_is_pci(dev))
		return NULL;

	/*
	 * Add the IVRS alias to the pci aliases if it is on the same
	 * bus. The IVRS table may know about a quirk that we don't.
	 */
	ivrs_alias = amd_iommu_alias_table[pci_dev_id(pdev)];
	if (ivrs_alias != pci_dev_id(pdev) &&
	    PCI_BUS_NUM(ivrs_alias) == pdev->bus->number)
		pci_add_dma_alias(pdev, ivrs_alias & 0xff, 1);

	clone_aliases(pdev);

	return pdev;
}

static struct iommu_dev_data *find_dev_data(u16 devid)
{
	struct iommu_dev_data *dev_data;
	struct amd_iommu *iommu = amd_iommu_rlookup_table[devid];

	dev_data = search_dev_data(devid);

	if (dev_data == NULL) {
		dev_data = alloc_dev_data(devid);
		if (!dev_data)
			return NULL;

		if (translation_pre_enabled(iommu))
			dev_data->defer_attach = true;
	}

	return dev_data;
}

/*
* Find or create an IOMMU group for a acpihid device.
*/
static struct iommu_group *acpihid_device_group(struct device *dev)
{
	struct acpihid_map_entry *p, *entry = NULL;
	int devid;

	devid = get_acpihid_device_id(dev, &entry);
	if (devid < 0)
		return ERR_PTR(devid);

	list_for_each_entry(p, &acpihid_map, list) {
		if ((devid == p->devid) && p->group)
			entry->group = p->group;
	}

	if (!entry->group)
		entry->group = generic_device_group(dev);
	else
		iommu_group_ref_get(entry->group);

	return entry->group;
}

static bool pci_iommuv2_capable(struct pci_dev *pdev)
{
	static const int caps[] = {
		PCI_EXT_CAP_ID_PRI,
		PCI_EXT_CAP_ID_PASID,
	};
	int i, pos;

	if (!pci_ats_supported(pdev))
		return false;

	for (i = 0; i < 2; ++i) {
		pos = pci_find_ext_capability(pdev, caps[i]);
		if (pos == 0)
			return false;
	}

	return true;
}

static bool pdev_pri_erratum(struct pci_dev *pdev, u32 erratum)
{
	struct iommu_dev_data *dev_data;

	dev_data = dev_iommu_priv_get(&pdev->dev);

	return dev_data->errata & (1 << erratum) ? true : false;
}

/*
 * This function checks if the driver got a valid device from the caller to
 * avoid dereferencing invalid pointers.
 */
static bool check_device(struct device *dev)
{
	int devid;

	if (!dev)
		return false;

	devid = get_device_id(dev);
	if (devid < 0)
		return false;

	/* Out of our scope? */
	if (devid > amd_iommu_last_bdf)
		return false;

	if (amd_iommu_rlookup_table[devid] == NULL)
		return false;

	return true;
}

static int iommu_init_device(struct device *dev)
{
	struct iommu_dev_data *dev_data;
	int devid;

	if (dev_iommu_priv_get(dev))
		return 0;

	devid = get_device_id(dev);
	if (devid < 0)
		return devid;

	dev_data = find_dev_data(devid);
	if (!dev_data)
		return -ENOMEM;

	dev_data->pdev = setup_aliases(dev);

	/*
	 * By default we use passthrough mode for IOMMUv2 capable device.
	 * But if amd_iommu=force_isolation is set (e.g. to debug DMA to
	 * invalid address), we ignore the capability for the device so
	 * it'll be forced to go into translation mode.
	 */
	if ((iommu_default_passthrough() || !amd_iommu_force_isolation) &&
	    dev_is_pci(dev) && pci_iommuv2_capable(to_pci_dev(dev))) {
		struct amd_iommu *iommu;

		iommu = amd_iommu_rlookup_table[dev_data->devid];
		dev_data->iommu_v2 = iommu->is_iommu_v2;
	}

	dev_iommu_priv_set(dev, dev_data);

	return 0;
}

static void iommu_ignore_device(struct device *dev)
{
	int devid;

	devid = get_device_id(dev);
	if (devid < 0)
		return;

	amd_iommu_rlookup_table[devid] = NULL;
	memset(&amd_iommu_dev_table[devid], 0, sizeof(struct dev_table_entry));

	setup_aliases(dev);
}

static void amd_iommu_uninit_device(struct device *dev)
{
	struct iommu_dev_data *dev_data;

	dev_data = dev_iommu_priv_get(dev);
	if (!dev_data)
		return;

	if (dev_data->domain)
		detach_device(dev);

	dev_iommu_priv_set(dev, NULL);

	/*
	 * We keep dev_data around for unplugged devices and reuse it when the
	 * device is re-plugged - not doing so would introduce a ton of races.
	 */
}

/*
 * Helper function to get the first pte of a large mapping
 */
static u64 *first_pte_l7(u64 *pte, unsigned long *page_size,
			 unsigned long *count)
{
	unsigned long pte_mask, pg_size, cnt;
	u64 *fpte;

	pg_size  = PTE_PAGE_SIZE(*pte);
	cnt      = PAGE_SIZE_PTE_COUNT(pg_size);
	pte_mask = ~((cnt << 3) - 1);
	fpte     = (u64 *)(((unsigned long)pte) & pte_mask);

	if (page_size)
		*page_size = pg_size;

	if (count)
		*count = cnt;

	return fpte;
}

/****************************************************************************
 *
 * Interrupt handling functions
 *
 ****************************************************************************/

static void dump_dte_entry(u16 devid)
{
	int i;

	for (i = 0; i < 4; ++i)
		pr_err("DTE[%d]: %016llx\n", i,
			amd_iommu_dev_table[devid].data[i]);
}

static void dump_command(unsigned long phys_addr)
{
	struct iommu_cmd *cmd = iommu_phys_to_virt(phys_addr);
	int i;

	for (i = 0; i < 4; ++i)
		pr_err("CMD[%d]: %08x\n", i, cmd->data[i]);
}

static void amd_iommu_report_page_fault(u16 devid, u16 domain_id,
					u64 address, int flags)
{
	struct iommu_dev_data *dev_data = NULL;
	struct pci_dev *pdev;

	pdev = pci_get_domain_bus_and_slot(0, PCI_BUS_NUM(devid),
					   devid & 0xff);
	if (pdev)
		dev_data = dev_iommu_priv_get(&pdev->dev);

	if (dev_data && __ratelimit(&dev_data->rs)) {
		pci_err(pdev, "Event logged [IO_PAGE_FAULT domain=0x%04x address=0x%llx flags=0x%04x]\n",
			domain_id, address, flags);
	} else if (printk_ratelimit()) {
		pr_err("Event logged [IO_PAGE_FAULT device=%02x:%02x.%x domain=0x%04x address=0x%llx flags=0x%04x]\n",
			PCI_BUS_NUM(devid), PCI_SLOT(devid), PCI_FUNC(devid),
			domain_id, address, flags);
	}

	if (pdev)
		pci_dev_put(pdev);
}

static void iommu_print_event(struct amd_iommu *iommu, void *__evt)
{
	struct device *dev = iommu->iommu.dev;
	int type, devid, pasid, flags, tag;
	volatile u32 *event = __evt;
	int count = 0;
	u64 address;

retry:
	type    = (event[1] >> EVENT_TYPE_SHIFT)  & EVENT_TYPE_MASK;
	devid   = (event[0] >> EVENT_DEVID_SHIFT) & EVENT_DEVID_MASK;
	pasid   = (event[0] & EVENT_DOMID_MASK_HI) |
		  (event[1] & EVENT_DOMID_MASK_LO);
	flags   = (event[1] >> EVENT_FLAGS_SHIFT) & EVENT_FLAGS_MASK;
	address = (u64)(((u64)event[3]) << 32) | event[2];

	if (type == 0) {
		/* Did we hit the erratum? */
		if (++count == LOOP_TIMEOUT) {
			pr_err("No event written to event log\n");
			return;
		}
		udelay(1);
		goto retry;
	}

	if (type == EVENT_TYPE_IO_FAULT) {
		amd_iommu_report_page_fault(devid, pasid, address, flags);
		return;
	}

	switch (type) {
	case EVENT_TYPE_ILL_DEV:
		dev_err(dev, "Event logged [ILLEGAL_DEV_TABLE_ENTRY device=%02x:%02x.%x pasid=0x%05x address=0x%llx flags=0x%04x]\n",
			PCI_BUS_NUM(devid), PCI_SLOT(devid), PCI_FUNC(devid),
			pasid, address, flags);
		dump_dte_entry(devid);
		break;
	case EVENT_TYPE_DEV_TAB_ERR:
		dev_err(dev, "Event logged [DEV_TAB_HARDWARE_ERROR device=%02x:%02x.%x "
			"address=0x%llx flags=0x%04x]\n",
			PCI_BUS_NUM(devid), PCI_SLOT(devid), PCI_FUNC(devid),
			address, flags);
		break;
	case EVENT_TYPE_PAGE_TAB_ERR:
		dev_err(dev, "Event logged [PAGE_TAB_HARDWARE_ERROR device=%02x:%02x.%x pasid=0x%04x address=0x%llx flags=0x%04x]\n",
			PCI_BUS_NUM(devid), PCI_SLOT(devid), PCI_FUNC(devid),
			pasid, address, flags);
		break;
	case EVENT_TYPE_ILL_CMD:
		dev_err(dev, "Event logged [ILLEGAL_COMMAND_ERROR address=0x%llx]\n", address);
		dump_command(address);
		break;
	case EVENT_TYPE_CMD_HARD_ERR:
		dev_err(dev, "Event logged [COMMAND_HARDWARE_ERROR address=0x%llx flags=0x%04x]\n",
			address, flags);
		break;
	case EVENT_TYPE_IOTLB_INV_TO:
		dev_err(dev, "Event logged [IOTLB_INV_TIMEOUT device=%02x:%02x.%x address=0x%llx]\n",
			PCI_BUS_NUM(devid), PCI_SLOT(devid), PCI_FUNC(devid),
			address);
		break;
	case EVENT_TYPE_INV_DEV_REQ:
		dev_err(dev, "Event logged [INVALID_DEVICE_REQUEST device=%02x:%02x.%x pasid=0x%05x address=0x%llx flags=0x%04x]\n",
			PCI_BUS_NUM(devid), PCI_SLOT(devid), PCI_FUNC(devid),
			pasid, address, flags);
		break;
	case EVENT_TYPE_INV_PPR_REQ:
		pasid = PPR_PASID(*((u64 *)__evt));
		tag = event[1] & 0x03FF;
		dev_err(dev, "Event logged [INVALID_PPR_REQUEST device=%02x:%02x.%x pasid=0x%05x address=0x%llx flags=0x%04x tag=0x%03x]\n",
			PCI_BUS_NUM(devid), PCI_SLOT(devid), PCI_FUNC(devid),
			pasid, address, flags, tag);
		break;
	default:
		dev_err(dev, "Event logged [UNKNOWN event[0]=0x%08x event[1]=0x%08x event[2]=0x%08x event[3]=0x%08x\n",
			event[0], event[1], event[2], event[3]);
	}

	memset(__evt, 0, 4 * sizeof(u32));
}

static void iommu_poll_events(struct amd_iommu *iommu)
{
	u32 head, tail;

	head = readl(iommu->mmio_base + MMIO_EVT_HEAD_OFFSET);
	tail = readl(iommu->mmio_base + MMIO_EVT_TAIL_OFFSET);

	while (head != tail) {
		iommu_print_event(iommu, iommu->evt_buf + head);
		head = (head + EVENT_ENTRY_SIZE) % EVT_BUFFER_SIZE;
	}

	writel(head, iommu->mmio_base + MMIO_EVT_HEAD_OFFSET);
}

static void iommu_handle_ppr_entry(struct amd_iommu *iommu, u64 *raw)
{
	struct amd_iommu_fault fault;

	if (PPR_REQ_TYPE(raw[0]) != PPR_REQ_FAULT) {
		pr_err_ratelimited("Unknown PPR request received\n");
		return;
	}

	fault.address   = raw[1];
	fault.pasid     = PPR_PASID(raw[0]);
	fault.device_id = PPR_DEVID(raw[0]);
	fault.tag       = PPR_TAG(raw[0]);
	fault.flags     = PPR_FLAGS(raw[0]);

	atomic_notifier_call_chain(&ppr_notifier, 0, &fault);
}

static void iommu_poll_ppr_log(struct amd_iommu *iommu)
{
	u32 head, tail;

	if (iommu->ppr_log == NULL)
		return;

	head = readl(iommu->mmio_base + MMIO_PPR_HEAD_OFFSET);
	tail = readl(iommu->mmio_base + MMIO_PPR_TAIL_OFFSET);

	while (head != tail) {
		volatile u64 *raw;
		u64 entry[2];
		int i;

		raw = (u64 *)(iommu->ppr_log + head);

		/*
		 * Hardware bug: Interrupt may arrive before the entry is
		 * written to memory. If this happens we need to wait for the
		 * entry to arrive.
		 */
		for (i = 0; i < LOOP_TIMEOUT; ++i) {
			if (PPR_REQ_TYPE(raw[0]) != 0)
				break;
			udelay(1);
		}

		/* Avoid memcpy function-call overhead */
		entry[0] = raw[0];
		entry[1] = raw[1];

		/*
		 * To detect the hardware bug we need to clear the entry
		 * back to zero.
		 */
		raw[0] = raw[1] = 0UL;

		/* Update head pointer of hardware ring-buffer */
		head = (head + PPR_ENTRY_SIZE) % PPR_LOG_SIZE;
		writel(head, iommu->mmio_base + MMIO_PPR_HEAD_OFFSET);

		/* Handle PPR entry */
		iommu_handle_ppr_entry(iommu, entry);

		/* Refresh ring-buffer information */
		head = readl(iommu->mmio_base + MMIO_PPR_HEAD_OFFSET);
		tail = readl(iommu->mmio_base + MMIO_PPR_TAIL_OFFSET);
	}
}

#ifdef CONFIG_IRQ_REMAP
static int (*iommu_ga_log_notifier)(u32);

int amd_iommu_register_ga_log_notifier(int (*notifier)(u32))
{
	iommu_ga_log_notifier = notifier;

	return 0;
}
EXPORT_SYMBOL(amd_iommu_register_ga_log_notifier);

static void iommu_poll_ga_log(struct amd_iommu *iommu)
{
	u32 head, tail, cnt = 0;

	if (iommu->ga_log == NULL)
		return;

	head = readl(iommu->mmio_base + MMIO_GA_HEAD_OFFSET);
	tail = readl(iommu->mmio_base + MMIO_GA_TAIL_OFFSET);

	while (head != tail) {
		volatile u64 *raw;
		u64 log_entry;

		raw = (u64 *)(iommu->ga_log + head);
		cnt++;

		/* Avoid memcpy function-call overhead */
		log_entry = *raw;

		/* Update head pointer of hardware ring-buffer */
		head = (head + GA_ENTRY_SIZE) % GA_LOG_SIZE;
		writel(head, iommu->mmio_base + MMIO_GA_HEAD_OFFSET);

		/* Handle GA entry */
		switch (GA_REQ_TYPE(log_entry)) {
		case GA_GUEST_NR:
			if (!iommu_ga_log_notifier)
				break;

			pr_debug("%s: devid=%#x, ga_tag=%#x\n",
				 __func__, GA_DEVID(log_entry),
				 GA_TAG(log_entry));

			if (iommu_ga_log_notifier(GA_TAG(log_entry)) != 0)
				pr_err("GA log notifier failed.\n");
			break;
		default:
			break;
		}
	}
}
#endif /* CONFIG_IRQ_REMAP */

#define AMD_IOMMU_INT_MASK	\
	(MMIO_STATUS_EVT_INT_MASK | \
	 MMIO_STATUS_PPR_INT_MASK | \
	 MMIO_STATUS_GALOG_INT_MASK)

irqreturn_t amd_iommu_int_thread(int irq, void *data)
{
	struct amd_iommu *iommu = (struct amd_iommu *) data;
	u32 status = readl(iommu->mmio_base + MMIO_STATUS_OFFSET);

	while (status & AMD_IOMMU_INT_MASK) {
		/* Enable EVT and PPR and GA interrupts again */
		writel(AMD_IOMMU_INT_MASK,
			iommu->mmio_base + MMIO_STATUS_OFFSET);

		if (status & MMIO_STATUS_EVT_INT_MASK) {
			pr_devel("Processing IOMMU Event Log\n");
			iommu_poll_events(iommu);
		}

		if (status & MMIO_STATUS_PPR_INT_MASK) {
			pr_devel("Processing IOMMU PPR Log\n");
			iommu_poll_ppr_log(iommu);
		}

#ifdef CONFIG_IRQ_REMAP
		if (status & MMIO_STATUS_GALOG_INT_MASK) {
			pr_devel("Processing IOMMU GA Log\n");
			iommu_poll_ga_log(iommu);
		}
#endif

		/*
		 * Hardware bug: ERBT1312
		 * When re-enabling interrupt (by writing 1
		 * to clear the bit), the hardware might also try to set
		 * the interrupt bit in the event status register.
		 * In this scenario, the bit will be set, and disable
		 * subsequent interrupts.
		 *
		 * Workaround: The IOMMU driver should read back the
		 * status register and check if the interrupt bits are cleared.
		 * If not, driver will need to go through the interrupt handler
		 * again and re-clear the bits
		 */
		status = readl(iommu->mmio_base + MMIO_STATUS_OFFSET);
	}
	return IRQ_HANDLED;
}

irqreturn_t amd_iommu_int_handler(int irq, void *data)
{
	return IRQ_WAKE_THREAD;
}

/****************************************************************************
 *
 * IOMMU command queuing functions
 *
 ****************************************************************************/

static int wait_on_sem(volatile u64 *sem)
{
	int i = 0;

	while (*sem == 0 && i < LOOP_TIMEOUT) {
		udelay(1);
		i += 1;
	}

	if (i == LOOP_TIMEOUT) {
		pr_alert("Completion-Wait loop timed out\n");
		return -EIO;
	}

	return 0;
}

static void copy_cmd_to_buffer(struct amd_iommu *iommu,
			       struct iommu_cmd *cmd)
{
	u8 *target;
	u32 tail;

	/* Copy command to buffer */
	tail = iommu->cmd_buf_tail;
	target = iommu->cmd_buf + tail;
	memcpy(target, cmd, sizeof(*cmd));

	tail = (tail + sizeof(*cmd)) % CMD_BUFFER_SIZE;
	iommu->cmd_buf_tail = tail;

	/* Tell the IOMMU about it */
	writel(tail, iommu->mmio_base + MMIO_CMD_TAIL_OFFSET);
}

static void build_completion_wait(struct iommu_cmd *cmd, u64 address)
{
	u64 paddr = iommu_virt_to_phys((void *)address);

	WARN_ON(address & 0x7ULL);

	memset(cmd, 0, sizeof(*cmd));
	cmd->data[0] = lower_32_bits(paddr) | CMD_COMPL_WAIT_STORE_MASK;
	cmd->data[1] = upper_32_bits(paddr);
	cmd->data[2] = 1;
	CMD_SET_TYPE(cmd, CMD_COMPL_WAIT);
}

static void build_inv_dte(struct iommu_cmd *cmd, u16 devid)
{
	memset(cmd, 0, sizeof(*cmd));
	cmd->data[0] = devid;
	CMD_SET_TYPE(cmd, CMD_INV_DEV_ENTRY);
}

static void build_inv_iommu_pages(struct iommu_cmd *cmd, u64 address,
				  size_t size, u16 domid, int pde)
{
	u64 pages;
	bool s;

	pages = iommu_num_pages(address, size, PAGE_SIZE);
	s     = false;

	if (pages > 1) {
		/*
		 * If we have to flush more than one page, flush all
		 * TLB entries for this domain
		 */
		address = CMD_INV_IOMMU_ALL_PAGES_ADDRESS;
		s = true;
	}

	address &= PAGE_MASK;

	memset(cmd, 0, sizeof(*cmd));
	cmd->data[1] |= domid;
	cmd->data[2]  = lower_32_bits(address);
	cmd->data[3]  = upper_32_bits(address);
	CMD_SET_TYPE(cmd, CMD_INV_IOMMU_PAGES);
	if (s) /* size bit - we flush more than one 4kb page */
		cmd->data[2] |= CMD_INV_IOMMU_PAGES_SIZE_MASK;
	if (pde) /* PDE bit - we want to flush everything, not only the PTEs */
		cmd->data[2] |= CMD_INV_IOMMU_PAGES_PDE_MASK;
}

static void build_inv_iotlb_pages(struct iommu_cmd *cmd, u16 devid, int qdep,
				  u64 address, size_t size)
{
	u64 pages;
	bool s;

	pages = iommu_num_pages(address, size, PAGE_SIZE);
	s     = false;

	if (pages > 1) {
		/*
		 * If we have to flush more than one page, flush all
		 * TLB entries for this domain
		 */
		address = CMD_INV_IOMMU_ALL_PAGES_ADDRESS;
		s = true;
	}

	address &= PAGE_MASK;

	memset(cmd, 0, sizeof(*cmd));
	cmd->data[0]  = devid;
	cmd->data[0] |= (qdep & 0xff) << 24;
	cmd->data[1]  = devid;
	cmd->data[2]  = lower_32_bits(address);
	cmd->data[3]  = upper_32_bits(address);
	CMD_SET_TYPE(cmd, CMD_INV_IOTLB_PAGES);
	if (s)
		cmd->data[2] |= CMD_INV_IOMMU_PAGES_SIZE_MASK;
}

static void build_inv_iommu_pasid(struct iommu_cmd *cmd, u16 domid, int pasid,
				  u64 address, bool size)
{
	memset(cmd, 0, sizeof(*cmd));

	address &= ~(0xfffULL);

	cmd->data[0]  = pasid;
	cmd->data[1]  = domid;
	cmd->data[2]  = lower_32_bits(address);
	cmd->data[3]  = upper_32_bits(address);
	cmd->data[2] |= CMD_INV_IOMMU_PAGES_PDE_MASK;
	cmd->data[2] |= CMD_INV_IOMMU_PAGES_GN_MASK;
	if (size)
		cmd->data[2] |= CMD_INV_IOMMU_PAGES_SIZE_MASK;
	CMD_SET_TYPE(cmd, CMD_INV_IOMMU_PAGES);
}

static void build_inv_iotlb_pasid(struct iommu_cmd *cmd, u16 devid, int pasid,
				  int qdep, u64 address, bool size)
{
	memset(cmd, 0, sizeof(*cmd));

	address &= ~(0xfffULL);

	cmd->data[0]  = devid;
	cmd->data[0] |= ((pasid >> 8) & 0xff) << 16;
	cmd->data[0] |= (qdep  & 0xff) << 24;
	cmd->data[1]  = devid;
	cmd->data[1] |= (pasid & 0xff) << 16;
	cmd->data[2]  = lower_32_bits(address);
	cmd->data[2] |= CMD_INV_IOMMU_PAGES_GN_MASK;
	cmd->data[3]  = upper_32_bits(address);
	if (size)
		cmd->data[2] |= CMD_INV_IOMMU_PAGES_SIZE_MASK;
	CMD_SET_TYPE(cmd, CMD_INV_IOTLB_PAGES);
}

static void build_complete_ppr(struct iommu_cmd *cmd, u16 devid, int pasid,
			       int status, int tag, bool gn)
{
	memset(cmd, 0, sizeof(*cmd));

	cmd->data[0]  = devid;
	if (gn) {
		cmd->data[1]  = pasid;
		cmd->data[2]  = CMD_INV_IOMMU_PAGES_GN_MASK;
	}
	cmd->data[3]  = tag & 0x1ff;
	cmd->data[3] |= (status & PPR_STATUS_MASK) << PPR_STATUS_SHIFT;

	CMD_SET_TYPE(cmd, CMD_COMPLETE_PPR);
}

static void build_inv_all(struct iommu_cmd *cmd)
{
	memset(cmd, 0, sizeof(*cmd));
	CMD_SET_TYPE(cmd, CMD_INV_ALL);
}

static void build_inv_irt(struct iommu_cmd *cmd, u16 devid)
{
	memset(cmd, 0, sizeof(*cmd));
	cmd->data[0] = devid;
	CMD_SET_TYPE(cmd, CMD_INV_IRT);
}

/*
 * Writes the command to the IOMMUs command buffer and informs the
 * hardware about the new command.
 */
static int __iommu_queue_command_sync(struct amd_iommu *iommu,
				      struct iommu_cmd *cmd,
				      bool sync)
{
	unsigned int count = 0;
	u32 left, next_tail;

	next_tail = (iommu->cmd_buf_tail + sizeof(*cmd)) % CMD_BUFFER_SIZE;
again:
	left      = (iommu->cmd_buf_head - next_tail) % CMD_BUFFER_SIZE;

	if (left <= 0x20) {
		/* Skip udelay() the first time around */
		if (count++) {
			if (count == LOOP_TIMEOUT) {
				pr_err("Command buffer timeout\n");
				return -EIO;
			}

			udelay(1);
		}

		/* Update head and recheck remaining space */
		iommu->cmd_buf_head = readl(iommu->mmio_base +
					    MMIO_CMD_HEAD_OFFSET);

		goto again;
	}

	copy_cmd_to_buffer(iommu, cmd);

	/* Do we need to make sure all commands are processed? */
	iommu->need_sync = sync;

	return 0;
}

static int iommu_queue_command_sync(struct amd_iommu *iommu,
				    struct iommu_cmd *cmd,
				    bool sync)
{
	unsigned long flags;
	int ret;

	raw_spin_lock_irqsave(&iommu->lock, flags);
	ret = __iommu_queue_command_sync(iommu, cmd, sync);
	raw_spin_unlock_irqrestore(&iommu->lock, flags);

	return ret;
}

static int iommu_queue_command(struct amd_iommu *iommu, struct iommu_cmd *cmd)
{
	return iommu_queue_command_sync(iommu, cmd, true);
}

/*
 * This function queues a completion wait command into the command
 * buffer of an IOMMU
 */
static int iommu_completion_wait(struct amd_iommu *iommu)
{
	struct iommu_cmd cmd;
	unsigned long flags;
	int ret;

	if (!iommu->need_sync)
		return 0;


	build_completion_wait(&cmd, (u64)&iommu->cmd_sem);

	raw_spin_lock_irqsave(&iommu->lock, flags);

	iommu->cmd_sem = 0;

	ret = __iommu_queue_command_sync(iommu, &cmd, false);
	if (ret)
		goto out_unlock;

	ret = wait_on_sem(&iommu->cmd_sem);

out_unlock:
	raw_spin_unlock_irqrestore(&iommu->lock, flags);

	return ret;
}

static int iommu_flush_dte(struct amd_iommu *iommu, u16 devid)
{
	struct iommu_cmd cmd;

	build_inv_dte(&cmd, devid);

	return iommu_queue_command(iommu, &cmd);
}

static void amd_iommu_flush_dte_all(struct amd_iommu *iommu)
{
	u32 devid;

	for (devid = 0; devid <= 0xffff; ++devid)
		iommu_flush_dte(iommu, devid);

	iommu_completion_wait(iommu);
}

/*
 * This function uses heavy locking and may disable irqs for some time. But
 * this is no issue because it is only called during resume.
 */
static void amd_iommu_flush_tlb_all(struct amd_iommu *iommu)
{
	u32 dom_id;

	for (dom_id = 0; dom_id <= 0xffff; ++dom_id) {
		struct iommu_cmd cmd;
		build_inv_iommu_pages(&cmd, 0, CMD_INV_IOMMU_ALL_PAGES_ADDRESS,
				      dom_id, 1);
		iommu_queue_command(iommu, &cmd);
	}

	iommu_completion_wait(iommu);
}

static void amd_iommu_flush_tlb_domid(struct amd_iommu *iommu, u32 dom_id)
{
	struct iommu_cmd cmd;

	build_inv_iommu_pages(&cmd, 0, CMD_INV_IOMMU_ALL_PAGES_ADDRESS,
			      dom_id, 1);
	iommu_queue_command(iommu, &cmd);

	iommu_completion_wait(iommu);
}

static void amd_iommu_flush_all(struct amd_iommu *iommu)
{
	struct iommu_cmd cmd;

	build_inv_all(&cmd);

	iommu_queue_command(iommu, &cmd);
	iommu_completion_wait(iommu);
}

static void iommu_flush_irt(struct amd_iommu *iommu, u16 devid)
{
	struct iommu_cmd cmd;

	build_inv_irt(&cmd, devid);

	iommu_queue_command(iommu, &cmd);
}

static void amd_iommu_flush_irt_all(struct amd_iommu *iommu)
{
	u32 devid;

	for (devid = 0; devid <= MAX_DEV_TABLE_ENTRIES; devid++)
		iommu_flush_irt(iommu, devid);

	iommu_completion_wait(iommu);
}

void iommu_flush_all_caches(struct amd_iommu *iommu)
{
	if (iommu_feature(iommu, FEATURE_IA)) {
		amd_iommu_flush_all(iommu);
	} else {
		amd_iommu_flush_dte_all(iommu);
		amd_iommu_flush_irt_all(iommu);
		amd_iommu_flush_tlb_all(iommu);
	}
}

/*
 * Command send function for flushing on-device TLB
 */
static int device_flush_iotlb(struct iommu_dev_data *dev_data,
			      u64 address, size_t size)
{
	struct amd_iommu *iommu;
	struct iommu_cmd cmd;
	int qdep;

	qdep     = dev_data->ats.qdep;
	iommu    = amd_iommu_rlookup_table[dev_data->devid];

	build_inv_iotlb_pages(&cmd, dev_data->devid, qdep, address, size);

	return iommu_queue_command(iommu, &cmd);
}

static int device_flush_dte_alias(struct pci_dev *pdev, u16 alias, void *data)
{
	struct amd_iommu *iommu = data;

	return iommu_flush_dte(iommu, alias);
}

/*
 * Command send function for invalidating a device table entry
 */
static int device_flush_dte(struct iommu_dev_data *dev_data)
{
	struct amd_iommu *iommu;
	u16 alias;
	int ret;

	iommu = amd_iommu_rlookup_table[dev_data->devid];

	if (dev_data->pdev)
		ret = pci_for_each_dma_alias(dev_data->pdev,
					     device_flush_dte_alias, iommu);
	else
		ret = iommu_flush_dte(iommu, dev_data->devid);
	if (ret)
		return ret;

	alias = amd_iommu_alias_table[dev_data->devid];
	if (alias != dev_data->devid) {
		ret = iommu_flush_dte(iommu, alias);
		if (ret)
			return ret;
	}

	if (dev_data->ats.enabled)
		ret = device_flush_iotlb(dev_data, 0, ~0UL);

	return ret;
}

/*
 * TLB invalidation function which is called from the mapping functions.
 * It invalidates a single PTE if the range to flush is within a single
 * page. Otherwise it flushes the whole TLB of the IOMMU.
 */
static void __domain_flush_pages(struct protection_domain *domain,
				 u64 address, size_t size, int pde)
{
	struct iommu_dev_data *dev_data;
	struct iommu_cmd cmd;
	int ret = 0, i;

	build_inv_iommu_pages(&cmd, address, size, domain->id, pde);

	for (i = 0; i < amd_iommu_get_num_iommus(); ++i) {
		if (!domain->dev_iommu[i])
			continue;

		/*
		 * Devices of this domain are behind this IOMMU
		 * We need a TLB flush
		 */
		ret |= iommu_queue_command(amd_iommus[i], &cmd);
	}

	list_for_each_entry(dev_data, &domain->dev_list, list) {

		if (!dev_data->ats.enabled)
			continue;

		ret |= device_flush_iotlb(dev_data, address, size);
	}

	WARN_ON(ret);
}

static void domain_flush_pages(struct protection_domain *domain,
			       u64 address, size_t size)
{
	__domain_flush_pages(domain, address, size, 0);
}

/* Flush the whole IO/TLB for a given protection domain - including PDE */
static void domain_flush_tlb_pde(struct protection_domain *domain)
{
	__domain_flush_pages(domain, 0, CMD_INV_IOMMU_ALL_PAGES_ADDRESS, 1);
}

static void domain_flush_complete(struct protection_domain *domain)
{
	int i;

	for (i = 0; i < amd_iommu_get_num_iommus(); ++i) {
		if (domain && !domain->dev_iommu[i])
			continue;

		/*
		 * Devices of this domain are behind this IOMMU
		 * We need to wait for completion of all commands.
		 */
		iommu_completion_wait(amd_iommus[i]);
	}
}

/* Flush the not present cache if it exists */
static void domain_flush_np_cache(struct protection_domain *domain,
		dma_addr_t iova, size_t size)
{
	if (unlikely(amd_iommu_np_cache)) {
		unsigned long flags;

		spin_lock_irqsave(&domain->lock, flags);
		domain_flush_pages(domain, iova, size);
		domain_flush_complete(domain);
		spin_unlock_irqrestore(&domain->lock, flags);
	}
}


/*
 * This function flushes the DTEs for all devices in domain
 */
static void domain_flush_devices(struct protection_domain *domain)
{
	struct iommu_dev_data *dev_data;

	list_for_each_entry(dev_data, &domain->dev_list, list)
		device_flush_dte(dev_data);
}

/****************************************************************************
 *
 * The functions below are used the create the page table mappings for
 * unity mapped regions.
 *
 ****************************************************************************/

static void free_page_list(struct page *freelist)
{
	while (freelist != NULL) {
		unsigned long p = (unsigned long)page_address(freelist);
		freelist = freelist->freelist;
		free_page(p);
	}
}

static struct page *free_pt_page(unsigned long pt, struct page *freelist)
{
	struct page *p = virt_to_page((void *)pt);

	p->freelist = freelist;

	return p;
}

#define DEFINE_FREE_PT_FN(LVL, FN)						\
static struct page *free_pt_##LVL (unsigned long __pt, struct page *freelist)	\
{										\
	unsigned long p;							\
	u64 *pt;								\
	int i;									\
										\
	pt = (u64 *)__pt;							\
										\
	for (i = 0; i < 512; ++i) {						\
		/* PTE present? */						\
		if (!IOMMU_PTE_PRESENT(pt[i]))					\
			continue;						\
										\
		/* Large PTE? */						\
		if (PM_PTE_LEVEL(pt[i]) == 0 ||					\
		    PM_PTE_LEVEL(pt[i]) == 7)					\
			continue;						\
										\
		p = (unsigned long)IOMMU_PTE_PAGE(pt[i]);			\
		freelist = FN(p, freelist);					\
	}									\
										\
	return free_pt_page((unsigned long)pt, freelist);			\
}

DEFINE_FREE_PT_FN(l2, free_pt_page)
DEFINE_FREE_PT_FN(l3, free_pt_l2)
DEFINE_FREE_PT_FN(l4, free_pt_l3)
DEFINE_FREE_PT_FN(l5, free_pt_l4)
DEFINE_FREE_PT_FN(l6, free_pt_l5)

static struct page *free_sub_pt(unsigned long root, int mode,
				struct page *freelist)
{
	switch (mode) {
	case PAGE_MODE_NONE:
	case PAGE_MODE_7_LEVEL:
		break;
	case PAGE_MODE_1_LEVEL:
		freelist = free_pt_page(root, freelist);
		break;
	case PAGE_MODE_2_LEVEL:
		freelist = free_pt_l2(root, freelist);
		break;
	case PAGE_MODE_3_LEVEL:
		freelist = free_pt_l3(root, freelist);
		break;
	case PAGE_MODE_4_LEVEL:
		freelist = free_pt_l4(root, freelist);
		break;
	case PAGE_MODE_5_LEVEL:
		freelist = free_pt_l5(root, freelist);
		break;
	case PAGE_MODE_6_LEVEL:
		freelist = free_pt_l6(root, freelist);
		break;
	default:
		BUG();
	}

	return freelist;
}

static void free_pagetable(struct domain_pgtable *pgtable)
{
	struct page *freelist = NULL;
	unsigned long root;

	if (pgtable->mode == PAGE_MODE_NONE)
		return;

	BUG_ON(pgtable->mode < PAGE_MODE_NONE ||
	       pgtable->mode > PAGE_MODE_6_LEVEL);

	root = (unsigned long)pgtable->root;
	freelist = free_sub_pt(root, pgtable->mode, freelist);

	free_page_list(freelist);
}

/*
 * This function is used to add another level to an IO page table. Adding
 * another level increases the size of the address space by 9 bits to a size up
 * to 64 bits.
 */
static bool increase_address_space(struct protection_domain *domain,
				   unsigned long address,
				   gfp_t gfp)
{
	struct domain_pgtable pgtable;
	unsigned long flags;
	bool ret = true;
	u64 *pte;

	spin_lock_irqsave(&domain->lock, flags);

	amd_iommu_domain_get_pgtable(domain, &pgtable);

	if (address <= PM_LEVEL_SIZE(pgtable.mode))
		goto out;

	ret = false;
	if (WARN_ON_ONCE(pgtable.mode == PAGE_MODE_6_LEVEL))
		goto out;

	pte = (void *)get_zeroed_page(gfp);
	if (!pte)
		goto out;

	*pte = PM_LEVEL_PDE(pgtable.mode, iommu_virt_to_phys(pgtable.root));

	pgtable.root  = pte;
	pgtable.mode += 1;
	update_and_flush_device_table(domain, &pgtable);
	domain_flush_complete(domain);

	/*
	 * Device Table needs to be updated and flushed before the new root can
	 * be published.
	 */
	amd_iommu_domain_set_pgtable(domain, pte, pgtable.mode);

	ret = true;

out:
	spin_unlock_irqrestore(&domain->lock, flags);

	return ret;
}

static u64 *alloc_pte(struct protection_domain *domain,
		      unsigned long address,
		      unsigned long page_size,
		      u64 **pte_page,
		      gfp_t gfp,
		      bool *updated)
{
	struct domain_pgtable pgtable;
	int level, end_lvl;
	u64 *pte, *page;

	BUG_ON(!is_power_of_2(page_size));

	amd_iommu_domain_get_pgtable(domain, &pgtable);

	while (address > PM_LEVEL_SIZE(pgtable.mode)) {
		/*
		 * Return an error if there is no memory to update the
		 * page-table.
		 */
		if (!increase_address_space(domain, address, gfp))
			return NULL;

		/* Read new values to check if update was successful */
		amd_iommu_domain_get_pgtable(domain, &pgtable);
	}


	level   = pgtable.mode - 1;
	pte     = &pgtable.root[PM_LEVEL_INDEX(level, address)];
	address = PAGE_SIZE_ALIGN(address, page_size);
	end_lvl = PAGE_SIZE_LEVEL(page_size);

	while (level > end_lvl) {
		u64 __pte, __npte;
		int pte_level;

		__pte     = *pte;
		pte_level = PM_PTE_LEVEL(__pte);

		/*
		 * If we replace a series of large PTEs, we need
		 * to tear down all of them.
		 */
		if (IOMMU_PTE_PRESENT(__pte) &&
		    pte_level == PAGE_MODE_7_LEVEL) {
			unsigned long count, i;
			u64 *lpte;

			lpte = first_pte_l7(pte, NULL, &count);

			/*
			 * Unmap the replicated PTEs that still match the
			 * original large mapping
			 */
			for (i = 0; i < count; ++i)
				cmpxchg64(&lpte[i], __pte, 0ULL);

			*updated = true;
			continue;
		}

		if (!IOMMU_PTE_PRESENT(__pte) ||
		    pte_level == PAGE_MODE_NONE) {
			page = (u64 *)get_zeroed_page(gfp);

			if (!page)
				return NULL;

			__npte = PM_LEVEL_PDE(level, iommu_virt_to_phys(page));

			/* pte could have been changed somewhere. */
			if (cmpxchg64(pte, __pte, __npte) != __pte)
				free_page((unsigned long)page);
			else if (IOMMU_PTE_PRESENT(__pte))
				*updated = true;

			continue;
		}

		/* No level skipping support yet */
		if (pte_level != level)
			return NULL;

		level -= 1;

		pte = IOMMU_PTE_PAGE(__pte);

		if (pte_page && level == end_lvl)
			*pte_page = pte;

		pte = &pte[PM_LEVEL_INDEX(level, address)];
	}

	return pte;
}

/*
 * This function checks if there is a PTE for a given dma address. If
 * there is one, it returns the pointer to it.
 */
static u64 *fetch_pte(struct protection_domain *domain,
		      unsigned long address,
		      unsigned long *page_size)
{
	struct domain_pgtable pgtable;
	int level;
	u64 *pte;

	*page_size = 0;

	amd_iommu_domain_get_pgtable(domain, &pgtable);

	if (address > PM_LEVEL_SIZE(pgtable.mode))
		return NULL;

	level	   =  pgtable.mode - 1;
	pte	   = &pgtable.root[PM_LEVEL_INDEX(level, address)];
	*page_size =  PTE_LEVEL_PAGE_SIZE(level);

	while (level > 0) {

		/* Not Present */
		if (!IOMMU_PTE_PRESENT(*pte))
			return NULL;

		/* Large PTE */
		if (PM_PTE_LEVEL(*pte) == 7 ||
		    PM_PTE_LEVEL(*pte) == 0)
			break;

		/* No level skipping support yet */
		if (PM_PTE_LEVEL(*pte) != level)
			return NULL;

		level -= 1;

		/* Walk to the next level */
		pte	   = IOMMU_PTE_PAGE(*pte);
		pte	   = &pte[PM_LEVEL_INDEX(level, address)];
		*page_size = PTE_LEVEL_PAGE_SIZE(level);
	}

	/*
	 * If we have a series of large PTEs, make
	 * sure to return a pointer to the first one.
	 */
	if (PM_PTE_LEVEL(*pte) == PAGE_MODE_7_LEVEL)
		pte = first_pte_l7(pte, page_size, NULL);

	return pte;
}

static struct page *free_clear_pte(u64 *pte, u64 pteval, struct page *freelist)
{
	unsigned long pt;
	int mode;

	while (cmpxchg64(pte, pteval, 0) != pteval) {
		pr_warn("AMD-Vi: IOMMU pte changed since we read it\n");
		pteval = *pte;
	}

	if (!IOMMU_PTE_PRESENT(pteval))
		return freelist;

	pt   = (unsigned long)IOMMU_PTE_PAGE(pteval);
	mode = IOMMU_PTE_MODE(pteval);

	return free_sub_pt(pt, mode, freelist);
}

/*
 * Generic mapping functions. It maps a physical address into a DMA
 * address space. It allocates the page table pages if necessary.
 * In the future it can be extended to a generic mapping function
 * supporting all features of AMD IOMMU page tables like level skipping
 * and full 64 bit address spaces.
 */
static int iommu_map_page(struct protection_domain *dom,
			  unsigned long bus_addr,
			  unsigned long phys_addr,
			  unsigned long page_size,
			  int prot,
			  gfp_t gfp)
{
	struct page *freelist = NULL;
	bool updated = false;
	u64 __pte, *pte;
	int ret, i, count;

	BUG_ON(!IS_ALIGNED(bus_addr, page_size));
	BUG_ON(!IS_ALIGNED(phys_addr, page_size));

	ret = -EINVAL;
	if (!(prot & IOMMU_PROT_MASK))
		goto out;

	count = PAGE_SIZE_PTE_COUNT(page_size);
	pte   = alloc_pte(dom, bus_addr, page_size, NULL, gfp, &updated);

	ret = -ENOMEM;
	if (!pte)
		goto out;

	for (i = 0; i < count; ++i)
		freelist = free_clear_pte(&pte[i], pte[i], freelist);

	if (freelist != NULL)
		updated = true;

	if (count > 1) {
		__pte = PAGE_SIZE_PTE(__sme_set(phys_addr), page_size);
		__pte |= PM_LEVEL_ENC(7) | IOMMU_PTE_PR | IOMMU_PTE_FC;
	} else
		__pte = __sme_set(phys_addr) | IOMMU_PTE_PR | IOMMU_PTE_FC;

	if (prot & IOMMU_PROT_IR)
		__pte |= IOMMU_PTE_IR;
	if (prot & IOMMU_PROT_IW)
		__pte |= IOMMU_PTE_IW;

	for (i = 0; i < count; ++i)
		pte[i] = __pte;

	ret = 0;

out:
	if (updated) {
		unsigned long flags;

		spin_lock_irqsave(&dom->lock, flags);
		/*
		 * Flush domain TLB(s) and wait for completion. Any Device-Table
		 * Updates and flushing already happened in
		 * increase_address_space().
		 */
		domain_flush_tlb_pde(dom);
		domain_flush_complete(dom);
		spin_unlock_irqrestore(&dom->lock, flags);
	}

	/* Everything flushed out, free pages now */
	free_page_list(freelist);

	return ret;
}

static unsigned long iommu_unmap_page(struct protection_domain *dom,
				      unsigned long bus_addr,
				      unsigned long page_size)
{
	unsigned long long unmapped;
	unsigned long unmap_size;
	u64 *pte;

	BUG_ON(!is_power_of_2(page_size));

	unmapped = 0;

	while (unmapped < page_size) {

		pte = fetch_pte(dom, bus_addr, &unmap_size);

		if (pte) {
			int i, count;

			count = PAGE_SIZE_PTE_COUNT(unmap_size);
			for (i = 0; i < count; i++)
				pte[i] = 0ULL;
		}

		bus_addr  = (bus_addr & ~(unmap_size - 1)) + unmap_size;
		unmapped += unmap_size;
	}

	BUG_ON(unmapped && !is_power_of_2(unmapped));

	return unmapped;
}

/****************************************************************************
 *
 * The next functions belong to the domain allocation. A domain is
 * allocated for every IOMMU as the default domain. If device isolation
 * is enabled, every device get its own domain. The most important thing
 * about domains is the page table mapping the DMA address space they
 * contain.
 *
 ****************************************************************************/

static u16 domain_id_alloc(void)
{
	int id;

	spin_lock(&pd_bitmap_lock);
	id = find_first_zero_bit(amd_iommu_pd_alloc_bitmap, MAX_DOMAIN_ID);
	BUG_ON(id == 0);
	if (id > 0 && id < MAX_DOMAIN_ID)
		__set_bit(id, amd_iommu_pd_alloc_bitmap);
	else
		id = 0;
	spin_unlock(&pd_bitmap_lock);

	return id;
}

static void domain_id_free(int id)
{
	spin_lock(&pd_bitmap_lock);
	if (id > 0 && id < MAX_DOMAIN_ID)
		__clear_bit(id, amd_iommu_pd_alloc_bitmap);
	spin_unlock(&pd_bitmap_lock);
}

static void free_gcr3_tbl_level1(u64 *tbl)
{
	u64 *ptr;
	int i;

	for (i = 0; i < 512; ++i) {
		if (!(tbl[i] & GCR3_VALID))
			continue;

		ptr = iommu_phys_to_virt(tbl[i] & PAGE_MASK);

		free_page((unsigned long)ptr);
	}
}

static void free_gcr3_tbl_level2(u64 *tbl)
{
	u64 *ptr;
	int i;

	for (i = 0; i < 512; ++i) {
		if (!(tbl[i] & GCR3_VALID))
			continue;

		ptr = iommu_phys_to_virt(tbl[i] & PAGE_MASK);

		free_gcr3_tbl_level1(ptr);
	}
}

static void free_gcr3_table(struct protection_domain *domain)
{
	if (domain->glx == 2)
		free_gcr3_tbl_level2(domain->gcr3_tbl);
	else if (domain->glx == 1)
		free_gcr3_tbl_level1(domain->gcr3_tbl);
	else
		BUG_ON(domain->glx != 0);

	free_page((unsigned long)domain->gcr3_tbl);
}

static void set_dte_entry(u16 devid, struct protection_domain *domain,
			  struct domain_pgtable *pgtable,
			  bool ats, bool ppr)
{
	u64 pte_root = 0;
	u64 flags = 0;
	u32 old_domid;

	if (pgtable->mode != PAGE_MODE_NONE)
		pte_root = iommu_virt_to_phys(pgtable->root);

	pte_root |= (pgtable->mode & DEV_ENTRY_MODE_MASK)
		    << DEV_ENTRY_MODE_SHIFT;
	pte_root |= DTE_FLAG_IR | DTE_FLAG_IW | DTE_FLAG_V | DTE_FLAG_TV;

	flags = amd_iommu_dev_table[devid].data[1];

	if (ats)
		flags |= DTE_FLAG_IOTLB;

	if (ppr) {
		struct amd_iommu *iommu = amd_iommu_rlookup_table[devid];

		if (iommu_feature(iommu, FEATURE_EPHSUP))
			pte_root |= 1ULL << DEV_ENTRY_PPR;
	}

	if (domain->flags & PD_IOMMUV2_MASK) {
		u64 gcr3 = iommu_virt_to_phys(domain->gcr3_tbl);
		u64 glx  = domain->glx;
		u64 tmp;

		pte_root |= DTE_FLAG_GV;
		pte_root |= (glx & DTE_GLX_MASK) << DTE_GLX_SHIFT;

		/* First mask out possible old values for GCR3 table */
		tmp = DTE_GCR3_VAL_B(~0ULL) << DTE_GCR3_SHIFT_B;
		flags    &= ~tmp;

		tmp = DTE_GCR3_VAL_C(~0ULL) << DTE_GCR3_SHIFT_C;
		flags    &= ~tmp;

		/* Encode GCR3 table into DTE */
		tmp = DTE_GCR3_VAL_A(gcr3) << DTE_GCR3_SHIFT_A;
		pte_root |= tmp;

		tmp = DTE_GCR3_VAL_B(gcr3) << DTE_GCR3_SHIFT_B;
		flags    |= tmp;

		tmp = DTE_GCR3_VAL_C(gcr3) << DTE_GCR3_SHIFT_C;
		flags    |= tmp;
	}

	flags &= ~DEV_DOMID_MASK;
	flags |= domain->id;

	old_domid = amd_iommu_dev_table[devid].data[1] & DEV_DOMID_MASK;
	amd_iommu_dev_table[devid].data[1]  = flags;
	amd_iommu_dev_table[devid].data[0]  = pte_root;

	/*
	 * A kdump kernel might be replacing a domain ID that was copied from
	 * the previous kernel--if so, it needs to flush the translation cache
	 * entries for the old domain ID that is being overwritten
	 */
	if (old_domid) {
		struct amd_iommu *iommu = amd_iommu_rlookup_table[devid];

		amd_iommu_flush_tlb_domid(iommu, old_domid);
	}
}

static void clear_dte_entry(u16 devid)
{
	/* remove entry from the device table seen by the hardware */
	amd_iommu_dev_table[devid].data[0]  = DTE_FLAG_V | DTE_FLAG_TV;
	amd_iommu_dev_table[devid].data[1] &= DTE_FLAG_MASK;

	amd_iommu_apply_erratum_63(devid);
}

static void do_attach(struct iommu_dev_data *dev_data,
		      struct protection_domain *domain)
{
	struct domain_pgtable pgtable;
	struct amd_iommu *iommu;
	bool ats;

	iommu = amd_iommu_rlookup_table[dev_data->devid];
	ats   = dev_data->ats.enabled;

	/* Update data structures */
	dev_data->domain = domain;
	list_add(&dev_data->list, &domain->dev_list);

	/* Do reference counting */
	domain->dev_iommu[iommu->index] += 1;
	domain->dev_cnt                 += 1;

	/* Update device table */
	amd_iommu_domain_get_pgtable(domain, &pgtable);
	set_dte_entry(dev_data->devid, domain, &pgtable,
		      ats, dev_data->iommu_v2);
	clone_aliases(dev_data->pdev);

	device_flush_dte(dev_data);
}

static void do_detach(struct iommu_dev_data *dev_data)
{
	struct protection_domain *domain = dev_data->domain;
	struct amd_iommu *iommu;

	iommu = amd_iommu_rlookup_table[dev_data->devid];

	/* Update data structures */
	dev_data->domain = NULL;
	list_del(&dev_data->list);
	clear_dte_entry(dev_data->devid);
	clone_aliases(dev_data->pdev);

	/* Flush the DTE entry */
	device_flush_dte(dev_data);

	/* Flush IOTLB */
	domain_flush_tlb_pde(domain);

	/* Wait for the flushes to finish */
	domain_flush_complete(domain);

	/* decrease reference counters - needs to happen after the flushes */
	domain->dev_iommu[iommu->index] -= 1;
	domain->dev_cnt                 -= 1;
}

static void pdev_iommuv2_disable(struct pci_dev *pdev)
{
	pci_disable_ats(pdev);
	pci_disable_pri(pdev);
	pci_disable_pasid(pdev);
}

/* FIXME: Change generic reset-function to do the same */
static int pri_reset_while_enabled(struct pci_dev *pdev)
{
	u16 control;
	int pos;

	pos = pci_find_ext_capability(pdev, PCI_EXT_CAP_ID_PRI);
	if (!pos)
		return -EINVAL;

	pci_read_config_word(pdev, pos + PCI_PRI_CTRL, &control);
	control |= PCI_PRI_CTRL_RESET;
	pci_write_config_word(pdev, pos + PCI_PRI_CTRL, control);

	return 0;
}

static int pdev_iommuv2_enable(struct pci_dev *pdev)
{
	bool reset_enable;
	int reqs, ret;

	/* FIXME: Hardcode number of outstanding requests for now */
	reqs = 32;
	if (pdev_pri_erratum(pdev, AMD_PRI_DEV_ERRATUM_LIMIT_REQ_ONE))
		reqs = 1;
	reset_enable = pdev_pri_erratum(pdev, AMD_PRI_DEV_ERRATUM_ENABLE_RESET);

	/* Only allow access to user-accessible pages */
	ret = pci_enable_pasid(pdev, 0);
	if (ret)
		goto out_err;

	/* First reset the PRI state of the device */
	ret = pci_reset_pri(pdev);
	if (ret)
		goto out_err;

	/* Enable PRI */
	ret = pci_enable_pri(pdev, reqs);
	if (ret)
		goto out_err;

	if (reset_enable) {
		ret = pri_reset_while_enabled(pdev);
		if (ret)
			goto out_err;
	}

	ret = pci_enable_ats(pdev, PAGE_SHIFT);
	if (ret)
		goto out_err;

	return 0;

out_err:
	pci_disable_pri(pdev);
	pci_disable_pasid(pdev);

	return ret;
}

/*
 * If a device is not yet associated with a domain, this function makes the
 * device visible in the domain
 */
static int attach_device(struct device *dev,
			 struct protection_domain *domain)
{
	struct iommu_dev_data *dev_data;
	struct pci_dev *pdev;
	unsigned long flags;
	int ret;

	spin_lock_irqsave(&domain->lock, flags);

	dev_data = dev_iommu_priv_get(dev);

	spin_lock(&dev_data->lock);

	ret = -EBUSY;
	if (dev_data->domain != NULL)
		goto out;

	if (!dev_is_pci(dev))
		goto skip_ats_check;

	pdev = to_pci_dev(dev);
	if (domain->flags & PD_IOMMUV2_MASK) {
		struct iommu_domain *def_domain = iommu_get_dma_domain(dev);

		ret = -EINVAL;
		if (def_domain->type != IOMMU_DOMAIN_IDENTITY)
			goto out;

		if (dev_data->iommu_v2) {
			if (pdev_iommuv2_enable(pdev) != 0)
				goto out;

			dev_data->ats.enabled = true;
			dev_data->ats.qdep    = pci_ats_queue_depth(pdev);
			dev_data->pri_tlp     = pci_prg_resp_pasid_required(pdev);
		}
	} else if (amd_iommu_iotlb_sup &&
		   pci_enable_ats(pdev, PAGE_SHIFT) == 0) {
		dev_data->ats.enabled = true;
		dev_data->ats.qdep    = pci_ats_queue_depth(pdev);
	}

skip_ats_check:
	ret = 0;

	do_attach(dev_data, domain);

	/*
	 * We might boot into a crash-kernel here. The crashed kernel
	 * left the caches in the IOMMU dirty. So we have to flush
	 * here to evict all dirty stuff.
	 */
	domain_flush_tlb_pde(domain);

	domain_flush_complete(domain);

out:
	spin_unlock(&dev_data->lock);

	spin_unlock_irqrestore(&domain->lock, flags);

	return ret;
}

/*
 * Removes a device from a protection domain (with devtable_lock held)
 */
static void detach_device(struct device *dev)
{
	struct protection_domain *domain;
	struct iommu_dev_data *dev_data;
	unsigned long flags;

	dev_data = dev_iommu_priv_get(dev);
	domain   = dev_data->domain;

	spin_lock_irqsave(&domain->lock, flags);

	spin_lock(&dev_data->lock);

	/*
	 * First check if the device is still attached. It might already
	 * be detached from its domain because the generic
	 * iommu_detach_group code detached it and we try again here in
	 * our alias handling.
	 */
	if (WARN_ON(!dev_data->domain))
		goto out;

	do_detach(dev_data);

	if (!dev_is_pci(dev))
		goto out;

	if (domain->flags & PD_IOMMUV2_MASK && dev_data->iommu_v2)
		pdev_iommuv2_disable(to_pci_dev(dev));
	else if (dev_data->ats.enabled)
		pci_disable_ats(to_pci_dev(dev));

	dev_data->ats.enabled = false;

out:
	spin_unlock(&dev_data->lock);

	spin_unlock_irqrestore(&domain->lock, flags);
}

static struct iommu_device *amd_iommu_probe_device(struct device *dev)
{
	struct iommu_device *iommu_dev;
	struct amd_iommu *iommu;
	int ret, devid;

	if (!check_device(dev))
		return ERR_PTR(-ENODEV);

	devid = get_device_id(dev);
	if (devid < 0)
		return ERR_PTR(devid);

	iommu = amd_iommu_rlookup_table[devid];

	if (dev_iommu_priv_get(dev))
		return &iommu->iommu;

	ret = iommu_init_device(dev);
	if (ret) {
		if (ret != -ENOTSUPP)
			dev_err(dev, "Failed to initialize - trying to proceed anyway\n");
		iommu_dev = ERR_PTR(ret);
		iommu_ignore_device(dev);
	} else {
		iommu_dev = &iommu->iommu;
	}

	iommu_completion_wait(iommu);

	return iommu_dev;
}

static void amd_iommu_probe_finalize(struct device *dev)
{
	struct iommu_domain *domain;

	/* Domains are initialized for this device - have a look what we ended up with */
	domain = iommu_get_domain_for_dev(dev);
	if (domain->type == IOMMU_DOMAIN_DMA)
		iommu_setup_dma_ops(dev, IOVA_START_PFN << PAGE_SHIFT, 0);
}

static void amd_iommu_release_device(struct device *dev)
{
	int devid = get_device_id(dev);
	struct amd_iommu *iommu;

	if (!check_device(dev))
		return;

	iommu = amd_iommu_rlookup_table[devid];

	amd_iommu_uninit_device(dev);
	iommu_completion_wait(iommu);
}

static struct iommu_group *amd_iommu_device_group(struct device *dev)
{
	if (dev_is_pci(dev))
		return pci_device_group(dev);

	return acpihid_device_group(dev);
}

static int amd_iommu_domain_get_attr(struct iommu_domain *domain,
		enum iommu_attr attr, void *data)
{
	switch (domain->type) {
	case IOMMU_DOMAIN_UNMANAGED:
		return -ENODEV;
	case IOMMU_DOMAIN_DMA:
		switch (attr) {
		case DOMAIN_ATTR_DMA_USE_FLUSH_QUEUE:
			*(int *)data = !amd_iommu_unmap_flush;
			return 0;
		default:
			return -ENODEV;
		}
		break;
	default:
		return -EINVAL;
	}
}

/*****************************************************************************
 *
 * The next functions belong to the dma_ops mapping/unmapping code.
 *
 *****************************************************************************/

static void update_device_table(struct protection_domain *domain,
				struct domain_pgtable *pgtable)
{
	struct iommu_dev_data *dev_data;

	list_for_each_entry(dev_data, &domain->dev_list, list) {
		set_dte_entry(dev_data->devid, domain, pgtable,
			      dev_data->ats.enabled, dev_data->iommu_v2);
		clone_aliases(dev_data->pdev);
	}
}

static void update_and_flush_device_table(struct protection_domain *domain,
					  struct domain_pgtable *pgtable)
{
	update_device_table(domain, pgtable);
	domain_flush_devices(domain);
}

static void update_domain(struct protection_domain *domain)
{
	struct domain_pgtable pgtable;

	/* Update device table */
	amd_iommu_domain_get_pgtable(domain, &pgtable);
	update_and_flush_device_table(domain, &pgtable);

	/* Flush domain TLB(s) and wait for completion */
	domain_flush_tlb_pde(domain);
	domain_flush_complete(domain);
}

int __init amd_iommu_init_api(void)
{
	int ret, err = 0;

	ret = iova_cache_get();
	if (ret)
		return ret;

	err = bus_set_iommu(&pci_bus_type, &amd_iommu_ops);
	if (err)
		return err;
#ifdef CONFIG_ARM_AMBA
	err = bus_set_iommu(&amba_bustype, &amd_iommu_ops);
	if (err)
		return err;
#endif
	err = bus_set_iommu(&platform_bus_type, &amd_iommu_ops);
	if (err)
		return err;

	return 0;
}

int __init amd_iommu_init_dma_ops(void)
{
	swiotlb        = (iommu_default_passthrough() || sme_me_mask) ? 1 : 0;

	if (amd_iommu_unmap_flush)
		pr_info("IO/TLB flush on unmap enabled\n");
	else
		pr_info("Lazy IO/TLB flushing enabled\n");

	return 0;

}

/*****************************************************************************
 *
 * The following functions belong to the exported interface of AMD IOMMU
 *
 * This interface allows access to lower level functions of the IOMMU
 * like protection domain handling and assignement of devices to domains
 * which is not possible with the dma_ops interface.
 *
 *****************************************************************************/

static void cleanup_domain(struct protection_domain *domain)
{
	struct iommu_dev_data *entry;
	unsigned long flags;

	spin_lock_irqsave(&domain->lock, flags);

	while (!list_empty(&domain->dev_list)) {
		entry = list_first_entry(&domain->dev_list,
					 struct iommu_dev_data, list);
		BUG_ON(!entry->domain);
		do_detach(entry);
	}

	spin_unlock_irqrestore(&domain->lock, flags);
}

static void protection_domain_free(struct protection_domain *domain)
{
	struct domain_pgtable pgtable;

	if (!domain)
		return;

	if (domain->id)
		domain_id_free(domain->id);

	amd_iommu_domain_get_pgtable(domain, &pgtable);
	amd_iommu_domain_clr_pt_root(domain);
	free_pagetable(&pgtable);

	kfree(domain);
}

static int protection_domain_init(struct protection_domain *domain, int mode)
{
	u64 *pt_root = NULL;

	BUG_ON(mode < PAGE_MODE_NONE || mode > PAGE_MODE_6_LEVEL);

	spin_lock_init(&domain->lock);
	domain->id = domain_id_alloc();
	if (!domain->id)
		return -ENOMEM;
	INIT_LIST_HEAD(&domain->dev_list);

	if (mode != PAGE_MODE_NONE) {
		pt_root = (void *)get_zeroed_page(GFP_KERNEL);
		if (!pt_root)
			return -ENOMEM;
	}

	amd_iommu_domain_set_pgtable(domain, pt_root, mode);

	return 0;
}

static struct protection_domain *protection_domain_alloc(int mode)
{
	struct protection_domain *domain;

	domain = kzalloc(sizeof(*domain), GFP_KERNEL);
	if (!domain)
		return NULL;

	if (protection_domain_init(domain, mode))
		goto out_err;

	return domain;

out_err:
	kfree(domain);

	return NULL;
}

static struct iommu_domain *amd_iommu_domain_alloc(unsigned type)
{
	struct protection_domain *domain;
	int mode = DEFAULT_PGTABLE_LEVEL;

	if (type == IOMMU_DOMAIN_IDENTITY)
		mode = PAGE_MODE_NONE;

	domain = protection_domain_alloc(mode);
	if (!domain)
		return NULL;

	domain->domain.geometry.aperture_start = 0;
	domain->domain.geometry.aperture_end   = ~0ULL;
	domain->domain.geometry.force_aperture = true;

	if (type == IOMMU_DOMAIN_DMA &&
	    iommu_get_dma_cookie(&domain->domain) == -ENOMEM)
		goto free_domain;

	return &domain->domain;

free_domain:
	protection_domain_free(domain);

	return NULL;
}

static void amd_iommu_domain_free(struct iommu_domain *dom)
{
	struct protection_domain *domain;

	domain = to_pdomain(dom);

	if (domain->dev_cnt > 0)
		cleanup_domain(domain);

	BUG_ON(domain->dev_cnt != 0);

	if (!dom)
		return;

	if (dom->type == IOMMU_DOMAIN_DMA)
		iommu_put_dma_cookie(&domain->domain);

	if (domain->flags & PD_IOMMUV2_MASK)
		free_gcr3_table(domain);

	protection_domain_free(domain);
}

static void amd_iommu_detach_device(struct iommu_domain *dom,
				    struct device *dev)
{
	struct iommu_dev_data *dev_data = dev_iommu_priv_get(dev);
	struct amd_iommu *iommu;
	int devid;

	if (!check_device(dev))
		return;

	devid = get_device_id(dev);
	if (devid < 0)
		return;

	if (dev_data->domain != NULL)
		detach_device(dev);

	iommu = amd_iommu_rlookup_table[devid];
	if (!iommu)
		return;

#ifdef CONFIG_IRQ_REMAP
	if (AMD_IOMMU_GUEST_IR_VAPIC(amd_iommu_guest_ir) &&
	    (dom->type == IOMMU_DOMAIN_UNMANAGED))
		dev_data->use_vapic = 0;
#endif

	iommu_completion_wait(iommu);
}

static int amd_iommu_attach_device(struct iommu_domain *dom,
				   struct device *dev)
{
	struct protection_domain *domain = to_pdomain(dom);
	struct iommu_dev_data *dev_data;
	struct amd_iommu *iommu;
	int ret;

	if (!check_device(dev))
		return -EINVAL;

	dev_data = dev_iommu_priv_get(dev);
	dev_data->defer_attach = false;

	iommu = amd_iommu_rlookup_table[dev_data->devid];
	if (!iommu)
		return -EINVAL;

	if (dev_data->domain)
		detach_device(dev);

	ret = attach_device(dev, domain);

#ifdef CONFIG_IRQ_REMAP
	if (AMD_IOMMU_GUEST_IR_VAPIC(amd_iommu_guest_ir)) {
		if (dom->type == IOMMU_DOMAIN_UNMANAGED)
			dev_data->use_vapic = 1;
		else
			dev_data->use_vapic = 0;
	}
#endif

	iommu_completion_wait(iommu);

	return ret;
}

static int amd_iommu_map(struct iommu_domain *dom, unsigned long iova,
			 phys_addr_t paddr, size_t page_size, int iommu_prot,
			 gfp_t gfp)
{
	struct protection_domain *domain = to_pdomain(dom);
	struct domain_pgtable pgtable;
	int prot = 0;
	int ret;

	amd_iommu_domain_get_pgtable(domain, &pgtable);
	if (pgtable.mode == PAGE_MODE_NONE)
		return -EINVAL;

	if (iommu_prot & IOMMU_READ)
		prot |= IOMMU_PROT_IR;
	if (iommu_prot & IOMMU_WRITE)
		prot |= IOMMU_PROT_IW;

	ret = iommu_map_page(domain, iova, paddr, page_size, prot, gfp);

	domain_flush_np_cache(domain, iova, page_size);

	return ret;
}

static size_t amd_iommu_unmap(struct iommu_domain *dom, unsigned long iova,
			      size_t page_size,
			      struct iommu_iotlb_gather *gather)
{
	struct protection_domain *domain = to_pdomain(dom);
	struct domain_pgtable pgtable;

	amd_iommu_domain_get_pgtable(domain, &pgtable);
	if (pgtable.mode == PAGE_MODE_NONE)
		return 0;

	return iommu_unmap_page(domain, iova, page_size);
}

static phys_addr_t amd_iommu_iova_to_phys(struct iommu_domain *dom,
					  dma_addr_t iova)
{
	struct protection_domain *domain = to_pdomain(dom);
	unsigned long offset_mask, pte_pgsize;
	struct domain_pgtable pgtable;
	u64 *pte, __pte;

	amd_iommu_domain_get_pgtable(domain, &pgtable);
	if (pgtable.mode == PAGE_MODE_NONE)
		return iova;

	pte = fetch_pte(domain, iova, &pte_pgsize);

	if (!pte || !IOMMU_PTE_PRESENT(*pte))
		return 0;

	offset_mask = pte_pgsize - 1;
	__pte	    = __sme_clr(*pte & PM_ADDR_MASK);

	return (__pte & ~offset_mask) | (iova & offset_mask);
}

static bool amd_iommu_capable(enum iommu_cap cap)
{
	switch (cap) {
	case IOMMU_CAP_CACHE_COHERENCY:
		return true;
	case IOMMU_CAP_INTR_REMAP:
		return (irq_remapping_enabled == 1);
	case IOMMU_CAP_NOEXEC:
		return false;
	default:
		break;
	}

	return false;
}

static void amd_iommu_get_resv_regions(struct device *dev,
				       struct list_head *head)
{
	struct iommu_resv_region *region;
	struct unity_map_entry *entry;
	int devid;

	devid = get_device_id(dev);
	if (devid < 0)
		return;

	list_for_each_entry(entry, &amd_iommu_unity_map, list) {
		int type, prot = 0;
		size_t length;

		if (devid < entry->devid_start || devid > entry->devid_end)
			continue;

		type   = IOMMU_RESV_DIRECT;
		length = entry->address_end - entry->address_start;
		if (entry->prot & IOMMU_PROT_IR)
			prot |= IOMMU_READ;
		if (entry->prot & IOMMU_PROT_IW)
			prot |= IOMMU_WRITE;
		if (entry->prot & IOMMU_UNITY_MAP_FLAG_EXCL_RANGE)
			/* Exclusion range */
			type = IOMMU_RESV_RESERVED;

		region = iommu_alloc_resv_region(entry->address_start,
						 length, prot, type);
		if (!region) {
			dev_err(dev, "Out of memory allocating dm-regions\n");
			return;
		}
		list_add_tail(&region->list, head);
	}

	region = iommu_alloc_resv_region(MSI_RANGE_START,
					 MSI_RANGE_END - MSI_RANGE_START + 1,
					 0, IOMMU_RESV_MSI);
	if (!region)
		return;
	list_add_tail(&region->list, head);

	region = iommu_alloc_resv_region(HT_RANGE_START,
					 HT_RANGE_END - HT_RANGE_START + 1,
					 0, IOMMU_RESV_RESERVED);
	if (!region)
		return;
	list_add_tail(&region->list, head);
}

bool amd_iommu_is_attach_deferred(struct iommu_domain *domain,
				  struct device *dev)
{
	struct iommu_dev_data *dev_data = dev_iommu_priv_get(dev);

	return dev_data->defer_attach;
}
EXPORT_SYMBOL_GPL(amd_iommu_is_attach_deferred);

static void amd_iommu_flush_iotlb_all(struct iommu_domain *domain)
{
	struct protection_domain *dom = to_pdomain(domain);
	unsigned long flags;

	spin_lock_irqsave(&dom->lock, flags);
	domain_flush_tlb_pde(dom);
	domain_flush_complete(dom);
	spin_unlock_irqrestore(&dom->lock, flags);
}

static void amd_iommu_iotlb_sync(struct iommu_domain *domain,
				 struct iommu_iotlb_gather *gather)
{
	amd_iommu_flush_iotlb_all(domain);
}

static int amd_iommu_def_domain_type(struct device *dev)
{
	struct iommu_dev_data *dev_data;

	dev_data = dev_iommu_priv_get(dev);
	if (!dev_data)
		return 0;

	/*
	 * Do not identity map IOMMUv2 capable devices when memory encryption is
	 * active, because some of those devices (AMD GPUs) don't have the
	 * encryption bit in their DMA-mask and require remapping.
	 */
	if (!mem_encrypt_active() && dev_data->iommu_v2)
		return IOMMU_DOMAIN_IDENTITY;

	return 0;
}

const struct iommu_ops amd_iommu_ops = {
	.capable = amd_iommu_capable,
	.domain_alloc = amd_iommu_domain_alloc,
	.domain_free  = amd_iommu_domain_free,
	.attach_dev = amd_iommu_attach_device,
	.detach_dev = amd_iommu_detach_device,
	.map = amd_iommu_map,
	.unmap = amd_iommu_unmap,
	.iova_to_phys = amd_iommu_iova_to_phys,
	.probe_device = amd_iommu_probe_device,
	.release_device = amd_iommu_release_device,
	.probe_finalize = amd_iommu_probe_finalize,
	.device_group = amd_iommu_device_group,
	.domain_get_attr = amd_iommu_domain_get_attr,
	.get_resv_regions = amd_iommu_get_resv_regions,
	.put_resv_regions = generic_iommu_put_resv_regions,
	.is_attach_deferred = amd_iommu_is_attach_deferred,
	.pgsize_bitmap	= AMD_IOMMU_PGSIZES,
	.flush_iotlb_all = amd_iommu_flush_iotlb_all,
	.iotlb_sync = amd_iommu_iotlb_sync,
	.def_domain_type = amd_iommu_def_domain_type,
};

/*****************************************************************************
 *
 * The next functions do a basic initialization of IOMMU for pass through
 * mode
 *
 * In passthrough mode the IOMMU is initialized and enabled but not used for
 * DMA-API translation.
 *
 *****************************************************************************/

/* IOMMUv2 specific functions */
int amd_iommu_register_ppr_notifier(struct notifier_block *nb)
{
	return atomic_notifier_chain_register(&ppr_notifier, nb);
}
EXPORT_SYMBOL(amd_iommu_register_ppr_notifier);

int amd_iommu_unregister_ppr_notifier(struct notifier_block *nb)
{
	return atomic_notifier_chain_unregister(&ppr_notifier, nb);
}
EXPORT_SYMBOL(amd_iommu_unregister_ppr_notifier);

void amd_iommu_domain_direct_map(struct iommu_domain *dom)
{
	struct protection_domain *domain = to_pdomain(dom);
	struct domain_pgtable pgtable;
	unsigned long flags;

	spin_lock_irqsave(&domain->lock, flags);

	/* First save pgtable configuration*/
	amd_iommu_domain_get_pgtable(domain, &pgtable);

	/* Remove page-table from domain */
	amd_iommu_domain_clr_pt_root(domain);

	/* Make changes visible to IOMMUs */
	update_domain(domain);

	/* Page-table is not visible to IOMMU anymore, so free it */
	free_pagetable(&pgtable);

	spin_unlock_irqrestore(&domain->lock, flags);
}
EXPORT_SYMBOL(amd_iommu_domain_direct_map);

int amd_iommu_domain_enable_v2(struct iommu_domain *dom, int pasids)
{
	struct protection_domain *domain = to_pdomain(dom);
	unsigned long flags;
	int levels, ret;

	if (pasids <= 0 || pasids > (PASID_MASK + 1))
		return -EINVAL;

	/* Number of GCR3 table levels required */
	for (levels = 0; (pasids - 1) & ~0x1ff; pasids >>= 9)
		levels += 1;

	if (levels > amd_iommu_max_glx_val)
		return -EINVAL;

	spin_lock_irqsave(&domain->lock, flags);

	/*
	 * Save us all sanity checks whether devices already in the
	 * domain support IOMMUv2. Just force that the domain has no
	 * devices attached when it is switched into IOMMUv2 mode.
	 */
	ret = -EBUSY;
	if (domain->dev_cnt > 0 || domain->flags & PD_IOMMUV2_MASK)
		goto out;

	ret = -ENOMEM;
	domain->gcr3_tbl = (void *)get_zeroed_page(GFP_ATOMIC);
	if (domain->gcr3_tbl == NULL)
		goto out;

	domain->glx      = levels;
	domain->flags   |= PD_IOMMUV2_MASK;

	update_domain(domain);

	ret = 0;

out:
	spin_unlock_irqrestore(&domain->lock, flags);

	return ret;
}
EXPORT_SYMBOL(amd_iommu_domain_enable_v2);

static int __flush_pasid(struct protection_domain *domain, int pasid,
			 u64 address, bool size)
{
	struct iommu_dev_data *dev_data;
	struct iommu_cmd cmd;
	int i, ret;

	if (!(domain->flags & PD_IOMMUV2_MASK))
		return -EINVAL;

	build_inv_iommu_pasid(&cmd, domain->id, pasid, address, size);

	/*
	 * IOMMU TLB needs to be flushed before Device TLB to
	 * prevent device TLB refill from IOMMU TLB
	 */
	for (i = 0; i < amd_iommu_get_num_iommus(); ++i) {
		if (domain->dev_iommu[i] == 0)
			continue;

		ret = iommu_queue_command(amd_iommus[i], &cmd);
		if (ret != 0)
			goto out;
	}

	/* Wait until IOMMU TLB flushes are complete */
	domain_flush_complete(domain);

	/* Now flush device TLBs */
	list_for_each_entry(dev_data, &domain->dev_list, list) {
		struct amd_iommu *iommu;
		int qdep;

		/*
		   There might be non-IOMMUv2 capable devices in an IOMMUv2
		 * domain.
		 */
		if (!dev_data->ats.enabled)
			continue;

		qdep  = dev_data->ats.qdep;
		iommu = amd_iommu_rlookup_table[dev_data->devid];

		build_inv_iotlb_pasid(&cmd, dev_data->devid, pasid,
				      qdep, address, size);

		ret = iommu_queue_command(iommu, &cmd);
		if (ret != 0)
			goto out;
	}

	/* Wait until all device TLBs are flushed */
	domain_flush_complete(domain);

	ret = 0;

out:

	return ret;
}

static int __amd_iommu_flush_page(struct protection_domain *domain, int pasid,
				  u64 address)
{
	return __flush_pasid(domain, pasid, address, false);
}

int amd_iommu_flush_page(struct iommu_domain *dom, int pasid,
			 u64 address)
{
	struct protection_domain *domain = to_pdomain(dom);
	unsigned long flags;
	int ret;

	spin_lock_irqsave(&domain->lock, flags);
	ret = __amd_iommu_flush_page(domain, pasid, address);
	spin_unlock_irqrestore(&domain->lock, flags);

	return ret;
}
EXPORT_SYMBOL(amd_iommu_flush_page);

static int __amd_iommu_flush_tlb(struct protection_domain *domain, int pasid)
{
	return __flush_pasid(domain, pasid, CMD_INV_IOMMU_ALL_PAGES_ADDRESS,
			     true);
}

int amd_iommu_flush_tlb(struct iommu_domain *dom, int pasid)
{
	struct protection_domain *domain = to_pdomain(dom);
	unsigned long flags;
	int ret;

	spin_lock_irqsave(&domain->lock, flags);
	ret = __amd_iommu_flush_tlb(domain, pasid);
	spin_unlock_irqrestore(&domain->lock, flags);

	return ret;
}
EXPORT_SYMBOL(amd_iommu_flush_tlb);

static u64 *__get_gcr3_pte(u64 *root, int level, int pasid, bool alloc)
{
	int index;
	u64 *pte;

	while (true) {

		index = (pasid >> (9 * level)) & 0x1ff;
		pte   = &root[index];

		if (level == 0)
			break;

		if (!(*pte & GCR3_VALID)) {
			if (!alloc)
				return NULL;

			root = (void *)get_zeroed_page(GFP_ATOMIC);
			if (root == NULL)
				return NULL;

			*pte = iommu_virt_to_phys(root) | GCR3_VALID;
		}

		root = iommu_phys_to_virt(*pte & PAGE_MASK);

		level -= 1;
	}

	return pte;
}

static int __set_gcr3(struct protection_domain *domain, int pasid,
		      unsigned long cr3)
{
	struct domain_pgtable pgtable;
	u64 *pte;

	amd_iommu_domain_get_pgtable(domain, &pgtable);
	if (pgtable.mode != PAGE_MODE_NONE)
		return -EINVAL;

	pte = __get_gcr3_pte(domain->gcr3_tbl, domain->glx, pasid, true);
	if (pte == NULL)
		return -ENOMEM;

	*pte = (cr3 & PAGE_MASK) | GCR3_VALID;

	return __amd_iommu_flush_tlb(domain, pasid);
}

static int __clear_gcr3(struct protection_domain *domain, int pasid)
{
	struct domain_pgtable pgtable;
	u64 *pte;

	amd_iommu_domain_get_pgtable(domain, &pgtable);
	if (pgtable.mode != PAGE_MODE_NONE)
		return -EINVAL;

	pte = __get_gcr3_pte(domain->gcr3_tbl, domain->glx, pasid, false);
	if (pte == NULL)
		return 0;

	*pte = 0;

	return __amd_iommu_flush_tlb(domain, pasid);
}

int amd_iommu_domain_set_gcr3(struct iommu_domain *dom, int pasid,
			      unsigned long cr3)
{
	struct protection_domain *domain = to_pdomain(dom);
	unsigned long flags;
	int ret;

	spin_lock_irqsave(&domain->lock, flags);
	ret = __set_gcr3(domain, pasid, cr3);
	spin_unlock_irqrestore(&domain->lock, flags);

	return ret;
}
EXPORT_SYMBOL(amd_iommu_domain_set_gcr3);

int amd_iommu_domain_clear_gcr3(struct iommu_domain *dom, int pasid)
{
	struct protection_domain *domain = to_pdomain(dom);
	unsigned long flags;
	int ret;

	spin_lock_irqsave(&domain->lock, flags);
	ret = __clear_gcr3(domain, pasid);
	spin_unlock_irqrestore(&domain->lock, flags);

	return ret;
}
EXPORT_SYMBOL(amd_iommu_domain_clear_gcr3);

int amd_iommu_complete_ppr(struct pci_dev *pdev, int pasid,
			   int status, int tag)
{
	struct iommu_dev_data *dev_data;
	struct amd_iommu *iommu;
	struct iommu_cmd cmd;

	dev_data = dev_iommu_priv_get(&pdev->dev);
	iommu    = amd_iommu_rlookup_table[dev_data->devid];

	build_complete_ppr(&cmd, dev_data->devid, pasid, status,
			   tag, dev_data->pri_tlp);

	return iommu_queue_command(iommu, &cmd);
}
EXPORT_SYMBOL(amd_iommu_complete_ppr);

struct iommu_domain *amd_iommu_get_v2_domain(struct pci_dev *pdev)
{
	struct protection_domain *pdomain;
	struct iommu_dev_data *dev_data;
	struct device *dev = &pdev->dev;
	struct iommu_domain *io_domain;

	if (!check_device(dev))
		return NULL;

	dev_data  = dev_iommu_priv_get(&pdev->dev);
	pdomain   = dev_data->domain;
	io_domain = iommu_get_domain_for_dev(dev);

	if (pdomain == NULL && dev_data->defer_attach) {
		dev_data->defer_attach = false;
		pdomain = to_pdomain(io_domain);
		attach_device(dev, pdomain);
	}

	if (pdomain == NULL)
		return NULL;

	if (io_domain->type != IOMMU_DOMAIN_DMA)
		return NULL;

	/* Only return IOMMUv2 domains */
	if (!(pdomain->flags & PD_IOMMUV2_MASK))
		return NULL;

	return &pdomain->domain;
}
EXPORT_SYMBOL(amd_iommu_get_v2_domain);

void amd_iommu_enable_device_erratum(struct pci_dev *pdev, u32 erratum)
{
	struct iommu_dev_data *dev_data;

	if (!amd_iommu_v2_supported())
		return;

	dev_data = dev_iommu_priv_get(&pdev->dev);
	dev_data->errata |= (1 << erratum);
}
EXPORT_SYMBOL(amd_iommu_enable_device_erratum);

int amd_iommu_device_info(struct pci_dev *pdev,
                          struct amd_iommu_device_info *info)
{
	int max_pasids;
	int pos;

	if (pdev == NULL || info == NULL)
		return -EINVAL;

	if (!amd_iommu_v2_supported())
		return -EINVAL;

	memset(info, 0, sizeof(*info));

	if (pci_ats_supported(pdev))
		info->flags |= AMD_IOMMU_DEVICE_FLAG_ATS_SUP;

	pos = pci_find_ext_capability(pdev, PCI_EXT_CAP_ID_PRI);
	if (pos)
		info->flags |= AMD_IOMMU_DEVICE_FLAG_PRI_SUP;

	pos = pci_find_ext_capability(pdev, PCI_EXT_CAP_ID_PASID);
	if (pos) {
		int features;

		max_pasids = 1 << (9 * (amd_iommu_max_glx_val + 1));
		max_pasids = min(max_pasids, (1 << 20));

		info->flags |= AMD_IOMMU_DEVICE_FLAG_PASID_SUP;
		info->max_pasids = min(pci_max_pasids(pdev), max_pasids);

		features = pci_pasid_features(pdev);
		if (features & PCI_PASID_CAP_EXEC)
			info->flags |= AMD_IOMMU_DEVICE_FLAG_EXEC_SUP;
		if (features & PCI_PASID_CAP_PRIV)
			info->flags |= AMD_IOMMU_DEVICE_FLAG_PRIV_SUP;
	}

	return 0;
}
EXPORT_SYMBOL(amd_iommu_device_info);

#ifdef CONFIG_IRQ_REMAP

/*****************************************************************************
 *
 * Interrupt Remapping Implementation
 *
 *****************************************************************************/

static struct irq_chip amd_ir_chip;
static DEFINE_SPINLOCK(iommu_table_lock);

static void set_dte_irq_entry(u16 devid, struct irq_remap_table *table)
{
	u64 dte;

	dte	= amd_iommu_dev_table[devid].data[2];
	dte	&= ~DTE_IRQ_PHYS_ADDR_MASK;
	dte	|= iommu_virt_to_phys(table->table);
	dte	|= DTE_IRQ_REMAP_INTCTL;
	dte	|= DTE_IRQ_TABLE_LEN;
	dte	|= DTE_IRQ_REMAP_ENABLE;

	amd_iommu_dev_table[devid].data[2] = dte;
}

static struct irq_remap_table *get_irq_table(u16 devid)
{
	struct irq_remap_table *table;

	if (WARN_ONCE(!amd_iommu_rlookup_table[devid],
		      "%s: no iommu for devid %x\n", __func__, devid))
		return NULL;

	table = irq_lookup_table[devid];
	if (WARN_ONCE(!table, "%s: no table for devid %x\n", __func__, devid))
		return NULL;

	return table;
}

static struct irq_remap_table *__alloc_irq_table(void)
{
	struct irq_remap_table *table;

	table = kzalloc(sizeof(*table), GFP_KERNEL);
	if (!table)
		return NULL;

	table->table = kmem_cache_alloc(amd_iommu_irq_cache, GFP_KERNEL);
	if (!table->table) {
		kfree(table);
		return NULL;
	}
	raw_spin_lock_init(&table->lock);

	if (!AMD_IOMMU_GUEST_IR_GA(amd_iommu_guest_ir))
		memset(table->table, 0,
		       MAX_IRQS_PER_TABLE * sizeof(u32));
	else
		memset(table->table, 0,
		       (MAX_IRQS_PER_TABLE * (sizeof(u64) * 2)));
	return table;
}

static void set_remap_table_entry(struct amd_iommu *iommu, u16 devid,
				  struct irq_remap_table *table)
{
	irq_lookup_table[devid] = table;
	set_dte_irq_entry(devid, table);
	iommu_flush_dte(iommu, devid);
}

static int set_remap_table_entry_alias(struct pci_dev *pdev, u16 alias,
				       void *data)
{
	struct irq_remap_table *table = data;

	irq_lookup_table[alias] = table;
	set_dte_irq_entry(alias, table);

	iommu_flush_dte(amd_iommu_rlookup_table[alias], alias);

	return 0;
}

static struct irq_remap_table *alloc_irq_table(u16 devid, struct pci_dev *pdev)
{
	struct irq_remap_table *table = NULL;
	struct irq_remap_table *new_table = NULL;
	struct amd_iommu *iommu;
	unsigned long flags;
	u16 alias;

	spin_lock_irqsave(&iommu_table_lock, flags);

	iommu = amd_iommu_rlookup_table[devid];
	if (!iommu)
		goto out_unlock;

	table = irq_lookup_table[devid];
	if (table)
		goto out_unlock;

	alias = amd_iommu_alias_table[devid];
	table = irq_lookup_table[alias];
	if (table) {
		set_remap_table_entry(iommu, devid, table);
		goto out_wait;
	}
	spin_unlock_irqrestore(&iommu_table_lock, flags);

	/* Nothing there yet, allocate new irq remapping table */
	new_table = __alloc_irq_table();
	if (!new_table)
		return NULL;

	spin_lock_irqsave(&iommu_table_lock, flags);

	table = irq_lookup_table[devid];
	if (table)
		goto out_unlock;

	table = irq_lookup_table[alias];
	if (table) {
		set_remap_table_entry(iommu, devid, table);
		goto out_wait;
	}

	table = new_table;
	new_table = NULL;

	if (pdev)
		pci_for_each_dma_alias(pdev, set_remap_table_entry_alias,
				       table);
	else
		set_remap_table_entry(iommu, devid, table);

	if (devid != alias)
		set_remap_table_entry(iommu, alias, table);

out_wait:
	iommu_completion_wait(iommu);

out_unlock:
	spin_unlock_irqrestore(&iommu_table_lock, flags);

	if (new_table) {
		kmem_cache_free(amd_iommu_irq_cache, new_table->table);
		kfree(new_table);
	}
	return table;
}

static int alloc_irq_index(u16 devid, int count, bool align,
			   struct pci_dev *pdev)
{
	struct irq_remap_table *table;
	int index, c, alignment = 1;
	unsigned long flags;
	struct amd_iommu *iommu = amd_iommu_rlookup_table[devid];

	if (!iommu)
		return -ENODEV;

	table = alloc_irq_table(devid, pdev);
	if (!table)
		return -ENODEV;

	if (align)
		alignment = roundup_pow_of_two(count);

	raw_spin_lock_irqsave(&table->lock, flags);

	/* Scan table for free entries */
	for (index = ALIGN(table->min_index, alignment), c = 0;
	     index < MAX_IRQS_PER_TABLE;) {
		if (!iommu->irte_ops->is_allocated(table, index)) {
			c += 1;
		} else {
			c     = 0;
			index = ALIGN(index + 1, alignment);
			continue;
		}

		if (c == count)	{
			for (; c != 0; --c)
				iommu->irte_ops->set_allocated(table, index - c + 1);

			index -= count - 1;
			goto out;
		}

		index++;
	}

	index = -ENOSPC;

out:
	raw_spin_unlock_irqrestore(&table->lock, flags);

	return index;
}

static int modify_irte_ga(u16 devid, int index, struct irte_ga *irte,
			  struct amd_ir_data *data)
{
	bool ret;
	struct irq_remap_table *table;
	struct amd_iommu *iommu;
	unsigned long flags;
	struct irte_ga *entry;

	iommu = amd_iommu_rlookup_table[devid];
	if (iommu == NULL)
		return -EINVAL;

	table = get_irq_table(devid);
	if (!table)
		return -ENOMEM;

	raw_spin_lock_irqsave(&table->lock, flags);

	entry = (struct irte_ga *)table->table;
	entry = &entry[index];

	ret = cmpxchg_double(&entry->lo.val, &entry->hi.val,
			     entry->lo.val, entry->hi.val,
			     irte->lo.val, irte->hi.val);
	/*
	 * We use cmpxchg16 to atomically update the 128-bit IRTE,
	 * and it cannot be updated by the hardware or other processors
	 * behind us, so the return value of cmpxchg16 should be the
	 * same as the old value.
	 */
	WARN_ON(!ret);

	if (data)
		data->ref = entry;

	raw_spin_unlock_irqrestore(&table->lock, flags);

	iommu_flush_irt(iommu, devid);
	iommu_completion_wait(iommu);

	return 0;
}

static int modify_irte(u16 devid, int index, union irte *irte)
{
	struct irq_remap_table *table;
	struct amd_iommu *iommu;
	unsigned long flags;

	iommu = amd_iommu_rlookup_table[devid];
	if (iommu == NULL)
		return -EINVAL;

	table = get_irq_table(devid);
	if (!table)
		return -ENOMEM;

	raw_spin_lock_irqsave(&table->lock, flags);
	table->table[index] = irte->val;
	raw_spin_unlock_irqrestore(&table->lock, flags);

	iommu_flush_irt(iommu, devid);
	iommu_completion_wait(iommu);

	return 0;
}

static void free_irte(u16 devid, int index)
{
	struct irq_remap_table *table;
	struct amd_iommu *iommu;
	unsigned long flags;

	iommu = amd_iommu_rlookup_table[devid];
	if (iommu == NULL)
		return;

	table = get_irq_table(devid);
	if (!table)
		return;

	raw_spin_lock_irqsave(&table->lock, flags);
	iommu->irte_ops->clear_allocated(table, index);
	raw_spin_unlock_irqrestore(&table->lock, flags);

	iommu_flush_irt(iommu, devid);
	iommu_completion_wait(iommu);
}

static void irte_prepare(void *entry,
			 u32 delivery_mode, u32 dest_mode,
			 u8 vector, u32 dest_apicid, int devid)
{
	union irte *irte = (union irte *) entry;

	irte->val                = 0;
	irte->fields.vector      = vector;
	irte->fields.int_type    = delivery_mode;
	irte->fields.destination = dest_apicid;
	irte->fields.dm          = dest_mode;
	irte->fields.valid       = 1;
}

static void irte_ga_prepare(void *entry,
			    u32 delivery_mode, u32 dest_mode,
			    u8 vector, u32 dest_apicid, int devid)
{
	struct irte_ga *irte = (struct irte_ga *) entry;

	irte->lo.val                      = 0;
	irte->hi.val                      = 0;
	irte->lo.fields_remap.int_type    = delivery_mode;
	irte->lo.fields_remap.dm          = dest_mode;
	irte->hi.fields.vector            = vector;
	irte->lo.fields_remap.destination = APICID_TO_IRTE_DEST_LO(dest_apicid);
	irte->hi.fields.destination       = APICID_TO_IRTE_DEST_HI(dest_apicid);
	irte->lo.fields_remap.valid       = 1;
}

static void irte_activate(void *entry, u16 devid, u16 index)
{
	union irte *irte = (union irte *) entry;

	irte->fields.valid = 1;
	modify_irte(devid, index, irte);
}

static void irte_ga_activate(void *entry, u16 devid, u16 index)
{
	struct irte_ga *irte = (struct irte_ga *) entry;

	irte->lo.fields_remap.valid = 1;
	modify_irte_ga(devid, index, irte, NULL);
}

static void irte_deactivate(void *entry, u16 devid, u16 index)
{
	union irte *irte = (union irte *) entry;

	irte->fields.valid = 0;
	modify_irte(devid, index, irte);
}

static void irte_ga_deactivate(void *entry, u16 devid, u16 index)
{
	struct irte_ga *irte = (struct irte_ga *) entry;

	irte->lo.fields_remap.valid = 0;
	modify_irte_ga(devid, index, irte, NULL);
}

static void irte_set_affinity(void *entry, u16 devid, u16 index,
			      u8 vector, u32 dest_apicid)
{
	union irte *irte = (union irte *) entry;

	irte->fields.vector = vector;
	irte->fields.destination = dest_apicid;
	modify_irte(devid, index, irte);
}

static void irte_ga_set_affinity(void *entry, u16 devid, u16 index,
				 u8 vector, u32 dest_apicid)
{
	struct irte_ga *irte = (struct irte_ga *) entry;

	if (!irte->lo.fields_remap.guest_mode) {
		irte->hi.fields.vector = vector;
		irte->lo.fields_remap.destination =
					APICID_TO_IRTE_DEST_LO(dest_apicid);
		irte->hi.fields.destination =
					APICID_TO_IRTE_DEST_HI(dest_apicid);
		modify_irte_ga(devid, index, irte, NULL);
	}
}

#define IRTE_ALLOCATED (~1U)
static void irte_set_allocated(struct irq_remap_table *table, int index)
{
	table->table[index] = IRTE_ALLOCATED;
}

static void irte_ga_set_allocated(struct irq_remap_table *table, int index)
{
	struct irte_ga *ptr = (struct irte_ga *)table->table;
	struct irte_ga *irte = &ptr[index];

	memset(&irte->lo.val, 0, sizeof(u64));
	memset(&irte->hi.val, 0, sizeof(u64));
	irte->hi.fields.vector = 0xff;
}

static bool irte_is_allocated(struct irq_remap_table *table, int index)
{
	union irte *ptr = (union irte *)table->table;
	union irte *irte = &ptr[index];

	return irte->val != 0;
}

static bool irte_ga_is_allocated(struct irq_remap_table *table, int index)
{
	struct irte_ga *ptr = (struct irte_ga *)table->table;
	struct irte_ga *irte = &ptr[index];

	return irte->hi.fields.vector != 0;
}

static void irte_clear_allocated(struct irq_remap_table *table, int index)
{
	table->table[index] = 0;
}

static void irte_ga_clear_allocated(struct irq_remap_table *table, int index)
{
	struct irte_ga *ptr = (struct irte_ga *)table->table;
	struct irte_ga *irte = &ptr[index];

	memset(&irte->lo.val, 0, sizeof(u64));
	memset(&irte->hi.val, 0, sizeof(u64));
}

static int get_devid(struct irq_alloc_info *info)
{
	int devid = -1;

	switch (info->type) {
	case X86_IRQ_ALLOC_TYPE_IOAPIC:
		devid     = get_ioapic_devid(info->ioapic_id);
		break;
	case X86_IRQ_ALLOC_TYPE_HPET:
		devid     = get_hpet_devid(info->hpet_id);
		break;
	case X86_IRQ_ALLOC_TYPE_MSI:
	case X86_IRQ_ALLOC_TYPE_MSIX:
		devid = get_device_id(&info->msi_dev->dev);
		break;
	default:
		BUG_ON(1);
		break;
	}

	return devid;
}

static struct irq_domain *get_ir_irq_domain(struct irq_alloc_info *info)
{
	struct amd_iommu *iommu;
	int devid;

	if (!info)
		return NULL;

	devid = get_devid(info);
	if (devid >= 0) {
		iommu = amd_iommu_rlookup_table[devid];
		if (iommu)
			return iommu->ir_domain;
	}

	return NULL;
}

static struct irq_domain *get_irq_domain(struct irq_alloc_info *info)
{
	struct amd_iommu *iommu;
	int devid;

	if (!info)
		return NULL;

	switch (info->type) {
	case X86_IRQ_ALLOC_TYPE_MSI:
	case X86_IRQ_ALLOC_TYPE_MSIX:
		devid = get_device_id(&info->msi_dev->dev);
		if (devid < 0)
			return NULL;

		iommu = amd_iommu_rlookup_table[devid];
		if (iommu)
			return iommu->msi_domain;
		break;
	default:
		break;
	}

	return NULL;
}

struct irq_remap_ops amd_iommu_irq_ops = {
	.prepare		= amd_iommu_prepare,
	.enable			= amd_iommu_enable,
	.disable		= amd_iommu_disable,
	.reenable		= amd_iommu_reenable,
	.enable_faulting	= amd_iommu_enable_faulting,
	.get_ir_irq_domain	= get_ir_irq_domain,
	.get_irq_domain		= get_irq_domain,
};

static void irq_remapping_prepare_irte(struct amd_ir_data *data,
				       struct irq_cfg *irq_cfg,
				       struct irq_alloc_info *info,
				       int devid, int index, int sub_handle)
{
	struct irq_2_irte *irte_info = &data->irq_2_irte;
	struct msi_msg *msg = &data->msi_entry;
	struct IO_APIC_route_entry *entry;
	struct amd_iommu *iommu = amd_iommu_rlookup_table[devid];

	if (!iommu)
		return;

	data->irq_2_irte.devid = devid;
	data->irq_2_irte.index = index + sub_handle;
	iommu->irte_ops->prepare(data->entry, apic->irq_delivery_mode,
				 apic->irq_dest_mode, irq_cfg->vector,
				 irq_cfg->dest_apicid, devid);

	switch (info->type) {
	case X86_IRQ_ALLOC_TYPE_IOAPIC:
		/* Setup IOAPIC entry */
		entry = info->ioapic_entry;
		info->ioapic_entry = NULL;
		memset(entry, 0, sizeof(*entry));
		entry->vector        = index;
		entry->mask          = 0;
		entry->trigger       = info->ioapic_trigger;
		entry->polarity      = info->ioapic_polarity;
		/* Mask level triggered irqs. */
		if (info->ioapic_trigger)
			entry->mask = 1;
		break;

	case X86_IRQ_ALLOC_TYPE_HPET:
	case X86_IRQ_ALLOC_TYPE_MSI:
	case X86_IRQ_ALLOC_TYPE_MSIX:
		msg->address_hi = MSI_ADDR_BASE_HI;
		msg->address_lo = MSI_ADDR_BASE_LO;
		msg->data = irte_info->index;
		break;

	default:
		BUG_ON(1);
		break;
	}
}

struct amd_irte_ops irte_32_ops = {
	.prepare = irte_prepare,
	.activate = irte_activate,
	.deactivate = irte_deactivate,
	.set_affinity = irte_set_affinity,
	.set_allocated = irte_set_allocated,
	.is_allocated = irte_is_allocated,
	.clear_allocated = irte_clear_allocated,
};

struct amd_irte_ops irte_128_ops = {
	.prepare = irte_ga_prepare,
	.activate = irte_ga_activate,
	.deactivate = irte_ga_deactivate,
	.set_affinity = irte_ga_set_affinity,
	.set_allocated = irte_ga_set_allocated,
	.is_allocated = irte_ga_is_allocated,
	.clear_allocated = irte_ga_clear_allocated,
};

static int irq_remapping_alloc(struct irq_domain *domain, unsigned int virq,
			       unsigned int nr_irqs, void *arg)
{
	struct irq_alloc_info *info = arg;
	struct irq_data *irq_data;
	struct amd_ir_data *data = NULL;
	struct irq_cfg *cfg;
	int i, ret, devid;
	int index;

	if (!info)
		return -EINVAL;
	if (nr_irqs > 1 && info->type != X86_IRQ_ALLOC_TYPE_MSI &&
	    info->type != X86_IRQ_ALLOC_TYPE_MSIX)
		return -EINVAL;

	/*
	 * With IRQ remapping enabled, don't need contiguous CPU vectors
	 * to support multiple MSI interrupts.
	 */
	if (info->type == X86_IRQ_ALLOC_TYPE_MSI)
		info->flags &= ~X86_IRQ_ALLOC_CONTIGUOUS_VECTORS;

	devid = get_devid(info);
	if (devid < 0)
		return -EINVAL;

	ret = irq_domain_alloc_irqs_parent(domain, virq, nr_irqs, arg);
	if (ret < 0)
		return ret;

	if (info->type == X86_IRQ_ALLOC_TYPE_IOAPIC) {
		struct irq_remap_table *table;
		struct amd_iommu *iommu;

		table = alloc_irq_table(devid, NULL);
		if (table) {
			if (!table->min_index) {
				/*
				 * Keep the first 32 indexes free for IOAPIC
				 * interrupts.
				 */
				table->min_index = 32;
				iommu = amd_iommu_rlookup_table[devid];
				for (i = 0; i < 32; ++i)
					iommu->irte_ops->set_allocated(table, i);
			}
			WARN_ON(table->min_index != 32);
			index = info->ioapic_pin;
		} else {
			index = -ENOMEM;
		}
	} else if (info->type == X86_IRQ_ALLOC_TYPE_MSI ||
		   info->type == X86_IRQ_ALLOC_TYPE_MSIX) {
		bool align = (info->type == X86_IRQ_ALLOC_TYPE_MSI);

		index = alloc_irq_index(devid, nr_irqs, align, info->msi_dev);
	} else {
		index = alloc_irq_index(devid, nr_irqs, false, NULL);
	}

	if (index < 0) {
		pr_warn("Failed to allocate IRTE\n");
		ret = index;
		goto out_free_parent;
	}

	for (i = 0; i < nr_irqs; i++) {
		irq_data = irq_domain_get_irq_data(domain, virq + i);
		cfg = irqd_cfg(irq_data);
		if (!irq_data || !cfg) {
			ret = -EINVAL;
			goto out_free_data;
		}

		ret = -ENOMEM;
		data = kzalloc(sizeof(*data), GFP_KERNEL);
		if (!data)
			goto out_free_data;

		if (!AMD_IOMMU_GUEST_IR_GA(amd_iommu_guest_ir))
			data->entry = kzalloc(sizeof(union irte), GFP_KERNEL);
		else
			data->entry = kzalloc(sizeof(struct irte_ga),
						     GFP_KERNEL);
		if (!data->entry) {
			kfree(data);
			goto out_free_data;
		}

		irq_data->hwirq = (devid << 16) + i;
		irq_data->chip_data = data;
		irq_data->chip = &amd_ir_chip;
		irq_remapping_prepare_irte(data, cfg, info, devid, index, i);
		irq_set_status_flags(virq + i, IRQ_MOVE_PCNTXT);
	}

	return 0;

out_free_data:
	for (i--; i >= 0; i--) {
		irq_data = irq_domain_get_irq_data(domain, virq + i);
		if (irq_data)
			kfree(irq_data->chip_data);
	}
	for (i = 0; i < nr_irqs; i++)
		free_irte(devid, index + i);
out_free_parent:
	irq_domain_free_irqs_common(domain, virq, nr_irqs);
	return ret;
}

static void irq_remapping_free(struct irq_domain *domain, unsigned int virq,
			       unsigned int nr_irqs)
{
	struct irq_2_irte *irte_info;
	struct irq_data *irq_data;
	struct amd_ir_data *data;
	int i;

	for (i = 0; i < nr_irqs; i++) {
		irq_data = irq_domain_get_irq_data(domain, virq  + i);
		if (irq_data && irq_data->chip_data) {
			data = irq_data->chip_data;
			irte_info = &data->irq_2_irte;
			free_irte(irte_info->devid, irte_info->index);
			kfree(data->entry);
			kfree(data);
		}
	}
	irq_domain_free_irqs_common(domain, virq, nr_irqs);
}

static void amd_ir_update_irte(struct irq_data *irqd, struct amd_iommu *iommu,
			       struct amd_ir_data *ir_data,
			       struct irq_2_irte *irte_info,
			       struct irq_cfg *cfg);

static int irq_remapping_activate(struct irq_domain *domain,
				  struct irq_data *irq_data, bool reserve)
{
	struct amd_ir_data *data = irq_data->chip_data;
	struct irq_2_irte *irte_info = &data->irq_2_irte;
	struct amd_iommu *iommu = amd_iommu_rlookup_table[irte_info->devid];
	struct irq_cfg *cfg = irqd_cfg(irq_data);

	if (!iommu)
		return 0;

	iommu->irte_ops->activate(data->entry, irte_info->devid,
				  irte_info->index);
	amd_ir_update_irte(irq_data, iommu, data, irte_info, cfg);
	return 0;
}

static void irq_remapping_deactivate(struct irq_domain *domain,
				     struct irq_data *irq_data)
{
	struct amd_ir_data *data = irq_data->chip_data;
	struct irq_2_irte *irte_info = &data->irq_2_irte;
	struct amd_iommu *iommu = amd_iommu_rlookup_table[irte_info->devid];

	if (iommu)
		iommu->irte_ops->deactivate(data->entry, irte_info->devid,
					    irte_info->index);
}

static const struct irq_domain_ops amd_ir_domain_ops = {
	.alloc = irq_remapping_alloc,
	.free = irq_remapping_free,
	.activate = irq_remapping_activate,
	.deactivate = irq_remapping_deactivate,
};

int amd_iommu_activate_guest_mode(void *data)
{
	struct amd_ir_data *ir_data = (struct amd_ir_data *)data;
	struct irte_ga *entry = (struct irte_ga *) ir_data->entry;
	u64 valid;

	if (!AMD_IOMMU_GUEST_IR_VAPIC(amd_iommu_guest_ir) ||
	    !entry || entry->lo.fields_vapic.guest_mode)
		return 0;

	valid = entry->lo.fields_vapic.valid;

	entry->lo.val = 0;
	entry->hi.val = 0;

	entry->lo.fields_vapic.valid       = valid;
	entry->lo.fields_vapic.guest_mode  = 1;
	entry->lo.fields_vapic.ga_log_intr = 1;
	entry->hi.fields.ga_root_ptr       = ir_data->ga_root_ptr;
	entry->hi.fields.vector            = ir_data->ga_vector;
	entry->lo.fields_vapic.ga_tag      = ir_data->ga_tag;

	return modify_irte_ga(ir_data->irq_2_irte.devid,
			      ir_data->irq_2_irte.index, entry, ir_data);
}
EXPORT_SYMBOL(amd_iommu_activate_guest_mode);

int amd_iommu_deactivate_guest_mode(void *data)
{
	struct amd_ir_data *ir_data = (struct amd_ir_data *)data;
	struct irte_ga *entry = (struct irte_ga *) ir_data->entry;
	struct irq_cfg *cfg = ir_data->cfg;
<<<<<<< HEAD
	u64 valid = entry->lo.fields_remap.valid;
=======
	u64 valid;
>>>>>>> 0905053b

	if (!AMD_IOMMU_GUEST_IR_VAPIC(amd_iommu_guest_ir) ||
	    !entry || !entry->lo.fields_vapic.guest_mode)
		return 0;

	valid = entry->lo.fields_remap.valid;

	entry->lo.val = 0;
	entry->hi.val = 0;

	entry->lo.fields_remap.valid       = valid;
	entry->lo.fields_remap.dm          = apic->irq_dest_mode;
	entry->lo.fields_remap.int_type    = apic->irq_delivery_mode;
	entry->hi.fields.vector            = cfg->vector;
	entry->lo.fields_remap.destination =
				APICID_TO_IRTE_DEST_LO(cfg->dest_apicid);
	entry->hi.fields.destination =
				APICID_TO_IRTE_DEST_HI(cfg->dest_apicid);

	return modify_irte_ga(ir_data->irq_2_irte.devid,
			      ir_data->irq_2_irte.index, entry, ir_data);
}
EXPORT_SYMBOL(amd_iommu_deactivate_guest_mode);

static int amd_ir_set_vcpu_affinity(struct irq_data *data, void *vcpu_info)
{
	int ret;
	struct amd_iommu *iommu;
	struct amd_iommu_pi_data *pi_data = vcpu_info;
	struct vcpu_data *vcpu_pi_info = pi_data->vcpu_data;
	struct amd_ir_data *ir_data = data->chip_data;
	struct irq_2_irte *irte_info = &ir_data->irq_2_irte;
	struct iommu_dev_data *dev_data = search_dev_data(irte_info->devid);

	/* Note:
	 * This device has never been set up for guest mode.
	 * we should not modify the IRTE
	 */
	if (!dev_data || !dev_data->use_vapic)
		return 0;

	ir_data->cfg = irqd_cfg(data);
	pi_data->ir_data = ir_data;

	/* Note:
	 * SVM tries to set up for VAPIC mode, but we are in
	 * legacy mode. So, we force legacy mode instead.
	 */
	if (!AMD_IOMMU_GUEST_IR_VAPIC(amd_iommu_guest_ir)) {
		pr_debug("%s: Fall back to using intr legacy remap\n",
			 __func__);
		pi_data->is_guest_mode = false;
	}

	iommu = amd_iommu_rlookup_table[irte_info->devid];
	if (iommu == NULL)
		return -EINVAL;

	pi_data->prev_ga_tag = ir_data->cached_ga_tag;
	if (pi_data->is_guest_mode) {
		ir_data->ga_root_ptr = (pi_data->base >> 12);
		ir_data->ga_vector = vcpu_pi_info->vector;
		ir_data->ga_tag = pi_data->ga_tag;
		ret = amd_iommu_activate_guest_mode(ir_data);
		if (!ret)
			ir_data->cached_ga_tag = pi_data->ga_tag;
	} else {
		ret = amd_iommu_deactivate_guest_mode(ir_data);

		/*
		 * This communicates the ga_tag back to the caller
		 * so that it can do all the necessary clean up.
		 */
		if (!ret)
			ir_data->cached_ga_tag = 0;
	}

	return ret;
}


static void amd_ir_update_irte(struct irq_data *irqd, struct amd_iommu *iommu,
			       struct amd_ir_data *ir_data,
			       struct irq_2_irte *irte_info,
			       struct irq_cfg *cfg)
{

	/*
	 * Atomically updates the IRTE with the new destination, vector
	 * and flushes the interrupt entry cache.
	 */
	iommu->irte_ops->set_affinity(ir_data->entry, irte_info->devid,
				      irte_info->index, cfg->vector,
				      cfg->dest_apicid);
}

static int amd_ir_set_affinity(struct irq_data *data,
			       const struct cpumask *mask, bool force)
{
	struct amd_ir_data *ir_data = data->chip_data;
	struct irq_2_irte *irte_info = &ir_data->irq_2_irte;
	struct irq_cfg *cfg = irqd_cfg(data);
	struct irq_data *parent = data->parent_data;
	struct amd_iommu *iommu = amd_iommu_rlookup_table[irte_info->devid];
	int ret;

	if (!iommu)
		return -ENODEV;

	ret = parent->chip->irq_set_affinity(parent, mask, force);
	if (ret < 0 || ret == IRQ_SET_MASK_OK_DONE)
		return ret;

	amd_ir_update_irte(data, iommu, ir_data, irte_info, cfg);
	/*
	 * After this point, all the interrupts will start arriving
	 * at the new destination. So, time to cleanup the previous
	 * vector allocation.
	 */
	send_cleanup_vector(cfg);

	return IRQ_SET_MASK_OK_DONE;
}

static void ir_compose_msi_msg(struct irq_data *irq_data, struct msi_msg *msg)
{
	struct amd_ir_data *ir_data = irq_data->chip_data;

	*msg = ir_data->msi_entry;
}

static struct irq_chip amd_ir_chip = {
	.name			= "AMD-IR",
	.irq_ack		= apic_ack_irq,
	.irq_set_affinity	= amd_ir_set_affinity,
	.irq_set_vcpu_affinity	= amd_ir_set_vcpu_affinity,
	.irq_compose_msi_msg	= ir_compose_msi_msg,
};

int amd_iommu_create_irq_domain(struct amd_iommu *iommu)
{
	struct fwnode_handle *fn;

	fn = irq_domain_alloc_named_id_fwnode("AMD-IR", iommu->index);
	if (!fn)
		return -ENOMEM;
	iommu->ir_domain = irq_domain_create_tree(fn, &amd_ir_domain_ops, iommu);
	if (!iommu->ir_domain) {
		irq_domain_free_fwnode(fn);
		return -ENOMEM;
	}

	iommu->ir_domain->parent = arch_get_ir_parent_domain();
	iommu->msi_domain = arch_create_remap_msi_irq_domain(iommu->ir_domain,
							     "AMD-IR-MSI",
							     iommu->index);
	return 0;
}

int amd_iommu_update_ga(int cpu, bool is_run, void *data)
{
	unsigned long flags;
	struct amd_iommu *iommu;
	struct irq_remap_table *table;
	struct amd_ir_data *ir_data = (struct amd_ir_data *)data;
	int devid = ir_data->irq_2_irte.devid;
	struct irte_ga *entry = (struct irte_ga *) ir_data->entry;
	struct irte_ga *ref = (struct irte_ga *) ir_data->ref;

	if (!AMD_IOMMU_GUEST_IR_VAPIC(amd_iommu_guest_ir) ||
	    !ref || !entry || !entry->lo.fields_vapic.guest_mode)
		return 0;

	iommu = amd_iommu_rlookup_table[devid];
	if (!iommu)
		return -ENODEV;

	table = get_irq_table(devid);
	if (!table)
		return -ENODEV;

	raw_spin_lock_irqsave(&table->lock, flags);

	if (ref->lo.fields_vapic.guest_mode) {
		if (cpu >= 0) {
			ref->lo.fields_vapic.destination =
						APICID_TO_IRTE_DEST_LO(cpu);
			ref->hi.fields.destination =
						APICID_TO_IRTE_DEST_HI(cpu);
		}
		ref->lo.fields_vapic.is_run = is_run;
		barrier();
	}

	raw_spin_unlock_irqrestore(&table->lock, flags);

	iommu_flush_irt(iommu, devid);
	iommu_completion_wait(iommu);
	return 0;
}
EXPORT_SYMBOL(amd_iommu_update_ga);
#endif<|MERGE_RESOLUTION|>--- conflicted
+++ resolved
@@ -3868,11 +3868,7 @@
 	struct amd_ir_data *ir_data = (struct amd_ir_data *)data;
 	struct irte_ga *entry = (struct irte_ga *) ir_data->entry;
 	struct irq_cfg *cfg = ir_data->cfg;
-<<<<<<< HEAD
-	u64 valid = entry->lo.fields_remap.valid;
-=======
 	u64 valid;
->>>>>>> 0905053b
 
 	if (!AMD_IOMMU_GUEST_IR_VAPIC(amd_iommu_guest_ir) ||
 	    !entry || !entry->lo.fields_vapic.guest_mode)
