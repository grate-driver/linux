// SPDX-License-Identifier: GPL-2.0-only
/*
 * Copyright © 2006-2014 Intel Corporation.
 *
 * Authors: David Woodhouse <dwmw2@infradead.org>,
 *          Ashok Raj <ashok.raj@intel.com>,
 *          Shaohua Li <shaohua.li@intel.com>,
 *          Anil S Keshavamurthy <anil.s.keshavamurthy@intel.com>,
 *          Fenghua Yu <fenghua.yu@intel.com>
 *          Joerg Roedel <jroedel@suse.de>
 */

#define pr_fmt(fmt)     "DMAR: " fmt
#define dev_fmt(fmt)    pr_fmt(fmt)

#include <linux/init.h>
#include <linux/bitmap.h>
#include <linux/debugfs.h>
#include <linux/export.h>
#include <linux/slab.h>
#include <linux/irq.h>
#include <linux/interrupt.h>
#include <linux/spinlock.h>
#include <linux/pci.h>
#include <linux/dmar.h>
#include <linux/dma-map-ops.h>
#include <linux/mempool.h>
#include <linux/memory.h>
#include <linux/cpu.h>
#include <linux/timer.h>
#include <linux/io.h>
#include <linux/iova.h>
#include <linux/iommu.h>
#include <linux/dma-iommu.h>
#include <linux/intel-iommu.h>
#include <linux/syscore_ops.h>
#include <linux/tboot.h>
#include <linux/dmi.h>
#include <linux/pci-ats.h>
#include <linux/memblock.h>
#include <linux/dma-direct.h>
#include <linux/crash_dump.h>
#include <linux/numa.h>
#include <asm/irq_remapping.h>
#include <asm/cacheflush.h>
#include <asm/iommu.h>

#include "../irq_remapping.h"
#include "pasid.h"
#include "cap_audit.h"

#define ROOT_SIZE		VTD_PAGE_SIZE
#define CONTEXT_SIZE		VTD_PAGE_SIZE

#define IS_GFX_DEVICE(pdev) ((pdev->class >> 16) == PCI_BASE_CLASS_DISPLAY)
#define IS_USB_DEVICE(pdev) ((pdev->class >> 8) == PCI_CLASS_SERIAL_USB)
#define IS_ISA_DEVICE(pdev) ((pdev->class >> 8) == PCI_CLASS_BRIDGE_ISA)
#define IS_AZALIA(pdev) ((pdev)->vendor == 0x8086 && (pdev)->device == 0x3a3e)

#define IOAPIC_RANGE_START	(0xfee00000)
#define IOAPIC_RANGE_END	(0xfeefffff)
#define IOVA_START_ADDR		(0x1000)

#define DEFAULT_DOMAIN_ADDRESS_WIDTH 57

#define MAX_AGAW_WIDTH 64
#define MAX_AGAW_PFN_WIDTH	(MAX_AGAW_WIDTH - VTD_PAGE_SHIFT)

#define __DOMAIN_MAX_PFN(gaw)  ((((uint64_t)1) << ((gaw) - VTD_PAGE_SHIFT)) - 1)
#define __DOMAIN_MAX_ADDR(gaw) ((((uint64_t)1) << (gaw)) - 1)

/* We limit DOMAIN_MAX_PFN to fit in an unsigned long, and DOMAIN_MAX_ADDR
   to match. That way, we can use 'unsigned long' for PFNs with impunity. */
#define DOMAIN_MAX_PFN(gaw)	((unsigned long) min_t(uint64_t, \
				__DOMAIN_MAX_PFN(gaw), (unsigned long)-1))
#define DOMAIN_MAX_ADDR(gaw)	(((uint64_t)__DOMAIN_MAX_PFN(gaw)) << VTD_PAGE_SHIFT)

/* IO virtual address start page frame number */
#define IOVA_START_PFN		(1)

#define IOVA_PFN(addr)		((addr) >> PAGE_SHIFT)

/* page table handling */
#define LEVEL_STRIDE		(9)
#define LEVEL_MASK		(((u64)1 << LEVEL_STRIDE) - 1)

/*
 * This bitmap is used to advertise the page sizes our hardware support
 * to the IOMMU core, which will then use this information to split
 * physically contiguous memory regions it is mapping into page sizes
 * that we support.
 *
 * Traditionally the IOMMU core just handed us the mappings directly,
 * after making sure the size is an order of a 4KiB page and that the
 * mapping has natural alignment.
 *
 * To retain this behavior, we currently advertise that we support
 * all page sizes that are an order of 4KiB.
 *
 * If at some point we'd like to utilize the IOMMU core's new behavior,
 * we could change this to advertise the real page sizes we support.
 */
#define INTEL_IOMMU_PGSIZES	(~0xFFFUL)

static inline int agaw_to_level(int agaw)
{
	return agaw + 2;
}

static inline int agaw_to_width(int agaw)
{
	return min_t(int, 30 + agaw * LEVEL_STRIDE, MAX_AGAW_WIDTH);
}

static inline int width_to_agaw(int width)
{
	return DIV_ROUND_UP(width - 30, LEVEL_STRIDE);
}

static inline unsigned int level_to_offset_bits(int level)
{
	return (level - 1) * LEVEL_STRIDE;
}

static inline int pfn_level_offset(u64 pfn, int level)
{
	return (pfn >> level_to_offset_bits(level)) & LEVEL_MASK;
}

static inline u64 level_mask(int level)
{
	return -1ULL << level_to_offset_bits(level);
}

static inline u64 level_size(int level)
{
	return 1ULL << level_to_offset_bits(level);
}

static inline u64 align_to_level(u64 pfn, int level)
{
	return (pfn + level_size(level) - 1) & level_mask(level);
}

static inline unsigned long lvl_to_nr_pages(unsigned int lvl)
{
	return 1UL << min_t(int, (lvl - 1) * LEVEL_STRIDE, MAX_AGAW_PFN_WIDTH);
}

/* VT-d pages must always be _smaller_ than MM pages. Otherwise things
   are never going to work. */
static inline unsigned long dma_to_mm_pfn(unsigned long dma_pfn)
{
	return dma_pfn >> (PAGE_SHIFT - VTD_PAGE_SHIFT);
}

static inline unsigned long mm_to_dma_pfn(unsigned long mm_pfn)
{
	return mm_pfn << (PAGE_SHIFT - VTD_PAGE_SHIFT);
}
static inline unsigned long page_to_dma_pfn(struct page *pg)
{
	return mm_to_dma_pfn(page_to_pfn(pg));
}
static inline unsigned long virt_to_dma_pfn(void *p)
{
	return page_to_dma_pfn(virt_to_page(p));
}

/* global iommu list, set NULL for ignored DMAR units */
static struct intel_iommu **g_iommus;

static void __init check_tylersburg_isoch(void);
static int rwbf_quirk;

/*
 * set to 1 to panic kernel if can't successfully enable VT-d
 * (used when kernel is launched w/ TXT)
 */
static int force_on = 0;
static int intel_iommu_tboot_noforce;
static int no_platform_optin;

#define ROOT_ENTRY_NR (VTD_PAGE_SIZE/sizeof(struct root_entry))

/*
 * Take a root_entry and return the Lower Context Table Pointer (LCTP)
 * if marked present.
 */
static phys_addr_t root_entry_lctp(struct root_entry *re)
{
	if (!(re->lo & 1))
		return 0;

	return re->lo & VTD_PAGE_MASK;
}

/*
 * Take a root_entry and return the Upper Context Table Pointer (UCTP)
 * if marked present.
 */
static phys_addr_t root_entry_uctp(struct root_entry *re)
{
	if (!(re->hi & 1))
		return 0;

	return re->hi & VTD_PAGE_MASK;
}

static inline void context_clear_pasid_enable(struct context_entry *context)
{
	context->lo &= ~(1ULL << 11);
}

static inline bool context_pasid_enabled(struct context_entry *context)
{
	return !!(context->lo & (1ULL << 11));
}

static inline void context_set_copied(struct context_entry *context)
{
	context->hi |= (1ull << 3);
}

static inline bool context_copied(struct context_entry *context)
{
	return !!(context->hi & (1ULL << 3));
}

static inline bool __context_present(struct context_entry *context)
{
	return (context->lo & 1);
}

bool context_present(struct context_entry *context)
{
	return context_pasid_enabled(context) ?
	     __context_present(context) :
	     __context_present(context) && !context_copied(context);
}

static inline void context_set_present(struct context_entry *context)
{
	context->lo |= 1;
}

static inline void context_set_fault_enable(struct context_entry *context)
{
	context->lo &= (((u64)-1) << 2) | 1;
}

static inline void context_set_translation_type(struct context_entry *context,
						unsigned long value)
{
	context->lo &= (((u64)-1) << 4) | 3;
	context->lo |= (value & 3) << 2;
}

static inline void context_set_address_root(struct context_entry *context,
					    unsigned long value)
{
	context->lo &= ~VTD_PAGE_MASK;
	context->lo |= value & VTD_PAGE_MASK;
}

static inline void context_set_address_width(struct context_entry *context,
					     unsigned long value)
{
	context->hi |= value & 7;
}

static inline void context_set_domain_id(struct context_entry *context,
					 unsigned long value)
{
	context->hi |= (value & ((1 << 16) - 1)) << 8;
}

static inline int context_domain_id(struct context_entry *c)
{
	return((c->hi >> 8) & 0xffff);
}

static inline void context_clear_entry(struct context_entry *context)
{
	context->lo = 0;
	context->hi = 0;
}

/*
 * This domain is a statically identity mapping domain.
 *	1. This domain creats a static 1:1 mapping to all usable memory.
 * 	2. It maps to each iommu if successful.
 *	3. Each iommu mapps to this domain if successful.
 */
static struct dmar_domain *si_domain;
static int hw_pass_through = 1;

#define for_each_domain_iommu(idx, domain)			\
	for (idx = 0; idx < g_num_of_iommus; idx++)		\
		if (domain->iommu_refcnt[idx])

struct dmar_rmrr_unit {
	struct list_head list;		/* list of rmrr units	*/
	struct acpi_dmar_header *hdr;	/* ACPI header		*/
	u64	base_address;		/* reserved base address*/
	u64	end_address;		/* reserved end address */
	struct dmar_dev_scope *devices;	/* target devices */
	int	devices_cnt;		/* target device count */
};

struct dmar_atsr_unit {
	struct list_head list;		/* list of ATSR units */
	struct acpi_dmar_header *hdr;	/* ACPI header */
	struct dmar_dev_scope *devices;	/* target devices */
	int devices_cnt;		/* target device count */
	u8 include_all:1;		/* include all ports */
};

struct dmar_satc_unit {
	struct list_head list;		/* list of SATC units */
	struct acpi_dmar_header *hdr;	/* ACPI header */
	struct dmar_dev_scope *devices;	/* target devices */
	struct intel_iommu *iommu;	/* the corresponding iommu */
	int devices_cnt;		/* target device count */
	u8 atc_required:1;		/* ATS is required */
};

static LIST_HEAD(dmar_atsr_units);
static LIST_HEAD(dmar_rmrr_units);
static LIST_HEAD(dmar_satc_units);

#define for_each_rmrr_units(rmrr) \
	list_for_each_entry(rmrr, &dmar_rmrr_units, list)

/* bitmap for indexing intel_iommus */
static int g_num_of_iommus;

static void domain_exit(struct dmar_domain *domain);
static void domain_remove_dev_info(struct dmar_domain *domain);
static void dmar_remove_one_dev_info(struct device *dev);
static void __dmar_remove_one_dev_info(struct device_domain_info *info);
static int intel_iommu_attach_device(struct iommu_domain *domain,
				     struct device *dev);
static phys_addr_t intel_iommu_iova_to_phys(struct iommu_domain *domain,
					    dma_addr_t iova);

#ifdef CONFIG_INTEL_IOMMU_DEFAULT_ON
int dmar_disabled = 0;
#else
int dmar_disabled = 1;
#endif /* CONFIG_INTEL_IOMMU_DEFAULT_ON */

#ifdef CONFIG_INTEL_IOMMU_SCALABLE_MODE_DEFAULT_ON
int intel_iommu_sm = 1;
#else
int intel_iommu_sm;
#endif /* CONFIG_INTEL_IOMMU_SCALABLE_MODE_DEFAULT_ON */

int intel_iommu_enabled = 0;
EXPORT_SYMBOL_GPL(intel_iommu_enabled);

static int dmar_map_gfx = 1;
static int dmar_forcedac;
static int intel_iommu_strict;
static int intel_iommu_superpage = 1;
static int iommu_identity_mapping;
static int iommu_skip_te_disable;

#define IDENTMAP_GFX		2
#define IDENTMAP_AZALIA		4

int intel_iommu_gfx_mapped;
EXPORT_SYMBOL_GPL(intel_iommu_gfx_mapped);

#define DEFER_DEVICE_DOMAIN_INFO ((struct device_domain_info *)(-2))
struct device_domain_info *get_domain_info(struct device *dev)
{
	struct device_domain_info *info;

	if (!dev)
		return NULL;

	info = dev_iommu_priv_get(dev);
	if (unlikely(info == DEFER_DEVICE_DOMAIN_INFO))
		return NULL;

	return info;
}

DEFINE_SPINLOCK(device_domain_lock);
static LIST_HEAD(device_domain_list);

/*
 * Iterate over elements in device_domain_list and call the specified
 * callback @fn against each element.
 */
int for_each_device_domain(int (*fn)(struct device_domain_info *info,
				     void *data), void *data)
{
	int ret = 0;
	unsigned long flags;
	struct device_domain_info *info;

	spin_lock_irqsave(&device_domain_lock, flags);
	list_for_each_entry(info, &device_domain_list, global) {
		ret = fn(info, data);
		if (ret) {
			spin_unlock_irqrestore(&device_domain_lock, flags);
			return ret;
		}
	}
	spin_unlock_irqrestore(&device_domain_lock, flags);

	return 0;
}

const struct iommu_ops intel_iommu_ops;

static bool translation_pre_enabled(struct intel_iommu *iommu)
{
	return (iommu->flags & VTD_FLAG_TRANS_PRE_ENABLED);
}

static void clear_translation_pre_enabled(struct intel_iommu *iommu)
{
	iommu->flags &= ~VTD_FLAG_TRANS_PRE_ENABLED;
}

static void init_translation_status(struct intel_iommu *iommu)
{
	u32 gsts;

	gsts = readl(iommu->reg + DMAR_GSTS_REG);
	if (gsts & DMA_GSTS_TES)
		iommu->flags |= VTD_FLAG_TRANS_PRE_ENABLED;
}

static int __init intel_iommu_setup(char *str)
{
	if (!str)
		return -EINVAL;
	while (*str) {
		if (!strncmp(str, "on", 2)) {
			dmar_disabled = 0;
			pr_info("IOMMU enabled\n");
		} else if (!strncmp(str, "off", 3)) {
			dmar_disabled = 1;
			no_platform_optin = 1;
			pr_info("IOMMU disabled\n");
		} else if (!strncmp(str, "igfx_off", 8)) {
			dmar_map_gfx = 0;
			pr_info("Disable GFX device mapping\n");
		} else if (!strncmp(str, "forcedac", 8)) {
			pr_info("Forcing DAC for PCI devices\n");
			dmar_forcedac = 1;
		} else if (!strncmp(str, "strict", 6)) {
			pr_info("Disable batched IOTLB flush\n");
			intel_iommu_strict = 1;
		} else if (!strncmp(str, "sp_off", 6)) {
			pr_info("Disable supported super page\n");
			intel_iommu_superpage = 0;
		} else if (!strncmp(str, "sm_on", 5)) {
			pr_info("Intel-IOMMU: scalable mode supported\n");
			intel_iommu_sm = 1;
		} else if (!strncmp(str, "tboot_noforce", 13)) {
			pr_info("Intel-IOMMU: not forcing on after tboot. This could expose security risk for tboot\n");
			intel_iommu_tboot_noforce = 1;
		}

		str += strcspn(str, ",");
		while (*str == ',')
			str++;
	}
	return 0;
}
__setup("intel_iommu=", intel_iommu_setup);

static struct kmem_cache *iommu_domain_cache;
static struct kmem_cache *iommu_devinfo_cache;

static struct dmar_domain* get_iommu_domain(struct intel_iommu *iommu, u16 did)
{
	struct dmar_domain **domains;
	int idx = did >> 8;

	domains = iommu->domains[idx];
	if (!domains)
		return NULL;

	return domains[did & 0xff];
}

static void set_iommu_domain(struct intel_iommu *iommu, u16 did,
			     struct dmar_domain *domain)
{
	struct dmar_domain **domains;
	int idx = did >> 8;

	if (!iommu->domains[idx]) {
		size_t size = 256 * sizeof(struct dmar_domain *);
		iommu->domains[idx] = kzalloc(size, GFP_ATOMIC);
	}

	domains = iommu->domains[idx];
	if (WARN_ON(!domains))
		return;
	else
		domains[did & 0xff] = domain;
}

void *alloc_pgtable_page(int node)
{
	struct page *page;
	void *vaddr = NULL;

	page = alloc_pages_node(node, GFP_ATOMIC | __GFP_ZERO, 0);
	if (page)
		vaddr = page_address(page);
	return vaddr;
}

void free_pgtable_page(void *vaddr)
{
	free_page((unsigned long)vaddr);
}

static inline void *alloc_domain_mem(void)
{
	return kmem_cache_alloc(iommu_domain_cache, GFP_ATOMIC);
}

static void free_domain_mem(void *vaddr)
{
	kmem_cache_free(iommu_domain_cache, vaddr);
}

static inline void * alloc_devinfo_mem(void)
{
	return kmem_cache_alloc(iommu_devinfo_cache, GFP_ATOMIC);
}

static inline void free_devinfo_mem(void *vaddr)
{
	kmem_cache_free(iommu_devinfo_cache, vaddr);
}

static inline int domain_type_is_si(struct dmar_domain *domain)
{
	return domain->flags & DOMAIN_FLAG_STATIC_IDENTITY;
}

static inline bool domain_use_first_level(struct dmar_domain *domain)
{
	return domain->flags & DOMAIN_FLAG_USE_FIRST_LEVEL;
}

static inline int domain_pfn_supported(struct dmar_domain *domain,
				       unsigned long pfn)
{
	int addr_width = agaw_to_width(domain->agaw) - VTD_PAGE_SHIFT;

	return !(addr_width < BITS_PER_LONG && pfn >> addr_width);
}

static int __iommu_calculate_agaw(struct intel_iommu *iommu, int max_gaw)
{
	unsigned long sagaw;
	int agaw = -1;

	sagaw = cap_sagaw(iommu->cap);
	for (agaw = width_to_agaw(max_gaw);
	     agaw >= 0; agaw--) {
		if (test_bit(agaw, &sagaw))
			break;
	}

	return agaw;
}

/*
 * Calculate max SAGAW for each iommu.
 */
int iommu_calculate_max_sagaw(struct intel_iommu *iommu)
{
	return __iommu_calculate_agaw(iommu, MAX_AGAW_WIDTH);
}

/*
 * calculate agaw for each iommu.
 * "SAGAW" may be different across iommus, use a default agaw, and
 * get a supported less agaw for iommus that don't support the default agaw.
 */
int iommu_calculate_agaw(struct intel_iommu *iommu)
{
	return __iommu_calculate_agaw(iommu, DEFAULT_DOMAIN_ADDRESS_WIDTH);
}

/* This functionin only returns single iommu in a domain */
struct intel_iommu *domain_get_iommu(struct dmar_domain *domain)
{
	int iommu_id;

	/* si_domain and vm domain should not get here. */
	if (WARN_ON(domain->domain.type != IOMMU_DOMAIN_DMA))
		return NULL;

	for_each_domain_iommu(iommu_id, domain)
		break;

	if (iommu_id < 0 || iommu_id >= g_num_of_iommus)
		return NULL;

	return g_iommus[iommu_id];
}

static inline bool iommu_paging_structure_coherency(struct intel_iommu *iommu)
{
	return sm_supported(iommu) ?
			ecap_smpwc(iommu->ecap) : ecap_coherent(iommu->ecap);
}

static void domain_update_iommu_coherency(struct dmar_domain *domain)
{
	struct dmar_drhd_unit *drhd;
	struct intel_iommu *iommu;
	bool found = false;
	int i;

	domain->iommu_coherency = 1;

	for_each_domain_iommu(i, domain) {
		found = true;
		if (!iommu_paging_structure_coherency(g_iommus[i])) {
			domain->iommu_coherency = 0;
			break;
		}
	}
	if (found)
		return;

	/* No hardware attached; use lowest common denominator */
	rcu_read_lock();
	for_each_active_iommu(iommu, drhd) {
		if (!iommu_paging_structure_coherency(iommu)) {
			domain->iommu_coherency = 0;
			break;
		}
	}
	rcu_read_unlock();
}

static int domain_update_iommu_snooping(struct intel_iommu *skip)
{
	struct dmar_drhd_unit *drhd;
	struct intel_iommu *iommu;
	int ret = 1;

	rcu_read_lock();
	for_each_active_iommu(iommu, drhd) {
		if (iommu != skip) {
			if (!ecap_sc_support(iommu->ecap)) {
				ret = 0;
				break;
			}
		}
	}
	rcu_read_unlock();

	return ret;
}

static int domain_update_iommu_superpage(struct dmar_domain *domain,
					 struct intel_iommu *skip)
{
	struct dmar_drhd_unit *drhd;
	struct intel_iommu *iommu;
	int mask = 0x3;

	if (!intel_iommu_superpage) {
		return 0;
	}

	/* set iommu_superpage to the smallest common denominator */
	rcu_read_lock();
	for_each_active_iommu(iommu, drhd) {
		if (iommu != skip) {
			if (domain && domain_use_first_level(domain)) {
				if (!cap_fl1gp_support(iommu->cap))
					mask = 0x1;
			} else {
				mask &= cap_super_page_val(iommu->cap);
			}

			if (!mask)
				break;
		}
	}
	rcu_read_unlock();

	return fls(mask);
}

static int domain_update_device_node(struct dmar_domain *domain)
{
	struct device_domain_info *info;
	int nid = NUMA_NO_NODE;

	assert_spin_locked(&device_domain_lock);

	if (list_empty(&domain->devices))
		return NUMA_NO_NODE;

	list_for_each_entry(info, &domain->devices, link) {
		if (!info->dev)
			continue;

		/*
		 * There could possibly be multiple device numa nodes as devices
		 * within the same domain may sit behind different IOMMUs. There
		 * isn't perfect answer in such situation, so we select first
		 * come first served policy.
		 */
		nid = dev_to_node(info->dev);
		if (nid != NUMA_NO_NODE)
			break;
	}

	return nid;
}

static void domain_update_iotlb(struct dmar_domain *domain);

/* Some capabilities may be different across iommus */
static void domain_update_iommu_cap(struct dmar_domain *domain)
{
	domain_update_iommu_coherency(domain);
	domain->iommu_snooping = domain_update_iommu_snooping(NULL);
	domain->iommu_superpage = domain_update_iommu_superpage(domain, NULL);

	/*
	 * If RHSA is missing, we should default to the device numa domain
	 * as fall back.
	 */
	if (domain->nid == NUMA_NO_NODE)
		domain->nid = domain_update_device_node(domain);

	/*
	 * First-level translation restricts the input-address to a
	 * canonical address (i.e., address bits 63:N have the same
	 * value as address bit [N-1], where N is 48-bits with 4-level
	 * paging and 57-bits with 5-level paging). Hence, skip bit
	 * [N-1].
	 */
	if (domain_use_first_level(domain))
		domain->domain.geometry.aperture_end = __DOMAIN_MAX_ADDR(domain->gaw - 1);
	else
		domain->domain.geometry.aperture_end = __DOMAIN_MAX_ADDR(domain->gaw);

	domain_update_iotlb(domain);
}

struct context_entry *iommu_context_addr(struct intel_iommu *iommu, u8 bus,
					 u8 devfn, int alloc)
{
	struct root_entry *root = &iommu->root_entry[bus];
	struct context_entry *context;
	u64 *entry;

	entry = &root->lo;
	if (sm_supported(iommu)) {
		if (devfn >= 0x80) {
			devfn -= 0x80;
			entry = &root->hi;
		}
		devfn *= 2;
	}
	if (*entry & 1)
		context = phys_to_virt(*entry & VTD_PAGE_MASK);
	else {
		unsigned long phy_addr;
		if (!alloc)
			return NULL;

		context = alloc_pgtable_page(iommu->node);
		if (!context)
			return NULL;

		__iommu_flush_cache(iommu, (void *)context, CONTEXT_SIZE);
		phy_addr = virt_to_phys((void *)context);
		*entry = phy_addr | 1;
		__iommu_flush_cache(iommu, entry, sizeof(*entry));
	}
	return &context[devfn];
}

static bool attach_deferred(struct device *dev)
{
	return dev_iommu_priv_get(dev) == DEFER_DEVICE_DOMAIN_INFO;
}

/**
 * is_downstream_to_pci_bridge - test if a device belongs to the PCI
 *				 sub-hierarchy of a candidate PCI-PCI bridge
 * @dev: candidate PCI device belonging to @bridge PCI sub-hierarchy
 * @bridge: the candidate PCI-PCI bridge
 *
 * Return: true if @dev belongs to @bridge PCI sub-hierarchy, else false.
 */
static bool
is_downstream_to_pci_bridge(struct device *dev, struct device *bridge)
{
	struct pci_dev *pdev, *pbridge;

	if (!dev_is_pci(dev) || !dev_is_pci(bridge))
		return false;

	pdev = to_pci_dev(dev);
	pbridge = to_pci_dev(bridge);

	if (pbridge->subordinate &&
	    pbridge->subordinate->number <= pdev->bus->number &&
	    pbridge->subordinate->busn_res.end >= pdev->bus->number)
		return true;

	return false;
}

static bool quirk_ioat_snb_local_iommu(struct pci_dev *pdev)
{
	struct dmar_drhd_unit *drhd;
	u32 vtbar;
	int rc;

	/* We know that this device on this chipset has its own IOMMU.
	 * If we find it under a different IOMMU, then the BIOS is lying
	 * to us. Hope that the IOMMU for this device is actually
	 * disabled, and it needs no translation...
	 */
	rc = pci_bus_read_config_dword(pdev->bus, PCI_DEVFN(0, 0), 0xb0, &vtbar);
	if (rc) {
		/* "can't" happen */
		dev_info(&pdev->dev, "failed to run vt-d quirk\n");
		return false;
	}
	vtbar &= 0xffff0000;

	/* we know that the this iommu should be at offset 0xa000 from vtbar */
	drhd = dmar_find_matched_drhd_unit(pdev);
	if (!drhd || drhd->reg_base_addr - vtbar != 0xa000) {
		pr_warn_once(FW_BUG "BIOS assigned incorrect VT-d unit for Intel(R) QuickData Technology device\n");
		add_taint(TAINT_FIRMWARE_WORKAROUND, LOCKDEP_STILL_OK);
		return true;
	}

	return false;
}

static bool iommu_is_dummy(struct intel_iommu *iommu, struct device *dev)
{
	if (!iommu || iommu->drhd->ignored)
		return true;

	if (dev_is_pci(dev)) {
		struct pci_dev *pdev = to_pci_dev(dev);

		if (pdev->vendor == PCI_VENDOR_ID_INTEL &&
		    pdev->device == PCI_DEVICE_ID_INTEL_IOAT_SNB &&
		    quirk_ioat_snb_local_iommu(pdev))
			return true;
	}

	return false;
}

struct intel_iommu *device_to_iommu(struct device *dev, u8 *bus, u8 *devfn)
{
	struct dmar_drhd_unit *drhd = NULL;
	struct pci_dev *pdev = NULL;
	struct intel_iommu *iommu;
	struct device *tmp;
	u16 segment = 0;
	int i;

	if (!dev)
		return NULL;

	if (dev_is_pci(dev)) {
		struct pci_dev *pf_pdev;

		pdev = pci_real_dma_dev(to_pci_dev(dev));

		/* VFs aren't listed in scope tables; we need to look up
		 * the PF instead to find the IOMMU. */
		pf_pdev = pci_physfn(pdev);
		dev = &pf_pdev->dev;
		segment = pci_domain_nr(pdev->bus);
	} else if (has_acpi_companion(dev))
		dev = &ACPI_COMPANION(dev)->dev;

	rcu_read_lock();
	for_each_iommu(iommu, drhd) {
		if (pdev && segment != drhd->segment)
			continue;

		for_each_active_dev_scope(drhd->devices,
					  drhd->devices_cnt, i, tmp) {
			if (tmp == dev) {
				/* For a VF use its original BDF# not that of the PF
				 * which we used for the IOMMU lookup. Strictly speaking
				 * we could do this for all PCI devices; we only need to
				 * get the BDF# from the scope table for ACPI matches. */
				if (pdev && pdev->is_virtfn)
					goto got_pdev;

				if (bus && devfn) {
					*bus = drhd->devices[i].bus;
					*devfn = drhd->devices[i].devfn;
				}
				goto out;
			}

			if (is_downstream_to_pci_bridge(dev, tmp))
				goto got_pdev;
		}

		if (pdev && drhd->include_all) {
		got_pdev:
			if (bus && devfn) {
				*bus = pdev->bus->number;
				*devfn = pdev->devfn;
			}
			goto out;
		}
	}
	iommu = NULL;
 out:
	if (iommu_is_dummy(iommu, dev))
		iommu = NULL;

	rcu_read_unlock();

	return iommu;
}

static void domain_flush_cache(struct dmar_domain *domain,
			       void *addr, int size)
{
	if (!domain->iommu_coherency)
		clflush_cache_range(addr, size);
}

static int device_context_mapped(struct intel_iommu *iommu, u8 bus, u8 devfn)
{
	struct context_entry *context;
	int ret = 0;
	unsigned long flags;

	spin_lock_irqsave(&iommu->lock, flags);
	context = iommu_context_addr(iommu, bus, devfn, 0);
	if (context)
		ret = context_present(context);
	spin_unlock_irqrestore(&iommu->lock, flags);
	return ret;
}

static void free_context_table(struct intel_iommu *iommu)
{
	int i;
	unsigned long flags;
	struct context_entry *context;

	spin_lock_irqsave(&iommu->lock, flags);
	if (!iommu->root_entry) {
		goto out;
	}
	for (i = 0; i < ROOT_ENTRY_NR; i++) {
		context = iommu_context_addr(iommu, i, 0, 0);
		if (context)
			free_pgtable_page(context);

		if (!sm_supported(iommu))
			continue;

		context = iommu_context_addr(iommu, i, 0x80, 0);
		if (context)
			free_pgtable_page(context);

	}
	free_pgtable_page(iommu->root_entry);
	iommu->root_entry = NULL;
out:
	spin_unlock_irqrestore(&iommu->lock, flags);
}

static struct dma_pte *pfn_to_dma_pte(struct dmar_domain *domain,
				      unsigned long pfn, int *target_level)
{
	struct dma_pte *parent, *pte;
	int level = agaw_to_level(domain->agaw);
	int offset;

	BUG_ON(!domain->pgd);

	if (!domain_pfn_supported(domain, pfn))
		/* Address beyond IOMMU's addressing capabilities. */
		return NULL;

	parent = domain->pgd;

	while (1) {
		void *tmp_page;

		offset = pfn_level_offset(pfn, level);
		pte = &parent[offset];
		if (!*target_level && (dma_pte_superpage(pte) || !dma_pte_present(pte)))
			break;
		if (level == *target_level)
			break;

		if (!dma_pte_present(pte)) {
			uint64_t pteval;

			tmp_page = alloc_pgtable_page(domain->nid);

			if (!tmp_page)
				return NULL;

			domain_flush_cache(domain, tmp_page, VTD_PAGE_SIZE);
			pteval = ((uint64_t)virt_to_dma_pfn(tmp_page) << VTD_PAGE_SHIFT) | DMA_PTE_READ | DMA_PTE_WRITE;
			if (domain_use_first_level(domain)) {
				pteval |= DMA_FL_PTE_XD | DMA_FL_PTE_US;
				if (domain->domain.type == IOMMU_DOMAIN_DMA)
					pteval |= DMA_FL_PTE_ACCESS;
			}
			if (cmpxchg64(&pte->val, 0ULL, pteval))
				/* Someone else set it while we were thinking; use theirs. */
				free_pgtable_page(tmp_page);
			else
				domain_flush_cache(domain, pte, sizeof(*pte));
		}
		if (level == 1)
			break;

		parent = phys_to_virt(dma_pte_addr(pte));
		level--;
	}

	if (!*target_level)
		*target_level = level;

	return pte;
}

/* return address's pte at specific level */
static struct dma_pte *dma_pfn_level_pte(struct dmar_domain *domain,
					 unsigned long pfn,
					 int level, int *large_page)
{
	struct dma_pte *parent, *pte;
	int total = agaw_to_level(domain->agaw);
	int offset;

	parent = domain->pgd;
	while (level <= total) {
		offset = pfn_level_offset(pfn, total);
		pte = &parent[offset];
		if (level == total)
			return pte;

		if (!dma_pte_present(pte)) {
			*large_page = total;
			break;
		}

		if (dma_pte_superpage(pte)) {
			*large_page = total;
			return pte;
		}

		parent = phys_to_virt(dma_pte_addr(pte));
		total--;
	}
	return NULL;
}

/* clear last level pte, a tlb flush should be followed */
static void dma_pte_clear_range(struct dmar_domain *domain,
				unsigned long start_pfn,
				unsigned long last_pfn)
{
	unsigned int large_page;
	struct dma_pte *first_pte, *pte;

	BUG_ON(!domain_pfn_supported(domain, start_pfn));
	BUG_ON(!domain_pfn_supported(domain, last_pfn));
	BUG_ON(start_pfn > last_pfn);

	/* we don't need lock here; nobody else touches the iova range */
	do {
		large_page = 1;
		first_pte = pte = dma_pfn_level_pte(domain, start_pfn, 1, &large_page);
		if (!pte) {
			start_pfn = align_to_level(start_pfn + 1, large_page + 1);
			continue;
		}
		do {
			dma_clear_pte(pte);
			start_pfn += lvl_to_nr_pages(large_page);
			pte++;
		} while (start_pfn <= last_pfn && !first_pte_in_page(pte));

		domain_flush_cache(domain, first_pte,
				   (void *)pte - (void *)first_pte);

	} while (start_pfn && start_pfn <= last_pfn);
}

static void dma_pte_free_level(struct dmar_domain *domain, int level,
			       int retain_level, struct dma_pte *pte,
			       unsigned long pfn, unsigned long start_pfn,
			       unsigned long last_pfn)
{
	pfn = max(start_pfn, pfn);
	pte = &pte[pfn_level_offset(pfn, level)];

	do {
		unsigned long level_pfn;
		struct dma_pte *level_pte;

		if (!dma_pte_present(pte) || dma_pte_superpage(pte))
			goto next;

		level_pfn = pfn & level_mask(level);
		level_pte = phys_to_virt(dma_pte_addr(pte));

		if (level > 2) {
			dma_pte_free_level(domain, level - 1, retain_level,
					   level_pte, level_pfn, start_pfn,
					   last_pfn);
		}

		/*
		 * Free the page table if we're below the level we want to
		 * retain and the range covers the entire table.
		 */
		if (level < retain_level && !(start_pfn > level_pfn ||
		      last_pfn < level_pfn + level_size(level) - 1)) {
			dma_clear_pte(pte);
			domain_flush_cache(domain, pte, sizeof(*pte));
			free_pgtable_page(level_pte);
		}
next:
		pfn += level_size(level);
	} while (!first_pte_in_page(++pte) && pfn <= last_pfn);
}

/*
 * clear last level (leaf) ptes and free page table pages below the
 * level we wish to keep intact.
 */
static void dma_pte_free_pagetable(struct dmar_domain *domain,
				   unsigned long start_pfn,
				   unsigned long last_pfn,
				   int retain_level)
{
	BUG_ON(!domain_pfn_supported(domain, start_pfn));
	BUG_ON(!domain_pfn_supported(domain, last_pfn));
	BUG_ON(start_pfn > last_pfn);

	dma_pte_clear_range(domain, start_pfn, last_pfn);

	/* We don't need lock here; nobody else touches the iova range */
	dma_pte_free_level(domain, agaw_to_level(domain->agaw), retain_level,
			   domain->pgd, 0, start_pfn, last_pfn);

	/* free pgd */
	if (start_pfn == 0 && last_pfn == DOMAIN_MAX_PFN(domain->gaw)) {
		free_pgtable_page(domain->pgd);
		domain->pgd = NULL;
	}
}

/* When a page at a given level is being unlinked from its parent, we don't
   need to *modify* it at all. All we need to do is make a list of all the
   pages which can be freed just as soon as we've flushed the IOTLB and we
   know the hardware page-walk will no longer touch them.
   The 'pte' argument is the *parent* PTE, pointing to the page that is to
   be freed. */
static struct page *dma_pte_list_pagetables(struct dmar_domain *domain,
					    int level, struct dma_pte *pte,
					    struct page *freelist)
{
	struct page *pg;

	pg = pfn_to_page(dma_pte_addr(pte) >> PAGE_SHIFT);
	pg->freelist = freelist;
	freelist = pg;

	if (level == 1)
		return freelist;

	pte = page_address(pg);
	do {
		if (dma_pte_present(pte) && !dma_pte_superpage(pte))
			freelist = dma_pte_list_pagetables(domain, level - 1,
							   pte, freelist);
		pte++;
	} while (!first_pte_in_page(pte));

	return freelist;
}

static struct page *dma_pte_clear_level(struct dmar_domain *domain, int level,
					struct dma_pte *pte, unsigned long pfn,
					unsigned long start_pfn,
					unsigned long last_pfn,
					struct page *freelist)
{
	struct dma_pte *first_pte = NULL, *last_pte = NULL;

	pfn = max(start_pfn, pfn);
	pte = &pte[pfn_level_offset(pfn, level)];

	do {
		unsigned long level_pfn;

		if (!dma_pte_present(pte))
			goto next;

		level_pfn = pfn & level_mask(level);

		/* If range covers entire pagetable, free it */
		if (start_pfn <= level_pfn &&
		    last_pfn >= level_pfn + level_size(level) - 1) {
			/* These suborbinate page tables are going away entirely. Don't
			   bother to clear them; we're just going to *free* them. */
			if (level > 1 && !dma_pte_superpage(pte))
				freelist = dma_pte_list_pagetables(domain, level - 1, pte, freelist);

			dma_clear_pte(pte);
			if (!first_pte)
				first_pte = pte;
			last_pte = pte;
		} else if (level > 1) {
			/* Recurse down into a level that isn't *entirely* obsolete */
			freelist = dma_pte_clear_level(domain, level - 1,
						       phys_to_virt(dma_pte_addr(pte)),
						       level_pfn, start_pfn, last_pfn,
						       freelist);
		}
next:
		pfn += level_size(level);
	} while (!first_pte_in_page(++pte) && pfn <= last_pfn);

	if (first_pte)
		domain_flush_cache(domain, first_pte,
				   (void *)++last_pte - (void *)first_pte);

	return freelist;
}

/* We can't just free the pages because the IOMMU may still be walking
   the page tables, and may have cached the intermediate levels. The
   pages can only be freed after the IOTLB flush has been done. */
static struct page *domain_unmap(struct dmar_domain *domain,
				 unsigned long start_pfn,
				 unsigned long last_pfn,
				 struct page *freelist)
{
	BUG_ON(!domain_pfn_supported(domain, start_pfn));
	BUG_ON(!domain_pfn_supported(domain, last_pfn));
	BUG_ON(start_pfn > last_pfn);

	/* we don't need lock here; nobody else touches the iova range */
	freelist = dma_pte_clear_level(domain, agaw_to_level(domain->agaw),
				       domain->pgd, 0, start_pfn, last_pfn,
				       freelist);

	/* free pgd */
	if (start_pfn == 0 && last_pfn == DOMAIN_MAX_PFN(domain->gaw)) {
		struct page *pgd_page = virt_to_page(domain->pgd);
		pgd_page->freelist = freelist;
		freelist = pgd_page;

		domain->pgd = NULL;
	}

	return freelist;
}

static void dma_free_pagelist(struct page *freelist)
{
	struct page *pg;

	while ((pg = freelist)) {
		freelist = pg->freelist;
		free_pgtable_page(page_address(pg));
	}
}

/* iommu handling */
static int iommu_alloc_root_entry(struct intel_iommu *iommu)
{
	struct root_entry *root;
	unsigned long flags;

	root = (struct root_entry *)alloc_pgtable_page(iommu->node);
	if (!root) {
		pr_err("Allocating root entry for %s failed\n",
			iommu->name);
		return -ENOMEM;
	}

	__iommu_flush_cache(iommu, root, ROOT_SIZE);

	spin_lock_irqsave(&iommu->lock, flags);
	iommu->root_entry = root;
	spin_unlock_irqrestore(&iommu->lock, flags);

	return 0;
}

static void iommu_set_root_entry(struct intel_iommu *iommu)
{
	u64 addr;
	u32 sts;
	unsigned long flag;

	addr = virt_to_phys(iommu->root_entry);
	if (sm_supported(iommu))
		addr |= DMA_RTADDR_SMT;

	raw_spin_lock_irqsave(&iommu->register_lock, flag);
	dmar_writeq(iommu->reg + DMAR_RTADDR_REG, addr);

	writel(iommu->gcmd | DMA_GCMD_SRTP, iommu->reg + DMAR_GCMD_REG);

	/* Make sure hardware complete it */
	IOMMU_WAIT_OP(iommu, DMAR_GSTS_REG,
		      readl, (sts & DMA_GSTS_RTPS), sts);

	raw_spin_unlock_irqrestore(&iommu->register_lock, flag);
}

void iommu_flush_write_buffer(struct intel_iommu *iommu)
{
	u32 val;
	unsigned long flag;

	if (!rwbf_quirk && !cap_rwbf(iommu->cap))
		return;

	raw_spin_lock_irqsave(&iommu->register_lock, flag);
	writel(iommu->gcmd | DMA_GCMD_WBF, iommu->reg + DMAR_GCMD_REG);

	/* Make sure hardware complete it */
	IOMMU_WAIT_OP(iommu, DMAR_GSTS_REG,
		      readl, (!(val & DMA_GSTS_WBFS)), val);

	raw_spin_unlock_irqrestore(&iommu->register_lock, flag);
}

/* return value determine if we need a write buffer flush */
static void __iommu_flush_context(struct intel_iommu *iommu,
				  u16 did, u16 source_id, u8 function_mask,
				  u64 type)
{
	u64 val = 0;
	unsigned long flag;

	switch (type) {
	case DMA_CCMD_GLOBAL_INVL:
		val = DMA_CCMD_GLOBAL_INVL;
		break;
	case DMA_CCMD_DOMAIN_INVL:
		val = DMA_CCMD_DOMAIN_INVL|DMA_CCMD_DID(did);
		break;
	case DMA_CCMD_DEVICE_INVL:
		val = DMA_CCMD_DEVICE_INVL|DMA_CCMD_DID(did)
			| DMA_CCMD_SID(source_id) | DMA_CCMD_FM(function_mask);
		break;
	default:
		BUG();
	}
	val |= DMA_CCMD_ICC;

	raw_spin_lock_irqsave(&iommu->register_lock, flag);
	dmar_writeq(iommu->reg + DMAR_CCMD_REG, val);

	/* Make sure hardware complete it */
	IOMMU_WAIT_OP(iommu, DMAR_CCMD_REG,
		dmar_readq, (!(val & DMA_CCMD_ICC)), val);

	raw_spin_unlock_irqrestore(&iommu->register_lock, flag);
}

/* return value determine if we need a write buffer flush */
static void __iommu_flush_iotlb(struct intel_iommu *iommu, u16 did,
				u64 addr, unsigned int size_order, u64 type)
{
	int tlb_offset = ecap_iotlb_offset(iommu->ecap);
	u64 val = 0, val_iva = 0;
	unsigned long flag;

	switch (type) {
	case DMA_TLB_GLOBAL_FLUSH:
		/* global flush doesn't need set IVA_REG */
		val = DMA_TLB_GLOBAL_FLUSH|DMA_TLB_IVT;
		break;
	case DMA_TLB_DSI_FLUSH:
		val = DMA_TLB_DSI_FLUSH|DMA_TLB_IVT|DMA_TLB_DID(did);
		break;
	case DMA_TLB_PSI_FLUSH:
		val = DMA_TLB_PSI_FLUSH|DMA_TLB_IVT|DMA_TLB_DID(did);
		/* IH bit is passed in as part of address */
		val_iva = size_order | addr;
		break;
	default:
		BUG();
	}
	/* Note: set drain read/write */
#if 0
	/*
	 * This is probably to be super secure.. Looks like we can
	 * ignore it without any impact.
	 */
	if (cap_read_drain(iommu->cap))
		val |= DMA_TLB_READ_DRAIN;
#endif
	if (cap_write_drain(iommu->cap))
		val |= DMA_TLB_WRITE_DRAIN;

	raw_spin_lock_irqsave(&iommu->register_lock, flag);
	/* Note: Only uses first TLB reg currently */
	if (val_iva)
		dmar_writeq(iommu->reg + tlb_offset, val_iva);
	dmar_writeq(iommu->reg + tlb_offset + 8, val);

	/* Make sure hardware complete it */
	IOMMU_WAIT_OP(iommu, tlb_offset + 8,
		dmar_readq, (!(val & DMA_TLB_IVT)), val);

	raw_spin_unlock_irqrestore(&iommu->register_lock, flag);

	/* check IOTLB invalidation granularity */
	if (DMA_TLB_IAIG(val) == 0)
		pr_err("Flush IOTLB failed\n");
	if (DMA_TLB_IAIG(val) != DMA_TLB_IIRG(type))
		pr_debug("TLB flush request %Lx, actual %Lx\n",
			(unsigned long long)DMA_TLB_IIRG(type),
			(unsigned long long)DMA_TLB_IAIG(val));
}

static struct device_domain_info *
iommu_support_dev_iotlb (struct dmar_domain *domain, struct intel_iommu *iommu,
			 u8 bus, u8 devfn)
{
	struct device_domain_info *info;

	assert_spin_locked(&device_domain_lock);

	if (!iommu->qi)
		return NULL;

	list_for_each_entry(info, &domain->devices, link)
		if (info->iommu == iommu && info->bus == bus &&
		    info->devfn == devfn) {
			if (info->ats_supported && info->dev)
				return info;
			break;
		}

	return NULL;
}

static void domain_update_iotlb(struct dmar_domain *domain)
{
	struct device_domain_info *info;
	bool has_iotlb_device = false;

	assert_spin_locked(&device_domain_lock);

	list_for_each_entry(info, &domain->devices, link)
		if (info->ats_enabled) {
			has_iotlb_device = true;
			break;
		}

	if (!has_iotlb_device) {
		struct subdev_domain_info *sinfo;

		list_for_each_entry(sinfo, &domain->subdevices, link_domain) {
			info = get_domain_info(sinfo->pdev);
			if (info && info->ats_enabled) {
				has_iotlb_device = true;
				break;
			}
		}
	}

	domain->has_iotlb_device = has_iotlb_device;
}

static void iommu_enable_dev_iotlb(struct device_domain_info *info)
{
	struct pci_dev *pdev;

	assert_spin_locked(&device_domain_lock);

	if (!info || !dev_is_pci(info->dev))
		return;

	pdev = to_pci_dev(info->dev);
	/* For IOMMU that supports device IOTLB throttling (DIT), we assign
	 * PFSID to the invalidation desc of a VF such that IOMMU HW can gauge
	 * queue depth at PF level. If DIT is not set, PFSID will be treated as
	 * reserved, which should be set to 0.
	 */
	if (!ecap_dit(info->iommu->ecap))
		info->pfsid = 0;
	else {
		struct pci_dev *pf_pdev;

		/* pdev will be returned if device is not a vf */
		pf_pdev = pci_physfn(pdev);
		info->pfsid = pci_dev_id(pf_pdev);
	}

#ifdef CONFIG_INTEL_IOMMU_SVM
	/* The PCIe spec, in its wisdom, declares that the behaviour of
	   the device if you enable PASID support after ATS support is
	   undefined. So always enable PASID support on devices which
	   have it, even if we can't yet know if we're ever going to
	   use it. */
	if (info->pasid_supported && !pci_enable_pasid(pdev, info->pasid_supported & ~1))
		info->pasid_enabled = 1;

	if (info->pri_supported &&
	    (info->pasid_enabled ? pci_prg_resp_pasid_required(pdev) : 1)  &&
	    !pci_reset_pri(pdev) && !pci_enable_pri(pdev, 32))
		info->pri_enabled = 1;
#endif
	if (info->ats_supported && pci_ats_page_aligned(pdev) &&
	    !pci_enable_ats(pdev, VTD_PAGE_SHIFT)) {
		info->ats_enabled = 1;
		domain_update_iotlb(info->domain);
		info->ats_qdep = pci_ats_queue_depth(pdev);
	}
}

static void iommu_disable_dev_iotlb(struct device_domain_info *info)
{
	struct pci_dev *pdev;

	assert_spin_locked(&device_domain_lock);

	if (!dev_is_pci(info->dev))
		return;

	pdev = to_pci_dev(info->dev);

	if (info->ats_enabled) {
		pci_disable_ats(pdev);
		info->ats_enabled = 0;
		domain_update_iotlb(info->domain);
	}
#ifdef CONFIG_INTEL_IOMMU_SVM
	if (info->pri_enabled) {
		pci_disable_pri(pdev);
		info->pri_enabled = 0;
	}
	if (info->pasid_enabled) {
		pci_disable_pasid(pdev);
		info->pasid_enabled = 0;
	}
#endif
}

static void __iommu_flush_dev_iotlb(struct device_domain_info *info,
				    u64 addr, unsigned int mask)
{
	u16 sid, qdep;

	if (!info || !info->ats_enabled)
		return;

	sid = info->bus << 8 | info->devfn;
	qdep = info->ats_qdep;
	qi_flush_dev_iotlb(info->iommu, sid, info->pfsid,
			   qdep, addr, mask);
}

static void iommu_flush_dev_iotlb(struct dmar_domain *domain,
				  u64 addr, unsigned mask)
{
	unsigned long flags;
	struct device_domain_info *info;
	struct subdev_domain_info *sinfo;

	if (!domain->has_iotlb_device)
		return;

	spin_lock_irqsave(&device_domain_lock, flags);
	list_for_each_entry(info, &domain->devices, link)
		__iommu_flush_dev_iotlb(info, addr, mask);

	list_for_each_entry(sinfo, &domain->subdevices, link_domain) {
		info = get_domain_info(sinfo->pdev);
		__iommu_flush_dev_iotlb(info, addr, mask);
	}
	spin_unlock_irqrestore(&device_domain_lock, flags);
}

static void domain_flush_piotlb(struct intel_iommu *iommu,
				struct dmar_domain *domain,
				u64 addr, unsigned long npages, bool ih)
{
	u16 did = domain->iommu_did[iommu->seq_id];

	if (domain->default_pasid)
		qi_flush_piotlb(iommu, did, domain->default_pasid,
				addr, npages, ih);

	if (!list_empty(&domain->devices))
		qi_flush_piotlb(iommu, did, PASID_RID2PASID, addr, npages, ih);
}

static void iommu_flush_iotlb_psi(struct intel_iommu *iommu,
				  struct dmar_domain *domain,
				  unsigned long pfn, unsigned int pages,
				  int ih, int map)
{
	unsigned int mask = ilog2(__roundup_pow_of_two(pages));
	uint64_t addr = (uint64_t)pfn << VTD_PAGE_SHIFT;
	u16 did = domain->iommu_did[iommu->seq_id];

	BUG_ON(pages == 0);

	if (ih)
		ih = 1 << 6;

	if (domain_use_first_level(domain)) {
		domain_flush_piotlb(iommu, domain, addr, pages, ih);
	} else {
		/*
		 * Fallback to domain selective flush if no PSI support or
		 * the size is too big. PSI requires page size to be 2 ^ x,
		 * and the base address is naturally aligned to the size.
		 */
		if (!cap_pgsel_inv(iommu->cap) ||
		    mask > cap_max_amask_val(iommu->cap))
			iommu->flush.flush_iotlb(iommu, did, 0, 0,
							DMA_TLB_DSI_FLUSH);
		else
			iommu->flush.flush_iotlb(iommu, did, addr | ih, mask,
							DMA_TLB_PSI_FLUSH);
	}

	/*
	 * In caching mode, changes of pages from non-present to present require
	 * flush. However, device IOTLB doesn't need to be flushed in this case.
	 */
	if (!cap_caching_mode(iommu->cap) || !map)
		iommu_flush_dev_iotlb(domain, addr, mask);
}

/* Notification for newly created mappings */
static inline void __mapping_notify_one(struct intel_iommu *iommu,
					struct dmar_domain *domain,
					unsigned long pfn, unsigned int pages)
{
	/*
	 * It's a non-present to present mapping. Only flush if caching mode
	 * and second level.
	 */
	if (cap_caching_mode(iommu->cap) && !domain_use_first_level(domain))
		iommu_flush_iotlb_psi(iommu, domain, pfn, pages, 0, 1);
	else
		iommu_flush_write_buffer(iommu);
}

static void intel_flush_iotlb_all(struct iommu_domain *domain)
{
	struct dmar_domain *dmar_domain = to_dmar_domain(domain);
	int idx;

	for_each_domain_iommu(idx, dmar_domain) {
		struct intel_iommu *iommu = g_iommus[idx];
		u16 did = dmar_domain->iommu_did[iommu->seq_id];

		if (domain_use_first_level(dmar_domain))
			domain_flush_piotlb(iommu, dmar_domain, 0, -1, 0);
		else
			iommu->flush.flush_iotlb(iommu, did, 0, 0,
						 DMA_TLB_DSI_FLUSH);

		if (!cap_caching_mode(iommu->cap))
			iommu_flush_dev_iotlb(get_iommu_domain(iommu, did),
					      0, MAX_AGAW_PFN_WIDTH);
	}
}

static void iommu_disable_protect_mem_regions(struct intel_iommu *iommu)
{
	u32 pmen;
	unsigned long flags;

	if (!cap_plmr(iommu->cap) && !cap_phmr(iommu->cap))
		return;

	raw_spin_lock_irqsave(&iommu->register_lock, flags);
	pmen = readl(iommu->reg + DMAR_PMEN_REG);
	pmen &= ~DMA_PMEN_EPM;
	writel(pmen, iommu->reg + DMAR_PMEN_REG);

	/* wait for the protected region status bit to clear */
	IOMMU_WAIT_OP(iommu, DMAR_PMEN_REG,
		readl, !(pmen & DMA_PMEN_PRS), pmen);

	raw_spin_unlock_irqrestore(&iommu->register_lock, flags);
}

static void iommu_enable_translation(struct intel_iommu *iommu)
{
	u32 sts;
	unsigned long flags;

	raw_spin_lock_irqsave(&iommu->register_lock, flags);
	iommu->gcmd |= DMA_GCMD_TE;
	writel(iommu->gcmd, iommu->reg + DMAR_GCMD_REG);

	/* Make sure hardware complete it */
	IOMMU_WAIT_OP(iommu, DMAR_GSTS_REG,
		      readl, (sts & DMA_GSTS_TES), sts);

	raw_spin_unlock_irqrestore(&iommu->register_lock, flags);
}

static void iommu_disable_translation(struct intel_iommu *iommu)
{
	u32 sts;
	unsigned long flag;

	if (iommu_skip_te_disable && iommu->drhd->gfx_dedicated &&
	    (cap_read_drain(iommu->cap) || cap_write_drain(iommu->cap)))
		return;

	raw_spin_lock_irqsave(&iommu->register_lock, flag);
	iommu->gcmd &= ~DMA_GCMD_TE;
	writel(iommu->gcmd, iommu->reg + DMAR_GCMD_REG);

	/* Make sure hardware complete it */
	IOMMU_WAIT_OP(iommu, DMAR_GSTS_REG,
		      readl, (!(sts & DMA_GSTS_TES)), sts);

	raw_spin_unlock_irqrestore(&iommu->register_lock, flag);
}

static int iommu_init_domains(struct intel_iommu *iommu)
{
	u32 ndomains, nlongs;
	size_t size;

	ndomains = cap_ndoms(iommu->cap);
	pr_debug("%s: Number of Domains supported <%d>\n",
		 iommu->name, ndomains);
	nlongs = BITS_TO_LONGS(ndomains);

	spin_lock_init(&iommu->lock);

	iommu->domain_ids = kcalloc(nlongs, sizeof(unsigned long), GFP_KERNEL);
	if (!iommu->domain_ids) {
		pr_err("%s: Allocating domain id array failed\n",
		       iommu->name);
		return -ENOMEM;
	}

	size = (ALIGN(ndomains, 256) >> 8) * sizeof(struct dmar_domain **);
	iommu->domains = kzalloc(size, GFP_KERNEL);

	if (iommu->domains) {
		size = 256 * sizeof(struct dmar_domain *);
		iommu->domains[0] = kzalloc(size, GFP_KERNEL);
	}

	if (!iommu->domains || !iommu->domains[0]) {
		pr_err("%s: Allocating domain array failed\n",
		       iommu->name);
		kfree(iommu->domain_ids);
		kfree(iommu->domains);
		iommu->domain_ids = NULL;
		iommu->domains    = NULL;
		return -ENOMEM;
	}

	/*
	 * If Caching mode is set, then invalid translations are tagged
	 * with domain-id 0, hence we need to pre-allocate it. We also
	 * use domain-id 0 as a marker for non-allocated domain-id, so
	 * make sure it is not used for a real domain.
	 */
	set_bit(0, iommu->domain_ids);

	/*
	 * Vt-d spec rev3.0 (section 6.2.3.1) requires that each pasid
	 * entry for first-level or pass-through translation modes should
	 * be programmed with a domain id different from those used for
	 * second-level or nested translation. We reserve a domain id for
	 * this purpose.
	 */
	if (sm_supported(iommu))
		set_bit(FLPT_DEFAULT_DID, iommu->domain_ids);

	return 0;
}

static void disable_dmar_iommu(struct intel_iommu *iommu)
{
	struct device_domain_info *info, *tmp;
	unsigned long flags;

	if (!iommu->domains || !iommu->domain_ids)
		return;

	spin_lock_irqsave(&device_domain_lock, flags);
	list_for_each_entry_safe(info, tmp, &device_domain_list, global) {
		if (info->iommu != iommu)
			continue;

		if (!info->dev || !info->domain)
			continue;

		__dmar_remove_one_dev_info(info);
	}
	spin_unlock_irqrestore(&device_domain_lock, flags);

	if (iommu->gcmd & DMA_GCMD_TE)
		iommu_disable_translation(iommu);
}

static void free_dmar_iommu(struct intel_iommu *iommu)
{
	if ((iommu->domains) && (iommu->domain_ids)) {
		int elems = ALIGN(cap_ndoms(iommu->cap), 256) >> 8;
		int i;

		for (i = 0; i < elems; i++)
			kfree(iommu->domains[i]);
		kfree(iommu->domains);
		kfree(iommu->domain_ids);
		iommu->domains = NULL;
		iommu->domain_ids = NULL;
	}

	g_iommus[iommu->seq_id] = NULL;

	/* free context mapping */
	free_context_table(iommu);

#ifdef CONFIG_INTEL_IOMMU_SVM
	if (pasid_supported(iommu)) {
		if (ecap_prs(iommu->ecap))
			intel_svm_finish_prq(iommu);
	}
	if (vccap_pasid(iommu->vccap))
		ioasid_unregister_allocator(&iommu->pasid_allocator);

#endif
}

/*
 * Check and return whether first level is used by default for
 * DMA translation.
 */
static bool first_level_by_default(void)
{
	return scalable_mode_support() && intel_cap_flts_sanity();
}

static struct dmar_domain *alloc_domain(int flags)
{
	struct dmar_domain *domain;

	domain = alloc_domain_mem();
	if (!domain)
		return NULL;

	memset(domain, 0, sizeof(*domain));
	domain->nid = NUMA_NO_NODE;
	domain->flags = flags;
	if (first_level_by_default())
		domain->flags |= DOMAIN_FLAG_USE_FIRST_LEVEL;
	domain->has_iotlb_device = false;
	INIT_LIST_HEAD(&domain->devices);
	INIT_LIST_HEAD(&domain->subdevices);

	return domain;
}

/* Must be called with iommu->lock */
static int domain_attach_iommu(struct dmar_domain *domain,
			       struct intel_iommu *iommu)
{
	unsigned long ndomains;
	int num;

	assert_spin_locked(&device_domain_lock);
	assert_spin_locked(&iommu->lock);

	domain->iommu_refcnt[iommu->seq_id] += 1;
	domain->iommu_count += 1;
	if (domain->iommu_refcnt[iommu->seq_id] == 1) {
		ndomains = cap_ndoms(iommu->cap);
		num      = find_first_zero_bit(iommu->domain_ids, ndomains);

		if (num >= ndomains) {
			pr_err("%s: No free domain ids\n", iommu->name);
			domain->iommu_refcnt[iommu->seq_id] -= 1;
			domain->iommu_count -= 1;
			return -ENOSPC;
		}

		set_bit(num, iommu->domain_ids);
		set_iommu_domain(iommu, num, domain);

		domain->iommu_did[iommu->seq_id] = num;
		domain->nid			 = iommu->node;

		domain_update_iommu_cap(domain);
	}

	return 0;
}

static int domain_detach_iommu(struct dmar_domain *domain,
			       struct intel_iommu *iommu)
{
	int num, count;

	assert_spin_locked(&device_domain_lock);
	assert_spin_locked(&iommu->lock);

	domain->iommu_refcnt[iommu->seq_id] -= 1;
	count = --domain->iommu_count;
	if (domain->iommu_refcnt[iommu->seq_id] == 0) {
		num = domain->iommu_did[iommu->seq_id];
		clear_bit(num, iommu->domain_ids);
		set_iommu_domain(iommu, num, NULL);

		domain_update_iommu_cap(domain);
		domain->iommu_did[iommu->seq_id] = 0;
	}

	return count;
}

static inline int guestwidth_to_adjustwidth(int gaw)
{
	int agaw;
	int r = (gaw - 12) % 9;

	if (r == 0)
		agaw = gaw;
	else
		agaw = gaw + 9 - r;
	if (agaw > 64)
		agaw = 64;
	return agaw;
}

static void domain_exit(struct dmar_domain *domain)
{

	/* Remove associated devices and clear attached or cached domains */
	domain_remove_dev_info(domain);

	/* destroy iovas */
	if (domain->domain.type == IOMMU_DOMAIN_DMA)
		iommu_put_dma_cookie(&domain->domain);

	if (domain->pgd) {
		struct page *freelist;

		freelist = domain_unmap(domain, 0,
					DOMAIN_MAX_PFN(domain->gaw), NULL);
		dma_free_pagelist(freelist);
	}

	free_domain_mem(domain);
}

/*
 * Get the PASID directory size for scalable mode context entry.
 * Value of X in the PDTS field of a scalable mode context entry
 * indicates PASID directory with 2^(X + 7) entries.
 */
static inline unsigned long context_get_sm_pds(struct pasid_table *table)
{
	int pds, max_pde;

	max_pde = table->max_pasid >> PASID_PDE_SHIFT;
	pds = find_first_bit((unsigned long *)&max_pde, MAX_NR_PASID_BITS);
	if (pds < 7)
		return 0;

	return pds - 7;
}

/*
 * Set the RID_PASID field of a scalable mode context entry. The
 * IOMMU hardware will use the PASID value set in this field for
 * DMA translations of DMA requests without PASID.
 */
static inline void
context_set_sm_rid2pasid(struct context_entry *context, unsigned long pasid)
{
	context->hi |= pasid & ((1 << 20) - 1);
}

/*
 * Set the DTE(Device-TLB Enable) field of a scalable mode context
 * entry.
 */
static inline void context_set_sm_dte(struct context_entry *context)
{
	context->lo |= (1 << 2);
}

/*
 * Set the PRE(Page Request Enable) field of a scalable mode context
 * entry.
 */
static inline void context_set_sm_pre(struct context_entry *context)
{
	context->lo |= (1 << 4);
}

/* Convert value to context PASID directory size field coding. */
#define context_pdts(pds)	(((pds) & 0x7) << 9)

static int domain_context_mapping_one(struct dmar_domain *domain,
				      struct intel_iommu *iommu,
				      struct pasid_table *table,
				      u8 bus, u8 devfn)
{
	u16 did = domain->iommu_did[iommu->seq_id];
	int translation = CONTEXT_TT_MULTI_LEVEL;
	struct device_domain_info *info = NULL;
	struct context_entry *context;
	unsigned long flags;
	int ret;

	WARN_ON(did == 0);

	if (hw_pass_through && domain_type_is_si(domain))
		translation = CONTEXT_TT_PASS_THROUGH;

	pr_debug("Set context mapping for %02x:%02x.%d\n",
		bus, PCI_SLOT(devfn), PCI_FUNC(devfn));

	BUG_ON(!domain->pgd);

	spin_lock_irqsave(&device_domain_lock, flags);
	spin_lock(&iommu->lock);

	ret = -ENOMEM;
	context = iommu_context_addr(iommu, bus, devfn, 1);
	if (!context)
		goto out_unlock;

	ret = 0;
	if (context_present(context))
		goto out_unlock;

	/*
	 * For kdump cases, old valid entries may be cached due to the
	 * in-flight DMA and copied pgtable, but there is no unmapping
	 * behaviour for them, thus we need an explicit cache flush for
	 * the newly-mapped device. For kdump, at this point, the device
	 * is supposed to finish reset at its driver probe stage, so no
	 * in-flight DMA will exist, and we don't need to worry anymore
	 * hereafter.
	 */
	if (context_copied(context)) {
		u16 did_old = context_domain_id(context);

		if (did_old < cap_ndoms(iommu->cap)) {
			iommu->flush.flush_context(iommu, did_old,
						   (((u16)bus) << 8) | devfn,
						   DMA_CCMD_MASK_NOBIT,
						   DMA_CCMD_DEVICE_INVL);
			iommu->flush.flush_iotlb(iommu, did_old, 0, 0,
						 DMA_TLB_DSI_FLUSH);
		}
	}

	context_clear_entry(context);

	if (sm_supported(iommu)) {
		unsigned long pds;

		WARN_ON(!table);

		/* Setup the PASID DIR pointer: */
		pds = context_get_sm_pds(table);
		context->lo = (u64)virt_to_phys(table->table) |
				context_pdts(pds);

		/* Setup the RID_PASID field: */
		context_set_sm_rid2pasid(context, PASID_RID2PASID);

		/*
		 * Setup the Device-TLB enable bit and Page request
		 * Enable bit:
		 */
		info = iommu_support_dev_iotlb(domain, iommu, bus, devfn);
		if (info && info->ats_supported)
			context_set_sm_dte(context);
		if (info && info->pri_supported)
			context_set_sm_pre(context);
	} else {
		struct dma_pte *pgd = domain->pgd;
		int agaw;

		context_set_domain_id(context, did);

		if (translation != CONTEXT_TT_PASS_THROUGH) {
			/*
			 * Skip top levels of page tables for iommu which has
			 * less agaw than default. Unnecessary for PT mode.
			 */
			for (agaw = domain->agaw; agaw > iommu->agaw; agaw--) {
				ret = -ENOMEM;
				pgd = phys_to_virt(dma_pte_addr(pgd));
				if (!dma_pte_present(pgd))
					goto out_unlock;
			}

			info = iommu_support_dev_iotlb(domain, iommu, bus, devfn);
			if (info && info->ats_supported)
				translation = CONTEXT_TT_DEV_IOTLB;
			else
				translation = CONTEXT_TT_MULTI_LEVEL;

			context_set_address_root(context, virt_to_phys(pgd));
			context_set_address_width(context, agaw);
		} else {
			/*
			 * In pass through mode, AW must be programmed to
			 * indicate the largest AGAW value supported by
			 * hardware. And ASR is ignored by hardware.
			 */
			context_set_address_width(context, iommu->msagaw);
		}

		context_set_translation_type(context, translation);
	}

	context_set_fault_enable(context);
	context_set_present(context);
	if (!ecap_coherent(iommu->ecap))
		clflush_cache_range(context, sizeof(*context));

	/*
	 * It's a non-present to present mapping. If hardware doesn't cache
	 * non-present entry we only need to flush the write-buffer. If the
	 * _does_ cache non-present entries, then it does so in the special
	 * domain #0, which we have to flush:
	 */
	if (cap_caching_mode(iommu->cap)) {
		iommu->flush.flush_context(iommu, 0,
					   (((u16)bus) << 8) | devfn,
					   DMA_CCMD_MASK_NOBIT,
					   DMA_CCMD_DEVICE_INVL);
		iommu->flush.flush_iotlb(iommu, did, 0, 0, DMA_TLB_DSI_FLUSH);
	} else {
		iommu_flush_write_buffer(iommu);
	}
	iommu_enable_dev_iotlb(info);

	ret = 0;

out_unlock:
	spin_unlock(&iommu->lock);
	spin_unlock_irqrestore(&device_domain_lock, flags);

	return ret;
}

struct domain_context_mapping_data {
	struct dmar_domain *domain;
	struct intel_iommu *iommu;
	struct pasid_table *table;
};

static int domain_context_mapping_cb(struct pci_dev *pdev,
				     u16 alias, void *opaque)
{
	struct domain_context_mapping_data *data = opaque;

	return domain_context_mapping_one(data->domain, data->iommu,
					  data->table, PCI_BUS_NUM(alias),
					  alias & 0xff);
}

static int
domain_context_mapping(struct dmar_domain *domain, struct device *dev)
{
	struct domain_context_mapping_data data;
	struct pasid_table *table;
	struct intel_iommu *iommu;
	u8 bus, devfn;

	iommu = device_to_iommu(dev, &bus, &devfn);
	if (!iommu)
		return -ENODEV;

	table = intel_pasid_get_table(dev);

	if (!dev_is_pci(dev))
		return domain_context_mapping_one(domain, iommu, table,
						  bus, devfn);

	data.domain = domain;
	data.iommu = iommu;
	data.table = table;

	return pci_for_each_dma_alias(to_pci_dev(dev),
				      &domain_context_mapping_cb, &data);
}

static int domain_context_mapped_cb(struct pci_dev *pdev,
				    u16 alias, void *opaque)
{
	struct intel_iommu *iommu = opaque;

	return !device_context_mapped(iommu, PCI_BUS_NUM(alias), alias & 0xff);
}

static int domain_context_mapped(struct device *dev)
{
	struct intel_iommu *iommu;
	u8 bus, devfn;

	iommu = device_to_iommu(dev, &bus, &devfn);
	if (!iommu)
		return -ENODEV;

	if (!dev_is_pci(dev))
		return device_context_mapped(iommu, bus, devfn);

	return !pci_for_each_dma_alias(to_pci_dev(dev),
				       domain_context_mapped_cb, iommu);
}

/* Returns a number of VTD pages, but aligned to MM page size */
static inline unsigned long aligned_nrpages(unsigned long host_addr,
					    size_t size)
{
	host_addr &= ~PAGE_MASK;
	return PAGE_ALIGN(host_addr + size) >> VTD_PAGE_SHIFT;
}

/* Return largest possible superpage level for a given mapping */
static inline int hardware_largepage_caps(struct dmar_domain *domain,
					  unsigned long iov_pfn,
					  unsigned long phy_pfn,
					  unsigned long pages)
{
	int support, level = 1;
	unsigned long pfnmerge;

	support = domain->iommu_superpage;

	/* To use a large page, the virtual *and* physical addresses
	   must be aligned to 2MiB/1GiB/etc. Lower bits set in either
	   of them will mean we have to use smaller pages. So just
	   merge them and check both at once. */
	pfnmerge = iov_pfn | phy_pfn;

	while (support && !(pfnmerge & ~VTD_STRIDE_MASK)) {
		pages >>= VTD_STRIDE_SHIFT;
		if (!pages)
			break;
		pfnmerge >>= VTD_STRIDE_SHIFT;
		level++;
		support--;
	}
	return level;
}

static int
__domain_mapping(struct dmar_domain *domain, unsigned long iov_pfn,
		 unsigned long phys_pfn, unsigned long nr_pages, int prot)
{
	unsigned int largepage_lvl = 0;
	unsigned long lvl_pages = 0;
	struct dma_pte *pte = NULL;
	phys_addr_t pteval;
	u64 attr;

	BUG_ON(!domain_pfn_supported(domain, iov_pfn + nr_pages - 1));

	if ((prot & (DMA_PTE_READ|DMA_PTE_WRITE)) == 0)
		return -EINVAL;

	attr = prot & (DMA_PTE_READ | DMA_PTE_WRITE | DMA_PTE_SNP);
	if (domain_use_first_level(domain)) {
		attr |= DMA_FL_PTE_PRESENT | DMA_FL_PTE_XD | DMA_FL_PTE_US;

		if (domain->domain.type == IOMMU_DOMAIN_DMA) {
			attr |= DMA_FL_PTE_ACCESS;
			if (prot & DMA_PTE_WRITE)
				attr |= DMA_FL_PTE_DIRTY;
		}
	}

	pteval = ((phys_addr_t)phys_pfn << VTD_PAGE_SHIFT) | attr;

	while (nr_pages > 0) {
		uint64_t tmp;

		if (!pte) {
			largepage_lvl = hardware_largepage_caps(domain, iov_pfn,
					phys_pfn, nr_pages);

			pte = pfn_to_dma_pte(domain, iov_pfn, &largepage_lvl);
			if (!pte)
				return -ENOMEM;
			/* It is large page*/
			if (largepage_lvl > 1) {
				unsigned long nr_superpages, end_pfn;

				pteval |= DMA_PTE_LARGE_PAGE;
				lvl_pages = lvl_to_nr_pages(largepage_lvl);

				nr_superpages = nr_pages / lvl_pages;
				end_pfn = iov_pfn + nr_superpages * lvl_pages - 1;

				/*
				 * Ensure that old small page tables are
				 * removed to make room for superpage(s).
				 * We're adding new large pages, so make sure
				 * we don't remove their parent tables.
				 */
				dma_pte_free_pagetable(domain, iov_pfn, end_pfn,
						       largepage_lvl + 1);
			} else {
				pteval &= ~(uint64_t)DMA_PTE_LARGE_PAGE;
			}

		}
		/* We don't need lock here, nobody else
		 * touches the iova range
		 */
		tmp = cmpxchg64_local(&pte->val, 0ULL, pteval);
		if (tmp) {
			static int dumps = 5;
			pr_crit("ERROR: DMA PTE for vPFN 0x%lx already set (to %llx not %llx)\n",
				iov_pfn, tmp, (unsigned long long)pteval);
			if (dumps) {
				dumps--;
				debug_dma_dump_mappings(NULL);
			}
			WARN_ON(1);
		}

		lvl_pages = lvl_to_nr_pages(largepage_lvl);

		BUG_ON(nr_pages < lvl_pages);

		nr_pages -= lvl_pages;
		iov_pfn += lvl_pages;
		phys_pfn += lvl_pages;
		pteval += lvl_pages * VTD_PAGE_SIZE;

		/* If the next PTE would be the first in a new page, then we
		 * need to flush the cache on the entries we've just written.
		 * And then we'll need to recalculate 'pte', so clear it and
		 * let it get set again in the if (!pte) block above.
		 *
		 * If we're done (!nr_pages) we need to flush the cache too.
		 *
		 * Also if we've been setting superpages, we may need to
		 * recalculate 'pte' and switch back to smaller pages for the
		 * end of the mapping, if the trailing size is not enough to
		 * use another superpage (i.e. nr_pages < lvl_pages).
		 *
		 * We leave clflush for the leaf pte changes to iotlb_sync_map()
		 * callback.
		 */
		pte++;
		if (!nr_pages || first_pte_in_page(pte) ||
		    (largepage_lvl > 1 && nr_pages < lvl_pages))
			pte = NULL;
	}

	return 0;
}

static void domain_context_clear_one(struct intel_iommu *iommu, u8 bus, u8 devfn)
{
	unsigned long flags;
	struct context_entry *context;
	u16 did_old;

	if (!iommu)
		return;

	spin_lock_irqsave(&iommu->lock, flags);
	context = iommu_context_addr(iommu, bus, devfn, 0);
	if (!context) {
		spin_unlock_irqrestore(&iommu->lock, flags);
		return;
	}
	did_old = context_domain_id(context);
	context_clear_entry(context);
	__iommu_flush_cache(iommu, context, sizeof(*context));
	spin_unlock_irqrestore(&iommu->lock, flags);
	iommu->flush.flush_context(iommu,
				   did_old,
				   (((u16)bus) << 8) | devfn,
				   DMA_CCMD_MASK_NOBIT,
				   DMA_CCMD_DEVICE_INVL);
	iommu->flush.flush_iotlb(iommu,
				 did_old,
				 0,
				 0,
				 DMA_TLB_DSI_FLUSH);
}

static inline void unlink_domain_info(struct device_domain_info *info)
{
	assert_spin_locked(&device_domain_lock);
	list_del(&info->link);
	list_del(&info->global);
	if (info->dev)
		dev_iommu_priv_set(info->dev, NULL);
}

static void domain_remove_dev_info(struct dmar_domain *domain)
{
	struct device_domain_info *info, *tmp;
	unsigned long flags;

	spin_lock_irqsave(&device_domain_lock, flags);
	list_for_each_entry_safe(info, tmp, &domain->devices, link)
		__dmar_remove_one_dev_info(info);
	spin_unlock_irqrestore(&device_domain_lock, flags);
}

struct dmar_domain *find_domain(struct device *dev)
{
	struct device_domain_info *info;

	if (unlikely(!dev || !dev->iommu))
		return NULL;

	if (unlikely(attach_deferred(dev)))
		return NULL;

	/* No lock here, assumes no domain exit in normal case */
	info = get_domain_info(dev);
	if (likely(info))
		return info->domain;

	return NULL;
}

static inline struct device_domain_info *
dmar_search_domain_by_dev_info(int segment, int bus, int devfn)
{
	struct device_domain_info *info;

	list_for_each_entry(info, &device_domain_list, global)
		if (info->segment == segment && info->bus == bus &&
		    info->devfn == devfn)
			return info;

	return NULL;
}

static int domain_setup_first_level(struct intel_iommu *iommu,
				    struct dmar_domain *domain,
				    struct device *dev,
				    u32 pasid)
{
	int flags = PASID_FLAG_SUPERVISOR_MODE;
	struct dma_pte *pgd = domain->pgd;
	int agaw, level;

	/*
	 * Skip top levels of page tables for iommu which has
	 * less agaw than default. Unnecessary for PT mode.
	 */
	for (agaw = domain->agaw; agaw > iommu->agaw; agaw--) {
		pgd = phys_to_virt(dma_pte_addr(pgd));
		if (!dma_pte_present(pgd))
			return -ENOMEM;
	}

	level = agaw_to_level(agaw);
	if (level != 4 && level != 5)
		return -EINVAL;

	flags |= (level == 5) ? PASID_FLAG_FL5LP : 0;

	return intel_pasid_setup_first_level(iommu, dev, (pgd_t *)pgd, pasid,
					     domain->iommu_did[iommu->seq_id],
					     flags);
}

static bool dev_is_real_dma_subdevice(struct device *dev)
{
	return dev && dev_is_pci(dev) &&
	       pci_real_dma_dev(to_pci_dev(dev)) != to_pci_dev(dev);
}

static struct dmar_domain *dmar_insert_one_dev_info(struct intel_iommu *iommu,
						    int bus, int devfn,
						    struct device *dev,
						    struct dmar_domain *domain)
{
	struct dmar_domain *found = NULL;
	struct device_domain_info *info;
	unsigned long flags;
	int ret;

	info = alloc_devinfo_mem();
	if (!info)
		return NULL;

	if (!dev_is_real_dma_subdevice(dev)) {
		info->bus = bus;
		info->devfn = devfn;
		info->segment = iommu->segment;
	} else {
		struct pci_dev *pdev = to_pci_dev(dev);

		info->bus = pdev->bus->number;
		info->devfn = pdev->devfn;
		info->segment = pci_domain_nr(pdev->bus);
	}

	info->ats_supported = info->pasid_supported = info->pri_supported = 0;
	info->ats_enabled = info->pasid_enabled = info->pri_enabled = 0;
	info->ats_qdep = 0;
	info->dev = dev;
	info->domain = domain;
	info->iommu = iommu;
	info->pasid_table = NULL;
	info->auxd_enabled = 0;
	INIT_LIST_HEAD(&info->subdevices);

	if (dev && dev_is_pci(dev)) {
		struct pci_dev *pdev = to_pci_dev(info->dev);

		if (ecap_dev_iotlb_support(iommu->ecap) &&
		    pci_ats_supported(pdev) &&
		    dmar_find_matched_atsr_unit(pdev))
			info->ats_supported = 1;

		if (sm_supported(iommu)) {
			if (pasid_supported(iommu)) {
				int features = pci_pasid_features(pdev);
				if (features >= 0)
					info->pasid_supported = features | 1;
			}

			if (info->ats_supported && ecap_prs(iommu->ecap) &&
			    pci_pri_supported(pdev))
				info->pri_supported = 1;
		}
	}

	spin_lock_irqsave(&device_domain_lock, flags);
	if (dev)
		found = find_domain(dev);

	if (!found) {
		struct device_domain_info *info2;
		info2 = dmar_search_domain_by_dev_info(info->segment, info->bus,
						       info->devfn);
		if (info2) {
			found      = info2->domain;
			info2->dev = dev;
		}
	}

	if (found) {
		spin_unlock_irqrestore(&device_domain_lock, flags);
		free_devinfo_mem(info);
		/* Caller must free the original domain */
		return found;
	}

	spin_lock(&iommu->lock);
	ret = domain_attach_iommu(domain, iommu);
	spin_unlock(&iommu->lock);

	if (ret) {
		spin_unlock_irqrestore(&device_domain_lock, flags);
		free_devinfo_mem(info);
		return NULL;
	}

	list_add(&info->link, &domain->devices);
	list_add(&info->global, &device_domain_list);
	if (dev)
		dev_iommu_priv_set(dev, info);
	spin_unlock_irqrestore(&device_domain_lock, flags);

	/* PASID table is mandatory for a PCI device in scalable mode. */
	if (dev && dev_is_pci(dev) && sm_supported(iommu)) {
		ret = intel_pasid_alloc_table(dev);
		if (ret) {
			dev_err(dev, "PASID table allocation failed\n");
			dmar_remove_one_dev_info(dev);
			return NULL;
		}

		/* Setup the PASID entry for requests without PASID: */
		spin_lock_irqsave(&iommu->lock, flags);
		if (hw_pass_through && domain_type_is_si(domain))
			ret = intel_pasid_setup_pass_through(iommu, domain,
					dev, PASID_RID2PASID);
		else if (domain_use_first_level(domain))
			ret = domain_setup_first_level(iommu, domain, dev,
					PASID_RID2PASID);
		else
			ret = intel_pasid_setup_second_level(iommu, domain,
					dev, PASID_RID2PASID);
		spin_unlock_irqrestore(&iommu->lock, flags);
		if (ret) {
			dev_err(dev, "Setup RID2PASID failed\n");
			dmar_remove_one_dev_info(dev);
			return NULL;
		}
	}

	if (dev && domain_context_mapping(domain, dev)) {
		dev_err(dev, "Domain context map failed\n");
		dmar_remove_one_dev_info(dev);
		return NULL;
	}

	return domain;
}

static int iommu_domain_identity_map(struct dmar_domain *domain,
				     unsigned long first_vpfn,
				     unsigned long last_vpfn)
{
	/*
	 * RMRR range might have overlap with physical memory range,
	 * clear it first
	 */
	dma_pte_clear_range(domain, first_vpfn, last_vpfn);

	return __domain_mapping(domain, first_vpfn,
				first_vpfn, last_vpfn - first_vpfn + 1,
				DMA_PTE_READ|DMA_PTE_WRITE);
}

static int md_domain_init(struct dmar_domain *domain, int guest_width);

static int __init si_domain_init(int hw)
{
	struct dmar_rmrr_unit *rmrr;
	struct device *dev;
	int i, nid, ret;

	si_domain = alloc_domain(DOMAIN_FLAG_STATIC_IDENTITY);
	if (!si_domain)
		return -EFAULT;

	if (md_domain_init(si_domain, DEFAULT_DOMAIN_ADDRESS_WIDTH)) {
		domain_exit(si_domain);
		return -EFAULT;
	}

	if (hw)
		return 0;

	for_each_online_node(nid) {
		unsigned long start_pfn, end_pfn;
		int i;

		for_each_mem_pfn_range(i, nid, &start_pfn, &end_pfn, NULL) {
			ret = iommu_domain_identity_map(si_domain,
					mm_to_dma_pfn(start_pfn),
					mm_to_dma_pfn(end_pfn));
			if (ret)
				return ret;
		}
	}

	/*
	 * Identity map the RMRRs so that devices with RMRRs could also use
	 * the si_domain.
	 */
	for_each_rmrr_units(rmrr) {
		for_each_active_dev_scope(rmrr->devices, rmrr->devices_cnt,
					  i, dev) {
			unsigned long long start = rmrr->base_address;
			unsigned long long end = rmrr->end_address;

			if (WARN_ON(end < start ||
				    end >> agaw_to_width(si_domain->agaw)))
				continue;

			ret = iommu_domain_identity_map(si_domain,
					mm_to_dma_pfn(start >> PAGE_SHIFT),
					mm_to_dma_pfn(end >> PAGE_SHIFT));
			if (ret)
				return ret;
		}
	}

	return 0;
}

static int domain_add_dev_info(struct dmar_domain *domain, struct device *dev)
{
	struct dmar_domain *ndomain;
	struct intel_iommu *iommu;
	u8 bus, devfn;

	iommu = device_to_iommu(dev, &bus, &devfn);
	if (!iommu)
		return -ENODEV;

	ndomain = dmar_insert_one_dev_info(iommu, bus, devfn, dev, domain);
	if (ndomain != domain)
		return -EBUSY;

	return 0;
}

static bool device_has_rmrr(struct device *dev)
{
	struct dmar_rmrr_unit *rmrr;
	struct device *tmp;
	int i;

	rcu_read_lock();
	for_each_rmrr_units(rmrr) {
		/*
		 * Return TRUE if this RMRR contains the device that
		 * is passed in.
		 */
		for_each_active_dev_scope(rmrr->devices,
					  rmrr->devices_cnt, i, tmp)
			if (tmp == dev ||
			    is_downstream_to_pci_bridge(dev, tmp)) {
				rcu_read_unlock();
				return true;
			}
	}
	rcu_read_unlock();
	return false;
}

/**
 * device_rmrr_is_relaxable - Test whether the RMRR of this device
 * is relaxable (ie. is allowed to be not enforced under some conditions)
 * @dev: device handle
 *
 * We assume that PCI USB devices with RMRRs have them largely
 * for historical reasons and that the RMRR space is not actively used post
 * boot.  This exclusion may change if vendors begin to abuse it.
 *
 * The same exception is made for graphics devices, with the requirement that
 * any use of the RMRR regions will be torn down before assigning the device
 * to a guest.
 *
 * Return: true if the RMRR is relaxable, false otherwise
 */
static bool device_rmrr_is_relaxable(struct device *dev)
{
	struct pci_dev *pdev;

	if (!dev_is_pci(dev))
		return false;

	pdev = to_pci_dev(dev);
	if (IS_USB_DEVICE(pdev) || IS_GFX_DEVICE(pdev))
		return true;
	else
		return false;
}

/*
 * There are a couple cases where we need to restrict the functionality of
 * devices associated with RMRRs.  The first is when evaluating a device for
 * identity mapping because problems exist when devices are moved in and out
 * of domains and their respective RMRR information is lost.  This means that
 * a device with associated RMRRs will never be in a "passthrough" domain.
 * The second is use of the device through the IOMMU API.  This interface
 * expects to have full control of the IOVA space for the device.  We cannot
 * satisfy both the requirement that RMRR access is maintained and have an
 * unencumbered IOVA space.  We also have no ability to quiesce the device's
 * use of the RMRR space or even inform the IOMMU API user of the restriction.
 * We therefore prevent devices associated with an RMRR from participating in
 * the IOMMU API, which eliminates them from device assignment.
 *
 * In both cases, devices which have relaxable RMRRs are not concerned by this
 * restriction. See device_rmrr_is_relaxable comment.
 */
static bool device_is_rmrr_locked(struct device *dev)
{
	if (!device_has_rmrr(dev))
		return false;

	if (device_rmrr_is_relaxable(dev))
		return false;

	return true;
}

/*
 * Return the required default domain type for a specific device.
 *
 * @dev: the device in query
 * @startup: true if this is during early boot
 *
 * Returns:
 *  - IOMMU_DOMAIN_DMA: device requires a dynamic mapping domain
 *  - IOMMU_DOMAIN_IDENTITY: device requires an identical mapping domain
 *  - 0: both identity and dynamic domains work for this device
 */
static int device_def_domain_type(struct device *dev)
{
	if (dev_is_pci(dev)) {
		struct pci_dev *pdev = to_pci_dev(dev);

		if ((iommu_identity_mapping & IDENTMAP_AZALIA) && IS_AZALIA(pdev))
			return IOMMU_DOMAIN_IDENTITY;

		if ((iommu_identity_mapping & IDENTMAP_GFX) && IS_GFX_DEVICE(pdev))
			return IOMMU_DOMAIN_IDENTITY;
	}

	return 0;
}

static void intel_iommu_init_qi(struct intel_iommu *iommu)
{
	/*
	 * Start from the sane iommu hardware state.
	 * If the queued invalidation is already initialized by us
	 * (for example, while enabling interrupt-remapping) then
	 * we got the things already rolling from a sane state.
	 */
	if (!iommu->qi) {
		/*
		 * Clear any previous faults.
		 */
		dmar_fault(-1, iommu);
		/*
		 * Disable queued invalidation if supported and already enabled
		 * before OS handover.
		 */
		dmar_disable_qi(iommu);
	}

	if (dmar_enable_qi(iommu)) {
		/*
		 * Queued Invalidate not enabled, use Register Based Invalidate
		 */
		iommu->flush.flush_context = __iommu_flush_context;
		iommu->flush.flush_iotlb = __iommu_flush_iotlb;
		pr_info("%s: Using Register based invalidation\n",
			iommu->name);
	} else {
		iommu->flush.flush_context = qi_flush_context;
		iommu->flush.flush_iotlb = qi_flush_iotlb;
		pr_info("%s: Using Queued invalidation\n", iommu->name);
	}
}

static int copy_context_table(struct intel_iommu *iommu,
			      struct root_entry *old_re,
			      struct context_entry **tbl,
			      int bus, bool ext)
{
	int tbl_idx, pos = 0, idx, devfn, ret = 0, did;
	struct context_entry *new_ce = NULL, ce;
	struct context_entry *old_ce = NULL;
	struct root_entry re;
	phys_addr_t old_ce_phys;

	tbl_idx = ext ? bus * 2 : bus;
	memcpy(&re, old_re, sizeof(re));

	for (devfn = 0; devfn < 256; devfn++) {
		/* First calculate the correct index */
		idx = (ext ? devfn * 2 : devfn) % 256;

		if (idx == 0) {
			/* First save what we may have and clean up */
			if (new_ce) {
				tbl[tbl_idx] = new_ce;
				__iommu_flush_cache(iommu, new_ce,
						    VTD_PAGE_SIZE);
				pos = 1;
			}

			if (old_ce)
				memunmap(old_ce);

			ret = 0;
			if (devfn < 0x80)
				old_ce_phys = root_entry_lctp(&re);
			else
				old_ce_phys = root_entry_uctp(&re);

			if (!old_ce_phys) {
				if (ext && devfn == 0) {
					/* No LCTP, try UCTP */
					devfn = 0x7f;
					continue;
				} else {
					goto out;
				}
			}

			ret = -ENOMEM;
			old_ce = memremap(old_ce_phys, PAGE_SIZE,
					MEMREMAP_WB);
			if (!old_ce)
				goto out;

			new_ce = alloc_pgtable_page(iommu->node);
			if (!new_ce)
				goto out_unmap;

			ret = 0;
		}

		/* Now copy the context entry */
		memcpy(&ce, old_ce + idx, sizeof(ce));

		if (!__context_present(&ce))
			continue;

		did = context_domain_id(&ce);
		if (did >= 0 && did < cap_ndoms(iommu->cap))
			set_bit(did, iommu->domain_ids);

		/*
		 * We need a marker for copied context entries. This
		 * marker needs to work for the old format as well as
		 * for extended context entries.
		 *
		 * Bit 67 of the context entry is used. In the old
		 * format this bit is available to software, in the
		 * extended format it is the PGE bit, but PGE is ignored
		 * by HW if PASIDs are disabled (and thus still
		 * available).
		 *
		 * So disable PASIDs first and then mark the entry
		 * copied. This means that we don't copy PASID
		 * translations from the old kernel, but this is fine as
		 * faults there are not fatal.
		 */
		context_clear_pasid_enable(&ce);
		context_set_copied(&ce);

		new_ce[idx] = ce;
	}

	tbl[tbl_idx + pos] = new_ce;

	__iommu_flush_cache(iommu, new_ce, VTD_PAGE_SIZE);

out_unmap:
	memunmap(old_ce);

out:
	return ret;
}

static int copy_translation_tables(struct intel_iommu *iommu)
{
	struct context_entry **ctxt_tbls;
	struct root_entry *old_rt;
	phys_addr_t old_rt_phys;
	int ctxt_table_entries;
	unsigned long flags;
	u64 rtaddr_reg;
	int bus, ret;
	bool new_ext, ext;

	rtaddr_reg = dmar_readq(iommu->reg + DMAR_RTADDR_REG);
	ext        = !!(rtaddr_reg & DMA_RTADDR_RTT);
	new_ext    = !!ecap_ecs(iommu->ecap);

	/*
	 * The RTT bit can only be changed when translation is disabled,
	 * but disabling translation means to open a window for data
	 * corruption. So bail out and don't copy anything if we would
	 * have to change the bit.
	 */
	if (new_ext != ext)
		return -EINVAL;

	old_rt_phys = rtaddr_reg & VTD_PAGE_MASK;
	if (!old_rt_phys)
		return -EINVAL;

	old_rt = memremap(old_rt_phys, PAGE_SIZE, MEMREMAP_WB);
	if (!old_rt)
		return -ENOMEM;

	/* This is too big for the stack - allocate it from slab */
	ctxt_table_entries = ext ? 512 : 256;
	ret = -ENOMEM;
	ctxt_tbls = kcalloc(ctxt_table_entries, sizeof(void *), GFP_KERNEL);
	if (!ctxt_tbls)
		goto out_unmap;

	for (bus = 0; bus < 256; bus++) {
		ret = copy_context_table(iommu, &old_rt[bus],
					 ctxt_tbls, bus, ext);
		if (ret) {
			pr_err("%s: Failed to copy context table for bus %d\n",
				iommu->name, bus);
			continue;
		}
	}

	spin_lock_irqsave(&iommu->lock, flags);

	/* Context tables are copied, now write them to the root_entry table */
	for (bus = 0; bus < 256; bus++) {
		int idx = ext ? bus * 2 : bus;
		u64 val;

		if (ctxt_tbls[idx]) {
			val = virt_to_phys(ctxt_tbls[idx]) | 1;
			iommu->root_entry[bus].lo = val;
		}

		if (!ext || !ctxt_tbls[idx + 1])
			continue;

		val = virt_to_phys(ctxt_tbls[idx + 1]) | 1;
		iommu->root_entry[bus].hi = val;
	}

	spin_unlock_irqrestore(&iommu->lock, flags);

	kfree(ctxt_tbls);

	__iommu_flush_cache(iommu, iommu->root_entry, PAGE_SIZE);

	ret = 0;

out_unmap:
	memunmap(old_rt);

	return ret;
}

#ifdef CONFIG_INTEL_IOMMU_SVM
static ioasid_t intel_vcmd_ioasid_alloc(ioasid_t min, ioasid_t max, void *data)
{
	struct intel_iommu *iommu = data;
	ioasid_t ioasid;

	if (!iommu)
		return INVALID_IOASID;
	/*
	 * VT-d virtual command interface always uses the full 20 bit
	 * PASID range. Host can partition guest PASID range based on
	 * policies but it is out of guest's control.
	 */
	if (min < PASID_MIN || max > intel_pasid_max_id)
		return INVALID_IOASID;

	if (vcmd_alloc_pasid(iommu, &ioasid))
		return INVALID_IOASID;

	return ioasid;
}

static void intel_vcmd_ioasid_free(ioasid_t ioasid, void *data)
{
	struct intel_iommu *iommu = data;

	if (!iommu)
		return;
	/*
	 * Sanity check the ioasid owner is done at upper layer, e.g. VFIO
	 * We can only free the PASID when all the devices are unbound.
	 */
	if (ioasid_find(NULL, ioasid, NULL)) {
		pr_alert("Cannot free active IOASID %d\n", ioasid);
		return;
	}
	vcmd_free_pasid(iommu, ioasid);
}

static void register_pasid_allocator(struct intel_iommu *iommu)
{
	/*
	 * If we are running in the host, no need for custom allocator
	 * in that PASIDs are allocated from the host system-wide.
	 */
	if (!cap_caching_mode(iommu->cap))
		return;

	if (!sm_supported(iommu)) {
		pr_warn("VT-d Scalable Mode not enabled, no PASID allocation\n");
		return;
	}

	/*
	 * Register a custom PASID allocator if we are running in a guest,
	 * guest PASID must be obtained via virtual command interface.
	 * There can be multiple vIOMMUs in each guest but only one allocator
	 * is active. All vIOMMU allocators will eventually be calling the same
	 * host allocator.
	 */
	if (!vccap_pasid(iommu->vccap))
		return;

	pr_info("Register custom PASID allocator\n");
	iommu->pasid_allocator.alloc = intel_vcmd_ioasid_alloc;
	iommu->pasid_allocator.free = intel_vcmd_ioasid_free;
	iommu->pasid_allocator.pdata = (void *)iommu;
	if (ioasid_register_allocator(&iommu->pasid_allocator)) {
		pr_warn("Custom PASID allocator failed, scalable mode disabled\n");
		/*
		 * Disable scalable mode on this IOMMU if there
		 * is no custom allocator. Mixing SM capable vIOMMU
		 * and non-SM vIOMMU are not supported.
		 */
		intel_iommu_sm = 0;
	}
}
#endif

static int __init init_dmars(void)
{
	struct dmar_drhd_unit *drhd;
	struct intel_iommu *iommu;
	int ret;

	/*
	 * for each drhd
	 *    allocate root
	 *    initialize and program root entry to not present
	 * endfor
	 */
	for_each_drhd_unit(drhd) {
		/*
		 * lock not needed as this is only incremented in the single
		 * threaded kernel __init code path all other access are read
		 * only
		 */
		if (g_num_of_iommus < DMAR_UNITS_SUPPORTED) {
			g_num_of_iommus++;
			continue;
		}
		pr_err_once("Exceeded %d IOMMUs\n", DMAR_UNITS_SUPPORTED);
	}

	/* Preallocate enough resources for IOMMU hot-addition */
	if (g_num_of_iommus < DMAR_UNITS_SUPPORTED)
		g_num_of_iommus = DMAR_UNITS_SUPPORTED;

	g_iommus = kcalloc(g_num_of_iommus, sizeof(struct intel_iommu *),
			GFP_KERNEL);
	if (!g_iommus) {
		pr_err("Allocating global iommu array failed\n");
		ret = -ENOMEM;
		goto error;
	}

	ret = intel_cap_audit(CAP_AUDIT_STATIC_DMAR, NULL);
	if (ret)
		goto free_iommu;

	for_each_iommu(iommu, drhd) {
		if (drhd->ignored) {
			iommu_disable_translation(iommu);
			continue;
		}

		/*
		 * Find the max pasid size of all IOMMU's in the system.
		 * We need to ensure the system pasid table is no bigger
		 * than the smallest supported.
		 */
		if (pasid_supported(iommu)) {
			u32 temp = 2 << ecap_pss(iommu->ecap);

			intel_pasid_max_id = min_t(u32, temp,
						   intel_pasid_max_id);
		}

		g_iommus[iommu->seq_id] = iommu;

		intel_iommu_init_qi(iommu);

		ret = iommu_init_domains(iommu);
		if (ret)
			goto free_iommu;

		init_translation_status(iommu);

		if (translation_pre_enabled(iommu) && !is_kdump_kernel()) {
			iommu_disable_translation(iommu);
			clear_translation_pre_enabled(iommu);
			pr_warn("Translation was enabled for %s but we are not in kdump mode\n",
				iommu->name);
		}

		/*
		 * TBD:
		 * we could share the same root & context tables
		 * among all IOMMU's. Need to Split it later.
		 */
		ret = iommu_alloc_root_entry(iommu);
		if (ret)
			goto free_iommu;

		if (translation_pre_enabled(iommu)) {
			pr_info("Translation already enabled - trying to copy translation structures\n");

			ret = copy_translation_tables(iommu);
			if (ret) {
				/*
				 * We found the IOMMU with translation
				 * enabled - but failed to copy over the
				 * old root-entry table. Try to proceed
				 * by disabling translation now and
				 * allocating a clean root-entry table.
				 * This might cause DMAR faults, but
				 * probably the dump will still succeed.
				 */
				pr_err("Failed to copy translation tables from previous kernel for %s\n",
				       iommu->name);
				iommu_disable_translation(iommu);
				clear_translation_pre_enabled(iommu);
			} else {
				pr_info("Copied translation tables from previous kernel for %s\n",
					iommu->name);
			}
		}

		if (!ecap_pass_through(iommu->ecap))
			hw_pass_through = 0;
		intel_svm_check(iommu);
	}

	/*
	 * Now that qi is enabled on all iommus, set the root entry and flush
	 * caches. This is required on some Intel X58 chipsets, otherwise the
	 * flush_context function will loop forever and the boot hangs.
	 */
	for_each_active_iommu(iommu, drhd) {
		iommu_flush_write_buffer(iommu);
#ifdef CONFIG_INTEL_IOMMU_SVM
		register_pasid_allocator(iommu);
#endif
		iommu_set_root_entry(iommu);
		iommu->flush.flush_context(iommu, 0, 0, 0, DMA_CCMD_GLOBAL_INVL);
		iommu->flush.flush_iotlb(iommu, 0, 0, 0, DMA_TLB_GLOBAL_FLUSH);
	}

#ifdef CONFIG_INTEL_IOMMU_BROKEN_GFX_WA
	dmar_map_gfx = 0;
#endif

	if (!dmar_map_gfx)
		iommu_identity_mapping |= IDENTMAP_GFX;

	check_tylersburg_isoch();

	ret = si_domain_init(hw_pass_through);
	if (ret)
		goto free_iommu;

	/*
	 * for each drhd
	 *   enable fault log
	 *   global invalidate context cache
	 *   global invalidate iotlb
	 *   enable translation
	 */
	for_each_iommu(iommu, drhd) {
		if (drhd->ignored) {
			/*
			 * we always have to disable PMRs or DMA may fail on
			 * this device
			 */
			if (force_on)
				iommu_disable_protect_mem_regions(iommu);
			continue;
		}

		iommu_flush_write_buffer(iommu);

#ifdef CONFIG_INTEL_IOMMU_SVM
		if (pasid_supported(iommu) && ecap_prs(iommu->ecap)) {
			/*
			 * Call dmar_alloc_hwirq() with dmar_global_lock held,
			 * could cause possible lock race condition.
			 */
			up_write(&dmar_global_lock);
			ret = intel_svm_enable_prq(iommu);
			down_write(&dmar_global_lock);
			if (ret)
				goto free_iommu;
		}
#endif
		ret = dmar_set_interrupt(iommu);
		if (ret)
			goto free_iommu;
	}

	return 0;

free_iommu:
	for_each_active_iommu(iommu, drhd) {
		disable_dmar_iommu(iommu);
		free_dmar_iommu(iommu);
	}

	kfree(g_iommus);

error:
	return ret;
}

static inline int iommu_domain_cache_init(void)
{
	int ret = 0;

	iommu_domain_cache = kmem_cache_create("iommu_domain",
					 sizeof(struct dmar_domain),
					 0,
					 SLAB_HWCACHE_ALIGN,

					 NULL);
	if (!iommu_domain_cache) {
		pr_err("Couldn't create iommu_domain cache\n");
		ret = -ENOMEM;
	}

	return ret;
}

static inline int iommu_devinfo_cache_init(void)
{
	int ret = 0;

	iommu_devinfo_cache = kmem_cache_create("iommu_devinfo",
					 sizeof(struct device_domain_info),
					 0,
					 SLAB_HWCACHE_ALIGN,
					 NULL);
	if (!iommu_devinfo_cache) {
		pr_err("Couldn't create devinfo cache\n");
		ret = -ENOMEM;
	}

	return ret;
}

static int __init iommu_init_mempool(void)
{
	int ret;
	ret = iova_cache_get();
	if (ret)
		return ret;

	ret = iommu_domain_cache_init();
	if (ret)
		goto domain_error;

	ret = iommu_devinfo_cache_init();
	if (!ret)
		return ret;

	kmem_cache_destroy(iommu_domain_cache);
domain_error:
	iova_cache_put();

	return -ENOMEM;
}

static void __init iommu_exit_mempool(void)
{
	kmem_cache_destroy(iommu_devinfo_cache);
	kmem_cache_destroy(iommu_domain_cache);
	iova_cache_put();
}

static void __init init_no_remapping_devices(void)
{
	struct dmar_drhd_unit *drhd;
	struct device *dev;
	int i;

	for_each_drhd_unit(drhd) {
		if (!drhd->include_all) {
			for_each_active_dev_scope(drhd->devices,
						  drhd->devices_cnt, i, dev)
				break;
			/* ignore DMAR unit if no devices exist */
			if (i == drhd->devices_cnt)
				drhd->ignored = 1;
		}
	}

	for_each_active_drhd_unit(drhd) {
		if (drhd->include_all)
			continue;

		for_each_active_dev_scope(drhd->devices,
					  drhd->devices_cnt, i, dev)
			if (!dev_is_pci(dev) || !IS_GFX_DEVICE(to_pci_dev(dev)))
				break;
		if (i < drhd->devices_cnt)
			continue;

		/* This IOMMU has *only* gfx devices. Either bypass it or
		   set the gfx_mapped flag, as appropriate */
		drhd->gfx_dedicated = 1;
		if (!dmar_map_gfx)
			drhd->ignored = 1;
	}
}

#ifdef CONFIG_SUSPEND
static int init_iommu_hw(void)
{
	struct dmar_drhd_unit *drhd;
	struct intel_iommu *iommu = NULL;

	for_each_active_iommu(iommu, drhd)
		if (iommu->qi)
			dmar_reenable_qi(iommu);

	for_each_iommu(iommu, drhd) {
		if (drhd->ignored) {
			/*
			 * we always have to disable PMRs or DMA may fail on
			 * this device
			 */
			if (force_on)
				iommu_disable_protect_mem_regions(iommu);
			continue;
		}

		iommu_flush_write_buffer(iommu);

		iommu_set_root_entry(iommu);

		iommu->flush.flush_context(iommu, 0, 0, 0,
					   DMA_CCMD_GLOBAL_INVL);
		iommu->flush.flush_iotlb(iommu, 0, 0, 0, DMA_TLB_GLOBAL_FLUSH);
		iommu_enable_translation(iommu);
		iommu_disable_protect_mem_regions(iommu);
	}

	return 0;
}

static void iommu_flush_all(void)
{
	struct dmar_drhd_unit *drhd;
	struct intel_iommu *iommu;

	for_each_active_iommu(iommu, drhd) {
		iommu->flush.flush_context(iommu, 0, 0, 0,
					   DMA_CCMD_GLOBAL_INVL);
		iommu->flush.flush_iotlb(iommu, 0, 0, 0,
					 DMA_TLB_GLOBAL_FLUSH);
	}
}

static int iommu_suspend(void)
{
	struct dmar_drhd_unit *drhd;
	struct intel_iommu *iommu = NULL;
	unsigned long flag;

	for_each_active_iommu(iommu, drhd) {
		iommu->iommu_state = kcalloc(MAX_SR_DMAR_REGS, sizeof(u32),
					     GFP_KERNEL);
		if (!iommu->iommu_state)
			goto nomem;
	}

	iommu_flush_all();

	for_each_active_iommu(iommu, drhd) {
		iommu_disable_translation(iommu);

		raw_spin_lock_irqsave(&iommu->register_lock, flag);

		iommu->iommu_state[SR_DMAR_FECTL_REG] =
			readl(iommu->reg + DMAR_FECTL_REG);
		iommu->iommu_state[SR_DMAR_FEDATA_REG] =
			readl(iommu->reg + DMAR_FEDATA_REG);
		iommu->iommu_state[SR_DMAR_FEADDR_REG] =
			readl(iommu->reg + DMAR_FEADDR_REG);
		iommu->iommu_state[SR_DMAR_FEUADDR_REG] =
			readl(iommu->reg + DMAR_FEUADDR_REG);

		raw_spin_unlock_irqrestore(&iommu->register_lock, flag);
	}
	return 0;

nomem:
	for_each_active_iommu(iommu, drhd)
		kfree(iommu->iommu_state);

	return -ENOMEM;
}

static void iommu_resume(void)
{
	struct dmar_drhd_unit *drhd;
	struct intel_iommu *iommu = NULL;
	unsigned long flag;

	if (init_iommu_hw()) {
		if (force_on)
			panic("tboot: IOMMU setup failed, DMAR can not resume!\n");
		else
			WARN(1, "IOMMU setup failed, DMAR can not resume!\n");
		return;
	}

	for_each_active_iommu(iommu, drhd) {

		raw_spin_lock_irqsave(&iommu->register_lock, flag);

		writel(iommu->iommu_state[SR_DMAR_FECTL_REG],
			iommu->reg + DMAR_FECTL_REG);
		writel(iommu->iommu_state[SR_DMAR_FEDATA_REG],
			iommu->reg + DMAR_FEDATA_REG);
		writel(iommu->iommu_state[SR_DMAR_FEADDR_REG],
			iommu->reg + DMAR_FEADDR_REG);
		writel(iommu->iommu_state[SR_DMAR_FEUADDR_REG],
			iommu->reg + DMAR_FEUADDR_REG);

		raw_spin_unlock_irqrestore(&iommu->register_lock, flag);
	}

	for_each_active_iommu(iommu, drhd)
		kfree(iommu->iommu_state);
}

static struct syscore_ops iommu_syscore_ops = {
	.resume		= iommu_resume,
	.suspend	= iommu_suspend,
};

static void __init init_iommu_pm_ops(void)
{
	register_syscore_ops(&iommu_syscore_ops);
}

#else
static inline void init_iommu_pm_ops(void) {}
#endif	/* CONFIG_PM */

static int rmrr_sanity_check(struct acpi_dmar_reserved_memory *rmrr)
{
	if (!IS_ALIGNED(rmrr->base_address, PAGE_SIZE) ||
	    !IS_ALIGNED(rmrr->end_address + 1, PAGE_SIZE) ||
	    rmrr->end_address <= rmrr->base_address ||
	    arch_rmrr_sanity_check(rmrr))
		return -EINVAL;

	return 0;
}

int __init dmar_parse_one_rmrr(struct acpi_dmar_header *header, void *arg)
{
	struct acpi_dmar_reserved_memory *rmrr;
	struct dmar_rmrr_unit *rmrru;

	rmrr = (struct acpi_dmar_reserved_memory *)header;
	if (rmrr_sanity_check(rmrr)) {
		pr_warn(FW_BUG
			   "Your BIOS is broken; bad RMRR [%#018Lx-%#018Lx]\n"
			   "BIOS vendor: %s; Ver: %s; Product Version: %s\n",
			   rmrr->base_address, rmrr->end_address,
			   dmi_get_system_info(DMI_BIOS_VENDOR),
			   dmi_get_system_info(DMI_BIOS_VERSION),
			   dmi_get_system_info(DMI_PRODUCT_VERSION));
		add_taint(TAINT_FIRMWARE_WORKAROUND, LOCKDEP_STILL_OK);
	}

	rmrru = kzalloc(sizeof(*rmrru), GFP_KERNEL);
	if (!rmrru)
		goto out;

	rmrru->hdr = header;

	rmrru->base_address = rmrr->base_address;
	rmrru->end_address = rmrr->end_address;

	rmrru->devices = dmar_alloc_dev_scope((void *)(rmrr + 1),
				((void *)rmrr) + rmrr->header.length,
				&rmrru->devices_cnt);
	if (rmrru->devices_cnt && rmrru->devices == NULL)
		goto free_rmrru;

	list_add(&rmrru->list, &dmar_rmrr_units);

	return 0;
free_rmrru:
	kfree(rmrru);
out:
	return -ENOMEM;
}

static struct dmar_atsr_unit *dmar_find_atsr(struct acpi_dmar_atsr *atsr)
{
	struct dmar_atsr_unit *atsru;
	struct acpi_dmar_atsr *tmp;

	list_for_each_entry_rcu(atsru, &dmar_atsr_units, list,
				dmar_rcu_check()) {
		tmp = (struct acpi_dmar_atsr *)atsru->hdr;
		if (atsr->segment != tmp->segment)
			continue;
		if (atsr->header.length != tmp->header.length)
			continue;
		if (memcmp(atsr, tmp, atsr->header.length) == 0)
			return atsru;
	}

	return NULL;
}

int dmar_parse_one_atsr(struct acpi_dmar_header *hdr, void *arg)
{
	struct acpi_dmar_atsr *atsr;
	struct dmar_atsr_unit *atsru;

	if (system_state >= SYSTEM_RUNNING && !intel_iommu_enabled)
		return 0;

	atsr = container_of(hdr, struct acpi_dmar_atsr, header);
	atsru = dmar_find_atsr(atsr);
	if (atsru)
		return 0;

	atsru = kzalloc(sizeof(*atsru) + hdr->length, GFP_KERNEL);
	if (!atsru)
		return -ENOMEM;

	/*
	 * If memory is allocated from slab by ACPI _DSM method, we need to
	 * copy the memory content because the memory buffer will be freed
	 * on return.
	 */
	atsru->hdr = (void *)(atsru + 1);
	memcpy(atsru->hdr, hdr, hdr->length);
	atsru->include_all = atsr->flags & 0x1;
	if (!atsru->include_all) {
		atsru->devices = dmar_alloc_dev_scope((void *)(atsr + 1),
				(void *)atsr + atsr->header.length,
				&atsru->devices_cnt);
		if (atsru->devices_cnt && atsru->devices == NULL) {
			kfree(atsru);
			return -ENOMEM;
		}
	}

	list_add_rcu(&atsru->list, &dmar_atsr_units);

	return 0;
}

static void intel_iommu_free_atsr(struct dmar_atsr_unit *atsru)
{
	dmar_free_dev_scope(&atsru->devices, &atsru->devices_cnt);
	kfree(atsru);
}

int dmar_release_one_atsr(struct acpi_dmar_header *hdr, void *arg)
{
	struct acpi_dmar_atsr *atsr;
	struct dmar_atsr_unit *atsru;

	atsr = container_of(hdr, struct acpi_dmar_atsr, header);
	atsru = dmar_find_atsr(atsr);
	if (atsru) {
		list_del_rcu(&atsru->list);
		synchronize_rcu();
		intel_iommu_free_atsr(atsru);
	}

	return 0;
}

int dmar_check_one_atsr(struct acpi_dmar_header *hdr, void *arg)
{
	int i;
	struct device *dev;
	struct acpi_dmar_atsr *atsr;
	struct dmar_atsr_unit *atsru;

	atsr = container_of(hdr, struct acpi_dmar_atsr, header);
	atsru = dmar_find_atsr(atsr);
	if (!atsru)
		return 0;

	if (!atsru->include_all && atsru->devices && atsru->devices_cnt) {
		for_each_active_dev_scope(atsru->devices, atsru->devices_cnt,
					  i, dev)
			return -EBUSY;
	}

	return 0;
}

static struct dmar_satc_unit *dmar_find_satc(struct acpi_dmar_satc *satc)
{
	struct dmar_satc_unit *satcu;
	struct acpi_dmar_satc *tmp;

	list_for_each_entry_rcu(satcu, &dmar_satc_units, list,
				dmar_rcu_check()) {
		tmp = (struct acpi_dmar_satc *)satcu->hdr;
		if (satc->segment != tmp->segment)
			continue;
		if (satc->header.length != tmp->header.length)
			continue;
		if (memcmp(satc, tmp, satc->header.length) == 0)
			return satcu;
	}

	return NULL;
}

int dmar_parse_one_satc(struct acpi_dmar_header *hdr, void *arg)
{
	struct acpi_dmar_satc *satc;
	struct dmar_satc_unit *satcu;

	if (system_state >= SYSTEM_RUNNING && !intel_iommu_enabled)
		return 0;

	satc = container_of(hdr, struct acpi_dmar_satc, header);
	satcu = dmar_find_satc(satc);
	if (satcu)
		return 0;

	satcu = kzalloc(sizeof(*satcu) + hdr->length, GFP_KERNEL);
	if (!satcu)
		return -ENOMEM;

	satcu->hdr = (void *)(satcu + 1);
	memcpy(satcu->hdr, hdr, hdr->length);
	satcu->atc_required = satc->flags & 0x1;
	satcu->devices = dmar_alloc_dev_scope((void *)(satc + 1),
					      (void *)satc + satc->header.length,
					      &satcu->devices_cnt);
	if (satcu->devices_cnt && !satcu->devices) {
		kfree(satcu);
		return -ENOMEM;
	}
	list_add_rcu(&satcu->list, &dmar_satc_units);

	return 0;
}

static int intel_iommu_add(struct dmar_drhd_unit *dmaru)
{
	int sp, ret;
	struct intel_iommu *iommu = dmaru->iommu;

	if (g_iommus[iommu->seq_id])
		return 0;

	ret = intel_cap_audit(CAP_AUDIT_HOTPLUG_DMAR, iommu);
	if (ret)
		goto out;

	if (hw_pass_through && !ecap_pass_through(iommu->ecap)) {
		pr_warn("%s: Doesn't support hardware pass through.\n",
			iommu->name);
		return -ENXIO;
	}
	if (!ecap_sc_support(iommu->ecap) &&
	    domain_update_iommu_snooping(iommu)) {
		pr_warn("%s: Doesn't support snooping.\n",
			iommu->name);
		return -ENXIO;
	}
	sp = domain_update_iommu_superpage(NULL, iommu) - 1;
	if (sp >= 0 && !(cap_super_page_val(iommu->cap) & (1 << sp))) {
		pr_warn("%s: Doesn't support large page.\n",
			iommu->name);
		return -ENXIO;
	}

	/*
	 * Disable translation if already enabled prior to OS handover.
	 */
	if (iommu->gcmd & DMA_GCMD_TE)
		iommu_disable_translation(iommu);

	g_iommus[iommu->seq_id] = iommu;
	ret = iommu_init_domains(iommu);
	if (ret == 0)
		ret = iommu_alloc_root_entry(iommu);
	if (ret)
		goto out;

	intel_svm_check(iommu);

	if (dmaru->ignored) {
		/*
		 * we always have to disable PMRs or DMA may fail on this device
		 */
		if (force_on)
			iommu_disable_protect_mem_regions(iommu);
		return 0;
	}

	intel_iommu_init_qi(iommu);
	iommu_flush_write_buffer(iommu);

#ifdef CONFIG_INTEL_IOMMU_SVM
	if (pasid_supported(iommu) && ecap_prs(iommu->ecap)) {
		ret = intel_svm_enable_prq(iommu);
		if (ret)
			goto disable_iommu;
	}
#endif
	ret = dmar_set_interrupt(iommu);
	if (ret)
		goto disable_iommu;

	iommu_set_root_entry(iommu);
	iommu->flush.flush_context(iommu, 0, 0, 0, DMA_CCMD_GLOBAL_INVL);
	iommu->flush.flush_iotlb(iommu, 0, 0, 0, DMA_TLB_GLOBAL_FLUSH);
	iommu_enable_translation(iommu);

	iommu_disable_protect_mem_regions(iommu);
	return 0;

disable_iommu:
	disable_dmar_iommu(iommu);
out:
	free_dmar_iommu(iommu);
	return ret;
}

int dmar_iommu_hotplug(struct dmar_drhd_unit *dmaru, bool insert)
{
	int ret = 0;
	struct intel_iommu *iommu = dmaru->iommu;

	if (!intel_iommu_enabled)
		return 0;
	if (iommu == NULL)
		return -EINVAL;

	if (insert) {
		ret = intel_iommu_add(dmaru);
	} else {
		disable_dmar_iommu(iommu);
		free_dmar_iommu(iommu);
	}

	return ret;
}

static void intel_iommu_free_dmars(void)
{
	struct dmar_rmrr_unit *rmrru, *rmrr_n;
	struct dmar_atsr_unit *atsru, *atsr_n;
	struct dmar_satc_unit *satcu, *satc_n;

	list_for_each_entry_safe(rmrru, rmrr_n, &dmar_rmrr_units, list) {
		list_del(&rmrru->list);
		dmar_free_dev_scope(&rmrru->devices, &rmrru->devices_cnt);
		kfree(rmrru);
	}

	list_for_each_entry_safe(atsru, atsr_n, &dmar_atsr_units, list) {
		list_del(&atsru->list);
		intel_iommu_free_atsr(atsru);
	}
	list_for_each_entry_safe(satcu, satc_n, &dmar_satc_units, list) {
		list_del(&satcu->list);
		dmar_free_dev_scope(&satcu->devices, &satcu->devices_cnt);
		kfree(satcu);
	}
}

int dmar_find_matched_atsr_unit(struct pci_dev *dev)
{
	int i, ret = 1;
	struct pci_bus *bus;
	struct pci_dev *bridge = NULL;
	struct device *tmp;
	struct acpi_dmar_atsr *atsr;
	struct dmar_atsr_unit *atsru;

	dev = pci_physfn(dev);
	for (bus = dev->bus; bus; bus = bus->parent) {
		bridge = bus->self;
		/* If it's an integrated device, allow ATS */
		if (!bridge)
			return 1;
		/* Connected via non-PCIe: no ATS */
		if (!pci_is_pcie(bridge) ||
		    pci_pcie_type(bridge) == PCI_EXP_TYPE_PCI_BRIDGE)
			return 0;
		/* If we found the root port, look it up in the ATSR */
		if (pci_pcie_type(bridge) == PCI_EXP_TYPE_ROOT_PORT)
			break;
	}

	rcu_read_lock();
	list_for_each_entry_rcu(atsru, &dmar_atsr_units, list) {
		atsr = container_of(atsru->hdr, struct acpi_dmar_atsr, header);
		if (atsr->segment != pci_domain_nr(dev->bus))
			continue;

		for_each_dev_scope(atsru->devices, atsru->devices_cnt, i, tmp)
			if (tmp == &bridge->dev)
				goto out;

		if (atsru->include_all)
			goto out;
	}
	ret = 0;
out:
	rcu_read_unlock();

	return ret;
}

int dmar_iommu_notify_scope_dev(struct dmar_pci_notify_info *info)
{
	int ret;
	struct dmar_rmrr_unit *rmrru;
	struct dmar_atsr_unit *atsru;
	struct dmar_satc_unit *satcu;
	struct acpi_dmar_atsr *atsr;
	struct acpi_dmar_reserved_memory *rmrr;
	struct acpi_dmar_satc *satc;

	if (!intel_iommu_enabled && system_state >= SYSTEM_RUNNING)
		return 0;

	list_for_each_entry(rmrru, &dmar_rmrr_units, list) {
		rmrr = container_of(rmrru->hdr,
				    struct acpi_dmar_reserved_memory, header);
		if (info->event == BUS_NOTIFY_ADD_DEVICE) {
			ret = dmar_insert_dev_scope(info, (void *)(rmrr + 1),
				((void *)rmrr) + rmrr->header.length,
				rmrr->segment, rmrru->devices,
				rmrru->devices_cnt);
			if (ret < 0)
				return ret;
		} else if (info->event == BUS_NOTIFY_REMOVED_DEVICE) {
			dmar_remove_dev_scope(info, rmrr->segment,
				rmrru->devices, rmrru->devices_cnt);
		}
	}

	list_for_each_entry(atsru, &dmar_atsr_units, list) {
		if (atsru->include_all)
			continue;

		atsr = container_of(atsru->hdr, struct acpi_dmar_atsr, header);
		if (info->event == BUS_NOTIFY_ADD_DEVICE) {
			ret = dmar_insert_dev_scope(info, (void *)(atsr + 1),
					(void *)atsr + atsr->header.length,
					atsr->segment, atsru->devices,
					atsru->devices_cnt);
			if (ret > 0)
				break;
			else if (ret < 0)
				return ret;
		} else if (info->event == BUS_NOTIFY_REMOVED_DEVICE) {
			if (dmar_remove_dev_scope(info, atsr->segment,
					atsru->devices, atsru->devices_cnt))
				break;
		}
	}
	list_for_each_entry(satcu, &dmar_satc_units, list) {
		satc = container_of(satcu->hdr, struct acpi_dmar_satc, header);
		if (info->event == BUS_NOTIFY_ADD_DEVICE) {
			ret = dmar_insert_dev_scope(info, (void *)(satc + 1),
					(void *)satc + satc->header.length,
					satc->segment, satcu->devices,
					satcu->devices_cnt);
			if (ret > 0)
				break;
			else if (ret < 0)
				return ret;
		} else if (info->event == BUS_NOTIFY_REMOVED_DEVICE) {
			if (dmar_remove_dev_scope(info, satc->segment,
					satcu->devices, satcu->devices_cnt))
				break;
		}
	}

	return 0;
}

static int intel_iommu_memory_notifier(struct notifier_block *nb,
				       unsigned long val, void *v)
{
	struct memory_notify *mhp = v;
	unsigned long start_vpfn = mm_to_dma_pfn(mhp->start_pfn);
	unsigned long last_vpfn = mm_to_dma_pfn(mhp->start_pfn +
			mhp->nr_pages - 1);

	switch (val) {
	case MEM_GOING_ONLINE:
		if (iommu_domain_identity_map(si_domain,
					      start_vpfn, last_vpfn)) {
			pr_warn("Failed to build identity map for [%lx-%lx]\n",
				start_vpfn, last_vpfn);
			return NOTIFY_BAD;
		}
		break;

	case MEM_OFFLINE:
	case MEM_CANCEL_ONLINE:
		{
			struct dmar_drhd_unit *drhd;
			struct intel_iommu *iommu;
			struct page *freelist;

			freelist = domain_unmap(si_domain,
						start_vpfn, last_vpfn,
						NULL);

			rcu_read_lock();
			for_each_active_iommu(iommu, drhd)
				iommu_flush_iotlb_psi(iommu, si_domain,
					start_vpfn, mhp->nr_pages,
					!freelist, 0);
			rcu_read_unlock();
			dma_free_pagelist(freelist);
		}
		break;
	}

	return NOTIFY_OK;
}

static struct notifier_block intel_iommu_memory_nb = {
	.notifier_call = intel_iommu_memory_notifier,
	.priority = 0
};

static void free_all_cpu_cached_iovas(unsigned int cpu)
{
	int i;

	for (i = 0; i < g_num_of_iommus; i++) {
		struct intel_iommu *iommu = g_iommus[i];
		struct dmar_domain *domain;
		int did;

		if (!iommu)
			continue;

		for (did = 0; did < cap_ndoms(iommu->cap); did++) {
			domain = get_iommu_domain(iommu, (u16)did);

			if (!domain || domain->domain.type != IOMMU_DOMAIN_DMA)
				continue;

			iommu_dma_free_cpu_cached_iovas(cpu, &domain->domain);
		}
	}
}

static int intel_iommu_cpu_dead(unsigned int cpu)
{
	free_all_cpu_cached_iovas(cpu);
	return 0;
}

static void intel_disable_iommus(void)
{
	struct intel_iommu *iommu = NULL;
	struct dmar_drhd_unit *drhd;

	for_each_iommu(iommu, drhd)
		iommu_disable_translation(iommu);
}

void intel_iommu_shutdown(void)
{
	struct dmar_drhd_unit *drhd;
	struct intel_iommu *iommu = NULL;

	if (no_iommu || dmar_disabled)
		return;

	down_write(&dmar_global_lock);

	/* Disable PMRs explicitly here. */
	for_each_iommu(iommu, drhd)
		iommu_disable_protect_mem_regions(iommu);

	/* Make sure the IOMMUs are switched off */
	intel_disable_iommus();

	up_write(&dmar_global_lock);
}

static inline struct intel_iommu *dev_to_intel_iommu(struct device *dev)
{
	struct iommu_device *iommu_dev = dev_to_iommu_device(dev);

	return container_of(iommu_dev, struct intel_iommu, iommu);
}

static ssize_t intel_iommu_show_version(struct device *dev,
					struct device_attribute *attr,
					char *buf)
{
	struct intel_iommu *iommu = dev_to_intel_iommu(dev);
	u32 ver = readl(iommu->reg + DMAR_VER_REG);
	return sprintf(buf, "%d:%d\n",
		       DMAR_VER_MAJOR(ver), DMAR_VER_MINOR(ver));
}
static DEVICE_ATTR(version, S_IRUGO, intel_iommu_show_version, NULL);

static ssize_t intel_iommu_show_address(struct device *dev,
					struct device_attribute *attr,
					char *buf)
{
	struct intel_iommu *iommu = dev_to_intel_iommu(dev);
	return sprintf(buf, "%llx\n", iommu->reg_phys);
}
static DEVICE_ATTR(address, S_IRUGO, intel_iommu_show_address, NULL);

static ssize_t intel_iommu_show_cap(struct device *dev,
				    struct device_attribute *attr,
				    char *buf)
{
	struct intel_iommu *iommu = dev_to_intel_iommu(dev);
	return sprintf(buf, "%llx\n", iommu->cap);
}
static DEVICE_ATTR(cap, S_IRUGO, intel_iommu_show_cap, NULL);

static ssize_t intel_iommu_show_ecap(struct device *dev,
				    struct device_attribute *attr,
				    char *buf)
{
	struct intel_iommu *iommu = dev_to_intel_iommu(dev);
	return sprintf(buf, "%llx\n", iommu->ecap);
}
static DEVICE_ATTR(ecap, S_IRUGO, intel_iommu_show_ecap, NULL);

static ssize_t intel_iommu_show_ndoms(struct device *dev,
				      struct device_attribute *attr,
				      char *buf)
{
	struct intel_iommu *iommu = dev_to_intel_iommu(dev);
	return sprintf(buf, "%ld\n", cap_ndoms(iommu->cap));
}
static DEVICE_ATTR(domains_supported, S_IRUGO, intel_iommu_show_ndoms, NULL);

static ssize_t intel_iommu_show_ndoms_used(struct device *dev,
					   struct device_attribute *attr,
					   char *buf)
{
	struct intel_iommu *iommu = dev_to_intel_iommu(dev);
	return sprintf(buf, "%d\n", bitmap_weight(iommu->domain_ids,
						  cap_ndoms(iommu->cap)));
}
static DEVICE_ATTR(domains_used, S_IRUGO, intel_iommu_show_ndoms_used, NULL);

static struct attribute *intel_iommu_attrs[] = {
	&dev_attr_version.attr,
	&dev_attr_address.attr,
	&dev_attr_cap.attr,
	&dev_attr_ecap.attr,
	&dev_attr_domains_supported.attr,
	&dev_attr_domains_used.attr,
	NULL,
};

static struct attribute_group intel_iommu_group = {
	.name = "intel-iommu",
	.attrs = intel_iommu_attrs,
};

const struct attribute_group *intel_iommu_groups[] = {
	&intel_iommu_group,
	NULL,
};

static inline bool has_external_pci(void)
{
	struct pci_dev *pdev = NULL;

	for_each_pci_dev(pdev)
		if (pdev->external_facing)
			return true;

	return false;
}

static int __init platform_optin_force_iommu(void)
{
	if (!dmar_platform_optin() || no_platform_optin || !has_external_pci())
		return 0;

	if (no_iommu || dmar_disabled)
		pr_info("Intel-IOMMU force enabled due to platform opt in\n");

	/*
	 * If Intel-IOMMU is disabled by default, we will apply identity
	 * map for all devices except those marked as being untrusted.
	 */
	if (dmar_disabled)
		iommu_set_default_passthrough(false);

	dmar_disabled = 0;
	no_iommu = 0;

	return 1;
}

static int __init probe_acpi_namespace_devices(void)
{
	struct dmar_drhd_unit *drhd;
	/* To avoid a -Wunused-but-set-variable warning. */
	struct intel_iommu *iommu __maybe_unused;
	struct device *dev;
	int i, ret = 0;

	for_each_active_iommu(iommu, drhd) {
		for_each_active_dev_scope(drhd->devices,
					  drhd->devices_cnt, i, dev) {
			struct acpi_device_physical_node *pn;
			struct iommu_group *group;
			struct acpi_device *adev;

			if (dev->bus != &acpi_bus_type)
				continue;

			adev = to_acpi_device(dev);
			mutex_lock(&adev->physical_node_lock);
			list_for_each_entry(pn,
					    &adev->physical_node_list, node) {
				group = iommu_group_get(pn->dev);
				if (group) {
					iommu_group_put(group);
					continue;
				}

				pn->dev->bus->iommu_ops = &intel_iommu_ops;
				ret = iommu_probe_device(pn->dev);
				if (ret)
					break;
			}
			mutex_unlock(&adev->physical_node_lock);

			if (ret)
				return ret;
		}
	}

	return 0;
}

int __init intel_iommu_init(void)
{
	int ret = -ENODEV;
	struct dmar_drhd_unit *drhd;
	struct intel_iommu *iommu;

	/*
	 * Intel IOMMU is required for a TXT/tboot launch or platform
	 * opt in, so enforce that.
	 */
	force_on = (!intel_iommu_tboot_noforce && tboot_force_iommu()) ||
		    platform_optin_force_iommu();

	if (iommu_init_mempool()) {
		if (force_on)
			panic("tboot: Failed to initialize iommu memory\n");
		return -ENOMEM;
	}

	down_write(&dmar_global_lock);
	if (dmar_table_init()) {
		if (force_on)
			panic("tboot: Failed to initialize DMAR table\n");
		goto out_free_dmar;
	}

	if (dmar_dev_scope_init() < 0) {
		if (force_on)
			panic("tboot: Failed to initialize DMAR device scope\n");
		goto out_free_dmar;
	}

	up_write(&dmar_global_lock);

	/*
	 * The bus notifier takes the dmar_global_lock, so lockdep will
	 * complain later when we register it under the lock.
	 */
	dmar_register_bus_notifier();

	down_write(&dmar_global_lock);

	if (!no_iommu)
		intel_iommu_debugfs_init();

	if (no_iommu || dmar_disabled) {
		/*
		 * We exit the function here to ensure IOMMU's remapping and
		 * mempool aren't setup, which means that the IOMMU's PMRs
		 * won't be disabled via the call to init_dmars(). So disable
		 * it explicitly here. The PMRs were setup by tboot prior to
		 * calling SENTER, but the kernel is expected to reset/tear
		 * down the PMRs.
		 */
		if (intel_iommu_tboot_noforce) {
			for_each_iommu(iommu, drhd)
				iommu_disable_protect_mem_regions(iommu);
		}

		/*
		 * Make sure the IOMMUs are switched off, even when we
		 * boot into a kexec kernel and the previous kernel left
		 * them enabled
		 */
		intel_disable_iommus();
		goto out_free_dmar;
	}

	if (list_empty(&dmar_rmrr_units))
		pr_info("No RMRR found\n");

	if (list_empty(&dmar_atsr_units))
		pr_info("No ATSR found\n");

	if (list_empty(&dmar_satc_units))
		pr_info("No SATC found\n");

	if (dmar_map_gfx)
		intel_iommu_gfx_mapped = 1;

	init_no_remapping_devices();

	ret = init_dmars();
	if (ret) {
		if (force_on)
			panic("tboot: Failed to initialize DMARs\n");
		pr_err("Initialization failed\n");
		goto out_free_dmar;
	}
	up_write(&dmar_global_lock);

	init_iommu_pm_ops();

	down_read(&dmar_global_lock);
	for_each_active_iommu(iommu, drhd) {
		iommu_device_sysfs_add(&iommu->iommu, NULL,
				       intel_iommu_groups,
				       "%s", iommu->name);
		iommu_device_set_ops(&iommu->iommu, &intel_iommu_ops);
		iommu_device_register(&iommu->iommu);
	}
	up_read(&dmar_global_lock);

	bus_set_iommu(&pci_bus_type, &intel_iommu_ops);
	if (si_domain && !hw_pass_through)
		register_memory_notifier(&intel_iommu_memory_nb);
	cpuhp_setup_state(CPUHP_IOMMU_INTEL_DEAD, "iommu/intel:dead", NULL,
			  intel_iommu_cpu_dead);

	down_read(&dmar_global_lock);
	if (probe_acpi_namespace_devices())
		pr_warn("ACPI name space devices didn't probe correctly\n");

	/* Finally, we enable the DMA remapping hardware. */
	for_each_iommu(iommu, drhd) {
		if (!drhd->ignored && !translation_pre_enabled(iommu))
			iommu_enable_translation(iommu);

		iommu_disable_protect_mem_regions(iommu);
	}
	up_read(&dmar_global_lock);

	pr_info("Intel(R) Virtualization Technology for Directed I/O\n");

	intel_iommu_enabled = 1;

	return 0;

out_free_dmar:
	intel_iommu_free_dmars();
	up_write(&dmar_global_lock);
	iommu_exit_mempool();
	return ret;
}

static int domain_context_clear_one_cb(struct pci_dev *pdev, u16 alias, void *opaque)
{
	struct intel_iommu *iommu = opaque;

	domain_context_clear_one(iommu, PCI_BUS_NUM(alias), alias & 0xff);
	return 0;
}

/*
 * NB - intel-iommu lacks any sort of reference counting for the users of
 * dependent devices.  If multiple endpoints have intersecting dependent
 * devices, unbinding the driver from any one of them will possibly leave
 * the others unable to operate.
 */
static void domain_context_clear(struct intel_iommu *iommu, struct device *dev)
{
	if (!iommu || !dev || !dev_is_pci(dev))
		return;

	pci_for_each_dma_alias(to_pci_dev(dev), &domain_context_clear_one_cb, iommu);
}

static void __dmar_remove_one_dev_info(struct device_domain_info *info)
{
	struct dmar_domain *domain;
	struct intel_iommu *iommu;
	unsigned long flags;

	assert_spin_locked(&device_domain_lock);

	if (WARN_ON(!info))
		return;

	iommu = info->iommu;
	domain = info->domain;

	if (info->dev) {
		if (dev_is_pci(info->dev) && sm_supported(iommu))
			intel_pasid_tear_down_entry(iommu, info->dev,
					PASID_RID2PASID, false);

		iommu_disable_dev_iotlb(info);
		if (!dev_is_real_dma_subdevice(info->dev))
			domain_context_clear(iommu, info->dev);
		intel_pasid_free_table(info->dev);
	}

	unlink_domain_info(info);

	spin_lock_irqsave(&iommu->lock, flags);
	domain_detach_iommu(domain, iommu);
	spin_unlock_irqrestore(&iommu->lock, flags);

	free_devinfo_mem(info);
}

static void dmar_remove_one_dev_info(struct device *dev)
{
	struct device_domain_info *info;
	unsigned long flags;

	spin_lock_irqsave(&device_domain_lock, flags);
	info = get_domain_info(dev);
	if (info)
		__dmar_remove_one_dev_info(info);
	spin_unlock_irqrestore(&device_domain_lock, flags);
}

static int md_domain_init(struct dmar_domain *domain, int guest_width)
{
	int adjust_width;

	/* calculate AGAW */
	domain->gaw = guest_width;
	adjust_width = guestwidth_to_adjustwidth(guest_width);
	domain->agaw = width_to_agaw(adjust_width);

	domain->iommu_coherency = 0;
	domain->iommu_snooping = 0;
	domain->iommu_superpage = 0;
	domain->max_addr = 0;

	/* always allocate the top pgd */
	domain->pgd = (struct dma_pte *)alloc_pgtable_page(domain->nid);
	if (!domain->pgd)
		return -ENOMEM;
	domain_flush_cache(domain, domain->pgd, PAGE_SIZE);
	return 0;
}

static struct iommu_domain *intel_iommu_domain_alloc(unsigned type)
{
	struct dmar_domain *dmar_domain;
	struct iommu_domain *domain;

	switch (type) {
	case IOMMU_DOMAIN_DMA:
	case IOMMU_DOMAIN_UNMANAGED:
		dmar_domain = alloc_domain(0);
		if (!dmar_domain) {
			pr_err("Can't allocate dmar_domain\n");
			return NULL;
		}
		if (md_domain_init(dmar_domain, DEFAULT_DOMAIN_ADDRESS_WIDTH)) {
			pr_err("Domain initialization failed\n");
			domain_exit(dmar_domain);
			return NULL;
		}

		if (type == IOMMU_DOMAIN_DMA &&
		    iommu_get_dma_cookie(&dmar_domain->domain))
			return NULL;

		domain = &dmar_domain->domain;
		domain->geometry.aperture_start = 0;
		domain->geometry.aperture_end   =
				__DOMAIN_MAX_ADDR(dmar_domain->gaw);
		domain->geometry.force_aperture = true;

		return domain;
	case IOMMU_DOMAIN_IDENTITY:
		return &si_domain->domain;
	default:
		return NULL;
	}

	return NULL;
}

static void intel_iommu_domain_free(struct iommu_domain *domain)
{
	if (domain != &si_domain->domain)
		domain_exit(to_dmar_domain(domain));
}

/*
 * Check whether a @domain could be attached to the @dev through the
 * aux-domain attach/detach APIs.
 */
static inline bool
is_aux_domain(struct device *dev, struct iommu_domain *domain)
{
	struct device_domain_info *info = get_domain_info(dev);

	return info && info->auxd_enabled &&
			domain->type == IOMMU_DOMAIN_UNMANAGED;
}

static inline struct subdev_domain_info *
lookup_subdev_info(struct dmar_domain *domain, struct device *dev)
{
	struct subdev_domain_info *sinfo;

	if (!list_empty(&domain->subdevices)) {
		list_for_each_entry(sinfo, &domain->subdevices, link_domain) {
			if (sinfo->pdev == dev)
				return sinfo;
		}
	}

	return NULL;
}

static int auxiliary_link_device(struct dmar_domain *domain,
				 struct device *dev)
{
	struct device_domain_info *info = get_domain_info(dev);
	struct subdev_domain_info *sinfo = lookup_subdev_info(domain, dev);

	assert_spin_locked(&device_domain_lock);
	if (WARN_ON(!info))
		return -EINVAL;
<<<<<<< HEAD

	if (!sinfo) {
		sinfo = kzalloc(sizeof(*sinfo), GFP_ATOMIC);
		sinfo->domain = domain;
		sinfo->pdev = dev;
		list_add(&sinfo->link_phys, &info->subdevices);
		list_add(&sinfo->link_domain, &domain->subdevices);
	}

=======

	if (!sinfo) {
		sinfo = kzalloc(sizeof(*sinfo), GFP_ATOMIC);
		sinfo->domain = domain;
		sinfo->pdev = dev;
		list_add(&sinfo->link_phys, &info->subdevices);
		list_add(&sinfo->link_domain, &domain->subdevices);
	}

>>>>>>> 7cea2a3c
	return ++sinfo->users;
}

static int auxiliary_unlink_device(struct dmar_domain *domain,
				   struct device *dev)
{
	struct device_domain_info *info = get_domain_info(dev);
	struct subdev_domain_info *sinfo = lookup_subdev_info(domain, dev);
	int ret;

	assert_spin_locked(&device_domain_lock);
	if (WARN_ON(!info || !sinfo || sinfo->users <= 0))
		return -EINVAL;

	ret = --sinfo->users;
	if (!ret) {
		list_del(&sinfo->link_phys);
		list_del(&sinfo->link_domain);
		kfree(sinfo);
	}

	return ret;
}

static int aux_domain_add_dev(struct dmar_domain *domain,
			      struct device *dev)
{
	int ret;
	unsigned long flags;
	struct intel_iommu *iommu;

	iommu = device_to_iommu(dev, NULL, NULL);
	if (!iommu)
		return -ENODEV;

	if (domain->default_pasid <= 0) {
		u32 pasid;

		/* No private data needed for the default pasid */
		pasid = ioasid_alloc(NULL, PASID_MIN,
				     pci_max_pasids(to_pci_dev(dev)) - 1,
				     NULL);
		if (pasid == INVALID_IOASID) {
			pr_err("Can't allocate default pasid\n");
			return -ENODEV;
		}
		domain->default_pasid = pasid;
	}

	spin_lock_irqsave(&device_domain_lock, flags);
	ret = auxiliary_link_device(domain, dev);
	if (ret <= 0)
		goto link_failed;

	/*
	 * Subdevices from the same physical device can be attached to the
	 * same domain. For such cases, only the first subdevice attachment
	 * needs to go through the full steps in this function. So if ret >
	 * 1, just goto out.
	 */
	if (ret > 1)
		goto out;

	/*
	 * iommu->lock must be held to attach domain to iommu and setup the
	 * pasid entry for second level translation.
	 */
	spin_lock(&iommu->lock);
	ret = domain_attach_iommu(domain, iommu);
	if (ret)
		goto attach_failed;

	/* Setup the PASID entry for mediated devices: */
	if (domain_use_first_level(domain))
		ret = domain_setup_first_level(iommu, domain, dev,
					       domain->default_pasid);
	else
		ret = intel_pasid_setup_second_level(iommu, domain, dev,
						     domain->default_pasid);
	if (ret)
		goto table_failed;

	spin_unlock(&iommu->lock);
out:
	spin_unlock_irqrestore(&device_domain_lock, flags);

	return 0;

table_failed:
	domain_detach_iommu(domain, iommu);
attach_failed:
	spin_unlock(&iommu->lock);
	auxiliary_unlink_device(domain, dev);
link_failed:
	spin_unlock_irqrestore(&device_domain_lock, flags);
	if (list_empty(&domain->subdevices) && domain->default_pasid > 0)
		ioasid_put(domain->default_pasid);

	return ret;
}

static void aux_domain_remove_dev(struct dmar_domain *domain,
				  struct device *dev)
{
	struct device_domain_info *info;
	struct intel_iommu *iommu;
	unsigned long flags;

	if (!is_aux_domain(dev, &domain->domain))
		return;

	spin_lock_irqsave(&device_domain_lock, flags);
	info = get_domain_info(dev);
	iommu = info->iommu;

	if (!auxiliary_unlink_device(domain, dev)) {
		spin_lock(&iommu->lock);
		intel_pasid_tear_down_entry(iommu, dev,
					    domain->default_pasid, false);
		domain_detach_iommu(domain, iommu);
		spin_unlock(&iommu->lock);
	}

	spin_unlock_irqrestore(&device_domain_lock, flags);

	if (list_empty(&domain->subdevices) && domain->default_pasid > 0)
		ioasid_put(domain->default_pasid);
}

static int prepare_domain_attach_device(struct iommu_domain *domain,
					struct device *dev)
{
	struct dmar_domain *dmar_domain = to_dmar_domain(domain);
	struct intel_iommu *iommu;
	int addr_width;

	iommu = device_to_iommu(dev, NULL, NULL);
	if (!iommu)
		return -ENODEV;

	/* check if this iommu agaw is sufficient for max mapped address */
	addr_width = agaw_to_width(iommu->agaw);
	if (addr_width > cap_mgaw(iommu->cap))
		addr_width = cap_mgaw(iommu->cap);

	if (dmar_domain->max_addr > (1LL << addr_width)) {
		dev_err(dev, "%s: iommu width (%d) is not "
		        "sufficient for the mapped address (%llx)\n",
		        __func__, addr_width, dmar_domain->max_addr);
		return -EFAULT;
	}
	dmar_domain->gaw = addr_width;

	/*
	 * Knock out extra levels of page tables if necessary
	 */
	while (iommu->agaw < dmar_domain->agaw) {
		struct dma_pte *pte;

		pte = dmar_domain->pgd;
		if (dma_pte_present(pte)) {
			dmar_domain->pgd = (struct dma_pte *)
				phys_to_virt(dma_pte_addr(pte));
			free_pgtable_page(pte);
		}
		dmar_domain->agaw--;
	}

	return 0;
}

static int intel_iommu_attach_device(struct iommu_domain *domain,
				     struct device *dev)
{
	int ret;

	if (domain->type == IOMMU_DOMAIN_UNMANAGED &&
	    device_is_rmrr_locked(dev)) {
		dev_warn(dev, "Device is ineligible for IOMMU domain attach due to platform RMRR requirement.  Contact your platform vendor.\n");
		return -EPERM;
	}

	if (is_aux_domain(dev, domain))
		return -EPERM;

	/* normally dev is not mapped */
	if (unlikely(domain_context_mapped(dev))) {
		struct dmar_domain *old_domain;

		old_domain = find_domain(dev);
		if (old_domain)
			dmar_remove_one_dev_info(dev);
	}

	ret = prepare_domain_attach_device(domain, dev);
	if (ret)
		return ret;

	return domain_add_dev_info(to_dmar_domain(domain), dev);
}

static int intel_iommu_aux_attach_device(struct iommu_domain *domain,
					 struct device *dev)
{
	int ret;

	if (!is_aux_domain(dev, domain))
		return -EPERM;

	ret = prepare_domain_attach_device(domain, dev);
	if (ret)
		return ret;

	return aux_domain_add_dev(to_dmar_domain(domain), dev);
}

static void intel_iommu_detach_device(struct iommu_domain *domain,
				      struct device *dev)
{
	dmar_remove_one_dev_info(dev);
}

static void intel_iommu_aux_detach_device(struct iommu_domain *domain,
					  struct device *dev)
{
	aux_domain_remove_dev(to_dmar_domain(domain), dev);
}

#ifdef CONFIG_INTEL_IOMMU_SVM
/*
 * 2D array for converting and sanitizing IOMMU generic TLB granularity to
 * VT-d granularity. Invalidation is typically included in the unmap operation
 * as a result of DMA or VFIO unmap. However, for assigned devices guest
 * owns the first level page tables. Invalidations of translation caches in the
 * guest are trapped and passed down to the host.
 *
 * vIOMMU in the guest will only expose first level page tables, therefore
 * we do not support IOTLB granularity for request without PASID (second level).
 *
 * For example, to find the VT-d granularity encoding for IOTLB
 * type and page selective granularity within PASID:
 * X: indexed by iommu cache type
 * Y: indexed by enum iommu_inv_granularity
 * [IOMMU_CACHE_INV_TYPE_IOTLB][IOMMU_INV_GRANU_ADDR]
 */

static const int
inv_type_granu_table[IOMMU_CACHE_INV_TYPE_NR][IOMMU_INV_GRANU_NR] = {
	/*
	 * PASID based IOTLB invalidation: PASID selective (per PASID),
	 * page selective (address granularity)
	 */
	{-EINVAL, QI_GRAN_NONG_PASID, QI_GRAN_PSI_PASID},
	/* PASID based dev TLBs */
	{-EINVAL, -EINVAL, QI_DEV_IOTLB_GRAN_PASID_SEL},
	/* PASID cache */
	{-EINVAL, -EINVAL, -EINVAL}
};

static inline int to_vtd_granularity(int type, int granu)
{
	return inv_type_granu_table[type][granu];
}

static inline u64 to_vtd_size(u64 granu_size, u64 nr_granules)
{
	u64 nr_pages = (granu_size * nr_granules) >> VTD_PAGE_SHIFT;

	/* VT-d size is encoded as 2^size of 4K pages, 0 for 4k, 9 for 2MB, etc.
	 * IOMMU cache invalidate API passes granu_size in bytes, and number of
	 * granu size in contiguous memory.
	 */
	return order_base_2(nr_pages);
}

static int
intel_iommu_sva_invalidate(struct iommu_domain *domain, struct device *dev,
			   struct iommu_cache_invalidate_info *inv_info)
{
	struct dmar_domain *dmar_domain = to_dmar_domain(domain);
	struct device_domain_info *info;
	struct intel_iommu *iommu;
	unsigned long flags;
	int cache_type;
	u8 bus, devfn;
	u16 did, sid;
	int ret = 0;
	u64 size = 0;

	if (!inv_info || !dmar_domain)
		return -EINVAL;

	if (!dev || !dev_is_pci(dev))
		return -ENODEV;

	iommu = device_to_iommu(dev, &bus, &devfn);
	if (!iommu)
		return -ENODEV;

	if (!(dmar_domain->flags & DOMAIN_FLAG_NESTING_MODE))
		return -EINVAL;

	spin_lock_irqsave(&device_domain_lock, flags);
	spin_lock(&iommu->lock);
	info = get_domain_info(dev);
	if (!info) {
		ret = -EINVAL;
		goto out_unlock;
	}
	did = dmar_domain->iommu_did[iommu->seq_id];
	sid = PCI_DEVID(bus, devfn);

	/* Size is only valid in address selective invalidation */
	if (inv_info->granularity == IOMMU_INV_GRANU_ADDR)
		size = to_vtd_size(inv_info->granu.addr_info.granule_size,
				   inv_info->granu.addr_info.nb_granules);

	for_each_set_bit(cache_type,
			 (unsigned long *)&inv_info->cache,
			 IOMMU_CACHE_INV_TYPE_NR) {
		int granu = 0;
		u64 pasid = 0;
		u64 addr = 0;

		granu = to_vtd_granularity(cache_type, inv_info->granularity);
		if (granu == -EINVAL) {
			pr_err_ratelimited("Invalid cache type and granu combination %d/%d\n",
					   cache_type, inv_info->granularity);
			break;
		}

		/*
		 * PASID is stored in different locations based on the
		 * granularity.
		 */
		if (inv_info->granularity == IOMMU_INV_GRANU_PASID &&
		    (inv_info->granu.pasid_info.flags & IOMMU_INV_PASID_FLAGS_PASID))
			pasid = inv_info->granu.pasid_info.pasid;
		else if (inv_info->granularity == IOMMU_INV_GRANU_ADDR &&
			 (inv_info->granu.addr_info.flags & IOMMU_INV_ADDR_FLAGS_PASID))
			pasid = inv_info->granu.addr_info.pasid;

		switch (BIT(cache_type)) {
		case IOMMU_CACHE_INV_TYPE_IOTLB:
			/* HW will ignore LSB bits based on address mask */
			if (inv_info->granularity == IOMMU_INV_GRANU_ADDR &&
			    size &&
			    (inv_info->granu.addr_info.addr & ((BIT(VTD_PAGE_SHIFT + size)) - 1))) {
				pr_err_ratelimited("User address not aligned, 0x%llx, size order %llu\n",
						   inv_info->granu.addr_info.addr, size);
			}

			/*
			 * If granu is PASID-selective, address is ignored.
			 * We use npages = -1 to indicate that.
			 */
			qi_flush_piotlb(iommu, did, pasid,
					mm_to_dma_pfn(inv_info->granu.addr_info.addr),
					(granu == QI_GRAN_NONG_PASID) ? -1 : 1 << size,
					inv_info->granu.addr_info.flags & IOMMU_INV_ADDR_FLAGS_LEAF);

			if (!info->ats_enabled)
				break;
			/*
			 * Always flush device IOTLB if ATS is enabled. vIOMMU
			 * in the guest may assume IOTLB flush is inclusive,
			 * which is more efficient.
			 */
			fallthrough;
		case IOMMU_CACHE_INV_TYPE_DEV_IOTLB:
			/*
			 * PASID based device TLB invalidation does not support
			 * IOMMU_INV_GRANU_PASID granularity but only supports
			 * IOMMU_INV_GRANU_ADDR.
			 * The equivalent of that is we set the size to be the
			 * entire range of 64 bit. User only provides PASID info
			 * without address info. So we set addr to 0.
			 */
			if (inv_info->granularity == IOMMU_INV_GRANU_PASID) {
				size = 64 - VTD_PAGE_SHIFT;
				addr = 0;
			} else if (inv_info->granularity == IOMMU_INV_GRANU_ADDR) {
				addr = inv_info->granu.addr_info.addr;
			}

			if (info->ats_enabled)
				qi_flush_dev_iotlb_pasid(iommu, sid,
						info->pfsid, pasid,
						info->ats_qdep, addr,
						size);
			else
				pr_warn_ratelimited("Passdown device IOTLB flush w/o ATS!\n");
			break;
		default:
			dev_err_ratelimited(dev, "Unsupported IOMMU invalidation type %d\n",
					    cache_type);
			ret = -EINVAL;
		}
	}
out_unlock:
	spin_unlock(&iommu->lock);
	spin_unlock_irqrestore(&device_domain_lock, flags);

	return ret;
}
#endif

static int intel_iommu_map(struct iommu_domain *domain,
			   unsigned long iova, phys_addr_t hpa,
			   size_t size, int iommu_prot, gfp_t gfp)
{
	struct dmar_domain *dmar_domain = to_dmar_domain(domain);
	u64 max_addr;
	int prot = 0;

	if (iommu_prot & IOMMU_READ)
		prot |= DMA_PTE_READ;
	if (iommu_prot & IOMMU_WRITE)
		prot |= DMA_PTE_WRITE;
	if ((iommu_prot & IOMMU_CACHE) && dmar_domain->iommu_snooping)
		prot |= DMA_PTE_SNP;

	max_addr = iova + size;
	if (dmar_domain->max_addr < max_addr) {
		u64 end;

		/* check if minimum agaw is sufficient for mapped address */
		end = __DOMAIN_MAX_ADDR(dmar_domain->gaw) + 1;
		if (end < max_addr) {
			pr_err("%s: iommu width (%d) is not "
			       "sufficient for the mapped address (%llx)\n",
			       __func__, dmar_domain->gaw, max_addr);
			return -EFAULT;
		}
		dmar_domain->max_addr = max_addr;
	}
	/* Round up size to next multiple of PAGE_SIZE, if it and
	   the low bits of hpa would take us onto the next page */
	size = aligned_nrpages(hpa, size);
	return __domain_mapping(dmar_domain, iova >> VTD_PAGE_SHIFT,
				hpa >> VTD_PAGE_SHIFT, size, prot);
}

static size_t intel_iommu_unmap(struct iommu_domain *domain,
				unsigned long iova, size_t size,
				struct iommu_iotlb_gather *gather)
{
	struct dmar_domain *dmar_domain = to_dmar_domain(domain);
	unsigned long start_pfn, last_pfn;
	int level = 0;

	/* Cope with horrid API which requires us to unmap more than the
	   size argument if it happens to be a large-page mapping. */
	BUG_ON(!pfn_to_dma_pte(dmar_domain, iova >> VTD_PAGE_SHIFT, &level));

	if (size < VTD_PAGE_SIZE << level_to_offset_bits(level))
		size = VTD_PAGE_SIZE << level_to_offset_bits(level);

	start_pfn = iova >> VTD_PAGE_SHIFT;
	last_pfn = (iova + size - 1) >> VTD_PAGE_SHIFT;

	gather->freelist = domain_unmap(dmar_domain, start_pfn,
					last_pfn, gather->freelist);

	if (dmar_domain->max_addr == iova + size)
		dmar_domain->max_addr = iova;

	iommu_iotlb_gather_add_page(domain, gather, iova, size);

	return size;
}

static void intel_iommu_tlb_sync(struct iommu_domain *domain,
				 struct iommu_iotlb_gather *gather)
{
	struct dmar_domain *dmar_domain = to_dmar_domain(domain);
	unsigned long iova_pfn = IOVA_PFN(gather->start);
	size_t size = gather->end - gather->start;
	unsigned long start_pfn;
	unsigned long nrpages;
	int iommu_id;

	nrpages = aligned_nrpages(gather->start, size);
	start_pfn = mm_to_dma_pfn(iova_pfn);

	for_each_domain_iommu(iommu_id, dmar_domain)
		iommu_flush_iotlb_psi(g_iommus[iommu_id], dmar_domain,
				      start_pfn, nrpages, !gather->freelist, 0);

	dma_free_pagelist(gather->freelist);
}

static phys_addr_t intel_iommu_iova_to_phys(struct iommu_domain *domain,
					    dma_addr_t iova)
{
	struct dmar_domain *dmar_domain = to_dmar_domain(domain);
	struct dma_pte *pte;
	int level = 0;
	u64 phys = 0;

	pte = pfn_to_dma_pte(dmar_domain, iova >> VTD_PAGE_SHIFT, &level);
	if (pte && dma_pte_present(pte))
		phys = dma_pte_addr(pte) +
			(iova & (BIT_MASK(level_to_offset_bits(level) +
						VTD_PAGE_SHIFT) - 1));

	return phys;
}

static bool intel_iommu_capable(enum iommu_cap cap)
{
	if (cap == IOMMU_CAP_CACHE_COHERENCY)
		return domain_update_iommu_snooping(NULL) == 1;
	if (cap == IOMMU_CAP_INTR_REMAP)
		return irq_remapping_enabled == 1;

	return false;
}

static struct iommu_device *intel_iommu_probe_device(struct device *dev)
{
	struct intel_iommu *iommu;

	iommu = device_to_iommu(dev, NULL, NULL);
	if (!iommu)
		return ERR_PTR(-ENODEV);

	if (translation_pre_enabled(iommu))
		dev_iommu_priv_set(dev, DEFER_DEVICE_DOMAIN_INFO);

	return &iommu->iommu;
}

static void intel_iommu_release_device(struct device *dev)
{
	struct intel_iommu *iommu;

	iommu = device_to_iommu(dev, NULL, NULL);
	if (!iommu)
		return;

	dmar_remove_one_dev_info(dev);

	set_dma_ops(dev, NULL);
}

static void intel_iommu_probe_finalize(struct device *dev)
{
	dma_addr_t base = IOVA_START_PFN << VTD_PAGE_SHIFT;
	struct iommu_domain *domain = iommu_get_domain_for_dev(dev);
	struct dmar_domain *dmar_domain = to_dmar_domain(domain);

	if (domain && domain->type == IOMMU_DOMAIN_DMA)
		iommu_setup_dma_ops(dev, base,
				    __DOMAIN_MAX_ADDR(dmar_domain->gaw) - base);
	else
		set_dma_ops(dev, NULL);
}

static void intel_iommu_get_resv_regions(struct device *device,
					 struct list_head *head)
{
	int prot = DMA_PTE_READ | DMA_PTE_WRITE;
	struct iommu_resv_region *reg;
	struct dmar_rmrr_unit *rmrr;
	struct device *i_dev;
	int i;

	down_read(&dmar_global_lock);
	for_each_rmrr_units(rmrr) {
		for_each_active_dev_scope(rmrr->devices, rmrr->devices_cnt,
					  i, i_dev) {
			struct iommu_resv_region *resv;
			enum iommu_resv_type type;
			size_t length;

			if (i_dev != device &&
			    !is_downstream_to_pci_bridge(device, i_dev))
				continue;

			length = rmrr->end_address - rmrr->base_address + 1;

			type = device_rmrr_is_relaxable(device) ?
				IOMMU_RESV_DIRECT_RELAXABLE : IOMMU_RESV_DIRECT;

			resv = iommu_alloc_resv_region(rmrr->base_address,
						       length, prot, type);
			if (!resv)
				break;

			list_add_tail(&resv->list, head);
		}
	}
	up_read(&dmar_global_lock);

#ifdef CONFIG_INTEL_IOMMU_FLOPPY_WA
	if (dev_is_pci(device)) {
		struct pci_dev *pdev = to_pci_dev(device);

		if ((pdev->class >> 8) == PCI_CLASS_BRIDGE_ISA) {
			reg = iommu_alloc_resv_region(0, 1UL << 24, prot,
						   IOMMU_RESV_DIRECT_RELAXABLE);
			if (reg)
				list_add_tail(&reg->list, head);
		}
	}
#endif /* CONFIG_INTEL_IOMMU_FLOPPY_WA */

	reg = iommu_alloc_resv_region(IOAPIC_RANGE_START,
				      IOAPIC_RANGE_END - IOAPIC_RANGE_START + 1,
				      0, IOMMU_RESV_MSI);
	if (!reg)
		return;
	list_add_tail(&reg->list, head);
}

int intel_iommu_enable_pasid(struct intel_iommu *iommu, struct device *dev)
{
	struct device_domain_info *info;
	struct context_entry *context;
	struct dmar_domain *domain;
	unsigned long flags;
	u64 ctx_lo;
	int ret;

	domain = find_domain(dev);
	if (!domain)
		return -EINVAL;

	spin_lock_irqsave(&device_domain_lock, flags);
	spin_lock(&iommu->lock);

	ret = -EINVAL;
	info = get_domain_info(dev);
	if (!info || !info->pasid_supported)
		goto out;

	context = iommu_context_addr(iommu, info->bus, info->devfn, 0);
	if (WARN_ON(!context))
		goto out;

	ctx_lo = context[0].lo;

	if (!(ctx_lo & CONTEXT_PASIDE)) {
		ctx_lo |= CONTEXT_PASIDE;
		context[0].lo = ctx_lo;
		wmb();
		iommu->flush.flush_context(iommu,
					   domain->iommu_did[iommu->seq_id],
					   PCI_DEVID(info->bus, info->devfn),
					   DMA_CCMD_MASK_NOBIT,
					   DMA_CCMD_DEVICE_INVL);
	}

	/* Enable PASID support in the device, if it wasn't already */
	if (!info->pasid_enabled)
		iommu_enable_dev_iotlb(info);

	ret = 0;

 out:
	spin_unlock(&iommu->lock);
	spin_unlock_irqrestore(&device_domain_lock, flags);

	return ret;
}

static struct iommu_group *intel_iommu_device_group(struct device *dev)
{
	if (dev_is_pci(dev))
		return pci_device_group(dev);
	return generic_device_group(dev);
}

static int intel_iommu_enable_auxd(struct device *dev)
{
	struct device_domain_info *info;
	struct intel_iommu *iommu;
	unsigned long flags;
	int ret;

	iommu = device_to_iommu(dev, NULL, NULL);
	if (!iommu || dmar_disabled)
		return -EINVAL;

	if (!sm_supported(iommu) || !pasid_supported(iommu))
		return -EINVAL;

	ret = intel_iommu_enable_pasid(iommu, dev);
	if (ret)
		return -ENODEV;

	spin_lock_irqsave(&device_domain_lock, flags);
	info = get_domain_info(dev);
	info->auxd_enabled = 1;
	spin_unlock_irqrestore(&device_domain_lock, flags);

	return 0;
}

static int intel_iommu_disable_auxd(struct device *dev)
{
	struct device_domain_info *info;
	unsigned long flags;

	spin_lock_irqsave(&device_domain_lock, flags);
	info = get_domain_info(dev);
	if (!WARN_ON(!info))
		info->auxd_enabled = 0;
	spin_unlock_irqrestore(&device_domain_lock, flags);

	return 0;
}

/*
 * A PCI express designated vendor specific extended capability is defined
 * in the section 3.7 of Intel scalable I/O virtualization technical spec
 * for system software and tools to detect endpoint devices supporting the
 * Intel scalable IO virtualization without host driver dependency.
 *
 * Returns the address of the matching extended capability structure within
 * the device's PCI configuration space or 0 if the device does not support
 * it.
 */
static int siov_find_pci_dvsec(struct pci_dev *pdev)
{
	int pos;
	u16 vendor, id;

	pos = pci_find_next_ext_capability(pdev, 0, 0x23);
	while (pos) {
		pci_read_config_word(pdev, pos + 4, &vendor);
		pci_read_config_word(pdev, pos + 8, &id);
		if (vendor == PCI_VENDOR_ID_INTEL && id == 5)
			return pos;

		pos = pci_find_next_ext_capability(pdev, pos, 0x23);
	}

	return 0;
}

static bool
intel_iommu_dev_has_feat(struct device *dev, enum iommu_dev_features feat)
{
	if (feat == IOMMU_DEV_FEAT_AUX) {
		int ret;

		if (!dev_is_pci(dev) || dmar_disabled ||
		    !scalable_mode_support() || !pasid_mode_support())
			return false;

		ret = pci_pasid_features(to_pci_dev(dev));
		if (ret < 0)
			return false;

		return !!siov_find_pci_dvsec(to_pci_dev(dev));
	}

	if (feat == IOMMU_DEV_FEAT_SVA) {
		struct device_domain_info *info = get_domain_info(dev);

		return info && (info->iommu->flags & VTD_FLAG_SVM_CAPABLE) &&
			info->pasid_supported && info->pri_supported &&
			info->ats_supported;
	}

	return false;
}

static int
intel_iommu_dev_enable_feat(struct device *dev, enum iommu_dev_features feat)
{
	if (feat == IOMMU_DEV_FEAT_AUX)
		return intel_iommu_enable_auxd(dev);

	if (feat == IOMMU_DEV_FEAT_SVA) {
		struct device_domain_info *info = get_domain_info(dev);

		if (!info)
			return -EINVAL;

		if (info->iommu->flags & VTD_FLAG_SVM_CAPABLE)
			return 0;
	}

	return -ENODEV;
}

static int
intel_iommu_dev_disable_feat(struct device *dev, enum iommu_dev_features feat)
{
	if (feat == IOMMU_DEV_FEAT_AUX)
		return intel_iommu_disable_auxd(dev);

	return -ENODEV;
}

static bool
intel_iommu_dev_feat_enabled(struct device *dev, enum iommu_dev_features feat)
{
	struct device_domain_info *info = get_domain_info(dev);

	if (feat == IOMMU_DEV_FEAT_AUX)
		return scalable_mode_support() && info && info->auxd_enabled;

	return false;
}

static int
intel_iommu_aux_get_pasid(struct iommu_domain *domain, struct device *dev)
{
	struct dmar_domain *dmar_domain = to_dmar_domain(domain);

	return dmar_domain->default_pasid > 0 ?
			dmar_domain->default_pasid : -EINVAL;
}

static bool intel_iommu_is_attach_deferred(struct iommu_domain *domain,
					   struct device *dev)
{
	return attach_deferred(dev);
}

static int
intel_iommu_domain_set_attr(struct iommu_domain *domain,
			    enum iommu_attr attr, void *data)
{
	struct dmar_domain *dmar_domain = to_dmar_domain(domain);
	unsigned long flags;
	int ret = 0;

	if (domain->type != IOMMU_DOMAIN_UNMANAGED)
		return -EINVAL;

	switch (attr) {
	case DOMAIN_ATTR_NESTING:
		spin_lock_irqsave(&device_domain_lock, flags);
		if (nested_mode_support() &&
		    list_empty(&dmar_domain->devices)) {
			dmar_domain->flags |= DOMAIN_FLAG_NESTING_MODE;
			dmar_domain->flags &= ~DOMAIN_FLAG_USE_FIRST_LEVEL;
		} else {
			ret = -ENODEV;
		}
		spin_unlock_irqrestore(&device_domain_lock, flags);
		break;
	default:
		ret = -EINVAL;
		break;
	}

	return ret;
}

static bool domain_use_flush_queue(void)
{
	struct dmar_drhd_unit *drhd;
	struct intel_iommu *iommu;
	bool r = true;

	if (intel_iommu_strict)
		return false;

	/*
	 * The flush queue implementation does not perform page-selective
	 * invalidations that are required for efficient TLB flushes in virtual
	 * environments. The benefit of batching is likely to be much lower than
	 * the overhead of synchronizing the virtual and physical IOMMU
	 * page-tables.
	 */
	rcu_read_lock();
	for_each_active_iommu(iommu, drhd) {
		if (!cap_caching_mode(iommu->cap))
			continue;

		pr_warn_once("IOMMU batching is disabled due to virtualization");
		r = false;
		break;
	}
	rcu_read_unlock();

	return r;
}

static int
intel_iommu_domain_get_attr(struct iommu_domain *domain,
			    enum iommu_attr attr, void *data)
{
	switch (domain->type) {
	case IOMMU_DOMAIN_UNMANAGED:
		return -ENODEV;
	case IOMMU_DOMAIN_DMA:
		switch (attr) {
		case DOMAIN_ATTR_DMA_USE_FLUSH_QUEUE:
			*(int *)data = domain_use_flush_queue();
			return 0;
		default:
			return -ENODEV;
		}
		break;
	default:
		return -EINVAL;
	}
}

/*
 * Check that the device does not live on an external facing PCI port that is
 * marked as untrusted. Such devices should not be able to apply quirks and
 * thus not be able to bypass the IOMMU restrictions.
 */
static bool risky_device(struct pci_dev *pdev)
{
	if (pdev->untrusted) {
		pci_info(pdev,
			 "Skipping IOMMU quirk for dev [%04X:%04X] on untrusted PCI link\n",
			 pdev->vendor, pdev->device);
		pci_info(pdev, "Please check with your BIOS/Platform vendor about this\n");
		return true;
	}
	return false;
}

static void clflush_sync_map(struct dmar_domain *domain, unsigned long clf_pfn,
			     unsigned long clf_pages)
{
	struct dma_pte *first_pte = NULL, *pte = NULL;
	unsigned long lvl_pages = 0;
	int level = 0;

	while (clf_pages > 0) {
		if (!pte) {
			level = 0;
			pte = pfn_to_dma_pte(domain, clf_pfn, &level);
			if (WARN_ON(!pte))
				return;
			first_pte = pte;
			lvl_pages = lvl_to_nr_pages(level);
		}

		if (WARN_ON(!lvl_pages || clf_pages < lvl_pages))
			return;

		clf_pages -= lvl_pages;
		clf_pfn += lvl_pages;
		pte++;

		if (!clf_pages || first_pte_in_page(pte) ||
		    (level > 1 && clf_pages < lvl_pages)) {
			domain_flush_cache(domain, first_pte,
					   (void *)pte - (void *)first_pte);
			pte = NULL;
		}
	}
}

static void intel_iommu_iotlb_sync_map(struct iommu_domain *domain,
				       unsigned long iova, size_t size)
{
	struct dmar_domain *dmar_domain = to_dmar_domain(domain);
	unsigned long pages = aligned_nrpages(iova, size);
	unsigned long pfn = iova >> VTD_PAGE_SHIFT;
	struct intel_iommu *iommu;
	int iommu_id;

	if (!dmar_domain->iommu_coherency)
		clflush_sync_map(dmar_domain, pfn, pages);

	for_each_domain_iommu(iommu_id, dmar_domain) {
		iommu = g_iommus[iommu_id];
		__mapping_notify_one(iommu, dmar_domain, pfn, pages);
	}
}

const struct iommu_ops intel_iommu_ops = {
	.capable		= intel_iommu_capable,
	.domain_alloc		= intel_iommu_domain_alloc,
	.domain_free		= intel_iommu_domain_free,
	.domain_get_attr        = intel_iommu_domain_get_attr,
	.domain_set_attr	= intel_iommu_domain_set_attr,
	.attach_dev		= intel_iommu_attach_device,
	.detach_dev		= intel_iommu_detach_device,
	.aux_attach_dev		= intel_iommu_aux_attach_device,
	.aux_detach_dev		= intel_iommu_aux_detach_device,
	.aux_get_pasid		= intel_iommu_aux_get_pasid,
	.map			= intel_iommu_map,
	.iotlb_sync_map		= intel_iommu_iotlb_sync_map,
	.unmap			= intel_iommu_unmap,
	.flush_iotlb_all        = intel_flush_iotlb_all,
	.iotlb_sync		= intel_iommu_tlb_sync,
	.iova_to_phys		= intel_iommu_iova_to_phys,
	.probe_device		= intel_iommu_probe_device,
	.probe_finalize		= intel_iommu_probe_finalize,
	.release_device		= intel_iommu_release_device,
	.get_resv_regions	= intel_iommu_get_resv_regions,
	.put_resv_regions	= generic_iommu_put_resv_regions,
	.device_group		= intel_iommu_device_group,
	.dev_has_feat		= intel_iommu_dev_has_feat,
	.dev_feat_enabled	= intel_iommu_dev_feat_enabled,
	.dev_enable_feat	= intel_iommu_dev_enable_feat,
	.dev_disable_feat	= intel_iommu_dev_disable_feat,
	.is_attach_deferred	= intel_iommu_is_attach_deferred,
	.def_domain_type	= device_def_domain_type,
	.pgsize_bitmap		= INTEL_IOMMU_PGSIZES,
#ifdef CONFIG_INTEL_IOMMU_SVM
	.cache_invalidate	= intel_iommu_sva_invalidate,
	.sva_bind_gpasid	= intel_svm_bind_gpasid,
	.sva_unbind_gpasid	= intel_svm_unbind_gpasid,
	.sva_bind		= intel_svm_bind,
	.sva_unbind		= intel_svm_unbind,
	.sva_get_pasid		= intel_svm_get_pasid,
	.page_response		= intel_svm_page_response,
#endif
};

static void quirk_iommu_igfx(struct pci_dev *dev)
{
	if (risky_device(dev))
		return;

	pci_info(dev, "Disabling IOMMU for graphics on this chipset\n");
	dmar_map_gfx = 0;
}

/* G4x/GM45 integrated gfx dmar support is totally busted. */
DECLARE_PCI_FIXUP_HEADER(PCI_VENDOR_ID_INTEL, 0x2a40, quirk_iommu_igfx);
DECLARE_PCI_FIXUP_HEADER(PCI_VENDOR_ID_INTEL, 0x2e00, quirk_iommu_igfx);
DECLARE_PCI_FIXUP_HEADER(PCI_VENDOR_ID_INTEL, 0x2e10, quirk_iommu_igfx);
DECLARE_PCI_FIXUP_HEADER(PCI_VENDOR_ID_INTEL, 0x2e20, quirk_iommu_igfx);
DECLARE_PCI_FIXUP_HEADER(PCI_VENDOR_ID_INTEL, 0x2e30, quirk_iommu_igfx);
DECLARE_PCI_FIXUP_HEADER(PCI_VENDOR_ID_INTEL, 0x2e40, quirk_iommu_igfx);
DECLARE_PCI_FIXUP_HEADER(PCI_VENDOR_ID_INTEL, 0x2e90, quirk_iommu_igfx);

/* Broadwell igfx malfunctions with dmar */
DECLARE_PCI_FIXUP_HEADER(PCI_VENDOR_ID_INTEL, 0x1606, quirk_iommu_igfx);
DECLARE_PCI_FIXUP_HEADER(PCI_VENDOR_ID_INTEL, 0x160B, quirk_iommu_igfx);
DECLARE_PCI_FIXUP_HEADER(PCI_VENDOR_ID_INTEL, 0x160E, quirk_iommu_igfx);
DECLARE_PCI_FIXUP_HEADER(PCI_VENDOR_ID_INTEL, 0x1602, quirk_iommu_igfx);
DECLARE_PCI_FIXUP_HEADER(PCI_VENDOR_ID_INTEL, 0x160A, quirk_iommu_igfx);
DECLARE_PCI_FIXUP_HEADER(PCI_VENDOR_ID_INTEL, 0x160D, quirk_iommu_igfx);
DECLARE_PCI_FIXUP_HEADER(PCI_VENDOR_ID_INTEL, 0x1616, quirk_iommu_igfx);
DECLARE_PCI_FIXUP_HEADER(PCI_VENDOR_ID_INTEL, 0x161B, quirk_iommu_igfx);
DECLARE_PCI_FIXUP_HEADER(PCI_VENDOR_ID_INTEL, 0x161E, quirk_iommu_igfx);
DECLARE_PCI_FIXUP_HEADER(PCI_VENDOR_ID_INTEL, 0x1612, quirk_iommu_igfx);
DECLARE_PCI_FIXUP_HEADER(PCI_VENDOR_ID_INTEL, 0x161A, quirk_iommu_igfx);
DECLARE_PCI_FIXUP_HEADER(PCI_VENDOR_ID_INTEL, 0x161D, quirk_iommu_igfx);
DECLARE_PCI_FIXUP_HEADER(PCI_VENDOR_ID_INTEL, 0x1626, quirk_iommu_igfx);
DECLARE_PCI_FIXUP_HEADER(PCI_VENDOR_ID_INTEL, 0x162B, quirk_iommu_igfx);
DECLARE_PCI_FIXUP_HEADER(PCI_VENDOR_ID_INTEL, 0x162E, quirk_iommu_igfx);
DECLARE_PCI_FIXUP_HEADER(PCI_VENDOR_ID_INTEL, 0x1622, quirk_iommu_igfx);
DECLARE_PCI_FIXUP_HEADER(PCI_VENDOR_ID_INTEL, 0x162A, quirk_iommu_igfx);
DECLARE_PCI_FIXUP_HEADER(PCI_VENDOR_ID_INTEL, 0x162D, quirk_iommu_igfx);
DECLARE_PCI_FIXUP_HEADER(PCI_VENDOR_ID_INTEL, 0x1636, quirk_iommu_igfx);
DECLARE_PCI_FIXUP_HEADER(PCI_VENDOR_ID_INTEL, 0x163B, quirk_iommu_igfx);
DECLARE_PCI_FIXUP_HEADER(PCI_VENDOR_ID_INTEL, 0x163E, quirk_iommu_igfx);
DECLARE_PCI_FIXUP_HEADER(PCI_VENDOR_ID_INTEL, 0x1632, quirk_iommu_igfx);
DECLARE_PCI_FIXUP_HEADER(PCI_VENDOR_ID_INTEL, 0x163A, quirk_iommu_igfx);
DECLARE_PCI_FIXUP_HEADER(PCI_VENDOR_ID_INTEL, 0x163D, quirk_iommu_igfx);

static void quirk_iommu_rwbf(struct pci_dev *dev)
{
	if (risky_device(dev))
		return;

	/*
	 * Mobile 4 Series Chipset neglects to set RWBF capability,
	 * but needs it. Same seems to hold for the desktop versions.
	 */
	pci_info(dev, "Forcing write-buffer flush capability\n");
	rwbf_quirk = 1;
}

DECLARE_PCI_FIXUP_HEADER(PCI_VENDOR_ID_INTEL, 0x2a40, quirk_iommu_rwbf);
DECLARE_PCI_FIXUP_HEADER(PCI_VENDOR_ID_INTEL, 0x2e00, quirk_iommu_rwbf);
DECLARE_PCI_FIXUP_HEADER(PCI_VENDOR_ID_INTEL, 0x2e10, quirk_iommu_rwbf);
DECLARE_PCI_FIXUP_HEADER(PCI_VENDOR_ID_INTEL, 0x2e20, quirk_iommu_rwbf);
DECLARE_PCI_FIXUP_HEADER(PCI_VENDOR_ID_INTEL, 0x2e30, quirk_iommu_rwbf);
DECLARE_PCI_FIXUP_HEADER(PCI_VENDOR_ID_INTEL, 0x2e40, quirk_iommu_rwbf);
DECLARE_PCI_FIXUP_HEADER(PCI_VENDOR_ID_INTEL, 0x2e90, quirk_iommu_rwbf);

#define GGC 0x52
#define GGC_MEMORY_SIZE_MASK	(0xf << 8)
#define GGC_MEMORY_SIZE_NONE	(0x0 << 8)
#define GGC_MEMORY_SIZE_1M	(0x1 << 8)
#define GGC_MEMORY_SIZE_2M	(0x3 << 8)
#define GGC_MEMORY_VT_ENABLED	(0x8 << 8)
#define GGC_MEMORY_SIZE_2M_VT	(0x9 << 8)
#define GGC_MEMORY_SIZE_3M_VT	(0xa << 8)
#define GGC_MEMORY_SIZE_4M_VT	(0xb << 8)

static void quirk_calpella_no_shadow_gtt(struct pci_dev *dev)
{
	unsigned short ggc;

	if (risky_device(dev))
		return;

	if (pci_read_config_word(dev, GGC, &ggc))
		return;

	if (!(ggc & GGC_MEMORY_VT_ENABLED)) {
		pci_info(dev, "BIOS has allocated no shadow GTT; disabling IOMMU for graphics\n");
		dmar_map_gfx = 0;
	} else if (dmar_map_gfx) {
		/* we have to ensure the gfx device is idle before we flush */
		pci_info(dev, "Disabling batched IOTLB flush on Ironlake\n");
		intel_iommu_strict = 1;
       }
}
DECLARE_PCI_FIXUP_HEADER(PCI_VENDOR_ID_INTEL, 0x0040, quirk_calpella_no_shadow_gtt);
DECLARE_PCI_FIXUP_HEADER(PCI_VENDOR_ID_INTEL, 0x0044, quirk_calpella_no_shadow_gtt);
DECLARE_PCI_FIXUP_HEADER(PCI_VENDOR_ID_INTEL, 0x0062, quirk_calpella_no_shadow_gtt);
DECLARE_PCI_FIXUP_HEADER(PCI_VENDOR_ID_INTEL, 0x006a, quirk_calpella_no_shadow_gtt);

static void quirk_igfx_skip_te_disable(struct pci_dev *dev)
{
	unsigned short ver;

	if (!IS_GFX_DEVICE(dev))
		return;

	ver = (dev->device >> 8) & 0xff;
	if (ver != 0x45 && ver != 0x46 && ver != 0x4c &&
	    ver != 0x4e && ver != 0x8a && ver != 0x98 &&
	    ver != 0x9a)
		return;

	if (risky_device(dev))
		return;

	pci_info(dev, "Skip IOMMU disabling for graphics\n");
	iommu_skip_te_disable = 1;
}
DECLARE_PCI_FIXUP_HEADER(PCI_VENDOR_ID_INTEL, PCI_ANY_ID, quirk_igfx_skip_te_disable);

/* On Tylersburg chipsets, some BIOSes have been known to enable the
   ISOCH DMAR unit for the Azalia sound device, but not give it any
   TLB entries, which causes it to deadlock. Check for that.  We do
   this in a function called from init_dmars(), instead of in a PCI
   quirk, because we don't want to print the obnoxious "BIOS broken"
   message if VT-d is actually disabled.
*/
static void __init check_tylersburg_isoch(void)
{
	struct pci_dev *pdev;
	uint32_t vtisochctrl;

	/* If there's no Azalia in the system anyway, forget it. */
	pdev = pci_get_device(PCI_VENDOR_ID_INTEL, 0x3a3e, NULL);
	if (!pdev)
		return;

	if (risky_device(pdev)) {
		pci_dev_put(pdev);
		return;
	}

	pci_dev_put(pdev);

	/* System Management Registers. Might be hidden, in which case
	   we can't do the sanity check. But that's OK, because the
	   known-broken BIOSes _don't_ actually hide it, so far. */
	pdev = pci_get_device(PCI_VENDOR_ID_INTEL, 0x342e, NULL);
	if (!pdev)
		return;

	if (risky_device(pdev)) {
		pci_dev_put(pdev);
		return;
	}

	if (pci_read_config_dword(pdev, 0x188, &vtisochctrl)) {
		pci_dev_put(pdev);
		return;
	}

	pci_dev_put(pdev);

	/* If Azalia DMA is routed to the non-isoch DMAR unit, fine. */
	if (vtisochctrl & 1)
		return;

	/* Drop all bits other than the number of TLB entries */
	vtisochctrl &= 0x1c;

	/* If we have the recommended number of TLB entries (16), fine. */
	if (vtisochctrl == 0x10)
		return;

	/* Zero TLB entries? You get to ride the short bus to school. */
	if (!vtisochctrl) {
		WARN(1, "Your BIOS is broken; DMA routed to ISOCH DMAR unit but no TLB space.\n"
		     "BIOS vendor: %s; Ver: %s; Product Version: %s\n",
		     dmi_get_system_info(DMI_BIOS_VENDOR),
		     dmi_get_system_info(DMI_BIOS_VERSION),
		     dmi_get_system_info(DMI_PRODUCT_VERSION));
		iommu_identity_mapping |= IDENTMAP_AZALIA;
		return;
	}

	pr_warn("Recommended TLB entries for ISOCH unit is 16; your BIOS set %d\n",
	       vtisochctrl);
}<|MERGE_RESOLUTION|>--- conflicted
+++ resolved
@@ -4589,7 +4589,6 @@
 	assert_spin_locked(&device_domain_lock);
 	if (WARN_ON(!info))
 		return -EINVAL;
-<<<<<<< HEAD
 
 	if (!sinfo) {
 		sinfo = kzalloc(sizeof(*sinfo), GFP_ATOMIC);
@@ -4599,17 +4598,6 @@
 		list_add(&sinfo->link_domain, &domain->subdevices);
 	}
 
-=======
-
-	if (!sinfo) {
-		sinfo = kzalloc(sizeof(*sinfo), GFP_ATOMIC);
-		sinfo->domain = domain;
-		sinfo->pdev = dev;
-		list_add(&sinfo->link_phys, &info->subdevices);
-		list_add(&sinfo->link_domain, &domain->subdevices);
-	}
-
->>>>>>> 7cea2a3c
 	return ++sinfo->users;
 }
 
