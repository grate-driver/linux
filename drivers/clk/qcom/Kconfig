# SPDX-License-Identifier: GPL-2.0-only
config KRAIT_CLOCKS
	bool
	select KRAIT_L2_ACCESSORS

config QCOM_GDSC
	bool
	select PM_GENERIC_DOMAINS if PM

config QCOM_RPMCC
	bool

menuconfig COMMON_CLK_QCOM
	tristate "Support for Qualcomm's clock controllers"
	depends on OF
	depends on ARCH_QCOM || COMPILE_TEST
	select RATIONAL
	select REGMAP_MMIO
	select RESET_CONTROLLER

if COMMON_CLK_QCOM

config QCOM_A53PLL
	tristate "MSM8916 A53 PLL"
	help
	  Support for the A53 PLL on MSM8916 devices. It provides
	  the CPU with frequencies above 1GHz.
	  Say Y if you want to support higher CPU frequencies on MSM8916
	  devices.

config QCOM_A7PLL
	tristate "SDX55 A7 PLL"
	help
	  Support for the A7 PLL on SDX55 devices. It provides the CPU with
	  frequencies above 1GHz.
	  Say Y if you want to support higher CPU frequencies on SDX55
	  devices.

config QCOM_CLK_APCS_MSM8916
	tristate "MSM8916 APCS Clock Controller"
	depends on QCOM_APCS_IPC || COMPILE_TEST
	help
	  Support for the APCS Clock Controller on msm8916 devices. The
	  APCS is managing the mux and divider which feeds the CPUs.
	  Say Y if you want to support CPU frequency scaling on devices
	  such as msm8916.

config QCOM_CLK_APCC_MSM8996
	tristate "MSM8996 CPU Clock Controller"
	select QCOM_KRYO_L2_ACCESSORS
	depends on ARM64
	help
	  Support for the CPU clock controller on msm8996 devices.
	  Say Y if you want to support CPU clock scaling using CPUfreq
	  drivers for dynamic power management.

config QCOM_CLK_APCS_SDX55
	tristate "SDX55 APCS Clock Controller"
	depends on QCOM_APCS_IPC || COMPILE_TEST
	help
	  Support for the APCS Clock Controller on SDX55 platform. The
	  APCS is managing the mux and divider which feeds the CPUs.
	  Say Y if you want to support CPU frequency scaling on devices
	  such as SDX55.

config QCOM_CLK_RPM
	tristate "RPM based Clock Controller"
	depends on MFD_QCOM_RPM
	select QCOM_RPMCC
	help
	  The RPM (Resource Power Manager) is a dedicated hardware engine for
	  managing the shared SoC resources in order to keep the lowest power
	  profile. It communicates with other hardware subsystems via shared
	  memory and accepts clock requests, aggregates the requests and turns
	  the clocks on/off or scales them on demand.
	  Say Y if you want to support the clocks exposed by the RPM on
	  platforms such as apq8064, msm8660, msm8960 etc.

config QCOM_CLK_SMD_RPM
	tristate "RPM over SMD based Clock Controller"
	depends on QCOM_SMD_RPM
	select QCOM_RPMCC
	help
	  The RPM (Resource Power Manager) is a dedicated hardware engine for
	  managing the shared SoC resources in order to keep the lowest power
	  profile. It communicates with other hardware subsystems via shared
	  memory and accepts clock requests, aggregates the requests and turns
	  the clocks on/off or scales them on demand.
	  Say Y if you want to support the clocks exposed by the RPM on
	  platforms such as apq8016, apq8084, msm8974 etc.

config QCOM_CLK_RPMH
	tristate "RPMh Clock Driver"
	depends on QCOM_RPMH
	help
	 RPMh manages shared resources on some Qualcomm Technologies, Inc.
	 SoCs. It accepts requests from other hardware subsystems via RSC.
	 Say Y if you want to support the clocks exposed by RPMh on
	 platforms such as SDM845.

config APQ_GCC_8084
	tristate "APQ8084 Global Clock Controller"
	select QCOM_GDSC
	help
	  Support for the global clock controller on apq8084 devices.
	  Say Y if you want to use peripheral devices such as UART, SPI,
	  i2c, USB, SD/eMMC, SATA, PCIe, etc.

config APQ_MMCC_8084
	tristate "APQ8084 Multimedia Clock Controller"
	select APQ_GCC_8084
	select QCOM_GDSC
	help
	  Support for the multimedia clock controller on apq8084 devices.
	  Say Y if you want to support multimedia devices such as display,
	  graphics, video encode/decode, camera, etc.

config IPQ_APSS_PLL
	tristate "IPQ APSS PLL"
	help
	  Support for APSS PLL on ipq devices. The APSS PLL is the main
	  clock that feeds the CPUs on ipq based devices.
	  Say Y if you want to support CPU frequency scaling on ipq based
	  devices.

config IPQ_APSS_6018
	tristate "IPQ APSS Clock Controller"
	select IPQ_APSS_PLL
	depends on QCOM_APCS_IPC || COMPILE_TEST
	help
	  Support for APSS clock controller on IPQ platforms. The
	  APSS clock controller manages the Mux and enable block that feeds the
	  CPUs.
	  Say Y if you want to support CPU frequency scaling on
	  ipq based devices.

config IPQ_GCC_4019
	tristate "IPQ4019 Global Clock Controller"
	help
	  Support for the global clock controller on ipq4019 devices.
	  Say Y if you want to use peripheral devices such as UART, SPI,
	  i2c, USB, SD/eMMC, etc.

config IPQ_GCC_6018
	tristate "IPQ6018 Global Clock Controller"
	help
	  Support for global clock controller on ipq6018 devices.
	  Say Y if you want to use peripheral devices such as UART, SPI,
	  i2c, USB, SD/eMMC, etc. Select this for the root clock
	  of ipq6018.

config IPQ_GCC_806X
	tristate "IPQ806x Global Clock Controller"
	help
	  Support for the global clock controller on ipq806x devices.
	  Say Y if you want to use peripheral devices such as UART, SPI,
	  i2c, USB, SD/eMMC, etc.

config IPQ_LCC_806X
	tristate "IPQ806x LPASS Clock Controller"
	select IPQ_GCC_806X
	help
	  Support for the LPASS clock controller on ipq806x devices.
	  Say Y if you want to use audio devices such as i2s, pcm,
	  S/PDIF, etc.

config IPQ_GCC_8074
	tristate "IPQ8074 Global Clock Controller"
	help
	  Support for global clock controller on ipq8074 devices.
	  Say Y if you want to use peripheral devices such as UART, SPI,
	  i2c, USB, SD/eMMC, etc. Select this for the root clock
	  of ipq8074.

config MSM_GCC_8660
	tristate "MSM8660 Global Clock Controller"
	help
	  Support for the global clock controller on msm8660 devices.
	  Say Y if you want to use peripheral devices such as UART, SPI,
	  i2c, USB, SD/eMMC, etc.

config MSM_GCC_8916
	tristate "MSM8916 Global Clock Controller"
	select QCOM_GDSC
	help
	  Support for the global clock controller on msm8916 devices.
	  Say Y if you want to use devices such as UART, SPI i2c, USB,
	  SD/eMMC, display, graphics, camera etc.

config MSM_GCC_8939
	tristate "MSM8939 Global Clock Controller"
	select QCOM_GDSC
	help
	  Support for the global clock controller on msm8939 devices.
	  Say Y if you want to use devices such as UART, SPI i2c, USB,
	  SD/eMMC, display, graphics, camera etc.

config MSM_GCC_8960
	tristate "APQ8064/MSM8960 Global Clock Controller"
	help
	  Support for the global clock controller on apq8064/msm8960 devices.
	  Say Y if you want to use peripheral devices such as UART, SPI,
	  i2c, USB, SD/eMMC, SATA, PCIe, etc.

config MSM_LCC_8960
	tristate "APQ8064/MSM8960 LPASS Clock Controller"
	select MSM_GCC_8960
	help
	  Support for the LPASS clock controller on apq8064/msm8960 devices.
	  Say Y if you want to use audio devices such as i2s, pcm,
	  SLIMBus, etc.

config MDM_GCC_9607
	tristate "MDM9607 Global Clock Controller"
	help
	  Support for the global clock controller on mdm9607 devices.
	  Say Y if you want to use peripheral devices such as UART, SPI,
	  I2C, USB, SD/eMMC, etc.

config MDM_GCC_9615
	tristate "MDM9615 Global Clock Controller"
	help
	  Support for the global clock controller on mdm9615 devices.
	  Say Y if you want to use peripheral devices such as UART, SPI,
	  i2c, USB, SD/eMMC, etc.

config MDM_LCC_9615
	tristate "MDM9615 LPASS Clock Controller"
	select MDM_GCC_9615
	help
	  Support for the LPASS clock controller on mdm9615 devices.
	  Say Y if you want to use audio devices such as i2s, pcm,
	  SLIMBus, etc.

config MSM_MMCC_8960
	tristate "MSM8960 Multimedia Clock Controller"
	select MSM_GCC_8960
	help
	  Support for the multimedia clock controller on msm8960 devices.
	  Say Y if you want to support multimedia devices such as display,
	  graphics, video encode/decode, camera, etc.

config MSM_GCC_8953
	tristate "MSM8953 Global Clock Controller"
	select QCOM_GDSC
	help
	  Support for the global clock controller on msm8953 devices.
	  Say Y if you want to use devices such as UART, SPI i2c, USB,
	  SD/eMMC, display, graphics, camera etc.

config MSM_GCC_8974
	tristate "MSM8974 Global Clock Controller"
	select QCOM_GDSC
	help
	  Support for the global clock controller on msm8974 devices.
	  Say Y if you want to use peripheral devices such as UART, SPI,
	  i2c, USB, SD/eMMC, SATA, PCIe, etc.

config MSM_MMCC_8974
	tristate "MSM8974 Multimedia Clock Controller"
	select MSM_GCC_8974
	select QCOM_GDSC
	help
	  Support for the multimedia clock controller on msm8974 devices.
	  Say Y if you want to support multimedia devices such as display,
	  graphics, video encode/decode, camera, etc.

config MSM_MMCC_8994
	tristate "MSM8994 Multimedia Clock Controller"
	select MSM_GCC_8994
	select QCOM_GDSC
	help
	  Support for the multimedia clock controller on msm8994 devices.
	  Say Y if you want to support multimedia devices such as display,
	  graphics, video encode/decode, camera, etc.

config MSM_GCC_8994
	tristate "MSM8994 Global Clock Controller"
	help
	  Support for the global clock controller on msm8994 devices.
	  Say Y if you want to use peripheral devices such as UART, SPI,
	  i2c, USB, UFS, SD/eMMC, PCIe, etc.

config MSM_GCC_8996
	tristate "MSM8996 Global Clock Controller"
	select QCOM_GDSC
	help
	  Support for the global clock controller on msm8996 devices.
	  Say Y if you want to use peripheral devices such as UART, SPI,
	  i2c, USB, UFS, SD/eMMC, PCIe, etc.

config MSM_MMCC_8996
	tristate "MSM8996 Multimedia Clock Controller"
	select MSM_GCC_8996
	select QCOM_GDSC
	help
	  Support for the multimedia clock controller on msm8996 devices.
	  Say Y if you want to support multimedia devices such as display,
	  graphics, video encode/decode, camera, etc.

config MSM_GCC_8998
	tristate "MSM8998 Global Clock Controller"
	select QCOM_GDSC
	help
	  Support for the global clock controller on msm8998 devices.
	  Say Y if you want to use peripheral devices such as UART, SPI,
	  i2c, USB, UFS, SD/eMMC, PCIe, etc.

config MSM_GPUCC_8998
	tristate "MSM8998 Graphics Clock Controller"
	select MSM_GCC_8998
	select QCOM_GDSC
	help
	  Support for the graphics clock controller on MSM8998 devices.
	  Say Y if you want to support graphics controller devices and
	  functionality such as 3D graphics.

config MSM_MMCC_8998
	tristate "MSM8998 Multimedia Clock Controller"
	select MSM_GCC_8998
	select QCOM_GDSC
	help
	  Support for the multimedia clock controller on msm8998 devices.
	  Say Y if you want to support multimedia devices such as display,
	  graphics, video encode/decode, camera, etc.

config QCM_GCC_2290
	tristate "QCM2290 Global Clock Controller"
	select QCOM_GDSC
	help
	  Support for the global clock controller on QCM2290 devices.
	  Say Y if you want to use multimedia devices or peripheral
	  devices such as UART, SPI, I2C, USB, SD/eMMC etc.

config QCS_GCC_404
	tristate "QCS404 Global Clock Controller"
	help
	  Support for the global clock controller on QCS404 devices.
	  Say Y if you want to use multimedia devices or peripheral
	  devices such as UART, SPI, I2C, USB, SD/eMMC, PCIe etc.

config SC_CAMCC_7180
	tristate "SC7180 Camera Clock Controller"
	select SC_GCC_7180
	help
	  Support for the camera clock controller on Qualcomm Technologies, Inc
	  SC7180 devices.
	  Say Y if you want to support camera devices and functionality such as
	  capturing pictures.

config SC_CAMCC_7280
	tristate "SC7280 Camera Clock Controller"
	select SC_GCC_7280
	help
	  Support for the camera clock controller on Qualcomm Technologies, Inc
	  SC7280 devices.
	  Say Y if you want to support camera devices and functionality such as
	  capturing pictures.

config SC_DISPCC_7180
	tristate "SC7180 Display Clock Controller"
	select SC_GCC_7180
	help
	  Support for the display clock controller on Qualcomm Technologies, Inc
	  SC7180 devices.
	  Say Y if you want to support display devices and functionality such as
	  splash screen.

config SC_DISPCC_7280
	tristate "SC7280 Display Clock Controller"
	select SC_GCC_7280
	help
	  Support for the display clock controller on Qualcomm Technologies, Inc.
	  SC7280 devices.
	  Say Y if you want to support display devices and functionality such as
	  splash screen.

config SC_GCC_7180
	tristate "SC7180 Global Clock Controller"
	select QCOM_GDSC
	depends on COMMON_CLK_QCOM
	help
	  Support for the global clock controller on SC7180 devices.
	  Say Y if you want to use peripheral devices such as UART, SPI,
	  I2C, USB, UFS, SDCC, etc.

config SC_GCC_7280
	tristate "SC7280 Global Clock Controller"
	select QCOM_GDSC
	depends on COMMON_CLK_QCOM
	help
	  Support for the global clock controller on SC7280 devices.
	  Say Y if you want to use peripheral devices such as UART, SPI,
	  I2C, USB, UFS, SDCC, PCIe etc.

config SC_GCC_8180X
	tristate "SC8180X Global Clock Controller"
	select QCOM_GDSC
	depends on COMMON_CLK_QCOM
	help
	  Support for the global clock controller on SC8180X devices.
	  Say Y if you want to use peripheral devices such as UART, SPI,
	  I2C, USB, UFS, SDCC, etc.

config SC_GPUCC_7180
	tristate "SC7180 Graphics Clock Controller"
	select SC_GCC_7180
	help
	  Support for the graphics clock controller on SC7180 devices.
	  Say Y if you want to support graphics controller devices and
	  functionality such as 3D graphics.

config SC_GPUCC_7280
	tristate "SC7280 Graphics Clock Controller"
	select SC_GCC_7280
	help
	  Support for the graphics clock controller on SC7280 devices.
	  Say Y if you want to support graphics controller devices and
	  functionality such as 3D graphics.

config SC_LPASSCC_7280
	tristate "SC7280 Low Power Audio Subsystem (LPASS) Clock Controller"
	select SC_GCC_7280
	help
	  Support for the LPASS clock controller on SC7280 devices.
	  Say Y if you want to use the LPASS branch clocks of the LPASS clock
	  controller to reset the LPASS subsystem.

config SC_LPASS_CORECC_7180
	tristate "SC7180 LPASS Core Clock Controller"
	select SC_GCC_7180
	help
	  Support for the LPASS(Low Power Audio Subsystem) core clock controller
	  on SC7180 devices.
	  Say Y if you want to use LPASS clocks and power domains of the LPASS
	  core clock controller.

<<<<<<< HEAD
config SC_GPUCC_7180
	tristate "SC7180 Graphics Clock Controller"
	select SC_GCC_7180
	help
	  Support for the graphics clock controller on SC7180 devices.
	  Say Y if you want to support graphics controller devices and
	  functionality such as 3D graphics.

config SC_GPUCC_7280
	tristate "SC7280 Graphics Clock Controller"
	select SC_GCC_7280
	help
	  Support for the graphics clock controller on SC7280 devices.
	  Say Y if you want to support graphics controller devices and
	  functionality such as 3D graphics.

=======
>>>>>>> df0cc57e
config SC_MSS_7180
	tristate "SC7180 Modem Clock Controller"
	select SC_GCC_7180
	help
	  Support for the Modem Subsystem clock controller on Qualcomm
	  Technologies, Inc on SC7180 devices.
	  Say Y if you want to use the Modem branch clocks of the Modem
	  subsystem clock controller to reset the MSS subsystem.

config SC_VIDEOCC_7180
	tristate "SC7180 Video Clock Controller"
	select SC_GCC_7180
	help
	  Support for the video clock controller on SC7180 devices.
	  Say Y if you want to support video devices and functionality such as
	  video encode and decode.

config SC_VIDEOCC_7280
	tristate "SC7280 Video Clock Controller"
	select SC_GCC_7280
	help
	  Support for the video clock controller on SC7280 devices.
	  Say Y if you want to support video devices and functionality such as
	  video encode and decode.

config SDM_CAMCC_845
	tristate "SDM845 Camera Clock Controller"
	select SDM_GCC_845
	help
	  Support for the camera clock controller on SDM845 devices.
	  Say Y if you want to support camera devices and camera functionality.

config SDM_GCC_660
	tristate "SDM660 Global Clock Controller"
	select QCOM_GDSC
	help
	  Support for the global clock controller on SDM660 devices.
	  Say Y if you want to use peripheral devices such as UART, SPI,
	  i2C, USB, UFS, SDDC, PCIe, etc.

config SDM_MMCC_660
	tristate "SDM660 Multimedia Clock Controller"
	select SDM_GCC_660
	select QCOM_GDSC
	help
	  Support for the multimedia clock controller on SDM660 devices.
	  Say Y if you want to support multimedia devices such as display,
	  graphics, video encode/decode, camera, etc.

config SDM_GPUCC_660
	tristate "SDM660 Graphics Clock Controller"
	select SDM_GCC_660
	select QCOM_GDSC
	help
	  Support for the graphics clock controller on SDM630/636/660 devices.
	  Say Y if you want to support graphics controller devices and
	  functionality such as 3D graphics

config QCS_TURING_404
	tristate "QCS404 Turing Clock Controller"
	help
	  Support for the Turing Clock Controller on QCS404, provides clocks
	  and resets for the Turing subsystem.

config QCS_Q6SSTOP_404
	tristate "QCS404 Q6SSTOP Clock Controller"
	select QCS_GCC_404
	help
	  Support for the Q6SSTOP clock controller on QCS404 devices.
	  Say Y if you want to use the Q6SSTOP branch clocks of the WCSS clock
	  controller to reset the Q6SSTOP subsystem.

config SDM_GCC_845
	tristate "SDM845 Global Clock Controller"
	select QCOM_GDSC
	help
	  Support for the global clock controller on SDM845 devices.
	  Say Y if you want to use peripheral devices such as UART, SPI,
	  i2C, USB, UFS, SDDC, PCIe, etc.

config SDM_GPUCC_845
	tristate "SDM845 Graphics Clock Controller"
	select SDM_GCC_845
	help
	  Support for the graphics clock controller on SDM845 devices.
	  Say Y if you want to support graphics controller devices and
	  functionality such as 3D graphics.

config SDM_VIDEOCC_845
	tristate "SDM845 Video Clock Controller"
	select SDM_GCC_845
	select QCOM_GDSC
	help
	  Support for the video clock controller on SDM845 devices.
	  Say Y if you want to support video devices and functionality such as
	  video encode and decode.

config SDM_DISPCC_845
	tristate "SDM845 Display Clock Controller"
	select SDM_GCC_845
	help
	  Support for the display clock controller on Qualcomm Technologies, Inc
	  SDM845 devices.
	  Say Y if you want to support display devices and functionality such as
	  splash screen.

config SDM_LPASSCC_845
	tristate "SDM845 Low Power Audio Subsystem (LPAAS) Clock Controller"
	select SDM_GCC_845
	help
	  Support for the LPASS clock controller on SDM845 devices.
	  Say Y if you want to use the LPASS branch clocks of the LPASS clock
	  controller to reset the LPASS subsystem.

config SDX_GCC_55
	tristate "SDX55 Global Clock Controller"
	select QCOM_GDSC
	help
	  Support for the global clock controller on SDX55 devices.
	  Say Y if you want to use peripheral devices such as UART,
	  SPI, I2C, USB, SD/UFS, PCIe etc.

config SM_CAMCC_8250
	tristate "SM8250 Camera Clock Controller"
	select SM_GCC_8250
	help
	  Support for the camera clock controller on SM8250 devices.
	  Say Y if you want to support camera devices and camera functionality.

config SM_DISPCC_8250
	tristate "SM8150 and SM8250 Display Clock Controller"
	depends on SM_GCC_8150 || SM_GCC_8250
	help
	  Support for the display clock controller on Qualcomm Technologies, Inc
	  SM8150 and SM8250 devices.
	  Say Y if you want to support display devices and functionality such as
	  splash screen.

config SM_GCC_6115
	tristate "SM6115 and SM4250 Global Clock Controller"
	help
	  Support for the global clock controller on SM6115 and SM4250 devices.
	  Say Y if you want to use peripheral devices such as UART, SPI,
	  i2C, USB, UFS, SDDC, PCIe, etc.

config SM_GCC_6125
	tristate "SM6125 Global Clock Controller"
	help
	  Support for the global clock controller on SM6125 devices.
	  Say Y if you want to use peripheral devices such as UART,
	  SPI, I2C, USB, SD/UFS, PCIe etc.

config SM_GCC_6350
	tristate "SM6350 Global Clock Controller"
	select QCOM_GDSC
	help
	  Support for the global clock controller on SM6350 devices.
	  Say Y if you want to use peripheral devices such as UART,
	  SPI, I2C, USB, SD/UFS, PCIe etc.

config SM_GCC_8150
	tristate "SM8150 Global Clock Controller"
	help
	  Support for the global clock controller on SM8150 devices.
	  Say Y if you want to use peripheral devices such as UART,
	  SPI, I2C, USB, SD/UFS, PCIe etc.

config SM_GCC_8250
	tristate "SM8250 Global Clock Controller"
	select QCOM_GDSC
	help
	  Support for the global clock controller on SM8250 devices.
	  Say Y if you want to use peripheral devices such as UART,
	  SPI, I2C, USB, SD/UFS, PCIe etc.

config SM_GCC_8350
	tristate "SM8350 Global Clock Controller"
	select QCOM_GDSC
	help
	  Support for the global clock controller on SM8350 devices.
	  Say Y if you want to use peripheral devices such as UART,
	  SPI, I2C, USB, SD/UFS, PCIe etc.

config SM_GPUCC_8150
	tristate "SM8150 Graphics Clock Controller"
	select SM_GCC_8150
	help
	  Support for the graphics clock controller on SM8150 devices.
	  Say Y if you want to support graphics controller devices and
	  functionality such as 3D graphics.

config SM_GPUCC_8250
	tristate "SM8250 Graphics Clock Controller"
	select SM_GCC_8250
	help
	  Support for the graphics clock controller on SM8250 devices.
	  Say Y if you want to support graphics controller devices and
	  functionality such as 3D graphics.

config SM_VIDEOCC_8150
	tristate "SM8150 Video Clock Controller"
	select SM_GCC_8150
	select QCOM_GDSC
	help
	  Support for the video clock controller on SM8150 devices.
	  Say Y if you want to support video devices and functionality such as
	  video encode and decode.

config SM_VIDEOCC_8250
	tristate "SM8250 Video Clock Controller"
	select SM_GCC_8250
	select QCOM_GDSC
	help
	  Support for the video clock controller on SM8250 devices.
	  Say Y if you want to support video devices and functionality such as
	  video encode and decode.

config SPMI_PMIC_CLKDIV
	tristate "SPMI PMIC clkdiv Support"
	depends on SPMI || COMPILE_TEST
	help
	  This driver supports the clkdiv functionality on the Qualcomm
	  Technologies, Inc. SPMI PMIC. It configures the frequency of
	  clkdiv outputs of the PMIC. These clocks are typically wired
	  through alternate functions on GPIO pins.

config QCOM_HFPLL
	tristate "High-Frequency PLL (HFPLL) Clock Controller"
	help
	  Support for the high-frequency PLLs present on Qualcomm devices.
	  Say Y if you want to support CPU frequency scaling on devices
	  such as MSM8974, APQ8084, etc.

config KPSS_XCC
	tristate "KPSS Clock Controller"
	help
	  Support for the Krait ACC and GCC clock controllers. Say Y
	  if you want to support CPU frequency scaling on devices such
	  as MSM8960, APQ8064, etc.

config KRAITCC
	tristate "Krait Clock Controller"
	depends on ARM
	select KRAIT_CLOCKS
	help
	  Support for the Krait CPU clocks on Qualcomm devices.
	  Say Y if you want to support CPU frequency scaling.

config CLK_GFM_LPASS_SM8250
	tristate "SM8250 GFM LPASS Clocks"
	help
	  Support for the Glitch Free Mux (GFM) Low power audio
          subsystem (LPASS) clocks found on SM8250 SoCs.

endif<|MERGE_RESOLUTION|>--- conflicted
+++ resolved
@@ -435,25 +435,6 @@
 	  Say Y if you want to use LPASS clocks and power domains of the LPASS
 	  core clock controller.
 
-<<<<<<< HEAD
-config SC_GPUCC_7180
-	tristate "SC7180 Graphics Clock Controller"
-	select SC_GCC_7180
-	help
-	  Support for the graphics clock controller on SC7180 devices.
-	  Say Y if you want to support graphics controller devices and
-	  functionality such as 3D graphics.
-
-config SC_GPUCC_7280
-	tristate "SC7280 Graphics Clock Controller"
-	select SC_GCC_7280
-	help
-	  Support for the graphics clock controller on SC7280 devices.
-	  Say Y if you want to support graphics controller devices and
-	  functionality such as 3D graphics.
-
-=======
->>>>>>> df0cc57e
 config SC_MSS_7180
 	tristate "SC7180 Modem Clock Controller"
 	select SC_GCC_7180
