--- conflicted
+++ resolved
@@ -281,12 +281,7 @@
 	struct perf_pmu_events_attr *pmu_attr =
 		container_of(attr, struct perf_pmu_events_attr, attr);
 
-<<<<<<< HEAD
-	eattr = container_of(attr, struct dev_ext_attribute, attr);
-	return sysfs_emit(buf, "config=0x%lx\n", (unsigned long) eattr->var);
-=======
 	return sysfs_emit(buf, "config=0x%llx\n", pmu_attr->id);
->>>>>>> 11e4b63a
 }
 
 #define XGENE_PMU_EVENT_ATTR(_name, _config)		\
