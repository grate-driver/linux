--- conflicted
+++ resolved
@@ -716,12 +716,6 @@
 	if (IS_ERR(dsu_pmu))
 		return PTR_ERR(dsu_pmu);
 
-<<<<<<< HEAD
-	if (IS_ERR_OR_NULL(fwnode))
-		return -ENOENT;
-
-=======
->>>>>>> f642729d
 	if (is_of_node(fwnode))
 		rc = dsu_pmu_dt_get_cpus(&pdev->dev, &dsu_pmu->associated_cpus);
 	else if (is_acpi_device_node(fwnode))
