/*
 *  linux/drivers/mmc/core/mmc.c
 *
 *  Copyright (C) 2003-2004 Russell King, All Rights Reserved.
 *  Copyright (C) 2005-2007 Pierre Ossman, All Rights Reserved.
 *  MMCv4 support Copyright (C) 2006 Philip Langdale, All Rights Reserved.
 *
 * This program is free software; you can redistribute it and/or modify
 * it under the terms of the GNU General Public License version 2 as
 * published by the Free Software Foundation.
 */

#include <linux/err.h>
#include <linux/of.h>
#include <linux/slab.h>
#include <linux/stat.h>
#include <linux/pm_runtime.h>

#include <linux/mmc/host.h>
#include <linux/mmc/card.h>
#include <linux/mmc/mmc.h>

#include "core.h"
#include "card.h"
#include "host.h"
#include "bus.h"
#include "mmc_ops.h"
#include "quirks.h"
#include "sd_ops.h"
#include "pwrseq.h"

#define DEFAULT_CMD6_TIMEOUT_MS	500

static const unsigned int tran_exp[] = {
	10000,		100000,		1000000,	10000000,
	0,		0,		0,		0
};

static const unsigned char tran_mant[] = {
	0,	10,	12,	13,	15,	20,	25,	30,
	35,	40,	45,	50,	55,	60,	70,	80,
};

static const unsigned int taac_exp[] = {
	1,	10,	100,	1000,	10000,	100000,	1000000, 10000000,
};

static const unsigned int taac_mant[] = {
	0,	10,	12,	13,	15,	20,	25,	30,
	35,	40,	45,	50,	55,	60,	70,	80,
};

#define UNSTUFF_BITS(resp,start,size)					\
	({								\
		const int __size = size;				\
		const u32 __mask = (__size < 32 ? 1 << __size : 0) - 1;	\
		const int __off = 3 - ((start) / 32);			\
		const int __shft = (start) & 31;			\
		u32 __res;						\
									\
		__res = resp[__off] >> __shft;				\
		if (__size + __shft > 32)				\
			__res |= resp[__off-1] << ((32 - __shft) % 32);	\
		__res & __mask;						\
	})

/*
 * Given the decoded CSD structure, decode the raw CID to our CID structure.
 */
static int mmc_decode_cid(struct mmc_card *card)
{
	u32 *resp = card->raw_cid;

	/*
	 * The selection of the format here is based upon published
	 * specs from sandisk and from what people have reported.
	 */
	switch (card->csd.mmca_vsn) {
	case 0: /* MMC v1.0 - v1.2 */
	case 1: /* MMC v1.4 */
		card->cid.manfid	= UNSTUFF_BITS(resp, 104, 24);
		card->cid.prod_name[0]	= UNSTUFF_BITS(resp, 96, 8);
		card->cid.prod_name[1]	= UNSTUFF_BITS(resp, 88, 8);
		card->cid.prod_name[2]	= UNSTUFF_BITS(resp, 80, 8);
		card->cid.prod_name[3]	= UNSTUFF_BITS(resp, 72, 8);
		card->cid.prod_name[4]	= UNSTUFF_BITS(resp, 64, 8);
		card->cid.prod_name[5]	= UNSTUFF_BITS(resp, 56, 8);
		card->cid.prod_name[6]	= UNSTUFF_BITS(resp, 48, 8);
		card->cid.hwrev		= UNSTUFF_BITS(resp, 44, 4);
		card->cid.fwrev		= UNSTUFF_BITS(resp, 40, 4);
		card->cid.serial	= UNSTUFF_BITS(resp, 16, 24);
		card->cid.month		= UNSTUFF_BITS(resp, 12, 4);
		card->cid.year		= UNSTUFF_BITS(resp, 8, 4) + 1997;
		break;

	case 2: /* MMC v2.0 - v2.2 */
	case 3: /* MMC v3.1 - v3.3 */
	case 4: /* MMC v4 */
		card->cid.manfid	= UNSTUFF_BITS(resp, 120, 8);
		card->cid.oemid		= UNSTUFF_BITS(resp, 104, 16);
		card->cid.prod_name[0]	= UNSTUFF_BITS(resp, 96, 8);
		card->cid.prod_name[1]	= UNSTUFF_BITS(resp, 88, 8);
		card->cid.prod_name[2]	= UNSTUFF_BITS(resp, 80, 8);
		card->cid.prod_name[3]	= UNSTUFF_BITS(resp, 72, 8);
		card->cid.prod_name[4]	= UNSTUFF_BITS(resp, 64, 8);
		card->cid.prod_name[5]	= UNSTUFF_BITS(resp, 56, 8);
		card->cid.prv		= UNSTUFF_BITS(resp, 48, 8);
		card->cid.serial	= UNSTUFF_BITS(resp, 16, 32);
		card->cid.month		= UNSTUFF_BITS(resp, 12, 4);
		card->cid.year		= UNSTUFF_BITS(resp, 8, 4) + 1997;
		break;

	default:
		pr_err("%s: card has unknown MMCA version %d\n",
			mmc_hostname(card->host), card->csd.mmca_vsn);
		return -EINVAL;
	}

	return 0;
}

static void mmc_set_erase_size(struct mmc_card *card)
{
	if (card->ext_csd.erase_group_def & 1)
		card->erase_size = card->ext_csd.hc_erase_size;
	else
		card->erase_size = card->csd.erase_size;

	mmc_init_erase(card);
}

/*
 * Given a 128-bit response, decode to our card CSD structure.
 */
static int mmc_decode_csd(struct mmc_card *card)
{
	struct mmc_csd *csd = &card->csd;
	unsigned int e, m, a, b;
	u32 *resp = card->raw_csd;

	/*
	 * We only understand CSD structure v1.1 and v1.2.
	 * v1.2 has extra information in bits 15, 11 and 10.
	 * We also support eMMC v4.4 & v4.41.
	 */
	csd->structure = UNSTUFF_BITS(resp, 126, 2);
	if (csd->structure == 0) {
		pr_err("%s: unrecognised CSD structure version %d\n",
			mmc_hostname(card->host), csd->structure);
		return -EINVAL;
	}

	csd->mmca_vsn	 = UNSTUFF_BITS(resp, 122, 4);
	m = UNSTUFF_BITS(resp, 115, 4);
	e = UNSTUFF_BITS(resp, 112, 3);
	csd->taac_ns	 = (taac_exp[e] * taac_mant[m] + 9) / 10;
	csd->taac_clks	 = UNSTUFF_BITS(resp, 104, 8) * 100;

	m = UNSTUFF_BITS(resp, 99, 4);
	e = UNSTUFF_BITS(resp, 96, 3);
	csd->max_dtr	  = tran_exp[e] * tran_mant[m];
	csd->cmdclass	  = UNSTUFF_BITS(resp, 84, 12);

	e = UNSTUFF_BITS(resp, 47, 3);
	m = UNSTUFF_BITS(resp, 62, 12);
	csd->capacity	  = (1 + m) << (e + 2);

	csd->read_blkbits = UNSTUFF_BITS(resp, 80, 4);
	csd->read_partial = UNSTUFF_BITS(resp, 79, 1);
	csd->write_misalign = UNSTUFF_BITS(resp, 78, 1);
	csd->read_misalign = UNSTUFF_BITS(resp, 77, 1);
	csd->dsr_imp = UNSTUFF_BITS(resp, 76, 1);
	csd->r2w_factor = UNSTUFF_BITS(resp, 26, 3);
	csd->write_blkbits = UNSTUFF_BITS(resp, 22, 4);
	csd->write_partial = UNSTUFF_BITS(resp, 21, 1);

	if (csd->write_blkbits >= 9) {
		a = UNSTUFF_BITS(resp, 42, 5);
		b = UNSTUFF_BITS(resp, 37, 5);
		csd->erase_size = (a + 1) * (b + 1);
		csd->erase_size <<= csd->write_blkbits - 9;
	}

	return 0;
}

static void mmc_select_card_type(struct mmc_card *card)
{
	struct mmc_host *host = card->host;
	u8 card_type = card->ext_csd.raw_card_type;
	u32 caps = host->caps, caps2 = host->caps2;
	unsigned int hs_max_dtr = 0, hs200_max_dtr = 0;
	unsigned int avail_type = 0;

	if (caps & MMC_CAP_MMC_HIGHSPEED &&
	    card_type & EXT_CSD_CARD_TYPE_HS_26) {
		hs_max_dtr = MMC_HIGH_26_MAX_DTR;
		avail_type |= EXT_CSD_CARD_TYPE_HS_26;
	}

	if (caps & MMC_CAP_MMC_HIGHSPEED &&
	    card_type & EXT_CSD_CARD_TYPE_HS_52) {
		hs_max_dtr = MMC_HIGH_52_MAX_DTR;
		avail_type |= EXT_CSD_CARD_TYPE_HS_52;
	}

	if (caps & (MMC_CAP_1_8V_DDR | MMC_CAP_3_3V_DDR) &&
	    card_type & EXT_CSD_CARD_TYPE_DDR_1_8V) {
		hs_max_dtr = MMC_HIGH_DDR_MAX_DTR;
		avail_type |= EXT_CSD_CARD_TYPE_DDR_1_8V;
	}

	if (caps & MMC_CAP_1_2V_DDR &&
	    card_type & EXT_CSD_CARD_TYPE_DDR_1_2V) {
		hs_max_dtr = MMC_HIGH_DDR_MAX_DTR;
		avail_type |= EXT_CSD_CARD_TYPE_DDR_1_2V;
	}

	if (caps2 & MMC_CAP2_HS200_1_8V_SDR &&
	    card_type & EXT_CSD_CARD_TYPE_HS200_1_8V) {
		hs200_max_dtr = MMC_HS200_MAX_DTR;
		avail_type |= EXT_CSD_CARD_TYPE_HS200_1_8V;
	}

	if (caps2 & MMC_CAP2_HS200_1_2V_SDR &&
	    card_type & EXT_CSD_CARD_TYPE_HS200_1_2V) {
		hs200_max_dtr = MMC_HS200_MAX_DTR;
		avail_type |= EXT_CSD_CARD_TYPE_HS200_1_2V;
	}

	if (caps2 & MMC_CAP2_HS400_1_8V &&
	    card_type & EXT_CSD_CARD_TYPE_HS400_1_8V) {
		hs200_max_dtr = MMC_HS200_MAX_DTR;
		avail_type |= EXT_CSD_CARD_TYPE_HS400_1_8V;
	}

	if (caps2 & MMC_CAP2_HS400_1_2V &&
	    card_type & EXT_CSD_CARD_TYPE_HS400_1_2V) {
		hs200_max_dtr = MMC_HS200_MAX_DTR;
		avail_type |= EXT_CSD_CARD_TYPE_HS400_1_2V;
	}

	if ((caps2 & MMC_CAP2_HS400_ES) &&
	    card->ext_csd.strobe_support &&
	    (avail_type & EXT_CSD_CARD_TYPE_HS400))
		avail_type |= EXT_CSD_CARD_TYPE_HS400ES;

	card->ext_csd.hs_max_dtr = hs_max_dtr;
	card->ext_csd.hs200_max_dtr = hs200_max_dtr;
	card->mmc_avail_type = avail_type;
}

static void mmc_manage_enhanced_area(struct mmc_card *card, u8 *ext_csd)
{
	u8 hc_erase_grp_sz, hc_wp_grp_sz;

	/*
	 * Disable these attributes by default
	 */
	card->ext_csd.enhanced_area_offset = -EINVAL;
	card->ext_csd.enhanced_area_size = -EINVAL;

	/*
	 * Enhanced area feature support -- check whether the eMMC
	 * card has the Enhanced area enabled.  If so, export enhanced
	 * area offset and size to user by adding sysfs interface.
	 */
	if ((ext_csd[EXT_CSD_PARTITION_SUPPORT] & 0x2) &&
	    (ext_csd[EXT_CSD_PARTITION_ATTRIBUTE] & 0x1)) {
		if (card->ext_csd.partition_setting_completed) {
			hc_erase_grp_sz =
				ext_csd[EXT_CSD_HC_ERASE_GRP_SIZE];
			hc_wp_grp_sz =
				ext_csd[EXT_CSD_HC_WP_GRP_SIZE];

			/*
			 * calculate the enhanced data area offset, in bytes
			 */
			card->ext_csd.enhanced_area_offset =
				(((unsigned long long)ext_csd[139]) << 24) +
				(((unsigned long long)ext_csd[138]) << 16) +
				(((unsigned long long)ext_csd[137]) << 8) +
				(((unsigned long long)ext_csd[136]));
			if (mmc_card_blockaddr(card))
				card->ext_csd.enhanced_area_offset <<= 9;
			/*
			 * calculate the enhanced data area size, in kilobytes
			 */
			card->ext_csd.enhanced_area_size =
				(ext_csd[142] << 16) + (ext_csd[141] << 8) +
				ext_csd[140];
			card->ext_csd.enhanced_area_size *=
				(size_t)(hc_erase_grp_sz * hc_wp_grp_sz);
			card->ext_csd.enhanced_area_size <<= 9;
		} else {
			pr_warn("%s: defines enhanced area without partition setting complete\n",
				mmc_hostname(card->host));
		}
	}
}

static void mmc_part_add(struct mmc_card *card, unsigned int size,
			 unsigned int part_cfg, char *name, int idx, bool ro,
			 int area_type)
{
	card->part[card->nr_parts].size = size;
	card->part[card->nr_parts].part_cfg = part_cfg;
	sprintf(card->part[card->nr_parts].name, name, idx);
	card->part[card->nr_parts].force_ro = ro;
	card->part[card->nr_parts].area_type = area_type;
	card->nr_parts++;
}

static void mmc_manage_gp_partitions(struct mmc_card *card, u8 *ext_csd)
{
	int idx;
	u8 hc_erase_grp_sz, hc_wp_grp_sz;
	unsigned int part_size;

	/*
	 * General purpose partition feature support --
	 * If ext_csd has the size of general purpose partitions,
	 * set size, part_cfg, partition name in mmc_part.
	 */
	if (ext_csd[EXT_CSD_PARTITION_SUPPORT] &
	    EXT_CSD_PART_SUPPORT_PART_EN) {
		hc_erase_grp_sz =
			ext_csd[EXT_CSD_HC_ERASE_GRP_SIZE];
		hc_wp_grp_sz =
			ext_csd[EXT_CSD_HC_WP_GRP_SIZE];

		for (idx = 0; idx < MMC_NUM_GP_PARTITION; idx++) {
			if (!ext_csd[EXT_CSD_GP_SIZE_MULT + idx * 3] &&
			    !ext_csd[EXT_CSD_GP_SIZE_MULT + idx * 3 + 1] &&
			    !ext_csd[EXT_CSD_GP_SIZE_MULT + idx * 3 + 2])
				continue;
			if (card->ext_csd.partition_setting_completed == 0) {
				pr_warn("%s: has partition size defined without partition complete\n",
					mmc_hostname(card->host));
				break;
			}
			part_size =
				(ext_csd[EXT_CSD_GP_SIZE_MULT + idx * 3 + 2]
				<< 16) +
				(ext_csd[EXT_CSD_GP_SIZE_MULT + idx * 3 + 1]
				<< 8) +
				ext_csd[EXT_CSD_GP_SIZE_MULT + idx * 3];
			part_size *= (size_t)(hc_erase_grp_sz *
				hc_wp_grp_sz);
			mmc_part_add(card, part_size << 19,
				EXT_CSD_PART_CONFIG_ACC_GP0 + idx,
				"gp%d", idx, false,
				MMC_BLK_DATA_AREA_GP);
		}
	}
}

/* Minimum partition switch timeout in milliseconds */
#define MMC_MIN_PART_SWITCH_TIME	300

/*
 * Decode extended CSD.
 */
static int mmc_decode_ext_csd(struct mmc_card *card, u8 *ext_csd)
{
	int err = 0, idx;
	unsigned int part_size;
	struct device_node *np;
	bool broken_hpi = false;

	/* Version is coded in the CSD_STRUCTURE byte in the EXT_CSD register */
	card->ext_csd.raw_ext_csd_structure = ext_csd[EXT_CSD_STRUCTURE];
	if (card->csd.structure == 3) {
		if (card->ext_csd.raw_ext_csd_structure > 2) {
			pr_err("%s: unrecognised EXT_CSD structure "
				"version %d\n", mmc_hostname(card->host),
					card->ext_csd.raw_ext_csd_structure);
			err = -EINVAL;
			goto out;
		}
	}

	np = mmc_of_find_child_device(card->host, 0);
	if (np && of_device_is_compatible(np, "mmc-card"))
		broken_hpi = of_property_read_bool(np, "broken-hpi");
	of_node_put(np);

	/*
	 * The EXT_CSD format is meant to be forward compatible. As long
	 * as CSD_STRUCTURE does not change, all values for EXT_CSD_REV
	 * are authorized, see JEDEC JESD84-B50 section B.8.
	 */
	card->ext_csd.rev = ext_csd[EXT_CSD_REV];

	/* fixup device after ext_csd revision field is updated */
	mmc_fixup_device(card, mmc_ext_csd_fixups);

	card->ext_csd.raw_sectors[0] = ext_csd[EXT_CSD_SEC_CNT + 0];
	card->ext_csd.raw_sectors[1] = ext_csd[EXT_CSD_SEC_CNT + 1];
	card->ext_csd.raw_sectors[2] = ext_csd[EXT_CSD_SEC_CNT + 2];
	card->ext_csd.raw_sectors[3] = ext_csd[EXT_CSD_SEC_CNT + 3];
	if (card->ext_csd.rev >= 2) {
		card->ext_csd.sectors =
			ext_csd[EXT_CSD_SEC_CNT + 0] << 0 |
			ext_csd[EXT_CSD_SEC_CNT + 1] << 8 |
			ext_csd[EXT_CSD_SEC_CNT + 2] << 16 |
			ext_csd[EXT_CSD_SEC_CNT + 3] << 24;

		/* Cards with density > 2GiB are sector addressed */
		if (card->ext_csd.sectors > (2u * 1024 * 1024 * 1024) / 512)
			mmc_card_set_blockaddr(card);
	}

	card->ext_csd.strobe_support = ext_csd[EXT_CSD_STROBE_SUPPORT];
	card->ext_csd.raw_card_type = ext_csd[EXT_CSD_CARD_TYPE];
	mmc_select_card_type(card);

	card->ext_csd.raw_s_a_timeout = ext_csd[EXT_CSD_S_A_TIMEOUT];
	card->ext_csd.raw_erase_timeout_mult =
		ext_csd[EXT_CSD_ERASE_TIMEOUT_MULT];
	card->ext_csd.raw_hc_erase_grp_size =
		ext_csd[EXT_CSD_HC_ERASE_GRP_SIZE];
	if (card->ext_csd.rev >= 3) {
		u8 sa_shift = ext_csd[EXT_CSD_S_A_TIMEOUT];
		card->ext_csd.part_config = ext_csd[EXT_CSD_PART_CONFIG];

		/* EXT_CSD value is in units of 10ms, but we store in ms */
		card->ext_csd.part_time = 10 * ext_csd[EXT_CSD_PART_SWITCH_TIME];
		/* Some eMMC set the value too low so set a minimum */
		if (card->ext_csd.part_time &&
		    card->ext_csd.part_time < MMC_MIN_PART_SWITCH_TIME)
			card->ext_csd.part_time = MMC_MIN_PART_SWITCH_TIME;

		/* Sleep / awake timeout in 100ns units */
		if (sa_shift > 0 && sa_shift <= 0x17)
			card->ext_csd.sa_timeout =
					1 << ext_csd[EXT_CSD_S_A_TIMEOUT];
		card->ext_csd.erase_group_def =
			ext_csd[EXT_CSD_ERASE_GROUP_DEF];
		card->ext_csd.hc_erase_timeout = 300 *
			ext_csd[EXT_CSD_ERASE_TIMEOUT_MULT];
		card->ext_csd.hc_erase_size =
			ext_csd[EXT_CSD_HC_ERASE_GRP_SIZE] << 10;

		card->ext_csd.rel_sectors = ext_csd[EXT_CSD_REL_WR_SEC_C];

		/*
		 * There are two boot regions of equal size, defined in
		 * multiples of 128K.
		 */
		if (ext_csd[EXT_CSD_BOOT_MULT] && mmc_boot_partition_access(card->host)) {
			for (idx = 0; idx < MMC_NUM_BOOT_PARTITION; idx++) {
				part_size = ext_csd[EXT_CSD_BOOT_MULT] << 17;
				mmc_part_add(card, part_size,
					EXT_CSD_PART_CONFIG_ACC_BOOT0 + idx,
					"boot%d", idx, true,
					MMC_BLK_DATA_AREA_BOOT);
			}
		}
	}

	card->ext_csd.raw_hc_erase_gap_size =
		ext_csd[EXT_CSD_HC_WP_GRP_SIZE];
	card->ext_csd.raw_sec_trim_mult =
		ext_csd[EXT_CSD_SEC_TRIM_MULT];
	card->ext_csd.raw_sec_erase_mult =
		ext_csd[EXT_CSD_SEC_ERASE_MULT];
	card->ext_csd.raw_sec_feature_support =
		ext_csd[EXT_CSD_SEC_FEATURE_SUPPORT];
	card->ext_csd.raw_trim_mult =
		ext_csd[EXT_CSD_TRIM_MULT];
	card->ext_csd.raw_partition_support = ext_csd[EXT_CSD_PARTITION_SUPPORT];
	card->ext_csd.raw_driver_strength = ext_csd[EXT_CSD_DRIVER_STRENGTH];
	if (card->ext_csd.rev >= 4) {
		if (ext_csd[EXT_CSD_PARTITION_SETTING_COMPLETED] &
		    EXT_CSD_PART_SETTING_COMPLETED)
			card->ext_csd.partition_setting_completed = 1;
		else
			card->ext_csd.partition_setting_completed = 0;

		mmc_manage_enhanced_area(card, ext_csd);

		mmc_manage_gp_partitions(card, ext_csd);

		card->ext_csd.sec_trim_mult =
			ext_csd[EXT_CSD_SEC_TRIM_MULT];
		card->ext_csd.sec_erase_mult =
			ext_csd[EXT_CSD_SEC_ERASE_MULT];
		card->ext_csd.sec_feature_support =
			ext_csd[EXT_CSD_SEC_FEATURE_SUPPORT];
		card->ext_csd.trim_timeout = 300 *
			ext_csd[EXT_CSD_TRIM_MULT];

		/*
		 * Note that the call to mmc_part_add above defaults to read
		 * only. If this default assumption is changed, the call must
		 * take into account the value of boot_locked below.
		 */
		card->ext_csd.boot_ro_lock = ext_csd[EXT_CSD_BOOT_WP];
		card->ext_csd.boot_ro_lockable = true;

		/* Save power class values */
		card->ext_csd.raw_pwr_cl_52_195 =
			ext_csd[EXT_CSD_PWR_CL_52_195];
		card->ext_csd.raw_pwr_cl_26_195 =
			ext_csd[EXT_CSD_PWR_CL_26_195];
		card->ext_csd.raw_pwr_cl_52_360 =
			ext_csd[EXT_CSD_PWR_CL_52_360];
		card->ext_csd.raw_pwr_cl_26_360 =
			ext_csd[EXT_CSD_PWR_CL_26_360];
		card->ext_csd.raw_pwr_cl_200_195 =
			ext_csd[EXT_CSD_PWR_CL_200_195];
		card->ext_csd.raw_pwr_cl_200_360 =
			ext_csd[EXT_CSD_PWR_CL_200_360];
		card->ext_csd.raw_pwr_cl_ddr_52_195 =
			ext_csd[EXT_CSD_PWR_CL_DDR_52_195];
		card->ext_csd.raw_pwr_cl_ddr_52_360 =
			ext_csd[EXT_CSD_PWR_CL_DDR_52_360];
		card->ext_csd.raw_pwr_cl_ddr_200_360 =
			ext_csd[EXT_CSD_PWR_CL_DDR_200_360];
	}

	if (card->ext_csd.rev >= 5) {
		/* Adjust production date as per JEDEC JESD84-B451 */
		if (card->cid.year < 2010)
			card->cid.year += 16;

		/* check whether the eMMC card supports BKOPS */
		if (!mmc_card_broken_hpi(card) &&
		    ext_csd[EXT_CSD_BKOPS_SUPPORT] & 0x1) {
			card->ext_csd.bkops = 1;
			card->ext_csd.man_bkops_en =
					(ext_csd[EXT_CSD_BKOPS_EN] &
						EXT_CSD_MANUAL_BKOPS_MASK);
			card->ext_csd.raw_bkops_status =
				ext_csd[EXT_CSD_BKOPS_STATUS];
			if (card->ext_csd.man_bkops_en)
				pr_debug("%s: MAN_BKOPS_EN bit is set\n",
					mmc_hostname(card->host));
			card->ext_csd.auto_bkops_en =
					(ext_csd[EXT_CSD_BKOPS_EN] &
						EXT_CSD_AUTO_BKOPS_MASK);
			if (card->ext_csd.auto_bkops_en)
				pr_debug("%s: AUTO_BKOPS_EN bit is set\n",
					mmc_hostname(card->host));
		}

		/* check whether the eMMC card supports HPI */
		if (!mmc_card_broken_hpi(card) &&
		    !broken_hpi && (ext_csd[EXT_CSD_HPI_FEATURES] & 0x1)) {
			card->ext_csd.hpi = 1;
			if (ext_csd[EXT_CSD_HPI_FEATURES] & 0x2)
				card->ext_csd.hpi_cmd =	MMC_STOP_TRANSMISSION;
			else
				card->ext_csd.hpi_cmd = MMC_SEND_STATUS;
			/*
			 * Indicate the maximum timeout to close
			 * a command interrupted by HPI
			 */
			card->ext_csd.out_of_int_time =
				ext_csd[EXT_CSD_OUT_OF_INTERRUPT_TIME] * 10;
		}

		card->ext_csd.rel_param = ext_csd[EXT_CSD_WR_REL_PARAM];
		card->ext_csd.rst_n_function = ext_csd[EXT_CSD_RST_N_FUNCTION];

		/*
		 * RPMB regions are defined in multiples of 128K.
		 */
		card->ext_csd.raw_rpmb_size_mult = ext_csd[EXT_CSD_RPMB_MULT];
		if (ext_csd[EXT_CSD_RPMB_MULT] && mmc_host_cmd23(card->host)) {
			mmc_part_add(card, ext_csd[EXT_CSD_RPMB_MULT] << 17,
				EXT_CSD_PART_CONFIG_ACC_RPMB,
				"rpmb", 0, false,
				MMC_BLK_DATA_AREA_RPMB);
		}
	}

	card->ext_csd.raw_erased_mem_count = ext_csd[EXT_CSD_ERASED_MEM_CONT];
	if (ext_csd[EXT_CSD_ERASED_MEM_CONT])
		card->erased_byte = 0xFF;
	else
		card->erased_byte = 0x0;

	/* eMMC v4.5 or later */
	card->ext_csd.generic_cmd6_time = DEFAULT_CMD6_TIMEOUT_MS;
	if (card->ext_csd.rev >= 6) {
		card->ext_csd.feature_support |= MMC_DISCARD_FEATURE;

		card->ext_csd.generic_cmd6_time = 10 *
			ext_csd[EXT_CSD_GENERIC_CMD6_TIME];
		card->ext_csd.power_off_longtime = 10 *
			ext_csd[EXT_CSD_POWER_OFF_LONG_TIME];

		card->ext_csd.cache_size =
			ext_csd[EXT_CSD_CACHE_SIZE + 0] << 0 |
			ext_csd[EXT_CSD_CACHE_SIZE + 1] << 8 |
			ext_csd[EXT_CSD_CACHE_SIZE + 2] << 16 |
			ext_csd[EXT_CSD_CACHE_SIZE + 3] << 24;

		if (ext_csd[EXT_CSD_DATA_SECTOR_SIZE] == 1)
			card->ext_csd.data_sector_size = 4096;
		else
			card->ext_csd.data_sector_size = 512;

		if ((ext_csd[EXT_CSD_DATA_TAG_SUPPORT] & 1) &&
		    (ext_csd[EXT_CSD_TAG_UNIT_SIZE] <= 8)) {
			card->ext_csd.data_tag_unit_size =
			((unsigned int) 1 << ext_csd[EXT_CSD_TAG_UNIT_SIZE]) *
			(card->ext_csd.data_sector_size);
		} else {
			card->ext_csd.data_tag_unit_size = 0;
		}

		card->ext_csd.max_packed_writes =
			ext_csd[EXT_CSD_MAX_PACKED_WRITES];
		card->ext_csd.max_packed_reads =
			ext_csd[EXT_CSD_MAX_PACKED_READS];
	} else {
		card->ext_csd.data_sector_size = 512;
	}

	/* eMMC v5 or later */
	if (card->ext_csd.rev >= 7) {
		memcpy(card->ext_csd.fwrev, &ext_csd[EXT_CSD_FIRMWARE_VERSION],
		       MMC_FIRMWARE_LEN);
		card->ext_csd.ffu_capable =
			(ext_csd[EXT_CSD_SUPPORTED_MODE] & 0x1) &&
			!(ext_csd[EXT_CSD_FW_CONFIG] & 0x1);

		card->ext_csd.pre_eol_info = ext_csd[EXT_CSD_PRE_EOL_INFO];
		card->ext_csd.device_life_time_est_typ_a =
			ext_csd[EXT_CSD_DEVICE_LIFE_TIME_EST_TYP_A];
		card->ext_csd.device_life_time_est_typ_b =
			ext_csd[EXT_CSD_DEVICE_LIFE_TIME_EST_TYP_B];
	}

	/* eMMC v5.1 or later */
	if (card->ext_csd.rev >= 8) {
		card->ext_csd.cmdq_support = ext_csd[EXT_CSD_CMDQ_SUPPORT] &
					     EXT_CSD_CMDQ_SUPPORTED;
		card->ext_csd.cmdq_depth = (ext_csd[EXT_CSD_CMDQ_DEPTH] &
					    EXT_CSD_CMDQ_DEPTH_MASK) + 1;
		/* Exclude inefficiently small queue depths */
		if (card->ext_csd.cmdq_depth <= 2) {
			card->ext_csd.cmdq_support = false;
			card->ext_csd.cmdq_depth = 0;
		}
		if (card->ext_csd.cmdq_support) {
			pr_debug("%s: Command Queue supported depth %u\n",
				 mmc_hostname(card->host),
				 card->ext_csd.cmdq_depth);
		}
	}
out:
	return err;
}

static int mmc_read_ext_csd(struct mmc_card *card)
{
	u8 *ext_csd;
	int err;

	if (!mmc_can_ext_csd(card))
		return 0;

	err = mmc_get_ext_csd(card, &ext_csd);
	if (err) {
		/* If the host or the card can't do the switch,
		 * fail more gracefully. */
		if ((err != -EINVAL)
		 && (err != -ENOSYS)
		 && (err != -EFAULT))
			return err;

		/*
		 * High capacity cards should have this "magic" size
		 * stored in their CSD.
		 */
		if (card->csd.capacity == (4096 * 512)) {
			pr_err("%s: unable to read EXT_CSD on a possible high capacity card. Card will be ignored.\n",
				mmc_hostname(card->host));
		} else {
			pr_warn("%s: unable to read EXT_CSD, performance might suffer\n",
				mmc_hostname(card->host));
			err = 0;
		}

		return err;
	}

	err = mmc_decode_ext_csd(card, ext_csd);
	kfree(ext_csd);
	return err;
}

static int mmc_compare_ext_csds(struct mmc_card *card, unsigned bus_width)
{
	u8 *bw_ext_csd;
	int err;

	if (bus_width == MMC_BUS_WIDTH_1)
		return 0;

	err = mmc_get_ext_csd(card, &bw_ext_csd);
	if (err)
		return err;

	/* only compare read only fields */
	err = !((card->ext_csd.raw_partition_support ==
			bw_ext_csd[EXT_CSD_PARTITION_SUPPORT]) &&
		(card->ext_csd.raw_erased_mem_count ==
			bw_ext_csd[EXT_CSD_ERASED_MEM_CONT]) &&
		(card->ext_csd.rev ==
			bw_ext_csd[EXT_CSD_REV]) &&
		(card->ext_csd.raw_ext_csd_structure ==
			bw_ext_csd[EXT_CSD_STRUCTURE]) &&
		(card->ext_csd.raw_card_type ==
			bw_ext_csd[EXT_CSD_CARD_TYPE]) &&
		(card->ext_csd.raw_s_a_timeout ==
			bw_ext_csd[EXT_CSD_S_A_TIMEOUT]) &&
		(card->ext_csd.raw_hc_erase_gap_size ==
			bw_ext_csd[EXT_CSD_HC_WP_GRP_SIZE]) &&
		(card->ext_csd.raw_erase_timeout_mult ==
			bw_ext_csd[EXT_CSD_ERASE_TIMEOUT_MULT]) &&
		(card->ext_csd.raw_hc_erase_grp_size ==
			bw_ext_csd[EXT_CSD_HC_ERASE_GRP_SIZE]) &&
		(card->ext_csd.raw_sec_trim_mult ==
			bw_ext_csd[EXT_CSD_SEC_TRIM_MULT]) &&
		(card->ext_csd.raw_sec_erase_mult ==
			bw_ext_csd[EXT_CSD_SEC_ERASE_MULT]) &&
		(card->ext_csd.raw_sec_feature_support ==
			bw_ext_csd[EXT_CSD_SEC_FEATURE_SUPPORT]) &&
		(card->ext_csd.raw_trim_mult ==
			bw_ext_csd[EXT_CSD_TRIM_MULT]) &&
		(card->ext_csd.raw_sectors[0] ==
			bw_ext_csd[EXT_CSD_SEC_CNT + 0]) &&
		(card->ext_csd.raw_sectors[1] ==
			bw_ext_csd[EXT_CSD_SEC_CNT + 1]) &&
		(card->ext_csd.raw_sectors[2] ==
			bw_ext_csd[EXT_CSD_SEC_CNT + 2]) &&
		(card->ext_csd.raw_sectors[3] ==
			bw_ext_csd[EXT_CSD_SEC_CNT + 3]) &&
		(card->ext_csd.raw_pwr_cl_52_195 ==
			bw_ext_csd[EXT_CSD_PWR_CL_52_195]) &&
		(card->ext_csd.raw_pwr_cl_26_195 ==
			bw_ext_csd[EXT_CSD_PWR_CL_26_195]) &&
		(card->ext_csd.raw_pwr_cl_52_360 ==
			bw_ext_csd[EXT_CSD_PWR_CL_52_360]) &&
		(card->ext_csd.raw_pwr_cl_26_360 ==
			bw_ext_csd[EXT_CSD_PWR_CL_26_360]) &&
		(card->ext_csd.raw_pwr_cl_200_195 ==
			bw_ext_csd[EXT_CSD_PWR_CL_200_195]) &&
		(card->ext_csd.raw_pwr_cl_200_360 ==
			bw_ext_csd[EXT_CSD_PWR_CL_200_360]) &&
		(card->ext_csd.raw_pwr_cl_ddr_52_195 ==
			bw_ext_csd[EXT_CSD_PWR_CL_DDR_52_195]) &&
		(card->ext_csd.raw_pwr_cl_ddr_52_360 ==
			bw_ext_csd[EXT_CSD_PWR_CL_DDR_52_360]) &&
		(card->ext_csd.raw_pwr_cl_ddr_200_360 ==
			bw_ext_csd[EXT_CSD_PWR_CL_DDR_200_360]));

	if (err)
		err = -EINVAL;

	kfree(bw_ext_csd);
	return err;
}

MMC_DEV_ATTR(cid, "%08x%08x%08x%08x\n", card->raw_cid[0], card->raw_cid[1],
	card->raw_cid[2], card->raw_cid[3]);
MMC_DEV_ATTR(csd, "%08x%08x%08x%08x\n", card->raw_csd[0], card->raw_csd[1],
	card->raw_csd[2], card->raw_csd[3]);
MMC_DEV_ATTR(date, "%02d/%04d\n", card->cid.month, card->cid.year);
MMC_DEV_ATTR(erase_size, "%u\n", card->erase_size << 9);
MMC_DEV_ATTR(preferred_erase_size, "%u\n", card->pref_erase << 9);
MMC_DEV_ATTR(ffu_capable, "%d\n", card->ext_csd.ffu_capable);
MMC_DEV_ATTR(hwrev, "0x%x\n", card->cid.hwrev);
MMC_DEV_ATTR(manfid, "0x%06x\n", card->cid.manfid);
MMC_DEV_ATTR(name, "%s\n", card->cid.prod_name);
MMC_DEV_ATTR(oemid, "0x%04x\n", card->cid.oemid);
MMC_DEV_ATTR(prv, "0x%x\n", card->cid.prv);
MMC_DEV_ATTR(rev, "0x%x\n", card->ext_csd.rev);
MMC_DEV_ATTR(pre_eol_info, "%02x\n", card->ext_csd.pre_eol_info);
MMC_DEV_ATTR(life_time, "0x%02x 0x%02x\n",
	card->ext_csd.device_life_time_est_typ_a,
	card->ext_csd.device_life_time_est_typ_b);
MMC_DEV_ATTR(serial, "0x%08x\n", card->cid.serial);
MMC_DEV_ATTR(enhanced_area_offset, "%llu\n",
		card->ext_csd.enhanced_area_offset);
MMC_DEV_ATTR(enhanced_area_size, "%u\n", card->ext_csd.enhanced_area_size);
MMC_DEV_ATTR(raw_rpmb_size_mult, "%#x\n", card->ext_csd.raw_rpmb_size_mult);
MMC_DEV_ATTR(rel_sectors, "%#x\n", card->ext_csd.rel_sectors);
MMC_DEV_ATTR(ocr, "%08x\n", card->ocr);
MMC_DEV_ATTR(cmdq_en, "%d\n", card->ext_csd.cmdq_en);

static ssize_t mmc_fwrev_show(struct device *dev,
			      struct device_attribute *attr,
			      char *buf)
{
	struct mmc_card *card = mmc_dev_to_card(dev);

	if (card->ext_csd.rev < 7) {
		return sprintf(buf, "0x%x\n", card->cid.fwrev);
	} else {
		return sprintf(buf, "0x%*phN\n", MMC_FIRMWARE_LEN,
			       card->ext_csd.fwrev);
	}
}

static DEVICE_ATTR(fwrev, S_IRUGO, mmc_fwrev_show, NULL);

static ssize_t mmc_dsr_show(struct device *dev,
			    struct device_attribute *attr,
			    char *buf)
{
	struct mmc_card *card = mmc_dev_to_card(dev);
	struct mmc_host *host = card->host;

	if (card->csd.dsr_imp && host->dsr_req)
		return sprintf(buf, "0x%x\n", host->dsr);
	else
		/* return default DSR value */
		return sprintf(buf, "0x%x\n", 0x404);
}

static DEVICE_ATTR(dsr, S_IRUGO, mmc_dsr_show, NULL);

static struct attribute *mmc_std_attrs[] = {
	&dev_attr_cid.attr,
	&dev_attr_csd.attr,
	&dev_attr_date.attr,
	&dev_attr_erase_size.attr,
	&dev_attr_preferred_erase_size.attr,
	&dev_attr_fwrev.attr,
	&dev_attr_ffu_capable.attr,
	&dev_attr_hwrev.attr,
	&dev_attr_manfid.attr,
	&dev_attr_name.attr,
	&dev_attr_oemid.attr,
	&dev_attr_prv.attr,
	&dev_attr_rev.attr,
	&dev_attr_pre_eol_info.attr,
	&dev_attr_life_time.attr,
	&dev_attr_serial.attr,
	&dev_attr_enhanced_area_offset.attr,
	&dev_attr_enhanced_area_size.attr,
	&dev_attr_raw_rpmb_size_mult.attr,
	&dev_attr_rel_sectors.attr,
	&dev_attr_ocr.attr,
	&dev_attr_dsr.attr,
	&dev_attr_cmdq_en.attr,
	NULL,
};
ATTRIBUTE_GROUPS(mmc_std);

static struct device_type mmc_type = {
	.groups = mmc_std_groups,
};

/*
 * Select the PowerClass for the current bus width
 * If power class is defined for 4/8 bit bus in the
 * extended CSD register, select it by executing the
 * mmc_switch command.
 */
static int __mmc_select_powerclass(struct mmc_card *card,
				   unsigned int bus_width)
{
	struct mmc_host *host = card->host;
	struct mmc_ext_csd *ext_csd = &card->ext_csd;
	unsigned int pwrclass_val = 0;
	int err = 0;

	switch (1 << host->ios.vdd) {
	case MMC_VDD_165_195:
		if (host->ios.clock <= MMC_HIGH_26_MAX_DTR)
			pwrclass_val = ext_csd->raw_pwr_cl_26_195;
		else if (host->ios.clock <= MMC_HIGH_52_MAX_DTR)
			pwrclass_val = (bus_width <= EXT_CSD_BUS_WIDTH_8) ?
				ext_csd->raw_pwr_cl_52_195 :
				ext_csd->raw_pwr_cl_ddr_52_195;
		else if (host->ios.clock <= MMC_HS200_MAX_DTR)
			pwrclass_val = ext_csd->raw_pwr_cl_200_195;
		break;
	case MMC_VDD_27_28:
	case MMC_VDD_28_29:
	case MMC_VDD_29_30:
	case MMC_VDD_30_31:
	case MMC_VDD_31_32:
	case MMC_VDD_32_33:
	case MMC_VDD_33_34:
	case MMC_VDD_34_35:
	case MMC_VDD_35_36:
		if (host->ios.clock <= MMC_HIGH_26_MAX_DTR)
			pwrclass_val = ext_csd->raw_pwr_cl_26_360;
		else if (host->ios.clock <= MMC_HIGH_52_MAX_DTR)
			pwrclass_val = (bus_width <= EXT_CSD_BUS_WIDTH_8) ?
				ext_csd->raw_pwr_cl_52_360 :
				ext_csd->raw_pwr_cl_ddr_52_360;
		else if (host->ios.clock <= MMC_HS200_MAX_DTR)
			pwrclass_val = (bus_width == EXT_CSD_DDR_BUS_WIDTH_8) ?
				ext_csd->raw_pwr_cl_ddr_200_360 :
				ext_csd->raw_pwr_cl_200_360;
		break;
	default:
		pr_warn("%s: Voltage range not supported for power class\n",
			mmc_hostname(host));
		return -EINVAL;
	}

	if (bus_width & (EXT_CSD_BUS_WIDTH_8 | EXT_CSD_DDR_BUS_WIDTH_8))
		pwrclass_val = (pwrclass_val & EXT_CSD_PWR_CL_8BIT_MASK) >>
				EXT_CSD_PWR_CL_8BIT_SHIFT;
	else
		pwrclass_val = (pwrclass_val & EXT_CSD_PWR_CL_4BIT_MASK) >>
				EXT_CSD_PWR_CL_4BIT_SHIFT;

	/* If the power class is different from the default value */
	if (pwrclass_val > 0) {
		err = mmc_switch(card, EXT_CSD_CMD_SET_NORMAL,
				 EXT_CSD_POWER_CLASS,
				 pwrclass_val,
				 card->ext_csd.generic_cmd6_time);
	}

	return err;
}

static int mmc_select_powerclass(struct mmc_card *card)
{
	struct mmc_host *host = card->host;
	u32 bus_width, ext_csd_bits;
	int err, ddr;

	/* Power class selection is supported for versions >= 4.0 */
	if (!mmc_can_ext_csd(card))
		return 0;

	bus_width = host->ios.bus_width;
	/* Power class values are defined only for 4/8 bit bus */
	if (bus_width == MMC_BUS_WIDTH_1)
		return 0;

	ddr = card->mmc_avail_type & EXT_CSD_CARD_TYPE_DDR_52;
	if (ddr)
		ext_csd_bits = (bus_width == MMC_BUS_WIDTH_8) ?
			EXT_CSD_DDR_BUS_WIDTH_8 : EXT_CSD_DDR_BUS_WIDTH_4;
	else
		ext_csd_bits = (bus_width == MMC_BUS_WIDTH_8) ?
			EXT_CSD_BUS_WIDTH_8 :  EXT_CSD_BUS_WIDTH_4;

	err = __mmc_select_powerclass(card, ext_csd_bits);
	if (err)
		pr_warn("%s: power class selection to bus width %d ddr %d failed\n",
			mmc_hostname(host), 1 << bus_width, ddr);

	return err;
}

/*
 * Set the bus speed for the selected speed mode.
 */
static void mmc_set_bus_speed(struct mmc_card *card)
{
	unsigned int max_dtr = (unsigned int)-1;

	if ((mmc_card_hs200(card) || mmc_card_hs400(card)) &&
	     max_dtr > card->ext_csd.hs200_max_dtr)
		max_dtr = card->ext_csd.hs200_max_dtr;
	else if (mmc_card_hs(card) && max_dtr > card->ext_csd.hs_max_dtr)
		max_dtr = card->ext_csd.hs_max_dtr;
	else if (max_dtr > card->csd.max_dtr)
		max_dtr = card->csd.max_dtr;

	mmc_set_clock(card->host, max_dtr);
}

/*
 * Select the bus width amoung 4-bit and 8-bit(SDR).
 * If the bus width is changed successfully, return the selected width value.
 * Zero is returned instead of error value if the wide width is not supported.
 */
static int mmc_select_bus_width(struct mmc_card *card)
{
	static unsigned ext_csd_bits[] = {
		EXT_CSD_BUS_WIDTH_8,
		EXT_CSD_BUS_WIDTH_4,
	};
	static unsigned bus_widths[] = {
		MMC_BUS_WIDTH_8,
		MMC_BUS_WIDTH_4,
	};
	struct mmc_host *host = card->host;
	unsigned idx, bus_width = 0;
	int err = 0;

	if (!mmc_can_ext_csd(card) ||
	    !(host->caps & (MMC_CAP_4_BIT_DATA | MMC_CAP_8_BIT_DATA)))
		return 0;

	idx = (host->caps & MMC_CAP_8_BIT_DATA) ? 0 : 1;

	/*
	 * Unlike SD, MMC cards dont have a configuration register to notify
	 * supported bus width. So bus test command should be run to identify
	 * the supported bus width or compare the ext csd values of current
	 * bus width and ext csd values of 1 bit mode read earlier.
	 */
	for (; idx < ARRAY_SIZE(bus_widths); idx++) {
		/*
		 * Host is capable of 8bit transfer, then switch
		 * the device to work in 8bit transfer mode. If the
		 * mmc switch command returns error then switch to
		 * 4bit transfer mode. On success set the corresponding
		 * bus width on the host.
		 */
		err = mmc_switch(card, EXT_CSD_CMD_SET_NORMAL,
				 EXT_CSD_BUS_WIDTH,
				 ext_csd_bits[idx],
				 card->ext_csd.generic_cmd6_time);
		if (err)
			continue;

		bus_width = bus_widths[idx];
		mmc_set_bus_width(host, bus_width);

		/*
		 * If controller can't handle bus width test,
		 * compare ext_csd previously read in 1 bit mode
		 * against ext_csd at new bus width
		 */
		if (!(host->caps & MMC_CAP_BUS_WIDTH_TEST))
			err = mmc_compare_ext_csds(card, bus_width);
		else
			err = mmc_bus_test(card, bus_width);

		if (!err) {
			err = bus_width;
			break;
		} else {
			pr_warn("%s: switch to bus width %d failed\n",
				mmc_hostname(host), 1 << bus_width);
		}
	}

	return err;
}

/*
 * Switch to the high-speed mode
 */
static int mmc_select_hs(struct mmc_card *card)
{
	int err;

	err = __mmc_switch(card, EXT_CSD_CMD_SET_NORMAL,
			   EXT_CSD_HS_TIMING, EXT_CSD_TIMING_HS,
			   card->ext_csd.generic_cmd6_time, MMC_TIMING_MMC_HS,
			   true, true, true);
	if (err)
		pr_warn("%s: switch to high-speed failed, err:%d\n",
			mmc_hostname(card->host), err);

	return err;
}

/*
 * Activate wide bus and DDR if supported.
 */
static int mmc_select_hs_ddr(struct mmc_card *card)
{
	struct mmc_host *host = card->host;
	u32 bus_width, ext_csd_bits;
	int err = 0;

	if (!(card->mmc_avail_type & EXT_CSD_CARD_TYPE_DDR_52))
		return 0;

	bus_width = host->ios.bus_width;
	if (bus_width == MMC_BUS_WIDTH_1)
		return 0;

	ext_csd_bits = (bus_width == MMC_BUS_WIDTH_8) ?
		EXT_CSD_DDR_BUS_WIDTH_8 : EXT_CSD_DDR_BUS_WIDTH_4;

	err = __mmc_switch(card, EXT_CSD_CMD_SET_NORMAL,
			   EXT_CSD_BUS_WIDTH,
			   ext_csd_bits,
			   card->ext_csd.generic_cmd6_time,
			   MMC_TIMING_MMC_DDR52,
			   true, true, true);
	if (err) {
		pr_err("%s: switch to bus width %d ddr failed\n",
			mmc_hostname(host), 1 << bus_width);
		return err;
	}

	/*
	 * eMMC cards can support 3.3V to 1.2V i/o (vccq)
	 * signaling.
	 *
	 * EXT_CSD_CARD_TYPE_DDR_1_8V means 3.3V or 1.8V vccq.
	 *
	 * 1.8V vccq at 3.3V core voltage (vcc) is not required
	 * in the JEDEC spec for DDR.
	 *
	 * Even (e)MMC card can support 3.3v to 1.2v vccq, but not all
	 * host controller can support this, like some of the SDHCI
	 * controller which connect to an eMMC device. Some of these
	 * host controller still needs to use 1.8v vccq for supporting
	 * DDR mode.
	 *
	 * So the sequence will be:
	 * if (host and device can both support 1.2v IO)
	 *	use 1.2v IO;
	 * else if (host and device can both support 1.8v IO)
	 *	use 1.8v IO;
	 * so if host and device can only support 3.3v IO, this is the
	 * last choice.
	 *
	 * WARNING: eMMC rules are NOT the same as SD DDR
	 */
	if (card->mmc_avail_type & EXT_CSD_CARD_TYPE_DDR_1_2V) {
		err = mmc_set_signal_voltage(host, MMC_SIGNAL_VOLTAGE_120);
		if (!err)
			return 0;
	}

	if (card->mmc_avail_type & EXT_CSD_CARD_TYPE_DDR_1_8V &&
	    host->caps & MMC_CAP_1_8V_DDR)
		err = mmc_set_signal_voltage(host, MMC_SIGNAL_VOLTAGE_180);

	/* make sure vccq is 3.3v after switching disaster */
	if (err)
		err = mmc_set_signal_voltage(host, MMC_SIGNAL_VOLTAGE_330);

	return err;
}

static int mmc_select_hs400(struct mmc_card *card)
{
	struct mmc_host *host = card->host;
	unsigned int max_dtr;
	int err = 0;
	u8 val;

	/*
	 * HS400 mode requires 8-bit bus width
	 */
	if (!(card->mmc_avail_type & EXT_CSD_CARD_TYPE_HS400 &&
	      host->ios.bus_width == MMC_BUS_WIDTH_8))
		return 0;

	/* Switch card to HS mode */
	val = EXT_CSD_TIMING_HS;
	err = __mmc_switch(card, EXT_CSD_CMD_SET_NORMAL,
			   EXT_CSD_HS_TIMING, val,
			   card->ext_csd.generic_cmd6_time, 0,
			   true, false, true);
	if (err) {
		pr_err("%s: switch to high-speed from hs200 failed, err:%d\n",
			mmc_hostname(host), err);
		return err;
	}

	/* Set host controller to HS timing */
	mmc_set_timing(card->host, MMC_TIMING_MMC_HS);

	/* Reduce frequency to HS frequency */
	max_dtr = card->ext_csd.hs_max_dtr;
	mmc_set_clock(host, max_dtr);

	err = mmc_switch_status(card);
	if (err)
		goto out_err;

	/* Switch card to DDR */
	err = mmc_switch(card, EXT_CSD_CMD_SET_NORMAL,
			 EXT_CSD_BUS_WIDTH,
			 EXT_CSD_DDR_BUS_WIDTH_8,
			 card->ext_csd.generic_cmd6_time);
	if (err) {
		pr_err("%s: switch to bus width for hs400 failed, err:%d\n",
			mmc_hostname(host), err);
		return err;
	}

	/* Switch card to HS400 */
	val = EXT_CSD_TIMING_HS400 |
	      card->drive_strength << EXT_CSD_DRV_STR_SHIFT;
	err = __mmc_switch(card, EXT_CSD_CMD_SET_NORMAL,
			   EXT_CSD_HS_TIMING, val,
			   card->ext_csd.generic_cmd6_time, 0,
			   true, false, true);
	if (err) {
		pr_err("%s: switch to hs400 failed, err:%d\n",
			 mmc_hostname(host), err);
		return err;
	}

	/* Set host controller to HS400 timing and frequency */
	mmc_set_timing(host, MMC_TIMING_MMC_HS400);
	mmc_set_bus_speed(card);

	err = mmc_switch_status(card);
	if (err)
		goto out_err;

	return 0;

out_err:
	pr_err("%s: %s failed, error %d\n", mmc_hostname(card->host),
	       __func__, err);
	return err;
}

int mmc_hs200_to_hs400(struct mmc_card *card)
{
	return mmc_select_hs400(card);
}

int mmc_hs400_to_hs200(struct mmc_card *card)
{
	struct mmc_host *host = card->host;
	unsigned int max_dtr;
	int err;
	u8 val;

	/* Reduce frequency to HS */
	max_dtr = card->ext_csd.hs_max_dtr;
	mmc_set_clock(host, max_dtr);

	/* Switch HS400 to HS DDR */
	val = EXT_CSD_TIMING_HS;
	err = __mmc_switch(card, EXT_CSD_CMD_SET_NORMAL, EXT_CSD_HS_TIMING,
			   val, card->ext_csd.generic_cmd6_time, 0,
			   true, false, true);
	if (err)
		goto out_err;

	mmc_set_timing(host, MMC_TIMING_MMC_DDR52);

	err = mmc_switch_status(card);
	if (err)
		goto out_err;

	/* Switch HS DDR to HS */
	err = __mmc_switch(card, EXT_CSD_CMD_SET_NORMAL, EXT_CSD_BUS_WIDTH,
			   EXT_CSD_BUS_WIDTH_8, card->ext_csd.generic_cmd6_time,
			   0, true, false, true);
	if (err)
		goto out_err;

	mmc_set_timing(host, MMC_TIMING_MMC_HS);

	err = mmc_switch_status(card);
	if (err)
		goto out_err;

	/* Switch HS to HS200 */
	val = EXT_CSD_TIMING_HS200 |
	      card->drive_strength << EXT_CSD_DRV_STR_SHIFT;
	err = __mmc_switch(card, EXT_CSD_CMD_SET_NORMAL, EXT_CSD_HS_TIMING,
			   val, card->ext_csd.generic_cmd6_time, 0,
			   true, false, true);
	if (err)
		goto out_err;

	mmc_set_timing(host, MMC_TIMING_MMC_HS200);

	/*
	 * For HS200, CRC errors are not a reliable way to know the switch
	 * failed. If there really is a problem, we would expect tuning will
	 * fail and the result ends up the same.
	 */
	err = __mmc_switch_status(card, false);
	if (err)
		goto out_err;

	mmc_set_bus_speed(card);

	return 0;

out_err:
	pr_err("%s: %s failed, error %d\n", mmc_hostname(card->host),
	       __func__, err);
	return err;
}

static void mmc_select_driver_type(struct mmc_card *card)
{
	int card_drv_type, drive_strength, drv_type;
<<<<<<< HEAD
=======
	int fixed_drv_type = card->host->fixed_drv_type;
>>>>>>> 9abd04af

	card_drv_type = card->ext_csd.raw_driver_strength |
			mmc_driver_type_mask(0);

<<<<<<< HEAD
	drive_strength = mmc_select_drive_strength(card,
						   card->ext_csd.hs200_max_dtr,
						   card_drv_type, &drv_type);
=======
	if (fixed_drv_type >= 0)
		drive_strength = card_drv_type & mmc_driver_type_mask(fixed_drv_type)
				 ? fixed_drv_type : 0;
	else
		drive_strength = mmc_select_drive_strength(card,
							   card->ext_csd.hs200_max_dtr,
							   card_drv_type, &drv_type);
>>>>>>> 9abd04af

	card->drive_strength = drive_strength;

	if (drv_type)
		mmc_set_driver_type(card->host, drv_type);
}

static int mmc_select_hs400es(struct mmc_card *card)
{
	struct mmc_host *host = card->host;
	int err = -EINVAL;
	u8 val;

	if (!(host->caps & MMC_CAP_8_BIT_DATA)) {
		err = -ENOTSUPP;
		goto out_err;
	}

	if (card->mmc_avail_type & EXT_CSD_CARD_TYPE_HS400_1_2V)
		err = mmc_set_signal_voltage(host, MMC_SIGNAL_VOLTAGE_120);

	if (err && card->mmc_avail_type & EXT_CSD_CARD_TYPE_HS400_1_8V)
		err = mmc_set_signal_voltage(host, MMC_SIGNAL_VOLTAGE_180);

	/* If fails try again during next card power cycle */
	if (err)
		goto out_err;

	err = mmc_select_bus_width(card);
	if (err < 0)
		goto out_err;

	/* Switch card to HS mode */
	err = __mmc_switch(card, EXT_CSD_CMD_SET_NORMAL,
			   EXT_CSD_HS_TIMING, EXT_CSD_TIMING_HS,
			   card->ext_csd.generic_cmd6_time, 0,
			   true, false, true);
	if (err) {
		pr_err("%s: switch to hs for hs400es failed, err:%d\n",
			mmc_hostname(host), err);
		goto out_err;
	}

	mmc_set_timing(host, MMC_TIMING_MMC_HS);
	err = mmc_switch_status(card);
	if (err)
		goto out_err;

	mmc_set_clock(host, card->ext_csd.hs_max_dtr);

	/* Switch card to DDR with strobe bit */
	val = EXT_CSD_DDR_BUS_WIDTH_8 | EXT_CSD_BUS_WIDTH_STROBE;
	err = mmc_switch(card, EXT_CSD_CMD_SET_NORMAL,
			 EXT_CSD_BUS_WIDTH,
			 val,
			 card->ext_csd.generic_cmd6_time);
	if (err) {
		pr_err("%s: switch to bus width for hs400es failed, err:%d\n",
			mmc_hostname(host), err);
		goto out_err;
	}

	mmc_select_driver_type(card);

	/* Switch card to HS400 */
	val = EXT_CSD_TIMING_HS400 |
	      card->drive_strength << EXT_CSD_DRV_STR_SHIFT;
	err = __mmc_switch(card, EXT_CSD_CMD_SET_NORMAL,
			   EXT_CSD_HS_TIMING, val,
			   card->ext_csd.generic_cmd6_time, 0,
			   true, false, true);
	if (err) {
		pr_err("%s: switch to hs400es failed, err:%d\n",
			mmc_hostname(host), err);
		goto out_err;
	}

	/* Set host controller to HS400 timing and frequency */
	mmc_set_timing(host, MMC_TIMING_MMC_HS400);

	/* Controller enable enhanced strobe function */
	host->ios.enhanced_strobe = true;
	if (host->ops->hs400_enhanced_strobe)
		host->ops->hs400_enhanced_strobe(host, &host->ios);

	err = mmc_switch_status(card);
	if (err)
		goto out_err;

	return 0;

out_err:
	pr_err("%s: %s failed, error %d\n", mmc_hostname(card->host),
	       __func__, err);
	return err;
}

/*
 * For device supporting HS200 mode, the following sequence
 * should be done before executing the tuning process.
 * 1. set the desired bus width(4-bit or 8-bit, 1-bit is not supported)
 * 2. switch to HS200 mode
 * 3. set the clock to > 52Mhz and <=200MHz
 */
static int mmc_select_hs200(struct mmc_card *card)
{
	struct mmc_host *host = card->host;
	unsigned int old_timing, old_signal_voltage;
	int err = -EINVAL;
	u8 val;

	old_signal_voltage = host->ios.signal_voltage;
	if (card->mmc_avail_type & EXT_CSD_CARD_TYPE_HS200_1_2V)
		err = mmc_set_signal_voltage(host, MMC_SIGNAL_VOLTAGE_120);

	if (err && card->mmc_avail_type & EXT_CSD_CARD_TYPE_HS200_1_8V)
		err = mmc_set_signal_voltage(host, MMC_SIGNAL_VOLTAGE_180);

	/* If fails try again during next card power cycle */
	if (err)
		return err;

	mmc_select_driver_type(card);

	/*
	 * Set the bus width(4 or 8) with host's support and
	 * switch to HS200 mode if bus width is set successfully.
	 */
	err = mmc_select_bus_width(card);
	if (err > 0) {
		val = EXT_CSD_TIMING_HS200 |
		      card->drive_strength << EXT_CSD_DRV_STR_SHIFT;
		err = __mmc_switch(card, EXT_CSD_CMD_SET_NORMAL,
				   EXT_CSD_HS_TIMING, val,
				   card->ext_csd.generic_cmd6_time, 0,
				   true, false, true);
		if (err)
			goto err;
		old_timing = host->ios.timing;
		mmc_set_timing(host, MMC_TIMING_MMC_HS200);

		/*
		 * For HS200, CRC errors are not a reliable way to know the
		 * switch failed. If there really is a problem, we would expect
		 * tuning will fail and the result ends up the same.
		 */
		err = __mmc_switch_status(card, false);

		/*
		 * mmc_select_timing() assumes timing has not changed if
		 * it is a switch error.
		 */
		if (err == -EBADMSG)
			mmc_set_timing(host, old_timing);
	}
err:
	if (err) {
		/* fall back to the old signal voltage, if fails report error */
		if (mmc_set_signal_voltage(host, old_signal_voltage))
			err = -EIO;

		pr_err("%s: %s failed, error %d\n", mmc_hostname(card->host),
		       __func__, err);
	}
	return err;
}

/*
 * Activate High Speed, HS200 or HS400ES mode if supported.
 */
static int mmc_select_timing(struct mmc_card *card)
{
	int err = 0;

	if (!mmc_can_ext_csd(card))
		goto bus_speed;

	if (card->mmc_avail_type & EXT_CSD_CARD_TYPE_HS400ES)
		err = mmc_select_hs400es(card);
	else if (card->mmc_avail_type & EXT_CSD_CARD_TYPE_HS200)
		err = mmc_select_hs200(card);
	else if (card->mmc_avail_type & EXT_CSD_CARD_TYPE_HS)
		err = mmc_select_hs(card);

	if (err && err != -EBADMSG)
		return err;

bus_speed:
	/*
	 * Set the bus speed to the selected bus timing.
	 * If timing is not selected, backward compatible is the default.
	 */
	mmc_set_bus_speed(card);
	return 0;
}

/*
 * Execute tuning sequence to seek the proper bus operating
 * conditions for HS200 and HS400, which sends CMD21 to the device.
 */
static int mmc_hs200_tuning(struct mmc_card *card)
{
	struct mmc_host *host = card->host;

	/*
	 * Timing should be adjusted to the HS400 target
	 * operation frequency for tuning process
	 */
	if (card->mmc_avail_type & EXT_CSD_CARD_TYPE_HS400 &&
	    host->ios.bus_width == MMC_BUS_WIDTH_8)
		if (host->ops->prepare_hs400_tuning)
			host->ops->prepare_hs400_tuning(host, &host->ios);

	return mmc_execute_tuning(card);
}

/*
 * Handle the detection and initialisation of a card.
 *
 * In the case of a resume, "oldcard" will contain the card
 * we're trying to reinitialise.
 */
static int mmc_init_card(struct mmc_host *host, u32 ocr,
	struct mmc_card *oldcard)
{
	struct mmc_card *card;
	int err;
	u32 cid[4];
	u32 rocr;

	WARN_ON(!host->claimed);

	/* Set correct bus mode for MMC before attempting init */
	if (!mmc_host_is_spi(host))
		mmc_set_bus_mode(host, MMC_BUSMODE_OPENDRAIN);

	/*
	 * Since we're changing the OCR value, we seem to
	 * need to tell some cards to go back to the idle
	 * state.  We wait 1ms to give cards time to
	 * respond.
	 * mmc_go_idle is needed for eMMC that are asleep
	 */
	mmc_go_idle(host);

	/* The extra bit indicates that we support high capacity */
	err = mmc_send_op_cond(host, ocr | (1 << 30), &rocr);
	if (err)
		goto err;

	/*
	 * For SPI, enable CRC as appropriate.
	 */
	if (mmc_host_is_spi(host)) {
		err = mmc_spi_set_crc(host, use_spi_crc);
		if (err)
			goto err;
	}

	/*
	 * Fetch CID from card.
	 */
	err = mmc_send_cid(host, cid);
	if (err)
		goto err;

	if (oldcard) {
		if (memcmp(cid, oldcard->raw_cid, sizeof(cid)) != 0) {
			err = -ENOENT;
			goto err;
		}

		card = oldcard;
	} else {
		/*
		 * Allocate card structure.
		 */
		card = mmc_alloc_card(host, &mmc_type);
		if (IS_ERR(card)) {
			err = PTR_ERR(card);
			goto err;
		}

		card->ocr = ocr;
		card->type = MMC_TYPE_MMC;
		card->rca = 1;
		memcpy(card->raw_cid, cid, sizeof(card->raw_cid));
	}

	/*
	 * Call the optional HC's init_card function to handle quirks.
	 */
	if (host->ops->init_card)
		host->ops->init_card(host, card);

	/*
	 * For native busses:  set card RCA and quit open drain mode.
	 */
	if (!mmc_host_is_spi(host)) {
		err = mmc_set_relative_addr(card);
		if (err)
			goto free_card;

		mmc_set_bus_mode(host, MMC_BUSMODE_PUSHPULL);
	}

	if (!oldcard) {
		/*
		 * Fetch CSD from card.
		 */
		err = mmc_send_csd(card, card->raw_csd);
		if (err)
			goto free_card;

		err = mmc_decode_csd(card);
		if (err)
			goto free_card;
		err = mmc_decode_cid(card);
		if (err)
			goto free_card;
	}

	/*
	 * handling only for cards supporting DSR and hosts requesting
	 * DSR configuration
	 */
	if (card->csd.dsr_imp && host->dsr_req)
		mmc_set_dsr(host);

	/*
	 * Select card, as all following commands rely on that.
	 */
	if (!mmc_host_is_spi(host)) {
		err = mmc_select_card(card);
		if (err)
			goto free_card;
	}

	if (!oldcard) {
		/* Read extended CSD. */
		err = mmc_read_ext_csd(card);
		if (err)
			goto free_card;

		/*
		 * If doing byte addressing, check if required to do sector
		 * addressing.  Handle the case of <2GB cards needing sector
		 * addressing.  See section 8.1 JEDEC Standard JED84-A441;
		 * ocr register has bit 30 set for sector addressing.
		 */
		if (rocr & BIT(30))
			mmc_card_set_blockaddr(card);

		/* Erase size depends on CSD and Extended CSD */
		mmc_set_erase_size(card);
	}

	/* Enable ERASE_GRP_DEF. This bit is lost after a reset or power off. */
	if (card->ext_csd.rev >= 3) {
		err = mmc_switch(card, EXT_CSD_CMD_SET_NORMAL,
				 EXT_CSD_ERASE_GROUP_DEF, 1,
				 card->ext_csd.generic_cmd6_time);

		if (err && err != -EBADMSG)
			goto free_card;

		if (err) {
			err = 0;
			/*
			 * Just disable enhanced area off & sz
			 * will try to enable ERASE_GROUP_DEF
			 * during next time reinit
			 */
			card->ext_csd.enhanced_area_offset = -EINVAL;
			card->ext_csd.enhanced_area_size = -EINVAL;
		} else {
			card->ext_csd.erase_group_def = 1;
			/*
			 * enable ERASE_GRP_DEF successfully.
			 * This will affect the erase size, so
			 * here need to reset erase size
			 */
			mmc_set_erase_size(card);
		}
	}

	/*
	 * Ensure eMMC user default partition is enabled
	 */
	if (card->ext_csd.part_config & EXT_CSD_PART_CONFIG_ACC_MASK) {
		card->ext_csd.part_config &= ~EXT_CSD_PART_CONFIG_ACC_MASK;
		err = mmc_switch(card, EXT_CSD_CMD_SET_NORMAL, EXT_CSD_PART_CONFIG,
				 card->ext_csd.part_config,
				 card->ext_csd.part_time);
		if (err && err != -EBADMSG)
			goto free_card;
	}

	/*
	 * Enable power_off_notification byte in the ext_csd register
	 */
	if (card->ext_csd.rev >= 6) {
		err = mmc_switch(card, EXT_CSD_CMD_SET_NORMAL,
				 EXT_CSD_POWER_OFF_NOTIFICATION,
				 EXT_CSD_POWER_ON,
				 card->ext_csd.generic_cmd6_time);
		if (err && err != -EBADMSG)
			goto free_card;

		/*
		 * The err can be -EBADMSG or 0,
		 * so check for success and update the flag
		 */
		if (!err)
			card->ext_csd.power_off_notification = EXT_CSD_POWER_ON;
	}

	/*
	 * Select timing interface
	 */
	err = mmc_select_timing(card);
	if (err)
		goto free_card;

	if (mmc_card_hs200(card)) {
		err = mmc_hs200_tuning(card);
		if (err)
			goto free_card;

		err = mmc_select_hs400(card);
		if (err)
			goto free_card;
	} else if (!mmc_card_hs400es(card)) {
		/* Select the desired bus width optionally */
		err = mmc_select_bus_width(card);
		if (err > 0 && mmc_card_hs(card)) {
			err = mmc_select_hs_ddr(card);
			if (err)
				goto free_card;
		}
	}

	/*
	 * Choose the power class with selected bus interface
	 */
	mmc_select_powerclass(card);

	/*
	 * Enable HPI feature (if supported)
	 */
	if (card->ext_csd.hpi) {
		err = mmc_switch(card, EXT_CSD_CMD_SET_NORMAL,
				EXT_CSD_HPI_MGMT, 1,
				card->ext_csd.generic_cmd6_time);
		if (err && err != -EBADMSG)
			goto free_card;
		if (err) {
			pr_warn("%s: Enabling HPI failed\n",
				mmc_hostname(card->host));
			err = 0;
		} else
			card->ext_csd.hpi_en = 1;
	}

	/*
	 * If cache size is higher than 0, this indicates
	 * the existence of cache and it can be turned on.
	 */
	if (!mmc_card_broken_hpi(card) &&
	    card->ext_csd.cache_size > 0) {
		err = mmc_switch(card, EXT_CSD_CMD_SET_NORMAL,
				EXT_CSD_CACHE_CTRL, 1,
				card->ext_csd.generic_cmd6_time);
		if (err && err != -EBADMSG)
			goto free_card;

		/*
		 * Only if no error, cache is turned on successfully.
		 */
		if (err) {
			pr_warn("%s: Cache is supported, but failed to turn on (%d)\n",
				mmc_hostname(card->host), err);
			card->ext_csd.cache_ctrl = 0;
			err = 0;
		} else {
			card->ext_csd.cache_ctrl = 1;
		}
	}

	/*
	 * Enable Command Queue if supported. Note that Packed Commands cannot
	 * be used with Command Queue.
	 */
	card->ext_csd.cmdq_en = false;
	if (card->ext_csd.cmdq_support && host->caps2 & MMC_CAP2_CQE) {
		err = mmc_cmdq_enable(card);
		if (err && err != -EBADMSG)
			goto free_card;
		if (err) {
			pr_warn("%s: Enabling CMDQ failed\n",
				mmc_hostname(card->host));
			card->ext_csd.cmdq_support = false;
			card->ext_csd.cmdq_depth = 0;
			err = 0;
		}
	}
	/*
	 * In some cases (e.g. RPMB or mmc_test), the Command Queue must be
	 * disabled for a time, so a flag is needed to indicate to re-enable the
	 * Command Queue.
	 */
	card->reenable_cmdq = card->ext_csd.cmdq_en;

<<<<<<< HEAD
=======
	if (card->ext_csd.cmdq_en && !host->cqe_enabled) {
		err = host->cqe_ops->cqe_enable(host, card);
		if (err) {
			pr_err("%s: Failed to enable CQE, error %d\n",
				mmc_hostname(host), err);
		} else {
			host->cqe_enabled = true;
			pr_info("%s: Command Queue Engine enabled\n",
				mmc_hostname(host));
		}
	}

>>>>>>> 9abd04af
	if (!oldcard)
		host->card = card;

	return 0;

free_card:
	if (!oldcard)
		mmc_remove_card(card);
err:
	return err;
}

static int mmc_can_sleep(struct mmc_card *card)
{
	return (card && card->ext_csd.rev >= 3);
}

static int mmc_sleep(struct mmc_host *host)
{
	struct mmc_command cmd = {};
	struct mmc_card *card = host->card;
	unsigned int timeout_ms = DIV_ROUND_UP(card->ext_csd.sa_timeout, 10000);
	int err;

	/* Re-tuning can't be done once the card is deselected */
	mmc_retune_hold(host);

	err = mmc_deselect_cards(host);
	if (err)
		goto out_release;

	cmd.opcode = MMC_SLEEP_AWAKE;
	cmd.arg = card->rca << 16;
	cmd.arg |= 1 << 15;

	/*
	 * If the max_busy_timeout of the host is specified, validate it against
	 * the sleep cmd timeout. A failure means we need to prevent the host
	 * from doing hw busy detection, which is done by converting to a R1
	 * response instead of a R1B.
	 */
	if (host->max_busy_timeout && (timeout_ms > host->max_busy_timeout)) {
		cmd.flags = MMC_RSP_R1 | MMC_CMD_AC;
	} else {
		cmd.flags = MMC_RSP_R1B | MMC_CMD_AC;
		cmd.busy_timeout = timeout_ms;
	}

	err = mmc_wait_for_cmd(host, &cmd, 0);
	if (err)
		goto out_release;

	/*
	 * If the host does not wait while the card signals busy, then we will
	 * will have to wait the sleep/awake timeout.  Note, we cannot use the
	 * SEND_STATUS command to poll the status because that command (and most
	 * others) is invalid while the card sleeps.
	 */
	if (!cmd.busy_timeout || !(host->caps & MMC_CAP_WAIT_WHILE_BUSY))
		mmc_delay(timeout_ms);

out_release:
	mmc_retune_release(host);
	return err;
}

static int mmc_can_poweroff_notify(const struct mmc_card *card)
{
	return card &&
		mmc_card_mmc(card) &&
		(card->ext_csd.power_off_notification == EXT_CSD_POWER_ON);
}

static int mmc_poweroff_notify(struct mmc_card *card, unsigned int notify_type)
{
	unsigned int timeout = card->ext_csd.generic_cmd6_time;
	int err;

	/* Use EXT_CSD_POWER_OFF_SHORT as default notification type. */
	if (notify_type == EXT_CSD_POWER_OFF_LONG)
		timeout = card->ext_csd.power_off_longtime;

	err = __mmc_switch(card, EXT_CSD_CMD_SET_NORMAL,
			EXT_CSD_POWER_OFF_NOTIFICATION,
			notify_type, timeout, 0, true, false, false);
	if (err)
		pr_err("%s: Power Off Notification timed out, %u\n",
		       mmc_hostname(card->host), timeout);

	/* Disable the power off notification after the switch operation. */
	card->ext_csd.power_off_notification = EXT_CSD_NO_POWER_NOTIFICATION;

	return err;
}

/*
 * Host is being removed. Free up the current card.
 */
static void mmc_remove(struct mmc_host *host)
{
	mmc_remove_card(host->card);
	host->card = NULL;
}

/*
 * Card detection - card is alive.
 */
static int mmc_alive(struct mmc_host *host)
{
	return mmc_send_status(host->card, NULL);
}

/*
 * Card detection callback from host.
 */
static void mmc_detect(struct mmc_host *host)
{
	int err;

	mmc_get_card(host->card, NULL);

	/*
	 * Just check if our card has been removed.
	 */
	err = _mmc_detect_card_removed(host);

	mmc_put_card(host->card, NULL);

	if (err) {
		mmc_remove(host);

		mmc_claim_host(host);
		mmc_detach_bus(host);
		mmc_power_off(host);
		mmc_release_host(host);
	}
}

static int _mmc_suspend(struct mmc_host *host, bool is_suspend)
{
	int err = 0;
	unsigned int notify_type = is_suspend ? EXT_CSD_POWER_OFF_SHORT :
					EXT_CSD_POWER_OFF_LONG;

	mmc_claim_host(host);

	if (mmc_card_suspended(host->card))
		goto out;

	if (mmc_card_doing_bkops(host->card)) {
		err = mmc_stop_bkops(host->card);
		if (err)
			goto out;
	}

	err = mmc_flush_cache(host->card);
	if (err)
		goto out;

	if (mmc_can_poweroff_notify(host->card) &&
		((host->caps2 & MMC_CAP2_FULL_PWR_CYCLE) || !is_suspend))
		err = mmc_poweroff_notify(host->card, notify_type);
	else if (mmc_can_sleep(host->card))
		err = mmc_sleep(host);
	else if (!mmc_host_is_spi(host))
		err = mmc_deselect_cards(host);

	if (!err) {
		mmc_power_off(host);
		mmc_card_set_suspended(host->card);
	}
out:
	mmc_release_host(host);
	return err;
}

/*
 * Suspend callback
 */
static int mmc_suspend(struct mmc_host *host)
{
	int err;

	err = _mmc_suspend(host, true);
	if (!err) {
		pm_runtime_disable(&host->card->dev);
		pm_runtime_set_suspended(&host->card->dev);
	}

	return err;
}

/*
 * This function tries to determine if the same card is still present
 * and, if so, restore all state to it.
 */
static int _mmc_resume(struct mmc_host *host)
{
	int err = 0;

	mmc_claim_host(host);

	if (!mmc_card_suspended(host->card))
		goto out;

	mmc_power_up(host, host->card->ocr);
	err = mmc_init_card(host, host->card->ocr, host->card);
	mmc_card_clr_suspended(host->card);

out:
	mmc_release_host(host);
	return err;
}

/*
 * Shutdown callback
 */
static int mmc_shutdown(struct mmc_host *host)
{
	int err = 0;

	/*
	 * In a specific case for poweroff notify, we need to resume the card
	 * before we can shutdown it properly.
	 */
	if (mmc_can_poweroff_notify(host->card) &&
		!(host->caps2 & MMC_CAP2_FULL_PWR_CYCLE))
		err = _mmc_resume(host);

	if (!err)
		err = _mmc_suspend(host, false);

	return err;
}

/*
 * Callback for resume.
 */
static int mmc_resume(struct mmc_host *host)
{
	pm_runtime_enable(&host->card->dev);
	return 0;
}

/*
 * Callback for runtime_suspend.
 */
static int mmc_runtime_suspend(struct mmc_host *host)
{
	int err;

	if (!(host->caps & MMC_CAP_AGGRESSIVE_PM))
		return 0;

	err = _mmc_suspend(host, true);
	if (err)
		pr_err("%s: error %d doing aggressive suspend\n",
			mmc_hostname(host), err);

	return err;
}

/*
 * Callback for runtime_resume.
 */
static int mmc_runtime_resume(struct mmc_host *host)
{
	int err;

	err = _mmc_resume(host);
	if (err && err != -ENOMEDIUM)
		pr_err("%s: error %d doing runtime resume\n",
			mmc_hostname(host), err);

	return 0;
}

static int mmc_can_reset(struct mmc_card *card)
{
	u8 rst_n_function;

	rst_n_function = card->ext_csd.rst_n_function;
	if ((rst_n_function & EXT_CSD_RST_N_EN_MASK) != EXT_CSD_RST_N_ENABLED)
		return 0;
	return 1;
}

static int mmc_reset(struct mmc_host *host)
{
	struct mmc_card *card = host->card;

	/*
	 * In the case of recovery, we can't expect flushing the cache to work
	 * always, but we have a go and ignore errors.
	 */
	mmc_flush_cache(host->card);

	if ((host->caps & MMC_CAP_HW_RESET) && host->ops->hw_reset &&
	     mmc_can_reset(card)) {
		/* If the card accept RST_n signal, send it. */
		mmc_set_clock(host, host->f_init);
		host->ops->hw_reset(host);
		/* Set initial state and call mmc_set_ios */
		mmc_set_initial_state(host);
	} else {
		/* Do a brute force power cycle */
		mmc_power_cycle(host, card->ocr);
		mmc_pwrseq_reset(host);
	}
	return mmc_init_card(host, card->ocr, card);
}

static const struct mmc_bus_ops mmc_ops = {
	.remove = mmc_remove,
	.detect = mmc_detect,
	.suspend = mmc_suspend,
	.resume = mmc_resume,
	.runtime_suspend = mmc_runtime_suspend,
	.runtime_resume = mmc_runtime_resume,
	.alive = mmc_alive,
	.shutdown = mmc_shutdown,
	.reset = mmc_reset,
};

/*
 * Starting point for MMC card init.
 */
int mmc_attach_mmc(struct mmc_host *host)
{
	int err;
	u32 ocr, rocr;

	WARN_ON(!host->claimed);

	/* Set correct bus mode for MMC before attempting attach */
	if (!mmc_host_is_spi(host))
		mmc_set_bus_mode(host, MMC_BUSMODE_OPENDRAIN);

	err = mmc_send_op_cond(host, 0, &ocr);
	if (err)
		return err;

	mmc_attach_bus(host, &mmc_ops);
	if (host->ocr_avail_mmc)
		host->ocr_avail = host->ocr_avail_mmc;

	/*
	 * We need to get OCR a different way for SPI.
	 */
	if (mmc_host_is_spi(host)) {
		err = mmc_spi_read_ocr(host, 1, &ocr);
		if (err)
			goto err;
	}

	rocr = mmc_select_voltage(host, ocr);

	/*
	 * Can we support the voltage of the card?
	 */
	if (!rocr) {
		err = -EINVAL;
		goto err;
	}

	/*
	 * Detect and init the card.
	 */
	err = mmc_init_card(host, rocr, NULL);
	if (err)
		goto err;

	mmc_release_host(host);
	err = mmc_add_card(host->card);
	if (err)
		goto remove_card;

	mmc_claim_host(host);
	return 0;

remove_card:
	mmc_remove_card(host->card);
	mmc_claim_host(host);
	host->card = NULL;
err:
	mmc_detach_bus(host);

	pr_err("%s: error %d whilst initialising MMC card\n",
		mmc_hostname(host), err);

	return err;
}<|MERGE_RESOLUTION|>--- conflicted
+++ resolved
@@ -1291,19 +1291,11 @@
 static void mmc_select_driver_type(struct mmc_card *card)
 {
 	int card_drv_type, drive_strength, drv_type;
-<<<<<<< HEAD
-=======
 	int fixed_drv_type = card->host->fixed_drv_type;
->>>>>>> 9abd04af
 
 	card_drv_type = card->ext_csd.raw_driver_strength |
 			mmc_driver_type_mask(0);
 
-<<<<<<< HEAD
-	drive_strength = mmc_select_drive_strength(card,
-						   card->ext_csd.hs200_max_dtr,
-						   card_drv_type, &drv_type);
-=======
 	if (fixed_drv_type >= 0)
 		drive_strength = card_drv_type & mmc_driver_type_mask(fixed_drv_type)
 				 ? fixed_drv_type : 0;
@@ -1311,7 +1303,6 @@
 		drive_strength = mmc_select_drive_strength(card,
 							   card->ext_csd.hs200_max_dtr,
 							   card_drv_type, &drv_type);
->>>>>>> 9abd04af
 
 	card->drive_strength = drive_strength;
 
@@ -1825,8 +1816,6 @@
 	 */
 	card->reenable_cmdq = card->ext_csd.cmdq_en;
 
-<<<<<<< HEAD
-=======
 	if (card->ext_csd.cmdq_en && !host->cqe_enabled) {
 		err = host->cqe_ops->cqe_enable(host, card);
 		if (err) {
@@ -1839,7 +1828,6 @@
 		}
 	}
 
->>>>>>> 9abd04af
 	if (!oldcard)
 		host->card = card;
 
