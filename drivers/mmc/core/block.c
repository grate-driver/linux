// SPDX-License-Identifier: GPL-2.0
/*
 * Block driver for media (i.e., flash cards)
 *
 * Copyright 2002 Hewlett-Packard Company
 * Copyright 2005-2008 Pierre Ossman
 *
 * Use consistent with the GNU GPL is permitted,
 * provided that this copyright notice is
 * preserved in its entirety in all copies and derived works.
 *
 * HEWLETT-PACKARD COMPANY MAKES NO WARRANTIES, EXPRESSED OR IMPLIED,
 * AS TO THE USEFULNESS OR CORRECTNESS OF THIS CODE OR ITS
 * FITNESS FOR ANY PARTICULAR PURPOSE.
 *
 * Many thanks to Alessandro Rubini and Jonathan Corbet!
 *
 * Author:  Andrew Christian
 *          28 May 2002
 */
#include <linux/moduleparam.h>
#include <linux/module.h>
#include <linux/init.h>

#include <linux/kernel.h>
#include <linux/fs.h>
#include <linux/slab.h>
#include <linux/errno.h>
#include <linux/hdreg.h>
#include <linux/kdev_t.h>
#include <linux/kref.h>
#include <linux/blkdev.h>
#include <linux/cdev.h>
#include <linux/mutex.h>
#include <linux/scatterlist.h>
#include <linux/string_helpers.h>
#include <linux/delay.h>
#include <linux/capability.h>
#include <linux/compat.h>
#include <linux/pm_runtime.h>
#include <linux/idr.h>
#include <linux/debugfs.h>

#include <linux/mmc/ioctl.h>
#include <linux/mmc/card.h>
#include <linux/mmc/host.h>
#include <linux/mmc/mmc.h>
#include <linux/mmc/sd.h>

#include <linux/uaccess.h>

#include "queue.h"
#include "block.h"
#include "core.h"
#include "card.h"
#include "crypto.h"
#include "host.h"
#include "bus.h"
#include "mmc_ops.h"
#include "quirks.h"
#include "sd_ops.h"

MODULE_ALIAS("mmc:block");
#ifdef MODULE_PARAM_PREFIX
#undef MODULE_PARAM_PREFIX
#endif
#define MODULE_PARAM_PREFIX "mmcblk."

/*
 * Set a 10 second timeout for polling write request busy state. Note, mmc core
 * is setting a 3 second timeout for SD cards, and SDHCI has long had a 10
 * second software timer to timeout the whole request, so 10 seconds should be
 * ample.
 */
#define MMC_BLK_TIMEOUT_MS  (10 * 1000)
#define MMC_EXTRACT_INDEX_FROM_ARG(x) ((x & 0x00FF0000) >> 16)
#define MMC_EXTRACT_VALUE_FROM_ARG(x) ((x & 0x0000FF00) >> 8)

#define mmc_req_rel_wr(req)	((req->cmd_flags & REQ_FUA) && \
				  (rq_data_dir(req) == WRITE))
static DEFINE_MUTEX(block_mutex);

/*
 * The defaults come from config options but can be overriden by module
 * or bootarg options.
 */
static int perdev_minors = CONFIG_MMC_BLOCK_MINORS;

/*
 * We've only got one major, so number of mmcblk devices is
 * limited to (1 << 20) / number of minors per device.  It is also
 * limited by the MAX_DEVICES below.
 */
static int max_devices;

#define MAX_DEVICES 256

static DEFINE_IDA(mmc_blk_ida);
static DEFINE_IDA(mmc_rpmb_ida);

/*
 * There is one mmc_blk_data per slot.
 */
struct mmc_blk_data {
	struct device	*parent;
	struct gendisk	*disk;
	struct mmc_queue queue;
	struct list_head part;
	struct list_head rpmbs;

	unsigned int	flags;
#define MMC_BLK_CMD23	(1 << 0)	/* Can do SET_BLOCK_COUNT for multiblock */
#define MMC_BLK_REL_WR	(1 << 1)	/* MMC Reliable write support */

	struct kref	kref;
	unsigned int	read_only;
	unsigned int	part_type;
	unsigned int	reset_done;
#define MMC_BLK_READ		BIT(0)
#define MMC_BLK_WRITE		BIT(1)
#define MMC_BLK_DISCARD		BIT(2)
#define MMC_BLK_SECDISCARD	BIT(3)
#define MMC_BLK_CQE_RECOVERY	BIT(4)

	/*
	 * Only set in main mmc_blk_data associated
	 * with mmc_card with dev_set_drvdata, and keeps
	 * track of the current selected device partition.
	 */
	unsigned int	part_curr;
	struct device_attribute force_ro;
	struct device_attribute power_ro_lock;
	int	area_type;

	/* debugfs files (only in main mmc_blk_data) */
	struct dentry *status_dentry;
	struct dentry *ext_csd_dentry;
};

/* Device type for RPMB character devices */
static dev_t mmc_rpmb_devt;

/* Bus type for RPMB character devices */
static struct bus_type mmc_rpmb_bus_type = {
	.name = "mmc_rpmb",
};

/**
 * struct mmc_rpmb_data - special RPMB device type for these areas
 * @dev: the device for the RPMB area
 * @chrdev: character device for the RPMB area
 * @id: unique device ID number
 * @part_index: partition index (0 on first)
 * @md: parent MMC block device
 * @node: list item, so we can put this device on a list
 */
struct mmc_rpmb_data {
	struct device dev;
	struct cdev chrdev;
	int id;
	unsigned int part_index;
	struct mmc_blk_data *md;
	struct list_head node;
};

static DEFINE_MUTEX(open_lock);

module_param(perdev_minors, int, 0444);
MODULE_PARM_DESC(perdev_minors, "Minors numbers to allocate per device");

static inline int mmc_blk_part_switch(struct mmc_card *card,
				      unsigned int part_type);
static void mmc_blk_rw_rq_prep(struct mmc_queue_req *mqrq,
			       struct mmc_card *card,
			       int disable_multi,
			       struct mmc_queue *mq);
static void mmc_blk_hsq_req_done(struct mmc_request *mrq);

static struct mmc_blk_data *mmc_blk_get(struct gendisk *disk)
{
	struct mmc_blk_data *md;

	mutex_lock(&open_lock);
	md = disk->private_data;
	if (md && !kref_get_unless_zero(&md->kref))
		md = NULL;
	mutex_unlock(&open_lock);

	return md;
}

static inline int mmc_get_devidx(struct gendisk *disk)
{
	int devidx = disk->first_minor / perdev_minors;
	return devidx;
}

static void mmc_blk_kref_release(struct kref *ref)
{
	struct mmc_blk_data *md = container_of(ref, struct mmc_blk_data, kref);
	int devidx;

	devidx = mmc_get_devidx(md->disk);
	blk_put_queue(md->queue.queue);
	ida_simple_remove(&mmc_blk_ida, devidx);

	mutex_lock(&open_lock);
<<<<<<< HEAD
	md->usage--;
	if (md->usage == 0) {
		int devidx = mmc_get_devidx(md->disk);

		ida_simple_remove(&mmc_blk_ida, devidx);
		put_disk(md->disk);
		kfree(md);
	}
=======
	md->disk->private_data = NULL;
>>>>>>> 900185fe
	mutex_unlock(&open_lock);

	put_disk(md->disk);
	kfree(md);
}

static void mmc_blk_put(struct mmc_blk_data *md)
{
	kref_put(&md->kref, mmc_blk_kref_release);
}

static ssize_t power_ro_lock_show(struct device *dev,
		struct device_attribute *attr, char *buf)
{
	int ret;
	struct mmc_blk_data *md = mmc_blk_get(dev_to_disk(dev));
	struct mmc_card *card = md->queue.card;
	int locked = 0;

	if (card->ext_csd.boot_ro_lock & EXT_CSD_BOOT_WP_B_PERM_WP_EN)
		locked = 2;
	else if (card->ext_csd.boot_ro_lock & EXT_CSD_BOOT_WP_B_PWR_WP_EN)
		locked = 1;

	ret = snprintf(buf, PAGE_SIZE, "%d\n", locked);

	mmc_blk_put(md);

	return ret;
}

static ssize_t power_ro_lock_store(struct device *dev,
		struct device_attribute *attr, const char *buf, size_t count)
{
	int ret;
	struct mmc_blk_data *md, *part_md;
	struct mmc_queue *mq;
	struct request *req;
	unsigned long set;

	if (kstrtoul(buf, 0, &set))
		return -EINVAL;

	if (set != 1)
		return count;

	md = mmc_blk_get(dev_to_disk(dev));
	mq = &md->queue;

	/* Dispatch locking to the block layer */
	req = blk_get_request(mq->queue, REQ_OP_DRV_OUT, 0);
	if (IS_ERR(req)) {
		count = PTR_ERR(req);
		goto out_put;
	}
	req_to_mmc_queue_req(req)->drv_op = MMC_DRV_OP_BOOT_WP;
	blk_execute_rq(NULL, req, 0);
	ret = req_to_mmc_queue_req(req)->drv_op_result;
	blk_put_request(req);

	if (!ret) {
		pr_info("%s: Locking boot partition ro until next power on\n",
			md->disk->disk_name);
		set_disk_ro(md->disk, 1);

		list_for_each_entry(part_md, &md->part, part)
			if (part_md->area_type == MMC_BLK_DATA_AREA_BOOT) {
				pr_info("%s: Locking boot partition ro until next power on\n", part_md->disk->disk_name);
				set_disk_ro(part_md->disk, 1);
			}
	}
out_put:
	mmc_blk_put(md);
	return count;
}

static ssize_t force_ro_show(struct device *dev, struct device_attribute *attr,
			     char *buf)
{
	int ret;
	struct mmc_blk_data *md = mmc_blk_get(dev_to_disk(dev));

	ret = snprintf(buf, PAGE_SIZE, "%d\n",
		       get_disk_ro(dev_to_disk(dev)) ^
		       md->read_only);
	mmc_blk_put(md);
	return ret;
}

static ssize_t force_ro_store(struct device *dev, struct device_attribute *attr,
			      const char *buf, size_t count)
{
	int ret;
	char *end;
	struct mmc_blk_data *md = mmc_blk_get(dev_to_disk(dev));
	unsigned long set = simple_strtoul(buf, &end, 0);
	if (end == buf) {
		ret = -EINVAL;
		goto out;
	}

	set_disk_ro(dev_to_disk(dev), set || md->read_only);
	ret = count;
out:
	mmc_blk_put(md);
	return ret;
}

static int mmc_blk_open(struct block_device *bdev, fmode_t mode)
{
	struct mmc_blk_data *md = mmc_blk_get(bdev->bd_disk);
	int ret = -ENXIO;

	mutex_lock(&block_mutex);
	if (md) {
		ret = 0;
		if ((mode & FMODE_WRITE) && md->read_only) {
			mmc_blk_put(md);
			ret = -EROFS;
		}
	}
	mutex_unlock(&block_mutex);

	return ret;
}

static void mmc_blk_release(struct gendisk *disk, fmode_t mode)
{
	struct mmc_blk_data *md = disk->private_data;

	mutex_lock(&block_mutex);
	mmc_blk_put(md);
	mutex_unlock(&block_mutex);
}

static int
mmc_blk_getgeo(struct block_device *bdev, struct hd_geometry *geo)
{
	geo->cylinders = get_capacity(bdev->bd_disk) / (4 * 16);
	geo->heads = 4;
	geo->sectors = 16;
	return 0;
}

struct mmc_blk_ioc_data {
	struct mmc_ioc_cmd ic;
	unsigned char *buf;
	u64 buf_bytes;
	struct mmc_rpmb_data *rpmb;
};

static struct mmc_blk_ioc_data *mmc_blk_ioctl_copy_from_user(
	struct mmc_ioc_cmd __user *user)
{
	struct mmc_blk_ioc_data *idata;
	int err;

	idata = kmalloc(sizeof(*idata), GFP_KERNEL);
	if (!idata) {
		err = -ENOMEM;
		goto out;
	}

	if (copy_from_user(&idata->ic, user, sizeof(idata->ic))) {
		err = -EFAULT;
		goto idata_err;
	}

	idata->buf_bytes = (u64) idata->ic.blksz * idata->ic.blocks;
	if (idata->buf_bytes > MMC_IOC_MAX_BYTES) {
		err = -EOVERFLOW;
		goto idata_err;
	}

	if (!idata->buf_bytes) {
		idata->buf = NULL;
		return idata;
	}

	idata->buf = memdup_user((void __user *)(unsigned long)
				 idata->ic.data_ptr, idata->buf_bytes);
	if (IS_ERR(idata->buf)) {
		err = PTR_ERR(idata->buf);
		goto idata_err;
	}

	return idata;

idata_err:
	kfree(idata);
out:
	return ERR_PTR(err);
}

static int mmc_blk_ioctl_copy_to_user(struct mmc_ioc_cmd __user *ic_ptr,
				      struct mmc_blk_ioc_data *idata)
{
	struct mmc_ioc_cmd *ic = &idata->ic;

	if (copy_to_user(&(ic_ptr->response), ic->response,
			 sizeof(ic->response)))
		return -EFAULT;

	if (!idata->ic.write_flag) {
		if (copy_to_user((void __user *)(unsigned long)ic->data_ptr,
				 idata->buf, idata->buf_bytes))
			return -EFAULT;
	}

	return 0;
}

static int card_busy_detect(struct mmc_card *card, unsigned int timeout_ms,
			    u32 *resp_errs)
{
	unsigned long timeout = jiffies + msecs_to_jiffies(timeout_ms);
	int err = 0;
	u32 status;

	do {
		bool done = time_after(jiffies, timeout);

		err = __mmc_send_status(card, &status, 5);
		if (err) {
			dev_err(mmc_dev(card->host),
				"error %d requesting status\n", err);
			return err;
		}

		/* Accumulate any response error bits seen */
		if (resp_errs)
			*resp_errs |= status;

		/*
		 * Timeout if the device never becomes ready for data and never
		 * leaves the program state.
		 */
		if (done) {
			dev_err(mmc_dev(card->host),
				"Card stuck in wrong state! %s status: %#x\n",
				 __func__, status);
			return -ETIMEDOUT;
		}
	} while (!mmc_ready_for_data(status));

	return err;
}

static int __mmc_blk_ioctl_cmd(struct mmc_card *card, struct mmc_blk_data *md,
			       struct mmc_blk_ioc_data *idata)
{
	struct mmc_command cmd = {}, sbc = {};
	struct mmc_data data = {};
	struct mmc_request mrq = {};
	struct scatterlist sg;
	int err;
	unsigned int target_part;

	if (!card || !md || !idata)
		return -EINVAL;

	/*
	 * The RPMB accesses comes in from the character device, so we
	 * need to target these explicitly. Else we just target the
	 * partition type for the block device the ioctl() was issued
	 * on.
	 */
	if (idata->rpmb) {
		/* Support multiple RPMB partitions */
		target_part = idata->rpmb->part_index;
		target_part |= EXT_CSD_PART_CONFIG_ACC_RPMB;
	} else {
		target_part = md->part_type;
	}

	cmd.opcode = idata->ic.opcode;
	cmd.arg = idata->ic.arg;
	cmd.flags = idata->ic.flags;

	if (idata->buf_bytes) {
		data.sg = &sg;
		data.sg_len = 1;
		data.blksz = idata->ic.blksz;
		data.blocks = idata->ic.blocks;

		sg_init_one(data.sg, idata->buf, idata->buf_bytes);

		if (idata->ic.write_flag)
			data.flags = MMC_DATA_WRITE;
		else
			data.flags = MMC_DATA_READ;

		/* data.flags must already be set before doing this. */
		mmc_set_data_timeout(&data, card);

		/* Allow overriding the timeout_ns for empirical tuning. */
		if (idata->ic.data_timeout_ns)
			data.timeout_ns = idata->ic.data_timeout_ns;

		if ((cmd.flags & MMC_RSP_R1B) == MMC_RSP_R1B) {
			/*
			 * Pretend this is a data transfer and rely on the
			 * host driver to compute timeout.  When all host
			 * drivers support cmd.cmd_timeout for R1B, this
			 * can be changed to:
			 *
			 *     mrq.data = NULL;
			 *     cmd.cmd_timeout = idata->ic.cmd_timeout_ms;
			 */
			data.timeout_ns = idata->ic.cmd_timeout_ms * 1000000;
		}

		mrq.data = &data;
	}

	mrq.cmd = &cmd;

	err = mmc_blk_part_switch(card, target_part);
	if (err)
		return err;

	if (idata->ic.is_acmd) {
		err = mmc_app_cmd(card->host, card);
		if (err)
			return err;
	}

	if (idata->rpmb) {
		sbc.opcode = MMC_SET_BLOCK_COUNT;
		/*
		 * We don't do any blockcount validation because the max size
		 * may be increased by a future standard. We just copy the
		 * 'Reliable Write' bit here.
		 */
		sbc.arg = data.blocks | (idata->ic.write_flag & BIT(31));
		sbc.flags = MMC_RSP_R1 | MMC_CMD_AC;
		mrq.sbc = &sbc;
	}

	if ((MMC_EXTRACT_INDEX_FROM_ARG(cmd.arg) == EXT_CSD_SANITIZE_START) &&
	    (cmd.opcode == MMC_SWITCH))
		return mmc_sanitize(card, idata->ic.cmd_timeout_ms);

	mmc_wait_for_req(card->host, &mrq);

	if (cmd.error) {
		dev_err(mmc_dev(card->host), "%s: cmd error %d\n",
						__func__, cmd.error);
		return cmd.error;
	}
	if (data.error) {
		dev_err(mmc_dev(card->host), "%s: data error %d\n",
						__func__, data.error);
		return data.error;
	}

	/*
	 * Make sure the cache of the PARTITION_CONFIG register and
	 * PARTITION_ACCESS bits is updated in case the ioctl ext_csd write
	 * changed it successfully.
	 */
	if ((MMC_EXTRACT_INDEX_FROM_ARG(cmd.arg) == EXT_CSD_PART_CONFIG) &&
	    (cmd.opcode == MMC_SWITCH)) {
		struct mmc_blk_data *main_md = dev_get_drvdata(&card->dev);
		u8 value = MMC_EXTRACT_VALUE_FROM_ARG(cmd.arg);

		/*
		 * Update cache so the next mmc_blk_part_switch call operates
		 * on up-to-date data.
		 */
		card->ext_csd.part_config = value;
		main_md->part_curr = value & EXT_CSD_PART_CONFIG_ACC_MASK;
	}

	/*
	 * Make sure to update CACHE_CTRL in case it was changed. The cache
	 * will get turned back on if the card is re-initialized, e.g.
	 * suspend/resume or hw reset in recovery.
	 */
	if ((MMC_EXTRACT_INDEX_FROM_ARG(cmd.arg) == EXT_CSD_CACHE_CTRL) &&
	    (cmd.opcode == MMC_SWITCH)) {
		u8 value = MMC_EXTRACT_VALUE_FROM_ARG(cmd.arg) & 1;

		card->ext_csd.cache_ctrl = value;
	}

	/*
	 * According to the SD specs, some commands require a delay after
	 * issuing the command.
	 */
	if (idata->ic.postsleep_min_us)
		usleep_range(idata->ic.postsleep_min_us, idata->ic.postsleep_max_us);

	memcpy(&(idata->ic.response), cmd.resp, sizeof(cmd.resp));

	if (idata->rpmb || (cmd.flags & MMC_RSP_R1B) == MMC_RSP_R1B) {
		/*
		 * Ensure RPMB/R1B command has completed by polling CMD13
		 * "Send Status".
		 */
		err = card_busy_detect(card, MMC_BLK_TIMEOUT_MS, NULL);
	}

	return err;
}

static int mmc_blk_ioctl_cmd(struct mmc_blk_data *md,
			     struct mmc_ioc_cmd __user *ic_ptr,
			     struct mmc_rpmb_data *rpmb)
{
	struct mmc_blk_ioc_data *idata;
	struct mmc_blk_ioc_data *idatas[1];
	struct mmc_queue *mq;
	struct mmc_card *card;
	int err = 0, ioc_err = 0;
	struct request *req;

	idata = mmc_blk_ioctl_copy_from_user(ic_ptr);
	if (IS_ERR(idata))
		return PTR_ERR(idata);
	/* This will be NULL on non-RPMB ioctl():s */
	idata->rpmb = rpmb;

	card = md->queue.card;
	if (IS_ERR(card)) {
		err = PTR_ERR(card);
		goto cmd_done;
	}

	/*
	 * Dispatch the ioctl() into the block request queue.
	 */
	mq = &md->queue;
	req = blk_get_request(mq->queue,
		idata->ic.write_flag ? REQ_OP_DRV_OUT : REQ_OP_DRV_IN, 0);
	if (IS_ERR(req)) {
		err = PTR_ERR(req);
		goto cmd_done;
	}
	idatas[0] = idata;
	req_to_mmc_queue_req(req)->drv_op =
		rpmb ? MMC_DRV_OP_IOCTL_RPMB : MMC_DRV_OP_IOCTL;
	req_to_mmc_queue_req(req)->drv_op_data = idatas;
	req_to_mmc_queue_req(req)->ioc_count = 1;
	blk_execute_rq(NULL, req, 0);
	ioc_err = req_to_mmc_queue_req(req)->drv_op_result;
	err = mmc_blk_ioctl_copy_to_user(ic_ptr, idata);
	blk_put_request(req);

cmd_done:
	kfree(idata->buf);
	kfree(idata);
	return ioc_err ? ioc_err : err;
}

static int mmc_blk_ioctl_multi_cmd(struct mmc_blk_data *md,
				   struct mmc_ioc_multi_cmd __user *user,
				   struct mmc_rpmb_data *rpmb)
{
	struct mmc_blk_ioc_data **idata = NULL;
	struct mmc_ioc_cmd __user *cmds = user->cmds;
	struct mmc_card *card;
	struct mmc_queue *mq;
	int i, err = 0, ioc_err = 0;
	__u64 num_of_cmds;
	struct request *req;

	if (copy_from_user(&num_of_cmds, &user->num_of_cmds,
			   sizeof(num_of_cmds)))
		return -EFAULT;

	if (!num_of_cmds)
		return 0;

	if (num_of_cmds > MMC_IOC_MAX_CMDS)
		return -EINVAL;

	idata = kcalloc(num_of_cmds, sizeof(*idata), GFP_KERNEL);
	if (!idata)
		return -ENOMEM;

	for (i = 0; i < num_of_cmds; i++) {
		idata[i] = mmc_blk_ioctl_copy_from_user(&cmds[i]);
		if (IS_ERR(idata[i])) {
			err = PTR_ERR(idata[i]);
			num_of_cmds = i;
			goto cmd_err;
		}
		/* This will be NULL on non-RPMB ioctl():s */
		idata[i]->rpmb = rpmb;
	}

	card = md->queue.card;
	if (IS_ERR(card)) {
		err = PTR_ERR(card);
		goto cmd_err;
	}


	/*
	 * Dispatch the ioctl()s into the block request queue.
	 */
	mq = &md->queue;
	req = blk_get_request(mq->queue,
		idata[0]->ic.write_flag ? REQ_OP_DRV_OUT : REQ_OP_DRV_IN, 0);
	if (IS_ERR(req)) {
		err = PTR_ERR(req);
		goto cmd_err;
	}
	req_to_mmc_queue_req(req)->drv_op =
		rpmb ? MMC_DRV_OP_IOCTL_RPMB : MMC_DRV_OP_IOCTL;
	req_to_mmc_queue_req(req)->drv_op_data = idata;
	req_to_mmc_queue_req(req)->ioc_count = num_of_cmds;
	blk_execute_rq(NULL, req, 0);
	ioc_err = req_to_mmc_queue_req(req)->drv_op_result;

	/* copy to user if data and response */
	for (i = 0; i < num_of_cmds && !err; i++)
		err = mmc_blk_ioctl_copy_to_user(&cmds[i], idata[i]);

	blk_put_request(req);

cmd_err:
	for (i = 0; i < num_of_cmds; i++) {
		kfree(idata[i]->buf);
		kfree(idata[i]);
	}
	kfree(idata);
	return ioc_err ? ioc_err : err;
}

static int mmc_blk_check_blkdev(struct block_device *bdev)
{
	/*
	 * The caller must have CAP_SYS_RAWIO, and must be calling this on the
	 * whole block device, not on a partition.  This prevents overspray
	 * between sibling partitions.
	 */
	if (!capable(CAP_SYS_RAWIO) || bdev_is_partition(bdev))
		return -EPERM;
	return 0;
}

static int mmc_blk_ioctl(struct block_device *bdev, fmode_t mode,
	unsigned int cmd, unsigned long arg)
{
	struct mmc_blk_data *md;
	int ret;

	switch (cmd) {
	case MMC_IOC_CMD:
		ret = mmc_blk_check_blkdev(bdev);
		if (ret)
			return ret;
		md = mmc_blk_get(bdev->bd_disk);
		if (!md)
			return -EINVAL;
		ret = mmc_blk_ioctl_cmd(md,
					(struct mmc_ioc_cmd __user *)arg,
					NULL);
		mmc_blk_put(md);
		return ret;
	case MMC_IOC_MULTI_CMD:
		ret = mmc_blk_check_blkdev(bdev);
		if (ret)
			return ret;
		md = mmc_blk_get(bdev->bd_disk);
		if (!md)
			return -EINVAL;
		ret = mmc_blk_ioctl_multi_cmd(md,
					(struct mmc_ioc_multi_cmd __user *)arg,
					NULL);
		mmc_blk_put(md);
		return ret;
	default:
		return -EINVAL;
	}
}

#ifdef CONFIG_COMPAT
static int mmc_blk_compat_ioctl(struct block_device *bdev, fmode_t mode,
	unsigned int cmd, unsigned long arg)
{
	return mmc_blk_ioctl(bdev, mode, cmd, (unsigned long) compat_ptr(arg));
}
#endif

static const struct block_device_operations mmc_bdops = {
	.open			= mmc_blk_open,
	.release		= mmc_blk_release,
	.getgeo			= mmc_blk_getgeo,
	.owner			= THIS_MODULE,
	.ioctl			= mmc_blk_ioctl,
#ifdef CONFIG_COMPAT
	.compat_ioctl		= mmc_blk_compat_ioctl,
#endif
};

static int mmc_blk_part_switch_pre(struct mmc_card *card,
				   unsigned int part_type)
{
	int ret = 0;

	if (part_type == EXT_CSD_PART_CONFIG_ACC_RPMB) {
		if (card->ext_csd.cmdq_en) {
			ret = mmc_cmdq_disable(card);
			if (ret)
				return ret;
		}
		mmc_retune_pause(card->host);
	}

	return ret;
}

static int mmc_blk_part_switch_post(struct mmc_card *card,
				    unsigned int part_type)
{
	int ret = 0;

	if (part_type == EXT_CSD_PART_CONFIG_ACC_RPMB) {
		mmc_retune_unpause(card->host);
		if (card->reenable_cmdq && !card->ext_csd.cmdq_en)
			ret = mmc_cmdq_enable(card);
	}

	return ret;
}

static inline int mmc_blk_part_switch(struct mmc_card *card,
				      unsigned int part_type)
{
	int ret = 0;
	struct mmc_blk_data *main_md = dev_get_drvdata(&card->dev);

	if (main_md->part_curr == part_type)
		return 0;

	if (mmc_card_mmc(card)) {
		u8 part_config = card->ext_csd.part_config;

		ret = mmc_blk_part_switch_pre(card, part_type);
		if (ret)
			return ret;

		part_config &= ~EXT_CSD_PART_CONFIG_ACC_MASK;
		part_config |= part_type;

		ret = mmc_switch(card, EXT_CSD_CMD_SET_NORMAL,
				 EXT_CSD_PART_CONFIG, part_config,
				 card->ext_csd.part_time);
		if (ret) {
			mmc_blk_part_switch_post(card, part_type);
			return ret;
		}

		card->ext_csd.part_config = part_config;

		ret = mmc_blk_part_switch_post(card, main_md->part_curr);
	}

	main_md->part_curr = part_type;
	return ret;
}

static int mmc_sd_num_wr_blocks(struct mmc_card *card, u32 *written_blocks)
{
	int err;
	u32 result;
	__be32 *blocks;

	struct mmc_request mrq = {};
	struct mmc_command cmd = {};
	struct mmc_data data = {};

	struct scatterlist sg;

	cmd.opcode = MMC_APP_CMD;
	cmd.arg = card->rca << 16;
	cmd.flags = MMC_RSP_SPI_R1 | MMC_RSP_R1 | MMC_CMD_AC;

	err = mmc_wait_for_cmd(card->host, &cmd, 0);
	if (err)
		return err;
	if (!mmc_host_is_spi(card->host) && !(cmd.resp[0] & R1_APP_CMD))
		return -EIO;

	memset(&cmd, 0, sizeof(struct mmc_command));

	cmd.opcode = SD_APP_SEND_NUM_WR_BLKS;
	cmd.arg = 0;
	cmd.flags = MMC_RSP_SPI_R1 | MMC_RSP_R1 | MMC_CMD_ADTC;

	data.blksz = 4;
	data.blocks = 1;
	data.flags = MMC_DATA_READ;
	data.sg = &sg;
	data.sg_len = 1;
	mmc_set_data_timeout(&data, card);

	mrq.cmd = &cmd;
	mrq.data = &data;

	blocks = kmalloc(4, GFP_KERNEL);
	if (!blocks)
		return -ENOMEM;

	sg_init_one(&sg, blocks, 4);

	mmc_wait_for_req(card->host, &mrq);

	result = ntohl(*blocks);
	kfree(blocks);

	if (cmd.error || data.error)
		return -EIO;

	*written_blocks = result;

	return 0;
}

static unsigned int mmc_blk_clock_khz(struct mmc_host *host)
{
	if (host->actual_clock)
		return host->actual_clock / 1000;

	/* Clock may be subject to a divisor, fudge it by a factor of 2. */
	if (host->ios.clock)
		return host->ios.clock / 2000;

	/* How can there be no clock */
	WARN_ON_ONCE(1);
	return 100; /* 100 kHz is minimum possible value */
}

static unsigned int mmc_blk_data_timeout_ms(struct mmc_host *host,
					    struct mmc_data *data)
{
	unsigned int ms = DIV_ROUND_UP(data->timeout_ns, 1000000);
	unsigned int khz;

	if (data->timeout_clks) {
		khz = mmc_blk_clock_khz(host);
		ms += DIV_ROUND_UP(data->timeout_clks, khz);
	}

	return ms;
}

static int mmc_blk_reset(struct mmc_blk_data *md, struct mmc_host *host,
			 int type)
{
	int err;

	if (md->reset_done & type)
		return -EEXIST;

	md->reset_done |= type;
	err = mmc_hw_reset(host);
	/* Ensure we switch back to the correct partition */
	if (err) {
		struct mmc_blk_data *main_md =
			dev_get_drvdata(&host->card->dev);
		int part_err;

		main_md->part_curr = main_md->part_type;
		part_err = mmc_blk_part_switch(host->card, md->part_type);
		if (part_err) {
			/*
			 * We have failed to get back into the correct
			 * partition, so we need to abort the whole request.
			 */
			return -ENODEV;
		}
	}
	return err;
}

static inline void mmc_blk_reset_success(struct mmc_blk_data *md, int type)
{
	md->reset_done &= ~type;
}

/*
 * The non-block commands come back from the block layer after it queued it and
 * processed it with all other requests and then they get issued in this
 * function.
 */
static void mmc_blk_issue_drv_op(struct mmc_queue *mq, struct request *req)
{
	struct mmc_queue_req *mq_rq;
	struct mmc_card *card = mq->card;
	struct mmc_blk_data *md = mq->blkdata;
	struct mmc_blk_ioc_data **idata;
	bool rpmb_ioctl;
	u8 **ext_csd;
	u32 status;
	int ret;
	int i;

	mq_rq = req_to_mmc_queue_req(req);
	rpmb_ioctl = (mq_rq->drv_op == MMC_DRV_OP_IOCTL_RPMB);

	switch (mq_rq->drv_op) {
	case MMC_DRV_OP_IOCTL:
		if (card->ext_csd.cmdq_en) {
			ret = mmc_cmdq_disable(card);
			if (ret)
				break;
		}
		fallthrough;
	case MMC_DRV_OP_IOCTL_RPMB:
		idata = mq_rq->drv_op_data;
		for (i = 0, ret = 0; i < mq_rq->ioc_count; i++) {
			ret = __mmc_blk_ioctl_cmd(card, md, idata[i]);
			if (ret)
				break;
		}
		/* Always switch back to main area after RPMB access */
		if (rpmb_ioctl)
			mmc_blk_part_switch(card, 0);
		else if (card->reenable_cmdq && !card->ext_csd.cmdq_en)
			mmc_cmdq_enable(card);
		break;
	case MMC_DRV_OP_BOOT_WP:
		ret = mmc_switch(card, EXT_CSD_CMD_SET_NORMAL, EXT_CSD_BOOT_WP,
				 card->ext_csd.boot_ro_lock |
				 EXT_CSD_BOOT_WP_B_PWR_WP_EN,
				 card->ext_csd.part_time);
		if (ret)
			pr_err("%s: Locking boot partition ro until next power on failed: %d\n",
			       md->disk->disk_name, ret);
		else
			card->ext_csd.boot_ro_lock |=
				EXT_CSD_BOOT_WP_B_PWR_WP_EN;
		break;
	case MMC_DRV_OP_GET_CARD_STATUS:
		ret = mmc_send_status(card, &status);
		if (!ret)
			ret = status;
		break;
	case MMC_DRV_OP_GET_EXT_CSD:
		ext_csd = mq_rq->drv_op_data;
		ret = mmc_get_ext_csd(card, ext_csd);
		break;
	default:
		pr_err("%s: unknown driver specific operation\n",
		       md->disk->disk_name);
		ret = -EINVAL;
		break;
	}
	mq_rq->drv_op_result = ret;
	blk_mq_end_request(req, ret ? BLK_STS_IOERR : BLK_STS_OK);
}

static void mmc_blk_issue_discard_rq(struct mmc_queue *mq, struct request *req)
{
	struct mmc_blk_data *md = mq->blkdata;
	struct mmc_card *card = md->queue.card;
	unsigned int from, nr;
	int err = 0, type = MMC_BLK_DISCARD;
	blk_status_t status = BLK_STS_OK;

	if (!mmc_can_erase(card)) {
		status = BLK_STS_NOTSUPP;
		goto fail;
	}

	from = blk_rq_pos(req);
	nr = blk_rq_sectors(req);

	do {
		err = 0;
		if (card->quirks & MMC_QUIRK_INAND_CMD38) {
			err = mmc_switch(card, EXT_CSD_CMD_SET_NORMAL,
					 INAND_CMD38_ARG_EXT_CSD,
					 card->erase_arg == MMC_TRIM_ARG ?
					 INAND_CMD38_ARG_TRIM :
					 INAND_CMD38_ARG_ERASE,
					 card->ext_csd.generic_cmd6_time);
		}
		if (!err)
			err = mmc_erase(card, from, nr, card->erase_arg);
	} while (err == -EIO && !mmc_blk_reset(md, card->host, type));
	if (err)
		status = BLK_STS_IOERR;
	else
		mmc_blk_reset_success(md, type);
fail:
	blk_mq_end_request(req, status);
}

static void mmc_blk_issue_secdiscard_rq(struct mmc_queue *mq,
				       struct request *req)
{
	struct mmc_blk_data *md = mq->blkdata;
	struct mmc_card *card = md->queue.card;
	unsigned int from, nr, arg;
	int err = 0, type = MMC_BLK_SECDISCARD;
	blk_status_t status = BLK_STS_OK;

	if (!(mmc_can_secure_erase_trim(card))) {
		status = BLK_STS_NOTSUPP;
		goto out;
	}

	from = blk_rq_pos(req);
	nr = blk_rq_sectors(req);

	if (mmc_can_trim(card) && !mmc_erase_group_aligned(card, from, nr))
		arg = MMC_SECURE_TRIM1_ARG;
	else
		arg = MMC_SECURE_ERASE_ARG;

retry:
	if (card->quirks & MMC_QUIRK_INAND_CMD38) {
		err = mmc_switch(card, EXT_CSD_CMD_SET_NORMAL,
				 INAND_CMD38_ARG_EXT_CSD,
				 arg == MMC_SECURE_TRIM1_ARG ?
				 INAND_CMD38_ARG_SECTRIM1 :
				 INAND_CMD38_ARG_SECERASE,
				 card->ext_csd.generic_cmd6_time);
		if (err)
			goto out_retry;
	}

	err = mmc_erase(card, from, nr, arg);
	if (err == -EIO)
		goto out_retry;
	if (err) {
		status = BLK_STS_IOERR;
		goto out;
	}

	if (arg == MMC_SECURE_TRIM1_ARG) {
		if (card->quirks & MMC_QUIRK_INAND_CMD38) {
			err = mmc_switch(card, EXT_CSD_CMD_SET_NORMAL,
					 INAND_CMD38_ARG_EXT_CSD,
					 INAND_CMD38_ARG_SECTRIM2,
					 card->ext_csd.generic_cmd6_time);
			if (err)
				goto out_retry;
		}

		err = mmc_erase(card, from, nr, MMC_SECURE_TRIM2_ARG);
		if (err == -EIO)
			goto out_retry;
		if (err) {
			status = BLK_STS_IOERR;
			goto out;
		}
	}

out_retry:
	if (err && !mmc_blk_reset(md, card->host, type))
		goto retry;
	if (!err)
		mmc_blk_reset_success(md, type);
out:
	blk_mq_end_request(req, status);
}

static void mmc_blk_issue_flush(struct mmc_queue *mq, struct request *req)
{
	struct mmc_blk_data *md = mq->blkdata;
	struct mmc_card *card = md->queue.card;
	int ret = 0;

	ret = mmc_flush_cache(card->host);
	blk_mq_end_request(req, ret ? BLK_STS_IOERR : BLK_STS_OK);
}

/*
 * Reformat current write as a reliable write, supporting
 * both legacy and the enhanced reliable write MMC cards.
 * In each transfer we'll handle only as much as a single
 * reliable write can handle, thus finish the request in
 * partial completions.
 */
static inline void mmc_apply_rel_rw(struct mmc_blk_request *brq,
				    struct mmc_card *card,
				    struct request *req)
{
	if (!(card->ext_csd.rel_param & EXT_CSD_WR_REL_PARAM_EN)) {
		/* Legacy mode imposes restrictions on transfers. */
		if (!IS_ALIGNED(blk_rq_pos(req), card->ext_csd.rel_sectors))
			brq->data.blocks = 1;

		if (brq->data.blocks > card->ext_csd.rel_sectors)
			brq->data.blocks = card->ext_csd.rel_sectors;
		else if (brq->data.blocks < card->ext_csd.rel_sectors)
			brq->data.blocks = 1;
	}
}

#define CMD_ERRORS_EXCL_OOR						\
	(R1_ADDRESS_ERROR |	/* Misaligned address */		\
	 R1_BLOCK_LEN_ERROR |	/* Transferred block length incorrect */\
	 R1_WP_VIOLATION |	/* Tried to write to protected block */	\
	 R1_CARD_ECC_FAILED |	/* Card ECC failed */			\
	 R1_CC_ERROR |		/* Card controller error */		\
	 R1_ERROR)		/* General/unknown error */

#define CMD_ERRORS							\
	(CMD_ERRORS_EXCL_OOR |						\
	 R1_OUT_OF_RANGE)	/* Command argument out of range */	\

static void mmc_blk_eval_resp_error(struct mmc_blk_request *brq)
{
	u32 val;

	/*
	 * Per the SD specification(physical layer version 4.10)[1],
	 * section 4.3.3, it explicitly states that "When the last
	 * block of user area is read using CMD18, the host should
	 * ignore OUT_OF_RANGE error that may occur even the sequence
	 * is correct". And JESD84-B51 for eMMC also has a similar
	 * statement on section 6.8.3.
	 *
	 * Multiple block read/write could be done by either predefined
	 * method, namely CMD23, or open-ending mode. For open-ending mode,
	 * we should ignore the OUT_OF_RANGE error as it's normal behaviour.
	 *
	 * However the spec[1] doesn't tell us whether we should also
	 * ignore that for predefined method. But per the spec[1], section
	 * 4.15 Set Block Count Command, it says"If illegal block count
	 * is set, out of range error will be indicated during read/write
	 * operation (For example, data transfer is stopped at user area
	 * boundary)." In another word, we could expect a out of range error
	 * in the response for the following CMD18/25. And if argument of
	 * CMD23 + the argument of CMD18/25 exceed the max number of blocks,
	 * we could also expect to get a -ETIMEDOUT or any error number from
	 * the host drivers due to missing data response(for write)/data(for
	 * read), as the cards will stop the data transfer by itself per the
	 * spec. So we only need to check R1_OUT_OF_RANGE for open-ending mode.
	 */

	if (!brq->stop.error) {
		bool oor_with_open_end;
		/* If there is no error yet, check R1 response */

		val = brq->stop.resp[0] & CMD_ERRORS;
		oor_with_open_end = val & R1_OUT_OF_RANGE && !brq->mrq.sbc;

		if (val && !oor_with_open_end)
			brq->stop.error = -EIO;
	}
}

static void mmc_blk_data_prep(struct mmc_queue *mq, struct mmc_queue_req *mqrq,
			      int disable_multi, bool *do_rel_wr_p,
			      bool *do_data_tag_p)
{
	struct mmc_blk_data *md = mq->blkdata;
	struct mmc_card *card = md->queue.card;
	struct mmc_blk_request *brq = &mqrq->brq;
	struct request *req = mmc_queue_req_to_req(mqrq);
	bool do_rel_wr, do_data_tag;

	/*
	 * Reliable writes are used to implement Forced Unit Access and
	 * are supported only on MMCs.
	 */
	do_rel_wr = (req->cmd_flags & REQ_FUA) &&
		    rq_data_dir(req) == WRITE &&
		    (md->flags & MMC_BLK_REL_WR);

	memset(brq, 0, sizeof(struct mmc_blk_request));

	mmc_crypto_prepare_req(mqrq);

	brq->mrq.data = &brq->data;
	brq->mrq.tag = req->tag;

	brq->stop.opcode = MMC_STOP_TRANSMISSION;
	brq->stop.arg = 0;

	if (rq_data_dir(req) == READ) {
		brq->data.flags = MMC_DATA_READ;
		brq->stop.flags = MMC_RSP_SPI_R1 | MMC_RSP_R1 | MMC_CMD_AC;
	} else {
		brq->data.flags = MMC_DATA_WRITE;
		brq->stop.flags = MMC_RSP_SPI_R1B | MMC_RSP_R1B | MMC_CMD_AC;
	}

	brq->data.blksz = 512;
	brq->data.blocks = blk_rq_sectors(req);
	brq->data.blk_addr = blk_rq_pos(req);

	/*
	 * The command queue supports 2 priorities: "high" (1) and "simple" (0).
	 * The eMMC will give "high" priority tasks priority over "simple"
	 * priority tasks. Here we always set "simple" priority by not setting
	 * MMC_DATA_PRIO.
	 */

	/*
	 * The block layer doesn't support all sector count
	 * restrictions, so we need to be prepared for too big
	 * requests.
	 */
	if (brq->data.blocks > card->host->max_blk_count)
		brq->data.blocks = card->host->max_blk_count;

	if (brq->data.blocks > 1) {
		/*
		 * Some SD cards in SPI mode return a CRC error or even lock up
		 * completely when trying to read the last block using a
		 * multiblock read command.
		 */
		if (mmc_host_is_spi(card->host) && (rq_data_dir(req) == READ) &&
		    (blk_rq_pos(req) + blk_rq_sectors(req) ==
		     get_capacity(md->disk)))
			brq->data.blocks--;

		/*
		 * After a read error, we redo the request one sector
		 * at a time in order to accurately determine which
		 * sectors can be read successfully.
		 */
		if (disable_multi)
			brq->data.blocks = 1;

		/*
		 * Some controllers have HW issues while operating
		 * in multiple I/O mode
		 */
		if (card->host->ops->multi_io_quirk)
			brq->data.blocks = card->host->ops->multi_io_quirk(card,
						(rq_data_dir(req) == READ) ?
						MMC_DATA_READ : MMC_DATA_WRITE,
						brq->data.blocks);
	}

	if (do_rel_wr) {
		mmc_apply_rel_rw(brq, card, req);
		brq->data.flags |= MMC_DATA_REL_WR;
	}

	/*
	 * Data tag is used only during writing meta data to speed
	 * up write and any subsequent read of this meta data
	 */
	do_data_tag = card->ext_csd.data_tag_unit_size &&
		      (req->cmd_flags & REQ_META) &&
		      (rq_data_dir(req) == WRITE) &&
		      ((brq->data.blocks * brq->data.blksz) >=
		       card->ext_csd.data_tag_unit_size);

	if (do_data_tag)
		brq->data.flags |= MMC_DATA_DAT_TAG;

	mmc_set_data_timeout(&brq->data, card);

	brq->data.sg = mqrq->sg;
	brq->data.sg_len = mmc_queue_map_sg(mq, mqrq);

	/*
	 * Adjust the sg list so it is the same size as the
	 * request.
	 */
	if (brq->data.blocks != blk_rq_sectors(req)) {
		int i, data_size = brq->data.blocks << 9;
		struct scatterlist *sg;

		for_each_sg(brq->data.sg, sg, brq->data.sg_len, i) {
			data_size -= sg->length;
			if (data_size <= 0) {
				sg->length += data_size;
				i++;
				break;
			}
		}
		brq->data.sg_len = i;
	}

	if (do_rel_wr_p)
		*do_rel_wr_p = do_rel_wr;

	if (do_data_tag_p)
		*do_data_tag_p = do_data_tag;
}

#define MMC_CQE_RETRIES 2

static void mmc_blk_cqe_complete_rq(struct mmc_queue *mq, struct request *req)
{
	struct mmc_queue_req *mqrq = req_to_mmc_queue_req(req);
	struct mmc_request *mrq = &mqrq->brq.mrq;
	struct request_queue *q = req->q;
	struct mmc_host *host = mq->card->host;
	enum mmc_issue_type issue_type = mmc_issue_type(mq, req);
	unsigned long flags;
	bool put_card;
	int err;

	mmc_cqe_post_req(host, mrq);

	if (mrq->cmd && mrq->cmd->error)
		err = mrq->cmd->error;
	else if (mrq->data && mrq->data->error)
		err = mrq->data->error;
	else
		err = 0;

	if (err) {
		if (mqrq->retries++ < MMC_CQE_RETRIES)
			blk_mq_requeue_request(req, true);
		else
			blk_mq_end_request(req, BLK_STS_IOERR);
	} else if (mrq->data) {
		if (blk_update_request(req, BLK_STS_OK, mrq->data->bytes_xfered))
			blk_mq_requeue_request(req, true);
		else
			__blk_mq_end_request(req, BLK_STS_OK);
	} else {
		blk_mq_end_request(req, BLK_STS_OK);
	}

	spin_lock_irqsave(&mq->lock, flags);

	mq->in_flight[issue_type] -= 1;

	put_card = (mmc_tot_in_flight(mq) == 0);

	mmc_cqe_check_busy(mq);

	spin_unlock_irqrestore(&mq->lock, flags);

	if (!mq->cqe_busy)
		blk_mq_run_hw_queues(q, true);

	if (put_card)
		mmc_put_card(mq->card, &mq->ctx);
}

void mmc_blk_cqe_recovery(struct mmc_queue *mq)
{
	struct mmc_card *card = mq->card;
	struct mmc_host *host = card->host;
	int err;

	pr_debug("%s: CQE recovery start\n", mmc_hostname(host));

	err = mmc_cqe_recovery(host);
	if (err)
		mmc_blk_reset(mq->blkdata, host, MMC_BLK_CQE_RECOVERY);
	else
		mmc_blk_reset_success(mq->blkdata, MMC_BLK_CQE_RECOVERY);

	pr_debug("%s: CQE recovery done\n", mmc_hostname(host));
}

static void mmc_blk_cqe_req_done(struct mmc_request *mrq)
{
	struct mmc_queue_req *mqrq = container_of(mrq, struct mmc_queue_req,
						  brq.mrq);
	struct request *req = mmc_queue_req_to_req(mqrq);
	struct request_queue *q = req->q;
	struct mmc_queue *mq = q->queuedata;

	/*
	 * Block layer timeouts race with completions which means the normal
	 * completion path cannot be used during recovery.
	 */
	if (mq->in_recovery)
		mmc_blk_cqe_complete_rq(mq, req);
	else if (likely(!blk_should_fake_timeout(req->q)))
		blk_mq_complete_request(req);
}

static int mmc_blk_cqe_start_req(struct mmc_host *host, struct mmc_request *mrq)
{
	mrq->done		= mmc_blk_cqe_req_done;
	mrq->recovery_notifier	= mmc_cqe_recovery_notifier;

	return mmc_cqe_start_req(host, mrq);
}

static struct mmc_request *mmc_blk_cqe_prep_dcmd(struct mmc_queue_req *mqrq,
						 struct request *req)
{
	struct mmc_blk_request *brq = &mqrq->brq;

	memset(brq, 0, sizeof(*brq));

	brq->mrq.cmd = &brq->cmd;
	brq->mrq.tag = req->tag;

	return &brq->mrq;
}

static int mmc_blk_cqe_issue_flush(struct mmc_queue *mq, struct request *req)
{
	struct mmc_queue_req *mqrq = req_to_mmc_queue_req(req);
	struct mmc_request *mrq = mmc_blk_cqe_prep_dcmd(mqrq, req);

	mrq->cmd->opcode = MMC_SWITCH;
	mrq->cmd->arg = (MMC_SWITCH_MODE_WRITE_BYTE << 24) |
			(EXT_CSD_FLUSH_CACHE << 16) |
			(1 << 8) |
			EXT_CSD_CMD_SET_NORMAL;
	mrq->cmd->flags = MMC_CMD_AC | MMC_RSP_R1B;

	return mmc_blk_cqe_start_req(mq->card->host, mrq);
}

static int mmc_blk_hsq_issue_rw_rq(struct mmc_queue *mq, struct request *req)
{
	struct mmc_queue_req *mqrq = req_to_mmc_queue_req(req);
	struct mmc_host *host = mq->card->host;
	int err;

	mmc_blk_rw_rq_prep(mqrq, mq->card, 0, mq);
	mqrq->brq.mrq.done = mmc_blk_hsq_req_done;
	mmc_pre_req(host, &mqrq->brq.mrq);

	err = mmc_cqe_start_req(host, &mqrq->brq.mrq);
	if (err)
		mmc_post_req(host, &mqrq->brq.mrq, err);

	return err;
}

static int mmc_blk_cqe_issue_rw_rq(struct mmc_queue *mq, struct request *req)
{
	struct mmc_queue_req *mqrq = req_to_mmc_queue_req(req);
	struct mmc_host *host = mq->card->host;

	if (host->hsq_enabled)
		return mmc_blk_hsq_issue_rw_rq(mq, req);

	mmc_blk_data_prep(mq, mqrq, 0, NULL, NULL);

	return mmc_blk_cqe_start_req(mq->card->host, &mqrq->brq.mrq);
}

static void mmc_blk_rw_rq_prep(struct mmc_queue_req *mqrq,
			       struct mmc_card *card,
			       int disable_multi,
			       struct mmc_queue *mq)
{
	u32 readcmd, writecmd;
	struct mmc_blk_request *brq = &mqrq->brq;
	struct request *req = mmc_queue_req_to_req(mqrq);
	struct mmc_blk_data *md = mq->blkdata;
	bool do_rel_wr, do_data_tag;

	mmc_blk_data_prep(mq, mqrq, disable_multi, &do_rel_wr, &do_data_tag);

	brq->mrq.cmd = &brq->cmd;

	brq->cmd.arg = blk_rq_pos(req);
	if (!mmc_card_blockaddr(card))
		brq->cmd.arg <<= 9;
	brq->cmd.flags = MMC_RSP_SPI_R1 | MMC_RSP_R1 | MMC_CMD_ADTC;

	if (brq->data.blocks > 1 || do_rel_wr) {
		/* SPI multiblock writes terminate using a special
		 * token, not a STOP_TRANSMISSION request.
		 */
		if (!mmc_host_is_spi(card->host) ||
		    rq_data_dir(req) == READ)
			brq->mrq.stop = &brq->stop;
		readcmd = MMC_READ_MULTIPLE_BLOCK;
		writecmd = MMC_WRITE_MULTIPLE_BLOCK;
	} else {
		brq->mrq.stop = NULL;
		readcmd = MMC_READ_SINGLE_BLOCK;
		writecmd = MMC_WRITE_BLOCK;
	}
	brq->cmd.opcode = rq_data_dir(req) == READ ? readcmd : writecmd;

	/*
	 * Pre-defined multi-block transfers are preferable to
	 * open ended-ones (and necessary for reliable writes).
	 * However, it is not sufficient to just send CMD23,
	 * and avoid the final CMD12, as on an error condition
	 * CMD12 (stop) needs to be sent anyway. This, coupled
	 * with Auto-CMD23 enhancements provided by some
	 * hosts, means that the complexity of dealing
	 * with this is best left to the host. If CMD23 is
	 * supported by card and host, we'll fill sbc in and let
	 * the host deal with handling it correctly. This means
	 * that for hosts that don't expose MMC_CAP_CMD23, no
	 * change of behavior will be observed.
	 *
	 * N.B: Some MMC cards experience perf degradation.
	 * We'll avoid using CMD23-bounded multiblock writes for
	 * these, while retaining features like reliable writes.
	 */
	if ((md->flags & MMC_BLK_CMD23) && mmc_op_multi(brq->cmd.opcode) &&
	    (do_rel_wr || !(card->quirks & MMC_QUIRK_BLK_NO_CMD23) ||
	     do_data_tag)) {
		brq->sbc.opcode = MMC_SET_BLOCK_COUNT;
		brq->sbc.arg = brq->data.blocks |
			(do_rel_wr ? (1 << 31) : 0) |
			(do_data_tag ? (1 << 29) : 0);
		brq->sbc.flags = MMC_RSP_R1 | MMC_CMD_AC;
		brq->mrq.sbc = &brq->sbc;
	}
}

#define MMC_MAX_RETRIES		5
#define MMC_DATA_RETRIES	2
#define MMC_NO_RETRIES		(MMC_MAX_RETRIES + 1)

static int mmc_blk_send_stop(struct mmc_card *card, unsigned int timeout)
{
	struct mmc_command cmd = {
		.opcode = MMC_STOP_TRANSMISSION,
		.flags = MMC_RSP_SPI_R1 | MMC_RSP_R1 | MMC_CMD_AC,
		/* Some hosts wait for busy anyway, so provide a busy timeout */
		.busy_timeout = timeout,
	};

	return mmc_wait_for_cmd(card->host, &cmd, 5);
}

static int mmc_blk_fix_state(struct mmc_card *card, struct request *req)
{
	struct mmc_queue_req *mqrq = req_to_mmc_queue_req(req);
	struct mmc_blk_request *brq = &mqrq->brq;
	unsigned int timeout = mmc_blk_data_timeout_ms(card->host, &brq->data);
	int err;

	mmc_retune_hold_now(card->host);

	mmc_blk_send_stop(card, timeout);

	err = card_busy_detect(card, timeout, NULL);

	mmc_retune_release(card->host);

	return err;
}

#define MMC_READ_SINGLE_RETRIES	2

/* Single sector read during recovery */
static void mmc_blk_read_single(struct mmc_queue *mq, struct request *req)
{
	struct mmc_queue_req *mqrq = req_to_mmc_queue_req(req);
	struct mmc_request *mrq = &mqrq->brq.mrq;
	struct mmc_card *card = mq->card;
	struct mmc_host *host = card->host;
	blk_status_t error = BLK_STS_OK;
	int retries = 0;

	do {
		u32 status;
		int err;

		mmc_blk_rw_rq_prep(mqrq, card, 1, mq);

		mmc_wait_for_req(host, mrq);

		err = mmc_send_status(card, &status);
		if (err)
			goto error_exit;

		if (!mmc_host_is_spi(host) &&
		    !mmc_ready_for_data(status)) {
			err = mmc_blk_fix_state(card, req);
			if (err)
				goto error_exit;
		}

		if (mrq->cmd->error && retries++ < MMC_READ_SINGLE_RETRIES)
			continue;

		retries = 0;

		if (mrq->cmd->error ||
		    mrq->data->error ||
		    (!mmc_host_is_spi(host) &&
		     (mrq->cmd->resp[0] & CMD_ERRORS || status & CMD_ERRORS)))
			error = BLK_STS_IOERR;
		else
			error = BLK_STS_OK;

	} while (blk_update_request(req, error, 512));

	return;

error_exit:
	mrq->data->bytes_xfered = 0;
	blk_update_request(req, BLK_STS_IOERR, 512);
	/* Let it try the remaining request again */
	if (mqrq->retries > MMC_MAX_RETRIES - 1)
		mqrq->retries = MMC_MAX_RETRIES - 1;
}

static inline bool mmc_blk_oor_valid(struct mmc_blk_request *brq)
{
	return !!brq->mrq.sbc;
}

static inline u32 mmc_blk_stop_err_bits(struct mmc_blk_request *brq)
{
	return mmc_blk_oor_valid(brq) ? CMD_ERRORS : CMD_ERRORS_EXCL_OOR;
}

/*
 * Check for errors the host controller driver might not have seen such as
 * response mode errors or invalid card state.
 */
static bool mmc_blk_status_error(struct request *req, u32 status)
{
	struct mmc_queue_req *mqrq = req_to_mmc_queue_req(req);
	struct mmc_blk_request *brq = &mqrq->brq;
	struct mmc_queue *mq = req->q->queuedata;
	u32 stop_err_bits;

	if (mmc_host_is_spi(mq->card->host))
		return false;

	stop_err_bits = mmc_blk_stop_err_bits(brq);

	return brq->cmd.resp[0]  & CMD_ERRORS    ||
	       brq->stop.resp[0] & stop_err_bits ||
	       status            & stop_err_bits ||
	       (rq_data_dir(req) == WRITE && !mmc_ready_for_data(status));
}

static inline bool mmc_blk_cmd_started(struct mmc_blk_request *brq)
{
	return !brq->sbc.error && !brq->cmd.error &&
	       !(brq->cmd.resp[0] & CMD_ERRORS);
}

/*
 * Requests are completed by mmc_blk_mq_complete_rq() which sets simple
 * policy:
 * 1. A request that has transferred at least some data is considered
 * successful and will be requeued if there is remaining data to
 * transfer.
 * 2. Otherwise the number of retries is incremented and the request
 * will be requeued if there are remaining retries.
 * 3. Otherwise the request will be errored out.
 * That means mmc_blk_mq_complete_rq() is controlled by bytes_xfered and
 * mqrq->retries. So there are only 4 possible actions here:
 *	1. do not accept the bytes_xfered value i.e. set it to zero
 *	2. change mqrq->retries to determine the number of retries
 *	3. try to reset the card
 *	4. read one sector at a time
 */
static void mmc_blk_mq_rw_recovery(struct mmc_queue *mq, struct request *req)
{
	int type = rq_data_dir(req) == READ ? MMC_BLK_READ : MMC_BLK_WRITE;
	struct mmc_queue_req *mqrq = req_to_mmc_queue_req(req);
	struct mmc_blk_request *brq = &mqrq->brq;
	struct mmc_blk_data *md = mq->blkdata;
	struct mmc_card *card = mq->card;
	u32 status;
	u32 blocks;
	int err;

	/*
	 * Some errors the host driver might not have seen. Set the number of
	 * bytes transferred to zero in that case.
	 */
	err = __mmc_send_status(card, &status, 0);
	if (err || mmc_blk_status_error(req, status))
		brq->data.bytes_xfered = 0;

	mmc_retune_release(card->host);

	/*
	 * Try again to get the status. This also provides an opportunity for
	 * re-tuning.
	 */
	if (err)
		err = __mmc_send_status(card, &status, 0);

	/*
	 * Nothing more to do after the number of bytes transferred has been
	 * updated and there is no card.
	 */
	if (err && mmc_detect_card_removed(card->host))
		return;

	/* Try to get back to "tran" state */
	if (!mmc_host_is_spi(mq->card->host) &&
	    (err || !mmc_ready_for_data(status)))
		err = mmc_blk_fix_state(mq->card, req);

	/*
	 * Special case for SD cards where the card might record the number of
	 * blocks written.
	 */
	if (!err && mmc_blk_cmd_started(brq) && mmc_card_sd(card) &&
	    rq_data_dir(req) == WRITE) {
		if (mmc_sd_num_wr_blocks(card, &blocks))
			brq->data.bytes_xfered = 0;
		else
			brq->data.bytes_xfered = blocks << 9;
	}

	/* Reset if the card is in a bad state */
	if (!mmc_host_is_spi(mq->card->host) &&
	    err && mmc_blk_reset(md, card->host, type)) {
		pr_err("%s: recovery failed!\n", req->rq_disk->disk_name);
		mqrq->retries = MMC_NO_RETRIES;
		return;
	}

	/*
	 * If anything was done, just return and if there is anything remaining
	 * on the request it will get requeued.
	 */
	if (brq->data.bytes_xfered)
		return;

	/* Reset before last retry */
	if (mqrq->retries + 1 == MMC_MAX_RETRIES)
		mmc_blk_reset(md, card->host, type);

	/* Command errors fail fast, so use all MMC_MAX_RETRIES */
	if (brq->sbc.error || brq->cmd.error)
		return;

	/* Reduce the remaining retries for data errors */
	if (mqrq->retries < MMC_MAX_RETRIES - MMC_DATA_RETRIES) {
		mqrq->retries = MMC_MAX_RETRIES - MMC_DATA_RETRIES;
		return;
	}

	/* FIXME: Missing single sector read for large sector size */
	if (!mmc_large_sector(card) && rq_data_dir(req) == READ &&
	    brq->data.blocks > 1) {
		/* Read one sector at a time */
		mmc_blk_read_single(mq, req);
		return;
	}
}

static inline bool mmc_blk_rq_error(struct mmc_blk_request *brq)
{
	mmc_blk_eval_resp_error(brq);

	return brq->sbc.error || brq->cmd.error || brq->stop.error ||
	       brq->data.error || brq->cmd.resp[0] & CMD_ERRORS;
}

static int mmc_blk_card_busy(struct mmc_card *card, struct request *req)
{
	struct mmc_queue_req *mqrq = req_to_mmc_queue_req(req);
	u32 status = 0;
	int err;

	if (mmc_host_is_spi(card->host) || rq_data_dir(req) == READ)
		return 0;

	err = card_busy_detect(card, MMC_BLK_TIMEOUT_MS, &status);

	/*
	 * Do not assume data transferred correctly if there are any error bits
	 * set.
	 */
	if (status & mmc_blk_stop_err_bits(&mqrq->brq)) {
		mqrq->brq.data.bytes_xfered = 0;
		err = err ? err : -EIO;
	}

	/* Copy the exception bit so it will be seen later on */
	if (mmc_card_mmc(card) && status & R1_EXCEPTION_EVENT)
		mqrq->brq.cmd.resp[0] |= R1_EXCEPTION_EVENT;

	return err;
}

static inline void mmc_blk_rw_reset_success(struct mmc_queue *mq,
					    struct request *req)
{
	int type = rq_data_dir(req) == READ ? MMC_BLK_READ : MMC_BLK_WRITE;

	mmc_blk_reset_success(mq->blkdata, type);
}

static void mmc_blk_mq_complete_rq(struct mmc_queue *mq, struct request *req)
{
	struct mmc_queue_req *mqrq = req_to_mmc_queue_req(req);
	unsigned int nr_bytes = mqrq->brq.data.bytes_xfered;

	if (nr_bytes) {
		if (blk_update_request(req, BLK_STS_OK, nr_bytes))
			blk_mq_requeue_request(req, true);
		else
			__blk_mq_end_request(req, BLK_STS_OK);
	} else if (!blk_rq_bytes(req)) {
		__blk_mq_end_request(req, BLK_STS_IOERR);
	} else if (mqrq->retries++ < MMC_MAX_RETRIES) {
		blk_mq_requeue_request(req, true);
	} else {
		if (mmc_card_removed(mq->card))
			req->rq_flags |= RQF_QUIET;
		blk_mq_end_request(req, BLK_STS_IOERR);
	}
}

static bool mmc_blk_urgent_bkops_needed(struct mmc_queue *mq,
					struct mmc_queue_req *mqrq)
{
	return mmc_card_mmc(mq->card) && !mmc_host_is_spi(mq->card->host) &&
	       (mqrq->brq.cmd.resp[0] & R1_EXCEPTION_EVENT ||
		mqrq->brq.stop.resp[0] & R1_EXCEPTION_EVENT);
}

static void mmc_blk_urgent_bkops(struct mmc_queue *mq,
				 struct mmc_queue_req *mqrq)
{
	if (mmc_blk_urgent_bkops_needed(mq, mqrq))
		mmc_run_bkops(mq->card);
}

static void mmc_blk_hsq_req_done(struct mmc_request *mrq)
{
	struct mmc_queue_req *mqrq =
		container_of(mrq, struct mmc_queue_req, brq.mrq);
	struct request *req = mmc_queue_req_to_req(mqrq);
	struct request_queue *q = req->q;
	struct mmc_queue *mq = q->queuedata;
	struct mmc_host *host = mq->card->host;
	unsigned long flags;

	if (mmc_blk_rq_error(&mqrq->brq) ||
	    mmc_blk_urgent_bkops_needed(mq, mqrq)) {
		spin_lock_irqsave(&mq->lock, flags);
		mq->recovery_needed = true;
		mq->recovery_req = req;
		spin_unlock_irqrestore(&mq->lock, flags);

		host->cqe_ops->cqe_recovery_start(host);

		schedule_work(&mq->recovery_work);
		return;
	}

	mmc_blk_rw_reset_success(mq, req);

	/*
	 * Block layer timeouts race with completions which means the normal
	 * completion path cannot be used during recovery.
	 */
	if (mq->in_recovery)
		mmc_blk_cqe_complete_rq(mq, req);
	else if (likely(!blk_should_fake_timeout(req->q)))
		blk_mq_complete_request(req);
}

void mmc_blk_mq_complete(struct request *req)
{
	struct mmc_queue *mq = req->q->queuedata;
	struct mmc_host *host = mq->card->host;

	if (host->cqe_enabled)
		mmc_blk_cqe_complete_rq(mq, req);
	else if (likely(!blk_should_fake_timeout(req->q)))
		mmc_blk_mq_complete_rq(mq, req);
}

static void mmc_blk_mq_poll_completion(struct mmc_queue *mq,
				       struct request *req)
{
	struct mmc_queue_req *mqrq = req_to_mmc_queue_req(req);
	struct mmc_host *host = mq->card->host;

	if (mmc_blk_rq_error(&mqrq->brq) ||
	    mmc_blk_card_busy(mq->card, req)) {
		mmc_blk_mq_rw_recovery(mq, req);
	} else {
		mmc_blk_rw_reset_success(mq, req);
		mmc_retune_release(host);
	}

	mmc_blk_urgent_bkops(mq, mqrq);
}

static void mmc_blk_mq_dec_in_flight(struct mmc_queue *mq, struct request *req)
{
	unsigned long flags;
	bool put_card;

	spin_lock_irqsave(&mq->lock, flags);

	mq->in_flight[mmc_issue_type(mq, req)] -= 1;

	put_card = (mmc_tot_in_flight(mq) == 0);

	spin_unlock_irqrestore(&mq->lock, flags);

	if (put_card)
		mmc_put_card(mq->card, &mq->ctx);
}

static void mmc_blk_mq_post_req(struct mmc_queue *mq, struct request *req)
{
	struct mmc_queue_req *mqrq = req_to_mmc_queue_req(req);
	struct mmc_request *mrq = &mqrq->brq.mrq;
	struct mmc_host *host = mq->card->host;

	mmc_post_req(host, mrq, 0);

	/*
	 * Block layer timeouts race with completions which means the normal
	 * completion path cannot be used during recovery.
	 */
	if (mq->in_recovery)
		mmc_blk_mq_complete_rq(mq, req);
	else if (likely(!blk_should_fake_timeout(req->q)))
		blk_mq_complete_request(req);

	mmc_blk_mq_dec_in_flight(mq, req);
}

void mmc_blk_mq_recovery(struct mmc_queue *mq)
{
	struct request *req = mq->recovery_req;
	struct mmc_host *host = mq->card->host;
	struct mmc_queue_req *mqrq = req_to_mmc_queue_req(req);

	mq->recovery_req = NULL;
	mq->rw_wait = false;

	if (mmc_blk_rq_error(&mqrq->brq)) {
		mmc_retune_hold_now(host);
		mmc_blk_mq_rw_recovery(mq, req);
	}

	mmc_blk_urgent_bkops(mq, mqrq);

	mmc_blk_mq_post_req(mq, req);
}

static void mmc_blk_mq_complete_prev_req(struct mmc_queue *mq,
					 struct request **prev_req)
{
	if (mmc_host_done_complete(mq->card->host))
		return;

	mutex_lock(&mq->complete_lock);

	if (!mq->complete_req)
		goto out_unlock;

	mmc_blk_mq_poll_completion(mq, mq->complete_req);

	if (prev_req)
		*prev_req = mq->complete_req;
	else
		mmc_blk_mq_post_req(mq, mq->complete_req);

	mq->complete_req = NULL;

out_unlock:
	mutex_unlock(&mq->complete_lock);
}

void mmc_blk_mq_complete_work(struct work_struct *work)
{
	struct mmc_queue *mq = container_of(work, struct mmc_queue,
					    complete_work);

	mmc_blk_mq_complete_prev_req(mq, NULL);
}

static void mmc_blk_mq_req_done(struct mmc_request *mrq)
{
	struct mmc_queue_req *mqrq = container_of(mrq, struct mmc_queue_req,
						  brq.mrq);
	struct request *req = mmc_queue_req_to_req(mqrq);
	struct request_queue *q = req->q;
	struct mmc_queue *mq = q->queuedata;
	struct mmc_host *host = mq->card->host;
	unsigned long flags;

	if (!mmc_host_done_complete(host)) {
		bool waiting;

		/*
		 * We cannot complete the request in this context, so record
		 * that there is a request to complete, and that a following
		 * request does not need to wait (although it does need to
		 * complete complete_req first).
		 */
		spin_lock_irqsave(&mq->lock, flags);
		mq->complete_req = req;
		mq->rw_wait = false;
		waiting = mq->waiting;
		spin_unlock_irqrestore(&mq->lock, flags);

		/*
		 * If 'waiting' then the waiting task will complete this
		 * request, otherwise queue a work to do it. Note that
		 * complete_work may still race with the dispatch of a following
		 * request.
		 */
		if (waiting)
			wake_up(&mq->wait);
		else
			queue_work(mq->card->complete_wq, &mq->complete_work);

		return;
	}

	/* Take the recovery path for errors or urgent background operations */
	if (mmc_blk_rq_error(&mqrq->brq) ||
	    mmc_blk_urgent_bkops_needed(mq, mqrq)) {
		spin_lock_irqsave(&mq->lock, flags);
		mq->recovery_needed = true;
		mq->recovery_req = req;
		spin_unlock_irqrestore(&mq->lock, flags);
		wake_up(&mq->wait);
		schedule_work(&mq->recovery_work);
		return;
	}

	mmc_blk_rw_reset_success(mq, req);

	mq->rw_wait = false;
	wake_up(&mq->wait);

	mmc_blk_mq_post_req(mq, req);
}

static bool mmc_blk_rw_wait_cond(struct mmc_queue *mq, int *err)
{
	unsigned long flags;
	bool done;

	/*
	 * Wait while there is another request in progress, but not if recovery
	 * is needed. Also indicate whether there is a request waiting to start.
	 */
	spin_lock_irqsave(&mq->lock, flags);
	if (mq->recovery_needed) {
		*err = -EBUSY;
		done = true;
	} else {
		done = !mq->rw_wait;
	}
	mq->waiting = !done;
	spin_unlock_irqrestore(&mq->lock, flags);

	return done;
}

static int mmc_blk_rw_wait(struct mmc_queue *mq, struct request **prev_req)
{
	int err = 0;

	wait_event(mq->wait, mmc_blk_rw_wait_cond(mq, &err));

	/* Always complete the previous request if there is one */
	mmc_blk_mq_complete_prev_req(mq, prev_req);

	return err;
}

static int mmc_blk_mq_issue_rw_rq(struct mmc_queue *mq,
				  struct request *req)
{
	struct mmc_queue_req *mqrq = req_to_mmc_queue_req(req);
	struct mmc_host *host = mq->card->host;
	struct request *prev_req = NULL;
	int err = 0;

	mmc_blk_rw_rq_prep(mqrq, mq->card, 0, mq);

	mqrq->brq.mrq.done = mmc_blk_mq_req_done;

	mmc_pre_req(host, &mqrq->brq.mrq);

	err = mmc_blk_rw_wait(mq, &prev_req);
	if (err)
		goto out_post_req;

	mq->rw_wait = true;

	err = mmc_start_request(host, &mqrq->brq.mrq);

	if (prev_req)
		mmc_blk_mq_post_req(mq, prev_req);

	if (err)
		mq->rw_wait = false;

	/* Release re-tuning here where there is no synchronization required */
	if (err || mmc_host_done_complete(host))
		mmc_retune_release(host);

out_post_req:
	if (err)
		mmc_post_req(host, &mqrq->brq.mrq, err);

	return err;
}

static int mmc_blk_wait_for_idle(struct mmc_queue *mq, struct mmc_host *host)
{
	if (host->cqe_enabled)
		return host->cqe_ops->cqe_wait_for_idle(host);

	return mmc_blk_rw_wait(mq, NULL);
}

enum mmc_issued mmc_blk_mq_issue_rq(struct mmc_queue *mq, struct request *req)
{
	struct mmc_blk_data *md = mq->blkdata;
	struct mmc_card *card = md->queue.card;
	struct mmc_host *host = card->host;
	int ret;

	ret = mmc_blk_part_switch(card, md->part_type);
	if (ret)
		return MMC_REQ_FAILED_TO_START;

	switch (mmc_issue_type(mq, req)) {
	case MMC_ISSUE_SYNC:
		ret = mmc_blk_wait_for_idle(mq, host);
		if (ret)
			return MMC_REQ_BUSY;
		switch (req_op(req)) {
		case REQ_OP_DRV_IN:
		case REQ_OP_DRV_OUT:
			mmc_blk_issue_drv_op(mq, req);
			break;
		case REQ_OP_DISCARD:
			mmc_blk_issue_discard_rq(mq, req);
			break;
		case REQ_OP_SECURE_ERASE:
			mmc_blk_issue_secdiscard_rq(mq, req);
			break;
		case REQ_OP_FLUSH:
			mmc_blk_issue_flush(mq, req);
			break;
		default:
			WARN_ON_ONCE(1);
			return MMC_REQ_FAILED_TO_START;
		}
		return MMC_REQ_FINISHED;
	case MMC_ISSUE_DCMD:
	case MMC_ISSUE_ASYNC:
		switch (req_op(req)) {
		case REQ_OP_FLUSH:
			if (!mmc_cache_enabled(host)) {
				blk_mq_end_request(req, BLK_STS_OK);
				return MMC_REQ_FINISHED;
			}
			ret = mmc_blk_cqe_issue_flush(mq, req);
			break;
		case REQ_OP_READ:
		case REQ_OP_WRITE:
			if (host->cqe_enabled)
				ret = mmc_blk_cqe_issue_rw_rq(mq, req);
			else
				ret = mmc_blk_mq_issue_rw_rq(mq, req);
			break;
		default:
			WARN_ON_ONCE(1);
			ret = -EINVAL;
		}
		if (!ret)
			return MMC_REQ_STARTED;
		return ret == -EBUSY ? MMC_REQ_BUSY : MMC_REQ_FAILED_TO_START;
	default:
		WARN_ON_ONCE(1);
		return MMC_REQ_FAILED_TO_START;
	}
}

static inline int mmc_blk_readonly(struct mmc_card *card)
{
	return mmc_card_readonly(card) ||
	       !(card->csd.cmdclass & CCC_BLOCK_WRITE);
}

static struct mmc_blk_data *mmc_blk_alloc_req(struct mmc_card *card,
					      struct device *parent,
					      sector_t size,
					      bool default_ro,
					      const char *subname,
					      int area_type)
{
	struct mmc_blk_data *md;
	int devidx, ret;
	char cap_str[10];

	devidx = ida_simple_get(&mmc_blk_ida, 0, max_devices, GFP_KERNEL);
	if (devidx < 0) {
		/*
		 * We get -ENOSPC because there are no more any available
		 * devidx. The reason may be that, either userspace haven't yet
		 * unmounted the partitions, which postpones mmc_blk_release()
		 * from being called, or the device has more partitions than
		 * what we support.
		 */
		if (devidx == -ENOSPC)
			dev_err(mmc_dev(card->host),
				"no more device IDs available\n");

		return ERR_PTR(devidx);
	}

	md = kzalloc(sizeof(struct mmc_blk_data), GFP_KERNEL);
	if (!md) {
		ret = -ENOMEM;
		goto out;
	}

	md->area_type = area_type;

	/*
	 * Set the read-only status based on the supported commands
	 * and the write protect switch.
	 */
	md->read_only = mmc_blk_readonly(card);

	md->disk = mmc_init_queue(&md->queue, card);
	if (IS_ERR(md->disk)) {
		ret = PTR_ERR(md->disk);
		goto err_kfree;
	}

	INIT_LIST_HEAD(&md->part);
	INIT_LIST_HEAD(&md->rpmbs);
<<<<<<< HEAD
	md->usage = 1;
=======
	kref_init(&md->kref);

	ret = mmc_init_queue(&md->queue, card);
	if (ret)
		goto err_putdisk;

>>>>>>> 900185fe
	md->queue.blkdata = md;

	md->disk->major	= MMC_BLOCK_MAJOR;
	md->disk->minors = perdev_minors;
	md->disk->first_minor = devidx * perdev_minors;
	md->disk->fops = &mmc_bdops;
	md->disk->private_data = md;
	md->parent = parent;
	set_disk_ro(md->disk, md->read_only || default_ro);
	md->disk->flags = GENHD_FL_EXT_DEVT;
	if (area_type & (MMC_BLK_DATA_AREA_RPMB | MMC_BLK_DATA_AREA_BOOT))
		md->disk->flags |= GENHD_FL_NO_PART_SCAN
				   | GENHD_FL_SUPPRESS_PARTITION_INFO;

	/*
	 * As discussed on lkml, GENHD_FL_REMOVABLE should:
	 *
	 * - be set for removable media with permanent block devices
	 * - be unset for removable block devices with permanent media
	 *
	 * Since MMC block devices clearly fall under the second
	 * case, we do not set GENHD_FL_REMOVABLE.  Userspace
	 * should use the block device creation/destruction hotplug
	 * messages to tell when the card is present.
	 */

	snprintf(md->disk->disk_name, sizeof(md->disk->disk_name),
		 "mmcblk%u%s", card->host->index, subname ? subname : "");

	set_capacity(md->disk, size);

	if (mmc_host_cmd23(card->host)) {
		if ((mmc_card_mmc(card) &&
		     card->csd.mmca_vsn >= CSD_SPEC_VER_3) ||
		    (mmc_card_sd(card) &&
		     card->scr.cmds & SD_SCR_CMD23_SUPPORT))
			md->flags |= MMC_BLK_CMD23;
	}

	if (mmc_card_mmc(card) &&
	    md->flags & MMC_BLK_CMD23 &&
	    ((card->ext_csd.rel_param & EXT_CSD_WR_REL_PARAM_EN) ||
	     card->ext_csd.rel_sectors)) {
		md->flags |= MMC_BLK_REL_WR;
		blk_queue_write_cache(md->queue.queue, true, true);
	}

	string_get_size((u64)size, 512, STRING_UNITS_2,
			cap_str, sizeof(cap_str));
	pr_info("%s: %s %s %s %s\n",
		md->disk->disk_name, mmc_card_id(card), mmc_card_name(card),
		cap_str, md->read_only ? "(ro)" : "");

	return md;

 err_kfree:
	kfree(md);
 out:
	ida_simple_remove(&mmc_blk_ida, devidx);
	return ERR_PTR(ret);
}

static struct mmc_blk_data *mmc_blk_alloc(struct mmc_card *card)
{
	sector_t size;

	if (!mmc_card_sd(card) && mmc_card_blockaddr(card)) {
		/*
		 * The EXT_CSD sector count is in number or 512 byte
		 * sectors.
		 */
		size = card->ext_csd.sectors;
	} else {
		/*
		 * The CSD capacity field is in units of read_blkbits.
		 * set_capacity takes units of 512 bytes.
		 */
		size = (typeof(sector_t))card->csd.capacity
			<< (card->csd.read_blkbits - 9);
	}

	return mmc_blk_alloc_req(card, &card->dev, size, false, NULL,
					MMC_BLK_DATA_AREA_MAIN);
}

static int mmc_blk_alloc_part(struct mmc_card *card,
			      struct mmc_blk_data *md,
			      unsigned int part_type,
			      sector_t size,
			      bool default_ro,
			      const char *subname,
			      int area_type)
{
	struct mmc_blk_data *part_md;

	part_md = mmc_blk_alloc_req(card, disk_to_dev(md->disk), size, default_ro,
				    subname, area_type);
	if (IS_ERR(part_md))
		return PTR_ERR(part_md);
	part_md->part_type = part_type;
	list_add(&part_md->part, &md->part);

	return 0;
}

/**
 * mmc_rpmb_ioctl() - ioctl handler for the RPMB chardev
 * @filp: the character device file
 * @cmd: the ioctl() command
 * @arg: the argument from userspace
 *
 * This will essentially just redirect the ioctl()s coming in over to
 * the main block device spawning the RPMB character device.
 */
static long mmc_rpmb_ioctl(struct file *filp, unsigned int cmd,
			   unsigned long arg)
{
	struct mmc_rpmb_data *rpmb = filp->private_data;
	int ret;

	switch (cmd) {
	case MMC_IOC_CMD:
		ret = mmc_blk_ioctl_cmd(rpmb->md,
					(struct mmc_ioc_cmd __user *)arg,
					rpmb);
		break;
	case MMC_IOC_MULTI_CMD:
		ret = mmc_blk_ioctl_multi_cmd(rpmb->md,
					(struct mmc_ioc_multi_cmd __user *)arg,
					rpmb);
		break;
	default:
		ret = -EINVAL;
		break;
	}

	return ret;
}

#ifdef CONFIG_COMPAT
static long mmc_rpmb_ioctl_compat(struct file *filp, unsigned int cmd,
			      unsigned long arg)
{
	return mmc_rpmb_ioctl(filp, cmd, (unsigned long)compat_ptr(arg));
}
#endif

static int mmc_rpmb_chrdev_open(struct inode *inode, struct file *filp)
{
	struct mmc_rpmb_data *rpmb = container_of(inode->i_cdev,
						  struct mmc_rpmb_data, chrdev);

	get_device(&rpmb->dev);
	filp->private_data = rpmb;
	mmc_blk_get(rpmb->md->disk);

	return nonseekable_open(inode, filp);
}

static int mmc_rpmb_chrdev_release(struct inode *inode, struct file *filp)
{
	struct mmc_rpmb_data *rpmb = container_of(inode->i_cdev,
						  struct mmc_rpmb_data, chrdev);

	mmc_blk_put(rpmb->md);
	put_device(&rpmb->dev);

	return 0;
}

static const struct file_operations mmc_rpmb_fileops = {
	.release = mmc_rpmb_chrdev_release,
	.open = mmc_rpmb_chrdev_open,
	.owner = THIS_MODULE,
	.llseek = no_llseek,
	.unlocked_ioctl = mmc_rpmb_ioctl,
#ifdef CONFIG_COMPAT
	.compat_ioctl = mmc_rpmb_ioctl_compat,
#endif
};

static void mmc_blk_rpmb_device_release(struct device *dev)
{
	struct mmc_rpmb_data *rpmb = dev_get_drvdata(dev);

	ida_simple_remove(&mmc_rpmb_ida, rpmb->id);
	kfree(rpmb);
}

static int mmc_blk_alloc_rpmb_part(struct mmc_card *card,
				   struct mmc_blk_data *md,
				   unsigned int part_index,
				   sector_t size,
				   const char *subname)
{
	int devidx, ret;
	char rpmb_name[DISK_NAME_LEN];
	char cap_str[10];
	struct mmc_rpmb_data *rpmb;

	/* This creates the minor number for the RPMB char device */
	devidx = ida_simple_get(&mmc_rpmb_ida, 0, max_devices, GFP_KERNEL);
	if (devidx < 0)
		return devidx;

	rpmb = kzalloc(sizeof(*rpmb), GFP_KERNEL);
	if (!rpmb) {
		ida_simple_remove(&mmc_rpmb_ida, devidx);
		return -ENOMEM;
	}

	snprintf(rpmb_name, sizeof(rpmb_name),
		 "mmcblk%u%s", card->host->index, subname ? subname : "");

	rpmb->id = devidx;
	rpmb->part_index = part_index;
	rpmb->dev.init_name = rpmb_name;
	rpmb->dev.bus = &mmc_rpmb_bus_type;
	rpmb->dev.devt = MKDEV(MAJOR(mmc_rpmb_devt), rpmb->id);
	rpmb->dev.parent = &card->dev;
	rpmb->dev.release = mmc_blk_rpmb_device_release;
	device_initialize(&rpmb->dev);
	dev_set_drvdata(&rpmb->dev, rpmb);
	rpmb->md = md;

	cdev_init(&rpmb->chrdev, &mmc_rpmb_fileops);
	rpmb->chrdev.owner = THIS_MODULE;
	ret = cdev_device_add(&rpmb->chrdev, &rpmb->dev);
	if (ret) {
		pr_err("%s: could not add character device\n", rpmb_name);
		goto out_put_device;
	}

	list_add(&rpmb->node, &md->rpmbs);

	string_get_size((u64)size, 512, STRING_UNITS_2,
			cap_str, sizeof(cap_str));

	pr_info("%s: %s %s %s, chardev (%d:%d)\n",
		rpmb_name, mmc_card_id(card), mmc_card_name(card), cap_str,
		MAJOR(mmc_rpmb_devt), rpmb->id);

	return 0;

out_put_device:
	put_device(&rpmb->dev);
	return ret;
}

static void mmc_blk_remove_rpmb_part(struct mmc_rpmb_data *rpmb)

{
	cdev_device_del(&rpmb->chrdev, &rpmb->dev);
	put_device(&rpmb->dev);
}

/* MMC Physical partitions consist of two boot partitions and
 * up to four general purpose partitions.
 * For each partition enabled in EXT_CSD a block device will be allocatedi
 * to provide access to the partition.
 */

static int mmc_blk_alloc_parts(struct mmc_card *card, struct mmc_blk_data *md)
{
	int idx, ret;

	if (!mmc_card_mmc(card))
		return 0;

	for (idx = 0; idx < card->nr_parts; idx++) {
		if (card->part[idx].area_type & MMC_BLK_DATA_AREA_RPMB) {
			/*
			 * RPMB partitions does not provide block access, they
			 * are only accessed using ioctl():s. Thus create
			 * special RPMB block devices that do not have a
			 * backing block queue for these.
			 */
			ret = mmc_blk_alloc_rpmb_part(card, md,
				card->part[idx].part_cfg,
				card->part[idx].size >> 9,
				card->part[idx].name);
			if (ret)
				return ret;
		} else if (card->part[idx].size) {
			ret = mmc_blk_alloc_part(card, md,
				card->part[idx].part_cfg,
				card->part[idx].size >> 9,
				card->part[idx].force_ro,
				card->part[idx].name,
				card->part[idx].area_type);
			if (ret)
				return ret;
		}
	}

	return 0;
}

static void mmc_blk_remove_req(struct mmc_blk_data *md)
{
	struct mmc_card *card;

	if (md) {
		/*
		 * Flush remaining requests and free queues. It
		 * is freeing the queue that stops new requests
		 * from being accepted.
		 */
		card = md->queue.card;
		if (md->disk->flags & GENHD_FL_UP) {
			device_remove_file(disk_to_dev(md->disk), &md->force_ro);
			if ((md->area_type & MMC_BLK_DATA_AREA_BOOT) &&
					card->ext_csd.boot_ro_lockable)
				device_remove_file(disk_to_dev(md->disk),
					&md->power_ro_lock);

			del_gendisk(md->disk);
		}
		mmc_cleanup_queue(&md->queue);
		mmc_blk_put(md);
	}
}

static void mmc_blk_remove_parts(struct mmc_card *card,
				 struct mmc_blk_data *md)
{
	struct list_head *pos, *q;
	struct mmc_blk_data *part_md;
	struct mmc_rpmb_data *rpmb;

	/* Remove RPMB partitions */
	list_for_each_safe(pos, q, &md->rpmbs) {
		rpmb = list_entry(pos, struct mmc_rpmb_data, node);
		list_del(pos);
		mmc_blk_remove_rpmb_part(rpmb);
	}
	/* Remove block partitions */
	list_for_each_safe(pos, q, &md->part) {
		part_md = list_entry(pos, struct mmc_blk_data, part);
		list_del(pos);
		mmc_blk_remove_req(part_md);
	}
}

static int mmc_add_disk(struct mmc_blk_data *md)
{
	int ret;
	struct mmc_card *card = md->queue.card;

	device_add_disk(md->parent, md->disk, NULL);
	md->force_ro.show = force_ro_show;
	md->force_ro.store = force_ro_store;
	sysfs_attr_init(&md->force_ro.attr);
	md->force_ro.attr.name = "force_ro";
	md->force_ro.attr.mode = S_IRUGO | S_IWUSR;
	ret = device_create_file(disk_to_dev(md->disk), &md->force_ro);
	if (ret)
		goto force_ro_fail;

	if ((md->area_type & MMC_BLK_DATA_AREA_BOOT) &&
	     card->ext_csd.boot_ro_lockable) {
		umode_t mode;

		if (card->ext_csd.boot_ro_lock & EXT_CSD_BOOT_WP_B_PWR_WP_DIS)
			mode = S_IRUGO;
		else
			mode = S_IRUGO | S_IWUSR;

		md->power_ro_lock.show = power_ro_lock_show;
		md->power_ro_lock.store = power_ro_lock_store;
		sysfs_attr_init(&md->power_ro_lock.attr);
		md->power_ro_lock.attr.mode = mode;
		md->power_ro_lock.attr.name =
					"ro_lock_until_next_power_on";
		ret = device_create_file(disk_to_dev(md->disk),
				&md->power_ro_lock);
		if (ret)
			goto power_ro_lock_fail;
	}
	return ret;

power_ro_lock_fail:
	device_remove_file(disk_to_dev(md->disk), &md->force_ro);
force_ro_fail:
	del_gendisk(md->disk);

	return ret;
}

#ifdef CONFIG_DEBUG_FS

static int mmc_dbg_card_status_get(void *data, u64 *val)
{
	struct mmc_card *card = data;
	struct mmc_blk_data *md = dev_get_drvdata(&card->dev);
	struct mmc_queue *mq = &md->queue;
	struct request *req;
	int ret;

	/* Ask the block layer about the card status */
	req = blk_get_request(mq->queue, REQ_OP_DRV_IN, 0);
	if (IS_ERR(req))
		return PTR_ERR(req);
	req_to_mmc_queue_req(req)->drv_op = MMC_DRV_OP_GET_CARD_STATUS;
	blk_execute_rq(NULL, req, 0);
	ret = req_to_mmc_queue_req(req)->drv_op_result;
	if (ret >= 0) {
		*val = ret;
		ret = 0;
	}
	blk_put_request(req);

	return ret;
}
DEFINE_DEBUGFS_ATTRIBUTE(mmc_dbg_card_status_fops, mmc_dbg_card_status_get,
			 NULL, "%08llx\n");

/* That is two digits * 512 + 1 for newline */
#define EXT_CSD_STR_LEN 1025

static int mmc_ext_csd_open(struct inode *inode, struct file *filp)
{
	struct mmc_card *card = inode->i_private;
	struct mmc_blk_data *md = dev_get_drvdata(&card->dev);
	struct mmc_queue *mq = &md->queue;
	struct request *req;
	char *buf;
	ssize_t n = 0;
	u8 *ext_csd;
	int err, i;

	buf = kmalloc(EXT_CSD_STR_LEN + 1, GFP_KERNEL);
	if (!buf)
		return -ENOMEM;

	/* Ask the block layer for the EXT CSD */
	req = blk_get_request(mq->queue, REQ_OP_DRV_IN, 0);
	if (IS_ERR(req)) {
		err = PTR_ERR(req);
		goto out_free;
	}
	req_to_mmc_queue_req(req)->drv_op = MMC_DRV_OP_GET_EXT_CSD;
	req_to_mmc_queue_req(req)->drv_op_data = &ext_csd;
	blk_execute_rq(NULL, req, 0);
	err = req_to_mmc_queue_req(req)->drv_op_result;
	blk_put_request(req);
	if (err) {
		pr_err("FAILED %d\n", err);
		goto out_free;
	}

	for (i = 0; i < 512; i++)
		n += sprintf(buf + n, "%02x", ext_csd[i]);
	n += sprintf(buf + n, "\n");

	if (n != EXT_CSD_STR_LEN) {
		err = -EINVAL;
		kfree(ext_csd);
		goto out_free;
	}

	filp->private_data = buf;
	kfree(ext_csd);
	return 0;

out_free:
	kfree(buf);
	return err;
}

static ssize_t mmc_ext_csd_read(struct file *filp, char __user *ubuf,
				size_t cnt, loff_t *ppos)
{
	char *buf = filp->private_data;

	return simple_read_from_buffer(ubuf, cnt, ppos,
				       buf, EXT_CSD_STR_LEN);
}

static int mmc_ext_csd_release(struct inode *inode, struct file *file)
{
	kfree(file->private_data);
	return 0;
}

static const struct file_operations mmc_dbg_ext_csd_fops = {
	.open		= mmc_ext_csd_open,
	.read		= mmc_ext_csd_read,
	.release	= mmc_ext_csd_release,
	.llseek		= default_llseek,
};

static int mmc_blk_add_debugfs(struct mmc_card *card, struct mmc_blk_data *md)
{
	struct dentry *root;

	if (!card->debugfs_root)
		return 0;

	root = card->debugfs_root;

	if (mmc_card_mmc(card) || mmc_card_sd(card)) {
		md->status_dentry =
			debugfs_create_file_unsafe("status", 0400, root,
						   card,
						   &mmc_dbg_card_status_fops);
		if (!md->status_dentry)
			return -EIO;
	}

	if (mmc_card_mmc(card)) {
		md->ext_csd_dentry =
			debugfs_create_file("ext_csd", S_IRUSR, root, card,
					    &mmc_dbg_ext_csd_fops);
		if (!md->ext_csd_dentry)
			return -EIO;
	}

	return 0;
}

static void mmc_blk_remove_debugfs(struct mmc_card *card,
				   struct mmc_blk_data *md)
{
	if (!card->debugfs_root)
		return;

	if (!IS_ERR_OR_NULL(md->status_dentry)) {
		debugfs_remove(md->status_dentry);
		md->status_dentry = NULL;
	}

	if (!IS_ERR_OR_NULL(md->ext_csd_dentry)) {
		debugfs_remove(md->ext_csd_dentry);
		md->ext_csd_dentry = NULL;
	}
}

#else

static int mmc_blk_add_debugfs(struct mmc_card *card, struct mmc_blk_data *md)
{
	return 0;
}

static void mmc_blk_remove_debugfs(struct mmc_card *card,
				   struct mmc_blk_data *md)
{
}

#endif /* CONFIG_DEBUG_FS */

static int mmc_blk_probe(struct mmc_card *card)
{
	struct mmc_blk_data *md, *part_md;
	int ret = 0;

	/*
	 * Check that the card supports the command class(es) we need.
	 */
	if (!(card->csd.cmdclass & CCC_BLOCK_READ))
		return -ENODEV;

	mmc_fixup_device(card, mmc_blk_fixups);

	card->complete_wq = alloc_workqueue("mmc_complete",
					WQ_MEM_RECLAIM | WQ_HIGHPRI, 0);
	if (!card->complete_wq) {
		pr_err("Failed to create mmc completion workqueue");
		return -ENOMEM;
	}

	md = mmc_blk_alloc(card);
	if (IS_ERR(md)) {
		ret = PTR_ERR(md);
		goto out_free;
	}

	ret = mmc_blk_alloc_parts(card, md);
	if (ret)
		goto out;

	dev_set_drvdata(&card->dev, md);

	ret = mmc_add_disk(md);
	if (ret)
		goto out;

	list_for_each_entry(part_md, &md->part, part) {
		ret = mmc_add_disk(part_md);
		if (ret)
			goto out;
	}

	/* Add two debugfs entries */
	mmc_blk_add_debugfs(card, md);

	pm_runtime_set_autosuspend_delay(&card->dev, 3000);
	pm_runtime_use_autosuspend(&card->dev);

	/*
	 * Don't enable runtime PM for SD-combo cards here. Leave that
	 * decision to be taken during the SDIO init sequence instead.
	 */
	if (card->type != MMC_TYPE_SD_COMBO) {
		pm_runtime_set_active(&card->dev);
		pm_runtime_enable(&card->dev);
	}

	return 0;

out:
	mmc_blk_remove_parts(card, md);
	mmc_blk_remove_req(md);
out_free:
	destroy_workqueue(card->complete_wq);
	return ret;
}

static void mmc_blk_remove(struct mmc_card *card)
{
	struct mmc_blk_data *md = dev_get_drvdata(&card->dev);

	mmc_blk_remove_debugfs(card, md);
	mmc_blk_remove_parts(card, md);
	pm_runtime_get_sync(&card->dev);
	if (md->part_curr != md->part_type) {
		mmc_claim_host(card->host);
		mmc_blk_part_switch(card, md->part_type);
		mmc_release_host(card->host);
	}
	if (card->type != MMC_TYPE_SD_COMBO)
		pm_runtime_disable(&card->dev);
	pm_runtime_put_noidle(&card->dev);
	mmc_blk_remove_req(md);
	dev_set_drvdata(&card->dev, NULL);
	destroy_workqueue(card->complete_wq);
}

static int _mmc_blk_suspend(struct mmc_card *card)
{
	struct mmc_blk_data *part_md;
	struct mmc_blk_data *md = dev_get_drvdata(&card->dev);

	if (md) {
		mmc_queue_suspend(&md->queue);
		list_for_each_entry(part_md, &md->part, part) {
			mmc_queue_suspend(&part_md->queue);
		}
	}
	return 0;
}

static void mmc_blk_shutdown(struct mmc_card *card)
{
	_mmc_blk_suspend(card);
}

#ifdef CONFIG_PM_SLEEP
static int mmc_blk_suspend(struct device *dev)
{
	struct mmc_card *card = mmc_dev_to_card(dev);

	return _mmc_blk_suspend(card);
}

static int mmc_blk_resume(struct device *dev)
{
	struct mmc_blk_data *part_md;
	struct mmc_blk_data *md = dev_get_drvdata(dev);

	if (md) {
		/*
		 * Resume involves the card going into idle state,
		 * so current partition is always the main one.
		 */
		md->part_curr = md->part_type;
		mmc_queue_resume(&md->queue);
		list_for_each_entry(part_md, &md->part, part) {
			mmc_queue_resume(&part_md->queue);
		}
	}
	return 0;
}
#endif

static SIMPLE_DEV_PM_OPS(mmc_blk_pm_ops, mmc_blk_suspend, mmc_blk_resume);

static struct mmc_driver mmc_driver = {
	.drv		= {
		.name	= "mmcblk",
		.pm	= &mmc_blk_pm_ops,
	},
	.probe		= mmc_blk_probe,
	.remove		= mmc_blk_remove,
	.shutdown	= mmc_blk_shutdown,
};

static int __init mmc_blk_init(void)
{
	int res;

	res  = bus_register(&mmc_rpmb_bus_type);
	if (res < 0) {
		pr_err("mmcblk: could not register RPMB bus type\n");
		return res;
	}
	res = alloc_chrdev_region(&mmc_rpmb_devt, 0, MAX_DEVICES, "rpmb");
	if (res < 0) {
		pr_err("mmcblk: failed to allocate rpmb chrdev region\n");
		goto out_bus_unreg;
	}

	if (perdev_minors != CONFIG_MMC_BLOCK_MINORS)
		pr_info("mmcblk: using %d minors per device\n", perdev_minors);

	max_devices = min(MAX_DEVICES, (1 << MINORBITS) / perdev_minors);

	res = register_blkdev(MMC_BLOCK_MAJOR, "mmc");
	if (res)
		goto out_chrdev_unreg;

	res = mmc_register_driver(&mmc_driver);
	if (res)
		goto out_blkdev_unreg;

	return 0;

out_blkdev_unreg:
	unregister_blkdev(MMC_BLOCK_MAJOR, "mmc");
out_chrdev_unreg:
	unregister_chrdev_region(mmc_rpmb_devt, MAX_DEVICES);
out_bus_unreg:
	bus_unregister(&mmc_rpmb_bus_type);
	return res;
}

static void __exit mmc_blk_exit(void)
{
	mmc_unregister_driver(&mmc_driver);
	unregister_blkdev(MMC_BLOCK_MAJOR, "mmc");
	unregister_chrdev_region(mmc_rpmb_devt, MAX_DEVICES);
	bus_unregister(&mmc_rpmb_bus_type);
}

module_init(mmc_blk_init);
module_exit(mmc_blk_exit);

MODULE_LICENSE("GPL");
MODULE_DESCRIPTION("Multimedia Card (MMC) block device driver");
<|MERGE_RESOLUTION|>--- conflicted
+++ resolved
@@ -201,22 +201,10 @@
 	int devidx;
 
 	devidx = mmc_get_devidx(md->disk);
-	blk_put_queue(md->queue.queue);
 	ida_simple_remove(&mmc_blk_ida, devidx);
 
 	mutex_lock(&open_lock);
-<<<<<<< HEAD
-	md->usage--;
-	if (md->usage == 0) {
-		int devidx = mmc_get_devidx(md->disk);
-
-		ida_simple_remove(&mmc_blk_ida, devidx);
-		put_disk(md->disk);
-		kfree(md);
-	}
-=======
 	md->disk->private_data = NULL;
->>>>>>> 900185fe
 	mutex_unlock(&open_lock);
 
 	put_disk(md->disk);
@@ -2345,16 +2333,7 @@
 
 	INIT_LIST_HEAD(&md->part);
 	INIT_LIST_HEAD(&md->rpmbs);
-<<<<<<< HEAD
-	md->usage = 1;
-=======
 	kref_init(&md->kref);
-
-	ret = mmc_init_queue(&md->queue, card);
-	if (ret)
-		goto err_putdisk;
-
->>>>>>> 900185fe
 	md->queue.blkdata = md;
 
 	md->disk->major	= MMC_BLOCK_MAJOR;
