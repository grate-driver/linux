/* SPDX-License-Identifier: GPL-2.0-only */
/* Copyright (c) 2015, The Linux Foundation. All rights reserved.
 */
#ifndef LINUX_MMC_CQHCI_H
#define LINUX_MMC_CQHCI_H

#include <linux/compiler.h>
#include <linux/bitops.h>
#include <linux/spinlock_types.h>
#include <linux/types.h>
#include <linux/completion.h>
#include <linux/wait.h>
#include <linux/irqreturn.h>
#include <asm/io.h>

/* registers */
/* version */
#define CQHCI_VER			0x00
#define CQHCI_VER_MAJOR(x)		(((x) & GENMASK(11, 8)) >> 8)
#define CQHCI_VER_MINOR1(x)		(((x) & GENMASK(7, 4)) >> 4)
#define CQHCI_VER_MINOR2(x)		((x) & GENMASK(3, 0))

/* capabilities */
#define CQHCI_CAP			0x04
#define CQHCI_CAP_CS			0x10000000 /* Crypto Support */

/* configuration */
#define CQHCI_CFG			0x08
#define CQHCI_DCMD			0x00001000
#define CQHCI_TASK_DESC_SZ		0x00000100
#define CQHCI_CRYPTO_GENERAL_ENABLE	0x00000002
#define CQHCI_ENABLE			0x00000001

/* control */
#define CQHCI_CTL			0x0C
#define CQHCI_CLEAR_ALL_TASKS		0x00000100
#define CQHCI_HALT			0x00000001

/* interrupt status */
#define CQHCI_IS			0x10
#define CQHCI_IS_HAC			BIT(0)
#define CQHCI_IS_TCC			BIT(1)
#define CQHCI_IS_RED			BIT(2)
#define CQHCI_IS_TCL			BIT(3)
#define CQHCI_IS_GCE			BIT(4) /* General Crypto Error */
#define CQHCI_IS_ICCE			BIT(5) /* Invalid Crypto Config Error */

#define CQHCI_IS_MASK (CQHCI_IS_TCC | CQHCI_IS_RED | \
		       CQHCI_IS_GCE | CQHCI_IS_ICCE)

/* interrupt status enable */
#define CQHCI_ISTE			0x14

/* interrupt signal enable */
#define CQHCI_ISGE			0x18

/* interrupt coalescing */
#define CQHCI_IC			0x1C
#define CQHCI_IC_ENABLE			BIT(31)
#define CQHCI_IC_RESET			BIT(16)
#define CQHCI_IC_ICCTHWEN		BIT(15)
#define CQHCI_IC_ICCTH(x)		(((x) & 0x1F) << 8)
#define CQHCI_IC_ICTOVALWEN		BIT(7)
#define CQHCI_IC_ICTOVAL(x)		((x) & 0x7F)

/* task list base address */
#define CQHCI_TDLBA			0x20

/* task list base address upper */
#define CQHCI_TDLBAU			0x24

/* door-bell */
#define CQHCI_TDBR			0x28

/* task completion notification */
#define CQHCI_TCN			0x2C

/* device queue status */
#define CQHCI_DQS			0x30

/* device pending tasks */
#define CQHCI_DPT			0x34

/* task clear */
#define CQHCI_TCLR			0x38

/* task descriptor processing error */
#define CQHCI_TDPE			0x3c

/* send status config 1 */
#define CQHCI_SSC1			0x40
#define CQHCI_SSC1_CBC_MASK		GENMASK(19, 16)

/* send status config 2 */
#define CQHCI_SSC2			0x44

/* response for dcmd */
#define CQHCI_CRDCT			0x48

/* response mode error mask */
#define CQHCI_RMEM			0x50

/* task error info */
#define CQHCI_TERRI			0x54

#define CQHCI_TERRI_C_INDEX(x)		((x) & GENMASK(5, 0))
#define CQHCI_TERRI_C_TASK(x)		(((x) & GENMASK(12, 8)) >> 8)
#define CQHCI_TERRI_C_VALID(x)		((x) & BIT(15))
#define CQHCI_TERRI_D_INDEX(x)		(((x) & GENMASK(21, 16)) >> 16)
#define CQHCI_TERRI_D_TASK(x)		(((x) & GENMASK(28, 24)) >> 24)
#define CQHCI_TERRI_D_VALID(x)		((x) & BIT(31))

/* command response index */
#define CQHCI_CRI			0x58

/* command response argument */
#define CQHCI_CRA			0x5C

/* crypto capabilities */
#define CQHCI_CCAP			0x100
#define CQHCI_CRYPTOCAP			0x104

#define CQHCI_INT_ALL			0xF
#define CQHCI_IC_DEFAULT_ICCTH		31
#define CQHCI_IC_DEFAULT_ICTOVAL	1

/* attribute fields */
#define CQHCI_VALID(x)			(((x) & 1) << 0)
#define CQHCI_END(x)			(((x) & 1) << 1)
#define CQHCI_INT(x)			(((x) & 1) << 2)
#define CQHCI_ACT(x)			(((x) & 0x7) << 3)

/* data command task descriptor fields */
#define CQHCI_FORCED_PROG(x)		(((x) & 1) << 6)
#define CQHCI_CONTEXT(x)		(((x) & 0xF) << 7)
#define CQHCI_DATA_TAG(x)		(((x) & 1) << 11)
#define CQHCI_DATA_DIR(x)		(((x) & 1) << 12)
#define CQHCI_PRIORITY(x)		(((x) & 1) << 13)
#define CQHCI_QBAR(x)			(((x) & 1) << 14)
#define CQHCI_REL_WRITE(x)		(((x) & 1) << 15)
#define CQHCI_BLK_COUNT(x)		(((x) & 0xFFFF) << 16)
#define CQHCI_BLK_ADDR(x)		(((x) & 0xFFFFFFFF) << 32)

/* direct command task descriptor fields */
#define CQHCI_CMD_INDEX(x)		(((x) & 0x3F) << 16)
#define CQHCI_CMD_TIMING(x)		(((x) & 1) << 22)
#define CQHCI_RESP_TYPE(x)		(((x) & 0x3) << 23)

/* crypto task descriptor fields (for bits 64-127 of task descriptor) */
#define CQHCI_CRYPTO_ENABLE_BIT		(1ULL << 47)
#define CQHCI_CRYPTO_KEYSLOT(x)		((u64)(x) << 32)

/* transfer descriptor fields */
#define CQHCI_DAT_LENGTH(x)		(((x) & 0xFFFF) << 16)
#define CQHCI_DAT_ADDR_LO(x)		(((x) & 0xFFFFFFFF) << 32)
#define CQHCI_DAT_ADDR_HI(x)		(((x) & 0xFFFFFFFF) << 0)

/* CCAP - Crypto Capability 100h */
union cqhci_crypto_capabilities {
	__le32 reg_val;
	struct {
		u8 num_crypto_cap;
		u8 config_count;
		u8 reserved;
		u8 config_array_ptr;
	};
};

enum cqhci_crypto_key_size {
	CQHCI_CRYPTO_KEY_SIZE_INVALID	= 0,
	CQHCI_CRYPTO_KEY_SIZE_128	= 1,
	CQHCI_CRYPTO_KEY_SIZE_192	= 2,
	CQHCI_CRYPTO_KEY_SIZE_256	= 3,
	CQHCI_CRYPTO_KEY_SIZE_512	= 4,
};

enum cqhci_crypto_alg {
	CQHCI_CRYPTO_ALG_AES_XTS		= 0,
	CQHCI_CRYPTO_ALG_BITLOCKER_AES_CBC	= 1,
	CQHCI_CRYPTO_ALG_AES_ECB		= 2,
	CQHCI_CRYPTO_ALG_ESSIV_AES_CBC		= 3,
};

/* x-CRYPTOCAP - Crypto Capability X */
union cqhci_crypto_cap_entry {
	__le32 reg_val;
	struct {
		u8 algorithm_id;
		u8 sdus_mask; /* Supported data unit size mask */
		u8 key_size;
		u8 reserved;
	};
};

#define CQHCI_CRYPTO_CONFIGURATION_ENABLE (1 << 7)
#define CQHCI_CRYPTO_KEY_MAX_SIZE 64
/* x-CRYPTOCFG - Crypto Configuration X */
union cqhci_crypto_cfg_entry {
	__le32 reg_val[32];
	struct {
		u8 crypto_key[CQHCI_CRYPTO_KEY_MAX_SIZE];
		u8 data_unit_size;
		u8 crypto_cap_idx;
		u8 reserved_1;
		u8 config_enable;
		u8 reserved_multi_host;
		u8 reserved_2;
		u8 vsb[2];
		u8 reserved_3[56];
	};
};

struct cqhci_host_ops;
struct mmc_host;
struct mmc_request;
struct cqhci_slot;

struct cqhci_host {
	const struct cqhci_host_ops *ops;
	void __iomem *mmio;
	struct mmc_host *mmc;

	spinlock_t lock;

	/* relative card address of device */
	unsigned int rca;

	/* 64 bit DMA */
	bool dma64;
	int num_slots;
	int qcnt;

	u32 dcmd_slot;
	u32 caps;
#define CQHCI_TASK_DESC_SZ_128		0x1

	u32 quirks;
#define CQHCI_QUIRK_SHORT_TXFR_DESC_SZ	0x1

	bool enabled;
	bool halted;
	bool init_done;
	bool activated;
	bool waiting_for_idle;
	bool recovery_halt;

	size_t desc_size;
	size_t data_size;

	u8 *desc_base;

	/* total descriptor size */
	u8 slot_sz;

	/* 64/128 bit depends on CQHCI_CFG */
	u8 task_desc_len;

	/* 64 bit on 32-bit arch, 128 bit on 64-bit */
	u8 link_desc_len;

	u8 *trans_desc_base;
	/* same length as transfer descriptor */
	u8 trans_desc_len;

	dma_addr_t desc_dma_base;
	dma_addr_t trans_desc_dma_base;

	struct completion halt_comp;
	wait_queue_head_t wait_queue;
	struct cqhci_slot *slot;

#ifdef CONFIG_MMC_CRYPTO
	union cqhci_crypto_capabilities crypto_capabilities;
	union cqhci_crypto_cap_entry *crypto_cap_array;
	u32 crypto_cfg_register;
#endif
};

struct cqhci_host_ops {
	void (*dumpregs)(struct mmc_host *mmc);
	void (*write_l)(struct cqhci_host *host, u32 val, int reg);
	u32 (*read_l)(struct cqhci_host *host, int reg);
	void (*enable)(struct mmc_host *mmc);
	void (*disable)(struct mmc_host *mmc, bool recovery);
	void (*update_dcmd_desc)(struct mmc_host *mmc, struct mmc_request *mrq,
				 u64 *data);
	void (*pre_enable)(struct mmc_host *mmc);
	void (*post_disable)(struct mmc_host *mmc);
<<<<<<< HEAD
=======
#ifdef CONFIG_MMC_CRYPTO
	int (*program_key)(struct cqhci_host *cq_host,
			   const union cqhci_crypto_cfg_entry *cfg, int slot);
#endif
>>>>>>> f642729d
};

static inline void cqhci_writel(struct cqhci_host *host, u32 val, int reg)
{
	if (unlikely(host->ops->write_l))
		host->ops->write_l(host, val, reg);
	else
		writel_relaxed(val, host->mmio + reg);
}

static inline u32 cqhci_readl(struct cqhci_host *host, int reg)
{
	if (unlikely(host->ops->read_l))
		return host->ops->read_l(host, reg);
	else
		return readl_relaxed(host->mmio + reg);
}

struct platform_device;

irqreturn_t cqhci_irq(struct mmc_host *mmc, u32 intmask, int cmd_error,
		      int data_error);
int cqhci_init(struct cqhci_host *cq_host, struct mmc_host *mmc, bool dma64);
struct cqhci_host *cqhci_pltfm_init(struct platform_device *pdev);
int cqhci_deactivate(struct mmc_host *mmc);
static inline int cqhci_suspend(struct mmc_host *mmc)
{
	return cqhci_deactivate(mmc);
}
int cqhci_resume(struct mmc_host *mmc);

#endif<|MERGE_RESOLUTION|>--- conflicted
+++ resolved
@@ -286,13 +286,10 @@
 				 u64 *data);
 	void (*pre_enable)(struct mmc_host *mmc);
 	void (*post_disable)(struct mmc_host *mmc);
-<<<<<<< HEAD
-=======
 #ifdef CONFIG_MMC_CRYPTO
 	int (*program_key)(struct cqhci_host *cq_host,
 			   const union cqhci_crypto_cfg_entry *cfg, int slot);
 #endif
->>>>>>> f642729d
 };
 
 static inline void cqhci_writel(struct cqhci_host *host, u32 val, int reg)
