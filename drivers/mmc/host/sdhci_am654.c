--- conflicted
+++ resolved
@@ -242,7 +242,6 @@
 					  unsigned char timing)
 {
 	u32 mask, val;
-<<<<<<< HEAD
 
 	regmap_update_bits(sdhci_am654->base, PHY_CTRL1, ENDLL_MASK, 0);
 
@@ -250,15 +249,6 @@
 	mask = SELDLYTXCLK_MASK | SELDLYRXCLK_MASK;
 	regmap_update_bits(sdhci_am654->base, PHY_CTRL5, mask, val);
 
-=======
-
-	regmap_update_bits(sdhci_am654->base, PHY_CTRL1, ENDLL_MASK, 0);
-
-	val = 1 << SELDLYTXCLK_SHIFT | 1 << SELDLYRXCLK_SHIFT;
-	mask = SELDLYTXCLK_MASK | SELDLYRXCLK_MASK;
-	regmap_update_bits(sdhci_am654->base, PHY_CTRL5, mask, val);
-
->>>>>>> f642729d
 	sdhci_am654_write_itapdly(sdhci_am654,
 				  sdhci_am654->itap_del_sel[timing]);
 }
