--- conflicted
+++ resolved
@@ -75,11 +75,7 @@
 	u32 smpl_phase_min;
 };
 
-<<<<<<< HEAD
-struct hs_timing hs_timing_cfg[TIMING_MODE][TIMING_CFG_NUM] = {
-=======
 static struct hs_timing hs_timing_cfg[TIMING_MODE][TIMING_CFG_NUM] = {
->>>>>>> 9abd04af
 	{ /* reserved */ },
 	{ /* SD */
 		{7, 0, 15, 15,},  /* 0: LEGACY 400k */
