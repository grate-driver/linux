--- conflicted
+++ resolved
@@ -61,17 +61,10 @@
 			status = efi_get_random_bytes(sizeof(phys_seed),
 						      (u8 *)&phys_seed);
 			if (status == EFI_NOT_FOUND) {
-<<<<<<< HEAD
-				efi_info("EFI_RNG_PROTOCOL unavailable, KASLR will be disabled\n");
-				efi_nokaslr = true;
-			} else if (status != EFI_SUCCESS) {
-				efi_err("efi_get_random_bytes() failed (0x%lx), KASLR will be disabled\n",
-=======
 				efi_info("EFI_RNG_PROTOCOL unavailable\n");
 				efi_nokaslr = true;
 			} else if (status != EFI_SUCCESS) {
 				efi_err("efi_get_random_bytes() failed (0x%lx)\n",
->>>>>>> f642729d
 					status);
 				efi_nokaslr = true;
 			}
