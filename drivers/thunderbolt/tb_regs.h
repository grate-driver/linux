/* SPDX-License-Identifier: GPL-2.0 */
/*
 * Thunderbolt driver - Port/Switch config area registers
 *
 * Every thunderbolt device consists (logically) of a switch with multiple
 * ports. Every port contains up to four config regions (HOPS, PORT, SWITCH,
 * COUNTERS) which are used to configure the device.
 *
 * Copyright (c) 2014 Andreas Noever <andreas.noever@gmail.com>
 * Copyright (C) 2018, Intel Corporation
 */

#ifndef _TB_REGS
#define _TB_REGS

#include <linux/types.h>


#define TB_ROUTE_SHIFT 8  /* number of bits in a port entry of a route */


/*
 * TODO: should be 63? But we do not know how to receive frames larger than 256
 * bytes at the frame level. (header + checksum = 16, 60*4 = 240)
 */
#define TB_MAX_CONFIG_RW_LENGTH 60

enum tb_switch_cap {
	TB_SWITCH_CAP_TMU		= 0x03,
	TB_SWITCH_CAP_VSE		= 0x05,
};

enum tb_switch_vse_cap {
	TB_VSE_CAP_PLUG_EVENTS		= 0x01, /* also EEPROM */
	TB_VSE_CAP_TIME2		= 0x03,
	TB_VSE_CAP_IECS			= 0x04,
	TB_VSE_CAP_LINK_CONTROLLER	= 0x06, /* also IECS */
};

enum tb_port_cap {
	TB_PORT_CAP_PHY			= 0x01,
	TB_PORT_CAP_POWER		= 0x02,
	TB_PORT_CAP_TIME1		= 0x03,
	TB_PORT_CAP_ADAP		= 0x04,
	TB_PORT_CAP_VSE			= 0x05,
	TB_PORT_CAP_USB4		= 0x06,
};

enum tb_port_state {
	TB_PORT_DISABLED	= 0, /* tb_cap_phy.disable == 1 */
	TB_PORT_CONNECTING	= 1, /* retry */
	TB_PORT_UP		= 2,
	TB_PORT_UNPLUGGED	= 7,
};

/* capability headers */

struct tb_cap_basic {
	u8 next;
	/* enum tb_cap cap:8; prevent "narrower than values of its type" */
	u8 cap; /* if cap == 0x05 then we have a extended capability */
} __packed;

/**
 * struct tb_cap_extended_short - Switch extended short capability
 * @next: Pointer to the next capability. If @next and @length are zero
 *	  then we have a long cap.
 * @cap: Base capability ID (see &enum tb_switch_cap)
 * @vsec_id: Vendor specific capability ID (see &enum switch_vse_cap)
 * @length: Length of this capability
 */
struct tb_cap_extended_short {
	u8 next;
	u8 cap;
	u8 vsec_id;
	u8 length;
} __packed;

/**
 * struct tb_cap_extended_long - Switch extended long capability
 * @zero1: This field should be zero
 * @cap: Base capability ID (see &enum tb_switch_cap)
 * @vsec_id: Vendor specific capability ID (see &enum switch_vse_cap)
 * @zero2: This field should be zero
 * @next: Pointer to the next capability
 * @length: Length of this capability
 */
struct tb_cap_extended_long {
	u8 zero1;
	u8 cap;
	u8 vsec_id;
	u8 zero2;
	u16 next;
	u16 length;
} __packed;

/**
 * struct tb_cap_any - Structure capable of hold every capability
 * @basic: Basic capability
 * @extended_short: Vendor specific capability
 * @extended_long: Vendor specific extended capability
 */
struct tb_cap_any {
	union {
		struct tb_cap_basic basic;
		struct tb_cap_extended_short extended_short;
		struct tb_cap_extended_long extended_long;
	};
} __packed;

/* capabilities */

struct tb_cap_link_controller {
	struct tb_cap_extended_long cap_header;
	u32 count:4; /* number of link controllers */
	u32 unknown1:4;
	u32 base_offset:8; /*
			    * offset (into this capability) of the configuration
			    * area of the first link controller
			    */
	u32 length:12; /* link controller configuration area length */
	u32 unknown2:4; /* TODO check that length is correct */
} __packed;

struct tb_cap_phy {
	struct tb_cap_basic cap_header;
	u32 unknown1:16;
	u32 unknown2:14;
	bool disable:1;
	u32 unknown3:11;
	enum tb_port_state state:4;
	u32 unknown4:2;
} __packed;

struct tb_eeprom_ctl {
	bool clock:1; /* send pulse to transfer one bit */
	bool access_low:1; /* set to 0 before access */
	bool data_out:1; /* to eeprom */
	bool data_in:1; /* from eeprom */
	bool access_high:1; /* set to 1 before access */
	bool not_present:1; /* should be 0 */
	bool unknown1:1;
	bool present:1; /* should be 1 */
	u32 unknown2:24;
} __packed;

struct tb_cap_plug_events {
	struct tb_cap_extended_short cap_header;
	u32 __unknown1:2;
	u32 plug_events:5;
	u32 __unknown2:25;
	u32 __unknown3;
	u32 __unknown4;
	struct tb_eeprom_ctl eeprom_ctl;
	u32 __unknown5[7];
	u32 drom_offset; /* 32 bit register, but eeprom addresses are 16 bit */
} __packed;

/* device headers */

/* Present on port 0 in TB_CFG_SWITCH at address zero. */
struct tb_regs_switch_header {
	/* DWORD 0 */
	u16 vendor_id;
	u16 device_id;
	/* DWORD 1 */
	u32 first_cap_offset:8;
	u32 upstream_port_number:6;
	u32 max_port_number:6;
	u32 depth:3;
	u32 __unknown1:1;
	u32 revision:8;
	/* DWORD 2 */
	u32 route_lo;
	/* DWORD 3 */
	u32 route_hi:31;
	bool enabled:1;
	/* DWORD 4 */
	u32 plug_events_delay:8; /*
				  * RW, pause between plug events in
				  * milliseconds. Writing 0x00 is interpreted
				  * as 255ms.
				  */
	u32 cmuv:8;
	u32 __unknown4:8;
	u32 thunderbolt_version:8;
} __packed;

/* USB4 version 1.0 */
#define USB4_VERSION_1_0			0x20

#define ROUTER_CS_1				0x01
#define ROUTER_CS_4				0x04
#define ROUTER_CS_5				0x05
#define ROUTER_CS_5_SLP				BIT(0)
#define ROUTER_CS_5_WOP				BIT(1)
#define ROUTER_CS_5_WOU				BIT(2)
#define ROUTER_CS_5_C3S				BIT(23)
#define ROUTER_CS_5_PTO				BIT(24)
#define ROUTER_CS_5_UTO				BIT(25)
#define ROUTER_CS_5_HCO				BIT(26)
#define ROUTER_CS_5_CV				BIT(31)
#define ROUTER_CS_6				0x06
#define ROUTER_CS_6_SLPR			BIT(0)
#define ROUTER_CS_6_TNS				BIT(1)
#define ROUTER_CS_6_WOPS			BIT(2)
#define ROUTER_CS_6_WOUS			BIT(3)
#define ROUTER_CS_6_HCI				BIT(18)
#define ROUTER_CS_6_CR				BIT(25)
#define ROUTER_CS_7				0x07
#define ROUTER_CS_9				0x09
#define ROUTER_CS_25				0x19
#define ROUTER_CS_26				0x1a
#define ROUTER_CS_26_OPCODE_MASK		GENMASK(15, 0)
#define ROUTER_CS_26_STATUS_MASK		GENMASK(29, 24)
#define ROUTER_CS_26_STATUS_SHIFT		24
#define ROUTER_CS_26_ONS			BIT(30)
#define ROUTER_CS_26_OV				BIT(31)

/* USB4 router operations opcodes */
enum usb4_switch_op {
	USB4_SWITCH_OP_QUERY_DP_RESOURCE = 0x10,
	USB4_SWITCH_OP_ALLOC_DP_RESOURCE = 0x11,
	USB4_SWITCH_OP_DEALLOC_DP_RESOURCE = 0x12,
	USB4_SWITCH_OP_NVM_WRITE = 0x20,
	USB4_SWITCH_OP_NVM_AUTH = 0x21,
	USB4_SWITCH_OP_NVM_READ = 0x22,
	USB4_SWITCH_OP_NVM_SET_OFFSET = 0x23,
	USB4_SWITCH_OP_DROM_READ = 0x24,
	USB4_SWITCH_OP_NVM_SECTOR_SIZE = 0x25,
};

/* Router TMU configuration */
#define TMU_RTR_CS_0				0x00
#define TMU_RTR_CS_0_TD				BIT(27)
#define TMU_RTR_CS_0_UCAP			BIT(30)
#define TMU_RTR_CS_1				0x01
#define TMU_RTR_CS_1_LOCAL_TIME_NS_MASK		GENMASK(31, 16)
#define TMU_RTR_CS_1_LOCAL_TIME_NS_SHIFT	16
#define TMU_RTR_CS_2				0x02
#define TMU_RTR_CS_3				0x03
#define TMU_RTR_CS_3_LOCAL_TIME_NS_MASK		GENMASK(15, 0)
#define TMU_RTR_CS_3_TS_PACKET_INTERVAL_MASK	GENMASK(31, 16)
#define TMU_RTR_CS_3_TS_PACKET_INTERVAL_SHIFT	16
#define TMU_RTR_CS_22				0x16
#define TMU_RTR_CS_24				0x18

enum tb_port_type {
	TB_TYPE_INACTIVE	= 0x000000,
	TB_TYPE_PORT		= 0x000001,
	TB_TYPE_NHI		= 0x000002,
	/* TB_TYPE_ETHERNET	= 0x020000, lower order bits are not known */
	/* TB_TYPE_SATA		= 0x080000, lower order bits are not known */
	TB_TYPE_DP_HDMI_IN	= 0x0e0101,
	TB_TYPE_DP_HDMI_OUT	= 0x0e0102,
	TB_TYPE_PCIE_DOWN	= 0x100101,
	TB_TYPE_PCIE_UP		= 0x100102,
	TB_TYPE_USB3_DOWN	= 0x200101,
	TB_TYPE_USB3_UP		= 0x200102,
};

/* Present on every port in TB_CF_PORT at address zero. */
struct tb_regs_port_header {
	/* DWORD 0 */
	u16 vendor_id;
	u16 device_id;
	/* DWORD 1 */
	u32 first_cap_offset:8;
	u32 max_counters:11;
	u32 counters_support:1;
	u32 __unknown1:4;
	u32 revision:8;
	/* DWORD 2 */
	enum tb_port_type type:24;
	u32 thunderbolt_version:8;
	/* DWORD 3 */
	u32 __unknown2:20;
	u32 port_number:6;
	u32 __unknown3:6;
	/* DWORD 4 */
	u32 nfc_credits;
	/* DWORD 5 */
	u32 max_in_hop_id:11;
	u32 max_out_hop_id:11;
	u32 __unknown4:10;
	/* DWORD 6 */
	u32 __unknown5;
	/* DWORD 7 */
	u32 __unknown6;

} __packed;

/* Basic adapter configuration registers */
#define ADP_CS_4				0x04
#define ADP_CS_4_NFC_BUFFERS_MASK		GENMASK(9, 0)
#define ADP_CS_4_TOTAL_BUFFERS_MASK		GENMASK(29, 20)
#define ADP_CS_4_TOTAL_BUFFERS_SHIFT		20
#define ADP_CS_4_LCK				BIT(31)
#define ADP_CS_5				0x05
#define ADP_CS_5_LCA_MASK			GENMASK(28, 22)
#define ADP_CS_5_LCA_SHIFT			22

/* TMU adapter registers */
#define TMU_ADP_CS_3				0x03
#define TMU_ADP_CS_3_UDM			BIT(29)

/* Lane adapter registers */
#define LANE_ADP_CS_0				0x00
#define LANE_ADP_CS_0_SUPPORTED_WIDTH_MASK	GENMASK(25, 20)
#define LANE_ADP_CS_0_SUPPORTED_WIDTH_SHIFT	20
#define LANE_ADP_CS_1				0x01
#define LANE_ADP_CS_1_TARGET_WIDTH_MASK		GENMASK(9, 4)
#define LANE_ADP_CS_1_TARGET_WIDTH_SHIFT	4
#define LANE_ADP_CS_1_TARGET_WIDTH_SINGLE	0x1
#define LANE_ADP_CS_1_TARGET_WIDTH_DUAL		0x3
#define LANE_ADP_CS_1_LD			BIT(14)
#define LANE_ADP_CS_1_LB			BIT(15)
#define LANE_ADP_CS_1_CURRENT_SPEED_MASK	GENMASK(19, 16)
#define LANE_ADP_CS_1_CURRENT_SPEED_SHIFT	16
#define LANE_ADP_CS_1_CURRENT_SPEED_GEN2	0x8
#define LANE_ADP_CS_1_CURRENT_SPEED_GEN3	0x4
#define LANE_ADP_CS_1_CURRENT_WIDTH_MASK	GENMASK(25, 20)
#define LANE_ADP_CS_1_CURRENT_WIDTH_SHIFT	20

/* USB4 port registers */
#define PORT_CS_1				0x01
#define PORT_CS_1_LENGTH_SHIFT			8
#define PORT_CS_1_TARGET_MASK			GENMASK(18, 16)
#define PORT_CS_1_TARGET_SHIFT			16
#define PORT_CS_1_RETIMER_INDEX_SHIFT		20
#define PORT_CS_1_WNR_WRITE			BIT(24)
#define PORT_CS_1_NR				BIT(25)
#define PORT_CS_1_RC				BIT(26)
#define PORT_CS_1_PND				BIT(31)
#define PORT_CS_2				0x02
#define PORT_CS_18				0x12
#define PORT_CS_18_BE				BIT(8)
#define PORT_CS_18_TCM				BIT(9)
#define PORT_CS_18_WOU4S			BIT(18)
#define PORT_CS_19				0x13
#define PORT_CS_19_PC				BIT(3)
#define PORT_CS_19_PID				BIT(4)
#define PORT_CS_19_WOC				BIT(16)
#define PORT_CS_19_WOD				BIT(17)
#define PORT_CS_19_WOU4				BIT(18)

/* Display Port adapter registers */
#define ADP_DP_CS_0				0x00
#define ADP_DP_CS_0_VIDEO_HOPID_MASK		GENMASK(26, 16)
#define ADP_DP_CS_0_VIDEO_HOPID_SHIFT		16
#define ADP_DP_CS_0_AE				BIT(30)
#define ADP_DP_CS_0_VE				BIT(31)
#define ADP_DP_CS_1_AUX_TX_HOPID_MASK		GENMASK(10, 0)
#define ADP_DP_CS_1_AUX_RX_HOPID_MASK		GENMASK(21, 11)
#define ADP_DP_CS_1_AUX_RX_HOPID_SHIFT		11
#define ADP_DP_CS_2				0x02
#define ADP_DP_CS_2_HDP				BIT(6)
#define ADP_DP_CS_3				0x03
#define ADP_DP_CS_3_HDPC			BIT(9)
#define DP_LOCAL_CAP				0x04
#define DP_REMOTE_CAP				0x05
#define DP_STATUS_CTRL				0x06
#define DP_STATUS_CTRL_CMHS			BIT(25)
#define DP_STATUS_CTRL_UF			BIT(26)
#define DP_COMMON_CAP				0x07
/*
 * DP_COMMON_CAP offsets work also for DP_LOCAL_CAP and DP_REMOTE_CAP
 * with exception of DPRX done.
 */
#define DP_COMMON_CAP_RATE_MASK			GENMASK(11, 8)
#define DP_COMMON_CAP_RATE_SHIFT		8
#define DP_COMMON_CAP_RATE_RBR			0x0
#define DP_COMMON_CAP_RATE_HBR			0x1
#define DP_COMMON_CAP_RATE_HBR2			0x2
#define DP_COMMON_CAP_RATE_HBR3			0x3
#define DP_COMMON_CAP_LANES_MASK		GENMASK(14, 12)
#define DP_COMMON_CAP_LANES_SHIFT		12
#define DP_COMMON_CAP_1_LANE			0x0
#define DP_COMMON_CAP_2_LANES			0x1
#define DP_COMMON_CAP_4_LANES			0x2
#define DP_COMMON_CAP_DPRX_DONE			BIT(31)

/* PCIe adapter registers */
#define ADP_PCIE_CS_0				0x00
#define ADP_PCIE_CS_0_PE			BIT(31)

/* USB adapter registers */
#define ADP_USB3_CS_0				0x00
#define ADP_USB3_CS_0_V				BIT(30)
#define ADP_USB3_CS_0_PE			BIT(31)
#define ADP_USB3_CS_1				0x01
#define ADP_USB3_CS_1_CUBW_MASK			GENMASK(11, 0)
#define ADP_USB3_CS_1_CDBW_MASK			GENMASK(23, 12)
#define ADP_USB3_CS_1_CDBW_SHIFT		12
#define ADP_USB3_CS_1_HCA			BIT(31)
#define ADP_USB3_CS_2				0x02
#define ADP_USB3_CS_2_AUBW_MASK			GENMASK(11, 0)
#define ADP_USB3_CS_2_ADBW_MASK			GENMASK(23, 12)
#define ADP_USB3_CS_2_ADBW_SHIFT		12
#define ADP_USB3_CS_2_CMR			BIT(31)
#define ADP_USB3_CS_3				0x03
#define ADP_USB3_CS_3_SCALE_MASK		GENMASK(5, 0)
#define ADP_USB3_CS_4				0x04
#define ADP_USB3_CS_4_ALR_MASK			GENMASK(6, 0)
#define ADP_USB3_CS_4_ALR_20G			0x1
#define ADP_USB3_CS_4_ULV			BIT(7)
#define ADP_USB3_CS_4_MSLR_MASK			GENMASK(18, 12)
#define ADP_USB3_CS_4_MSLR_SHIFT		12
#define ADP_USB3_CS_4_MSLR_20G			0x1

/* Hop register from TB_CFG_HOPS. 8 byte per entry. */
struct tb_regs_hop {
	/* DWORD 0 */
	u32 next_hop:11; /*
			  * hop to take after sending the packet through
			  * out_port (on the incoming port of the next switch)
			  */
	u32 out_port:6; /* next port of the path (on the same switch) */
	u32 initial_credits:8;
	u32 unknown1:6; /* set to zero */
	bool enable:1;

	/* DWORD 1 */
	u32 weight:4;
	u32 unknown2:4; /* set to zero */
	u32 priority:3;
	bool drop_packages:1;
	u32 counter:11; /* index into TB_CFG_COUNTERS on this port */
	bool counter_enable:1;
	bool ingress_fc:1;
	bool egress_fc:1;
	bool ingress_shared_buffer:1;
	bool egress_shared_buffer:1;
	bool pending:1;
	u32 unknown3:3; /* set to zero */
} __packed;

/* Common link controller registers */
#define TB_LC_DESC			0x02
#define TB_LC_DESC_NLC_MASK		GENMASK(3, 0)
#define TB_LC_DESC_SIZE_SHIFT		8
#define TB_LC_DESC_SIZE_MASK		GENMASK(15, 8)
#define TB_LC_DESC_PORT_SIZE_SHIFT	16
#define TB_LC_DESC_PORT_SIZE_MASK	GENMASK(27, 16)
#define TB_LC_FUSE			0x03
#define TB_LC_SNK_ALLOCATION		0x10
#define TB_LC_SNK_ALLOCATION_SNK0_MASK	GENMASK(3, 0)
#define TB_LC_SNK_ALLOCATION_SNK0_CM	0x1
#define TB_LC_SNK_ALLOCATION_SNK1_SHIFT	4
#define TB_LC_SNK_ALLOCATION_SNK1_MASK	GENMASK(7, 4)
#define TB_LC_SNK_ALLOCATION_SNK1_CM	0x1
#define TB_LC_POWER			0x740

/* Link controller registers */
#define TB_LC_PORT_ATTR			0x8d
#define TB_LC_PORT_ATTR_BE		BIT(12)

#define TB_LC_SX_CTRL			0x96
#define TB_LC_SX_CTRL_WOC		BIT(1)
#define TB_LC_SX_CTRL_WOD		BIT(2)
#define TB_LC_SX_CTRL_WOU4		BIT(5)
#define TB_LC_SX_CTRL_WOP		BIT(6)
#define TB_LC_SX_CTRL_L1C		BIT(16)
#define TB_LC_SX_CTRL_L1D		BIT(17)
#define TB_LC_SX_CTRL_L2C		BIT(20)
#define TB_LC_SX_CTRL_L2D		BIT(21)
<<<<<<< HEAD
=======
#define TB_LC_SX_CTRL_SLI		BIT(29)
>>>>>>> f642729d
#define TB_LC_SX_CTRL_UPSTREAM		BIT(30)
#define TB_LC_SX_CTRL_SLP		BIT(31)

#endif<|MERGE_RESOLUTION|>--- conflicted
+++ resolved
@@ -464,10 +464,7 @@
 #define TB_LC_SX_CTRL_L1D		BIT(17)
 #define TB_LC_SX_CTRL_L2C		BIT(20)
 #define TB_LC_SX_CTRL_L2D		BIT(21)
-<<<<<<< HEAD
-=======
 #define TB_LC_SX_CTRL_SLI		BIT(29)
->>>>>>> f642729d
 #define TB_LC_SX_CTRL_UPSTREAM		BIT(30)
 #define TB_LC_SX_CTRL_SLP		BIT(31)
 
