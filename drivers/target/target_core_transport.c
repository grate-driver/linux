--- conflicted
+++ resolved
@@ -1598,52 +1598,8 @@
 {
 	struct se_device *dev = cmd->se_dev;
 
-<<<<<<< HEAD
-	/*
-	 * If the received CDB has aleady been aborted stop processing it here.
-	 */
-	if (transport_check_aborted_status(cmd, 1)) {
-		complete(&cmd->t_transport_stop_comp);
-		return;
-	}
-
-	/*
-	 * Determine if IOCTL context caller in requesting the stopping of this
-	 * command for LUN shutdown purposes.
-	 */
-	spin_lock_irq(&cmd->t_state_lock);
-	if (cmd->transport_state & CMD_T_LUN_STOP) {
-		pr_debug("%s:%d CMD_T_LUN_STOP for ITT: 0x%08x\n",
-			__func__, __LINE__, cmd->se_tfo->get_task_tag(cmd));
-
-		cmd->transport_state &= ~CMD_T_ACTIVE;
-		spin_unlock_irq(&cmd->t_state_lock);
-		complete(&cmd->transport_lun_stop_comp);
-		return;
-	}
-	/*
-	 * Determine if frontend context caller is requesting the stopping of
-	 * this command for frontend exceptions.
-	 */
-	if (cmd->transport_state & CMD_T_STOP) {
-		pr_debug("%s:%d CMD_T_STOP for ITT: 0x%08x\n",
-			__func__, __LINE__,
-			cmd->se_tfo->get_task_tag(cmd));
-
-		spin_unlock_irq(&cmd->t_state_lock);
-		complete(&cmd->t_transport_stop_comp);
-		return;
-	}
-
-	cmd->t_state = TRANSPORT_PROCESSING;
-	spin_unlock_irq(&cmd->t_state_lock);
-
-	if (dev->dev_task_attr_type != SAM_TASK_ATTR_EMULATED)
-		goto execute;
-=======
 	if (dev->transport->transport_type == TRANSPORT_PLUGIN_PHBA_PDEV)
 		return false;
->>>>>>> 79e62fc3
 
 	/*
 	 * Check for the existence of HEAD_OF_QUEUE, and if true return 1
@@ -1698,8 +1654,10 @@
 	/*
 	 * If the received CDB has aleady been aborted stop processing it here.
 	 */
-	if (transport_check_aborted_status(cmd, 1))
+	if (transport_check_aborted_status(cmd, 1)) {
+		complete(&cmd->transport_lun_stop_comp);
 		return;
+	}
 
 	/*
 	 * Determine if IOCTL context caller in requesting the stopping of this
