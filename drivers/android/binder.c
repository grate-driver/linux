--- conflicted
+++ resolved
@@ -3122,10 +3122,7 @@
 
 	if (target_node && target_node->txn_security_ctx) {
 		u32 secid;
-<<<<<<< HEAD
-=======
 		size_t added_size;
->>>>>>> 0ecfebd2
 
 		security_task_getsecid(proc->tsk, &secid);
 		ret = security_secid_to_secctx(secid, &secctx, &secctx_sz);
@@ -3135,9 +3132,6 @@
 			return_error_line = __LINE__;
 			goto err_get_secctx_failed;
 		}
-<<<<<<< HEAD
-		extra_buffers_size += ALIGN(secctx_sz, sizeof(u64));
-=======
 		added_size = ALIGN(secctx_sz, sizeof(u64));
 		extra_buffers_size += added_size;
 		if (extra_buffers_size < added_size) {
@@ -3147,7 +3141,6 @@
 			return_error_line = __LINE__;
 			goto err_bad_extra_size;
 		}
->>>>>>> 0ecfebd2
 	}
 
 	trace_binder_transaction(reply, t, target_node);
@@ -3497,10 +3490,7 @@
 	t->buffer->transaction = NULL;
 	binder_alloc_free_buf(&target_proc->alloc, t->buffer);
 err_binder_alloc_buf_failed:
-<<<<<<< HEAD
-=======
 err_bad_extra_size:
->>>>>>> 0ecfebd2
 	if (secctx)
 		security_release_secctx(secctx, secctx_sz);
 err_get_secctx_failed:
