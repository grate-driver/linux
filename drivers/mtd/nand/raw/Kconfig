--- conflicted
+++ resolved
@@ -3,10 +3,6 @@
 	tristate "Raw/Parallel NAND Device Support"
 	select MTD_NAND_CORE
 	select MTD_NAND_ECC
-<<<<<<< HEAD
-	select MTD_NAND_ECC_SW_HAMMING
-=======
->>>>>>> f642729d
 	help
 	  This enables support for accessing all type of raw/parallel
 	  NAND flash devices. For further information see
