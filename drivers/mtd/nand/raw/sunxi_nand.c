--- conflicted
+++ resolved
@@ -1633,10 +1633,6 @@
 	struct sunxi_nfc *nfc = to_sunxi_nfc(nand->controller);
 	struct mtd_info *mtd = nand_to_mtd(nand);
 	struct nand_device *nanddev = mtd_to_nanddev(mtd);
-<<<<<<< HEAD
-	struct sunxi_nand_hw_ecc *data;
-=======
->>>>>>> 356006a6
 	int nsectors;
 	int ret;
 	int i;
@@ -1746,17 +1742,11 @@
 
 static void sunxi_nand_ecc_cleanup(struct sunxi_nand_chip *sunxi_nand)
 {
-<<<<<<< HEAD
-	switch (ecc->engine_type) {
-	case NAND_ECC_ENGINE_TYPE_ON_HOST:
-		sunxi_nand_hw_ecc_ctrl_cleanup(ecc);
-=======
 	struct nand_ecc_ctrl *ecc = &sunxi_nand->nand.ecc;
 
 	switch (ecc->engine_type) {
 	case NAND_ECC_ENGINE_TYPE_ON_HOST:
 		sunxi_nand_hw_ecc_ctrl_cleanup(sunxi_nand);
->>>>>>> 356006a6
 		break;
 	case NAND_ECC_ENGINE_TYPE_NONE:
 	default:
