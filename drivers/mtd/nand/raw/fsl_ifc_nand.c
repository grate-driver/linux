// SPDX-License-Identifier: GPL-2.0-or-later
/*
 * Freescale Integrated Flash Controller NAND driver
 *
 * Copyright 2011-2012 Freescale Semiconductor, Inc
 *
 * Author: Dipen Dudhat <Dipen.Dudhat@freescale.com>
 */

#include <linux/module.h>
#include <linux/types.h>
#include <linux/kernel.h>
#include <linux/of_address.h>
#include <linux/slab.h>
#include <linux/mtd/mtd.h>
#include <linux/mtd/rawnand.h>
#include <linux/mtd/partitions.h>
#include <linux/fsl_ifc.h>
#include <linux/iopoll.h>

#define ERR_BYTE		0xFF /* Value returned for read
					bytes when read failed	*/
#define IFC_TIMEOUT_MSECS	500  /* Maximum number of mSecs to wait
					for IFC NAND Machine	*/

struct fsl_ifc_ctrl;

/* mtd information per set */
struct fsl_ifc_mtd {
	struct nand_chip chip;
	struct fsl_ifc_ctrl *ctrl;

	struct device *dev;
	int bank;		/* Chip select bank number		*/
	unsigned int bufnum_mask; /* bufnum = page & bufnum_mask */
	u8 __iomem *vbase;      /* Chip select base virtual address	*/
};

/* overview of the fsl ifc controller */
struct fsl_ifc_nand_ctrl {
	struct nand_controller controller;
	struct fsl_ifc_mtd *chips[FSL_IFC_BANK_COUNT];

	void __iomem *addr;	/* Address of assigned IFC buffer	*/
	unsigned int page;	/* Last page written to / read from	*/
	unsigned int read_bytes;/* Number of bytes read during command	*/
	unsigned int column;	/* Saved column from SEQIN		*/
	unsigned int index;	/* Pointer to next byte to 'read'	*/
	unsigned int oob;	/* Non zero if operating on OOB data	*/
	unsigned int eccread;	/* Non zero for a full-page ECC read	*/
	unsigned int counter;	/* counter for the initializations	*/
	unsigned int max_bitflips;  /* Saved during READ0 cmd		*/
};

static struct fsl_ifc_nand_ctrl *ifc_nand_ctrl;

/*
 * Generic flash bbt descriptors
 */
static u8 bbt_pattern[] = {'B', 'b', 't', '0' };
static u8 mirror_pattern[] = {'1', 't', 'b', 'B' };

static struct nand_bbt_descr bbt_main_descr = {
	.options = NAND_BBT_LASTBLOCK | NAND_BBT_CREATE | NAND_BBT_WRITE |
		   NAND_BBT_2BIT | NAND_BBT_VERSION,
	.offs =	2, /* 0 on 8-bit small page */
	.len = 4,
	.veroffs = 6,
	.maxblocks = 4,
	.pattern = bbt_pattern,
};

static struct nand_bbt_descr bbt_mirror_descr = {
	.options = NAND_BBT_LASTBLOCK | NAND_BBT_CREATE | NAND_BBT_WRITE |
		   NAND_BBT_2BIT | NAND_BBT_VERSION,
	.offs =	2, /* 0 on 8-bit small page */
	.len = 4,
	.veroffs = 6,
	.maxblocks = 4,
	.pattern = mirror_pattern,
};

static int fsl_ifc_ooblayout_ecc(struct mtd_info *mtd, int section,
				 struct mtd_oob_region *oobregion)
{
	struct nand_chip *chip = mtd_to_nand(mtd);

	if (section)
		return -ERANGE;

	oobregion->offset = 8;
	oobregion->length = chip->ecc.total;

	return 0;
}

static int fsl_ifc_ooblayout_free(struct mtd_info *mtd, int section,
				  struct mtd_oob_region *oobregion)
{
	struct nand_chip *chip = mtd_to_nand(mtd);

	if (section > 1)
		return -ERANGE;

	if (mtd->writesize == 512 &&
	    !(chip->options & NAND_BUSWIDTH_16)) {
		if (!section) {
			oobregion->offset = 0;
			oobregion->length = 5;
		} else {
			oobregion->offset = 6;
			oobregion->length = 2;
		}

		return 0;
	}

	if (!section) {
		oobregion->offset = 2;
		oobregion->length = 6;
	} else {
		oobregion->offset = chip->ecc.total + 8;
		oobregion->length = mtd->oobsize - oobregion->offset;
	}

	return 0;
}

static const struct mtd_ooblayout_ops fsl_ifc_ooblayout_ops = {
	.ecc = fsl_ifc_ooblayout_ecc,
	.free = fsl_ifc_ooblayout_free,
};

/*
 * Set up the IFC hardware block and page address fields, and the ifc nand
 * structure addr field to point to the correct IFC buffer in memory
 */
static void set_addr(struct mtd_info *mtd, int column, int page_addr, int oob)
{
	struct nand_chip *chip = mtd_to_nand(mtd);
	struct fsl_ifc_mtd *priv = nand_get_controller_data(chip);
	struct fsl_ifc_ctrl *ctrl = priv->ctrl;
	struct fsl_ifc_runtime __iomem *ifc = ctrl->rregs;
	int buf_num;

	ifc_nand_ctrl->page = page_addr;
	/* Program ROW0/COL0 */
	ifc_out32(page_addr, &ifc->ifc_nand.row0);
	ifc_out32((oob ? IFC_NAND_COL_MS : 0) | column, &ifc->ifc_nand.col0);

	buf_num = page_addr & priv->bufnum_mask;

	ifc_nand_ctrl->addr = priv->vbase + buf_num * (mtd->writesize * 2);
	ifc_nand_ctrl->index = column;

	/* for OOB data point to the second half of the buffer */
	if (oob)
		ifc_nand_ctrl->index += mtd->writesize;
}

/* returns nonzero if entire page is blank */
static int check_read_ecc(struct mtd_info *mtd, struct fsl_ifc_ctrl *ctrl,
			  u32 eccstat, unsigned int bufnum)
{
	return  (eccstat >> ((3 - bufnum % 4) * 8)) & 15;
}

/*
 * execute IFC NAND command and wait for it to complete
 */
static void fsl_ifc_run_command(struct mtd_info *mtd)
{
	struct nand_chip *chip = mtd_to_nand(mtd);
	struct fsl_ifc_mtd *priv = nand_get_controller_data(chip);
	struct fsl_ifc_ctrl *ctrl = priv->ctrl;
	struct fsl_ifc_nand_ctrl *nctrl = ifc_nand_ctrl;
	struct fsl_ifc_runtime __iomem *ifc = ctrl->rregs;
	u32 eccstat;
	int i;

	/* set the chip select for NAND Transaction */
	ifc_out32(priv->bank << IFC_NAND_CSEL_SHIFT,
		  &ifc->ifc_nand.nand_csel);

	dev_vdbg(priv->dev,
			"%s: fir0=%08x fcr0=%08x\n",
			__func__,
			ifc_in32(&ifc->ifc_nand.nand_fir0),
			ifc_in32(&ifc->ifc_nand.nand_fcr0));

	ctrl->nand_stat = 0;

	/* start read/write seq */
	ifc_out32(IFC_NAND_SEQ_STRT_FIR_STRT, &ifc->ifc_nand.nandseq_strt);

	/* wait for command complete flag or timeout */
	wait_event_timeout(ctrl->nand_wait, ctrl->nand_stat,
			   msecs_to_jiffies(IFC_TIMEOUT_MSECS));

	/* ctrl->nand_stat will be updated from IRQ context */
	if (!ctrl->nand_stat)
		dev_err(priv->dev, "Controller is not responding\n");
	if (ctrl->nand_stat & IFC_NAND_EVTER_STAT_FTOER)
		dev_err(priv->dev, "NAND Flash Timeout Error\n");
	if (ctrl->nand_stat & IFC_NAND_EVTER_STAT_WPER)
		dev_err(priv->dev, "NAND Flash Write Protect Error\n");

	nctrl->max_bitflips = 0;

	if (nctrl->eccread) {
		int errors;
		int bufnum = nctrl->page & priv->bufnum_mask;
		int sector_start = bufnum * chip->ecc.steps;
		int sector_end = sector_start + chip->ecc.steps - 1;
		__be32 __iomem *eccstat_regs;

		eccstat_regs = ifc->ifc_nand.nand_eccstat;
		eccstat = ifc_in32(&eccstat_regs[sector_start / 4]);

		for (i = sector_start; i <= sector_end; i++) {
			if (i != sector_start && !(i % 4))
				eccstat = ifc_in32(&eccstat_regs[i / 4]);

			errors = check_read_ecc(mtd, ctrl, eccstat, i);

			if (errors == 15) {
				/*
				 * Uncorrectable error.
				 * We'll check for blank pages later.
				 *
				 * We disable ECCER reporting due to...
				 * erratum IFC-A002770 -- so report it now if we
				 * see an uncorrectable error in ECCSTAT.
				 */
				ctrl->nand_stat |= IFC_NAND_EVTER_STAT_ECCER;
				continue;
			}

			mtd->ecc_stats.corrected += errors;
			nctrl->max_bitflips = max_t(unsigned int,
						    nctrl->max_bitflips,
						    errors);
		}

		nctrl->eccread = 0;
	}
}

static void fsl_ifc_do_read(struct nand_chip *chip,
			    int oob,
			    struct mtd_info *mtd)
{
	struct fsl_ifc_mtd *priv = nand_get_controller_data(chip);
	struct fsl_ifc_ctrl *ctrl = priv->ctrl;
	struct fsl_ifc_runtime __iomem *ifc = ctrl->rregs;

	/* Program FIR/IFC_NAND_FCR0 for Small/Large page */
	if (mtd->writesize > 512) {
		ifc_out32((IFC_FIR_OP_CW0 << IFC_NAND_FIR0_OP0_SHIFT) |
			  (IFC_FIR_OP_CA0 << IFC_NAND_FIR0_OP1_SHIFT) |
			  (IFC_FIR_OP_RA0 << IFC_NAND_FIR0_OP2_SHIFT) |
			  (IFC_FIR_OP_CMD1 << IFC_NAND_FIR0_OP3_SHIFT) |
			  (IFC_FIR_OP_RBCD << IFC_NAND_FIR0_OP4_SHIFT),
			  &ifc->ifc_nand.nand_fir0);
		ifc_out32(0x0, &ifc->ifc_nand.nand_fir1);

		ifc_out32((NAND_CMD_READ0 << IFC_NAND_FCR0_CMD0_SHIFT) |
			  (NAND_CMD_READSTART << IFC_NAND_FCR0_CMD1_SHIFT),
			  &ifc->ifc_nand.nand_fcr0);
	} else {
		ifc_out32((IFC_FIR_OP_CW0 << IFC_NAND_FIR0_OP0_SHIFT) |
			  (IFC_FIR_OP_CA0 << IFC_NAND_FIR0_OP1_SHIFT) |
			  (IFC_FIR_OP_RA0  << IFC_NAND_FIR0_OP2_SHIFT) |
			  (IFC_FIR_OP_RBCD << IFC_NAND_FIR0_OP3_SHIFT),
			  &ifc->ifc_nand.nand_fir0);
		ifc_out32(0x0, &ifc->ifc_nand.nand_fir1);

		if (oob)
			ifc_out32(NAND_CMD_READOOB <<
				  IFC_NAND_FCR0_CMD0_SHIFT,
				  &ifc->ifc_nand.nand_fcr0);
		else
			ifc_out32(NAND_CMD_READ0 <<
				  IFC_NAND_FCR0_CMD0_SHIFT,
				  &ifc->ifc_nand.nand_fcr0);
	}
}

/* cmdfunc send commands to the IFC NAND Machine */
static void fsl_ifc_cmdfunc(struct nand_chip *chip, unsigned int command,
			    int column, int page_addr) {
	struct mtd_info *mtd = nand_to_mtd(chip);
	struct fsl_ifc_mtd *priv = nand_get_controller_data(chip);
	struct fsl_ifc_ctrl *ctrl = priv->ctrl;
	struct fsl_ifc_runtime __iomem *ifc = ctrl->rregs;

	/* clear the read buffer */
	ifc_nand_ctrl->read_bytes = 0;
	if (command != NAND_CMD_PAGEPROG)
		ifc_nand_ctrl->index = 0;

	switch (command) {
	/* READ0 read the entire buffer to use hardware ECC. */
	case NAND_CMD_READ0:
		ifc_out32(0, &ifc->ifc_nand.nand_fbcr);
		set_addr(mtd, 0, page_addr, 0);

		ifc_nand_ctrl->read_bytes = mtd->writesize + mtd->oobsize;
		ifc_nand_ctrl->index += column;

		if (chip->ecc.engine_type == NAND_ECC_ENGINE_TYPE_ON_HOST)
			ifc_nand_ctrl->eccread = 1;

		fsl_ifc_do_read(chip, 0, mtd);
		fsl_ifc_run_command(mtd);
		return;

	/* READOOB reads only the OOB because no ECC is performed. */
	case NAND_CMD_READOOB:
		ifc_out32(mtd->oobsize - column, &ifc->ifc_nand.nand_fbcr);
		set_addr(mtd, column, page_addr, 1);

		ifc_nand_ctrl->read_bytes = mtd->writesize + mtd->oobsize;

		fsl_ifc_do_read(chip, 1, mtd);
		fsl_ifc_run_command(mtd);

		return;

	case NAND_CMD_READID:
	case NAND_CMD_PARAM: {
		/*
		 * For READID, read 8 bytes that are currently used.
		 * For PARAM, read all 3 copies of 256-bytes pages.
		 */
		int len = 8;
		int timing = IFC_FIR_OP_RB;
		if (command == NAND_CMD_PARAM) {
			timing = IFC_FIR_OP_RBCD;
			len = 256 * 3;
		}

		ifc_out32((IFC_FIR_OP_CW0 << IFC_NAND_FIR0_OP0_SHIFT) |
			  (IFC_FIR_OP_UA  << IFC_NAND_FIR0_OP1_SHIFT) |
			  (timing << IFC_NAND_FIR0_OP2_SHIFT),
			  &ifc->ifc_nand.nand_fir0);
		ifc_out32(command << IFC_NAND_FCR0_CMD0_SHIFT,
			  &ifc->ifc_nand.nand_fcr0);
		ifc_out32(column, &ifc->ifc_nand.row3);

		ifc_out32(len, &ifc->ifc_nand.nand_fbcr);
		ifc_nand_ctrl->read_bytes = len;

		set_addr(mtd, 0, 0, 0);
		fsl_ifc_run_command(mtd);
		return;
	}

	/* ERASE1 stores the block and page address */
	case NAND_CMD_ERASE1:
		set_addr(mtd, 0, page_addr, 0);
		return;

	/* ERASE2 uses the block and page address from ERASE1 */
	case NAND_CMD_ERASE2:
		ifc_out32((IFC_FIR_OP_CW0 << IFC_NAND_FIR0_OP0_SHIFT) |
			  (IFC_FIR_OP_RA0 << IFC_NAND_FIR0_OP1_SHIFT) |
			  (IFC_FIR_OP_CMD1 << IFC_NAND_FIR0_OP2_SHIFT),
			  &ifc->ifc_nand.nand_fir0);

		ifc_out32((NAND_CMD_ERASE1 << IFC_NAND_FCR0_CMD0_SHIFT) |
			  (NAND_CMD_ERASE2 << IFC_NAND_FCR0_CMD1_SHIFT),
			  &ifc->ifc_nand.nand_fcr0);

		ifc_out32(0, &ifc->ifc_nand.nand_fbcr);
		ifc_nand_ctrl->read_bytes = 0;
		fsl_ifc_run_command(mtd);
		return;

	/* SEQIN sets up the addr buffer and all registers except the length */
	case NAND_CMD_SEQIN: {
		u32 nand_fcr0;
		ifc_nand_ctrl->column = column;
		ifc_nand_ctrl->oob = 0;

		if (mtd->writesize > 512) {
			nand_fcr0 =
				(NAND_CMD_SEQIN << IFC_NAND_FCR0_CMD0_SHIFT) |
				(NAND_CMD_STATUS << IFC_NAND_FCR0_CMD1_SHIFT) |
				(NAND_CMD_PAGEPROG << IFC_NAND_FCR0_CMD2_SHIFT);

			ifc_out32(
				(IFC_FIR_OP_CW0 << IFC_NAND_FIR0_OP0_SHIFT) |
				(IFC_FIR_OP_CA0 << IFC_NAND_FIR0_OP1_SHIFT) |
				(IFC_FIR_OP_RA0 << IFC_NAND_FIR0_OP2_SHIFT) |
				(IFC_FIR_OP_WBCD << IFC_NAND_FIR0_OP3_SHIFT) |
				(IFC_FIR_OP_CMD2 << IFC_NAND_FIR0_OP4_SHIFT),
				&ifc->ifc_nand.nand_fir0);
			ifc_out32(
				(IFC_FIR_OP_CW1 << IFC_NAND_FIR1_OP5_SHIFT) |
				(IFC_FIR_OP_RDSTAT << IFC_NAND_FIR1_OP6_SHIFT) |
				(IFC_FIR_OP_NOP << IFC_NAND_FIR1_OP7_SHIFT),
				&ifc->ifc_nand.nand_fir1);
		} else {
			nand_fcr0 = ((NAND_CMD_PAGEPROG <<
					IFC_NAND_FCR0_CMD1_SHIFT) |
				    (NAND_CMD_SEQIN <<
					IFC_NAND_FCR0_CMD2_SHIFT) |
				    (NAND_CMD_STATUS <<
					IFC_NAND_FCR0_CMD3_SHIFT));

			ifc_out32(
				(IFC_FIR_OP_CW0 << IFC_NAND_FIR0_OP0_SHIFT) |
				(IFC_FIR_OP_CMD2 << IFC_NAND_FIR0_OP1_SHIFT) |
				(IFC_FIR_OP_CA0 << IFC_NAND_FIR0_OP2_SHIFT) |
				(IFC_FIR_OP_RA0 << IFC_NAND_FIR0_OP3_SHIFT) |
				(IFC_FIR_OP_WBCD << IFC_NAND_FIR0_OP4_SHIFT),
				&ifc->ifc_nand.nand_fir0);
			ifc_out32(
				(IFC_FIR_OP_CMD1 << IFC_NAND_FIR1_OP5_SHIFT) |
				(IFC_FIR_OP_CW3 << IFC_NAND_FIR1_OP6_SHIFT) |
				(IFC_FIR_OP_RDSTAT << IFC_NAND_FIR1_OP7_SHIFT) |
				(IFC_FIR_OP_NOP << IFC_NAND_FIR1_OP8_SHIFT),
				&ifc->ifc_nand.nand_fir1);

			if (column >= mtd->writesize)
				nand_fcr0 |=
				NAND_CMD_READOOB << IFC_NAND_FCR0_CMD0_SHIFT;
			else
				nand_fcr0 |=
				NAND_CMD_READ0 << IFC_NAND_FCR0_CMD0_SHIFT;
		}

		if (column >= mtd->writesize) {
			/* OOB area --> READOOB */
			column -= mtd->writesize;
			ifc_nand_ctrl->oob = 1;
		}
		ifc_out32(nand_fcr0, &ifc->ifc_nand.nand_fcr0);
		set_addr(mtd, column, page_addr, ifc_nand_ctrl->oob);
		return;
	}

	/* PAGEPROG reuses all of the setup from SEQIN and adds the length */
	case NAND_CMD_PAGEPROG: {
		if (ifc_nand_ctrl->oob) {
			ifc_out32(ifc_nand_ctrl->index -
				  ifc_nand_ctrl->column,
				  &ifc->ifc_nand.nand_fbcr);
		} else {
			ifc_out32(0, &ifc->ifc_nand.nand_fbcr);
		}

		fsl_ifc_run_command(mtd);
		return;
	}

	case NAND_CMD_STATUS: {
		void __iomem *addr;

		ifc_out32((IFC_FIR_OP_CW0 << IFC_NAND_FIR0_OP0_SHIFT) |
			  (IFC_FIR_OP_RB << IFC_NAND_FIR0_OP1_SHIFT),
			  &ifc->ifc_nand.nand_fir0);
		ifc_out32(NAND_CMD_STATUS << IFC_NAND_FCR0_CMD0_SHIFT,
			  &ifc->ifc_nand.nand_fcr0);
		ifc_out32(1, &ifc->ifc_nand.nand_fbcr);
		set_addr(mtd, 0, 0, 0);
		ifc_nand_ctrl->read_bytes = 1;

		fsl_ifc_run_command(mtd);

		/*
		 * The chip always seems to report that it is
		 * write-protected, even when it is not.
		 */
		addr = ifc_nand_ctrl->addr;
		if (chip->options & NAND_BUSWIDTH_16)
			ifc_out16(ifc_in16(addr) | (NAND_STATUS_WP), addr);
		else
			ifc_out8(ifc_in8(addr) | (NAND_STATUS_WP), addr);
		return;
	}

	case NAND_CMD_RESET:
		ifc_out32(IFC_FIR_OP_CW0 << IFC_NAND_FIR0_OP0_SHIFT,
			  &ifc->ifc_nand.nand_fir0);
		ifc_out32(NAND_CMD_RESET << IFC_NAND_FCR0_CMD0_SHIFT,
			  &ifc->ifc_nand.nand_fcr0);
		fsl_ifc_run_command(mtd);
		return;

	default:
		dev_err(priv->dev, "%s: error, unsupported command 0x%x.\n",
					__func__, command);
	}
}

static void fsl_ifc_select_chip(struct nand_chip *chip, int cs)
{
	/* The hardware does not seem to support multiple
	 * chips per bank.
	 */
}

/*
 * Write buf to the IFC NAND Controller Data Buffer
 */
static void fsl_ifc_write_buf(struct nand_chip *chip, const u8 *buf, int len)
{
	struct mtd_info *mtd = nand_to_mtd(chip);
	struct fsl_ifc_mtd *priv = nand_get_controller_data(chip);
	unsigned int bufsize = mtd->writesize + mtd->oobsize;

	if (len <= 0) {
		dev_err(priv->dev, "%s: len %d bytes", __func__, len);
		return;
	}

	if ((unsigned int)len > bufsize - ifc_nand_ctrl->index) {
		dev_err(priv->dev,
			"%s: beyond end of buffer (%d requested, %u available)\n",
			__func__, len, bufsize - ifc_nand_ctrl->index);
		len = bufsize - ifc_nand_ctrl->index;
	}

	memcpy_toio(ifc_nand_ctrl->addr + ifc_nand_ctrl->index, buf, len);
	ifc_nand_ctrl->index += len;
}

/*
 * Read a byte from either the IFC hardware buffer
 * read function for 8-bit buswidth
 */
static uint8_t fsl_ifc_read_byte(struct nand_chip *chip)
{
	struct fsl_ifc_mtd *priv = nand_get_controller_data(chip);
	unsigned int offset;

	/*
	 * If there are still bytes in the IFC buffer, then use the
	 * next byte.
	 */
	if (ifc_nand_ctrl->index < ifc_nand_ctrl->read_bytes) {
		offset = ifc_nand_ctrl->index++;
		return ifc_in8(ifc_nand_ctrl->addr + offset);
	}

	dev_err(priv->dev, "%s: beyond end of buffer\n", __func__);
	return ERR_BYTE;
}

/*
 * Read two bytes from the IFC hardware buffer
 * read function for 16-bit buswith
 */
static uint8_t fsl_ifc_read_byte16(struct nand_chip *chip)
{
	struct fsl_ifc_mtd *priv = nand_get_controller_data(chip);
	uint16_t data;

	/*
	 * If there are still bytes in the IFC buffer, then use the
	 * next byte.
	 */
	if (ifc_nand_ctrl->index < ifc_nand_ctrl->read_bytes) {
		data = ifc_in16(ifc_nand_ctrl->addr + ifc_nand_ctrl->index);
		ifc_nand_ctrl->index += 2;
		return (uint8_t) data;
	}

	dev_err(priv->dev, "%s: beyond end of buffer\n", __func__);
	return ERR_BYTE;
}

/*
 * Read from the IFC Controller Data Buffer
 */
static void fsl_ifc_read_buf(struct nand_chip *chip, u8 *buf, int len)
{
	struct fsl_ifc_mtd *priv = nand_get_controller_data(chip);
	int avail;

	if (len < 0) {
		dev_err(priv->dev, "%s: len %d bytes", __func__, len);
		return;
	}

	avail = min((unsigned int)len,
			ifc_nand_ctrl->read_bytes - ifc_nand_ctrl->index);
	memcpy_fromio(buf, ifc_nand_ctrl->addr + ifc_nand_ctrl->index, avail);
	ifc_nand_ctrl->index += avail;

	if (len > avail)
		dev_err(priv->dev,
			"%s: beyond end of buffer (%d requested, %d available)\n",
			__func__, len, avail);
}

/*
 * This function is called after Program and Erase Operations to
 * check for success or failure.
 */
static int fsl_ifc_wait(struct nand_chip *chip)
{
	struct mtd_info *mtd = nand_to_mtd(chip);
	struct fsl_ifc_mtd *priv = nand_get_controller_data(chip);
	struct fsl_ifc_ctrl *ctrl = priv->ctrl;
	struct fsl_ifc_runtime __iomem *ifc = ctrl->rregs;
	u32 nand_fsr;
	int status;

	/* Use READ_STATUS command, but wait for the device to be ready */
	ifc_out32((IFC_FIR_OP_CW0 << IFC_NAND_FIR0_OP0_SHIFT) |
		  (IFC_FIR_OP_RDSTAT << IFC_NAND_FIR0_OP1_SHIFT),
		  &ifc->ifc_nand.nand_fir0);
	ifc_out32(NAND_CMD_STATUS << IFC_NAND_FCR0_CMD0_SHIFT,
		  &ifc->ifc_nand.nand_fcr0);
	ifc_out32(1, &ifc->ifc_nand.nand_fbcr);
	set_addr(mtd, 0, 0, 0);
	ifc_nand_ctrl->read_bytes = 1;

	fsl_ifc_run_command(mtd);

	nand_fsr = ifc_in32(&ifc->ifc_nand.nand_fsr);
	status = nand_fsr >> 24;
	/*
	 * The chip always seems to report that it is
	 * write-protected, even when it is not.
	 */
	return status | NAND_STATUS_WP;
}

/*
 * The controller does not check for bitflips in erased pages,
 * therefore software must check instead.
 */
static int check_erased_page(struct nand_chip *chip, u8 *buf)
{
	struct mtd_info *mtd = nand_to_mtd(chip);
	u8 *ecc = chip->oob_poi;
	const int ecc_size = chip->ecc.bytes;
	const int pkt_size = chip->ecc.size;
	int i, res, bitflips = 0;
	struct mtd_oob_region oobregion = { };

	mtd_ooblayout_ecc(mtd, 0, &oobregion);
	ecc += oobregion.offset;

	for (i = 0; i < chip->ecc.steps; ++i) {
		res = nand_check_erased_ecc_chunk(buf, pkt_size, ecc, ecc_size,
						  NULL, 0,
						  chip->ecc.strength);
		if (res < 0)
			mtd->ecc_stats.failed++;
		else
			mtd->ecc_stats.corrected += res;

		bitflips = max(res, bitflips);
		buf += pkt_size;
		ecc += ecc_size;
	}

	return bitflips;
}

static int fsl_ifc_read_page(struct nand_chip *chip, uint8_t *buf,
			     int oob_required, int page)
{
	struct mtd_info *mtd = nand_to_mtd(chip);
	struct fsl_ifc_mtd *priv = nand_get_controller_data(chip);
	struct fsl_ifc_ctrl *ctrl = priv->ctrl;
	struct fsl_ifc_nand_ctrl *nctrl = ifc_nand_ctrl;

	nand_read_page_op(chip, page, 0, buf, mtd->writesize);
	if (oob_required)
		fsl_ifc_read_buf(chip, chip->oob_poi, mtd->oobsize);

	if (ctrl->nand_stat & IFC_NAND_EVTER_STAT_ECCER) {
		if (!oob_required)
			fsl_ifc_read_buf(chip, chip->oob_poi, mtd->oobsize);

		return check_erased_page(chip, buf);
	}

	if (ctrl->nand_stat != IFC_NAND_EVTER_STAT_OPC)
		mtd->ecc_stats.failed++;

	return nctrl->max_bitflips;
}

/* ECC will be calculated automatically, and errors will be detected in
 * waitfunc.
 */
static int fsl_ifc_write_page(struct nand_chip *chip, const uint8_t *buf,
			      int oob_required, int page)
{
	struct mtd_info *mtd = nand_to_mtd(chip);

	nand_prog_page_begin_op(chip, page, 0, buf, mtd->writesize);
	fsl_ifc_write_buf(chip, chip->oob_poi, mtd->oobsize);

	return nand_prog_page_end_op(chip);
}

static int fsl_ifc_attach_chip(struct nand_chip *chip)
{
	struct mtd_info *mtd = nand_to_mtd(chip);
	struct fsl_ifc_mtd *priv = nand_get_controller_data(chip);
	struct fsl_ifc_ctrl *ctrl = priv->ctrl;
	struct fsl_ifc_global __iomem *ifc_global = ctrl->gregs;
	u32 csor;

	csor = ifc_in32(&ifc_global->csor_cs[priv->bank].csor);

	/* Must also set CSOR_NAND_ECC_ENC_EN if DEC_EN set */
	if (csor & CSOR_NAND_ECC_DEC_EN) {
		chip->ecc.engine_type = NAND_ECC_ENGINE_TYPE_ON_HOST;
		mtd_set_ooblayout(mtd, &fsl_ifc_ooblayout_ops);

		/* Hardware generates ECC per 512 Bytes */
		chip->ecc.size = 512;
		if ((csor & CSOR_NAND_ECC_MODE_MASK) == CSOR_NAND_ECC_MODE_4) {
			chip->ecc.bytes = 8;
			chip->ecc.strength = 4;
		} else {
			chip->ecc.bytes = 16;
			chip->ecc.strength = 8;
		}
	} else {
		chip->ecc.engine_type = NAND_ECC_ENGINE_TYPE_SOFT;
		chip->ecc.algo = NAND_ECC_ALGO_HAMMING;
	}

	dev_dbg(priv->dev, "%s: nand->numchips = %d\n", __func__,
		nanddev_ntargets(&chip->base));
	dev_dbg(priv->dev, "%s: nand->chipsize = %lld\n", __func__,
	        nanddev_target_size(&chip->base));
	dev_dbg(priv->dev, "%s: nand->pagemask = %8x\n", __func__,
							chip->pagemask);
	dev_dbg(priv->dev, "%s: nand->legacy.chip_delay = %d\n", __func__,
		chip->legacy.chip_delay);
	dev_dbg(priv->dev, "%s: nand->badblockpos = %d\n", __func__,
							chip->badblockpos);
	dev_dbg(priv->dev, "%s: nand->chip_shift = %d\n", __func__,
							chip->chip_shift);
	dev_dbg(priv->dev, "%s: nand->page_shift = %d\n", __func__,
							chip->page_shift);
	dev_dbg(priv->dev, "%s: nand->phys_erase_shift = %d\n", __func__,
							chip->phys_erase_shift);
	dev_dbg(priv->dev, "%s: nand->ecc.engine_type = %d\n", __func__,
							chip->ecc.engine_type);
	dev_dbg(priv->dev, "%s: nand->ecc.steps = %d\n", __func__,
							chip->ecc.steps);
	dev_dbg(priv->dev, "%s: nand->ecc.bytes = %d\n", __func__,
							chip->ecc.bytes);
	dev_dbg(priv->dev, "%s: nand->ecc.total = %d\n", __func__,
							chip->ecc.total);
	dev_dbg(priv->dev, "%s: mtd->ooblayout = %p\n", __func__,
							mtd->ooblayout);
	dev_dbg(priv->dev, "%s: mtd->flags = %08x\n", __func__, mtd->flags);
	dev_dbg(priv->dev, "%s: mtd->size = %lld\n", __func__, mtd->size);
	dev_dbg(priv->dev, "%s: mtd->erasesize = %d\n", __func__,
							mtd->erasesize);
	dev_dbg(priv->dev, "%s: mtd->writesize = %d\n", __func__,
							mtd->writesize);
	dev_dbg(priv->dev, "%s: mtd->oobsize = %d\n", __func__,
							mtd->oobsize);

	return 0;
}

static const struct nand_controller_ops fsl_ifc_controller_ops = {
	.attach_chip = fsl_ifc_attach_chip,
};

static int fsl_ifc_sram_init(struct fsl_ifc_mtd *priv)
{
	struct fsl_ifc_ctrl *ctrl = priv->ctrl;
	struct fsl_ifc_runtime __iomem *ifc_runtime = ctrl->rregs;
	struct fsl_ifc_global __iomem *ifc_global = ctrl->gregs;
	uint32_t csor = 0, csor_8k = 0, csor_ext = 0;
	uint32_t cs = priv->bank;

	if (ctrl->version < FSL_IFC_VERSION_1_1_0)
		return 0;

	if (ctrl->version > FSL_IFC_VERSION_1_1_0) {
		u32 ncfgr, status;
		int ret;

		/* Trigger auto initialization */
		ncfgr = ifc_in32(&ifc_runtime->ifc_nand.ncfgr);
		ifc_out32(ncfgr | IFC_NAND_NCFGR_SRAM_INIT_EN, &ifc_runtime->ifc_nand.ncfgr);

		/* Wait until done */
		ret = readx_poll_timeout(ifc_in32, &ifc_runtime->ifc_nand.ncfgr,
					 status, !(status & IFC_NAND_NCFGR_SRAM_INIT_EN),
					 10, IFC_TIMEOUT_MSECS * 1000);
		if (ret)
			dev_err(priv->dev, "Failed to initialize SRAM!\n");

		return ret;
	}

	/* Save CSOR and CSOR_ext */
	csor = ifc_in32(&ifc_global->csor_cs[cs].csor);
	csor_ext = ifc_in32(&ifc_global->csor_cs[cs].csor_ext);

	/* chage PageSize 8K and SpareSize 1K*/
	csor_8k = (csor & ~(CSOR_NAND_PGS_MASK)) | 0x0018C000;
	ifc_out32(csor_8k, &ifc_global->csor_cs[cs].csor);
	ifc_out32(0x0000400, &ifc_global->csor_cs[cs].csor_ext);

	/* READID */
	ifc_out32((IFC_FIR_OP_CW0 << IFC_NAND_FIR0_OP0_SHIFT) |
		    (IFC_FIR_OP_UA  << IFC_NAND_FIR0_OP1_SHIFT) |
		    (IFC_FIR_OP_RB << IFC_NAND_FIR0_OP2_SHIFT),
		    &ifc_runtime->ifc_nand.nand_fir0);
	ifc_out32(NAND_CMD_READID << IFC_NAND_FCR0_CMD0_SHIFT,
		    &ifc_runtime->ifc_nand.nand_fcr0);
	ifc_out32(0x0, &ifc_runtime->ifc_nand.row3);

	ifc_out32(0x0, &ifc_runtime->ifc_nand.nand_fbcr);

	/* Program ROW0/COL0 */
	ifc_out32(0x0, &ifc_runtime->ifc_nand.row0);
	ifc_out32(0x0, &ifc_runtime->ifc_nand.col0);

	/* set the chip select for NAND Transaction */
	ifc_out32(cs << IFC_NAND_CSEL_SHIFT,
		&ifc_runtime->ifc_nand.nand_csel);

	/* start read seq */
	ifc_out32(IFC_NAND_SEQ_STRT_FIR_STRT,
		&ifc_runtime->ifc_nand.nandseq_strt);

	/* wait for command complete flag or timeout */
	wait_event_timeout(ctrl->nand_wait, ctrl->nand_stat,
			   msecs_to_jiffies(IFC_TIMEOUT_MSECS));

	if (ctrl->nand_stat != IFC_NAND_EVTER_STAT_OPC) {
		pr_err("fsl-ifc: Failed to Initialise SRAM\n");
		return -ETIMEDOUT;
	}

	/* Restore CSOR and CSOR_ext */
	ifc_out32(csor, &ifc_global->csor_cs[cs].csor);
	ifc_out32(csor_ext, &ifc_global->csor_cs[cs].csor_ext);

	return 0;
}

static int fsl_ifc_chip_init(struct fsl_ifc_mtd *priv)
{
	struct fsl_ifc_ctrl *ctrl = priv->ctrl;
	struct fsl_ifc_global __iomem *ifc_global = ctrl->gregs;
	struct fsl_ifc_runtime __iomem *ifc_runtime = ctrl->rregs;
	struct nand_chip *chip = &priv->chip;
	struct mtd_info *mtd = nand_to_mtd(&priv->chip);
	u32 csor;
	int ret;

	/* Fill in fsl_ifc_mtd structure */
	mtd->dev.parent = priv->dev;
	nand_set_flash_node(chip, priv->dev->of_node);

	/* fill in nand_chip structure */
	/* set up function call table */
	if ((ifc_in32(&ifc_global->cspr_cs[priv->bank].cspr))
		& CSPR_PORT_SIZE_16)
		chip->legacy.read_byte = fsl_ifc_read_byte16;
	else
		chip->legacy.read_byte = fsl_ifc_read_byte;

	chip->legacy.write_buf = fsl_ifc_write_buf;
	chip->legacy.read_buf = fsl_ifc_read_buf;
	chip->legacy.select_chip = fsl_ifc_select_chip;
	chip->legacy.cmdfunc = fsl_ifc_cmdfunc;
	chip->legacy.waitfunc = fsl_ifc_wait;
	chip->legacy.set_features = nand_get_set_features_notsupp;
	chip->legacy.get_features = nand_get_set_features_notsupp;

	chip->bbt_td = &bbt_main_descr;
	chip->bbt_md = &bbt_mirror_descr;

	ifc_out32(0x0, &ifc_runtime->ifc_nand.ncfgr);

	/* set up nand options */
	chip->bbt_options = NAND_BBT_USE_FLASH;
	chip->options = NAND_NO_SUBPAGE_WRITE;

	if (ifc_in32(&ifc_global->cspr_cs[priv->bank].cspr)
		& CSPR_PORT_SIZE_16) {
		chip->legacy.read_byte = fsl_ifc_read_byte16;
		chip->options |= NAND_BUSWIDTH_16;
	} else {
		chip->legacy.read_byte = fsl_ifc_read_byte;
	}

	chip->controller = &ifc_nand_ctrl->controller;
	nand_set_controller_data(chip, priv);

	chip->ecc.read_page = fsl_ifc_read_page;
	chip->ecc.write_page = fsl_ifc_write_page;

	csor = ifc_in32(&ifc_global->csor_cs[priv->bank].csor);

	switch (csor & CSOR_NAND_PGS_MASK) {
	case CSOR_NAND_PGS_512:
		if (!(chip->options & NAND_BUSWIDTH_16)) {
			/* Avoid conflict with bad block marker */
			bbt_main_descr.offs = 0;
			bbt_mirror_descr.offs = 0;
		}

		priv->bufnum_mask = 15;
		break;

	case CSOR_NAND_PGS_2K:
		priv->bufnum_mask = 3;
		break;

	case CSOR_NAND_PGS_4K:
		priv->bufnum_mask = 1;
		break;

	case CSOR_NAND_PGS_8K:
		priv->bufnum_mask = 0;
		break;

	default:
		dev_err(priv->dev, "bad csor %#x: bad page size\n", csor);
		return -ENODEV;
	}

<<<<<<< HEAD
	/* Must also set CSOR_NAND_ECC_ENC_EN if DEC_EN set */
	if (csor & CSOR_NAND_ECC_DEC_EN) {
		chip->ecc.engine_type = NAND_ECC_ENGINE_TYPE_ON_HOST;
		mtd_set_ooblayout(mtd, &fsl_ifc_ooblayout_ops);

		/* Hardware generates ECC per 512 Bytes */
		chip->ecc.size = 512;
		if ((csor & CSOR_NAND_ECC_MODE_MASK) == CSOR_NAND_ECC_MODE_4) {
			chip->ecc.bytes = 8;
			chip->ecc.strength = 4;
		} else {
			chip->ecc.bytes = 16;
			chip->ecc.strength = 8;
		}
	} else {
		chip->ecc.engine_type = NAND_ECC_ENGINE_TYPE_SOFT;
		chip->ecc.algo = NAND_ECC_ALGO_HAMMING;
	}

=======
>>>>>>> f642729d
	ret = fsl_ifc_sram_init(priv);
	if (ret)
		return ret;

	/*
	 * As IFC version 2.0.0 has 16KB of internal SRAM as compared to older
	 * versions which had 8KB. Hence bufnum mask needs to be updated.
	 */
	if (ctrl->version >= FSL_IFC_VERSION_2_0_0)
		priv->bufnum_mask = (priv->bufnum_mask * 2) + 1;

	return 0;
}

static int fsl_ifc_chip_remove(struct fsl_ifc_mtd *priv)
{
	struct mtd_info *mtd = nand_to_mtd(&priv->chip);

	kfree(mtd->name);

	if (priv->vbase)
		iounmap(priv->vbase);

	ifc_nand_ctrl->chips[priv->bank] = NULL;

	return 0;
}

static int match_bank(struct fsl_ifc_global __iomem *ifc_global, int bank,
		      phys_addr_t addr)
{
	u32 cspr = ifc_in32(&ifc_global->cspr_cs[bank].cspr);

	if (!(cspr & CSPR_V))
		return 0;
	if ((cspr & CSPR_MSEL) != CSPR_MSEL_NAND)
		return 0;

	return (cspr & CSPR_BA) == convert_ifc_address(addr);
}

static DEFINE_MUTEX(fsl_ifc_nand_mutex);

static int fsl_ifc_nand_probe(struct platform_device *dev)
{
	struct fsl_ifc_runtime __iomem *ifc;
	struct fsl_ifc_mtd *priv;
	struct resource res;
	static const char *part_probe_types[]
		= { "cmdlinepart", "RedBoot", "ofpart", NULL };
	int ret;
	int bank;
	struct device_node *node = dev->dev.of_node;
	struct mtd_info *mtd;

	if (!fsl_ifc_ctrl_dev || !fsl_ifc_ctrl_dev->rregs)
		return -ENODEV;
	ifc = fsl_ifc_ctrl_dev->rregs;

	/* get, allocate and map the memory resource */
	ret = of_address_to_resource(node, 0, &res);
	if (ret) {
		dev_err(&dev->dev, "%s: failed to get resource\n", __func__);
		return ret;
	}

	/* find which chip select it is connected to */
	for (bank = 0; bank < fsl_ifc_ctrl_dev->banks; bank++) {
		if (match_bank(fsl_ifc_ctrl_dev->gregs, bank, res.start))
			break;
	}

	if (bank >= fsl_ifc_ctrl_dev->banks) {
		dev_err(&dev->dev, "%s: address did not match any chip selects\n",
			__func__);
		return -ENODEV;
	}

	priv = devm_kzalloc(&dev->dev, sizeof(*priv), GFP_KERNEL);
	if (!priv)
		return -ENOMEM;

	mutex_lock(&fsl_ifc_nand_mutex);
	if (!fsl_ifc_ctrl_dev->nand) {
		ifc_nand_ctrl = kzalloc(sizeof(*ifc_nand_ctrl), GFP_KERNEL);
		if (!ifc_nand_ctrl) {
			mutex_unlock(&fsl_ifc_nand_mutex);
			return -ENOMEM;
		}

		ifc_nand_ctrl->read_bytes = 0;
		ifc_nand_ctrl->index = 0;
		ifc_nand_ctrl->addr = NULL;
		fsl_ifc_ctrl_dev->nand = ifc_nand_ctrl;

		nand_controller_init(&ifc_nand_ctrl->controller);
	} else {
		ifc_nand_ctrl = fsl_ifc_ctrl_dev->nand;
	}
	mutex_unlock(&fsl_ifc_nand_mutex);

	ifc_nand_ctrl->chips[bank] = priv;
	priv->bank = bank;
	priv->ctrl = fsl_ifc_ctrl_dev;
	priv->dev = &dev->dev;

	priv->vbase = ioremap(res.start, resource_size(&res));
	if (!priv->vbase) {
		dev_err(priv->dev, "%s: failed to map chip region\n", __func__);
		ret = -ENOMEM;
		goto err;
	}

	dev_set_drvdata(priv->dev, priv);

	ifc_out32(IFC_NAND_EVTER_EN_OPC_EN |
		  IFC_NAND_EVTER_EN_FTOER_EN |
		  IFC_NAND_EVTER_EN_WPER_EN,
		  &ifc->ifc_nand.nand_evter_en);

	/* enable NAND Machine Interrupts */
	ifc_out32(IFC_NAND_EVTER_INTR_OPCIR_EN |
		  IFC_NAND_EVTER_INTR_FTOERIR_EN |
		  IFC_NAND_EVTER_INTR_WPERIR_EN,
		  &ifc->ifc_nand.nand_evter_intr_en);

	mtd = nand_to_mtd(&priv->chip);
	mtd->name = kasprintf(GFP_KERNEL, "%llx.flash", (u64)res.start);
	if (!mtd->name) {
		ret = -ENOMEM;
		goto err;
	}

	ret = fsl_ifc_chip_init(priv);
	if (ret)
		goto err;

	priv->chip.controller->ops = &fsl_ifc_controller_ops;
	ret = nand_scan(&priv->chip, 1);
	if (ret)
		goto err;

	/* First look for RedBoot table or partitions on the command
	 * line, these take precedence over device tree information */
	ret = mtd_device_parse_register(mtd, part_probe_types, NULL, NULL, 0);
	if (ret)
		goto cleanup_nand;

	dev_info(priv->dev, "IFC NAND device at 0x%llx, bank %d\n",
		 (unsigned long long)res.start, priv->bank);

	return 0;

cleanup_nand:
	nand_cleanup(&priv->chip);
err:
	fsl_ifc_chip_remove(priv);

	return ret;
}

static int fsl_ifc_nand_remove(struct platform_device *dev)
{
	struct fsl_ifc_mtd *priv = dev_get_drvdata(&dev->dev);
	struct nand_chip *chip = &priv->chip;
	int ret;

	ret = mtd_device_unregister(nand_to_mtd(chip));
	WARN_ON(ret);
	nand_cleanup(chip);

	fsl_ifc_chip_remove(priv);

	mutex_lock(&fsl_ifc_nand_mutex);
	ifc_nand_ctrl->counter--;
	if (!ifc_nand_ctrl->counter) {
		fsl_ifc_ctrl_dev->nand = NULL;
		kfree(ifc_nand_ctrl);
	}
	mutex_unlock(&fsl_ifc_nand_mutex);

	return 0;
}

static const struct of_device_id fsl_ifc_nand_match[] = {
	{
		.compatible = "fsl,ifc-nand",
	},
	{}
};
MODULE_DEVICE_TABLE(of, fsl_ifc_nand_match);

static struct platform_driver fsl_ifc_nand_driver = {
	.driver = {
		.name	= "fsl,ifc-nand",
		.of_match_table = fsl_ifc_nand_match,
	},
	.probe       = fsl_ifc_nand_probe,
	.remove      = fsl_ifc_nand_remove,
};

module_platform_driver(fsl_ifc_nand_driver);

MODULE_LICENSE("GPL");
MODULE_AUTHOR("Freescale");
MODULE_DESCRIPTION("Freescale Integrated Flash Controller MTD NAND driver");<|MERGE_RESOLUTION|>--- conflicted
+++ resolved
@@ -933,28 +933,6 @@
 		return -ENODEV;
 	}
 
-<<<<<<< HEAD
-	/* Must also set CSOR_NAND_ECC_ENC_EN if DEC_EN set */
-	if (csor & CSOR_NAND_ECC_DEC_EN) {
-		chip->ecc.engine_type = NAND_ECC_ENGINE_TYPE_ON_HOST;
-		mtd_set_ooblayout(mtd, &fsl_ifc_ooblayout_ops);
-
-		/* Hardware generates ECC per 512 Bytes */
-		chip->ecc.size = 512;
-		if ((csor & CSOR_NAND_ECC_MODE_MASK) == CSOR_NAND_ECC_MODE_4) {
-			chip->ecc.bytes = 8;
-			chip->ecc.strength = 4;
-		} else {
-			chip->ecc.bytes = 16;
-			chip->ecc.strength = 8;
-		}
-	} else {
-		chip->ecc.engine_type = NAND_ECC_ENGINE_TYPE_SOFT;
-		chip->ecc.algo = NAND_ECC_ALGO_HAMMING;
-	}
-
-=======
->>>>>>> f642729d
 	ret = fsl_ifc_sram_init(priv);
 	if (ret)
 		return ret;
