--- conflicted
+++ resolved
@@ -1100,132 +1100,6 @@
 }
 EXPORT_SYMBOL_GPL(platform_unregister_drivers);
 
-<<<<<<< HEAD
-/* modalias support enables more hands-off userspace setup:
- * (a) environment variable lets new-style hotplug events work once system is
- *     fully running:  "modprobe $MODALIAS"
- * (b) sysfs attribute lets new-style coldplug recover from hotplug events
- *     mishandled before system is fully running:  "modprobe $(cat modalias)"
- */
-static ssize_t modalias_show(struct device *dev,
-			     struct device_attribute *attr, char *buf)
-{
-	struct platform_device *pdev = to_platform_device(dev);
-	int len;
-
-	len = of_device_modalias(dev, buf, PAGE_SIZE);
-	if (len != -ENODEV)
-		return len;
-
-	len = acpi_device_modalias(dev, buf, PAGE_SIZE - 1);
-	if (len != -ENODEV)
-		return len;
-
-	return sysfs_emit(buf, "platform:%s\n", pdev->name);
-}
-static DEVICE_ATTR_RO(modalias);
-
-static ssize_t driver_override_store(struct device *dev,
-				     struct device_attribute *attr,
-				     const char *buf, size_t count)
-{
-	struct platform_device *pdev = to_platform_device(dev);
-	char *driver_override, *old, *cp;
-
-	/* We need to keep extra room for a newline */
-	if (count >= (PAGE_SIZE - 1))
-		return -EINVAL;
-
-	driver_override = kstrndup(buf, count, GFP_KERNEL);
-	if (!driver_override)
-		return -ENOMEM;
-
-	cp = strchr(driver_override, '\n');
-	if (cp)
-		*cp = '\0';
-
-	device_lock(dev);
-	old = pdev->driver_override;
-	if (strlen(driver_override)) {
-		pdev->driver_override = driver_override;
-	} else {
-		kfree(driver_override);
-		pdev->driver_override = NULL;
-	}
-	device_unlock(dev);
-
-	kfree(old);
-
-	return count;
-}
-
-static ssize_t driver_override_show(struct device *dev,
-				    struct device_attribute *attr, char *buf)
-{
-	struct platform_device *pdev = to_platform_device(dev);
-	ssize_t len;
-
-	device_lock(dev);
-	len = sysfs_emit(buf, "%s\n", pdev->driver_override);
-	device_unlock(dev);
-
-	return len;
-}
-static DEVICE_ATTR_RW(driver_override);
-
-static ssize_t numa_node_show(struct device *dev,
-			      struct device_attribute *attr, char *buf)
-{
-	return sysfs_emit(buf, "%d\n", dev_to_node(dev));
-}
-static DEVICE_ATTR_RO(numa_node);
-
-static umode_t platform_dev_attrs_visible(struct kobject *kobj, struct attribute *a,
-		int n)
-{
-	struct device *dev = container_of(kobj, typeof(*dev), kobj);
-
-	if (a == &dev_attr_numa_node.attr &&
-			dev_to_node(dev) == NUMA_NO_NODE)
-		return 0;
-
-	return a->mode;
-}
-
-static struct attribute *platform_dev_attrs[] = {
-	&dev_attr_modalias.attr,
-	&dev_attr_numa_node.attr,
-	&dev_attr_driver_override.attr,
-	NULL,
-};
-
-static struct attribute_group platform_dev_group = {
-	.attrs = platform_dev_attrs,
-	.is_visible = platform_dev_attrs_visible,
-};
-__ATTRIBUTE_GROUPS(platform_dev);
-
-static int platform_uevent(struct device *dev, struct kobj_uevent_env *env)
-{
-	struct platform_device	*pdev = to_platform_device(dev);
-	int rc;
-
-	/* Some devices have extra OF data and an OF-style MODALIAS */
-	rc = of_device_uevent_modalias(dev, env);
-	if (rc != -ENODEV)
-		return rc;
-
-	rc = acpi_device_uevent_modalias(dev, env);
-	if (rc != -ENODEV)
-		return rc;
-
-	add_uevent_var(env, "MODALIAS=%s%s", PLATFORM_MODULE_PREFIX,
-			pdev->name);
-	return 0;
-}
-
-=======
->>>>>>> f642729d
 static const struct platform_device_id *platform_match_id(
 			const struct platform_device_id *id,
 			struct platform_device *pdev)
