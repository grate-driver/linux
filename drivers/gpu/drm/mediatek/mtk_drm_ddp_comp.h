/* SPDX-License-Identifier: GPL-2.0-only */
/*
 * Copyright (c) 2015 MediaTek Inc.
 */

#ifndef MTK_DRM_DDP_COMP_H
#define MTK_DRM_DDP_COMP_H

#include <linux/io.h>
#include <linux/soc/mediatek/mtk-cmdq.h>
#include <linux/soc/mediatek/mtk-mmsys.h>

struct device;
struct device_node;
struct drm_crtc;
struct drm_device;
struct mtk_plane_state;
struct drm_crtc_state;

enum mtk_ddp_comp_type {
	MTK_DISP_OVL,
	MTK_DISP_OVL_2L,
	MTK_DISP_RDMA,
	MTK_DISP_WDMA,
	MTK_DISP_COLOR,
	MTK_DISP_CCORR,
	MTK_DISP_DITHER,
	MTK_DISP_AAL,
	MTK_DISP_GAMMA,
	MTK_DISP_UFOE,
	MTK_DSI,
	MTK_DPI,
	MTK_DISP_PWM,
	MTK_DISP_MUTEX,
	MTK_DISP_OD,
	MTK_DISP_BLS,
	MTK_DDP_COMP_TYPE_MAX,
};

struct mtk_ddp_comp;
struct cmdq_pkt;
struct mtk_ddp_comp_funcs {
	int (*clk_enable)(struct device *dev);
	void (*clk_disable)(struct device *dev);
	void (*config)(struct device *dev, unsigned int w,
		       unsigned int h, unsigned int vrefresh,
		       unsigned int bpc, struct cmdq_pkt *cmdq_pkt);
	void (*start)(struct device *dev);
	void (*stop)(struct device *dev);
	void (*enable_vblank)(struct device *dev,
			      void (*vblank_cb)(void *),
			      void *vblank_cb_data);
	void (*disable_vblank)(struct device *dev);
	unsigned int (*supported_rotations)(struct device *dev);
	unsigned int (*layer_nr)(struct device *dev);
	int (*layer_check)(struct device *dev,
			   unsigned int idx,
			   struct mtk_plane_state *state);
	void (*layer_config)(struct device *dev, unsigned int idx,
			     struct mtk_plane_state *state,
			     struct cmdq_pkt *cmdq_pkt);
	void (*gamma_set)(struct device *dev,
			  struct drm_crtc_state *state);
	void (*bgclr_in_on)(struct device *dev);
	void (*bgclr_in_off)(struct device *dev);
	void (*ctm_set)(struct device *dev,
			struct drm_crtc_state *state);
};

struct mtk_ddp_comp {
	struct device *dev;
	int irq;
	struct device *larb_dev;
	enum mtk_ddp_comp_id id;
	const struct mtk_ddp_comp_funcs *funcs;
};

static inline int mtk_ddp_comp_clk_enable(struct mtk_ddp_comp *comp)
{
	if (comp->funcs && comp->funcs->clk_enable)
		return comp->funcs->clk_enable(comp->dev);

	return 0;
}

static inline void mtk_ddp_comp_clk_disable(struct mtk_ddp_comp *comp)
{
	if (comp->funcs && comp->funcs->clk_disable)
		comp->funcs->clk_disable(comp->dev);
}

static inline void mtk_ddp_comp_config(struct mtk_ddp_comp *comp,
				       unsigned int w, unsigned int h,
				       unsigned int vrefresh, unsigned int bpc,
				       struct cmdq_pkt *cmdq_pkt)
{
	if (comp->funcs && comp->funcs->config)
		comp->funcs->config(comp->dev, w, h, vrefresh, bpc, cmdq_pkt);
}

static inline void mtk_ddp_comp_start(struct mtk_ddp_comp *comp)
{
	if (comp->funcs && comp->funcs->start)
		comp->funcs->start(comp->dev);
}

static inline void mtk_ddp_comp_stop(struct mtk_ddp_comp *comp)
{
	if (comp->funcs && comp->funcs->stop)
		comp->funcs->stop(comp->dev);
}

static inline void mtk_ddp_comp_enable_vblank(struct mtk_ddp_comp *comp,
					      void (*vblank_cb)(void *),
					      void *vblank_cb_data)
{
	if (comp->funcs && comp->funcs->enable_vblank)
		comp->funcs->enable_vblank(comp->dev, vblank_cb, vblank_cb_data);
}

static inline void mtk_ddp_comp_disable_vblank(struct mtk_ddp_comp *comp)
{
	if (comp->funcs && comp->funcs->disable_vblank)
		comp->funcs->disable_vblank(comp->dev);
}

static inline
unsigned int mtk_ddp_comp_supported_rotations(struct mtk_ddp_comp *comp)
{
	if (comp->funcs && comp->funcs->supported_rotations)
		return comp->funcs->supported_rotations(comp->dev);

	return 0;
}

static inline unsigned int mtk_ddp_comp_layer_nr(struct mtk_ddp_comp *comp)
{
	if (comp->funcs && comp->funcs->layer_nr)
		return comp->funcs->layer_nr(comp->dev);

	return 0;
}

static inline int mtk_ddp_comp_layer_check(struct mtk_ddp_comp *comp,
					   unsigned int idx,
					   struct mtk_plane_state *state)
{
	if (comp->funcs && comp->funcs->layer_check)
		return comp->funcs->layer_check(comp->dev, idx, state);
	return 0;
}

static inline void mtk_ddp_comp_layer_config(struct mtk_ddp_comp *comp,
					     unsigned int idx,
					     struct mtk_plane_state *state,
					     struct cmdq_pkt *cmdq_pkt)
{
	if (comp->funcs && comp->funcs->layer_config)
		comp->funcs->layer_config(comp->dev, idx, state, cmdq_pkt);
}

static inline void mtk_ddp_gamma_set(struct mtk_ddp_comp *comp,
				     struct drm_crtc_state *state)
{
	if (comp->funcs && comp->funcs->gamma_set)
		comp->funcs->gamma_set(comp->dev, state);
}

static inline void mtk_ddp_comp_bgclr_in_on(struct mtk_ddp_comp *comp)
{
	if (comp->funcs && comp->funcs->bgclr_in_on)
		comp->funcs->bgclr_in_on(comp->dev);
}

static inline void mtk_ddp_comp_bgclr_in_off(struct mtk_ddp_comp *comp)
{
	if (comp->funcs && comp->funcs->bgclr_in_off)
		comp->funcs->bgclr_in_off(comp->dev);
}

static inline void mtk_ddp_ctm_set(struct mtk_ddp_comp *comp,
				   struct drm_crtc_state *state)
{
	if (comp->funcs && comp->funcs->ctm_set)
		comp->funcs->ctm_set(comp->dev, state);
}

int mtk_ddp_comp_get_id(struct device_node *node,
			enum mtk_ddp_comp_type comp_type);
unsigned int mtk_drm_find_possible_crtc_by_comp(struct drm_device *drm,
<<<<<<< HEAD
						struct mtk_ddp_comp ddp_comp);
int mtk_ddp_comp_init(struct device *dev, struct device_node *comp_node,
		      struct mtk_ddp_comp *comp, enum mtk_ddp_comp_id comp_id,
		      const struct mtk_ddp_comp_funcs *funcs);
int mtk_ddp_comp_register(struct drm_device *drm, struct mtk_ddp_comp *comp);
void mtk_ddp_comp_unregister(struct drm_device *drm, struct mtk_ddp_comp *comp);
void mtk_dither_set(struct mtk_ddp_comp *comp, unsigned int bpc,
		    unsigned int CFG, struct cmdq_pkt *cmdq_pkt);
=======
						struct device *dev);
int mtk_ddp_comp_init(struct device_node *comp_node, struct mtk_ddp_comp *comp,
		      enum mtk_ddp_comp_id comp_id);
>>>>>>> f642729d
enum mtk_ddp_comp_type mtk_ddp_comp_get_type(enum mtk_ddp_comp_id comp_id);
void mtk_ddp_write(struct cmdq_pkt *cmdq_pkt, unsigned int value,
		   struct cmdq_client_reg *cmdq_reg, void __iomem *regs,
		   unsigned int offset);
void mtk_ddp_write_relaxed(struct cmdq_pkt *cmdq_pkt, unsigned int value,
			   struct cmdq_client_reg *cmdq_reg, void __iomem *regs,
			   unsigned int offset);
void mtk_ddp_write_mask(struct cmdq_pkt *cmdq_pkt, unsigned int value,
			struct cmdq_client_reg *cmdq_reg, void __iomem *regs,
			unsigned int offset, unsigned int mask);
#endif /* MTK_DRM_DDP_COMP_H */<|MERGE_RESOLUTION|>--- conflicted
+++ resolved
@@ -188,20 +188,9 @@
 int mtk_ddp_comp_get_id(struct device_node *node,
 			enum mtk_ddp_comp_type comp_type);
 unsigned int mtk_drm_find_possible_crtc_by_comp(struct drm_device *drm,
-<<<<<<< HEAD
-						struct mtk_ddp_comp ddp_comp);
-int mtk_ddp_comp_init(struct device *dev, struct device_node *comp_node,
-		      struct mtk_ddp_comp *comp, enum mtk_ddp_comp_id comp_id,
-		      const struct mtk_ddp_comp_funcs *funcs);
-int mtk_ddp_comp_register(struct drm_device *drm, struct mtk_ddp_comp *comp);
-void mtk_ddp_comp_unregister(struct drm_device *drm, struct mtk_ddp_comp *comp);
-void mtk_dither_set(struct mtk_ddp_comp *comp, unsigned int bpc,
-		    unsigned int CFG, struct cmdq_pkt *cmdq_pkt);
-=======
 						struct device *dev);
 int mtk_ddp_comp_init(struct device_node *comp_node, struct mtk_ddp_comp *comp,
 		      enum mtk_ddp_comp_id comp_id);
->>>>>>> f642729d
 enum mtk_ddp_comp_type mtk_ddp_comp_get_type(enum mtk_ddp_comp_id comp_id);
 void mtk_ddp_write(struct cmdq_pkt *cmdq_pkt, unsigned int value,
 		   struct cmdq_client_reg *cmdq_reg, void __iomem *regs,
