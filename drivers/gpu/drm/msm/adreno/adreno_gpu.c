--- conflicted
+++ resolved
@@ -208,13 +208,10 @@
 		return NULL;
 
 	mmu = msm_iommu_new(&pdev->dev, iommu);
-<<<<<<< HEAD
-=======
 	if (IS_ERR(mmu)) {
 		iommu_domain_free(iommu);
 		return ERR_CAST(mmu);
 	}
->>>>>>> f642729d
 
 	/*
 	 * Use the aperture start or SZ_16M, whichever is greater. This will
