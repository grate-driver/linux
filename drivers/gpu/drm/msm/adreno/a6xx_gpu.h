--- conflicted
+++ resolved
@@ -28,8 +28,6 @@
 	uint32_t *shadow;
 
 	bool has_whereami;
-<<<<<<< HEAD
-=======
 
 	void __iomem *llc_mmio;
 	void *llc_slice;
@@ -37,7 +35,6 @@
 	bool have_mmu500;
 
 	struct opp_table *opp_table;
->>>>>>> f642729d
 };
 
 #define to_a6xx_gpu(x) container_of(x, struct a6xx_gpu, base)
