// SPDX-License-Identifier: GPL-2.0-only
/*
 * Copyright (C) 2015 Etnaviv Project
 */

#include <drm/drm_file.h>
#include <linux/dma-fence-array.h>
#include <linux/file.h>
#include <linux/pm_runtime.h>
#include <linux/dma-resv.h>
#include <linux/sync_file.h>
#include <linux/uaccess.h>
#include <linux/vmalloc.h>

#include "etnaviv_cmdbuf.h"
#include "etnaviv_drv.h"
#include "etnaviv_gpu.h"
#include "etnaviv_gem.h"
#include "etnaviv_perfmon.h"
#include "etnaviv_sched.h"

/*
 * Cmdstream submission:
 */

#define BO_INVALID_FLAGS ~(ETNA_SUBMIT_BO_READ | ETNA_SUBMIT_BO_WRITE)
/* make sure these don't conflict w/ ETNAVIV_SUBMIT_BO_x */
#define BO_LOCKED   0x4000
#define BO_PINNED   0x2000

static struct etnaviv_gem_submit *submit_create(struct drm_device *dev,
		struct etnaviv_gpu *gpu, size_t nr_bos, size_t nr_pmrs)
{
	struct etnaviv_gem_submit *submit;
	size_t sz = size_vstruct(nr_bos, sizeof(submit->bos[0]), sizeof(*submit));

	submit = kzalloc(sz, GFP_KERNEL);
	if (!submit)
		return NULL;

	submit->pmrs = kcalloc(nr_pmrs, sizeof(struct etnaviv_perfmon_request),
			       GFP_KERNEL);
	if (!submit->pmrs) {
		kfree(submit);
		return NULL;
	}
	submit->nr_pmrs = nr_pmrs;

	submit->gpu = gpu;
	kref_init(&submit->refcount);

	return submit;
}

static int submit_lookup_objects(struct etnaviv_gem_submit *submit,
	struct drm_file *file, struct drm_etnaviv_gem_submit_bo *submit_bos,
	unsigned nr_bos)
{
	struct drm_etnaviv_gem_submit_bo *bo;
	unsigned i;
	int ret = 0;

	spin_lock(&file->table_lock);

	for (i = 0, bo = submit_bos; i < nr_bos; i++, bo++) {
		struct drm_gem_object *obj;

		if (bo->flags & BO_INVALID_FLAGS) {
			DRM_ERROR("invalid flags: %x\n", bo->flags);
			ret = -EINVAL;
			goto out_unlock;
		}

		submit->bos[i].flags = bo->flags;
		if (submit->flags & ETNA_SUBMIT_SOFTPIN) {
			if (bo->presumed < ETNAVIV_SOFTPIN_START_ADDRESS) {
				DRM_ERROR("invalid softpin address\n");
				ret = -EINVAL;
				goto out_unlock;
			}
			submit->bos[i].va = bo->presumed;
		}

		/* normally use drm_gem_object_lookup(), but for bulk lookup
		 * all under single table_lock just hit object_idr directly:
		 */
		obj = idr_find(&file->object_idr, bo->handle);
		if (!obj) {
			DRM_ERROR("invalid handle %u at index %u\n",
				  bo->handle, i);
			ret = -EINVAL;
			goto out_unlock;
		}

		/*
		 * Take a refcount on the object. The file table lock
		 * prevents the object_idr's refcount on this being dropped.
		 */
		drm_gem_object_get(obj);

		submit->bos[i].obj = to_etnaviv_bo(obj);
	}

out_unlock:
	submit->nr_bos = i;
	spin_unlock(&file->table_lock);

	return ret;
}

static void submit_unlock_object(struct etnaviv_gem_submit *submit, int i)
{
	if (submit->bos[i].flags & BO_LOCKED) {
		struct drm_gem_object *obj = &submit->bos[i].obj->base;

		dma_resv_unlock(obj->resv);
		submit->bos[i].flags &= ~BO_LOCKED;
	}
}

static int submit_lock_objects(struct etnaviv_gem_submit *submit,
		struct ww_acquire_ctx *ticket)
{
	int contended, slow_locked = -1, i, ret = 0;

retry:
	for (i = 0; i < submit->nr_bos; i++) {
		struct drm_gem_object *obj = &submit->bos[i].obj->base;

		if (slow_locked == i)
			slow_locked = -1;

		contended = i;

		if (!(submit->bos[i].flags & BO_LOCKED)) {
			ret = dma_resv_lock_interruptible(obj->resv, ticket);
			if (ret == -EALREADY)
				DRM_ERROR("BO at index %u already on submit list\n",
					  i);
			if (ret)
				goto fail;
			submit->bos[i].flags |= BO_LOCKED;
		}
	}

	ww_acquire_done(ticket);

	return 0;

fail:
	for (; i >= 0; i--)
		submit_unlock_object(submit, i);

	if (slow_locked > 0)
		submit_unlock_object(submit, slow_locked);

	if (ret == -EDEADLK) {
		struct drm_gem_object *obj;

		obj = &submit->bos[contended].obj->base;

		/* we lost out in a seqno race, lock and retry.. */
		ret = dma_resv_lock_slow_interruptible(obj->resv, ticket);
		if (!ret) {
			submit->bos[contended].flags |= BO_LOCKED;
			slow_locked = contended;
			goto retry;
		}
	}

	return ret;
}

static int submit_fence_sync(struct etnaviv_gem_submit *submit)
{
	int i, ret = 0;

	for (i = 0; i < submit->nr_bos; i++) {
		struct etnaviv_gem_submit_bo *bo = &submit->bos[i];
		struct dma_resv *robj = bo->obj->base.resv;

		if (!(bo->flags & ETNA_SUBMIT_BO_WRITE)) {
			ret = dma_resv_reserve_shared(robj, 1);
			if (ret)
				return ret;
		}

		if (submit->flags & ETNA_SUBMIT_NO_IMPLICIT)
			continue;

		if (bo->flags & ETNA_SUBMIT_BO_WRITE) {
			ret = dma_resv_get_fences(robj, NULL,
						  &bo->nr_shared,
						  &bo->shared);
			if (ret)
				return ret;
		} else {
			bo->excl = dma_fence_get(dma_resv_excl_fence(robj));
		}

	}

	return ret;
}

static void submit_attach_object_fences(struct etnaviv_gem_submit *submit)
{
	int i;

	for (i = 0; i < submit->nr_bos; i++) {
		struct drm_gem_object *obj = &submit->bos[i].obj->base;

		if (submit->bos[i].flags & ETNA_SUBMIT_BO_WRITE)
			dma_resv_add_excl_fence(obj->resv,
							  submit->out_fence);
		else
			dma_resv_add_shared_fence(obj->resv,
							    submit->out_fence);

		submit_unlock_object(submit, i);
	}
}

static int submit_pin_objects(struct etnaviv_gem_submit *submit)
{
	int i, ret = 0;

	for (i = 0; i < submit->nr_bos; i++) {
		struct etnaviv_gem_object *etnaviv_obj = submit->bos[i].obj;
		struct etnaviv_vram_mapping *mapping;

		mapping = etnaviv_gem_mapping_get(&etnaviv_obj->base,
						  submit->mmu_context,
						  submit->bos[i].va);
		if (IS_ERR(mapping)) {
			ret = PTR_ERR(mapping);
			break;
		}

		if ((submit->flags & ETNA_SUBMIT_SOFTPIN) &&
		     submit->bos[i].va != mapping->iova) {
			etnaviv_gem_mapping_unreference(mapping);
			return -EINVAL;
		}

		atomic_inc(&etnaviv_obj->gpu_active);

		submit->bos[i].flags |= BO_PINNED;
		submit->bos[i].mapping = mapping;
	}

	return ret;
}

static int submit_bo(struct etnaviv_gem_submit *submit, u32 idx,
	struct etnaviv_gem_submit_bo **bo)
{
	if (idx >= submit->nr_bos) {
		DRM_ERROR("invalid buffer index: %u (out of %u)\n",
				idx, submit->nr_bos);
		return -EINVAL;
	}

	*bo = &submit->bos[idx];

	return 0;
}

/* process the reloc's and patch up the cmdstream as needed: */
static int submit_reloc(struct etnaviv_gem_submit *submit, void *stream,
		u32 size, const struct drm_etnaviv_gem_submit_reloc *relocs,
		u32 nr_relocs)
{
	u32 i, last_offset = 0;
	u32 *ptr = stream;
	int ret;

	/* Submits using softpin don't blend with relocs */
	if ((submit->flags & ETNA_SUBMIT_SOFTPIN) && nr_relocs != 0)
		return -EINVAL;

	for (i = 0; i < nr_relocs; i++) {
		const struct drm_etnaviv_gem_submit_reloc *r = relocs + i;
		struct etnaviv_gem_submit_bo *bo;
		u32 off;

		if (unlikely(r->flags)) {
			DRM_ERROR("invalid reloc flags\n");
			return -EINVAL;
		}

		if (r->submit_offset % 4) {
			DRM_ERROR("non-aligned reloc offset: %u\n",
				  r->submit_offset);
			return -EINVAL;
		}

		/* offset in dwords: */
		off = r->submit_offset / 4;

		if ((off >= size ) ||
				(off < last_offset)) {
			DRM_ERROR("invalid offset %u at reloc %u\n", off, i);
			return -EINVAL;
		}

		ret = submit_bo(submit, r->reloc_idx, &bo);
		if (ret)
			return ret;

		if (r->reloc_offset > bo->obj->base.size - sizeof(*ptr)) {
			DRM_ERROR("relocation %u outside object\n", i);
			return -EINVAL;
		}

		ptr[off] = bo->mapping->iova + r->reloc_offset;

		last_offset = off;
	}

	return 0;
}

static int submit_perfmon_validate(struct etnaviv_gem_submit *submit,
		u32 exec_state, const struct drm_etnaviv_gem_submit_pmr *pmrs)
{
	u32 i;

	for (i = 0; i < submit->nr_pmrs; i++) {
		const struct drm_etnaviv_gem_submit_pmr *r = pmrs + i;
		struct etnaviv_gem_submit_bo *bo;
		int ret;

		ret = submit_bo(submit, r->read_idx, &bo);
		if (ret)
			return ret;

		/* at offset 0 a sequence number gets stored used for userspace sync */
		if (r->read_offset == 0) {
			DRM_ERROR("perfmon request: offset is 0");
			return -EINVAL;
		}

		if (r->read_offset >= bo->obj->base.size - sizeof(u32)) {
			DRM_ERROR("perfmon request: offset %u outside object", i);
			return -EINVAL;
		}

		if (r->flags & ~(ETNA_PM_PROCESS_PRE | ETNA_PM_PROCESS_POST)) {
			DRM_ERROR("perfmon request: flags are not valid");
			return -EINVAL;
		}

		if (etnaviv_pm_req_validate(r, exec_state)) {
			DRM_ERROR("perfmon request: domain or signal not valid");
			return -EINVAL;
		}

		submit->pmrs[i].flags = r->flags;
		submit->pmrs[i].domain = r->domain;
		submit->pmrs[i].signal = r->signal;
		submit->pmrs[i].sequence = r->sequence;
		submit->pmrs[i].offset = r->read_offset;
		submit->pmrs[i].bo_vma = etnaviv_gem_vmap(&bo->obj->base);
	}

	return 0;
}

static void submit_cleanup(struct kref *kref)
{
	struct etnaviv_gem_submit *submit =
			container_of(kref, struct etnaviv_gem_submit, refcount);
	unsigned i;

	if (submit->runtime_resumed)
		pm_runtime_put_autosuspend(submit->gpu->dev);

	if (submit->cmdbuf.suballoc)
		etnaviv_cmdbuf_free(&submit->cmdbuf);

	if (submit->mmu_context)
		etnaviv_iommu_context_put(submit->mmu_context);

	if (submit->prev_mmu_context)
		etnaviv_iommu_context_put(submit->prev_mmu_context);

	for (i = 0; i < submit->nr_bos; i++) {
		struct etnaviv_gem_object *etnaviv_obj = submit->bos[i].obj;

		/* unpin all objects */
		if (submit->bos[i].flags & BO_PINNED) {
			etnaviv_gem_mapping_unreference(submit->bos[i].mapping);
			atomic_dec(&etnaviv_obj->gpu_active);
			submit->bos[i].mapping = NULL;
			submit->bos[i].flags &= ~BO_PINNED;
		}

		/* if the GPU submit failed, objects might still be locked */
		submit_unlock_object(submit, i);
		drm_gem_object_put(&etnaviv_obj->base);
	}

	wake_up_all(&submit->gpu->fence_event);

	if (submit->in_fence)
		dma_fence_put(submit->in_fence);
	if (submit->out_fence) {
		/* first remove from IDR, so fence can not be found anymore */
		mutex_lock(&submit->gpu->fence_lock);
		idr_remove(&submit->gpu->fence_idr, submit->out_fence_id);
		mutex_unlock(&submit->gpu->fence_lock);
		dma_fence_put(submit->out_fence);
	}
	kfree(submit->pmrs);
	kfree(submit);
}

void etnaviv_submit_put(struct etnaviv_gem_submit *submit)
{
	kref_put(&submit->refcount, submit_cleanup);
}

int etnaviv_ioctl_gem_submit(struct drm_device *dev, void *data,
		struct drm_file *file)
{
	struct etnaviv_file_private *ctx = file->driver_priv;
	struct etnaviv_drm_private *priv = dev->dev_private;
	struct drm_etnaviv_gem_submit *args = data;
	struct drm_etnaviv_gem_submit_reloc *relocs;
	struct drm_etnaviv_gem_submit_pmr *pmrs;
	struct drm_etnaviv_gem_submit_bo *bos;
	struct etnaviv_gem_submit *submit;
	struct etnaviv_gpu *gpu;
	struct sync_file *sync_file = NULL;
	struct ww_acquire_ctx ticket;
	int out_fence_fd = -1;
	void *stream;
	int ret;

	if (args->pipe >= ETNA_MAX_PIPES)
		return -EINVAL;

	gpu = priv->gpu[args->pipe];
	if (!gpu)
		return -ENXIO;

	if (args->stream_size % 4) {
		DRM_ERROR("non-aligned cmdstream buffer size: %u\n",
			  args->stream_size);
		return -EINVAL;
	}

	if (args->exec_state != ETNA_PIPE_3D &&
	    args->exec_state != ETNA_PIPE_2D &&
	    args->exec_state != ETNA_PIPE_VG) {
		DRM_ERROR("invalid exec_state: 0x%x\n", args->exec_state);
		return -EINVAL;
	}

	if (args->flags & ~ETNA_SUBMIT_FLAGS) {
		DRM_ERROR("invalid flags: 0x%x\n", args->flags);
		return -EINVAL;
	}

	if ((args->flags & ETNA_SUBMIT_SOFTPIN) &&
	    priv->mmu_global->version != ETNAVIV_IOMMU_V2) {
		DRM_ERROR("softpin requested on incompatible MMU\n");
		return -EINVAL;
	}

<<<<<<< HEAD
	if (args->stream_size > SZ_64K || args->nr_relocs > SZ_64K ||
	    args->nr_bos > SZ_64K || args->nr_pmrs > 128) {
=======
	if (args->stream_size > SZ_128K || args->nr_relocs > SZ_128K ||
	    args->nr_bos > SZ_128K || args->nr_pmrs > 128) {
>>>>>>> dc8fea13
		DRM_ERROR("submit arguments out of size limits\n");
		return -EINVAL;
	}

	/*
	 * Copy the command submission and bo array to kernel space in
	 * one go, and do this outside of any locks.
	 */
	bos = kvmalloc_array(args->nr_bos, sizeof(*bos), GFP_KERNEL);
	relocs = kvmalloc_array(args->nr_relocs, sizeof(*relocs), GFP_KERNEL);
	pmrs = kvmalloc_array(args->nr_pmrs, sizeof(*pmrs), GFP_KERNEL);
	stream = kvmalloc_array(1, args->stream_size, GFP_KERNEL);
	if (!bos || !relocs || !pmrs || !stream) {
		ret = -ENOMEM;
		goto err_submit_cmds;
	}

	ret = copy_from_user(bos, u64_to_user_ptr(args->bos),
			     args->nr_bos * sizeof(*bos));
	if (ret) {
		ret = -EFAULT;
		goto err_submit_cmds;
	}

	ret = copy_from_user(relocs, u64_to_user_ptr(args->relocs),
			     args->nr_relocs * sizeof(*relocs));
	if (ret) {
		ret = -EFAULT;
		goto err_submit_cmds;
	}

	ret = copy_from_user(pmrs, u64_to_user_ptr(args->pmrs),
			     args->nr_pmrs * sizeof(*pmrs));
	if (ret) {
		ret = -EFAULT;
		goto err_submit_cmds;
	}

	ret = copy_from_user(stream, u64_to_user_ptr(args->stream),
			     args->stream_size);
	if (ret) {
		ret = -EFAULT;
		goto err_submit_cmds;
	}

	if (args->flags & ETNA_SUBMIT_FENCE_FD_OUT) {
		out_fence_fd = get_unused_fd_flags(O_CLOEXEC);
		if (out_fence_fd < 0) {
			ret = out_fence_fd;
			goto err_submit_cmds;
		}
	}

	ww_acquire_init(&ticket, &reservation_ww_class);

	submit = submit_create(dev, gpu, args->nr_bos, args->nr_pmrs);
	if (!submit) {
		ret = -ENOMEM;
		goto err_submit_ww_acquire;
	}

	ret = etnaviv_cmdbuf_init(priv->cmdbuf_suballoc, &submit->cmdbuf,
				  ALIGN(args->stream_size, 8) + 8);
	if (ret)
		goto err_submit_objects;

	submit->ctx = file->driver_priv;
	submit->mmu_context = etnaviv_iommu_context_get(submit->ctx->mmu);
	submit->exec_state = args->exec_state;
	submit->flags = args->flags;

	ret = submit_lookup_objects(submit, file, bos, args->nr_bos);
	if (ret)
		goto err_submit_objects;

	if ((priv->mmu_global->version != ETNAVIV_IOMMU_V2) &&
	    !etnaviv_cmd_validate_one(gpu, stream, args->stream_size / 4,
				      relocs, args->nr_relocs)) {
		ret = -EINVAL;
		goto err_submit_objects;
	}

	if (args->flags & ETNA_SUBMIT_FENCE_FD_IN) {
		submit->in_fence = sync_file_get_fence(args->fence_fd);
		if (!submit->in_fence) {
			ret = -EINVAL;
			goto err_submit_objects;
		}
	}

	ret = submit_pin_objects(submit);
	if (ret)
		goto err_submit_objects;

	ret = submit_reloc(submit, stream, args->stream_size / 4,
			   relocs, args->nr_relocs);
	if (ret)
		goto err_submit_objects;

	ret = submit_perfmon_validate(submit, args->exec_state, pmrs);
	if (ret)
		goto err_submit_objects;

	memcpy(submit->cmdbuf.vaddr, stream, args->stream_size);

	ret = submit_lock_objects(submit, &ticket);
	if (ret)
		goto err_submit_objects;

	ret = submit_fence_sync(submit);
	if (ret)
		goto err_submit_objects;

	ret = etnaviv_sched_push_job(&ctx->sched_entity[args->pipe], submit);
	if (ret)
		goto err_submit_objects;

	submit_attach_object_fences(submit);

	if (args->flags & ETNA_SUBMIT_FENCE_FD_OUT) {
		/*
		 * This can be improved: ideally we want to allocate the sync
		 * file before kicking off the GPU job and just attach the
		 * fence to the sync file here, eliminating the ENOMEM
		 * possibility at this stage.
		 */
		sync_file = sync_file_create(submit->out_fence);
		if (!sync_file) {
			ret = -ENOMEM;
			goto err_submit_objects;
		}
		fd_install(out_fence_fd, sync_file->file);
	}

	args->fence_fd = out_fence_fd;
	args->fence = submit->out_fence_id;

err_submit_objects:
	etnaviv_submit_put(submit);

err_submit_ww_acquire:
	ww_acquire_fini(&ticket);

err_submit_cmds:
	if (ret && (out_fence_fd >= 0))
		put_unused_fd(out_fence_fd);
	kvfree(stream);
	kvfree(bos);
	kvfree(relocs);
	kvfree(pmrs);

	return ret;
}<|MERGE_RESOLUTION|>--- conflicted
+++ resolved
@@ -469,13 +469,8 @@
 		return -EINVAL;
 	}
 
-<<<<<<< HEAD
-	if (args->stream_size > SZ_64K || args->nr_relocs > SZ_64K ||
-	    args->nr_bos > SZ_64K || args->nr_pmrs > 128) {
-=======
 	if (args->stream_size > SZ_128K || args->nr_relocs > SZ_128K ||
 	    args->nr_bos > SZ_128K || args->nr_pmrs > 128) {
->>>>>>> dc8fea13
 		DRM_ERROR("submit arguments out of size limits\n");
 		return -EINVAL;
 	}
