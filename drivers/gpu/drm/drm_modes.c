/*
 * Copyright © 1997-2003 by The XFree86 Project, Inc.
 * Copyright © 2007 Dave Airlie
 * Copyright © 2007-2008 Intel Corporation
 *   Jesse Barnes <jesse.barnes@intel.com>
 * Copyright 2005-2006 Luc Verhaegen
 * Copyright (c) 2001, Andy Ritger  aritger@nvidia.com
 *
 * Permission is hereby granted, free of charge, to any person obtaining a
 * copy of this software and associated documentation files (the "Software"),
 * to deal in the Software without restriction, including without limitation
 * the rights to use, copy, modify, merge, publish, distribute, sublicense,
 * and/or sell copies of the Software, and to permit persons to whom the
 * Software is furnished to do so, subject to the following conditions:
 *
 * The above copyright notice and this permission notice shall be included in
 * all copies or substantial portions of the Software.
 *
 * THE SOFTWARE IS PROVIDED "AS IS", WITHOUT WARRANTY OF ANY KIND, EXPRESS OR
 * IMPLIED, INCLUDING BUT NOT LIMITED TO THE WARRANTIES OF MERCHANTABILITY,
 * FITNESS FOR A PARTICULAR PURPOSE AND NONINFRINGEMENT.  IN NO EVENT SHALL
 * THE COPYRIGHT HOLDER(S) OR AUTHOR(S) BE LIABLE FOR ANY CLAIM, DAMAGES OR
 * OTHER LIABILITY, WHETHER IN AN ACTION OF CONTRACT, TORT OR OTHERWISE,
 * ARISING FROM, OUT OF OR IN CONNECTION WITH THE SOFTWARE OR THE USE OR
 * OTHER DEALINGS IN THE SOFTWARE.
 *
 * Except as contained in this notice, the name of the copyright holder(s)
 * and author(s) shall not be used in advertising or otherwise to promote
 * the sale, use or other dealings in this Software without prior written
 * authorization from the copyright holder(s) and author(s).
 */

#include <linux/ctype.h>
#include <linux/list.h>
#include <linux/list_sort.h>
#include <linux/export.h>

#include <video/of_videomode.h>
#include <video/videomode.h>

#include <drm/drm_crtc.h>
#include <drm/drm_device.h>
#include <drm/drm_modes.h>
#include <drm/drm_print.h>

#include "drm_crtc_internal.h"

/**
 * drm_mode_debug_printmodeline - print a mode to dmesg
 * @mode: mode to print
 *
 * Describe @mode using DRM_DEBUG.
 */
void drm_mode_debug_printmodeline(const struct drm_display_mode *mode)
{
	DRM_DEBUG_KMS("Modeline " DRM_MODE_FMT "\n", DRM_MODE_ARG(mode));
}
EXPORT_SYMBOL(drm_mode_debug_printmodeline);

/**
 * drm_mode_create - create a new display mode
 * @dev: DRM device
 *
 * Create a new, cleared drm_display_mode with kzalloc, allocate an ID for it
 * and return it.
 *
 * Returns:
 * Pointer to new mode on success, NULL on error.
 */
struct drm_display_mode *drm_mode_create(struct drm_device *dev)
{
	struct drm_display_mode *nmode;

	nmode = kzalloc(sizeof(struct drm_display_mode), GFP_KERNEL);
	if (!nmode)
		return NULL;

	return nmode;
}
EXPORT_SYMBOL(drm_mode_create);

/**
 * drm_mode_destroy - remove a mode
 * @dev: DRM device
 * @mode: mode to remove
 *
 * Release @mode's unique ID, then free it @mode structure itself using kfree.
 */
void drm_mode_destroy(struct drm_device *dev, struct drm_display_mode *mode)
{
	if (!mode)
		return;

	kfree(mode);
}
EXPORT_SYMBOL(drm_mode_destroy);

/**
 * drm_mode_probed_add - add a mode to a connector's probed_mode list
 * @connector: connector the new mode
 * @mode: mode data
 *
 * Add @mode to @connector's probed_mode list for later use. This list should
 * then in a second step get filtered and all the modes actually supported by
 * the hardware moved to the @connector's modes list.
 */
void drm_mode_probed_add(struct drm_connector *connector,
			 struct drm_display_mode *mode)
{
	WARN_ON(!mutex_is_locked(&connector->dev->mode_config.mutex));

	list_add_tail(&mode->head, &connector->probed_modes);
}
EXPORT_SYMBOL(drm_mode_probed_add);

/**
 * drm_cvt_mode -create a modeline based on the CVT algorithm
 * @dev: drm device
 * @hdisplay: hdisplay size
 * @vdisplay: vdisplay size
 * @vrefresh: vrefresh rate
 * @reduced: whether to use reduced blanking
 * @interlaced: whether to compute an interlaced mode
 * @margins: whether to add margins (borders)
 *
 * This function is called to generate the modeline based on CVT algorithm
 * according to the hdisplay, vdisplay, vrefresh.
 * It is based from the VESA(TM) Coordinated Video Timing Generator by
 * Graham Loveridge April 9, 2003 available at
 * http://www.elo.utfsm.cl/~elo212/docs/CVTd6r1.xls 
 *
 * And it is copied from xf86CVTmode in xserver/hw/xfree86/modes/xf86cvt.c.
 * What I have done is to translate it by using integer calculation.
 *
 * Returns:
 * The modeline based on the CVT algorithm stored in a drm_display_mode object.
 * The display mode object is allocated with drm_mode_create(). Returns NULL
 * when no mode could be allocated.
 */
struct drm_display_mode *drm_cvt_mode(struct drm_device *dev, int hdisplay,
				      int vdisplay, int vrefresh,
				      bool reduced, bool interlaced, bool margins)
{
#define HV_FACTOR			1000
	/* 1) top/bottom margin size (% of height) - default: 1.8, */
#define	CVT_MARGIN_PERCENTAGE		18
	/* 2) character cell horizontal granularity (pixels) - default 8 */
#define	CVT_H_GRANULARITY		8
	/* 3) Minimum vertical porch (lines) - default 3 */
#define	CVT_MIN_V_PORCH			3
	/* 4) Minimum number of vertical back porch lines - default 6 */
#define	CVT_MIN_V_BPORCH		6
	/* Pixel Clock step (kHz) */
#define CVT_CLOCK_STEP			250
	struct drm_display_mode *drm_mode;
	unsigned int vfieldrate, hperiod;
	int hdisplay_rnd, hmargin, vdisplay_rnd, vmargin, vsync;
	int interlace;
	u64 tmp;

	if (!hdisplay || !vdisplay)
		return NULL;

	/* allocate the drm_display_mode structure. If failure, we will
	 * return directly
	 */
	drm_mode = drm_mode_create(dev);
	if (!drm_mode)
		return NULL;

	/* the CVT default refresh rate is 60Hz */
	if (!vrefresh)
		vrefresh = 60;

	/* the required field fresh rate */
	if (interlaced)
		vfieldrate = vrefresh * 2;
	else
		vfieldrate = vrefresh;

	/* horizontal pixels */
	hdisplay_rnd = hdisplay - (hdisplay % CVT_H_GRANULARITY);

	/* determine the left&right borders */
	hmargin = 0;
	if (margins) {
		hmargin = hdisplay_rnd * CVT_MARGIN_PERCENTAGE / 1000;
		hmargin -= hmargin % CVT_H_GRANULARITY;
	}
	/* find the total active pixels */
	drm_mode->hdisplay = hdisplay_rnd + 2 * hmargin;

	/* find the number of lines per field */
	if (interlaced)
		vdisplay_rnd = vdisplay / 2;
	else
		vdisplay_rnd = vdisplay;

	/* find the top & bottom borders */
	vmargin = 0;
	if (margins)
		vmargin = vdisplay_rnd * CVT_MARGIN_PERCENTAGE / 1000;

	drm_mode->vdisplay = vdisplay + 2 * vmargin;

	/* Interlaced */
	if (interlaced)
		interlace = 1;
	else
		interlace = 0;

	/* Determine VSync Width from aspect ratio */
	if (!(vdisplay % 3) && ((vdisplay * 4 / 3) == hdisplay))
		vsync = 4;
	else if (!(vdisplay % 9) && ((vdisplay * 16 / 9) == hdisplay))
		vsync = 5;
	else if (!(vdisplay % 10) && ((vdisplay * 16 / 10) == hdisplay))
		vsync = 6;
	else if (!(vdisplay % 4) && ((vdisplay * 5 / 4) == hdisplay))
		vsync = 7;
	else if (!(vdisplay % 9) && ((vdisplay * 15 / 9) == hdisplay))
		vsync = 7;
	else /* custom */
		vsync = 10;

	if (!reduced) {
		/* simplify the GTF calculation */
		/* 4) Minimum time of vertical sync + back porch interval (µs)
		 * default 550.0
		 */
		int tmp1, tmp2;
#define CVT_MIN_VSYNC_BP	550
		/* 3) Nominal HSync width (% of line period) - default 8 */
#define CVT_HSYNC_PERCENTAGE	8
		unsigned int hblank_percentage;
		int vsyncandback_porch, vback_porch, hblank;

		/* estimated the horizontal period */
		tmp1 = HV_FACTOR * 1000000  -
				CVT_MIN_VSYNC_BP * HV_FACTOR * vfieldrate;
		tmp2 = (vdisplay_rnd + 2 * vmargin + CVT_MIN_V_PORCH) * 2 +
				interlace;
		hperiod = tmp1 * 2 / (tmp2 * vfieldrate);

		tmp1 = CVT_MIN_VSYNC_BP * HV_FACTOR / hperiod + 1;
		/* 9. Find number of lines in sync + backporch */
		if (tmp1 < (vsync + CVT_MIN_V_PORCH))
			vsyncandback_porch = vsync + CVT_MIN_V_PORCH;
		else
			vsyncandback_porch = tmp1;
		/* 10. Find number of lines in back porch */
		vback_porch = vsyncandback_porch - vsync;
		drm_mode->vtotal = vdisplay_rnd + 2 * vmargin +
				vsyncandback_porch + CVT_MIN_V_PORCH;
		/* 5) Definition of Horizontal blanking time limitation */
		/* Gradient (%/kHz) - default 600 */
#define CVT_M_FACTOR	600
		/* Offset (%) - default 40 */
#define CVT_C_FACTOR	40
		/* Blanking time scaling factor - default 128 */
#define CVT_K_FACTOR	128
		/* Scaling factor weighting - default 20 */
#define CVT_J_FACTOR	20
#define CVT_M_PRIME	(CVT_M_FACTOR * CVT_K_FACTOR / 256)
#define CVT_C_PRIME	((CVT_C_FACTOR - CVT_J_FACTOR) * CVT_K_FACTOR / 256 + \
			 CVT_J_FACTOR)
		/* 12. Find ideal blanking duty cycle from formula */
		hblank_percentage = CVT_C_PRIME * HV_FACTOR - CVT_M_PRIME *
					hperiod / 1000;
		/* 13. Blanking time */
		if (hblank_percentage < 20 * HV_FACTOR)
			hblank_percentage = 20 * HV_FACTOR;
		hblank = drm_mode->hdisplay * hblank_percentage /
			 (100 * HV_FACTOR - hblank_percentage);
		hblank -= hblank % (2 * CVT_H_GRANULARITY);
		/* 14. find the total pixels per line */
		drm_mode->htotal = drm_mode->hdisplay + hblank;
		drm_mode->hsync_end = drm_mode->hdisplay + hblank / 2;
		drm_mode->hsync_start = drm_mode->hsync_end -
			(drm_mode->htotal * CVT_HSYNC_PERCENTAGE) / 100;
		drm_mode->hsync_start += CVT_H_GRANULARITY -
			drm_mode->hsync_start % CVT_H_GRANULARITY;
		/* fill the Vsync values */
		drm_mode->vsync_start = drm_mode->vdisplay + CVT_MIN_V_PORCH;
		drm_mode->vsync_end = drm_mode->vsync_start + vsync;
	} else {
		/* Reduced blanking */
		/* Minimum vertical blanking interval time (µs)- default 460 */
#define CVT_RB_MIN_VBLANK	460
		/* Fixed number of clocks for horizontal sync */
#define CVT_RB_H_SYNC		32
		/* Fixed number of clocks for horizontal blanking */
#define CVT_RB_H_BLANK		160
		/* Fixed number of lines for vertical front porch - default 3*/
#define CVT_RB_VFPORCH		3
		int vbilines;
		int tmp1, tmp2;
		/* 8. Estimate Horizontal period. */
		tmp1 = HV_FACTOR * 1000000 -
			CVT_RB_MIN_VBLANK * HV_FACTOR * vfieldrate;
		tmp2 = vdisplay_rnd + 2 * vmargin;
		hperiod = tmp1 / (tmp2 * vfieldrate);
		/* 9. Find number of lines in vertical blanking */
		vbilines = CVT_RB_MIN_VBLANK * HV_FACTOR / hperiod + 1;
		/* 10. Check if vertical blanking is sufficient */
		if (vbilines < (CVT_RB_VFPORCH + vsync + CVT_MIN_V_BPORCH))
			vbilines = CVT_RB_VFPORCH + vsync + CVT_MIN_V_BPORCH;
		/* 11. Find total number of lines in vertical field */
		drm_mode->vtotal = vdisplay_rnd + 2 * vmargin + vbilines;
		/* 12. Find total number of pixels in a line */
		drm_mode->htotal = drm_mode->hdisplay + CVT_RB_H_BLANK;
		/* Fill in HSync values */
		drm_mode->hsync_end = drm_mode->hdisplay + CVT_RB_H_BLANK / 2;
		drm_mode->hsync_start = drm_mode->hsync_end - CVT_RB_H_SYNC;
		/* Fill in VSync values */
		drm_mode->vsync_start = drm_mode->vdisplay + CVT_RB_VFPORCH;
		drm_mode->vsync_end = drm_mode->vsync_start + vsync;
	}
	/* 15/13. Find pixel clock frequency (kHz for xf86) */
	tmp = drm_mode->htotal; /* perform intermediate calcs in u64 */
	tmp *= HV_FACTOR * 1000;
	do_div(tmp, hperiod);
	tmp -= drm_mode->clock % CVT_CLOCK_STEP;
	drm_mode->clock = tmp;
	/* 18/16. Find actual vertical frame frequency */
	/* ignore - just set the mode flag for interlaced */
	if (interlaced) {
		drm_mode->vtotal *= 2;
		drm_mode->flags |= DRM_MODE_FLAG_INTERLACE;
	}
	/* Fill the mode line name */
	drm_mode_set_name(drm_mode);
	if (reduced)
		drm_mode->flags |= (DRM_MODE_FLAG_PHSYNC |
					DRM_MODE_FLAG_NVSYNC);
	else
		drm_mode->flags |= (DRM_MODE_FLAG_PVSYNC |
					DRM_MODE_FLAG_NHSYNC);

	return drm_mode;
}
EXPORT_SYMBOL(drm_cvt_mode);

/**
 * drm_gtf_mode_complex - create the modeline based on the full GTF algorithm
 * @dev: drm device
 * @hdisplay: hdisplay size
 * @vdisplay: vdisplay size
 * @vrefresh: vrefresh rate.
 * @interlaced: whether to compute an interlaced mode
 * @margins: desired margin (borders) size
 * @GTF_M: extended GTF formula parameters
 * @GTF_2C: extended GTF formula parameters
 * @GTF_K: extended GTF formula parameters
 * @GTF_2J: extended GTF formula parameters
 *
 * GTF feature blocks specify C and J in multiples of 0.5, so we pass them
 * in here multiplied by two.  For a C of 40, pass in 80.
 *
 * Returns:
 * The modeline based on the full GTF algorithm stored in a drm_display_mode object.
 * The display mode object is allocated with drm_mode_create(). Returns NULL
 * when no mode could be allocated.
 */
struct drm_display_mode *
drm_gtf_mode_complex(struct drm_device *dev, int hdisplay, int vdisplay,
		     int vrefresh, bool interlaced, int margins,
		     int GTF_M, int GTF_2C, int GTF_K, int GTF_2J)
{	/* 1) top/bottom margin size (% of height) - default: 1.8, */
#define	GTF_MARGIN_PERCENTAGE		18
	/* 2) character cell horizontal granularity (pixels) - default 8 */
#define	GTF_CELL_GRAN			8
	/* 3) Minimum vertical porch (lines) - default 3 */
#define	GTF_MIN_V_PORCH			1
	/* width of vsync in lines */
#define V_SYNC_RQD			3
	/* width of hsync as % of total line */
#define H_SYNC_PERCENT			8
	/* min time of vsync + back porch (microsec) */
#define MIN_VSYNC_PLUS_BP		550
	/* C' and M' are part of the Blanking Duty Cycle computation */
#define GTF_C_PRIME	((((GTF_2C - GTF_2J) * GTF_K / 256) + GTF_2J) / 2)
#define GTF_M_PRIME	(GTF_K * GTF_M / 256)
	struct drm_display_mode *drm_mode;
	unsigned int hdisplay_rnd, vdisplay_rnd, vfieldrate_rqd;
	int top_margin, bottom_margin;
	int interlace;
	unsigned int hfreq_est;
	int vsync_plus_bp, vback_porch;
	unsigned int vtotal_lines, vfieldrate_est, hperiod;
	unsigned int vfield_rate, vframe_rate;
	int left_margin, right_margin;
	unsigned int total_active_pixels, ideal_duty_cycle;
	unsigned int hblank, total_pixels, pixel_freq;
	int hsync, hfront_porch, vodd_front_porch_lines;
	unsigned int tmp1, tmp2;

	if (!hdisplay || !vdisplay)
		return NULL;

	drm_mode = drm_mode_create(dev);
	if (!drm_mode)
		return NULL;

	/* 1. In order to give correct results, the number of horizontal
	 * pixels requested is first processed to ensure that it is divisible
	 * by the character size, by rounding it to the nearest character
	 * cell boundary:
	 */
	hdisplay_rnd = (hdisplay + GTF_CELL_GRAN / 2) / GTF_CELL_GRAN;
	hdisplay_rnd = hdisplay_rnd * GTF_CELL_GRAN;

	/* 2. If interlace is requested, the number of vertical lines assumed
	 * by the calculation must be halved, as the computation calculates
	 * the number of vertical lines per field.
	 */
	if (interlaced)
		vdisplay_rnd = vdisplay / 2;
	else
		vdisplay_rnd = vdisplay;

	/* 3. Find the frame rate required: */
	if (interlaced)
		vfieldrate_rqd = vrefresh * 2;
	else
		vfieldrate_rqd = vrefresh;

	/* 4. Find number of lines in Top margin: */
	top_margin = 0;
	if (margins)
		top_margin = (vdisplay_rnd * GTF_MARGIN_PERCENTAGE + 500) /
				1000;
	/* 5. Find number of lines in bottom margin: */
	bottom_margin = top_margin;

	/* 6. If interlace is required, then set variable interlace: */
	if (interlaced)
		interlace = 1;
	else
		interlace = 0;

	/* 7. Estimate the Horizontal frequency */
	{
		tmp1 = (1000000  - MIN_VSYNC_PLUS_BP * vfieldrate_rqd) / 500;
		tmp2 = (vdisplay_rnd + 2 * top_margin + GTF_MIN_V_PORCH) *
				2 + interlace;
		hfreq_est = (tmp2 * 1000 * vfieldrate_rqd) / tmp1;
	}

	/* 8. Find the number of lines in V sync + back porch */
	/* [V SYNC+BP] = RINT(([MIN VSYNC+BP] * hfreq_est / 1000000)) */
	vsync_plus_bp = MIN_VSYNC_PLUS_BP * hfreq_est / 1000;
	vsync_plus_bp = (vsync_plus_bp + 500) / 1000;
	/*  9. Find the number of lines in V back porch alone: */
	vback_porch = vsync_plus_bp - V_SYNC_RQD;
	/*  10. Find the total number of lines in Vertical field period: */
	vtotal_lines = vdisplay_rnd + top_margin + bottom_margin +
			vsync_plus_bp + GTF_MIN_V_PORCH;
	/*  11. Estimate the Vertical field frequency: */
	vfieldrate_est = hfreq_est / vtotal_lines;
	/*  12. Find the actual horizontal period: */
	hperiod = 1000000 / (vfieldrate_rqd * vtotal_lines);

	/*  13. Find the actual Vertical field frequency: */
	vfield_rate = hfreq_est / vtotal_lines;
	/*  14. Find the Vertical frame frequency: */
	if (interlaced)
		vframe_rate = vfield_rate / 2;
	else
		vframe_rate = vfield_rate;
	/*  15. Find number of pixels in left margin: */
	if (margins)
		left_margin = (hdisplay_rnd * GTF_MARGIN_PERCENTAGE + 500) /
				1000;
	else
		left_margin = 0;

	/* 16.Find number of pixels in right margin: */
	right_margin = left_margin;
	/* 17.Find total number of active pixels in image and left and right */
	total_active_pixels = hdisplay_rnd + left_margin + right_margin;
	/* 18.Find the ideal blanking duty cycle from blanking duty cycle */
	ideal_duty_cycle = GTF_C_PRIME * 1000 -
				(GTF_M_PRIME * 1000000 / hfreq_est);
	/* 19.Find the number of pixels in the blanking time to the nearest
	 * double character cell: */
	hblank = total_active_pixels * ideal_duty_cycle /
			(100000 - ideal_duty_cycle);
	hblank = (hblank + GTF_CELL_GRAN) / (2 * GTF_CELL_GRAN);
	hblank = hblank * 2 * GTF_CELL_GRAN;
	/* 20.Find total number of pixels: */
	total_pixels = total_active_pixels + hblank;
	/* 21.Find pixel clock frequency: */
	pixel_freq = total_pixels * hfreq_est / 1000;
	/* Stage 1 computations are now complete; I should really pass
	 * the results to another function and do the Stage 2 computations,
	 * but I only need a few more values so I'll just append the
	 * computations here for now */
	/* 17. Find the number of pixels in the horizontal sync period: */
	hsync = H_SYNC_PERCENT * total_pixels / 100;
	hsync = (hsync + GTF_CELL_GRAN / 2) / GTF_CELL_GRAN;
	hsync = hsync * GTF_CELL_GRAN;
	/* 18. Find the number of pixels in horizontal front porch period */
	hfront_porch = hblank / 2 - hsync;
	/*  36. Find the number of lines in the odd front porch period: */
	vodd_front_porch_lines = GTF_MIN_V_PORCH ;

	/* finally, pack the results in the mode struct */
	drm_mode->hdisplay = hdisplay_rnd;
	drm_mode->hsync_start = hdisplay_rnd + hfront_porch;
	drm_mode->hsync_end = drm_mode->hsync_start + hsync;
	drm_mode->htotal = total_pixels;
	drm_mode->vdisplay = vdisplay_rnd;
	drm_mode->vsync_start = vdisplay_rnd + vodd_front_porch_lines;
	drm_mode->vsync_end = drm_mode->vsync_start + V_SYNC_RQD;
	drm_mode->vtotal = vtotal_lines;

	drm_mode->clock = pixel_freq;

	if (interlaced) {
		drm_mode->vtotal *= 2;
		drm_mode->flags |= DRM_MODE_FLAG_INTERLACE;
	}

	drm_mode_set_name(drm_mode);
	if (GTF_M == 600 && GTF_2C == 80 && GTF_K == 128 && GTF_2J == 40)
		drm_mode->flags = DRM_MODE_FLAG_NHSYNC | DRM_MODE_FLAG_PVSYNC;
	else
		drm_mode->flags = DRM_MODE_FLAG_PHSYNC | DRM_MODE_FLAG_NVSYNC;

	return drm_mode;
}
EXPORT_SYMBOL(drm_gtf_mode_complex);

/**
 * drm_gtf_mode - create the modeline based on the GTF algorithm
 * @dev: drm device
 * @hdisplay: hdisplay size
 * @vdisplay: vdisplay size
 * @vrefresh: vrefresh rate.
 * @interlaced: whether to compute an interlaced mode
 * @margins: desired margin (borders) size
 *
 * return the modeline based on GTF algorithm
 *
 * This function is to create the modeline based on the GTF algorithm.
 * Generalized Timing Formula is derived from:
 *
 *	GTF Spreadsheet by Andy Morrish (1/5/97)
 *	available at http://www.vesa.org
 *
 * And it is copied from the file of xserver/hw/xfree86/modes/xf86gtf.c.
 * What I have done is to translate it by using integer calculation.
 * I also refer to the function of fb_get_mode in the file of
 * drivers/video/fbmon.c
 *
 * Standard GTF parameters::
 *
 *     M = 600
 *     C = 40
 *     K = 128
 *     J = 20
 *
 * Returns:
 * The modeline based on the GTF algorithm stored in a drm_display_mode object.
 * The display mode object is allocated with drm_mode_create(). Returns NULL
 * when no mode could be allocated.
 */
struct drm_display_mode *
drm_gtf_mode(struct drm_device *dev, int hdisplay, int vdisplay, int vrefresh,
	     bool interlaced, int margins)
{
	return drm_gtf_mode_complex(dev, hdisplay, vdisplay, vrefresh,
				    interlaced, margins,
				    600, 40 * 2, 128, 20 * 2);
}
EXPORT_SYMBOL(drm_gtf_mode);

#ifdef CONFIG_VIDEOMODE_HELPERS
/**
 * drm_display_mode_from_videomode - fill in @dmode using @vm,
 * @vm: videomode structure to use as source
 * @dmode: drm_display_mode structure to use as destination
 *
 * Fills out @dmode using the display mode specified in @vm.
 */
void drm_display_mode_from_videomode(const struct videomode *vm,
				     struct drm_display_mode *dmode)
{
	dmode->hdisplay = vm->hactive;
	dmode->hsync_start = dmode->hdisplay + vm->hfront_porch;
	dmode->hsync_end = dmode->hsync_start + vm->hsync_len;
	dmode->htotal = dmode->hsync_end + vm->hback_porch;

	dmode->vdisplay = vm->vactive;
	dmode->vsync_start = dmode->vdisplay + vm->vfront_porch;
	dmode->vsync_end = dmode->vsync_start + vm->vsync_len;
	dmode->vtotal = dmode->vsync_end + vm->vback_porch;

	dmode->clock = vm->pixelclock / 1000;

	dmode->flags = 0;
	if (vm->flags & DISPLAY_FLAGS_HSYNC_HIGH)
		dmode->flags |= DRM_MODE_FLAG_PHSYNC;
	else if (vm->flags & DISPLAY_FLAGS_HSYNC_LOW)
		dmode->flags |= DRM_MODE_FLAG_NHSYNC;
	if (vm->flags & DISPLAY_FLAGS_VSYNC_HIGH)
		dmode->flags |= DRM_MODE_FLAG_PVSYNC;
	else if (vm->flags & DISPLAY_FLAGS_VSYNC_LOW)
		dmode->flags |= DRM_MODE_FLAG_NVSYNC;
	if (vm->flags & DISPLAY_FLAGS_INTERLACED)
		dmode->flags |= DRM_MODE_FLAG_INTERLACE;
	if (vm->flags & DISPLAY_FLAGS_DOUBLESCAN)
		dmode->flags |= DRM_MODE_FLAG_DBLSCAN;
	if (vm->flags & DISPLAY_FLAGS_DOUBLECLK)
		dmode->flags |= DRM_MODE_FLAG_DBLCLK;
	drm_mode_set_name(dmode);
}
EXPORT_SYMBOL_GPL(drm_display_mode_from_videomode);

/**
 * drm_display_mode_to_videomode - fill in @vm using @dmode,
 * @dmode: drm_display_mode structure to use as source
 * @vm: videomode structure to use as destination
 *
 * Fills out @vm using the display mode specified in @dmode.
 */
void drm_display_mode_to_videomode(const struct drm_display_mode *dmode,
				   struct videomode *vm)
{
	vm->hactive = dmode->hdisplay;
	vm->hfront_porch = dmode->hsync_start - dmode->hdisplay;
	vm->hsync_len = dmode->hsync_end - dmode->hsync_start;
	vm->hback_porch = dmode->htotal - dmode->hsync_end;

	vm->vactive = dmode->vdisplay;
	vm->vfront_porch = dmode->vsync_start - dmode->vdisplay;
	vm->vsync_len = dmode->vsync_end - dmode->vsync_start;
	vm->vback_porch = dmode->vtotal - dmode->vsync_end;

	vm->pixelclock = dmode->clock * 1000;

	vm->flags = 0;
	if (dmode->flags & DRM_MODE_FLAG_PHSYNC)
		vm->flags |= DISPLAY_FLAGS_HSYNC_HIGH;
	else if (dmode->flags & DRM_MODE_FLAG_NHSYNC)
		vm->flags |= DISPLAY_FLAGS_HSYNC_LOW;
	if (dmode->flags & DRM_MODE_FLAG_PVSYNC)
		vm->flags |= DISPLAY_FLAGS_VSYNC_HIGH;
	else if (dmode->flags & DRM_MODE_FLAG_NVSYNC)
		vm->flags |= DISPLAY_FLAGS_VSYNC_LOW;
	if (dmode->flags & DRM_MODE_FLAG_INTERLACE)
		vm->flags |= DISPLAY_FLAGS_INTERLACED;
	if (dmode->flags & DRM_MODE_FLAG_DBLSCAN)
		vm->flags |= DISPLAY_FLAGS_DOUBLESCAN;
	if (dmode->flags & DRM_MODE_FLAG_DBLCLK)
		vm->flags |= DISPLAY_FLAGS_DOUBLECLK;
}
EXPORT_SYMBOL_GPL(drm_display_mode_to_videomode);

/**
 * drm_bus_flags_from_videomode - extract information about pixelclk and
 * DE polarity from videomode and store it in a separate variable
 * @vm: videomode structure to use
 * @bus_flags: information about pixelclk, sync and DE polarity will be stored
 * here
 *
 * Sets DRM_BUS_FLAG_DE_(LOW|HIGH),  DRM_BUS_FLAG_PIXDATA_DRIVE_(POS|NEG)EDGE
 * and DISPLAY_FLAGS_SYNC_(POS|NEG)EDGE in @bus_flags according to DISPLAY_FLAGS
 * found in @vm
 */
void drm_bus_flags_from_videomode(const struct videomode *vm, u32 *bus_flags)
{
	*bus_flags = 0;
	if (vm->flags & DISPLAY_FLAGS_PIXDATA_POSEDGE)
		*bus_flags |= DRM_BUS_FLAG_PIXDATA_DRIVE_POSEDGE;
	if (vm->flags & DISPLAY_FLAGS_PIXDATA_NEGEDGE)
		*bus_flags |= DRM_BUS_FLAG_PIXDATA_DRIVE_NEGEDGE;

	if (vm->flags & DISPLAY_FLAGS_SYNC_POSEDGE)
		*bus_flags |= DRM_BUS_FLAG_SYNC_DRIVE_POSEDGE;
	if (vm->flags & DISPLAY_FLAGS_SYNC_NEGEDGE)
		*bus_flags |= DRM_BUS_FLAG_SYNC_DRIVE_NEGEDGE;

	if (vm->flags & DISPLAY_FLAGS_DE_LOW)
		*bus_flags |= DRM_BUS_FLAG_DE_LOW;
	if (vm->flags & DISPLAY_FLAGS_DE_HIGH)
		*bus_flags |= DRM_BUS_FLAG_DE_HIGH;
}
EXPORT_SYMBOL_GPL(drm_bus_flags_from_videomode);

#ifdef CONFIG_OF
/**
 * of_get_drm_display_mode - get a drm_display_mode from devicetree
 * @np: device_node with the timing specification
 * @dmode: will be set to the return value
 * @bus_flags: information about pixelclk, sync and DE polarity
 * @index: index into the list of display timings in devicetree
 *
 * This function is expensive and should only be used, if only one mode is to be
 * read from DT. To get multiple modes start with of_get_display_timings and
 * work with that instead.
 *
 * Returns:
 * 0 on success, a negative errno code when no of videomode node was found.
 */
int of_get_drm_display_mode(struct device_node *np,
			    struct drm_display_mode *dmode, u32 *bus_flags,
			    int index)
{
	struct videomode vm;
	int ret;

	ret = of_get_videomode(np, &vm, index);
	if (ret)
		return ret;

	drm_display_mode_from_videomode(&vm, dmode);
	if (bus_flags)
		drm_bus_flags_from_videomode(&vm, bus_flags);

	pr_debug("%pOF: got %dx%d display mode\n",
		np, vm.hactive, vm.vactive);
	drm_mode_debug_printmodeline(dmode);

	return 0;
}
EXPORT_SYMBOL_GPL(of_get_drm_display_mode);
#endif /* CONFIG_OF */
#endif /* CONFIG_VIDEOMODE_HELPERS */

/**
 * drm_mode_set_name - set the name on a mode
 * @mode: name will be set in this mode
 *
 * Set the name of @mode to a standard format which is <hdisplay>x<vdisplay>
 * with an optional 'i' suffix for interlaced modes.
 */
void drm_mode_set_name(struct drm_display_mode *mode)
{
	bool interlaced = !!(mode->flags & DRM_MODE_FLAG_INTERLACE);

	snprintf(mode->name, DRM_DISPLAY_MODE_LEN, "%dx%d%s",
		 mode->hdisplay, mode->vdisplay,
		 interlaced ? "i" : "");
}
EXPORT_SYMBOL(drm_mode_set_name);

/**
 * drm_mode_hsync - get the hsync of a mode
 * @mode: mode
 *
 * Returns:
 * @modes's hsync rate in kHz, rounded to the nearest integer. Calculates the
 * value first if it is not yet set.
 */
int drm_mode_hsync(const struct drm_display_mode *mode)
{
	unsigned int calc_val;

	if (mode->hsync)
		return mode->hsync;

	if (mode->htotal <= 0)
		return 0;

	calc_val = (mode->clock * 1000) / mode->htotal; /* hsync in Hz */
	calc_val += 500;				/* round to 1000Hz */
	calc_val /= 1000;				/* truncate to kHz */

	return calc_val;
}
EXPORT_SYMBOL(drm_mode_hsync);

/**
 * drm_mode_vrefresh - get the vrefresh of a mode
 * @mode: mode
 *
 * Returns:
 * @modes's vrefresh rate in Hz, rounded to the nearest integer. Calculates the
 * value first if it is not yet set.
 */
int drm_mode_vrefresh(const struct drm_display_mode *mode)
{
	int refresh = 0;

	if (mode->vrefresh > 0)
		refresh = mode->vrefresh;
	else if (mode->htotal > 0 && mode->vtotal > 0) {
		unsigned int num, den;

		num = mode->clock * 1000;
		den = mode->htotal * mode->vtotal;

		if (mode->flags & DRM_MODE_FLAG_INTERLACE)
			num *= 2;
		if (mode->flags & DRM_MODE_FLAG_DBLSCAN)
			den *= 2;
		if (mode->vscan > 1)
			den *= mode->vscan;

		refresh = DIV_ROUND_CLOSEST(num, den);
	}
	return refresh;
}
EXPORT_SYMBOL(drm_mode_vrefresh);

/**
 * drm_mode_get_hv_timing - Fetches hdisplay/vdisplay for given mode
 * @mode: mode to query
 * @hdisplay: hdisplay value to fill in
 * @vdisplay: vdisplay value to fill in
 *
 * The vdisplay value will be doubled if the specified mode is a stereo mode of
 * the appropriate layout.
 */
void drm_mode_get_hv_timing(const struct drm_display_mode *mode,
			    int *hdisplay, int *vdisplay)
{
	struct drm_display_mode adjusted = *mode;

	drm_mode_set_crtcinfo(&adjusted, CRTC_STEREO_DOUBLE_ONLY);
	*hdisplay = adjusted.crtc_hdisplay;
	*vdisplay = adjusted.crtc_vdisplay;
}
EXPORT_SYMBOL(drm_mode_get_hv_timing);

/**
 * drm_mode_set_crtcinfo - set CRTC modesetting timing parameters
 * @p: mode
 * @adjust_flags: a combination of adjustment flags
 *
 * Setup the CRTC modesetting timing parameters for @p, adjusting if necessary.
 *
 * - The CRTC_INTERLACE_HALVE_V flag can be used to halve vertical timings of
 *   interlaced modes.
 * - The CRTC_STEREO_DOUBLE flag can be used to compute the timings for
 *   buffers containing two eyes (only adjust the timings when needed, eg. for
 *   "frame packing" or "side by side full").
 * - The CRTC_NO_DBLSCAN and CRTC_NO_VSCAN flags request that adjustment *not*
 *   be performed for doublescan and vscan > 1 modes respectively.
 */
void drm_mode_set_crtcinfo(struct drm_display_mode *p, int adjust_flags)
{
	if (!p)
		return;

	p->crtc_clock = p->clock;
	p->crtc_hdisplay = p->hdisplay;
	p->crtc_hsync_start = p->hsync_start;
	p->crtc_hsync_end = p->hsync_end;
	p->crtc_htotal = p->htotal;
	p->crtc_hskew = p->hskew;
	p->crtc_vdisplay = p->vdisplay;
	p->crtc_vsync_start = p->vsync_start;
	p->crtc_vsync_end = p->vsync_end;
	p->crtc_vtotal = p->vtotal;

	if (p->flags & DRM_MODE_FLAG_INTERLACE) {
		if (adjust_flags & CRTC_INTERLACE_HALVE_V) {
			p->crtc_vdisplay /= 2;
			p->crtc_vsync_start /= 2;
			p->crtc_vsync_end /= 2;
			p->crtc_vtotal /= 2;
		}
	}

	if (!(adjust_flags & CRTC_NO_DBLSCAN)) {
		if (p->flags & DRM_MODE_FLAG_DBLSCAN) {
			p->crtc_vdisplay *= 2;
			p->crtc_vsync_start *= 2;
			p->crtc_vsync_end *= 2;
			p->crtc_vtotal *= 2;
		}
	}

	if (!(adjust_flags & CRTC_NO_VSCAN)) {
		if (p->vscan > 1) {
			p->crtc_vdisplay *= p->vscan;
			p->crtc_vsync_start *= p->vscan;
			p->crtc_vsync_end *= p->vscan;
			p->crtc_vtotal *= p->vscan;
		}
	}

	if (adjust_flags & CRTC_STEREO_DOUBLE) {
		unsigned int layout = p->flags & DRM_MODE_FLAG_3D_MASK;

		switch (layout) {
		case DRM_MODE_FLAG_3D_FRAME_PACKING:
			p->crtc_clock *= 2;
			p->crtc_vdisplay += p->crtc_vtotal;
			p->crtc_vsync_start += p->crtc_vtotal;
			p->crtc_vsync_end += p->crtc_vtotal;
			p->crtc_vtotal += p->crtc_vtotal;
			break;
		}
	}

	p->crtc_vblank_start = min(p->crtc_vsync_start, p->crtc_vdisplay);
	p->crtc_vblank_end = max(p->crtc_vsync_end, p->crtc_vtotal);
	p->crtc_hblank_start = min(p->crtc_hsync_start, p->crtc_hdisplay);
	p->crtc_hblank_end = max(p->crtc_hsync_end, p->crtc_htotal);
}
EXPORT_SYMBOL(drm_mode_set_crtcinfo);

/**
 * drm_mode_copy - copy the mode
 * @dst: mode to overwrite
 * @src: mode to copy
 *
 * Copy an existing mode into another mode, preserving the object id and
 * list head of the destination mode.
 */
void drm_mode_copy(struct drm_display_mode *dst, const struct drm_display_mode *src)
{
	struct list_head head = dst->head;

	*dst = *src;
	dst->head = head;
}
EXPORT_SYMBOL(drm_mode_copy);

/**
 * drm_mode_duplicate - allocate and duplicate an existing mode
 * @dev: drm_device to allocate the duplicated mode for
 * @mode: mode to duplicate
 *
 * Just allocate a new mode, copy the existing mode into it, and return
 * a pointer to it.  Used to create new instances of established modes.
 *
 * Returns:
 * Pointer to duplicated mode on success, NULL on error.
 */
struct drm_display_mode *drm_mode_duplicate(struct drm_device *dev,
					    const struct drm_display_mode *mode)
{
	struct drm_display_mode *nmode;

	nmode = drm_mode_create(dev);
	if (!nmode)
		return NULL;

	drm_mode_copy(nmode, mode);

	return nmode;
}
EXPORT_SYMBOL(drm_mode_duplicate);

static bool drm_mode_match_timings(const struct drm_display_mode *mode1,
				   const struct drm_display_mode *mode2)
{
	return mode1->hdisplay == mode2->hdisplay &&
		mode1->hsync_start == mode2->hsync_start &&
		mode1->hsync_end == mode2->hsync_end &&
		mode1->htotal == mode2->htotal &&
		mode1->hskew == mode2->hskew &&
		mode1->vdisplay == mode2->vdisplay &&
		mode1->vsync_start == mode2->vsync_start &&
		mode1->vsync_end == mode2->vsync_end &&
		mode1->vtotal == mode2->vtotal &&
		mode1->vscan == mode2->vscan;
}

static bool drm_mode_match_clock(const struct drm_display_mode *mode1,
				  const struct drm_display_mode *mode2)
{
	/*
	 * do clock check convert to PICOS
	 * so fb modes get matched the same
	 */
	if (mode1->clock && mode2->clock)
		return KHZ2PICOS(mode1->clock) == KHZ2PICOS(mode2->clock);
	else
		return mode1->clock == mode2->clock;
}

static bool drm_mode_match_flags(const struct drm_display_mode *mode1,
				 const struct drm_display_mode *mode2)
{
	return (mode1->flags & ~DRM_MODE_FLAG_3D_MASK) ==
		(mode2->flags & ~DRM_MODE_FLAG_3D_MASK);
}

static bool drm_mode_match_3d_flags(const struct drm_display_mode *mode1,
				    const struct drm_display_mode *mode2)
{
	return (mode1->flags & DRM_MODE_FLAG_3D_MASK) ==
		(mode2->flags & DRM_MODE_FLAG_3D_MASK);
}

static bool drm_mode_match_aspect_ratio(const struct drm_display_mode *mode1,
					const struct drm_display_mode *mode2)
{
	return mode1->picture_aspect_ratio == mode2->picture_aspect_ratio;
}

/**
 * drm_mode_match - test modes for (partial) equality
 * @mode1: first mode
 * @mode2: second mode
 * @match_flags: which parts need to match (DRM_MODE_MATCH_*)
 *
 * Check to see if @mode1 and @mode2 are equivalent.
 *
 * Returns:
 * True if the modes are (partially) equal, false otherwise.
 */
bool drm_mode_match(const struct drm_display_mode *mode1,
		    const struct drm_display_mode *mode2,
		    unsigned int match_flags)
{
	if (!mode1 && !mode2)
		return true;

	if (!mode1 || !mode2)
		return false;

	if (match_flags & DRM_MODE_MATCH_TIMINGS &&
	    !drm_mode_match_timings(mode1, mode2))
		return false;

	if (match_flags & DRM_MODE_MATCH_CLOCK &&
	    !drm_mode_match_clock(mode1, mode2))
		return false;

	if (match_flags & DRM_MODE_MATCH_FLAGS &&
	    !drm_mode_match_flags(mode1, mode2))
		return false;

	if (match_flags & DRM_MODE_MATCH_3D_FLAGS &&
	    !drm_mode_match_3d_flags(mode1, mode2))
		return false;

	if (match_flags & DRM_MODE_MATCH_ASPECT_RATIO &&
	    !drm_mode_match_aspect_ratio(mode1, mode2))
		return false;

	return true;
}
EXPORT_SYMBOL(drm_mode_match);

/**
 * drm_mode_equal - test modes for equality
 * @mode1: first mode
 * @mode2: second mode
 *
 * Check to see if @mode1 and @mode2 are equivalent.
 *
 * Returns:
 * True if the modes are equal, false otherwise.
 */
bool drm_mode_equal(const struct drm_display_mode *mode1,
		    const struct drm_display_mode *mode2)
{
	return drm_mode_match(mode1, mode2,
			      DRM_MODE_MATCH_TIMINGS |
			      DRM_MODE_MATCH_CLOCK |
			      DRM_MODE_MATCH_FLAGS |
			      DRM_MODE_MATCH_3D_FLAGS|
			      DRM_MODE_MATCH_ASPECT_RATIO);
}
EXPORT_SYMBOL(drm_mode_equal);

/**
 * drm_mode_equal_no_clocks - test modes for equality
 * @mode1: first mode
 * @mode2: second mode
 *
 * Check to see if @mode1 and @mode2 are equivalent, but
 * don't check the pixel clocks.
 *
 * Returns:
 * True if the modes are equal, false otherwise.
 */
bool drm_mode_equal_no_clocks(const struct drm_display_mode *mode1,
			      const struct drm_display_mode *mode2)
{
	return drm_mode_match(mode1, mode2,
			      DRM_MODE_MATCH_TIMINGS |
			      DRM_MODE_MATCH_FLAGS |
			      DRM_MODE_MATCH_3D_FLAGS);
}
EXPORT_SYMBOL(drm_mode_equal_no_clocks);

/**
 * drm_mode_equal_no_clocks_no_stereo - test modes for equality
 * @mode1: first mode
 * @mode2: second mode
 *
 * Check to see if @mode1 and @mode2 are equivalent, but
 * don't check the pixel clocks nor the stereo layout.
 *
 * Returns:
 * True if the modes are equal, false otherwise.
 */
bool drm_mode_equal_no_clocks_no_stereo(const struct drm_display_mode *mode1,
					const struct drm_display_mode *mode2)
{
	return drm_mode_match(mode1, mode2,
			      DRM_MODE_MATCH_TIMINGS |
			      DRM_MODE_MATCH_FLAGS);
}
EXPORT_SYMBOL(drm_mode_equal_no_clocks_no_stereo);

static enum drm_mode_status
drm_mode_validate_basic(const struct drm_display_mode *mode)
{
	if (mode->type & ~DRM_MODE_TYPE_ALL)
		return MODE_BAD;

	if (mode->flags & ~DRM_MODE_FLAG_ALL)
		return MODE_BAD;

	if ((mode->flags & DRM_MODE_FLAG_3D_MASK) > DRM_MODE_FLAG_3D_MAX)
		return MODE_BAD;

	if (mode->clock == 0)
		return MODE_CLOCK_LOW;

	if (mode->hdisplay == 0 ||
	    mode->hsync_start < mode->hdisplay ||
	    mode->hsync_end < mode->hsync_start ||
	    mode->htotal < mode->hsync_end)
		return MODE_H_ILLEGAL;

	if (mode->vdisplay == 0 ||
	    mode->vsync_start < mode->vdisplay ||
	    mode->vsync_end < mode->vsync_start ||
	    mode->vtotal < mode->vsync_end)
		return MODE_V_ILLEGAL;

	return MODE_OK;
}

/**
 * drm_mode_validate_driver - make sure the mode is somewhat sane
 * @dev: drm device
 * @mode: mode to check
 *
 * First do basic validation on the mode, and then allow the driver
 * to check for device/driver specific limitations via the optional
 * &drm_mode_config_helper_funcs.mode_valid hook.
 *
 * Returns:
 * The mode status
 */
enum drm_mode_status
drm_mode_validate_driver(struct drm_device *dev,
			const struct drm_display_mode *mode)
{
	enum drm_mode_status status;

	status = drm_mode_validate_basic(mode);
	if (status != MODE_OK)
		return status;

	if (dev->mode_config.funcs->mode_valid)
		return dev->mode_config.funcs->mode_valid(dev, mode);
	else
		return MODE_OK;
}
EXPORT_SYMBOL(drm_mode_validate_driver);

/**
 * drm_mode_validate_size - make sure modes adhere to size constraints
 * @mode: mode to check
 * @maxX: maximum width
 * @maxY: maximum height
 *
 * This function is a helper which can be used to validate modes against size
 * limitations of the DRM device/connector. If a mode is too big its status
 * member is updated with the appropriate validation failure code. The list
 * itself is not changed.
 *
 * Returns:
 * The mode status
 */
enum drm_mode_status
drm_mode_validate_size(const struct drm_display_mode *mode,
		       int maxX, int maxY)
{
	if (maxX > 0 && mode->hdisplay > maxX)
		return MODE_VIRTUAL_X;

	if (maxY > 0 && mode->vdisplay > maxY)
		return MODE_VIRTUAL_Y;

	return MODE_OK;
}
EXPORT_SYMBOL(drm_mode_validate_size);

/**
 * drm_mode_validate_ycbcr420 - add 'ycbcr420-only' modes only when allowed
 * @mode: mode to check
 * @connector: drm connector under action
 *
 * This function is a helper which can be used to filter out any YCBCR420
 * only mode, when the source doesn't support it.
 *
 * Returns:
 * The mode status
 */
enum drm_mode_status
drm_mode_validate_ycbcr420(const struct drm_display_mode *mode,
			   struct drm_connector *connector)
{
	u8 vic = drm_match_cea_mode(mode);
	enum drm_mode_status status = MODE_OK;
	struct drm_hdmi_info *hdmi = &connector->display_info.hdmi;

	if (test_bit(vic, hdmi->y420_vdb_modes)) {
		if (!connector->ycbcr_420_allowed)
			status = MODE_NO_420;
	}

	return status;
}
EXPORT_SYMBOL(drm_mode_validate_ycbcr420);

#define MODE_STATUS(status) [MODE_ ## status + 3] = #status

static const char * const drm_mode_status_names[] = {
	MODE_STATUS(OK),
	MODE_STATUS(HSYNC),
	MODE_STATUS(VSYNC),
	MODE_STATUS(H_ILLEGAL),
	MODE_STATUS(V_ILLEGAL),
	MODE_STATUS(BAD_WIDTH),
	MODE_STATUS(NOMODE),
	MODE_STATUS(NO_INTERLACE),
	MODE_STATUS(NO_DBLESCAN),
	MODE_STATUS(NO_VSCAN),
	MODE_STATUS(MEM),
	MODE_STATUS(VIRTUAL_X),
	MODE_STATUS(VIRTUAL_Y),
	MODE_STATUS(MEM_VIRT),
	MODE_STATUS(NOCLOCK),
	MODE_STATUS(CLOCK_HIGH),
	MODE_STATUS(CLOCK_LOW),
	MODE_STATUS(CLOCK_RANGE),
	MODE_STATUS(BAD_HVALUE),
	MODE_STATUS(BAD_VVALUE),
	MODE_STATUS(BAD_VSCAN),
	MODE_STATUS(HSYNC_NARROW),
	MODE_STATUS(HSYNC_WIDE),
	MODE_STATUS(HBLANK_NARROW),
	MODE_STATUS(HBLANK_WIDE),
	MODE_STATUS(VSYNC_NARROW),
	MODE_STATUS(VSYNC_WIDE),
	MODE_STATUS(VBLANK_NARROW),
	MODE_STATUS(VBLANK_WIDE),
	MODE_STATUS(PANEL),
	MODE_STATUS(INTERLACE_WIDTH),
	MODE_STATUS(ONE_WIDTH),
	MODE_STATUS(ONE_HEIGHT),
	MODE_STATUS(ONE_SIZE),
	MODE_STATUS(NO_REDUCED),
	MODE_STATUS(NO_STEREO),
	MODE_STATUS(NO_420),
	MODE_STATUS(STALE),
	MODE_STATUS(BAD),
	MODE_STATUS(ERROR),
};

#undef MODE_STATUS

const char *drm_get_mode_status_name(enum drm_mode_status status)
{
	int index = status + 3;

	if (WARN_ON(index < 0 || index >= ARRAY_SIZE(drm_mode_status_names)))
		return "";

	return drm_mode_status_names[index];
}

/**
 * drm_mode_prune_invalid - remove invalid modes from mode list
 * @dev: DRM device
 * @mode_list: list of modes to check
 * @verbose: be verbose about it
 *
 * This helper function can be used to prune a display mode list after
 * validation has been completed. All modes whose status is not MODE_OK will be
 * removed from the list, and if @verbose the status code and mode name is also
 * printed to dmesg.
 */
void drm_mode_prune_invalid(struct drm_device *dev,
			    struct list_head *mode_list, bool verbose)
{
	struct drm_display_mode *mode, *t;

	list_for_each_entry_safe(mode, t, mode_list, head) {
		if (mode->status != MODE_OK) {
			list_del(&mode->head);
			if (verbose) {
				drm_mode_debug_printmodeline(mode);
				DRM_DEBUG_KMS("Not using %s mode: %s\n",
					      mode->name,
					      drm_get_mode_status_name(mode->status));
			}
			drm_mode_destroy(dev, mode);
		}
	}
}
EXPORT_SYMBOL(drm_mode_prune_invalid);

/**
 * drm_mode_compare - compare modes for favorability
 * @priv: unused
 * @lh_a: list_head for first mode
 * @lh_b: list_head for second mode
 *
 * Compare two modes, given by @lh_a and @lh_b, returning a value indicating
 * which is better.
 *
 * Returns:
 * Negative if @lh_a is better than @lh_b, zero if they're equivalent, or
 * positive if @lh_b is better than @lh_a.
 */
static int drm_mode_compare(void *priv, struct list_head *lh_a, struct list_head *lh_b)
{
	struct drm_display_mode *a = list_entry(lh_a, struct drm_display_mode, head);
	struct drm_display_mode *b = list_entry(lh_b, struct drm_display_mode, head);
	int diff;

	diff = ((b->type & DRM_MODE_TYPE_PREFERRED) != 0) -
		((a->type & DRM_MODE_TYPE_PREFERRED) != 0);
	if (diff)
		return diff;
	diff = b->hdisplay * b->vdisplay - a->hdisplay * a->vdisplay;
	if (diff)
		return diff;

	diff = b->vrefresh - a->vrefresh;
	if (diff)
		return diff;

	diff = b->clock - a->clock;
	return diff;
}

/**
 * drm_mode_sort - sort mode list
 * @mode_list: list of drm_display_mode structures to sort
 *
 * Sort @mode_list by favorability, moving good modes to the head of the list.
 */
void drm_mode_sort(struct list_head *mode_list)
{
	list_sort(NULL, mode_list, drm_mode_compare);
}
EXPORT_SYMBOL(drm_mode_sort);

/**
 * drm_connector_list_update - update the mode list for the connector
 * @connector: the connector to update
 *
 * This moves the modes from the @connector probed_modes list
 * to the actual mode list. It compares the probed mode against the current
 * list and only adds different/new modes.
 *
 * This is just a helper functions doesn't validate any modes itself and also
 * doesn't prune any invalid modes. Callers need to do that themselves.
 */
void drm_connector_list_update(struct drm_connector *connector)
{
	struct drm_display_mode *pmode, *pt;

	WARN_ON(!mutex_is_locked(&connector->dev->mode_config.mutex));

	list_for_each_entry_safe(pmode, pt, &connector->probed_modes, head) {
		struct drm_display_mode *mode;
		bool found_it = false;

		/* go through current modes checking for the new probed mode */
		list_for_each_entry(mode, &connector->modes, head) {
			if (!drm_mode_equal(pmode, mode))
				continue;

			found_it = true;

			/*
			 * If the old matching mode is stale (ie. left over
			 * from a previous probe) just replace it outright.
			 * Otherwise just merge the type bits between all
			 * equal probed modes.
			 *
			 * If two probed modes are considered equal, pick the
			 * actual timings from the one that's marked as
			 * preferred (in case the match isn't 100%). If
			 * multiple or zero preferred modes are present, favor
			 * the mode added to the probed_modes list first.
			 */
			if (mode->status == MODE_STALE) {
				drm_mode_copy(mode, pmode);
			} else if ((mode->type & DRM_MODE_TYPE_PREFERRED) == 0 &&
				   (pmode->type & DRM_MODE_TYPE_PREFERRED) != 0) {
				pmode->type |= mode->type;
				drm_mode_copy(mode, pmode);
			} else {
				mode->type |= pmode->type;
			}

			list_del(&pmode->head);
			drm_mode_destroy(connector->dev, pmode);
			break;
		}

		if (!found_it) {
			list_move_tail(&pmode->head, &connector->modes);
		}
	}
}
EXPORT_SYMBOL(drm_connector_list_update);

static int drm_mode_parse_cmdline_bpp(const char *str, char **end_ptr,
				      struct drm_cmdline_mode *mode)
{
	unsigned int bpp;

	if (str[0] != '-')
		return -EINVAL;

	str++;
	bpp = simple_strtol(str, end_ptr, 10);
	if (*end_ptr == str)
		return -EINVAL;

	mode->bpp = bpp;
	mode->bpp_specified = true;

	return 0;
}

static int drm_mode_parse_cmdline_refresh(const char *str, char **end_ptr,
					  struct drm_cmdline_mode *mode)
{
	unsigned int refresh;

	if (str[0] != '@')
		return -EINVAL;

	str++;
	refresh = simple_strtol(str, end_ptr, 10);
	if (*end_ptr == str)
		return -EINVAL;

	mode->refresh = refresh;
	mode->refresh_specified = true;

	return 0;
}

static int drm_mode_parse_cmdline_extra(const char *str, int length,
					const struct drm_connector *connector,
					struct drm_cmdline_mode *mode)
{
	int i;

	for (i = 0; i < length; i++) {
		switch (str[i]) {
		case 'i':
			mode->interlace = true;
			break;
		case 'm':
			mode->margins = true;
			break;
		case 'D':
			if (mode->force != DRM_FORCE_UNSPECIFIED)
				return -EINVAL;

			if ((connector->connector_type != DRM_MODE_CONNECTOR_DVII) &&
			    (connector->connector_type != DRM_MODE_CONNECTOR_HDMIB))
				mode->force = DRM_FORCE_ON;
			else
				mode->force = DRM_FORCE_ON_DIGITAL;
			break;
		case 'd':
			if (mode->force != DRM_FORCE_UNSPECIFIED)
				return -EINVAL;

			mode->force = DRM_FORCE_OFF;
			break;
		case 'e':
			if (mode->force != DRM_FORCE_UNSPECIFIED)
				return -EINVAL;

			mode->force = DRM_FORCE_ON;
			break;
		default:
			return -EINVAL;
		}
	}

	return 0;
}

static int drm_mode_parse_cmdline_res_mode(const char *str, unsigned int length,
					   bool extras,
					   const struct drm_connector *connector,
					   struct drm_cmdline_mode *mode)
{
	const char *str_start = str;
	bool rb = false, cvt = false;
	int xres = 0, yres = 0;
	int remaining, i;
	char *end_ptr;

	xres = simple_strtol(str, &end_ptr, 10);
	if (end_ptr == str)
		return -EINVAL;

	if (end_ptr[0] != 'x')
		return -EINVAL;
	end_ptr++;

	str = end_ptr;
	yres = simple_strtol(str, &end_ptr, 10);
	if (end_ptr == str)
		return -EINVAL;

	remaining = length - (end_ptr - str_start);
	if (remaining < 0)
		return -EINVAL;

	for (i = 0; i < remaining; i++) {
		switch (end_ptr[i]) {
		case 'M':
			cvt = true;
			break;
		case 'R':
			rb = true;
			break;
		default:
			/*
			 * Try to pass that to our extras parsing
			 * function to handle the case where the
			 * extras are directly after the resolution
			 */
			if (extras) {
				int ret = drm_mode_parse_cmdline_extra(end_ptr + i,
								       1,
								       connector,
								       mode);
				if (ret)
					return ret;
			} else {
				return -EINVAL;
			}
		}
	}

	mode->xres = xres;
	mode->yres = yres;
	mode->cvt = cvt;
	mode->rb = rb;

	return 0;
}

static int drm_mode_parse_cmdline_options(char *str, size_t len,
					  const struct drm_connector *connector,
					  struct drm_cmdline_mode *mode)
{
	unsigned int rotation = 0;
	char *sep = str;

	while ((sep = strchr(sep, ','))) {
		char *delim, *option;

		option = sep + 1;
		delim = strchr(option, '=');
		if (!delim) {
			delim = strchr(option, ',');

			if (!delim)
				delim = str + len;
		}

		if (!strncmp(option, "rotate", delim - option)) {
			const char *value = delim + 1;
			unsigned int deg;

			deg = simple_strtol(value, &sep, 10);

			/* Make sure we have parsed something */
			if (sep == value)
				return -EINVAL;

			switch (deg) {
			case 0:
				rotation |= DRM_MODE_ROTATE_0;
				break;

			case 90:
				rotation |= DRM_MODE_ROTATE_90;
				break;

			case 180:
				rotation |= DRM_MODE_ROTATE_180;
				break;

			case 270:
				rotation |= DRM_MODE_ROTATE_270;
				break;

			default:
				return -EINVAL;
			}
		} else if (!strncmp(option, "reflect_x", delim - option)) {
			rotation |= DRM_MODE_REFLECT_X;
			sep = delim;
		} else if (!strncmp(option, "reflect_y", delim - option)) {
			rotation |= DRM_MODE_REFLECT_Y;
			sep = delim;
		} else if (!strncmp(option, "margin_right", delim - option)) {
			const char *value = delim + 1;
			unsigned int margin;

			margin = simple_strtol(value, &sep, 10);

			/* Make sure we have parsed something */
			if (sep == value)
				return -EINVAL;

			mode->tv_margins.right = margin;
		} else if (!strncmp(option, "margin_left", delim - option)) {
			const char *value = delim + 1;
			unsigned int margin;

			margin = simple_strtol(value, &sep, 10);

			/* Make sure we have parsed something */
			if (sep == value)
				return -EINVAL;

			mode->tv_margins.left = margin;
		} else if (!strncmp(option, "margin_top", delim - option)) {
			const char *value = delim + 1;
			unsigned int margin;

			margin = simple_strtol(value, &sep, 10);

			/* Make sure we have parsed something */
			if (sep == value)
				return -EINVAL;

			mode->tv_margins.top = margin;
		} else if (!strncmp(option, "margin_bottom", delim - option)) {
			const char *value = delim + 1;
			unsigned int margin;

			margin = simple_strtol(value, &sep, 10);

			/* Make sure we have parsed something */
			if (sep == value)
				return -EINVAL;

			mode->tv_margins.bottom = margin;
		} else {
			return -EINVAL;
		}
	}

	mode->rotation_reflection = rotation;

	return 0;
}

/**
 * drm_mode_parse_command_line_for_connector - parse command line modeline for connector
 * @mode_option: optional per connector mode option
 * @connector: connector to parse modeline for
 * @mode: preallocated drm_cmdline_mode structure to fill out
 *
 * This parses @mode_option command line modeline for modes and options to
 * configure the connector. If @mode_option is NULL the default command line
 * modeline in fb_mode_option will be parsed instead.
 *
 * This uses the same parameters as the fb modedb.c, except for an extra
 * force-enable, force-enable-digital and force-disable bit at the end::
 *
 *	<xres>x<yres>[M][R][-<bpp>][@<refresh>][i][m][eDd]
 *
 * Additionals options can be provided following the mode, using a comma to
 * separate each option. Valid options can be found in
<<<<<<< HEAD
 * Documentation/fb/modedb.txt.
=======
 * Documentation/fb/modedb.rst.
>>>>>>> ff42df49
 *
 * The intermediate drm_cmdline_mode structure is required to store additional
 * options from the command line modline like the force-enable/disable flag.
 *
 * Returns:
 * True if a valid modeline has been parsed, false otherwise.
 */
bool drm_mode_parse_command_line_for_connector(const char *mode_option,
					       const struct drm_connector *connector,
					       struct drm_cmdline_mode *mode)
{
	const char *name;
	bool named_mode = false, parse_extras = false;
	unsigned int bpp_off = 0, refresh_off = 0, options_off = 0;
	unsigned int mode_end = 0;
	char *bpp_ptr = NULL, *refresh_ptr = NULL, *extra_ptr = NULL;
	char *options_ptr = NULL;
	char *bpp_end_ptr = NULL, *refresh_end_ptr = NULL;
	int ret;

#ifdef CONFIG_FB
	if (!mode_option)
		mode_option = fb_mode_option;
#endif

	if (!mode_option) {
		mode->specified = false;
		return false;
	}

	name = mode_option;

	/*
	 * This is a bit convoluted. To differentiate between the
	 * named modes and poorly formatted resolutions, we need a
	 * bunch of things:
	 *   - We need to make sure that the first character (which
	 *     would be our resolution in X) is a digit.
	 *   - However, if the X resolution is missing, then we end up
	 *     with something like x<yres>, with our first character
	 *     being an alpha-numerical character, which would be
	 *     considered a named mode.
	 *
	 * If this isn't enough, we should add more heuristics here,
	 * and matching unit-tests.
	 */
	if (!isdigit(name[0]) && name[0] != 'x')
		named_mode = true;

	/* Try to locate the bpp and refresh specifiers, if any */
	bpp_ptr = strchr(name, '-');
	if (bpp_ptr) {
		bpp_off = bpp_ptr - name;
		mode->bpp_specified = true;
	}

	refresh_ptr = strchr(name, '@');
	if (refresh_ptr) {
		if (named_mode)
			return false;

		refresh_off = refresh_ptr - name;
		mode->refresh_specified = true;
	}

	/* Locate the start of named options */
	options_ptr = strchr(name, ',');
	if (options_ptr)
		options_off = options_ptr - name;

	/* Locate the end of the name / resolution, and parse it */
	if (bpp_ptr) {
		mode_end = bpp_off;
	} else if (refresh_ptr) {
		mode_end = refresh_off;
	} else if (options_ptr) {
		mode_end = options_off;
	} else {
		mode_end = strlen(name);
		parse_extras = true;
	}

	if (named_mode) {
		strncpy(mode->name, name, mode_end);
	} else {
		ret = drm_mode_parse_cmdline_res_mode(name, mode_end,
						      parse_extras,
						      connector,
						      mode);
		if (ret)
			return false;
	}
	mode->specified = true;

	if (bpp_ptr) {
		ret = drm_mode_parse_cmdline_bpp(bpp_ptr, &bpp_end_ptr, mode);
		if (ret)
			return false;
	}

	if (refresh_ptr) {
		ret = drm_mode_parse_cmdline_refresh(refresh_ptr,
						     &refresh_end_ptr, mode);
		if (ret)
			return false;
	}

	/*
	 * Locate the end of the bpp / refresh, and parse the extras
	 * if relevant
	 */
	if (bpp_ptr && refresh_ptr)
		extra_ptr = max(bpp_end_ptr, refresh_end_ptr);
	else if (bpp_ptr)
		extra_ptr = bpp_end_ptr;
	else if (refresh_ptr)
		extra_ptr = refresh_end_ptr;

	if (extra_ptr &&
	    extra_ptr != options_ptr) {
		int len = strlen(name) - (extra_ptr - name);

		ret = drm_mode_parse_cmdline_extra(extra_ptr, len,
						   connector, mode);
		if (ret)
			return false;
	}

	if (options_ptr) {
		int len = strlen(name) - (options_ptr - name);

		ret = drm_mode_parse_cmdline_options(options_ptr, len,
						     connector, mode);
		if (ret)
			return false;
	}

	return true;
}
EXPORT_SYMBOL(drm_mode_parse_command_line_for_connector);

/**
 * drm_mode_create_from_cmdline_mode - convert a command line modeline into a DRM display mode
 * @dev: DRM device to create the new mode for
 * @cmd: input command line modeline
 *
 * Returns:
 * Pointer to converted mode on success, NULL on error.
 */
struct drm_display_mode *
drm_mode_create_from_cmdline_mode(struct drm_device *dev,
				  struct drm_cmdline_mode *cmd)
{
	struct drm_display_mode *mode;

	if (cmd->cvt)
		mode = drm_cvt_mode(dev,
				    cmd->xres, cmd->yres,
				    cmd->refresh_specified ? cmd->refresh : 60,
				    cmd->rb, cmd->interlace,
				    cmd->margins);
	else
		mode = drm_gtf_mode(dev,
				    cmd->xres, cmd->yres,
				    cmd->refresh_specified ? cmd->refresh : 60,
				    cmd->interlace,
				    cmd->margins);
	if (!mode)
		return NULL;

	mode->type |= DRM_MODE_TYPE_USERDEF;
	/* fix up 1368x768: GFT/CVT can't express 1366 width due to alignment */
	if (cmd->xres == 1366)
		drm_mode_fixup_1366x768(mode);
	drm_mode_set_crtcinfo(mode, CRTC_INTERLACE_HALVE_V);
	return mode;
}
EXPORT_SYMBOL(drm_mode_create_from_cmdline_mode);

/**
 * drm_crtc_convert_to_umode - convert a drm_display_mode into a modeinfo
 * @out: drm_mode_modeinfo struct to return to the user
 * @in: drm_display_mode to use
 *
 * Convert a drm_display_mode into a drm_mode_modeinfo structure to return to
 * the user.
 */
void drm_mode_convert_to_umode(struct drm_mode_modeinfo *out,
			       const struct drm_display_mode *in)
{
	WARN(in->hdisplay > USHRT_MAX || in->hsync_start > USHRT_MAX ||
	     in->hsync_end > USHRT_MAX || in->htotal > USHRT_MAX ||
	     in->hskew > USHRT_MAX || in->vdisplay > USHRT_MAX ||
	     in->vsync_start > USHRT_MAX || in->vsync_end > USHRT_MAX ||
	     in->vtotal > USHRT_MAX || in->vscan > USHRT_MAX,
	     "timing values too large for mode info\n");

	out->clock = in->clock;
	out->hdisplay = in->hdisplay;
	out->hsync_start = in->hsync_start;
	out->hsync_end = in->hsync_end;
	out->htotal = in->htotal;
	out->hskew = in->hskew;
	out->vdisplay = in->vdisplay;
	out->vsync_start = in->vsync_start;
	out->vsync_end = in->vsync_end;
	out->vtotal = in->vtotal;
	out->vscan = in->vscan;
	out->vrefresh = in->vrefresh;
	out->flags = in->flags;
	out->type = in->type;

	switch (in->picture_aspect_ratio) {
	case HDMI_PICTURE_ASPECT_4_3:
		out->flags |= DRM_MODE_FLAG_PIC_AR_4_3;
		break;
	case HDMI_PICTURE_ASPECT_16_9:
		out->flags |= DRM_MODE_FLAG_PIC_AR_16_9;
		break;
	case HDMI_PICTURE_ASPECT_64_27:
		out->flags |= DRM_MODE_FLAG_PIC_AR_64_27;
		break;
	case HDMI_PICTURE_ASPECT_256_135:
		out->flags |= DRM_MODE_FLAG_PIC_AR_256_135;
		break;
	case HDMI_PICTURE_ASPECT_RESERVED:
	default:
		out->flags |= DRM_MODE_FLAG_PIC_AR_NONE;
		break;
	}

	strncpy(out->name, in->name, DRM_DISPLAY_MODE_LEN);
	out->name[DRM_DISPLAY_MODE_LEN-1] = 0;
}

/**
 * drm_crtc_convert_umode - convert a modeinfo into a drm_display_mode
 * @dev: drm device
 * @out: drm_display_mode to return to the user
 * @in: drm_mode_modeinfo to use
 *
 * Convert a drm_mode_modeinfo into a drm_display_mode structure to return to
 * the caller.
 *
 * Returns:
 * Zero on success, negative errno on failure.
 */
int drm_mode_convert_umode(struct drm_device *dev,
			   struct drm_display_mode *out,
			   const struct drm_mode_modeinfo *in)
{
	if (in->clock > INT_MAX || in->vrefresh > INT_MAX)
		return -ERANGE;

	out->clock = in->clock;
	out->hdisplay = in->hdisplay;
	out->hsync_start = in->hsync_start;
	out->hsync_end = in->hsync_end;
	out->htotal = in->htotal;
	out->hskew = in->hskew;
	out->vdisplay = in->vdisplay;
	out->vsync_start = in->vsync_start;
	out->vsync_end = in->vsync_end;
	out->vtotal = in->vtotal;
	out->vscan = in->vscan;
	out->vrefresh = in->vrefresh;
	out->flags = in->flags;
	/*
	 * Old xf86-video-vmware (possibly others too) used to
	 * leave 'type' unititialized. Just ignore any bits we
	 * don't like. It's a just hint after all, and more
	 * useful for the kernel->userspace direction anyway.
	 */
	out->type = in->type & DRM_MODE_TYPE_ALL;
	strncpy(out->name, in->name, DRM_DISPLAY_MODE_LEN);
	out->name[DRM_DISPLAY_MODE_LEN-1] = 0;

	/* Clearing picture aspect ratio bits from out flags,
	 * as the aspect-ratio information is not stored in
	 * flags for kernel-mode, but in picture_aspect_ratio.
	 */
	out->flags &= ~DRM_MODE_FLAG_PIC_AR_MASK;

	switch (in->flags & DRM_MODE_FLAG_PIC_AR_MASK) {
	case DRM_MODE_FLAG_PIC_AR_4_3:
		out->picture_aspect_ratio |= HDMI_PICTURE_ASPECT_4_3;
		break;
	case DRM_MODE_FLAG_PIC_AR_16_9:
		out->picture_aspect_ratio |= HDMI_PICTURE_ASPECT_16_9;
		break;
	case DRM_MODE_FLAG_PIC_AR_64_27:
		out->picture_aspect_ratio |= HDMI_PICTURE_ASPECT_64_27;
		break;
	case DRM_MODE_FLAG_PIC_AR_256_135:
		out->picture_aspect_ratio |= HDMI_PICTURE_ASPECT_256_135;
		break;
	default:
		out->picture_aspect_ratio = HDMI_PICTURE_ASPECT_NONE;
		break;
	}

	out->status = drm_mode_validate_driver(dev, out);
	if (out->status != MODE_OK)
		return -EINVAL;

	drm_mode_set_crtcinfo(out, CRTC_INTERLACE_HALVE_V);

	return 0;
}

/**
 * drm_mode_is_420_only - if a given videomode can be only supported in YCBCR420
 * output format
 *
 * @display: display under action
 * @mode: video mode to be tested.
 *
 * Returns:
 * true if the mode can be supported in YCBCR420 format
 * false if not.
 */
bool drm_mode_is_420_only(const struct drm_display_info *display,
			  const struct drm_display_mode *mode)
{
	u8 vic = drm_match_cea_mode(mode);

	return test_bit(vic, display->hdmi.y420_vdb_modes);
}
EXPORT_SYMBOL(drm_mode_is_420_only);

/**
 * drm_mode_is_420_also - if a given videomode can be supported in YCBCR420
 * output format also (along with RGB/YCBCR444/422)
 *
 * @display: display under action.
 * @mode: video mode to be tested.
 *
 * Returns:
 * true if the mode can be support YCBCR420 format
 * false if not.
 */
bool drm_mode_is_420_also(const struct drm_display_info *display,
			  const struct drm_display_mode *mode)
{
	u8 vic = drm_match_cea_mode(mode);

	return test_bit(vic, display->hdmi.y420_cmdb_modes);
}
EXPORT_SYMBOL(drm_mode_is_420_also);
/**
 * drm_mode_is_420 - if a given videomode can be supported in YCBCR420
 * output format
 *
 * @display: display under action.
 * @mode: video mode to be tested.
 *
 * Returns:
 * true if the mode can be supported in YCBCR420 format
 * false if not.
 */
bool drm_mode_is_420(const struct drm_display_info *display,
		     const struct drm_display_mode *mode)
{
	return drm_mode_is_420_only(display, mode) ||
		drm_mode_is_420_also(display, mode);
}
EXPORT_SYMBOL(drm_mode_is_420);<|MERGE_RESOLUTION|>--- conflicted
+++ resolved
@@ -1686,11 +1686,7 @@
  *
  * Additionals options can be provided following the mode, using a comma to
  * separate each option. Valid options can be found in
-<<<<<<< HEAD
- * Documentation/fb/modedb.txt.
-=======
  * Documentation/fb/modedb.rst.
->>>>>>> ff42df49
  *
  * The intermediate drm_cmdline_mode structure is required to store additional
  * options from the command line modline like the force-enable/disable flag.
