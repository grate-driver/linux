// SPDX-License-Identifier: MIT
#include <linux/pagemap.h>
#include <linux/slab.h>

#include "nouveau_drv.h"
#include "nouveau_mem.h"
#include "nouveau_ttm.h"
#include "nouveau_bo.h"

struct nouveau_sgdma_be {
	/* this has to be the first field so populate/unpopulated in
	 * nouve_bo.c works properly, otherwise have to move them here
	 */
	struct ttm_tt ttm;
	struct nouveau_mem *mem;
};

void
nouveau_sgdma_destroy(struct ttm_bo_device *bdev, struct ttm_tt *ttm)
{
	struct nouveau_sgdma_be *nvbe = (struct nouveau_sgdma_be *)ttm;

	if (ttm) {
		nouveau_sgdma_unbind(bdev, ttm);
		ttm_tt_destroy_common(bdev, ttm);
<<<<<<< HEAD
		ttm_dma_tt_fini(&nvbe->ttm);
=======
		ttm_tt_fini(&nvbe->ttm);
>>>>>>> f642729d
		kfree(nvbe);
	}
}

int
nouveau_sgdma_bind(struct ttm_bo_device *bdev, struct ttm_tt *ttm, struct ttm_resource *reg)
{
	struct nouveau_sgdma_be *nvbe = (struct nouveau_sgdma_be *)ttm;
	struct nouveau_drm *drm = nouveau_bdev(bdev);
	struct nouveau_mem *mem = nouveau_mem(reg);
	int ret;

	if (nvbe->mem)
		return 0;

	ret = nouveau_mem_host(reg, &nvbe->ttm);
	if (ret)
		return ret;

	if (drm->client.device.info.family < NV_DEVICE_INFO_V0_TESLA) {
		ret = nouveau_mem_map(mem, &mem->cli->vmm.vmm, &mem->vma[0]);
		if (ret) {
			nouveau_mem_fini(mem);
			return ret;
		}
	}

	nvbe->mem = mem;
	return 0;
}

void
nouveau_sgdma_unbind(struct ttm_bo_device *bdev, struct ttm_tt *ttm)
{
	struct nouveau_sgdma_be *nvbe = (struct nouveau_sgdma_be *)ttm;
	if (nvbe->mem) {
		nouveau_mem_fini(nvbe->mem);
		nvbe->mem = NULL;
	}
}

struct ttm_tt *
nouveau_sgdma_create_ttm(struct ttm_buffer_object *bo, uint32_t page_flags)
{
<<<<<<< HEAD
=======
	struct nouveau_drm *drm = nouveau_bdev(bo->bdev);
	struct nouveau_bo *nvbo = nouveau_bo(bo);
>>>>>>> f642729d
	struct nouveau_sgdma_be *nvbe;
	enum ttm_caching caching;

	if (nvbo->force_coherent)
		caching = ttm_uncached;
	else if (drm->agp.bridge)
		caching = ttm_write_combined;
	else
		caching = ttm_cached;

	nvbe = kzalloc(sizeof(*nvbe), GFP_KERNEL);
	if (!nvbe)
		return NULL;

<<<<<<< HEAD
	if (ttm_dma_tt_init(&nvbe->ttm, bo, page_flags)) {
=======
	if (ttm_sg_tt_init(&nvbe->ttm, bo, page_flags, caching)) {
>>>>>>> f642729d
		kfree(nvbe);
		return NULL;
	}
	return &nvbe->ttm;
}<|MERGE_RESOLUTION|>--- conflicted
+++ resolved
@@ -23,11 +23,7 @@
 	if (ttm) {
 		nouveau_sgdma_unbind(bdev, ttm);
 		ttm_tt_destroy_common(bdev, ttm);
-<<<<<<< HEAD
-		ttm_dma_tt_fini(&nvbe->ttm);
-=======
 		ttm_tt_fini(&nvbe->ttm);
->>>>>>> f642729d
 		kfree(nvbe);
 	}
 }
@@ -72,11 +68,8 @@
 struct ttm_tt *
 nouveau_sgdma_create_ttm(struct ttm_buffer_object *bo, uint32_t page_flags)
 {
-<<<<<<< HEAD
-=======
 	struct nouveau_drm *drm = nouveau_bdev(bo->bdev);
 	struct nouveau_bo *nvbo = nouveau_bo(bo);
->>>>>>> f642729d
 	struct nouveau_sgdma_be *nvbe;
 	enum ttm_caching caching;
 
@@ -91,11 +84,7 @@
 	if (!nvbe)
 		return NULL;
 
-<<<<<<< HEAD
-	if (ttm_dma_tt_init(&nvbe->ttm, bo, page_flags)) {
-=======
 	if (ttm_sg_tt_init(&nvbe->ttm, bo, page_flags, caching)) {
->>>>>>> f642729d
 		kfree(nvbe);
 		return NULL;
 	}
