--- conflicted
+++ resolved
@@ -345,8 +345,6 @@
 static void rcar_du_vsp_cleanup(struct drm_device *dev, void *res)
 {
 	struct rcar_du_vsp *vsp = res;
-<<<<<<< HEAD
-=======
 	unsigned int i;
 
 	for (i = 0; i < vsp->num_planes; ++i) {
@@ -356,7 +354,6 @@
 	}
 
 	kfree(vsp->planes);
->>>>>>> f642729d
 
 	put_device(vsp->vsp);
 }
@@ -378,11 +375,7 @@
 
 	vsp->vsp = &pdev->dev;
 
-<<<<<<< HEAD
-	ret = drmm_add_action(rcdu->ddev, rcar_du_vsp_cleanup, vsp);
-=======
 	ret = drmm_add_action_or_reset(&rcdu->ddev, rcar_du_vsp_cleanup, vsp);
->>>>>>> f642729d
 	if (ret < 0)
 		return ret;
 
