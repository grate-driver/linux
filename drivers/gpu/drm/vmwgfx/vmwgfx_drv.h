--- conflicted
+++ resolved
@@ -492,11 +492,7 @@
 	resource_size_t vram_start;
 	resource_size_t vram_size;
 	resource_size_t prim_bb_mem;
-<<<<<<< HEAD
-	void __iomem *rmmio;
-=======
 	u32 __iomem *rmmio;
->>>>>>> f37d84f0
 	u32 *fifo_mem;
 	resource_size_t fifo_mem_size;
 	uint32_t fb_max_width;
