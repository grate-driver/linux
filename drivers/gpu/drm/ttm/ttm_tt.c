--- conflicted
+++ resolved
@@ -50,15 +50,6 @@
 
 	if (bo->ttm)
 		return 0;
-<<<<<<< HEAD
-
-	if (bdev->need_dma32)
-		page_flags |= TTM_PAGE_FLAG_DMA32;
-
-	if (bdev->no_retry)
-		page_flags |= TTM_PAGE_FLAG_NO_RETRY;
-=======
->>>>>>> f642729d
 
 	switch (bo->type) {
 	case ttm_bo_type_device:
@@ -117,88 +108,7 @@
 	return 0;
 }
 
-<<<<<<< HEAD
-static int ttm_tt_set_page_caching(struct page *p,
-				   enum ttm_caching_state c_old,
-				   enum ttm_caching_state c_new)
-{
-	int ret = 0;
-
-	if (PageHighMem(p))
-		return 0;
-
-	if (c_old != tt_cached) {
-		/* p isn't in the default caching state, set it to
-		 * writeback first to free its current memtype. */
-
-		ret = ttm_set_pages_wb(p, 1);
-		if (ret)
-			return ret;
-	}
-
-	if (c_new == tt_wc)
-		ret = ttm_set_pages_wc(p, 1);
-	else if (c_new == tt_uncached)
-		ret = ttm_set_pages_uc(p, 1);
-
-	return ret;
-}
-
-/*
- * Change caching policy for the linear kernel map
- * for range of pages in a ttm.
- */
-
-static int ttm_tt_set_caching(struct ttm_tt *ttm,
-			      enum ttm_caching_state c_state)
-{
-	int i, j;
-	struct page *cur_page;
-	int ret;
-
-	if (ttm->caching_state == c_state)
-		return 0;
-
-	if (!ttm_tt_is_populated(ttm)) {
-		/* Change caching but don't populate */
-		ttm->caching_state = c_state;
-		return 0;
-	}
-
-	if (ttm->caching_state == tt_cached)
-		drm_clflush_pages(ttm->pages, ttm->num_pages);
-
-	for (i = 0; i < ttm->num_pages; ++i) {
-		cur_page = ttm->pages[i];
-		if (likely(cur_page != NULL)) {
-			ret = ttm_tt_set_page_caching(cur_page,
-						      ttm->caching_state,
-						      c_state);
-			if (unlikely(ret != 0))
-				goto out_err;
-		}
-	}
-
-	ttm->caching_state = c_state;
-
-	return 0;
-
-out_err:
-	for (j = 0; j < i; ++j) {
-		cur_page = ttm->pages[j];
-		if (likely(cur_page != NULL)) {
-			(void)ttm_tt_set_page_caching(cur_page, c_state,
-						      ttm->caching_state);
-		}
-	}
-
-	return ret;
-}
-
-int ttm_tt_set_placement_caching(struct ttm_tt *ttm, uint32_t placement)
-=======
 void ttm_tt_destroy_common(struct ttm_bo_device *bdev, struct ttm_tt *ttm)
->>>>>>> f642729d
 {
 	ttm_tt_unpopulate(bdev, ttm);
 
@@ -209,25 +119,8 @@
 }
 EXPORT_SYMBOL(ttm_tt_destroy_common);
 
-<<<<<<< HEAD
-void ttm_tt_destroy_common(struct ttm_bo_device *bdev, struct ttm_tt *ttm)
-{
-	ttm_tt_unpopulate(bdev, ttm);
-
-	if (!(ttm->page_flags & TTM_PAGE_FLAG_PERSISTENT_SWAP) &&
-	    ttm->swap_storage)
-		fput(ttm->swap_storage);
-
-	ttm->swap_storage = NULL;
-}
-EXPORT_SYMBOL(ttm_tt_destroy_common);
-
 void ttm_tt_destroy(struct ttm_bo_device *bdev, struct ttm_tt *ttm)
 {
-=======
-void ttm_tt_destroy(struct ttm_bo_device *bdev, struct ttm_tt *ttm)
-{
->>>>>>> f642729d
 	bdev->driver->ttm_tt_destroy(bdev, ttm);
 }
 
@@ -236,17 +129,10 @@
 			       uint32_t page_flags,
 			       enum ttm_caching caching)
 {
-<<<<<<< HEAD
-	ttm->num_pages = bo->num_pages;
-	ttm->caching_state = tt_cached;
-	ttm->page_flags = page_flags;
-	ttm_tt_set_unpopulated(ttm);
-=======
 	ttm->num_pages = PAGE_ALIGN(bo->base.size) >> PAGE_SHIFT;
 	ttm->caching = ttm_cached;
 	ttm->page_flags = page_flags;
 	ttm->dma_address = NULL;
->>>>>>> f642729d
 	ttm->swap_storage = NULL;
 	ttm->sg = bo->sg;
 	ttm->caching = caching;
@@ -295,22 +181,6 @@
 }
 EXPORT_SYMBOL(ttm_sg_tt_init);
 
-<<<<<<< HEAD
-void ttm_dma_tt_fini(struct ttm_dma_tt *ttm_dma)
-{
-	struct ttm_tt *ttm = &ttm_dma->ttm;
-
-	if (ttm->pages)
-		kvfree(ttm->pages);
-	else
-		kvfree(ttm_dma->dma_address);
-	ttm->pages = NULL;
-	ttm_dma->dma_address = NULL;
-}
-EXPORT_SYMBOL(ttm_dma_tt_fini);
-
-=======
->>>>>>> f642729d
 int ttm_tt_swapin(struct ttm_tt *ttm)
 {
 	struct address_space *swap_space;
@@ -353,34 +223,12 @@
 	return ret;
 }
 
-<<<<<<< HEAD
-int ttm_tt_swapout(struct ttm_bo_device *bdev,
-		   struct ttm_tt *ttm, struct file *persistent_swap_storage)
-=======
 int ttm_tt_swapout(struct ttm_bo_device *bdev, struct ttm_tt *ttm)
->>>>>>> f642729d
 {
 	struct address_space *swap_space;
 	struct file *swap_storage;
 	struct page *from_page;
 	struct page *to_page;
-<<<<<<< HEAD
-	int i;
-	int ret = -ENOMEM;
-
-	BUG_ON(ttm->caching_state != tt_cached);
-
-	if (!persistent_swap_storage) {
-		swap_storage = shmem_file_setup("ttm swap",
-						ttm->num_pages << PAGE_SHIFT,
-						0);
-		if (IS_ERR(swap_storage)) {
-			pr_err("Failed allocating swap storage\n");
-			return PTR_ERR(swap_storage);
-		}
-	} else {
-		swap_storage = persistent_swap_storage;
-=======
 	gfp_t gfp_mask;
 	int i, ret;
 
@@ -390,7 +238,6 @@
 	if (IS_ERR(swap_storage)) {
 		pr_err("Failed allocating swap storage\n");
 		return PTR_ERR(swap_storage);
->>>>>>> f642729d
 	}
 
 	swap_space = swap_storage->f_mapping;
@@ -449,12 +296,6 @@
 	if (bdev->driver->ttm_tt_populate)
 		ret = bdev->driver->ttm_tt_populate(bdev, ttm, ctx);
 	else
-<<<<<<< HEAD
-		ret = ttm_pool_populate(ttm, ctx);
-	if (!ret)
-		ttm_tt_add_mapping(bdev, ttm);
-	return ret;
-=======
 		ret = ttm_pool_alloc(&bdev->pool, ttm, ctx);
 	if (ret)
 		return ret;
@@ -470,7 +311,6 @@
 	}
 
 	return 0;
->>>>>>> f642729d
 }
 EXPORT_SYMBOL(ttm_tt_populate);
 
