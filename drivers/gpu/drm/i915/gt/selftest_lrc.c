// SPDX-License-Identifier: MIT
/*
 * Copyright © 2018 Intel Corporation
 */

#include <linux/prime_numbers.h>

<<<<<<< HEAD
#include "gem/i915_gem_pm.h"
#include "gt/intel_engine_heartbeat.h"
#include "gt/intel_reset.h"
#include "gt/selftest_engine_heartbeat.h"

#include "i915_selftest.h"
=======
#include "i915_selftest.h"
#include "intel_engine_heartbeat.h"
#include "intel_engine_pm.h"
#include "intel_reset.h"
#include "intel_ring.h"
#include "selftest_engine_heartbeat.h"
>>>>>>> f642729d
#include "selftests/i915_random.h"
#include "selftests/igt_flush_test.h"
#include "selftests/igt_live_test.h"
#include "selftests/igt_spinner.h"
#include "selftests/lib_sw_fence.h"
<<<<<<< HEAD

#include "gem/selftests/igt_gem_utils.h"
#include "gem/selftests/mock_context.h"

#define CS_GPR(engine, n) ((engine)->mmio_base + 0x600 + (n) * 4)
#define NUM_GPR 16
#define NUM_GPR_DW (NUM_GPR * 2) /* each GPR is 2 dwords */

static struct i915_vma *create_scratch(struct intel_gt *gt)
{
	struct drm_i915_gem_object *obj;
	struct i915_vma *vma;
	int err;

	obj = i915_gem_object_create_internal(gt->i915, PAGE_SIZE);
	if (IS_ERR(obj))
		return ERR_CAST(obj);

	i915_gem_object_set_cache_coherency(obj, I915_CACHING_CACHED);

	vma = i915_vma_instance(obj, &gt->ggtt->vm, NULL);
	if (IS_ERR(vma)) {
		i915_gem_object_put(obj);
		return vma;
	}

	err = i915_vma_pin(vma, 0, 0, PIN_GLOBAL);
	if (err) {
		i915_gem_object_put(obj);
		return ERR_PTR(err);
	}

	return vma;
}

static bool is_active(struct i915_request *rq)
{
	if (i915_request_is_active(rq))
		return true;

	if (i915_request_on_hold(rq))
		return true;

	if (i915_request_has_initial_breadcrumb(rq) && i915_request_started(rq))
		return true;

	return false;
}

static int wait_for_submit(struct intel_engine_cs *engine,
			   struct i915_request *rq,
			   unsigned long timeout)
{
	timeout += jiffies;
	do {
		bool done = time_after(jiffies, timeout);

		if (i915_request_completed(rq)) /* that was quick! */
			return 0;

		/* Wait until the HW has acknowleged the submission (or err) */
		intel_engine_flush_submission(engine);
		if (!READ_ONCE(engine->execlists.pending[0]) && is_active(rq))
			return 0;

		if (done)
			return -ETIME;

		cond_resched();
	} while (1);
}

static int wait_for_reset(struct intel_engine_cs *engine,
			  struct i915_request *rq,
			  unsigned long timeout)
{
	timeout += jiffies;

	do {
		cond_resched();
		intel_engine_flush_submission(engine);

		if (READ_ONCE(engine->execlists.pending[0]))
			continue;

		if (i915_request_completed(rq))
			break;

		if (READ_ONCE(rq->fence.error))
			break;
	} while (time_before(jiffies, timeout));

	flush_scheduled_work();

	if (rq->fence.error != -EIO) {
		pr_err("%s: hanging request %llx:%lld not reset\n",
		       engine->name,
		       rq->fence.context,
		       rq->fence.seqno);
		return -EINVAL;
	}

	/* Give the request a jiffie to complete after flushing the worker */
	if (i915_request_wait(rq, 0,
			      max(0l, (long)(timeout - jiffies)) + 1) < 0) {
		pr_err("%s: hanging request %llx:%lld did not complete\n",
		       engine->name,
		       rq->fence.context,
		       rq->fence.seqno);
		return -ETIME;
	}

	return 0;
}

static int live_sanitycheck(void *arg)
{
	struct intel_gt *gt = arg;
	struct intel_engine_cs *engine;
	enum intel_engine_id id;
	struct igt_spinner spin;
	int err = 0;

	if (!HAS_LOGICAL_RING_CONTEXTS(gt->i915))
		return 0;

	if (igt_spinner_init(&spin, gt))
		return -ENOMEM;

	for_each_engine(engine, gt, id) {
		struct intel_context *ce;
		struct i915_request *rq;

		ce = intel_context_create(engine);
		if (IS_ERR(ce)) {
			err = PTR_ERR(ce);
			break;
		}

		rq = igt_spinner_create_request(&spin, ce, MI_NOOP);
		if (IS_ERR(rq)) {
			err = PTR_ERR(rq);
			goto out_ctx;
		}

		i915_request_add(rq);
		if (!igt_wait_for_spinner(&spin, rq)) {
			GEM_TRACE("spinner failed to start\n");
			GEM_TRACE_DUMP();
			intel_gt_set_wedged(gt);
			err = -EIO;
			goto out_ctx;
		}

		igt_spinner_end(&spin);
		if (igt_flush_test(gt->i915)) {
			err = -EIO;
			goto out_ctx;
		}

out_ctx:
		intel_context_put(ce);
		if (err)
			break;
	}

	igt_spinner_fini(&spin);
	return err;
}

static int live_unlite_restore(struct intel_gt *gt, int prio)
{
	struct intel_engine_cs *engine;
	enum intel_engine_id id;
	struct igt_spinner spin;
	int err = -ENOMEM;

	/*
	 * Check that we can correctly context switch between 2 instances
	 * on the same engine from the same parent context.
	 */

	if (igt_spinner_init(&spin, gt))
		return err;

	err = 0;
	for_each_engine(engine, gt, id) {
		struct intel_context *ce[2] = {};
		struct i915_request *rq[2];
		struct igt_live_test t;
		int n;

		if (prio && !intel_engine_has_preemption(engine))
			continue;

		if (!intel_engine_can_store_dword(engine))
			continue;

		if (igt_live_test_begin(&t, gt->i915, __func__, engine->name)) {
			err = -EIO;
			break;
		}
		st_engine_heartbeat_disable(engine);

		for (n = 0; n < ARRAY_SIZE(ce); n++) {
			struct intel_context *tmp;

			tmp = intel_context_create(engine);
			if (IS_ERR(tmp)) {
				err = PTR_ERR(tmp);
				goto err_ce;
			}

			err = intel_context_pin(tmp);
			if (err) {
				intel_context_put(tmp);
				goto err_ce;
			}

			/*
			 * Setup the pair of contexts such that if we
			 * lite-restore using the RING_TAIL from ce[1] it
			 * will execute garbage from ce[0]->ring.
			 */
			memset(tmp->ring->vaddr,
			       POISON_INUSE, /* IPEHR: 0x5a5a5a5a [hung!] */
			       tmp->ring->vma->size);

			ce[n] = tmp;
		}
		GEM_BUG_ON(!ce[1]->ring->size);
		intel_ring_reset(ce[1]->ring, ce[1]->ring->size / 2);
		__execlists_update_reg_state(ce[1], engine, ce[1]->ring->head);

		rq[0] = igt_spinner_create_request(&spin, ce[0], MI_ARB_CHECK);
		if (IS_ERR(rq[0])) {
			err = PTR_ERR(rq[0]);
			goto err_ce;
		}

		i915_request_get(rq[0]);
		i915_request_add(rq[0]);
		GEM_BUG_ON(rq[0]->postfix > ce[1]->ring->emit);

		if (!igt_wait_for_spinner(&spin, rq[0])) {
			i915_request_put(rq[0]);
			goto err_ce;
		}

		rq[1] = i915_request_create(ce[1]);
		if (IS_ERR(rq[1])) {
			err = PTR_ERR(rq[1]);
			i915_request_put(rq[0]);
			goto err_ce;
		}

		if (!prio) {
			/*
			 * Ensure we do the switch to ce[1] on completion.
			 *
			 * rq[0] is already submitted, so this should reduce
			 * to a no-op (a wait on a request on the same engine
			 * uses the submit fence, not the completion fence),
			 * but it will install a dependency on rq[1] for rq[0]
			 * that will prevent the pair being reordered by
			 * timeslicing.
			 */
			i915_request_await_dma_fence(rq[1], &rq[0]->fence);
		}

		i915_request_get(rq[1]);
		i915_request_add(rq[1]);
		GEM_BUG_ON(rq[1]->postfix <= rq[0]->postfix);
		i915_request_put(rq[0]);

		if (prio) {
			struct i915_sched_attr attr = {
				.priority = prio,
			};

			/* Alternatively preempt the spinner with ce[1] */
			engine->schedule(rq[1], &attr);
		}

		/* And switch back to ce[0] for good measure */
		rq[0] = i915_request_create(ce[0]);
		if (IS_ERR(rq[0])) {
			err = PTR_ERR(rq[0]);
			i915_request_put(rq[1]);
			goto err_ce;
		}

		i915_request_await_dma_fence(rq[0], &rq[1]->fence);
		i915_request_get(rq[0]);
		i915_request_add(rq[0]);
		GEM_BUG_ON(rq[0]->postfix > rq[1]->postfix);
		i915_request_put(rq[1]);
		i915_request_put(rq[0]);

err_ce:
		intel_engine_flush_submission(engine);
		igt_spinner_end(&spin);
		for (n = 0; n < ARRAY_SIZE(ce); n++) {
			if (IS_ERR_OR_NULL(ce[n]))
				break;

			intel_context_unpin(ce[n]);
			intel_context_put(ce[n]);
		}

		st_engine_heartbeat_enable(engine);
		if (igt_live_test_end(&t))
			err = -EIO;
		if (err)
			break;
	}

	igt_spinner_fini(&spin);
	return err;
}

static int live_unlite_switch(void *arg)
{
	return live_unlite_restore(arg, 0);
}

static int live_unlite_preempt(void *arg)
{
	return live_unlite_restore(arg, I915_USER_PRIORITY(I915_PRIORITY_MAX));
}

static int live_unlite_ring(void *arg)
{
	struct intel_gt *gt = arg;
	struct intel_engine_cs *engine;
	struct igt_spinner spin;
	enum intel_engine_id id;
	int err = 0;

	/*
	 * Setup a preemption event that will cause almost the entire ring
	 * to be unwound, potentially fooling our intel_ring_direction()
	 * into emitting a forward lite-restore instead of the rollback.
	 */

	if (igt_spinner_init(&spin, gt))
		return -ENOMEM;

	for_each_engine(engine, gt, id) {
		struct intel_context *ce[2] = {};
		struct i915_request *rq;
		struct igt_live_test t;
		int n;

		if (!intel_engine_has_preemption(engine))
			continue;

		if (!intel_engine_can_store_dword(engine))
			continue;

		if (igt_live_test_begin(&t, gt->i915, __func__, engine->name)) {
			err = -EIO;
			break;
		}
		st_engine_heartbeat_disable(engine);

		for (n = 0; n < ARRAY_SIZE(ce); n++) {
			struct intel_context *tmp;

			tmp = intel_context_create(engine);
			if (IS_ERR(tmp)) {
				err = PTR_ERR(tmp);
				goto err_ce;
			}

			err = intel_context_pin(tmp);
			if (err) {
				intel_context_put(tmp);
				goto err_ce;
			}

			memset32(tmp->ring->vaddr,
				 0xdeadbeef, /* trigger a hang if executed */
				 tmp->ring->vma->size / sizeof(u32));

			ce[n] = tmp;
		}

		/* Create max prio spinner, followed by N low prio nops */
		rq = igt_spinner_create_request(&spin, ce[0], MI_ARB_CHECK);
		if (IS_ERR(rq)) {
			err = PTR_ERR(rq);
			goto err_ce;
		}

		i915_request_get(rq);
		rq->sched.attr.priority = I915_PRIORITY_BARRIER;
		i915_request_add(rq);

		if (!igt_wait_for_spinner(&spin, rq)) {
			intel_gt_set_wedged(gt);
			i915_request_put(rq);
			err = -ETIME;
			goto err_ce;
		}

		/* Fill the ring, until we will cause a wrap */
		n = 0;
		while (intel_ring_direction(ce[0]->ring,
					    rq->wa_tail,
					    ce[0]->ring->tail) <= 0) {
			struct i915_request *tmp;

			tmp = intel_context_create_request(ce[0]);
			if (IS_ERR(tmp)) {
				err = PTR_ERR(tmp);
				i915_request_put(rq);
				goto err_ce;
			}

			i915_request_add(tmp);
			intel_engine_flush_submission(engine);
			n++;
		}
		intel_engine_flush_submission(engine);
		pr_debug("%s: Filled ring with %d nop tails {size:%x, tail:%x, emit:%x, rq.tail:%x}\n",
			 engine->name, n,
			 ce[0]->ring->size,
			 ce[0]->ring->tail,
			 ce[0]->ring->emit,
			 rq->tail);
		GEM_BUG_ON(intel_ring_direction(ce[0]->ring,
						rq->tail,
						ce[0]->ring->tail) <= 0);
		i915_request_put(rq);

		/* Create a second ring to preempt the first ring after rq[0] */
		rq = intel_context_create_request(ce[1]);
		if (IS_ERR(rq)) {
			err = PTR_ERR(rq);
			goto err_ce;
		}

		rq->sched.attr.priority = I915_PRIORITY_BARRIER;
		i915_request_get(rq);
		i915_request_add(rq);

		err = wait_for_submit(engine, rq, HZ / 2);
		i915_request_put(rq);
		if (err) {
			pr_err("%s: preemption request was not submitted\n",
			       engine->name);
			err = -ETIME;
		}

		pr_debug("%s: ring[0]:{ tail:%x, emit:%x }, ring[1]:{ tail:%x, emit:%x }\n",
			 engine->name,
			 ce[0]->ring->tail, ce[0]->ring->emit,
			 ce[1]->ring->tail, ce[1]->ring->emit);

err_ce:
		intel_engine_flush_submission(engine);
		igt_spinner_end(&spin);
		for (n = 0; n < ARRAY_SIZE(ce); n++) {
			if (IS_ERR_OR_NULL(ce[n]))
				break;

			intel_context_unpin(ce[n]);
			intel_context_put(ce[n]);
		}
		st_engine_heartbeat_enable(engine);
		if (igt_live_test_end(&t))
			err = -EIO;
		if (err)
			break;
	}

	igt_spinner_fini(&spin);
	return err;
}

static int live_pin_rewind(void *arg)
{
	struct intel_gt *gt = arg;
	struct intel_engine_cs *engine;
	enum intel_engine_id id;
	int err = 0;

	/*
	 * We have to be careful not to trust intel_ring too much, for example
	 * ring->head is updated upon retire which is out of sync with pinning
	 * the context. Thus we cannot use ring->head to set CTX_RING_HEAD,
	 * or else we risk writing an older, stale value.
	 *
	 * To simulate this, let's apply a bit of deliberate sabotague.
	 */

	for_each_engine(engine, gt, id) {
		struct intel_context *ce;
		struct i915_request *rq;
		struct intel_ring *ring;
		struct igt_live_test t;

		if (igt_live_test_begin(&t, gt->i915, __func__, engine->name)) {
			err = -EIO;
			break;
		}

		ce = intel_context_create(engine);
		if (IS_ERR(ce)) {
			err = PTR_ERR(ce);
			break;
		}

		err = intel_context_pin(ce);
		if (err) {
			intel_context_put(ce);
			break;
		}

		/* Keep the context awake while we play games */
		err = i915_active_acquire(&ce->active);
		if (err) {
			intel_context_unpin(ce);
			intel_context_put(ce);
			break;
		}
		ring = ce->ring;

		/* Poison the ring, and offset the next request from HEAD */
		memset32(ring->vaddr, STACK_MAGIC, ring->size / sizeof(u32));
		ring->emit = ring->size / 2;
		ring->tail = ring->emit;
		GEM_BUG_ON(ring->head);

		intel_context_unpin(ce);

		/* Submit a simple nop request */
		GEM_BUG_ON(intel_context_is_pinned(ce));
		rq = intel_context_create_request(ce);
		i915_active_release(&ce->active); /* e.g. async retire */
		intel_context_put(ce);
		if (IS_ERR(rq)) {
			err = PTR_ERR(rq);
			break;
		}
		GEM_BUG_ON(!rq->head);
		i915_request_add(rq);

		/* Expect not to hang! */
		if (igt_live_test_end(&t)) {
			err = -EIO;
			break;
		}
	}

	return err;
}

static int live_hold_reset(void *arg)
{
	struct intel_gt *gt = arg;
	struct intel_engine_cs *engine;
	enum intel_engine_id id;
	struct igt_spinner spin;
	int err = 0;

	/*
	 * In order to support offline error capture for fast preempt reset,
	 * we need to decouple the guilty request and ensure that it and its
	 * descendents are not executed while the capture is in progress.
	 */

	if (!intel_has_reset_engine(gt))
		return 0;

	if (igt_spinner_init(&spin, gt))
		return -ENOMEM;

	for_each_engine(engine, gt, id) {
		struct intel_context *ce;
		struct i915_request *rq;

		ce = intel_context_create(engine);
		if (IS_ERR(ce)) {
			err = PTR_ERR(ce);
			break;
		}

		st_engine_heartbeat_disable(engine);

		rq = igt_spinner_create_request(&spin, ce, MI_ARB_CHECK);
		if (IS_ERR(rq)) {
			err = PTR_ERR(rq);
			goto out;
		}
		i915_request_add(rq);

		if (!igt_wait_for_spinner(&spin, rq)) {
			intel_gt_set_wedged(gt);
			err = -ETIME;
			goto out;
		}

		/* We have our request executing, now remove it and reset */

		if (test_and_set_bit(I915_RESET_ENGINE + id,
				     &gt->reset.flags)) {
			intel_gt_set_wedged(gt);
			err = -EBUSY;
			goto out;
		}
		tasklet_disable(&engine->execlists.tasklet);

		engine->execlists.tasklet.func(engine->execlists.tasklet.data);
		GEM_BUG_ON(execlists_active(&engine->execlists) != rq);

		i915_request_get(rq);
		execlists_hold(engine, rq);
		GEM_BUG_ON(!i915_request_on_hold(rq));

		intel_engine_reset(engine, NULL);
		GEM_BUG_ON(rq->fence.error != -EIO);

		tasklet_enable(&engine->execlists.tasklet);
		clear_and_wake_up_bit(I915_RESET_ENGINE + id,
				      &gt->reset.flags);

		/* Check that we do not resubmit the held request */
		if (!i915_request_wait(rq, 0, HZ / 5)) {
			pr_err("%s: on hold request completed!\n",
			       engine->name);
			i915_request_put(rq);
			err = -EIO;
			goto out;
		}
		GEM_BUG_ON(!i915_request_on_hold(rq));

		/* But is resubmitted on release */
		execlists_unhold(engine, rq);
		if (i915_request_wait(rq, 0, HZ / 5) < 0) {
			pr_err("%s: held request did not complete!\n",
			       engine->name);
			intel_gt_set_wedged(gt);
			err = -ETIME;
		}
		i915_request_put(rq);

out:
		st_engine_heartbeat_enable(engine);
		intel_context_put(ce);
		if (err)
			break;
	}

	igt_spinner_fini(&spin);
	return err;
}

static const char *error_repr(int err)
{
	return err ? "bad" : "good";
}

static int live_error_interrupt(void *arg)
{
	static const struct error_phase {
		enum { GOOD = 0, BAD = -EIO } error[2];
	} phases[] = {
		{ { BAD,  GOOD } },
		{ { BAD,  BAD  } },
		{ { BAD,  GOOD } },
		{ { GOOD, GOOD } }, /* sentinel */
	};
	struct intel_gt *gt = arg;
	struct intel_engine_cs *engine;
	enum intel_engine_id id;

	/*
	 * We hook up the CS_MASTER_ERROR_INTERRUPT to have forewarning
	 * of invalid commands in user batches that will cause a GPU hang.
	 * This is a faster mechanism than using hangcheck/heartbeats, but
	 * only detects problems the HW knows about -- it will not warn when
	 * we kill the HW!
	 *
	 * To verify our detection and reset, we throw some invalid commands
	 * at the HW and wait for the interrupt.
	 */

	if (!intel_has_reset_engine(gt))
		return 0;

	for_each_engine(engine, gt, id) {
		const struct error_phase *p;
		int err = 0;

		st_engine_heartbeat_disable(engine);

		for (p = phases; p->error[0] != GOOD; p++) {
			struct i915_request *client[ARRAY_SIZE(phases->error)];
			u32 *cs;
			int i;

			memset(client, 0, sizeof(*client));
			for (i = 0; i < ARRAY_SIZE(client); i++) {
				struct intel_context *ce;
				struct i915_request *rq;

				ce = intel_context_create(engine);
				if (IS_ERR(ce)) {
					err = PTR_ERR(ce);
					goto out;
				}

				rq = intel_context_create_request(ce);
				intel_context_put(ce);
				if (IS_ERR(rq)) {
					err = PTR_ERR(rq);
					goto out;
				}

				if (rq->engine->emit_init_breadcrumb) {
					err = rq->engine->emit_init_breadcrumb(rq);
					if (err) {
						i915_request_add(rq);
						goto out;
					}
				}

				cs = intel_ring_begin(rq, 2);
				if (IS_ERR(cs)) {
					i915_request_add(rq);
					err = PTR_ERR(cs);
					goto out;
				}

				if (p->error[i]) {
					*cs++ = 0xdeadbeef;
					*cs++ = 0xdeadbeef;
				} else {
					*cs++ = MI_NOOP;
					*cs++ = MI_NOOP;
				}

				client[i] = i915_request_get(rq);
				i915_request_add(rq);
			}

			err = wait_for_submit(engine, client[0], HZ / 2);
			if (err) {
				pr_err("%s: first request did not start within time!\n",
				       engine->name);
				err = -ETIME;
				goto out;
			}

			for (i = 0; i < ARRAY_SIZE(client); i++) {
				if (i915_request_wait(client[i], 0, HZ / 5) < 0)
					pr_debug("%s: %s request incomplete!\n",
						 engine->name,
						 error_repr(p->error[i]));

				if (!i915_request_started(client[i])) {
					pr_err("%s: %s request not started!\n",
					       engine->name,
					       error_repr(p->error[i]));
					err = -ETIME;
					goto out;
				}

				/* Kick the tasklet to process the error */
				intel_engine_flush_submission(engine);
				if (client[i]->fence.error != p->error[i]) {
					pr_err("%s: %s request (%s) with wrong error code: %d\n",
					       engine->name,
					       error_repr(p->error[i]),
					       i915_request_completed(client[i]) ? "completed" : "running",
					       client[i]->fence.error);
					err = -EINVAL;
					goto out;
				}
			}

out:
			for (i = 0; i < ARRAY_SIZE(client); i++)
				if (client[i])
					i915_request_put(client[i]);
			if (err) {
				pr_err("%s: failed at phase[%zd] { %d, %d }\n",
				       engine->name, p - phases,
				       p->error[0], p->error[1]);
				break;
			}
		}

		st_engine_heartbeat_enable(engine);
		if (err) {
			intel_gt_set_wedged(gt);
			return err;
		}
	}

	return 0;
}

static int
emit_semaphore_chain(struct i915_request *rq, struct i915_vma *vma, int idx)
{
	u32 *cs;

	cs = intel_ring_begin(rq, 10);
	if (IS_ERR(cs))
		return PTR_ERR(cs);

	*cs++ = MI_ARB_ON_OFF | MI_ARB_ENABLE;

	*cs++ = MI_SEMAPHORE_WAIT |
		MI_SEMAPHORE_GLOBAL_GTT |
		MI_SEMAPHORE_POLL |
		MI_SEMAPHORE_SAD_NEQ_SDD;
	*cs++ = 0;
	*cs++ = i915_ggtt_offset(vma) + 4 * idx;
	*cs++ = 0;

	if (idx > 0) {
		*cs++ = MI_STORE_DWORD_IMM_GEN4 | MI_USE_GGTT;
		*cs++ = i915_ggtt_offset(vma) + 4 * (idx - 1);
		*cs++ = 0;
		*cs++ = 1;
	} else {
		*cs++ = MI_NOOP;
		*cs++ = MI_NOOP;
		*cs++ = MI_NOOP;
		*cs++ = MI_NOOP;
	}

	*cs++ = MI_ARB_ON_OFF | MI_ARB_DISABLE;

	intel_ring_advance(rq, cs);
	return 0;
}

static struct i915_request *
semaphore_queue(struct intel_engine_cs *engine, struct i915_vma *vma, int idx)
{
	struct intel_context *ce;
	struct i915_request *rq;
	int err;

	ce = intel_context_create(engine);
	if (IS_ERR(ce))
		return ERR_CAST(ce);

	rq = intel_context_create_request(ce);
	if (IS_ERR(rq))
		goto out_ce;

	err = 0;
	if (rq->engine->emit_init_breadcrumb)
		err = rq->engine->emit_init_breadcrumb(rq);
	if (err == 0)
		err = emit_semaphore_chain(rq, vma, idx);
	if (err == 0)
		i915_request_get(rq);
	i915_request_add(rq);
	if (err)
		rq = ERR_PTR(err);

out_ce:
	intel_context_put(ce);
	return rq;
}

static int
release_queue(struct intel_engine_cs *engine,
	      struct i915_vma *vma,
	      int idx, int prio)
{
	struct i915_sched_attr attr = {
		.priority = prio,
	};
	struct i915_request *rq;
	u32 *cs;

	rq = intel_engine_create_kernel_request(engine);
	if (IS_ERR(rq))
		return PTR_ERR(rq);

	cs = intel_ring_begin(rq, 4);
	if (IS_ERR(cs)) {
		i915_request_add(rq);
		return PTR_ERR(cs);
	}

	*cs++ = MI_STORE_DWORD_IMM_GEN4 | MI_USE_GGTT;
	*cs++ = i915_ggtt_offset(vma) + 4 * (idx - 1);
	*cs++ = 0;
	*cs++ = 1;

	intel_ring_advance(rq, cs);

	i915_request_get(rq);
	i915_request_add(rq);

	local_bh_disable();
	engine->schedule(rq, &attr);
	local_bh_enable(); /* kick tasklet */

	i915_request_put(rq);

	return 0;
}

static int
slice_semaphore_queue(struct intel_engine_cs *outer,
		      struct i915_vma *vma,
		      int count)
{
	struct intel_engine_cs *engine;
	struct i915_request *head;
	enum intel_engine_id id;
	int err, i, n = 0;

	head = semaphore_queue(outer, vma, n++);
	if (IS_ERR(head))
		return PTR_ERR(head);

	for_each_engine(engine, outer->gt, id) {
		for (i = 0; i < count; i++) {
			struct i915_request *rq;

			rq = semaphore_queue(engine, vma, n++);
			if (IS_ERR(rq)) {
				err = PTR_ERR(rq);
				goto out;
			}

			i915_request_put(rq);
		}
	}

	err = release_queue(outer, vma, n, I915_PRIORITY_BARRIER);
	if (err)
		goto out;

	if (i915_request_wait(head, 0,
			      2 * outer->gt->info.num_engines * (count + 2) * (count + 3)) < 0) {
		pr_err("Failed to slice along semaphore chain of length (%d, %d)!\n",
		       count, n);
		GEM_TRACE_DUMP();
		intel_gt_set_wedged(outer->gt);
		err = -EIO;
	}

out:
	i915_request_put(head);
	return err;
}

static int live_timeslice_preempt(void *arg)
{
	struct intel_gt *gt = arg;
	struct drm_i915_gem_object *obj;
	struct intel_engine_cs *engine;
	enum intel_engine_id id;
	struct i915_vma *vma;
	void *vaddr;
	int err = 0;

	/*
	 * If a request takes too long, we would like to give other users
	 * a fair go on the GPU. In particular, users may create batches
	 * that wait upon external input, where that input may even be
	 * supplied by another GPU job. To avoid blocking forever, we
	 * need to preempt the current task and replace it with another
	 * ready task.
	 */
	if (!IS_ACTIVE(CONFIG_DRM_I915_TIMESLICE_DURATION))
		return 0;

	obj = i915_gem_object_create_internal(gt->i915, PAGE_SIZE);
	if (IS_ERR(obj))
		return PTR_ERR(obj);

	vma = i915_vma_instance(obj, &gt->ggtt->vm, NULL);
	if (IS_ERR(vma)) {
		err = PTR_ERR(vma);
		goto err_obj;
	}

	vaddr = i915_gem_object_pin_map(obj, I915_MAP_WC);
	if (IS_ERR(vaddr)) {
		err = PTR_ERR(vaddr);
		goto err_obj;
	}

	err = i915_vma_pin(vma, 0, 0, PIN_GLOBAL);
	if (err)
		goto err_map;

	err = i915_vma_sync(vma);
	if (err)
		goto err_pin;

	for_each_engine(engine, gt, id) {
		if (!intel_engine_has_preemption(engine))
			continue;

		memset(vaddr, 0, PAGE_SIZE);

		st_engine_heartbeat_disable(engine);
		err = slice_semaphore_queue(engine, vma, 5);
		st_engine_heartbeat_enable(engine);
		if (err)
			goto err_pin;

		if (igt_flush_test(gt->i915)) {
			err = -EIO;
			goto err_pin;
		}
	}

err_pin:
	i915_vma_unpin(vma);
err_map:
	i915_gem_object_unpin_map(obj);
err_obj:
	i915_gem_object_put(obj);
	return err;
}

static struct i915_request *
create_rewinder(struct intel_context *ce,
		struct i915_request *wait,
		void *slot, int idx)
{
	const u32 offset =
		i915_ggtt_offset(ce->engine->status_page.vma) +
		offset_in_page(slot);
	struct i915_request *rq;
	u32 *cs;
	int err;

	rq = intel_context_create_request(ce);
	if (IS_ERR(rq))
		return rq;

	if (wait) {
		err = i915_request_await_dma_fence(rq, &wait->fence);
		if (err)
			goto err;
	}

	cs = intel_ring_begin(rq, 14);
	if (IS_ERR(cs)) {
		err = PTR_ERR(cs);
		goto err;
	}

	*cs++ = MI_ARB_ON_OFF | MI_ARB_ENABLE;
	*cs++ = MI_NOOP;

	*cs++ = MI_SEMAPHORE_WAIT |
		MI_SEMAPHORE_GLOBAL_GTT |
		MI_SEMAPHORE_POLL |
		MI_SEMAPHORE_SAD_GTE_SDD;
	*cs++ = idx;
	*cs++ = offset;
	*cs++ = 0;

	*cs++ = MI_STORE_REGISTER_MEM_GEN8 | MI_USE_GGTT;
	*cs++ = i915_mmio_reg_offset(RING_TIMESTAMP(rq->engine->mmio_base));
	*cs++ = offset + idx * sizeof(u32);
	*cs++ = 0;

	*cs++ = MI_STORE_DWORD_IMM_GEN4 | MI_USE_GGTT;
	*cs++ = offset;
	*cs++ = 0;
	*cs++ = idx + 1;

	intel_ring_advance(rq, cs);

	rq->sched.attr.priority = I915_PRIORITY_MASK;
	err = 0;
err:
	i915_request_get(rq);
	i915_request_add(rq);
	if (err) {
		i915_request_put(rq);
		return ERR_PTR(err);
	}

	return rq;
}

static int live_timeslice_rewind(void *arg)
{
	struct intel_gt *gt = arg;
	struct intel_engine_cs *engine;
	enum intel_engine_id id;

	/*
	 * The usual presumption on timeslice expiration is that we replace
	 * the active context with another. However, given a chain of
	 * dependencies we may end up with replacing the context with itself,
	 * but only a few of those requests, forcing us to rewind the
	 * RING_TAIL of the original request.
	 */
	if (!IS_ACTIVE(CONFIG_DRM_I915_TIMESLICE_DURATION))
		return 0;

	for_each_engine(engine, gt, id) {
		enum { A1, A2, B1 };
		enum { X = 1, Z, Y };
		struct i915_request *rq[3] = {};
		struct intel_context *ce;
		unsigned long timeslice;
		int i, err = 0;
		u32 *slot;

		if (!intel_engine_has_timeslices(engine))
			continue;

		/*
		 * A:rq1 -- semaphore wait, timestamp X
		 * A:rq2 -- write timestamp Y
		 *
		 * B:rq1 [await A:rq1] -- write timestamp Z
		 *
		 * Force timeslice, release semaphore.
		 *
		 * Expect execution/evaluation order XZY
		 */

		st_engine_heartbeat_disable(engine);
		timeslice = xchg(&engine->props.timeslice_duration_ms, 1);

		slot = memset32(engine->status_page.addr + 1000, 0, 4);

		ce = intel_context_create(engine);
		if (IS_ERR(ce)) {
			err = PTR_ERR(ce);
			goto err;
		}

		rq[A1] = create_rewinder(ce, NULL, slot, X);
		if (IS_ERR(rq[A1])) {
			intel_context_put(ce);
			goto err;
		}

		rq[A2] = create_rewinder(ce, NULL, slot, Y);
		intel_context_put(ce);
		if (IS_ERR(rq[A2]))
			goto err;

		err = wait_for_submit(engine, rq[A2], HZ / 2);
		if (err) {
			pr_err("%s: failed to submit first context\n",
			       engine->name);
			goto err;
		}

		ce = intel_context_create(engine);
		if (IS_ERR(ce)) {
			err = PTR_ERR(ce);
			goto err;
		}

		rq[B1] = create_rewinder(ce, rq[A1], slot, Z);
		intel_context_put(ce);
		if (IS_ERR(rq[2]))
			goto err;

		err = wait_for_submit(engine, rq[B1], HZ / 2);
		if (err) {
			pr_err("%s: failed to submit second context\n",
			       engine->name);
			goto err;
		}

		/* ELSP[] = { { A:rq1, A:rq2 }, { B:rq1 } } */
		ENGINE_TRACE(engine, "forcing tasklet for rewind\n");
		if (i915_request_is_active(rq[A2])) { /* semaphore yielded! */
			/* Wait for the timeslice to kick in */
			del_timer(&engine->execlists.timer);
			tasklet_hi_schedule(&engine->execlists.tasklet);
			intel_engine_flush_submission(engine);
		}
		/* -> ELSP[] = { { A:rq1 }, { B:rq1 } } */
		GEM_BUG_ON(!i915_request_is_active(rq[A1]));
		GEM_BUG_ON(!i915_request_is_active(rq[B1]));
		GEM_BUG_ON(i915_request_is_active(rq[A2]));

		/* Release the hounds! */
		slot[0] = 1;
		wmb(); /* "pairs" with GPU; paranoid kick of internal CPU$ */

		for (i = 1; i <= 3; i++) {
			unsigned long timeout = jiffies + HZ / 2;

			while (!READ_ONCE(slot[i]) &&
			       time_before(jiffies, timeout))
				;

			if (!time_before(jiffies, timeout)) {
				pr_err("%s: rq[%d] timed out\n",
				       engine->name, i - 1);
				err = -ETIME;
				goto err;
			}

			pr_debug("%s: slot[%d]:%x\n", engine->name, i, slot[i]);
		}

		/* XZY: XZ < XY */
		if (slot[Z] - slot[X] >= slot[Y] - slot[X]) {
			pr_err("%s: timeslicing did not run context B [%u] before A [%u]!\n",
			       engine->name,
			       slot[Z] - slot[X],
			       slot[Y] - slot[X]);
			err = -EINVAL;
		}

err:
		memset32(&slot[0], -1, 4);
		wmb();

		engine->props.timeslice_duration_ms = timeslice;
		st_engine_heartbeat_enable(engine);
		for (i = 0; i < 3; i++)
			i915_request_put(rq[i]);
		if (igt_flush_test(gt->i915))
			err = -EIO;
		if (err)
			return err;
	}

	return 0;
}

static struct i915_request *nop_request(struct intel_engine_cs *engine)
{
	struct i915_request *rq;

	rq = intel_engine_create_kernel_request(engine);
	if (IS_ERR(rq))
		return rq;

	i915_request_get(rq);
	i915_request_add(rq);

	return rq;
}

static long slice_timeout(struct intel_engine_cs *engine)
{
	long timeout;

	/* Enough time for a timeslice to kick in, and kick out */
	timeout = 2 * msecs_to_jiffies_timeout(timeslice(engine));

	/* Enough time for the nop request to complete */
	timeout += HZ / 5;

	return timeout + 1;
}

static int live_timeslice_queue(void *arg)
{
	struct intel_gt *gt = arg;
	struct drm_i915_gem_object *obj;
	struct intel_engine_cs *engine;
	enum intel_engine_id id;
	struct i915_vma *vma;
	void *vaddr;
	int err = 0;

	/*
	 * Make sure that even if ELSP[0] and ELSP[1] are filled with
	 * timeslicing between them disabled, we *do* enable timeslicing
	 * if the queue demands it. (Normally, we do not submit if
	 * ELSP[1] is already occupied, so must rely on timeslicing to
	 * eject ELSP[0] in favour of the queue.)
	 */
	if (!IS_ACTIVE(CONFIG_DRM_I915_TIMESLICE_DURATION))
		return 0;

	obj = i915_gem_object_create_internal(gt->i915, PAGE_SIZE);
	if (IS_ERR(obj))
		return PTR_ERR(obj);

	vma = i915_vma_instance(obj, &gt->ggtt->vm, NULL);
	if (IS_ERR(vma)) {
		err = PTR_ERR(vma);
		goto err_obj;
	}

	vaddr = i915_gem_object_pin_map(obj, I915_MAP_WC);
	if (IS_ERR(vaddr)) {
		err = PTR_ERR(vaddr);
		goto err_obj;
	}

	err = i915_vma_pin(vma, 0, 0, PIN_GLOBAL);
	if (err)
		goto err_map;

	err = i915_vma_sync(vma);
	if (err)
		goto err_pin;

	for_each_engine(engine, gt, id) {
		struct i915_sched_attr attr = {
			.priority = I915_USER_PRIORITY(I915_PRIORITY_MAX),
		};
		struct i915_request *rq, *nop;

		if (!intel_engine_has_preemption(engine))
			continue;

		st_engine_heartbeat_disable(engine);
		memset(vaddr, 0, PAGE_SIZE);

		/* ELSP[0]: semaphore wait */
		rq = semaphore_queue(engine, vma, 0);
		if (IS_ERR(rq)) {
			err = PTR_ERR(rq);
			goto err_heartbeat;
		}
		engine->schedule(rq, &attr);
		err = wait_for_submit(engine, rq, HZ / 2);
		if (err) {
			pr_err("%s: Timed out trying to submit semaphores\n",
			       engine->name);
			goto err_rq;
		}

		/* ELSP[1]: nop request */
		nop = nop_request(engine);
		if (IS_ERR(nop)) {
			err = PTR_ERR(nop);
			goto err_rq;
		}
		err = wait_for_submit(engine, nop, HZ / 2);
		i915_request_put(nop);
		if (err) {
			pr_err("%s: Timed out trying to submit nop\n",
			       engine->name);
			goto err_rq;
		}

		GEM_BUG_ON(i915_request_completed(rq));
		GEM_BUG_ON(execlists_active(&engine->execlists) != rq);

		/* Queue: semaphore signal, matching priority as semaphore */
		err = release_queue(engine, vma, 1, effective_prio(rq));
		if (err)
			goto err_rq;

		/* Wait until we ack the release_queue and start timeslicing */
		do {
			cond_resched();
			intel_engine_flush_submission(engine);
		} while (READ_ONCE(engine->execlists.pending[0]));

		/* Timeslice every jiffy, so within 2 we should signal */
		if (i915_request_wait(rq, 0, slice_timeout(engine)) < 0) {
			struct drm_printer p =
				drm_info_printer(gt->i915->drm.dev);

			pr_err("%s: Failed to timeslice into queue\n",
			       engine->name);
			intel_engine_dump(engine, &p,
					  "%s\n", engine->name);

			memset(vaddr, 0xff, PAGE_SIZE);
			err = -EIO;
		}
err_rq:
		i915_request_put(rq);
err_heartbeat:
		st_engine_heartbeat_enable(engine);
		if (err)
			break;
	}

err_pin:
	i915_vma_unpin(vma);
err_map:
	i915_gem_object_unpin_map(obj);
err_obj:
	i915_gem_object_put(obj);
	return err;
}

static int live_timeslice_nopreempt(void *arg)
{
	struct intel_gt *gt = arg;
	struct intel_engine_cs *engine;
	enum intel_engine_id id;
	struct igt_spinner spin;
	int err = 0;

	/*
	 * We should not timeslice into a request that is marked with
	 * I915_REQUEST_NOPREEMPT.
	 */
	if (!IS_ACTIVE(CONFIG_DRM_I915_TIMESLICE_DURATION))
		return 0;

	if (igt_spinner_init(&spin, gt))
		return -ENOMEM;

	for_each_engine(engine, gt, id) {
		struct intel_context *ce;
		struct i915_request *rq;
		unsigned long timeslice;

		if (!intel_engine_has_preemption(engine))
			continue;

		ce = intel_context_create(engine);
		if (IS_ERR(ce)) {
			err = PTR_ERR(ce);
			break;
		}

		st_engine_heartbeat_disable(engine);
		timeslice = xchg(&engine->props.timeslice_duration_ms, 1);

		/* Create an unpreemptible spinner */

		rq = igt_spinner_create_request(&spin, ce, MI_ARB_CHECK);
		intel_context_put(ce);
		if (IS_ERR(rq)) {
			err = PTR_ERR(rq);
			goto out_heartbeat;
		}

		i915_request_get(rq);
		i915_request_add(rq);

		if (!igt_wait_for_spinner(&spin, rq)) {
			i915_request_put(rq);
			err = -ETIME;
			goto out_spin;
		}

		set_bit(I915_FENCE_FLAG_NOPREEMPT, &rq->fence.flags);
		i915_request_put(rq);

		/* Followed by a maximum priority barrier (heartbeat) */

		ce = intel_context_create(engine);
		if (IS_ERR(ce)) {
			err = PTR_ERR(ce);
			goto out_spin;
		}

		rq = intel_context_create_request(ce);
		intel_context_put(ce);
		if (IS_ERR(rq)) {
			err = PTR_ERR(rq);
			goto out_spin;
		}

		rq->sched.attr.priority = I915_PRIORITY_BARRIER;
		i915_request_get(rq);
		i915_request_add(rq);

		/*
		 * Wait until the barrier is in ELSP, and we know timeslicing
		 * will have been activated.
		 */
		if (wait_for_submit(engine, rq, HZ / 2)) {
			i915_request_put(rq);
			err = -ETIME;
			goto out_spin;
		}

		/*
		 * Since the ELSP[0] request is unpreemptible, it should not
		 * allow the maximum priority barrier through. Wait long
		 * enough to see if it is timesliced in by mistake.
		 */
		if (i915_request_wait(rq, 0, slice_timeout(engine)) >= 0) {
			pr_err("%s: I915_PRIORITY_BARRIER request completed, bypassing no-preempt request\n",
			       engine->name);
			err = -EINVAL;
		}
		i915_request_put(rq);

out_spin:
		igt_spinner_end(&spin);
out_heartbeat:
		xchg(&engine->props.timeslice_duration_ms, timeslice);
		st_engine_heartbeat_enable(engine);
		if (err)
			break;

		if (igt_flush_test(gt->i915)) {
			err = -EIO;
			break;
		}
	}

	igt_spinner_fini(&spin);
	return err;
}

static int live_busywait_preempt(void *arg)
{
	struct intel_gt *gt = arg;
	struct i915_gem_context *ctx_hi, *ctx_lo;
	struct intel_engine_cs *engine;
	struct drm_i915_gem_object *obj;
	struct i915_vma *vma;
	enum intel_engine_id id;
	int err = -ENOMEM;
	u32 *map;

	/*
	 * Verify that even without HAS_LOGICAL_RING_PREEMPTION, we can
	 * preempt the busywaits used to synchronise between rings.
	 */

	ctx_hi = kernel_context(gt->i915);
	if (!ctx_hi)
		return -ENOMEM;
	ctx_hi->sched.priority =
		I915_USER_PRIORITY(I915_CONTEXT_MAX_USER_PRIORITY);

	ctx_lo = kernel_context(gt->i915);
	if (!ctx_lo)
		goto err_ctx_hi;
	ctx_lo->sched.priority =
		I915_USER_PRIORITY(I915_CONTEXT_MIN_USER_PRIORITY);

	obj = i915_gem_object_create_internal(gt->i915, PAGE_SIZE);
	if (IS_ERR(obj)) {
		err = PTR_ERR(obj);
		goto err_ctx_lo;
	}

	map = i915_gem_object_pin_map(obj, I915_MAP_WC);
	if (IS_ERR(map)) {
		err = PTR_ERR(map);
		goto err_obj;
	}

	vma = i915_vma_instance(obj, &gt->ggtt->vm, NULL);
	if (IS_ERR(vma)) {
		err = PTR_ERR(vma);
		goto err_map;
	}

	err = i915_vma_pin(vma, 0, 0, PIN_GLOBAL);
	if (err)
		goto err_map;

	err = i915_vma_sync(vma);
	if (err)
		goto err_vma;

	for_each_engine(engine, gt, id) {
		struct i915_request *lo, *hi;
		struct igt_live_test t;
		u32 *cs;

		if (!intel_engine_has_preemption(engine))
			continue;

		if (!intel_engine_can_store_dword(engine))
			continue;

		if (igt_live_test_begin(&t, gt->i915, __func__, engine->name)) {
			err = -EIO;
			goto err_vma;
		}

		/*
		 * We create two requests. The low priority request
		 * busywaits on a semaphore (inside the ringbuffer where
		 * is should be preemptible) and the high priority requests
		 * uses a MI_STORE_DWORD_IMM to update the semaphore value
		 * allowing the first request to complete. If preemption
		 * fails, we hang instead.
		 */

		lo = igt_request_alloc(ctx_lo, engine);
		if (IS_ERR(lo)) {
			err = PTR_ERR(lo);
			goto err_vma;
		}

		cs = intel_ring_begin(lo, 8);
		if (IS_ERR(cs)) {
			err = PTR_ERR(cs);
			i915_request_add(lo);
			goto err_vma;
		}

		*cs++ = MI_STORE_DWORD_IMM_GEN4 | MI_USE_GGTT;
		*cs++ = i915_ggtt_offset(vma);
		*cs++ = 0;
		*cs++ = 1;

		/* XXX Do we need a flush + invalidate here? */

		*cs++ = MI_SEMAPHORE_WAIT |
			MI_SEMAPHORE_GLOBAL_GTT |
			MI_SEMAPHORE_POLL |
			MI_SEMAPHORE_SAD_EQ_SDD;
		*cs++ = 0;
		*cs++ = i915_ggtt_offset(vma);
		*cs++ = 0;

		intel_ring_advance(lo, cs);

		i915_request_get(lo);
		i915_request_add(lo);

		if (wait_for(READ_ONCE(*map), 10)) {
			i915_request_put(lo);
			err = -ETIMEDOUT;
			goto err_vma;
		}

		/* Low priority request should be busywaiting now */
		if (i915_request_wait(lo, 0, 1) != -ETIME) {
			i915_request_put(lo);
			pr_err("%s: Busywaiting request did not!\n",
			       engine->name);
			err = -EIO;
			goto err_vma;
		}

		hi = igt_request_alloc(ctx_hi, engine);
		if (IS_ERR(hi)) {
			err = PTR_ERR(hi);
			i915_request_put(lo);
			goto err_vma;
		}

		cs = intel_ring_begin(hi, 4);
		if (IS_ERR(cs)) {
			err = PTR_ERR(cs);
			i915_request_add(hi);
			i915_request_put(lo);
			goto err_vma;
		}

		*cs++ = MI_STORE_DWORD_IMM_GEN4 | MI_USE_GGTT;
		*cs++ = i915_ggtt_offset(vma);
		*cs++ = 0;
		*cs++ = 0;

		intel_ring_advance(hi, cs);
		i915_request_add(hi);

		if (i915_request_wait(lo, 0, HZ / 5) < 0) {
			struct drm_printer p = drm_info_printer(gt->i915->drm.dev);

			pr_err("%s: Failed to preempt semaphore busywait!\n",
			       engine->name);

			intel_engine_dump(engine, &p, "%s\n", engine->name);
			GEM_TRACE_DUMP();

			i915_request_put(lo);
			intel_gt_set_wedged(gt);
			err = -EIO;
			goto err_vma;
		}
		GEM_BUG_ON(READ_ONCE(*map));
		i915_request_put(lo);

		if (igt_live_test_end(&t)) {
			err = -EIO;
			goto err_vma;
		}
	}

	err = 0;
err_vma:
	i915_vma_unpin(vma);
err_map:
	i915_gem_object_unpin_map(obj);
err_obj:
	i915_gem_object_put(obj);
err_ctx_lo:
	kernel_context_close(ctx_lo);
err_ctx_hi:
	kernel_context_close(ctx_hi);
	return err;
}

static struct i915_request *
spinner_create_request(struct igt_spinner *spin,
		       struct i915_gem_context *ctx,
		       struct intel_engine_cs *engine,
		       u32 arb)
{
	struct intel_context *ce;
	struct i915_request *rq;

	ce = i915_gem_context_get_engine(ctx, engine->legacy_idx);
	if (IS_ERR(ce))
		return ERR_CAST(ce);

	rq = igt_spinner_create_request(spin, ce, arb);
	intel_context_put(ce);
	return rq;
}

static int live_preempt(void *arg)
{
	struct intel_gt *gt = arg;
	struct i915_gem_context *ctx_hi, *ctx_lo;
	struct igt_spinner spin_hi, spin_lo;
	struct intel_engine_cs *engine;
	enum intel_engine_id id;
	int err = -ENOMEM;

	if (!HAS_LOGICAL_RING_PREEMPTION(gt->i915))
		return 0;

	if (!(gt->i915->caps.scheduler & I915_SCHEDULER_CAP_PREEMPTION))
		pr_err("Logical preemption supported, but not exposed\n");

	if (igt_spinner_init(&spin_hi, gt))
		return -ENOMEM;

	if (igt_spinner_init(&spin_lo, gt))
		goto err_spin_hi;

	ctx_hi = kernel_context(gt->i915);
	if (!ctx_hi)
		goto err_spin_lo;
	ctx_hi->sched.priority =
		I915_USER_PRIORITY(I915_CONTEXT_MAX_USER_PRIORITY);

	ctx_lo = kernel_context(gt->i915);
	if (!ctx_lo)
		goto err_ctx_hi;
	ctx_lo->sched.priority =
		I915_USER_PRIORITY(I915_CONTEXT_MIN_USER_PRIORITY);

	for_each_engine(engine, gt, id) {
		struct igt_live_test t;
		struct i915_request *rq;

		if (!intel_engine_has_preemption(engine))
			continue;

		if (igt_live_test_begin(&t, gt->i915, __func__, engine->name)) {
			err = -EIO;
			goto err_ctx_lo;
		}

		rq = spinner_create_request(&spin_lo, ctx_lo, engine,
					    MI_ARB_CHECK);
		if (IS_ERR(rq)) {
			err = PTR_ERR(rq);
			goto err_ctx_lo;
		}

		i915_request_add(rq);
		if (!igt_wait_for_spinner(&spin_lo, rq)) {
			GEM_TRACE("lo spinner failed to start\n");
			GEM_TRACE_DUMP();
			intel_gt_set_wedged(gt);
			err = -EIO;
			goto err_ctx_lo;
		}

		rq = spinner_create_request(&spin_hi, ctx_hi, engine,
					    MI_ARB_CHECK);
		if (IS_ERR(rq)) {
			igt_spinner_end(&spin_lo);
			err = PTR_ERR(rq);
			goto err_ctx_lo;
		}

		i915_request_add(rq);
		if (!igt_wait_for_spinner(&spin_hi, rq)) {
			GEM_TRACE("hi spinner failed to start\n");
			GEM_TRACE_DUMP();
			intel_gt_set_wedged(gt);
			err = -EIO;
			goto err_ctx_lo;
		}

		igt_spinner_end(&spin_hi);
		igt_spinner_end(&spin_lo);

		if (igt_live_test_end(&t)) {
			err = -EIO;
			goto err_ctx_lo;
		}
	}

	err = 0;
err_ctx_lo:
	kernel_context_close(ctx_lo);
err_ctx_hi:
	kernel_context_close(ctx_hi);
err_spin_lo:
	igt_spinner_fini(&spin_lo);
err_spin_hi:
	igt_spinner_fini(&spin_hi);
	return err;
}

static int live_late_preempt(void *arg)
{
	struct intel_gt *gt = arg;
	struct i915_gem_context *ctx_hi, *ctx_lo;
	struct igt_spinner spin_hi, spin_lo;
	struct intel_engine_cs *engine;
	struct i915_sched_attr attr = {};
	enum intel_engine_id id;
	int err = -ENOMEM;

	if (!HAS_LOGICAL_RING_PREEMPTION(gt->i915))
		return 0;

	if (igt_spinner_init(&spin_hi, gt))
		return -ENOMEM;

	if (igt_spinner_init(&spin_lo, gt))
		goto err_spin_hi;

	ctx_hi = kernel_context(gt->i915);
	if (!ctx_hi)
		goto err_spin_lo;

	ctx_lo = kernel_context(gt->i915);
	if (!ctx_lo)
		goto err_ctx_hi;

	/* Make sure ctx_lo stays before ctx_hi until we trigger preemption. */
	ctx_lo->sched.priority = I915_USER_PRIORITY(1);

	for_each_engine(engine, gt, id) {
		struct igt_live_test t;
		struct i915_request *rq;

		if (!intel_engine_has_preemption(engine))
			continue;

		if (igt_live_test_begin(&t, gt->i915, __func__, engine->name)) {
			err = -EIO;
			goto err_ctx_lo;
		}

		rq = spinner_create_request(&spin_lo, ctx_lo, engine,
					    MI_ARB_CHECK);
		if (IS_ERR(rq)) {
			err = PTR_ERR(rq);
			goto err_ctx_lo;
		}

		i915_request_add(rq);
		if (!igt_wait_for_spinner(&spin_lo, rq)) {
			pr_err("First context failed to start\n");
			goto err_wedged;
		}

		rq = spinner_create_request(&spin_hi, ctx_hi, engine,
					    MI_NOOP);
		if (IS_ERR(rq)) {
			igt_spinner_end(&spin_lo);
			err = PTR_ERR(rq);
			goto err_ctx_lo;
		}

		i915_request_add(rq);
		if (igt_wait_for_spinner(&spin_hi, rq)) {
			pr_err("Second context overtook first?\n");
			goto err_wedged;
		}

		attr.priority = I915_USER_PRIORITY(I915_PRIORITY_MAX);
		engine->schedule(rq, &attr);

		if (!igt_wait_for_spinner(&spin_hi, rq)) {
			pr_err("High priority context failed to preempt the low priority context\n");
			GEM_TRACE_DUMP();
			goto err_wedged;
		}

		igt_spinner_end(&spin_hi);
		igt_spinner_end(&spin_lo);

		if (igt_live_test_end(&t)) {
			err = -EIO;
			goto err_ctx_lo;
		}
	}

	err = 0;
err_ctx_lo:
	kernel_context_close(ctx_lo);
err_ctx_hi:
	kernel_context_close(ctx_hi);
err_spin_lo:
	igt_spinner_fini(&spin_lo);
err_spin_hi:
	igt_spinner_fini(&spin_hi);
	return err;

err_wedged:
	igt_spinner_end(&spin_hi);
	igt_spinner_end(&spin_lo);
	intel_gt_set_wedged(gt);
	err = -EIO;
	goto err_ctx_lo;
}

struct preempt_client {
	struct igt_spinner spin;
	struct i915_gem_context *ctx;
};

static int preempt_client_init(struct intel_gt *gt, struct preempt_client *c)
{
	c->ctx = kernel_context(gt->i915);
	if (!c->ctx)
		return -ENOMEM;

	if (igt_spinner_init(&c->spin, gt))
		goto err_ctx;

	return 0;

err_ctx:
	kernel_context_close(c->ctx);
	return -ENOMEM;
}

static void preempt_client_fini(struct preempt_client *c)
{
	igt_spinner_fini(&c->spin);
	kernel_context_close(c->ctx);
}

static int live_nopreempt(void *arg)
{
	struct intel_gt *gt = arg;
	struct intel_engine_cs *engine;
	struct preempt_client a, b;
	enum intel_engine_id id;
	int err = -ENOMEM;

	/*
	 * Verify that we can disable preemption for an individual request
	 * that may be being observed and not want to be interrupted.
	 */

	if (!HAS_LOGICAL_RING_PREEMPTION(gt->i915))
		return 0;

	if (preempt_client_init(gt, &a))
		return -ENOMEM;
	if (preempt_client_init(gt, &b))
		goto err_client_a;
	b.ctx->sched.priority = I915_USER_PRIORITY(I915_PRIORITY_MAX);

	for_each_engine(engine, gt, id) {
		struct i915_request *rq_a, *rq_b;

		if (!intel_engine_has_preemption(engine))
			continue;

		engine->execlists.preempt_hang.count = 0;

		rq_a = spinner_create_request(&a.spin,
					      a.ctx, engine,
					      MI_ARB_CHECK);
		if (IS_ERR(rq_a)) {
			err = PTR_ERR(rq_a);
			goto err_client_b;
		}

		/* Low priority client, but unpreemptable! */
		__set_bit(I915_FENCE_FLAG_NOPREEMPT, &rq_a->fence.flags);

		i915_request_add(rq_a);
		if (!igt_wait_for_spinner(&a.spin, rq_a)) {
			pr_err("First client failed to start\n");
			goto err_wedged;
		}

		rq_b = spinner_create_request(&b.spin,
					      b.ctx, engine,
					      MI_ARB_CHECK);
		if (IS_ERR(rq_b)) {
			err = PTR_ERR(rq_b);
			goto err_client_b;
		}

		i915_request_add(rq_b);

		/* B is much more important than A! (But A is unpreemptable.) */
		GEM_BUG_ON(rq_prio(rq_b) <= rq_prio(rq_a));

		/* Wait long enough for preemption and timeslicing */
		if (igt_wait_for_spinner(&b.spin, rq_b)) {
			pr_err("Second client started too early!\n");
			goto err_wedged;
		}

		igt_spinner_end(&a.spin);

		if (!igt_wait_for_spinner(&b.spin, rq_b)) {
			pr_err("Second client failed to start\n");
			goto err_wedged;
		}

		igt_spinner_end(&b.spin);

		if (engine->execlists.preempt_hang.count) {
			pr_err("Preemption recorded x%d; should have been suppressed!\n",
			       engine->execlists.preempt_hang.count);
			err = -EINVAL;
			goto err_wedged;
		}

		if (igt_flush_test(gt->i915))
			goto err_wedged;
	}

	err = 0;
err_client_b:
	preempt_client_fini(&b);
err_client_a:
	preempt_client_fini(&a);
	return err;

err_wedged:
	igt_spinner_end(&b.spin);
	igt_spinner_end(&a.spin);
	intel_gt_set_wedged(gt);
	err = -EIO;
	goto err_client_b;
}

struct live_preempt_cancel {
	struct intel_engine_cs *engine;
	struct preempt_client a, b;
};

static int __cancel_active0(struct live_preempt_cancel *arg)
{
	struct i915_request *rq;
	struct igt_live_test t;
	int err;

	/* Preempt cancel of ELSP0 */
	GEM_TRACE("%s(%s)\n", __func__, arg->engine->name);
	if (igt_live_test_begin(&t, arg->engine->i915,
				__func__, arg->engine->name))
		return -EIO;

	rq = spinner_create_request(&arg->a.spin,
				    arg->a.ctx, arg->engine,
				    MI_ARB_CHECK);
	if (IS_ERR(rq))
		return PTR_ERR(rq);

	clear_bit(CONTEXT_BANNED, &rq->context->flags);
	i915_request_get(rq);
	i915_request_add(rq);
	if (!igt_wait_for_spinner(&arg->a.spin, rq)) {
		err = -EIO;
		goto out;
	}

	intel_context_set_banned(rq->context);
	err = intel_engine_pulse(arg->engine);
	if (err)
		goto out;

	err = wait_for_reset(arg->engine, rq, HZ / 2);
	if (err) {
		pr_err("Cancelled inflight0 request did not reset\n");
		goto out;
	}

out:
	i915_request_put(rq);
	if (igt_live_test_end(&t))
		err = -EIO;
	return err;
}

static int __cancel_active1(struct live_preempt_cancel *arg)
{
	struct i915_request *rq[2] = {};
	struct igt_live_test t;
	int err;

	/* Preempt cancel of ELSP1 */
	GEM_TRACE("%s(%s)\n", __func__, arg->engine->name);
	if (igt_live_test_begin(&t, arg->engine->i915,
				__func__, arg->engine->name))
		return -EIO;

	rq[0] = spinner_create_request(&arg->a.spin,
				       arg->a.ctx, arg->engine,
				       MI_NOOP); /* no preemption */
	if (IS_ERR(rq[0]))
		return PTR_ERR(rq[0]);

	clear_bit(CONTEXT_BANNED, &rq[0]->context->flags);
	i915_request_get(rq[0]);
	i915_request_add(rq[0]);
	if (!igt_wait_for_spinner(&arg->a.spin, rq[0])) {
		err = -EIO;
		goto out;
	}

	rq[1] = spinner_create_request(&arg->b.spin,
				       arg->b.ctx, arg->engine,
				       MI_ARB_CHECK);
	if (IS_ERR(rq[1])) {
		err = PTR_ERR(rq[1]);
		goto out;
	}

	clear_bit(CONTEXT_BANNED, &rq[1]->context->flags);
	i915_request_get(rq[1]);
	err = i915_request_await_dma_fence(rq[1], &rq[0]->fence);
	i915_request_add(rq[1]);
	if (err)
		goto out;

	intel_context_set_banned(rq[1]->context);
	err = intel_engine_pulse(arg->engine);
	if (err)
		goto out;

	igt_spinner_end(&arg->a.spin);
	err = wait_for_reset(arg->engine, rq[1], HZ / 2);
	if (err)
		goto out;

	if (rq[0]->fence.error != 0) {
		pr_err("Normal inflight0 request did not complete\n");
		err = -EINVAL;
		goto out;
	}

	if (rq[1]->fence.error != -EIO) {
		pr_err("Cancelled inflight1 request did not report -EIO\n");
		err = -EINVAL;
		goto out;
	}

out:
	i915_request_put(rq[1]);
	i915_request_put(rq[0]);
	if (igt_live_test_end(&t))
		err = -EIO;
	return err;
}

static int __cancel_queued(struct live_preempt_cancel *arg)
{
	struct i915_request *rq[3] = {};
	struct igt_live_test t;
	int err;

	/* Full ELSP and one in the wings */
	GEM_TRACE("%s(%s)\n", __func__, arg->engine->name);
	if (igt_live_test_begin(&t, arg->engine->i915,
				__func__, arg->engine->name))
		return -EIO;

	rq[0] = spinner_create_request(&arg->a.spin,
				       arg->a.ctx, arg->engine,
				       MI_ARB_CHECK);
	if (IS_ERR(rq[0]))
		return PTR_ERR(rq[0]);

	clear_bit(CONTEXT_BANNED, &rq[0]->context->flags);
	i915_request_get(rq[0]);
	i915_request_add(rq[0]);
	if (!igt_wait_for_spinner(&arg->a.spin, rq[0])) {
		err = -EIO;
		goto out;
	}

	rq[1] = igt_request_alloc(arg->b.ctx, arg->engine);
	if (IS_ERR(rq[1])) {
		err = PTR_ERR(rq[1]);
		goto out;
	}

	clear_bit(CONTEXT_BANNED, &rq[1]->context->flags);
	i915_request_get(rq[1]);
	err = i915_request_await_dma_fence(rq[1], &rq[0]->fence);
	i915_request_add(rq[1]);
	if (err)
		goto out;

	rq[2] = spinner_create_request(&arg->b.spin,
				       arg->a.ctx, arg->engine,
				       MI_ARB_CHECK);
	if (IS_ERR(rq[2])) {
		err = PTR_ERR(rq[2]);
		goto out;
	}

	i915_request_get(rq[2]);
	err = i915_request_await_dma_fence(rq[2], &rq[1]->fence);
	i915_request_add(rq[2]);
	if (err)
		goto out;

	intel_context_set_banned(rq[2]->context);
	err = intel_engine_pulse(arg->engine);
	if (err)
		goto out;

	err = wait_for_reset(arg->engine, rq[2], HZ / 2);
	if (err)
		goto out;

	if (rq[0]->fence.error != -EIO) {
		pr_err("Cancelled inflight0 request did not report -EIO\n");
		err = -EINVAL;
		goto out;
	}

	if (rq[1]->fence.error != 0) {
		pr_err("Normal inflight1 request did not complete\n");
		err = -EINVAL;
		goto out;
	}

	if (rq[2]->fence.error != -EIO) {
		pr_err("Cancelled queued request did not report -EIO\n");
		err = -EINVAL;
		goto out;
	}

out:
	i915_request_put(rq[2]);
	i915_request_put(rq[1]);
	i915_request_put(rq[0]);
	if (igt_live_test_end(&t))
		err = -EIO;
	return err;
}

static int __cancel_hostile(struct live_preempt_cancel *arg)
{
	struct i915_request *rq;
	int err;

	/* Preempt cancel non-preemptible spinner in ELSP0 */
	if (!IS_ACTIVE(CONFIG_DRM_I915_PREEMPT_TIMEOUT))
		return 0;

	if (!intel_has_reset_engine(arg->engine->gt))
		return 0;

	GEM_TRACE("%s(%s)\n", __func__, arg->engine->name);
	rq = spinner_create_request(&arg->a.spin,
				    arg->a.ctx, arg->engine,
				    MI_NOOP); /* preemption disabled */
	if (IS_ERR(rq))
		return PTR_ERR(rq);

	clear_bit(CONTEXT_BANNED, &rq->context->flags);
	i915_request_get(rq);
	i915_request_add(rq);
	if (!igt_wait_for_spinner(&arg->a.spin, rq)) {
		err = -EIO;
		goto out;
	}

	intel_context_set_banned(rq->context);
	err = intel_engine_pulse(arg->engine); /* force reset */
	if (err)
		goto out;

	err = wait_for_reset(arg->engine, rq, HZ / 2);
	if (err) {
		pr_err("Cancelled inflight0 request did not reset\n");
		goto out;
	}

out:
	i915_request_put(rq);
	if (igt_flush_test(arg->engine->i915))
		err = -EIO;
	return err;
}

static int live_preempt_cancel(void *arg)
{
	struct intel_gt *gt = arg;
	struct live_preempt_cancel data;
	enum intel_engine_id id;
	int err = -ENOMEM;

	/*
	 * To cancel an inflight context, we need to first remove it from the
	 * GPU. That sounds like preemption! Plus a little bit of bookkeeping.
	 */

	if (!HAS_LOGICAL_RING_PREEMPTION(gt->i915))
		return 0;

	if (preempt_client_init(gt, &data.a))
		return -ENOMEM;
	if (preempt_client_init(gt, &data.b))
		goto err_client_a;

	for_each_engine(data.engine, gt, id) {
		if (!intel_engine_has_preemption(data.engine))
			continue;

		err = __cancel_active0(&data);
		if (err)
			goto err_wedged;

		err = __cancel_active1(&data);
		if (err)
			goto err_wedged;

		err = __cancel_queued(&data);
		if (err)
			goto err_wedged;

		err = __cancel_hostile(&data);
		if (err)
			goto err_wedged;
	}

	err = 0;
err_client_b:
	preempt_client_fini(&data.b);
err_client_a:
	preempt_client_fini(&data.a);
	return err;

err_wedged:
	GEM_TRACE_DUMP();
	igt_spinner_end(&data.b.spin);
	igt_spinner_end(&data.a.spin);
	intel_gt_set_wedged(gt);
	goto err_client_b;
}

static int live_suppress_self_preempt(void *arg)
{
	struct intel_gt *gt = arg;
	struct intel_engine_cs *engine;
	struct i915_sched_attr attr = {
		.priority = I915_USER_PRIORITY(I915_PRIORITY_MAX)
	};
	struct preempt_client a, b;
	enum intel_engine_id id;
	int err = -ENOMEM;

	/*
	 * Verify that if a preemption request does not cause a change in
	 * the current execution order, the preempt-to-idle injection is
	 * skipped and that we do not accidentally apply it after the CS
	 * completion event.
	 */

	if (!HAS_LOGICAL_RING_PREEMPTION(gt->i915))
		return 0;

	if (intel_uc_uses_guc_submission(&gt->uc))
		return 0; /* presume black blox */

	if (intel_vgpu_active(gt->i915))
		return 0; /* GVT forces single port & request submission */

	if (preempt_client_init(gt, &a))
		return -ENOMEM;
	if (preempt_client_init(gt, &b))
		goto err_client_a;

	for_each_engine(engine, gt, id) {
		struct i915_request *rq_a, *rq_b;
		int depth;

		if (!intel_engine_has_preemption(engine))
			continue;

		if (igt_flush_test(gt->i915))
			goto err_wedged;

		st_engine_heartbeat_disable(engine);
		engine->execlists.preempt_hang.count = 0;

		rq_a = spinner_create_request(&a.spin,
					      a.ctx, engine,
					      MI_NOOP);
		if (IS_ERR(rq_a)) {
			err = PTR_ERR(rq_a);
			st_engine_heartbeat_enable(engine);
			goto err_client_b;
		}

		i915_request_add(rq_a);
		if (!igt_wait_for_spinner(&a.spin, rq_a)) {
			pr_err("First client failed to start\n");
			st_engine_heartbeat_enable(engine);
			goto err_wedged;
		}

		/* Keep postponing the timer to avoid premature slicing */
		mod_timer(&engine->execlists.timer, jiffies + HZ);
		for (depth = 0; depth < 8; depth++) {
			rq_b = spinner_create_request(&b.spin,
						      b.ctx, engine,
						      MI_NOOP);
			if (IS_ERR(rq_b)) {
				err = PTR_ERR(rq_b);
				st_engine_heartbeat_enable(engine);
				goto err_client_b;
			}
			i915_request_add(rq_b);

			GEM_BUG_ON(i915_request_completed(rq_a));
			engine->schedule(rq_a, &attr);
			igt_spinner_end(&a.spin);

			if (!igt_wait_for_spinner(&b.spin, rq_b)) {
				pr_err("Second client failed to start\n");
				st_engine_heartbeat_enable(engine);
				goto err_wedged;
			}

			swap(a, b);
			rq_a = rq_b;
		}
		igt_spinner_end(&a.spin);

		if (engine->execlists.preempt_hang.count) {
			pr_err("Preemption on %s recorded x%d, depth %d; should have been suppressed!\n",
			       engine->name,
			       engine->execlists.preempt_hang.count,
			       depth);
			st_engine_heartbeat_enable(engine);
			err = -EINVAL;
			goto err_client_b;
		}

		st_engine_heartbeat_enable(engine);
		if (igt_flush_test(gt->i915))
			goto err_wedged;
	}

	err = 0;
err_client_b:
	preempt_client_fini(&b);
err_client_a:
	preempt_client_fini(&a);
	return err;

err_wedged:
	igt_spinner_end(&b.spin);
	igt_spinner_end(&a.spin);
	intel_gt_set_wedged(gt);
	err = -EIO;
	goto err_client_b;
}

static int live_chain_preempt(void *arg)
{
	struct intel_gt *gt = arg;
	struct intel_engine_cs *engine;
	struct preempt_client hi, lo;
	enum intel_engine_id id;
	int err = -ENOMEM;

	/*
	 * Build a chain AB...BA between two contexts (A, B) and request
	 * preemption of the last request. It should then complete before
	 * the previously submitted spinner in B.
	 */

	if (!HAS_LOGICAL_RING_PREEMPTION(gt->i915))
		return 0;

	if (preempt_client_init(gt, &hi))
		return -ENOMEM;

	if (preempt_client_init(gt, &lo))
		goto err_client_hi;

	for_each_engine(engine, gt, id) {
		struct i915_sched_attr attr = {
			.priority = I915_USER_PRIORITY(I915_PRIORITY_MAX),
		};
		struct igt_live_test t;
		struct i915_request *rq;
		int ring_size, count, i;

		if (!intel_engine_has_preemption(engine))
			continue;

		rq = spinner_create_request(&lo.spin,
					    lo.ctx, engine,
					    MI_ARB_CHECK);
		if (IS_ERR(rq))
			goto err_wedged;

		i915_request_get(rq);
		i915_request_add(rq);

		ring_size = rq->wa_tail - rq->head;
		if (ring_size < 0)
			ring_size += rq->ring->size;
		ring_size = rq->ring->size / ring_size;
		pr_debug("%s(%s): Using maximum of %d requests\n",
			 __func__, engine->name, ring_size);

		igt_spinner_end(&lo.spin);
		if (i915_request_wait(rq, 0, HZ / 2) < 0) {
			pr_err("Timed out waiting to flush %s\n", engine->name);
			i915_request_put(rq);
			goto err_wedged;
		}
		i915_request_put(rq);

		if (igt_live_test_begin(&t, gt->i915, __func__, engine->name)) {
			err = -EIO;
			goto err_wedged;
		}

		for_each_prime_number_from(count, 1, ring_size) {
			rq = spinner_create_request(&hi.spin,
						    hi.ctx, engine,
						    MI_ARB_CHECK);
			if (IS_ERR(rq))
				goto err_wedged;
			i915_request_add(rq);
			if (!igt_wait_for_spinner(&hi.spin, rq))
				goto err_wedged;

			rq = spinner_create_request(&lo.spin,
						    lo.ctx, engine,
						    MI_ARB_CHECK);
			if (IS_ERR(rq))
				goto err_wedged;
			i915_request_add(rq);

			for (i = 0; i < count; i++) {
				rq = igt_request_alloc(lo.ctx, engine);
				if (IS_ERR(rq))
					goto err_wedged;
				i915_request_add(rq);
			}

			rq = igt_request_alloc(hi.ctx, engine);
			if (IS_ERR(rq))
				goto err_wedged;

			i915_request_get(rq);
			i915_request_add(rq);
			engine->schedule(rq, &attr);

			igt_spinner_end(&hi.spin);
			if (i915_request_wait(rq, 0, HZ / 5) < 0) {
				struct drm_printer p =
					drm_info_printer(gt->i915->drm.dev);

				pr_err("Failed to preempt over chain of %d\n",
				       count);
				intel_engine_dump(engine, &p,
						  "%s\n", engine->name);
				i915_request_put(rq);
				goto err_wedged;
			}
			igt_spinner_end(&lo.spin);
			i915_request_put(rq);

			rq = igt_request_alloc(lo.ctx, engine);
			if (IS_ERR(rq))
				goto err_wedged;

			i915_request_get(rq);
			i915_request_add(rq);

			if (i915_request_wait(rq, 0, HZ / 5) < 0) {
				struct drm_printer p =
					drm_info_printer(gt->i915->drm.dev);

				pr_err("Failed to flush low priority chain of %d requests\n",
				       count);
				intel_engine_dump(engine, &p,
						  "%s\n", engine->name);

				i915_request_put(rq);
				goto err_wedged;
			}
			i915_request_put(rq);
		}

		if (igt_live_test_end(&t)) {
			err = -EIO;
			goto err_wedged;
		}
	}

	err = 0;
err_client_lo:
	preempt_client_fini(&lo);
err_client_hi:
	preempt_client_fini(&hi);
	return err;

err_wedged:
	igt_spinner_end(&hi.spin);
	igt_spinner_end(&lo.spin);
	intel_gt_set_wedged(gt);
	err = -EIO;
	goto err_client_lo;
}

static int create_gang(struct intel_engine_cs *engine,
		       struct i915_request **prev)
{
	struct drm_i915_gem_object *obj;
	struct intel_context *ce;
	struct i915_request *rq;
	struct i915_vma *vma;
	u32 *cs;
	int err;

	ce = intel_context_create(engine);
	if (IS_ERR(ce))
		return PTR_ERR(ce);

	obj = i915_gem_object_create_internal(engine->i915, 4096);
	if (IS_ERR(obj)) {
		err = PTR_ERR(obj);
		goto err_ce;
	}

	vma = i915_vma_instance(obj, ce->vm, NULL);
	if (IS_ERR(vma)) {
		err = PTR_ERR(vma);
		goto err_obj;
	}

	err = i915_vma_pin(vma, 0, 0, PIN_USER);
	if (err)
		goto err_obj;

	cs = i915_gem_object_pin_map(obj, I915_MAP_WC);
	if (IS_ERR(cs))
		goto err_obj;

	/* Semaphore target: spin until zero */
	*cs++ = MI_ARB_ON_OFF | MI_ARB_ENABLE;

	*cs++ = MI_SEMAPHORE_WAIT |
		MI_SEMAPHORE_POLL |
		MI_SEMAPHORE_SAD_EQ_SDD;
	*cs++ = 0;
	*cs++ = lower_32_bits(vma->node.start);
	*cs++ = upper_32_bits(vma->node.start);

	if (*prev) {
		u64 offset = (*prev)->batch->node.start;

		/* Terminate the spinner in the next lower priority batch. */
		*cs++ = MI_STORE_DWORD_IMM_GEN4;
		*cs++ = lower_32_bits(offset);
		*cs++ = upper_32_bits(offset);
		*cs++ = 0;
	}

	*cs++ = MI_BATCH_BUFFER_END;
	i915_gem_object_flush_map(obj);
	i915_gem_object_unpin_map(obj);

	rq = intel_context_create_request(ce);
	if (IS_ERR(rq))
		goto err_obj;

	rq->batch = i915_vma_get(vma);
	i915_request_get(rq);

	i915_vma_lock(vma);
	err = i915_request_await_object(rq, vma->obj, false);
	if (!err)
		err = i915_vma_move_to_active(vma, rq, 0);
	if (!err)
		err = rq->engine->emit_bb_start(rq,
						vma->node.start,
						PAGE_SIZE, 0);
	i915_vma_unlock(vma);
	i915_request_add(rq);
	if (err)
		goto err_rq;

	i915_gem_object_put(obj);
	intel_context_put(ce);

	rq->mock.link.next = &(*prev)->mock.link;
	*prev = rq;
	return 0;

err_rq:
	i915_vma_put(rq->batch);
	i915_request_put(rq);
err_obj:
	i915_gem_object_put(obj);
err_ce:
	intel_context_put(ce);
	return err;
}

static int __live_preempt_ring(struct intel_engine_cs *engine,
			       struct igt_spinner *spin,
			       int queue_sz, int ring_sz)
{
	struct intel_context *ce[2] = {};
	struct i915_request *rq;
	struct igt_live_test t;
	int err = 0;
	int n;

	if (igt_live_test_begin(&t, engine->i915, __func__, engine->name))
		return -EIO;

	for (n = 0; n < ARRAY_SIZE(ce); n++) {
		struct intel_context *tmp;

		tmp = intel_context_create(engine);
		if (IS_ERR(tmp)) {
			err = PTR_ERR(tmp);
			goto err_ce;
		}

		tmp->ring = __intel_context_ring_size(ring_sz);

		err = intel_context_pin(tmp);
		if (err) {
			intel_context_put(tmp);
			goto err_ce;
		}

		memset32(tmp->ring->vaddr,
			 0xdeadbeef, /* trigger a hang if executed */
			 tmp->ring->vma->size / sizeof(u32));

		ce[n] = tmp;
	}

	rq = igt_spinner_create_request(spin, ce[0], MI_ARB_CHECK);
	if (IS_ERR(rq)) {
		err = PTR_ERR(rq);
		goto err_ce;
	}

	i915_request_get(rq);
	rq->sched.attr.priority = I915_PRIORITY_BARRIER;
	i915_request_add(rq);

	if (!igt_wait_for_spinner(spin, rq)) {
		intel_gt_set_wedged(engine->gt);
		i915_request_put(rq);
		err = -ETIME;
		goto err_ce;
	}

	/* Fill the ring, until we will cause a wrap */
	n = 0;
	while (ce[0]->ring->tail - rq->wa_tail <= queue_sz) {
		struct i915_request *tmp;

		tmp = intel_context_create_request(ce[0]);
		if (IS_ERR(tmp)) {
			err = PTR_ERR(tmp);
			i915_request_put(rq);
			goto err_ce;
		}

		i915_request_add(tmp);
		intel_engine_flush_submission(engine);
		n++;
	}
	intel_engine_flush_submission(engine);
	pr_debug("%s: Filled %d with %d nop tails {size:%x, tail:%x, emit:%x, rq.tail:%x}\n",
		 engine->name, queue_sz, n,
		 ce[0]->ring->size,
		 ce[0]->ring->tail,
		 ce[0]->ring->emit,
		 rq->tail);
	i915_request_put(rq);

	/* Create a second request to preempt the first ring */
	rq = intel_context_create_request(ce[1]);
	if (IS_ERR(rq)) {
		err = PTR_ERR(rq);
		goto err_ce;
	}

	rq->sched.attr.priority = I915_PRIORITY_BARRIER;
	i915_request_get(rq);
	i915_request_add(rq);

	err = wait_for_submit(engine, rq, HZ / 2);
	i915_request_put(rq);
	if (err) {
		pr_err("%s: preemption request was not submited\n",
		       engine->name);
		err = -ETIME;
	}

	pr_debug("%s: ring[0]:{ tail:%x, emit:%x }, ring[1]:{ tail:%x, emit:%x }\n",
		 engine->name,
		 ce[0]->ring->tail, ce[0]->ring->emit,
		 ce[1]->ring->tail, ce[1]->ring->emit);

err_ce:
	intel_engine_flush_submission(engine);
	igt_spinner_end(spin);
	for (n = 0; n < ARRAY_SIZE(ce); n++) {
		if (IS_ERR_OR_NULL(ce[n]))
			break;

		intel_context_unpin(ce[n]);
		intel_context_put(ce[n]);
	}
	if (igt_live_test_end(&t))
		err = -EIO;
	return err;
}

static int live_preempt_ring(void *arg)
{
	struct intel_gt *gt = arg;
	struct intel_engine_cs *engine;
	struct igt_spinner spin;
	enum intel_engine_id id;
	int err = 0;

	/*
	 * Check that we rollback large chunks of a ring in order to do a
	 * preemption event. Similar to live_unlite_ring, but looking at
	 * ring size rather than the impact of intel_ring_direction().
	 */

	if (igt_spinner_init(&spin, gt))
		return -ENOMEM;

	for_each_engine(engine, gt, id) {
		int n;

		if (!intel_engine_has_preemption(engine))
			continue;

		if (!intel_engine_can_store_dword(engine))
			continue;

		st_engine_heartbeat_disable(engine);

		for (n = 0; n <= 3; n++) {
			err = __live_preempt_ring(engine, &spin,
						  n * SZ_4K / 4, SZ_4K);
			if (err)
				break;
		}

		st_engine_heartbeat_enable(engine);
		if (err)
			break;
	}

	igt_spinner_fini(&spin);
	return err;
}

static int live_preempt_gang(void *arg)
{
	struct intel_gt *gt = arg;
	struct intel_engine_cs *engine;
	enum intel_engine_id id;

	if (!HAS_LOGICAL_RING_PREEMPTION(gt->i915))
		return 0;

	/*
	 * Build as long a chain of preempters as we can, with each
	 * request higher priority than the last. Once we are ready, we release
	 * the last batch which then precolates down the chain, each releasing
	 * the next oldest in turn. The intent is to simply push as hard as we
	 * can with the number of preemptions, trying to exceed narrow HW
	 * limits. At a minimum, we insist that we can sort all the user
	 * high priority levels into execution order.
	 */

	for_each_engine(engine, gt, id) {
		struct i915_request *rq = NULL;
		struct igt_live_test t;
		IGT_TIMEOUT(end_time);
		int prio = 0;
		int err = 0;
		u32 *cs;

		if (!intel_engine_has_preemption(engine))
			continue;

		if (igt_live_test_begin(&t, gt->i915, __func__, engine->name))
			return -EIO;

		do {
			struct i915_sched_attr attr = {
				.priority = I915_USER_PRIORITY(prio++),
			};

			err = create_gang(engine, &rq);
			if (err)
				break;

			/* Submit each spinner at increasing priority */
			engine->schedule(rq, &attr);
		} while (prio <= I915_PRIORITY_MAX &&
			 !__igt_timeout(end_time, NULL));
		pr_debug("%s: Preempt chain of %d requests\n",
			 engine->name, prio);

		/*
		 * Such that the last spinner is the highest priority and
		 * should execute first. When that spinner completes,
		 * it will terminate the next lowest spinner until there
		 * are no more spinners and the gang is complete.
		 */
		cs = i915_gem_object_pin_map(rq->batch->obj, I915_MAP_WC);
		if (!IS_ERR(cs)) {
			*cs = 0;
			i915_gem_object_unpin_map(rq->batch->obj);
		} else {
			err = PTR_ERR(cs);
			intel_gt_set_wedged(gt);
		}

		while (rq) { /* wait for each rq from highest to lowest prio */
			struct i915_request *n = list_next_entry(rq, mock.link);

			if (err == 0 && i915_request_wait(rq, 0, HZ / 5) < 0) {
				struct drm_printer p =
					drm_info_printer(engine->i915->drm.dev);

				pr_err("Failed to flush chain of %d requests, at %d\n",
				       prio, rq_prio(rq) >> I915_USER_PRIORITY_SHIFT);
				intel_engine_dump(engine, &p,
						  "%s\n", engine->name);

				err = -ETIME;
			}

			i915_vma_put(rq->batch);
			i915_request_put(rq);
			rq = n;
		}

		if (igt_live_test_end(&t))
			err = -EIO;
		if (err)
			return err;
	}

	return 0;
}

static struct i915_vma *
create_gpr_user(struct intel_engine_cs *engine,
		struct i915_vma *result,
		unsigned int offset)
{
	struct drm_i915_gem_object *obj;
	struct i915_vma *vma;
	u32 *cs;
	int err;
	int i;

	obj = i915_gem_object_create_internal(engine->i915, 4096);
	if (IS_ERR(obj))
		return ERR_CAST(obj);

	vma = i915_vma_instance(obj, result->vm, NULL);
	if (IS_ERR(vma)) {
		i915_gem_object_put(obj);
		return vma;
	}

	err = i915_vma_pin(vma, 0, 0, PIN_USER);
	if (err) {
		i915_vma_put(vma);
		return ERR_PTR(err);
	}

	cs = i915_gem_object_pin_map(obj, I915_MAP_WC);
	if (IS_ERR(cs)) {
		i915_vma_put(vma);
		return ERR_CAST(cs);
	}

	/* All GPR are clear for new contexts. We use GPR(0) as a constant */
	*cs++ = MI_LOAD_REGISTER_IMM(1);
	*cs++ = CS_GPR(engine, 0);
	*cs++ = 1;

	for (i = 1; i < NUM_GPR; i++) {
		u64 addr;

		/*
		 * Perform: GPR[i]++
		 *
		 * As we read and write into the context saved GPR[i], if
		 * we restart this batch buffer from an earlier point, we
		 * will repeat the increment and store a value > 1.
		 */
		*cs++ = MI_MATH(4);
		*cs++ = MI_MATH_LOAD(MI_MATH_REG_SRCA, MI_MATH_REG(i));
		*cs++ = MI_MATH_LOAD(MI_MATH_REG_SRCB, MI_MATH_REG(0));
		*cs++ = MI_MATH_ADD;
		*cs++ = MI_MATH_STORE(MI_MATH_REG(i), MI_MATH_REG_ACCU);

		addr = result->node.start + offset + i * sizeof(*cs);
		*cs++ = MI_STORE_REGISTER_MEM_GEN8;
		*cs++ = CS_GPR(engine, 2 * i);
		*cs++ = lower_32_bits(addr);
		*cs++ = upper_32_bits(addr);

		*cs++ = MI_SEMAPHORE_WAIT |
			MI_SEMAPHORE_POLL |
			MI_SEMAPHORE_SAD_GTE_SDD;
		*cs++ = i;
		*cs++ = lower_32_bits(result->node.start);
		*cs++ = upper_32_bits(result->node.start);
	}

	*cs++ = MI_BATCH_BUFFER_END;
	i915_gem_object_flush_map(obj);
	i915_gem_object_unpin_map(obj);

	return vma;
}

static struct i915_vma *create_global(struct intel_gt *gt, size_t sz)
{
	struct drm_i915_gem_object *obj;
	struct i915_vma *vma;
	int err;

	obj = i915_gem_object_create_internal(gt->i915, sz);
	if (IS_ERR(obj))
		return ERR_CAST(obj);

	vma = i915_vma_instance(obj, &gt->ggtt->vm, NULL);
	if (IS_ERR(vma)) {
		i915_gem_object_put(obj);
		return vma;
	}

	err = i915_ggtt_pin(vma, NULL, 0, 0);
	if (err) {
		i915_vma_put(vma);
		return ERR_PTR(err);
	}

	return vma;
}

static struct i915_request *
create_gpr_client(struct intel_engine_cs *engine,
		  struct i915_vma *global,
		  unsigned int offset)
{
	struct i915_vma *batch, *vma;
	struct intel_context *ce;
	struct i915_request *rq;
	int err;

	ce = intel_context_create(engine);
	if (IS_ERR(ce))
		return ERR_CAST(ce);

	vma = i915_vma_instance(global->obj, ce->vm, NULL);
	if (IS_ERR(vma)) {
		err = PTR_ERR(vma);
		goto out_ce;
	}

	err = i915_vma_pin(vma, 0, 0, PIN_USER);
	if (err)
		goto out_ce;

	batch = create_gpr_user(engine, vma, offset);
	if (IS_ERR(batch)) {
		err = PTR_ERR(batch);
		goto out_vma;
	}

	rq = intel_context_create_request(ce);
	if (IS_ERR(rq)) {
		err = PTR_ERR(rq);
		goto out_batch;
	}

	i915_vma_lock(vma);
	err = i915_request_await_object(rq, vma->obj, false);
	if (!err)
		err = i915_vma_move_to_active(vma, rq, 0);
	i915_vma_unlock(vma);

	i915_vma_lock(batch);
	if (!err)
		err = i915_request_await_object(rq, batch->obj, false);
	if (!err)
		err = i915_vma_move_to_active(batch, rq, 0);
	if (!err)
		err = rq->engine->emit_bb_start(rq,
						batch->node.start,
						PAGE_SIZE, 0);
	i915_vma_unlock(batch);
	i915_vma_unpin(batch);

	if (!err)
		i915_request_get(rq);
	i915_request_add(rq);

out_batch:
	i915_vma_put(batch);
out_vma:
	i915_vma_unpin(vma);
out_ce:
	intel_context_put(ce);
	return err ? ERR_PTR(err) : rq;
}

static int preempt_user(struct intel_engine_cs *engine,
			struct i915_vma *global,
			int id)
{
	struct i915_sched_attr attr = {
		.priority = I915_PRIORITY_MAX
	};
	struct i915_request *rq;
	int err = 0;
	u32 *cs;

	rq = intel_engine_create_kernel_request(engine);
	if (IS_ERR(rq))
		return PTR_ERR(rq);

	cs = intel_ring_begin(rq, 4);
	if (IS_ERR(cs)) {
		i915_request_add(rq);
		return PTR_ERR(cs);
	}

	*cs++ = MI_STORE_DWORD_IMM_GEN4 | MI_USE_GGTT;
	*cs++ = i915_ggtt_offset(global);
	*cs++ = 0;
	*cs++ = id;

	intel_ring_advance(rq, cs);

	i915_request_get(rq);
	i915_request_add(rq);

	engine->schedule(rq, &attr);

	if (i915_request_wait(rq, 0, HZ / 2) < 0)
		err = -ETIME;
	i915_request_put(rq);

	return err;
}

static int live_preempt_user(void *arg)
{
	struct intel_gt *gt = arg;
	struct intel_engine_cs *engine;
	struct i915_vma *global;
	enum intel_engine_id id;
	u32 *result;
	int err = 0;

	if (!HAS_LOGICAL_RING_PREEMPTION(gt->i915))
		return 0;

	/*
	 * In our other tests, we look at preemption in carefully
	 * controlled conditions in the ringbuffer. Since most of the
	 * time is spent in user batches, most of our preemptions naturally
	 * occur there. We want to verify that when we preempt inside a batch
	 * we continue on from the current instruction and do not roll back
	 * to the start, or another earlier arbitration point.
	 *
	 * To verify this, we create a batch which is a mixture of
	 * MI_MATH (gpr++) MI_SRM (gpr) and preemption points. Then with
	 * a few preempting contexts thrown into the mix, we look for any
	 * repeated instructions (which show up as incorrect values).
	 */

	global = create_global(gt, 4096);
	if (IS_ERR(global))
		return PTR_ERR(global);

	result = i915_gem_object_pin_map(global->obj, I915_MAP_WC);
	if (IS_ERR(result)) {
		i915_vma_unpin_and_release(&global, 0);
		return PTR_ERR(result);
	}

	for_each_engine(engine, gt, id) {
		struct i915_request *client[3] = {};
		struct igt_live_test t;
		int i;

		if (!intel_engine_has_preemption(engine))
			continue;

		if (IS_GEN(gt->i915, 8) && engine->class != RENDER_CLASS)
			continue; /* we need per-context GPR */

		if (igt_live_test_begin(&t, gt->i915, __func__, engine->name)) {
			err = -EIO;
			break;
		}

		memset(result, 0, 4096);

		for (i = 0; i < ARRAY_SIZE(client); i++) {
			struct i915_request *rq;

			rq = create_gpr_client(engine, global,
					       NUM_GPR * i * sizeof(u32));
			if (IS_ERR(rq))
				goto end_test;

			client[i] = rq;
		}

		/* Continuously preempt the set of 3 running contexts */
		for (i = 1; i <= NUM_GPR; i++) {
			err = preempt_user(engine, global, i);
			if (err)
				goto end_test;
		}

		if (READ_ONCE(result[0]) != NUM_GPR) {
			pr_err("%s: Failed to release semaphore\n",
			       engine->name);
			err = -EIO;
			goto end_test;
		}

		for (i = 0; i < ARRAY_SIZE(client); i++) {
			int gpr;

			if (i915_request_wait(client[i], 0, HZ / 2) < 0) {
				err = -ETIME;
				goto end_test;
			}

			for (gpr = 1; gpr < NUM_GPR; gpr++) {
				if (result[NUM_GPR * i + gpr] != 1) {
					pr_err("%s: Invalid result, client %d, gpr %d, result: %d\n",
					       engine->name,
					       i, gpr, result[NUM_GPR * i + gpr]);
					err = -EINVAL;
					goto end_test;
				}
			}
		}

end_test:
		for (i = 0; i < ARRAY_SIZE(client); i++) {
			if (!client[i])
				break;

			i915_request_put(client[i]);
		}

		/* Flush the semaphores on error */
		smp_store_mb(result[0], -1);
		if (igt_live_test_end(&t))
			err = -EIO;
		if (err)
			break;
	}

	i915_vma_unpin_and_release(&global, I915_VMA_RELEASE_MAP);
	return err;
}

static int live_preempt_timeout(void *arg)
{
	struct intel_gt *gt = arg;
	struct i915_gem_context *ctx_hi, *ctx_lo;
	struct igt_spinner spin_lo;
	struct intel_engine_cs *engine;
	enum intel_engine_id id;
	int err = -ENOMEM;

	/*
	 * Check that we force preemption to occur by cancelling the previous
	 * context if it refuses to yield the GPU.
	 */
	if (!IS_ACTIVE(CONFIG_DRM_I915_PREEMPT_TIMEOUT))
		return 0;

	if (!HAS_LOGICAL_RING_PREEMPTION(gt->i915))
		return 0;

	if (!intel_has_reset_engine(gt))
		return 0;

	if (igt_spinner_init(&spin_lo, gt))
		return -ENOMEM;

	ctx_hi = kernel_context(gt->i915);
	if (!ctx_hi)
		goto err_spin_lo;
	ctx_hi->sched.priority =
		I915_USER_PRIORITY(I915_CONTEXT_MAX_USER_PRIORITY);

	ctx_lo = kernel_context(gt->i915);
	if (!ctx_lo)
		goto err_ctx_hi;
	ctx_lo->sched.priority =
		I915_USER_PRIORITY(I915_CONTEXT_MIN_USER_PRIORITY);

	for_each_engine(engine, gt, id) {
		unsigned long saved_timeout;
		struct i915_request *rq;

		if (!intel_engine_has_preemption(engine))
			continue;

		rq = spinner_create_request(&spin_lo, ctx_lo, engine,
					    MI_NOOP); /* preemption disabled */
		if (IS_ERR(rq)) {
			err = PTR_ERR(rq);
			goto err_ctx_lo;
		}

		i915_request_add(rq);
		if (!igt_wait_for_spinner(&spin_lo, rq)) {
			intel_gt_set_wedged(gt);
			err = -EIO;
			goto err_ctx_lo;
		}

		rq = igt_request_alloc(ctx_hi, engine);
		if (IS_ERR(rq)) {
			igt_spinner_end(&spin_lo);
			err = PTR_ERR(rq);
			goto err_ctx_lo;
		}

		/* Flush the previous CS ack before changing timeouts */
		while (READ_ONCE(engine->execlists.pending[0]))
			cpu_relax();

		saved_timeout = engine->props.preempt_timeout_ms;
		engine->props.preempt_timeout_ms = 1; /* in ms, -> 1 jiffie */

		i915_request_get(rq);
		i915_request_add(rq);

		intel_engine_flush_submission(engine);
		engine->props.preempt_timeout_ms = saved_timeout;

		if (i915_request_wait(rq, 0, HZ / 10) < 0) {
			intel_gt_set_wedged(gt);
			i915_request_put(rq);
			err = -ETIME;
			goto err_ctx_lo;
		}

		igt_spinner_end(&spin_lo);
		i915_request_put(rq);
	}

	err = 0;
err_ctx_lo:
	kernel_context_close(ctx_lo);
err_ctx_hi:
	kernel_context_close(ctx_hi);
err_spin_lo:
	igt_spinner_fini(&spin_lo);
	return err;
}

static int random_range(struct rnd_state *rnd, int min, int max)
{
	return i915_prandom_u32_max_state(max - min, rnd) + min;
}

static int random_priority(struct rnd_state *rnd)
{
	return random_range(rnd, I915_PRIORITY_MIN, I915_PRIORITY_MAX);
}

struct preempt_smoke {
	struct intel_gt *gt;
	struct i915_gem_context **contexts;
	struct intel_engine_cs *engine;
	struct drm_i915_gem_object *batch;
	unsigned int ncontext;
	struct rnd_state prng;
	unsigned long count;
};

static struct i915_gem_context *smoke_context(struct preempt_smoke *smoke)
{
	return smoke->contexts[i915_prandom_u32_max_state(smoke->ncontext,
							  &smoke->prng)];
}

static int smoke_submit(struct preempt_smoke *smoke,
			struct i915_gem_context *ctx, int prio,
			struct drm_i915_gem_object *batch)
{
	struct i915_request *rq;
	struct i915_vma *vma = NULL;
	int err = 0;

	if (batch) {
		struct i915_address_space *vm;

		vm = i915_gem_context_get_vm_rcu(ctx);
		vma = i915_vma_instance(batch, vm, NULL);
		i915_vm_put(vm);
		if (IS_ERR(vma))
			return PTR_ERR(vma);

		err = i915_vma_pin(vma, 0, 0, PIN_USER);
		if (err)
			return err;
	}

	ctx->sched.priority = prio;

	rq = igt_request_alloc(ctx, smoke->engine);
	if (IS_ERR(rq)) {
		err = PTR_ERR(rq);
		goto unpin;
	}

	if (vma) {
		i915_vma_lock(vma);
		err = i915_request_await_object(rq, vma->obj, false);
		if (!err)
			err = i915_vma_move_to_active(vma, rq, 0);
		if (!err)
			err = rq->engine->emit_bb_start(rq,
							vma->node.start,
							PAGE_SIZE, 0);
		i915_vma_unlock(vma);
	}

	i915_request_add(rq);

unpin:
	if (vma)
		i915_vma_unpin(vma);

	return err;
}

static int smoke_crescendo_thread(void *arg)
{
	struct preempt_smoke *smoke = arg;
	IGT_TIMEOUT(end_time);
	unsigned long count;

	count = 0;
	do {
		struct i915_gem_context *ctx = smoke_context(smoke);
		int err;

		err = smoke_submit(smoke,
				   ctx, count % I915_PRIORITY_MAX,
				   smoke->batch);
		if (err)
			return err;

		count++;
	} while (count < smoke->ncontext && !__igt_timeout(end_time, NULL));

	smoke->count = count;
	return 0;
}

static int smoke_crescendo(struct preempt_smoke *smoke, unsigned int flags)
#define BATCH BIT(0)
{
	struct task_struct *tsk[I915_NUM_ENGINES] = {};
	struct preempt_smoke arg[I915_NUM_ENGINES];
	struct intel_engine_cs *engine;
	enum intel_engine_id id;
	unsigned long count;
	int err = 0;

	for_each_engine(engine, smoke->gt, id) {
		arg[id] = *smoke;
		arg[id].engine = engine;
		if (!(flags & BATCH))
			arg[id].batch = NULL;
		arg[id].count = 0;

		tsk[id] = kthread_run(smoke_crescendo_thread, &arg,
				      "igt/smoke:%d", id);
		if (IS_ERR(tsk[id])) {
			err = PTR_ERR(tsk[id]);
			break;
		}
		get_task_struct(tsk[id]);
	}

	yield(); /* start all threads before we kthread_stop() */

	count = 0;
	for_each_engine(engine, smoke->gt, id) {
		int status;

		if (IS_ERR_OR_NULL(tsk[id]))
			continue;

		status = kthread_stop(tsk[id]);
		if (status && !err)
			err = status;

		count += arg[id].count;

		put_task_struct(tsk[id]);
	}

	pr_info("Submitted %lu crescendo:%x requests across %d engines and %d contexts\n",
		count, flags, smoke->gt->info.num_engines, smoke->ncontext);
	return 0;
}

static int smoke_random(struct preempt_smoke *smoke, unsigned int flags)
{
	enum intel_engine_id id;
	IGT_TIMEOUT(end_time);
	unsigned long count;

	count = 0;
	do {
		for_each_engine(smoke->engine, smoke->gt, id) {
			struct i915_gem_context *ctx = smoke_context(smoke);
			int err;

			err = smoke_submit(smoke,
					   ctx, random_priority(&smoke->prng),
					   flags & BATCH ? smoke->batch : NULL);
			if (err)
				return err;

			count++;
		}
	} while (count < smoke->ncontext && !__igt_timeout(end_time, NULL));

	pr_info("Submitted %lu random:%x requests across %d engines and %d contexts\n",
		count, flags, smoke->gt->info.num_engines, smoke->ncontext);
	return 0;
}

static int live_preempt_smoke(void *arg)
{
	struct preempt_smoke smoke = {
		.gt = arg,
		.prng = I915_RND_STATE_INITIALIZER(i915_selftest.random_seed),
		.ncontext = 256,
	};
	const unsigned int phase[] = { 0, BATCH };
	struct igt_live_test t;
	int err = -ENOMEM;
	u32 *cs;
	int n;

	if (!HAS_LOGICAL_RING_PREEMPTION(smoke.gt->i915))
		return 0;

	smoke.contexts = kmalloc_array(smoke.ncontext,
				       sizeof(*smoke.contexts),
				       GFP_KERNEL);
	if (!smoke.contexts)
		return -ENOMEM;

	smoke.batch =
		i915_gem_object_create_internal(smoke.gt->i915, PAGE_SIZE);
	if (IS_ERR(smoke.batch)) {
		err = PTR_ERR(smoke.batch);
		goto err_free;
	}

	cs = i915_gem_object_pin_map(smoke.batch, I915_MAP_WB);
	if (IS_ERR(cs)) {
		err = PTR_ERR(cs);
		goto err_batch;
	}
	for (n = 0; n < PAGE_SIZE / sizeof(*cs) - 1; n++)
		cs[n] = MI_ARB_CHECK;
	cs[n] = MI_BATCH_BUFFER_END;
	i915_gem_object_flush_map(smoke.batch);
	i915_gem_object_unpin_map(smoke.batch);

	if (igt_live_test_begin(&t, smoke.gt->i915, __func__, "all")) {
		err = -EIO;
		goto err_batch;
	}

	for (n = 0; n < smoke.ncontext; n++) {
		smoke.contexts[n] = kernel_context(smoke.gt->i915);
		if (!smoke.contexts[n])
			goto err_ctx;
	}

	for (n = 0; n < ARRAY_SIZE(phase); n++) {
		err = smoke_crescendo(&smoke, phase[n]);
		if (err)
			goto err_ctx;

		err = smoke_random(&smoke, phase[n]);
		if (err)
			goto err_ctx;
	}

err_ctx:
	if (igt_live_test_end(&t))
		err = -EIO;

	for (n = 0; n < smoke.ncontext; n++) {
		if (!smoke.contexts[n])
			break;
		kernel_context_close(smoke.contexts[n]);
	}

err_batch:
	i915_gem_object_put(smoke.batch);
err_free:
	kfree(smoke.contexts);

	return err;
}

static int nop_virtual_engine(struct intel_gt *gt,
			      struct intel_engine_cs **siblings,
			      unsigned int nsibling,
			      unsigned int nctx,
			      unsigned int flags)
#define CHAIN BIT(0)
{
	IGT_TIMEOUT(end_time);
	struct i915_request *request[16] = {};
	struct intel_context *ve[16];
	unsigned long n, prime, nc;
	struct igt_live_test t;
	ktime_t times[2] = {};
	int err;

	GEM_BUG_ON(!nctx || nctx > ARRAY_SIZE(ve));

	for (n = 0; n < nctx; n++) {
		ve[n] = intel_execlists_create_virtual(siblings, nsibling);
		if (IS_ERR(ve[n])) {
			err = PTR_ERR(ve[n]);
			nctx = n;
			goto out;
		}

		err = intel_context_pin(ve[n]);
		if (err) {
			intel_context_put(ve[n]);
			nctx = n;
			goto out;
		}
	}

	err = igt_live_test_begin(&t, gt->i915, __func__, ve[0]->engine->name);
	if (err)
		goto out;

	for_each_prime_number_from(prime, 1, 8192) {
		times[1] = ktime_get_raw();

		if (flags & CHAIN) {
			for (nc = 0; nc < nctx; nc++) {
				for (n = 0; n < prime; n++) {
					struct i915_request *rq;

					rq = i915_request_create(ve[nc]);
					if (IS_ERR(rq)) {
						err = PTR_ERR(rq);
						goto out;
					}

					if (request[nc])
						i915_request_put(request[nc]);
					request[nc] = i915_request_get(rq);
					i915_request_add(rq);
				}
			}
		} else {
			for (n = 0; n < prime; n++) {
				for (nc = 0; nc < nctx; nc++) {
					struct i915_request *rq;

					rq = i915_request_create(ve[nc]);
					if (IS_ERR(rq)) {
						err = PTR_ERR(rq);
						goto out;
					}

					if (request[nc])
						i915_request_put(request[nc]);
					request[nc] = i915_request_get(rq);
					i915_request_add(rq);
				}
			}
		}

		for (nc = 0; nc < nctx; nc++) {
			if (i915_request_wait(request[nc], 0, HZ / 10) < 0) {
				pr_err("%s(%s): wait for %llx:%lld timed out\n",
				       __func__, ve[0]->engine->name,
				       request[nc]->fence.context,
				       request[nc]->fence.seqno);

				GEM_TRACE("%s(%s) failed at request %llx:%lld\n",
					  __func__, ve[0]->engine->name,
					  request[nc]->fence.context,
					  request[nc]->fence.seqno);
				GEM_TRACE_DUMP();
				intel_gt_set_wedged(gt);
				break;
			}
		}

		times[1] = ktime_sub(ktime_get_raw(), times[1]);
		if (prime == 1)
			times[0] = times[1];

		for (nc = 0; nc < nctx; nc++) {
			i915_request_put(request[nc]);
			request[nc] = NULL;
		}

		if (__igt_timeout(end_time, NULL))
			break;
	}

	err = igt_live_test_end(&t);
	if (err)
		goto out;

	pr_info("Requestx%d latencies on %s: 1 = %lluns, %lu = %lluns\n",
		nctx, ve[0]->engine->name, ktime_to_ns(times[0]),
		prime, div64_u64(ktime_to_ns(times[1]), prime));

out:
	if (igt_flush_test(gt->i915))
		err = -EIO;

	for (nc = 0; nc < nctx; nc++) {
		i915_request_put(request[nc]);
		intel_context_unpin(ve[nc]);
		intel_context_put(ve[nc]);
	}
	return err;
}

static unsigned int
__select_siblings(struct intel_gt *gt,
		  unsigned int class,
		  struct intel_engine_cs **siblings,
		  bool (*filter)(const struct intel_engine_cs *))
{
	unsigned int n = 0;
	unsigned int inst;

	for (inst = 0; inst <= MAX_ENGINE_INSTANCE; inst++) {
		if (!gt->engine_class[class][inst])
			continue;

		if (filter && !filter(gt->engine_class[class][inst]))
			continue;

		siblings[n++] = gt->engine_class[class][inst];
	}

	return n;
}

static unsigned int
select_siblings(struct intel_gt *gt,
		unsigned int class,
		struct intel_engine_cs **siblings)
{
	return __select_siblings(gt, class, siblings, NULL);
}

static int live_virtual_engine(void *arg)
{
	struct intel_gt *gt = arg;
	struct intel_engine_cs *siblings[MAX_ENGINE_INSTANCE + 1];
	struct intel_engine_cs *engine;
	enum intel_engine_id id;
	unsigned int class;
	int err;

	if (intel_uc_uses_guc_submission(&gt->uc))
		return 0;

	for_each_engine(engine, gt, id) {
		err = nop_virtual_engine(gt, &engine, 1, 1, 0);
		if (err) {
			pr_err("Failed to wrap engine %s: err=%d\n",
			       engine->name, err);
			return err;
		}
	}

	for (class = 0; class <= MAX_ENGINE_CLASS; class++) {
		int nsibling, n;

		nsibling = select_siblings(gt, class, siblings);
		if (nsibling < 2)
			continue;

		for (n = 1; n <= nsibling + 1; n++) {
			err = nop_virtual_engine(gt, siblings, nsibling,
						 n, 0);
			if (err)
				return err;
		}

		err = nop_virtual_engine(gt, siblings, nsibling, n, CHAIN);
		if (err)
			return err;
	}

	return 0;
}

static int mask_virtual_engine(struct intel_gt *gt,
			       struct intel_engine_cs **siblings,
			       unsigned int nsibling)
{
	struct i915_request *request[MAX_ENGINE_INSTANCE + 1];
	struct intel_context *ve;
	struct igt_live_test t;
	unsigned int n;
	int err;

	/*
	 * Check that by setting the execution mask on a request, we can
	 * restrict it to our desired engine within the virtual engine.
	 */

	ve = intel_execlists_create_virtual(siblings, nsibling);
	if (IS_ERR(ve)) {
		err = PTR_ERR(ve);
		goto out_close;
	}

	err = intel_context_pin(ve);
	if (err)
		goto out_put;

	err = igt_live_test_begin(&t, gt->i915, __func__, ve->engine->name);
	if (err)
		goto out_unpin;

	for (n = 0; n < nsibling; n++) {
		request[n] = i915_request_create(ve);
		if (IS_ERR(request[n])) {
			err = PTR_ERR(request[n]);
			nsibling = n;
			goto out;
		}

		/* Reverse order as it's more likely to be unnatural */
		request[n]->execution_mask = siblings[nsibling - n - 1]->mask;

		i915_request_get(request[n]);
		i915_request_add(request[n]);
	}

	for (n = 0; n < nsibling; n++) {
		if (i915_request_wait(request[n], 0, HZ / 10) < 0) {
			pr_err("%s(%s): wait for %llx:%lld timed out\n",
			       __func__, ve->engine->name,
			       request[n]->fence.context,
			       request[n]->fence.seqno);

			GEM_TRACE("%s(%s) failed at request %llx:%lld\n",
				  __func__, ve->engine->name,
				  request[n]->fence.context,
				  request[n]->fence.seqno);
			GEM_TRACE_DUMP();
			intel_gt_set_wedged(gt);
			err = -EIO;
			goto out;
		}

		if (request[n]->engine != siblings[nsibling - n - 1]) {
			pr_err("Executed on wrong sibling '%s', expected '%s'\n",
			       request[n]->engine->name,
			       siblings[nsibling - n - 1]->name);
			err = -EINVAL;
			goto out;
		}
	}

	err = igt_live_test_end(&t);
out:
	if (igt_flush_test(gt->i915))
		err = -EIO;

	for (n = 0; n < nsibling; n++)
		i915_request_put(request[n]);

out_unpin:
	intel_context_unpin(ve);
out_put:
	intel_context_put(ve);
out_close:
	return err;
}

static int live_virtual_mask(void *arg)
{
	struct intel_gt *gt = arg;
	struct intel_engine_cs *siblings[MAX_ENGINE_INSTANCE + 1];
	unsigned int class;
	int err;

	if (intel_uc_uses_guc_submission(&gt->uc))
		return 0;

	for (class = 0; class <= MAX_ENGINE_CLASS; class++) {
		unsigned int nsibling;

		nsibling = select_siblings(gt, class, siblings);
		if (nsibling < 2)
			continue;

		err = mask_virtual_engine(gt, siblings, nsibling);
		if (err)
			return err;
	}

	return 0;
}

static int slicein_virtual_engine(struct intel_gt *gt,
				  struct intel_engine_cs **siblings,
				  unsigned int nsibling)
{
	const long timeout = slice_timeout(siblings[0]);
	struct intel_context *ce;
	struct i915_request *rq;
	struct igt_spinner spin;
	unsigned int n;
	int err = 0;

	/*
	 * Virtual requests must take part in timeslicing on the target engines.
	 */

	if (igt_spinner_init(&spin, gt))
		return -ENOMEM;

	for (n = 0; n < nsibling; n++) {
		ce = intel_context_create(siblings[n]);
		if (IS_ERR(ce)) {
			err = PTR_ERR(ce);
			goto out;
		}

		rq = igt_spinner_create_request(&spin, ce, MI_ARB_CHECK);
		intel_context_put(ce);
		if (IS_ERR(rq)) {
			err = PTR_ERR(rq);
			goto out;
		}

		i915_request_add(rq);
	}

	ce = intel_execlists_create_virtual(siblings, nsibling);
	if (IS_ERR(ce)) {
		err = PTR_ERR(ce);
		goto out;
	}

	rq = intel_context_create_request(ce);
	intel_context_put(ce);
	if (IS_ERR(rq)) {
		err = PTR_ERR(rq);
		goto out;
	}

	i915_request_get(rq);
	i915_request_add(rq);
	if (i915_request_wait(rq, 0, timeout) < 0) {
		GEM_TRACE_ERR("%s(%s) failed to slice in virtual request\n",
			      __func__, rq->engine->name);
		GEM_TRACE_DUMP();
		intel_gt_set_wedged(gt);
		err = -EIO;
	}
	i915_request_put(rq);

out:
	igt_spinner_end(&spin);
	if (igt_flush_test(gt->i915))
		err = -EIO;
	igt_spinner_fini(&spin);
	return err;
}

static int sliceout_virtual_engine(struct intel_gt *gt,
				   struct intel_engine_cs **siblings,
				   unsigned int nsibling)
{
	const long timeout = slice_timeout(siblings[0]);
	struct intel_context *ce;
	struct i915_request *rq;
	struct igt_spinner spin;
	unsigned int n;
	int err = 0;

	/*
	 * Virtual requests must allow others a fair timeslice.
	 */

	if (igt_spinner_init(&spin, gt))
		return -ENOMEM;

	/* XXX We do not handle oversubscription and fairness with normal rq */
	for (n = 0; n < nsibling; n++) {
		ce = intel_execlists_create_virtual(siblings, nsibling);
		if (IS_ERR(ce)) {
			err = PTR_ERR(ce);
			goto out;
		}

		rq = igt_spinner_create_request(&spin, ce, MI_ARB_CHECK);
		intel_context_put(ce);
		if (IS_ERR(rq)) {
			err = PTR_ERR(rq);
			goto out;
		}

		i915_request_add(rq);
	}

	for (n = 0; !err && n < nsibling; n++) {
		ce = intel_context_create(siblings[n]);
		if (IS_ERR(ce)) {
			err = PTR_ERR(ce);
			goto out;
		}

		rq = intel_context_create_request(ce);
		intel_context_put(ce);
		if (IS_ERR(rq)) {
			err = PTR_ERR(rq);
			goto out;
		}

		i915_request_get(rq);
		i915_request_add(rq);
		if (i915_request_wait(rq, 0, timeout) < 0) {
			GEM_TRACE_ERR("%s(%s) failed to slice out virtual request\n",
				      __func__, siblings[n]->name);
			GEM_TRACE_DUMP();
			intel_gt_set_wedged(gt);
			err = -EIO;
		}
		i915_request_put(rq);
	}

out:
	igt_spinner_end(&spin);
	if (igt_flush_test(gt->i915))
		err = -EIO;
	igt_spinner_fini(&spin);
	return err;
}

static int live_virtual_slice(void *arg)
{
	struct intel_gt *gt = arg;
	struct intel_engine_cs *siblings[MAX_ENGINE_INSTANCE + 1];
	unsigned int class;
	int err;

	if (intel_uc_uses_guc_submission(&gt->uc))
		return 0;

	for (class = 0; class <= MAX_ENGINE_CLASS; class++) {
		unsigned int nsibling;

		nsibling = __select_siblings(gt, class, siblings,
					     intel_engine_has_timeslices);
		if (nsibling < 2)
			continue;

		err = slicein_virtual_engine(gt, siblings, nsibling);
		if (err)
			return err;

		err = sliceout_virtual_engine(gt, siblings, nsibling);
		if (err)
			return err;
	}

	return 0;
}

static int preserved_virtual_engine(struct intel_gt *gt,
				    struct intel_engine_cs **siblings,
				    unsigned int nsibling)
{
	struct i915_request *last = NULL;
	struct intel_context *ve;
	struct i915_vma *scratch;
	struct igt_live_test t;
	unsigned int n;
	int err = 0;
	u32 *cs;

	scratch = create_scratch(siblings[0]->gt);
	if (IS_ERR(scratch))
		return PTR_ERR(scratch);

	err = i915_vma_sync(scratch);
	if (err)
		goto out_scratch;

	ve = intel_execlists_create_virtual(siblings, nsibling);
	if (IS_ERR(ve)) {
		err = PTR_ERR(ve);
		goto out_scratch;
	}

	err = intel_context_pin(ve);
	if (err)
		goto out_put;

	err = igt_live_test_begin(&t, gt->i915, __func__, ve->engine->name);
	if (err)
		goto out_unpin;

	for (n = 0; n < NUM_GPR_DW; n++) {
		struct intel_engine_cs *engine = siblings[n % nsibling];
		struct i915_request *rq;

		rq = i915_request_create(ve);
		if (IS_ERR(rq)) {
			err = PTR_ERR(rq);
			goto out_end;
		}

		i915_request_put(last);
		last = i915_request_get(rq);

		cs = intel_ring_begin(rq, 8);
		if (IS_ERR(cs)) {
			i915_request_add(rq);
			err = PTR_ERR(cs);
			goto out_end;
		}

		*cs++ = MI_STORE_REGISTER_MEM_GEN8 | MI_USE_GGTT;
		*cs++ = CS_GPR(engine, n);
		*cs++ = i915_ggtt_offset(scratch) + n * sizeof(u32);
		*cs++ = 0;

		*cs++ = MI_LOAD_REGISTER_IMM(1);
		*cs++ = CS_GPR(engine, (n + 1) % NUM_GPR_DW);
		*cs++ = n + 1;

		*cs++ = MI_NOOP;
		intel_ring_advance(rq, cs);

		/* Restrict this request to run on a particular engine */
		rq->execution_mask = engine->mask;
		i915_request_add(rq);
	}

	if (i915_request_wait(last, 0, HZ / 5) < 0) {
		err = -ETIME;
		goto out_end;
	}

	cs = i915_gem_object_pin_map(scratch->obj, I915_MAP_WB);
	if (IS_ERR(cs)) {
		err = PTR_ERR(cs);
		goto out_end;
	}

	for (n = 0; n < NUM_GPR_DW; n++) {
		if (cs[n] != n) {
			pr_err("Incorrect value[%d] found for GPR[%d]\n",
			       cs[n], n);
			err = -EINVAL;
			break;
		}
	}

	i915_gem_object_unpin_map(scratch->obj);

out_end:
	if (igt_live_test_end(&t))
		err = -EIO;
	i915_request_put(last);
out_unpin:
	intel_context_unpin(ve);
out_put:
	intel_context_put(ve);
out_scratch:
	i915_vma_unpin_and_release(&scratch, 0);
	return err;
}

static int live_virtual_preserved(void *arg)
{
	struct intel_gt *gt = arg;
	struct intel_engine_cs *siblings[MAX_ENGINE_INSTANCE + 1];
	unsigned int class;

	/*
	 * Check that the context image retains non-privileged (user) registers
	 * from one engine to the next. For this we check that the CS_GPR
	 * are preserved.
	 */

	if (intel_uc_uses_guc_submission(&gt->uc))
		return 0;

	/* As we use CS_GPR we cannot run before they existed on all engines. */
	if (INTEL_GEN(gt->i915) < 9)
		return 0;

	for (class = 0; class <= MAX_ENGINE_CLASS; class++) {
		int nsibling, err;

		nsibling = select_siblings(gt, class, siblings);
		if (nsibling < 2)
			continue;

		err = preserved_virtual_engine(gt, siblings, nsibling);
		if (err)
			return err;
	}

	return 0;
}

static int bond_virtual_engine(struct intel_gt *gt,
			       unsigned int class,
			       struct intel_engine_cs **siblings,
			       unsigned int nsibling,
			       unsigned int flags)
#define BOND_SCHEDULE BIT(0)
{
	struct intel_engine_cs *master;
	struct i915_request *rq[16];
	enum intel_engine_id id;
	struct igt_spinner spin;
	unsigned long n;
	int err;

	/*
	 * A set of bonded requests is intended to be run concurrently
	 * across a number of engines. We use one request per-engine
	 * and a magic fence to schedule each of the bonded requests
	 * at the same time. A consequence of our current scheduler is that
	 * we only move requests to the HW ready queue when the request
	 * becomes ready, that is when all of its prerequisite fences have
	 * been signaled. As one of those fences is the master submit fence,
	 * there is a delay on all secondary fences as the HW may be
	 * currently busy. Equally, as all the requests are independent,
	 * they may have other fences that delay individual request
	 * submission to HW. Ergo, we do not guarantee that all requests are
	 * immediately submitted to HW at the same time, just that if the
	 * rules are abided by, they are ready at the same time as the
	 * first is submitted. Userspace can embed semaphores in its batch
	 * to ensure parallel execution of its phases as it requires.
	 * Though naturally it gets requested that perhaps the scheduler should
	 * take care of parallel execution, even across preemption events on
	 * different HW. (The proper answer is of course "lalalala".)
	 *
	 * With the submit-fence, we have identified three possible phases
	 * of synchronisation depending on the master fence: queued (not
	 * ready), executing, and signaled. The first two are quite simple
	 * and checked below. However, the signaled master fence handling is
	 * contentious. Currently we do not distinguish between a signaled
	 * fence and an expired fence, as once signaled it does not convey
	 * any information about the previous execution. It may even be freed
	 * and hence checking later it may not exist at all. Ergo we currently
	 * do not apply the bonding constraint for an already signaled fence,
	 * as our expectation is that it should not constrain the secondaries
	 * and is outside of the scope of the bonded request API (i.e. all
	 * userspace requests are meant to be running in parallel). As
	 * it imposes no constraint, and is effectively a no-op, we do not
	 * check below as normal execution flows are checked extensively above.
	 *
	 * XXX Is the degenerate handling of signaled submit fences the
	 * expected behaviour for userpace?
	 */

	GEM_BUG_ON(nsibling >= ARRAY_SIZE(rq) - 1);

	if (igt_spinner_init(&spin, gt))
		return -ENOMEM;

	err = 0;
	rq[0] = ERR_PTR(-ENOMEM);
	for_each_engine(master, gt, id) {
		struct i915_sw_fence fence = {};
		struct intel_context *ce;

		if (master->class == class)
			continue;

		ce = intel_context_create(master);
		if (IS_ERR(ce)) {
			err = PTR_ERR(ce);
			goto out;
		}

		memset_p((void *)rq, ERR_PTR(-EINVAL), ARRAY_SIZE(rq));

		rq[0] = igt_spinner_create_request(&spin, ce, MI_NOOP);
		intel_context_put(ce);
		if (IS_ERR(rq[0])) {
			err = PTR_ERR(rq[0]);
			goto out;
		}
		i915_request_get(rq[0]);

		if (flags & BOND_SCHEDULE) {
			onstack_fence_init(&fence);
			err = i915_sw_fence_await_sw_fence_gfp(&rq[0]->submit,
							       &fence,
							       GFP_KERNEL);
		}

		i915_request_add(rq[0]);
		if (err < 0)
			goto out;

		if (!(flags & BOND_SCHEDULE) &&
		    !igt_wait_for_spinner(&spin, rq[0])) {
			err = -EIO;
			goto out;
		}

		for (n = 0; n < nsibling; n++) {
			struct intel_context *ve;

			ve = intel_execlists_create_virtual(siblings, nsibling);
			if (IS_ERR(ve)) {
				err = PTR_ERR(ve);
				onstack_fence_fini(&fence);
				goto out;
			}

			err = intel_virtual_engine_attach_bond(ve->engine,
							       master,
							       siblings[n]);
			if (err) {
				intel_context_put(ve);
				onstack_fence_fini(&fence);
				goto out;
			}

			err = intel_context_pin(ve);
			intel_context_put(ve);
			if (err) {
				onstack_fence_fini(&fence);
				goto out;
			}

			rq[n + 1] = i915_request_create(ve);
			intel_context_unpin(ve);
			if (IS_ERR(rq[n + 1])) {
				err = PTR_ERR(rq[n + 1]);
				onstack_fence_fini(&fence);
				goto out;
			}
			i915_request_get(rq[n + 1]);

			err = i915_request_await_execution(rq[n + 1],
							   &rq[0]->fence,
							   ve->engine->bond_execute);
			i915_request_add(rq[n + 1]);
			if (err < 0) {
				onstack_fence_fini(&fence);
				goto out;
			}
		}
		onstack_fence_fini(&fence);
		intel_engine_flush_submission(master);
		igt_spinner_end(&spin);

		if (i915_request_wait(rq[0], 0, HZ / 10) < 0) {
			pr_err("Master request did not execute (on %s)!\n",
			       rq[0]->engine->name);
			err = -EIO;
			goto out;
		}

		for (n = 0; n < nsibling; n++) {
			if (i915_request_wait(rq[n + 1], 0,
					      MAX_SCHEDULE_TIMEOUT) < 0) {
				err = -EIO;
				goto out;
			}

			if (rq[n + 1]->engine != siblings[n]) {
				pr_err("Bonded request did not execute on target engine: expected %s, used %s; master was %s\n",
				       siblings[n]->name,
				       rq[n + 1]->engine->name,
				       rq[0]->engine->name);
				err = -EINVAL;
				goto out;
			}
		}

		for (n = 0; !IS_ERR(rq[n]); n++)
			i915_request_put(rq[n]);
		rq[0] = ERR_PTR(-ENOMEM);
	}
=======
#include "shmem_utils.h"
>>>>>>> f642729d

#include "gem/selftests/igt_gem_utils.h"
#include "gem/selftests/mock_context.h"

#define CS_GPR(engine, n) ((engine)->mmio_base + 0x600 + (n) * 4)
#define NUM_GPR 16
#define NUM_GPR_DW (NUM_GPR * 2) /* each GPR is 2 dwords */

static struct i915_vma *create_scratch(struct intel_gt *gt)
{
	return __vm_create_scratch_for_read(&gt->ggtt->vm, PAGE_SIZE);
}

static bool is_active(struct i915_request *rq)
{
	if (i915_request_is_active(rq))
		return true;

	if (i915_request_on_hold(rq))
		return true;

	if (i915_request_has_initial_breadcrumb(rq) && i915_request_started(rq))
		return true;

	return false;
}

static int wait_for_submit(struct intel_engine_cs *engine,
			   struct i915_request *rq,
			   unsigned long timeout)
{
	/* Ignore our own attempts to suppress excess tasklets */
	tasklet_hi_schedule(&engine->execlists.tasklet);

	timeout += jiffies;
	do {
		bool done = time_after(jiffies, timeout);

		if (i915_request_completed(rq)) /* that was quick! */
			return 0;

		/* Wait until the HW has acknowleged the submission (or err) */
		intel_engine_flush_submission(engine);
		if (!READ_ONCE(engine->execlists.pending[0]) && is_active(rq))
			return 0;

		if (done)
			return -ETIME;

		cond_resched();
	} while (1);
}

static int emit_semaphore_signal(struct intel_context *ce, void *slot)
{
	const u32 offset =
		i915_ggtt_offset(ce->engine->status_page.vma) +
		offset_in_page(slot);
	struct i915_request *rq;
	u32 *cs;

	rq = intel_context_create_request(ce);
	if (IS_ERR(rq))
		return PTR_ERR(rq);

	cs = intel_ring_begin(rq, 4);
	if (IS_ERR(cs)) {
		i915_request_add(rq);
		return PTR_ERR(cs);
	}

	*cs++ = MI_STORE_DWORD_IMM_GEN4 | MI_USE_GGTT;
	*cs++ = offset;
	*cs++ = 0;
	*cs++ = 1;

	intel_ring_advance(rq, cs);

	rq->sched.attr.priority = I915_PRIORITY_BARRIER;
	i915_request_add(rq);
	return 0;
}

static int context_flush(struct intel_context *ce, long timeout)
{
	struct i915_request *rq;
	struct dma_fence *fence;
	int err = 0;

	rq = intel_engine_create_kernel_request(ce->engine);
	if (IS_ERR(rq))
		return PTR_ERR(rq);

	fence = i915_active_fence_get(&ce->timeline->last_request);
	if (fence) {
		i915_request_await_dma_fence(rq, fence);
		dma_fence_put(fence);
	}

	rq = i915_request_get(rq);
	i915_request_add(rq);
	if (i915_request_wait(rq, 0, timeout) < 0)
		err = -ETIME;
	i915_request_put(rq);

	rmb(); /* We know the request is written, make sure all state is too! */
	return err;
}

static int live_lrc_layout(void *arg)
{
	struct intel_gt *gt = arg;
	struct intel_engine_cs *engine;
	enum intel_engine_id id;
	u32 *lrc;
	int err;

	/*
	 * Check the registers offsets we use to create the initial reg state
	 * match the layout saved by HW.
	 */

	lrc = (u32 *)__get_free_page(GFP_KERNEL); /* requires page alignment */
	if (!lrc)
		return -ENOMEM;
	GEM_BUG_ON(offset_in_page(lrc));

	err = 0;
	for_each_engine(engine, gt, id) {
		u32 *hw;
		int dw;

		if (!engine->default_state)
			continue;

		hw = shmem_pin_map(engine->default_state);
		if (IS_ERR(hw)) {
			err = PTR_ERR(hw);
			break;
		}
		hw += LRC_STATE_OFFSET / sizeof(*hw);

		__lrc_init_regs(memset(lrc, POISON_INUSE, PAGE_SIZE),
				engine->kernel_context, engine, true);

		dw = 0;
		do {
			u32 lri = READ_ONCE(hw[dw]);

			if (lri == 0) {
				dw++;
				continue;
			}

			if (lrc[dw] == 0) {
				pr_debug("%s: skipped instruction %x at dword %d\n",
					 engine->name, lri, dw);
				dw++;
				continue;
			}

			if ((lri & GENMASK(31, 23)) != MI_INSTR(0x22, 0)) {
				pr_err("%s: Expected LRI command at dword %d, found %08x\n",
				       engine->name, dw, lri);
				err = -EINVAL;
				break;
			}

			if (lrc[dw] != lri) {
				pr_err("%s: LRI command mismatch at dword %d, expected %08x found %08x\n",
				       engine->name, dw, lri, lrc[dw]);
				err = -EINVAL;
				break;
			}

			lri &= 0x7f;
			lri++;
			dw++;

			while (lri) {
				u32 offset = READ_ONCE(hw[dw]);

				if (offset != lrc[dw]) {
					pr_err("%s: Different registers found at dword %d, expected %x, found %x\n",
					       engine->name, dw, offset, lrc[dw]);
					err = -EINVAL;
					break;
				}

				/*
				 * Skip over the actual register value as we
				 * expect that to differ.
				 */
				dw += 2;
				lri -= 2;
			}
		} while (!err && (lrc[dw] & ~BIT(0)) != MI_BATCH_BUFFER_END);

		if (err) {
			pr_info("%s: HW register image:\n", engine->name);
			igt_hexdump(hw, PAGE_SIZE);

			pr_info("%s: SW register image:\n", engine->name);
			igt_hexdump(lrc, PAGE_SIZE);
		}

		shmem_unpin_map(engine->default_state, hw);
		if (err)
			break;
	}

	free_page((unsigned long)lrc);
	return err;
}

static int find_offset(const u32 *lri, u32 offset)
{
	int i;

	for (i = 0; i < PAGE_SIZE / sizeof(u32); i++)
		if (lri[i] == offset)
			return i;

	return -1;
}

static int live_lrc_fixed(void *arg)
{
	struct intel_gt *gt = arg;
	struct intel_engine_cs *engine;
	enum intel_engine_id id;
	int err = 0;

	/*
	 * Check the assumed register offsets match the actual locations in
	 * the context image.
	 */

	for_each_engine(engine, gt, id) {
		const struct {
			u32 reg;
			u32 offset;
			const char *name;
		} tbl[] = {
			{
				i915_mmio_reg_offset(RING_START(engine->mmio_base)),
				CTX_RING_START - 1,
				"RING_START"
			},
			{
				i915_mmio_reg_offset(RING_CTL(engine->mmio_base)),
				CTX_RING_CTL - 1,
				"RING_CTL"
			},
			{
				i915_mmio_reg_offset(RING_HEAD(engine->mmio_base)),
				CTX_RING_HEAD - 1,
				"RING_HEAD"
			},
			{
				i915_mmio_reg_offset(RING_TAIL(engine->mmio_base)),
				CTX_RING_TAIL - 1,
				"RING_TAIL"
			},
			{
				i915_mmio_reg_offset(RING_MI_MODE(engine->mmio_base)),
				lrc_ring_mi_mode(engine),
				"RING_MI_MODE"
			},
			{
				i915_mmio_reg_offset(RING_BBSTATE(engine->mmio_base)),
				CTX_BB_STATE - 1,
				"BB_STATE"
			},
			{
				i915_mmio_reg_offset(RING_BB_PER_CTX_PTR(engine->mmio_base)),
				lrc_ring_wa_bb_per_ctx(engine),
				"RING_BB_PER_CTX_PTR"
			},
			{
				i915_mmio_reg_offset(RING_INDIRECT_CTX(engine->mmio_base)),
				lrc_ring_indirect_ptr(engine),
				"RING_INDIRECT_CTX_PTR"
			},
			{
				i915_mmio_reg_offset(RING_INDIRECT_CTX_OFFSET(engine->mmio_base)),
				lrc_ring_indirect_offset(engine),
				"RING_INDIRECT_CTX_OFFSET"
			},
			{
				i915_mmio_reg_offset(RING_CTX_TIMESTAMP(engine->mmio_base)),
				CTX_TIMESTAMP - 1,
				"RING_CTX_TIMESTAMP"
			},
			{
				i915_mmio_reg_offset(GEN8_RING_CS_GPR(engine->mmio_base, 0)),
				lrc_ring_gpr0(engine),
				"RING_CS_GPR0"
			},
			{
				i915_mmio_reg_offset(RING_CMD_BUF_CCTL(engine->mmio_base)),
				lrc_ring_cmd_buf_cctl(engine),
				"RING_CMD_BUF_CCTL"
			},
			{ },
		}, *t;
		u32 *hw;

		if (!engine->default_state)
			continue;

		hw = shmem_pin_map(engine->default_state);
		if (IS_ERR(hw)) {
			err = PTR_ERR(hw);
			break;
		}
		hw += LRC_STATE_OFFSET / sizeof(*hw);

		for (t = tbl; t->name; t++) {
			int dw = find_offset(hw, t->reg);

			if (dw != t->offset) {
				pr_err("%s: Offset for %s [0x%x] mismatch, found %x, expected %x\n",
				       engine->name,
				       t->name,
				       t->reg,
				       dw,
				       t->offset);
				err = -EINVAL;
			}
		}

		shmem_unpin_map(engine->default_state, hw);
	}

	return err;
}

static int __live_lrc_state(struct intel_engine_cs *engine,
			    struct i915_vma *scratch)
{
	struct intel_context *ce;
	struct i915_request *rq;
	struct i915_gem_ww_ctx ww;
	enum {
		RING_START_IDX = 0,
		RING_TAIL_IDX,
		MAX_IDX
	};
	u32 expected[MAX_IDX];
	u32 *cs;
	int err;
	int n;

	ce = intel_context_create(engine);
	if (IS_ERR(ce))
		return PTR_ERR(ce);

	i915_gem_ww_ctx_init(&ww, false);
retry:
	err = i915_gem_object_lock(scratch->obj, &ww);
	if (!err)
		err = intel_context_pin_ww(ce, &ww);
	if (err)
		goto err_put;

	rq = i915_request_create(ce);
	if (IS_ERR(rq)) {
		err = PTR_ERR(rq);
		goto err_unpin;
	}

	cs = intel_ring_begin(rq, 4 * MAX_IDX);
	if (IS_ERR(cs)) {
		err = PTR_ERR(cs);
		i915_request_add(rq);
		goto err_unpin;
	}

	*cs++ = MI_STORE_REGISTER_MEM_GEN8 | MI_USE_GGTT;
	*cs++ = i915_mmio_reg_offset(RING_START(engine->mmio_base));
	*cs++ = i915_ggtt_offset(scratch) + RING_START_IDX * sizeof(u32);
	*cs++ = 0;

	expected[RING_START_IDX] = i915_ggtt_offset(ce->ring->vma);

	*cs++ = MI_STORE_REGISTER_MEM_GEN8 | MI_USE_GGTT;
	*cs++ = i915_mmio_reg_offset(RING_TAIL(engine->mmio_base));
	*cs++ = i915_ggtt_offset(scratch) + RING_TAIL_IDX * sizeof(u32);
	*cs++ = 0;

	err = i915_request_await_object(rq, scratch->obj, true);
	if (!err)
		err = i915_vma_move_to_active(scratch, rq, EXEC_OBJECT_WRITE);

	i915_request_get(rq);
	i915_request_add(rq);
	if (err)
		goto err_rq;

	intel_engine_flush_submission(engine);
	expected[RING_TAIL_IDX] = ce->ring->tail;

	if (i915_request_wait(rq, 0, HZ / 5) < 0) {
		err = -ETIME;
		goto err_rq;
	}

	cs = i915_gem_object_pin_map(scratch->obj, I915_MAP_WB);
	if (IS_ERR(cs)) {
		err = PTR_ERR(cs);
		goto err_rq;
	}

	for (n = 0; n < MAX_IDX; n++) {
		if (cs[n] != expected[n]) {
			pr_err("%s: Stored register[%d] value[0x%x] did not match expected[0x%x]\n",
			       engine->name, n, cs[n], expected[n]);
			err = -EINVAL;
			break;
		}
	}

	i915_gem_object_unpin_map(scratch->obj);

err_rq:
	i915_request_put(rq);
err_unpin:
	intel_context_unpin(ce);
err_put:
	if (err == -EDEADLK) {
		err = i915_gem_ww_ctx_backoff(&ww);
		if (!err)
			goto retry;
	}
	i915_gem_ww_ctx_fini(&ww);
	intel_context_put(ce);
	return err;
}

static int live_lrc_state(void *arg)
{
	struct intel_gt *gt = arg;
	struct intel_engine_cs *engine;
	struct i915_vma *scratch;
	enum intel_engine_id id;
	int err = 0;

	/*
	 * Check the live register state matches what we expect for this
	 * intel_context.
	 */

	scratch = create_scratch(gt);
	if (IS_ERR(scratch))
		return PTR_ERR(scratch);

	for_each_engine(engine, gt, id) {
		err = __live_lrc_state(engine, scratch);
		if (err)
			break;
	}

	if (igt_flush_test(gt->i915))
		err = -EIO;

	i915_vma_unpin_and_release(&scratch, 0);
	return err;
}

static int gpr_make_dirty(struct intel_context *ce)
{
	struct i915_request *rq;
	u32 *cs;
	int n;

	rq = intel_context_create_request(ce);
	if (IS_ERR(rq))
		return PTR_ERR(rq);

	cs = intel_ring_begin(rq, 2 * NUM_GPR_DW + 2);
	if (IS_ERR(cs)) {
		i915_request_add(rq);
		return PTR_ERR(cs);
	}

	*cs++ = MI_LOAD_REGISTER_IMM(NUM_GPR_DW);
	for (n = 0; n < NUM_GPR_DW; n++) {
		*cs++ = CS_GPR(ce->engine, n);
		*cs++ = STACK_MAGIC;
	}
	*cs++ = MI_NOOP;

	intel_ring_advance(rq, cs);

	rq->sched.attr.priority = I915_PRIORITY_BARRIER;
	i915_request_add(rq);

	return 0;
}

static struct i915_request *
__gpr_read(struct intel_context *ce, struct i915_vma *scratch, u32 *slot)
{
	const u32 offset =
		i915_ggtt_offset(ce->engine->status_page.vma) +
		offset_in_page(slot);
	struct i915_request *rq;
	u32 *cs;
	int err;
	int n;

	rq = intel_context_create_request(ce);
	if (IS_ERR(rq))
		return rq;

	cs = intel_ring_begin(rq, 6 + 4 * NUM_GPR_DW);
	if (IS_ERR(cs)) {
		i915_request_add(rq);
		return ERR_CAST(cs);
	}

	*cs++ = MI_ARB_ON_OFF | MI_ARB_ENABLE;
	*cs++ = MI_NOOP;

	*cs++ = MI_SEMAPHORE_WAIT |
		MI_SEMAPHORE_GLOBAL_GTT |
		MI_SEMAPHORE_POLL |
		MI_SEMAPHORE_SAD_NEQ_SDD;
	*cs++ = 0;
	*cs++ = offset;
	*cs++ = 0;

	for (n = 0; n < NUM_GPR_DW; n++) {
		*cs++ = MI_STORE_REGISTER_MEM_GEN8 | MI_USE_GGTT;
		*cs++ = CS_GPR(ce->engine, n);
		*cs++ = i915_ggtt_offset(scratch) + n * sizeof(u32);
		*cs++ = 0;
	}

	i915_vma_lock(scratch);
	err = i915_request_await_object(rq, scratch->obj, true);
	if (!err)
		err = i915_vma_move_to_active(scratch, rq, EXEC_OBJECT_WRITE);
	i915_vma_unlock(scratch);

	i915_request_get(rq);
	i915_request_add(rq);
	if (err) {
		i915_request_put(rq);
		rq = ERR_PTR(err);
	}

	return rq;
}

static int __live_lrc_gpr(struct intel_engine_cs *engine,
			  struct i915_vma *scratch,
			  bool preempt)
{
	u32 *slot = memset32(engine->status_page.addr + 1000, 0, 4);
	struct intel_context *ce;
	struct i915_request *rq;
	u32 *cs;
	int err;
	int n;

	if (INTEL_GEN(engine->i915) < 9 && engine->class != RENDER_CLASS)
		return 0; /* GPR only on rcs0 for gen8 */

	err = gpr_make_dirty(engine->kernel_context);
	if (err)
		return err;

	ce = intel_context_create(engine);
	if (IS_ERR(ce))
		return PTR_ERR(ce);

	rq = __gpr_read(ce, scratch, slot);
	if (IS_ERR(rq)) {
		err = PTR_ERR(rq);
		goto err_put;
	}

	err = wait_for_submit(engine, rq, HZ / 2);
	if (err)
		goto err_rq;

	if (preempt) {
		err = gpr_make_dirty(engine->kernel_context);
		if (err)
			goto err_rq;

		err = emit_semaphore_signal(engine->kernel_context, slot);
		if (err)
			goto err_rq;

		err = wait_for_submit(engine, rq, HZ / 2);
		if (err)
			goto err_rq;
	} else {
		slot[0] = 1;
		wmb();
	}

	if (i915_request_wait(rq, 0, HZ / 5) < 0) {
		err = -ETIME;
		goto err_rq;
	}

	cs = i915_gem_object_pin_map(scratch->obj, I915_MAP_WB);
	if (IS_ERR(cs)) {
		err = PTR_ERR(cs);
		goto err_rq;
	}

	for (n = 0; n < NUM_GPR_DW; n++) {
		if (cs[n]) {
			pr_err("%s: GPR[%d].%s was not zero, found 0x%08x!\n",
			       engine->name,
			       n / 2, n & 1 ? "udw" : "ldw",
			       cs[n]);
			err = -EINVAL;
			break;
		}
	}

	i915_gem_object_unpin_map(scratch->obj);

err_rq:
	memset32(&slot[0], -1, 4);
	wmb();
	i915_request_put(rq);
err_put:
	intel_context_put(ce);
	return err;
}

static int live_lrc_gpr(void *arg)
{
	struct intel_gt *gt = arg;
	struct intel_engine_cs *engine;
	struct i915_vma *scratch;
	enum intel_engine_id id;
	int err = 0;

	/*
	 * Check that GPR registers are cleared in new contexts as we need
	 * to avoid leaking any information from previous contexts.
	 */

	scratch = create_scratch(gt);
	if (IS_ERR(scratch))
		return PTR_ERR(scratch);

	for_each_engine(engine, gt, id) {
		st_engine_heartbeat_disable(engine);

		err = __live_lrc_gpr(engine, scratch, false);
		if (err)
			goto err;

		err = __live_lrc_gpr(engine, scratch, true);
		if (err)
			goto err;

err:
		st_engine_heartbeat_enable(engine);
		if (igt_flush_test(gt->i915))
			err = -EIO;
		if (err)
			break;
	}

	i915_vma_unpin_and_release(&scratch, 0);
	return err;
}

static struct i915_request *
create_timestamp(struct intel_context *ce, void *slot, int idx)
{
	const u32 offset =
		i915_ggtt_offset(ce->engine->status_page.vma) +
		offset_in_page(slot);
	struct i915_request *rq;
	u32 *cs;
	int err;

	rq = intel_context_create_request(ce);
	if (IS_ERR(rq))
		return rq;

	cs = intel_ring_begin(rq, 10);
	if (IS_ERR(cs)) {
		err = PTR_ERR(cs);
		goto err;
	}

	*cs++ = MI_ARB_ON_OFF | MI_ARB_ENABLE;
	*cs++ = MI_NOOP;

	*cs++ = MI_SEMAPHORE_WAIT |
		MI_SEMAPHORE_GLOBAL_GTT |
		MI_SEMAPHORE_POLL |
		MI_SEMAPHORE_SAD_NEQ_SDD;
	*cs++ = 0;
	*cs++ = offset;
	*cs++ = 0;

	*cs++ = MI_STORE_REGISTER_MEM_GEN8 | MI_USE_GGTT;
	*cs++ = i915_mmio_reg_offset(RING_CTX_TIMESTAMP(rq->engine->mmio_base));
	*cs++ = offset + idx * sizeof(u32);
	*cs++ = 0;

	intel_ring_advance(rq, cs);

	rq->sched.attr.priority = I915_PRIORITY_MASK;
	err = 0;
err:
	i915_request_get(rq);
	i915_request_add(rq);
	if (err) {
		i915_request_put(rq);
		return ERR_PTR(err);
	}

	return rq;
}

struct lrc_timestamp {
	struct intel_engine_cs *engine;
	struct intel_context *ce[2];
	u32 poison;
};

static bool timestamp_advanced(u32 start, u32 end)
{
	return (s32)(end - start) > 0;
}

static int __lrc_timestamp(const struct lrc_timestamp *arg, bool preempt)
{
	u32 *slot = memset32(arg->engine->status_page.addr + 1000, 0, 4);
	struct i915_request *rq;
	u32 timestamp;
	int err = 0;

	arg->ce[0]->lrc_reg_state[CTX_TIMESTAMP] = arg->poison;
	rq = create_timestamp(arg->ce[0], slot, 1);
	if (IS_ERR(rq))
		return PTR_ERR(rq);

	err = wait_for_submit(rq->engine, rq, HZ / 2);
	if (err)
		goto err;

	if (preempt) {
		arg->ce[1]->lrc_reg_state[CTX_TIMESTAMP] = 0xdeadbeef;
		err = emit_semaphore_signal(arg->ce[1], slot);
		if (err)
			goto err;
	} else {
		slot[0] = 1;
		wmb();
	}

	/* And wait for switch to kernel (to save our context to memory) */
	err = context_flush(arg->ce[0], HZ / 2);
	if (err)
		goto err;

	if (!timestamp_advanced(arg->poison, slot[1])) {
		pr_err("%s(%s): invalid timestamp on restore, context:%x, request:%x\n",
		       arg->engine->name, preempt ? "preempt" : "simple",
		       arg->poison, slot[1]);
		err = -EINVAL;
	}

	timestamp = READ_ONCE(arg->ce[0]->lrc_reg_state[CTX_TIMESTAMP]);
	if (!timestamp_advanced(slot[1], timestamp)) {
		pr_err("%s(%s): invalid timestamp on save, request:%x, context:%x\n",
		       arg->engine->name, preempt ? "preempt" : "simple",
		       slot[1], timestamp);
		err = -EINVAL;
	}

err:
	memset32(slot, -1, 4);
	i915_request_put(rq);
	return err;
}

static int live_lrc_timestamp(void *arg)
{
	struct lrc_timestamp data = {};
	struct intel_gt *gt = arg;
	enum intel_engine_id id;
	const u32 poison[] = {
		0,
		S32_MAX,
		(u32)S32_MAX + 1,
		U32_MAX,
	};

	/*
	 * We want to verify that the timestamp is saved and restore across
	 * context switches and is monotonic.
	 *
	 * So we do this with a little bit of LRC poisoning to check various
	 * boundary conditions, and see what happens if we preempt the context
	 * with a second request (carrying more poison into the timestamp).
	 */

	for_each_engine(data.engine, gt, id) {
		int i, err = 0;

		st_engine_heartbeat_disable(data.engine);

		for (i = 0; i < ARRAY_SIZE(data.ce); i++) {
			struct intel_context *tmp;

			tmp = intel_context_create(data.engine);
			if (IS_ERR(tmp)) {
				err = PTR_ERR(tmp);
				goto err;
			}

			err = intel_context_pin(tmp);
			if (err) {
				intel_context_put(tmp);
				goto err;
			}

			data.ce[i] = tmp;
		}

		for (i = 0; i < ARRAY_SIZE(poison); i++) {
			data.poison = poison[i];

			err = __lrc_timestamp(&data, false);
			if (err)
				break;

			err = __lrc_timestamp(&data, true);
			if (err)
				break;
		}

err:
		st_engine_heartbeat_enable(data.engine);
		for (i = 0; i < ARRAY_SIZE(data.ce); i++) {
			if (!data.ce[i])
				break;

			intel_context_unpin(data.ce[i]);
			intel_context_put(data.ce[i]);
		}

		if (igt_flush_test(gt->i915))
			err = -EIO;
		if (err)
			return err;
	}

	return 0;
}

static struct i915_vma *
create_user_vma(struct i915_address_space *vm, unsigned long size)
{
	struct drm_i915_gem_object *obj;
	struct i915_vma *vma;
	int err;

	obj = i915_gem_object_create_internal(vm->i915, size);
	if (IS_ERR(obj))
		return ERR_CAST(obj);

	vma = i915_vma_instance(obj, vm, NULL);
	if (IS_ERR(vma)) {
		i915_gem_object_put(obj);
		return vma;
	}

	err = i915_vma_pin(vma, 0, 0, PIN_USER);
	if (err) {
		i915_gem_object_put(obj);
		return ERR_PTR(err);
	}

	return vma;
}

static struct i915_vma *
store_context(struct intel_context *ce, struct i915_vma *scratch)
{
	struct i915_vma *batch;
	u32 dw, x, *cs, *hw;
	u32 *defaults;

	batch = create_user_vma(ce->vm, SZ_64K);
	if (IS_ERR(batch))
		return batch;

	cs = i915_gem_object_pin_map(batch->obj, I915_MAP_WC);
	if (IS_ERR(cs)) {
		i915_vma_put(batch);
		return ERR_CAST(cs);
	}

	defaults = shmem_pin_map(ce->engine->default_state);
	if (!defaults) {
		i915_gem_object_unpin_map(batch->obj);
		i915_vma_put(batch);
		return ERR_PTR(-ENOMEM);
	}

	x = 0;
	dw = 0;
	hw = defaults;
	hw += LRC_STATE_OFFSET / sizeof(*hw);
	do {
		u32 len = hw[dw] & 0x7f;

		if (hw[dw] == 0) {
			dw++;
			continue;
		}

		if ((hw[dw] & GENMASK(31, 23)) != MI_INSTR(0x22, 0)) {
			dw += len + 2;
			continue;
		}

		dw++;
		len = (len + 1) / 2;
		while (len--) {
			*cs++ = MI_STORE_REGISTER_MEM_GEN8;
			*cs++ = hw[dw];
			*cs++ = lower_32_bits(scratch->node.start + x);
			*cs++ = upper_32_bits(scratch->node.start + x);

			dw += 2;
			x += 4;
		}
	} while (dw < PAGE_SIZE / sizeof(u32) &&
		 (hw[dw] & ~BIT(0)) != MI_BATCH_BUFFER_END);

	*cs++ = MI_BATCH_BUFFER_END;

	shmem_unpin_map(ce->engine->default_state, defaults);

	i915_gem_object_flush_map(batch->obj);
	i915_gem_object_unpin_map(batch->obj);

	return batch;
}

static int move_to_active(struct i915_request *rq,
			  struct i915_vma *vma,
			  unsigned int flags)
{
	int err;

	i915_vma_lock(vma);
	err = i915_request_await_object(rq, vma->obj, flags);
	if (!err)
		err = i915_vma_move_to_active(vma, rq, flags);
	i915_vma_unlock(vma);

	return err;
}

static struct i915_request *
record_registers(struct intel_context *ce,
		 struct i915_vma *before,
		 struct i915_vma *after,
		 u32 *sema)
{
	struct i915_vma *b_before, *b_after;
	struct i915_request *rq;
	u32 *cs;
	int err;

	b_before = store_context(ce, before);
	if (IS_ERR(b_before))
		return ERR_CAST(b_before);

	b_after = store_context(ce, after);
	if (IS_ERR(b_after)) {
		rq = ERR_CAST(b_after);
		goto err_before;
	}

	rq = intel_context_create_request(ce);
	if (IS_ERR(rq))
		goto err_after;

	err = move_to_active(rq, before, EXEC_OBJECT_WRITE);
	if (err)
		goto err_rq;

	err = move_to_active(rq, b_before, 0);
	if (err)
		goto err_rq;

	err = move_to_active(rq, after, EXEC_OBJECT_WRITE);
	if (err)
		goto err_rq;

	err = move_to_active(rq, b_after, 0);
	if (err)
		goto err_rq;

	cs = intel_ring_begin(rq, 14);
	if (IS_ERR(cs)) {
		err = PTR_ERR(cs);
		goto err_rq;
	}

	*cs++ = MI_ARB_ON_OFF | MI_ARB_DISABLE;
	*cs++ = MI_BATCH_BUFFER_START_GEN8 | BIT(8);
	*cs++ = lower_32_bits(b_before->node.start);
	*cs++ = upper_32_bits(b_before->node.start);

	*cs++ = MI_ARB_ON_OFF | MI_ARB_ENABLE;
	*cs++ = MI_SEMAPHORE_WAIT |
		MI_SEMAPHORE_GLOBAL_GTT |
		MI_SEMAPHORE_POLL |
		MI_SEMAPHORE_SAD_NEQ_SDD;
	*cs++ = 0;
	*cs++ = i915_ggtt_offset(ce->engine->status_page.vma) +
		offset_in_page(sema);
	*cs++ = 0;
	*cs++ = MI_NOOP;

	*cs++ = MI_ARB_ON_OFF | MI_ARB_DISABLE;
	*cs++ = MI_BATCH_BUFFER_START_GEN8 | BIT(8);
	*cs++ = lower_32_bits(b_after->node.start);
	*cs++ = upper_32_bits(b_after->node.start);

	intel_ring_advance(rq, cs);

	WRITE_ONCE(*sema, 0);
	i915_request_get(rq);
	i915_request_add(rq);
err_after:
	i915_vma_put(b_after);
err_before:
	i915_vma_put(b_before);
	return rq;

err_rq:
	i915_request_add(rq);
	rq = ERR_PTR(err);
	goto err_after;
}

static struct i915_vma *load_context(struct intel_context *ce, u32 poison)
{
	struct i915_vma *batch;
	u32 dw, *cs, *hw;
	u32 *defaults;

	batch = create_user_vma(ce->vm, SZ_64K);
	if (IS_ERR(batch))
		return batch;

	cs = i915_gem_object_pin_map(batch->obj, I915_MAP_WC);
	if (IS_ERR(cs)) {
		i915_vma_put(batch);
		return ERR_CAST(cs);
	}

	defaults = shmem_pin_map(ce->engine->default_state);
	if (!defaults) {
		i915_gem_object_unpin_map(batch->obj);
		i915_vma_put(batch);
		return ERR_PTR(-ENOMEM);
	}

	dw = 0;
	hw = defaults;
	hw += LRC_STATE_OFFSET / sizeof(*hw);
	do {
		u32 len = hw[dw] & 0x7f;

		if (hw[dw] == 0) {
			dw++;
			continue;
		}

		if ((hw[dw] & GENMASK(31, 23)) != MI_INSTR(0x22, 0)) {
			dw += len + 2;
			continue;
		}

		dw++;
		len = (len + 1) / 2;
		*cs++ = MI_LOAD_REGISTER_IMM(len);
		while (len--) {
			*cs++ = hw[dw];
			*cs++ = poison;
			dw += 2;
		}
	} while (dw < PAGE_SIZE / sizeof(u32) &&
		 (hw[dw] & ~BIT(0)) != MI_BATCH_BUFFER_END);

	*cs++ = MI_BATCH_BUFFER_END;

	shmem_unpin_map(ce->engine->default_state, defaults);

	i915_gem_object_flush_map(batch->obj);
	i915_gem_object_unpin_map(batch->obj);

	return batch;
}

static int poison_registers(struct intel_context *ce, u32 poison, u32 *sema)
{
	struct i915_request *rq;
	struct i915_vma *batch;
	u32 *cs;
	int err;

	batch = load_context(ce, poison);
	if (IS_ERR(batch))
		return PTR_ERR(batch);

	rq = intel_context_create_request(ce);
	if (IS_ERR(rq)) {
		err = PTR_ERR(rq);
		goto err_batch;
	}

	err = move_to_active(rq, batch, 0);
	if (err)
		goto err_rq;

	cs = intel_ring_begin(rq, 8);
	if (IS_ERR(cs)) {
		err = PTR_ERR(cs);
		goto err_rq;
	}

	*cs++ = MI_ARB_ON_OFF | MI_ARB_DISABLE;
	*cs++ = MI_BATCH_BUFFER_START_GEN8 | BIT(8);
	*cs++ = lower_32_bits(batch->node.start);
	*cs++ = upper_32_bits(batch->node.start);

	*cs++ = MI_STORE_DWORD_IMM_GEN4 | MI_USE_GGTT;
	*cs++ = i915_ggtt_offset(ce->engine->status_page.vma) +
		offset_in_page(sema);
	*cs++ = 0;
	*cs++ = 1;

	intel_ring_advance(rq, cs);

	rq->sched.attr.priority = I915_PRIORITY_BARRIER;
err_rq:
	i915_request_add(rq);
err_batch:
	i915_vma_put(batch);
	return err;
}

static bool is_moving(u32 a, u32 b)
{
	return a != b;
}

static int compare_isolation(struct intel_engine_cs *engine,
			     struct i915_vma *ref[2],
			     struct i915_vma *result[2],
			     struct intel_context *ce,
			     u32 poison)
{
	u32 x, dw, *hw, *lrc;
	u32 *A[2], *B[2];
	u32 *defaults;
	int err = 0;

	A[0] = i915_gem_object_pin_map(ref[0]->obj, I915_MAP_WC);
	if (IS_ERR(A[0]))
		return PTR_ERR(A[0]);

	A[1] = i915_gem_object_pin_map(ref[1]->obj, I915_MAP_WC);
	if (IS_ERR(A[1])) {
		err = PTR_ERR(A[1]);
		goto err_A0;
	}

	B[0] = i915_gem_object_pin_map(result[0]->obj, I915_MAP_WC);
	if (IS_ERR(B[0])) {
		err = PTR_ERR(B[0]);
		goto err_A1;
	}

	B[1] = i915_gem_object_pin_map(result[1]->obj, I915_MAP_WC);
	if (IS_ERR(B[1])) {
		err = PTR_ERR(B[1]);
		goto err_B0;
	}

	lrc = i915_gem_object_pin_map(ce->state->obj,
				      i915_coherent_map_type(engine->i915));
	if (IS_ERR(lrc)) {
		err = PTR_ERR(lrc);
		goto err_B1;
	}
	lrc += LRC_STATE_OFFSET / sizeof(*hw);

	defaults = shmem_pin_map(ce->engine->default_state);
	if (!defaults) {
		err = -ENOMEM;
		goto err_lrc;
	}

	x = 0;
	dw = 0;
	hw = defaults;
	hw += LRC_STATE_OFFSET / sizeof(*hw);
	do {
		u32 len = hw[dw] & 0x7f;

		if (hw[dw] == 0) {
			dw++;
			continue;
		}

		if ((hw[dw] & GENMASK(31, 23)) != MI_INSTR(0x22, 0)) {
			dw += len + 2;
			continue;
		}

		dw++;
		len = (len + 1) / 2;
		while (len--) {
			if (!is_moving(A[0][x], A[1][x]) &&
			    (A[0][x] != B[0][x] || A[1][x] != B[1][x])) {
				switch (hw[dw] & 4095) {
				case 0x30: /* RING_HEAD */
				case 0x34: /* RING_TAIL */
					break;

				default:
					pr_err("%s[%d]: Mismatch for register %4x, default %08x, reference %08x, result (%08x, %08x), poison %08x, context %08x\n",
					       engine->name, dw,
					       hw[dw], hw[dw + 1],
					       A[0][x], B[0][x], B[1][x],
					       poison, lrc[dw + 1]);
					err = -EINVAL;
				}
			}
			dw += 2;
			x++;
		}
	} while (dw < PAGE_SIZE / sizeof(u32) &&
		 (hw[dw] & ~BIT(0)) != MI_BATCH_BUFFER_END);

	shmem_unpin_map(ce->engine->default_state, defaults);
err_lrc:
	i915_gem_object_unpin_map(ce->state->obj);
err_B1:
	i915_gem_object_unpin_map(result[1]->obj);
err_B0:
	i915_gem_object_unpin_map(result[0]->obj);
err_A1:
	i915_gem_object_unpin_map(ref[1]->obj);
err_A0:
	i915_gem_object_unpin_map(ref[0]->obj);
	return err;
}

static int __lrc_isolation(struct intel_engine_cs *engine, u32 poison)
{
	u32 *sema = memset32(engine->status_page.addr + 1000, 0, 1);
	struct i915_vma *ref[2], *result[2];
	struct intel_context *A, *B;
	struct i915_request *rq;
	int err;

	A = intel_context_create(engine);
	if (IS_ERR(A))
		return PTR_ERR(A);

	B = intel_context_create(engine);
	if (IS_ERR(B)) {
		err = PTR_ERR(B);
		goto err_A;
	}

	ref[0] = create_user_vma(A->vm, SZ_64K);
	if (IS_ERR(ref[0])) {
		err = PTR_ERR(ref[0]);
		goto err_B;
	}

	ref[1] = create_user_vma(A->vm, SZ_64K);
	if (IS_ERR(ref[1])) {
		err = PTR_ERR(ref[1]);
		goto err_ref0;
	}

	rq = record_registers(A, ref[0], ref[1], sema);
	if (IS_ERR(rq)) {
		err = PTR_ERR(rq);
		goto err_ref1;
	}

	WRITE_ONCE(*sema, 1);
	wmb();

	if (i915_request_wait(rq, 0, HZ / 2) < 0) {
		i915_request_put(rq);
		err = -ETIME;
		goto err_ref1;
	}
	i915_request_put(rq);

	result[0] = create_user_vma(A->vm, SZ_64K);
	if (IS_ERR(result[0])) {
		err = PTR_ERR(result[0]);
		goto err_ref1;
	}

	result[1] = create_user_vma(A->vm, SZ_64K);
	if (IS_ERR(result[1])) {
		err = PTR_ERR(result[1]);
		goto err_result0;
	}

	rq = record_registers(A, result[0], result[1], sema);
	if (IS_ERR(rq)) {
		err = PTR_ERR(rq);
		goto err_result1;
	}

	err = poison_registers(B, poison, sema);
	if (err) {
		WRITE_ONCE(*sema, -1);
		i915_request_put(rq);
		goto err_result1;
	}

	if (i915_request_wait(rq, 0, HZ / 2) < 0) {
		i915_request_put(rq);
		err = -ETIME;
		goto err_result1;
	}
	i915_request_put(rq);

	err = compare_isolation(engine, ref, result, A, poison);

err_result1:
	i915_vma_put(result[1]);
err_result0:
	i915_vma_put(result[0]);
err_ref1:
	i915_vma_put(ref[1]);
err_ref0:
	i915_vma_put(ref[0]);
err_B:
	intel_context_put(B);
err_A:
	intel_context_put(A);
	return err;
}

static bool skip_isolation(const struct intel_engine_cs *engine)
{
	if (engine->class == COPY_ENGINE_CLASS && INTEL_GEN(engine->i915) == 9)
		return true;

	if (engine->class == RENDER_CLASS && INTEL_GEN(engine->i915) == 11)
		return true;

	return false;
}

static int live_lrc_isolation(void *arg)
{
	struct intel_gt *gt = arg;
	struct intel_engine_cs *engine;
	enum intel_engine_id id;
	const u32 poison[] = {
		STACK_MAGIC,
		0x3a3a3a3a,
		0x5c5c5c5c,
		0xffffffff,
		0xffff0000,
	};
	int err = 0;

	/*
	 * Our goal is try and verify that per-context state cannot be
	 * tampered with by another non-privileged client.
	 *
	 * We take the list of context registers from the LRI in the default
	 * context image and attempt to modify that list from a remote context.
	 */

	for_each_engine(engine, gt, id) {
		int i;

		/* Just don't even ask */
		if (!IS_ENABLED(CONFIG_DRM_I915_SELFTEST_BROKEN) &&
		    skip_isolation(engine))
			continue;

		intel_engine_pm_get(engine);
		for (i = 0; i < ARRAY_SIZE(poison); i++) {
			int result;

			result = __lrc_isolation(engine, poison[i]);
			if (result && !err)
				err = result;

			result = __lrc_isolation(engine, ~poison[i]);
			if (result && !err)
				err = result;
		}
		intel_engine_pm_put(engine);
		if (igt_flush_test(gt->i915)) {
			err = -EIO;
			break;
		}
	}

	return err;
}

static int indirect_ctx_submit_req(struct intel_context *ce)
{
	struct i915_request *rq;
	int err = 0;

	rq = intel_context_create_request(ce);
	if (IS_ERR(rq))
		return PTR_ERR(rq);

	i915_request_get(rq);
	i915_request_add(rq);

	if (i915_request_wait(rq, 0, HZ / 5) < 0)
		err = -ETIME;

	i915_request_put(rq);

	return err;
}

#define CTX_BB_CANARY_OFFSET (3 * 1024)
#define CTX_BB_CANARY_INDEX  (CTX_BB_CANARY_OFFSET / sizeof(u32))

static u32 *
emit_indirect_ctx_bb_canary(const struct intel_context *ce, u32 *cs)
{
	*cs++ = MI_STORE_REGISTER_MEM_GEN8 |
		MI_SRM_LRM_GLOBAL_GTT |
		MI_LRI_LRM_CS_MMIO;
	*cs++ = i915_mmio_reg_offset(RING_START(0));
	*cs++ = i915_ggtt_offset(ce->state) +
		context_wa_bb_offset(ce) +
		CTX_BB_CANARY_OFFSET;
	*cs++ = 0;

	return cs;
}

static void
indirect_ctx_bb_setup(struct intel_context *ce)
{
	u32 *cs = context_indirect_bb(ce);

	cs[CTX_BB_CANARY_INDEX] = 0xdeadf00d;

	setup_indirect_ctx_bb(ce, ce->engine, emit_indirect_ctx_bb_canary);
}

static bool check_ring_start(struct intel_context *ce)
{
	const u32 * const ctx_bb = (void *)(ce->lrc_reg_state) -
		LRC_STATE_OFFSET + context_wa_bb_offset(ce);

	if (ctx_bb[CTX_BB_CANARY_INDEX] == ce->lrc_reg_state[CTX_RING_START])
		return true;

	pr_err("ring start mismatch: canary 0x%08x vs state 0x%08x\n",
	       ctx_bb[CTX_BB_CANARY_INDEX],
	       ce->lrc_reg_state[CTX_RING_START]);

	return false;
}

static int indirect_ctx_bb_check(struct intel_context *ce)
{
	int err;

	err = indirect_ctx_submit_req(ce);
	if (err)
		return err;

	if (!check_ring_start(ce))
		return -EINVAL;

	return 0;
}

static int __live_lrc_indirect_ctx_bb(struct intel_engine_cs *engine)
{
	struct intel_context *a, *b;
	int err;

	a = intel_context_create(engine);
	if (IS_ERR(a))
		return PTR_ERR(a);
	err = intel_context_pin(a);
	if (err)
		goto put_a;

	b = intel_context_create(engine);
	if (IS_ERR(b)) {
		err = PTR_ERR(b);
		goto unpin_a;
	}
	err = intel_context_pin(b);
	if (err)
		goto put_b;

	/* We use the already reserved extra page in context state */
	if (!a->wa_bb_page) {
		GEM_BUG_ON(b->wa_bb_page);
		GEM_BUG_ON(INTEL_GEN(engine->i915) == 12);
		goto unpin_b;
	}

	/*
	 * In order to test that our per context bb is truly per context,
	 * and executes at the intended spot on context restoring process,
	 * make the batch store the ring start value to memory.
	 * As ring start is restored apriori of starting the indirect ctx bb and
	 * as it will be different for each context, it fits to this purpose.
	 */
	indirect_ctx_bb_setup(a);
	indirect_ctx_bb_setup(b);

	err = indirect_ctx_bb_check(a);
	if (err)
		goto unpin_b;

	err = indirect_ctx_bb_check(b);

unpin_b:
	intel_context_unpin(b);
put_b:
	intel_context_put(b);
unpin_a:
	intel_context_unpin(a);
put_a:
	intel_context_put(a);

	return err;
}

static int live_lrc_indirect_ctx_bb(void *arg)
{
	struct intel_gt *gt = arg;
	struct intel_engine_cs *engine;
	enum intel_engine_id id;
	int err = 0;

	for_each_engine(engine, gt, id) {
		intel_engine_pm_get(engine);
		err = __live_lrc_indirect_ctx_bb(engine);
		intel_engine_pm_put(engine);

		if (igt_flush_test(gt->i915))
			err = -EIO;

		if (err)
			break;
	}

	return err;
}

static void garbage_reset(struct intel_engine_cs *engine,
			  struct i915_request *rq)
{
	const unsigned int bit = I915_RESET_ENGINE + engine->id;
	unsigned long *lock = &engine->gt->reset.flags;

	local_bh_disable();
	if (!test_and_set_bit(bit, lock)) {
		tasklet_disable(&engine->execlists.tasklet);

		if (!rq->fence.error)
			__intel_engine_reset_bh(engine, NULL);

		tasklet_enable(&engine->execlists.tasklet);
		clear_and_wake_up_bit(bit, lock);
	}
	local_bh_enable();
}

static struct i915_request *garbage(struct intel_context *ce,
				    struct rnd_state *prng)
{
	struct i915_request *rq;
	int err;

	err = intel_context_pin(ce);
	if (err)
		return ERR_PTR(err);

	prandom_bytes_state(prng,
			    ce->lrc_reg_state,
			    ce->engine->context_size -
			    LRC_STATE_OFFSET);

	rq = intel_context_create_request(ce);
	if (IS_ERR(rq)) {
		err = PTR_ERR(rq);
		goto err_unpin;
	}

	i915_request_get(rq);
	i915_request_add(rq);
	return rq;

err_unpin:
	intel_context_unpin(ce);
	return ERR_PTR(err);
}

static int __lrc_garbage(struct intel_engine_cs *engine, struct rnd_state *prng)
{
	struct intel_context *ce;
	struct i915_request *hang;
	int err = 0;

	ce = intel_context_create(engine);
	if (IS_ERR(ce))
		return PTR_ERR(ce);

	hang = garbage(ce, prng);
	if (IS_ERR(hang)) {
		err = PTR_ERR(hang);
		goto err_ce;
	}

	if (wait_for_submit(engine, hang, HZ / 2)) {
		i915_request_put(hang);
		err = -ETIME;
		goto err_ce;
	}

	intel_context_set_banned(ce);
	garbage_reset(engine, hang);

	intel_engine_flush_submission(engine);
	if (!hang->fence.error) {
		i915_request_put(hang);
		pr_err("%s: corrupted context was not reset\n",
		       engine->name);
		err = -EINVAL;
		goto err_ce;
	}

	if (i915_request_wait(hang, 0, HZ / 2) < 0) {
		pr_err("%s: corrupted context did not recover\n",
		       engine->name);
		i915_request_put(hang);
		err = -EIO;
		goto err_ce;
	}
	i915_request_put(hang);

err_ce:
	intel_context_put(ce);
	return err;
}

static int live_lrc_garbage(void *arg)
{
	struct intel_gt *gt = arg;
	struct intel_engine_cs *engine;
	enum intel_engine_id id;

	/*
	 * Verify that we can recover if one context state is completely
	 * corrupted.
	 */

	if (!IS_ENABLED(CONFIG_DRM_I915_SELFTEST_BROKEN))
		return 0;

	for_each_engine(engine, gt, id) {
		I915_RND_STATE(prng);
		int err = 0, i;

		if (!intel_has_reset_engine(engine->gt))
			continue;

		intel_engine_pm_get(engine);
		for (i = 0; i < 3; i++) {
			err = __lrc_garbage(engine, &prng);
			if (err)
				break;
		}
		intel_engine_pm_put(engine);

		if (igt_flush_test(gt->i915))
			err = -EIO;
		if (err)
			return err;
	}

	return 0;
}

static int __live_pphwsp_runtime(struct intel_engine_cs *engine)
{
	struct intel_context *ce;
	struct i915_request *rq;
	IGT_TIMEOUT(end_time);
	int err;

	ce = intel_context_create(engine);
	if (IS_ERR(ce))
		return PTR_ERR(ce);

	ce->runtime.num_underflow = 0;
	ce->runtime.max_underflow = 0;

	do {
		unsigned int loop = 1024;

		while (loop) {
			rq = intel_context_create_request(ce);
			if (IS_ERR(rq)) {
				err = PTR_ERR(rq);
				goto err_rq;
			}

			if (--loop == 0)
				i915_request_get(rq);

			i915_request_add(rq);
		}

		if (__igt_timeout(end_time, NULL))
			break;

		i915_request_put(rq);
	} while (1);

	err = i915_request_wait(rq, 0, HZ / 5);
	if (err < 0) {
		pr_err("%s: request not completed!\n", engine->name);
		goto err_wait;
	}

	igt_flush_test(engine->i915);

	pr_info("%s: pphwsp runtime %lluns, average %lluns\n",
		engine->name,
		intel_context_get_total_runtime_ns(ce),
		intel_context_get_avg_runtime_ns(ce));

	err = 0;
	if (ce->runtime.num_underflow) {
		pr_err("%s: pphwsp underflow %u time(s), max %u cycles!\n",
		       engine->name,
		       ce->runtime.num_underflow,
		       ce->runtime.max_underflow);
		GEM_TRACE_DUMP();
		err = -EOVERFLOW;
	}

err_wait:
	i915_request_put(rq);
err_rq:
	intel_context_put(ce);
	return err;
}

static int live_pphwsp_runtime(void *arg)
{
	struct intel_gt *gt = arg;
	struct intel_engine_cs *engine;
	enum intel_engine_id id;
	int err = 0;

	/*
	 * Check that cumulative context runtime as stored in the pphwsp[16]
	 * is monotonic.
	 */

	for_each_engine(engine, gt, id) {
		err = __live_pphwsp_runtime(engine);
		if (err)
			break;
	}

	if (igt_flush_test(gt->i915))
		err = -EIO;

	return err;
}

int intel_lrc_live_selftests(struct drm_i915_private *i915)
{
	static const struct i915_subtest tests[] = {
		SUBTEST(live_lrc_layout),
		SUBTEST(live_lrc_fixed),
		SUBTEST(live_lrc_state),
		SUBTEST(live_lrc_gpr),
		SUBTEST(live_lrc_isolation),
		SUBTEST(live_lrc_timestamp),
		SUBTEST(live_lrc_garbage),
		SUBTEST(live_pphwsp_runtime),
		SUBTEST(live_lrc_indirect_ctx_bb),
	};

	if (!HAS_LOGICAL_RING_CONTEXTS(i915))
		return 0;

	return intel_gt_live_subtests(tests, &i915->gt);
}<|MERGE_RESOLUTION|>--- conflicted
+++ resolved
@@ -5,4484 +5,18 @@
 
 #include <linux/prime_numbers.h>
 
-<<<<<<< HEAD
-#include "gem/i915_gem_pm.h"
-#include "gt/intel_engine_heartbeat.h"
-#include "gt/intel_reset.h"
-#include "gt/selftest_engine_heartbeat.h"
-
-#include "i915_selftest.h"
-=======
 #include "i915_selftest.h"
 #include "intel_engine_heartbeat.h"
 #include "intel_engine_pm.h"
 #include "intel_reset.h"
 #include "intel_ring.h"
 #include "selftest_engine_heartbeat.h"
->>>>>>> f642729d
 #include "selftests/i915_random.h"
 #include "selftests/igt_flush_test.h"
 #include "selftests/igt_live_test.h"
 #include "selftests/igt_spinner.h"
 #include "selftests/lib_sw_fence.h"
-<<<<<<< HEAD
-
-#include "gem/selftests/igt_gem_utils.h"
-#include "gem/selftests/mock_context.h"
-
-#define CS_GPR(engine, n) ((engine)->mmio_base + 0x600 + (n) * 4)
-#define NUM_GPR 16
-#define NUM_GPR_DW (NUM_GPR * 2) /* each GPR is 2 dwords */
-
-static struct i915_vma *create_scratch(struct intel_gt *gt)
-{
-	struct drm_i915_gem_object *obj;
-	struct i915_vma *vma;
-	int err;
-
-	obj = i915_gem_object_create_internal(gt->i915, PAGE_SIZE);
-	if (IS_ERR(obj))
-		return ERR_CAST(obj);
-
-	i915_gem_object_set_cache_coherency(obj, I915_CACHING_CACHED);
-
-	vma = i915_vma_instance(obj, &gt->ggtt->vm, NULL);
-	if (IS_ERR(vma)) {
-		i915_gem_object_put(obj);
-		return vma;
-	}
-
-	err = i915_vma_pin(vma, 0, 0, PIN_GLOBAL);
-	if (err) {
-		i915_gem_object_put(obj);
-		return ERR_PTR(err);
-	}
-
-	return vma;
-}
-
-static bool is_active(struct i915_request *rq)
-{
-	if (i915_request_is_active(rq))
-		return true;
-
-	if (i915_request_on_hold(rq))
-		return true;
-
-	if (i915_request_has_initial_breadcrumb(rq) && i915_request_started(rq))
-		return true;
-
-	return false;
-}
-
-static int wait_for_submit(struct intel_engine_cs *engine,
-			   struct i915_request *rq,
-			   unsigned long timeout)
-{
-	timeout += jiffies;
-	do {
-		bool done = time_after(jiffies, timeout);
-
-		if (i915_request_completed(rq)) /* that was quick! */
-			return 0;
-
-		/* Wait until the HW has acknowleged the submission (or err) */
-		intel_engine_flush_submission(engine);
-		if (!READ_ONCE(engine->execlists.pending[0]) && is_active(rq))
-			return 0;
-
-		if (done)
-			return -ETIME;
-
-		cond_resched();
-	} while (1);
-}
-
-static int wait_for_reset(struct intel_engine_cs *engine,
-			  struct i915_request *rq,
-			  unsigned long timeout)
-{
-	timeout += jiffies;
-
-	do {
-		cond_resched();
-		intel_engine_flush_submission(engine);
-
-		if (READ_ONCE(engine->execlists.pending[0]))
-			continue;
-
-		if (i915_request_completed(rq))
-			break;
-
-		if (READ_ONCE(rq->fence.error))
-			break;
-	} while (time_before(jiffies, timeout));
-
-	flush_scheduled_work();
-
-	if (rq->fence.error != -EIO) {
-		pr_err("%s: hanging request %llx:%lld not reset\n",
-		       engine->name,
-		       rq->fence.context,
-		       rq->fence.seqno);
-		return -EINVAL;
-	}
-
-	/* Give the request a jiffie to complete after flushing the worker */
-	if (i915_request_wait(rq, 0,
-			      max(0l, (long)(timeout - jiffies)) + 1) < 0) {
-		pr_err("%s: hanging request %llx:%lld did not complete\n",
-		       engine->name,
-		       rq->fence.context,
-		       rq->fence.seqno);
-		return -ETIME;
-	}
-
-	return 0;
-}
-
-static int live_sanitycheck(void *arg)
-{
-	struct intel_gt *gt = arg;
-	struct intel_engine_cs *engine;
-	enum intel_engine_id id;
-	struct igt_spinner spin;
-	int err = 0;
-
-	if (!HAS_LOGICAL_RING_CONTEXTS(gt->i915))
-		return 0;
-
-	if (igt_spinner_init(&spin, gt))
-		return -ENOMEM;
-
-	for_each_engine(engine, gt, id) {
-		struct intel_context *ce;
-		struct i915_request *rq;
-
-		ce = intel_context_create(engine);
-		if (IS_ERR(ce)) {
-			err = PTR_ERR(ce);
-			break;
-		}
-
-		rq = igt_spinner_create_request(&spin, ce, MI_NOOP);
-		if (IS_ERR(rq)) {
-			err = PTR_ERR(rq);
-			goto out_ctx;
-		}
-
-		i915_request_add(rq);
-		if (!igt_wait_for_spinner(&spin, rq)) {
-			GEM_TRACE("spinner failed to start\n");
-			GEM_TRACE_DUMP();
-			intel_gt_set_wedged(gt);
-			err = -EIO;
-			goto out_ctx;
-		}
-
-		igt_spinner_end(&spin);
-		if (igt_flush_test(gt->i915)) {
-			err = -EIO;
-			goto out_ctx;
-		}
-
-out_ctx:
-		intel_context_put(ce);
-		if (err)
-			break;
-	}
-
-	igt_spinner_fini(&spin);
-	return err;
-}
-
-static int live_unlite_restore(struct intel_gt *gt, int prio)
-{
-	struct intel_engine_cs *engine;
-	enum intel_engine_id id;
-	struct igt_spinner spin;
-	int err = -ENOMEM;
-
-	/*
-	 * Check that we can correctly context switch between 2 instances
-	 * on the same engine from the same parent context.
-	 */
-
-	if (igt_spinner_init(&spin, gt))
-		return err;
-
-	err = 0;
-	for_each_engine(engine, gt, id) {
-		struct intel_context *ce[2] = {};
-		struct i915_request *rq[2];
-		struct igt_live_test t;
-		int n;
-
-		if (prio && !intel_engine_has_preemption(engine))
-			continue;
-
-		if (!intel_engine_can_store_dword(engine))
-			continue;
-
-		if (igt_live_test_begin(&t, gt->i915, __func__, engine->name)) {
-			err = -EIO;
-			break;
-		}
-		st_engine_heartbeat_disable(engine);
-
-		for (n = 0; n < ARRAY_SIZE(ce); n++) {
-			struct intel_context *tmp;
-
-			tmp = intel_context_create(engine);
-			if (IS_ERR(tmp)) {
-				err = PTR_ERR(tmp);
-				goto err_ce;
-			}
-
-			err = intel_context_pin(tmp);
-			if (err) {
-				intel_context_put(tmp);
-				goto err_ce;
-			}
-
-			/*
-			 * Setup the pair of contexts such that if we
-			 * lite-restore using the RING_TAIL from ce[1] it
-			 * will execute garbage from ce[0]->ring.
-			 */
-			memset(tmp->ring->vaddr,
-			       POISON_INUSE, /* IPEHR: 0x5a5a5a5a [hung!] */
-			       tmp->ring->vma->size);
-
-			ce[n] = tmp;
-		}
-		GEM_BUG_ON(!ce[1]->ring->size);
-		intel_ring_reset(ce[1]->ring, ce[1]->ring->size / 2);
-		__execlists_update_reg_state(ce[1], engine, ce[1]->ring->head);
-
-		rq[0] = igt_spinner_create_request(&spin, ce[0], MI_ARB_CHECK);
-		if (IS_ERR(rq[0])) {
-			err = PTR_ERR(rq[0]);
-			goto err_ce;
-		}
-
-		i915_request_get(rq[0]);
-		i915_request_add(rq[0]);
-		GEM_BUG_ON(rq[0]->postfix > ce[1]->ring->emit);
-
-		if (!igt_wait_for_spinner(&spin, rq[0])) {
-			i915_request_put(rq[0]);
-			goto err_ce;
-		}
-
-		rq[1] = i915_request_create(ce[1]);
-		if (IS_ERR(rq[1])) {
-			err = PTR_ERR(rq[1]);
-			i915_request_put(rq[0]);
-			goto err_ce;
-		}
-
-		if (!prio) {
-			/*
-			 * Ensure we do the switch to ce[1] on completion.
-			 *
-			 * rq[0] is already submitted, so this should reduce
-			 * to a no-op (a wait on a request on the same engine
-			 * uses the submit fence, not the completion fence),
-			 * but it will install a dependency on rq[1] for rq[0]
-			 * that will prevent the pair being reordered by
-			 * timeslicing.
-			 */
-			i915_request_await_dma_fence(rq[1], &rq[0]->fence);
-		}
-
-		i915_request_get(rq[1]);
-		i915_request_add(rq[1]);
-		GEM_BUG_ON(rq[1]->postfix <= rq[0]->postfix);
-		i915_request_put(rq[0]);
-
-		if (prio) {
-			struct i915_sched_attr attr = {
-				.priority = prio,
-			};
-
-			/* Alternatively preempt the spinner with ce[1] */
-			engine->schedule(rq[1], &attr);
-		}
-
-		/* And switch back to ce[0] for good measure */
-		rq[0] = i915_request_create(ce[0]);
-		if (IS_ERR(rq[0])) {
-			err = PTR_ERR(rq[0]);
-			i915_request_put(rq[1]);
-			goto err_ce;
-		}
-
-		i915_request_await_dma_fence(rq[0], &rq[1]->fence);
-		i915_request_get(rq[0]);
-		i915_request_add(rq[0]);
-		GEM_BUG_ON(rq[0]->postfix > rq[1]->postfix);
-		i915_request_put(rq[1]);
-		i915_request_put(rq[0]);
-
-err_ce:
-		intel_engine_flush_submission(engine);
-		igt_spinner_end(&spin);
-		for (n = 0; n < ARRAY_SIZE(ce); n++) {
-			if (IS_ERR_OR_NULL(ce[n]))
-				break;
-
-			intel_context_unpin(ce[n]);
-			intel_context_put(ce[n]);
-		}
-
-		st_engine_heartbeat_enable(engine);
-		if (igt_live_test_end(&t))
-			err = -EIO;
-		if (err)
-			break;
-	}
-
-	igt_spinner_fini(&spin);
-	return err;
-}
-
-static int live_unlite_switch(void *arg)
-{
-	return live_unlite_restore(arg, 0);
-}
-
-static int live_unlite_preempt(void *arg)
-{
-	return live_unlite_restore(arg, I915_USER_PRIORITY(I915_PRIORITY_MAX));
-}
-
-static int live_unlite_ring(void *arg)
-{
-	struct intel_gt *gt = arg;
-	struct intel_engine_cs *engine;
-	struct igt_spinner spin;
-	enum intel_engine_id id;
-	int err = 0;
-
-	/*
-	 * Setup a preemption event that will cause almost the entire ring
-	 * to be unwound, potentially fooling our intel_ring_direction()
-	 * into emitting a forward lite-restore instead of the rollback.
-	 */
-
-	if (igt_spinner_init(&spin, gt))
-		return -ENOMEM;
-
-	for_each_engine(engine, gt, id) {
-		struct intel_context *ce[2] = {};
-		struct i915_request *rq;
-		struct igt_live_test t;
-		int n;
-
-		if (!intel_engine_has_preemption(engine))
-			continue;
-
-		if (!intel_engine_can_store_dword(engine))
-			continue;
-
-		if (igt_live_test_begin(&t, gt->i915, __func__, engine->name)) {
-			err = -EIO;
-			break;
-		}
-		st_engine_heartbeat_disable(engine);
-
-		for (n = 0; n < ARRAY_SIZE(ce); n++) {
-			struct intel_context *tmp;
-
-			tmp = intel_context_create(engine);
-			if (IS_ERR(tmp)) {
-				err = PTR_ERR(tmp);
-				goto err_ce;
-			}
-
-			err = intel_context_pin(tmp);
-			if (err) {
-				intel_context_put(tmp);
-				goto err_ce;
-			}
-
-			memset32(tmp->ring->vaddr,
-				 0xdeadbeef, /* trigger a hang if executed */
-				 tmp->ring->vma->size / sizeof(u32));
-
-			ce[n] = tmp;
-		}
-
-		/* Create max prio spinner, followed by N low prio nops */
-		rq = igt_spinner_create_request(&spin, ce[0], MI_ARB_CHECK);
-		if (IS_ERR(rq)) {
-			err = PTR_ERR(rq);
-			goto err_ce;
-		}
-
-		i915_request_get(rq);
-		rq->sched.attr.priority = I915_PRIORITY_BARRIER;
-		i915_request_add(rq);
-
-		if (!igt_wait_for_spinner(&spin, rq)) {
-			intel_gt_set_wedged(gt);
-			i915_request_put(rq);
-			err = -ETIME;
-			goto err_ce;
-		}
-
-		/* Fill the ring, until we will cause a wrap */
-		n = 0;
-		while (intel_ring_direction(ce[0]->ring,
-					    rq->wa_tail,
-					    ce[0]->ring->tail) <= 0) {
-			struct i915_request *tmp;
-
-			tmp = intel_context_create_request(ce[0]);
-			if (IS_ERR(tmp)) {
-				err = PTR_ERR(tmp);
-				i915_request_put(rq);
-				goto err_ce;
-			}
-
-			i915_request_add(tmp);
-			intel_engine_flush_submission(engine);
-			n++;
-		}
-		intel_engine_flush_submission(engine);
-		pr_debug("%s: Filled ring with %d nop tails {size:%x, tail:%x, emit:%x, rq.tail:%x}\n",
-			 engine->name, n,
-			 ce[0]->ring->size,
-			 ce[0]->ring->tail,
-			 ce[0]->ring->emit,
-			 rq->tail);
-		GEM_BUG_ON(intel_ring_direction(ce[0]->ring,
-						rq->tail,
-						ce[0]->ring->tail) <= 0);
-		i915_request_put(rq);
-
-		/* Create a second ring to preempt the first ring after rq[0] */
-		rq = intel_context_create_request(ce[1]);
-		if (IS_ERR(rq)) {
-			err = PTR_ERR(rq);
-			goto err_ce;
-		}
-
-		rq->sched.attr.priority = I915_PRIORITY_BARRIER;
-		i915_request_get(rq);
-		i915_request_add(rq);
-
-		err = wait_for_submit(engine, rq, HZ / 2);
-		i915_request_put(rq);
-		if (err) {
-			pr_err("%s: preemption request was not submitted\n",
-			       engine->name);
-			err = -ETIME;
-		}
-
-		pr_debug("%s: ring[0]:{ tail:%x, emit:%x }, ring[1]:{ tail:%x, emit:%x }\n",
-			 engine->name,
-			 ce[0]->ring->tail, ce[0]->ring->emit,
-			 ce[1]->ring->tail, ce[1]->ring->emit);
-
-err_ce:
-		intel_engine_flush_submission(engine);
-		igt_spinner_end(&spin);
-		for (n = 0; n < ARRAY_SIZE(ce); n++) {
-			if (IS_ERR_OR_NULL(ce[n]))
-				break;
-
-			intel_context_unpin(ce[n]);
-			intel_context_put(ce[n]);
-		}
-		st_engine_heartbeat_enable(engine);
-		if (igt_live_test_end(&t))
-			err = -EIO;
-		if (err)
-			break;
-	}
-
-	igt_spinner_fini(&spin);
-	return err;
-}
-
-static int live_pin_rewind(void *arg)
-{
-	struct intel_gt *gt = arg;
-	struct intel_engine_cs *engine;
-	enum intel_engine_id id;
-	int err = 0;
-
-	/*
-	 * We have to be careful not to trust intel_ring too much, for example
-	 * ring->head is updated upon retire which is out of sync with pinning
-	 * the context. Thus we cannot use ring->head to set CTX_RING_HEAD,
-	 * or else we risk writing an older, stale value.
-	 *
-	 * To simulate this, let's apply a bit of deliberate sabotague.
-	 */
-
-	for_each_engine(engine, gt, id) {
-		struct intel_context *ce;
-		struct i915_request *rq;
-		struct intel_ring *ring;
-		struct igt_live_test t;
-
-		if (igt_live_test_begin(&t, gt->i915, __func__, engine->name)) {
-			err = -EIO;
-			break;
-		}
-
-		ce = intel_context_create(engine);
-		if (IS_ERR(ce)) {
-			err = PTR_ERR(ce);
-			break;
-		}
-
-		err = intel_context_pin(ce);
-		if (err) {
-			intel_context_put(ce);
-			break;
-		}
-
-		/* Keep the context awake while we play games */
-		err = i915_active_acquire(&ce->active);
-		if (err) {
-			intel_context_unpin(ce);
-			intel_context_put(ce);
-			break;
-		}
-		ring = ce->ring;
-
-		/* Poison the ring, and offset the next request from HEAD */
-		memset32(ring->vaddr, STACK_MAGIC, ring->size / sizeof(u32));
-		ring->emit = ring->size / 2;
-		ring->tail = ring->emit;
-		GEM_BUG_ON(ring->head);
-
-		intel_context_unpin(ce);
-
-		/* Submit a simple nop request */
-		GEM_BUG_ON(intel_context_is_pinned(ce));
-		rq = intel_context_create_request(ce);
-		i915_active_release(&ce->active); /* e.g. async retire */
-		intel_context_put(ce);
-		if (IS_ERR(rq)) {
-			err = PTR_ERR(rq);
-			break;
-		}
-		GEM_BUG_ON(!rq->head);
-		i915_request_add(rq);
-
-		/* Expect not to hang! */
-		if (igt_live_test_end(&t)) {
-			err = -EIO;
-			break;
-		}
-	}
-
-	return err;
-}
-
-static int live_hold_reset(void *arg)
-{
-	struct intel_gt *gt = arg;
-	struct intel_engine_cs *engine;
-	enum intel_engine_id id;
-	struct igt_spinner spin;
-	int err = 0;
-
-	/*
-	 * In order to support offline error capture for fast preempt reset,
-	 * we need to decouple the guilty request and ensure that it and its
-	 * descendents are not executed while the capture is in progress.
-	 */
-
-	if (!intel_has_reset_engine(gt))
-		return 0;
-
-	if (igt_spinner_init(&spin, gt))
-		return -ENOMEM;
-
-	for_each_engine(engine, gt, id) {
-		struct intel_context *ce;
-		struct i915_request *rq;
-
-		ce = intel_context_create(engine);
-		if (IS_ERR(ce)) {
-			err = PTR_ERR(ce);
-			break;
-		}
-
-		st_engine_heartbeat_disable(engine);
-
-		rq = igt_spinner_create_request(&spin, ce, MI_ARB_CHECK);
-		if (IS_ERR(rq)) {
-			err = PTR_ERR(rq);
-			goto out;
-		}
-		i915_request_add(rq);
-
-		if (!igt_wait_for_spinner(&spin, rq)) {
-			intel_gt_set_wedged(gt);
-			err = -ETIME;
-			goto out;
-		}
-
-		/* We have our request executing, now remove it and reset */
-
-		if (test_and_set_bit(I915_RESET_ENGINE + id,
-				     &gt->reset.flags)) {
-			intel_gt_set_wedged(gt);
-			err = -EBUSY;
-			goto out;
-		}
-		tasklet_disable(&engine->execlists.tasklet);
-
-		engine->execlists.tasklet.func(engine->execlists.tasklet.data);
-		GEM_BUG_ON(execlists_active(&engine->execlists) != rq);
-
-		i915_request_get(rq);
-		execlists_hold(engine, rq);
-		GEM_BUG_ON(!i915_request_on_hold(rq));
-
-		intel_engine_reset(engine, NULL);
-		GEM_BUG_ON(rq->fence.error != -EIO);
-
-		tasklet_enable(&engine->execlists.tasklet);
-		clear_and_wake_up_bit(I915_RESET_ENGINE + id,
-				      &gt->reset.flags);
-
-		/* Check that we do not resubmit the held request */
-		if (!i915_request_wait(rq, 0, HZ / 5)) {
-			pr_err("%s: on hold request completed!\n",
-			       engine->name);
-			i915_request_put(rq);
-			err = -EIO;
-			goto out;
-		}
-		GEM_BUG_ON(!i915_request_on_hold(rq));
-
-		/* But is resubmitted on release */
-		execlists_unhold(engine, rq);
-		if (i915_request_wait(rq, 0, HZ / 5) < 0) {
-			pr_err("%s: held request did not complete!\n",
-			       engine->name);
-			intel_gt_set_wedged(gt);
-			err = -ETIME;
-		}
-		i915_request_put(rq);
-
-out:
-		st_engine_heartbeat_enable(engine);
-		intel_context_put(ce);
-		if (err)
-			break;
-	}
-
-	igt_spinner_fini(&spin);
-	return err;
-}
-
-static const char *error_repr(int err)
-{
-	return err ? "bad" : "good";
-}
-
-static int live_error_interrupt(void *arg)
-{
-	static const struct error_phase {
-		enum { GOOD = 0, BAD = -EIO } error[2];
-	} phases[] = {
-		{ { BAD,  GOOD } },
-		{ { BAD,  BAD  } },
-		{ { BAD,  GOOD } },
-		{ { GOOD, GOOD } }, /* sentinel */
-	};
-	struct intel_gt *gt = arg;
-	struct intel_engine_cs *engine;
-	enum intel_engine_id id;
-
-	/*
-	 * We hook up the CS_MASTER_ERROR_INTERRUPT to have forewarning
-	 * of invalid commands in user batches that will cause a GPU hang.
-	 * This is a faster mechanism than using hangcheck/heartbeats, but
-	 * only detects problems the HW knows about -- it will not warn when
-	 * we kill the HW!
-	 *
-	 * To verify our detection and reset, we throw some invalid commands
-	 * at the HW and wait for the interrupt.
-	 */
-
-	if (!intel_has_reset_engine(gt))
-		return 0;
-
-	for_each_engine(engine, gt, id) {
-		const struct error_phase *p;
-		int err = 0;
-
-		st_engine_heartbeat_disable(engine);
-
-		for (p = phases; p->error[0] != GOOD; p++) {
-			struct i915_request *client[ARRAY_SIZE(phases->error)];
-			u32 *cs;
-			int i;
-
-			memset(client, 0, sizeof(*client));
-			for (i = 0; i < ARRAY_SIZE(client); i++) {
-				struct intel_context *ce;
-				struct i915_request *rq;
-
-				ce = intel_context_create(engine);
-				if (IS_ERR(ce)) {
-					err = PTR_ERR(ce);
-					goto out;
-				}
-
-				rq = intel_context_create_request(ce);
-				intel_context_put(ce);
-				if (IS_ERR(rq)) {
-					err = PTR_ERR(rq);
-					goto out;
-				}
-
-				if (rq->engine->emit_init_breadcrumb) {
-					err = rq->engine->emit_init_breadcrumb(rq);
-					if (err) {
-						i915_request_add(rq);
-						goto out;
-					}
-				}
-
-				cs = intel_ring_begin(rq, 2);
-				if (IS_ERR(cs)) {
-					i915_request_add(rq);
-					err = PTR_ERR(cs);
-					goto out;
-				}
-
-				if (p->error[i]) {
-					*cs++ = 0xdeadbeef;
-					*cs++ = 0xdeadbeef;
-				} else {
-					*cs++ = MI_NOOP;
-					*cs++ = MI_NOOP;
-				}
-
-				client[i] = i915_request_get(rq);
-				i915_request_add(rq);
-			}
-
-			err = wait_for_submit(engine, client[0], HZ / 2);
-			if (err) {
-				pr_err("%s: first request did not start within time!\n",
-				       engine->name);
-				err = -ETIME;
-				goto out;
-			}
-
-			for (i = 0; i < ARRAY_SIZE(client); i++) {
-				if (i915_request_wait(client[i], 0, HZ / 5) < 0)
-					pr_debug("%s: %s request incomplete!\n",
-						 engine->name,
-						 error_repr(p->error[i]));
-
-				if (!i915_request_started(client[i])) {
-					pr_err("%s: %s request not started!\n",
-					       engine->name,
-					       error_repr(p->error[i]));
-					err = -ETIME;
-					goto out;
-				}
-
-				/* Kick the tasklet to process the error */
-				intel_engine_flush_submission(engine);
-				if (client[i]->fence.error != p->error[i]) {
-					pr_err("%s: %s request (%s) with wrong error code: %d\n",
-					       engine->name,
-					       error_repr(p->error[i]),
-					       i915_request_completed(client[i]) ? "completed" : "running",
-					       client[i]->fence.error);
-					err = -EINVAL;
-					goto out;
-				}
-			}
-
-out:
-			for (i = 0; i < ARRAY_SIZE(client); i++)
-				if (client[i])
-					i915_request_put(client[i]);
-			if (err) {
-				pr_err("%s: failed at phase[%zd] { %d, %d }\n",
-				       engine->name, p - phases,
-				       p->error[0], p->error[1]);
-				break;
-			}
-		}
-
-		st_engine_heartbeat_enable(engine);
-		if (err) {
-			intel_gt_set_wedged(gt);
-			return err;
-		}
-	}
-
-	return 0;
-}
-
-static int
-emit_semaphore_chain(struct i915_request *rq, struct i915_vma *vma, int idx)
-{
-	u32 *cs;
-
-	cs = intel_ring_begin(rq, 10);
-	if (IS_ERR(cs))
-		return PTR_ERR(cs);
-
-	*cs++ = MI_ARB_ON_OFF | MI_ARB_ENABLE;
-
-	*cs++ = MI_SEMAPHORE_WAIT |
-		MI_SEMAPHORE_GLOBAL_GTT |
-		MI_SEMAPHORE_POLL |
-		MI_SEMAPHORE_SAD_NEQ_SDD;
-	*cs++ = 0;
-	*cs++ = i915_ggtt_offset(vma) + 4 * idx;
-	*cs++ = 0;
-
-	if (idx > 0) {
-		*cs++ = MI_STORE_DWORD_IMM_GEN4 | MI_USE_GGTT;
-		*cs++ = i915_ggtt_offset(vma) + 4 * (idx - 1);
-		*cs++ = 0;
-		*cs++ = 1;
-	} else {
-		*cs++ = MI_NOOP;
-		*cs++ = MI_NOOP;
-		*cs++ = MI_NOOP;
-		*cs++ = MI_NOOP;
-	}
-
-	*cs++ = MI_ARB_ON_OFF | MI_ARB_DISABLE;
-
-	intel_ring_advance(rq, cs);
-	return 0;
-}
-
-static struct i915_request *
-semaphore_queue(struct intel_engine_cs *engine, struct i915_vma *vma, int idx)
-{
-	struct intel_context *ce;
-	struct i915_request *rq;
-	int err;
-
-	ce = intel_context_create(engine);
-	if (IS_ERR(ce))
-		return ERR_CAST(ce);
-
-	rq = intel_context_create_request(ce);
-	if (IS_ERR(rq))
-		goto out_ce;
-
-	err = 0;
-	if (rq->engine->emit_init_breadcrumb)
-		err = rq->engine->emit_init_breadcrumb(rq);
-	if (err == 0)
-		err = emit_semaphore_chain(rq, vma, idx);
-	if (err == 0)
-		i915_request_get(rq);
-	i915_request_add(rq);
-	if (err)
-		rq = ERR_PTR(err);
-
-out_ce:
-	intel_context_put(ce);
-	return rq;
-}
-
-static int
-release_queue(struct intel_engine_cs *engine,
-	      struct i915_vma *vma,
-	      int idx, int prio)
-{
-	struct i915_sched_attr attr = {
-		.priority = prio,
-	};
-	struct i915_request *rq;
-	u32 *cs;
-
-	rq = intel_engine_create_kernel_request(engine);
-	if (IS_ERR(rq))
-		return PTR_ERR(rq);
-
-	cs = intel_ring_begin(rq, 4);
-	if (IS_ERR(cs)) {
-		i915_request_add(rq);
-		return PTR_ERR(cs);
-	}
-
-	*cs++ = MI_STORE_DWORD_IMM_GEN4 | MI_USE_GGTT;
-	*cs++ = i915_ggtt_offset(vma) + 4 * (idx - 1);
-	*cs++ = 0;
-	*cs++ = 1;
-
-	intel_ring_advance(rq, cs);
-
-	i915_request_get(rq);
-	i915_request_add(rq);
-
-	local_bh_disable();
-	engine->schedule(rq, &attr);
-	local_bh_enable(); /* kick tasklet */
-
-	i915_request_put(rq);
-
-	return 0;
-}
-
-static int
-slice_semaphore_queue(struct intel_engine_cs *outer,
-		      struct i915_vma *vma,
-		      int count)
-{
-	struct intel_engine_cs *engine;
-	struct i915_request *head;
-	enum intel_engine_id id;
-	int err, i, n = 0;
-
-	head = semaphore_queue(outer, vma, n++);
-	if (IS_ERR(head))
-		return PTR_ERR(head);
-
-	for_each_engine(engine, outer->gt, id) {
-		for (i = 0; i < count; i++) {
-			struct i915_request *rq;
-
-			rq = semaphore_queue(engine, vma, n++);
-			if (IS_ERR(rq)) {
-				err = PTR_ERR(rq);
-				goto out;
-			}
-
-			i915_request_put(rq);
-		}
-	}
-
-	err = release_queue(outer, vma, n, I915_PRIORITY_BARRIER);
-	if (err)
-		goto out;
-
-	if (i915_request_wait(head, 0,
-			      2 * outer->gt->info.num_engines * (count + 2) * (count + 3)) < 0) {
-		pr_err("Failed to slice along semaphore chain of length (%d, %d)!\n",
-		       count, n);
-		GEM_TRACE_DUMP();
-		intel_gt_set_wedged(outer->gt);
-		err = -EIO;
-	}
-
-out:
-	i915_request_put(head);
-	return err;
-}
-
-static int live_timeslice_preempt(void *arg)
-{
-	struct intel_gt *gt = arg;
-	struct drm_i915_gem_object *obj;
-	struct intel_engine_cs *engine;
-	enum intel_engine_id id;
-	struct i915_vma *vma;
-	void *vaddr;
-	int err = 0;
-
-	/*
-	 * If a request takes too long, we would like to give other users
-	 * a fair go on the GPU. In particular, users may create batches
-	 * that wait upon external input, where that input may even be
-	 * supplied by another GPU job. To avoid blocking forever, we
-	 * need to preempt the current task and replace it with another
-	 * ready task.
-	 */
-	if (!IS_ACTIVE(CONFIG_DRM_I915_TIMESLICE_DURATION))
-		return 0;
-
-	obj = i915_gem_object_create_internal(gt->i915, PAGE_SIZE);
-	if (IS_ERR(obj))
-		return PTR_ERR(obj);
-
-	vma = i915_vma_instance(obj, &gt->ggtt->vm, NULL);
-	if (IS_ERR(vma)) {
-		err = PTR_ERR(vma);
-		goto err_obj;
-	}
-
-	vaddr = i915_gem_object_pin_map(obj, I915_MAP_WC);
-	if (IS_ERR(vaddr)) {
-		err = PTR_ERR(vaddr);
-		goto err_obj;
-	}
-
-	err = i915_vma_pin(vma, 0, 0, PIN_GLOBAL);
-	if (err)
-		goto err_map;
-
-	err = i915_vma_sync(vma);
-	if (err)
-		goto err_pin;
-
-	for_each_engine(engine, gt, id) {
-		if (!intel_engine_has_preemption(engine))
-			continue;
-
-		memset(vaddr, 0, PAGE_SIZE);
-
-		st_engine_heartbeat_disable(engine);
-		err = slice_semaphore_queue(engine, vma, 5);
-		st_engine_heartbeat_enable(engine);
-		if (err)
-			goto err_pin;
-
-		if (igt_flush_test(gt->i915)) {
-			err = -EIO;
-			goto err_pin;
-		}
-	}
-
-err_pin:
-	i915_vma_unpin(vma);
-err_map:
-	i915_gem_object_unpin_map(obj);
-err_obj:
-	i915_gem_object_put(obj);
-	return err;
-}
-
-static struct i915_request *
-create_rewinder(struct intel_context *ce,
-		struct i915_request *wait,
-		void *slot, int idx)
-{
-	const u32 offset =
-		i915_ggtt_offset(ce->engine->status_page.vma) +
-		offset_in_page(slot);
-	struct i915_request *rq;
-	u32 *cs;
-	int err;
-
-	rq = intel_context_create_request(ce);
-	if (IS_ERR(rq))
-		return rq;
-
-	if (wait) {
-		err = i915_request_await_dma_fence(rq, &wait->fence);
-		if (err)
-			goto err;
-	}
-
-	cs = intel_ring_begin(rq, 14);
-	if (IS_ERR(cs)) {
-		err = PTR_ERR(cs);
-		goto err;
-	}
-
-	*cs++ = MI_ARB_ON_OFF | MI_ARB_ENABLE;
-	*cs++ = MI_NOOP;
-
-	*cs++ = MI_SEMAPHORE_WAIT |
-		MI_SEMAPHORE_GLOBAL_GTT |
-		MI_SEMAPHORE_POLL |
-		MI_SEMAPHORE_SAD_GTE_SDD;
-	*cs++ = idx;
-	*cs++ = offset;
-	*cs++ = 0;
-
-	*cs++ = MI_STORE_REGISTER_MEM_GEN8 | MI_USE_GGTT;
-	*cs++ = i915_mmio_reg_offset(RING_TIMESTAMP(rq->engine->mmio_base));
-	*cs++ = offset + idx * sizeof(u32);
-	*cs++ = 0;
-
-	*cs++ = MI_STORE_DWORD_IMM_GEN4 | MI_USE_GGTT;
-	*cs++ = offset;
-	*cs++ = 0;
-	*cs++ = idx + 1;
-
-	intel_ring_advance(rq, cs);
-
-	rq->sched.attr.priority = I915_PRIORITY_MASK;
-	err = 0;
-err:
-	i915_request_get(rq);
-	i915_request_add(rq);
-	if (err) {
-		i915_request_put(rq);
-		return ERR_PTR(err);
-	}
-
-	return rq;
-}
-
-static int live_timeslice_rewind(void *arg)
-{
-	struct intel_gt *gt = arg;
-	struct intel_engine_cs *engine;
-	enum intel_engine_id id;
-
-	/*
-	 * The usual presumption on timeslice expiration is that we replace
-	 * the active context with another. However, given a chain of
-	 * dependencies we may end up with replacing the context with itself,
-	 * but only a few of those requests, forcing us to rewind the
-	 * RING_TAIL of the original request.
-	 */
-	if (!IS_ACTIVE(CONFIG_DRM_I915_TIMESLICE_DURATION))
-		return 0;
-
-	for_each_engine(engine, gt, id) {
-		enum { A1, A2, B1 };
-		enum { X = 1, Z, Y };
-		struct i915_request *rq[3] = {};
-		struct intel_context *ce;
-		unsigned long timeslice;
-		int i, err = 0;
-		u32 *slot;
-
-		if (!intel_engine_has_timeslices(engine))
-			continue;
-
-		/*
-		 * A:rq1 -- semaphore wait, timestamp X
-		 * A:rq2 -- write timestamp Y
-		 *
-		 * B:rq1 [await A:rq1] -- write timestamp Z
-		 *
-		 * Force timeslice, release semaphore.
-		 *
-		 * Expect execution/evaluation order XZY
-		 */
-
-		st_engine_heartbeat_disable(engine);
-		timeslice = xchg(&engine->props.timeslice_duration_ms, 1);
-
-		slot = memset32(engine->status_page.addr + 1000, 0, 4);
-
-		ce = intel_context_create(engine);
-		if (IS_ERR(ce)) {
-			err = PTR_ERR(ce);
-			goto err;
-		}
-
-		rq[A1] = create_rewinder(ce, NULL, slot, X);
-		if (IS_ERR(rq[A1])) {
-			intel_context_put(ce);
-			goto err;
-		}
-
-		rq[A2] = create_rewinder(ce, NULL, slot, Y);
-		intel_context_put(ce);
-		if (IS_ERR(rq[A2]))
-			goto err;
-
-		err = wait_for_submit(engine, rq[A2], HZ / 2);
-		if (err) {
-			pr_err("%s: failed to submit first context\n",
-			       engine->name);
-			goto err;
-		}
-
-		ce = intel_context_create(engine);
-		if (IS_ERR(ce)) {
-			err = PTR_ERR(ce);
-			goto err;
-		}
-
-		rq[B1] = create_rewinder(ce, rq[A1], slot, Z);
-		intel_context_put(ce);
-		if (IS_ERR(rq[2]))
-			goto err;
-
-		err = wait_for_submit(engine, rq[B1], HZ / 2);
-		if (err) {
-			pr_err("%s: failed to submit second context\n",
-			       engine->name);
-			goto err;
-		}
-
-		/* ELSP[] = { { A:rq1, A:rq2 }, { B:rq1 } } */
-		ENGINE_TRACE(engine, "forcing tasklet for rewind\n");
-		if (i915_request_is_active(rq[A2])) { /* semaphore yielded! */
-			/* Wait for the timeslice to kick in */
-			del_timer(&engine->execlists.timer);
-			tasklet_hi_schedule(&engine->execlists.tasklet);
-			intel_engine_flush_submission(engine);
-		}
-		/* -> ELSP[] = { { A:rq1 }, { B:rq1 } } */
-		GEM_BUG_ON(!i915_request_is_active(rq[A1]));
-		GEM_BUG_ON(!i915_request_is_active(rq[B1]));
-		GEM_BUG_ON(i915_request_is_active(rq[A2]));
-
-		/* Release the hounds! */
-		slot[0] = 1;
-		wmb(); /* "pairs" with GPU; paranoid kick of internal CPU$ */
-
-		for (i = 1; i <= 3; i++) {
-			unsigned long timeout = jiffies + HZ / 2;
-
-			while (!READ_ONCE(slot[i]) &&
-			       time_before(jiffies, timeout))
-				;
-
-			if (!time_before(jiffies, timeout)) {
-				pr_err("%s: rq[%d] timed out\n",
-				       engine->name, i - 1);
-				err = -ETIME;
-				goto err;
-			}
-
-			pr_debug("%s: slot[%d]:%x\n", engine->name, i, slot[i]);
-		}
-
-		/* XZY: XZ < XY */
-		if (slot[Z] - slot[X] >= slot[Y] - slot[X]) {
-			pr_err("%s: timeslicing did not run context B [%u] before A [%u]!\n",
-			       engine->name,
-			       slot[Z] - slot[X],
-			       slot[Y] - slot[X]);
-			err = -EINVAL;
-		}
-
-err:
-		memset32(&slot[0], -1, 4);
-		wmb();
-
-		engine->props.timeslice_duration_ms = timeslice;
-		st_engine_heartbeat_enable(engine);
-		for (i = 0; i < 3; i++)
-			i915_request_put(rq[i]);
-		if (igt_flush_test(gt->i915))
-			err = -EIO;
-		if (err)
-			return err;
-	}
-
-	return 0;
-}
-
-static struct i915_request *nop_request(struct intel_engine_cs *engine)
-{
-	struct i915_request *rq;
-
-	rq = intel_engine_create_kernel_request(engine);
-	if (IS_ERR(rq))
-		return rq;
-
-	i915_request_get(rq);
-	i915_request_add(rq);
-
-	return rq;
-}
-
-static long slice_timeout(struct intel_engine_cs *engine)
-{
-	long timeout;
-
-	/* Enough time for a timeslice to kick in, and kick out */
-	timeout = 2 * msecs_to_jiffies_timeout(timeslice(engine));
-
-	/* Enough time for the nop request to complete */
-	timeout += HZ / 5;
-
-	return timeout + 1;
-}
-
-static int live_timeslice_queue(void *arg)
-{
-	struct intel_gt *gt = arg;
-	struct drm_i915_gem_object *obj;
-	struct intel_engine_cs *engine;
-	enum intel_engine_id id;
-	struct i915_vma *vma;
-	void *vaddr;
-	int err = 0;
-
-	/*
-	 * Make sure that even if ELSP[0] and ELSP[1] are filled with
-	 * timeslicing between them disabled, we *do* enable timeslicing
-	 * if the queue demands it. (Normally, we do not submit if
-	 * ELSP[1] is already occupied, so must rely on timeslicing to
-	 * eject ELSP[0] in favour of the queue.)
-	 */
-	if (!IS_ACTIVE(CONFIG_DRM_I915_TIMESLICE_DURATION))
-		return 0;
-
-	obj = i915_gem_object_create_internal(gt->i915, PAGE_SIZE);
-	if (IS_ERR(obj))
-		return PTR_ERR(obj);
-
-	vma = i915_vma_instance(obj, &gt->ggtt->vm, NULL);
-	if (IS_ERR(vma)) {
-		err = PTR_ERR(vma);
-		goto err_obj;
-	}
-
-	vaddr = i915_gem_object_pin_map(obj, I915_MAP_WC);
-	if (IS_ERR(vaddr)) {
-		err = PTR_ERR(vaddr);
-		goto err_obj;
-	}
-
-	err = i915_vma_pin(vma, 0, 0, PIN_GLOBAL);
-	if (err)
-		goto err_map;
-
-	err = i915_vma_sync(vma);
-	if (err)
-		goto err_pin;
-
-	for_each_engine(engine, gt, id) {
-		struct i915_sched_attr attr = {
-			.priority = I915_USER_PRIORITY(I915_PRIORITY_MAX),
-		};
-		struct i915_request *rq, *nop;
-
-		if (!intel_engine_has_preemption(engine))
-			continue;
-
-		st_engine_heartbeat_disable(engine);
-		memset(vaddr, 0, PAGE_SIZE);
-
-		/* ELSP[0]: semaphore wait */
-		rq = semaphore_queue(engine, vma, 0);
-		if (IS_ERR(rq)) {
-			err = PTR_ERR(rq);
-			goto err_heartbeat;
-		}
-		engine->schedule(rq, &attr);
-		err = wait_for_submit(engine, rq, HZ / 2);
-		if (err) {
-			pr_err("%s: Timed out trying to submit semaphores\n",
-			       engine->name);
-			goto err_rq;
-		}
-
-		/* ELSP[1]: nop request */
-		nop = nop_request(engine);
-		if (IS_ERR(nop)) {
-			err = PTR_ERR(nop);
-			goto err_rq;
-		}
-		err = wait_for_submit(engine, nop, HZ / 2);
-		i915_request_put(nop);
-		if (err) {
-			pr_err("%s: Timed out trying to submit nop\n",
-			       engine->name);
-			goto err_rq;
-		}
-
-		GEM_BUG_ON(i915_request_completed(rq));
-		GEM_BUG_ON(execlists_active(&engine->execlists) != rq);
-
-		/* Queue: semaphore signal, matching priority as semaphore */
-		err = release_queue(engine, vma, 1, effective_prio(rq));
-		if (err)
-			goto err_rq;
-
-		/* Wait until we ack the release_queue and start timeslicing */
-		do {
-			cond_resched();
-			intel_engine_flush_submission(engine);
-		} while (READ_ONCE(engine->execlists.pending[0]));
-
-		/* Timeslice every jiffy, so within 2 we should signal */
-		if (i915_request_wait(rq, 0, slice_timeout(engine)) < 0) {
-			struct drm_printer p =
-				drm_info_printer(gt->i915->drm.dev);
-
-			pr_err("%s: Failed to timeslice into queue\n",
-			       engine->name);
-			intel_engine_dump(engine, &p,
-					  "%s\n", engine->name);
-
-			memset(vaddr, 0xff, PAGE_SIZE);
-			err = -EIO;
-		}
-err_rq:
-		i915_request_put(rq);
-err_heartbeat:
-		st_engine_heartbeat_enable(engine);
-		if (err)
-			break;
-	}
-
-err_pin:
-	i915_vma_unpin(vma);
-err_map:
-	i915_gem_object_unpin_map(obj);
-err_obj:
-	i915_gem_object_put(obj);
-	return err;
-}
-
-static int live_timeslice_nopreempt(void *arg)
-{
-	struct intel_gt *gt = arg;
-	struct intel_engine_cs *engine;
-	enum intel_engine_id id;
-	struct igt_spinner spin;
-	int err = 0;
-
-	/*
-	 * We should not timeslice into a request that is marked with
-	 * I915_REQUEST_NOPREEMPT.
-	 */
-	if (!IS_ACTIVE(CONFIG_DRM_I915_TIMESLICE_DURATION))
-		return 0;
-
-	if (igt_spinner_init(&spin, gt))
-		return -ENOMEM;
-
-	for_each_engine(engine, gt, id) {
-		struct intel_context *ce;
-		struct i915_request *rq;
-		unsigned long timeslice;
-
-		if (!intel_engine_has_preemption(engine))
-			continue;
-
-		ce = intel_context_create(engine);
-		if (IS_ERR(ce)) {
-			err = PTR_ERR(ce);
-			break;
-		}
-
-		st_engine_heartbeat_disable(engine);
-		timeslice = xchg(&engine->props.timeslice_duration_ms, 1);
-
-		/* Create an unpreemptible spinner */
-
-		rq = igt_spinner_create_request(&spin, ce, MI_ARB_CHECK);
-		intel_context_put(ce);
-		if (IS_ERR(rq)) {
-			err = PTR_ERR(rq);
-			goto out_heartbeat;
-		}
-
-		i915_request_get(rq);
-		i915_request_add(rq);
-
-		if (!igt_wait_for_spinner(&spin, rq)) {
-			i915_request_put(rq);
-			err = -ETIME;
-			goto out_spin;
-		}
-
-		set_bit(I915_FENCE_FLAG_NOPREEMPT, &rq->fence.flags);
-		i915_request_put(rq);
-
-		/* Followed by a maximum priority barrier (heartbeat) */
-
-		ce = intel_context_create(engine);
-		if (IS_ERR(ce)) {
-			err = PTR_ERR(ce);
-			goto out_spin;
-		}
-
-		rq = intel_context_create_request(ce);
-		intel_context_put(ce);
-		if (IS_ERR(rq)) {
-			err = PTR_ERR(rq);
-			goto out_spin;
-		}
-
-		rq->sched.attr.priority = I915_PRIORITY_BARRIER;
-		i915_request_get(rq);
-		i915_request_add(rq);
-
-		/*
-		 * Wait until the barrier is in ELSP, and we know timeslicing
-		 * will have been activated.
-		 */
-		if (wait_for_submit(engine, rq, HZ / 2)) {
-			i915_request_put(rq);
-			err = -ETIME;
-			goto out_spin;
-		}
-
-		/*
-		 * Since the ELSP[0] request is unpreemptible, it should not
-		 * allow the maximum priority barrier through. Wait long
-		 * enough to see if it is timesliced in by mistake.
-		 */
-		if (i915_request_wait(rq, 0, slice_timeout(engine)) >= 0) {
-			pr_err("%s: I915_PRIORITY_BARRIER request completed, bypassing no-preempt request\n",
-			       engine->name);
-			err = -EINVAL;
-		}
-		i915_request_put(rq);
-
-out_spin:
-		igt_spinner_end(&spin);
-out_heartbeat:
-		xchg(&engine->props.timeslice_duration_ms, timeslice);
-		st_engine_heartbeat_enable(engine);
-		if (err)
-			break;
-
-		if (igt_flush_test(gt->i915)) {
-			err = -EIO;
-			break;
-		}
-	}
-
-	igt_spinner_fini(&spin);
-	return err;
-}
-
-static int live_busywait_preempt(void *arg)
-{
-	struct intel_gt *gt = arg;
-	struct i915_gem_context *ctx_hi, *ctx_lo;
-	struct intel_engine_cs *engine;
-	struct drm_i915_gem_object *obj;
-	struct i915_vma *vma;
-	enum intel_engine_id id;
-	int err = -ENOMEM;
-	u32 *map;
-
-	/*
-	 * Verify that even without HAS_LOGICAL_RING_PREEMPTION, we can
-	 * preempt the busywaits used to synchronise between rings.
-	 */
-
-	ctx_hi = kernel_context(gt->i915);
-	if (!ctx_hi)
-		return -ENOMEM;
-	ctx_hi->sched.priority =
-		I915_USER_PRIORITY(I915_CONTEXT_MAX_USER_PRIORITY);
-
-	ctx_lo = kernel_context(gt->i915);
-	if (!ctx_lo)
-		goto err_ctx_hi;
-	ctx_lo->sched.priority =
-		I915_USER_PRIORITY(I915_CONTEXT_MIN_USER_PRIORITY);
-
-	obj = i915_gem_object_create_internal(gt->i915, PAGE_SIZE);
-	if (IS_ERR(obj)) {
-		err = PTR_ERR(obj);
-		goto err_ctx_lo;
-	}
-
-	map = i915_gem_object_pin_map(obj, I915_MAP_WC);
-	if (IS_ERR(map)) {
-		err = PTR_ERR(map);
-		goto err_obj;
-	}
-
-	vma = i915_vma_instance(obj, &gt->ggtt->vm, NULL);
-	if (IS_ERR(vma)) {
-		err = PTR_ERR(vma);
-		goto err_map;
-	}
-
-	err = i915_vma_pin(vma, 0, 0, PIN_GLOBAL);
-	if (err)
-		goto err_map;
-
-	err = i915_vma_sync(vma);
-	if (err)
-		goto err_vma;
-
-	for_each_engine(engine, gt, id) {
-		struct i915_request *lo, *hi;
-		struct igt_live_test t;
-		u32 *cs;
-
-		if (!intel_engine_has_preemption(engine))
-			continue;
-
-		if (!intel_engine_can_store_dword(engine))
-			continue;
-
-		if (igt_live_test_begin(&t, gt->i915, __func__, engine->name)) {
-			err = -EIO;
-			goto err_vma;
-		}
-
-		/*
-		 * We create two requests. The low priority request
-		 * busywaits on a semaphore (inside the ringbuffer where
-		 * is should be preemptible) and the high priority requests
-		 * uses a MI_STORE_DWORD_IMM to update the semaphore value
-		 * allowing the first request to complete. If preemption
-		 * fails, we hang instead.
-		 */
-
-		lo = igt_request_alloc(ctx_lo, engine);
-		if (IS_ERR(lo)) {
-			err = PTR_ERR(lo);
-			goto err_vma;
-		}
-
-		cs = intel_ring_begin(lo, 8);
-		if (IS_ERR(cs)) {
-			err = PTR_ERR(cs);
-			i915_request_add(lo);
-			goto err_vma;
-		}
-
-		*cs++ = MI_STORE_DWORD_IMM_GEN4 | MI_USE_GGTT;
-		*cs++ = i915_ggtt_offset(vma);
-		*cs++ = 0;
-		*cs++ = 1;
-
-		/* XXX Do we need a flush + invalidate here? */
-
-		*cs++ = MI_SEMAPHORE_WAIT |
-			MI_SEMAPHORE_GLOBAL_GTT |
-			MI_SEMAPHORE_POLL |
-			MI_SEMAPHORE_SAD_EQ_SDD;
-		*cs++ = 0;
-		*cs++ = i915_ggtt_offset(vma);
-		*cs++ = 0;
-
-		intel_ring_advance(lo, cs);
-
-		i915_request_get(lo);
-		i915_request_add(lo);
-
-		if (wait_for(READ_ONCE(*map), 10)) {
-			i915_request_put(lo);
-			err = -ETIMEDOUT;
-			goto err_vma;
-		}
-
-		/* Low priority request should be busywaiting now */
-		if (i915_request_wait(lo, 0, 1) != -ETIME) {
-			i915_request_put(lo);
-			pr_err("%s: Busywaiting request did not!\n",
-			       engine->name);
-			err = -EIO;
-			goto err_vma;
-		}
-
-		hi = igt_request_alloc(ctx_hi, engine);
-		if (IS_ERR(hi)) {
-			err = PTR_ERR(hi);
-			i915_request_put(lo);
-			goto err_vma;
-		}
-
-		cs = intel_ring_begin(hi, 4);
-		if (IS_ERR(cs)) {
-			err = PTR_ERR(cs);
-			i915_request_add(hi);
-			i915_request_put(lo);
-			goto err_vma;
-		}
-
-		*cs++ = MI_STORE_DWORD_IMM_GEN4 | MI_USE_GGTT;
-		*cs++ = i915_ggtt_offset(vma);
-		*cs++ = 0;
-		*cs++ = 0;
-
-		intel_ring_advance(hi, cs);
-		i915_request_add(hi);
-
-		if (i915_request_wait(lo, 0, HZ / 5) < 0) {
-			struct drm_printer p = drm_info_printer(gt->i915->drm.dev);
-
-			pr_err("%s: Failed to preempt semaphore busywait!\n",
-			       engine->name);
-
-			intel_engine_dump(engine, &p, "%s\n", engine->name);
-			GEM_TRACE_DUMP();
-
-			i915_request_put(lo);
-			intel_gt_set_wedged(gt);
-			err = -EIO;
-			goto err_vma;
-		}
-		GEM_BUG_ON(READ_ONCE(*map));
-		i915_request_put(lo);
-
-		if (igt_live_test_end(&t)) {
-			err = -EIO;
-			goto err_vma;
-		}
-	}
-
-	err = 0;
-err_vma:
-	i915_vma_unpin(vma);
-err_map:
-	i915_gem_object_unpin_map(obj);
-err_obj:
-	i915_gem_object_put(obj);
-err_ctx_lo:
-	kernel_context_close(ctx_lo);
-err_ctx_hi:
-	kernel_context_close(ctx_hi);
-	return err;
-}
-
-static struct i915_request *
-spinner_create_request(struct igt_spinner *spin,
-		       struct i915_gem_context *ctx,
-		       struct intel_engine_cs *engine,
-		       u32 arb)
-{
-	struct intel_context *ce;
-	struct i915_request *rq;
-
-	ce = i915_gem_context_get_engine(ctx, engine->legacy_idx);
-	if (IS_ERR(ce))
-		return ERR_CAST(ce);
-
-	rq = igt_spinner_create_request(spin, ce, arb);
-	intel_context_put(ce);
-	return rq;
-}
-
-static int live_preempt(void *arg)
-{
-	struct intel_gt *gt = arg;
-	struct i915_gem_context *ctx_hi, *ctx_lo;
-	struct igt_spinner spin_hi, spin_lo;
-	struct intel_engine_cs *engine;
-	enum intel_engine_id id;
-	int err = -ENOMEM;
-
-	if (!HAS_LOGICAL_RING_PREEMPTION(gt->i915))
-		return 0;
-
-	if (!(gt->i915->caps.scheduler & I915_SCHEDULER_CAP_PREEMPTION))
-		pr_err("Logical preemption supported, but not exposed\n");
-
-	if (igt_spinner_init(&spin_hi, gt))
-		return -ENOMEM;
-
-	if (igt_spinner_init(&spin_lo, gt))
-		goto err_spin_hi;
-
-	ctx_hi = kernel_context(gt->i915);
-	if (!ctx_hi)
-		goto err_spin_lo;
-	ctx_hi->sched.priority =
-		I915_USER_PRIORITY(I915_CONTEXT_MAX_USER_PRIORITY);
-
-	ctx_lo = kernel_context(gt->i915);
-	if (!ctx_lo)
-		goto err_ctx_hi;
-	ctx_lo->sched.priority =
-		I915_USER_PRIORITY(I915_CONTEXT_MIN_USER_PRIORITY);
-
-	for_each_engine(engine, gt, id) {
-		struct igt_live_test t;
-		struct i915_request *rq;
-
-		if (!intel_engine_has_preemption(engine))
-			continue;
-
-		if (igt_live_test_begin(&t, gt->i915, __func__, engine->name)) {
-			err = -EIO;
-			goto err_ctx_lo;
-		}
-
-		rq = spinner_create_request(&spin_lo, ctx_lo, engine,
-					    MI_ARB_CHECK);
-		if (IS_ERR(rq)) {
-			err = PTR_ERR(rq);
-			goto err_ctx_lo;
-		}
-
-		i915_request_add(rq);
-		if (!igt_wait_for_spinner(&spin_lo, rq)) {
-			GEM_TRACE("lo spinner failed to start\n");
-			GEM_TRACE_DUMP();
-			intel_gt_set_wedged(gt);
-			err = -EIO;
-			goto err_ctx_lo;
-		}
-
-		rq = spinner_create_request(&spin_hi, ctx_hi, engine,
-					    MI_ARB_CHECK);
-		if (IS_ERR(rq)) {
-			igt_spinner_end(&spin_lo);
-			err = PTR_ERR(rq);
-			goto err_ctx_lo;
-		}
-
-		i915_request_add(rq);
-		if (!igt_wait_for_spinner(&spin_hi, rq)) {
-			GEM_TRACE("hi spinner failed to start\n");
-			GEM_TRACE_DUMP();
-			intel_gt_set_wedged(gt);
-			err = -EIO;
-			goto err_ctx_lo;
-		}
-
-		igt_spinner_end(&spin_hi);
-		igt_spinner_end(&spin_lo);
-
-		if (igt_live_test_end(&t)) {
-			err = -EIO;
-			goto err_ctx_lo;
-		}
-	}
-
-	err = 0;
-err_ctx_lo:
-	kernel_context_close(ctx_lo);
-err_ctx_hi:
-	kernel_context_close(ctx_hi);
-err_spin_lo:
-	igt_spinner_fini(&spin_lo);
-err_spin_hi:
-	igt_spinner_fini(&spin_hi);
-	return err;
-}
-
-static int live_late_preempt(void *arg)
-{
-	struct intel_gt *gt = arg;
-	struct i915_gem_context *ctx_hi, *ctx_lo;
-	struct igt_spinner spin_hi, spin_lo;
-	struct intel_engine_cs *engine;
-	struct i915_sched_attr attr = {};
-	enum intel_engine_id id;
-	int err = -ENOMEM;
-
-	if (!HAS_LOGICAL_RING_PREEMPTION(gt->i915))
-		return 0;
-
-	if (igt_spinner_init(&spin_hi, gt))
-		return -ENOMEM;
-
-	if (igt_spinner_init(&spin_lo, gt))
-		goto err_spin_hi;
-
-	ctx_hi = kernel_context(gt->i915);
-	if (!ctx_hi)
-		goto err_spin_lo;
-
-	ctx_lo = kernel_context(gt->i915);
-	if (!ctx_lo)
-		goto err_ctx_hi;
-
-	/* Make sure ctx_lo stays before ctx_hi until we trigger preemption. */
-	ctx_lo->sched.priority = I915_USER_PRIORITY(1);
-
-	for_each_engine(engine, gt, id) {
-		struct igt_live_test t;
-		struct i915_request *rq;
-
-		if (!intel_engine_has_preemption(engine))
-			continue;
-
-		if (igt_live_test_begin(&t, gt->i915, __func__, engine->name)) {
-			err = -EIO;
-			goto err_ctx_lo;
-		}
-
-		rq = spinner_create_request(&spin_lo, ctx_lo, engine,
-					    MI_ARB_CHECK);
-		if (IS_ERR(rq)) {
-			err = PTR_ERR(rq);
-			goto err_ctx_lo;
-		}
-
-		i915_request_add(rq);
-		if (!igt_wait_for_spinner(&spin_lo, rq)) {
-			pr_err("First context failed to start\n");
-			goto err_wedged;
-		}
-
-		rq = spinner_create_request(&spin_hi, ctx_hi, engine,
-					    MI_NOOP);
-		if (IS_ERR(rq)) {
-			igt_spinner_end(&spin_lo);
-			err = PTR_ERR(rq);
-			goto err_ctx_lo;
-		}
-
-		i915_request_add(rq);
-		if (igt_wait_for_spinner(&spin_hi, rq)) {
-			pr_err("Second context overtook first?\n");
-			goto err_wedged;
-		}
-
-		attr.priority = I915_USER_PRIORITY(I915_PRIORITY_MAX);
-		engine->schedule(rq, &attr);
-
-		if (!igt_wait_for_spinner(&spin_hi, rq)) {
-			pr_err("High priority context failed to preempt the low priority context\n");
-			GEM_TRACE_DUMP();
-			goto err_wedged;
-		}
-
-		igt_spinner_end(&spin_hi);
-		igt_spinner_end(&spin_lo);
-
-		if (igt_live_test_end(&t)) {
-			err = -EIO;
-			goto err_ctx_lo;
-		}
-	}
-
-	err = 0;
-err_ctx_lo:
-	kernel_context_close(ctx_lo);
-err_ctx_hi:
-	kernel_context_close(ctx_hi);
-err_spin_lo:
-	igt_spinner_fini(&spin_lo);
-err_spin_hi:
-	igt_spinner_fini(&spin_hi);
-	return err;
-
-err_wedged:
-	igt_spinner_end(&spin_hi);
-	igt_spinner_end(&spin_lo);
-	intel_gt_set_wedged(gt);
-	err = -EIO;
-	goto err_ctx_lo;
-}
-
-struct preempt_client {
-	struct igt_spinner spin;
-	struct i915_gem_context *ctx;
-};
-
-static int preempt_client_init(struct intel_gt *gt, struct preempt_client *c)
-{
-	c->ctx = kernel_context(gt->i915);
-	if (!c->ctx)
-		return -ENOMEM;
-
-	if (igt_spinner_init(&c->spin, gt))
-		goto err_ctx;
-
-	return 0;
-
-err_ctx:
-	kernel_context_close(c->ctx);
-	return -ENOMEM;
-}
-
-static void preempt_client_fini(struct preempt_client *c)
-{
-	igt_spinner_fini(&c->spin);
-	kernel_context_close(c->ctx);
-}
-
-static int live_nopreempt(void *arg)
-{
-	struct intel_gt *gt = arg;
-	struct intel_engine_cs *engine;
-	struct preempt_client a, b;
-	enum intel_engine_id id;
-	int err = -ENOMEM;
-
-	/*
-	 * Verify that we can disable preemption for an individual request
-	 * that may be being observed and not want to be interrupted.
-	 */
-
-	if (!HAS_LOGICAL_RING_PREEMPTION(gt->i915))
-		return 0;
-
-	if (preempt_client_init(gt, &a))
-		return -ENOMEM;
-	if (preempt_client_init(gt, &b))
-		goto err_client_a;
-	b.ctx->sched.priority = I915_USER_PRIORITY(I915_PRIORITY_MAX);
-
-	for_each_engine(engine, gt, id) {
-		struct i915_request *rq_a, *rq_b;
-
-		if (!intel_engine_has_preemption(engine))
-			continue;
-
-		engine->execlists.preempt_hang.count = 0;
-
-		rq_a = spinner_create_request(&a.spin,
-					      a.ctx, engine,
-					      MI_ARB_CHECK);
-		if (IS_ERR(rq_a)) {
-			err = PTR_ERR(rq_a);
-			goto err_client_b;
-		}
-
-		/* Low priority client, but unpreemptable! */
-		__set_bit(I915_FENCE_FLAG_NOPREEMPT, &rq_a->fence.flags);
-
-		i915_request_add(rq_a);
-		if (!igt_wait_for_spinner(&a.spin, rq_a)) {
-			pr_err("First client failed to start\n");
-			goto err_wedged;
-		}
-
-		rq_b = spinner_create_request(&b.spin,
-					      b.ctx, engine,
-					      MI_ARB_CHECK);
-		if (IS_ERR(rq_b)) {
-			err = PTR_ERR(rq_b);
-			goto err_client_b;
-		}
-
-		i915_request_add(rq_b);
-
-		/* B is much more important than A! (But A is unpreemptable.) */
-		GEM_BUG_ON(rq_prio(rq_b) <= rq_prio(rq_a));
-
-		/* Wait long enough for preemption and timeslicing */
-		if (igt_wait_for_spinner(&b.spin, rq_b)) {
-			pr_err("Second client started too early!\n");
-			goto err_wedged;
-		}
-
-		igt_spinner_end(&a.spin);
-
-		if (!igt_wait_for_spinner(&b.spin, rq_b)) {
-			pr_err("Second client failed to start\n");
-			goto err_wedged;
-		}
-
-		igt_spinner_end(&b.spin);
-
-		if (engine->execlists.preempt_hang.count) {
-			pr_err("Preemption recorded x%d; should have been suppressed!\n",
-			       engine->execlists.preempt_hang.count);
-			err = -EINVAL;
-			goto err_wedged;
-		}
-
-		if (igt_flush_test(gt->i915))
-			goto err_wedged;
-	}
-
-	err = 0;
-err_client_b:
-	preempt_client_fini(&b);
-err_client_a:
-	preempt_client_fini(&a);
-	return err;
-
-err_wedged:
-	igt_spinner_end(&b.spin);
-	igt_spinner_end(&a.spin);
-	intel_gt_set_wedged(gt);
-	err = -EIO;
-	goto err_client_b;
-}
-
-struct live_preempt_cancel {
-	struct intel_engine_cs *engine;
-	struct preempt_client a, b;
-};
-
-static int __cancel_active0(struct live_preempt_cancel *arg)
-{
-	struct i915_request *rq;
-	struct igt_live_test t;
-	int err;
-
-	/* Preempt cancel of ELSP0 */
-	GEM_TRACE("%s(%s)\n", __func__, arg->engine->name);
-	if (igt_live_test_begin(&t, arg->engine->i915,
-				__func__, arg->engine->name))
-		return -EIO;
-
-	rq = spinner_create_request(&arg->a.spin,
-				    arg->a.ctx, arg->engine,
-				    MI_ARB_CHECK);
-	if (IS_ERR(rq))
-		return PTR_ERR(rq);
-
-	clear_bit(CONTEXT_BANNED, &rq->context->flags);
-	i915_request_get(rq);
-	i915_request_add(rq);
-	if (!igt_wait_for_spinner(&arg->a.spin, rq)) {
-		err = -EIO;
-		goto out;
-	}
-
-	intel_context_set_banned(rq->context);
-	err = intel_engine_pulse(arg->engine);
-	if (err)
-		goto out;
-
-	err = wait_for_reset(arg->engine, rq, HZ / 2);
-	if (err) {
-		pr_err("Cancelled inflight0 request did not reset\n");
-		goto out;
-	}
-
-out:
-	i915_request_put(rq);
-	if (igt_live_test_end(&t))
-		err = -EIO;
-	return err;
-}
-
-static int __cancel_active1(struct live_preempt_cancel *arg)
-{
-	struct i915_request *rq[2] = {};
-	struct igt_live_test t;
-	int err;
-
-	/* Preempt cancel of ELSP1 */
-	GEM_TRACE("%s(%s)\n", __func__, arg->engine->name);
-	if (igt_live_test_begin(&t, arg->engine->i915,
-				__func__, arg->engine->name))
-		return -EIO;
-
-	rq[0] = spinner_create_request(&arg->a.spin,
-				       arg->a.ctx, arg->engine,
-				       MI_NOOP); /* no preemption */
-	if (IS_ERR(rq[0]))
-		return PTR_ERR(rq[0]);
-
-	clear_bit(CONTEXT_BANNED, &rq[0]->context->flags);
-	i915_request_get(rq[0]);
-	i915_request_add(rq[0]);
-	if (!igt_wait_for_spinner(&arg->a.spin, rq[0])) {
-		err = -EIO;
-		goto out;
-	}
-
-	rq[1] = spinner_create_request(&arg->b.spin,
-				       arg->b.ctx, arg->engine,
-				       MI_ARB_CHECK);
-	if (IS_ERR(rq[1])) {
-		err = PTR_ERR(rq[1]);
-		goto out;
-	}
-
-	clear_bit(CONTEXT_BANNED, &rq[1]->context->flags);
-	i915_request_get(rq[1]);
-	err = i915_request_await_dma_fence(rq[1], &rq[0]->fence);
-	i915_request_add(rq[1]);
-	if (err)
-		goto out;
-
-	intel_context_set_banned(rq[1]->context);
-	err = intel_engine_pulse(arg->engine);
-	if (err)
-		goto out;
-
-	igt_spinner_end(&arg->a.spin);
-	err = wait_for_reset(arg->engine, rq[1], HZ / 2);
-	if (err)
-		goto out;
-
-	if (rq[0]->fence.error != 0) {
-		pr_err("Normal inflight0 request did not complete\n");
-		err = -EINVAL;
-		goto out;
-	}
-
-	if (rq[1]->fence.error != -EIO) {
-		pr_err("Cancelled inflight1 request did not report -EIO\n");
-		err = -EINVAL;
-		goto out;
-	}
-
-out:
-	i915_request_put(rq[1]);
-	i915_request_put(rq[0]);
-	if (igt_live_test_end(&t))
-		err = -EIO;
-	return err;
-}
-
-static int __cancel_queued(struct live_preempt_cancel *arg)
-{
-	struct i915_request *rq[3] = {};
-	struct igt_live_test t;
-	int err;
-
-	/* Full ELSP and one in the wings */
-	GEM_TRACE("%s(%s)\n", __func__, arg->engine->name);
-	if (igt_live_test_begin(&t, arg->engine->i915,
-				__func__, arg->engine->name))
-		return -EIO;
-
-	rq[0] = spinner_create_request(&arg->a.spin,
-				       arg->a.ctx, arg->engine,
-				       MI_ARB_CHECK);
-	if (IS_ERR(rq[0]))
-		return PTR_ERR(rq[0]);
-
-	clear_bit(CONTEXT_BANNED, &rq[0]->context->flags);
-	i915_request_get(rq[0]);
-	i915_request_add(rq[0]);
-	if (!igt_wait_for_spinner(&arg->a.spin, rq[0])) {
-		err = -EIO;
-		goto out;
-	}
-
-	rq[1] = igt_request_alloc(arg->b.ctx, arg->engine);
-	if (IS_ERR(rq[1])) {
-		err = PTR_ERR(rq[1]);
-		goto out;
-	}
-
-	clear_bit(CONTEXT_BANNED, &rq[1]->context->flags);
-	i915_request_get(rq[1]);
-	err = i915_request_await_dma_fence(rq[1], &rq[0]->fence);
-	i915_request_add(rq[1]);
-	if (err)
-		goto out;
-
-	rq[2] = spinner_create_request(&arg->b.spin,
-				       arg->a.ctx, arg->engine,
-				       MI_ARB_CHECK);
-	if (IS_ERR(rq[2])) {
-		err = PTR_ERR(rq[2]);
-		goto out;
-	}
-
-	i915_request_get(rq[2]);
-	err = i915_request_await_dma_fence(rq[2], &rq[1]->fence);
-	i915_request_add(rq[2]);
-	if (err)
-		goto out;
-
-	intel_context_set_banned(rq[2]->context);
-	err = intel_engine_pulse(arg->engine);
-	if (err)
-		goto out;
-
-	err = wait_for_reset(arg->engine, rq[2], HZ / 2);
-	if (err)
-		goto out;
-
-	if (rq[0]->fence.error != -EIO) {
-		pr_err("Cancelled inflight0 request did not report -EIO\n");
-		err = -EINVAL;
-		goto out;
-	}
-
-	if (rq[1]->fence.error != 0) {
-		pr_err("Normal inflight1 request did not complete\n");
-		err = -EINVAL;
-		goto out;
-	}
-
-	if (rq[2]->fence.error != -EIO) {
-		pr_err("Cancelled queued request did not report -EIO\n");
-		err = -EINVAL;
-		goto out;
-	}
-
-out:
-	i915_request_put(rq[2]);
-	i915_request_put(rq[1]);
-	i915_request_put(rq[0]);
-	if (igt_live_test_end(&t))
-		err = -EIO;
-	return err;
-}
-
-static int __cancel_hostile(struct live_preempt_cancel *arg)
-{
-	struct i915_request *rq;
-	int err;
-
-	/* Preempt cancel non-preemptible spinner in ELSP0 */
-	if (!IS_ACTIVE(CONFIG_DRM_I915_PREEMPT_TIMEOUT))
-		return 0;
-
-	if (!intel_has_reset_engine(arg->engine->gt))
-		return 0;
-
-	GEM_TRACE("%s(%s)\n", __func__, arg->engine->name);
-	rq = spinner_create_request(&arg->a.spin,
-				    arg->a.ctx, arg->engine,
-				    MI_NOOP); /* preemption disabled */
-	if (IS_ERR(rq))
-		return PTR_ERR(rq);
-
-	clear_bit(CONTEXT_BANNED, &rq->context->flags);
-	i915_request_get(rq);
-	i915_request_add(rq);
-	if (!igt_wait_for_spinner(&arg->a.spin, rq)) {
-		err = -EIO;
-		goto out;
-	}
-
-	intel_context_set_banned(rq->context);
-	err = intel_engine_pulse(arg->engine); /* force reset */
-	if (err)
-		goto out;
-
-	err = wait_for_reset(arg->engine, rq, HZ / 2);
-	if (err) {
-		pr_err("Cancelled inflight0 request did not reset\n");
-		goto out;
-	}
-
-out:
-	i915_request_put(rq);
-	if (igt_flush_test(arg->engine->i915))
-		err = -EIO;
-	return err;
-}
-
-static int live_preempt_cancel(void *arg)
-{
-	struct intel_gt *gt = arg;
-	struct live_preempt_cancel data;
-	enum intel_engine_id id;
-	int err = -ENOMEM;
-
-	/*
-	 * To cancel an inflight context, we need to first remove it from the
-	 * GPU. That sounds like preemption! Plus a little bit of bookkeeping.
-	 */
-
-	if (!HAS_LOGICAL_RING_PREEMPTION(gt->i915))
-		return 0;
-
-	if (preempt_client_init(gt, &data.a))
-		return -ENOMEM;
-	if (preempt_client_init(gt, &data.b))
-		goto err_client_a;
-
-	for_each_engine(data.engine, gt, id) {
-		if (!intel_engine_has_preemption(data.engine))
-			continue;
-
-		err = __cancel_active0(&data);
-		if (err)
-			goto err_wedged;
-
-		err = __cancel_active1(&data);
-		if (err)
-			goto err_wedged;
-
-		err = __cancel_queued(&data);
-		if (err)
-			goto err_wedged;
-
-		err = __cancel_hostile(&data);
-		if (err)
-			goto err_wedged;
-	}
-
-	err = 0;
-err_client_b:
-	preempt_client_fini(&data.b);
-err_client_a:
-	preempt_client_fini(&data.a);
-	return err;
-
-err_wedged:
-	GEM_TRACE_DUMP();
-	igt_spinner_end(&data.b.spin);
-	igt_spinner_end(&data.a.spin);
-	intel_gt_set_wedged(gt);
-	goto err_client_b;
-}
-
-static int live_suppress_self_preempt(void *arg)
-{
-	struct intel_gt *gt = arg;
-	struct intel_engine_cs *engine;
-	struct i915_sched_attr attr = {
-		.priority = I915_USER_PRIORITY(I915_PRIORITY_MAX)
-	};
-	struct preempt_client a, b;
-	enum intel_engine_id id;
-	int err = -ENOMEM;
-
-	/*
-	 * Verify that if a preemption request does not cause a change in
-	 * the current execution order, the preempt-to-idle injection is
-	 * skipped and that we do not accidentally apply it after the CS
-	 * completion event.
-	 */
-
-	if (!HAS_LOGICAL_RING_PREEMPTION(gt->i915))
-		return 0;
-
-	if (intel_uc_uses_guc_submission(&gt->uc))
-		return 0; /* presume black blox */
-
-	if (intel_vgpu_active(gt->i915))
-		return 0; /* GVT forces single port & request submission */
-
-	if (preempt_client_init(gt, &a))
-		return -ENOMEM;
-	if (preempt_client_init(gt, &b))
-		goto err_client_a;
-
-	for_each_engine(engine, gt, id) {
-		struct i915_request *rq_a, *rq_b;
-		int depth;
-
-		if (!intel_engine_has_preemption(engine))
-			continue;
-
-		if (igt_flush_test(gt->i915))
-			goto err_wedged;
-
-		st_engine_heartbeat_disable(engine);
-		engine->execlists.preempt_hang.count = 0;
-
-		rq_a = spinner_create_request(&a.spin,
-					      a.ctx, engine,
-					      MI_NOOP);
-		if (IS_ERR(rq_a)) {
-			err = PTR_ERR(rq_a);
-			st_engine_heartbeat_enable(engine);
-			goto err_client_b;
-		}
-
-		i915_request_add(rq_a);
-		if (!igt_wait_for_spinner(&a.spin, rq_a)) {
-			pr_err("First client failed to start\n");
-			st_engine_heartbeat_enable(engine);
-			goto err_wedged;
-		}
-
-		/* Keep postponing the timer to avoid premature slicing */
-		mod_timer(&engine->execlists.timer, jiffies + HZ);
-		for (depth = 0; depth < 8; depth++) {
-			rq_b = spinner_create_request(&b.spin,
-						      b.ctx, engine,
-						      MI_NOOP);
-			if (IS_ERR(rq_b)) {
-				err = PTR_ERR(rq_b);
-				st_engine_heartbeat_enable(engine);
-				goto err_client_b;
-			}
-			i915_request_add(rq_b);
-
-			GEM_BUG_ON(i915_request_completed(rq_a));
-			engine->schedule(rq_a, &attr);
-			igt_spinner_end(&a.spin);
-
-			if (!igt_wait_for_spinner(&b.spin, rq_b)) {
-				pr_err("Second client failed to start\n");
-				st_engine_heartbeat_enable(engine);
-				goto err_wedged;
-			}
-
-			swap(a, b);
-			rq_a = rq_b;
-		}
-		igt_spinner_end(&a.spin);
-
-		if (engine->execlists.preempt_hang.count) {
-			pr_err("Preemption on %s recorded x%d, depth %d; should have been suppressed!\n",
-			       engine->name,
-			       engine->execlists.preempt_hang.count,
-			       depth);
-			st_engine_heartbeat_enable(engine);
-			err = -EINVAL;
-			goto err_client_b;
-		}
-
-		st_engine_heartbeat_enable(engine);
-		if (igt_flush_test(gt->i915))
-			goto err_wedged;
-	}
-
-	err = 0;
-err_client_b:
-	preempt_client_fini(&b);
-err_client_a:
-	preempt_client_fini(&a);
-	return err;
-
-err_wedged:
-	igt_spinner_end(&b.spin);
-	igt_spinner_end(&a.spin);
-	intel_gt_set_wedged(gt);
-	err = -EIO;
-	goto err_client_b;
-}
-
-static int live_chain_preempt(void *arg)
-{
-	struct intel_gt *gt = arg;
-	struct intel_engine_cs *engine;
-	struct preempt_client hi, lo;
-	enum intel_engine_id id;
-	int err = -ENOMEM;
-
-	/*
-	 * Build a chain AB...BA between two contexts (A, B) and request
-	 * preemption of the last request. It should then complete before
-	 * the previously submitted spinner in B.
-	 */
-
-	if (!HAS_LOGICAL_RING_PREEMPTION(gt->i915))
-		return 0;
-
-	if (preempt_client_init(gt, &hi))
-		return -ENOMEM;
-
-	if (preempt_client_init(gt, &lo))
-		goto err_client_hi;
-
-	for_each_engine(engine, gt, id) {
-		struct i915_sched_attr attr = {
-			.priority = I915_USER_PRIORITY(I915_PRIORITY_MAX),
-		};
-		struct igt_live_test t;
-		struct i915_request *rq;
-		int ring_size, count, i;
-
-		if (!intel_engine_has_preemption(engine))
-			continue;
-
-		rq = spinner_create_request(&lo.spin,
-					    lo.ctx, engine,
-					    MI_ARB_CHECK);
-		if (IS_ERR(rq))
-			goto err_wedged;
-
-		i915_request_get(rq);
-		i915_request_add(rq);
-
-		ring_size = rq->wa_tail - rq->head;
-		if (ring_size < 0)
-			ring_size += rq->ring->size;
-		ring_size = rq->ring->size / ring_size;
-		pr_debug("%s(%s): Using maximum of %d requests\n",
-			 __func__, engine->name, ring_size);
-
-		igt_spinner_end(&lo.spin);
-		if (i915_request_wait(rq, 0, HZ / 2) < 0) {
-			pr_err("Timed out waiting to flush %s\n", engine->name);
-			i915_request_put(rq);
-			goto err_wedged;
-		}
-		i915_request_put(rq);
-
-		if (igt_live_test_begin(&t, gt->i915, __func__, engine->name)) {
-			err = -EIO;
-			goto err_wedged;
-		}
-
-		for_each_prime_number_from(count, 1, ring_size) {
-			rq = spinner_create_request(&hi.spin,
-						    hi.ctx, engine,
-						    MI_ARB_CHECK);
-			if (IS_ERR(rq))
-				goto err_wedged;
-			i915_request_add(rq);
-			if (!igt_wait_for_spinner(&hi.spin, rq))
-				goto err_wedged;
-
-			rq = spinner_create_request(&lo.spin,
-						    lo.ctx, engine,
-						    MI_ARB_CHECK);
-			if (IS_ERR(rq))
-				goto err_wedged;
-			i915_request_add(rq);
-
-			for (i = 0; i < count; i++) {
-				rq = igt_request_alloc(lo.ctx, engine);
-				if (IS_ERR(rq))
-					goto err_wedged;
-				i915_request_add(rq);
-			}
-
-			rq = igt_request_alloc(hi.ctx, engine);
-			if (IS_ERR(rq))
-				goto err_wedged;
-
-			i915_request_get(rq);
-			i915_request_add(rq);
-			engine->schedule(rq, &attr);
-
-			igt_spinner_end(&hi.spin);
-			if (i915_request_wait(rq, 0, HZ / 5) < 0) {
-				struct drm_printer p =
-					drm_info_printer(gt->i915->drm.dev);
-
-				pr_err("Failed to preempt over chain of %d\n",
-				       count);
-				intel_engine_dump(engine, &p,
-						  "%s\n", engine->name);
-				i915_request_put(rq);
-				goto err_wedged;
-			}
-			igt_spinner_end(&lo.spin);
-			i915_request_put(rq);
-
-			rq = igt_request_alloc(lo.ctx, engine);
-			if (IS_ERR(rq))
-				goto err_wedged;
-
-			i915_request_get(rq);
-			i915_request_add(rq);
-
-			if (i915_request_wait(rq, 0, HZ / 5) < 0) {
-				struct drm_printer p =
-					drm_info_printer(gt->i915->drm.dev);
-
-				pr_err("Failed to flush low priority chain of %d requests\n",
-				       count);
-				intel_engine_dump(engine, &p,
-						  "%s\n", engine->name);
-
-				i915_request_put(rq);
-				goto err_wedged;
-			}
-			i915_request_put(rq);
-		}
-
-		if (igt_live_test_end(&t)) {
-			err = -EIO;
-			goto err_wedged;
-		}
-	}
-
-	err = 0;
-err_client_lo:
-	preempt_client_fini(&lo);
-err_client_hi:
-	preempt_client_fini(&hi);
-	return err;
-
-err_wedged:
-	igt_spinner_end(&hi.spin);
-	igt_spinner_end(&lo.spin);
-	intel_gt_set_wedged(gt);
-	err = -EIO;
-	goto err_client_lo;
-}
-
-static int create_gang(struct intel_engine_cs *engine,
-		       struct i915_request **prev)
-{
-	struct drm_i915_gem_object *obj;
-	struct intel_context *ce;
-	struct i915_request *rq;
-	struct i915_vma *vma;
-	u32 *cs;
-	int err;
-
-	ce = intel_context_create(engine);
-	if (IS_ERR(ce))
-		return PTR_ERR(ce);
-
-	obj = i915_gem_object_create_internal(engine->i915, 4096);
-	if (IS_ERR(obj)) {
-		err = PTR_ERR(obj);
-		goto err_ce;
-	}
-
-	vma = i915_vma_instance(obj, ce->vm, NULL);
-	if (IS_ERR(vma)) {
-		err = PTR_ERR(vma);
-		goto err_obj;
-	}
-
-	err = i915_vma_pin(vma, 0, 0, PIN_USER);
-	if (err)
-		goto err_obj;
-
-	cs = i915_gem_object_pin_map(obj, I915_MAP_WC);
-	if (IS_ERR(cs))
-		goto err_obj;
-
-	/* Semaphore target: spin until zero */
-	*cs++ = MI_ARB_ON_OFF | MI_ARB_ENABLE;
-
-	*cs++ = MI_SEMAPHORE_WAIT |
-		MI_SEMAPHORE_POLL |
-		MI_SEMAPHORE_SAD_EQ_SDD;
-	*cs++ = 0;
-	*cs++ = lower_32_bits(vma->node.start);
-	*cs++ = upper_32_bits(vma->node.start);
-
-	if (*prev) {
-		u64 offset = (*prev)->batch->node.start;
-
-		/* Terminate the spinner in the next lower priority batch. */
-		*cs++ = MI_STORE_DWORD_IMM_GEN4;
-		*cs++ = lower_32_bits(offset);
-		*cs++ = upper_32_bits(offset);
-		*cs++ = 0;
-	}
-
-	*cs++ = MI_BATCH_BUFFER_END;
-	i915_gem_object_flush_map(obj);
-	i915_gem_object_unpin_map(obj);
-
-	rq = intel_context_create_request(ce);
-	if (IS_ERR(rq))
-		goto err_obj;
-
-	rq->batch = i915_vma_get(vma);
-	i915_request_get(rq);
-
-	i915_vma_lock(vma);
-	err = i915_request_await_object(rq, vma->obj, false);
-	if (!err)
-		err = i915_vma_move_to_active(vma, rq, 0);
-	if (!err)
-		err = rq->engine->emit_bb_start(rq,
-						vma->node.start,
-						PAGE_SIZE, 0);
-	i915_vma_unlock(vma);
-	i915_request_add(rq);
-	if (err)
-		goto err_rq;
-
-	i915_gem_object_put(obj);
-	intel_context_put(ce);
-
-	rq->mock.link.next = &(*prev)->mock.link;
-	*prev = rq;
-	return 0;
-
-err_rq:
-	i915_vma_put(rq->batch);
-	i915_request_put(rq);
-err_obj:
-	i915_gem_object_put(obj);
-err_ce:
-	intel_context_put(ce);
-	return err;
-}
-
-static int __live_preempt_ring(struct intel_engine_cs *engine,
-			       struct igt_spinner *spin,
-			       int queue_sz, int ring_sz)
-{
-	struct intel_context *ce[2] = {};
-	struct i915_request *rq;
-	struct igt_live_test t;
-	int err = 0;
-	int n;
-
-	if (igt_live_test_begin(&t, engine->i915, __func__, engine->name))
-		return -EIO;
-
-	for (n = 0; n < ARRAY_SIZE(ce); n++) {
-		struct intel_context *tmp;
-
-		tmp = intel_context_create(engine);
-		if (IS_ERR(tmp)) {
-			err = PTR_ERR(tmp);
-			goto err_ce;
-		}
-
-		tmp->ring = __intel_context_ring_size(ring_sz);
-
-		err = intel_context_pin(tmp);
-		if (err) {
-			intel_context_put(tmp);
-			goto err_ce;
-		}
-
-		memset32(tmp->ring->vaddr,
-			 0xdeadbeef, /* trigger a hang if executed */
-			 tmp->ring->vma->size / sizeof(u32));
-
-		ce[n] = tmp;
-	}
-
-	rq = igt_spinner_create_request(spin, ce[0], MI_ARB_CHECK);
-	if (IS_ERR(rq)) {
-		err = PTR_ERR(rq);
-		goto err_ce;
-	}
-
-	i915_request_get(rq);
-	rq->sched.attr.priority = I915_PRIORITY_BARRIER;
-	i915_request_add(rq);
-
-	if (!igt_wait_for_spinner(spin, rq)) {
-		intel_gt_set_wedged(engine->gt);
-		i915_request_put(rq);
-		err = -ETIME;
-		goto err_ce;
-	}
-
-	/* Fill the ring, until we will cause a wrap */
-	n = 0;
-	while (ce[0]->ring->tail - rq->wa_tail <= queue_sz) {
-		struct i915_request *tmp;
-
-		tmp = intel_context_create_request(ce[0]);
-		if (IS_ERR(tmp)) {
-			err = PTR_ERR(tmp);
-			i915_request_put(rq);
-			goto err_ce;
-		}
-
-		i915_request_add(tmp);
-		intel_engine_flush_submission(engine);
-		n++;
-	}
-	intel_engine_flush_submission(engine);
-	pr_debug("%s: Filled %d with %d nop tails {size:%x, tail:%x, emit:%x, rq.tail:%x}\n",
-		 engine->name, queue_sz, n,
-		 ce[0]->ring->size,
-		 ce[0]->ring->tail,
-		 ce[0]->ring->emit,
-		 rq->tail);
-	i915_request_put(rq);
-
-	/* Create a second request to preempt the first ring */
-	rq = intel_context_create_request(ce[1]);
-	if (IS_ERR(rq)) {
-		err = PTR_ERR(rq);
-		goto err_ce;
-	}
-
-	rq->sched.attr.priority = I915_PRIORITY_BARRIER;
-	i915_request_get(rq);
-	i915_request_add(rq);
-
-	err = wait_for_submit(engine, rq, HZ / 2);
-	i915_request_put(rq);
-	if (err) {
-		pr_err("%s: preemption request was not submited\n",
-		       engine->name);
-		err = -ETIME;
-	}
-
-	pr_debug("%s: ring[0]:{ tail:%x, emit:%x }, ring[1]:{ tail:%x, emit:%x }\n",
-		 engine->name,
-		 ce[0]->ring->tail, ce[0]->ring->emit,
-		 ce[1]->ring->tail, ce[1]->ring->emit);
-
-err_ce:
-	intel_engine_flush_submission(engine);
-	igt_spinner_end(spin);
-	for (n = 0; n < ARRAY_SIZE(ce); n++) {
-		if (IS_ERR_OR_NULL(ce[n]))
-			break;
-
-		intel_context_unpin(ce[n]);
-		intel_context_put(ce[n]);
-	}
-	if (igt_live_test_end(&t))
-		err = -EIO;
-	return err;
-}
-
-static int live_preempt_ring(void *arg)
-{
-	struct intel_gt *gt = arg;
-	struct intel_engine_cs *engine;
-	struct igt_spinner spin;
-	enum intel_engine_id id;
-	int err = 0;
-
-	/*
-	 * Check that we rollback large chunks of a ring in order to do a
-	 * preemption event. Similar to live_unlite_ring, but looking at
-	 * ring size rather than the impact of intel_ring_direction().
-	 */
-
-	if (igt_spinner_init(&spin, gt))
-		return -ENOMEM;
-
-	for_each_engine(engine, gt, id) {
-		int n;
-
-		if (!intel_engine_has_preemption(engine))
-			continue;
-
-		if (!intel_engine_can_store_dword(engine))
-			continue;
-
-		st_engine_heartbeat_disable(engine);
-
-		for (n = 0; n <= 3; n++) {
-			err = __live_preempt_ring(engine, &spin,
-						  n * SZ_4K / 4, SZ_4K);
-			if (err)
-				break;
-		}
-
-		st_engine_heartbeat_enable(engine);
-		if (err)
-			break;
-	}
-
-	igt_spinner_fini(&spin);
-	return err;
-}
-
-static int live_preempt_gang(void *arg)
-{
-	struct intel_gt *gt = arg;
-	struct intel_engine_cs *engine;
-	enum intel_engine_id id;
-
-	if (!HAS_LOGICAL_RING_PREEMPTION(gt->i915))
-		return 0;
-
-	/*
-	 * Build as long a chain of preempters as we can, with each
-	 * request higher priority than the last. Once we are ready, we release
-	 * the last batch which then precolates down the chain, each releasing
-	 * the next oldest in turn. The intent is to simply push as hard as we
-	 * can with the number of preemptions, trying to exceed narrow HW
-	 * limits. At a minimum, we insist that we can sort all the user
-	 * high priority levels into execution order.
-	 */
-
-	for_each_engine(engine, gt, id) {
-		struct i915_request *rq = NULL;
-		struct igt_live_test t;
-		IGT_TIMEOUT(end_time);
-		int prio = 0;
-		int err = 0;
-		u32 *cs;
-
-		if (!intel_engine_has_preemption(engine))
-			continue;
-
-		if (igt_live_test_begin(&t, gt->i915, __func__, engine->name))
-			return -EIO;
-
-		do {
-			struct i915_sched_attr attr = {
-				.priority = I915_USER_PRIORITY(prio++),
-			};
-
-			err = create_gang(engine, &rq);
-			if (err)
-				break;
-
-			/* Submit each spinner at increasing priority */
-			engine->schedule(rq, &attr);
-		} while (prio <= I915_PRIORITY_MAX &&
-			 !__igt_timeout(end_time, NULL));
-		pr_debug("%s: Preempt chain of %d requests\n",
-			 engine->name, prio);
-
-		/*
-		 * Such that the last spinner is the highest priority and
-		 * should execute first. When that spinner completes,
-		 * it will terminate the next lowest spinner until there
-		 * are no more spinners and the gang is complete.
-		 */
-		cs = i915_gem_object_pin_map(rq->batch->obj, I915_MAP_WC);
-		if (!IS_ERR(cs)) {
-			*cs = 0;
-			i915_gem_object_unpin_map(rq->batch->obj);
-		} else {
-			err = PTR_ERR(cs);
-			intel_gt_set_wedged(gt);
-		}
-
-		while (rq) { /* wait for each rq from highest to lowest prio */
-			struct i915_request *n = list_next_entry(rq, mock.link);
-
-			if (err == 0 && i915_request_wait(rq, 0, HZ / 5) < 0) {
-				struct drm_printer p =
-					drm_info_printer(engine->i915->drm.dev);
-
-				pr_err("Failed to flush chain of %d requests, at %d\n",
-				       prio, rq_prio(rq) >> I915_USER_PRIORITY_SHIFT);
-				intel_engine_dump(engine, &p,
-						  "%s\n", engine->name);
-
-				err = -ETIME;
-			}
-
-			i915_vma_put(rq->batch);
-			i915_request_put(rq);
-			rq = n;
-		}
-
-		if (igt_live_test_end(&t))
-			err = -EIO;
-		if (err)
-			return err;
-	}
-
-	return 0;
-}
-
-static struct i915_vma *
-create_gpr_user(struct intel_engine_cs *engine,
-		struct i915_vma *result,
-		unsigned int offset)
-{
-	struct drm_i915_gem_object *obj;
-	struct i915_vma *vma;
-	u32 *cs;
-	int err;
-	int i;
-
-	obj = i915_gem_object_create_internal(engine->i915, 4096);
-	if (IS_ERR(obj))
-		return ERR_CAST(obj);
-
-	vma = i915_vma_instance(obj, result->vm, NULL);
-	if (IS_ERR(vma)) {
-		i915_gem_object_put(obj);
-		return vma;
-	}
-
-	err = i915_vma_pin(vma, 0, 0, PIN_USER);
-	if (err) {
-		i915_vma_put(vma);
-		return ERR_PTR(err);
-	}
-
-	cs = i915_gem_object_pin_map(obj, I915_MAP_WC);
-	if (IS_ERR(cs)) {
-		i915_vma_put(vma);
-		return ERR_CAST(cs);
-	}
-
-	/* All GPR are clear for new contexts. We use GPR(0) as a constant */
-	*cs++ = MI_LOAD_REGISTER_IMM(1);
-	*cs++ = CS_GPR(engine, 0);
-	*cs++ = 1;
-
-	for (i = 1; i < NUM_GPR; i++) {
-		u64 addr;
-
-		/*
-		 * Perform: GPR[i]++
-		 *
-		 * As we read and write into the context saved GPR[i], if
-		 * we restart this batch buffer from an earlier point, we
-		 * will repeat the increment and store a value > 1.
-		 */
-		*cs++ = MI_MATH(4);
-		*cs++ = MI_MATH_LOAD(MI_MATH_REG_SRCA, MI_MATH_REG(i));
-		*cs++ = MI_MATH_LOAD(MI_MATH_REG_SRCB, MI_MATH_REG(0));
-		*cs++ = MI_MATH_ADD;
-		*cs++ = MI_MATH_STORE(MI_MATH_REG(i), MI_MATH_REG_ACCU);
-
-		addr = result->node.start + offset + i * sizeof(*cs);
-		*cs++ = MI_STORE_REGISTER_MEM_GEN8;
-		*cs++ = CS_GPR(engine, 2 * i);
-		*cs++ = lower_32_bits(addr);
-		*cs++ = upper_32_bits(addr);
-
-		*cs++ = MI_SEMAPHORE_WAIT |
-			MI_SEMAPHORE_POLL |
-			MI_SEMAPHORE_SAD_GTE_SDD;
-		*cs++ = i;
-		*cs++ = lower_32_bits(result->node.start);
-		*cs++ = upper_32_bits(result->node.start);
-	}
-
-	*cs++ = MI_BATCH_BUFFER_END;
-	i915_gem_object_flush_map(obj);
-	i915_gem_object_unpin_map(obj);
-
-	return vma;
-}
-
-static struct i915_vma *create_global(struct intel_gt *gt, size_t sz)
-{
-	struct drm_i915_gem_object *obj;
-	struct i915_vma *vma;
-	int err;
-
-	obj = i915_gem_object_create_internal(gt->i915, sz);
-	if (IS_ERR(obj))
-		return ERR_CAST(obj);
-
-	vma = i915_vma_instance(obj, &gt->ggtt->vm, NULL);
-	if (IS_ERR(vma)) {
-		i915_gem_object_put(obj);
-		return vma;
-	}
-
-	err = i915_ggtt_pin(vma, NULL, 0, 0);
-	if (err) {
-		i915_vma_put(vma);
-		return ERR_PTR(err);
-	}
-
-	return vma;
-}
-
-static struct i915_request *
-create_gpr_client(struct intel_engine_cs *engine,
-		  struct i915_vma *global,
-		  unsigned int offset)
-{
-	struct i915_vma *batch, *vma;
-	struct intel_context *ce;
-	struct i915_request *rq;
-	int err;
-
-	ce = intel_context_create(engine);
-	if (IS_ERR(ce))
-		return ERR_CAST(ce);
-
-	vma = i915_vma_instance(global->obj, ce->vm, NULL);
-	if (IS_ERR(vma)) {
-		err = PTR_ERR(vma);
-		goto out_ce;
-	}
-
-	err = i915_vma_pin(vma, 0, 0, PIN_USER);
-	if (err)
-		goto out_ce;
-
-	batch = create_gpr_user(engine, vma, offset);
-	if (IS_ERR(batch)) {
-		err = PTR_ERR(batch);
-		goto out_vma;
-	}
-
-	rq = intel_context_create_request(ce);
-	if (IS_ERR(rq)) {
-		err = PTR_ERR(rq);
-		goto out_batch;
-	}
-
-	i915_vma_lock(vma);
-	err = i915_request_await_object(rq, vma->obj, false);
-	if (!err)
-		err = i915_vma_move_to_active(vma, rq, 0);
-	i915_vma_unlock(vma);
-
-	i915_vma_lock(batch);
-	if (!err)
-		err = i915_request_await_object(rq, batch->obj, false);
-	if (!err)
-		err = i915_vma_move_to_active(batch, rq, 0);
-	if (!err)
-		err = rq->engine->emit_bb_start(rq,
-						batch->node.start,
-						PAGE_SIZE, 0);
-	i915_vma_unlock(batch);
-	i915_vma_unpin(batch);
-
-	if (!err)
-		i915_request_get(rq);
-	i915_request_add(rq);
-
-out_batch:
-	i915_vma_put(batch);
-out_vma:
-	i915_vma_unpin(vma);
-out_ce:
-	intel_context_put(ce);
-	return err ? ERR_PTR(err) : rq;
-}
-
-static int preempt_user(struct intel_engine_cs *engine,
-			struct i915_vma *global,
-			int id)
-{
-	struct i915_sched_attr attr = {
-		.priority = I915_PRIORITY_MAX
-	};
-	struct i915_request *rq;
-	int err = 0;
-	u32 *cs;
-
-	rq = intel_engine_create_kernel_request(engine);
-	if (IS_ERR(rq))
-		return PTR_ERR(rq);
-
-	cs = intel_ring_begin(rq, 4);
-	if (IS_ERR(cs)) {
-		i915_request_add(rq);
-		return PTR_ERR(cs);
-	}
-
-	*cs++ = MI_STORE_DWORD_IMM_GEN4 | MI_USE_GGTT;
-	*cs++ = i915_ggtt_offset(global);
-	*cs++ = 0;
-	*cs++ = id;
-
-	intel_ring_advance(rq, cs);
-
-	i915_request_get(rq);
-	i915_request_add(rq);
-
-	engine->schedule(rq, &attr);
-
-	if (i915_request_wait(rq, 0, HZ / 2) < 0)
-		err = -ETIME;
-	i915_request_put(rq);
-
-	return err;
-}
-
-static int live_preempt_user(void *arg)
-{
-	struct intel_gt *gt = arg;
-	struct intel_engine_cs *engine;
-	struct i915_vma *global;
-	enum intel_engine_id id;
-	u32 *result;
-	int err = 0;
-
-	if (!HAS_LOGICAL_RING_PREEMPTION(gt->i915))
-		return 0;
-
-	/*
-	 * In our other tests, we look at preemption in carefully
-	 * controlled conditions in the ringbuffer. Since most of the
-	 * time is spent in user batches, most of our preemptions naturally
-	 * occur there. We want to verify that when we preempt inside a batch
-	 * we continue on from the current instruction and do not roll back
-	 * to the start, or another earlier arbitration point.
-	 *
-	 * To verify this, we create a batch which is a mixture of
-	 * MI_MATH (gpr++) MI_SRM (gpr) and preemption points. Then with
-	 * a few preempting contexts thrown into the mix, we look for any
-	 * repeated instructions (which show up as incorrect values).
-	 */
-
-	global = create_global(gt, 4096);
-	if (IS_ERR(global))
-		return PTR_ERR(global);
-
-	result = i915_gem_object_pin_map(global->obj, I915_MAP_WC);
-	if (IS_ERR(result)) {
-		i915_vma_unpin_and_release(&global, 0);
-		return PTR_ERR(result);
-	}
-
-	for_each_engine(engine, gt, id) {
-		struct i915_request *client[3] = {};
-		struct igt_live_test t;
-		int i;
-
-		if (!intel_engine_has_preemption(engine))
-			continue;
-
-		if (IS_GEN(gt->i915, 8) && engine->class != RENDER_CLASS)
-			continue; /* we need per-context GPR */
-
-		if (igt_live_test_begin(&t, gt->i915, __func__, engine->name)) {
-			err = -EIO;
-			break;
-		}
-
-		memset(result, 0, 4096);
-
-		for (i = 0; i < ARRAY_SIZE(client); i++) {
-			struct i915_request *rq;
-
-			rq = create_gpr_client(engine, global,
-					       NUM_GPR * i * sizeof(u32));
-			if (IS_ERR(rq))
-				goto end_test;
-
-			client[i] = rq;
-		}
-
-		/* Continuously preempt the set of 3 running contexts */
-		for (i = 1; i <= NUM_GPR; i++) {
-			err = preempt_user(engine, global, i);
-			if (err)
-				goto end_test;
-		}
-
-		if (READ_ONCE(result[0]) != NUM_GPR) {
-			pr_err("%s: Failed to release semaphore\n",
-			       engine->name);
-			err = -EIO;
-			goto end_test;
-		}
-
-		for (i = 0; i < ARRAY_SIZE(client); i++) {
-			int gpr;
-
-			if (i915_request_wait(client[i], 0, HZ / 2) < 0) {
-				err = -ETIME;
-				goto end_test;
-			}
-
-			for (gpr = 1; gpr < NUM_GPR; gpr++) {
-				if (result[NUM_GPR * i + gpr] != 1) {
-					pr_err("%s: Invalid result, client %d, gpr %d, result: %d\n",
-					       engine->name,
-					       i, gpr, result[NUM_GPR * i + gpr]);
-					err = -EINVAL;
-					goto end_test;
-				}
-			}
-		}
-
-end_test:
-		for (i = 0; i < ARRAY_SIZE(client); i++) {
-			if (!client[i])
-				break;
-
-			i915_request_put(client[i]);
-		}
-
-		/* Flush the semaphores on error */
-		smp_store_mb(result[0], -1);
-		if (igt_live_test_end(&t))
-			err = -EIO;
-		if (err)
-			break;
-	}
-
-	i915_vma_unpin_and_release(&global, I915_VMA_RELEASE_MAP);
-	return err;
-}
-
-static int live_preempt_timeout(void *arg)
-{
-	struct intel_gt *gt = arg;
-	struct i915_gem_context *ctx_hi, *ctx_lo;
-	struct igt_spinner spin_lo;
-	struct intel_engine_cs *engine;
-	enum intel_engine_id id;
-	int err = -ENOMEM;
-
-	/*
-	 * Check that we force preemption to occur by cancelling the previous
-	 * context if it refuses to yield the GPU.
-	 */
-	if (!IS_ACTIVE(CONFIG_DRM_I915_PREEMPT_TIMEOUT))
-		return 0;
-
-	if (!HAS_LOGICAL_RING_PREEMPTION(gt->i915))
-		return 0;
-
-	if (!intel_has_reset_engine(gt))
-		return 0;
-
-	if (igt_spinner_init(&spin_lo, gt))
-		return -ENOMEM;
-
-	ctx_hi = kernel_context(gt->i915);
-	if (!ctx_hi)
-		goto err_spin_lo;
-	ctx_hi->sched.priority =
-		I915_USER_PRIORITY(I915_CONTEXT_MAX_USER_PRIORITY);
-
-	ctx_lo = kernel_context(gt->i915);
-	if (!ctx_lo)
-		goto err_ctx_hi;
-	ctx_lo->sched.priority =
-		I915_USER_PRIORITY(I915_CONTEXT_MIN_USER_PRIORITY);
-
-	for_each_engine(engine, gt, id) {
-		unsigned long saved_timeout;
-		struct i915_request *rq;
-
-		if (!intel_engine_has_preemption(engine))
-			continue;
-
-		rq = spinner_create_request(&spin_lo, ctx_lo, engine,
-					    MI_NOOP); /* preemption disabled */
-		if (IS_ERR(rq)) {
-			err = PTR_ERR(rq);
-			goto err_ctx_lo;
-		}
-
-		i915_request_add(rq);
-		if (!igt_wait_for_spinner(&spin_lo, rq)) {
-			intel_gt_set_wedged(gt);
-			err = -EIO;
-			goto err_ctx_lo;
-		}
-
-		rq = igt_request_alloc(ctx_hi, engine);
-		if (IS_ERR(rq)) {
-			igt_spinner_end(&spin_lo);
-			err = PTR_ERR(rq);
-			goto err_ctx_lo;
-		}
-
-		/* Flush the previous CS ack before changing timeouts */
-		while (READ_ONCE(engine->execlists.pending[0]))
-			cpu_relax();
-
-		saved_timeout = engine->props.preempt_timeout_ms;
-		engine->props.preempt_timeout_ms = 1; /* in ms, -> 1 jiffie */
-
-		i915_request_get(rq);
-		i915_request_add(rq);
-
-		intel_engine_flush_submission(engine);
-		engine->props.preempt_timeout_ms = saved_timeout;
-
-		if (i915_request_wait(rq, 0, HZ / 10) < 0) {
-			intel_gt_set_wedged(gt);
-			i915_request_put(rq);
-			err = -ETIME;
-			goto err_ctx_lo;
-		}
-
-		igt_spinner_end(&spin_lo);
-		i915_request_put(rq);
-	}
-
-	err = 0;
-err_ctx_lo:
-	kernel_context_close(ctx_lo);
-err_ctx_hi:
-	kernel_context_close(ctx_hi);
-err_spin_lo:
-	igt_spinner_fini(&spin_lo);
-	return err;
-}
-
-static int random_range(struct rnd_state *rnd, int min, int max)
-{
-	return i915_prandom_u32_max_state(max - min, rnd) + min;
-}
-
-static int random_priority(struct rnd_state *rnd)
-{
-	return random_range(rnd, I915_PRIORITY_MIN, I915_PRIORITY_MAX);
-}
-
-struct preempt_smoke {
-	struct intel_gt *gt;
-	struct i915_gem_context **contexts;
-	struct intel_engine_cs *engine;
-	struct drm_i915_gem_object *batch;
-	unsigned int ncontext;
-	struct rnd_state prng;
-	unsigned long count;
-};
-
-static struct i915_gem_context *smoke_context(struct preempt_smoke *smoke)
-{
-	return smoke->contexts[i915_prandom_u32_max_state(smoke->ncontext,
-							  &smoke->prng)];
-}
-
-static int smoke_submit(struct preempt_smoke *smoke,
-			struct i915_gem_context *ctx, int prio,
-			struct drm_i915_gem_object *batch)
-{
-	struct i915_request *rq;
-	struct i915_vma *vma = NULL;
-	int err = 0;
-
-	if (batch) {
-		struct i915_address_space *vm;
-
-		vm = i915_gem_context_get_vm_rcu(ctx);
-		vma = i915_vma_instance(batch, vm, NULL);
-		i915_vm_put(vm);
-		if (IS_ERR(vma))
-			return PTR_ERR(vma);
-
-		err = i915_vma_pin(vma, 0, 0, PIN_USER);
-		if (err)
-			return err;
-	}
-
-	ctx->sched.priority = prio;
-
-	rq = igt_request_alloc(ctx, smoke->engine);
-	if (IS_ERR(rq)) {
-		err = PTR_ERR(rq);
-		goto unpin;
-	}
-
-	if (vma) {
-		i915_vma_lock(vma);
-		err = i915_request_await_object(rq, vma->obj, false);
-		if (!err)
-			err = i915_vma_move_to_active(vma, rq, 0);
-		if (!err)
-			err = rq->engine->emit_bb_start(rq,
-							vma->node.start,
-							PAGE_SIZE, 0);
-		i915_vma_unlock(vma);
-	}
-
-	i915_request_add(rq);
-
-unpin:
-	if (vma)
-		i915_vma_unpin(vma);
-
-	return err;
-}
-
-static int smoke_crescendo_thread(void *arg)
-{
-	struct preempt_smoke *smoke = arg;
-	IGT_TIMEOUT(end_time);
-	unsigned long count;
-
-	count = 0;
-	do {
-		struct i915_gem_context *ctx = smoke_context(smoke);
-		int err;
-
-		err = smoke_submit(smoke,
-				   ctx, count % I915_PRIORITY_MAX,
-				   smoke->batch);
-		if (err)
-			return err;
-
-		count++;
-	} while (count < smoke->ncontext && !__igt_timeout(end_time, NULL));
-
-	smoke->count = count;
-	return 0;
-}
-
-static int smoke_crescendo(struct preempt_smoke *smoke, unsigned int flags)
-#define BATCH BIT(0)
-{
-	struct task_struct *tsk[I915_NUM_ENGINES] = {};
-	struct preempt_smoke arg[I915_NUM_ENGINES];
-	struct intel_engine_cs *engine;
-	enum intel_engine_id id;
-	unsigned long count;
-	int err = 0;
-
-	for_each_engine(engine, smoke->gt, id) {
-		arg[id] = *smoke;
-		arg[id].engine = engine;
-		if (!(flags & BATCH))
-			arg[id].batch = NULL;
-		arg[id].count = 0;
-
-		tsk[id] = kthread_run(smoke_crescendo_thread, &arg,
-				      "igt/smoke:%d", id);
-		if (IS_ERR(tsk[id])) {
-			err = PTR_ERR(tsk[id]);
-			break;
-		}
-		get_task_struct(tsk[id]);
-	}
-
-	yield(); /* start all threads before we kthread_stop() */
-
-	count = 0;
-	for_each_engine(engine, smoke->gt, id) {
-		int status;
-
-		if (IS_ERR_OR_NULL(tsk[id]))
-			continue;
-
-		status = kthread_stop(tsk[id]);
-		if (status && !err)
-			err = status;
-
-		count += arg[id].count;
-
-		put_task_struct(tsk[id]);
-	}
-
-	pr_info("Submitted %lu crescendo:%x requests across %d engines and %d contexts\n",
-		count, flags, smoke->gt->info.num_engines, smoke->ncontext);
-	return 0;
-}
-
-static int smoke_random(struct preempt_smoke *smoke, unsigned int flags)
-{
-	enum intel_engine_id id;
-	IGT_TIMEOUT(end_time);
-	unsigned long count;
-
-	count = 0;
-	do {
-		for_each_engine(smoke->engine, smoke->gt, id) {
-			struct i915_gem_context *ctx = smoke_context(smoke);
-			int err;
-
-			err = smoke_submit(smoke,
-					   ctx, random_priority(&smoke->prng),
-					   flags & BATCH ? smoke->batch : NULL);
-			if (err)
-				return err;
-
-			count++;
-		}
-	} while (count < smoke->ncontext && !__igt_timeout(end_time, NULL));
-
-	pr_info("Submitted %lu random:%x requests across %d engines and %d contexts\n",
-		count, flags, smoke->gt->info.num_engines, smoke->ncontext);
-	return 0;
-}
-
-static int live_preempt_smoke(void *arg)
-{
-	struct preempt_smoke smoke = {
-		.gt = arg,
-		.prng = I915_RND_STATE_INITIALIZER(i915_selftest.random_seed),
-		.ncontext = 256,
-	};
-	const unsigned int phase[] = { 0, BATCH };
-	struct igt_live_test t;
-	int err = -ENOMEM;
-	u32 *cs;
-	int n;
-
-	if (!HAS_LOGICAL_RING_PREEMPTION(smoke.gt->i915))
-		return 0;
-
-	smoke.contexts = kmalloc_array(smoke.ncontext,
-				       sizeof(*smoke.contexts),
-				       GFP_KERNEL);
-	if (!smoke.contexts)
-		return -ENOMEM;
-
-	smoke.batch =
-		i915_gem_object_create_internal(smoke.gt->i915, PAGE_SIZE);
-	if (IS_ERR(smoke.batch)) {
-		err = PTR_ERR(smoke.batch);
-		goto err_free;
-	}
-
-	cs = i915_gem_object_pin_map(smoke.batch, I915_MAP_WB);
-	if (IS_ERR(cs)) {
-		err = PTR_ERR(cs);
-		goto err_batch;
-	}
-	for (n = 0; n < PAGE_SIZE / sizeof(*cs) - 1; n++)
-		cs[n] = MI_ARB_CHECK;
-	cs[n] = MI_BATCH_BUFFER_END;
-	i915_gem_object_flush_map(smoke.batch);
-	i915_gem_object_unpin_map(smoke.batch);
-
-	if (igt_live_test_begin(&t, smoke.gt->i915, __func__, "all")) {
-		err = -EIO;
-		goto err_batch;
-	}
-
-	for (n = 0; n < smoke.ncontext; n++) {
-		smoke.contexts[n] = kernel_context(smoke.gt->i915);
-		if (!smoke.contexts[n])
-			goto err_ctx;
-	}
-
-	for (n = 0; n < ARRAY_SIZE(phase); n++) {
-		err = smoke_crescendo(&smoke, phase[n]);
-		if (err)
-			goto err_ctx;
-
-		err = smoke_random(&smoke, phase[n]);
-		if (err)
-			goto err_ctx;
-	}
-
-err_ctx:
-	if (igt_live_test_end(&t))
-		err = -EIO;
-
-	for (n = 0; n < smoke.ncontext; n++) {
-		if (!smoke.contexts[n])
-			break;
-		kernel_context_close(smoke.contexts[n]);
-	}
-
-err_batch:
-	i915_gem_object_put(smoke.batch);
-err_free:
-	kfree(smoke.contexts);
-
-	return err;
-}
-
-static int nop_virtual_engine(struct intel_gt *gt,
-			      struct intel_engine_cs **siblings,
-			      unsigned int nsibling,
-			      unsigned int nctx,
-			      unsigned int flags)
-#define CHAIN BIT(0)
-{
-	IGT_TIMEOUT(end_time);
-	struct i915_request *request[16] = {};
-	struct intel_context *ve[16];
-	unsigned long n, prime, nc;
-	struct igt_live_test t;
-	ktime_t times[2] = {};
-	int err;
-
-	GEM_BUG_ON(!nctx || nctx > ARRAY_SIZE(ve));
-
-	for (n = 0; n < nctx; n++) {
-		ve[n] = intel_execlists_create_virtual(siblings, nsibling);
-		if (IS_ERR(ve[n])) {
-			err = PTR_ERR(ve[n]);
-			nctx = n;
-			goto out;
-		}
-
-		err = intel_context_pin(ve[n]);
-		if (err) {
-			intel_context_put(ve[n]);
-			nctx = n;
-			goto out;
-		}
-	}
-
-	err = igt_live_test_begin(&t, gt->i915, __func__, ve[0]->engine->name);
-	if (err)
-		goto out;
-
-	for_each_prime_number_from(prime, 1, 8192) {
-		times[1] = ktime_get_raw();
-
-		if (flags & CHAIN) {
-			for (nc = 0; nc < nctx; nc++) {
-				for (n = 0; n < prime; n++) {
-					struct i915_request *rq;
-
-					rq = i915_request_create(ve[nc]);
-					if (IS_ERR(rq)) {
-						err = PTR_ERR(rq);
-						goto out;
-					}
-
-					if (request[nc])
-						i915_request_put(request[nc]);
-					request[nc] = i915_request_get(rq);
-					i915_request_add(rq);
-				}
-			}
-		} else {
-			for (n = 0; n < prime; n++) {
-				for (nc = 0; nc < nctx; nc++) {
-					struct i915_request *rq;
-
-					rq = i915_request_create(ve[nc]);
-					if (IS_ERR(rq)) {
-						err = PTR_ERR(rq);
-						goto out;
-					}
-
-					if (request[nc])
-						i915_request_put(request[nc]);
-					request[nc] = i915_request_get(rq);
-					i915_request_add(rq);
-				}
-			}
-		}
-
-		for (nc = 0; nc < nctx; nc++) {
-			if (i915_request_wait(request[nc], 0, HZ / 10) < 0) {
-				pr_err("%s(%s): wait for %llx:%lld timed out\n",
-				       __func__, ve[0]->engine->name,
-				       request[nc]->fence.context,
-				       request[nc]->fence.seqno);
-
-				GEM_TRACE("%s(%s) failed at request %llx:%lld\n",
-					  __func__, ve[0]->engine->name,
-					  request[nc]->fence.context,
-					  request[nc]->fence.seqno);
-				GEM_TRACE_DUMP();
-				intel_gt_set_wedged(gt);
-				break;
-			}
-		}
-
-		times[1] = ktime_sub(ktime_get_raw(), times[1]);
-		if (prime == 1)
-			times[0] = times[1];
-
-		for (nc = 0; nc < nctx; nc++) {
-			i915_request_put(request[nc]);
-			request[nc] = NULL;
-		}
-
-		if (__igt_timeout(end_time, NULL))
-			break;
-	}
-
-	err = igt_live_test_end(&t);
-	if (err)
-		goto out;
-
-	pr_info("Requestx%d latencies on %s: 1 = %lluns, %lu = %lluns\n",
-		nctx, ve[0]->engine->name, ktime_to_ns(times[0]),
-		prime, div64_u64(ktime_to_ns(times[1]), prime));
-
-out:
-	if (igt_flush_test(gt->i915))
-		err = -EIO;
-
-	for (nc = 0; nc < nctx; nc++) {
-		i915_request_put(request[nc]);
-		intel_context_unpin(ve[nc]);
-		intel_context_put(ve[nc]);
-	}
-	return err;
-}
-
-static unsigned int
-__select_siblings(struct intel_gt *gt,
-		  unsigned int class,
-		  struct intel_engine_cs **siblings,
-		  bool (*filter)(const struct intel_engine_cs *))
-{
-	unsigned int n = 0;
-	unsigned int inst;
-
-	for (inst = 0; inst <= MAX_ENGINE_INSTANCE; inst++) {
-		if (!gt->engine_class[class][inst])
-			continue;
-
-		if (filter && !filter(gt->engine_class[class][inst]))
-			continue;
-
-		siblings[n++] = gt->engine_class[class][inst];
-	}
-
-	return n;
-}
-
-static unsigned int
-select_siblings(struct intel_gt *gt,
-		unsigned int class,
-		struct intel_engine_cs **siblings)
-{
-	return __select_siblings(gt, class, siblings, NULL);
-}
-
-static int live_virtual_engine(void *arg)
-{
-	struct intel_gt *gt = arg;
-	struct intel_engine_cs *siblings[MAX_ENGINE_INSTANCE + 1];
-	struct intel_engine_cs *engine;
-	enum intel_engine_id id;
-	unsigned int class;
-	int err;
-
-	if (intel_uc_uses_guc_submission(&gt->uc))
-		return 0;
-
-	for_each_engine(engine, gt, id) {
-		err = nop_virtual_engine(gt, &engine, 1, 1, 0);
-		if (err) {
-			pr_err("Failed to wrap engine %s: err=%d\n",
-			       engine->name, err);
-			return err;
-		}
-	}
-
-	for (class = 0; class <= MAX_ENGINE_CLASS; class++) {
-		int nsibling, n;
-
-		nsibling = select_siblings(gt, class, siblings);
-		if (nsibling < 2)
-			continue;
-
-		for (n = 1; n <= nsibling + 1; n++) {
-			err = nop_virtual_engine(gt, siblings, nsibling,
-						 n, 0);
-			if (err)
-				return err;
-		}
-
-		err = nop_virtual_engine(gt, siblings, nsibling, n, CHAIN);
-		if (err)
-			return err;
-	}
-
-	return 0;
-}
-
-static int mask_virtual_engine(struct intel_gt *gt,
-			       struct intel_engine_cs **siblings,
-			       unsigned int nsibling)
-{
-	struct i915_request *request[MAX_ENGINE_INSTANCE + 1];
-	struct intel_context *ve;
-	struct igt_live_test t;
-	unsigned int n;
-	int err;
-
-	/*
-	 * Check that by setting the execution mask on a request, we can
-	 * restrict it to our desired engine within the virtual engine.
-	 */
-
-	ve = intel_execlists_create_virtual(siblings, nsibling);
-	if (IS_ERR(ve)) {
-		err = PTR_ERR(ve);
-		goto out_close;
-	}
-
-	err = intel_context_pin(ve);
-	if (err)
-		goto out_put;
-
-	err = igt_live_test_begin(&t, gt->i915, __func__, ve->engine->name);
-	if (err)
-		goto out_unpin;
-
-	for (n = 0; n < nsibling; n++) {
-		request[n] = i915_request_create(ve);
-		if (IS_ERR(request[n])) {
-			err = PTR_ERR(request[n]);
-			nsibling = n;
-			goto out;
-		}
-
-		/* Reverse order as it's more likely to be unnatural */
-		request[n]->execution_mask = siblings[nsibling - n - 1]->mask;
-
-		i915_request_get(request[n]);
-		i915_request_add(request[n]);
-	}
-
-	for (n = 0; n < nsibling; n++) {
-		if (i915_request_wait(request[n], 0, HZ / 10) < 0) {
-			pr_err("%s(%s): wait for %llx:%lld timed out\n",
-			       __func__, ve->engine->name,
-			       request[n]->fence.context,
-			       request[n]->fence.seqno);
-
-			GEM_TRACE("%s(%s) failed at request %llx:%lld\n",
-				  __func__, ve->engine->name,
-				  request[n]->fence.context,
-				  request[n]->fence.seqno);
-			GEM_TRACE_DUMP();
-			intel_gt_set_wedged(gt);
-			err = -EIO;
-			goto out;
-		}
-
-		if (request[n]->engine != siblings[nsibling - n - 1]) {
-			pr_err("Executed on wrong sibling '%s', expected '%s'\n",
-			       request[n]->engine->name,
-			       siblings[nsibling - n - 1]->name);
-			err = -EINVAL;
-			goto out;
-		}
-	}
-
-	err = igt_live_test_end(&t);
-out:
-	if (igt_flush_test(gt->i915))
-		err = -EIO;
-
-	for (n = 0; n < nsibling; n++)
-		i915_request_put(request[n]);
-
-out_unpin:
-	intel_context_unpin(ve);
-out_put:
-	intel_context_put(ve);
-out_close:
-	return err;
-}
-
-static int live_virtual_mask(void *arg)
-{
-	struct intel_gt *gt = arg;
-	struct intel_engine_cs *siblings[MAX_ENGINE_INSTANCE + 1];
-	unsigned int class;
-	int err;
-
-	if (intel_uc_uses_guc_submission(&gt->uc))
-		return 0;
-
-	for (class = 0; class <= MAX_ENGINE_CLASS; class++) {
-		unsigned int nsibling;
-
-		nsibling = select_siblings(gt, class, siblings);
-		if (nsibling < 2)
-			continue;
-
-		err = mask_virtual_engine(gt, siblings, nsibling);
-		if (err)
-			return err;
-	}
-
-	return 0;
-}
-
-static int slicein_virtual_engine(struct intel_gt *gt,
-				  struct intel_engine_cs **siblings,
-				  unsigned int nsibling)
-{
-	const long timeout = slice_timeout(siblings[0]);
-	struct intel_context *ce;
-	struct i915_request *rq;
-	struct igt_spinner spin;
-	unsigned int n;
-	int err = 0;
-
-	/*
-	 * Virtual requests must take part in timeslicing on the target engines.
-	 */
-
-	if (igt_spinner_init(&spin, gt))
-		return -ENOMEM;
-
-	for (n = 0; n < nsibling; n++) {
-		ce = intel_context_create(siblings[n]);
-		if (IS_ERR(ce)) {
-			err = PTR_ERR(ce);
-			goto out;
-		}
-
-		rq = igt_spinner_create_request(&spin, ce, MI_ARB_CHECK);
-		intel_context_put(ce);
-		if (IS_ERR(rq)) {
-			err = PTR_ERR(rq);
-			goto out;
-		}
-
-		i915_request_add(rq);
-	}
-
-	ce = intel_execlists_create_virtual(siblings, nsibling);
-	if (IS_ERR(ce)) {
-		err = PTR_ERR(ce);
-		goto out;
-	}
-
-	rq = intel_context_create_request(ce);
-	intel_context_put(ce);
-	if (IS_ERR(rq)) {
-		err = PTR_ERR(rq);
-		goto out;
-	}
-
-	i915_request_get(rq);
-	i915_request_add(rq);
-	if (i915_request_wait(rq, 0, timeout) < 0) {
-		GEM_TRACE_ERR("%s(%s) failed to slice in virtual request\n",
-			      __func__, rq->engine->name);
-		GEM_TRACE_DUMP();
-		intel_gt_set_wedged(gt);
-		err = -EIO;
-	}
-	i915_request_put(rq);
-
-out:
-	igt_spinner_end(&spin);
-	if (igt_flush_test(gt->i915))
-		err = -EIO;
-	igt_spinner_fini(&spin);
-	return err;
-}
-
-static int sliceout_virtual_engine(struct intel_gt *gt,
-				   struct intel_engine_cs **siblings,
-				   unsigned int nsibling)
-{
-	const long timeout = slice_timeout(siblings[0]);
-	struct intel_context *ce;
-	struct i915_request *rq;
-	struct igt_spinner spin;
-	unsigned int n;
-	int err = 0;
-
-	/*
-	 * Virtual requests must allow others a fair timeslice.
-	 */
-
-	if (igt_spinner_init(&spin, gt))
-		return -ENOMEM;
-
-	/* XXX We do not handle oversubscription and fairness with normal rq */
-	for (n = 0; n < nsibling; n++) {
-		ce = intel_execlists_create_virtual(siblings, nsibling);
-		if (IS_ERR(ce)) {
-			err = PTR_ERR(ce);
-			goto out;
-		}
-
-		rq = igt_spinner_create_request(&spin, ce, MI_ARB_CHECK);
-		intel_context_put(ce);
-		if (IS_ERR(rq)) {
-			err = PTR_ERR(rq);
-			goto out;
-		}
-
-		i915_request_add(rq);
-	}
-
-	for (n = 0; !err && n < nsibling; n++) {
-		ce = intel_context_create(siblings[n]);
-		if (IS_ERR(ce)) {
-			err = PTR_ERR(ce);
-			goto out;
-		}
-
-		rq = intel_context_create_request(ce);
-		intel_context_put(ce);
-		if (IS_ERR(rq)) {
-			err = PTR_ERR(rq);
-			goto out;
-		}
-
-		i915_request_get(rq);
-		i915_request_add(rq);
-		if (i915_request_wait(rq, 0, timeout) < 0) {
-			GEM_TRACE_ERR("%s(%s) failed to slice out virtual request\n",
-				      __func__, siblings[n]->name);
-			GEM_TRACE_DUMP();
-			intel_gt_set_wedged(gt);
-			err = -EIO;
-		}
-		i915_request_put(rq);
-	}
-
-out:
-	igt_spinner_end(&spin);
-	if (igt_flush_test(gt->i915))
-		err = -EIO;
-	igt_spinner_fini(&spin);
-	return err;
-}
-
-static int live_virtual_slice(void *arg)
-{
-	struct intel_gt *gt = arg;
-	struct intel_engine_cs *siblings[MAX_ENGINE_INSTANCE + 1];
-	unsigned int class;
-	int err;
-
-	if (intel_uc_uses_guc_submission(&gt->uc))
-		return 0;
-
-	for (class = 0; class <= MAX_ENGINE_CLASS; class++) {
-		unsigned int nsibling;
-
-		nsibling = __select_siblings(gt, class, siblings,
-					     intel_engine_has_timeslices);
-		if (nsibling < 2)
-			continue;
-
-		err = slicein_virtual_engine(gt, siblings, nsibling);
-		if (err)
-			return err;
-
-		err = sliceout_virtual_engine(gt, siblings, nsibling);
-		if (err)
-			return err;
-	}
-
-	return 0;
-}
-
-static int preserved_virtual_engine(struct intel_gt *gt,
-				    struct intel_engine_cs **siblings,
-				    unsigned int nsibling)
-{
-	struct i915_request *last = NULL;
-	struct intel_context *ve;
-	struct i915_vma *scratch;
-	struct igt_live_test t;
-	unsigned int n;
-	int err = 0;
-	u32 *cs;
-
-	scratch = create_scratch(siblings[0]->gt);
-	if (IS_ERR(scratch))
-		return PTR_ERR(scratch);
-
-	err = i915_vma_sync(scratch);
-	if (err)
-		goto out_scratch;
-
-	ve = intel_execlists_create_virtual(siblings, nsibling);
-	if (IS_ERR(ve)) {
-		err = PTR_ERR(ve);
-		goto out_scratch;
-	}
-
-	err = intel_context_pin(ve);
-	if (err)
-		goto out_put;
-
-	err = igt_live_test_begin(&t, gt->i915, __func__, ve->engine->name);
-	if (err)
-		goto out_unpin;
-
-	for (n = 0; n < NUM_GPR_DW; n++) {
-		struct intel_engine_cs *engine = siblings[n % nsibling];
-		struct i915_request *rq;
-
-		rq = i915_request_create(ve);
-		if (IS_ERR(rq)) {
-			err = PTR_ERR(rq);
-			goto out_end;
-		}
-
-		i915_request_put(last);
-		last = i915_request_get(rq);
-
-		cs = intel_ring_begin(rq, 8);
-		if (IS_ERR(cs)) {
-			i915_request_add(rq);
-			err = PTR_ERR(cs);
-			goto out_end;
-		}
-
-		*cs++ = MI_STORE_REGISTER_MEM_GEN8 | MI_USE_GGTT;
-		*cs++ = CS_GPR(engine, n);
-		*cs++ = i915_ggtt_offset(scratch) + n * sizeof(u32);
-		*cs++ = 0;
-
-		*cs++ = MI_LOAD_REGISTER_IMM(1);
-		*cs++ = CS_GPR(engine, (n + 1) % NUM_GPR_DW);
-		*cs++ = n + 1;
-
-		*cs++ = MI_NOOP;
-		intel_ring_advance(rq, cs);
-
-		/* Restrict this request to run on a particular engine */
-		rq->execution_mask = engine->mask;
-		i915_request_add(rq);
-	}
-
-	if (i915_request_wait(last, 0, HZ / 5) < 0) {
-		err = -ETIME;
-		goto out_end;
-	}
-
-	cs = i915_gem_object_pin_map(scratch->obj, I915_MAP_WB);
-	if (IS_ERR(cs)) {
-		err = PTR_ERR(cs);
-		goto out_end;
-	}
-
-	for (n = 0; n < NUM_GPR_DW; n++) {
-		if (cs[n] != n) {
-			pr_err("Incorrect value[%d] found for GPR[%d]\n",
-			       cs[n], n);
-			err = -EINVAL;
-			break;
-		}
-	}
-
-	i915_gem_object_unpin_map(scratch->obj);
-
-out_end:
-	if (igt_live_test_end(&t))
-		err = -EIO;
-	i915_request_put(last);
-out_unpin:
-	intel_context_unpin(ve);
-out_put:
-	intel_context_put(ve);
-out_scratch:
-	i915_vma_unpin_and_release(&scratch, 0);
-	return err;
-}
-
-static int live_virtual_preserved(void *arg)
-{
-	struct intel_gt *gt = arg;
-	struct intel_engine_cs *siblings[MAX_ENGINE_INSTANCE + 1];
-	unsigned int class;
-
-	/*
-	 * Check that the context image retains non-privileged (user) registers
-	 * from one engine to the next. For this we check that the CS_GPR
-	 * are preserved.
-	 */
-
-	if (intel_uc_uses_guc_submission(&gt->uc))
-		return 0;
-
-	/* As we use CS_GPR we cannot run before they existed on all engines. */
-	if (INTEL_GEN(gt->i915) < 9)
-		return 0;
-
-	for (class = 0; class <= MAX_ENGINE_CLASS; class++) {
-		int nsibling, err;
-
-		nsibling = select_siblings(gt, class, siblings);
-		if (nsibling < 2)
-			continue;
-
-		err = preserved_virtual_engine(gt, siblings, nsibling);
-		if (err)
-			return err;
-	}
-
-	return 0;
-}
-
-static int bond_virtual_engine(struct intel_gt *gt,
-			       unsigned int class,
-			       struct intel_engine_cs **siblings,
-			       unsigned int nsibling,
-			       unsigned int flags)
-#define BOND_SCHEDULE BIT(0)
-{
-	struct intel_engine_cs *master;
-	struct i915_request *rq[16];
-	enum intel_engine_id id;
-	struct igt_spinner spin;
-	unsigned long n;
-	int err;
-
-	/*
-	 * A set of bonded requests is intended to be run concurrently
-	 * across a number of engines. We use one request per-engine
-	 * and a magic fence to schedule each of the bonded requests
-	 * at the same time. A consequence of our current scheduler is that
-	 * we only move requests to the HW ready queue when the request
-	 * becomes ready, that is when all of its prerequisite fences have
-	 * been signaled. As one of those fences is the master submit fence,
-	 * there is a delay on all secondary fences as the HW may be
-	 * currently busy. Equally, as all the requests are independent,
-	 * they may have other fences that delay individual request
-	 * submission to HW. Ergo, we do not guarantee that all requests are
-	 * immediately submitted to HW at the same time, just that if the
-	 * rules are abided by, they are ready at the same time as the
-	 * first is submitted. Userspace can embed semaphores in its batch
-	 * to ensure parallel execution of its phases as it requires.
-	 * Though naturally it gets requested that perhaps the scheduler should
-	 * take care of parallel execution, even across preemption events on
-	 * different HW. (The proper answer is of course "lalalala".)
-	 *
-	 * With the submit-fence, we have identified three possible phases
-	 * of synchronisation depending on the master fence: queued (not
-	 * ready), executing, and signaled. The first two are quite simple
-	 * and checked below. However, the signaled master fence handling is
-	 * contentious. Currently we do not distinguish between a signaled
-	 * fence and an expired fence, as once signaled it does not convey
-	 * any information about the previous execution. It may even be freed
-	 * and hence checking later it may not exist at all. Ergo we currently
-	 * do not apply the bonding constraint for an already signaled fence,
-	 * as our expectation is that it should not constrain the secondaries
-	 * and is outside of the scope of the bonded request API (i.e. all
-	 * userspace requests are meant to be running in parallel). As
-	 * it imposes no constraint, and is effectively a no-op, we do not
-	 * check below as normal execution flows are checked extensively above.
-	 *
-	 * XXX Is the degenerate handling of signaled submit fences the
-	 * expected behaviour for userpace?
-	 */
-
-	GEM_BUG_ON(nsibling >= ARRAY_SIZE(rq) - 1);
-
-	if (igt_spinner_init(&spin, gt))
-		return -ENOMEM;
-
-	err = 0;
-	rq[0] = ERR_PTR(-ENOMEM);
-	for_each_engine(master, gt, id) {
-		struct i915_sw_fence fence = {};
-		struct intel_context *ce;
-
-		if (master->class == class)
-			continue;
-
-		ce = intel_context_create(master);
-		if (IS_ERR(ce)) {
-			err = PTR_ERR(ce);
-			goto out;
-		}
-
-		memset_p((void *)rq, ERR_PTR(-EINVAL), ARRAY_SIZE(rq));
-
-		rq[0] = igt_spinner_create_request(&spin, ce, MI_NOOP);
-		intel_context_put(ce);
-		if (IS_ERR(rq[0])) {
-			err = PTR_ERR(rq[0]);
-			goto out;
-		}
-		i915_request_get(rq[0]);
-
-		if (flags & BOND_SCHEDULE) {
-			onstack_fence_init(&fence);
-			err = i915_sw_fence_await_sw_fence_gfp(&rq[0]->submit,
-							       &fence,
-							       GFP_KERNEL);
-		}
-
-		i915_request_add(rq[0]);
-		if (err < 0)
-			goto out;
-
-		if (!(flags & BOND_SCHEDULE) &&
-		    !igt_wait_for_spinner(&spin, rq[0])) {
-			err = -EIO;
-			goto out;
-		}
-
-		for (n = 0; n < nsibling; n++) {
-			struct intel_context *ve;
-
-			ve = intel_execlists_create_virtual(siblings, nsibling);
-			if (IS_ERR(ve)) {
-				err = PTR_ERR(ve);
-				onstack_fence_fini(&fence);
-				goto out;
-			}
-
-			err = intel_virtual_engine_attach_bond(ve->engine,
-							       master,
-							       siblings[n]);
-			if (err) {
-				intel_context_put(ve);
-				onstack_fence_fini(&fence);
-				goto out;
-			}
-
-			err = intel_context_pin(ve);
-			intel_context_put(ve);
-			if (err) {
-				onstack_fence_fini(&fence);
-				goto out;
-			}
-
-			rq[n + 1] = i915_request_create(ve);
-			intel_context_unpin(ve);
-			if (IS_ERR(rq[n + 1])) {
-				err = PTR_ERR(rq[n + 1]);
-				onstack_fence_fini(&fence);
-				goto out;
-			}
-			i915_request_get(rq[n + 1]);
-
-			err = i915_request_await_execution(rq[n + 1],
-							   &rq[0]->fence,
-							   ve->engine->bond_execute);
-			i915_request_add(rq[n + 1]);
-			if (err < 0) {
-				onstack_fence_fini(&fence);
-				goto out;
-			}
-		}
-		onstack_fence_fini(&fence);
-		intel_engine_flush_submission(master);
-		igt_spinner_end(&spin);
-
-		if (i915_request_wait(rq[0], 0, HZ / 10) < 0) {
-			pr_err("Master request did not execute (on %s)!\n",
-			       rq[0]->engine->name);
-			err = -EIO;
-			goto out;
-		}
-
-		for (n = 0; n < nsibling; n++) {
-			if (i915_request_wait(rq[n + 1], 0,
-					      MAX_SCHEDULE_TIMEOUT) < 0) {
-				err = -EIO;
-				goto out;
-			}
-
-			if (rq[n + 1]->engine != siblings[n]) {
-				pr_err("Bonded request did not execute on target engine: expected %s, used %s; master was %s\n",
-				       siblings[n]->name,
-				       rq[n + 1]->engine->name,
-				       rq[0]->engine->name);
-				err = -EINVAL;
-				goto out;
-			}
-		}
-
-		for (n = 0; !IS_ERR(rq[n]); n++)
-			i915_request_put(rq[n]);
-		rq[0] = ERR_PTR(-ENOMEM);
-	}
-=======
 #include "shmem_utils.h"
->>>>>>> f642729d
 
 #include "gem/selftests/igt_gem_utils.h"
 #include "gem/selftests/mock_context.h"
