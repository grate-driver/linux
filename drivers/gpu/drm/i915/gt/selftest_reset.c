// SPDX-License-Identifier: MIT
/*
 * Copyright © 2018 Intel Corporation
 */

#include <linux/crc32.h>

#include "gem/i915_gem_stolen.h"

#include "i915_memcpy.h"
#include "i915_selftest.h"
#include "intel_gpu_commands.h"
#include "selftests/igt_reset.h"
#include "selftests/igt_atomic.h"
#include "selftests/igt_spinner.h"

static int
__igt_reset_stolen(struct intel_gt *gt,
		   intel_engine_mask_t mask,
		   const char *msg)
{
	struct i915_ggtt *ggtt = &gt->i915->ggtt;
	const struct resource *dsm = &gt->i915->dsm;
	resource_size_t num_pages, page;
	struct intel_engine_cs *engine;
	intel_wakeref_t wakeref;
	enum intel_engine_id id;
	struct igt_spinner spin;
	long max, count;
	void *tmp;
	u32 *crc;
	int err;

	if (!drm_mm_node_allocated(&ggtt->error_capture))
		return 0;

	num_pages = resource_size(dsm) >> PAGE_SHIFT;
	if (!num_pages)
		return 0;

	crc = kmalloc_array(num_pages, sizeof(u32), GFP_KERNEL);
	if (!crc)
		return -ENOMEM;

	tmp = kmalloc(PAGE_SIZE, GFP_KERNEL);
	if (!tmp) {
		err = -ENOMEM;
		goto err_crc;
	}

	igt_global_reset_lock(gt);
	wakeref = intel_runtime_pm_get(gt->uncore->rpm);

	err = igt_spinner_init(&spin, gt);
	if (err)
		goto err_lock;

	for_each_engine(engine, gt, id) {
		struct intel_context *ce;
		struct i915_request *rq;

		if (!(mask & engine->mask))
			continue;

		if (!intel_engine_can_store_dword(engine))
			continue;

		ce = intel_context_create(engine);
		if (IS_ERR(ce)) {
			err = PTR_ERR(ce);
			goto err_spin;
		}
		rq = igt_spinner_create_request(&spin, ce, MI_ARB_CHECK);
		intel_context_put(ce);
		if (IS_ERR(rq)) {
			err = PTR_ERR(rq);
			goto err_spin;
		}
		i915_request_add(rq);
	}

	for (page = 0; page < num_pages; page++) {
		dma_addr_t dma = (dma_addr_t)dsm->start + (page << PAGE_SHIFT);
		void __iomem *s;
		void *in;

		ggtt->vm.insert_page(&ggtt->vm, dma,
				     ggtt->error_capture.start,
				     I915_CACHE_NONE, 0);
		mb();

		s = io_mapping_map_wc(&ggtt->iomap,
				      ggtt->error_capture.start,
				      PAGE_SIZE);

		if (!__drm_mm_interval_first(&gt->i915->mm.stolen,
					     page << PAGE_SHIFT,
					     ((page + 1) << PAGE_SHIFT) - 1))
<<<<<<< HEAD
			memset32(s, STACK_MAGIC, PAGE_SIZE / sizeof(u32));

		in = s;
		if (i915_memcpy_from_wc(tmp, s, PAGE_SIZE))
=======
			memset_io(s, STACK_MAGIC, PAGE_SIZE);

		in = (void __force *)s;
		if (i915_memcpy_from_wc(tmp, in, PAGE_SIZE))
>>>>>>> f642729d
			in = tmp;
		crc[page] = crc32_le(0, in, PAGE_SIZE);

		io_mapping_unmap(s);
	}
	mb();
	ggtt->vm.clear_range(&ggtt->vm, ggtt->error_capture.start, PAGE_SIZE);

	if (mask == ALL_ENGINES) {
		intel_gt_reset(gt, mask, NULL);
	} else {
		for_each_engine(engine, gt, id) {
			if (mask & engine->mask)
				intel_engine_reset(engine, NULL);
		}
	}

	max = -1;
	count = 0;
	for (page = 0; page < num_pages; page++) {
		dma_addr_t dma = (dma_addr_t)dsm->start + (page << PAGE_SHIFT);
		void __iomem *s;
		void *in;
		u32 x;

		ggtt->vm.insert_page(&ggtt->vm, dma,
				     ggtt->error_capture.start,
				     I915_CACHE_NONE, 0);
		mb();

		s = io_mapping_map_wc(&ggtt->iomap,
				      ggtt->error_capture.start,
				      PAGE_SIZE);

<<<<<<< HEAD
		in = s;
		if (i915_memcpy_from_wc(tmp, s, PAGE_SIZE))
=======
		in = (void __force *)s;
		if (i915_memcpy_from_wc(tmp, in, PAGE_SIZE))
>>>>>>> f642729d
			in = tmp;
		x = crc32_le(0, in, PAGE_SIZE);

		if (x != crc[page] &&
		    !__drm_mm_interval_first(&gt->i915->mm.stolen,
					     page << PAGE_SHIFT,
					     ((page + 1) << PAGE_SHIFT) - 1)) {
			pr_debug("unused stolen page %pa modified by GPU reset\n",
				 &page);
			if (count++ == 0)
				igt_hexdump(in, PAGE_SIZE);
			max = page;
		}

		io_mapping_unmap(s);
	}
	mb();
	ggtt->vm.clear_range(&ggtt->vm, ggtt->error_capture.start, PAGE_SIZE);

	if (count > 0) {
		pr_info("%s reset clobbered %ld pages of stolen, last clobber at page %ld\n",
			msg, count, max);
	}
	if (max >= I915_GEM_STOLEN_BIAS >> PAGE_SHIFT) {
		pr_err("%s reset clobbered unreserved area [above %x] of stolen; may cause severe faults\n",
		       msg, I915_GEM_STOLEN_BIAS);
		err = -EINVAL;
	}

err_spin:
	igt_spinner_fini(&spin);

err_lock:
	intel_runtime_pm_put(gt->uncore->rpm, wakeref);
	igt_global_reset_unlock(gt);

	kfree(tmp);
err_crc:
	kfree(crc);
	return err;
}

static int igt_reset_device_stolen(void *arg)
{
	return __igt_reset_stolen(arg, ALL_ENGINES, "device");
}

static int igt_reset_engines_stolen(void *arg)
{
	struct intel_gt *gt = arg;
	struct intel_engine_cs *engine;
	enum intel_engine_id id;
	int err;

	if (!intel_has_reset_engine(gt))
		return 0;

	for_each_engine(engine, gt, id) {
		err = __igt_reset_stolen(gt, engine->mask, engine->name);
		if (err)
			return err;
	}

	return 0;
}

static int igt_global_reset(void *arg)
{
	struct intel_gt *gt = arg;
	unsigned int reset_count;
	intel_wakeref_t wakeref;
	int err = 0;

	/* Check that we can issue a global GPU reset */

	igt_global_reset_lock(gt);
	wakeref = intel_runtime_pm_get(gt->uncore->rpm);

	reset_count = i915_reset_count(&gt->i915->gpu_error);

	intel_gt_reset(gt, ALL_ENGINES, NULL);

	if (i915_reset_count(&gt->i915->gpu_error) == reset_count) {
		pr_err("No GPU reset recorded!\n");
		err = -EINVAL;
	}

	intel_runtime_pm_put(gt->uncore->rpm, wakeref);
	igt_global_reset_unlock(gt);

	if (intel_gt_is_wedged(gt))
		err = -EIO;

	return err;
}

static int igt_wedged_reset(void *arg)
{
	struct intel_gt *gt = arg;
	intel_wakeref_t wakeref;

	/* Check that we can recover a wedged device with a GPU reset */

	igt_global_reset_lock(gt);
	wakeref = intel_runtime_pm_get(gt->uncore->rpm);

	intel_gt_set_wedged(gt);

	GEM_BUG_ON(!intel_gt_is_wedged(gt));
	intel_gt_reset(gt, ALL_ENGINES, NULL);

	intel_runtime_pm_put(gt->uncore->rpm, wakeref);
	igt_global_reset_unlock(gt);

	return intel_gt_is_wedged(gt) ? -EIO : 0;
}

static int igt_atomic_reset(void *arg)
{
	struct intel_gt *gt = arg;
	const typeof(*igt_atomic_phases) *p;
	int err = 0;

	/* Check that the resets are usable from atomic context */

	intel_gt_pm_get(gt);
	igt_global_reset_lock(gt);

	/* Flush any requests before we get started and check basics */
	if (!igt_force_reset(gt))
		goto unlock;

	for (p = igt_atomic_phases; p->name; p++) {
		intel_engine_mask_t awake;

		GEM_TRACE("__intel_gt_reset under %s\n", p->name);

		awake = reset_prepare(gt);
		p->critical_section_begin();

		err = __intel_gt_reset(gt, ALL_ENGINES);

		p->critical_section_end();
		reset_finish(gt, awake);

		if (err) {
			pr_err("__intel_gt_reset failed under %s\n", p->name);
			break;
		}
	}

	/* As we poke around the guts, do a full reset before continuing. */
	igt_force_reset(gt);

unlock:
	igt_global_reset_unlock(gt);
	intel_gt_pm_put(gt);

	return err;
}

static int igt_atomic_engine_reset(void *arg)
{
	struct intel_gt *gt = arg;
	const typeof(*igt_atomic_phases) *p;
	struct intel_engine_cs *engine;
	enum intel_engine_id id;
	int err = 0;

	/* Check that the resets are usable from atomic context */

	if (!intel_has_reset_engine(gt))
		return 0;

	if (intel_uc_uses_guc_submission(&gt->uc))
		return 0;

	intel_gt_pm_get(gt);
	igt_global_reset_lock(gt);

	/* Flush any requests before we get started and check basics */
	if (!igt_force_reset(gt))
		goto out_unlock;

	for_each_engine(engine, gt, id) {
		struct tasklet_struct *t = &engine->execlists.tasklet;

		if (t->func)
			tasklet_disable(t);
		intel_engine_pm_get(engine);

		for (p = igt_atomic_phases; p->name; p++) {
			GEM_TRACE("intel_engine_reset(%s) under %s\n",
				  engine->name, p->name);
			if (strcmp(p->name, "softirq"))
				local_bh_disable();

			p->critical_section_begin();
			err = __intel_engine_reset_bh(engine, NULL);
			p->critical_section_end();

			if (strcmp(p->name, "softirq"))
				local_bh_enable();

			if (err) {
				pr_err("intel_engine_reset(%s) failed under %s\n",
				       engine->name, p->name);
				break;
			}
		}

		intel_engine_pm_put(engine);
		if (t->func) {
			tasklet_enable(t);
			tasklet_hi_schedule(t);
		}
		if (err)
			break;
	}

	/* As we poke around the guts, do a full reset before continuing. */
	igt_force_reset(gt);

out_unlock:
	igt_global_reset_unlock(gt);
	intel_gt_pm_put(gt);

	return err;
}

int intel_reset_live_selftests(struct drm_i915_private *i915)
{
	static const struct i915_subtest tests[] = {
		SUBTEST(igt_global_reset), /* attempt to recover GPU first */
		SUBTEST(igt_reset_device_stolen),
		SUBTEST(igt_reset_engines_stolen),
		SUBTEST(igt_wedged_reset),
		SUBTEST(igt_atomic_reset),
		SUBTEST(igt_atomic_engine_reset),
	};
	struct intel_gt *gt = &i915->gt;

	if (!intel_has_gpu_reset(gt))
		return 0;

	if (intel_gt_is_wedged(gt))
		return -EIO; /* we're long past hope of a successful reset */

	return intel_gt_live_subtests(tests, gt);
}<|MERGE_RESOLUTION|>--- conflicted
+++ resolved
@@ -96,17 +96,10 @@
 		if (!__drm_mm_interval_first(&gt->i915->mm.stolen,
 					     page << PAGE_SHIFT,
 					     ((page + 1) << PAGE_SHIFT) - 1))
-<<<<<<< HEAD
-			memset32(s, STACK_MAGIC, PAGE_SIZE / sizeof(u32));
-
-		in = s;
-		if (i915_memcpy_from_wc(tmp, s, PAGE_SIZE))
-=======
 			memset_io(s, STACK_MAGIC, PAGE_SIZE);
 
 		in = (void __force *)s;
 		if (i915_memcpy_from_wc(tmp, in, PAGE_SIZE))
->>>>>>> f642729d
 			in = tmp;
 		crc[page] = crc32_le(0, in, PAGE_SIZE);
 
@@ -141,13 +134,8 @@
 				      ggtt->error_capture.start,
 				      PAGE_SIZE);
 
-<<<<<<< HEAD
-		in = s;
-		if (i915_memcpy_from_wc(tmp, s, PAGE_SIZE))
-=======
 		in = (void __force *)s;
 		if (i915_memcpy_from_wc(tmp, in, PAGE_SIZE))
->>>>>>> f642729d
 			in = tmp;
 		x = crc32_le(0, in, PAGE_SIZE);
 
