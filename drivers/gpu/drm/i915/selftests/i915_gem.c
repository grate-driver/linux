/*
 * SPDX-License-Identifier: MIT
 *
 * Copyright © 2018 Intel Corporation
 */

#include <linux/random.h>

#include "gem/selftests/igt_gem_utils.h"
#include "gem/selftests/mock_context.h"
#include "gem/i915_gem_pm.h"
#include "gt/intel_gt.h"
#include "gt/intel_gt_pm.h"

#include "i915_selftest.h"

#include "igt_flush_test.h"
#include "mock_drm.h"

static int switch_to_context(struct i915_gem_context *ctx)
{
	struct i915_gem_engines_iter it;
	struct intel_context *ce;
	int err = 0;

	for_each_gem_engine(ce, i915_gem_context_lock_engines(ctx), it) {
		struct i915_request *rq;

		rq = intel_context_create_request(ce);
		if (IS_ERR(rq)) {
			err = PTR_ERR(rq);
			break;
		}

		i915_request_add(rq);
	}
	i915_gem_context_unlock_engines(ctx);

	return err;
}

static void trash_stolen(struct drm_i915_private *i915)
{
	struct i915_ggtt *ggtt = &i915->ggtt;
	const u64 slot = ggtt->error_capture.start;
	const resource_size_t size = resource_size(&i915->dsm);
	unsigned long page;
	u32 prng = 0x12345678;

	/* XXX: fsck. needs some more thought... */
	if (!i915_ggtt_has_aperture(ggtt))
		return;

	for (page = 0; page < size; page += PAGE_SIZE) {
		const dma_addr_t dma = i915->dsm.start + page;
		u32 __iomem *s;
		int x;

		ggtt->vm.insert_page(&ggtt->vm, dma, slot, I915_CACHE_NONE, 0);

		s = io_mapping_map_atomic_wc(&ggtt->iomap, slot);
		for (x = 0; x < PAGE_SIZE / sizeof(u32); x++) {
			prng = next_pseudo_random32(prng);
			iowrite32(prng, &s[x]);
		}
		io_mapping_unmap_atomic(s);
	}

	ggtt->vm.clear_range(&ggtt->vm, slot, PAGE_SIZE);
}

static void simulate_hibernate(struct drm_i915_private *i915)
{
	intel_wakeref_t wakeref;

	wakeref = intel_runtime_pm_get(&i915->runtime_pm);

	/*
	 * As a final sting in the tail, invalidate stolen. Under a real S4,
	 * stolen is lost and needs to be refilled on resume. However, under
	 * CI we merely do S4-device testing (as full S4 is too unreliable
	 * for automated testing across a cluster), so to simulate the effect
	 * of stolen being trashed across S4, we trash it ourselves.
	 */
	trash_stolen(i915);

	intel_runtime_pm_put(&i915->runtime_pm, wakeref);
}

static int pm_prepare(struct drm_i915_private *i915)
{
	i915_gem_suspend(i915);

	return 0;
}

static void pm_suspend(struct drm_i915_private *i915)
{
	intel_wakeref_t wakeref;

	with_intel_runtime_pm(&i915->runtime_pm, wakeref) {
		i915_ggtt_suspend(&i915->ggtt);
		i915_gem_suspend_late(i915);
	}
}

static void pm_hibernate(struct drm_i915_private *i915)
{
	intel_wakeref_t wakeref;

	with_intel_runtime_pm(&i915->runtime_pm, wakeref) {
		i915_ggtt_suspend(&i915->ggtt);

		i915_gem_freeze(i915);
		i915_gem_freeze_late(i915);
	}
}

static void pm_resume(struct drm_i915_private *i915)
{
	intel_wakeref_t wakeref;

	/*
	 * Both suspend and hibernate follow the same wakeup path and assume
	 * that runtime-pm just works.
	 */
	with_intel_runtime_pm(&i915->runtime_pm, wakeref) {
		i915_ggtt_resume(&i915->ggtt);
		i915_gem_resume(i915);
	}
}

static int igt_gem_suspend(void *arg)
{
	struct drm_i915_private *i915 = arg;
	struct i915_gem_context *ctx;
	struct file *file;
	int err;

	file = mock_file(i915);
	if (IS_ERR(file))
		return PTR_ERR(file);

	err = -ENOMEM;
	ctx = live_context(i915, file);
	if (!IS_ERR(ctx))
		err = switch_to_context(ctx);
	if (err)
		goto out;

	err = pm_prepare(i915);
	if (err)
		goto out;

	pm_suspend(i915);

	/* Here be dragons! Note that with S3RST any S3 may become S4! */
	simulate_hibernate(i915);

	pm_resume(i915);

	err = switch_to_context(ctx);
out:
	fput(file);
	return err;
}

static int igt_gem_hibernate(void *arg)
{
	struct drm_i915_private *i915 = arg;
	struct i915_gem_context *ctx;
	struct file *file;
	int err;

	file = mock_file(i915);
	if (IS_ERR(file))
		return PTR_ERR(file);

	err = -ENOMEM;
	ctx = live_context(i915, file);
	if (!IS_ERR(ctx))
		err = switch_to_context(ctx);
	if (err)
		goto out;

	err = pm_prepare(i915);
	if (err)
		goto out;

	pm_hibernate(i915);

	/* Here be dragons! */
	simulate_hibernate(i915);

	pm_resume(i915);

	err = switch_to_context(ctx);
out:
	fput(file);
	return err;
}

static int igt_gem_ww_ctx(void *arg)
{
	struct drm_i915_private *i915 = arg;
	struct drm_i915_gem_object *obj, *obj2;
	struct i915_gem_ww_ctx ww;
	int err = 0;

	obj = i915_gem_object_create_internal(i915, PAGE_SIZE);
	if (IS_ERR(obj))
		return PTR_ERR(obj);

	obj2 = i915_gem_object_create_internal(i915, PAGE_SIZE);
<<<<<<< HEAD
	if (IS_ERR(obj)) {
		err = PTR_ERR(obj);
=======
	if (IS_ERR(obj2)) {
		err = PTR_ERR(obj2);
>>>>>>> f642729d
		goto put1;
	}

	i915_gem_ww_ctx_init(&ww, true);
retry:
	/* Lock the objects, twice for good measure (-EALREADY handling) */
	err = i915_gem_object_lock(obj, &ww);
	if (!err)
		err = i915_gem_object_lock_interruptible(obj, &ww);
	if (!err)
		err = i915_gem_object_lock_interruptible(obj2, &ww);
	if (!err)
		err = i915_gem_object_lock(obj2, &ww);

	if (err == -EDEADLK) {
		err = i915_gem_ww_ctx_backoff(&ww);
		if (!err)
			goto retry;
	}
	i915_gem_ww_ctx_fini(&ww);
	i915_gem_object_put(obj2);
put1:
	i915_gem_object_put(obj);
	return err;
}

int i915_gem_live_selftests(struct drm_i915_private *i915)
{
	static const struct i915_subtest tests[] = {
		SUBTEST(igt_gem_suspend),
		SUBTEST(igt_gem_hibernate),
		SUBTEST(igt_gem_ww_ctx),
	};

	if (intel_gt_is_wedged(&i915->gt))
		return 0;

	return i915_live_subtests(tests, i915);
}<|MERGE_RESOLUTION|>--- conflicted
+++ resolved
@@ -212,13 +212,8 @@
 		return PTR_ERR(obj);
 
 	obj2 = i915_gem_object_create_internal(i915, PAGE_SIZE);
-<<<<<<< HEAD
-	if (IS_ERR(obj)) {
-		err = PTR_ERR(obj);
-=======
 	if (IS_ERR(obj2)) {
 		err = PTR_ERR(obj2);
->>>>>>> f642729d
 		goto put1;
 	}
 
