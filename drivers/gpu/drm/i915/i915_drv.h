--- conflicted
+++ resolved
@@ -109,13 +109,8 @@
 
 #define DRIVER_NAME		"i915"
 #define DRIVER_DESC		"Intel Graphics"
-<<<<<<< HEAD
-#define DRIVER_DATE		"20200917"
-#define DRIVER_TIMESTAMP	1600375437
-=======
 #define DRIVER_DATE		"20201103"
 #define DRIVER_TIMESTAMP	1604406085
->>>>>>> f642729d
 
 struct drm_i915_gem_object;
 
@@ -1506,7 +1501,6 @@
 	KBL_REVID_F0,
 	KBL_REVID_G0,
 };
-<<<<<<< HEAD
 
 struct i915_rev_steppings {
 	u8 gt_stepping;
@@ -1516,17 +1510,6 @@
 /* Defined in intel_workarounds.c */
 extern const struct i915_rev_steppings kbl_revids[];
 
-=======
-
-struct i915_rev_steppings {
-	u8 gt_stepping;
-	u8 disp_stepping;
-};
-
-/* Defined in intel_workarounds.c */
-extern const struct i915_rev_steppings kbl_revids[];
-
->>>>>>> f642729d
 #define IS_KBL_GT_REVID(dev_priv, since, until) \
 	(IS_KABYLAKE(dev_priv) && \
 	 kbl_revids[INTEL_REVID(dev_priv)].gt_stepping >= since && \
@@ -1605,43 +1588,6 @@
 	 tgl_revids_get(p)->disp_stepping >= (since) && \
 	 tgl_revids_get(p)->disp_stepping <= (until))
 
-<<<<<<< HEAD
-enum {
-	TGL_REVID_A0,
-	TGL_REVID_B0,
-	TGL_REVID_B1,
-	TGL_REVID_C0,
-	TGL_REVID_D0,
-};
-
-extern const struct i915_rev_steppings tgl_uy_revids[];
-extern const struct i915_rev_steppings tgl_revids[];
-
-static inline const struct i915_rev_steppings *
-tgl_revids_get(struct drm_i915_private *dev_priv)
-{
-	if (IS_TGL_U(dev_priv) || IS_TGL_Y(dev_priv))
-		return tgl_uy_revids;
-	else
-		return tgl_revids;
-}
-
-#define IS_TGL_DISP_REVID(p, since, until) \
-	(IS_TIGERLAKE(p) && \
-	 tgl_revids_get(p)->disp_stepping >= (since) && \
-	 tgl_revids_get(p)->disp_stepping <= (until))
-
-#define IS_TGL_UY_GT_REVID(p, since, until) \
-	((IS_TGL_U(p) || IS_TGL_Y(p)) && \
-	 tgl_uy_revids->gt_stepping >= (since) && \
-	 tgl_uy_revids->gt_stepping <= (until))
-
-#define IS_TGL_GT_REVID(p, since, until) \
-	(IS_TIGERLAKE(p) && \
-	 !(IS_TGL_U(p) || IS_TGL_Y(p)) && \
-	 tgl_revids->gt_stepping >= (since) && \
-	 tgl_revids->gt_stepping <= (until))
-=======
 #define IS_TGL_UY_GT_REVID(p, since, until) \
 	((IS_TGL_U(p) || IS_TGL_Y(p)) && \
 	 tgl_revids_get(p)->gt_stepping >= (since) && \
@@ -1652,7 +1598,6 @@
 	 !(IS_TGL_U(p) || IS_TGL_Y(p)) && \
 	 tgl_revids_get(p)->gt_stepping >= (since) && \
 	 tgl_revids_get(p)->gt_stepping <= (until))
->>>>>>> f642729d
 
 #define RKL_REVID_A0		0x0
 #define RKL_REVID_B0		0x1
@@ -1823,11 +1768,7 @@
 #endif
 
 	/* Running as a guest, we assume the host is enforcing VT'd */
-<<<<<<< HEAD
-	return !hypervisor_is_type(X86_HYPER_NATIVE);
-=======
 	return run_as_guest();
->>>>>>> f642729d
 }
 
 static inline bool intel_scanout_needs_vtd_wa(struct drm_i915_private *dev_priv)
