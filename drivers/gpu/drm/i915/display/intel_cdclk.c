/*
 * Copyright © 2006-2017 Intel Corporation
 *
 * Permission is hereby granted, free of charge, to any person obtaining a
 * copy of this software and associated documentation files (the "Software"),
 * to deal in the Software without restriction, including without limitation
 * the rights to use, copy, modify, merge, publish, distribute, sublicense,
 * and/or sell copies of the Software, and to permit persons to whom the
 * Software is furnished to do so, subject to the following conditions:
 *
 * The above copyright notice and this permission notice (including the next
 * paragraph) shall be included in all copies or substantial portions of the
 * Software.
 *
 * THE SOFTWARE IS PROVIDED "AS IS", WITHOUT WARRANTY OF ANY KIND, EXPRESS OR
 * IMPLIED, INCLUDING BUT NOT LIMITED TO THE WARRANTIES OF MERCHANTABILITY,
 * FITNESS FOR A PARTICULAR PURPOSE AND NONINFRINGEMENT.  IN NO EVENT SHALL
 * THE AUTHORS OR COPYRIGHT HOLDERS BE LIABLE FOR ANY CLAIM, DAMAGES OR OTHER
 * LIABILITY, WHETHER IN AN ACTION OF CONTRACT, TORT OR OTHERWISE, ARISING
 * FROM, OUT OF OR IN CONNECTION WITH THE SOFTWARE OR THE USE OR OTHER
 * DEALINGS IN THE SOFTWARE.
 */

#include <linux/time.h>

#include "intel_atomic.h"
#include "intel_bw.h"
#include "intel_cdclk.h"
#include "intel_display_types.h"
#include "intel_sideband.h"

/**
 * DOC: CDCLK / RAWCLK
 *
 * The display engine uses several different clocks to do its work. There
 * are two main clocks involved that aren't directly related to the actual
 * pixel clock or any symbol/bit clock of the actual output port. These
 * are the core display clock (CDCLK) and RAWCLK.
 *
 * CDCLK clocks most of the display pipe logic, and thus its frequency
 * must be high enough to support the rate at which pixels are flowing
 * through the pipes. Downscaling must also be accounted as that increases
 * the effective pixel rate.
 *
 * On several platforms the CDCLK frequency can be changed dynamically
 * to minimize power consumption for a given display configuration.
 * Typically changes to the CDCLK frequency require all the display pipes
 * to be shut down while the frequency is being changed.
 *
 * On SKL+ the DMC will toggle the CDCLK off/on during DC5/6 entry/exit.
 * DMC will not change the active CDCLK frequency however, so that part
 * will still be performed by the driver directly.
 *
 * RAWCLK is a fixed frequency clock, often used by various auxiliary
 * blocks such as AUX CH or backlight PWM. Hence the only thing we
 * really need to know about RAWCLK is its frequency so that various
 * dividers can be programmed correctly.
 */

static void fixed_133mhz_get_cdclk(struct drm_i915_private *dev_priv,
				   struct intel_cdclk_config *cdclk_config)
{
	cdclk_config->cdclk = 133333;
}

static void fixed_200mhz_get_cdclk(struct drm_i915_private *dev_priv,
				   struct intel_cdclk_config *cdclk_config)
{
	cdclk_config->cdclk = 200000;
}

static void fixed_266mhz_get_cdclk(struct drm_i915_private *dev_priv,
				   struct intel_cdclk_config *cdclk_config)
{
	cdclk_config->cdclk = 266667;
}

static void fixed_333mhz_get_cdclk(struct drm_i915_private *dev_priv,
				   struct intel_cdclk_config *cdclk_config)
{
	cdclk_config->cdclk = 333333;
}

static void fixed_400mhz_get_cdclk(struct drm_i915_private *dev_priv,
				   struct intel_cdclk_config *cdclk_config)
{
	cdclk_config->cdclk = 400000;
}

static void fixed_450mhz_get_cdclk(struct drm_i915_private *dev_priv,
				   struct intel_cdclk_config *cdclk_config)
{
	cdclk_config->cdclk = 450000;
}

static void i85x_get_cdclk(struct drm_i915_private *dev_priv,
			   struct intel_cdclk_config *cdclk_config)
{
	struct pci_dev *pdev = dev_priv->drm.pdev;
	u16 hpllcc = 0;

	/*
	 * 852GM/852GMV only supports 133 MHz and the HPLLCC
	 * encoding is different :(
	 * FIXME is this the right way to detect 852GM/852GMV?
	 */
	if (pdev->revision == 0x1) {
		cdclk_config->cdclk = 133333;
		return;
	}

	pci_bus_read_config_word(pdev->bus,
				 PCI_DEVFN(0, 3), HPLLCC, &hpllcc);

	/* Assume that the hardware is in the high speed state.  This
	 * should be the default.
	 */
	switch (hpllcc & GC_CLOCK_CONTROL_MASK) {
	case GC_CLOCK_133_200:
	case GC_CLOCK_133_200_2:
	case GC_CLOCK_100_200:
		cdclk_config->cdclk = 200000;
		break;
	case GC_CLOCK_166_250:
		cdclk_config->cdclk = 250000;
		break;
	case GC_CLOCK_100_133:
		cdclk_config->cdclk = 133333;
		break;
	case GC_CLOCK_133_266:
	case GC_CLOCK_133_266_2:
	case GC_CLOCK_166_266:
		cdclk_config->cdclk = 266667;
		break;
	}
}

static void i915gm_get_cdclk(struct drm_i915_private *dev_priv,
			     struct intel_cdclk_config *cdclk_config)
{
	struct pci_dev *pdev = dev_priv->drm.pdev;
	u16 gcfgc = 0;

	pci_read_config_word(pdev, GCFGC, &gcfgc);

	if (gcfgc & GC_LOW_FREQUENCY_ENABLE) {
		cdclk_config->cdclk = 133333;
		return;
	}

	switch (gcfgc & GC_DISPLAY_CLOCK_MASK) {
	case GC_DISPLAY_CLOCK_333_320_MHZ:
		cdclk_config->cdclk = 333333;
		break;
	default:
	case GC_DISPLAY_CLOCK_190_200_MHZ:
		cdclk_config->cdclk = 190000;
		break;
	}
}

static void i945gm_get_cdclk(struct drm_i915_private *dev_priv,
			     struct intel_cdclk_config *cdclk_config)
{
	struct pci_dev *pdev = dev_priv->drm.pdev;
	u16 gcfgc = 0;

	pci_read_config_word(pdev, GCFGC, &gcfgc);

	if (gcfgc & GC_LOW_FREQUENCY_ENABLE) {
		cdclk_config->cdclk = 133333;
		return;
	}

	switch (gcfgc & GC_DISPLAY_CLOCK_MASK) {
	case GC_DISPLAY_CLOCK_333_320_MHZ:
		cdclk_config->cdclk = 320000;
		break;
	default:
	case GC_DISPLAY_CLOCK_190_200_MHZ:
		cdclk_config->cdclk = 200000;
		break;
	}
}

static unsigned int intel_hpll_vco(struct drm_i915_private *dev_priv)
{
	static const unsigned int blb_vco[8] = {
		[0] = 3200000,
		[1] = 4000000,
		[2] = 5333333,
		[3] = 4800000,
		[4] = 6400000,
	};
	static const unsigned int pnv_vco[8] = {
		[0] = 3200000,
		[1] = 4000000,
		[2] = 5333333,
		[3] = 4800000,
		[4] = 2666667,
	};
	static const unsigned int cl_vco[8] = {
		[0] = 3200000,
		[1] = 4000000,
		[2] = 5333333,
		[3] = 6400000,
		[4] = 3333333,
		[5] = 3566667,
		[6] = 4266667,
	};
	static const unsigned int elk_vco[8] = {
		[0] = 3200000,
		[1] = 4000000,
		[2] = 5333333,
		[3] = 4800000,
	};
	static const unsigned int ctg_vco[8] = {
		[0] = 3200000,
		[1] = 4000000,
		[2] = 5333333,
		[3] = 6400000,
		[4] = 2666667,
		[5] = 4266667,
	};
	const unsigned int *vco_table;
	unsigned int vco;
	u8 tmp = 0;

	/* FIXME other chipsets? */
	if (IS_GM45(dev_priv))
		vco_table = ctg_vco;
	else if (IS_G45(dev_priv))
		vco_table = elk_vco;
	else if (IS_I965GM(dev_priv))
		vco_table = cl_vco;
	else if (IS_PINEVIEW(dev_priv))
		vco_table = pnv_vco;
	else if (IS_G33(dev_priv))
		vco_table = blb_vco;
	else
		return 0;

	tmp = intel_de_read(dev_priv,
			    IS_PINEVIEW(dev_priv) || IS_MOBILE(dev_priv) ? HPLLVCO_MOBILE : HPLLVCO);

	vco = vco_table[tmp & 0x7];
	if (vco == 0)
		drm_err(&dev_priv->drm, "Bad HPLL VCO (HPLLVCO=0x%02x)\n",
			tmp);
	else
		drm_dbg_kms(&dev_priv->drm, "HPLL VCO %u kHz\n", vco);

	return vco;
}

static void g33_get_cdclk(struct drm_i915_private *dev_priv,
			  struct intel_cdclk_config *cdclk_config)
{
	struct pci_dev *pdev = dev_priv->drm.pdev;
	static const u8 div_3200[] = { 12, 10,  8,  7, 5, 16 };
	static const u8 div_4000[] = { 14, 12, 10,  8, 6, 20 };
	static const u8 div_4800[] = { 20, 14, 12, 10, 8, 24 };
	static const u8 div_5333[] = { 20, 16, 12, 12, 8, 28 };
	const u8 *div_table;
	unsigned int cdclk_sel;
	u16 tmp = 0;

	cdclk_config->vco = intel_hpll_vco(dev_priv);

	pci_read_config_word(pdev, GCFGC, &tmp);

	cdclk_sel = (tmp >> 4) & 0x7;

	if (cdclk_sel >= ARRAY_SIZE(div_3200))
		goto fail;

	switch (cdclk_config->vco) {
	case 3200000:
		div_table = div_3200;
		break;
	case 4000000:
		div_table = div_4000;
		break;
	case 4800000:
		div_table = div_4800;
		break;
	case 5333333:
		div_table = div_5333;
		break;
	default:
		goto fail;
	}

	cdclk_config->cdclk = DIV_ROUND_CLOSEST(cdclk_config->vco,
						div_table[cdclk_sel]);
	return;

fail:
	drm_err(&dev_priv->drm,
		"Unable to determine CDCLK. HPLL VCO=%u kHz, CFGC=0x%08x\n",
		cdclk_config->vco, tmp);
	cdclk_config->cdclk = 190476;
}

static void pnv_get_cdclk(struct drm_i915_private *dev_priv,
			  struct intel_cdclk_config *cdclk_config)
{
	struct pci_dev *pdev = dev_priv->drm.pdev;
	u16 gcfgc = 0;

	pci_read_config_word(pdev, GCFGC, &gcfgc);

	switch (gcfgc & GC_DISPLAY_CLOCK_MASK) {
	case GC_DISPLAY_CLOCK_267_MHZ_PNV:
		cdclk_config->cdclk = 266667;
		break;
	case GC_DISPLAY_CLOCK_333_MHZ_PNV:
		cdclk_config->cdclk = 333333;
		break;
	case GC_DISPLAY_CLOCK_444_MHZ_PNV:
		cdclk_config->cdclk = 444444;
		break;
	case GC_DISPLAY_CLOCK_200_MHZ_PNV:
		cdclk_config->cdclk = 200000;
		break;
	default:
		drm_err(&dev_priv->drm,
			"Unknown pnv display core clock 0x%04x\n", gcfgc);
		fallthrough;
	case GC_DISPLAY_CLOCK_133_MHZ_PNV:
		cdclk_config->cdclk = 133333;
		break;
	case GC_DISPLAY_CLOCK_167_MHZ_PNV:
		cdclk_config->cdclk = 166667;
		break;
	}
}

static void i965gm_get_cdclk(struct drm_i915_private *dev_priv,
			     struct intel_cdclk_config *cdclk_config)
{
	struct pci_dev *pdev = dev_priv->drm.pdev;
	static const u8 div_3200[] = { 16, 10,  8 };
	static const u8 div_4000[] = { 20, 12, 10 };
	static const u8 div_5333[] = { 24, 16, 14 };
	const u8 *div_table;
	unsigned int cdclk_sel;
	u16 tmp = 0;

	cdclk_config->vco = intel_hpll_vco(dev_priv);

	pci_read_config_word(pdev, GCFGC, &tmp);

	cdclk_sel = ((tmp >> 8) & 0x1f) - 1;

	if (cdclk_sel >= ARRAY_SIZE(div_3200))
		goto fail;

	switch (cdclk_config->vco) {
	case 3200000:
		div_table = div_3200;
		break;
	case 4000000:
		div_table = div_4000;
		break;
	case 5333333:
		div_table = div_5333;
		break;
	default:
		goto fail;
	}

	cdclk_config->cdclk = DIV_ROUND_CLOSEST(cdclk_config->vco,
						div_table[cdclk_sel]);
	return;

fail:
	drm_err(&dev_priv->drm,
		"Unable to determine CDCLK. HPLL VCO=%u kHz, CFGC=0x%04x\n",
		cdclk_config->vco, tmp);
	cdclk_config->cdclk = 200000;
}

static void gm45_get_cdclk(struct drm_i915_private *dev_priv,
			   struct intel_cdclk_config *cdclk_config)
{
	struct pci_dev *pdev = dev_priv->drm.pdev;
	unsigned int cdclk_sel;
	u16 tmp = 0;

	cdclk_config->vco = intel_hpll_vco(dev_priv);

	pci_read_config_word(pdev, GCFGC, &tmp);

	cdclk_sel = (tmp >> 12) & 0x1;

	switch (cdclk_config->vco) {
	case 2666667:
	case 4000000:
	case 5333333:
		cdclk_config->cdclk = cdclk_sel ? 333333 : 222222;
		break;
	case 3200000:
		cdclk_config->cdclk = cdclk_sel ? 320000 : 228571;
		break;
	default:
		drm_err(&dev_priv->drm,
			"Unable to determine CDCLK. HPLL VCO=%u, CFGC=0x%04x\n",
			cdclk_config->vco, tmp);
		cdclk_config->cdclk = 222222;
		break;
	}
}

static void hsw_get_cdclk(struct drm_i915_private *dev_priv,
			  struct intel_cdclk_config *cdclk_config)
{
	u32 lcpll = intel_de_read(dev_priv, LCPLL_CTL);
	u32 freq = lcpll & LCPLL_CLK_FREQ_MASK;

	if (lcpll & LCPLL_CD_SOURCE_FCLK)
		cdclk_config->cdclk = 800000;
	else if (intel_de_read(dev_priv, FUSE_STRAP) & HSW_CDCLK_LIMIT)
		cdclk_config->cdclk = 450000;
	else if (freq == LCPLL_CLK_FREQ_450)
		cdclk_config->cdclk = 450000;
	else if (IS_HSW_ULT(dev_priv))
		cdclk_config->cdclk = 337500;
	else
		cdclk_config->cdclk = 540000;
}

static int vlv_calc_cdclk(struct drm_i915_private *dev_priv, int min_cdclk)
{
	int freq_320 = (dev_priv->hpll_freq <<  1) % 320000 != 0 ?
		333333 : 320000;

	/*
	 * We seem to get an unstable or solid color picture at 200MHz.
	 * Not sure what's wrong. For now use 200MHz only when all pipes
	 * are off.
	 */
	if (IS_VALLEYVIEW(dev_priv) && min_cdclk > freq_320)
		return 400000;
	else if (min_cdclk > 266667)
		return freq_320;
	else if (min_cdclk > 0)
		return 266667;
	else
		return 200000;
}

static u8 vlv_calc_voltage_level(struct drm_i915_private *dev_priv, int cdclk)
{
	if (IS_VALLEYVIEW(dev_priv)) {
		if (cdclk >= 320000) /* jump to highest voltage for 400MHz too */
			return 2;
		else if (cdclk >= 266667)
			return 1;
		else
			return 0;
	} else {
		/*
		 * Specs are full of misinformation, but testing on actual
		 * hardware has shown that we just need to write the desired
		 * CCK divider into the Punit register.
		 */
		return DIV_ROUND_CLOSEST(dev_priv->hpll_freq << 1, cdclk) - 1;
	}
}

static void vlv_get_cdclk(struct drm_i915_private *dev_priv,
			  struct intel_cdclk_config *cdclk_config)
{
	u32 val;

	vlv_iosf_sb_get(dev_priv,
			BIT(VLV_IOSF_SB_CCK) | BIT(VLV_IOSF_SB_PUNIT));

	cdclk_config->vco = vlv_get_hpll_vco(dev_priv);
	cdclk_config->cdclk = vlv_get_cck_clock(dev_priv, "cdclk",
						CCK_DISPLAY_CLOCK_CONTROL,
						cdclk_config->vco);

	val = vlv_punit_read(dev_priv, PUNIT_REG_DSPSSPM);

	vlv_iosf_sb_put(dev_priv,
			BIT(VLV_IOSF_SB_CCK) | BIT(VLV_IOSF_SB_PUNIT));

	if (IS_VALLEYVIEW(dev_priv))
		cdclk_config->voltage_level = (val & DSPFREQGUAR_MASK) >>
			DSPFREQGUAR_SHIFT;
	else
		cdclk_config->voltage_level = (val & DSPFREQGUAR_MASK_CHV) >>
			DSPFREQGUAR_SHIFT_CHV;
}

static void vlv_program_pfi_credits(struct drm_i915_private *dev_priv)
{
	unsigned int credits, default_credits;

	if (IS_CHERRYVIEW(dev_priv))
		default_credits = PFI_CREDIT(12);
	else
		default_credits = PFI_CREDIT(8);

	if (dev_priv->cdclk.hw.cdclk >= dev_priv->czclk_freq) {
		/* CHV suggested value is 31 or 63 */
		if (IS_CHERRYVIEW(dev_priv))
			credits = PFI_CREDIT_63;
		else
			credits = PFI_CREDIT(15);
	} else {
		credits = default_credits;
	}

	/*
	 * WA - write default credits before re-programming
	 * FIXME: should we also set the resend bit here?
	 */
	intel_de_write(dev_priv, GCI_CONTROL,
		       VGA_FAST_MODE_DISABLE | default_credits);

	intel_de_write(dev_priv, GCI_CONTROL,
		       VGA_FAST_MODE_DISABLE | credits | PFI_CREDIT_RESEND);

	/*
	 * FIXME is this guaranteed to clear
	 * immediately or should we poll for it?
	 */
	drm_WARN_ON(&dev_priv->drm,
		    intel_de_read(dev_priv, GCI_CONTROL) & PFI_CREDIT_RESEND);
}

static void vlv_set_cdclk(struct drm_i915_private *dev_priv,
			  const struct intel_cdclk_config *cdclk_config,
			  enum pipe pipe)
{
	int cdclk = cdclk_config->cdclk;
	u32 val, cmd = cdclk_config->voltage_level;
	intel_wakeref_t wakeref;

	switch (cdclk) {
	case 400000:
	case 333333:
	case 320000:
	case 266667:
	case 200000:
		break;
	default:
		MISSING_CASE(cdclk);
		return;
	}

	/* There are cases where we can end up here with power domains
	 * off and a CDCLK frequency other than the minimum, like when
	 * issuing a modeset without actually changing any display after
	 * a system suspend.  So grab the display core domain, which covers
	 * the HW blocks needed for the following programming.
	 */
	wakeref = intel_display_power_get(dev_priv, POWER_DOMAIN_DISPLAY_CORE);

	vlv_iosf_sb_get(dev_priv,
			BIT(VLV_IOSF_SB_CCK) |
			BIT(VLV_IOSF_SB_BUNIT) |
			BIT(VLV_IOSF_SB_PUNIT));

	val = vlv_punit_read(dev_priv, PUNIT_REG_DSPSSPM);
	val &= ~DSPFREQGUAR_MASK;
	val |= (cmd << DSPFREQGUAR_SHIFT);
	vlv_punit_write(dev_priv, PUNIT_REG_DSPSSPM, val);
	if (wait_for((vlv_punit_read(dev_priv, PUNIT_REG_DSPSSPM) &
		      DSPFREQSTAT_MASK) == (cmd << DSPFREQSTAT_SHIFT),
		     50)) {
		drm_err(&dev_priv->drm,
			"timed out waiting for CDclk change\n");
	}

	if (cdclk == 400000) {
		u32 divider;

		divider = DIV_ROUND_CLOSEST(dev_priv->hpll_freq << 1,
					    cdclk) - 1;

		/* adjust cdclk divider */
		val = vlv_cck_read(dev_priv, CCK_DISPLAY_CLOCK_CONTROL);
		val &= ~CCK_FREQUENCY_VALUES;
		val |= divider;
		vlv_cck_write(dev_priv, CCK_DISPLAY_CLOCK_CONTROL, val);

		if (wait_for((vlv_cck_read(dev_priv, CCK_DISPLAY_CLOCK_CONTROL) &
			      CCK_FREQUENCY_STATUS) == (divider << CCK_FREQUENCY_STATUS_SHIFT),
			     50))
			drm_err(&dev_priv->drm,
				"timed out waiting for CDclk change\n");
	}

	/* adjust self-refresh exit latency value */
	val = vlv_bunit_read(dev_priv, BUNIT_REG_BISOC);
	val &= ~0x7f;

	/*
	 * For high bandwidth configs, we set a higher latency in the bunit
	 * so that the core display fetch happens in time to avoid underruns.
	 */
	if (cdclk == 400000)
		val |= 4500 / 250; /* 4.5 usec */
	else
		val |= 3000 / 250; /* 3.0 usec */
	vlv_bunit_write(dev_priv, BUNIT_REG_BISOC, val);

	vlv_iosf_sb_put(dev_priv,
			BIT(VLV_IOSF_SB_CCK) |
			BIT(VLV_IOSF_SB_BUNIT) |
			BIT(VLV_IOSF_SB_PUNIT));

	intel_update_cdclk(dev_priv);

	vlv_program_pfi_credits(dev_priv);

	intel_display_power_put(dev_priv, POWER_DOMAIN_DISPLAY_CORE, wakeref);
}

static void chv_set_cdclk(struct drm_i915_private *dev_priv,
			  const struct intel_cdclk_config *cdclk_config,
			  enum pipe pipe)
{
	int cdclk = cdclk_config->cdclk;
	u32 val, cmd = cdclk_config->voltage_level;
	intel_wakeref_t wakeref;

	switch (cdclk) {
	case 333333:
	case 320000:
	case 266667:
	case 200000:
		break;
	default:
		MISSING_CASE(cdclk);
		return;
	}

	/* There are cases where we can end up here with power domains
	 * off and a CDCLK frequency other than the minimum, like when
	 * issuing a modeset without actually changing any display after
	 * a system suspend.  So grab the display core domain, which covers
	 * the HW blocks needed for the following programming.
	 */
	wakeref = intel_display_power_get(dev_priv, POWER_DOMAIN_DISPLAY_CORE);

	vlv_punit_get(dev_priv);
	val = vlv_punit_read(dev_priv, PUNIT_REG_DSPSSPM);
	val &= ~DSPFREQGUAR_MASK_CHV;
	val |= (cmd << DSPFREQGUAR_SHIFT_CHV);
	vlv_punit_write(dev_priv, PUNIT_REG_DSPSSPM, val);
	if (wait_for((vlv_punit_read(dev_priv, PUNIT_REG_DSPSSPM) &
		      DSPFREQSTAT_MASK_CHV) == (cmd << DSPFREQSTAT_SHIFT_CHV),
		     50)) {
		drm_err(&dev_priv->drm,
			"timed out waiting for CDclk change\n");
	}

	vlv_punit_put(dev_priv);

	intel_update_cdclk(dev_priv);

	vlv_program_pfi_credits(dev_priv);

	intel_display_power_put(dev_priv, POWER_DOMAIN_DISPLAY_CORE, wakeref);
}

static int bdw_calc_cdclk(int min_cdclk)
{
	if (min_cdclk > 540000)
		return 675000;
	else if (min_cdclk > 450000)
		return 540000;
	else if (min_cdclk > 337500)
		return 450000;
	else
		return 337500;
}

static u8 bdw_calc_voltage_level(int cdclk)
{
	switch (cdclk) {
	default:
	case 337500:
		return 2;
	case 450000:
		return 0;
	case 540000:
		return 1;
	case 675000:
		return 3;
	}
}

static void bdw_get_cdclk(struct drm_i915_private *dev_priv,
			  struct intel_cdclk_config *cdclk_config)
{
	u32 lcpll = intel_de_read(dev_priv, LCPLL_CTL);
	u32 freq = lcpll & LCPLL_CLK_FREQ_MASK;

	if (lcpll & LCPLL_CD_SOURCE_FCLK)
		cdclk_config->cdclk = 800000;
	else if (intel_de_read(dev_priv, FUSE_STRAP) & HSW_CDCLK_LIMIT)
		cdclk_config->cdclk = 450000;
	else if (freq == LCPLL_CLK_FREQ_450)
		cdclk_config->cdclk = 450000;
	else if (freq == LCPLL_CLK_FREQ_54O_BDW)
		cdclk_config->cdclk = 540000;
	else if (freq == LCPLL_CLK_FREQ_337_5_BDW)
		cdclk_config->cdclk = 337500;
	else
		cdclk_config->cdclk = 675000;

	/*
	 * Can't read this out :( Let's assume it's
	 * at least what the CDCLK frequency requires.
	 */
	cdclk_config->voltage_level =
		bdw_calc_voltage_level(cdclk_config->cdclk);
}

static void bdw_set_cdclk(struct drm_i915_private *dev_priv,
			  const struct intel_cdclk_config *cdclk_config,
			  enum pipe pipe)
{
	int cdclk = cdclk_config->cdclk;
	u32 val;
	int ret;

	if (drm_WARN(&dev_priv->drm,
		     (intel_de_read(dev_priv, LCPLL_CTL) &
		      (LCPLL_PLL_DISABLE | LCPLL_PLL_LOCK |
		       LCPLL_CD_CLOCK_DISABLE | LCPLL_ROOT_CD_CLOCK_DISABLE |
		       LCPLL_CD2X_CLOCK_DISABLE | LCPLL_POWER_DOWN_ALLOW |
		       LCPLL_CD_SOURCE_FCLK)) != LCPLL_PLL_LOCK,
		     "trying to change cdclk frequency with cdclk not enabled\n"))
		return;

	ret = sandybridge_pcode_write(dev_priv,
				      BDW_PCODE_DISPLAY_FREQ_CHANGE_REQ, 0x0);
	if (ret) {
		drm_err(&dev_priv->drm,
			"failed to inform pcode about cdclk change\n");
		return;
	}

	val = intel_de_read(dev_priv, LCPLL_CTL);
	val |= LCPLL_CD_SOURCE_FCLK;
	intel_de_write(dev_priv, LCPLL_CTL, val);

	/*
	 * According to the spec, it should be enough to poll for this 1 us.
	 * However, extensive testing shows that this can take longer.
	 */
	if (wait_for_us(intel_de_read(dev_priv, LCPLL_CTL) &
			LCPLL_CD_SOURCE_FCLK_DONE, 100))
		drm_err(&dev_priv->drm, "Switching to FCLK failed\n");

	val = intel_de_read(dev_priv, LCPLL_CTL);
	val &= ~LCPLL_CLK_FREQ_MASK;

	switch (cdclk) {
	default:
		MISSING_CASE(cdclk);
		fallthrough;
	case 337500:
		val |= LCPLL_CLK_FREQ_337_5_BDW;
		break;
	case 450000:
		val |= LCPLL_CLK_FREQ_450;
		break;
	case 540000:
		val |= LCPLL_CLK_FREQ_54O_BDW;
		break;
	case 675000:
		val |= LCPLL_CLK_FREQ_675_BDW;
		break;
	}

	intel_de_write(dev_priv, LCPLL_CTL, val);

	val = intel_de_read(dev_priv, LCPLL_CTL);
	val &= ~LCPLL_CD_SOURCE_FCLK;
	intel_de_write(dev_priv, LCPLL_CTL, val);

	if (wait_for_us((intel_de_read(dev_priv, LCPLL_CTL) &
			 LCPLL_CD_SOURCE_FCLK_DONE) == 0, 1))
		drm_err(&dev_priv->drm, "Switching back to LCPLL failed\n");

	sandybridge_pcode_write(dev_priv, HSW_PCODE_DE_WRITE_FREQ_REQ,
				cdclk_config->voltage_level);

	intel_de_write(dev_priv, CDCLK_FREQ,
		       DIV_ROUND_CLOSEST(cdclk, 1000) - 1);

	intel_update_cdclk(dev_priv);
}

static int skl_calc_cdclk(int min_cdclk, int vco)
{
	if (vco == 8640000) {
		if (min_cdclk > 540000)
			return 617143;
		else if (min_cdclk > 432000)
			return 540000;
		else if (min_cdclk > 308571)
			return 432000;
		else
			return 308571;
	} else {
		if (min_cdclk > 540000)
			return 675000;
		else if (min_cdclk > 450000)
			return 540000;
		else if (min_cdclk > 337500)
			return 450000;
		else
			return 337500;
	}
}

static u8 skl_calc_voltage_level(int cdclk)
{
	if (cdclk > 540000)
		return 3;
	else if (cdclk > 450000)
		return 2;
	else if (cdclk > 337500)
		return 1;
	else
		return 0;
}

static void skl_dpll0_update(struct drm_i915_private *dev_priv,
			     struct intel_cdclk_config *cdclk_config)
{
	u32 val;

	cdclk_config->ref = 24000;
	cdclk_config->vco = 0;

	val = intel_de_read(dev_priv, LCPLL1_CTL);
	if ((val & LCPLL_PLL_ENABLE) == 0)
		return;

	if (drm_WARN_ON(&dev_priv->drm, (val & LCPLL_PLL_LOCK) == 0))
		return;

	val = intel_de_read(dev_priv, DPLL_CTRL1);

	if (drm_WARN_ON(&dev_priv->drm,
			(val & (DPLL_CTRL1_HDMI_MODE(SKL_DPLL0) |
				DPLL_CTRL1_SSC(SKL_DPLL0) |
				DPLL_CTRL1_OVERRIDE(SKL_DPLL0))) !=
			DPLL_CTRL1_OVERRIDE(SKL_DPLL0)))
		return;

	switch (val & DPLL_CTRL1_LINK_RATE_MASK(SKL_DPLL0)) {
	case DPLL_CTRL1_LINK_RATE(DPLL_CTRL1_LINK_RATE_810, SKL_DPLL0):
	case DPLL_CTRL1_LINK_RATE(DPLL_CTRL1_LINK_RATE_1350, SKL_DPLL0):
	case DPLL_CTRL1_LINK_RATE(DPLL_CTRL1_LINK_RATE_1620, SKL_DPLL0):
	case DPLL_CTRL1_LINK_RATE(DPLL_CTRL1_LINK_RATE_2700, SKL_DPLL0):
		cdclk_config->vco = 8100000;
		break;
	case DPLL_CTRL1_LINK_RATE(DPLL_CTRL1_LINK_RATE_1080, SKL_DPLL0):
	case DPLL_CTRL1_LINK_RATE(DPLL_CTRL1_LINK_RATE_2160, SKL_DPLL0):
		cdclk_config->vco = 8640000;
		break;
	default:
		MISSING_CASE(val & DPLL_CTRL1_LINK_RATE_MASK(SKL_DPLL0));
		break;
	}
}

static void skl_get_cdclk(struct drm_i915_private *dev_priv,
			  struct intel_cdclk_config *cdclk_config)
{
	u32 cdctl;

	skl_dpll0_update(dev_priv, cdclk_config);

	cdclk_config->cdclk = cdclk_config->bypass = cdclk_config->ref;

	if (cdclk_config->vco == 0)
		goto out;

	cdctl = intel_de_read(dev_priv, CDCLK_CTL);

	if (cdclk_config->vco == 8640000) {
		switch (cdctl & CDCLK_FREQ_SEL_MASK) {
		case CDCLK_FREQ_450_432:
			cdclk_config->cdclk = 432000;
			break;
		case CDCLK_FREQ_337_308:
			cdclk_config->cdclk = 308571;
			break;
		case CDCLK_FREQ_540:
			cdclk_config->cdclk = 540000;
			break;
		case CDCLK_FREQ_675_617:
			cdclk_config->cdclk = 617143;
			break;
		default:
			MISSING_CASE(cdctl & CDCLK_FREQ_SEL_MASK);
			break;
		}
	} else {
		switch (cdctl & CDCLK_FREQ_SEL_MASK) {
		case CDCLK_FREQ_450_432:
			cdclk_config->cdclk = 450000;
			break;
		case CDCLK_FREQ_337_308:
			cdclk_config->cdclk = 337500;
			break;
		case CDCLK_FREQ_540:
			cdclk_config->cdclk = 540000;
			break;
		case CDCLK_FREQ_675_617:
			cdclk_config->cdclk = 675000;
			break;
		default:
			MISSING_CASE(cdctl & CDCLK_FREQ_SEL_MASK);
			break;
		}
	}

 out:
	/*
	 * Can't read this out :( Let's assume it's
	 * at least what the CDCLK frequency requires.
	 */
	cdclk_config->voltage_level =
		skl_calc_voltage_level(cdclk_config->cdclk);
}

/* convert from kHz to .1 fixpoint MHz with -1MHz offset */
static int skl_cdclk_decimal(int cdclk)
{
	return DIV_ROUND_CLOSEST(cdclk - 1000, 500);
}

static void skl_set_preferred_cdclk_vco(struct drm_i915_private *dev_priv,
					int vco)
{
	bool changed = dev_priv->skl_preferred_vco_freq != vco;

	dev_priv->skl_preferred_vco_freq = vco;

	if (changed)
		intel_update_max_cdclk(dev_priv);
}

static void skl_dpll0_enable(struct drm_i915_private *dev_priv, int vco)
{
	u32 val;

	drm_WARN_ON(&dev_priv->drm, vco != 8100000 && vco != 8640000);

	/*
	 * We always enable DPLL0 with the lowest link rate possible, but still
	 * taking into account the VCO required to operate the eDP panel at the
	 * desired frequency. The usual DP link rates operate with a VCO of
	 * 8100 while the eDP 1.4 alternate link rates need a VCO of 8640.
	 * The modeset code is responsible for the selection of the exact link
	 * rate later on, with the constraint of choosing a frequency that
	 * works with vco.
	 */
	val = intel_de_read(dev_priv, DPLL_CTRL1);

	val &= ~(DPLL_CTRL1_HDMI_MODE(SKL_DPLL0) | DPLL_CTRL1_SSC(SKL_DPLL0) |
		 DPLL_CTRL1_LINK_RATE_MASK(SKL_DPLL0));
	val |= DPLL_CTRL1_OVERRIDE(SKL_DPLL0);
	if (vco == 8640000)
		val |= DPLL_CTRL1_LINK_RATE(DPLL_CTRL1_LINK_RATE_1080,
					    SKL_DPLL0);
	else
		val |= DPLL_CTRL1_LINK_RATE(DPLL_CTRL1_LINK_RATE_810,
					    SKL_DPLL0);

	intel_de_write(dev_priv, DPLL_CTRL1, val);
	intel_de_posting_read(dev_priv, DPLL_CTRL1);

	intel_de_write(dev_priv, LCPLL1_CTL,
		       intel_de_read(dev_priv, LCPLL1_CTL) | LCPLL_PLL_ENABLE);

	if (intel_de_wait_for_set(dev_priv, LCPLL1_CTL, LCPLL_PLL_LOCK, 5))
		drm_err(&dev_priv->drm, "DPLL0 not locked\n");

	dev_priv->cdclk.hw.vco = vco;

	/* We'll want to keep using the current vco from now on. */
	skl_set_preferred_cdclk_vco(dev_priv, vco);
}

static void skl_dpll0_disable(struct drm_i915_private *dev_priv)
{
	intel_de_write(dev_priv, LCPLL1_CTL,
		       intel_de_read(dev_priv, LCPLL1_CTL) & ~LCPLL_PLL_ENABLE);
	if (intel_de_wait_for_clear(dev_priv, LCPLL1_CTL, LCPLL_PLL_LOCK, 1))
		drm_err(&dev_priv->drm, "Couldn't disable DPLL0\n");

	dev_priv->cdclk.hw.vco = 0;
}

static void skl_set_cdclk(struct drm_i915_private *dev_priv,
			  const struct intel_cdclk_config *cdclk_config,
			  enum pipe pipe)
{
	int cdclk = cdclk_config->cdclk;
	int vco = cdclk_config->vco;
	u32 freq_select, cdclk_ctl;
	int ret;

	/*
	 * Based on WA#1183 CDCLK rates 308 and 617MHz CDCLK rates are
	 * unsupported on SKL. In theory this should never happen since only
	 * the eDP1.4 2.16 and 4.32Gbps rates require it, but eDP1.4 is not
	 * supported on SKL either, see the above WA. WARN whenever trying to
	 * use the corresponding VCO freq as that always leads to using the
	 * minimum 308MHz CDCLK.
	 */
	drm_WARN_ON_ONCE(&dev_priv->drm,
			 IS_SKYLAKE(dev_priv) && vco == 8640000);

	ret = skl_pcode_request(dev_priv, SKL_PCODE_CDCLK_CONTROL,
				SKL_CDCLK_PREPARE_FOR_CHANGE,
				SKL_CDCLK_READY_FOR_CHANGE,
				SKL_CDCLK_READY_FOR_CHANGE, 3);
	if (ret) {
		drm_err(&dev_priv->drm,
			"Failed to inform PCU about cdclk change (%d)\n", ret);
		return;
	}

	/* Choose frequency for this cdclk */
	switch (cdclk) {
	default:
		drm_WARN_ON(&dev_priv->drm,
			    cdclk != dev_priv->cdclk.hw.bypass);
		drm_WARN_ON(&dev_priv->drm, vco != 0);
		fallthrough;
	case 308571:
	case 337500:
		freq_select = CDCLK_FREQ_337_308;
		break;
	case 450000:
	case 432000:
		freq_select = CDCLK_FREQ_450_432;
		break;
	case 540000:
		freq_select = CDCLK_FREQ_540;
		break;
	case 617143:
	case 675000:
		freq_select = CDCLK_FREQ_675_617;
		break;
	}

	if (dev_priv->cdclk.hw.vco != 0 &&
	    dev_priv->cdclk.hw.vco != vco)
		skl_dpll0_disable(dev_priv);

	cdclk_ctl = intel_de_read(dev_priv, CDCLK_CTL);

	if (dev_priv->cdclk.hw.vco != vco) {
		/* Wa Display #1183: skl,kbl,cfl */
		cdclk_ctl &= ~(CDCLK_FREQ_SEL_MASK | CDCLK_FREQ_DECIMAL_MASK);
		cdclk_ctl |= freq_select | skl_cdclk_decimal(cdclk);
		intel_de_write(dev_priv, CDCLK_CTL, cdclk_ctl);
	}

	/* Wa Display #1183: skl,kbl,cfl */
	cdclk_ctl |= CDCLK_DIVMUX_CD_OVERRIDE;
	intel_de_write(dev_priv, CDCLK_CTL, cdclk_ctl);
	intel_de_posting_read(dev_priv, CDCLK_CTL);

	if (dev_priv->cdclk.hw.vco != vco)
		skl_dpll0_enable(dev_priv, vco);

	/* Wa Display #1183: skl,kbl,cfl */
	cdclk_ctl &= ~(CDCLK_FREQ_SEL_MASK | CDCLK_FREQ_DECIMAL_MASK);
	intel_de_write(dev_priv, CDCLK_CTL, cdclk_ctl);

	cdclk_ctl |= freq_select | skl_cdclk_decimal(cdclk);
	intel_de_write(dev_priv, CDCLK_CTL, cdclk_ctl);

	/* Wa Display #1183: skl,kbl,cfl */
	cdclk_ctl &= ~CDCLK_DIVMUX_CD_OVERRIDE;
	intel_de_write(dev_priv, CDCLK_CTL, cdclk_ctl);
	intel_de_posting_read(dev_priv, CDCLK_CTL);

	/* inform PCU of the change */
	sandybridge_pcode_write(dev_priv, SKL_PCODE_CDCLK_CONTROL,
				cdclk_config->voltage_level);

	intel_update_cdclk(dev_priv);
}

static void skl_sanitize_cdclk(struct drm_i915_private *dev_priv)
{
	u32 cdctl, expected;

	/*
	 * check if the pre-os initialized the display
	 * There is SWF18 scratchpad register defined which is set by the
	 * pre-os which can be used by the OS drivers to check the status
	 */
	if ((intel_de_read(dev_priv, SWF_ILK(0x18)) & 0x00FFFFFF) == 0)
		goto sanitize;

	intel_update_cdclk(dev_priv);
	intel_dump_cdclk_config(&dev_priv->cdclk.hw, "Current CDCLK");

	/* Is PLL enabled and locked ? */
	if (dev_priv->cdclk.hw.vco == 0 ||
	    dev_priv->cdclk.hw.cdclk == dev_priv->cdclk.hw.bypass)
		goto sanitize;

	/* DPLL okay; verify the cdclock
	 *
	 * Noticed in some instances that the freq selection is correct but
	 * decimal part is programmed wrong from BIOS where pre-os does not
	 * enable display. Verify the same as well.
	 */
	cdctl = intel_de_read(dev_priv, CDCLK_CTL);
	expected = (cdctl & CDCLK_FREQ_SEL_MASK) |
		skl_cdclk_decimal(dev_priv->cdclk.hw.cdclk);
	if (cdctl == expected)
		/* All well; nothing to sanitize */
		return;

sanitize:
	drm_dbg_kms(&dev_priv->drm, "Sanitizing cdclk programmed by pre-os\n");

	/* force cdclk programming */
	dev_priv->cdclk.hw.cdclk = 0;
	/* force full PLL disable + enable */
	dev_priv->cdclk.hw.vco = -1;
}

static void skl_cdclk_init_hw(struct drm_i915_private *dev_priv)
{
	struct intel_cdclk_config cdclk_config;

	skl_sanitize_cdclk(dev_priv);

	if (dev_priv->cdclk.hw.cdclk != 0 &&
	    dev_priv->cdclk.hw.vco != 0) {
		/*
		 * Use the current vco as our initial
		 * guess as to what the preferred vco is.
		 */
		if (dev_priv->skl_preferred_vco_freq == 0)
			skl_set_preferred_cdclk_vco(dev_priv,
						    dev_priv->cdclk.hw.vco);
		return;
	}

	cdclk_config = dev_priv->cdclk.hw;

	cdclk_config.vco = dev_priv->skl_preferred_vco_freq;
	if (cdclk_config.vco == 0)
		cdclk_config.vco = 8100000;
	cdclk_config.cdclk = skl_calc_cdclk(0, cdclk_config.vco);
	cdclk_config.voltage_level = skl_calc_voltage_level(cdclk_config.cdclk);

	skl_set_cdclk(dev_priv, &cdclk_config, INVALID_PIPE);
}

static void skl_cdclk_uninit_hw(struct drm_i915_private *dev_priv)
{
	struct intel_cdclk_config cdclk_config = dev_priv->cdclk.hw;

	cdclk_config.cdclk = cdclk_config.bypass;
	cdclk_config.vco = 0;
	cdclk_config.voltage_level = skl_calc_voltage_level(cdclk_config.cdclk);

	skl_set_cdclk(dev_priv, &cdclk_config, INVALID_PIPE);
}

static const struct intel_cdclk_vals bxt_cdclk_table[] = {
	{ .refclk = 19200, .cdclk = 144000, .divider = 8, .ratio = 60 },
	{ .refclk = 19200, .cdclk = 288000, .divider = 4, .ratio = 60 },
	{ .refclk = 19200, .cdclk = 384000, .divider = 3, .ratio = 60 },
	{ .refclk = 19200, .cdclk = 576000, .divider = 2, .ratio = 60 },
	{ .refclk = 19200, .cdclk = 624000, .divider = 2, .ratio = 65 },
	{}
};

static const struct intel_cdclk_vals glk_cdclk_table[] = {
	{ .refclk = 19200, .cdclk =  79200, .divider = 8, .ratio = 33 },
	{ .refclk = 19200, .cdclk = 158400, .divider = 4, .ratio = 33 },
	{ .refclk = 19200, .cdclk = 316800, .divider = 2, .ratio = 33 },
	{}
};

static const struct intel_cdclk_vals cnl_cdclk_table[] = {
	{ .refclk = 19200, .cdclk = 168000, .divider = 4, .ratio = 35 },
	{ .refclk = 19200, .cdclk = 336000, .divider = 2, .ratio = 35 },
	{ .refclk = 19200, .cdclk = 528000, .divider = 2, .ratio = 55 },

	{ .refclk = 24000, .cdclk = 168000, .divider = 4, .ratio = 28 },
	{ .refclk = 24000, .cdclk = 336000, .divider = 2, .ratio = 28 },
	{ .refclk = 24000, .cdclk = 528000, .divider = 2, .ratio = 44 },
	{}
};

static const struct intel_cdclk_vals icl_cdclk_table[] = {
	{ .refclk = 19200, .cdclk = 172800, .divider = 2, .ratio = 18 },
	{ .refclk = 19200, .cdclk = 192000, .divider = 2, .ratio = 20 },
	{ .refclk = 19200, .cdclk = 307200, .divider = 2, .ratio = 32 },
	{ .refclk = 19200, .cdclk = 326400, .divider = 4, .ratio = 68 },
	{ .refclk = 19200, .cdclk = 556800, .divider = 2, .ratio = 58 },
	{ .refclk = 19200, .cdclk = 652800, .divider = 2, .ratio = 68 },

	{ .refclk = 24000, .cdclk = 180000, .divider = 2, .ratio = 15 },
	{ .refclk = 24000, .cdclk = 192000, .divider = 2, .ratio = 16 },
	{ .refclk = 24000, .cdclk = 312000, .divider = 2, .ratio = 26 },
	{ .refclk = 24000, .cdclk = 324000, .divider = 4, .ratio = 54 },
	{ .refclk = 24000, .cdclk = 552000, .divider = 2, .ratio = 46 },
	{ .refclk = 24000, .cdclk = 648000, .divider = 2, .ratio = 54 },

	{ .refclk = 38400, .cdclk = 172800, .divider = 2, .ratio =  9 },
	{ .refclk = 38400, .cdclk = 192000, .divider = 2, .ratio = 10 },
	{ .refclk = 38400, .cdclk = 307200, .divider = 2, .ratio = 16 },
	{ .refclk = 38400, .cdclk = 326400, .divider = 4, .ratio = 34 },
	{ .refclk = 38400, .cdclk = 556800, .divider = 2, .ratio = 29 },
	{ .refclk = 38400, .cdclk = 652800, .divider = 2, .ratio = 34 },
	{}
};

static const struct intel_cdclk_vals rkl_cdclk_table[] = {
	{ .refclk = 19200, .cdclk = 172800, .divider = 4, .ratio =  36 },
	{ .refclk = 19200, .cdclk = 192000, .divider = 4, .ratio =  40 },
	{ .refclk = 19200, .cdclk = 307200, .divider = 4, .ratio =  64 },
	{ .refclk = 19200, .cdclk = 326400, .divider = 8, .ratio = 136 },
	{ .refclk = 19200, .cdclk = 556800, .divider = 4, .ratio = 116 },
	{ .refclk = 19200, .cdclk = 652800, .divider = 4, .ratio = 136 },

	{ .refclk = 24000, .cdclk = 180000, .divider = 4, .ratio =  30 },
	{ .refclk = 24000, .cdclk = 192000, .divider = 4, .ratio =  32 },
	{ .refclk = 24000, .cdclk = 312000, .divider = 4, .ratio =  52 },
	{ .refclk = 24000, .cdclk = 324000, .divider = 8, .ratio = 108 },
	{ .refclk = 24000, .cdclk = 552000, .divider = 4, .ratio =  92 },
	{ .refclk = 24000, .cdclk = 648000, .divider = 4, .ratio = 108 },

	{ .refclk = 38400, .cdclk = 172800, .divider = 4, .ratio = 18 },
	{ .refclk = 38400, .cdclk = 192000, .divider = 4, .ratio = 20 },
	{ .refclk = 38400, .cdclk = 307200, .divider = 4, .ratio = 32 },
	{ .refclk = 38400, .cdclk = 326400, .divider = 8, .ratio = 68 },
	{ .refclk = 38400, .cdclk = 556800, .divider = 4, .ratio = 58 },
	{ .refclk = 38400, .cdclk = 652800, .divider = 4, .ratio = 68 },
	{}
};

static int bxt_calc_cdclk(struct drm_i915_private *dev_priv, int min_cdclk)
{
	const struct intel_cdclk_vals *table = dev_priv->cdclk.table;
	int i;

	for (i = 0; table[i].refclk; i++)
		if (table[i].refclk == dev_priv->cdclk.hw.ref &&
		    table[i].cdclk >= min_cdclk)
			return table[i].cdclk;

	drm_WARN(&dev_priv->drm, 1,
		 "Cannot satisfy minimum cdclk %d with refclk %u\n",
		 min_cdclk, dev_priv->cdclk.hw.ref);
	return 0;
}

static int bxt_calc_cdclk_pll_vco(struct drm_i915_private *dev_priv, int cdclk)
{
	const struct intel_cdclk_vals *table = dev_priv->cdclk.table;
	int i;

	if (cdclk == dev_priv->cdclk.hw.bypass)
		return 0;

	for (i = 0; table[i].refclk; i++)
		if (table[i].refclk == dev_priv->cdclk.hw.ref &&
		    table[i].cdclk == cdclk)
			return dev_priv->cdclk.hw.ref * table[i].ratio;

	drm_WARN(&dev_priv->drm, 1, "cdclk %d not valid for refclk %u\n",
		 cdclk, dev_priv->cdclk.hw.ref);
	return 0;
}

static u8 bxt_calc_voltage_level(int cdclk)
{
	return DIV_ROUND_UP(cdclk, 25000);
}

static u8 cnl_calc_voltage_level(int cdclk)
{
	if (cdclk > 336000)
		return 2;
	else if (cdclk > 168000)
		return 1;
	else
		return 0;
}

static u8 icl_calc_voltage_level(int cdclk)
{
	if (cdclk > 556800)
		return 2;
	else if (cdclk > 312000)
		return 1;
	else
		return 0;
}

static u8 ehl_calc_voltage_level(int cdclk)
{
	if (cdclk > 326400)
		return 3;
	else if (cdclk > 312000)
		return 2;
	else if (cdclk > 180000)
		return 1;
	else
		return 0;
}

static u8 tgl_calc_voltage_level(int cdclk)
{
	if (cdclk > 556800)
		return 3;
	else if (cdclk > 326400)
		return 2;
	else if (cdclk > 312000)
		return 1;
	else
		return 0;
}

static void cnl_readout_refclk(struct drm_i915_private *dev_priv,
			       struct intel_cdclk_config *cdclk_config)
{
	if (intel_de_read(dev_priv, SKL_DSSM) & CNL_DSSM_CDCLK_PLL_REFCLK_24MHz)
		cdclk_config->ref = 24000;
	else
		cdclk_config->ref = 19200;
}

static void icl_readout_refclk(struct drm_i915_private *dev_priv,
			       struct intel_cdclk_config *cdclk_config)
{
	u32 dssm = intel_de_read(dev_priv, SKL_DSSM) & ICL_DSSM_CDCLK_PLL_REFCLK_MASK;

	switch (dssm) {
	default:
		MISSING_CASE(dssm);
		fallthrough;
	case ICL_DSSM_CDCLK_PLL_REFCLK_24MHz:
		cdclk_config->ref = 24000;
		break;
	case ICL_DSSM_CDCLK_PLL_REFCLK_19_2MHz:
		cdclk_config->ref = 19200;
		break;
	case ICL_DSSM_CDCLK_PLL_REFCLK_38_4MHz:
		cdclk_config->ref = 38400;
		break;
	}
}

static void bxt_de_pll_readout(struct drm_i915_private *dev_priv,
			       struct intel_cdclk_config *cdclk_config)
{
	u32 val, ratio;

	if (INTEL_GEN(dev_priv) >= 11)
		icl_readout_refclk(dev_priv, cdclk_config);
	else if (IS_CANNONLAKE(dev_priv))
		cnl_readout_refclk(dev_priv, cdclk_config);
	else
		cdclk_config->ref = 19200;

	val = intel_de_read(dev_priv, BXT_DE_PLL_ENABLE);
	if ((val & BXT_DE_PLL_PLL_ENABLE) == 0 ||
	    (val & BXT_DE_PLL_LOCK) == 0) {
		/*
		 * CDCLK PLL is disabled, the VCO/ratio doesn't matter, but
		 * setting it to zero is a way to signal that.
		 */
		cdclk_config->vco = 0;
		return;
	}

	/*
	 * CNL+ have the ratio directly in the PLL enable register, gen9lp had
	 * it in a separate PLL control register.
	 */
	if (INTEL_GEN(dev_priv) >= 10)
		ratio = val & CNL_CDCLK_PLL_RATIO_MASK;
	else
		ratio = intel_de_read(dev_priv, BXT_DE_PLL_CTL) & BXT_DE_PLL_RATIO_MASK;

	cdclk_config->vco = ratio * cdclk_config->ref;
}

static void bxt_get_cdclk(struct drm_i915_private *dev_priv,
			  struct intel_cdclk_config *cdclk_config)
{
	u32 divider;
	int div;

	bxt_de_pll_readout(dev_priv, cdclk_config);

	if (INTEL_GEN(dev_priv) >= 12)
		cdclk_config->bypass = cdclk_config->ref / 2;
	else if (INTEL_GEN(dev_priv) >= 11)
		cdclk_config->bypass = 50000;
	else
		cdclk_config->bypass = cdclk_config->ref;

	if (cdclk_config->vco == 0) {
		cdclk_config->cdclk = cdclk_config->bypass;
		goto out;
	}

	divider = intel_de_read(dev_priv, CDCLK_CTL) & BXT_CDCLK_CD2X_DIV_SEL_MASK;

	switch (divider) {
	case BXT_CDCLK_CD2X_DIV_SEL_1:
		div = 2;
		break;
	case BXT_CDCLK_CD2X_DIV_SEL_1_5:
		drm_WARN(&dev_priv->drm,
			 IS_GEMINILAKE(dev_priv) || INTEL_GEN(dev_priv) >= 10,
			 "Unsupported divider\n");
		div = 3;
		break;
	case BXT_CDCLK_CD2X_DIV_SEL_2:
		div = 4;
		break;
	case BXT_CDCLK_CD2X_DIV_SEL_4:
		drm_WARN(&dev_priv->drm, INTEL_GEN(dev_priv) >= 10,
			 "Unsupported divider\n");
		div = 8;
		break;
	default:
		MISSING_CASE(divider);
		return;
	}

	cdclk_config->cdclk = DIV_ROUND_CLOSEST(cdclk_config->vco, div);

 out:
	/*
	 * Can't read this out :( Let's assume it's
	 * at least what the CDCLK frequency requires.
	 */
	cdclk_config->voltage_level =
		dev_priv->display.calc_voltage_level(cdclk_config->cdclk);
}

static void bxt_de_pll_disable(struct drm_i915_private *dev_priv)
{
	intel_de_write(dev_priv, BXT_DE_PLL_ENABLE, 0);

	/* Timeout 200us */
	if (intel_de_wait_for_clear(dev_priv,
				    BXT_DE_PLL_ENABLE, BXT_DE_PLL_LOCK, 1))
		drm_err(&dev_priv->drm, "timeout waiting for DE PLL unlock\n");

	dev_priv->cdclk.hw.vco = 0;
}

static void bxt_de_pll_enable(struct drm_i915_private *dev_priv, int vco)
{
	int ratio = DIV_ROUND_CLOSEST(vco, dev_priv->cdclk.hw.ref);
	u32 val;

	val = intel_de_read(dev_priv, BXT_DE_PLL_CTL);
	val &= ~BXT_DE_PLL_RATIO_MASK;
	val |= BXT_DE_PLL_RATIO(ratio);
	intel_de_write(dev_priv, BXT_DE_PLL_CTL, val);

	intel_de_write(dev_priv, BXT_DE_PLL_ENABLE, BXT_DE_PLL_PLL_ENABLE);

	/* Timeout 200us */
	if (intel_de_wait_for_set(dev_priv,
				  BXT_DE_PLL_ENABLE, BXT_DE_PLL_LOCK, 1))
		drm_err(&dev_priv->drm, "timeout waiting for DE PLL lock\n");

	dev_priv->cdclk.hw.vco = vco;
}

static void cnl_cdclk_pll_disable(struct drm_i915_private *dev_priv)
{
	u32 val;

	val = intel_de_read(dev_priv, BXT_DE_PLL_ENABLE);
	val &= ~BXT_DE_PLL_PLL_ENABLE;
	intel_de_write(dev_priv, BXT_DE_PLL_ENABLE, val);

	/* Timeout 200us */
	if (wait_for((intel_de_read(dev_priv, BXT_DE_PLL_ENABLE) & BXT_DE_PLL_LOCK) == 0, 1))
		drm_err(&dev_priv->drm,
			"timeout waiting for CDCLK PLL unlock\n");

	dev_priv->cdclk.hw.vco = 0;
}

static void cnl_cdclk_pll_enable(struct drm_i915_private *dev_priv, int vco)
{
	int ratio = DIV_ROUND_CLOSEST(vco, dev_priv->cdclk.hw.ref);
	u32 val;

	val = CNL_CDCLK_PLL_RATIO(ratio);
	intel_de_write(dev_priv, BXT_DE_PLL_ENABLE, val);

	val |= BXT_DE_PLL_PLL_ENABLE;
	intel_de_write(dev_priv, BXT_DE_PLL_ENABLE, val);

	/* Timeout 200us */
	if (wait_for((intel_de_read(dev_priv, BXT_DE_PLL_ENABLE) & BXT_DE_PLL_LOCK) != 0, 1))
		drm_err(&dev_priv->drm,
			"timeout waiting for CDCLK PLL lock\n");

	dev_priv->cdclk.hw.vco = vco;
}

static u32 bxt_cdclk_cd2x_pipe(struct drm_i915_private *dev_priv, enum pipe pipe)
{
	if (INTEL_GEN(dev_priv) >= 12) {
		if (pipe == INVALID_PIPE)
			return TGL_CDCLK_CD2X_PIPE_NONE;
		else
			return TGL_CDCLK_CD2X_PIPE(pipe);
	} else if (INTEL_GEN(dev_priv) >= 11) {
		if (pipe == INVALID_PIPE)
			return ICL_CDCLK_CD2X_PIPE_NONE;
		else
			return ICL_CDCLK_CD2X_PIPE(pipe);
	} else {
		if (pipe == INVALID_PIPE)
			return BXT_CDCLK_CD2X_PIPE_NONE;
		else
			return BXT_CDCLK_CD2X_PIPE(pipe);
	}
}

static void bxt_set_cdclk(struct drm_i915_private *dev_priv,
			  const struct intel_cdclk_config *cdclk_config,
			  enum pipe pipe)
{
	int cdclk = cdclk_config->cdclk;
	int vco = cdclk_config->vco;
	u32 val, divider;
	int ret;

	/* Inform power controller of upcoming frequency change. */
	if (INTEL_GEN(dev_priv) >= 10)
		ret = skl_pcode_request(dev_priv, SKL_PCODE_CDCLK_CONTROL,
					SKL_CDCLK_PREPARE_FOR_CHANGE,
					SKL_CDCLK_READY_FOR_CHANGE,
					SKL_CDCLK_READY_FOR_CHANGE, 3);
	else
		/*
		 * BSpec requires us to wait up to 150usec, but that leads to
		 * timeouts; the 2ms used here is based on experiment.
		 */
		ret = sandybridge_pcode_write_timeout(dev_priv,
						      HSW_PCODE_DE_WRITE_FREQ_REQ,
						      0x80000000, 150, 2);

	if (ret) {
		drm_err(&dev_priv->drm,
			"Failed to inform PCU about cdclk change (err %d, freq %d)\n",
			ret, cdclk);
		return;
	}

	/* cdclk = vco / 2 / div{1,1.5,2,4} */
	switch (DIV_ROUND_CLOSEST(vco, cdclk)) {
	default:
		drm_WARN_ON(&dev_priv->drm,
			    cdclk != dev_priv->cdclk.hw.bypass);
		drm_WARN_ON(&dev_priv->drm, vco != 0);
		fallthrough;
	case 2:
		divider = BXT_CDCLK_CD2X_DIV_SEL_1;
		break;
	case 3:
		drm_WARN(&dev_priv->drm,
			 IS_GEMINILAKE(dev_priv) || INTEL_GEN(dev_priv) >= 10,
			 "Unsupported divider\n");
		divider = BXT_CDCLK_CD2X_DIV_SEL_1_5;
		break;
	case 4:
		divider = BXT_CDCLK_CD2X_DIV_SEL_2;
		break;
	case 8:
		drm_WARN(&dev_priv->drm, INTEL_GEN(dev_priv) >= 10,
			 "Unsupported divider\n");
		divider = BXT_CDCLK_CD2X_DIV_SEL_4;
		break;
	}

	if (INTEL_GEN(dev_priv) >= 10) {
		if (dev_priv->cdclk.hw.vco != 0 &&
		    dev_priv->cdclk.hw.vco != vco)
			cnl_cdclk_pll_disable(dev_priv);

		if (dev_priv->cdclk.hw.vco != vco)
			cnl_cdclk_pll_enable(dev_priv, vco);

	} else {
		if (dev_priv->cdclk.hw.vco != 0 &&
		    dev_priv->cdclk.hw.vco != vco)
			bxt_de_pll_disable(dev_priv);

		if (dev_priv->cdclk.hw.vco != vco)
			bxt_de_pll_enable(dev_priv, vco);
	}

	val = divider | skl_cdclk_decimal(cdclk) |
		bxt_cdclk_cd2x_pipe(dev_priv, pipe);

	/*
	 * Disable SSA Precharge when CD clock frequency < 500 MHz,
	 * enable otherwise.
	 */
	if (IS_GEN9_LP(dev_priv) && cdclk >= 500000)
		val |= BXT_CDCLK_SSA_PRECHARGE_ENABLE;
	intel_de_write(dev_priv, CDCLK_CTL, val);

	if (pipe != INVALID_PIPE)
		intel_wait_for_vblank(dev_priv, pipe);

	if (INTEL_GEN(dev_priv) >= 10) {
		ret = sandybridge_pcode_write(dev_priv, SKL_PCODE_CDCLK_CONTROL,
					      cdclk_config->voltage_level);
	} else {
		/*
		 * The timeout isn't specified, the 2ms used here is based on
		 * experiment.
		 * FIXME: Waiting for the request completion could be delayed
		 * until the next PCODE request based on BSpec.
		 */
		ret = sandybridge_pcode_write_timeout(dev_priv,
						      HSW_PCODE_DE_WRITE_FREQ_REQ,
						      cdclk_config->voltage_level,
						      150, 2);
	}

	if (ret) {
		drm_err(&dev_priv->drm,
			"PCode CDCLK freq set failed, (err %d, freq %d)\n",
			ret, cdclk);
		return;
	}

	intel_update_cdclk(dev_priv);

	if (INTEL_GEN(dev_priv) >= 10)
		/*
		 * Can't read out the voltage level :(
		 * Let's just assume everything is as expected.
		 */
		dev_priv->cdclk.hw.voltage_level = cdclk_config->voltage_level;
}

static void bxt_sanitize_cdclk(struct drm_i915_private *dev_priv)
{
	u32 cdctl, expected;
	int cdclk, vco;

	intel_update_cdclk(dev_priv);
	intel_dump_cdclk_config(&dev_priv->cdclk.hw, "Current CDCLK");

	if (dev_priv->cdclk.hw.vco == 0 ||
	    dev_priv->cdclk.hw.cdclk == dev_priv->cdclk.hw.bypass)
		goto sanitize;

	/* DPLL okay; verify the cdclock
	 *
	 * Some BIOS versions leave an incorrect decimal frequency value and
	 * set reserved MBZ bits in CDCLK_CTL at least during exiting from S4,
	 * so sanitize this register.
	 */
	cdctl = intel_de_read(dev_priv, CDCLK_CTL);
	/*
	 * Let's ignore the pipe field, since BIOS could have configured the
	 * dividers both synching to an active pipe, or asynchronously
	 * (PIPE_NONE).
	 */
	cdctl &= ~bxt_cdclk_cd2x_pipe(dev_priv, INVALID_PIPE);

	/* Make sure this is a legal cdclk value for the platform */
	cdclk = bxt_calc_cdclk(dev_priv, dev_priv->cdclk.hw.cdclk);
	if (cdclk != dev_priv->cdclk.hw.cdclk)
		goto sanitize;

	/* Make sure the VCO is correct for the cdclk */
	vco = bxt_calc_cdclk_pll_vco(dev_priv, cdclk);
	if (vco != dev_priv->cdclk.hw.vco)
		goto sanitize;

	expected = skl_cdclk_decimal(cdclk);

	/* Figure out what CD2X divider we should be using for this cdclk */
	switch (DIV_ROUND_CLOSEST(dev_priv->cdclk.hw.vco,
				  dev_priv->cdclk.hw.cdclk)) {
	case 2:
		expected |= BXT_CDCLK_CD2X_DIV_SEL_1;
		break;
	case 3:
		expected |= BXT_CDCLK_CD2X_DIV_SEL_1_5;
		break;
	case 4:
		expected |= BXT_CDCLK_CD2X_DIV_SEL_2;
		break;
	case 8:
		expected |= BXT_CDCLK_CD2X_DIV_SEL_4;
		break;
	default:
		goto sanitize;
	}

	/*
	 * Disable SSA Precharge when CD clock frequency < 500 MHz,
	 * enable otherwise.
	 */
	if (IS_GEN9_LP(dev_priv) && dev_priv->cdclk.hw.cdclk >= 500000)
		expected |= BXT_CDCLK_SSA_PRECHARGE_ENABLE;

	if (cdctl == expected)
		/* All well; nothing to sanitize */
		return;

sanitize:
	drm_dbg_kms(&dev_priv->drm, "Sanitizing cdclk programmed by pre-os\n");

	/* force cdclk programming */
	dev_priv->cdclk.hw.cdclk = 0;

	/* force full PLL disable + enable */
	dev_priv->cdclk.hw.vco = -1;
}

static void bxt_cdclk_init_hw(struct drm_i915_private *dev_priv)
{
	struct intel_cdclk_config cdclk_config;

	bxt_sanitize_cdclk(dev_priv);

	if (dev_priv->cdclk.hw.cdclk != 0 &&
	    dev_priv->cdclk.hw.vco != 0)
		return;

	cdclk_config = dev_priv->cdclk.hw;

	/*
	 * FIXME:
	 * - The initial CDCLK needs to be read from VBT.
	 *   Need to make this change after VBT has changes for BXT.
	 */
	cdclk_config.cdclk = bxt_calc_cdclk(dev_priv, 0);
	cdclk_config.vco = bxt_calc_cdclk_pll_vco(dev_priv, cdclk_config.cdclk);
	cdclk_config.voltage_level =
		dev_priv->display.calc_voltage_level(cdclk_config.cdclk);

	bxt_set_cdclk(dev_priv, &cdclk_config, INVALID_PIPE);
}

static void bxt_cdclk_uninit_hw(struct drm_i915_private *dev_priv)
{
	struct intel_cdclk_config cdclk_config = dev_priv->cdclk.hw;

	cdclk_config.cdclk = cdclk_config.bypass;
	cdclk_config.vco = 0;
	cdclk_config.voltage_level =
		dev_priv->display.calc_voltage_level(cdclk_config.cdclk);

	bxt_set_cdclk(dev_priv, &cdclk_config, INVALID_PIPE);
}

/**
 * intel_cdclk_init_hw - Initialize CDCLK hardware
 * @i915: i915 device
 *
 * Initialize CDCLK. This consists mainly of initializing dev_priv->cdclk.hw and
 * sanitizing the state of the hardware if needed. This is generally done only
 * during the display core initialization sequence, after which the DMC will
 * take care of turning CDCLK off/on as needed.
 */
void intel_cdclk_init_hw(struct drm_i915_private *i915)
{
	if (IS_GEN9_LP(i915) || INTEL_GEN(i915) >= 10)
		bxt_cdclk_init_hw(i915);
	else if (IS_GEN9_BC(i915))
		skl_cdclk_init_hw(i915);
}

/**
 * intel_cdclk_uninit_hw - Uninitialize CDCLK hardware
 * @i915: i915 device
 *
 * Uninitialize CDCLK. This is done only during the display core
 * uninitialization sequence.
 */
void intel_cdclk_uninit_hw(struct drm_i915_private *i915)
{
	if (INTEL_GEN(i915) >= 10 || IS_GEN9_LP(i915))
		bxt_cdclk_uninit_hw(i915);
	else if (IS_GEN9_BC(i915))
		skl_cdclk_uninit_hw(i915);
}

/**
 * intel_cdclk_needs_modeset - Determine if changong between the CDCLK
 *                             configurations requires a modeset on all pipes
 * @a: first CDCLK configuration
 * @b: second CDCLK configuration
 *
 * Returns:
 * True if changing between the two CDCLK configurations
 * requires all pipes to be off, false if not.
 */
bool intel_cdclk_needs_modeset(const struct intel_cdclk_config *a,
			       const struct intel_cdclk_config *b)
{
	return a->cdclk != b->cdclk ||
		a->vco != b->vco ||
		a->ref != b->ref;
}

/**
 * intel_cdclk_can_cd2x_update - Determine if changing between the two CDCLK
 *                               configurations requires only a cd2x divider update
 * @dev_priv: i915 device
 * @a: first CDCLK configuration
 * @b: second CDCLK configuration
 *
 * Returns:
 * True if changing between the two CDCLK configurations
 * can be done with just a cd2x divider update, false if not.
 */
static bool intel_cdclk_can_cd2x_update(struct drm_i915_private *dev_priv,
					const struct intel_cdclk_config *a,
					const struct intel_cdclk_config *b)
{
	/* Older hw doesn't have the capability */
	if (INTEL_GEN(dev_priv) < 10 && !IS_GEN9_LP(dev_priv))
		return false;

	return a->cdclk != b->cdclk &&
		a->vco == b->vco &&
		a->ref == b->ref;
}

/**
 * intel_cdclk_changed - Determine if two CDCLK configurations are different
 * @a: first CDCLK configuration
 * @b: second CDCLK configuration
 *
 * Returns:
 * True if the CDCLK configurations don't match, false if they do.
 */
static bool intel_cdclk_changed(const struct intel_cdclk_config *a,
				const struct intel_cdclk_config *b)
{
	return intel_cdclk_needs_modeset(a, b) ||
		a->voltage_level != b->voltage_level;
}

void intel_dump_cdclk_config(const struct intel_cdclk_config *cdclk_config,
			     const char *context)
{
	DRM_DEBUG_DRIVER("%s %d kHz, VCO %d kHz, ref %d kHz, bypass %d kHz, voltage level %d\n",
			 context, cdclk_config->cdclk, cdclk_config->vco,
			 cdclk_config->ref, cdclk_config->bypass,
			 cdclk_config->voltage_level);
}

/**
 * intel_set_cdclk - Push the CDCLK configuration to the hardware
 * @dev_priv: i915 device
 * @cdclk_config: new CDCLK configuration
 * @pipe: pipe with which to synchronize the update
 *
 * Program the hardware based on the passed in CDCLK state,
 * if necessary.
 */
static void intel_set_cdclk(struct drm_i915_private *dev_priv,
			    const struct intel_cdclk_config *cdclk_config,
			    enum pipe pipe)
{
	struct intel_encoder *encoder;

	if (!intel_cdclk_changed(&dev_priv->cdclk.hw, cdclk_config))
		return;

	if (drm_WARN_ON_ONCE(&dev_priv->drm, !dev_priv->display.set_cdclk))
		return;

	intel_dump_cdclk_config(cdclk_config, "Changing CDCLK to");

	/*
	 * Lock aux/gmbus while we change cdclk in case those
	 * functions use cdclk. Not all platforms/ports do,
	 * but we'll lock them all for simplicity.
	 */
	mutex_lock(&dev_priv->gmbus_mutex);
	for_each_intel_dp(&dev_priv->drm, encoder) {
		struct intel_dp *intel_dp = enc_to_intel_dp(encoder);

		mutex_lock_nest_lock(&intel_dp->aux.hw_mutex,
				     &dev_priv->gmbus_mutex);
	}

	dev_priv->display.set_cdclk(dev_priv, cdclk_config, pipe);

	for_each_intel_dp(&dev_priv->drm, encoder) {
		struct intel_dp *intel_dp = enc_to_intel_dp(encoder);

		mutex_unlock(&intel_dp->aux.hw_mutex);
	}
	mutex_unlock(&dev_priv->gmbus_mutex);

	if (drm_WARN(&dev_priv->drm,
		     intel_cdclk_changed(&dev_priv->cdclk.hw, cdclk_config),
		     "cdclk state doesn't match!\n")) {
		intel_dump_cdclk_config(&dev_priv->cdclk.hw, "[hw state]");
		intel_dump_cdclk_config(cdclk_config, "[sw state]");
	}
}

/**
 * intel_set_cdclk_pre_plane_update - Push the CDCLK state to the hardware
 * @state: intel atomic state
 *
 * Program the hardware before updating the HW plane state based on the
 * new CDCLK state, if necessary.
 */
void
intel_set_cdclk_pre_plane_update(struct intel_atomic_state *state)
{
	struct drm_i915_private *dev_priv = to_i915(state->base.dev);
	const struct intel_cdclk_state *old_cdclk_state =
		intel_atomic_get_old_cdclk_state(state);
	const struct intel_cdclk_state *new_cdclk_state =
		intel_atomic_get_new_cdclk_state(state);
	enum pipe pipe = new_cdclk_state->pipe;

	if (!intel_cdclk_changed(&old_cdclk_state->actual,
				 &new_cdclk_state->actual))
		return;

	if (pipe == INVALID_PIPE ||
	    old_cdclk_state->actual.cdclk <= new_cdclk_state->actual.cdclk) {
		drm_WARN_ON(&dev_priv->drm, !new_cdclk_state->base.changed);

		intel_set_cdclk(dev_priv, &new_cdclk_state->actual, pipe);
	}
}

/**
 * intel_set_cdclk_post_plane_update - Push the CDCLK state to the hardware
 * @state: intel atomic state
 *
 * Program the hardware after updating the HW plane state based on the
 * new CDCLK state, if necessary.
 */
void
intel_set_cdclk_post_plane_update(struct intel_atomic_state *state)
{
	struct drm_i915_private *dev_priv = to_i915(state->base.dev);
	const struct intel_cdclk_state *old_cdclk_state =
		intel_atomic_get_old_cdclk_state(state);
	const struct intel_cdclk_state *new_cdclk_state =
		intel_atomic_get_new_cdclk_state(state);
	enum pipe pipe = new_cdclk_state->pipe;

	if (!intel_cdclk_changed(&old_cdclk_state->actual,
				 &new_cdclk_state->actual))
		return;

	if (pipe != INVALID_PIPE &&
	    old_cdclk_state->actual.cdclk > new_cdclk_state->actual.cdclk) {
		drm_WARN_ON(&dev_priv->drm, !new_cdclk_state->base.changed);

		intel_set_cdclk(dev_priv, &new_cdclk_state->actual, pipe);
	}
}

static int intel_pixel_rate_to_cdclk(const struct intel_crtc_state *crtc_state)
{
	struct drm_i915_private *dev_priv = to_i915(crtc_state->uapi.crtc->dev);
	int pixel_rate = crtc_state->pixel_rate;

	if (INTEL_GEN(dev_priv) >= 10 || IS_GEMINILAKE(dev_priv))
		return DIV_ROUND_UP(pixel_rate, 2);
	else if (IS_GEN(dev_priv, 9) ||
		 IS_BROADWELL(dev_priv) || IS_HASWELL(dev_priv))
		return pixel_rate;
	else if (IS_CHERRYVIEW(dev_priv))
		return DIV_ROUND_UP(pixel_rate * 100, 95);
	else if (crtc_state->double_wide)
		return DIV_ROUND_UP(pixel_rate * 100, 90 * 2);
	else
		return DIV_ROUND_UP(pixel_rate * 100, 90);
}

static int intel_planes_min_cdclk(const struct intel_crtc_state *crtc_state)
{
	struct intel_crtc *crtc = to_intel_crtc(crtc_state->uapi.crtc);
	struct drm_i915_private *dev_priv = to_i915(crtc->base.dev);
	struct intel_plane *plane;
	int min_cdclk = 0;

	for_each_intel_plane_on_crtc(&dev_priv->drm, crtc, plane)
		min_cdclk = max(crtc_state->min_cdclk[plane->id], min_cdclk);

	return min_cdclk;
}

int intel_crtc_compute_min_cdclk(const struct intel_crtc_state *crtc_state)
{
	struct drm_i915_private *dev_priv =
		to_i915(crtc_state->uapi.crtc->dev);
	int min_cdclk;

	if (!crtc_state->hw.enable)
		return 0;

	min_cdclk = intel_pixel_rate_to_cdclk(crtc_state);

	/* pixel rate mustn't exceed 95% of cdclk with IPS on BDW */
	if (IS_BROADWELL(dev_priv) && hsw_crtc_state_ips_capable(crtc_state))
		min_cdclk = DIV_ROUND_UP(min_cdclk * 100, 95);

	/* BSpec says "Do not use DisplayPort with CDCLK less than 432 MHz,
	 * audio enabled, port width x4, and link rate HBR2 (5.4 GHz), or else
	 * there may be audio corruption or screen corruption." This cdclk
	 * restriction for GLK is 316.8 MHz.
	 */
	if (intel_crtc_has_dp_encoder(crtc_state) &&
	    crtc_state->has_audio &&
	    crtc_state->port_clock >= 540000 &&
	    crtc_state->lane_count == 4) {
		if (IS_CANNONLAKE(dev_priv) || IS_GEMINILAKE(dev_priv)) {
			/* Display WA #1145: glk,cnl */
			min_cdclk = max(316800, min_cdclk);
		} else if (IS_GEN(dev_priv, 9) || IS_BROADWELL(dev_priv)) {
			/* Display WA #1144: skl,bxt */
			min_cdclk = max(432000, min_cdclk);
		}
	}

	/*
	 * According to BSpec, "The CD clock frequency must be at least twice
	 * the frequency of the Azalia BCLK." and BCLK is 96 MHz by default.
	 */
	if (crtc_state->has_audio && INTEL_GEN(dev_priv) >= 9)
		min_cdclk = max(2 * 96000, min_cdclk);

	/*
	 * "For DP audio configuration, cdclk frequency shall be set to
	 *  meet the following requirements:
	 *  DP Link Frequency(MHz) | Cdclk frequency(MHz)
	 *  270                    | 320 or higher
	 *  162                    | 200 or higher"
	 */
	if ((IS_VALLEYVIEW(dev_priv) || IS_CHERRYVIEW(dev_priv)) &&
	    intel_crtc_has_dp_encoder(crtc_state) && crtc_state->has_audio)
		min_cdclk = max(crtc_state->port_clock, min_cdclk);

	/*
	 * On Valleyview some DSI panels lose (v|h)sync when the clock is lower
	 * than 320000KHz.
	 */
	if (intel_crtc_has_type(crtc_state, INTEL_OUTPUT_DSI) &&
	    IS_VALLEYVIEW(dev_priv))
		min_cdclk = max(320000, min_cdclk);

	/*
	 * On Geminilake once the CDCLK gets as low as 79200
	 * picture gets unstable, despite that values are
	 * correct for DSI PLL and DE PLL.
	 */
	if (intel_crtc_has_type(crtc_state, INTEL_OUTPUT_DSI) &&
	    IS_GEMINILAKE(dev_priv))
		min_cdclk = max(158400, min_cdclk);

	/* Account for additional needs from the planes */
	min_cdclk = max(intel_planes_min_cdclk(crtc_state), min_cdclk);

	/*
	 * HACK. Currently for TGL platforms we calculate
	 * min_cdclk initially based on pixel_rate divided
	 * by 2, accounting for also plane requirements,
	 * however in some cases the lowest possible CDCLK
	 * doesn't work and causing the underruns.
	 * Explicitly stating here that this seems to be currently
	 * rather a Hack, than final solution.
	 */
	if (IS_TIGERLAKE(dev_priv)) {
		/*
		 * Clamp to max_cdclk_freq in case pixel rate is higher,
		 * in order not to break an 8K, but still leave W/A at place.
		 */
		min_cdclk = max_t(int, min_cdclk,
				  min_t(int, crtc_state->pixel_rate,
					dev_priv->max_cdclk_freq));
	}

	if (min_cdclk > dev_priv->max_cdclk_freq) {
		drm_dbg_kms(&dev_priv->drm,
			    "required cdclk (%d kHz) exceeds max (%d kHz)\n",
			    min_cdclk, dev_priv->max_cdclk_freq);
		return -EINVAL;
	}

	return min_cdclk;
}

static int intel_compute_min_cdclk(struct intel_cdclk_state *cdclk_state)
{
	struct intel_atomic_state *state = cdclk_state->base.state;
	struct drm_i915_private *dev_priv = to_i915(state->base.dev);
	struct intel_bw_state *bw_state = NULL;
	struct intel_crtc *crtc;
	struct intel_crtc_state *crtc_state;
	int min_cdclk, i;
	enum pipe pipe;

	for_each_new_intel_crtc_in_state(state, crtc, crtc_state, i) {
		int ret;

		min_cdclk = intel_crtc_compute_min_cdclk(crtc_state);
		if (min_cdclk < 0)
			return min_cdclk;

		bw_state = intel_atomic_get_bw_state(state);
		if (IS_ERR(bw_state))
			return PTR_ERR(bw_state);

		if (cdclk_state->min_cdclk[i] == min_cdclk)
			continue;

		cdclk_state->min_cdclk[i] = min_cdclk;

		ret = intel_atomic_lock_global_state(&cdclk_state->base);
		if (ret)
			return ret;
	}

	min_cdclk = cdclk_state->force_min_cdclk;
	for_each_pipe(dev_priv, pipe) {
		min_cdclk = max(cdclk_state->min_cdclk[pipe], min_cdclk);

		if (!bw_state)
			continue;

		min_cdclk = max(bw_state->min_cdclk, min_cdclk);
	}

	return min_cdclk;
}

/*
 * Account for port clock min voltage level requirements.
 * This only really does something on CNL+ but can be
 * called on earlier platforms as well.
 *
 * Note that this functions assumes that 0 is
 * the lowest voltage value, and higher values
 * correspond to increasingly higher voltages.
 *
 * Should that relationship no longer hold on
 * future platforms this code will need to be
 * adjusted.
 */
static int bxt_compute_min_voltage_level(struct intel_cdclk_state *cdclk_state)
{
	struct intel_atomic_state *state = cdclk_state->base.state;
	struct drm_i915_private *dev_priv = to_i915(state->base.dev);
	struct intel_crtc *crtc;
	struct intel_crtc_state *crtc_state;
	u8 min_voltage_level;
	int i;
	enum pipe pipe;

	for_each_new_intel_crtc_in_state(state, crtc, crtc_state, i) {
		int ret;

		if (crtc_state->hw.enable)
			min_voltage_level = crtc_state->min_voltage_level;
		else
			min_voltage_level = 0;

		if (cdclk_state->min_voltage_level[i] == min_voltage_level)
			continue;

		cdclk_state->min_voltage_level[i] = min_voltage_level;

		ret = intel_atomic_lock_global_state(&cdclk_state->base);
		if (ret)
			return ret;
	}

	min_voltage_level = 0;
	for_each_pipe(dev_priv, pipe)
		min_voltage_level = max(cdclk_state->min_voltage_level[pipe],
					min_voltage_level);

	return min_voltage_level;
}

static int vlv_modeset_calc_cdclk(struct intel_cdclk_state *cdclk_state)
{
	struct intel_atomic_state *state = cdclk_state->base.state;
	struct drm_i915_private *dev_priv = to_i915(state->base.dev);
	int min_cdclk, cdclk;

	min_cdclk = intel_compute_min_cdclk(cdclk_state);
	if (min_cdclk < 0)
		return min_cdclk;

	cdclk = vlv_calc_cdclk(dev_priv, min_cdclk);

	cdclk_state->logical.cdclk = cdclk;
	cdclk_state->logical.voltage_level =
		vlv_calc_voltage_level(dev_priv, cdclk);

	if (!cdclk_state->active_pipes) {
		cdclk = vlv_calc_cdclk(dev_priv, cdclk_state->force_min_cdclk);

		cdclk_state->actual.cdclk = cdclk;
		cdclk_state->actual.voltage_level =
			vlv_calc_voltage_level(dev_priv, cdclk);
	} else {
		cdclk_state->actual = cdclk_state->logical;
	}

	return 0;
}

static int bdw_modeset_calc_cdclk(struct intel_cdclk_state *cdclk_state)
{
	int min_cdclk, cdclk;

	min_cdclk = intel_compute_min_cdclk(cdclk_state);
	if (min_cdclk < 0)
		return min_cdclk;

	/*
	 * FIXME should also account for plane ratio
	 * once 64bpp pixel formats are supported.
	 */
	cdclk = bdw_calc_cdclk(min_cdclk);

	cdclk_state->logical.cdclk = cdclk;
	cdclk_state->logical.voltage_level =
		bdw_calc_voltage_level(cdclk);

	if (!cdclk_state->active_pipes) {
		cdclk = bdw_calc_cdclk(cdclk_state->force_min_cdclk);

		cdclk_state->actual.cdclk = cdclk;
		cdclk_state->actual.voltage_level =
			bdw_calc_voltage_level(cdclk);
	} else {
		cdclk_state->actual = cdclk_state->logical;
	}

	return 0;
}

static int skl_dpll0_vco(struct intel_cdclk_state *cdclk_state)
{
	struct intel_atomic_state *state = cdclk_state->base.state;
	struct drm_i915_private *dev_priv = to_i915(state->base.dev);
	struct intel_crtc *crtc;
	struct intel_crtc_state *crtc_state;
	int vco, i;

	vco = cdclk_state->logical.vco;
	if (!vco)
		vco = dev_priv->skl_preferred_vco_freq;

	for_each_new_intel_crtc_in_state(state, crtc, crtc_state, i) {
		if (!crtc_state->hw.enable)
			continue;

		if (!intel_crtc_has_type(crtc_state, INTEL_OUTPUT_EDP))
			continue;

		/*
		 * DPLL0 VCO may need to be adjusted to get the correct
		 * clock for eDP. This will affect cdclk as well.
		 */
		switch (crtc_state->port_clock / 2) {
		case 108000:
		case 216000:
			vco = 8640000;
			break;
		default:
			vco = 8100000;
			break;
		}
	}

	return vco;
}

static int skl_modeset_calc_cdclk(struct intel_cdclk_state *cdclk_state)
{
	int min_cdclk, cdclk, vco;

	min_cdclk = intel_compute_min_cdclk(cdclk_state);
	if (min_cdclk < 0)
		return min_cdclk;

	vco = skl_dpll0_vco(cdclk_state);

	/*
	 * FIXME should also account for plane ratio
	 * once 64bpp pixel formats are supported.
	 */
	cdclk = skl_calc_cdclk(min_cdclk, vco);

	cdclk_state->logical.vco = vco;
	cdclk_state->logical.cdclk = cdclk;
	cdclk_state->logical.voltage_level =
		skl_calc_voltage_level(cdclk);

	if (!cdclk_state->active_pipes) {
		cdclk = skl_calc_cdclk(cdclk_state->force_min_cdclk, vco);

		cdclk_state->actual.vco = vco;
		cdclk_state->actual.cdclk = cdclk;
		cdclk_state->actual.voltage_level =
			skl_calc_voltage_level(cdclk);
	} else {
		cdclk_state->actual = cdclk_state->logical;
	}

	return 0;
}

static int bxt_modeset_calc_cdclk(struct intel_cdclk_state *cdclk_state)
{
	struct intel_atomic_state *state = cdclk_state->base.state;
	struct drm_i915_private *dev_priv = to_i915(state->base.dev);
	int min_cdclk, min_voltage_level, cdclk, vco;

	min_cdclk = intel_compute_min_cdclk(cdclk_state);
	if (min_cdclk < 0)
		return min_cdclk;

	min_voltage_level = bxt_compute_min_voltage_level(cdclk_state);
	if (min_voltage_level < 0)
		return min_voltage_level;

	cdclk = bxt_calc_cdclk(dev_priv, min_cdclk);
	vco = bxt_calc_cdclk_pll_vco(dev_priv, cdclk);

	cdclk_state->logical.vco = vco;
	cdclk_state->logical.cdclk = cdclk;
	cdclk_state->logical.voltage_level =
		max_t(int, min_voltage_level,
		      dev_priv->display.calc_voltage_level(cdclk));

	if (!cdclk_state->active_pipes) {
		cdclk = bxt_calc_cdclk(dev_priv, cdclk_state->force_min_cdclk);
		vco = bxt_calc_cdclk_pll_vco(dev_priv, cdclk);

		cdclk_state->actual.vco = vco;
		cdclk_state->actual.cdclk = cdclk;
		cdclk_state->actual.voltage_level =
			dev_priv->display.calc_voltage_level(cdclk);
	} else {
		cdclk_state->actual = cdclk_state->logical;
	}

	return 0;
}

static int intel_modeset_all_pipes(struct intel_atomic_state *state)
{
	struct drm_i915_private *dev_priv = to_i915(state->base.dev);
	struct intel_crtc *crtc;

	/*
	 * Add all pipes to the state, and force
	 * a modeset on all the active ones.
	 */
	for_each_intel_crtc(&dev_priv->drm, crtc) {
		struct intel_crtc_state *crtc_state;
		int ret;

		crtc_state = intel_atomic_get_crtc_state(&state->base, crtc);
		if (IS_ERR(crtc_state))
			return PTR_ERR(crtc_state);

		if (!crtc_state->hw.active ||
		    drm_atomic_crtc_needs_modeset(&crtc_state->uapi))
			continue;

		crtc_state->uapi.mode_changed = true;

		ret = drm_atomic_add_affected_connectors(&state->base,
							 &crtc->base);
		if (ret)
			return ret;

		ret = intel_atomic_add_affected_planes(state, crtc);
		if (ret)
			return ret;

		crtc_state->update_planes |= crtc_state->active_planes;
	}

	return 0;
}

static int fixed_modeset_calc_cdclk(struct intel_cdclk_state *cdclk_state)
{
	int min_cdclk;

	/*
	 * We can't change the cdclk frequency, but we still want to
	 * check that the required minimum frequency doesn't exceed
	 * the actual cdclk frequency.
	 */
	min_cdclk = intel_compute_min_cdclk(cdclk_state);
	if (min_cdclk < 0)
		return min_cdclk;

	return 0;
}

static struct intel_global_state *intel_cdclk_duplicate_state(struct intel_global_obj *obj)
{
	struct intel_cdclk_state *cdclk_state;

	cdclk_state = kmemdup(obj->state, sizeof(*cdclk_state), GFP_KERNEL);
	if (!cdclk_state)
		return NULL;

	cdclk_state->pipe = INVALID_PIPE;

	return &cdclk_state->base;
}

static void intel_cdclk_destroy_state(struct intel_global_obj *obj,
				      struct intel_global_state *state)
{
	kfree(state);
}

static const struct intel_global_state_funcs intel_cdclk_funcs = {
	.atomic_duplicate_state = intel_cdclk_duplicate_state,
	.atomic_destroy_state = intel_cdclk_destroy_state,
};

struct intel_cdclk_state *
intel_atomic_get_cdclk_state(struct intel_atomic_state *state)
{
	struct drm_i915_private *dev_priv = to_i915(state->base.dev);
	struct intel_global_state *cdclk_state;

	cdclk_state = intel_atomic_get_global_obj_state(state, &dev_priv->cdclk.obj);
	if (IS_ERR(cdclk_state))
		return ERR_CAST(cdclk_state);

	return to_intel_cdclk_state(cdclk_state);
}

int intel_cdclk_init(struct drm_i915_private *dev_priv)
{
	struct intel_cdclk_state *cdclk_state;

	cdclk_state = kzalloc(sizeof(*cdclk_state), GFP_KERNEL);
	if (!cdclk_state)
		return -ENOMEM;

	intel_atomic_global_obj_init(dev_priv, &dev_priv->cdclk.obj,
				     &cdclk_state->base, &intel_cdclk_funcs);

	return 0;
}

int intel_modeset_calc_cdclk(struct intel_atomic_state *state)
{
	struct drm_i915_private *dev_priv = to_i915(state->base.dev);
	const struct intel_cdclk_state *old_cdclk_state;
	struct intel_cdclk_state *new_cdclk_state;
	enum pipe pipe;
	int ret;

	new_cdclk_state = intel_atomic_get_cdclk_state(state);
	if (IS_ERR(new_cdclk_state))
		return PTR_ERR(new_cdclk_state);

	old_cdclk_state = intel_atomic_get_old_cdclk_state(state);

	new_cdclk_state->active_pipes =
		intel_calc_active_pipes(state, old_cdclk_state->active_pipes);

	ret = dev_priv->display.modeset_calc_cdclk(new_cdclk_state);
	if (ret)
		return ret;

	if (intel_cdclk_changed(&old_cdclk_state->actual,
				&new_cdclk_state->actual)) {
		/*
		 * Also serialize commits across all crtcs
		 * if the actual hw needs to be poked.
		 */
		ret = intel_atomic_serialize_global_state(&new_cdclk_state->base);
		if (ret)
			return ret;
	} else if (old_cdclk_state->active_pipes != new_cdclk_state->active_pipes ||
		   old_cdclk_state->force_min_cdclk != new_cdclk_state->force_min_cdclk ||
		   intel_cdclk_changed(&old_cdclk_state->logical,
				       &new_cdclk_state->logical)) {
		ret = intel_atomic_lock_global_state(&new_cdclk_state->base);
		if (ret)
			return ret;
	} else {
		return 0;
	}

	if (is_power_of_2(new_cdclk_state->active_pipes) &&
	    intel_cdclk_can_cd2x_update(dev_priv,
					&old_cdclk_state->actual,
					&new_cdclk_state->actual)) {
		struct intel_crtc *crtc;
		struct intel_crtc_state *crtc_state;

		pipe = ilog2(new_cdclk_state->active_pipes);
		crtc = intel_get_crtc_for_pipe(dev_priv, pipe);

		crtc_state = intel_atomic_get_crtc_state(&state->base, crtc);
		if (IS_ERR(crtc_state))
			return PTR_ERR(crtc_state);

		if (drm_atomic_crtc_needs_modeset(&crtc_state->uapi))
			pipe = INVALID_PIPE;
	} else {
		pipe = INVALID_PIPE;
	}

	if (pipe != INVALID_PIPE) {
		new_cdclk_state->pipe = pipe;

		drm_dbg_kms(&dev_priv->drm,
			    "Can change cdclk with pipe %c active\n",
			    pipe_name(pipe));
	} else if (intel_cdclk_needs_modeset(&old_cdclk_state->actual,
					     &new_cdclk_state->actual)) {
		/* All pipes must be switched off while we change the cdclk. */
		ret = intel_modeset_all_pipes(state);
		if (ret)
			return ret;

		new_cdclk_state->pipe = INVALID_PIPE;

		drm_dbg_kms(&dev_priv->drm,
			    "Modeset required for cdclk change\n");
	}

	drm_dbg_kms(&dev_priv->drm,
		    "New cdclk calculated to be logical %u kHz, actual %u kHz\n",
		    new_cdclk_state->logical.cdclk,
		    new_cdclk_state->actual.cdclk);
	drm_dbg_kms(&dev_priv->drm,
		    "New voltage level calculated to be logical %u, actual %u\n",
		    new_cdclk_state->logical.voltage_level,
		    new_cdclk_state->actual.voltage_level);

	return 0;
}

static int intel_compute_max_dotclk(struct drm_i915_private *dev_priv)
{
	int max_cdclk_freq = dev_priv->max_cdclk_freq;

	if (INTEL_GEN(dev_priv) >= 10 || IS_GEMINILAKE(dev_priv))
		return 2 * max_cdclk_freq;
	else if (IS_GEN(dev_priv, 9) ||
		 IS_BROADWELL(dev_priv) || IS_HASWELL(dev_priv))
		return max_cdclk_freq;
	else if (IS_CHERRYVIEW(dev_priv))
		return max_cdclk_freq*95/100;
	else if (INTEL_GEN(dev_priv) < 4)
		return 2*max_cdclk_freq*90/100;
	else
		return max_cdclk_freq*90/100;
}

/**
 * intel_update_max_cdclk - Determine the maximum support CDCLK frequency
 * @dev_priv: i915 device
 *
 * Determine the maximum CDCLK frequency the platform supports, and also
 * derive the maximum dot clock frequency the maximum CDCLK frequency
 * allows.
 */
void intel_update_max_cdclk(struct drm_i915_private *dev_priv)
{
	if (IS_JSL_EHL(dev_priv)) {
		if (dev_priv->cdclk.hw.ref == 24000)
			dev_priv->max_cdclk_freq = 552000;
		else
			dev_priv->max_cdclk_freq = 556800;
	} else if (INTEL_GEN(dev_priv) >= 11) {
		if (dev_priv->cdclk.hw.ref == 24000)
			dev_priv->max_cdclk_freq = 648000;
		else
			dev_priv->max_cdclk_freq = 652800;
	} else if (IS_CANNONLAKE(dev_priv)) {
		dev_priv->max_cdclk_freq = 528000;
	} else if (IS_GEN9_BC(dev_priv)) {
		u32 limit = intel_de_read(dev_priv, SKL_DFSM) & SKL_DFSM_CDCLK_LIMIT_MASK;
		int max_cdclk, vco;

		vco = dev_priv->skl_preferred_vco_freq;
		drm_WARN_ON(&dev_priv->drm, vco != 8100000 && vco != 8640000);

		/*
		 * Use the lower (vco 8640) cdclk values as a
		 * first guess. skl_calc_cdclk() will correct it
		 * if the preferred vco is 8100 instead.
		 */
		if (limit == SKL_DFSM_CDCLK_LIMIT_675)
			max_cdclk = 617143;
		else if (limit == SKL_DFSM_CDCLK_LIMIT_540)
			max_cdclk = 540000;
		else if (limit == SKL_DFSM_CDCLK_LIMIT_450)
			max_cdclk = 432000;
		else
			max_cdclk = 308571;

		dev_priv->max_cdclk_freq = skl_calc_cdclk(max_cdclk, vco);
	} else if (IS_GEMINILAKE(dev_priv)) {
		dev_priv->max_cdclk_freq = 316800;
	} else if (IS_BROXTON(dev_priv)) {
		dev_priv->max_cdclk_freq = 624000;
	} else if (IS_BROADWELL(dev_priv))  {
		/*
		 * FIXME with extra cooling we can allow
		 * 540 MHz for ULX and 675 Mhz for ULT.
		 * How can we know if extra cooling is
		 * available? PCI ID, VTB, something else?
		 */
		if (intel_de_read(dev_priv, FUSE_STRAP) & HSW_CDCLK_LIMIT)
			dev_priv->max_cdclk_freq = 450000;
		else if (IS_BDW_ULX(dev_priv))
			dev_priv->max_cdclk_freq = 450000;
		else if (IS_BDW_ULT(dev_priv))
			dev_priv->max_cdclk_freq = 540000;
		else
			dev_priv->max_cdclk_freq = 675000;
	} else if (IS_CHERRYVIEW(dev_priv)) {
		dev_priv->max_cdclk_freq = 320000;
	} else if (IS_VALLEYVIEW(dev_priv)) {
		dev_priv->max_cdclk_freq = 400000;
	} else {
		/* otherwise assume cdclk is fixed */
		dev_priv->max_cdclk_freq = dev_priv->cdclk.hw.cdclk;
	}

	dev_priv->max_dotclk_freq = intel_compute_max_dotclk(dev_priv);

	drm_dbg(&dev_priv->drm, "Max CD clock rate: %d kHz\n",
		dev_priv->max_cdclk_freq);

	drm_dbg(&dev_priv->drm, "Max dotclock rate: %d kHz\n",
		dev_priv->max_dotclk_freq);
}

/**
 * intel_update_cdclk - Determine the current CDCLK frequency
 * @dev_priv: i915 device
 *
 * Determine the current CDCLK frequency.
 */
void intel_update_cdclk(struct drm_i915_private *dev_priv)
{
	dev_priv->display.get_cdclk(dev_priv, &dev_priv->cdclk.hw);

	/*
	 * 9:0 CMBUS [sic] CDCLK frequency (cdfreq):
	 * Programmng [sic] note: bit[9:2] should be programmed to the number
	 * of cdclk that generates 4MHz reference clock freq which is used to
	 * generate GMBus clock. This will vary with the cdclk freq.
	 */
	if (IS_VALLEYVIEW(dev_priv) || IS_CHERRYVIEW(dev_priv))
		intel_de_write(dev_priv, GMBUSFREQ_VLV,
			       DIV_ROUND_UP(dev_priv->cdclk.hw.cdclk, 1000));
<<<<<<< HEAD
=======
}

static int dg1_rawclk(struct drm_i915_private *dev_priv)
{
	/*
	 * DG1 always uses a 38.4 MHz rawclk.  The bspec tells us
	 * "Program Numerator=2, Denominator=4, Divider=37 decimal."
	 */
	intel_de_write(dev_priv, PCH_RAWCLK_FREQ,
		       CNP_RAWCLK_DEN(4) | CNP_RAWCLK_DIV(37) | ICP_RAWCLK_NUM(2));

	return 38400;
>>>>>>> f642729d
}

static int cnp_rawclk(struct drm_i915_private *dev_priv)
{
	u32 rawclk;
	int divider, fraction;

	if (intel_de_read(dev_priv, SFUSE_STRAP) & SFUSE_STRAP_RAW_FREQUENCY) {
		/* 24 MHz */
		divider = 24000;
		fraction = 0;
	} else {
		/* 19.2 MHz */
		divider = 19000;
		fraction = 200;
	}

	rawclk = CNP_RAWCLK_DIV(divider / 1000);
	if (fraction) {
		int numerator = 1;

		rawclk |= CNP_RAWCLK_DEN(DIV_ROUND_CLOSEST(numerator * 1000,
							   fraction) - 1);
		if (INTEL_PCH_TYPE(dev_priv) >= PCH_ICP)
			rawclk |= ICP_RAWCLK_NUM(numerator);
	}

	intel_de_write(dev_priv, PCH_RAWCLK_FREQ, rawclk);
	return divider + fraction;
}

static int pch_rawclk(struct drm_i915_private *dev_priv)
{
	return (intel_de_read(dev_priv, PCH_RAWCLK_FREQ) & RAWCLK_FREQ_MASK) * 1000;
}

static int vlv_hrawclk(struct drm_i915_private *dev_priv)
{
	/* RAWCLK_FREQ_VLV register updated from power well code */
	return vlv_get_cck_clock_hpll(dev_priv, "hrawclk",
				      CCK_DISPLAY_REF_CLOCK_CONTROL);
}

static int i9xx_hrawclk(struct drm_i915_private *dev_priv)
{
	u32 clkcfg;

	/*
	 * hrawclock is 1/4 the FSB frequency
	 *
	 * Note that this only reads the state of the FSB
	 * straps, not the actual FSB frequency. Some BIOSen
	 * let you configure each independently. Ideally we'd
	 * read out the actual FSB frequency but sadly we
	 * don't know which registers have that information,
	 * and all the relevant docs have gone to bit heaven :(
	 */
	clkcfg = intel_de_read(dev_priv, CLKCFG) & CLKCFG_FSB_MASK;

	if (IS_MOBILE(dev_priv)) {
		switch (clkcfg) {
		case CLKCFG_FSB_400:
			return 100000;
		case CLKCFG_FSB_533:
			return 133333;
		case CLKCFG_FSB_667:
			return 166667;
		case CLKCFG_FSB_800:
			return 200000;
		case CLKCFG_FSB_1067:
			return 266667;
		case CLKCFG_FSB_1333:
			return 333333;
		default:
			MISSING_CASE(clkcfg);
			return 133333;
		}
	} else {
		switch (clkcfg) {
		case CLKCFG_FSB_400_ALT:
			return 100000;
		case CLKCFG_FSB_533:
			return 133333;
		case CLKCFG_FSB_667:
			return 166667;
		case CLKCFG_FSB_800:
			return 200000;
		case CLKCFG_FSB_1067_ALT:
			return 266667;
		case CLKCFG_FSB_1333_ALT:
			return 333333;
		case CLKCFG_FSB_1600_ALT:
			return 400000;
		default:
			return 133333;
		}
	}
}

/**
 * intel_read_rawclk - Determine the current RAWCLK frequency
 * @dev_priv: i915 device
 *
 * Determine the current RAWCLK frequency. RAWCLK is a fixed
 * frequency clock so this needs to done only once.
 */
u32 intel_read_rawclk(struct drm_i915_private *dev_priv)
{
	u32 freq;

	if (INTEL_PCH_TYPE(dev_priv) >= PCH_DG1)
		freq = dg1_rawclk(dev_priv);
	else if (INTEL_PCH_TYPE(dev_priv) >= PCH_CNP)
		freq = cnp_rawclk(dev_priv);
	else if (HAS_PCH_SPLIT(dev_priv))
		freq = pch_rawclk(dev_priv);
	else if (IS_VALLEYVIEW(dev_priv) || IS_CHERRYVIEW(dev_priv))
		freq = vlv_hrawclk(dev_priv);
	else if (INTEL_GEN(dev_priv) >= 3)
		freq = i9xx_hrawclk(dev_priv);
	else
		/* no rawclk on other platforms, or no need to know it */
		return 0;

	return freq;
}

/**
 * intel_init_cdclk_hooks - Initialize CDCLK related modesetting hooks
 * @dev_priv: i915 device
 */
void intel_init_cdclk_hooks(struct drm_i915_private *dev_priv)
{
	if (IS_ROCKETLAKE(dev_priv)) {
		dev_priv->display.set_cdclk = bxt_set_cdclk;
		dev_priv->display.bw_calc_min_cdclk = skl_bw_calc_min_cdclk;
		dev_priv->display.modeset_calc_cdclk = bxt_modeset_calc_cdclk;
		dev_priv->display.calc_voltage_level = tgl_calc_voltage_level;
		dev_priv->cdclk.table = rkl_cdclk_table;
	} else if (INTEL_GEN(dev_priv) >= 12) {
		dev_priv->display.set_cdclk = bxt_set_cdclk;
		dev_priv->display.bw_calc_min_cdclk = skl_bw_calc_min_cdclk;
		dev_priv->display.modeset_calc_cdclk = bxt_modeset_calc_cdclk;
		dev_priv->display.calc_voltage_level = tgl_calc_voltage_level;
		dev_priv->cdclk.table = icl_cdclk_table;
	} else if (IS_JSL_EHL(dev_priv)) {
		dev_priv->display.set_cdclk = bxt_set_cdclk;
		dev_priv->display.bw_calc_min_cdclk = skl_bw_calc_min_cdclk;
		dev_priv->display.modeset_calc_cdclk = bxt_modeset_calc_cdclk;
		dev_priv->display.calc_voltage_level = ehl_calc_voltage_level;
		dev_priv->cdclk.table = icl_cdclk_table;
	} else if (INTEL_GEN(dev_priv) >= 11) {
		dev_priv->display.set_cdclk = bxt_set_cdclk;
		dev_priv->display.bw_calc_min_cdclk = skl_bw_calc_min_cdclk;
		dev_priv->display.modeset_calc_cdclk = bxt_modeset_calc_cdclk;
		dev_priv->display.calc_voltage_level = icl_calc_voltage_level;
		dev_priv->cdclk.table = icl_cdclk_table;
	} else if (IS_CANNONLAKE(dev_priv)) {
		dev_priv->display.bw_calc_min_cdclk = skl_bw_calc_min_cdclk;
		dev_priv->display.set_cdclk = bxt_set_cdclk;
		dev_priv->display.modeset_calc_cdclk = bxt_modeset_calc_cdclk;
		dev_priv->display.calc_voltage_level = cnl_calc_voltage_level;
		dev_priv->cdclk.table = cnl_cdclk_table;
	} else if (IS_GEN9_LP(dev_priv)) {
		dev_priv->display.bw_calc_min_cdclk = skl_bw_calc_min_cdclk;
		dev_priv->display.set_cdclk = bxt_set_cdclk;
		dev_priv->display.modeset_calc_cdclk = bxt_modeset_calc_cdclk;
		dev_priv->display.calc_voltage_level = bxt_calc_voltage_level;
		if (IS_GEMINILAKE(dev_priv))
			dev_priv->cdclk.table = glk_cdclk_table;
		else
			dev_priv->cdclk.table = bxt_cdclk_table;
	} else if (IS_GEN9_BC(dev_priv)) {
		dev_priv->display.bw_calc_min_cdclk = skl_bw_calc_min_cdclk;
		dev_priv->display.set_cdclk = skl_set_cdclk;
		dev_priv->display.modeset_calc_cdclk = skl_modeset_calc_cdclk;
	} else if (IS_BROADWELL(dev_priv)) {
		dev_priv->display.bw_calc_min_cdclk = intel_bw_calc_min_cdclk;
		dev_priv->display.set_cdclk = bdw_set_cdclk;
		dev_priv->display.modeset_calc_cdclk = bdw_modeset_calc_cdclk;
	} else if (IS_CHERRYVIEW(dev_priv)) {
		dev_priv->display.bw_calc_min_cdclk = intel_bw_calc_min_cdclk;
		dev_priv->display.set_cdclk = chv_set_cdclk;
		dev_priv->display.modeset_calc_cdclk = vlv_modeset_calc_cdclk;
	} else if (IS_VALLEYVIEW(dev_priv)) {
		dev_priv->display.bw_calc_min_cdclk = intel_bw_calc_min_cdclk;
		dev_priv->display.set_cdclk = vlv_set_cdclk;
		dev_priv->display.modeset_calc_cdclk = vlv_modeset_calc_cdclk;
	} else {
		dev_priv->display.bw_calc_min_cdclk = intel_bw_calc_min_cdclk;
		dev_priv->display.modeset_calc_cdclk = fixed_modeset_calc_cdclk;
	}

	if (INTEL_GEN(dev_priv) >= 10 || IS_GEN9_LP(dev_priv))
		dev_priv->display.get_cdclk = bxt_get_cdclk;
	else if (IS_GEN9_BC(dev_priv))
		dev_priv->display.get_cdclk = skl_get_cdclk;
	else if (IS_BROADWELL(dev_priv))
		dev_priv->display.get_cdclk = bdw_get_cdclk;
	else if (IS_HASWELL(dev_priv))
		dev_priv->display.get_cdclk = hsw_get_cdclk;
	else if (IS_VALLEYVIEW(dev_priv) || IS_CHERRYVIEW(dev_priv))
		dev_priv->display.get_cdclk = vlv_get_cdclk;
	else if (IS_GEN(dev_priv, 6) || IS_IVYBRIDGE(dev_priv))
		dev_priv->display.get_cdclk = fixed_400mhz_get_cdclk;
	else if (IS_GEN(dev_priv, 5))
		dev_priv->display.get_cdclk = fixed_450mhz_get_cdclk;
	else if (IS_GM45(dev_priv))
		dev_priv->display.get_cdclk = gm45_get_cdclk;
	else if (IS_G45(dev_priv))
		dev_priv->display.get_cdclk = g33_get_cdclk;
	else if (IS_I965GM(dev_priv))
		dev_priv->display.get_cdclk = i965gm_get_cdclk;
	else if (IS_I965G(dev_priv))
		dev_priv->display.get_cdclk = fixed_400mhz_get_cdclk;
	else if (IS_PINEVIEW(dev_priv))
		dev_priv->display.get_cdclk = pnv_get_cdclk;
	else if (IS_G33(dev_priv))
		dev_priv->display.get_cdclk = g33_get_cdclk;
	else if (IS_I945GM(dev_priv))
		dev_priv->display.get_cdclk = i945gm_get_cdclk;
	else if (IS_I945G(dev_priv))
		dev_priv->display.get_cdclk = fixed_400mhz_get_cdclk;
	else if (IS_I915GM(dev_priv))
		dev_priv->display.get_cdclk = i915gm_get_cdclk;
	else if (IS_I915G(dev_priv))
		dev_priv->display.get_cdclk = fixed_333mhz_get_cdclk;
	else if (IS_I865G(dev_priv))
		dev_priv->display.get_cdclk = fixed_266mhz_get_cdclk;
	else if (IS_I85X(dev_priv))
		dev_priv->display.get_cdclk = i85x_get_cdclk;
	else if (IS_I845G(dev_priv))
		dev_priv->display.get_cdclk = fixed_200mhz_get_cdclk;
	else if (IS_I830(dev_priv))
		dev_priv->display.get_cdclk = fixed_133mhz_get_cdclk;

	if (drm_WARN(&dev_priv->drm, !dev_priv->display.get_cdclk,
		     "Unknown platform. Assuming 133 MHz CDCLK\n"))
		dev_priv->display.get_cdclk = fixed_133mhz_get_cdclk;
}<|MERGE_RESOLUTION|>--- conflicted
+++ resolved
@@ -2701,8 +2701,6 @@
 	if (IS_VALLEYVIEW(dev_priv) || IS_CHERRYVIEW(dev_priv))
 		intel_de_write(dev_priv, GMBUSFREQ_VLV,
 			       DIV_ROUND_UP(dev_priv->cdclk.hw.cdclk, 1000));
-<<<<<<< HEAD
-=======
 }
 
 static int dg1_rawclk(struct drm_i915_private *dev_priv)
@@ -2715,7 +2713,6 @@
 		       CNP_RAWCLK_DEN(4) | CNP_RAWCLK_DIV(37) | ICP_RAWCLK_NUM(2));
 
 	return 38400;
->>>>>>> f642729d
 }
 
 static int cnp_rawclk(struct drm_i915_private *dev_priv)
