/*
 * Copyright © 2006-2017 Intel Corporation
 *
 * Permission is hereby granted, free of charge, to any person obtaining a
 * copy of this software and associated documentation files (the "Software"),
 * to deal in the Software without restriction, including without limitation
 * the rights to use, copy, modify, merge, publish, distribute, sublicense,
 * and/or sell copies of the Software, and to permit persons to whom the
 * Software is furnished to do so, subject to the following conditions:
 *
 * The above copyright notice and this permission notice (including the next
 * paragraph) shall be included in all copies or substantial portions of the
 * Software.
 *
 * THE SOFTWARE IS PROVIDED "AS IS", WITHOUT WARRANTY OF ANY KIND, EXPRESS OR
 * IMPLIED, INCLUDING BUT NOT LIMITED TO THE WARRANTIES OF MERCHANTABILITY,
 * FITNESS FOR A PARTICULAR PURPOSE AND NONINFRINGEMENT.  IN NO EVENT SHALL
 * THE AUTHORS OR COPYRIGHT HOLDERS BE LIABLE FOR ANY CLAIM, DAMAGES OR OTHER
 * LIABILITY, WHETHER IN AN ACTION OF CONTRACT, TORT OR OTHERWISE, ARISING
 * FROM, OUT OF OR IN CONNECTION WITH THE SOFTWARE OR THE USE OR OTHER
 * DEALINGS IN THE SOFTWARE.
 */

#include <linux/time.h>

#include "intel_atomic.h"
#include "intel_bw.h"
#include "intel_cdclk.h"
#include "intel_de.h"
#include "intel_display_types.h"
#include "intel_pcode.h"
#include "intel_psr.h"
#include "vlv_sideband.h"

/**
 * DOC: CDCLK / RAWCLK
 *
 * The display engine uses several different clocks to do its work. There
 * are two main clocks involved that aren't directly related to the actual
 * pixel clock or any symbol/bit clock of the actual output port. These
 * are the core display clock (CDCLK) and RAWCLK.
 *
 * CDCLK clocks most of the display pipe logic, and thus its frequency
 * must be high enough to support the rate at which pixels are flowing
 * through the pipes. Downscaling must also be accounted as that increases
 * the effective pixel rate.
 *
 * On several platforms the CDCLK frequency can be changed dynamically
 * to minimize power consumption for a given display configuration.
 * Typically changes to the CDCLK frequency require all the display pipes
 * to be shut down while the frequency is being changed.
 *
 * On SKL+ the DMC will toggle the CDCLK off/on during DC5/6 entry/exit.
 * DMC will not change the active CDCLK frequency however, so that part
 * will still be performed by the driver directly.
 *
 * RAWCLK is a fixed frequency clock, often used by various auxiliary
 * blocks such as AUX CH or backlight PWM. Hence the only thing we
 * really need to know about RAWCLK is its frequency so that various
 * dividers can be programmed correctly.
 */

void intel_cdclk_get_cdclk(struct drm_i915_private *dev_priv,
			   struct intel_cdclk_config *cdclk_config)
{
	dev_priv->cdclk_funcs->get_cdclk(dev_priv, cdclk_config);
}

int intel_cdclk_bw_calc_min_cdclk(struct intel_atomic_state *state)
{
	struct drm_i915_private *dev_priv = to_i915(state->base.dev);
	return dev_priv->cdclk_funcs->bw_calc_min_cdclk(state);
}

static void intel_cdclk_set_cdclk(struct drm_i915_private *dev_priv,
				  const struct intel_cdclk_config *cdclk_config,
				  enum pipe pipe)
{
	dev_priv->cdclk_funcs->set_cdclk(dev_priv, cdclk_config, pipe);
}

static int intel_cdclk_modeset_calc_cdclk(struct drm_i915_private *dev_priv,
					  struct intel_cdclk_state *cdclk_config)
{
	return dev_priv->cdclk_funcs->modeset_calc_cdclk(cdclk_config);
}

static u8 intel_cdclk_calc_voltage_level(struct drm_i915_private *dev_priv,
					 int cdclk)
{
	return dev_priv->cdclk_funcs->calc_voltage_level(cdclk);
}

static void fixed_133mhz_get_cdclk(struct drm_i915_private *dev_priv,
				   struct intel_cdclk_config *cdclk_config)
{
	cdclk_config->cdclk = 133333;
}

static void fixed_200mhz_get_cdclk(struct drm_i915_private *dev_priv,
				   struct intel_cdclk_config *cdclk_config)
{
	cdclk_config->cdclk = 200000;
}

static void fixed_266mhz_get_cdclk(struct drm_i915_private *dev_priv,
				   struct intel_cdclk_config *cdclk_config)
{
	cdclk_config->cdclk = 266667;
}

static void fixed_333mhz_get_cdclk(struct drm_i915_private *dev_priv,
				   struct intel_cdclk_config *cdclk_config)
{
	cdclk_config->cdclk = 333333;
}

static void fixed_400mhz_get_cdclk(struct drm_i915_private *dev_priv,
				   struct intel_cdclk_config *cdclk_config)
{
	cdclk_config->cdclk = 400000;
}

static void fixed_450mhz_get_cdclk(struct drm_i915_private *dev_priv,
				   struct intel_cdclk_config *cdclk_config)
{
	cdclk_config->cdclk = 450000;
}

static void i85x_get_cdclk(struct drm_i915_private *dev_priv,
			   struct intel_cdclk_config *cdclk_config)
{
	struct pci_dev *pdev = to_pci_dev(dev_priv->drm.dev);
	u16 hpllcc = 0;

	/*
	 * 852GM/852GMV only supports 133 MHz and the HPLLCC
	 * encoding is different :(
	 * FIXME is this the right way to detect 852GM/852GMV?
	 */
	if (pdev->revision == 0x1) {
		cdclk_config->cdclk = 133333;
		return;
	}

	pci_bus_read_config_word(pdev->bus,
				 PCI_DEVFN(0, 3), HPLLCC, &hpllcc);

	/* Assume that the hardware is in the high speed state.  This
	 * should be the default.
	 */
	switch (hpllcc & GC_CLOCK_CONTROL_MASK) {
	case GC_CLOCK_133_200:
	case GC_CLOCK_133_200_2:
	case GC_CLOCK_100_200:
		cdclk_config->cdclk = 200000;
		break;
	case GC_CLOCK_166_250:
		cdclk_config->cdclk = 250000;
		break;
	case GC_CLOCK_100_133:
		cdclk_config->cdclk = 133333;
		break;
	case GC_CLOCK_133_266:
	case GC_CLOCK_133_266_2:
	case GC_CLOCK_166_266:
		cdclk_config->cdclk = 266667;
		break;
	}
}

static void i915gm_get_cdclk(struct drm_i915_private *dev_priv,
			     struct intel_cdclk_config *cdclk_config)
{
	struct pci_dev *pdev = to_pci_dev(dev_priv->drm.dev);
	u16 gcfgc = 0;

	pci_read_config_word(pdev, GCFGC, &gcfgc);

	if (gcfgc & GC_LOW_FREQUENCY_ENABLE) {
		cdclk_config->cdclk = 133333;
		return;
	}

	switch (gcfgc & GC_DISPLAY_CLOCK_MASK) {
	case GC_DISPLAY_CLOCK_333_320_MHZ:
		cdclk_config->cdclk = 333333;
		break;
	default:
	case GC_DISPLAY_CLOCK_190_200_MHZ:
		cdclk_config->cdclk = 190000;
		break;
	}
}

static void i945gm_get_cdclk(struct drm_i915_private *dev_priv,
			     struct intel_cdclk_config *cdclk_config)
{
	struct pci_dev *pdev = to_pci_dev(dev_priv->drm.dev);
	u16 gcfgc = 0;

	pci_read_config_word(pdev, GCFGC, &gcfgc);

	if (gcfgc & GC_LOW_FREQUENCY_ENABLE) {
		cdclk_config->cdclk = 133333;
		return;
	}

	switch (gcfgc & GC_DISPLAY_CLOCK_MASK) {
	case GC_DISPLAY_CLOCK_333_320_MHZ:
		cdclk_config->cdclk = 320000;
		break;
	default:
	case GC_DISPLAY_CLOCK_190_200_MHZ:
		cdclk_config->cdclk = 200000;
		break;
	}
}

static unsigned int intel_hpll_vco(struct drm_i915_private *dev_priv)
{
	static const unsigned int blb_vco[8] = {
		[0] = 3200000,
		[1] = 4000000,
		[2] = 5333333,
		[3] = 4800000,
		[4] = 6400000,
	};
	static const unsigned int pnv_vco[8] = {
		[0] = 3200000,
		[1] = 4000000,
		[2] = 5333333,
		[3] = 4800000,
		[4] = 2666667,
	};
	static const unsigned int cl_vco[8] = {
		[0] = 3200000,
		[1] = 4000000,
		[2] = 5333333,
		[3] = 6400000,
		[4] = 3333333,
		[5] = 3566667,
		[6] = 4266667,
	};
	static const unsigned int elk_vco[8] = {
		[0] = 3200000,
		[1] = 4000000,
		[2] = 5333333,
		[3] = 4800000,
	};
	static const unsigned int ctg_vco[8] = {
		[0] = 3200000,
		[1] = 4000000,
		[2] = 5333333,
		[3] = 6400000,
		[4] = 2666667,
		[5] = 4266667,
	};
	const unsigned int *vco_table;
	unsigned int vco;
	u8 tmp = 0;

	/* FIXME other chipsets? */
	if (IS_GM45(dev_priv))
		vco_table = ctg_vco;
	else if (IS_G45(dev_priv))
		vco_table = elk_vco;
	else if (IS_I965GM(dev_priv))
		vco_table = cl_vco;
	else if (IS_PINEVIEW(dev_priv))
		vco_table = pnv_vco;
	else if (IS_G33(dev_priv))
		vco_table = blb_vco;
	else
		return 0;

	tmp = intel_de_read(dev_priv,
			    IS_PINEVIEW(dev_priv) || IS_MOBILE(dev_priv) ? HPLLVCO_MOBILE : HPLLVCO);

	vco = vco_table[tmp & 0x7];
	if (vco == 0)
		drm_err(&dev_priv->drm, "Bad HPLL VCO (HPLLVCO=0x%02x)\n",
			tmp);
	else
		drm_dbg_kms(&dev_priv->drm, "HPLL VCO %u kHz\n", vco);

	return vco;
}

static void g33_get_cdclk(struct drm_i915_private *dev_priv,
			  struct intel_cdclk_config *cdclk_config)
{
	struct pci_dev *pdev = to_pci_dev(dev_priv->drm.dev);
	static const u8 div_3200[] = { 12, 10,  8,  7, 5, 16 };
	static const u8 div_4000[] = { 14, 12, 10,  8, 6, 20 };
	static const u8 div_4800[] = { 20, 14, 12, 10, 8, 24 };
	static const u8 div_5333[] = { 20, 16, 12, 12, 8, 28 };
	const u8 *div_table;
	unsigned int cdclk_sel;
	u16 tmp = 0;

	cdclk_config->vco = intel_hpll_vco(dev_priv);

	pci_read_config_word(pdev, GCFGC, &tmp);

	cdclk_sel = (tmp >> 4) & 0x7;

	if (cdclk_sel >= ARRAY_SIZE(div_3200))
		goto fail;

	switch (cdclk_config->vco) {
	case 3200000:
		div_table = div_3200;
		break;
	case 4000000:
		div_table = div_4000;
		break;
	case 4800000:
		div_table = div_4800;
		break;
	case 5333333:
		div_table = div_5333;
		break;
	default:
		goto fail;
	}

	cdclk_config->cdclk = DIV_ROUND_CLOSEST(cdclk_config->vco,
						div_table[cdclk_sel]);
	return;

fail:
	drm_err(&dev_priv->drm,
		"Unable to determine CDCLK. HPLL VCO=%u kHz, CFGC=0x%08x\n",
		cdclk_config->vco, tmp);
	cdclk_config->cdclk = 190476;
}

static void pnv_get_cdclk(struct drm_i915_private *dev_priv,
			  struct intel_cdclk_config *cdclk_config)
{
	struct pci_dev *pdev = to_pci_dev(dev_priv->drm.dev);
	u16 gcfgc = 0;

	pci_read_config_word(pdev, GCFGC, &gcfgc);

	switch (gcfgc & GC_DISPLAY_CLOCK_MASK) {
	case GC_DISPLAY_CLOCK_267_MHZ_PNV:
		cdclk_config->cdclk = 266667;
		break;
	case GC_DISPLAY_CLOCK_333_MHZ_PNV:
		cdclk_config->cdclk = 333333;
		break;
	case GC_DISPLAY_CLOCK_444_MHZ_PNV:
		cdclk_config->cdclk = 444444;
		break;
	case GC_DISPLAY_CLOCK_200_MHZ_PNV:
		cdclk_config->cdclk = 200000;
		break;
	default:
		drm_err(&dev_priv->drm,
			"Unknown pnv display core clock 0x%04x\n", gcfgc);
		fallthrough;
	case GC_DISPLAY_CLOCK_133_MHZ_PNV:
		cdclk_config->cdclk = 133333;
		break;
	case GC_DISPLAY_CLOCK_167_MHZ_PNV:
		cdclk_config->cdclk = 166667;
		break;
	}
}

static void i965gm_get_cdclk(struct drm_i915_private *dev_priv,
			     struct intel_cdclk_config *cdclk_config)
{
	struct pci_dev *pdev = to_pci_dev(dev_priv->drm.dev);
	static const u8 div_3200[] = { 16, 10,  8 };
	static const u8 div_4000[] = { 20, 12, 10 };
	static const u8 div_5333[] = { 24, 16, 14 };
	const u8 *div_table;
	unsigned int cdclk_sel;
	u16 tmp = 0;

	cdclk_config->vco = intel_hpll_vco(dev_priv);

	pci_read_config_word(pdev, GCFGC, &tmp);

	cdclk_sel = ((tmp >> 8) & 0x1f) - 1;

	if (cdclk_sel >= ARRAY_SIZE(div_3200))
		goto fail;

	switch (cdclk_config->vco) {
	case 3200000:
		div_table = div_3200;
		break;
	case 4000000:
		div_table = div_4000;
		break;
	case 5333333:
		div_table = div_5333;
		break;
	default:
		goto fail;
	}

	cdclk_config->cdclk = DIV_ROUND_CLOSEST(cdclk_config->vco,
						div_table[cdclk_sel]);
	return;

fail:
	drm_err(&dev_priv->drm,
		"Unable to determine CDCLK. HPLL VCO=%u kHz, CFGC=0x%04x\n",
		cdclk_config->vco, tmp);
	cdclk_config->cdclk = 200000;
}

static void gm45_get_cdclk(struct drm_i915_private *dev_priv,
			   struct intel_cdclk_config *cdclk_config)
{
	struct pci_dev *pdev = to_pci_dev(dev_priv->drm.dev);
	unsigned int cdclk_sel;
	u16 tmp = 0;

	cdclk_config->vco = intel_hpll_vco(dev_priv);

	pci_read_config_word(pdev, GCFGC, &tmp);

	cdclk_sel = (tmp >> 12) & 0x1;

	switch (cdclk_config->vco) {
	case 2666667:
	case 4000000:
	case 5333333:
		cdclk_config->cdclk = cdclk_sel ? 333333 : 222222;
		break;
	case 3200000:
		cdclk_config->cdclk = cdclk_sel ? 320000 : 228571;
		break;
	default:
		drm_err(&dev_priv->drm,
			"Unable to determine CDCLK. HPLL VCO=%u, CFGC=0x%04x\n",
			cdclk_config->vco, tmp);
		cdclk_config->cdclk = 222222;
		break;
	}
}

static void hsw_get_cdclk(struct drm_i915_private *dev_priv,
			  struct intel_cdclk_config *cdclk_config)
{
	u32 lcpll = intel_de_read(dev_priv, LCPLL_CTL);
	u32 freq = lcpll & LCPLL_CLK_FREQ_MASK;

	if (lcpll & LCPLL_CD_SOURCE_FCLK)
		cdclk_config->cdclk = 800000;
	else if (intel_de_read(dev_priv, FUSE_STRAP) & HSW_CDCLK_LIMIT)
		cdclk_config->cdclk = 450000;
	else if (freq == LCPLL_CLK_FREQ_450)
		cdclk_config->cdclk = 450000;
	else if (IS_HSW_ULT(dev_priv))
		cdclk_config->cdclk = 337500;
	else
		cdclk_config->cdclk = 540000;
}

static int vlv_calc_cdclk(struct drm_i915_private *dev_priv, int min_cdclk)
{
	int freq_320 = (dev_priv->hpll_freq <<  1) % 320000 != 0 ?
		333333 : 320000;

	/*
	 * We seem to get an unstable or solid color picture at 200MHz.
	 * Not sure what's wrong. For now use 200MHz only when all pipes
	 * are off.
	 */
	if (IS_VALLEYVIEW(dev_priv) && min_cdclk > freq_320)
		return 400000;
	else if (min_cdclk > 266667)
		return freq_320;
	else if (min_cdclk > 0)
		return 266667;
	else
		return 200000;
}

static u8 vlv_calc_voltage_level(struct drm_i915_private *dev_priv, int cdclk)
{
	if (IS_VALLEYVIEW(dev_priv)) {
		if (cdclk >= 320000) /* jump to highest voltage for 400MHz too */
			return 2;
		else if (cdclk >= 266667)
			return 1;
		else
			return 0;
	} else {
		/*
		 * Specs are full of misinformation, but testing on actual
		 * hardware has shown that we just need to write the desired
		 * CCK divider into the Punit register.
		 */
		return DIV_ROUND_CLOSEST(dev_priv->hpll_freq << 1, cdclk) - 1;
	}
}

static void vlv_get_cdclk(struct drm_i915_private *dev_priv,
			  struct intel_cdclk_config *cdclk_config)
{
	u32 val;

	vlv_iosf_sb_get(dev_priv,
			BIT(VLV_IOSF_SB_CCK) | BIT(VLV_IOSF_SB_PUNIT));

	cdclk_config->vco = vlv_get_hpll_vco(dev_priv);
	cdclk_config->cdclk = vlv_get_cck_clock(dev_priv, "cdclk",
						CCK_DISPLAY_CLOCK_CONTROL,
						cdclk_config->vco);

	val = vlv_punit_read(dev_priv, PUNIT_REG_DSPSSPM);

	vlv_iosf_sb_put(dev_priv,
			BIT(VLV_IOSF_SB_CCK) | BIT(VLV_IOSF_SB_PUNIT));

	if (IS_VALLEYVIEW(dev_priv))
		cdclk_config->voltage_level = (val & DSPFREQGUAR_MASK) >>
			DSPFREQGUAR_SHIFT;
	else
		cdclk_config->voltage_level = (val & DSPFREQGUAR_MASK_CHV) >>
			DSPFREQGUAR_SHIFT_CHV;
}

static void vlv_program_pfi_credits(struct drm_i915_private *dev_priv)
{
	unsigned int credits, default_credits;

	if (IS_CHERRYVIEW(dev_priv))
		default_credits = PFI_CREDIT(12);
	else
		default_credits = PFI_CREDIT(8);

	if (dev_priv->cdclk.hw.cdclk >= dev_priv->czclk_freq) {
		/* CHV suggested value is 31 or 63 */
		if (IS_CHERRYVIEW(dev_priv))
			credits = PFI_CREDIT_63;
		else
			credits = PFI_CREDIT(15);
	} else {
		credits = default_credits;
	}

	/*
	 * WA - write default credits before re-programming
	 * FIXME: should we also set the resend bit here?
	 */
	intel_de_write(dev_priv, GCI_CONTROL,
		       VGA_FAST_MODE_DISABLE | default_credits);

	intel_de_write(dev_priv, GCI_CONTROL,
		       VGA_FAST_MODE_DISABLE | credits | PFI_CREDIT_RESEND);

	/*
	 * FIXME is this guaranteed to clear
	 * immediately or should we poll for it?
	 */
	drm_WARN_ON(&dev_priv->drm,
		    intel_de_read(dev_priv, GCI_CONTROL) & PFI_CREDIT_RESEND);
}

static void vlv_set_cdclk(struct drm_i915_private *dev_priv,
			  const struct intel_cdclk_config *cdclk_config,
			  enum pipe pipe)
{
	int cdclk = cdclk_config->cdclk;
	u32 val, cmd = cdclk_config->voltage_level;
	intel_wakeref_t wakeref;

	switch (cdclk) {
	case 400000:
	case 333333:
	case 320000:
	case 266667:
	case 200000:
		break;
	default:
		MISSING_CASE(cdclk);
		return;
	}

	/* There are cases where we can end up here with power domains
	 * off and a CDCLK frequency other than the minimum, like when
	 * issuing a modeset without actually changing any display after
	 * a system suspend.  So grab the display core domain, which covers
	 * the HW blocks needed for the following programming.
	 */
	wakeref = intel_display_power_get(dev_priv, POWER_DOMAIN_DISPLAY_CORE);

	vlv_iosf_sb_get(dev_priv,
			BIT(VLV_IOSF_SB_CCK) |
			BIT(VLV_IOSF_SB_BUNIT) |
			BIT(VLV_IOSF_SB_PUNIT));

	val = vlv_punit_read(dev_priv, PUNIT_REG_DSPSSPM);
	val &= ~DSPFREQGUAR_MASK;
	val |= (cmd << DSPFREQGUAR_SHIFT);
	vlv_punit_write(dev_priv, PUNIT_REG_DSPSSPM, val);
	if (wait_for((vlv_punit_read(dev_priv, PUNIT_REG_DSPSSPM) &
		      DSPFREQSTAT_MASK) == (cmd << DSPFREQSTAT_SHIFT),
		     50)) {
		drm_err(&dev_priv->drm,
			"timed out waiting for CDclk change\n");
	}

	if (cdclk == 400000) {
		u32 divider;

		divider = DIV_ROUND_CLOSEST(dev_priv->hpll_freq << 1,
					    cdclk) - 1;

		/* adjust cdclk divider */
		val = vlv_cck_read(dev_priv, CCK_DISPLAY_CLOCK_CONTROL);
		val &= ~CCK_FREQUENCY_VALUES;
		val |= divider;
		vlv_cck_write(dev_priv, CCK_DISPLAY_CLOCK_CONTROL, val);

		if (wait_for((vlv_cck_read(dev_priv, CCK_DISPLAY_CLOCK_CONTROL) &
			      CCK_FREQUENCY_STATUS) == (divider << CCK_FREQUENCY_STATUS_SHIFT),
			     50))
			drm_err(&dev_priv->drm,
				"timed out waiting for CDclk change\n");
	}

	/* adjust self-refresh exit latency value */
	val = vlv_bunit_read(dev_priv, BUNIT_REG_BISOC);
	val &= ~0x7f;

	/*
	 * For high bandwidth configs, we set a higher latency in the bunit
	 * so that the core display fetch happens in time to avoid underruns.
	 */
	if (cdclk == 400000)
		val |= 4500 / 250; /* 4.5 usec */
	else
		val |= 3000 / 250; /* 3.0 usec */
	vlv_bunit_write(dev_priv, BUNIT_REG_BISOC, val);

	vlv_iosf_sb_put(dev_priv,
			BIT(VLV_IOSF_SB_CCK) |
			BIT(VLV_IOSF_SB_BUNIT) |
			BIT(VLV_IOSF_SB_PUNIT));

	intel_update_cdclk(dev_priv);

	vlv_program_pfi_credits(dev_priv);

	intel_display_power_put(dev_priv, POWER_DOMAIN_DISPLAY_CORE, wakeref);
}

static void chv_set_cdclk(struct drm_i915_private *dev_priv,
			  const struct intel_cdclk_config *cdclk_config,
			  enum pipe pipe)
{
	int cdclk = cdclk_config->cdclk;
	u32 val, cmd = cdclk_config->voltage_level;
	intel_wakeref_t wakeref;

	switch (cdclk) {
	case 333333:
	case 320000:
	case 266667:
	case 200000:
		break;
	default:
		MISSING_CASE(cdclk);
		return;
	}

	/* There are cases where we can end up here with power domains
	 * off and a CDCLK frequency other than the minimum, like when
	 * issuing a modeset without actually changing any display after
	 * a system suspend.  So grab the display core domain, which covers
	 * the HW blocks needed for the following programming.
	 */
	wakeref = intel_display_power_get(dev_priv, POWER_DOMAIN_DISPLAY_CORE);

	vlv_punit_get(dev_priv);
	val = vlv_punit_read(dev_priv, PUNIT_REG_DSPSSPM);
	val &= ~DSPFREQGUAR_MASK_CHV;
	val |= (cmd << DSPFREQGUAR_SHIFT_CHV);
	vlv_punit_write(dev_priv, PUNIT_REG_DSPSSPM, val);
	if (wait_for((vlv_punit_read(dev_priv, PUNIT_REG_DSPSSPM) &
		      DSPFREQSTAT_MASK_CHV) == (cmd << DSPFREQSTAT_SHIFT_CHV),
		     50)) {
		drm_err(&dev_priv->drm,
			"timed out waiting for CDclk change\n");
	}

	vlv_punit_put(dev_priv);

	intel_update_cdclk(dev_priv);

	vlv_program_pfi_credits(dev_priv);

	intel_display_power_put(dev_priv, POWER_DOMAIN_DISPLAY_CORE, wakeref);
}

static int bdw_calc_cdclk(int min_cdclk)
{
	if (min_cdclk > 540000)
		return 675000;
	else if (min_cdclk > 450000)
		return 540000;
	else if (min_cdclk > 337500)
		return 450000;
	else
		return 337500;
}

static u8 bdw_calc_voltage_level(int cdclk)
{
	switch (cdclk) {
	default:
	case 337500:
		return 2;
	case 450000:
		return 0;
	case 540000:
		return 1;
	case 675000:
		return 3;
	}
}

static void bdw_get_cdclk(struct drm_i915_private *dev_priv,
			  struct intel_cdclk_config *cdclk_config)
{
	u32 lcpll = intel_de_read(dev_priv, LCPLL_CTL);
	u32 freq = lcpll & LCPLL_CLK_FREQ_MASK;

	if (lcpll & LCPLL_CD_SOURCE_FCLK)
		cdclk_config->cdclk = 800000;
	else if (intel_de_read(dev_priv, FUSE_STRAP) & HSW_CDCLK_LIMIT)
		cdclk_config->cdclk = 450000;
	else if (freq == LCPLL_CLK_FREQ_450)
		cdclk_config->cdclk = 450000;
	else if (freq == LCPLL_CLK_FREQ_54O_BDW)
		cdclk_config->cdclk = 540000;
	else if (freq == LCPLL_CLK_FREQ_337_5_BDW)
		cdclk_config->cdclk = 337500;
	else
		cdclk_config->cdclk = 675000;

	/*
	 * Can't read this out :( Let's assume it's
	 * at least what the CDCLK frequency requires.
	 */
	cdclk_config->voltage_level =
		bdw_calc_voltage_level(cdclk_config->cdclk);
}

static u32 bdw_cdclk_freq_sel(int cdclk)
{
	switch (cdclk) {
	default:
		MISSING_CASE(cdclk);
		fallthrough;
	case 337500:
		return LCPLL_CLK_FREQ_337_5_BDW;
	case 450000:
		return LCPLL_CLK_FREQ_450;
	case 540000:
		return LCPLL_CLK_FREQ_54O_BDW;
	case 675000:
		return LCPLL_CLK_FREQ_675_BDW;
	}
}

static void bdw_set_cdclk(struct drm_i915_private *dev_priv,
			  const struct intel_cdclk_config *cdclk_config,
			  enum pipe pipe)
{
	int cdclk = cdclk_config->cdclk;
	int ret;

	if (drm_WARN(&dev_priv->drm,
		     (intel_de_read(dev_priv, LCPLL_CTL) &
		      (LCPLL_PLL_DISABLE | LCPLL_PLL_LOCK |
		       LCPLL_CD_CLOCK_DISABLE | LCPLL_ROOT_CD_CLOCK_DISABLE |
		       LCPLL_CD2X_CLOCK_DISABLE | LCPLL_POWER_DOWN_ALLOW |
		       LCPLL_CD_SOURCE_FCLK)) != LCPLL_PLL_LOCK,
		     "trying to change cdclk frequency with cdclk not enabled\n"))
		return;

	ret = sandybridge_pcode_write(dev_priv,
				      BDW_PCODE_DISPLAY_FREQ_CHANGE_REQ, 0x0);
	if (ret) {
		drm_err(&dev_priv->drm,
			"failed to inform pcode about cdclk change\n");
		return;
	}

	intel_de_rmw(dev_priv, LCPLL_CTL,
		     0, LCPLL_CD_SOURCE_FCLK);

	/*
	 * According to the spec, it should be enough to poll for this 1 us.
	 * However, extensive testing shows that this can take longer.
	 */
	if (wait_for_us(intel_de_read(dev_priv, LCPLL_CTL) &
			LCPLL_CD_SOURCE_FCLK_DONE, 100))
		drm_err(&dev_priv->drm, "Switching to FCLK failed\n");

	intel_de_rmw(dev_priv, LCPLL_CTL,
		     LCPLL_CLK_FREQ_MASK, bdw_cdclk_freq_sel(cdclk));

	intel_de_rmw(dev_priv, LCPLL_CTL,
		     LCPLL_CD_SOURCE_FCLK, 0);

	if (wait_for_us((intel_de_read(dev_priv, LCPLL_CTL) &
			 LCPLL_CD_SOURCE_FCLK_DONE) == 0, 1))
		drm_err(&dev_priv->drm, "Switching back to LCPLL failed\n");

	sandybridge_pcode_write(dev_priv, HSW_PCODE_DE_WRITE_FREQ_REQ,
				cdclk_config->voltage_level);

	intel_de_write(dev_priv, CDCLK_FREQ,
		       DIV_ROUND_CLOSEST(cdclk, 1000) - 1);

	intel_update_cdclk(dev_priv);
}

static int skl_calc_cdclk(int min_cdclk, int vco)
{
	if (vco == 8640000) {
		if (min_cdclk > 540000)
			return 617143;
		else if (min_cdclk > 432000)
			return 540000;
		else if (min_cdclk > 308571)
			return 432000;
		else
			return 308571;
	} else {
		if (min_cdclk > 540000)
			return 675000;
		else if (min_cdclk > 450000)
			return 540000;
		else if (min_cdclk > 337500)
			return 450000;
		else
			return 337500;
	}
}

static u8 skl_calc_voltage_level(int cdclk)
{
	if (cdclk > 540000)
		return 3;
	else if (cdclk > 450000)
		return 2;
	else if (cdclk > 337500)
		return 1;
	else
		return 0;
}

static void skl_dpll0_update(struct drm_i915_private *dev_priv,
			     struct intel_cdclk_config *cdclk_config)
{
	u32 val;

	cdclk_config->ref = 24000;
	cdclk_config->vco = 0;

	val = intel_de_read(dev_priv, LCPLL1_CTL);
	if ((val & LCPLL_PLL_ENABLE) == 0)
		return;

	if (drm_WARN_ON(&dev_priv->drm, (val & LCPLL_PLL_LOCK) == 0))
		return;

	val = intel_de_read(dev_priv, DPLL_CTRL1);

	if (drm_WARN_ON(&dev_priv->drm,
			(val & (DPLL_CTRL1_HDMI_MODE(SKL_DPLL0) |
				DPLL_CTRL1_SSC(SKL_DPLL0) |
				DPLL_CTRL1_OVERRIDE(SKL_DPLL0))) !=
			DPLL_CTRL1_OVERRIDE(SKL_DPLL0)))
		return;

	switch (val & DPLL_CTRL1_LINK_RATE_MASK(SKL_DPLL0)) {
	case DPLL_CTRL1_LINK_RATE(DPLL_CTRL1_LINK_RATE_810, SKL_DPLL0):
	case DPLL_CTRL1_LINK_RATE(DPLL_CTRL1_LINK_RATE_1350, SKL_DPLL0):
	case DPLL_CTRL1_LINK_RATE(DPLL_CTRL1_LINK_RATE_1620, SKL_DPLL0):
	case DPLL_CTRL1_LINK_RATE(DPLL_CTRL1_LINK_RATE_2700, SKL_DPLL0):
		cdclk_config->vco = 8100000;
		break;
	case DPLL_CTRL1_LINK_RATE(DPLL_CTRL1_LINK_RATE_1080, SKL_DPLL0):
	case DPLL_CTRL1_LINK_RATE(DPLL_CTRL1_LINK_RATE_2160, SKL_DPLL0):
		cdclk_config->vco = 8640000;
		break;
	default:
		MISSING_CASE(val & DPLL_CTRL1_LINK_RATE_MASK(SKL_DPLL0));
		break;
	}
}

static void skl_get_cdclk(struct drm_i915_private *dev_priv,
			  struct intel_cdclk_config *cdclk_config)
{
	u32 cdctl;

	skl_dpll0_update(dev_priv, cdclk_config);

	cdclk_config->cdclk = cdclk_config->bypass = cdclk_config->ref;

	if (cdclk_config->vco == 0)
		goto out;

	cdctl = intel_de_read(dev_priv, CDCLK_CTL);

	if (cdclk_config->vco == 8640000) {
		switch (cdctl & CDCLK_FREQ_SEL_MASK) {
		case CDCLK_FREQ_450_432:
			cdclk_config->cdclk = 432000;
			break;
		case CDCLK_FREQ_337_308:
			cdclk_config->cdclk = 308571;
			break;
		case CDCLK_FREQ_540:
			cdclk_config->cdclk = 540000;
			break;
		case CDCLK_FREQ_675_617:
			cdclk_config->cdclk = 617143;
			break;
		default:
			MISSING_CASE(cdctl & CDCLK_FREQ_SEL_MASK);
			break;
		}
	} else {
		switch (cdctl & CDCLK_FREQ_SEL_MASK) {
		case CDCLK_FREQ_450_432:
			cdclk_config->cdclk = 450000;
			break;
		case CDCLK_FREQ_337_308:
			cdclk_config->cdclk = 337500;
			break;
		case CDCLK_FREQ_540:
			cdclk_config->cdclk = 540000;
			break;
		case CDCLK_FREQ_675_617:
			cdclk_config->cdclk = 675000;
			break;
		default:
			MISSING_CASE(cdctl & CDCLK_FREQ_SEL_MASK);
			break;
		}
	}

 out:
	/*
	 * Can't read this out :( Let's assume it's
	 * at least what the CDCLK frequency requires.
	 */
	cdclk_config->voltage_level =
		skl_calc_voltage_level(cdclk_config->cdclk);
}

/* convert from kHz to .1 fixpoint MHz with -1MHz offset */
static int skl_cdclk_decimal(int cdclk)
{
	return DIV_ROUND_CLOSEST(cdclk - 1000, 500);
}

static void skl_set_preferred_cdclk_vco(struct drm_i915_private *dev_priv,
					int vco)
{
	bool changed = dev_priv->skl_preferred_vco_freq != vco;

	dev_priv->skl_preferred_vco_freq = vco;

	if (changed)
		intel_update_max_cdclk(dev_priv);
}

static u32 skl_dpll0_link_rate(struct drm_i915_private *dev_priv, int vco)
{
	drm_WARN_ON(&dev_priv->drm, vco != 8100000 && vco != 8640000);

	/*
	 * We always enable DPLL0 with the lowest link rate possible, but still
	 * taking into account the VCO required to operate the eDP panel at the
	 * desired frequency. The usual DP link rates operate with a VCO of
	 * 8100 while the eDP 1.4 alternate link rates need a VCO of 8640.
	 * The modeset code is responsible for the selection of the exact link
	 * rate later on, with the constraint of choosing a frequency that
	 * works with vco.
	 */
	if (vco == 8640000)
		return DPLL_CTRL1_LINK_RATE(DPLL_CTRL1_LINK_RATE_1080, SKL_DPLL0);
	else
		return DPLL_CTRL1_LINK_RATE(DPLL_CTRL1_LINK_RATE_810, SKL_DPLL0);
}

static void skl_dpll0_enable(struct drm_i915_private *dev_priv, int vco)
{
	intel_de_rmw(dev_priv, DPLL_CTRL1,
		     DPLL_CTRL1_HDMI_MODE(SKL_DPLL0) |
		     DPLL_CTRL1_SSC(SKL_DPLL0) |
		     DPLL_CTRL1_LINK_RATE_MASK(SKL_DPLL0),
		     DPLL_CTRL1_OVERRIDE(SKL_DPLL0) |
		     skl_dpll0_link_rate(dev_priv, vco));
	intel_de_posting_read(dev_priv, DPLL_CTRL1);

	intel_de_rmw(dev_priv, LCPLL1_CTL,
		     0, LCPLL_PLL_ENABLE);

	if (intel_de_wait_for_set(dev_priv, LCPLL1_CTL, LCPLL_PLL_LOCK, 5))
		drm_err(&dev_priv->drm, "DPLL0 not locked\n");

	dev_priv->cdclk.hw.vco = vco;

	/* We'll want to keep using the current vco from now on. */
	skl_set_preferred_cdclk_vco(dev_priv, vco);
}

static void skl_dpll0_disable(struct drm_i915_private *dev_priv)
{
	intel_de_rmw(dev_priv, LCPLL1_CTL,
		     LCPLL_PLL_ENABLE, 0);

	if (intel_de_wait_for_clear(dev_priv, LCPLL1_CTL, LCPLL_PLL_LOCK, 1))
		drm_err(&dev_priv->drm, "Couldn't disable DPLL0\n");

	dev_priv->cdclk.hw.vco = 0;
}

static u32 skl_cdclk_freq_sel(struct drm_i915_private *dev_priv,
			      int cdclk, int vco)
{
	switch (cdclk) {
	default:
		drm_WARN_ON(&dev_priv->drm,
			    cdclk != dev_priv->cdclk.hw.bypass);
		drm_WARN_ON(&dev_priv->drm, vco != 0);
		fallthrough;
	case 308571:
	case 337500:
		return CDCLK_FREQ_337_308;
	case 450000:
	case 432000:
		return CDCLK_FREQ_450_432;
	case 540000:
		return CDCLK_FREQ_540;
	case 617143:
	case 675000:
		return CDCLK_FREQ_675_617;
	}
}

static void skl_set_cdclk(struct drm_i915_private *dev_priv,
			  const struct intel_cdclk_config *cdclk_config,
			  enum pipe pipe)
{
	int cdclk = cdclk_config->cdclk;
	int vco = cdclk_config->vco;
	u32 freq_select, cdclk_ctl;
	int ret;

	/*
	 * Based on WA#1183 CDCLK rates 308 and 617MHz CDCLK rates are
	 * unsupported on SKL. In theory this should never happen since only
	 * the eDP1.4 2.16 and 4.32Gbps rates require it, but eDP1.4 is not
	 * supported on SKL either, see the above WA. WARN whenever trying to
	 * use the corresponding VCO freq as that always leads to using the
	 * minimum 308MHz CDCLK.
	 */
	drm_WARN_ON_ONCE(&dev_priv->drm,
			 IS_SKYLAKE(dev_priv) && vco == 8640000);

	ret = skl_pcode_request(dev_priv, SKL_PCODE_CDCLK_CONTROL,
				SKL_CDCLK_PREPARE_FOR_CHANGE,
				SKL_CDCLK_READY_FOR_CHANGE,
				SKL_CDCLK_READY_FOR_CHANGE, 3);
	if (ret) {
		drm_err(&dev_priv->drm,
			"Failed to inform PCU about cdclk change (%d)\n", ret);
		return;
	}

	freq_select = skl_cdclk_freq_sel(dev_priv, cdclk, vco);

	if (dev_priv->cdclk.hw.vco != 0 &&
	    dev_priv->cdclk.hw.vco != vco)
		skl_dpll0_disable(dev_priv);

	cdclk_ctl = intel_de_read(dev_priv, CDCLK_CTL);

	if (dev_priv->cdclk.hw.vco != vco) {
		/* Wa Display #1183: skl,kbl,cfl */
		cdclk_ctl &= ~(CDCLK_FREQ_SEL_MASK | CDCLK_FREQ_DECIMAL_MASK);
		cdclk_ctl |= freq_select | skl_cdclk_decimal(cdclk);
		intel_de_write(dev_priv, CDCLK_CTL, cdclk_ctl);
	}

	/* Wa Display #1183: skl,kbl,cfl */
	cdclk_ctl |= CDCLK_DIVMUX_CD_OVERRIDE;
	intel_de_write(dev_priv, CDCLK_CTL, cdclk_ctl);
	intel_de_posting_read(dev_priv, CDCLK_CTL);

	if (dev_priv->cdclk.hw.vco != vco)
		skl_dpll0_enable(dev_priv, vco);

	/* Wa Display #1183: skl,kbl,cfl */
	cdclk_ctl &= ~(CDCLK_FREQ_SEL_MASK | CDCLK_FREQ_DECIMAL_MASK);
	intel_de_write(dev_priv, CDCLK_CTL, cdclk_ctl);

	cdclk_ctl |= freq_select | skl_cdclk_decimal(cdclk);
	intel_de_write(dev_priv, CDCLK_CTL, cdclk_ctl);

	/* Wa Display #1183: skl,kbl,cfl */
	cdclk_ctl &= ~CDCLK_DIVMUX_CD_OVERRIDE;
	intel_de_write(dev_priv, CDCLK_CTL, cdclk_ctl);
	intel_de_posting_read(dev_priv, CDCLK_CTL);

	/* inform PCU of the change */
	sandybridge_pcode_write(dev_priv, SKL_PCODE_CDCLK_CONTROL,
				cdclk_config->voltage_level);

	intel_update_cdclk(dev_priv);
}

static void skl_sanitize_cdclk(struct drm_i915_private *dev_priv)
{
	u32 cdctl, expected;

	/*
	 * check if the pre-os initialized the display
	 * There is SWF18 scratchpad register defined which is set by the
	 * pre-os which can be used by the OS drivers to check the status
	 */
	if ((intel_de_read(dev_priv, SWF_ILK(0x18)) & 0x00FFFFFF) == 0)
		goto sanitize;

	intel_update_cdclk(dev_priv);
	intel_dump_cdclk_config(&dev_priv->cdclk.hw, "Current CDCLK");

	/* Is PLL enabled and locked ? */
	if (dev_priv->cdclk.hw.vco == 0 ||
	    dev_priv->cdclk.hw.cdclk == dev_priv->cdclk.hw.bypass)
		goto sanitize;

	/* DPLL okay; verify the cdclock
	 *
	 * Noticed in some instances that the freq selection is correct but
	 * decimal part is programmed wrong from BIOS where pre-os does not
	 * enable display. Verify the same as well.
	 */
	cdctl = intel_de_read(dev_priv, CDCLK_CTL);
	expected = (cdctl & CDCLK_FREQ_SEL_MASK) |
		skl_cdclk_decimal(dev_priv->cdclk.hw.cdclk);
	if (cdctl == expected)
		/* All well; nothing to sanitize */
		return;

sanitize:
	drm_dbg_kms(&dev_priv->drm, "Sanitizing cdclk programmed by pre-os\n");

	/* force cdclk programming */
	dev_priv->cdclk.hw.cdclk = 0;
	/* force full PLL disable + enable */
	dev_priv->cdclk.hw.vco = -1;
}

static void skl_cdclk_init_hw(struct drm_i915_private *dev_priv)
{
	struct intel_cdclk_config cdclk_config;

	skl_sanitize_cdclk(dev_priv);

	if (dev_priv->cdclk.hw.cdclk != 0 &&
	    dev_priv->cdclk.hw.vco != 0) {
		/*
		 * Use the current vco as our initial
		 * guess as to what the preferred vco is.
		 */
		if (dev_priv->skl_preferred_vco_freq == 0)
			skl_set_preferred_cdclk_vco(dev_priv,
						    dev_priv->cdclk.hw.vco);
		return;
	}

	cdclk_config = dev_priv->cdclk.hw;

	cdclk_config.vco = dev_priv->skl_preferred_vco_freq;
	if (cdclk_config.vco == 0)
		cdclk_config.vco = 8100000;
	cdclk_config.cdclk = skl_calc_cdclk(0, cdclk_config.vco);
	cdclk_config.voltage_level = skl_calc_voltage_level(cdclk_config.cdclk);

	skl_set_cdclk(dev_priv, &cdclk_config, INVALID_PIPE);
}

static void skl_cdclk_uninit_hw(struct drm_i915_private *dev_priv)
{
	struct intel_cdclk_config cdclk_config = dev_priv->cdclk.hw;

	cdclk_config.cdclk = cdclk_config.bypass;
	cdclk_config.vco = 0;
	cdclk_config.voltage_level = skl_calc_voltage_level(cdclk_config.cdclk);

	skl_set_cdclk(dev_priv, &cdclk_config, INVALID_PIPE);
}

static const struct intel_cdclk_vals bxt_cdclk_table[] = {
	{ .refclk = 19200, .cdclk = 144000, .divider = 8, .ratio = 60 },
	{ .refclk = 19200, .cdclk = 288000, .divider = 4, .ratio = 60 },
	{ .refclk = 19200, .cdclk = 384000, .divider = 3, .ratio = 60 },
	{ .refclk = 19200, .cdclk = 576000, .divider = 2, .ratio = 60 },
	{ .refclk = 19200, .cdclk = 624000, .divider = 2, .ratio = 65 },
	{}
};

static const struct intel_cdclk_vals glk_cdclk_table[] = {
	{ .refclk = 19200, .cdclk =  79200, .divider = 8, .ratio = 33 },
	{ .refclk = 19200, .cdclk = 158400, .divider = 4, .ratio = 33 },
	{ .refclk = 19200, .cdclk = 316800, .divider = 2, .ratio = 33 },
	{}
};

static const struct intel_cdclk_vals icl_cdclk_table[] = {
	{ .refclk = 19200, .cdclk = 172800, .divider = 2, .ratio = 18 },
	{ .refclk = 19200, .cdclk = 192000, .divider = 2, .ratio = 20 },
	{ .refclk = 19200, .cdclk = 307200, .divider = 2, .ratio = 32 },
	{ .refclk = 19200, .cdclk = 326400, .divider = 4, .ratio = 68 },
	{ .refclk = 19200, .cdclk = 556800, .divider = 2, .ratio = 58 },
	{ .refclk = 19200, .cdclk = 652800, .divider = 2, .ratio = 68 },

	{ .refclk = 24000, .cdclk = 180000, .divider = 2, .ratio = 15 },
	{ .refclk = 24000, .cdclk = 192000, .divider = 2, .ratio = 16 },
	{ .refclk = 24000, .cdclk = 312000, .divider = 2, .ratio = 26 },
	{ .refclk = 24000, .cdclk = 324000, .divider = 4, .ratio = 54 },
	{ .refclk = 24000, .cdclk = 552000, .divider = 2, .ratio = 46 },
	{ .refclk = 24000, .cdclk = 648000, .divider = 2, .ratio = 54 },

	{ .refclk = 38400, .cdclk = 172800, .divider = 2, .ratio =  9 },
	{ .refclk = 38400, .cdclk = 192000, .divider = 2, .ratio = 10 },
	{ .refclk = 38400, .cdclk = 307200, .divider = 2, .ratio = 16 },
	{ .refclk = 38400, .cdclk = 326400, .divider = 4, .ratio = 34 },
	{ .refclk = 38400, .cdclk = 556800, .divider = 2, .ratio = 29 },
	{ .refclk = 38400, .cdclk = 652800, .divider = 2, .ratio = 34 },
	{}
};

static const struct intel_cdclk_vals rkl_cdclk_table[] = {
	{ .refclk = 19200, .cdclk = 172800, .divider = 4, .ratio =  36 },
	{ .refclk = 19200, .cdclk = 192000, .divider = 4, .ratio =  40 },
	{ .refclk = 19200, .cdclk = 307200, .divider = 4, .ratio =  64 },
	{ .refclk = 19200, .cdclk = 326400, .divider = 8, .ratio = 136 },
	{ .refclk = 19200, .cdclk = 556800, .divider = 4, .ratio = 116 },
	{ .refclk = 19200, .cdclk = 652800, .divider = 4, .ratio = 136 },

	{ .refclk = 24000, .cdclk = 180000, .divider = 4, .ratio =  30 },
	{ .refclk = 24000, .cdclk = 192000, .divider = 4, .ratio =  32 },
	{ .refclk = 24000, .cdclk = 312000, .divider = 4, .ratio =  52 },
	{ .refclk = 24000, .cdclk = 324000, .divider = 8, .ratio = 108 },
	{ .refclk = 24000, .cdclk = 552000, .divider = 4, .ratio =  92 },
	{ .refclk = 24000, .cdclk = 648000, .divider = 4, .ratio = 108 },

	{ .refclk = 38400, .cdclk = 172800, .divider = 4, .ratio = 18 },
	{ .refclk = 38400, .cdclk = 192000, .divider = 4, .ratio = 20 },
	{ .refclk = 38400, .cdclk = 307200, .divider = 4, .ratio = 32 },
	{ .refclk = 38400, .cdclk = 326400, .divider = 8, .ratio = 68 },
	{ .refclk = 38400, .cdclk = 556800, .divider = 4, .ratio = 58 },
	{ .refclk = 38400, .cdclk = 652800, .divider = 4, .ratio = 68 },
	{}
};

static const struct intel_cdclk_vals adlp_a_step_cdclk_table[] = {
	{ .refclk = 19200, .cdclk = 307200, .divider = 2, .ratio = 32 },
	{ .refclk = 19200, .cdclk = 556800, .divider = 2, .ratio = 58 },
	{ .refclk = 19200, .cdclk = 652800, .divider = 2, .ratio = 68 },

	{ .refclk = 24000, .cdclk = 312000, .divider = 2, .ratio = 26 },
	{ .refclk = 24000, .cdclk = 552000, .divider = 2, .ratio = 46 },
	{ .refclk = 24400, .cdclk = 648000, .divider = 2, .ratio = 54 },

	{ .refclk = 38400, .cdclk = 307200, .divider = 2, .ratio = 16 },
	{ .refclk = 38400, .cdclk = 556800, .divider = 2, .ratio = 29 },
	{ .refclk = 38400, .cdclk = 652800, .divider = 2, .ratio = 34 },
	{}
};

static const struct intel_cdclk_vals adlp_cdclk_table[] = {
	{ .refclk = 19200, .cdclk = 172800, .divider = 3, .ratio = 27 },
	{ .refclk = 19200, .cdclk = 192000, .divider = 2, .ratio = 20 },
	{ .refclk = 19200, .cdclk = 307200, .divider = 2, .ratio = 32 },
	{ .refclk = 19200, .cdclk = 556800, .divider = 2, .ratio = 58 },
	{ .refclk = 19200, .cdclk = 652800, .divider = 2, .ratio = 68 },

	{ .refclk = 24000, .cdclk = 176000, .divider = 3, .ratio = 22 },
	{ .refclk = 24000, .cdclk = 192000, .divider = 2, .ratio = 16 },
	{ .refclk = 24000, .cdclk = 312000, .divider = 2, .ratio = 26 },
	{ .refclk = 24000, .cdclk = 552000, .divider = 2, .ratio = 46 },
	{ .refclk = 24400, .cdclk = 648000, .divider = 2, .ratio = 54 },

	{ .refclk = 38400, .cdclk = 179200, .divider = 3, .ratio = 14 },
	{ .refclk = 38400, .cdclk = 192000, .divider = 2, .ratio = 10 },
	{ .refclk = 38400, .cdclk = 307200, .divider = 2, .ratio = 16 },
	{ .refclk = 38400, .cdclk = 556800, .divider = 2, .ratio = 29 },
	{ .refclk = 38400, .cdclk = 652800, .divider = 2, .ratio = 34 },
	{}
};

static const struct intel_cdclk_vals dg2_cdclk_table[] = {
	{ .refclk = 38400, .cdclk = 172800, .divider = 2, .ratio =  9 },
	{ .refclk = 38400, .cdclk = 192000, .divider = 2, .ratio = 10 },
	{ .refclk = 38400, .cdclk = 307200, .divider = 2, .ratio = 16 },
	{ .refclk = 38400, .cdclk = 326400, .divider = 4, .ratio = 34 },
	{ .refclk = 38400, .cdclk = 556800, .divider = 2, .ratio = 29 },
	{ .refclk = 38400, .cdclk = 652800, .divider = 2, .ratio = 34 },
	{}
};

static int bxt_calc_cdclk(struct drm_i915_private *dev_priv, int min_cdclk)
{
	const struct intel_cdclk_vals *table = dev_priv->cdclk.table;
	int i;

	for (i = 0; table[i].refclk; i++)
		if (table[i].refclk == dev_priv->cdclk.hw.ref &&
		    table[i].cdclk >= min_cdclk)
			return table[i].cdclk;

	drm_WARN(&dev_priv->drm, 1,
		 "Cannot satisfy minimum cdclk %d with refclk %u\n",
		 min_cdclk, dev_priv->cdclk.hw.ref);
	return 0;
}

static int bxt_calc_cdclk_pll_vco(struct drm_i915_private *dev_priv, int cdclk)
{
	const struct intel_cdclk_vals *table = dev_priv->cdclk.table;
	int i;

	if (cdclk == dev_priv->cdclk.hw.bypass)
		return 0;

	for (i = 0; table[i].refclk; i++)
		if (table[i].refclk == dev_priv->cdclk.hw.ref &&
		    table[i].cdclk == cdclk)
			return dev_priv->cdclk.hw.ref * table[i].ratio;

	drm_WARN(&dev_priv->drm, 1, "cdclk %d not valid for refclk %u\n",
		 cdclk, dev_priv->cdclk.hw.ref);
	return 0;
}

static u8 bxt_calc_voltage_level(int cdclk)
{
	return DIV_ROUND_UP(cdclk, 25000);
}

static u8 icl_calc_voltage_level(int cdclk)
{
	if (cdclk > 556800)
		return 2;
	else if (cdclk > 312000)
		return 1;
	else
		return 0;
}

static u8 ehl_calc_voltage_level(int cdclk)
{
	if (cdclk > 326400)
		return 3;
	else if (cdclk > 312000)
		return 2;
	else if (cdclk > 180000)
		return 1;
	else
		return 0;
}

static u8 tgl_calc_voltage_level(int cdclk)
{
	if (cdclk > 556800)
		return 3;
	else if (cdclk > 326400)
		return 2;
	else if (cdclk > 312000)
		return 1;
	else
		return 0;
}

static void icl_readout_refclk(struct drm_i915_private *dev_priv,
			       struct intel_cdclk_config *cdclk_config)
{
	u32 dssm = intel_de_read(dev_priv, SKL_DSSM) & ICL_DSSM_CDCLK_PLL_REFCLK_MASK;

	switch (dssm) {
	default:
		MISSING_CASE(dssm);
		fallthrough;
	case ICL_DSSM_CDCLK_PLL_REFCLK_24MHz:
		cdclk_config->ref = 24000;
		break;
	case ICL_DSSM_CDCLK_PLL_REFCLK_19_2MHz:
		cdclk_config->ref = 19200;
		break;
	case ICL_DSSM_CDCLK_PLL_REFCLK_38_4MHz:
		cdclk_config->ref = 38400;
		break;
	}
}

static void bxt_de_pll_readout(struct drm_i915_private *dev_priv,
			       struct intel_cdclk_config *cdclk_config)
{
	u32 val, ratio;

	if (IS_DG2(dev_priv))
		cdclk_config->ref = 38400;
	else if (DISPLAY_VER(dev_priv) >= 11)
		icl_readout_refclk(dev_priv, cdclk_config);
	else
		cdclk_config->ref = 19200;

	val = intel_de_read(dev_priv, BXT_DE_PLL_ENABLE);
	if ((val & BXT_DE_PLL_PLL_ENABLE) == 0 ||
	    (val & BXT_DE_PLL_LOCK) == 0) {
		/*
		 * CDCLK PLL is disabled, the VCO/ratio doesn't matter, but
		 * setting it to zero is a way to signal that.
		 */
		cdclk_config->vco = 0;
		return;
	}

	/*
	 * DISPLAY_VER >= 11 have the ratio directly in the PLL enable register,
	 * gen9lp had it in a separate PLL control register.
	 */
	if (DISPLAY_VER(dev_priv) >= 11)
		ratio = val & ICL_CDCLK_PLL_RATIO_MASK;
	else
		ratio = intel_de_read(dev_priv, BXT_DE_PLL_CTL) & BXT_DE_PLL_RATIO_MASK;

	cdclk_config->vco = ratio * cdclk_config->ref;
}

static void bxt_get_cdclk(struct drm_i915_private *dev_priv,
			  struct intel_cdclk_config *cdclk_config)
{
	u32 divider;
	int div;

	bxt_de_pll_readout(dev_priv, cdclk_config);

	if (DISPLAY_VER(dev_priv) >= 12)
		cdclk_config->bypass = cdclk_config->ref / 2;
	else if (DISPLAY_VER(dev_priv) >= 11)
		cdclk_config->bypass = 50000;
	else
		cdclk_config->bypass = cdclk_config->ref;

	if (cdclk_config->vco == 0) {
		cdclk_config->cdclk = cdclk_config->bypass;
		goto out;
	}

	divider = intel_de_read(dev_priv, CDCLK_CTL) & BXT_CDCLK_CD2X_DIV_SEL_MASK;

	switch (divider) {
	case BXT_CDCLK_CD2X_DIV_SEL_1:
		div = 2;
		break;
	case BXT_CDCLK_CD2X_DIV_SEL_1_5:
		div = 3;
		break;
	case BXT_CDCLK_CD2X_DIV_SEL_2:
		div = 4;
		break;
	case BXT_CDCLK_CD2X_DIV_SEL_4:
		div = 8;
		break;
	default:
		MISSING_CASE(divider);
		return;
	}

	cdclk_config->cdclk = DIV_ROUND_CLOSEST(cdclk_config->vco, div);

 out:
	/*
	 * Can't read this out :( Let's assume it's
	 * at least what the CDCLK frequency requires.
	 */
	cdclk_config->voltage_level =
		intel_cdclk_calc_voltage_level(dev_priv, cdclk_config->cdclk);
}

static void bxt_de_pll_disable(struct drm_i915_private *dev_priv)
{
	intel_de_write(dev_priv, BXT_DE_PLL_ENABLE, 0);

	/* Timeout 200us */
	if (intel_de_wait_for_clear(dev_priv,
				    BXT_DE_PLL_ENABLE, BXT_DE_PLL_LOCK, 1))
		drm_err(&dev_priv->drm, "timeout waiting for DE PLL unlock\n");

	dev_priv->cdclk.hw.vco = 0;
}

static void bxt_de_pll_enable(struct drm_i915_private *dev_priv, int vco)
{
	int ratio = DIV_ROUND_CLOSEST(vco, dev_priv->cdclk.hw.ref);

	intel_de_rmw(dev_priv, BXT_DE_PLL_CTL,
		     BXT_DE_PLL_RATIO_MASK, BXT_DE_PLL_RATIO(ratio));

	intel_de_write(dev_priv, BXT_DE_PLL_ENABLE, BXT_DE_PLL_PLL_ENABLE);

	/* Timeout 200us */
	if (intel_de_wait_for_set(dev_priv,
				  BXT_DE_PLL_ENABLE, BXT_DE_PLL_LOCK, 1))
		drm_err(&dev_priv->drm, "timeout waiting for DE PLL lock\n");

	dev_priv->cdclk.hw.vco = vco;
}

static void icl_cdclk_pll_disable(struct drm_i915_private *dev_priv)
{
	intel_de_rmw(dev_priv, BXT_DE_PLL_ENABLE,
		     BXT_DE_PLL_PLL_ENABLE, 0);

	/* Timeout 200us */
	if (intel_de_wait_for_clear(dev_priv, BXT_DE_PLL_ENABLE, BXT_DE_PLL_LOCK, 1))
		drm_err(&dev_priv->drm, "timeout waiting for CDCLK PLL unlock\n");

	dev_priv->cdclk.hw.vco = 0;
}

static void icl_cdclk_pll_enable(struct drm_i915_private *dev_priv, int vco)
{
	int ratio = DIV_ROUND_CLOSEST(vco, dev_priv->cdclk.hw.ref);
	u32 val;

	val = ICL_CDCLK_PLL_RATIO(ratio);
	intel_de_write(dev_priv, BXT_DE_PLL_ENABLE, val);

	val |= BXT_DE_PLL_PLL_ENABLE;
	intel_de_write(dev_priv, BXT_DE_PLL_ENABLE, val);

	/* Timeout 200us */
	if (intel_de_wait_for_set(dev_priv, BXT_DE_PLL_ENABLE, BXT_DE_PLL_LOCK, 1))
		drm_err(&dev_priv->drm, "timeout waiting for CDCLK PLL lock\n");

	dev_priv->cdclk.hw.vco = vco;
}

static void adlp_cdclk_pll_crawl(struct drm_i915_private *dev_priv, int vco)
{
	int ratio = DIV_ROUND_CLOSEST(vco, dev_priv->cdclk.hw.ref);
	u32 val;

	/* Write PLL ratio without disabling */
	val = ICL_CDCLK_PLL_RATIO(ratio) | BXT_DE_PLL_PLL_ENABLE;
	intel_de_write(dev_priv, BXT_DE_PLL_ENABLE, val);

	/* Submit freq change request */
	val |= BXT_DE_PLL_FREQ_REQ;
	intel_de_write(dev_priv, BXT_DE_PLL_ENABLE, val);

	/* Timeout 200us */
	if (intel_de_wait_for_set(dev_priv, BXT_DE_PLL_ENABLE,
				  BXT_DE_PLL_LOCK | BXT_DE_PLL_FREQ_REQ_ACK, 1))
		DRM_ERROR("timeout waiting for FREQ change request ack\n");

	val &= ~BXT_DE_PLL_FREQ_REQ;
	intel_de_write(dev_priv, BXT_DE_PLL_ENABLE, val);

	dev_priv->cdclk.hw.vco = vco;
}

static u32 bxt_cdclk_cd2x_pipe(struct drm_i915_private *dev_priv, enum pipe pipe)
{
	if (DISPLAY_VER(dev_priv) >= 12) {
		if (pipe == INVALID_PIPE)
			return TGL_CDCLK_CD2X_PIPE_NONE;
		else
			return TGL_CDCLK_CD2X_PIPE(pipe);
	} else if (DISPLAY_VER(dev_priv) >= 11) {
		if (pipe == INVALID_PIPE)
			return ICL_CDCLK_CD2X_PIPE_NONE;
		else
			return ICL_CDCLK_CD2X_PIPE(pipe);
	} else {
		if (pipe == INVALID_PIPE)
			return BXT_CDCLK_CD2X_PIPE_NONE;
		else
			return BXT_CDCLK_CD2X_PIPE(pipe);
	}
}

static u32 bxt_cdclk_cd2x_div_sel(struct drm_i915_private *dev_priv,
				  int cdclk, int vco)
{
	/* cdclk = vco / 2 / div{1,1.5,2,4} */
	switch (DIV_ROUND_CLOSEST(vco, cdclk)) {
	default:
		drm_WARN_ON(&dev_priv->drm,
			    cdclk != dev_priv->cdclk.hw.bypass);
		drm_WARN_ON(&dev_priv->drm, vco != 0);
		fallthrough;
	case 2:
		return BXT_CDCLK_CD2X_DIV_SEL_1;
	case 3:
		return BXT_CDCLK_CD2X_DIV_SEL_1_5;
	case 4:
		return BXT_CDCLK_CD2X_DIV_SEL_2;
	case 8:
		return BXT_CDCLK_CD2X_DIV_SEL_4;
	}
}

static void bxt_set_cdclk(struct drm_i915_private *dev_priv,
			  const struct intel_cdclk_config *cdclk_config,
			  enum pipe pipe)
{
	int cdclk = cdclk_config->cdclk;
	int vco = cdclk_config->vco;
	u32 val;
	int ret;

	/* Inform power controller of upcoming frequency change. */
	if (DISPLAY_VER(dev_priv) >= 11)
		ret = skl_pcode_request(dev_priv, SKL_PCODE_CDCLK_CONTROL,
					SKL_CDCLK_PREPARE_FOR_CHANGE,
					SKL_CDCLK_READY_FOR_CHANGE,
					SKL_CDCLK_READY_FOR_CHANGE, 3);
	else
		/*
		 * BSpec requires us to wait up to 150usec, but that leads to
		 * timeouts; the 2ms used here is based on experiment.
		 */
		ret = sandybridge_pcode_write_timeout(dev_priv,
						      HSW_PCODE_DE_WRITE_FREQ_REQ,
						      0x80000000, 150, 2);

	if (ret) {
		drm_err(&dev_priv->drm,
			"Failed to inform PCU about cdclk change (err %d, freq %d)\n",
			ret, cdclk);
		return;
	}

	if (HAS_CDCLK_CRAWL(dev_priv) && dev_priv->cdclk.hw.vco > 0 && vco > 0) {
		if (dev_priv->cdclk.hw.vco != vco)
			adlp_cdclk_pll_crawl(dev_priv, vco);
	} else if (DISPLAY_VER(dev_priv) >= 11) {
		if (dev_priv->cdclk.hw.vco != 0 &&
		    dev_priv->cdclk.hw.vco != vco)
			icl_cdclk_pll_disable(dev_priv);

		if (dev_priv->cdclk.hw.vco != vco)
			icl_cdclk_pll_enable(dev_priv, vco);
	} else {
		if (dev_priv->cdclk.hw.vco != 0 &&
		    dev_priv->cdclk.hw.vco != vco)
			bxt_de_pll_disable(dev_priv);

		if (dev_priv->cdclk.hw.vco != vco)
			bxt_de_pll_enable(dev_priv, vco);
	}

	val = bxt_cdclk_cd2x_div_sel(dev_priv, cdclk, vco) |
		bxt_cdclk_cd2x_pipe(dev_priv, pipe) |
		skl_cdclk_decimal(cdclk);

	/*
	 * Disable SSA Precharge when CD clock frequency < 500 MHz,
	 * enable otherwise.
	 */
	if ((IS_GEMINILAKE(dev_priv) || IS_BROXTON(dev_priv)) &&
	    cdclk >= 500000)
		val |= BXT_CDCLK_SSA_PRECHARGE_ENABLE;
	intel_de_write(dev_priv, CDCLK_CTL, val);

	if (pipe != INVALID_PIPE)
		intel_wait_for_vblank(dev_priv, pipe);

	if (DISPLAY_VER(dev_priv) >= 11) {
		ret = sandybridge_pcode_write(dev_priv, SKL_PCODE_CDCLK_CONTROL,
					      cdclk_config->voltage_level);
	} else {
		/*
		 * The timeout isn't specified, the 2ms used here is based on
		 * experiment.
		 * FIXME: Waiting for the request completion could be delayed
		 * until the next PCODE request based on BSpec.
		 */
		ret = sandybridge_pcode_write_timeout(dev_priv,
						      HSW_PCODE_DE_WRITE_FREQ_REQ,
						      cdclk_config->voltage_level,
						      150, 2);
	}

	if (ret) {
		drm_err(&dev_priv->drm,
			"PCode CDCLK freq set failed, (err %d, freq %d)\n",
			ret, cdclk);
		return;
	}

	intel_update_cdclk(dev_priv);

	if (DISPLAY_VER(dev_priv) >= 11)
		/*
		 * Can't read out the voltage level :(
		 * Let's just assume everything is as expected.
		 */
		dev_priv->cdclk.hw.voltage_level = cdclk_config->voltage_level;
}

static void bxt_sanitize_cdclk(struct drm_i915_private *dev_priv)
{
	u32 cdctl, expected;
	int cdclk, vco;

	intel_update_cdclk(dev_priv);
	intel_dump_cdclk_config(&dev_priv->cdclk.hw, "Current CDCLK");

	if (dev_priv->cdclk.hw.vco == 0 ||
	    dev_priv->cdclk.hw.cdclk == dev_priv->cdclk.hw.bypass)
		goto sanitize;

	/* DPLL okay; verify the cdclock
	 *
	 * Some BIOS versions leave an incorrect decimal frequency value and
	 * set reserved MBZ bits in CDCLK_CTL at least during exiting from S4,
	 * so sanitize this register.
	 */
	cdctl = intel_de_read(dev_priv, CDCLK_CTL);
	/*
	 * Let's ignore the pipe field, since BIOS could have configured the
	 * dividers both synching to an active pipe, or asynchronously
	 * (PIPE_NONE).
	 */
	cdctl &= ~bxt_cdclk_cd2x_pipe(dev_priv, INVALID_PIPE);

	/* Make sure this is a legal cdclk value for the platform */
	cdclk = bxt_calc_cdclk(dev_priv, dev_priv->cdclk.hw.cdclk);
	if (cdclk != dev_priv->cdclk.hw.cdclk)
		goto sanitize;

	/* Make sure the VCO is correct for the cdclk */
	vco = bxt_calc_cdclk_pll_vco(dev_priv, cdclk);
	if (vco != dev_priv->cdclk.hw.vco)
		goto sanitize;

	expected = skl_cdclk_decimal(cdclk);

	/* Figure out what CD2X divider we should be using for this cdclk */
	expected |= bxt_cdclk_cd2x_div_sel(dev_priv,
					   dev_priv->cdclk.hw.cdclk,
					   dev_priv->cdclk.hw.vco);

	/*
	 * Disable SSA Precharge when CD clock frequency < 500 MHz,
	 * enable otherwise.
	 */
	if ((IS_GEMINILAKE(dev_priv) || IS_BROXTON(dev_priv)) &&
	    dev_priv->cdclk.hw.cdclk >= 500000)
		expected |= BXT_CDCLK_SSA_PRECHARGE_ENABLE;

	if (cdctl == expected)
		/* All well; nothing to sanitize */
		return;

sanitize:
	drm_dbg_kms(&dev_priv->drm, "Sanitizing cdclk programmed by pre-os\n");

	/* force cdclk programming */
	dev_priv->cdclk.hw.cdclk = 0;

	/* force full PLL disable + enable */
	dev_priv->cdclk.hw.vco = -1;
}

static void bxt_cdclk_init_hw(struct drm_i915_private *dev_priv)
{
	struct intel_cdclk_config cdclk_config;

	bxt_sanitize_cdclk(dev_priv);

	if (dev_priv->cdclk.hw.cdclk != 0 &&
	    dev_priv->cdclk.hw.vco != 0)
		return;

	cdclk_config = dev_priv->cdclk.hw;

	/*
	 * FIXME:
	 * - The initial CDCLK needs to be read from VBT.
	 *   Need to make this change after VBT has changes for BXT.
	 */
	cdclk_config.cdclk = bxt_calc_cdclk(dev_priv, 0);
	cdclk_config.vco = bxt_calc_cdclk_pll_vco(dev_priv, cdclk_config.cdclk);
	cdclk_config.voltage_level =
		intel_cdclk_calc_voltage_level(dev_priv, cdclk_config.cdclk);

	bxt_set_cdclk(dev_priv, &cdclk_config, INVALID_PIPE);
}

static void bxt_cdclk_uninit_hw(struct drm_i915_private *dev_priv)
{
	struct intel_cdclk_config cdclk_config = dev_priv->cdclk.hw;

	cdclk_config.cdclk = cdclk_config.bypass;
	cdclk_config.vco = 0;
	cdclk_config.voltage_level =
		intel_cdclk_calc_voltage_level(dev_priv, cdclk_config.cdclk);

	bxt_set_cdclk(dev_priv, &cdclk_config, INVALID_PIPE);
}

/**
 * intel_cdclk_init_hw - Initialize CDCLK hardware
 * @i915: i915 device
 *
 * Initialize CDCLK. This consists mainly of initializing dev_priv->cdclk.hw and
 * sanitizing the state of the hardware if needed. This is generally done only
 * during the display core initialization sequence, after which the DMC will
 * take care of turning CDCLK off/on as needed.
 */
void intel_cdclk_init_hw(struct drm_i915_private *i915)
{
	if (DISPLAY_VER(i915) >= 10 || IS_BROXTON(i915))
		bxt_cdclk_init_hw(i915);
	else if (DISPLAY_VER(i915) == 9)
		skl_cdclk_init_hw(i915);
}

/**
 * intel_cdclk_uninit_hw - Uninitialize CDCLK hardware
 * @i915: i915 device
 *
 * Uninitialize CDCLK. This is done only during the display core
 * uninitialization sequence.
 */
void intel_cdclk_uninit_hw(struct drm_i915_private *i915)
{
	if (DISPLAY_VER(i915) >= 10 || IS_BROXTON(i915))
		bxt_cdclk_uninit_hw(i915);
	else if (DISPLAY_VER(i915) == 9)
		skl_cdclk_uninit_hw(i915);
}

static bool intel_cdclk_can_crawl(struct drm_i915_private *dev_priv,
				  const struct intel_cdclk_config *a,
				  const struct intel_cdclk_config *b)
{
	int a_div, b_div;

	if (!HAS_CDCLK_CRAWL(dev_priv))
		return false;

	/*
	 * The vco and cd2x divider will change independently
	 * from each, so we disallow cd2x change when crawling.
	 */
	a_div = DIV_ROUND_CLOSEST(a->vco, a->cdclk);
	b_div = DIV_ROUND_CLOSEST(b->vco, b->cdclk);

	return a->vco != 0 && b->vco != 0 &&
		a->vco != b->vco &&
		a_div == b_div &&
		a->ref == b->ref;
}

/**
 * intel_cdclk_needs_modeset - Determine if changong between the CDCLK
 *                             configurations requires a modeset on all pipes
 * @a: first CDCLK configuration
 * @b: second CDCLK configuration
 *
 * Returns:
 * True if changing between the two CDCLK configurations
 * requires all pipes to be off, false if not.
 */
bool intel_cdclk_needs_modeset(const struct intel_cdclk_config *a,
			       const struct intel_cdclk_config *b)
{
	return a->cdclk != b->cdclk ||
		a->vco != b->vco ||
		a->ref != b->ref;
}

/**
 * intel_cdclk_can_cd2x_update - Determine if changing between the two CDCLK
 *                               configurations requires only a cd2x divider update
 * @dev_priv: i915 device
 * @a: first CDCLK configuration
 * @b: second CDCLK configuration
 *
 * Returns:
 * True if changing between the two CDCLK configurations
 * can be done with just a cd2x divider update, false if not.
 */
static bool intel_cdclk_can_cd2x_update(struct drm_i915_private *dev_priv,
					const struct intel_cdclk_config *a,
					const struct intel_cdclk_config *b)
{
	/* Older hw doesn't have the capability */
	if (DISPLAY_VER(dev_priv) < 10 && !IS_BROXTON(dev_priv))
		return false;

	return a->cdclk != b->cdclk &&
		a->vco == b->vco &&
		a->ref == b->ref;
}

/**
 * intel_cdclk_changed - Determine if two CDCLK configurations are different
 * @a: first CDCLK configuration
 * @b: second CDCLK configuration
 *
 * Returns:
 * True if the CDCLK configurations don't match, false if they do.
 */
static bool intel_cdclk_changed(const struct intel_cdclk_config *a,
				const struct intel_cdclk_config *b)
{
	return intel_cdclk_needs_modeset(a, b) ||
		a->voltage_level != b->voltage_level;
}

void intel_dump_cdclk_config(const struct intel_cdclk_config *cdclk_config,
			     const char *context)
{
	DRM_DEBUG_DRIVER("%s %d kHz, VCO %d kHz, ref %d kHz, bypass %d kHz, voltage level %d\n",
			 context, cdclk_config->cdclk, cdclk_config->vco,
			 cdclk_config->ref, cdclk_config->bypass,
			 cdclk_config->voltage_level);
}

/**
 * intel_set_cdclk - Push the CDCLK configuration to the hardware
 * @dev_priv: i915 device
 * @cdclk_config: new CDCLK configuration
 * @pipe: pipe with which to synchronize the update
 *
 * Program the hardware based on the passed in CDCLK state,
 * if necessary.
 */
static void intel_set_cdclk(struct drm_i915_private *dev_priv,
			    const struct intel_cdclk_config *cdclk_config,
			    enum pipe pipe)
{
	struct intel_encoder *encoder;

	if (!intel_cdclk_changed(&dev_priv->cdclk.hw, cdclk_config))
		return;

	if (drm_WARN_ON_ONCE(&dev_priv->drm, !dev_priv->cdclk_funcs->set_cdclk))
		return;

	intel_dump_cdclk_config(cdclk_config, "Changing CDCLK to");

	for_each_intel_encoder_with_psr(&dev_priv->drm, encoder) {
		struct intel_dp *intel_dp = enc_to_intel_dp(encoder);

		intel_psr_pause(intel_dp);
	}

	/*
	 * Lock aux/gmbus while we change cdclk in case those
	 * functions use cdclk. Not all platforms/ports do,
	 * but we'll lock them all for simplicity.
	 */
	mutex_lock(&dev_priv->gmbus_mutex);
	for_each_intel_dp(&dev_priv->drm, encoder) {
		struct intel_dp *intel_dp = enc_to_intel_dp(encoder);

		mutex_lock_nest_lock(&intel_dp->aux.hw_mutex,
				     &dev_priv->gmbus_mutex);
	}

	intel_cdclk_set_cdclk(dev_priv, cdclk_config, pipe);

	for_each_intel_dp(&dev_priv->drm, encoder) {
		struct intel_dp *intel_dp = enc_to_intel_dp(encoder);

		mutex_unlock(&intel_dp->aux.hw_mutex);
	}
	mutex_unlock(&dev_priv->gmbus_mutex);

	for_each_intel_encoder_with_psr(&dev_priv->drm, encoder) {
		struct intel_dp *intel_dp = enc_to_intel_dp(encoder);

		intel_psr_resume(intel_dp);
	}

	if (drm_WARN(&dev_priv->drm,
		     intel_cdclk_changed(&dev_priv->cdclk.hw, cdclk_config),
		     "cdclk state doesn't match!\n")) {
		intel_dump_cdclk_config(&dev_priv->cdclk.hw, "[hw state]");
		intel_dump_cdclk_config(cdclk_config, "[sw state]");
	}
}

/**
 * intel_set_cdclk_pre_plane_update - Push the CDCLK state to the hardware
 * @state: intel atomic state
 *
 * Program the hardware before updating the HW plane state based on the
 * new CDCLK state, if necessary.
 */
void
intel_set_cdclk_pre_plane_update(struct intel_atomic_state *state)
{
	struct drm_i915_private *dev_priv = to_i915(state->base.dev);
	const struct intel_cdclk_state *old_cdclk_state =
		intel_atomic_get_old_cdclk_state(state);
	const struct intel_cdclk_state *new_cdclk_state =
		intel_atomic_get_new_cdclk_state(state);
	enum pipe pipe = new_cdclk_state->pipe;

	if (!intel_cdclk_changed(&old_cdclk_state->actual,
				 &new_cdclk_state->actual))
		return;

	if (pipe == INVALID_PIPE ||
	    old_cdclk_state->actual.cdclk <= new_cdclk_state->actual.cdclk) {
		drm_WARN_ON(&dev_priv->drm, !new_cdclk_state->base.changed);

		intel_set_cdclk(dev_priv, &new_cdclk_state->actual, pipe);
	}
}

/**
 * intel_set_cdclk_post_plane_update - Push the CDCLK state to the hardware
 * @state: intel atomic state
 *
 * Program the hardware after updating the HW plane state based on the
 * new CDCLK state, if necessary.
 */
void
intel_set_cdclk_post_plane_update(struct intel_atomic_state *state)
{
	struct drm_i915_private *dev_priv = to_i915(state->base.dev);
	const struct intel_cdclk_state *old_cdclk_state =
		intel_atomic_get_old_cdclk_state(state);
	const struct intel_cdclk_state *new_cdclk_state =
		intel_atomic_get_new_cdclk_state(state);
	enum pipe pipe = new_cdclk_state->pipe;

	if (!intel_cdclk_changed(&old_cdclk_state->actual,
				 &new_cdclk_state->actual))
		return;

	if (pipe != INVALID_PIPE &&
	    old_cdclk_state->actual.cdclk > new_cdclk_state->actual.cdclk) {
		drm_WARN_ON(&dev_priv->drm, !new_cdclk_state->base.changed);

		intel_set_cdclk(dev_priv, &new_cdclk_state->actual, pipe);
	}
}

static int intel_pixel_rate_to_cdclk(const struct intel_crtc_state *crtc_state)
{
	struct drm_i915_private *dev_priv = to_i915(crtc_state->uapi.crtc->dev);
	int pixel_rate = crtc_state->pixel_rate;

	if (DISPLAY_VER(dev_priv) >= 10)
		return DIV_ROUND_UP(pixel_rate, 2);
	else if (DISPLAY_VER(dev_priv) == 9 ||
		 IS_BROADWELL(dev_priv) || IS_HASWELL(dev_priv))
		return pixel_rate;
	else if (IS_CHERRYVIEW(dev_priv))
		return DIV_ROUND_UP(pixel_rate * 100, 95);
	else if (crtc_state->double_wide)
		return DIV_ROUND_UP(pixel_rate * 100, 90 * 2);
	else
		return DIV_ROUND_UP(pixel_rate * 100, 90);
}

static int intel_planes_min_cdclk(const struct intel_crtc_state *crtc_state)
{
	struct intel_crtc *crtc = to_intel_crtc(crtc_state->uapi.crtc);
	struct drm_i915_private *dev_priv = to_i915(crtc->base.dev);
	struct intel_plane *plane;
	int min_cdclk = 0;

	for_each_intel_plane_on_crtc(&dev_priv->drm, crtc, plane)
		min_cdclk = max(crtc_state->min_cdclk[plane->id], min_cdclk);

	return min_cdclk;
}

int intel_crtc_compute_min_cdclk(const struct intel_crtc_state *crtc_state)
{
	struct drm_i915_private *dev_priv =
		to_i915(crtc_state->uapi.crtc->dev);
	int min_cdclk;

	if (!crtc_state->hw.enable)
		return 0;

	min_cdclk = intel_pixel_rate_to_cdclk(crtc_state);

	/* pixel rate mustn't exceed 95% of cdclk with IPS on BDW */
	if (IS_BROADWELL(dev_priv) && hsw_crtc_state_ips_capable(crtc_state))
		min_cdclk = DIV_ROUND_UP(min_cdclk * 100, 95);

	/* BSpec says "Do not use DisplayPort with CDCLK less than 432 MHz,
	 * audio enabled, port width x4, and link rate HBR2 (5.4 GHz), or else
	 * there may be audio corruption or screen corruption." This cdclk
	 * restriction for GLK is 316.8 MHz.
	 */
	if (intel_crtc_has_dp_encoder(crtc_state) &&
	    crtc_state->has_audio &&
	    crtc_state->port_clock >= 540000 &&
	    crtc_state->lane_count == 4) {
		if (DISPLAY_VER(dev_priv) == 10) {
			/* Display WA #1145: glk */
			min_cdclk = max(316800, min_cdclk);
		} else if (DISPLAY_VER(dev_priv) == 9 || IS_BROADWELL(dev_priv)) {
			/* Display WA #1144: skl,bxt */
			min_cdclk = max(432000, min_cdclk);
		}
	}

	/*
	 * According to BSpec, "The CD clock frequency must be at least twice
	 * the frequency of the Azalia BCLK." and BCLK is 96 MHz by default.
	 */
	if (crtc_state->has_audio && DISPLAY_VER(dev_priv) >= 9)
		min_cdclk = max(2 * 96000, min_cdclk);

	/*
	 * "For DP audio configuration, cdclk frequency shall be set to
	 *  meet the following requirements:
	 *  DP Link Frequency(MHz) | Cdclk frequency(MHz)
	 *  270                    | 320 or higher
	 *  162                    | 200 or higher"
	 */
	if ((IS_VALLEYVIEW(dev_priv) || IS_CHERRYVIEW(dev_priv)) &&
	    intel_crtc_has_dp_encoder(crtc_state) && crtc_state->has_audio)
		min_cdclk = max(crtc_state->port_clock, min_cdclk);

	/*
	 * On Valleyview some DSI panels lose (v|h)sync when the clock is lower
	 * than 320000KHz.
	 */
	if (intel_crtc_has_type(crtc_state, INTEL_OUTPUT_DSI) &&
	    IS_VALLEYVIEW(dev_priv))
		min_cdclk = max(320000, min_cdclk);

	/*
	 * On Geminilake once the CDCLK gets as low as 79200
	 * picture gets unstable, despite that values are
	 * correct for DSI PLL and DE PLL.
	 */
	if (intel_crtc_has_type(crtc_state, INTEL_OUTPUT_DSI) &&
	    IS_GEMINILAKE(dev_priv))
		min_cdclk = max(158400, min_cdclk);

	/* Account for additional needs from the planes */
	min_cdclk = max(intel_planes_min_cdclk(crtc_state), min_cdclk);

	/*
	 * When we decide to use only one VDSC engine, since
	 * each VDSC operates with 1 ppc throughput, pixel clock
	 * cannot be higher than the VDSC clock (cdclk)
	 */
	if (crtc_state->dsc.compression_enable && !crtc_state->dsc.dsc_split)
		min_cdclk = max(min_cdclk, (int)crtc_state->pixel_rate);

	/*
	 * HACK. Currently for TGL platforms we calculate
	 * min_cdclk initially based on pixel_rate divided
	 * by 2, accounting for also plane requirements,
	 * however in some cases the lowest possible CDCLK
	 * doesn't work and causing the underruns.
	 * Explicitly stating here that this seems to be currently
	 * rather a Hack, than final solution.
	 */
	if (IS_TIGERLAKE(dev_priv)) {
		/*
		 * Clamp to max_cdclk_freq in case pixel rate is higher,
		 * in order not to break an 8K, but still leave W/A at place.
		 */
		min_cdclk = max_t(int, min_cdclk,
				  min_t(int, crtc_state->pixel_rate,
					dev_priv->max_cdclk_freq));
	}

	if (min_cdclk > dev_priv->max_cdclk_freq) {
		drm_dbg_kms(&dev_priv->drm,
			    "required cdclk (%d kHz) exceeds max (%d kHz)\n",
			    min_cdclk, dev_priv->max_cdclk_freq);
		return -EINVAL;
	}

	return min_cdclk;
}

static int intel_compute_min_cdclk(struct intel_cdclk_state *cdclk_state)
{
	struct intel_atomic_state *state = cdclk_state->base.state;
	struct drm_i915_private *dev_priv = to_i915(state->base.dev);
	struct intel_bw_state *bw_state = NULL;
	struct intel_crtc *crtc;
	struct intel_crtc_state *crtc_state;
	int min_cdclk, i;
	enum pipe pipe;

	for_each_new_intel_crtc_in_state(state, crtc, crtc_state, i) {
		int ret;

		min_cdclk = intel_crtc_compute_min_cdclk(crtc_state);
		if (min_cdclk < 0)
			return min_cdclk;

		bw_state = intel_atomic_get_bw_state(state);
		if (IS_ERR(bw_state))
			return PTR_ERR(bw_state);

		if (cdclk_state->min_cdclk[crtc->pipe] == min_cdclk)
			continue;

		cdclk_state->min_cdclk[crtc->pipe] = min_cdclk;

		ret = intel_atomic_lock_global_state(&cdclk_state->base);
		if (ret)
			return ret;
	}

	min_cdclk = cdclk_state->force_min_cdclk;
	for_each_pipe(dev_priv, pipe) {
		min_cdclk = max(cdclk_state->min_cdclk[pipe], min_cdclk);

		if (!bw_state)
			continue;

		min_cdclk = max(bw_state->min_cdclk, min_cdclk);
	}

	return min_cdclk;
}

/*
 * Account for port clock min voltage level requirements.
 * This only really does something on DISPLA_VER >= 11 but can be
 * called on earlier platforms as well.
 *
 * Note that this functions assumes that 0 is
 * the lowest voltage value, and higher values
 * correspond to increasingly higher voltages.
 *
 * Should that relationship no longer hold on
 * future platforms this code will need to be
 * adjusted.
 */
static int bxt_compute_min_voltage_level(struct intel_cdclk_state *cdclk_state)
{
	struct intel_atomic_state *state = cdclk_state->base.state;
	struct drm_i915_private *dev_priv = to_i915(state->base.dev);
	struct intel_crtc *crtc;
	struct intel_crtc_state *crtc_state;
	u8 min_voltage_level;
	int i;
	enum pipe pipe;

	for_each_new_intel_crtc_in_state(state, crtc, crtc_state, i) {
		int ret;

		if (crtc_state->hw.enable)
			min_voltage_level = crtc_state->min_voltage_level;
		else
			min_voltage_level = 0;

		if (cdclk_state->min_voltage_level[crtc->pipe] == min_voltage_level)
			continue;

		cdclk_state->min_voltage_level[crtc->pipe] = min_voltage_level;

		ret = intel_atomic_lock_global_state(&cdclk_state->base);
		if (ret)
			return ret;
	}

	min_voltage_level = 0;
	for_each_pipe(dev_priv, pipe)
		min_voltage_level = max(cdclk_state->min_voltage_level[pipe],
					min_voltage_level);

	return min_voltage_level;
}

static int vlv_modeset_calc_cdclk(struct intel_cdclk_state *cdclk_state)
{
	struct intel_atomic_state *state = cdclk_state->base.state;
	struct drm_i915_private *dev_priv = to_i915(state->base.dev);
	int min_cdclk, cdclk;

	min_cdclk = intel_compute_min_cdclk(cdclk_state);
	if (min_cdclk < 0)
		return min_cdclk;

	cdclk = vlv_calc_cdclk(dev_priv, min_cdclk);

	cdclk_state->logical.cdclk = cdclk;
	cdclk_state->logical.voltage_level =
		vlv_calc_voltage_level(dev_priv, cdclk);

	if (!cdclk_state->active_pipes) {
		cdclk = vlv_calc_cdclk(dev_priv, cdclk_state->force_min_cdclk);

		cdclk_state->actual.cdclk = cdclk;
		cdclk_state->actual.voltage_level =
			vlv_calc_voltage_level(dev_priv, cdclk);
	} else {
		cdclk_state->actual = cdclk_state->logical;
	}

	return 0;
}

static int bdw_modeset_calc_cdclk(struct intel_cdclk_state *cdclk_state)
{
	int min_cdclk, cdclk;

	min_cdclk = intel_compute_min_cdclk(cdclk_state);
	if (min_cdclk < 0)
		return min_cdclk;

	/*
	 * FIXME should also account for plane ratio
	 * once 64bpp pixel formats are supported.
	 */
	cdclk = bdw_calc_cdclk(min_cdclk);

	cdclk_state->logical.cdclk = cdclk;
	cdclk_state->logical.voltage_level =
		bdw_calc_voltage_level(cdclk);

	if (!cdclk_state->active_pipes) {
		cdclk = bdw_calc_cdclk(cdclk_state->force_min_cdclk);

		cdclk_state->actual.cdclk = cdclk;
		cdclk_state->actual.voltage_level =
			bdw_calc_voltage_level(cdclk);
	} else {
		cdclk_state->actual = cdclk_state->logical;
	}

	return 0;
}

static int skl_dpll0_vco(struct intel_cdclk_state *cdclk_state)
{
	struct intel_atomic_state *state = cdclk_state->base.state;
	struct drm_i915_private *dev_priv = to_i915(state->base.dev);
	struct intel_crtc *crtc;
	struct intel_crtc_state *crtc_state;
	int vco, i;

	vco = cdclk_state->logical.vco;
	if (!vco)
		vco = dev_priv->skl_preferred_vco_freq;

	for_each_new_intel_crtc_in_state(state, crtc, crtc_state, i) {
		if (!crtc_state->hw.enable)
			continue;

		if (!intel_crtc_has_type(crtc_state, INTEL_OUTPUT_EDP))
			continue;

		/*
		 * DPLL0 VCO may need to be adjusted to get the correct
		 * clock for eDP. This will affect cdclk as well.
		 */
		switch (crtc_state->port_clock / 2) {
		case 108000:
		case 216000:
			vco = 8640000;
			break;
		default:
			vco = 8100000;
			break;
		}
	}

	return vco;
}

static int skl_modeset_calc_cdclk(struct intel_cdclk_state *cdclk_state)
{
	int min_cdclk, cdclk, vco;

	min_cdclk = intel_compute_min_cdclk(cdclk_state);
	if (min_cdclk < 0)
		return min_cdclk;

	vco = skl_dpll0_vco(cdclk_state);

	/*
	 * FIXME should also account for plane ratio
	 * once 64bpp pixel formats are supported.
	 */
	cdclk = skl_calc_cdclk(min_cdclk, vco);

	cdclk_state->logical.vco = vco;
	cdclk_state->logical.cdclk = cdclk;
	cdclk_state->logical.voltage_level =
		skl_calc_voltage_level(cdclk);

	if (!cdclk_state->active_pipes) {
		cdclk = skl_calc_cdclk(cdclk_state->force_min_cdclk, vco);

		cdclk_state->actual.vco = vco;
		cdclk_state->actual.cdclk = cdclk;
		cdclk_state->actual.voltage_level =
			skl_calc_voltage_level(cdclk);
	} else {
		cdclk_state->actual = cdclk_state->logical;
	}

	return 0;
}

static int bxt_modeset_calc_cdclk(struct intel_cdclk_state *cdclk_state)
{
	struct intel_atomic_state *state = cdclk_state->base.state;
	struct drm_i915_private *dev_priv = to_i915(state->base.dev);
	int min_cdclk, min_voltage_level, cdclk, vco;

	min_cdclk = intel_compute_min_cdclk(cdclk_state);
	if (min_cdclk < 0)
		return min_cdclk;

	min_voltage_level = bxt_compute_min_voltage_level(cdclk_state);
	if (min_voltage_level < 0)
		return min_voltage_level;

	cdclk = bxt_calc_cdclk(dev_priv, min_cdclk);
	vco = bxt_calc_cdclk_pll_vco(dev_priv, cdclk);

	cdclk_state->logical.vco = vco;
	cdclk_state->logical.cdclk = cdclk;
	cdclk_state->logical.voltage_level =
		max_t(int, min_voltage_level,
		      intel_cdclk_calc_voltage_level(dev_priv, cdclk));

	if (!cdclk_state->active_pipes) {
		cdclk = bxt_calc_cdclk(dev_priv, cdclk_state->force_min_cdclk);
		vco = bxt_calc_cdclk_pll_vco(dev_priv, cdclk);

		cdclk_state->actual.vco = vco;
		cdclk_state->actual.cdclk = cdclk;
		cdclk_state->actual.voltage_level =
			intel_cdclk_calc_voltage_level(dev_priv, cdclk);
	} else {
		cdclk_state->actual = cdclk_state->logical;
	}

	return 0;
}

static int fixed_modeset_calc_cdclk(struct intel_cdclk_state *cdclk_state)
{
	int min_cdclk;

	/*
	 * We can't change the cdclk frequency, but we still want to
	 * check that the required minimum frequency doesn't exceed
	 * the actual cdclk frequency.
	 */
	min_cdclk = intel_compute_min_cdclk(cdclk_state);
	if (min_cdclk < 0)
		return min_cdclk;

	return 0;
}

static struct intel_global_state *intel_cdclk_duplicate_state(struct intel_global_obj *obj)
{
	struct intel_cdclk_state *cdclk_state;

	cdclk_state = kmemdup(obj->state, sizeof(*cdclk_state), GFP_KERNEL);
	if (!cdclk_state)
		return NULL;

	cdclk_state->pipe = INVALID_PIPE;

	return &cdclk_state->base;
}

static void intel_cdclk_destroy_state(struct intel_global_obj *obj,
				      struct intel_global_state *state)
{
	kfree(state);
}

static const struct intel_global_state_funcs intel_cdclk_funcs = {
	.atomic_duplicate_state = intel_cdclk_duplicate_state,
	.atomic_destroy_state = intel_cdclk_destroy_state,
};

struct intel_cdclk_state *
intel_atomic_get_cdclk_state(struct intel_atomic_state *state)
{
	struct drm_i915_private *dev_priv = to_i915(state->base.dev);
	struct intel_global_state *cdclk_state;

	cdclk_state = intel_atomic_get_global_obj_state(state, &dev_priv->cdclk.obj);
	if (IS_ERR(cdclk_state))
		return ERR_CAST(cdclk_state);

	return to_intel_cdclk_state(cdclk_state);
}

int intel_cdclk_init(struct drm_i915_private *dev_priv)
{
	struct intel_cdclk_state *cdclk_state;

	cdclk_state = kzalloc(sizeof(*cdclk_state), GFP_KERNEL);
	if (!cdclk_state)
		return -ENOMEM;

	intel_atomic_global_obj_init(dev_priv, &dev_priv->cdclk.obj,
				     &cdclk_state->base, &intel_cdclk_funcs);

	return 0;
}

int intel_modeset_calc_cdclk(struct intel_atomic_state *state)
{
	struct drm_i915_private *dev_priv = to_i915(state->base.dev);
	const struct intel_cdclk_state *old_cdclk_state;
	struct intel_cdclk_state *new_cdclk_state;
	enum pipe pipe = INVALID_PIPE;
	int ret;

	new_cdclk_state = intel_atomic_get_cdclk_state(state);
	if (IS_ERR(new_cdclk_state))
		return PTR_ERR(new_cdclk_state);

	old_cdclk_state = intel_atomic_get_old_cdclk_state(state);

	new_cdclk_state->active_pipes =
		intel_calc_active_pipes(state, old_cdclk_state->active_pipes);

	ret = intel_cdclk_modeset_calc_cdclk(dev_priv, new_cdclk_state);
	if (ret)
		return ret;

	if (intel_cdclk_changed(&old_cdclk_state->actual,
				&new_cdclk_state->actual)) {
		/*
		 * Also serialize commits across all crtcs
		 * if the actual hw needs to be poked.
		 */
		ret = intel_atomic_serialize_global_state(&new_cdclk_state->base);
		if (ret)
			return ret;
	} else if (old_cdclk_state->active_pipes != new_cdclk_state->active_pipes ||
		   old_cdclk_state->force_min_cdclk != new_cdclk_state->force_min_cdclk ||
		   intel_cdclk_changed(&old_cdclk_state->logical,
				       &new_cdclk_state->logical)) {
		ret = intel_atomic_lock_global_state(&new_cdclk_state->base);
		if (ret)
			return ret;
	} else {
		return 0;
	}

	if (is_power_of_2(new_cdclk_state->active_pipes) &&
	    intel_cdclk_can_cd2x_update(dev_priv,
					&old_cdclk_state->actual,
					&new_cdclk_state->actual)) {
		struct intel_crtc *crtc;
		struct intel_crtc_state *crtc_state;

		pipe = ilog2(new_cdclk_state->active_pipes);
		crtc = intel_get_crtc_for_pipe(dev_priv, pipe);

		crtc_state = intel_atomic_get_crtc_state(&state->base, crtc);
		if (IS_ERR(crtc_state))
			return PTR_ERR(crtc_state);

		if (drm_atomic_crtc_needs_modeset(&crtc_state->uapi))
			pipe = INVALID_PIPE;
	}

	if (intel_cdclk_can_crawl(dev_priv,
				  &old_cdclk_state->actual,
				  &new_cdclk_state->actual)) {
		drm_dbg_kms(&dev_priv->drm,
			    "Can change cdclk via crawl\n");
	} else if (pipe != INVALID_PIPE) {
		new_cdclk_state->pipe = pipe;

		drm_dbg_kms(&dev_priv->drm,
			    "Can change cdclk cd2x divider with pipe %c active\n",
			    pipe_name(pipe));
	} else if (intel_cdclk_needs_modeset(&old_cdclk_state->actual,
					     &new_cdclk_state->actual)) {
		/* All pipes must be switched off while we change the cdclk. */
		ret = intel_modeset_all_pipes(state);
		if (ret)
			return ret;

		drm_dbg_kms(&dev_priv->drm,
			    "Modeset required for cdclk change\n");
	}

	drm_dbg_kms(&dev_priv->drm,
		    "New cdclk calculated to be logical %u kHz, actual %u kHz\n",
		    new_cdclk_state->logical.cdclk,
		    new_cdclk_state->actual.cdclk);
	drm_dbg_kms(&dev_priv->drm,
		    "New voltage level calculated to be logical %u, actual %u\n",
		    new_cdclk_state->logical.voltage_level,
		    new_cdclk_state->actual.voltage_level);

	return 0;
}

static int intel_compute_max_dotclk(struct drm_i915_private *dev_priv)
{
	int max_cdclk_freq = dev_priv->max_cdclk_freq;

	if (DISPLAY_VER(dev_priv) >= 10)
		return 2 * max_cdclk_freq;
	else if (DISPLAY_VER(dev_priv) == 9 ||
		 IS_BROADWELL(dev_priv) || IS_HASWELL(dev_priv))
		return max_cdclk_freq;
	else if (IS_CHERRYVIEW(dev_priv))
		return max_cdclk_freq*95/100;
	else if (DISPLAY_VER(dev_priv) < 4)
		return 2*max_cdclk_freq*90/100;
	else
		return max_cdclk_freq*90/100;
}

/**
 * intel_update_max_cdclk - Determine the maximum support CDCLK frequency
 * @dev_priv: i915 device
 *
 * Determine the maximum CDCLK frequency the platform supports, and also
 * derive the maximum dot clock frequency the maximum CDCLK frequency
 * allows.
 */
void intel_update_max_cdclk(struct drm_i915_private *dev_priv)
{
	if (IS_JSL_EHL(dev_priv)) {
		if (dev_priv->cdclk.hw.ref == 24000)
			dev_priv->max_cdclk_freq = 552000;
		else
			dev_priv->max_cdclk_freq = 556800;
	} else if (DISPLAY_VER(dev_priv) >= 11) {
		if (dev_priv->cdclk.hw.ref == 24000)
			dev_priv->max_cdclk_freq = 648000;
		else
			dev_priv->max_cdclk_freq = 652800;
	} else if (IS_GEMINILAKE(dev_priv)) {
		dev_priv->max_cdclk_freq = 316800;
	} else if (IS_BROXTON(dev_priv)) {
		dev_priv->max_cdclk_freq = 624000;
	} else if (DISPLAY_VER(dev_priv) == 9) {
		u32 limit = intel_de_read(dev_priv, SKL_DFSM) & SKL_DFSM_CDCLK_LIMIT_MASK;
		int max_cdclk, vco;

		vco = dev_priv->skl_preferred_vco_freq;
		drm_WARN_ON(&dev_priv->drm, vco != 8100000 && vco != 8640000);

		/*
		 * Use the lower (vco 8640) cdclk values as a
		 * first guess. skl_calc_cdclk() will correct it
		 * if the preferred vco is 8100 instead.
		 */
		if (limit == SKL_DFSM_CDCLK_LIMIT_675)
			max_cdclk = 617143;
		else if (limit == SKL_DFSM_CDCLK_LIMIT_540)
			max_cdclk = 540000;
		else if (limit == SKL_DFSM_CDCLK_LIMIT_450)
			max_cdclk = 432000;
		else
			max_cdclk = 308571;

		dev_priv->max_cdclk_freq = skl_calc_cdclk(max_cdclk, vco);
	} else if (IS_BROADWELL(dev_priv))  {
		/*
		 * FIXME with extra cooling we can allow
		 * 540 MHz for ULX and 675 Mhz for ULT.
		 * How can we know if extra cooling is
		 * available? PCI ID, VTB, something else?
		 */
		if (intel_de_read(dev_priv, FUSE_STRAP) & HSW_CDCLK_LIMIT)
			dev_priv->max_cdclk_freq = 450000;
		else if (IS_BDW_ULX(dev_priv))
			dev_priv->max_cdclk_freq = 450000;
		else if (IS_BDW_ULT(dev_priv))
			dev_priv->max_cdclk_freq = 540000;
		else
			dev_priv->max_cdclk_freq = 675000;
	} else if (IS_CHERRYVIEW(dev_priv)) {
		dev_priv->max_cdclk_freq = 320000;
	} else if (IS_VALLEYVIEW(dev_priv)) {
		dev_priv->max_cdclk_freq = 400000;
	} else {
		/* otherwise assume cdclk is fixed */
		dev_priv->max_cdclk_freq = dev_priv->cdclk.hw.cdclk;
	}

	dev_priv->max_dotclk_freq = intel_compute_max_dotclk(dev_priv);

	drm_dbg(&dev_priv->drm, "Max CD clock rate: %d kHz\n",
		dev_priv->max_cdclk_freq);

	drm_dbg(&dev_priv->drm, "Max dotclock rate: %d kHz\n",
		dev_priv->max_dotclk_freq);
}

/**
 * intel_update_cdclk - Determine the current CDCLK frequency
 * @dev_priv: i915 device
 *
 * Determine the current CDCLK frequency.
 */
void intel_update_cdclk(struct drm_i915_private *dev_priv)
{
	intel_cdclk_get_cdclk(dev_priv, &dev_priv->cdclk.hw);

	/*
	 * 9:0 CMBUS [sic] CDCLK frequency (cdfreq):
	 * Programmng [sic] note: bit[9:2] should be programmed to the number
	 * of cdclk that generates 4MHz reference clock freq which is used to
	 * generate GMBus clock. This will vary with the cdclk freq.
	 */
	if (IS_VALLEYVIEW(dev_priv) || IS_CHERRYVIEW(dev_priv))
		intel_de_write(dev_priv, GMBUSFREQ_VLV,
			       DIV_ROUND_UP(dev_priv->cdclk.hw.cdclk, 1000));
}

static int dg1_rawclk(struct drm_i915_private *dev_priv)
{
	/*
	 * DG1 always uses a 38.4 MHz rawclk.  The bspec tells us
	 * "Program Numerator=2, Denominator=4, Divider=37 decimal."
	 */
	intel_de_write(dev_priv, PCH_RAWCLK_FREQ,
		       CNP_RAWCLK_DEN(4) | CNP_RAWCLK_DIV(37) | ICP_RAWCLK_NUM(2));

	return 38400;
}

static int cnp_rawclk(struct drm_i915_private *dev_priv)
{
	u32 rawclk;
	int divider, fraction;

	if (intel_de_read(dev_priv, SFUSE_STRAP) & SFUSE_STRAP_RAW_FREQUENCY) {
		/* 24 MHz */
		divider = 24000;
		fraction = 0;
	} else {
		/* 19.2 MHz */
		divider = 19000;
		fraction = 200;
	}

	rawclk = CNP_RAWCLK_DIV(divider / 1000);
	if (fraction) {
		int numerator = 1;

		rawclk |= CNP_RAWCLK_DEN(DIV_ROUND_CLOSEST(numerator * 1000,
							   fraction) - 1);
		if (INTEL_PCH_TYPE(dev_priv) >= PCH_ICP)
			rawclk |= ICP_RAWCLK_NUM(numerator);
	}

	intel_de_write(dev_priv, PCH_RAWCLK_FREQ, rawclk);
	return divider + fraction;
}

static int pch_rawclk(struct drm_i915_private *dev_priv)
{
	return (intel_de_read(dev_priv, PCH_RAWCLK_FREQ) & RAWCLK_FREQ_MASK) * 1000;
}

static int vlv_hrawclk(struct drm_i915_private *dev_priv)
{
	/* RAWCLK_FREQ_VLV register updated from power well code */
	return vlv_get_cck_clock_hpll(dev_priv, "hrawclk",
				      CCK_DISPLAY_REF_CLOCK_CONTROL);
}

static int i9xx_hrawclk(struct drm_i915_private *dev_priv)
{
	u32 clkcfg;

	/*
	 * hrawclock is 1/4 the FSB frequency
	 *
	 * Note that this only reads the state of the FSB
	 * straps, not the actual FSB frequency. Some BIOSen
	 * let you configure each independently. Ideally we'd
	 * read out the actual FSB frequency but sadly we
	 * don't know which registers have that information,
	 * and all the relevant docs have gone to bit heaven :(
	 */
	clkcfg = intel_de_read(dev_priv, CLKCFG) & CLKCFG_FSB_MASK;

	if (IS_MOBILE(dev_priv)) {
		switch (clkcfg) {
		case CLKCFG_FSB_400:
			return 100000;
		case CLKCFG_FSB_533:
			return 133333;
		case CLKCFG_FSB_667:
			return 166667;
		case CLKCFG_FSB_800:
			return 200000;
		case CLKCFG_FSB_1067:
			return 266667;
		case CLKCFG_FSB_1333:
			return 333333;
		default:
			MISSING_CASE(clkcfg);
			return 133333;
		}
	} else {
		switch (clkcfg) {
		case CLKCFG_FSB_400_ALT:
			return 100000;
		case CLKCFG_FSB_533:
			return 133333;
		case CLKCFG_FSB_667:
			return 166667;
		case CLKCFG_FSB_800:
			return 200000;
		case CLKCFG_FSB_1067_ALT:
			return 266667;
		case CLKCFG_FSB_1333_ALT:
			return 333333;
		case CLKCFG_FSB_1600_ALT:
			return 400000;
		default:
			return 133333;
		}
	}
}

/**
 * intel_read_rawclk - Determine the current RAWCLK frequency
 * @dev_priv: i915 device
 *
 * Determine the current RAWCLK frequency. RAWCLK is a fixed
 * frequency clock so this needs to done only once.
 */
u32 intel_read_rawclk(struct drm_i915_private *dev_priv)
{
	u32 freq;

	if (INTEL_PCH_TYPE(dev_priv) >= PCH_DG1)
		freq = dg1_rawclk(dev_priv);
	else if (INTEL_PCH_TYPE(dev_priv) >= PCH_CNP)
		freq = cnp_rawclk(dev_priv);
	else if (HAS_PCH_SPLIT(dev_priv))
		freq = pch_rawclk(dev_priv);
	else if (IS_VALLEYVIEW(dev_priv) || IS_CHERRYVIEW(dev_priv))
		freq = vlv_hrawclk(dev_priv);
	else if (DISPLAY_VER(dev_priv) >= 3)
		freq = i9xx_hrawclk(dev_priv);
	else
		/* no rawclk on other platforms, or no need to know it */
		return 0;

	return freq;
}

<<<<<<< HEAD
static struct intel_cdclk_funcs tgl_cdclk_funcs = {
=======
static const struct intel_cdclk_funcs tgl_cdclk_funcs = {
>>>>>>> 877d0749
	.get_cdclk = bxt_get_cdclk,
	.set_cdclk = bxt_set_cdclk,
	.bw_calc_min_cdclk = skl_bw_calc_min_cdclk,
	.modeset_calc_cdclk = bxt_modeset_calc_cdclk,
	.calc_voltage_level = tgl_calc_voltage_level,
};

<<<<<<< HEAD
static struct intel_cdclk_funcs ehl_cdclk_funcs = {
=======
static const struct intel_cdclk_funcs ehl_cdclk_funcs = {
>>>>>>> 877d0749
	.get_cdclk = bxt_get_cdclk,
	.set_cdclk = bxt_set_cdclk,
	.bw_calc_min_cdclk = skl_bw_calc_min_cdclk,
	.modeset_calc_cdclk = bxt_modeset_calc_cdclk,
	.calc_voltage_level = ehl_calc_voltage_level,
};

<<<<<<< HEAD
static struct intel_cdclk_funcs icl_cdclk_funcs = {
=======
static const struct intel_cdclk_funcs icl_cdclk_funcs = {
>>>>>>> 877d0749
	.get_cdclk = bxt_get_cdclk,
	.set_cdclk = bxt_set_cdclk,
	.bw_calc_min_cdclk = skl_bw_calc_min_cdclk,
	.modeset_calc_cdclk = bxt_modeset_calc_cdclk,
	.calc_voltage_level = icl_calc_voltage_level,
};

<<<<<<< HEAD
static struct intel_cdclk_funcs bxt_cdclk_funcs = {
=======
static const struct intel_cdclk_funcs bxt_cdclk_funcs = {
>>>>>>> 877d0749
	.get_cdclk = bxt_get_cdclk,
	.set_cdclk = bxt_set_cdclk,
	.bw_calc_min_cdclk = skl_bw_calc_min_cdclk,
	.modeset_calc_cdclk = bxt_modeset_calc_cdclk,
	.calc_voltage_level = bxt_calc_voltage_level,
};

<<<<<<< HEAD
static struct intel_cdclk_funcs skl_cdclk_funcs = {
=======
static const struct intel_cdclk_funcs skl_cdclk_funcs = {
>>>>>>> 877d0749
	.get_cdclk = skl_get_cdclk,
	.set_cdclk = skl_set_cdclk,
	.bw_calc_min_cdclk = skl_bw_calc_min_cdclk,
	.modeset_calc_cdclk = skl_modeset_calc_cdclk,
};

<<<<<<< HEAD
static struct intel_cdclk_funcs bdw_cdclk_funcs = {
=======
static const struct intel_cdclk_funcs bdw_cdclk_funcs = {
>>>>>>> 877d0749
	.get_cdclk = bdw_get_cdclk,
	.set_cdclk = bdw_set_cdclk,
	.bw_calc_min_cdclk = intel_bw_calc_min_cdclk,
	.modeset_calc_cdclk = bdw_modeset_calc_cdclk,
};

<<<<<<< HEAD
static struct intel_cdclk_funcs chv_cdclk_funcs = {
=======
static const struct intel_cdclk_funcs chv_cdclk_funcs = {
>>>>>>> 877d0749
	.get_cdclk = vlv_get_cdclk,
	.set_cdclk = chv_set_cdclk,
	.bw_calc_min_cdclk = intel_bw_calc_min_cdclk,
	.modeset_calc_cdclk = vlv_modeset_calc_cdclk,
};

<<<<<<< HEAD
static struct intel_cdclk_funcs vlv_cdclk_funcs = {
=======
static const struct intel_cdclk_funcs vlv_cdclk_funcs = {
>>>>>>> 877d0749
	.get_cdclk = vlv_get_cdclk,
	.set_cdclk = vlv_set_cdclk,
	.bw_calc_min_cdclk = intel_bw_calc_min_cdclk,
	.modeset_calc_cdclk = vlv_modeset_calc_cdclk,
};

<<<<<<< HEAD
static struct intel_cdclk_funcs hsw_cdclk_funcs = {
=======
static const struct intel_cdclk_funcs hsw_cdclk_funcs = {
>>>>>>> 877d0749
	.get_cdclk = hsw_get_cdclk,
	.bw_calc_min_cdclk = intel_bw_calc_min_cdclk,
	.modeset_calc_cdclk = fixed_modeset_calc_cdclk,
};

/* SNB, IVB, 965G, 945G */
<<<<<<< HEAD
static struct intel_cdclk_funcs fixed_400mhz_cdclk_funcs = {
=======
static const struct intel_cdclk_funcs fixed_400mhz_cdclk_funcs = {
>>>>>>> 877d0749
	.get_cdclk = fixed_400mhz_get_cdclk,
	.bw_calc_min_cdclk = intel_bw_calc_min_cdclk,
	.modeset_calc_cdclk = fixed_modeset_calc_cdclk,
};

<<<<<<< HEAD
static struct intel_cdclk_funcs ilk_cdclk_funcs = {
=======
static const struct intel_cdclk_funcs ilk_cdclk_funcs = {
>>>>>>> 877d0749
	.get_cdclk = fixed_450mhz_get_cdclk,
	.bw_calc_min_cdclk = intel_bw_calc_min_cdclk,
	.modeset_calc_cdclk = fixed_modeset_calc_cdclk,
};

<<<<<<< HEAD
static struct intel_cdclk_funcs gm45_cdclk_funcs = {
=======
static const struct intel_cdclk_funcs gm45_cdclk_funcs = {
>>>>>>> 877d0749
	.get_cdclk = gm45_get_cdclk,
	.bw_calc_min_cdclk = intel_bw_calc_min_cdclk,
	.modeset_calc_cdclk = fixed_modeset_calc_cdclk,
};

/* G45 uses G33 */

<<<<<<< HEAD
static struct intel_cdclk_funcs i965gm_cdclk_funcs = {
=======
static const struct intel_cdclk_funcs i965gm_cdclk_funcs = {
>>>>>>> 877d0749
	.get_cdclk = i965gm_get_cdclk,
	.bw_calc_min_cdclk = intel_bw_calc_min_cdclk,
	.modeset_calc_cdclk = fixed_modeset_calc_cdclk,
};

/* i965G uses fixed 400 */

<<<<<<< HEAD
static struct intel_cdclk_funcs pnv_cdclk_funcs = {
=======
static const struct intel_cdclk_funcs pnv_cdclk_funcs = {
>>>>>>> 877d0749
	.get_cdclk = pnv_get_cdclk,
	.bw_calc_min_cdclk = intel_bw_calc_min_cdclk,
	.modeset_calc_cdclk = fixed_modeset_calc_cdclk,
};

<<<<<<< HEAD
static struct intel_cdclk_funcs g33_cdclk_funcs = {
=======
static const struct intel_cdclk_funcs g33_cdclk_funcs = {
>>>>>>> 877d0749
	.get_cdclk = g33_get_cdclk,
	.bw_calc_min_cdclk = intel_bw_calc_min_cdclk,
	.modeset_calc_cdclk = fixed_modeset_calc_cdclk,
};

<<<<<<< HEAD
static struct intel_cdclk_funcs i945gm_cdclk_funcs = {
=======
static const struct intel_cdclk_funcs i945gm_cdclk_funcs = {
>>>>>>> 877d0749
	.get_cdclk = i945gm_get_cdclk,
	.bw_calc_min_cdclk = intel_bw_calc_min_cdclk,
	.modeset_calc_cdclk = fixed_modeset_calc_cdclk,
};

/* i945G uses fixed 400 */

<<<<<<< HEAD
static struct intel_cdclk_funcs i915gm_cdclk_funcs = {
=======
static const struct intel_cdclk_funcs i915gm_cdclk_funcs = {
>>>>>>> 877d0749
	.get_cdclk = i915gm_get_cdclk,
	.bw_calc_min_cdclk = intel_bw_calc_min_cdclk,
	.modeset_calc_cdclk = fixed_modeset_calc_cdclk,
};

<<<<<<< HEAD
static struct intel_cdclk_funcs i915g_cdclk_funcs = {
=======
static const struct intel_cdclk_funcs i915g_cdclk_funcs = {
>>>>>>> 877d0749
	.get_cdclk = fixed_333mhz_get_cdclk,
	.bw_calc_min_cdclk = intel_bw_calc_min_cdclk,
	.modeset_calc_cdclk = fixed_modeset_calc_cdclk,
};

<<<<<<< HEAD
static struct intel_cdclk_funcs i865g_cdclk_funcs = {
=======
static const struct intel_cdclk_funcs i865g_cdclk_funcs = {
>>>>>>> 877d0749
	.get_cdclk = fixed_266mhz_get_cdclk,
	.bw_calc_min_cdclk = intel_bw_calc_min_cdclk,
	.modeset_calc_cdclk = fixed_modeset_calc_cdclk,
};

<<<<<<< HEAD
static struct intel_cdclk_funcs i85x_cdclk_funcs = {
=======
static const struct intel_cdclk_funcs i85x_cdclk_funcs = {
>>>>>>> 877d0749
	.get_cdclk = i85x_get_cdclk,
	.bw_calc_min_cdclk = intel_bw_calc_min_cdclk,
	.modeset_calc_cdclk = fixed_modeset_calc_cdclk,
};

<<<<<<< HEAD
static struct intel_cdclk_funcs i845g_cdclk_funcs = {
=======
static const struct intel_cdclk_funcs i845g_cdclk_funcs = {
>>>>>>> 877d0749
	.get_cdclk = fixed_200mhz_get_cdclk,
	.bw_calc_min_cdclk = intel_bw_calc_min_cdclk,
	.modeset_calc_cdclk = fixed_modeset_calc_cdclk,
};

<<<<<<< HEAD
static struct intel_cdclk_funcs i830_cdclk_funcs = {
=======
static const struct intel_cdclk_funcs i830_cdclk_funcs = {
>>>>>>> 877d0749
	.get_cdclk = fixed_133mhz_get_cdclk,
	.bw_calc_min_cdclk = intel_bw_calc_min_cdclk,
	.modeset_calc_cdclk = fixed_modeset_calc_cdclk,
};

/**
 * intel_init_cdclk_hooks - Initialize CDCLK related modesetting hooks
 * @dev_priv: i915 device
 */
void intel_init_cdclk_hooks(struct drm_i915_private *dev_priv)
{
	if (IS_DG2(dev_priv)) {
		dev_priv->cdclk_funcs = &tgl_cdclk_funcs;
		dev_priv->cdclk.table = dg2_cdclk_table;
	} else if (IS_ALDERLAKE_P(dev_priv)) {
		dev_priv->cdclk_funcs = &tgl_cdclk_funcs;
		/* Wa_22011320316:adl-p[a0] */
		if (IS_ADLP_DISPLAY_STEP(dev_priv, STEP_A0, STEP_B0))
			dev_priv->cdclk.table = adlp_a_step_cdclk_table;
		else
			dev_priv->cdclk.table = adlp_cdclk_table;
	} else if (IS_ROCKETLAKE(dev_priv)) {
		dev_priv->cdclk_funcs = &tgl_cdclk_funcs;
		dev_priv->cdclk.table = rkl_cdclk_table;
	} else if (DISPLAY_VER(dev_priv) >= 12) {
		dev_priv->cdclk_funcs = &tgl_cdclk_funcs;
		dev_priv->cdclk.table = icl_cdclk_table;
	} else if (IS_JSL_EHL(dev_priv)) {
		dev_priv->cdclk_funcs = &ehl_cdclk_funcs;
		dev_priv->cdclk.table = icl_cdclk_table;
	} else if (DISPLAY_VER(dev_priv) >= 11) {
		dev_priv->cdclk_funcs = &icl_cdclk_funcs;
		dev_priv->cdclk.table = icl_cdclk_table;
	} else if (IS_GEMINILAKE(dev_priv) || IS_BROXTON(dev_priv)) {
		dev_priv->cdclk_funcs = &bxt_cdclk_funcs;
		if (IS_GEMINILAKE(dev_priv))
			dev_priv->cdclk.table = glk_cdclk_table;
		else
			dev_priv->cdclk.table = bxt_cdclk_table;
	} else if (DISPLAY_VER(dev_priv) == 9) {
		dev_priv->cdclk_funcs = &skl_cdclk_funcs;
	} else if (IS_BROADWELL(dev_priv)) {
		dev_priv->cdclk_funcs = &bdw_cdclk_funcs;
	} else if (IS_HASWELL(dev_priv)) {
		dev_priv->cdclk_funcs = &hsw_cdclk_funcs;
	} else if (IS_CHERRYVIEW(dev_priv)) {
		dev_priv->cdclk_funcs = &chv_cdclk_funcs;
	} else if (IS_VALLEYVIEW(dev_priv)) {
		dev_priv->cdclk_funcs = &vlv_cdclk_funcs;
	} else if (IS_SANDYBRIDGE(dev_priv) || IS_IVYBRIDGE(dev_priv)) {
		dev_priv->cdclk_funcs = &fixed_400mhz_cdclk_funcs;
	} else if (IS_IRONLAKE(dev_priv)) {
		dev_priv->cdclk_funcs = &ilk_cdclk_funcs;
	} else if (IS_GM45(dev_priv)) {
		dev_priv->cdclk_funcs = &gm45_cdclk_funcs;
	} else if (IS_G45(dev_priv)) {
		dev_priv->cdclk_funcs = &g33_cdclk_funcs;
	} else if (IS_I965GM(dev_priv)) {
		dev_priv->cdclk_funcs = &i965gm_cdclk_funcs;
	} else if (IS_I965G(dev_priv)) {
		dev_priv->cdclk_funcs = &fixed_400mhz_cdclk_funcs;
	} else if (IS_PINEVIEW(dev_priv)) {
		dev_priv->cdclk_funcs = &pnv_cdclk_funcs;
	} else if (IS_G33(dev_priv)) {
		dev_priv->cdclk_funcs = &g33_cdclk_funcs;
	} else if (IS_I945GM(dev_priv)) {
		dev_priv->cdclk_funcs = &i945gm_cdclk_funcs;
	} else if (IS_I945G(dev_priv)) {
		dev_priv->cdclk_funcs = &fixed_400mhz_cdclk_funcs;
	} else if (IS_I915GM(dev_priv)) {
		dev_priv->cdclk_funcs = &i915gm_cdclk_funcs;
	} else if (IS_I915G(dev_priv)) {
		dev_priv->cdclk_funcs = &i915g_cdclk_funcs;
	} else if (IS_I865G(dev_priv)) {
		dev_priv->cdclk_funcs = &i865g_cdclk_funcs;
	} else if (IS_I85X(dev_priv)) {
		dev_priv->cdclk_funcs = &i85x_cdclk_funcs;
	} else if (IS_I845G(dev_priv)) {
		dev_priv->cdclk_funcs = &i845g_cdclk_funcs;
	} else if (IS_I830(dev_priv)) {
		dev_priv->cdclk_funcs = &i830_cdclk_funcs;
	}

	if (drm_WARN(&dev_priv->drm, !dev_priv->cdclk_funcs,
		     "Unknown platform. Assuming i830\n"))
		dev_priv->cdclk_funcs = &i830_cdclk_funcs;
}<|MERGE_RESOLUTION|>--- conflicted
+++ resolved
@@ -2885,11 +2885,7 @@
 	return freq;
 }
 
-<<<<<<< HEAD
-static struct intel_cdclk_funcs tgl_cdclk_funcs = {
-=======
 static const struct intel_cdclk_funcs tgl_cdclk_funcs = {
->>>>>>> 877d0749
 	.get_cdclk = bxt_get_cdclk,
 	.set_cdclk = bxt_set_cdclk,
 	.bw_calc_min_cdclk = skl_bw_calc_min_cdclk,
@@ -2897,11 +2893,7 @@
 	.calc_voltage_level = tgl_calc_voltage_level,
 };
 
-<<<<<<< HEAD
-static struct intel_cdclk_funcs ehl_cdclk_funcs = {
-=======
 static const struct intel_cdclk_funcs ehl_cdclk_funcs = {
->>>>>>> 877d0749
 	.get_cdclk = bxt_get_cdclk,
 	.set_cdclk = bxt_set_cdclk,
 	.bw_calc_min_cdclk = skl_bw_calc_min_cdclk,
@@ -2909,11 +2901,7 @@
 	.calc_voltage_level = ehl_calc_voltage_level,
 };
 
-<<<<<<< HEAD
-static struct intel_cdclk_funcs icl_cdclk_funcs = {
-=======
 static const struct intel_cdclk_funcs icl_cdclk_funcs = {
->>>>>>> 877d0749
 	.get_cdclk = bxt_get_cdclk,
 	.set_cdclk = bxt_set_cdclk,
 	.bw_calc_min_cdclk = skl_bw_calc_min_cdclk,
@@ -2921,11 +2909,7 @@
 	.calc_voltage_level = icl_calc_voltage_level,
 };
 
-<<<<<<< HEAD
-static struct intel_cdclk_funcs bxt_cdclk_funcs = {
-=======
 static const struct intel_cdclk_funcs bxt_cdclk_funcs = {
->>>>>>> 877d0749
 	.get_cdclk = bxt_get_cdclk,
 	.set_cdclk = bxt_set_cdclk,
 	.bw_calc_min_cdclk = skl_bw_calc_min_cdclk,
@@ -2933,86 +2917,54 @@
 	.calc_voltage_level = bxt_calc_voltage_level,
 };
 
-<<<<<<< HEAD
-static struct intel_cdclk_funcs skl_cdclk_funcs = {
-=======
 static const struct intel_cdclk_funcs skl_cdclk_funcs = {
->>>>>>> 877d0749
 	.get_cdclk = skl_get_cdclk,
 	.set_cdclk = skl_set_cdclk,
 	.bw_calc_min_cdclk = skl_bw_calc_min_cdclk,
 	.modeset_calc_cdclk = skl_modeset_calc_cdclk,
 };
 
-<<<<<<< HEAD
-static struct intel_cdclk_funcs bdw_cdclk_funcs = {
-=======
 static const struct intel_cdclk_funcs bdw_cdclk_funcs = {
->>>>>>> 877d0749
 	.get_cdclk = bdw_get_cdclk,
 	.set_cdclk = bdw_set_cdclk,
 	.bw_calc_min_cdclk = intel_bw_calc_min_cdclk,
 	.modeset_calc_cdclk = bdw_modeset_calc_cdclk,
 };
 
-<<<<<<< HEAD
-static struct intel_cdclk_funcs chv_cdclk_funcs = {
-=======
 static const struct intel_cdclk_funcs chv_cdclk_funcs = {
->>>>>>> 877d0749
 	.get_cdclk = vlv_get_cdclk,
 	.set_cdclk = chv_set_cdclk,
 	.bw_calc_min_cdclk = intel_bw_calc_min_cdclk,
 	.modeset_calc_cdclk = vlv_modeset_calc_cdclk,
 };
 
-<<<<<<< HEAD
-static struct intel_cdclk_funcs vlv_cdclk_funcs = {
-=======
 static const struct intel_cdclk_funcs vlv_cdclk_funcs = {
->>>>>>> 877d0749
 	.get_cdclk = vlv_get_cdclk,
 	.set_cdclk = vlv_set_cdclk,
 	.bw_calc_min_cdclk = intel_bw_calc_min_cdclk,
 	.modeset_calc_cdclk = vlv_modeset_calc_cdclk,
 };
 
-<<<<<<< HEAD
-static struct intel_cdclk_funcs hsw_cdclk_funcs = {
-=======
 static const struct intel_cdclk_funcs hsw_cdclk_funcs = {
->>>>>>> 877d0749
 	.get_cdclk = hsw_get_cdclk,
 	.bw_calc_min_cdclk = intel_bw_calc_min_cdclk,
 	.modeset_calc_cdclk = fixed_modeset_calc_cdclk,
 };
 
 /* SNB, IVB, 965G, 945G */
-<<<<<<< HEAD
-static struct intel_cdclk_funcs fixed_400mhz_cdclk_funcs = {
-=======
 static const struct intel_cdclk_funcs fixed_400mhz_cdclk_funcs = {
->>>>>>> 877d0749
 	.get_cdclk = fixed_400mhz_get_cdclk,
 	.bw_calc_min_cdclk = intel_bw_calc_min_cdclk,
 	.modeset_calc_cdclk = fixed_modeset_calc_cdclk,
 };
 
-<<<<<<< HEAD
-static struct intel_cdclk_funcs ilk_cdclk_funcs = {
-=======
 static const struct intel_cdclk_funcs ilk_cdclk_funcs = {
->>>>>>> 877d0749
 	.get_cdclk = fixed_450mhz_get_cdclk,
 	.bw_calc_min_cdclk = intel_bw_calc_min_cdclk,
 	.modeset_calc_cdclk = fixed_modeset_calc_cdclk,
 };
 
-<<<<<<< HEAD
-static struct intel_cdclk_funcs gm45_cdclk_funcs = {
-=======
 static const struct intel_cdclk_funcs gm45_cdclk_funcs = {
->>>>>>> 877d0749
 	.get_cdclk = gm45_get_cdclk,
 	.bw_calc_min_cdclk = intel_bw_calc_min_cdclk,
 	.modeset_calc_cdclk = fixed_modeset_calc_cdclk,
@@ -3020,11 +2972,7 @@
 
 /* G45 uses G33 */
 
-<<<<<<< HEAD
-static struct intel_cdclk_funcs i965gm_cdclk_funcs = {
-=======
 static const struct intel_cdclk_funcs i965gm_cdclk_funcs = {
->>>>>>> 877d0749
 	.get_cdclk = i965gm_get_cdclk,
 	.bw_calc_min_cdclk = intel_bw_calc_min_cdclk,
 	.modeset_calc_cdclk = fixed_modeset_calc_cdclk,
@@ -3032,31 +2980,19 @@
 
 /* i965G uses fixed 400 */
 
-<<<<<<< HEAD
-static struct intel_cdclk_funcs pnv_cdclk_funcs = {
-=======
 static const struct intel_cdclk_funcs pnv_cdclk_funcs = {
->>>>>>> 877d0749
 	.get_cdclk = pnv_get_cdclk,
 	.bw_calc_min_cdclk = intel_bw_calc_min_cdclk,
 	.modeset_calc_cdclk = fixed_modeset_calc_cdclk,
 };
 
-<<<<<<< HEAD
-static struct intel_cdclk_funcs g33_cdclk_funcs = {
-=======
 static const struct intel_cdclk_funcs g33_cdclk_funcs = {
->>>>>>> 877d0749
 	.get_cdclk = g33_get_cdclk,
 	.bw_calc_min_cdclk = intel_bw_calc_min_cdclk,
 	.modeset_calc_cdclk = fixed_modeset_calc_cdclk,
 };
 
-<<<<<<< HEAD
-static struct intel_cdclk_funcs i945gm_cdclk_funcs = {
-=======
 static const struct intel_cdclk_funcs i945gm_cdclk_funcs = {
->>>>>>> 877d0749
 	.get_cdclk = i945gm_get_cdclk,
 	.bw_calc_min_cdclk = intel_bw_calc_min_cdclk,
 	.modeset_calc_cdclk = fixed_modeset_calc_cdclk,
@@ -3064,61 +3000,37 @@
 
 /* i945G uses fixed 400 */
 
-<<<<<<< HEAD
-static struct intel_cdclk_funcs i915gm_cdclk_funcs = {
-=======
 static const struct intel_cdclk_funcs i915gm_cdclk_funcs = {
->>>>>>> 877d0749
 	.get_cdclk = i915gm_get_cdclk,
 	.bw_calc_min_cdclk = intel_bw_calc_min_cdclk,
 	.modeset_calc_cdclk = fixed_modeset_calc_cdclk,
 };
 
-<<<<<<< HEAD
-static struct intel_cdclk_funcs i915g_cdclk_funcs = {
-=======
 static const struct intel_cdclk_funcs i915g_cdclk_funcs = {
->>>>>>> 877d0749
 	.get_cdclk = fixed_333mhz_get_cdclk,
 	.bw_calc_min_cdclk = intel_bw_calc_min_cdclk,
 	.modeset_calc_cdclk = fixed_modeset_calc_cdclk,
 };
 
-<<<<<<< HEAD
-static struct intel_cdclk_funcs i865g_cdclk_funcs = {
-=======
 static const struct intel_cdclk_funcs i865g_cdclk_funcs = {
->>>>>>> 877d0749
 	.get_cdclk = fixed_266mhz_get_cdclk,
 	.bw_calc_min_cdclk = intel_bw_calc_min_cdclk,
 	.modeset_calc_cdclk = fixed_modeset_calc_cdclk,
 };
 
-<<<<<<< HEAD
-static struct intel_cdclk_funcs i85x_cdclk_funcs = {
-=======
 static const struct intel_cdclk_funcs i85x_cdclk_funcs = {
->>>>>>> 877d0749
 	.get_cdclk = i85x_get_cdclk,
 	.bw_calc_min_cdclk = intel_bw_calc_min_cdclk,
 	.modeset_calc_cdclk = fixed_modeset_calc_cdclk,
 };
 
-<<<<<<< HEAD
-static struct intel_cdclk_funcs i845g_cdclk_funcs = {
-=======
 static const struct intel_cdclk_funcs i845g_cdclk_funcs = {
->>>>>>> 877d0749
 	.get_cdclk = fixed_200mhz_get_cdclk,
 	.bw_calc_min_cdclk = intel_bw_calc_min_cdclk,
 	.modeset_calc_cdclk = fixed_modeset_calc_cdclk,
 };
 
-<<<<<<< HEAD
-static struct intel_cdclk_funcs i830_cdclk_funcs = {
-=======
 static const struct intel_cdclk_funcs i830_cdclk_funcs = {
->>>>>>> 877d0749
 	.get_cdclk = fixed_133mhz_get_cdclk,
 	.bw_calc_min_cdclk = intel_bw_calc_min_cdclk,
 	.modeset_calc_cdclk = fixed_modeset_calc_cdclk,
