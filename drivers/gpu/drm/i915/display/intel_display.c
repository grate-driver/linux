--- conflicted
+++ resolved
@@ -11537,7 +11537,6 @@
 		intel_ddi_init(dev_priv, PORT_C);
 		intel_ddi_init(dev_priv, PORT_D);
 		intel_ddi_init(dev_priv, PORT_E);
-<<<<<<< HEAD
 		intel_ddi_init(dev_priv, PORT_F);
 	} else if (DISPLAY_VER(dev_priv) >= 9) {
 		intel_ddi_init(dev_priv, PORT_A);
@@ -11545,8 +11544,6 @@
 		intel_ddi_init(dev_priv, PORT_C);
 		intel_ddi_init(dev_priv, PORT_D);
 		intel_ddi_init(dev_priv, PORT_E);
-=======
->>>>>>> 8f0284f1
 	} else if (HAS_DDI(dev_priv)) {
 		u32 found;
 
