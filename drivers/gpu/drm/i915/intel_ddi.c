/*
 * Copyright © 2012 Intel Corporation
 *
 * Permission is hereby granted, free of charge, to any person obtaining a
 * copy of this software and associated documentation files (the "Software"),
 * to deal in the Software without restriction, including without limitation
 * the rights to use, copy, modify, merge, publish, distribute, sublicense,
 * and/or sell copies of the Software, and to permit persons to whom the
 * Software is furnished to do so, subject to the following conditions:
 *
 * The above copyright notice and this permission notice (including the next
 * paragraph) shall be included in all copies or substantial portions of the
 * Software.
 *
 * THE SOFTWARE IS PROVIDED "AS IS", WITHOUT WARRANTY OF ANY KIND, EXPRESS OR
 * IMPLIED, INCLUDING BUT NOT LIMITED TO THE WARRANTIES OF MERCHANTABILITY,
 * FITNESS FOR A PARTICULAR PURPOSE AND NONINFRINGEMENT.  IN NO EVENT SHALL
 * THE AUTHORS OR COPYRIGHT HOLDERS BE LIABLE FOR ANY CLAIM, DAMAGES OR OTHER
 * LIABILITY, WHETHER IN AN ACTION OF CONTRACT, TORT OR OTHERWISE, ARISING
 * FROM, OUT OF OR IN CONNECTION WITH THE SOFTWARE OR THE USE OR OTHER DEALINGS
 * IN THE SOFTWARE.
 *
 * Authors:
 *    Eugeni Dodonov <eugeni.dodonov@intel.com>
 *
 */

#include <drm/drm_scdc_helper.h>
#include "i915_drv.h"
#include "intel_drv.h"

struct ddi_buf_trans {
	u32 trans1;	/* balance leg enable, de-emph level */
	u32 trans2;	/* vref sel, vswing */
	u8 i_boost;	/* SKL: I_boost; valid: 0x0, 0x1, 0x3, 0x7 */
};

static const u8 index_to_dp_signal_levels[] = {
	[0] = DP_TRAIN_VOLTAGE_SWING_LEVEL_0 | DP_TRAIN_PRE_EMPH_LEVEL_0,
	[1] = DP_TRAIN_VOLTAGE_SWING_LEVEL_0 | DP_TRAIN_PRE_EMPH_LEVEL_1,
	[2] = DP_TRAIN_VOLTAGE_SWING_LEVEL_0 | DP_TRAIN_PRE_EMPH_LEVEL_2,
	[3] = DP_TRAIN_VOLTAGE_SWING_LEVEL_0 | DP_TRAIN_PRE_EMPH_LEVEL_3,
	[4] = DP_TRAIN_VOLTAGE_SWING_LEVEL_1 | DP_TRAIN_PRE_EMPH_LEVEL_0,
	[5] = DP_TRAIN_VOLTAGE_SWING_LEVEL_1 | DP_TRAIN_PRE_EMPH_LEVEL_1,
	[6] = DP_TRAIN_VOLTAGE_SWING_LEVEL_1 | DP_TRAIN_PRE_EMPH_LEVEL_2,
	[7] = DP_TRAIN_VOLTAGE_SWING_LEVEL_2 | DP_TRAIN_PRE_EMPH_LEVEL_0,
	[8] = DP_TRAIN_VOLTAGE_SWING_LEVEL_2 | DP_TRAIN_PRE_EMPH_LEVEL_1,
	[9] = DP_TRAIN_VOLTAGE_SWING_LEVEL_3 | DP_TRAIN_PRE_EMPH_LEVEL_0,
};

/* HDMI/DVI modes ignore everything but the last 2 items. So we share
 * them for both DP and FDI transports, allowing those ports to
 * automatically adapt to HDMI connections as well
 */
static const struct ddi_buf_trans hsw_ddi_translations_dp[] = {
	{ 0x00FFFFFF, 0x0006000E, 0x0 },
	{ 0x00D75FFF, 0x0005000A, 0x0 },
	{ 0x00C30FFF, 0x00040006, 0x0 },
	{ 0x80AAAFFF, 0x000B0000, 0x0 },
	{ 0x00FFFFFF, 0x0005000A, 0x0 },
	{ 0x00D75FFF, 0x000C0004, 0x0 },
	{ 0x80C30FFF, 0x000B0000, 0x0 },
	{ 0x00FFFFFF, 0x00040006, 0x0 },
	{ 0x80D75FFF, 0x000B0000, 0x0 },
};

static const struct ddi_buf_trans hsw_ddi_translations_fdi[] = {
	{ 0x00FFFFFF, 0x0007000E, 0x0 },
	{ 0x00D75FFF, 0x000F000A, 0x0 },
	{ 0x00C30FFF, 0x00060006, 0x0 },
	{ 0x00AAAFFF, 0x001E0000, 0x0 },
	{ 0x00FFFFFF, 0x000F000A, 0x0 },
	{ 0x00D75FFF, 0x00160004, 0x0 },
	{ 0x00C30FFF, 0x001E0000, 0x0 },
	{ 0x00FFFFFF, 0x00060006, 0x0 },
	{ 0x00D75FFF, 0x001E0000, 0x0 },
};

static const struct ddi_buf_trans hsw_ddi_translations_hdmi[] = {
					/* Idx	NT mV d	T mV d	db	*/
	{ 0x00FFFFFF, 0x0006000E, 0x0 },/* 0:	400	400	0	*/
	{ 0x00E79FFF, 0x000E000C, 0x0 },/* 1:	400	500	2	*/
	{ 0x00D75FFF, 0x0005000A, 0x0 },/* 2:	400	600	3.5	*/
	{ 0x00FFFFFF, 0x0005000A, 0x0 },/* 3:	600	600	0	*/
	{ 0x00E79FFF, 0x001D0007, 0x0 },/* 4:	600	750	2	*/
	{ 0x00D75FFF, 0x000C0004, 0x0 },/* 5:	600	900	3.5	*/
	{ 0x00FFFFFF, 0x00040006, 0x0 },/* 6:	800	800	0	*/
	{ 0x80E79FFF, 0x00030002, 0x0 },/* 7:	800	1000	2	*/
	{ 0x00FFFFFF, 0x00140005, 0x0 },/* 8:	850	850	0	*/
	{ 0x00FFFFFF, 0x000C0004, 0x0 },/* 9:	900	900	0	*/
	{ 0x00FFFFFF, 0x001C0003, 0x0 },/* 10:	950	950	0	*/
	{ 0x80FFFFFF, 0x00030002, 0x0 },/* 11:	1000	1000	0	*/
};

static const struct ddi_buf_trans bdw_ddi_translations_edp[] = {
	{ 0x00FFFFFF, 0x00000012, 0x0 },
	{ 0x00EBAFFF, 0x00020011, 0x0 },
	{ 0x00C71FFF, 0x0006000F, 0x0 },
	{ 0x00AAAFFF, 0x000E000A, 0x0 },
	{ 0x00FFFFFF, 0x00020011, 0x0 },
	{ 0x00DB6FFF, 0x0005000F, 0x0 },
	{ 0x00BEEFFF, 0x000A000C, 0x0 },
	{ 0x00FFFFFF, 0x0005000F, 0x0 },
	{ 0x00DB6FFF, 0x000A000C, 0x0 },
};

static const struct ddi_buf_trans bdw_ddi_translations_dp[] = {
	{ 0x00FFFFFF, 0x0007000E, 0x0 },
	{ 0x00D75FFF, 0x000E000A, 0x0 },
	{ 0x00BEFFFF, 0x00140006, 0x0 },
	{ 0x80B2CFFF, 0x001B0002, 0x0 },
	{ 0x00FFFFFF, 0x000E000A, 0x0 },
	{ 0x00DB6FFF, 0x00160005, 0x0 },
	{ 0x80C71FFF, 0x001A0002, 0x0 },
	{ 0x00F7DFFF, 0x00180004, 0x0 },
	{ 0x80D75FFF, 0x001B0002, 0x0 },
};

static const struct ddi_buf_trans bdw_ddi_translations_fdi[] = {
	{ 0x00FFFFFF, 0x0001000E, 0x0 },
	{ 0x00D75FFF, 0x0004000A, 0x0 },
	{ 0x00C30FFF, 0x00070006, 0x0 },
	{ 0x00AAAFFF, 0x000C0000, 0x0 },
	{ 0x00FFFFFF, 0x0004000A, 0x0 },
	{ 0x00D75FFF, 0x00090004, 0x0 },
	{ 0x00C30FFF, 0x000C0000, 0x0 },
	{ 0x00FFFFFF, 0x00070006, 0x0 },
	{ 0x00D75FFF, 0x000C0000, 0x0 },
};

static const struct ddi_buf_trans bdw_ddi_translations_hdmi[] = {
					/* Idx	NT mV d	T mV df	db	*/
	{ 0x00FFFFFF, 0x0007000E, 0x0 },/* 0:	400	400	0	*/
	{ 0x00D75FFF, 0x000E000A, 0x0 },/* 1:	400	600	3.5	*/
	{ 0x00BEFFFF, 0x00140006, 0x0 },/* 2:	400	800	6	*/
	{ 0x00FFFFFF, 0x0009000D, 0x0 },/* 3:	450	450	0	*/
	{ 0x00FFFFFF, 0x000E000A, 0x0 },/* 4:	600	600	0	*/
	{ 0x00D7FFFF, 0x00140006, 0x0 },/* 5:	600	800	2.5	*/
	{ 0x80CB2FFF, 0x001B0002, 0x0 },/* 6:	600	1000	4.5	*/
	{ 0x00FFFFFF, 0x00140006, 0x0 },/* 7:	800	800	0	*/
	{ 0x80E79FFF, 0x001B0002, 0x0 },/* 8:	800	1000	2	*/
	{ 0x80FFFFFF, 0x001B0002, 0x0 },/* 9:	1000	1000	0	*/
};

/* Skylake H and S */
static const struct ddi_buf_trans skl_ddi_translations_dp[] = {
	{ 0x00002016, 0x000000A0, 0x0 },
	{ 0x00005012, 0x0000009B, 0x0 },
	{ 0x00007011, 0x00000088, 0x0 },
	{ 0x80009010, 0x000000C0, 0x1 },
	{ 0x00002016, 0x0000009B, 0x0 },
	{ 0x00005012, 0x00000088, 0x0 },
	{ 0x80007011, 0x000000C0, 0x1 },
	{ 0x00002016, 0x000000DF, 0x0 },
	{ 0x80005012, 0x000000C0, 0x1 },
};

/* Skylake U */
static const struct ddi_buf_trans skl_u_ddi_translations_dp[] = {
	{ 0x0000201B, 0x000000A2, 0x0 },
	{ 0x00005012, 0x00000088, 0x0 },
	{ 0x80007011, 0x000000CD, 0x1 },
	{ 0x80009010, 0x000000C0, 0x1 },
	{ 0x0000201B, 0x0000009D, 0x0 },
	{ 0x80005012, 0x000000C0, 0x1 },
	{ 0x80007011, 0x000000C0, 0x1 },
	{ 0x00002016, 0x00000088, 0x0 },
	{ 0x80005012, 0x000000C0, 0x1 },
};

/* Skylake Y */
static const struct ddi_buf_trans skl_y_ddi_translations_dp[] = {
	{ 0x00000018, 0x000000A2, 0x0 },
	{ 0x00005012, 0x00000088, 0x0 },
	{ 0x80007011, 0x000000CD, 0x3 },
	{ 0x80009010, 0x000000C0, 0x3 },
	{ 0x00000018, 0x0000009D, 0x0 },
	{ 0x80005012, 0x000000C0, 0x3 },
	{ 0x80007011, 0x000000C0, 0x3 },
	{ 0x00000018, 0x00000088, 0x0 },
	{ 0x80005012, 0x000000C0, 0x3 },
};

/* Kabylake H and S */
static const struct ddi_buf_trans kbl_ddi_translations_dp[] = {
	{ 0x00002016, 0x000000A0, 0x0 },
	{ 0x00005012, 0x0000009B, 0x0 },
	{ 0x00007011, 0x00000088, 0x0 },
	{ 0x80009010, 0x000000C0, 0x1 },
	{ 0x00002016, 0x0000009B, 0x0 },
	{ 0x00005012, 0x00000088, 0x0 },
	{ 0x80007011, 0x000000C0, 0x1 },
	{ 0x00002016, 0x00000097, 0x0 },
	{ 0x80005012, 0x000000C0, 0x1 },
};

/* Kabylake U */
static const struct ddi_buf_trans kbl_u_ddi_translations_dp[] = {
	{ 0x0000201B, 0x000000A1, 0x0 },
	{ 0x00005012, 0x00000088, 0x0 },
	{ 0x80007011, 0x000000CD, 0x3 },
	{ 0x80009010, 0x000000C0, 0x3 },
	{ 0x0000201B, 0x0000009D, 0x0 },
	{ 0x80005012, 0x000000C0, 0x3 },
	{ 0x80007011, 0x000000C0, 0x3 },
	{ 0x00002016, 0x0000004F, 0x0 },
	{ 0x80005012, 0x000000C0, 0x3 },
};

/* Kabylake Y */
static const struct ddi_buf_trans kbl_y_ddi_translations_dp[] = {
	{ 0x00001017, 0x000000A1, 0x0 },
	{ 0x00005012, 0x00000088, 0x0 },
	{ 0x80007011, 0x000000CD, 0x3 },
	{ 0x8000800F, 0x000000C0, 0x3 },
	{ 0x00001017, 0x0000009D, 0x0 },
	{ 0x80005012, 0x000000C0, 0x3 },
	{ 0x80007011, 0x000000C0, 0x3 },
	{ 0x00001017, 0x0000004C, 0x0 },
	{ 0x80005012, 0x000000C0, 0x3 },
};

/*
 * Skylake/Kabylake H and S
 * eDP 1.4 low vswing translation parameters
 */
static const struct ddi_buf_trans skl_ddi_translations_edp[] = {
	{ 0x00000018, 0x000000A8, 0x0 },
	{ 0x00004013, 0x000000A9, 0x0 },
	{ 0x00007011, 0x000000A2, 0x0 },
	{ 0x00009010, 0x0000009C, 0x0 },
	{ 0x00000018, 0x000000A9, 0x0 },
	{ 0x00006013, 0x000000A2, 0x0 },
	{ 0x00007011, 0x000000A6, 0x0 },
	{ 0x00000018, 0x000000AB, 0x0 },
	{ 0x00007013, 0x0000009F, 0x0 },
	{ 0x00000018, 0x000000DF, 0x0 },
};

/*
 * Skylake/Kabylake U
 * eDP 1.4 low vswing translation parameters
 */
static const struct ddi_buf_trans skl_u_ddi_translations_edp[] = {
	{ 0x00000018, 0x000000A8, 0x0 },
	{ 0x00004013, 0x000000A9, 0x0 },
	{ 0x00007011, 0x000000A2, 0x0 },
	{ 0x00009010, 0x0000009C, 0x0 },
	{ 0x00000018, 0x000000A9, 0x0 },
	{ 0x00006013, 0x000000A2, 0x0 },
	{ 0x00007011, 0x000000A6, 0x0 },
	{ 0x00002016, 0x000000AB, 0x0 },
	{ 0x00005013, 0x0000009F, 0x0 },
	{ 0x00000018, 0x000000DF, 0x0 },
};

/*
 * Skylake/Kabylake Y
 * eDP 1.4 low vswing translation parameters
 */
static const struct ddi_buf_trans skl_y_ddi_translations_edp[] = {
	{ 0x00000018, 0x000000A8, 0x0 },
	{ 0x00004013, 0x000000AB, 0x0 },
	{ 0x00007011, 0x000000A4, 0x0 },
	{ 0x00009010, 0x000000DF, 0x0 },
	{ 0x00000018, 0x000000AA, 0x0 },
	{ 0x00006013, 0x000000A4, 0x0 },
	{ 0x00007011, 0x0000009D, 0x0 },
	{ 0x00000018, 0x000000A0, 0x0 },
	{ 0x00006012, 0x000000DF, 0x0 },
	{ 0x00000018, 0x0000008A, 0x0 },
};

/* Skylake/Kabylake U, H and S */
static const struct ddi_buf_trans skl_ddi_translations_hdmi[] = {
	{ 0x00000018, 0x000000AC, 0x0 },
	{ 0x00005012, 0x0000009D, 0x0 },
	{ 0x00007011, 0x00000088, 0x0 },
	{ 0x00000018, 0x000000A1, 0x0 },
	{ 0x00000018, 0x00000098, 0x0 },
	{ 0x00004013, 0x00000088, 0x0 },
	{ 0x80006012, 0x000000CD, 0x1 },
	{ 0x00000018, 0x000000DF, 0x0 },
	{ 0x80003015, 0x000000CD, 0x1 },	/* Default */
	{ 0x80003015, 0x000000C0, 0x1 },
	{ 0x80000018, 0x000000C0, 0x1 },
};

/* Skylake/Kabylake Y */
static const struct ddi_buf_trans skl_y_ddi_translations_hdmi[] = {
	{ 0x00000018, 0x000000A1, 0x0 },
	{ 0x00005012, 0x000000DF, 0x0 },
	{ 0x80007011, 0x000000CB, 0x3 },
	{ 0x00000018, 0x000000A4, 0x0 },
	{ 0x00000018, 0x0000009D, 0x0 },
	{ 0x00004013, 0x00000080, 0x0 },
	{ 0x80006013, 0x000000C0, 0x3 },
	{ 0x00000018, 0x0000008A, 0x0 },
	{ 0x80003015, 0x000000C0, 0x3 },	/* Default */
	{ 0x80003015, 0x000000C0, 0x3 },
	{ 0x80000018, 0x000000C0, 0x3 },
};

struct bxt_ddi_buf_trans {
	u8 margin;	/* swing value */
	u8 scale;	/* scale value */
	u8 enable;	/* scale enable */
	u8 deemphasis;
};

static const struct bxt_ddi_buf_trans bxt_ddi_translations_dp[] = {
					/* Idx	NT mV diff	db  */
	{ 52,  0x9A, 0, 128, },	/* 0:	400		0   */
	{ 78,  0x9A, 0, 85,  },	/* 1:	400		3.5 */
	{ 104, 0x9A, 0, 64,  },	/* 2:	400		6   */
	{ 154, 0x9A, 0, 43,  },	/* 3:	400		9.5 */
	{ 77,  0x9A, 0, 128, },	/* 4:	600		0   */
	{ 116, 0x9A, 0, 85,  },	/* 5:	600		3.5 */
	{ 154, 0x9A, 0, 64,  },	/* 6:	600		6   */
	{ 102, 0x9A, 0, 128, },	/* 7:	800		0   */
	{ 154, 0x9A, 0, 85,  },	/* 8:	800		3.5 */
	{ 154, 0x9A, 1, 128, },	/* 9:	1200		0   */
};

static const struct bxt_ddi_buf_trans bxt_ddi_translations_edp[] = {
					/* Idx	NT mV diff	db  */
	{ 26, 0, 0, 128, },	/* 0:	200		0   */
	{ 38, 0, 0, 112, },	/* 1:	200		1.5 */
	{ 48, 0, 0, 96,  },	/* 2:	200		4   */
	{ 54, 0, 0, 69,  },	/* 3:	200		6   */
	{ 32, 0, 0, 128, },	/* 4:	250		0   */
	{ 48, 0, 0, 104, },	/* 5:	250		1.5 */
	{ 54, 0, 0, 85,  },	/* 6:	250		4   */
	{ 43, 0, 0, 128, },	/* 7:	300		0   */
	{ 54, 0, 0, 101, },	/* 8:	300		1.5 */
	{ 48, 0, 0, 128, },	/* 9:	300		0   */
};

/* BSpec has 2 recommended values - entries 0 and 8.
 * Using the entry with higher vswing.
 */
static const struct bxt_ddi_buf_trans bxt_ddi_translations_hdmi[] = {
					/* Idx	NT mV diff	db  */
	{ 52,  0x9A, 0, 128, },	/* 0:	400		0   */
	{ 52,  0x9A, 0, 85,  },	/* 1:	400		3.5 */
	{ 52,  0x9A, 0, 64,  },	/* 2:	400		6   */
	{ 42,  0x9A, 0, 43,  },	/* 3:	400		9.5 */
	{ 77,  0x9A, 0, 128, },	/* 4:	600		0   */
	{ 77,  0x9A, 0, 85,  },	/* 5:	600		3.5 */
	{ 77,  0x9A, 0, 64,  },	/* 6:	600		6   */
	{ 102, 0x9A, 0, 128, },	/* 7:	800		0   */
	{ 102, 0x9A, 0, 85,  },	/* 8:	800		3.5 */
	{ 154, 0x9A, 1, 128, },	/* 9:	1200		0   */
};

struct cnl_ddi_buf_trans {
	u8 dw2_swing_sel;
	u8 dw7_n_scalar;
	u8 dw4_cursor_coeff;
	u8 dw4_post_cursor_2;
	u8 dw4_post_cursor_1;
};

/* Voltage Swing Programming for VccIO 0.85V for DP */
static const struct cnl_ddi_buf_trans cnl_ddi_translations_dp_0_85V[] = {
						/* NT mV Trans mV db    */
	{ 0xA, 0x5D, 0x3F, 0x00, 0x00 },	/* 350   350      0.0   */
	{ 0xA, 0x6A, 0x38, 0x00, 0x07 },	/* 350   500      3.1   */
	{ 0xB, 0x7A, 0x32, 0x00, 0x0D },	/* 350   700      6.0   */
	{ 0x6, 0x7C, 0x2D, 0x00, 0x12 },	/* 350   900      8.2   */
	{ 0xA, 0x69, 0x3F, 0x00, 0x00 },	/* 500   500      0.0   */
	{ 0xB, 0x7A, 0x36, 0x00, 0x09 },	/* 500   700      2.9   */
	{ 0x6, 0x7C, 0x30, 0x00, 0x0F },	/* 500   900      5.1   */
	{ 0xB, 0x7D, 0x3C, 0x00, 0x03 },	/* 650   725      0.9   */
	{ 0x6, 0x7C, 0x34, 0x00, 0x0B },	/* 600   900      3.5   */
	{ 0x6, 0x7B, 0x3F, 0x00, 0x00 },	/* 900   900      0.0   */
};

/* Voltage Swing Programming for VccIO 0.85V for HDMI */
static const struct cnl_ddi_buf_trans cnl_ddi_translations_hdmi_0_85V[] = {
						/* NT mV Trans mV db    */
	{ 0xA, 0x60, 0x3F, 0x00, 0x00 },	/* 450   450      0.0   */
	{ 0xB, 0x73, 0x36, 0x00, 0x09 },	/* 450   650      3.2   */
	{ 0x6, 0x7F, 0x31, 0x00, 0x0E },	/* 450   850      5.5   */
	{ 0xB, 0x73, 0x3F, 0x00, 0x00 },	/* 650   650      0.0   */
	{ 0x6, 0x7F, 0x37, 0x00, 0x08 },	/* 650   850      2.3   */
	{ 0x6, 0x7F, 0x3F, 0x00, 0x00 },	/* 850   850      0.0   */
	{ 0x6, 0x7F, 0x35, 0x00, 0x0A },	/* 600   850      3.0   */
};

/* Voltage Swing Programming for VccIO 0.85V for eDP */
static const struct cnl_ddi_buf_trans cnl_ddi_translations_edp_0_85V[] = {
						/* NT mV Trans mV db    */
	{ 0xA, 0x66, 0x3A, 0x00, 0x05 },	/* 384   500      2.3   */
	{ 0x0, 0x7F, 0x38, 0x00, 0x07 },	/* 153   200      2.3   */
	{ 0x8, 0x7F, 0x38, 0x00, 0x07 },	/* 192   250      2.3   */
	{ 0x1, 0x7F, 0x38, 0x00, 0x07 },	/* 230   300      2.3   */
	{ 0x9, 0x7F, 0x38, 0x00, 0x07 },	/* 269   350      2.3   */
	{ 0xA, 0x66, 0x3C, 0x00, 0x03 },	/* 446   500      1.0   */
	{ 0xB, 0x70, 0x3C, 0x00, 0x03 },	/* 460   600      2.3   */
	{ 0xC, 0x75, 0x3C, 0x00, 0x03 },	/* 537   700      2.3   */
	{ 0x2, 0x7F, 0x3F, 0x00, 0x00 },	/* 400   400      0.0   */
};

/* Voltage Swing Programming for VccIO 0.95V for DP */
static const struct cnl_ddi_buf_trans cnl_ddi_translations_dp_0_95V[] = {
						/* NT mV Trans mV db    */
	{ 0xA, 0x5D, 0x3F, 0x00, 0x00 },	/* 350   350      0.0   */
	{ 0xA, 0x6A, 0x38, 0x00, 0x07 },	/* 350   500      3.1   */
	{ 0xB, 0x7A, 0x32, 0x00, 0x0D },	/* 350   700      6.0   */
	{ 0x6, 0x7C, 0x2D, 0x00, 0x12 },	/* 350   900      8.2   */
	{ 0xA, 0x69, 0x3F, 0x00, 0x00 },	/* 500   500      0.0   */
	{ 0xB, 0x7A, 0x36, 0x00, 0x09 },	/* 500   700      2.9   */
	{ 0x6, 0x7C, 0x30, 0x00, 0x0F },	/* 500   900      5.1   */
	{ 0xB, 0x7D, 0x3C, 0x00, 0x03 },	/* 650   725      0.9   */
	{ 0x6, 0x7C, 0x34, 0x00, 0x0B },	/* 600   900      3.5   */
	{ 0x6, 0x7B, 0x3F, 0x00, 0x00 },	/* 900   900      0.0   */
};

/* Voltage Swing Programming for VccIO 0.95V for HDMI */
static const struct cnl_ddi_buf_trans cnl_ddi_translations_hdmi_0_95V[] = {
						/* NT mV Trans mV db    */
	{ 0xA, 0x5C, 0x3F, 0x00, 0x00 },	/* 400   400      0.0   */
	{ 0xB, 0x69, 0x37, 0x00, 0x08 },	/* 400   600      3.5   */
	{ 0x5, 0x76, 0x31, 0x00, 0x0E },	/* 400   800      6.0   */
	{ 0xA, 0x5E, 0x3F, 0x00, 0x00 },	/* 450   450      0.0   */
	{ 0xB, 0x69, 0x3F, 0x00, 0x00 },	/* 600   600      0.0   */
	{ 0xB, 0x79, 0x35, 0x00, 0x0A },	/* 600   850      3.0   */
	{ 0x6, 0x7D, 0x32, 0x00, 0x0D },	/* 600   1000     4.4   */
	{ 0x5, 0x76, 0x3F, 0x00, 0x00 },	/* 800   800      0.0   */
	{ 0x6, 0x7D, 0x39, 0x00, 0x06 },	/* 800   1000     1.9   */
	{ 0x6, 0x7F, 0x39, 0x00, 0x06 },	/* 850   1050     1.8   */
	{ 0x6, 0x7F, 0x3F, 0x00, 0x00 },	/* 1050  1050     0.0   */
};

/* Voltage Swing Programming for VccIO 0.95V for eDP */
static const struct cnl_ddi_buf_trans cnl_ddi_translations_edp_0_95V[] = {
						/* NT mV Trans mV db    */
	{ 0xA, 0x61, 0x3A, 0x00, 0x05 },	/* 384   500      2.3   */
	{ 0x0, 0x7F, 0x38, 0x00, 0x07 },	/* 153   200      2.3   */
	{ 0x8, 0x7F, 0x38, 0x00, 0x07 },	/* 192   250      2.3   */
	{ 0x1, 0x7F, 0x38, 0x00, 0x07 },	/* 230   300      2.3   */
	{ 0x9, 0x7F, 0x38, 0x00, 0x07 },	/* 269   350      2.3   */
	{ 0xA, 0x61, 0x3C, 0x00, 0x03 },	/* 446   500      1.0   */
	{ 0xB, 0x68, 0x39, 0x00, 0x06 },	/* 460   600      2.3   */
	{ 0xC, 0x6E, 0x39, 0x00, 0x06 },	/* 537   700      2.3   */
	{ 0x4, 0x7F, 0x3A, 0x00, 0x05 },	/* 460   600      2.3   */
	{ 0x2, 0x7F, 0x3F, 0x00, 0x00 },	/* 400   400      0.0   */
};

/* Voltage Swing Programming for VccIO 1.05V for DP */
static const struct cnl_ddi_buf_trans cnl_ddi_translations_dp_1_05V[] = {
						/* NT mV Trans mV db    */
	{ 0xA, 0x58, 0x3F, 0x00, 0x00 },	/* 400   400      0.0   */
	{ 0xB, 0x64, 0x37, 0x00, 0x08 },	/* 400   600      3.5   */
	{ 0x5, 0x70, 0x31, 0x00, 0x0E },	/* 400   800      6.0   */
	{ 0x6, 0x7F, 0x2C, 0x00, 0x13 },	/* 400   1050     8.4   */
	{ 0xB, 0x64, 0x3F, 0x00, 0x00 },	/* 600   600      0.0   */
	{ 0x5, 0x73, 0x35, 0x00, 0x0A },	/* 600   850      3.0   */
	{ 0x6, 0x7F, 0x30, 0x00, 0x0F },	/* 550   1050     5.6   */
	{ 0x5, 0x76, 0x3E, 0x00, 0x01 },	/* 850   900      0.5   */
	{ 0x6, 0x7F, 0x36, 0x00, 0x09 },	/* 750   1050     2.9   */
	{ 0x6, 0x7F, 0x3F, 0x00, 0x00 },	/* 1050  1050     0.0   */
};

/* Voltage Swing Programming for VccIO 1.05V for HDMI */
static const struct cnl_ddi_buf_trans cnl_ddi_translations_hdmi_1_05V[] = {
						/* NT mV Trans mV db    */
	{ 0xA, 0x58, 0x3F, 0x00, 0x00 },	/* 400   400      0.0   */
	{ 0xB, 0x64, 0x37, 0x00, 0x08 },	/* 400   600      3.5   */
	{ 0x5, 0x70, 0x31, 0x00, 0x0E },	/* 400   800      6.0   */
	{ 0xA, 0x5B, 0x3F, 0x00, 0x00 },	/* 450   450      0.0   */
	{ 0xB, 0x64, 0x3F, 0x00, 0x00 },	/* 600   600      0.0   */
	{ 0x5, 0x73, 0x35, 0x00, 0x0A },	/* 600   850      3.0   */
	{ 0x6, 0x7C, 0x32, 0x00, 0x0D },	/* 600   1000     4.4   */
	{ 0x5, 0x70, 0x3F, 0x00, 0x00 },	/* 800   800      0.0   */
	{ 0x6, 0x7C, 0x39, 0x00, 0x06 },	/* 800   1000     1.9   */
	{ 0x6, 0x7F, 0x39, 0x00, 0x06 },	/* 850   1050     1.8   */
	{ 0x6, 0x7F, 0x3F, 0x00, 0x00 },	/* 1050  1050     0.0   */
};

/* Voltage Swing Programming for VccIO 1.05V for eDP */
static const struct cnl_ddi_buf_trans cnl_ddi_translations_edp_1_05V[] = {
						/* NT mV Trans mV db    */
	{ 0xA, 0x5E, 0x3A, 0x00, 0x05 },	/* 384   500      2.3   */
	{ 0x0, 0x7F, 0x38, 0x00, 0x07 },	/* 153   200      2.3   */
	{ 0x8, 0x7F, 0x38, 0x00, 0x07 },	/* 192   250      2.3   */
	{ 0x1, 0x7F, 0x38, 0x00, 0x07 },	/* 230   300      2.3   */
	{ 0x9, 0x7F, 0x38, 0x00, 0x07 },	/* 269   350      2.3   */
	{ 0xA, 0x5E, 0x3C, 0x00, 0x03 },	/* 446   500      1.0   */
	{ 0xB, 0x64, 0x39, 0x00, 0x06 },	/* 460   600      2.3   */
	{ 0xE, 0x6A, 0x39, 0x00, 0x06 },	/* 537   700      2.3   */
	{ 0x2, 0x7F, 0x3F, 0x00, 0x00 },	/* 400   400      0.0   */
};

struct icl_combo_phy_ddi_buf_trans {
	u32 dw2_swing_select;
	u32 dw2_swing_scalar;
	u32 dw4_scaling;
};

/* Voltage Swing Programming for VccIO 0.85V for DP */
static const struct icl_combo_phy_ddi_buf_trans icl_combo_phy_ddi_translations_dp_hdmi_0_85V[] = {
				/* Voltage mV  db    */
	{ 0x2, 0x98, 0x0018 },	/* 400         0.0   */
	{ 0x2, 0x98, 0x3015 },	/* 400         3.5   */
	{ 0x2, 0x98, 0x6012 },	/* 400         6.0   */
	{ 0x2, 0x98, 0x900F },	/* 400         9.5   */
	{ 0xB, 0x70, 0x0018 },	/* 600         0.0   */
	{ 0xB, 0x70, 0x3015 },	/* 600         3.5   */
	{ 0xB, 0x70, 0x6012 },	/* 600         6.0   */
	{ 0x5, 0x00, 0x0018 },	/* 800         0.0   */
	{ 0x5, 0x00, 0x3015 },	/* 800         3.5   */
	{ 0x6, 0x98, 0x0018 },	/* 1200        0.0   */
};

/* FIXME - After table is updated in Bspec */
/* Voltage Swing Programming for VccIO 0.85V for eDP */
static const struct icl_combo_phy_ddi_buf_trans icl_combo_phy_ddi_translations_edp_0_85V[] = {
				/* Voltage mV  db    */
	{ 0x0, 0x00, 0x00 },	/* 200         0.0   */
	{ 0x0, 0x00, 0x00 },	/* 200         1.5   */
	{ 0x0, 0x00, 0x00 },	/* 200         4.0   */
	{ 0x0, 0x00, 0x00 },	/* 200         6.0   */
	{ 0x0, 0x00, 0x00 },	/* 250         0.0   */
	{ 0x0, 0x00, 0x00 },	/* 250         1.5   */
	{ 0x0, 0x00, 0x00 },	/* 250         4.0   */
	{ 0x0, 0x00, 0x00 },	/* 300         0.0   */
	{ 0x0, 0x00, 0x00 },	/* 300         1.5   */
	{ 0x0, 0x00, 0x00 },	/* 350         0.0   */
};

/* Voltage Swing Programming for VccIO 0.95V for DP */
static const struct icl_combo_phy_ddi_buf_trans icl_combo_phy_ddi_translations_dp_hdmi_0_95V[] = {
				/* Voltage mV  db    */
	{ 0x2, 0x98, 0x0018 },	/* 400         0.0   */
	{ 0x2, 0x98, 0x3015 },	/* 400         3.5   */
	{ 0x2, 0x98, 0x6012 },	/* 400         6.0   */
	{ 0x2, 0x98, 0x900F },	/* 400         9.5   */
	{ 0x4, 0x98, 0x0018 },	/* 600         0.0   */
	{ 0x4, 0x98, 0x3015 },	/* 600         3.5   */
	{ 0x4, 0x98, 0x6012 },	/* 600         6.0   */
	{ 0x5, 0x76, 0x0018 },	/* 800         0.0   */
	{ 0x5, 0x76, 0x3015 },	/* 800         3.5   */
	{ 0x6, 0x98, 0x0018 },	/* 1200        0.0   */
};

/* FIXME - After table is updated in Bspec */
/* Voltage Swing Programming for VccIO 0.95V for eDP */
static const struct icl_combo_phy_ddi_buf_trans icl_combo_phy_ddi_translations_edp_0_95V[] = {
				/* Voltage mV  db    */
	{ 0x0, 0x00, 0x00 },	/* 200         0.0   */
	{ 0x0, 0x00, 0x00 },	/* 200         1.5   */
	{ 0x0, 0x00, 0x00 },	/* 200         4.0   */
	{ 0x0, 0x00, 0x00 },	/* 200         6.0   */
	{ 0x0, 0x00, 0x00 },	/* 250         0.0   */
	{ 0x0, 0x00, 0x00 },	/* 250         1.5   */
	{ 0x0, 0x00, 0x00 },	/* 250         4.0   */
	{ 0x0, 0x00, 0x00 },	/* 300         0.0   */
	{ 0x0, 0x00, 0x00 },	/* 300         1.5   */
	{ 0x0, 0x00, 0x00 },	/* 350         0.0   */
};

/* Voltage Swing Programming for VccIO 1.05V for DP */
static const struct icl_combo_phy_ddi_buf_trans icl_combo_phy_ddi_translations_dp_hdmi_1_05V[] = {
				/* Voltage mV  db    */
	{ 0x2, 0x98, 0x0018 },	/* 400         0.0   */
	{ 0x2, 0x98, 0x3015 },	/* 400         3.5   */
	{ 0x2, 0x98, 0x6012 },	/* 400         6.0   */
	{ 0x2, 0x98, 0x900F },	/* 400         9.5   */
	{ 0x4, 0x98, 0x0018 },	/* 600         0.0   */
	{ 0x4, 0x98, 0x3015 },	/* 600         3.5   */
	{ 0x4, 0x98, 0x6012 },	/* 600         6.0   */
	{ 0x5, 0x71, 0x0018 },	/* 800         0.0   */
	{ 0x5, 0x71, 0x3015 },	/* 800         3.5   */
	{ 0x6, 0x98, 0x0018 },	/* 1200        0.0   */
};

/* FIXME - After table is updated in Bspec */
/* Voltage Swing Programming for VccIO 1.05V for eDP */
static const struct icl_combo_phy_ddi_buf_trans icl_combo_phy_ddi_translations_edp_1_05V[] = {
				/* Voltage mV  db    */
	{ 0x0, 0x00, 0x00 },	/* 200         0.0   */
	{ 0x0, 0x00, 0x00 },	/* 200         1.5   */
	{ 0x0, 0x00, 0x00 },	/* 200         4.0   */
	{ 0x0, 0x00, 0x00 },	/* 200         6.0   */
	{ 0x0, 0x00, 0x00 },	/* 250         0.0   */
	{ 0x0, 0x00, 0x00 },	/* 250         1.5   */
	{ 0x0, 0x00, 0x00 },	/* 250         4.0   */
	{ 0x0, 0x00, 0x00 },	/* 300         0.0   */
	{ 0x0, 0x00, 0x00 },	/* 300         1.5   */
	{ 0x0, 0x00, 0x00 },	/* 350         0.0   */
};

struct icl_mg_phy_ddi_buf_trans {
	u32 cri_txdeemph_override_5_0;
	u32 cri_txdeemph_override_11_6;
	u32 cri_txdeemph_override_17_12;
};

static const struct icl_mg_phy_ddi_buf_trans icl_mg_phy_ddi_translations[] = {
				/* Voltage swing  pre-emphasis */
	{ 0x0, 0x1B, 0x00 },	/* 0              0   */
	{ 0x0, 0x23, 0x08 },	/* 0              1   */
	{ 0x0, 0x2D, 0x12 },	/* 0              2   */
	{ 0x0, 0x00, 0x00 },	/* 0              3   */
	{ 0x0, 0x23, 0x00 },	/* 1              0   */
	{ 0x0, 0x2B, 0x09 },	/* 1              1   */
	{ 0x0, 0x2E, 0x11 },	/* 1              2   */
	{ 0x0, 0x2F, 0x00 },	/* 2              0   */
	{ 0x0, 0x33, 0x0C },	/* 2              1   */
	{ 0x0, 0x00, 0x00 },	/* 3              0   */
};

static const struct ddi_buf_trans *
bdw_get_buf_trans_edp(struct drm_i915_private *dev_priv, int *n_entries)
{
	if (dev_priv->vbt.edp.low_vswing) {
		*n_entries = ARRAY_SIZE(bdw_ddi_translations_edp);
		return bdw_ddi_translations_edp;
	} else {
		*n_entries = ARRAY_SIZE(bdw_ddi_translations_dp);
		return bdw_ddi_translations_dp;
	}
}

static const struct ddi_buf_trans *
skl_get_buf_trans_dp(struct drm_i915_private *dev_priv, int *n_entries)
{
	if (IS_SKL_ULX(dev_priv)) {
		*n_entries = ARRAY_SIZE(skl_y_ddi_translations_dp);
		return skl_y_ddi_translations_dp;
	} else if (IS_SKL_ULT(dev_priv)) {
		*n_entries = ARRAY_SIZE(skl_u_ddi_translations_dp);
		return skl_u_ddi_translations_dp;
	} else {
		*n_entries = ARRAY_SIZE(skl_ddi_translations_dp);
		return skl_ddi_translations_dp;
	}
}

static const struct ddi_buf_trans *
kbl_get_buf_trans_dp(struct drm_i915_private *dev_priv, int *n_entries)
{
	if (IS_KBL_ULX(dev_priv)) {
		*n_entries = ARRAY_SIZE(kbl_y_ddi_translations_dp);
		return kbl_y_ddi_translations_dp;
	} else if (IS_KBL_ULT(dev_priv) || IS_CFL_ULT(dev_priv)) {
		*n_entries = ARRAY_SIZE(kbl_u_ddi_translations_dp);
		return kbl_u_ddi_translations_dp;
	} else {
		*n_entries = ARRAY_SIZE(kbl_ddi_translations_dp);
		return kbl_ddi_translations_dp;
	}
}

static const struct ddi_buf_trans *
skl_get_buf_trans_edp(struct drm_i915_private *dev_priv, int *n_entries)
{
	if (dev_priv->vbt.edp.low_vswing) {
		if (IS_SKL_ULX(dev_priv) || IS_KBL_ULX(dev_priv)) {
			*n_entries = ARRAY_SIZE(skl_y_ddi_translations_edp);
			return skl_y_ddi_translations_edp;
		} else if (IS_SKL_ULT(dev_priv) || IS_KBL_ULT(dev_priv) ||
			   IS_CFL_ULT(dev_priv)) {
			*n_entries = ARRAY_SIZE(skl_u_ddi_translations_edp);
			return skl_u_ddi_translations_edp;
		} else {
			*n_entries = ARRAY_SIZE(skl_ddi_translations_edp);
			return skl_ddi_translations_edp;
		}
	}

	if (IS_KABYLAKE(dev_priv) || IS_COFFEELAKE(dev_priv))
		return kbl_get_buf_trans_dp(dev_priv, n_entries);
	else
		return skl_get_buf_trans_dp(dev_priv, n_entries);
}

static const struct ddi_buf_trans *
skl_get_buf_trans_hdmi(struct drm_i915_private *dev_priv, int *n_entries)
{
	if (IS_SKL_ULX(dev_priv) || IS_KBL_ULX(dev_priv)) {
		*n_entries = ARRAY_SIZE(skl_y_ddi_translations_hdmi);
		return skl_y_ddi_translations_hdmi;
	} else {
		*n_entries = ARRAY_SIZE(skl_ddi_translations_hdmi);
		return skl_ddi_translations_hdmi;
	}
}

static int skl_buf_trans_num_entries(enum port port, int n_entries)
{
	/* Only DDIA and DDIE can select the 10th register with DP */
	if (port == PORT_A || port == PORT_E)
		return min(n_entries, 10);
	else
		return min(n_entries, 9);
}

static const struct ddi_buf_trans *
intel_ddi_get_buf_trans_dp(struct drm_i915_private *dev_priv,
			   enum port port, int *n_entries)
{
	if (IS_KABYLAKE(dev_priv) || IS_COFFEELAKE(dev_priv)) {
		const struct ddi_buf_trans *ddi_translations =
			kbl_get_buf_trans_dp(dev_priv, n_entries);
		*n_entries = skl_buf_trans_num_entries(port, *n_entries);
		return ddi_translations;
	} else if (IS_SKYLAKE(dev_priv)) {
		const struct ddi_buf_trans *ddi_translations =
			skl_get_buf_trans_dp(dev_priv, n_entries);
		*n_entries = skl_buf_trans_num_entries(port, *n_entries);
		return ddi_translations;
	} else if (IS_BROADWELL(dev_priv)) {
		*n_entries = ARRAY_SIZE(bdw_ddi_translations_dp);
		return  bdw_ddi_translations_dp;
	} else if (IS_HASWELL(dev_priv)) {
		*n_entries = ARRAY_SIZE(hsw_ddi_translations_dp);
		return hsw_ddi_translations_dp;
	}

	*n_entries = 0;
	return NULL;
}

static const struct ddi_buf_trans *
intel_ddi_get_buf_trans_edp(struct drm_i915_private *dev_priv,
			    enum port port, int *n_entries)
{
	if (IS_GEN9_BC(dev_priv)) {
		const struct ddi_buf_trans *ddi_translations =
			skl_get_buf_trans_edp(dev_priv, n_entries);
		*n_entries = skl_buf_trans_num_entries(port, *n_entries);
		return ddi_translations;
	} else if (IS_BROADWELL(dev_priv)) {
		return bdw_get_buf_trans_edp(dev_priv, n_entries);
	} else if (IS_HASWELL(dev_priv)) {
		*n_entries = ARRAY_SIZE(hsw_ddi_translations_dp);
		return hsw_ddi_translations_dp;
	}

	*n_entries = 0;
	return NULL;
}

static const struct ddi_buf_trans *
intel_ddi_get_buf_trans_fdi(struct drm_i915_private *dev_priv,
			    int *n_entries)
{
	if (IS_BROADWELL(dev_priv)) {
		*n_entries = ARRAY_SIZE(bdw_ddi_translations_fdi);
		return bdw_ddi_translations_fdi;
	} else if (IS_HASWELL(dev_priv)) {
		*n_entries = ARRAY_SIZE(hsw_ddi_translations_fdi);
		return hsw_ddi_translations_fdi;
	}

	*n_entries = 0;
	return NULL;
}

static const struct ddi_buf_trans *
intel_ddi_get_buf_trans_hdmi(struct drm_i915_private *dev_priv,
			     int *n_entries)
{
	if (IS_GEN9_BC(dev_priv)) {
		return skl_get_buf_trans_hdmi(dev_priv, n_entries);
	} else if (IS_BROADWELL(dev_priv)) {
		*n_entries = ARRAY_SIZE(bdw_ddi_translations_hdmi);
		return bdw_ddi_translations_hdmi;
	} else if (IS_HASWELL(dev_priv)) {
		*n_entries = ARRAY_SIZE(hsw_ddi_translations_hdmi);
		return hsw_ddi_translations_hdmi;
	}

	*n_entries = 0;
	return NULL;
}

static const struct bxt_ddi_buf_trans *
bxt_get_buf_trans_dp(struct drm_i915_private *dev_priv, int *n_entries)
{
	*n_entries = ARRAY_SIZE(bxt_ddi_translations_dp);
	return bxt_ddi_translations_dp;
}

static const struct bxt_ddi_buf_trans *
bxt_get_buf_trans_edp(struct drm_i915_private *dev_priv, int *n_entries)
{
	if (dev_priv->vbt.edp.low_vswing) {
		*n_entries = ARRAY_SIZE(bxt_ddi_translations_edp);
		return bxt_ddi_translations_edp;
	}

	return bxt_get_buf_trans_dp(dev_priv, n_entries);
}

static const struct bxt_ddi_buf_trans *
bxt_get_buf_trans_hdmi(struct drm_i915_private *dev_priv, int *n_entries)
{
	*n_entries = ARRAY_SIZE(bxt_ddi_translations_hdmi);
	return bxt_ddi_translations_hdmi;
}

static const struct cnl_ddi_buf_trans *
cnl_get_buf_trans_hdmi(struct drm_i915_private *dev_priv, int *n_entries)
{
	u32 voltage = I915_READ(CNL_PORT_COMP_DW3) & VOLTAGE_INFO_MASK;

	if (voltage == VOLTAGE_INFO_0_85V) {
		*n_entries = ARRAY_SIZE(cnl_ddi_translations_hdmi_0_85V);
		return cnl_ddi_translations_hdmi_0_85V;
	} else if (voltage == VOLTAGE_INFO_0_95V) {
		*n_entries = ARRAY_SIZE(cnl_ddi_translations_hdmi_0_95V);
		return cnl_ddi_translations_hdmi_0_95V;
	} else if (voltage == VOLTAGE_INFO_1_05V) {
		*n_entries = ARRAY_SIZE(cnl_ddi_translations_hdmi_1_05V);
		return cnl_ddi_translations_hdmi_1_05V;
	} else {
		*n_entries = 1; /* shut up gcc */
		MISSING_CASE(voltage);
	}
	return NULL;
}

static const struct cnl_ddi_buf_trans *
cnl_get_buf_trans_dp(struct drm_i915_private *dev_priv, int *n_entries)
{
	u32 voltage = I915_READ(CNL_PORT_COMP_DW3) & VOLTAGE_INFO_MASK;

	if (voltage == VOLTAGE_INFO_0_85V) {
		*n_entries = ARRAY_SIZE(cnl_ddi_translations_dp_0_85V);
		return cnl_ddi_translations_dp_0_85V;
	} else if (voltage == VOLTAGE_INFO_0_95V) {
		*n_entries = ARRAY_SIZE(cnl_ddi_translations_dp_0_95V);
		return cnl_ddi_translations_dp_0_95V;
	} else if (voltage == VOLTAGE_INFO_1_05V) {
		*n_entries = ARRAY_SIZE(cnl_ddi_translations_dp_1_05V);
		return cnl_ddi_translations_dp_1_05V;
	} else {
		*n_entries = 1; /* shut up gcc */
		MISSING_CASE(voltage);
	}
	return NULL;
}

static const struct cnl_ddi_buf_trans *
cnl_get_buf_trans_edp(struct drm_i915_private *dev_priv, int *n_entries)
{
	u32 voltage = I915_READ(CNL_PORT_COMP_DW3) & VOLTAGE_INFO_MASK;

	if (dev_priv->vbt.edp.low_vswing) {
		if (voltage == VOLTAGE_INFO_0_85V) {
			*n_entries = ARRAY_SIZE(cnl_ddi_translations_edp_0_85V);
			return cnl_ddi_translations_edp_0_85V;
		} else if (voltage == VOLTAGE_INFO_0_95V) {
			*n_entries = ARRAY_SIZE(cnl_ddi_translations_edp_0_95V);
			return cnl_ddi_translations_edp_0_95V;
		} else if (voltage == VOLTAGE_INFO_1_05V) {
			*n_entries = ARRAY_SIZE(cnl_ddi_translations_edp_1_05V);
			return cnl_ddi_translations_edp_1_05V;
		} else {
			*n_entries = 1; /* shut up gcc */
			MISSING_CASE(voltage);
		}
		return NULL;
	} else {
		return cnl_get_buf_trans_dp(dev_priv, n_entries);
	}
}

static const struct icl_combo_phy_ddi_buf_trans *
icl_get_combo_buf_trans(struct drm_i915_private *dev_priv, enum port port,
			int type, int *n_entries)
{
	u32 voltage = I915_READ(ICL_PORT_COMP_DW3(port)) & VOLTAGE_INFO_MASK;

	if (type == INTEL_OUTPUT_EDP && dev_priv->vbt.edp.low_vswing) {
		switch (voltage) {
		case VOLTAGE_INFO_0_85V:
			*n_entries = ARRAY_SIZE(icl_combo_phy_ddi_translations_edp_0_85V);
			return icl_combo_phy_ddi_translations_edp_0_85V;
		case VOLTAGE_INFO_0_95V:
			*n_entries = ARRAY_SIZE(icl_combo_phy_ddi_translations_edp_0_95V);
			return icl_combo_phy_ddi_translations_edp_0_95V;
		case VOLTAGE_INFO_1_05V:
			*n_entries = ARRAY_SIZE(icl_combo_phy_ddi_translations_edp_1_05V);
			return icl_combo_phy_ddi_translations_edp_1_05V;
		default:
			MISSING_CASE(voltage);
			return NULL;
		}
	} else {
		switch (voltage) {
		case VOLTAGE_INFO_0_85V:
			*n_entries = ARRAY_SIZE(icl_combo_phy_ddi_translations_dp_hdmi_0_85V);
			return icl_combo_phy_ddi_translations_dp_hdmi_0_85V;
		case VOLTAGE_INFO_0_95V:
			*n_entries = ARRAY_SIZE(icl_combo_phy_ddi_translations_dp_hdmi_0_95V);
			return icl_combo_phy_ddi_translations_dp_hdmi_0_95V;
		case VOLTAGE_INFO_1_05V:
			*n_entries = ARRAY_SIZE(icl_combo_phy_ddi_translations_dp_hdmi_1_05V);
			return icl_combo_phy_ddi_translations_dp_hdmi_1_05V;
		default:
			MISSING_CASE(voltage);
			return NULL;
		}
	}
}

static int intel_ddi_hdmi_level(struct drm_i915_private *dev_priv, enum port port)
{
	int n_entries, level, default_entry;

	level = dev_priv->vbt.ddi_port_info[port].hdmi_level_shift;

	if (IS_ICELAKE(dev_priv)) {
		if (intel_port_is_combophy(dev_priv, port))
			icl_get_combo_buf_trans(dev_priv, port,
						INTEL_OUTPUT_HDMI, &n_entries);
		else
			n_entries = ARRAY_SIZE(icl_mg_phy_ddi_translations);
		default_entry = n_entries - 1;
	} else if (IS_CANNONLAKE(dev_priv)) {
		cnl_get_buf_trans_hdmi(dev_priv, &n_entries);
		default_entry = n_entries - 1;
	} else if (IS_GEN9_LP(dev_priv)) {
		bxt_get_buf_trans_hdmi(dev_priv, &n_entries);
		default_entry = n_entries - 1;
	} else if (IS_GEN9_BC(dev_priv)) {
		intel_ddi_get_buf_trans_hdmi(dev_priv, &n_entries);
		default_entry = 8;
	} else if (IS_BROADWELL(dev_priv)) {
		intel_ddi_get_buf_trans_hdmi(dev_priv, &n_entries);
		default_entry = 7;
	} else if (IS_HASWELL(dev_priv)) {
		intel_ddi_get_buf_trans_hdmi(dev_priv, &n_entries);
		default_entry = 6;
	} else {
		WARN(1, "ddi translation table missing\n");
		return 0;
	}

	/* Choose a good default if VBT is badly populated */
	if (level == HDMI_LEVEL_SHIFT_UNKNOWN || level >= n_entries)
		level = default_entry;

	if (WARN_ON_ONCE(n_entries == 0))
		return 0;
	if (WARN_ON_ONCE(level >= n_entries))
		level = n_entries - 1;

	return level;
}

/*
 * Starting with Haswell, DDI port buffers must be programmed with correct
 * values in advance. This function programs the correct values for
 * DP/eDP/FDI use cases.
 */
static void intel_prepare_dp_ddi_buffers(struct intel_encoder *encoder,
					 const struct intel_crtc_state *crtc_state)
{
	struct drm_i915_private *dev_priv = to_i915(encoder->base.dev);
	u32 iboost_bit = 0;
	int i, n_entries;
	enum port port = encoder->port;
	const struct ddi_buf_trans *ddi_translations;

	if (intel_crtc_has_type(crtc_state, INTEL_OUTPUT_ANALOG))
		ddi_translations = intel_ddi_get_buf_trans_fdi(dev_priv,
							       &n_entries);
	else if (intel_crtc_has_type(crtc_state, INTEL_OUTPUT_EDP))
		ddi_translations = intel_ddi_get_buf_trans_edp(dev_priv, port,
							       &n_entries);
	else
		ddi_translations = intel_ddi_get_buf_trans_dp(dev_priv, port,
							      &n_entries);

	/* If we're boosting the current, set bit 31 of trans1 */
	if (IS_GEN9_BC(dev_priv) &&
	    dev_priv->vbt.ddi_port_info[port].dp_boost_level)
		iboost_bit = DDI_BUF_BALANCE_LEG_ENABLE;

	for (i = 0; i < n_entries; i++) {
		I915_WRITE(DDI_BUF_TRANS_LO(port, i),
			   ddi_translations[i].trans1 | iboost_bit);
		I915_WRITE(DDI_BUF_TRANS_HI(port, i),
			   ddi_translations[i].trans2);
	}
}

/*
 * Starting with Haswell, DDI port buffers must be programmed with correct
 * values in advance. This function programs the correct values for
 * HDMI/DVI use cases.
 */
static void intel_prepare_hdmi_ddi_buffers(struct intel_encoder *encoder,
					   int level)
{
	struct drm_i915_private *dev_priv = to_i915(encoder->base.dev);
	u32 iboost_bit = 0;
	int n_entries;
	enum port port = encoder->port;
	const struct ddi_buf_trans *ddi_translations;

	ddi_translations = intel_ddi_get_buf_trans_hdmi(dev_priv, &n_entries);

	if (WARN_ON_ONCE(!ddi_translations))
		return;
	if (WARN_ON_ONCE(level >= n_entries))
		level = n_entries - 1;

	/* If we're boosting the current, set bit 31 of trans1 */
	if (IS_GEN9_BC(dev_priv) &&
	    dev_priv->vbt.ddi_port_info[port].hdmi_boost_level)
		iboost_bit = DDI_BUF_BALANCE_LEG_ENABLE;

	/* Entry 9 is for HDMI: */
	I915_WRITE(DDI_BUF_TRANS_LO(port, 9),
		   ddi_translations[level].trans1 | iboost_bit);
	I915_WRITE(DDI_BUF_TRANS_HI(port, 9),
		   ddi_translations[level].trans2);
}

static void intel_wait_ddi_buf_idle(struct drm_i915_private *dev_priv,
				    enum port port)
{
	i915_reg_t reg = DDI_BUF_CTL(port);
	int i;

	for (i = 0; i < 16; i++) {
		udelay(1);
		if (I915_READ(reg) & DDI_BUF_IS_IDLE)
			return;
	}
	DRM_ERROR("Timeout waiting for DDI BUF %c idle bit\n", port_name(port));
}

static uint32_t hsw_pll_to_ddi_pll_sel(const struct intel_shared_dpll *pll)
{
	switch (pll->info->id) {
	case DPLL_ID_WRPLL1:
		return PORT_CLK_SEL_WRPLL1;
	case DPLL_ID_WRPLL2:
		return PORT_CLK_SEL_WRPLL2;
	case DPLL_ID_SPLL:
		return PORT_CLK_SEL_SPLL;
	case DPLL_ID_LCPLL_810:
		return PORT_CLK_SEL_LCPLL_810;
	case DPLL_ID_LCPLL_1350:
		return PORT_CLK_SEL_LCPLL_1350;
	case DPLL_ID_LCPLL_2700:
		return PORT_CLK_SEL_LCPLL_2700;
	default:
		MISSING_CASE(pll->info->id);
		return PORT_CLK_SEL_NONE;
	}
}

static uint32_t icl_pll_to_ddi_pll_sel(struct intel_encoder *encoder,
				       const struct intel_shared_dpll *pll)
{
	struct intel_crtc *crtc = to_intel_crtc(encoder->base.crtc);
	int clock = crtc->config->port_clock;
	const enum intel_dpll_id id = pll->info->id;

	switch (id) {
	default:
		MISSING_CASE(id);
		/* fall through */
	case DPLL_ID_ICL_DPLL0:
	case DPLL_ID_ICL_DPLL1:
		return DDI_CLK_SEL_NONE;
	case DPLL_ID_ICL_TBTPLL:
		switch (clock) {
		case 162000:
			return DDI_CLK_SEL_TBT_162;
		case 270000:
			return DDI_CLK_SEL_TBT_270;
		case 540000:
			return DDI_CLK_SEL_TBT_540;
		case 810000:
			return DDI_CLK_SEL_TBT_810;
		default:
			MISSING_CASE(clock);
			break;
		}
	case DPLL_ID_ICL_MGPLL1:
	case DPLL_ID_ICL_MGPLL2:
	case DPLL_ID_ICL_MGPLL3:
	case DPLL_ID_ICL_MGPLL4:
		return DDI_CLK_SEL_MG;
	}
}

/* Starting with Haswell, different DDI ports can work in FDI mode for
 * connection to the PCH-located connectors. For this, it is necessary to train
 * both the DDI port and PCH receiver for the desired DDI buffer settings.
 *
 * The recommended port to work in FDI mode is DDI E, which we use here. Also,
 * please note that when FDI mode is active on DDI E, it shares 2 lines with
 * DDI A (which is used for eDP)
 */

void hsw_fdi_link_train(struct intel_crtc *crtc,
			const struct intel_crtc_state *crtc_state)
{
	struct drm_device *dev = crtc->base.dev;
	struct drm_i915_private *dev_priv = to_i915(dev);
	struct intel_encoder *encoder;
	u32 temp, i, rx_ctl_val, ddi_pll_sel;

	for_each_encoder_on_crtc(dev, &crtc->base, encoder) {
		WARN_ON(encoder->type != INTEL_OUTPUT_ANALOG);
		intel_prepare_dp_ddi_buffers(encoder, crtc_state);
	}

	/* Set the FDI_RX_MISC pwrdn lanes and the 2 workarounds listed at the
	 * mode set "sequence for CRT port" document:
	 * - TP1 to TP2 time with the default value
	 * - FDI delay to 90h
	 *
	 * WaFDIAutoLinkSetTimingOverrride:hsw
	 */
	I915_WRITE(FDI_RX_MISC(PIPE_A), FDI_RX_PWRDN_LANE1_VAL(2) |
				  FDI_RX_PWRDN_LANE0_VAL(2) |
				  FDI_RX_TP1_TO_TP2_48 | FDI_RX_FDI_DELAY_90);

	/* Enable the PCH Receiver FDI PLL */
	rx_ctl_val = dev_priv->fdi_rx_config | FDI_RX_ENHANCE_FRAME_ENABLE |
		     FDI_RX_PLL_ENABLE |
		     FDI_DP_PORT_WIDTH(crtc_state->fdi_lanes);
	I915_WRITE(FDI_RX_CTL(PIPE_A), rx_ctl_val);
	POSTING_READ(FDI_RX_CTL(PIPE_A));
	udelay(220);

	/* Switch from Rawclk to PCDclk */
	rx_ctl_val |= FDI_PCDCLK;
	I915_WRITE(FDI_RX_CTL(PIPE_A), rx_ctl_val);

	/* Configure Port Clock Select */
	ddi_pll_sel = hsw_pll_to_ddi_pll_sel(crtc_state->shared_dpll);
	I915_WRITE(PORT_CLK_SEL(PORT_E), ddi_pll_sel);
	WARN_ON(ddi_pll_sel != PORT_CLK_SEL_SPLL);

	/* Start the training iterating through available voltages and emphasis,
	 * testing each value twice. */
	for (i = 0; i < ARRAY_SIZE(hsw_ddi_translations_fdi) * 2; i++) {
		/* Configure DP_TP_CTL with auto-training */
		I915_WRITE(DP_TP_CTL(PORT_E),
					DP_TP_CTL_FDI_AUTOTRAIN |
					DP_TP_CTL_ENHANCED_FRAME_ENABLE |
					DP_TP_CTL_LINK_TRAIN_PAT1 |
					DP_TP_CTL_ENABLE);

		/* Configure and enable DDI_BUF_CTL for DDI E with next voltage.
		 * DDI E does not support port reversal, the functionality is
		 * achieved on the PCH side in FDI_RX_CTL, so no need to set the
		 * port reversal bit */
		I915_WRITE(DDI_BUF_CTL(PORT_E),
			   DDI_BUF_CTL_ENABLE |
			   ((crtc_state->fdi_lanes - 1) << 1) |
			   DDI_BUF_TRANS_SELECT(i / 2));
		POSTING_READ(DDI_BUF_CTL(PORT_E));

		udelay(600);

		/* Program PCH FDI Receiver TU */
		I915_WRITE(FDI_RX_TUSIZE1(PIPE_A), TU_SIZE(64));

		/* Enable PCH FDI Receiver with auto-training */
		rx_ctl_val |= FDI_RX_ENABLE | FDI_LINK_TRAIN_AUTO;
		I915_WRITE(FDI_RX_CTL(PIPE_A), rx_ctl_val);
		POSTING_READ(FDI_RX_CTL(PIPE_A));

		/* Wait for FDI receiver lane calibration */
		udelay(30);

		/* Unset FDI_RX_MISC pwrdn lanes */
		temp = I915_READ(FDI_RX_MISC(PIPE_A));
		temp &= ~(FDI_RX_PWRDN_LANE1_MASK | FDI_RX_PWRDN_LANE0_MASK);
		I915_WRITE(FDI_RX_MISC(PIPE_A), temp);
		POSTING_READ(FDI_RX_MISC(PIPE_A));

		/* Wait for FDI auto training time */
		udelay(5);

		temp = I915_READ(DP_TP_STATUS(PORT_E));
		if (temp & DP_TP_STATUS_AUTOTRAIN_DONE) {
			DRM_DEBUG_KMS("FDI link training done on step %d\n", i);
			break;
		}

		/*
		 * Leave things enabled even if we failed to train FDI.
		 * Results in less fireworks from the state checker.
		 */
		if (i == ARRAY_SIZE(hsw_ddi_translations_fdi) * 2 - 1) {
			DRM_ERROR("FDI link training failed!\n");
			break;
		}

		rx_ctl_val &= ~FDI_RX_ENABLE;
		I915_WRITE(FDI_RX_CTL(PIPE_A), rx_ctl_val);
		POSTING_READ(FDI_RX_CTL(PIPE_A));

		temp = I915_READ(DDI_BUF_CTL(PORT_E));
		temp &= ~DDI_BUF_CTL_ENABLE;
		I915_WRITE(DDI_BUF_CTL(PORT_E), temp);
		POSTING_READ(DDI_BUF_CTL(PORT_E));

		/* Disable DP_TP_CTL and FDI_RX_CTL and retry */
		temp = I915_READ(DP_TP_CTL(PORT_E));
		temp &= ~(DP_TP_CTL_ENABLE | DP_TP_CTL_LINK_TRAIN_MASK);
		temp |= DP_TP_CTL_LINK_TRAIN_PAT1;
		I915_WRITE(DP_TP_CTL(PORT_E), temp);
		POSTING_READ(DP_TP_CTL(PORT_E));

		intel_wait_ddi_buf_idle(dev_priv, PORT_E);

		/* Reset FDI_RX_MISC pwrdn lanes */
		temp = I915_READ(FDI_RX_MISC(PIPE_A));
		temp &= ~(FDI_RX_PWRDN_LANE1_MASK | FDI_RX_PWRDN_LANE0_MASK);
		temp |= FDI_RX_PWRDN_LANE1_VAL(2) | FDI_RX_PWRDN_LANE0_VAL(2);
		I915_WRITE(FDI_RX_MISC(PIPE_A), temp);
		POSTING_READ(FDI_RX_MISC(PIPE_A));
	}

	/* Enable normal pixel sending for FDI */
	I915_WRITE(DP_TP_CTL(PORT_E),
		   DP_TP_CTL_FDI_AUTOTRAIN |
		   DP_TP_CTL_LINK_TRAIN_NORMAL |
		   DP_TP_CTL_ENHANCED_FRAME_ENABLE |
		   DP_TP_CTL_ENABLE);
}

static void intel_ddi_init_dp_buf_reg(struct intel_encoder *encoder)
{
	struct intel_dp *intel_dp = enc_to_intel_dp(&encoder->base);
	struct intel_digital_port *intel_dig_port =
		enc_to_dig_port(&encoder->base);

	intel_dp->DP = intel_dig_port->saved_port_bits |
		DDI_BUF_CTL_ENABLE | DDI_BUF_TRANS_SELECT(0);
	intel_dp->DP |= DDI_PORT_WIDTH(intel_dp->lane_count);
}

static struct intel_encoder *
intel_ddi_get_crtc_encoder(struct intel_crtc *crtc)
{
	struct drm_device *dev = crtc->base.dev;
	struct intel_encoder *encoder, *ret = NULL;
	int num_encoders = 0;

	for_each_encoder_on_crtc(dev, &crtc->base, encoder) {
		ret = encoder;
		num_encoders++;
	}

	if (num_encoders != 1)
		WARN(1, "%d encoders on crtc for pipe %c\n", num_encoders,
		     pipe_name(crtc->pipe));

	BUG_ON(ret == NULL);
	return ret;
}

#define LC_FREQ 2700

static int hsw_ddi_calc_wrpll_link(struct drm_i915_private *dev_priv,
				   i915_reg_t reg)
{
	int refclk = LC_FREQ;
	int n, p, r;
	u32 wrpll;

	wrpll = I915_READ(reg);
	switch (wrpll & WRPLL_PLL_REF_MASK) {
	case WRPLL_PLL_SSC:
	case WRPLL_PLL_NON_SSC:
		/*
		 * We could calculate spread here, but our checking
		 * code only cares about 5% accuracy, and spread is a max of
		 * 0.5% downspread.
		 */
		refclk = 135;
		break;
	case WRPLL_PLL_LCPLL:
		refclk = LC_FREQ;
		break;
	default:
		WARN(1, "bad wrpll refclk\n");
		return 0;
	}

	r = wrpll & WRPLL_DIVIDER_REF_MASK;
	p = (wrpll & WRPLL_DIVIDER_POST_MASK) >> WRPLL_DIVIDER_POST_SHIFT;
	n = (wrpll & WRPLL_DIVIDER_FB_MASK) >> WRPLL_DIVIDER_FB_SHIFT;

	/* Convert to KHz, p & r have a fixed point portion */
	return (refclk * n * 100) / (p * r);
}

static int skl_calc_wrpll_link(struct drm_i915_private *dev_priv,
			       enum intel_dpll_id pll_id)
{
	i915_reg_t cfgcr1_reg, cfgcr2_reg;
	uint32_t cfgcr1_val, cfgcr2_val;
	uint32_t p0, p1, p2, dco_freq;

	cfgcr1_reg = DPLL_CFGCR1(pll_id);
	cfgcr2_reg = DPLL_CFGCR2(pll_id);

	cfgcr1_val = I915_READ(cfgcr1_reg);
	cfgcr2_val = I915_READ(cfgcr2_reg);

	p0 = cfgcr2_val & DPLL_CFGCR2_PDIV_MASK;
	p2 = cfgcr2_val & DPLL_CFGCR2_KDIV_MASK;

	if (cfgcr2_val &  DPLL_CFGCR2_QDIV_MODE(1))
		p1 = (cfgcr2_val & DPLL_CFGCR2_QDIV_RATIO_MASK) >> 8;
	else
		p1 = 1;


	switch (p0) {
	case DPLL_CFGCR2_PDIV_1:
		p0 = 1;
		break;
	case DPLL_CFGCR2_PDIV_2:
		p0 = 2;
		break;
	case DPLL_CFGCR2_PDIV_3:
		p0 = 3;
		break;
	case DPLL_CFGCR2_PDIV_7:
		p0 = 7;
		break;
	}

	switch (p2) {
	case DPLL_CFGCR2_KDIV_5:
		p2 = 5;
		break;
	case DPLL_CFGCR2_KDIV_2:
		p2 = 2;
		break;
	case DPLL_CFGCR2_KDIV_3:
		p2 = 3;
		break;
	case DPLL_CFGCR2_KDIV_1:
		p2 = 1;
		break;
	}

	dco_freq = (cfgcr1_val & DPLL_CFGCR1_DCO_INTEGER_MASK) * 24 * 1000;

	dco_freq += (((cfgcr1_val & DPLL_CFGCR1_DCO_FRACTION_MASK) >> 9) * 24 *
		1000) / 0x8000;

	return dco_freq / (p0 * p1 * p2 * 5);
}

static int cnl_calc_wrpll_link(struct drm_i915_private *dev_priv,
			       enum intel_dpll_id pll_id)
{
	uint32_t cfgcr0, cfgcr1;
	uint32_t p0, p1, p2, dco_freq, ref_clock;

	if (INTEL_GEN(dev_priv) >= 11) {
		cfgcr0 = I915_READ(ICL_DPLL_CFGCR0(pll_id));
		cfgcr1 = I915_READ(ICL_DPLL_CFGCR1(pll_id));
	} else {
		cfgcr0 = I915_READ(CNL_DPLL_CFGCR0(pll_id));
		cfgcr1 = I915_READ(CNL_DPLL_CFGCR1(pll_id));
	}

	p0 = cfgcr1 & DPLL_CFGCR1_PDIV_MASK;
	p2 = cfgcr1 & DPLL_CFGCR1_KDIV_MASK;

	if (cfgcr1 & DPLL_CFGCR1_QDIV_MODE(1))
		p1 = (cfgcr1 & DPLL_CFGCR1_QDIV_RATIO_MASK) >>
			DPLL_CFGCR1_QDIV_RATIO_SHIFT;
	else
		p1 = 1;


	switch (p0) {
	case DPLL_CFGCR1_PDIV_2:
		p0 = 2;
		break;
	case DPLL_CFGCR1_PDIV_3:
		p0 = 3;
		break;
	case DPLL_CFGCR1_PDIV_5:
		p0 = 5;
		break;
	case DPLL_CFGCR1_PDIV_7:
		p0 = 7;
		break;
	}

	switch (p2) {
	case DPLL_CFGCR1_KDIV_1:
		p2 = 1;
		break;
	case DPLL_CFGCR1_KDIV_2:
		p2 = 2;
		break;
	case DPLL_CFGCR1_KDIV_4:
		p2 = 4;
		break;
	}

	ref_clock = cnl_hdmi_pll_ref_clock(dev_priv);

	dco_freq = (cfgcr0 & DPLL_CFGCR0_DCO_INTEGER_MASK) * ref_clock;

	dco_freq += (((cfgcr0 & DPLL_CFGCR0_DCO_FRACTION_MASK) >>
		      DPLL_CFGCR0_DCO_FRACTION_SHIFT) * ref_clock) / 0x8000;

	if (WARN_ON(p0 == 0 || p1 == 0 || p2 == 0))
		return 0;

	return dco_freq / (p0 * p1 * p2 * 5);
}

static int icl_calc_tbt_pll_link(struct drm_i915_private *dev_priv,
				 enum port port)
{
	u32 val = I915_READ(DDI_CLK_SEL(port)) & DDI_CLK_SEL_MASK;

	switch (val) {
	case DDI_CLK_SEL_NONE:
		return 0;
	case DDI_CLK_SEL_TBT_162:
		return 162000;
	case DDI_CLK_SEL_TBT_270:
		return 270000;
	case DDI_CLK_SEL_TBT_540:
		return 540000;
	case DDI_CLK_SEL_TBT_810:
		return 810000;
	default:
		MISSING_CASE(val);
		return 0;
	}
}

static int icl_calc_mg_pll_link(struct drm_i915_private *dev_priv,
				enum port port)
{
	u32 mg_pll_div0, mg_clktop_hsclkctl;
	u32 m1, m2_int, m2_frac, div1, div2, refclk;
	u64 tmp;

	refclk = dev_priv->cdclk.hw.ref;

	mg_pll_div0 = I915_READ(MG_PLL_DIV0(port));
	mg_clktop_hsclkctl = I915_READ(MG_CLKTOP2_HSCLKCTL(port));

	m1 = I915_READ(MG_PLL_DIV1(port)) & MG_PLL_DIV1_FBPREDIV_MASK;
	m2_int = mg_pll_div0 & MG_PLL_DIV0_FBDIV_INT_MASK;
	m2_frac = (mg_pll_div0 & MG_PLL_DIV0_FRACNEN_H) ?
		  (mg_pll_div0 & MG_PLL_DIV0_FBDIV_FRAC_MASK) >>
		  MG_PLL_DIV0_FBDIV_FRAC_SHIFT : 0;

	switch (mg_clktop_hsclkctl & MG_CLKTOP2_HSCLKCTL_HSDIV_RATIO_MASK) {
	case MG_CLKTOP2_HSCLKCTL_HSDIV_RATIO_2:
		div1 = 2;
		break;
	case MG_CLKTOP2_HSCLKCTL_HSDIV_RATIO_3:
		div1 = 3;
		break;
	case MG_CLKTOP2_HSCLKCTL_HSDIV_RATIO_5:
		div1 = 5;
		break;
	case MG_CLKTOP2_HSCLKCTL_HSDIV_RATIO_7:
		div1 = 7;
		break;
	default:
		MISSING_CASE(mg_clktop_hsclkctl);
		return 0;
	}

	div2 = (mg_clktop_hsclkctl & MG_CLKTOP2_HSCLKCTL_DSDIV_RATIO_MASK) >>
		MG_CLKTOP2_HSCLKCTL_DSDIV_RATIO_SHIFT;
	/* div2 value of 0 is same as 1 means no div */
	if (div2 == 0)
		div2 = 1;

	/*
	 * Adjust the original formula to delay the division by 2^22 in order to
	 * minimize possible rounding errors.
	 */
	tmp = (u64)m1 * m2_int * refclk +
	      (((u64)m1 * m2_frac * refclk) >> 22);
	tmp = div_u64(tmp, 5 * div1 * div2);

	return tmp;
}

static void ddi_dotclock_get(struct intel_crtc_state *pipe_config)
{
	int dotclock;

	if (pipe_config->has_pch_encoder)
		dotclock = intel_dotclock_calculate(pipe_config->port_clock,
						    &pipe_config->fdi_m_n);
	else if (intel_crtc_has_dp_encoder(pipe_config))
		dotclock = intel_dotclock_calculate(pipe_config->port_clock,
						    &pipe_config->dp_m_n);
	else if (pipe_config->has_hdmi_sink && pipe_config->pipe_bpp == 36)
		dotclock = pipe_config->port_clock * 2 / 3;
	else
		dotclock = pipe_config->port_clock;

	if (pipe_config->ycbcr420)
		dotclock *= 2;

	if (pipe_config->pixel_multiplier)
		dotclock /= pipe_config->pixel_multiplier;

	pipe_config->base.adjusted_mode.crtc_clock = dotclock;
}

static void icl_ddi_clock_get(struct intel_encoder *encoder,
			      struct intel_crtc_state *pipe_config)
{
	struct drm_i915_private *dev_priv = to_i915(encoder->base.dev);
	enum port port = encoder->port;
	int link_clock = 0;
	uint32_t pll_id;

	pll_id = intel_get_shared_dpll_id(dev_priv, pipe_config->shared_dpll);
	if (intel_port_is_combophy(dev_priv, port)) {
		if (intel_crtc_has_type(pipe_config, INTEL_OUTPUT_HDMI))
			link_clock = cnl_calc_wrpll_link(dev_priv, pll_id);
		else
			link_clock = icl_calc_dp_combo_pll_link(dev_priv,
								pll_id);
	} else {
		if (pll_id == DPLL_ID_ICL_TBTPLL)
			link_clock = icl_calc_tbt_pll_link(dev_priv, port);
		else
			link_clock = icl_calc_mg_pll_link(dev_priv, port);
	}

	pipe_config->port_clock = link_clock;
	ddi_dotclock_get(pipe_config);
}

static void cnl_ddi_clock_get(struct intel_encoder *encoder,
			      struct intel_crtc_state *pipe_config)
{
	struct drm_i915_private *dev_priv = to_i915(encoder->base.dev);
	int link_clock = 0;
	uint32_t cfgcr0;
	enum intel_dpll_id pll_id;

	pll_id = intel_get_shared_dpll_id(dev_priv, pipe_config->shared_dpll);

	cfgcr0 = I915_READ(CNL_DPLL_CFGCR0(pll_id));

	if (cfgcr0 & DPLL_CFGCR0_HDMI_MODE) {
		link_clock = cnl_calc_wrpll_link(dev_priv, pll_id);
	} else {
		link_clock = cfgcr0 & DPLL_CFGCR0_LINK_RATE_MASK;

		switch (link_clock) {
		case DPLL_CFGCR0_LINK_RATE_810:
			link_clock = 81000;
			break;
		case DPLL_CFGCR0_LINK_RATE_1080:
			link_clock = 108000;
			break;
		case DPLL_CFGCR0_LINK_RATE_1350:
			link_clock = 135000;
			break;
		case DPLL_CFGCR0_LINK_RATE_1620:
			link_clock = 162000;
			break;
		case DPLL_CFGCR0_LINK_RATE_2160:
			link_clock = 216000;
			break;
		case DPLL_CFGCR0_LINK_RATE_2700:
			link_clock = 270000;
			break;
		case DPLL_CFGCR0_LINK_RATE_3240:
			link_clock = 324000;
			break;
		case DPLL_CFGCR0_LINK_RATE_4050:
			link_clock = 405000;
			break;
		default:
			WARN(1, "Unsupported link rate\n");
			break;
		}
		link_clock *= 2;
	}

	pipe_config->port_clock = link_clock;

	ddi_dotclock_get(pipe_config);
}

static void skl_ddi_clock_get(struct intel_encoder *encoder,
				struct intel_crtc_state *pipe_config)
{
	struct drm_i915_private *dev_priv = to_i915(encoder->base.dev);
	int link_clock = 0;
	uint32_t dpll_ctl1;
	enum intel_dpll_id pll_id;

	pll_id = intel_get_shared_dpll_id(dev_priv, pipe_config->shared_dpll);

	dpll_ctl1 = I915_READ(DPLL_CTRL1);

	if (dpll_ctl1 & DPLL_CTRL1_HDMI_MODE(pll_id)) {
		link_clock = skl_calc_wrpll_link(dev_priv, pll_id);
	} else {
		link_clock = dpll_ctl1 & DPLL_CTRL1_LINK_RATE_MASK(pll_id);
		link_clock >>= DPLL_CTRL1_LINK_RATE_SHIFT(pll_id);

		switch (link_clock) {
		case DPLL_CTRL1_LINK_RATE_810:
			link_clock = 81000;
			break;
		case DPLL_CTRL1_LINK_RATE_1080:
			link_clock = 108000;
			break;
		case DPLL_CTRL1_LINK_RATE_1350:
			link_clock = 135000;
			break;
		case DPLL_CTRL1_LINK_RATE_1620:
			link_clock = 162000;
			break;
		case DPLL_CTRL1_LINK_RATE_2160:
			link_clock = 216000;
			break;
		case DPLL_CTRL1_LINK_RATE_2700:
			link_clock = 270000;
			break;
		default:
			WARN(1, "Unsupported link rate\n");
			break;
		}
		link_clock *= 2;
	}

	pipe_config->port_clock = link_clock;

	ddi_dotclock_get(pipe_config);
}

static void hsw_ddi_clock_get(struct intel_encoder *encoder,
			      struct intel_crtc_state *pipe_config)
{
	struct drm_i915_private *dev_priv = to_i915(encoder->base.dev);
	int link_clock = 0;
	u32 val, pll;

	val = hsw_pll_to_ddi_pll_sel(pipe_config->shared_dpll);
	switch (val & PORT_CLK_SEL_MASK) {
	case PORT_CLK_SEL_LCPLL_810:
		link_clock = 81000;
		break;
	case PORT_CLK_SEL_LCPLL_1350:
		link_clock = 135000;
		break;
	case PORT_CLK_SEL_LCPLL_2700:
		link_clock = 270000;
		break;
	case PORT_CLK_SEL_WRPLL1:
		link_clock = hsw_ddi_calc_wrpll_link(dev_priv, WRPLL_CTL(0));
		break;
	case PORT_CLK_SEL_WRPLL2:
		link_clock = hsw_ddi_calc_wrpll_link(dev_priv, WRPLL_CTL(1));
		break;
	case PORT_CLK_SEL_SPLL:
		pll = I915_READ(SPLL_CTL) & SPLL_PLL_FREQ_MASK;
		if (pll == SPLL_PLL_FREQ_810MHz)
			link_clock = 81000;
		else if (pll == SPLL_PLL_FREQ_1350MHz)
			link_clock = 135000;
		else if (pll == SPLL_PLL_FREQ_2700MHz)
			link_clock = 270000;
		else {
			WARN(1, "bad spll freq\n");
			return;
		}
		break;
	default:
		WARN(1, "bad port clock sel\n");
		return;
	}

	pipe_config->port_clock = link_clock * 2;

	ddi_dotclock_get(pipe_config);
}

static int bxt_calc_pll_link(struct intel_crtc_state *crtc_state)
{
	struct intel_dpll_hw_state *state;
	struct dpll clock;

	/* For DDI ports we always use a shared PLL. */
	if (WARN_ON(!crtc_state->shared_dpll))
		return 0;

	state = &crtc_state->dpll_hw_state;

	clock.m1 = 2;
	clock.m2 = (state->pll0 & PORT_PLL_M2_MASK) << 22;
	if (state->pll3 & PORT_PLL_M2_FRAC_ENABLE)
		clock.m2 |= state->pll2 & PORT_PLL_M2_FRAC_MASK;
	clock.n = (state->pll1 & PORT_PLL_N_MASK) >> PORT_PLL_N_SHIFT;
	clock.p1 = (state->ebb0 & PORT_PLL_P1_MASK) >> PORT_PLL_P1_SHIFT;
	clock.p2 = (state->ebb0 & PORT_PLL_P2_MASK) >> PORT_PLL_P2_SHIFT;

	return chv_calc_dpll_params(100000, &clock);
}

static void bxt_ddi_clock_get(struct intel_encoder *encoder,
			      struct intel_crtc_state *pipe_config)
{
	pipe_config->port_clock = bxt_calc_pll_link(pipe_config);

	ddi_dotclock_get(pipe_config);
}

static void intel_ddi_clock_get(struct intel_encoder *encoder,
				struct intel_crtc_state *pipe_config)
{
	struct drm_i915_private *dev_priv = to_i915(encoder->base.dev);

	if (INTEL_GEN(dev_priv) <= 8)
		hsw_ddi_clock_get(encoder, pipe_config);
	else if (IS_GEN9_BC(dev_priv))
		skl_ddi_clock_get(encoder, pipe_config);
	else if (IS_GEN9_LP(dev_priv))
		bxt_ddi_clock_get(encoder, pipe_config);
	else if (IS_CANNONLAKE(dev_priv))
		cnl_ddi_clock_get(encoder, pipe_config);
	else if (IS_ICELAKE(dev_priv))
		icl_ddi_clock_get(encoder, pipe_config);
}

void intel_ddi_set_pipe_settings(const struct intel_crtc_state *crtc_state)
{
	struct intel_crtc *crtc = to_intel_crtc(crtc_state->base.crtc);
	struct drm_i915_private *dev_priv = to_i915(crtc->base.dev);
	enum transcoder cpu_transcoder = crtc_state->cpu_transcoder;
	u32 temp;

	if (!intel_crtc_has_dp_encoder(crtc_state))
		return;

	WARN_ON(transcoder_is_dsi(cpu_transcoder));

	temp = TRANS_MSA_SYNC_CLK;

	if (crtc_state->limited_color_range)
		temp |= TRANS_MSA_CEA_RANGE;

	switch (crtc_state->pipe_bpp) {
	case 18:
		temp |= TRANS_MSA_6_BPC;
		break;
	case 24:
		temp |= TRANS_MSA_8_BPC;
		break;
	case 30:
		temp |= TRANS_MSA_10_BPC;
		break;
	case 36:
		temp |= TRANS_MSA_12_BPC;
		break;
	default:
		MISSING_CASE(crtc_state->pipe_bpp);
		break;
	}

	I915_WRITE(TRANS_MSA_MISC(cpu_transcoder), temp);
}

void intel_ddi_set_vc_payload_alloc(const struct intel_crtc_state *crtc_state,
				    bool state)
{
	struct intel_crtc *crtc = to_intel_crtc(crtc_state->base.crtc);
	struct drm_i915_private *dev_priv = to_i915(crtc->base.dev);
	enum transcoder cpu_transcoder = crtc_state->cpu_transcoder;
	uint32_t temp;

	temp = I915_READ(TRANS_DDI_FUNC_CTL(cpu_transcoder));
	if (state == true)
		temp |= TRANS_DDI_DP_VC_PAYLOAD_ALLOC;
	else
		temp &= ~TRANS_DDI_DP_VC_PAYLOAD_ALLOC;
	I915_WRITE(TRANS_DDI_FUNC_CTL(cpu_transcoder), temp);
}

void intel_ddi_enable_transcoder_func(const struct intel_crtc_state *crtc_state)
{
	struct intel_crtc *crtc = to_intel_crtc(crtc_state->base.crtc);
	struct intel_encoder *encoder = intel_ddi_get_crtc_encoder(crtc);
	struct drm_i915_private *dev_priv = to_i915(crtc->base.dev);
	enum pipe pipe = crtc->pipe;
	enum transcoder cpu_transcoder = crtc_state->cpu_transcoder;
	enum port port = encoder->port;
	uint32_t temp;

	/* Enable TRANS_DDI_FUNC_CTL for the pipe to work in HDMI mode */
	temp = TRANS_DDI_FUNC_ENABLE;
	temp |= TRANS_DDI_SELECT_PORT(port);

	switch (crtc_state->pipe_bpp) {
	case 18:
		temp |= TRANS_DDI_BPC_6;
		break;
	case 24:
		temp |= TRANS_DDI_BPC_8;
		break;
	case 30:
		temp |= TRANS_DDI_BPC_10;
		break;
	case 36:
		temp |= TRANS_DDI_BPC_12;
		break;
	default:
		BUG();
	}

	if (crtc_state->base.adjusted_mode.flags & DRM_MODE_FLAG_PVSYNC)
		temp |= TRANS_DDI_PVSYNC;
	if (crtc_state->base.adjusted_mode.flags & DRM_MODE_FLAG_PHSYNC)
		temp |= TRANS_DDI_PHSYNC;

	if (cpu_transcoder == TRANSCODER_EDP) {
		switch (pipe) {
		case PIPE_A:
			/* On Haswell, can only use the always-on power well for
			 * eDP when not using the panel fitter, and when not
			 * using motion blur mitigation (which we don't
			 * support). */
			if (IS_HASWELL(dev_priv) &&
			    (crtc_state->pch_pfit.enabled ||
			     crtc_state->pch_pfit.force_thru))
				temp |= TRANS_DDI_EDP_INPUT_A_ONOFF;
			else
				temp |= TRANS_DDI_EDP_INPUT_A_ON;
			break;
		case PIPE_B:
			temp |= TRANS_DDI_EDP_INPUT_B_ONOFF;
			break;
		case PIPE_C:
			temp |= TRANS_DDI_EDP_INPUT_C_ONOFF;
			break;
		default:
			BUG();
			break;
		}
	}

	if (intel_crtc_has_type(crtc_state, INTEL_OUTPUT_HDMI)) {
		if (crtc_state->has_hdmi_sink)
			temp |= TRANS_DDI_MODE_SELECT_HDMI;
		else
			temp |= TRANS_DDI_MODE_SELECT_DVI;

		if (crtc_state->hdmi_scrambling)
			temp |= TRANS_DDI_HDMI_SCRAMBLING_MASK;
		if (crtc_state->hdmi_high_tmds_clock_ratio)
			temp |= TRANS_DDI_HIGH_TMDS_CHAR_RATE;
	} else if (intel_crtc_has_type(crtc_state, INTEL_OUTPUT_ANALOG)) {
		temp |= TRANS_DDI_MODE_SELECT_FDI;
		temp |= (crtc_state->fdi_lanes - 1) << 1;
	} else if (intel_crtc_has_type(crtc_state, INTEL_OUTPUT_DP_MST)) {
		temp |= TRANS_DDI_MODE_SELECT_DP_MST;
		temp |= DDI_PORT_WIDTH(crtc_state->lane_count);
	} else {
		temp |= TRANS_DDI_MODE_SELECT_DP_SST;
		temp |= DDI_PORT_WIDTH(crtc_state->lane_count);
	}

	I915_WRITE(TRANS_DDI_FUNC_CTL(cpu_transcoder), temp);
}

void intel_ddi_disable_transcoder_func(const struct intel_crtc_state *crtc_state)
{
	struct intel_crtc *crtc = to_intel_crtc(crtc_state->base.crtc);
	struct drm_i915_private *dev_priv = to_i915(crtc->base.dev);
	enum transcoder cpu_transcoder = crtc_state->cpu_transcoder;
	i915_reg_t reg = TRANS_DDI_FUNC_CTL(cpu_transcoder);
	uint32_t val = I915_READ(reg);

	val &= ~(TRANS_DDI_FUNC_ENABLE | TRANS_DDI_PORT_MASK | TRANS_DDI_DP_VC_PAYLOAD_ALLOC);
	val |= TRANS_DDI_PORT_NONE;
	I915_WRITE(reg, val);

	if (dev_priv->quirks & QUIRK_INCREASE_DDI_DISABLED_TIME &&
	    intel_crtc_has_type(crtc_state, INTEL_OUTPUT_HDMI)) {
		DRM_DEBUG_KMS("Quirk Increase DDI disabled time\n");
		/* Quirk time at 100ms for reliable operation */
		msleep(100);
	}
}

int intel_ddi_toggle_hdcp_signalling(struct intel_encoder *intel_encoder,
				     bool enable)
{
	struct drm_device *dev = intel_encoder->base.dev;
	struct drm_i915_private *dev_priv = to_i915(dev);
	enum pipe pipe = 0;
	int ret = 0;
	uint32_t tmp;

	if (WARN_ON(!intel_display_power_get_if_enabled(dev_priv,
						intel_encoder->power_domain)))
		return -ENXIO;

	if (WARN_ON(!intel_encoder->get_hw_state(intel_encoder, &pipe))) {
		ret = -EIO;
		goto out;
	}

	tmp = I915_READ(TRANS_DDI_FUNC_CTL(pipe));
	if (enable)
		tmp |= TRANS_DDI_HDCP_SIGNALLING;
	else
		tmp &= ~TRANS_DDI_HDCP_SIGNALLING;
	I915_WRITE(TRANS_DDI_FUNC_CTL(pipe), tmp);
out:
	intel_display_power_put(dev_priv, intel_encoder->power_domain);
	return ret;
}

bool intel_ddi_connector_get_hw_state(struct intel_connector *intel_connector)
{
	struct drm_device *dev = intel_connector->base.dev;
	struct drm_i915_private *dev_priv = to_i915(dev);
	struct intel_encoder *encoder = intel_connector->encoder;
	int type = intel_connector->base.connector_type;
	enum port port = encoder->port;
	enum pipe pipe = 0;
	enum transcoder cpu_transcoder;
	uint32_t tmp;
	bool ret;

	if (!intel_display_power_get_if_enabled(dev_priv,
						encoder->power_domain))
		return false;

	if (!encoder->get_hw_state(encoder, &pipe)) {
		ret = false;
		goto out;
	}

	if (port == PORT_A)
		cpu_transcoder = TRANSCODER_EDP;
	else
		cpu_transcoder = (enum transcoder) pipe;

	tmp = I915_READ(TRANS_DDI_FUNC_CTL(cpu_transcoder));

	switch (tmp & TRANS_DDI_MODE_SELECT_MASK) {
	case TRANS_DDI_MODE_SELECT_HDMI:
	case TRANS_DDI_MODE_SELECT_DVI:
		ret = type == DRM_MODE_CONNECTOR_HDMIA;
		break;

	case TRANS_DDI_MODE_SELECT_DP_SST:
		ret = type == DRM_MODE_CONNECTOR_eDP ||
		      type == DRM_MODE_CONNECTOR_DisplayPort;
		break;

	case TRANS_DDI_MODE_SELECT_DP_MST:
		/* if the transcoder is in MST state then
		 * connector isn't connected */
		ret = false;
		break;

	case TRANS_DDI_MODE_SELECT_FDI:
		ret = type == DRM_MODE_CONNECTOR_VGA;
		break;

	default:
		ret = false;
		break;
	}

out:
	intel_display_power_put(dev_priv, encoder->power_domain);

	return ret;
}

bool intel_ddi_get_hw_state(struct intel_encoder *encoder,
			    enum pipe *pipe)
{
	struct drm_device *dev = encoder->base.dev;
	struct drm_i915_private *dev_priv = to_i915(dev);
	enum port port = encoder->port;
	enum pipe p;
	u32 tmp;
	bool ret;

	if (!intel_display_power_get_if_enabled(dev_priv,
						encoder->power_domain))
		return false;

	ret = false;

	tmp = I915_READ(DDI_BUF_CTL(port));

	if (!(tmp & DDI_BUF_CTL_ENABLE))
		goto out;

	if (port == PORT_A) {
		tmp = I915_READ(TRANS_DDI_FUNC_CTL(TRANSCODER_EDP));

		switch (tmp & TRANS_DDI_EDP_INPUT_MASK) {
		case TRANS_DDI_EDP_INPUT_A_ON:
		case TRANS_DDI_EDP_INPUT_A_ONOFF:
			*pipe = PIPE_A;
			break;
		case TRANS_DDI_EDP_INPUT_B_ONOFF:
			*pipe = PIPE_B;
			break;
		case TRANS_DDI_EDP_INPUT_C_ONOFF:
			*pipe = PIPE_C;
			break;
		}

		ret = true;

		goto out;
	}

	for_each_pipe(dev_priv, p) {
		enum transcoder cpu_transcoder = (enum transcoder) p;

		tmp = I915_READ(TRANS_DDI_FUNC_CTL(cpu_transcoder));

		if ((tmp & TRANS_DDI_PORT_MASK) == TRANS_DDI_SELECT_PORT(port)) {
			if ((tmp & TRANS_DDI_MODE_SELECT_MASK) ==
			    TRANS_DDI_MODE_SELECT_DP_MST)
				goto out;

			*pipe = p;
			ret = true;

			goto out;
		}
	}

	DRM_DEBUG_KMS("No pipe for ddi port %c found\n", port_name(port));

out:
	if (ret && IS_GEN9_LP(dev_priv)) {
		tmp = I915_READ(BXT_PHY_CTL(port));
		if ((tmp & (BXT_PHY_CMNLANE_POWERDOWN_ACK |
			    BXT_PHY_LANE_POWERDOWN_ACK |
			    BXT_PHY_LANE_ENABLED)) != BXT_PHY_LANE_ENABLED)
			DRM_ERROR("Port %c enabled but PHY powered down? "
				  "(PHY_CTL %08x)\n", port_name(port), tmp);
	}

	intel_display_power_put(dev_priv, encoder->power_domain);

	return ret;
}

static inline enum intel_display_power_domain
intel_ddi_main_link_aux_domain(struct intel_dp *intel_dp)
{
	/* CNL+ HW requires corresponding AUX IOs to be powered up for PSR with
	 * DC states enabled at the same time, while for driver initiated AUX
	 * transfers we need the same AUX IOs to be powered but with DC states
	 * disabled. Accordingly use the AUX power domain here which leaves DC
	 * states enabled.
	 * However, for non-A AUX ports the corresponding non-EDP transcoders
	 * would have already enabled power well 2 and DC_OFF. This means we can
	 * acquire a wider POWER_DOMAIN_AUX_{B,C,D,F} reference instead of a
	 * specific AUX_IO reference without powering up any extra wells.
	 * Note that PSR is enabled only on Port A even though this function
	 * returns the correct domain for other ports too.
	 */
	return intel_dp->aux_ch == AUX_CH_A ? POWER_DOMAIN_AUX_IO_A :
					      intel_dp->aux_power_domain;
}

static u64 intel_ddi_get_power_domains(struct intel_encoder *encoder,
				       struct intel_crtc_state *crtc_state)
{
	struct intel_digital_port *dig_port;
	u64 domains;

	/*
	 * TODO: Add support for MST encoders. Atm, the following should never
	 * happen since fake-MST encoders don't set their get_power_domains()
	 * hook.
	 */
	if (WARN_ON(intel_crtc_has_type(crtc_state, INTEL_OUTPUT_DP_MST)))
		return 0;

	dig_port = enc_to_dig_port(&encoder->base);
	domains = BIT_ULL(dig_port->ddi_io_power_domain);

	/* AUX power is only needed for (e)DP mode, not for HDMI. */
	if (intel_crtc_has_dp_encoder(crtc_state)) {
		struct intel_dp *intel_dp = &dig_port->dp;

		domains |= BIT_ULL(intel_ddi_main_link_aux_domain(intel_dp));
	}

	return domains;
}

void intel_ddi_enable_pipe_clock(const struct intel_crtc_state *crtc_state)
{
	struct intel_crtc *crtc = to_intel_crtc(crtc_state->base.crtc);
	struct drm_i915_private *dev_priv = to_i915(crtc->base.dev);
	struct intel_encoder *encoder = intel_ddi_get_crtc_encoder(crtc);
	enum port port = encoder->port;
	enum transcoder cpu_transcoder = crtc_state->cpu_transcoder;

	if (cpu_transcoder != TRANSCODER_EDP)
		I915_WRITE(TRANS_CLK_SEL(cpu_transcoder),
			   TRANS_CLK_SEL_PORT(port));
}

void intel_ddi_disable_pipe_clock(const struct intel_crtc_state *crtc_state)
{
	struct drm_i915_private *dev_priv = to_i915(crtc_state->base.crtc->dev);
	enum transcoder cpu_transcoder = crtc_state->cpu_transcoder;

	if (cpu_transcoder != TRANSCODER_EDP)
		I915_WRITE(TRANS_CLK_SEL(cpu_transcoder),
			   TRANS_CLK_SEL_DISABLED);
}

static void _skl_ddi_set_iboost(struct drm_i915_private *dev_priv,
				enum port port, uint8_t iboost)
{
	u32 tmp;

	tmp = I915_READ(DISPIO_CR_TX_BMU_CR0);
	tmp &= ~(BALANCE_LEG_MASK(port) | BALANCE_LEG_DISABLE(port));
	if (iboost)
		tmp |= iboost << BALANCE_LEG_SHIFT(port);
	else
		tmp |= BALANCE_LEG_DISABLE(port);
	I915_WRITE(DISPIO_CR_TX_BMU_CR0, tmp);
}

static void skl_ddi_set_iboost(struct intel_encoder *encoder,
			       int level, enum intel_output_type type)
{
	struct intel_digital_port *intel_dig_port = enc_to_dig_port(&encoder->base);
	struct drm_i915_private *dev_priv = to_i915(encoder->base.dev);
	enum port port = encoder->port;
	uint8_t iboost;

	if (type == INTEL_OUTPUT_HDMI)
		iboost = dev_priv->vbt.ddi_port_info[port].hdmi_boost_level;
	else
		iboost = dev_priv->vbt.ddi_port_info[port].dp_boost_level;

	if (iboost == 0) {
		const struct ddi_buf_trans *ddi_translations;
		int n_entries;

		if (type == INTEL_OUTPUT_HDMI)
			ddi_translations = intel_ddi_get_buf_trans_hdmi(dev_priv, &n_entries);
		else if (type == INTEL_OUTPUT_EDP)
			ddi_translations = intel_ddi_get_buf_trans_edp(dev_priv, port, &n_entries);
		else
			ddi_translations = intel_ddi_get_buf_trans_dp(dev_priv, port, &n_entries);

		if (WARN_ON_ONCE(!ddi_translations))
			return;
		if (WARN_ON_ONCE(level >= n_entries))
			level = n_entries - 1;

		iboost = ddi_translations[level].i_boost;
	}

	/* Make sure that the requested I_boost is valid */
	if (iboost && iboost != 0x1 && iboost != 0x3 && iboost != 0x7) {
		DRM_ERROR("Invalid I_boost value %u\n", iboost);
		return;
	}

	_skl_ddi_set_iboost(dev_priv, port, iboost);

	if (port == PORT_A && intel_dig_port->max_lanes == 4)
		_skl_ddi_set_iboost(dev_priv, PORT_E, iboost);
}

static void bxt_ddi_vswing_sequence(struct intel_encoder *encoder,
				    int level, enum intel_output_type type)
{
	struct drm_i915_private *dev_priv = to_i915(encoder->base.dev);
	const struct bxt_ddi_buf_trans *ddi_translations;
	enum port port = encoder->port;
	int n_entries;

	if (type == INTEL_OUTPUT_HDMI)
		ddi_translations = bxt_get_buf_trans_hdmi(dev_priv, &n_entries);
	else if (type == INTEL_OUTPUT_EDP)
		ddi_translations = bxt_get_buf_trans_edp(dev_priv, &n_entries);
	else
		ddi_translations = bxt_get_buf_trans_dp(dev_priv, &n_entries);

	if (WARN_ON_ONCE(!ddi_translations))
		return;
	if (WARN_ON_ONCE(level >= n_entries))
		level = n_entries - 1;

	bxt_ddi_phy_set_signal_level(dev_priv, port,
				     ddi_translations[level].margin,
				     ddi_translations[level].scale,
				     ddi_translations[level].enable,
				     ddi_translations[level].deemphasis);
}

u8 intel_ddi_dp_voltage_max(struct intel_encoder *encoder)
{
	struct drm_i915_private *dev_priv = to_i915(encoder->base.dev);
	enum port port = encoder->port;
	int n_entries;

	if (IS_ICELAKE(dev_priv)) {
		if (intel_port_is_combophy(dev_priv, port))
			icl_get_combo_buf_trans(dev_priv, port, encoder->type,
						&n_entries);
		else
			n_entries = ARRAY_SIZE(icl_mg_phy_ddi_translations);
	} else if (IS_CANNONLAKE(dev_priv)) {
		if (encoder->type == INTEL_OUTPUT_EDP)
			cnl_get_buf_trans_edp(dev_priv, &n_entries);
		else
			cnl_get_buf_trans_dp(dev_priv, &n_entries);
	} else if (IS_GEN9_LP(dev_priv)) {
		if (encoder->type == INTEL_OUTPUT_EDP)
			bxt_get_buf_trans_edp(dev_priv, &n_entries);
		else
			bxt_get_buf_trans_dp(dev_priv, &n_entries);
	} else {
		if (encoder->type == INTEL_OUTPUT_EDP)
			intel_ddi_get_buf_trans_edp(dev_priv, port, &n_entries);
		else
			intel_ddi_get_buf_trans_dp(dev_priv, port, &n_entries);
	}

	if (WARN_ON(n_entries < 1))
		n_entries = 1;
	if (WARN_ON(n_entries > ARRAY_SIZE(index_to_dp_signal_levels)))
		n_entries = ARRAY_SIZE(index_to_dp_signal_levels);

	return index_to_dp_signal_levels[n_entries - 1] &
		DP_TRAIN_VOLTAGE_SWING_MASK;
}

/*
 * We assume that the full set of pre-emphasis values can be
 * used on all DDI platforms. Should that change we need to
 * rethink this code.
 */
u8 intel_ddi_dp_pre_emphasis_max(struct intel_encoder *encoder, u8 voltage_swing)
{
	switch (voltage_swing & DP_TRAIN_VOLTAGE_SWING_MASK) {
	case DP_TRAIN_VOLTAGE_SWING_LEVEL_0:
		return DP_TRAIN_PRE_EMPH_LEVEL_3;
	case DP_TRAIN_VOLTAGE_SWING_LEVEL_1:
		return DP_TRAIN_PRE_EMPH_LEVEL_2;
	case DP_TRAIN_VOLTAGE_SWING_LEVEL_2:
		return DP_TRAIN_PRE_EMPH_LEVEL_1;
	case DP_TRAIN_VOLTAGE_SWING_LEVEL_3:
	default:
		return DP_TRAIN_PRE_EMPH_LEVEL_0;
	}
}

static void cnl_ddi_vswing_program(struct intel_encoder *encoder,
				   int level, enum intel_output_type type)
{
	struct drm_i915_private *dev_priv = to_i915(encoder->base.dev);
	const struct cnl_ddi_buf_trans *ddi_translations;
	enum port port = encoder->port;
	int n_entries, ln;
	u32 val;

	if (type == INTEL_OUTPUT_HDMI)
		ddi_translations = cnl_get_buf_trans_hdmi(dev_priv, &n_entries);
	else if (type == INTEL_OUTPUT_EDP)
		ddi_translations = cnl_get_buf_trans_edp(dev_priv, &n_entries);
	else
		ddi_translations = cnl_get_buf_trans_dp(dev_priv, &n_entries);

	if (WARN_ON_ONCE(!ddi_translations))
		return;
	if (WARN_ON_ONCE(level >= n_entries))
		level = n_entries - 1;

	/* Set PORT_TX_DW5 Scaling Mode Sel to 010b. */
	val = I915_READ(CNL_PORT_TX_DW5_LN0(port));
	val &= ~SCALING_MODE_SEL_MASK;
	val |= SCALING_MODE_SEL(2);
	I915_WRITE(CNL_PORT_TX_DW5_GRP(port), val);

	/* Program PORT_TX_DW2 */
	val = I915_READ(CNL_PORT_TX_DW2_LN0(port));
	val &= ~(SWING_SEL_LOWER_MASK | SWING_SEL_UPPER_MASK |
		 RCOMP_SCALAR_MASK);
	val |= SWING_SEL_UPPER(ddi_translations[level].dw2_swing_sel);
	val |= SWING_SEL_LOWER(ddi_translations[level].dw2_swing_sel);
	/* Rcomp scalar is fixed as 0x98 for every table entry */
	val |= RCOMP_SCALAR(0x98);
	I915_WRITE(CNL_PORT_TX_DW2_GRP(port), val);

	/* Program PORT_TX_DW4 */
	/* We cannot write to GRP. It would overrite individual loadgen */
	for (ln = 0; ln < 4; ln++) {
		val = I915_READ(CNL_PORT_TX_DW4_LN(port, ln));
		val &= ~(POST_CURSOR_1_MASK | POST_CURSOR_2_MASK |
			 CURSOR_COEFF_MASK);
		val |= POST_CURSOR_1(ddi_translations[level].dw4_post_cursor_1);
		val |= POST_CURSOR_2(ddi_translations[level].dw4_post_cursor_2);
		val |= CURSOR_COEFF(ddi_translations[level].dw4_cursor_coeff);
		I915_WRITE(CNL_PORT_TX_DW4_LN(port, ln), val);
	}

	/* Program PORT_TX_DW5 */
	/* All DW5 values are fixed for every table entry */
	val = I915_READ(CNL_PORT_TX_DW5_LN0(port));
	val &= ~RTERM_SELECT_MASK;
	val |= RTERM_SELECT(6);
	val |= TAP3_DISABLE;
	I915_WRITE(CNL_PORT_TX_DW5_GRP(port), val);

	/* Program PORT_TX_DW7 */
	val = I915_READ(CNL_PORT_TX_DW7_LN0(port));
	val &= ~N_SCALAR_MASK;
	val |= N_SCALAR(ddi_translations[level].dw7_n_scalar);
	I915_WRITE(CNL_PORT_TX_DW7_GRP(port), val);
}

static void cnl_ddi_vswing_sequence(struct intel_encoder *encoder,
				    int level, enum intel_output_type type)
{
	struct drm_i915_private *dev_priv = to_i915(encoder->base.dev);
	enum port port = encoder->port;
	int width, rate, ln;
	u32 val;

	if (type == INTEL_OUTPUT_HDMI) {
		width = 4;
		rate = 0; /* Rate is always < than 6GHz for HDMI */
	} else {
		struct intel_dp *intel_dp = enc_to_intel_dp(&encoder->base);

		width = intel_dp->lane_count;
		rate = intel_dp->link_rate;
	}

	/*
	 * 1. If port type is eDP or DP,
	 * set PORT_PCS_DW1 cmnkeeper_enable to 1b,
	 * else clear to 0b.
	 */
	val = I915_READ(CNL_PORT_PCS_DW1_LN0(port));
	if (type != INTEL_OUTPUT_HDMI)
		val |= COMMON_KEEPER_EN;
	else
		val &= ~COMMON_KEEPER_EN;
	I915_WRITE(CNL_PORT_PCS_DW1_GRP(port), val);

	/* 2. Program loadgen select */
	/*
	 * Program PORT_TX_DW4_LN depending on Bit rate and used lanes
	 * <= 6 GHz and 4 lanes (LN0=0, LN1=1, LN2=1, LN3=1)
	 * <= 6 GHz and 1,2 lanes (LN0=0, LN1=1, LN2=1, LN3=0)
	 * > 6 GHz (LN0=0, LN1=0, LN2=0, LN3=0)
	 */
	for (ln = 0; ln <= 3; ln++) {
		val = I915_READ(CNL_PORT_TX_DW4_LN(port, ln));
		val &= ~LOADGEN_SELECT;

		if ((rate <= 600000 && width == 4 && ln >= 1)  ||
		    (rate <= 600000 && width < 4 && (ln == 1 || ln == 2))) {
			val |= LOADGEN_SELECT;
		}
		I915_WRITE(CNL_PORT_TX_DW4_LN(port, ln), val);
	}

	/* 3. Set PORT_CL_DW5 SUS Clock Config to 11b */
	val = I915_READ(CNL_PORT_CL1CM_DW5);
	val |= SUS_CLOCK_CONFIG;
	I915_WRITE(CNL_PORT_CL1CM_DW5, val);

	/* 4. Clear training enable to change swing values */
	val = I915_READ(CNL_PORT_TX_DW5_LN0(port));
	val &= ~TX_TRAINING_EN;
	I915_WRITE(CNL_PORT_TX_DW5_GRP(port), val);

	/* 5. Program swing and de-emphasis */
	cnl_ddi_vswing_program(encoder, level, type);

	/* 6. Set training enable to trigger update */
	val = I915_READ(CNL_PORT_TX_DW5_LN0(port));
	val |= TX_TRAINING_EN;
	I915_WRITE(CNL_PORT_TX_DW5_GRP(port), val);
}

static void icl_ddi_combo_vswing_program(struct drm_i915_private *dev_priv,
					 u32 level, enum port port, int type)
{
	const struct icl_combo_phy_ddi_buf_trans *ddi_translations = NULL;
	u32 n_entries, val;
	int ln;

	ddi_translations = icl_get_combo_buf_trans(dev_priv, port, type,
						   &n_entries);
	if (!ddi_translations)
		return;

	if (level >= n_entries) {
		DRM_DEBUG_KMS("DDI translation not found for level %d. Using %d instead.", level, n_entries - 1);
		level = n_entries - 1;
	}

	/* Set PORT_TX_DW5 Rterm Sel to 110b. */
	val = I915_READ(ICL_PORT_TX_DW5_LN0(port));
	val &= ~RTERM_SELECT_MASK;
	val |= RTERM_SELECT(0x6);
	I915_WRITE(ICL_PORT_TX_DW5_GRP(port), val);

	/* Program PORT_TX_DW5 */
	val = I915_READ(ICL_PORT_TX_DW5_LN0(port));
	/* Set DisableTap2 and DisableTap3 if MIPI DSI
	 * Clear DisableTap2 and DisableTap3 for all other Ports
	 */
	if (type == INTEL_OUTPUT_DSI) {
		val |= TAP2_DISABLE;
		val |= TAP3_DISABLE;
	} else {
		val &= ~TAP2_DISABLE;
		val &= ~TAP3_DISABLE;
	}
	I915_WRITE(ICL_PORT_TX_DW5_GRP(port), val);

	/* Program PORT_TX_DW2 */
	val = I915_READ(ICL_PORT_TX_DW2_LN0(port));
	val &= ~(SWING_SEL_LOWER_MASK | SWING_SEL_UPPER_MASK |
		 RCOMP_SCALAR_MASK);
	val |= SWING_SEL_UPPER(ddi_translations[level].dw2_swing_select);
	val |= SWING_SEL_LOWER(ddi_translations[level].dw2_swing_select);
	/* Program Rcomp scalar for every table entry */
	val |= RCOMP_SCALAR(ddi_translations[level].dw2_swing_scalar);
	I915_WRITE(ICL_PORT_TX_DW2_GRP(port), val);

	/* Program PORT_TX_DW4 */
	/* We cannot write to GRP. It would overwrite individual loadgen. */
	for (ln = 0; ln <= 3; ln++) {
		val = I915_READ(ICL_PORT_TX_DW4_LN(port, ln));
		val &= ~(POST_CURSOR_1_MASK | POST_CURSOR_2_MASK |
			 CURSOR_COEFF_MASK);
		val |= ddi_translations[level].dw4_scaling;
		I915_WRITE(ICL_PORT_TX_DW4_LN(port, ln), val);
	}
}

static void icl_combo_phy_ddi_vswing_sequence(struct intel_encoder *encoder,
					      u32 level,
					      enum intel_output_type type)
{
	struct drm_i915_private *dev_priv = to_i915(encoder->base.dev);
	enum port port = encoder->port;
	int width = 0;
	int rate = 0;
	u32 val;
	int ln = 0;

	if (type == INTEL_OUTPUT_HDMI) {
		width = 4;
		/* Rate is always < than 6GHz for HDMI */
	} else {
		struct intel_dp *intel_dp = enc_to_intel_dp(&encoder->base);

		width = intel_dp->lane_count;
		rate = intel_dp->link_rate;
	}

	/*
	 * 1. If port type is eDP or DP,
	 * set PORT_PCS_DW1 cmnkeeper_enable to 1b,
	 * else clear to 0b.
	 */
	val = I915_READ(ICL_PORT_PCS_DW1_LN0(port));
	if (type == INTEL_OUTPUT_HDMI)
		val &= ~COMMON_KEEPER_EN;
	else
		val |= COMMON_KEEPER_EN;
	I915_WRITE(ICL_PORT_PCS_DW1_GRP(port), val);

	/* 2. Program loadgen select */
	/*
	 * Program PORT_TX_DW4_LN depending on Bit rate and used lanes
	 * <= 6 GHz and 4 lanes (LN0=0, LN1=1, LN2=1, LN3=1)
	 * <= 6 GHz and 1,2 lanes (LN0=0, LN1=1, LN2=1, LN3=0)
	 * > 6 GHz (LN0=0, LN1=0, LN2=0, LN3=0)
	 */
	for (ln = 0; ln <= 3; ln++) {
		val = I915_READ(ICL_PORT_TX_DW4_LN(port, ln));
		val &= ~LOADGEN_SELECT;

		if ((rate <= 600000 && width == 4 && ln >= 1) ||
		    (rate <= 600000 && width < 4 && (ln == 1 || ln == 2))) {
			val |= LOADGEN_SELECT;
		}
		I915_WRITE(ICL_PORT_TX_DW4_LN(port, ln), val);
	}

	/* 3. Set PORT_CL_DW5 SUS Clock Config to 11b */
	val = I915_READ(ICL_PORT_CL_DW5(port));
	val |= SUS_CLOCK_CONFIG;
	I915_WRITE(ICL_PORT_CL_DW5(port), val);

	/* 4. Clear training enable to change swing values */
	val = I915_READ(ICL_PORT_TX_DW5_LN0(port));
	val &= ~TX_TRAINING_EN;
	I915_WRITE(ICL_PORT_TX_DW5_GRP(port), val);

	/* 5. Program swing and de-emphasis */
	icl_ddi_combo_vswing_program(dev_priv, level, port, type);

	/* 6. Set training enable to trigger update */
	val = I915_READ(ICL_PORT_TX_DW5_LN0(port));
	val |= TX_TRAINING_EN;
	I915_WRITE(ICL_PORT_TX_DW5_GRP(port), val);
}

static void icl_mg_phy_ddi_vswing_sequence(struct intel_encoder *encoder,
					   int link_clock,
					   u32 level)
{
	struct drm_i915_private *dev_priv = to_i915(encoder->base.dev);
	enum port port = encoder->port;
	const struct icl_mg_phy_ddi_buf_trans *ddi_translations;
	u32 n_entries, val;
	int ln;

	n_entries = ARRAY_SIZE(icl_mg_phy_ddi_translations);
	ddi_translations = icl_mg_phy_ddi_translations;
	/* The table does not have values for level 3 and level 9. */
	if (level >= n_entries || level == 3 || level == 9) {
		DRM_DEBUG_KMS("DDI translation not found for level %d. Using %d instead.",
			      level, n_entries - 2);
		level = n_entries - 2;
	}

	/* Set MG_TX_LINK_PARAMS cri_use_fs32 to 0. */
	for (ln = 0; ln < 2; ln++) {
		val = I915_READ(MG_TX1_LINK_PARAMS(port, ln));
		val &= ~CRI_USE_FS32;
		I915_WRITE(MG_TX1_LINK_PARAMS(port, ln), val);

		val = I915_READ(MG_TX2_LINK_PARAMS(port, ln));
		val &= ~CRI_USE_FS32;
		I915_WRITE(MG_TX2_LINK_PARAMS(port, ln), val);
	}

	/* Program MG_TX_SWINGCTRL with values from vswing table */
	for (ln = 0; ln < 2; ln++) {
		val = I915_READ(MG_TX1_SWINGCTRL(port, ln));
		val &= ~CRI_TXDEEMPH_OVERRIDE_17_12_MASK;
		val |= CRI_TXDEEMPH_OVERRIDE_17_12(
			ddi_translations[level].cri_txdeemph_override_17_12);
		I915_WRITE(MG_TX1_SWINGCTRL(port, ln), val);

		val = I915_READ(MG_TX2_SWINGCTRL(port, ln));
		val &= ~CRI_TXDEEMPH_OVERRIDE_17_12_MASK;
		val |= CRI_TXDEEMPH_OVERRIDE_17_12(
			ddi_translations[level].cri_txdeemph_override_17_12);
		I915_WRITE(MG_TX2_SWINGCTRL(port, ln), val);
	}

	/* Program MG_TX_DRVCTRL with values from vswing table */
	for (ln = 0; ln < 2; ln++) {
		val = I915_READ(MG_TX1_DRVCTRL(port, ln));
		val &= ~(CRI_TXDEEMPH_OVERRIDE_11_6_MASK |
			 CRI_TXDEEMPH_OVERRIDE_5_0_MASK);
		val |= CRI_TXDEEMPH_OVERRIDE_5_0(
			ddi_translations[level].cri_txdeemph_override_5_0) |
			CRI_TXDEEMPH_OVERRIDE_11_6(
				ddi_translations[level].cri_txdeemph_override_11_6) |
			CRI_TXDEEMPH_OVERRIDE_EN;
		I915_WRITE(MG_TX1_DRVCTRL(port, ln), val);

		val = I915_READ(MG_TX2_DRVCTRL(port, ln));
		val &= ~(CRI_TXDEEMPH_OVERRIDE_11_6_MASK |
			 CRI_TXDEEMPH_OVERRIDE_5_0_MASK);
		val |= CRI_TXDEEMPH_OVERRIDE_5_0(
			ddi_translations[level].cri_txdeemph_override_5_0) |
			CRI_TXDEEMPH_OVERRIDE_11_6(
				ddi_translations[level].cri_txdeemph_override_11_6) |
			CRI_TXDEEMPH_OVERRIDE_EN;
		I915_WRITE(MG_TX2_DRVCTRL(port, ln), val);

		/* FIXME: Program CRI_LOADGEN_SEL after the spec is updated */
	}

	/*
	 * Program MG_CLKHUB<LN, port being used> with value from frequency table
	 * In case of Legacy mode on MG PHY, both TX1 and TX2 enabled so use the
	 * values from table for which TX1 and TX2 enabled.
	 */
	for (ln = 0; ln < 2; ln++) {
		val = I915_READ(MG_CLKHUB(port, ln));
		if (link_clock < 300000)
			val |= CFG_LOW_RATE_LKREN_EN;
		else
			val &= ~CFG_LOW_RATE_LKREN_EN;
		I915_WRITE(MG_CLKHUB(port, ln), val);
	}

	/* Program the MG_TX_DCC<LN, port being used> based on the link frequency */
	for (ln = 0; ln < 2; ln++) {
		val = I915_READ(MG_TX1_DCC(port, ln));
		val &= ~CFG_AMI_CK_DIV_OVERRIDE_VAL_MASK;
		if (link_clock <= 500000) {
			val &= ~CFG_AMI_CK_DIV_OVERRIDE_EN;
		} else {
			val |= CFG_AMI_CK_DIV_OVERRIDE_EN |
				CFG_AMI_CK_DIV_OVERRIDE_VAL(1);
		}
		I915_WRITE(MG_TX1_DCC(port, ln), val);

		val = I915_READ(MG_TX2_DCC(port, ln));
		val &= ~CFG_AMI_CK_DIV_OVERRIDE_VAL_MASK;
		if (link_clock <= 500000) {
			val &= ~CFG_AMI_CK_DIV_OVERRIDE_EN;
		} else {
			val |= CFG_AMI_CK_DIV_OVERRIDE_EN |
				CFG_AMI_CK_DIV_OVERRIDE_VAL(1);
		}
		I915_WRITE(MG_TX2_DCC(port, ln), val);
	}

	/* Program MG_TX_PISO_READLOAD with values from vswing table */
	for (ln = 0; ln < 2; ln++) {
		val = I915_READ(MG_TX1_PISO_READLOAD(port, ln));
		val |= CRI_CALCINIT;
		I915_WRITE(MG_TX1_PISO_READLOAD(port, ln), val);

		val = I915_READ(MG_TX2_PISO_READLOAD(port, ln));
		val |= CRI_CALCINIT;
		I915_WRITE(MG_TX2_PISO_READLOAD(port, ln), val);
	}
}

static void icl_ddi_vswing_sequence(struct intel_encoder *encoder,
				    int link_clock,
				    u32 level,
				    enum intel_output_type type)
{
	struct drm_i915_private *dev_priv = to_i915(encoder->base.dev);
	enum port port = encoder->port;

	if (intel_port_is_combophy(dev_priv, port))
		icl_combo_phy_ddi_vswing_sequence(encoder, level, type);
	else
		icl_mg_phy_ddi_vswing_sequence(encoder, link_clock, level);
}

static uint32_t translate_signal_level(int signal_levels)
{
	int i;

	for (i = 0; i < ARRAY_SIZE(index_to_dp_signal_levels); i++) {
		if (index_to_dp_signal_levels[i] == signal_levels)
			return i;
	}

	WARN(1, "Unsupported voltage swing/pre-emphasis level: 0x%x\n",
	     signal_levels);

	return 0;
}

static uint32_t intel_ddi_dp_level(struct intel_dp *intel_dp)
{
	uint8_t train_set = intel_dp->train_set[0];
	int signal_levels = train_set & (DP_TRAIN_VOLTAGE_SWING_MASK |
					 DP_TRAIN_PRE_EMPHASIS_MASK);

	return translate_signal_level(signal_levels);
}

u32 bxt_signal_levels(struct intel_dp *intel_dp)
{
	struct intel_digital_port *dport = dp_to_dig_port(intel_dp);
	struct drm_i915_private *dev_priv = to_i915(dport->base.base.dev);
	struct intel_encoder *encoder = &dport->base;
	int level = intel_ddi_dp_level(intel_dp);

	if (IS_ICELAKE(dev_priv))
		icl_ddi_vswing_sequence(encoder, intel_dp->link_rate,
					level, encoder->type);
	else if (IS_CANNONLAKE(dev_priv))
		cnl_ddi_vswing_sequence(encoder, level, encoder->type);
	else
		bxt_ddi_vswing_sequence(encoder, level, encoder->type);

	return 0;
}

uint32_t ddi_signal_levels(struct intel_dp *intel_dp)
{
	struct intel_digital_port *dport = dp_to_dig_port(intel_dp);
	struct drm_i915_private *dev_priv = to_i915(dport->base.base.dev);
	struct intel_encoder *encoder = &dport->base;
	int level = intel_ddi_dp_level(intel_dp);

	if (IS_GEN9_BC(dev_priv))
		skl_ddi_set_iboost(encoder, level, encoder->type);

	return DDI_BUF_TRANS_SELECT(level);
}

static inline
uint32_t icl_dpclka_cfgcr0_clk_off(struct drm_i915_private *dev_priv,
				   enum port port)
{
	if (intel_port_is_combophy(dev_priv, port)) {
		return ICL_DPCLKA_CFGCR0_DDI_CLK_OFF(port);
	} else if (intel_port_is_tc(dev_priv, port)) {
		enum tc_port tc_port = intel_port_to_tc(dev_priv, port);

		return ICL_DPCLKA_CFGCR0_TC_CLK_OFF(tc_port);
	}

	return 0;
}

void icl_map_plls_to_ports(struct drm_crtc *crtc,
			   struct intel_crtc_state *crtc_state,
			   struct drm_atomic_state *old_state)
{
	struct intel_shared_dpll *pll = crtc_state->shared_dpll;
	struct drm_i915_private *dev_priv = to_i915(crtc->dev);
	struct drm_connector_state *conn_state;
	struct drm_connector *conn;
	int i;

	for_each_new_connector_in_state(old_state, conn, conn_state, i) {
		struct intel_encoder *encoder =
			to_intel_encoder(conn_state->best_encoder);
		enum port port;
		uint32_t val;

		if (conn_state->crtc != crtc)
			continue;

		port = encoder->port;
		mutex_lock(&dev_priv->dpll_lock);

		val = I915_READ(DPCLKA_CFGCR0_ICL);
		WARN_ON((val & icl_dpclka_cfgcr0_clk_off(dev_priv, port)) == 0);

		if (intel_port_is_combophy(dev_priv, port)) {
			val &= ~DPCLKA_CFGCR0_DDI_CLK_SEL_MASK(port);
			val |= DPCLKA_CFGCR0_DDI_CLK_SEL(pll->info->id, port);
			I915_WRITE(DPCLKA_CFGCR0_ICL, val);
			POSTING_READ(DPCLKA_CFGCR0_ICL);
		}

		val &= ~icl_dpclka_cfgcr0_clk_off(dev_priv, port);
		I915_WRITE(DPCLKA_CFGCR0_ICL, val);

		mutex_unlock(&dev_priv->dpll_lock);
	}
}

void icl_unmap_plls_to_ports(struct drm_crtc *crtc,
			     struct intel_crtc_state *crtc_state,
			     struct drm_atomic_state *old_state)
{
	struct drm_i915_private *dev_priv = to_i915(crtc->dev);
	struct drm_connector_state *old_conn_state;
	struct drm_connector *conn;
	int i;

	for_each_old_connector_in_state(old_state, conn, old_conn_state, i) {
		struct intel_encoder *encoder =
			to_intel_encoder(old_conn_state->best_encoder);
		enum port port;

		if (old_conn_state->crtc != crtc)
			continue;

		port = encoder->port;
		mutex_lock(&dev_priv->dpll_lock);
		I915_WRITE(DPCLKA_CFGCR0_ICL,
			   I915_READ(DPCLKA_CFGCR0_ICL) |
			   icl_dpclka_cfgcr0_clk_off(dev_priv, port));
		mutex_unlock(&dev_priv->dpll_lock);
	}
}

static void intel_ddi_clk_select(struct intel_encoder *encoder,
				 const struct intel_shared_dpll *pll)
{
	struct drm_i915_private *dev_priv = to_i915(encoder->base.dev);
	enum port port = encoder->port;
	uint32_t val;

	if (WARN_ON(!pll))
		return;

	mutex_lock(&dev_priv->dpll_lock);

	if (IS_ICELAKE(dev_priv)) {
		if (!intel_port_is_combophy(dev_priv, port))
			I915_WRITE(DDI_CLK_SEL(port),
				   icl_pll_to_ddi_pll_sel(encoder, pll));
	} else if (IS_CANNONLAKE(dev_priv)) {
		/* Configure DPCLKA_CFGCR0 to map the DPLL to the DDI. */
		val = I915_READ(DPCLKA_CFGCR0);
		val &= ~DPCLKA_CFGCR0_DDI_CLK_SEL_MASK(port);
		val |= DPCLKA_CFGCR0_DDI_CLK_SEL(pll->info->id, port);
		I915_WRITE(DPCLKA_CFGCR0, val);

		/*
		 * Configure DPCLKA_CFGCR0 to turn on the clock for the DDI.
		 * This step and the step before must be done with separate
		 * register writes.
		 */
		val = I915_READ(DPCLKA_CFGCR0);
		val &= ~DPCLKA_CFGCR0_DDI_CLK_OFF(port);
		I915_WRITE(DPCLKA_CFGCR0, val);
	} else if (IS_GEN9_BC(dev_priv)) {
		/* DDI -> PLL mapping  */
		val = I915_READ(DPLL_CTRL2);

		val &= ~(DPLL_CTRL2_DDI_CLK_OFF(port) |
			 DPLL_CTRL2_DDI_CLK_SEL_MASK(port));
		val |= (DPLL_CTRL2_DDI_CLK_SEL(pll->info->id, port) |
			DPLL_CTRL2_DDI_SEL_OVERRIDE(port));

		I915_WRITE(DPLL_CTRL2, val);

	} else if (INTEL_GEN(dev_priv) < 9) {
		I915_WRITE(PORT_CLK_SEL(port), hsw_pll_to_ddi_pll_sel(pll));
	}

	mutex_unlock(&dev_priv->dpll_lock);
}

static void intel_ddi_clk_disable(struct intel_encoder *encoder)
{
	struct drm_i915_private *dev_priv = to_i915(encoder->base.dev);
	enum port port = encoder->port;

	if (IS_ICELAKE(dev_priv)) {
		if (!intel_port_is_combophy(dev_priv, port))
			I915_WRITE(DDI_CLK_SEL(port), DDI_CLK_SEL_NONE);
	} else if (IS_CANNONLAKE(dev_priv)) {
		I915_WRITE(DPCLKA_CFGCR0, I915_READ(DPCLKA_CFGCR0) |
			   DPCLKA_CFGCR0_DDI_CLK_OFF(port));
	} else if (IS_GEN9_BC(dev_priv)) {
		I915_WRITE(DPLL_CTRL2, I915_READ(DPLL_CTRL2) |
			   DPLL_CTRL2_DDI_CLK_OFF(port));
	} else if (INTEL_GEN(dev_priv) < 9) {
		I915_WRITE(PORT_CLK_SEL(port), PORT_CLK_SEL_NONE);
	}
}

static void intel_ddi_pre_enable_dp(struct intel_encoder *encoder,
				    const struct intel_crtc_state *crtc_state,
				    const struct drm_connector_state *conn_state)
{
	struct intel_dp *intel_dp = enc_to_intel_dp(&encoder->base);
	struct drm_i915_private *dev_priv = to_i915(encoder->base.dev);
	enum port port = encoder->port;
	struct intel_digital_port *dig_port = enc_to_dig_port(&encoder->base);
	bool is_mst = intel_crtc_has_type(crtc_state, INTEL_OUTPUT_DP_MST);
	int level = intel_ddi_dp_level(intel_dp);

	WARN_ON(is_mst && (port == PORT_A || port == PORT_E));

	intel_display_power_get(dev_priv,
				intel_ddi_main_link_aux_domain(intel_dp));

	intel_dp_set_link_params(intel_dp, crtc_state->port_clock,
				 crtc_state->lane_count, is_mst);

	intel_edp_panel_on(intel_dp);

	intel_ddi_clk_select(encoder, crtc_state->shared_dpll);

	intel_display_power_get(dev_priv, dig_port->ddi_io_power_domain);

	icl_program_mg_dp_mode(intel_dp);
	icl_disable_phy_clock_gating(dig_port);

	if (IS_ICELAKE(dev_priv))
		icl_ddi_vswing_sequence(encoder, crtc_state->port_clock,
					level, encoder->type);
	else if (IS_CANNONLAKE(dev_priv))
		cnl_ddi_vswing_sequence(encoder, level, encoder->type);
	else if (IS_GEN9_LP(dev_priv))
		bxt_ddi_vswing_sequence(encoder, level, encoder->type);
	else
		intel_prepare_dp_ddi_buffers(encoder, crtc_state);

	intel_ddi_init_dp_buf_reg(encoder);
	if (!is_mst)
		intel_dp_sink_dpms(intel_dp, DRM_MODE_DPMS_ON);
	intel_dp_start_link_train(intel_dp);
	if (port != PORT_A || INTEL_GEN(dev_priv) >= 9)
		intel_dp_stop_link_train(intel_dp);

<<<<<<< HEAD
=======
	icl_enable_phy_clock_gating(dig_port);

>>>>>>> 0fd79184
	if (!is_mst)
		intel_ddi_enable_pipe_clock(crtc_state);
}

static void intel_ddi_pre_enable_hdmi(struct intel_encoder *encoder,
				      const struct intel_crtc_state *crtc_state,
				      const struct drm_connector_state *conn_state)
{
	struct intel_digital_port *intel_dig_port = enc_to_dig_port(&encoder->base);
	struct intel_hdmi *intel_hdmi = &intel_dig_port->hdmi;
	struct drm_i915_private *dev_priv = to_i915(encoder->base.dev);
	enum port port = encoder->port;
	int level = intel_ddi_hdmi_level(dev_priv, port);
	struct intel_digital_port *dig_port = enc_to_dig_port(&encoder->base);

	intel_dp_dual_mode_set_tmds_output(intel_hdmi, true);
	intel_ddi_clk_select(encoder, crtc_state->shared_dpll);

	intel_display_power_get(dev_priv, dig_port->ddi_io_power_domain);

	if (IS_ICELAKE(dev_priv))
		icl_ddi_vswing_sequence(encoder, crtc_state->port_clock,
					level, INTEL_OUTPUT_HDMI);
	else if (IS_CANNONLAKE(dev_priv))
		cnl_ddi_vswing_sequence(encoder, level, INTEL_OUTPUT_HDMI);
	else if (IS_GEN9_LP(dev_priv))
		bxt_ddi_vswing_sequence(encoder, level, INTEL_OUTPUT_HDMI);
	else
		intel_prepare_hdmi_ddi_buffers(encoder, level);

	if (IS_GEN9_BC(dev_priv))
		skl_ddi_set_iboost(encoder, level, INTEL_OUTPUT_HDMI);

	intel_ddi_enable_pipe_clock(crtc_state);

	intel_dig_port->set_infoframes(&encoder->base,
				       crtc_state->has_infoframe,
				       crtc_state, conn_state);
}

static void intel_ddi_pre_enable(struct intel_encoder *encoder,
				 const struct intel_crtc_state *crtc_state,
				 const struct drm_connector_state *conn_state)
{
	struct intel_crtc *crtc = to_intel_crtc(crtc_state->base.crtc);
	struct drm_i915_private *dev_priv = to_i915(crtc->base.dev);
	enum pipe pipe = crtc->pipe;

	/*
	 * When called from DP MST code:
	 * - conn_state will be NULL
	 * - encoder will be the main encoder (ie. mst->primary)
	 * - the main connector associated with this port
	 *   won't be active or linked to a crtc
	 * - crtc_state will be the state of the first stream to
	 *   be activated on this port, and it may not be the same
	 *   stream that will be deactivated last, but each stream
	 *   should have a state that is identical when it comes to
	 *   the DP link parameteres
	 */

	WARN_ON(crtc_state->has_pch_encoder);

	intel_set_cpu_fifo_underrun_reporting(dev_priv, pipe, true);

	if (intel_crtc_has_type(crtc_state, INTEL_OUTPUT_HDMI))
		intel_ddi_pre_enable_hdmi(encoder, crtc_state, conn_state);
	else
		intel_ddi_pre_enable_dp(encoder, crtc_state, conn_state);
}

static void intel_disable_ddi_buf(struct intel_encoder *encoder)
{
	struct drm_i915_private *dev_priv = to_i915(encoder->base.dev);
	enum port port = encoder->port;
	bool wait = false;
	u32 val;

	val = I915_READ(DDI_BUF_CTL(port));
	if (val & DDI_BUF_CTL_ENABLE) {
		val &= ~DDI_BUF_CTL_ENABLE;
		I915_WRITE(DDI_BUF_CTL(port), val);
		wait = true;
	}

	val = I915_READ(DP_TP_CTL(port));
	val &= ~(DP_TP_CTL_ENABLE | DP_TP_CTL_LINK_TRAIN_MASK);
	val |= DP_TP_CTL_LINK_TRAIN_PAT1;
	I915_WRITE(DP_TP_CTL(port), val);

	if (wait)
		intel_wait_ddi_buf_idle(dev_priv, port);
}

static void intel_ddi_post_disable_dp(struct intel_encoder *encoder,
				      const struct intel_crtc_state *old_crtc_state,
				      const struct drm_connector_state *old_conn_state)
{
	struct drm_i915_private *dev_priv = to_i915(encoder->base.dev);
	struct intel_digital_port *dig_port = enc_to_dig_port(&encoder->base);
	struct intel_dp *intel_dp = &dig_port->dp;
	bool is_mst = intel_crtc_has_type(old_crtc_state,
					  INTEL_OUTPUT_DP_MST);

	if (!is_mst) {
		intel_ddi_disable_pipe_clock(old_crtc_state);
		/*
		 * Power down sink before disabling the port, otherwise we end
		 * up getting interrupts from the sink on detecting link loss.
		 */
		intel_dp_sink_dpms(intel_dp, DRM_MODE_DPMS_OFF);
	}

	intel_disable_ddi_buf(encoder);

	intel_edp_panel_vdd_on(intel_dp);
	intel_edp_panel_off(intel_dp);

	intel_display_power_put(dev_priv, dig_port->ddi_io_power_domain);

	intel_ddi_clk_disable(encoder);

	intel_display_power_put(dev_priv,
				intel_ddi_main_link_aux_domain(intel_dp));
}

static void intel_ddi_post_disable_hdmi(struct intel_encoder *encoder,
					const struct intel_crtc_state *old_crtc_state,
					const struct drm_connector_state *old_conn_state)
{
	struct drm_i915_private *dev_priv = to_i915(encoder->base.dev);
	struct intel_digital_port *dig_port = enc_to_dig_port(&encoder->base);
	struct intel_hdmi *intel_hdmi = &dig_port->hdmi;

	dig_port->set_infoframes(&encoder->base, false,
				 old_crtc_state, old_conn_state);

	intel_ddi_disable_pipe_clock(old_crtc_state);

	intel_disable_ddi_buf(encoder);

	intel_display_power_put(dev_priv, dig_port->ddi_io_power_domain);

	intel_ddi_clk_disable(encoder);

	intel_dp_dual_mode_set_tmds_output(intel_hdmi, false);
}

static void intel_ddi_post_disable(struct intel_encoder *encoder,
				   const struct intel_crtc_state *old_crtc_state,
				   const struct drm_connector_state *old_conn_state)
{
	/*
	 * When called from DP MST code:
	 * - old_conn_state will be NULL
	 * - encoder will be the main encoder (ie. mst->primary)
	 * - the main connector associated with this port
	 *   won't be active or linked to a crtc
	 * - old_crtc_state will be the state of the last stream to
	 *   be deactivated on this port, and it may not be the same
	 *   stream that was activated last, but each stream
	 *   should have a state that is identical when it comes to
	 *   the DP link parameteres
	 */

	if (intel_crtc_has_type(old_crtc_state, INTEL_OUTPUT_HDMI))
		intel_ddi_post_disable_hdmi(encoder,
					    old_crtc_state, old_conn_state);
	else
		intel_ddi_post_disable_dp(encoder,
					  old_crtc_state, old_conn_state);
}

void intel_ddi_fdi_post_disable(struct intel_encoder *encoder,
				const struct intel_crtc_state *old_crtc_state,
				const struct drm_connector_state *old_conn_state)
{
	struct drm_i915_private *dev_priv = to_i915(encoder->base.dev);
	uint32_t val;

	/*
	 * Bspec lists this as both step 13 (before DDI_BUF_CTL disable)
	 * and step 18 (after clearing PORT_CLK_SEL). Based on a BUN,
	 * step 13 is the correct place for it. Step 18 is where it was
	 * originally before the BUN.
	 */
	val = I915_READ(FDI_RX_CTL(PIPE_A));
	val &= ~FDI_RX_ENABLE;
	I915_WRITE(FDI_RX_CTL(PIPE_A), val);

	intel_disable_ddi_buf(encoder);
	intel_ddi_clk_disable(encoder);

	val = I915_READ(FDI_RX_MISC(PIPE_A));
	val &= ~(FDI_RX_PWRDN_LANE1_MASK | FDI_RX_PWRDN_LANE0_MASK);
	val |= FDI_RX_PWRDN_LANE1_VAL(2) | FDI_RX_PWRDN_LANE0_VAL(2);
	I915_WRITE(FDI_RX_MISC(PIPE_A), val);

	val = I915_READ(FDI_RX_CTL(PIPE_A));
	val &= ~FDI_PCDCLK;
	I915_WRITE(FDI_RX_CTL(PIPE_A), val);

	val = I915_READ(FDI_RX_CTL(PIPE_A));
	val &= ~FDI_RX_PLL_ENABLE;
	I915_WRITE(FDI_RX_CTL(PIPE_A), val);
}

static void intel_enable_ddi_dp(struct intel_encoder *encoder,
				const struct intel_crtc_state *crtc_state,
				const struct drm_connector_state *conn_state)
{
	struct drm_i915_private *dev_priv = to_i915(encoder->base.dev);
	struct intel_dp *intel_dp = enc_to_intel_dp(&encoder->base);
	enum port port = encoder->port;

	if (port == PORT_A && INTEL_GEN(dev_priv) < 9)
		intel_dp_stop_link_train(intel_dp);

	intel_edp_backlight_on(crtc_state, conn_state);
	intel_psr_enable(intel_dp, crtc_state);
	intel_edp_drrs_enable(intel_dp, crtc_state);

	if (crtc_state->has_audio)
		intel_audio_codec_enable(encoder, crtc_state, conn_state);
}

static void intel_enable_ddi_hdmi(struct intel_encoder *encoder,
				  const struct intel_crtc_state *crtc_state,
				  const struct drm_connector_state *conn_state)
{
	struct drm_i915_private *dev_priv = to_i915(encoder->base.dev);
	struct intel_digital_port *dig_port = enc_to_dig_port(&encoder->base);
	struct drm_connector *connector = conn_state->connector;
	enum port port = encoder->port;

	if (!intel_hdmi_handle_sink_scrambling(encoder, connector,
					       crtc_state->hdmi_high_tmds_clock_ratio,
					       crtc_state->hdmi_scrambling))
		DRM_ERROR("[CONNECTOR:%d:%s] Failed to configure sink scrambling/TMDS bit clock ratio\n",
			  connector->base.id, connector->name);

	/* Display WA #1143: skl,kbl,cfl */
	if (IS_GEN9_BC(dev_priv)) {
		/*
		 * For some reason these chicken bits have been
		 * stuffed into a transcoder register, event though
		 * the bits affect a specific DDI port rather than
		 * a specific transcoder.
		 */
		static const enum transcoder port_to_transcoder[] = {
			[PORT_A] = TRANSCODER_EDP,
			[PORT_B] = TRANSCODER_A,
			[PORT_C] = TRANSCODER_B,
			[PORT_D] = TRANSCODER_C,
			[PORT_E] = TRANSCODER_A,
		};
		enum transcoder transcoder = port_to_transcoder[port];
		u32 val;

		val = I915_READ(CHICKEN_TRANS(transcoder));

		if (port == PORT_E)
			val |= DDIE_TRAINING_OVERRIDE_ENABLE |
				DDIE_TRAINING_OVERRIDE_VALUE;
		else
			val |= DDI_TRAINING_OVERRIDE_ENABLE |
				DDI_TRAINING_OVERRIDE_VALUE;

		I915_WRITE(CHICKEN_TRANS(transcoder), val);
		POSTING_READ(CHICKEN_TRANS(transcoder));

		udelay(1);

		if (port == PORT_E)
			val &= ~(DDIE_TRAINING_OVERRIDE_ENABLE |
				 DDIE_TRAINING_OVERRIDE_VALUE);
		else
			val &= ~(DDI_TRAINING_OVERRIDE_ENABLE |
				 DDI_TRAINING_OVERRIDE_VALUE);

		I915_WRITE(CHICKEN_TRANS(transcoder), val);
	}

	/* In HDMI/DVI mode, the port width, and swing/emphasis values
	 * are ignored so nothing special needs to be done besides
	 * enabling the port.
	 */
	I915_WRITE(DDI_BUF_CTL(port),
		   dig_port->saved_port_bits | DDI_BUF_CTL_ENABLE);

	if (crtc_state->has_audio)
		intel_audio_codec_enable(encoder, crtc_state, conn_state);
}

static void intel_enable_ddi(struct intel_encoder *encoder,
			     const struct intel_crtc_state *crtc_state,
			     const struct drm_connector_state *conn_state)
{
	if (intel_crtc_has_type(crtc_state, INTEL_OUTPUT_HDMI))
		intel_enable_ddi_hdmi(encoder, crtc_state, conn_state);
	else
		intel_enable_ddi_dp(encoder, crtc_state, conn_state);

	/* Enable hdcp if it's desired */
	if (conn_state->content_protection ==
	    DRM_MODE_CONTENT_PROTECTION_DESIRED)
		intel_hdcp_enable(to_intel_connector(conn_state->connector));
}

static void intel_disable_ddi_dp(struct intel_encoder *encoder,
				 const struct intel_crtc_state *old_crtc_state,
				 const struct drm_connector_state *old_conn_state)
{
	struct intel_dp *intel_dp = enc_to_intel_dp(&encoder->base);

	intel_dp->link_trained = false;

	if (old_crtc_state->has_audio)
		intel_audio_codec_disable(encoder,
					  old_crtc_state, old_conn_state);

	intel_edp_drrs_disable(intel_dp, old_crtc_state);
	intel_psr_disable(intel_dp, old_crtc_state);
	intel_edp_backlight_off(old_conn_state);
}

static void intel_disable_ddi_hdmi(struct intel_encoder *encoder,
				   const struct intel_crtc_state *old_crtc_state,
				   const struct drm_connector_state *old_conn_state)
{
	struct drm_connector *connector = old_conn_state->connector;

	if (old_crtc_state->has_audio)
		intel_audio_codec_disable(encoder,
					  old_crtc_state, old_conn_state);

	if (!intel_hdmi_handle_sink_scrambling(encoder, connector,
					       false, false))
		DRM_DEBUG_KMS("[CONNECTOR:%d:%s] Failed to reset sink scrambling/TMDS bit clock ratio\n",
			      connector->base.id, connector->name);
}

static void intel_disable_ddi(struct intel_encoder *encoder,
			      const struct intel_crtc_state *old_crtc_state,
			      const struct drm_connector_state *old_conn_state)
{
	intel_hdcp_disable(to_intel_connector(old_conn_state->connector));

	if (intel_crtc_has_type(old_crtc_state, INTEL_OUTPUT_HDMI))
		intel_disable_ddi_hdmi(encoder, old_crtc_state, old_conn_state);
	else
		intel_disable_ddi_dp(encoder, old_crtc_state, old_conn_state);
}

static void bxt_ddi_pre_pll_enable(struct intel_encoder *encoder,
				   const struct intel_crtc_state *pipe_config,
				   const struct drm_connector_state *conn_state)
{
	uint8_t mask = pipe_config->lane_lat_optim_mask;

	bxt_ddi_phy_set_lane_optim_mask(encoder, mask);
}

void intel_ddi_prepare_link_retrain(struct intel_dp *intel_dp)
{
	struct intel_digital_port *intel_dig_port = dp_to_dig_port(intel_dp);
	struct drm_i915_private *dev_priv =
		to_i915(intel_dig_port->base.base.dev);
	enum port port = intel_dig_port->base.port;
	uint32_t val;
	bool wait = false;

	if (I915_READ(DP_TP_CTL(port)) & DP_TP_CTL_ENABLE) {
		val = I915_READ(DDI_BUF_CTL(port));
		if (val & DDI_BUF_CTL_ENABLE) {
			val &= ~DDI_BUF_CTL_ENABLE;
			I915_WRITE(DDI_BUF_CTL(port), val);
			wait = true;
		}

		val = I915_READ(DP_TP_CTL(port));
		val &= ~(DP_TP_CTL_ENABLE | DP_TP_CTL_LINK_TRAIN_MASK);
		val |= DP_TP_CTL_LINK_TRAIN_PAT1;
		I915_WRITE(DP_TP_CTL(port), val);
		POSTING_READ(DP_TP_CTL(port));

		if (wait)
			intel_wait_ddi_buf_idle(dev_priv, port);
	}

	val = DP_TP_CTL_ENABLE |
	      DP_TP_CTL_LINK_TRAIN_PAT1 | DP_TP_CTL_SCRAMBLE_DISABLE;
	if (intel_dp->link_mst)
		val |= DP_TP_CTL_MODE_MST;
	else {
		val |= DP_TP_CTL_MODE_SST;
		if (drm_dp_enhanced_frame_cap(intel_dp->dpcd))
			val |= DP_TP_CTL_ENHANCED_FRAME_ENABLE;
	}
	I915_WRITE(DP_TP_CTL(port), val);
	POSTING_READ(DP_TP_CTL(port));

	intel_dp->DP |= DDI_BUF_CTL_ENABLE;
	I915_WRITE(DDI_BUF_CTL(port), intel_dp->DP);
	POSTING_READ(DDI_BUF_CTL(port));

	udelay(600);
}

static bool intel_ddi_is_audio_enabled(struct drm_i915_private *dev_priv,
				       enum transcoder cpu_transcoder)
{
	if (cpu_transcoder == TRANSCODER_EDP)
		return false;

	if (!intel_display_power_is_enabled(dev_priv, POWER_DOMAIN_AUDIO))
		return false;

	return I915_READ(HSW_AUD_PIN_ELD_CP_VLD) &
		AUDIO_OUTPUT_ENABLE(cpu_transcoder);
}

void intel_ddi_compute_min_voltage_level(struct drm_i915_private *dev_priv,
					 struct intel_crtc_state *crtc_state)
{
	if (IS_CANNONLAKE(dev_priv) && crtc_state->port_clock > 594000)
		crtc_state->min_voltage_level = 2;
	else if (IS_ICELAKE(dev_priv) && crtc_state->port_clock > 594000)
		crtc_state->min_voltage_level = 1;
}

void intel_ddi_get_config(struct intel_encoder *encoder,
			  struct intel_crtc_state *pipe_config)
{
	struct drm_i915_private *dev_priv = to_i915(encoder->base.dev);
	struct intel_crtc *intel_crtc = to_intel_crtc(pipe_config->base.crtc);
	enum transcoder cpu_transcoder = pipe_config->cpu_transcoder;
	struct intel_digital_port *intel_dig_port;
	u32 temp, flags = 0;

	/* XXX: DSI transcoder paranoia */
	if (WARN_ON(transcoder_is_dsi(cpu_transcoder)))
		return;

	temp = I915_READ(TRANS_DDI_FUNC_CTL(cpu_transcoder));
	if (temp & TRANS_DDI_PHSYNC)
		flags |= DRM_MODE_FLAG_PHSYNC;
	else
		flags |= DRM_MODE_FLAG_NHSYNC;
	if (temp & TRANS_DDI_PVSYNC)
		flags |= DRM_MODE_FLAG_PVSYNC;
	else
		flags |= DRM_MODE_FLAG_NVSYNC;

	pipe_config->base.adjusted_mode.flags |= flags;

	switch (temp & TRANS_DDI_BPC_MASK) {
	case TRANS_DDI_BPC_6:
		pipe_config->pipe_bpp = 18;
		break;
	case TRANS_DDI_BPC_8:
		pipe_config->pipe_bpp = 24;
		break;
	case TRANS_DDI_BPC_10:
		pipe_config->pipe_bpp = 30;
		break;
	case TRANS_DDI_BPC_12:
		pipe_config->pipe_bpp = 36;
		break;
	default:
		break;
	}

	switch (temp & TRANS_DDI_MODE_SELECT_MASK) {
	case TRANS_DDI_MODE_SELECT_HDMI:
		pipe_config->has_hdmi_sink = true;
		intel_dig_port = enc_to_dig_port(&encoder->base);

		if (intel_dig_port->infoframe_enabled(&encoder->base, pipe_config))
			pipe_config->has_infoframe = true;

		if ((temp & TRANS_DDI_HDMI_SCRAMBLING_MASK) ==
			TRANS_DDI_HDMI_SCRAMBLING_MASK)
			pipe_config->hdmi_scrambling = true;
		if (temp & TRANS_DDI_HIGH_TMDS_CHAR_RATE)
			pipe_config->hdmi_high_tmds_clock_ratio = true;
		/* fall through */
	case TRANS_DDI_MODE_SELECT_DVI:
		pipe_config->output_types |= BIT(INTEL_OUTPUT_HDMI);
		pipe_config->lane_count = 4;
		break;
	case TRANS_DDI_MODE_SELECT_FDI:
		pipe_config->output_types |= BIT(INTEL_OUTPUT_ANALOG);
		break;
	case TRANS_DDI_MODE_SELECT_DP_SST:
		if (encoder->type == INTEL_OUTPUT_EDP)
			pipe_config->output_types |= BIT(INTEL_OUTPUT_EDP);
		else
			pipe_config->output_types |= BIT(INTEL_OUTPUT_DP);
		pipe_config->lane_count =
			((temp & DDI_PORT_WIDTH_MASK) >> DDI_PORT_WIDTH_SHIFT) + 1;
		intel_dp_get_m_n(intel_crtc, pipe_config);
		break;
	case TRANS_DDI_MODE_SELECT_DP_MST:
		pipe_config->output_types |= BIT(INTEL_OUTPUT_DP_MST);
		pipe_config->lane_count =
			((temp & DDI_PORT_WIDTH_MASK) >> DDI_PORT_WIDTH_SHIFT) + 1;
		intel_dp_get_m_n(intel_crtc, pipe_config);
		break;
	default:
		break;
	}

	pipe_config->has_audio =
		intel_ddi_is_audio_enabled(dev_priv, cpu_transcoder);

	if (encoder->type == INTEL_OUTPUT_EDP && dev_priv->vbt.edp.bpp &&
	    pipe_config->pipe_bpp > dev_priv->vbt.edp.bpp) {
		/*
		 * This is a big fat ugly hack.
		 *
		 * Some machines in UEFI boot mode provide us a VBT that has 18
		 * bpp and 1.62 GHz link bandwidth for eDP, which for reasons
		 * unknown we fail to light up. Yet the same BIOS boots up with
		 * 24 bpp and 2.7 GHz link. Use the same bpp as the BIOS uses as
		 * max, not what it tells us to use.
		 *
		 * Note: This will still be broken if the eDP panel is not lit
		 * up by the BIOS, and thus we can't get the mode at module
		 * load.
		 */
		DRM_DEBUG_KMS("pipe has %d bpp for eDP panel, overriding BIOS-provided max %d bpp\n",
			      pipe_config->pipe_bpp, dev_priv->vbt.edp.bpp);
		dev_priv->vbt.edp.bpp = pipe_config->pipe_bpp;
	}

	intel_ddi_clock_get(encoder, pipe_config);

	if (IS_GEN9_LP(dev_priv))
		pipe_config->lane_lat_optim_mask =
			bxt_ddi_phy_get_lane_lat_optim_mask(encoder);

	intel_ddi_compute_min_voltage_level(dev_priv, pipe_config);
}

static enum intel_output_type
intel_ddi_compute_output_type(struct intel_encoder *encoder,
			      struct intel_crtc_state *crtc_state,
			      struct drm_connector_state *conn_state)
{
	switch (conn_state->connector->connector_type) {
	case DRM_MODE_CONNECTOR_HDMIA:
		return INTEL_OUTPUT_HDMI;
	case DRM_MODE_CONNECTOR_eDP:
		return INTEL_OUTPUT_EDP;
	case DRM_MODE_CONNECTOR_DisplayPort:
		return INTEL_OUTPUT_DP;
	default:
		MISSING_CASE(conn_state->connector->connector_type);
		return INTEL_OUTPUT_UNUSED;
	}
}

static bool intel_ddi_compute_config(struct intel_encoder *encoder,
				     struct intel_crtc_state *pipe_config,
				     struct drm_connector_state *conn_state)
{
	struct drm_i915_private *dev_priv = to_i915(encoder->base.dev);
	enum port port = encoder->port;
	int ret;

	if (port == PORT_A)
		pipe_config->cpu_transcoder = TRANSCODER_EDP;

	if (intel_crtc_has_type(pipe_config, INTEL_OUTPUT_HDMI))
		ret = intel_hdmi_compute_config(encoder, pipe_config, conn_state);
	else
		ret = intel_dp_compute_config(encoder, pipe_config, conn_state);

	if (IS_GEN9_LP(dev_priv) && ret)
		pipe_config->lane_lat_optim_mask =
			bxt_ddi_phy_calc_lane_lat_optim_mask(pipe_config->lane_count);

	intel_ddi_compute_min_voltage_level(dev_priv, pipe_config);

	return ret;

}

static const struct drm_encoder_funcs intel_ddi_funcs = {
	.reset = intel_dp_encoder_reset,
	.destroy = intel_dp_encoder_destroy,
};

static struct intel_connector *
intel_ddi_init_dp_connector(struct intel_digital_port *intel_dig_port)
{
	struct intel_connector *connector;
	enum port port = intel_dig_port->base.port;

	connector = intel_connector_alloc();
	if (!connector)
		return NULL;

	intel_dig_port->dp.output_reg = DDI_BUF_CTL(port);
	if (!intel_dp_init_connector(intel_dig_port, connector)) {
		kfree(connector);
		return NULL;
	}

	return connector;
}

static int modeset_pipe(struct drm_crtc *crtc,
			struct drm_modeset_acquire_ctx *ctx)
{
	struct drm_atomic_state *state;
	struct drm_crtc_state *crtc_state;
	int ret;

	state = drm_atomic_state_alloc(crtc->dev);
	if (!state)
		return -ENOMEM;

	state->acquire_ctx = ctx;

	crtc_state = drm_atomic_get_crtc_state(state, crtc);
	if (IS_ERR(crtc_state)) {
		ret = PTR_ERR(crtc_state);
		goto out;
	}

	crtc_state->mode_changed = true;

	ret = drm_atomic_add_affected_connectors(state, crtc);
	if (ret)
		goto out;

	ret = drm_atomic_add_affected_planes(state, crtc);
	if (ret)
		goto out;

	ret = drm_atomic_commit(state);
	if (ret)
		goto out;

	return 0;

 out:
	drm_atomic_state_put(state);

	return ret;
}

static int intel_hdmi_reset_link(struct intel_encoder *encoder,
				 struct drm_modeset_acquire_ctx *ctx)
{
	struct drm_i915_private *dev_priv = to_i915(encoder->base.dev);
	struct intel_hdmi *hdmi = enc_to_intel_hdmi(&encoder->base);
	struct intel_connector *connector = hdmi->attached_connector;
	struct i2c_adapter *adapter =
		intel_gmbus_get_adapter(dev_priv, hdmi->ddc_bus);
	struct drm_connector_state *conn_state;
	struct intel_crtc_state *crtc_state;
	struct intel_crtc *crtc;
	u8 config;
	int ret;

	if (!connector || connector->base.status != connector_status_connected)
		return 0;

	ret = drm_modeset_lock(&dev_priv->drm.mode_config.connection_mutex,
			       ctx);
	if (ret)
		return ret;

	conn_state = connector->base.state;

	crtc = to_intel_crtc(conn_state->crtc);
	if (!crtc)
		return 0;

	ret = drm_modeset_lock(&crtc->base.mutex, ctx);
	if (ret)
		return ret;

	crtc_state = to_intel_crtc_state(crtc->base.state);

	WARN_ON(!intel_crtc_has_type(crtc_state, INTEL_OUTPUT_HDMI));

	if (!crtc_state->base.active)
		return 0;

	if (!crtc_state->hdmi_high_tmds_clock_ratio &&
	    !crtc_state->hdmi_scrambling)
		return 0;

	if (conn_state->commit &&
	    !try_wait_for_completion(&conn_state->commit->hw_done))
		return 0;

	ret = drm_scdc_readb(adapter, SCDC_TMDS_CONFIG, &config);
	if (ret < 0) {
		DRM_ERROR("Failed to read TMDS config: %d\n", ret);
		return 0;
	}

	if (!!(config & SCDC_TMDS_BIT_CLOCK_RATIO_BY_40) ==
	    crtc_state->hdmi_high_tmds_clock_ratio &&
	    !!(config & SCDC_SCRAMBLING_ENABLE) ==
	    crtc_state->hdmi_scrambling)
		return 0;

	/*
	 * HDMI 2.0 says that one should not send scrambled data
	 * prior to configuring the sink scrambling, and that
	 * TMDS clock/data transmission should be suspended when
	 * changing the TMDS clock rate in the sink. So let's
	 * just do a full modeset here, even though some sinks
	 * would be perfectly happy if were to just reconfigure
	 * the SCDC settings on the fly.
	 */
	return modeset_pipe(&crtc->base, ctx);
}

static bool intel_ddi_hotplug(struct intel_encoder *encoder,
			      struct intel_connector *connector)
{
	struct drm_modeset_acquire_ctx ctx;
	bool changed;
	int ret;

	changed = intel_encoder_hotplug(encoder, connector);

	drm_modeset_acquire_init(&ctx, 0);

	for (;;) {
		if (connector->base.connector_type == DRM_MODE_CONNECTOR_HDMIA)
			ret = intel_hdmi_reset_link(encoder, &ctx);
		else
			ret = intel_dp_retrain_link(encoder, &ctx);

		if (ret == -EDEADLK) {
			drm_modeset_backoff(&ctx);
			continue;
		}

		break;
	}

	drm_modeset_drop_locks(&ctx);
	drm_modeset_acquire_fini(&ctx);
	WARN(ret, "Acquiring modeset locks failed with %i\n", ret);

	return changed;
}

static struct intel_connector *
intel_ddi_init_hdmi_connector(struct intel_digital_port *intel_dig_port)
{
	struct intel_connector *connector;
	enum port port = intel_dig_port->base.port;

	connector = intel_connector_alloc();
	if (!connector)
		return NULL;

	intel_dig_port->hdmi.hdmi_reg = DDI_BUF_CTL(port);
	intel_hdmi_init_connector(intel_dig_port, connector);

	return connector;
}

static bool intel_ddi_a_force_4_lanes(struct intel_digital_port *dport)
{
	struct drm_i915_private *dev_priv = to_i915(dport->base.base.dev);

	if (dport->base.port != PORT_A)
		return false;

	if (dport->saved_port_bits & DDI_A_4_LANES)
		return false;

	/* Broxton/Geminilake: Bspec says that DDI_A_4_LANES is the only
	 *                     supported configuration
	 */
	if (IS_GEN9_LP(dev_priv))
		return true;

	/* Cannonlake: Most of SKUs don't support DDI_E, and the only
	 *             one who does also have a full A/E split called
	 *             DDI_F what makes DDI_E useless. However for this
	 *             case let's trust VBT info.
	 */
	if (IS_CANNONLAKE(dev_priv) &&
	    !intel_bios_is_port_present(dev_priv, PORT_E))
		return true;

	return false;
}

static int
intel_ddi_max_lanes(struct intel_digital_port *intel_dport)
{
	struct drm_i915_private *dev_priv = to_i915(intel_dport->base.base.dev);
	enum port port = intel_dport->base.port;
	int max_lanes = 4;

	if (INTEL_GEN(dev_priv) >= 11)
		return max_lanes;

	if (port == PORT_A || port == PORT_E) {
		if (I915_READ(DDI_BUF_CTL(PORT_A)) & DDI_A_4_LANES)
			max_lanes = port == PORT_A ? 4 : 0;
		else
			/* Both A and E share 2 lanes */
			max_lanes = 2;
	}

	/*
	 * Some BIOS might fail to set this bit on port A if eDP
	 * wasn't lit up at boot.  Force this bit set when needed
	 * so we use the proper lane count for our calculations.
	 */
	if (intel_ddi_a_force_4_lanes(intel_dport)) {
		DRM_DEBUG_KMS("Forcing DDI_A_4_LANES for port A\n");
		intel_dport->saved_port_bits |= DDI_A_4_LANES;
		max_lanes = 4;
	}

	return max_lanes;
}

void intel_ddi_init(struct drm_i915_private *dev_priv, enum port port)
{
	struct intel_digital_port *intel_dig_port;
	struct intel_encoder *intel_encoder;
	struct drm_encoder *encoder;
	bool init_hdmi, init_dp, init_lspcon = false;


	init_hdmi = (dev_priv->vbt.ddi_port_info[port].supports_dvi ||
		     dev_priv->vbt.ddi_port_info[port].supports_hdmi);
	init_dp = dev_priv->vbt.ddi_port_info[port].supports_dp;

	if (intel_bios_is_lspcon_present(dev_priv, port)) {
		/*
		 * Lspcon device needs to be driven with DP connector
		 * with special detection sequence. So make sure DP
		 * is initialized before lspcon.
		 */
		init_dp = true;
		init_lspcon = true;
		init_hdmi = false;
		DRM_DEBUG_KMS("VBT says port %c has lspcon\n", port_name(port));
	}

	if (!init_dp && !init_hdmi) {
		DRM_DEBUG_KMS("VBT says port %c is not DVI/HDMI/DP compatible, respect it\n",
			      port_name(port));
		return;
	}

	intel_dig_port = kzalloc(sizeof(*intel_dig_port), GFP_KERNEL);
	if (!intel_dig_port)
		return;

	intel_encoder = &intel_dig_port->base;
	encoder = &intel_encoder->base;

	drm_encoder_init(&dev_priv->drm, encoder, &intel_ddi_funcs,
			 DRM_MODE_ENCODER_TMDS, "DDI %c", port_name(port));

	intel_encoder->hotplug = intel_ddi_hotplug;
	intel_encoder->compute_output_type = intel_ddi_compute_output_type;
	intel_encoder->compute_config = intel_ddi_compute_config;
	intel_encoder->enable = intel_enable_ddi;
	if (IS_GEN9_LP(dev_priv))
		intel_encoder->pre_pll_enable = bxt_ddi_pre_pll_enable;
	intel_encoder->pre_enable = intel_ddi_pre_enable;
	intel_encoder->disable = intel_disable_ddi;
	intel_encoder->post_disable = intel_ddi_post_disable;
	intel_encoder->get_hw_state = intel_ddi_get_hw_state;
	intel_encoder->get_config = intel_ddi_get_config;
	intel_encoder->suspend = intel_dp_encoder_suspend;
	intel_encoder->get_power_domains = intel_ddi_get_power_domains;
	intel_encoder->type = INTEL_OUTPUT_DDI;
	intel_encoder->power_domain = intel_port_to_power_domain(port);
	intel_encoder->port = port;
	intel_encoder->crtc_mask = (1 << 0) | (1 << 1) | (1 << 2);
	intel_encoder->cloneable = 0;

	if (INTEL_GEN(dev_priv) >= 11)
		intel_dig_port->saved_port_bits = I915_READ(DDI_BUF_CTL(port)) &
			DDI_BUF_PORT_REVERSAL;
	else
		intel_dig_port->saved_port_bits = I915_READ(DDI_BUF_CTL(port)) &
			(DDI_BUF_PORT_REVERSAL | DDI_A_4_LANES);
	intel_dig_port->dp.output_reg = INVALID_MMIO_REG;
	intel_dig_port->max_lanes = intel_ddi_max_lanes(intel_dig_port);

	switch (port) {
	case PORT_A:
		intel_dig_port->ddi_io_power_domain =
			POWER_DOMAIN_PORT_DDI_A_IO;
		break;
	case PORT_B:
		intel_dig_port->ddi_io_power_domain =
			POWER_DOMAIN_PORT_DDI_B_IO;
		break;
	case PORT_C:
		intel_dig_port->ddi_io_power_domain =
			POWER_DOMAIN_PORT_DDI_C_IO;
		break;
	case PORT_D:
		intel_dig_port->ddi_io_power_domain =
			POWER_DOMAIN_PORT_DDI_D_IO;
		break;
	case PORT_E:
		intel_dig_port->ddi_io_power_domain =
			POWER_DOMAIN_PORT_DDI_E_IO;
		break;
	case PORT_F:
		intel_dig_port->ddi_io_power_domain =
			POWER_DOMAIN_PORT_DDI_F_IO;
		break;
	default:
		MISSING_CASE(port);
	}

	intel_infoframe_init(intel_dig_port);

	if (init_dp) {
		if (!intel_ddi_init_dp_connector(intel_dig_port))
			goto err;

		intel_dig_port->hpd_pulse = intel_dp_hpd_pulse;
	}

	/* In theory we don't need the encoder->type check, but leave it just in
	 * case we have some really bad VBTs... */
	if (intel_encoder->type != INTEL_OUTPUT_EDP && init_hdmi) {
		if (!intel_ddi_init_hdmi_connector(intel_dig_port))
			goto err;
	}

	if (init_lspcon) {
		if (lspcon_init(intel_dig_port))
			/* TODO: handle hdmi info frame part */
			DRM_DEBUG_KMS("LSPCON init success on port %c\n",
				port_name(port));
		else
			/*
			 * LSPCON init faied, but DP init was success, so
			 * lets try to drive as DP++ port.
			 */
			DRM_ERROR("LSPCON init failed on port %c\n",
				port_name(port));
	}

	return;

err:
	drm_encoder_cleanup(encoder);
	kfree(intel_dig_port);
}<|MERGE_RESOLUTION|>--- conflicted
+++ resolved
@@ -2926,11 +2926,8 @@
 	if (port != PORT_A || INTEL_GEN(dev_priv) >= 9)
 		intel_dp_stop_link_train(intel_dp);
 
-<<<<<<< HEAD
-=======
 	icl_enable_phy_clock_gating(dig_port);
 
->>>>>>> 0fd79184
 	if (!is_mst)
 		intel_ddi_enable_pipe_clock(crtc_state);
 }
