/*
 * Copyright 2012-14 Advanced Micro Devices, Inc.
 *
 * Permission is hereby granted, free of charge, to any person obtaining a
 * copy of this software and associated documentation files (the "Software"),
 * to deal in the Software without restriction, including without limitation
 * the rights to use, copy, modify, merge, publish, distribute, sublicense,
 * and/or sell copies of the Software, and to permit persons to whom the
 * Software is furnished to do so, subject to the following conditions:
 *
 * The above copyright notice and this permission notice shall be included in
 * all copies or substantial portions of the Software.
 *
 * THE SOFTWARE IS PROVIDED "AS IS", WITHOUT WARRANTY OF ANY KIND, EXPRESS OR
 * IMPLIED, INCLUDING BUT NOT LIMITED TO THE WARRANTIES OF MERCHANTABILITY,
 * FITNESS FOR A PARTICULAR PURPOSE AND NONINFRINGEMENT.  IN NO EVENT SHALL
 * THE COPYRIGHT HOLDER(S) OR AUTHOR(S) BE LIABLE FOR ANY CLAIM, DAMAGES OR
 * OTHER LIABILITY, WHETHER IN AN ACTION OF CONTRACT, TORT OR OTHERWISE,
 * ARISING FROM, OUT OF OR IN CONNECTION WITH THE SOFTWARE OR THE USE OR
 * OTHER DEALINGS IN THE SOFTWARE.
 *
 * Authors: AMD
 *
 */

#ifndef DC_INTERFACE_H_
#define DC_INTERFACE_H_

#include "dc_types.h"
#include "grph_object_defs.h"
#include "logger_types.h"
#if defined(CONFIG_DRM_AMD_DC_HDCP)
#include "hdcp_types.h"
#endif
#include "gpio_types.h"
#include "link_service_types.h"
#include "grph_object_ctrl_defs.h"
#include <inc/hw/opp.h>

#include "inc/hw_sequencer.h"
#include "inc/compressor.h"
#include "inc/hw/dmcu.h"
#include "dml/display_mode_lib.h"

<<<<<<< HEAD
#define DC_VER "3.2.104"
=======
#define DC_VER "3.2.122"
>>>>>>> f642729d

#define MAX_SURFACES 3
#define MAX_PLANES 6
#define MAX_STREAMS 6
#define MAX_SINKS_PER_LINK 4
#define MIN_VIEWPORT_SIZE 12

/*******************************************************************************
 * Display Core Interfaces
 ******************************************************************************/
struct dc_versions {
	const char *dc_ver;
	struct dmcu_version dmcu_version;
};

enum dp_protocol_version {
	DP_VERSION_1_4,
};

enum dc_plane_type {
	DC_PLANE_TYPE_INVALID,
	DC_PLANE_TYPE_DCE_RGB,
	DC_PLANE_TYPE_DCE_UNDERLAY,
	DC_PLANE_TYPE_DCN_UNIVERSAL,
};

struct dc_plane_cap {
	enum dc_plane_type type;
	uint32_t blends_with_above : 1;
	uint32_t blends_with_below : 1;
	uint32_t per_pixel_alpha : 1;
	struct {
		uint32_t argb8888 : 1;
		uint32_t nv12 : 1;
		uint32_t fp16 : 1;
		uint32_t p010 : 1;
		uint32_t ayuv : 1;
	} pixel_format_support;
	// max upscaling factor x1000
	// upscaling factors are always >= 1
	// for example, 1080p -> 8K is 4.0, or 4000 raw value
	struct {
		uint32_t argb8888;
		uint32_t nv12;
		uint32_t fp16;
	} max_upscale_factor;
	// max downscale factor x1000
	// downscale factors are always <= 1
	// for example, 8K -> 1080p is 0.25, or 250 raw value
	struct {
		uint32_t argb8888;
		uint32_t nv12;
		uint32_t fp16;
	} max_downscale_factor;
	// minimal width/height
	uint32_t min_width;
	uint32_t min_height;
};

// Color management caps (DPP and MPC)
struct rom_curve_caps {
	uint16_t srgb : 1;
	uint16_t bt2020 : 1;
	uint16_t gamma2_2 : 1;
	uint16_t pq : 1;
	uint16_t hlg : 1;
};

struct dpp_color_caps {
	uint16_t dcn_arch : 1; // all DCE generations treated the same
	// input lut is different than most LUTs, just plain 256-entry lookup
	uint16_t input_lut_shared : 1; // shared with DGAM
	uint16_t icsc : 1;
	uint16_t dgam_ram : 1;
	uint16_t post_csc : 1; // before gamut remap
	uint16_t gamma_corr : 1;

	// hdr_mult and gamut remap always available in DPP (in that order)
	// 3d lut implies shaper LUT,
	// it may be shared with MPC - check MPC:shared_3d_lut flag
	uint16_t hw_3d_lut : 1;
	uint16_t ogam_ram : 1; // blnd gam
	uint16_t ocsc : 1;
	uint16_t dgam_rom_for_yuv : 1;
	struct rom_curve_caps dgam_rom_caps;
	struct rom_curve_caps ogam_rom_caps;
};

struct mpc_color_caps {
	uint16_t gamut_remap : 1;
	uint16_t ogam_ram : 1;
	uint16_t ocsc : 1;
	uint16_t num_3dluts : 3; //3d lut always assumes a preceding shaper LUT
	uint16_t shared_3d_lut:1; //can be in either DPP or MPC, but single instance

	struct rom_curve_caps ogam_rom_caps;
};

struct dc_color_caps {
	struct dpp_color_caps dpp;
	struct mpc_color_caps mpc;
};

struct dc_caps {
	uint32_t max_streams;
	uint32_t max_links;
	uint32_t max_audios;
	uint32_t max_slave_planes;
	uint32_t max_planes;
	uint32_t max_downscale_ratio;
	uint32_t i2c_speed_in_khz;
	uint32_t i2c_speed_in_khz_hdcp;
	uint32_t dmdata_alloc_size;
	unsigned int max_cursor_size;
	unsigned int max_video_width;
	unsigned int min_horizontal_blanking_period;
	int linear_pitch_alignment;
	bool dcc_const_color;
	bool dynamic_audio;
	bool is_apu;
	bool dual_link_dvi;
	bool post_blend_color_processing;
	bool force_dp_tps4_for_cp2520;
	bool disable_dp_clk_share;
	bool psp_setup_panel_mode;
	bool extended_aux_timeout_support;
	bool dmcub_support;
	uint32_t num_of_internal_disp;
	enum dp_protocol_version max_dp_protocol_version;
	unsigned int mall_size_per_mem_channel;
	unsigned int mall_size_total;
	unsigned int cursor_cache_size;
	struct dc_plane_cap planes[MAX_PLANES];
	struct dc_color_caps color;
};

struct dc_bug_wa {
	bool no_connect_phy_config;
	bool dedcn20_305_wa;
	bool skip_clock_update;
	bool lt_early_cr_pattern;
};

struct dc_dcc_surface_param {
	struct dc_size surface_size;
	enum surface_pixel_format format;
	enum swizzle_mode_values swizzle_mode;
	enum dc_scan_direction scan;
};

struct dc_dcc_setting {
	unsigned int max_compressed_blk_size;
	unsigned int max_uncompressed_blk_size;
	bool independent_64b_blks;
#if defined(CONFIG_DRM_AMD_DC_DCN)
	//These bitfields to be used starting with DCN 3.0
	struct {
		uint32_t dcc_256_64_64 : 1;//available in ASICs before DCN 3.0 (the worst compression case)
		uint32_t dcc_128_128_uncontrained : 1;  //available in ASICs before DCN 3.0
		uint32_t dcc_256_128_128 : 1;		//available starting with DCN 3.0
		uint32_t dcc_256_256_unconstrained : 1;  //available in ASICs before DCN 3.0 (the best compression case)
	} dcc_controls;
#endif
};

struct dc_surface_dcc_cap {
	union {
		struct {
			struct dc_dcc_setting rgb;
		} grph;

		struct {
			struct dc_dcc_setting luma;
			struct dc_dcc_setting chroma;
		} video;
	};

	bool capable;
	bool const_color_support;
};

struct dc_static_screen_params {
	struct {
		bool force_trigger;
		bool cursor_update;
		bool surface_update;
		bool overlay_update;
	} triggers;
	unsigned int num_frames;
};


/* Surface update type is used by dc_update_surfaces_and_stream
 * The update type is determined at the very beginning of the function based
 * on parameters passed in and decides how much programming (or updating) is
 * going to be done during the call.
 *
 * UPDATE_TYPE_FAST is used for really fast updates that do not require much
 * logical calculations or hardware register programming. This update MUST be
 * ISR safe on windows. Currently fast update will only be used to flip surface
 * address.
 *
 * UPDATE_TYPE_MED is used for slower updates which require significant hw
 * re-programming however do not affect bandwidth consumption or clock
 * requirements. At present, this is the level at which front end updates
 * that do not require us to run bw_calcs happen. These are in/out transfer func
 * updates, viewport offset changes, recout size changes and pixel depth changes.
 * This update can be done at ISR, but we want to minimize how often this happens.
 *
 * UPDATE_TYPE_FULL is slow. Really slow. This requires us to recalculate our
 * bandwidth and clocks, possibly rearrange some pipes and reprogram anything front
 * end related. Any time viewport dimensions, recout dimensions, scaling ratios or
 * gamma need to be adjusted or pipe needs to be turned on (or disconnected) we do
 * a full update. This cannot be done at ISR level and should be a rare event.
 * Unless someone is stress testing mpo enter/exit, playing with colour or adjusting
 * underscan we don't expect to see this call at all.
 */

enum surface_update_type {
	UPDATE_TYPE_FAST, /* super fast, safe to execute in isr */
	UPDATE_TYPE_MED,  /* ISR safe, most of programming needed, no bw/clk change*/
	UPDATE_TYPE_FULL, /* may need to shuffle resources */
};

/* Forward declaration*/
struct dc;
struct dc_plane_state;
struct dc_state;


struct dc_cap_funcs {
	bool (*get_dcc_compression_cap)(const struct dc *dc,
			const struct dc_dcc_surface_param *input,
			struct dc_surface_dcc_cap *output);
};

struct link_training_settings;


/* Structure to hold configuration flags set by dm at dc creation. */
struct dc_config {
	bool gpu_vm_support;
	bool disable_disp_pll_sharing;
	bool fbc_support;
	bool optimize_edp_link_rate;
	bool disable_fractional_pwm;
	bool allow_seamless_boot_optimization;
	bool power_down_display_on_boot;
	bool edp_not_connected;
	bool force_enum_edp;
	bool forced_clocks;
	bool allow_lttpr_non_transparent_mode;
	bool multi_mon_pp_mclk_switch;
	bool disable_dmcu;
	bool enable_4to1MPC;
#if defined(CONFIG_DRM_AMD_DC_DCN)
	bool clamp_min_dcfclk;
#endif
};

enum visual_confirm {
	VISUAL_CONFIRM_DISABLE = 0,
	VISUAL_CONFIRM_SURFACE = 1,
	VISUAL_CONFIRM_HDR = 2,
	VISUAL_CONFIRM_MPCTREE = 4,
	VISUAL_CONFIRM_PSR = 5,
};

enum dcc_option {
	DCC_ENABLE = 0,
	DCC_DISABLE = 1,
	DCC_HALF_REQ_DISALBE = 2,
};

enum pipe_split_policy {
	MPC_SPLIT_DYNAMIC = 0,
	MPC_SPLIT_AVOID = 1,
	MPC_SPLIT_AVOID_MULT_DISP = 2,
};

enum wm_report_mode {
	WM_REPORT_DEFAULT = 0,
	WM_REPORT_OVERRIDE = 1,
};
enum dtm_pstate{
	dtm_level_p0 = 0,/*highest voltage*/
	dtm_level_p1,
	dtm_level_p2,
	dtm_level_p3,
	dtm_level_p4,/*when active_display_count = 0*/
};

enum dcn_pwr_state {
	DCN_PWR_STATE_UNKNOWN = -1,
	DCN_PWR_STATE_MISSION_MODE = 0,
	DCN_PWR_STATE_LOW_POWER = 3,
};

/*
 * For any clocks that may differ per pipe
 * only the max is stored in this structure
 */
struct dc_clocks {
	int dispclk_khz;
	int actual_dispclk_khz;
	int dppclk_khz;
	int actual_dppclk_khz;
	int disp_dpp_voltage_level_khz;
	int dcfclk_khz;
	int socclk_khz;
	int dcfclk_deep_sleep_khz;
	int fclk_khz;
	int phyclk_khz;
	int dramclk_khz;
	bool p_state_change_support;
	enum dcn_pwr_state pwr_state;
	/*
	 * Elements below are not compared for the purposes of
	 * optimization required
	 */
	bool prev_p_state_change_support;
	enum dtm_pstate dtm_level;
	int max_supported_dppclk_khz;
	int max_supported_dispclk_khz;
	int bw_dppclk_khz; /*a copy of dppclk_khz*/
	int bw_dispclk_khz;
};

struct dc_bw_validation_profile {
	bool enable;

	unsigned long long total_ticks;
	unsigned long long voltage_level_ticks;
	unsigned long long watermark_ticks;
	unsigned long long rq_dlg_ticks;

	unsigned long long total_count;
	unsigned long long skip_fast_count;
	unsigned long long skip_pass_count;
	unsigned long long skip_fail_count;
};

#define BW_VAL_TRACE_SETUP() \
		unsigned long long end_tick = 0; \
		unsigned long long voltage_level_tick = 0; \
		unsigned long long watermark_tick = 0; \
		unsigned long long start_tick = dc->debug.bw_val_profile.enable ? \
				dm_get_timestamp(dc->ctx) : 0

#define BW_VAL_TRACE_COUNT() \
		if (dc->debug.bw_val_profile.enable) \
			dc->debug.bw_val_profile.total_count++

#define BW_VAL_TRACE_SKIP(status) \
		if (dc->debug.bw_val_profile.enable) { \
			if (!voltage_level_tick) \
				voltage_level_tick = dm_get_timestamp(dc->ctx); \
			dc->debug.bw_val_profile.skip_ ## status ## _count++; \
		}

#define BW_VAL_TRACE_END_VOLTAGE_LEVEL() \
		if (dc->debug.bw_val_profile.enable) \
			voltage_level_tick = dm_get_timestamp(dc->ctx)

#define BW_VAL_TRACE_END_WATERMARKS() \
		if (dc->debug.bw_val_profile.enable) \
			watermark_tick = dm_get_timestamp(dc->ctx)

#define BW_VAL_TRACE_FINISH() \
		if (dc->debug.bw_val_profile.enable) { \
			end_tick = dm_get_timestamp(dc->ctx); \
			dc->debug.bw_val_profile.total_ticks += end_tick - start_tick; \
			dc->debug.bw_val_profile.voltage_level_ticks += voltage_level_tick - start_tick; \
			if (watermark_tick) { \
				dc->debug.bw_val_profile.watermark_ticks += watermark_tick - voltage_level_tick; \
				dc->debug.bw_val_profile.rq_dlg_ticks += end_tick - watermark_tick; \
			} \
		}

union mem_low_power_enable_options {
	struct {
		bool i2c: 1;
		bool dmcu: 1;
		bool dscl: 1;
		bool cm: 1;
		bool mpc: 1;
		bool optc: 1;
	} bits;
	uint32_t u32All;
};

struct dc_debug_options {
	enum visual_confirm visual_confirm;
	bool sanity_checks;
	bool max_disp_clk;
	bool surface_trace;
	bool timing_trace;
	bool clock_trace;
	bool validation_trace;
	bool bandwidth_calcs_trace;
	int max_downscale_src_width;

	/* stutter efficiency related */
	bool disable_stutter;
	bool use_max_lb;
	enum dcc_option disable_dcc;
	enum pipe_split_policy pipe_split_policy;
	bool force_single_disp_pipe_split;
	bool voltage_align_fclk;

	bool disable_dfs_bypass;
	bool disable_dpp_power_gate;
	bool disable_hubp_power_gate;
	bool disable_dsc_power_gate;
	int dsc_min_slice_height_override;
	int dsc_bpp_increment_div;
	bool native422_support;
	bool disable_pplib_wm_range;
	enum wm_report_mode pplib_wm_report_mode;
	unsigned int min_disp_clk_khz;
	unsigned int min_dpp_clk_khz;
	int sr_exit_time_dpm0_ns;
	int sr_enter_plus_exit_time_dpm0_ns;
	int sr_exit_time_ns;
	int sr_enter_plus_exit_time_ns;
	int urgent_latency_ns;
	uint32_t underflow_assert_delay_us;
	int percent_of_ideal_drambw;
	int dram_clock_change_latency_ns;
	bool optimized_watermark;
	int always_scale;
	bool disable_pplib_clock_request;
	bool disable_clock_gate;
	bool disable_mem_low_power;
	bool disable_dmcu;
	bool disable_psr;
	bool force_abm_enable;
	bool disable_stereo_support;
	bool vsr_support;
	bool performance_trace;
	bool az_endpoint_mute_only;
	bool always_use_regamma;
	bool recovery_enabled;
	bool avoid_vbios_exec_table;
	bool scl_reset_length10;
	bool hdmi20_disable;
	bool skip_detection_link_training;
	uint32_t edid_read_retry_times;
	bool remove_disconnect_edp;
	unsigned int force_odm_combine; //bit vector based on otg inst
#if defined(CONFIG_DRM_AMD_DC_DCN)
	unsigned int force_odm_combine_4to1; //bit vector based on otg inst
#endif
	unsigned int force_fclk_khz;
	bool enable_tri_buf;
	bool dmub_offload_enabled;
	bool dmcub_emulation;
#if defined(CONFIG_DRM_AMD_DC_DCN)
	bool disable_idle_power_optimizations;
	unsigned int mall_size_override;
	unsigned int mall_additional_timer_percent;
	bool mall_error_as_fatal;
#endif
	bool dmub_command_table; /* for testing only */
	struct dc_bw_validation_profile bw_val_profile;
	bool disable_fec;
	bool disable_48mhz_pwrdwn;
	/* This forces a hard min on the DCFCLK requested to SMU/PP
	 * watermarks are not affected.
	 */
	unsigned int force_min_dcfclk_mhz;
#if defined(CONFIG_DRM_AMD_DC_DCN)
	int dwb_fi_phase;
#endif
	bool disable_timing_sync;
	bool cm_in_bypass;
	int force_clock_mode;/*every mode change.*/

	bool disable_dram_clock_change_vactive_support;
	bool validate_dml_output;
	bool enable_dmcub_surface_flip;
	bool usbc_combo_phy_reset_wa;
	bool disable_dsc;
	bool enable_dram_clock_change_one_display_vactive;
<<<<<<< HEAD
	bool force_ignore_link_settings;
=======
	union mem_low_power_enable_options enable_mem_low_power;
>>>>>>> f642729d
};

struct dc_debug_data {
	uint32_t ltFailCount;
	uint32_t i2cErrorCount;
	uint32_t auxErrorCount;
};

struct dc_phy_addr_space_config {
	struct {
		uint64_t start_addr;
		uint64_t end_addr;
		uint64_t fb_top;
		uint64_t fb_offset;
		uint64_t fb_base;
		uint64_t agp_top;
		uint64_t agp_bot;
		uint64_t agp_base;
	} system_aperture;

	struct {
		uint64_t page_table_start_addr;
		uint64_t page_table_end_addr;
		uint64_t page_table_base_addr;
	} gart_config;

	bool valid;
	bool is_hvm_enabled;
	uint64_t page_table_default_page_addr;
};

struct dc_virtual_addr_space_config {
	uint64_t	page_table_base_addr;
	uint64_t	page_table_start_addr;
	uint64_t	page_table_end_addr;
	uint32_t	page_table_block_size_in_bytes;
	uint8_t		page_table_depth; // 1 = 1 level, 2 = 2 level, etc.  0 = invalid
};

struct dc_bounding_box_overrides {
	int sr_exit_time_ns;
	int sr_enter_plus_exit_time_ns;
	int urgent_latency_ns;
	int percent_of_ideal_drambw;
	int dram_clock_change_latency_ns;
	int dummy_clock_change_latency_ns;
	/* This forces a hard min on the DCFCLK we use
	 * for DML.  Unlike the debug option for forcing
	 * DCFCLK, this override affects watermark calculations
	 */
	int min_dcfclk_mhz;
};

struct dc_state;
struct resource_pool;
struct dce_hwseq;
struct gpu_info_soc_bounding_box_v1_0;
struct dc {
	struct dc_versions versions;
	struct dc_caps caps;
	struct dc_cap_funcs cap_funcs;
	struct dc_config config;
	struct dc_debug_options debug;
	struct dc_bounding_box_overrides bb_overrides;
	struct dc_bug_wa work_arounds;
	struct dc_context *ctx;
	struct dc_phy_addr_space_config vm_pa_config;

	uint8_t link_count;
	struct dc_link *links[MAX_PIPES * 2];

	struct dc_state *current_state;
	struct resource_pool *res_pool;

	struct clk_mgr *clk_mgr;

	/* Display Engine Clock levels */
	struct dm_pp_clock_levels sclk_lvls;

	/* Inputs into BW and WM calculations. */
	struct bw_calcs_dceip *bw_dceip;
	struct bw_calcs_vbios *bw_vbios;
#ifdef CONFIG_DRM_AMD_DC_DCN
	struct dcn_soc_bounding_box *dcn_soc;
	struct dcn_ip_params *dcn_ip;
	struct display_mode_lib dml;
#endif

	/* HW functions */
	struct hw_sequencer_funcs hwss;
	struct dce_hwseq *hwseq;

	/* Require to optimize clocks and bandwidth for added/removed planes */
	bool optimized_required;
	bool wm_optimized_required;
#if defined(CONFIG_DRM_AMD_DC_DCN)
	bool idle_optimizations_allowed;
#endif

	/* Require to maintain clocks and bandwidth for UEFI enabled HW */
	int optimize_seamless_boot_streams;

	/* FBC compressor */
	struct compressor *fbc_compressor;

	struct dc_debug_data debug_data;
	struct dpcd_vendor_signature vendor_signature;

	const char *build_id;
	struct vm_helper *vm_helper;
};

enum frame_buffer_mode {
	FRAME_BUFFER_MODE_LOCAL_ONLY = 0,
	FRAME_BUFFER_MODE_ZFB_ONLY,
	FRAME_BUFFER_MODE_MIXED_ZFB_AND_LOCAL,
} ;

struct dchub_init_data {
	int64_t zfb_phys_addr_base;
	int64_t zfb_mc_base_addr;
	uint64_t zfb_size_in_byte;
	enum frame_buffer_mode fb_mode;
	bool dchub_initialzied;
	bool dchub_info_valid;
};

struct dc_init_data {
	struct hw_asic_id asic_id;
	void *driver; /* ctx */
	struct cgs_device *cgs_device;
	struct dc_bounding_box_overrides bb_overrides;

	int num_virtual_links;
	/*
	 * If 'vbios_override' not NULL, it will be called instead
	 * of the real VBIOS. Intended use is Diagnostics on FPGA.
	 */
	struct dc_bios *vbios_override;
	enum dce_environment dce_environment;

	struct dmub_offload_funcs *dmub_if;
	struct dc_reg_helper_state *dmub_offload;

	struct dc_config flags;
	uint64_t log_mask;

	struct dpcd_vendor_signature vendor_signature;
#if defined(CONFIG_DRM_AMD_DC_DCN)
	bool force_smu_not_present;
#endif
	bool force_ignore_link_settings;
};

struct dc_callback_init {
#ifdef CONFIG_DRM_AMD_DC_HDCP
	struct cp_psp cp_psp;
#else
	uint8_t reserved;
#endif
};

struct dc *dc_create(const struct dc_init_data *init_params);
void dc_hardware_init(struct dc *dc);

int dc_get_vmid_use_vector(struct dc *dc);
void dc_setup_vm_context(struct dc *dc, struct dc_virtual_addr_space_config *va_config, int vmid);
/* Returns the number of vmids supported */
int dc_setup_system_context(struct dc *dc, struct dc_phy_addr_space_config *pa_config);
void dc_init_callbacks(struct dc *dc,
		const struct dc_callback_init *init_params);
void dc_deinit_callbacks(struct dc *dc);
void dc_destroy(struct dc **dc);

/*******************************************************************************
 * Surface Interfaces
 ******************************************************************************/

enum {
	TRANSFER_FUNC_POINTS = 1025
};

struct dc_hdr_static_metadata {
	/* display chromaticities and white point in units of 0.00001 */
	unsigned int chromaticity_green_x;
	unsigned int chromaticity_green_y;
	unsigned int chromaticity_blue_x;
	unsigned int chromaticity_blue_y;
	unsigned int chromaticity_red_x;
	unsigned int chromaticity_red_y;
	unsigned int chromaticity_white_point_x;
	unsigned int chromaticity_white_point_y;

	uint32_t min_luminance;
	uint32_t max_luminance;
	uint32_t maximum_content_light_level;
	uint32_t maximum_frame_average_light_level;
};

enum dc_transfer_func_type {
	TF_TYPE_PREDEFINED,
	TF_TYPE_DISTRIBUTED_POINTS,
	TF_TYPE_BYPASS,
	TF_TYPE_HWPWL
};

struct dc_transfer_func_distributed_points {
	struct fixed31_32 red[TRANSFER_FUNC_POINTS];
	struct fixed31_32 green[TRANSFER_FUNC_POINTS];
	struct fixed31_32 blue[TRANSFER_FUNC_POINTS];

	uint16_t end_exponent;
	uint16_t x_point_at_y1_red;
	uint16_t x_point_at_y1_green;
	uint16_t x_point_at_y1_blue;
};

enum dc_transfer_func_predefined {
	TRANSFER_FUNCTION_SRGB,
	TRANSFER_FUNCTION_BT709,
	TRANSFER_FUNCTION_PQ,
	TRANSFER_FUNCTION_LINEAR,
	TRANSFER_FUNCTION_UNITY,
	TRANSFER_FUNCTION_HLG,
	TRANSFER_FUNCTION_HLG12,
	TRANSFER_FUNCTION_GAMMA22,
	TRANSFER_FUNCTION_GAMMA24,
	TRANSFER_FUNCTION_GAMMA26
};


struct dc_transfer_func {
	struct kref refcount;
	enum dc_transfer_func_type type;
	enum dc_transfer_func_predefined tf;
	/* FP16 1.0 reference level in nits, default is 80 nits, only for PQ*/
	uint32_t sdr_ref_white_level;
	union {
		struct pwl_params pwl;
		struct dc_transfer_func_distributed_points tf_pts;
	};
};


union dc_3dlut_state {
	struct {
		uint32_t initialized:1;		/*if 3dlut is went through color module for initialization */
		uint32_t rmu_idx_valid:1;	/*if mux settings are valid*/
		uint32_t rmu_mux_num:3;		/*index of mux to use*/
		uint32_t mpc_rmu0_mux:4;	/*select mpcc on mux, one of the following : mpcc0, mpcc1, mpcc2, mpcc3*/
		uint32_t mpc_rmu1_mux:4;
		uint32_t mpc_rmu2_mux:4;
		uint32_t reserved:15;
	} bits;
	uint32_t raw;
};


struct dc_3dlut {
	struct kref refcount;
	struct tetrahedral_params lut_3d;
	struct fixed31_32 hdr_multiplier;
	union dc_3dlut_state state;
};
/*
 * This structure is filled in by dc_surface_get_status and contains
 * the last requested address and the currently active address so the called
 * can determine if there are any outstanding flips
 */
struct dc_plane_status {
	struct dc_plane_address requested_address;
	struct dc_plane_address current_address;
	bool is_flip_pending;
	bool is_right_eye;
};

union surface_update_flags {

	struct {
		uint32_t addr_update:1;
		/* Medium updates */
		uint32_t dcc_change:1;
		uint32_t color_space_change:1;
		uint32_t horizontal_mirror_change:1;
		uint32_t per_pixel_alpha_change:1;
		uint32_t global_alpha_change:1;
		uint32_t hdr_mult:1;
		uint32_t rotation_change:1;
		uint32_t swizzle_change:1;
		uint32_t scaling_change:1;
		uint32_t position_change:1;
		uint32_t in_transfer_func_change:1;
		uint32_t input_csc_change:1;
		uint32_t coeff_reduction_change:1;
		uint32_t output_tf_change:1;
		uint32_t pixel_format_change:1;
		uint32_t plane_size_change:1;
		uint32_t gamut_remap_change:1;

		/* Full updates */
		uint32_t new_plane:1;
		uint32_t bpp_change:1;
		uint32_t gamma_change:1;
		uint32_t bandwidth_change:1;
		uint32_t clock_change:1;
		uint32_t stereo_format_change:1;
		uint32_t full_update:1;
	} bits;

	uint32_t raw;
};

struct dc_plane_state {
	struct dc_plane_address address;
	struct dc_plane_flip_time time;
	bool triplebuffer_flips;
	struct scaling_taps scaling_quality;
	struct rect src_rect;
	struct rect dst_rect;
	struct rect clip_rect;

	struct plane_size plane_size;
	union dc_tiling_info tiling_info;

	struct dc_plane_dcc_param dcc;

	struct dc_gamma *gamma_correction;
	struct dc_transfer_func *in_transfer_func;
	struct dc_bias_and_scale *bias_and_scale;
	struct dc_csc_transform input_csc_color_matrix;
	struct fixed31_32 coeff_reduction_factor;
	struct fixed31_32 hdr_mult;
	struct colorspace_transform gamut_remap_matrix;

	// TODO: No longer used, remove
	struct dc_hdr_static_metadata hdr_static_ctx;

	enum dc_color_space color_space;

	struct dc_3dlut *lut3d_func;
	struct dc_transfer_func *in_shaper_func;
	struct dc_transfer_func *blend_tf;

#if defined(CONFIG_DRM_AMD_DC_DCN)
	struct dc_transfer_func *gamcor_tf;
#endif
	enum surface_pixel_format format;
	enum dc_rotation_angle rotation;
	enum plane_stereo_format stereo_format;

	bool is_tiling_rotated;
	bool per_pixel_alpha;
	bool global_alpha;
	int  global_alpha_value;
	bool visible;
	bool flip_immediate;
	bool horizontal_mirror;
	int layer_index;

	union surface_update_flags update_flags;
	bool flip_int_enabled;
	/* private to DC core */
	struct dc_plane_status status;
	struct dc_context *ctx;

	/* HACK: Workaround for forcing full reprogramming under some conditions */
	bool force_full_update;

	/* private to dc_surface.c */
	enum dc_irq_source irq_source;
	struct kref refcount;
};

struct dc_plane_info {
	struct plane_size plane_size;
	union dc_tiling_info tiling_info;
	struct dc_plane_dcc_param dcc;
	enum surface_pixel_format format;
	enum dc_rotation_angle rotation;
	enum plane_stereo_format stereo_format;
	enum dc_color_space color_space;
	bool horizontal_mirror;
	bool visible;
	bool per_pixel_alpha;
	bool global_alpha;
	int  global_alpha_value;
	bool input_csc_enabled;
	int layer_index;
};

struct dc_scaling_info {
	struct rect src_rect;
	struct rect dst_rect;
	struct rect clip_rect;
	struct scaling_taps scaling_quality;
};

struct dc_surface_update {
	struct dc_plane_state *surface;

	/* isr safe update parameters.  null means no updates */
	const struct dc_flip_addrs *flip_addr;
	const struct dc_plane_info *plane_info;
	const struct dc_scaling_info *scaling_info;
	struct fixed31_32 hdr_mult;
	/* following updates require alloc/sleep/spin that is not isr safe,
	 * null means no updates
	 */
	const struct dc_gamma *gamma;
	const struct dc_transfer_func *in_transfer_func;

	const struct dc_csc_transform *input_csc_color_matrix;
	const struct fixed31_32 *coeff_reduction_factor;
	const struct dc_transfer_func *func_shaper;
	const struct dc_3dlut *lut3d_func;
	const struct dc_transfer_func *blend_tf;
	const struct colorspace_transform *gamut_remap_matrix;
};

/*
 * Create a new surface with default parameters;
 */
struct dc_plane_state *dc_create_plane_state(struct dc *dc);
const struct dc_plane_status *dc_plane_get_status(
		const struct dc_plane_state *plane_state);

void dc_plane_state_retain(struct dc_plane_state *plane_state);
void dc_plane_state_release(struct dc_plane_state *plane_state);

void dc_gamma_retain(struct dc_gamma *dc_gamma);
void dc_gamma_release(struct dc_gamma **dc_gamma);
struct dc_gamma *dc_create_gamma(void);

void dc_transfer_func_retain(struct dc_transfer_func *dc_tf);
void dc_transfer_func_release(struct dc_transfer_func *dc_tf);
struct dc_transfer_func *dc_create_transfer_func(void);

struct dc_3dlut *dc_create_3dlut_func(void);
void dc_3dlut_func_release(struct dc_3dlut *lut);
void dc_3dlut_func_retain(struct dc_3dlut *lut);
/*
 * This structure holds a surface address.  There could be multiple addresses
 * in cases such as Stereo 3D, Planar YUV, etc.  Other per-flip attributes such
 * as frame durations and DCC format can also be set.
 */
struct dc_flip_addrs {
	struct dc_plane_address address;
	unsigned int flip_timestamp_in_us;
	bool flip_immediate;
	/* TODO: add flip duration for FreeSync */
	bool triplebuffer_flips;
};

void dc_post_update_surfaces_to_stream(
		struct dc *dc);

#include "dc_stream.h"

/*
 * Structure to store surface/stream associations for validation
 */
struct dc_validation_set {
	struct dc_stream_state *stream;
	struct dc_plane_state *plane_states[MAX_SURFACES];
	uint8_t plane_count;
};

bool dc_validate_seamless_boot_timing(const struct dc *dc,
				const struct dc_sink *sink,
				struct dc_crtc_timing *crtc_timing);

enum dc_status dc_validate_plane(struct dc *dc, const struct dc_plane_state *plane_state);

void get_clock_requirements_for_state(struct dc_state *state, struct AsicStateEx *info);

bool dc_set_generic_gpio_for_stereo(bool enable,
		struct gpio_service *gpio_service);

/*
 * fast_validate: we return after determining if we can support the new state,
 * but before we populate the programming info
 */
enum dc_status dc_validate_global_state(
		struct dc *dc,
		struct dc_state *new_ctx,
		bool fast_validate);


void dc_resource_state_construct(
		const struct dc *dc,
		struct dc_state *dst_ctx);

#if defined(CONFIG_DRM_AMD_DC_DCN)
bool dc_acquire_release_mpc_3dlut(
		struct dc *dc, bool acquire,
		struct dc_stream_state *stream,
		struct dc_3dlut **lut,
		struct dc_transfer_func **shaper);
#endif

void dc_resource_state_copy_construct(
		const struct dc_state *src_ctx,
		struct dc_state *dst_ctx);

void dc_resource_state_copy_construct_current(
		const struct dc *dc,
		struct dc_state *dst_ctx);

void dc_resource_state_destruct(struct dc_state *context);

bool dc_resource_is_dsc_encoding_supported(const struct dc *dc);

/*
 * TODO update to make it about validation sets
 * Set up streams and links associated to drive sinks
 * The streams parameter is an absolute set of all active streams.
 *
 * After this call:
 *   Phy, Encoder, Timing Generator are programmed and enabled.
 *   New streams are enabled with blank stream; no memory read.
 */
bool dc_commit_state(struct dc *dc, struct dc_state *context);

void dc_power_down_on_boot(struct dc *dc);

struct dc_state *dc_create_state(struct dc *dc);
struct dc_state *dc_copy_state(struct dc_state *src_ctx);
void dc_retain_state(struct dc_state *context);
void dc_release_state(struct dc_state *context);

/*******************************************************************************
 * Link Interfaces
 ******************************************************************************/

struct dpcd_caps {
	union dpcd_rev dpcd_rev;
	union max_lane_count max_ln_count;
	union max_down_spread max_down_spread;
	union dprx_feature dprx_feature;

	/* valid only for eDP v1.4 or higher*/
	uint8_t edp_supported_link_rates_count;
	enum dc_link_rate edp_supported_link_rates[8];

	/* dongle type (DP converter, CV smart dongle) */
	enum display_dongle_type dongle_type;
	/* branch device or sink device */
	bool is_branch_dev;
	/* Dongle's downstream count. */
	union sink_count sink_count;
	/* If dongle_type == DISPLAY_DONGLE_DP_HDMI_CONVERTER,
	indicates 'Frame Sequential-to-lllFrame Pack' conversion capability.*/
	struct dc_dongle_caps dongle_caps;

	uint32_t sink_dev_id;
	int8_t sink_dev_id_str[6];
	int8_t sink_hw_revision;
	int8_t sink_fw_revision[2];

	uint32_t branch_dev_id;
	int8_t branch_dev_name[6];
	int8_t branch_hw_revision;
	int8_t branch_fw_revision[2];

	bool allow_invalid_MSA_timing_param;
	bool panel_mode_edp;
	bool dpcd_display_control_capable;
	bool ext_receiver_cap_field_present;
	bool dynamic_backlight_capable_edp;
	union dpcd_fec_capability fec_cap;
	struct dpcd_dsc_capabilities dsc_caps;
	struct dc_lttpr_caps lttpr_caps;
	struct psr_caps psr_caps;

};

union dpcd_sink_ext_caps {
	struct {
		/* 0 - Sink supports backlight adjust via PWM during SDR/HDR mode
		 * 1 - Sink supports backlight adjust via AUX during SDR/HDR mode.
		 */
		uint8_t sdr_aux_backlight_control : 1;
		uint8_t hdr_aux_backlight_control : 1;
		uint8_t reserved_1 : 2;
		uint8_t oled : 1;
		uint8_t reserved : 3;
	} bits;
	uint8_t raw;
};

#if defined(CONFIG_DRM_AMD_DC_HDCP)
union hdcp_rx_caps {
	struct {
		uint8_t version;
		uint8_t reserved;
		struct {
			uint8_t repeater	: 1;
			uint8_t hdcp_capable	: 1;
			uint8_t reserved	: 6;
		} byte0;
	} fields;
	uint8_t raw[3];
};

union hdcp_bcaps {
	struct {
		uint8_t HDCP_CAPABLE:1;
		uint8_t REPEATER:1;
		uint8_t RESERVED:6;
	} bits;
	uint8_t raw;
};

struct hdcp_caps {
	union hdcp_rx_caps rx_caps;
	union hdcp_bcaps bcaps;
};
#endif

#include "dc_link.h"

#if defined(CONFIG_DRM_AMD_DC_DCN)
uint32_t dc_get_opp_for_plane(struct dc *dc, struct dc_plane_state *plane);

#endif
/*******************************************************************************
 * Sink Interfaces - A sink corresponds to a display output device
 ******************************************************************************/

struct dc_container_id {
	// 128bit GUID in binary form
	unsigned char  guid[16];
	// 8 byte port ID -> ELD.PortID
	unsigned int   portId[2];
	// 128bit GUID in binary formufacturer name -> ELD.ManufacturerName
	unsigned short manufacturerName;
	// 2 byte product code -> ELD.ProductCode
	unsigned short productCode;
};


struct dc_sink_dsc_caps {
	// 'true' if these are virtual DPCD's DSC caps (immediately upstream of sink in MST topology),
	// 'false' if they are sink's DSC caps
	bool is_virtual_dpcd_dsc;
	struct dsc_dec_dpcd_caps dsc_dec_caps;
};

struct dc_sink_fec_caps {
	bool is_rx_fec_supported;
	bool is_topology_fec_supported;
};

/*
 * The sink structure contains EDID and other display device properties
 */
struct dc_sink {
	enum signal_type sink_signal;
	struct dc_edid dc_edid; /* raw edid */
	struct dc_edid_caps edid_caps; /* parse display caps */
	struct dc_container_id *dc_container_id;
	uint32_t dongle_max_pix_clk;
	void *priv;
	struct stereo_3d_features features_3d[TIMING_3D_FORMAT_MAX];
	bool converter_disable_audio;

	struct dc_sink_dsc_caps dsc_caps;
	struct dc_sink_fec_caps fec_caps;

	bool is_vsc_sdp_colorimetry_supported;

	/* private to DC core */
	struct dc_link *link;
	struct dc_context *ctx;

	uint32_t sink_id;

	/* private to dc_sink.c */
	// refcount must be the last member in dc_sink, since we want the
	// sink structure to be logically cloneable up to (but not including)
	// refcount
	struct kref refcount;
};

void dc_sink_retain(struct dc_sink *sink);
void dc_sink_release(struct dc_sink *sink);

struct dc_sink_init_data {
	enum signal_type sink_signal;
	struct dc_link *link;
	uint32_t dongle_max_pix_clk;
	bool converter_disable_audio;
};

struct dc_sink *dc_sink_create(const struct dc_sink_init_data *init_params);

/* Newer interfaces  */
struct dc_cursor {
	struct dc_plane_address address;
	struct dc_cursor_attributes attributes;
};


/*******************************************************************************
 * Interrupt interfaces
 ******************************************************************************/
enum dc_irq_source dc_interrupt_to_irq_source(
		struct dc *dc,
		uint32_t src_id,
		uint32_t ext_id);
bool dc_interrupt_set(struct dc *dc, enum dc_irq_source src, bool enable);
void dc_interrupt_ack(struct dc *dc, enum dc_irq_source src);
enum dc_irq_source dc_get_hpd_irq_source_at_index(
		struct dc *dc, uint32_t link_index);

/*******************************************************************************
 * Power Interfaces
 ******************************************************************************/

void dc_set_power_state(
		struct dc *dc,
		enum dc_acpi_cm_power_state power_state);
void dc_resume(struct dc *dc);

void dc_power_down_on_boot(struct dc *dc);

#if defined(CONFIG_DRM_AMD_DC_HDCP)
/*
 * HDCP Interfaces
 */
enum hdcp_message_status dc_process_hdcp_msg(
		enum signal_type signal,
		struct dc_link *link,
		struct hdcp_protection_message *message_info);
#endif
bool dc_is_dmcu_initialized(struct dc *dc);

enum dc_status dc_set_clock(struct dc *dc, enum dc_clock_type clock_type, uint32_t clk_khz, uint32_t stepping);
void dc_get_clock(struct dc *dc, enum dc_clock_type clock_type, struct dc_clock_config *clock_cfg);
#if defined(CONFIG_DRM_AMD_DC_DCN)

bool dc_is_plane_eligible_for_idle_optimizations(struct dc *dc, struct dc_plane_state *plane,
				struct dc_cursor_attributes *cursor_attr);

bool dc_is_plane_eligible_for_idle_optimizations(struct dc *dc,
						 struct dc_plane_state *plane);

void dc_allow_idle_optimizations(struct dc *dc, bool allow);

/*
 * blank all streams, and set min and max memory clock to
 * lowest and highest DPM level, respectively
 */
void dc_unlock_memory_clock_frequency(struct dc *dc);

/*
 * set min memory clock to the min required for current mode,
 * max to maxDPM, and unblank streams
 */
void dc_lock_memory_clock_frequency(struct dc *dc);

/* cleanup on driver unload */
void dc_hardware_release(struct dc *dc);

#endif

bool dc_set_psr_allow_active(struct dc *dc, bool enable);

/*******************************************************************************
 * DSC Interfaces
 ******************************************************************************/
#include "dc_dsc.h"
#endif /* DC_INTERFACE_H_ */<|MERGE_RESOLUTION|>--- conflicted
+++ resolved
@@ -42,11 +42,7 @@
 #include "inc/hw/dmcu.h"
 #include "dml/display_mode_lib.h"
 
-<<<<<<< HEAD
-#define DC_VER "3.2.104"
-=======
 #define DC_VER "3.2.122"
->>>>>>> f642729d
 
 #define MAX_SURFACES 3
 #define MAX_PLANES 6
@@ -531,11 +527,7 @@
 	bool usbc_combo_phy_reset_wa;
 	bool disable_dsc;
 	bool enable_dram_clock_change_one_display_vactive;
-<<<<<<< HEAD
-	bool force_ignore_link_settings;
-=======
 	union mem_low_power_enable_options enable_mem_low_power;
->>>>>>> f642729d
 };
 
 struct dc_debug_data {
@@ -687,7 +679,6 @@
 #if defined(CONFIG_DRM_AMD_DC_DCN)
 	bool force_smu_not_present;
 #endif
-	bool force_ignore_link_settings;
 };
 
 struct dc_callback_init {
@@ -1280,9 +1271,6 @@
 bool dc_is_plane_eligible_for_idle_optimizations(struct dc *dc, struct dc_plane_state *plane,
 				struct dc_cursor_attributes *cursor_attr);
 
-bool dc_is_plane_eligible_for_idle_optimizations(struct dc *dc,
-						 struct dc_plane_state *plane);
-
 void dc_allow_idle_optimizations(struct dc *dc, bool allow);
 
 /*
