/*
 * Copyright 2015 Advanced Micro Devices, Inc.
 *
 * Permission is hereby granted, free of charge, to any person obtaining a
 * copy of this software and associated documentation files (the "Software"),
 * to deal in the Software without restriction, including without limitation
 * the rights to use, copy, modify, merge, publish, distribute, sublicense,
 * and/or sell copies of the Software, and to permit persons to whom the
 * Software is furnished to do so, subject to the following conditions:
 *
 * The above copyright notice and this permission notice shall be included in
 * all copies or substantial portions of the Software.
 *
 * THE SOFTWARE IS PROVIDED "AS IS", WITHOUT WARRANTY OF ANY KIND, EXPRESS OR
 * IMPLIED, INCLUDING BUT NOT LIMITED TO THE WARRANTIES OF MERCHANTABILITY,
 * FITNESS FOR A PARTICULAR PURPOSE AND NONINFRINGEMENT.  IN NO EVENT SHALL
 * THE COPYRIGHT HOLDER(S) OR AUTHOR(S) BE LIABLE FOR ANY CLAIM, DAMAGES OR
 * OTHER LIABILITY, WHETHER IN AN ACTION OF CONTRACT, TORT OR OTHERWISE,
 * ARISING FROM, OUT OF OR IN CONNECTION WITH THE SOFTWARE OR THE USE OR
 * OTHER DEALINGS IN THE SOFTWARE.
 *
 * Authors: AMD
 *
 */

#ifndef __DC_HW_SEQUENCER_H__
#define __DC_HW_SEQUENCER_H__
#include "dc_types.h"
#include "clock_source.h"
#include "inc/hw/timing_generator.h"
#include "inc/hw/opp.h"
#include "inc/hw/link_encoder.h"
#include "core_status.h"

enum vline_select {
	VLINE0,
	VLINE1
};

struct pipe_ctx;
struct dc_state;
struct dc_stream_status;
struct dc_writeback_info;
struct dchub_init_data;
struct dc_static_screen_params;
struct resource_pool;
struct dc_phy_addr_space_config;
struct dc_virtual_addr_space_config;
struct dpp;
struct dce_hwseq;

struct hw_sequencer_funcs {
	void (*hardware_release)(struct dc *dc);
	/* Embedded Display Related */
	void (*edp_power_control)(struct dc_link *link, bool enable);
	void (*edp_wait_for_hpd_ready)(struct dc_link *link, bool power_up);
	void (*edp_wait_for_T12)(struct dc_link *link);

	/* Pipe Programming Related */
	void (*init_hw)(struct dc *dc);
	void (*power_down_on_boot)(struct dc *dc);
	void (*enable_accelerated_mode)(struct dc *dc,
			struct dc_state *context);
	enum dc_status (*apply_ctx_to_hw)(struct dc *dc,
			struct dc_state *context);
	void (*disable_plane)(struct dc *dc, struct pipe_ctx *pipe_ctx);
	void (*apply_ctx_for_surface)(struct dc *dc,
			const struct dc_stream_state *stream,
			int num_planes, struct dc_state *context);
	void (*program_front_end_for_ctx)(struct dc *dc,
			struct dc_state *context);
<<<<<<< HEAD
	bool (*disconnect_pipes)(struct dc *dc,
			struct dc_state *context);
=======
>>>>>>> f642729d
	void (*wait_for_pending_cleared)(struct dc *dc,
			struct dc_state *context);
	void (*post_unlock_program_front_end)(struct dc *dc,
			struct dc_state *context);
	void (*update_plane_addr)(const struct dc *dc,
			struct pipe_ctx *pipe_ctx);
	void (*update_dchub)(struct dce_hwseq *hws,
			struct dchub_init_data *dh_data);
	void (*wait_for_mpcc_disconnect)(struct dc *dc,
			struct resource_pool *res_pool,
			struct pipe_ctx *pipe_ctx);
	void (*edp_backlight_control)(
			struct dc_link *link,
			bool enable);
	void (*program_triplebuffer)(const struct dc *dc,
		struct pipe_ctx *pipe_ctx, bool enableTripleBuffer);
	void (*update_pending_status)(struct pipe_ctx *pipe_ctx);
	void (*power_down)(struct dc *dc);

	/* Pipe Lock Related */
	void (*pipe_control_lock)(struct dc *dc,
			struct pipe_ctx *pipe, bool lock);
	void (*interdependent_update_lock)(struct dc *dc,
			struct dc_state *context, bool lock);
	void (*set_flip_control_gsl)(struct pipe_ctx *pipe_ctx,
			bool flip_immediate);
	void (*cursor_lock)(struct dc *dc, struct pipe_ctx *pipe, bool lock);

	/* Timing Related */
	void (*get_position)(struct pipe_ctx **pipe_ctx, int num_pipes,
			struct crtc_position *position);
	int (*get_vupdate_offset_from_vsync)(struct pipe_ctx *pipe_ctx);
	void (*calc_vupdate_position)(
			struct dc *dc,
			struct pipe_ctx *pipe_ctx,
			uint32_t *start_line,
			uint32_t *end_line);
	void (*enable_per_frame_crtc_position_reset)(struct dc *dc,
			int group_size, struct pipe_ctx *grouped_pipes[]);
	void (*enable_timing_synchronization)(struct dc *dc,
			int group_index, int group_size,
			struct pipe_ctx *grouped_pipes[]);
	void (*setup_periodic_interrupt)(struct dc *dc,
			struct pipe_ctx *pipe_ctx,
			enum vline_select vline);
	void (*set_drr)(struct pipe_ctx **pipe_ctx, int num_pipes,
			unsigned int vmin, unsigned int vmax,
			unsigned int vmid, unsigned int vmid_frame_number);
	void (*set_static_screen_control)(struct pipe_ctx **pipe_ctx,
			int num_pipes,
			const struct dc_static_screen_params *events);
#ifndef TRIM_FSFT
	bool (*optimize_timing_for_fsft)(struct dc *dc,
			struct dc_crtc_timing *timing,
			unsigned int max_input_rate_in_khz);
#endif

	/* Stream Related */
	void (*enable_stream)(struct pipe_ctx *pipe_ctx);
	void (*disable_stream)(struct pipe_ctx *pipe_ctx);
	void (*blank_stream)(struct pipe_ctx *pipe_ctx);
	void (*unblank_stream)(struct pipe_ctx *pipe_ctx,
			struct dc_link_settings *link_settings);

	/* Bandwidth Related */
	void (*prepare_bandwidth)(struct dc *dc, struct dc_state *context);
	bool (*update_bandwidth)(struct dc *dc, struct dc_state *context);
	void (*optimize_bandwidth)(struct dc *dc, struct dc_state *context);

	/* Infopacket Related */
	void (*set_avmute)(struct pipe_ctx *pipe_ctx, bool enable);
	void (*send_immediate_sdp_message)(
			struct pipe_ctx *pipe_ctx,
			const uint8_t *custom_sdp_message,
			unsigned int sdp_message_size);
	void (*update_info_frame)(struct pipe_ctx *pipe_ctx);
	void (*set_dmdata_attributes)(struct pipe_ctx *pipe);
	void (*program_dmdata_engine)(struct pipe_ctx *pipe_ctx);
	bool (*dmdata_status_done)(struct pipe_ctx *pipe_ctx);

	/* Cursor Related */
	void (*set_cursor_position)(struct pipe_ctx *pipe);
	void (*set_cursor_attribute)(struct pipe_ctx *pipe);
	void (*set_cursor_sdr_white_level)(struct pipe_ctx *pipe);

	/* Colour Related */
	void (*program_gamut_remap)(struct pipe_ctx *pipe_ctx);
	void (*program_output_csc)(struct dc *dc, struct pipe_ctx *pipe_ctx,
			enum dc_color_space colorspace,
			uint16_t *matrix, int opp_id);

	/* VM Related */
	int (*init_sys_ctx)(struct dce_hwseq *hws,
			struct dc *dc,
			struct dc_phy_addr_space_config *pa_config);
	void (*init_vm_ctx)(struct dce_hwseq *hws,
			struct dc *dc,
			struct dc_virtual_addr_space_config *va_config,
			int vmid);

	/* Writeback Related */
	void (*update_writeback)(struct dc *dc,
			struct dc_writeback_info *wb_info,
			struct dc_state *context);
	void (*enable_writeback)(struct dc *dc,
			struct dc_writeback_info *wb_info,
			struct dc_state *context);
	void (*disable_writeback)(struct dc *dc,
			unsigned int dwb_pipe_inst);

	bool (*mmhubbub_warmup)(struct dc *dc,
			unsigned int num_dwb,
			struct dc_writeback_info *wb_info);

	/* Clock Related */
	enum dc_status (*set_clock)(struct dc *dc,
			enum dc_clock_type clock_type,
			uint32_t clk_khz, uint32_t stepping);
	void (*get_clock)(struct dc *dc, enum dc_clock_type clock_type,
			struct dc_clock_config *clock_cfg);
	void (*optimize_pwr_state)(const struct dc *dc,
			struct dc_state *context);
	void (*exit_optimized_pwr_state)(const struct dc *dc,
			struct dc_state *context);

	/* Audio Related */
	void (*enable_audio_stream)(struct pipe_ctx *pipe_ctx);
	void (*disable_audio_stream)(struct pipe_ctx *pipe_ctx);

	/* Stereo 3D Related */
	void (*setup_stereo)(struct pipe_ctx *pipe_ctx, struct dc *dc);

	/* HW State Logging Related */
	void (*log_hw_state)(struct dc *dc, struct dc_log_buffer_ctx *log_ctx);
	void (*get_hw_state)(struct dc *dc, char *pBuf,
			unsigned int bufSize, unsigned int mask);
	void (*clear_status_bits)(struct dc *dc, unsigned int mask);

	bool (*set_backlight_level)(struct pipe_ctx *pipe_ctx,
			uint32_t backlight_pwm_u16_16,
			uint32_t frame_ramp);

	void (*set_abm_immediate_disable)(struct pipe_ctx *pipe_ctx);

	void (*set_pipe)(struct pipe_ctx *pipe_ctx);

	/* Idle Optimization Related */
	bool (*apply_idle_power_optimizations)(struct dc *dc, bool enable);

	bool (*does_plane_fit_in_mall)(struct dc *dc, struct dc_plane_state *plane,
			struct dc_cursor_attributes *cursor_attr);

	bool (*is_abm_supported)(struct dc *dc,
			struct dc_state *context, struct dc_stream_state *stream);

	void (*set_disp_pattern_generator)(const struct dc *dc,
			struct pipe_ctx *pipe_ctx,
			enum controller_dp_test_pattern test_pattern,
			enum controller_dp_color_space color_space,
			enum dc_color_depth color_depth,
			const struct tg_color *solid_color,
			int width, int height, int offset);

	void (*set_hubp_blank)(const struct dc *dc,
			struct pipe_ctx *pipe_ctx,
			bool blank_enable);
};

void color_space_to_black_color(
	const struct dc *dc,
	enum dc_color_space colorspace,
	struct tg_color *black_color);

bool hwss_wait_for_blank_complete(
		struct timing_generator *tg);

const uint16_t *find_color_matrix(
		enum dc_color_space color_space,
		uint32_t *array_size);

#endif /* __DC_HW_SEQUENCER_H__ */<|MERGE_RESOLUTION|>--- conflicted
+++ resolved
@@ -69,11 +69,6 @@
 			int num_planes, struct dc_state *context);
 	void (*program_front_end_for_ctx)(struct dc *dc,
 			struct dc_state *context);
-<<<<<<< HEAD
-	bool (*disconnect_pipes)(struct dc *dc,
-			struct dc_state *context);
-=======
->>>>>>> f642729d
 	void (*wait_for_pending_cleared)(struct dc *dc,
 			struct dc_state *context);
 	void (*post_unlock_program_front_end)(struct dc *dc,
