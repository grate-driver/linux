--- conflicted
+++ resolved
@@ -234,11 +234,8 @@
 	unsigned int delay_ignore_msa;
 	unsigned int disable_fec;
 	unsigned int extra_t3_ms;
-<<<<<<< HEAD
-=======
 	unsigned int max_dsc_target_bpp_limit;
 	unsigned int skip_avmute;
->>>>>>> f642729d
 };
 
 struct dc_edid_caps {
