/*
 * Copyright 2019 Advanced Micro Devices, Inc.
 *
 * Permission is hereby granted, free of charge, to any person obtaining a
 * copy of this software and associated documentation files (the "Software"),
 * to deal in the Software without restriction, including without limitation
 * the rights to use, copy, modify, merge, publish, distribute, sublicense,
 * and/or sell copies of the Software, and to permit persons to whom the
 * Software is furnished to do so, subject to the following conditions:
 *
 * The above copyright notice and this permission notice shall be included in
 * all copies or substantial portions of the Software.
 *
 * THE SOFTWARE IS PROVIDED "AS IS", WITHOUT WARRANTY OF ANY KIND, EXPRESS OR
 * IMPLIED, INCLUDING BUT NOT LIMITED TO THE WARRANTIES OF MERCHANTABILITY,
 * FITNESS FOR A PARTICULAR PURPOSE AND NONINFRINGEMENT.  IN NO EVENT SHALL
 * THE COPYRIGHT HOLDER(S) OR AUTHOR(S) BE LIABLE FOR ANY CLAIM, DAMAGES OR
 * OTHER LIABILITY, WHETHER IN AN ACTION OF CONTRACT, TORT OR OTHERWISE,
 * ARISING FROM, OUT OF OR IN CONNECTION WITH THE SOFTWARE OR THE USE OR
 * OTHER DEALINGS IN THE SOFTWARE.
 *
 * Authors: AMD
 *
 */

#ifndef _DMUB_CMD_H_
#define _DMUB_CMD_H_

#if defined(_TEST_HARNESS) || defined(FPGA_USB4)
#include "dmub_fw_types.h"
#include "include_legacy/atomfirmware.h"

#if defined(_TEST_HARNESS)
#include <string.h>
#endif
#else

#include <asm/byteorder.h>
#include <linux/types.h>
#include <linux/string.h>
#include <linux/delay.h>
#include <stdarg.h>

#include "atomfirmware.h"

#endif // defined(_TEST_HARNESS) || defined(FPGA_USB4)

/* Firmware versioning. */
#ifdef DMUB_EXPOSE_VERSION
<<<<<<< HEAD
#define DMUB_FW_VERSION_GIT_HASH 0x9cf8f05fe
#define DMUB_FW_VERSION_MAJOR 0
#define DMUB_FW_VERSION_MINOR 0
#define DMUB_FW_VERSION_REVISION 35
=======
#define DMUB_FW_VERSION_GIT_HASH 0x6444c02e7
#define DMUB_FW_VERSION_MAJOR 0
#define DMUB_FW_VERSION_MINOR 0
#define DMUB_FW_VERSION_REVISION 51
>>>>>>> f642729d
#define DMUB_FW_VERSION_TEST 0
#define DMUB_FW_VERSION_VBIOS 0
#define DMUB_FW_VERSION_HOTFIX 0
#define DMUB_FW_VERSION_UCODE (((DMUB_FW_VERSION_MAJOR & 0xFF) << 24) | \
		((DMUB_FW_VERSION_MINOR & 0xFF) << 16) | \
		((DMUB_FW_VERSION_REVISION & 0xFF) << 8) | \
		((DMUB_FW_VERSION_TEST & 0x1) << 7) | \
		((DMUB_FW_VERSION_VBIOS & 0x1) << 6) | \
		(DMUB_FW_VERSION_HOTFIX & 0x3F))

#endif

//<DMUB_TYPES>==================================================================
/* Basic type definitions. */

#define __forceinline inline

#define SET_ABM_PIPE_GRADUALLY_DISABLE           0
#define SET_ABM_PIPE_IMMEDIATELY_DISABLE         255
#define SET_ABM_PIPE_IMMEDIATE_KEEP_GAIN_DISABLE 254
#define SET_ABM_PIPE_NORMAL                      1

/* Maximum number of streams on any ASIC. */
#define DMUB_MAX_STREAMS 6

/* Maximum number of planes on any ASIC. */
#define DMUB_MAX_PLANES 6

#ifndef PHYSICAL_ADDRESS_LOC
#define PHYSICAL_ADDRESS_LOC union large_integer
#endif

#ifndef dmub_memcpy
#define dmub_memcpy(dest, source, bytes) memcpy((dest), (source), (bytes))
#endif

#ifndef dmub_memset
#define dmub_memset(dest, val, bytes) memset((dest), (val), (bytes))
#endif

#if defined(__cplusplus)
extern "C" {
#endif

#ifndef dmub_udelay
#define dmub_udelay(microseconds) udelay(microseconds)
#endif

union dmub_addr {
	struct {
		uint32_t low_part;
		uint32_t high_part;
	} u;
	uint64_t quad_part;
};

union dmub_psr_debug_flags {
	struct {
		uint32_t visual_confirm : 1;
		uint32_t use_hw_lock_mgr : 1;
		uint32_t log_line_nums : 1;
	} bitfields;

	uint32_t u32All;
};

struct dmub_feature_caps {
	uint8_t psr;
	uint8_t reserved[7];
};

#if defined(__cplusplus)
}
#endif

//==============================================================================
//</DMUB_TYPES>=================================================================
//==============================================================================
//< DMUB_META>==================================================================
//==============================================================================
#pragma pack(push, 1)

/* Magic value for identifying dmub_fw_meta_info */
#define DMUB_FW_META_MAGIC 0x444D5542

/* Offset from the end of the file to the dmub_fw_meta_info */
#define DMUB_FW_META_OFFSET 0x24

/**
 * struct dmub_fw_meta_info - metadata associated with fw binary
 *
 * NOTE: This should be considered a stable API. Fields should
 *       not be repurposed or reordered. New fields should be
 *       added instead to extend the structure.
 *
 * @magic_value: magic value identifying DMUB firmware meta info
 * @fw_region_size: size of the firmware state region
 * @trace_buffer_size: size of the tracebuffer region
 * @fw_version: the firmware version information
 * @dal_fw: 1 if the firmware is DAL
 */
struct dmub_fw_meta_info {
	uint32_t magic_value;
	uint32_t fw_region_size;
	uint32_t trace_buffer_size;
	uint32_t fw_version;
	uint8_t dal_fw;
	uint8_t reserved[3];
};

/* Ensure that the structure remains 64 bytes. */
union dmub_fw_meta {
	struct dmub_fw_meta_info info;
	uint8_t reserved[64];
};

#pragma pack(pop)

//==============================================================================
//< DMUB_STATUS>================================================================
//==============================================================================

/**
 * DMCUB scratch registers can be used to determine firmware status.
 * Current scratch register usage is as follows:
 *
 * SCRATCH0: FW Boot Status register
 * SCRATCH15: FW Boot Options register
 */

/* Register bit definition for SCRATCH0 */
union dmub_fw_boot_status {
	struct {
		uint32_t dal_fw : 1;
		uint32_t mailbox_rdy : 1;
		uint32_t optimized_init_done : 1;
		uint32_t restore_required : 1;
	} bits;
	uint32_t all;
};

enum dmub_fw_boot_status_bit {
	DMUB_FW_BOOT_STATUS_BIT_DAL_FIRMWARE = (1 << 0),
	DMUB_FW_BOOT_STATUS_BIT_MAILBOX_READY = (1 << 1),
	DMUB_FW_BOOT_STATUS_BIT_OPTIMIZED_INIT_DONE = (1 << 2),
	DMUB_FW_BOOT_STATUS_BIT_RESTORE_REQUIRED = (1 << 3),
};

/* Register bit definition for SCRATCH15 */
union dmub_fw_boot_options {
	struct {
		uint32_t pemu_env : 1;
		uint32_t fpga_env : 1;
		uint32_t optimized_init : 1;
		uint32_t skip_phy_access : 1;
		uint32_t disable_clk_gate: 1;
		uint32_t skip_phy_init_panel_sequence: 1;
		uint32_t reserved : 26;
	} bits;
	uint32_t all;
};

enum dmub_fw_boot_options_bit {
	DMUB_FW_BOOT_OPTION_BIT_PEMU_ENV = (1 << 0),
	DMUB_FW_BOOT_OPTION_BIT_FPGA_ENV = (1 << 1),
	DMUB_FW_BOOT_OPTION_BIT_OPTIMIZED_INIT_DONE = (1 << 2),
};

//==============================================================================
//</DMUB_STATUS>================================================================
//==============================================================================
//< DMUB_VBIOS>=================================================================
//==============================================================================

/*
 * Command IDs should be treated as stable ABI.
 * Do not reuse or modify IDs.
 */

enum dmub_cmd_vbios_type {
	DMUB_CMD__VBIOS_DIGX_ENCODER_CONTROL = 0,
	DMUB_CMD__VBIOS_DIG1_TRANSMITTER_CONTROL = 1,
	DMUB_CMD__VBIOS_SET_PIXEL_CLOCK = 2,
	DMUB_CMD__VBIOS_ENABLE_DISP_POWER_GATING = 3,
	DMUB_CMD__VBIOS_LVTMA_CONTROL = 15,
};

//==============================================================================
//</DMUB_VBIOS>=================================================================
//==============================================================================
//< DMUB_GPINT>=================================================================
//==============================================================================

/**
 * The shifts and masks below may alternatively be used to format and read
 * the command register bits.
 */

#define DMUB_GPINT_DATA_PARAM_MASK 0xFFFF
#define DMUB_GPINT_DATA_PARAM_SHIFT 0

#define DMUB_GPINT_DATA_COMMAND_CODE_MASK 0xFFF
#define DMUB_GPINT_DATA_COMMAND_CODE_SHIFT 16

#define DMUB_GPINT_DATA_STATUS_MASK 0xF
#define DMUB_GPINT_DATA_STATUS_SHIFT 28

/**
 * Command responses.
 */

#define DMUB_GPINT__STOP_FW_RESPONSE 0xDEADDEAD

/**
 * The register format for sending a command via the GPINT.
 */
union dmub_gpint_data_register {
	struct {
		uint32_t param : 16;
		uint32_t command_code : 12;
		uint32_t status : 4;
	} bits;
	uint32_t all;
};

/*
 * Command IDs should be treated as stable ABI.
 * Do not reuse or modify IDs.
 */

enum dmub_gpint_command {
	DMUB_GPINT__INVALID_COMMAND = 0,
	DMUB_GPINT__GET_FW_VERSION = 1,
	DMUB_GPINT__STOP_FW = 2,
	DMUB_GPINT__GET_PSR_STATE = 7,
	/**
	 * DESC: Notifies DMCUB of the currently active streams.
	 * ARGS: Stream mask, 1 bit per active stream index.
	 */
	DMUB_GPINT__IDLE_OPT_NOTIFY_STREAM_MASK = 8,
	DMUB_GPINT__PSR_RESIDENCY = 9,
};

//==============================================================================
//</DMUB_GPINT>=================================================================
//==============================================================================
//< DMUB_CMD>===================================================================
//==============================================================================

#define DMUB_RB_CMD_SIZE 64
#define DMUB_RB_MAX_ENTRY 128
#define DMUB_RB_SIZE (DMUB_RB_CMD_SIZE * DMUB_RB_MAX_ENTRY)
#define REG_SET_MASK 0xFFFF

/*
 * Command IDs should be treated as stable ABI.
 * Do not reuse or modify IDs.
 */

enum dmub_cmd_type {
	DMUB_CMD__NULL = 0,
	DMUB_CMD__REG_SEQ_READ_MODIFY_WRITE = 1,
	DMUB_CMD__REG_SEQ_FIELD_UPDATE_SEQ = 2,
	DMUB_CMD__REG_SEQ_BURST_WRITE = 3,
	DMUB_CMD__REG_REG_WAIT = 4,
	DMUB_CMD__PLAT_54186_WA = 5,
	DMUB_CMD__QUERY_FEATURE_CAPS = 6,
	DMUB_CMD__PSR = 64,
	DMUB_CMD__MALL = 65,
	DMUB_CMD__ABM = 66,
	DMUB_CMD__HW_LOCK = 69,
	DMUB_CMD__DP_AUX_ACCESS = 70,
	DMUB_CMD__OUTBOX1_ENABLE = 71,
	DMUB_CMD__VBIOS = 128,
};

enum dmub_out_cmd_type {
	DMUB_OUT_CMD__NULL = 0,
	DMUB_OUT_CMD__DP_AUX_REPLY = 1,
	DMUB_OUT_CMD__DP_HPD_NOTIFY = 2,
};

#pragma pack(push, 1)

struct dmub_cmd_header {
	unsigned int type : 8;
	unsigned int sub_type : 8;
	unsigned int ret_status : 1;
	unsigned int reserved0 : 7;
	unsigned int payload_bytes : 6;  /* up to 60 bytes */
	unsigned int reserved1 : 2;
};

/*
 * Read modify write
 *
 * 60 payload bytes can hold up to 5 sets of read modify writes,
 * each take 3 dwords.
 *
 * number of sequences = header.payload_bytes / sizeof(struct dmub_cmd_read_modify_write_sequence)
 *
 * modify_mask = 0xffff'ffff means all fields are going to be updated.  in this case
 * command parser will skip the read and we can use modify_mask = 0xffff'ffff as reg write
 */
struct dmub_cmd_read_modify_write_sequence {
	uint32_t addr;
	uint32_t modify_mask;
	uint32_t modify_value;
};

#define DMUB_READ_MODIFY_WRITE_SEQ__MAX		5
struct dmub_rb_cmd_read_modify_write {
	struct dmub_cmd_header header;  // type = DMUB_CMD__REG_SEQ_READ_MODIFY_WRITE
	struct dmub_cmd_read_modify_write_sequence seq[DMUB_READ_MODIFY_WRITE_SEQ__MAX];
};

/*
 * Update a register with specified masks and values sequeunce
 *
 * 60 payload bytes can hold address + up to 7 sets of mask/value combo, each take 2 dword
 *
 * number of field update sequence = (header.payload_bytes - sizeof(addr)) / sizeof(struct read_modify_write_sequence)
 *
 *
 * USE CASE:
 *   1. auto-increment register where additional read would update pointer and produce wrong result
 *   2. toggle a bit without read in the middle
 */

struct dmub_cmd_reg_field_update_sequence {
	uint32_t modify_mask;  // 0xffff'ffff to skip initial read
	uint32_t modify_value;
};

#define DMUB_REG_FIELD_UPDATE_SEQ__MAX		7
struct dmub_rb_cmd_reg_field_update_sequence {
	struct dmub_cmd_header header;
	uint32_t addr;
	struct dmub_cmd_reg_field_update_sequence seq[DMUB_REG_FIELD_UPDATE_SEQ__MAX];
};

/*
 * Burst write
 *
 * support use case such as writing out LUTs.
 *
 * 60 payload bytes can hold up to 14 values to write to given address
 *
 * number of payload = header.payload_bytes / sizeof(struct read_modify_write_sequence)
 */
#define DMUB_BURST_WRITE_VALUES__MAX  14
struct dmub_rb_cmd_burst_write {
	struct dmub_cmd_header header;  // type = DMUB_CMD__REG_SEQ_BURST_WRITE
	uint32_t addr;
	uint32_t write_values[DMUB_BURST_WRITE_VALUES__MAX];
};


struct dmub_rb_cmd_common {
	struct dmub_cmd_header header;
	uint8_t cmd_buffer[DMUB_RB_CMD_SIZE - sizeof(struct dmub_cmd_header)];
};

struct dmub_cmd_reg_wait_data {
	uint32_t addr;
	uint32_t mask;
	uint32_t condition_field_value;
	uint32_t time_out_us;
};

struct dmub_rb_cmd_reg_wait {
	struct dmub_cmd_header header;
	struct dmub_cmd_reg_wait_data reg_wait;
};

struct dmub_cmd_PLAT_54186_wa {
	uint32_t DCSURF_SURFACE_CONTROL;
	uint32_t DCSURF_PRIMARY_SURFACE_ADDRESS_HIGH;
	uint32_t DCSURF_PRIMARY_SURFACE_ADDRESS;
	uint32_t DCSURF_PRIMARY_SURFACE_ADDRESS_HIGH_C;
	uint32_t DCSURF_PRIMARY_SURFACE_ADDRESS_C;
	struct {
		uint8_t hubp_inst : 4;
		uint8_t tmz_surface : 1;
		uint8_t immediate :1;
		uint8_t vmid : 4;
		uint8_t grph_stereo : 1;
		uint32_t reserved : 21;
	} flip_params;
	uint32_t reserved[9];
};

struct dmub_rb_cmd_PLAT_54186_wa {
	struct dmub_cmd_header header;
	struct dmub_cmd_PLAT_54186_wa flip;
};

struct dmub_rb_cmd_mall {
	struct dmub_cmd_header header;
	union dmub_addr cursor_copy_src;
	union dmub_addr cursor_copy_dst;
	uint32_t tmr_delay;
	uint32_t tmr_scale;
	uint16_t cursor_width;
	uint16_t cursor_pitch;
	uint16_t cursor_height;
	uint8_t cursor_bpp;
	uint8_t debug_bits;

	uint8_t reserved1;
	uint8_t reserved2;
};

struct dmub_cmd_digx_encoder_control_data {
	union dig_encoder_control_parameters_v1_5 dig;
};

struct dmub_rb_cmd_digx_encoder_control {
	struct dmub_cmd_header header;
	struct dmub_cmd_digx_encoder_control_data encoder_control;
};

struct dmub_cmd_set_pixel_clock_data {
	struct set_pixel_clock_parameter_v1_7 clk;
};

struct dmub_rb_cmd_set_pixel_clock {
	struct dmub_cmd_header header;
	struct dmub_cmd_set_pixel_clock_data pixel_clock;
};

struct dmub_cmd_enable_disp_power_gating_data {
	struct enable_disp_power_gating_parameters_v2_1 pwr;
};

struct dmub_rb_cmd_enable_disp_power_gating {
	struct dmub_cmd_header header;
	struct dmub_cmd_enable_disp_power_gating_data power_gating;
};

struct dmub_dig_transmitter_control_data_v1_7 {
	uint8_t phyid; /**< 0=UNIPHYA, 1=UNIPHYB, 2=UNIPHYC, 3=UNIPHYD, 4=UNIPHYE, 5=UNIPHYF */
	uint8_t action; /**< Defined as ATOM_TRANSMITER_ACTION_xxx */
	union {
		uint8_t digmode; /**< enum atom_encode_mode_def */
		uint8_t dplaneset; /**< DP voltage swing and pre-emphasis value, "DP_LANE_SET__xDB_y_zV" */
	} mode_laneset;
	uint8_t lanenum; /**< Number of lanes */
	union {
		uint32_t symclk_10khz; /**< Symbol Clock in 10Khz */
	} symclk_units;
	uint8_t hpdsel; /**< =1: HPD1, =2: HPD2, ..., =6: HPD6, =0: HPD is not assigned */
	uint8_t digfe_sel; /**< DIG front-end selection, bit0 means DIG0 FE is enabled */
	uint8_t connobj_id; /**< Connector Object Id defined in ObjectId.h */
	uint8_t reserved0; /**< For future use */
	uint8_t reserved1; /**< For future use */
	uint8_t reserved2[3]; /**< For future use */
	uint32_t reserved3[11]; /**< For future use */
};

union dmub_cmd_dig1_transmitter_control_data {
	struct dig_transmitter_control_parameters_v1_6 dig;
	struct dmub_dig_transmitter_control_data_v1_7 dig_v1_7;
};

struct dmub_rb_cmd_dig1_transmitter_control {
	struct dmub_cmd_header header;
	union dmub_cmd_dig1_transmitter_control_data transmitter_control;
};

struct dmub_rb_cmd_dpphy_init {
	struct dmub_cmd_header header;
	uint8_t reserved[60];
};

enum dp_aux_request_action {
	DP_AUX_REQ_ACTION_I2C_WRITE		= 0x00,
	DP_AUX_REQ_ACTION_I2C_READ		= 0x10,
	DP_AUX_REQ_ACTION_I2C_STATUS_REQ	= 0x20,
	DP_AUX_REQ_ACTION_I2C_WRITE_MOT		= 0x40,
	DP_AUX_REQ_ACTION_I2C_READ_MOT		= 0x50,
	DP_AUX_REQ_ACTION_I2C_STATUS_REQ_MOT	= 0x60,
	DP_AUX_REQ_ACTION_DPCD_WRITE		= 0x80,
	DP_AUX_REQ_ACTION_DPCD_READ		= 0x90
};

<<<<<<< HEAD
=======
enum aux_return_code_type {
	AUX_RET_SUCCESS = 0,
	AUX_RET_ERROR_UNKNOWN,
	AUX_RET_ERROR_INVALID_REPLY,
	AUX_RET_ERROR_TIMEOUT,
	AUX_RET_ERROR_HPD_DISCON,
	AUX_RET_ERROR_ENGINE_ACQUIRE,
	AUX_RET_ERROR_INVALID_OPERATION,
	AUX_RET_ERROR_PROTOCOL_ERROR,
};

enum aux_channel_type {
	AUX_CHANNEL_LEGACY_DDC,
	AUX_CHANNEL_DPIA
};

>>>>>>> f642729d
/* DP AUX command */
struct aux_transaction_parameters {
	uint8_t is_i2c_over_aux;
	uint8_t action;
	uint8_t length;
	uint8_t pad;
	uint32_t address;
	uint8_t data[16];
};

struct dmub_cmd_dp_aux_control_data {
	uint32_t handle;
<<<<<<< HEAD
	uint8_t port_index;
	uint8_t sw_crc_enabled;
	uint16_t timeout;
=======
	uint8_t instance;
	uint8_t sw_crc_enabled;
	uint16_t timeout;
	enum aux_channel_type type;
>>>>>>> f642729d
	struct aux_transaction_parameters dpaux;
};

struct dmub_rb_cmd_dp_aux_access {
	struct dmub_cmd_header header;
	struct dmub_cmd_dp_aux_control_data aux_control;
};

struct dmub_rb_cmd_outbox1_enable {
	struct dmub_cmd_header header;
	uint32_t enable;
};

/* DP AUX Reply command - OutBox Cmd */
struct aux_reply_data {
	uint8_t command;
	uint8_t length;
	uint8_t pad[2];
	uint8_t data[16];
};

struct aux_reply_control_data {
	uint32_t handle;
<<<<<<< HEAD
	uint8_t phy_port_index;
=======
	uint8_t instance;
>>>>>>> f642729d
	uint8_t result;
	uint16_t pad;
};

struct dmub_rb_cmd_dp_aux_reply {
	struct dmub_cmd_header header;
	struct aux_reply_control_data control;
	struct aux_reply_data reply_data;
};

<<<<<<< HEAD
struct dp_hpd_data {
	uint8_t phy_port_index;
=======
/* DP HPD Notify command - OutBox Cmd */
enum dp_hpd_type {
	DP_HPD = 0,
	DP_IRQ
};

enum dp_hpd_status {
	DP_HPD_UNPLUG = 0,
	DP_HPD_PLUG
};

struct dp_hpd_data {
	uint8_t instance;
>>>>>>> f642729d
	uint8_t hpd_type;
	uint8_t hpd_status;
	uint8_t pad;
};

struct dmub_rb_cmd_dp_hpd_notify {
	struct dmub_cmd_header header;
	struct dp_hpd_data hpd_data;
};

/*
 * Command IDs should be treated as stable ABI.
 * Do not reuse or modify IDs.
 */

enum dmub_cmd_psr_type {
	DMUB_CMD__PSR_SET_VERSION		= 0,
	DMUB_CMD__PSR_COPY_SETTINGS		= 1,
	DMUB_CMD__PSR_ENABLE			= 2,
	DMUB_CMD__PSR_DISABLE			= 3,
	DMUB_CMD__PSR_SET_LEVEL			= 4,
	DMUB_CMD__PSR_FORCE_STATIC		= 5,
};

enum psr_version {
	PSR_VERSION_1				= 0,
	PSR_VERSION_UNSUPPORTED			= 0xFFFFFFFF,
};

enum dmub_cmd_mall_type {
	DMUB_CMD__MALL_ACTION_ALLOW = 0,
	DMUB_CMD__MALL_ACTION_DISALLOW = 1,
	DMUB_CMD__MALL_ACTION_COPY_CURSOR = 2,
	DMUB_CMD__MALL_ACTION_NO_DF_REQ = 3,
};

struct dmub_cmd_psr_copy_settings_data {
	union dmub_psr_debug_flags debug;
	uint16_t psr_level;
	uint8_t dpp_inst;
	/* opp_inst and mpcc_inst will not be used in dmub fw,
	 * dmub fw will get active opp by reading odm registers.
	 */
	uint8_t mpcc_inst;
	uint8_t opp_inst;

	uint8_t otg_inst;
	uint8_t digfe_inst;
	uint8_t digbe_inst;
	uint8_t dpphy_inst;
	uint8_t aux_inst;
	uint8_t smu_optimizations_en;
	uint8_t frame_delay;
	uint8_t frame_cap_ind;
	uint8_t pad[2];
	uint8_t multi_disp_optimizations_en;
	uint16_t init_sdp_deadline;
	uint16_t pad2;
	uint32_t line_time_in_us;
};

struct dmub_rb_cmd_psr_copy_settings {
	struct dmub_cmd_header header;
	struct dmub_cmd_psr_copy_settings_data psr_copy_settings_data;
};

struct dmub_cmd_psr_set_level_data {
	uint16_t psr_level;
	uint8_t pad[2];
};

struct dmub_rb_cmd_psr_set_level {
	struct dmub_cmd_header header;
	struct dmub_cmd_psr_set_level_data psr_set_level_data;
};

struct dmub_rb_cmd_psr_enable {
	struct dmub_cmd_header header;
};

struct dmub_cmd_psr_set_version_data {
	enum psr_version version; // PSR version 1 or 2
};

struct dmub_rb_cmd_psr_set_version {
	struct dmub_cmd_header header;
	struct dmub_cmd_psr_set_version_data psr_set_version_data;
};

struct dmub_rb_cmd_psr_force_static {
	struct dmub_cmd_header header;
};

union dmub_hw_lock_flags {
	struct {
		uint8_t lock_pipe   : 1;
		uint8_t lock_cursor : 1;
		uint8_t lock_dig    : 1;
		uint8_t triple_buffer_lock : 1;
	} bits;

	uint8_t u8All;
};

struct dmub_hw_lock_inst_flags {
	uint8_t otg_inst;
	uint8_t opp_inst;
	uint8_t dig_inst;
	uint8_t pad;
};

enum hw_lock_client {
	HW_LOCK_CLIENT_DRIVER = 0,
	HW_LOCK_CLIENT_FW,
	HW_LOCK_CLIENT_INVALID = 0xFFFFFFFF,
};

struct dmub_cmd_lock_hw_data {
	enum hw_lock_client client;
	struct dmub_hw_lock_inst_flags inst_flags;
	union dmub_hw_lock_flags hw_locks;
	uint8_t lock;
	uint8_t should_release;
	uint8_t pad;
};

struct dmub_rb_cmd_lock_hw {
	struct dmub_cmd_header header;
	struct dmub_cmd_lock_hw_data lock_hw_data;
};

enum dmub_cmd_abm_type {
	DMUB_CMD__ABM_INIT_CONFIG	= 0,
	DMUB_CMD__ABM_SET_PIPE		= 1,
	DMUB_CMD__ABM_SET_BACKLIGHT	= 2,
	DMUB_CMD__ABM_SET_LEVEL		= 3,
	DMUB_CMD__ABM_SET_AMBIENT_LEVEL	= 4,
	DMUB_CMD__ABM_SET_PWM_FRAC	= 5,
};

#define NUM_AMBI_LEVEL                  5
#define NUM_AGGR_LEVEL                  4
#define NUM_POWER_FN_SEGS               8
#define NUM_BL_CURVE_SEGS               16

/*
 * Parameters for ABM2.4 algorithm.
 * Padded explicitly to 32-bit boundary.
 */
struct abm_config_table {
	/* Parameters for crgb conversion */
	uint16_t crgb_thresh[NUM_POWER_FN_SEGS];                 // 0B
	uint16_t crgb_offset[NUM_POWER_FN_SEGS];                 // 16B
	uint16_t crgb_slope[NUM_POWER_FN_SEGS];                  // 32B

	/* Parameters for custom curve */
	uint16_t backlight_thresholds[NUM_BL_CURVE_SEGS];        // 48B
	uint16_t backlight_offsets[NUM_BL_CURVE_SEGS];           // 78B

	uint16_t ambient_thresholds_lux[NUM_AMBI_LEVEL];         // 112B
	uint16_t min_abm_backlight;                              // 122B

	uint8_t min_reduction[NUM_AMBI_LEVEL][NUM_AGGR_LEVEL];   // 124B
	uint8_t max_reduction[NUM_AMBI_LEVEL][NUM_AGGR_LEVEL];   // 144B
	uint8_t bright_pos_gain[NUM_AMBI_LEVEL][NUM_AGGR_LEVEL]; // 164B
	uint8_t dark_pos_gain[NUM_AMBI_LEVEL][NUM_AGGR_LEVEL];   // 184B
	uint8_t hybrid_factor[NUM_AGGR_LEVEL];                   // 204B
	uint8_t contrast_factor[NUM_AGGR_LEVEL];                 // 208B
	uint8_t deviation_gain[NUM_AGGR_LEVEL];                  // 212B
	uint8_t min_knee[NUM_AGGR_LEVEL];                        // 216B
	uint8_t max_knee[NUM_AGGR_LEVEL];                        // 220B
	uint8_t iir_curve[NUM_AMBI_LEVEL];                       // 224B
	uint8_t pad3[3];                                         // 229B

	uint16_t blRampReduction[NUM_AGGR_LEVEL];                // 232B
	uint16_t blRampStart[NUM_AGGR_LEVEL];                    // 240B
};

struct dmub_cmd_abm_set_pipe_data {
	uint8_t otg_inst;
	uint8_t panel_inst;
	uint8_t set_pipe_option;
	uint8_t ramping_boundary; // TODO: Remove this
};

struct dmub_rb_cmd_abm_set_pipe {
	struct dmub_cmd_header header;
	struct dmub_cmd_abm_set_pipe_data abm_set_pipe_data;
};

struct dmub_cmd_abm_set_backlight_data {
	uint32_t frame_ramp;
	uint32_t backlight_user_level;
};

struct dmub_rb_cmd_abm_set_backlight {
	struct dmub_cmd_header header;
	struct dmub_cmd_abm_set_backlight_data abm_set_backlight_data;
};

struct dmub_cmd_abm_set_level_data {
	uint32_t level;
};

struct dmub_rb_cmd_abm_set_level {
	struct dmub_cmd_header header;
	struct dmub_cmd_abm_set_level_data abm_set_level_data;
};

struct dmub_cmd_abm_set_ambient_level_data {
	uint32_t ambient_lux;
};

struct dmub_rb_cmd_abm_set_ambient_level {
	struct dmub_cmd_header header;
	struct dmub_cmd_abm_set_ambient_level_data abm_set_ambient_level_data;
};

struct dmub_cmd_abm_set_pwm_frac_data {
	uint32_t fractional_pwm;
};

struct dmub_rb_cmd_abm_set_pwm_frac {
	struct dmub_cmd_header header;
	struct dmub_cmd_abm_set_pwm_frac_data abm_set_pwm_frac_data;
};

struct dmub_cmd_abm_init_config_data {
	union dmub_addr src;
	uint16_t bytes;
};

struct dmub_rb_cmd_abm_init_config {
	struct dmub_cmd_header header;
	struct dmub_cmd_abm_init_config_data abm_init_config_data;
};

struct dmub_cmd_query_feature_caps_data {
	 struct dmub_feature_caps feature_caps;
};

struct dmub_rb_cmd_query_feature_caps {
	 struct dmub_cmd_header header;
	 struct dmub_cmd_query_feature_caps_data query_feature_caps_data;
};

 union dmub_rb_cmd {
	struct dmub_rb_cmd_lock_hw lock_hw;
	struct dmub_rb_cmd_read_modify_write read_modify_write;
	struct dmub_rb_cmd_reg_field_update_sequence reg_field_update_seq;
	struct dmub_rb_cmd_burst_write burst_write;
	struct dmub_rb_cmd_reg_wait reg_wait;
	struct dmub_rb_cmd_common cmd_common;
	struct dmub_rb_cmd_digx_encoder_control digx_encoder_control;
	struct dmub_rb_cmd_set_pixel_clock set_pixel_clock;
	struct dmub_rb_cmd_enable_disp_power_gating enable_disp_power_gating;
	struct dmub_rb_cmd_dpphy_init dpphy_init;
	struct dmub_rb_cmd_dig1_transmitter_control dig1_transmitter_control;
	struct dmub_rb_cmd_psr_set_version psr_set_version;
	struct dmub_rb_cmd_psr_copy_settings psr_copy_settings;
	struct dmub_rb_cmd_psr_enable psr_enable;
	struct dmub_rb_cmd_psr_set_level psr_set_level;
	struct dmub_rb_cmd_psr_force_static psr_force_static;
	struct dmub_rb_cmd_PLAT_54186_wa PLAT_54186_wa;
	struct dmub_rb_cmd_mall mall;
	struct dmub_rb_cmd_abm_set_pipe abm_set_pipe;
	struct dmub_rb_cmd_abm_set_backlight abm_set_backlight;
	struct dmub_rb_cmd_abm_set_level abm_set_level;
	struct dmub_rb_cmd_abm_set_ambient_level abm_set_ambient_level;
	struct dmub_rb_cmd_abm_set_pwm_frac abm_set_pwm_frac;
	struct dmub_rb_cmd_abm_init_config abm_init_config;
	struct dmub_rb_cmd_dp_aux_access dp_aux_access;
	struct dmub_rb_cmd_outbox1_enable outbox1_enable;
<<<<<<< HEAD
=======
	struct dmub_rb_cmd_query_feature_caps query_feature_caps;
>>>>>>> f642729d
};

union dmub_rb_out_cmd {
	struct dmub_rb_cmd_common cmd_common;
	struct dmub_rb_cmd_dp_aux_reply dp_aux_reply;
	struct dmub_rb_cmd_dp_hpd_notify dp_hpd_notify;
};
#pragma pack(pop)


//==============================================================================
//</DMUB_CMD>===================================================================
//==============================================================================
//< DMUB_RB>====================================================================
//==============================================================================

#if defined(__cplusplus)
extern "C" {
#endif

struct dmub_rb_init_params {
	void *ctx;
	void *base_address;
	uint32_t capacity;
	uint32_t read_ptr;
	uint32_t write_ptr;
};

struct dmub_rb {
	void *base_address;
	uint32_t data_count;
	uint32_t rptr;
	uint32_t wrpt;
	uint32_t capacity;

	void *ctx;
	void *dmub;
};


static inline bool dmub_rb_empty(struct dmub_rb *rb)
{
	return (rb->wrpt == rb->rptr);
}

static inline bool dmub_rb_full(struct dmub_rb *rb)
{
	uint32_t data_count;

	if (rb->wrpt >= rb->rptr)
		data_count = rb->wrpt - rb->rptr;
	else
		data_count = rb->capacity - (rb->rptr - rb->wrpt);

	return (data_count == (rb->capacity - DMUB_RB_CMD_SIZE));
}

static inline bool dmub_rb_push_front(struct dmub_rb *rb,
				      const union dmub_rb_cmd *cmd)
{
	uint64_t volatile *dst = (uint64_t volatile *)(rb->base_address) + rb->wrpt / sizeof(uint64_t);
	const uint64_t *src = (const uint64_t *)cmd;
	uint8_t i;

	if (dmub_rb_full(rb))
		return false;

	// copying data
	for (i = 0; i < DMUB_RB_CMD_SIZE / sizeof(uint64_t); i++)
		*dst++ = *src++;

	rb->wrpt += DMUB_RB_CMD_SIZE;

	if (rb->wrpt >= rb->capacity)
		rb->wrpt %= rb->capacity;

	return true;
}

static inline bool dmub_rb_out_push_front(struct dmub_rb *rb,
				      const union dmub_rb_out_cmd *cmd)
{
	uint8_t *dst = (uint8_t *)(rb->base_address) + rb->wrpt;
	const uint8_t *src = (uint8_t *)cmd;

	if (dmub_rb_full(rb))
		return false;

	dmub_memcpy(dst, src, DMUB_RB_CMD_SIZE);

	rb->wrpt += DMUB_RB_CMD_SIZE;

	if (rb->wrpt >= rb->capacity)
		rb->wrpt %= rb->capacity;

	return true;
}

static inline bool dmub_rb_front(struct dmub_rb *rb,
				 union dmub_rb_cmd  **cmd)
{
	uint8_t *rb_cmd = (uint8_t *)(rb->base_address) + rb->rptr;

	if (dmub_rb_empty(rb))
		return false;

	*cmd = (union dmub_rb_cmd *)rb_cmd;

	return true;
}

static inline bool dmub_rb_out_front(struct dmub_rb *rb,
				 union dmub_rb_out_cmd  *cmd)
{
	const uint64_t volatile *src = (const uint64_t volatile *)(rb->base_address) + rb->rptr / sizeof(uint64_t);
	uint64_t *dst = (uint64_t *)cmd;
	uint8_t i;

	if (dmub_rb_empty(rb))
		return false;

	// copying data
	for (i = 0; i < DMUB_RB_CMD_SIZE / sizeof(uint64_t); i++)
		*dst++ = *src++;

	return true;
}

static inline bool dmub_rb_out_front(struct dmub_rb *rb,
				 union dmub_rb_out_cmd  *cmd)
{
	const uint64_t volatile *src = (const uint64_t volatile *)(rb->base_address) + rb->rptr / sizeof(uint64_t);
	uint64_t *dst = (uint64_t *)cmd;
	int i;

	if (dmub_rb_empty(rb))
		return false;

	// copying data
	for (i = 0; i < DMUB_RB_CMD_SIZE / sizeof(uint64_t); i++)
		*dst++ = *src++;

	return true;
}

static inline bool dmub_rb_pop_front(struct dmub_rb *rb)
{
	if (dmub_rb_empty(rb))
		return false;

	rb->rptr += DMUB_RB_CMD_SIZE;

	if (rb->rptr >= rb->capacity)
		rb->rptr %= rb->capacity;

	return true;
}

static inline void dmub_rb_flush_pending(const struct dmub_rb *rb)
{
	uint32_t rptr = rb->rptr;
	uint32_t wptr = rb->wrpt;

	while (rptr != wptr) {
		uint64_t volatile *data = (uint64_t volatile *)rb->base_address + rptr / sizeof(uint64_t);
<<<<<<< HEAD
		int i;
=======
		uint8_t i;
>>>>>>> f642729d

		for (i = 0; i < DMUB_RB_CMD_SIZE / sizeof(uint64_t); i++)
			*data++;

		rptr += DMUB_RB_CMD_SIZE;
		if (rptr >= rb->capacity)
			rptr %= rb->capacity;
	}
}

static inline void dmub_rb_init(struct dmub_rb *rb,
				struct dmub_rb_init_params *init_params)
{
	rb->base_address = init_params->base_address;
	rb->capacity = init_params->capacity;
	rb->rptr = init_params->read_ptr;
	rb->wrpt = init_params->write_ptr;
}

static inline void dmub_rb_get_return_data(struct dmub_rb *rb,
					   union dmub_rb_cmd *cmd)
{
	// Copy rb entry back into command
	uint8_t *rd_ptr = (rb->rptr == 0) ?
		(uint8_t *)rb->base_address + rb->capacity - DMUB_RB_CMD_SIZE :
		(uint8_t *)rb->base_address + rb->rptr - DMUB_RB_CMD_SIZE;

	dmub_memcpy(cmd, rd_ptr, DMUB_RB_CMD_SIZE);
}

#if defined(__cplusplus)
}
#endif

//==============================================================================
//</DMUB_RB>====================================================================
//==============================================================================

#endif /* _DMUB_CMD_H_ */<|MERGE_RESOLUTION|>--- conflicted
+++ resolved
@@ -47,17 +47,10 @@
 
 /* Firmware versioning. */
 #ifdef DMUB_EXPOSE_VERSION
-<<<<<<< HEAD
-#define DMUB_FW_VERSION_GIT_HASH 0x9cf8f05fe
-#define DMUB_FW_VERSION_MAJOR 0
-#define DMUB_FW_VERSION_MINOR 0
-#define DMUB_FW_VERSION_REVISION 35
-=======
 #define DMUB_FW_VERSION_GIT_HASH 0x6444c02e7
 #define DMUB_FW_VERSION_MAJOR 0
 #define DMUB_FW_VERSION_MINOR 0
 #define DMUB_FW_VERSION_REVISION 51
->>>>>>> f642729d
 #define DMUB_FW_VERSION_TEST 0
 #define DMUB_FW_VERSION_VBIOS 0
 #define DMUB_FW_VERSION_HOTFIX 0
@@ -544,8 +537,6 @@
 	DP_AUX_REQ_ACTION_DPCD_READ		= 0x90
 };
 
-<<<<<<< HEAD
-=======
 enum aux_return_code_type {
 	AUX_RET_SUCCESS = 0,
 	AUX_RET_ERROR_UNKNOWN,
@@ -562,7 +553,6 @@
 	AUX_CHANNEL_DPIA
 };
 
->>>>>>> f642729d
 /* DP AUX command */
 struct aux_transaction_parameters {
 	uint8_t is_i2c_over_aux;
@@ -575,16 +565,10 @@
 
 struct dmub_cmd_dp_aux_control_data {
 	uint32_t handle;
-<<<<<<< HEAD
-	uint8_t port_index;
-	uint8_t sw_crc_enabled;
-	uint16_t timeout;
-=======
 	uint8_t instance;
 	uint8_t sw_crc_enabled;
 	uint16_t timeout;
 	enum aux_channel_type type;
->>>>>>> f642729d
 	struct aux_transaction_parameters dpaux;
 };
 
@@ -608,11 +592,7 @@
 
 struct aux_reply_control_data {
 	uint32_t handle;
-<<<<<<< HEAD
-	uint8_t phy_port_index;
-=======
 	uint8_t instance;
->>>>>>> f642729d
 	uint8_t result;
 	uint16_t pad;
 };
@@ -623,10 +603,6 @@
 	struct aux_reply_data reply_data;
 };
 
-<<<<<<< HEAD
-struct dp_hpd_data {
-	uint8_t phy_port_index;
-=======
 /* DP HPD Notify command - OutBox Cmd */
 enum dp_hpd_type {
 	DP_HPD = 0,
@@ -640,7 +616,6 @@
 
 struct dp_hpd_data {
 	uint8_t instance;
->>>>>>> f642729d
 	uint8_t hpd_type;
 	uint8_t hpd_status;
 	uint8_t pad;
@@ -914,10 +889,7 @@
 	struct dmub_rb_cmd_abm_init_config abm_init_config;
 	struct dmub_rb_cmd_dp_aux_access dp_aux_access;
 	struct dmub_rb_cmd_outbox1_enable outbox1_enable;
-<<<<<<< HEAD
-=======
 	struct dmub_rb_cmd_query_feature_caps query_feature_caps;
->>>>>>> f642729d
 };
 
 union dmub_rb_out_cmd {
@@ -1046,23 +1018,6 @@
 	return true;
 }
 
-static inline bool dmub_rb_out_front(struct dmub_rb *rb,
-				 union dmub_rb_out_cmd  *cmd)
-{
-	const uint64_t volatile *src = (const uint64_t volatile *)(rb->base_address) + rb->rptr / sizeof(uint64_t);
-	uint64_t *dst = (uint64_t *)cmd;
-	int i;
-
-	if (dmub_rb_empty(rb))
-		return false;
-
-	// copying data
-	for (i = 0; i < DMUB_RB_CMD_SIZE / sizeof(uint64_t); i++)
-		*dst++ = *src++;
-
-	return true;
-}
-
 static inline bool dmub_rb_pop_front(struct dmub_rb *rb)
 {
 	if (dmub_rb_empty(rb))
@@ -1083,11 +1038,7 @@
 
 	while (rptr != wptr) {
 		uint64_t volatile *data = (uint64_t volatile *)rb->base_address + rptr / sizeof(uint64_t);
-<<<<<<< HEAD
-		int i;
-=======
 		uint8_t i;
->>>>>>> f642729d
 
 		for (i = 0; i < DMUB_RB_CMD_SIZE / sizeof(uint64_t); i++)
 			*data++;
