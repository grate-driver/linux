/*
 * Copyright 2019 Advanced Micro Devices, Inc.
 *
 * Permission is hereby granted, free of charge, to any person obtaining a
 * copy of this software and associated documentation files (the "Software"),
 * to deal in the Software without restriction, including without limitation
 * the rights to use, copy, modify, merge, publish, distribute, sublicense,
 * and/or sell copies of the Software, and to permit persons to whom the
 * Software is furnished to do so, subject to the following conditions:
 *
 * The above copyright notice and this permission notice shall be included in
 * all copies or substantial portions of the Software.
 *
 * THE SOFTWARE IS PROVIDED "AS IS", WITHOUT WARRANTY OF ANY KIND, EXPRESS OR
 * IMPLIED, INCLUDING BUT NOT LIMITED TO THE WARRANTIES OF MERCHANTABILITY,
 * FITNESS FOR A PARTICULAR PURPOSE AND NONINFRINGEMENT.  IN NO EVENT SHALL
 * THE COPYRIGHT HOLDER(S) OR AUTHOR(S) BE LIABLE FOR ANY CLAIM, DAMAGES OR
 * OTHER LIABILITY, WHETHER IN AN ACTION OF CONTRACT, TORT OR OTHERWISE,
 * ARISING FROM, OUT OF OR IN CONNECTION WITH THE SOFTWARE OR THE USE OR
 * OTHER DEALINGS IN THE SOFTWARE.
 *
 */

#include <linux/firmware.h>
#include <linux/module.h>
#include "amdgpu.h"
#include "soc15_common.h"
#include "soc21.h"
#include "gc/gc_11_0_0_offset.h"
#include "gc/gc_11_0_0_sh_mask.h"
#include "gc/gc_11_0_0_default.h"
#include "v11_structs.h"
#include "mes_v11_api_def.h"

MODULE_FIRMWARE("amdgpu/gc_11_0_0_mes.bin");
MODULE_FIRMWARE("amdgpu/gc_11_0_0_mes1.bin");
MODULE_FIRMWARE("amdgpu/gc_11_0_1_mes.bin");
MODULE_FIRMWARE("amdgpu/gc_11_0_1_mes1.bin");
MODULE_FIRMWARE("amdgpu/gc_11_0_2_mes.bin");
MODULE_FIRMWARE("amdgpu/gc_11_0_2_mes1.bin");
MODULE_FIRMWARE("amdgpu/gc_11_0_3_mes.bin");
MODULE_FIRMWARE("amdgpu/gc_11_0_3_mes1.bin");

static int mes_v11_0_hw_fini(void *handle);
static int mes_v11_0_kiq_hw_init(struct amdgpu_device *adev);
static int mes_v11_0_kiq_hw_fini(struct amdgpu_device *adev);

#define MES_EOP_SIZE   2048

static void mes_v11_0_ring_set_wptr(struct amdgpu_ring *ring)
{
	struct amdgpu_device *adev = ring->adev;

	if (ring->use_doorbell) {
		atomic64_set((atomic64_t *)ring->wptr_cpu_addr,
			     ring->wptr);
		WDOORBELL64(ring->doorbell_index, ring->wptr);
	} else {
		BUG();
	}
}

static u64 mes_v11_0_ring_get_rptr(struct amdgpu_ring *ring)
{
	return *ring->rptr_cpu_addr;
}

static u64 mes_v11_0_ring_get_wptr(struct amdgpu_ring *ring)
{
	u64 wptr;

	if (ring->use_doorbell)
		wptr = atomic64_read((atomic64_t *)ring->wptr_cpu_addr);
	else
		BUG();
	return wptr;
}

static const struct amdgpu_ring_funcs mes_v11_0_ring_funcs = {
	.type = AMDGPU_RING_TYPE_MES,
	.align_mask = 1,
	.nop = 0,
	.support_64bit_ptrs = true,
	.get_rptr = mes_v11_0_ring_get_rptr,
	.get_wptr = mes_v11_0_ring_get_wptr,
	.set_wptr = mes_v11_0_ring_set_wptr,
	.insert_nop = amdgpu_ring_insert_nop,
};

static int mes_v11_0_submit_pkt_and_poll_completion(struct amdgpu_mes *mes,
						    void *pkt, int size,
						    int api_status_off)
{
	int ndw = size / 4;
	signed long r;
	union MESAPI__ADD_QUEUE *x_pkt = pkt;
	struct MES_API_STATUS *api_status;
	struct amdgpu_device *adev = mes->adev;
	struct amdgpu_ring *ring = &mes->ring;
	unsigned long flags;

	BUG_ON(size % 4 != 0);

	spin_lock_irqsave(&mes->ring_lock, flags);
	if (amdgpu_ring_alloc(ring, ndw)) {
		spin_unlock_irqrestore(&mes->ring_lock, flags);
		return -ENOMEM;
	}

	api_status = (struct MES_API_STATUS *)((char *)pkt + api_status_off);
	api_status->api_completion_fence_addr = mes->ring.fence_drv.gpu_addr;
	api_status->api_completion_fence_value = ++mes->ring.fence_drv.sync_seq;

	amdgpu_ring_write_multiple(ring, pkt, ndw);
	amdgpu_ring_commit(ring);
	spin_unlock_irqrestore(&mes->ring_lock, flags);

	DRM_DEBUG("MES msg=%d was emitted\n", x_pkt->header.opcode);

	r = amdgpu_fence_wait_polling(ring, ring->fence_drv.sync_seq,
		      adev->usec_timeout * (amdgpu_emu_mode ? 100 : 1));
	if (r < 1) {
		DRM_ERROR("MES failed to response msg=%d\n",
			  x_pkt->header.opcode);
		return -ETIMEDOUT;
	}

	return 0;
}

static int convert_to_mes_queue_type(int queue_type)
{
	if (queue_type == AMDGPU_RING_TYPE_GFX)
		return MES_QUEUE_TYPE_GFX;
	else if (queue_type == AMDGPU_RING_TYPE_COMPUTE)
		return MES_QUEUE_TYPE_COMPUTE;
	else if (queue_type == AMDGPU_RING_TYPE_SDMA)
		return MES_QUEUE_TYPE_SDMA;
	else
		BUG();
	return -1;
}

static int mes_v11_0_add_hw_queue(struct amdgpu_mes *mes,
				  struct mes_add_queue_input *input)
{
	struct amdgpu_device *adev = mes->adev;
	union MESAPI__ADD_QUEUE mes_add_queue_pkt;
	struct amdgpu_vmhub *hub = &adev->vmhub[AMDGPU_GFXHUB_0];
	uint32_t vm_cntx_cntl = hub->vm_cntx_cntl;

	memset(&mes_add_queue_pkt, 0, sizeof(mes_add_queue_pkt));

	mes_add_queue_pkt.header.type = MES_API_TYPE_SCHEDULER;
	mes_add_queue_pkt.header.opcode = MES_SCH_API_ADD_QUEUE;
	mes_add_queue_pkt.header.dwsize = API_FRAME_SIZE_IN_DWORDS;

	mes_add_queue_pkt.process_id = input->process_id;
	mes_add_queue_pkt.page_table_base_addr = input->page_table_base_addr;
	mes_add_queue_pkt.process_va_start = input->process_va_start;
	mes_add_queue_pkt.process_va_end = input->process_va_end;
	mes_add_queue_pkt.process_quantum = input->process_quantum;
	mes_add_queue_pkt.process_context_addr = input->process_context_addr;
	mes_add_queue_pkt.gang_quantum = input->gang_quantum;
	mes_add_queue_pkt.gang_context_addr = input->gang_context_addr;
	mes_add_queue_pkt.inprocess_gang_priority =
		input->inprocess_gang_priority;
	mes_add_queue_pkt.gang_global_priority_level =
		input->gang_global_priority_level;
	mes_add_queue_pkt.doorbell_offset = input->doorbell_offset;
	mes_add_queue_pkt.mqd_addr = input->mqd_addr;

	if (((adev->mes.sched_version & AMDGPU_MES_API_VERSION_MASK) >>
			AMDGPU_MES_API_VERSION_SHIFT) >= 2)
		mes_add_queue_pkt.wptr_addr = input->wptr_mc_addr;
	else
		mes_add_queue_pkt.wptr_addr = input->wptr_addr;

	mes_add_queue_pkt.queue_type =
		convert_to_mes_queue_type(input->queue_type);
	mes_add_queue_pkt.paging = input->paging;
	mes_add_queue_pkt.vm_context_cntl = vm_cntx_cntl;
	mes_add_queue_pkt.gws_base = input->gws_base;
	mes_add_queue_pkt.gws_size = input->gws_size;
	mes_add_queue_pkt.trap_handler_addr = input->tba_addr;
	mes_add_queue_pkt.tma_addr = input->tma_addr;
	mes_add_queue_pkt.is_kfd_process = input->is_kfd_process;
	mes_add_queue_pkt.trap_en = 1;
<<<<<<< HEAD
=======

	/* For KFD, gds_size is re-used for queue size (needed in MES for AQL queues) */
	mes_add_queue_pkt.is_aql_queue = input->is_aql_queue;
	mes_add_queue_pkt.gds_size = input->queue_size;

	if (!(((adev->mes.sched_version & AMDGPU_MES_VERSION_MASK) >= 4) &&
		  (adev->ip_versions[GC_HWIP][0] >= IP_VERSION(11, 0, 0)) &&
		  (adev->ip_versions[GC_HWIP][0] <= IP_VERSION(11, 0, 3))))
		mes_add_queue_pkt.trap_en = 1;

	/* For KFD, gds_size is re-used for queue size (needed in MES for AQL queues) */
	mes_add_queue_pkt.is_aql_queue = input->is_aql_queue;
	mes_add_queue_pkt.gds_size = input->queue_size;
>>>>>>> 8950f345

	return mes_v11_0_submit_pkt_and_poll_completion(mes,
			&mes_add_queue_pkt, sizeof(mes_add_queue_pkt),
			offsetof(union MESAPI__ADD_QUEUE, api_status));
}

static int mes_v11_0_remove_hw_queue(struct amdgpu_mes *mes,
				     struct mes_remove_queue_input *input)
{
	union MESAPI__REMOVE_QUEUE mes_remove_queue_pkt;

	memset(&mes_remove_queue_pkt, 0, sizeof(mes_remove_queue_pkt));

	mes_remove_queue_pkt.header.type = MES_API_TYPE_SCHEDULER;
	mes_remove_queue_pkt.header.opcode = MES_SCH_API_REMOVE_QUEUE;
	mes_remove_queue_pkt.header.dwsize = API_FRAME_SIZE_IN_DWORDS;

	mes_remove_queue_pkt.doorbell_offset = input->doorbell_offset;
	mes_remove_queue_pkt.gang_context_addr = input->gang_context_addr;

	return mes_v11_0_submit_pkt_and_poll_completion(mes,
			&mes_remove_queue_pkt, sizeof(mes_remove_queue_pkt),
			offsetof(union MESAPI__REMOVE_QUEUE, api_status));
}

static int mes_v11_0_unmap_legacy_queue(struct amdgpu_mes *mes,
			struct mes_unmap_legacy_queue_input *input)
{
	union MESAPI__REMOVE_QUEUE mes_remove_queue_pkt;

	memset(&mes_remove_queue_pkt, 0, sizeof(mes_remove_queue_pkt));

	mes_remove_queue_pkt.header.type = MES_API_TYPE_SCHEDULER;
	mes_remove_queue_pkt.header.opcode = MES_SCH_API_REMOVE_QUEUE;
	mes_remove_queue_pkt.header.dwsize = API_FRAME_SIZE_IN_DWORDS;

	mes_remove_queue_pkt.doorbell_offset = input->doorbell_offset;
	mes_remove_queue_pkt.gang_context_addr = 0;

	mes_remove_queue_pkt.pipe_id = input->pipe_id;
	mes_remove_queue_pkt.queue_id = input->queue_id;

	if (input->action == PREEMPT_QUEUES_NO_UNMAP) {
		mes_remove_queue_pkt.preempt_legacy_gfx_queue = 1;
		mes_remove_queue_pkt.tf_addr = input->trail_fence_addr;
		mes_remove_queue_pkt.tf_data =
			lower_32_bits(input->trail_fence_data);
	} else {
		mes_remove_queue_pkt.unmap_legacy_queue = 1;
		mes_remove_queue_pkt.queue_type =
			convert_to_mes_queue_type(input->queue_type);
	}

	return mes_v11_0_submit_pkt_and_poll_completion(mes,
			&mes_remove_queue_pkt, sizeof(mes_remove_queue_pkt),
			offsetof(union MESAPI__REMOVE_QUEUE, api_status));
}

static int mes_v11_0_suspend_gang(struct amdgpu_mes *mes,
				  struct mes_suspend_gang_input *input)
{
	return 0;
}

static int mes_v11_0_resume_gang(struct amdgpu_mes *mes,
				 struct mes_resume_gang_input *input)
{
	return 0;
}

static int mes_v11_0_query_sched_status(struct amdgpu_mes *mes)
{
	union MESAPI__QUERY_MES_STATUS mes_status_pkt;

	memset(&mes_status_pkt, 0, sizeof(mes_status_pkt));

	mes_status_pkt.header.type = MES_API_TYPE_SCHEDULER;
	mes_status_pkt.header.opcode = MES_SCH_API_QUERY_SCHEDULER_STATUS;
	mes_status_pkt.header.dwsize = API_FRAME_SIZE_IN_DWORDS;

	return mes_v11_0_submit_pkt_and_poll_completion(mes,
			&mes_status_pkt, sizeof(mes_status_pkt),
			offsetof(union MESAPI__QUERY_MES_STATUS, api_status));
}

static int mes_v11_0_misc_op(struct amdgpu_mes *mes,
			     struct mes_misc_op_input *input)
{
	union MESAPI__MISC misc_pkt;

	memset(&misc_pkt, 0, sizeof(misc_pkt));

	misc_pkt.header.type = MES_API_TYPE_SCHEDULER;
	misc_pkt.header.opcode = MES_SCH_API_MISC;
	misc_pkt.header.dwsize = API_FRAME_SIZE_IN_DWORDS;

	switch (input->op) {
	case MES_MISC_OP_READ_REG:
		misc_pkt.opcode = MESAPI_MISC__READ_REG;
		misc_pkt.read_reg.reg_offset = input->read_reg.reg_offset;
		misc_pkt.read_reg.buffer_addr = input->read_reg.buffer_addr;
		break;
	case MES_MISC_OP_WRITE_REG:
		misc_pkt.opcode = MESAPI_MISC__WRITE_REG;
		misc_pkt.write_reg.reg_offset = input->write_reg.reg_offset;
		misc_pkt.write_reg.reg_value = input->write_reg.reg_value;
		break;
	case MES_MISC_OP_WRM_REG_WAIT:
		misc_pkt.opcode = MESAPI_MISC__WAIT_REG_MEM;
		misc_pkt.wait_reg_mem.op = WRM_OPERATION__WAIT_REG_MEM;
		misc_pkt.wait_reg_mem.reference = input->wrm_reg.ref;
		misc_pkt.wait_reg_mem.mask = input->wrm_reg.mask;
		misc_pkt.wait_reg_mem.reg_offset1 = input->wrm_reg.reg0;
		misc_pkt.wait_reg_mem.reg_offset2 = 0;
		break;
	case MES_MISC_OP_WRM_REG_WR_WAIT:
		misc_pkt.opcode = MESAPI_MISC__WAIT_REG_MEM;
		misc_pkt.wait_reg_mem.op = WRM_OPERATION__WR_WAIT_WR_REG;
		misc_pkt.wait_reg_mem.reference = input->wrm_reg.ref;
		misc_pkt.wait_reg_mem.mask = input->wrm_reg.mask;
		misc_pkt.wait_reg_mem.reg_offset1 = input->wrm_reg.reg0;
		misc_pkt.wait_reg_mem.reg_offset2 = input->wrm_reg.reg1;
		break;
	default:
		DRM_ERROR("unsupported misc op (%d) \n", input->op);
		return -EINVAL;
	}

	return mes_v11_0_submit_pkt_and_poll_completion(mes,
			&misc_pkt, sizeof(misc_pkt),
			offsetof(union MESAPI__MISC, api_status));
}

static int mes_v11_0_set_hw_resources(struct amdgpu_mes *mes)
{
	int i;
	struct amdgpu_device *adev = mes->adev;
	union MESAPI_SET_HW_RESOURCES mes_set_hw_res_pkt;

	memset(&mes_set_hw_res_pkt, 0, sizeof(mes_set_hw_res_pkt));

	mes_set_hw_res_pkt.header.type = MES_API_TYPE_SCHEDULER;
	mes_set_hw_res_pkt.header.opcode = MES_SCH_API_SET_HW_RSRC;
	mes_set_hw_res_pkt.header.dwsize = API_FRAME_SIZE_IN_DWORDS;

	mes_set_hw_res_pkt.vmid_mask_mmhub = mes->vmid_mask_mmhub;
	mes_set_hw_res_pkt.vmid_mask_gfxhub = mes->vmid_mask_gfxhub;
	mes_set_hw_res_pkt.gds_size = adev->gds.gds_size;
	mes_set_hw_res_pkt.paging_vmid = 0;
	mes_set_hw_res_pkt.g_sch_ctx_gpu_mc_ptr = mes->sch_ctx_gpu_addr;
	mes_set_hw_res_pkt.query_status_fence_gpu_mc_ptr =
		mes->query_status_fence_gpu_addr;

	for (i = 0; i < MAX_COMPUTE_PIPES; i++)
		mes_set_hw_res_pkt.compute_hqd_mask[i] =
			mes->compute_hqd_mask[i];

	for (i = 0; i < MAX_GFX_PIPES; i++)
		mes_set_hw_res_pkt.gfx_hqd_mask[i] = mes->gfx_hqd_mask[i];

	for (i = 0; i < MAX_SDMA_PIPES; i++)
		mes_set_hw_res_pkt.sdma_hqd_mask[i] = mes->sdma_hqd_mask[i];

	for (i = 0; i < AMD_PRIORITY_NUM_LEVELS; i++)
		mes_set_hw_res_pkt.aggregated_doorbells[i] =
			mes->aggregated_doorbells[i];

	for (i = 0; i < 5; i++) {
		mes_set_hw_res_pkt.gc_base[i] = adev->reg_offset[GC_HWIP][0][i];
		mes_set_hw_res_pkt.mmhub_base[i] =
				adev->reg_offset[MMHUB_HWIP][0][i];
		mes_set_hw_res_pkt.osssys_base[i] =
		adev->reg_offset[OSSSYS_HWIP][0][i];
	}

	mes_set_hw_res_pkt.disable_reset = 1;
	mes_set_hw_res_pkt.disable_mes_log = 1;
	mes_set_hw_res_pkt.use_different_vmid_compute = 1;
	mes_set_hw_res_pkt.oversubscription_timer = 50;

	return mes_v11_0_submit_pkt_and_poll_completion(mes,
			&mes_set_hw_res_pkt, sizeof(mes_set_hw_res_pkt),
			offsetof(union MESAPI_SET_HW_RESOURCES, api_status));
}

static void mes_v11_0_init_aggregated_doorbell(struct amdgpu_mes *mes)
{
	struct amdgpu_device *adev = mes->adev;
	uint32_t data;

	data = RREG32_SOC15(GC, 0, regCP_MES_DOORBELL_CONTROL1);
	data &= ~(CP_MES_DOORBELL_CONTROL1__DOORBELL_OFFSET_MASK |
		  CP_MES_DOORBELL_CONTROL1__DOORBELL_EN_MASK |
		  CP_MES_DOORBELL_CONTROL1__DOORBELL_HIT_MASK);
	data |= mes->aggregated_doorbells[AMDGPU_MES_PRIORITY_LEVEL_LOW] <<
		CP_MES_DOORBELL_CONTROL1__DOORBELL_OFFSET__SHIFT;
	data |= 1 << CP_MES_DOORBELL_CONTROL1__DOORBELL_EN__SHIFT;
	WREG32_SOC15(GC, 0, regCP_MES_DOORBELL_CONTROL1, data);

	data = RREG32_SOC15(GC, 0, regCP_MES_DOORBELL_CONTROL2);
	data &= ~(CP_MES_DOORBELL_CONTROL2__DOORBELL_OFFSET_MASK |
		  CP_MES_DOORBELL_CONTROL2__DOORBELL_EN_MASK |
		  CP_MES_DOORBELL_CONTROL2__DOORBELL_HIT_MASK);
	data |= mes->aggregated_doorbells[AMDGPU_MES_PRIORITY_LEVEL_NORMAL] <<
		CP_MES_DOORBELL_CONTROL2__DOORBELL_OFFSET__SHIFT;
	data |= 1 << CP_MES_DOORBELL_CONTROL2__DOORBELL_EN__SHIFT;
	WREG32_SOC15(GC, 0, regCP_MES_DOORBELL_CONTROL2, data);

	data = RREG32_SOC15(GC, 0, regCP_MES_DOORBELL_CONTROL3);
	data &= ~(CP_MES_DOORBELL_CONTROL3__DOORBELL_OFFSET_MASK |
		  CP_MES_DOORBELL_CONTROL3__DOORBELL_EN_MASK |
		  CP_MES_DOORBELL_CONTROL3__DOORBELL_HIT_MASK);
	data |= mes->aggregated_doorbells[AMDGPU_MES_PRIORITY_LEVEL_MEDIUM] <<
		CP_MES_DOORBELL_CONTROL3__DOORBELL_OFFSET__SHIFT;
	data |= 1 << CP_MES_DOORBELL_CONTROL3__DOORBELL_EN__SHIFT;
	WREG32_SOC15(GC, 0, regCP_MES_DOORBELL_CONTROL3, data);

	data = RREG32_SOC15(GC, 0, regCP_MES_DOORBELL_CONTROL4);
	data &= ~(CP_MES_DOORBELL_CONTROL4__DOORBELL_OFFSET_MASK |
		  CP_MES_DOORBELL_CONTROL4__DOORBELL_EN_MASK |
		  CP_MES_DOORBELL_CONTROL4__DOORBELL_HIT_MASK);
	data |= mes->aggregated_doorbells[AMDGPU_MES_PRIORITY_LEVEL_HIGH] <<
		CP_MES_DOORBELL_CONTROL4__DOORBELL_OFFSET__SHIFT;
	data |= 1 << CP_MES_DOORBELL_CONTROL4__DOORBELL_EN__SHIFT;
	WREG32_SOC15(GC, 0, regCP_MES_DOORBELL_CONTROL4, data);

	data = RREG32_SOC15(GC, 0, regCP_MES_DOORBELL_CONTROL5);
	data &= ~(CP_MES_DOORBELL_CONTROL5__DOORBELL_OFFSET_MASK |
		  CP_MES_DOORBELL_CONTROL5__DOORBELL_EN_MASK |
		  CP_MES_DOORBELL_CONTROL5__DOORBELL_HIT_MASK);
	data |= mes->aggregated_doorbells[AMDGPU_MES_PRIORITY_LEVEL_REALTIME] <<
		CP_MES_DOORBELL_CONTROL5__DOORBELL_OFFSET__SHIFT;
	data |= 1 << CP_MES_DOORBELL_CONTROL5__DOORBELL_EN__SHIFT;
	WREG32_SOC15(GC, 0, regCP_MES_DOORBELL_CONTROL5, data);

	data = 1 << CP_HQD_GFX_CONTROL__DB_UPDATED_MSG_EN__SHIFT;
	WREG32_SOC15(GC, 0, regCP_HQD_GFX_CONTROL, data);
}

static const struct amdgpu_mes_funcs mes_v11_0_funcs = {
	.add_hw_queue = mes_v11_0_add_hw_queue,
	.remove_hw_queue = mes_v11_0_remove_hw_queue,
	.unmap_legacy_queue = mes_v11_0_unmap_legacy_queue,
	.suspend_gang = mes_v11_0_suspend_gang,
	.resume_gang = mes_v11_0_resume_gang,
	.misc_op = mes_v11_0_misc_op,
};

static int mes_v11_0_init_microcode(struct amdgpu_device *adev,
				    enum admgpu_mes_pipe pipe)
{
	char fw_name[30];
	char ucode_prefix[30];
	int err;
	const struct mes_firmware_header_v1_0 *mes_hdr;
	struct amdgpu_firmware_info *info;

	amdgpu_ucode_ip_version_decode(adev, GC_HWIP, ucode_prefix, sizeof(ucode_prefix));

	if (pipe == AMDGPU_MES_SCHED_PIPE)
		snprintf(fw_name, sizeof(fw_name), "amdgpu/%s_mes.bin",
			 ucode_prefix);
	else
		snprintf(fw_name, sizeof(fw_name), "amdgpu/%s_mes1.bin",
			 ucode_prefix);

	err = request_firmware(&adev->mes.fw[pipe], fw_name, adev->dev);
	if (err)
		return err;

	err = amdgpu_ucode_validate(adev->mes.fw[pipe]);
	if (err) {
		release_firmware(adev->mes.fw[pipe]);
		adev->mes.fw[pipe] = NULL;
		return err;
	}

	mes_hdr = (const struct mes_firmware_header_v1_0 *)
		adev->mes.fw[pipe]->data;
	adev->mes.ucode_fw_version[pipe] =
		le32_to_cpu(mes_hdr->mes_ucode_version);
	adev->mes.ucode_fw_version[pipe] =
		le32_to_cpu(mes_hdr->mes_ucode_data_version);
	adev->mes.uc_start_addr[pipe] =
		le32_to_cpu(mes_hdr->mes_uc_start_addr_lo) |
		((uint64_t)(le32_to_cpu(mes_hdr->mes_uc_start_addr_hi)) << 32);
	adev->mes.data_start_addr[pipe] =
		le32_to_cpu(mes_hdr->mes_data_start_addr_lo) |
		((uint64_t)(le32_to_cpu(mes_hdr->mes_data_start_addr_hi)) << 32);

	if (adev->firmware.load_type == AMDGPU_FW_LOAD_PSP) {
		int ucode, ucode_data;

		if (pipe == AMDGPU_MES_SCHED_PIPE) {
			ucode = AMDGPU_UCODE_ID_CP_MES;
			ucode_data = AMDGPU_UCODE_ID_CP_MES_DATA;
		} else {
			ucode = AMDGPU_UCODE_ID_CP_MES1;
			ucode_data = AMDGPU_UCODE_ID_CP_MES1_DATA;
		}

		info = &adev->firmware.ucode[ucode];
		info->ucode_id = ucode;
		info->fw = adev->mes.fw[pipe];
		adev->firmware.fw_size +=
			ALIGN(le32_to_cpu(mes_hdr->mes_ucode_size_bytes),
			      PAGE_SIZE);

		info = &adev->firmware.ucode[ucode_data];
		info->ucode_id = ucode_data;
		info->fw = adev->mes.fw[pipe];
		adev->firmware.fw_size +=
			ALIGN(le32_to_cpu(mes_hdr->mes_ucode_data_size_bytes),
			      PAGE_SIZE);
	}

	return 0;
}

static void mes_v11_0_free_microcode(struct amdgpu_device *adev,
				     enum admgpu_mes_pipe pipe)
{
	release_firmware(adev->mes.fw[pipe]);
	adev->mes.fw[pipe] = NULL;
}

static int mes_v11_0_allocate_ucode_buffer(struct amdgpu_device *adev,
					   enum admgpu_mes_pipe pipe)
{
	int r;
	const struct mes_firmware_header_v1_0 *mes_hdr;
	const __le32 *fw_data;
	unsigned fw_size;

	mes_hdr = (const struct mes_firmware_header_v1_0 *)
		adev->mes.fw[pipe]->data;

	fw_data = (const __le32 *)(adev->mes.fw[pipe]->data +
		   le32_to_cpu(mes_hdr->mes_ucode_offset_bytes));
	fw_size = le32_to_cpu(mes_hdr->mes_ucode_size_bytes);

	r = amdgpu_bo_create_reserved(adev, fw_size,
				      PAGE_SIZE, AMDGPU_GEM_DOMAIN_VRAM,
				      &adev->mes.ucode_fw_obj[pipe],
				      &adev->mes.ucode_fw_gpu_addr[pipe],
				      (void **)&adev->mes.ucode_fw_ptr[pipe]);
	if (r) {
		dev_err(adev->dev, "(%d) failed to create mes fw bo\n", r);
		return r;
	}

	memcpy(adev->mes.ucode_fw_ptr[pipe], fw_data, fw_size);

	amdgpu_bo_kunmap(adev->mes.ucode_fw_obj[pipe]);
	amdgpu_bo_unreserve(adev->mes.ucode_fw_obj[pipe]);

	return 0;
}

static int mes_v11_0_allocate_ucode_data_buffer(struct amdgpu_device *adev,
						enum admgpu_mes_pipe pipe)
{
	int r;
	const struct mes_firmware_header_v1_0 *mes_hdr;
	const __le32 *fw_data;
	unsigned fw_size;

	mes_hdr = (const struct mes_firmware_header_v1_0 *)
		adev->mes.fw[pipe]->data;

	fw_data = (const __le32 *)(adev->mes.fw[pipe]->data +
		   le32_to_cpu(mes_hdr->mes_ucode_data_offset_bytes));
	fw_size = le32_to_cpu(mes_hdr->mes_ucode_data_size_bytes);

	r = amdgpu_bo_create_reserved(adev, fw_size,
				      64 * 1024, AMDGPU_GEM_DOMAIN_VRAM,
				      &adev->mes.data_fw_obj[pipe],
				      &adev->mes.data_fw_gpu_addr[pipe],
				      (void **)&adev->mes.data_fw_ptr[pipe]);
	if (r) {
		dev_err(adev->dev, "(%d) failed to create mes data fw bo\n", r);
		return r;
	}

	memcpy(adev->mes.data_fw_ptr[pipe], fw_data, fw_size);

	amdgpu_bo_kunmap(adev->mes.data_fw_obj[pipe]);
	amdgpu_bo_unreserve(adev->mes.data_fw_obj[pipe]);

	return 0;
}

static void mes_v11_0_free_ucode_buffers(struct amdgpu_device *adev,
					 enum admgpu_mes_pipe pipe)
{
	amdgpu_bo_free_kernel(&adev->mes.data_fw_obj[pipe],
			      &adev->mes.data_fw_gpu_addr[pipe],
			      (void **)&adev->mes.data_fw_ptr[pipe]);

	amdgpu_bo_free_kernel(&adev->mes.ucode_fw_obj[pipe],
			      &adev->mes.ucode_fw_gpu_addr[pipe],
			      (void **)&adev->mes.ucode_fw_ptr[pipe]);
}

static void mes_v11_0_enable(struct amdgpu_device *adev, bool enable)
{
	uint64_t ucode_addr;
	uint32_t pipe, data = 0;

	if (enable) {
		data = RREG32_SOC15(GC, 0, regCP_MES_CNTL);
		data = REG_SET_FIELD(data, CP_MES_CNTL, MES_PIPE0_RESET, 1);
		data = REG_SET_FIELD(data, CP_MES_CNTL,
			     MES_PIPE1_RESET, adev->enable_mes_kiq ? 1 : 0);
		WREG32_SOC15(GC, 0, regCP_MES_CNTL, data);

		mutex_lock(&adev->srbm_mutex);
		for (pipe = 0; pipe < AMDGPU_MAX_MES_PIPES; pipe++) {
			if (!adev->enable_mes_kiq &&
			    pipe == AMDGPU_MES_KIQ_PIPE)
				continue;

			soc21_grbm_select(adev, 3, pipe, 0, 0);

			ucode_addr = adev->mes.uc_start_addr[pipe] >> 2;
			WREG32_SOC15(GC, 0, regCP_MES_PRGRM_CNTR_START,
				     lower_32_bits(ucode_addr));
			WREG32_SOC15(GC, 0, regCP_MES_PRGRM_CNTR_START_HI,
				     upper_32_bits(ucode_addr));
		}
		soc21_grbm_select(adev, 0, 0, 0, 0);
		mutex_unlock(&adev->srbm_mutex);

		/* unhalt MES and activate pipe0 */
		data = REG_SET_FIELD(0, CP_MES_CNTL, MES_PIPE0_ACTIVE, 1);
		data = REG_SET_FIELD(data, CP_MES_CNTL, MES_PIPE1_ACTIVE,
				     adev->enable_mes_kiq ? 1 : 0);
		WREG32_SOC15(GC, 0, regCP_MES_CNTL, data);

		if (amdgpu_emu_mode)
			msleep(100);
		else
			udelay(50);
	} else {
		data = RREG32_SOC15(GC, 0, regCP_MES_CNTL);
		data = REG_SET_FIELD(data, CP_MES_CNTL, MES_PIPE0_ACTIVE, 0);
		data = REG_SET_FIELD(data, CP_MES_CNTL, MES_PIPE1_ACTIVE, 0);
		data = REG_SET_FIELD(data, CP_MES_CNTL,
				     MES_INVALIDATE_ICACHE, 1);
		data = REG_SET_FIELD(data, CP_MES_CNTL, MES_PIPE0_RESET, 1);
		data = REG_SET_FIELD(data, CP_MES_CNTL, MES_PIPE1_RESET,
				     adev->enable_mes_kiq ? 1 : 0);
		data = REG_SET_FIELD(data, CP_MES_CNTL, MES_HALT, 1);
		WREG32_SOC15(GC, 0, regCP_MES_CNTL, data);
	}
}

/* This function is for backdoor MES firmware */
static int mes_v11_0_load_microcode(struct amdgpu_device *adev,
				    enum admgpu_mes_pipe pipe, bool prime_icache)
{
	int r;
	uint32_t data;
	uint64_t ucode_addr;

	mes_v11_0_enable(adev, false);

	if (!adev->mes.fw[pipe])
		return -EINVAL;

	r = mes_v11_0_allocate_ucode_buffer(adev, pipe);
	if (r)
		return r;

	r = mes_v11_0_allocate_ucode_data_buffer(adev, pipe);
	if (r) {
		mes_v11_0_free_ucode_buffers(adev, pipe);
		return r;
	}

	mutex_lock(&adev->srbm_mutex);
	/* me=3, pipe=0, queue=0 */
	soc21_grbm_select(adev, 3, pipe, 0, 0);

	WREG32_SOC15(GC, 0, regCP_MES_IC_BASE_CNTL, 0);

	/* set ucode start address */
	ucode_addr = adev->mes.uc_start_addr[pipe] >> 2;
	WREG32_SOC15(GC, 0, regCP_MES_PRGRM_CNTR_START,
		     lower_32_bits(ucode_addr));
	WREG32_SOC15(GC, 0, regCP_MES_PRGRM_CNTR_START_HI,
		     upper_32_bits(ucode_addr));

	/* set ucode fimrware address */
	WREG32_SOC15(GC, 0, regCP_MES_IC_BASE_LO,
		     lower_32_bits(adev->mes.ucode_fw_gpu_addr[pipe]));
	WREG32_SOC15(GC, 0, regCP_MES_IC_BASE_HI,
		     upper_32_bits(adev->mes.ucode_fw_gpu_addr[pipe]));

	/* set ucode instruction cache boundary to 2M-1 */
	WREG32_SOC15(GC, 0, regCP_MES_MIBOUND_LO, 0x1FFFFF);

	/* set ucode data firmware address */
	WREG32_SOC15(GC, 0, regCP_MES_MDBASE_LO,
		     lower_32_bits(adev->mes.data_fw_gpu_addr[pipe]));
	WREG32_SOC15(GC, 0, regCP_MES_MDBASE_HI,
		     upper_32_bits(adev->mes.data_fw_gpu_addr[pipe]));

	/* Set 0x3FFFF (256K-1) to CP_MES_MDBOUND_LO */
	WREG32_SOC15(GC, 0, regCP_MES_MDBOUND_LO, 0x3FFFF);

	if (prime_icache) {
		/* invalidate ICACHE */
		data = RREG32_SOC15(GC, 0, regCP_MES_IC_OP_CNTL);
		data = REG_SET_FIELD(data, CP_MES_IC_OP_CNTL, PRIME_ICACHE, 0);
		data = REG_SET_FIELD(data, CP_MES_IC_OP_CNTL, INVALIDATE_CACHE, 1);
		WREG32_SOC15(GC, 0, regCP_MES_IC_OP_CNTL, data);

		/* prime the ICACHE. */
		data = RREG32_SOC15(GC, 0, regCP_MES_IC_OP_CNTL);
		data = REG_SET_FIELD(data, CP_MES_IC_OP_CNTL, PRIME_ICACHE, 1);
		WREG32_SOC15(GC, 0, regCP_MES_IC_OP_CNTL, data);
	}

	soc21_grbm_select(adev, 0, 0, 0, 0);
	mutex_unlock(&adev->srbm_mutex);

	return 0;
}

static int mes_v11_0_allocate_eop_buf(struct amdgpu_device *adev,
				      enum admgpu_mes_pipe pipe)
{
	int r;
	u32 *eop;

	r = amdgpu_bo_create_reserved(adev, MES_EOP_SIZE, PAGE_SIZE,
			      AMDGPU_GEM_DOMAIN_GTT,
			      &adev->mes.eop_gpu_obj[pipe],
			      &adev->mes.eop_gpu_addr[pipe],
			      (void **)&eop);
	if (r) {
		dev_warn(adev->dev, "(%d) create EOP bo failed\n", r);
		return r;
	}

	memset(eop, 0,
	       adev->mes.eop_gpu_obj[pipe]->tbo.base.size);

	amdgpu_bo_kunmap(adev->mes.eop_gpu_obj[pipe]);
	amdgpu_bo_unreserve(adev->mes.eop_gpu_obj[pipe]);

	return 0;
}

static int mes_v11_0_mqd_init(struct amdgpu_ring *ring)
{
	struct v11_compute_mqd *mqd = ring->mqd_ptr;
	uint64_t hqd_gpu_addr, wb_gpu_addr, eop_base_addr;
	uint32_t tmp;

	mqd->header = 0xC0310800;
	mqd->compute_pipelinestat_enable = 0x00000001;
	mqd->compute_static_thread_mgmt_se0 = 0xffffffff;
	mqd->compute_static_thread_mgmt_se1 = 0xffffffff;
	mqd->compute_static_thread_mgmt_se2 = 0xffffffff;
	mqd->compute_static_thread_mgmt_se3 = 0xffffffff;
	mqd->compute_misc_reserved = 0x00000007;

	eop_base_addr = ring->eop_gpu_addr >> 8;

	/* set the EOP size, register value is 2^(EOP_SIZE+1) dwords */
	tmp = regCP_HQD_EOP_CONTROL_DEFAULT;
	tmp = REG_SET_FIELD(tmp, CP_HQD_EOP_CONTROL, EOP_SIZE,
			(order_base_2(MES_EOP_SIZE / 4) - 1));

	mqd->cp_hqd_eop_base_addr_lo = lower_32_bits(eop_base_addr);
	mqd->cp_hqd_eop_base_addr_hi = upper_32_bits(eop_base_addr);
	mqd->cp_hqd_eop_control = tmp;

	/* disable the queue if it's active */
	ring->wptr = 0;
	mqd->cp_hqd_pq_rptr = 0;
	mqd->cp_hqd_pq_wptr_lo = 0;
	mqd->cp_hqd_pq_wptr_hi = 0;

	/* set the pointer to the MQD */
	mqd->cp_mqd_base_addr_lo = ring->mqd_gpu_addr & 0xfffffffc;
	mqd->cp_mqd_base_addr_hi = upper_32_bits(ring->mqd_gpu_addr);

	/* set MQD vmid to 0 */
	tmp = regCP_MQD_CONTROL_DEFAULT;
	tmp = REG_SET_FIELD(tmp, CP_MQD_CONTROL, VMID, 0);
	mqd->cp_mqd_control = tmp;

	/* set the pointer to the HQD, this is similar CP_RB0_BASE/_HI */
	hqd_gpu_addr = ring->gpu_addr >> 8;
	mqd->cp_hqd_pq_base_lo = lower_32_bits(hqd_gpu_addr);
	mqd->cp_hqd_pq_base_hi = upper_32_bits(hqd_gpu_addr);

	/* set the wb address whether it's enabled or not */
	wb_gpu_addr = ring->rptr_gpu_addr;
	mqd->cp_hqd_pq_rptr_report_addr_lo = wb_gpu_addr & 0xfffffffc;
	mqd->cp_hqd_pq_rptr_report_addr_hi =
		upper_32_bits(wb_gpu_addr) & 0xffff;

	/* only used if CP_PQ_WPTR_POLL_CNTL.CP_PQ_WPTR_POLL_CNTL__EN_MASK=1 */
	wb_gpu_addr = ring->wptr_gpu_addr;
	mqd->cp_hqd_pq_wptr_poll_addr_lo = wb_gpu_addr & 0xfffffff8;
	mqd->cp_hqd_pq_wptr_poll_addr_hi = upper_32_bits(wb_gpu_addr) & 0xffff;

	/* set up the HQD, this is similar to CP_RB0_CNTL */
	tmp = regCP_HQD_PQ_CONTROL_DEFAULT;
	tmp = REG_SET_FIELD(tmp, CP_HQD_PQ_CONTROL, QUEUE_SIZE,
			    (order_base_2(ring->ring_size / 4) - 1));
	tmp = REG_SET_FIELD(tmp, CP_HQD_PQ_CONTROL, RPTR_BLOCK_SIZE,
			    ((order_base_2(AMDGPU_GPU_PAGE_SIZE / 4) - 1) << 8));
	tmp = REG_SET_FIELD(tmp, CP_HQD_PQ_CONTROL, UNORD_DISPATCH, 1);
	tmp = REG_SET_FIELD(tmp, CP_HQD_PQ_CONTROL, TUNNEL_DISPATCH, 0);
	tmp = REG_SET_FIELD(tmp, CP_HQD_PQ_CONTROL, PRIV_STATE, 1);
	tmp = REG_SET_FIELD(tmp, CP_HQD_PQ_CONTROL, KMD_QUEUE, 1);
	tmp = REG_SET_FIELD(tmp, CP_HQD_PQ_CONTROL, NO_UPDATE_RPTR, 1);
	mqd->cp_hqd_pq_control = tmp;

	/* enable doorbell */
	tmp = 0;
	if (ring->use_doorbell) {
		tmp = REG_SET_FIELD(tmp, CP_HQD_PQ_DOORBELL_CONTROL,
				    DOORBELL_OFFSET, ring->doorbell_index);
		tmp = REG_SET_FIELD(tmp, CP_HQD_PQ_DOORBELL_CONTROL,
				    DOORBELL_EN, 1);
		tmp = REG_SET_FIELD(tmp, CP_HQD_PQ_DOORBELL_CONTROL,
				    DOORBELL_SOURCE, 0);
		tmp = REG_SET_FIELD(tmp, CP_HQD_PQ_DOORBELL_CONTROL,
				    DOORBELL_HIT, 0);
	}
	else
		tmp = REG_SET_FIELD(tmp, CP_HQD_PQ_DOORBELL_CONTROL,
				    DOORBELL_EN, 0);
	mqd->cp_hqd_pq_doorbell_control = tmp;

	mqd->cp_hqd_vmid = 0;
	/* activate the queue */
	mqd->cp_hqd_active = 1;

	tmp = regCP_HQD_PERSISTENT_STATE_DEFAULT;
	tmp = REG_SET_FIELD(tmp, CP_HQD_PERSISTENT_STATE,
			    PRELOAD_SIZE, 0x55);
	mqd->cp_hqd_persistent_state = tmp;

	mqd->cp_hqd_ib_control = regCP_HQD_IB_CONTROL_DEFAULT;
	mqd->cp_hqd_iq_timer = regCP_HQD_IQ_TIMER_DEFAULT;
	mqd->cp_hqd_quantum = regCP_HQD_QUANTUM_DEFAULT;

	return 0;
}

static void mes_v11_0_queue_init_register(struct amdgpu_ring *ring)
{
	struct v11_compute_mqd *mqd = ring->mqd_ptr;
	struct amdgpu_device *adev = ring->adev;
	uint32_t data = 0;

	mutex_lock(&adev->srbm_mutex);
	soc21_grbm_select(adev, 3, ring->pipe, 0, 0);

	/* set CP_HQD_VMID.VMID = 0. */
	data = RREG32_SOC15(GC, 0, regCP_HQD_VMID);
	data = REG_SET_FIELD(data, CP_HQD_VMID, VMID, 0);
	WREG32_SOC15(GC, 0, regCP_HQD_VMID, data);

	/* set CP_HQD_PQ_DOORBELL_CONTROL.DOORBELL_EN=0 */
	data = RREG32_SOC15(GC, 0, regCP_HQD_PQ_DOORBELL_CONTROL);
	data = REG_SET_FIELD(data, CP_HQD_PQ_DOORBELL_CONTROL,
			     DOORBELL_EN, 0);
	WREG32_SOC15(GC, 0, regCP_HQD_PQ_DOORBELL_CONTROL, data);

	/* set CP_MQD_BASE_ADDR/HI with the MQD base address */
	WREG32_SOC15(GC, 0, regCP_MQD_BASE_ADDR, mqd->cp_mqd_base_addr_lo);
	WREG32_SOC15(GC, 0, regCP_MQD_BASE_ADDR_HI, mqd->cp_mqd_base_addr_hi);

	/* set CP_MQD_CONTROL.VMID=0 */
	data = RREG32_SOC15(GC, 0, regCP_MQD_CONTROL);
	data = REG_SET_FIELD(data, CP_MQD_CONTROL, VMID, 0);
	WREG32_SOC15(GC, 0, regCP_MQD_CONTROL, 0);

	/* set CP_HQD_PQ_BASE/HI with the ring buffer base address */
	WREG32_SOC15(GC, 0, regCP_HQD_PQ_BASE, mqd->cp_hqd_pq_base_lo);
	WREG32_SOC15(GC, 0, regCP_HQD_PQ_BASE_HI, mqd->cp_hqd_pq_base_hi);

	/* set CP_HQD_PQ_RPTR_REPORT_ADDR/HI */
	WREG32_SOC15(GC, 0, regCP_HQD_PQ_RPTR_REPORT_ADDR,
		     mqd->cp_hqd_pq_rptr_report_addr_lo);
	WREG32_SOC15(GC, 0, regCP_HQD_PQ_RPTR_REPORT_ADDR_HI,
		     mqd->cp_hqd_pq_rptr_report_addr_hi);

	/* set CP_HQD_PQ_CONTROL */
	WREG32_SOC15(GC, 0, regCP_HQD_PQ_CONTROL, mqd->cp_hqd_pq_control);

	/* set CP_HQD_PQ_WPTR_POLL_ADDR/HI */
	WREG32_SOC15(GC, 0, regCP_HQD_PQ_WPTR_POLL_ADDR,
		     mqd->cp_hqd_pq_wptr_poll_addr_lo);
	WREG32_SOC15(GC, 0, regCP_HQD_PQ_WPTR_POLL_ADDR_HI,
		     mqd->cp_hqd_pq_wptr_poll_addr_hi);

	/* set CP_HQD_PQ_DOORBELL_CONTROL */
	WREG32_SOC15(GC, 0, regCP_HQD_PQ_DOORBELL_CONTROL,
		     mqd->cp_hqd_pq_doorbell_control);

	/* set CP_HQD_PERSISTENT_STATE.PRELOAD_SIZE=0x53 */
	WREG32_SOC15(GC, 0, regCP_HQD_PERSISTENT_STATE, mqd->cp_hqd_persistent_state);

	/* set CP_HQD_ACTIVE.ACTIVE=1 */
	WREG32_SOC15(GC, 0, regCP_HQD_ACTIVE, mqd->cp_hqd_active);

	soc21_grbm_select(adev, 0, 0, 0, 0);
	mutex_unlock(&adev->srbm_mutex);
}

static int mes_v11_0_kiq_enable_queue(struct amdgpu_device *adev)
{
	struct amdgpu_kiq *kiq = &adev->gfx.kiq;
	struct amdgpu_ring *kiq_ring = &adev->gfx.kiq.ring;
	int r;

	if (!kiq->pmf || !kiq->pmf->kiq_map_queues)
		return -EINVAL;

	r = amdgpu_ring_alloc(kiq_ring, kiq->pmf->map_queues_size);
	if (r) {
		DRM_ERROR("Failed to lock KIQ (%d).\n", r);
		return r;
	}

	kiq->pmf->kiq_map_queues(kiq_ring, &adev->mes.ring);

	r = amdgpu_ring_test_ring(kiq_ring);
	if (r) {
		DRM_ERROR("kfq enable failed\n");
		kiq_ring->sched.ready = false;
	}
	return r;
}

static int mes_v11_0_queue_init(struct amdgpu_device *adev,
				enum admgpu_mes_pipe pipe)
{
	struct amdgpu_ring *ring;
	int r;

	if (pipe == AMDGPU_MES_KIQ_PIPE)
		ring = &adev->gfx.kiq.ring;
	else if (pipe == AMDGPU_MES_SCHED_PIPE)
		ring = &adev->mes.ring;
	else
		BUG();

	if ((pipe == AMDGPU_MES_SCHED_PIPE) &&
	    (amdgpu_in_reset(adev) || adev->in_suspend)) {
		*(ring->wptr_cpu_addr) = 0;
		*(ring->rptr_cpu_addr) = 0;
		amdgpu_ring_clear_ring(ring);
	}

	r = mes_v11_0_mqd_init(ring);
	if (r)
		return r;

	if (pipe == AMDGPU_MES_SCHED_PIPE) {
		r = mes_v11_0_kiq_enable_queue(adev);
		if (r)
			return r;
	} else {
		mes_v11_0_queue_init_register(ring);
	}

	/* get MES scheduler/KIQ versions */
	mutex_lock(&adev->srbm_mutex);
	soc21_grbm_select(adev, 3, pipe, 0, 0);

	if (pipe == AMDGPU_MES_SCHED_PIPE)
		adev->mes.sched_version = RREG32_SOC15(GC, 0, regCP_MES_GP3_LO);
	else if (pipe == AMDGPU_MES_KIQ_PIPE && adev->enable_mes_kiq)
		adev->mes.kiq_version = RREG32_SOC15(GC, 0, regCP_MES_GP3_LO);

	soc21_grbm_select(adev, 0, 0, 0, 0);
	mutex_unlock(&adev->srbm_mutex);

	return 0;
}

static int mes_v11_0_ring_init(struct amdgpu_device *adev)
{
	struct amdgpu_ring *ring;

	ring = &adev->mes.ring;

	ring->funcs = &mes_v11_0_ring_funcs;

	ring->me = 3;
	ring->pipe = 0;
	ring->queue = 0;

	ring->ring_obj = NULL;
	ring->use_doorbell = true;
	ring->doorbell_index = adev->doorbell_index.mes_ring0 << 1;
	ring->eop_gpu_addr = adev->mes.eop_gpu_addr[AMDGPU_MES_SCHED_PIPE];
	ring->no_scheduler = true;
	sprintf(ring->name, "mes_%d.%d.%d", ring->me, ring->pipe, ring->queue);

	return amdgpu_ring_init(adev, ring, 1024, NULL, 0,
				AMDGPU_RING_PRIO_DEFAULT, NULL);
}

static int mes_v11_0_kiq_ring_init(struct amdgpu_device *adev)
{
	struct amdgpu_ring *ring;

	spin_lock_init(&adev->gfx.kiq.ring_lock);

	ring = &adev->gfx.kiq.ring;

	ring->me = 3;
	ring->pipe = 1;
	ring->queue = 0;

	ring->adev = NULL;
	ring->ring_obj = NULL;
	ring->use_doorbell = true;
	ring->doorbell_index = adev->doorbell_index.mes_ring1 << 1;
	ring->eop_gpu_addr = adev->mes.eop_gpu_addr[AMDGPU_MES_KIQ_PIPE];
	ring->no_scheduler = true;
	sprintf(ring->name, "mes_kiq_%d.%d.%d",
		ring->me, ring->pipe, ring->queue);

	return amdgpu_ring_init(adev, ring, 1024, NULL, 0,
				AMDGPU_RING_PRIO_DEFAULT, NULL);
}

static int mes_v11_0_mqd_sw_init(struct amdgpu_device *adev,
				 enum admgpu_mes_pipe pipe)
{
	int r, mqd_size = sizeof(struct v11_compute_mqd);
	struct amdgpu_ring *ring;

	if (pipe == AMDGPU_MES_KIQ_PIPE)
		ring = &adev->gfx.kiq.ring;
	else if (pipe == AMDGPU_MES_SCHED_PIPE)
		ring = &adev->mes.ring;
	else
		BUG();

	if (ring->mqd_obj)
		return 0;

	r = amdgpu_bo_create_kernel(adev, mqd_size, PAGE_SIZE,
				    AMDGPU_GEM_DOMAIN_GTT, &ring->mqd_obj,
				    &ring->mqd_gpu_addr, &ring->mqd_ptr);
	if (r) {
		dev_warn(adev->dev, "failed to create ring mqd bo (%d)", r);
		return r;
	}

	memset(ring->mqd_ptr, 0, mqd_size);

	/* prepare MQD backup */
	adev->mes.mqd_backup[pipe] = kmalloc(mqd_size, GFP_KERNEL);
	if (!adev->mes.mqd_backup[pipe])
		dev_warn(adev->dev,
			 "no memory to create MQD backup for ring %s\n",
			 ring->name);

	return 0;
}

static int mes_v11_0_sw_init(void *handle)
{
	struct amdgpu_device *adev = (struct amdgpu_device *)handle;
	int pipe, r;

	adev->mes.adev = adev;
	adev->mes.funcs = &mes_v11_0_funcs;
	adev->mes.kiq_hw_init = &mes_v11_0_kiq_hw_init;
	adev->mes.kiq_hw_fini = &mes_v11_0_kiq_hw_fini;

	r = amdgpu_mes_init(adev);
	if (r)
		return r;

	for (pipe = 0; pipe < AMDGPU_MAX_MES_PIPES; pipe++) {
		if (!adev->enable_mes_kiq && pipe == AMDGPU_MES_KIQ_PIPE)
			continue;

		r = mes_v11_0_init_microcode(adev, pipe);
		if (r)
			return r;

		r = mes_v11_0_allocate_eop_buf(adev, pipe);
		if (r)
			return r;

		r = mes_v11_0_mqd_sw_init(adev, pipe);
		if (r)
			return r;
	}

	if (adev->enable_mes_kiq) {
		r = mes_v11_0_kiq_ring_init(adev);
		if (r)
			return r;
	}

	r = mes_v11_0_ring_init(adev);
	if (r)
		return r;

	return 0;
}

static int mes_v11_0_sw_fini(void *handle)
{
	struct amdgpu_device *adev = (struct amdgpu_device *)handle;
	int pipe;

	amdgpu_device_wb_free(adev, adev->mes.sch_ctx_offs);
	amdgpu_device_wb_free(adev, adev->mes.query_status_fence_offs);

	for (pipe = 0; pipe < AMDGPU_MAX_MES_PIPES; pipe++) {
		kfree(adev->mes.mqd_backup[pipe]);

		amdgpu_bo_free_kernel(&adev->mes.eop_gpu_obj[pipe],
				      &adev->mes.eop_gpu_addr[pipe],
				      NULL);

		mes_v11_0_free_microcode(adev, pipe);
	}

	amdgpu_bo_free_kernel(&adev->gfx.kiq.ring.mqd_obj,
			      &adev->gfx.kiq.ring.mqd_gpu_addr,
			      &adev->gfx.kiq.ring.mqd_ptr);

	amdgpu_bo_free_kernel(&adev->mes.ring.mqd_obj,
			      &adev->mes.ring.mqd_gpu_addr,
			      &adev->mes.ring.mqd_ptr);

	amdgpu_ring_fini(&adev->gfx.kiq.ring);
	amdgpu_ring_fini(&adev->mes.ring);

	if (adev->firmware.load_type == AMDGPU_FW_LOAD_DIRECT) {
		mes_v11_0_free_ucode_buffers(adev, AMDGPU_MES_KIQ_PIPE);
		mes_v11_0_free_ucode_buffers(adev, AMDGPU_MES_SCHED_PIPE);
	}

	amdgpu_mes_fini(adev);
	return 0;
}

static void mes_v11_0_kiq_setting(struct amdgpu_ring *ring)
{
	uint32_t tmp;
	struct amdgpu_device *adev = ring->adev;

	/* tell RLC which is KIQ queue */
	tmp = RREG32_SOC15(GC, 0, regRLC_CP_SCHEDULERS);
	tmp &= 0xffffff00;
	tmp |= (ring->me << 5) | (ring->pipe << 3) | (ring->queue);
	WREG32_SOC15(GC, 0, regRLC_CP_SCHEDULERS, tmp);
	tmp |= 0x80;
	WREG32_SOC15(GC, 0, regRLC_CP_SCHEDULERS, tmp);
}

static int mes_v11_0_kiq_hw_init(struct amdgpu_device *adev)
{
	int r = 0;

	if (adev->firmware.load_type == AMDGPU_FW_LOAD_DIRECT) {

		r = mes_v11_0_load_microcode(adev, AMDGPU_MES_SCHED_PIPE, false);
		if (r) {
			DRM_ERROR("failed to load MES fw, r=%d\n", r);
			return r;
		}

		r = mes_v11_0_load_microcode(adev, AMDGPU_MES_KIQ_PIPE, true);
		if (r) {
			DRM_ERROR("failed to load MES kiq fw, r=%d\n", r);
			return r;
		}

	}

	mes_v11_0_enable(adev, true);

	mes_v11_0_kiq_setting(&adev->gfx.kiq.ring);

	r = mes_v11_0_queue_init(adev, AMDGPU_MES_KIQ_PIPE);
	if (r)
		goto failure;

	return r;

failure:
	mes_v11_0_hw_fini(adev);
	return r;
}

static int mes_v11_0_kiq_hw_fini(struct amdgpu_device *adev)
{
	mes_v11_0_enable(adev, false);
	return 0;
}

static int mes_v11_0_hw_init(void *handle)
{
	int r;
	struct amdgpu_device *adev = (struct amdgpu_device *)handle;

	if (!adev->enable_mes_kiq) {
		if (adev->firmware.load_type == AMDGPU_FW_LOAD_DIRECT) {
			r = mes_v11_0_load_microcode(adev,
					     AMDGPU_MES_SCHED_PIPE, true);
			if (r) {
				DRM_ERROR("failed to MES fw, r=%d\n", r);
				return r;
			}
		}

		mes_v11_0_enable(adev, true);
	}

	r = mes_v11_0_queue_init(adev, AMDGPU_MES_SCHED_PIPE);
	if (r)
		goto failure;

	r = mes_v11_0_set_hw_resources(&adev->mes);
	if (r)
		goto failure;

	mes_v11_0_init_aggregated_doorbell(&adev->mes);

	r = mes_v11_0_query_sched_status(&adev->mes);
	if (r) {
		DRM_ERROR("MES is busy\n");
		goto failure;
	}

	/*
	 * Disable KIQ ring usage from the driver once MES is enabled.
	 * MES uses KIQ ring exclusively so driver cannot access KIQ ring
	 * with MES enabled.
	 */
	adev->gfx.kiq.ring.sched.ready = false;
	adev->mes.ring.sched.ready = true;

	return 0;

failure:
	mes_v11_0_hw_fini(adev);
	return r;
}

static int mes_v11_0_hw_fini(void *handle)
{
	struct amdgpu_device *adev = (struct amdgpu_device *)handle;

	adev->mes.ring.sched.ready = false;
	return 0;
}

static int mes_v11_0_suspend(void *handle)
{
	int r;
	struct amdgpu_device *adev = (struct amdgpu_device *)handle;

	r = amdgpu_mes_suspend(adev);
	if (r)
		return r;

	return mes_v11_0_hw_fini(adev);
}

static int mes_v11_0_resume(void *handle)
{
	int r;
	struct amdgpu_device *adev = (struct amdgpu_device *)handle;

	r = mes_v11_0_hw_init(adev);
	if (r)
		return r;

	return amdgpu_mes_resume(adev);
}

static int mes_v11_0_late_init(void *handle)
{
	struct amdgpu_device *adev = (struct amdgpu_device *)handle;

	if (!amdgpu_in_reset(adev))
		amdgpu_mes_self_test(adev);

	return 0;
}

static const struct amd_ip_funcs mes_v11_0_ip_funcs = {
	.name = "mes_v11_0",
	.late_init = mes_v11_0_late_init,
	.sw_init = mes_v11_0_sw_init,
	.sw_fini = mes_v11_0_sw_fini,
	.hw_init = mes_v11_0_hw_init,
	.hw_fini = mes_v11_0_hw_fini,
	.suspend = mes_v11_0_suspend,
	.resume = mes_v11_0_resume,
};

const struct amdgpu_ip_block_version mes_v11_0_ip_block = {
	.type = AMD_IP_BLOCK_TYPE_MES,
	.major = 11,
	.minor = 0,
	.rev = 0,
	.funcs = &mes_v11_0_ip_funcs,
};<|MERGE_RESOLUTION|>--- conflicted
+++ resolved
@@ -186,8 +186,6 @@
 	mes_add_queue_pkt.tma_addr = input->tma_addr;
 	mes_add_queue_pkt.is_kfd_process = input->is_kfd_process;
 	mes_add_queue_pkt.trap_en = 1;
-<<<<<<< HEAD
-=======
 
 	/* For KFD, gds_size is re-used for queue size (needed in MES for AQL queues) */
 	mes_add_queue_pkt.is_aql_queue = input->is_aql_queue;
@@ -201,7 +199,6 @@
 	/* For KFD, gds_size is re-used for queue size (needed in MES for AQL queues) */
 	mes_add_queue_pkt.is_aql_queue = input->is_aql_queue;
 	mes_add_queue_pkt.gds_size = input->queue_size;
->>>>>>> 8950f345
 
 	return mes_v11_0_submit_pkt_and_poll_completion(mes,
 			&mes_add_queue_pkt, sizeof(mes_add_queue_pkt),
