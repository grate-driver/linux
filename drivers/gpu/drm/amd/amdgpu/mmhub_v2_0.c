/*
 * Copyright 2019 Advanced Micro Devices, Inc.
 *
 * Permission is hereby granted, free of charge, to any person obtaining a
 * copy of this software and associated documentation files (the "Software"),
 * to deal in the Software without restriction, including without limitation
 * the rights to use, copy, modify, merge, publish, distribute, sublicense,
 * and/or sell copies of the Software, and to permit persons to whom the
 * Software is furnished to do so, subject to the following conditions:
 *
 * The above copyright notice and this permission notice shall be included in
 * all copies or substantial portions of the Software.
 *
 * THE SOFTWARE IS PROVIDED "AS IS", WITHOUT WARRANTY OF ANY KIND, EXPRESS OR
 * IMPLIED, INCLUDING BUT NOT LIMITED TO THE WARRANTIES OF MERCHANTABILITY,
 * FITNESS FOR A PARTICULAR PURPOSE AND NONINFRINGEMENT.  IN NO EVENT SHALL
 * THE COPYRIGHT HOLDER(S) OR AUTHOR(S) BE LIABLE FOR ANY CLAIM, DAMAGES OR
 * OTHER LIABILITY, WHETHER IN AN ACTION OF CONTRACT, TORT OR OTHERWISE,
 * ARISING FROM, OUT OF OR IN CONNECTION WITH THE SOFTWARE OR THE USE OR
 * OTHER DEALINGS IN THE SOFTWARE.
 *
 */

#include "amdgpu.h"
#include "mmhub_v2_0.h"

#include "mmhub/mmhub_2_0_0_offset.h"
#include "mmhub/mmhub_2_0_0_sh_mask.h"
#include "mmhub/mmhub_2_0_0_default.h"
#include "navi10_enum.h"

#include "soc15_common.h"

#define mmMM_ATC_L2_MISC_CG_Sienna_Cichlid                      0x064d
#define mmMM_ATC_L2_MISC_CG_Sienna_Cichlid_BASE_IDX             0
#define mmDAGB0_CNTL_MISC2_Sienna_Cichlid                       0x0070
#define mmDAGB0_CNTL_MISC2_Sienna_Cichlid_BASE_IDX              0

static const char *mmhub_client_ids_navi1x[][2] = {
	[3][0] = "DCEDMC",
	[4][0] = "DCEVGA",
	[5][0] = "MP0",
	[6][0] = "MP1",
	[13][0] = "VMC",
	[14][0] = "HDP",
	[15][0] = "OSS",
	[16][0] = "VCNU",
	[17][0] = "JPEG",
	[18][0] = "VCN",
	[3][1] = "DCEDMC",
	[4][1] = "DCEXFC",
	[5][1] = "DCEVGA",
	[6][1] = "DCEDWB",
	[7][1] = "MP0",
	[8][1] = "MP1",
	[9][1] = "DBGU1",
	[10][1] = "DBGU0",
	[11][1] = "XDP",
	[14][1] = "HDP",
	[15][1] = "OSS",
	[16][1] = "VCNU",
	[17][1] = "JPEG",
	[18][1] = "VCN",
};

static const char *mmhub_client_ids_sienna_cichlid[][2] = {
	[3][0] = "DCEDMC",
	[4][0] = "DCEVGA",
	[5][0] = "MP0",
	[6][0] = "MP1",
	[8][0] = "VMC",
	[9][0] = "VCNU0",
	[10][0] = "JPEG",
	[12][0] = "VCNU1",
	[13][0] = "VCN1",
	[14][0] = "HDP",
	[15][0] = "OSS",
	[32+11][0] = "VCN0",
	[0][1] = "DBGU0",
	[1][1] = "DBGU1",
	[2][1] = "DCEDWB",
	[3][1] = "DCEDMC",
	[4][1] = "DCEVGA",
	[5][1] = "MP0",
	[6][1] = "MP1",
	[7][1] = "XDP",
	[9][1] = "VCNU0",
	[10][1] = "JPEG",
	[11][1] = "VCN0",
	[12][1] = "VCNU1",
	[13][1] = "VCN1",
	[14][1] = "HDP",
	[15][1] = "OSS",
};

static uint32_t mmhub_v2_0_get_invalidate_req(unsigned int vmid,
					      uint32_t flush_type)
{
	u32 req = 0;

	/* invalidate using legacy mode on vmid*/
	req = REG_SET_FIELD(req, MMVM_INVALIDATE_ENG0_REQ,
			    PER_VMID_INVALIDATE_REQ, 1 << vmid);
	req = REG_SET_FIELD(req, MMVM_INVALIDATE_ENG0_REQ, FLUSH_TYPE, flush_type);
	req = REG_SET_FIELD(req, MMVM_INVALIDATE_ENG0_REQ, INVALIDATE_L2_PTES, 1);
	req = REG_SET_FIELD(req, MMVM_INVALIDATE_ENG0_REQ, INVALIDATE_L2_PDE0, 1);
	req = REG_SET_FIELD(req, MMVM_INVALIDATE_ENG0_REQ, INVALIDATE_L2_PDE1, 1);
	req = REG_SET_FIELD(req, MMVM_INVALIDATE_ENG0_REQ, INVALIDATE_L2_PDE2, 1);
	req = REG_SET_FIELD(req, MMVM_INVALIDATE_ENG0_REQ, INVALIDATE_L1_PTES, 1);
	req = REG_SET_FIELD(req, MMVM_INVALIDATE_ENG0_REQ,
			    CLEAR_PROTECTION_FAULT_STATUS_ADDR,	0);

	return req;
}

static void
mmhub_v2_0_print_l2_protection_fault_status(struct amdgpu_device *adev,
					     uint32_t status)
{
	uint32_t cid, rw;
	const char *mmhub_cid = NULL;

	cid = REG_GET_FIELD(status,
			    MMVM_L2_PROTECTION_FAULT_STATUS, CID);
	rw = REG_GET_FIELD(status,
			   MMVM_L2_PROTECTION_FAULT_STATUS, RW);

	dev_err(adev->dev,
		"MMVM_L2_PROTECTION_FAULT_STATUS:0x%08X\n",
		status);
	switch (adev->asic_type) {
	case CHIP_NAVI10:
	case CHIP_NAVI12:
	case CHIP_NAVI14:
		mmhub_cid = mmhub_client_ids_navi1x[cid][rw];
		break;
	case CHIP_SIENNA_CICHLID:
	case CHIP_NAVY_FLOUNDER:
<<<<<<< HEAD
=======
	case CHIP_DIMGREY_CAVEFISH:
>>>>>>> f642729d
		mmhub_cid = mmhub_client_ids_sienna_cichlid[cid][rw];
		break;
	default:
		mmhub_cid = NULL;
		break;
	}
	dev_err(adev->dev, "\t Faulty UTCL2 client ID: %s (0x%x)\n",
		mmhub_cid ? mmhub_cid : "unknown", cid);
	dev_err(adev->dev, "\t MORE_FAULTS: 0x%lx\n",
		REG_GET_FIELD(status,
		MMVM_L2_PROTECTION_FAULT_STATUS, MORE_FAULTS));
	dev_err(adev->dev, "\t WALKER_ERROR: 0x%lx\n",
		REG_GET_FIELD(status,
		MMVM_L2_PROTECTION_FAULT_STATUS, WALKER_ERROR));
	dev_err(adev->dev, "\t PERMISSION_FAULTS: 0x%lx\n",
		REG_GET_FIELD(status,
		MMVM_L2_PROTECTION_FAULT_STATUS, PERMISSION_FAULTS));
	dev_err(adev->dev, "\t MAPPING_ERROR: 0x%lx\n",
		REG_GET_FIELD(status,
		MMVM_L2_PROTECTION_FAULT_STATUS, MAPPING_ERROR));
	dev_err(adev->dev, "\t RW: 0x%x\n", rw);
}

static void mmhub_v2_0_setup_vm_pt_regs(struct amdgpu_device *adev, uint32_t vmid,
				uint64_t page_table_base)
{
	struct amdgpu_vmhub *hub = &adev->vmhub[AMDGPU_MMHUB_0];

	WREG32_SOC15_OFFSET(MMHUB, 0, mmMMVM_CONTEXT0_PAGE_TABLE_BASE_ADDR_LO32,
			    hub->ctx_addr_distance * vmid,
			    lower_32_bits(page_table_base));

	WREG32_SOC15_OFFSET(MMHUB, 0, mmMMVM_CONTEXT0_PAGE_TABLE_BASE_ADDR_HI32,
			    hub->ctx_addr_distance * vmid,
			    upper_32_bits(page_table_base));
}

static void mmhub_v2_0_init_gart_aperture_regs(struct amdgpu_device *adev)
{
	uint64_t pt_base = amdgpu_gmc_pd_addr(adev->gart.bo);

	mmhub_v2_0_setup_vm_pt_regs(adev, 0, pt_base);

	WREG32_SOC15(MMHUB, 0, mmMMVM_CONTEXT0_PAGE_TABLE_START_ADDR_LO32,
		     (u32)(adev->gmc.gart_start >> 12));
	WREG32_SOC15(MMHUB, 0, mmMMVM_CONTEXT0_PAGE_TABLE_START_ADDR_HI32,
		     (u32)(adev->gmc.gart_start >> 44));

	WREG32_SOC15(MMHUB, 0, mmMMVM_CONTEXT0_PAGE_TABLE_END_ADDR_LO32,
		     (u32)(adev->gmc.gart_end >> 12));
	WREG32_SOC15(MMHUB, 0, mmMMVM_CONTEXT0_PAGE_TABLE_END_ADDR_HI32,
		     (u32)(adev->gmc.gart_end >> 44));
}

static void mmhub_v2_0_init_system_aperture_regs(struct amdgpu_device *adev)
{
	uint64_t value;
	uint32_t tmp;

	/* Program the AGP BAR */
	WREG32_SOC15(MMHUB, 0, mmMMMC_VM_AGP_BASE, 0);
	WREG32_SOC15(MMHUB, 0, mmMMMC_VM_AGP_BOT, adev->gmc.agp_start >> 24);
	WREG32_SOC15(MMHUB, 0, mmMMMC_VM_AGP_TOP, adev->gmc.agp_end >> 24);

	if (!amdgpu_sriov_vf(adev)) {
		/* Program the system aperture low logical page number. */
		WREG32_SOC15(MMHUB, 0, mmMMMC_VM_SYSTEM_APERTURE_LOW_ADDR,
			     min(adev->gmc.fb_start, adev->gmc.agp_start) >> 18);
		WREG32_SOC15(MMHUB, 0, mmMMMC_VM_SYSTEM_APERTURE_HIGH_ADDR,
			     max(adev->gmc.fb_end, adev->gmc.agp_end) >> 18);
	}

	/* Set default page address. */
	value = adev->vram_scratch.gpu_addr - adev->gmc.vram_start +
		adev->vm_manager.vram_base_offset;
	WREG32_SOC15(MMHUB, 0, mmMMMC_VM_SYSTEM_APERTURE_DEFAULT_ADDR_LSB,
		     (u32)(value >> 12));
	WREG32_SOC15(MMHUB, 0, mmMMMC_VM_SYSTEM_APERTURE_DEFAULT_ADDR_MSB,
		     (u32)(value >> 44));

	/* Program "protection fault". */
	WREG32_SOC15(MMHUB, 0, mmMMVM_L2_PROTECTION_FAULT_DEFAULT_ADDR_LO32,
		     (u32)(adev->dummy_page_addr >> 12));
	WREG32_SOC15(MMHUB, 0, mmMMVM_L2_PROTECTION_FAULT_DEFAULT_ADDR_HI32,
		     (u32)((u64)adev->dummy_page_addr >> 44));

	tmp = RREG32_SOC15(MMHUB, 0, mmMMVM_L2_PROTECTION_FAULT_CNTL2);
	tmp = REG_SET_FIELD(tmp, MMVM_L2_PROTECTION_FAULT_CNTL2,
			    ACTIVE_PAGE_MIGRATION_PTE_READ_RETRY, 1);
	WREG32_SOC15(MMHUB, 0, mmMMVM_L2_PROTECTION_FAULT_CNTL2, tmp);
}

static void mmhub_v2_0_init_tlb_regs(struct amdgpu_device *adev)
{
	uint32_t tmp;

	/* Setup TLB control */
	tmp = RREG32_SOC15(MMHUB, 0, mmMMMC_VM_MX_L1_TLB_CNTL);

	tmp = REG_SET_FIELD(tmp, MMMC_VM_MX_L1_TLB_CNTL, ENABLE_L1_TLB, 1);
	tmp = REG_SET_FIELD(tmp, MMMC_VM_MX_L1_TLB_CNTL, SYSTEM_ACCESS_MODE, 3);
	tmp = REG_SET_FIELD(tmp, MMMC_VM_MX_L1_TLB_CNTL,
			    ENABLE_ADVANCED_DRIVER_MODEL, 1);
	tmp = REG_SET_FIELD(tmp, MMMC_VM_MX_L1_TLB_CNTL,
			    SYSTEM_APERTURE_UNMAPPED_ACCESS, 0);
	tmp = REG_SET_FIELD(tmp, MMMC_VM_MX_L1_TLB_CNTL, ECO_BITS, 0);
	tmp = REG_SET_FIELD(tmp, MMMC_VM_MX_L1_TLB_CNTL,
			    MTYPE, MTYPE_UC); /* UC, uncached */

	WREG32_SOC15(MMHUB, 0, mmMMMC_VM_MX_L1_TLB_CNTL, tmp);
}

static void mmhub_v2_0_init_cache_regs(struct amdgpu_device *adev)
{
	uint32_t tmp;

	/* These registers are not accessible to VF-SRIOV.
	 * The PF will program them instead.
	 */
	if (amdgpu_sriov_vf(adev))
		return;

	/* Setup L2 cache */
	tmp = RREG32_SOC15(MMHUB, 0, mmMMVM_L2_CNTL);
	tmp = REG_SET_FIELD(tmp, MMVM_L2_CNTL, ENABLE_L2_CACHE, 1);
	tmp = REG_SET_FIELD(tmp, MMVM_L2_CNTL, ENABLE_L2_FRAGMENT_PROCESSING, 0);
	tmp = REG_SET_FIELD(tmp, MMVM_L2_CNTL,
			    ENABLE_DEFAULT_PAGE_OUT_TO_SYSTEM_MEMORY, 1);
	/* XXX for emulation, Refer to closed source code.*/
	tmp = REG_SET_FIELD(tmp, MMVM_L2_CNTL, L2_PDE0_CACHE_TAG_GENERATION_MODE,
			    0);
	tmp = REG_SET_FIELD(tmp, MMVM_L2_CNTL, PDE_FAULT_CLASSIFICATION, 0);
	tmp = REG_SET_FIELD(tmp, MMVM_L2_CNTL, CONTEXT1_IDENTITY_ACCESS_MODE, 1);
	tmp = REG_SET_FIELD(tmp, MMVM_L2_CNTL, IDENTITY_MODE_FRAGMENT_SIZE, 0);
	WREG32_SOC15(MMHUB, 0, mmMMVM_L2_CNTL, tmp);

	tmp = RREG32_SOC15(MMHUB, 0, mmMMVM_L2_CNTL2);
	tmp = REG_SET_FIELD(tmp, MMVM_L2_CNTL2, INVALIDATE_ALL_L1_TLBS, 1);
	tmp = REG_SET_FIELD(tmp, MMVM_L2_CNTL2, INVALIDATE_L2_CACHE, 1);
	WREG32_SOC15(MMHUB, 0, mmMMVM_L2_CNTL2, tmp);

	tmp = mmMMVM_L2_CNTL3_DEFAULT;
	if (adev->gmc.translate_further) {
		tmp = REG_SET_FIELD(tmp, MMVM_L2_CNTL3, BANK_SELECT, 12);
		tmp = REG_SET_FIELD(tmp, MMVM_L2_CNTL3,
				    L2_CACHE_BIGK_FRAGMENT_SIZE, 9);
	} else {
		tmp = REG_SET_FIELD(tmp, MMVM_L2_CNTL3, BANK_SELECT, 9);
		tmp = REG_SET_FIELD(tmp, MMVM_L2_CNTL3,
				    L2_CACHE_BIGK_FRAGMENT_SIZE, 6);
	}
	WREG32_SOC15(MMHUB, 0, mmMMVM_L2_CNTL3, tmp);

	tmp = mmMMVM_L2_CNTL4_DEFAULT;
	tmp = REG_SET_FIELD(tmp, MMVM_L2_CNTL4, VMC_TAP_PDE_REQUEST_PHYSICAL, 0);
	tmp = REG_SET_FIELD(tmp, MMVM_L2_CNTL4, VMC_TAP_PTE_REQUEST_PHYSICAL, 0);
	WREG32_SOC15(MMHUB, 0, mmMMVM_L2_CNTL4, tmp);

	tmp = mmMMVM_L2_CNTL5_DEFAULT;
	tmp = REG_SET_FIELD(tmp, MMVM_L2_CNTL5, L2_CACHE_SMALLK_FRAGMENT_SIZE, 0);
	WREG32_SOC15(GC, 0, mmMMVM_L2_CNTL5, tmp);
}

static void mmhub_v2_0_enable_system_domain(struct amdgpu_device *adev)
{
	uint32_t tmp;

	tmp = RREG32_SOC15(MMHUB, 0, mmMMVM_CONTEXT0_CNTL);
	tmp = REG_SET_FIELD(tmp, MMVM_CONTEXT0_CNTL, ENABLE_CONTEXT, 1);
	tmp = REG_SET_FIELD(tmp, MMVM_CONTEXT0_CNTL, PAGE_TABLE_DEPTH, 0);
	tmp = REG_SET_FIELD(tmp, MMVM_CONTEXT0_CNTL,
			    RETRY_PERMISSION_OR_INVALID_PAGE_FAULT, 0);
	WREG32_SOC15(MMHUB, 0, mmMMVM_CONTEXT0_CNTL, tmp);
}

static void mmhub_v2_0_disable_identity_aperture(struct amdgpu_device *adev)
{
	/* These registers are not accessible to VF-SRIOV.
	 * The PF will program them instead.
	 */
	if (amdgpu_sriov_vf(adev))
		return;

	WREG32_SOC15(MMHUB, 0,
		     mmMMVM_L2_CONTEXT1_IDENTITY_APERTURE_LOW_ADDR_LO32,
		     0xFFFFFFFF);
	WREG32_SOC15(MMHUB, 0,
		     mmMMVM_L2_CONTEXT1_IDENTITY_APERTURE_LOW_ADDR_HI32,
		     0x0000000F);

	WREG32_SOC15(MMHUB, 0,
		     mmMMVM_L2_CONTEXT1_IDENTITY_APERTURE_HIGH_ADDR_LO32, 0);
	WREG32_SOC15(MMHUB, 0,
		     mmMMVM_L2_CONTEXT1_IDENTITY_APERTURE_HIGH_ADDR_HI32, 0);

	WREG32_SOC15(MMHUB, 0, mmMMVM_L2_CONTEXT_IDENTITY_PHYSICAL_OFFSET_LO32,
		     0);
	WREG32_SOC15(MMHUB, 0, mmMMVM_L2_CONTEXT_IDENTITY_PHYSICAL_OFFSET_HI32,
		     0);
}

static void mmhub_v2_0_setup_vmid_config(struct amdgpu_device *adev)
{
	struct amdgpu_vmhub *hub = &adev->vmhub[AMDGPU_MMHUB_0];
	int i;
	uint32_t tmp;

	for (i = 0; i <= 14; i++) {
		tmp = RREG32_SOC15_OFFSET(MMHUB, 0, mmMMVM_CONTEXT1_CNTL, i);
		tmp = REG_SET_FIELD(tmp, MMVM_CONTEXT1_CNTL, ENABLE_CONTEXT, 1);
		tmp = REG_SET_FIELD(tmp, MMVM_CONTEXT1_CNTL, PAGE_TABLE_DEPTH,
				    adev->vm_manager.num_level);
		tmp = REG_SET_FIELD(tmp, MMVM_CONTEXT1_CNTL,
				    RANGE_PROTECTION_FAULT_ENABLE_DEFAULT, 1);
		tmp = REG_SET_FIELD(tmp, MMVM_CONTEXT1_CNTL,
				    DUMMY_PAGE_PROTECTION_FAULT_ENABLE_DEFAULT,
				    1);
		tmp = REG_SET_FIELD(tmp, MMVM_CONTEXT1_CNTL,
				    PDE0_PROTECTION_FAULT_ENABLE_DEFAULT, 1);
		tmp = REG_SET_FIELD(tmp, MMVM_CONTEXT1_CNTL,
				    VALID_PROTECTION_FAULT_ENABLE_DEFAULT, 1);
		tmp = REG_SET_FIELD(tmp, MMVM_CONTEXT1_CNTL,
				    READ_PROTECTION_FAULT_ENABLE_DEFAULT, 1);
		tmp = REG_SET_FIELD(tmp, MMVM_CONTEXT1_CNTL,
				    WRITE_PROTECTION_FAULT_ENABLE_DEFAULT, 1);
		tmp = REG_SET_FIELD(tmp, MMVM_CONTEXT1_CNTL,
				    EXECUTE_PROTECTION_FAULT_ENABLE_DEFAULT, 1);
		tmp = REG_SET_FIELD(tmp, MMVM_CONTEXT1_CNTL,
				    PAGE_TABLE_BLOCK_SIZE,
				    adev->vm_manager.block_size - 9);
		/* Send no-retry XNACK on fault to suppress VM fault storm. */
		tmp = REG_SET_FIELD(tmp, MMVM_CONTEXT1_CNTL,
				    RETRY_PERMISSION_OR_INVALID_PAGE_FAULT,
				    !adev->gmc.noretry);
		WREG32_SOC15_OFFSET(MMHUB, 0, mmMMVM_CONTEXT1_CNTL,
				    i * hub->ctx_distance, tmp);
		WREG32_SOC15_OFFSET(MMHUB, 0, mmMMVM_CONTEXT1_PAGE_TABLE_START_ADDR_LO32,
				    i * hub->ctx_addr_distance, 0);
		WREG32_SOC15_OFFSET(MMHUB, 0, mmMMVM_CONTEXT1_PAGE_TABLE_START_ADDR_HI32,
				    i * hub->ctx_addr_distance, 0);
		WREG32_SOC15_OFFSET(MMHUB, 0, mmMMVM_CONTEXT1_PAGE_TABLE_END_ADDR_LO32,
				    i * hub->ctx_addr_distance,
				    lower_32_bits(adev->vm_manager.max_pfn - 1));
		WREG32_SOC15_OFFSET(MMHUB, 0, mmMMVM_CONTEXT1_PAGE_TABLE_END_ADDR_HI32,
				    i * hub->ctx_addr_distance,
				    upper_32_bits(adev->vm_manager.max_pfn - 1));
	}
}

static void mmhub_v2_0_program_invalidation(struct amdgpu_device *adev)
{
	struct amdgpu_vmhub *hub = &adev->vmhub[AMDGPU_MMHUB_0];
	unsigned i;

	for (i = 0; i < 18; ++i) {
		WREG32_SOC15_OFFSET(MMHUB, 0, mmMMVM_INVALIDATE_ENG0_ADDR_RANGE_LO32,
				    i * hub->eng_addr_distance, 0xffffffff);
		WREG32_SOC15_OFFSET(MMHUB, 0, mmMMVM_INVALIDATE_ENG0_ADDR_RANGE_HI32,
				    i * hub->eng_addr_distance, 0x1f);
	}
}

static int mmhub_v2_0_gart_enable(struct amdgpu_device *adev)
{
	/* GART Enable. */
	mmhub_v2_0_init_gart_aperture_regs(adev);
	mmhub_v2_0_init_system_aperture_regs(adev);
	mmhub_v2_0_init_tlb_regs(adev);
	mmhub_v2_0_init_cache_regs(adev);

	mmhub_v2_0_enable_system_domain(adev);
	mmhub_v2_0_disable_identity_aperture(adev);
	mmhub_v2_0_setup_vmid_config(adev);
	mmhub_v2_0_program_invalidation(adev);

	return 0;
}

static void mmhub_v2_0_gart_disable(struct amdgpu_device *adev)
{
	struct amdgpu_vmhub *hub = &adev->vmhub[AMDGPU_MMHUB_0];
	u32 tmp;
	u32 i;

	/* Disable all tables */
	for (i = 0; i < AMDGPU_NUM_VMID; i++)
		WREG32_SOC15_OFFSET(MMHUB, 0, mmMMVM_CONTEXT0_CNTL,
				    i * hub->ctx_distance, 0);

	/* Setup TLB control */
	tmp = RREG32_SOC15(MMHUB, 0, mmMMMC_VM_MX_L1_TLB_CNTL);
	tmp = REG_SET_FIELD(tmp, MMMC_VM_MX_L1_TLB_CNTL, ENABLE_L1_TLB, 0);
	tmp = REG_SET_FIELD(tmp, MMMC_VM_MX_L1_TLB_CNTL,
			    ENABLE_ADVANCED_DRIVER_MODEL, 0);
	WREG32_SOC15(MMHUB, 0, mmMMMC_VM_MX_L1_TLB_CNTL, tmp);

	/* Setup L2 cache */
	tmp = RREG32_SOC15(MMHUB, 0, mmMMVM_L2_CNTL);
	tmp = REG_SET_FIELD(tmp, MMVM_L2_CNTL, ENABLE_L2_CACHE, 0);
	WREG32_SOC15(MMHUB, 0, mmMMVM_L2_CNTL, tmp);
	WREG32_SOC15(MMHUB, 0, mmMMVM_L2_CNTL3, 0);
}

/**
 * mmhub_v2_0_set_fault_enable_default - update GART/VM fault handling
 *
 * @adev: amdgpu_device pointer
 * @value: true redirects VM faults to the default page
 */
static void mmhub_v2_0_set_fault_enable_default(struct amdgpu_device *adev, bool value)
{
	u32 tmp;

	/* These registers are not accessible to VF-SRIOV.
	 * The PF will program them instead.
	 */
	if (amdgpu_sriov_vf(adev))
		return;

	tmp = RREG32_SOC15(MMHUB, 0, mmMMVM_L2_PROTECTION_FAULT_CNTL);
	tmp = REG_SET_FIELD(tmp, MMVM_L2_PROTECTION_FAULT_CNTL,
			    RANGE_PROTECTION_FAULT_ENABLE_DEFAULT, value);
	tmp = REG_SET_FIELD(tmp, MMVM_L2_PROTECTION_FAULT_CNTL,
			    PDE0_PROTECTION_FAULT_ENABLE_DEFAULT, value);
	tmp = REG_SET_FIELD(tmp, MMVM_L2_PROTECTION_FAULT_CNTL,
			    PDE1_PROTECTION_FAULT_ENABLE_DEFAULT, value);
	tmp = REG_SET_FIELD(tmp, MMVM_L2_PROTECTION_FAULT_CNTL,
			    PDE2_PROTECTION_FAULT_ENABLE_DEFAULT, value);
	tmp = REG_SET_FIELD(tmp, MMVM_L2_PROTECTION_FAULT_CNTL,
			    TRANSLATE_FURTHER_PROTECTION_FAULT_ENABLE_DEFAULT,
			    value);
	tmp = REG_SET_FIELD(tmp, MMVM_L2_PROTECTION_FAULT_CNTL,
			    NACK_PROTECTION_FAULT_ENABLE_DEFAULT, value);
	tmp = REG_SET_FIELD(tmp, MMVM_L2_PROTECTION_FAULT_CNTL,
			    DUMMY_PAGE_PROTECTION_FAULT_ENABLE_DEFAULT, value);
	tmp = REG_SET_FIELD(tmp, MMVM_L2_PROTECTION_FAULT_CNTL,
			    VALID_PROTECTION_FAULT_ENABLE_DEFAULT, value);
	tmp = REG_SET_FIELD(tmp, MMVM_L2_PROTECTION_FAULT_CNTL,
			    READ_PROTECTION_FAULT_ENABLE_DEFAULT, value);
	tmp = REG_SET_FIELD(tmp, MMVM_L2_PROTECTION_FAULT_CNTL,
			    WRITE_PROTECTION_FAULT_ENABLE_DEFAULT, value);
	tmp = REG_SET_FIELD(tmp, MMVM_L2_PROTECTION_FAULT_CNTL,
			    EXECUTE_PROTECTION_FAULT_ENABLE_DEFAULT, value);
	if (!value) {
		tmp = REG_SET_FIELD(tmp, MMVM_L2_PROTECTION_FAULT_CNTL,
				CRASH_ON_NO_RETRY_FAULT, 1);
		tmp = REG_SET_FIELD(tmp, MMVM_L2_PROTECTION_FAULT_CNTL,
				CRASH_ON_RETRY_FAULT, 1);
	}
	WREG32_SOC15(MMHUB, 0, mmMMVM_L2_PROTECTION_FAULT_CNTL, tmp);
}

static const struct amdgpu_vmhub_funcs mmhub_v2_0_vmhub_funcs = {
	.print_l2_protection_fault_status = mmhub_v2_0_print_l2_protection_fault_status,
	.get_invalidate_req = mmhub_v2_0_get_invalidate_req,
};

static void mmhub_v2_0_init(struct amdgpu_device *adev)
{
	struct amdgpu_vmhub *hub = &adev->vmhub[AMDGPU_MMHUB_0];

	hub->ctx0_ptb_addr_lo32 =
		SOC15_REG_OFFSET(MMHUB, 0,
				 mmMMVM_CONTEXT0_PAGE_TABLE_BASE_ADDR_LO32);
	hub->ctx0_ptb_addr_hi32 =
		SOC15_REG_OFFSET(MMHUB, 0,
				 mmMMVM_CONTEXT0_PAGE_TABLE_BASE_ADDR_HI32);
	hub->vm_inv_eng0_sem =
		SOC15_REG_OFFSET(MMHUB, 0, mmMMVM_INVALIDATE_ENG0_SEM);
	hub->vm_inv_eng0_req =
		SOC15_REG_OFFSET(MMHUB, 0, mmMMVM_INVALIDATE_ENG0_REQ);
	hub->vm_inv_eng0_ack =
		SOC15_REG_OFFSET(MMHUB, 0, mmMMVM_INVALIDATE_ENG0_ACK);
	hub->vm_context0_cntl =
		SOC15_REG_OFFSET(MMHUB, 0, mmMMVM_CONTEXT0_CNTL);
	hub->vm_l2_pro_fault_status =
		SOC15_REG_OFFSET(MMHUB, 0, mmMMVM_L2_PROTECTION_FAULT_STATUS);
	hub->vm_l2_pro_fault_cntl =
		SOC15_REG_OFFSET(MMHUB, 0, mmMMVM_L2_PROTECTION_FAULT_CNTL);

	hub->ctx_distance = mmMMVM_CONTEXT1_CNTL - mmMMVM_CONTEXT0_CNTL;
	hub->ctx_addr_distance = mmMMVM_CONTEXT1_PAGE_TABLE_BASE_ADDR_LO32 -
		mmMMVM_CONTEXT0_PAGE_TABLE_BASE_ADDR_LO32;
	hub->eng_distance = mmMMVM_INVALIDATE_ENG1_REQ -
		mmMMVM_INVALIDATE_ENG0_REQ;
	hub->eng_addr_distance = mmMMVM_INVALIDATE_ENG1_ADDR_RANGE_LO32 -
		mmMMVM_INVALIDATE_ENG0_ADDR_RANGE_LO32;

	hub->vm_cntx_cntl_vm_fault = MMVM_CONTEXT1_CNTL__RANGE_PROTECTION_FAULT_ENABLE_INTERRUPT_MASK |
		MMVM_CONTEXT1_CNTL__DUMMY_PAGE_PROTECTION_FAULT_ENABLE_INTERRUPT_MASK |
		MMVM_CONTEXT1_CNTL__PDE0_PROTECTION_FAULT_ENABLE_INTERRUPT_MASK |
		MMVM_CONTEXT1_CNTL__VALID_PROTECTION_FAULT_ENABLE_INTERRUPT_MASK |
		MMVM_CONTEXT1_CNTL__READ_PROTECTION_FAULT_ENABLE_INTERRUPT_MASK |
		MMVM_CONTEXT1_CNTL__WRITE_PROTECTION_FAULT_ENABLE_INTERRUPT_MASK |
		MMVM_CONTEXT1_CNTL__EXECUTE_PROTECTION_FAULT_ENABLE_INTERRUPT_MASK;

	hub->vmhub_funcs = &mmhub_v2_0_vmhub_funcs;
}

static void mmhub_v2_0_update_medium_grain_clock_gating(struct amdgpu_device *adev,
							bool enable)
{
	uint32_t def, data, def1, data1;

	switch (adev->asic_type) {
	case CHIP_SIENNA_CICHLID:
	case CHIP_NAVY_FLOUNDER:
	case CHIP_DIMGREY_CAVEFISH:
		def  = data  = RREG32_SOC15(MMHUB, 0, mmMM_ATC_L2_MISC_CG_Sienna_Cichlid);
		def1 = data1 = RREG32_SOC15(MMHUB, 0, mmDAGB0_CNTL_MISC2_Sienna_Cichlid);
		break;
	default:
		def  = data  = RREG32_SOC15(MMHUB, 0, mmMM_ATC_L2_MISC_CG);
		def1 = data1 = RREG32_SOC15(MMHUB, 0, mmDAGB0_CNTL_MISC2);
		break;
	}

	if (enable && (adev->cg_flags & AMD_CG_SUPPORT_MC_MGCG)) {
		data |= MM_ATC_L2_MISC_CG__ENABLE_MASK;

		data1 &= ~(DAGB0_CNTL_MISC2__DISABLE_WRREQ_CG_MASK |
		           DAGB0_CNTL_MISC2__DISABLE_WRRET_CG_MASK |
		           DAGB0_CNTL_MISC2__DISABLE_RDREQ_CG_MASK |
		           DAGB0_CNTL_MISC2__DISABLE_RDRET_CG_MASK |
		           DAGB0_CNTL_MISC2__DISABLE_TLBWR_CG_MASK |
		           DAGB0_CNTL_MISC2__DISABLE_TLBRD_CG_MASK);

	} else {
		data &= ~MM_ATC_L2_MISC_CG__ENABLE_MASK;

		data1 |= (DAGB0_CNTL_MISC2__DISABLE_WRREQ_CG_MASK |
			  DAGB0_CNTL_MISC2__DISABLE_WRRET_CG_MASK |
			  DAGB0_CNTL_MISC2__DISABLE_RDREQ_CG_MASK |
			  DAGB0_CNTL_MISC2__DISABLE_RDRET_CG_MASK |
			  DAGB0_CNTL_MISC2__DISABLE_TLBWR_CG_MASK |
			  DAGB0_CNTL_MISC2__DISABLE_TLBRD_CG_MASK);
	}

	switch (adev->asic_type) {
	case CHIP_SIENNA_CICHLID:
	case CHIP_NAVY_FLOUNDER:
	case CHIP_DIMGREY_CAVEFISH:
		if (def != data)
			WREG32_SOC15(MMHUB, 0, mmMM_ATC_L2_MISC_CG_Sienna_Cichlid, data);
		if (def1 != data1)
			WREG32_SOC15(MMHUB, 0, mmDAGB0_CNTL_MISC2_Sienna_Cichlid, data1);
		break;
	default:
		if (def != data)
			WREG32_SOC15(MMHUB, 0, mmMM_ATC_L2_MISC_CG, data);
		if (def1 != data1)
			WREG32_SOC15(MMHUB, 0, mmDAGB0_CNTL_MISC2, data1);
		break;
	}
}

static void mmhub_v2_0_update_medium_grain_light_sleep(struct amdgpu_device *adev,
						       bool enable)
{
	uint32_t def, data;

	switch (adev->asic_type) {
	case CHIP_SIENNA_CICHLID:
	case CHIP_NAVY_FLOUNDER:
	case CHIP_DIMGREY_CAVEFISH:
		def  = data  = RREG32_SOC15(MMHUB, 0, mmMM_ATC_L2_MISC_CG_Sienna_Cichlid);
		break;
	default:
		def  = data  = RREG32_SOC15(MMHUB, 0, mmMM_ATC_L2_MISC_CG);
		break;
	}

	if (enable && (adev->cg_flags & AMD_CG_SUPPORT_MC_LS))
		data |= MM_ATC_L2_MISC_CG__MEM_LS_ENABLE_MASK;
	else
		data &= ~MM_ATC_L2_MISC_CG__MEM_LS_ENABLE_MASK;

	if (def != data) {
		switch (adev->asic_type) {
		case CHIP_SIENNA_CICHLID:
		case CHIP_NAVY_FLOUNDER:
		case CHIP_DIMGREY_CAVEFISH:
			WREG32_SOC15(MMHUB, 0, mmMM_ATC_L2_MISC_CG_Sienna_Cichlid, data);
			break;
		default:
			WREG32_SOC15(MMHUB, 0, mmMM_ATC_L2_MISC_CG, data);
			break;
		}
	}
}

static int mmhub_v2_0_set_clockgating(struct amdgpu_device *adev,
			       enum amd_clockgating_state state)
{
	if (amdgpu_sriov_vf(adev))
		return 0;

	switch (adev->asic_type) {
	case CHIP_NAVI10:
	case CHIP_NAVI14:
	case CHIP_NAVI12:
	case CHIP_SIENNA_CICHLID:
	case CHIP_NAVY_FLOUNDER:
	case CHIP_DIMGREY_CAVEFISH:
		mmhub_v2_0_update_medium_grain_clock_gating(adev,
				state == AMD_CG_STATE_GATE);
		mmhub_v2_0_update_medium_grain_light_sleep(adev,
				state == AMD_CG_STATE_GATE);
		break;
	default:
		break;
	}

	return 0;
}

static void mmhub_v2_0_get_clockgating(struct amdgpu_device *adev, u32 *flags)
{
	int data, data1;

	if (amdgpu_sriov_vf(adev))
		*flags = 0;

	switch (adev->asic_type) {
	case CHIP_SIENNA_CICHLID:
	case CHIP_NAVY_FLOUNDER:
	case CHIP_DIMGREY_CAVEFISH:
		data  = RREG32_SOC15(MMHUB, 0, mmMM_ATC_L2_MISC_CG_Sienna_Cichlid);
		data1 = RREG32_SOC15(MMHUB, 0, mmDAGB0_CNTL_MISC2_Sienna_Cichlid);
		break;
	default:
		data  = RREG32_SOC15(MMHUB, 0, mmMM_ATC_L2_MISC_CG);
		data1 = RREG32_SOC15(MMHUB, 0, mmDAGB0_CNTL_MISC2);
		break;
	}

	/* AMD_CG_SUPPORT_MC_MGCG */
	if ((data & MM_ATC_L2_MISC_CG__ENABLE_MASK) &&
	    !(data1 & (DAGB0_CNTL_MISC2__DISABLE_WRREQ_CG_MASK |
		       DAGB0_CNTL_MISC2__DISABLE_WRRET_CG_MASK |
		       DAGB0_CNTL_MISC2__DISABLE_RDREQ_CG_MASK |
		       DAGB0_CNTL_MISC2__DISABLE_RDRET_CG_MASK |
		       DAGB0_CNTL_MISC2__DISABLE_TLBWR_CG_MASK |
		       DAGB0_CNTL_MISC2__DISABLE_TLBRD_CG_MASK)))
		*flags |= AMD_CG_SUPPORT_MC_MGCG;

	/* AMD_CG_SUPPORT_MC_LS */
	if (data & MM_ATC_L2_MISC_CG__MEM_LS_ENABLE_MASK)
		*flags |= AMD_CG_SUPPORT_MC_LS;
}

const struct amdgpu_mmhub_funcs mmhub_v2_0_funcs = {
	.ras_late_init = amdgpu_mmhub_ras_late_init,
	.init = mmhub_v2_0_init,
	.gart_enable = mmhub_v2_0_gart_enable,
	.set_fault_enable_default = mmhub_v2_0_set_fault_enable_default,
	.gart_disable = mmhub_v2_0_gart_disable,
	.set_clockgating = mmhub_v2_0_set_clockgating,
	.get_clockgating = mmhub_v2_0_get_clockgating,
	.setup_vm_pt_regs = mmhub_v2_0_setup_vm_pt_regs,
};<|MERGE_RESOLUTION|>--- conflicted
+++ resolved
@@ -136,10 +136,7 @@
 		break;
 	case CHIP_SIENNA_CICHLID:
 	case CHIP_NAVY_FLOUNDER:
-<<<<<<< HEAD
-=======
 	case CHIP_DIMGREY_CAVEFISH:
->>>>>>> f642729d
 		mmhub_cid = mmhub_client_ids_sienna_cichlid[cid][rw];
 		break;
 	default:
