/*
 * Copyright 2016 Advanced Micro Devices, Inc.
 *
 * Permission is hereby granted, free of charge, to any person obtaining a
 * copy of this software and associated documentation files (the "Software"),
 * to deal in the Software without restriction, including without limitation
 * the rights to use, copy, modify, merge, publish, distribute, sublicense,
 * and/or sell copies of the Software, and to permit persons to whom the
 * Software is furnished to do so, subject to the following conditions:
 *
 * The above copyright notice and this permission notice shall be included in
 * all copies or substantial portions of the Software.
 *
 * THE SOFTWARE IS PROVIDED "AS IS", WITHOUT WARRANTY OF ANY KIND, EXPRESS OR
 * IMPLIED, INCLUDING BUT NOT LIMITED TO THE WARRANTIES OF MERCHANTABILITY,
 * FITNESS FOR A PARTICULAR PURPOSE AND NONINFRINGEMENT.  IN NO EVENT SHALL
 * THE COPYRIGHT HOLDER(S) OR AUTHOR(S) BE LIABLE FOR ANY CLAIM, DAMAGES OR
 * OTHER LIABILITY, WHETHER IN AN ACTION OF CONTRACT, TORT OR OTHERWISE,
 * ARISING FROM, OUT OF OR IN CONNECTION WITH THE SOFTWARE OR THE USE OR
 * OTHER DEALINGS IN THE SOFTWARE.
 *
 * Authors: Christian König
 */
#ifndef __AMDGPU_RING_H__
#define __AMDGPU_RING_H__

#include <drm/amdgpu_drm.h>
#include <drm/gpu_scheduler.h>
#include <drm/drm_print.h>

/* max number of rings */
#define AMDGPU_MAX_RINGS		28
#define AMDGPU_MAX_HWIP_RINGS		8
#define AMDGPU_MAX_GFX_RINGS		2
#define AMDGPU_MAX_COMPUTE_RINGS	8
#define AMDGPU_MAX_VCE_RINGS		3
#define AMDGPU_MAX_UVD_ENC_RINGS	2

#define AMDGPU_RING_PRIO_DEFAULT	1
#define AMDGPU_RING_PRIO_MAX		AMDGPU_GFX_PIPE_PRIO_MAX

/* some special values for the owner field */
#define AMDGPU_FENCE_OWNER_UNDEFINED	((void *)0ul)
#define AMDGPU_FENCE_OWNER_VM		((void *)1ul)
#define AMDGPU_FENCE_OWNER_KFD		((void *)2ul)

#define AMDGPU_FENCE_FLAG_64BIT         (1 << 0)
#define AMDGPU_FENCE_FLAG_INT           (1 << 1)
#define AMDGPU_FENCE_FLAG_TC_WB_ONLY    (1 << 2)

#define to_amdgpu_ring(s) container_of((s), struct amdgpu_ring, sched)

#define AMDGPU_IB_POOL_SIZE	(1024 * 1024)

enum amdgpu_ring_type {
	AMDGPU_RING_TYPE_GFX		= AMDGPU_HW_IP_GFX,
	AMDGPU_RING_TYPE_COMPUTE	= AMDGPU_HW_IP_COMPUTE,
	AMDGPU_RING_TYPE_SDMA		= AMDGPU_HW_IP_DMA,
	AMDGPU_RING_TYPE_UVD		= AMDGPU_HW_IP_UVD,
	AMDGPU_RING_TYPE_VCE		= AMDGPU_HW_IP_VCE,
	AMDGPU_RING_TYPE_UVD_ENC	= AMDGPU_HW_IP_UVD_ENC,
	AMDGPU_RING_TYPE_VCN_DEC	= AMDGPU_HW_IP_VCN_DEC,
	AMDGPU_RING_TYPE_VCN_ENC	= AMDGPU_HW_IP_VCN_ENC,
	AMDGPU_RING_TYPE_VCN_JPEG	= AMDGPU_HW_IP_VCN_JPEG,
	AMDGPU_RING_TYPE_KIQ,
	AMDGPU_RING_TYPE_MES
};

enum amdgpu_ib_pool_type {
	/* Normal submissions to the top of the pipeline. */
	AMDGPU_IB_POOL_DELAYED,
	/* Immediate submissions to the bottom of the pipeline. */
	AMDGPU_IB_POOL_IMMEDIATE,
	/* Direct submission to the ring buffer during init and reset. */
	AMDGPU_IB_POOL_DIRECT,

	AMDGPU_IB_POOL_MAX
};

struct amdgpu_device;
struct amdgpu_ring;
struct amdgpu_ib;
struct amdgpu_cs_parser;
struct amdgpu_job;

struct amdgpu_sched {
	u32				num_scheds;
	struct drm_gpu_scheduler	*sched[AMDGPU_MAX_HWIP_RINGS];
};

/*
 * Fences.
 */
struct amdgpu_fence_driver {
	uint64_t			gpu_addr;
	volatile uint32_t		*cpu_addr;
	/* sync_seq is protected by ring emission lock */
	uint32_t			sync_seq;
	atomic_t			last_seq;
	bool				initialized;
	struct amdgpu_irq_src		*irq_src;
	unsigned			irq_type;
	struct timer_list		fallback_timer;
	unsigned			num_fences_mask;
	spinlock_t			lock;
	struct dma_fence		**fences;
};

int amdgpu_fence_driver_init(struct amdgpu_device *adev);
void amdgpu_fence_driver_fini(struct amdgpu_device *adev);
void amdgpu_fence_driver_force_completion(struct amdgpu_ring *ring);

int amdgpu_fence_driver_init_ring(struct amdgpu_ring *ring,
				  unsigned num_hw_submission);
int amdgpu_fence_driver_start_ring(struct amdgpu_ring *ring,
				   struct amdgpu_irq_src *irq_src,
				   unsigned irq_type);
void amdgpu_fence_driver_suspend(struct amdgpu_device *adev);
void amdgpu_fence_driver_resume(struct amdgpu_device *adev);
int amdgpu_fence_emit(struct amdgpu_ring *ring, struct dma_fence **fence,
		      unsigned flags);
int amdgpu_fence_emit_polling(struct amdgpu_ring *ring, uint32_t *s,
			      uint32_t timeout);
bool amdgpu_fence_process(struct amdgpu_ring *ring);
int amdgpu_fence_wait_empty(struct amdgpu_ring *ring);
signed long amdgpu_fence_wait_polling(struct amdgpu_ring *ring,
				      uint32_t wait_seq,
				      signed long timeout);
unsigned amdgpu_fence_count_emitted(struct amdgpu_ring *ring);

/*
 * Rings.
 */

/* provided by hw blocks that expose a ring buffer for commands */
struct amdgpu_ring_funcs {
	enum amdgpu_ring_type	type;
	uint32_t		align_mask;
	u32			nop;
	bool			support_64bit_ptrs;
	bool			no_user_fence;
	unsigned		vmhub;
	unsigned		extra_dw;

	/* ring read/write ptr handling */
	u64 (*get_rptr)(struct amdgpu_ring *ring);
	u64 (*get_wptr)(struct amdgpu_ring *ring);
	void (*set_wptr)(struct amdgpu_ring *ring);
	/* validating and patching of IBs */
	int (*parse_cs)(struct amdgpu_cs_parser *p, uint32_t ib_idx);
	int (*patch_cs_in_place)(struct amdgpu_cs_parser *p, uint32_t ib_idx);
	/* constants to calculate how many DW are needed for an emit */
	unsigned emit_frame_size;
	unsigned emit_ib_size;
	/* command emit functions */
	void (*emit_ib)(struct amdgpu_ring *ring,
			struct amdgpu_job *job,
			struct amdgpu_ib *ib,
			uint32_t flags);
	void (*emit_fence)(struct amdgpu_ring *ring, uint64_t addr,
			   uint64_t seq, unsigned flags);
	void (*emit_pipeline_sync)(struct amdgpu_ring *ring);
	void (*emit_vm_flush)(struct amdgpu_ring *ring, unsigned vmid,
			      uint64_t pd_addr);
	void (*emit_hdp_flush)(struct amdgpu_ring *ring);
	void (*emit_gds_switch)(struct amdgpu_ring *ring, uint32_t vmid,
				uint32_t gds_base, uint32_t gds_size,
				uint32_t gws_base, uint32_t gws_size,
				uint32_t oa_base, uint32_t oa_size);
	/* testing functions */
	int (*test_ring)(struct amdgpu_ring *ring);
	int (*test_ib)(struct amdgpu_ring *ring, long timeout);
	/* insert NOP packets */
	void (*insert_nop)(struct amdgpu_ring *ring, uint32_t count);
	void (*insert_start)(struct amdgpu_ring *ring);
	void (*insert_end)(struct amdgpu_ring *ring);
	/* pad the indirect buffer to the necessary number of dw */
	void (*pad_ib)(struct amdgpu_ring *ring, struct amdgpu_ib *ib);
	unsigned (*init_cond_exec)(struct amdgpu_ring *ring);
	void (*patch_cond_exec)(struct amdgpu_ring *ring, unsigned offset);
	/* note usage for clock and power gating */
	void (*begin_use)(struct amdgpu_ring *ring);
	void (*end_use)(struct amdgpu_ring *ring);
	void (*emit_switch_buffer) (struct amdgpu_ring *ring);
	void (*emit_cntxcntl) (struct amdgpu_ring *ring, uint32_t flags);
	void (*emit_rreg)(struct amdgpu_ring *ring, uint32_t reg,
			  uint32_t reg_val_offs);
	void (*emit_wreg)(struct amdgpu_ring *ring, uint32_t reg, uint32_t val);
	void (*emit_reg_wait)(struct amdgpu_ring *ring, uint32_t reg,
			      uint32_t val, uint32_t mask);
	void (*emit_reg_write_reg_wait)(struct amdgpu_ring *ring,
					uint32_t reg0, uint32_t reg1,
					uint32_t ref, uint32_t mask);
	void (*emit_frame_cntl)(struct amdgpu_ring *ring, bool start,
				bool secure);
	/* Try to soft recover the ring to make the fence signal */
	void (*soft_recovery)(struct amdgpu_ring *ring, unsigned vmid);
	int (*preempt_ib)(struct amdgpu_ring *ring);
	void (*emit_mem_sync)(struct amdgpu_ring *ring);
	void (*emit_wave_limit)(struct amdgpu_ring *ring, bool enable);
};

struct amdgpu_ring {
	struct amdgpu_device		*adev;
	const struct amdgpu_ring_funcs	*funcs;
	struct amdgpu_fence_driver	fence_drv;
	struct drm_gpu_scheduler	sched;

	struct amdgpu_bo	*ring_obj;
	volatile uint32_t	*ring;
	unsigned		rptr_offs;
	u64			wptr;
	u64			wptr_old;
	unsigned		ring_size;
	unsigned		max_dw;
	int			count_dw;
	uint64_t		gpu_addr;
	uint64_t		ptr_mask;
	uint32_t		buf_mask;
	u32			idx;
	u32			me;
	u32			pipe;
	u32			queue;
	struct amdgpu_bo	*mqd_obj;
	uint64_t                mqd_gpu_addr;
	void                    *mqd_ptr;
	uint64_t                eop_gpu_addr;
	u32			doorbell_index;
	bool			use_doorbell;
	bool			use_pollmem;
	unsigned		wptr_offs;
	unsigned		fence_offs;
	uint64_t		current_ctx;
	char			name[16];
	u32                     trail_seq;
	unsigned		trail_fence_offs;
	u64			trail_fence_gpu_addr;
	volatile u32		*trail_fence_cpu_addr;
	unsigned		cond_exe_offs;
	u64			cond_exe_gpu_addr;
	volatile u32		*cond_exe_cpu_addr;
	unsigned		vm_inv_eng;
	struct dma_fence	*vmid_wait;
	bool			has_compute_vm_bug;
	bool			no_scheduler;
<<<<<<< HEAD

	atomic_t		num_jobs[DRM_SCHED_PRIORITY_COUNT];
	struct mutex		priority_mutex;
	/* protected by priority_mutex */
	int			priority;
=======
	int			hw_prio;
>>>>>>> f642729d

#if defined(CONFIG_DEBUG_FS)
	struct dentry *ent;
#endif
};

#define amdgpu_ring_parse_cs(r, p, ib) ((r)->funcs->parse_cs((p), (ib)))
#define amdgpu_ring_patch_cs_in_place(r, p, ib) ((r)->funcs->patch_cs_in_place((p), (ib)))
#define amdgpu_ring_test_ring(r) (r)->funcs->test_ring((r))
#define amdgpu_ring_test_ib(r, t) (r)->funcs->test_ib((r), (t))
#define amdgpu_ring_get_rptr(r) (r)->funcs->get_rptr((r))
#define amdgpu_ring_get_wptr(r) (r)->funcs->get_wptr((r))
#define amdgpu_ring_set_wptr(r) (r)->funcs->set_wptr((r))
#define amdgpu_ring_emit_ib(r, job, ib, flags) ((r)->funcs->emit_ib((r), (job), (ib), (flags)))
#define amdgpu_ring_emit_pipeline_sync(r) (r)->funcs->emit_pipeline_sync((r))
#define amdgpu_ring_emit_vm_flush(r, vmid, addr) (r)->funcs->emit_vm_flush((r), (vmid), (addr))
#define amdgpu_ring_emit_fence(r, addr, seq, flags) (r)->funcs->emit_fence((r), (addr), (seq), (flags))
#define amdgpu_ring_emit_gds_switch(r, v, db, ds, wb, ws, ab, as) (r)->funcs->emit_gds_switch((r), (v), (db), (ds), (wb), (ws), (ab), (as))
#define amdgpu_ring_emit_hdp_flush(r) (r)->funcs->emit_hdp_flush((r))
#define amdgpu_ring_emit_switch_buffer(r) (r)->funcs->emit_switch_buffer((r))
#define amdgpu_ring_emit_cntxcntl(r, d) (r)->funcs->emit_cntxcntl((r), (d))
#define amdgpu_ring_emit_rreg(r, d, o) (r)->funcs->emit_rreg((r), (d), (o))
#define amdgpu_ring_emit_wreg(r, d, v) (r)->funcs->emit_wreg((r), (d), (v))
#define amdgpu_ring_emit_reg_wait(r, d, v, m) (r)->funcs->emit_reg_wait((r), (d), (v), (m))
#define amdgpu_ring_emit_reg_write_reg_wait(r, d0, d1, v, m) (r)->funcs->emit_reg_write_reg_wait((r), (d0), (d1), (v), (m))
#define amdgpu_ring_emit_frame_cntl(r, b, s) (r)->funcs->emit_frame_cntl((r), (b), (s))
#define amdgpu_ring_pad_ib(r, ib) ((r)->funcs->pad_ib((r), (ib)))
#define amdgpu_ring_init_cond_exec(r) (r)->funcs->init_cond_exec((r))
#define amdgpu_ring_patch_cond_exec(r,o) (r)->funcs->patch_cond_exec((r),(o))
#define amdgpu_ring_preempt_ib(r) (r)->funcs->preempt_ib(r)

int amdgpu_ring_alloc(struct amdgpu_ring *ring, unsigned ndw);
void amdgpu_ring_insert_nop(struct amdgpu_ring *ring, uint32_t count);
void amdgpu_ring_generic_pad_ib(struct amdgpu_ring *ring, struct amdgpu_ib *ib);
void amdgpu_ring_commit(struct amdgpu_ring *ring);
void amdgpu_ring_undo(struct amdgpu_ring *ring);
int amdgpu_ring_init(struct amdgpu_device *adev, struct amdgpu_ring *ring,
		     unsigned int ring_size, struct amdgpu_irq_src *irq_src,
		     unsigned int irq_type, unsigned int prio);
void amdgpu_ring_fini(struct amdgpu_ring *ring);
void amdgpu_ring_emit_reg_write_reg_wait_helper(struct amdgpu_ring *ring,
						uint32_t reg0, uint32_t val0,
						uint32_t reg1, uint32_t val1);
bool amdgpu_ring_soft_recovery(struct amdgpu_ring *ring, unsigned int vmid,
			       struct dma_fence *fence);

static inline void amdgpu_ring_set_preempt_cond_exec(struct amdgpu_ring *ring,
							bool cond_exec)
{
	*ring->cond_exe_cpu_addr = cond_exec;
}

static inline void amdgpu_ring_clear_ring(struct amdgpu_ring *ring)
{
	int i = 0;
	while (i <= ring->buf_mask)
		ring->ring[i++] = ring->funcs->nop;

}

static inline void amdgpu_ring_write(struct amdgpu_ring *ring, uint32_t v)
{
	if (ring->count_dw <= 0)
		DRM_ERROR("amdgpu: writing more dwords to the ring than expected!\n");
	ring->ring[ring->wptr++ & ring->buf_mask] = v;
	ring->wptr &= ring->ptr_mask;
	ring->count_dw--;
}

static inline void amdgpu_ring_write_multiple(struct amdgpu_ring *ring,
					      void *src, int count_dw)
{
	unsigned occupied, chunk1, chunk2;
	void *dst;

	if (unlikely(ring->count_dw < count_dw))
		DRM_ERROR("amdgpu: writing more dwords to the ring than expected!\n");

	occupied = ring->wptr & ring->buf_mask;
	dst = (void *)&ring->ring[occupied];
	chunk1 = ring->buf_mask + 1 - occupied;
	chunk1 = (chunk1 >= count_dw) ? count_dw: chunk1;
	chunk2 = count_dw - chunk1;
	chunk1 <<= 2;
	chunk2 <<= 2;

	if (chunk1)
		memcpy(dst, src, chunk1);

	if (chunk2) {
		src += chunk1;
		dst = (void *)ring->ring;
		memcpy(dst, src, chunk2);
	}

	ring->wptr += count_dw;
	ring->wptr &= ring->ptr_mask;
	ring->count_dw -= count_dw;
}

int amdgpu_ring_test_helper(struct amdgpu_ring *ring);

int amdgpu_debugfs_ring_init(struct amdgpu_device *adev,
			     struct amdgpu_ring *ring);
void amdgpu_debugfs_ring_fini(struct amdgpu_ring *ring);

#endif<|MERGE_RESOLUTION|>--- conflicted
+++ resolved
@@ -243,15 +243,7 @@
 	struct dma_fence	*vmid_wait;
 	bool			has_compute_vm_bug;
 	bool			no_scheduler;
-<<<<<<< HEAD
-
-	atomic_t		num_jobs[DRM_SCHED_PRIORITY_COUNT];
-	struct mutex		priority_mutex;
-	/* protected by priority_mutex */
-	int			priority;
-=======
 	int			hw_prio;
->>>>>>> f642729d
 
 #if defined(CONFIG_DEBUG_FS)
 	struct dentry *ent;
