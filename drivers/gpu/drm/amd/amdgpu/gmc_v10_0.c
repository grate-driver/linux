--- conflicted
+++ resolved
@@ -1014,18 +1014,7 @@
 		return -EINVAL;
 	}
 
-<<<<<<< HEAD
-	if (amdgpu_sriov_vf(adev) && amdgpu_in_reset(adev))
-		goto skip_pin_bo;
-
-	r = amdgpu_gtt_mgr_recover(&adev->mman.gtt_mgr);
-	if (r)
-		return r;
-
-skip_pin_bo:
-=======
 	amdgpu_gtt_mgr_recover(&adev->mman.gtt_mgr);
->>>>>>> 95cd2cdc
 	r = adev->gfxhub.funcs->gart_enable(adev);
 	if (r)
 		return r;
@@ -1176,12 +1165,8 @@
 {
 	struct amdgpu_device *adev = (struct amdgpu_device *)handle;
 
-<<<<<<< HEAD
-	if (adev->ip_versions[GC_HWIP][0] == IP_VERSION(10, 1, 3))
-=======
 	if (adev->ip_versions[GC_HWIP][0] == IP_VERSION(10, 1, 3) ||
 	    adev->ip_versions[GC_HWIP][0] == IP_VERSION(10, 1, 4))
->>>>>>> 95cd2cdc
 		return;
 
 	adev->mmhub.funcs->get_clockgating(adev, flags);
