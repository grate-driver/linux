--- conflicted
+++ resolved
@@ -84,205 +84,6 @@
 	"SQG",
 	"PA",
 };
-<<<<<<< HEAD
-
-static const char *mmhub_client_ids_raven[][2] = {
-	[0][0] = "MP1",
-	[1][0] = "MP0",
-	[2][0] = "VCN",
-	[3][0] = "VCNU",
-	[4][0] = "HDP",
-	[5][0] = "DCE",
-	[13][0] = "UTCL2",
-	[19][0] = "TLS",
-	[26][0] = "OSS",
-	[27][0] = "SDMA0",
-	[0][1] = "MP1",
-	[1][1] = "MP0",
-	[2][1] = "VCN",
-	[3][1] = "VCNU",
-	[4][1] = "HDP",
-	[5][1] = "XDP",
-	[6][1] = "DBGU0",
-	[7][1] = "DCE",
-	[8][1] = "DCEDWB0",
-	[9][1] = "DCEDWB1",
-	[26][1] = "OSS",
-	[27][1] = "SDMA0",
-};
-
-static const char *mmhub_client_ids_renoir[][2] = {
-	[0][0] = "MP1",
-	[1][0] = "MP0",
-	[2][0] = "HDP",
-	[4][0] = "DCEDMC",
-	[5][0] = "DCEVGA",
-	[13][0] = "UTCL2",
-	[19][0] = "TLS",
-	[26][0] = "OSS",
-	[27][0] = "SDMA0",
-	[28][0] = "VCN",
-	[29][0] = "VCNU",
-	[30][0] = "JPEG",
-	[0][1] = "MP1",
-	[1][1] = "MP0",
-	[2][1] = "HDP",
-	[3][1] = "XDP",
-	[6][1] = "DBGU0",
-	[7][1] = "DCEDMC",
-	[8][1] = "DCEVGA",
-	[9][1] = "DCEDWB",
-	[26][1] = "OSS",
-	[27][1] = "SDMA0",
-	[28][1] = "VCN",
-	[29][1] = "VCNU",
-	[30][1] = "JPEG",
-};
-
-static const char *mmhub_client_ids_vega10[][2] = {
-	[0][0] = "MP0",
-	[1][0] = "UVD",
-	[2][0] = "UVDU",
-	[3][0] = "HDP",
-	[13][0] = "UTCL2",
-	[14][0] = "OSS",
-	[15][0] = "SDMA1",
-	[32+0][0] = "VCE0",
-	[32+1][0] = "VCE0U",
-	[32+2][0] = "XDMA",
-	[32+3][0] = "DCE",
-	[32+4][0] = "MP1",
-	[32+14][0] = "SDMA0",
-	[0][1] = "MP0",
-	[1][1] = "UVD",
-	[2][1] = "UVDU",
-	[3][1] = "DBGU0",
-	[4][1] = "HDP",
-	[5][1] = "XDP",
-	[14][1] = "OSS",
-	[15][1] = "SDMA0",
-	[32+0][1] = "VCE0",
-	[32+1][1] = "VCE0U",
-	[32+2][1] = "XDMA",
-	[32+3][1] = "DCE",
-	[32+4][1] = "DCEDWB",
-	[32+5][1] = "MP1",
-	[32+6][1] = "DBGU1",
-	[32+14][1] = "SDMA1",
-};
-
-static const char *mmhub_client_ids_vega12[][2] = {
-	[0][0] = "MP0",
-	[1][0] = "VCE0",
-	[2][0] = "VCE0U",
-	[3][0] = "HDP",
-	[13][0] = "UTCL2",
-	[14][0] = "OSS",
-	[15][0] = "SDMA1",
-	[32+0][0] = "DCE",
-	[32+1][0] = "XDMA",
-	[32+2][0] = "UVD",
-	[32+3][0] = "UVDU",
-	[32+4][0] = "MP1",
-	[32+15][0] = "SDMA0",
-	[0][1] = "MP0",
-	[1][1] = "VCE0",
-	[2][1] = "VCE0U",
-	[3][1] = "DBGU0",
-	[4][1] = "HDP",
-	[5][1] = "XDP",
-	[14][1] = "OSS",
-	[15][1] = "SDMA0",
-	[32+0][1] = "DCE",
-	[32+1][1] = "DCEDWB",
-	[32+2][1] = "XDMA",
-	[32+3][1] = "UVD",
-	[32+4][1] = "UVDU",
-	[32+5][1] = "MP1",
-	[32+6][1] = "DBGU1",
-	[32+15][1] = "SDMA1",
-};
-
-static const char *mmhub_client_ids_vega20[][2] = {
-	[0][0] = "XDMA",
-	[1][0] = "DCE",
-	[2][0] = "VCE0",
-	[3][0] = "VCE0U",
-	[4][0] = "UVD",
-	[5][0] = "UVD1U",
-	[13][0] = "OSS",
-	[14][0] = "HDP",
-	[15][0] = "SDMA0",
-	[32+0][0] = "UVD",
-	[32+1][0] = "UVDU",
-	[32+2][0] = "MP1",
-	[32+3][0] = "MP0",
-	[32+12][0] = "UTCL2",
-	[32+14][0] = "SDMA1",
-	[0][1] = "XDMA",
-	[1][1] = "DCE",
-	[2][1] = "DCEDWB",
-	[3][1] = "VCE0",
-	[4][1] = "VCE0U",
-	[5][1] = "UVD1",
-	[6][1] = "UVD1U",
-	[7][1] = "DBGU0",
-	[8][1] = "XDP",
-	[13][1] = "OSS",
-	[14][1] = "HDP",
-	[15][1] = "SDMA0",
-	[32+0][1] = "UVD",
-	[32+1][1] = "UVDU",
-	[32+2][1] = "DBGU1",
-	[32+3][1] = "MP1",
-	[32+4][1] = "MP0",
-	[32+14][1] = "SDMA1",
-};
-
-static const char *mmhub_client_ids_arcturus[][2] = {
-	[2][0] = "MP1",
-	[3][0] = "MP0",
-	[10][0] = "UTCL2",
-	[13][0] = "OSS",
-	[14][0] = "HDP",
-	[15][0] = "SDMA0",
-	[32+15][0] = "SDMA1",
-	[64+15][0] = "SDMA2",
-	[96+15][0] = "SDMA3",
-	[128+15][0] = "SDMA4",
-	[160+11][0] = "JPEG",
-	[160+12][0] = "VCN",
-	[160+13][0] = "VCNU",
-	[160+15][0] = "SDMA5",
-	[192+10][0] = "UTCL2",
-	[192+11][0] = "JPEG1",
-	[192+12][0] = "VCN1",
-	[192+13][0] = "VCN1U",
-	[192+15][0] = "SDMA6",
-	[224+15][0] = "SDMA7",
-	[0][1] = "DBGU1",
-	[1][1] = "XDP",
-	[2][1] = "MP1",
-	[3][1] = "MP0",
-	[13][1] = "OSS",
-	[14][1] = "HDP",
-	[15][1] = "SDMA0",
-	[32+15][1] = "SDMA1",
-	[64+15][1] = "SDMA2",
-	[96+15][1] = "SDMA3",
-	[128+15][1] = "SDMA4",
-	[160+11][1] = "JPEG",
-	[160+12][1] = "VCN",
-	[160+13][1] = "VCNU",
-	[160+15][1] = "SDMA5",
-	[192+11][1] = "JPEG1",
-	[192+12][1] = "VCN1",
-	[192+13][1] = "VCN1U",
-	[192+15][1] = "SDMA6",
-	[224+15][1] = "SDMA7",
-};
-=======
->>>>>>> f642729d
 
 static const char *mmhub_client_ids_raven[][2] = {
 	[0][0] = "MP1",
@@ -662,17 +463,11 @@
 {
 	bool retry_fault = !!(entry->src_data[1] & 0x80);
 	uint32_t status = 0, cid = 0, rw = 0;
-<<<<<<< HEAD
-	u64 addr;
-	char hub_name[10];
-	const char *mmhub_cid;
-=======
 	struct amdgpu_task_info task_info;
 	struct amdgpu_vmhub *hub;
 	const char *mmhub_cid;
 	const char *hub_name;
 	u64 addr;
->>>>>>> f642729d
 
 	addr = (u64)entry->src_data[0] << 12;
 	addr |= ((u64)entry->src_data[1] & 0xf) << 44;
@@ -728,79 +523,6 @@
 	dev_err(adev->dev, "  in page starting at address 0x%012llx from client %d\n",
 		addr, entry->client_id);
 
-<<<<<<< HEAD
-		status = RREG32(hub->vm_l2_pro_fault_status);
-		cid = REG_GET_FIELD(status,
-				    VM_L2_PROTECTION_FAULT_STATUS, CID);
-		rw = REG_GET_FIELD(status,
-				   VM_L2_PROTECTION_FAULT_STATUS, RW);
-		WREG32_P(hub->vm_l2_pro_fault_cntl, 1, ~1);
-	}
-
-	if (printk_ratelimit()) {
-		struct amdgpu_task_info task_info;
-
-		memset(&task_info, 0, sizeof(struct amdgpu_task_info));
-		amdgpu_vm_get_task_info(adev, entry->pasid, &task_info);
-
-		dev_err(adev->dev,
-			"[%s] %s page fault (src_id:%u ring:%u vmid:%u "
-			"pasid:%u, for process %s pid %d thread %s pid %d)\n",
-			hub_name, retry_fault ? "retry" : "no-retry",
-			entry->src_id, entry->ring_id, entry->vmid,
-			entry->pasid, task_info.process_name, task_info.tgid,
-			task_info.task_name, task_info.pid);
-		dev_err(adev->dev, "  in page starting at address 0x%016llx from client %d\n",
-			addr, entry->client_id);
-		if (!amdgpu_sriov_vf(adev)) {
-			dev_err(adev->dev,
-				"VM_L2_PROTECTION_FAULT_STATUS:0x%08X\n",
-				status);
-			if (hub == &adev->vmhub[AMDGPU_GFXHUB_0]) {
-				dev_err(adev->dev, "\t Faulty UTCL2 client ID: %s (0x%x)\n",
-					cid >= ARRAY_SIZE(gfxhub_client_ids) ? "unknown" : gfxhub_client_ids[cid],
-					cid);
-			} else {
-				switch (adev->asic_type) {
-				case CHIP_VEGA10:
-					mmhub_cid = mmhub_client_ids_vega10[cid][rw];
-					break;
-				case CHIP_VEGA12:
-					mmhub_cid = mmhub_client_ids_vega12[cid][rw];
-					break;
-				case CHIP_VEGA20:
-					mmhub_cid = mmhub_client_ids_vega20[cid][rw];
-					break;
-				case CHIP_ARCTURUS:
-					mmhub_cid = mmhub_client_ids_arcturus[cid][rw];
-					break;
-				case CHIP_RAVEN:
-					mmhub_cid = mmhub_client_ids_raven[cid][rw];
-					break;
-				case CHIP_RENOIR:
-					mmhub_cid = mmhub_client_ids_renoir[cid][rw];
-					break;
-				default:
-					mmhub_cid = NULL;
-					break;
-				}
-				dev_err(adev->dev, "\t Faulty UTCL2 client ID: %s (0x%x)\n",
-					mmhub_cid ? mmhub_cid : "unknown", cid);
-			}
-			dev_err(adev->dev, "\t MORE_FAULTS: 0x%lx\n",
-				REG_GET_FIELD(status,
-				VM_L2_PROTECTION_FAULT_STATUS, MORE_FAULTS));
-			dev_err(adev->dev, "\t WALKER_ERROR: 0x%lx\n",
-				REG_GET_FIELD(status,
-				VM_L2_PROTECTION_FAULT_STATUS, WALKER_ERROR));
-			dev_err(adev->dev, "\t PERMISSION_FAULTS: 0x%lx\n",
-				REG_GET_FIELD(status,
-				VM_L2_PROTECTION_FAULT_STATUS, PERMISSION_FAULTS));
-			dev_err(adev->dev, "\t MAPPING_ERROR: 0x%lx\n",
-				REG_GET_FIELD(status,
-				VM_L2_PROTECTION_FAULT_STATUS, MAPPING_ERROR));
-			dev_err(adev->dev, "\t RW: 0x%x\n", rw);
-=======
 	if (amdgpu_sriov_vf(adev))
 		return 0;
 
@@ -849,7 +571,6 @@
 		default:
 			mmhub_cid = NULL;
 			break;
->>>>>>> f642729d
 		}
 		dev_err(adev->dev, "\t Faulty UTCL2 client ID: %s (0x%x)\n",
 			mmhub_cid ? mmhub_cid : "unknown", cid);
@@ -1399,31 +1120,11 @@
 static void gmc_v9_0_set_mmhub_funcs(struct amdgpu_device *adev)
 {
 	switch (adev->asic_type) {
-<<<<<<< HEAD
 	case CHIP_ARCTURUS:
 		adev->mmhub.funcs = &mmhub_v9_4_funcs;
 		break;
 	default:
 		adev->mmhub.funcs = &mmhub_v1_0_funcs;
-		break;
-	}
-}
-
-static void gmc_v9_0_set_gfxhub_funcs(struct amdgpu_device *adev)
-{
-	switch (adev->asic_type) {
-=======
->>>>>>> f642729d
-	case CHIP_ARCTURUS:
-	case CHIP_VEGA20:
-		adev->gfxhub.funcs = &gfxhub_v1_1_funcs;
-		break;
-	default:
-<<<<<<< HEAD
-		adev->gfxhub.funcs = &gfxhub_v1_0_funcs;
-=======
-		adev->mmhub.funcs = &mmhub_v1_0_funcs;
->>>>>>> f642729d
 		break;
 	}
 }
@@ -1458,11 +1159,6 @@
 	struct amdgpu_device *adev = (struct amdgpu_device *)handle;
 	int r;
 
-<<<<<<< HEAD
-	amdgpu_bo_late_init(adev);
-
-=======
->>>>>>> f642729d
 	r = amdgpu_gmc_allocate_vm_inv_eng(adev);
 	if (r)
 		return r;
@@ -1862,35 +1558,10 @@
 	gmc_v9_0_init_golden_registers(adev);
 
 	if (adev->mode_info.num_crtc) {
-<<<<<<< HEAD
-		if (adev->asic_type != CHIP_ARCTURUS) {
-			/* Lockout access through VGA aperture*/
-			WREG32_FIELD15(DCE, 0, VGA_HDP_CONTROL, VGA_MEMORY_DISABLE, 1);
-
-			/* disable VGA render */
-			WREG32_FIELD15(DCE, 0, VGA_RENDER_CONTROL, VGA_VSTATUS_CNTL, 0);
-		}
-	}
-
-	amdgpu_device_program_register_sequence(adev,
-						golden_settings_vega10_hdp,
-						ARRAY_SIZE(golden_settings_vega10_hdp));
-
-	if (adev->mmhub.funcs->update_power_gating)
-		adev->mmhub.funcs->update_power_gating(adev, true);
-
-	switch (adev->asic_type) {
-	case CHIP_ARCTURUS:
-		WREG32_FIELD15(HDP, 0, HDP_MMHUB_CNTL, HDP_MMHUB_GCC, 1);
-		break;
-	default:
-		break;
-=======
 		/* Lockout access through VGA aperture*/
 		WREG32_FIELD15(DCE, 0, VGA_HDP_CONTROL, VGA_MEMORY_DISABLE, 1);
 		/* disable VGA render */
 		WREG32_FIELD15(DCE, 0, VGA_RENDER_CONTROL, VGA_VSTATUS_CNTL, 0);
->>>>>>> f642729d
 	}
 
 	if (adev->mmhub.funcs->update_power_gating)
