--- conflicted
+++ resolved
@@ -33,10 +33,6 @@
 
 #define AMDGPU_RAS_FLAG_INIT_BY_VBIOS		(0x1 << 0)
 #define AMDGPU_RAS_FLAG_INIT_NEED_RESET		(0x1 << 1)
-<<<<<<< HEAD
-#define AMDGPU_RAS_FLAG_SKIP_BAD_PAGE_RESV	(0x1 << 2)
-=======
->>>>>>> f642729d
 
 enum amdgpu_ras_block {
 	AMDGPU_RAS_BLOCK__UMC = 0,
@@ -511,19 +507,6 @@
 {
 	struct amdgpu_ras *ras = amdgpu_ras_get_context(adev);
 
-<<<<<<< HEAD
-	/*
-	 * Save bad page to eeprom before gpu reset, i2c may be unstable
-	 * in gpu reset.
-	 *
-	 * Also, exclude the case when ras recovery issuer is
-	 * eeprom page write itself.
-	 */
-	if (!(ras->flags & AMDGPU_RAS_FLAG_SKIP_BAD_PAGE_RESV) && in_task())
-		amdgpu_ras_reserve_bad_pages(adev);
-
-=======
->>>>>>> f642729d
 	if (atomic_cmpxchg(&ras->in_recovery, 0, 1) == 0)
 		schedule_work(&ras->recovery_work);
 	return 0;
