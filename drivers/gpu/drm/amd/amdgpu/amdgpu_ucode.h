/*
 * Copyright 2012 Advanced Micro Devices, Inc.
 *
 * Permission is hereby granted, free of charge, to any person obtaining a
 * copy of this software and associated documentation files (the "Software"),
 * to deal in the Software without restriction, including without limitation
 * the rights to use, copy, modify, merge, publish, distribute, sublicense,
 * and/or sell copies of the Software, and to permit persons to whom the
 * Software is furnished to do so, subject to the following conditions:
 *
 * The above copyright notice and this permission notice shall be included in
 * all copies or substantial portions of the Software.
 *
 * THE SOFTWARE IS PROVIDED "AS IS", WITHOUT WARRANTY OF ANY KIND, EXPRESS OR
 * IMPLIED, INCLUDING BUT NOT LIMITED TO THE WARRANTIES OF MERCHANTABILITY,
 * FITNESS FOR A PARTICULAR PURPOSE AND NONINFRINGEMENT.  IN NO EVENT SHALL
 * THE COPYRIGHT HOLDER(S) OR AUTHOR(S) BE LIABLE FOR ANY CLAIM, DAMAGES OR
 * OTHER LIABILITY, WHETHER IN AN ACTION OF CONTRACT, TORT OR OTHERWISE,
 * ARISING FROM, OUT OF OR IN CONNECTION WITH THE SOFTWARE OR THE USE OR
 * OTHER DEALINGS IN THE SOFTWARE.
 *
 */
#ifndef __AMDGPU_UCODE_H__
#define __AMDGPU_UCODE_H__

#include "amdgpu_socbb.h"

struct common_firmware_header {
	uint32_t size_bytes; /* size of the entire header+image(s) in bytes */
	uint32_t header_size_bytes; /* size of just the header in bytes */
	uint16_t header_version_major; /* header version */
	uint16_t header_version_minor; /* header version */
	uint16_t ip_version_major; /* IP version */
	uint16_t ip_version_minor; /* IP version */
	uint32_t ucode_version;
	uint32_t ucode_size_bytes; /* size of ucode in bytes */
	uint32_t ucode_array_offset_bytes; /* payload offset from the start of the header */
	uint32_t crc32;  /* crc32 checksum of the payload */
};

/* version_major=1, version_minor=0 */
struct mc_firmware_header_v1_0 {
	struct common_firmware_header header;
	uint32_t io_debug_size_bytes; /* size of debug array in dwords */
	uint32_t io_debug_array_offset_bytes; /* payload offset from the start of the header */
};

/* version_major=1, version_minor=0 */
struct smc_firmware_header_v1_0 {
	struct common_firmware_header header;
	uint32_t ucode_start_addr;
};

/* version_major=2, version_minor=0 */
struct smc_firmware_header_v2_0 {
	struct smc_firmware_header_v1_0 v1_0;
	uint32_t ppt_offset_bytes; /* soft pptable offset */
	uint32_t ppt_size_bytes; /* soft pptable size */
};

struct smc_soft_pptable_entry {
        uint32_t id;
        uint32_t ppt_offset_bytes;
        uint32_t ppt_size_bytes;
};

/* version_major=2, version_minor=1 */
struct smc_firmware_header_v2_1 {
        struct smc_firmware_header_v1_0 v1_0;
        uint32_t pptable_count;
        uint32_t pptable_entry_offset;
};

/* version_major=1, version_minor=0 */
struct psp_firmware_header_v1_0 {
	struct common_firmware_header header;
	uint32_t ucode_feature_version;
	uint32_t sos_offset_bytes;
	uint32_t sos_size_bytes;
};

/* version_major=1, version_minor=1 */
struct psp_firmware_header_v1_1 {
	struct psp_firmware_header_v1_0 v1_0;
	uint32_t toc_header_version;
	uint32_t toc_offset_bytes;
	uint32_t toc_size_bytes;
	uint32_t kdb_header_version;
	uint32_t kdb_offset_bytes;
	uint32_t kdb_size_bytes;
};

/* version_major=1, version_minor=2 */
struct psp_firmware_header_v1_2 {
	struct psp_firmware_header_v1_0 v1_0;
	uint32_t reserve[3];
	uint32_t kdb_header_version;
	uint32_t kdb_offset_bytes;
	uint32_t kdb_size_bytes;
};

/* version_major=1, version_minor=3 */
struct psp_firmware_header_v1_3 {
	struct psp_firmware_header_v1_1 v1_1;
	uint32_t spl_header_version;
	uint32_t spl_offset_bytes;
	uint32_t spl_size_bytes;
};

/* version_major=1, version_minor=0 */
struct ta_firmware_header_v1_0 {
	struct common_firmware_header header;
	uint32_t ta_xgmi_ucode_version;
	uint32_t ta_xgmi_offset_bytes;
	uint32_t ta_xgmi_size_bytes;
	uint32_t ta_ras_ucode_version;
	uint32_t ta_ras_offset_bytes;
	uint32_t ta_ras_size_bytes;
	uint32_t ta_hdcp_ucode_version;
	uint32_t ta_hdcp_offset_bytes;
	uint32_t ta_hdcp_size_bytes;
	uint32_t ta_dtm_ucode_version;
	uint32_t ta_dtm_offset_bytes;
	uint32_t ta_dtm_size_bytes;
	uint32_t ta_securedisplay_ucode_version;
	uint32_t ta_securedisplay_offset_bytes;
	uint32_t ta_securedisplay_size_bytes;
};

enum ta_fw_type {
	TA_FW_TYPE_UNKOWN,
	TA_FW_TYPE_PSP_ASD,
	TA_FW_TYPE_PSP_XGMI,
	TA_FW_TYPE_PSP_RAS,
	TA_FW_TYPE_PSP_HDCP,
	TA_FW_TYPE_PSP_DTM,
	TA_FW_TYPE_PSP_RAP,
<<<<<<< HEAD
=======
	TA_FW_TYPE_PSP_SECUREDISPLAY,
>>>>>>> f642729d
};

struct ta_fw_bin_desc {
	uint32_t fw_type;
	uint32_t fw_version;
	uint32_t offset_bytes;
	uint32_t size_bytes;
};

/* version_major=2, version_minor=0 */
struct ta_firmware_header_v2_0 {
	struct common_firmware_header header;
	uint32_t ta_fw_bin_count;
	struct ta_fw_bin_desc ta_fw_bin[];
};

/* version_major=1, version_minor=0 */
struct gfx_firmware_header_v1_0 {
	struct common_firmware_header header;
	uint32_t ucode_feature_version;
	uint32_t jt_offset; /* jt location */
	uint32_t jt_size;  /* size of jt */
};

/* version_major=1, version_minor=0 */
struct mes_firmware_header_v1_0 {
	struct common_firmware_header header;
	uint32_t mes_ucode_version;
	uint32_t mes_ucode_size_bytes;
	uint32_t mes_ucode_offset_bytes;
	uint32_t mes_ucode_data_version;
	uint32_t mes_ucode_data_size_bytes;
	uint32_t mes_ucode_data_offset_bytes;
	uint32_t mes_uc_start_addr_lo;
	uint32_t mes_uc_start_addr_hi;
	uint32_t mes_data_start_addr_lo;
	uint32_t mes_data_start_addr_hi;
};

/* version_major=1, version_minor=0 */
struct rlc_firmware_header_v1_0 {
	struct common_firmware_header header;
	uint32_t ucode_feature_version;
	uint32_t save_and_restore_offset;
	uint32_t clear_state_descriptor_offset;
	uint32_t avail_scratch_ram_locations;
	uint32_t master_pkt_description_offset;
};

/* version_major=2, version_minor=0 */
struct rlc_firmware_header_v2_0 {
	struct common_firmware_header header;
	uint32_t ucode_feature_version;
	uint32_t jt_offset; /* jt location */
	uint32_t jt_size;  /* size of jt */
	uint32_t save_and_restore_offset;
	uint32_t clear_state_descriptor_offset;
	uint32_t avail_scratch_ram_locations;
	uint32_t reg_restore_list_size;
	uint32_t reg_list_format_start;
	uint32_t reg_list_format_separate_start;
	uint32_t starting_offsets_start;
	uint32_t reg_list_format_size_bytes; /* size of reg list format array in bytes */
	uint32_t reg_list_format_array_offset_bytes; /* payload offset from the start of the header */
	uint32_t reg_list_size_bytes; /* size of reg list array in bytes */
	uint32_t reg_list_array_offset_bytes; /* payload offset from the start of the header */
	uint32_t reg_list_format_separate_size_bytes; /* size of reg list format array in bytes */
	uint32_t reg_list_format_separate_array_offset_bytes; /* payload offset from the start of the header */
	uint32_t reg_list_separate_size_bytes; /* size of reg list array in bytes */
	uint32_t reg_list_separate_array_offset_bytes; /* payload offset from the start of the header */
};

/* version_major=2, version_minor=1 */
struct rlc_firmware_header_v2_1 {
	struct rlc_firmware_header_v2_0 v2_0;
	uint32_t reg_list_format_direct_reg_list_length; /* length of direct reg list format array */
	uint32_t save_restore_list_cntl_ucode_ver;
	uint32_t save_restore_list_cntl_feature_ver;
	uint32_t save_restore_list_cntl_size_bytes;
	uint32_t save_restore_list_cntl_offset_bytes;
	uint32_t save_restore_list_gpm_ucode_ver;
	uint32_t save_restore_list_gpm_feature_ver;
	uint32_t save_restore_list_gpm_size_bytes;
	uint32_t save_restore_list_gpm_offset_bytes;
	uint32_t save_restore_list_srm_ucode_ver;
	uint32_t save_restore_list_srm_feature_ver;
	uint32_t save_restore_list_srm_size_bytes;
	uint32_t save_restore_list_srm_offset_bytes;
};

/* version_major=2, version_minor=1 */
struct rlc_firmware_header_v2_2 {
	struct rlc_firmware_header_v2_1 v2_1;
	uint32_t rlc_iram_ucode_size_bytes;
	uint32_t rlc_iram_ucode_offset_bytes;
	uint32_t rlc_dram_ucode_size_bytes;
	uint32_t rlc_dram_ucode_offset_bytes;
};

/* version_major=1, version_minor=0 */
struct sdma_firmware_header_v1_0 {
	struct common_firmware_header header;
	uint32_t ucode_feature_version;
	uint32_t ucode_change_version;
	uint32_t jt_offset; /* jt location */
	uint32_t jt_size; /* size of jt */
};

/* version_major=1, version_minor=1 */
struct sdma_firmware_header_v1_1 {
	struct sdma_firmware_header_v1_0 v1_0;
	uint32_t digest_size;
};

/* gpu info payload */
struct gpu_info_firmware_v1_0 {
	uint32_t gc_num_se;
	uint32_t gc_num_cu_per_sh;
	uint32_t gc_num_sh_per_se;
	uint32_t gc_num_rb_per_se;
	uint32_t gc_num_tccs;
	uint32_t gc_num_gprs;
	uint32_t gc_num_max_gs_thds;
	uint32_t gc_gs_table_depth;
	uint32_t gc_gsprim_buff_depth;
	uint32_t gc_parameter_cache_depth;
	uint32_t gc_double_offchip_lds_buffer;
	uint32_t gc_wave_size;
	uint32_t gc_max_waves_per_simd;
	uint32_t gc_max_scratch_slots_per_cu;
	uint32_t gc_lds_size;
};

struct gpu_info_firmware_v1_1 {
	struct gpu_info_firmware_v1_0 v1_0;
	uint32_t num_sc_per_sh;
	uint32_t num_packer_per_sc;
};

/* gpu info payload
 * version_major=1, version_minor=1 */
struct gpu_info_firmware_v1_2 {
	struct gpu_info_firmware_v1_1 v1_1;
	struct gpu_info_soc_bounding_box_v1_0 soc_bounding_box;
};

/* version_major=1, version_minor=0 */
struct gpu_info_firmware_header_v1_0 {
	struct common_firmware_header header;
	uint16_t version_major; /* version */
	uint16_t version_minor; /* version */
};

/* version_major=1, version_minor=0 */
struct dmcu_firmware_header_v1_0 {
	struct common_firmware_header header;
	uint32_t intv_offset_bytes; /* interrupt vectors offset from end of header, in bytes */
	uint32_t intv_size_bytes;  /* size of interrupt vectors, in bytes */
};

/* version_major=1, version_minor=0 */
struct dmcub_firmware_header_v1_0 {
	struct common_firmware_header header;
	uint32_t inst_const_bytes; /* size of instruction region, in bytes */
	uint32_t bss_data_bytes; /* size of bss/data region, in bytes */
};

/* header is fixed size */
union amdgpu_firmware_header {
	struct common_firmware_header common;
	struct mc_firmware_header_v1_0 mc;
	struct smc_firmware_header_v1_0 smc;
	struct smc_firmware_header_v2_0 smc_v2_0;
	struct psp_firmware_header_v1_0 psp;
	struct psp_firmware_header_v1_1 psp_v1_1;
	struct psp_firmware_header_v1_3 psp_v1_3;
	struct ta_firmware_header_v1_0 ta;
	struct ta_firmware_header_v2_0 ta_v2_0;
	struct gfx_firmware_header_v1_0 gfx;
	struct rlc_firmware_header_v1_0 rlc;
	struct rlc_firmware_header_v2_0 rlc_v2_0;
	struct rlc_firmware_header_v2_1 rlc_v2_1;
	struct sdma_firmware_header_v1_0 sdma;
	struct sdma_firmware_header_v1_1 sdma_v1_1;
	struct gpu_info_firmware_header_v1_0 gpu_info;
	struct dmcu_firmware_header_v1_0 dmcu;
	struct dmcub_firmware_header_v1_0 dmcub;
	uint8_t raw[0x100];
};

#define UCODE_MAX_TA_PACKAGING ((sizeof(union amdgpu_firmware_header) - sizeof(struct common_firmware_header) - 4) / sizeof(struct ta_fw_bin_desc))

/*
 * fw loading support
 */
enum AMDGPU_UCODE_ID {
	AMDGPU_UCODE_ID_SDMA0 = 0,
	AMDGPU_UCODE_ID_SDMA1,
	AMDGPU_UCODE_ID_SDMA2,
	AMDGPU_UCODE_ID_SDMA3,
	AMDGPU_UCODE_ID_SDMA4,
	AMDGPU_UCODE_ID_SDMA5,
	AMDGPU_UCODE_ID_SDMA6,
	AMDGPU_UCODE_ID_SDMA7,
	AMDGPU_UCODE_ID_CP_CE,
	AMDGPU_UCODE_ID_CP_PFP,
	AMDGPU_UCODE_ID_CP_ME,
	AMDGPU_UCODE_ID_CP_MEC1,
	AMDGPU_UCODE_ID_CP_MEC1_JT,
	AMDGPU_UCODE_ID_CP_MEC2,
	AMDGPU_UCODE_ID_CP_MEC2_JT,
	AMDGPU_UCODE_ID_CP_MES,
	AMDGPU_UCODE_ID_CP_MES_DATA,
	AMDGPU_UCODE_ID_RLC_RESTORE_LIST_CNTL,
	AMDGPU_UCODE_ID_RLC_RESTORE_LIST_GPM_MEM,
	AMDGPU_UCODE_ID_RLC_RESTORE_LIST_SRM_MEM,
	AMDGPU_UCODE_ID_RLC_IRAM,
	AMDGPU_UCODE_ID_RLC_DRAM,
	AMDGPU_UCODE_ID_RLC_G,
	AMDGPU_UCODE_ID_STORAGE,
	AMDGPU_UCODE_ID_SMC,
	AMDGPU_UCODE_ID_UVD,
	AMDGPU_UCODE_ID_UVD1,
	AMDGPU_UCODE_ID_VCE,
	AMDGPU_UCODE_ID_VCN,
	AMDGPU_UCODE_ID_VCN1,
	AMDGPU_UCODE_ID_DMCU_ERAM,
	AMDGPU_UCODE_ID_DMCU_INTV,
	AMDGPU_UCODE_ID_VCN0_RAM,
	AMDGPU_UCODE_ID_VCN1_RAM,
	AMDGPU_UCODE_ID_DMCUB,
	AMDGPU_UCODE_ID_MAXIMUM,
};

/* engine firmware status */
enum AMDGPU_UCODE_STATUS {
	AMDGPU_UCODE_STATUS_INVALID,
	AMDGPU_UCODE_STATUS_NOT_LOADED,
	AMDGPU_UCODE_STATUS_LOADED,
};

enum amdgpu_firmware_load_type {
	AMDGPU_FW_LOAD_DIRECT = 0,
	AMDGPU_FW_LOAD_SMU,
	AMDGPU_FW_LOAD_PSP,
	AMDGPU_FW_LOAD_RLC_BACKDOOR_AUTO,
};

/* conform to smu_ucode_xfer_cz.h */
#define AMDGPU_SDMA0_UCODE_LOADED	0x00000001
#define AMDGPU_SDMA1_UCODE_LOADED	0x00000002
#define AMDGPU_CPCE_UCODE_LOADED	0x00000004
#define AMDGPU_CPPFP_UCODE_LOADED	0x00000008
#define AMDGPU_CPME_UCODE_LOADED	0x00000010
#define AMDGPU_CPMEC1_UCODE_LOADED	0x00000020
#define AMDGPU_CPMEC2_UCODE_LOADED	0x00000040
#define AMDGPU_CPRLC_UCODE_LOADED	0x00000100

/* amdgpu firmware info */
struct amdgpu_firmware_info {
	/* ucode ID */
	enum AMDGPU_UCODE_ID ucode_id;
	/* request_firmware */
	const struct firmware *fw;
	/* starting mc address */
	uint64_t mc_addr;
	/* kernel linear address */
	void *kaddr;
	/* ucode_size_bytes */
	uint32_t ucode_size;
	/* starting tmr mc address */
	uint32_t tmr_mc_addr_lo;
	uint32_t tmr_mc_addr_hi;
};

struct amdgpu_firmware {
	struct amdgpu_firmware_info ucode[AMDGPU_UCODE_ID_MAXIMUM];
	enum amdgpu_firmware_load_type load_type;
	struct amdgpu_bo *fw_buf;
	unsigned int fw_size;
	unsigned int max_ucodes;
	/* firmwares are loaded by psp instead of smu from vega10 */
	const struct amdgpu_psp_funcs *funcs;
	struct amdgpu_bo *rbuf;
	struct mutex mutex;

	/* gpu info firmware data pointer */
	const struct firmware *gpu_info_fw;

	void *fw_buf_ptr;
	uint64_t fw_buf_mc;
};

void amdgpu_ucode_print_mc_hdr(const struct common_firmware_header *hdr);
void amdgpu_ucode_print_smc_hdr(const struct common_firmware_header *hdr);
void amdgpu_ucode_print_gfx_hdr(const struct common_firmware_header *hdr);
void amdgpu_ucode_print_rlc_hdr(const struct common_firmware_header *hdr);
void amdgpu_ucode_print_sdma_hdr(const struct common_firmware_header *hdr);
void amdgpu_ucode_print_psp_hdr(const struct common_firmware_header *hdr);
void amdgpu_ucode_print_gpu_info_hdr(const struct common_firmware_header *hdr);
int amdgpu_ucode_validate(const struct firmware *fw);
bool amdgpu_ucode_hdr_version(union amdgpu_firmware_header *hdr,
				uint16_t hdr_major, uint16_t hdr_minor);

int amdgpu_ucode_init_bo(struct amdgpu_device *adev);
int amdgpu_ucode_create_bo(struct amdgpu_device *adev);
int amdgpu_ucode_sysfs_init(struct amdgpu_device *adev);
void amdgpu_ucode_free_bo(struct amdgpu_device *adev);
void amdgpu_ucode_sysfs_fini(struct amdgpu_device *adev);

enum amdgpu_firmware_load_type
amdgpu_ucode_get_load_type(struct amdgpu_device *adev, int load_type);

#endif<|MERGE_RESOLUTION|>--- conflicted
+++ resolved
@@ -135,10 +135,7 @@
 	TA_FW_TYPE_PSP_HDCP,
 	TA_FW_TYPE_PSP_DTM,
 	TA_FW_TYPE_PSP_RAP,
-<<<<<<< HEAD
-=======
 	TA_FW_TYPE_PSP_SECUREDISPLAY,
->>>>>>> f642729d
 };
 
 struct ta_fw_bin_desc {
