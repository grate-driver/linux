--- conflicted
+++ resolved
@@ -1414,19 +1414,12 @@
 		pm_runtime_put_autosuspend(connector->dev->dev);
 	}
 
-<<<<<<< HEAD
-	drm_dp_set_subconnector_property(&amdgpu_connector->base,
-					 ret,
-					 amdgpu_dig_connector->dpcd,
-					 amdgpu_dig_connector->downstream_ports);
-=======
 	if (connector->connector_type == DRM_MODE_CONNECTOR_DisplayPort ||
 	    connector->connector_type == DRM_MODE_CONNECTOR_eDP)
 		drm_dp_set_subconnector_property(&amdgpu_connector->base,
 						 ret,
 						 amdgpu_dig_connector->dpcd,
 						 amdgpu_dig_connector->downstream_ports);
->>>>>>> f642729d
 	return ret;
 }
 
