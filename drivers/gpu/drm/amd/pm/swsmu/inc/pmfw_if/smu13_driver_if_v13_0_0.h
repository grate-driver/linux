/*
 * Copyright 2021 Advanced Micro Devices, Inc.
 *
 * Permission is hereby granted, free of charge, to any person obtaining a
 * copy of this software and associated documentation files (the "Software"),
 * to deal in the Software without restriction, including without limitation
 * the rights to use, copy, modify, merge, publish, distribute, sublicense,
 * and/or sell copies of the Software, and to permit persons to whom the
 * Software is furnished to do so, subject to the following conditions:
 *
 * The above copyright notice and this permission notice shall be included in
 * all copies or substantial portions of the Software.
 *
 * THE SOFTWARE IS PROVIDED "AS IS", WITHOUT WARRANTY OF ANY KIND, EXPRESS OR
 * IMPLIED, INCLUDING BUT NOT LIMITED TO THE WARRANTIES OF MERCHANTABILITY,
 * FITNESS FOR A PARTICULAR PURPOSE AND NONINFRINGEMENT.  IN NO EVENT SHALL
 * THE COPYRIGHT HOLDER(S) OR AUTHOR(S) BE LIABLE FOR ANY CLAIM, DAMAGES OR
 * OTHER LIABILITY, WHETHER IN AN ACTION OF CONTRACT, TORT OR OTHERWISE,
 * ARISING FROM, OUT OF OR IN CONNECTION WITH THE SOFTWARE OR THE USE OR
 * OTHER DEALINGS IN THE SOFTWARE.
 *
 */

#ifndef SMU13_DRIVER_IF_V13_0_0_H
#define SMU13_DRIVER_IF_V13_0_0_H

//Increment this version if SkuTable_t or BoardTable_t change
<<<<<<< HEAD
#define PPTABLE_VERSION 0x22
=======
#define PPTABLE_VERSION 0x24
>>>>>>> 9fecab24

#define NUM_GFXCLK_DPM_LEVELS    16
#define NUM_SOCCLK_DPM_LEVELS    8
#define NUM_MP0CLK_DPM_LEVELS    2
#define NUM_DCLK_DPM_LEVELS      8
#define NUM_VCLK_DPM_LEVELS      8
#define NUM_DISPCLK_DPM_LEVELS   8
#define NUM_DPPCLK_DPM_LEVELS    8
#define NUM_DPREFCLK_DPM_LEVELS  8
#define NUM_DCFCLK_DPM_LEVELS    8
#define NUM_DTBCLK_DPM_LEVELS    8
#define NUM_UCLK_DPM_LEVELS      4
#define NUM_LINK_LEVELS          3
#define NUM_FCLK_DPM_LEVELS      8
#define NUM_OD_FAN_MAX_POINTS    6

// Feature Control Defines
#define FEATURE_FW_DATA_READ_BIT              0
#define FEATURE_DPM_GFXCLK_BIT                1
#define FEATURE_DPM_GFX_POWER_OPTIMIZER_BIT   2
#define FEATURE_DPM_UCLK_BIT                  3
#define FEATURE_DPM_FCLK_BIT                  4
#define FEATURE_DPM_SOCCLK_BIT                5
#define FEATURE_DPM_MP0CLK_BIT                6
#define FEATURE_DPM_LINK_BIT                  7
#define FEATURE_DPM_DCN_BIT                   8
#define FEATURE_VMEMP_SCALING_BIT             9
#define FEATURE_VDDIO_MEM_SCALING_BIT         10
#define FEATURE_DS_GFXCLK_BIT                 11
#define FEATURE_DS_SOCCLK_BIT                 12
#define FEATURE_DS_FCLK_BIT                   13
#define FEATURE_DS_LCLK_BIT                   14
#define FEATURE_DS_DCFCLK_BIT                 15
#define FEATURE_DS_UCLK_BIT                   16
#define FEATURE_GFX_ULV_BIT                   17
#define FEATURE_FW_DSTATE_BIT                 18
#define FEATURE_GFXOFF_BIT                    19
#define FEATURE_BACO_BIT                      20
#define FEATURE_MM_DPM_BIT                    21
#define FEATURE_SOC_MPCLK_DS_BIT              22
#define FEATURE_BACO_MPCLK_DS_BIT             23
#define FEATURE_THROTTLERS_BIT                24
#define FEATURE_SMARTSHIFT_BIT                25
#define FEATURE_GTHR_BIT                      26
#define FEATURE_ACDC_BIT                      27
#define FEATURE_VR0HOT_BIT                    28
#define FEATURE_FW_CTF_BIT                    29
#define FEATURE_FAN_CONTROL_BIT               30
#define FEATURE_GFX_DCS_BIT                   31
#define FEATURE_GFX_READ_MARGIN_BIT           32
#define FEATURE_LED_DISPLAY_BIT               33
#define FEATURE_GFXCLK_SPREAD_SPECTRUM_BIT    34
#define FEATURE_OUT_OF_BAND_MONITOR_BIT       35
#define FEATURE_OPTIMIZED_VMIN_BIT            36
#define FEATURE_GFX_IMU_BIT                   37
#define FEATURE_BOOT_TIME_CAL_BIT             38
#define FEATURE_GFX_PCC_DFLL_BIT              39
#define FEATURE_SOC_CG_BIT                    40
#define FEATURE_DF_CSTATE_BIT                 41
#define FEATURE_GFX_EDC_BIT                   42
#define FEATURE_BOOT_POWER_OPT_BIT            43
#define FEATURE_CLOCK_POWER_DOWN_BYPASS_BIT   44
#define FEATURE_DS_VCN_BIT                    45
#define FEATURE_BACO_CG_BIT                   46
#define FEATURE_MEM_TEMP_READ_BIT             47
#define FEATURE_ATHUB_MMHUB_PG_BIT            48
#define FEATURE_SOC_PCC_BIT                   49
#define FEATURE_EDC_PWRBRK_BIT                50
#define FEATURE_SPARE_51_BIT                  51
#define FEATURE_SPARE_52_BIT                  52
#define FEATURE_SPARE_53_BIT                  53
#define FEATURE_SPARE_54_BIT                  54
#define FEATURE_SPARE_55_BIT                  55
#define FEATURE_SPARE_56_BIT                  56
#define FEATURE_SPARE_57_BIT                  57
#define FEATURE_SPARE_58_BIT                  58
#define FEATURE_SPARE_59_BIT                  59
#define FEATURE_SPARE_60_BIT                  60
#define FEATURE_SPARE_61_BIT                  61
#define FEATURE_SPARE_62_BIT                  62
#define FEATURE_SPARE_63_BIT                  63
#define NUM_FEATURES                          64

//For use with feature control messages
typedef enum {
  FEATURE_PWR_ALL,
  FEATURE_PWR_S5,
  FEATURE_PWR_BACO,
  FEATURE_PWR_SOC,
  FEATURE_PWR_GFX,
  FEATURE_PWR_DOMAIN_COUNT,
} FEATURE_PWR_DOMAIN_e;


// Debug Overrides Bitmask
#define DEBUG_OVERRIDE_DISABLE_VOLT_LINK_VCN_FCLK      0x00000001
#define DEBUG_OVERRIDE_DISABLE_VOLT_LINK_DCN_FCLK      0x00000002
#define DEBUG_OVERRIDE_DISABLE_VOLT_LINK_MP0_FCLK      0x00000004
#define DEBUG_OVERRIDE_DISABLE_VOLT_LINK_VCN_DCFCLK    0x00000008
#define DEBUG_OVERRIDE_DISABLE_FAST_FCLK_TIMER         0x00000010
#define DEBUG_OVERRIDE_DISABLE_VCN_PG                  0x00000020
#define DEBUG_OVERRIDE_DISABLE_FMAX_VMAX               0x00000040
#define DEBUG_OVERRIDE_DISABLE_IMU_FW_CHECKS           0x00000080
#define DEBUG_OVERRIDE_DISABLE_D0i2_REENTRY_HSR_TIMER_CHECK 0x00000100
#define DEBUG_OVERRIDE_DISABLE_DFLL                    0x00000200
#define DEBUG_OVERRIDE_ENABLE_RLC_VF_BRINGUP_MODE      0x00000400
#define DEBUG_OVERRIDE_DFLL_MASTER_MODE                0x00000800

// VR Mapping Bit Defines
#define VR_MAPPING_VR_SELECT_MASK  0x01
#define VR_MAPPING_VR_SELECT_SHIFT 0x00

#define VR_MAPPING_PLANE_SELECT_MASK  0x02
#define VR_MAPPING_PLANE_SELECT_SHIFT 0x01

// PSI Bit Defines
#define PSI_SEL_VR0_PLANE0_PSI0  0x01
#define PSI_SEL_VR0_PLANE0_PSI1  0x02
#define PSI_SEL_VR0_PLANE1_PSI0  0x04
#define PSI_SEL_VR0_PLANE1_PSI1  0x08
#define PSI_SEL_VR1_PLANE0_PSI0  0x10
#define PSI_SEL_VR1_PLANE0_PSI1  0x20
#define PSI_SEL_VR1_PLANE1_PSI0  0x40
#define PSI_SEL_VR1_PLANE1_PSI1  0x80

typedef enum {
  SVI_PSI_0, // Full phase count (default)
  SVI_PSI_1, // Phase count 1st level
  SVI_PSI_2, // Phase count 2nd level
  SVI_PSI_3, // Single phase operation + active diode emulation
  SVI_PSI_4, // Single phase operation + passive diode emulation *optional*
  SVI_PSI_5, // Reserved
  SVI_PSI_6, // Power down to 0V (voltage regulation disabled)
  SVI_PSI_7, // Automated phase shedding and diode emulation
} SVI_PSI_e;

// Throttler Control/Status Bits
#define THROTTLER_TEMP_EDGE_BIT        0
#define THROTTLER_TEMP_HOTSPOT_BIT     1
#define THROTTLER_TEMP_HOTSPOT_G_BIT   2
#define THROTTLER_TEMP_HOTSPOT_M_BIT   3
#define THROTTLER_TEMP_MEM_BIT         4
#define THROTTLER_TEMP_VR_GFX_BIT      5
#define THROTTLER_TEMP_VR_MEM0_BIT     6
#define THROTTLER_TEMP_VR_MEM1_BIT     7
#define THROTTLER_TEMP_VR_SOC_BIT      8
#define THROTTLER_TEMP_VR_U_BIT        9
#define THROTTLER_TEMP_LIQUID0_BIT     10
#define THROTTLER_TEMP_LIQUID1_BIT     11
#define THROTTLER_TEMP_PLX_BIT         12
#define THROTTLER_TDC_GFX_BIT          13
#define THROTTLER_TDC_SOC_BIT          14
#define THROTTLER_TDC_U_BIT            15
#define THROTTLER_PPT0_BIT             16
#define THROTTLER_PPT1_BIT             17
#define THROTTLER_PPT2_BIT             18
#define THROTTLER_PPT3_BIT             19
#define THROTTLER_FIT_BIT              20
#define THROTTLER_GFX_APCC_PLUS_BIT    21
#define THROTTLER_COUNT                22

// FW DState Features Control Bits
#define FW_DSTATE_SOC_ULV_BIT               0
#define FW_DSTATE_G6_HSR_BIT                1
#define FW_DSTATE_G6_PHY_VMEMP_OFF_BIT      2
#define FW_DSTATE_SMN_DS_BIT                3
#define FW_DSTATE_MP1_WHISPER_MODE_BIT      4
#define FW_DSTATE_SOC_LIV_MIN_BIT           5
#define FW_DSTATE_SOC_PLL_PWRDN_BIT         6
#define FW_DSTATE_MEM_PLL_PWRDN_BIT         7
#define FW_DSTATE_MALL_ALLOC_BIT            8
#define FW_DSTATE_MEM_PSI_BIT               9
#define FW_DSTATE_HSR_NON_STROBE_BIT        10
#define FW_DSTATE_MP0_ENTER_WFI_BIT         11
#define FW_DSTATE_U_ULV_BIT                 12
#define FW_DSTATE_MALL_FLUSH_BIT            13
#define FW_DSTATE_SOC_PSI_BIT               14
#define FW_DSTATE_U_PSI_BIT                 15
#define FW_DSTATE_UCP_DS_BIT                16
#define FW_DSTATE_CSRCLK_DS_BIT             17
#define FW_DSTATE_MMHUB_INTERLOCK_BIT       18
#define FW_DSTATE_D0i3_2_QUIET_FW_BIT       19
#define FW_DSTATE_CLDO_PRG_BIT              20
#define FW_DSTATE_DF_PLL_PWRDN_BIT          21
#define FW_DSTATE_U_LOW_PWR_MODE_EN_BIT     22
#define FW_DSTATE_GFX_PSI6_BIT              23
#define FW_DSTATE_GFX_VR_PWR_STAGE_BIT      24

//LED Display Mask & Control Bits
#define LED_DISPLAY_GFX_DPM_BIT            0
#define LED_DISPLAY_PCIE_BIT               1
#define LED_DISPLAY_ERROR_BIT              2


#define MEM_TEMP_READ_OUT_OF_BAND_BIT          0
#define MEM_TEMP_READ_IN_BAND_REFRESH_BIT      1
#define MEM_TEMP_READ_IN_BAND_DUMMY_PSTATE_BIT 2

typedef enum {
  SMARTSHIFT_VERSION_1,
  SMARTSHIFT_VERSION_2,
  SMARTSHIFT_VERSION_3,
} SMARTSHIFT_VERSION_e;

typedef enum {
  FOPT_CALC_AC_CALC_DC,
  FOPT_PPTABLE_AC_CALC_DC,
  FOPT_CALC_AC_PPTABLE_DC,
  FOPT_PPTABLE_AC_PPTABLE_DC,
} FOPT_CALC_e;

typedef enum {
  DRAM_BIT_WIDTH_DISABLED = 0,
  DRAM_BIT_WIDTH_X_8 = 8,
  DRAM_BIT_WIDTH_X_16 = 16,
  DRAM_BIT_WIDTH_X_32 = 32,
  DRAM_BIT_WIDTH_X_64 = 64,
  DRAM_BIT_WIDTH_X_128 = 128,
  DRAM_BIT_WIDTH_COUNT,
} DRAM_BIT_WIDTH_TYPE_e;

//I2C Interface
#define NUM_I2C_CONTROLLERS                8

#define I2C_CONTROLLER_ENABLED             1
#define I2C_CONTROLLER_DISABLED            0

#define MAX_SW_I2C_COMMANDS                24

typedef enum {
  I2C_CONTROLLER_PORT_0 = 0,  //CKSVII2C0
  I2C_CONTROLLER_PORT_1 = 1,  //CKSVII2C1
  I2C_CONTROLLER_PORT_COUNT,
} I2cControllerPort_e;

typedef enum {
  I2C_CONTROLLER_NAME_VR_GFX = 0,
  I2C_CONTROLLER_NAME_VR_SOC,
  I2C_CONTROLLER_NAME_VR_VMEMP,
  I2C_CONTROLLER_NAME_VR_VDDIO,
  I2C_CONTROLLER_NAME_LIQUID0,
  I2C_CONTROLLER_NAME_LIQUID1,
  I2C_CONTROLLER_NAME_PLX,
  I2C_CONTROLLER_NAME_OTHER,
  I2C_CONTROLLER_NAME_COUNT,
} I2cControllerName_e;

typedef enum {
  I2C_CONTROLLER_THROTTLER_TYPE_NONE = 0,
  I2C_CONTROLLER_THROTTLER_VR_GFX,
  I2C_CONTROLLER_THROTTLER_VR_SOC,
  I2C_CONTROLLER_THROTTLER_VR_VMEMP,
  I2C_CONTROLLER_THROTTLER_VR_VDDIO,
  I2C_CONTROLLER_THROTTLER_LIQUID0,
  I2C_CONTROLLER_THROTTLER_LIQUID1,
  I2C_CONTROLLER_THROTTLER_PLX,
  I2C_CONTROLLER_THROTTLER_INA3221,
  I2C_CONTROLLER_THROTTLER_COUNT,
} I2cControllerThrottler_e;

typedef enum {
  I2C_CONTROLLER_PROTOCOL_VR_XPDE132G5,
  I2C_CONTROLLER_PROTOCOL_VR_IR35217,
  I2C_CONTROLLER_PROTOCOL_TMP_TMP102A,
  I2C_CONTROLLER_PROTOCOL_INA3221,
  I2C_CONTROLLER_PROTOCOL_COUNT,
} I2cControllerProtocol_e;

typedef struct {
  uint8_t   Enabled;
  uint8_t   Speed;
  uint8_t   SlaveAddress;
  uint8_t   ControllerPort;
  uint8_t   ControllerName;
  uint8_t   ThermalThrotter;
  uint8_t   I2cProtocol;
  uint8_t   PaddingConfig;
} I2cControllerConfig_t;

typedef enum {
  I2C_PORT_SVD_SCL = 0,
  I2C_PORT_GPIO,
} I2cPort_e;

typedef enum {
  I2C_SPEED_FAST_50K = 0,      //50  Kbits/s
  I2C_SPEED_FAST_100K,         //100 Kbits/s
  I2C_SPEED_FAST_400K,         //400 Kbits/s
  I2C_SPEED_FAST_PLUS_1M,      //1   Mbits/s (in fast mode)
  I2C_SPEED_HIGH_1M,           //1   Mbits/s (in high speed mode)
  I2C_SPEED_HIGH_2M,           //2.3 Mbits/s
  I2C_SPEED_COUNT,
} I2cSpeed_e;

typedef enum {
  I2C_CMD_READ = 0,
  I2C_CMD_WRITE,
  I2C_CMD_COUNT,
} I2cCmdType_e;

#define CMDCONFIG_STOP_BIT             0
#define CMDCONFIG_RESTART_BIT          1
#define CMDCONFIG_READWRITE_BIT        2 //bit should be 0 for read, 1 for write

#define CMDCONFIG_STOP_MASK           (1 << CMDCONFIG_STOP_BIT)
#define CMDCONFIG_RESTART_MASK        (1 << CMDCONFIG_RESTART_BIT)
#define CMDCONFIG_READWRITE_MASK      (1 << CMDCONFIG_READWRITE_BIT)

typedef struct {
  uint8_t ReadWriteData;  //Return data for read. Data to send for write
  uint8_t CmdConfig; //Includes whether associated command should have a stop or restart command, and is a read or write
} SwI2cCmd_t; //SW I2C Command Table

typedef struct {
  uint8_t     I2CcontrollerPort; //CKSVII2C0(0) or //CKSVII2C1(1)
  uint8_t     I2CSpeed;          //Use I2cSpeed_e to indicate speed to select
  uint8_t     SlaveAddress;      //Slave address of device
  uint8_t     NumCmds;           //Number of commands

  SwI2cCmd_t  SwI2cCmds[MAX_SW_I2C_COMMANDS];
} SwI2cRequest_t; // SW I2C Request Table

typedef struct {
  SwI2cRequest_t SwI2cRequest;

  uint32_t Spare[8];
  uint32_t MmHubPadding[8]; // SMU internal use
} SwI2cRequestExternal_t;

typedef struct {
  uint64_t mca_umc_status;
  uint64_t mca_umc_addr;

  uint16_t ce_count_lo_chip;
  uint16_t ce_count_hi_chip;

  uint32_t eccPadding;
} EccInfo_t;

typedef struct {
  EccInfo_t  EccInfo[24];
} EccInfoTable_t;

//D3HOT sequences
typedef enum {
  BACO_SEQUENCE,
  MSR_SEQUENCE,
  BAMACO_SEQUENCE,
  ULPS_SEQUENCE,
  D3HOT_SEQUENCE_COUNT,
} D3HOTSequence_e;

//This is aligned with RSMU PGFSM Register Mapping
typedef enum {
  PG_DYNAMIC_MODE = 0,
  PG_STATIC_MODE,
} PowerGatingMode_e;

//This is aligned with RSMU PGFSM Register Mapping
typedef enum {
  PG_POWER_DOWN = 0,
  PG_POWER_UP,
} PowerGatingSettings_e;

typedef struct {
  uint32_t a;  // store in IEEE float format in this variable
  uint32_t b;  // store in IEEE float format in this variable
  uint32_t c;  // store in IEEE float format in this variable
} QuadraticInt_t;

typedef struct {
  uint32_t m;  // store in IEEE float format in this variable
  uint32_t b;  // store in IEEE float format in this variable
} LinearInt_t;

typedef struct {
  uint32_t a;  // store in IEEE float format in this variable
  uint32_t b;  // store in IEEE float format in this variable
  uint32_t c;  // store in IEEE float format in this variable
} DroopInt_t;

typedef enum {
  DCS_ARCH_DISABLED,
  DCS_ARCH_FADCS,
  DCS_ARCH_ASYNC,
} DCS_ARCH_e;

//Only Clks that have DPM descriptors are listed here
typedef enum {
  PPCLK_GFXCLK = 0,
  PPCLK_SOCCLK,
  PPCLK_UCLK,
  PPCLK_FCLK,
  PPCLK_DCLK_0,
  PPCLK_VCLK_0,
  PPCLK_DCLK_1,
  PPCLK_VCLK_1,
  PPCLK_DISPCLK,
  PPCLK_DPPCLK,
  PPCLK_DPREFCLK,
  PPCLK_DCFCLK,
  PPCLK_DTBCLK,
  PPCLK_COUNT,
} PPCLK_e;

typedef enum {
  VOLTAGE_MODE_PPTABLE = 0,
  VOLTAGE_MODE_FUSES,
  VOLTAGE_MODE_COUNT,
} VOLTAGE_MODE_e;


typedef enum {
  AVFS_VOLTAGE_GFX = 0,
  AVFS_VOLTAGE_SOC,
  AVFS_VOLTAGE_COUNT,
} AVFS_VOLTAGE_TYPE_e;

typedef enum {
  AVFS_TEMP_COLD = 0,
  AVFS_TEMP_HOT,
  AVFS_TEMP_COUNT,
} AVFS_TEMP_e;

typedef enum {
  AVFS_D_G,
  AVFS_D_M_B,
  AVFS_D_M_S,
  AVFS_D_COUNT,
} AVFS_D_e;

typedef enum {
  UCLK_DIV_BY_1 = 0,
  UCLK_DIV_BY_2,
  UCLK_DIV_BY_4,
  UCLK_DIV_BY_8,
} UCLK_DIV_e;

typedef enum {
  GPIO_INT_POLARITY_ACTIVE_LOW = 0,
  GPIO_INT_POLARITY_ACTIVE_HIGH,
} GpioIntPolarity_e;

typedef enum {
  PWR_CONFIG_TDP = 0,
  PWR_CONFIG_TGP,
  PWR_CONFIG_TCP_ESTIMATED,
  PWR_CONFIG_TCP_MEASURED,
} PwrConfig_e;

typedef struct {
  uint8_t        Padding;
  uint8_t        SnapToDiscrete;      // 0 - Fine grained DPM, 1 - Discrete DPM
  uint8_t        NumDiscreteLevels;   // Set to 2 (Fmin, Fmax) when using fine grained DPM, otherwise set to # discrete levels used
  uint8_t        CalculateFopt;       // Indication whether FW should calculate Fopt or use values below. Reference FOPT_CALC_e
  LinearInt_t    ConversionToAvfsClk; // Transfer function to AVFS Clock (GHz->GHz)
  uint32_t       Padding3[3];
  uint16_t       Padding4;
  uint16_t       FoptimalDc;          //Foptimal frequency in DC power mode.
  uint16_t       FoptimalAc;          //Foptimal frequency in AC power mode.
  uint16_t       Padding2;
} DpmDescriptor_t;

typedef enum  {
  PPT_THROTTLER_PPT0,
  PPT_THROTTLER_PPT1,
  PPT_THROTTLER_PPT2,
  PPT_THROTTLER_PPT3,
  PPT_THROTTLER_COUNT
} PPT_THROTTLER_e;

typedef enum  {
  TEMP_EDGE,
  TEMP_HOTSPOT,
  TEMP_HOTSPOT_G,
  TEMP_HOTSPOT_M,
  TEMP_MEM,
  TEMP_VR_GFX,
  TEMP_VR_MEM0,
  TEMP_VR_MEM1,
  TEMP_VR_SOC,
  TEMP_VR_U,
  TEMP_LIQUID0,
  TEMP_LIQUID1,
  TEMP_PLX,
  TEMP_COUNT,
} TEMP_e;

typedef enum {
  TDC_THROTTLER_GFX,
  TDC_THROTTLER_SOC,
  TDC_THROTTLER_U,
  TDC_THROTTLER_COUNT
} TDC_THROTTLER_e;

typedef enum {
  SVI_PLANE_GFX,
  SVI_PLANE_SOC,
  SVI_PLANE_VMEMP,
  SVI_PLANE_VDDIO_MEM,
  SVI_PLANE_U,
  SVI_PLANE_COUNT,
} SVI_PLANE_e;

typedef enum {
  PMFW_VOLT_PLANE_GFX,
  PMFW_VOLT_PLANE_SOC,
  PMFW_VOLT_PLANE_COUNT
} PMFW_VOLT_PLANE_e;

typedef enum {
  CUSTOMER_VARIANT_ROW,
  CUSTOMER_VARIANT_FALCON,
  CUSTOMER_VARIANT_COUNT,
} CUSTOMER_VARIANT_e;

typedef enum {
  POWER_SOURCE_AC,
  POWER_SOURCE_DC,
  POWER_SOURCE_COUNT,
} POWER_SOURCE_e;

typedef enum {
  MEM_VENDOR_SAMSUNG,
  MEM_VENDOR_INFINEON,
  MEM_VENDOR_ELPIDA,
  MEM_VENDOR_ETRON,
  MEM_VENDOR_NANYA,
  MEM_VENDOR_HYNIX,
  MEM_VENDOR_MOSEL,
  MEM_VENDOR_WINBOND,
  MEM_VENDOR_ESMT,
  MEM_VENDOR_PLACEHOLDER0,
  MEM_VENDOR_PLACEHOLDER1,
  MEM_VENDOR_PLACEHOLDER2,
  MEM_VENDOR_PLACEHOLDER3,
  MEM_VENDOR_PLACEHOLDER4,
  MEM_VENDOR_PLACEHOLDER5,
  MEM_VENDOR_MICRON,
  MEM_VENDOR_COUNT,
} MEM_VENDOR_e;

typedef enum {
  PP_GRTAVFS_HW_CPO_CTL_ZONE0,
  PP_GRTAVFS_HW_CPO_CTL_ZONE1,
  PP_GRTAVFS_HW_CPO_CTL_ZONE2,
  PP_GRTAVFS_HW_CPO_CTL_ZONE3,
  PP_GRTAVFS_HW_CPO_CTL_ZONE4,
  PP_GRTAVFS_HW_CPO_EN_0_31_ZONE0,
  PP_GRTAVFS_HW_CPO_EN_32_63_ZONE0,
  PP_GRTAVFS_HW_CPO_EN_0_31_ZONE1,
  PP_GRTAVFS_HW_CPO_EN_32_63_ZONE1,
  PP_GRTAVFS_HW_CPO_EN_0_31_ZONE2,
  PP_GRTAVFS_HW_CPO_EN_32_63_ZONE2,
  PP_GRTAVFS_HW_CPO_EN_0_31_ZONE3,
  PP_GRTAVFS_HW_CPO_EN_32_63_ZONE3,
  PP_GRTAVFS_HW_CPO_EN_0_31_ZONE4,
  PP_GRTAVFS_HW_CPO_EN_32_63_ZONE4,
  PP_GRTAVFS_HW_ZONE0_VF,
  PP_GRTAVFS_HW_ZONE1_VF1,
  PP_GRTAVFS_HW_ZONE2_VF2,
  PP_GRTAVFS_HW_ZONE3_VF3,
  PP_GRTAVFS_HW_VOLTAGE_GB,
  PP_GRTAVFS_HW_CPOSCALINGCTRL_ZONE0,
  PP_GRTAVFS_HW_CPOSCALINGCTRL_ZONE1,
  PP_GRTAVFS_HW_CPOSCALINGCTRL_ZONE2,
  PP_GRTAVFS_HW_CPOSCALINGCTRL_ZONE3,
  PP_GRTAVFS_HW_CPOSCALINGCTRL_ZONE4,
  PP_GRTAVFS_HW_RESERVED_0,
  PP_GRTAVFS_HW_RESERVED_1,
  PP_GRTAVFS_HW_RESERVED_2,
  PP_GRTAVFS_HW_RESERVED_3,
  PP_GRTAVFS_HW_RESERVED_4,
  PP_GRTAVFS_HW_RESERVED_5,
  PP_GRTAVFS_HW_RESERVED_6,
  PP_GRTAVFS_HW_FUSE_COUNT,
} PP_GRTAVFS_HW_FUSE_e;

typedef enum {
  PP_GRTAVFS_FW_COMMON_PPVMIN_Z1_HOT_T0,
  PP_GRTAVFS_FW_COMMON_PPVMIN_Z1_COLD_T0,
  PP_GRTAVFS_FW_COMMON_PPVMIN_Z2_HOT_T0,
  PP_GRTAVFS_FW_COMMON_PPVMIN_Z2_COLD_T0,
  PP_GRTAVFS_FW_COMMON_PPVMIN_Z3_HOT_T0,
  PP_GRTAVFS_FW_COMMON_PPVMIN_Z3_COLD_T0,
  PP_GRTAVFS_FW_COMMON_PPVMIN_Z4_HOT_T0,
  PP_GRTAVFS_FW_COMMON_PPVMIN_Z4_COLD_T0,
  PP_GRTAVFS_FW_COMMON_SRAM_RM_Z0,
  PP_GRTAVFS_FW_COMMON_SRAM_RM_Z1,
  PP_GRTAVFS_FW_COMMON_SRAM_RM_Z2,
  PP_GRTAVFS_FW_COMMON_SRAM_RM_Z3,
  PP_GRTAVFS_FW_COMMON_SRAM_RM_Z4,
  PP_GRTAVFS_FW_COMMON_FUSE_COUNT,
} PP_GRTAVFS_FW_COMMON_FUSE_e;

typedef enum {
  PP_GRTAVFS_FW_SEP_FUSE_GB1_PWL_VOLTAGE_NEG_1,
  PP_GRTAVFS_FW_SEP_FUSE_GB1_PWL_VOLTAGE_0,
  PP_GRTAVFS_FW_SEP_FUSE_GB1_PWL_VOLTAGE_1,
  PP_GRTAVFS_FW_SEP_FUSE_GB1_PWL_VOLTAGE_2,
  PP_GRTAVFS_FW_SEP_FUSE_GB1_PWL_VOLTAGE_3,
  PP_GRTAVFS_FW_SEP_FUSE_GB1_PWL_VOLTAGE_4,
  PP_GRTAVFS_FW_SEP_FUSE_GB2_PWL_VOLTAGE_NEG_1,
  PP_GRTAVFS_FW_SEP_FUSE_GB2_PWL_VOLTAGE_0,
  PP_GRTAVFS_FW_SEP_FUSE_GB2_PWL_VOLTAGE_1,
  PP_GRTAVFS_FW_SEP_FUSE_GB2_PWL_VOLTAGE_2,
  PP_GRTAVFS_FW_SEP_FUSE_GB2_PWL_VOLTAGE_3,
  PP_GRTAVFS_FW_SEP_FUSE_GB2_PWL_VOLTAGE_4,
  PP_GRTAVFS_FW_SEP_FUSE_VF_NEG_1_FREQUENCY,
  PP_GRTAVFS_FW_SEP_FUSE_VF4_FREQUENCY,
  PP_GRTAVFS_FW_SEP_FUSE_FREQUENCY_TO_COUNT_SCALER_0,
  PP_GRTAVFS_FW_SEP_FUSE_FREQUENCY_TO_COUNT_SCALER_1,
  PP_GRTAVFS_FW_SEP_FUSE_FREQUENCY_TO_COUNT_SCALER_2,
  PP_GRTAVFS_FW_SEP_FUSE_FREQUENCY_TO_COUNT_SCALER_3,
  PP_GRTAVFS_FW_SEP_FUSE_FREQUENCY_TO_COUNT_SCALER_4,
  PP_GRTAVFS_FW_SEP_FUSE_COUNT,
} PP_GRTAVFS_FW_SEP_FUSE_e;

#define PP_NUM_RTAVFS_PWL_ZONES 5



// VBIOS or PPLIB configures telemetry slope and offset. Only slope expected to be set for SVI3
// Slope Q1.7, Offset Q1.2
typedef struct {
  int8_t   Offset; // in Amps
  uint8_t  Padding;
  uint16_t MaxCurrent; // in Amps
} SviTelemetryScale_t;

#define PP_NUM_OD_VF_CURVE_POINTS PP_NUM_RTAVFS_PWL_ZONES + 1


typedef struct {
  uint32_t FeatureCtrlMask;

  //Voltage control
  int16_t                VoltageOffsetPerZoneBoundary[PP_NUM_OD_VF_CURVE_POINTS];
  uint16_t               reserved[2];

  //Frequency changes
  int16_t                GfxclkFmin;           // MHz
  int16_t                GfxclkFmax;           // MHz
  uint16_t               UclkFmin;             // MHz
  uint16_t               UclkFmax;             // MHz

  //PPT
  int16_t                Ppt;         // %
  int16_t                reserved1;

  //Fan control
  uint8_t                FanLinearPwmPoints[NUM_OD_FAN_MAX_POINTS];
  uint8_t                FanLinearTempPoints[NUM_OD_FAN_MAX_POINTS];
  uint16_t               FanMinimumPwm;
  uint16_t               AcousticTargetRpmThreshold;
  uint16_t               AcousticLimitRpmThreshold;
  uint16_t               FanTargetTemperature; // Degree Celcius
  uint8_t                FanZeroRpmEnable;
  uint8_t                FanZeroRpmStopTemp;
  uint8_t                FanMode;
  uint8_t                MaxOpTemp;

  uint32_t               Spare[13];
  uint32_t               MmHubPadding[8]; // SMU internal use. Adding here instead of external as a workaround
} OverDriveTable_t;

typedef struct {
  OverDriveTable_t OverDriveTable;

} OverDriveTableExternal_t;

typedef struct {
  uint32_t FeatureCtrlMask;

  int16_t VoltageOffsetPerZoneBoundary;
  uint16_t               reserved[2];

  uint16_t               GfxclkFmin;           // MHz
  uint16_t               GfxclkFmax;           // MHz
  uint16_t               UclkFmin;             // MHz
  uint16_t               UclkFmax;             // MHz

  //PPT
  int16_t                Ppt;         // %
  int16_t                reserved1;

  uint8_t                FanLinearPwmPoints;
  uint8_t                FanLinearTempPoints;
  uint16_t               FanMinimumPwm;
  uint16_t               AcousticTargetRpmThreshold;
  uint16_t               AcousticLimitRpmThreshold;
  uint16_t               FanTargetTemperature; // Degree Celcius
  uint8_t                FanZeroRpmEnable;
  uint8_t                FanZeroRpmStopTemp;
  uint8_t                FanMode;
  uint8_t                MaxOpTemp;

  uint32_t               Spare[13];

} OverDriveLimits_t;


typedef enum {
  BOARD_GPIO_SMUIO_0,
  BOARD_GPIO_SMUIO_1,
  BOARD_GPIO_SMUIO_2,
  BOARD_GPIO_SMUIO_3,
  BOARD_GPIO_SMUIO_4,
  BOARD_GPIO_SMUIO_5,
  BOARD_GPIO_SMUIO_6,
  BOARD_GPIO_SMUIO_7,
  BOARD_GPIO_SMUIO_8,
  BOARD_GPIO_SMUIO_9,
  BOARD_GPIO_SMUIO_10,
  BOARD_GPIO_SMUIO_11,
  BOARD_GPIO_SMUIO_12,
  BOARD_GPIO_SMUIO_13,
  BOARD_GPIO_SMUIO_14,
  BOARD_GPIO_SMUIO_15,
  BOARD_GPIO_SMUIO_16,
  BOARD_GPIO_SMUIO_17,
  BOARD_GPIO_SMUIO_18,
  BOARD_GPIO_SMUIO_19,
  BOARD_GPIO_SMUIO_20,
  BOARD_GPIO_SMUIO_21,
  BOARD_GPIO_SMUIO_22,
  BOARD_GPIO_SMUIO_23,
  BOARD_GPIO_SMUIO_24,
  BOARD_GPIO_SMUIO_25,
  BOARD_GPIO_SMUIO_26,
  BOARD_GPIO_SMUIO_27,
  BOARD_GPIO_SMUIO_28,
  BOARD_GPIO_SMUIO_29,
  BOARD_GPIO_SMUIO_30,
  BOARD_GPIO_SMUIO_31,
  MAX_BOARD_GPIO_SMUIO_NUM,
  BOARD_GPIO_DC_GEN_A,
  BOARD_GPIO_DC_GEN_B,
  BOARD_GPIO_DC_GEN_C,
  BOARD_GPIO_DC_GEN_D,
  BOARD_GPIO_DC_GEN_E,
  BOARD_GPIO_DC_GEN_F,
  BOARD_GPIO_DC_GEN_G,
  BOARD_GPIO_DC_GENLK_CLK,
  BOARD_GPIO_DC_GENLK_VSYNC,
  BOARD_GPIO_DC_SWAPLOCK_A,
  BOARD_GPIO_DC_SWAPLOCK_B,
} BOARD_GPIO_TYPE_e;

#define INVALID_BOARD_GPIO 0xFF


typedef struct {
  //PLL 0
  uint16_t InitGfxclk_bypass;
  uint16_t InitSocclk;
  uint16_t InitMp0clk;
  uint16_t InitMpioclk;
  uint16_t InitSmnclk;
  uint16_t InitUcpclk;
  uint16_t InitCsrclk;
  //PLL 1

  uint16_t InitDprefclk;
  uint16_t InitDcfclk;
  uint16_t InitDtbclk;
  //PLL 2
  uint16_t InitDclk; //assume same DCLK/VCLK for both instances
  uint16_t InitVclk;
  // PLL 3
  uint16_t InitUsbdfsclk;
  uint16_t InitMp1clk;
  uint16_t InitLclk;
  uint16_t InitBaco400clk_bypass;
  uint16_t InitBaco1200clk_bypass;
  uint16_t InitBaco700clk_bypass;
  // PLL 4
  uint16_t InitFclk;
  // PLL 5
  uint16_t InitGfxclk_clkb;

  //PLL 6
  uint8_t InitUclkDPMState;    // =0,1,2,3, frequency from FreqTableUclk

  uint8_t Padding[3];

  uint32_t InitVcoFreqPll0;
  uint32_t InitVcoFreqPll1;
  uint32_t InitVcoFreqPll2;
  uint32_t InitVcoFreqPll3;
  uint32_t InitVcoFreqPll4;
  uint32_t InitVcoFreqPll5;
  uint32_t InitVcoFreqPll6;

  //encoding will change depending on SVI2/SVI3
  uint16_t InitGfx;     // In mV(Q2) ,  should be 0?
  uint16_t InitSoc;     // In mV(Q2)
  uint16_t InitU; // In Mv(Q2)

  uint16_t Padding2;

  uint32_t Spare[8];

} BootValues_t;


typedef struct {
   uint16_t Power[PPT_THROTTLER_COUNT][POWER_SOURCE_COUNT]; // Watts
  uint16_t Tdc[TDC_THROTTLER_COUNT];             // Amps

  uint16_t Temperature[TEMP_COUNT]; // Celsius

  uint8_t  PwmLimitMin;
  uint8_t  PwmLimitMax;
  uint8_t  FanTargetTemperature;
  uint8_t  Spare1[1];

  uint16_t AcousticTargetRpmThresholdMin;
  uint16_t AcousticTargetRpmThresholdMax;

  uint16_t AcousticLimitRpmThresholdMin;
  uint16_t AcousticLimitRpmThresholdMax;

  uint16_t  PccLimitMin;
  uint16_t  PccLimitMax;

  uint16_t  FanStopTempMin;
  uint16_t  FanStopTempMax;
  uint16_t  FanStartTempMin;
  uint16_t  FanStartTempMax;

  uint32_t Spare[12];

} MsgLimits_t;

typedef struct {
  uint16_t BaseClockAc;
  uint16_t GameClockAc;
  uint16_t BoostClockAc;
  uint16_t BaseClockDc;
  uint16_t GameClockDc;
  uint16_t BoostClockDc;

  uint32_t Reserved[4];
} DriverReportedClocks_t;

typedef struct {
  uint8_t           DcBtcEnabled;
  uint8_t           Padding[3];

  uint16_t          DcTol;            // mV Q2
  uint16_t          DcBtcGb;       // mV Q2

  uint16_t          DcBtcMin;       // mV Q2
  uint16_t          DcBtcMax;       // mV Q2

  LinearInt_t       DcBtcGbScalar;

} AvfsDcBtcParams_t;

typedef struct {
  uint16_t       AvfsTemp[AVFS_TEMP_COUNT]; //in degrees C
  uint16_t      VftFMin;  // in MHz
  uint16_t      VInversion; // in mV Q2
  QuadraticInt_t qVft[AVFS_TEMP_COUNT];
  QuadraticInt_t qAvfsGb;
  QuadraticInt_t qAvfsGb2;
} AvfsFuseOverride_t;

typedef struct {
  // SECTION: Version

  uint32_t Version; // should be unique to each SKU(i.e if any value changes in below structure then this value must be different)

  // SECTION: Feature Control
  uint32_t FeaturesToRun[NUM_FEATURES / 32]; // Features that PMFW will attempt to enable. Use FEATURE_*_BIT as mapping

  // SECTION: Miscellaneous Configuration
  uint8_t      TotalPowerConfig;    // Determines how PMFW calculates the power. Use defines from PwrConfig_e
  uint8_t      CustomerVariant; //To specify if this PPTable is intended for a particular customer. Use defines from CUSTOMER_VARIANT_e
  uint8_t      MemoryTemperatureTypeMask; // Bit mapping indicating which methods of memory temperature reading are enabled. Use defines from MEM_TEMP_*BIT
  uint8_t      SmartShiftVersion; // Determine what SmartShift feature version is supported Use defines from SMARTSHIFT_VERSION_e

  // SECTION: Infrastructure Limits
  uint16_t SocketPowerLimitAc[PPT_THROTTLER_COUNT]; // In Watts. Power limit that PMFW attempts to control to in AC mode. Multiple limits supported
  uint16_t SocketPowerLimitDc[PPT_THROTTLER_COUNT];  // In Watts. Power limit that PMFW attempts to control to in DC mode. Multiple limits supported

  uint16_t SocketPowerLimitSmartShift2; // In Watts. Power limit used SmartShift

  //if set to 1, SocketPowerLimitAc and SocketPowerLimitDc will be interpreted as legacy programs(i.e absolute power). If 0, all except index 0 will be scalars
  //relative index 0
  uint8_t  EnableLegacyPptLimit;
  uint8_t  UseInputTelemetry; //applicable to SVI3 only and only to be set if VRs support
  uint8_t  SmartShiftMinReportedPptinDcs; //minimum possible active power consumption for this SKU. Used for SmartShift power reporting

  uint8_t  PaddingPpt[1];

  uint16_t VrTdcLimit[TDC_THROTTLER_COUNT];             // In Amperes. Current limit associated with VR regulator maximum temperature

  uint16_t PlatformTdcLimit[TDC_THROTTLER_COUNT];             // In Amperes. Current limit associated with platform maximum temperature per VR current rail

  uint16_t TemperatureLimit[TEMP_COUNT]; // In degrees Celsius. Temperature limit associated with each input

  uint16_t HwCtfTempLimit; // In degrees Celsius. Temperature above which HW will trigger CTF. Consumed by VBIOS only

  uint16_t PaddingInfra;

  // Per year normalized Vmax state failure rates (sum of the two domains divided by life time in years)
  uint32_t FitControllerFailureRateLimit; //in IEEE float
  //Expected GFX Duty Cycle at Vmax.
  uint32_t FitControllerGfxDutyCycle; // in IEEE float
  //Expected SOC Duty Cycle at Vmax.
  uint32_t FitControllerSocDutyCycle; // in IEEE float

  //This offset will be deducted from the controller output to before it goes through the SOC Vset limiter block.
  uint32_t FitControllerSocOffset;  //in IEEE float

  uint32_t     GfxApccPlusResidencyLimit; // Percentage value. Used by APCC+ controller to control PCC residency to some value

  // SECTION: Throttler settings
  uint32_t ThrottlerControlMask;   // See THROTTLER_*_BIT for mapping

  // SECTION: FW DSTATE Settings
  uint32_t FwDStateMask;           // See FW_DSTATE_*_BIT for mapping

  // SECTION: Voltage Control Parameters
  uint16_t  UlvVoltageOffset[PMFW_VOLT_PLANE_COUNT]; // In mV(Q2). ULV offset used in either GFX_ULV or SOC_ULV(part of FW_DSTATE)

  uint16_t     UlvVoltageOffsetU; // In mV(Q2). ULV offset used in either U_ULV(part of FW_DSTATE)
  uint16_t     DeepUlvVoltageOffsetSoc;        // In mV(Q2)  Long Idle Vmin (deep ULV), for VDD_SOC as part of FW_DSTATE

  // Voltage Limits
  uint16_t     DefaultMaxVoltage[PMFW_VOLT_PLANE_COUNT]; // In mV(Q2) Maximum voltage without FIT controller enabled
  uint16_t     BoostMaxVoltage[PMFW_VOLT_PLANE_COUNT]; // In mV(Q2) Maximum voltage with FIT controller enabled

  //Vmin Optimizations
  int16_t         VminTempHystersis[PMFW_VOLT_PLANE_COUNT]; // Celsius Temperature hysteresis for switching between low/high temperature values for Vmin
  int16_t         VminTempThreshold[PMFW_VOLT_PLANE_COUNT]; // Celsius Temperature threshold for switching between low/high temperature values for Vmin
  uint16_t        Vmin_Hot_T0[PMFW_VOLT_PLANE_COUNT];            //In mV(Q2) Initial (pre-aging) Vset to be used at hot.
  uint16_t        Vmin_Cold_T0[PMFW_VOLT_PLANE_COUNT];           //In mV(Q2) Initial (pre-aging) Vset to be used at cold.
  uint16_t        Vmin_Hot_Eol[PMFW_VOLT_PLANE_COUNT];           //In mV(Q2) End-of-life Vset to be used at hot.
  uint16_t        Vmin_Cold_Eol[PMFW_VOLT_PLANE_COUNT];          //In mV(Q2) End-of-life Vset to be used at cold.
  uint16_t        Vmin_Aging_Offset[PMFW_VOLT_PLANE_COUNT];      //In mV(Q2) Worst-case aging margin
  uint16_t        Spare_Vmin_Plat_Offset_Hot[PMFW_VOLT_PLANE_COUNT];   //In mV(Q2) Platform offset apply to T0 Hot
  uint16_t        Spare_Vmin_Plat_Offset_Cold[PMFW_VOLT_PLANE_COUNT];  //In mV(Q2) Platform offset apply to T0 Cold

  //This is a fixed/minimum VMIN aging degradation offset which is applied at T0. This reflects the minimum amount of aging already accounted for.
  uint16_t        VcBtcFixedVminAgingOffset[PMFW_VOLT_PLANE_COUNT];
  //Linear offset or GB term to account for mis-correlation between PSM and Vmin shift trends across parts.
  uint16_t        VcBtcVmin2PsmDegrationGb[PMFW_VOLT_PLANE_COUNT];
  //Scalar coefficient of the PSM aging degradation function
  uint32_t        VcBtcPsmA[PMFW_VOLT_PLANE_COUNT];                   // A_PSM
  //Exponential coefficient of the PSM aging degradation function
  uint32_t        VcBtcPsmB[PMFW_VOLT_PLANE_COUNT];                   // B_PSM
  //Scalar coefficient of the VMIN aging degradation function. Specified as worst case between hot and cold.
  uint32_t        VcBtcVminA[PMFW_VOLT_PLANE_COUNT];                  // A_VMIN
  //Exponential coefficient of the VMIN aging degradation function. Specified as worst case between hot and cold.
  uint32_t        VcBtcVminB[PMFW_VOLT_PLANE_COUNT];                  // B_VMIN

  uint8_t        PerPartVminEnabled[PMFW_VOLT_PLANE_COUNT];
  uint8_t        VcBtcEnabled[PMFW_VOLT_PLANE_COUNT];

  uint16_t SocketPowerLimitAcTau[PPT_THROTTLER_COUNT]; // Time constant of LPF in ms
  uint16_t SocketPowerLimitDcTau[PPT_THROTTLER_COUNT]; // Time constant of LPF in ms

  QuadraticInt_t Vmin_droop;
  uint32_t       SpareVmin[9];


  //SECTION: DPM Configuration 1
  DpmDescriptor_t DpmDescriptor[PPCLK_COUNT];

  uint16_t       FreqTableGfx      [NUM_GFXCLK_DPM_LEVELS  ];     // In MHz
  uint16_t       FreqTableVclk     [NUM_VCLK_DPM_LEVELS    ];     // In MHz
  uint16_t       FreqTableDclk     [NUM_DCLK_DPM_LEVELS    ];     // In MHz
  uint16_t       FreqTableSocclk   [NUM_SOCCLK_DPM_LEVELS  ];     // In MHz
  uint16_t       FreqTableUclk     [NUM_UCLK_DPM_LEVELS    ];     // In MHz
  uint16_t       FreqTableDispclk  [NUM_DISPCLK_DPM_LEVELS ];     // In MHz
  uint16_t       FreqTableDppClk   [NUM_DPPCLK_DPM_LEVELS  ];     // In MHz
  uint16_t       FreqTableDprefclk [NUM_DPREFCLK_DPM_LEVELS];     // In MHz
  uint16_t       FreqTableDcfclk   [NUM_DCFCLK_DPM_LEVELS  ];     // In MHz
  uint16_t       FreqTableDtbclk   [NUM_DTBCLK_DPM_LEVELS  ];     // In MHz
  uint16_t       FreqTableFclk     [NUM_FCLK_DPM_LEVELS    ];     // In MHz

  uint32_t       DcModeMaxFreq     [PPCLK_COUNT            ];     // In MHz

  // SECTION: DPM Configuration 2
  uint16_t       Mp0clkFreq        [NUM_MP0CLK_DPM_LEVELS];       // in MHz
  uint16_t       Mp0DpmVoltage     [NUM_MP0CLK_DPM_LEVELS];       // mV(Q2)

  uint8_t         GfxclkSpare[2];
  uint16_t        GfxclkFreqCap;

  //GFX Idle Power Settings
  uint16_t        GfxclkFgfxoffEntry;   // in Mhz
  uint16_t        GfxclkFgfxoffExitImu; // in Mhz
  uint16_t        GfxclkFgfxoffExitRlc; // in Mhz
  uint16_t        GfxclkThrottleClock;  //Used primarily in DCS
  uint8_t         EnableGfxPowerStagesGpio; //Genlk_vsync GPIO flag used to control gfx power stages
  uint8_t         GfxIdlePadding;

  uint8_t          SmsRepairWRCKClkDivEn;
  uint8_t          SmsRepairWRCKClkDivVal;
  uint8_t          GfxOffEntryEarlyMGCGEn;
  uint8_t          GfxOffEntryForceCGCGEn;
  uint8_t          GfxOffEntryForceCGCGDelayEn;
  uint8_t          GfxOffEntryForceCGCGDelayVal; // in microseconds

  uint16_t        GfxclkFreqGfxUlv; // in MHz
  uint8_t         GfxIdlePadding2[2];

  uint32_t        GfxOffEntryHysteresis;
  uint32_t        GfxoffSpare[15];

  // GFX GPO
  uint32_t        GfxGpoSpare[16];

  // GFX DCS

  uint16_t        DcsGfxOffVoltage;     //Voltage in mV(Q2) applied to VDDGFX when entering DCS GFXOFF phase
  uint16_t        PaddingDcs;

  uint16_t        DcsMinGfxOffTime;     //Minimum amount of time PMFW shuts GFX OFF as part of GFX DCS phase
  uint16_t        DcsMaxGfxOffTime;      //Maximum amount of time PMFW can shut GFX OFF as part of GFX DCS phase at a stretch.

  uint32_t        DcsMinCreditAccum;    //Min amount of positive credit accumulation before waking GFX up as part of DCS.

  uint16_t        DcsExitHysteresis;    //The min amount of time power credit accumulator should have a value > 0 before SMU exits the DCS throttling phase.
  uint16_t        DcsTimeout;           //This is the amount of time SMU FW waits for RLC to put GFX into GFXOFF before reverting to the fallback mechanism of throttling GFXCLK to Fmin.


  uint32_t        DcsSpare[16];

  // UCLK section
  uint8_t      UseStrobeModeOptimizations; //Set to indicate that FW should use strobe mode optimizations
  uint8_t      PaddingMem[3];

  uint8_t      UclkDpmPstates     [NUM_UCLK_DPM_LEVELS];     // 4 DPM states, 0-P0, 1-P1, 2-P2, 3-P3.
  uint8_t      FreqTableUclkDiv  [NUM_UCLK_DPM_LEVELS    ];     // 0:Div-1, 1:Div-1/2, 2:Div-1/4, 3:Div-1/8

  uint16_t     MemVmempVoltage   [NUM_UCLK_DPM_LEVELS];         // mV(Q2)
  uint16_t     MemVddioVoltage    [NUM_UCLK_DPM_LEVELS];         // mV(Q2)

  //FCLK Section

  uint8_t      FclkDpmUPstates[NUM_FCLK_DPM_LEVELS]; // U P-state ID associated with each FCLK DPM state.
  uint16_t     FclkDpmVddU[NUM_FCLK_DPM_LEVELS]; // mV(Q2) Vset U voltage associated with each FCLK DPM state.
  uint16_t     FclkDpmUSpeed[NUM_FCLK_DPM_LEVELS]; //U speed associated with each FCLK DPM state
  uint16_t     FclkDpmDisallowPstateFreq;  //Frequency which FW will target when indicated that display config cannot support P-state. Set to 0 use FW calculated value
  uint16_t     PaddingFclk;

  // Link DPM Settings
  uint8_t      PcieGenSpeed[NUM_LINK_LEVELS];           ///< 0:PciE-gen1 1:PciE-gen2 2:PciE-gen3 3:PciE-gen4
  uint8_t      PcieLaneCount[NUM_LINK_LEVELS];          ///< 1=x1, 2=x2, 3=x4, 4=x8, 5=x12, 6=x16
  uint16_t     LclkFreq[NUM_LINK_LEVELS];

  // SECTION: Fan Control
  uint16_t     FanStopTemp[TEMP_COUNT];          //Celsius
  uint16_t     FanStartTemp[TEMP_COUNT];         //Celsius

  uint16_t     FanGain[TEMP_COUNT];
  uint16_t     FanGainPadding;

  uint16_t     FanPwmMin;
  uint16_t     AcousticTargetRpmThreshold;
  uint16_t     AcousticLimitRpmThreshold;
  uint16_t     FanMaximumRpm;
  uint16_t     MGpuAcousticLimitRpmThreshold;
  uint16_t     FanTargetGfxclk;
  uint32_t     TempInputSelectMask;
  uint8_t      FanZeroRpmEnable;
  uint8_t      FanTachEdgePerRev;
  uint16_t     FanTargetTemperature[TEMP_COUNT];

  // The following are AFC override parameters. Leave at 0 to use FW defaults.
  int16_t      FuzzyFan_ErrorSetDelta;
  int16_t      FuzzyFan_ErrorRateSetDelta;
  int16_t      FuzzyFan_PwmSetDelta;
  uint16_t     FuzzyFan_Reserved;

  uint16_t     FwCtfLimit[TEMP_COUNT];

  uint16_t IntakeTempEnableRPM;
  int16_t IntakeTempOffsetTemp;
  uint16_t IntakeTempReleaseTemp;
  uint16_t IntakeTempHighIntakeAcousticLimit;
  uint16_t IntakeTempAcouticLimitReleaseRate;

  uint16_t FanStalledTempLimitOffset;
  uint16_t FanStalledTriggerRpm;
  uint16_t FanAbnormalTriggerRpm;
  uint16_t FanPadding;

  uint32_t     FanSpare[14];

  // SECTION: VDD_GFX AVFS

  uint8_t      OverrideGfxAvfsFuses;
  uint8_t      GfxAvfsPadding[3];

  uint32_t     L2HwRtAvfsFuses[PP_GRTAVFS_HW_FUSE_COUNT]; //see fusedoc for encoding
  uint32_t     SeHwRtAvfsFuses[PP_GRTAVFS_HW_FUSE_COUNT];

  uint32_t     CommonRtAvfs[PP_GRTAVFS_FW_COMMON_FUSE_COUNT];

  uint32_t     L2FwRtAvfsFuses[PP_GRTAVFS_FW_SEP_FUSE_COUNT];
  uint32_t     SeFwRtAvfsFuses[PP_GRTAVFS_FW_SEP_FUSE_COUNT];

  uint32_t    Droop_PWL_F[PP_NUM_RTAVFS_PWL_ZONES];
  uint32_t    Droop_PWL_a[PP_NUM_RTAVFS_PWL_ZONES];
  uint32_t    Droop_PWL_b[PP_NUM_RTAVFS_PWL_ZONES];
  uint32_t    Droop_PWL_c[PP_NUM_RTAVFS_PWL_ZONES];

  uint32_t   Static_PWL_Offset[PP_NUM_RTAVFS_PWL_ZONES];

  uint32_t   dGbV_dT_vmin;
  uint32_t   dGbV_dT_vmax;

  //Unused: PMFW-9370
  uint32_t   V2F_vmin_range_low;
  uint32_t   V2F_vmin_range_high;
  uint32_t   V2F_vmax_range_low;
  uint32_t   V2F_vmax_range_high;

  AvfsDcBtcParams_t DcBtcGfxParams;

  uint32_t   GfxAvfsSpare[32];

  //SECTION: VDD_SOC AVFS

  uint8_t      OverrideSocAvfsFuses;
  uint8_t      MinSocAvfsRevision;
  uint8_t      SocAvfsPadding[2];

  AvfsFuseOverride_t SocAvfsFuseOverride[AVFS_D_COUNT];

  DroopInt_t        dBtcGbSoc[AVFS_D_COUNT];            // GHz->V BtcGb

  LinearInt_t       qAgingGb[AVFS_D_COUNT];          // GHz->V

  QuadraticInt_t    qStaticVoltageOffset[AVFS_D_COUNT]; // GHz->V

  AvfsDcBtcParams_t DcBtcSocParams[AVFS_D_COUNT];

  uint32_t   SocAvfsSpare[32];

  //SECTION: Boot clock and voltage values
  BootValues_t BootValues;

  //SECTION: Driver Reported Clocks
  DriverReportedClocks_t DriverReportedClocks;

  //SECTION: Message Limits
  MsgLimits_t MsgLimits;

  //SECTION: OverDrive Limits
  OverDriveLimits_t OverDriveLimitsMin;
  OverDriveLimits_t OverDriveLimitsBasicMax;
  uint32_t reserved[22];

  // SECTION: Advanced Options
  uint32_t          DebugOverrides;

  // Section: Total Board Power idle vs active coefficients
  uint8_t     TotalBoardPowerSupport;
  uint8_t     TotalBoardPowerPadding[3];

  int16_t     TotalIdleBoardPowerM;
  int16_t     TotalIdleBoardPowerB;
  int16_t     TotalBoardPowerM;
  int16_t     TotalBoardPowerB;

  // SECTION: Sku Reserved
  uint32_t         Spare[61];

  // Padding for MMHUB - do not modify this
  uint32_t     MmHubPadding[8];

} SkuTable_t;

typedef struct {
  // SECTION: Version
  uint32_t    Version; //should be unique to each board type


  // SECTION: I2C Control
  I2cControllerConfig_t  I2cControllers[NUM_I2C_CONTROLLERS];

  // SECTION: SVI2 Board Parameters
  uint8_t      VddGfxVrMapping;   // Use VR_MAPPING* bitfields
  uint8_t      VddSocVrMapping;   // Use VR_MAPPING* bitfields
  uint8_t      VddMem0VrMapping;  // Use VR_MAPPING* bitfields
  uint8_t      VddMem1VrMapping;  // Use VR_MAPPING* bitfields

  uint8_t      GfxUlvPhaseSheddingMask; // set this to 1 to set PSI0/1 to 1 in ULV mode
  uint8_t      SocUlvPhaseSheddingMask; // set this to 1 to set PSI0/1 to 1 in ULV mode
  uint8_t      VmempUlvPhaseSheddingMask; // set this to 1 to set PSI0/1 to 1 in ULV mode
  uint8_t      VddioUlvPhaseSheddingMask; // set this to 1 to set PSI0/1 to 1 in ULV mode

  //SECTION SVI3 Board Parameters
  uint8_t      SlaveAddrMapping[SVI_PLANE_COUNT];
  uint8_t      VrPsiSupport[SVI_PLANE_COUNT];

  uint8_t      PaddingPsi[SVI_PLANE_COUNT];
  uint8_t      EnablePsi6[SVI_PLANE_COUNT];       // only applicable in SVI3

  // SECTION: Voltage Regulator Settings
  SviTelemetryScale_t SviTelemetryScale[SVI_PLANE_COUNT];
  uint32_t     VoltageTelemetryRatio[SVI_PLANE_COUNT]; // This is used for VDDIO  Svi2 Div Ratio workaround. It has 16 fractional bits (Q16.16)

  uint8_t      DownSlewRateVr[SVI_PLANE_COUNT];

  // SECTION: GPIO Settings

  uint8_t      LedOffGpio;
  uint8_t      FanOffGpio;
  uint8_t      GfxVrPowerStageOffGpio;

  uint8_t      AcDcGpio;        // GPIO pin configured for AC/DC switching
  uint8_t      AcDcPolarity;    // GPIO polarity for AC/DC switching
  uint8_t      VR0HotGpio;      // GPIO pin configured for VR0 HOT event
  uint8_t      VR0HotPolarity;  // GPIO polarity for VR0 HOT event

  uint8_t      GthrGpio;        // GPIO pin configured for GTHR Event
  uint8_t      GthrPolarity;    // replace GPIO polarity for GTHR

  // LED Display Settings
  uint8_t      LedPin0;         // GPIO number for LedPin[0]
  uint8_t      LedPin1;         // GPIO number for LedPin[1]
  uint8_t      LedPin2;         // GPIO number for LedPin[2]
  uint8_t      LedEnableMask;

  uint8_t      LedPcie;        // GPIO number for PCIE results
  uint8_t      LedError;       // GPIO number for Error Cases

  // SECTION: Clock Spread Spectrum

  // UCLK Spread Spectrum
  uint8_t      UclkTrainingModeSpreadPercent;
  uint8_t      UclkSpreadPadding;
  uint16_t     UclkSpreadFreq;      // kHz

  // UCLK Spread Spectrum
  uint8_t      UclkSpreadPercent[MEM_VENDOR_COUNT];

  // FCLK Spread Spectrum
  uint8_t      FclkSpreadPadding;
  uint8_t      FclkSpreadPercent;   // Q4.4
  uint16_t     FclkSpreadFreq;      // kHz

  // Section: Memory Config
  uint8_t      DramWidth; // Width of interface to the channel for each DRAM module. See DRAM_BIT_WIDTH_TYPE_e
  uint8_t      PaddingMem1[7];

  // SECTION: UMC feature flags
  uint8_t      HsrEnabled;
  uint8_t      VddqOffEnabled;
  uint8_t      PaddingUmcFlags[2];

  uint32_t    PostVoltageSetBacoDelay; // in microseconds. Amount of time FW will wait after power good is established or PSI0 command is issued
  uint32_t    BacoEntryDelay; // in milliseconds. Amount of time FW will wait to trigger BACO entry after receiving entry notification from OS

  // SECTION: Board Reserved
  uint32_t     BoardSpare[64];

  // SECTION: Structure Padding

  // Padding for MMHUB - do not modify this
  uint32_t     MmHubPadding[8];
} BoardTable_t;

typedef struct {
  SkuTable_t SkuTable;
  BoardTable_t BoardTable;
} PPTable_t;

typedef struct {
  // Time constant parameters for clock averages in ms
  uint16_t     GfxclkAverageLpfTau;
  uint16_t     FclkAverageLpfTau;
  uint16_t     UclkAverageLpfTau;
  uint16_t     GfxActivityLpfTau;
  uint16_t     UclkActivityLpfTau;
  uint16_t     SocketPowerLpfTau;
  uint16_t     VcnClkAverageLpfTau;
  uint16_t     VcnUsageAverageLpfTau;
} DriverSmuConfig_t;

typedef struct {
  DriverSmuConfig_t DriverSmuConfig;

  uint32_t     Spare[8];
  // Padding - ignore
  uint32_t     MmHubPadding[8]; // SMU internal use
} DriverSmuConfigExternal_t;


typedef struct {

  uint16_t       FreqTableGfx      [NUM_GFXCLK_DPM_LEVELS  ];     // In MHz
  uint16_t       FreqTableVclk     [NUM_VCLK_DPM_LEVELS    ];     // In MHz
  uint16_t       FreqTableDclk     [NUM_DCLK_DPM_LEVELS    ];     // In MHz
  uint16_t       FreqTableSocclk   [NUM_SOCCLK_DPM_LEVELS  ];     // In MHz
  uint16_t       FreqTableUclk     [NUM_UCLK_DPM_LEVELS    ];     // In MHz
  uint16_t       FreqTableDispclk  [NUM_DISPCLK_DPM_LEVELS ];     // In MHz
  uint16_t       FreqTableDppClk   [NUM_DPPCLK_DPM_LEVELS  ];     // In MHz
  uint16_t       FreqTableDprefclk [NUM_DPREFCLK_DPM_LEVELS];     // In MHz
  uint16_t       FreqTableDcfclk   [NUM_DCFCLK_DPM_LEVELS  ];     // In MHz
  uint16_t       FreqTableDtbclk   [NUM_DTBCLK_DPM_LEVELS  ];     // In MHz
  uint16_t       FreqTableFclk     [NUM_FCLK_DPM_LEVELS    ];     // In MHz

  uint16_t       DcModeMaxFreq     [PPCLK_COUNT            ];     // In MHz

  uint16_t       Padding;

  uint32_t Spare[32];

  // Padding - ignore
  uint32_t     MmHubPadding[8]; // SMU internal use

} DriverInfoTable_t;

typedef struct {
  uint32_t CurrClock[PPCLK_COUNT];

  uint16_t AverageGfxclkFrequencyTarget;
  uint16_t AverageGfxclkFrequencyPreDs;
  uint16_t AverageGfxclkFrequencyPostDs;
  uint16_t AverageFclkFrequencyPreDs;
  uint16_t AverageFclkFrequencyPostDs;
  uint16_t AverageMemclkFrequencyPreDs  ; // this is scaled to actual memory clock
  uint16_t AverageMemclkFrequencyPostDs  ; // this is scaled to actual memory clock
  uint16_t AverageVclk0Frequency  ;
  uint16_t AverageDclk0Frequency  ;
  uint16_t AverageVclk1Frequency  ;
  uint16_t AverageDclk1Frequency  ;
  uint16_t PCIeBusy;
  uint16_t dGPU_W_MAX;
  uint16_t padding;

  uint32_t MetricsCounter;

  uint16_t AvgVoltage[SVI_PLANE_COUNT];
  uint16_t AvgCurrent[SVI_PLANE_COUNT];

  uint16_t AverageGfxActivity    ;
  uint16_t AverageUclkActivity   ;
  uint16_t Vcn0ActivityPercentage  ;
  uint16_t Vcn1ActivityPercentage  ;

  uint32_t EnergyAccumulator;
  uint16_t AverageSocketPower;
  uint16_t AverageTotalBoardPower;

  uint16_t AvgTemperature[TEMP_COUNT];
  uint16_t TempPadding;

  uint8_t  PcieRate               ;
  uint8_t  PcieWidth              ;

  uint8_t  AvgFanPwm;
  uint8_t  Padding[1];
  uint16_t AvgFanRpm;


  uint8_t ThrottlingPercentage[THROTTLER_COUNT];

  //metrics for D3hot entry/exit and driver ARM msgs
  uint32_t D3HotEntryCountPerMode[D3HOT_SEQUENCE_COUNT];
  uint32_t D3HotExitCountPerMode[D3HOT_SEQUENCE_COUNT];
  uint32_t ArmMsgReceivedCountPerMode[D3HOT_SEQUENCE_COUNT];

  uint16_t ApuSTAPMSmartShiftLimit;
  uint16_t ApuSTAPMLimit;
  uint16_t AvgApuSocketPower;

  uint16_t AverageUclkActivity_MAX;

  uint32_t PublicSerialNumberLower;
  uint32_t PublicSerialNumberUpper;

} SmuMetrics_t;

typedef struct {
  SmuMetrics_t SmuMetrics;
  uint32_t Spare[30];

  // Padding - ignore
  uint32_t     MmHubPadding[8]; // SMU internal use
} SmuMetricsExternal_t;

typedef struct {
  uint8_t  WmSetting;
  uint8_t  Flags;
  uint8_t  Padding[2];

} WatermarkRowGeneric_t;

#define NUM_WM_RANGES 4

typedef enum {
  WATERMARKS_CLOCK_RANGE = 0,
  WATERMARKS_DUMMY_PSTATE,
  WATERMARKS_MALL,
  WATERMARKS_COUNT,
} WATERMARKS_FLAGS_e;

typedef struct {
  // Watermarks
  WatermarkRowGeneric_t WatermarkRow[NUM_WM_RANGES];
} Watermarks_t;

typedef struct {
  Watermarks_t Watermarks;
  uint32_t  Spare[16];

  uint32_t     MmHubPadding[8]; // SMU internal use
} WatermarksExternal_t;

typedef struct {
  uint16_t avgPsmCount[214];
  uint16_t minPsmCount[214];
  float    avgPsmVoltage[214];
  float    minPsmVoltage[214];
} AvfsDebugTable_t;

typedef struct {
  AvfsDebugTable_t AvfsDebugTable;

  uint32_t     MmHubPadding[8]; // SMU internal use
} AvfsDebugTableExternal_t;


typedef struct {
  uint8_t   Gfx_ActiveHystLimit;
  uint8_t   Gfx_IdleHystLimit;
  uint8_t   Gfx_FPS;
  uint8_t   Gfx_MinActiveFreqType;
  uint8_t   Gfx_BoosterFreqType;
  uint8_t   PaddingGfx;
  uint16_t  Gfx_MinActiveFreq;              // MHz
  uint16_t  Gfx_BoosterFreq;                // MHz
  uint16_t  Gfx_PD_Data_time_constant;      // Time constant of PD controller in ms
  uint32_t  Gfx_PD_Data_limit_a;            // Q16
  uint32_t  Gfx_PD_Data_limit_b;            // Q16
  uint32_t  Gfx_PD_Data_limit_c;            // Q16
  uint32_t  Gfx_PD_Data_error_coeff;        // Q16
  uint32_t  Gfx_PD_Data_error_rate_coeff;   // Q16

  uint8_t   Fclk_ActiveHystLimit;
  uint8_t   Fclk_IdleHystLimit;
  uint8_t   Fclk_FPS;
  uint8_t   Fclk_MinActiveFreqType;
  uint8_t   Fclk_BoosterFreqType;
  uint8_t   PaddingFclk;
  uint16_t  Fclk_MinActiveFreq;              // MHz
  uint16_t  Fclk_BoosterFreq;                // MHz
  uint16_t  Fclk_PD_Data_time_constant;      // Time constant of PD controller in ms
  uint32_t  Fclk_PD_Data_limit_a;            // Q16
  uint32_t  Fclk_PD_Data_limit_b;            // Q16
  uint32_t  Fclk_PD_Data_limit_c;            // Q16
  uint32_t  Fclk_PD_Data_error_coeff;        // Q16
  uint32_t  Fclk_PD_Data_error_rate_coeff;   // Q16

  uint32_t  Mem_UpThreshold_Limit[NUM_UCLK_DPM_LEVELS];          // Q16
  uint8_t   Mem_UpHystLimit[NUM_UCLK_DPM_LEVELS];
  uint8_t   Mem_DownHystLimit[NUM_UCLK_DPM_LEVELS];
  uint16_t  Mem_Fps;
  uint8_t   padding[2];

} DpmActivityMonitorCoeffInt_t;


typedef struct {
  DpmActivityMonitorCoeffInt_t DpmActivityMonitorCoeffInt;
  uint32_t     MmHubPadding[8]; // SMU internal use
} DpmActivityMonitorCoeffIntExternal_t;



// Workload bits
#define WORKLOAD_PPLIB_DEFAULT_BIT        0
#define WORKLOAD_PPLIB_FULL_SCREEN_3D_BIT 1
#define WORKLOAD_PPLIB_POWER_SAVING_BIT   2
#define WORKLOAD_PPLIB_VIDEO_BIT          3
#define WORKLOAD_PPLIB_VR_BIT             4
#define WORKLOAD_PPLIB_COMPUTE_BIT        5
#define WORKLOAD_PPLIB_CUSTOM_BIT         6
#define WORKLOAD_PPLIB_WINDOW_3D_BIT      7
#define WORKLOAD_PPLIB_COUNT              8


// These defines are used with the following messages:
// SMC_MSG_TransferTableDram2Smu
// SMC_MSG_TransferTableSmu2Dram

// Table transfer status
#define TABLE_TRANSFER_OK         0x0
#define TABLE_TRANSFER_FAILED     0xFF
#define TABLE_TRANSFER_PENDING    0xAB

// Table types
#define TABLE_PPTABLE                 0
#define TABLE_COMBO_PPTABLE           1
#define TABLE_WATERMARKS              2
#define TABLE_AVFS_PSM_DEBUG          3
#define TABLE_PMSTATUSLOG             4
#define TABLE_SMU_METRICS             5
#define TABLE_DRIVER_SMU_CONFIG       6
#define TABLE_ACTIVITY_MONITOR_COEFF  7
#define TABLE_OVERDRIVE               8
#define TABLE_I2C_COMMANDS            9
#define TABLE_DRIVER_INFO             10
#define TABLE_ECCINFO                 11
#define TABLE_COUNT                   12

//IH Interupt ID
#define IH_INTERRUPT_ID_TO_DRIVER                   0xFE
#define IH_INTERRUPT_CONTEXT_ID_BACO                0x2
#define IH_INTERRUPT_CONTEXT_ID_AC                  0x3
#define IH_INTERRUPT_CONTEXT_ID_DC                  0x4
#define IH_INTERRUPT_CONTEXT_ID_AUDIO_D0            0x5
#define IH_INTERRUPT_CONTEXT_ID_AUDIO_D3            0x6
#define IH_INTERRUPT_CONTEXT_ID_THERMAL_THROTTLING  0x7

#endif<|MERGE_RESOLUTION|>--- conflicted
+++ resolved
@@ -25,11 +25,7 @@
 #define SMU13_DRIVER_IF_V13_0_0_H
 
 //Increment this version if SkuTable_t or BoardTable_t change
-<<<<<<< HEAD
-#define PPTABLE_VERSION 0x22
-=======
 #define PPTABLE_VERSION 0x24
->>>>>>> 9fecab24
 
 #define NUM_GFXCLK_DPM_LEVELS    16
 #define NUM_SOCCLK_DPM_LEVELS    8
