/*
 * Copyright 2014 Advanced Micro Devices, Inc.
 *
 * Permission is hereby granted, free of charge, to any person obtaining a
 * copy of this software and associated documentation files (the "Software"),
 * to deal in the Software without restriction, including without limitation
 * the rights to use, copy, modify, merge, publish, distribute, sublicense,
 * and/or sell copies of the Software, and to permit persons to whom the
 * Software is furnished to do so, subject to the following conditions:
 *
 * The above copyright notice and this permission notice shall be included in
 * all copies or substantial portions of the Software.
 *
 * THE SOFTWARE IS PROVIDED "AS IS", WITHOUT WARRANTY OF ANY KIND, EXPRESS OR
 * IMPLIED, INCLUDING BUT NOT LIMITED TO THE WARRANTIES OF MERCHANTABILITY,
 * FITNESS FOR A PARTICULAR PURPOSE AND NONINFRINGEMENT.  IN NO EVENT SHALL
 * THE COPYRIGHT HOLDER(S) OR AUTHOR(S) BE LIABLE FOR ANY CLAIM, DAMAGES OR
 * OTHER LIABILITY, WHETHER IN AN ACTION OF CONTRACT, TORT OR OTHERWISE,
 * ARISING FROM, OUT OF OR IN CONNECTION WITH THE SOFTWARE OR THE USE OR
 * OTHER DEALINGS IN THE SOFTWARE.
 */

#include <linux/bsearch.h>
#include <linux/pci.h>
#include <linux/slab.h>
#include "kfd_priv.h"
#include "kfd_device_queue_manager.h"
#include "kfd_pm4_headers_vi.h"
#include "kfd_pm4_headers_aldebaran.h"
#include "cwsr_trap_handler.h"
#include "kfd_iommu.h"
#include "amdgpu_amdkfd.h"
#include "kfd_smi_events.h"
#include "kfd_migrate.h"
#include "amdgpu.h"

#define MQD_SIZE_ALIGNED 768

/*
 * kfd_locked is used to lock the kfd driver during suspend or reset
 * once locked, kfd driver will stop any further GPU execution.
 * create process (open) will return -EAGAIN.
 */
static atomic_t kfd_locked = ATOMIC_INIT(0);

#ifdef CONFIG_DRM_AMDGPU_CIK
extern const struct kfd2kgd_calls gfx_v7_kfd2kgd;
#endif
extern const struct kfd2kgd_calls gfx_v8_kfd2kgd;
extern const struct kfd2kgd_calls gfx_v9_kfd2kgd;
extern const struct kfd2kgd_calls arcturus_kfd2kgd;
extern const struct kfd2kgd_calls aldebaran_kfd2kgd;
extern const struct kfd2kgd_calls gfx_v10_kfd2kgd;
extern const struct kfd2kgd_calls gfx_v10_3_kfd2kgd;

static int kfd_gtt_sa_init(struct kfd_dev *kfd, unsigned int buf_size,
				unsigned int chunk_size);
static void kfd_gtt_sa_fini(struct kfd_dev *kfd);

static int kfd_resume(struct kfd_dev *kfd);

static void kfd_device_info_set_sdma_queue_num(struct kfd_dev *kfd)
{
	uint32_t sdma_version = kfd->adev->ip_versions[SDMA0_HWIP][0];

	switch (sdma_version) {
		case IP_VERSION(4, 0, 0):/* VEGA10 */
		case IP_VERSION(4, 0, 1):/* VEGA12 */
		case IP_VERSION(4, 1, 0):/* RAVEN */
		case IP_VERSION(4, 1, 1):/* RAVEN */
<<<<<<< HEAD
		case IP_VERSION(4, 1, 2):/* RENIOR */
=======
		case IP_VERSION(4, 1, 2):/* RENOIR */
>>>>>>> 4efdddbc
		case IP_VERSION(5, 2, 1):/* VANGOGH */
		case IP_VERSION(5, 2, 3):/* YELLOW_CARP */
			kfd->device_info.num_sdma_queues_per_engine = 2;
			break;
		case IP_VERSION(4, 2, 0):/* VEGA20 */
<<<<<<< HEAD
		case IP_VERSION(4, 2, 2):/* ARCTUTUS */
=======
		case IP_VERSION(4, 2, 2):/* ARCTURUS */
>>>>>>> 4efdddbc
		case IP_VERSION(4, 4, 0):/* ALDEBARAN */
		case IP_VERSION(5, 0, 0):/* NAVI10 */
		case IP_VERSION(5, 0, 1):/* CYAN_SKILLFISH */
		case IP_VERSION(5, 0, 2):/* NAVI14 */
		case IP_VERSION(5, 0, 5):/* NAVI12 */
		case IP_VERSION(5, 2, 0):/* SIENNA_CICHLID */
<<<<<<< HEAD
		case IP_VERSION(5, 2, 2):/* NAVY_FLOUDER */
=======
		case IP_VERSION(5, 2, 2):/* NAVY_FLOUNDER */
>>>>>>> 4efdddbc
		case IP_VERSION(5, 2, 4):/* DIMGREY_CAVEFISH */
		case IP_VERSION(5, 2, 5):/* BEIGE_GOBY */
			kfd->device_info.num_sdma_queues_per_engine = 8;
			break;
		default:
			dev_warn(kfd_device,
				"Default sdma queue per engine(8) is set due to "
				"mismatch of sdma ip block(SDMA_HWIP:0x%x).\n",
                                sdma_version);
			kfd->device_info.num_sdma_queues_per_engine = 8;
	}
}

static void kfd_device_info_set_event_interrupt_class(struct kfd_dev *kfd)
{
	uint32_t gc_version = KFD_GC_VERSION(kfd);

	switch (gc_version) {
	case IP_VERSION(9, 0, 1): /* VEGA10 */
	case IP_VERSION(9, 1, 0): /* RAVEN */
	case IP_VERSION(9, 2, 1): /* VEGA12 */
	case IP_VERSION(9, 2, 2): /* RAVEN */
	case IP_VERSION(9, 3, 0): /* RENOIR */
	case IP_VERSION(9, 4, 0): /* VEGA20 */
	case IP_VERSION(9, 4, 1): /* ARCTURUS */
	case IP_VERSION(9, 4, 2): /* ALDEBARAN */
	case IP_VERSION(10, 3, 1): /* VANGOGH */
	case IP_VERSION(10, 3, 3): /* YELLOW_CARP */
	case IP_VERSION(10, 1, 3): /* CYAN_SKILLFISH */
	case IP_VERSION(10, 1, 10): /* NAVI10 */
	case IP_VERSION(10, 1, 2): /* NAVI12 */
	case IP_VERSION(10, 1, 1): /* NAVI14 */
	case IP_VERSION(10, 3, 0): /* SIENNA_CICHLID */
	case IP_VERSION(10, 3, 2): /* NAVY_FLOUNDER */
	case IP_VERSION(10, 3, 4): /* DIMGREY_CAVEFISH */
	case IP_VERSION(10, 3, 5): /* BEIGE_GOBY */
		kfd->device_info.event_interrupt_class = &event_interrupt_class_v9;
		break;
	default:
		dev_warn(kfd_device, "v9 event interrupt handler is set due to "
			"mismatch of gc ip block(GC_HWIP:0x%x).\n", gc_version);
		kfd->device_info.event_interrupt_class = &event_interrupt_class_v9;
	}
}

static void kfd_device_info_init(struct kfd_dev *kfd,
				 bool vf, uint32_t gfx_target_version)
{
	uint32_t gc_version = KFD_GC_VERSION(kfd);
	uint32_t asic_type = kfd->adev->asic_type;

	kfd->device_info.max_pasid_bits = 16;
	kfd->device_info.max_no_of_hqd = 24;
	kfd->device_info.num_of_watch_points = 4;
	kfd->device_info.mqd_size_aligned = MQD_SIZE_ALIGNED;
	kfd->device_info.gfx_target_version = gfx_target_version;

	if (KFD_IS_SOC15(kfd)) {
		kfd->device_info.doorbell_size = 8;
		kfd->device_info.ih_ring_entry_size = 8 * sizeof(uint32_t);
		kfd->device_info.supports_cwsr = true;

		kfd_device_info_set_sdma_queue_num(kfd);

		kfd_device_info_set_event_interrupt_class(kfd);

		/* Raven */
		if (gc_version == IP_VERSION(9, 1, 0) ||
		    gc_version == IP_VERSION(9, 2, 2))
			kfd->device_info.needs_iommu_device = true;

		if (gc_version < IP_VERSION(11, 0, 0)) {
			/* Navi2x+, Navi1x+ */
			if (gc_version >= IP_VERSION(10, 3, 0))
				kfd->device_info.no_atomic_fw_version = 92;
			else if (gc_version >= IP_VERSION(10, 1, 1))
				kfd->device_info.no_atomic_fw_version = 145;

			/* Navi1x+ */
			if (gc_version >= IP_VERSION(10, 1, 1))
				kfd->device_info.needs_pci_atomics = true;
		}
	} else {
		kfd->device_info.doorbell_size = 4;
		kfd->device_info.ih_ring_entry_size = 4 * sizeof(uint32_t);
		kfd->device_info.event_interrupt_class = &event_interrupt_class_cik;
		kfd->device_info.num_sdma_queues_per_engine = 2;

		if (asic_type != CHIP_KAVERI &&
		    asic_type != CHIP_HAWAII &&
		    asic_type != CHIP_TONGA)
			kfd->device_info.supports_cwsr = true;

		if (asic_type == CHIP_KAVERI ||
		    asic_type == CHIP_CARRIZO)
			kfd->device_info.needs_iommu_device = true;

		if (asic_type != CHIP_HAWAII && !vf)
			kfd->device_info.needs_pci_atomics = true;
	}
}

struct kfd_dev *kgd2kfd_probe(struct amdgpu_device *adev, bool vf)
{
	struct kfd_dev *kfd = NULL;
	const struct kfd2kgd_calls *f2g = NULL;
	struct pci_dev *pdev = adev->pdev;
	uint32_t gfx_target_version = 0;

	switch (adev->asic_type) {
#ifdef KFD_SUPPORT_IOMMU_V2
#ifdef CONFIG_DRM_AMDGPU_CIK
	case CHIP_KAVERI:
		gfx_target_version = 70000;
		if (!vf)
			f2g = &gfx_v7_kfd2kgd;
		break;
#endif
	case CHIP_CARRIZO:
		gfx_target_version = 80001;
		if (!vf)
			f2g = &gfx_v8_kfd2kgd;
		break;
#endif
#ifdef CONFIG_DRM_AMDGPU_CIK
	case CHIP_HAWAII:
		gfx_target_version = 70001;
		if (!amdgpu_exp_hw_support)
			pr_info(
	"KFD support on Hawaii is experimental. See modparam exp_hw_support\n"
				);
		else if (!vf)
			f2g = &gfx_v7_kfd2kgd;
		break;
#endif
	case CHIP_TONGA:
		gfx_target_version = 80002;
		if (!vf)
			f2g = &gfx_v8_kfd2kgd;
		break;
	case CHIP_FIJI:
		gfx_target_version = 80003;
		f2g = &gfx_v8_kfd2kgd;
		break;
	case CHIP_POLARIS10:
		gfx_target_version = 80003;
		f2g = &gfx_v8_kfd2kgd;
		break;
	case CHIP_POLARIS11:
		gfx_target_version = 80003;
		if (!vf)
			f2g = &gfx_v8_kfd2kgd;
		break;
	case CHIP_POLARIS12:
		gfx_target_version = 80003;
		if (!vf)
			f2g = &gfx_v8_kfd2kgd;
		break;
	case CHIP_VEGAM:
		gfx_target_version = 80003;
		if (!vf)
			f2g = &gfx_v8_kfd2kgd;
		break;
	default:
		switch (adev->ip_versions[GC_HWIP][0]) {
		/* Vega 10 */
		case IP_VERSION(9, 0, 1):
			gfx_target_version = 90000;
			f2g = &gfx_v9_kfd2kgd;
			break;
#ifdef KFD_SUPPORT_IOMMU_V2
		/* Raven */
		case IP_VERSION(9, 1, 0):
		case IP_VERSION(9, 2, 2):
			gfx_target_version = 90002;
			if (!vf)
				f2g = &gfx_v9_kfd2kgd;
			break;
#endif
		/* Vega12 */
		case IP_VERSION(9, 2, 1):
			gfx_target_version = 90004;
			if (!vf)
				f2g = &gfx_v9_kfd2kgd;
			break;
		/* Renoir */
		case IP_VERSION(9, 3, 0):
			gfx_target_version = 90012;
			if (!vf)
				f2g = &gfx_v9_kfd2kgd;
			break;
		/* Vega20 */
		case IP_VERSION(9, 4, 0):
			gfx_target_version = 90006;
			if (!vf)
				f2g = &gfx_v9_kfd2kgd;
			break;
		/* Arcturus */
		case IP_VERSION(9, 4, 1):
			gfx_target_version = 90008;
			f2g = &arcturus_kfd2kgd;
			break;
		/* Aldebaran */
		case IP_VERSION(9, 4, 2):
			gfx_target_version = 90010;
			f2g = &aldebaran_kfd2kgd;
			break;
		/* Navi10 */
		case IP_VERSION(10, 1, 10):
			gfx_target_version = 100100;
			if (!vf)
				f2g = &gfx_v10_kfd2kgd;
			break;
		/* Navi12 */
		case IP_VERSION(10, 1, 2):
			gfx_target_version = 100101;
			f2g = &gfx_v10_kfd2kgd;
			break;
		/* Navi14 */
		case IP_VERSION(10, 1, 1):
			gfx_target_version = 100102;
			if (!vf)
				f2g = &gfx_v10_kfd2kgd;
			break;
		/* Cyan Skillfish */
		case IP_VERSION(10, 1, 3):
			gfx_target_version = 100103;
			if (!vf)
				f2g = &gfx_v10_kfd2kgd;
			break;
		/* Sienna Cichlid */
		case IP_VERSION(10, 3, 0):
			gfx_target_version = 100300;
			f2g = &gfx_v10_3_kfd2kgd;
			break;
		/* Navy Flounder */
		case IP_VERSION(10, 3, 2):
			gfx_target_version = 100301;
			f2g = &gfx_v10_3_kfd2kgd;
			break;
		/* Van Gogh */
		case IP_VERSION(10, 3, 1):
			gfx_target_version = 100303;
			if (!vf)
				f2g = &gfx_v10_3_kfd2kgd;
			break;
		/* Dimgrey Cavefish */
		case IP_VERSION(10, 3, 4):
			gfx_target_version = 100302;
			f2g = &gfx_v10_3_kfd2kgd;
			break;
		/* Beige Goby */
		case IP_VERSION(10, 3, 5):
			gfx_target_version = 100304;
			f2g = &gfx_v10_3_kfd2kgd;
			break;
		/* Yellow Carp */
		case IP_VERSION(10, 3, 3):
			gfx_target_version = 100305;
			if (!vf)
				f2g = &gfx_v10_3_kfd2kgd;
			break;
		default:
			break;
		}
		break;
	}

	if (!f2g) {
		if (adev->ip_versions[GC_HWIP][0])
			dev_err(kfd_device, "GC IP %06x %s not supported in kfd\n",
				adev->ip_versions[GC_HWIP][0], vf ? "VF" : "");
		else
			dev_err(kfd_device, "%s %s not supported in kfd\n",
				amdgpu_asic_name[adev->asic_type], vf ? "VF" : "");
		return NULL;
	}

	kfd = kzalloc(sizeof(*kfd), GFP_KERNEL);
	if (!kfd)
		return NULL;

	kfd->adev = adev;
	kfd_device_info_init(kfd, vf, gfx_target_version);
	kfd->pdev = pdev;
	kfd->init_complete = false;
	kfd->kfd2kgd = f2g;
	atomic_set(&kfd->compute_profile, 0);

	mutex_init(&kfd->doorbell_mutex);
	memset(&kfd->doorbell_available_index, 0,
		sizeof(kfd->doorbell_available_index));

	atomic_set(&kfd->sram_ecc_flag, 0);

	ida_init(&kfd->doorbell_ida);

	return kfd;
}

static void kfd_cwsr_init(struct kfd_dev *kfd)
{
	if (cwsr_enable && kfd->device_info.supports_cwsr) {
		if (KFD_GC_VERSION(kfd) < IP_VERSION(9, 0, 1)) {
			BUILD_BUG_ON(sizeof(cwsr_trap_gfx8_hex) > PAGE_SIZE);
			kfd->cwsr_isa = cwsr_trap_gfx8_hex;
			kfd->cwsr_isa_size = sizeof(cwsr_trap_gfx8_hex);
		} else if (KFD_GC_VERSION(kfd) == IP_VERSION(9, 4, 1)) {
			BUILD_BUG_ON(sizeof(cwsr_trap_arcturus_hex) > PAGE_SIZE);
			kfd->cwsr_isa = cwsr_trap_arcturus_hex;
			kfd->cwsr_isa_size = sizeof(cwsr_trap_arcturus_hex);
		} else if (KFD_GC_VERSION(kfd) == IP_VERSION(9, 4, 2)) {
			BUILD_BUG_ON(sizeof(cwsr_trap_aldebaran_hex) > PAGE_SIZE);
			kfd->cwsr_isa = cwsr_trap_aldebaran_hex;
			kfd->cwsr_isa_size = sizeof(cwsr_trap_aldebaran_hex);
		} else if (KFD_GC_VERSION(kfd) < IP_VERSION(10, 1, 1)) {
			BUILD_BUG_ON(sizeof(cwsr_trap_gfx9_hex) > PAGE_SIZE);
			kfd->cwsr_isa = cwsr_trap_gfx9_hex;
			kfd->cwsr_isa_size = sizeof(cwsr_trap_gfx9_hex);
		} else if (KFD_GC_VERSION(kfd) < IP_VERSION(10, 3, 0)) {
			BUILD_BUG_ON(sizeof(cwsr_trap_nv1x_hex) > PAGE_SIZE);
			kfd->cwsr_isa = cwsr_trap_nv1x_hex;
			kfd->cwsr_isa_size = sizeof(cwsr_trap_nv1x_hex);
		} else {
			BUILD_BUG_ON(sizeof(cwsr_trap_gfx10_hex) > PAGE_SIZE);
			kfd->cwsr_isa = cwsr_trap_gfx10_hex;
			kfd->cwsr_isa_size = sizeof(cwsr_trap_gfx10_hex);
		}

		kfd->cwsr_enabled = true;
	}
}

static int kfd_gws_init(struct kfd_dev *kfd)
{
	int ret = 0;

	if (kfd->dqm->sched_policy == KFD_SCHED_POLICY_NO_HWS)
		return 0;

	if (hws_gws_support || (KFD_IS_SOC15(kfd) &&
		((KFD_GC_VERSION(kfd) == IP_VERSION(9, 0, 1)
			&& kfd->mec2_fw_version >= 0x81b3) ||
		(KFD_GC_VERSION(kfd) <= IP_VERSION(9, 4, 0)
			&& kfd->mec2_fw_version >= 0x1b3)  ||
		(KFD_GC_VERSION(kfd) == IP_VERSION(9, 4, 1)
			&& kfd->mec2_fw_version >= 0x30)   ||
		(KFD_GC_VERSION(kfd) == IP_VERSION(9, 4, 2)
			&& kfd->mec2_fw_version >= 0x28))))
		ret = amdgpu_amdkfd_alloc_gws(kfd->adev,
				kfd->adev->gds.gws_size, &kfd->gws);

	return ret;
}

static void kfd_smi_init(struct kfd_dev *dev) {
	INIT_LIST_HEAD(&dev->smi_clients);
	spin_lock_init(&dev->smi_lock);
}

bool kgd2kfd_device_init(struct kfd_dev *kfd,
			 struct drm_device *ddev,
			 const struct kgd2kfd_shared_resources *gpu_resources)
{
	unsigned int size, map_process_packet_size;

	kfd->ddev = ddev;
	kfd->mec_fw_version = amdgpu_amdkfd_get_fw_version(kfd->adev,
			KGD_ENGINE_MEC1);
	kfd->mec2_fw_version = amdgpu_amdkfd_get_fw_version(kfd->adev,
			KGD_ENGINE_MEC2);
	kfd->sdma_fw_version = amdgpu_amdkfd_get_fw_version(kfd->adev,
			KGD_ENGINE_SDMA1);
	kfd->shared_resources = *gpu_resources;

	kfd->vm_info.first_vmid_kfd = ffs(gpu_resources->compute_vmid_bitmap)-1;
	kfd->vm_info.last_vmid_kfd = fls(gpu_resources->compute_vmid_bitmap)-1;
	kfd->vm_info.vmid_num_kfd = kfd->vm_info.last_vmid_kfd
			- kfd->vm_info.first_vmid_kfd + 1;

	/* Allow BIF to recode atomics to PCIe 3.0 AtomicOps.
	 * 32 and 64-bit requests are possible and must be
	 * supported.
	 */
	kfd->pci_atomic_requested = amdgpu_amdkfd_have_atomics_support(kfd->adev);
	if (!kfd->pci_atomic_requested &&
	    kfd->device_info.needs_pci_atomics &&
	    (!kfd->device_info.no_atomic_fw_version ||
	     kfd->mec_fw_version < kfd->device_info.no_atomic_fw_version)) {
		dev_info(kfd_device,
			 "skipped device %x:%x, PCI rejects atomics %d<%d\n",
			 kfd->pdev->vendor, kfd->pdev->device,
			 kfd->mec_fw_version,
			 kfd->device_info.no_atomic_fw_version);
		return false;
	}

	/* Verify module parameters regarding mapped process number*/
	if ((hws_max_conc_proc < 0)
			|| (hws_max_conc_proc > kfd->vm_info.vmid_num_kfd)) {
		dev_err(kfd_device,
			"hws_max_conc_proc %d must be between 0 and %d, use %d instead\n",
			hws_max_conc_proc, kfd->vm_info.vmid_num_kfd,
			kfd->vm_info.vmid_num_kfd);
		kfd->max_proc_per_quantum = kfd->vm_info.vmid_num_kfd;
	} else
		kfd->max_proc_per_quantum = hws_max_conc_proc;

	/* calculate max size of mqds needed for queues */
	size = max_num_of_queues_per_device *
			kfd->device_info.mqd_size_aligned;

	/*
	 * calculate max size of runlist packet.
	 * There can be only 2 packets at once
	 */
	map_process_packet_size = KFD_GC_VERSION(kfd) == IP_VERSION(9, 4, 2) ?
				sizeof(struct pm4_mes_map_process_aldebaran) :
				sizeof(struct pm4_mes_map_process);
	size += (KFD_MAX_NUM_OF_PROCESSES * map_process_packet_size +
		max_num_of_queues_per_device * sizeof(struct pm4_mes_map_queues)
		+ sizeof(struct pm4_mes_runlist)) * 2;

	/* Add size of HIQ & DIQ */
	size += KFD_KERNEL_QUEUE_SIZE * 2;

	/* add another 512KB for all other allocations on gart (HPD, fences) */
	size += 512 * 1024;

	if (amdgpu_amdkfd_alloc_gtt_mem(
			kfd->adev, size, &kfd->gtt_mem,
			&kfd->gtt_start_gpu_addr, &kfd->gtt_start_cpu_ptr,
			false)) {
		dev_err(kfd_device, "Could not allocate %d bytes\n", size);
		goto alloc_gtt_mem_failure;
	}

	dev_info(kfd_device, "Allocated %d bytes on gart\n", size);

	/* Initialize GTT sa with 512 byte chunk size */
	if (kfd_gtt_sa_init(kfd, size, 512) != 0) {
		dev_err(kfd_device, "Error initializing gtt sub-allocator\n");
		goto kfd_gtt_sa_init_error;
	}

	if (kfd_doorbell_init(kfd)) {
		dev_err(kfd_device,
			"Error initializing doorbell aperture\n");
		goto kfd_doorbell_error;
	}

	kfd->hive_id = kfd->adev->gmc.xgmi.hive_id;

	kfd->noretry = kfd->adev->gmc.noretry;

	if (kfd_interrupt_init(kfd)) {
		dev_err(kfd_device, "Error initializing interrupts\n");
		goto kfd_interrupt_error;
	}

	kfd->dqm = device_queue_manager_init(kfd);
	if (!kfd->dqm) {
		dev_err(kfd_device, "Error initializing queue manager\n");
		goto device_queue_manager_error;
	}

	/* If supported on this device, allocate global GWS that is shared
	 * by all KFD processes
	 */
	if (kfd_gws_init(kfd)) {
		dev_err(kfd_device, "Could not allocate %d gws\n",
			kfd->adev->gds.gws_size);
		goto gws_error;
	}

	/* If CRAT is broken, won't set iommu enabled */
	kfd_double_confirm_iommu_support(kfd);

	if (kfd_iommu_device_init(kfd)) {
		kfd->use_iommu_v2 = false;
		dev_err(kfd_device, "Error initializing iommuv2\n");
		goto device_iommu_error;
	}

	kfd_cwsr_init(kfd);

	svm_migrate_init(kfd->adev);

	if(kgd2kfd_resume_iommu(kfd))
		goto device_iommu_error;

	if (kfd_resume(kfd))
		goto kfd_resume_error;

	kfd->dbgmgr = NULL;

	if (kfd_topology_add_device(kfd)) {
		dev_err(kfd_device, "Error adding device to topology\n");
		goto kfd_topology_add_device_error;
	}

	kfd_smi_init(kfd);

	kfd->init_complete = true;
	dev_info(kfd_device, "added device %x:%x\n", kfd->pdev->vendor,
		 kfd->pdev->device);

	pr_debug("Starting kfd with the following scheduling policy %d\n",
		kfd->dqm->sched_policy);

	goto out;

kfd_topology_add_device_error:
kfd_resume_error:
device_iommu_error:
gws_error:
	device_queue_manager_uninit(kfd->dqm);
device_queue_manager_error:
	kfd_interrupt_exit(kfd);
kfd_interrupt_error:
	kfd_doorbell_fini(kfd);
kfd_doorbell_error:
	kfd_gtt_sa_fini(kfd);
kfd_gtt_sa_init_error:
	amdgpu_amdkfd_free_gtt_mem(kfd->adev, kfd->gtt_mem);
alloc_gtt_mem_failure:
	if (kfd->gws)
		amdgpu_amdkfd_free_gws(kfd->adev, kfd->gws);
	dev_err(kfd_device,
		"device %x:%x NOT added due to errors\n",
		kfd->pdev->vendor, kfd->pdev->device);
out:
	return kfd->init_complete;
}

void kgd2kfd_device_exit(struct kfd_dev *kfd)
{
	if (kfd->init_complete) {
		device_queue_manager_uninit(kfd->dqm);
		kfd_interrupt_exit(kfd);
		kfd_topology_remove_device(kfd);
		kfd_doorbell_fini(kfd);
		ida_destroy(&kfd->doorbell_ida);
		kfd_gtt_sa_fini(kfd);
		amdgpu_amdkfd_free_gtt_mem(kfd->adev, kfd->gtt_mem);
		if (kfd->gws)
			amdgpu_amdkfd_free_gws(kfd->adev, kfd->gws);
	}

	kfree(kfd);
}

int kgd2kfd_pre_reset(struct kfd_dev *kfd)
{
	if (!kfd->init_complete)
		return 0;

	kfd_smi_event_update_gpu_reset(kfd, false);

	kfd->dqm->ops.pre_reset(kfd->dqm);

	kgd2kfd_suspend(kfd, false);

	kfd_signal_reset_event(kfd);
	return 0;
}

/*
 * Fix me. KFD won't be able to resume existing process for now.
 * We will keep all existing process in a evicted state and
 * wait the process to be terminated.
 */

int kgd2kfd_post_reset(struct kfd_dev *kfd)
{
	int ret;

	if (!kfd->init_complete)
		return 0;

	ret = kfd_resume(kfd);
	if (ret)
		return ret;
	atomic_dec(&kfd_locked);

	atomic_set(&kfd->sram_ecc_flag, 0);

	kfd_smi_event_update_gpu_reset(kfd, true);

	return 0;
}

bool kfd_is_locked(void)
{
	return  (atomic_read(&kfd_locked) > 0);
}

void kgd2kfd_suspend(struct kfd_dev *kfd, bool run_pm)
{
	if (!kfd->init_complete)
		return;

	/* for runtime suspend, skip locking kfd */
	if (!run_pm) {
		/* For first KFD device suspend all the KFD processes */
		if (atomic_inc_return(&kfd_locked) == 1)
			kfd_suspend_all_processes();
	}

	kfd->dqm->ops.stop(kfd->dqm);
	kfd_iommu_suspend(kfd);
}

int kgd2kfd_resume(struct kfd_dev *kfd, bool run_pm)
{
	int ret, count;

	if (!kfd->init_complete)
		return 0;

	ret = kfd_resume(kfd);
	if (ret)
		return ret;

	/* for runtime resume, skip unlocking kfd */
	if (!run_pm) {
		count = atomic_dec_return(&kfd_locked);
		WARN_ONCE(count < 0, "KFD suspend / resume ref. error");
		if (count == 0)
			ret = kfd_resume_all_processes();
	}

	return ret;
}

int kgd2kfd_resume_iommu(struct kfd_dev *kfd)
{
	int err = 0;

	err = kfd_iommu_resume(kfd);
	if (err)
		dev_err(kfd_device,
			"Failed to resume IOMMU for device %x:%x\n",
			kfd->pdev->vendor, kfd->pdev->device);
	return err;
}

static int kfd_resume(struct kfd_dev *kfd)
{
	int err = 0;

	err = kfd->dqm->ops.start(kfd->dqm);
	if (err)
		dev_err(kfd_device,
			"Error starting queue manager for device %x:%x\n",
			kfd->pdev->vendor, kfd->pdev->device);

	return err;
}

static inline void kfd_queue_work(struct workqueue_struct *wq,
				  struct work_struct *work)
{
	int cpu, new_cpu;

	cpu = new_cpu = smp_processor_id();
	do {
		new_cpu = cpumask_next(new_cpu, cpu_online_mask) % nr_cpu_ids;
		if (cpu_to_node(new_cpu) == numa_node_id())
			break;
	} while (cpu != new_cpu);

	queue_work_on(new_cpu, wq, work);
}

/* This is called directly from KGD at ISR. */
void kgd2kfd_interrupt(struct kfd_dev *kfd, const void *ih_ring_entry)
{
	uint32_t patched_ihre[KFD_MAX_RING_ENTRY_SIZE];
	bool is_patched = false;
	unsigned long flags;

	if (!kfd->init_complete)
		return;

	if (kfd->device_info.ih_ring_entry_size > sizeof(patched_ihre)) {
		dev_err_once(kfd_device, "Ring entry too small\n");
		return;
	}

	spin_lock_irqsave(&kfd->interrupt_lock, flags);

	if (kfd->interrupts_active
	    && interrupt_is_wanted(kfd, ih_ring_entry,
				   patched_ihre, &is_patched)
	    && enqueue_ih_ring_entry(kfd,
				     is_patched ? patched_ihre : ih_ring_entry))
		kfd_queue_work(kfd->ih_wq, &kfd->interrupt_work);

	spin_unlock_irqrestore(&kfd->interrupt_lock, flags);
}

int kgd2kfd_quiesce_mm(struct mm_struct *mm)
{
	struct kfd_process *p;
	int r;

	/* Because we are called from arbitrary context (workqueue) as opposed
	 * to process context, kfd_process could attempt to exit while we are
	 * running so the lookup function increments the process ref count.
	 */
	p = kfd_lookup_process_by_mm(mm);
	if (!p)
		return -ESRCH;

	WARN(debug_evictions, "Evicting pid %d", p->lead_thread->pid);
	r = kfd_process_evict_queues(p);

	kfd_unref_process(p);
	return r;
}

int kgd2kfd_resume_mm(struct mm_struct *mm)
{
	struct kfd_process *p;
	int r;

	/* Because we are called from arbitrary context (workqueue) as opposed
	 * to process context, kfd_process could attempt to exit while we are
	 * running so the lookup function increments the process ref count.
	 */
	p = kfd_lookup_process_by_mm(mm);
	if (!p)
		return -ESRCH;

	r = kfd_process_restore_queues(p);

	kfd_unref_process(p);
	return r;
}

/** kgd2kfd_schedule_evict_and_restore_process - Schedules work queue that will
 *   prepare for safe eviction of KFD BOs that belong to the specified
 *   process.
 *
 * @mm: mm_struct that identifies the specified KFD process
 * @fence: eviction fence attached to KFD process BOs
 *
 */
int kgd2kfd_schedule_evict_and_restore_process(struct mm_struct *mm,
					       struct dma_fence *fence)
{
	struct kfd_process *p;
	unsigned long active_time;
	unsigned long delay_jiffies = msecs_to_jiffies(PROCESS_ACTIVE_TIME_MS);

	if (!fence)
		return -EINVAL;

	if (dma_fence_is_signaled(fence))
		return 0;

	p = kfd_lookup_process_by_mm(mm);
	if (!p)
		return -ENODEV;

	if (fence->seqno == p->last_eviction_seqno)
		goto out;

	p->last_eviction_seqno = fence->seqno;

	/* Avoid KFD process starvation. Wait for at least
	 * PROCESS_ACTIVE_TIME_MS before evicting the process again
	 */
	active_time = get_jiffies_64() - p->last_restore_timestamp;
	if (delay_jiffies > active_time)
		delay_jiffies -= active_time;
	else
		delay_jiffies = 0;

	/* During process initialization eviction_work.dwork is initialized
	 * to kfd_evict_bo_worker
	 */
	WARN(debug_evictions, "Scheduling eviction of pid %d in %ld jiffies",
	     p->lead_thread->pid, delay_jiffies);
	schedule_delayed_work(&p->eviction_work, delay_jiffies);
out:
	kfd_unref_process(p);
	return 0;
}

static int kfd_gtt_sa_init(struct kfd_dev *kfd, unsigned int buf_size,
				unsigned int chunk_size)
{
	unsigned int num_of_longs;

	if (WARN_ON(buf_size < chunk_size))
		return -EINVAL;
	if (WARN_ON(buf_size == 0))
		return -EINVAL;
	if (WARN_ON(chunk_size == 0))
		return -EINVAL;

	kfd->gtt_sa_chunk_size = chunk_size;
	kfd->gtt_sa_num_of_chunks = buf_size / chunk_size;

	num_of_longs = (kfd->gtt_sa_num_of_chunks + BITS_PER_LONG - 1) /
		BITS_PER_LONG;

	kfd->gtt_sa_bitmap = kcalloc(num_of_longs, sizeof(long), GFP_KERNEL);

	if (!kfd->gtt_sa_bitmap)
		return -ENOMEM;

	pr_debug("gtt_sa_num_of_chunks = %d, gtt_sa_bitmap = %p\n",
			kfd->gtt_sa_num_of_chunks, kfd->gtt_sa_bitmap);

	mutex_init(&kfd->gtt_sa_lock);

	return 0;

}

static void kfd_gtt_sa_fini(struct kfd_dev *kfd)
{
	mutex_destroy(&kfd->gtt_sa_lock);
	kfree(kfd->gtt_sa_bitmap);
}

static inline uint64_t kfd_gtt_sa_calc_gpu_addr(uint64_t start_addr,
						unsigned int bit_num,
						unsigned int chunk_size)
{
	return start_addr + bit_num * chunk_size;
}

static inline uint32_t *kfd_gtt_sa_calc_cpu_addr(void *start_addr,
						unsigned int bit_num,
						unsigned int chunk_size)
{
	return (uint32_t *) ((uint64_t) start_addr + bit_num * chunk_size);
}

int kfd_gtt_sa_allocate(struct kfd_dev *kfd, unsigned int size,
			struct kfd_mem_obj **mem_obj)
{
	unsigned int found, start_search, cur_size;

	if (size == 0)
		return -EINVAL;

	if (size > kfd->gtt_sa_num_of_chunks * kfd->gtt_sa_chunk_size)
		return -ENOMEM;

	*mem_obj = kzalloc(sizeof(struct kfd_mem_obj), GFP_KERNEL);
	if (!(*mem_obj))
		return -ENOMEM;

	pr_debug("Allocated mem_obj = %p for size = %d\n", *mem_obj, size);

	start_search = 0;

	mutex_lock(&kfd->gtt_sa_lock);

kfd_gtt_restart_search:
	/* Find the first chunk that is free */
	found = find_next_zero_bit(kfd->gtt_sa_bitmap,
					kfd->gtt_sa_num_of_chunks,
					start_search);

	pr_debug("Found = %d\n", found);

	/* If there wasn't any free chunk, bail out */
	if (found == kfd->gtt_sa_num_of_chunks)
		goto kfd_gtt_no_free_chunk;

	/* Update fields of mem_obj */
	(*mem_obj)->range_start = found;
	(*mem_obj)->range_end = found;
	(*mem_obj)->gpu_addr = kfd_gtt_sa_calc_gpu_addr(
					kfd->gtt_start_gpu_addr,
					found,
					kfd->gtt_sa_chunk_size);
	(*mem_obj)->cpu_ptr = kfd_gtt_sa_calc_cpu_addr(
					kfd->gtt_start_cpu_ptr,
					found,
					kfd->gtt_sa_chunk_size);

	pr_debug("gpu_addr = %p, cpu_addr = %p\n",
			(uint64_t *) (*mem_obj)->gpu_addr, (*mem_obj)->cpu_ptr);

	/* If we need only one chunk, mark it as allocated and get out */
	if (size <= kfd->gtt_sa_chunk_size) {
		pr_debug("Single bit\n");
		set_bit(found, kfd->gtt_sa_bitmap);
		goto kfd_gtt_out;
	}

	/* Otherwise, try to see if we have enough contiguous chunks */
	cur_size = size - kfd->gtt_sa_chunk_size;
	do {
		(*mem_obj)->range_end =
			find_next_zero_bit(kfd->gtt_sa_bitmap,
					kfd->gtt_sa_num_of_chunks, ++found);
		/*
		 * If next free chunk is not contiguous than we need to
		 * restart our search from the last free chunk we found (which
		 * wasn't contiguous to the previous ones
		 */
		if ((*mem_obj)->range_end != found) {
			start_search = found;
			goto kfd_gtt_restart_search;
		}

		/*
		 * If we reached end of buffer, bail out with error
		 */
		if (found == kfd->gtt_sa_num_of_chunks)
			goto kfd_gtt_no_free_chunk;

		/* Check if we don't need another chunk */
		if (cur_size <= kfd->gtt_sa_chunk_size)
			cur_size = 0;
		else
			cur_size -= kfd->gtt_sa_chunk_size;

	} while (cur_size > 0);

	pr_debug("range_start = %d, range_end = %d\n",
		(*mem_obj)->range_start, (*mem_obj)->range_end);

	/* Mark the chunks as allocated */
	for (found = (*mem_obj)->range_start;
		found <= (*mem_obj)->range_end;
		found++)
		set_bit(found, kfd->gtt_sa_bitmap);

kfd_gtt_out:
	mutex_unlock(&kfd->gtt_sa_lock);
	return 0;

kfd_gtt_no_free_chunk:
	pr_debug("Allocation failed with mem_obj = %p\n", *mem_obj);
	mutex_unlock(&kfd->gtt_sa_lock);
	kfree(*mem_obj);
	return -ENOMEM;
}

int kfd_gtt_sa_free(struct kfd_dev *kfd, struct kfd_mem_obj *mem_obj)
{
	unsigned int bit;

	/* Act like kfree when trying to free a NULL object */
	if (!mem_obj)
		return 0;

	pr_debug("Free mem_obj = %p, range_start = %d, range_end = %d\n",
			mem_obj, mem_obj->range_start, mem_obj->range_end);

	mutex_lock(&kfd->gtt_sa_lock);

	/* Mark the chunks as free */
	for (bit = mem_obj->range_start;
		bit <= mem_obj->range_end;
		bit++)
		clear_bit(bit, kfd->gtt_sa_bitmap);

	mutex_unlock(&kfd->gtt_sa_lock);

	kfree(mem_obj);
	return 0;
}

void kgd2kfd_set_sram_ecc_flag(struct kfd_dev *kfd)
{
	if (kfd)
		atomic_inc(&kfd->sram_ecc_flag);
}

void kfd_inc_compute_active(struct kfd_dev *kfd)
{
	if (atomic_inc_return(&kfd->compute_profile) == 1)
		amdgpu_amdkfd_set_compute_idle(kfd->adev, false);
}

void kfd_dec_compute_active(struct kfd_dev *kfd)
{
	int count = atomic_dec_return(&kfd->compute_profile);

	if (count == 0)
		amdgpu_amdkfd_set_compute_idle(kfd->adev, true);
	WARN_ONCE(count < 0, "Compute profile ref. count error");
}

void kgd2kfd_smi_event_throttle(struct kfd_dev *kfd, uint64_t throttle_bitmask)
{
	if (kfd && kfd->init_complete)
		kfd_smi_event_update_thermal_throttling(kfd, throttle_bitmask);
}

/* kfd_get_num_sdma_engines returns the number of PCIe optimized SDMA and
 * kfd_get_num_xgmi_sdma_engines returns the number of XGMI SDMA.
 * When the device has more than two engines, we reserve two for PCIe to enable
 * full-duplex and the rest are used as XGMI.
 */
unsigned int kfd_get_num_sdma_engines(struct kfd_dev *kdev)
{
	/* If XGMI is not supported, all SDMA engines are PCIe */
	if (!kdev->adev->gmc.xgmi.supported)
		return kdev->adev->sdma.num_instances;

	return min(kdev->adev->sdma.num_instances, 2);
}

unsigned int kfd_get_num_xgmi_sdma_engines(struct kfd_dev *kdev)
{
	/* After reserved for PCIe, the rest of engines are XGMI */
	return kdev->adev->sdma.num_instances - kfd_get_num_sdma_engines(kdev);
}

#if defined(CONFIG_DEBUG_FS)

/* This function will send a package to HIQ to hang the HWS
 * which will trigger a GPU reset and bring the HWS back to normal state
 */
int kfd_debugfs_hang_hws(struct kfd_dev *dev)
{
	if (dev->dqm->sched_policy != KFD_SCHED_POLICY_HWS) {
		pr_err("HWS is not enabled");
		return -EINVAL;
	}

	return dqm_debugfs_hang_hws(dev->dqm);
}

#endif<|MERGE_RESOLUTION|>--- conflicted
+++ resolved
@@ -68,32 +68,20 @@
 		case IP_VERSION(4, 0, 1):/* VEGA12 */
 		case IP_VERSION(4, 1, 0):/* RAVEN */
 		case IP_VERSION(4, 1, 1):/* RAVEN */
-<<<<<<< HEAD
-		case IP_VERSION(4, 1, 2):/* RENIOR */
-=======
 		case IP_VERSION(4, 1, 2):/* RENOIR */
->>>>>>> 4efdddbc
 		case IP_VERSION(5, 2, 1):/* VANGOGH */
 		case IP_VERSION(5, 2, 3):/* YELLOW_CARP */
 			kfd->device_info.num_sdma_queues_per_engine = 2;
 			break;
 		case IP_VERSION(4, 2, 0):/* VEGA20 */
-<<<<<<< HEAD
-		case IP_VERSION(4, 2, 2):/* ARCTUTUS */
-=======
 		case IP_VERSION(4, 2, 2):/* ARCTURUS */
->>>>>>> 4efdddbc
 		case IP_VERSION(4, 4, 0):/* ALDEBARAN */
 		case IP_VERSION(5, 0, 0):/* NAVI10 */
 		case IP_VERSION(5, 0, 1):/* CYAN_SKILLFISH */
 		case IP_VERSION(5, 0, 2):/* NAVI14 */
 		case IP_VERSION(5, 0, 5):/* NAVI12 */
 		case IP_VERSION(5, 2, 0):/* SIENNA_CICHLID */
-<<<<<<< HEAD
-		case IP_VERSION(5, 2, 2):/* NAVY_FLOUDER */
-=======
 		case IP_VERSION(5, 2, 2):/* NAVY_FLOUNDER */
->>>>>>> 4efdddbc
 		case IP_VERSION(5, 2, 4):/* DIMGREY_CAVEFISH */
 		case IP_VERSION(5, 2, 5):/* BEIGE_GOBY */
 			kfd->device_info.num_sdma_queues_per_engine = 8;
