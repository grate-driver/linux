# SPDX-License-Identifier: GPL-2.0-only
config INTERCONNECT_QCOM
	bool "Qualcomm Network-on-Chip interconnect drivers"
	depends on ARCH_QCOM
	help
	  Support for Qualcomm's Network-on-Chip interconnect hardware.

config INTERCONNECT_QCOM_BCM_VOTER
	tristate

config INTERCONNECT_QCOM_MSM8916
	tristate "Qualcomm MSM8916 interconnect driver"
	depends on INTERCONNECT_QCOM
	depends on QCOM_SMD_RPM
	select INTERCONNECT_QCOM_SMD_RPM
	help
	  This is a driver for the Qualcomm Network-on-Chip on msm8916-based
	  platforms.

config INTERCONNECT_QCOM_MSM8939
	tristate "Qualcomm MSM8939 interconnect driver"
	depends on INTERCONNECT_QCOM
	depends on QCOM_SMD_RPM
	select INTERCONNECT_QCOM_SMD_RPM
	help
	  This is a driver for the Qualcomm Network-on-Chip on msm8939-based
	  platforms.

config INTERCONNECT_QCOM_MSM8974
	tristate "Qualcomm MSM8974 interconnect driver"
	depends on INTERCONNECT_QCOM
	depends on QCOM_SMD_RPM
	select INTERCONNECT_QCOM_SMD_RPM
	help
	 This is a driver for the Qualcomm Network-on-Chip on msm8974-based
	 platforms.

config INTERCONNECT_QCOM_OSM_L3
	tristate "Qualcomm OSM L3 interconnect driver"
	depends on INTERCONNECT_QCOM || COMPILE_TEST
	help
	  Say y here to support the Operating State Manager (OSM) interconnect
	  driver which controls the scaling of L3 caches on Qualcomm SoCs.

config INTERCONNECT_QCOM_QCS404
	tristate "Qualcomm QCS404 interconnect driver"
	depends on INTERCONNECT_QCOM
	depends on QCOM_SMD_RPM
	select INTERCONNECT_QCOM_SMD_RPM
	help
	  This is a driver for the Qualcomm Network-on-Chip on qcs404-based
	  platforms.

config INTERCONNECT_QCOM_RPMH_POSSIBLE
	tristate
	default INTERCONNECT_QCOM
	depends on QCOM_RPMH || (COMPILE_TEST && !QCOM_RPMH)
	depends on QCOM_COMMAND_DB || (COMPILE_TEST && !QCOM_COMMAND_DB)
	depends on OF || COMPILE_TEST
	help
	  Compile-testing RPMH drivers is possible on other platforms,
	  but in order to avoid link failures, drivers must not be built-in
	  when QCOM_RPMH or QCOM_COMMAND_DB are loadable modules

config INTERCONNECT_QCOM_RPMH
	tristate

config INTERCONNECT_QCOM_SC7180
	tristate "Qualcomm SC7180 interconnect driver"
	depends on INTERCONNECT_QCOM_RPMH_POSSIBLE
	select INTERCONNECT_QCOM_RPMH
	select INTERCONNECT_QCOM_BCM_VOTER
	help
	  This is a driver for the Qualcomm Network-on-Chip on sc7180-based
	  platforms.

config INTERCONNECT_QCOM_SDM845
	tristate "Qualcomm SDM845 interconnect driver"
	depends on INTERCONNECT_QCOM_RPMH_POSSIBLE
	select INTERCONNECT_QCOM_RPMH
	select INTERCONNECT_QCOM_BCM_VOTER
	help
	  This is a driver for the Qualcomm Network-on-Chip on sdm845-based
	  platforms.

<<<<<<< HEAD
config INTERCONNECT_QCOM_SM8150
	tristate "Qualcomm SM8150 interconnect driver"
	depends on INTERCONNECT_QCOM
	depends on (QCOM_RPMH && QCOM_COMMAND_DB && OF) || COMPILE_TEST
=======
config INTERCONNECT_QCOM_SDX55
	tristate "Qualcomm SDX55 interconnect driver"
	depends on INTERCONNECT_QCOM_RPMH_POSSIBLE
	select INTERCONNECT_QCOM_RPMH
	select INTERCONNECT_QCOM_BCM_VOTER
	help
	  This is a driver for the Qualcomm Network-on-Chip on sdx55-based
	  platforms.

config INTERCONNECT_QCOM_SM8150
	tristate "Qualcomm SM8150 interconnect driver"
	depends on INTERCONNECT_QCOM_RPMH_POSSIBLE
>>>>>>> f642729d
	select INTERCONNECT_QCOM_RPMH
	select INTERCONNECT_QCOM_BCM_VOTER
	help
	  This is a driver for the Qualcomm Network-on-Chip on sm8150-based
	  platforms.

config INTERCONNECT_QCOM_SM8250
	tristate "Qualcomm SM8250 interconnect driver"
<<<<<<< HEAD
	depends on INTERCONNECT_QCOM
	depends on (QCOM_RPMH && QCOM_COMMAND_DB && OF) || COMPILE_TEST
=======
	depends on INTERCONNECT_QCOM_RPMH_POSSIBLE
>>>>>>> f642729d
	select INTERCONNECT_QCOM_RPMH
	select INTERCONNECT_QCOM_BCM_VOTER
	help
	  This is a driver for the Qualcomm Network-on-Chip on sm8250-based
	  platforms.

config INTERCONNECT_QCOM_SMD_RPM
	tristate<|MERGE_RESOLUTION|>--- conflicted
+++ resolved
@@ -83,12 +83,6 @@
 	  This is a driver for the Qualcomm Network-on-Chip on sdm845-based
 	  platforms.
 
-<<<<<<< HEAD
-config INTERCONNECT_QCOM_SM8150
-	tristate "Qualcomm SM8150 interconnect driver"
-	depends on INTERCONNECT_QCOM
-	depends on (QCOM_RPMH && QCOM_COMMAND_DB && OF) || COMPILE_TEST
-=======
 config INTERCONNECT_QCOM_SDX55
 	tristate "Qualcomm SDX55 interconnect driver"
 	depends on INTERCONNECT_QCOM_RPMH_POSSIBLE
@@ -101,7 +95,6 @@
 config INTERCONNECT_QCOM_SM8150
 	tristate "Qualcomm SM8150 interconnect driver"
 	depends on INTERCONNECT_QCOM_RPMH_POSSIBLE
->>>>>>> f642729d
 	select INTERCONNECT_QCOM_RPMH
 	select INTERCONNECT_QCOM_BCM_VOTER
 	help
@@ -110,12 +103,7 @@
 
 config INTERCONNECT_QCOM_SM8250
 	tristate "Qualcomm SM8250 interconnect driver"
-<<<<<<< HEAD
-	depends on INTERCONNECT_QCOM
-	depends on (QCOM_RPMH && QCOM_COMMAND_DB && OF) || COMPILE_TEST
-=======
 	depends on INTERCONNECT_QCOM_RPMH_POSSIBLE
->>>>>>> f642729d
 	select INTERCONNECT_QCOM_RPMH
 	select INTERCONNECT_QCOM_BCM_VOTER
 	help
