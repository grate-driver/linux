--- conflicted
+++ resolved
@@ -27,10 +27,7 @@
 config RTLLIB_CRYPTO_TKIP
 	tristate "Support for rtllib TKIP crypto"
 	depends on RTLLIB
-<<<<<<< HEAD
-=======
 	select CRYPTO
->>>>>>> f642729d
 	select CRYPTO_LIB_ARC4
 	select CRYPTO_MICHAEL_MIC
 	default y
