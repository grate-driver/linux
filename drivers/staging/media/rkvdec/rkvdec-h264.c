// SPDX-License-Identifier: GPL-2.0
/*
 * Rockchip Video Decoder H264 backend
 *
 * Copyright (C) 2019 Collabora, Ltd.
 *	Boris Brezillon <boris.brezillon@collabora.com>
 *
 * Copyright (C) 2016 Rockchip Electronics Co., Ltd.
 *	Jeffy Chen <jeffy.chen@rock-chips.com>
 */

#include <media/v4l2-h264.h>
#include <media/v4l2-mem2mem.h>

#include "rkvdec.h"
#include "rkvdec-regs.h"

/* Size with u32 units. */
#define RKV_CABAC_INIT_BUFFER_SIZE	(3680 + 128)
#define RKV_RPS_SIZE			((128 + 128) / 4)
#define RKV_ERROR_INFO_SIZE		(256 * 144 * 4)

#define RKVDEC_NUM_REFLIST		3

struct rkvdec_h264_scaling_list {
	u8 scaling_list_4x4[6][16];
	u8 scaling_list_8x8[6][64];
	u8 padding[128];
};

struct rkvdec_sps_pps_packet {
	u32 info[8];
};

struct rkvdec_ps_field {
	u16 offset;
	u8 len;
};

#define PS_FIELD(_offset, _len) \
	((struct rkvdec_ps_field){ _offset, _len })

#define SEQ_PARAMETER_SET_ID				PS_FIELD(0, 4)
#define PROFILE_IDC					PS_FIELD(4, 8)
#define CONSTRAINT_SET3_FLAG				PS_FIELD(12, 1)
#define CHROMA_FORMAT_IDC				PS_FIELD(13, 2)
#define BIT_DEPTH_LUMA					PS_FIELD(15, 3)
#define BIT_DEPTH_CHROMA				PS_FIELD(18, 3)
#define QPPRIME_Y_ZERO_TRANSFORM_BYPASS_FLAG		PS_FIELD(21, 1)
#define LOG2_MAX_FRAME_NUM_MINUS4			PS_FIELD(22, 4)
#define MAX_NUM_REF_FRAMES				PS_FIELD(26, 5)
#define PIC_ORDER_CNT_TYPE				PS_FIELD(31, 2)
#define LOG2_MAX_PIC_ORDER_CNT_LSB_MINUS4		PS_FIELD(33, 4)
#define DELTA_PIC_ORDER_ALWAYS_ZERO_FLAG		PS_FIELD(37, 1)
#define PIC_WIDTH_IN_MBS				PS_FIELD(38, 9)
#define PIC_HEIGHT_IN_MBS				PS_FIELD(47, 9)
#define FRAME_MBS_ONLY_FLAG				PS_FIELD(56, 1)
#define MB_ADAPTIVE_FRAME_FIELD_FLAG			PS_FIELD(57, 1)
#define DIRECT_8X8_INFERENCE_FLAG			PS_FIELD(58, 1)
#define MVC_EXTENSION_ENABLE				PS_FIELD(59, 1)
#define NUM_VIEWS					PS_FIELD(60, 2)
#define VIEW_ID(i)					PS_FIELD(62 + ((i) * 10), 10)
#define NUM_ANCHOR_REFS_L(i)				PS_FIELD(82 + ((i) * 11), 1)
#define ANCHOR_REF_L(i)				PS_FIELD(83 + ((i) * 11), 10)
#define NUM_NON_ANCHOR_REFS_L(i)			PS_FIELD(104 + ((i) * 11), 1)
#define NON_ANCHOR_REFS_L(i)				PS_FIELD(105 + ((i) * 11), 10)
#define PIC_PARAMETER_SET_ID				PS_FIELD(128, 8)
#define PPS_SEQ_PARAMETER_SET_ID			PS_FIELD(136, 5)
#define ENTROPY_CODING_MODE_FLAG			PS_FIELD(141, 1)
#define BOTTOM_FIELD_PIC_ORDER_IN_FRAME_PRESENT_FLAG	PS_FIELD(142, 1)
#define NUM_REF_IDX_L_DEFAULT_ACTIVE_MINUS1(i)		PS_FIELD(143 + ((i) * 5), 5)
#define WEIGHTED_PRED_FLAG				PS_FIELD(153, 1)
#define WEIGHTED_BIPRED_IDC				PS_FIELD(154, 2)
#define PIC_INIT_QP_MINUS26				PS_FIELD(156, 7)
#define PIC_INIT_QS_MINUS26				PS_FIELD(163, 6)
#define CHROMA_QP_INDEX_OFFSET				PS_FIELD(169, 5)
#define DEBLOCKING_FILTER_CONTROL_PRESENT_FLAG		PS_FIELD(174, 1)
#define CONSTRAINED_INTRA_PRED_FLAG			PS_FIELD(175, 1)
#define REDUNDANT_PIC_CNT_PRESENT			PS_FIELD(176, 1)
#define TRANSFORM_8X8_MODE_FLAG			PS_FIELD(177, 1)
#define SECOND_CHROMA_QP_INDEX_OFFSET			PS_FIELD(178, 5)
#define SCALING_LIST_ENABLE_FLAG			PS_FIELD(183, 1)
#define SCALING_LIST_ADDRESS				PS_FIELD(184, 32)
#define IS_LONG_TERM(i)				PS_FIELD(216 + (i), 1)

#define DPB_OFFS(i, j)					(288 + ((j) * 32 * 7) + ((i) * 7))
#define DPB_INFO(i, j)					PS_FIELD(DPB_OFFS(i, j), 5)
#define BOTTOM_FLAG(i, j)				PS_FIELD(DPB_OFFS(i, j) + 5, 1)
#define VIEW_INDEX_OFF(i, j)				PS_FIELD(DPB_OFFS(i, j) + 6, 1)

/* Data structure describing auxiliary buffer format. */
struct rkvdec_h264_priv_tbl {
	s8 cabac_table[4][464][2];
	struct rkvdec_h264_scaling_list scaling_list;
	u32 rps[RKV_RPS_SIZE];
	struct rkvdec_sps_pps_packet param_set[256];
	u8 err_info[RKV_ERROR_INFO_SIZE];
};

#define RKVDEC_H264_DPB_SIZE 16

struct rkvdec_h264_reflists {
	u8 p[RKVDEC_H264_DPB_SIZE];
	u8 b0[RKVDEC_H264_DPB_SIZE];
	u8 b1[RKVDEC_H264_DPB_SIZE];
	u8 num_valid;
};

struct rkvdec_h264_run {
	struct rkvdec_run base;
	const struct v4l2_ctrl_h264_decode_params *decode_params;
	const struct v4l2_ctrl_h264_sps *sps;
	const struct v4l2_ctrl_h264_pps *pps;
	const struct v4l2_ctrl_h264_scaling_matrix *scaling_matrix;
};

struct rkvdec_h264_ctx {
	struct rkvdec_aux_buf priv_tbl;
	struct rkvdec_h264_reflists reflists;
};

#define CABAC_ENTRY(ctxidx, idc0_m, idc0_n, idc1_m, idc1_n,		\
	    idc2_m, idc2_n, intra_m, intra_n)			\
	[0][(ctxidx)] = {idc0_m, idc0_n},			\
	[1][(ctxidx)] = {idc1_m, idc1_n},			\
	[2][(ctxidx)] = {idc2_m, idc2_n},			\
	[3][(ctxidx)] = {intra_m, intra_n}

/*
 * Constant CABAC table.
 * Built from the tables described in section '9.3.1.1 Initialisation process
 * for context variables' of the H264 spec.
 */
static const s8 rkvdec_h264_cabac_table[4][464][2] = {
	/* Table 9-12 – Values of variables m and n for ctxIdx from 0 to 10 */
	CABAC_ENTRY(0, 20, -15, 20, -15, 20, -15, 20, -15),
	CABAC_ENTRY(1, 2, 54, 2, 54, 2, 54, 2, 54),
	CABAC_ENTRY(2, 3, 74, 3, 74, 3, 74, 3, 74),
	CABAC_ENTRY(3, 20, -15, 20, -15, 20, -15, 20, -15),
	CABAC_ENTRY(4, 2, 54, 2, 54, 2, 54, 2, 54),
	CABAC_ENTRY(5, 3, 74, 3, 74, 3, 74, 3, 74),
	CABAC_ENTRY(6, -28, 127, -28, 127, -28, 127, -28, 127),
	CABAC_ENTRY(7, -23, 104, -23, 104, -23, 104, -23, 104),
	CABAC_ENTRY(8, -6, 53, -6, 53, -6, 53, -6, 53),
	CABAC_ENTRY(9, -1, 54, -1, 54, -1, 54, -1, 54),
	CABAC_ENTRY(10, 7, 51, 7, 51, 7, 51, 7, 51),

	/* Table 9-13 – Values of variables m and n for ctxIdx from 11 to 23 */
	CABAC_ENTRY(11, 23, 33, 22, 25, 29, 16, 0, 0),
	CABAC_ENTRY(12, 23, 2, 34, 0, 25, 0, 0, 0),
	CABAC_ENTRY(13, 21, 0, 16, 0, 14, 0, 0, 0),
	CABAC_ENTRY(14, 1, 9, -2, 9, -10, 51, 0, 0),
	CABAC_ENTRY(15, 0, 49, 4, 41, -3, 62, 0, 0),
	CABAC_ENTRY(16, -37, 118, -29, 118, -27, 99, 0, 0),
	CABAC_ENTRY(17, 5, 57, 2, 65, 26, 16, 0, 0),
	CABAC_ENTRY(18, -13, 78, -6, 71, -4, 85, 0, 0),
	CABAC_ENTRY(19, -11, 65, -13, 79, -24, 102, 0, 0),
	CABAC_ENTRY(20, 1, 62, 5, 52, 5, 57, 0, 0),
	CABAC_ENTRY(21, 12, 49, 9, 50, 6, 57, 0, 0),
	CABAC_ENTRY(22, -4, 73, -3, 70, -17, 73, 0, 0),
	CABAC_ENTRY(23, 17, 50, 10, 54, 14, 57, 0, 0),

	/* Table 9-14 – Values of variables m and n for ctxIdx from 24 to 39 */
	CABAC_ENTRY(24, 18, 64, 26, 34, 20, 40, 0, 0),
	CABAC_ENTRY(25, 9, 43, 19, 22, 20, 10, 0, 0),
	CABAC_ENTRY(26, 29, 0, 40, 0, 29, 0, 0, 0),
	CABAC_ENTRY(27, 26, 67, 57, 2, 54, 0, 0, 0),
	CABAC_ENTRY(28, 16, 90, 41, 36, 37, 42, 0, 0),
	CABAC_ENTRY(29, 9, 104, 26, 69, 12, 97, 0, 0),
	CABAC_ENTRY(30, -46, 127, -45, 127, -32, 127, 0, 0),
	CABAC_ENTRY(31, -20, 104, -15, 101, -22, 117, 0, 0),
	CABAC_ENTRY(32, 1, 67, -4, 76, -2, 74, 0, 0),
	CABAC_ENTRY(33, -13, 78, -6, 71, -4, 85, 0, 0),
	CABAC_ENTRY(34, -11, 65, -13, 79, -24, 102, 0, 0),
	CABAC_ENTRY(35, 1, 62, 5, 52, 5, 57, 0, 0),
	CABAC_ENTRY(36, -6, 86, 6, 69, -6, 93, 0, 0),
	CABAC_ENTRY(37, -17, 95, -13, 90, -14, 88, 0, 0),
	CABAC_ENTRY(38, -6, 61, 0, 52, -6, 44, 0, 0),
	CABAC_ENTRY(39, 9, 45, 8, 43, 4, 55, 0, 0),

	/* Table 9-15 – Values of variables m and n for ctxIdx from 40 to 53 */
	CABAC_ENTRY(40, -3, 69, -2, 69, -11, 89, 0, 0),
	CABAC_ENTRY(41, -6, 81, -5, 82, -15, 103, 0, 0),
	CABAC_ENTRY(42, -11, 96, -10, 96, -21, 116, 0, 0),
	CABAC_ENTRY(43, 6, 55, 2, 59, 19, 57, 0, 0),
	CABAC_ENTRY(44, 7, 67, 2, 75, 20, 58, 0, 0),
	CABAC_ENTRY(45, -5, 86, -3, 87, 4, 84, 0, 0),
	CABAC_ENTRY(46, 2, 88, -3, 100, 6, 96, 0, 0),
	CABAC_ENTRY(47, 0, 58, 1, 56, 1, 63, 0, 0),
	CABAC_ENTRY(48, -3, 76, -3, 74, -5, 85, 0, 0),
	CABAC_ENTRY(49, -10, 94, -6, 85, -13, 106, 0, 0),
	CABAC_ENTRY(50, 5, 54, 0, 59, 5, 63, 0, 0),
	CABAC_ENTRY(51, 4, 69, -3, 81, 6, 75, 0, 0),
	CABAC_ENTRY(52, -3, 81, -7, 86, -3, 90, 0, 0),
	CABAC_ENTRY(53, 0, 88, -5, 95, -1, 101, 0, 0),

	/* Table 9-16 – Values of variables m and n for ctxIdx from 54 to 59 */
	CABAC_ENTRY(54, -7, 67, -1, 66, 3, 55, 0, 0),
	CABAC_ENTRY(55, -5, 74, -1, 77, -4, 79, 0, 0),
	CABAC_ENTRY(56, -4, 74, 1, 70, -2, 75, 0, 0),
	CABAC_ENTRY(57, -5, 80, -2, 86, -12, 97, 0, 0),
	CABAC_ENTRY(58, -7, 72, -5, 72, -7, 50, 0, 0),
	CABAC_ENTRY(59, 1, 58, 0, 61, 1, 60, 0, 0),

	/* Table 9-17 – Values of variables m and n for ctxIdx from 60 to 69 */
	CABAC_ENTRY(60, 0, 41, 0, 41, 0, 41, 0, 41),
	CABAC_ENTRY(61, 0, 63, 0, 63, 0, 63, 0, 63),
	CABAC_ENTRY(62, 0, 63, 0, 63, 0, 63, 0, 63),
	CABAC_ENTRY(63, 0, 63, 0, 63, 0, 63, 0, 63),
	CABAC_ENTRY(64, -9, 83, -9, 83, -9, 83, -9, 83),
	CABAC_ENTRY(65, 4, 86, 4, 86, 4, 86, 4, 86),
	CABAC_ENTRY(66, 0, 97, 0, 97, 0, 97, 0, 97),
	CABAC_ENTRY(67, -7, 72, -7, 72, -7, 72, -7, 72),
	CABAC_ENTRY(68, 13, 41, 13, 41, 13, 41, 13, 41),
	CABAC_ENTRY(69, 3, 62, 3, 62, 3, 62, 3, 62),

	/* Table 9-18 – Values of variables m and n for ctxIdx from 70 to 104 */
	CABAC_ENTRY(70, 0, 45, 13, 15, 7, 34, 0, 11),
	CABAC_ENTRY(71, -4, 78, 7, 51, -9, 88, 1, 55),
	CABAC_ENTRY(72, -3, 96, 2, 80, -20, 127, 0, 69),
	CABAC_ENTRY(73, -27, 126, -39, 127, -36, 127, -17, 127),
	CABAC_ENTRY(74, -28, 98, -18, 91, -17, 91, -13, 102),
	CABAC_ENTRY(75, -25, 101, -17, 96, -14, 95, 0, 82),
	CABAC_ENTRY(76, -23, 67, -26, 81, -25, 84, -7, 74),
	CABAC_ENTRY(77, -28, 82, -35, 98, -25, 86, -21, 107),
	CABAC_ENTRY(78, -20, 94, -24, 102, -12, 89, -27, 127),
	CABAC_ENTRY(79, -16, 83, -23, 97, -17, 91, -31, 127),
	CABAC_ENTRY(80, -22, 110, -27, 119, -31, 127, -24, 127),
	CABAC_ENTRY(81, -21, 91, -24, 99, -14, 76, -18, 95),
	CABAC_ENTRY(82, -18, 102, -21, 110, -18, 103, -27, 127),
	CABAC_ENTRY(83, -13, 93, -18, 102, -13, 90, -21, 114),
	CABAC_ENTRY(84, -29, 127, -36, 127, -37, 127, -30, 127),
	CABAC_ENTRY(85, -7, 92, 0, 80, 11, 80, -17, 123),
	CABAC_ENTRY(86, -5, 89, -5, 89, 5, 76, -12, 115),
	CABAC_ENTRY(87, -7, 96, -7, 94, 2, 84, -16, 122),
	CABAC_ENTRY(88, -13, 108, -4, 92, 5, 78, -11, 115),
	CABAC_ENTRY(89, -3, 46, 0, 39, -6, 55, -12, 63),
	CABAC_ENTRY(90, -1, 65, 0, 65, 4, 61, -2, 68),
	CABAC_ENTRY(91, -1, 57, -15, 84, -14, 83, -15, 84),
	CABAC_ENTRY(92, -9, 93, -35, 127, -37, 127, -13, 104),
	CABAC_ENTRY(93, -3, 74, -2, 73, -5, 79, -3, 70),
	CABAC_ENTRY(94, -9, 92, -12, 104, -11, 104, -8, 93),
	CABAC_ENTRY(95, -8, 87, -9, 91, -11, 91, -10, 90),
	CABAC_ENTRY(96, -23, 126, -31, 127, -30, 127, -30, 127),
	CABAC_ENTRY(97, 5, 54, 3, 55, 0, 65, -1, 74),
	CABAC_ENTRY(98, 6, 60, 7, 56, -2, 79, -6, 97),
	CABAC_ENTRY(99, 6, 59, 7, 55, 0, 72, -7, 91),
	CABAC_ENTRY(100, 6, 69, 8, 61, -4, 92, -20, 127),
	CABAC_ENTRY(101, -1, 48, -3, 53, -6, 56, -4, 56),
	CABAC_ENTRY(102, 0, 68, 0, 68, 3, 68, -5, 82),
	CABAC_ENTRY(103, -4, 69, -7, 74, -8, 71, -7, 76),
	CABAC_ENTRY(104, -8, 88, -9, 88, -13, 98, -22, 125),

	/* Table 9-19 – Values of variables m and n for ctxIdx from 105 to 165 */
	CABAC_ENTRY(105, -2, 85, -13, 103, -4, 86, -7, 93),
	CABAC_ENTRY(106, -6, 78, -13, 91, -12, 88, -11, 87),
	CABAC_ENTRY(107, -1, 75, -9, 89, -5, 82, -3, 77),
	CABAC_ENTRY(108, -7, 77, -14, 92, -3, 72, -5, 71),
	CABAC_ENTRY(109, 2, 54, -8, 76, -4, 67, -4, 63),
	CABAC_ENTRY(110, 5, 50, -12, 87, -8, 72, -4, 68),
	CABAC_ENTRY(111, -3, 68, -23, 110, -16, 89, -12, 84),
	CABAC_ENTRY(112, 1, 50, -24, 105, -9, 69, -7, 62),
	CABAC_ENTRY(113, 6, 42, -10, 78, -1, 59, -7, 65),
	CABAC_ENTRY(114, -4, 81, -20, 112, 5, 66, 8, 61),
	CABAC_ENTRY(115, 1, 63, -17, 99, 4, 57, 5, 56),
	CABAC_ENTRY(116, -4, 70, -78, 127, -4, 71, -2, 66),
	CABAC_ENTRY(117, 0, 67, -70, 127, -2, 71, 1, 64),
	CABAC_ENTRY(118, 2, 57, -50, 127, 2, 58, 0, 61),
	CABAC_ENTRY(119, -2, 76, -46, 127, -1, 74, -2, 78),
	CABAC_ENTRY(120, 11, 35, -4, 66, -4, 44, 1, 50),
	CABAC_ENTRY(121, 4, 64, -5, 78, -1, 69, 7, 52),
	CABAC_ENTRY(122, 1, 61, -4, 71, 0, 62, 10, 35),
	CABAC_ENTRY(123, 11, 35, -8, 72, -7, 51, 0, 44),
	CABAC_ENTRY(124, 18, 25, 2, 59, -4, 47, 11, 38),
	CABAC_ENTRY(125, 12, 24, -1, 55, -6, 42, 1, 45),
	CABAC_ENTRY(126, 13, 29, -7, 70, -3, 41, 0, 46),
	CABAC_ENTRY(127, 13, 36, -6, 75, -6, 53, 5, 44),
	CABAC_ENTRY(128, -10, 93, -8, 89, 8, 76, 31, 17),
	CABAC_ENTRY(129, -7, 73, -34, 119, -9, 78, 1, 51),
	CABAC_ENTRY(130, -2, 73, -3, 75, -11, 83, 7, 50),
	CABAC_ENTRY(131, 13, 46, 32, 20, 9, 52, 28, 19),
	CABAC_ENTRY(132, 9, 49, 30, 22, 0, 67, 16, 33),
	CABAC_ENTRY(133, -7, 100, -44, 127, -5, 90, 14, 62),
	CABAC_ENTRY(134, 9, 53, 0, 54, 1, 67, -13, 108),
	CABAC_ENTRY(135, 2, 53, -5, 61, -15, 72, -15, 100),
	CABAC_ENTRY(136, 5, 53, 0, 58, -5, 75, -13, 101),
	CABAC_ENTRY(137, -2, 61, -1, 60, -8, 80, -13, 91),
	CABAC_ENTRY(138, 0, 56, -3, 61, -21, 83, -12, 94),
	CABAC_ENTRY(139, 0, 56, -8, 67, -21, 64, -10, 88),
	CABAC_ENTRY(140, -13, 63, -25, 84, -13, 31, -16, 84),
	CABAC_ENTRY(141, -5, 60, -14, 74, -25, 64, -10, 86),
	CABAC_ENTRY(142, -1, 62, -5, 65, -29, 94, -7, 83),
	CABAC_ENTRY(143, 4, 57, 5, 52, 9, 75, -13, 87),
	CABAC_ENTRY(144, -6, 69, 2, 57, 17, 63, -19, 94),
	CABAC_ENTRY(145, 4, 57, 0, 61, -8, 74, 1, 70),
	CABAC_ENTRY(146, 14, 39, -9, 69, -5, 35, 0, 72),
	CABAC_ENTRY(147, 4, 51, -11, 70, -2, 27, -5, 74),
	CABAC_ENTRY(148, 13, 68, 18, 55, 13, 91, 18, 59),
	CABAC_ENTRY(149, 3, 64, -4, 71, 3, 65, -8, 102),
	CABAC_ENTRY(150, 1, 61, 0, 58, -7, 69, -15, 100),
	CABAC_ENTRY(151, 9, 63, 7, 61, 8, 77, 0, 95),
	CABAC_ENTRY(152, 7, 50, 9, 41, -10, 66, -4, 75),
	CABAC_ENTRY(153, 16, 39, 18, 25, 3, 62, 2, 72),
	CABAC_ENTRY(154, 5, 44, 9, 32, -3, 68, -11, 75),
	CABAC_ENTRY(155, 4, 52, 5, 43, -20, 81, -3, 71),
	CABAC_ENTRY(156, 11, 48, 9, 47, 0, 30, 15, 46),
	CABAC_ENTRY(157, -5, 60, 0, 44, 1, 7, -13, 69),
	CABAC_ENTRY(158, -1, 59, 0, 51, -3, 23, 0, 62),
	CABAC_ENTRY(159, 0, 59, 2, 46, -21, 74, 0, 65),
	CABAC_ENTRY(160, 22, 33, 19, 38, 16, 66, 21, 37),
	CABAC_ENTRY(161, 5, 44, -4, 66, -23, 124, -15, 72),
	CABAC_ENTRY(162, 14, 43, 15, 38, 17, 37, 9, 57),
	CABAC_ENTRY(163, -1, 78, 12, 42, 44, -18, 16, 54),
	CABAC_ENTRY(164, 0, 60, 9, 34, 50, -34, 0, 62),
	CABAC_ENTRY(165, 9, 69, 0, 89, -22, 127, 12, 72),

	/* Table 9-20 – Values of variables m and n for ctxIdx from 166 to 226 */
	CABAC_ENTRY(166, 11, 28, 4, 45, 4, 39, 24, 0),
	CABAC_ENTRY(167, 2, 40, 10, 28, 0, 42, 15, 9),
	CABAC_ENTRY(168, 3, 44, 10, 31, 7, 34, 8, 25),
	CABAC_ENTRY(169, 0, 49, 33, -11, 11, 29, 13, 18),
	CABAC_ENTRY(170, 0, 46, 52, -43, 8, 31, 15, 9),
	CABAC_ENTRY(171, 2, 44, 18, 15, 6, 37, 13, 19),
	CABAC_ENTRY(172, 2, 51, 28, 0, 7, 42, 10, 37),
	CABAC_ENTRY(173, 0, 47, 35, -22, 3, 40, 12, 18),
	CABAC_ENTRY(174, 4, 39, 38, -25, 8, 33, 6, 29),
	CABAC_ENTRY(175, 2, 62, 34, 0, 13, 43, 20, 33),
	CABAC_ENTRY(176, 6, 46, 39, -18, 13, 36, 15, 30),
	CABAC_ENTRY(177, 0, 54, 32, -12, 4, 47, 4, 45),
	CABAC_ENTRY(178, 3, 54, 102, -94, 3, 55, 1, 58),
	CABAC_ENTRY(179, 2, 58, 0, 0, 2, 58, 0, 62),
	CABAC_ENTRY(180, 4, 63, 56, -15, 6, 60, 7, 61),
	CABAC_ENTRY(181, 6, 51, 33, -4, 8, 44, 12, 38),
	CABAC_ENTRY(182, 6, 57, 29, 10, 11, 44, 11, 45),
	CABAC_ENTRY(183, 7, 53, 37, -5, 14, 42, 15, 39),
	CABAC_ENTRY(184, 6, 52, 51, -29, 7, 48, 11, 42),
	CABAC_ENTRY(185, 6, 55, 39, -9, 4, 56, 13, 44),
	CABAC_ENTRY(186, 11, 45, 52, -34, 4, 52, 16, 45),
	CABAC_ENTRY(187, 14, 36, 69, -58, 13, 37, 12, 41),
	CABAC_ENTRY(188, 8, 53, 67, -63, 9, 49, 10, 49),
	CABAC_ENTRY(189, -1, 82, 44, -5, 19, 58, 30, 34),
	CABAC_ENTRY(190, 7, 55, 32, 7, 10, 48, 18, 42),
	CABAC_ENTRY(191, -3, 78, 55, -29, 12, 45, 10, 55),
	CABAC_ENTRY(192, 15, 46, 32, 1, 0, 69, 17, 51),
	CABAC_ENTRY(193, 22, 31, 0, 0, 20, 33, 17, 46),
	CABAC_ENTRY(194, -1, 84, 27, 36, 8, 63, 0, 89),
	CABAC_ENTRY(195, 25, 7, 33, -25, 35, -18, 26, -19),
	CABAC_ENTRY(196, 30, -7, 34, -30, 33, -25, 22, -17),
	CABAC_ENTRY(197, 28, 3, 36, -28, 28, -3, 26, -17),
	CABAC_ENTRY(198, 28, 4, 38, -28, 24, 10, 30, -25),
	CABAC_ENTRY(199, 32, 0, 38, -27, 27, 0, 28, -20),
	CABAC_ENTRY(200, 34, -1, 34, -18, 34, -14, 33, -23),
	CABAC_ENTRY(201, 30, 6, 35, -16, 52, -44, 37, -27),
	CABAC_ENTRY(202, 30, 6, 34, -14, 39, -24, 33, -23),
	CABAC_ENTRY(203, 32, 9, 32, -8, 19, 17, 40, -28),
	CABAC_ENTRY(204, 31, 19, 37, -6, 31, 25, 38, -17),
	CABAC_ENTRY(205, 26, 27, 35, 0, 36, 29, 33, -11),
	CABAC_ENTRY(206, 26, 30, 30, 10, 24, 33, 40, -15),
	CABAC_ENTRY(207, 37, 20, 28, 18, 34, 15, 41, -6),
	CABAC_ENTRY(208, 28, 34, 26, 25, 30, 20, 38, 1),
	CABAC_ENTRY(209, 17, 70, 29, 41, 22, 73, 41, 17),
	CABAC_ENTRY(210, 1, 67, 0, 75, 20, 34, 30, -6),
	CABAC_ENTRY(211, 5, 59, 2, 72, 19, 31, 27, 3),
	CABAC_ENTRY(212, 9, 67, 8, 77, 27, 44, 26, 22),
	CABAC_ENTRY(213, 16, 30, 14, 35, 19, 16, 37, -16),
	CABAC_ENTRY(214, 18, 32, 18, 31, 15, 36, 35, -4),
	CABAC_ENTRY(215, 18, 35, 17, 35, 15, 36, 38, -8),
	CABAC_ENTRY(216, 22, 29, 21, 30, 21, 28, 38, -3),
	CABAC_ENTRY(217, 24, 31, 17, 45, 25, 21, 37, 3),
	CABAC_ENTRY(218, 23, 38, 20, 42, 30, 20, 38, 5),
	CABAC_ENTRY(219, 18, 43, 18, 45, 31, 12, 42, 0),
	CABAC_ENTRY(220, 20, 41, 27, 26, 27, 16, 35, 16),
	CABAC_ENTRY(221, 11, 63, 16, 54, 24, 42, 39, 22),
	CABAC_ENTRY(222, 9, 59, 7, 66, 0, 93, 14, 48),
	CABAC_ENTRY(223, 9, 64, 16, 56, 14, 56, 27, 37),
	CABAC_ENTRY(224, -1, 94, 11, 73, 15, 57, 21, 60),
	CABAC_ENTRY(225, -2, 89, 10, 67, 26, 38, 12, 68),
	CABAC_ENTRY(226, -9, 108, -10, 116, -24, 127, 2, 97),

	/* Table 9-21 – Values of variables m and n for ctxIdx from 227 to 275 */
	CABAC_ENTRY(227, -6, 76, -23, 112, -24, 115, -3, 71),
	CABAC_ENTRY(228, -2, 44, -15, 71, -22, 82, -6, 42),
	CABAC_ENTRY(229, 0, 45, -7, 61, -9, 62, -5, 50),
	CABAC_ENTRY(230, 0, 52, 0, 53, 0, 53, -3, 54),
	CABAC_ENTRY(231, -3, 64, -5, 66, 0, 59, -2, 62),
	CABAC_ENTRY(232, -2, 59, -11, 77, -14, 85, 0, 58),
	CABAC_ENTRY(233, -4, 70, -9, 80, -13, 89, 1, 63),
	CABAC_ENTRY(234, -4, 75, -9, 84, -13, 94, -2, 72),
	CABAC_ENTRY(235, -8, 82, -10, 87, -11, 92, -1, 74),
	CABAC_ENTRY(236, -17, 102, -34, 127, -29, 127, -9, 91),
	CABAC_ENTRY(237, -9, 77, -21, 101, -21, 100, -5, 67),
	CABAC_ENTRY(238, 3, 24, -3, 39, -14, 57, -5, 27),
	CABAC_ENTRY(239, 0, 42, -5, 53, -12, 67, -3, 39),
	CABAC_ENTRY(240, 0, 48, -7, 61, -11, 71, -2, 44),
	CABAC_ENTRY(241, 0, 55, -11, 75, -10, 77, 0, 46),
	CABAC_ENTRY(242, -6, 59, -15, 77, -21, 85, -16, 64),
	CABAC_ENTRY(243, -7, 71, -17, 91, -16, 88, -8, 68),
	CABAC_ENTRY(244, -12, 83, -25, 107, -23, 104, -10, 78),
	CABAC_ENTRY(245, -11, 87, -25, 111, -15, 98, -6, 77),
	CABAC_ENTRY(246, -30, 119, -28, 122, -37, 127, -10, 86),
	CABAC_ENTRY(247, 1, 58, -11, 76, -10, 82, -12, 92),
	CABAC_ENTRY(248, -3, 29, -10, 44, -8, 48, -15, 55),
	CABAC_ENTRY(249, -1, 36, -10, 52, -8, 61, -10, 60),
	CABAC_ENTRY(250, 1, 38, -10, 57, -8, 66, -6, 62),
	CABAC_ENTRY(251, 2, 43, -9, 58, -7, 70, -4, 65),
	CABAC_ENTRY(252, -6, 55, -16, 72, -14, 75, -12, 73),
	CABAC_ENTRY(253, 0, 58, -7, 69, -10, 79, -8, 76),
	CABAC_ENTRY(254, 0, 64, -4, 69, -9, 83, -7, 80),
	CABAC_ENTRY(255, -3, 74, -5, 74, -12, 92, -9, 88),
	CABAC_ENTRY(256, -10, 90, -9, 86, -18, 108, -17, 110),
	CABAC_ENTRY(257, 0, 70, 2, 66, -4, 79, -11, 97),
	CABAC_ENTRY(258, -4, 29, -9, 34, -22, 69, -20, 84),
	CABAC_ENTRY(259, 5, 31, 1, 32, -16, 75, -11, 79),
	CABAC_ENTRY(260, 7, 42, 11, 31, -2, 58, -6, 73),
	CABAC_ENTRY(261, 1, 59, 5, 52, 1, 58, -4, 74),
	CABAC_ENTRY(262, -2, 58, -2, 55, -13, 78, -13, 86),
	CABAC_ENTRY(263, -3, 72, -2, 67, -9, 83, -13, 96),
	CABAC_ENTRY(264, -3, 81, 0, 73, -4, 81, -11, 97),
	CABAC_ENTRY(265, -11, 97, -8, 89, -13, 99, -19, 117),
	CABAC_ENTRY(266, 0, 58, 3, 52, -13, 81, -8, 78),
	CABAC_ENTRY(267, 8, 5, 7, 4, -6, 38, -5, 33),
	CABAC_ENTRY(268, 10, 14, 10, 8, -13, 62, -4, 48),
	CABAC_ENTRY(269, 14, 18, 17, 8, -6, 58, -2, 53),
	CABAC_ENTRY(270, 13, 27, 16, 19, -2, 59, -3, 62),
	CABAC_ENTRY(271, 2, 40, 3, 37, -16, 73, -13, 71),
	CABAC_ENTRY(272, 0, 58, -1, 61, -10, 76, -10, 79),
	CABAC_ENTRY(273, -3, 70, -5, 73, -13, 86, -12, 86),
	CABAC_ENTRY(274, -6, 79, -1, 70, -9, 83, -13, 90),
	CABAC_ENTRY(275, -8, 85, -4, 78, -10, 87, -14, 97),

	/* Table 9-22 – Values of variables m and n for ctxIdx from 277 to 337 */
	CABAC_ENTRY(277, -13, 106, -21, 126, -22, 127, -6, 93),
	CABAC_ENTRY(278, -16, 106, -23, 124, -25, 127, -6, 84),
	CABAC_ENTRY(279, -10, 87, -20, 110, -25, 120, -8, 79),
	CABAC_ENTRY(280, -21, 114, -26, 126, -27, 127, 0, 66),
	CABAC_ENTRY(281, -18, 110, -25, 124, -19, 114, -1, 71),
	CABAC_ENTRY(282, -14, 98, -17, 105, -23, 117, 0, 62),
	CABAC_ENTRY(283, -22, 110, -27, 121, -25, 118, -2, 60),
	CABAC_ENTRY(284, -21, 106, -27, 117, -26, 117, -2, 59),
	CABAC_ENTRY(285, -18, 103, -17, 102, -24, 113, -5, 75),
	CABAC_ENTRY(286, -21, 107, -26, 117, -28, 118, -3, 62),
	CABAC_ENTRY(287, -23, 108, -27, 116, -31, 120, -4, 58),
	CABAC_ENTRY(288, -26, 112, -33, 122, -37, 124, -9, 66),
	CABAC_ENTRY(289, -10, 96, -10, 95, -10, 94, -1, 79),
	CABAC_ENTRY(290, -12, 95, -14, 100, -15, 102, 0, 71),
	CABAC_ENTRY(291, -5, 91, -8, 95, -10, 99, 3, 68),
	CABAC_ENTRY(292, -9, 93, -17, 111, -13, 106, 10, 44),
	CABAC_ENTRY(293, -22, 94, -28, 114, -50, 127, -7, 62),
	CABAC_ENTRY(294, -5, 86, -6, 89, -5, 92, 15, 36),
	CABAC_ENTRY(295, 9, 67, -2, 80, 17, 57, 14, 40),
	CABAC_ENTRY(296, -4, 80, -4, 82, -5, 86, 16, 27),
	CABAC_ENTRY(297, -10, 85, -9, 85, -13, 94, 12, 29),
	CABAC_ENTRY(298, -1, 70, -8, 81, -12, 91, 1, 44),
	CABAC_ENTRY(299, 7, 60, -1, 72, -2, 77, 20, 36),
	CABAC_ENTRY(300, 9, 58, 5, 64, 0, 71, 18, 32),
	CABAC_ENTRY(301, 5, 61, 1, 67, -1, 73, 5, 42),
	CABAC_ENTRY(302, 12, 50, 9, 56, 4, 64, 1, 48),
	CABAC_ENTRY(303, 15, 50, 0, 69, -7, 81, 10, 62),
	CABAC_ENTRY(304, 18, 49, 1, 69, 5, 64, 17, 46),
	CABAC_ENTRY(305, 17, 54, 7, 69, 15, 57, 9, 64),
	CABAC_ENTRY(306, 10, 41, -7, 69, 1, 67, -12, 104),
	CABAC_ENTRY(307, 7, 46, -6, 67, 0, 68, -11, 97),
	CABAC_ENTRY(308, -1, 51, -16, 77, -10, 67, -16, 96),
	CABAC_ENTRY(309, 7, 49, -2, 64, 1, 68, -7, 88),
	CABAC_ENTRY(310, 8, 52, 2, 61, 0, 77, -8, 85),
	CABAC_ENTRY(311, 9, 41, -6, 67, 2, 64, -7, 85),
	CABAC_ENTRY(312, 6, 47, -3, 64, 0, 68, -9, 85),
	CABAC_ENTRY(313, 2, 55, 2, 57, -5, 78, -13, 88),
	CABAC_ENTRY(314, 13, 41, -3, 65, 7, 55, 4, 66),
	CABAC_ENTRY(315, 10, 44, -3, 66, 5, 59, -3, 77),
	CABAC_ENTRY(316, 6, 50, 0, 62, 2, 65, -3, 76),
	CABAC_ENTRY(317, 5, 53, 9, 51, 14, 54, -6, 76),
	CABAC_ENTRY(318, 13, 49, -1, 66, 15, 44, 10, 58),
	CABAC_ENTRY(319, 4, 63, -2, 71, 5, 60, -1, 76),
	CABAC_ENTRY(320, 6, 64, -2, 75, 2, 70, -1, 83),
	CABAC_ENTRY(321, -2, 69, -1, 70, -2, 76, -7, 99),
	CABAC_ENTRY(322, -2, 59, -9, 72, -18, 86, -14, 95),
	CABAC_ENTRY(323, 6, 70, 14, 60, 12, 70, 2, 95),
	CABAC_ENTRY(324, 10, 44, 16, 37, 5, 64, 0, 76),
	CABAC_ENTRY(325, 9, 31, 0, 47, -12, 70, -5, 74),
	CABAC_ENTRY(326, 12, 43, 18, 35, 11, 55, 0, 70),
	CABAC_ENTRY(327, 3, 53, 11, 37, 5, 56, -11, 75),
	CABAC_ENTRY(328, 14, 34, 12, 41, 0, 69, 1, 68),
	CABAC_ENTRY(329, 10, 38, 10, 41, 2, 65, 0, 65),
	CABAC_ENTRY(330, -3, 52, 2, 48, -6, 74, -14, 73),
	CABAC_ENTRY(331, 13, 40, 12, 41, 5, 54, 3, 62),
	CABAC_ENTRY(332, 17, 32, 13, 41, 7, 54, 4, 62),
	CABAC_ENTRY(333, 7, 44, 0, 59, -6, 76, -1, 68),
	CABAC_ENTRY(334, 7, 38, 3, 50, -11, 82, -13, 75),
	CABAC_ENTRY(335, 13, 50, 19, 40, -2, 77, 11, 55),
	CABAC_ENTRY(336, 10, 57, 3, 66, -2, 77, 5, 64),
	CABAC_ENTRY(337, 26, 43, 18, 50, 25, 42, 12, 70),

	/* Table 9-23 – Values of variables m and n for ctxIdx from 338 to 398 */
	CABAC_ENTRY(338, 14, 11, 19, -6, 17, -13, 15, 6),
	CABAC_ENTRY(339, 11, 14, 18, -6, 16, -9, 6, 19),
	CABAC_ENTRY(340, 9, 11, 14, 0, 17, -12, 7, 16),
	CABAC_ENTRY(341, 18, 11, 26, -12, 27, -21, 12, 14),
	CABAC_ENTRY(342, 21, 9, 31, -16, 37, -30, 18, 13),
	CABAC_ENTRY(343, 23, -2, 33, -25, 41, -40, 13, 11),
	CABAC_ENTRY(344, 32, -15, 33, -22, 42, -41, 13, 15),
	CABAC_ENTRY(345, 32, -15, 37, -28, 48, -47, 15, 16),
	CABAC_ENTRY(346, 34, -21, 39, -30, 39, -32, 12, 23),
	CABAC_ENTRY(347, 39, -23, 42, -30, 46, -40, 13, 23),
	CABAC_ENTRY(348, 42, -33, 47, -42, 52, -51, 15, 20),
	CABAC_ENTRY(349, 41, -31, 45, -36, 46, -41, 14, 26),
	CABAC_ENTRY(350, 46, -28, 49, -34, 52, -39, 14, 44),
	CABAC_ENTRY(351, 38, -12, 41, -17, 43, -19, 17, 40),
	CABAC_ENTRY(352, 21, 29, 32, 9, 32, 11, 17, 47),
	CABAC_ENTRY(353, 45, -24, 69, -71, 61, -55, 24, 17),
	CABAC_ENTRY(354, 53, -45, 63, -63, 56, -46, 21, 21),
	CABAC_ENTRY(355, 48, -26, 66, -64, 62, -50, 25, 22),
	CABAC_ENTRY(356, 65, -43, 77, -74, 81, -67, 31, 27),
	CABAC_ENTRY(357, 43, -19, 54, -39, 45, -20, 22, 29),
	CABAC_ENTRY(358, 39, -10, 52, -35, 35, -2, 19, 35),
	CABAC_ENTRY(359, 30, 9, 41, -10, 28, 15, 14, 50),
	CABAC_ENTRY(360, 18, 26, 36, 0, 34, 1, 10, 57),
	CABAC_ENTRY(361, 20, 27, 40, -1, 39, 1, 7, 63),
	CABAC_ENTRY(362, 0, 57, 30, 14, 30, 17, -2, 77),
	CABAC_ENTRY(363, -14, 82, 28, 26, 20, 38, -4, 82),
	CABAC_ENTRY(364, -5, 75, 23, 37, 18, 45, -3, 94),
	CABAC_ENTRY(365, -19, 97, 12, 55, 15, 54, 9, 69),
	CABAC_ENTRY(366, -35, 125, 11, 65, 0, 79, -12, 109),
	CABAC_ENTRY(367, 27, 0, 37, -33, 36, -16, 36, -35),
	CABAC_ENTRY(368, 28, 0, 39, -36, 37, -14, 36, -34),
	CABAC_ENTRY(369, 31, -4, 40, -37, 37, -17, 32, -26),
	CABAC_ENTRY(370, 27, 6, 38, -30, 32, 1, 37, -30),
	CABAC_ENTRY(371, 34, 8, 46, -33, 34, 15, 44, -32),
	CABAC_ENTRY(372, 30, 10, 42, -30, 29, 15, 34, -18),
	CABAC_ENTRY(373, 24, 22, 40, -24, 24, 25, 34, -15),
	CABAC_ENTRY(374, 33, 19, 49, -29, 34, 22, 40, -15),
	CABAC_ENTRY(375, 22, 32, 38, -12, 31, 16, 33, -7),
	CABAC_ENTRY(376, 26, 31, 40, -10, 35, 18, 35, -5),
	CABAC_ENTRY(377, 21, 41, 38, -3, 31, 28, 33, 0),
	CABAC_ENTRY(378, 26, 44, 46, -5, 33, 41, 38, 2),
	CABAC_ENTRY(379, 23, 47, 31, 20, 36, 28, 33, 13),
	CABAC_ENTRY(380, 16, 65, 29, 30, 27, 47, 23, 35),
	CABAC_ENTRY(381, 14, 71, 25, 44, 21, 62, 13, 58),
	CABAC_ENTRY(382, 8, 60, 12, 48, 18, 31, 29, -3),
	CABAC_ENTRY(383, 6, 63, 11, 49, 19, 26, 26, 0),
	CABAC_ENTRY(384, 17, 65, 26, 45, 36, 24, 22, 30),
	CABAC_ENTRY(385, 21, 24, 22, 22, 24, 23, 31, -7),
	CABAC_ENTRY(386, 23, 20, 23, 22, 27, 16, 35, -15),
	CABAC_ENTRY(387, 26, 23, 27, 21, 24, 30, 34, -3),
	CABAC_ENTRY(388, 27, 32, 33, 20, 31, 29, 34, 3),
	CABAC_ENTRY(389, 28, 23, 26, 28, 22, 41, 36, -1),
	CABAC_ENTRY(390, 28, 24, 30, 24, 22, 42, 34, 5),
	CABAC_ENTRY(391, 23, 40, 27, 34, 16, 60, 32, 11),
	CABAC_ENTRY(392, 24, 32, 18, 42, 15, 52, 35, 5),
	CABAC_ENTRY(393, 28, 29, 25, 39, 14, 60, 34, 12),
	CABAC_ENTRY(394, 23, 42, 18, 50, 3, 78, 39, 11),
	CABAC_ENTRY(395, 19, 57, 12, 70, -16, 123, 30, 29),
	CABAC_ENTRY(396, 22, 53, 21, 54, 21, 53, 34, 26),
	CABAC_ENTRY(397, 22, 61, 14, 71, 22, 56, 29, 39),
	CABAC_ENTRY(398, 11, 86, 11, 83, 25, 61, 19, 66),

	/* Values of variables m and n for ctxIdx from 399 to 463 (not documented) */
	CABAC_ENTRY(399, 12, 40, 25, 32, 21, 33, 31, 21),
	CABAC_ENTRY(400, 11, 51, 21, 49, 19, 50, 31, 31),
	CABAC_ENTRY(401, 14, 59, 21, 54, 17, 61, 25, 50),
	CABAC_ENTRY(402, -4, 79, -5, 85, -3, 78, -17, 120),
	CABAC_ENTRY(403, -7, 71, -6, 81, -8, 74, -20, 112),
	CABAC_ENTRY(404, -5, 69, -10, 77, -9, 72, -18, 114),
	CABAC_ENTRY(405, -9, 70, -7, 81, -10, 72, -11, 85),
	CABAC_ENTRY(406, -8, 66, -17, 80, -18, 75, -15, 92),
	CABAC_ENTRY(407, -10, 68, -18, 73, -12, 71, -14, 89),
	CABAC_ENTRY(408, -19, 73, -4, 74, -11, 63, -26, 71),
	CABAC_ENTRY(409, -12, 69, -10, 83, -5, 70, -15, 81),
	CABAC_ENTRY(410, -16, 70, -9, 71, -17, 75, -14, 80),
	CABAC_ENTRY(411, -15, 67, -9, 67, -14, 72, 0, 68),
	CABAC_ENTRY(412, -20, 62, -1, 61, -16, 67, -14, 70),
	CABAC_ENTRY(413, -19, 70, -8, 66, -8, 53, -24, 56),
	CABAC_ENTRY(414, -16, 66, -14, 66, -14, 59, -23, 68),
	CABAC_ENTRY(415, -22, 65, 0, 59, -9, 52, -24, 50),
	CABAC_ENTRY(416, -20, 63, 2, 59, -11, 68, -11, 74),
	CABAC_ENTRY(417, 9, -2, 17, -10, 9, -2, 23, -13),
	CABAC_ENTRY(418, 26, -9, 32, -13, 30, -10, 26, -13),
	CABAC_ENTRY(419, 33, -9, 42, -9, 31, -4, 40, -15),
	CABAC_ENTRY(420, 39, -7, 49, -5, 33, -1, 49, -14),
	CABAC_ENTRY(421, 41, -2, 53, 0, 33, 7, 44, 3),
	CABAC_ENTRY(422, 45, 3, 64, 3, 31, 12, 45, 6),
	CABAC_ENTRY(423, 49, 9, 68, 10, 37, 23, 44, 34),
	CABAC_ENTRY(424, 45, 27, 66, 27, 31, 38, 33, 54),
	CABAC_ENTRY(425, 36, 59, 47, 57, 20, 64, 19, 82),
	CABAC_ENTRY(426, -6, 66, -5, 71, -9, 71, -3, 75),
	CABAC_ENTRY(427, -7, 35, 0, 24, -7, 37, -1, 23),
	CABAC_ENTRY(428, -7, 42, -1, 36, -8, 44, 1, 34),
	CABAC_ENTRY(429, -8, 45, -2, 42, -11, 49, 1, 43),
	CABAC_ENTRY(430, -5, 48, -2, 52, -10, 56, 0, 54),
	CABAC_ENTRY(431, -12, 56, -9, 57, -12, 59, -2, 55),
	CABAC_ENTRY(432, -6, 60, -6, 63, -8, 63, 0, 61),
	CABAC_ENTRY(433, -5, 62, -4, 65, -9, 67, 1, 64),
	CABAC_ENTRY(434, -8, 66, -4, 67, -6, 68, 0, 68),
	CABAC_ENTRY(435, -8, 76, -7, 82, -10, 79, -9, 92),
	CABAC_ENTRY(436, -5, 85, -3, 81, -3, 78, -14, 106),
	CABAC_ENTRY(437, -6, 81, -3, 76, -8, 74, -13, 97),
	CABAC_ENTRY(438, -10, 77, -7, 72, -9, 72, -15, 90),
	CABAC_ENTRY(439, -7, 81, -6, 78, -10, 72, -12, 90),
	CABAC_ENTRY(440, -17, 80, -12, 72, -18, 75, -18, 88),
	CABAC_ENTRY(441, -18, 73, -14, 68, -12, 71, -10, 73),
	CABAC_ENTRY(442, -4, 74, -3, 70, -11, 63, -9, 79),
	CABAC_ENTRY(443, -10, 83, -6, 76, -5, 70, -14, 86),
	CABAC_ENTRY(444, -9, 71, -5, 66, -17, 75, -10, 73),
	CABAC_ENTRY(445, -9, 67, -5, 62, -14, 72, -10, 70),
	CABAC_ENTRY(446, -1, 61, 0, 57, -16, 67, -10, 69),
	CABAC_ENTRY(447, -8, 66, -4, 61, -8, 53, -5, 66),
	CABAC_ENTRY(448, -14, 66, -9, 60, -14, 59, -9, 64),
	CABAC_ENTRY(449, 0, 59, 1, 54, -9, 52, -5, 58),
	CABAC_ENTRY(450, 2, 59, 2, 58, -11, 68, 2, 59),
	CABAC_ENTRY(451, 21, -13, 17, -10, 9, -2, 21, -10),
	CABAC_ENTRY(452, 33, -14, 32, -13, 30, -10, 24, -11),
	CABAC_ENTRY(453, 39, -7, 42, -9, 31, -4, 28, -8),
	CABAC_ENTRY(454, 46, -2, 49, -5, 33, -1, 28, -1),
	CABAC_ENTRY(455, 51, 2, 53, 0, 33, 7, 29, 3),
	CABAC_ENTRY(456, 60, 6, 64, 3, 31, 12, 29, 9),
	CABAC_ENTRY(457, 61, 17, 68, 10, 37, 23, 35, 20),
	CABAC_ENTRY(458, 55, 34, 66, 27, 31, 38, 29, 36),
	CABAC_ENTRY(459, 42, 62, 47, 57, 20, 64, 14, 67),
};

static void set_ps_field(u32 *buf, struct rkvdec_ps_field field, u32 value)
{
	u8 bit = field.offset % 32, word = field.offset / 32;
	u64 mask = GENMASK_ULL(bit + field.len - 1, bit);
	u64 val = ((u64)value << bit) & mask;

	buf[word] &= ~mask;
	buf[word] |= val;
	if (bit + field.len > 32) {
		buf[word + 1] &= ~(mask >> 32);
		buf[word + 1] |= val >> 32;
	}
}

static void assemble_hw_pps(struct rkvdec_ctx *ctx,
			    struct rkvdec_h264_run *run)
{
	struct rkvdec_h264_ctx *h264_ctx = ctx->priv;
	const struct v4l2_ctrl_h264_sps *sps = run->sps;
	const struct v4l2_ctrl_h264_pps *pps = run->pps;
	const struct v4l2_ctrl_h264_decode_params *dec_params = run->decode_params;
	const struct v4l2_h264_dpb_entry *dpb = dec_params->dpb;
	struct rkvdec_h264_priv_tbl *priv_tbl = h264_ctx->priv_tbl.cpu;
	struct rkvdec_sps_pps_packet *hw_ps;
	dma_addr_t scaling_list_address;
	u32 scaling_distance;
	u32 i;

	/*
	 * HW read the SPS/PPS information from PPS packet index by PPS id.
	 * offset from the base can be calculated by PPS_id * 32 (size per PPS
	 * packet unit). so the driver copy SPS/PPS information to the exact PPS
	 * packet unit for HW accessing.
	 */
	hw_ps = &priv_tbl->param_set[pps->pic_parameter_set_id];
	memset(hw_ps, 0, sizeof(*hw_ps));

#define WRITE_PPS(value, field) set_ps_field(hw_ps->info, field, value)
	/* write sps */
	WRITE_PPS(0xf, SEQ_PARAMETER_SET_ID);
	WRITE_PPS(0xff, PROFILE_IDC);
	WRITE_PPS(1, CONSTRAINT_SET3_FLAG);
	WRITE_PPS(sps->chroma_format_idc, CHROMA_FORMAT_IDC);
	WRITE_PPS(sps->bit_depth_luma_minus8 + 8, BIT_DEPTH_LUMA);
	WRITE_PPS(sps->bit_depth_chroma_minus8 + 8, BIT_DEPTH_CHROMA);
	WRITE_PPS(0, QPPRIME_Y_ZERO_TRANSFORM_BYPASS_FLAG);
	WRITE_PPS(sps->log2_max_frame_num_minus4, LOG2_MAX_FRAME_NUM_MINUS4);
	WRITE_PPS(sps->max_num_ref_frames, MAX_NUM_REF_FRAMES);
	WRITE_PPS(sps->pic_order_cnt_type, PIC_ORDER_CNT_TYPE);
	WRITE_PPS(sps->log2_max_pic_order_cnt_lsb_minus4,
		  LOG2_MAX_PIC_ORDER_CNT_LSB_MINUS4);
	WRITE_PPS(!!(sps->flags & V4L2_H264_SPS_FLAG_DELTA_PIC_ORDER_ALWAYS_ZERO),
		  DELTA_PIC_ORDER_ALWAYS_ZERO_FLAG);
	WRITE_PPS(DIV_ROUND_UP(ctx->coded_fmt.fmt.pix_mp.width, 16), PIC_WIDTH_IN_MBS);
	WRITE_PPS(DIV_ROUND_UP(ctx->coded_fmt.fmt.pix_mp.height, 16), PIC_HEIGHT_IN_MBS);
	WRITE_PPS(!!(sps->flags & V4L2_H264_SPS_FLAG_FRAME_MBS_ONLY),
		  FRAME_MBS_ONLY_FLAG);
	WRITE_PPS(!!(sps->flags & V4L2_H264_SPS_FLAG_MB_ADAPTIVE_FRAME_FIELD),
		  MB_ADAPTIVE_FRAME_FIELD_FLAG);
	WRITE_PPS(!!(sps->flags & V4L2_H264_SPS_FLAG_DIRECT_8X8_INFERENCE),
		  DIRECT_8X8_INFERENCE_FLAG);

	/* write pps */
	WRITE_PPS(0xff, PIC_PARAMETER_SET_ID);
	WRITE_PPS(0x1f, PPS_SEQ_PARAMETER_SET_ID);
	WRITE_PPS(!!(pps->flags & V4L2_H264_PPS_FLAG_ENTROPY_CODING_MODE),
		  ENTROPY_CODING_MODE_FLAG);
	WRITE_PPS(!!(pps->flags & V4L2_H264_PPS_FLAG_BOTTOM_FIELD_PIC_ORDER_IN_FRAME_PRESENT),
		  BOTTOM_FIELD_PIC_ORDER_IN_FRAME_PRESENT_FLAG);
	WRITE_PPS(pps->num_ref_idx_l0_default_active_minus1,
		  NUM_REF_IDX_L_DEFAULT_ACTIVE_MINUS1(0));
	WRITE_PPS(pps->num_ref_idx_l1_default_active_minus1,
		  NUM_REF_IDX_L_DEFAULT_ACTIVE_MINUS1(1));
	WRITE_PPS(!!(pps->flags & V4L2_H264_PPS_FLAG_WEIGHTED_PRED),
		  WEIGHTED_PRED_FLAG);
	WRITE_PPS(pps->weighted_bipred_idc, WEIGHTED_BIPRED_IDC);
	WRITE_PPS(pps->pic_init_qp_minus26, PIC_INIT_QP_MINUS26);
	WRITE_PPS(pps->pic_init_qs_minus26, PIC_INIT_QS_MINUS26);
	WRITE_PPS(pps->chroma_qp_index_offset, CHROMA_QP_INDEX_OFFSET);
	WRITE_PPS(!!(pps->flags & V4L2_H264_PPS_FLAG_DEBLOCKING_FILTER_CONTROL_PRESENT),
		  DEBLOCKING_FILTER_CONTROL_PRESENT_FLAG);
	WRITE_PPS(!!(pps->flags & V4L2_H264_PPS_FLAG_CONSTRAINED_INTRA_PRED),
		  CONSTRAINED_INTRA_PRED_FLAG);
	WRITE_PPS(!!(pps->flags & V4L2_H264_PPS_FLAG_REDUNDANT_PIC_CNT_PRESENT),
		  REDUNDANT_PIC_CNT_PRESENT);
	WRITE_PPS(!!(pps->flags & V4L2_H264_PPS_FLAG_TRANSFORM_8X8_MODE),
		  TRANSFORM_8X8_MODE_FLAG);
	WRITE_PPS(pps->second_chroma_qp_index_offset,
		  SECOND_CHROMA_QP_INDEX_OFFSET);

	WRITE_PPS(!!(pps->flags & V4L2_H264_PPS_FLAG_SCALING_MATRIX_PRESENT),
		  SCALING_LIST_ENABLE_FLAG);
	/* To be on the safe side, program the scaling matrix address */
	scaling_distance = offsetof(struct rkvdec_h264_priv_tbl, scaling_list);
	scaling_list_address = h264_ctx->priv_tbl.dma + scaling_distance;
	WRITE_PPS(scaling_list_address, SCALING_LIST_ADDRESS);

	for (i = 0; i < ARRAY_SIZE(dec_params->dpb); i++) {
		u32 is_longterm = 0;

		if (dpb[i].flags & V4L2_H264_DPB_ENTRY_FLAG_LONG_TERM)
			is_longterm = 1;

		WRITE_PPS(is_longterm, IS_LONG_TERM(i));
	}
}

static void assemble_hw_rps(struct rkvdec_ctx *ctx,
			    struct rkvdec_h264_run *run)
{
	const struct v4l2_ctrl_h264_decode_params *dec_params = run->decode_params;
	const struct v4l2_h264_dpb_entry *dpb = dec_params->dpb;
	struct rkvdec_h264_ctx *h264_ctx = ctx->priv;
	const struct v4l2_ctrl_h264_sps *sps = run->sps;
	struct rkvdec_h264_priv_tbl *priv_tbl = h264_ctx->priv_tbl.cpu;
	u32 max_frame_num = 1 << (sps->log2_max_frame_num_minus4 + 4);

	u32 *hw_rps = priv_tbl->rps;
	u32 i, j;
	u16 *p = (u16 *)hw_rps;

	memset(hw_rps, 0, sizeof(priv_tbl->rps));

	/*
	 * Assign an invalid pic_num if DPB entry at that position is inactive.
	 * If we assign 0 in that position hardware will treat that as a real
	 * reference picture with pic_num 0, triggering output picture
	 * corruption.
	 */
	for (i = 0; i < ARRAY_SIZE(dec_params->dpb); i++) {
		if (!(dpb[i].flags & V4L2_H264_DPB_ENTRY_FLAG_ACTIVE))
			continue;

		if (dpb[i].flags & V4L2_H264_DPB_ENTRY_FLAG_LONG_TERM ||
		    dpb[i].frame_num < dec_params->frame_num) {
			p[i] = dpb[i].frame_num;
			continue;
		}

		p[i] = dpb[i].frame_num - max_frame_num;
	}

	for (j = 0; j < RKVDEC_NUM_REFLIST; j++) {
		for (i = 0; i < h264_ctx->reflists.num_valid; i++) {
			u8 dpb_valid = 0;
			u8 idx = 0;

			switch (j) {
			case 0:
				idx = h264_ctx->reflists.p[i];
				break;
			case 1:
				idx = h264_ctx->reflists.b0[i];
				break;
			case 2:
				idx = h264_ctx->reflists.b1[i];
				break;
			}

			if (idx >= ARRAY_SIZE(dec_params->dpb))
				continue;
			dpb_valid = !!(dpb[idx].flags &
				       V4L2_H264_DPB_ENTRY_FLAG_ACTIVE);

			set_ps_field(hw_rps, DPB_INFO(i, j),
				     idx | dpb_valid << 4);
		}
	}
}

static void assemble_hw_scaling_list(struct rkvdec_ctx *ctx,
				     struct rkvdec_h264_run *run)
{
	const struct v4l2_ctrl_h264_scaling_matrix *scaling = run->scaling_matrix;
	const struct v4l2_ctrl_h264_pps *pps = run->pps;
	struct rkvdec_h264_ctx *h264_ctx = ctx->priv;
	struct rkvdec_h264_priv_tbl *tbl = h264_ctx->priv_tbl.cpu;

	if (!(pps->flags & V4L2_H264_PPS_FLAG_SCALING_MATRIX_PRESENT))
		return;

	BUILD_BUG_ON(sizeof(tbl->scaling_list.scaling_list_4x4) !=
		     sizeof(scaling->scaling_list_4x4));
	BUILD_BUG_ON(sizeof(tbl->scaling_list.scaling_list_8x8) !=
		     sizeof(scaling->scaling_list_8x8));

	memcpy(tbl->scaling_list.scaling_list_4x4,
	       scaling->scaling_list_4x4,
	       sizeof(scaling->scaling_list_4x4));

	memcpy(tbl->scaling_list.scaling_list_8x8,
	       scaling->scaling_list_8x8,
	       sizeof(scaling->scaling_list_8x8));
}

/*
 * dpb poc related registers table
 */
static const u32 poc_reg_tbl_top_field[16] = {
	RKVDEC_REG_H264_POC_REFER0(0),
	RKVDEC_REG_H264_POC_REFER0(2),
	RKVDEC_REG_H264_POC_REFER0(4),
	RKVDEC_REG_H264_POC_REFER0(6),
	RKVDEC_REG_H264_POC_REFER0(8),
	RKVDEC_REG_H264_POC_REFER0(10),
	RKVDEC_REG_H264_POC_REFER0(12),
	RKVDEC_REG_H264_POC_REFER0(14),
	RKVDEC_REG_H264_POC_REFER1(1),
	RKVDEC_REG_H264_POC_REFER1(3),
	RKVDEC_REG_H264_POC_REFER1(5),
	RKVDEC_REG_H264_POC_REFER1(7),
	RKVDEC_REG_H264_POC_REFER1(9),
	RKVDEC_REG_H264_POC_REFER1(11),
	RKVDEC_REG_H264_POC_REFER1(13),
	RKVDEC_REG_H264_POC_REFER2(0)
};

static const u32 poc_reg_tbl_bottom_field[16] = {
	RKVDEC_REG_H264_POC_REFER0(1),
	RKVDEC_REG_H264_POC_REFER0(3),
	RKVDEC_REG_H264_POC_REFER0(5),
	RKVDEC_REG_H264_POC_REFER0(7),
	RKVDEC_REG_H264_POC_REFER0(9),
	RKVDEC_REG_H264_POC_REFER0(11),
	RKVDEC_REG_H264_POC_REFER0(13),
	RKVDEC_REG_H264_POC_REFER1(0),
	RKVDEC_REG_H264_POC_REFER1(2),
	RKVDEC_REG_H264_POC_REFER1(4),
	RKVDEC_REG_H264_POC_REFER1(6),
	RKVDEC_REG_H264_POC_REFER1(8),
	RKVDEC_REG_H264_POC_REFER1(10),
	RKVDEC_REG_H264_POC_REFER1(12),
	RKVDEC_REG_H264_POC_REFER1(14),
	RKVDEC_REG_H264_POC_REFER2(1)
};

static struct vb2_buffer *
get_ref_buf(struct rkvdec_ctx *ctx, struct rkvdec_h264_run *run,
	    unsigned int dpb_idx)
{
	struct v4l2_m2m_ctx *m2m_ctx = ctx->fh.m2m_ctx;
	const struct v4l2_h264_dpb_entry *dpb = run->decode_params->dpb;
	struct vb2_queue *cap_q = &m2m_ctx->cap_q_ctx.q;
	int buf_idx = -1;

	if (dpb[dpb_idx].flags & V4L2_H264_DPB_ENTRY_FLAG_ACTIVE)
		buf_idx = vb2_find_timestamp(cap_q,
					     dpb[dpb_idx].reference_ts, 0);

	/*
	 * If a DPB entry is unused or invalid, address of current destination
	 * buffer is returned.
	 */
	if (buf_idx < 0)
		return &run->base.bufs.dst->vb2_buf;

	return vb2_get_buffer(cap_q, buf_idx);
}

static void config_registers(struct rkvdec_ctx *ctx,
			     struct rkvdec_h264_run *run)
{
	struct rkvdec_dev *rkvdec = ctx->dev;
	const struct v4l2_ctrl_h264_decode_params *dec_params = run->decode_params;
	const struct v4l2_ctrl_h264_sps *sps = run->sps;
	const struct v4l2_h264_dpb_entry *dpb = dec_params->dpb;
	struct rkvdec_h264_ctx *h264_ctx = ctx->priv;
	dma_addr_t priv_start_addr = h264_ctx->priv_tbl.dma;
	const struct v4l2_pix_format_mplane *dst_fmt;
	struct vb2_v4l2_buffer *src_buf = run->base.bufs.src;
	struct vb2_v4l2_buffer *dst_buf = run->base.bufs.dst;
	const struct v4l2_format *f;
	dma_addr_t rlc_addr;
	dma_addr_t refer_addr;
	u32 rlc_len;
	u32 hor_virstride = 0;
	u32 ver_virstride = 0;
	u32 y_virstride = 0;
	u32 yuv_virstride = 0;
	u32 offset;
	dma_addr_t dst_addr;
	u32 reg, i;

	reg = RKVDEC_MODE(RKVDEC_MODE_H264);
	writel_relaxed(reg, rkvdec->regs + RKVDEC_REG_SYSCTRL);

	f = &ctx->decoded_fmt;
	dst_fmt = &f->fmt.pix_mp;
	hor_virstride = (sps->bit_depth_luma_minus8 + 8) * dst_fmt->width / 8;
	ver_virstride = round_up(dst_fmt->height, 16);
	y_virstride = hor_virstride * ver_virstride;

	if (sps->chroma_format_idc == 0)
		yuv_virstride = y_virstride;
	else if (sps->chroma_format_idc == 1)
		yuv_virstride += y_virstride + y_virstride / 2;
	else if (sps->chroma_format_idc == 2)
		yuv_virstride += 2 * y_virstride;

	reg = RKVDEC_Y_HOR_VIRSTRIDE(hor_virstride / 16) |
	      RKVDEC_UV_HOR_VIRSTRIDE(hor_virstride / 16) |
	      RKVDEC_SLICE_NUM_HIGHBIT |
	      RKVDEC_SLICE_NUM_LOWBITS(0x7ff);
	writel_relaxed(reg, rkvdec->regs + RKVDEC_REG_PICPAR);

	/* config rlc base address */
	rlc_addr = vb2_dma_contig_plane_dma_addr(&src_buf->vb2_buf, 0);
	writel_relaxed(rlc_addr, rkvdec->regs + RKVDEC_REG_STRM_RLC_BASE);
	writel_relaxed(rlc_addr, rkvdec->regs + RKVDEC_REG_RLCWRITE_BASE);

	rlc_len = vb2_get_plane_payload(&src_buf->vb2_buf, 0);
	reg = RKVDEC_STRM_LEN(rlc_len);
	writel_relaxed(reg, rkvdec->regs + RKVDEC_REG_STRM_LEN);

	/* config cabac table */
	offset = offsetof(struct rkvdec_h264_priv_tbl, cabac_table);
	writel_relaxed(priv_start_addr + offset,
		       rkvdec->regs + RKVDEC_REG_CABACTBL_PROB_BASE);

	/* config output base address */
	dst_addr = vb2_dma_contig_plane_dma_addr(&dst_buf->vb2_buf, 0);
	writel_relaxed(dst_addr, rkvdec->regs + RKVDEC_REG_DECOUT_BASE);

	reg = RKVDEC_Y_VIRSTRIDE(y_virstride / 16);
	writel_relaxed(reg, rkvdec->regs + RKVDEC_REG_Y_VIRSTRIDE);

	reg = RKVDEC_YUV_VIRSTRIDE(yuv_virstride / 16);
	writel_relaxed(reg, rkvdec->regs + RKVDEC_REG_YUV_VIRSTRIDE);

	/* config ref pic address & poc */
	for (i = 0; i < ARRAY_SIZE(dec_params->dpb); i++) {
		struct vb2_buffer *vb_buf = get_ref_buf(ctx, run, i);

		refer_addr = vb2_dma_contig_plane_dma_addr(vb_buf, 0);

		if (dpb[i].flags & V4L2_H264_DPB_ENTRY_FLAG_ACTIVE)
			refer_addr |= RKVDEC_COLMV_USED_FLAG_REF;
		if (dpb[i].flags & V4L2_H264_DPB_ENTRY_FLAG_FIELD)
			refer_addr |= RKVDEC_FIELD_REF;

		if (dpb[i].fields & V4L2_H264_TOP_FIELD_REF)
			refer_addr |= RKVDEC_TOPFIELD_USED_REF;
		if (dpb[i].fields & V4L2_H264_BOTTOM_FIELD_REF)
			refer_addr |= RKVDEC_BOTFIELD_USED_REF;

		writel_relaxed(dpb[i].top_field_order_cnt,
			       rkvdec->regs +  poc_reg_tbl_top_field[i]);
		writel_relaxed(dpb[i].bottom_field_order_cnt,
			       rkvdec->regs + poc_reg_tbl_bottom_field[i]);

		if (i < V4L2_H264_NUM_DPB_ENTRIES - 1)
			writel_relaxed(refer_addr,
				       rkvdec->regs + RKVDEC_REG_H264_BASE_REFER(i));
		else
			writel_relaxed(refer_addr,
				       rkvdec->regs + RKVDEC_REG_H264_BASE_REFER15);
	}

	/*
	 * Since support frame mode only
	 * top_field_order_cnt is the same as bottom_field_order_cnt
	 */
	reg = RKVDEC_CUR_POC(dec_params->top_field_order_cnt);
	writel_relaxed(reg, rkvdec->regs + RKVDEC_REG_CUR_POC0);

	reg = RKVDEC_CUR_POC(dec_params->bottom_field_order_cnt);
	writel_relaxed(reg, rkvdec->regs + RKVDEC_REG_CUR_POC1);

	/* config hw pps address */
	offset = offsetof(struct rkvdec_h264_priv_tbl, param_set);
	writel_relaxed(priv_start_addr + offset,
		       rkvdec->regs + RKVDEC_REG_PPS_BASE);

	/* config hw rps address */
	offset = offsetof(struct rkvdec_h264_priv_tbl, rps);
	writel_relaxed(priv_start_addr + offset,
		       rkvdec->regs + RKVDEC_REG_RPS_BASE);

	reg = RKVDEC_AXI_DDR_RDATA(0);
	writel_relaxed(reg, rkvdec->regs + RKVDEC_REG_AXI_DDR_RDATA);

	reg = RKVDEC_AXI_DDR_WDATA(0);
	writel_relaxed(reg, rkvdec->regs + RKVDEC_REG_AXI_DDR_WDATA);

	offset = offsetof(struct rkvdec_h264_priv_tbl, err_info);
	writel_relaxed(priv_start_addr + offset,
		       rkvdec->regs + RKVDEC_REG_H264_ERRINFO_BASE);
}

#define RKVDEC_H264_MAX_DEPTH_IN_BYTES		2

static int rkvdec_h264_adjust_fmt(struct rkvdec_ctx *ctx,
				  struct v4l2_format *f)
{
	struct v4l2_pix_format_mplane *fmt = &f->fmt.pix_mp;

	fmt->num_planes = 1;
	fmt->plane_fmt[0].sizeimage = fmt->width * fmt->height *
				      RKVDEC_H264_MAX_DEPTH_IN_BYTES;
	return 0;
}

static int rkvdec_h264_start(struct rkvdec_ctx *ctx)
{
	struct rkvdec_dev *rkvdec = ctx->dev;
	struct rkvdec_h264_priv_tbl *priv_tbl;
	struct rkvdec_h264_ctx *h264_ctx;
	int ret;

	h264_ctx = kzalloc(sizeof(*h264_ctx), GFP_KERNEL);
	if (!h264_ctx)
		return -ENOMEM;

	priv_tbl = dma_alloc_coherent(rkvdec->dev, sizeof(*priv_tbl),
				      &h264_ctx->priv_tbl.dma, GFP_KERNEL);
	if (!priv_tbl) {
		ret = -ENOMEM;
		goto err_free_ctx;
	}

	h264_ctx->priv_tbl.size = sizeof(*priv_tbl);
	h264_ctx->priv_tbl.cpu = priv_tbl;
	memcpy(priv_tbl->cabac_table, rkvdec_h264_cabac_table,
	       sizeof(rkvdec_h264_cabac_table));

	ctx->priv = h264_ctx;
	return 0;

err_free_ctx:
	kfree(h264_ctx);
	return ret;
}

static void rkvdec_h264_stop(struct rkvdec_ctx *ctx)
{
	struct rkvdec_h264_ctx *h264_ctx = ctx->priv;
	struct rkvdec_dev *rkvdec = ctx->dev;

	dma_free_coherent(rkvdec->dev, h264_ctx->priv_tbl.size,
			  h264_ctx->priv_tbl.cpu, h264_ctx->priv_tbl.dma);
	kfree(h264_ctx);
}

static void rkvdec_h264_run_preamble(struct rkvdec_ctx *ctx,
				     struct rkvdec_h264_run *run)
{
	struct v4l2_ctrl *ctrl;

	ctrl = v4l2_ctrl_find(&ctx->ctrl_hdl,
			      V4L2_CID_STATELESS_H264_DECODE_PARAMS);
	run->decode_params = ctrl ? ctrl->p_cur.p : NULL;
	ctrl = v4l2_ctrl_find(&ctx->ctrl_hdl,
<<<<<<< HEAD
			      V4L2_CID_MPEG_VIDEO_H264_SPS);
=======
			      V4L2_CID_STATELESS_H264_SPS);
>>>>>>> f642729d
	run->sps = ctrl ? ctrl->p_cur.p : NULL;
	ctrl = v4l2_ctrl_find(&ctx->ctrl_hdl,
			      V4L2_CID_STATELESS_H264_PPS);
	run->pps = ctrl ? ctrl->p_cur.p : NULL;
	ctrl = v4l2_ctrl_find(&ctx->ctrl_hdl,
			      V4L2_CID_STATELESS_H264_SCALING_MATRIX);
	run->scaling_matrix = ctrl ? ctrl->p_cur.p : NULL;

	rkvdec_run_preamble(ctx, &run->base);
}

static int rkvdec_h264_run(struct rkvdec_ctx *ctx)
{
	struct v4l2_h264_reflist_builder reflist_builder;
	struct rkvdec_dev *rkvdec = ctx->dev;
	struct rkvdec_h264_ctx *h264_ctx = ctx->priv;
	struct rkvdec_h264_run run;

	rkvdec_h264_run_preamble(ctx, &run);

	/* Build the P/B{0,1} ref lists. */
	v4l2_h264_init_reflist_builder(&reflist_builder, run.decode_params,
				       run.sps, run.decode_params->dpb);
	h264_ctx->reflists.num_valid = reflist_builder.num_valid;
	v4l2_h264_build_p_ref_list(&reflist_builder, h264_ctx->reflists.p);
	v4l2_h264_build_b_ref_lists(&reflist_builder, h264_ctx->reflists.b0,
				    h264_ctx->reflists.b1);

	assemble_hw_scaling_list(ctx, &run);
	assemble_hw_pps(ctx, &run);
	assemble_hw_rps(ctx, &run);
	config_registers(ctx, &run);

	rkvdec_run_postamble(ctx, &run.base);

	schedule_delayed_work(&rkvdec->watchdog_work, msecs_to_jiffies(2000));

	writel(0xffffffff, rkvdec->regs + RKVDEC_REG_STRMD_ERR_EN);
	writel(0xffffffff, rkvdec->regs + RKVDEC_REG_H264_ERR_E);
	writel(1, rkvdec->regs + RKVDEC_REG_PREF_LUMA_CACHE_COMMAND);
	writel(1, rkvdec->regs + RKVDEC_REG_PREF_CHR_CACHE_COMMAND);

	/* Start decoding! */
	writel(RKVDEC_INTERRUPT_DEC_E | RKVDEC_CONFIG_DEC_CLK_GATE_E |
	       RKVDEC_TIMEOUT_E | RKVDEC_BUF_EMPTY_E,
	       rkvdec->regs + RKVDEC_REG_INTERRUPT);

	return 0;
}

const struct rkvdec_coded_fmt_ops rkvdec_h264_fmt_ops = {
	.adjust_fmt = rkvdec_h264_adjust_fmt,
	.start = rkvdec_h264_start,
	.stop = rkvdec_h264_stop,
	.run = rkvdec_h264_run,
};<|MERGE_RESOLUTION|>--- conflicted
+++ resolved
@@ -1070,11 +1070,7 @@
 			      V4L2_CID_STATELESS_H264_DECODE_PARAMS);
 	run->decode_params = ctrl ? ctrl->p_cur.p : NULL;
 	ctrl = v4l2_ctrl_find(&ctx->ctrl_hdl,
-<<<<<<< HEAD
-			      V4L2_CID_MPEG_VIDEO_H264_SPS);
-=======
 			      V4L2_CID_STATELESS_H264_SPS);
->>>>>>> f642729d
 	run->sps = ctrl ? ctrl->p_cur.p : NULL;
 	ctrl = v4l2_ctrl_find(&ctx->ctrl_hdl,
 			      V4L2_CID_STATELESS_H264_PPS);
