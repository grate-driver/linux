// SPDX-License-Identifier: GPL-2.0 OR BSD-3-Clause
/*
 * Copyright (c) 2014 Raspberry Pi (Trading) Ltd. All rights reserved.
 * Copyright (c) 2010-2012 Broadcom. All rights reserved.
 */

#include <linux/kernel.h>
#include <linux/module.h>
#include <linux/sched/signal.h>
#include <linux/types.h>
#include <linux/errno.h>
#include <linux/cdev.h>
#include <linux/fs.h>
#include <linux/device.h>
#include <linux/mm.h>
#include <linux/highmem.h>
#include <linux/pagemap.h>
#include <linux/bug.h>
#include <linux/completion.h>
#include <linux/list.h>
#include <linux/of.h>
#include <linux/platform_device.h>
#include <linux/compat.h>
#include <linux/dma-mapping.h>
#include <linux/rcupdate.h>
#include <linux/delay.h>
#include <linux/slab.h>
#include <soc/bcm2835/raspberrypi-firmware.h>

#include "vchiq_core.h"
#include "vchiq_ioctl.h"
#include "vchiq_arm.h"
#include "vchiq_debugfs.h"

#define DEVICE_NAME "vchiq"

/* Override the default prefix, which would be vchiq_arm (from the filename) */
#undef MODULE_PARAM_PREFIX
#define MODULE_PARAM_PREFIX DEVICE_NAME "."

/* Some per-instance constants */
#define MAX_COMPLETIONS 128
#define MAX_SERVICES 64
#define MAX_ELEMENTS 8
#define MSG_QUEUE_SIZE 128

#define KEEPALIVE_VER 1
#define KEEPALIVE_VER_MIN KEEPALIVE_VER

/* Run time control of log level, based on KERN_XXX level. */
int vchiq_arm_log_level = VCHIQ_LOG_DEFAULT;
int vchiq_susp_log_level = VCHIQ_LOG_ERROR;

struct user_service {
	struct vchiq_service *service;
	void __user *userdata;
	struct vchiq_instance *instance;
	char is_vchi;
	char dequeue_pending;
	char close_pending;
	int message_available_pos;
	int msg_insert;
	int msg_remove;
	struct completion insert_event;
	struct completion remove_event;
	struct completion close_event;
	struct vchiq_header *msg_queue[MSG_QUEUE_SIZE];
};

struct bulk_waiter_node {
	struct bulk_waiter bulk_waiter;
	int pid;
	struct list_head list;
};

struct vchiq_instance {
	struct vchiq_state *state;
	struct vchiq_completion_data_kernel completions[MAX_COMPLETIONS];
	int completion_insert;
	int completion_remove;
	struct completion insert_event;
	struct completion remove_event;
	struct mutex completion_mutex;

	int connected;
	int closing;
	int pid;
	int mark;
	int use_close_delivered;
	int trace;

	struct list_head bulk_waiter_list;
	struct mutex bulk_waiter_list_mutex;

	struct vchiq_debugfs_node debugfs_node;
};

struct dump_context {
	char __user *buf;
	size_t actual;
	size_t space;
	loff_t offset;
};

static struct cdev    vchiq_cdev;
static dev_t          vchiq_devid;
static struct vchiq_state g_state;
static struct class  *vchiq_class;
static DEFINE_SPINLOCK(msg_queue_spinlock);
static struct platform_device *bcm2835_camera;
static struct platform_device *bcm2835_audio;

static struct vchiq_drvdata bcm2835_drvdata = {
	.cache_line_size = 32,
};

static struct vchiq_drvdata bcm2836_drvdata = {
	.cache_line_size = 64,
};

static const char *const ioctl_names[] = {
	"CONNECT",
	"SHUTDOWN",
	"CREATE_SERVICE",
	"REMOVE_SERVICE",
	"QUEUE_MESSAGE",
	"QUEUE_BULK_TRANSMIT",
	"QUEUE_BULK_RECEIVE",
	"AWAIT_COMPLETION",
	"DEQUEUE_MESSAGE",
	"GET_CLIENT_ID",
	"GET_CONFIG",
	"CLOSE_SERVICE",
	"USE_SERVICE",
	"RELEASE_SERVICE",
	"SET_SERVICE_OPTION",
	"DUMP_PHYS_MEM",
	"LIB_VERSION",
	"CLOSE_DELIVERED"
};

vchiq_static_assert(ARRAY_SIZE(ioctl_names) ==
		    (VCHIQ_IOC_MAX + 1));

static enum vchiq_status
vchiq_blocking_bulk_transfer(unsigned int handle, void *data,
	unsigned int size, enum vchiq_bulk_dir dir);

#define VCHIQ_INIT_RETRIES 10
enum vchiq_status vchiq_initialise(struct vchiq_instance **instance_out)
{
	enum vchiq_status status = VCHIQ_ERROR;
	struct vchiq_state *state;
	struct vchiq_instance *instance = NULL;
	int i;

	vchiq_log_trace(vchiq_core_log_level, "%s called", __func__);

	/*
	 * VideoCore may not be ready due to boot up timing.
	 * It may never be ready if kernel and firmware are mismatched,so don't
	 * block forever.
	 */
	for (i = 0; i < VCHIQ_INIT_RETRIES; i++) {
		state = vchiq_get_state();
		if (state)
			break;
		usleep_range(500, 600);
	}
	if (i == VCHIQ_INIT_RETRIES) {
		vchiq_log_error(vchiq_core_log_level,
			"%s: videocore not initialized\n", __func__);
		goto failed;
	} else if (i > 0) {
		vchiq_log_warning(vchiq_core_log_level,
			"%s: videocore initialized after %d retries\n",
			__func__, i);
	}

	instance = kzalloc(sizeof(*instance), GFP_KERNEL);
	if (!instance) {
		vchiq_log_error(vchiq_core_log_level,
			"%s: error allocating vchiq instance\n", __func__);
		goto failed;
	}

	instance->connected = 0;
	instance->state = state;
	mutex_init(&instance->bulk_waiter_list_mutex);
	INIT_LIST_HEAD(&instance->bulk_waiter_list);

	*instance_out = instance;

	status = VCHIQ_SUCCESS;

failed:
	vchiq_log_trace(vchiq_core_log_level,
		"%s(%p): returning %d", __func__, instance, status);

	return status;
}
EXPORT_SYMBOL(vchiq_initialise);

enum vchiq_status vchiq_shutdown(struct vchiq_instance *instance)
{
	enum vchiq_status status;
	struct vchiq_state *state = instance->state;

	vchiq_log_trace(vchiq_core_log_level,
		"%s(%p) called", __func__, instance);

	if (mutex_lock_killable(&state->mutex))
		return VCHIQ_RETRY;

	/* Remove all services */
	status = vchiq_shutdown_internal(state, instance);

	mutex_unlock(&state->mutex);

	vchiq_log_trace(vchiq_core_log_level,
		"%s(%p): returning %d", __func__, instance, status);

	if (status == VCHIQ_SUCCESS) {
		struct bulk_waiter_node *waiter, *next;

		list_for_each_entry_safe(waiter, next,
					 &instance->bulk_waiter_list, list) {
			list_del(&waiter->list);
			vchiq_log_info(vchiq_arm_log_level,
					"bulk_waiter - cleaned up %pK for pid %d",
					waiter, waiter->pid);
			kfree(waiter);
		}
		kfree(instance);
	}

	return status;
}
EXPORT_SYMBOL(vchiq_shutdown);

static int vchiq_is_connected(struct vchiq_instance *instance)
{
	return instance->connected;
}

enum vchiq_status vchiq_connect(struct vchiq_instance *instance)
{
	enum vchiq_status status;
	struct vchiq_state *state = instance->state;

	vchiq_log_trace(vchiq_core_log_level,
		"%s(%p) called", __func__, instance);

	if (mutex_lock_killable(&state->mutex)) {
		vchiq_log_trace(vchiq_core_log_level,
			"%s: call to mutex_lock failed", __func__);
		status = VCHIQ_RETRY;
		goto failed;
	}
	status = vchiq_connect_internal(state, instance);

	if (status == VCHIQ_SUCCESS)
		instance->connected = 1;

	mutex_unlock(&state->mutex);

failed:
	vchiq_log_trace(vchiq_core_log_level,
		"%s(%p): returning %d", __func__, instance, status);

	return status;
}
EXPORT_SYMBOL(vchiq_connect);

static enum vchiq_status vchiq_add_service(
	struct vchiq_instance             *instance,
	const struct vchiq_service_params_kernel *params,
	unsigned int       *phandle)
{
	enum vchiq_status status;
	struct vchiq_state *state = instance->state;
	struct vchiq_service *service = NULL;
	int srvstate;

	vchiq_log_trace(vchiq_core_log_level,
		"%s(%p) called", __func__, instance);

	*phandle = VCHIQ_SERVICE_HANDLE_INVALID;

	srvstate = vchiq_is_connected(instance)
		? VCHIQ_SRVSTATE_LISTENING
		: VCHIQ_SRVSTATE_HIDDEN;

	service = vchiq_add_service_internal(
		state,
		params,
		srvstate,
		instance,
		NULL);

	if (service) {
		*phandle = service->handle;
		status = VCHIQ_SUCCESS;
	} else
		status = VCHIQ_ERROR;

	vchiq_log_trace(vchiq_core_log_level,
		"%s(%p): returning %d", __func__, instance, status);

	return status;
}

enum vchiq_status vchiq_open_service(
	struct vchiq_instance             *instance,
	const struct vchiq_service_params_kernel *params,
	unsigned int       *phandle)
{
	enum vchiq_status   status = VCHIQ_ERROR;
	struct vchiq_state   *state = instance->state;
	struct vchiq_service *service = NULL;

	vchiq_log_trace(vchiq_core_log_level,
		"%s(%p) called", __func__, instance);

	*phandle = VCHIQ_SERVICE_HANDLE_INVALID;

	if (!vchiq_is_connected(instance))
		goto failed;

	service = vchiq_add_service_internal(state,
		params,
		VCHIQ_SRVSTATE_OPENING,
		instance,
		NULL);

	if (service) {
		*phandle = service->handle;
		status = vchiq_open_service_internal(service, current->pid);
		if (status != VCHIQ_SUCCESS) {
			vchiq_remove_service(service->handle);
			*phandle = VCHIQ_SERVICE_HANDLE_INVALID;
		}
	}

failed:
	vchiq_log_trace(vchiq_core_log_level,
		"%s(%p): returning %d", __func__, instance, status);

	return status;
}
EXPORT_SYMBOL(vchiq_open_service);

enum vchiq_status
vchiq_bulk_transmit(unsigned int handle, const void *data,
	unsigned int size, void *userdata, enum vchiq_bulk_mode mode)
{
	enum vchiq_status status;

	while (1) {
		switch (mode) {
		case VCHIQ_BULK_MODE_NOCALLBACK:
		case VCHIQ_BULK_MODE_CALLBACK:
			status = vchiq_bulk_transfer(handle,
						     (void *)data, NULL,
						     size, userdata, mode,
						     VCHIQ_BULK_TRANSMIT);
			break;
		case VCHIQ_BULK_MODE_BLOCKING:
			status = vchiq_blocking_bulk_transfer(handle,
				(void *)data, size, VCHIQ_BULK_TRANSMIT);
			break;
		default:
			return VCHIQ_ERROR;
		}

		/*
		 * vchiq_*_bulk_transfer() may return VCHIQ_RETRY, so we need
		 * to implement a retry mechanism since this function is
		 * supposed to block until queued
		 */
		if (status != VCHIQ_RETRY)
			break;

		msleep(1);
	}

	return status;
}
EXPORT_SYMBOL(vchiq_bulk_transmit);

enum vchiq_status vchiq_bulk_receive(unsigned int handle, void *data,
				     unsigned int size, void *userdata,
				     enum vchiq_bulk_mode mode)
{
	enum vchiq_status status;

	while (1) {
		switch (mode) {
		case VCHIQ_BULK_MODE_NOCALLBACK:
		case VCHIQ_BULK_MODE_CALLBACK:
			status = vchiq_bulk_transfer(handle, data, NULL,
						     size, userdata,
						     mode, VCHIQ_BULK_RECEIVE);
			break;
		case VCHIQ_BULK_MODE_BLOCKING:
			status = vchiq_blocking_bulk_transfer(handle,
				(void *)data, size, VCHIQ_BULK_RECEIVE);
			break;
		default:
			return VCHIQ_ERROR;
		}

		/*
		 * vchiq_*_bulk_transfer() may return VCHIQ_RETRY, so we need
		 * to implement a retry mechanism since this function is
		 * supposed to block until queued
		 */
		if (status != VCHIQ_RETRY)
			break;

		msleep(1);
	}

	return status;
}
EXPORT_SYMBOL(vchiq_bulk_receive);

static enum vchiq_status
vchiq_blocking_bulk_transfer(unsigned int handle, void *data,
	unsigned int size, enum vchiq_bulk_dir dir)
{
	struct vchiq_instance *instance;
	struct vchiq_service *service;
	enum vchiq_status status;
	struct bulk_waiter_node *waiter = NULL;
	bool found = false;

	service = find_service_by_handle(handle);
	if (!service)
		return VCHIQ_ERROR;

	instance = service->instance;

	unlock_service(service);

	mutex_lock(&instance->bulk_waiter_list_mutex);
	list_for_each_entry(waiter, &instance->bulk_waiter_list, list) {
		if (waiter->pid == current->pid) {
			list_del(&waiter->list);
			found = true;
			break;
		}
	}
	mutex_unlock(&instance->bulk_waiter_list_mutex);

	if (found) {
		struct vchiq_bulk *bulk = waiter->bulk_waiter.bulk;

		if (bulk) {
			/* This thread has an outstanding bulk transfer. */
			/* FIXME: why compare a dma address to a pointer? */
			if ((bulk->data != (dma_addr_t)(uintptr_t)data) ||
				(bulk->size != size)) {
				/*
				 * This is not a retry of the previous one.
				 * Cancel the signal when the transfer completes.
				 */
				spin_lock(&bulk_waiter_spinlock);
				bulk->userdata = NULL;
				spin_unlock(&bulk_waiter_spinlock);
			}
		}
	} else {
		waiter = kzalloc(sizeof(struct bulk_waiter_node), GFP_KERNEL);
		if (!waiter) {
			vchiq_log_error(vchiq_core_log_level,
				"%s - out of memory", __func__);
			return VCHIQ_ERROR;
		}
	}

	status = vchiq_bulk_transfer(handle, data, NULL, size,
				     &waiter->bulk_waiter,
				     VCHIQ_BULK_MODE_BLOCKING, dir);
	if ((status != VCHIQ_RETRY) || fatal_signal_pending(current) ||
		!waiter->bulk_waiter.bulk) {
		struct vchiq_bulk *bulk = waiter->bulk_waiter.bulk;

		if (bulk) {
			/* Cancel the signal when the transfer completes. */
			spin_lock(&bulk_waiter_spinlock);
			bulk->userdata = NULL;
			spin_unlock(&bulk_waiter_spinlock);
		}
		kfree(waiter);
	} else {
		waiter->pid = current->pid;
		mutex_lock(&instance->bulk_waiter_list_mutex);
		list_add(&waiter->list, &instance->bulk_waiter_list);
		mutex_unlock(&instance->bulk_waiter_list_mutex);
		vchiq_log_info(vchiq_arm_log_level,
				"saved bulk_waiter %pK for pid %d",
				waiter, current->pid);
	}

	return status;
}
/****************************************************************************
 *
 *   add_completion
 *
 ***************************************************************************/

static enum vchiq_status
add_completion(struct vchiq_instance *instance, enum vchiq_reason reason,
	       struct vchiq_header *header, struct user_service *user_service,
	       void *bulk_userdata)
{
	struct vchiq_completion_data_kernel *completion;
	int insert;

	DEBUG_INITIALISE(g_state.local)

	insert = instance->completion_insert;
	while ((insert - instance->completion_remove) >= MAX_COMPLETIONS) {
		/* Out of space - wait for the client */
		DEBUG_TRACE(SERVICE_CALLBACK_LINE);
		vchiq_log_trace(vchiq_arm_log_level,
			"%s - completion queue full", __func__);
		DEBUG_COUNT(COMPLETION_QUEUE_FULL_COUNT);
		if (wait_for_completion_interruptible(
					&instance->remove_event)) {
			vchiq_log_info(vchiq_arm_log_level,
				"service_callback interrupted");
			return VCHIQ_RETRY;
		} else if (instance->closing) {
			vchiq_log_info(vchiq_arm_log_level,
				"service_callback closing");
			return VCHIQ_SUCCESS;
		}
		DEBUG_TRACE(SERVICE_CALLBACK_LINE);
	}

	completion = &instance->completions[insert & (MAX_COMPLETIONS - 1)];

	completion->header = header;
	completion->reason = reason;
	/* N.B. service_userdata is updated while processing AWAIT_COMPLETION */
	completion->service_userdata = user_service->service;
	completion->bulk_userdata = bulk_userdata;

	if (reason == VCHIQ_SERVICE_CLOSED) {
		/*
		 * Take an extra reference, to be held until
		 * this CLOSED notification is delivered.
		 */
		lock_service(user_service->service);
		if (instance->use_close_delivered)
			user_service->close_pending = 1;
	}

	/*
	 * A write barrier is needed here to ensure that the entire completion
	 * record is written out before the insert point.
	 */
	wmb();

	if (reason == VCHIQ_MESSAGE_AVAILABLE)
		user_service->message_available_pos = insert;

	insert++;
	instance->completion_insert = insert;

	complete(&instance->insert_event);

	return VCHIQ_SUCCESS;
}

/****************************************************************************
 *
 *   service_callback
 *
 ***************************************************************************/

static enum vchiq_status
service_callback(enum vchiq_reason reason, struct vchiq_header *header,
		 unsigned int handle, void *bulk_userdata)
{
	/*
	 * How do we ensure the callback goes to the right client?
	 * The service_user data points to a user_service record
	 * containing the original callback and the user state structure, which
	 * contains a circular buffer for completion records.
	 */
	struct user_service *user_service;
	struct vchiq_service *service;
	struct vchiq_instance *instance;
	bool skip_completion = false;

	DEBUG_INITIALISE(g_state.local)

	DEBUG_TRACE(SERVICE_CALLBACK_LINE);

	service = handle_to_service(handle);
	BUG_ON(!service);
	user_service = (struct user_service *)service->base.userdata;
	instance = user_service->instance;

	if (!instance || instance->closing)
		return VCHIQ_SUCCESS;

	vchiq_log_trace(vchiq_arm_log_level,
		"%s - service %lx(%d,%p), reason %d, header %lx, instance %lx, bulk_userdata %lx",
		__func__, (unsigned long)user_service,
		service->localport, user_service->userdata,
		reason, (unsigned long)header,
		(unsigned long)instance, (unsigned long)bulk_userdata);

	if (header && user_service->is_vchi) {
		spin_lock(&msg_queue_spinlock);
		while (user_service->msg_insert ==
			(user_service->msg_remove + MSG_QUEUE_SIZE)) {
			spin_unlock(&msg_queue_spinlock);
			DEBUG_TRACE(SERVICE_CALLBACK_LINE);
			DEBUG_COUNT(MSG_QUEUE_FULL_COUNT);
			vchiq_log_trace(vchiq_arm_log_level,
				"service_callback - msg queue full");
			/*
			 * If there is no MESSAGE_AVAILABLE in the completion
			 * queue, add one
			 */
			if ((user_service->message_available_pos -
				instance->completion_remove) < 0) {
				enum vchiq_status status;

				vchiq_log_info(vchiq_arm_log_level,
					"Inserting extra MESSAGE_AVAILABLE");
				DEBUG_TRACE(SERVICE_CALLBACK_LINE);
				status = add_completion(instance, reason,
					NULL, user_service, bulk_userdata);
				if (status != VCHIQ_SUCCESS) {
					DEBUG_TRACE(SERVICE_CALLBACK_LINE);
					return status;
				}
			}

			DEBUG_TRACE(SERVICE_CALLBACK_LINE);
			if (wait_for_completion_interruptible(
						&user_service->remove_event)) {
				vchiq_log_info(vchiq_arm_log_level,
					"%s interrupted", __func__);
				DEBUG_TRACE(SERVICE_CALLBACK_LINE);
				return VCHIQ_RETRY;
			} else if (instance->closing) {
				vchiq_log_info(vchiq_arm_log_level,
					"%s closing", __func__);
				DEBUG_TRACE(SERVICE_CALLBACK_LINE);
				return VCHIQ_ERROR;
			}
			DEBUG_TRACE(SERVICE_CALLBACK_LINE);
			spin_lock(&msg_queue_spinlock);
		}

		user_service->msg_queue[user_service->msg_insert &
			(MSG_QUEUE_SIZE - 1)] = header;
		user_service->msg_insert++;

		/*
		 * If there is a thread waiting in DEQUEUE_MESSAGE, or if
		 * there is a MESSAGE_AVAILABLE in the completion queue then
		 * bypass the completion queue.
		 */
		if (((user_service->message_available_pos -
			instance->completion_remove) >= 0) ||
			user_service->dequeue_pending) {
			user_service->dequeue_pending = 0;
			skip_completion = true;
		}

		spin_unlock(&msg_queue_spinlock);
		complete(&user_service->insert_event);

		header = NULL;
	}
	DEBUG_TRACE(SERVICE_CALLBACK_LINE);

	if (skip_completion)
		return VCHIQ_SUCCESS;

	return add_completion(instance, reason, header, user_service,
		bulk_userdata);
}

/****************************************************************************
 *
 *   user_service_free
 *
 ***************************************************************************/
static void
user_service_free(void *userdata)
{
	kfree(userdata);
}

/****************************************************************************
 *
 *   close_delivered
 *
 ***************************************************************************/
static void close_delivered(struct user_service *user_service)
{
	vchiq_log_info(vchiq_arm_log_level,
		"%s(handle=%x)",
		__func__, user_service->service->handle);

	if (user_service->close_pending) {
		/* Allow the underlying service to be culled */
		unlock_service(user_service->service);

		/* Wake the user-thread blocked in close_ or remove_service */
		complete(&user_service->close_event);

		user_service->close_pending = 0;
	}
}

struct vchiq_io_copy_callback_context {
	struct vchiq_element *element;
	size_t element_offset;
	unsigned long elements_to_go;
};

static ssize_t vchiq_ioc_copy_element_data(void *context, void *dest,
					   size_t offset, size_t maxsize)
{
	struct vchiq_io_copy_callback_context *cc = context;
	size_t total_bytes_copied = 0;
	size_t bytes_this_round;

	while (total_bytes_copied < maxsize) {
		if (!cc->elements_to_go)
			return total_bytes_copied;

		if (!cc->element->size) {
			cc->elements_to_go--;
			cc->element++;
			cc->element_offset = 0;
			continue;
		}

		bytes_this_round = min(cc->element->size - cc->element_offset,
				       maxsize - total_bytes_copied);

		if (copy_from_user(dest + total_bytes_copied,
				  cc->element->data + cc->element_offset,
				  bytes_this_round))
			return -EFAULT;

		cc->element_offset += bytes_this_round;
		total_bytes_copied += bytes_this_round;

		if (cc->element_offset == cc->element->size) {
			cc->elements_to_go--;
			cc->element++;
			cc->element_offset = 0;
		}
	}

	return maxsize;
}

/**************************************************************************
 *
 *   vchiq_ioc_queue_message
 *
 **************************************************************************/
static int
vchiq_ioc_queue_message(unsigned int handle,
			struct vchiq_element *elements,
			unsigned long count)
{
	struct vchiq_io_copy_callback_context context;
	enum vchiq_status status = VCHIQ_SUCCESS;
	unsigned long i;
	size_t total_size = 0;

	context.element = elements;
	context.element_offset = 0;
	context.elements_to_go = count;

	for (i = 0; i < count; i++) {
		if (!elements[i].data && elements[i].size != 0)
			return -EFAULT;

		total_size += elements[i].size;
	}

	status = vchiq_queue_message(handle, vchiq_ioc_copy_element_data,
				     &context, total_size);

	if (status == VCHIQ_ERROR)
		return -EIO;
	else if (status == VCHIQ_RETRY)
		return -EINTR;
	return 0;
}

static int vchiq_ioc_create_service(struct vchiq_instance *instance,
				    struct vchiq_create_service *args)
{
	struct user_service *user_service = NULL;
	struct vchiq_service *service;
	enum vchiq_status status = VCHIQ_SUCCESS;
	struct vchiq_service_params_kernel params;
	int srvstate;

	user_service = kmalloc(sizeof(*user_service), GFP_KERNEL);
	if (!user_service)
		return -ENOMEM;

	if (args->is_open) {
		if (!instance->connected) {
			kfree(user_service);
			return -ENOTCONN;
		}
		srvstate = VCHIQ_SRVSTATE_OPENING;
	} else {
		srvstate = instance->connected ?
			 VCHIQ_SRVSTATE_LISTENING : VCHIQ_SRVSTATE_HIDDEN;
	}

	params = (struct vchiq_service_params_kernel) {
		.fourcc   = args->params.fourcc,
		.callback = service_callback,
		.userdata = user_service,
		.version  = args->params.version,
		.version_min = args->params.version_min,
	};
	service = vchiq_add_service_internal(instance->state, &params,
					     srvstate, instance,
					     user_service_free);
	if (!service) {
		kfree(user_service);
		return -EEXIST;
	}

	user_service->service = service;
	user_service->userdata = args->params.userdata;
	user_service->instance = instance;
	user_service->is_vchi = (args->is_vchi != 0);
	user_service->dequeue_pending = 0;
	user_service->close_pending = 0;
	user_service->message_available_pos = instance->completion_remove - 1;
	user_service->msg_insert = 0;
	user_service->msg_remove = 0;
	init_completion(&user_service->insert_event);
	init_completion(&user_service->remove_event);
	init_completion(&user_service->close_event);

	if (args->is_open) {
		status = vchiq_open_service_internal(service, instance->pid);
		if (status != VCHIQ_SUCCESS) {
			vchiq_remove_service(service->handle);
			return (status == VCHIQ_RETRY) ?
				-EINTR : -EIO;
		}
	}
	args->handle = service->handle;

	return 0;
}

static int vchiq_ioc_dequeue_message(struct vchiq_instance *instance,
				     struct vchiq_dequeue_message *args)
{
	struct user_service *user_service;
	struct vchiq_service *service;
	struct vchiq_header *header;
	int ret;

	DEBUG_INITIALISE(g_state.local)
	DEBUG_TRACE(DEQUEUE_MESSAGE_LINE);
	service = find_service_for_instance(instance, args->handle);
	if (!service)
		return -EINVAL;

	user_service = (struct user_service *)service->base.userdata;
	if (user_service->is_vchi == 0) {
		ret = -EINVAL;
		goto out;
	}

	spin_lock(&msg_queue_spinlock);
	if (user_service->msg_remove == user_service->msg_insert) {
		if (!args->blocking) {
			spin_unlock(&msg_queue_spinlock);
			DEBUG_TRACE(DEQUEUE_MESSAGE_LINE);
			ret = -EWOULDBLOCK;
			goto out;
		}
		user_service->dequeue_pending = 1;
		ret = 0;
		do {
			spin_unlock(&msg_queue_spinlock);
			DEBUG_TRACE(DEQUEUE_MESSAGE_LINE);
			if (wait_for_completion_interruptible(
				&user_service->insert_event)) {
				vchiq_log_info(vchiq_arm_log_level,
					"DEQUEUE_MESSAGE interrupted");
				ret = -EINTR;
				break;
			}
			spin_lock(&msg_queue_spinlock);
		} while (user_service->msg_remove ==
			user_service->msg_insert);

		if (ret)
			goto out;
	}

	BUG_ON((int)(user_service->msg_insert -
		user_service->msg_remove) < 0);

	header = user_service->msg_queue[user_service->msg_remove &
		(MSG_QUEUE_SIZE - 1)];
	user_service->msg_remove++;
	spin_unlock(&msg_queue_spinlock);

	complete(&user_service->remove_event);
	if (!header) {
		ret = -ENOTCONN;
	} else if (header->size <= args->bufsize) {
		/* Copy to user space if msgbuf is not NULL */
		if (!args->buf || (copy_to_user(args->buf,
					header->data, header->size) == 0)) {
			ret = header->size;
			vchiq_release_message(service->handle, header);
		} else
			ret = -EFAULT;
	} else {
		vchiq_log_error(vchiq_arm_log_level,
			"header %pK: bufsize %x < size %x",
			header, args->bufsize, header->size);
		WARN(1, "invalid size\n");
		ret = -EMSGSIZE;
	}
	DEBUG_TRACE(DEQUEUE_MESSAGE_LINE);
out:
	unlock_service(service);
	return ret;
}

static int vchiq_irq_queue_bulk_tx_rx(struct vchiq_instance *instance,
				      struct vchiq_queue_bulk_transfer *args,
				      enum vchiq_bulk_dir dir,
				      enum vchiq_bulk_mode __user *mode)
{
	struct vchiq_service *service;
	struct bulk_waiter_node *waiter = NULL;
	bool found = false;
<<<<<<< HEAD
	void *userdata = NULL;
=======
	void *userdata;
>>>>>>> f642729d
	int status = 0;
	int ret;

	service = find_service_for_instance(instance, args->handle);
	if (!service)
		return -EINVAL;

	if (args->mode == VCHIQ_BULK_MODE_BLOCKING) {
		waiter = kzalloc(sizeof(struct bulk_waiter_node),
			GFP_KERNEL);
		if (!waiter) {
			ret = -ENOMEM;
			goto out;
		}

		userdata = &waiter->bulk_waiter;
	} else if (args->mode == VCHIQ_BULK_MODE_WAITING) {
		mutex_lock(&instance->bulk_waiter_list_mutex);
		list_for_each_entry(waiter, &instance->bulk_waiter_list,
				    list) {
			if (waiter->pid == current->pid) {
				list_del(&waiter->list);
				found = true;
				break;
			}
		}
		mutex_unlock(&instance->bulk_waiter_list_mutex);
		if (!found) {
			vchiq_log_error(vchiq_arm_log_level,
				"no bulk_waiter found for pid %d",
				current->pid);
			ret = -ESRCH;
			goto out;
		}
		vchiq_log_info(vchiq_arm_log_level,
			"found bulk_waiter %pK for pid %d", waiter,
			current->pid);
		userdata = &waiter->bulk_waiter;
<<<<<<< HEAD
	}

	/*
	 * FIXME address space mismatch:
	 * args->data may be interpreted as a kernel pointer
	 * in create_pagelist() called from vchiq_bulk_transfer(),
	 * accessing kernel data instead of user space, based on the
	 * address.
	 */
=======
	} else {
		userdata = args->userdata;
	}

>>>>>>> f642729d
	status = vchiq_bulk_transfer(args->handle, NULL, args->data, args->size,
				     userdata, args->mode, dir);

	if (!waiter) {
		ret = 0;
		goto out;
	}

	if ((status != VCHIQ_RETRY) || fatal_signal_pending(current) ||
		!waiter->bulk_waiter.bulk) {
		if (waiter->bulk_waiter.bulk) {
<<<<<<< HEAD
			/* Cancel the signal when the transfer
			** completes. */
=======
			/* Cancel the signal when the transfer completes. */
>>>>>>> f642729d
			spin_lock(&bulk_waiter_spinlock);
			waiter->bulk_waiter.bulk->userdata = NULL;
			spin_unlock(&bulk_waiter_spinlock);
		}
		kfree(waiter);
		ret = 0;
	} else {
		const enum vchiq_bulk_mode mode_waiting =
			VCHIQ_BULK_MODE_WAITING;
		waiter->pid = current->pid;
		mutex_lock(&instance->bulk_waiter_list_mutex);
		list_add(&waiter->list, &instance->bulk_waiter_list);
		mutex_unlock(&instance->bulk_waiter_list_mutex);
		vchiq_log_info(vchiq_arm_log_level,
			"saved bulk_waiter %pK for pid %d",
			waiter, current->pid);

		ret = put_user(mode_waiting, mode);
	}
out:
	unlock_service(service);
	if (ret)
		return ret;
	else if (status == VCHIQ_ERROR)
		return -EIO;
	else if (status == VCHIQ_RETRY)
		return -EINTR;
	return 0;
}

/* read a user pointer value from an array pointers in user space */
static inline int vchiq_get_user_ptr(void __user **buf, void __user *ubuf, int index)
{
	int ret;

	if (in_compat_syscall()) {
		compat_uptr_t ptr32;
		compat_uptr_t __user *uptr = ubuf;
		ret = get_user(ptr32, uptr + index);
<<<<<<< HEAD
=======
		if (ret)
			return ret;

>>>>>>> f642729d
		*buf = compat_ptr(ptr32);
	} else {
		uintptr_t ptr, __user *uptr = ubuf;
		ret = get_user(ptr, uptr + index);
<<<<<<< HEAD
		*buf = (void __user *)ptr;
	}

	return ret;
=======

		if (ret)
			return ret;

		*buf = (void __user *)ptr;
	}

	return 0;
>>>>>>> f642729d
}

struct vchiq_completion_data32 {
	enum vchiq_reason reason;
	compat_uptr_t header;
	compat_uptr_t service_userdata;
	compat_uptr_t bulk_userdata;
};

static int vchiq_put_completion(struct vchiq_completion_data __user *buf,
				struct vchiq_completion_data *completion,
				int index)
{
	struct vchiq_completion_data32 __user *buf32 = (void __user *)buf;

	if (in_compat_syscall()) {
		struct vchiq_completion_data32 tmp = {
			.reason		  = completion->reason,
			.header		  = ptr_to_compat(completion->header),
			.service_userdata = ptr_to_compat(completion->service_userdata),
			.bulk_userdata	  = ptr_to_compat(completion->bulk_userdata),
		};
		if (copy_to_user(&buf32[index], &tmp, sizeof(tmp)))
			return -EFAULT;
	} else {
		if (copy_to_user(&buf[index], completion, sizeof(*completion)))
			return -EFAULT;
	}

	return 0;
}

static int vchiq_ioc_await_completion(struct vchiq_instance *instance,
				      struct vchiq_await_completion *args,
				      int __user *msgbufcountp)
{
	int msgbufcount;
	int remove;
	int ret;

	DEBUG_INITIALISE(g_state.local)

	DEBUG_TRACE(AWAIT_COMPLETION_LINE);
	if (!instance->connected) {
		return -ENOTCONN;
	}

	mutex_lock(&instance->completion_mutex);

	DEBUG_TRACE(AWAIT_COMPLETION_LINE);
	while ((instance->completion_remove ==
		instance->completion_insert)
		&& !instance->closing) {
		int rc;

		DEBUG_TRACE(AWAIT_COMPLETION_LINE);
		mutex_unlock(&instance->completion_mutex);
		rc = wait_for_completion_interruptible(
					&instance->insert_event);
		mutex_lock(&instance->completion_mutex);
		if (rc) {
			DEBUG_TRACE(AWAIT_COMPLETION_LINE);
			vchiq_log_info(vchiq_arm_log_level,
				"AWAIT_COMPLETION interrupted");
			ret = -EINTR;
			goto out;
		}
	}
	DEBUG_TRACE(AWAIT_COMPLETION_LINE);

	msgbufcount = args->msgbufcount;
	remove = instance->completion_remove;

	for (ret = 0; ret < args->count; ret++) {
		struct vchiq_completion_data_kernel *completion;
		struct vchiq_completion_data user_completion;
		struct vchiq_service *service;
		struct user_service *user_service;
		struct vchiq_header *header;

		if (remove == instance->completion_insert)
			break;

		completion = &instance->completions[
			remove & (MAX_COMPLETIONS - 1)];

		/*
		 * A read memory barrier is needed to stop
		 * prefetch of a stale completion record
		 */
		rmb();

		service = completion->service_userdata;
		user_service = service->base.userdata;

		memset(&user_completion, 0, sizeof(user_completion));
		user_completion = (struct vchiq_completion_data) {
			.reason = completion->reason,
			.service_userdata = user_service->userdata,
		};

		header = completion->header;
		if (header) {
			void __user *msgbuf;
			int msglen;

			msglen = header->size + sizeof(struct vchiq_header);
			/* This must be a VCHIQ-style service */
			if (args->msgbufsize < msglen) {
				vchiq_log_error(vchiq_arm_log_level,
					"header %pK: msgbufsize %x < msglen %x",
					header, args->msgbufsize, msglen);
				WARN(1, "invalid message size\n");
				if (ret == 0)
					ret = -EMSGSIZE;
				break;
			}
			if (msgbufcount <= 0)
<<<<<<< HEAD
				/* Stall here for lack of a
				** buffer for the message. */
=======
				/* Stall here for lack of a buffer for the message. */
>>>>>>> f642729d
				break;
			/* Get the pointer from user space */
			msgbufcount--;
			if (vchiq_get_user_ptr(&msgbuf, args->msgbufs,
						msgbufcount)) {
				if (ret == 0)
					ret = -EFAULT;
				break;
			}

			/* Copy the message to user space */
			if (copy_to_user(msgbuf, header, msglen)) {
				if (ret == 0)
					ret = -EFAULT;
				break;
			}

<<<<<<< HEAD
			/* Now it has been copied, the message
			** can be released. */
			vchiq_release_message(service->handle, header);

			/* The completion must point to the
			** msgbuf. */
=======
			/* Now it has been copied, the message can be released. */
			vchiq_release_message(service->handle, header);

			/* The completion must point to the msgbuf. */
>>>>>>> f642729d
			user_completion.header = msgbuf;
		}

		if ((completion->reason == VCHIQ_SERVICE_CLOSED) &&
		    !instance->use_close_delivered)
			unlock_service(service);

		/*
		 * FIXME: address space mismatch, does bulk_userdata
		 * actually point to user or kernel memory?
		 */
		user_completion.bulk_userdata = completion->bulk_userdata;

		if (vchiq_put_completion(args->buf, &user_completion, ret)) {
			if (ret == 0)
				ret = -EFAULT;
			break;
		}

		/*
		 * Ensure that the above copy has completed
		 * before advancing the remove pointer.
		 */
		mb();
		remove++;
		instance->completion_remove = remove;
	}

	if (msgbufcount != args->msgbufcount) {
		if (put_user(msgbufcount, msgbufcountp))
			ret = -EFAULT;
	}
out:
	if (ret)
		complete(&instance->remove_event);
	mutex_unlock(&instance->completion_mutex);
	DEBUG_TRACE(AWAIT_COMPLETION_LINE);

	return ret;
}

/****************************************************************************
 *
 *   vchiq_ioctl
 *
 ***************************************************************************/
static long
vchiq_ioctl(struct file *file, unsigned int cmd, unsigned long arg)
{
	struct vchiq_instance *instance = file->private_data;
	enum vchiq_status status = VCHIQ_SUCCESS;
	struct vchiq_service *service = NULL;
	long ret = 0;
	int i, rc;

	vchiq_log_trace(vchiq_arm_log_level,
		"%s - instance %pK, cmd %s, arg %lx",
		__func__, instance,
		((_IOC_TYPE(cmd) == VCHIQ_IOC_MAGIC) &&
		(_IOC_NR(cmd) <= VCHIQ_IOC_MAX)) ?
		ioctl_names[_IOC_NR(cmd)] : "<invalid>", arg);

	switch (cmd) {
	case VCHIQ_IOC_SHUTDOWN:
		if (!instance->connected)
			break;

		/* Remove all services */
		i = 0;
		while ((service = next_service_by_instance(instance->state,
			instance, &i))) {
			status = vchiq_remove_service(service->handle);
			unlock_service(service);
			if (status != VCHIQ_SUCCESS)
				break;
		}
		service = NULL;

		if (status == VCHIQ_SUCCESS) {
			/* Wake the completion thread and ask it to exit */
			instance->closing = 1;
			complete(&instance->insert_event);
		}

		break;

	case VCHIQ_IOC_CONNECT:
		if (instance->connected) {
			ret = -EINVAL;
			break;
		}
		rc = mutex_lock_killable(&instance->state->mutex);
		if (rc) {
			vchiq_log_error(vchiq_arm_log_level,
				"vchiq: connect: could not lock mutex for state %d: %d",
				instance->state->id, rc);
			ret = -EINTR;
			break;
		}
		status = vchiq_connect_internal(instance->state, instance);
		mutex_unlock(&instance->state->mutex);

		if (status == VCHIQ_SUCCESS)
			instance->connected = 1;
		else
			vchiq_log_error(vchiq_arm_log_level,
				"vchiq: could not connect: %d", status);
		break;

	case VCHIQ_IOC_CREATE_SERVICE: {
		struct vchiq_create_service __user *argp;
		struct vchiq_create_service args;

		argp = (void __user *)arg;
		if (copy_from_user(&args, argp, sizeof(args))) {
			ret = -EFAULT;
			break;
		}

		ret = vchiq_ioc_create_service(instance, &args);
		if (ret < 0)
			break;

		if (put_user(args.handle, &argp->handle)) {
			vchiq_remove_service(args.handle);
			ret = -EFAULT;
		}
	} break;

	case VCHIQ_IOC_CLOSE_SERVICE:
	case VCHIQ_IOC_REMOVE_SERVICE: {
		unsigned int handle = (unsigned int)arg;
		struct user_service *user_service;

		service = find_service_for_instance(instance, handle);
		if (!service) {
			ret = -EINVAL;
			break;
		}

		user_service = service->base.userdata;

		/*
		 * close_pending is false on first entry, and when the
		 * wait in vchiq_close_service has been interrupted.
		 */
		if (!user_service->close_pending) {
			status = (cmd == VCHIQ_IOC_CLOSE_SERVICE) ?
				 vchiq_close_service(service->handle) :
				 vchiq_remove_service(service->handle);
			if (status != VCHIQ_SUCCESS)
				break;
		}

		/*
		 * close_pending is true once the underlying service
		 * has been closed until the client library calls the
		 * CLOSE_DELIVERED ioctl, signalling close_event.
		 */
		if (user_service->close_pending &&
			wait_for_completion_interruptible(
				&user_service->close_event))
			status = VCHIQ_RETRY;
		break;
	}

	case VCHIQ_IOC_USE_SERVICE:
	case VCHIQ_IOC_RELEASE_SERVICE:	{
		unsigned int handle = (unsigned int)arg;

		service = find_service_for_instance(instance, handle);
		if (service) {
			status = (cmd == VCHIQ_IOC_USE_SERVICE)	?
				vchiq_use_service_internal(service) :
				vchiq_release_service_internal(service);
			if (status != VCHIQ_SUCCESS) {
				vchiq_log_error(vchiq_susp_log_level,
					"%s: cmd %s returned error %d for service %c%c%c%c:%03d",
					__func__,
					(cmd == VCHIQ_IOC_USE_SERVICE) ?
						"VCHIQ_IOC_USE_SERVICE" :
						"VCHIQ_IOC_RELEASE_SERVICE",
					status,
					VCHIQ_FOURCC_AS_4CHARS(
						service->base.fourcc),
					service->client_id);
				ret = -EINVAL;
			}
		} else
			ret = -EINVAL;
	} break;

	case VCHIQ_IOC_QUEUE_MESSAGE: {
		struct vchiq_queue_message args;

		if (copy_from_user(&args, (const void __user *)arg,
				   sizeof(args))) {
			ret = -EFAULT;
			break;
		}

		service = find_service_for_instance(instance, args.handle);

		if (service && (args.count <= MAX_ELEMENTS)) {
			/* Copy elements into kernel space */
			struct vchiq_element elements[MAX_ELEMENTS];

			if (copy_from_user(elements, args.elements,
				args.count * sizeof(struct vchiq_element)) == 0)
				ret = vchiq_ioc_queue_message(args.handle, elements,
							      args.count);
			else
				ret = -EFAULT;
		} else {
			ret = -EINVAL;
		}
	} break;

	case VCHIQ_IOC_QUEUE_BULK_TRANSMIT:
	case VCHIQ_IOC_QUEUE_BULK_RECEIVE: {
		struct vchiq_queue_bulk_transfer args;
		struct vchiq_queue_bulk_transfer __user *argp;

		enum vchiq_bulk_dir dir =
			(cmd == VCHIQ_IOC_QUEUE_BULK_TRANSMIT) ?
			VCHIQ_BULK_TRANSMIT : VCHIQ_BULK_RECEIVE;

		argp = (void __user *)arg;
		if (copy_from_user(&args, argp, sizeof(args))) {
			ret = -EFAULT;
			break;
		}

		ret = vchiq_irq_queue_bulk_tx_rx(instance, &args,
						 dir, &argp->mode);
	} break;

	case VCHIQ_IOC_AWAIT_COMPLETION: {
		struct vchiq_await_completion args;
		struct vchiq_await_completion __user *argp;

		argp = (void __user *)arg;
		if (copy_from_user(&args, argp, sizeof(args))) {
			ret = -EFAULT;
			break;
		}

		ret = vchiq_ioc_await_completion(instance, &args,
						 &argp->msgbufcount);
	} break;

	case VCHIQ_IOC_DEQUEUE_MESSAGE: {
		struct vchiq_dequeue_message args;

		if (copy_from_user(&args, (const void __user *)arg,
				   sizeof(args))) {
			ret = -EFAULT;
			break;
		}

		ret = vchiq_ioc_dequeue_message(instance, &args);
	} break;

	case VCHIQ_IOC_GET_CLIENT_ID: {
		unsigned int handle = (unsigned int)arg;

		ret = vchiq_get_client_id(handle);
	} break;

	case VCHIQ_IOC_GET_CONFIG: {
		struct vchiq_get_config args;
		struct vchiq_config config;

		if (copy_from_user(&args, (const void __user *)arg,
				   sizeof(args))) {
			ret = -EFAULT;
			break;
		}
		if (args.config_size > sizeof(config)) {
			ret = -EINVAL;
			break;
		}

		vchiq_get_config(&config);
		if (copy_to_user(args.pconfig, &config, args.config_size)) {
			ret = -EFAULT;
			break;
		}
	} break;

	case VCHIQ_IOC_SET_SERVICE_OPTION: {
		struct vchiq_set_service_option args;

		if (copy_from_user(&args, (const void __user *)arg,
				   sizeof(args))) {
			ret = -EFAULT;
			break;
		}

		service = find_service_for_instance(instance, args.handle);
		if (!service) {
			ret = -EINVAL;
			break;
		}

		status = vchiq_set_service_option(
				args.handle, args.option, args.value);
	} break;

	case VCHIQ_IOC_LIB_VERSION: {
		unsigned int lib_version = (unsigned int)arg;

		if (lib_version < VCHIQ_VERSION_MIN)
			ret = -EINVAL;
		else if (lib_version >= VCHIQ_VERSION_CLOSE_DELIVERED)
			instance->use_close_delivered = 1;
	} break;

	case VCHIQ_IOC_CLOSE_DELIVERED: {
		unsigned int handle = (unsigned int)arg;

		service = find_closed_service_for_instance(instance, handle);
		if (service) {
			struct user_service *user_service =
				(struct user_service *)service->base.userdata;
			close_delivered(user_service);
		} else
			ret = -EINVAL;
	} break;

	default:
		ret = -ENOTTY;
		break;
	}

	if (service)
		unlock_service(service);

	if (ret == 0) {
		if (status == VCHIQ_ERROR)
			ret = -EIO;
		else if (status == VCHIQ_RETRY)
			ret = -EINTR;
	}

	if ((status == VCHIQ_SUCCESS) && (ret < 0) && (ret != -EINTR) &&
		(ret != -EWOULDBLOCK))
		vchiq_log_info(vchiq_arm_log_level,
			"  ioctl instance %pK, cmd %s -> status %d, %ld",
			instance,
			(_IOC_NR(cmd) <= VCHIQ_IOC_MAX) ?
				ioctl_names[_IOC_NR(cmd)] :
				"<invalid>",
			status, ret);
	else
		vchiq_log_trace(vchiq_arm_log_level,
			"  ioctl instance %pK, cmd %s -> status %d, %ld",
			instance,
			(_IOC_NR(cmd) <= VCHIQ_IOC_MAX) ?
				ioctl_names[_IOC_NR(cmd)] :
				"<invalid>",
			status, ret);

	return ret;
}

#if defined(CONFIG_COMPAT)

struct vchiq_service_params32 {
	int fourcc;
	compat_uptr_t callback;
	compat_uptr_t userdata;
	short version; /* Increment for non-trivial changes */
	short version_min; /* Update for incompatible changes */
};

struct vchiq_create_service32 {
	struct vchiq_service_params32 params;
	int is_open;
	int is_vchi;
	unsigned int handle; /* OUT */
};

#define VCHIQ_IOC_CREATE_SERVICE32 \
	_IOWR(VCHIQ_IOC_MAGIC, 2, struct vchiq_create_service32)

static long
vchiq_compat_ioctl_create_service(
	struct file *file,
	unsigned int cmd,
	struct vchiq_create_service32 __user *ptrargs32)
{
	struct vchiq_create_service args;
	struct vchiq_create_service32 args32;
	long ret;

	if (copy_from_user(&args32, ptrargs32, sizeof(args32)))
		return -EFAULT;

	args = (struct vchiq_create_service) {
		.params = {
			.fourcc	     = args32.params.fourcc,
			.callback    = compat_ptr(args32.params.callback),
			.userdata    = compat_ptr(args32.params.userdata),
			.version     = args32.params.version,
			.version_min = args32.params.version_min,
		},
		.is_open = args32.is_open,
		.is_vchi = args32.is_vchi,
		.handle  = args32.handle,
	};

	ret = vchiq_ioc_create_service(file->private_data, &args);
	if (ret < 0)
		return ret;

	if (put_user(args.handle, &ptrargs32->handle)) {
		vchiq_remove_service(args.handle);
		return -EFAULT;
	}

	return 0;
}

struct vchiq_element32 {
	compat_uptr_t data;
	unsigned int size;
};

struct vchiq_queue_message32 {
	unsigned int handle;
	unsigned int count;
	compat_uptr_t elements;
};

#define VCHIQ_IOC_QUEUE_MESSAGE32 \
	_IOW(VCHIQ_IOC_MAGIC,  4, struct vchiq_queue_message32)

static long
vchiq_compat_ioctl_queue_message(struct file *file,
				 unsigned int cmd,
				 struct vchiq_queue_message32 __user *arg)
{
	struct vchiq_queue_message args;
	struct vchiq_queue_message32 args32;
	struct vchiq_service *service;
	int ret;

	if (copy_from_user(&args32, arg, sizeof(args32)))
		return -EFAULT;

	args = (struct vchiq_queue_message) {
		.handle   = args32.handle,
		.count    = args32.count,
		.elements = compat_ptr(args32.elements),
	};

	if (args32.count > MAX_ELEMENTS)
		return -EINVAL;

	service = find_service_for_instance(file->private_data, args.handle);
	if (!service)
		return -EINVAL;

	if (args32.elements && args32.count) {
		struct vchiq_element32 element32[MAX_ELEMENTS];
		struct vchiq_element elements[MAX_ELEMENTS];
		unsigned int count;

		if (copy_from_user(&element32, args.elements,
				   sizeof(element32))) {
			unlock_service(service);
			return -EFAULT;
		}

		for (count = 0; count < args32.count; count++) {
			elements[count].data =
				compat_ptr(element32[count].data);
			elements[count].size = element32[count].size;
		}
		ret = vchiq_ioc_queue_message(args.handle, elements,
					      args.count);
	} else {
		ret = -EINVAL;
	}
	unlock_service(service);

	return ret;
}

struct vchiq_queue_bulk_transfer32 {
	unsigned int handle;
	compat_uptr_t data;
	unsigned int size;
	compat_uptr_t userdata;
	enum vchiq_bulk_mode mode;
};

#define VCHIQ_IOC_QUEUE_BULK_TRANSMIT32 \
	_IOWR(VCHIQ_IOC_MAGIC, 5, struct vchiq_queue_bulk_transfer32)
#define VCHIQ_IOC_QUEUE_BULK_RECEIVE32 \
	_IOWR(VCHIQ_IOC_MAGIC, 6, struct vchiq_queue_bulk_transfer32)

static long
vchiq_compat_ioctl_queue_bulk(struct file *file,
			      unsigned int cmd,
			      struct vchiq_queue_bulk_transfer32 __user *argp)
{
	struct vchiq_queue_bulk_transfer32 args32;
	struct vchiq_queue_bulk_transfer args;
<<<<<<< HEAD
	enum vchiq_bulk_dir dir = (cmd == VCHIQ_IOC_QUEUE_BULK_TRANSMIT) ?
=======
	enum vchiq_bulk_dir dir = (cmd == VCHIQ_IOC_QUEUE_BULK_TRANSMIT32) ?
>>>>>>> f642729d
				  VCHIQ_BULK_TRANSMIT : VCHIQ_BULK_RECEIVE;

	if (copy_from_user(&args32, argp, sizeof(args32)))
		return -EFAULT;

	args = (struct vchiq_queue_bulk_transfer) {
		.handle   = args32.handle,
		.data	  = compat_ptr(args32.data),
		.size	  = args32.size,
		.userdata = compat_ptr(args32.userdata),
		.mode	  = args32.mode,
	};

	return vchiq_irq_queue_bulk_tx_rx(file->private_data, &args,
					  dir, &argp->mode);
}

struct vchiq_await_completion32 {
	unsigned int count;
	compat_uptr_t buf;
	unsigned int msgbufsize;
	unsigned int msgbufcount; /* IN/OUT */
	compat_uptr_t msgbufs;
};

#define VCHIQ_IOC_AWAIT_COMPLETION32 \
	_IOWR(VCHIQ_IOC_MAGIC, 7, struct vchiq_await_completion32)

static long
vchiq_compat_ioctl_await_completion(struct file *file,
				    unsigned int cmd,
				    struct vchiq_await_completion32 __user *argp)
{
	struct vchiq_await_completion args;
	struct vchiq_await_completion32 args32;

	if (copy_from_user(&args32, argp, sizeof(args32)))
		return -EFAULT;

	args = (struct vchiq_await_completion) {
		.count		= args32.count,
		.buf		= compat_ptr(args32.buf),
		.msgbufsize	= args32.msgbufsize,
		.msgbufcount	= args32.msgbufcount,
		.msgbufs	= compat_ptr(args32.msgbufs),
	};

	return vchiq_ioc_await_completion(file->private_data, &args,
					  &argp->msgbufcount);
}

struct vchiq_dequeue_message32 {
	unsigned int handle;
	int blocking;
	unsigned int bufsize;
	compat_uptr_t buf;
};

#define VCHIQ_IOC_DEQUEUE_MESSAGE32 \
	_IOWR(VCHIQ_IOC_MAGIC, 8, struct vchiq_dequeue_message32)

static long
vchiq_compat_ioctl_dequeue_message(struct file *file,
				   unsigned int cmd,
				   struct vchiq_dequeue_message32 __user *arg)
{
	struct vchiq_dequeue_message32 args32;
	struct vchiq_dequeue_message args;

	if (copy_from_user(&args32, arg, sizeof(args32)))
		return -EFAULT;

	args = (struct vchiq_dequeue_message) {
		.handle		= args32.handle,
		.blocking	= args32.blocking,
		.bufsize	= args32.bufsize,
		.buf		= compat_ptr(args32.buf),
	};

	return vchiq_ioc_dequeue_message(file->private_data, &args);
}

struct vchiq_get_config32 {
	unsigned int config_size;
	compat_uptr_t pconfig;
};

#define VCHIQ_IOC_GET_CONFIG32 \
	_IOWR(VCHIQ_IOC_MAGIC, 10, struct vchiq_get_config32)

static long
vchiq_compat_ioctl_get_config(struct file *file,
			      unsigned int cmd,
			      struct vchiq_get_config32 __user *arg)
{
	struct vchiq_get_config32 args32;
	struct vchiq_config config;
	void __user *ptr;

	if (copy_from_user(&args32, arg, sizeof(args32)))
		return -EFAULT;
	if (args32.config_size > sizeof(config))
		return -EINVAL;

	vchiq_get_config(&config);
	ptr = compat_ptr(args32.pconfig);
	if (copy_to_user(ptr, &config, args32.config_size))
		return -EFAULT;

	return 0;
}

static long
vchiq_compat_ioctl(struct file *file, unsigned int cmd, unsigned long arg)
{
	void __user *argp = compat_ptr(arg);
	switch (cmd) {
	case VCHIQ_IOC_CREATE_SERVICE32:
		return vchiq_compat_ioctl_create_service(file, cmd, argp);
	case VCHIQ_IOC_QUEUE_MESSAGE32:
		return vchiq_compat_ioctl_queue_message(file, cmd, argp);
	case VCHIQ_IOC_QUEUE_BULK_TRANSMIT32:
	case VCHIQ_IOC_QUEUE_BULK_RECEIVE32:
		return vchiq_compat_ioctl_queue_bulk(file, cmd, argp);
	case VCHIQ_IOC_AWAIT_COMPLETION32:
		return vchiq_compat_ioctl_await_completion(file, cmd, argp);
	case VCHIQ_IOC_DEQUEUE_MESSAGE32:
		return vchiq_compat_ioctl_dequeue_message(file, cmd, argp);
	case VCHIQ_IOC_GET_CONFIG32:
		return vchiq_compat_ioctl_get_config(file, cmd, argp);
	default:
		return vchiq_ioctl(file, cmd, (unsigned long)argp);
	}
}

#endif

static int vchiq_open(struct inode *inode, struct file *file)
{
	struct vchiq_state *state = vchiq_get_state();
	struct vchiq_instance *instance;

	vchiq_log_info(vchiq_arm_log_level, "vchiq_open");

	if (!state) {
		vchiq_log_error(vchiq_arm_log_level,
				"vchiq has no connection to VideoCore");
		return -ENOTCONN;
	}

	instance = kzalloc(sizeof(*instance), GFP_KERNEL);
	if (!instance)
		return -ENOMEM;

	instance->state = state;
	instance->pid = current->tgid;

	vchiq_debugfs_add_instance(instance);

	init_completion(&instance->insert_event);
	init_completion(&instance->remove_event);
	mutex_init(&instance->completion_mutex);
	mutex_init(&instance->bulk_waiter_list_mutex);
	INIT_LIST_HEAD(&instance->bulk_waiter_list);

	file->private_data = instance;

	return 0;
}

static int vchiq_release(struct inode *inode, struct file *file)
{
	struct vchiq_instance *instance = file->private_data;
	struct vchiq_state *state = vchiq_get_state();
	struct vchiq_service *service;
	int ret = 0;
	int i;

	vchiq_log_info(vchiq_arm_log_level, "%s: instance=%lx", __func__,
		       (unsigned long)instance);

	if (!state) {
		ret = -EPERM;
		goto out;
	}

	/* Ensure videocore is awake to allow termination. */
	vchiq_use_internal(instance->state, NULL, USE_TYPE_VCHIQ);

	mutex_lock(&instance->completion_mutex);

	/* Wake the completion thread and ask it to exit */
	instance->closing = 1;
	complete(&instance->insert_event);

	mutex_unlock(&instance->completion_mutex);

	/* Wake the slot handler if the completion queue is full. */
	complete(&instance->remove_event);

	/* Mark all services for termination... */
	i = 0;
	while ((service = next_service_by_instance(state, instance, &i))) {
		struct user_service *user_service = service->base.userdata;

		/* Wake the slot handler if the msg queue is full. */
		complete(&user_service->remove_event);

		vchiq_terminate_service_internal(service);
		unlock_service(service);
	}

	/* ...and wait for them to die */
	i = 0;
	while ((service = next_service_by_instance(state, instance, &i))) {
		struct user_service *user_service = service->base.userdata;

		wait_for_completion(&service->remove_event);

		BUG_ON(service->srvstate != VCHIQ_SRVSTATE_FREE);

		spin_lock(&msg_queue_spinlock);

		while (user_service->msg_remove != user_service->msg_insert) {
			struct vchiq_header *header;
			int m = user_service->msg_remove & (MSG_QUEUE_SIZE - 1);

			header = user_service->msg_queue[m];
			user_service->msg_remove++;
			spin_unlock(&msg_queue_spinlock);

			if (header)
				vchiq_release_message(service->handle, header);
			spin_lock(&msg_queue_spinlock);
		}

		spin_unlock(&msg_queue_spinlock);

		unlock_service(service);
	}

	/* Release any closed services */
	while (instance->completion_remove !=
		instance->completion_insert) {
		struct vchiq_completion_data_kernel *completion;
		struct vchiq_service *service;

		completion = &instance->completions[
			instance->completion_remove & (MAX_COMPLETIONS - 1)];
		service = completion->service_userdata;
		if (completion->reason == VCHIQ_SERVICE_CLOSED) {
			struct user_service *user_service =
							service->base.userdata;

			/* Wake any blocked user-thread */
			if (instance->use_close_delivered)
				complete(&user_service->close_event);
			unlock_service(service);
		}
		instance->completion_remove++;
	}

	/* Release the PEER service count. */
	vchiq_release_internal(instance->state, NULL);

	{
		struct bulk_waiter_node *waiter, *next;

		list_for_each_entry_safe(waiter, next,
					 &instance->bulk_waiter_list, list) {
			list_del(&waiter->list);
			vchiq_log_info(vchiq_arm_log_level,
				"bulk_waiter - cleaned up %pK for pid %d",
				waiter, waiter->pid);
			kfree(waiter);
		}
	}

	vchiq_debugfs_remove_instance(instance);

	kfree(instance);
	file->private_data = NULL;

out:
	return ret;
}

/****************************************************************************
 *
 *   vchiq_dump
 *
 ***************************************************************************/

int vchiq_dump(void *dump_context, const char *str, int len)
{
	struct dump_context *context = (struct dump_context *)dump_context;
	int copy_bytes;

	if (context->actual >= context->space)
		return 0;

	if (context->offset > 0) {
		int skip_bytes = min_t(int, len, context->offset);

		str += skip_bytes;
		len -= skip_bytes;
		context->offset -= skip_bytes;
		if (context->offset > 0)
			return 0;
	}
	copy_bytes = min_t(int, len, context->space - context->actual);
	if (copy_bytes == 0)
		return 0;
	if (copy_to_user(context->buf + context->actual, str,
			 copy_bytes))
		return -EFAULT;
	context->actual += copy_bytes;
	len -= copy_bytes;

	/*
	 * If the terminating NUL is included in the length, then it
	 * marks the end of a line and should be replaced with a
	 * carriage return.
	 */
	if ((len == 0) && (str[copy_bytes - 1] == '\0')) {
		char cr = '\n';

		if (copy_to_user(context->buf + context->actual - 1,
				 &cr, 1))
			return -EFAULT;
	}
	return 0;
}

/****************************************************************************
 *
 *   vchiq_dump_platform_instance_state
 *
 ***************************************************************************/

int vchiq_dump_platform_instances(void *dump_context)
{
	struct vchiq_state *state = vchiq_get_state();
	char buf[80];
	int len;
	int i;

	/*
	 * There is no list of instances, so instead scan all services,
	 * marking those that have been dumped.
	 */

	rcu_read_lock();
	for (i = 0; i < state->unused_service; i++) {
		struct vchiq_service *service;
		struct vchiq_instance *instance;

		service = rcu_dereference(state->services[i]);
		if (!service || service->base.callback != service_callback)
			continue;

		instance = service->instance;
		if (instance)
			instance->mark = 0;
	}
	rcu_read_unlock();

	for (i = 0; i < state->unused_service; i++) {
		struct vchiq_service *service;
		struct vchiq_instance *instance;
		int err;

		rcu_read_lock();
		service = rcu_dereference(state->services[i]);
		if (!service || service->base.callback != service_callback) {
			rcu_read_unlock();
			continue;
		}

		instance = service->instance;
		if (!instance || instance->mark) {
			rcu_read_unlock();
			continue;
		}
		rcu_read_unlock();

		len = snprintf(buf, sizeof(buf),
			       "Instance %pK: pid %d,%s completions %d/%d",
			       instance, instance->pid,
			       instance->connected ? " connected, " :
			       "",
			       instance->completion_insert -
			       instance->completion_remove,
			       MAX_COMPLETIONS);
		err = vchiq_dump(dump_context, buf, len + 1);
		if (err)
			return err;
		instance->mark = 1;
	}
	return 0;
}

/****************************************************************************
 *
 *   vchiq_dump_platform_service_state
 *
 ***************************************************************************/

int vchiq_dump_platform_service_state(void *dump_context,
				      struct vchiq_service *service)
{
	struct user_service *user_service =
			(struct user_service *)service->base.userdata;
	char buf[80];
	int len;

	len = scnprintf(buf, sizeof(buf), "  instance %pK", service->instance);

	if ((service->base.callback == service_callback) &&
		user_service->is_vchi) {
		len += scnprintf(buf + len, sizeof(buf) - len,
			", %d/%d messages",
			user_service->msg_insert - user_service->msg_remove,
			MSG_QUEUE_SIZE);

		if (user_service->dequeue_pending)
			len += scnprintf(buf + len, sizeof(buf) - len,
				" (dequeue pending)");
	}

	return vchiq_dump(dump_context, buf, len + 1);
}

/****************************************************************************
 *
 *   vchiq_read
 *
 ***************************************************************************/

static ssize_t
vchiq_read(struct file *file, char __user *buf,
	size_t count, loff_t *ppos)
{
	struct dump_context context;
	int err;

	context.buf = buf;
	context.actual = 0;
	context.space = count;
	context.offset = *ppos;

	err = vchiq_dump_state(&context, &g_state);
	if (err)
		return err;

	*ppos += context.actual;

	return context.actual;
}

struct vchiq_state *
vchiq_get_state(void)
{

	if (!g_state.remote)
		printk(KERN_ERR "%s: g_state.remote == NULL\n", __func__);
	else if (g_state.remote->initialised != 1)
		printk(KERN_NOTICE "%s: g_state.remote->initialised != 1 (%d)\n",
			__func__, g_state.remote->initialised);

	return (g_state.remote &&
		(g_state.remote->initialised == 1)) ? &g_state : NULL;
}

static const struct file_operations
vchiq_fops = {
	.owner = THIS_MODULE,
	.unlocked_ioctl = vchiq_ioctl,
#if defined(CONFIG_COMPAT)
	.compat_ioctl = vchiq_compat_ioctl,
#endif
	.open = vchiq_open,
	.release = vchiq_release,
	.read = vchiq_read
};

/*
 * Autosuspend related functionality
 */

static enum vchiq_status
vchiq_keepalive_vchiq_callback(enum vchiq_reason reason,
	struct vchiq_header *header,
	unsigned int service_user,
	void *bulk_user)
{
	vchiq_log_error(vchiq_susp_log_level,
		"%s callback reason %d", __func__, reason);
	return 0;
}

static int
vchiq_keepalive_thread_func(void *v)
{
	struct vchiq_state *state = (struct vchiq_state *)v;
	struct vchiq_arm_state *arm_state = vchiq_platform_get_arm_state(state);

	enum vchiq_status status;
	struct vchiq_instance *instance;
	unsigned int ka_handle;

	struct vchiq_service_params_kernel params = {
		.fourcc      = VCHIQ_MAKE_FOURCC('K', 'E', 'E', 'P'),
		.callback    = vchiq_keepalive_vchiq_callback,
		.version     = KEEPALIVE_VER,
		.version_min = KEEPALIVE_VER_MIN
	};

	status = vchiq_initialise(&instance);
	if (status != VCHIQ_SUCCESS) {
		vchiq_log_error(vchiq_susp_log_level,
			"%s vchiq_initialise failed %d", __func__, status);
		goto exit;
	}

	status = vchiq_connect(instance);
	if (status != VCHIQ_SUCCESS) {
		vchiq_log_error(vchiq_susp_log_level,
			"%s vchiq_connect failed %d", __func__, status);
		goto shutdown;
	}

	status = vchiq_add_service(instance, &params, &ka_handle);
	if (status != VCHIQ_SUCCESS) {
		vchiq_log_error(vchiq_susp_log_level,
			"%s vchiq_open_service failed %d", __func__, status);
		goto shutdown;
	}

	while (1) {
		long rc = 0, uc = 0;

		if (wait_for_completion_interruptible(&arm_state->ka_evt)) {
			vchiq_log_error(vchiq_susp_log_level,
				"%s interrupted", __func__);
			flush_signals(current);
			continue;
		}

		/*
		 * read and clear counters.  Do release_count then use_count to
		 * prevent getting more releases than uses
		 */
		rc = atomic_xchg(&arm_state->ka_release_count, 0);
		uc = atomic_xchg(&arm_state->ka_use_count, 0);

		/*
		 * Call use/release service the requisite number of times.
		 * Process use before release so use counts don't go negative
		 */
		while (uc--) {
			atomic_inc(&arm_state->ka_use_ack_count);
			status = vchiq_use_service(ka_handle);
			if (status != VCHIQ_SUCCESS) {
				vchiq_log_error(vchiq_susp_log_level,
					"%s vchiq_use_service error %d",
					__func__, status);
			}
		}
		while (rc--) {
			status = vchiq_release_service(ka_handle);
			if (status != VCHIQ_SUCCESS) {
				vchiq_log_error(vchiq_susp_log_level,
					"%s vchiq_release_service error %d",
					__func__, status);
			}
		}
	}

shutdown:
	vchiq_shutdown(instance);
exit:
	return 0;
}

enum vchiq_status
vchiq_arm_init_state(struct vchiq_state *state,
		     struct vchiq_arm_state *arm_state)
{
	if (arm_state) {
		rwlock_init(&arm_state->susp_res_lock);

		init_completion(&arm_state->ka_evt);
		atomic_set(&arm_state->ka_use_count, 0);
		atomic_set(&arm_state->ka_use_ack_count, 0);
		atomic_set(&arm_state->ka_release_count, 0);

		arm_state->state = state;
		arm_state->first_connect = 0;

	}
	return VCHIQ_SUCCESS;
}

enum vchiq_status
vchiq_use_internal(struct vchiq_state *state, struct vchiq_service *service,
		   enum USE_TYPE_E use_type)
{
	struct vchiq_arm_state *arm_state = vchiq_platform_get_arm_state(state);
	enum vchiq_status ret = VCHIQ_SUCCESS;
	char entity[16];
	int *entity_uc;
	int local_uc;

	if (!arm_state)
		goto out;

	vchiq_log_trace(vchiq_susp_log_level, "%s", __func__);

	if (use_type == USE_TYPE_VCHIQ) {
		sprintf(entity, "VCHIQ:   ");
		entity_uc = &arm_state->peer_use_count;
	} else if (service) {
		sprintf(entity, "%c%c%c%c:%03d",
			VCHIQ_FOURCC_AS_4CHARS(service->base.fourcc),
			service->client_id);
		entity_uc = &service->service_use_count;
	} else {
		vchiq_log_error(vchiq_susp_log_level, "%s null service ptr", __func__);
		ret = VCHIQ_ERROR;
		goto out;
	}

	write_lock_bh(&arm_state->susp_res_lock);
	local_uc = ++arm_state->videocore_use_count;
	++(*entity_uc);

	vchiq_log_trace(vchiq_susp_log_level,
		"%s %s count %d, state count %d",
		__func__, entity, *entity_uc, local_uc);

	write_unlock_bh(&arm_state->susp_res_lock);

	if (ret == VCHIQ_SUCCESS) {
		enum vchiq_status status = VCHIQ_SUCCESS;
		long ack_cnt = atomic_xchg(&arm_state->ka_use_ack_count, 0);

		while (ack_cnt && (status == VCHIQ_SUCCESS)) {
			/* Send the use notify to videocore */
			status = vchiq_send_remote_use_active(state);
			if (status == VCHIQ_SUCCESS)
				ack_cnt--;
			else
				atomic_add(ack_cnt,
					&arm_state->ka_use_ack_count);
		}
	}

out:
	vchiq_log_trace(vchiq_susp_log_level, "%s exit %d", __func__, ret);
	return ret;
}

enum vchiq_status
vchiq_release_internal(struct vchiq_state *state, struct vchiq_service *service)
{
	struct vchiq_arm_state *arm_state = vchiq_platform_get_arm_state(state);
	enum vchiq_status ret = VCHIQ_SUCCESS;
	char entity[16];
	int *entity_uc;

	if (!arm_state)
		goto out;

	vchiq_log_trace(vchiq_susp_log_level, "%s", __func__);

	if (service) {
		sprintf(entity, "%c%c%c%c:%03d",
			VCHIQ_FOURCC_AS_4CHARS(service->base.fourcc),
			service->client_id);
		entity_uc = &service->service_use_count;
	} else {
		sprintf(entity, "PEER:   ");
		entity_uc = &arm_state->peer_use_count;
	}

	write_lock_bh(&arm_state->susp_res_lock);
	if (!arm_state->videocore_use_count || !(*entity_uc)) {
		/* Don't use BUG_ON - don't allow user thread to crash kernel */
		WARN_ON(!arm_state->videocore_use_count);
		WARN_ON(!(*entity_uc));
		ret = VCHIQ_ERROR;
		goto unlock;
	}
	--arm_state->videocore_use_count;
	--(*entity_uc);

	vchiq_log_trace(vchiq_susp_log_level,
		"%s %s count %d, state count %d",
		__func__, entity, *entity_uc,
		arm_state->videocore_use_count);

unlock:
	write_unlock_bh(&arm_state->susp_res_lock);

out:
	vchiq_log_trace(vchiq_susp_log_level, "%s exit %d", __func__, ret);
	return ret;
}

void
vchiq_on_remote_use(struct vchiq_state *state)
{
	struct vchiq_arm_state *arm_state = vchiq_platform_get_arm_state(state);

	vchiq_log_trace(vchiq_susp_log_level, "%s", __func__);
	atomic_inc(&arm_state->ka_use_count);
	complete(&arm_state->ka_evt);
}

void
vchiq_on_remote_release(struct vchiq_state *state)
{
	struct vchiq_arm_state *arm_state = vchiq_platform_get_arm_state(state);

	vchiq_log_trace(vchiq_susp_log_level, "%s", __func__);
	atomic_inc(&arm_state->ka_release_count);
	complete(&arm_state->ka_evt);
}

enum vchiq_status
vchiq_use_service_internal(struct vchiq_service *service)
{
	return vchiq_use_internal(service->state, service, USE_TYPE_SERVICE);
}

enum vchiq_status
vchiq_release_service_internal(struct vchiq_service *service)
{
	return vchiq_release_internal(service->state, service);
}

struct vchiq_debugfs_node *
vchiq_instance_get_debugfs_node(struct vchiq_instance *instance)
{
	return &instance->debugfs_node;
}

int
vchiq_instance_get_use_count(struct vchiq_instance *instance)
{
	struct vchiq_service *service;
	int use_count = 0, i;

	i = 0;
	rcu_read_lock();
	while ((service = __next_service_by_instance(instance->state,
						     instance, &i)))
		use_count += service->service_use_count;
	rcu_read_unlock();
	return use_count;
}

int
vchiq_instance_get_pid(struct vchiq_instance *instance)
{
	return instance->pid;
}

int
vchiq_instance_get_trace(struct vchiq_instance *instance)
{
	return instance->trace;
}

void
vchiq_instance_set_trace(struct vchiq_instance *instance, int trace)
{
	struct vchiq_service *service;
	int i;

	i = 0;
	rcu_read_lock();
	while ((service = __next_service_by_instance(instance->state,
						     instance, &i)))
		service->trace = trace;
	rcu_read_unlock();
	instance->trace = (trace != 0);
}

enum vchiq_status
vchiq_use_service(unsigned int handle)
{
	enum vchiq_status ret = VCHIQ_ERROR;
	struct vchiq_service *service = find_service_by_handle(handle);

	if (service) {
		ret = vchiq_use_internal(service->state, service,
				USE_TYPE_SERVICE);
		unlock_service(service);
	}
	return ret;
}
EXPORT_SYMBOL(vchiq_use_service);

enum vchiq_status
vchiq_release_service(unsigned int handle)
{
	enum vchiq_status ret = VCHIQ_ERROR;
	struct vchiq_service *service = find_service_by_handle(handle);

	if (service) {
		ret = vchiq_release_internal(service->state, service);
		unlock_service(service);
	}
	return ret;
}
EXPORT_SYMBOL(vchiq_release_service);

struct service_data_struct {
	int fourcc;
	int clientid;
	int use_count;
};

void
vchiq_dump_service_use_state(struct vchiq_state *state)
{
	struct vchiq_arm_state *arm_state = vchiq_platform_get_arm_state(state);
	struct service_data_struct *service_data;
	int i, found = 0;
	/*
	 * If there's more than 64 services, only dump ones with
	 * non-zero counts
	 */
	int only_nonzero = 0;
	static const char *nz = "<-- preventing suspend";

	int peer_count;
	int vc_use_count;
	int active_services;

	if (!arm_state)
		return;

	service_data = kmalloc_array(MAX_SERVICES, sizeof(*service_data),
				     GFP_KERNEL);
	if (!service_data)
		return;

	read_lock_bh(&arm_state->susp_res_lock);
	peer_count = arm_state->peer_use_count;
	vc_use_count = arm_state->videocore_use_count;
	active_services = state->unused_service;
	if (active_services > MAX_SERVICES)
		only_nonzero = 1;

	rcu_read_lock();
	for (i = 0; i < active_services; i++) {
		struct vchiq_service *service_ptr =
			rcu_dereference(state->services[i]);

		if (!service_ptr)
			continue;

		if (only_nonzero && !service_ptr->service_use_count)
			continue;

		if (service_ptr->srvstate == VCHIQ_SRVSTATE_FREE)
			continue;

		service_data[found].fourcc = service_ptr->base.fourcc;
		service_data[found].clientid = service_ptr->client_id;
		service_data[found].use_count = service_ptr->service_use_count;
		found++;
		if (found >= MAX_SERVICES)
			break;
	}
	rcu_read_unlock();

	read_unlock_bh(&arm_state->susp_res_lock);

	if (only_nonzero)
		vchiq_log_warning(vchiq_susp_log_level, "Too many active "
			"services (%d).  Only dumping up to first %d services "
			"with non-zero use-count", active_services, found);

	for (i = 0; i < found; i++) {
		vchiq_log_warning(vchiq_susp_log_level,
			"----- %c%c%c%c:%d service count %d %s",
			VCHIQ_FOURCC_AS_4CHARS(service_data[i].fourcc),
			service_data[i].clientid,
			service_data[i].use_count,
			service_data[i].use_count ? nz : "");
	}
	vchiq_log_warning(vchiq_susp_log_level,
		"----- VCHIQ use count count %d", peer_count);
	vchiq_log_warning(vchiq_susp_log_level,
		"--- Overall vchiq instance use count %d", vc_use_count);

	kfree(service_data);
}

enum vchiq_status
vchiq_check_service(struct vchiq_service *service)
{
	struct vchiq_arm_state *arm_state;
	enum vchiq_status ret = VCHIQ_ERROR;

	if (!service || !service->state)
		goto out;

	vchiq_log_trace(vchiq_susp_log_level, "%s", __func__);

	arm_state = vchiq_platform_get_arm_state(service->state);

	read_lock_bh(&arm_state->susp_res_lock);
	if (service->service_use_count)
		ret = VCHIQ_SUCCESS;
	read_unlock_bh(&arm_state->susp_res_lock);

	if (ret == VCHIQ_ERROR) {
		vchiq_log_error(vchiq_susp_log_level,
			"%s ERROR - %c%c%c%c:%d service count %d, state count %d", __func__,
			VCHIQ_FOURCC_AS_4CHARS(service->base.fourcc),
			service->client_id, service->service_use_count,
			arm_state->videocore_use_count);
		vchiq_dump_service_use_state(service->state);
	}
out:
	return ret;
}

void vchiq_platform_conn_state_changed(struct vchiq_state *state,
				       enum vchiq_connstate oldstate,
				       enum vchiq_connstate newstate)
{
	struct vchiq_arm_state *arm_state = vchiq_platform_get_arm_state(state);
	char threadname[16];

	vchiq_log_info(vchiq_susp_log_level, "%d: %s->%s", state->id,
		get_conn_state_name(oldstate), get_conn_state_name(newstate));
	if (state->conn_state != VCHIQ_CONNSTATE_CONNECTED)
		return;

	write_lock_bh(&arm_state->susp_res_lock);
	if (arm_state->first_connect) {
		write_unlock_bh(&arm_state->susp_res_lock);
		return;
	}

	arm_state->first_connect = 1;
	write_unlock_bh(&arm_state->susp_res_lock);
	snprintf(threadname, sizeof(threadname), "vchiq-keep/%d",
		 state->id);
	arm_state->ka_thread = kthread_create(&vchiq_keepalive_thread_func,
					      (void *)state,
					      threadname);
	if (IS_ERR(arm_state->ka_thread)) {
		vchiq_log_error(vchiq_susp_log_level,
				"vchiq: FATAL: couldn't create thread %s",
				threadname);
	} else {
		wake_up_process(arm_state->ka_thread);
	}
}

static const struct of_device_id vchiq_of_match[] = {
	{ .compatible = "brcm,bcm2835-vchiq", .data = &bcm2835_drvdata },
	{ .compatible = "brcm,bcm2836-vchiq", .data = &bcm2836_drvdata },
	{},
};
MODULE_DEVICE_TABLE(of, vchiq_of_match);

static struct platform_device *
vchiq_register_child(struct platform_device *pdev, const char *name)
{
	struct platform_device_info pdevinfo;
	struct platform_device *child;

	memset(&pdevinfo, 0, sizeof(pdevinfo));

	pdevinfo.parent = &pdev->dev;
	pdevinfo.name = name;
	pdevinfo.id = PLATFORM_DEVID_NONE;
	pdevinfo.dma_mask = DMA_BIT_MASK(32);

	child = platform_device_register_full(&pdevinfo);
	if (IS_ERR(child)) {
		dev_warn(&pdev->dev, "%s not registered\n", name);
		child = NULL;
	}

	return child;
}

static int vchiq_probe(struct platform_device *pdev)
{
	struct device_node *fw_node;
	const struct of_device_id *of_id;
	struct vchiq_drvdata *drvdata;
	struct device *vchiq_dev;
	int err;

	of_id = of_match_node(vchiq_of_match, pdev->dev.of_node);
	drvdata = (struct vchiq_drvdata *)of_id->data;
	if (!drvdata)
		return -EINVAL;

	fw_node = of_find_compatible_node(NULL, NULL,
					  "raspberrypi,bcm2835-firmware");
	if (!fw_node) {
		dev_err(&pdev->dev, "Missing firmware node\n");
		return -ENOENT;
	}

	drvdata->fw = rpi_firmware_get(fw_node);
	of_node_put(fw_node);
	if (!drvdata->fw)
		return -EPROBE_DEFER;

	platform_set_drvdata(pdev, drvdata);

	err = vchiq_platform_init(pdev, &g_state);
	if (err)
		goto failed_platform_init;

	cdev_init(&vchiq_cdev, &vchiq_fops);
	vchiq_cdev.owner = THIS_MODULE;
	err = cdev_add(&vchiq_cdev, vchiq_devid, 1);
	if (err) {
		vchiq_log_error(vchiq_arm_log_level,
			"Unable to register device");
		goto failed_platform_init;
	}

	vchiq_dev = device_create(vchiq_class, &pdev->dev, vchiq_devid, NULL,
				  "vchiq");
	if (IS_ERR(vchiq_dev)) {
		err = PTR_ERR(vchiq_dev);
		goto failed_device_create;
	}

	vchiq_debugfs_init();

	vchiq_log_info(vchiq_arm_log_level,
		"vchiq: initialised - version %d (min %d), device %d.%d",
		VCHIQ_VERSION, VCHIQ_VERSION_MIN,
		MAJOR(vchiq_devid), MINOR(vchiq_devid));

	bcm2835_camera = vchiq_register_child(pdev, "bcm2835-camera");
	bcm2835_audio = vchiq_register_child(pdev, "bcm2835_audio");

	return 0;

failed_device_create:
	cdev_del(&vchiq_cdev);
failed_platform_init:
	vchiq_log_warning(vchiq_arm_log_level, "could not load vchiq");
	return err;
}

static int vchiq_remove(struct platform_device *pdev)
{
	platform_device_unregister(bcm2835_audio);
	platform_device_unregister(bcm2835_camera);
	vchiq_debugfs_deinit();
	device_destroy(vchiq_class, vchiq_devid);
	cdev_del(&vchiq_cdev);

	return 0;
}

static struct platform_driver vchiq_driver = {
	.driver = {
		.name = "bcm2835_vchiq",
		.of_match_table = vchiq_of_match,
	},
	.probe = vchiq_probe,
	.remove = vchiq_remove,
};

static int __init vchiq_driver_init(void)
{
	int ret;

	vchiq_class = class_create(THIS_MODULE, DEVICE_NAME);
	if (IS_ERR(vchiq_class)) {
		pr_err("Failed to create vchiq class\n");
		return PTR_ERR(vchiq_class);
	}

	ret = alloc_chrdev_region(&vchiq_devid, 0, 1, DEVICE_NAME);
	if (ret) {
		pr_err("Failed to allocate vchiq's chrdev region\n");
		goto class_destroy;
	}

	ret = platform_driver_register(&vchiq_driver);
	if (ret) {
		pr_err("Failed to register vchiq driver\n");
		goto region_unregister;
	}

	return 0;

region_unregister:
	unregister_chrdev_region(vchiq_devid, 1);

class_destroy:
	class_destroy(vchiq_class);

	return ret;
}
module_init(vchiq_driver_init);

static void __exit vchiq_driver_exit(void)
{
	platform_driver_unregister(&vchiq_driver);
	unregister_chrdev_region(vchiq_devid, 1);
	class_destroy(vchiq_class);
}
module_exit(vchiq_driver_exit);

MODULE_LICENSE("Dual BSD/GPL");
MODULE_DESCRIPTION("Videocore VCHIQ driver");
MODULE_AUTHOR("Broadcom Corporation");<|MERGE_RESOLUTION|>--- conflicted
+++ resolved
@@ -958,11 +958,7 @@
 	struct vchiq_service *service;
 	struct bulk_waiter_node *waiter = NULL;
 	bool found = false;
-<<<<<<< HEAD
-	void *userdata = NULL;
-=======
 	void *userdata;
->>>>>>> f642729d
 	int status = 0;
 	int ret;
 
@@ -1001,22 +997,10 @@
 			"found bulk_waiter %pK for pid %d", waiter,
 			current->pid);
 		userdata = &waiter->bulk_waiter;
-<<<<<<< HEAD
-	}
-
-	/*
-	 * FIXME address space mismatch:
-	 * args->data may be interpreted as a kernel pointer
-	 * in create_pagelist() called from vchiq_bulk_transfer(),
-	 * accessing kernel data instead of user space, based on the
-	 * address.
-	 */
-=======
 	} else {
 		userdata = args->userdata;
 	}
 
->>>>>>> f642729d
 	status = vchiq_bulk_transfer(args->handle, NULL, args->data, args->size,
 				     userdata, args->mode, dir);
 
@@ -1028,12 +1012,7 @@
 	if ((status != VCHIQ_RETRY) || fatal_signal_pending(current) ||
 		!waiter->bulk_waiter.bulk) {
 		if (waiter->bulk_waiter.bulk) {
-<<<<<<< HEAD
-			/* Cancel the signal when the transfer
-			** completes. */
-=======
 			/* Cancel the signal when the transfer completes. */
->>>>>>> f642729d
 			spin_lock(&bulk_waiter_spinlock);
 			waiter->bulk_waiter.bulk->userdata = NULL;
 			spin_unlock(&bulk_waiter_spinlock);
@@ -1073,22 +1052,13 @@
 		compat_uptr_t ptr32;
 		compat_uptr_t __user *uptr = ubuf;
 		ret = get_user(ptr32, uptr + index);
-<<<<<<< HEAD
-=======
 		if (ret)
 			return ret;
 
->>>>>>> f642729d
 		*buf = compat_ptr(ptr32);
 	} else {
 		uintptr_t ptr, __user *uptr = ubuf;
 		ret = get_user(ptr, uptr + index);
-<<<<<<< HEAD
-		*buf = (void __user *)ptr;
-	}
-
-	return ret;
-=======
 
 		if (ret)
 			return ret;
@@ -1097,7 +1067,6 @@
 	}
 
 	return 0;
->>>>>>> f642729d
 }
 
 struct vchiq_completion_data32 {
@@ -1216,12 +1185,7 @@
 				break;
 			}
 			if (msgbufcount <= 0)
-<<<<<<< HEAD
-				/* Stall here for lack of a
-				** buffer for the message. */
-=======
 				/* Stall here for lack of a buffer for the message. */
->>>>>>> f642729d
 				break;
 			/* Get the pointer from user space */
 			msgbufcount--;
@@ -1239,19 +1203,10 @@
 				break;
 			}
 
-<<<<<<< HEAD
-			/* Now it has been copied, the message
-			** can be released. */
-			vchiq_release_message(service->handle, header);
-
-			/* The completion must point to the
-			** msgbuf. */
-=======
 			/* Now it has been copied, the message can be released. */
 			vchiq_release_message(service->handle, header);
 
 			/* The completion must point to the msgbuf. */
->>>>>>> f642729d
 			user_completion.header = msgbuf;
 		}
 
@@ -1762,11 +1717,7 @@
 {
 	struct vchiq_queue_bulk_transfer32 args32;
 	struct vchiq_queue_bulk_transfer args;
-<<<<<<< HEAD
-	enum vchiq_bulk_dir dir = (cmd == VCHIQ_IOC_QUEUE_BULK_TRANSMIT) ?
-=======
 	enum vchiq_bulk_dir dir = (cmd == VCHIQ_IOC_QUEUE_BULK_TRANSMIT32) ?
->>>>>>> f642729d
 				  VCHIQ_BULK_TRANSMIT : VCHIQ_BULK_RECEIVE;
 
 	if (copy_from_user(&args32, argp, sizeof(args32)))
