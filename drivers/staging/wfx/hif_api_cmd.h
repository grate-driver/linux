/* SPDX-License-Identifier: Apache-2.0 */
/*
 * WFx hardware interface definitions
 *
 * Copyright (c) 2018-2020, Silicon Laboratories Inc.
 */

#ifndef WFX_HIF_API_CMD_H
#define WFX_HIF_API_CMD_H

#include <linux/ieee80211.h>

#include "hif_api_general.h"

enum hif_requests_ids {
	HIF_REQ_ID_RESET                = 0x0a,
	HIF_REQ_ID_READ_MIB             = 0x05,
	HIF_REQ_ID_WRITE_MIB            = 0x06,
	HIF_REQ_ID_START_SCAN           = 0x07,
	HIF_REQ_ID_STOP_SCAN            = 0x08,
	HIF_REQ_ID_TX                   = 0x04,
	HIF_REQ_ID_JOIN                 = 0x0b,
	HIF_REQ_ID_SET_PM_MODE          = 0x10,
	HIF_REQ_ID_SET_BSS_PARAMS       = 0x11,
	HIF_REQ_ID_ADD_KEY              = 0x0c,
	HIF_REQ_ID_REMOVE_KEY           = 0x0d,
	HIF_REQ_ID_EDCA_QUEUE_PARAMS    = 0x13,
	HIF_REQ_ID_START                = 0x17,
	HIF_REQ_ID_BEACON_TRANSMIT      = 0x18,
	HIF_REQ_ID_UPDATE_IE            = 0x1b,
	HIF_REQ_ID_MAP_LINK             = 0x1c,
};

enum hif_confirmations_ids {
	HIF_CNF_ID_RESET                = 0x0a,
	HIF_CNF_ID_READ_MIB             = 0x05,
	HIF_CNF_ID_WRITE_MIB            = 0x06,
	HIF_CNF_ID_START_SCAN           = 0x07,
	HIF_CNF_ID_STOP_SCAN            = 0x08,
	HIF_CNF_ID_TX                   = 0x04,
	HIF_CNF_ID_MULTI_TRANSMIT       = 0x1e,
	HIF_CNF_ID_JOIN                 = 0x0b,
	HIF_CNF_ID_SET_PM_MODE          = 0x10,
	HIF_CNF_ID_SET_BSS_PARAMS       = 0x11,
	HIF_CNF_ID_ADD_KEY              = 0x0c,
	HIF_CNF_ID_REMOVE_KEY           = 0x0d,
	HIF_CNF_ID_EDCA_QUEUE_PARAMS    = 0x13,
	HIF_CNF_ID_START                = 0x17,
	HIF_CNF_ID_BEACON_TRANSMIT      = 0x18,
	HIF_CNF_ID_UPDATE_IE            = 0x1b,
	HIF_CNF_ID_MAP_LINK             = 0x1c,
};

enum hif_indications_ids {
	HIF_IND_ID_RX                   = 0x84,
	HIF_IND_ID_SCAN_CMPL            = 0x86,
	HIF_IND_ID_JOIN_COMPLETE        = 0x8f,
	HIF_IND_ID_SET_PM_MODE_CMPL     = 0x89,
	HIF_IND_ID_SUSPEND_RESUME_TX    = 0x8c,
	HIF_IND_ID_EVENT                = 0x85
};

struct hif_req_reset {
	u8     reset_stat:1;
	u8     reset_all_int:1;
	u8     reserved1:6;
	u8     reserved2[3];
} __packed;

struct hif_cnf_reset {
	__le32 status;
} __packed;

struct hif_req_read_mib {
	__le16 mib_id;
	__le16 reserved;
} __packed;

struct hif_cnf_read_mib {
	__le32 status;
	__le16 mib_id;
	__le16 length;
	u8     mib_data[];
} __packed;

struct hif_req_write_mib {
	__le16 mib_id;
	__le16 length;
	u8     mib_data[];
} __packed;

struct hif_cnf_write_mib {
	__le32 status;
} __packed;

struct hif_req_update_ie {
	u8     beacon:1;
	u8     probe_resp:1;
	u8     probe_req:1;
	u8     reserved1:5;
	u8     reserved2;
	__le16 num_ies;
<<<<<<< HEAD
	struct element ie[];
=======
	u8     ie[];
>>>>>>> f642729d
} __packed;

struct hif_cnf_update_ie {
	__le32 status;
} __packed;

struct hif_ssid_def {
	__le32 ssid_length;
	u8     ssid[IEEE80211_MAX_SSID_LEN];
} __packed;

#define HIF_API_MAX_NB_SSIDS                           2
#define HIF_API_MAX_NB_CHANNELS                       14

struct hif_req_start_scan_alt {
	u8     band;
	u8     maintain_current_bss:1;
	u8     periodic:1;
	u8     reserved1:6;
	u8     disallow_ps:1;
	u8     reserved2:1;
	u8     short_preamble:1;
	u8     reserved3:5;
	u8     max_transmit_rate;
	__le16 periodic_interval;
	u8     reserved4;
	s8     periodic_rssi_thr;
	u8     num_of_probe_requests;
	u8     probe_delay;
	u8     num_of_ssids;
	u8     num_of_channels;
	__le32 min_channel_time;
	__le32 max_channel_time;
	__le32 tx_power_level; // signed value
	struct hif_ssid_def ssid_def[HIF_API_MAX_NB_SSIDS];
	u8     channel_list[];
} __packed;

struct hif_cnf_start_scan {
	__le32 status;
} __packed;

struct hif_cnf_stop_scan {
	__le32 status;
} __packed;

enum hif_pm_mode_status {
	HIF_PM_MODE_ACTIVE                         = 0x0,
	HIF_PM_MODE_PS                             = 0x1,
	HIF_PM_MODE_UNDETERMINED                   = 0x2
};

struct hif_ind_scan_cmpl {
	__le32 status;
	u8     pm_mode;
	u8     num_channels_completed;
	__le16 reserved;
} __packed;

enum hif_queue_id {
	HIF_QUEUE_ID_BACKGROUND                    = 0x0,
	HIF_QUEUE_ID_BESTEFFORT                    = 0x1,
	HIF_QUEUE_ID_VIDEO                         = 0x2,
	HIF_QUEUE_ID_VOICE                         = 0x3
};

enum hif_frame_format {
	HIF_FRAME_FORMAT_NON_HT                    = 0x0,
	HIF_FRAME_FORMAT_MIXED_FORMAT_HT           = 0x1,
	HIF_FRAME_FORMAT_GF_HT_11N                 = 0x2
};

struct hif_req_tx {
	// packet_id is not interpreted by the device, so it is not necessary to
	// declare it little endian
	u32    packet_id;
	u8     max_tx_rate;
	u8     queue_id:2;
	u8     peer_sta_id:4;
	u8     reserved1:2;
	u8     more:1;
	u8     fc_offset:3;
	u8     after_dtim:1;
	u8     reserved2:3;
	u8     start_exp:1;
	u8     reserved3:3;
	u8     retry_policy_index:4;
	__le32 reserved4;
	__le32 expire_time;
	u8     frame_format:4;
	u8     fec_coding:1;
	u8     short_gi:1;
	u8     reserved5:1;
	u8     stbc:1;
	u8     reserved6;
	u8     aggregation:1;
	u8     reserved7:7;
	u8     reserved8;
	u8     frame[];
} __packed;

enum hif_qos_ackplcy {
	HIF_QOS_ACKPLCY_NORMAL                         = 0x0,
	HIF_QOS_ACKPLCY_TXNOACK                        = 0x1,
	HIF_QOS_ACKPLCY_NOEXPACK                       = 0x2,
	HIF_QOS_ACKPLCY_BLCKACK                        = 0x3
};

struct hif_cnf_tx {
	__le32 status;
	// packet_id is copied from struct hif_req_tx without been interpreted
	// by the device, so it is not necessary to declare it little endian
	u32    packet_id;
	u8     txed_rate;
	u8     ack_failures;
	u8     aggr:1;
	u8     requeue:1;
	u8     ack_policy:2;
	u8     txop_limit:1;
	u8     reserved1:3;
	u8     reserved2;
	__le32 media_delay;
	__le32 tx_queue_delay;
} __packed;

struct hif_cnf_multi_transmit {
	u8     num_tx_confs;
	u8     reserved[3];
	struct hif_cnf_tx tx_conf_payload[];
} __packed;

enum hif_ri_flags_encrypt {
	HIF_RI_FLAGS_UNENCRYPTED                   = 0x0,
	HIF_RI_FLAGS_WEP_ENCRYPTED                 = 0x1,
	HIF_RI_FLAGS_TKIP_ENCRYPTED                = 0x2,
	HIF_RI_FLAGS_AES_ENCRYPTED                 = 0x3,
	HIF_RI_FLAGS_WAPI_ENCRYPTED                = 0x4
};

struct hif_ind_rx {
	__le32 status;
	u8     channel_number;
	u8     reserved1;
	u8     rxed_rate;
	u8     rcpi_rssi;
	u8     encryp:3;
	u8     in_aggr:1;
	u8     first_aggr:1;
	u8     last_aggr:1;
	u8     defrag:1;
	u8     beacon:1;
	u8     tim:1;
	u8     bitmap:1;
	u8     match_ssid:1;
	u8     match_bssid:1;
	u8     more:1;
	u8     reserved2:1;
	u8     ht:1;
	u8     stbc:1;
	u8     match_uc_addr:1;
	u8     match_mc_addr:1;
	u8     match_bc_addr:1;
	u8     key_type:1;
	u8     key_index:4;
	u8     reserved3:1;
	u8     peer_sta_id:4;
	u8     reserved4:2;
	u8     reserved5:1;
	u8     frame[];
} __packed;

struct hif_req_edca_queue_params {
	u8     queue_id;
	u8     reserved1;
	u8     aifsn;
	u8     reserved2;
	__le16 cw_min;
	__le16 cw_max;
	__le16 tx_op_limit;
	__le16 allowed_medium_time;
	__le32 reserved3;
} __packed;

struct hif_cnf_edca_queue_params {
	__le32 status;
} __packed;

struct hif_req_join {
	u8     infrastructure_bss_mode:1;
	u8     reserved1:7;
	u8     band;
	u8     channel_number;
	u8     reserved2;
	u8     bssid[ETH_ALEN];
	__le16 atim_window;
	u8     short_preamble:1;
	u8     reserved3:7;
	u8     probe_for_join;
	u8     reserved4;
	u8     reserved5:2;
	u8     force_no_beacon:1;
	u8     force_with_ind:1;
	u8     reserved6:4;
	__le32 ssid_length;
	u8     ssid[IEEE80211_MAX_SSID_LEN];
	__le32 beacon_interval;
	__le32 basic_rate_set;
} __packed;

struct hif_cnf_join {
	__le32 status;
} __packed;

struct hif_ind_join_complete {
	__le32 status;
} __packed;

struct hif_req_set_bss_params {
	u8     lost_count_only:1;
	u8     reserved:7;
	u8     beacon_lost_count;
	__le16 aid;
	__le32 operational_rate_set;
} __packed;

struct hif_cnf_set_bss_params {
	__le32 status;
} __packed;

struct hif_req_set_pm_mode {
	u8     enter_psm:1;
	u8     reserved:6;
	u8     fast_psm:1;
	u8     fast_psm_idle_period;
	u8     ap_psm_change_period;
	u8     min_auto_ps_poll_period;
} __packed;

struct hif_cnf_set_pm_mode {
	__le32 status;
} __packed;

struct hif_ind_set_pm_mode_cmpl {
	__le32 status;
	u8     pm_mode;
	u8     reserved[3];
} __packed;

struct hif_req_start {
	u8     mode;
	u8     band;
	u8     channel_number;
	u8     reserved1;
	__le32 reserved2;
	__le32 beacon_interval;
	u8     dtim_period;
	u8     short_preamble:1;
	u8     reserved3:7;
	u8     reserved4;
	u8     ssid_length;
	u8     ssid[IEEE80211_MAX_SSID_LEN];
	__le32 basic_rate_set;
} __packed;

struct hif_cnf_start {
	__le32 status;
} __packed;

struct hif_req_beacon_transmit {
	u8     enable_beaconing;
	u8     reserved[3];
} __packed;

struct hif_cnf_beacon_transmit {
	__le32 status;
} __packed;

#define HIF_LINK_ID_MAX            14
#define HIF_LINK_ID_NOT_ASSOCIATED (HIF_LINK_ID_MAX + 1)

struct hif_req_map_link {
	u8     mac_addr[ETH_ALEN];
	u8     unmap:1;
	u8     mfpc:1;
	u8     reserved:6;
	u8     peer_sta_id;
} __packed;

struct hif_cnf_map_link {
	__le32 status;
} __packed;

struct hif_ind_suspend_resume_tx {
	u8     resume:1;
	u8     reserved1:2;
	u8     bc_mc_only:1;
	u8     reserved2:4;
	u8     reserved3;
	__le16 peer_sta_set;
} __packed;


#define MAX_KEY_ENTRIES         24
#define HIF_API_WEP_KEY_DATA_SIZE                       16
#define HIF_API_TKIP_KEY_DATA_SIZE                      16
#define HIF_API_RX_MIC_KEY_SIZE                         8
#define HIF_API_TX_MIC_KEY_SIZE                         8
#define HIF_API_AES_KEY_DATA_SIZE                       16
#define HIF_API_WAPI_KEY_DATA_SIZE                      16
#define HIF_API_MIC_KEY_DATA_SIZE                       16
#define HIF_API_IGTK_KEY_DATA_SIZE                      16
#define HIF_API_RX_SEQUENCE_COUNTER_SIZE                8
#define HIF_API_IPN_SIZE                                8

enum hif_key_type {
	HIF_KEY_TYPE_WEP_DEFAULT                   = 0x0,
	HIF_KEY_TYPE_WEP_PAIRWISE                  = 0x1,
	HIF_KEY_TYPE_TKIP_GROUP                    = 0x2,
	HIF_KEY_TYPE_TKIP_PAIRWISE                 = 0x3,
	HIF_KEY_TYPE_AES_GROUP                     = 0x4,
	HIF_KEY_TYPE_AES_PAIRWISE                  = 0x5,
	HIF_KEY_TYPE_WAPI_GROUP                    = 0x6,
	HIF_KEY_TYPE_WAPI_PAIRWISE                 = 0x7,
	HIF_KEY_TYPE_IGTK_GROUP                    = 0x8,
	HIF_KEY_TYPE_NONE                          = 0x9
};

struct hif_wep_pairwise_key {
	u8     peer_address[ETH_ALEN];
	u8     reserved;
	u8     key_length;
	u8     key_data[HIF_API_WEP_KEY_DATA_SIZE];
} __packed;

struct hif_wep_group_key {
	u8     key_id;
	u8     key_length;
	u8     reserved[2];
	u8     key_data[HIF_API_WEP_KEY_DATA_SIZE];
} __packed;

struct hif_tkip_pairwise_key {
	u8     peer_address[ETH_ALEN];
	u8     reserved[2];
	u8     tkip_key_data[HIF_API_TKIP_KEY_DATA_SIZE];
	u8     rx_mic_key[HIF_API_RX_MIC_KEY_SIZE];
	u8     tx_mic_key[HIF_API_TX_MIC_KEY_SIZE];
} __packed;

struct hif_tkip_group_key {
	u8     tkip_key_data[HIF_API_TKIP_KEY_DATA_SIZE];
	u8     rx_mic_key[HIF_API_RX_MIC_KEY_SIZE];
	u8     key_id;
	u8     reserved[3];
	u8     rx_sequence_counter[HIF_API_RX_SEQUENCE_COUNTER_SIZE];
} __packed;

struct hif_aes_pairwise_key {
	u8     peer_address[ETH_ALEN];
	u8     reserved[2];
	u8     aes_key_data[HIF_API_AES_KEY_DATA_SIZE];
} __packed;

struct hif_aes_group_key {
	u8     aes_key_data[HIF_API_AES_KEY_DATA_SIZE];
	u8     key_id;
	u8     reserved[3];
	u8     rx_sequence_counter[HIF_API_RX_SEQUENCE_COUNTER_SIZE];
} __packed;

struct hif_wapi_pairwise_key {
	u8     peer_address[ETH_ALEN];
	u8     key_id;
	u8     reserved;
	u8     wapi_key_data[HIF_API_WAPI_KEY_DATA_SIZE];
	u8     mic_key_data[HIF_API_MIC_KEY_DATA_SIZE];
} __packed;

struct hif_wapi_group_key {
	u8     wapi_key_data[HIF_API_WAPI_KEY_DATA_SIZE];
	u8     mic_key_data[HIF_API_MIC_KEY_DATA_SIZE];
	u8     key_id;
	u8     reserved[3];
} __packed;

struct hif_igtk_group_key {
	u8     igtk_key_data[HIF_API_IGTK_KEY_DATA_SIZE];
	u8     key_id;
	u8     reserved[3];
	u8     ipn[HIF_API_IPN_SIZE];
} __packed;

struct hif_req_add_key {
	u8     type;
	u8     entry_index;
	u8     int_id:2;
	u8     reserved1:6;
	u8     reserved2;
	union {
		struct hif_wep_pairwise_key  wep_pairwise_key;
		struct hif_wep_group_key     wep_group_key;
		struct hif_tkip_pairwise_key tkip_pairwise_key;
		struct hif_tkip_group_key    tkip_group_key;
		struct hif_aes_pairwise_key  aes_pairwise_key;
		struct hif_aes_group_key     aes_group_key;
		struct hif_wapi_pairwise_key wapi_pairwise_key;
		struct hif_wapi_group_key    wapi_group_key;
		struct hif_igtk_group_key    igtk_group_key;
	} key;
} __packed;

struct hif_cnf_add_key {
	__le32 status;
} __packed;

struct hif_req_remove_key {
	u8     entry_index;
	u8     reserved[3];
} __packed;

struct hif_cnf_remove_key {
	__le32 status;
} __packed;

enum hif_event_ind {
	HIF_EVENT_IND_BSSLOST                      = 0x1,
	HIF_EVENT_IND_BSSREGAINED                  = 0x2,
	HIF_EVENT_IND_RCPI_RSSI                    = 0x3,
	HIF_EVENT_IND_PS_MODE_ERROR                = 0x4,
	HIF_EVENT_IND_INACTIVITY                   = 0x5
};

enum hif_ps_mode_error {
	HIF_PS_ERROR_NO_ERROR                      = 0,
	HIF_PS_ERROR_AP_NOT_RESP_TO_POLL           = 1,
	HIF_PS_ERROR_AP_NOT_RESP_TO_UAPSD_TRIGGER  = 2,
	HIF_PS_ERROR_AP_SENT_UNICAST_IN_DOZE       = 3,
	HIF_PS_ERROR_AP_NO_DATA_AFTER_TIM          = 4
};

struct hif_ind_event {
	__le32 event_id;
	union {
		u8     rcpi_rssi;
		__le32 ps_mode_error;
		__le32 peer_sta_set;
	} event_data;
} __packed;

#endif<|MERGE_RESOLUTION|>--- conflicted
+++ resolved
@@ -100,11 +100,7 @@
 	u8     reserved1:5;
 	u8     reserved2;
 	__le16 num_ies;
-<<<<<<< HEAD
-	struct element ie[];
-=======
 	u8     ie[];
->>>>>>> f642729d
 } __packed;
 
 struct hif_cnf_update_ie {
