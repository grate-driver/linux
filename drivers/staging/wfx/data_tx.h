--- conflicted
+++ resolved
@@ -35,10 +35,7 @@
 
 struct wfx_tx_priv {
 	ktime_t xmit_timestamp;
-<<<<<<< HEAD
-=======
 	unsigned char icv_size;
->>>>>>> f642729d
 };
 
 void wfx_tx_policy_init(struct wfx_vif *wvif);
