// SPDX-License-Identifier: GPL-2.0-only
/*
 * gpio_backlight.c - Simple GPIO-controlled backlight
 */

#include <linux/backlight.h>
#include <linux/err.h>
#include <linux/fb.h>
#include <linux/gpio/consumer.h>
#include <linux/init.h>
#include <linux/kernel.h>
#include <linux/module.h>
#include <linux/of.h>
#include <linux/platform_data/gpio_backlight.h>
#include <linux/platform_device.h>
#include <linux/property.h>
#include <linux/slab.h>

struct gpio_backlight {
	struct device *fbdev;
	struct gpio_desc *gpiod;
};

static int gpio_backlight_get_next_brightness(struct backlight_device *bl)
{
	int brightness = bl->props.brightness;

	if (bl->props.power != FB_BLANK_UNBLANK ||
	    bl->props.fb_blank != FB_BLANK_UNBLANK ||
	    bl->props.state & (BL_CORE_SUSPENDED | BL_CORE_FBBLANK))
		brightness = 0;

	return brightness;
}

static int gpio_backlight_update_status(struct backlight_device *bl)
{
	struct gpio_backlight *gbl = bl_get_data(bl);
	int brightness = gpio_backlight_get_next_brightness(bl);

	gpiod_set_value_cansleep(gbl->gpiod, brightness);

	return 0;
}

static int gpio_backlight_check_fb(struct backlight_device *bl,
				   struct fb_info *info)
{
	struct gpio_backlight *gbl = bl_get_data(bl);

	return gbl->fbdev == NULL || gbl->fbdev == info->dev;
}

static const struct backlight_ops gpio_backlight_ops = {
	.options	= BL_CORE_SUSPENDRESUME,
	.update_status	= gpio_backlight_update_status,
	.check_fb	= gpio_backlight_check_fb,
};

<<<<<<< HEAD
static int gpio_backlight_probe_dt(struct platform_device *pdev,
				   struct gpio_backlight *gbl)
{
	struct device *dev = &pdev->dev;
	int ret;

	gbl->def_value = device_property_read_bool(dev, "default-on");

	gbl->gpiod = devm_gpiod_get(dev, NULL, GPIOD_ASIS);
	if (IS_ERR(gbl->gpiod)) {
		ret = PTR_ERR(gbl->gpiod);

		if (ret != -EPROBE_DEFER) {
			dev_err(dev,
				"Error: The gpios parameter is missing or invalid.\n");
		}
		return ret;
	}

	return 0;
}

static int gpio_backlight_initial_power_state(struct gpio_backlight *gbl)
{
	struct device_node *node = gbl->dev->of_node;

	/* Not booted with device tree or no phandle link to the node */
	if (!node || !node->phandle)
		return gbl->def_value ? FB_BLANK_UNBLANK : FB_BLANK_POWERDOWN;

	/* if the enable GPIO is disabled, do not enable the backlight */
	if (gpiod_get_value_cansleep(gbl->gpiod) == 0)
		return FB_BLANK_POWERDOWN;

	return FB_BLANK_UNBLANK;
}


=======
>>>>>>> 348b80b2
static int gpio_backlight_probe(struct platform_device *pdev)
{
	struct device *dev = &pdev->dev;
	struct gpio_backlight_platform_data *pdata = dev_get_platdata(dev);
	struct device_node *of_node = dev->of_node;
	struct backlight_properties props;
	struct backlight_device *bl;
	struct gpio_backlight *gbl;
	int ret, init_brightness, def_value;

	gbl = devm_kzalloc(dev, sizeof(*gbl), GFP_KERNEL);
	if (gbl == NULL)
		return -ENOMEM;

	if (pdata)
		gbl->fbdev = pdata->fbdev;

	def_value = device_property_read_bool(dev, "default-on");

	gbl->gpiod = devm_gpiod_get(dev, NULL, GPIOD_ASIS);
	if (IS_ERR(gbl->gpiod)) {
		ret = PTR_ERR(gbl->gpiod);
		if (ret != -EPROBE_DEFER)
			dev_err(dev,
				"Error: The gpios parameter is missing or invalid.\n");
		return ret;
	}

	memset(&props, 0, sizeof(props));
	props.type = BACKLIGHT_RAW;
	props.max_brightness = 1;
	bl = devm_backlight_device_register(dev, dev_name(dev), dev, gbl,
					    &gpio_backlight_ops, &props);
	if (IS_ERR(bl)) {
		dev_err(dev, "failed to register backlight\n");
		return PTR_ERR(bl);
	}

<<<<<<< HEAD
	bl->props.power = gpio_backlight_initial_power_state(gbl);
	bl->props.brightness = 1;

	backlight_update_status(bl);
=======
	/* Set the initial power state */
	if (!of_node || !of_node->phandle)
		/* Not booted with device tree or no phandle link to the node */
		bl->props.power = def_value ? FB_BLANK_UNBLANK
					    : FB_BLANK_POWERDOWN;
	else if (gpiod_get_direction(gbl->gpiod) == 0 &&
		 gpiod_get_value_cansleep(gbl->gpiod) == 0)
		bl->props.power = FB_BLANK_POWERDOWN;
	else
		bl->props.power = FB_BLANK_UNBLANK;

	bl->props.brightness = 1;

	init_brightness = gpio_backlight_get_next_brightness(bl);
	ret = gpiod_direction_output(gbl->gpiod, init_brightness);
	if (ret) {
		dev_err(dev, "failed to set initial brightness\n");
		return ret;
	}
>>>>>>> 348b80b2

	platform_set_drvdata(pdev, bl);
	return 0;
}

static struct of_device_id gpio_backlight_of_match[] = {
	{ .compatible = "gpio-backlight" },
	{ /* sentinel */ }
};

MODULE_DEVICE_TABLE(of, gpio_backlight_of_match);

static struct platform_driver gpio_backlight_driver = {
	.driver		= {
		.name		= "gpio-backlight",
		.of_match_table = gpio_backlight_of_match,
	},
	.probe		= gpio_backlight_probe,
};

module_platform_driver(gpio_backlight_driver);

MODULE_AUTHOR("Laurent Pinchart <laurent.pinchart@ideasonboard.com>");
MODULE_DESCRIPTION("GPIO-based Backlight Driver");
MODULE_LICENSE("GPL");
MODULE_ALIAS("platform:gpio-backlight");<|MERGE_RESOLUTION|>--- conflicted
+++ resolved
@@ -57,47 +57,6 @@
 	.check_fb	= gpio_backlight_check_fb,
 };
 
-<<<<<<< HEAD
-static int gpio_backlight_probe_dt(struct platform_device *pdev,
-				   struct gpio_backlight *gbl)
-{
-	struct device *dev = &pdev->dev;
-	int ret;
-
-	gbl->def_value = device_property_read_bool(dev, "default-on");
-
-	gbl->gpiod = devm_gpiod_get(dev, NULL, GPIOD_ASIS);
-	if (IS_ERR(gbl->gpiod)) {
-		ret = PTR_ERR(gbl->gpiod);
-
-		if (ret != -EPROBE_DEFER) {
-			dev_err(dev,
-				"Error: The gpios parameter is missing or invalid.\n");
-		}
-		return ret;
-	}
-
-	return 0;
-}
-
-static int gpio_backlight_initial_power_state(struct gpio_backlight *gbl)
-{
-	struct device_node *node = gbl->dev->of_node;
-
-	/* Not booted with device tree or no phandle link to the node */
-	if (!node || !node->phandle)
-		return gbl->def_value ? FB_BLANK_UNBLANK : FB_BLANK_POWERDOWN;
-
-	/* if the enable GPIO is disabled, do not enable the backlight */
-	if (gpiod_get_value_cansleep(gbl->gpiod) == 0)
-		return FB_BLANK_POWERDOWN;
-
-	return FB_BLANK_UNBLANK;
-}
-
-
-=======
->>>>>>> 348b80b2
 static int gpio_backlight_probe(struct platform_device *pdev)
 {
 	struct device *dev = &pdev->dev;
@@ -136,12 +95,6 @@
 		return PTR_ERR(bl);
 	}
 
-<<<<<<< HEAD
-	bl->props.power = gpio_backlight_initial_power_state(gbl);
-	bl->props.brightness = 1;
-
-	backlight_update_status(bl);
-=======
 	/* Set the initial power state */
 	if (!of_node || !of_node->phandle)
 		/* Not booted with device tree or no phandle link to the node */
@@ -161,7 +114,6 @@
 		dev_err(dev, "failed to set initial brightness\n");
 		return ret;
 	}
->>>>>>> 348b80b2
 
 	platform_set_drvdata(pdev, bl);
 	return 0;
