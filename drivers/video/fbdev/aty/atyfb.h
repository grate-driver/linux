/* SPDX-License-Identifier: GPL-2.0 */
/*
 *  ATI Frame Buffer Device Driver Core Definitions
 */

#include <linux/spinlock.h>
#include <linux/wait.h>
    /*
     *  Elements of the hardware specific atyfb_par structure
     */

struct crtc {
	u32 vxres;
	u32 vyres;
	u32 xoffset;
	u32 yoffset;
	u32 bpp;
	u32 h_tot_disp;
	u32 h_sync_strt_wid;
	u32 v_tot_disp;
	u32 v_sync_strt_wid;
	u32 vline_crnt_vline;
	u32 off_pitch;
	u32 gen_cntl;
	u32 dp_pix_width;	/* acceleration */
	u32 dp_chain_mask;	/* acceleration */
#ifdef CONFIG_FB_ATY_GENERIC_LCD
	u32 horz_stretching;
	u32 vert_stretching;
	u32 ext_vert_stretch;
	u32 shadow_h_tot_disp;
	u32 shadow_h_sync_strt_wid;
	u32 shadow_v_tot_disp;
	u32 shadow_v_sync_strt_wid;
	u32 lcd_gen_cntl;
	u32 lcd_config_panel;
	u32 lcd_index;
#endif
};

struct aty_interrupt {
	wait_queue_head_t wait;
	unsigned int count;
	int pan_display;
};

struct pll_info {
	int pll_max;
	int pll_min;
	int sclk, mclk, mclk_pm, xclk;
	int ref_div;
	int ref_clk;
	int ecp_max;
};

typedef struct {
	u16 unknown1;
	u16 PCLK_min_freq;
	u16 PCLK_max_freq;
	u16 unknown2;
	u16 ref_freq;
	u16 ref_divider;
	u16 unknown3;
	u16 MCLK_pwd;
	u16 MCLK_max_freq;
	u16 XCLK_max_freq;
	u16 SCLK_freq;
} __attribute__ ((packed)) PLL_BLOCK_MACH64;

struct pll_514 {
	u8 m;
	u8 n;
};

struct pll_18818 {
	u32 program_bits;
	u32 locationAddr;
	u32 period_in_ps;
	u32 post_divider;
};

struct pll_ct {
	u8 pll_ref_div;
	u8 pll_gen_cntl;
	u8 mclk_fb_div;
	u8 mclk_fb_mult; /* 2 ro 4 */
	u8 sclk_fb_div;
	u8 pll_vclk_cntl;
	u8 vclk_post_div;
	u8 vclk_fb_div;
	u8 pll_ext_cntl;
	u8 ext_vpll_cntl;
	u8 spll_cntl2;
	u32 dsp_config; /* Mach64 GTB DSP */
	u32 dsp_on_off; /* Mach64 GTB DSP */
	u32 dsp_loop_latency;
	u32 fifo_size;
	u32 xclkpagefaultdelay;
	u32 xclkmaxrasdelay;
	u8 xclk_ref_div;
	u8 xclk_post_div;
	u8 mclk_post_div_real;
	u8 xclk_post_div_real;
	u8 vclk_post_div_real;
	u8 features;
#ifdef CONFIG_FB_ATY_GENERIC_LCD
	u32 xres; /* use for LCD stretching/scaling */
#endif
};

/*
	for pll_ct.features
*/
#define DONT_USE_SPLL 0x1
#define DONT_USE_XDLL 0x2
#define USE_CPUCLK    0x4
#define POWERDOWN_PLL 0x8

union aty_pll {
	struct pll_ct ct;
	struct pll_514 ibm514;
	struct pll_18818 ics2595;
};

    /*
     *  The hardware parameters for each card
     */

struct atyfb_par {
	u32 pseudo_palette[16];
	struct { u8 red, green, blue; } palette[256];
	const struct aty_dac_ops *dac_ops;
	const struct aty_pll_ops *pll_ops;
	void __iomem *ati_regbase;
	unsigned long clk_wr_offset; /* meaning overloaded, clock id by CT */
	struct crtc crtc;
	union aty_pll pll;
	struct pll_info pll_limits;
	u32 features;
	u32 ref_clk_per;
	u32 pll_per;
	u32 mclk_per;
	u32 xclk_per;
	u8 bus_type;
	u8 ram_type;
	u8 mem_refresh_rate;
	u16 pci_id;
	u32 accel_flags;
	int blitter_may_be_busy;
	unsigned fifo_space;
	int asleep;
	int lock_blank;
	unsigned long res_start;
	unsigned long res_size;
	struct pci_dev *pdev;
#ifdef __sparc__
	struct pci_mmap_map *mmap_map;
	u8 mmaped;
#endif
	int open;
#ifdef CONFIG_FB_ATY_GENERIC_LCD
	unsigned long bios_base_phys;
	unsigned long bios_base;
	unsigned long lcd_table;
	u16 lcd_width;
	u16 lcd_height;
	u32 lcd_pixclock;
	u16 lcd_refreshrate;
	u16 lcd_htotal;
	u16 lcd_hdisp;
	u16 lcd_hsync_dly;
	u16 lcd_hsync_len;
	u16 lcd_vtotal;
	u16 lcd_vdisp;
	u16 lcd_vsync_len;
	u16 lcd_right_margin;
	u16 lcd_lower_margin;
	u16 lcd_hblank_len;
	u16 lcd_vblank_len;
#endif
	unsigned long aux_start; /* auxiliary aperture */
	unsigned long aux_size;
	struct aty_interrupt vblank;
	unsigned long irq_flags;
	unsigned int irq;
	spinlock_t int_lock;
	int wc_cookie;
	u32 mem_cntl;
	struct crtc saved_crtc;
	union aty_pll saved_pll;
};

    /*
     *  ATI Mach64 features
     */

#define M64_HAS(feature)	((par)->features & (M64F_##feature))

#define M64F_RESET_3D		0x00000001
#define M64F_MAGIC_FIFO		0x00000002
#define M64F_GTB_DSP		0x00000004
#define M64F_FIFO_32		0x00000008
#define M64F_SDRAM_MAGIC_PLL	0x00000010
#define M64F_MAGIC_POSTDIV	0x00000020
#define M64F_INTEGRATED		0x00000040
#define M64F_CT_BUS		0x00000080
#define M64F_VT_BUS		0x00000100
#define M64F_MOBIL_BUS		0x00000200
#define M64F_GX			0x00000400
#define M64F_CT			0x00000800
#define M64F_VT			0x00001000
#define M64F_GT			0x00002000
#define M64F_MAGIC_VRAM_SIZE	0x00004000
#define M64F_G3_PB_1_1		0x00008000
#define M64F_G3_PB_1024x768	0x00010000
#define M64F_EXTRA_BRIGHT	0x00020000
#define M64F_LT_LCD_REGS	0x00040000
#define M64F_XL_DLL		0x00080000
#define M64F_MFB_FORCE_4	0x00100000
#define M64F_HW_TRIPLE		0x00200000
#define M64F_XL_MEM		0x00400000
    /*
     *  Register access
     */

static inline u32 aty_ld_le32(int regindex, const struct atyfb_par *par)
{
	/* Hack for bloc 1, should be cleanly optimized by compiler */
	if (regindex >= 0x400)
		regindex -= 0x800;

#ifdef CONFIG_ATARI
	return in_le32(par->ati_regbase + regindex);
#else
	return readl(par->ati_regbase + regindex);
#endif
}

static inline void aty_st_le32(int regindex, u32 val, const struct atyfb_par *par)
{
	/* Hack for bloc 1, should be cleanly optimized by compiler */
	if (regindex >= 0x400)
		regindex -= 0x800;

#ifdef CONFIG_ATARI
	out_le32(par->ati_regbase + regindex, val);
#else
	writel(val, par->ati_regbase + regindex);
#endif
}

static inline void aty_st_le16(int regindex, u16 val,
			       const struct atyfb_par *par)
{
	/* Hack for bloc 1, should be cleanly optimized by compiler */
	if (regindex >= 0x400)
		regindex -= 0x800;
#ifdef CONFIG_ATARI
	out_le16(par->ati_regbase + regindex, val);
#else
	writel(val, par->ati_regbase + regindex);
#endif
}

static inline u8 aty_ld_8(int regindex, const struct atyfb_par *par)
{
	/* Hack for bloc 1, should be cleanly optimized by compiler */
	if (regindex >= 0x400)
		regindex -= 0x800;
#ifdef CONFIG_ATARI
	return in_8(par->ati_regbase + regindex);
#else
	return readb(par->ati_regbase + regindex);
#endif
}

static inline void aty_st_8(int regindex, u8 val, const struct atyfb_par *par)
{
	/* Hack for bloc 1, should be cleanly optimized by compiler */
	if (regindex >= 0x400)
		regindex -= 0x800;

#ifdef CONFIG_ATARI
	out_8(par->ati_regbase + regindex, val);
#else
	writeb(val, par->ati_regbase + regindex);
#endif
}

<<<<<<< HEAD
#if defined(CONFIG_PMAC_BACKLIGHT) || defined (CONFIG_FB_ATY_GENERIC_LCD) || \
defined (CONFIG_FB_ATY_BACKLIGHT)
=======
>>>>>>> f642729d
extern void aty_st_lcd(int index, u32 val, const struct atyfb_par *par);
extern u32 aty_ld_lcd(int index, const struct atyfb_par *par);

    /*
     *  DAC operations
     */

struct aty_dac_ops {
	int (*set_dac) (const struct fb_info * info,
		const union aty_pll * pll, u32 bpp, u32 accel);
};

extern const struct aty_dac_ops aty_dac_ibm514; /* IBM RGB514 */
extern const struct aty_dac_ops aty_dac_ati68860b; /* ATI 68860-B */
extern const struct aty_dac_ops aty_dac_att21c498; /* AT&T 21C498 */
extern const struct aty_dac_ops aty_dac_unsupported; /* unsupported */
extern const struct aty_dac_ops aty_dac_ct; /* Integrated */


    /*
     *  Clock operations
     */

struct aty_pll_ops {
	int (*var_to_pll) (const struct fb_info * info, u32 vclk_per, u32 bpp, union aty_pll * pll);
	u32 (*pll_to_var) (const struct fb_info * info, const union aty_pll * pll);
	void (*set_pll)   (const struct fb_info * info, const union aty_pll * pll);
	void (*get_pll)   (const struct fb_info *info, union aty_pll * pll);
	int (*init_pll)   (const struct fb_info * info, union aty_pll * pll);
	void (*resume_pll)(const struct fb_info *info, union aty_pll *pll);
};

extern const struct aty_pll_ops aty_pll_ati18818_1; /* ATI 18818 */
extern const struct aty_pll_ops aty_pll_stg1703; /* STG 1703 */
extern const struct aty_pll_ops aty_pll_ch8398; /* Chrontel 8398 */
extern const struct aty_pll_ops aty_pll_att20c408; /* AT&T 20C408 */
extern const struct aty_pll_ops aty_pll_ibm514; /* IBM RGB514 */
extern const struct aty_pll_ops aty_pll_unsupported; /* unsupported */
extern const struct aty_pll_ops aty_pll_ct; /* Integrated */


extern void aty_set_pll_ct(const struct fb_info *info, const union aty_pll *pll);
extern u8 aty_ld_pll_ct(int offset, const struct atyfb_par *par);

extern const u8 aty_postdividers[8];


    /*
     *  Hardware cursor support
     */

extern int aty_init_cursor(struct fb_info *info, struct fb_ops *atyfb_ops);

    /*
     *  Hardware acceleration
     */

static inline void wait_for_fifo(u16 entries, struct atyfb_par *par)
{
	unsigned fifo_space = par->fifo_space;
	while (entries > fifo_space) {
		fifo_space = 16 - fls(aty_ld_le32(FIFO_STAT, par) & 0xffff);
	}
	par->fifo_space = fifo_space - entries;
}

static inline void wait_for_idle(struct atyfb_par *par)
{
	wait_for_fifo(16, par);
	while ((aty_ld_le32(GUI_STAT, par) & 1) != 0);
	par->blitter_may_be_busy = 0;
}

extern void aty_reset_engine(struct atyfb_par *par);
extern void aty_init_engine(struct atyfb_par *par, struct fb_info *info);

void atyfb_copyarea(struct fb_info *info, const struct fb_copyarea *area);
void atyfb_fillrect(struct fb_info *info, const struct fb_fillrect *rect);
void atyfb_imageblit(struct fb_info *info, const struct fb_image *image);
<|MERGE_RESOLUTION|>--- conflicted
+++ resolved
@@ -287,11 +287,6 @@
 #endif
 }
 
-<<<<<<< HEAD
-#if defined(CONFIG_PMAC_BACKLIGHT) || defined (CONFIG_FB_ATY_GENERIC_LCD) || \
-defined (CONFIG_FB_ATY_BACKLIGHT)
-=======
->>>>>>> f642729d
 extern void aty_st_lcd(int index, u32 val, const struct atyfb_par *par);
 extern u32 aty_ld_lcd(int index, const struct atyfb_par *par);
 
