/* SPDX-License-Identifier: GPL-2.0 */
/* Copyright(c) 2019 Intel Corporation. All rights rsvd. */
#ifndef _IDXD_REGISTERS_H_
#define _IDXD_REGISTERS_H_

/* PCI Config */
#define PCI_DEVICE_ID_INTEL_DSA_SPR0	0x0b25

#define IDXD_MMIO_BAR		0
#define IDXD_WQ_BAR		2
#define IDXD_PORTAL_SIZE	0x4000

/* MMIO Device BAR0 Registers */
#define IDXD_VER_OFFSET			0x00
#define IDXD_VER_MAJOR_MASK		0xf0
#define IDXD_VER_MINOR_MASK		0x0f
#define GET_IDXD_VER_MAJOR(x)		(((x) & IDXD_VER_MAJOR_MASK) >> 4)
#define GET_IDXD_VER_MINOR(x)		((x) & IDXD_VER_MINOR_MASK)

union gen_cap_reg {
	struct {
		u64 block_on_fault:1;
		u64 overlap_copy:1;
		u64 cache_control_mem:1;
		u64 cache_control_cache:1;
		u64 rsvd:3;
		u64 int_handle_req:1;
		u64 dest_readback:1;
		u64 drain_readback:1;
		u64 rsvd2:6;
		u64 max_xfer_shift:5;
		u64 max_batch_shift:4;
		u64 max_ims_mult:6;
		u64 config_en:1;
		u64 max_descs_per_engine:8;
		u64 rsvd3:24;
	};
	u64 bits;
} __packed;
#define IDXD_GENCAP_OFFSET		0x10

union wq_cap_reg {
	struct {
		u64 total_wq_size:16;
		u64 num_wqs:8;
		u64 wqcfg_size:4;
		u64 rsvd:20;
		u64 shared_mode:1;
		u64 dedicated_mode:1;
		u64 rsvd2:1;
		u64 priority:1;
		u64 occupancy:1;
		u64 occupancy_int:1;
		u64 rsvd3:10;
	};
	u64 bits;
} __packed;
#define IDXD_WQCAP_OFFSET		0x20
#define IDXD_WQCFG_MIN			5

union group_cap_reg {
	struct {
		u64 num_groups:8;
		u64 total_tokens:8;
		u64 token_en:1;
		u64 token_limit:1;
		u64 rsvd:46;
	};
	u64 bits;
} __packed;
#define IDXD_GRPCAP_OFFSET		0x30

union engine_cap_reg {
	struct {
		u64 num_engines:8;
		u64 rsvd:56;
	};
	u64 bits;
} __packed;

#define IDXD_ENGCAP_OFFSET		0x38

#define IDXD_OPCAP_NOOP			0x0001
#define IDXD_OPCAP_BATCH			0x0002
#define IDXD_OPCAP_MEMMOVE		0x0008
struct opcap {
	u64 bits[4];
};

#define IDXD_OPCAP_OFFSET		0x40

#define IDXD_TABLE_OFFSET		0x60
union offsets_reg {
	struct {
		u64 grpcfg:16;
		u64 wqcfg:16;
		u64 msix_perm:16;
		u64 ims:16;
		u64 perfmon:16;
		u64 rsvd:48;
	};
	u64 bits[2];
} __packed;

#define IDXD_GENCFG_OFFSET		0x80
union gencfg_reg {
	struct {
		u32 token_limit:8;
		u32 rsvd:4;
		u32 user_int_en:1;
		u32 rsvd2:19;
	};
	u32 bits;
} __packed;

#define IDXD_GENCTRL_OFFSET		0x88
union genctrl_reg {
	struct {
		u32 softerr_int_en:1;
		u32 rsvd:31;
	};
	u32 bits;
} __packed;

#define IDXD_GENSTATS_OFFSET		0x90
union gensts_reg {
	struct {
		u32 state:2;
		u32 reset_type:2;
		u32 rsvd:28;
	};
	u32 bits;
} __packed;

enum idxd_device_status_state {
	IDXD_DEVICE_STATE_DISABLED = 0,
	IDXD_DEVICE_STATE_ENABLED,
	IDXD_DEVICE_STATE_DRAIN,
	IDXD_DEVICE_STATE_HALT,
};

enum idxd_device_reset_type {
	IDXD_DEVICE_RESET_SOFTWARE = 0,
	IDXD_DEVICE_RESET_FLR,
	IDXD_DEVICE_RESET_WARM,
	IDXD_DEVICE_RESET_COLD,
};

#define IDXD_INTCAUSE_OFFSET		0x98
#define IDXD_INTC_ERR			0x01
#define IDXD_INTC_CMD			0x02
#define IDXD_INTC_OCCUPY			0x04
#define IDXD_INTC_PERFMON_OVFL		0x08

#define IDXD_CMD_OFFSET			0xa0
union idxd_command_reg {
	struct {
		u32 operand:20;
		u32 cmd:5;
		u32 rsvd:6;
		u32 int_req:1;
	};
	u32 bits;
} __packed;

enum idxd_cmd {
	IDXD_CMD_ENABLE_DEVICE = 1,
	IDXD_CMD_DISABLE_DEVICE,
	IDXD_CMD_DRAIN_ALL,
	IDXD_CMD_ABORT_ALL,
	IDXD_CMD_RESET_DEVICE,
	IDXD_CMD_ENABLE_WQ,
	IDXD_CMD_DISABLE_WQ,
	IDXD_CMD_DRAIN_WQ,
	IDXD_CMD_ABORT_WQ,
	IDXD_CMD_RESET_WQ,
	IDXD_CMD_DRAIN_PASID,
	IDXD_CMD_ABORT_PASID,
	IDXD_CMD_REQUEST_INT_HANDLE,
};

#define IDXD_CMDSTS_OFFSET		0xa8
union cmdsts_reg {
	struct {
		u8 err;
		u16 result;
		u8 rsvd:7;
		u8 active:1;
	};
	u32 bits;
} __packed;
#define IDXD_CMDSTS_ACTIVE		0x80000000

enum idxd_cmdsts_err {
	IDXD_CMDSTS_SUCCESS = 0,
	IDXD_CMDSTS_INVAL_CMD,
	IDXD_CMDSTS_INVAL_WQIDX,
	IDXD_CMDSTS_HW_ERR,
	/* enable device errors */
	IDXD_CMDSTS_ERR_DEV_ENABLED = 0x10,
	IDXD_CMDSTS_ERR_CONFIG,
	IDXD_CMDSTS_ERR_BUSMASTER_EN,
	IDXD_CMDSTS_ERR_PASID_INVAL,
	IDXD_CMDSTS_ERR_WQ_SIZE_ERANGE,
	IDXD_CMDSTS_ERR_GRP_CONFIG,
	IDXD_CMDSTS_ERR_GRP_CONFIG2,
	IDXD_CMDSTS_ERR_GRP_CONFIG3,
	IDXD_CMDSTS_ERR_GRP_CONFIG4,
	/* enable wq errors */
	IDXD_CMDSTS_ERR_DEV_NOTEN = 0x20,
	IDXD_CMDSTS_ERR_WQ_ENABLED,
	IDXD_CMDSTS_ERR_WQ_SIZE,
	IDXD_CMDSTS_ERR_WQ_PRIOR,
	IDXD_CMDSTS_ERR_WQ_MODE,
	IDXD_CMDSTS_ERR_BOF_EN,
	IDXD_CMDSTS_ERR_PASID_EN,
	IDXD_CMDSTS_ERR_MAX_BATCH_SIZE,
	IDXD_CMDSTS_ERR_MAX_XFER_SIZE,
	/* disable device errors */
	IDXD_CMDSTS_ERR_DIS_DEV_EN = 0x31,
	/* disable WQ, drain WQ, abort WQ, reset WQ */
	IDXD_CMDSTS_ERR_DEV_NOT_EN,
	/* request interrupt handle */
	IDXD_CMDSTS_ERR_INVAL_INT_IDX = 0x41,
	IDXD_CMDSTS_ERR_NO_HANDLE,
};

#define IDXD_SWERR_OFFSET		0xc0
#define IDXD_SWERR_VALID		0x00000001
#define IDXD_SWERR_OVERFLOW		0x00000002
#define IDXD_SWERR_ACK			(IDXD_SWERR_VALID | IDXD_SWERR_OVERFLOW)
union sw_err_reg {
	struct {
		u64 valid:1;
		u64 overflow:1;
		u64 desc_valid:1;
		u64 wq_idx_valid:1;
		u64 batch:1;
		u64 fault_rw:1;
		u64 priv:1;
		u64 rsvd:1;
		u64 error:8;
		u64 wq_idx:8;
		u64 rsvd2:8;
		u64 operation:8;
		u64 pasid:20;
		u64 rsvd3:4;

		u64 batch_idx:16;
		u64 rsvd4:16;
		u64 invalid_flags:32;

		u64 fault_addr;

		u64 rsvd5;
	};
	u64 bits[4];
} __packed;

union msix_perm {
	struct {
		u32 rsvd:2;
		u32 ignore:1;
		u32 pasid_en:1;
		u32 rsvd2:8;
		u32 pasid:20;
	};
	u32 bits;
} __packed;

union group_flags {
	struct {
		u32 tc_a:3;
		u32 tc_b:3;
		u32 rsvd:1;
		u32 use_token_limit:1;
		u32 tokens_reserved:8;
		u32 rsvd2:4;
		u32 tokens_allowed:8;
		u32 rsvd3:4;
	};
	u32 bits;
} __packed;

struct grpcfg {
	u64 wqs[4];
	u64 engines;
	union group_flags flags;
} __packed;

union wqcfg {
	struct {
		/* bytes 0-3 */
		u16 wq_size;
		u16 rsvd;

		/* bytes 4-7 */
		u16 wq_thresh;
		u16 rsvd1;

		/* bytes 8-11 */
		u32 mode:1;	/* shared or dedicated */
		u32 bof:1;	/* block on fault */
		u32 rsvd2:2;
		u32 priority:4;
		u32 pasid:20;
		u32 pasid_en:1;
		u32 priv:1;
		u32 rsvd3:2;

		/* bytes 12-15 */
		u32 max_xfer_shift:5;
		u32 max_batch_shift:4;
		u32 rsvd4:23;

		/* bytes 16-19 */
		u16 occupancy_inth;
		u16 occupancy_table_sel:1;
		u16 rsvd5:15;

		/* bytes 20-23 */
		u16 occupancy_limit;
		u16 occupancy_int_en:1;
		u16 rsvd6:15;

		/* bytes 24-27 */
		u16 occupancy;
		u16 occupancy_int:1;
		u16 rsvd7:12;
		u16 mode_support:1;
		u16 wq_state:2;

		/* bytes 28-31 */
		u32 rsvd8;
	};
	u32 bits[8];
} __packed;

<<<<<<< HEAD
=======
#define WQCFG_PASID_IDX                2

>>>>>>> 4749f51d
/*
 * This macro calculates the offset into the WQCFG register
 * idxd - struct idxd *
 * n - wq id
 * ofs - the index of the 32b dword for the config register
 *
 * The WQCFG register block is divided into groups per each wq. The n index
 * allows us to move to the register group that's for that particular wq.
 * Each register is 32bits. The ofs gives us the number of register to access.
 */
#define WQCFG_OFFSET(_idxd_dev, n, ofs) \
({\
	typeof(_idxd_dev) __idxd_dev = (_idxd_dev);	\
	(__idxd_dev)->wqcfg_offset + (n) * (__idxd_dev)->wqcfg_size + sizeof(u32) * (ofs);	\
})

#define WQCFG_STRIDES(_idxd_dev) ((_idxd_dev)->wqcfg_size / sizeof(u32))

#endif<|MERGE_RESOLUTION|>--- conflicted
+++ resolved
@@ -336,11 +336,8 @@
 	u32 bits[8];
 } __packed;
 
-<<<<<<< HEAD
-=======
 #define WQCFG_PASID_IDX                2
 
->>>>>>> 4749f51d
 /*
  * This macro calculates the offset into the WQCFG register
  * idxd - struct idxd *
