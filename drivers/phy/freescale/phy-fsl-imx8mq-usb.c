// SPDX-License-Identifier: GPL-2.0+
/* Copyright (c) 2017 NXP. */

#include <linux/bitfield.h>
#include <linux/clk.h>
#include <linux/delay.h>
#include <linux/io.h>
#include <linux/module.h>
#include <linux/of_platform.h>
#include <linux/phy/phy.h>
#include <linux/platform_device.h>
#include <linux/regulator/consumer.h>

#define PHY_CTRL0			0x0
#define PHY_CTRL0_REF_SSP_EN		BIT(2)
#define PHY_CTRL0_FSEL_MASK		GENMASK(10, 5)
#define PHY_CTRL0_FSEL_24M		0x2a

#define PHY_CTRL1			0x4
#define PHY_CTRL1_RESET			BIT(0)
#define PHY_CTRL1_COMMONONN		BIT(1)
#define PHY_CTRL1_ATERESET		BIT(3)
#define PHY_CTRL1_VDATSRCENB0		BIT(19)
#define PHY_CTRL1_VDATDETENB0		BIT(20)

#define PHY_CTRL2			0x8
#define PHY_CTRL2_TXENABLEN0		BIT(8)
#define PHY_CTRL2_OTG_DISABLE		BIT(9)

#define PHY_CTRL6			0x18
#define PHY_CTRL6_ALT_CLK_EN		BIT(1)
#define PHY_CTRL6_ALT_CLK_SEL		BIT(0)

struct imx8mq_usb_phy {
	struct phy *phy;
	struct clk *clk;
	void __iomem *base;
	struct regulator *vbus;
};

static int imx8mq_usb_phy_init(struct phy *phy)
{
	struct imx8mq_usb_phy *imx_phy = phy_get_drvdata(phy);
	u32 value;

	value = readl(imx_phy->base + PHY_CTRL1);
	value &= ~(PHY_CTRL1_VDATSRCENB0 | PHY_CTRL1_VDATDETENB0 |
		   PHY_CTRL1_COMMONONN);
	value |= PHY_CTRL1_RESET | PHY_CTRL1_ATERESET;
	writel(value, imx_phy->base + PHY_CTRL1);

	value = readl(imx_phy->base + PHY_CTRL0);
	value |= PHY_CTRL0_REF_SSP_EN;
	writel(value, imx_phy->base + PHY_CTRL0);

	value = readl(imx_phy->base + PHY_CTRL2);
	value |= PHY_CTRL2_TXENABLEN0;
	writel(value, imx_phy->base + PHY_CTRL2);

	value = readl(imx_phy->base + PHY_CTRL1);
	value &= ~(PHY_CTRL1_RESET | PHY_CTRL1_ATERESET);
	writel(value, imx_phy->base + PHY_CTRL1);

	return 0;
}

static int imx8mp_usb_phy_init(struct phy *phy)
{
	struct imx8mq_usb_phy *imx_phy = phy_get_drvdata(phy);
	u32 value;

	/* USB3.0 PHY signal fsel for 24M ref */
	value = readl(imx_phy->base + PHY_CTRL0);
	value &= ~PHY_CTRL0_FSEL_MASK;
	value |= FIELD_PREP(PHY_CTRL0_FSEL_MASK, PHY_CTRL0_FSEL_24M);
	writel(value, imx_phy->base + PHY_CTRL0);

	/* Disable alt_clk_en and use internal MPLL clocks */
	value = readl(imx_phy->base + PHY_CTRL6);
	value &= ~(PHY_CTRL6_ALT_CLK_SEL | PHY_CTRL6_ALT_CLK_EN);
	writel(value, imx_phy->base + PHY_CTRL6);

	value = readl(imx_phy->base + PHY_CTRL1);
	value &= ~(PHY_CTRL1_VDATSRCENB0 | PHY_CTRL1_VDATDETENB0);
	value |= PHY_CTRL1_RESET | PHY_CTRL1_ATERESET;
	writel(value, imx_phy->base + PHY_CTRL1);

	value = readl(imx_phy->base + PHY_CTRL0);
	value |= PHY_CTRL0_REF_SSP_EN;
	writel(value, imx_phy->base + PHY_CTRL0);

	value = readl(imx_phy->base + PHY_CTRL2);
	value |= PHY_CTRL2_TXENABLEN0 | PHY_CTRL2_OTG_DISABLE;
	writel(value, imx_phy->base + PHY_CTRL2);

	udelay(10);

	value = readl(imx_phy->base + PHY_CTRL1);
	value &= ~(PHY_CTRL1_RESET | PHY_CTRL1_ATERESET);
	writel(value, imx_phy->base + PHY_CTRL1);

	return 0;
}

static int imx8mq_phy_power_on(struct phy *phy)
{
	struct imx8mq_usb_phy *imx_phy = phy_get_drvdata(phy);
	int ret;

	ret = regulator_enable(imx_phy->vbus);
	if (ret)
		return ret;

	return clk_prepare_enable(imx_phy->clk);
}

static int imx8mq_phy_power_off(struct phy *phy)
{
	struct imx8mq_usb_phy *imx_phy = phy_get_drvdata(phy);

	clk_disable_unprepare(imx_phy->clk);
	regulator_disable(imx_phy->vbus);

	return 0;
}

static const struct phy_ops imx8mq_usb_phy_ops = {
	.init		= imx8mq_usb_phy_init,
	.power_on	= imx8mq_phy_power_on,
	.power_off	= imx8mq_phy_power_off,
	.owner		= THIS_MODULE,
};

<<<<<<< HEAD
static struct phy_ops imx8mp_usb_phy_ops = {
=======
static const struct phy_ops imx8mp_usb_phy_ops = {
>>>>>>> f642729d
	.init		= imx8mp_usb_phy_init,
	.power_on	= imx8mq_phy_power_on,
	.power_off	= imx8mq_phy_power_off,
	.owner		= THIS_MODULE,
};

static const struct of_device_id imx8mq_usb_phy_of_match[] = {
	{.compatible = "fsl,imx8mq-usb-phy",
	 .data = &imx8mq_usb_phy_ops,},
	{.compatible = "fsl,imx8mp-usb-phy",
	 .data = &imx8mp_usb_phy_ops,},
	{ }
};
MODULE_DEVICE_TABLE(of, imx8mq_usb_phy_of_match);

static int imx8mq_usb_phy_probe(struct platform_device *pdev)
{
	struct phy_provider *phy_provider;
	struct device *dev = &pdev->dev;
	struct imx8mq_usb_phy *imx_phy;
<<<<<<< HEAD
	struct resource *res;
=======
>>>>>>> f642729d
	const struct phy_ops *phy_ops;

	imx_phy = devm_kzalloc(dev, sizeof(*imx_phy), GFP_KERNEL);
	if (!imx_phy)
		return -ENOMEM;

	imx_phy->clk = devm_clk_get(dev, "phy");
	if (IS_ERR(imx_phy->clk)) {
		dev_err(dev, "failed to get imx8mq usb phy clock\n");
		return PTR_ERR(imx_phy->clk);
	}

	imx_phy->base = devm_platform_ioremap_resource(pdev, 0);
	if (IS_ERR(imx_phy->base))
		return PTR_ERR(imx_phy->base);

	phy_ops = of_device_get_match_data(dev);
	if (!phy_ops)
		return -EINVAL;

	imx_phy->phy = devm_phy_create(dev, NULL, phy_ops);
	if (IS_ERR(imx_phy->phy))
		return PTR_ERR(imx_phy->phy);

	imx_phy->vbus = devm_regulator_get(dev, "vbus");
	if (IS_ERR(imx_phy->vbus))
		return PTR_ERR(imx_phy->vbus);

	phy_set_drvdata(imx_phy->phy, imx_phy);

	phy_provider = devm_of_phy_provider_register(dev, of_phy_simple_xlate);

	return PTR_ERR_OR_ZERO(phy_provider);
}

static struct platform_driver imx8mq_usb_phy_driver = {
	.probe	= imx8mq_usb_phy_probe,
	.driver = {
		.name	= "imx8mq-usb-phy",
		.of_match_table	= imx8mq_usb_phy_of_match,
	}
};
module_platform_driver(imx8mq_usb_phy_driver);

MODULE_DESCRIPTION("FSL IMX8MQ USB PHY driver");
MODULE_LICENSE("GPL");<|MERGE_RESOLUTION|>--- conflicted
+++ resolved
@@ -131,11 +131,7 @@
 	.owner		= THIS_MODULE,
 };
 
-<<<<<<< HEAD
-static struct phy_ops imx8mp_usb_phy_ops = {
-=======
 static const struct phy_ops imx8mp_usb_phy_ops = {
->>>>>>> f642729d
 	.init		= imx8mp_usb_phy_init,
 	.power_on	= imx8mq_phy_power_on,
 	.power_off	= imx8mq_phy_power_off,
@@ -156,10 +152,6 @@
 	struct phy_provider *phy_provider;
 	struct device *dev = &pdev->dev;
 	struct imx8mq_usb_phy *imx_phy;
-<<<<<<< HEAD
-	struct resource *res;
-=======
->>>>>>> f642729d
 	const struct phy_ops *phy_ops;
 
 	imx_phy = devm_kzalloc(dev, sizeof(*imx_phy), GFP_KERNEL);
