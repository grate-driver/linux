# SPDX-License-Identifier: GPL-2.0-only
#
# Phy drivers for Mediatek devices
#
config PHY_MTK_TPHY
	tristate "MediaTek T-PHY Driver"
	depends on ARCH_MEDIATEK || COMPILE_TEST
	depends on OF && OF_ADDRESS
	depends on HAS_IOMEM
	select GENERIC_PHY
	help
	  Say 'Y' here to add support for MediaTek T-PHY driver,
	  it supports multiple usb2.0, usb3.0 ports, PCIe and
	  SATA, and meanwhile supports two version T-PHY which have
	  different banks layout, the T-PHY with shared banks between
	  multi-ports is first version, otherwise is second version,
	  so you can easily distinguish them by banks layout.

config PHY_MTK_UFS
	tristate "MediaTek UFS M-PHY driver"
	depends on ARCH_MEDIATEK || COMPILE_TEST
	depends on OF
	select GENERIC_PHY
	help
	  Support for UFS M-PHY on MediaTek chipsets.
	  Enable this to provide vendor-specific probing,
	  initialization, power on and power off flow of
	  specified M-PHYs.

config PHY_MTK_XSPHY
	tristate "MediaTek XS-PHY Driver"
	depends on ARCH_MEDIATEK || COMPILE_TEST
	depends on OF && OF_ADDRESS
	depends on HAS_IOMEM
	select GENERIC_PHY
	help
	  Enable this to support the SuperSpeedPlus XS-PHY transceiver for
	  USB3.1 GEN2 controllers on MediaTek chips. The driver supports
	  multiple USB2.0, USB3.1 GEN2 ports.

config PHY_MTK_HDMI
	tristate "MediaTek HDMI-PHY Driver"
<<<<<<< HEAD
	depends on ARCH_MEDIATEK && OF
	select GENERIC_PHY
	help
	  Support HDMI PHY for Mediatek SoCs.
=======
	depends on ARCH_MEDIATEK || COMPILE_TEST
	depends on COMMON_CLK
	depends on OF
	select GENERIC_PHY
	help
	  Support HDMI PHY for Mediatek SoCs.

config PHY_MTK_MIPI_DSI
	tristate "MediaTek MIPI-DSI Driver"
	depends on ARCH_MEDIATEK || COMPILE_TEST
	depends on COMMON_CLK
	depends on OF
	select GENERIC_PHY
	help
	  Support MIPI DSI for Mediatek SoCs.
>>>>>>> f642729d
<|MERGE_RESOLUTION|>--- conflicted
+++ resolved
@@ -40,12 +40,6 @@
 
 config PHY_MTK_HDMI
 	tristate "MediaTek HDMI-PHY Driver"
-<<<<<<< HEAD
-	depends on ARCH_MEDIATEK && OF
-	select GENERIC_PHY
-	help
-	  Support HDMI PHY for Mediatek SoCs.
-=======
 	depends on ARCH_MEDIATEK || COMPILE_TEST
 	depends on COMMON_CLK
 	depends on OF
@@ -60,5 +54,4 @@
 	depends on OF
 	select GENERIC_PHY
 	help
-	  Support MIPI DSI for Mediatek SoCs.
->>>>>>> f642729d
+	  Support MIPI DSI for Mediatek SoCs.