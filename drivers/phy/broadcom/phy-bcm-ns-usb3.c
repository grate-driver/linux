--- conflicted
+++ resolved
@@ -243,150 +243,7 @@
 	.probe = bcm_ns_usb3_mdio_probe,
 };
 
-<<<<<<< HEAD
-/**************************************************
- * Platform driver code
- **************************************************/
-
-static int bcm_ns_usb3_wait_reg(struct bcm_ns_usb3 *usb3, void __iomem *addr,
-				u32 mask, u32 value, int usec)
-{
-	u32 val;
-	int ret;
-
-	ret = readl_poll_timeout_atomic(addr, val, ((val & mask) == value),
-					10, usec);
-	if (ret)
-		dev_err(usb3->dev, "Timeout waiting for register %p\n", addr);
-
-	return ret;
-}
-
-static inline int bcm_ns_usb3_mii_mng_wait_idle(struct bcm_ns_usb3 *usb3)
-{
-	return bcm_ns_usb3_wait_reg(usb3, usb3->ccb_mii + BCMA_CCB_MII_MNG_CTL,
-				    0x0100, 0x0000,
-				    BCM_NS_USB3_MII_MNG_TIMEOUT_US);
-}
-
-static int bcm_ns_usb3_platform_phy_write(struct bcm_ns_usb3 *usb3, u16 reg,
-					  u16 value)
-{
-	u32 tmp = 0;
-	int err;
-
-	err = bcm_ns_usb3_mii_mng_wait_idle(usb3);
-	if (err < 0) {
-		dev_err(usb3->dev, "Couldn't write 0x%08x value\n", value);
-		return err;
-	}
-
-	/* TODO: Use a proper MDIO bus layer */
-	tmp |= 0x58020000; /* Magic value for MDIO PHY write */
-	tmp |= reg << 18;
-	tmp |= value;
-	writel(tmp, usb3->ccb_mii + BCMA_CCB_MII_MNG_CMD_DATA);
-
-	return bcm_ns_usb3_mii_mng_wait_idle(usb3);
-}
-
-static int bcm_ns_usb3_probe(struct platform_device *pdev)
-{
-	struct device *dev = &pdev->dev;
-	const struct of_device_id *of_id;
-	struct bcm_ns_usb3 *usb3;
-	struct resource *res;
-	struct phy_provider *phy_provider;
-
-	usb3 = devm_kzalloc(dev, sizeof(*usb3), GFP_KERNEL);
-	if (!usb3)
-		return -ENOMEM;
-
-	usb3->dev = dev;
-
-	of_id = of_match_device(bcm_ns_usb3_id_table, dev);
-	if (!of_id)
-		return -EINVAL;
-	usb3->family = (enum bcm_ns_family)of_id->data;
-
-	res = platform_get_resource_byname(pdev, IORESOURCE_MEM, "dmp");
-	usb3->dmp = devm_ioremap_resource(dev, res);
-	if (IS_ERR(usb3->dmp)) {
-		dev_err(dev, "Failed to map DMP regs\n");
-		return PTR_ERR(usb3->dmp);
-	}
-
-	res = platform_get_resource_byname(pdev, IORESOURCE_MEM, "ccb-mii");
-	usb3->ccb_mii = devm_ioremap_resource(dev, res);
-	if (IS_ERR(usb3->ccb_mii)) {
-		dev_err(dev, "Failed to map ChipCommon B MII regs\n");
-		return PTR_ERR(usb3->ccb_mii);
-	}
-
-	/* Enable MDIO. Setting MDCDIV as 26  */
-	writel(0x0000009a, usb3->ccb_mii + BCMA_CCB_MII_MNG_CTL);
-
-	/* Wait for MDIO? */
-	udelay(2);
-
-	usb3->phy_write = bcm_ns_usb3_platform_phy_write;
-
-	usb3->phy = devm_phy_create(dev, NULL, &ops);
-	if (IS_ERR(usb3->phy)) {
-		dev_err(dev, "Failed to create PHY\n");
-		return PTR_ERR(usb3->phy);
-	}
-
-	phy_set_drvdata(usb3->phy, usb3);
-	platform_set_drvdata(pdev, usb3);
-
-	phy_provider = devm_of_phy_provider_register(dev, of_phy_simple_xlate);
-	if (!IS_ERR(phy_provider))
-		dev_info(dev, "Registered Broadcom Northstar USB 3.0 PHY driver\n");
-
-	return PTR_ERR_OR_ZERO(phy_provider);
-}
-
-static struct platform_driver bcm_ns_usb3_driver = {
-	.probe		= bcm_ns_usb3_probe,
-	.driver = {
-		.name = "bcm_ns_usb3",
-		.of_match_table = bcm_ns_usb3_id_table,
-	},
-};
-
-static int __init bcm_ns_usb3_module_init(void)
-{
-	int err;
-
-	/*
-	 * For backward compatibility we register as MDIO and platform driver.
-	 * After getting MDIO binding commonly used (e.g. switching all DT files
-	 * to use it) we should deprecate the old binding and eventually drop
-	 * support for it.
-	 */
-
-	err = mdio_driver_register(&bcm_ns_usb3_mdio_driver);
-	if (err)
-		return err;
-
-	err = platform_driver_register(&bcm_ns_usb3_driver);
-	if (err)
-		mdio_driver_unregister(&bcm_ns_usb3_mdio_driver);
-
-	return err;
-}
-module_init(bcm_ns_usb3_module_init);
-
-static void __exit bcm_ns_usb3_module_exit(void)
-{
-	platform_driver_unregister(&bcm_ns_usb3_driver);
-	mdio_driver_unregister(&bcm_ns_usb3_mdio_driver);
-}
-module_exit(bcm_ns_usb3_module_exit)
-=======
 mdio_module_driver(bcm_ns_usb3_mdio_driver);
->>>>>>> f642729d
 
 MODULE_LICENSE("GPL v2");
 MODULE_DEVICE_TABLE(of, bcm_ns_usb3_id_table);