/*
 * Functions for working with device tree overlays
 *
 * Copyright (C) 2012 Pantelis Antoniou <panto@antoniou-consulting.com>
 * Copyright (C) 2012 Texas Instruments Inc.
 *
 * This program is free software; you can redistribute it and/or
 * modify it under the terms of the GNU General Public License
 * version 2 as published by the Free Software Foundation.
 */

#define pr_fmt(fmt)	"OF: overlay: " fmt

#include <linux/kernel.h>
#include <linux/module.h>
#include <linux/of.h>
#include <linux/of_device.h>
#include <linux/string.h>
#include <linux/ctype.h>
#include <linux/errno.h>
#include <linux/slab.h>
#include <linux/err.h>
#include <linux/idr.h>

#include "of_private.h"

/**
 * struct fragment - info about fragment nodes in overlay expanded device tree
 * @target:	target of the overlay operation
 * @overlay:	pointer to the __overlay__ node
 */
struct fragment {
	struct device_node *target;
	struct device_node *overlay;
	bool is_symbols_node;
};

/**
 * struct overlay_changeset
 * @ovcs_list:		list on which we are located
 * @overlay_tree:	expanded device tree that contains the fragment nodes
 * @count:		count of fragment structures
 * @fragments:		fragment nodes in the overlay expanded device tree
 * @symbols_fragment:	last element of @fragments[] is the  __symbols__ node
 * @cset:		changeset to apply fragments to live device tree
 */
struct overlay_changeset {
	int id;
	struct list_head ovcs_list;
	struct device_node *overlay_tree;
	int count;
	struct fragment *fragments;
	bool symbols_fragment;
	struct of_changeset cset;
};

<<<<<<< HEAD
static int of_overlay_apply_one(struct of_overlay *ov,
		struct device_node *target, const struct device_node *overlay,
		bool is_symbols_node);
=======
/* flags are sticky - once set, do not reset */
static int devicetree_state_flags;
#define DTSF_APPLY_FAIL		0x01
#define DTSF_REVERT_FAIL	0x02

/*
 * If a changeset apply or revert encounters an error, an attempt will
 * be made to undo partial changes, but may fail.  If the undo fails
 * we do not know the state of the devicetree.
 */
static int devicetree_corrupt(void)
{
	return devicetree_state_flags &
		(DTSF_APPLY_FAIL | DTSF_REVERT_FAIL);
}

static int build_changeset_next_level(struct overlay_changeset *ovcs,
		struct device_node *target_node,
		const struct device_node *overlay_node);

/*
 * of_resolve_phandles() finds the largest phandle in the live tree.
 * of_overlay_apply() may add a larger phandle to the live tree.
 * Do not allow race between two overlays being applied simultaneously:
 *    mutex_lock(&of_overlay_phandle_mutex)
 *    of_resolve_phandles()
 *    of_overlay_apply()
 *    mutex_unlock(&of_overlay_phandle_mutex)
 */
static DEFINE_MUTEX(of_overlay_phandle_mutex);

void of_overlay_mutex_lock(void)
{
	mutex_lock(&of_overlay_phandle_mutex);
}

void of_overlay_mutex_unlock(void)
{
	mutex_unlock(&of_overlay_phandle_mutex);
}

>>>>>>> 9abd04af

static LIST_HEAD(ovcs_list);
static DEFINE_IDR(ovcs_idr);

static BLOCKING_NOTIFIER_HEAD(overlay_notify_chain);

int of_overlay_notifier_register(struct notifier_block *nb)
{
	return blocking_notifier_chain_register(&overlay_notify_chain, nb);
}
EXPORT_SYMBOL_GPL(of_overlay_notifier_register);

int of_overlay_notifier_unregister(struct notifier_block *nb)
{
	return blocking_notifier_chain_unregister(&overlay_notify_chain, nb);
}
EXPORT_SYMBOL_GPL(of_overlay_notifier_unregister);

static char *of_overlay_action_name[] = {
	"pre-apply",
	"post-apply",
	"pre-remove",
	"post-remove",
};

static int overlay_notify(struct overlay_changeset *ovcs,
		enum of_overlay_notify_action action)
{
	struct of_overlay_notify_data nd;
	int i, ret;

	for (i = 0; i < ovcs->count; i++) {
		struct fragment *fragment = &ovcs->fragments[i];

		nd.target = fragment->target;
		nd.overlay = fragment->overlay;

		ret = blocking_notifier_call_chain(&overlay_notify_chain,
						   action, &nd);
		if (ret == NOTIFY_OK || ret == NOTIFY_STOP)
			return 0;
		if (ret) {
			ret = notifier_to_errno(ret);
			pr_err("overlay changeset %s notifier error %d, target: %pOF\n",
			       of_overlay_action_name[action], ret, nd.target);
			return ret;
		}
	}

	return 0;
}

<<<<<<< HEAD
static struct property *dup_and_fixup_symbol_prop(struct of_overlay *ov,
		const struct property *prop)
{
	struct of_overlay_info *ovinfo;
	struct property *new;
	const char *overlay_name;
	char *label_path;
	char *symbol_path;
	const char *target_path;
	int k;
	int label_path_len;
	int overlay_name_len;
	int target_path_len;

	if (!prop->value)
		return NULL;
	symbol_path = prop->value;

	new = kzalloc(sizeof(*new), GFP_KERNEL);
	if (!new)
		return NULL;

	for (k = 0; k < ov->count; k++) {
		ovinfo = &ov->ovinfo_tab[k];
		overlay_name = ovinfo->overlay->full_name;
		overlay_name_len = strlen(overlay_name);
		if (!strncasecmp(symbol_path, overlay_name, overlay_name_len))
			break;
	}

	if (k >= ov->count)
		goto err_free;

	target_path = ovinfo->target->full_name;
	target_path_len = strlen(target_path);

	label_path = symbol_path + overlay_name_len;
	label_path_len = strlen(label_path);

	new->name = kstrdup(prop->name, GFP_KERNEL);
	new->length = target_path_len + label_path_len + 1;
	new->value = kzalloc(new->length, GFP_KERNEL);

	if (!new->name || !new->value)
		goto err_free;

	strcpy(new->value, target_path);
	strcpy(new->value + target_path_len, label_path);

	/* mark the property as dynamic */
	of_property_set_flag(new, OF_DYNAMIC);

	return new;

 err_free:
	kfree(new->name);
	kfree(new->value);
	kfree(new);
	return NULL;


}

static int of_overlay_apply_single_property(struct of_overlay *ov,
		struct device_node *target, struct property *prop,
		bool is_symbols_node)
{
	struct property *propn = NULL, *tprop;
=======
/*
 * The values of properties in the "/__symbols__" node are paths in
 * the ovcs->overlay_tree.  When duplicating the properties, the paths
 * need to be adjusted to be the correct path for the live device tree.
 *
 * The paths refer to a node in the subtree of a fragment node's "__overlay__"
 * node, for example "/fragment@0/__overlay__/symbol_path_tail",
 * where symbol_path_tail can be a single node or it may be a multi-node path.
 *
 * The duplicated property value will be modified by replacing the
 * "/fragment_name/__overlay/" portion of the value  with the target
 * path from the fragment node.
 */
static struct property *dup_and_fixup_symbol_prop(
		struct overlay_changeset *ovcs, const struct property *prop)
{
	struct fragment *fragment;
	struct property *new_prop;
	struct device_node *fragment_node;
	struct device_node *overlay_node;
	const char *path;
	const char *path_tail;
	const char *target_path;
	int k;
	int overlay_name_len;
	int path_len;
	int path_tail_len;
	int target_path_len;

	if (!prop->value)
		return NULL;
	if (strnlen(prop->value, prop->length) >= prop->length)
		return NULL;
	path = prop->value;
	path_len = strlen(path);

	if (path_len < 1)
		return NULL;
	fragment_node = __of_find_node_by_path(ovcs->overlay_tree, path + 1);
	overlay_node = __of_find_node_by_path(fragment_node, "__overlay__/");
	of_node_put(fragment_node);
	of_node_put(overlay_node);

	for (k = 0; k < ovcs->count; k++) {
		fragment = &ovcs->fragments[k];
		if (fragment->overlay == overlay_node)
			break;
	}
	if (k >= ovcs->count)
		return NULL;

	overlay_name_len = snprintf(NULL, 0, "%pOF", fragment->overlay);

	if (overlay_name_len > path_len)
		return NULL;
	path_tail = path + overlay_name_len;
	path_tail_len = strlen(path_tail);
>>>>>>> 9abd04af

	target_path = kasprintf(GFP_KERNEL, "%pOF", fragment->target);
	if (!target_path)
		return NULL;
	target_path_len = strlen(target_path);

	new_prop = kzalloc(sizeof(*new_prop), GFP_KERNEL);
	if (!new_prop)
		goto err_free_target_path;

	new_prop->name = kstrdup(prop->name, GFP_KERNEL);
	new_prop->length = target_path_len + path_tail_len + 1;
	new_prop->value = kzalloc(new_prop->length, GFP_KERNEL);
	if (!new_prop->name || !new_prop->value)
		goto err_free_new_prop;

	strcpy(new_prop->value, target_path);
	strcpy(new_prop->value + target_path_len, path_tail);

	of_property_set_flag(new_prop, OF_DYNAMIC);

	return new_prop;

err_free_new_prop:
	kfree(new_prop->name);
	kfree(new_prop->value);
	kfree(new_prop);
err_free_target_path:
	kfree(target_path);

	return NULL;
}

/**
 * add_changeset_property() - add @overlay_prop to overlay changeset
 * @ovcs:		overlay changeset
 * @target_node:	where to place @overlay_prop in live tree
 * @overlay_prop:	property to add or update, from overlay tree
 * @is_symbols_prop:	1 if @overlay_prop is from node "/__symbols__"
 *
 * If @overlay_prop does not already exist in @target_node, add changeset entry
 * to add @overlay_prop in @target_node, else add changeset entry to update
 * value of @overlay_prop.
 *
 * Some special properties are not updated (no error returned).
 *
 * Update of property in symbols node is not allowed.
 *
 * Returns 0 on success, -ENOMEM if memory allocation failure, or -EINVAL if
 * invalid @overlay.
 */
static int add_changeset_property(struct overlay_changeset *ovcs,
		struct device_node *target_node,
		struct property *overlay_prop,
		bool is_symbols_prop)
{
	struct property *new_prop = NULL, *prop;
	int ret = 0;

	prop = of_find_property(target_node, overlay_prop->name, NULL);

	if (!of_prop_cmp(overlay_prop->name, "name") ||
	    !of_prop_cmp(overlay_prop->name, "phandle") ||
	    !of_prop_cmp(overlay_prop->name, "linux,phandle"))
		return 0;

<<<<<<< HEAD
	if (is_symbols_node) {
		/* changing a property in __symbols__ node not allowed */
		if (tprop)
			return -EINVAL;
		propn = dup_and_fixup_symbol_prop(ov, prop);
	} else {
		propn = __of_prop_dup(prop, GFP_KERNEL);
	}

	if (propn == NULL)
		return -ENOMEM;
=======
	if (is_symbols_prop) {
		if (prop)
			return -EINVAL;
		new_prop = dup_and_fixup_symbol_prop(ovcs, overlay_prop);
	} else {
		new_prop = __of_prop_dup(overlay_prop, GFP_KERNEL);
	}
>>>>>>> 9abd04af

	if (!new_prop)
		return -ENOMEM;

	if (!prop)
		ret = of_changeset_add_property(&ovcs->cset, target_node,
						new_prop);
	else
		ret = of_changeset_update_property(&ovcs->cset, target_node,
						   new_prop);

	if (ret) {
		kfree(new_prop->name);
		kfree(new_prop->value);
		kfree(new_prop);
	}
	return ret;
}

/**
 * add_changeset_node() - add @node (and children) to overlay changeset
 * @ovcs:		overlay changeset
 * @target_node:	where to place @node in live tree
 * @node:		node from within overlay device tree fragment
 *
 * If @node does not already exist in @target_node, add changeset entry
 * to add @node in @target_node.
 *
 * If @node already exists in @target_node, and the existing node has
 * a phandle, the overlay node is not allowed to have a phandle.
 *
 * If @node has child nodes, add the children recursively via
 * build_changeset_next_level().
 *
 * NOTE: Multiple mods of created nodes not supported.
 *       If more than one fragment contains a node that does not already exist
 *       in the live tree, then for each fragment of_changeset_attach_node()
 *       will add a changeset entry to add the node.  When the changeset is
 *       applied, __of_attach_node() will attach the node twice (once for
 *       each fragment).  At this point the device tree will be corrupted.
 *
 *       TODO: add integrity check to ensure that multiple fragments do not
 *             create the same node.
 *
 * Returns 0 on success, -ENOMEM if memory allocation failure, or -EINVAL if
 * invalid @overlay.
 */
static int add_changeset_node(struct overlay_changeset *ovcs,
		struct device_node *target_node, struct device_node *node)
{
	const char *node_kbasename;
	struct device_node *tchild;
	int ret = 0;

	node_kbasename = kbasename(node->full_name);

<<<<<<< HEAD
	/* NOTE: Multiple mods of created nodes not supported */
	for_each_child_of_node(target, tchild)
		if (!of_node_cmp(cname, kbasename(tchild->full_name)))
			break;

	if (tchild != NULL) {
		/* new overlay phandle value conflicts with existing value */
		if (child->phandle)
			return -EINVAL;

		/* apply overlay recursively */
		ret = of_overlay_apply_one(ov, tchild, child, 0);
		of_node_put(tchild);
	} else {
		/* create empty tree as a target */
		tchild = __of_node_dup(child, "%pOF/%s", target, cname);
=======
	for_each_child_of_node(target_node, tchild)
		if (!of_node_cmp(node_kbasename, kbasename(tchild->full_name)))
			break;

	if (!tchild) {
		tchild = __of_node_dup(node, "%pOF/%s",
				       target_node, node_kbasename);
>>>>>>> 9abd04af
		if (!tchild)
			return -ENOMEM;

		tchild->parent = target_node;

		ret = of_changeset_attach_node(&ovcs->cset, tchild);
		if (ret)
			return ret;

<<<<<<< HEAD
		ret = of_overlay_apply_one(ov, tchild, child, 0);
		if (ret)
			return ret;
=======
		return build_changeset_next_level(ovcs, tchild, node);
>>>>>>> 9abd04af
	}

	if (node->phandle && tchild->phandle)
		ret = -EINVAL;
	else
		ret = build_changeset_next_level(ovcs, tchild, node);
	of_node_put(tchild);

	return ret;
}

/**
 * build_changeset_next_level() - add level of overlay changeset
 * @ovcs:		overlay changeset
 * @target_node:	where to place @overlay_node in live tree
 * @overlay_node:	node from within an overlay device tree fragment
 *
 * Add the properties (if any) and nodes (if any) from @overlay_node to the
 * @ovcs->cset changeset.  If an added node has child nodes, they will
 * be added recursively.
 *
 * Do not allow symbols node to have any children.
 *
 * Returns 0 on success, -ENOMEM if memory allocation failure, or -EINVAL if
 * invalid @overlay_node.
 */
<<<<<<< HEAD
static int of_overlay_apply_one(struct of_overlay *ov,
		struct device_node *target, const struct device_node *overlay,
		bool is_symbols_node)
=======
static int build_changeset_next_level(struct overlay_changeset *ovcs,
		struct device_node *target_node,
		const struct device_node *overlay_node)
>>>>>>> 9abd04af
{
	struct device_node *child;
	struct property *prop;
	int ret;

<<<<<<< HEAD
	for_each_property_of_node(overlay, prop) {
		ret = of_overlay_apply_single_property(ov, target, prop,
						       is_symbols_node);
		if (ret) {
			pr_err("Failed to apply prop @%pOF/%s\n",
			       target, prop->name);
=======
	for_each_property_of_node(overlay_node, prop) {
		ret = add_changeset_property(ovcs, target_node, prop, 0);
		if (ret) {
			pr_debug("Failed to apply prop @%pOF/%s, err=%d\n",
				 target_node, prop->name, ret);
>>>>>>> 9abd04af
			return ret;
		}
	}

<<<<<<< HEAD
	/* do not allow symbols node to have any children */
	if (is_symbols_node)
		return 0;

	for_each_child_of_node(overlay, child) {
		ret = of_overlay_apply_single_device_node(ov, target, child);
		if (ret != 0) {
			pr_err("Failed to apply single node @%pOF/%s\n",
			       target, child->name);
=======
	for_each_child_of_node(overlay_node, child) {
		ret = add_changeset_node(ovcs, target_node, child);
		if (ret) {
			pr_debug("Failed to apply node @%pOF/%s, err=%d\n",
				 target_node, child->name, ret);
>>>>>>> 9abd04af
			of_node_put(child);
			return ret;
		}
	}

	return 0;
}

/*
 * Add the properties from __overlay__ node to the @ovcs->cset changeset.
 */
static int build_changeset_symbols_node(struct overlay_changeset *ovcs,
		struct device_node *target_node,
		const struct device_node *overlay_symbols_node)
{
	struct property *prop;
	int ret;

	for_each_property_of_node(overlay_symbols_node, prop) {
		ret = add_changeset_property(ovcs, target_node, prop, 1);
		if (ret) {
			pr_debug("Failed to apply prop @%pOF/%s, err=%d\n",
				 target_node, prop->name, ret);
			return ret;
		}
	}

	return 0;
}

/**
 * build_changeset() - populate overlay changeset in @ovcs from @ovcs->fragments
 * @ovcs:	Overlay changeset
 *
 * Create changeset @ovcs->cset to contain the nodes and properties of the
 * overlay device tree fragments in @ovcs->fragments[].  If an error occurs,
 * any portions of the changeset that were successfully created will remain
 * in @ovcs->cset.
 *
 * Returns 0 on success, -ENOMEM if memory allocation failure, or -EINVAL if
 * invalid overlay in @ovcs->fragments[].
 */
static int build_changeset(struct overlay_changeset *ovcs)
{
	struct fragment *fragment;
	int fragments_count, i, ret;

	/*
	 * if there is a symbols fragment in ovcs->fragments[i] it is
	 * the final element in the array
	 */
	if (ovcs->symbols_fragment)
		fragments_count = ovcs->count - 1;
	else
		fragments_count = ovcs->count;

	for (i = 0; i < fragments_count; i++) {
		fragment = &ovcs->fragments[i];

		ret = build_changeset_next_level(ovcs, fragment->target,
						 fragment->overlay);
		if (ret) {
			pr_debug("apply failed '%pOF'\n", fragment->target);
			return ret;
		}
	}

<<<<<<< HEAD
		err = of_overlay_apply_one(ov, ovinfo->target, ovinfo->overlay,
					   ovinfo->is_symbols_node);
		if (err != 0) {
			pr_err("apply failed '%pOF'\n", ovinfo->target);
			return err;
=======
	if (ovcs->symbols_fragment) {
		fragment = &ovcs->fragments[ovcs->count - 1];
		ret = build_changeset_symbols_node(ovcs, fragment->target,
						   fragment->overlay);
		if (ret) {
			pr_debug("apply failed '%pOF'\n", fragment->target);
			return ret;
>>>>>>> 9abd04af
		}
	}

	return 0;
}

/*
 * Find the target node using a number of different strategies
 * in order of preference:
 *
 * 1) "target" property containing the phandle of the target
 * 2) "target-path" property containing the path of the target
 */
static struct device_node *find_target_node(struct device_node *info_node)
{
	const char *path;
	u32 val;
	int ret;

	ret = of_property_read_u32(info_node, "target", &val);
	if (!ret)
		return of_find_node_by_phandle(val);

	ret = of_property_read_string(info_node, "target-path", &path);
	if (!ret)
		return of_find_node_by_path(path);

	pr_err("Failed to find target for node %p (%s)\n",
		info_node, info_node->name);

	return NULL;
}

/**
 * init_overlay_changeset() - initialize overlay changeset from overlay tree
 * @ovcs	Overlay changeset to build
 * @tree:	Contains all the overlay fragments and overlay fixup nodes
 *
 * Initialize @ovcs.  Populate @ovcs->fragments with node information from
 * the top level of @tree.  The relevant top level nodes are the fragment
 * nodes and the __symbols__ node.  Any other top level node will be ignored.
 *
 * Returns 0 on success, -ENOMEM if memory allocation failure, -EINVAL if error
 * detected in @tree, or -ENOSPC if idr_alloc() error.
 */
static int init_overlay_changeset(struct overlay_changeset *ovcs,
		struct device_node *tree)
{
	struct device_node *node, *overlay_node;
	struct fragment *fragment;
	struct fragment *fragments;
	int cnt, ret;

	/*
	 * Warn for some issues.  Can not return -EINVAL for these until
	 * of_unittest_apply_overlay() is fixed to pass these checks.
	 */
	if (!of_node_check_flag(tree, OF_DYNAMIC))
		pr_debug("%s() tree is not dynamic\n", __func__);

	if (!of_node_check_flag(tree, OF_DETACHED))
		pr_debug("%s() tree is not detached\n", __func__);

	if (!of_node_is_root(tree))
		pr_debug("%s() tree is not root\n", __func__);

	ovcs->overlay_tree = tree;

	INIT_LIST_HEAD(&ovcs->ovcs_list);

	of_changeset_init(&ovcs->cset);

	ovcs->id = idr_alloc(&ovcs_idr, ovcs, 1, 0, GFP_KERNEL);
	if (ovcs->id <= 0)
		return ovcs->id;

	cnt = 0;

	/* fragment nodes */
	for_each_child_of_node(tree, node) {
		overlay_node = of_get_child_by_name(node, "__overlay__");
		if (overlay_node) {
			cnt++;
			of_node_put(overlay_node);
		}
	}

	node = of_get_child_by_name(tree, "__symbols__");
	if (node) {
		cnt++;
		of_node_put(node);
	}

<<<<<<< HEAD
	if (of_get_child_by_name(tree, "__symbols__"))
		cnt++;

	ovinfo = kcalloc(cnt, sizeof(*ovinfo), GFP_KERNEL);
	if (ovinfo == NULL)
		return -ENOMEM;
=======
	fragments = kcalloc(cnt, sizeof(*fragments), GFP_KERNEL);
	if (!fragments) {
		ret = -ENOMEM;
		goto err_free_idr;
	}
>>>>>>> 9abd04af

	cnt = 0;
	for_each_child_of_node(tree, node) {
		fragment = &fragments[cnt];
		fragment->overlay = of_get_child_by_name(node, "__overlay__");
		if (fragment->overlay) {
			fragment->target = find_target_node(node);
			if (!fragment->target) {
				of_node_put(fragment->overlay);
				ret = -EINVAL;
				goto err_free_fragments;
			} else {
				cnt++;
			}
		}
	}

	/*
	 * if there is a symbols fragment in ovcs->fragments[i] it is
	 * the final element in the array
	 */
	node = of_get_child_by_name(tree, "__symbols__");
	if (node) {
		ovcs->symbols_fragment = 1;
		fragment = &fragments[cnt];
		fragment->overlay = node;
		fragment->target = of_find_node_by_path("/__symbols__");

		if (!fragment->target) {
			pr_err("symbols in overlay, but not in live tree\n");
			ret = -EINVAL;
			goto err_free_fragments;
		}

		cnt++;
	}

<<<<<<< HEAD
	node = of_get_child_by_name(tree, "__symbols__");
	if (node) {
		ovinfo[cnt].overlay = node;
		ovinfo[cnt].target = of_find_node_by_path("/__symbols__");
		ovinfo[cnt].is_symbols_node = 1;

		if (!ovinfo[cnt].target) {
			pr_err("no symbols in root of device tree.\n");
			return -EINVAL;
		}

		cnt++;
	}

	/* if nothing filled, return error */
	if (cnt == 0) {
		kfree(ovinfo);
		return -ENODEV;
=======
	if (!cnt) {
		ret = -EINVAL;
		goto err_free_fragments;
>>>>>>> 9abd04af
	}

	ovcs->count = cnt;
	ovcs->fragments = fragments;

	return 0;

err_free_fragments:
	kfree(fragments);
err_free_idr:
	idr_remove(&ovcs_idr, ovcs->id);

	pr_err("%s() failed, ret = %d\n", __func__, ret);

	return ret;
}

static void free_overlay_changeset(struct overlay_changeset *ovcs)
{
	int i;

	if (!ovcs->cset.entries.next)
		return;
	of_changeset_destroy(&ovcs->cset);

	if (ovcs->id)
		idr_remove(&ovcs_idr, ovcs->id);

	for (i = 0; i < ovcs->count; i++) {
		of_node_put(ovcs->fragments[i].target);
		of_node_put(ovcs->fragments[i].overlay);
	}
	kfree(ovcs->fragments);

	kfree(ovcs);
}

/**
 * of_overlay_apply() - Create and apply an overlay changeset
 * @tree:	Expanded overlay device tree
 * @ovcs_id:	Pointer to overlay changeset id
 *
 * Creates and applies an overlay changeset.
 *
 * If an error occurs in a pre-apply notifier, then no changes are made
 * to the device tree.
 *

 * A non-zero return value will not have created the changeset if error is from:
 *   - parameter checks
 *   - building the changeset
 *   - overlay changset pre-apply notifier
 *
 * If an error is returned by an overlay changeset pre-apply notifier
 * then no further overlay changeset pre-apply notifier will be called.
 *
 * A non-zero return value will have created the changeset if error is from:
 *   - overlay changeset entry notifier
 *   - overlay changset post-apply notifier
 *
 * If an error is returned by an overlay changeset post-apply notifier
 * then no further overlay changeset post-apply notifier will be called.
 *
 * If more than one notifier returns an error, then the last notifier
 * error to occur is returned.
 *
 * If an error occurred while applying the overlay changeset, then an
 * attempt is made to revert any changes that were made to the
 * device tree.  If there were any errors during the revert attempt
 * then the state of the device tree can not be determined, and any
 * following attempt to apply or remove an overlay changeset will be
 * refused.
 *
 * Returns 0 on success, or a negative error number.  Overlay changeset
 * id is returned to *ovcs_id.
 */

int of_overlay_apply(struct device_node *tree, int *ovcs_id)
{
	struct overlay_changeset *ovcs;
	int ret = 0, ret_revert, ret_tmp;

	*ovcs_id = 0;

	if (devicetree_corrupt()) {
		pr_err("devicetree state suspect, refuse to apply overlay\n");
		ret = -EBUSY;
		goto out;
	}

	ovcs = kzalloc(sizeof(*ovcs), GFP_KERNEL);
	if (!ovcs) {
		ret = -ENOMEM;
		goto out;
	}

	of_overlay_mutex_lock();

	ret = of_resolve_phandles(tree);
	if (ret)
		goto err_overlay_unlock;

	mutex_lock(&of_mutex);

	ret = init_overlay_changeset(ovcs, tree);
	if (ret)
		goto err_free_overlay_changeset;

<<<<<<< HEAD
	/* build the overlay info structures */
	err = of_build_overlay_info(ov, tree);
	if (err) {
		pr_err("of_build_overlay_info() failed for tree@%pOF\n",
		       tree);
		goto err_free_idr;
=======
	ret = overlay_notify(ovcs, OF_OVERLAY_PRE_APPLY);
	if (ret) {
		pr_err("overlay changeset pre-apply notify error %d\n", ret);
		goto err_free_overlay_changeset;
>>>>>>> 9abd04af
	}

	ret = build_changeset(ovcs);
	if (ret)
		goto err_free_overlay_changeset;

	ret_revert = 0;
	ret = __of_changeset_apply_entries(&ovcs->cset, &ret_revert);
	if (ret) {
		if (ret_revert) {
			pr_debug("overlay changeset revert error %d\n",
				 ret_revert);
			devicetree_state_flags |= DTSF_APPLY_FAIL;
		}
		goto err_free_overlay_changeset;
	} else {
		ret = __of_changeset_apply_notify(&ovcs->cset);
		if (ret)
			pr_err("overlay changeset entry notify error %d\n",
			       ret);
		/* fall through */
	}

	list_add_tail(&ovcs->ovcs_list, &ovcs_list);
	*ovcs_id = ovcs->id;

	ret_tmp = overlay_notify(ovcs, OF_OVERLAY_POST_APPLY);
	if (ret_tmp) {
		pr_err("overlay changeset post-apply notify error %d\n",
		       ret_tmp);
		if (!ret)
			ret = ret_tmp;
	}

	mutex_unlock(&of_mutex);
	of_overlay_mutex_unlock();

	goto out;

err_overlay_unlock:
	of_overlay_mutex_unlock();

err_free_overlay_changeset:
	free_overlay_changeset(ovcs);

	mutex_unlock(&of_mutex);

out:
	pr_debug("%s() err=%d\n", __func__, ret);

	return ret;
}
EXPORT_SYMBOL_GPL(of_overlay_apply);

/*
 * Find @np in @tree.
 *
 * Returns 1 if @np is @tree or is contained in @tree, else 0
 */
static int find_node(struct device_node *tree, struct device_node *np)
{
	struct device_node *child;

	if (tree == np)
		return 1;

	for_each_child_of_node(tree, child) {
		if (find_node(child, np)) {
			of_node_put(child);
			return 1;
		}
	}

	return 0;
}

/*
 * Is @remove_ce_node a child of, a parent of, or the same as any
 * node in an overlay changeset more topmost than @remove_ovcs?
 *
 * Returns 1 if found, else 0
 */
static int node_overlaps_later_cs(struct overlay_changeset *remove_ovcs,
		struct device_node *remove_ce_node)
{
	struct overlay_changeset *ovcs;
	struct of_changeset_entry *ce;

	list_for_each_entry_reverse(ovcs, &ovcs_list, ovcs_list) {
		if (ovcs == remove_ovcs)
			break;

<<<<<<< HEAD
		/* check against each subtree affected by this overlay */
		list_for_each_entry(ce, &ovt->cset.entries, node) {
			if (overlay_subtree_check(ce->np, dn)) {
				pr_err("%s: #%d clashes #%d @%pOF\n",
					__func__, ov->id, ovt->id, dn);
				return 0;
=======
		list_for_each_entry(ce, &ovcs->cset.entries, node) {
			if (find_node(ce->np, remove_ce_node)) {
				pr_err("%s: #%d overlaps with #%d @%pOF\n",
					__func__, remove_ovcs->id, ovcs->id,
					remove_ce_node);
				return 1;
			}
			if (find_node(remove_ce_node, ce->np)) {
				pr_err("%s: #%d overlaps with #%d @%pOF\n",
					__func__, remove_ovcs->id, ovcs->id,
					remove_ce_node);
				return 1;
>>>>>>> 9abd04af
			}
		}
	}

	return 0;
}

/*
 * We can safely remove the overlay only if it's the top-most one.
 * Newly applied overlays are inserted at the tail of the overlay list,
 * so a top most overlay is the one that is closest to the tail.
 *
 * The topmost check is done by exploiting this property. For each
 * affected device node in the log list we check if this overlay is
 * the one closest to the tail. If another overlay has affected this
 * device node and is closest to the tail, then removal is not permited.
 */
static int overlay_removal_is_ok(struct overlay_changeset *remove_ovcs)
{
	struct of_changeset_entry *remove_ce;

	list_for_each_entry(remove_ce, &remove_ovcs->cset.entries, node) {
		if (node_overlaps_later_cs(remove_ovcs, remove_ce->np)) {
			pr_err("overlay #%d is not topmost\n", remove_ovcs->id);
			return 0;
		}
	}

	return 1;
}

/**
 * of_overlay_remove() - Revert and free an overlay changeset
 * @ovcs_id:	Pointer to overlay changeset id
 *
 * Removes an overlay if it is permissible.  @ovcs_id was previously returned
 * by of_overlay_apply().
 *
 * If an error occurred while attempting to revert the overlay changeset,
 * then an attempt is made to re-apply any changeset entry that was
 * reverted.  If an error occurs on re-apply then the state of the device
 * tree can not be determined, and any following attempt to apply or remove
 * an overlay changeset will be refused.
 *
 * A non-zero return value will not revert the changeset if error is from:
 *   - parameter checks
 *   - overlay changset pre-remove notifier
 *   - overlay changeset entry revert
 *
 * If an error is returned by an overlay changeset pre-remove notifier
 * then no further overlay changeset pre-remove notifier will be called.
 *
 * If more than one notifier returns an error, then the last notifier
 * error to occur is returned.
 *
 * A non-zero return value will revert the changeset if error is from:
 *   - overlay changeset entry notifier
 *   - overlay changset post-remove notifier
 *
 * If an error is returned by an overlay changeset post-remove notifier
 * then no further overlay changeset post-remove notifier will be called.
 *
 * Returns 0 on success, or a negative error number.  *ovcs_id is set to
 * zero after reverting the changeset, even if a subsequent error occurs.
 */
int of_overlay_remove(int *ovcs_id)
{
	struct overlay_changeset *ovcs;
	int ret, ret_apply, ret_tmp;

	ret = 0;

	if (devicetree_corrupt()) {
		pr_err("suspect devicetree state, refuse to remove overlay\n");
		ret = -EBUSY;
		goto out;
	}

	mutex_lock(&of_mutex);

	ovcs = idr_find(&ovcs_idr, *ovcs_id);
	if (!ovcs) {
		ret = -ENODEV;
		pr_err("remove: Could not find overlay #%d\n", *ovcs_id);
		goto out_unlock;
	}

	if (!overlay_removal_is_ok(ovcs)) {
		ret = -EBUSY;
		goto out_unlock;
	}

	ret = overlay_notify(ovcs, OF_OVERLAY_PRE_REMOVE);
	if (ret) {
		pr_err("overlay changeset pre-remove notify error %d\n", ret);
		goto out_unlock;
	}

	list_del(&ovcs->ovcs_list);

	ret_apply = 0;
	ret = __of_changeset_revert_entries(&ovcs->cset, &ret_apply);
	if (ret) {
		if (ret_apply)
			devicetree_state_flags |= DTSF_REVERT_FAIL;
		goto out_unlock;
	} else {
		ret = __of_changeset_revert_notify(&ovcs->cset);
		if (ret) {
			pr_err("overlay changeset entry notify error %d\n",
			       ret);
			/* fall through - changeset was reverted */
		}
	}

	*ovcs_id = 0;

	ret_tmp = overlay_notify(ovcs, OF_OVERLAY_POST_REMOVE);
	if (ret_tmp) {
		pr_err("overlay changeset post-remove notify error %d\n",
		       ret_tmp);
		if (!ret)
			ret = ret_tmp;
	}

	free_overlay_changeset(ovcs);

out_unlock:
	mutex_unlock(&of_mutex);

out:
	pr_debug("%s() err=%d\n", __func__, ret);

	return ret;
}
EXPORT_SYMBOL_GPL(of_overlay_remove);

/**
 * of_overlay_remove_all() - Reverts and frees all overlay changesets
 *
 * Removes all overlays from the system in the correct order.
 *
 * Returns 0 on success, or a negative error number
 */
int of_overlay_remove_all(void)
{
	struct overlay_changeset *ovcs, *ovcs_n;
	int ret;

	/* the tail of list is guaranteed to be safe to remove */
	list_for_each_entry_safe_reverse(ovcs, ovcs_n, &ovcs_list, ovcs_list) {
		ret = of_overlay_remove(&ovcs->id);
		if (ret)
			return ret;
	}

	return 0;
}
EXPORT_SYMBOL_GPL(of_overlay_remove_all);<|MERGE_RESOLUTION|>--- conflicted
+++ resolved
@@ -32,7 +32,6 @@
 struct fragment {
 	struct device_node *target;
 	struct device_node *overlay;
-	bool is_symbols_node;
 };
 
 /**
@@ -54,11 +53,6 @@
 	struct of_changeset cset;
 };
 
-<<<<<<< HEAD
-static int of_overlay_apply_one(struct of_overlay *ov,
-		struct device_node *target, const struct device_node *overlay,
-		bool is_symbols_node);
-=======
 /* flags are sticky - once set, do not reset */
 static int devicetree_state_flags;
 #define DTSF_APPLY_FAIL		0x01
@@ -100,7 +94,6 @@
 	mutex_unlock(&of_overlay_phandle_mutex);
 }
 
->>>>>>> 9abd04af
 
 static LIST_HEAD(ovcs_list);
 static DEFINE_IDR(ovcs_idr);
@@ -153,76 +146,6 @@
 	return 0;
 }
 
-<<<<<<< HEAD
-static struct property *dup_and_fixup_symbol_prop(struct of_overlay *ov,
-		const struct property *prop)
-{
-	struct of_overlay_info *ovinfo;
-	struct property *new;
-	const char *overlay_name;
-	char *label_path;
-	char *symbol_path;
-	const char *target_path;
-	int k;
-	int label_path_len;
-	int overlay_name_len;
-	int target_path_len;
-
-	if (!prop->value)
-		return NULL;
-	symbol_path = prop->value;
-
-	new = kzalloc(sizeof(*new), GFP_KERNEL);
-	if (!new)
-		return NULL;
-
-	for (k = 0; k < ov->count; k++) {
-		ovinfo = &ov->ovinfo_tab[k];
-		overlay_name = ovinfo->overlay->full_name;
-		overlay_name_len = strlen(overlay_name);
-		if (!strncasecmp(symbol_path, overlay_name, overlay_name_len))
-			break;
-	}
-
-	if (k >= ov->count)
-		goto err_free;
-
-	target_path = ovinfo->target->full_name;
-	target_path_len = strlen(target_path);
-
-	label_path = symbol_path + overlay_name_len;
-	label_path_len = strlen(label_path);
-
-	new->name = kstrdup(prop->name, GFP_KERNEL);
-	new->length = target_path_len + label_path_len + 1;
-	new->value = kzalloc(new->length, GFP_KERNEL);
-
-	if (!new->name || !new->value)
-		goto err_free;
-
-	strcpy(new->value, target_path);
-	strcpy(new->value + target_path_len, label_path);
-
-	/* mark the property as dynamic */
-	of_property_set_flag(new, OF_DYNAMIC);
-
-	return new;
-
- err_free:
-	kfree(new->name);
-	kfree(new->value);
-	kfree(new);
-	return NULL;
-
-
-}
-
-static int of_overlay_apply_single_property(struct of_overlay *ov,
-		struct device_node *target, struct property *prop,
-		bool is_symbols_node)
-{
-	struct property *propn = NULL, *tprop;
-=======
 /*
  * The values of properties in the "/__symbols__" node are paths in
  * the ovcs->overlay_tree.  When duplicating the properties, the paths
@@ -280,7 +203,6 @@
 		return NULL;
 	path_tail = path + overlay_name_len;
 	path_tail_len = strlen(path_tail);
->>>>>>> 9abd04af
 
 	target_path = kasprintf(GFP_KERNEL, "%pOF", fragment->target);
 	if (!target_path)
@@ -347,19 +269,6 @@
 	    !of_prop_cmp(overlay_prop->name, "linux,phandle"))
 		return 0;
 
-<<<<<<< HEAD
-	if (is_symbols_node) {
-		/* changing a property in __symbols__ node not allowed */
-		if (tprop)
-			return -EINVAL;
-		propn = dup_and_fixup_symbol_prop(ov, prop);
-	} else {
-		propn = __of_prop_dup(prop, GFP_KERNEL);
-	}
-
-	if (propn == NULL)
-		return -ENOMEM;
-=======
 	if (is_symbols_prop) {
 		if (prop)
 			return -EINVAL;
@@ -367,7 +276,6 @@
 	} else {
 		new_prop = __of_prop_dup(overlay_prop, GFP_KERNEL);
 	}
->>>>>>> 9abd04af
 
 	if (!new_prop)
 		return -ENOMEM;
@@ -424,24 +332,6 @@
 
 	node_kbasename = kbasename(node->full_name);
 
-<<<<<<< HEAD
-	/* NOTE: Multiple mods of created nodes not supported */
-	for_each_child_of_node(target, tchild)
-		if (!of_node_cmp(cname, kbasename(tchild->full_name)))
-			break;
-
-	if (tchild != NULL) {
-		/* new overlay phandle value conflicts with existing value */
-		if (child->phandle)
-			return -EINVAL;
-
-		/* apply overlay recursively */
-		ret = of_overlay_apply_one(ov, tchild, child, 0);
-		of_node_put(tchild);
-	} else {
-		/* create empty tree as a target */
-		tchild = __of_node_dup(child, "%pOF/%s", target, cname);
-=======
 	for_each_child_of_node(target_node, tchild)
 		if (!of_node_cmp(node_kbasename, kbasename(tchild->full_name)))
 			break;
@@ -449,7 +339,6 @@
 	if (!tchild) {
 		tchild = __of_node_dup(node, "%pOF/%s",
 				       target_node, node_kbasename);
->>>>>>> 9abd04af
 		if (!tchild)
 			return -ENOMEM;
 
@@ -459,13 +348,7 @@
 		if (ret)
 			return ret;
 
-<<<<<<< HEAD
-		ret = of_overlay_apply_one(ov, tchild, child, 0);
-		if (ret)
-			return ret;
-=======
 		return build_changeset_next_level(ovcs, tchild, node);
->>>>>>> 9abd04af
 	}
 
 	if (node->phandle && tchild->phandle)
@@ -492,55 +375,28 @@
  * Returns 0 on success, -ENOMEM if memory allocation failure, or -EINVAL if
  * invalid @overlay_node.
  */
-<<<<<<< HEAD
-static int of_overlay_apply_one(struct of_overlay *ov,
-		struct device_node *target, const struct device_node *overlay,
-		bool is_symbols_node)
-=======
 static int build_changeset_next_level(struct overlay_changeset *ovcs,
 		struct device_node *target_node,
 		const struct device_node *overlay_node)
->>>>>>> 9abd04af
 {
 	struct device_node *child;
 	struct property *prop;
 	int ret;
 
-<<<<<<< HEAD
-	for_each_property_of_node(overlay, prop) {
-		ret = of_overlay_apply_single_property(ov, target, prop,
-						       is_symbols_node);
-		if (ret) {
-			pr_err("Failed to apply prop @%pOF/%s\n",
-			       target, prop->name);
-=======
 	for_each_property_of_node(overlay_node, prop) {
 		ret = add_changeset_property(ovcs, target_node, prop, 0);
 		if (ret) {
 			pr_debug("Failed to apply prop @%pOF/%s, err=%d\n",
 				 target_node, prop->name, ret);
->>>>>>> 9abd04af
 			return ret;
 		}
 	}
 
-<<<<<<< HEAD
-	/* do not allow symbols node to have any children */
-	if (is_symbols_node)
-		return 0;
-
-	for_each_child_of_node(overlay, child) {
-		ret = of_overlay_apply_single_device_node(ov, target, child);
-		if (ret != 0) {
-			pr_err("Failed to apply single node @%pOF/%s\n",
-			       target, child->name);
-=======
 	for_each_child_of_node(overlay_node, child) {
 		ret = add_changeset_node(ovcs, target_node, child);
 		if (ret) {
 			pr_debug("Failed to apply node @%pOF/%s, err=%d\n",
 				 target_node, child->name, ret);
->>>>>>> 9abd04af
 			of_node_put(child);
 			return ret;
 		}
@@ -608,13 +464,6 @@
 		}
 	}
 
-<<<<<<< HEAD
-		err = of_overlay_apply_one(ov, ovinfo->target, ovinfo->overlay,
-					   ovinfo->is_symbols_node);
-		if (err != 0) {
-			pr_err("apply failed '%pOF'\n", ovinfo->target);
-			return err;
-=======
 	if (ovcs->symbols_fragment) {
 		fragment = &ovcs->fragments[ovcs->count - 1];
 		ret = build_changeset_symbols_node(ovcs, fragment->target,
@@ -622,7 +471,6 @@
 		if (ret) {
 			pr_debug("apply failed '%pOF'\n", fragment->target);
 			return ret;
->>>>>>> 9abd04af
 		}
 	}
 
@@ -716,20 +564,11 @@
 		of_node_put(node);
 	}
 
-<<<<<<< HEAD
-	if (of_get_child_by_name(tree, "__symbols__"))
-		cnt++;
-
-	ovinfo = kcalloc(cnt, sizeof(*ovinfo), GFP_KERNEL);
-	if (ovinfo == NULL)
-		return -ENOMEM;
-=======
 	fragments = kcalloc(cnt, sizeof(*fragments), GFP_KERNEL);
 	if (!fragments) {
 		ret = -ENOMEM;
 		goto err_free_idr;
 	}
->>>>>>> 9abd04af
 
 	cnt = 0;
 	for_each_child_of_node(tree, node) {
@@ -767,30 +606,9 @@
 		cnt++;
 	}
 
-<<<<<<< HEAD
-	node = of_get_child_by_name(tree, "__symbols__");
-	if (node) {
-		ovinfo[cnt].overlay = node;
-		ovinfo[cnt].target = of_find_node_by_path("/__symbols__");
-		ovinfo[cnt].is_symbols_node = 1;
-
-		if (!ovinfo[cnt].target) {
-			pr_err("no symbols in root of device tree.\n");
-			return -EINVAL;
-		}
-
-		cnt++;
-	}
-
-	/* if nothing filled, return error */
-	if (cnt == 0) {
-		kfree(ovinfo);
-		return -ENODEV;
-=======
 	if (!cnt) {
 		ret = -EINVAL;
 		goto err_free_fragments;
->>>>>>> 9abd04af
 	}
 
 	ovcs->count = cnt;
@@ -899,19 +717,10 @@
 	if (ret)
 		goto err_free_overlay_changeset;
 
-<<<<<<< HEAD
-	/* build the overlay info structures */
-	err = of_build_overlay_info(ov, tree);
-	if (err) {
-		pr_err("of_build_overlay_info() failed for tree@%pOF\n",
-		       tree);
-		goto err_free_idr;
-=======
 	ret = overlay_notify(ovcs, OF_OVERLAY_PRE_APPLY);
 	if (ret) {
 		pr_err("overlay changeset pre-apply notify error %d\n", ret);
 		goto err_free_overlay_changeset;
->>>>>>> 9abd04af
 	}
 
 	ret = build_changeset(ovcs);
@@ -1004,14 +813,6 @@
 		if (ovcs == remove_ovcs)
 			break;
 
-<<<<<<< HEAD
-		/* check against each subtree affected by this overlay */
-		list_for_each_entry(ce, &ovt->cset.entries, node) {
-			if (overlay_subtree_check(ce->np, dn)) {
-				pr_err("%s: #%d clashes #%d @%pOF\n",
-					__func__, ov->id, ovt->id, dn);
-				return 0;
-=======
 		list_for_each_entry(ce, &ovcs->cset.entries, node) {
 			if (find_node(ce->np, remove_ce_node)) {
 				pr_err("%s: #%d overlaps with #%d @%pOF\n",
@@ -1024,7 +825,6 @@
 					__func__, remove_ovcs->id, ovcs->id,
 					remove_ce_node);
 				return 1;
->>>>>>> 9abd04af
 			}
 		}
 	}
