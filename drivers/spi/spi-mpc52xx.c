--- conflicted
+++ resolved
@@ -440,11 +440,7 @@
 	ms->irq1 = irq_of_parse_and_map(op->dev.of_node, 1);
 	ms->state = mpc52xx_spi_fsmstate_idle;
 	ms->ipb_freq = mpc5xxx_get_bus_frequency(&op->dev);
-<<<<<<< HEAD
-	ms->gpio_cs_count = of_gpio_count(op->dev.of_node);
-=======
 	ms->gpio_cs_count = gpiod_count(&op->dev, NULL);
->>>>>>> 9fecab24
 	if (ms->gpio_cs_count > 0) {
 		master->num_chipselect = ms->gpio_cs_count;
 		ms->gpio_cs = kmalloc_array(ms->gpio_cs_count,
