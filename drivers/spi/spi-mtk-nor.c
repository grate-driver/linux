// SPDX-License-Identifier: GPL-2.0
//
// Mediatek SPI NOR controller driver
//
// Copyright (C) 2020 Chuanhong Guo <gch981213@gmail.com>

#include <linux/bits.h>
#include <linux/clk.h>
#include <linux/completion.h>
#include <linux/dma-mapping.h>
#include <linux/interrupt.h>
#include <linux/io.h>
#include <linux/iopoll.h>
#include <linux/kernel.h>
#include <linux/module.h>
#include <linux/of_device.h>
#include <linux/pm_runtime.h>
#include <linux/spi/spi.h>
#include <linux/spi/spi-mem.h>
#include <linux/string.h>

#define DRIVER_NAME "mtk-spi-nor"

#define MTK_NOR_REG_CMD			0x00
#define MTK_NOR_CMD_WRITE		BIT(4)
#define MTK_NOR_CMD_PROGRAM		BIT(2)
#define MTK_NOR_CMD_READ		BIT(0)
#define MTK_NOR_CMD_MASK		GENMASK(5, 0)

#define MTK_NOR_REG_PRG_CNT		0x04
#define MTK_NOR_PRG_CNT_MAX		56
#define MTK_NOR_REG_RDATA		0x0c

#define MTK_NOR_REG_RADR0		0x10
#define MTK_NOR_REG_RADR(n)		(MTK_NOR_REG_RADR0 + 4 * (n))
#define MTK_NOR_REG_RADR3		0xc8

#define MTK_NOR_REG_WDATA		0x1c

#define MTK_NOR_REG_PRGDATA0		0x20
#define MTK_NOR_REG_PRGDATA(n)		(MTK_NOR_REG_PRGDATA0 + 4 * (n))
#define MTK_NOR_REG_PRGDATA_MAX		5

#define MTK_NOR_REG_SHIFT0		0x38
#define MTK_NOR_REG_SHIFT(n)		(MTK_NOR_REG_SHIFT0 + 4 * (n))
#define MTK_NOR_REG_SHIFT_MAX		9

#define MTK_NOR_REG_CFG1		0x60
#define MTK_NOR_FAST_READ		BIT(0)

#define MTK_NOR_REG_CFG2		0x64
#define MTK_NOR_WR_CUSTOM_OP_EN		BIT(4)
#define MTK_NOR_WR_BUF_EN		BIT(0)

#define MTK_NOR_REG_PP_DATA		0x98

#define MTK_NOR_REG_IRQ_STAT		0xa8
#define MTK_NOR_REG_IRQ_EN		0xac
#define MTK_NOR_IRQ_DMA			BIT(7)
#define MTK_NOR_IRQ_MASK		GENMASK(7, 0)

#define MTK_NOR_REG_CFG3		0xb4
#define MTK_NOR_DISABLE_WREN		BIT(7)
#define MTK_NOR_DISABLE_SR_POLL		BIT(5)

#define MTK_NOR_REG_WP			0xc4
#define MTK_NOR_ENABLE_SF_CMD		0x30

#define MTK_NOR_REG_BUSCFG		0xcc
#define MTK_NOR_4B_ADDR			BIT(4)
#define MTK_NOR_QUAD_ADDR		BIT(3)
#define MTK_NOR_QUAD_READ		BIT(2)
#define MTK_NOR_DUAL_ADDR		BIT(1)
#define MTK_NOR_DUAL_READ		BIT(0)
#define MTK_NOR_BUS_MODE_MASK		GENMASK(4, 0)

#define MTK_NOR_REG_DMA_CTL		0x718
#define MTK_NOR_DMA_START		BIT(0)

#define MTK_NOR_REG_DMA_FADR		0x71c
#define MTK_NOR_REG_DMA_DADR		0x720
#define MTK_NOR_REG_DMA_END_DADR	0x724
#define MTK_NOR_REG_DMA_DADR_HB		0x738
#define MTK_NOR_REG_DMA_END_DADR_HB	0x73c

#define MTK_NOR_PRG_MAX_SIZE		6
// Reading DMA src/dst addresses have to be 16-byte aligned
#define MTK_NOR_DMA_ALIGN		16
#define MTK_NOR_DMA_ALIGN_MASK		(MTK_NOR_DMA_ALIGN - 1)
// and we allocate a bounce buffer if destination address isn't aligned.
#define MTK_NOR_BOUNCE_BUF_SIZE		PAGE_SIZE

// Buffered page program can do one 128-byte transfer
#define MTK_NOR_PP_SIZE			128

#define CLK_TO_US(sp, clkcnt)		DIV_ROUND_UP(clkcnt, sp->spi_freq / 1000000)

struct mtk_nor {
	struct spi_controller *ctlr;
	struct device *dev;
	void __iomem *base;
	u8 *buffer;
	dma_addr_t buffer_dma;
	struct clk *spi_clk;
	struct clk *ctlr_clk;
	struct clk *axi_clk;
	unsigned int spi_freq;
	bool wbuf_en;
	bool has_irq;
	bool high_dma;
	struct completion op_done;
};

static inline void mtk_nor_rmw(struct mtk_nor *sp, u32 reg, u32 set, u32 clr)
{
	u32 val = readl(sp->base + reg);

	val &= ~clr;
	val |= set;
	writel(val, sp->base + reg);
}

static inline int mtk_nor_cmd_exec(struct mtk_nor *sp, u32 cmd, ulong clk)
{
	ulong delay = CLK_TO_US(sp, clk);
	u32 reg;
	int ret;

	writel(cmd, sp->base + MTK_NOR_REG_CMD);
	ret = readl_poll_timeout(sp->base + MTK_NOR_REG_CMD, reg, !(reg & cmd),
				 delay / 3, (delay + 1) * 200);
	if (ret < 0)
		dev_err(sp->dev, "command %u timeout.\n", cmd);
	return ret;
}

static void mtk_nor_set_addr(struct mtk_nor *sp, const struct spi_mem_op *op)
{
	u32 addr = op->addr.val;
	int i;

	for (i = 0; i < 3; i++) {
		writeb(addr & 0xff, sp->base + MTK_NOR_REG_RADR(i));
		addr >>= 8;
	}
	if (op->addr.nbytes == 4) {
		writeb(addr & 0xff, sp->base + MTK_NOR_REG_RADR3);
		mtk_nor_rmw(sp, MTK_NOR_REG_BUSCFG, MTK_NOR_4B_ADDR, 0);
	} else {
		mtk_nor_rmw(sp, MTK_NOR_REG_BUSCFG, 0, MTK_NOR_4B_ADDR);
	}
}

static bool need_bounce(struct mtk_nor *sp, const struct spi_mem_op *op)
{
	return ((uintptr_t)op->data.buf.in & MTK_NOR_DMA_ALIGN_MASK);
}

static bool mtk_nor_match_read(const struct spi_mem_op *op)
{
	int dummy = 0;

	if (op->dummy.buswidth)
		dummy = op->dummy.nbytes * BITS_PER_BYTE / op->dummy.buswidth;

	if ((op->data.buswidth == 2) || (op->data.buswidth == 4)) {
		if (op->addr.buswidth == 1)
			return dummy == 8;
		else if (op->addr.buswidth == 2)
			return dummy == 4;
		else if (op->addr.buswidth == 4)
			return dummy == 6;
	} else if ((op->addr.buswidth == 1) && (op->data.buswidth == 1)) {
		if (op->cmd.opcode == 0x03)
			return dummy == 0;
		else if (op->cmd.opcode == 0x0b)
			return dummy == 8;
	}
	return false;
}

static bool mtk_nor_match_prg(const struct spi_mem_op *op)
{
	int tx_len, rx_len, prg_len, prg_left;

	// prg mode is spi-only.
	if ((op->cmd.buswidth > 1) || (op->addr.buswidth > 1) ||
	    (op->dummy.buswidth > 1) || (op->data.buswidth > 1))
		return false;

	tx_len = op->cmd.nbytes + op->addr.nbytes;

	if (op->data.dir == SPI_MEM_DATA_OUT) {
		// count dummy bytes only if we need to write data after it
		tx_len += op->dummy.nbytes;

		// leave at least one byte for data
		if (tx_len > MTK_NOR_REG_PRGDATA_MAX)
			return false;

		// if there's no addr, meaning adjust_op_size is impossible,
		// check data length as well.
		if ((!op->addr.nbytes) &&
		    (tx_len + op->data.nbytes > MTK_NOR_REG_PRGDATA_MAX + 1))
			return false;
	} else if (op->data.dir == SPI_MEM_DATA_IN) {
		if (tx_len > MTK_NOR_REG_PRGDATA_MAX + 1)
			return false;

		rx_len = op->data.nbytes;
		prg_left = MTK_NOR_PRG_CNT_MAX / 8 - tx_len - op->dummy.nbytes;
		if (prg_left > MTK_NOR_REG_SHIFT_MAX + 1)
			prg_left = MTK_NOR_REG_SHIFT_MAX + 1;
		if (rx_len > prg_left) {
			if (!op->addr.nbytes)
				return false;
			rx_len = prg_left;
		}

		prg_len = tx_len + op->dummy.nbytes + rx_len;
		if (prg_len > MTK_NOR_PRG_CNT_MAX / 8)
			return false;
	} else {
		prg_len = tx_len + op->dummy.nbytes;
		if (prg_len > MTK_NOR_PRG_CNT_MAX / 8)
			return false;
	}
	return true;
}

static void mtk_nor_adj_prg_size(struct spi_mem_op *op)
{
	int tx_len, tx_left, prg_left;

	tx_len = op->cmd.nbytes + op->addr.nbytes;
	if (op->data.dir == SPI_MEM_DATA_OUT) {
		tx_len += op->dummy.nbytes;
		tx_left = MTK_NOR_REG_PRGDATA_MAX + 1 - tx_len;
		if (op->data.nbytes > tx_left)
			op->data.nbytes = tx_left;
	} else if (op->data.dir == SPI_MEM_DATA_IN) {
		prg_left = MTK_NOR_PRG_CNT_MAX / 8 - tx_len - op->dummy.nbytes;
		if (prg_left > MTK_NOR_REG_SHIFT_MAX + 1)
			prg_left = MTK_NOR_REG_SHIFT_MAX + 1;
		if (op->data.nbytes > prg_left)
			op->data.nbytes = prg_left;
	}
}

static int mtk_nor_adjust_op_size(struct spi_mem *mem, struct spi_mem_op *op)
{
	struct mtk_nor *sp = spi_controller_get_devdata(mem->spi->master);

	if (!op->data.nbytes)
		return 0;

	if ((op->addr.nbytes == 3) || (op->addr.nbytes == 4)) {
		if ((op->data.dir == SPI_MEM_DATA_IN) &&
		    mtk_nor_match_read(op)) {
			// limit size to prevent timeout calculation overflow
			if (op->data.nbytes > 0x400000)
				op->data.nbytes = 0x400000;

			if ((op->addr.val & MTK_NOR_DMA_ALIGN_MASK) ||
			    (op->data.nbytes < MTK_NOR_DMA_ALIGN))
				op->data.nbytes = 1;
			else if (!need_bounce(sp, op))
				op->data.nbytes &= ~MTK_NOR_DMA_ALIGN_MASK;
			else if (op->data.nbytes > MTK_NOR_BOUNCE_BUF_SIZE)
				op->data.nbytes = MTK_NOR_BOUNCE_BUF_SIZE;
			return 0;
		} else if (op->data.dir == SPI_MEM_DATA_OUT) {
			if (op->data.nbytes >= MTK_NOR_PP_SIZE)
				op->data.nbytes = MTK_NOR_PP_SIZE;
			else
				op->data.nbytes = 1;
			return 0;
		}
	}

	mtk_nor_adj_prg_size(op);
	return 0;
}

static bool mtk_nor_supports_op(struct spi_mem *mem,
				const struct spi_mem_op *op)
{
	if (!spi_mem_default_supports_op(mem, op))
		return false;

	if (op->cmd.buswidth != 1)
		return false;

	if ((op->addr.nbytes == 3) || (op->addr.nbytes == 4)) {
		switch(op->data.dir) {
		case SPI_MEM_DATA_IN:
			if (mtk_nor_match_read(op))
				return true;
			break;
		case SPI_MEM_DATA_OUT:
			if ((op->addr.buswidth == 1) &&
			    (op->dummy.nbytes == 0) &&
			    (op->data.buswidth == 1))
				return true;
			break;
		default:
			break;
		}
	}

	return mtk_nor_match_prg(op);
}

static void mtk_nor_setup_bus(struct mtk_nor *sp, const struct spi_mem_op *op)
{
	u32 reg = 0;

	if (op->addr.nbytes == 4)
		reg |= MTK_NOR_4B_ADDR;

	if (op->data.buswidth == 4) {
		reg |= MTK_NOR_QUAD_READ;
		writeb(op->cmd.opcode, sp->base + MTK_NOR_REG_PRGDATA(4));
		if (op->addr.buswidth == 4)
			reg |= MTK_NOR_QUAD_ADDR;
	} else if (op->data.buswidth == 2) {
		reg |= MTK_NOR_DUAL_READ;
		writeb(op->cmd.opcode, sp->base + MTK_NOR_REG_PRGDATA(3));
		if (op->addr.buswidth == 2)
			reg |= MTK_NOR_DUAL_ADDR;
	} else {
		if (op->cmd.opcode == 0x0b)
			mtk_nor_rmw(sp, MTK_NOR_REG_CFG1, MTK_NOR_FAST_READ, 0);
		else
			mtk_nor_rmw(sp, MTK_NOR_REG_CFG1, 0, MTK_NOR_FAST_READ);
	}
	mtk_nor_rmw(sp, MTK_NOR_REG_BUSCFG, reg, MTK_NOR_BUS_MODE_MASK);
}

static int mtk_nor_dma_exec(struct mtk_nor *sp, u32 from, unsigned int length,
			    dma_addr_t dma_addr)
{
	int ret = 0;
	ulong delay;
	u32 reg;

	writel(from, sp->base + MTK_NOR_REG_DMA_FADR);
	writel(dma_addr, sp->base + MTK_NOR_REG_DMA_DADR);
	writel(dma_addr + length, sp->base + MTK_NOR_REG_DMA_END_DADR);

	if (sp->high_dma) {
		writel(upper_32_bits(dma_addr),
		       sp->base + MTK_NOR_REG_DMA_DADR_HB);
		writel(upper_32_bits(dma_addr + length),
		       sp->base + MTK_NOR_REG_DMA_END_DADR_HB);
	}

	if (sp->has_irq) {
		reinit_completion(&sp->op_done);
		mtk_nor_rmw(sp, MTK_NOR_REG_IRQ_EN, MTK_NOR_IRQ_DMA, 0);
	}

	mtk_nor_rmw(sp, MTK_NOR_REG_DMA_CTL, MTK_NOR_DMA_START, 0);

	delay = CLK_TO_US(sp, (length + 5) * BITS_PER_BYTE);

	if (sp->has_irq) {
		if (!wait_for_completion_timeout(&sp->op_done,
						 (delay + 1) * 100))
			ret = -ETIMEDOUT;
	} else {
		ret = readl_poll_timeout(sp->base + MTK_NOR_REG_DMA_CTL, reg,
					 !(reg & MTK_NOR_DMA_START), delay / 3,
					 (delay + 1) * 100);
	}

	if (ret < 0)
		dev_err(sp->dev, "dma read timeout.\n");

	return ret;
}

static int mtk_nor_read_bounce(struct mtk_nor *sp, const struct spi_mem_op *op)
{
	unsigned int rdlen;
	int ret;

	if (op->data.nbytes & MTK_NOR_DMA_ALIGN_MASK)
		rdlen = (op->data.nbytes + MTK_NOR_DMA_ALIGN) & ~MTK_NOR_DMA_ALIGN_MASK;
	else
		rdlen = op->data.nbytes;

	ret = mtk_nor_dma_exec(sp, op->addr.val, rdlen, sp->buffer_dma);

	if (!ret)
		memcpy(op->data.buf.in, sp->buffer, op->data.nbytes);

	return ret;
}

static int mtk_nor_read_dma(struct mtk_nor *sp, const struct spi_mem_op *op)
{
	int ret;
	dma_addr_t dma_addr;

	if (need_bounce(sp, op))
		return mtk_nor_read_bounce(sp, op);

	dma_addr = dma_map_single(sp->dev, op->data.buf.in,
				  op->data.nbytes, DMA_FROM_DEVICE);

	if (dma_mapping_error(sp->dev, dma_addr))
		return -EINVAL;

	ret = mtk_nor_dma_exec(sp, op->addr.val, op->data.nbytes, dma_addr);

	dma_unmap_single(sp->dev, dma_addr, op->data.nbytes, DMA_FROM_DEVICE);

	return ret;
}

static int mtk_nor_read_pio(struct mtk_nor *sp, const struct spi_mem_op *op)
{
	u8 *buf = op->data.buf.in;
	int ret;

	ret = mtk_nor_cmd_exec(sp, MTK_NOR_CMD_READ, 6 * BITS_PER_BYTE);
	if (!ret)
		buf[0] = readb(sp->base + MTK_NOR_REG_RDATA);
	return ret;
}

static int mtk_nor_write_buffer_enable(struct mtk_nor *sp)
{
	int ret;
	u32 val;

	if (sp->wbuf_en)
		return 0;

	val = readl(sp->base + MTK_NOR_REG_CFG2);
	writel(val | MTK_NOR_WR_BUF_EN, sp->base + MTK_NOR_REG_CFG2);
	ret = readl_poll_timeout(sp->base + MTK_NOR_REG_CFG2, val,
				 val & MTK_NOR_WR_BUF_EN, 0, 10000);
	if (!ret)
		sp->wbuf_en = true;
	return ret;
}

static int mtk_nor_write_buffer_disable(struct mtk_nor *sp)
{
	int ret;
	u32 val;

	if (!sp->wbuf_en)
		return 0;
	val = readl(sp->base + MTK_NOR_REG_CFG2);
	writel(val & ~MTK_NOR_WR_BUF_EN, sp->base + MTK_NOR_REG_CFG2);
	ret = readl_poll_timeout(sp->base + MTK_NOR_REG_CFG2, val,
				 !(val & MTK_NOR_WR_BUF_EN), 0, 10000);
	if (!ret)
		sp->wbuf_en = false;
	return ret;
}

static int mtk_nor_pp_buffered(struct mtk_nor *sp, const struct spi_mem_op *op)
{
	const u8 *buf = op->data.buf.out;
	u32 val;
	int ret, i;

	ret = mtk_nor_write_buffer_enable(sp);
	if (ret < 0)
		return ret;

	for (i = 0; i < op->data.nbytes; i += 4) {
		val = buf[i + 3] << 24 | buf[i + 2] << 16 | buf[i + 1] << 8 |
		      buf[i];
		writel(val, sp->base + MTK_NOR_REG_PP_DATA);
	}
	return mtk_nor_cmd_exec(sp, MTK_NOR_CMD_WRITE,
				(op->data.nbytes + 5) * BITS_PER_BYTE);
}

static int mtk_nor_pp_unbuffered(struct mtk_nor *sp,
				 const struct spi_mem_op *op)
{
	const u8 *buf = op->data.buf.out;
	int ret;

	ret = mtk_nor_write_buffer_disable(sp);
	if (ret < 0)
		return ret;
	writeb(buf[0], sp->base + MTK_NOR_REG_WDATA);
	return mtk_nor_cmd_exec(sp, MTK_NOR_CMD_WRITE, 6 * BITS_PER_BYTE);
}

static int mtk_nor_spi_mem_prg(struct mtk_nor *sp, const struct spi_mem_op *op)
{
	int rx_len = 0;
	int reg_offset = MTK_NOR_REG_PRGDATA_MAX;
	int tx_len, prg_len;
	int i, ret;
	void __iomem *reg;
	u8 bufbyte;

	tx_len = op->cmd.nbytes + op->addr.nbytes;

	// count dummy bytes only if we need to write data after it
	if (op->data.dir == SPI_MEM_DATA_OUT)
		tx_len += op->dummy.nbytes + op->data.nbytes;
	else if (op->data.dir == SPI_MEM_DATA_IN)
		rx_len = op->data.nbytes;

	prg_len = op->cmd.nbytes + op->addr.nbytes + op->dummy.nbytes +
		  op->data.nbytes;

	// an invalid op may reach here if the caller calls exec_op without
	// adjust_op_size. return -EINVAL instead of -ENOTSUPP so that
	// spi-mem won't try this op again with generic spi transfers.
	if ((tx_len > MTK_NOR_REG_PRGDATA_MAX + 1) ||
	    (rx_len > MTK_NOR_REG_SHIFT_MAX + 1) ||
	    (prg_len > MTK_NOR_PRG_CNT_MAX / 8))
		return -EINVAL;

	// fill tx data
	for (i = op->cmd.nbytes; i > 0; i--, reg_offset--) {
		reg = sp->base + MTK_NOR_REG_PRGDATA(reg_offset);
		bufbyte = (op->cmd.opcode >> ((i - 1) * BITS_PER_BYTE)) & 0xff;
		writeb(bufbyte, reg);
	}

	for (i = op->addr.nbytes; i > 0; i--, reg_offset--) {
		reg = sp->base + MTK_NOR_REG_PRGDATA(reg_offset);
		bufbyte = (op->addr.val >> ((i - 1) * BITS_PER_BYTE)) & 0xff;
		writeb(bufbyte, reg);
	}

	if (op->data.dir == SPI_MEM_DATA_OUT) {
		for (i = 0; i < op->dummy.nbytes; i++, reg_offset--) {
			reg = sp->base + MTK_NOR_REG_PRGDATA(reg_offset);
			writeb(0, reg);
		}

		for (i = 0; i < op->data.nbytes; i++, reg_offset--) {
			reg = sp->base + MTK_NOR_REG_PRGDATA(reg_offset);
			writeb(((const u8 *)(op->data.buf.out))[i], reg);
		}
	}

	for (; reg_offset >= 0; reg_offset--) {
		reg = sp->base + MTK_NOR_REG_PRGDATA(reg_offset);
		writeb(0, reg);
	}

	// trigger op
	writel(prg_len * BITS_PER_BYTE, sp->base + MTK_NOR_REG_PRG_CNT);
	ret = mtk_nor_cmd_exec(sp, MTK_NOR_CMD_PROGRAM,
			       prg_len * BITS_PER_BYTE);
	if (ret)
		return ret;

	// fetch read data
	reg_offset = 0;
	if (op->data.dir == SPI_MEM_DATA_IN) {
		for (i = op->data.nbytes - 1; i >= 0; i--, reg_offset++) {
			reg = sp->base + MTK_NOR_REG_SHIFT(reg_offset);
			((u8 *)(op->data.buf.in))[i] = readb(reg);
		}
	}

	return 0;
}

static int mtk_nor_exec_op(struct spi_mem *mem, const struct spi_mem_op *op)
{
	struct mtk_nor *sp = spi_controller_get_devdata(mem->spi->master);
	int ret;

	if ((op->data.nbytes == 0) ||
	    ((op->addr.nbytes != 3) && (op->addr.nbytes != 4)))
		return mtk_nor_spi_mem_prg(sp, op);

	if (op->data.dir == SPI_MEM_DATA_OUT) {
		mtk_nor_set_addr(sp, op);
		writeb(op->cmd.opcode, sp->base + MTK_NOR_REG_PRGDATA0);
		if (op->data.nbytes == MTK_NOR_PP_SIZE)
			return mtk_nor_pp_buffered(sp, op);
		return mtk_nor_pp_unbuffered(sp, op);
	}

	if ((op->data.dir == SPI_MEM_DATA_IN) && mtk_nor_match_read(op)) {
		ret = mtk_nor_write_buffer_disable(sp);
		if (ret < 0)
			return ret;
		mtk_nor_setup_bus(sp, op);
		if (op->data.nbytes == 1) {
			mtk_nor_set_addr(sp, op);
			return mtk_nor_read_pio(sp, op);
		} else {
			return mtk_nor_read_dma(sp, op);
		}
	}

	return mtk_nor_spi_mem_prg(sp, op);
}

static int mtk_nor_setup(struct spi_device *spi)
{
	struct mtk_nor *sp = spi_controller_get_devdata(spi->master);

	if (spi->max_speed_hz && (spi->max_speed_hz < sp->spi_freq)) {
		dev_err(&spi->dev, "spi clock should be %u Hz.\n",
			sp->spi_freq);
		return -EINVAL;
	}
	spi->max_speed_hz = sp->spi_freq;

	return 0;
}

static int mtk_nor_transfer_one_message(struct spi_controller *master,
					struct spi_message *m)
{
	struct mtk_nor *sp = spi_controller_get_devdata(master);
	struct spi_transfer *t = NULL;
	unsigned long trx_len = 0;
	int stat = 0;
	int reg_offset = MTK_NOR_REG_PRGDATA_MAX;
	void __iomem *reg;
	const u8 *txbuf;
	u8 *rxbuf;
	int i;

	list_for_each_entry(t, &m->transfers, transfer_list) {
		txbuf = t->tx_buf;
		for (i = 0; i < t->len; i++, reg_offset--) {
			reg = sp->base + MTK_NOR_REG_PRGDATA(reg_offset);
			if (txbuf)
				writeb(txbuf[i], reg);
			else
				writeb(0, reg);
		}
		trx_len += t->len;
	}

	writel(trx_len * BITS_PER_BYTE, sp->base + MTK_NOR_REG_PRG_CNT);

	stat = mtk_nor_cmd_exec(sp, MTK_NOR_CMD_PROGRAM,
				trx_len * BITS_PER_BYTE);
	if (stat < 0)
		goto msg_done;

	reg_offset = trx_len - 1;
	list_for_each_entry(t, &m->transfers, transfer_list) {
		rxbuf = t->rx_buf;
		for (i = 0; i < t->len; i++, reg_offset--) {
			reg = sp->base + MTK_NOR_REG_SHIFT(reg_offset);
			if (rxbuf)
				rxbuf[i] = readb(reg);
		}
	}

	m->actual_length = trx_len;
msg_done:
	m->status = stat;
	spi_finalize_current_message(master);

	return 0;
}

static void mtk_nor_disable_clk(struct mtk_nor *sp)
{
	clk_disable_unprepare(sp->spi_clk);
	clk_disable_unprepare(sp->ctlr_clk);
	clk_disable_unprepare(sp->axi_clk);
}

static int mtk_nor_enable_clk(struct mtk_nor *sp)
{
	int ret;

	ret = clk_prepare_enable(sp->spi_clk);
	if (ret)
		return ret;

	ret = clk_prepare_enable(sp->ctlr_clk);
	if (ret) {
		clk_disable_unprepare(sp->spi_clk);
		return ret;
	}

	ret = clk_prepare_enable(sp->axi_clk);
	if (ret) {
		clk_disable_unprepare(sp->spi_clk);
		clk_disable_unprepare(sp->ctlr_clk);
		return ret;
	}

	return 0;
}

static void mtk_nor_init(struct mtk_nor *sp)
{
	writel(0, sp->base + MTK_NOR_REG_IRQ_EN);
	writel(MTK_NOR_IRQ_MASK, sp->base + MTK_NOR_REG_IRQ_STAT);

	writel(MTK_NOR_ENABLE_SF_CMD, sp->base + MTK_NOR_REG_WP);
	mtk_nor_rmw(sp, MTK_NOR_REG_CFG2, MTK_NOR_WR_CUSTOM_OP_EN, 0);
	mtk_nor_rmw(sp, MTK_NOR_REG_CFG3,
		    MTK_NOR_DISABLE_WREN | MTK_NOR_DISABLE_SR_POLL, 0);
}

static irqreturn_t mtk_nor_irq_handler(int irq, void *data)
{
	struct mtk_nor *sp = data;
	u32 irq_status, irq_enabled;

	irq_status = readl(sp->base + MTK_NOR_REG_IRQ_STAT);
	irq_enabled = readl(sp->base + MTK_NOR_REG_IRQ_EN);
	// write status back to clear interrupt
	writel(irq_status, sp->base + MTK_NOR_REG_IRQ_STAT);

	if (!(irq_status & irq_enabled))
		return IRQ_NONE;

	if (irq_status & MTK_NOR_IRQ_DMA) {
		complete(&sp->op_done);
		writel(0, sp->base + MTK_NOR_REG_IRQ_EN);
	}

	return IRQ_HANDLED;
}

static size_t mtk_max_msg_size(struct spi_device *spi)
{
	return MTK_NOR_PRG_MAX_SIZE;
}

static const struct spi_controller_mem_ops mtk_nor_mem_ops = {
	.adjust_op_size = mtk_nor_adjust_op_size,
	.supports_op = mtk_nor_supports_op,
	.exec_op = mtk_nor_exec_op
};

static const struct of_device_id mtk_nor_match[] = {
	{ .compatible = "mediatek,mt8192-nor", .data = (void *)36 },
	{ .compatible = "mediatek,mt8173-nor", .data = (void *)32 },
	{ /* sentinel */ }
};
MODULE_DEVICE_TABLE(of, mtk_nor_match);

static int mtk_nor_probe(struct platform_device *pdev)
{
	struct spi_controller *ctlr;
	struct mtk_nor *sp;
	void __iomem *base;
<<<<<<< HEAD
	struct clk *spi_clk, *ctlr_clk;
=======
	struct clk *spi_clk, *ctlr_clk, *axi_clk;
>>>>>>> f642729d
	int ret, irq;
	unsigned long dma_bits;

	base = devm_platform_ioremap_resource(pdev, 0);
	if (IS_ERR(base))
		return PTR_ERR(base);

	spi_clk = devm_clk_get(&pdev->dev, "spi");
	if (IS_ERR(spi_clk))
		return PTR_ERR(spi_clk);

	ctlr_clk = devm_clk_get(&pdev->dev, "sf");
	if (IS_ERR(ctlr_clk))
		return PTR_ERR(ctlr_clk);

<<<<<<< HEAD
=======
	axi_clk = devm_clk_get_optional(&pdev->dev, "axi");
	if (IS_ERR(axi_clk))
		return PTR_ERR(axi_clk);

>>>>>>> f642729d
	dma_bits = (unsigned long)of_device_get_match_data(&pdev->dev);
	if (dma_set_mask_and_coherent(&pdev->dev, DMA_BIT_MASK(dma_bits))) {
		dev_err(&pdev->dev, "failed to set dma mask(%lu)\n", dma_bits);
		return -EINVAL;
	}

	ctlr = devm_spi_alloc_master(&pdev->dev, sizeof(*sp));
	if (!ctlr) {
		dev_err(&pdev->dev, "failed to allocate spi controller\n");
		return -ENOMEM;
	}

	ctlr->bits_per_word_mask = SPI_BPW_MASK(8);
	ctlr->dev.of_node = pdev->dev.of_node;
	ctlr->max_message_size = mtk_max_msg_size;
	ctlr->mem_ops = &mtk_nor_mem_ops;
	ctlr->mode_bits = SPI_RX_DUAL | SPI_RX_QUAD | SPI_TX_DUAL | SPI_TX_QUAD;
	ctlr->num_chipselect = 1;
	ctlr->setup = mtk_nor_setup;
	ctlr->transfer_one_message = mtk_nor_transfer_one_message;
	ctlr->auto_runtime_pm = true;

	dev_set_drvdata(&pdev->dev, ctlr);

	sp = spi_controller_get_devdata(ctlr);
	sp->base = base;
	sp->has_irq = false;
	sp->wbuf_en = false;
	sp->ctlr = ctlr;
	sp->dev = &pdev->dev;
	sp->spi_clk = spi_clk;
	sp->ctlr_clk = ctlr_clk;
<<<<<<< HEAD
=======
	sp->axi_clk = axi_clk;
>>>>>>> f642729d
	sp->high_dma = (dma_bits > 32);
	sp->buffer = dmam_alloc_coherent(&pdev->dev,
				MTK_NOR_BOUNCE_BUF_SIZE + MTK_NOR_DMA_ALIGN,
				&sp->buffer_dma, GFP_KERNEL);
	if (!sp->buffer)
		return -ENOMEM;

	if ((uintptr_t)sp->buffer & MTK_NOR_DMA_ALIGN_MASK) {
		dev_err(sp->dev, "misaligned allocation of internal buffer.\n");
		return -ENOMEM;
	}

	ret = mtk_nor_enable_clk(sp);
	if (ret < 0)
		return ret;

	sp->spi_freq = clk_get_rate(sp->spi_clk);

	mtk_nor_init(sp);

	irq = platform_get_irq_optional(pdev, 0);

	if (irq < 0) {
		dev_warn(sp->dev, "IRQ not available.");
	} else {
		ret = devm_request_irq(sp->dev, irq, mtk_nor_irq_handler, 0,
				       pdev->name, sp);
		if (ret < 0) {
			dev_warn(sp->dev, "failed to request IRQ.");
		} else {
			init_completion(&sp->op_done);
			sp->has_irq = true;
		}
	}

	pm_runtime_set_autosuspend_delay(&pdev->dev, -1);
	pm_runtime_use_autosuspend(&pdev->dev);
	pm_runtime_set_active(&pdev->dev);
	pm_runtime_enable(&pdev->dev);
	pm_runtime_get_noresume(&pdev->dev);

	ret = devm_spi_register_controller(&pdev->dev, ctlr);
	if (ret < 0)
		goto err_probe;

	pm_runtime_mark_last_busy(&pdev->dev);
	pm_runtime_put_autosuspend(&pdev->dev);

	dev_info(&pdev->dev, "spi frequency: %d Hz\n", sp->spi_freq);

	return 0;

err_probe:
	pm_runtime_disable(&pdev->dev);
	pm_runtime_set_suspended(&pdev->dev);
	pm_runtime_dont_use_autosuspend(&pdev->dev);

	mtk_nor_disable_clk(sp);

	return ret;
}

static int mtk_nor_remove(struct platform_device *pdev)
{
	struct spi_controller *ctlr = dev_get_drvdata(&pdev->dev);
	struct mtk_nor *sp = spi_controller_get_devdata(ctlr);

	pm_runtime_disable(&pdev->dev);
	pm_runtime_set_suspended(&pdev->dev);
	pm_runtime_dont_use_autosuspend(&pdev->dev);

	mtk_nor_disable_clk(sp);

	return 0;
}

static int __maybe_unused mtk_nor_runtime_suspend(struct device *dev)
{
	struct spi_controller *ctlr = dev_get_drvdata(dev);
	struct mtk_nor *sp = spi_controller_get_devdata(ctlr);

	mtk_nor_disable_clk(sp);

	return 0;
}

static int __maybe_unused mtk_nor_runtime_resume(struct device *dev)
{
	struct spi_controller *ctlr = dev_get_drvdata(dev);
	struct mtk_nor *sp = spi_controller_get_devdata(ctlr);

	return mtk_nor_enable_clk(sp);
}

static int __maybe_unused mtk_nor_suspend(struct device *dev)
{
	return pm_runtime_force_suspend(dev);
}

static int __maybe_unused mtk_nor_resume(struct device *dev)
{
	return pm_runtime_force_resume(dev);
}

static const struct dev_pm_ops mtk_nor_pm_ops = {
	SET_RUNTIME_PM_OPS(mtk_nor_runtime_suspend,
			   mtk_nor_runtime_resume, NULL)
	SET_SYSTEM_SLEEP_PM_OPS(mtk_nor_suspend, mtk_nor_resume)
};

static struct platform_driver mtk_nor_driver = {
	.driver = {
		.name = DRIVER_NAME,
		.of_match_table = mtk_nor_match,
		.pm = &mtk_nor_pm_ops,
	},
	.probe = mtk_nor_probe,
	.remove = mtk_nor_remove,
};

module_platform_driver(mtk_nor_driver);

MODULE_DESCRIPTION("Mediatek SPI NOR controller driver");
MODULE_AUTHOR("Chuanhong Guo <gch981213@gmail.com>");
MODULE_LICENSE("GPL v2");
MODULE_ALIAS("platform:" DRIVER_NAME);<|MERGE_RESOLUTION|>--- conflicted
+++ resolved
@@ -755,11 +755,7 @@
 	struct spi_controller *ctlr;
 	struct mtk_nor *sp;
 	void __iomem *base;
-<<<<<<< HEAD
-	struct clk *spi_clk, *ctlr_clk;
-=======
 	struct clk *spi_clk, *ctlr_clk, *axi_clk;
->>>>>>> f642729d
 	int ret, irq;
 	unsigned long dma_bits;
 
@@ -775,13 +771,10 @@
 	if (IS_ERR(ctlr_clk))
 		return PTR_ERR(ctlr_clk);
 
-<<<<<<< HEAD
-=======
 	axi_clk = devm_clk_get_optional(&pdev->dev, "axi");
 	if (IS_ERR(axi_clk))
 		return PTR_ERR(axi_clk);
 
->>>>>>> f642729d
 	dma_bits = (unsigned long)of_device_get_match_data(&pdev->dev);
 	if (dma_set_mask_and_coherent(&pdev->dev, DMA_BIT_MASK(dma_bits))) {
 		dev_err(&pdev->dev, "failed to set dma mask(%lu)\n", dma_bits);
@@ -814,10 +807,7 @@
 	sp->dev = &pdev->dev;
 	sp->spi_clk = spi_clk;
 	sp->ctlr_clk = ctlr_clk;
-<<<<<<< HEAD
-=======
 	sp->axi_clk = axi_clk;
->>>>>>> f642729d
 	sp->high_dma = (dma_bits > 32);
 	sp->buffer = dmam_alloc_coherent(&pdev->dev,
 				MTK_NOR_BOUNCE_BUF_SIZE + MTK_NOR_DMA_ALIGN,
