// SPDX-License-Identifier: GPL-2.0
/*
 * mos7720.c
 *   Controls the Moschip 7720 usb to dual port serial converter
 *
 * Copyright 2006 Moschip Semiconductor Tech. Ltd.
 *
 * Developed by:
 * 	Vijaya Kumar <vijaykumar.gn@gmail.com>
 *	Ajay Kumar <naanuajay@yahoo.com>
 *	Gurudeva <ngurudeva@yahoo.com>
 *
 * Cleaned up from the original by:
 *	Greg Kroah-Hartman <gregkh@suse.de>
 *
 * Originally based on drivers/usb/serial/io_edgeport.c which is:
 *	Copyright (C) 2000 Inside Out Networks, All rights reserved.
 *	Copyright (C) 2001-2002 Greg Kroah-Hartman <greg@kroah.com>
 */
#include <linux/kernel.h>
#include <linux/errno.h>
#include <linux/slab.h>
#include <linux/tty.h>
#include <linux/tty_driver.h>
#include <linux/tty_flip.h>
#include <linux/module.h>
#include <linux/spinlock.h>
#include <linux/serial.h>
#include <linux/serial_reg.h>
#include <linux/usb.h>
#include <linux/usb/serial.h>
#include <linux/uaccess.h>
#include <linux/parport.h>

#define DRIVER_AUTHOR "Aspire Communications pvt Ltd."
#define DRIVER_DESC "Moschip USB Serial Driver"

/* default urb timeout */
#define MOS_WDR_TIMEOUT	5000

#define MOS_MAX_PORT	0x02
#define MOS_WRITE	0x0E
#define MOS_READ	0x0D

/* Interrupt Routines Defines	*/
#define SERIAL_IIR_RLS	0x06
#define SERIAL_IIR_RDA	0x04
#define SERIAL_IIR_CTI	0x0c
#define SERIAL_IIR_THR	0x02
#define SERIAL_IIR_MS	0x00

#define NUM_URBS			16	/* URB Count */
#define URB_TRANSFER_BUFFER_SIZE	32	/* URB Size */

/* This structure holds all of the local serial port information */
struct moschip_port {
	__u8	shadowLCR;		/* last LCR value received */
	__u8	shadowMCR;		/* last MCR value received */
	__u8	shadowMSR;		/* last MSR value received */
	char			open;
	struct usb_serial_port	*port;	/* loop back to the owner */
	struct urb		*write_urb_pool[NUM_URBS];
};

#define USB_VENDOR_ID_MOSCHIP		0x9710
#define MOSCHIP_DEVICE_ID_7720		0x7720
#define MOSCHIP_DEVICE_ID_7715		0x7715

static const struct usb_device_id id_table[] = {
	{ USB_DEVICE(USB_VENDOR_ID_MOSCHIP, MOSCHIP_DEVICE_ID_7720) },
	{ USB_DEVICE(USB_VENDOR_ID_MOSCHIP, MOSCHIP_DEVICE_ID_7715) },
	{ } /* terminating entry */
};
MODULE_DEVICE_TABLE(usb, id_table);

#ifdef CONFIG_USB_SERIAL_MOS7715_PARPORT

/* initial values for parport regs */
#define DCR_INIT_VAL       0x0c	/* SLCTIN, nINIT */
#define ECR_INIT_VAL       0x00	/* SPP mode */

enum mos7715_pp_modes {
	SPP = 0<<5,
	PS2 = 1<<5,      /* moschip calls this 'NIBBLE' mode */
	PPF = 2<<5,	 /* moschip calls this 'CB-FIFO mode */
};

struct mos7715_parport {
	struct parport          *pp;	       /* back to containing struct */
	struct kref             ref_count;     /* to instance of this struct */
	bool                    msg_pending;   /* usb sync call pending */
	struct completion       syncmsg_compl; /* usb sync call completed */
	struct work_struct      work;          /* restore deferred writes */
	struct usb_serial       *serial;       /* back to containing struct */
	__u8	                shadowECR;     /* parallel port regs... */
	__u8	                shadowDCR;
	atomic_t                shadowDSR;     /* updated in int-in callback */
};

/* lock guards against dereferencing NULL ptr in parport ops callbacks */
static DEFINE_SPINLOCK(release_lock);

#endif	/* CONFIG_USB_SERIAL_MOS7715_PARPORT */

static const unsigned int dummy; /* for clarity in register access fns */

enum mos_regs {
	MOS7720_THR,		  /* serial port regs */
	MOS7720_RHR,
	MOS7720_IER,
	MOS7720_FCR,
	MOS7720_ISR,
	MOS7720_LCR,
	MOS7720_MCR,
	MOS7720_LSR,
	MOS7720_MSR,
	MOS7720_SPR,
	MOS7720_DLL,
	MOS7720_DLM,
	MOS7720_DPR,		  /* parallel port regs */
	MOS7720_DSR,
	MOS7720_DCR,
	MOS7720_ECR,
	MOS7720_SP1_REG,	  /* device control regs */
	MOS7720_SP2_REG,	  /* serial port 2 (7720 only) */
	MOS7720_PP_REG,
	MOS7720_SP_CONTROL_REG,
};

/*
 * Return the correct value for the Windex field of the setup packet
 * for a control endpoint message.  See the 7715 datasheet.
 */
static inline __u16 get_reg_index(enum mos_regs reg)
{
	static const __u16 mos7715_index_lookup_table[] = {
		0x00,		/* MOS7720_THR */
		0x00,		/* MOS7720_RHR */
		0x01,		/* MOS7720_IER */
		0x02,		/* MOS7720_FCR */
		0x02,		/* MOS7720_ISR */
		0x03,		/* MOS7720_LCR */
		0x04,		/* MOS7720_MCR */
		0x05,		/* MOS7720_LSR */
		0x06,		/* MOS7720_MSR */
		0x07,		/* MOS7720_SPR */
		0x00,		/* MOS7720_DLL */
		0x01,		/* MOS7720_DLM */
		0x00,		/* MOS7720_DPR */
		0x01,		/* MOS7720_DSR */
		0x02,		/* MOS7720_DCR */
		0x0a,		/* MOS7720_ECR */
		0x01,		/* MOS7720_SP1_REG */
		0x02,		/* MOS7720_SP2_REG (7720 only) */
		0x04,		/* MOS7720_PP_REG (7715 only) */
		0x08,		/* MOS7720_SP_CONTROL_REG */
	};
	return mos7715_index_lookup_table[reg];
}

/*
 * Return the correct value for the upper byte of the Wvalue field of
 * the setup packet for a control endpoint message.
 */
static inline __u16 get_reg_value(enum mos_regs reg,
				  unsigned int serial_portnum)
{
	if (reg >= MOS7720_SP1_REG)	/* control reg */
		return 0x0000;

	else if (reg >= MOS7720_DPR)	/* parallel port reg (7715 only) */
		return 0x0100;

	else			      /* serial port reg */
		return (serial_portnum + 2) << 8;
}

/*
 * Write data byte to the specified device register.  The data is embedded in
 * the value field of the setup packet. serial_portnum is ignored for registers
 * not specific to a particular serial port.
 */
static int write_mos_reg(struct usb_serial *serial, unsigned int serial_portnum,
			 enum mos_regs reg, __u8 data)
{
	struct usb_device *usbdev = serial->dev;
	unsigned int pipe = usb_sndctrlpipe(usbdev, 0);
	__u8 request = (__u8)0x0e;
	__u8 requesttype = (__u8)0x40;
	__u16 index = get_reg_index(reg);
	__u16 value = get_reg_value(reg, serial_portnum) + data;
	int status = usb_control_msg(usbdev, pipe, request, requesttype, value,
				     index, NULL, 0, MOS_WDR_TIMEOUT);
	if (status < 0)
		dev_err(&usbdev->dev,
			"mos7720: usb_control_msg() failed: %d\n", status);
	return status;
}

/*
 * Read data byte from the specified device register.  The data returned by the
 * device is embedded in the value field of the setup packet.  serial_portnum is
 * ignored for registers that are not specific to a particular serial port.
 */
static int read_mos_reg(struct usb_serial *serial, unsigned int serial_portnum,
			enum mos_regs reg, __u8 *data)
{
	struct usb_device *usbdev = serial->dev;
	unsigned int pipe = usb_rcvctrlpipe(usbdev, 0);
	__u8 request = (__u8)0x0d;
	__u8 requesttype = (__u8)0xc0;
	__u16 index = get_reg_index(reg);
	__u16 value = get_reg_value(reg, serial_portnum);
	u8 *buf;
	int status;

	buf = kmalloc(1, GFP_KERNEL);
	if (!buf) {
		*data = 0;
		return -ENOMEM;
	}

	status = usb_control_msg(usbdev, pipe, request, requesttype, value,
				     index, buf, 1, MOS_WDR_TIMEOUT);
	if (status == 1) {
		*data = *buf;
	} else {
		dev_err(&usbdev->dev,
			"mos7720: usb_control_msg() failed: %d\n", status);
		if (status >= 0)
			status = -EIO;
		*data = 0;
	}

	kfree(buf);

	return status;
}

#ifdef CONFIG_USB_SERIAL_MOS7715_PARPORT

static inline int mos7715_change_mode(struct mos7715_parport *mos_parport,
				      enum mos7715_pp_modes mode)
{
	mos_parport->shadowECR = mode;
	write_mos_reg(mos_parport->serial, dummy, MOS7720_ECR,
		      mos_parport->shadowECR);
	return 0;
}

static void destroy_mos_parport(struct kref *kref)
{
	struct mos7715_parport *mos_parport =
		container_of(kref, struct mos7715_parport, ref_count);

	kfree(mos_parport);
}

/*
<<<<<<< HEAD
 * This runs as a tasklet when sending an urb in a non-blocking parallel
 * port callback had to be deferred because the disconnect mutex could not be
 * obtained at the time.
 */
static void send_deferred_urbs(struct tasklet_struct *t)
{
	int ret_val;
	unsigned long flags;
	struct mos7715_parport *mos_parport = from_tasklet(mos_parport, t,
							   urb_tasklet);
	struct urbtracker *urbtrack, *tmp;
	struct list_head *cursor, *next;
	struct device *dev;

	/* if release function ran, game over */
	if (unlikely(mos_parport->serial == NULL))
		return;

	dev = &mos_parport->serial->dev->dev;

	/* try again to get the mutex */
	if (!mutex_trylock(&mos_parport->serial->disc_mutex)) {
		dev_dbg(dev, "%s: rescheduling tasklet\n", __func__);
		tasklet_schedule(&mos_parport->urb_tasklet);
		return;
	}

	/* if device disconnected, game over */
	if (unlikely(mos_parport->serial->disconnected)) {
		mutex_unlock(&mos_parport->serial->disc_mutex);
		return;
	}

	spin_lock_irqsave(&mos_parport->listlock, flags);
	if (list_empty(&mos_parport->deferred_urbs)) {
		spin_unlock_irqrestore(&mos_parport->listlock, flags);
		mutex_unlock(&mos_parport->serial->disc_mutex);
		dev_dbg(dev, "%s: deferred_urbs list empty\n", __func__);
		return;
	}

	/* move contents of deferred_urbs list to active_urbs list and submit */
	list_for_each_safe(cursor, next, &mos_parport->deferred_urbs)
		list_move_tail(cursor, &mos_parport->active_urbs);
	list_for_each_entry_safe(urbtrack, tmp, &mos_parport->active_urbs,
			    urblist_entry) {
		ret_val = usb_submit_urb(urbtrack->urb, GFP_ATOMIC);
		dev_dbg(dev, "%s: urb submitted\n", __func__);
		if (ret_val) {
			dev_err(dev, "usb_submit_urb() failed: %d\n", ret_val);
			list_del(&urbtrack->urblist_entry);
			kref_put(&urbtrack->ref_count, destroy_urbtracker);
		}
	}
	spin_unlock_irqrestore(&mos_parport->listlock, flags);
	mutex_unlock(&mos_parport->serial->disc_mutex);
}

/* callback for parallel port control urbs submitted asynchronously */
static void async_complete(struct urb *urb)
{
	struct urbtracker *urbtrack = urb->context;
	int status = urb->status;
	unsigned long flags;

	if (unlikely(status))
		dev_dbg(&urb->dev->dev, "%s - nonzero urb status received: %d\n", __func__, status);

	/* remove the urbtracker from the active_urbs list */
	spin_lock_irqsave(&urbtrack->mos_parport->listlock, flags);
	list_del(&urbtrack->urblist_entry);
	spin_unlock_irqrestore(&urbtrack->mos_parport->listlock, flags);
	kref_put(&urbtrack->ref_count, destroy_urbtracker);
}

static int write_parport_reg_nonblock(struct mos7715_parport *mos_parport,
				      enum mos_regs reg, __u8 data)
{
	struct urbtracker *urbtrack;
	int ret_val;
	unsigned long flags;
	struct usb_serial *serial = mos_parport->serial;
	struct usb_device *usbdev = serial->dev;

	/* create and initialize the control urb and containing urbtracker */
	urbtrack = kmalloc(sizeof(struct urbtracker), GFP_ATOMIC);
	if (!urbtrack)
		return -ENOMEM;

	urbtrack->urb = usb_alloc_urb(0, GFP_ATOMIC);
	if (!urbtrack->urb) {
		kfree(urbtrack);
		return -ENOMEM;
	}
	urbtrack->setup = kmalloc(sizeof(*urbtrack->setup), GFP_ATOMIC);
	if (!urbtrack->setup) {
		usb_free_urb(urbtrack->urb);
		kfree(urbtrack);
		return -ENOMEM;
	}
	urbtrack->setup->bRequestType = (__u8)0x40;
	urbtrack->setup->bRequest = (__u8)0x0e;
	urbtrack->setup->wValue = cpu_to_le16(get_reg_value(reg, dummy));
	urbtrack->setup->wIndex = cpu_to_le16(get_reg_index(reg));
	urbtrack->setup->wLength = 0;
	usb_fill_control_urb(urbtrack->urb, usbdev,
			     usb_sndctrlpipe(usbdev, 0),
			     (unsigned char *)urbtrack->setup,
			     NULL, 0, async_complete, urbtrack);
	kref_get(&mos_parport->ref_count);
	urbtrack->mos_parport = mos_parport;
	kref_init(&urbtrack->ref_count);
	INIT_LIST_HEAD(&urbtrack->urblist_entry);

	/*
	 * get the disconnect mutex, or add tracker to the deferred_urbs list
	 * and schedule a tasklet to try again later
	 */
	if (!mutex_trylock(&serial->disc_mutex)) {
		spin_lock_irqsave(&mos_parport->listlock, flags);
		list_add_tail(&urbtrack->urblist_entry,
			      &mos_parport->deferred_urbs);
		spin_unlock_irqrestore(&mos_parport->listlock, flags);
		tasklet_schedule(&mos_parport->urb_tasklet);
		dev_dbg(&usbdev->dev, "tasklet scheduled\n");
		return 0;
	}

	/* bail if device disconnected */
	if (serial->disconnected) {
		kref_put(&urbtrack->ref_count, destroy_urbtracker);
		mutex_unlock(&serial->disc_mutex);
		return -ENODEV;
	}

	/* add the tracker to the active_urbs list and submit */
	spin_lock_irqsave(&mos_parport->listlock, flags);
	list_add_tail(&urbtrack->urblist_entry, &mos_parport->active_urbs);
	spin_unlock_irqrestore(&mos_parport->listlock, flags);
	ret_val = usb_submit_urb(urbtrack->urb, GFP_ATOMIC);
	mutex_unlock(&serial->disc_mutex);
	if (ret_val) {
		dev_err(&usbdev->dev,
			"%s: submit_urb() failed: %d\n", __func__, ret_val);
		spin_lock_irqsave(&mos_parport->listlock, flags);
		list_del(&urbtrack->urblist_entry);
		spin_unlock_irqrestore(&mos_parport->listlock, flags);
		kref_put(&urbtrack->ref_count, destroy_urbtracker);
		return ret_val;
	}
	return 0;
}

/*
 * This is the the common top part of all parallel port callback operations that
=======
 * This is the common top part of all parallel port callback operations that
>>>>>>> f642729d
 * send synchronous messages to the device.  This implements convoluted locking
 * that avoids two scenarios: (1) a port operation is called after usbserial
 * has called our release function, at which point struct mos7715_parport has
 * been destroyed, and (2) the device has been disconnected, but usbserial has
 * not called the release function yet because someone has a serial port open.
 * The shared release_lock prevents the first, and the mutex and disconnected
 * flag maintained by usbserial covers the second.  We also use the msg_pending
 * flag to ensure that all synchronous usb message calls have completed before
 * our release function can return.
 */
static int parport_prologue(struct parport *pp)
{
	struct mos7715_parport *mos_parport;

	spin_lock(&release_lock);
	mos_parport = pp->private_data;
	if (unlikely(mos_parport == NULL)) {
		/* release fn called, port struct destroyed */
		spin_unlock(&release_lock);
		return -1;
	}
	mos_parport->msg_pending = true;   /* synch usb call pending */
	reinit_completion(&mos_parport->syncmsg_compl);
	spin_unlock(&release_lock);

	/* ensure writes from restore are submitted before new requests */
	if (work_pending(&mos_parport->work))
		flush_work(&mos_parport->work);

	mutex_lock(&mos_parport->serial->disc_mutex);
	if (mos_parport->serial->disconnected) {
		/* device disconnected */
		mutex_unlock(&mos_parport->serial->disc_mutex);
		mos_parport->msg_pending = false;
		complete(&mos_parport->syncmsg_compl);
		return -1;
	}

	return 0;
}

/*
 * This is the common bottom part of all parallel port functions that send
 * synchronous messages to the device.
 */
static inline void parport_epilogue(struct parport *pp)
{
	struct mos7715_parport *mos_parport = pp->private_data;
	mutex_unlock(&mos_parport->serial->disc_mutex);
	mos_parport->msg_pending = false;
	complete(&mos_parport->syncmsg_compl);
}

static void deferred_restore_writes(struct work_struct *work)
{
	struct mos7715_parport *mos_parport;

	mos_parport = container_of(work, struct mos7715_parport, work);

	mutex_lock(&mos_parport->serial->disc_mutex);

	/* if device disconnected, game over */
	if (mos_parport->serial->disconnected)
		goto done;

	write_mos_reg(mos_parport->serial, dummy, MOS7720_DCR,
		      mos_parport->shadowDCR);
	write_mos_reg(mos_parport->serial, dummy, MOS7720_ECR,
		      mos_parport->shadowECR);
done:
	mutex_unlock(&mos_parport->serial->disc_mutex);
}

static void parport_mos7715_write_data(struct parport *pp, unsigned char d)
{
	struct mos7715_parport *mos_parport = pp->private_data;

	if (parport_prologue(pp) < 0)
		return;
	mos7715_change_mode(mos_parport, SPP);
	write_mos_reg(mos_parport->serial, dummy, MOS7720_DPR, (__u8)d);
	parport_epilogue(pp);
}

static unsigned char parport_mos7715_read_data(struct parport *pp)
{
	struct mos7715_parport *mos_parport = pp->private_data;
	unsigned char d;

	if (parport_prologue(pp) < 0)
		return 0;
	read_mos_reg(mos_parport->serial, dummy, MOS7720_DPR, &d);
	parport_epilogue(pp);
	return d;
}

static void parport_mos7715_write_control(struct parport *pp, unsigned char d)
{
	struct mos7715_parport *mos_parport = pp->private_data;
	__u8 data;

	if (parport_prologue(pp) < 0)
		return;
	data = ((__u8)d & 0x0f) | (mos_parport->shadowDCR & 0xf0);
	write_mos_reg(mos_parport->serial, dummy, MOS7720_DCR, data);
	mos_parport->shadowDCR = data;
	parport_epilogue(pp);
}

static unsigned char parport_mos7715_read_control(struct parport *pp)
{
	struct mos7715_parport *mos_parport;
	__u8 dcr;

	spin_lock(&release_lock);
	mos_parport = pp->private_data;
	if (unlikely(mos_parport == NULL)) {
		spin_unlock(&release_lock);
		return 0;
	}
	dcr = mos_parport->shadowDCR & 0x0f;
	spin_unlock(&release_lock);
	return dcr;
}

static unsigned char parport_mos7715_frob_control(struct parport *pp,
						  unsigned char mask,
						  unsigned char val)
{
	struct mos7715_parport *mos_parport = pp->private_data;
	__u8 dcr;

	mask &= 0x0f;
	val &= 0x0f;
	if (parport_prologue(pp) < 0)
		return 0;
	mos_parport->shadowDCR = (mos_parport->shadowDCR & (~mask)) ^ val;
	write_mos_reg(mos_parport->serial, dummy, MOS7720_DCR,
		      mos_parport->shadowDCR);
	dcr = mos_parport->shadowDCR & 0x0f;
	parport_epilogue(pp);
	return dcr;
}

static unsigned char parport_mos7715_read_status(struct parport *pp)
{
	unsigned char status;
	struct mos7715_parport *mos_parport;

	spin_lock(&release_lock);
	mos_parport = pp->private_data;
	if (unlikely(mos_parport == NULL)) {	/* release called */
		spin_unlock(&release_lock);
		return 0;
	}
	status = atomic_read(&mos_parport->shadowDSR) & 0xf8;
	spin_unlock(&release_lock);
	return status;
}

static void parport_mos7715_enable_irq(struct parport *pp)
{
}

static void parport_mos7715_disable_irq(struct parport *pp)
{
}

static void parport_mos7715_data_forward(struct parport *pp)
{
	struct mos7715_parport *mos_parport = pp->private_data;

	if (parport_prologue(pp) < 0)
		return;
	mos7715_change_mode(mos_parport, PS2);
	mos_parport->shadowDCR &=  ~0x20;
	write_mos_reg(mos_parport->serial, dummy, MOS7720_DCR,
		      mos_parport->shadowDCR);
	parport_epilogue(pp);
}

static void parport_mos7715_data_reverse(struct parport *pp)
{
	struct mos7715_parport *mos_parport = pp->private_data;

	if (parport_prologue(pp) < 0)
		return;
	mos7715_change_mode(mos_parport, PS2);
	mos_parport->shadowDCR |= 0x20;
	write_mos_reg(mos_parport->serial, dummy, MOS7720_DCR,
		      mos_parport->shadowDCR);
	parport_epilogue(pp);
}

static void parport_mos7715_init_state(struct pardevice *dev,
				       struct parport_state *s)
{
	s->u.pc.ctr = DCR_INIT_VAL;
	s->u.pc.ecr = ECR_INIT_VAL;
}

/* N.B. Parport core code requires that this function not block */
static void parport_mos7715_save_state(struct parport *pp,
				       struct parport_state *s)
{
	struct mos7715_parport *mos_parport;

	spin_lock(&release_lock);
	mos_parport = pp->private_data;
	if (unlikely(mos_parport == NULL)) {	/* release called */
		spin_unlock(&release_lock);
		return;
	}
	s->u.pc.ctr = mos_parport->shadowDCR;
	s->u.pc.ecr = mos_parport->shadowECR;
	spin_unlock(&release_lock);
}

/* N.B. Parport core code requires that this function not block */
static void parport_mos7715_restore_state(struct parport *pp,
					  struct parport_state *s)
{
	struct mos7715_parport *mos_parport;

	spin_lock(&release_lock);
	mos_parport = pp->private_data;
	if (unlikely(mos_parport == NULL)) {	/* release called */
		spin_unlock(&release_lock);
		return;
	}
	mos_parport->shadowDCR = s->u.pc.ctr;
	mos_parport->shadowECR = s->u.pc.ecr;

	schedule_work(&mos_parport->work);
	spin_unlock(&release_lock);
}

static size_t parport_mos7715_write_compat(struct parport *pp,
					   const void *buffer,
					   size_t len, int flags)
{
	int retval;
	struct mos7715_parport *mos_parport = pp->private_data;
	int actual_len;

	if (parport_prologue(pp) < 0)
		return 0;
	mos7715_change_mode(mos_parport, PPF);
	retval = usb_bulk_msg(mos_parport->serial->dev,
			      usb_sndbulkpipe(mos_parport->serial->dev, 2),
			      (void *)buffer, len, &actual_len,
			      MOS_WDR_TIMEOUT);
	parport_epilogue(pp);
	if (retval) {
		dev_err(&mos_parport->serial->dev->dev,
			"mos7720: usb_bulk_msg() failed: %d\n", retval);
		return 0;
	}
	return actual_len;
}

static struct parport_operations parport_mos7715_ops = {
	.owner =		THIS_MODULE,
	.write_data =		parport_mos7715_write_data,
	.read_data =		parport_mos7715_read_data,

	.write_control =	parport_mos7715_write_control,
	.read_control =		parport_mos7715_read_control,
	.frob_control =		parport_mos7715_frob_control,

	.read_status =		parport_mos7715_read_status,

	.enable_irq =		parport_mos7715_enable_irq,
	.disable_irq =		parport_mos7715_disable_irq,

	.data_forward =		parport_mos7715_data_forward,
	.data_reverse =		parport_mos7715_data_reverse,

	.init_state =		parport_mos7715_init_state,
	.save_state =		parport_mos7715_save_state,
	.restore_state =	parport_mos7715_restore_state,

	.compat_write_data =	parport_mos7715_write_compat,

	.nibble_read_data =	parport_ieee1284_read_nibble,
	.byte_read_data =	parport_ieee1284_read_byte,
};

/*
 * Allocate and initialize parallel port control struct, initialize
 * the parallel port hardware device, and register with the parport subsystem.
 */
static int mos7715_parport_init(struct usb_serial *serial)
{
	struct mos7715_parport *mos_parport;

	/* allocate and initialize parallel port control struct */
	mos_parport = kzalloc(sizeof(struct mos7715_parport), GFP_KERNEL);
	if (!mos_parport)
		return -ENOMEM;

	mos_parport->msg_pending = false;
	kref_init(&mos_parport->ref_count);
	usb_set_serial_data(serial, mos_parport); /* hijack private pointer */
	mos_parport->serial = serial;
<<<<<<< HEAD
	tasklet_setup(&mos_parport->urb_tasklet, send_deferred_urbs);
=======
	INIT_WORK(&mos_parport->work, deferred_restore_writes);
>>>>>>> f642729d
	init_completion(&mos_parport->syncmsg_compl);

	/* cycle parallel port reset bit */
	write_mos_reg(mos_parport->serial, dummy, MOS7720_PP_REG, (__u8)0x80);
	write_mos_reg(mos_parport->serial, dummy, MOS7720_PP_REG, (__u8)0x00);

	/* initialize device registers */
	mos_parport->shadowDCR = DCR_INIT_VAL;
	write_mos_reg(mos_parport->serial, dummy, MOS7720_DCR,
		      mos_parport->shadowDCR);
	mos_parport->shadowECR = ECR_INIT_VAL;
	write_mos_reg(mos_parport->serial, dummy, MOS7720_ECR,
		      mos_parport->shadowECR);

	/* register with parport core */
	mos_parport->pp = parport_register_port(0, PARPORT_IRQ_NONE,
						PARPORT_DMA_NONE,
						&parport_mos7715_ops);
	if (mos_parport->pp == NULL) {
		dev_err(&serial->interface->dev,
			"Could not register parport\n");
		kref_put(&mos_parport->ref_count, destroy_mos_parport);
		return -EIO;
	}
	mos_parport->pp->private_data = mos_parport;
	mos_parport->pp->modes = PARPORT_MODE_COMPAT | PARPORT_MODE_PCSPP;
	mos_parport->pp->dev = &serial->interface->dev;
	parport_announce_port(mos_parport->pp);

	return 0;
}
#endif	/* CONFIG_USB_SERIAL_MOS7715_PARPORT */

/*
 * mos7720_interrupt_callback
 *	this is the callback function for when we have received data on the
 *	interrupt endpoint.
 */
static void mos7720_interrupt_callback(struct urb *urb)
{
	int result;
	int length;
	int status = urb->status;
	struct device *dev = &urb->dev->dev;
	__u8 *data;
	__u8 sp1;
	__u8 sp2;

	switch (status) {
	case 0:
		/* success */
		break;
	case -ECONNRESET:
	case -ENOENT:
	case -ESHUTDOWN:
		/* this urb is terminated, clean up */
		dev_dbg(dev, "%s - urb shutting down with status: %d\n", __func__, status);
		return;
	default:
		dev_dbg(dev, "%s - nonzero urb status received: %d\n", __func__, status);
		goto exit;
	}

	length = urb->actual_length;
	data = urb->transfer_buffer;

	/* Moschip get 4 bytes
	 * Byte 1 IIR Port 1 (port.number is 0)
	 * Byte 2 IIR Port 2 (port.number is 1)
	 * Byte 3 --------------
	 * Byte 4 FIFO status for both */

	/* the above description is inverted
	 * 	oneukum 2007-03-14 */

	if (unlikely(length != 4)) {
		dev_dbg(dev, "Wrong data !!!\n");
		return;
	}

	sp1 = data[3];
	sp2 = data[2];

	if ((sp1 | sp2) & 0x01) {
		/* No Interrupt Pending in both the ports */
		dev_dbg(dev, "No Interrupt !!!\n");
	} else {
		switch (sp1 & 0x0f) {
		case SERIAL_IIR_RLS:
			dev_dbg(dev, "Serial Port 1: Receiver status error or address bit detected in 9-bit mode\n");
			break;
		case SERIAL_IIR_CTI:
			dev_dbg(dev, "Serial Port 1: Receiver time out\n");
			break;
		case SERIAL_IIR_MS:
			/* dev_dbg(dev, "Serial Port 1: Modem status change\n"); */
			break;
		}

		switch (sp2 & 0x0f) {
		case SERIAL_IIR_RLS:
			dev_dbg(dev, "Serial Port 2: Receiver status error or address bit detected in 9-bit mode\n");
			break;
		case SERIAL_IIR_CTI:
			dev_dbg(dev, "Serial Port 2: Receiver time out\n");
			break;
		case SERIAL_IIR_MS:
			/* dev_dbg(dev, "Serial Port 2: Modem status change\n"); */
			break;
		}
	}

exit:
	result = usb_submit_urb(urb, GFP_ATOMIC);
	if (result)
		dev_err(dev, "%s - Error %d submitting control urb\n", __func__, result);
}

/*
 * mos7715_interrupt_callback
 *	this is the 7715's callback function for when we have received data on
 *	the interrupt endpoint.
 */
static void mos7715_interrupt_callback(struct urb *urb)
{
	int result;
	int length;
	int status = urb->status;
	struct device *dev = &urb->dev->dev;
	__u8 *data;
	__u8 iir;

	switch (status) {
	case 0:
		/* success */
		break;
	case -ECONNRESET:
	case -ENOENT:
	case -ESHUTDOWN:
	case -ENODEV:
		/* this urb is terminated, clean up */
		dev_dbg(dev, "%s - urb shutting down with status: %d\n", __func__, status);
		return;
	default:
		dev_dbg(dev, "%s - nonzero urb status received: %d\n", __func__, status);
		goto exit;
	}

	length = urb->actual_length;
	data = urb->transfer_buffer;

	/* Structure of data from 7715 device:
	 * Byte 1: IIR serial Port
	 * Byte 2: unused
	 * Byte 2: DSR parallel port
	 * Byte 4: FIFO status for both */

	if (unlikely(length != 4)) {
		dev_dbg(dev, "Wrong data !!!\n");
		return;
	}

	iir = data[0];
	if (!(iir & 0x01)) {	/* serial port interrupt pending */
		switch (iir & 0x0f) {
		case SERIAL_IIR_RLS:
			dev_dbg(dev, "Serial Port: Receiver status error or address bit detected in 9-bit mode\n");
			break;
		case SERIAL_IIR_CTI:
			dev_dbg(dev, "Serial Port: Receiver time out\n");
			break;
		case SERIAL_IIR_MS:
			/* dev_dbg(dev, "Serial Port: Modem status change\n"); */
			break;
		}
	}

#ifdef CONFIG_USB_SERIAL_MOS7715_PARPORT
	{       /* update local copy of DSR reg */
		struct usb_serial_port *port = urb->context;
		struct mos7715_parport *mos_parport = port->serial->private;
		if (unlikely(mos_parport == NULL))
			return;
		atomic_set(&mos_parport->shadowDSR, data[2]);
	}
#endif

exit:
	result = usb_submit_urb(urb, GFP_ATOMIC);
	if (result)
		dev_err(dev, "%s - Error %d submitting control urb\n", __func__, result);
}

/*
 * mos7720_bulk_in_callback
 *	this is the callback function for when we have received data on the
 *	bulk in endpoint.
 */
static void mos7720_bulk_in_callback(struct urb *urb)
{
	int retval;
	unsigned char *data ;
	struct usb_serial_port *port;
	int status = urb->status;

	if (status) {
		dev_dbg(&urb->dev->dev, "nonzero read bulk status received: %d\n", status);
		return;
	}

	port = urb->context;

	dev_dbg(&port->dev, "Entering...%s\n", __func__);

	data = urb->transfer_buffer;

	if (urb->actual_length) {
		tty_insert_flip_string(&port->port, data, urb->actual_length);
		tty_flip_buffer_push(&port->port);
	}

	if (port->read_urb->status != -EINPROGRESS) {
		retval = usb_submit_urb(port->read_urb, GFP_ATOMIC);
		if (retval)
			dev_dbg(&port->dev, "usb_submit_urb(read bulk) failed, retval = %d\n", retval);
	}
}

/*
 * mos7720_bulk_out_data_callback
 *	this is the callback function for when we have finished sending serial
 *	data on the bulk out endpoint.
 */
static void mos7720_bulk_out_data_callback(struct urb *urb)
{
	struct moschip_port *mos7720_port;
	int status = urb->status;

	if (status) {
		dev_dbg(&urb->dev->dev, "nonzero write bulk status received:%d\n", status);
		return;
	}

	mos7720_port = urb->context;
	if (!mos7720_port) {
		dev_dbg(&urb->dev->dev, "NULL mos7720_port pointer\n");
		return ;
	}

	if (mos7720_port->open)
		tty_port_tty_wakeup(&mos7720_port->port->port);
}

static int mos77xx_calc_num_ports(struct usb_serial *serial,
					struct usb_serial_endpoints *epds)
{
	u16 product = le16_to_cpu(serial->dev->descriptor.idProduct);

	if (product == MOSCHIP_DEVICE_ID_7715) {
		/*
		 * The 7715 uses the first bulk in/out endpoint pair for the
		 * parallel port, and the second for the serial port. We swap
		 * the endpoint descriptors here so that the the first and
		 * only registered port structure uses the serial-port
		 * endpoints.
		 */
		swap(epds->bulk_in[0], epds->bulk_in[1]);
		swap(epds->bulk_out[0], epds->bulk_out[1]);

		return 1;
	}

	return 2;
}

static int mos7720_open(struct tty_struct *tty, struct usb_serial_port *port)
{
	struct usb_serial *serial;
	struct urb *urb;
	struct moschip_port *mos7720_port;
	int response;
	int port_number;
	__u8 data;
	int allocated_urbs = 0;
	int j;

	serial = port->serial;

	mos7720_port = usb_get_serial_port_data(port);
	if (mos7720_port == NULL)
		return -ENODEV;

	usb_clear_halt(serial->dev, port->write_urb->pipe);
	usb_clear_halt(serial->dev, port->read_urb->pipe);

	/* Initialising the write urb pool */
	for (j = 0; j < NUM_URBS; ++j) {
		urb = usb_alloc_urb(0, GFP_KERNEL);
		mos7720_port->write_urb_pool[j] = urb;
		if (!urb)
			continue;

		urb->transfer_buffer = kmalloc(URB_TRANSFER_BUFFER_SIZE,
					       GFP_KERNEL);
		if (!urb->transfer_buffer) {
			usb_free_urb(mos7720_port->write_urb_pool[j]);
			mos7720_port->write_urb_pool[j] = NULL;
			continue;
		}
		allocated_urbs++;
	}

	if (!allocated_urbs)
		return -ENOMEM;

	 /* Initialize MCS7720 -- Write Init values to corresponding Registers
	  *
	  * Register Index
	  * 0 : MOS7720_THR/MOS7720_RHR
	  * 1 : MOS7720_IER
	  * 2 : MOS7720_FCR
	  * 3 : MOS7720_LCR
	  * 4 : MOS7720_MCR
	  * 5 : MOS7720_LSR
	  * 6 : MOS7720_MSR
	  * 7 : MOS7720_SPR
	  *
	  * 0x08 : SP1/2 Control Reg
	  */
	port_number = port->port_number;
	read_mos_reg(serial, port_number, MOS7720_LSR, &data);

	dev_dbg(&port->dev, "SS::%p LSR:%x\n", mos7720_port, data);

	write_mos_reg(serial, dummy, MOS7720_SP1_REG, 0x02);
	write_mos_reg(serial, dummy, MOS7720_SP2_REG, 0x02);

	write_mos_reg(serial, port_number, MOS7720_IER, 0x00);
	write_mos_reg(serial, port_number, MOS7720_FCR, 0x00);

	write_mos_reg(serial, port_number, MOS7720_FCR, 0xcf);
	mos7720_port->shadowLCR = 0x03;
	write_mos_reg(serial, port_number, MOS7720_LCR,
		      mos7720_port->shadowLCR);
	mos7720_port->shadowMCR = 0x0b;
	write_mos_reg(serial, port_number, MOS7720_MCR,
		      mos7720_port->shadowMCR);

	write_mos_reg(serial, port_number, MOS7720_SP_CONTROL_REG, 0x00);
	read_mos_reg(serial, dummy, MOS7720_SP_CONTROL_REG, &data);
	data = data | (port->port_number + 1);
	write_mos_reg(serial, dummy, MOS7720_SP_CONTROL_REG, data);
	mos7720_port->shadowLCR = 0x83;
	write_mos_reg(serial, port_number, MOS7720_LCR,
		      mos7720_port->shadowLCR);
	write_mos_reg(serial, port_number, MOS7720_THR, 0x0c);
	write_mos_reg(serial, port_number, MOS7720_IER, 0x00);
	mos7720_port->shadowLCR = 0x03;
	write_mos_reg(serial, port_number, MOS7720_LCR,
		      mos7720_port->shadowLCR);
	write_mos_reg(serial, port_number, MOS7720_IER, 0x0c);

	response = usb_submit_urb(port->read_urb, GFP_KERNEL);
	if (response)
		dev_err(&port->dev, "%s - Error %d submitting read urb\n",
							__func__, response);

	/* initialize our port settings */
	mos7720_port->shadowMCR = UART_MCR_OUT2; /* Must set to enable ints! */

	/* send a open port command */
	mos7720_port->open = 1;

	return 0;
}

/*
 * mos7720_chars_in_buffer
 *	this function is called by the tty driver when it wants to know how many
 *	bytes of data we currently have outstanding in the port (data that has
 *	been written, but hasn't made it out the port yet)
 *	If successful, we return the number of bytes left to be written in the
 *	system,
 *	Otherwise we return a negative error number.
 */
static int mos7720_chars_in_buffer(struct tty_struct *tty)
{
	struct usb_serial_port *port = tty->driver_data;
	int i;
	int chars = 0;
	struct moschip_port *mos7720_port;

	mos7720_port = usb_get_serial_port_data(port);
	if (mos7720_port == NULL)
		return 0;

	for (i = 0; i < NUM_URBS; ++i) {
		if (mos7720_port->write_urb_pool[i] &&
		    mos7720_port->write_urb_pool[i]->status == -EINPROGRESS)
			chars += URB_TRANSFER_BUFFER_SIZE;
	}
	dev_dbg(&port->dev, "%s - returns %d\n", __func__, chars);
	return chars;
}

static void mos7720_close(struct usb_serial_port *port)
{
	struct usb_serial *serial;
	struct moschip_port *mos7720_port;
	int j;

	serial = port->serial;

	mos7720_port = usb_get_serial_port_data(port);
	if (mos7720_port == NULL)
		return;

	for (j = 0; j < NUM_URBS; ++j)
		usb_kill_urb(mos7720_port->write_urb_pool[j]);

	/* Freeing Write URBs */
	for (j = 0; j < NUM_URBS; ++j) {
		if (mos7720_port->write_urb_pool[j]) {
			kfree(mos7720_port->write_urb_pool[j]->transfer_buffer);
			usb_free_urb(mos7720_port->write_urb_pool[j]);
		}
	}

	/* While closing port, shutdown all bulk read, write  *
	 * and interrupt read if they exists, otherwise nop   */
	usb_kill_urb(port->write_urb);
	usb_kill_urb(port->read_urb);

	write_mos_reg(serial, port->port_number, MOS7720_MCR, 0x00);
	write_mos_reg(serial, port->port_number, MOS7720_IER, 0x00);

	mos7720_port->open = 0;
}

static void mos7720_break(struct tty_struct *tty, int break_state)
{
	struct usb_serial_port *port = tty->driver_data;
	unsigned char data;
	struct usb_serial *serial;
	struct moschip_port *mos7720_port;

	serial = port->serial;

	mos7720_port = usb_get_serial_port_data(port);
	if (mos7720_port == NULL)
		return;

	if (break_state == -1)
		data = mos7720_port->shadowLCR | UART_LCR_SBC;
	else
		data = mos7720_port->shadowLCR & ~UART_LCR_SBC;

	mos7720_port->shadowLCR  = data;
	write_mos_reg(serial, port->port_number, MOS7720_LCR,
		      mos7720_port->shadowLCR);
}

/*
 * mos7720_write_room
 *	this function is called by the tty driver when it wants to know how many
 *	bytes of data we can accept for a specific port.
 *	If successful, we return the amount of room that we have for this port
 *	Otherwise we return a negative error number.
 */
static int mos7720_write_room(struct tty_struct *tty)
{
	struct usb_serial_port *port = tty->driver_data;
	struct moschip_port *mos7720_port;
	int room = 0;
	int i;

	mos7720_port = usb_get_serial_port_data(port);
	if (mos7720_port == NULL)
		return -ENODEV;

	/* FIXME: Locking */
	for (i = 0; i < NUM_URBS; ++i) {
		if (mos7720_port->write_urb_pool[i] &&
		    mos7720_port->write_urb_pool[i]->status != -EINPROGRESS)
			room += URB_TRANSFER_BUFFER_SIZE;
	}

	dev_dbg(&port->dev, "%s - returns %d\n", __func__, room);
	return room;
}

static int mos7720_write(struct tty_struct *tty, struct usb_serial_port *port,
				 const unsigned char *data, int count)
{
	int status;
	int i;
	int bytes_sent = 0;
	int transfer_size;

	struct moschip_port *mos7720_port;
	struct usb_serial *serial;
	struct urb    *urb;
	const unsigned char *current_position = data;

	serial = port->serial;

	mos7720_port = usb_get_serial_port_data(port);
	if (mos7720_port == NULL)
		return -ENODEV;

	/* try to find a free urb in the list */
	urb = NULL;

	for (i = 0; i < NUM_URBS; ++i) {
		if (mos7720_port->write_urb_pool[i] &&
		    mos7720_port->write_urb_pool[i]->status != -EINPROGRESS) {
			urb = mos7720_port->write_urb_pool[i];
			dev_dbg(&port->dev, "URB:%d\n", i);
			break;
		}
	}

	if (urb == NULL) {
		dev_dbg(&port->dev, "%s - no more free urbs\n", __func__);
		goto exit;
	}

	if (urb->transfer_buffer == NULL) {
		urb->transfer_buffer = kmalloc(URB_TRANSFER_BUFFER_SIZE,
					       GFP_ATOMIC);
		if (!urb->transfer_buffer) {
			bytes_sent = -ENOMEM;
			goto exit;
		}
	}
	transfer_size = min(count, URB_TRANSFER_BUFFER_SIZE);

	memcpy(urb->transfer_buffer, current_position, transfer_size);
	usb_serial_debug_data(&port->dev, __func__, transfer_size,
			      urb->transfer_buffer);

	/* fill urb with data and submit  */
	usb_fill_bulk_urb(urb, serial->dev,
			  usb_sndbulkpipe(serial->dev,
					port->bulk_out_endpointAddress),
			  urb->transfer_buffer, transfer_size,
			  mos7720_bulk_out_data_callback, mos7720_port);

	/* send it down the pipe */
	status = usb_submit_urb(urb, GFP_ATOMIC);
	if (status) {
		dev_err_console(port, "%s - usb_submit_urb(write bulk) failed "
			"with status = %d\n", __func__, status);
		bytes_sent = status;
		goto exit;
	}
	bytes_sent = transfer_size;

exit:
	return bytes_sent;
}

static void mos7720_throttle(struct tty_struct *tty)
{
	struct usb_serial_port *port = tty->driver_data;
	struct moschip_port *mos7720_port;
	int status;

	mos7720_port = usb_get_serial_port_data(port);

	if (mos7720_port == NULL)
		return;

	if (!mos7720_port->open) {
		dev_dbg(&port->dev, "%s - port not opened\n", __func__);
		return;
	}

	/* if we are implementing XON/XOFF, send the stop character */
	if (I_IXOFF(tty)) {
		unsigned char stop_char = STOP_CHAR(tty);
		status = mos7720_write(tty, port, &stop_char, 1);
		if (status <= 0)
			return;
	}

	/* if we are implementing RTS/CTS, toggle that line */
	if (C_CRTSCTS(tty)) {
		mos7720_port->shadowMCR &= ~UART_MCR_RTS;
		write_mos_reg(port->serial, port->port_number, MOS7720_MCR,
			      mos7720_port->shadowMCR);
	}
}

static void mos7720_unthrottle(struct tty_struct *tty)
{
	struct usb_serial_port *port = tty->driver_data;
	struct moschip_port *mos7720_port = usb_get_serial_port_data(port);
	int status;

	if (mos7720_port == NULL)
		return;

	if (!mos7720_port->open) {
		dev_dbg(&port->dev, "%s - port not opened\n", __func__);
		return;
	}

	/* if we are implementing XON/XOFF, send the start character */
	if (I_IXOFF(tty)) {
		unsigned char start_char = START_CHAR(tty);
		status = mos7720_write(tty, port, &start_char, 1);
		if (status <= 0)
			return;
	}

	/* if we are implementing RTS/CTS, toggle that line */
	if (C_CRTSCTS(tty)) {
		mos7720_port->shadowMCR |= UART_MCR_RTS;
		write_mos_reg(port->serial, port->port_number, MOS7720_MCR,
			      mos7720_port->shadowMCR);
	}
}

/* FIXME: this function does not work */
static int set_higher_rates(struct moschip_port *mos7720_port,
			    unsigned int baud)
{
	struct usb_serial_port *port;
	struct usb_serial *serial;
	int port_number;
	enum mos_regs sp_reg;
	if (mos7720_port == NULL)
		return -EINVAL;

	port = mos7720_port->port;
	serial = port->serial;

	 /***********************************************
	 *      Init Sequence for higher rates
	 ***********************************************/
	dev_dbg(&port->dev, "Sending Setting Commands ..........\n");
	port_number = port->port_number;

	write_mos_reg(serial, port_number, MOS7720_IER, 0x00);
	write_mos_reg(serial, port_number, MOS7720_FCR, 0x00);
	write_mos_reg(serial, port_number, MOS7720_FCR, 0xcf);
	mos7720_port->shadowMCR = 0x0b;
	write_mos_reg(serial, port_number, MOS7720_MCR,
		      mos7720_port->shadowMCR);
	write_mos_reg(serial, dummy, MOS7720_SP_CONTROL_REG, 0x00);

	/***********************************************
	 *              Set for higher rates           *
	 ***********************************************/
	/* writing baud rate verbatum into uart clock field clearly not right */
	if (port_number == 0)
		sp_reg = MOS7720_SP1_REG;
	else
		sp_reg = MOS7720_SP2_REG;
	write_mos_reg(serial, dummy, sp_reg, baud * 0x10);
	write_mos_reg(serial, dummy, MOS7720_SP_CONTROL_REG, 0x03);
	mos7720_port->shadowMCR = 0x2b;
	write_mos_reg(serial, port_number, MOS7720_MCR,
		      mos7720_port->shadowMCR);

	/***********************************************
	 *              Set DLL/DLM
	 ***********************************************/
	mos7720_port->shadowLCR = mos7720_port->shadowLCR | UART_LCR_DLAB;
	write_mos_reg(serial, port_number, MOS7720_LCR,
		      mos7720_port->shadowLCR);
	write_mos_reg(serial, port_number, MOS7720_DLL, 0x01);
	write_mos_reg(serial, port_number, MOS7720_DLM, 0x00);
	mos7720_port->shadowLCR = mos7720_port->shadowLCR & ~UART_LCR_DLAB;
	write_mos_reg(serial, port_number, MOS7720_LCR,
		      mos7720_port->shadowLCR);

	return 0;
}

/* baud rate information */
struct divisor_table_entry {
	__u32  baudrate;
	__u16  divisor;
};

/* Define table of divisors for moschip 7720 hardware	   *
 * These assume a 3.6864MHz crystal, the standard /16, and *
 * MCR.7 = 0.						   */
static const struct divisor_table_entry divisor_table[] = {
	{   50,		2304},
	{   110,	1047},	/* 2094.545455 => 230450   => .0217 % over */
	{   134,	857},	/* 1713.011152 => 230398.5 => .00065% under */
	{   150,	768},
	{   300,	384},
	{   600,	192},
	{   1200,	96},
	{   1800,	64},
	{   2400,	48},
	{   4800,	24},
	{   7200,	16},
	{   9600,	12},
	{   19200,	6},
	{   38400,	3},
	{   57600,	2},
	{   115200,	1},
};

/*****************************************************************************
 * calc_baud_rate_divisor
 *	this function calculates the proper baud rate divisor for the specified
 *	baud rate.
 *****************************************************************************/
static int calc_baud_rate_divisor(struct usb_serial_port *port, int baudrate, int *divisor)
{
	int i;
	__u16 custom;
	__u16 round1;
	__u16 round;


	dev_dbg(&port->dev, "%s - %d\n", __func__, baudrate);

	for (i = 0; i < ARRAY_SIZE(divisor_table); i++) {
		if (divisor_table[i].baudrate == baudrate) {
			*divisor = divisor_table[i].divisor;
			return 0;
		}
	}

	/* After trying for all the standard baud rates    *
	 * Try calculating the divisor for this baud rate  */
	if (baudrate > 75 &&  baudrate < 230400) {
		/* get the divisor */
		custom = (__u16)(230400L  / baudrate);

		/* Check for round off */
		round1 = (__u16)(2304000L / baudrate);
		round = (__u16)(round1 - (custom * 10));
		if (round > 4)
			custom++;
		*divisor = custom;

		dev_dbg(&port->dev, "Baud %d = %d\n", baudrate, custom);
		return 0;
	}

	dev_dbg(&port->dev, "Baud calculation Failed...\n");
	return -EINVAL;
}

/*
 * send_cmd_write_baud_rate
 *	this function sends the proper command to change the baud rate of the
 *	specified port.
 */
static int send_cmd_write_baud_rate(struct moschip_port *mos7720_port,
				    int baudrate)
{
	struct usb_serial_port *port;
	struct usb_serial *serial;
	int divisor;
	int status;
	unsigned char number;

	if (mos7720_port == NULL)
		return -1;

	port = mos7720_port->port;
	serial = port->serial;

	number = port->port_number;
	dev_dbg(&port->dev, "%s - baud = %d\n", __func__, baudrate);

	/* Calculate the Divisor */
	status = calc_baud_rate_divisor(port, baudrate, &divisor);
	if (status) {
		dev_err(&port->dev, "%s - bad baud rate\n", __func__);
		return status;
	}

	/* Enable access to divisor latch */
	mos7720_port->shadowLCR = mos7720_port->shadowLCR | UART_LCR_DLAB;
	write_mos_reg(serial, number, MOS7720_LCR, mos7720_port->shadowLCR);

	/* Write the divisor */
	write_mos_reg(serial, number, MOS7720_DLL, (__u8)(divisor & 0xff));
	write_mos_reg(serial, number, MOS7720_DLM,
		      (__u8)((divisor & 0xff00) >> 8));

	/* Disable access to divisor latch */
	mos7720_port->shadowLCR = mos7720_port->shadowLCR & ~UART_LCR_DLAB;
	write_mos_reg(serial, number, MOS7720_LCR, mos7720_port->shadowLCR);

	return status;
}

/*
 * change_port_settings
 *	This routine is called to set the UART on the device to match
 *      the specified new settings.
 */
static void change_port_settings(struct tty_struct *tty,
				 struct moschip_port *mos7720_port,
				 struct ktermios *old_termios)
{
	struct usb_serial_port *port;
	struct usb_serial *serial;
	int baud;
	unsigned cflag;
	__u8 lData;
	__u8 lParity;
	__u8 lStop;
	int status;
	int port_number;

	if (mos7720_port == NULL)
		return ;

	port = mos7720_port->port;
	serial = port->serial;
	port_number = port->port_number;

	if (!mos7720_port->open) {
		dev_dbg(&port->dev, "%s - port not opened\n", __func__);
		return;
	}

	lData = UART_LCR_WLEN8;
	lStop = 0x00;	/* 1 stop bit */
	lParity = 0x00;	/* No parity */

	cflag = tty->termios.c_cflag;

	/* Change the number of bits */
	switch (cflag & CSIZE) {
	case CS5:
		lData = UART_LCR_WLEN5;
		break;

	case CS6:
		lData = UART_LCR_WLEN6;
		break;

	case CS7:
		lData = UART_LCR_WLEN7;
		break;
	default:
	case CS8:
		lData = UART_LCR_WLEN8;
		break;
	}

	/* Change the Parity bit */
	if (cflag & PARENB) {
		if (cflag & PARODD) {
			lParity = UART_LCR_PARITY;
			dev_dbg(&port->dev, "%s - parity = odd\n", __func__);
		} else {
			lParity = (UART_LCR_EPAR | UART_LCR_PARITY);
			dev_dbg(&port->dev, "%s - parity = even\n", __func__);
		}

	} else {
		dev_dbg(&port->dev, "%s - parity = none\n", __func__);
	}

	if (cflag & CMSPAR)
		lParity = lParity | 0x20;

	/* Change the Stop bit */
	if (cflag & CSTOPB) {
		lStop = UART_LCR_STOP;
		dev_dbg(&port->dev, "%s - stop bits = 2\n", __func__);
	} else {
		lStop = 0x00;
		dev_dbg(&port->dev, "%s - stop bits = 1\n", __func__);
	}

#define LCR_BITS_MASK		0x03	/* Mask for bits/char field */
#define LCR_STOP_MASK		0x04	/* Mask for stop bits field */
#define LCR_PAR_MASK		0x38	/* Mask for parity field */

	/* Update the LCR with the correct value */
	mos7720_port->shadowLCR &=
		~(LCR_BITS_MASK | LCR_STOP_MASK | LCR_PAR_MASK);
	mos7720_port->shadowLCR |= (lData | lParity | lStop);


	/* Disable Interrupts */
	write_mos_reg(serial, port_number, MOS7720_IER, 0x00);
	write_mos_reg(serial, port_number, MOS7720_FCR, 0x00);
	write_mos_reg(serial, port_number, MOS7720_FCR, 0xcf);

	/* Send the updated LCR value to the mos7720 */
	write_mos_reg(serial, port_number, MOS7720_LCR,
		      mos7720_port->shadowLCR);
	mos7720_port->shadowMCR = 0x0b;
	write_mos_reg(serial, port_number, MOS7720_MCR,
		      mos7720_port->shadowMCR);

	/* set up the MCR register and send it to the mos7720 */
	mos7720_port->shadowMCR = UART_MCR_OUT2;
	if (cflag & CBAUD)
		mos7720_port->shadowMCR |= (UART_MCR_DTR | UART_MCR_RTS);

	if (cflag & CRTSCTS) {
		mos7720_port->shadowMCR |= (UART_MCR_XONANY);
		/* To set hardware flow control to the specified *
		 * serial port, in SP1/2_CONTROL_REG             */
		if (port_number)
			write_mos_reg(serial, dummy, MOS7720_SP_CONTROL_REG,
				      0x01);
		else
			write_mos_reg(serial, dummy, MOS7720_SP_CONTROL_REG,
				      0x02);

	} else
		mos7720_port->shadowMCR &= ~(UART_MCR_XONANY);

	write_mos_reg(serial, port_number, MOS7720_MCR,
		      mos7720_port->shadowMCR);

	/* Determine divisor based on baud rate */
	baud = tty_get_baud_rate(tty);
	if (!baud) {
		/* pick a default, any default... */
		dev_dbg(&port->dev, "Picked default baud...\n");
		baud = 9600;
	}

	if (baud >= 230400) {
		set_higher_rates(mos7720_port, baud);
		/* Enable Interrupts */
		write_mos_reg(serial, port_number, MOS7720_IER, 0x0c);
		return;
	}

	dev_dbg(&port->dev, "%s - baud rate = %d\n", __func__, baud);
	status = send_cmd_write_baud_rate(mos7720_port, baud);
	/* FIXME: needs to write actual resulting baud back not just
	   blindly do so */
	if (cflag & CBAUD)
		tty_encode_baud_rate(tty, baud, baud);
	/* Enable Interrupts */
	write_mos_reg(serial, port_number, MOS7720_IER, 0x0c);

	if (port->read_urb->status != -EINPROGRESS) {
		status = usb_submit_urb(port->read_urb, GFP_KERNEL);
		if (status)
			dev_dbg(&port->dev, "usb_submit_urb(read bulk) failed, status = %d\n", status);
	}
}

/*
 * mos7720_set_termios
 *	this function is called by the tty driver when it wants to change the
 *	termios structure.
 */
static void mos7720_set_termios(struct tty_struct *tty,
		struct usb_serial_port *port, struct ktermios *old_termios)
{
	int status;
	struct moschip_port *mos7720_port;

	mos7720_port = usb_get_serial_port_data(port);

	if (mos7720_port == NULL)
		return;

	if (!mos7720_port->open) {
		dev_dbg(&port->dev, "%s - port not opened\n", __func__);
		return;
	}

	/* change the port settings to the new ones specified */
	change_port_settings(tty, mos7720_port, old_termios);

	if (port->read_urb->status != -EINPROGRESS) {
		status = usb_submit_urb(port->read_urb, GFP_KERNEL);
		if (status)
			dev_dbg(&port->dev, "usb_submit_urb(read bulk) failed, status = %d\n", status);
	}
}

/*
 * get_lsr_info - get line status register info
 *
 * Purpose: Let user call ioctl() to get info when the UART physically
 * 	    is emptied.  On bus types like RS485, the transmitter must
 * 	    release the bus after transmitting. This must be done when
 * 	    the transmit shift register is empty, not be done when the
 * 	    transmit holding register is empty.  This functionality
 * 	    allows an RS485 driver to be written in user space.
 */
static int get_lsr_info(struct tty_struct *tty,
		struct moschip_port *mos7720_port, unsigned int __user *value)
{
	struct usb_serial_port *port = tty->driver_data;
	unsigned int result = 0;
	unsigned char data = 0;
	int port_number = port->port_number;
	int count;

	count = mos7720_chars_in_buffer(tty);
	if (count == 0) {
		read_mos_reg(port->serial, port_number, MOS7720_LSR, &data);
		if ((data & (UART_LSR_TEMT | UART_LSR_THRE))
					== (UART_LSR_TEMT | UART_LSR_THRE)) {
			dev_dbg(&port->dev, "%s -- Empty\n", __func__);
			result = TIOCSER_TEMT;
		}
	}
	if (copy_to_user(value, &result, sizeof(int)))
		return -EFAULT;
	return 0;
}

static int mos7720_tiocmget(struct tty_struct *tty)
{
	struct usb_serial_port *port = tty->driver_data;
	struct moschip_port *mos7720_port = usb_get_serial_port_data(port);
	unsigned int result = 0;
	unsigned int mcr ;
	unsigned int msr ;

	mcr = mos7720_port->shadowMCR;
	msr = mos7720_port->shadowMSR;

	result = ((mcr & UART_MCR_DTR)  ? TIOCM_DTR : 0)   /* 0x002 */
	  | ((mcr & UART_MCR_RTS)   ? TIOCM_RTS : 0)   /* 0x004 */
	  | ((msr & UART_MSR_CTS)   ? TIOCM_CTS : 0)   /* 0x020 */
	  | ((msr & UART_MSR_DCD)   ? TIOCM_CAR : 0)   /* 0x040 */
	  | ((msr & UART_MSR_RI)    ? TIOCM_RI :  0)   /* 0x080 */
	  | ((msr & UART_MSR_DSR)   ? TIOCM_DSR : 0);  /* 0x100 */

	return result;
}

static int mos7720_tiocmset(struct tty_struct *tty,
			    unsigned int set, unsigned int clear)
{
	struct usb_serial_port *port = tty->driver_data;
	struct moschip_port *mos7720_port = usb_get_serial_port_data(port);
	unsigned int mcr ;

	mcr = mos7720_port->shadowMCR;

	if (set & TIOCM_RTS)
		mcr |= UART_MCR_RTS;
	if (set & TIOCM_DTR)
		mcr |= UART_MCR_DTR;
	if (set & TIOCM_LOOP)
		mcr |= UART_MCR_LOOP;

	if (clear & TIOCM_RTS)
		mcr &= ~UART_MCR_RTS;
	if (clear & TIOCM_DTR)
		mcr &= ~UART_MCR_DTR;
	if (clear & TIOCM_LOOP)
		mcr &= ~UART_MCR_LOOP;

	mos7720_port->shadowMCR = mcr;
	write_mos_reg(port->serial, port->port_number, MOS7720_MCR,
		      mos7720_port->shadowMCR);

	return 0;
}

static int get_serial_info(struct tty_struct *tty,
			   struct serial_struct *ss)
{
	struct usb_serial_port *port = tty->driver_data;
	struct moschip_port *mos7720_port = usb_get_serial_port_data(port);

	ss->type		= PORT_16550A;
	ss->line		= mos7720_port->port->minor;
	ss->port		= mos7720_port->port->port_number;
	ss->irq			= 0;
	ss->xmit_fifo_size	= NUM_URBS * URB_TRANSFER_BUFFER_SIZE;
	ss->baud_base		= 9600;
	ss->close_delay		= 5*HZ;
	ss->closing_wait	= 30*HZ;
	return 0;
}

static int mos7720_ioctl(struct tty_struct *tty,
			 unsigned int cmd, unsigned long arg)
{
	struct usb_serial_port *port = tty->driver_data;
	struct moschip_port *mos7720_port;

	mos7720_port = usb_get_serial_port_data(port);
	if (mos7720_port == NULL)
		return -ENODEV;

	switch (cmd) {
	case TIOCSERGETLSR:
		dev_dbg(&port->dev, "%s TIOCSERGETLSR\n", __func__);
		return get_lsr_info(tty, mos7720_port,
					(unsigned int __user *)arg);
	}

	return -ENOIOCTLCMD;
}

static int mos7720_startup(struct usb_serial *serial)
{
	struct usb_device *dev;
	char data;
	u16 product;
	int ret_val;

	product = le16_to_cpu(serial->dev->descriptor.idProduct);
	dev = serial->dev;

	if (product == MOSCHIP_DEVICE_ID_7715) {
		struct urb *urb = serial->port[0]->interrupt_in_urb;

		urb->complete = mos7715_interrupt_callback;

#ifdef CONFIG_USB_SERIAL_MOS7715_PARPORT
		ret_val = mos7715_parport_init(serial);
		if (ret_val < 0)
			return ret_val;
#endif
	}
	/* start the interrupt urb */
	ret_val = usb_submit_urb(serial->port[0]->interrupt_in_urb, GFP_KERNEL);
	if (ret_val) {
		dev_err(&dev->dev, "failed to submit interrupt urb: %d\n",
			ret_val);
	}

	/* LSR For Port 1 */
	read_mos_reg(serial, 0, MOS7720_LSR, &data);
	dev_dbg(&dev->dev, "LSR:%x\n", data);

	return 0;
}

static void mos7720_release(struct usb_serial *serial)
{
	usb_kill_urb(serial->port[0]->interrupt_in_urb);

#ifdef CONFIG_USB_SERIAL_MOS7715_PARPORT
	/* close the parallel port */

	if (le16_to_cpu(serial->dev->descriptor.idProduct)
	    == MOSCHIP_DEVICE_ID_7715) {
		struct mos7715_parport *mos_parport =
			usb_get_serial_data(serial);

		/* prevent NULL ptr dereference in port callbacks */
		spin_lock(&release_lock);
		mos_parport->pp->private_data = NULL;
		spin_unlock(&release_lock);

		/* wait for synchronous usb calls to return */
		if (mos_parport->msg_pending)
			wait_for_completion_timeout(&mos_parport->syncmsg_compl,
					    msecs_to_jiffies(MOS_WDR_TIMEOUT));
		/*
		 * If delayed work is currently scheduled, wait for it to
		 * complete. This also implies barriers that ensure the
		 * below serial clearing is not hoisted above the ->work.
		 */
		cancel_work_sync(&mos_parport->work);

		parport_remove_port(mos_parport->pp);
		usb_set_serial_data(serial, NULL);
		mos_parport->serial = NULL;

		parport_del_port(mos_parport->pp);

		kref_put(&mos_parport->ref_count, destroy_mos_parport);
	}
#endif
}

static int mos7720_port_probe(struct usb_serial_port *port)
{
	struct moschip_port *mos7720_port;

	mos7720_port = kzalloc(sizeof(*mos7720_port), GFP_KERNEL);
	if (!mos7720_port)
		return -ENOMEM;

	mos7720_port->port = port;

	usb_set_serial_port_data(port, mos7720_port);

	return 0;
}

static void mos7720_port_remove(struct usb_serial_port *port)
{
	struct moschip_port *mos7720_port;

	mos7720_port = usb_get_serial_port_data(port);
	kfree(mos7720_port);
}

static struct usb_serial_driver moschip7720_2port_driver = {
	.driver = {
		.owner =	THIS_MODULE,
		.name =		"moschip7720",
	},
	.description		= "Moschip 2 port adapter",
	.id_table		= id_table,
	.num_bulk_in		= 2,
	.num_bulk_out		= 2,
	.num_interrupt_in	= 1,
	.calc_num_ports		= mos77xx_calc_num_ports,
	.open			= mos7720_open,
	.close			= mos7720_close,
	.throttle		= mos7720_throttle,
	.unthrottle		= mos7720_unthrottle,
	.attach			= mos7720_startup,
	.release		= mos7720_release,
	.port_probe		= mos7720_port_probe,
	.port_remove		= mos7720_port_remove,
	.ioctl			= mos7720_ioctl,
	.tiocmget		= mos7720_tiocmget,
	.tiocmset		= mos7720_tiocmset,
	.get_serial		= get_serial_info,
	.set_termios		= mos7720_set_termios,
	.write			= mos7720_write,
	.write_room		= mos7720_write_room,
	.chars_in_buffer	= mos7720_chars_in_buffer,
	.break_ctl		= mos7720_break,
	.read_bulk_callback	= mos7720_bulk_in_callback,
	.read_int_callback	= mos7720_interrupt_callback,
};

static struct usb_serial_driver * const serial_drivers[] = {
	&moschip7720_2port_driver, NULL
};

module_usb_serial_driver(serial_drivers, id_table);

MODULE_AUTHOR(DRIVER_AUTHOR);
MODULE_DESCRIPTION(DRIVER_DESC);
MODULE_LICENSE("GPL v2");<|MERGE_RESOLUTION|>--- conflicted
+++ resolved
@@ -257,165 +257,7 @@
 }
 
 /*
-<<<<<<< HEAD
- * This runs as a tasklet when sending an urb in a non-blocking parallel
- * port callback had to be deferred because the disconnect mutex could not be
- * obtained at the time.
- */
-static void send_deferred_urbs(struct tasklet_struct *t)
-{
-	int ret_val;
-	unsigned long flags;
-	struct mos7715_parport *mos_parport = from_tasklet(mos_parport, t,
-							   urb_tasklet);
-	struct urbtracker *urbtrack, *tmp;
-	struct list_head *cursor, *next;
-	struct device *dev;
-
-	/* if release function ran, game over */
-	if (unlikely(mos_parport->serial == NULL))
-		return;
-
-	dev = &mos_parport->serial->dev->dev;
-
-	/* try again to get the mutex */
-	if (!mutex_trylock(&mos_parport->serial->disc_mutex)) {
-		dev_dbg(dev, "%s: rescheduling tasklet\n", __func__);
-		tasklet_schedule(&mos_parport->urb_tasklet);
-		return;
-	}
-
-	/* if device disconnected, game over */
-	if (unlikely(mos_parport->serial->disconnected)) {
-		mutex_unlock(&mos_parport->serial->disc_mutex);
-		return;
-	}
-
-	spin_lock_irqsave(&mos_parport->listlock, flags);
-	if (list_empty(&mos_parport->deferred_urbs)) {
-		spin_unlock_irqrestore(&mos_parport->listlock, flags);
-		mutex_unlock(&mos_parport->serial->disc_mutex);
-		dev_dbg(dev, "%s: deferred_urbs list empty\n", __func__);
-		return;
-	}
-
-	/* move contents of deferred_urbs list to active_urbs list and submit */
-	list_for_each_safe(cursor, next, &mos_parport->deferred_urbs)
-		list_move_tail(cursor, &mos_parport->active_urbs);
-	list_for_each_entry_safe(urbtrack, tmp, &mos_parport->active_urbs,
-			    urblist_entry) {
-		ret_val = usb_submit_urb(urbtrack->urb, GFP_ATOMIC);
-		dev_dbg(dev, "%s: urb submitted\n", __func__);
-		if (ret_val) {
-			dev_err(dev, "usb_submit_urb() failed: %d\n", ret_val);
-			list_del(&urbtrack->urblist_entry);
-			kref_put(&urbtrack->ref_count, destroy_urbtracker);
-		}
-	}
-	spin_unlock_irqrestore(&mos_parport->listlock, flags);
-	mutex_unlock(&mos_parport->serial->disc_mutex);
-}
-
-/* callback for parallel port control urbs submitted asynchronously */
-static void async_complete(struct urb *urb)
-{
-	struct urbtracker *urbtrack = urb->context;
-	int status = urb->status;
-	unsigned long flags;
-
-	if (unlikely(status))
-		dev_dbg(&urb->dev->dev, "%s - nonzero urb status received: %d\n", __func__, status);
-
-	/* remove the urbtracker from the active_urbs list */
-	spin_lock_irqsave(&urbtrack->mos_parport->listlock, flags);
-	list_del(&urbtrack->urblist_entry);
-	spin_unlock_irqrestore(&urbtrack->mos_parport->listlock, flags);
-	kref_put(&urbtrack->ref_count, destroy_urbtracker);
-}
-
-static int write_parport_reg_nonblock(struct mos7715_parport *mos_parport,
-				      enum mos_regs reg, __u8 data)
-{
-	struct urbtracker *urbtrack;
-	int ret_val;
-	unsigned long flags;
-	struct usb_serial *serial = mos_parport->serial;
-	struct usb_device *usbdev = serial->dev;
-
-	/* create and initialize the control urb and containing urbtracker */
-	urbtrack = kmalloc(sizeof(struct urbtracker), GFP_ATOMIC);
-	if (!urbtrack)
-		return -ENOMEM;
-
-	urbtrack->urb = usb_alloc_urb(0, GFP_ATOMIC);
-	if (!urbtrack->urb) {
-		kfree(urbtrack);
-		return -ENOMEM;
-	}
-	urbtrack->setup = kmalloc(sizeof(*urbtrack->setup), GFP_ATOMIC);
-	if (!urbtrack->setup) {
-		usb_free_urb(urbtrack->urb);
-		kfree(urbtrack);
-		return -ENOMEM;
-	}
-	urbtrack->setup->bRequestType = (__u8)0x40;
-	urbtrack->setup->bRequest = (__u8)0x0e;
-	urbtrack->setup->wValue = cpu_to_le16(get_reg_value(reg, dummy));
-	urbtrack->setup->wIndex = cpu_to_le16(get_reg_index(reg));
-	urbtrack->setup->wLength = 0;
-	usb_fill_control_urb(urbtrack->urb, usbdev,
-			     usb_sndctrlpipe(usbdev, 0),
-			     (unsigned char *)urbtrack->setup,
-			     NULL, 0, async_complete, urbtrack);
-	kref_get(&mos_parport->ref_count);
-	urbtrack->mos_parport = mos_parport;
-	kref_init(&urbtrack->ref_count);
-	INIT_LIST_HEAD(&urbtrack->urblist_entry);
-
-	/*
-	 * get the disconnect mutex, or add tracker to the deferred_urbs list
-	 * and schedule a tasklet to try again later
-	 */
-	if (!mutex_trylock(&serial->disc_mutex)) {
-		spin_lock_irqsave(&mos_parport->listlock, flags);
-		list_add_tail(&urbtrack->urblist_entry,
-			      &mos_parport->deferred_urbs);
-		spin_unlock_irqrestore(&mos_parport->listlock, flags);
-		tasklet_schedule(&mos_parport->urb_tasklet);
-		dev_dbg(&usbdev->dev, "tasklet scheduled\n");
-		return 0;
-	}
-
-	/* bail if device disconnected */
-	if (serial->disconnected) {
-		kref_put(&urbtrack->ref_count, destroy_urbtracker);
-		mutex_unlock(&serial->disc_mutex);
-		return -ENODEV;
-	}
-
-	/* add the tracker to the active_urbs list and submit */
-	spin_lock_irqsave(&mos_parport->listlock, flags);
-	list_add_tail(&urbtrack->urblist_entry, &mos_parport->active_urbs);
-	spin_unlock_irqrestore(&mos_parport->listlock, flags);
-	ret_val = usb_submit_urb(urbtrack->urb, GFP_ATOMIC);
-	mutex_unlock(&serial->disc_mutex);
-	if (ret_val) {
-		dev_err(&usbdev->dev,
-			"%s: submit_urb() failed: %d\n", __func__, ret_val);
-		spin_lock_irqsave(&mos_parport->listlock, flags);
-		list_del(&urbtrack->urblist_entry);
-		spin_unlock_irqrestore(&mos_parport->listlock, flags);
-		kref_put(&urbtrack->ref_count, destroy_urbtracker);
-		return ret_val;
-	}
-	return 0;
-}
-
-/*
- * This is the the common top part of all parallel port callback operations that
-=======
  * This is the common top part of all parallel port callback operations that
->>>>>>> f642729d
  * send synchronous messages to the device.  This implements convoluted locking
  * that avoids two scenarios: (1) a port operation is called after usbserial
  * has called our release function, at which point struct mos7715_parport has
@@ -721,11 +563,7 @@
 	kref_init(&mos_parport->ref_count);
 	usb_set_serial_data(serial, mos_parport); /* hijack private pointer */
 	mos_parport->serial = serial;
-<<<<<<< HEAD
-	tasklet_setup(&mos_parport->urb_tasklet, send_deferred_urbs);
-=======
 	INIT_WORK(&mos_parport->work, deferred_restore_writes);
->>>>>>> f642729d
 	init_completion(&mos_parport->syncmsg_compl);
 
 	/* cycle parallel port reset bit */
