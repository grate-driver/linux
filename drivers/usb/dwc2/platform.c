// SPDX-License-Identifier: (GPL-2.0+ OR BSD-3-Clause)
/*
 * platform.c - DesignWare HS OTG Controller platform driver
 *
 * Copyright (C) Matthijs Kooijman <matthijs@stdin.nl>
 *
 * Redistribution and use in source and binary forms, with or without
 * modification, are permitted provided that the following conditions
 * are met:
 * 1. Redistributions of source code must retain the above copyright
 *    notice, this list of conditions, and the following disclaimer,
 *    without modification.
 * 2. Redistributions in binary form must reproduce the above copyright
 *    notice, this list of conditions and the following disclaimer in the
 *    documentation and/or other materials provided with the distribution.
 * 3. The names of the above-listed copyright holders may not be used
 *    to endorse or promote products derived from this software without
 *    specific prior written permission.
 *
 * ALTERNATIVELY, this software may be distributed under the terms of the
 * GNU General Public License ("GPL") as published by the Free Software
 * Foundation; either version 2 of the License, or (at your option) any
 * later version.
 *
 * THIS SOFTWARE IS PROVIDED BY THE COPYRIGHT HOLDERS AND CONTRIBUTORS "AS
 * IS" AND ANY EXPRESS OR IMPLIED WARRANTIES, INCLUDING, BUT NOT LIMITED TO,
 * THE IMPLIED WARRANTIES OF MERCHANTABILITY AND FITNESS FOR A PARTICULAR
 * PURPOSE ARE DISCLAIMED. IN NO EVENT SHALL THE COPYRIGHT OWNER OR
 * CONTRIBUTORS BE LIABLE FOR ANY DIRECT, INDIRECT, INCIDENTAL, SPECIAL,
 * EXEMPLARY, OR CONSEQUENTIAL DAMAGES (INCLUDING, BUT NOT LIMITED TO,
 * PROCUREMENT OF SUBSTITUTE GOODS OR SERVICES; LOSS OF USE, DATA, OR
 * PROFITS; OR BUSINESS INTERRUPTION) HOWEVER CAUSED AND ON ANY THEORY OF
 * LIABILITY, WHETHER IN CONTRACT, STRICT LIABILITY, OR TORT (INCLUDING
 * NEGLIGENCE OR OTHERWISE) ARISING IN ANY WAY OUT OF THE USE OF THIS
 * SOFTWARE, EVEN IF ADVISED OF THE POSSIBILITY OF SUCH DAMAGE.
 */

#include <linux/kernel.h>
#include <linux/module.h>
#include <linux/slab.h>
#include <linux/clk.h>
#include <linux/device.h>
#include <linux/dma-mapping.h>
#include <linux/of_device.h>
#include <linux/mutex.h>
#include <linux/platform_device.h>
#include <linux/phy/phy.h>
#include <linux/platform_data/s3c-hsotg.h>
#include <linux/reset.h>

#include <linux/usb/of.h>

#include "core.h"
#include "hcd.h"
#include "debug.h"

static const char dwc2_driver_name[] = "dwc2";

/*
 * Check the dr_mode against the module configuration and hardware
 * capabilities.
 *
 * The hardware, module, and dr_mode, can each be set to host, device,
 * or otg. Check that all these values are compatible and adjust the
 * value of dr_mode if possible.
 *
 *                      actual
 *    HW  MOD dr_mode   dr_mode
 *  ------------------------------
 *   HST  HST  any    :  HST
 *   HST  DEV  any    :  ---
 *   HST  OTG  any    :  HST
 *
 *   DEV  HST  any    :  ---
 *   DEV  DEV  any    :  DEV
 *   DEV  OTG  any    :  DEV
 *
 *   OTG  HST  any    :  HST
 *   OTG  DEV  any    :  DEV
 *   OTG  OTG  any    :  dr_mode
 */
static int dwc2_get_dr_mode(struct dwc2_hsotg *hsotg)
{
	enum usb_dr_mode mode;

	hsotg->dr_mode = usb_get_dr_mode(hsotg->dev);
	if (hsotg->dr_mode == USB_DR_MODE_UNKNOWN)
		hsotg->dr_mode = USB_DR_MODE_OTG;

	mode = hsotg->dr_mode;

	if (dwc2_hw_is_device(hsotg)) {
		if (IS_ENABLED(CONFIG_USB_DWC2_HOST)) {
			dev_err(hsotg->dev,
				"Controller does not support host mode.\n");
			return -EINVAL;
		}
		mode = USB_DR_MODE_PERIPHERAL;
	} else if (dwc2_hw_is_host(hsotg)) {
		if (IS_ENABLED(CONFIG_USB_DWC2_PERIPHERAL)) {
			dev_err(hsotg->dev,
				"Controller does not support device mode.\n");
			return -EINVAL;
		}
		mode = USB_DR_MODE_HOST;
	} else {
		if (IS_ENABLED(CONFIG_USB_DWC2_HOST))
			mode = USB_DR_MODE_HOST;
		else if (IS_ENABLED(CONFIG_USB_DWC2_PERIPHERAL))
			mode = USB_DR_MODE_PERIPHERAL;
	}

	if (mode != hsotg->dr_mode) {
		dev_warn(hsotg->dev,
			 "Configuration mismatch. dr_mode forced to %s\n",
			mode == USB_DR_MODE_HOST ? "host" : "device");

		hsotg->dr_mode = mode;
	}

	return 0;
}

static void __dwc2_disable_regulators(void *data)
{
	struct dwc2_hsotg *hsotg = data;

	regulator_bulk_disable(ARRAY_SIZE(hsotg->supplies), hsotg->supplies);
}

static int __dwc2_lowlevel_hw_enable(struct dwc2_hsotg *hsotg)
{
	struct platform_device *pdev = to_platform_device(hsotg->dev);
	int ret;

	ret = regulator_bulk_enable(ARRAY_SIZE(hsotg->supplies),
				    hsotg->supplies);
	if (ret)
		return ret;

	ret = devm_add_action_or_reset(&pdev->dev,
				       __dwc2_disable_regulators, hsotg);
	if (ret)
		return ret;

	if (hsotg->clk) {
		ret = clk_prepare_enable(hsotg->clk);
		if (ret)
			return ret;
	}

	if (hsotg->uphy) {
		ret = usb_phy_init(hsotg->uphy);
	} else if (hsotg->plat && hsotg->plat->phy_init) {
		ret = hsotg->plat->phy_init(pdev, hsotg->plat->phy_type);
	} else {
		ret = phy_power_on(hsotg->phy);
		if (ret == 0)
			ret = phy_init(hsotg->phy);
	}

	return ret;
}

/**
 * dwc2_lowlevel_hw_enable - enable platform lowlevel hw resources
 * @hsotg: The driver state
 *
 * A wrapper for platform code responsible for controlling
 * low-level USB platform resources (phy, clock, regulators)
 */
int dwc2_lowlevel_hw_enable(struct dwc2_hsotg *hsotg)
{
	int ret = __dwc2_lowlevel_hw_enable(hsotg);

	if (ret == 0)
		hsotg->ll_hw_enabled = true;
	return ret;
}

static int __dwc2_lowlevel_hw_disable(struct dwc2_hsotg *hsotg)
{
	struct platform_device *pdev = to_platform_device(hsotg->dev);
	int ret = 0;

	if (hsotg->uphy) {
		usb_phy_shutdown(hsotg->uphy);
	} else if (hsotg->plat && hsotg->plat->phy_exit) {
		ret = hsotg->plat->phy_exit(pdev, hsotg->plat->phy_type);
	} else {
		ret = phy_exit(hsotg->phy);
		if (ret == 0)
			ret = phy_power_off(hsotg->phy);
	}
	if (ret)
		return ret;

	if (hsotg->clk)
		clk_disable_unprepare(hsotg->clk);

	return 0;
}

/**
 * dwc2_lowlevel_hw_disable - disable platform lowlevel hw resources
 * @hsotg: The driver state
 *
 * A wrapper for platform code responsible for controlling
 * low-level USB platform resources (phy, clock, regulators)
 */
int dwc2_lowlevel_hw_disable(struct dwc2_hsotg *hsotg)
{
	int ret = __dwc2_lowlevel_hw_disable(hsotg);

	if (ret == 0)
		hsotg->ll_hw_enabled = false;
	return ret;
}

static int dwc2_lowlevel_hw_init(struct dwc2_hsotg *hsotg)
{
	int i, ret;

	hsotg->reset = devm_reset_control_get_optional(hsotg->dev, "dwc2");
	if (IS_ERR(hsotg->reset)) {
		ret = PTR_ERR(hsotg->reset);
		dev_err(hsotg->dev, "error getting reset control %d\n", ret);
		return ret;
	}

	reset_control_deassert(hsotg->reset);

	hsotg->reset_ecc = devm_reset_control_get_optional(hsotg->dev, "dwc2-ecc");
	if (IS_ERR(hsotg->reset_ecc)) {
		ret = PTR_ERR(hsotg->reset_ecc);
		dev_err(hsotg->dev, "error getting reset control for ecc %d\n", ret);
		return ret;
	}

	reset_control_deassert(hsotg->reset_ecc);

	/*
	 * Attempt to find a generic PHY, then look for an old style
	 * USB PHY and then fall back to pdata
	 */
	hsotg->phy = devm_phy_get(hsotg->dev, "usb2-phy");
	if (IS_ERR(hsotg->phy)) {
		ret = PTR_ERR(hsotg->phy);
		switch (ret) {
		case -ENODEV:
		case -ENOSYS:
			hsotg->phy = NULL;
			break;
		case -EPROBE_DEFER:
			return ret;
		default:
			dev_err(hsotg->dev, "error getting phy %d\n", ret);
			return ret;
		}
	}

	if (!hsotg->phy) {
		hsotg->uphy = devm_usb_get_phy(hsotg->dev, USB_PHY_TYPE_USB2);
		if (IS_ERR(hsotg->uphy)) {
			ret = PTR_ERR(hsotg->uphy);
			switch (ret) {
			case -ENODEV:
			case -ENXIO:
				hsotg->uphy = NULL;
				break;
			case -EPROBE_DEFER:
				return ret;
			default:
				dev_err(hsotg->dev, "error getting usb phy %d\n",
					ret);
				return ret;
			}
		}
	}

	hsotg->plat = dev_get_platdata(hsotg->dev);

	/* Clock */
	hsotg->clk = devm_clk_get_optional(hsotg->dev, "otg");
	if (IS_ERR(hsotg->clk)) {
		dev_err(hsotg->dev, "cannot get otg clock\n");
		return PTR_ERR(hsotg->clk);
	}

	/* Regulators */
	for (i = 0; i < ARRAY_SIZE(hsotg->supplies); i++)
		hsotg->supplies[i].supply = dwc2_hsotg_supply_names[i];

	ret = devm_regulator_bulk_get(hsotg->dev, ARRAY_SIZE(hsotg->supplies),
				      hsotg->supplies);
	if (ret) {
		if (ret != -EPROBE_DEFER)
			dev_err(hsotg->dev, "failed to request supplies: %d\n",
				ret);
		return ret;
	}
	return 0;
}

/**
 * dwc2_driver_remove() - Called when the DWC_otg core is unregistered with the
 * DWC_otg driver
 *
 * @dev: Platform device
 *
 * This routine is called, for example, when the rmmod command is executed. The
 * device may or may not be electrically present. If it is present, the driver
 * stops device processing. Any resources used on behalf of this device are
 * freed.
 */
static int dwc2_driver_remove(struct platform_device *dev)
{
	struct dwc2_hsotg *hsotg = platform_get_drvdata(dev);

	dwc2_debugfs_exit(hsotg);
	if (hsotg->hcd_enabled)
		dwc2_hcd_remove(hsotg);
	if (hsotg->gadget_enabled)
		dwc2_hsotg_remove(hsotg);

	dwc2_drd_exit(hsotg);

	if (hsotg->params.activate_stm_id_vb_detection)
		regulator_disable(hsotg->usb33d);

	if (hsotg->ll_hw_enabled)
		dwc2_lowlevel_hw_disable(hsotg);

	reset_control_assert(hsotg->reset);
	reset_control_assert(hsotg->reset_ecc);

	return 0;
}

/**
 * dwc2_driver_shutdown() - Called on device shutdown
 *
 * @dev: Platform device
 *
 * In specific conditions (involving usb hubs) dwc2 devices can create a
 * lot of interrupts, even to the point of overwhelming devices running
 * at low frequencies. Some devices need to do special clock handling
 * at shutdown-time which may bring the system clock below the threshold
 * of being able to handle the dwc2 interrupts. Disabling dwc2-irqs
 * prevents reboots/poweroffs from getting stuck in such cases.
 */
static void dwc2_driver_shutdown(struct platform_device *dev)
{
	struct dwc2_hsotg *hsotg = platform_get_drvdata(dev);

	dwc2_disable_global_interrupts(hsotg);
	synchronize_irq(hsotg->irq);
}

/**
 * dwc2_check_core_endianness() - Returns true if core and AHB have
 * opposite endianness.
 * @hsotg:	Programming view of the DWC_otg controller.
 */
static bool dwc2_check_core_endianness(struct dwc2_hsotg *hsotg)
{
	u32 snpsid;

	snpsid = ioread32(hsotg->regs + GSNPSID);
	if ((snpsid & GSNPSID_ID_MASK) == DWC2_OTG_ID ||
	    (snpsid & GSNPSID_ID_MASK) == DWC2_FS_IOT_ID ||
	    (snpsid & GSNPSID_ID_MASK) == DWC2_HS_IOT_ID)
		return false;
	return true;
}

/**
 * Check core version
 *
 * @hsotg: Programming view of the DWC_otg controller
 *
 */
int dwc2_check_core_version(struct dwc2_hsotg *hsotg)
{
	struct dwc2_hw_params *hw = &hsotg->hw_params;

	/*
	 * Attempt to ensure this device is really a DWC_otg Controller.
	 * Read and verify the GSNPSID register contents. The value should be
	 * 0x45f4xxxx, 0x5531xxxx or 0x5532xxxx
	 */

	hw->snpsid = dwc2_readl(hsotg, GSNPSID);
	if ((hw->snpsid & GSNPSID_ID_MASK) != DWC2_OTG_ID &&
	    (hw->snpsid & GSNPSID_ID_MASK) != DWC2_FS_IOT_ID &&
	    (hw->snpsid & GSNPSID_ID_MASK) != DWC2_HS_IOT_ID) {
		dev_err(hsotg->dev, "Bad value for GSNPSID: 0x%08x\n",
			hw->snpsid);
		return -ENODEV;
	}

	dev_dbg(hsotg->dev, "Core Release: %1x.%1x%1x%1x (snpsid=%x)\n",
		hw->snpsid >> 12 & 0xf, hw->snpsid >> 8 & 0xf,
		hw->snpsid >> 4 & 0xf, hw->snpsid & 0xf, hw->snpsid);
	return 0;
}

/**
 * dwc2_driver_probe() - Called when the DWC_otg core is bound to the DWC_otg
 * driver
 *
 * @dev: Platform device
 *
 * This routine creates the driver components required to control the device
 * (core, HCD, and PCD) and initializes the device. The driver components are
 * stored in a dwc2_hsotg structure. A reference to the dwc2_hsotg is saved
 * in the device private data. This allows the driver to access the dwc2_hsotg
 * structure on subsequent calls to driver methods for this device.
 */
static int dwc2_driver_probe(struct platform_device *dev)
{
	struct dwc2_hsotg *hsotg;
	struct resource *res;
	int retval;

	hsotg = devm_kzalloc(&dev->dev, sizeof(*hsotg), GFP_KERNEL);
	if (!hsotg)
		return -ENOMEM;

	hsotg->dev = &dev->dev;

	/*
	 * Use reasonable defaults so platforms don't have to provide these.
	 */
	if (!dev->dev.dma_mask)
		dev->dev.dma_mask = &dev->dev.coherent_dma_mask;
	retval = dma_set_coherent_mask(&dev->dev, DMA_BIT_MASK(32));
	if (retval) {
		dev_err(&dev->dev, "can't set coherent DMA mask: %d\n", retval);
		return retval;
	}

	hsotg->regs = devm_platform_get_and_ioremap_resource(dev, 0, &res);
	if (IS_ERR(hsotg->regs))
		return PTR_ERR(hsotg->regs);

	dev_dbg(&dev->dev, "mapped PA %08lx to VA %p\n",
		(unsigned long)res->start, hsotg->regs);

	retval = dwc2_lowlevel_hw_init(hsotg);
	if (retval)
		return retval;

	spin_lock_init(&hsotg->lock);

	hsotg->irq = platform_get_irq(dev, 0);
	if (hsotg->irq < 0)
		return hsotg->irq;

	dev_dbg(hsotg->dev, "registering common handler for irq%d\n",
		hsotg->irq);
	retval = devm_request_irq(hsotg->dev, hsotg->irq,
				  dwc2_handle_common_intr, IRQF_SHARED,
				  dev_name(hsotg->dev), hsotg);
	if (retval)
		return retval;

	hsotg->vbus_supply = devm_regulator_get_optional(hsotg->dev, "vbus");
	if (IS_ERR(hsotg->vbus_supply)) {
		retval = PTR_ERR(hsotg->vbus_supply);
		hsotg->vbus_supply = NULL;
		if (retval != -ENODEV)
			return retval;
	}

	retval = dwc2_lowlevel_hw_enable(hsotg);
	if (retval)
		return retval;

	hsotg->needs_byte_swap = dwc2_check_core_endianness(hsotg);

	retval = dwc2_get_dr_mode(hsotg);
	if (retval)
		goto error;

	hsotg->need_phy_for_wake =
		of_property_read_bool(dev->dev.of_node,
				      "snps,need-phy-for-wake");

	/*
	 * Before performing any core related operations
	 * check core version.
	 */
	retval = dwc2_check_core_version(hsotg);
	if (retval)
		goto error;

	/*
	 * Reset before dwc2_get_hwparams() then it could get power-on real
	 * reset value form registers.
	 */
	retval = dwc2_core_reset(hsotg, false);
	if (retval)
		goto error;

	/* Detect config values from hardware */
	retval = dwc2_get_hwparams(hsotg);
	if (retval)
		goto error;

	/*
	 * For OTG cores, set the force mode bits to reflect the value
	 * of dr_mode. Force mode bits should not be touched at any
	 * other time after this.
	 */
	dwc2_force_dr_mode(hsotg);

	retval = dwc2_init_params(hsotg);
	if (retval)
		goto error;

	if (hsotg->params.activate_stm_id_vb_detection) {
		u32 ggpio;

		hsotg->usb33d = devm_regulator_get(hsotg->dev, "usb33d");
		if (IS_ERR(hsotg->usb33d)) {
			retval = PTR_ERR(hsotg->usb33d);
			if (retval != -EPROBE_DEFER)
				dev_err(hsotg->dev,
					"failed to request usb33d supply: %d\n",
					retval);
			goto error;
		}
		retval = regulator_enable(hsotg->usb33d);
		if (retval) {
			dev_err(hsotg->dev,
				"failed to enable usb33d supply: %d\n", retval);
			goto error;
		}

		ggpio = dwc2_readl(hsotg, GGPIO);
		ggpio |= GGPIO_STM32_OTG_GCCFG_IDEN;
		ggpio |= GGPIO_STM32_OTG_GCCFG_VBDEN;
		dwc2_writel(hsotg, ggpio, GGPIO);
	}

	retval = dwc2_drd_init(hsotg);
	if (retval) {
		if (retval != -EPROBE_DEFER)
			dev_err(hsotg->dev, "failed to initialize dual-role\n");
		goto error_init;
	}

	if (hsotg->dr_mode != USB_DR_MODE_HOST) {
		retval = dwc2_gadget_init(hsotg);
		if (retval)
			goto error_drd;
		hsotg->gadget_enabled = 1;
	}

	/*
	 * If we need PHY for wakeup we must be wakeup capable.
	 * When we have a device that can wake without the PHY we
	 * can adjust this condition.
	 */
	if (hsotg->need_phy_for_wake)
		device_set_wakeup_capable(&dev->dev, true);

	hsotg->reset_phy_on_wake =
		of_property_read_bool(dev->dev.of_node,
				      "snps,reset-phy-on-wake");
	if (hsotg->reset_phy_on_wake && !hsotg->phy) {
		dev_warn(hsotg->dev,
			 "Quirk reset-phy-on-wake only supports generic PHYs\n");
		hsotg->reset_phy_on_wake = false;
	}

	if (hsotg->dr_mode != USB_DR_MODE_PERIPHERAL) {
		retval = dwc2_hcd_init(hsotg);
		if (retval) {
			if (hsotg->gadget_enabled)
				dwc2_hsotg_remove(hsotg);
			goto error_drd;
		}
		hsotg->hcd_enabled = 1;
	}

	platform_set_drvdata(dev, hsotg);
	hsotg->hibernated = 0;

	dwc2_debugfs_init(hsotg);

	/* Gadget code manages lowlevel hw on its own */
	if (hsotg->dr_mode == USB_DR_MODE_PERIPHERAL)
		dwc2_lowlevel_hw_disable(hsotg);

#if IS_ENABLED(CONFIG_USB_DWC2_PERIPHERAL) || \
	IS_ENABLED(CONFIG_USB_DWC2_DUAL_ROLE)
	/* Postponed adding a new gadget to the udc class driver list */
	if (hsotg->gadget_enabled) {
		retval = usb_add_gadget_udc(hsotg->dev, &hsotg->gadget);
		if (retval) {
			hsotg->gadget.udc = NULL;
			dwc2_hsotg_remove(hsotg);
			goto error_debugfs;
		}
	}
#endif /* CONFIG_USB_DWC2_PERIPHERAL || CONFIG_USB_DWC2_DUAL_ROLE */
	return 0;

<<<<<<< HEAD
=======
#if IS_ENABLED(CONFIG_USB_DWC2_PERIPHERAL) || \
	IS_ENABLED(CONFIG_USB_DWC2_DUAL_ROLE)
>>>>>>> f642729d
error_debugfs:
	dwc2_debugfs_exit(hsotg);
	if (hsotg->hcd_enabled)
		dwc2_hcd_remove(hsotg);
<<<<<<< HEAD
=======
#endif
>>>>>>> f642729d
error_drd:
	dwc2_drd_exit(hsotg);

error_init:
	if (hsotg->params.activate_stm_id_vb_detection)
		regulator_disable(hsotg->usb33d);
error:
	if (hsotg->dr_mode != USB_DR_MODE_PERIPHERAL)
		dwc2_lowlevel_hw_disable(hsotg);
	return retval;
}

static int __maybe_unused dwc2_suspend(struct device *dev)
{
	struct dwc2_hsotg *dwc2 = dev_get_drvdata(dev);
	bool is_device_mode = dwc2_is_device_mode(dwc2);
	int ret = 0;

	if (is_device_mode)
		dwc2_hsotg_suspend(dwc2);

	dwc2_drd_suspend(dwc2);

	if (dwc2->params.activate_stm_id_vb_detection) {
		unsigned long flags;
		u32 ggpio, gotgctl;

		/*
		 * Need to force the mode to the current mode to avoid Mode
		 * Mismatch Interrupt when ID detection will be disabled.
		 */
		dwc2_force_mode(dwc2, !is_device_mode);

		spin_lock_irqsave(&dwc2->lock, flags);
		gotgctl = dwc2_readl(dwc2, GOTGCTL);
		/* bypass debounce filter, enable overrides */
		gotgctl |= GOTGCTL_DBNCE_FLTR_BYPASS;
		gotgctl |= GOTGCTL_BVALOEN | GOTGCTL_AVALOEN;
		/* Force A / B session if needed */
		if (gotgctl & GOTGCTL_ASESVLD)
			gotgctl |= GOTGCTL_AVALOVAL;
		if (gotgctl & GOTGCTL_BSESVLD)
			gotgctl |= GOTGCTL_BVALOVAL;
		dwc2_writel(dwc2, gotgctl, GOTGCTL);
		spin_unlock_irqrestore(&dwc2->lock, flags);

		ggpio = dwc2_readl(dwc2, GGPIO);
		ggpio &= ~GGPIO_STM32_OTG_GCCFG_IDEN;
		ggpio &= ~GGPIO_STM32_OTG_GCCFG_VBDEN;
		dwc2_writel(dwc2, ggpio, GGPIO);

		regulator_disable(dwc2->usb33d);
	}

	if (dwc2->ll_hw_enabled &&
	    (is_device_mode || dwc2_host_can_poweroff_phy(dwc2))) {
		ret = __dwc2_lowlevel_hw_disable(dwc2);
		dwc2->phy_off_for_suspend = true;
	}

	return ret;
}

static int __maybe_unused dwc2_resume(struct device *dev)
{
	struct dwc2_hsotg *dwc2 = dev_get_drvdata(dev);
	int ret = 0;

	if (dwc2->phy_off_for_suspend && dwc2->ll_hw_enabled) {
		ret = __dwc2_lowlevel_hw_enable(dwc2);
		if (ret)
			return ret;
	}
	dwc2->phy_off_for_suspend = false;

	if (dwc2->params.activate_stm_id_vb_detection) {
		unsigned long flags;
		u32 ggpio, gotgctl;

		ret = regulator_enable(dwc2->usb33d);
		if (ret)
			return ret;

		ggpio = dwc2_readl(dwc2, GGPIO);
		ggpio |= GGPIO_STM32_OTG_GCCFG_IDEN;
		ggpio |= GGPIO_STM32_OTG_GCCFG_VBDEN;
		dwc2_writel(dwc2, ggpio, GGPIO);

		/* ID/VBUS detection startup time */
		usleep_range(5000, 7000);

		spin_lock_irqsave(&dwc2->lock, flags);
		gotgctl = dwc2_readl(dwc2, GOTGCTL);
		gotgctl &= ~GOTGCTL_DBNCE_FLTR_BYPASS;
		gotgctl &= ~(GOTGCTL_BVALOEN | GOTGCTL_AVALOEN |
			     GOTGCTL_BVALOVAL | GOTGCTL_AVALOVAL);
		dwc2_writel(dwc2, gotgctl, GOTGCTL);
		spin_unlock_irqrestore(&dwc2->lock, flags);
	}

	/* Need to restore FORCEDEVMODE/FORCEHOSTMODE */
	dwc2_force_dr_mode(dwc2);

	dwc2_drd_resume(dwc2);

	if (dwc2_is_device_mode(dwc2))
		ret = dwc2_hsotg_resume(dwc2);

	return ret;
}

static const struct dev_pm_ops dwc2_dev_pm_ops = {
	SET_SYSTEM_SLEEP_PM_OPS(dwc2_suspend, dwc2_resume)
};

static struct platform_driver dwc2_platform_driver = {
	.driver = {
		.name = dwc2_driver_name,
		.of_match_table = dwc2_of_match_table,
		.pm = &dwc2_dev_pm_ops,
	},
	.probe = dwc2_driver_probe,
	.remove = dwc2_driver_remove,
	.shutdown = dwc2_driver_shutdown,
};

module_platform_driver(dwc2_platform_driver);

MODULE_DESCRIPTION("DESIGNWARE HS OTG Platform Glue");
MODULE_AUTHOR("Matthijs Kooijman <matthijs@stdin.nl>");
MODULE_LICENSE("Dual BSD/GPL");<|MERGE_RESOLUTION|>--- conflicted
+++ resolved
@@ -608,19 +608,13 @@
 #endif /* CONFIG_USB_DWC2_PERIPHERAL || CONFIG_USB_DWC2_DUAL_ROLE */
 	return 0;
 
-<<<<<<< HEAD
-=======
 #if IS_ENABLED(CONFIG_USB_DWC2_PERIPHERAL) || \
 	IS_ENABLED(CONFIG_USB_DWC2_DUAL_ROLE)
->>>>>>> f642729d
 error_debugfs:
 	dwc2_debugfs_exit(hsotg);
 	if (hsotg->hcd_enabled)
 		dwc2_hcd_remove(hsotg);
-<<<<<<< HEAD
-=======
 #endif
->>>>>>> f642729d
 error_drd:
 	dwc2_drd_exit(hsotg);
 
