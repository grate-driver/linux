// SPDX-License-Identifier: BSD-3-Clause OR GPL-2.0
/*
 * Mellanox platform driver
 *
 * Copyright (C) 2016-2018 Mellanox Technologies
 * Copyright (C) 2016-2018 Vadim Pasternak <vadimp@mellanox.com>
 */

#include <linux/device.h>
#include <linux/dmi.h>
#include <linux/i2c.h>
#include <linux/i2c-mux.h>
#include <linux/io.h>
#include <linux/module.h>
#include <linux/platform_device.h>
#include <linux/platform_data/i2c-mux-reg.h>
#include <linux/platform_data/mlxreg.h>
#include <linux/regmap.h>

#define MLX_PLAT_DEVICE_NAME		"mlxplat"

/* LPC bus IO offsets */
#define MLXPLAT_CPLD_LPC_I2C_BASE_ADRR		0x2000
#define MLXPLAT_CPLD_LPC_REG_BASE_ADRR		0x2500
#define MLXPLAT_CPLD_LPC_REG_CPLD1_VER_OFFSET	0x00
#define MLXPLAT_CPLD_LPC_REG_CPLD2_VER_OFFSET	0x01
#define MLXPLAT_CPLD_LPC_REG_CPLD3_VER_OFFSET	0x02
#define MLXPLAT_CPLD_LPC_REG_CPLD4_VER_OFFSET	0x03
#define MLXPLAT_CPLD_LPC_REG_CPLD1_PN_OFFSET	0x04
#define MLXPLAT_CPLD_LPC_REG_CPLD2_PN_OFFSET	0x06
#define MLXPLAT_CPLD_LPC_REG_CPLD3_PN_OFFSET	0x08
#define MLXPLAT_CPLD_LPC_REG_CPLD4_PN_OFFSET	0x0a
#define MLXPLAT_CPLD_LPC_REG_RESET_CAUSE_OFFSET	0x1d
#define MLXPLAT_CPLD_LPC_REG_RST_CAUSE1_OFFSET	0x1e
#define MLXPLAT_CPLD_LPC_REG_RST_CAUSE2_OFFSET	0x1f
#define MLXPLAT_CPLD_LPC_REG_LED1_OFFSET	0x20
#define MLXPLAT_CPLD_LPC_REG_LED2_OFFSET	0x21
#define MLXPLAT_CPLD_LPC_REG_LED3_OFFSET	0x22
#define MLXPLAT_CPLD_LPC_REG_LED4_OFFSET	0x23
#define MLXPLAT_CPLD_LPC_REG_LED5_OFFSET	0x24
#define MLXPLAT_CPLD_LPC_REG_FAN_DIRECTION	0x2a
#define MLXPLAT_CPLD_LPC_REG_GP0_RO_OFFSET	0x2b
#define MLXPLAT_CPLD_LPC_REG_GP0_OFFSET		0x2e
#define MLXPLAT_CPLD_LPC_REG_GP1_OFFSET		0x30
#define MLXPLAT_CPLD_LPC_REG_WP1_OFFSET		0x31
#define MLXPLAT_CPLD_LPC_REG_GP2_OFFSET		0x32
#define MLXPLAT_CPLD_LPC_REG_WP2_OFFSET		0x33
#define MLXPLAT_CPLD_LPC_REG_PWM_CONTROL_OFFSET	0x37
#define MLXPLAT_CPLD_LPC_REG_AGGR_OFFSET	0x3a
#define MLXPLAT_CPLD_LPC_REG_AGGR_MASK_OFFSET	0x3b
#define MLXPLAT_CPLD_LPC_REG_AGGRLO_OFFSET	0x40
#define MLXPLAT_CPLD_LPC_REG_AGGRLO_MASK_OFFSET	0x41
#define MLXPLAT_CPLD_LPC_REG_AGGRCO_OFFSET	0x42
#define MLXPLAT_CPLD_LPC_REG_AGGRCO_MASK_OFFSET	0x43
#define MLXPLAT_CPLD_LPC_REG_AGGRCX_OFFSET	0x44
#define MLXPLAT_CPLD_LPC_REG_AGGRCX_MASK_OFFSET 0x45
#define MLXPLAT_CPLD_LPC_REG_ASIC_HEALTH_OFFSET 0x50
#define MLXPLAT_CPLD_LPC_REG_ASIC_EVENT_OFFSET	0x51
#define MLXPLAT_CPLD_LPC_REG_ASIC_MASK_OFFSET	0x52
#define MLXPLAT_CPLD_LPC_REG_PSU_OFFSET		0x58
#define MLXPLAT_CPLD_LPC_REG_PSU_EVENT_OFFSET	0x59
#define MLXPLAT_CPLD_LPC_REG_PSU_MASK_OFFSET	0x5a
#define MLXPLAT_CPLD_LPC_REG_PWR_OFFSET		0x64
#define MLXPLAT_CPLD_LPC_REG_PWR_EVENT_OFFSET	0x65
#define MLXPLAT_CPLD_LPC_REG_PWR_MASK_OFFSET	0x66
#define MLXPLAT_CPLD_LPC_REG_FAN_OFFSET		0x88
#define MLXPLAT_CPLD_LPC_REG_FAN_EVENT_OFFSET	0x89
#define MLXPLAT_CPLD_LPC_REG_FAN_MASK_OFFSET	0x8a
#define MLXPLAT_CPLD_LPC_REG_WD_CLEAR_OFFSET	0xc7
#define MLXPLAT_CPLD_LPC_REG_WD_CLEAR_WP_OFFSET	0xc8
#define MLXPLAT_CPLD_LPC_REG_WD1_TMR_OFFSET	0xc9
#define MLXPLAT_CPLD_LPC_REG_WD1_ACT_OFFSET	0xcb
#define MLXPLAT_CPLD_LPC_REG_WD2_TMR_OFFSET	0xcd
#define MLXPLAT_CPLD_LPC_REG_WD2_TLEFT_OFFSET	0xce
#define MLXPLAT_CPLD_LPC_REG_WD2_ACT_OFFSET	0xcf
#define MLXPLAT_CPLD_LPC_REG_WD3_TMR_OFFSET	0xd1
#define MLXPLAT_CPLD_LPC_REG_WD3_TLEFT_OFFSET	0xd2
#define MLXPLAT_CPLD_LPC_REG_WD3_ACT_OFFSET	0xd3
#define MLXPLAT_CPLD_LPC_REG_CPLD1_MVER_OFFSET	0xde
#define MLXPLAT_CPLD_LPC_REG_CPLD2_MVER_OFFSET	0xdf
#define MLXPLAT_CPLD_LPC_REG_CPLD3_MVER_OFFSET	0xe0
#define MLXPLAT_CPLD_LPC_REG_CPLD4_MVER_OFFSET	0xe1
#define MLXPLAT_CPLD_LPC_REG_UFM_VERSION_OFFSET	0xe2
#define MLXPLAT_CPLD_LPC_REG_PWM1_OFFSET	0xe3
#define MLXPLAT_CPLD_LPC_REG_TACHO1_OFFSET	0xe4
#define MLXPLAT_CPLD_LPC_REG_TACHO2_OFFSET	0xe5
#define MLXPLAT_CPLD_LPC_REG_TACHO3_OFFSET	0xe6
#define MLXPLAT_CPLD_LPC_REG_TACHO4_OFFSET	0xe7
#define MLXPLAT_CPLD_LPC_REG_TACHO5_OFFSET	0xe8
#define MLXPLAT_CPLD_LPC_REG_TACHO6_OFFSET	0xe9
#define MLXPLAT_CPLD_LPC_REG_TACHO7_OFFSET	0xeb
#define MLXPLAT_CPLD_LPC_REG_TACHO8_OFFSET	0xec
#define MLXPLAT_CPLD_LPC_REG_TACHO9_OFFSET	0xed
#define MLXPLAT_CPLD_LPC_REG_TACHO10_OFFSET	0xee
#define MLXPLAT_CPLD_LPC_REG_TACHO11_OFFSET	0xef
#define MLXPLAT_CPLD_LPC_REG_TACHO12_OFFSET	0xf0
#define MLXPLAT_CPLD_LPC_REG_FAN_CAP1_OFFSET	0xf5
#define MLXPLAT_CPLD_LPC_REG_FAN_CAP2_OFFSET	0xf6
#define MLXPLAT_CPLD_LPC_REG_FAN_DRW_CAP_OFFSET	0xf7
#define MLXPLAT_CPLD_LPC_REG_TACHO_SPEED_OFFSET	0xf8
#define MLXPLAT_CPLD_LPC_REG_PSU_I2C_CAP_OFFSET 0xf9
#define MLXPLAT_CPLD_LPC_REG_CONFIG1_OFFSET	0xfb
#define MLXPLAT_CPLD_LPC_REG_CONFIG2_OFFSET	0xfc
#define MLXPLAT_CPLD_LPC_IO_RANGE		0x100
#define MLXPLAT_CPLD_LPC_I2C_CH1_OFF		0xdb
#define MLXPLAT_CPLD_LPC_I2C_CH2_OFF		0xda
#define MLXPLAT_CPLD_LPC_I2C_CH3_OFF		0xdc

#define MLXPLAT_CPLD_LPC_PIO_OFFSET		0x10000UL
#define MLXPLAT_CPLD_LPC_REG1	((MLXPLAT_CPLD_LPC_REG_BASE_ADRR + \
				  MLXPLAT_CPLD_LPC_I2C_CH1_OFF) | \
				  MLXPLAT_CPLD_LPC_PIO_OFFSET)
#define MLXPLAT_CPLD_LPC_REG2	((MLXPLAT_CPLD_LPC_REG_BASE_ADRR + \
				  MLXPLAT_CPLD_LPC_I2C_CH2_OFF) | \
				  MLXPLAT_CPLD_LPC_PIO_OFFSET)
#define MLXPLAT_CPLD_LPC_REG3	((MLXPLAT_CPLD_LPC_REG_BASE_ADRR + \
				  MLXPLAT_CPLD_LPC_I2C_CH3_OFF) | \
				  MLXPLAT_CPLD_LPC_PIO_OFFSET)

/* Masks for aggregation, psu, pwr and fan event in CPLD related registers. */
#define MLXPLAT_CPLD_AGGR_ASIC_MASK_DEF	0x04
#define MLXPLAT_CPLD_AGGR_PSU_MASK_DEF	0x08
#define MLXPLAT_CPLD_AGGR_PWR_MASK_DEF	0x08
#define MLXPLAT_CPLD_AGGR_FAN_MASK_DEF	0x40
#define MLXPLAT_CPLD_AGGR_MASK_DEF	(MLXPLAT_CPLD_AGGR_ASIC_MASK_DEF | \
					 MLXPLAT_CPLD_AGGR_PSU_MASK_DEF | \
					 MLXPLAT_CPLD_AGGR_FAN_MASK_DEF)
#define MLXPLAT_CPLD_AGGR_ASIC_MASK_NG	0x01
#define MLXPLAT_CPLD_AGGR_MASK_NG_DEF	0x04
#define MLXPLAT_CPLD_AGGR_MASK_COMEX	BIT(0)
#define MLXPLAT_CPLD_LOW_AGGR_MASK_LOW	0xc1
#define MLXPLAT_CPLD_LOW_AGGR_MASK_I2C	BIT(6)
#define MLXPLAT_CPLD_PSU_MASK		GENMASK(1, 0)
#define MLXPLAT_CPLD_PWR_MASK		GENMASK(1, 0)
#define MLXPLAT_CPLD_PSU_EXT_MASK	GENMASK(3, 0)
#define MLXPLAT_CPLD_PWR_EXT_MASK	GENMASK(3, 0)
#define MLXPLAT_CPLD_FAN_MASK		GENMASK(3, 0)
#define MLXPLAT_CPLD_ASIC_MASK		GENMASK(1, 0)
#define MLXPLAT_CPLD_FAN_NG_MASK	GENMASK(5, 0)
#define MLXPLAT_CPLD_LED_LO_NIBBLE_MASK	GENMASK(7, 4)
#define MLXPLAT_CPLD_LED_HI_NIBBLE_MASK	GENMASK(3, 0)
#define MLXPLAT_CPLD_VOLTREG_UPD_MASK	GENMASK(5, 4)
#define MLXPLAT_CPLD_I2C_CAP_BIT	0x04
#define MLXPLAT_CPLD_I2C_CAP_MASK	GENMASK(5, MLXPLAT_CPLD_I2C_CAP_BIT)

/* Masks for aggregation for comex carriers */
#define MLXPLAT_CPLD_AGGR_MASK_CARRIER	BIT(1)
#define MLXPLAT_CPLD_AGGR_MASK_CARR_DEF	(MLXPLAT_CPLD_AGGR_ASIC_MASK_DEF | \
					 MLXPLAT_CPLD_AGGR_MASK_CARRIER)
#define MLXPLAT_CPLD_LOW_AGGRCX_MASK	0xc1

/* Default I2C parent bus number */
#define MLXPLAT_CPLD_PHYS_ADAPTER_DEF_NR	1

/* Maximum number of possible physical buses equipped on system */
#define MLXPLAT_CPLD_MAX_PHYS_ADAPTER_NUM	16
#define MLXPLAT_CPLD_MAX_PHYS_EXT_ADAPTER_NUM	24

/* Number of channels in group */
#define MLXPLAT_CPLD_GRP_CHNL_NUM		8

/* Start channel numbers */
#define MLXPLAT_CPLD_CH1			2
#define MLXPLAT_CPLD_CH2			10
#define MLXPLAT_CPLD_CH3			18

/* Number of LPC attached MUX platform devices */
#define MLXPLAT_CPLD_LPC_MUX_DEVS		3

/* Hotplug devices adapter numbers */
#define MLXPLAT_CPLD_NR_NONE			-1
#define MLXPLAT_CPLD_PSU_DEFAULT_NR		10
#define MLXPLAT_CPLD_PSU_MSNXXXX_NR		4
#define MLXPLAT_CPLD_FAN1_DEFAULT_NR		11
#define MLXPLAT_CPLD_FAN2_DEFAULT_NR		12
#define MLXPLAT_CPLD_FAN3_DEFAULT_NR		13
#define MLXPLAT_CPLD_FAN4_DEFAULT_NR		14

/* Masks and default values for watchdogs */
#define MLXPLAT_CPLD_WD1_CLEAR_MASK	GENMASK(7, 1)
#define MLXPLAT_CPLD_WD2_CLEAR_MASK	(GENMASK(7, 0) & ~BIT(1))

#define MLXPLAT_CPLD_WD_TYPE1_TO_MASK	GENMASK(7, 4)
#define MLXPLAT_CPLD_WD_TYPE2_TO_MASK	0
#define MLXPLAT_CPLD_WD_RESET_ACT_MASK	GENMASK(7, 1)
#define MLXPLAT_CPLD_WD_FAN_ACT_MASK	(GENMASK(7, 0) & ~BIT(4))
#define MLXPLAT_CPLD_WD_COUNT_ACT_MASK	(GENMASK(7, 0) & ~BIT(7))
#define MLXPLAT_CPLD_WD_CPBLTY_MASK	(GENMASK(7, 0) & ~BIT(6))
#define MLXPLAT_CPLD_WD_DFLT_TIMEOUT	30
#define MLXPLAT_CPLD_WD3_DFLT_TIMEOUT	600
#define MLXPLAT_CPLD_WD_MAX_DEVS	2

/* mlxplat_priv - platform private data
 * @pdev_i2c - i2c controller platform device
 * @pdev_mux - array of mux platform devices
 * @pdev_hotplug - hotplug platform devices
 * @pdev_led - led platform devices
 * @pdev_io_regs - register access platform devices
 * @pdev_fan - FAN platform devices
 * @pdev_wd - array of watchdog platform devices
 * @regmap: device register map
 */
struct mlxplat_priv {
	struct platform_device *pdev_i2c;
	struct platform_device *pdev_mux[MLXPLAT_CPLD_LPC_MUX_DEVS];
	struct platform_device *pdev_hotplug;
	struct platform_device *pdev_led;
	struct platform_device *pdev_io_regs;
	struct platform_device *pdev_fan;
	struct platform_device *pdev_wd[MLXPLAT_CPLD_WD_MAX_DEVS];
	void *regmap;
};

/* Regions for LPC I2C controller and LPC base register space */
static const struct resource mlxplat_lpc_resources[] = {
	[0] = DEFINE_RES_NAMED(MLXPLAT_CPLD_LPC_I2C_BASE_ADRR,
			       MLXPLAT_CPLD_LPC_IO_RANGE,
			       "mlxplat_cpld_lpc_i2c_ctrl", IORESOURCE_IO),
	[1] = DEFINE_RES_NAMED(MLXPLAT_CPLD_LPC_REG_BASE_ADRR,
			       MLXPLAT_CPLD_LPC_IO_RANGE,
			       "mlxplat_cpld_lpc_regs",
			       IORESOURCE_IO),
};

/* Platform i2c next generation systems data */
static struct mlxreg_core_data mlxplat_mlxcpld_i2c_ng_items_data[] = {
	{
		.reg = MLXPLAT_CPLD_LPC_REG_PSU_I2C_CAP_OFFSET,
		.mask = MLXPLAT_CPLD_I2C_CAP_MASK,
		.bit = MLXPLAT_CPLD_I2C_CAP_BIT,
	},
};

static struct mlxreg_core_item mlxplat_mlxcpld_i2c_ng_items[] = {
	{
		.data = mlxplat_mlxcpld_i2c_ng_items_data,
	},
};

/* Platform next generation systems i2c data */
static struct mlxreg_core_hotplug_platform_data mlxplat_mlxcpld_i2c_ng_data = {
	.items = mlxplat_mlxcpld_i2c_ng_items,
	.cell = MLXPLAT_CPLD_LPC_REG_AGGR_OFFSET,
	.mask = MLXPLAT_CPLD_AGGR_MASK_COMEX,
	.cell_low = MLXPLAT_CPLD_LPC_REG_AGGRCO_OFFSET,
	.mask_low = MLXPLAT_CPLD_LOW_AGGR_MASK_I2C,
};

/* Platform default channels */
static const int mlxplat_default_channels[][MLXPLAT_CPLD_GRP_CHNL_NUM] = {
	{
		MLXPLAT_CPLD_CH1, MLXPLAT_CPLD_CH1 + 1, MLXPLAT_CPLD_CH1 + 2,
		MLXPLAT_CPLD_CH1 + 3, MLXPLAT_CPLD_CH1 + 4, MLXPLAT_CPLD_CH1 +
		5, MLXPLAT_CPLD_CH1 + 6, MLXPLAT_CPLD_CH1 + 7
	},
	{
		MLXPLAT_CPLD_CH2, MLXPLAT_CPLD_CH2 + 1, MLXPLAT_CPLD_CH2 + 2,
		MLXPLAT_CPLD_CH2 + 3, MLXPLAT_CPLD_CH2 + 4, MLXPLAT_CPLD_CH2 +
		5, MLXPLAT_CPLD_CH2 + 6, MLXPLAT_CPLD_CH2 + 7
	},
};

/* Platform channels for MSN21xx system family */
static const int mlxplat_msn21xx_channels[] = { 1, 2, 3, 4, 5, 6, 7, 8 };

/* Platform mux data */
static struct i2c_mux_reg_platform_data mlxplat_default_mux_data[] = {
	{
		.parent = 1,
		.base_nr = MLXPLAT_CPLD_CH1,
		.write_only = 1,
		.reg = (void __iomem *)MLXPLAT_CPLD_LPC_REG1,
		.reg_size = 1,
		.idle_in_use = 1,
	},
	{
		.parent = 1,
		.base_nr = MLXPLAT_CPLD_CH2,
		.write_only = 1,
		.reg = (void __iomem *)MLXPLAT_CPLD_LPC_REG2,
		.reg_size = 1,
		.idle_in_use = 1,
	},

};

/* Platform mux configuration variables */
static int mlxplat_max_adap_num;
static int mlxplat_mux_num;
static struct i2c_mux_reg_platform_data *mlxplat_mux_data;

/* Platform extended mux data */
static struct i2c_mux_reg_platform_data mlxplat_extended_mux_data[] = {
	{
		.parent = 1,
		.base_nr = MLXPLAT_CPLD_CH1,
		.write_only = 1,
		.reg = (void __iomem *)MLXPLAT_CPLD_LPC_REG1,
		.reg_size = 1,
		.idle_in_use = 1,
	},
	{
		.parent = 1,
		.base_nr = MLXPLAT_CPLD_CH2,
		.write_only = 1,
		.reg = (void __iomem *)MLXPLAT_CPLD_LPC_REG3,
		.reg_size = 1,
		.idle_in_use = 1,
	},
	{
		.parent = 1,
		.base_nr = MLXPLAT_CPLD_CH3,
		.write_only = 1,
		.reg = (void __iomem *)MLXPLAT_CPLD_LPC_REG2,
		.reg_size = 1,
		.idle_in_use = 1,
	},

};

/* Platform hotplug devices */
<<<<<<< HEAD
static struct i2c_board_info mlxplat_mlxcpld_psu[] = {
	{
		I2C_BOARD_INFO("24c02", 0x51),
	},
	{
		I2C_BOARD_INFO("24c02", 0x50),
	},
};

=======
>>>>>>> f642729d
static struct i2c_board_info mlxplat_mlxcpld_pwr[] = {
	{
		I2C_BOARD_INFO("dps460", 0x59),
	},
	{
		I2C_BOARD_INFO("dps460", 0x58),
	},
};

static struct i2c_board_info mlxplat_mlxcpld_ext_pwr[] = {
	{
		I2C_BOARD_INFO("dps460", 0x5b),
	},
	{
		I2C_BOARD_INFO("dps460", 0x5a),
	},
};

static struct i2c_board_info mlxplat_mlxcpld_fan[] = {
	{
		I2C_BOARD_INFO("24c32", 0x50),
	},
	{
		I2C_BOARD_INFO("24c32", 0x50),
	},
	{
		I2C_BOARD_INFO("24c32", 0x50),
	},
	{
		I2C_BOARD_INFO("24c32", 0x50),
	},
};

/* Platform hotplug comex carrier system family data */
static struct mlxreg_core_data mlxplat_mlxcpld_comex_psu_items_data[] = {
	{
		.label = "psu1",
		.reg = MLXPLAT_CPLD_LPC_REG_PSU_OFFSET,
		.mask = BIT(0),
		.hpdev.nr = MLXPLAT_CPLD_NR_NONE,
	},
	{
		.label = "psu2",
		.reg = MLXPLAT_CPLD_LPC_REG_PSU_OFFSET,
		.mask = BIT(1),
		.hpdev.nr = MLXPLAT_CPLD_NR_NONE,
	},
};

/* Platform hotplug default data */
static struct mlxreg_core_data mlxplat_mlxcpld_default_psu_items_data[] = {
	{
		.label = "psu1",
		.reg = MLXPLAT_CPLD_LPC_REG_PSU_OFFSET,
		.mask = BIT(0),
		.hpdev.nr = MLXPLAT_CPLD_NR_NONE,
	},
	{
		.label = "psu2",
		.reg = MLXPLAT_CPLD_LPC_REG_PSU_OFFSET,
		.mask = BIT(1),
		.hpdev.nr = MLXPLAT_CPLD_NR_NONE,
	},
};

static struct mlxreg_core_data mlxplat_mlxcpld_default_pwr_items_data[] = {
	{
		.label = "pwr1",
		.reg = MLXPLAT_CPLD_LPC_REG_PWR_OFFSET,
		.mask = BIT(0),
		.hpdev.brdinfo = &mlxplat_mlxcpld_pwr[0],
		.hpdev.nr = MLXPLAT_CPLD_PSU_DEFAULT_NR,
	},
	{
		.label = "pwr2",
		.reg = MLXPLAT_CPLD_LPC_REG_PWR_OFFSET,
		.mask = BIT(1),
		.hpdev.brdinfo = &mlxplat_mlxcpld_pwr[1],
		.hpdev.nr = MLXPLAT_CPLD_PSU_DEFAULT_NR,
	},
};

static struct mlxreg_core_data mlxplat_mlxcpld_default_fan_items_data[] = {
	{
		.label = "fan1",
		.reg = MLXPLAT_CPLD_LPC_REG_FAN_OFFSET,
		.mask = BIT(0),
		.hpdev.brdinfo = &mlxplat_mlxcpld_fan[0],
		.hpdev.nr = MLXPLAT_CPLD_FAN1_DEFAULT_NR,
	},
	{
		.label = "fan2",
		.reg = MLXPLAT_CPLD_LPC_REG_FAN_OFFSET,
		.mask = BIT(1),
		.hpdev.brdinfo = &mlxplat_mlxcpld_fan[1],
		.hpdev.nr = MLXPLAT_CPLD_FAN2_DEFAULT_NR,
	},
	{
		.label = "fan3",
		.reg = MLXPLAT_CPLD_LPC_REG_FAN_OFFSET,
		.mask = BIT(2),
		.hpdev.brdinfo = &mlxplat_mlxcpld_fan[2],
		.hpdev.nr = MLXPLAT_CPLD_FAN3_DEFAULT_NR,
	},
	{
		.label = "fan4",
		.reg = MLXPLAT_CPLD_LPC_REG_FAN_OFFSET,
		.mask = BIT(3),
		.hpdev.brdinfo = &mlxplat_mlxcpld_fan[3],
		.hpdev.nr = MLXPLAT_CPLD_FAN4_DEFAULT_NR,
	},
};

static struct mlxreg_core_data mlxplat_mlxcpld_default_asic_items_data[] = {
	{
		.label = "asic1",
		.reg = MLXPLAT_CPLD_LPC_REG_ASIC_HEALTH_OFFSET,
		.mask = MLXPLAT_CPLD_ASIC_MASK,
		.hpdev.nr = MLXPLAT_CPLD_NR_NONE,
	},
};

static struct mlxreg_core_item mlxplat_mlxcpld_default_items[] = {
	{
		.data = mlxplat_mlxcpld_default_psu_items_data,
		.aggr_mask = MLXPLAT_CPLD_AGGR_PSU_MASK_DEF,
		.reg = MLXPLAT_CPLD_LPC_REG_PSU_OFFSET,
		.mask = MLXPLAT_CPLD_PSU_MASK,
		.count = ARRAY_SIZE(mlxplat_mlxcpld_default_psu_items_data),
		.inversed = 1,
		.health = false,
	},
	{
		.data = mlxplat_mlxcpld_default_pwr_items_data,
		.aggr_mask = MLXPLAT_CPLD_AGGR_PWR_MASK_DEF,
		.reg = MLXPLAT_CPLD_LPC_REG_PWR_OFFSET,
		.mask = MLXPLAT_CPLD_PWR_MASK,
		.count = ARRAY_SIZE(mlxplat_mlxcpld_default_pwr_items_data),
		.inversed = 0,
		.health = false,
	},
	{
		.data = mlxplat_mlxcpld_default_fan_items_data,
		.aggr_mask = MLXPLAT_CPLD_AGGR_FAN_MASK_DEF,
		.reg = MLXPLAT_CPLD_LPC_REG_FAN_OFFSET,
		.mask = MLXPLAT_CPLD_FAN_MASK,
		.count = ARRAY_SIZE(mlxplat_mlxcpld_default_fan_items_data),
		.inversed = 1,
		.health = false,
	},
	{
		.data = mlxplat_mlxcpld_default_asic_items_data,
		.aggr_mask = MLXPLAT_CPLD_AGGR_ASIC_MASK_DEF,
		.reg = MLXPLAT_CPLD_LPC_REG_ASIC_HEALTH_OFFSET,
		.mask = MLXPLAT_CPLD_ASIC_MASK,
		.count = ARRAY_SIZE(mlxplat_mlxcpld_default_asic_items_data),
		.inversed = 0,
		.health = true,
	},
};

static struct mlxreg_core_item mlxplat_mlxcpld_comex_items[] = {
	{
		.data = mlxplat_mlxcpld_comex_psu_items_data,
		.aggr_mask = MLXPLAT_CPLD_AGGR_MASK_CARRIER,
		.reg = MLXPLAT_CPLD_LPC_REG_PSU_OFFSET,
		.mask = MLXPLAT_CPLD_PSU_MASK,
		.count = ARRAY_SIZE(mlxplat_mlxcpld_default_psu_items_data),
		.inversed = 1,
		.health = false,
	},
	{
		.data = mlxplat_mlxcpld_default_pwr_items_data,
		.aggr_mask = MLXPLAT_CPLD_AGGR_MASK_CARRIER,
		.reg = MLXPLAT_CPLD_LPC_REG_PWR_OFFSET,
		.mask = MLXPLAT_CPLD_PWR_MASK,
		.count = ARRAY_SIZE(mlxplat_mlxcpld_default_pwr_items_data),
		.inversed = 0,
		.health = false,
	},
	{
		.data = mlxplat_mlxcpld_default_fan_items_data,
		.aggr_mask = MLXPLAT_CPLD_AGGR_MASK_CARRIER,
		.reg = MLXPLAT_CPLD_LPC_REG_FAN_OFFSET,
		.mask = MLXPLAT_CPLD_FAN_MASK,
		.count = ARRAY_SIZE(mlxplat_mlxcpld_default_fan_items_data),
		.inversed = 1,
		.health = false,
	},
	{
		.data = mlxplat_mlxcpld_default_asic_items_data,
		.aggr_mask = MLXPLAT_CPLD_AGGR_ASIC_MASK_DEF,
		.reg = MLXPLAT_CPLD_LPC_REG_ASIC_HEALTH_OFFSET,
		.mask = MLXPLAT_CPLD_ASIC_MASK,
		.count = ARRAY_SIZE(mlxplat_mlxcpld_default_asic_items_data),
		.inversed = 0,
		.health = true,
	},
};

static
struct mlxreg_core_hotplug_platform_data mlxplat_mlxcpld_default_data = {
	.items = mlxplat_mlxcpld_default_items,
	.counter = ARRAY_SIZE(mlxplat_mlxcpld_default_items),
	.cell = MLXPLAT_CPLD_LPC_REG_AGGR_OFFSET,
	.mask = MLXPLAT_CPLD_AGGR_MASK_DEF,
	.cell_low = MLXPLAT_CPLD_LPC_REG_AGGRLO_OFFSET,
	.mask_low = MLXPLAT_CPLD_LOW_AGGR_MASK_LOW,
};

static
struct mlxreg_core_hotplug_platform_data mlxplat_mlxcpld_comex_data = {
	.items = mlxplat_mlxcpld_comex_items,
	.counter = ARRAY_SIZE(mlxplat_mlxcpld_comex_items),
	.cell = MLXPLAT_CPLD_LPC_REG_AGGR_OFFSET,
	.mask = MLXPLAT_CPLD_AGGR_MASK_CARR_DEF,
	.cell_low = MLXPLAT_CPLD_LPC_REG_AGGRCX_OFFSET,
	.mask_low = MLXPLAT_CPLD_LOW_AGGRCX_MASK,
};

static struct mlxreg_core_data mlxplat_mlxcpld_msn21xx_pwr_items_data[] = {
	{
		.label = "pwr1",
		.reg = MLXPLAT_CPLD_LPC_REG_PWR_OFFSET,
		.mask = BIT(0),
		.hpdev.nr = MLXPLAT_CPLD_NR_NONE,
	},
	{
		.label = "pwr2",
		.reg = MLXPLAT_CPLD_LPC_REG_PWR_OFFSET,
		.mask = BIT(1),
		.hpdev.nr = MLXPLAT_CPLD_NR_NONE,
	},
};

/* Platform hotplug MSN21xx system family data */
static struct mlxreg_core_item mlxplat_mlxcpld_msn21xx_items[] = {
	{
		.data = mlxplat_mlxcpld_msn21xx_pwr_items_data,
		.aggr_mask = MLXPLAT_CPLD_AGGR_PWR_MASK_DEF,
		.reg = MLXPLAT_CPLD_LPC_REG_PWR_OFFSET,
		.mask = MLXPLAT_CPLD_PWR_MASK,
		.count = ARRAY_SIZE(mlxplat_mlxcpld_msn21xx_pwr_items_data),
		.inversed = 0,
		.health = false,
	},
	{
		.data = mlxplat_mlxcpld_default_asic_items_data,
		.aggr_mask = MLXPLAT_CPLD_AGGR_ASIC_MASK_DEF,
		.reg = MLXPLAT_CPLD_LPC_REG_ASIC_HEALTH_OFFSET,
		.mask = MLXPLAT_CPLD_ASIC_MASK,
		.count = ARRAY_SIZE(mlxplat_mlxcpld_default_asic_items_data),
		.inversed = 0,
		.health = true,
	},
};

static
struct mlxreg_core_hotplug_platform_data mlxplat_mlxcpld_msn21xx_data = {
	.items = mlxplat_mlxcpld_msn21xx_items,
	.counter = ARRAY_SIZE(mlxplat_mlxcpld_msn21xx_items),
	.cell = MLXPLAT_CPLD_LPC_REG_AGGR_OFFSET,
	.mask = MLXPLAT_CPLD_AGGR_MASK_DEF,
	.cell_low = MLXPLAT_CPLD_LPC_REG_AGGRLO_OFFSET,
	.mask_low = MLXPLAT_CPLD_LOW_AGGR_MASK_LOW,
};

/* Platform hotplug msn274x system family data */
static struct mlxreg_core_data mlxplat_mlxcpld_msn274x_psu_items_data[] = {
	{
		.label = "psu1",
		.reg = MLXPLAT_CPLD_LPC_REG_PSU_OFFSET,
		.mask = BIT(0),
		.hpdev.nr = MLXPLAT_CPLD_NR_NONE,
	},
	{
		.label = "psu2",
		.reg = MLXPLAT_CPLD_LPC_REG_PSU_OFFSET,
		.mask = BIT(1),
		.hpdev.nr = MLXPLAT_CPLD_NR_NONE,
	},
};

static struct mlxreg_core_data mlxplat_mlxcpld_default_ng_pwr_items_data[] = {
	{
		.label = "pwr1",
		.reg = MLXPLAT_CPLD_LPC_REG_PWR_OFFSET,
		.mask = BIT(0),
		.hpdev.brdinfo = &mlxplat_mlxcpld_pwr[0],
		.hpdev.nr = MLXPLAT_CPLD_PSU_MSNXXXX_NR,
	},
	{
		.label = "pwr2",
		.reg = MLXPLAT_CPLD_LPC_REG_PWR_OFFSET,
		.mask = BIT(1),
		.hpdev.brdinfo = &mlxplat_mlxcpld_pwr[1],
		.hpdev.nr = MLXPLAT_CPLD_PSU_MSNXXXX_NR,
	},
};

static struct mlxreg_core_data mlxplat_mlxcpld_msn274x_fan_items_data[] = {
	{
		.label = "fan1",
		.reg = MLXPLAT_CPLD_LPC_REG_FAN_OFFSET,
		.mask = BIT(0),
		.hpdev.nr = MLXPLAT_CPLD_NR_NONE,
	},
	{
		.label = "fan2",
		.reg = MLXPLAT_CPLD_LPC_REG_FAN_OFFSET,
		.mask = BIT(1),
		.hpdev.nr = MLXPLAT_CPLD_NR_NONE,
	},
	{
		.label = "fan3",
		.reg = MLXPLAT_CPLD_LPC_REG_FAN_OFFSET,
		.mask = BIT(2),
		.hpdev.nr = MLXPLAT_CPLD_NR_NONE,
	},
	{
		.label = "fan4",
		.reg = MLXPLAT_CPLD_LPC_REG_FAN_OFFSET,
		.mask = BIT(3),
		.hpdev.nr = MLXPLAT_CPLD_NR_NONE,
	},
};

static struct mlxreg_core_item mlxplat_mlxcpld_msn274x_items[] = {
	{
		.data = mlxplat_mlxcpld_msn274x_psu_items_data,
		.aggr_mask = MLXPLAT_CPLD_AGGR_MASK_NG_DEF,
		.reg = MLXPLAT_CPLD_LPC_REG_PSU_OFFSET,
		.mask = MLXPLAT_CPLD_PSU_MASK,
		.count = ARRAY_SIZE(mlxplat_mlxcpld_msn274x_psu_items_data),
		.inversed = 1,
		.health = false,
	},
	{
		.data = mlxplat_mlxcpld_default_ng_pwr_items_data,
		.aggr_mask = MLXPLAT_CPLD_AGGR_MASK_NG_DEF,
		.reg = MLXPLAT_CPLD_LPC_REG_PWR_OFFSET,
		.mask = MLXPLAT_CPLD_PWR_MASK,
		.count = ARRAY_SIZE(mlxplat_mlxcpld_default_ng_pwr_items_data),
		.inversed = 0,
		.health = false,
	},
	{
		.data = mlxplat_mlxcpld_msn274x_fan_items_data,
		.aggr_mask = MLXPLAT_CPLD_AGGR_MASK_NG_DEF,
		.reg = MLXPLAT_CPLD_LPC_REG_FAN_OFFSET,
		.mask = MLXPLAT_CPLD_FAN_MASK,
		.count = ARRAY_SIZE(mlxplat_mlxcpld_msn274x_fan_items_data),
		.inversed = 1,
		.health = false,
	},
	{
		.data = mlxplat_mlxcpld_default_asic_items_data,
		.aggr_mask = MLXPLAT_CPLD_AGGR_MASK_NG_DEF,
		.reg = MLXPLAT_CPLD_LPC_REG_ASIC_HEALTH_OFFSET,
		.mask = MLXPLAT_CPLD_ASIC_MASK,
		.count = ARRAY_SIZE(mlxplat_mlxcpld_default_asic_items_data),
		.inversed = 0,
		.health = true,
	},
};

static
struct mlxreg_core_hotplug_platform_data mlxplat_mlxcpld_msn274x_data = {
	.items = mlxplat_mlxcpld_msn274x_items,
	.counter = ARRAY_SIZE(mlxplat_mlxcpld_msn274x_items),
	.cell = MLXPLAT_CPLD_LPC_REG_AGGR_OFFSET,
	.mask = MLXPLAT_CPLD_AGGR_MASK_NG_DEF,
	.cell_low = MLXPLAT_CPLD_LPC_REG_AGGRLO_OFFSET,
	.mask_low = MLXPLAT_CPLD_LOW_AGGR_MASK_LOW,
};

/* Platform hotplug MSN201x system family data */
static struct mlxreg_core_data mlxplat_mlxcpld_msn201x_pwr_items_data[] = {
	{
		.label = "pwr1",
		.reg = MLXPLAT_CPLD_LPC_REG_PWR_OFFSET,
		.mask = BIT(0),
		.hpdev.nr = MLXPLAT_CPLD_NR_NONE,
	},
	{
		.label = "pwr2",
		.reg = MLXPLAT_CPLD_LPC_REG_PWR_OFFSET,
		.mask = BIT(1),
		.hpdev.nr = MLXPLAT_CPLD_NR_NONE,
	},
};

static struct mlxreg_core_item mlxplat_mlxcpld_msn201x_items[] = {
	{
		.data = mlxplat_mlxcpld_msn201x_pwr_items_data,
		.aggr_mask = MLXPLAT_CPLD_AGGR_PWR_MASK_DEF,
		.reg = MLXPLAT_CPLD_LPC_REG_PWR_OFFSET,
		.mask = MLXPLAT_CPLD_PWR_MASK,
		.count = ARRAY_SIZE(mlxplat_mlxcpld_msn201x_pwr_items_data),
		.inversed = 0,
		.health = false,
	},
	{
		.data = mlxplat_mlxcpld_default_asic_items_data,
		.aggr_mask = MLXPLAT_CPLD_AGGR_ASIC_MASK_DEF,
		.reg = MLXPLAT_CPLD_LPC_REG_ASIC_HEALTH_OFFSET,
		.mask = MLXPLAT_CPLD_ASIC_MASK,
		.count = ARRAY_SIZE(mlxplat_mlxcpld_default_asic_items_data),
		.inversed = 0,
		.health = true,
	},
};

static
struct mlxreg_core_hotplug_platform_data mlxplat_mlxcpld_msn201x_data = {
	.items = mlxplat_mlxcpld_msn201x_items,
	.counter = ARRAY_SIZE(mlxplat_mlxcpld_msn201x_items),
	.cell = MLXPLAT_CPLD_LPC_REG_AGGR_OFFSET,
	.mask = MLXPLAT_CPLD_AGGR_MASK_DEF,
	.cell_low = MLXPLAT_CPLD_LPC_REG_AGGRLO_OFFSET,
	.mask_low = MLXPLAT_CPLD_LOW_AGGR_MASK_LOW,
};

/* Platform hotplug next generation system family data */
static struct mlxreg_core_data mlxplat_mlxcpld_default_ng_psu_items_data[] = {
	{
		.label = "psu1",
		.reg = MLXPLAT_CPLD_LPC_REG_PSU_OFFSET,
		.mask = BIT(0),
		.hpdev.nr = MLXPLAT_CPLD_NR_NONE,
	},
	{
		.label = "psu2",
		.reg = MLXPLAT_CPLD_LPC_REG_PSU_OFFSET,
		.mask = BIT(1),
		.hpdev.nr = MLXPLAT_CPLD_NR_NONE,
	},
};

static struct mlxreg_core_data mlxplat_mlxcpld_default_ng_fan_items_data[] = {
	{
		.label = "fan1",
		.reg = MLXPLAT_CPLD_LPC_REG_FAN_OFFSET,
		.mask = BIT(0),
		.capability = MLXPLAT_CPLD_LPC_REG_FAN_DRW_CAP_OFFSET,
		.bit = BIT(0),
		.hpdev.nr = MLXPLAT_CPLD_NR_NONE,
	},
	{
		.label = "fan2",
		.reg = MLXPLAT_CPLD_LPC_REG_FAN_OFFSET,
		.mask = BIT(1),
		.capability = MLXPLAT_CPLD_LPC_REG_FAN_DRW_CAP_OFFSET,
		.bit = BIT(1),
		.hpdev.nr = MLXPLAT_CPLD_NR_NONE,
	},
	{
		.label = "fan3",
		.reg = MLXPLAT_CPLD_LPC_REG_FAN_OFFSET,
		.mask = BIT(2),
		.capability = MLXPLAT_CPLD_LPC_REG_FAN_DRW_CAP_OFFSET,
		.bit = BIT(2),
		.hpdev.nr = MLXPLAT_CPLD_NR_NONE,
	},
	{
		.label = "fan4",
		.reg = MLXPLAT_CPLD_LPC_REG_FAN_OFFSET,
		.mask = BIT(3),
		.capability = MLXPLAT_CPLD_LPC_REG_FAN_DRW_CAP_OFFSET,
		.bit = BIT(3),
		.hpdev.nr = MLXPLAT_CPLD_NR_NONE,
	},
	{
		.label = "fan5",
		.reg = MLXPLAT_CPLD_LPC_REG_FAN_OFFSET,
		.mask = BIT(4),
		.capability = MLXPLAT_CPLD_LPC_REG_FAN_DRW_CAP_OFFSET,
		.bit = BIT(4),
		.hpdev.nr = MLXPLAT_CPLD_NR_NONE,
	},
	{
		.label = "fan6",
		.reg = MLXPLAT_CPLD_LPC_REG_FAN_OFFSET,
		.mask = BIT(5),
		.capability = MLXPLAT_CPLD_LPC_REG_FAN_DRW_CAP_OFFSET,
		.bit = BIT(5),
		.hpdev.nr = MLXPLAT_CPLD_NR_NONE,
	},
};

static struct mlxreg_core_item mlxplat_mlxcpld_default_ng_items[] = {
	{
		.data = mlxplat_mlxcpld_default_ng_psu_items_data,
		.aggr_mask = MLXPLAT_CPLD_AGGR_MASK_NG_DEF,
		.reg = MLXPLAT_CPLD_LPC_REG_PSU_OFFSET,
		.mask = MLXPLAT_CPLD_PSU_MASK,
		.count = ARRAY_SIZE(mlxplat_mlxcpld_default_ng_psu_items_data),
		.inversed = 1,
		.health = false,
	},
	{
		.data = mlxplat_mlxcpld_default_ng_pwr_items_data,
		.aggr_mask = MLXPLAT_CPLD_AGGR_MASK_NG_DEF,
		.reg = MLXPLAT_CPLD_LPC_REG_PWR_OFFSET,
		.mask = MLXPLAT_CPLD_PWR_MASK,
		.count = ARRAY_SIZE(mlxplat_mlxcpld_default_ng_pwr_items_data),
		.inversed = 0,
		.health = false,
	},
	{
		.data = mlxplat_mlxcpld_default_ng_fan_items_data,
		.aggr_mask = MLXPLAT_CPLD_AGGR_MASK_NG_DEF,
		.reg = MLXPLAT_CPLD_LPC_REG_FAN_OFFSET,
		.mask = MLXPLAT_CPLD_FAN_NG_MASK,
		.count = ARRAY_SIZE(mlxplat_mlxcpld_default_ng_fan_items_data),
		.inversed = 1,
		.health = false,
	},
	{
		.data = mlxplat_mlxcpld_default_asic_items_data,
		.aggr_mask = MLXPLAT_CPLD_AGGR_MASK_NG_DEF,
		.reg = MLXPLAT_CPLD_LPC_REG_ASIC_HEALTH_OFFSET,
		.mask = MLXPLAT_CPLD_ASIC_MASK,
		.count = ARRAY_SIZE(mlxplat_mlxcpld_default_asic_items_data),
		.inversed = 0,
		.health = true,
	},
};

static
struct mlxreg_core_hotplug_platform_data mlxplat_mlxcpld_default_ng_data = {
	.items = mlxplat_mlxcpld_default_ng_items,
	.counter = ARRAY_SIZE(mlxplat_mlxcpld_default_ng_items),
	.cell = MLXPLAT_CPLD_LPC_REG_AGGR_OFFSET,
	.mask = MLXPLAT_CPLD_AGGR_MASK_NG_DEF | MLXPLAT_CPLD_AGGR_MASK_COMEX,
	.cell_low = MLXPLAT_CPLD_LPC_REG_AGGRLO_OFFSET,
	.mask_low = MLXPLAT_CPLD_LOW_AGGR_MASK_LOW,
};

/* Platform hotplug extended system family data */
static struct mlxreg_core_data mlxplat_mlxcpld_ext_psu_items_data[] = {
	{
		.label = "psu1",
		.reg = MLXPLAT_CPLD_LPC_REG_PSU_OFFSET,
		.mask = BIT(0),
		.hpdev.nr = MLXPLAT_CPLD_NR_NONE,
	},
	{
		.label = "psu2",
		.reg = MLXPLAT_CPLD_LPC_REG_PSU_OFFSET,
		.mask = BIT(1),
		.hpdev.nr = MLXPLAT_CPLD_NR_NONE,
	},
	{
		.label = "psu3",
		.reg = MLXPLAT_CPLD_LPC_REG_PSU_OFFSET,
		.mask = BIT(2),
		.hpdev.nr = MLXPLAT_CPLD_NR_NONE,
	},
	{
		.label = "psu4",
		.reg = MLXPLAT_CPLD_LPC_REG_PSU_OFFSET,
		.mask = BIT(3),
		.hpdev.nr = MLXPLAT_CPLD_NR_NONE,
	},
};

static struct mlxreg_core_data mlxplat_mlxcpld_ext_pwr_items_data[] = {
	{
		.label = "pwr1",
		.reg = MLXPLAT_CPLD_LPC_REG_PWR_OFFSET,
		.mask = BIT(0),
		.hpdev.brdinfo = &mlxplat_mlxcpld_pwr[0],
		.hpdev.nr = MLXPLAT_CPLD_PSU_MSNXXXX_NR,
	},
	{
		.label = "pwr2",
		.reg = MLXPLAT_CPLD_LPC_REG_PWR_OFFSET,
		.mask = BIT(1),
		.hpdev.brdinfo = &mlxplat_mlxcpld_pwr[1],
		.hpdev.nr = MLXPLAT_CPLD_PSU_MSNXXXX_NR,
	},
	{
		.label = "pwr3",
		.reg = MLXPLAT_CPLD_LPC_REG_PWR_OFFSET,
		.mask = BIT(2),
		.hpdev.brdinfo = &mlxplat_mlxcpld_ext_pwr[0],
		.hpdev.nr = MLXPLAT_CPLD_PSU_MSNXXXX_NR,
	},
	{
		.label = "pwr4",
		.reg = MLXPLAT_CPLD_LPC_REG_PWR_OFFSET,
		.mask = BIT(3),
		.hpdev.brdinfo = &mlxplat_mlxcpld_ext_pwr[1],
		.hpdev.nr = MLXPLAT_CPLD_PSU_MSNXXXX_NR,
	},
};

static struct mlxreg_core_item mlxplat_mlxcpld_ext_items[] = {
	{
		.data = mlxplat_mlxcpld_ext_psu_items_data,
		.aggr_mask = MLXPLAT_CPLD_AGGR_MASK_NG_DEF,
		.reg = MLXPLAT_CPLD_LPC_REG_PSU_OFFSET,
		.mask = MLXPLAT_CPLD_PSU_EXT_MASK,
		.capability = MLXPLAT_CPLD_LPC_REG_PSU_I2C_CAP_OFFSET,
		.count = ARRAY_SIZE(mlxplat_mlxcpld_ext_psu_items_data),
		.inversed = 1,
		.health = false,
	},
	{
		.data = mlxplat_mlxcpld_ext_pwr_items_data,
		.aggr_mask = MLXPLAT_CPLD_AGGR_MASK_NG_DEF,
		.reg = MLXPLAT_CPLD_LPC_REG_PWR_OFFSET,
		.mask = MLXPLAT_CPLD_PWR_EXT_MASK,
		.capability = MLXPLAT_CPLD_LPC_REG_PSU_I2C_CAP_OFFSET,
		.count = ARRAY_SIZE(mlxplat_mlxcpld_ext_pwr_items_data),
		.inversed = 0,
		.health = false,
	},
	{
		.data = mlxplat_mlxcpld_default_ng_fan_items_data,
		.aggr_mask = MLXPLAT_CPLD_AGGR_MASK_NG_DEF,
		.reg = MLXPLAT_CPLD_LPC_REG_FAN_OFFSET,
		.mask = MLXPLAT_CPLD_FAN_NG_MASK,
		.count = ARRAY_SIZE(mlxplat_mlxcpld_default_ng_fan_items_data),
		.inversed = 1,
		.health = false,
	},
	{
		.data = mlxplat_mlxcpld_default_asic_items_data,
		.aggr_mask = MLXPLAT_CPLD_AGGR_MASK_NG_DEF,
		.reg = MLXPLAT_CPLD_LPC_REG_ASIC_HEALTH_OFFSET,
		.mask = MLXPLAT_CPLD_ASIC_MASK,
		.count = ARRAY_SIZE(mlxplat_mlxcpld_default_asic_items_data),
		.inversed = 0,
		.health = true,
	},
};

static
struct mlxreg_core_hotplug_platform_data mlxplat_mlxcpld_ext_data = {
	.items = mlxplat_mlxcpld_ext_items,
	.counter = ARRAY_SIZE(mlxplat_mlxcpld_ext_items),
	.cell = MLXPLAT_CPLD_LPC_REG_AGGR_OFFSET,
	.mask = MLXPLAT_CPLD_AGGR_MASK_NG_DEF | MLXPLAT_CPLD_AGGR_MASK_COMEX,
	.cell_low = MLXPLAT_CPLD_LPC_REG_AGGRLO_OFFSET,
	.mask_low = MLXPLAT_CPLD_LOW_AGGR_MASK_LOW,
};

/* Platform led default data */
static struct mlxreg_core_data mlxplat_mlxcpld_default_led_data[] = {
	{
		.label = "status:green",
		.reg = MLXPLAT_CPLD_LPC_REG_LED1_OFFSET,
		.mask = MLXPLAT_CPLD_LED_LO_NIBBLE_MASK,
	},
	{
		.label = "status:red",
		.reg = MLXPLAT_CPLD_LPC_REG_LED1_OFFSET,
		.mask = MLXPLAT_CPLD_LED_LO_NIBBLE_MASK
	},
	{
		.label = "psu:green",
		.reg = MLXPLAT_CPLD_LPC_REG_LED1_OFFSET,
		.mask = MLXPLAT_CPLD_LED_HI_NIBBLE_MASK,
	},
	{
		.label = "psu:red",
		.reg = MLXPLAT_CPLD_LPC_REG_LED1_OFFSET,
		.mask = MLXPLAT_CPLD_LED_HI_NIBBLE_MASK,
	},
	{
		.label = "fan1:green",
		.reg = MLXPLAT_CPLD_LPC_REG_LED2_OFFSET,
		.mask = MLXPLAT_CPLD_LED_LO_NIBBLE_MASK,
	},
	{
		.label = "fan1:red",
		.reg = MLXPLAT_CPLD_LPC_REG_LED2_OFFSET,
		.mask = MLXPLAT_CPLD_LED_LO_NIBBLE_MASK,
	},
	{
		.label = "fan2:green",
		.reg = MLXPLAT_CPLD_LPC_REG_LED2_OFFSET,
		.mask = MLXPLAT_CPLD_LED_HI_NIBBLE_MASK,
	},
	{
		.label = "fan2:red",
		.reg = MLXPLAT_CPLD_LPC_REG_LED2_OFFSET,
		.mask = MLXPLAT_CPLD_LED_HI_NIBBLE_MASK,
	},
	{
		.label = "fan3:green",
		.reg = MLXPLAT_CPLD_LPC_REG_LED3_OFFSET,
		.mask = MLXPLAT_CPLD_LED_LO_NIBBLE_MASK,
	},
	{
		.label = "fan3:red",
		.reg = MLXPLAT_CPLD_LPC_REG_LED3_OFFSET,
		.mask = MLXPLAT_CPLD_LED_LO_NIBBLE_MASK,
	},
	{
		.label = "fan4:green",
		.reg = MLXPLAT_CPLD_LPC_REG_LED3_OFFSET,
		.mask = MLXPLAT_CPLD_LED_HI_NIBBLE_MASK,
	},
	{
		.label = "fan4:red",
		.reg = MLXPLAT_CPLD_LPC_REG_LED3_OFFSET,
		.mask = MLXPLAT_CPLD_LED_HI_NIBBLE_MASK,
	},
};

static struct mlxreg_core_platform_data mlxplat_default_led_data = {
		.data = mlxplat_mlxcpld_default_led_data,
		.counter = ARRAY_SIZE(mlxplat_mlxcpld_default_led_data),
};

/* Platform led MSN21xx system family data */
static struct mlxreg_core_data mlxplat_mlxcpld_msn21xx_led_data[] = {
	{
		.label = "status:green",
		.reg = MLXPLAT_CPLD_LPC_REG_LED1_OFFSET,
		.mask = MLXPLAT_CPLD_LED_LO_NIBBLE_MASK,
	},
	{
		.label = "status:red",
		.reg = MLXPLAT_CPLD_LPC_REG_LED1_OFFSET,
		.mask = MLXPLAT_CPLD_LED_LO_NIBBLE_MASK
	},
	{
		.label = "fan:green",
		.reg = MLXPLAT_CPLD_LPC_REG_LED2_OFFSET,
		.mask = MLXPLAT_CPLD_LED_LO_NIBBLE_MASK,
	},
	{
		.label = "fan:red",
		.reg = MLXPLAT_CPLD_LPC_REG_LED2_OFFSET,
		.mask = MLXPLAT_CPLD_LED_LO_NIBBLE_MASK,
	},
	{
		.label = "psu1:green",
		.reg = MLXPLAT_CPLD_LPC_REG_LED4_OFFSET,
		.mask = MLXPLAT_CPLD_LED_LO_NIBBLE_MASK,
	},
	{
		.label = "psu1:red",
		.reg = MLXPLAT_CPLD_LPC_REG_LED4_OFFSET,
		.mask = MLXPLAT_CPLD_LED_LO_NIBBLE_MASK,
	},
	{
		.label = "psu2:green",
		.reg = MLXPLAT_CPLD_LPC_REG_LED4_OFFSET,
		.mask = MLXPLAT_CPLD_LED_HI_NIBBLE_MASK,
	},
	{
		.label = "psu2:red",
		.reg = MLXPLAT_CPLD_LPC_REG_LED4_OFFSET,
		.mask = MLXPLAT_CPLD_LED_HI_NIBBLE_MASK,
	},
	{
		.label = "uid:blue",
		.reg = MLXPLAT_CPLD_LPC_REG_LED5_OFFSET,
		.mask = MLXPLAT_CPLD_LED_LO_NIBBLE_MASK,
	},
};

static struct mlxreg_core_platform_data mlxplat_msn21xx_led_data = {
		.data = mlxplat_mlxcpld_msn21xx_led_data,
		.counter = ARRAY_SIZE(mlxplat_mlxcpld_msn21xx_led_data),
};

/* Platform led for default data for 200GbE systems */
static struct mlxreg_core_data mlxplat_mlxcpld_default_ng_led_data[] = {
	{
		.label = "status:green",
		.reg = MLXPLAT_CPLD_LPC_REG_LED1_OFFSET,
		.mask = MLXPLAT_CPLD_LED_LO_NIBBLE_MASK,
	},
	{
		.label = "status:orange",
		.reg = MLXPLAT_CPLD_LPC_REG_LED1_OFFSET,
		.mask = MLXPLAT_CPLD_LED_LO_NIBBLE_MASK
	},
	{
		.label = "psu:green",
		.reg = MLXPLAT_CPLD_LPC_REG_LED1_OFFSET,
		.mask = MLXPLAT_CPLD_LED_HI_NIBBLE_MASK,
	},
	{
		.label = "psu:orange",
		.reg = MLXPLAT_CPLD_LPC_REG_LED1_OFFSET,
		.mask = MLXPLAT_CPLD_LED_HI_NIBBLE_MASK,
	},
	{
		.label = "fan1:green",
		.reg = MLXPLAT_CPLD_LPC_REG_LED2_OFFSET,
		.mask = MLXPLAT_CPLD_LED_LO_NIBBLE_MASK,
		.capability = MLXPLAT_CPLD_LPC_REG_FAN_DRW_CAP_OFFSET,
		.bit = BIT(0),
	},
	{
		.label = "fan1:orange",
		.reg = MLXPLAT_CPLD_LPC_REG_LED2_OFFSET,
		.mask = MLXPLAT_CPLD_LED_LO_NIBBLE_MASK,
		.capability = MLXPLAT_CPLD_LPC_REG_FAN_DRW_CAP_OFFSET,
		.bit = BIT(0),
	},
	{
		.label = "fan2:green",
		.reg = MLXPLAT_CPLD_LPC_REG_LED2_OFFSET,
		.mask = MLXPLAT_CPLD_LED_HI_NIBBLE_MASK,
		.capability = MLXPLAT_CPLD_LPC_REG_FAN_DRW_CAP_OFFSET,
		.bit = BIT(1),
	},
	{
		.label = "fan2:orange",
		.reg = MLXPLAT_CPLD_LPC_REG_LED2_OFFSET,
		.mask = MLXPLAT_CPLD_LED_HI_NIBBLE_MASK,
		.capability = MLXPLAT_CPLD_LPC_REG_FAN_DRW_CAP_OFFSET,
		.bit = BIT(1),
	},
	{
		.label = "fan3:green",
		.reg = MLXPLAT_CPLD_LPC_REG_LED3_OFFSET,
		.mask = MLXPLAT_CPLD_LED_LO_NIBBLE_MASK,
		.capability = MLXPLAT_CPLD_LPC_REG_FAN_DRW_CAP_OFFSET,
		.bit = BIT(2),
	},
	{
		.label = "fan3:orange",
		.reg = MLXPLAT_CPLD_LPC_REG_LED3_OFFSET,
		.mask = MLXPLAT_CPLD_LED_LO_NIBBLE_MASK,
		.capability = MLXPLAT_CPLD_LPC_REG_FAN_DRW_CAP_OFFSET,
		.bit = BIT(2),
	},
	{
		.label = "fan4:green",
		.reg = MLXPLAT_CPLD_LPC_REG_LED3_OFFSET,
		.mask = MLXPLAT_CPLD_LED_HI_NIBBLE_MASK,
		.capability = MLXPLAT_CPLD_LPC_REG_FAN_DRW_CAP_OFFSET,
		.bit = BIT(3),
	},
	{
		.label = "fan4:orange",
		.reg = MLXPLAT_CPLD_LPC_REG_LED3_OFFSET,
		.mask = MLXPLAT_CPLD_LED_HI_NIBBLE_MASK,
		.capability = MLXPLAT_CPLD_LPC_REG_FAN_DRW_CAP_OFFSET,
		.bit = BIT(3),
	},
	{
		.label = "fan5:green",
		.reg = MLXPLAT_CPLD_LPC_REG_LED4_OFFSET,
		.mask = MLXPLAT_CPLD_LED_LO_NIBBLE_MASK,
		.capability = MLXPLAT_CPLD_LPC_REG_FAN_DRW_CAP_OFFSET,
		.bit = BIT(4),
	},
	{
		.label = "fan5:orange",
		.reg = MLXPLAT_CPLD_LPC_REG_LED4_OFFSET,
		.mask = MLXPLAT_CPLD_LED_LO_NIBBLE_MASK,
		.capability = MLXPLAT_CPLD_LPC_REG_FAN_DRW_CAP_OFFSET,
		.bit = BIT(4),
	},
	{
		.label = "fan6:green",
		.reg = MLXPLAT_CPLD_LPC_REG_LED4_OFFSET,
		.mask = MLXPLAT_CPLD_LED_HI_NIBBLE_MASK,
		.capability = MLXPLAT_CPLD_LPC_REG_FAN_DRW_CAP_OFFSET,
		.bit = BIT(5),
	},
	{
		.label = "fan6:orange",
		.reg = MLXPLAT_CPLD_LPC_REG_LED4_OFFSET,
		.mask = MLXPLAT_CPLD_LED_HI_NIBBLE_MASK,
		.capability = MLXPLAT_CPLD_LPC_REG_FAN_DRW_CAP_OFFSET,
		.bit = BIT(5),
	},
	{
		.label = "uid:blue",
		.reg = MLXPLAT_CPLD_LPC_REG_LED5_OFFSET,
		.mask = MLXPLAT_CPLD_LED_LO_NIBBLE_MASK,
	},
};

static struct mlxreg_core_platform_data mlxplat_default_ng_led_data = {
		.data = mlxplat_mlxcpld_default_ng_led_data,
		.counter = ARRAY_SIZE(mlxplat_mlxcpld_default_ng_led_data),
};

/* Platform led for Comex based 100GbE systems */
static struct mlxreg_core_data mlxplat_mlxcpld_comex_100G_led_data[] = {
	{
		.label = "status:green",
		.reg = MLXPLAT_CPLD_LPC_REG_LED1_OFFSET,
		.mask = MLXPLAT_CPLD_LED_LO_NIBBLE_MASK,
	},
	{
		.label = "status:red",
		.reg = MLXPLAT_CPLD_LPC_REG_LED1_OFFSET,
		.mask = MLXPLAT_CPLD_LED_LO_NIBBLE_MASK
	},
	{
		.label = "psu:green",
		.reg = MLXPLAT_CPLD_LPC_REG_LED1_OFFSET,
		.mask = MLXPLAT_CPLD_LED_HI_NIBBLE_MASK,
	},
	{
		.label = "psu:red",
		.reg = MLXPLAT_CPLD_LPC_REG_LED1_OFFSET,
		.mask = MLXPLAT_CPLD_LED_HI_NIBBLE_MASK,
	},
	{
		.label = "fan1:green",
		.reg = MLXPLAT_CPLD_LPC_REG_LED2_OFFSET,
		.mask = MLXPLAT_CPLD_LED_LO_NIBBLE_MASK,
	},
	{
		.label = "fan1:red",
		.reg = MLXPLAT_CPLD_LPC_REG_LED2_OFFSET,
		.mask = MLXPLAT_CPLD_LED_LO_NIBBLE_MASK,
	},
	{
		.label = "fan2:green",
		.reg = MLXPLAT_CPLD_LPC_REG_LED2_OFFSET,
		.mask = MLXPLAT_CPLD_LED_HI_NIBBLE_MASK,
	},
	{
		.label = "fan2:red",
		.reg = MLXPLAT_CPLD_LPC_REG_LED2_OFFSET,
		.mask = MLXPLAT_CPLD_LED_HI_NIBBLE_MASK,
	},
	{
		.label = "fan3:green",
		.reg = MLXPLAT_CPLD_LPC_REG_LED3_OFFSET,
		.mask = MLXPLAT_CPLD_LED_LO_NIBBLE_MASK,
	},
	{
		.label = "fan3:red",
		.reg = MLXPLAT_CPLD_LPC_REG_LED3_OFFSET,
		.mask = MLXPLAT_CPLD_LED_LO_NIBBLE_MASK,
	},
	{
		.label = "fan4:green",
		.reg = MLXPLAT_CPLD_LPC_REG_LED3_OFFSET,
		.mask = MLXPLAT_CPLD_LED_HI_NIBBLE_MASK,
	},
	{
		.label = "fan4:red",
		.reg = MLXPLAT_CPLD_LPC_REG_LED3_OFFSET,
		.mask = MLXPLAT_CPLD_LED_HI_NIBBLE_MASK,
	},
	{
		.label = "uid:blue",
		.reg = MLXPLAT_CPLD_LPC_REG_LED5_OFFSET,
		.mask = MLXPLAT_CPLD_LED_LO_NIBBLE_MASK,
	},
};

static struct mlxreg_core_platform_data mlxplat_comex_100G_led_data = {
		.data = mlxplat_mlxcpld_comex_100G_led_data,
		.counter = ARRAY_SIZE(mlxplat_mlxcpld_comex_100G_led_data),
};

/* Platform register access default */
static struct mlxreg_core_data mlxplat_mlxcpld_default_regs_io_data[] = {
	{
		.label = "cpld1_version",
		.reg = MLXPLAT_CPLD_LPC_REG_CPLD1_VER_OFFSET,
		.bit = GENMASK(7, 0),
		.mode = 0444,
	},
	{
		.label = "cpld2_version",
		.reg = MLXPLAT_CPLD_LPC_REG_CPLD2_VER_OFFSET,
		.bit = GENMASK(7, 0),
		.mode = 0444,
	},
	{
		.label = "cpld1_pn",
		.reg = MLXPLAT_CPLD_LPC_REG_CPLD1_PN_OFFSET,
		.bit = GENMASK(15, 0),
		.mode = 0444,
		.regnum = 2,
	},
	{
		.label = "cpld2_pn",
		.reg = MLXPLAT_CPLD_LPC_REG_CPLD2_PN_OFFSET,
		.bit = GENMASK(15, 0),
		.mode = 0444,
		.regnum = 2,
	},
	{
		.label = "cpld1_version_min",
		.reg = MLXPLAT_CPLD_LPC_REG_CPLD1_MVER_OFFSET,
		.bit = GENMASK(7, 0),
		.mode = 0444,
	},
	{
		.label = "cpld2_version_min",
		.reg = MLXPLAT_CPLD_LPC_REG_CPLD2_MVER_OFFSET,
		.bit = GENMASK(7, 0),
		.mode = 0444,
	},
	{
		.label = "reset_long_pb",
		.reg = MLXPLAT_CPLD_LPC_REG_RESET_CAUSE_OFFSET,
		.mask = GENMASK(7, 0) & ~BIT(0),
		.mode = 0444,
	},
	{
		.label = "reset_short_pb",
		.reg = MLXPLAT_CPLD_LPC_REG_RESET_CAUSE_OFFSET,
		.mask = GENMASK(7, 0) & ~BIT(1),
		.mode = 0444,
	},
	{
		.label = "reset_aux_pwr_or_ref",
		.reg = MLXPLAT_CPLD_LPC_REG_RESET_CAUSE_OFFSET,
		.mask = GENMASK(7, 0) & ~BIT(2),
		.mode = 0444,
	},
	{
		.label = "reset_main_pwr_fail",
		.reg = MLXPLAT_CPLD_LPC_REG_RESET_CAUSE_OFFSET,
		.mask = GENMASK(7, 0) & ~BIT(3),
		.mode = 0444,
	},
	{
		.label = "reset_sw_reset",
		.reg = MLXPLAT_CPLD_LPC_REG_RESET_CAUSE_OFFSET,
		.mask = GENMASK(7, 0) & ~BIT(4),
		.mode = 0444,
	},
	{
		.label = "reset_fw_reset",
		.reg = MLXPLAT_CPLD_LPC_REG_RESET_CAUSE_OFFSET,
		.mask = GENMASK(7, 0) & ~BIT(5),
		.mode = 0444,
	},
	{
		.label = "reset_hotswap_or_wd",
		.reg = MLXPLAT_CPLD_LPC_REG_RESET_CAUSE_OFFSET,
		.mask = GENMASK(7, 0) & ~BIT(6),
		.mode = 0444,
	},
	{
		.label = "reset_asic_thermal",
		.reg = MLXPLAT_CPLD_LPC_REG_RESET_CAUSE_OFFSET,
		.mask = GENMASK(7, 0) & ~BIT(7),
		.mode = 0444,
	},
	{
		.label = "psu1_on",
		.reg = MLXPLAT_CPLD_LPC_REG_GP1_OFFSET,
		.mask = GENMASK(7, 0) & ~BIT(0),
		.mode = 0200,
	},
	{
		.label = "psu2_on",
		.reg = MLXPLAT_CPLD_LPC_REG_GP1_OFFSET,
		.mask = GENMASK(7, 0) & ~BIT(1),
		.mode = 0200,
	},
	{
		.label = "pwr_cycle",
		.reg = MLXPLAT_CPLD_LPC_REG_GP1_OFFSET,
		.mask = GENMASK(7, 0) & ~BIT(2),
		.mode = 0200,
	},
	{
		.label = "pwr_down",
		.reg = MLXPLAT_CPLD_LPC_REG_GP1_OFFSET,
		.mask = GENMASK(7, 0) & ~BIT(3),
		.mode = 0200,
	},
	{
		.label = "select_iio",
		.reg = MLXPLAT_CPLD_LPC_REG_GP2_OFFSET,
		.mask = GENMASK(7, 0) & ~BIT(6),
		.mode = 0644,
	},
	{
		.label = "asic_health",
		.reg = MLXPLAT_CPLD_LPC_REG_ASIC_HEALTH_OFFSET,
		.mask = MLXPLAT_CPLD_ASIC_MASK,
		.bit = 1,
		.mode = 0444,
	},
};

static struct mlxreg_core_platform_data mlxplat_default_regs_io_data = {
		.data = mlxplat_mlxcpld_default_regs_io_data,
		.counter = ARRAY_SIZE(mlxplat_mlxcpld_default_regs_io_data),
};

/* Platform register access MSN21xx, MSN201x, MSN274x systems families data */
static struct mlxreg_core_data mlxplat_mlxcpld_msn21xx_regs_io_data[] = {
	{
		.label = "cpld1_version",
		.reg = MLXPLAT_CPLD_LPC_REG_CPLD1_VER_OFFSET,
		.bit = GENMASK(7, 0),
		.mode = 0444,
	},
	{
		.label = "cpld2_version",
		.reg = MLXPLAT_CPLD_LPC_REG_CPLD2_VER_OFFSET,
		.bit = GENMASK(7, 0),
		.mode = 0444,
	},
	{
		.label = "cpld1_pn",
		.reg = MLXPLAT_CPLD_LPC_REG_CPLD1_PN_OFFSET,
		.bit = GENMASK(15, 0),
		.mode = 0444,
		.regnum = 2,
	},
	{
		.label = "cpld2_pn",
		.reg = MLXPLAT_CPLD_LPC_REG_CPLD2_PN_OFFSET,
		.bit = GENMASK(15, 0),
		.mode = 0444,
		.regnum = 2,
	},
	{
		.label = "cpld1_version_min",
		.reg = MLXPLAT_CPLD_LPC_REG_CPLD1_MVER_OFFSET,
		.bit = GENMASK(7, 0),
		.mode = 0444,
	},
	{
		.label = "cpld2_version_min",
		.reg = MLXPLAT_CPLD_LPC_REG_CPLD2_MVER_OFFSET,
		.bit = GENMASK(7, 0),
		.mode = 0444,
	},
	{
		.label = "reset_long_pb",
		.reg = MLXPLAT_CPLD_LPC_REG_RESET_CAUSE_OFFSET,
		.mask = GENMASK(7, 0) & ~BIT(0),
		.mode = 0444,
	},
	{
		.label = "reset_short_pb",
		.reg = MLXPLAT_CPLD_LPC_REG_RESET_CAUSE_OFFSET,
		.mask = GENMASK(7, 0) & ~BIT(1),
		.mode = 0444,
	},
	{
		.label = "reset_aux_pwr_or_ref",
		.reg = MLXPLAT_CPLD_LPC_REG_RESET_CAUSE_OFFSET,
		.mask = GENMASK(7, 0) & ~BIT(2),
		.mode = 0444,
	},
	{
		.label = "reset_sw_reset",
		.reg = MLXPLAT_CPLD_LPC_REG_RESET_CAUSE_OFFSET,
		.mask = GENMASK(7, 0) & ~BIT(3),
		.mode = 0444,
	},
	{
		.label = "reset_main_pwr_fail",
		.reg = MLXPLAT_CPLD_LPC_REG_RESET_CAUSE_OFFSET,
		.mask = GENMASK(7, 0) & ~BIT(4),
		.mode = 0444,
	},
	{
		.label = "reset_asic_thermal",
		.reg = MLXPLAT_CPLD_LPC_REG_RESET_CAUSE_OFFSET,
		.mask = GENMASK(7, 0) & ~BIT(5),
		.mode = 0444,
	},
	{
		.label = "reset_hotswap_or_halt",
		.reg = MLXPLAT_CPLD_LPC_REG_RESET_CAUSE_OFFSET,
		.mask = GENMASK(7, 0) & ~BIT(6),
		.mode = 0444,
	},
	{
		.label = "reset_sff_wd",
		.reg = MLXPLAT_CPLD_LPC_REG_RST_CAUSE1_OFFSET,
		.mask = GENMASK(7, 0) & ~BIT(6),
		.mode = 0444,
	},
	{
		.label = "psu1_on",
		.reg = MLXPLAT_CPLD_LPC_REG_GP1_OFFSET,
		.mask = GENMASK(7, 0) & ~BIT(0),
		.mode = 0200,
	},
	{
		.label = "psu2_on",
		.reg = MLXPLAT_CPLD_LPC_REG_GP1_OFFSET,
		.mask = GENMASK(7, 0) & ~BIT(1),
		.mode = 0200,
	},
	{
		.label = "pwr_cycle",
		.reg = MLXPLAT_CPLD_LPC_REG_GP1_OFFSET,
		.mask = GENMASK(7, 0) & ~BIT(2),
		.mode = 0200,
	},
	{
		.label = "pwr_down",
		.reg = MLXPLAT_CPLD_LPC_REG_GP1_OFFSET,
		.mask = GENMASK(7, 0) & ~BIT(3),
		.mode = 0200,
	},
	{
		.label = "select_iio",
		.reg = MLXPLAT_CPLD_LPC_REG_GP2_OFFSET,
		.mask = GENMASK(7, 0) & ~BIT(6),
		.mode = 0644,
	},
	{
		.label = "asic_health",
		.reg = MLXPLAT_CPLD_LPC_REG_ASIC_HEALTH_OFFSET,
		.mask = MLXPLAT_CPLD_ASIC_MASK,
		.bit = 1,
		.mode = 0444,
	},
};

static struct mlxreg_core_platform_data mlxplat_msn21xx_regs_io_data = {
		.data = mlxplat_mlxcpld_msn21xx_regs_io_data,
		.counter = ARRAY_SIZE(mlxplat_mlxcpld_msn21xx_regs_io_data),
};

/* Platform register access for next generation systems families data */
static struct mlxreg_core_data mlxplat_mlxcpld_default_ng_regs_io_data[] = {
	{
		.label = "cpld1_version",
		.reg = MLXPLAT_CPLD_LPC_REG_CPLD1_VER_OFFSET,
		.bit = GENMASK(7, 0),
		.mode = 0444,
	},
	{
		.label = "cpld2_version",
		.reg = MLXPLAT_CPLD_LPC_REG_CPLD2_VER_OFFSET,
		.bit = GENMASK(7, 0),
		.mode = 0444,
	},
	{
		.label = "cpld3_version",
		.reg = MLXPLAT_CPLD_LPC_REG_CPLD3_VER_OFFSET,
		.bit = GENMASK(7, 0),
		.mode = 0444,
	},
	{
		.label = "cpld4_version",
		.reg = MLXPLAT_CPLD_LPC_REG_CPLD4_VER_OFFSET,
		.bit = GENMASK(7, 0),
		.mode = 0444,
	},
	{
		.label = "cpld1_pn",
		.reg = MLXPLAT_CPLD_LPC_REG_CPLD1_PN_OFFSET,
		.bit = GENMASK(15, 0),
		.mode = 0444,
		.regnum = 2,
	},
	{
		.label = "cpld2_pn",
		.reg = MLXPLAT_CPLD_LPC_REG_CPLD2_PN_OFFSET,
		.bit = GENMASK(15, 0),
		.mode = 0444,
		.regnum = 2,
	},
	{
		.label = "cpld3_pn",
		.reg = MLXPLAT_CPLD_LPC_REG_CPLD3_PN_OFFSET,
		.bit = GENMASK(15, 0),
		.mode = 0444,
		.regnum = 2,
	},
	{
		.label = "cpld4_pn",
		.reg = MLXPLAT_CPLD_LPC_REG_CPLD4_PN_OFFSET,
		.bit = GENMASK(15, 0),
		.mode = 0444,
		.regnum = 2,
	},
	{
		.label = "cpld1_version_min",
		.reg = MLXPLAT_CPLD_LPC_REG_CPLD1_MVER_OFFSET,
		.bit = GENMASK(7, 0),
		.mode = 0444,
	},
	{
		.label = "cpld2_version_min",
		.reg = MLXPLAT_CPLD_LPC_REG_CPLD2_MVER_OFFSET,
		.bit = GENMASK(7, 0),
		.mode = 0444,
	},
	{
		.label = "cpld3_version_min",
		.reg = MLXPLAT_CPLD_LPC_REG_CPLD3_MVER_OFFSET,
		.bit = GENMASK(7, 0),
		.mode = 0444,
	},
	{
		.label = "cpld4_version_min",
		.reg = MLXPLAT_CPLD_LPC_REG_CPLD4_MVER_OFFSET,
		.bit = GENMASK(7, 0),
		.mode = 0444,
	},
	{
		.label = "reset_long_pb",
		.reg = MLXPLAT_CPLD_LPC_REG_RESET_CAUSE_OFFSET,
		.mask = GENMASK(7, 0) & ~BIT(0),
		.mode = 0444,
	},
	{
		.label = "reset_short_pb",
		.reg = MLXPLAT_CPLD_LPC_REG_RESET_CAUSE_OFFSET,
		.mask = GENMASK(7, 0) & ~BIT(1),
		.mode = 0444,
	},
	{
		.label = "reset_aux_pwr_or_ref",
		.reg = MLXPLAT_CPLD_LPC_REG_RESET_CAUSE_OFFSET,
		.mask = GENMASK(7, 0) & ~BIT(2),
		.mode = 0444,
	},
	{
		.label = "reset_from_comex",
		.reg = MLXPLAT_CPLD_LPC_REG_RESET_CAUSE_OFFSET,
		.mask = GENMASK(7, 0) & ~BIT(4),
		.mode = 0444,
	},
	{
		.label = "reset_from_asic",
		.reg = MLXPLAT_CPLD_LPC_REG_RESET_CAUSE_OFFSET,
		.mask = GENMASK(7, 0) & ~BIT(5),
		.mode = 0444,
	},
	{
		.label = "reset_swb_wd",
		.reg = MLXPLAT_CPLD_LPC_REG_RESET_CAUSE_OFFSET,
		.mask = GENMASK(7, 0) & ~BIT(6),
		.mode = 0444,
	},
	{
		.label = "reset_asic_thermal",
		.reg = MLXPLAT_CPLD_LPC_REG_RESET_CAUSE_OFFSET,
		.mask = GENMASK(7, 0) & ~BIT(7),
		.mode = 0444,
	},
	{
		.label = "reset_comex_pwr_fail",
		.reg = MLXPLAT_CPLD_LPC_REG_RST_CAUSE1_OFFSET,
		.mask = GENMASK(7, 0) & ~BIT(3),
		.mode = 0444,
	},
	{
		.label = "reset_platform",
		.reg = MLXPLAT_CPLD_LPC_REG_RST_CAUSE1_OFFSET,
		.mask = GENMASK(7, 0) & ~BIT(4),
		.mode = 0444,
	},
	{
		.label = "reset_soc",
		.reg = MLXPLAT_CPLD_LPC_REG_RST_CAUSE1_OFFSET,
		.mask = GENMASK(7, 0) & ~BIT(5),
		.mode = 0444,
	},
	{
		.label = "reset_comex_wd",
		.reg = MLXPLAT_CPLD_LPC_REG_RST_CAUSE1_OFFSET,
		.mask = GENMASK(7, 0) & ~BIT(6),
		.mode = 0444,
	},
	{
		.label = "reset_voltmon_upgrade_fail",
		.reg = MLXPLAT_CPLD_LPC_REG_RST_CAUSE2_OFFSET,
		.mask = GENMASK(7, 0) & ~BIT(0),
		.mode = 0444,
	},
	{
		.label = "reset_system",
		.reg = MLXPLAT_CPLD_LPC_REG_RST_CAUSE2_OFFSET,
		.mask = GENMASK(7, 0) & ~BIT(1),
		.mode = 0444,
	},
	{
		.label = "reset_sw_pwr_off",
		.reg = MLXPLAT_CPLD_LPC_REG_RST_CAUSE2_OFFSET,
		.mask = GENMASK(7, 0) & ~BIT(2),
		.mode = 0444,
	},
	{
		.label = "reset_comex_thermal",
		.reg = MLXPLAT_CPLD_LPC_REG_RST_CAUSE2_OFFSET,
		.mask = GENMASK(7, 0) & ~BIT(3),
		.mode = 0444,
	},
	{
		.label = "reset_reload_bios",
		.reg = MLXPLAT_CPLD_LPC_REG_RST_CAUSE2_OFFSET,
		.mask = GENMASK(7, 0) & ~BIT(5),
		.mode = 0444,
	},
	{
		.label = "reset_ac_pwr_fail",
		.reg = MLXPLAT_CPLD_LPC_REG_RST_CAUSE2_OFFSET,
		.mask = GENMASK(7, 0) & ~BIT(6),
		.mode = 0444,
	},
	{
		.label = "psu1_on",
		.reg = MLXPLAT_CPLD_LPC_REG_GP1_OFFSET,
		.mask = GENMASK(7, 0) & ~BIT(0),
		.mode = 0200,
	},
	{
		.label = "psu2_on",
		.reg = MLXPLAT_CPLD_LPC_REG_GP1_OFFSET,
		.mask = GENMASK(7, 0) & ~BIT(1),
		.mode = 0200,
	},
	{
		.label = "pwr_cycle",
		.reg = MLXPLAT_CPLD_LPC_REG_GP1_OFFSET,
		.mask = GENMASK(7, 0) & ~BIT(2),
		.mode = 0200,
	},
	{
		.label = "pwr_down",
		.reg = MLXPLAT_CPLD_LPC_REG_GP1_OFFSET,
		.mask = GENMASK(7, 0) & ~BIT(3),
		.mode = 0200,
	},
	{
		.label = "jtag_enable",
		.reg = MLXPLAT_CPLD_LPC_REG_GP2_OFFSET,
		.mask = GENMASK(7, 0) & ~BIT(4),
		.mode = 0644,
	},
	{
		.label = "asic_health",
		.reg = MLXPLAT_CPLD_LPC_REG_ASIC_HEALTH_OFFSET,
		.mask = MLXPLAT_CPLD_ASIC_MASK,
		.bit = 1,
		.mode = 0444,
	},
	{
		.label = "fan_dir",
		.reg = MLXPLAT_CPLD_LPC_REG_FAN_DIRECTION,
		.bit = GENMASK(7, 0),
		.mode = 0444,
	},
	{
		.label = "voltreg_update_status",
		.reg = MLXPLAT_CPLD_LPC_REG_GP0_RO_OFFSET,
		.mask = MLXPLAT_CPLD_VOLTREG_UPD_MASK,
		.bit = 5,
		.mode = 0444,
	},
	{
		.label = "vpd_wp",
		.reg = MLXPLAT_CPLD_LPC_REG_GP0_OFFSET,
		.mask = GENMASK(7, 0) & ~BIT(3),
		.mode = 0644,
	},
	{
		.label = "pcie_asic_reset_dis",
		.reg = MLXPLAT_CPLD_LPC_REG_GP0_OFFSET,
		.mask = GENMASK(7, 0) & ~BIT(4),
		.mode = 0644,
	},
	{
		.label = "config1",
		.reg = MLXPLAT_CPLD_LPC_REG_CONFIG1_OFFSET,
		.bit = GENMASK(7, 0),
		.mode = 0444,
	},
	{
		.label = "config2",
		.reg = MLXPLAT_CPLD_LPC_REG_CONFIG2_OFFSET,
		.bit = GENMASK(7, 0),
		.mode = 0444,
	},
	{
		.label = "ufm_version",
		.reg = MLXPLAT_CPLD_LPC_REG_UFM_VERSION_OFFSET,
		.bit = GENMASK(7, 0),
		.mode = 0444,
	},
};

static struct mlxreg_core_platform_data mlxplat_default_ng_regs_io_data = {
		.data = mlxplat_mlxcpld_default_ng_regs_io_data,
		.counter = ARRAY_SIZE(mlxplat_mlxcpld_default_ng_regs_io_data),
};

/* Platform FAN default */
static struct mlxreg_core_data mlxplat_mlxcpld_default_fan_data[] = {
	{
		.label = "pwm1",
		.reg = MLXPLAT_CPLD_LPC_REG_PWM1_OFFSET,
	},
	{
		.label = "tacho1",
		.reg = MLXPLAT_CPLD_LPC_REG_TACHO1_OFFSET,
		.mask = GENMASK(7, 0),
		.capability = MLXPLAT_CPLD_LPC_REG_FAN_CAP1_OFFSET,
		.bit = BIT(0),
		.reg_prsnt = MLXPLAT_CPLD_LPC_REG_FAN_OFFSET,

	},
	{
		.label = "tacho2",
		.reg = MLXPLAT_CPLD_LPC_REG_TACHO2_OFFSET,
		.mask = GENMASK(7, 0),
		.capability = MLXPLAT_CPLD_LPC_REG_FAN_CAP1_OFFSET,
		.bit = BIT(1),
		.reg_prsnt = MLXPLAT_CPLD_LPC_REG_FAN_OFFSET,
	},
	{
		.label = "tacho3",
		.reg = MLXPLAT_CPLD_LPC_REG_TACHO3_OFFSET,
		.mask = GENMASK(7, 0),
		.capability = MLXPLAT_CPLD_LPC_REG_FAN_CAP1_OFFSET,
		.bit = BIT(2),
		.reg_prsnt = MLXPLAT_CPLD_LPC_REG_FAN_OFFSET,
	},
	{
		.label = "tacho4",
		.reg = MLXPLAT_CPLD_LPC_REG_TACHO4_OFFSET,
		.mask = GENMASK(7, 0),
		.capability = MLXPLAT_CPLD_LPC_REG_FAN_CAP1_OFFSET,
		.bit = BIT(3),
		.reg_prsnt = MLXPLAT_CPLD_LPC_REG_FAN_OFFSET,
	},
	{
		.label = "tacho5",
		.reg = MLXPLAT_CPLD_LPC_REG_TACHO5_OFFSET,
		.mask = GENMASK(7, 0),
		.capability = MLXPLAT_CPLD_LPC_REG_FAN_CAP1_OFFSET,
		.bit = BIT(4),
		.reg_prsnt = MLXPLAT_CPLD_LPC_REG_FAN_OFFSET,
	},
	{
		.label = "tacho6",
		.reg = MLXPLAT_CPLD_LPC_REG_TACHO6_OFFSET,
		.mask = GENMASK(7, 0),
		.capability = MLXPLAT_CPLD_LPC_REG_FAN_CAP1_OFFSET,
		.bit = BIT(5),
		.reg_prsnt = MLXPLAT_CPLD_LPC_REG_FAN_OFFSET,
	},
	{
		.label = "tacho7",
		.reg = MLXPLAT_CPLD_LPC_REG_TACHO7_OFFSET,
		.mask = GENMASK(7, 0),
		.capability = MLXPLAT_CPLD_LPC_REG_FAN_CAP1_OFFSET,
		.bit = BIT(6),
		.reg_prsnt = MLXPLAT_CPLD_LPC_REG_FAN_OFFSET,
	},
	{
		.label = "tacho8",
		.reg = MLXPLAT_CPLD_LPC_REG_TACHO8_OFFSET,
		.mask = GENMASK(7, 0),
		.capability = MLXPLAT_CPLD_LPC_REG_FAN_CAP1_OFFSET,
		.bit = BIT(7),
		.reg_prsnt = MLXPLAT_CPLD_LPC_REG_FAN_OFFSET,
	},
	{
		.label = "tacho9",
		.reg = MLXPLAT_CPLD_LPC_REG_TACHO9_OFFSET,
		.mask = GENMASK(7, 0),
		.capability = MLXPLAT_CPLD_LPC_REG_FAN_CAP2_OFFSET,
		.bit = BIT(0),
		.reg_prsnt = MLXPLAT_CPLD_LPC_REG_FAN_OFFSET,
	},
	{
		.label = "tacho10",
		.reg = MLXPLAT_CPLD_LPC_REG_TACHO10_OFFSET,
		.mask = GENMASK(7, 0),
		.capability = MLXPLAT_CPLD_LPC_REG_FAN_CAP2_OFFSET,
		.bit = BIT(1),
		.reg_prsnt = MLXPLAT_CPLD_LPC_REG_FAN_OFFSET,
	},
	{
		.label = "tacho11",
		.reg = MLXPLAT_CPLD_LPC_REG_TACHO11_OFFSET,
		.mask = GENMASK(7, 0),
		.capability = MLXPLAT_CPLD_LPC_REG_FAN_CAP2_OFFSET,
		.bit = BIT(2),
		.reg_prsnt = MLXPLAT_CPLD_LPC_REG_FAN_OFFSET,
	},
	{
		.label = "tacho12",
		.reg = MLXPLAT_CPLD_LPC_REG_TACHO12_OFFSET,
		.mask = GENMASK(7, 0),
		.capability = MLXPLAT_CPLD_LPC_REG_FAN_CAP2_OFFSET,
		.bit = BIT(3),
		.reg_prsnt = MLXPLAT_CPLD_LPC_REG_FAN_OFFSET,
	},
	{
		.label = "conf",
		.capability = MLXPLAT_CPLD_LPC_REG_TACHO_SPEED_OFFSET,
	},
};

static struct mlxreg_core_platform_data mlxplat_default_fan_data = {
		.data = mlxplat_mlxcpld_default_fan_data,
		.counter = ARRAY_SIZE(mlxplat_mlxcpld_default_fan_data),
		.capability = MLXPLAT_CPLD_LPC_REG_FAN_DRW_CAP_OFFSET,
};

/* Watchdog type1: hardware implementation version1
 * (MSN2700, MSN2410, MSN2740, MSN2100 and MSN2140 systems).
 */
static struct mlxreg_core_data mlxplat_mlxcpld_wd_main_regs_type1[] = {
	{
		.label = "action",
		.reg = MLXPLAT_CPLD_LPC_REG_WD1_ACT_OFFSET,
		.mask = MLXPLAT_CPLD_WD_RESET_ACT_MASK,
		.bit = 0,
	},
	{
		.label = "timeout",
		.reg = MLXPLAT_CPLD_LPC_REG_WD1_TMR_OFFSET,
		.mask = MLXPLAT_CPLD_WD_TYPE1_TO_MASK,
		.health_cntr = MLXPLAT_CPLD_WD_DFLT_TIMEOUT,
	},
	{
		.label = "ping",
		.reg = MLXPLAT_CPLD_LPC_REG_WD_CLEAR_OFFSET,
		.mask = MLXPLAT_CPLD_WD1_CLEAR_MASK,
		.bit = 0,
	},
	{
		.label = "reset",
		.reg = MLXPLAT_CPLD_LPC_REG_RESET_CAUSE_OFFSET,
		.mask = GENMASK(7, 0) & ~BIT(6),
		.bit = 6,
	},
};

static struct mlxreg_core_data mlxplat_mlxcpld_wd_aux_regs_type1[] = {
	{
		.label = "action",
		.reg = MLXPLAT_CPLD_LPC_REG_WD2_ACT_OFFSET,
		.mask = MLXPLAT_CPLD_WD_FAN_ACT_MASK,
		.bit = 4,
	},
	{
		.label = "timeout",
		.reg = MLXPLAT_CPLD_LPC_REG_WD2_TMR_OFFSET,
		.mask = MLXPLAT_CPLD_WD_TYPE1_TO_MASK,
		.health_cntr = MLXPLAT_CPLD_WD_DFLT_TIMEOUT,
	},
	{
		.label = "ping",
		.reg = MLXPLAT_CPLD_LPC_REG_WD_CLEAR_OFFSET,
		.mask = MLXPLAT_CPLD_WD1_CLEAR_MASK,
		.bit = 1,
	},
};

static struct mlxreg_core_platform_data mlxplat_mlxcpld_wd_set_type1[] = {
	{
		.data = mlxplat_mlxcpld_wd_main_regs_type1,
		.counter = ARRAY_SIZE(mlxplat_mlxcpld_wd_main_regs_type1),
		.version = MLX_WDT_TYPE1,
		.identity = "mlx-wdt-main",
	},
	{
		.data = mlxplat_mlxcpld_wd_aux_regs_type1,
		.counter = ARRAY_SIZE(mlxplat_mlxcpld_wd_aux_regs_type1),
		.version = MLX_WDT_TYPE1,
		.identity = "mlx-wdt-aux",
	},
};

/* Watchdog type2: hardware implementation version 2
 * (all systems except (MSN2700, MSN2410, MSN2740, MSN2100 and MSN2140).
 */
static struct mlxreg_core_data mlxplat_mlxcpld_wd_main_regs_type2[] = {
	{
		.label = "action",
		.reg = MLXPLAT_CPLD_LPC_REG_WD2_ACT_OFFSET,
		.mask = MLXPLAT_CPLD_WD_RESET_ACT_MASK,
		.bit = 0,
	},
	{
		.label = "timeout",
		.reg = MLXPLAT_CPLD_LPC_REG_WD2_TMR_OFFSET,
		.mask = MLXPLAT_CPLD_WD_TYPE2_TO_MASK,
		.health_cntr = MLXPLAT_CPLD_WD_DFLT_TIMEOUT,
	},
	{
		.label = "timeleft",
		.reg = MLXPLAT_CPLD_LPC_REG_WD2_TLEFT_OFFSET,
		.mask = MLXPLAT_CPLD_WD_TYPE2_TO_MASK,
	},
	{
		.label = "ping",
		.reg = MLXPLAT_CPLD_LPC_REG_WD2_ACT_OFFSET,
		.mask = MLXPLAT_CPLD_WD_RESET_ACT_MASK,
		.bit = 0,
	},
	{
		.label = "reset",
		.reg = MLXPLAT_CPLD_LPC_REG_RESET_CAUSE_OFFSET,
		.mask = GENMASK(7, 0) & ~BIT(6),
		.bit = 6,
	},
};

static struct mlxreg_core_data mlxplat_mlxcpld_wd_aux_regs_type2[] = {
	{
		.label = "action",
		.reg = MLXPLAT_CPLD_LPC_REG_WD3_ACT_OFFSET,
		.mask = MLXPLAT_CPLD_WD_FAN_ACT_MASK,
		.bit = 4,
	},
	{
		.label = "timeout",
		.reg = MLXPLAT_CPLD_LPC_REG_WD3_TMR_OFFSET,
		.mask = MLXPLAT_CPLD_WD_TYPE2_TO_MASK,
		.health_cntr = MLXPLAT_CPLD_WD_DFLT_TIMEOUT,
	},
	{
		.label = "timeleft",
		.reg = MLXPLAT_CPLD_LPC_REG_WD3_TLEFT_OFFSET,
		.mask = MLXPLAT_CPLD_WD_TYPE2_TO_MASK,
	},
	{
		.label = "ping",
		.reg = MLXPLAT_CPLD_LPC_REG_WD3_ACT_OFFSET,
		.mask = MLXPLAT_CPLD_WD_FAN_ACT_MASK,
		.bit = 4,
	},
};

static struct mlxreg_core_platform_data mlxplat_mlxcpld_wd_set_type2[] = {
	{
		.data = mlxplat_mlxcpld_wd_main_regs_type2,
		.counter = ARRAY_SIZE(mlxplat_mlxcpld_wd_main_regs_type2),
		.version = MLX_WDT_TYPE2,
		.identity = "mlx-wdt-main",
	},
	{
		.data = mlxplat_mlxcpld_wd_aux_regs_type2,
		.counter = ARRAY_SIZE(mlxplat_mlxcpld_wd_aux_regs_type2),
		.version = MLX_WDT_TYPE2,
		.identity = "mlx-wdt-aux",
	},
};

/* Watchdog type3: hardware implementation version 3
 * Can be on all systems. It's differentiated by WD capability bit.
 * Old systems (MSN2700, MSN2410, MSN2740, MSN2100 and MSN2140)
 * still have only one main watchdog.
 */
static struct mlxreg_core_data mlxplat_mlxcpld_wd_main_regs_type3[] = {
	{
		.label = "action",
		.reg = MLXPLAT_CPLD_LPC_REG_WD2_ACT_OFFSET,
		.mask = MLXPLAT_CPLD_WD_RESET_ACT_MASK,
		.bit = 0,
	},
	{
		.label = "timeout",
		.reg = MLXPLAT_CPLD_LPC_REG_WD2_TMR_OFFSET,
		.mask = MLXPLAT_CPLD_WD_TYPE2_TO_MASK,
		.health_cntr = MLXPLAT_CPLD_WD3_DFLT_TIMEOUT,
	},
	{
		.label = "timeleft",
		.reg = MLXPLAT_CPLD_LPC_REG_WD2_TMR_OFFSET,
		.mask = MLXPLAT_CPLD_WD_TYPE2_TO_MASK,
	},
	{
		.label = "ping",
		.reg = MLXPLAT_CPLD_LPC_REG_WD2_ACT_OFFSET,
		.mask = MLXPLAT_CPLD_WD_RESET_ACT_MASK,
		.bit = 0,
	},
	{
		.label = "reset",
		.reg = MLXPLAT_CPLD_LPC_REG_RESET_CAUSE_OFFSET,
		.mask = GENMASK(7, 0) & ~BIT(6),
		.bit = 6,
	},
};

static struct mlxreg_core_data mlxplat_mlxcpld_wd_aux_regs_type3[] = {
	{
		.label = "action",
		.reg = MLXPLAT_CPLD_LPC_REG_WD3_ACT_OFFSET,
		.mask = MLXPLAT_CPLD_WD_FAN_ACT_MASK,
		.bit = 4,
	},
	{
		.label = "timeout",
		.reg = MLXPLAT_CPLD_LPC_REG_WD3_TMR_OFFSET,
		.mask = MLXPLAT_CPLD_WD_TYPE2_TO_MASK,
		.health_cntr = MLXPLAT_CPLD_WD3_DFLT_TIMEOUT,
	},
	{
		.label = "timeleft",
		.reg = MLXPLAT_CPLD_LPC_REG_WD3_TMR_OFFSET,
		.mask = MLXPLAT_CPLD_WD_TYPE2_TO_MASK,
	},
	{
		.label = "ping",
		.reg = MLXPLAT_CPLD_LPC_REG_WD3_ACT_OFFSET,
		.mask = MLXPLAT_CPLD_WD_FAN_ACT_MASK,
		.bit = 4,
	},
};

static struct mlxreg_core_platform_data mlxplat_mlxcpld_wd_set_type3[] = {
	{
		.data = mlxplat_mlxcpld_wd_main_regs_type3,
		.counter = ARRAY_SIZE(mlxplat_mlxcpld_wd_main_regs_type3),
		.version = MLX_WDT_TYPE3,
		.identity = "mlx-wdt-main",
	},
	{
		.data = mlxplat_mlxcpld_wd_aux_regs_type3,
		.counter = ARRAY_SIZE(mlxplat_mlxcpld_wd_aux_regs_type3),
		.version = MLX_WDT_TYPE3,
		.identity = "mlx-wdt-aux",
	},
};

static bool mlxplat_mlxcpld_writeable_reg(struct device *dev, unsigned int reg)
{
	switch (reg) {
	case MLXPLAT_CPLD_LPC_REG_LED1_OFFSET:
	case MLXPLAT_CPLD_LPC_REG_LED2_OFFSET:
	case MLXPLAT_CPLD_LPC_REG_LED3_OFFSET:
	case MLXPLAT_CPLD_LPC_REG_LED4_OFFSET:
	case MLXPLAT_CPLD_LPC_REG_LED5_OFFSET:
	case MLXPLAT_CPLD_LPC_REG_GP0_OFFSET:
	case MLXPLAT_CPLD_LPC_REG_GP1_OFFSET:
	case MLXPLAT_CPLD_LPC_REG_WP1_OFFSET:
	case MLXPLAT_CPLD_LPC_REG_GP2_OFFSET:
	case MLXPLAT_CPLD_LPC_REG_WP2_OFFSET:
	case MLXPLAT_CPLD_LPC_REG_AGGR_MASK_OFFSET:
	case MLXPLAT_CPLD_LPC_REG_AGGRLO_MASK_OFFSET:
	case MLXPLAT_CPLD_LPC_REG_AGGRCO_MASK_OFFSET:
	case MLXPLAT_CPLD_LPC_REG_AGGRCX_MASK_OFFSET:
	case MLXPLAT_CPLD_LPC_REG_ASIC_EVENT_OFFSET:
	case MLXPLAT_CPLD_LPC_REG_ASIC_MASK_OFFSET:
	case MLXPLAT_CPLD_LPC_REG_PSU_EVENT_OFFSET:
	case MLXPLAT_CPLD_LPC_REG_PSU_MASK_OFFSET:
	case MLXPLAT_CPLD_LPC_REG_PWR_EVENT_OFFSET:
	case MLXPLAT_CPLD_LPC_REG_PWR_MASK_OFFSET:
	case MLXPLAT_CPLD_LPC_REG_FAN_EVENT_OFFSET:
	case MLXPLAT_CPLD_LPC_REG_FAN_MASK_OFFSET:
	case MLXPLAT_CPLD_LPC_REG_WD_CLEAR_OFFSET:
	case MLXPLAT_CPLD_LPC_REG_WD_CLEAR_WP_OFFSET:
	case MLXPLAT_CPLD_LPC_REG_WD1_TMR_OFFSET:
	case MLXPLAT_CPLD_LPC_REG_WD1_ACT_OFFSET:
	case MLXPLAT_CPLD_LPC_REG_WD2_TMR_OFFSET:
	case MLXPLAT_CPLD_LPC_REG_WD2_TLEFT_OFFSET:
	case MLXPLAT_CPLD_LPC_REG_WD2_ACT_OFFSET:
	case MLXPLAT_CPLD_LPC_REG_WD3_TMR_OFFSET:
	case MLXPLAT_CPLD_LPC_REG_WD3_TLEFT_OFFSET:
	case MLXPLAT_CPLD_LPC_REG_WD3_ACT_OFFSET:
	case MLXPLAT_CPLD_LPC_REG_PWM1_OFFSET:
	case MLXPLAT_CPLD_LPC_REG_PWM_CONTROL_OFFSET:
		return true;
	}
	return false;
}

static bool mlxplat_mlxcpld_readable_reg(struct device *dev, unsigned int reg)
{
	switch (reg) {
	case MLXPLAT_CPLD_LPC_REG_CPLD1_VER_OFFSET:
	case MLXPLAT_CPLD_LPC_REG_CPLD2_VER_OFFSET:
	case MLXPLAT_CPLD_LPC_REG_CPLD3_VER_OFFSET:
	case MLXPLAT_CPLD_LPC_REG_CPLD4_VER_OFFSET:
	case MLXPLAT_CPLD_LPC_REG_CPLD1_PN_OFFSET:
	case MLXPLAT_CPLD_LPC_REG_CPLD2_PN_OFFSET:
	case MLXPLAT_CPLD_LPC_REG_CPLD3_PN_OFFSET:
	case MLXPLAT_CPLD_LPC_REG_CPLD4_PN_OFFSET:
	case MLXPLAT_CPLD_LPC_REG_RESET_CAUSE_OFFSET:
	case MLXPLAT_CPLD_LPC_REG_RST_CAUSE1_OFFSET:
	case MLXPLAT_CPLD_LPC_REG_RST_CAUSE2_OFFSET:
	case MLXPLAT_CPLD_LPC_REG_LED1_OFFSET:
	case MLXPLAT_CPLD_LPC_REG_LED2_OFFSET:
	case MLXPLAT_CPLD_LPC_REG_LED3_OFFSET:
	case MLXPLAT_CPLD_LPC_REG_LED4_OFFSET:
	case MLXPLAT_CPLD_LPC_REG_LED5_OFFSET:
	case MLXPLAT_CPLD_LPC_REG_FAN_DIRECTION:
	case MLXPLAT_CPLD_LPC_REG_GP0_RO_OFFSET:
	case MLXPLAT_CPLD_LPC_REG_GP0_OFFSET:
	case MLXPLAT_CPLD_LPC_REG_GP1_OFFSET:
	case MLXPLAT_CPLD_LPC_REG_WP1_OFFSET:
	case MLXPLAT_CPLD_LPC_REG_GP2_OFFSET:
	case MLXPLAT_CPLD_LPC_REG_WP2_OFFSET:
	case MLXPLAT_CPLD_LPC_REG_AGGR_OFFSET:
	case MLXPLAT_CPLD_LPC_REG_AGGR_MASK_OFFSET:
	case MLXPLAT_CPLD_LPC_REG_AGGRLO_OFFSET:
	case MLXPLAT_CPLD_LPC_REG_AGGRLO_MASK_OFFSET:
	case MLXPLAT_CPLD_LPC_REG_AGGRCO_OFFSET:
	case MLXPLAT_CPLD_LPC_REG_AGGRCO_MASK_OFFSET:
	case MLXPLAT_CPLD_LPC_REG_AGGRCX_OFFSET:
	case MLXPLAT_CPLD_LPC_REG_AGGRCX_MASK_OFFSET:
	case MLXPLAT_CPLD_LPC_REG_ASIC_HEALTH_OFFSET:
	case MLXPLAT_CPLD_LPC_REG_ASIC_EVENT_OFFSET:
	case MLXPLAT_CPLD_LPC_REG_ASIC_MASK_OFFSET:
	case MLXPLAT_CPLD_LPC_REG_PSU_OFFSET:
	case MLXPLAT_CPLD_LPC_REG_PSU_EVENT_OFFSET:
	case MLXPLAT_CPLD_LPC_REG_PSU_MASK_OFFSET:
	case MLXPLAT_CPLD_LPC_REG_PWR_OFFSET:
	case MLXPLAT_CPLD_LPC_REG_PWR_EVENT_OFFSET:
	case MLXPLAT_CPLD_LPC_REG_PWR_MASK_OFFSET:
	case MLXPLAT_CPLD_LPC_REG_FAN_OFFSET:
	case MLXPLAT_CPLD_LPC_REG_FAN_EVENT_OFFSET:
	case MLXPLAT_CPLD_LPC_REG_FAN_MASK_OFFSET:
	case MLXPLAT_CPLD_LPC_REG_WD_CLEAR_OFFSET:
	case MLXPLAT_CPLD_LPC_REG_WD_CLEAR_WP_OFFSET:
	case MLXPLAT_CPLD_LPC_REG_WD1_TMR_OFFSET:
	case MLXPLAT_CPLD_LPC_REG_WD1_ACT_OFFSET:
	case MLXPLAT_CPLD_LPC_REG_WD2_TMR_OFFSET:
	case MLXPLAT_CPLD_LPC_REG_WD2_TLEFT_OFFSET:
	case MLXPLAT_CPLD_LPC_REG_WD2_ACT_OFFSET:
	case MLXPLAT_CPLD_LPC_REG_WD3_TMR_OFFSET:
	case MLXPLAT_CPLD_LPC_REG_WD3_TLEFT_OFFSET:
	case MLXPLAT_CPLD_LPC_REG_WD3_ACT_OFFSET:
	case MLXPLAT_CPLD_LPC_REG_CPLD1_MVER_OFFSET:
	case MLXPLAT_CPLD_LPC_REG_CPLD2_MVER_OFFSET:
	case MLXPLAT_CPLD_LPC_REG_CPLD3_MVER_OFFSET:
	case MLXPLAT_CPLD_LPC_REG_CPLD4_MVER_OFFSET:
	case MLXPLAT_CPLD_LPC_REG_PWM1_OFFSET:
	case MLXPLAT_CPLD_LPC_REG_TACHO1_OFFSET:
	case MLXPLAT_CPLD_LPC_REG_TACHO2_OFFSET:
	case MLXPLAT_CPLD_LPC_REG_TACHO3_OFFSET:
	case MLXPLAT_CPLD_LPC_REG_TACHO4_OFFSET:
	case MLXPLAT_CPLD_LPC_REG_TACHO5_OFFSET:
	case MLXPLAT_CPLD_LPC_REG_TACHO6_OFFSET:
	case MLXPLAT_CPLD_LPC_REG_TACHO7_OFFSET:
	case MLXPLAT_CPLD_LPC_REG_TACHO8_OFFSET:
	case MLXPLAT_CPLD_LPC_REG_TACHO9_OFFSET:
	case MLXPLAT_CPLD_LPC_REG_TACHO10_OFFSET:
	case MLXPLAT_CPLD_LPC_REG_TACHO11_OFFSET:
	case MLXPLAT_CPLD_LPC_REG_TACHO12_OFFSET:
	case MLXPLAT_CPLD_LPC_REG_PWM_CONTROL_OFFSET:
	case MLXPLAT_CPLD_LPC_REG_FAN_CAP1_OFFSET:
	case MLXPLAT_CPLD_LPC_REG_FAN_CAP2_OFFSET:
	case MLXPLAT_CPLD_LPC_REG_FAN_DRW_CAP_OFFSET:
	case MLXPLAT_CPLD_LPC_REG_TACHO_SPEED_OFFSET:
	case MLXPLAT_CPLD_LPC_REG_PSU_I2C_CAP_OFFSET:
	case MLXPLAT_CPLD_LPC_REG_CONFIG1_OFFSET:
	case MLXPLAT_CPLD_LPC_REG_CONFIG2_OFFSET:
	case MLXPLAT_CPLD_LPC_REG_UFM_VERSION_OFFSET:
		return true;
	}
	return false;
}

static bool mlxplat_mlxcpld_volatile_reg(struct device *dev, unsigned int reg)
{
	switch (reg) {
	case MLXPLAT_CPLD_LPC_REG_CPLD1_VER_OFFSET:
	case MLXPLAT_CPLD_LPC_REG_CPLD2_VER_OFFSET:
	case MLXPLAT_CPLD_LPC_REG_CPLD3_VER_OFFSET:
	case MLXPLAT_CPLD_LPC_REG_CPLD4_VER_OFFSET:
	case MLXPLAT_CPLD_LPC_REG_CPLD1_PN_OFFSET:
	case MLXPLAT_CPLD_LPC_REG_CPLD2_PN_OFFSET:
	case MLXPLAT_CPLD_LPC_REG_CPLD3_PN_OFFSET:
	case MLXPLAT_CPLD_LPC_REG_CPLD4_PN_OFFSET:
	case MLXPLAT_CPLD_LPC_REG_RESET_CAUSE_OFFSET:
	case MLXPLAT_CPLD_LPC_REG_RST_CAUSE1_OFFSET:
	case MLXPLAT_CPLD_LPC_REG_RST_CAUSE2_OFFSET:
	case MLXPLAT_CPLD_LPC_REG_LED1_OFFSET:
	case MLXPLAT_CPLD_LPC_REG_LED2_OFFSET:
	case MLXPLAT_CPLD_LPC_REG_LED3_OFFSET:
	case MLXPLAT_CPLD_LPC_REG_LED4_OFFSET:
	case MLXPLAT_CPLD_LPC_REG_LED5_OFFSET:
	case MLXPLAT_CPLD_LPC_REG_FAN_DIRECTION:
	case MLXPLAT_CPLD_LPC_REG_GP0_RO_OFFSET:
	case MLXPLAT_CPLD_LPC_REG_GP0_OFFSET:
	case MLXPLAT_CPLD_LPC_REG_GP1_OFFSET:
	case MLXPLAT_CPLD_LPC_REG_GP2_OFFSET:
	case MLXPLAT_CPLD_LPC_REG_AGGR_OFFSET:
	case MLXPLAT_CPLD_LPC_REG_AGGR_MASK_OFFSET:
	case MLXPLAT_CPLD_LPC_REG_AGGRLO_OFFSET:
	case MLXPLAT_CPLD_LPC_REG_AGGRLO_MASK_OFFSET:
	case MLXPLAT_CPLD_LPC_REG_AGGRCO_OFFSET:
	case MLXPLAT_CPLD_LPC_REG_AGGRCO_MASK_OFFSET:
	case MLXPLAT_CPLD_LPC_REG_AGGRCX_OFFSET:
	case MLXPLAT_CPLD_LPC_REG_AGGRCX_MASK_OFFSET:
	case MLXPLAT_CPLD_LPC_REG_ASIC_HEALTH_OFFSET:
	case MLXPLAT_CPLD_LPC_REG_ASIC_EVENT_OFFSET:
	case MLXPLAT_CPLD_LPC_REG_ASIC_MASK_OFFSET:
	case MLXPLAT_CPLD_LPC_REG_PSU_OFFSET:
	case MLXPLAT_CPLD_LPC_REG_PSU_EVENT_OFFSET:
	case MLXPLAT_CPLD_LPC_REG_PSU_MASK_OFFSET:
	case MLXPLAT_CPLD_LPC_REG_PWR_OFFSET:
	case MLXPLAT_CPLD_LPC_REG_PWR_EVENT_OFFSET:
	case MLXPLAT_CPLD_LPC_REG_PWR_MASK_OFFSET:
	case MLXPLAT_CPLD_LPC_REG_FAN_OFFSET:
	case MLXPLAT_CPLD_LPC_REG_FAN_EVENT_OFFSET:
	case MLXPLAT_CPLD_LPC_REG_FAN_MASK_OFFSET:
	case MLXPLAT_CPLD_LPC_REG_WD2_TMR_OFFSET:
	case MLXPLAT_CPLD_LPC_REG_WD2_TLEFT_OFFSET:
	case MLXPLAT_CPLD_LPC_REG_WD3_TMR_OFFSET:
	case MLXPLAT_CPLD_LPC_REG_WD3_TLEFT_OFFSET:
	case MLXPLAT_CPLD_LPC_REG_CPLD1_MVER_OFFSET:
	case MLXPLAT_CPLD_LPC_REG_CPLD2_MVER_OFFSET:
	case MLXPLAT_CPLD_LPC_REG_CPLD3_MVER_OFFSET:
	case MLXPLAT_CPLD_LPC_REG_CPLD4_MVER_OFFSET:
	case MLXPLAT_CPLD_LPC_REG_PWM1_OFFSET:
	case MLXPLAT_CPLD_LPC_REG_TACHO1_OFFSET:
	case MLXPLAT_CPLD_LPC_REG_TACHO2_OFFSET:
	case MLXPLAT_CPLD_LPC_REG_TACHO3_OFFSET:
	case MLXPLAT_CPLD_LPC_REG_TACHO4_OFFSET:
	case MLXPLAT_CPLD_LPC_REG_TACHO5_OFFSET:
	case MLXPLAT_CPLD_LPC_REG_TACHO6_OFFSET:
	case MLXPLAT_CPLD_LPC_REG_TACHO7_OFFSET:
	case MLXPLAT_CPLD_LPC_REG_TACHO8_OFFSET:
	case MLXPLAT_CPLD_LPC_REG_TACHO9_OFFSET:
	case MLXPLAT_CPLD_LPC_REG_TACHO10_OFFSET:
	case MLXPLAT_CPLD_LPC_REG_TACHO11_OFFSET:
	case MLXPLAT_CPLD_LPC_REG_TACHO12_OFFSET:
	case MLXPLAT_CPLD_LPC_REG_PWM_CONTROL_OFFSET:
	case MLXPLAT_CPLD_LPC_REG_FAN_CAP1_OFFSET:
	case MLXPLAT_CPLD_LPC_REG_FAN_CAP2_OFFSET:
	case MLXPLAT_CPLD_LPC_REG_FAN_DRW_CAP_OFFSET:
	case MLXPLAT_CPLD_LPC_REG_TACHO_SPEED_OFFSET:
	case MLXPLAT_CPLD_LPC_REG_PSU_I2C_CAP_OFFSET:
	case MLXPLAT_CPLD_LPC_REG_CONFIG1_OFFSET:
	case MLXPLAT_CPLD_LPC_REG_CONFIG2_OFFSET:
	case MLXPLAT_CPLD_LPC_REG_UFM_VERSION_OFFSET:
		return true;
	}
	return false;
}

static const struct reg_default mlxplat_mlxcpld_regmap_default[] = {
	{ MLXPLAT_CPLD_LPC_REG_WP1_OFFSET, 0x00 },
	{ MLXPLAT_CPLD_LPC_REG_WP2_OFFSET, 0x00 },
	{ MLXPLAT_CPLD_LPC_REG_PWM_CONTROL_OFFSET, 0x00 },
	{ MLXPLAT_CPLD_LPC_REG_WD_CLEAR_WP_OFFSET, 0x00 },
};

static const struct reg_default mlxplat_mlxcpld_regmap_ng[] = {
	{ MLXPLAT_CPLD_LPC_REG_PWM_CONTROL_OFFSET, 0x00 },
	{ MLXPLAT_CPLD_LPC_REG_WD_CLEAR_WP_OFFSET, 0x00 },
};

static const struct reg_default mlxplat_mlxcpld_regmap_comex_default[] = {
	{ MLXPLAT_CPLD_LPC_REG_AGGRCX_MASK_OFFSET,
	  MLXPLAT_CPLD_LOW_AGGRCX_MASK },
	{ MLXPLAT_CPLD_LPC_REG_PWM_CONTROL_OFFSET, 0x00 },
};

static const struct reg_default mlxplat_mlxcpld_regmap_ng400[] = {
	{ MLXPLAT_CPLD_LPC_REG_PWM_CONTROL_OFFSET, 0x00 },
	{ MLXPLAT_CPLD_LPC_REG_WD1_ACT_OFFSET, 0x00 },
	{ MLXPLAT_CPLD_LPC_REG_WD2_ACT_OFFSET, 0x00 },
	{ MLXPLAT_CPLD_LPC_REG_WD3_ACT_OFFSET, 0x00 },
};

struct mlxplat_mlxcpld_regmap_context {
	void __iomem *base;
};

static struct mlxplat_mlxcpld_regmap_context mlxplat_mlxcpld_regmap_ctx;

static int
mlxplat_mlxcpld_reg_read(void *context, unsigned int reg, unsigned int *val)
{
	struct mlxplat_mlxcpld_regmap_context *ctx = context;

	*val = ioread8(ctx->base + reg);
	return 0;
}

static int
mlxplat_mlxcpld_reg_write(void *context, unsigned int reg, unsigned int val)
{
	struct mlxplat_mlxcpld_regmap_context *ctx = context;

	iowrite8(val, ctx->base + reg);
	return 0;
}

static const struct regmap_config mlxplat_mlxcpld_regmap_config = {
	.reg_bits = 8,
	.val_bits = 8,
	.max_register = 255,
	.cache_type = REGCACHE_FLAT,
	.writeable_reg = mlxplat_mlxcpld_writeable_reg,
	.readable_reg = mlxplat_mlxcpld_readable_reg,
	.volatile_reg = mlxplat_mlxcpld_volatile_reg,
	.reg_defaults = mlxplat_mlxcpld_regmap_default,
	.num_reg_defaults = ARRAY_SIZE(mlxplat_mlxcpld_regmap_default),
	.reg_read = mlxplat_mlxcpld_reg_read,
	.reg_write = mlxplat_mlxcpld_reg_write,
};

static const struct regmap_config mlxplat_mlxcpld_regmap_config_ng = {
	.reg_bits = 8,
	.val_bits = 8,
	.max_register = 255,
	.cache_type = REGCACHE_FLAT,
	.writeable_reg = mlxplat_mlxcpld_writeable_reg,
	.readable_reg = mlxplat_mlxcpld_readable_reg,
	.volatile_reg = mlxplat_mlxcpld_volatile_reg,
	.reg_defaults = mlxplat_mlxcpld_regmap_ng,
	.num_reg_defaults = ARRAY_SIZE(mlxplat_mlxcpld_regmap_ng),
	.reg_read = mlxplat_mlxcpld_reg_read,
	.reg_write = mlxplat_mlxcpld_reg_write,
};

static const struct regmap_config mlxplat_mlxcpld_regmap_config_comex = {
	.reg_bits = 8,
	.val_bits = 8,
	.max_register = 255,
	.cache_type = REGCACHE_FLAT,
	.writeable_reg = mlxplat_mlxcpld_writeable_reg,
	.readable_reg = mlxplat_mlxcpld_readable_reg,
	.volatile_reg = mlxplat_mlxcpld_volatile_reg,
	.reg_defaults = mlxplat_mlxcpld_regmap_comex_default,
	.num_reg_defaults = ARRAY_SIZE(mlxplat_mlxcpld_regmap_comex_default),
	.reg_read = mlxplat_mlxcpld_reg_read,
	.reg_write = mlxplat_mlxcpld_reg_write,
};

static const struct regmap_config mlxplat_mlxcpld_regmap_config_ng400 = {
	.reg_bits = 8,
	.val_bits = 8,
	.max_register = 255,
	.cache_type = REGCACHE_FLAT,
	.writeable_reg = mlxplat_mlxcpld_writeable_reg,
	.readable_reg = mlxplat_mlxcpld_readable_reg,
	.volatile_reg = mlxplat_mlxcpld_volatile_reg,
	.reg_defaults = mlxplat_mlxcpld_regmap_ng400,
	.num_reg_defaults = ARRAY_SIZE(mlxplat_mlxcpld_regmap_ng400),
	.reg_read = mlxplat_mlxcpld_reg_read,
	.reg_write = mlxplat_mlxcpld_reg_write,
};

static struct resource mlxplat_mlxcpld_resources[] = {
	[0] = DEFINE_RES_IRQ_NAMED(17, "mlxreg-hotplug"),
};

static struct platform_device *mlxplat_dev;
static struct mlxreg_core_hotplug_platform_data *mlxplat_i2c;
static struct mlxreg_core_hotplug_platform_data *mlxplat_hotplug;
static struct mlxreg_core_platform_data *mlxplat_led;
static struct mlxreg_core_platform_data *mlxplat_regs_io;
static struct mlxreg_core_platform_data *mlxplat_fan;
static struct mlxreg_core_platform_data
	*mlxplat_wd_data[MLXPLAT_CPLD_WD_MAX_DEVS];
static const struct regmap_config *mlxplat_regmap_config;

static int __init mlxplat_dmi_default_matched(const struct dmi_system_id *dmi)
{
	int i;

	mlxplat_max_adap_num = MLXPLAT_CPLD_MAX_PHYS_ADAPTER_NUM;
	mlxplat_mux_num = ARRAY_SIZE(mlxplat_default_mux_data);
	mlxplat_mux_data = mlxplat_default_mux_data;
	for (i = 0; i < mlxplat_mux_num; i++) {
		mlxplat_mux_data[i].values = mlxplat_default_channels[i];
		mlxplat_mux_data[i].n_values =
				ARRAY_SIZE(mlxplat_default_channels[i]);
	}
	mlxplat_hotplug = &mlxplat_mlxcpld_default_data;
	mlxplat_hotplug->deferred_nr =
		mlxplat_default_channels[i - 1][MLXPLAT_CPLD_GRP_CHNL_NUM - 1];
	mlxplat_led = &mlxplat_default_led_data;
	mlxplat_regs_io = &mlxplat_default_regs_io_data;
	mlxplat_wd_data[0] = &mlxplat_mlxcpld_wd_set_type1[0];

	return 1;
}

static int __init mlxplat_dmi_msn21xx_matched(const struct dmi_system_id *dmi)
{
	int i;

	mlxplat_max_adap_num = MLXPLAT_CPLD_MAX_PHYS_ADAPTER_NUM;
	mlxplat_mux_num = ARRAY_SIZE(mlxplat_default_mux_data);
	mlxplat_mux_data = mlxplat_default_mux_data;
	for (i = 0; i < mlxplat_mux_num; i++) {
		mlxplat_mux_data[i].values = mlxplat_msn21xx_channels;
		mlxplat_mux_data[i].n_values =
				ARRAY_SIZE(mlxplat_msn21xx_channels);
	}
	mlxplat_hotplug = &mlxplat_mlxcpld_msn21xx_data;
	mlxplat_hotplug->deferred_nr =
		mlxplat_msn21xx_channels[MLXPLAT_CPLD_GRP_CHNL_NUM - 1];
	mlxplat_led = &mlxplat_msn21xx_led_data;
	mlxplat_regs_io = &mlxplat_msn21xx_regs_io_data;
	mlxplat_wd_data[0] = &mlxplat_mlxcpld_wd_set_type1[0];

	return 1;
}

static int __init mlxplat_dmi_msn274x_matched(const struct dmi_system_id *dmi)
{
	int i;

	mlxplat_max_adap_num = MLXPLAT_CPLD_MAX_PHYS_ADAPTER_NUM;
	mlxplat_mux_num = ARRAY_SIZE(mlxplat_default_mux_data);
	mlxplat_mux_data = mlxplat_default_mux_data;
	for (i = 0; i < mlxplat_mux_num; i++) {
		mlxplat_mux_data[i].values = mlxplat_msn21xx_channels;
		mlxplat_mux_data[i].n_values =
				ARRAY_SIZE(mlxplat_msn21xx_channels);
	}
	mlxplat_hotplug = &mlxplat_mlxcpld_msn274x_data;
	mlxplat_hotplug->deferred_nr =
		mlxplat_msn21xx_channels[MLXPLAT_CPLD_GRP_CHNL_NUM - 1];
	mlxplat_led = &mlxplat_default_led_data;
	mlxplat_regs_io = &mlxplat_msn21xx_regs_io_data;
	mlxplat_wd_data[0] = &mlxplat_mlxcpld_wd_set_type1[0];

	return 1;
}

static int __init mlxplat_dmi_msn201x_matched(const struct dmi_system_id *dmi)
{
	int i;

	mlxplat_max_adap_num = MLXPLAT_CPLD_MAX_PHYS_ADAPTER_NUM;
	mlxplat_mux_num = ARRAY_SIZE(mlxplat_default_mux_data);
	mlxplat_mux_data = mlxplat_default_mux_data;
	for (i = 0; i < mlxplat_mux_num; i++) {
		mlxplat_mux_data[i].values = mlxplat_msn21xx_channels;
		mlxplat_mux_data[i].n_values =
				ARRAY_SIZE(mlxplat_msn21xx_channels);
	}
	mlxplat_hotplug = &mlxplat_mlxcpld_msn201x_data;
	mlxplat_hotplug->deferred_nr =
		mlxplat_default_channels[i - 1][MLXPLAT_CPLD_GRP_CHNL_NUM - 1];
	mlxplat_led = &mlxplat_msn21xx_led_data;
	mlxplat_regs_io = &mlxplat_msn21xx_regs_io_data;
	mlxplat_wd_data[0] = &mlxplat_mlxcpld_wd_set_type1[0];

	return 1;
}

static int __init mlxplat_dmi_qmb7xx_matched(const struct dmi_system_id *dmi)
{
	int i;

	mlxplat_max_adap_num = MLXPLAT_CPLD_MAX_PHYS_ADAPTER_NUM;
	mlxplat_mux_num = ARRAY_SIZE(mlxplat_default_mux_data);
	mlxplat_mux_data = mlxplat_default_mux_data;
	for (i = 0; i < mlxplat_mux_num; i++) {
		mlxplat_mux_data[i].values = mlxplat_msn21xx_channels;
		mlxplat_mux_data[i].n_values =
				ARRAY_SIZE(mlxplat_msn21xx_channels);
	}
	mlxplat_hotplug = &mlxplat_mlxcpld_default_ng_data;
	mlxplat_hotplug->deferred_nr =
		mlxplat_msn21xx_channels[MLXPLAT_CPLD_GRP_CHNL_NUM - 1];
	mlxplat_led = &mlxplat_default_ng_led_data;
	mlxplat_regs_io = &mlxplat_default_ng_regs_io_data;
	mlxplat_fan = &mlxplat_default_fan_data;
	for (i = 0; i < ARRAY_SIZE(mlxplat_mlxcpld_wd_set_type2); i++)
		mlxplat_wd_data[i] = &mlxplat_mlxcpld_wd_set_type2[i];
	mlxplat_i2c = &mlxplat_mlxcpld_i2c_ng_data;
	mlxplat_regmap_config = &mlxplat_mlxcpld_regmap_config_ng;

	return 1;
}

static int __init mlxplat_dmi_comex_matched(const struct dmi_system_id *dmi)
{
	int i;

	mlxplat_max_adap_num = MLXPLAT_CPLD_MAX_PHYS_EXT_ADAPTER_NUM;
	mlxplat_mux_num = ARRAY_SIZE(mlxplat_extended_mux_data);
	mlxplat_mux_data = mlxplat_extended_mux_data;
	for (i = 0; i < mlxplat_mux_num; i++) {
		mlxplat_mux_data[i].values = mlxplat_msn21xx_channels;
		mlxplat_mux_data[i].n_values =
				ARRAY_SIZE(mlxplat_msn21xx_channels);
	}
	mlxplat_hotplug = &mlxplat_mlxcpld_comex_data;
	mlxplat_hotplug->deferred_nr = MLXPLAT_CPLD_MAX_PHYS_EXT_ADAPTER_NUM;
	mlxplat_led = &mlxplat_comex_100G_led_data;
	mlxplat_regs_io = &mlxplat_default_ng_regs_io_data;
	mlxplat_fan = &mlxplat_default_fan_data;
	for (i = 0; i < ARRAY_SIZE(mlxplat_mlxcpld_wd_set_type2); i++)
		mlxplat_wd_data[i] = &mlxplat_mlxcpld_wd_set_type2[i];
	mlxplat_regmap_config = &mlxplat_mlxcpld_regmap_config_comex;

	return 1;
}

static int __init mlxplat_dmi_ng400_matched(const struct dmi_system_id *dmi)
{
	int i;

	mlxplat_max_adap_num = MLXPLAT_CPLD_MAX_PHYS_ADAPTER_NUM;
	mlxplat_mux_num = ARRAY_SIZE(mlxplat_default_mux_data);
	mlxplat_mux_data = mlxplat_default_mux_data;
	for (i = 0; i < mlxplat_mux_num; i++) {
		mlxplat_mux_data[i].values = mlxplat_msn21xx_channels;
		mlxplat_mux_data[i].n_values =
				ARRAY_SIZE(mlxplat_msn21xx_channels);
	}
	mlxplat_hotplug = &mlxplat_mlxcpld_ext_data;
	mlxplat_hotplug->deferred_nr =
		mlxplat_msn21xx_channels[MLXPLAT_CPLD_GRP_CHNL_NUM - 1];
	mlxplat_led = &mlxplat_default_ng_led_data;
	mlxplat_regs_io = &mlxplat_default_ng_regs_io_data;
	mlxplat_fan = &mlxplat_default_fan_data;
	for (i = 0; i < ARRAY_SIZE(mlxplat_mlxcpld_wd_set_type2); i++)
		mlxplat_wd_data[i] = &mlxplat_mlxcpld_wd_set_type2[i];
	mlxplat_i2c = &mlxplat_mlxcpld_i2c_ng_data;
	mlxplat_regmap_config = &mlxplat_mlxcpld_regmap_config_ng400;

	return 1;
}

static const struct dmi_system_id mlxplat_dmi_table[] __initconst = {
	{
		.callback = mlxplat_dmi_default_matched,
		.matches = {
			DMI_MATCH(DMI_BOARD_NAME, "VMOD0001"),
		},
	},
	{
		.callback = mlxplat_dmi_msn21xx_matched,
		.matches = {
			DMI_MATCH(DMI_BOARD_NAME, "VMOD0002"),
		},
	},
	{
		.callback = mlxplat_dmi_msn274x_matched,
		.matches = {
			DMI_MATCH(DMI_BOARD_NAME, "VMOD0003"),
		},
	},
	{
		.callback = mlxplat_dmi_msn201x_matched,
		.matches = {
			DMI_MATCH(DMI_BOARD_NAME, "VMOD0004"),
		},
	},
	{
		.callback = mlxplat_dmi_qmb7xx_matched,
		.matches = {
			DMI_MATCH(DMI_BOARD_NAME, "VMOD0005"),
		},
	},
	{
		.callback = mlxplat_dmi_qmb7xx_matched,
		.matches = {
			DMI_MATCH(DMI_BOARD_NAME, "VMOD0007"),
		},
	},
	{
		.callback = mlxplat_dmi_comex_matched,
		.matches = {
			DMI_MATCH(DMI_BOARD_NAME, "VMOD0009"),
		},
	},
	{
		.callback = mlxplat_dmi_ng400_matched,
		.matches = {
			DMI_MATCH(DMI_BOARD_NAME, "VMOD0010"),
		},
	},
	{
		.callback = mlxplat_dmi_msn274x_matched,
		.matches = {
			DMI_MATCH(DMI_BOARD_VENDOR, "Mellanox Technologies"),
			DMI_MATCH(DMI_PRODUCT_NAME, "MSN274"),
		},
	},
	{
		.callback = mlxplat_dmi_default_matched,
		.matches = {
			DMI_MATCH(DMI_BOARD_VENDOR, "Mellanox Technologies"),
			DMI_MATCH(DMI_PRODUCT_NAME, "MSN24"),
		},
	},
	{
		.callback = mlxplat_dmi_default_matched,
		.matches = {
			DMI_MATCH(DMI_BOARD_VENDOR, "Mellanox Technologies"),
			DMI_MATCH(DMI_PRODUCT_NAME, "MSN27"),
		},
	},
	{
		.callback = mlxplat_dmi_default_matched,
		.matches = {
			DMI_MATCH(DMI_BOARD_VENDOR, "Mellanox Technologies"),
			DMI_MATCH(DMI_PRODUCT_NAME, "MSB"),
		},
	},
	{
		.callback = mlxplat_dmi_default_matched,
		.matches = {
			DMI_MATCH(DMI_BOARD_VENDOR, "Mellanox Technologies"),
			DMI_MATCH(DMI_PRODUCT_NAME, "MSX"),
		},
	},
	{
		.callback = mlxplat_dmi_msn21xx_matched,
		.matches = {
			DMI_MATCH(DMI_BOARD_VENDOR, "Mellanox Technologies"),
			DMI_MATCH(DMI_PRODUCT_NAME, "MSN21"),
		},
	},
	{
		.callback = mlxplat_dmi_msn201x_matched,
		.matches = {
			DMI_MATCH(DMI_BOARD_VENDOR, "Mellanox Technologies"),
			DMI_MATCH(DMI_PRODUCT_NAME, "MSN201"),
		},
	},
	{
		.callback = mlxplat_dmi_qmb7xx_matched,
		.matches = {
			DMI_MATCH(DMI_BOARD_VENDOR, "Mellanox Technologies"),
			DMI_MATCH(DMI_PRODUCT_NAME, "MQM87"),
		},
	},
	{
		.callback = mlxplat_dmi_qmb7xx_matched,
		.matches = {
			DMI_MATCH(DMI_BOARD_VENDOR, "Mellanox Technologies"),
			DMI_MATCH(DMI_PRODUCT_NAME, "MSN37"),
		},
	},
	{
		.callback = mlxplat_dmi_qmb7xx_matched,
		.matches = {
			DMI_MATCH(DMI_BOARD_VENDOR, "Mellanox Technologies"),
			DMI_MATCH(DMI_PRODUCT_NAME, "MSN34"),
		},
	},
	{
		.callback = mlxplat_dmi_qmb7xx_matched,
		.matches = {
			DMI_MATCH(DMI_BOARD_VENDOR, "Mellanox Technologies"),
			DMI_MATCH(DMI_PRODUCT_NAME, "MSN38"),
		},
	},
	{ }
};

MODULE_DEVICE_TABLE(dmi, mlxplat_dmi_table);

static int mlxplat_mlxcpld_verify_bus_topology(int *nr)
{
	struct i2c_adapter *search_adap;
	int shift, i;

	/* Scan adapters from expected id to verify it is free. */
	*nr = MLXPLAT_CPLD_PHYS_ADAPTER_DEF_NR;
	for (i = MLXPLAT_CPLD_PHYS_ADAPTER_DEF_NR; i <
	     mlxplat_max_adap_num; i++) {
		search_adap = i2c_get_adapter(i);
		if (search_adap) {
			i2c_put_adapter(search_adap);
			continue;
		}

		/* Return if expected parent adapter is free. */
		if (i == MLXPLAT_CPLD_PHYS_ADAPTER_DEF_NR)
			return 0;
		break;
	}

	/* Return with error if free id for adapter is not found. */
	if (i == mlxplat_max_adap_num)
		return -ENODEV;

	/* Shift adapter ids, since expected parent adapter is not free. */
	*nr = i;
	for (i = 0; i < mlxplat_mux_num; i++) {
		shift = *nr - mlxplat_mux_data[i].parent;
		mlxplat_mux_data[i].parent = *nr;
		mlxplat_mux_data[i].base_nr += shift;
		if (shift > 0)
			mlxplat_hotplug->shift_nr = shift;
	}

	return 0;
}

static int mlxplat_mlxcpld_check_wd_capability(void *regmap)
{
	u32 regval;
	int i, rc;

	rc = regmap_read(regmap, MLXPLAT_CPLD_LPC_REG_PSU_I2C_CAP_OFFSET,
			 &regval);
	if (rc)
		return rc;

	if (!(regval & ~MLXPLAT_CPLD_WD_CPBLTY_MASK)) {
		for (i = 0; i < ARRAY_SIZE(mlxplat_mlxcpld_wd_set_type3); i++) {
			if (mlxplat_wd_data[i])
				mlxplat_wd_data[i] =
					&mlxplat_mlxcpld_wd_set_type3[i];
		}
	}

	return 0;
}

static int __init mlxplat_init(void)
{
	struct mlxplat_priv *priv;
	int i, j, nr, err;

	if (!dmi_check_system(mlxplat_dmi_table))
		return -ENODEV;

	mlxplat_dev = platform_device_register_simple(MLX_PLAT_DEVICE_NAME, -1,
					mlxplat_lpc_resources,
					ARRAY_SIZE(mlxplat_lpc_resources));

	if (IS_ERR(mlxplat_dev))
		return PTR_ERR(mlxplat_dev);

	priv = devm_kzalloc(&mlxplat_dev->dev, sizeof(struct mlxplat_priv),
			    GFP_KERNEL);
	if (!priv) {
		err = -ENOMEM;
		goto fail_alloc;
	}
	platform_set_drvdata(mlxplat_dev, priv);

	mlxplat_mlxcpld_regmap_ctx.base = devm_ioport_map(&mlxplat_dev->dev,
			       mlxplat_lpc_resources[1].start, 1);
	if (!mlxplat_mlxcpld_regmap_ctx.base) {
		err = -ENOMEM;
		goto fail_alloc;
	}

	if (!mlxplat_regmap_config)
		mlxplat_regmap_config = &mlxplat_mlxcpld_regmap_config;

	priv->regmap = devm_regmap_init(&mlxplat_dev->dev, NULL,
					&mlxplat_mlxcpld_regmap_ctx,
					mlxplat_regmap_config);
	if (IS_ERR(priv->regmap)) {
		err = PTR_ERR(priv->regmap);
		goto fail_alloc;
	}

	err = mlxplat_mlxcpld_verify_bus_topology(&nr);
	if (nr < 0)
		goto fail_alloc;

	nr = (nr == mlxplat_max_adap_num) ? -1 : nr;
	if (mlxplat_i2c)
		mlxplat_i2c->regmap = priv->regmap;
	priv->pdev_i2c = platform_device_register_resndata(
					&mlxplat_dev->dev, "i2c_mlxcpld",
					nr, mlxplat_mlxcpld_resources,
					ARRAY_SIZE(mlxplat_mlxcpld_resources),
					mlxplat_i2c, sizeof(*mlxplat_i2c));
	if (IS_ERR(priv->pdev_i2c)) {
		err = PTR_ERR(priv->pdev_i2c);
		goto fail_alloc;
	}

	for (i = 0; i < mlxplat_mux_num; i++) {
		priv->pdev_mux[i] = platform_device_register_resndata(
						&priv->pdev_i2c->dev,
						"i2c-mux-reg", i, NULL,
						0, &mlxplat_mux_data[i],
						sizeof(mlxplat_mux_data[i]));
		if (IS_ERR(priv->pdev_mux[i])) {
			err = PTR_ERR(priv->pdev_mux[i]);
			goto fail_platform_mux_register;
		}
	}

	/* Add hotplug driver */
	mlxplat_hotplug->regmap = priv->regmap;
	priv->pdev_hotplug = platform_device_register_resndata(
				&mlxplat_dev->dev, "mlxreg-hotplug",
				PLATFORM_DEVID_NONE,
				mlxplat_mlxcpld_resources,
				ARRAY_SIZE(mlxplat_mlxcpld_resources),
				mlxplat_hotplug, sizeof(*mlxplat_hotplug));
	if (IS_ERR(priv->pdev_hotplug)) {
		err = PTR_ERR(priv->pdev_hotplug);
		goto fail_platform_mux_register;
	}

	/* Set default registers. */
	for (j = 0; j <  mlxplat_regmap_config->num_reg_defaults; j++) {
		err = regmap_write(priv->regmap,
				   mlxplat_regmap_config->reg_defaults[j].reg,
				   mlxplat_regmap_config->reg_defaults[j].def);
		if (err)
			goto fail_platform_mux_register;
	}

	/* Add LED driver. */
	mlxplat_led->regmap = priv->regmap;
	priv->pdev_led = platform_device_register_resndata(
				&mlxplat_dev->dev, "leds-mlxreg",
				PLATFORM_DEVID_NONE, NULL, 0,
				mlxplat_led, sizeof(*mlxplat_led));
	if (IS_ERR(priv->pdev_led)) {
		err = PTR_ERR(priv->pdev_led);
		goto fail_platform_hotplug_register;
	}

	/* Add registers io access driver. */
	if (mlxplat_regs_io) {
		mlxplat_regs_io->regmap = priv->regmap;
		priv->pdev_io_regs = platform_device_register_resndata(
					&mlxplat_dev->dev, "mlxreg-io",
					PLATFORM_DEVID_NONE, NULL, 0,
					mlxplat_regs_io,
					sizeof(*mlxplat_regs_io));
		if (IS_ERR(priv->pdev_io_regs)) {
			err = PTR_ERR(priv->pdev_io_regs);
			goto fail_platform_led_register;
		}
	}

	/* Add FAN driver. */
	if (mlxplat_fan) {
		mlxplat_fan->regmap = priv->regmap;
		priv->pdev_fan = platform_device_register_resndata(
					&mlxplat_dev->dev, "mlxreg-fan",
					PLATFORM_DEVID_NONE, NULL, 0,
					mlxplat_fan,
					sizeof(*mlxplat_fan));
		if (IS_ERR(priv->pdev_fan)) {
			err = PTR_ERR(priv->pdev_fan);
			goto fail_platform_io_regs_register;
		}
	}

	/* Add WD drivers. */
	err = mlxplat_mlxcpld_check_wd_capability(priv->regmap);
	if (err)
		goto fail_platform_wd_register;
	for (j = 0; j < MLXPLAT_CPLD_WD_MAX_DEVS; j++) {
		if (mlxplat_wd_data[j]) {
			mlxplat_wd_data[j]->regmap = priv->regmap;
			priv->pdev_wd[j] = platform_device_register_resndata(
						&mlxplat_dev->dev, "mlx-wdt",
						j, NULL, 0,
						mlxplat_wd_data[j],
						sizeof(*mlxplat_wd_data[j]));
			if (IS_ERR(priv->pdev_wd[j])) {
				err = PTR_ERR(priv->pdev_wd[j]);
				goto fail_platform_wd_register;
			}
		}
	}

	/* Sync registers with hardware. */
	regcache_mark_dirty(priv->regmap);
	err = regcache_sync(priv->regmap);
	if (err)
		goto fail_platform_wd_register;

	return 0;

fail_platform_wd_register:
	while (--j >= 0)
		platform_device_unregister(priv->pdev_wd[j]);
	if (mlxplat_fan)
		platform_device_unregister(priv->pdev_fan);
fail_platform_io_regs_register:
	if (mlxplat_regs_io)
		platform_device_unregister(priv->pdev_io_regs);
fail_platform_led_register:
	platform_device_unregister(priv->pdev_led);
fail_platform_hotplug_register:
	platform_device_unregister(priv->pdev_hotplug);
fail_platform_mux_register:
	while (--i >= 0)
		platform_device_unregister(priv->pdev_mux[i]);
	platform_device_unregister(priv->pdev_i2c);
fail_alloc:
	platform_device_unregister(mlxplat_dev);

	return err;
}
module_init(mlxplat_init);

static void __exit mlxplat_exit(void)
{
	struct mlxplat_priv *priv = platform_get_drvdata(mlxplat_dev);
	int i;

	for (i = MLXPLAT_CPLD_WD_MAX_DEVS - 1; i >= 0 ; i--)
		platform_device_unregister(priv->pdev_wd[i]);
	if (priv->pdev_fan)
		platform_device_unregister(priv->pdev_fan);
	if (priv->pdev_io_regs)
		platform_device_unregister(priv->pdev_io_regs);
	platform_device_unregister(priv->pdev_led);
	platform_device_unregister(priv->pdev_hotplug);

	for (i = mlxplat_mux_num - 1; i >= 0 ; i--)
		platform_device_unregister(priv->pdev_mux[i]);

	platform_device_unregister(priv->pdev_i2c);
	platform_device_unregister(mlxplat_dev);
}
module_exit(mlxplat_exit);

MODULE_AUTHOR("Vadim Pasternak (vadimp@mellanox.com)");
MODULE_DESCRIPTION("Mellanox platform driver");
MODULE_LICENSE("Dual BSD/GPL");<|MERGE_RESOLUTION|>--- conflicted
+++ resolved
@@ -319,18 +319,6 @@
 };
 
 /* Platform hotplug devices */
-<<<<<<< HEAD
-static struct i2c_board_info mlxplat_mlxcpld_psu[] = {
-	{
-		I2C_BOARD_INFO("24c02", 0x51),
-	},
-	{
-		I2C_BOARD_INFO("24c02", 0x50),
-	},
-};
-
-=======
->>>>>>> f642729d
 static struct i2c_board_info mlxplat_mlxcpld_pwr[] = {
 	{
 		I2C_BOARD_INFO("dps460", 0x59),
