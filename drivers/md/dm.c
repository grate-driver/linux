--- conflicted
+++ resolved
@@ -1017,7 +1017,7 @@
 	while (io) {
 		struct dm_io *next = io->next;
 
-		dm_io_rewind(io, &md->queue->bio_split);
+		dm_io_rewind(io, &md->disk->bio_split);
 
 		io->next = NULL;
 		__dm_io_complete(io, false);
@@ -1774,17 +1774,9 @@
 	 * Remainder must be passed to submit_bio_noacct() so it gets handled
 	 * *after* bios already submitted have been completely processed.
 	 */
-<<<<<<< HEAD
-	WARN_ON_ONCE(!dm_io_flagged(io, DM_IO_WAS_SPLIT));
-	io->split_bio = bio_split(bio, io->sectors, GFP_NOIO,
-				  &md->disk->bio_split);
-	bio_chain(io->split_bio, bio);
-	trace_block_split(io->split_bio, bio->bi_iter.bi_sector);
-=======
 	bio_trim(bio, io->sectors, ci.sector_count);
 	trace_block_split(bio, bio->bi_iter.bi_sector);
 	bio_inc_remaining(bio);
->>>>>>> cab3b1fb
 	submit_bio_noacct(bio);
 out:
 	/*
