--- conflicted
+++ resolved
@@ -1154,12 +1154,6 @@
 	mutex_unlock(&alps_mutex);
 }
 
-<<<<<<< HEAD
-static void alps_report_bare_ps2_packet(struct input_dev *dev,
-					unsigned char packet[],
-					bool report_buttons)
-{
-=======
 static void alps_report_bare_ps2_packet(struct psmouse *psmouse,
 					unsigned char packet[],
 					bool report_buttons)
@@ -1182,7 +1176,6 @@
 		dev = priv->dev3;
 	}
 
->>>>>>> 01e97e65
 	if (report_buttons)
 		alps_report_buttons(dev, NULL,
 				packet[0] & 1, packet[0] & 2, packet[0] & 4);
@@ -1257,8 +1250,8 @@
 		 * de-synchronization.
 		 */
 
-		alps_report_bare_ps2_packet(priv->dev2,
-					    &psmouse->packet[3], false);
+		alps_report_bare_ps2_packet(psmouse, &psmouse->packet[3],
+					    false);
 
 		/*
 		 * Continue with the standard ALPS protocol handling,
@@ -1314,18 +1307,9 @@
 	 * properly we only do this if the device is fully synchronized.
 	 */
 	if (!psmouse->out_of_sync_cnt && (psmouse->packet[0] & 0xc8) == 0x08) {
-
-		/* Register dev3 mouse if we received PS/2 packet first time */
-		if (unlikely(!priv->dev3))
-			psmouse_queue_work(psmouse,
-					   &priv->dev3_register_work, 0);
-
 		if (psmouse->pktcnt == 3) {
-			/* Once dev3 mouse device is registered report data */
-			if (likely(!IS_ERR_OR_NULL(priv->dev3)))
-				alps_report_bare_ps2_packet(priv->dev3,
-							    psmouse->packet,
-							    true);
+			alps_report_bare_ps2_packet(psmouse, psmouse->packet,
+						    true);
 			return PSMOUSE_FULL_PACKET;
 		}
 		return PSMOUSE_GOOD_DATA;
@@ -2306,11 +2290,6 @@
 		priv->set_abs_params = alps_set_abs_params_mt;
 		priv->nibble_commands = alps_v3_nibble_commands;
 		priv->addr_command = PSMOUSE_CMD_RESET_WRAP;
-<<<<<<< HEAD
-		priv->x_max = 1360;
-		priv->y_max = 660;
-=======
->>>>>>> 01e97e65
 		priv->x_bits = 23;
 		priv->y_bits = 12;
 
@@ -2335,14 +2314,8 @@
 		priv->set_abs_params = alps_set_abs_params_mt;
 		priv->nibble_commands = alps_v3_nibble_commands;
 		priv->addr_command = PSMOUSE_CMD_RESET_WRAP;
-<<<<<<< HEAD
-
-		if (alps_dolphin_get_device_area(psmouse, priv))
-			return -EIO;
-=======
 		priv->x_max = 0xfff;
 		priv->y_max = 0x7ff;
->>>>>>> 01e97e65
 
 		if (priv->fw_ver[1] != 0xba)
 			priv->flags |= ALPS_BUTTONPAD;
@@ -2568,7 +2541,6 @@
 		dev2->id.product = PSMOUSE_ALPS;
 		dev2->id.version = priv->proto_version;
 		dev2->dev.parent = &psmouse->ps2dev.serio->dev;
-<<<<<<< HEAD
 
 		input_set_capability(dev2, EV_REL, REL_X);
 		input_set_capability(dev2, EV_REL, REL_Y);
@@ -2576,15 +2548,6 @@
 		input_set_capability(dev2, EV_KEY, BTN_RIGHT);
 		input_set_capability(dev2, EV_KEY, BTN_MIDDLE);
 
-=======
-
-		input_set_capability(dev2, EV_REL, REL_X);
-		input_set_capability(dev2, EV_REL, REL_Y);
-		input_set_capability(dev2, EV_KEY, BTN_LEFT);
-		input_set_capability(dev2, EV_KEY, BTN_RIGHT);
-		input_set_capability(dev2, EV_KEY, BTN_MIDDLE);
-
->>>>>>> 01e97e65
 		__set_bit(INPUT_PROP_POINTER, dev2->propbit);
 		__set_bit(INPUT_PROP_POINTING_STICK, dev2->propbit);
 
