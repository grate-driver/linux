--- conflicted
+++ resolved
@@ -186,17 +186,12 @@
 	retval = uinput_request_send(udev, request);
 	if (retval)
 		goto out;
-<<<<<<< HEAD
-
-	wait_for_completion(&request->done);
-=======
 
 	if (!wait_for_completion_timeout(&request->done, 30 * HZ)) {
 		retval = -ETIMEDOUT;
 		goto out;
 	}
 
->>>>>>> 9abd04af
 	retval = request->retval;
 
  out:
@@ -992,15 +987,10 @@
 		if (retval)
 			goto out;
 
-<<<<<<< HEAD
-			req->retval = ff_up.retval;
-			complete(&req->done);
-=======
 		req = uinput_request_find(udev, ff_up.request_id);
 		if (!req || req->code != UI_FF_UPLOAD ||
 		    !req->u.upload.effect) {
 			retval = -EINVAL;
->>>>>>> 9abd04af
 			goto out;
 		}
 
@@ -1014,14 +1004,9 @@
 			goto out;
 		}
 
-<<<<<<< HEAD
-			req->retval = ff_erase.retval;
-			complete(&req->done);
-=======
 		req = uinput_request_find(udev, ff_erase.request_id);
 		if (!req || req->code != UI_FF_ERASE) {
 			retval = -EINVAL;
->>>>>>> 9abd04af
 			goto out;
 		}
 
