--- conflicted
+++ resolved
@@ -14,15 +14,12 @@
 #define SLEEP_CLOCK_SELECT_INTERNAL_BIT	0x02
 #define HOST_CSTATE_BIT			0x04
 
-<<<<<<< HEAD
-=======
 bool ath11k_cold_boot_cal = 1;
 EXPORT_SYMBOL(ath11k_cold_boot_cal);
 module_param_named(cold_boot_cal, ath11k_cold_boot_cal, bool, 0644);
 MODULE_PARM_DESC(cold_boot_cal,
 		 "Decrease the channel switch time but increase the driver load time (Default: true)");
 
->>>>>>> f642729d
 static struct qmi_elem_info qmi_wlanfw_host_cap_req_msg_v01_ei[] = {
 	{
 		.data_type	= QMI_OPT_FLAG,
@@ -1676,34 +1673,24 @@
 	 * failure to FW and FW will then request mulitple blocks of small
 	 * chunk size memory.
 	 */
-<<<<<<< HEAD
-	if (!ab->bus_params.fixed_mem_region && ab->qmi.mem_seg_count <= 2) {
-=======
 	if (!ab->bus_params.fixed_mem_region && ab->qmi.target_mem_delayed) {
 		delayed = true;
->>>>>>> f642729d
 		ath11k_dbg(ab, ATH11K_DBG_QMI, "qmi delays mem_request %d\n",
 			   ab->qmi.mem_seg_count);
 		memset(req, 0, sizeof(*req));
 	} else {
-<<<<<<< HEAD
-=======
 		delayed = false;
->>>>>>> f642729d
 		req->mem_seg_len = ab->qmi.mem_seg_count;
 
 		for (i = 0; i < req->mem_seg_len ; i++) {
 			req->mem_seg[i].addr = ab->qmi.target_mem[i].paddr;
 			req->mem_seg[i].size = ab->qmi.target_mem[i].size;
 			req->mem_seg[i].type = ab->qmi.target_mem[i].type;
-<<<<<<< HEAD
-=======
 			ath11k_dbg(ab, ATH11K_DBG_QMI,
 				   "qmi req mem_seg[%d] %pad %u %u\n", i,
 				    &ab->qmi.target_mem[i].paddr,
 				    ab->qmi.target_mem[i].size,
 				    ab->qmi.target_mem[i].type);
->>>>>>> f642729d
 		}
 	}
 
@@ -1769,11 +1756,8 @@
 	int i;
 	struct target_mem_chunk *chunk;
 
-<<<<<<< HEAD
-=======
 	ab->qmi.target_mem_delayed = false;
 
->>>>>>> f642729d
 	for (i = 0; i < ab->qmi.mem_seg_count; i++) {
 		chunk = &ab->qmi.target_mem[i];
 		chunk->vaddr = dma_alloc_coherent(ab->dev,
@@ -1781,8 +1765,6 @@
 						  &chunk->paddr,
 						  GFP_KERNEL);
 		if (!chunk->vaddr) {
-<<<<<<< HEAD
-=======
 			if (ab->qmi.mem_seg_count <= 2) {
 				ath11k_dbg(ab, ATH11K_DBG_QMI,
 					   "qmi dma allocation failed (%d B type %u), will try later with small size\n",
@@ -1792,7 +1774,6 @@
 				ab->qmi.target_mem_delayed = true;
 				return 0;
 			}
->>>>>>> f642729d
 			ath11k_err(ab, "failed to alloc memory, size: 0x%x, type: %u\n",
 				   chunk->size,
 				   chunk->type);
@@ -1821,11 +1802,6 @@
 				ath11k_warn(ab, "qmi mem size is low to load caldata\n");
 				return -EINVAL;
 			}
-<<<<<<< HEAD
-			/* TODO ath11k does not support cold boot calibration */
-			ab->qmi.target_mem[idx].paddr = 0;
-			ab->qmi.target_mem[idx].vaddr = NULL;
-=======
 
 			if (ath11k_cold_boot_cal && ab->hw_params.cold_boot_calib) {
 				ab->qmi.target_mem[idx].paddr =
@@ -1836,7 +1812,6 @@
 				ab->qmi.target_mem[idx].paddr = 0;
 				ab->qmi.target_mem[idx].vaddr = NULL;
 			}
->>>>>>> f642729d
 			ab->qmi.target_mem[idx].size = ab->qmi.target_mem[i].size;
 			ab->qmi.target_mem[idx].type = ab->qmi.target_mem[i].type;
 			idx++;
@@ -2567,11 +2542,7 @@
 				    ret);
 			return;
 		}
-<<<<<<< HEAD
-	} else if (msg->mem_seg_len > 2) {
-=======
 	} else {
->>>>>>> f642729d
 		ret = ath11k_qmi_alloc_target_mem_chunk(ab);
 		if (ret) {
 			ath11k_warn(ab, "qmi failed to alloc target memory: %d\n",
