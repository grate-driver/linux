--- conflicted
+++ resolved
@@ -304,11 +304,7 @@
 	return 0;
 }
 
-<<<<<<< HEAD
-static void ath11k_dp_stop_shadow_timers(struct ath11k_base *ab)
-=======
 void ath11k_dp_stop_shadow_timers(struct ath11k_base *ab)
->>>>>>> f642729d
 {
 	int i;
 
