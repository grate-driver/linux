--- conflicted
+++ resolved
@@ -739,12 +739,9 @@
 	u32 num_db_cap;
 
 	struct timer_list mon_reap_timer;
-<<<<<<< HEAD
-=======
 
 	struct completion htc_suspend;
 
->>>>>>> f642729d
 	/* must be last */
 	u8 drv_priv[0] __aligned(sizeof(void *));
 };
@@ -879,17 +876,6 @@
 extern const struct ce_pipe_config ath11k_target_ce_config_wlan_qca6390[];
 extern const struct service_to_pipe ath11k_target_service_to_ce_map_wlan_qca6390[];
 
-<<<<<<< HEAD
-void ath11k_peer_unmap_event(struct ath11k_base *ab, u16 peer_id);
-void ath11k_peer_map_event(struct ath11k_base *ab, u8 vdev_id, u16 peer_id,
-			   u8 *mac_addr, u16 ast_hash);
-struct ath11k_peer *ath11k_peer_find(struct ath11k_base *ab, int vdev_id,
-				     const u8 *addr);
-struct ath11k_peer *ath11k_peer_find_by_addr(struct ath11k_base *ab,
-					     const u8 *addr);
-struct ath11k_peer *ath11k_peer_find_by_id(struct ath11k_base *ab, int peer_id);
-=======
->>>>>>> f642729d
 int ath11k_core_qmi_firmware_ready(struct ath11k_base *ab);
 int ath11k_core_pre_init(struct ath11k_base *ab);
 int ath11k_core_init(struct ath11k_base *ath11k);
@@ -904,11 +890,8 @@
 int ath11k_core_check_dt(struct ath11k_base *ath11k);
 
 void ath11k_core_halt(struct ath11k *ar);
-<<<<<<< HEAD
-=======
 int ath11k_core_resume(struct ath11k_base *ab);
 int ath11k_core_suspend(struct ath11k_base *ab);
->>>>>>> f642729d
 
 const struct firmware *ath11k_core_firmware_request(struct ath11k_base *ab,
 						    const char *filename);
