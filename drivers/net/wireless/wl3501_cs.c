--- conflicted
+++ resolved
@@ -134,11 +134,7 @@
 
 /**
  * iw_valid_channel - validate channel in regulatory domain
-<<<<<<< HEAD
- * @reg_comain: regulatory domain
-=======
  * @reg_domain: regulatory domain
->>>>>>> 356006a6
  * @channel: channel to validate
  *
  * Returns 0 if invalid in the specified regulatory domain, non-zero if valid.
@@ -462,14 +458,7 @@
 /**
  * wl3501_send_pkt - Send a packet.
  * @this: Card
-<<<<<<< HEAD
- *
- * Send a packet.
- *
- * data = Ethernet raw frame.  (e.g. data[0] - data[5] is Dest MAC Addr,
-=======
  * @data: Ethernet raw frame.  (e.g. data[0] - data[5] is Dest MAC Addr,
->>>>>>> 356006a6
  *                                   data[6] - data[11] is Src MAC Addr)
  * @len: Packet length
  * Ref: IEEE 802.11
