--- conflicted
+++ resolved
@@ -171,13 +171,8 @@
 	}
 
 	eeprom = (u8 *)dev->mt76.eeprom.data;
-<<<<<<< HEAD
-	dev->mt76.cap.has_2ghz = true;
-	memcpy(dev->mt76.macaddr, eeprom + MT_EE_MAC_ADDR, ETH_ALEN);
-=======
 	dev->mphy.cap.has_2ghz = true;
 	memcpy(dev->mphy.macaddr, eeprom + MT_EE_MAC_ADDR, ETH_ALEN);
->>>>>>> f642729d
 
 	/* Check for 1SS devices */
 	dev->mphy.antenna_mask = 3;
