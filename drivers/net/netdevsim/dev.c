--- conflicted
+++ resolved
@@ -789,10 +789,6 @@
 						    params->component, 81);
 		devlink_flash_update_status_notify(devlink, "Flashing done",
 						   params->component, 0, 0);
-<<<<<<< HEAD
-		devlink_flash_update_end_notify(devlink);
-=======
->>>>>>> f642729d
 	}
 
 	return 0;
@@ -1015,13 +1011,6 @@
 	mutex_init(&nsim_dev->port_list_lock);
 	nsim_dev->fw_update_status = true;
 	nsim_dev->fw_update_overwrite_mask = 0;
-<<<<<<< HEAD
-
-	nsim_dev->fib_data = nsim_fib_create(devlink, extack);
-	if (IS_ERR(nsim_dev->fib_data))
-		return PTR_ERR(nsim_dev->fib_data);
-=======
->>>>>>> f642729d
 
 	nsim_devlink_param_load_driverinit_values(devlink);
 
