--- conflicted
+++ resolved
@@ -317,13 +317,6 @@
 
 	phydev->suspended_by_mdio_bus = 0;
 
-<<<<<<< HEAD
-	/* If we manged to get here with the PHY state machine in a state neither
-	 * PHY_HALTED nor PHY_READY this is an indication that something went wrong
-	 * and we should most likely be using MAC managed PM and we are not.
-	 */
-	WARN_ON(phydev->state != PHY_HALTED && phydev->state != PHY_READY);
-=======
 	/* If we managed to get here with the PHY state machine in a state
 	 * neither PHY_HALTED, PHY_READY nor PHY_UP, this is an indication
 	 * that something went wrong and we should most likely be using
@@ -331,7 +324,6 @@
 	 */
 	WARN_ON(phydev->state != PHY_HALTED && phydev->state != PHY_READY &&
 		phydev->state != PHY_UP);
->>>>>>> 8950f345
 
 	ret = phy_init_hw(phydev);
 	if (ret < 0)
