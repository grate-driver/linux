--- conflicted
+++ resolved
@@ -143,15 +143,7 @@
 	char rx_irq_name[IFNAMSIZ+4]; /* DEVNAME-rx */
 	struct xen_netif_rx_back_ring rx;
 	struct sk_buff_head rx_queue;
-<<<<<<< HEAD
-	bool rx_queue_stopped;
-	/* Set when the RX interrupt is triggered by the frontend.
-	 * The worker thread may need to wake the queue.
-	 */
-	bool rx_event;
-=======
 	RING_IDX rx_last_skb_slots;
->>>>>>> 56041bf9
 
 	/* This array is allocated seperately as it is large */
 	struct gnttab_copy *grant_copy_op;
