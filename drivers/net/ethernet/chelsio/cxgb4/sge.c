--- conflicted
+++ resolved
@@ -1530,12 +1530,8 @@
 #endif /* CHELSIO_IPSEC_INLINE */
 
 #if IS_ENABLED(CONFIG_CHELSIO_TLS_DEVICE)
-<<<<<<< HEAD
-	if (skb->decrypted)
-=======
 	if (cxgb4_is_ktls_skb(skb) &&
 	    (skb->len - (skb_transport_offset(skb) + tcp_hdrlen(skb))))
->>>>>>> f642729d
 		return adap->uld[CXGB4_ULD_KTLS].tx_handler(skb, dev);
 #endif /* CHELSIO_TLS_DEVICE */
 
