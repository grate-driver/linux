// SPDX-License-Identifier: GPL-2.0
/* Ethernet device driver for Cortina Systems Gemini SoC
 * Also known as the StorLink SL3512 and SL3516 (SL351x) or Lepus
 * Net Engine and Gigabit Ethernet MAC (GMAC)
 * This hardware contains a TCP Offload Engine (TOE) but currently the
 * driver does not make use of it.
 *
 * Authors:
 * Linus Walleij <linus.walleij@linaro.org>
 * Tobias Waldvogel <tobias.waldvogel@gmail.com> (OpenWRT)
 * Michał Mirosław <mirq-linux@rere.qmqm.pl>
 * Paulius Zaleckas <paulius.zaleckas@gmail.com>
 * Giuseppe De Robertis <Giuseppe.DeRobertis@ba.infn.it>
 * Gary Chen & Ch Hsu Storlink Semiconductor
 */
#include <linux/kernel.h>
#include <linux/init.h>
#include <linux/module.h>
#include <linux/platform_device.h>
#include <linux/spinlock.h>
#include <linux/slab.h>
#include <linux/dma-mapping.h>
#include <linux/cache.h>
#include <linux/interrupt.h>
#include <linux/reset.h>
#include <linux/clk.h>
#include <linux/of.h>
#include <linux/of_mdio.h>
#include <linux/of_net.h>
#include <linux/of_platform.h>
#include <linux/etherdevice.h>
#include <linux/if_vlan.h>
#include <linux/skbuff.h>
#include <linux/phy.h>
#include <linux/crc32.h>
#include <linux/ethtool.h>
#include <linux/tcp.h>
#include <linux/u64_stats_sync.h>

#include <linux/in.h>
#include <linux/ip.h>
#include <linux/ipv6.h>

#include "gemini.h"

#define DRV_NAME		"gmac-gemini"

#define DEFAULT_MSG_ENABLE (NETIF_MSG_DRV | NETIF_MSG_PROBE | NETIF_MSG_LINK)
static int debug = -1;
module_param(debug, int, 0);
MODULE_PARM_DESC(debug, "Debug level (0=none,...,16=all)");

#define HSIZE_8			0x00
#define HSIZE_16		0x01
#define HSIZE_32		0x02

#define HBURST_SINGLE		0x00
#define HBURST_INCR		0x01
#define HBURST_INCR4		0x02
#define HBURST_INCR8		0x03

#define HPROT_DATA_CACHE	BIT(0)
#define HPROT_PRIVILIGED	BIT(1)
#define HPROT_BUFFERABLE	BIT(2)
#define HPROT_CACHABLE		BIT(3)

#define DEFAULT_RX_COALESCE_NSECS	0
#define DEFAULT_GMAC_RXQ_ORDER		9
#define DEFAULT_GMAC_TXQ_ORDER		8
#define DEFAULT_RX_BUF_ORDER		11
#define TX_MAX_FRAGS			16
#define TX_QUEUE_NUM			1	/* max: 6 */
#define RX_MAX_ALLOC_ORDER		2

#define GMAC0_IRQ0_2 (GMAC0_TXDERR_INT_BIT | GMAC0_TXPERR_INT_BIT | \
		      GMAC0_RXDERR_INT_BIT | GMAC0_RXPERR_INT_BIT)
#define GMAC0_IRQ0_TXQ0_INTS (GMAC0_SWTQ00_EOF_INT_BIT | \
			      GMAC0_SWTQ00_FIN_INT_BIT)
#define GMAC0_IRQ4_8 (GMAC0_MIB_INT_BIT | GMAC0_RX_OVERRUN_INT_BIT)

#define GMAC_OFFLOAD_FEATURES (NETIF_F_SG | NETIF_F_IP_CSUM | \
		NETIF_F_IPV6_CSUM | NETIF_F_RXCSUM | \
		NETIF_F_TSO | NETIF_F_TSO_ECN | NETIF_F_TSO6)

/**
 * struct gmac_queue_page - page buffer per-page info
 * @page: the page struct
 * @mapping: the dma address handle
 */
struct gmac_queue_page {
	struct page *page;
	dma_addr_t mapping;
};

struct gmac_txq {
	struct gmac_txdesc *ring;
	struct sk_buff	**skb;
	unsigned int	cptr;
	unsigned int	noirq_packets;
};

struct gemini_ethernet;

struct gemini_ethernet_port {
	u8 id; /* 0 or 1 */

	struct gemini_ethernet *geth;
	struct net_device *netdev;
	struct device *dev;
	void __iomem *dma_base;
	void __iomem *gmac_base;
	struct clk *pclk;
	struct reset_control *reset;
	int irq;
	__le32 mac_addr[3];

	void __iomem		*rxq_rwptr;
	struct gmac_rxdesc	*rxq_ring;
	unsigned int		rxq_order;

	struct napi_struct	napi;
	struct hrtimer		rx_coalesce_timer;
	unsigned int		rx_coalesce_nsecs;
	unsigned int		freeq_refill;
	struct gmac_txq		txq[TX_QUEUE_NUM];
	unsigned int		txq_order;
	unsigned int		irq_every_tx_packets;

	dma_addr_t		rxq_dma_base;
	dma_addr_t		txq_dma_base;

	unsigned int		msg_enable;
	spinlock_t		config_lock; /* Locks config register */

	struct u64_stats_sync	tx_stats_syncp;
	struct u64_stats_sync	rx_stats_syncp;
	struct u64_stats_sync	ir_stats_syncp;

	struct rtnl_link_stats64 stats;
	u64			hw_stats[RX_STATS_NUM];
	u64			rx_stats[RX_STATUS_NUM];
	u64			rx_csum_stats[RX_CHKSUM_NUM];
	u64			rx_napi_exits;
	u64			tx_frag_stats[TX_MAX_FRAGS];
	u64			tx_frags_linearized;
	u64			tx_hw_csummed;
};

struct gemini_ethernet {
	struct device *dev;
	void __iomem *base;
	struct gemini_ethernet_port *port0;
	struct gemini_ethernet_port *port1;
	bool initialized;

	spinlock_t	irq_lock; /* Locks IRQ-related registers */
	unsigned int	freeq_order;
	unsigned int	freeq_frag_order;
	struct gmac_rxdesc *freeq_ring;
	dma_addr_t	freeq_dma_base;
	struct gmac_queue_page	*freeq_pages;
	unsigned int	num_freeq_pages;
	spinlock_t	freeq_lock; /* Locks queue from reentrance */
};

#define GMAC_STATS_NUM	( \
	RX_STATS_NUM + RX_STATUS_NUM + RX_CHKSUM_NUM + 1 + \
	TX_MAX_FRAGS + 2)

static const char gmac_stats_strings[GMAC_STATS_NUM][ETH_GSTRING_LEN] = {
	"GMAC_IN_DISCARDS",
	"GMAC_IN_ERRORS",
	"GMAC_IN_MCAST",
	"GMAC_IN_BCAST",
	"GMAC_IN_MAC1",
	"GMAC_IN_MAC2",
	"RX_STATUS_GOOD_FRAME",
	"RX_STATUS_TOO_LONG_GOOD_CRC",
	"RX_STATUS_RUNT_FRAME",
	"RX_STATUS_SFD_NOT_FOUND",
	"RX_STATUS_CRC_ERROR",
	"RX_STATUS_TOO_LONG_BAD_CRC",
	"RX_STATUS_ALIGNMENT_ERROR",
	"RX_STATUS_TOO_LONG_BAD_ALIGN",
	"RX_STATUS_RX_ERR",
	"RX_STATUS_DA_FILTERED",
	"RX_STATUS_BUFFER_FULL",
	"RX_STATUS_11",
	"RX_STATUS_12",
	"RX_STATUS_13",
	"RX_STATUS_14",
	"RX_STATUS_15",
	"RX_CHKSUM_IP_UDP_TCP_OK",
	"RX_CHKSUM_IP_OK_ONLY",
	"RX_CHKSUM_NONE",
	"RX_CHKSUM_3",
	"RX_CHKSUM_IP_ERR_UNKNOWN",
	"RX_CHKSUM_IP_ERR",
	"RX_CHKSUM_TCP_UDP_ERR",
	"RX_CHKSUM_7",
	"RX_NAPI_EXITS",
	"TX_FRAGS[1]",
	"TX_FRAGS[2]",
	"TX_FRAGS[3]",
	"TX_FRAGS[4]",
	"TX_FRAGS[5]",
	"TX_FRAGS[6]",
	"TX_FRAGS[7]",
	"TX_FRAGS[8]",
	"TX_FRAGS[9]",
	"TX_FRAGS[10]",
	"TX_FRAGS[11]",
	"TX_FRAGS[12]",
	"TX_FRAGS[13]",
	"TX_FRAGS[14]",
	"TX_FRAGS[15]",
	"TX_FRAGS[16+]",
	"TX_FRAGS_LINEARIZED",
	"TX_HW_CSUMMED",
};

static void gmac_dump_dma_state(struct net_device *netdev);

static void gmac_update_config0_reg(struct net_device *netdev,
				    u32 val, u32 vmask)
{
	struct gemini_ethernet_port *port = netdev_priv(netdev);
	unsigned long flags;
	u32 reg;

	spin_lock_irqsave(&port->config_lock, flags);

	reg = readl(port->gmac_base + GMAC_CONFIG0);
	reg = (reg & ~vmask) | val;
	writel(reg, port->gmac_base + GMAC_CONFIG0);

	spin_unlock_irqrestore(&port->config_lock, flags);
}

static void gmac_enable_tx_rx(struct net_device *netdev)
{
	struct gemini_ethernet_port *port = netdev_priv(netdev);
	unsigned long flags;
	u32 reg;

	spin_lock_irqsave(&port->config_lock, flags);

	reg = readl(port->gmac_base + GMAC_CONFIG0);
	reg &= ~CONFIG0_TX_RX_DISABLE;
	writel(reg, port->gmac_base + GMAC_CONFIG0);

	spin_unlock_irqrestore(&port->config_lock, flags);
}

static void gmac_disable_tx_rx(struct net_device *netdev)
{
	struct gemini_ethernet_port *port = netdev_priv(netdev);
	unsigned long flags;
	u32 val;

	spin_lock_irqsave(&port->config_lock, flags);

	val = readl(port->gmac_base + GMAC_CONFIG0);
	val |= CONFIG0_TX_RX_DISABLE;
	writel(val, port->gmac_base + GMAC_CONFIG0);

	spin_unlock_irqrestore(&port->config_lock, flags);

	mdelay(10);	/* let GMAC consume packet */
}

static void gmac_set_flow_control(struct net_device *netdev, bool tx, bool rx)
{
	struct gemini_ethernet_port *port = netdev_priv(netdev);
	unsigned long flags;
	u32 val;

	spin_lock_irqsave(&port->config_lock, flags);

	val = readl(port->gmac_base + GMAC_CONFIG0);
	val &= ~CONFIG0_FLOW_CTL;
	if (tx)
		val |= CONFIG0_FLOW_TX;
	if (rx)
		val |= CONFIG0_FLOW_RX;
	writel(val, port->gmac_base + GMAC_CONFIG0);

	spin_unlock_irqrestore(&port->config_lock, flags);
}

static void gmac_speed_set(struct net_device *netdev)
{
	struct gemini_ethernet_port *port = netdev_priv(netdev);
	struct phy_device *phydev = netdev->phydev;
	union gmac_status status, old_status;
	int pause_tx = 0;
	int pause_rx = 0;

	status.bits32 = readl(port->gmac_base + GMAC_STATUS);
	old_status.bits32 = status.bits32;
	status.bits.link = phydev->link;
	status.bits.duplex = phydev->duplex;

	switch (phydev->speed) {
	case 1000:
		status.bits.speed = GMAC_SPEED_1000;
		if (phy_interface_mode_is_rgmii(phydev->interface))
			status.bits.mii_rmii = GMAC_PHY_RGMII_1000;
		netdev_dbg(netdev, "connect %s to RGMII @ 1Gbit\n",
			   phydev_name(phydev));
		break;
	case 100:
		status.bits.speed = GMAC_SPEED_100;
		if (phy_interface_mode_is_rgmii(phydev->interface))
			status.bits.mii_rmii = GMAC_PHY_RGMII_100_10;
		netdev_dbg(netdev, "connect %s to RGMII @ 100 Mbit\n",
			   phydev_name(phydev));
		break;
	case 10:
		status.bits.speed = GMAC_SPEED_10;
		if (phy_interface_mode_is_rgmii(phydev->interface))
			status.bits.mii_rmii = GMAC_PHY_RGMII_100_10;
		netdev_dbg(netdev, "connect %s to RGMII @ 10 Mbit\n",
			   phydev_name(phydev));
		break;
	default:
		netdev_warn(netdev, "Unsupported PHY speed (%d) on %s\n",
			    phydev->speed, phydev_name(phydev));
	}

	if (phydev->duplex == DUPLEX_FULL) {
		u16 lcladv = phy_read(phydev, MII_ADVERTISE);
		u16 rmtadv = phy_read(phydev, MII_LPA);
		u8 cap = mii_resolve_flowctrl_fdx(lcladv, rmtadv);

		if (cap & FLOW_CTRL_RX)
			pause_rx = 1;
		if (cap & FLOW_CTRL_TX)
			pause_tx = 1;
	}

	gmac_set_flow_control(netdev, pause_tx, pause_rx);

	if (old_status.bits32 == status.bits32)
		return;

	if (netif_msg_link(port)) {
		phy_print_status(phydev);
		netdev_info(netdev, "link flow control: %s\n",
			    phydev->pause
			    ? (phydev->asym_pause ? "tx" : "both")
			    : (phydev->asym_pause ? "rx" : "none")
		);
	}

	gmac_disable_tx_rx(netdev);
	writel(status.bits32, port->gmac_base + GMAC_STATUS);
	gmac_enable_tx_rx(netdev);
}

static int gmac_setup_phy(struct net_device *netdev)
{
	struct gemini_ethernet_port *port = netdev_priv(netdev);
	union gmac_status status = { .bits32 = 0 };
	struct device *dev = port->dev;
	struct phy_device *phy;

	phy = of_phy_get_and_connect(netdev,
				     dev->of_node,
				     gmac_speed_set);
	if (!phy)
		return -ENODEV;
	netdev->phydev = phy;

	phy_set_max_speed(phy, SPEED_1000);
	phy_support_asym_pause(phy);

	/* set PHY interface type */
	switch (phy->interface) {
	case PHY_INTERFACE_MODE_MII:
		netdev_dbg(netdev,
			   "MII: set GMAC0 to GMII mode, GMAC1 disabled\n");
		status.bits.mii_rmii = GMAC_PHY_MII;
		break;
	case PHY_INTERFACE_MODE_GMII:
		netdev_dbg(netdev,
			   "GMII: set GMAC0 to GMII mode, GMAC1 disabled\n");
		status.bits.mii_rmii = GMAC_PHY_GMII;
		break;
	case PHY_INTERFACE_MODE_RGMII:
	case PHY_INTERFACE_MODE_RGMII_ID:
	case PHY_INTERFACE_MODE_RGMII_TXID:
	case PHY_INTERFACE_MODE_RGMII_RXID:
		netdev_dbg(netdev,
			   "RGMII: set GMAC0 and GMAC1 to MII/RGMII mode\n");
		status.bits.mii_rmii = GMAC_PHY_RGMII_100_10;
		break;
	default:
		netdev_err(netdev, "Unsupported MII interface\n");
		phy_disconnect(phy);
		netdev->phydev = NULL;
		return -EINVAL;
	}
	writel(status.bits32, port->gmac_base + GMAC_STATUS);

	if (netif_msg_link(port))
		phy_attached_info(phy);

	return 0;
}

/* The maximum frame length is not logically enumerated in the
 * hardware, so we do a table lookup to find the applicable max
 * frame length.
 */
struct gmac_max_framelen {
	unsigned int max_l3_len;
	u8 val;
};

static const struct gmac_max_framelen gmac_maxlens[] = {
	{
		.max_l3_len = 1518,
		.val = CONFIG0_MAXLEN_1518,
	},
	{
		.max_l3_len = 1522,
		.val = CONFIG0_MAXLEN_1522,
	},
	{
		.max_l3_len = 1536,
		.val = CONFIG0_MAXLEN_1536,
	},
	{
		.max_l3_len = 1542,
		.val = CONFIG0_MAXLEN_1542,
	},
	{
		.max_l3_len = 9212,
		.val = CONFIG0_MAXLEN_9k,
	},
	{
		.max_l3_len = 10236,
		.val = CONFIG0_MAXLEN_10k,
	},
};

static int gmac_pick_rx_max_len(unsigned int max_l3_len)
{
	const struct gmac_max_framelen *maxlen;
	int maxtot;
	int i;

	maxtot = max_l3_len + ETH_HLEN + VLAN_HLEN;

	for (i = 0; i < ARRAY_SIZE(gmac_maxlens); i++) {
		maxlen = &gmac_maxlens[i];
		if (maxtot <= maxlen->max_l3_len)
			return maxlen->val;
	}

	return -1;
}

static int gmac_init(struct net_device *netdev)
{
	struct gemini_ethernet_port *port = netdev_priv(netdev);
	union gmac_config0 config0 = { .bits = {
		.dis_tx = 1,
		.dis_rx = 1,
		.ipv4_rx_chksum = 1,
		.ipv6_rx_chksum = 1,
		.rx_err_detect = 1,
		.rgmm_edge = 1,
		.port0_chk_hwq = 1,
		.port1_chk_hwq = 1,
		.port0_chk_toeq = 1,
		.port1_chk_toeq = 1,
		.port0_chk_classq = 1,
		.port1_chk_classq = 1,
	} };
	union gmac_ahb_weight ahb_weight = { .bits = {
		.rx_weight = 1,
		.tx_weight = 1,
		.hash_weight = 1,
		.pre_req = 0x1f,
		.tq_dv_threshold = 0,
	} };
	union gmac_tx_wcr0 hw_weigh = { .bits = {
		.hw_tq3 = 1,
		.hw_tq2 = 1,
		.hw_tq1 = 1,
		.hw_tq0 = 1,
	} };
	union gmac_tx_wcr1 sw_weigh = { .bits = {
		.sw_tq5 = 1,
		.sw_tq4 = 1,
		.sw_tq3 = 1,
		.sw_tq2 = 1,
		.sw_tq1 = 1,
		.sw_tq0 = 1,
	} };
	union gmac_config1 config1 = { .bits = {
		.set_threshold = 16,
		.rel_threshold = 24,
	} };
	union gmac_config2 config2 = { .bits = {
		.set_threshold = 16,
		.rel_threshold = 32,
	} };
	union gmac_config3 config3 = { .bits = {
		.set_threshold = 0,
		.rel_threshold = 0,
	} };
	union gmac_config0 tmp;

	config0.bits.max_len = gmac_pick_rx_max_len(netdev->mtu);
	tmp.bits32 = readl(port->gmac_base + GMAC_CONFIG0);
	config0.bits.reserved = tmp.bits.reserved;
	writel(config0.bits32, port->gmac_base + GMAC_CONFIG0);
	writel(config1.bits32, port->gmac_base + GMAC_CONFIG1);
	writel(config2.bits32, port->gmac_base + GMAC_CONFIG2);
	writel(config3.bits32, port->gmac_base + GMAC_CONFIG3);

	readl(port->dma_base + GMAC_AHB_WEIGHT_REG);
	writel(ahb_weight.bits32, port->dma_base + GMAC_AHB_WEIGHT_REG);

	writel(hw_weigh.bits32,
	       port->dma_base + GMAC_TX_WEIGHTING_CTRL_0_REG);
	writel(sw_weigh.bits32,
	       port->dma_base + GMAC_TX_WEIGHTING_CTRL_1_REG);

	port->rxq_order = DEFAULT_GMAC_RXQ_ORDER;
	port->txq_order = DEFAULT_GMAC_TXQ_ORDER;
	port->rx_coalesce_nsecs = DEFAULT_RX_COALESCE_NSECS;

	/* Mark every quarter of the queue a packet for interrupt
	 * in order to be able to wake up the queue if it was stopped
	 */
	port->irq_every_tx_packets = 1 << (port->txq_order - 2);

	return 0;
}

static int gmac_setup_txqs(struct net_device *netdev)
{
	struct gemini_ethernet_port *port = netdev_priv(netdev);
	unsigned int n_txq = netdev->num_tx_queues;
	struct gemini_ethernet *geth = port->geth;
	size_t entries = 1 << port->txq_order;
	struct gmac_txq *txq = port->txq;
	struct gmac_txdesc *desc_ring;
	size_t len = n_txq * entries;
	struct sk_buff **skb_tab;
	void __iomem *rwptr_reg;
	unsigned int r;
	int i;

	rwptr_reg = port->dma_base + GMAC_SW_TX_QUEUE0_PTR_REG;

	skb_tab = kcalloc(len, sizeof(*skb_tab), GFP_KERNEL);
	if (!skb_tab)
		return -ENOMEM;

	desc_ring = dma_alloc_coherent(geth->dev, len * sizeof(*desc_ring),
				       &port->txq_dma_base, GFP_KERNEL);

	if (!desc_ring) {
		kfree(skb_tab);
		return -ENOMEM;
	}

	if (port->txq_dma_base & ~DMA_Q_BASE_MASK) {
		dev_warn(geth->dev, "TX queue base is not aligned\n");
		dma_free_coherent(geth->dev, len * sizeof(*desc_ring),
				  desc_ring, port->txq_dma_base);
		kfree(skb_tab);
		return -ENOMEM;
	}

	writel(port->txq_dma_base | port->txq_order,
	       port->dma_base + GMAC_SW_TX_QUEUE_BASE_REG);

	for (i = 0; i < n_txq; i++) {
		txq->ring = desc_ring;
		txq->skb = skb_tab;
		txq->noirq_packets = 0;

		r = readw(rwptr_reg);
		rwptr_reg += 2;
		writew(r, rwptr_reg);
		rwptr_reg += 2;
		txq->cptr = r;

		txq++;
		desc_ring += entries;
		skb_tab += entries;
	}

	return 0;
}

static void gmac_clean_txq(struct net_device *netdev, struct gmac_txq *txq,
			   unsigned int r)
{
	struct gemini_ethernet_port *port = netdev_priv(netdev);
	unsigned int m = (1 << port->txq_order) - 1;
	struct gemini_ethernet *geth = port->geth;
	unsigned int c = txq->cptr;
	union gmac_txdesc_0 word0;
	union gmac_txdesc_1 word1;
	unsigned int hwchksum = 0;
	unsigned long bytes = 0;
	struct gmac_txdesc *txd;
	unsigned short nfrags;
	unsigned int errs = 0;
	unsigned int pkts = 0;
	unsigned int word3;
	dma_addr_t mapping;

	if (c == r)
		return;

	while (c != r) {
		txd = txq->ring + c;
		word0 = txd->word0;
		word1 = txd->word1;
		mapping = txd->word2.buf_adr;
		word3 = txd->word3.bits32;

		dma_unmap_single(geth->dev, mapping,
				 word0.bits.buffer_size, DMA_TO_DEVICE);

		if (word3 & EOF_BIT)
			dev_kfree_skb(txq->skb[c]);

		c++;
		c &= m;

		if (!(word3 & SOF_BIT))
			continue;

		if (!word0.bits.status_tx_ok) {
			errs++;
			continue;
		}

		pkts++;
		bytes += txd->word1.bits.byte_count;

		if (word1.bits32 & TSS_CHECKUM_ENABLE)
			hwchksum++;

		nfrags = word0.bits.desc_count - 1;
		if (nfrags) {
			if (nfrags >= TX_MAX_FRAGS)
				nfrags = TX_MAX_FRAGS - 1;

			u64_stats_update_begin(&port->tx_stats_syncp);
			port->tx_frag_stats[nfrags]++;
			u64_stats_update_end(&port->tx_stats_syncp);
		}
	}

	u64_stats_update_begin(&port->ir_stats_syncp);
	port->stats.tx_errors += errs;
	port->stats.tx_packets += pkts;
	port->stats.tx_bytes += bytes;
	port->tx_hw_csummed += hwchksum;
	u64_stats_update_end(&port->ir_stats_syncp);

	txq->cptr = c;
}

static void gmac_cleanup_txqs(struct net_device *netdev)
{
	struct gemini_ethernet_port *port = netdev_priv(netdev);
	unsigned int n_txq = netdev->num_tx_queues;
	struct gemini_ethernet *geth = port->geth;
	void __iomem *rwptr_reg;
	unsigned int r, i;

	rwptr_reg = port->dma_base + GMAC_SW_TX_QUEUE0_PTR_REG;

	for (i = 0; i < n_txq; i++) {
		r = readw(rwptr_reg);
		rwptr_reg += 2;
		writew(r, rwptr_reg);
		rwptr_reg += 2;

		gmac_clean_txq(netdev, port->txq + i, r);
	}
	writel(0, port->dma_base + GMAC_SW_TX_QUEUE_BASE_REG);

	kfree(port->txq->skb);
	dma_free_coherent(geth->dev,
			  n_txq * sizeof(*port->txq->ring) << port->txq_order,
			  port->txq->ring, port->txq_dma_base);
}

static int gmac_setup_rxq(struct net_device *netdev)
{
	struct gemini_ethernet_port *port = netdev_priv(netdev);
	struct gemini_ethernet *geth = port->geth;
	struct nontoe_qhdr __iomem *qhdr;

	qhdr = geth->base + TOE_DEFAULT_Q_HDR_BASE(netdev->dev_id);
	port->rxq_rwptr = &qhdr->word1;

	/* Remap a slew of memory to use for the RX queue */
	port->rxq_ring = dma_alloc_coherent(geth->dev,
				sizeof(*port->rxq_ring) << port->rxq_order,
				&port->rxq_dma_base, GFP_KERNEL);
	if (!port->rxq_ring)
		return -ENOMEM;
	if (port->rxq_dma_base & ~NONTOE_QHDR0_BASE_MASK) {
		dev_warn(geth->dev, "RX queue base is not aligned\n");
		return -ENOMEM;
	}

	writel(port->rxq_dma_base | port->rxq_order, &qhdr->word0);
	writel(0, port->rxq_rwptr);
	return 0;
}

static struct gmac_queue_page *
gmac_get_queue_page(struct gemini_ethernet *geth,
		    struct gemini_ethernet_port *port,
		    dma_addr_t addr)
{
	struct gmac_queue_page *gpage;
	dma_addr_t mapping;
	int i;

	/* Only look for even pages */
	mapping = addr & PAGE_MASK;

	if (!geth->freeq_pages) {
		dev_err(geth->dev, "try to get page with no page list\n");
		return NULL;
	}

	/* Look up a ring buffer page from virtual mapping */
	for (i = 0; i < geth->num_freeq_pages; i++) {
		gpage = &geth->freeq_pages[i];
		if (gpage->mapping == mapping)
			return gpage;
	}

	return NULL;
}

static void gmac_cleanup_rxq(struct net_device *netdev)
{
	struct gemini_ethernet_port *port = netdev_priv(netdev);
	struct gemini_ethernet *geth = port->geth;
	struct gmac_rxdesc *rxd = port->rxq_ring;
	static struct gmac_queue_page *gpage;
	struct nontoe_qhdr __iomem *qhdr;
	void __iomem *dma_reg;
	void __iomem *ptr_reg;
	dma_addr_t mapping;
	union dma_rwptr rw;
	unsigned int r, w;

	qhdr = geth->base +
		TOE_DEFAULT_Q_HDR_BASE(netdev->dev_id);
	dma_reg = &qhdr->word0;
	ptr_reg = &qhdr->word1;

	rw.bits32 = readl(ptr_reg);
	r = rw.bits.rptr;
	w = rw.bits.wptr;
	writew(r, ptr_reg + 2);

	writel(0, dma_reg);

	/* Loop from read pointer to write pointer of the RX queue
	 * and free up all pages by the queue.
	 */
	while (r != w) {
		mapping = rxd[r].word2.buf_adr;
		r++;
		r &= ((1 << port->rxq_order) - 1);

		if (!mapping)
			continue;

		/* Freeq pointers are one page off */
		gpage = gmac_get_queue_page(geth, port, mapping + PAGE_SIZE);
		if (!gpage) {
			dev_err(geth->dev, "could not find page\n");
			continue;
		}
		/* Release the RX queue reference to the page */
		put_page(gpage->page);
	}

	dma_free_coherent(geth->dev, sizeof(*port->rxq_ring) << port->rxq_order,
			  port->rxq_ring, port->rxq_dma_base);
}

static struct page *geth_freeq_alloc_map_page(struct gemini_ethernet *geth,
					      int pn)
{
	struct gmac_rxdesc *freeq_entry;
	struct gmac_queue_page *gpage;
	unsigned int fpp_order;
	unsigned int frag_len;
	dma_addr_t mapping;
	struct page *page;
	int i;

	/* First allocate and DMA map a single page */
	page = alloc_page(GFP_ATOMIC);
	if (!page)
		return NULL;

	mapping = dma_map_single(geth->dev, page_address(page),
				 PAGE_SIZE, DMA_FROM_DEVICE);
	if (dma_mapping_error(geth->dev, mapping)) {
		put_page(page);
		return NULL;
	}

	/* The assign the page mapping (physical address) to the buffer address
	 * in the hardware queue. PAGE_SHIFT on ARM is 12 (1 page is 4096 bytes,
	 * 4k), and the default RX frag order is 11 (fragments are up 20 2048
	 * bytes, 2k) so fpp_order (fragments per page order) is default 1. Thus
	 * each page normally needs two entries in the queue.
	 */
	frag_len = 1 << geth->freeq_frag_order; /* Usually 2048 */
	fpp_order = PAGE_SHIFT - geth->freeq_frag_order;
	freeq_entry = geth->freeq_ring + (pn << fpp_order);
	dev_dbg(geth->dev, "allocate page %d fragment length %d fragments per page %d, freeq entry %p\n",
		 pn, frag_len, (1 << fpp_order), freeq_entry);
	for (i = (1 << fpp_order); i > 0; i--) {
		freeq_entry->word2.buf_adr = mapping;
		freeq_entry++;
		mapping += frag_len;
	}

	/* If the freeq entry already has a page mapped, then unmap it. */
	gpage = &geth->freeq_pages[pn];
	if (gpage->page) {
		mapping = geth->freeq_ring[pn << fpp_order].word2.buf_adr;
		dma_unmap_single(geth->dev, mapping, frag_len, DMA_FROM_DEVICE);
		/* This should be the last reference to the page so it gets
		 * released
		 */
		put_page(gpage->page);
	}

	/* Then put our new mapping into the page table */
	dev_dbg(geth->dev, "page %d, DMA addr: %08x, page %p\n",
		pn, (unsigned int)mapping, page);
	gpage->mapping = mapping;
	gpage->page = page;

	return page;
}

/**
 * geth_fill_freeq() - Fill the freeq with empty fragments to use
 * @geth: the ethernet adapter
 * @refill: whether to reset the queue by filling in all freeq entries or
 * just refill it, usually the interrupt to refill the queue happens when
 * the queue is half empty.
 */
static unsigned int geth_fill_freeq(struct gemini_ethernet *geth, bool refill)
{
	unsigned int fpp_order = PAGE_SHIFT - geth->freeq_frag_order;
	unsigned int count = 0;
	unsigned int pn, epn;
	unsigned long flags;
	union dma_rwptr rw;
	unsigned int m_pn;

	/* Mask for page */
	m_pn = (1 << (geth->freeq_order - fpp_order)) - 1;

	spin_lock_irqsave(&geth->freeq_lock, flags);

	rw.bits32 = readl(geth->base + GLOBAL_SWFQ_RWPTR_REG);
	pn = (refill ? rw.bits.wptr : rw.bits.rptr) >> fpp_order;
	epn = (rw.bits.rptr >> fpp_order) - 1;
	epn &= m_pn;

	/* Loop over the freeq ring buffer entries */
	while (pn != epn) {
		struct gmac_queue_page *gpage;
		struct page *page;

		gpage = &geth->freeq_pages[pn];
		page = gpage->page;

		dev_dbg(geth->dev, "fill entry %d page ref count %d add %d refs\n",
			pn, page_ref_count(page), 1 << fpp_order);

		if (page_ref_count(page) > 1) {
			unsigned int fl = (pn - epn) & m_pn;

			if (fl > 64 >> fpp_order)
				break;

			page = geth_freeq_alloc_map_page(geth, pn);
			if (!page)
				break;
		}

		/* Add one reference per fragment in the page */
		page_ref_add(page, 1 << fpp_order);
		count += 1 << fpp_order;
		pn++;
		pn &= m_pn;
	}

	writew(pn << fpp_order, geth->base + GLOBAL_SWFQ_RWPTR_REG + 2);

	spin_unlock_irqrestore(&geth->freeq_lock, flags);

	return count;
}

static int geth_setup_freeq(struct gemini_ethernet *geth)
{
	unsigned int fpp_order = PAGE_SHIFT - geth->freeq_frag_order;
	unsigned int frag_len = 1 << geth->freeq_frag_order;
	unsigned int len = 1 << geth->freeq_order;
	unsigned int pages = len >> fpp_order;
	union queue_threshold qt;
	union dma_skb_size skbsz;
	unsigned int filled;
	unsigned int pn;

	geth->freeq_ring = dma_alloc_coherent(geth->dev,
		sizeof(*geth->freeq_ring) << geth->freeq_order,
		&geth->freeq_dma_base, GFP_KERNEL);
	if (!geth->freeq_ring)
		return -ENOMEM;
	if (geth->freeq_dma_base & ~DMA_Q_BASE_MASK) {
		dev_warn(geth->dev, "queue ring base is not aligned\n");
		goto err_freeq;
	}

	/* Allocate a mapping to page look-up index */
	geth->freeq_pages = kcalloc(pages, sizeof(*geth->freeq_pages),
				    GFP_KERNEL);
	if (!geth->freeq_pages)
		goto err_freeq;
	geth->num_freeq_pages = pages;

	dev_info(geth->dev, "allocate %d pages for queue\n", pages);
	for (pn = 0; pn < pages; pn++)
		if (!geth_freeq_alloc_map_page(geth, pn))
			goto err_freeq_alloc;

	filled = geth_fill_freeq(geth, false);
	if (!filled)
		goto err_freeq_alloc;

	qt.bits32 = readl(geth->base + GLOBAL_QUEUE_THRESHOLD_REG);
	qt.bits.swfq_empty = 32;
	writel(qt.bits32, geth->base + GLOBAL_QUEUE_THRESHOLD_REG);

	skbsz.bits.sw_skb_size = 1 << geth->freeq_frag_order;
	writel(skbsz.bits32, geth->base + GLOBAL_DMA_SKB_SIZE_REG);
	writel(geth->freeq_dma_base | geth->freeq_order,
	       geth->base + GLOBAL_SW_FREEQ_BASE_SIZE_REG);

	return 0;

err_freeq_alloc:
	while (pn > 0) {
		struct gmac_queue_page *gpage;
		dma_addr_t mapping;

		--pn;
		mapping = geth->freeq_ring[pn << fpp_order].word2.buf_adr;
		dma_unmap_single(geth->dev, mapping, frag_len, DMA_FROM_DEVICE);
		gpage = &geth->freeq_pages[pn];
		put_page(gpage->page);
	}

	kfree(geth->freeq_pages);
err_freeq:
	dma_free_coherent(geth->dev,
			  sizeof(*geth->freeq_ring) << geth->freeq_order,
			  geth->freeq_ring, geth->freeq_dma_base);
	geth->freeq_ring = NULL;
	return -ENOMEM;
}

/**
 * geth_cleanup_freeq() - cleanup the DMA mappings and free the queue
 * @geth: the Gemini global ethernet state
 */
static void geth_cleanup_freeq(struct gemini_ethernet *geth)
{
	unsigned int fpp_order = PAGE_SHIFT - geth->freeq_frag_order;
	unsigned int frag_len = 1 << geth->freeq_frag_order;
	unsigned int len = 1 << geth->freeq_order;
	unsigned int pages = len >> fpp_order;
	unsigned int pn;

	writew(readw(geth->base + GLOBAL_SWFQ_RWPTR_REG),
	       geth->base + GLOBAL_SWFQ_RWPTR_REG + 2);
	writel(0, geth->base + GLOBAL_SW_FREEQ_BASE_SIZE_REG);

	for (pn = 0; pn < pages; pn++) {
		struct gmac_queue_page *gpage;
		dma_addr_t mapping;

		mapping = geth->freeq_ring[pn << fpp_order].word2.buf_adr;
		dma_unmap_single(geth->dev, mapping, frag_len, DMA_FROM_DEVICE);

		gpage = &geth->freeq_pages[pn];
		while (page_ref_count(gpage->page) > 0)
			put_page(gpage->page);
	}

	kfree(geth->freeq_pages);

	dma_free_coherent(geth->dev,
			  sizeof(*geth->freeq_ring) << geth->freeq_order,
			  geth->freeq_ring, geth->freeq_dma_base);
}

/**
 * geth_resize_freeq() - resize the software queue depth
 * @port: the port requesting the change
 *
 * This gets called at least once during probe() so the device queue gets
 * "resized" from the hardware defaults. Since both ports/net devices share
 * the same hardware queue, some synchronization between the ports is
 * needed.
 */
static int geth_resize_freeq(struct gemini_ethernet_port *port)
{
	struct gemini_ethernet *geth = port->geth;
	struct net_device *netdev = port->netdev;
	struct gemini_ethernet_port *other_port;
	struct net_device *other_netdev;
	unsigned int new_size = 0;
	unsigned int new_order;
	unsigned long flags;
	u32 en;
	int ret;

	if (netdev->dev_id == 0)
		other_netdev = geth->port1->netdev;
	else
		other_netdev = geth->port0->netdev;

	if (other_netdev && netif_running(other_netdev))
		return -EBUSY;

	new_size = 1 << (port->rxq_order + 1);
	netdev_dbg(netdev, "port %d size: %d order %d\n",
		   netdev->dev_id,
		   new_size,
		   port->rxq_order);
	if (other_netdev) {
		other_port = netdev_priv(other_netdev);
		new_size += 1 << (other_port->rxq_order + 1);
		netdev_dbg(other_netdev, "port %d size: %d order %d\n",
			   other_netdev->dev_id,
			   (1 << (other_port->rxq_order + 1)),
			   other_port->rxq_order);
	}

	new_order = min(15, ilog2(new_size - 1) + 1);
	dev_dbg(geth->dev, "set shared queue to size %d order %d\n",
		new_size, new_order);
	if (geth->freeq_order == new_order)
		return 0;

	spin_lock_irqsave(&geth->irq_lock, flags);

	/* Disable the software queue IRQs */
	en = readl(geth->base + GLOBAL_INTERRUPT_ENABLE_4_REG);
	en &= ~SWFQ_EMPTY_INT_BIT;
	writel(en, geth->base + GLOBAL_INTERRUPT_ENABLE_4_REG);
	spin_unlock_irqrestore(&geth->irq_lock, flags);

	/* Drop the old queue */
	if (geth->freeq_ring)
		geth_cleanup_freeq(geth);

	/* Allocate a new queue with the desired order */
	geth->freeq_order = new_order;
	ret = geth_setup_freeq(geth);

	/* Restart the interrupts - NOTE if this is the first resize
	 * after probe(), this is where the interrupts get turned on
	 * in the first place.
	 */
	spin_lock_irqsave(&geth->irq_lock, flags);
	en |= SWFQ_EMPTY_INT_BIT;
	writel(en, geth->base + GLOBAL_INTERRUPT_ENABLE_4_REG);
	spin_unlock_irqrestore(&geth->irq_lock, flags);

	return ret;
}

static void gmac_tx_irq_enable(struct net_device *netdev,
			       unsigned int txq, int en)
{
	struct gemini_ethernet_port *port = netdev_priv(netdev);
	struct gemini_ethernet *geth = port->geth;
	u32 val, mask;

	netdev_dbg(netdev, "%s device %d\n", __func__, netdev->dev_id);

	mask = GMAC0_IRQ0_TXQ0_INTS << (6 * netdev->dev_id + txq);

	if (en)
		writel(mask, geth->base + GLOBAL_INTERRUPT_STATUS_0_REG);

	val = readl(geth->base + GLOBAL_INTERRUPT_ENABLE_0_REG);
	val = en ? val | mask : val & ~mask;
	writel(val, geth->base + GLOBAL_INTERRUPT_ENABLE_0_REG);
}

static void gmac_tx_irq(struct net_device *netdev, unsigned int txq_num)
{
	struct netdev_queue *ntxq = netdev_get_tx_queue(netdev, txq_num);

	gmac_tx_irq_enable(netdev, txq_num, 0);
	netif_tx_wake_queue(ntxq);
}

static int gmac_map_tx_bufs(struct net_device *netdev, struct sk_buff *skb,
			    struct gmac_txq *txq, unsigned short *desc)
{
	struct gemini_ethernet_port *port = netdev_priv(netdev);
	struct skb_shared_info *skb_si =  skb_shinfo(skb);
	unsigned short m = (1 << port->txq_order) - 1;
	short frag, last_frag = skb_si->nr_frags - 1;
	struct gemini_ethernet *geth = port->geth;
	unsigned int word1, word3, buflen;
	unsigned short w = *desc;
	struct gmac_txdesc *txd;
	skb_frag_t *skb_frag;
	dma_addr_t mapping;
	unsigned short mtu;
	void *buffer;

	mtu  = ETH_HLEN;
	mtu += netdev->mtu;
	if (skb->protocol == htons(ETH_P_8021Q))
		mtu += VLAN_HLEN;

	word1 = skb->len;
	word3 = SOF_BIT;

	if (word1 > mtu) {
		word1 |= TSS_MTU_ENABLE_BIT;
		word3 |= mtu;
	}

	if (skb->ip_summed != CHECKSUM_NONE) {
		int tcp = 0;

		if (skb->protocol == htons(ETH_P_IP)) {
			word1 |= TSS_IP_CHKSUM_BIT;
			tcp = ip_hdr(skb)->protocol == IPPROTO_TCP;
		} else { /* IPv6 */
			word1 |= TSS_IPV6_ENABLE_BIT;
			tcp = ipv6_hdr(skb)->nexthdr == IPPROTO_TCP;
		}

		word1 |= tcp ? TSS_TCP_CHKSUM_BIT : TSS_UDP_CHKSUM_BIT;
	}

	frag = -1;
	while (frag <= last_frag) {
		if (frag == -1) {
			buffer = skb->data;
			buflen = skb_headlen(skb);
		} else {
			skb_frag = skb_si->frags + frag;
			buffer = skb_frag_address(skb_frag);
			buflen = skb_frag_size(skb_frag);
		}

		if (frag == last_frag) {
			word3 |= EOF_BIT;
			txq->skb[w] = skb;
		}

		mapping = dma_map_single(geth->dev, buffer, buflen,
					 DMA_TO_DEVICE);
		if (dma_mapping_error(geth->dev, mapping))
			goto map_error;

		txd = txq->ring + w;
		txd->word0.bits32 = buflen;
		txd->word1.bits32 = word1;
		txd->word2.buf_adr = mapping;
		txd->word3.bits32 = word3;

		word3 &= MTU_SIZE_BIT_MASK;
		w++;
		w &= m;
		frag++;
	}

	*desc = w;
	return 0;

map_error:
	while (w != *desc) {
		w--;
		w &= m;

		dma_unmap_page(geth->dev, txq->ring[w].word2.buf_adr,
			       txq->ring[w].word0.bits.buffer_size,
			       DMA_TO_DEVICE);
	}
	return -ENOMEM;
}

static netdev_tx_t gmac_start_xmit(struct sk_buff *skb,
				   struct net_device *netdev)
{
	struct gemini_ethernet_port *port = netdev_priv(netdev);
	unsigned short m = (1 << port->txq_order) - 1;
	struct netdev_queue *ntxq;
	unsigned short r, w, d;
	void __iomem *ptr_reg;
	struct gmac_txq *txq;
	int txq_num, nfrags;
	union dma_rwptr rw;

	if (skb->len >= 0x10000)
		goto out_drop_free;

	txq_num = skb_get_queue_mapping(skb);
	ptr_reg = port->dma_base + GMAC_SW_TX_QUEUE_PTR_REG(txq_num);
	txq = &port->txq[txq_num];
	ntxq = netdev_get_tx_queue(netdev, txq_num);
	nfrags = skb_shinfo(skb)->nr_frags;

	rw.bits32 = readl(ptr_reg);
	r = rw.bits.rptr;
	w = rw.bits.wptr;

	d = txq->cptr - w - 1;
	d &= m;

	if (d < nfrags + 2) {
		gmac_clean_txq(netdev, txq, r);
		d = txq->cptr - w - 1;
		d &= m;

		if (d < nfrags + 2) {
			netif_tx_stop_queue(ntxq);

			d = txq->cptr + nfrags + 16;
			d &= m;
			txq->ring[d].word3.bits.eofie = 1;
			gmac_tx_irq_enable(netdev, txq_num, 1);

			u64_stats_update_begin(&port->tx_stats_syncp);
			netdev->stats.tx_fifo_errors++;
			u64_stats_update_end(&port->tx_stats_syncp);
			return NETDEV_TX_BUSY;
		}
	}

	if (gmac_map_tx_bufs(netdev, skb, txq, &w)) {
		if (skb_linearize(skb))
			goto out_drop;

		u64_stats_update_begin(&port->tx_stats_syncp);
		port->tx_frags_linearized++;
		u64_stats_update_end(&port->tx_stats_syncp);

		if (gmac_map_tx_bufs(netdev, skb, txq, &w))
			goto out_drop_free;
	}

	writew(w, ptr_reg + 2);

	gmac_clean_txq(netdev, txq, r);
	return NETDEV_TX_OK;

out_drop_free:
	dev_kfree_skb(skb);
out_drop:
	u64_stats_update_begin(&port->tx_stats_syncp);
	port->stats.tx_dropped++;
	u64_stats_update_end(&port->tx_stats_syncp);
	return NETDEV_TX_OK;
}

static void gmac_tx_timeout(struct net_device *netdev, unsigned int txqueue)
{
	netdev_err(netdev, "Tx timeout\n");
	gmac_dump_dma_state(netdev);
}

static void gmac_enable_irq(struct net_device *netdev, int enable)
{
	struct gemini_ethernet_port *port = netdev_priv(netdev);
	struct gemini_ethernet *geth = port->geth;
	unsigned long flags;
	u32 val, mask;

	netdev_dbg(netdev, "%s device %d %s\n", __func__,
		   netdev->dev_id, enable ? "enable" : "disable");
	spin_lock_irqsave(&geth->irq_lock, flags);

	mask = GMAC0_IRQ0_2 << (netdev->dev_id * 2);
	val = readl(geth->base + GLOBAL_INTERRUPT_ENABLE_0_REG);
	val = enable ? (val | mask) : (val & ~mask);
	writel(val, geth->base + GLOBAL_INTERRUPT_ENABLE_0_REG);

	mask = DEFAULT_Q0_INT_BIT << netdev->dev_id;
	val = readl(geth->base + GLOBAL_INTERRUPT_ENABLE_1_REG);
	val = enable ? (val | mask) : (val & ~mask);
	writel(val, geth->base + GLOBAL_INTERRUPT_ENABLE_1_REG);

	mask = GMAC0_IRQ4_8 << (netdev->dev_id * 8);
	val = readl(geth->base + GLOBAL_INTERRUPT_ENABLE_4_REG);
	val = enable ? (val | mask) : (val & ~mask);
	writel(val, geth->base + GLOBAL_INTERRUPT_ENABLE_4_REG);

	spin_unlock_irqrestore(&geth->irq_lock, flags);
}

static void gmac_enable_rx_irq(struct net_device *netdev, int enable)
{
	struct gemini_ethernet_port *port = netdev_priv(netdev);
	struct gemini_ethernet *geth = port->geth;
	unsigned long flags;
	u32 val, mask;

	netdev_dbg(netdev, "%s device %d %s\n", __func__, netdev->dev_id,
		   enable ? "enable" : "disable");
	spin_lock_irqsave(&geth->irq_lock, flags);
	mask = DEFAULT_Q0_INT_BIT << netdev->dev_id;

	val = readl(geth->base + GLOBAL_INTERRUPT_ENABLE_1_REG);
	val = enable ? (val | mask) : (val & ~mask);
	writel(val, geth->base + GLOBAL_INTERRUPT_ENABLE_1_REG);

	spin_unlock_irqrestore(&geth->irq_lock, flags);
}

static struct sk_buff *gmac_skb_if_good_frame(struct gemini_ethernet_port *port,
					      union gmac_rxdesc_0 word0,
					      unsigned int frame_len)
{
	unsigned int rx_csum = word0.bits.chksum_status;
	unsigned int rx_status = word0.bits.status;
	struct sk_buff *skb = NULL;

	port->rx_stats[rx_status]++;
	port->rx_csum_stats[rx_csum]++;

	if (word0.bits.derr || word0.bits.perr ||
	    rx_status || frame_len < ETH_ZLEN ||
	    rx_csum >= RX_CHKSUM_IP_ERR_UNKNOWN) {
		port->stats.rx_errors++;

		if (frame_len < ETH_ZLEN || RX_ERROR_LENGTH(rx_status))
			port->stats.rx_length_errors++;
		if (RX_ERROR_OVER(rx_status))
			port->stats.rx_over_errors++;
		if (RX_ERROR_CRC(rx_status))
			port->stats.rx_crc_errors++;
		if (RX_ERROR_FRAME(rx_status))
			port->stats.rx_frame_errors++;
		return NULL;
	}

	skb = napi_get_frags(&port->napi);
	if (!skb)
		goto update_exit;

	if (rx_csum == RX_CHKSUM_IP_UDP_TCP_OK)
		skb->ip_summed = CHECKSUM_UNNECESSARY;

update_exit:
	port->stats.rx_bytes += frame_len;
	port->stats.rx_packets++;
	return skb;
}

static unsigned int gmac_rx(struct net_device *netdev, unsigned int budget)
{
	struct gemini_ethernet_port *port = netdev_priv(netdev);
	unsigned short m = (1 << port->rxq_order) - 1;
	struct gemini_ethernet *geth = port->geth;
	void __iomem *ptr_reg = port->rxq_rwptr;
	unsigned int frame_len, frag_len;
	struct gmac_rxdesc *rx = NULL;
	struct gmac_queue_page *gpage;
	static struct sk_buff *skb;
	union gmac_rxdesc_0 word0;
	union gmac_rxdesc_1 word1;
	union gmac_rxdesc_3 word3;
	struct page *page = NULL;
	unsigned int page_offs;
	unsigned short r, w;
	union dma_rwptr rw;
	dma_addr_t mapping;
	int frag_nr = 0;

	rw.bits32 = readl(ptr_reg);
	/* Reset interrupt as all packages until here are taken into account */
	writel(DEFAULT_Q0_INT_BIT << netdev->dev_id,
	       geth->base + GLOBAL_INTERRUPT_STATUS_1_REG);
	r = rw.bits.rptr;
	w = rw.bits.wptr;

	while (budget && w != r) {
		rx = port->rxq_ring + r;
		word0 = rx->word0;
		word1 = rx->word1;
		mapping = rx->word2.buf_adr;
		word3 = rx->word3;

		r++;
		r &= m;

		frag_len = word0.bits.buffer_size;
		frame_len = word1.bits.byte_count;
		page_offs = mapping & ~PAGE_MASK;

		if (!mapping) {
			netdev_err(netdev,
				   "rxq[%u]: HW BUG: zero DMA desc\n", r);
			goto err_drop;
		}

		/* Freeq pointers are one page off */
		gpage = gmac_get_queue_page(geth, port, mapping + PAGE_SIZE);
		if (!gpage) {
			dev_err(geth->dev, "could not find mapping\n");
			continue;
		}
		page = gpage->page;

		if (word3.bits32 & SOF_BIT) {
			if (skb) {
				napi_free_frags(&port->napi);
				port->stats.rx_dropped++;
			}

			skb = gmac_skb_if_good_frame(port, word0, frame_len);
			if (!skb)
				goto err_drop;

			page_offs += NET_IP_ALIGN;
			frag_len -= NET_IP_ALIGN;
			frag_nr = 0;

		} else if (!skb) {
			put_page(page);
			continue;
		}

		if (word3.bits32 & EOF_BIT)
			frag_len = frame_len - skb->len;

		/* append page frag to skb */
		if (frag_nr == MAX_SKB_FRAGS)
			goto err_drop;

		if (frag_len == 0)
			netdev_err(netdev, "Received fragment with len = 0\n");

		skb_fill_page_desc(skb, frag_nr, page, page_offs, frag_len);
		skb->len += frag_len;
		skb->data_len += frag_len;
		skb->truesize += frag_len;
		frag_nr++;

		if (word3.bits32 & EOF_BIT) {
			napi_gro_frags(&port->napi);
			skb = NULL;
			--budget;
		}
		continue;

err_drop:
		if (skb) {
			napi_free_frags(&port->napi);
			skb = NULL;
		}

		if (mapping)
			put_page(page);

		port->stats.rx_dropped++;
	}

	writew(r, ptr_reg);
	return budget;
}

static int gmac_napi_poll(struct napi_struct *napi, int budget)
{
	struct gemini_ethernet_port *port = netdev_priv(napi->dev);
	struct gemini_ethernet *geth = port->geth;
	unsigned int freeq_threshold;
	unsigned int received;

	freeq_threshold = 1 << (geth->freeq_order - 1);
	u64_stats_update_begin(&port->rx_stats_syncp);

	received = gmac_rx(napi->dev, budget);
	if (received < budget) {
		napi_gro_flush(napi, false);
		napi_complete_done(napi, received);
		gmac_enable_rx_irq(napi->dev, 1);
		++port->rx_napi_exits;
	}

	port->freeq_refill += (budget - received);
	if (port->freeq_refill > freeq_threshold) {
		port->freeq_refill -= freeq_threshold;
		geth_fill_freeq(geth, true);
	}

	u64_stats_update_end(&port->rx_stats_syncp);
	return received;
}

static void gmac_dump_dma_state(struct net_device *netdev)
{
	struct gemini_ethernet_port *port = netdev_priv(netdev);
	struct gemini_ethernet *geth = port->geth;
	void __iomem *ptr_reg;
	u32 reg[5];

	/* Interrupt status */
	reg[0] = readl(geth->base + GLOBAL_INTERRUPT_STATUS_0_REG);
	reg[1] = readl(geth->base + GLOBAL_INTERRUPT_STATUS_1_REG);
	reg[2] = readl(geth->base + GLOBAL_INTERRUPT_STATUS_2_REG);
	reg[3] = readl(geth->base + GLOBAL_INTERRUPT_STATUS_3_REG);
	reg[4] = readl(geth->base + GLOBAL_INTERRUPT_STATUS_4_REG);
	netdev_err(netdev, "IRQ status: 0x%08x 0x%08x 0x%08x 0x%08x 0x%08x\n",
		   reg[0], reg[1], reg[2], reg[3], reg[4]);

	/* Interrupt enable */
	reg[0] = readl(geth->base + GLOBAL_INTERRUPT_ENABLE_0_REG);
	reg[1] = readl(geth->base + GLOBAL_INTERRUPT_ENABLE_1_REG);
	reg[2] = readl(geth->base + GLOBAL_INTERRUPT_ENABLE_2_REG);
	reg[3] = readl(geth->base + GLOBAL_INTERRUPT_ENABLE_3_REG);
	reg[4] = readl(geth->base + GLOBAL_INTERRUPT_ENABLE_4_REG);
	netdev_err(netdev, "IRQ enable: 0x%08x 0x%08x 0x%08x 0x%08x 0x%08x\n",
		   reg[0], reg[1], reg[2], reg[3], reg[4]);

	/* RX DMA status */
	reg[0] = readl(port->dma_base + GMAC_DMA_RX_FIRST_DESC_REG);
	reg[1] = readl(port->dma_base + GMAC_DMA_RX_CURR_DESC_REG);
	reg[2] = GET_RPTR(port->rxq_rwptr);
	reg[3] = GET_WPTR(port->rxq_rwptr);
	netdev_err(netdev, "RX DMA regs: 0x%08x 0x%08x, ptr: %u %u\n",
		   reg[0], reg[1], reg[2], reg[3]);

	reg[0] = readl(port->dma_base + GMAC_DMA_RX_DESC_WORD0_REG);
	reg[1] = readl(port->dma_base + GMAC_DMA_RX_DESC_WORD1_REG);
	reg[2] = readl(port->dma_base + GMAC_DMA_RX_DESC_WORD2_REG);
	reg[3] = readl(port->dma_base + GMAC_DMA_RX_DESC_WORD3_REG);
	netdev_err(netdev, "RX DMA descriptor: 0x%08x 0x%08x 0x%08x 0x%08x\n",
		   reg[0], reg[1], reg[2], reg[3]);

	/* TX DMA status */
	ptr_reg = port->dma_base + GMAC_SW_TX_QUEUE0_PTR_REG;

	reg[0] = readl(port->dma_base + GMAC_DMA_TX_FIRST_DESC_REG);
	reg[1] = readl(port->dma_base + GMAC_DMA_TX_CURR_DESC_REG);
	reg[2] = GET_RPTR(ptr_reg);
	reg[3] = GET_WPTR(ptr_reg);
	netdev_err(netdev, "TX DMA regs: 0x%08x 0x%08x, ptr: %u %u\n",
		   reg[0], reg[1], reg[2], reg[3]);

	reg[0] = readl(port->dma_base + GMAC_DMA_TX_DESC_WORD0_REG);
	reg[1] = readl(port->dma_base + GMAC_DMA_TX_DESC_WORD1_REG);
	reg[2] = readl(port->dma_base + GMAC_DMA_TX_DESC_WORD2_REG);
	reg[3] = readl(port->dma_base + GMAC_DMA_TX_DESC_WORD3_REG);
	netdev_err(netdev, "TX DMA descriptor: 0x%08x 0x%08x 0x%08x 0x%08x\n",
		   reg[0], reg[1], reg[2], reg[3]);

	/* FREE queues status */
	ptr_reg = geth->base + GLOBAL_SWFQ_RWPTR_REG;

	reg[0] = GET_RPTR(ptr_reg);
	reg[1] = GET_WPTR(ptr_reg);

	ptr_reg = geth->base + GLOBAL_HWFQ_RWPTR_REG;

	reg[2] = GET_RPTR(ptr_reg);
	reg[3] = GET_WPTR(ptr_reg);
	netdev_err(netdev, "FQ SW ptr: %u %u, HW ptr: %u %u\n",
		   reg[0], reg[1], reg[2], reg[3]);
}

static void gmac_update_hw_stats(struct net_device *netdev)
{
	struct gemini_ethernet_port *port = netdev_priv(netdev);
	unsigned int rx_discards, rx_mcast, rx_bcast;
	struct gemini_ethernet *geth = port->geth;
	unsigned long flags;

	spin_lock_irqsave(&geth->irq_lock, flags);
	u64_stats_update_begin(&port->ir_stats_syncp);

	rx_discards = readl(port->gmac_base + GMAC_IN_DISCARDS);
	port->hw_stats[0] += rx_discards;
	port->hw_stats[1] += readl(port->gmac_base + GMAC_IN_ERRORS);
	rx_mcast = readl(port->gmac_base + GMAC_IN_MCAST);
	port->hw_stats[2] += rx_mcast;
	rx_bcast = readl(port->gmac_base + GMAC_IN_BCAST);
	port->hw_stats[3] += rx_bcast;
	port->hw_stats[4] += readl(port->gmac_base + GMAC_IN_MAC1);
	port->hw_stats[5] += readl(port->gmac_base + GMAC_IN_MAC2);

	port->stats.rx_missed_errors += rx_discards;
	port->stats.multicast += rx_mcast;
	port->stats.multicast += rx_bcast;

	writel(GMAC0_MIB_INT_BIT << (netdev->dev_id * 8),
	       geth->base + GLOBAL_INTERRUPT_STATUS_4_REG);

	u64_stats_update_end(&port->ir_stats_syncp);
	spin_unlock_irqrestore(&geth->irq_lock, flags);
}

/**
 * gmac_get_intr_flags() - get interrupt status flags for a port from
 * @netdev: the net device for the port to get flags from
 * @i: the interrupt status register 0..4
 */
static u32 gmac_get_intr_flags(struct net_device *netdev, int i)
{
	struct gemini_ethernet_port *port = netdev_priv(netdev);
	struct gemini_ethernet *geth = port->geth;
	void __iomem *irqif_reg, *irqen_reg;
	unsigned int offs, val;

	/* Calculate the offset using the stride of the status registers */
	offs = i * (GLOBAL_INTERRUPT_STATUS_1_REG -
		    GLOBAL_INTERRUPT_STATUS_0_REG);

	irqif_reg = geth->base + GLOBAL_INTERRUPT_STATUS_0_REG + offs;
	irqen_reg = geth->base + GLOBAL_INTERRUPT_ENABLE_0_REG + offs;

	val = readl(irqif_reg) & readl(irqen_reg);
	return val;
}

static enum hrtimer_restart gmac_coalesce_delay_expired(struct hrtimer *timer)
{
	struct gemini_ethernet_port *port =
		container_of(timer, struct gemini_ethernet_port,
			     rx_coalesce_timer);

	napi_schedule(&port->napi);
	return HRTIMER_NORESTART;
}

static irqreturn_t gmac_irq(int irq, void *data)
{
	struct gemini_ethernet_port *port;
	struct net_device *netdev = data;
	struct gemini_ethernet *geth;
	u32 val, orr = 0;

	port = netdev_priv(netdev);
	geth = port->geth;

	val = gmac_get_intr_flags(netdev, 0);
	orr |= val;

	if (val & (GMAC0_IRQ0_2 << (netdev->dev_id * 2))) {
		/* Oh, crap */
		netdev_err(netdev, "hw failure/sw bug\n");
		gmac_dump_dma_state(netdev);

		/* don't know how to recover, just reduce losses */
		gmac_enable_irq(netdev, 0);
		return IRQ_HANDLED;
	}

	if (val & (GMAC0_IRQ0_TXQ0_INTS << (netdev->dev_id * 6)))
		gmac_tx_irq(netdev, 0);

	val = gmac_get_intr_flags(netdev, 1);
	orr |= val;

	if (val & (DEFAULT_Q0_INT_BIT << netdev->dev_id)) {
		gmac_enable_rx_irq(netdev, 0);

		if (!port->rx_coalesce_nsecs) {
			napi_schedule(&port->napi);
		} else {
			ktime_t ktime;

			ktime = ktime_set(0, port->rx_coalesce_nsecs);
			hrtimer_start(&port->rx_coalesce_timer, ktime,
				      HRTIMER_MODE_REL);
		}
	}

	val = gmac_get_intr_flags(netdev, 4);
	orr |= val;

	if (val & (GMAC0_MIB_INT_BIT << (netdev->dev_id * 8)))
		gmac_update_hw_stats(netdev);

	if (val & (GMAC0_RX_OVERRUN_INT_BIT << (netdev->dev_id * 8))) {
		writel(GMAC0_RXDERR_INT_BIT << (netdev->dev_id * 8),
		       geth->base + GLOBAL_INTERRUPT_STATUS_4_REG);

		spin_lock(&geth->irq_lock);
		u64_stats_update_begin(&port->ir_stats_syncp);
		++port->stats.rx_fifo_errors;
		u64_stats_update_end(&port->ir_stats_syncp);
		spin_unlock(&geth->irq_lock);
	}

	return orr ? IRQ_HANDLED : IRQ_NONE;
}

static void gmac_start_dma(struct gemini_ethernet_port *port)
{
	void __iomem *dma_ctrl_reg = port->dma_base + GMAC_DMA_CTRL_REG;
	union gmac_dma_ctrl dma_ctrl;

	dma_ctrl.bits32 = readl(dma_ctrl_reg);
	dma_ctrl.bits.rd_enable = 1;
	dma_ctrl.bits.td_enable = 1;
	dma_ctrl.bits.loopback = 0;
	dma_ctrl.bits.drop_small_ack = 0;
	dma_ctrl.bits.rd_insert_bytes = NET_IP_ALIGN;
	dma_ctrl.bits.rd_prot = HPROT_DATA_CACHE | HPROT_PRIVILIGED;
	dma_ctrl.bits.rd_burst_size = HBURST_INCR8;
	dma_ctrl.bits.rd_bus = HSIZE_8;
	dma_ctrl.bits.td_prot = HPROT_DATA_CACHE;
	dma_ctrl.bits.td_burst_size = HBURST_INCR8;
	dma_ctrl.bits.td_bus = HSIZE_8;

	writel(dma_ctrl.bits32, dma_ctrl_reg);
}

static void gmac_stop_dma(struct gemini_ethernet_port *port)
{
	void __iomem *dma_ctrl_reg = port->dma_base + GMAC_DMA_CTRL_REG;
	union gmac_dma_ctrl dma_ctrl;

	dma_ctrl.bits32 = readl(dma_ctrl_reg);
	dma_ctrl.bits.rd_enable = 0;
	dma_ctrl.bits.td_enable = 0;
	writel(dma_ctrl.bits32, dma_ctrl_reg);
}

static int gmac_open(struct net_device *netdev)
{
	struct gemini_ethernet_port *port = netdev_priv(netdev);
	int err;

	err = request_irq(netdev->irq, gmac_irq,
			  IRQF_SHARED, netdev->name, netdev);
	if (err) {
		netdev_err(netdev, "no IRQ\n");
		return err;
	}

	netif_carrier_off(netdev);
	phy_start(netdev->phydev);

	err = geth_resize_freeq(port);
	/* It's fine if it's just busy, the other port has set up
	 * the freeq in that case.
	 */
	if (err && (err != -EBUSY)) {
		netdev_err(netdev, "could not resize freeq\n");
		goto err_stop_phy;
	}

	err = gmac_setup_rxq(netdev);
	if (err) {
		netdev_err(netdev, "could not setup RXQ\n");
		goto err_stop_phy;
	}

	err = gmac_setup_txqs(netdev);
	if (err) {
		netdev_err(netdev, "could not setup TXQs\n");
		gmac_cleanup_rxq(netdev);
		goto err_stop_phy;
	}

	napi_enable(&port->napi);

	gmac_start_dma(port);
	gmac_enable_irq(netdev, 1);
	gmac_enable_tx_rx(netdev);
	netif_tx_start_all_queues(netdev);

	hrtimer_init(&port->rx_coalesce_timer, CLOCK_MONOTONIC,
		     HRTIMER_MODE_REL);
	port->rx_coalesce_timer.function = &gmac_coalesce_delay_expired;

	netdev_dbg(netdev, "opened\n");

	return 0;

err_stop_phy:
	phy_stop(netdev->phydev);
	free_irq(netdev->irq, netdev);
	return err;
}

static int gmac_stop(struct net_device *netdev)
{
	struct gemini_ethernet_port *port = netdev_priv(netdev);

	hrtimer_cancel(&port->rx_coalesce_timer);
	netif_tx_stop_all_queues(netdev);
	gmac_disable_tx_rx(netdev);
	gmac_stop_dma(port);
	napi_disable(&port->napi);

	gmac_enable_irq(netdev, 0);
	gmac_cleanup_rxq(netdev);
	gmac_cleanup_txqs(netdev);

	phy_stop(netdev->phydev);
	free_irq(netdev->irq, netdev);

	gmac_update_hw_stats(netdev);
	return 0;
}

static void gmac_set_rx_mode(struct net_device *netdev)
{
	struct gemini_ethernet_port *port = netdev_priv(netdev);
	union gmac_rx_fltr filter = { .bits = {
		.broadcast = 1,
		.multicast = 1,
		.unicast = 1,
	} };
	struct netdev_hw_addr *ha;
	unsigned int bit_nr;
	u32 mc_filter[2];

	mc_filter[1] = 0;
	mc_filter[0] = 0;

	if (netdev->flags & IFF_PROMISC) {
		filter.bits.error = 1;
		filter.bits.promiscuous = 1;
		mc_filter[1] = ~0;
		mc_filter[0] = ~0;
	} else if (netdev->flags & IFF_ALLMULTI) {
		mc_filter[1] = ~0;
		mc_filter[0] = ~0;
	} else {
		netdev_for_each_mc_addr(ha, netdev) {
			bit_nr = ~crc32_le(~0, ha->addr, ETH_ALEN) & 0x3f;
			mc_filter[bit_nr >> 5] |= 1 << (bit_nr & 0x1f);
		}
	}

	writel(mc_filter[0], port->gmac_base + GMAC_MCAST_FIL0);
	writel(mc_filter[1], port->gmac_base + GMAC_MCAST_FIL1);
	writel(filter.bits32, port->gmac_base + GMAC_RX_FLTR);
}

static void gmac_write_mac_address(struct net_device *netdev)
{
	struct gemini_ethernet_port *port = netdev_priv(netdev);
	__le32 addr[3];

	memset(addr, 0, sizeof(addr));
	memcpy(addr, netdev->dev_addr, ETH_ALEN);

	writel(le32_to_cpu(addr[0]), port->gmac_base + GMAC_STA_ADD0);
	writel(le32_to_cpu(addr[1]), port->gmac_base + GMAC_STA_ADD1);
	writel(le32_to_cpu(addr[2]), port->gmac_base + GMAC_STA_ADD2);
}

static int gmac_set_mac_address(struct net_device *netdev, void *addr)
{
	struct sockaddr *sa = addr;

	eth_hw_addr_set(netdev, sa->sa_data);
	gmac_write_mac_address(netdev);

	return 0;
}

static void gmac_clear_hw_stats(struct net_device *netdev)
{
	struct gemini_ethernet_port *port = netdev_priv(netdev);

	readl(port->gmac_base + GMAC_IN_DISCARDS);
	readl(port->gmac_base + GMAC_IN_ERRORS);
	readl(port->gmac_base + GMAC_IN_MCAST);
	readl(port->gmac_base + GMAC_IN_BCAST);
	readl(port->gmac_base + GMAC_IN_MAC1);
	readl(port->gmac_base + GMAC_IN_MAC2);
}

static void gmac_get_stats64(struct net_device *netdev,
			     struct rtnl_link_stats64 *stats)
{
	struct gemini_ethernet_port *port = netdev_priv(netdev);
	unsigned int start;

	gmac_update_hw_stats(netdev);

	/* Racing with RX NAPI */
	do {
		start = u64_stats_fetch_begin_irq(&port->rx_stats_syncp);

		stats->rx_packets = port->stats.rx_packets;
		stats->rx_bytes = port->stats.rx_bytes;
		stats->rx_errors = port->stats.rx_errors;
		stats->rx_dropped = port->stats.rx_dropped;

		stats->rx_length_errors = port->stats.rx_length_errors;
		stats->rx_over_errors = port->stats.rx_over_errors;
		stats->rx_crc_errors = port->stats.rx_crc_errors;
		stats->rx_frame_errors = port->stats.rx_frame_errors;

	} while (u64_stats_fetch_retry_irq(&port->rx_stats_syncp, start));

	/* Racing with MIB and TX completion interrupts */
	do {
		start = u64_stats_fetch_begin_irq(&port->ir_stats_syncp);

		stats->tx_errors = port->stats.tx_errors;
		stats->tx_packets = port->stats.tx_packets;
		stats->tx_bytes = port->stats.tx_bytes;

		stats->multicast = port->stats.multicast;
		stats->rx_missed_errors = port->stats.rx_missed_errors;
		stats->rx_fifo_errors = port->stats.rx_fifo_errors;

	} while (u64_stats_fetch_retry_irq(&port->ir_stats_syncp, start));

	/* Racing with hard_start_xmit */
	do {
		start = u64_stats_fetch_begin_irq(&port->tx_stats_syncp);

		stats->tx_dropped = port->stats.tx_dropped;

	} while (u64_stats_fetch_retry_irq(&port->tx_stats_syncp, start));

	stats->rx_dropped += stats->rx_missed_errors;
}

static int gmac_change_mtu(struct net_device *netdev, int new_mtu)
{
	int max_len = gmac_pick_rx_max_len(new_mtu);

	if (max_len < 0)
		return -EINVAL;

	gmac_disable_tx_rx(netdev);

	netdev->mtu = new_mtu;
	gmac_update_config0_reg(netdev, max_len << CONFIG0_MAXLEN_SHIFT,
				CONFIG0_MAXLEN_MASK);

	netdev_update_features(netdev);

	gmac_enable_tx_rx(netdev);

	return 0;
}

static netdev_features_t gmac_fix_features(struct net_device *netdev,
					   netdev_features_t features)
{
	if (netdev->mtu + ETH_HLEN + VLAN_HLEN > MTU_SIZE_BIT_MASK)
		features &= ~GMAC_OFFLOAD_FEATURES;

	return features;
}

static int gmac_set_features(struct net_device *netdev,
			     netdev_features_t features)
{
	struct gemini_ethernet_port *port = netdev_priv(netdev);
	int enable = features & NETIF_F_RXCSUM;
	unsigned long flags;
	u32 reg;

	spin_lock_irqsave(&port->config_lock, flags);

	reg = readl(port->gmac_base + GMAC_CONFIG0);
	reg = enable ? reg | CONFIG0_RX_CHKSUM : reg & ~CONFIG0_RX_CHKSUM;
	writel(reg, port->gmac_base + GMAC_CONFIG0);

	spin_unlock_irqrestore(&port->config_lock, flags);
	return 0;
}

static int gmac_get_sset_count(struct net_device *netdev, int sset)
{
	return sset == ETH_SS_STATS ? GMAC_STATS_NUM : 0;
}

static void gmac_get_strings(struct net_device *netdev, u32 stringset, u8 *data)
{
	if (stringset != ETH_SS_STATS)
		return;

	memcpy(data, gmac_stats_strings, sizeof(gmac_stats_strings));
}

static void gmac_get_ethtool_stats(struct net_device *netdev,
				   struct ethtool_stats *estats, u64 *values)
{
	struct gemini_ethernet_port *port = netdev_priv(netdev);
	unsigned int start;
	u64 *p;
	int i;

	gmac_update_hw_stats(netdev);

	/* Racing with MIB interrupt */
	do {
		p = values;
		start = u64_stats_fetch_begin_irq(&port->ir_stats_syncp);

		for (i = 0; i < RX_STATS_NUM; i++)
			*p++ = port->hw_stats[i];

	} while (u64_stats_fetch_retry_irq(&port->ir_stats_syncp, start));
	values = p;

	/* Racing with RX NAPI */
	do {
		p = values;
		start = u64_stats_fetch_begin_irq(&port->rx_stats_syncp);

		for (i = 0; i < RX_STATUS_NUM; i++)
			*p++ = port->rx_stats[i];
		for (i = 0; i < RX_CHKSUM_NUM; i++)
			*p++ = port->rx_csum_stats[i];
		*p++ = port->rx_napi_exits;

	} while (u64_stats_fetch_retry_irq(&port->rx_stats_syncp, start));
	values = p;

	/* Racing with TX start_xmit */
	do {
		p = values;
		start = u64_stats_fetch_begin_irq(&port->tx_stats_syncp);

		for (i = 0; i < TX_MAX_FRAGS; i++) {
			*values++ = port->tx_frag_stats[i];
			port->tx_frag_stats[i] = 0;
		}
		*values++ = port->tx_frags_linearized;
		*values++ = port->tx_hw_csummed;

	} while (u64_stats_fetch_retry_irq(&port->tx_stats_syncp, start));
}

static int gmac_get_ksettings(struct net_device *netdev,
			      struct ethtool_link_ksettings *cmd)
{
	if (!netdev->phydev)
		return -ENXIO;
	phy_ethtool_ksettings_get(netdev->phydev, cmd);

	return 0;
}

static int gmac_set_ksettings(struct net_device *netdev,
			      const struct ethtool_link_ksettings *cmd)
{
	if (!netdev->phydev)
		return -ENXIO;
	return phy_ethtool_ksettings_set(netdev->phydev, cmd);
}

static int gmac_nway_reset(struct net_device *netdev)
{
	if (!netdev->phydev)
		return -ENXIO;
	return phy_start_aneg(netdev->phydev);
}

static void gmac_get_pauseparam(struct net_device *netdev,
				struct ethtool_pauseparam *pparam)
{
	struct gemini_ethernet_port *port = netdev_priv(netdev);
	union gmac_config0 config0;

	config0.bits32 = readl(port->gmac_base + GMAC_CONFIG0);

	pparam->rx_pause = config0.bits.rx_fc_en;
	pparam->tx_pause = config0.bits.tx_fc_en;
	pparam->autoneg = true;
}

static void gmac_get_ringparam(struct net_device *netdev,
			       struct ethtool_ringparam *rp,
			       struct kernel_ethtool_ringparam *kernel_rp,
			       struct netlink_ext_ack *extack)
{
	struct gemini_ethernet_port *port = netdev_priv(netdev);

	readl(port->gmac_base + GMAC_CONFIG0);

	rp->rx_max_pending = 1 << 15;
	rp->rx_mini_max_pending = 0;
	rp->rx_jumbo_max_pending = 0;
	rp->tx_max_pending = 1 << 15;

	rp->rx_pending = 1 << port->rxq_order;
	rp->rx_mini_pending = 0;
	rp->rx_jumbo_pending = 0;
	rp->tx_pending = 1 << port->txq_order;
}

static int gmac_set_ringparam(struct net_device *netdev,
			      struct ethtool_ringparam *rp,
			      struct kernel_ethtool_ringparam *kernel_rp,
			      struct netlink_ext_ack *extack)
{
	struct gemini_ethernet_port *port = netdev_priv(netdev);
	int err = 0;

	if (netif_running(netdev))
		return -EBUSY;

	if (rp->rx_pending) {
		port->rxq_order = min(15, ilog2(rp->rx_pending - 1) + 1);
		err = geth_resize_freeq(port);
	}
	if (rp->tx_pending) {
		port->txq_order = min(15, ilog2(rp->tx_pending - 1) + 1);
		port->irq_every_tx_packets = 1 << (port->txq_order - 2);
	}

	return err;
}

static int gmac_get_coalesce(struct net_device *netdev,
			     struct ethtool_coalesce *ecmd,
			     struct kernel_ethtool_coalesce *kernel_coal,
			     struct netlink_ext_ack *extack)
{
	struct gemini_ethernet_port *port = netdev_priv(netdev);

	ecmd->rx_max_coalesced_frames = 1;
	ecmd->tx_max_coalesced_frames = port->irq_every_tx_packets;
	ecmd->rx_coalesce_usecs = port->rx_coalesce_nsecs / 1000;

	return 0;
}

static int gmac_set_coalesce(struct net_device *netdev,
			     struct ethtool_coalesce *ecmd,
			     struct kernel_ethtool_coalesce *kernel_coal,
			     struct netlink_ext_ack *extack)
{
	struct gemini_ethernet_port *port = netdev_priv(netdev);

	if (ecmd->tx_max_coalesced_frames < 1)
		return -EINVAL;
	if (ecmd->tx_max_coalesced_frames >= 1 << port->txq_order)
		return -EINVAL;

	port->irq_every_tx_packets = ecmd->tx_max_coalesced_frames;
	port->rx_coalesce_nsecs = ecmd->rx_coalesce_usecs * 1000;

	return 0;
}

static u32 gmac_get_msglevel(struct net_device *netdev)
{
	struct gemini_ethernet_port *port = netdev_priv(netdev);

	return port->msg_enable;
}

static void gmac_set_msglevel(struct net_device *netdev, u32 level)
{
	struct gemini_ethernet_port *port = netdev_priv(netdev);

	port->msg_enable = level;
}

static void gmac_get_drvinfo(struct net_device *netdev,
			     struct ethtool_drvinfo *info)
{
	strcpy(info->driver,  DRV_NAME);
	strcpy(info->bus_info, netdev->dev_id ? "1" : "0");
}

static const struct net_device_ops gmac_351x_ops = {
	.ndo_init		= gmac_init,
	.ndo_open		= gmac_open,
	.ndo_stop		= gmac_stop,
	.ndo_start_xmit		= gmac_start_xmit,
	.ndo_tx_timeout		= gmac_tx_timeout,
	.ndo_set_rx_mode	= gmac_set_rx_mode,
	.ndo_set_mac_address	= gmac_set_mac_address,
	.ndo_get_stats64	= gmac_get_stats64,
	.ndo_change_mtu		= gmac_change_mtu,
	.ndo_fix_features	= gmac_fix_features,
	.ndo_set_features	= gmac_set_features,
};

static const struct ethtool_ops gmac_351x_ethtool_ops = {
	.supported_coalesce_params = ETHTOOL_COALESCE_RX_USECS |
				     ETHTOOL_COALESCE_MAX_FRAMES,
	.get_sset_count	= gmac_get_sset_count,
	.get_strings	= gmac_get_strings,
	.get_ethtool_stats = gmac_get_ethtool_stats,
	.get_link	= ethtool_op_get_link,
	.get_link_ksettings = gmac_get_ksettings,
	.set_link_ksettings = gmac_set_ksettings,
	.nway_reset	= gmac_nway_reset,
	.get_pauseparam	= gmac_get_pauseparam,
	.get_ringparam	= gmac_get_ringparam,
	.set_ringparam	= gmac_set_ringparam,
	.get_coalesce	= gmac_get_coalesce,
	.set_coalesce	= gmac_set_coalesce,
	.get_msglevel	= gmac_get_msglevel,
	.set_msglevel	= gmac_set_msglevel,
	.get_drvinfo	= gmac_get_drvinfo,
};

static irqreturn_t gemini_port_irq_thread(int irq, void *data)
{
	unsigned long irqmask = SWFQ_EMPTY_INT_BIT;
	struct gemini_ethernet_port *port = data;
	struct gemini_ethernet *geth;
	unsigned long flags;

	geth = port->geth;
	/* The queue is half empty so refill it */
	geth_fill_freeq(geth, true);

	spin_lock_irqsave(&geth->irq_lock, flags);
	/* ACK queue interrupt */
	writel(irqmask, geth->base + GLOBAL_INTERRUPT_STATUS_4_REG);
	/* Enable queue interrupt again */
	irqmask |= readl(geth->base + GLOBAL_INTERRUPT_ENABLE_4_REG);
	writel(irqmask, geth->base + GLOBAL_INTERRUPT_ENABLE_4_REG);
	spin_unlock_irqrestore(&geth->irq_lock, flags);

	return IRQ_HANDLED;
}

static irqreturn_t gemini_port_irq(int irq, void *data)
{
	struct gemini_ethernet_port *port = data;
	struct gemini_ethernet *geth;
	irqreturn_t ret = IRQ_NONE;
	u32 val, en;

	geth = port->geth;
	spin_lock(&geth->irq_lock);

	val = readl(geth->base + GLOBAL_INTERRUPT_STATUS_4_REG);
	en = readl(geth->base + GLOBAL_INTERRUPT_ENABLE_4_REG);

	if (val & en & SWFQ_EMPTY_INT_BIT) {
		/* Disable the queue empty interrupt while we work on
		 * processing the queue. Also disable overrun interrupts
		 * as there is not much we can do about it here.
		 */
		en &= ~(SWFQ_EMPTY_INT_BIT | GMAC0_RX_OVERRUN_INT_BIT
					   | GMAC1_RX_OVERRUN_INT_BIT);
		writel(en, geth->base + GLOBAL_INTERRUPT_ENABLE_4_REG);
		ret = IRQ_WAKE_THREAD;
	}

	spin_unlock(&geth->irq_lock);

	return ret;
}

static void gemini_port_remove(struct gemini_ethernet_port *port)
{
	if (port->netdev) {
		phy_disconnect(port->netdev->phydev);
		unregister_netdev(port->netdev);
	}
	clk_disable_unprepare(port->pclk);
	geth_cleanup_freeq(port->geth);
}

static void gemini_ethernet_init(struct gemini_ethernet *geth)
{
	/* Only do this once both ports are online */
	if (geth->initialized)
		return;
	if (geth->port0 && geth->port1)
		geth->initialized = true;
	else
		return;

	writel(0, geth->base + GLOBAL_INTERRUPT_ENABLE_0_REG);
	writel(0, geth->base + GLOBAL_INTERRUPT_ENABLE_1_REG);
	writel(0, geth->base + GLOBAL_INTERRUPT_ENABLE_2_REG);
	writel(0, geth->base + GLOBAL_INTERRUPT_ENABLE_3_REG);
	writel(0, geth->base + GLOBAL_INTERRUPT_ENABLE_4_REG);

	/* Interrupt config:
	 *
	 *	GMAC0 intr bits ------> int0 ----> eth0
	 *	GMAC1 intr bits ------> int1 ----> eth1
	 *	TOE intr -------------> int1 ----> eth1
	 *	Classification Intr --> int0 ----> eth0
	 *	Default Q0 -----------> int0 ----> eth0
	 *	Default Q1 -----------> int1 ----> eth1
	 *	FreeQ intr -----------> int1 ----> eth1
	 */
	writel(0xCCFC0FC0, geth->base + GLOBAL_INTERRUPT_SELECT_0_REG);
	writel(0x00F00002, geth->base + GLOBAL_INTERRUPT_SELECT_1_REG);
	writel(0xFFFFFFFF, geth->base + GLOBAL_INTERRUPT_SELECT_2_REG);
	writel(0xFFFFFFFF, geth->base + GLOBAL_INTERRUPT_SELECT_3_REG);
	writel(0xFF000003, geth->base + GLOBAL_INTERRUPT_SELECT_4_REG);

	/* edge-triggered interrupts packed to level-triggered one... */
	writel(~0, geth->base + GLOBAL_INTERRUPT_STATUS_0_REG);
	writel(~0, geth->base + GLOBAL_INTERRUPT_STATUS_1_REG);
	writel(~0, geth->base + GLOBAL_INTERRUPT_STATUS_2_REG);
	writel(~0, geth->base + GLOBAL_INTERRUPT_STATUS_3_REG);
	writel(~0, geth->base + GLOBAL_INTERRUPT_STATUS_4_REG);

	/* Set up queue */
	writel(0, geth->base + GLOBAL_SW_FREEQ_BASE_SIZE_REG);
	writel(0, geth->base + GLOBAL_HW_FREEQ_BASE_SIZE_REG);
	writel(0, geth->base + GLOBAL_SWFQ_RWPTR_REG);
	writel(0, geth->base + GLOBAL_HWFQ_RWPTR_REG);

	geth->freeq_frag_order = DEFAULT_RX_BUF_ORDER;
	/* This makes the queue resize on probe() so that we
	 * set up and enable the queue IRQ. FIXME: fragile.
	 */
	geth->freeq_order = 1;
}

static void gemini_port_save_mac_addr(struct gemini_ethernet_port *port)
{
	port->mac_addr[0] =
		cpu_to_le32(readl(port->gmac_base + GMAC_STA_ADD0));
	port->mac_addr[1] =
		cpu_to_le32(readl(port->gmac_base + GMAC_STA_ADD1));
	port->mac_addr[2] =
		cpu_to_le32(readl(port->gmac_base + GMAC_STA_ADD2));
}

static int gemini_ethernet_port_probe(struct platform_device *pdev)
{
	char *port_names[2] = { "ethernet0", "ethernet1" };
	struct device_node *np = pdev->dev.of_node;
	struct gemini_ethernet_port *port;
	struct device *dev = &pdev->dev;
	struct gemini_ethernet *geth;
	struct net_device *netdev;
	struct device *parent;
	u8 mac[ETH_ALEN];
	unsigned int id;
	int irq;
	int ret;

	parent = dev->parent;
	geth = dev_get_drvdata(parent);

	if (!strcmp(dev_name(dev), "60008000.ethernet-port"))
		id = 0;
	else if (!strcmp(dev_name(dev), "6000c000.ethernet-port"))
		id = 1;
	else
		return -ENODEV;

	dev_info(dev, "probe %s ID %d\n", dev_name(dev), id);

	netdev = devm_alloc_etherdev_mqs(dev, sizeof(*port), TX_QUEUE_NUM, TX_QUEUE_NUM);
	if (!netdev) {
		dev_err(dev, "Can't allocate ethernet device #%d\n", id);
		return -ENOMEM;
	}

	port = netdev_priv(netdev);
	SET_NETDEV_DEV(netdev, dev);
	port->netdev = netdev;
	port->id = id;
	port->geth = geth;
	port->dev = dev;
	port->msg_enable = netif_msg_init(debug, DEFAULT_MSG_ENABLE);

	/* DMA memory */
	port->dma_base = devm_platform_get_and_ioremap_resource(pdev, 0, NULL);
	if (IS_ERR(port->dma_base)) {
		dev_err(dev, "get DMA address failed\n");
		return PTR_ERR(port->dma_base);
	}

	/* GMAC config memory */
	port->gmac_base = devm_platform_get_and_ioremap_resource(pdev, 1, NULL);
	if (IS_ERR(port->gmac_base)) {
		dev_err(dev, "get GMAC address failed\n");
		return PTR_ERR(port->gmac_base);
	}

	/* Interrupt */
	irq = platform_get_irq(pdev, 0);
	if (irq <= 0)
		return irq ? irq : -ENODEV;
	port->irq = irq;

	/* Clock the port */
	port->pclk = devm_clk_get(dev, "PCLK");
	if (IS_ERR(port->pclk)) {
		dev_err(dev, "no PCLK\n");
		return PTR_ERR(port->pclk);
	}
	ret = clk_prepare_enable(port->pclk);
	if (ret)
		return ret;

	/* Maybe there is a nice ethernet address we should use */
	gemini_port_save_mac_addr(port);

	/* Reset the port */
	port->reset = devm_reset_control_get_exclusive(dev, NULL);
	if (IS_ERR(port->reset)) {
		dev_err(dev, "no reset\n");
		ret = PTR_ERR(port->reset);
		goto unprepare;
	}
	reset_control_reset(port->reset);
	usleep_range(100, 500);

	/* Assign pointer in the main state container */
	if (!id)
		geth->port0 = port;
	else
		geth->port1 = port;

	/* This will just be done once both ports are up and reset */
	gemini_ethernet_init(geth);

	platform_set_drvdata(pdev, port);

	/* Set up and register the netdev */
	netdev->dev_id = port->id;
	netdev->irq = irq;
	netdev->netdev_ops = &gmac_351x_ops;
	netdev->ethtool_ops = &gmac_351x_ethtool_ops;

	spin_lock_init(&port->config_lock);
	gmac_clear_hw_stats(netdev);

	netdev->hw_features = GMAC_OFFLOAD_FEATURES;
	netdev->features |= GMAC_OFFLOAD_FEATURES | NETIF_F_GRO;
	/* We can handle jumbo frames up to 10236 bytes so, let's accept
	 * payloads of 10236 bytes minus VLAN and ethernet header
	 */
	netdev->min_mtu = ETH_MIN_MTU;
	netdev->max_mtu = 10236 - VLAN_ETH_HLEN;

	port->freeq_refill = 0;
<<<<<<< HEAD
	netif_napi_add(netdev, &port->napi, gmac_napi_poll, NAPI_POLL_WEIGHT);
=======
	netif_napi_add(netdev, &port->napi, gmac_napi_poll);
>>>>>>> 7365df19

	ret = of_get_mac_address(np, mac);
	if (!ret) {
		dev_info(dev, "Setting macaddr from DT %pM\n", mac);
		memcpy(port->mac_addr, mac, ETH_ALEN);
	}

	if (is_valid_ether_addr((void *)port->mac_addr)) {
		eth_hw_addr_set(netdev, (u8 *)port->mac_addr);
	} else {
		dev_dbg(dev, "ethernet address 0x%08x%08x%08x invalid\n",
			port->mac_addr[0], port->mac_addr[1],
			port->mac_addr[2]);
		dev_info(dev, "using a random ethernet address\n");
		eth_hw_addr_random(netdev);
	}
	gmac_write_mac_address(netdev);

	ret = devm_request_threaded_irq(port->dev,
					port->irq,
					gemini_port_irq,
					gemini_port_irq_thread,
					IRQF_SHARED,
					port_names[port->id],
					port);
	if (ret)
		goto unprepare;

	ret = gmac_setup_phy(netdev);
	if (ret) {
		netdev_err(netdev,
			   "PHY init failed\n");
		goto unprepare;
	}

	ret = register_netdev(netdev);
	if (ret)
		goto unprepare;

	return 0;

unprepare:
	clk_disable_unprepare(port->pclk);
	return ret;
}

static int gemini_ethernet_port_remove(struct platform_device *pdev)
{
	struct gemini_ethernet_port *port = platform_get_drvdata(pdev);

	gemini_port_remove(port);

	return 0;
}

static const struct of_device_id gemini_ethernet_port_of_match[] = {
	{
		.compatible = "cortina,gemini-ethernet-port",
	},
	{},
};
MODULE_DEVICE_TABLE(of, gemini_ethernet_port_of_match);

static struct platform_driver gemini_ethernet_port_driver = {
	.driver = {
		.name = "gemini-ethernet-port",
		.of_match_table = of_match_ptr(gemini_ethernet_port_of_match),
	},
	.probe = gemini_ethernet_port_probe,
	.remove = gemini_ethernet_port_remove,
};

static int gemini_ethernet_probe(struct platform_device *pdev)
{
	struct device *dev = &pdev->dev;
	struct gemini_ethernet *geth;
	unsigned int retry = 5;
	u32 val;

	/* Global registers */
	geth = devm_kzalloc(dev, sizeof(*geth), GFP_KERNEL);
	if (!geth)
		return -ENOMEM;
	geth->base = devm_platform_get_and_ioremap_resource(pdev, 0, NULL);
	if (IS_ERR(geth->base))
		return PTR_ERR(geth->base);
	geth->dev = dev;

	/* Wait for ports to stabilize */
	do {
		udelay(2);
		val = readl(geth->base + GLOBAL_TOE_VERSION_REG);
		barrier();
	} while (!val && --retry);
	if (!retry) {
		dev_err(dev, "failed to reset ethernet\n");
		return -EIO;
	}
	dev_info(dev, "Ethernet device ID: 0x%03x, revision 0x%01x\n",
		 (val >> 4) & 0xFFFU, val & 0xFU);

	spin_lock_init(&geth->irq_lock);
	spin_lock_init(&geth->freeq_lock);

	/* The children will use this */
	platform_set_drvdata(pdev, geth);

	/* Spawn child devices for the two ports */
	return devm_of_platform_populate(dev);
}

static int gemini_ethernet_remove(struct platform_device *pdev)
{
	struct gemini_ethernet *geth = platform_get_drvdata(pdev);

	geth_cleanup_freeq(geth);
	geth->initialized = false;

	return 0;
}

static const struct of_device_id gemini_ethernet_of_match[] = {
	{
		.compatible = "cortina,gemini-ethernet",
	},
	{},
};
MODULE_DEVICE_TABLE(of, gemini_ethernet_of_match);

static struct platform_driver gemini_ethernet_driver = {
	.driver = {
		.name = DRV_NAME,
		.of_match_table = of_match_ptr(gemini_ethernet_of_match),
	},
	.probe = gemini_ethernet_probe,
	.remove = gemini_ethernet_remove,
};

static int __init gemini_ethernet_module_init(void)
{
	int ret;

	ret = platform_driver_register(&gemini_ethernet_port_driver);
	if (ret)
		return ret;

	ret = platform_driver_register(&gemini_ethernet_driver);
	if (ret) {
		platform_driver_unregister(&gemini_ethernet_port_driver);
		return ret;
	}

	return 0;
}
module_init(gemini_ethernet_module_init);

static void __exit gemini_ethernet_module_exit(void)
{
	platform_driver_unregister(&gemini_ethernet_driver);
	platform_driver_unregister(&gemini_ethernet_port_driver);
}
module_exit(gemini_ethernet_module_exit);

MODULE_AUTHOR("Linus Walleij <linus.walleij@linaro.org>");
MODULE_DESCRIPTION("StorLink SL351x (Gemini) ethernet driver");
MODULE_LICENSE("GPL");
MODULE_ALIAS("platform:" DRV_NAME);<|MERGE_RESOLUTION|>--- conflicted
+++ resolved
@@ -2471,11 +2471,7 @@
 	netdev->max_mtu = 10236 - VLAN_ETH_HLEN;
 
 	port->freeq_refill = 0;
-<<<<<<< HEAD
-	netif_napi_add(netdev, &port->napi, gmac_napi_poll, NAPI_POLL_WEIGHT);
-=======
 	netif_napi_add(netdev, &port->napi, gmac_napi_poll);
->>>>>>> 7365df19
 
 	ret = of_get_mac_address(np, mac);
 	if (!ret) {
