// SPDX-License-Identifier: GPL-2.0
/* Marvell OcteonTx2 RVU Admin Function driver
 *
 * Copyright (C) 2018 Marvell International Ltd.
 *
 * This program is free software; you can redistribute it and/or modify
 * it under the terms of the GNU General Public License version 2 as
 * published by the Free Software Foundation.
 */

#include <linux/module.h>
#include <linux/pci.h>

#include "rvu_struct.h"
#include "rvu_reg.h"
#include "rvu.h"
#include "npc.h"
#include "cgx.h"
#include "lmac_common.h"

static void nix_free_tx_vtag_entries(struct rvu *rvu, u16 pcifunc);
static int rvu_nix_get_bpid(struct rvu *rvu, struct nix_bp_cfg_req *req,
			    int type, int chan_id);

enum mc_tbl_sz {
	MC_TBL_SZ_256,
	MC_TBL_SZ_512,
	MC_TBL_SZ_1K,
	MC_TBL_SZ_2K,
	MC_TBL_SZ_4K,
	MC_TBL_SZ_8K,
	MC_TBL_SZ_16K,
	MC_TBL_SZ_32K,
	MC_TBL_SZ_64K,
};

enum mc_buf_cnt {
	MC_BUF_CNT_8,
	MC_BUF_CNT_16,
	MC_BUF_CNT_32,
	MC_BUF_CNT_64,
	MC_BUF_CNT_128,
	MC_BUF_CNT_256,
	MC_BUF_CNT_512,
	MC_BUF_CNT_1024,
	MC_BUF_CNT_2048,
};

enum nix_makr_fmt_indexes {
	NIX_MARK_CFG_IP_DSCP_RED,
	NIX_MARK_CFG_IP_DSCP_YELLOW,
	NIX_MARK_CFG_IP_DSCP_YELLOW_RED,
	NIX_MARK_CFG_IP_ECN_RED,
	NIX_MARK_CFG_IP_ECN_YELLOW,
	NIX_MARK_CFG_IP_ECN_YELLOW_RED,
	NIX_MARK_CFG_VLAN_DEI_RED,
	NIX_MARK_CFG_VLAN_DEI_YELLOW,
	NIX_MARK_CFG_VLAN_DEI_YELLOW_RED,
	NIX_MARK_CFG_MAX,
};

/* For now considering MC resources needed for broadcast
 * pkt replication only. i.e 256 HWVFs + 12 PFs.
 */
#define MC_TBL_SIZE	MC_TBL_SZ_512
#define MC_BUF_CNT	MC_BUF_CNT_128

struct mce {
	struct hlist_node	node;
	u16			pcifunc;
};

int rvu_get_next_nix_blkaddr(struct rvu *rvu, int blkaddr)
{
	int i = 0;

	/*If blkaddr is 0, return the first nix block address*/
	if (blkaddr == 0)
		return rvu->nix_blkaddr[blkaddr];

	while (i + 1 < MAX_NIX_BLKS) {
		if (rvu->nix_blkaddr[i] == blkaddr)
			return rvu->nix_blkaddr[i + 1];
		i++;
	}

	return 0;
}

bool is_nixlf_attached(struct rvu *rvu, u16 pcifunc)
{
	struct rvu_pfvf *pfvf = rvu_get_pfvf(rvu, pcifunc);
	int blkaddr;

	blkaddr = rvu_get_blkaddr(rvu, BLKTYPE_NIX, pcifunc);
	if (!pfvf->nixlf || blkaddr < 0)
		return false;
	return true;
}

int rvu_get_nixlf_count(struct rvu *rvu)
{
	int blkaddr = 0, max = 0;
	struct rvu_block *block;

	blkaddr = rvu_get_next_nix_blkaddr(rvu, blkaddr);
	while (blkaddr) {
		block = &rvu->hw->block[blkaddr];
		max += block->lf.max;
		blkaddr = rvu_get_next_nix_blkaddr(rvu, blkaddr);
	}
	return max;
}

int nix_get_nixlf(struct rvu *rvu, u16 pcifunc, int *nixlf, int *nix_blkaddr)
{
	struct rvu_pfvf *pfvf = rvu_get_pfvf(rvu, pcifunc);
	struct rvu_hwinfo *hw = rvu->hw;
	int blkaddr;

	blkaddr = rvu_get_blkaddr(rvu, BLKTYPE_NIX, pcifunc);
	if (!pfvf->nixlf || blkaddr < 0)
		return NIX_AF_ERR_AF_LF_INVALID;

	*nixlf = rvu_get_lf(rvu, &hw->block[blkaddr], pcifunc, 0);
	if (*nixlf < 0)
		return NIX_AF_ERR_AF_LF_INVALID;

	if (nix_blkaddr)
		*nix_blkaddr = blkaddr;

	return 0;
}

static void nix_mce_list_init(struct nix_mce_list *list, int max)
{
	INIT_HLIST_HEAD(&list->head);
	list->count = 0;
	list->max = max;
}

static u16 nix_alloc_mce_list(struct nix_mcast *mcast, int count)
{
	int idx;

	if (!mcast)
		return 0;

	idx = mcast->next_free_mce;
	mcast->next_free_mce += count;
	return idx;
}

struct nix_hw *get_nix_hw(struct rvu_hwinfo *hw, int blkaddr)
{
	int nix_blkaddr = 0, i = 0;
	struct rvu *rvu = hw->rvu;

	nix_blkaddr = rvu_get_next_nix_blkaddr(rvu, nix_blkaddr);
	while (nix_blkaddr) {
		if (blkaddr == nix_blkaddr && hw->nix)
			return &hw->nix[i];
		nix_blkaddr = rvu_get_next_nix_blkaddr(rvu, nix_blkaddr);
		i++;
	}
	return NULL;
}

static void nix_rx_sync(struct rvu *rvu, int blkaddr)
{
	int err;

	/*Sync all in flight RX packets to LLC/DRAM */
	rvu_write64(rvu, blkaddr, NIX_AF_RX_SW_SYNC, BIT_ULL(0));
	err = rvu_poll_reg(rvu, blkaddr, NIX_AF_RX_SW_SYNC, BIT_ULL(0), true);
	if (err)
		dev_err(rvu->dev, "NIX RX software sync failed\n");
}

static bool is_valid_txschq(struct rvu *rvu, int blkaddr,
			    int lvl, u16 pcifunc, u16 schq)
{
	struct rvu_hwinfo *hw = rvu->hw;
	struct nix_txsch *txsch;
	struct nix_hw *nix_hw;
	u16 map_func;

	nix_hw = get_nix_hw(rvu->hw, blkaddr);
	if (!nix_hw)
		return false;

	txsch = &nix_hw->txsch[lvl];
	/* Check out of bounds */
	if (schq >= txsch->schq.max)
		return false;

	mutex_lock(&rvu->rsrc_lock);
	map_func = TXSCH_MAP_FUNC(txsch->pfvf_map[schq]);
	mutex_unlock(&rvu->rsrc_lock);

	/* TLs aggegating traffic are shared across PF and VFs */
	if (lvl >= hw->cap.nix_tx_aggr_lvl) {
		if (rvu_get_pf(map_func) != rvu_get_pf(pcifunc))
			return false;
		else
			return true;
	}

	if (map_func != pcifunc)
		return false;

	return true;
}

static int nix_interface_init(struct rvu *rvu, u16 pcifunc, int type, int nixlf)
{
	struct rvu_pfvf *pfvf = rvu_get_pfvf(rvu, pcifunc);
	struct mac_ops *mac_ops;
	int pkind, pf, vf, lbkid;
	u8 cgx_id, lmac_id;
	int err;

	pf = rvu_get_pf(pcifunc);
	if (!is_pf_cgxmapped(rvu, pf) && type != NIX_INTF_TYPE_LBK)
		return 0;

	switch (type) {
	case NIX_INTF_TYPE_CGX:
		pfvf->cgx_lmac = rvu->pf2cgxlmac_map[pf];
		rvu_get_cgx_lmac_id(pfvf->cgx_lmac, &cgx_id, &lmac_id);

		pkind = rvu_npc_get_pkind(rvu, pf);
		if (pkind < 0) {
			dev_err(rvu->dev,
				"PF_Func 0x%x: Invalid pkind\n", pcifunc);
			return -EINVAL;
		}
		pfvf->rx_chan_base = rvu_nix_chan_cgx(rvu, cgx_id, lmac_id, 0);
		pfvf->tx_chan_base = pfvf->rx_chan_base;
		pfvf->rx_chan_cnt = 1;
		pfvf->tx_chan_cnt = 1;
		cgx_set_pkind(rvu_cgx_pdata(cgx_id, rvu), lmac_id, pkind);
		rvu_npc_set_pkind(rvu, pkind, pfvf);

		mac_ops = get_mac_ops(rvu_cgx_pdata(cgx_id, rvu));
		/* By default we enable pause frames */
		if ((pcifunc & RVU_PFVF_FUNC_MASK) == 0)
			mac_ops->mac_enadis_pause_frm(rvu_cgx_pdata(cgx_id,
								    rvu),
						      lmac_id, true, true);
		break;
	case NIX_INTF_TYPE_LBK:
		vf = (pcifunc & RVU_PFVF_FUNC_MASK) - 1;

		/* If NIX1 block is present on the silicon then NIXes are
		 * assigned alternatively for lbk interfaces. NIX0 should
		 * send packets on lbk link 1 channels and NIX1 should send
		 * on lbk link 0 channels for the communication between
		 * NIX0 and NIX1.
		 */
		lbkid = 0;
		if (rvu->hw->lbk_links > 1)
			lbkid = vf & 0x1 ? 0 : 1;

		/* Note that AF's VFs work in pairs and talk over consecutive
		 * loopback channels.Therefore if odd number of AF VFs are
		 * enabled then the last VF remains with no pair.
		 */
		pfvf->rx_chan_base = rvu_nix_chan_lbk(rvu, lbkid, vf);
		pfvf->tx_chan_base = vf & 0x1 ?
					rvu_nix_chan_lbk(rvu, lbkid, vf - 1) :
					rvu_nix_chan_lbk(rvu, lbkid, vf + 1);
		pfvf->rx_chan_cnt = 1;
		pfvf->tx_chan_cnt = 1;
		rvu_npc_install_promisc_entry(rvu, pcifunc, nixlf,
					      pfvf->rx_chan_base, false);
		break;
	}

	/* Add a UCAST forwarding rule in MCAM with this NIXLF attached
	 * RVU PF/VF's MAC address.
	 */
	rvu_npc_install_ucast_entry(rvu, pcifunc, nixlf,
				    pfvf->rx_chan_base, pfvf->mac_addr);

	/* Add this PF_FUNC to bcast pkt replication list */
	err = nix_update_bcast_mce_list(rvu, pcifunc, true);
	if (err) {
		dev_err(rvu->dev,
			"Bcast list, failed to enable PF_FUNC 0x%x\n",
			pcifunc);
		return err;
	}

	rvu_npc_install_bcast_match_entry(rvu, pcifunc,
					  nixlf, pfvf->rx_chan_base);
	pfvf->maxlen = NIC_HW_MIN_FRS;
	pfvf->minlen = NIC_HW_MIN_FRS;

	return 0;
}

static void nix_interface_deinit(struct rvu *rvu, u16 pcifunc, u8 nixlf)
{
	struct rvu_pfvf *pfvf = rvu_get_pfvf(rvu, pcifunc);
	int err;

	pfvf->maxlen = 0;
	pfvf->minlen = 0;

	/* Remove this PF_FUNC from bcast pkt replication list */
	err = nix_update_bcast_mce_list(rvu, pcifunc, false);
	if (err) {
		dev_err(rvu->dev,
			"Bcast list, failed to disable PF_FUNC 0x%x\n",
			pcifunc);
	}

	/* Free and disable any MCAM entries used by this NIX LF */
	rvu_npc_disable_mcam_entries(rvu, pcifunc, nixlf);
}

int rvu_mbox_handler_nix_bp_disable(struct rvu *rvu,
				    struct nix_bp_cfg_req *req,
				    struct msg_rsp *rsp)
{
	u16 pcifunc = req->hdr.pcifunc;
	struct rvu_pfvf *pfvf;
	int blkaddr, pf, type;
	u16 chan_base, chan;
	u64 cfg;

	pf = rvu_get_pf(pcifunc);
	type = is_afvf(pcifunc) ? NIX_INTF_TYPE_LBK : NIX_INTF_TYPE_CGX;
	if (!is_pf_cgxmapped(rvu, pf) && type != NIX_INTF_TYPE_LBK)
		return 0;

	pfvf = rvu_get_pfvf(rvu, pcifunc);
	blkaddr = rvu_get_blkaddr(rvu, BLKTYPE_NIX, pcifunc);

	chan_base = pfvf->rx_chan_base + req->chan_base;
	for (chan = chan_base; chan < (chan_base + req->chan_cnt); chan++) {
		cfg = rvu_read64(rvu, blkaddr, NIX_AF_RX_CHANX_CFG(chan));
		rvu_write64(rvu, blkaddr, NIX_AF_RX_CHANX_CFG(chan),
			    cfg & ~BIT_ULL(16));
	}
	return 0;
}

static int rvu_nix_get_bpid(struct rvu *rvu, struct nix_bp_cfg_req *req,
			    int type, int chan_id)
{
	int bpid, blkaddr, lmac_chan_cnt;
	struct rvu_hwinfo *hw = rvu->hw;
	u16 cgx_bpid_cnt, lbk_bpid_cnt;
	struct rvu_pfvf *pfvf;
	u8 cgx_id, lmac_id;
	u64 cfg;

	blkaddr = rvu_get_blkaddr(rvu, BLKTYPE_NIX, req->hdr.pcifunc);
	cfg = rvu_read64(rvu, blkaddr, NIX_AF_CONST);
	lmac_chan_cnt = cfg & 0xFF;

	cgx_bpid_cnt = hw->cgx_links * lmac_chan_cnt;
	lbk_bpid_cnt = hw->lbk_links * ((cfg >> 16) & 0xFF);

	pfvf = rvu_get_pfvf(rvu, req->hdr.pcifunc);

	/* Backpressure IDs range division
	 * CGX channles are mapped to (0 - 191) BPIDs
	 * LBK channles are mapped to (192 - 255) BPIDs
	 * SDP channles are mapped to (256 - 511) BPIDs
	 *
	 * Lmac channles and bpids mapped as follows
	 * cgx(0)_lmac(0)_chan(0 - 15) = bpid(0 - 15)
	 * cgx(0)_lmac(1)_chan(0 - 15) = bpid(16 - 31) ....
	 * cgx(1)_lmac(0)_chan(0 - 15) = bpid(64 - 79) ....
	 */
	switch (type) {
	case NIX_INTF_TYPE_CGX:
		if ((req->chan_base + req->chan_cnt) > 15)
			return -EINVAL;
		rvu_get_cgx_lmac_id(pfvf->cgx_lmac, &cgx_id, &lmac_id);
		/* Assign bpid based on cgx, lmac and chan id */
		bpid = (cgx_id * hw->lmac_per_cgx * lmac_chan_cnt) +
			(lmac_id * lmac_chan_cnt) + req->chan_base;

		if (req->bpid_per_chan)
			bpid += chan_id;
		if (bpid > cgx_bpid_cnt)
			return -EINVAL;
		break;

	case NIX_INTF_TYPE_LBK:
		if ((req->chan_base + req->chan_cnt) > 63)
			return -EINVAL;
		bpid = cgx_bpid_cnt + req->chan_base;
		if (req->bpid_per_chan)
			bpid += chan_id;
		if (bpid > (cgx_bpid_cnt + lbk_bpid_cnt))
			return -EINVAL;
		break;
	default:
		return -EINVAL;
	}
	return bpid;
}

int rvu_mbox_handler_nix_bp_enable(struct rvu *rvu,
				   struct nix_bp_cfg_req *req,
				   struct nix_bp_cfg_rsp *rsp)
{
	int blkaddr, pf, type, chan_id = 0;
	u16 pcifunc = req->hdr.pcifunc;
	struct rvu_pfvf *pfvf;
	u16 chan_base, chan;
	s16 bpid, bpid_base;
	u64 cfg;

	pf = rvu_get_pf(pcifunc);
	type = is_afvf(pcifunc) ? NIX_INTF_TYPE_LBK : NIX_INTF_TYPE_CGX;

	/* Enable backpressure only for CGX mapped PFs and LBK interface */
	if (!is_pf_cgxmapped(rvu, pf) && type != NIX_INTF_TYPE_LBK)
		return 0;

	pfvf = rvu_get_pfvf(rvu, pcifunc);
	blkaddr = rvu_get_blkaddr(rvu, BLKTYPE_NIX, pcifunc);

	bpid_base = rvu_nix_get_bpid(rvu, req, type, chan_id);
	chan_base = pfvf->rx_chan_base + req->chan_base;
	bpid = bpid_base;

	for (chan = chan_base; chan < (chan_base + req->chan_cnt); chan++) {
		if (bpid < 0) {
			dev_warn(rvu->dev, "Fail to enable backpressure\n");
			return -EINVAL;
		}

		cfg = rvu_read64(rvu, blkaddr, NIX_AF_RX_CHANX_CFG(chan));
		rvu_write64(rvu, blkaddr, NIX_AF_RX_CHANX_CFG(chan),
			    cfg | (bpid & 0xFF) | BIT_ULL(16));
		chan_id++;
		bpid = rvu_nix_get_bpid(rvu, req, type, chan_id);
	}

	for (chan = 0; chan < req->chan_cnt; chan++) {
		/* Map channel and bpid assign to it */
		rsp->chan_bpid[chan] = ((req->chan_base + chan) & 0x7F) << 10 |
					(bpid_base & 0x3FF);
		if (req->bpid_per_chan)
			bpid_base++;
	}
	rsp->chan_cnt = req->chan_cnt;

	return 0;
}

static void nix_setup_lso_tso_l3(struct rvu *rvu, int blkaddr,
				 u64 format, bool v4, u64 *fidx)
{
	struct nix_lso_format field = {0};

	/* IP's Length field */
	field.layer = NIX_TXLAYER_OL3;
	/* In ipv4, length field is at offset 2 bytes, for ipv6 it's 4 */
	field.offset = v4 ? 2 : 4;
	field.sizem1 = 1; /* i.e 2 bytes */
	field.alg = NIX_LSOALG_ADD_PAYLEN;
	rvu_write64(rvu, blkaddr,
		    NIX_AF_LSO_FORMATX_FIELDX(format, (*fidx)++),
		    *(u64 *)&field);

	/* No ID field in IPv6 header */
	if (!v4)
		return;

	/* IP's ID field */
	field.layer = NIX_TXLAYER_OL3;
	field.offset = 4;
	field.sizem1 = 1; /* i.e 2 bytes */
	field.alg = NIX_LSOALG_ADD_SEGNUM;
	rvu_write64(rvu, blkaddr,
		    NIX_AF_LSO_FORMATX_FIELDX(format, (*fidx)++),
		    *(u64 *)&field);
}

static void nix_setup_lso_tso_l4(struct rvu *rvu, int blkaddr,
				 u64 format, u64 *fidx)
{
	struct nix_lso_format field = {0};

	/* TCP's sequence number field */
	field.layer = NIX_TXLAYER_OL4;
	field.offset = 4;
	field.sizem1 = 3; /* i.e 4 bytes */
	field.alg = NIX_LSOALG_ADD_OFFSET;
	rvu_write64(rvu, blkaddr,
		    NIX_AF_LSO_FORMATX_FIELDX(format, (*fidx)++),
		    *(u64 *)&field);

	/* TCP's flags field */
	field.layer = NIX_TXLAYER_OL4;
	field.offset = 12;
	field.sizem1 = 1; /* 2 bytes */
	field.alg = NIX_LSOALG_TCP_FLAGS;
	rvu_write64(rvu, blkaddr,
		    NIX_AF_LSO_FORMATX_FIELDX(format, (*fidx)++),
		    *(u64 *)&field);
}

static void nix_setup_lso(struct rvu *rvu, struct nix_hw *nix_hw, int blkaddr)
{
	u64 cfg, idx, fidx = 0;

	/* Get max HW supported format indices */
	cfg = (rvu_read64(rvu, blkaddr, NIX_AF_CONST1) >> 48) & 0xFF;
	nix_hw->lso.total = cfg;

	/* Enable LSO */
	cfg = rvu_read64(rvu, blkaddr, NIX_AF_LSO_CFG);
	/* For TSO, set first and middle segment flags to
	 * mask out PSH, RST & FIN flags in TCP packet
	 */
	cfg &= ~((0xFFFFULL << 32) | (0xFFFFULL << 16));
	cfg |= (0xFFF2ULL << 32) | (0xFFF2ULL << 16);
	rvu_write64(rvu, blkaddr, NIX_AF_LSO_CFG, cfg | BIT_ULL(63));

	/* Setup default static LSO formats
	 *
	 * Configure format fields for TCPv4 segmentation offload
	 */
	idx = NIX_LSO_FORMAT_IDX_TSOV4;
	nix_setup_lso_tso_l3(rvu, blkaddr, idx, true, &fidx);
	nix_setup_lso_tso_l4(rvu, blkaddr, idx, &fidx);

	/* Set rest of the fields to NOP */
	for (; fidx < 8; fidx++) {
		rvu_write64(rvu, blkaddr,
			    NIX_AF_LSO_FORMATX_FIELDX(idx, fidx), 0x0ULL);
	}
	nix_hw->lso.in_use++;

	/* Configure format fields for TCPv6 segmentation offload */
	idx = NIX_LSO_FORMAT_IDX_TSOV6;
	fidx = 0;
	nix_setup_lso_tso_l3(rvu, blkaddr, idx, false, &fidx);
	nix_setup_lso_tso_l4(rvu, blkaddr, idx, &fidx);

	/* Set rest of the fields to NOP */
	for (; fidx < 8; fidx++) {
		rvu_write64(rvu, blkaddr,
			    NIX_AF_LSO_FORMATX_FIELDX(idx, fidx), 0x0ULL);
	}
	nix_hw->lso.in_use++;
}

static void nix_ctx_free(struct rvu *rvu, struct rvu_pfvf *pfvf)
{
	kfree(pfvf->rq_bmap);
	kfree(pfvf->sq_bmap);
	kfree(pfvf->cq_bmap);
	if (pfvf->rq_ctx)
		qmem_free(rvu->dev, pfvf->rq_ctx);
	if (pfvf->sq_ctx)
		qmem_free(rvu->dev, pfvf->sq_ctx);
	if (pfvf->cq_ctx)
		qmem_free(rvu->dev, pfvf->cq_ctx);
	if (pfvf->rss_ctx)
		qmem_free(rvu->dev, pfvf->rss_ctx);
	if (pfvf->nix_qints_ctx)
		qmem_free(rvu->dev, pfvf->nix_qints_ctx);
	if (pfvf->cq_ints_ctx)
		qmem_free(rvu->dev, pfvf->cq_ints_ctx);

	pfvf->rq_bmap = NULL;
	pfvf->cq_bmap = NULL;
	pfvf->sq_bmap = NULL;
	pfvf->rq_ctx = NULL;
	pfvf->sq_ctx = NULL;
	pfvf->cq_ctx = NULL;
	pfvf->rss_ctx = NULL;
	pfvf->nix_qints_ctx = NULL;
	pfvf->cq_ints_ctx = NULL;
}

static int nixlf_rss_ctx_init(struct rvu *rvu, int blkaddr,
			      struct rvu_pfvf *pfvf, int nixlf,
			      int rss_sz, int rss_grps, int hwctx_size,
			      u64 way_mask)
{
	int err, grp, num_indices;

	/* RSS is not requested for this NIXLF */
	if (!rss_sz)
		return 0;
	num_indices = rss_sz * rss_grps;

	/* Alloc NIX RSS HW context memory and config the base */
	err = qmem_alloc(rvu->dev, &pfvf->rss_ctx, num_indices, hwctx_size);
	if (err)
		return err;

	rvu_write64(rvu, blkaddr, NIX_AF_LFX_RSS_BASE(nixlf),
		    (u64)pfvf->rss_ctx->iova);

	/* Config full RSS table size, enable RSS and caching */
	rvu_write64(rvu, blkaddr, NIX_AF_LFX_RSS_CFG(nixlf),
		    BIT_ULL(36) | BIT_ULL(4) |
		    ilog2(num_indices / MAX_RSS_INDIR_TBL_SIZE) |
		    way_mask << 20);
	/* Config RSS group offset and sizes */
	for (grp = 0; grp < rss_grps; grp++)
		rvu_write64(rvu, blkaddr, NIX_AF_LFX_RSS_GRPX(nixlf, grp),
			    ((ilog2(rss_sz) - 1) << 16) | (rss_sz * grp));
	return 0;
}

static int nix_aq_enqueue_wait(struct rvu *rvu, struct rvu_block *block,
			       struct nix_aq_inst_s *inst)
{
	struct admin_queue *aq = block->aq;
	struct nix_aq_res_s *result;
	int timeout = 1000;
	u64 reg, head;

	result = (struct nix_aq_res_s *)aq->res->base;

	/* Get current head pointer where to append this instruction */
	reg = rvu_read64(rvu, block->addr, NIX_AF_AQ_STATUS);
	head = (reg >> 4) & AQ_PTR_MASK;

	memcpy((void *)(aq->inst->base + (head * aq->inst->entry_sz)),
	       (void *)inst, aq->inst->entry_sz);
	memset(result, 0, sizeof(*result));
	/* sync into memory */
	wmb();

	/* Ring the doorbell and wait for result */
	rvu_write64(rvu, block->addr, NIX_AF_AQ_DOOR, 1);
	while (result->compcode == NIX_AQ_COMP_NOTDONE) {
		cpu_relax();
		udelay(1);
		timeout--;
		if (!timeout)
			return -EBUSY;
	}

	if (result->compcode != NIX_AQ_COMP_GOOD)
		/* TODO: Replace this with some error code */
		return -EBUSY;

	return 0;
}

static int rvu_nix_blk_aq_enq_inst(struct rvu *rvu, struct nix_hw *nix_hw,
				   struct nix_aq_enq_req *req,
				   struct nix_aq_enq_rsp *rsp)
{
	struct rvu_hwinfo *hw = rvu->hw;
	u16 pcifunc = req->hdr.pcifunc;
	int nixlf, blkaddr, rc = 0;
	struct nix_aq_inst_s inst;
	struct rvu_block *block;
	struct admin_queue *aq;
	struct rvu_pfvf *pfvf;
	void *ctx, *mask;
	bool ena;
	u64 cfg;

	blkaddr = nix_hw->blkaddr;
	block = &hw->block[blkaddr];
	aq = block->aq;
	if (!aq) {
		dev_warn(rvu->dev, "%s: NIX AQ not initialized\n", __func__);
		return NIX_AF_ERR_AQ_ENQUEUE;
	}

	pfvf = rvu_get_pfvf(rvu, pcifunc);
	nixlf = rvu_get_lf(rvu, block, pcifunc, 0);

	/* Skip NIXLF check for broadcast MCE entry init */
	if (!(!rsp && req->ctype == NIX_AQ_CTYPE_MCE)) {
		if (!pfvf->nixlf || nixlf < 0)
			return NIX_AF_ERR_AF_LF_INVALID;
	}

	switch (req->ctype) {
	case NIX_AQ_CTYPE_RQ:
		/* Check if index exceeds max no of queues */
		if (!pfvf->rq_ctx || req->qidx >= pfvf->rq_ctx->qsize)
			rc = NIX_AF_ERR_AQ_ENQUEUE;
		break;
	case NIX_AQ_CTYPE_SQ:
		if (!pfvf->sq_ctx || req->qidx >= pfvf->sq_ctx->qsize)
			rc = NIX_AF_ERR_AQ_ENQUEUE;
		break;
	case NIX_AQ_CTYPE_CQ:
		if (!pfvf->cq_ctx || req->qidx >= pfvf->cq_ctx->qsize)
			rc = NIX_AF_ERR_AQ_ENQUEUE;
		break;
	case NIX_AQ_CTYPE_RSS:
		/* Check if RSS is enabled and qidx is within range */
		cfg = rvu_read64(rvu, blkaddr, NIX_AF_LFX_RSS_CFG(nixlf));
		if (!(cfg & BIT_ULL(4)) || !pfvf->rss_ctx ||
		    (req->qidx >= (256UL << (cfg & 0xF))))
			rc = NIX_AF_ERR_AQ_ENQUEUE;
		break;
	case NIX_AQ_CTYPE_MCE:
		cfg = rvu_read64(rvu, blkaddr, NIX_AF_RX_MCAST_CFG);

		/* Check if index exceeds MCE list length */
		if (!nix_hw->mcast.mce_ctx ||
		    (req->qidx >= (256UL << (cfg & 0xF))))
			rc = NIX_AF_ERR_AQ_ENQUEUE;

		/* Adding multicast lists for requests from PF/VFs is not
		 * yet supported, so ignore this.
		 */
		if (rsp)
			rc = NIX_AF_ERR_AQ_ENQUEUE;
		break;
	default:
		rc = NIX_AF_ERR_AQ_ENQUEUE;
	}

	if (rc)
		return rc;

	/* Check if SQ pointed SMQ belongs to this PF/VF or not */
	if (req->ctype == NIX_AQ_CTYPE_SQ &&
	    ((req->op == NIX_AQ_INSTOP_INIT && req->sq.ena) ||
	     (req->op == NIX_AQ_INSTOP_WRITE &&
	      req->sq_mask.ena && req->sq_mask.smq && req->sq.ena))) {
		if (!is_valid_txschq(rvu, blkaddr, NIX_TXSCH_LVL_SMQ,
				     pcifunc, req->sq.smq))
			return NIX_AF_ERR_AQ_ENQUEUE;
	}

	memset(&inst, 0, sizeof(struct nix_aq_inst_s));
	inst.lf = nixlf;
	inst.cindex = req->qidx;
	inst.ctype = req->ctype;
	inst.op = req->op;
	/* Currently we are not supporting enqueuing multiple instructions,
	 * so always choose first entry in result memory.
	 */
	inst.res_addr = (u64)aq->res->iova;

	/* Hardware uses same aq->res->base for updating result of
	 * previous instruction hence wait here till it is done.
	 */
	spin_lock(&aq->lock);

	/* Clean result + context memory */
	memset(aq->res->base, 0, aq->res->entry_sz);
	/* Context needs to be written at RES_ADDR + 128 */
	ctx = aq->res->base + 128;
	/* Mask needs to be written at RES_ADDR + 256 */
	mask = aq->res->base + 256;

	switch (req->op) {
	case NIX_AQ_INSTOP_WRITE:
		if (req->ctype == NIX_AQ_CTYPE_RQ)
			memcpy(mask, &req->rq_mask,
			       sizeof(struct nix_rq_ctx_s));
		else if (req->ctype == NIX_AQ_CTYPE_SQ)
			memcpy(mask, &req->sq_mask,
			       sizeof(struct nix_sq_ctx_s));
		else if (req->ctype == NIX_AQ_CTYPE_CQ)
			memcpy(mask, &req->cq_mask,
			       sizeof(struct nix_cq_ctx_s));
		else if (req->ctype == NIX_AQ_CTYPE_RSS)
			memcpy(mask, &req->rss_mask,
			       sizeof(struct nix_rsse_s));
		else if (req->ctype == NIX_AQ_CTYPE_MCE)
			memcpy(mask, &req->mce_mask,
			       sizeof(struct nix_rx_mce_s));
		fallthrough;
	case NIX_AQ_INSTOP_INIT:
		if (req->ctype == NIX_AQ_CTYPE_RQ)
			memcpy(ctx, &req->rq, sizeof(struct nix_rq_ctx_s));
		else if (req->ctype == NIX_AQ_CTYPE_SQ)
			memcpy(ctx, &req->sq, sizeof(struct nix_sq_ctx_s));
		else if (req->ctype == NIX_AQ_CTYPE_CQ)
			memcpy(ctx, &req->cq, sizeof(struct nix_cq_ctx_s));
		else if (req->ctype == NIX_AQ_CTYPE_RSS)
			memcpy(ctx, &req->rss, sizeof(struct nix_rsse_s));
		else if (req->ctype == NIX_AQ_CTYPE_MCE)
			memcpy(ctx, &req->mce, sizeof(struct nix_rx_mce_s));
		break;
	case NIX_AQ_INSTOP_NOP:
	case NIX_AQ_INSTOP_READ:
	case NIX_AQ_INSTOP_LOCK:
	case NIX_AQ_INSTOP_UNLOCK:
		break;
	default:
		rc = NIX_AF_ERR_AQ_ENQUEUE;
		spin_unlock(&aq->lock);
		return rc;
	}

	/* Submit the instruction to AQ */
	rc = nix_aq_enqueue_wait(rvu, block, &inst);
	if (rc) {
		spin_unlock(&aq->lock);
		return rc;
	}

	/* Set RQ/SQ/CQ bitmap if respective queue hw context is enabled */
	if (req->op == NIX_AQ_INSTOP_INIT) {
		if (req->ctype == NIX_AQ_CTYPE_RQ && req->rq.ena)
			__set_bit(req->qidx, pfvf->rq_bmap);
		if (req->ctype == NIX_AQ_CTYPE_SQ && req->sq.ena)
			__set_bit(req->qidx, pfvf->sq_bmap);
		if (req->ctype == NIX_AQ_CTYPE_CQ && req->cq.ena)
			__set_bit(req->qidx, pfvf->cq_bmap);
	}

	if (req->op == NIX_AQ_INSTOP_WRITE) {
		if (req->ctype == NIX_AQ_CTYPE_RQ) {
			ena = (req->rq.ena & req->rq_mask.ena) |
				(test_bit(req->qidx, pfvf->rq_bmap) &
				~req->rq_mask.ena);
			if (ena)
				__set_bit(req->qidx, pfvf->rq_bmap);
			else
				__clear_bit(req->qidx, pfvf->rq_bmap);
		}
		if (req->ctype == NIX_AQ_CTYPE_SQ) {
			ena = (req->rq.ena & req->sq_mask.ena) |
				(test_bit(req->qidx, pfvf->sq_bmap) &
				~req->sq_mask.ena);
			if (ena)
				__set_bit(req->qidx, pfvf->sq_bmap);
			else
				__clear_bit(req->qidx, pfvf->sq_bmap);
		}
		if (req->ctype == NIX_AQ_CTYPE_CQ) {
			ena = (req->rq.ena & req->cq_mask.ena) |
				(test_bit(req->qidx, pfvf->cq_bmap) &
				~req->cq_mask.ena);
			if (ena)
				__set_bit(req->qidx, pfvf->cq_bmap);
			else
				__clear_bit(req->qidx, pfvf->cq_bmap);
		}
	}

	if (rsp) {
		/* Copy read context into mailbox */
		if (req->op == NIX_AQ_INSTOP_READ) {
			if (req->ctype == NIX_AQ_CTYPE_RQ)
				memcpy(&rsp->rq, ctx,
				       sizeof(struct nix_rq_ctx_s));
			else if (req->ctype == NIX_AQ_CTYPE_SQ)
				memcpy(&rsp->sq, ctx,
				       sizeof(struct nix_sq_ctx_s));
			else if (req->ctype == NIX_AQ_CTYPE_CQ)
				memcpy(&rsp->cq, ctx,
				       sizeof(struct nix_cq_ctx_s));
			else if (req->ctype == NIX_AQ_CTYPE_RSS)
				memcpy(&rsp->rss, ctx,
				       sizeof(struct nix_rsse_s));
			else if (req->ctype == NIX_AQ_CTYPE_MCE)
				memcpy(&rsp->mce, ctx,
				       sizeof(struct nix_rx_mce_s));
		}
	}

	spin_unlock(&aq->lock);
	return 0;
}

static int rvu_nix_aq_enq_inst(struct rvu *rvu, struct nix_aq_enq_req *req,
			       struct nix_aq_enq_rsp *rsp)
{
	struct nix_hw *nix_hw;
	int blkaddr;

	blkaddr = rvu_get_blkaddr(rvu, BLKTYPE_NIX, req->hdr.pcifunc);
	if (blkaddr < 0)
		return NIX_AF_ERR_AF_LF_INVALID;

	nix_hw =  get_nix_hw(rvu->hw, blkaddr);
	if (!nix_hw)
		return -EINVAL;

	return rvu_nix_blk_aq_enq_inst(rvu, nix_hw, req, rsp);
}

static const char *nix_get_ctx_name(int ctype)
{
	switch (ctype) {
	case NIX_AQ_CTYPE_CQ:
		return "CQ";
	case NIX_AQ_CTYPE_SQ:
		return "SQ";
	case NIX_AQ_CTYPE_RQ:
		return "RQ";
	case NIX_AQ_CTYPE_RSS:
		return "RSS";
	}
	return "";
}

static int nix_lf_hwctx_disable(struct rvu *rvu, struct hwctx_disable_req *req)
{
	struct rvu_pfvf *pfvf = rvu_get_pfvf(rvu, req->hdr.pcifunc);
	struct nix_aq_enq_req aq_req;
	unsigned long *bmap;
	int qidx, q_cnt = 0;
	int err = 0, rc;

	if (!pfvf->cq_ctx || !pfvf->sq_ctx || !pfvf->rq_ctx)
		return NIX_AF_ERR_AQ_ENQUEUE;

	memset(&aq_req, 0, sizeof(struct nix_aq_enq_req));
	aq_req.hdr.pcifunc = req->hdr.pcifunc;

	if (req->ctype == NIX_AQ_CTYPE_CQ) {
		aq_req.cq.ena = 0;
		aq_req.cq_mask.ena = 1;
		aq_req.cq.bp_ena = 0;
		aq_req.cq_mask.bp_ena = 1;
		q_cnt = pfvf->cq_ctx->qsize;
		bmap = pfvf->cq_bmap;
	}
	if (req->ctype == NIX_AQ_CTYPE_SQ) {
		aq_req.sq.ena = 0;
		aq_req.sq_mask.ena = 1;
		q_cnt = pfvf->sq_ctx->qsize;
		bmap = pfvf->sq_bmap;
	}
	if (req->ctype == NIX_AQ_CTYPE_RQ) {
		aq_req.rq.ena = 0;
		aq_req.rq_mask.ena = 1;
		q_cnt = pfvf->rq_ctx->qsize;
		bmap = pfvf->rq_bmap;
	}

	aq_req.ctype = req->ctype;
	aq_req.op = NIX_AQ_INSTOP_WRITE;

	for (qidx = 0; qidx < q_cnt; qidx++) {
		if (!test_bit(qidx, bmap))
			continue;
		aq_req.qidx = qidx;
		rc = rvu_nix_aq_enq_inst(rvu, &aq_req, NULL);
		if (rc) {
			err = rc;
			dev_err(rvu->dev, "Failed to disable %s:%d context\n",
				nix_get_ctx_name(req->ctype), qidx);
		}
	}

	return err;
}

#ifdef CONFIG_NDC_DIS_DYNAMIC_CACHING
static int nix_lf_hwctx_lockdown(struct rvu *rvu, struct nix_aq_enq_req *req)
{
	struct nix_aq_enq_req lock_ctx_req;
	int err;

	if (req->op != NIX_AQ_INSTOP_INIT)
		return 0;

	if (req->ctype == NIX_AQ_CTYPE_MCE ||
	    req->ctype == NIX_AQ_CTYPE_DYNO)
		return 0;

	memset(&lock_ctx_req, 0, sizeof(struct nix_aq_enq_req));
	lock_ctx_req.hdr.pcifunc = req->hdr.pcifunc;
	lock_ctx_req.ctype = req->ctype;
	lock_ctx_req.op = NIX_AQ_INSTOP_LOCK;
	lock_ctx_req.qidx = req->qidx;
	err = rvu_nix_aq_enq_inst(rvu, &lock_ctx_req, NULL);
	if (err)
		dev_err(rvu->dev,
			"PFUNC 0x%x: Failed to lock NIX %s:%d context\n",
			req->hdr.pcifunc,
			nix_get_ctx_name(req->ctype), req->qidx);
	return err;
}

int rvu_mbox_handler_nix_aq_enq(struct rvu *rvu,
				struct nix_aq_enq_req *req,
				struct nix_aq_enq_rsp *rsp)
{
	int err;

	err = rvu_nix_aq_enq_inst(rvu, req, rsp);
	if (!err)
		err = nix_lf_hwctx_lockdown(rvu, req);
	return err;
}
#else

int rvu_mbox_handler_nix_aq_enq(struct rvu *rvu,
				struct nix_aq_enq_req *req,
				struct nix_aq_enq_rsp *rsp)
{
	return rvu_nix_aq_enq_inst(rvu, req, rsp);
}
#endif
/* CN10K mbox handler */
int rvu_mbox_handler_nix_cn10k_aq_enq(struct rvu *rvu,
				      struct nix_cn10k_aq_enq_req *req,
				      struct nix_cn10k_aq_enq_rsp *rsp)
{
	return rvu_nix_aq_enq_inst(rvu, (struct nix_aq_enq_req *)req,
				  (struct nix_aq_enq_rsp *)rsp);
}

int rvu_mbox_handler_nix_hwctx_disable(struct rvu *rvu,
				       struct hwctx_disable_req *req,
				       struct msg_rsp *rsp)
{
	return nix_lf_hwctx_disable(rvu, req);
}

int rvu_mbox_handler_nix_lf_alloc(struct rvu *rvu,
				  struct nix_lf_alloc_req *req,
				  struct nix_lf_alloc_rsp *rsp)
{
	int nixlf, qints, hwctx_size, intf, err, rc = 0;
	struct rvu_hwinfo *hw = rvu->hw;
	u16 pcifunc = req->hdr.pcifunc;
	struct rvu_block *block;
	struct rvu_pfvf *pfvf;
	u64 cfg, ctx_cfg;
	int blkaddr;

	if (!req->rq_cnt || !req->sq_cnt || !req->cq_cnt)
		return NIX_AF_ERR_PARAM;

	if (req->way_mask)
		req->way_mask &= 0xFFFF;

	pfvf = rvu_get_pfvf(rvu, pcifunc);
	blkaddr = rvu_get_blkaddr(rvu, BLKTYPE_NIX, pcifunc);
	if (!pfvf->nixlf || blkaddr < 0)
		return NIX_AF_ERR_AF_LF_INVALID;

	block = &hw->block[blkaddr];
	nixlf = rvu_get_lf(rvu, block, pcifunc, 0);
	if (nixlf < 0)
		return NIX_AF_ERR_AF_LF_INVALID;

	/* Check if requested 'NIXLF <=> NPALF' mapping is valid */
	if (req->npa_func) {
		/* If default, use 'this' NIXLF's PFFUNC */
		if (req->npa_func == RVU_DEFAULT_PF_FUNC)
			req->npa_func = pcifunc;
		if (!is_pffunc_map_valid(rvu, req->npa_func, BLKTYPE_NPA))
			return NIX_AF_INVAL_NPA_PF_FUNC;
	}

	/* Check if requested 'NIXLF <=> SSOLF' mapping is valid */
	if (req->sso_func) {
		/* If default, use 'this' NIXLF's PFFUNC */
		if (req->sso_func == RVU_DEFAULT_PF_FUNC)
			req->sso_func = pcifunc;
		if (!is_pffunc_map_valid(rvu, req->sso_func, BLKTYPE_SSO))
			return NIX_AF_INVAL_SSO_PF_FUNC;
	}

	/* If RSS is being enabled, check if requested config is valid.
	 * RSS table size should be power of two, otherwise
	 * RSS_GRP::OFFSET + adder might go beyond that group or
	 * won't be able to use entire table.
	 */
	if (req->rss_sz && (req->rss_sz > MAX_RSS_INDIR_TBL_SIZE ||
			    !is_power_of_2(req->rss_sz)))
		return NIX_AF_ERR_RSS_SIZE_INVALID;

	if (req->rss_sz &&
	    (!req->rss_grps || req->rss_grps > MAX_RSS_GROUPS))
		return NIX_AF_ERR_RSS_GRPS_INVALID;

	/* Reset this NIX LF */
	err = rvu_lf_reset(rvu, block, nixlf);
	if (err) {
		dev_err(rvu->dev, "Failed to reset NIX%d LF%d\n",
			block->addr - BLKADDR_NIX0, nixlf);
		return NIX_AF_ERR_LF_RESET;
	}

	ctx_cfg = rvu_read64(rvu, blkaddr, NIX_AF_CONST3);

	/* Alloc NIX RQ HW context memory and config the base */
	hwctx_size = 1UL << ((ctx_cfg >> 4) & 0xF);
	err = qmem_alloc(rvu->dev, &pfvf->rq_ctx, req->rq_cnt, hwctx_size);
	if (err)
		goto free_mem;

	pfvf->rq_bmap = kcalloc(req->rq_cnt, sizeof(long), GFP_KERNEL);
	if (!pfvf->rq_bmap)
		goto free_mem;

	rvu_write64(rvu, blkaddr, NIX_AF_LFX_RQS_BASE(nixlf),
		    (u64)pfvf->rq_ctx->iova);

	/* Set caching and queue count in HW */
	cfg = BIT_ULL(36) | (req->rq_cnt - 1) | req->way_mask << 20;
	rvu_write64(rvu, blkaddr, NIX_AF_LFX_RQS_CFG(nixlf), cfg);

	/* Alloc NIX SQ HW context memory and config the base */
	hwctx_size = 1UL << (ctx_cfg & 0xF);
	err = qmem_alloc(rvu->dev, &pfvf->sq_ctx, req->sq_cnt, hwctx_size);
	if (err)
		goto free_mem;

	pfvf->sq_bmap = kcalloc(req->sq_cnt, sizeof(long), GFP_KERNEL);
	if (!pfvf->sq_bmap)
		goto free_mem;

	rvu_write64(rvu, blkaddr, NIX_AF_LFX_SQS_BASE(nixlf),
		    (u64)pfvf->sq_ctx->iova);

	cfg = BIT_ULL(36) | (req->sq_cnt - 1) | req->way_mask << 20;
	rvu_write64(rvu, blkaddr, NIX_AF_LFX_SQS_CFG(nixlf), cfg);

	/* Alloc NIX CQ HW context memory and config the base */
	hwctx_size = 1UL << ((ctx_cfg >> 8) & 0xF);
	err = qmem_alloc(rvu->dev, &pfvf->cq_ctx, req->cq_cnt, hwctx_size);
	if (err)
		goto free_mem;

	pfvf->cq_bmap = kcalloc(req->cq_cnt, sizeof(long), GFP_KERNEL);
	if (!pfvf->cq_bmap)
		goto free_mem;

	rvu_write64(rvu, blkaddr, NIX_AF_LFX_CQS_BASE(nixlf),
		    (u64)pfvf->cq_ctx->iova);

	cfg = BIT_ULL(36) | (req->cq_cnt - 1) | req->way_mask << 20;
	rvu_write64(rvu, blkaddr, NIX_AF_LFX_CQS_CFG(nixlf), cfg);

	/* Initialize receive side scaling (RSS) */
	hwctx_size = 1UL << ((ctx_cfg >> 12) & 0xF);
	err = nixlf_rss_ctx_init(rvu, blkaddr, pfvf, nixlf, req->rss_sz,
				 req->rss_grps, hwctx_size, req->way_mask);
	if (err)
		goto free_mem;

	/* Alloc memory for CQINT's HW contexts */
	cfg = rvu_read64(rvu, blkaddr, NIX_AF_CONST2);
	qints = (cfg >> 24) & 0xFFF;
	hwctx_size = 1UL << ((ctx_cfg >> 24) & 0xF);
	err = qmem_alloc(rvu->dev, &pfvf->cq_ints_ctx, qints, hwctx_size);
	if (err)
		goto free_mem;

	rvu_write64(rvu, blkaddr, NIX_AF_LFX_CINTS_BASE(nixlf),
		    (u64)pfvf->cq_ints_ctx->iova);

	rvu_write64(rvu, blkaddr, NIX_AF_LFX_CINTS_CFG(nixlf),
		    BIT_ULL(36) | req->way_mask << 20);

	/* Alloc memory for QINT's HW contexts */
	cfg = rvu_read64(rvu, blkaddr, NIX_AF_CONST2);
	qints = (cfg >> 12) & 0xFFF;
	hwctx_size = 1UL << ((ctx_cfg >> 20) & 0xF);
	err = qmem_alloc(rvu->dev, &pfvf->nix_qints_ctx, qints, hwctx_size);
	if (err)
		goto free_mem;

	rvu_write64(rvu, blkaddr, NIX_AF_LFX_QINTS_BASE(nixlf),
		    (u64)pfvf->nix_qints_ctx->iova);
	rvu_write64(rvu, blkaddr, NIX_AF_LFX_QINTS_CFG(nixlf),
		    BIT_ULL(36) | req->way_mask << 20);

	/* Setup VLANX TPID's.
	 * Use VLAN1 for 802.1Q
	 * and VLAN0 for 802.1AD.
	 */
	cfg = (0x8100ULL << 16) | 0x88A8ULL;
	rvu_write64(rvu, blkaddr, NIX_AF_LFX_TX_CFG(nixlf), cfg);

	/* Enable LMTST for this NIX LF */
	rvu_write64(rvu, blkaddr, NIX_AF_LFX_TX_CFG2(nixlf), BIT_ULL(0));

	/* Set CQE/WQE size, NPA_PF_FUNC for SQBs and also SSO_PF_FUNC */
	if (req->npa_func)
		cfg = req->npa_func;
	if (req->sso_func)
		cfg |= (u64)req->sso_func << 16;

	cfg |= (u64)req->xqe_sz << 33;
	rvu_write64(rvu, blkaddr, NIX_AF_LFX_CFG(nixlf), cfg);

	/* Config Rx pkt length, csum checks and apad  enable / disable */
	rvu_write64(rvu, blkaddr, NIX_AF_LFX_RX_CFG(nixlf), req->rx_cfg);

	/* Configure pkind for TX parse config */
	cfg = NPC_TX_DEF_PKIND;
	rvu_write64(rvu, blkaddr, NIX_AF_LFX_TX_PARSE_CFG(nixlf), cfg);

	intf = is_afvf(pcifunc) ? NIX_INTF_TYPE_LBK : NIX_INTF_TYPE_CGX;
	err = nix_interface_init(rvu, pcifunc, intf, nixlf);
	if (err)
		goto free_mem;

	/* Disable NPC entries as NIXLF's contexts are not initialized yet */
	rvu_npc_disable_default_entries(rvu, pcifunc, nixlf);

	/* Configure RX VTAG Type 7 (strip) for vf vlan */
	rvu_write64(rvu, blkaddr,
		    NIX_AF_LFX_RX_VTAG_TYPEX(nixlf, NIX_AF_LFX_RX_VTAG_TYPE7),
		    VTAGSIZE_T4 | VTAG_STRIP);

	goto exit;

free_mem:
	nix_ctx_free(rvu, pfvf);
	rc = -ENOMEM;

exit:
	/* Set macaddr of this PF/VF */
	ether_addr_copy(rsp->mac_addr, pfvf->mac_addr);

	/* set SQB size info */
	cfg = rvu_read64(rvu, blkaddr, NIX_AF_SQ_CONST);
	rsp->sqb_size = (cfg >> 34) & 0xFFFF;
	rsp->rx_chan_base = pfvf->rx_chan_base;
	rsp->tx_chan_base = pfvf->tx_chan_base;
	rsp->rx_chan_cnt = pfvf->rx_chan_cnt;
	rsp->tx_chan_cnt = pfvf->tx_chan_cnt;
	rsp->lso_tsov4_idx = NIX_LSO_FORMAT_IDX_TSOV4;
	rsp->lso_tsov6_idx = NIX_LSO_FORMAT_IDX_TSOV6;
	/* Get HW supported stat count */
	cfg = rvu_read64(rvu, blkaddr, NIX_AF_CONST1);
	rsp->lf_rx_stats = ((cfg >> 32) & 0xFF);
	rsp->lf_tx_stats = ((cfg >> 24) & 0xFF);
	/* Get count of CQ IRQs and error IRQs supported per LF */
	cfg = rvu_read64(rvu, blkaddr, NIX_AF_CONST2);
	rsp->qints = ((cfg >> 12) & 0xFFF);
	rsp->cints = ((cfg >> 24) & 0xFFF);
	rsp->cgx_links = hw->cgx_links;
	rsp->lbk_links = hw->lbk_links;
	rsp->sdp_links = hw->sdp_links;

	return rc;
}

int rvu_mbox_handler_nix_lf_free(struct rvu *rvu, struct nix_lf_free_req *req,
				 struct msg_rsp *rsp)
{
	struct rvu_hwinfo *hw = rvu->hw;
	u16 pcifunc = req->hdr.pcifunc;
	struct rvu_block *block;
	int blkaddr, nixlf, err;
	struct rvu_pfvf *pfvf;

	pfvf = rvu_get_pfvf(rvu, pcifunc);
	blkaddr = rvu_get_blkaddr(rvu, BLKTYPE_NIX, pcifunc);
	if (!pfvf->nixlf || blkaddr < 0)
		return NIX_AF_ERR_AF_LF_INVALID;

	block = &hw->block[blkaddr];
	nixlf = rvu_get_lf(rvu, block, pcifunc, 0);
	if (nixlf < 0)
		return NIX_AF_ERR_AF_LF_INVALID;

	if (req->flags & NIX_LF_DISABLE_FLOWS)
		rvu_npc_disable_mcam_entries(rvu, pcifunc, nixlf);
	else
		rvu_npc_free_mcam_entries(rvu, pcifunc, nixlf);

	/* Free any tx vtag def entries used by this NIX LF */
	if (!(req->flags & NIX_LF_DONT_FREE_TX_VTAG))
		nix_free_tx_vtag_entries(rvu, pcifunc);

	nix_interface_deinit(rvu, pcifunc, nixlf);

	/* Reset this NIX LF */
	err = rvu_lf_reset(rvu, block, nixlf);
	if (err) {
		dev_err(rvu->dev, "Failed to reset NIX%d LF%d\n",
			block->addr - BLKADDR_NIX0, nixlf);
		return NIX_AF_ERR_LF_RESET;
	}

	nix_ctx_free(rvu, pfvf);

	return 0;
}

int rvu_mbox_handler_nix_mark_format_cfg(struct rvu *rvu,
					 struct nix_mark_format_cfg  *req,
					 struct nix_mark_format_cfg_rsp *rsp)
{
	u16 pcifunc = req->hdr.pcifunc;
	struct nix_hw *nix_hw;
	struct rvu_pfvf *pfvf;
	int blkaddr, rc;
	u32 cfg;

	pfvf = rvu_get_pfvf(rvu, pcifunc);
	blkaddr = rvu_get_blkaddr(rvu, BLKTYPE_NIX, pcifunc);
	if (!pfvf->nixlf || blkaddr < 0)
		return NIX_AF_ERR_AF_LF_INVALID;

	nix_hw = get_nix_hw(rvu->hw, blkaddr);
	if (!nix_hw)
		return -EINVAL;

	cfg = (((u32)req->offset & 0x7) << 16) |
	      (((u32)req->y_mask & 0xF) << 12) |
	      (((u32)req->y_val & 0xF) << 8) |
	      (((u32)req->r_mask & 0xF) << 4) | ((u32)req->r_val & 0xF);

	rc = rvu_nix_reserve_mark_format(rvu, nix_hw, blkaddr, cfg);
	if (rc < 0) {
		dev_err(rvu->dev, "No mark_format_ctl for (pf:%d, vf:%d)",
			rvu_get_pf(pcifunc), pcifunc & RVU_PFVF_FUNC_MASK);
		return NIX_AF_ERR_MARK_CFG_FAIL;
	}

	rsp->mark_format_idx = rc;
	return 0;
}

/* Disable shaping of pkts by a scheduler queue
 * at a given scheduler level.
 */
static void nix_reset_tx_shaping(struct rvu *rvu, int blkaddr,
				 int lvl, int schq)
{
	u64  cir_reg = 0, pir_reg = 0;
	u64  cfg;

	switch (lvl) {
	case NIX_TXSCH_LVL_TL1:
		cir_reg = NIX_AF_TL1X_CIR(schq);
		pir_reg = 0; /* PIR not available at TL1 */
		break;
	case NIX_TXSCH_LVL_TL2:
		cir_reg = NIX_AF_TL2X_CIR(schq);
		pir_reg = NIX_AF_TL2X_PIR(schq);
		break;
	case NIX_TXSCH_LVL_TL3:
		cir_reg = NIX_AF_TL3X_CIR(schq);
		pir_reg = NIX_AF_TL3X_PIR(schq);
		break;
	case NIX_TXSCH_LVL_TL4:
		cir_reg = NIX_AF_TL4X_CIR(schq);
		pir_reg = NIX_AF_TL4X_PIR(schq);
		break;
	}

	if (!cir_reg)
		return;
	cfg = rvu_read64(rvu, blkaddr, cir_reg);
	rvu_write64(rvu, blkaddr, cir_reg, cfg & ~BIT_ULL(0));

	if (!pir_reg)
		return;
	cfg = rvu_read64(rvu, blkaddr, pir_reg);
	rvu_write64(rvu, blkaddr, pir_reg, cfg & ~BIT_ULL(0));
}

static void nix_reset_tx_linkcfg(struct rvu *rvu, int blkaddr,
				 int lvl, int schq)
{
	struct rvu_hwinfo *hw = rvu->hw;
	int link;

	if (lvl >= hw->cap.nix_tx_aggr_lvl)
		return;

	/* Reset TL4's SDP link config */
	if (lvl == NIX_TXSCH_LVL_TL4)
		rvu_write64(rvu, blkaddr, NIX_AF_TL4X_SDP_LINK_CFG(schq), 0x00);

	if (lvl != NIX_TXSCH_LVL_TL2)
		return;

	/* Reset TL2's CGX or LBK link config */
	for (link = 0; link < (hw->cgx_links + hw->lbk_links); link++)
		rvu_write64(rvu, blkaddr,
			    NIX_AF_TL3_TL2X_LINKX_CFG(schq, link), 0x00);
}

static int nix_get_tx_link(struct rvu *rvu, u16 pcifunc)
{
	struct rvu_hwinfo *hw = rvu->hw;
	int pf = rvu_get_pf(pcifunc);
	u8 cgx_id = 0, lmac_id = 0;

	if (is_afvf(pcifunc)) {/* LBK links */
		return hw->cgx_links;
	} else if (is_pf_cgxmapped(rvu, pf)) {
		rvu_get_cgx_lmac_id(rvu->pf2cgxlmac_map[pf], &cgx_id, &lmac_id);
		return (cgx_id * hw->lmac_per_cgx) + lmac_id;
	}

	/* SDP link */
	return hw->cgx_links + hw->lbk_links;
}

static void nix_get_txschq_range(struct rvu *rvu, u16 pcifunc,
				 int link, int *start, int *end)
{
	struct rvu_hwinfo *hw = rvu->hw;
	int pf = rvu_get_pf(pcifunc);

	if (is_afvf(pcifunc)) { /* LBK links */
		*start = hw->cap.nix_txsch_per_cgx_lmac * link;
		*end = *start + hw->cap.nix_txsch_per_lbk_lmac;
	} else if (is_pf_cgxmapped(rvu, pf)) { /* CGX links */
		*start = hw->cap.nix_txsch_per_cgx_lmac * link;
		*end = *start + hw->cap.nix_txsch_per_cgx_lmac;
	} else { /* SDP link */
		*start = (hw->cap.nix_txsch_per_cgx_lmac * hw->cgx_links) +
			(hw->cap.nix_txsch_per_lbk_lmac * hw->lbk_links);
		*end = *start + hw->cap.nix_txsch_per_sdp_lmac;
	}
}

static int nix_check_txschq_alloc_req(struct rvu *rvu, int lvl, u16 pcifunc,
				      struct nix_hw *nix_hw,
				      struct nix_txsch_alloc_req *req)
{
	struct rvu_hwinfo *hw = rvu->hw;
	int schq, req_schq, free_cnt;
	struct nix_txsch *txsch;
	int link, start, end;

	txsch = &nix_hw->txsch[lvl];
	req_schq = req->schq_contig[lvl] + req->schq[lvl];

	if (!req_schq)
		return 0;

	link = nix_get_tx_link(rvu, pcifunc);

	/* For traffic aggregating scheduler level, one queue is enough */
	if (lvl >= hw->cap.nix_tx_aggr_lvl) {
		if (req_schq != 1)
			return NIX_AF_ERR_TLX_ALLOC_FAIL;
		return 0;
	}

	/* Get free SCHQ count and check if request can be accomodated */
	if (hw->cap.nix_fixed_txschq_mapping) {
		nix_get_txschq_range(rvu, pcifunc, link, &start, &end);
		schq = start + (pcifunc & RVU_PFVF_FUNC_MASK);
		if (end <= txsch->schq.max && schq < end &&
		    !test_bit(schq, txsch->schq.bmap))
			free_cnt = 1;
		else
			free_cnt = 0;
	} else {
		free_cnt = rvu_rsrc_free_count(&txsch->schq);
	}

	if (free_cnt < req_schq || req_schq > MAX_TXSCHQ_PER_FUNC)
		return NIX_AF_ERR_TLX_ALLOC_FAIL;

	/* If contiguous queues are needed, check for availability */
	if (!hw->cap.nix_fixed_txschq_mapping && req->schq_contig[lvl] &&
	    !rvu_rsrc_check_contig(&txsch->schq, req->schq_contig[lvl]))
		return NIX_AF_ERR_TLX_ALLOC_FAIL;

	return 0;
}

static void nix_txsch_alloc(struct rvu *rvu, struct nix_txsch *txsch,
			    struct nix_txsch_alloc_rsp *rsp,
			    int lvl, int start, int end)
{
	struct rvu_hwinfo *hw = rvu->hw;
	u16 pcifunc = rsp->hdr.pcifunc;
	int idx, schq;

	/* For traffic aggregating levels, queue alloc is based
	 * on transmit link to which PF_FUNC is mapped to.
	 */
	if (lvl >= hw->cap.nix_tx_aggr_lvl) {
		/* A single TL queue is allocated */
		if (rsp->schq_contig[lvl]) {
			rsp->schq_contig[lvl] = 1;
			rsp->schq_contig_list[lvl][0] = start;
		}

		/* Both contig and non-contig reqs doesn't make sense here */
		if (rsp->schq_contig[lvl])
			rsp->schq[lvl] = 0;

		if (rsp->schq[lvl]) {
			rsp->schq[lvl] = 1;
			rsp->schq_list[lvl][0] = start;
		}
		return;
	}

	/* Adjust the queue request count if HW supports
	 * only one queue per level configuration.
	 */
	if (hw->cap.nix_fixed_txschq_mapping) {
		idx = pcifunc & RVU_PFVF_FUNC_MASK;
		schq = start + idx;
		if (idx >= (end - start) || test_bit(schq, txsch->schq.bmap)) {
			rsp->schq_contig[lvl] = 0;
			rsp->schq[lvl] = 0;
			return;
		}

		if (rsp->schq_contig[lvl]) {
			rsp->schq_contig[lvl] = 1;
			set_bit(schq, txsch->schq.bmap);
			rsp->schq_contig_list[lvl][0] = schq;
			rsp->schq[lvl] = 0;
		} else if (rsp->schq[lvl]) {
			rsp->schq[lvl] = 1;
			set_bit(schq, txsch->schq.bmap);
			rsp->schq_list[lvl][0] = schq;
		}
		return;
	}

	/* Allocate contiguous queue indices requesty first */
	if (rsp->schq_contig[lvl]) {
		schq = bitmap_find_next_zero_area(txsch->schq.bmap,
						  txsch->schq.max, start,
						  rsp->schq_contig[lvl], 0);
		if (schq >= end)
			rsp->schq_contig[lvl] = 0;
		for (idx = 0; idx < rsp->schq_contig[lvl]; idx++) {
			set_bit(schq, txsch->schq.bmap);
			rsp->schq_contig_list[lvl][idx] = schq;
			schq++;
		}
	}

	/* Allocate non-contiguous queue indices */
	if (rsp->schq[lvl]) {
		idx = 0;
		for (schq = start; schq < end; schq++) {
			if (!test_bit(schq, txsch->schq.bmap)) {
				set_bit(schq, txsch->schq.bmap);
				rsp->schq_list[lvl][idx++] = schq;
			}
			if (idx == rsp->schq[lvl])
				break;
		}
		/* Update how many were allocated */
		rsp->schq[lvl] = idx;
	}
}

int rvu_mbox_handler_nix_txsch_alloc(struct rvu *rvu,
				     struct nix_txsch_alloc_req *req,
				     struct nix_txsch_alloc_rsp *rsp)
{
	struct rvu_hwinfo *hw = rvu->hw;
	u16 pcifunc = req->hdr.pcifunc;
	int link, blkaddr, rc = 0;
	int lvl, idx, start, end;
	struct nix_txsch *txsch;
	struct rvu_pfvf *pfvf;
	struct nix_hw *nix_hw;
	u32 *pfvf_map;
	u16 schq;

	pfvf = rvu_get_pfvf(rvu, pcifunc);
	blkaddr = rvu_get_blkaddr(rvu, BLKTYPE_NIX, pcifunc);
	if (!pfvf->nixlf || blkaddr < 0)
		return NIX_AF_ERR_AF_LF_INVALID;

	nix_hw = get_nix_hw(rvu->hw, blkaddr);
	if (!nix_hw)
		return -EINVAL;

	mutex_lock(&rvu->rsrc_lock);

	/* Check if request is valid as per HW capabilities
	 * and can be accomodated.
	 */
	for (lvl = 0; lvl < NIX_TXSCH_LVL_CNT; lvl++) {
		rc = nix_check_txschq_alloc_req(rvu, lvl, pcifunc, nix_hw, req);
		if (rc)
			goto err;
	}

	/* Allocate requested Tx scheduler queues */
	for (lvl = 0; lvl < NIX_TXSCH_LVL_CNT; lvl++) {
		txsch = &nix_hw->txsch[lvl];
		pfvf_map = txsch->pfvf_map;

		if (!req->schq[lvl] && !req->schq_contig[lvl])
			continue;

		rsp->schq[lvl] = req->schq[lvl];
		rsp->schq_contig[lvl] = req->schq_contig[lvl];

		link = nix_get_tx_link(rvu, pcifunc);

		if (lvl >= hw->cap.nix_tx_aggr_lvl) {
			start = link;
			end = link;
		} else if (hw->cap.nix_fixed_txschq_mapping) {
			nix_get_txschq_range(rvu, pcifunc, link, &start, &end);
		} else {
			start = 0;
			end = txsch->schq.max;
		}

		nix_txsch_alloc(rvu, txsch, rsp, lvl, start, end);

		/* Reset queue config */
		for (idx = 0; idx < req->schq_contig[lvl]; idx++) {
			schq = rsp->schq_contig_list[lvl][idx];
			if (!(TXSCH_MAP_FLAGS(pfvf_map[schq]) &
			    NIX_TXSCHQ_CFG_DONE))
				pfvf_map[schq] = TXSCH_MAP(pcifunc, 0);
			nix_reset_tx_linkcfg(rvu, blkaddr, lvl, schq);
			nix_reset_tx_shaping(rvu, blkaddr, lvl, schq);
		}

		for (idx = 0; idx < req->schq[lvl]; idx++) {
			schq = rsp->schq_list[lvl][idx];
			if (!(TXSCH_MAP_FLAGS(pfvf_map[schq]) &
			    NIX_TXSCHQ_CFG_DONE))
				pfvf_map[schq] = TXSCH_MAP(pcifunc, 0);
			nix_reset_tx_linkcfg(rvu, blkaddr, lvl, schq);
			nix_reset_tx_shaping(rvu, blkaddr, lvl, schq);
		}
	}

	rsp->aggr_level = hw->cap.nix_tx_aggr_lvl;
	rsp->aggr_lvl_rr_prio = TXSCH_TL1_DFLT_RR_PRIO;
	rsp->link_cfg_lvl = rvu_read64(rvu, blkaddr,
				       NIX_AF_PSE_CHANNEL_LEVEL) & 0x01 ?
				       NIX_TXSCH_LVL_TL3 : NIX_TXSCH_LVL_TL2;
	goto exit;
err:
	rc = NIX_AF_ERR_TLX_ALLOC_FAIL;
exit:
	mutex_unlock(&rvu->rsrc_lock);
	return rc;
}

static void nix_smq_flush(struct rvu *rvu, int blkaddr,
			  int smq, u16 pcifunc, int nixlf)
{
	int pf = rvu_get_pf(pcifunc);
	u8 cgx_id = 0, lmac_id = 0;
	int err, restore_tx_en = 0;
	u64 cfg;

	/* enable cgx tx if disabled */
	if (is_pf_cgxmapped(rvu, pf)) {
		rvu_get_cgx_lmac_id(rvu->pf2cgxlmac_map[pf], &cgx_id, &lmac_id);
		restore_tx_en = !cgx_lmac_tx_enable(rvu_cgx_pdata(cgx_id, rvu),
						    lmac_id, true);
	}

	cfg = rvu_read64(rvu, blkaddr, NIX_AF_SMQX_CFG(smq));
	/* Do SMQ flush and set enqueue xoff */
	cfg |= BIT_ULL(50) | BIT_ULL(49);
	rvu_write64(rvu, blkaddr, NIX_AF_SMQX_CFG(smq), cfg);

	/* Disable backpressure from physical link,
	 * otherwise SMQ flush may stall.
	 */
	rvu_cgx_enadis_rx_bp(rvu, pf, false);

	/* Wait for flush to complete */
	err = rvu_poll_reg(rvu, blkaddr,
			   NIX_AF_SMQX_CFG(smq), BIT_ULL(49), true);
	if (err)
		dev_err(rvu->dev,
			"NIXLF%d: SMQ%d flush failed\n", nixlf, smq);

	rvu_cgx_enadis_rx_bp(rvu, pf, true);
	/* restore cgx tx state */
	if (restore_tx_en)
		cgx_lmac_tx_enable(rvu_cgx_pdata(cgx_id, rvu), lmac_id, false);
}

static int nix_txschq_free(struct rvu *rvu, u16 pcifunc)
{
	int blkaddr, nixlf, lvl, schq, err;
	struct rvu_hwinfo *hw = rvu->hw;
	struct nix_txsch *txsch;
	struct nix_hw *nix_hw;

	blkaddr = rvu_get_blkaddr(rvu, BLKTYPE_NIX, pcifunc);
	if (blkaddr < 0)
		return NIX_AF_ERR_AF_LF_INVALID;

	nix_hw = get_nix_hw(rvu->hw, blkaddr);
	if (!nix_hw)
		return -EINVAL;

	nixlf = rvu_get_lf(rvu, &hw->block[blkaddr], pcifunc, 0);
	if (nixlf < 0)
		return NIX_AF_ERR_AF_LF_INVALID;

	/* Disable TL2/3 queue links before SMQ flush*/
	mutex_lock(&rvu->rsrc_lock);
	for (lvl = NIX_TXSCH_LVL_TL4; lvl < NIX_TXSCH_LVL_CNT; lvl++) {
		if (lvl != NIX_TXSCH_LVL_TL2 && lvl != NIX_TXSCH_LVL_TL4)
			continue;

		txsch = &nix_hw->txsch[lvl];
		for (schq = 0; schq < txsch->schq.max; schq++) {
			if (TXSCH_MAP_FUNC(txsch->pfvf_map[schq]) != pcifunc)
				continue;
			nix_reset_tx_linkcfg(rvu, blkaddr, lvl, schq);
		}
	}

	/* Flush SMQs */
	txsch = &nix_hw->txsch[NIX_TXSCH_LVL_SMQ];
	for (schq = 0; schq < txsch->schq.max; schq++) {
		if (TXSCH_MAP_FUNC(txsch->pfvf_map[schq]) != pcifunc)
			continue;
		nix_smq_flush(rvu, blkaddr, schq, pcifunc, nixlf);
	}

	/* Now free scheduler queues to free pool */
	for (lvl = 0; lvl < NIX_TXSCH_LVL_CNT; lvl++) {
		 /* TLs above aggregation level are shared across all PF
		  * and it's VFs, hence skip freeing them.
		  */
		if (lvl >= hw->cap.nix_tx_aggr_lvl)
			continue;

		txsch = &nix_hw->txsch[lvl];
		for (schq = 0; schq < txsch->schq.max; schq++) {
			if (TXSCH_MAP_FUNC(txsch->pfvf_map[schq]) != pcifunc)
				continue;
			rvu_free_rsrc(&txsch->schq, schq);
			txsch->pfvf_map[schq] = TXSCH_MAP(0, NIX_TXSCHQ_FREE);
		}
	}
	mutex_unlock(&rvu->rsrc_lock);

	/* Sync cached info for this LF in NDC-TX to LLC/DRAM */
	rvu_write64(rvu, blkaddr, NIX_AF_NDC_TX_SYNC, BIT_ULL(12) | nixlf);
	err = rvu_poll_reg(rvu, blkaddr, NIX_AF_NDC_TX_SYNC, BIT_ULL(12), true);
	if (err)
		dev_err(rvu->dev, "NDC-TX sync failed for NIXLF %d\n", nixlf);

	return 0;
}

static int nix_txschq_free_one(struct rvu *rvu,
			       struct nix_txsch_free_req *req)
{
	struct rvu_hwinfo *hw = rvu->hw;
	u16 pcifunc = req->hdr.pcifunc;
	int lvl, schq, nixlf, blkaddr;
	struct nix_txsch *txsch;
	struct nix_hw *nix_hw;
	u32 *pfvf_map;

	blkaddr = rvu_get_blkaddr(rvu, BLKTYPE_NIX, pcifunc);
	if (blkaddr < 0)
		return NIX_AF_ERR_AF_LF_INVALID;

	nix_hw = get_nix_hw(rvu->hw, blkaddr);
	if (!nix_hw)
		return -EINVAL;

	nixlf = rvu_get_lf(rvu, &hw->block[blkaddr], pcifunc, 0);
	if (nixlf < 0)
		return NIX_AF_ERR_AF_LF_INVALID;

	lvl = req->schq_lvl;
	schq = req->schq;
	txsch = &nix_hw->txsch[lvl];

	if (lvl >= hw->cap.nix_tx_aggr_lvl || schq >= txsch->schq.max)
		return 0;

	pfvf_map = txsch->pfvf_map;
	mutex_lock(&rvu->rsrc_lock);

	if (TXSCH_MAP_FUNC(pfvf_map[schq]) != pcifunc) {
		mutex_unlock(&rvu->rsrc_lock);
		goto err;
	}

	/* Flush if it is a SMQ. Onus of disabling
	 * TL2/3 queue links before SMQ flush is on user
	 */
	if (lvl == NIX_TXSCH_LVL_SMQ)
		nix_smq_flush(rvu, blkaddr, schq, pcifunc, nixlf);

	/* Free the resource */
	rvu_free_rsrc(&txsch->schq, schq);
	txsch->pfvf_map[schq] = TXSCH_MAP(0, NIX_TXSCHQ_FREE);
	mutex_unlock(&rvu->rsrc_lock);
	return 0;
err:
	return NIX_AF_ERR_TLX_INVALID;
}

int rvu_mbox_handler_nix_txsch_free(struct rvu *rvu,
				    struct nix_txsch_free_req *req,
				    struct msg_rsp *rsp)
{
	if (req->flags & TXSCHQ_FREE_ALL)
		return nix_txschq_free(rvu, req->hdr.pcifunc);
	else
		return nix_txschq_free_one(rvu, req);
}

static bool is_txschq_hierarchy_valid(struct rvu *rvu, u16 pcifunc, int blkaddr,
				      int lvl, u64 reg, u64 regval)
{
	u64 regbase = reg & 0xFFFF;
	u16 schq, parent;

	if (!rvu_check_valid_reg(TXSCHQ_HWREGMAP, lvl, reg))
		return false;

	schq = TXSCHQ_IDX(reg, TXSCHQ_IDX_SHIFT);
	/* Check if this schq belongs to this PF/VF or not */
	if (!is_valid_txschq(rvu, blkaddr, lvl, pcifunc, schq))
		return false;

	parent = (regval >> 16) & 0x1FF;
	/* Validate MDQ's TL4 parent */
	if (regbase == NIX_AF_MDQX_PARENT(0) &&
	    !is_valid_txschq(rvu, blkaddr, NIX_TXSCH_LVL_TL4, pcifunc, parent))
		return false;

	/* Validate TL4's TL3 parent */
	if (regbase == NIX_AF_TL4X_PARENT(0) &&
	    !is_valid_txschq(rvu, blkaddr, NIX_TXSCH_LVL_TL3, pcifunc, parent))
		return false;

	/* Validate TL3's TL2 parent */
	if (regbase == NIX_AF_TL3X_PARENT(0) &&
	    !is_valid_txschq(rvu, blkaddr, NIX_TXSCH_LVL_TL2, pcifunc, parent))
		return false;

	/* Validate TL2's TL1 parent */
	if (regbase == NIX_AF_TL2X_PARENT(0) &&
	    !is_valid_txschq(rvu, blkaddr, NIX_TXSCH_LVL_TL1, pcifunc, parent))
		return false;

	return true;
}

static bool is_txschq_shaping_valid(struct rvu_hwinfo *hw, int lvl, u64 reg)
{
	u64 regbase;

	if (hw->cap.nix_shaping)
		return true;

	/* If shaping and coloring is not supported, then
	 * *_CIR and *_PIR registers should not be configured.
	 */
	regbase = reg & 0xFFFF;

	switch (lvl) {
	case NIX_TXSCH_LVL_TL1:
		if (regbase == NIX_AF_TL1X_CIR(0))
			return false;
		break;
	case NIX_TXSCH_LVL_TL2:
		if (regbase == NIX_AF_TL2X_CIR(0) ||
		    regbase == NIX_AF_TL2X_PIR(0))
			return false;
		break;
	case NIX_TXSCH_LVL_TL3:
		if (regbase == NIX_AF_TL3X_CIR(0) ||
		    regbase == NIX_AF_TL3X_PIR(0))
			return false;
		break;
	case NIX_TXSCH_LVL_TL4:
		if (regbase == NIX_AF_TL4X_CIR(0) ||
		    regbase == NIX_AF_TL4X_PIR(0))
			return false;
		break;
	}
	return true;
}

static void nix_tl1_default_cfg(struct rvu *rvu, struct nix_hw *nix_hw,
				u16 pcifunc, int blkaddr)
{
	u32 *pfvf_map;
	int schq;

	schq = nix_get_tx_link(rvu, pcifunc);
	pfvf_map = nix_hw->txsch[NIX_TXSCH_LVL_TL1].pfvf_map;
	/* Skip if PF has already done the config */
	if (TXSCH_MAP_FLAGS(pfvf_map[schq]) & NIX_TXSCHQ_CFG_DONE)
		return;
	rvu_write64(rvu, blkaddr, NIX_AF_TL1X_TOPOLOGY(schq),
		    (TXSCH_TL1_DFLT_RR_PRIO << 1));
	rvu_write64(rvu, blkaddr, NIX_AF_TL1X_SCHEDULE(schq),
		    TXSCH_TL1_DFLT_RR_QTM);
	rvu_write64(rvu, blkaddr, NIX_AF_TL1X_CIR(schq), 0x00);
	pfvf_map[schq] = TXSCH_SET_FLAG(pfvf_map[schq], NIX_TXSCHQ_CFG_DONE);
}

int rvu_mbox_handler_nix_txschq_cfg(struct rvu *rvu,
				    struct nix_txschq_config *req,
				    struct msg_rsp *rsp)
{
	struct rvu_hwinfo *hw = rvu->hw;
	u16 pcifunc = req->hdr.pcifunc;
	u64 reg, regval, schq_regbase;
	struct nix_txsch *txsch;
	struct nix_hw *nix_hw;
	int blkaddr, idx, err;
	int nixlf, schq;
	u32 *pfvf_map;

	if (req->lvl >= NIX_TXSCH_LVL_CNT ||
	    req->num_regs > MAX_REGS_PER_MBOX_MSG)
		return NIX_AF_INVAL_TXSCHQ_CFG;

	err = nix_get_nixlf(rvu, pcifunc, &nixlf, &blkaddr);
	if (err)
		return err;

	nix_hw = get_nix_hw(rvu->hw, blkaddr);
	if (!nix_hw)
		return -EINVAL;

	txsch = &nix_hw->txsch[req->lvl];
	pfvf_map = txsch->pfvf_map;

	if (req->lvl >= hw->cap.nix_tx_aggr_lvl &&
	    pcifunc & RVU_PFVF_FUNC_MASK) {
		mutex_lock(&rvu->rsrc_lock);
		if (req->lvl == NIX_TXSCH_LVL_TL1)
			nix_tl1_default_cfg(rvu, nix_hw, pcifunc, blkaddr);
		mutex_unlock(&rvu->rsrc_lock);
		return 0;
	}

	for (idx = 0; idx < req->num_regs; idx++) {
		reg = req->reg[idx];
		regval = req->regval[idx];
		schq_regbase = reg & 0xFFFF;

		if (!is_txschq_hierarchy_valid(rvu, pcifunc, blkaddr,
					       txsch->lvl, reg, regval))
			return NIX_AF_INVAL_TXSCHQ_CFG;

		/* Check if shaping and coloring is supported */
		if (!is_txschq_shaping_valid(hw, req->lvl, reg))
			continue;

		/* Replace PF/VF visible NIXLF slot with HW NIXLF id */
		if (schq_regbase == NIX_AF_SMQX_CFG(0)) {
			nixlf = rvu_get_lf(rvu, &hw->block[blkaddr],
					   pcifunc, 0);
			regval &= ~(0x7FULL << 24);
			regval |= ((u64)nixlf << 24);
		}

		/* Clear 'BP_ENA' config, if it's not allowed */
		if (!hw->cap.nix_tx_link_bp) {
			if (schq_regbase == NIX_AF_TL4X_SDP_LINK_CFG(0) ||
			    (schq_regbase & 0xFF00) ==
			    NIX_AF_TL3_TL2X_LINKX_CFG(0, 0))
				regval &= ~BIT_ULL(13);
		}

		/* Mark config as done for TL1 by PF */
		if (schq_regbase >= NIX_AF_TL1X_SCHEDULE(0) &&
		    schq_regbase <= NIX_AF_TL1X_GREEN_BYTES(0)) {
			schq = TXSCHQ_IDX(reg, TXSCHQ_IDX_SHIFT);
			mutex_lock(&rvu->rsrc_lock);
			pfvf_map[schq] = TXSCH_SET_FLAG(pfvf_map[schq],
							NIX_TXSCHQ_CFG_DONE);
			mutex_unlock(&rvu->rsrc_lock);
		}

		/* SMQ flush is special hence split register writes such
		 * that flush first and write rest of the bits later.
		 */
		if (schq_regbase == NIX_AF_SMQX_CFG(0) &&
		    (regval & BIT_ULL(49))) {
			schq = TXSCHQ_IDX(reg, TXSCHQ_IDX_SHIFT);
			nix_smq_flush(rvu, blkaddr, schq, pcifunc, nixlf);
			regval &= ~BIT_ULL(49);
		}
		rvu_write64(rvu, blkaddr, reg, regval);
	}

	return 0;
}

static int nix_rx_vtag_cfg(struct rvu *rvu, int nixlf, int blkaddr,
			   struct nix_vtag_config *req)
{
	u64 regval = req->vtag_size;

	if (req->rx.vtag_type > NIX_AF_LFX_RX_VTAG_TYPE7 ||
	    req->vtag_size > VTAGSIZE_T8)
		return -EINVAL;

	/* RX VTAG Type 7 reserved for vf vlan */
	if (req->rx.vtag_type == NIX_AF_LFX_RX_VTAG_TYPE7)
		return NIX_AF_ERR_RX_VTAG_INUSE;

	if (req->rx.capture_vtag)
		regval |= BIT_ULL(5);
	if (req->rx.strip_vtag)
		regval |= BIT_ULL(4);

	rvu_write64(rvu, blkaddr,
		    NIX_AF_LFX_RX_VTAG_TYPEX(nixlf, req->rx.vtag_type), regval);
	return 0;
}

static int nix_tx_vtag_free(struct rvu *rvu, int blkaddr,
			    u16 pcifunc, int index)
{
	struct nix_hw *nix_hw = get_nix_hw(rvu->hw, blkaddr);
	struct nix_txvlan *vlan = &nix_hw->txvlan;

	if (vlan->entry2pfvf_map[index] != pcifunc)
		return NIX_AF_ERR_PARAM;

	rvu_write64(rvu, blkaddr,
		    NIX_AF_TX_VTAG_DEFX_DATA(index), 0x0ull);
	rvu_write64(rvu, blkaddr,
		    NIX_AF_TX_VTAG_DEFX_CTL(index), 0x0ull);

	vlan->entry2pfvf_map[index] = 0;
	rvu_free_rsrc(&vlan->rsrc, index);

	return 0;
}

static void nix_free_tx_vtag_entries(struct rvu *rvu, u16 pcifunc)
{
	struct nix_txvlan *vlan;
	struct nix_hw *nix_hw;
	int index, blkaddr;

	blkaddr = rvu_get_blkaddr(rvu, BLKTYPE_NIX, pcifunc);
	if (blkaddr < 0)
		return;

	nix_hw = get_nix_hw(rvu->hw, blkaddr);
	vlan = &nix_hw->txvlan;

	mutex_lock(&vlan->rsrc_lock);
	/* Scan all the entries and free the ones mapped to 'pcifunc' */
	for (index = 0; index < vlan->rsrc.max; index++) {
		if (vlan->entry2pfvf_map[index] == pcifunc)
			nix_tx_vtag_free(rvu, blkaddr, pcifunc, index);
	}
	mutex_unlock(&vlan->rsrc_lock);
}

static int nix_tx_vtag_alloc(struct rvu *rvu, int blkaddr,
			     u64 vtag, u8 size)
{
	struct nix_hw *nix_hw = get_nix_hw(rvu->hw, blkaddr);
	struct nix_txvlan *vlan = &nix_hw->txvlan;
	u64 regval;
	int index;

	mutex_lock(&vlan->rsrc_lock);

	index = rvu_alloc_rsrc(&vlan->rsrc);
	if (index < 0) {
		mutex_unlock(&vlan->rsrc_lock);
		return index;
	}

	mutex_unlock(&vlan->rsrc_lock);

	regval = size ? vtag : vtag << 32;

	rvu_write64(rvu, blkaddr,
		    NIX_AF_TX_VTAG_DEFX_DATA(index), regval);
	rvu_write64(rvu, blkaddr,
		    NIX_AF_TX_VTAG_DEFX_CTL(index), size);

	return index;
}

static int nix_tx_vtag_decfg(struct rvu *rvu, int blkaddr,
			     struct nix_vtag_config *req)
{
	struct nix_hw *nix_hw = get_nix_hw(rvu->hw, blkaddr);
	struct nix_txvlan *vlan = &nix_hw->txvlan;
	u16 pcifunc = req->hdr.pcifunc;
	int idx0 = req->tx.vtag0_idx;
	int idx1 = req->tx.vtag1_idx;
	int err = 0;

	if (req->tx.free_vtag0 && req->tx.free_vtag1)
		if (vlan->entry2pfvf_map[idx0] != pcifunc ||
		    vlan->entry2pfvf_map[idx1] != pcifunc)
			return NIX_AF_ERR_PARAM;

	mutex_lock(&vlan->rsrc_lock);

	if (req->tx.free_vtag0) {
		err = nix_tx_vtag_free(rvu, blkaddr, pcifunc, idx0);
		if (err)
			goto exit;
	}

	if (req->tx.free_vtag1)
		err = nix_tx_vtag_free(rvu, blkaddr, pcifunc, idx1);

exit:
	mutex_unlock(&vlan->rsrc_lock);
	return err;
}

static int nix_tx_vtag_cfg(struct rvu *rvu, int blkaddr,
			   struct nix_vtag_config *req,
			   struct nix_vtag_config_rsp *rsp)
{
	struct nix_hw *nix_hw = get_nix_hw(rvu->hw, blkaddr);
	struct nix_txvlan *vlan = &nix_hw->txvlan;
	u16 pcifunc = req->hdr.pcifunc;

	if (req->tx.cfg_vtag0) {
		rsp->vtag0_idx =
			nix_tx_vtag_alloc(rvu, blkaddr,
					  req->tx.vtag0, req->vtag_size);

		if (rsp->vtag0_idx < 0)
			return NIX_AF_ERR_TX_VTAG_NOSPC;

		vlan->entry2pfvf_map[rsp->vtag0_idx] = pcifunc;
	}

	if (req->tx.cfg_vtag1) {
		rsp->vtag1_idx =
			nix_tx_vtag_alloc(rvu, blkaddr,
					  req->tx.vtag1, req->vtag_size);

		if (rsp->vtag1_idx < 0)
			goto err_free;

		vlan->entry2pfvf_map[rsp->vtag1_idx] = pcifunc;
	}

	return 0;

err_free:
	if (req->tx.cfg_vtag0)
		nix_tx_vtag_free(rvu, blkaddr, pcifunc, rsp->vtag0_idx);

	return NIX_AF_ERR_TX_VTAG_NOSPC;
}

int rvu_mbox_handler_nix_vtag_cfg(struct rvu *rvu,
				  struct nix_vtag_config *req,
				  struct nix_vtag_config_rsp *rsp)
{
	u16 pcifunc = req->hdr.pcifunc;
	int blkaddr, nixlf, err;

	err = nix_get_nixlf(rvu, pcifunc, &nixlf, &blkaddr);
	if (err)
		return err;

	if (req->cfg_type) {
		/* rx vtag configuration */
		err = nix_rx_vtag_cfg(rvu, nixlf, blkaddr, req);
		if (err)
			return NIX_AF_ERR_PARAM;
	} else {
		/* tx vtag configuration */
		if ((req->tx.cfg_vtag0 || req->tx.cfg_vtag1) &&
		    (req->tx.free_vtag0 || req->tx.free_vtag1))
			return NIX_AF_ERR_PARAM;

		if (req->tx.cfg_vtag0 || req->tx.cfg_vtag1)
			return nix_tx_vtag_cfg(rvu, blkaddr, req, rsp);

		if (req->tx.free_vtag0 || req->tx.free_vtag1)
			return nix_tx_vtag_decfg(rvu, blkaddr, req);
	}

	return 0;
}

static int nix_blk_setup_mce(struct rvu *rvu, struct nix_hw *nix_hw,
			     int mce, u8 op, u16 pcifunc, int next, bool eol)
{
	struct nix_aq_enq_req aq_req;
	int err;

	aq_req.hdr.pcifunc = 0;
	aq_req.ctype = NIX_AQ_CTYPE_MCE;
	aq_req.op = op;
	aq_req.qidx = mce;

	/* Forward bcast pkts to RQ0, RSS not needed */
	aq_req.mce.op = 0;
	aq_req.mce.index = 0;
	aq_req.mce.eol = eol;
	aq_req.mce.pf_func = pcifunc;
	aq_req.mce.next = next;

	/* All fields valid */
	*(u64 *)(&aq_req.mce_mask) = ~0ULL;

	err = rvu_nix_blk_aq_enq_inst(rvu, nix_hw, &aq_req, NULL);
	if (err) {
		dev_err(rvu->dev, "Failed to setup Bcast MCE for PF%d:VF%d\n",
			rvu_get_pf(pcifunc), pcifunc & RVU_PFVF_FUNC_MASK);
		return err;
	}
	return 0;
}

static int nix_update_mce_list(struct nix_mce_list *mce_list,
			       u16 pcifunc, bool add)
{
	struct mce *mce, *tail = NULL;
	bool delete = false;

	/* Scan through the current list */
	hlist_for_each_entry(mce, &mce_list->head, node) {
		/* If already exists, then delete */
		if (mce->pcifunc == pcifunc && !add) {
			delete = true;
			break;
		}
		tail = mce;
	}

	if (delete) {
		hlist_del(&mce->node);
		kfree(mce);
		mce_list->count--;
		return 0;
	}

	if (!add)
		return 0;

	/* Add a new one to the list, at the tail */
	mce = kzalloc(sizeof(*mce), GFP_KERNEL);
	if (!mce)
		return -ENOMEM;
	mce->pcifunc = pcifunc;
	if (!tail)
		hlist_add_head(&mce->node, &mce_list->head);
	else
		hlist_add_behind(&mce->node, &tail->node);
	mce_list->count++;
	return 0;
}

int nix_update_bcast_mce_list(struct rvu *rvu, u16 pcifunc, bool add)
{
	int err = 0, idx, next_idx, last_idx;
	struct nix_mce_list *mce_list;
	struct nix_mcast *mcast;
	struct nix_hw *nix_hw;
	struct rvu_pfvf *pfvf;
	struct mce *mce;
	int blkaddr;

	/* Broadcast pkt replication is not needed for AF's VFs, hence skip */
	if (is_afvf(pcifunc))
		return 0;

	blkaddr = rvu_get_blkaddr(rvu, BLKTYPE_NIX, pcifunc);
	if (blkaddr < 0)
		return 0;

	nix_hw = get_nix_hw(rvu->hw, blkaddr);
	if (!nix_hw)
		return 0;

	mcast = &nix_hw->mcast;

	/* Get this PF/VF func's MCE index */
	pfvf = rvu_get_pfvf(rvu, pcifunc & ~RVU_PFVF_FUNC_MASK);
	idx = pfvf->bcast_mce_idx + (pcifunc & RVU_PFVF_FUNC_MASK);

	mce_list = &pfvf->bcast_mce_list;
	if (idx > (pfvf->bcast_mce_idx + mce_list->max)) {
		dev_err(rvu->dev,
			"%s: Idx %d > max MCE idx %d, for PF%d bcast list\n",
			__func__, idx, mce_list->max,
			pcifunc >> RVU_PFVF_PF_SHIFT);
		return -EINVAL;
	}

	mutex_lock(&mcast->mce_lock);

	err = nix_update_mce_list(mce_list, pcifunc, add);
	if (err)
		goto end;

	/* Disable MCAM entry in NPC */
	if (!mce_list->count) {
		rvu_npc_enable_bcast_entry(rvu, pcifunc, false);
		goto end;
	}

	/* Dump the updated list to HW */
	idx = pfvf->bcast_mce_idx;
	last_idx = idx + mce_list->count - 1;
	hlist_for_each_entry(mce, &mce_list->head, node) {
		if (idx > last_idx)
			break;

		next_idx = idx + 1;
		/* EOL should be set in last MCE */
		err = nix_blk_setup_mce(rvu, nix_hw, idx, NIX_AQ_INSTOP_WRITE,
					mce->pcifunc, next_idx,
					(next_idx > last_idx) ? true : false);
		if (err)
			goto end;
		idx++;
	}

end:
	mutex_unlock(&mcast->mce_lock);
	return err;
}

static int nix_setup_bcast_tables(struct rvu *rvu, struct nix_hw *nix_hw)
{
	struct nix_mcast *mcast = &nix_hw->mcast;
	int err, pf, numvfs, idx;
	struct rvu_pfvf *pfvf;
	u16 pcifunc;
	u64 cfg;

	/* Skip PF0 (i.e AF) */
	for (pf = 1; pf < (rvu->cgx_mapped_pfs + 1); pf++) {
		cfg = rvu_read64(rvu, BLKADDR_RVUM, RVU_PRIV_PFX_CFG(pf));
		/* If PF is not enabled, nothing to do */
		if (!((cfg >> 20) & 0x01))
			continue;
		/* Get numVFs attached to this PF */
		numvfs = (cfg >> 12) & 0xFF;

		pfvf = &rvu->pf[pf];

		/* This NIX0/1 block mapped to PF ? */
		if (pfvf->nix_blkaddr != nix_hw->blkaddr)
			continue;

		/* Save the start MCE */
		pfvf->bcast_mce_idx = nix_alloc_mce_list(mcast, numvfs + 1);

		nix_mce_list_init(&pfvf->bcast_mce_list, numvfs + 1);

		for (idx = 0; idx < (numvfs + 1); idx++) {
			/* idx-0 is for PF, followed by VFs */
			pcifunc = (pf << RVU_PFVF_PF_SHIFT);
			pcifunc |= idx;
			/* Add dummy entries now, so that we don't have to check
			 * for whether AQ_OP should be INIT/WRITE later on.
			 * Will be updated when a NIXLF is attached/detached to
			 * these PF/VFs.
			 */
			err = nix_blk_setup_mce(rvu, nix_hw,
						pfvf->bcast_mce_idx + idx,
						NIX_AQ_INSTOP_INIT,
						pcifunc, 0, true);
			if (err)
				return err;
		}
	}
	return 0;
}

static int nix_setup_mcast(struct rvu *rvu, struct nix_hw *nix_hw, int blkaddr)
{
	struct nix_mcast *mcast = &nix_hw->mcast;
	struct rvu_hwinfo *hw = rvu->hw;
	int err, size;

	size = (rvu_read64(rvu, blkaddr, NIX_AF_CONST3) >> 16) & 0x0F;
	size = (1ULL << size);

	/* Alloc memory for multicast/mirror replication entries */
	err = qmem_alloc(rvu->dev, &mcast->mce_ctx,
			 (256UL << MC_TBL_SIZE), size);
	if (err)
		return -ENOMEM;

	rvu_write64(rvu, blkaddr, NIX_AF_RX_MCAST_BASE,
		    (u64)mcast->mce_ctx->iova);

	/* Set max list length equal to max no of VFs per PF  + PF itself */
	rvu_write64(rvu, blkaddr, NIX_AF_RX_MCAST_CFG,
		    BIT_ULL(36) | (hw->max_vfs_per_pf << 4) | MC_TBL_SIZE);

	/* Alloc memory for multicast replication buffers */
	size = rvu_read64(rvu, blkaddr, NIX_AF_MC_MIRROR_CONST) & 0xFFFF;
	err = qmem_alloc(rvu->dev, &mcast->mcast_buf,
			 (8UL << MC_BUF_CNT), size);
	if (err)
		return -ENOMEM;

	rvu_write64(rvu, blkaddr, NIX_AF_RX_MCAST_BUF_BASE,
		    (u64)mcast->mcast_buf->iova);

	/* Alloc pkind for NIX internal RX multicast/mirror replay */
	mcast->replay_pkind = rvu_alloc_rsrc(&hw->pkind.rsrc);

	rvu_write64(rvu, blkaddr, NIX_AF_RX_MCAST_BUF_CFG,
		    BIT_ULL(63) | (mcast->replay_pkind << 24) |
		    BIT_ULL(20) | MC_BUF_CNT);

	mutex_init(&mcast->mce_lock);

	return nix_setup_bcast_tables(rvu, nix_hw);
}

static int nix_setup_txvlan(struct rvu *rvu, struct nix_hw *nix_hw)
{
	struct nix_txvlan *vlan = &nix_hw->txvlan;
	int err;

	/* Allocate resource bimap for tx vtag def registers*/
	vlan->rsrc.max = NIX_TX_VTAG_DEF_MAX;
	err = rvu_alloc_bitmap(&vlan->rsrc);
	if (err)
		return -ENOMEM;

	/* Alloc memory for saving entry to RVU PFFUNC allocation mapping */
	vlan->entry2pfvf_map = devm_kcalloc(rvu->dev, vlan->rsrc.max,
					    sizeof(u16), GFP_KERNEL);
	if (!vlan->entry2pfvf_map)
		goto free_mem;

	mutex_init(&vlan->rsrc_lock);
	return 0;

free_mem:
	kfree(vlan->rsrc.bmap);
	return -ENOMEM;
}

static int nix_setup_txschq(struct rvu *rvu, struct nix_hw *nix_hw, int blkaddr)
{
	struct nix_txsch *txsch;
	int err, lvl, schq;
	u64 cfg, reg;

	/* Get scheduler queue count of each type and alloc
	 * bitmap for each for alloc/free/attach operations.
	 */
	for (lvl = 0; lvl < NIX_TXSCH_LVL_CNT; lvl++) {
		txsch = &nix_hw->txsch[lvl];
		txsch->lvl = lvl;
		switch (lvl) {
		case NIX_TXSCH_LVL_SMQ:
			reg = NIX_AF_MDQ_CONST;
			break;
		case NIX_TXSCH_LVL_TL4:
			reg = NIX_AF_TL4_CONST;
			break;
		case NIX_TXSCH_LVL_TL3:
			reg = NIX_AF_TL3_CONST;
			break;
		case NIX_TXSCH_LVL_TL2:
			reg = NIX_AF_TL2_CONST;
			break;
		case NIX_TXSCH_LVL_TL1:
			reg = NIX_AF_TL1_CONST;
			break;
		}
		cfg = rvu_read64(rvu, blkaddr, reg);
		txsch->schq.max = cfg & 0xFFFF;
		err = rvu_alloc_bitmap(&txsch->schq);
		if (err)
			return err;

		/* Allocate memory for scheduler queues to
		 * PF/VF pcifunc mapping info.
		 */
		txsch->pfvf_map = devm_kcalloc(rvu->dev, txsch->schq.max,
					       sizeof(u32), GFP_KERNEL);
		if (!txsch->pfvf_map)
			return -ENOMEM;
		for (schq = 0; schq < txsch->schq.max; schq++)
			txsch->pfvf_map[schq] = TXSCH_MAP(0, NIX_TXSCHQ_FREE);
	}
	return 0;
}

int rvu_nix_reserve_mark_format(struct rvu *rvu, struct nix_hw *nix_hw,
				int blkaddr, u32 cfg)
{
	int fmt_idx;

	for (fmt_idx = 0; fmt_idx < nix_hw->mark_format.in_use; fmt_idx++) {
		if (nix_hw->mark_format.cfg[fmt_idx] == cfg)
			return fmt_idx;
	}
	if (fmt_idx >= nix_hw->mark_format.total)
		return -ERANGE;

	rvu_write64(rvu, blkaddr, NIX_AF_MARK_FORMATX_CTL(fmt_idx), cfg);
	nix_hw->mark_format.cfg[fmt_idx] = cfg;
	nix_hw->mark_format.in_use++;
	return fmt_idx;
}

static int nix_af_mark_format_setup(struct rvu *rvu, struct nix_hw *nix_hw,
				    int blkaddr)
{
	u64 cfgs[] = {
		[NIX_MARK_CFG_IP_DSCP_RED]         = 0x10003,
		[NIX_MARK_CFG_IP_DSCP_YELLOW]      = 0x11200,
		[NIX_MARK_CFG_IP_DSCP_YELLOW_RED]  = 0x11203,
		[NIX_MARK_CFG_IP_ECN_RED]          = 0x6000c,
		[NIX_MARK_CFG_IP_ECN_YELLOW]       = 0x60c00,
		[NIX_MARK_CFG_IP_ECN_YELLOW_RED]   = 0x60c0c,
		[NIX_MARK_CFG_VLAN_DEI_RED]        = 0x30008,
		[NIX_MARK_CFG_VLAN_DEI_YELLOW]     = 0x30800,
		[NIX_MARK_CFG_VLAN_DEI_YELLOW_RED] = 0x30808,
	};
	int i, rc;
	u64 total;

	total = (rvu_read64(rvu, blkaddr, NIX_AF_PSE_CONST) & 0xFF00) >> 8;
	nix_hw->mark_format.total = (u8)total;
	nix_hw->mark_format.cfg = devm_kcalloc(rvu->dev, total, sizeof(u32),
					       GFP_KERNEL);
	if (!nix_hw->mark_format.cfg)
		return -ENOMEM;
	for (i = 0; i < NIX_MARK_CFG_MAX; i++) {
		rc = rvu_nix_reserve_mark_format(rvu, nix_hw, blkaddr, cfgs[i]);
		if (rc < 0)
			dev_err(rvu->dev, "Err %d in setup mark format %d\n",
				i, rc);
	}

	return 0;
}

static void rvu_get_lbk_link_max_frs(struct rvu *rvu,  u16 *max_mtu)
{
	/* CN10K supports LBK FIFO size 72 KB */
	if (rvu->hw->lbk_bufsize == 0x12000)
		*max_mtu = CN10K_LBK_LINK_MAX_FRS;
	else
		*max_mtu = NIC_HW_MAX_FRS;
}

static void rvu_get_lmac_link_max_frs(struct rvu *rvu, u16 *max_mtu)
{
	/* RPM supports FIFO len 128 KB */
	if (rvu_cgx_get_fifolen(rvu) == 0x20000)
		*max_mtu = CN10K_LMAC_LINK_MAX_FRS;
	else
		*max_mtu = NIC_HW_MAX_FRS;
}

int rvu_mbox_handler_nix_get_hw_info(struct rvu *rvu, struct msg_req *req,
				     struct nix_hw_info *rsp)
{
	u16 pcifunc = req->hdr.pcifunc;
	int blkaddr;

	blkaddr = rvu_get_blkaddr(rvu, BLKTYPE_NIX, pcifunc);
	if (blkaddr < 0)
		return NIX_AF_ERR_AF_LF_INVALID;

	if (is_afvf(pcifunc))
		rvu_get_lbk_link_max_frs(rvu, &rsp->max_mtu);
	else
		rvu_get_lmac_link_max_frs(rvu, &rsp->max_mtu);

	rsp->min_mtu = NIC_HW_MIN_FRS;
	return 0;
}

int rvu_mbox_handler_nix_stats_rst(struct rvu *rvu, struct msg_req *req,
				   struct msg_rsp *rsp)
{
	u16 pcifunc = req->hdr.pcifunc;
	int i, nixlf, blkaddr, err;
	u64 stats;

	err = nix_get_nixlf(rvu, pcifunc, &nixlf, &blkaddr);
	if (err)
		return err;

	/* Get stats count supported by HW */
	stats = rvu_read64(rvu, blkaddr, NIX_AF_CONST1);

	/* Reset tx stats */
	for (i = 0; i < ((stats >> 24) & 0xFF); i++)
		rvu_write64(rvu, blkaddr, NIX_AF_LFX_TX_STATX(nixlf, i), 0);

	/* Reset rx stats */
	for (i = 0; i < ((stats >> 32) & 0xFF); i++)
		rvu_write64(rvu, blkaddr, NIX_AF_LFX_RX_STATX(nixlf, i), 0);

	return 0;
}

/* Returns the ALG index to be set into NPC_RX_ACTION */
static int get_flowkey_alg_idx(struct nix_hw *nix_hw, u32 flow_cfg)
{
	int i;

	/* Scan over exiting algo entries to find a match */
	for (i = 0; i < nix_hw->flowkey.in_use; i++)
		if (nix_hw->flowkey.flowkey[i] == flow_cfg)
			return i;

	return -ERANGE;
}

static int set_flowkey_fields(struct nix_rx_flowkey_alg *alg, u32 flow_cfg)
{
	int idx, nr_field, key_off, field_marker, keyoff_marker;
	int max_key_off, max_bit_pos, group_member;
	struct nix_rx_flowkey_alg *field;
	struct nix_rx_flowkey_alg tmp;
	u32 key_type, valid_key;
	int l4_key_offset;

	if (!alg)
		return -EINVAL;

#define FIELDS_PER_ALG  5
#define MAX_KEY_OFF	40
	/* Clear all fields */
	memset(alg, 0, sizeof(uint64_t) * FIELDS_PER_ALG);

	/* Each of the 32 possible flow key algorithm definitions should
	 * fall into above incremental config (except ALG0). Otherwise a
	 * single NPC MCAM entry is not sufficient for supporting RSS.
	 *
	 * If a different definition or combination needed then NPC MCAM
	 * has to be programmed to filter such pkts and it's action should
	 * point to this definition to calculate flowtag or hash.
	 *
	 * The `for loop` goes over _all_ protocol field and the following
	 * variables depicts the state machine forward progress logic.
	 *
	 * keyoff_marker - Enabled when hash byte length needs to be accounted
	 * in field->key_offset update.
	 * field_marker - Enabled when a new field needs to be selected.
	 * group_member - Enabled when protocol is part of a group.
	 */

	keyoff_marker = 0; max_key_off = 0; group_member = 0;
	nr_field = 0; key_off = 0; field_marker = 1;
	field = &tmp; max_bit_pos = fls(flow_cfg);
	for (idx = 0;
	     idx < max_bit_pos && nr_field < FIELDS_PER_ALG &&
	     key_off < MAX_KEY_OFF; idx++) {
		key_type = BIT(idx);
		valid_key = flow_cfg & key_type;
		/* Found a field marker, reset the field values */
		if (field_marker)
			memset(&tmp, 0, sizeof(tmp));

		field_marker = true;
		keyoff_marker = true;
		switch (key_type) {
		case NIX_FLOW_KEY_TYPE_PORT:
			field->sel_chan = true;
			/* This should be set to 1, when SEL_CHAN is set */
			field->bytesm1 = 1;
			break;
		case NIX_FLOW_KEY_TYPE_IPV4_PROTO:
			field->lid = NPC_LID_LC;
			field->hdr_offset = 9; /* offset */
			field->bytesm1 = 0; /* 1 byte */
			field->ltype_match = NPC_LT_LC_IP;
			field->ltype_mask = 0xF;
			break;
		case NIX_FLOW_KEY_TYPE_IPV4:
		case NIX_FLOW_KEY_TYPE_INNR_IPV4:
			field->lid = NPC_LID_LC;
			field->ltype_match = NPC_LT_LC_IP;
			if (key_type == NIX_FLOW_KEY_TYPE_INNR_IPV4) {
				field->lid = NPC_LID_LG;
				field->ltype_match = NPC_LT_LG_TU_IP;
			}
			field->hdr_offset = 12; /* SIP offset */
			field->bytesm1 = 7; /* SIP + DIP, 8 bytes */
			field->ltype_mask = 0xF; /* Match only IPv4 */
			keyoff_marker = false;
			break;
		case NIX_FLOW_KEY_TYPE_IPV6:
		case NIX_FLOW_KEY_TYPE_INNR_IPV6:
			field->lid = NPC_LID_LC;
			field->ltype_match = NPC_LT_LC_IP6;
			if (key_type == NIX_FLOW_KEY_TYPE_INNR_IPV6) {
				field->lid = NPC_LID_LG;
				field->ltype_match = NPC_LT_LG_TU_IP6;
			}
			field->hdr_offset = 8; /* SIP offset */
			field->bytesm1 = 31; /* SIP + DIP, 32 bytes */
			field->ltype_mask = 0xF; /* Match only IPv6 */
			break;
		case NIX_FLOW_KEY_TYPE_TCP:
		case NIX_FLOW_KEY_TYPE_UDP:
		case NIX_FLOW_KEY_TYPE_SCTP:
		case NIX_FLOW_KEY_TYPE_INNR_TCP:
		case NIX_FLOW_KEY_TYPE_INNR_UDP:
		case NIX_FLOW_KEY_TYPE_INNR_SCTP:
			field->lid = NPC_LID_LD;
			if (key_type == NIX_FLOW_KEY_TYPE_INNR_TCP ||
			    key_type == NIX_FLOW_KEY_TYPE_INNR_UDP ||
			    key_type == NIX_FLOW_KEY_TYPE_INNR_SCTP)
				field->lid = NPC_LID_LH;
			field->bytesm1 = 3; /* Sport + Dport, 4 bytes */

			/* Enum values for NPC_LID_LD and NPC_LID_LG are same,
			 * so no need to change the ltype_match, just change
			 * the lid for inner protocols
			 */
			BUILD_BUG_ON((int)NPC_LT_LD_TCP !=
				     (int)NPC_LT_LH_TU_TCP);
			BUILD_BUG_ON((int)NPC_LT_LD_UDP !=
				     (int)NPC_LT_LH_TU_UDP);
			BUILD_BUG_ON((int)NPC_LT_LD_SCTP !=
				     (int)NPC_LT_LH_TU_SCTP);

			if ((key_type == NIX_FLOW_KEY_TYPE_TCP ||
			     key_type == NIX_FLOW_KEY_TYPE_INNR_TCP) &&
			    valid_key) {
				field->ltype_match |= NPC_LT_LD_TCP;
				group_member = true;
			} else if ((key_type == NIX_FLOW_KEY_TYPE_UDP ||
				    key_type == NIX_FLOW_KEY_TYPE_INNR_UDP) &&
				   valid_key) {
				field->ltype_match |= NPC_LT_LD_UDP;
				group_member = true;
			} else if ((key_type == NIX_FLOW_KEY_TYPE_SCTP ||
				    key_type == NIX_FLOW_KEY_TYPE_INNR_SCTP) &&
				   valid_key) {
				field->ltype_match |= NPC_LT_LD_SCTP;
				group_member = true;
			}
			field->ltype_mask = ~field->ltype_match;
			if (key_type == NIX_FLOW_KEY_TYPE_SCTP ||
			    key_type == NIX_FLOW_KEY_TYPE_INNR_SCTP) {
				/* Handle the case where any of the group item
				 * is enabled in the group but not the final one
				 */
				if (group_member) {
					valid_key = true;
					group_member = false;
				}
			} else {
				field_marker = false;
				keyoff_marker = false;
			}

			/* TCP/UDP/SCTP and ESP/AH falls at same offset so
			 * remember the TCP key offset of 40 byte hash key.
			 */
			if (key_type == NIX_FLOW_KEY_TYPE_TCP)
				l4_key_offset = key_off;
			break;
		case NIX_FLOW_KEY_TYPE_NVGRE:
			field->lid = NPC_LID_LD;
			field->hdr_offset = 4; /* VSID offset */
			field->bytesm1 = 2;
			field->ltype_match = NPC_LT_LD_NVGRE;
			field->ltype_mask = 0xF;
			break;
		case NIX_FLOW_KEY_TYPE_VXLAN:
		case NIX_FLOW_KEY_TYPE_GENEVE:
			field->lid = NPC_LID_LE;
			field->bytesm1 = 2;
			field->hdr_offset = 4;
			field->ltype_mask = 0xF;
			field_marker = false;
			keyoff_marker = false;

			if (key_type == NIX_FLOW_KEY_TYPE_VXLAN && valid_key) {
				field->ltype_match |= NPC_LT_LE_VXLAN;
				group_member = true;
			}

			if (key_type == NIX_FLOW_KEY_TYPE_GENEVE && valid_key) {
				field->ltype_match |= NPC_LT_LE_GENEVE;
				group_member = true;
			}

			if (key_type == NIX_FLOW_KEY_TYPE_GENEVE) {
				if (group_member) {
					field->ltype_mask = ~field->ltype_match;
					field_marker = true;
					keyoff_marker = true;
					valid_key = true;
					group_member = false;
				}
			}
			break;
		case NIX_FLOW_KEY_TYPE_ETH_DMAC:
		case NIX_FLOW_KEY_TYPE_INNR_ETH_DMAC:
			field->lid = NPC_LID_LA;
			field->ltype_match = NPC_LT_LA_ETHER;
			if (key_type == NIX_FLOW_KEY_TYPE_INNR_ETH_DMAC) {
				field->lid = NPC_LID_LF;
				field->ltype_match = NPC_LT_LF_TU_ETHER;
			}
			field->hdr_offset = 0;
			field->bytesm1 = 5; /* DMAC 6 Byte */
			field->ltype_mask = 0xF;
			break;
		case NIX_FLOW_KEY_TYPE_IPV6_EXT:
			field->lid = NPC_LID_LC;
			field->hdr_offset = 40; /* IPV6 hdr */
			field->bytesm1 = 0; /* 1 Byte ext hdr*/
			field->ltype_match = NPC_LT_LC_IP6_EXT;
			field->ltype_mask = 0xF;
			break;
		case NIX_FLOW_KEY_TYPE_GTPU:
			field->lid = NPC_LID_LE;
			field->hdr_offset = 4;
			field->bytesm1 = 3; /* 4 bytes TID*/
			field->ltype_match = NPC_LT_LE_GTPU;
			field->ltype_mask = 0xF;
			break;
		case NIX_FLOW_KEY_TYPE_VLAN:
			field->lid = NPC_LID_LB;
			field->hdr_offset = 2; /* Skip TPID (2-bytes) */
			field->bytesm1 = 1; /* 2 Bytes (Actually 12 bits) */
			field->ltype_match = NPC_LT_LB_CTAG;
			field->ltype_mask = 0xF;
			field->fn_mask = 1; /* Mask out the first nibble */
			break;
<<<<<<< HEAD
=======
		case NIX_FLOW_KEY_TYPE_AH:
		case NIX_FLOW_KEY_TYPE_ESP:
			field->hdr_offset = 0;
			field->bytesm1 = 7; /* SPI + sequence number */
			field->ltype_mask = 0xF;
			field->lid = NPC_LID_LE;
			field->ltype_match = NPC_LT_LE_ESP;
			if (key_type == NIX_FLOW_KEY_TYPE_AH) {
				field->lid = NPC_LID_LD;
				field->ltype_match = NPC_LT_LD_AH;
				field->hdr_offset = 4;
				keyoff_marker = false;
			}
			break;
>>>>>>> f642729d
		}
		field->ena = 1;

		/* Found a valid flow key type */
		if (valid_key) {
			/* Use the key offset of TCP/UDP/SCTP fields
			 * for ESP/AH fields.
			 */
			if (key_type == NIX_FLOW_KEY_TYPE_ESP ||
			    key_type == NIX_FLOW_KEY_TYPE_AH)
				key_off = l4_key_offset;
			field->key_offset = key_off;
			memcpy(&alg[nr_field], field, sizeof(*field));
			max_key_off = max(max_key_off, field->bytesm1 + 1);

			/* Found a field marker, get the next field */
			if (field_marker)
				nr_field++;
		}

		/* Found a keyoff marker, update the new key_off */
		if (keyoff_marker) {
			key_off += max_key_off;
			max_key_off = 0;
		}
	}
	/* Processed all the flow key types */
	if (idx == max_bit_pos && key_off <= MAX_KEY_OFF)
		return 0;
	else
		return NIX_AF_ERR_RSS_NOSPC_FIELD;
}

static int reserve_flowkey_alg_idx(struct rvu *rvu, int blkaddr, u32 flow_cfg)
{
	u64 field[FIELDS_PER_ALG];
	struct nix_hw *hw;
	int fid, rc;

	hw = get_nix_hw(rvu->hw, blkaddr);
	if (!hw)
		return -EINVAL;

	/* No room to add new flow hash algoritham */
	if (hw->flowkey.in_use >= NIX_FLOW_KEY_ALG_MAX)
		return NIX_AF_ERR_RSS_NOSPC_ALGO;

	/* Generate algo fields for the given flow_cfg */
	rc = set_flowkey_fields((struct nix_rx_flowkey_alg *)field, flow_cfg);
	if (rc)
		return rc;

	/* Update ALGX_FIELDX register with generated fields */
	for (fid = 0; fid < FIELDS_PER_ALG; fid++)
		rvu_write64(rvu, blkaddr,
			    NIX_AF_RX_FLOW_KEY_ALGX_FIELDX(hw->flowkey.in_use,
							   fid), field[fid]);

	/* Store the flow_cfg for futher lookup */
	rc = hw->flowkey.in_use;
	hw->flowkey.flowkey[rc] = flow_cfg;
	hw->flowkey.in_use++;

	return rc;
}

int rvu_mbox_handler_nix_rss_flowkey_cfg(struct rvu *rvu,
					 struct nix_rss_flowkey_cfg *req,
					 struct nix_rss_flowkey_cfg_rsp *rsp)
{
	u16 pcifunc = req->hdr.pcifunc;
	int alg_idx, nixlf, blkaddr;
	struct nix_hw *nix_hw;
	int err;

	err = nix_get_nixlf(rvu, pcifunc, &nixlf, &blkaddr);
	if (err)
		return err;

	nix_hw = get_nix_hw(rvu->hw, blkaddr);
	if (!nix_hw)
		return -EINVAL;

	alg_idx = get_flowkey_alg_idx(nix_hw, req->flowkey_cfg);
	/* Failed to get algo index from the exiting list, reserve new  */
	if (alg_idx < 0) {
		alg_idx = reserve_flowkey_alg_idx(rvu, blkaddr,
						  req->flowkey_cfg);
		if (alg_idx < 0)
			return alg_idx;
	}
	rsp->alg_idx = alg_idx;
	rvu_npc_update_flowkey_alg_idx(rvu, pcifunc, nixlf, req->group,
				       alg_idx, req->mcam_index);
	return 0;
}

static int nix_rx_flowkey_alg_cfg(struct rvu *rvu, int blkaddr)
{
	u32 flowkey_cfg, minkey_cfg;
	int alg, fid, rc;

	/* Disable all flow key algx fieldx */
	for (alg = 0; alg < NIX_FLOW_KEY_ALG_MAX; alg++) {
		for (fid = 0; fid < FIELDS_PER_ALG; fid++)
			rvu_write64(rvu, blkaddr,
				    NIX_AF_RX_FLOW_KEY_ALGX_FIELDX(alg, fid),
				    0);
	}

	/* IPv4/IPv6 SIP/DIPs */
	flowkey_cfg = NIX_FLOW_KEY_TYPE_IPV4 | NIX_FLOW_KEY_TYPE_IPV6;
	rc = reserve_flowkey_alg_idx(rvu, blkaddr, flowkey_cfg);
	if (rc < 0)
		return rc;

	/* TCPv4/v6 4-tuple, SIP, DIP, Sport, Dport */
	minkey_cfg = flowkey_cfg;
	flowkey_cfg = minkey_cfg | NIX_FLOW_KEY_TYPE_TCP;
	rc = reserve_flowkey_alg_idx(rvu, blkaddr, flowkey_cfg);
	if (rc < 0)
		return rc;

	/* UDPv4/v6 4-tuple, SIP, DIP, Sport, Dport */
	flowkey_cfg = minkey_cfg | NIX_FLOW_KEY_TYPE_UDP;
	rc = reserve_flowkey_alg_idx(rvu, blkaddr, flowkey_cfg);
	if (rc < 0)
		return rc;

	/* SCTPv4/v6 4-tuple, SIP, DIP, Sport, Dport */
	flowkey_cfg = minkey_cfg | NIX_FLOW_KEY_TYPE_SCTP;
	rc = reserve_flowkey_alg_idx(rvu, blkaddr, flowkey_cfg);
	if (rc < 0)
		return rc;

	/* TCP/UDP v4/v6 4-tuple, rest IP pkts 2-tuple */
	flowkey_cfg = minkey_cfg | NIX_FLOW_KEY_TYPE_TCP |
			NIX_FLOW_KEY_TYPE_UDP;
	rc = reserve_flowkey_alg_idx(rvu, blkaddr, flowkey_cfg);
	if (rc < 0)
		return rc;

	/* TCP/SCTP v4/v6 4-tuple, rest IP pkts 2-tuple */
	flowkey_cfg = minkey_cfg | NIX_FLOW_KEY_TYPE_TCP |
			NIX_FLOW_KEY_TYPE_SCTP;
	rc = reserve_flowkey_alg_idx(rvu, blkaddr, flowkey_cfg);
	if (rc < 0)
		return rc;

	/* UDP/SCTP v4/v6 4-tuple, rest IP pkts 2-tuple */
	flowkey_cfg = minkey_cfg | NIX_FLOW_KEY_TYPE_UDP |
			NIX_FLOW_KEY_TYPE_SCTP;
	rc = reserve_flowkey_alg_idx(rvu, blkaddr, flowkey_cfg);
	if (rc < 0)
		return rc;

	/* TCP/UDP/SCTP v4/v6 4-tuple, rest IP pkts 2-tuple */
	flowkey_cfg = minkey_cfg | NIX_FLOW_KEY_TYPE_TCP |
		      NIX_FLOW_KEY_TYPE_UDP | NIX_FLOW_KEY_TYPE_SCTP;
	rc = reserve_flowkey_alg_idx(rvu, blkaddr, flowkey_cfg);
	if (rc < 0)
		return rc;

	return 0;
}

int rvu_mbox_handler_nix_set_mac_addr(struct rvu *rvu,
				      struct nix_set_mac_addr *req,
				      struct msg_rsp *rsp)
{
	bool from_vf = req->hdr.pcifunc & RVU_PFVF_FUNC_MASK;
	u16 pcifunc = req->hdr.pcifunc;
	int blkaddr, nixlf, err;
	struct rvu_pfvf *pfvf;

	err = nix_get_nixlf(rvu, pcifunc, &nixlf, &blkaddr);
	if (err)
		return err;

	pfvf = rvu_get_pfvf(rvu, pcifunc);

	/* VF can't overwrite admin(PF) changes */
	if (from_vf && pfvf->pf_set_vf_cfg)
		return -EPERM;

	ether_addr_copy(pfvf->mac_addr, req->mac_addr);

	rvu_npc_install_ucast_entry(rvu, pcifunc, nixlf,
				    pfvf->rx_chan_base, req->mac_addr);

	return 0;
}

int rvu_mbox_handler_nix_get_mac_addr(struct rvu *rvu,
				      struct msg_req *req,
				      struct nix_get_mac_addr_rsp *rsp)
{
	u16 pcifunc = req->hdr.pcifunc;
	struct rvu_pfvf *pfvf;

	if (!is_nixlf_attached(rvu, pcifunc))
		return NIX_AF_ERR_AF_LF_INVALID;

	pfvf = rvu_get_pfvf(rvu, pcifunc);

	ether_addr_copy(rsp->mac_addr, pfvf->mac_addr);

	return 0;
}

int rvu_mbox_handler_nix_set_rx_mode(struct rvu *rvu, struct nix_rx_mode *req,
				     struct msg_rsp *rsp)
{
	bool allmulti = false, disable_promisc = false;
	u16 pcifunc = req->hdr.pcifunc;
	int blkaddr, nixlf, err;
	struct rvu_pfvf *pfvf;

	err = nix_get_nixlf(rvu, pcifunc, &nixlf, &blkaddr);
	if (err)
		return err;

	pfvf = rvu_get_pfvf(rvu, pcifunc);

	if (req->mode & NIX_RX_MODE_PROMISC)
		allmulti = false;
	else if (req->mode & NIX_RX_MODE_ALLMULTI)
		allmulti = true;
	else
		disable_promisc = true;

	if (disable_promisc)
		rvu_npc_disable_promisc_entry(rvu, pcifunc, nixlf);
	else
		rvu_npc_install_promisc_entry(rvu, pcifunc, nixlf,
					      pfvf->rx_chan_base, allmulti);
	return 0;
}

static void nix_find_link_frs(struct rvu *rvu,
			      struct nix_frs_cfg *req, u16 pcifunc)
{
	int pf = rvu_get_pf(pcifunc);
	struct rvu_pfvf *pfvf;
	int maxlen, minlen;
	int numvfs, hwvf;
	int vf;

	/* Update with requester's min/max lengths */
	pfvf = rvu_get_pfvf(rvu, pcifunc);
	pfvf->maxlen = req->maxlen;
	if (req->update_minlen)
		pfvf->minlen = req->minlen;

	maxlen = req->maxlen;
	minlen = req->update_minlen ? req->minlen : 0;

	/* Get this PF's numVFs and starting hwvf */
	rvu_get_pf_numvfs(rvu, pf, &numvfs, &hwvf);

	/* For each VF, compare requested max/minlen */
	for (vf = 0; vf < numvfs; vf++) {
		pfvf =  &rvu->hwvf[hwvf + vf];
		if (pfvf->maxlen > maxlen)
			maxlen = pfvf->maxlen;
		if (req->update_minlen &&
		    pfvf->minlen && pfvf->minlen < minlen)
			minlen = pfvf->minlen;
	}

	/* Compare requested max/minlen with PF's max/minlen */
	pfvf = &rvu->pf[pf];
	if (pfvf->maxlen > maxlen)
		maxlen = pfvf->maxlen;
	if (req->update_minlen &&
	    pfvf->minlen && pfvf->minlen < minlen)
		minlen = pfvf->minlen;

	/* Update the request with max/min PF's and it's VF's max/min */
	req->maxlen = maxlen;
	if (req->update_minlen)
		req->minlen = minlen;
}

int rvu_mbox_handler_nix_set_hw_frs(struct rvu *rvu, struct nix_frs_cfg *req,
				    struct msg_rsp *rsp)
{
	struct rvu_hwinfo *hw = rvu->hw;
	u16 pcifunc = req->hdr.pcifunc;
	int pf = rvu_get_pf(pcifunc);
	int blkaddr, schq, link = -1;
	struct nix_txsch *txsch;
	u64 cfg, lmac_fifo_len;
	struct nix_hw *nix_hw;
	u8 cgx = 0, lmac = 0;
	u16 max_mtu;

	blkaddr = rvu_get_blkaddr(rvu, BLKTYPE_NIX, pcifunc);
	if (blkaddr < 0)
		return NIX_AF_ERR_AF_LF_INVALID;

	nix_hw = get_nix_hw(rvu->hw, blkaddr);
	if (!nix_hw)
		return -EINVAL;

	if (is_afvf(pcifunc))
		rvu_get_lbk_link_max_frs(rvu, &max_mtu);
	else
		rvu_get_lmac_link_max_frs(rvu, &max_mtu);

	if (!req->sdp_link && req->maxlen > max_mtu)
		return NIX_AF_ERR_FRS_INVALID;

	if (req->update_minlen && req->minlen < NIC_HW_MIN_FRS)
		return NIX_AF_ERR_FRS_INVALID;

	/* Check if requester wants to update SMQ's */
	if (!req->update_smq)
		goto rx_frscfg;

	/* Update min/maxlen in each of the SMQ attached to this PF/VF */
	txsch = &nix_hw->txsch[NIX_TXSCH_LVL_SMQ];
	mutex_lock(&rvu->rsrc_lock);
	for (schq = 0; schq < txsch->schq.max; schq++) {
		if (TXSCH_MAP_FUNC(txsch->pfvf_map[schq]) != pcifunc)
			continue;
		cfg = rvu_read64(rvu, blkaddr, NIX_AF_SMQX_CFG(schq));
		cfg = (cfg & ~(0xFFFFULL << 8)) | ((u64)req->maxlen << 8);
		if (req->update_minlen)
			cfg = (cfg & ~0x7FULL) | ((u64)req->minlen & 0x7F);
		rvu_write64(rvu, blkaddr, NIX_AF_SMQX_CFG(schq), cfg);
	}
	mutex_unlock(&rvu->rsrc_lock);

rx_frscfg:
	/* Check if config is for SDP link */
	if (req->sdp_link) {
		if (!hw->sdp_links)
			return NIX_AF_ERR_RX_LINK_INVALID;
		link = hw->cgx_links + hw->lbk_links;
		goto linkcfg;
	}

	/* Check if the request is from CGX mapped RVU PF */
	if (is_pf_cgxmapped(rvu, pf)) {
		/* Get CGX and LMAC to which this PF is mapped and find link */
		rvu_get_cgx_lmac_id(rvu->pf2cgxlmac_map[pf], &cgx, &lmac);
		link = (cgx * hw->lmac_per_cgx) + lmac;
	} else if (pf == 0) {
		/* For VFs of PF0 ingress is LBK port, so config LBK link */
		link = hw->cgx_links;
	}

	if (link < 0)
		return NIX_AF_ERR_RX_LINK_INVALID;

	nix_find_link_frs(rvu, req, pcifunc);

linkcfg:
	cfg = rvu_read64(rvu, blkaddr, NIX_AF_RX_LINKX_CFG(link));
	cfg = (cfg & ~(0xFFFFULL << 16)) | ((u64)req->maxlen << 16);
	if (req->update_minlen)
		cfg = (cfg & ~0xFFFFULL) | req->minlen;
	rvu_write64(rvu, blkaddr, NIX_AF_RX_LINKX_CFG(link), cfg);

	if (req->sdp_link || pf == 0)
		return 0;

	/* Update transmit credits for CGX links */
	lmac_fifo_len =
		rvu_cgx_get_fifolen(rvu) /
		cgx_get_lmac_cnt(rvu_cgx_pdata(cgx, rvu));
	cfg = rvu_read64(rvu, blkaddr, NIX_AF_TX_LINKX_NORM_CREDIT(link));
	cfg &= ~(0xFFFFFULL << 12);
	cfg |=  ((lmac_fifo_len - req->maxlen) / 16) << 12;
	rvu_write64(rvu, blkaddr, NIX_AF_TX_LINKX_NORM_CREDIT(link), cfg);
	return 0;
}

int rvu_mbox_handler_nix_set_rx_cfg(struct rvu *rvu, struct nix_rx_cfg *req,
				    struct msg_rsp *rsp)
{
	int nixlf, blkaddr, err;
	u64 cfg;

	err = nix_get_nixlf(rvu, req->hdr.pcifunc, &nixlf, &blkaddr);
	if (err)
		return err;

	cfg = rvu_read64(rvu, blkaddr, NIX_AF_LFX_RX_CFG(nixlf));
	/* Set the interface configuration */
	if (req->len_verify & BIT(0))
		cfg |= BIT_ULL(41);
	else
		cfg &= ~BIT_ULL(41);

	if (req->len_verify & BIT(1))
		cfg |= BIT_ULL(40);
	else
		cfg &= ~BIT_ULL(40);

	if (req->csum_verify & BIT(0))
		cfg |= BIT_ULL(37);
	else
		cfg &= ~BIT_ULL(37);

	rvu_write64(rvu, blkaddr, NIX_AF_LFX_RX_CFG(nixlf), cfg);

	return 0;
}

static u64 rvu_get_lbk_link_credits(struct rvu *rvu, u16 lbk_max_frs)
{
	/* CN10k supports 72KB FIFO size and max packet size of 64k */
	if (rvu->hw->lbk_bufsize == 0x12000)
		return (rvu->hw->lbk_bufsize - lbk_max_frs) / 16;

	return 1600; /* 16 * max LBK datarate = 16 * 100Gbps */
}

static void nix_link_config(struct rvu *rvu, int blkaddr)
{
	struct rvu_hwinfo *hw = rvu->hw;
	int cgx, lmac_cnt, slink, link;
	u16 lbk_max_frs, lmac_max_frs;
	u64 tx_credits;

	rvu_get_lbk_link_max_frs(rvu, &lbk_max_frs);
	rvu_get_lmac_link_max_frs(rvu, &lmac_max_frs);

	/* Set default min/max packet lengths allowed on NIX Rx links.
	 *
	 * With HW reset minlen value of 60byte, HW will treat ARP pkts
	 * as undersize and report them to SW as error pkts, hence
	 * setting it to 40 bytes.
	 */
	for (link = 0; link < hw->cgx_links; link++) {
		rvu_write64(rvu, blkaddr, NIX_AF_RX_LINKX_CFG(link),
				((u64)lmac_max_frs << 16) | NIC_HW_MIN_FRS);
	}

	for (link = hw->cgx_links; link < hw->lbk_links; link++) {
		rvu_write64(rvu, blkaddr, NIX_AF_RX_LINKX_CFG(link),
			    ((u64)lbk_max_frs << 16) | NIC_HW_MIN_FRS);
	}
	if (hw->sdp_links) {
		link = hw->cgx_links + hw->lbk_links;
		rvu_write64(rvu, blkaddr, NIX_AF_RX_LINKX_CFG(link),
			    SDP_HW_MAX_FRS << 16 | NIC_HW_MIN_FRS);
	}

	/* Set credits for Tx links assuming max packet length allowed.
	 * This will be reconfigured based on MTU set for PF/VF.
	 */
	for (cgx = 0; cgx < hw->cgx; cgx++) {
		lmac_cnt = cgx_get_lmac_cnt(rvu_cgx_pdata(cgx, rvu));
		tx_credits = ((rvu_cgx_get_fifolen(rvu) / lmac_cnt) -
			       lmac_max_frs) / 16;
		/* Enable credits and set credit pkt count to max allowed */
		tx_credits =  (tx_credits << 12) | (0x1FF << 2) | BIT_ULL(1);
		slink = cgx * hw->lmac_per_cgx;
		for (link = slink; link < (slink + lmac_cnt); link++) {
			rvu_write64(rvu, blkaddr,
				    NIX_AF_TX_LINKX_NORM_CREDIT(link),
				    tx_credits);
		}
	}

	/* Set Tx credits for LBK link */
	slink = hw->cgx_links;
	for (link = slink; link < (slink + hw->lbk_links); link++) {
		tx_credits = rvu_get_lbk_link_credits(rvu, lbk_max_frs);
		/* Enable credits and set credit pkt count to max allowed */
		tx_credits =  (tx_credits << 12) | (0x1FF << 2) | BIT_ULL(1);
		rvu_write64(rvu, blkaddr,
			    NIX_AF_TX_LINKX_NORM_CREDIT(link), tx_credits);
	}
}

static int nix_calibrate_x2p(struct rvu *rvu, int blkaddr)
{
	int idx, err;
	u64 status;

	/* Start X2P bus calibration */
	rvu_write64(rvu, blkaddr, NIX_AF_CFG,
		    rvu_read64(rvu, blkaddr, NIX_AF_CFG) | BIT_ULL(9));
	/* Wait for calibration to complete */
	err = rvu_poll_reg(rvu, blkaddr,
			   NIX_AF_STATUS, BIT_ULL(10), false);
	if (err) {
		dev_err(rvu->dev, "NIX X2P bus calibration failed\n");
		return err;
	}

	status = rvu_read64(rvu, blkaddr, NIX_AF_STATUS);
	/* Check if CGX devices are ready */
	for (idx = 0; idx < rvu->cgx_cnt_max; idx++) {
		/* Skip when cgx port is not available */
		if (!rvu_cgx_pdata(idx, rvu) ||
		    (status & (BIT_ULL(16 + idx))))
			continue;
		dev_err(rvu->dev,
			"CGX%d didn't respond to NIX X2P calibration\n", idx);
		err = -EBUSY;
	}

	/* Check if LBK is ready */
	if (!(status & BIT_ULL(19))) {
		dev_err(rvu->dev,
			"LBK didn't respond to NIX X2P calibration\n");
		err = -EBUSY;
	}

	/* Clear 'calibrate_x2p' bit */
	rvu_write64(rvu, blkaddr, NIX_AF_CFG,
		    rvu_read64(rvu, blkaddr, NIX_AF_CFG) & ~BIT_ULL(9));
	if (err || (status & 0x3FFULL))
		dev_err(rvu->dev,
			"NIX X2P calibration failed, status 0x%llx\n", status);
	if (err)
		return err;
	return 0;
}

static int nix_aq_init(struct rvu *rvu, struct rvu_block *block)
{
	u64 cfg;
	int err;

	/* Set admin queue endianness */
	cfg = rvu_read64(rvu, block->addr, NIX_AF_CFG);
#ifdef __BIG_ENDIAN
	cfg |= BIT_ULL(8);
	rvu_write64(rvu, block->addr, NIX_AF_CFG, cfg);
#else
	cfg &= ~BIT_ULL(8);
	rvu_write64(rvu, block->addr, NIX_AF_CFG, cfg);
#endif

	/* Do not bypass NDC cache */
	cfg = rvu_read64(rvu, block->addr, NIX_AF_NDC_CFG);
	cfg &= ~0x3FFEULL;
#ifdef CONFIG_NDC_DIS_DYNAMIC_CACHING
	/* Disable caching of SQB aka SQEs */
	cfg |= 0x04ULL;
#endif
	rvu_write64(rvu, block->addr, NIX_AF_NDC_CFG, cfg);

	/* Result structure can be followed by RQ/SQ/CQ context at
	 * RES + 128bytes and a write mask at RES + 256 bytes, depending on
	 * operation type. Alloc sufficient result memory for all operations.
	 */
	err = rvu_aq_alloc(rvu, &block->aq,
			   Q_COUNT(AQ_SIZE), sizeof(struct nix_aq_inst_s),
			   ALIGN(sizeof(struct nix_aq_res_s), 128) + 256);
	if (err)
		return err;

	rvu_write64(rvu, block->addr, NIX_AF_AQ_CFG, AQ_SIZE);
	rvu_write64(rvu, block->addr,
		    NIX_AF_AQ_BASE, (u64)block->aq->inst->iova);
	return 0;
}

static int rvu_nix_block_init(struct rvu *rvu, struct nix_hw *nix_hw)
{
	const struct npc_lt_def_cfg *ltdefs;
	struct rvu_hwinfo *hw = rvu->hw;
	int blkaddr = nix_hw->blkaddr;
	struct rvu_block *block;
	int err;
	u64 cfg;

	block = &hw->block[blkaddr];

	if (is_rvu_96xx_B0(rvu)) {
		/* As per a HW errata in 96xx A0/B0 silicon, NIX may corrupt
		 * internal state when conditional clocks are turned off.
		 * Hence enable them.
		 */
		rvu_write64(rvu, blkaddr, NIX_AF_CFG,
			    rvu_read64(rvu, blkaddr, NIX_AF_CFG) | 0x40ULL);

		/* Set chan/link to backpressure TL3 instead of TL2 */
		rvu_write64(rvu, blkaddr, NIX_AF_PSE_CHANNEL_LEVEL, 0x01);

		/* Disable SQ manager's sticky mode operation (set TM6 = 0)
		 * This sticky mode is known to cause SQ stalls when multiple
		 * SQs are mapped to same SMQ and transmitting pkts at a time.
		 */
		cfg = rvu_read64(rvu, blkaddr, NIX_AF_SQM_DBG_CTL_STATUS);
		cfg &= ~BIT_ULL(15);
		rvu_write64(rvu, blkaddr, NIX_AF_SQM_DBG_CTL_STATUS, cfg);
	}

	ltdefs = rvu->kpu.lt_def;
	/* Calibrate X2P bus to check if CGX/LBK links are fine */
	err = nix_calibrate_x2p(rvu, blkaddr);
	if (err)
		return err;

	/* Initialize admin queue */
	err = nix_aq_init(rvu, block);
	if (err)
		return err;

	/* Restore CINT timer delay to HW reset values */
	rvu_write64(rvu, blkaddr, NIX_AF_CINT_DELAY, 0x0ULL);

	if (is_block_implemented(hw, blkaddr)) {
		err = nix_setup_txschq(rvu, nix_hw, blkaddr);
		if (err)
			return err;

		err = nix_af_mark_format_setup(rvu, nix_hw, blkaddr);
		if (err)
			return err;

		err = nix_setup_mcast(rvu, nix_hw, blkaddr);
		if (err)
			return err;

		err = nix_setup_txvlan(rvu, nix_hw);
		if (err)
			return err;

		/* Configure segmentation offload formats */
		nix_setup_lso(rvu, nix_hw, blkaddr);

		/* Config Outer/Inner L2, IP, TCP, UDP and SCTP NPC layer info.
		 * This helps HW protocol checker to identify headers
		 * and validate length and checksums.
		 */
		rvu_write64(rvu, blkaddr, NIX_AF_RX_DEF_OL2,
			    (ltdefs->rx_ol2.lid << 8) | (ltdefs->rx_ol2.ltype_match << 4) |
			    ltdefs->rx_ol2.ltype_mask);
		rvu_write64(rvu, blkaddr, NIX_AF_RX_DEF_OIP4,
			    (ltdefs->rx_oip4.lid << 8) | (ltdefs->rx_oip4.ltype_match << 4) |
			    ltdefs->rx_oip4.ltype_mask);
		rvu_write64(rvu, blkaddr, NIX_AF_RX_DEF_IIP4,
			    (ltdefs->rx_iip4.lid << 8) | (ltdefs->rx_iip4.ltype_match << 4) |
			    ltdefs->rx_iip4.ltype_mask);
		rvu_write64(rvu, blkaddr, NIX_AF_RX_DEF_OIP6,
			    (ltdefs->rx_oip6.lid << 8) | (ltdefs->rx_oip6.ltype_match << 4) |
			    ltdefs->rx_oip6.ltype_mask);
		rvu_write64(rvu, blkaddr, NIX_AF_RX_DEF_IIP6,
			    (ltdefs->rx_iip6.lid << 8) | (ltdefs->rx_iip6.ltype_match << 4) |
			    ltdefs->rx_iip6.ltype_mask);
		rvu_write64(rvu, blkaddr, NIX_AF_RX_DEF_OTCP,
			    (ltdefs->rx_otcp.lid << 8) | (ltdefs->rx_otcp.ltype_match << 4) |
			    ltdefs->rx_otcp.ltype_mask);
		rvu_write64(rvu, blkaddr, NIX_AF_RX_DEF_ITCP,
			    (ltdefs->rx_itcp.lid << 8) | (ltdefs->rx_itcp.ltype_match << 4) |
			    ltdefs->rx_itcp.ltype_mask);
		rvu_write64(rvu, blkaddr, NIX_AF_RX_DEF_OUDP,
			    (ltdefs->rx_oudp.lid << 8) | (ltdefs->rx_oudp.ltype_match << 4) |
			    ltdefs->rx_oudp.ltype_mask);
		rvu_write64(rvu, blkaddr, NIX_AF_RX_DEF_IUDP,
			    (ltdefs->rx_iudp.lid << 8) | (ltdefs->rx_iudp.ltype_match << 4) |
			    ltdefs->rx_iudp.ltype_mask);
		rvu_write64(rvu, blkaddr, NIX_AF_RX_DEF_OSCTP,
			    (ltdefs->rx_osctp.lid << 8) | (ltdefs->rx_osctp.ltype_match << 4) |
			    ltdefs->rx_osctp.ltype_mask);
		rvu_write64(rvu, blkaddr, NIX_AF_RX_DEF_ISCTP,
			    (ltdefs->rx_isctp.lid << 8) | (ltdefs->rx_isctp.ltype_match << 4) |
			    ltdefs->rx_isctp.ltype_mask);

		err = nix_rx_flowkey_alg_cfg(rvu, blkaddr);
		if (err)
			return err;

		/* Initialize CGX/LBK/SDP link credits, min/max pkt lengths */
		nix_link_config(rvu, blkaddr);

		/* Enable Channel backpressure */
		rvu_write64(rvu, blkaddr, NIX_AF_RX_CFG, BIT_ULL(0));
	}
	return 0;
}

int rvu_nix_init(struct rvu *rvu)
{
	struct rvu_hwinfo *hw = rvu->hw;
	struct nix_hw *nix_hw;
	int blkaddr = 0, err;
	int i = 0;

	hw->nix = devm_kcalloc(rvu->dev, MAX_NIX_BLKS, sizeof(struct nix_hw),
			       GFP_KERNEL);
	if (!hw->nix)
		return -ENOMEM;

	blkaddr = rvu_get_next_nix_blkaddr(rvu, blkaddr);
	while (blkaddr) {
		nix_hw = &hw->nix[i];
		nix_hw->rvu = rvu;
		nix_hw->blkaddr = blkaddr;
		err = rvu_nix_block_init(rvu, nix_hw);
		if (err)
			return err;
		blkaddr = rvu_get_next_nix_blkaddr(rvu, blkaddr);
		i++;
	}

	return 0;
}

static void rvu_nix_block_freemem(struct rvu *rvu, int blkaddr,
				  struct rvu_block *block)
{
	struct nix_txsch *txsch;
	struct nix_mcast *mcast;
	struct nix_txvlan *vlan;
	struct nix_hw *nix_hw;
	int lvl;

	rvu_aq_free(rvu, block->aq);

	if (is_block_implemented(rvu->hw, blkaddr)) {
		nix_hw = get_nix_hw(rvu->hw, blkaddr);
		if (!nix_hw)
			return;

		for (lvl = 0; lvl < NIX_TXSCH_LVL_CNT; lvl++) {
			txsch = &nix_hw->txsch[lvl];
			kfree(txsch->schq.bmap);
		}

		vlan = &nix_hw->txvlan;
		kfree(vlan->rsrc.bmap);
		mutex_destroy(&vlan->rsrc_lock);
		devm_kfree(rvu->dev, vlan->entry2pfvf_map);

		mcast = &nix_hw->mcast;
		qmem_free(rvu->dev, mcast->mce_ctx);
		qmem_free(rvu->dev, mcast->mcast_buf);
		mutex_destroy(&mcast->mce_lock);
	}
}

void rvu_nix_freemem(struct rvu *rvu)
{
	struct rvu_hwinfo *hw = rvu->hw;
	struct rvu_block *block;
	int blkaddr = 0;

	blkaddr = rvu_get_next_nix_blkaddr(rvu, blkaddr);
	while (blkaddr) {
		block = &hw->block[blkaddr];
		rvu_nix_block_freemem(rvu, blkaddr, block);
		blkaddr = rvu_get_next_nix_blkaddr(rvu, blkaddr);
	}
}

int rvu_mbox_handler_nix_lf_start_rx(struct rvu *rvu, struct msg_req *req,
				     struct msg_rsp *rsp)
{
	u16 pcifunc = req->hdr.pcifunc;
	int nixlf, err;

	err = nix_get_nixlf(rvu, pcifunc, &nixlf, NULL);
	if (err)
		return err;

	rvu_npc_enable_default_entries(rvu, pcifunc, nixlf);

	npc_mcam_enable_flows(rvu, pcifunc);

	return rvu_cgx_start_stop_io(rvu, pcifunc, true);
}

int rvu_mbox_handler_nix_lf_stop_rx(struct rvu *rvu, struct msg_req *req,
				    struct msg_rsp *rsp)
{
	u16 pcifunc = req->hdr.pcifunc;
	int nixlf, err;

	err = nix_get_nixlf(rvu, pcifunc, &nixlf, NULL);
	if (err)
		return err;

	rvu_npc_disable_default_entries(rvu, pcifunc, nixlf);

	npc_mcam_disable_flows(rvu, pcifunc);

	return rvu_cgx_start_stop_io(rvu, pcifunc, false);
}

void rvu_nix_lf_teardown(struct rvu *rvu, u16 pcifunc, int blkaddr, int nixlf)
{
	struct rvu_pfvf *pfvf = rvu_get_pfvf(rvu, pcifunc);
	struct hwctx_disable_req ctx_req;
	int err;

	ctx_req.hdr.pcifunc = pcifunc;

	/* Cleanup NPC MCAM entries, free Tx scheduler queues being used */
	rvu_npc_disable_mcam_entries(rvu, pcifunc, nixlf);
	rvu_npc_free_mcam_entries(rvu, pcifunc, nixlf);
	nix_interface_deinit(rvu, pcifunc, nixlf);
	nix_rx_sync(rvu, blkaddr);
	nix_txschq_free(rvu, pcifunc);

	rvu_cgx_start_stop_io(rvu, pcifunc, false);

	if (pfvf->sq_ctx) {
		ctx_req.ctype = NIX_AQ_CTYPE_SQ;
		err = nix_lf_hwctx_disable(rvu, &ctx_req);
		if (err)
			dev_err(rvu->dev, "SQ ctx disable failed\n");
	}

	if (pfvf->rq_ctx) {
		ctx_req.ctype = NIX_AQ_CTYPE_RQ;
		err = nix_lf_hwctx_disable(rvu, &ctx_req);
		if (err)
			dev_err(rvu->dev, "RQ ctx disable failed\n");
	}

	if (pfvf->cq_ctx) {
		ctx_req.ctype = NIX_AQ_CTYPE_CQ;
		err = nix_lf_hwctx_disable(rvu, &ctx_req);
		if (err)
			dev_err(rvu->dev, "CQ ctx disable failed\n");
	}

	nix_ctx_free(rvu, pfvf);
}

#define NIX_AF_LFX_TX_CFG_PTP_EN	BIT_ULL(32)

static int rvu_nix_lf_ptp_tx_cfg(struct rvu *rvu, u16 pcifunc, bool enable)
{
	struct rvu_hwinfo *hw = rvu->hw;
	struct rvu_block *block;
<<<<<<< HEAD
	int blkaddr;
	int nixlf;
	u64 cfg;

=======
	int blkaddr, pf;
	int nixlf;
	u64 cfg;

	pf = rvu_get_pf(pcifunc);
	if (!is_mac_feature_supported(rvu, pf, RVU_LMAC_FEAT_PTP))
		return 0;

>>>>>>> f642729d
	blkaddr = rvu_get_blkaddr(rvu, BLKTYPE_NIX, pcifunc);
	if (blkaddr < 0)
		return NIX_AF_ERR_AF_LF_INVALID;

	block = &hw->block[blkaddr];
	nixlf = rvu_get_lf(rvu, block, pcifunc, 0);
	if (nixlf < 0)
		return NIX_AF_ERR_AF_LF_INVALID;

	cfg = rvu_read64(rvu, blkaddr, NIX_AF_LFX_TX_CFG(nixlf));

	if (enable)
		cfg |= NIX_AF_LFX_TX_CFG_PTP_EN;
	else
		cfg &= ~NIX_AF_LFX_TX_CFG_PTP_EN;

	rvu_write64(rvu, blkaddr, NIX_AF_LFX_TX_CFG(nixlf), cfg);

	return 0;
}

int rvu_mbox_handler_nix_lf_ptp_tx_enable(struct rvu *rvu, struct msg_req *req,
					  struct msg_rsp *rsp)
{
	return rvu_nix_lf_ptp_tx_cfg(rvu, req->hdr.pcifunc, true);
}

int rvu_mbox_handler_nix_lf_ptp_tx_disable(struct rvu *rvu, struct msg_req *req,
					   struct msg_rsp *rsp)
{
	return rvu_nix_lf_ptp_tx_cfg(rvu, req->hdr.pcifunc, false);
}

int rvu_mbox_handler_nix_lso_format_cfg(struct rvu *rvu,
					struct nix_lso_format_cfg *req,
					struct nix_lso_format_cfg_rsp *rsp)
{
	u16 pcifunc = req->hdr.pcifunc;
	struct nix_hw *nix_hw;
	struct rvu_pfvf *pfvf;
	int blkaddr, idx, f;
	u64 reg;

	pfvf = rvu_get_pfvf(rvu, pcifunc);
	blkaddr = rvu_get_blkaddr(rvu, BLKTYPE_NIX, pcifunc);
	if (!pfvf->nixlf || blkaddr < 0)
		return NIX_AF_ERR_AF_LF_INVALID;

	nix_hw = get_nix_hw(rvu->hw, blkaddr);
	if (!nix_hw)
		return -EINVAL;

	/* Find existing matching LSO format, if any */
	for (idx = 0; idx < nix_hw->lso.in_use; idx++) {
		for (f = 0; f < NIX_LSO_FIELD_MAX; f++) {
			reg = rvu_read64(rvu, blkaddr,
					 NIX_AF_LSO_FORMATX_FIELDX(idx, f));
			if (req->fields[f] != (reg & req->field_mask))
				break;
		}

		if (f == NIX_LSO_FIELD_MAX)
			break;
	}

	if (idx < nix_hw->lso.in_use) {
		/* Match found */
		rsp->lso_format_idx = idx;
		return 0;
	}

	if (nix_hw->lso.in_use == nix_hw->lso.total)
		return NIX_AF_ERR_LSO_CFG_FAIL;

	rsp->lso_format_idx = nix_hw->lso.in_use++;

	for (f = 0; f < NIX_LSO_FIELD_MAX; f++)
		rvu_write64(rvu, blkaddr,
			    NIX_AF_LSO_FORMATX_FIELDX(rsp->lso_format_idx, f),
			    req->fields[f]);

	return 0;
}

void rvu_nix_reset_mac(struct rvu_pfvf *pfvf, int pcifunc)
{
	bool from_vf = !!(pcifunc & RVU_PFVF_FUNC_MASK);

	/* overwrite vf mac address with default_mac */
	if (from_vf)
		ether_addr_copy(pfvf->mac_addr, pfvf->default_mac);
}<|MERGE_RESOLUTION|>--- conflicted
+++ resolved
@@ -2839,8 +2839,6 @@
 			field->ltype_mask = 0xF;
 			field->fn_mask = 1; /* Mask out the first nibble */
 			break;
-<<<<<<< HEAD
-=======
 		case NIX_FLOW_KEY_TYPE_AH:
 		case NIX_FLOW_KEY_TYPE_ESP:
 			field->hdr_offset = 0;
@@ -2855,7 +2853,6 @@
 				keyoff_marker = false;
 			}
 			break;
->>>>>>> f642729d
 		}
 		field->ena = 1;
 
@@ -3692,12 +3689,6 @@
 {
 	struct rvu_hwinfo *hw = rvu->hw;
 	struct rvu_block *block;
-<<<<<<< HEAD
-	int blkaddr;
-	int nixlf;
-	u64 cfg;
-
-=======
 	int blkaddr, pf;
 	int nixlf;
 	u64 cfg;
@@ -3706,7 +3697,6 @@
 	if (!is_mac_feature_supported(rvu, pf, RVU_LMAC_FEAT_PTP))
 		return 0;
 
->>>>>>> f642729d
 	blkaddr = rvu_get_blkaddr(rvu, BLKTYPE_NIX, pcifunc);
 	if (blkaddr < 0)
 		return NIX_AF_ERR_AF_LF_INVALID;
