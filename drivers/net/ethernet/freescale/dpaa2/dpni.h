--- conflicted
+++ resolved
@@ -1114,8 +1114,6 @@
 			     u16 token,
 			     struct dpni_single_step_cfg *ptp_cfg);
 
-<<<<<<< HEAD
-=======
 int dpni_enable_vlan_filter(struct fsl_mc_io *mc_io, u32 cmd_flags, u16 token,
 			    u32 en);
 
@@ -1125,5 +1123,4 @@
 int dpni_remove_vlan_id(struct fsl_mc_io *mc_io, u32 cmd_flags, u16 token,
 			u16 vlan_id);
 
->>>>>>> f642729d
 #endif /* __FSL_DPNI_H */