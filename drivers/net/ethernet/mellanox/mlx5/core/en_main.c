/*
 * Copyright (c) 2015-2016, Mellanox Technologies. All rights reserved.
 *
 * This software is available to you under a choice of one of two
 * licenses.  You may choose to be licensed under the terms of the GNU
 * General Public License (GPL) Version 2, available from the file
 * COPYING in the main directory of this source tree, or the
 * OpenIB.org BSD license below:
 *
 *     Redistribution and use in source and binary forms, with or
 *     without modification, are permitted provided that the following
 *     conditions are met:
 *
 *      - Redistributions of source code must retain the above
 *        copyright notice, this list of conditions and the following
 *        disclaimer.
 *
 *      - Redistributions in binary form must reproduce the above
 *        copyright notice, this list of conditions and the following
 *        disclaimer in the documentation and/or other materials
 *        provided with the distribution.
 *
 * THE SOFTWARE IS PROVIDED "AS IS", WITHOUT WARRANTY OF ANY KIND,
 * EXPRESS OR IMPLIED, INCLUDING BUT NOT LIMITED TO THE WARRANTIES OF
 * MERCHANTABILITY, FITNESS FOR A PARTICULAR PURPOSE AND
 * NONINFRINGEMENT. IN NO EVENT SHALL THE AUTHORS OR COPYRIGHT HOLDERS
 * BE LIABLE FOR ANY CLAIM, DAMAGES OR OTHER LIABILITY, WHETHER IN AN
 * ACTION OF CONTRACT, TORT OR OTHERWISE, ARISING FROM, OUT OF OR IN
 * CONNECTION WITH THE SOFTWARE OR THE USE OR OTHER DEALINGS IN THE
 * SOFTWARE.
 */

#include <net/tc_act/tc_gact.h>
#include <net/pkt_cls.h>
#include <linux/mlx5/fs.h>
#include <net/vxlan.h>
#include <net/geneve.h>
#include <linux/bpf.h>
#include <linux/if_bridge.h>
#include <net/page_pool.h>
#include <net/xdp_sock_drv.h>
#include "eswitch.h"
#include "en.h"
#include "en/txrx.h"
#include "en_tc.h"
#include "en_rep.h"
#include "en_accel/ipsec.h"
#include "en_accel/en_accel.h"
#include "en_accel/tls.h"
#include "accel/ipsec.h"
#include "accel/tls.h"
#include "lib/vxlan.h"
#include "lib/clock.h"
#include "en/port.h"
#include "en/xdp.h"
#include "lib/eq.h"
#include "en/monitor_stats.h"
#include "en/health.h"
#include "en/params.h"
#include "en/xsk/pool.h"
#include "en/xsk/setup.h"
#include "en/xsk/rx.h"
#include "en/xsk/tx.h"
#include "en/hv_vhca_stats.h"
#include "en/devlink.h"
#include "lib/mlx5.h"
#include "en/ptp.h"

bool mlx5e_check_fragmented_striding_rq_cap(struct mlx5_core_dev *mdev)
{
	bool striding_rq_umr = MLX5_CAP_GEN(mdev, striding_rq) &&
		MLX5_CAP_GEN(mdev, umr_ptr_rlky) &&
		MLX5_CAP_ETH(mdev, reg_umr_sq);
	u16 max_wqe_sz_cap = MLX5_CAP_GEN(mdev, max_wqe_sz_sq);
	bool inline_umr = MLX5E_UMR_WQE_INLINE_SZ <= max_wqe_sz_cap;

	if (!striding_rq_umr)
		return false;
	if (!inline_umr) {
		mlx5_core_warn(mdev, "Cannot support Striding RQ: UMR WQE size (%d) exceeds maximum supported (%d).\n",
			       (int)MLX5E_UMR_WQE_INLINE_SZ, max_wqe_sz_cap);
		return false;
	}
	return true;
}

void mlx5e_init_rq_type_params(struct mlx5_core_dev *mdev,
			       struct mlx5e_params *params)
{
	params->log_rq_mtu_frames = is_kdump_kernel() ?
		MLX5E_PARAMS_MINIMUM_LOG_RQ_SIZE :
		MLX5E_PARAMS_DEFAULT_LOG_RQ_SIZE;

	mlx5_core_info(mdev, "MLX5E: StrdRq(%d) RqSz(%ld) StrdSz(%ld) RxCqeCmprss(%d)\n",
		       params->rq_wq_type == MLX5_WQ_TYPE_LINKED_LIST_STRIDING_RQ,
		       params->rq_wq_type == MLX5_WQ_TYPE_LINKED_LIST_STRIDING_RQ ?
		       BIT(mlx5e_mpwqe_get_log_rq_size(params, NULL)) :
		       BIT(params->log_rq_mtu_frames),
		       BIT(mlx5e_mpwqe_get_log_stride_size(mdev, params, NULL)),
		       MLX5E_GET_PFLAG(params, MLX5E_PFLAG_RX_CQE_COMPRESS));
}

bool mlx5e_striding_rq_possible(struct mlx5_core_dev *mdev,
				struct mlx5e_params *params)
{
	if (!mlx5e_check_fragmented_striding_rq_cap(mdev))
		return false;

	if (MLX5_IPSEC_DEV(mdev))
		return false;

	if (params->xdp_prog) {
		/* XSK params are not considered here. If striding RQ is in use,
		 * and an XSK is being opened, mlx5e_rx_mpwqe_is_linear_skb will
		 * be called with the known XSK params.
		 */
		if (!mlx5e_rx_mpwqe_is_linear_skb(mdev, params, NULL))
			return false;
	}

	return true;
}

void mlx5e_set_rq_type(struct mlx5_core_dev *mdev, struct mlx5e_params *params)
{
	params->rq_wq_type = mlx5e_striding_rq_possible(mdev, params) &&
		MLX5E_GET_PFLAG(params, MLX5E_PFLAG_RX_STRIDING_RQ) ?
		MLX5_WQ_TYPE_LINKED_LIST_STRIDING_RQ :
		MLX5_WQ_TYPE_CYCLIC;
}

void mlx5e_update_carrier(struct mlx5e_priv *priv)
{
	struct mlx5_core_dev *mdev = priv->mdev;
	u8 port_state;

	port_state = mlx5_query_vport_state(mdev,
					    MLX5_VPORT_STATE_OP_MOD_VNIC_VPORT,
					    0);

	if (port_state == VPORT_STATE_UP) {
		netdev_info(priv->netdev, "Link up\n");
		netif_carrier_on(priv->netdev);
	} else {
		netdev_info(priv->netdev, "Link down\n");
		netif_carrier_off(priv->netdev);
	}
}

static void mlx5e_update_carrier_work(struct work_struct *work)
{
	struct mlx5e_priv *priv = container_of(work, struct mlx5e_priv,
					       update_carrier_work);

	mutex_lock(&priv->state_lock);
	if (test_bit(MLX5E_STATE_OPENED, &priv->state))
		if (priv->profile->update_carrier)
			priv->profile->update_carrier(priv);
	mutex_unlock(&priv->state_lock);
}

static void mlx5e_update_stats_work(struct work_struct *work)
{
	struct mlx5e_priv *priv = container_of(work, struct mlx5e_priv,
					       update_stats_work);

	mutex_lock(&priv->state_lock);
	priv->profile->update_stats(priv);
	mutex_unlock(&priv->state_lock);
}

void mlx5e_queue_update_stats(struct mlx5e_priv *priv)
{
	if (!priv->profile->update_stats)
		return;

	if (unlikely(test_bit(MLX5E_STATE_DESTROYING, &priv->state)))
		return;

	queue_work(priv->wq, &priv->update_stats_work);
}

static int async_event(struct notifier_block *nb, unsigned long event, void *data)
{
	struct mlx5e_priv *priv = container_of(nb, struct mlx5e_priv, events_nb);
	struct mlx5_eqe   *eqe = data;

	if (event != MLX5_EVENT_TYPE_PORT_CHANGE)
		return NOTIFY_DONE;

	switch (eqe->sub_type) {
	case MLX5_PORT_CHANGE_SUBTYPE_DOWN:
	case MLX5_PORT_CHANGE_SUBTYPE_ACTIVE:
		queue_work(priv->wq, &priv->update_carrier_work);
		break;
	default:
		return NOTIFY_DONE;
	}

	return NOTIFY_OK;
}

static void mlx5e_enable_async_events(struct mlx5e_priv *priv)
{
	priv->events_nb.notifier_call = async_event;
	mlx5_notifier_register(priv->mdev, &priv->events_nb);
}

static void mlx5e_disable_async_events(struct mlx5e_priv *priv)
{
	mlx5_notifier_unregister(priv->mdev, &priv->events_nb);
}

static inline void mlx5e_build_umr_wqe(struct mlx5e_rq *rq,
				       struct mlx5e_icosq *sq,
				       struct mlx5e_umr_wqe *wqe)
{
	struct mlx5_wqe_ctrl_seg      *cseg = &wqe->ctrl;
	struct mlx5_wqe_umr_ctrl_seg *ucseg = &wqe->uctrl;
	u8 ds_cnt = DIV_ROUND_UP(MLX5E_UMR_WQE_INLINE_SZ, MLX5_SEND_WQE_DS);

	cseg->qpn_ds    = cpu_to_be32((sq->sqn << MLX5_WQE_CTRL_QPN_SHIFT) |
				      ds_cnt);
	cseg->umr_mkey  = rq->mkey_be;

	ucseg->flags = MLX5_UMR_TRANSLATION_OFFSET_EN | MLX5_UMR_INLINE;
	ucseg->xlt_octowords =
		cpu_to_be16(MLX5_MTT_OCTW(MLX5_MPWRQ_PAGES_PER_WQE));
	ucseg->mkey_mask     = cpu_to_be64(MLX5_MKEY_MASK_FREE);
}

static int mlx5e_rq_alloc_mpwqe_info(struct mlx5e_rq *rq,
				     struct mlx5e_channel *c)
{
	int wq_sz = mlx5_wq_ll_get_size(&rq->mpwqe.wq);

	rq->mpwqe.info = kvzalloc_node(array_size(wq_sz,
						  sizeof(*rq->mpwqe.info)),
				       GFP_KERNEL, cpu_to_node(c->cpu));
	if (!rq->mpwqe.info)
		return -ENOMEM;

	mlx5e_build_umr_wqe(rq, &c->icosq, &rq->mpwqe.umr_wqe);

	return 0;
}

static int mlx5e_create_umr_mkey(struct mlx5_core_dev *mdev,
				 u64 npages, u8 page_shift,
				 struct mlx5_core_mkey *umr_mkey,
				 dma_addr_t filler_addr)
{
	struct mlx5_mtt *mtt;
	int inlen;
	void *mkc;
	u32 *in;
	int err;
	int i;

	inlen = MLX5_ST_SZ_BYTES(create_mkey_in) + sizeof(*mtt) * npages;

	in = kvzalloc(inlen, GFP_KERNEL);
	if (!in)
		return -ENOMEM;

	mkc = MLX5_ADDR_OF(create_mkey_in, in, memory_key_mkey_entry);

	MLX5_SET(mkc, mkc, free, 1);
	MLX5_SET(mkc, mkc, umr_en, 1);
	MLX5_SET(mkc, mkc, lw, 1);
	MLX5_SET(mkc, mkc, lr, 1);
	MLX5_SET(mkc, mkc, access_mode_1_0, MLX5_MKC_ACCESS_MODE_MTT);
	mlx5e_mkey_set_relaxed_ordering(mdev, mkc);
	MLX5_SET(mkc, mkc, qpn, 0xffffff);
	MLX5_SET(mkc, mkc, pd, mdev->mlx5e_res.pdn);
	MLX5_SET64(mkc, mkc, len, npages << page_shift);
	MLX5_SET(mkc, mkc, translations_octword_size,
		 MLX5_MTT_OCTW(npages));
	MLX5_SET(mkc, mkc, log_page_size, page_shift);
	MLX5_SET(create_mkey_in, in, translations_octword_actual_size,
		 MLX5_MTT_OCTW(npages));

	/* Initialize the mkey with all MTTs pointing to a default
	 * page (filler_addr). When the channels are activated, UMR
	 * WQEs will redirect the RX WQEs to the actual memory from
	 * the RQ's pool, while the gaps (wqe_overflow) remain mapped
	 * to the default page.
	 */
	mtt = MLX5_ADDR_OF(create_mkey_in, in, klm_pas_mtt);
	for (i = 0 ; i < npages ; i++)
		mtt[i].ptag = cpu_to_be64(filler_addr);

	err = mlx5_core_create_mkey(mdev, umr_mkey, in, inlen);

	kvfree(in);
	return err;
}

static int mlx5e_create_rq_umr_mkey(struct mlx5_core_dev *mdev, struct mlx5e_rq *rq)
{
	u64 num_mtts = MLX5E_REQUIRED_MTTS(mlx5_wq_ll_get_size(&rq->mpwqe.wq));

	return mlx5e_create_umr_mkey(mdev, num_mtts, PAGE_SHIFT, &rq->umr_mkey,
				     rq->wqe_overflow.addr);
}

static inline u64 mlx5e_get_mpwqe_offset(struct mlx5e_rq *rq, u16 wqe_ix)
{
	return (wqe_ix << MLX5E_LOG_ALIGNED_MPWQE_PPW) << PAGE_SHIFT;
}

static void mlx5e_init_frags_partition(struct mlx5e_rq *rq)
{
	struct mlx5e_wqe_frag_info next_frag = {};
	struct mlx5e_wqe_frag_info *prev = NULL;
	int i;

	next_frag.di = &rq->wqe.di[0];

	for (i = 0; i < mlx5_wq_cyc_get_size(&rq->wqe.wq); i++) {
		struct mlx5e_rq_frag_info *frag_info = &rq->wqe.info.arr[0];
		struct mlx5e_wqe_frag_info *frag =
			&rq->wqe.frags[i << rq->wqe.info.log_num_frags];
		int f;

		for (f = 0; f < rq->wqe.info.num_frags; f++, frag++) {
			if (next_frag.offset + frag_info[f].frag_stride > PAGE_SIZE) {
				next_frag.di++;
				next_frag.offset = 0;
				if (prev)
					prev->last_in_page = true;
			}
			*frag = next_frag;

			/* prepare next */
			next_frag.offset += frag_info[f].frag_stride;
			prev = frag;
		}
	}

	if (prev)
		prev->last_in_page = true;
}

static int mlx5e_init_di_list(struct mlx5e_rq *rq,
			      int wq_sz, int cpu)
{
	int len = wq_sz << rq->wqe.info.log_num_frags;

	rq->wqe.di = kvzalloc_node(array_size(len, sizeof(*rq->wqe.di)),
				   GFP_KERNEL, cpu_to_node(cpu));
	if (!rq->wqe.di)
		return -ENOMEM;

	mlx5e_init_frags_partition(rq);

	return 0;
}

static void mlx5e_free_di_list(struct mlx5e_rq *rq)
{
	kvfree(rq->wqe.di);
}

static void mlx5e_rq_err_cqe_work(struct work_struct *recover_work)
{
	struct mlx5e_rq *rq = container_of(recover_work, struct mlx5e_rq, recover_work);

	mlx5e_reporter_rq_cqe_err(rq);
}

static int mlx5e_alloc_mpwqe_rq_drop_page(struct mlx5e_rq *rq)
{
	rq->wqe_overflow.page = alloc_page(GFP_KERNEL);
	if (!rq->wqe_overflow.page)
		return -ENOMEM;

	rq->wqe_overflow.addr = dma_map_page(rq->pdev, rq->wqe_overflow.page, 0,
					     PAGE_SIZE, rq->buff.map_dir);
	if (dma_mapping_error(rq->pdev, rq->wqe_overflow.addr)) {
		__free_page(rq->wqe_overflow.page);
		return -ENOMEM;
	}
	return 0;
}

static void mlx5e_free_mpwqe_rq_drop_page(struct mlx5e_rq *rq)
{
	 dma_unmap_page(rq->pdev, rq->wqe_overflow.addr, PAGE_SIZE,
			rq->buff.map_dir);
	 __free_page(rq->wqe_overflow.page);
}

static int mlx5e_alloc_rq(struct mlx5e_channel *c,
			  struct mlx5e_params *params,
			  struct mlx5e_xsk_param *xsk,
			  struct xsk_buff_pool *xsk_pool,
			  struct mlx5e_rq_param *rqp,
			  struct mlx5e_rq *rq)
{
	struct page_pool_params pp_params = { 0 };
	struct mlx5_core_dev *mdev = c->mdev;
	void *rqc = rqp->rqc;
	void *rqc_wq = MLX5_ADDR_OF(rqc, rqc, wq);
	u32 rq_xdp_ix;
	u32 pool_size;
	int wq_sz;
	int err;
	int i;

	rqp->wq.db_numa_node = cpu_to_node(c->cpu);

	rq->wq_type = params->rq_wq_type;
	rq->pdev    = c->pdev;
	rq->netdev  = c->netdev;
	rq->priv    = c->priv;
	rq->tstamp  = c->tstamp;
	rq->clock   = &mdev->clock;
	rq->icosq   = &c->icosq;
	rq->ix      = c->ix;
	rq->mdev    = mdev;
	rq->hw_mtu  = MLX5E_SW2HW_MTU(params, params->sw_mtu);
	rq->xdpsq   = &c->rq_xdpsq;
	rq->xsk_pool = xsk_pool;

	if (rq->xsk_pool)
		rq->stats = &c->priv->channel_stats[c->ix].xskrq;
	else
		rq->stats = &c->priv->channel_stats[c->ix].rq;
	INIT_WORK(&rq->recover_work, mlx5e_rq_err_cqe_work);

	if (params->xdp_prog)
		bpf_prog_inc(params->xdp_prog);
	RCU_INIT_POINTER(rq->xdp_prog, params->xdp_prog);

	rq_xdp_ix = rq->ix;
	if (xsk)
		rq_xdp_ix += params->num_channels * MLX5E_RQ_GROUP_XSK;
	err = xdp_rxq_info_reg(&rq->xdp_rxq, rq->netdev, rq_xdp_ix, 0);
	if (err < 0)
		goto err_rq_xdp_prog;

	rq->buff.map_dir = params->xdp_prog ? DMA_BIDIRECTIONAL : DMA_FROM_DEVICE;
	rq->buff.headroom = mlx5e_get_rq_headroom(mdev, params, xsk);
	pool_size = 1 << params->log_rq_mtu_frames;

	switch (rq->wq_type) {
	case MLX5_WQ_TYPE_LINKED_LIST_STRIDING_RQ:
		err = mlx5_wq_ll_create(mdev, &rqp->wq, rqc_wq, &rq->mpwqe.wq,
					&rq->wq_ctrl);
		if (err)
			goto err_rq_xdp;

		err = mlx5e_alloc_mpwqe_rq_drop_page(rq);
		if (err)
			goto err_rq_wq_destroy;

		rq->mpwqe.wq.db = &rq->mpwqe.wq.db[MLX5_RCV_DBR];

		wq_sz = mlx5_wq_ll_get_size(&rq->mpwqe.wq);

		pool_size = MLX5_MPWRQ_PAGES_PER_WQE <<
			mlx5e_mpwqe_get_log_rq_size(params, xsk);

		rq->mpwqe.log_stride_sz = mlx5e_mpwqe_get_log_stride_size(mdev, params, xsk);
		rq->mpwqe.num_strides =
			BIT(mlx5e_mpwqe_get_log_num_strides(mdev, params, xsk));

		rq->buff.frame0_sz = (1 << rq->mpwqe.log_stride_sz);

		err = mlx5e_create_rq_umr_mkey(mdev, rq);
		if (err)
			goto err_rq_drop_page;
		rq->mkey_be = cpu_to_be32(rq->umr_mkey.key);

		err = mlx5e_rq_alloc_mpwqe_info(rq, c);
		if (err)
			goto err_rq_mkey;
		break;
	default: /* MLX5_WQ_TYPE_CYCLIC */
		err = mlx5_wq_cyc_create(mdev, &rqp->wq, rqc_wq, &rq->wqe.wq,
					 &rq->wq_ctrl);
		if (err)
			goto err_rq_xdp;

		rq->wqe.wq.db = &rq->wqe.wq.db[MLX5_RCV_DBR];

		wq_sz = mlx5_wq_cyc_get_size(&rq->wqe.wq);

		rq->wqe.info = rqp->frags_info;
		rq->buff.frame0_sz = rq->wqe.info.arr[0].frag_stride;

		rq->wqe.frags =
			kvzalloc_node(array_size(sizeof(*rq->wqe.frags),
					(wq_sz << rq->wqe.info.log_num_frags)),
				      GFP_KERNEL, cpu_to_node(c->cpu));
		if (!rq->wqe.frags) {
			err = -ENOMEM;
			goto err_rq_wq_destroy;
		}

		err = mlx5e_init_di_list(rq, wq_sz, c->cpu);
		if (err)
			goto err_rq_frags;

		rq->mkey_be = c->mkey_be;
	}

	err = mlx5e_rq_set_handlers(rq, params, xsk);
	if (err)
		goto err_free_by_rq_type;

	if (xsk) {
		err = xdp_rxq_info_reg_mem_model(&rq->xdp_rxq,
						 MEM_TYPE_XSK_BUFF_POOL, NULL);
		xsk_pool_set_rxq_info(rq->xsk_pool, &rq->xdp_rxq);
	} else {
		/* Create a page_pool and register it with rxq */
		pp_params.order     = 0;
		pp_params.flags     = 0; /* No-internal DMA mapping in page_pool */
		pp_params.pool_size = pool_size;
		pp_params.nid       = cpu_to_node(c->cpu);
		pp_params.dev       = c->pdev;
		pp_params.dma_dir   = rq->buff.map_dir;

		/* page_pool can be used even when there is no rq->xdp_prog,
		 * given page_pool does not handle DMA mapping there is no
		 * required state to clear. And page_pool gracefully handle
		 * elevated refcnt.
		 */
		rq->page_pool = page_pool_create(&pp_params);
		if (IS_ERR(rq->page_pool)) {
			err = PTR_ERR(rq->page_pool);
			rq->page_pool = NULL;
			goto err_free_by_rq_type;
		}
		err = xdp_rxq_info_reg_mem_model(&rq->xdp_rxq,
						 MEM_TYPE_PAGE_POOL, rq->page_pool);
	}
	if (err)
		goto err_free_by_rq_type;

	for (i = 0; i < wq_sz; i++) {
		if (rq->wq_type == MLX5_WQ_TYPE_LINKED_LIST_STRIDING_RQ) {
			struct mlx5e_rx_wqe_ll *wqe =
				mlx5_wq_ll_get_wqe(&rq->mpwqe.wq, i);
			u32 byte_count =
				rq->mpwqe.num_strides << rq->mpwqe.log_stride_sz;
			u64 dma_offset = mlx5e_get_mpwqe_offset(rq, i);

			wqe->data[0].addr = cpu_to_be64(dma_offset + rq->buff.headroom);
			wqe->data[0].byte_count = cpu_to_be32(byte_count);
			wqe->data[0].lkey = rq->mkey_be;
		} else {
			struct mlx5e_rx_wqe_cyc *wqe =
				mlx5_wq_cyc_get_wqe(&rq->wqe.wq, i);
			int f;

			for (f = 0; f < rq->wqe.info.num_frags; f++) {
				u32 frag_size = rq->wqe.info.arr[f].frag_size |
					MLX5_HW_START_PADDING;

				wqe->data[f].byte_count = cpu_to_be32(frag_size);
				wqe->data[f].lkey = rq->mkey_be;
			}
			/* check if num_frags is not a pow of two */
			if (rq->wqe.info.num_frags < (1 << rq->wqe.info.log_num_frags)) {
				wqe->data[f].byte_count = 0;
				wqe->data[f].lkey = cpu_to_be32(MLX5_INVALID_LKEY);
				wqe->data[f].addr = 0;
			}
		}
	}

	INIT_WORK(&rq->dim.work, mlx5e_rx_dim_work);

	switch (params->rx_cq_moderation.cq_period_mode) {
	case MLX5_CQ_PERIOD_MODE_START_FROM_CQE:
		rq->dim.mode = DIM_CQ_PERIOD_MODE_START_FROM_CQE;
		break;
	case MLX5_CQ_PERIOD_MODE_START_FROM_EQE:
	default:
		rq->dim.mode = DIM_CQ_PERIOD_MODE_START_FROM_EQE;
	}

	rq->page_cache.head = 0;
	rq->page_cache.tail = 0;

	return 0;

err_free_by_rq_type:
	switch (rq->wq_type) {
	case MLX5_WQ_TYPE_LINKED_LIST_STRIDING_RQ:
		kvfree(rq->mpwqe.info);
err_rq_mkey:
		mlx5_core_destroy_mkey(mdev, &rq->umr_mkey);
err_rq_drop_page:
		mlx5e_free_mpwqe_rq_drop_page(rq);
		break;
	default: /* MLX5_WQ_TYPE_CYCLIC */
		mlx5e_free_di_list(rq);
err_rq_frags:
		kvfree(rq->wqe.frags);
	}
err_rq_wq_destroy:
	mlx5_wq_destroy(&rq->wq_ctrl);
err_rq_xdp:
	xdp_rxq_info_unreg(&rq->xdp_rxq);
err_rq_xdp_prog:
	if (params->xdp_prog)
		bpf_prog_put(params->xdp_prog);

	return err;
}

static void mlx5e_free_rq(struct mlx5e_rq *rq)
{
	struct bpf_prog *old_prog;
	int i;

	old_prog = rcu_dereference_protected(rq->xdp_prog,
					     lockdep_is_held(&rq->priv->state_lock));
	if (old_prog)
		bpf_prog_put(old_prog);

	switch (rq->wq_type) {
	case MLX5_WQ_TYPE_LINKED_LIST_STRIDING_RQ:
		kvfree(rq->mpwqe.info);
		mlx5_core_destroy_mkey(rq->mdev, &rq->umr_mkey);
		mlx5e_free_mpwqe_rq_drop_page(rq);
		break;
	default: /* MLX5_WQ_TYPE_CYCLIC */
		kvfree(rq->wqe.frags);
		mlx5e_free_di_list(rq);
	}

	for (i = rq->page_cache.head; i != rq->page_cache.tail;
	     i = (i + 1) & (MLX5E_CACHE_SIZE - 1)) {
		struct mlx5e_dma_info *dma_info = &rq->page_cache.page_cache[i];

		/* With AF_XDP, page_cache is not used, so this loop is not
		 * entered, and it's safe to call mlx5e_page_release_dynamic
		 * directly.
		 */
		mlx5e_page_release_dynamic(rq, dma_info, false);
	}

	xdp_rxq_info_unreg(&rq->xdp_rxq);
	page_pool_destroy(rq->page_pool);
	mlx5_wq_destroy(&rq->wq_ctrl);
}

static int mlx5e_create_rq(struct mlx5e_rq *rq,
			   struct mlx5e_rq_param *param)
{
	struct mlx5_core_dev *mdev = rq->mdev;

	void *in;
	void *rqc;
	void *wq;
	int inlen;
	int err;

	inlen = MLX5_ST_SZ_BYTES(create_rq_in) +
		sizeof(u64) * rq->wq_ctrl.buf.npages;
	in = kvzalloc(inlen, GFP_KERNEL);
	if (!in)
		return -ENOMEM;

	rqc = MLX5_ADDR_OF(create_rq_in, in, ctx);
	wq  = MLX5_ADDR_OF(rqc, rqc, wq);

	memcpy(rqc, param->rqc, sizeof(param->rqc));

	MLX5_SET(rqc,  rqc, cqn,		rq->cq.mcq.cqn);
	MLX5_SET(rqc,  rqc, state,		MLX5_RQC_STATE_RST);
	MLX5_SET(wq,   wq,  log_wq_pg_sz,	rq->wq_ctrl.buf.page_shift -
						MLX5_ADAPTER_PAGE_SHIFT);
	MLX5_SET64(wq, wq,  dbr_addr,		rq->wq_ctrl.db.dma);

	mlx5_fill_page_frag_array(&rq->wq_ctrl.buf,
				  (__be64 *)MLX5_ADDR_OF(wq, wq, pas));

	err = mlx5_core_create_rq(mdev, in, inlen, &rq->rqn);

	kvfree(in);

	return err;
}

int mlx5e_modify_rq_state(struct mlx5e_rq *rq, int curr_state, int next_state)
{
	struct mlx5_core_dev *mdev = rq->mdev;

	void *in;
	void *rqc;
	int inlen;
	int err;

	inlen = MLX5_ST_SZ_BYTES(modify_rq_in);
	in = kvzalloc(inlen, GFP_KERNEL);
	if (!in)
		return -ENOMEM;

	if (curr_state == MLX5_RQC_STATE_RST && next_state == MLX5_RQC_STATE_RDY)
		mlx5e_rqwq_reset(rq);

	rqc = MLX5_ADDR_OF(modify_rq_in, in, ctx);

	MLX5_SET(modify_rq_in, in, rq_state, curr_state);
	MLX5_SET(rqc, rqc, state, next_state);

	err = mlx5_core_modify_rq(mdev, rq->rqn, in);

	kvfree(in);

	return err;
}

static int mlx5e_modify_rq_scatter_fcs(struct mlx5e_rq *rq, bool enable)
{
	struct mlx5_core_dev *mdev = rq->mdev;

	void *in;
	void *rqc;
	int inlen;
	int err;

	inlen = MLX5_ST_SZ_BYTES(modify_rq_in);
	in = kvzalloc(inlen, GFP_KERNEL);
	if (!in)
		return -ENOMEM;

	rqc = MLX5_ADDR_OF(modify_rq_in, in, ctx);

	MLX5_SET(modify_rq_in, in, rq_state, MLX5_RQC_STATE_RDY);
	MLX5_SET64(modify_rq_in, in, modify_bitmask,
		   MLX5_MODIFY_RQ_IN_MODIFY_BITMASK_SCATTER_FCS);
	MLX5_SET(rqc, rqc, scatter_fcs, enable);
	MLX5_SET(rqc, rqc, state, MLX5_RQC_STATE_RDY);

	err = mlx5_core_modify_rq(mdev, rq->rqn, in);

	kvfree(in);

	return err;
}

static int mlx5e_modify_rq_vsd(struct mlx5e_rq *rq, bool vsd)
{
	struct mlx5_core_dev *mdev = rq->mdev;
	void *in;
	void *rqc;
	int inlen;
	int err;

	inlen = MLX5_ST_SZ_BYTES(modify_rq_in);
	in = kvzalloc(inlen, GFP_KERNEL);
	if (!in)
		return -ENOMEM;

	rqc = MLX5_ADDR_OF(modify_rq_in, in, ctx);

	MLX5_SET(modify_rq_in, in, rq_state, MLX5_RQC_STATE_RDY);
	MLX5_SET64(modify_rq_in, in, modify_bitmask,
		   MLX5_MODIFY_RQ_IN_MODIFY_BITMASK_VSD);
	MLX5_SET(rqc, rqc, vsd, vsd);
	MLX5_SET(rqc, rqc, state, MLX5_RQC_STATE_RDY);

	err = mlx5_core_modify_rq(mdev, rq->rqn, in);

	kvfree(in);

	return err;
}

static void mlx5e_destroy_rq(struct mlx5e_rq *rq)
{
	mlx5_core_destroy_rq(rq->mdev, rq->rqn);
}

int mlx5e_wait_for_min_rx_wqes(struct mlx5e_rq *rq, int wait_time)
{
	unsigned long exp_time = jiffies + msecs_to_jiffies(wait_time);

	u16 min_wqes = mlx5_min_rx_wqes(rq->wq_type, mlx5e_rqwq_get_size(rq));

	do {
		if (mlx5e_rqwq_get_cur_sz(rq) >= min_wqes)
			return 0;

		msleep(20);
	} while (time_before(jiffies, exp_time));

	netdev_warn(rq->netdev, "Failed to get min RX wqes on Channel[%d] RQN[0x%x] wq cur_sz(%d) min_rx_wqes(%d)\n",
		    rq->ix, rq->rqn, mlx5e_rqwq_get_cur_sz(rq), min_wqes);

	mlx5e_reporter_rx_timeout(rq);
	return -ETIMEDOUT;
}

void mlx5e_free_rx_in_progress_descs(struct mlx5e_rq *rq)
{
	struct mlx5_wq_ll *wq;
	u16 head;
	int i;

	if (rq->wq_type != MLX5_WQ_TYPE_LINKED_LIST_STRIDING_RQ)
		return;

	wq = &rq->mpwqe.wq;
	head = wq->head;

	/* Outstanding UMR WQEs (in progress) start at wq->head */
	for (i = 0; i < rq->mpwqe.umr_in_progress; i++) {
		rq->dealloc_wqe(rq, head);
		head = mlx5_wq_ll_get_wqe_next_ix(wq, head);
	}

	rq->mpwqe.actual_wq_head = wq->head;
	rq->mpwqe.umr_in_progress = 0;
	rq->mpwqe.umr_completed = 0;
}

void mlx5e_free_rx_descs(struct mlx5e_rq *rq)
{
	__be16 wqe_ix_be;
	u16 wqe_ix;

	if (rq->wq_type == MLX5_WQ_TYPE_LINKED_LIST_STRIDING_RQ) {
		struct mlx5_wq_ll *wq = &rq->mpwqe.wq;

		mlx5e_free_rx_in_progress_descs(rq);

		while (!mlx5_wq_ll_is_empty(wq)) {
			struct mlx5e_rx_wqe_ll *wqe;

			wqe_ix_be = *wq->tail_next;
			wqe_ix    = be16_to_cpu(wqe_ix_be);
			wqe       = mlx5_wq_ll_get_wqe(wq, wqe_ix);
			rq->dealloc_wqe(rq, wqe_ix);
			mlx5_wq_ll_pop(wq, wqe_ix_be,
				       &wqe->next.next_wqe_index);
		}
	} else {
		struct mlx5_wq_cyc *wq = &rq->wqe.wq;

		while (!mlx5_wq_cyc_is_empty(wq)) {
			wqe_ix = mlx5_wq_cyc_get_tail(wq);
			rq->dealloc_wqe(rq, wqe_ix);
			mlx5_wq_cyc_pop(wq);
		}
	}

}

int mlx5e_open_rq(struct mlx5e_channel *c, struct mlx5e_params *params,
		  struct mlx5e_rq_param *param, struct mlx5e_xsk_param *xsk,
		  struct xsk_buff_pool *xsk_pool, struct mlx5e_rq *rq)
{
	int err;

	err = mlx5e_alloc_rq(c, params, xsk, xsk_pool, param, rq);
	if (err)
		return err;

	err = mlx5e_create_rq(rq, param);
	if (err)
		goto err_free_rq;

	err = mlx5e_modify_rq_state(rq, MLX5_RQC_STATE_RST, MLX5_RQC_STATE_RDY);
	if (err)
		goto err_destroy_rq;

	if (mlx5e_is_tls_on(c->priv) && !mlx5_accel_is_ktls_device(c->mdev))
		__set_bit(MLX5E_RQ_STATE_FPGA_TLS, &c->rq.state); /* must be FPGA */

	if (MLX5_CAP_ETH(c->mdev, cqe_checksum_full))
		__set_bit(MLX5E_RQ_STATE_CSUM_FULL, &c->rq.state);

	if (params->rx_dim_enabled)
		__set_bit(MLX5E_RQ_STATE_AM, &c->rq.state);

	/* We disable csum_complete when XDP is enabled since
	 * XDP programs might manipulate packets which will render
	 * skb->checksum incorrect.
	 */
	if (MLX5E_GET_PFLAG(params, MLX5E_PFLAG_RX_NO_CSUM_COMPLETE) || c->xdp)
		__set_bit(MLX5E_RQ_STATE_NO_CSUM_COMPLETE, &c->rq.state);

	/* For CQE compression on striding RQ, use stride index provided by
	 * HW if capability is supported.
	 */
	if (MLX5E_GET_PFLAG(params, MLX5E_PFLAG_RX_STRIDING_RQ) &&
	    MLX5_CAP_GEN(c->mdev, mini_cqe_resp_stride_index))
		__set_bit(MLX5E_RQ_STATE_MINI_CQE_HW_STRIDX, &c->rq.state);

	return 0;

err_destroy_rq:
	mlx5e_destroy_rq(rq);
err_free_rq:
	mlx5e_free_rq(rq);

	return err;
}

void mlx5e_activate_rq(struct mlx5e_rq *rq)
{
	set_bit(MLX5E_RQ_STATE_ENABLED, &rq->state);
	mlx5e_trigger_irq(rq->icosq);
}

void mlx5e_deactivate_rq(struct mlx5e_rq *rq)
{
	clear_bit(MLX5E_RQ_STATE_ENABLED, &rq->state);
	synchronize_rcu(); /* Sync with NAPI to prevent mlx5e_post_rx_wqes. */
}

void mlx5e_close_rq(struct mlx5e_rq *rq)
{
	cancel_work_sync(&rq->dim.work);
	cancel_work_sync(&rq->icosq->recover_work);
	cancel_work_sync(&rq->recover_work);
	mlx5e_destroy_rq(rq);
	mlx5e_free_rx_descs(rq);
	mlx5e_free_rq(rq);
}

static void mlx5e_free_xdpsq_db(struct mlx5e_xdpsq *sq)
{
	kvfree(sq->db.xdpi_fifo.xi);
	kvfree(sq->db.wqe_info);
}

static int mlx5e_alloc_xdpsq_fifo(struct mlx5e_xdpsq *sq, int numa)
{
	struct mlx5e_xdp_info_fifo *xdpi_fifo = &sq->db.xdpi_fifo;
	int wq_sz        = mlx5_wq_cyc_get_size(&sq->wq);
	int dsegs_per_wq = wq_sz * MLX5_SEND_WQEBB_NUM_DS;

	xdpi_fifo->xi = kvzalloc_node(sizeof(*xdpi_fifo->xi) * dsegs_per_wq,
				      GFP_KERNEL, numa);
	if (!xdpi_fifo->xi)
		return -ENOMEM;

	xdpi_fifo->pc   = &sq->xdpi_fifo_pc;
	xdpi_fifo->cc   = &sq->xdpi_fifo_cc;
	xdpi_fifo->mask = dsegs_per_wq - 1;

	return 0;
}

static int mlx5e_alloc_xdpsq_db(struct mlx5e_xdpsq *sq, int numa)
{
	int wq_sz = mlx5_wq_cyc_get_size(&sq->wq);
	int err;

	sq->db.wqe_info = kvzalloc_node(sizeof(*sq->db.wqe_info) * wq_sz,
					GFP_KERNEL, numa);
	if (!sq->db.wqe_info)
		return -ENOMEM;

	err = mlx5e_alloc_xdpsq_fifo(sq, numa);
	if (err) {
		mlx5e_free_xdpsq_db(sq);
		return err;
	}

	return 0;
}

static int mlx5e_alloc_xdpsq(struct mlx5e_channel *c,
			     struct mlx5e_params *params,
			     struct xsk_buff_pool *xsk_pool,
			     struct mlx5e_sq_param *param,
			     struct mlx5e_xdpsq *sq,
			     bool is_redirect)
{
	void *sqc_wq               = MLX5_ADDR_OF(sqc, param->sqc, wq);
	struct mlx5_core_dev *mdev = c->mdev;
	struct mlx5_wq_cyc *wq = &sq->wq;
	int err;

	sq->pdev      = c->pdev;
	sq->mkey_be   = c->mkey_be;
	sq->channel   = c;
	sq->uar_map   = mdev->mlx5e_res.bfreg.map;
	sq->min_inline_mode = params->tx_min_inline_mode;
	sq->hw_mtu    = MLX5E_SW2HW_MTU(params, params->sw_mtu);
	sq->xsk_pool  = xsk_pool;

	sq->stats = sq->xsk_pool ?
		&c->priv->channel_stats[c->ix].xsksq :
		is_redirect ?
			&c->priv->channel_stats[c->ix].xdpsq :
			&c->priv->channel_stats[c->ix].rq_xdpsq;

	param->wq.db_numa_node = cpu_to_node(c->cpu);
	err = mlx5_wq_cyc_create(mdev, &param->wq, sqc_wq, wq, &sq->wq_ctrl);
	if (err)
		return err;
	wq->db = &wq->db[MLX5_SND_DBR];

	err = mlx5e_alloc_xdpsq_db(sq, cpu_to_node(c->cpu));
	if (err)
		goto err_sq_wq_destroy;

	return 0;

err_sq_wq_destroy:
	mlx5_wq_destroy(&sq->wq_ctrl);

	return err;
}

static void mlx5e_free_xdpsq(struct mlx5e_xdpsq *sq)
{
	mlx5e_free_xdpsq_db(sq);
	mlx5_wq_destroy(&sq->wq_ctrl);
}

static void mlx5e_free_icosq_db(struct mlx5e_icosq *sq)
{
	kvfree(sq->db.wqe_info);
}

static int mlx5e_alloc_icosq_db(struct mlx5e_icosq *sq, int numa)
{
	int wq_sz = mlx5_wq_cyc_get_size(&sq->wq);
	size_t size;

	size = array_size(wq_sz, sizeof(*sq->db.wqe_info));
	sq->db.wqe_info = kvzalloc_node(size, GFP_KERNEL, numa);
	if (!sq->db.wqe_info)
		return -ENOMEM;

	return 0;
}

static void mlx5e_icosq_err_cqe_work(struct work_struct *recover_work)
{
	struct mlx5e_icosq *sq = container_of(recover_work, struct mlx5e_icosq,
					      recover_work);

	mlx5e_reporter_icosq_cqe_err(sq);
}

static int mlx5e_alloc_icosq(struct mlx5e_channel *c,
			     struct mlx5e_sq_param *param,
			     struct mlx5e_icosq *sq)
{
	void *sqc_wq               = MLX5_ADDR_OF(sqc, param->sqc, wq);
	struct mlx5_core_dev *mdev = c->mdev;
	struct mlx5_wq_cyc *wq = &sq->wq;
	int err;

	sq->channel   = c;
	sq->uar_map   = mdev->mlx5e_res.bfreg.map;

	param->wq.db_numa_node = cpu_to_node(c->cpu);
	err = mlx5_wq_cyc_create(mdev, &param->wq, sqc_wq, wq, &sq->wq_ctrl);
	if (err)
		return err;
	wq->db = &wq->db[MLX5_SND_DBR];

	err = mlx5e_alloc_icosq_db(sq, cpu_to_node(c->cpu));
	if (err)
		goto err_sq_wq_destroy;

	INIT_WORK(&sq->recover_work, mlx5e_icosq_err_cqe_work);

	return 0;

err_sq_wq_destroy:
	mlx5_wq_destroy(&sq->wq_ctrl);

	return err;
}

static void mlx5e_free_icosq(struct mlx5e_icosq *sq)
{
	mlx5e_free_icosq_db(sq);
	mlx5_wq_destroy(&sq->wq_ctrl);
}

void mlx5e_free_txqsq_db(struct mlx5e_txqsq *sq)
{
	kvfree(sq->db.wqe_info);
<<<<<<< HEAD
	kvfree(sq->db.skb_fifo);
=======
	kvfree(sq->db.skb_fifo.fifo);
>>>>>>> 356006a6
	kvfree(sq->db.dma_fifo);
}

int mlx5e_alloc_txqsq_db(struct mlx5e_txqsq *sq, int numa)
{
	int wq_sz = mlx5_wq_cyc_get_size(&sq->wq);
	int df_sz = wq_sz * MLX5_SEND_WQEBB_NUM_DS;

	sq->db.dma_fifo = kvzalloc_node(array_size(df_sz,
						   sizeof(*sq->db.dma_fifo)),
					GFP_KERNEL, numa);
<<<<<<< HEAD
	sq->db.skb_fifo = kvzalloc_node(array_size(df_sz,
						   sizeof(*sq->db.skb_fifo)),
=======
	sq->db.skb_fifo.fifo = kvzalloc_node(array_size(df_sz,
							sizeof(*sq->db.skb_fifo.fifo)),
>>>>>>> 356006a6
					GFP_KERNEL, numa);
	sq->db.wqe_info = kvzalloc_node(array_size(wq_sz,
						   sizeof(*sq->db.wqe_info)),
					GFP_KERNEL, numa);
<<<<<<< HEAD
	if (!sq->db.dma_fifo || !sq->db.skb_fifo || !sq->db.wqe_info) {
=======
	if (!sq->db.dma_fifo || !sq->db.skb_fifo.fifo || !sq->db.wqe_info) {
>>>>>>> 356006a6
		mlx5e_free_txqsq_db(sq);
		return -ENOMEM;
	}

	sq->dma_fifo_mask = df_sz - 1;
	sq->skb_fifo_mask = df_sz - 1;

<<<<<<< HEAD
	return 0;
}

static int mlx5e_calc_sq_stop_room(struct mlx5e_txqsq *sq, u8 log_sq_size)
{
	int sq_size = 1 << log_sq_size;

	sq->stop_room  = mlx5e_tls_get_stop_room(sq);
	sq->stop_room += mlx5e_stop_room_for_wqe(MLX5_SEND_WQE_MAX_WQEBBS);
	if (test_bit(MLX5E_SQ_STATE_MPWQE, &sq->state))
		/* A MPWQE can take up to the maximum-sized WQE + all the normal
		 * stop room can be taken if a new packet breaks the active
		 * MPWQE session and allocates its WQEs right away.
		 */
		sq->stop_room += mlx5e_stop_room_for_wqe(MLX5_SEND_WQE_MAX_WQEBBS);

	if (WARN_ON(sq->stop_room >= sq_size)) {
		netdev_err(sq->channel->netdev, "Stop room %hu is bigger than the SQ size %d\n",
			   sq->stop_room, sq_size);
		return -ENOSPC;
	}
=======
	sq->db.skb_fifo.pc   = &sq->skb_fifo_pc;
	sq->db.skb_fifo.cc   = &sq->skb_fifo_cc;
	sq->db.skb_fifo.mask = df_sz - 1;
>>>>>>> 356006a6

	return 0;
}

static int mlx5e_alloc_txqsq(struct mlx5e_channel *c,
			     int txq_ix,
			     struct mlx5e_params *params,
			     struct mlx5e_sq_param *param,
			     struct mlx5e_txqsq *sq,
			     int tc)
{
	void *sqc_wq               = MLX5_ADDR_OF(sqc, param->sqc, wq);
	struct mlx5_core_dev *mdev = c->mdev;
	struct mlx5_wq_cyc *wq = &sq->wq;
	int err;

	sq->pdev      = c->pdev;
	sq->tstamp    = c->tstamp;
	sq->clock     = &mdev->clock;
	sq->mkey_be   = c->mkey_be;
	sq->netdev    = c->netdev;
	sq->mdev      = c->mdev;
	sq->priv      = c->priv;
	sq->ch_ix     = c->ix;
	sq->txq_ix    = txq_ix;
	sq->uar_map   = mdev->mlx5e_res.bfreg.map;
	sq->min_inline_mode = params->tx_min_inline_mode;
	sq->hw_mtu    = MLX5E_SW2HW_MTU(params, params->sw_mtu);
	sq->stats     = &c->priv->channel_stats[c->ix].sq[tc];
	INIT_WORK(&sq->recover_work, mlx5e_tx_err_cqe_work);
	if (!MLX5_CAP_ETH(mdev, wqe_vlan_insert))
		set_bit(MLX5E_SQ_STATE_VLAN_NEED_L2_INLINE, &sq->state);
	if (MLX5_IPSEC_DEV(c->priv->mdev))
		set_bit(MLX5E_SQ_STATE_IPSEC, &sq->state);
	if (mlx5_accel_is_tls_device(c->priv->mdev))
		set_bit(MLX5E_SQ_STATE_TLS, &sq->state);
	if (param->is_mpw)
		set_bit(MLX5E_SQ_STATE_MPWQE, &sq->state);
<<<<<<< HEAD
	err = mlx5e_calc_sq_stop_room(sq, params->log_sq_size);
	if (err)
		return err;
=======
	sq->stop_room = param->stop_room;
>>>>>>> 356006a6

	param->wq.db_numa_node = cpu_to_node(c->cpu);
	err = mlx5_wq_cyc_create(mdev, &param->wq, sqc_wq, wq, &sq->wq_ctrl);
	if (err)
		return err;
	wq->db    = &wq->db[MLX5_SND_DBR];

	err = mlx5e_alloc_txqsq_db(sq, cpu_to_node(c->cpu));
	if (err)
		goto err_sq_wq_destroy;

	INIT_WORK(&sq->dim.work, mlx5e_tx_dim_work);
	sq->dim.mode = params->tx_cq_moderation.cq_period_mode;

	return 0;

err_sq_wq_destroy:
	mlx5_wq_destroy(&sq->wq_ctrl);

	return err;
}

void mlx5e_free_txqsq(struct mlx5e_txqsq *sq)
{
	mlx5e_free_txqsq_db(sq);
	mlx5_wq_destroy(&sq->wq_ctrl);
}

static int mlx5e_create_sq(struct mlx5_core_dev *mdev,
			   struct mlx5e_sq_param *param,
			   struct mlx5e_create_sq_param *csp,
			   u32 *sqn)
{
	void *in;
	void *sqc;
	void *wq;
	int inlen;
	int err;

	inlen = MLX5_ST_SZ_BYTES(create_sq_in) +
		sizeof(u64) * csp->wq_ctrl->buf.npages;
	in = kvzalloc(inlen, GFP_KERNEL);
	if (!in)
		return -ENOMEM;

	sqc = MLX5_ADDR_OF(create_sq_in, in, ctx);
	wq = MLX5_ADDR_OF(sqc, sqc, wq);

	memcpy(sqc, param->sqc, sizeof(param->sqc));
	MLX5_SET(sqc,  sqc, tis_lst_sz, csp->tis_lst_sz);
	MLX5_SET(sqc,  sqc, tis_num_0, csp->tisn);
	MLX5_SET(sqc,  sqc, cqn, csp->cqn);
	MLX5_SET(sqc,  sqc, ts_cqe_to_dest_cqn, csp->ts_cqe_to_dest_cqn);

	if (MLX5_CAP_ETH(mdev, wqe_inline_mode) == MLX5_CAP_INLINE_MODE_VPORT_CONTEXT)
		MLX5_SET(sqc,  sqc, min_wqe_inline_mode, csp->min_inline_mode);

	MLX5_SET(sqc,  sqc, state, MLX5_SQC_STATE_RST);
	MLX5_SET(sqc,  sqc, flush_in_error_en, 1);

	MLX5_SET(wq,   wq, wq_type,       MLX5_WQ_TYPE_CYCLIC);
	MLX5_SET(wq,   wq, uar_page,      mdev->mlx5e_res.bfreg.index);
	MLX5_SET(wq,   wq, log_wq_pg_sz,  csp->wq_ctrl->buf.page_shift -
					  MLX5_ADAPTER_PAGE_SHIFT);
	MLX5_SET64(wq, wq, dbr_addr,      csp->wq_ctrl->db.dma);

	mlx5_fill_page_frag_array(&csp->wq_ctrl->buf,
				  (__be64 *)MLX5_ADDR_OF(wq, wq, pas));

	err = mlx5_core_create_sq(mdev, in, inlen, sqn);

	kvfree(in);

	return err;
}

int mlx5e_modify_sq(struct mlx5_core_dev *mdev, u32 sqn,
		    struct mlx5e_modify_sq_param *p)
{
	void *in;
	void *sqc;
	int inlen;
	int err;

	inlen = MLX5_ST_SZ_BYTES(modify_sq_in);
	in = kvzalloc(inlen, GFP_KERNEL);
	if (!in)
		return -ENOMEM;

	sqc = MLX5_ADDR_OF(modify_sq_in, in, ctx);

	MLX5_SET(modify_sq_in, in, sq_state, p->curr_state);
	MLX5_SET(sqc, sqc, state, p->next_state);
	if (p->rl_update && p->next_state == MLX5_SQC_STATE_RDY) {
		MLX5_SET64(modify_sq_in, in, modify_bitmask, 1);
		MLX5_SET(sqc,  sqc, packet_pacing_rate_limit_index, p->rl_index);
	}

	err = mlx5_core_modify_sq(mdev, sqn, in);

	kvfree(in);

	return err;
}

static void mlx5e_destroy_sq(struct mlx5_core_dev *mdev, u32 sqn)
{
	mlx5_core_destroy_sq(mdev, sqn);
}

int mlx5e_create_sq_rdy(struct mlx5_core_dev *mdev,
			struct mlx5e_sq_param *param,
			struct mlx5e_create_sq_param *csp,
			u32 *sqn)
{
	struct mlx5e_modify_sq_param msp = {0};
	int err;

	err = mlx5e_create_sq(mdev, param, csp, sqn);
	if (err)
		return err;

	msp.curr_state = MLX5_SQC_STATE_RST;
	msp.next_state = MLX5_SQC_STATE_RDY;
	err = mlx5e_modify_sq(mdev, *sqn, &msp);
	if (err)
		mlx5e_destroy_sq(mdev, *sqn);

	return err;
}

static int mlx5e_set_sq_maxrate(struct net_device *dev,
				struct mlx5e_txqsq *sq, u32 rate);

static int mlx5e_open_txqsq(struct mlx5e_channel *c,
			    u32 tisn,
			    int txq_ix,
			    struct mlx5e_params *params,
			    struct mlx5e_sq_param *param,
			    struct mlx5e_txqsq *sq,
			    int tc)
{
	struct mlx5e_create_sq_param csp = {};
	u32 tx_rate;
	int err;

	err = mlx5e_alloc_txqsq(c, txq_ix, params, param, sq, tc);
	if (err)
		return err;

	csp.tisn            = tisn;
	csp.tis_lst_sz      = 1;
	csp.cqn             = sq->cq.mcq.cqn;
	csp.wq_ctrl         = &sq->wq_ctrl;
	csp.min_inline_mode = sq->min_inline_mode;
	err = mlx5e_create_sq_rdy(c->mdev, param, &csp, &sq->sqn);
	if (err)
		goto err_free_txqsq;

	tx_rate = c->priv->tx_rates[sq->txq_ix];
	if (tx_rate)
		mlx5e_set_sq_maxrate(c->netdev, sq, tx_rate);

	if (params->tx_dim_enabled)
		sq->state |= BIT(MLX5E_SQ_STATE_AM);

	return 0;

err_free_txqsq:
	mlx5e_free_txqsq(sq);

	return err;
}

void mlx5e_activate_txqsq(struct mlx5e_txqsq *sq)
{
	sq->txq = netdev_get_tx_queue(sq->netdev, sq->txq_ix);
	set_bit(MLX5E_SQ_STATE_ENABLED, &sq->state);
	netdev_tx_reset_queue(sq->txq);
	netif_tx_start_queue(sq->txq);
}

void mlx5e_tx_disable_queue(struct netdev_queue *txq)
{
	__netif_tx_lock_bh(txq);
	netif_tx_stop_queue(txq);
	__netif_tx_unlock_bh(txq);
}

void mlx5e_deactivate_txqsq(struct mlx5e_txqsq *sq)
{
	struct mlx5_wq_cyc *wq = &sq->wq;

	clear_bit(MLX5E_SQ_STATE_ENABLED, &sq->state);
	synchronize_rcu(); /* Sync with NAPI to prevent netif_tx_wake_queue. */

	mlx5e_tx_disable_queue(sq->txq);

	/* last doorbell out, godspeed .. */
	if (mlx5e_wqc_has_room_for(wq, sq->cc, sq->pc, 1)) {
		u16 pi = mlx5_wq_cyc_ctr2ix(wq, sq->pc);
		struct mlx5e_tx_wqe *nop;

		sq->db.wqe_info[pi] = (struct mlx5e_tx_wqe_info) {
			.num_wqebbs = 1,
		};

		nop = mlx5e_post_nop(wq, sq->sqn, &sq->pc);
		mlx5e_notify_hw(wq, sq->pc, sq->uar_map, &nop->ctrl);
	}
}

static void mlx5e_close_txqsq(struct mlx5e_txqsq *sq)
{
	struct mlx5_core_dev *mdev = sq->mdev;
	struct mlx5_rate_limit rl = {0};

	cancel_work_sync(&sq->dim.work);
	cancel_work_sync(&sq->recover_work);
	mlx5e_destroy_sq(mdev, sq->sqn);
	if (sq->rate_limit) {
		rl.rate = sq->rate_limit;
		mlx5_rl_remove_rate(mdev, &rl);
	}
	mlx5e_free_txqsq_descs(sq);
	mlx5e_free_txqsq(sq);
}

void mlx5e_tx_err_cqe_work(struct work_struct *recover_work)
{
	struct mlx5e_txqsq *sq = container_of(recover_work, struct mlx5e_txqsq,
					      recover_work);

	mlx5e_reporter_tx_err_cqe(sq);
}

int mlx5e_open_icosq(struct mlx5e_channel *c, struct mlx5e_params *params,
		     struct mlx5e_sq_param *param, struct mlx5e_icosq *sq)
{
	struct mlx5e_create_sq_param csp = {};
	int err;

	err = mlx5e_alloc_icosq(c, param, sq);
	if (err)
		return err;

	csp.cqn             = sq->cq.mcq.cqn;
	csp.wq_ctrl         = &sq->wq_ctrl;
	csp.min_inline_mode = params->tx_min_inline_mode;
	err = mlx5e_create_sq_rdy(c->mdev, param, &csp, &sq->sqn);
	if (err)
		goto err_free_icosq;

	return 0;

err_free_icosq:
	mlx5e_free_icosq(sq);

	return err;
}

void mlx5e_activate_icosq(struct mlx5e_icosq *icosq)
{
	set_bit(MLX5E_SQ_STATE_ENABLED, &icosq->state);
}

void mlx5e_deactivate_icosq(struct mlx5e_icosq *icosq)
{
	clear_bit(MLX5E_SQ_STATE_ENABLED, &icosq->state);
	synchronize_rcu(); /* Sync with NAPI. */
}

void mlx5e_close_icosq(struct mlx5e_icosq *sq)
{
	struct mlx5e_channel *c = sq->channel;

	mlx5e_destroy_sq(c->mdev, sq->sqn);
	mlx5e_free_icosq_descs(sq);
	mlx5e_free_icosq(sq);
}

int mlx5e_open_xdpsq(struct mlx5e_channel *c, struct mlx5e_params *params,
		     struct mlx5e_sq_param *param, struct xsk_buff_pool *xsk_pool,
		     struct mlx5e_xdpsq *sq, bool is_redirect)
{
	struct mlx5e_create_sq_param csp = {};
	int err;

	err = mlx5e_alloc_xdpsq(c, params, xsk_pool, param, sq, is_redirect);
	if (err)
		return err;

	csp.tis_lst_sz      = 1;
	csp.tisn            = c->priv->tisn[c->lag_port][0]; /* tc = 0 */
	csp.cqn             = sq->cq.mcq.cqn;
	csp.wq_ctrl         = &sq->wq_ctrl;
	csp.min_inline_mode = sq->min_inline_mode;
	set_bit(MLX5E_SQ_STATE_ENABLED, &sq->state);
	err = mlx5e_create_sq_rdy(c->mdev, param, &csp, &sq->sqn);
	if (err)
		goto err_free_xdpsq;

	mlx5e_set_xmit_fp(sq, param->is_mpw);

	if (!param->is_mpw) {
		unsigned int ds_cnt = MLX5E_XDP_TX_DS_COUNT;
		unsigned int inline_hdr_sz = 0;
		int i;

		if (sq->min_inline_mode != MLX5_INLINE_MODE_NONE) {
			inline_hdr_sz = MLX5E_XDP_MIN_INLINE;
			ds_cnt++;
		}

		/* Pre initialize fixed WQE fields */
		for (i = 0; i < mlx5_wq_cyc_get_size(&sq->wq); i++) {
			struct mlx5e_tx_wqe      *wqe  = mlx5_wq_cyc_get_wqe(&sq->wq, i);
			struct mlx5_wqe_ctrl_seg *cseg = &wqe->ctrl;
			struct mlx5_wqe_eth_seg  *eseg = &wqe->eth;
			struct mlx5_wqe_data_seg *dseg;

			sq->db.wqe_info[i] = (struct mlx5e_xdp_wqe_info) {
				.num_wqebbs = 1,
				.num_pkts   = 1,
			};

			cseg->qpn_ds = cpu_to_be32((sq->sqn << 8) | ds_cnt);
			eseg->inline_hdr.sz = cpu_to_be16(inline_hdr_sz);

			dseg = (struct mlx5_wqe_data_seg *)cseg + (ds_cnt - 1);
			dseg->lkey = sq->mkey_be;
		}
	}

	return 0;

err_free_xdpsq:
	clear_bit(MLX5E_SQ_STATE_ENABLED, &sq->state);
	mlx5e_free_xdpsq(sq);

	return err;
}

void mlx5e_close_xdpsq(struct mlx5e_xdpsq *sq)
{
	struct mlx5e_channel *c = sq->channel;

	clear_bit(MLX5E_SQ_STATE_ENABLED, &sq->state);
	synchronize_rcu(); /* Sync with NAPI. */

	mlx5e_destroy_sq(c->mdev, sq->sqn);
	mlx5e_free_xdpsq_descs(sq);
	mlx5e_free_xdpsq(sq);
}

static int mlx5e_alloc_cq_common(struct mlx5e_priv *priv,
				 struct mlx5e_cq_param *param,
				 struct mlx5e_cq *cq)
{
	struct mlx5_core_dev *mdev = priv->mdev;
	struct mlx5_core_cq *mcq = &cq->mcq;
	int eqn_not_used;
	unsigned int irqn;
	int err;
	u32 i;

	err = mlx5_vector2eqn(mdev, param->eq_ix, &eqn_not_used, &irqn);
	if (err)
		return err;

	err = mlx5_cqwq_create(mdev, &param->wq, param->cqc, &cq->wq,
			       &cq->wq_ctrl);
	if (err)
		return err;

	mcq->cqe_sz     = 64;
	mcq->set_ci_db  = cq->wq_ctrl.db.db;
	mcq->arm_db     = cq->wq_ctrl.db.db + 1;
	*mcq->set_ci_db = 0;
	*mcq->arm_db    = 0;
	mcq->vector     = param->eq_ix;
	mcq->comp       = mlx5e_completion_event;
	mcq->event      = mlx5e_cq_error_event;
	mcq->irqn       = irqn;

	for (i = 0; i < mlx5_cqwq_get_size(&cq->wq); i++) {
		struct mlx5_cqe64 *cqe = mlx5_cqwq_get_wqe(&cq->wq, i);

		cqe->op_own = 0xf1;
	}

	cq->mdev = mdev;
	cq->netdev = priv->netdev;
	cq->priv = priv;

	return 0;
}

static int mlx5e_alloc_cq(struct mlx5e_priv *priv,
			  struct mlx5e_cq_param *param,
			  struct mlx5e_create_cq_param *ccp,
			  struct mlx5e_cq *cq)
{
	int err;

	param->wq.buf_numa_node = ccp->node;
	param->wq.db_numa_node  = ccp->node;
	param->eq_ix            = ccp->ix;

	err = mlx5e_alloc_cq_common(priv, param, cq);

	cq->napi     = ccp->napi;
	cq->ch_stats = ccp->ch_stats;

	return err;
}

static void mlx5e_free_cq(struct mlx5e_cq *cq)
{
	mlx5_wq_destroy(&cq->wq_ctrl);
}

static int mlx5e_create_cq(struct mlx5e_cq *cq, struct mlx5e_cq_param *param)
{
	u32 out[MLX5_ST_SZ_DW(create_cq_out)];
	struct mlx5_core_dev *mdev = cq->mdev;
	struct mlx5_core_cq *mcq = &cq->mcq;

	void *in;
	void *cqc;
	int inlen;
	unsigned int irqn_not_used;
	int eqn;
	int err;

	err = mlx5_vector2eqn(mdev, param->eq_ix, &eqn, &irqn_not_used);
	if (err)
		return err;

	inlen = MLX5_ST_SZ_BYTES(create_cq_in) +
		sizeof(u64) * cq->wq_ctrl.buf.npages;
	in = kvzalloc(inlen, GFP_KERNEL);
	if (!in)
		return -ENOMEM;

	cqc = MLX5_ADDR_OF(create_cq_in, in, cq_context);

	memcpy(cqc, param->cqc, sizeof(param->cqc));

	mlx5_fill_page_frag_array(&cq->wq_ctrl.buf,
				  (__be64 *)MLX5_ADDR_OF(create_cq_in, in, pas));

	MLX5_SET(cqc,   cqc, cq_period_mode, param->cq_period_mode);
	MLX5_SET(cqc,   cqc, c_eqn,         eqn);
	MLX5_SET(cqc,   cqc, uar_page,      mdev->priv.uar->index);
	MLX5_SET(cqc,   cqc, log_page_size, cq->wq_ctrl.buf.page_shift -
					    MLX5_ADAPTER_PAGE_SHIFT);
	MLX5_SET64(cqc, cqc, dbr_addr,      cq->wq_ctrl.db.dma);

	err = mlx5_core_create_cq(mdev, mcq, in, inlen, out, sizeof(out));

	kvfree(in);

	if (err)
		return err;

	mlx5e_cq_arm(cq);

	return 0;
}

static void mlx5e_destroy_cq(struct mlx5e_cq *cq)
{
	mlx5_core_destroy_cq(cq->mdev, &cq->mcq);
}

int mlx5e_open_cq(struct mlx5e_priv *priv, struct dim_cq_moder moder,
		  struct mlx5e_cq_param *param, struct mlx5e_create_cq_param *ccp,
		  struct mlx5e_cq *cq)
{
	struct mlx5_core_dev *mdev = priv->mdev;
	int err;

	err = mlx5e_alloc_cq(priv, param, ccp, cq);
	if (err)
		return err;

	err = mlx5e_create_cq(cq, param);
	if (err)
		goto err_free_cq;

	if (MLX5_CAP_GEN(mdev, cq_moderation))
		mlx5_core_modify_cq_moderation(mdev, &cq->mcq, moder.usec, moder.pkts);
	return 0;

err_free_cq:
	mlx5e_free_cq(cq);

	return err;
}

void mlx5e_close_cq(struct mlx5e_cq *cq)
{
	mlx5e_destroy_cq(cq);
	mlx5e_free_cq(cq);
}

static int mlx5e_open_tx_cqs(struct mlx5e_channel *c,
			     struct mlx5e_params *params,
			     struct mlx5e_create_cq_param *ccp,
			     struct mlx5e_channel_param *cparam)
{
	int err;
	int tc;

	for (tc = 0; tc < c->num_tc; tc++) {
		err = mlx5e_open_cq(c->priv, params->tx_cq_moderation, &cparam->txq_sq.cqp,
				    ccp, &c->sq[tc].cq);
		if (err)
			goto err_close_tx_cqs;
	}

	return 0;

err_close_tx_cqs:
	for (tc--; tc >= 0; tc--)
		mlx5e_close_cq(&c->sq[tc].cq);

	return err;
}

static void mlx5e_close_tx_cqs(struct mlx5e_channel *c)
{
	int tc;

	for (tc = 0; tc < c->num_tc; tc++)
		mlx5e_close_cq(&c->sq[tc].cq);
}

static int mlx5e_open_sqs(struct mlx5e_channel *c,
			  struct mlx5e_params *params,
			  struct mlx5e_channel_param *cparam)
{
	int err, tc;

	for (tc = 0; tc < params->num_tc; tc++) {
		int txq_ix = c->ix + tc * params->num_channels;

		err = mlx5e_open_txqsq(c, c->priv->tisn[c->lag_port][tc], txq_ix,
				       params, &cparam->txq_sq, &c->sq[tc], tc);
		if (err)
			goto err_close_sqs;
	}

	return 0;

err_close_sqs:
	for (tc--; tc >= 0; tc--)
		mlx5e_close_txqsq(&c->sq[tc]);

	return err;
}

static void mlx5e_close_sqs(struct mlx5e_channel *c)
{
	int tc;

	for (tc = 0; tc < c->num_tc; tc++)
		mlx5e_close_txqsq(&c->sq[tc]);
}

static int mlx5e_set_sq_maxrate(struct net_device *dev,
				struct mlx5e_txqsq *sq, u32 rate)
{
	struct mlx5e_priv *priv = netdev_priv(dev);
	struct mlx5_core_dev *mdev = priv->mdev;
	struct mlx5e_modify_sq_param msp = {0};
	struct mlx5_rate_limit rl = {0};
	u16 rl_index = 0;
	int err;

	if (rate == sq->rate_limit)
		/* nothing to do */
		return 0;

	if (sq->rate_limit) {
		rl.rate = sq->rate_limit;
		/* remove current rl index to free space to next ones */
		mlx5_rl_remove_rate(mdev, &rl);
	}

	sq->rate_limit = 0;

	if (rate) {
		rl.rate = rate;
		err = mlx5_rl_add_rate(mdev, &rl_index, &rl);
		if (err) {
			netdev_err(dev, "Failed configuring rate %u: %d\n",
				   rate, err);
			return err;
		}
	}

	msp.curr_state = MLX5_SQC_STATE_RDY;
	msp.next_state = MLX5_SQC_STATE_RDY;
	msp.rl_index   = rl_index;
	msp.rl_update  = true;
	err = mlx5e_modify_sq(mdev, sq->sqn, &msp);
	if (err) {
		netdev_err(dev, "Failed configuring rate %u: %d\n",
			   rate, err);
		/* remove the rate from the table */
		if (rate)
			mlx5_rl_remove_rate(mdev, &rl);
		return err;
	}

	sq->rate_limit = rate;
	return 0;
}

static int mlx5e_set_tx_maxrate(struct net_device *dev, int index, u32 rate)
{
	struct mlx5e_priv *priv = netdev_priv(dev);
	struct mlx5_core_dev *mdev = priv->mdev;
	struct mlx5e_txqsq *sq = priv->txq2sq[index];
	int err = 0;

	if (!mlx5_rl_is_supported(mdev)) {
		netdev_err(dev, "Rate limiting is not supported on this device\n");
		return -EINVAL;
	}

	/* rate is given in Mb/sec, HW config is in Kb/sec */
	rate = rate << 10;

	/* Check whether rate in valid range, 0 is always valid */
	if (rate && !mlx5_rl_is_in_range(mdev, rate)) {
		netdev_err(dev, "TX rate %u, is not in range\n", rate);
		return -ERANGE;
	}

	mutex_lock(&priv->state_lock);
	if (test_bit(MLX5E_STATE_OPENED, &priv->state))
		err = mlx5e_set_sq_maxrate(dev, sq, rate);
	if (!err)
		priv->tx_rates[index] = rate;
	mutex_unlock(&priv->state_lock);

	return err;
}

void mlx5e_build_create_cq_param(struct mlx5e_create_cq_param *ccp, struct mlx5e_channel *c)
{
	*ccp = (struct mlx5e_create_cq_param) {
		.napi = &c->napi,
		.ch_stats = c->stats,
		.node = cpu_to_node(c->cpu),
		.ix = c->ix,
	};
}

static int mlx5e_open_queues(struct mlx5e_channel *c,
			     struct mlx5e_params *params,
			     struct mlx5e_channel_param *cparam)
{
	struct dim_cq_moder icocq_moder = {0, 0};
	struct mlx5e_create_cq_param ccp;
	int err;

	mlx5e_build_create_cq_param(&ccp, c);

	err = mlx5e_open_cq(c->priv, icocq_moder, &cparam->icosq.cqp, &ccp,
			    &c->async_icosq.cq);
	if (err)
		return err;

	err = mlx5e_open_cq(c->priv, icocq_moder, &cparam->async_icosq.cqp, &ccp,
			    &c->icosq.cq);
	if (err)
		goto err_close_async_icosq_cq;

	err = mlx5e_open_tx_cqs(c, params, &ccp, cparam);
	if (err)
		goto err_close_icosq_cq;

	err = mlx5e_open_cq(c->priv, params->tx_cq_moderation, &cparam->xdp_sq.cqp, &ccp,
			    &c->xdpsq.cq);
	if (err)
		goto err_close_tx_cqs;

	err = mlx5e_open_cq(c->priv, params->rx_cq_moderation, &cparam->rq.cqp, &ccp,
			    &c->rq.cq);
	if (err)
		goto err_close_xdp_tx_cqs;

	err = c->xdp ? mlx5e_open_cq(c->priv, params->tx_cq_moderation, &cparam->xdp_sq.cqp,
				     &ccp, &c->rq_xdpsq.cq) : 0;
	if (err)
		goto err_close_rx_cq;

	napi_enable(&c->napi);

	spin_lock_init(&c->async_icosq_lock);

	err = mlx5e_open_icosq(c, params, &cparam->async_icosq, &c->async_icosq);
	if (err)
		goto err_disable_napi;

	err = mlx5e_open_icosq(c, params, &cparam->icosq, &c->icosq);
	if (err)
		goto err_close_async_icosq;

	err = mlx5e_open_sqs(c, params, cparam);
	if (err)
		goto err_close_icosq;

	if (c->xdp) {
		err = mlx5e_open_xdpsq(c, params, &cparam->xdp_sq, NULL,
				       &c->rq_xdpsq, false);
		if (err)
			goto err_close_sqs;
	}

	err = mlx5e_open_rq(c, params, &cparam->rq, NULL, NULL, &c->rq);
	if (err)
		goto err_close_xdp_sq;

	err = mlx5e_open_xdpsq(c, params, &cparam->xdp_sq, NULL, &c->xdpsq, true);
	if (err)
		goto err_close_rq;

	return 0;

err_close_rq:
	mlx5e_close_rq(&c->rq);

err_close_xdp_sq:
	if (c->xdp)
		mlx5e_close_xdpsq(&c->rq_xdpsq);

err_close_sqs:
	mlx5e_close_sqs(c);

err_close_icosq:
	mlx5e_close_icosq(&c->icosq);

err_close_async_icosq:
	mlx5e_close_icosq(&c->async_icosq);

err_disable_napi:
	napi_disable(&c->napi);

	if (c->xdp)
		mlx5e_close_cq(&c->rq_xdpsq.cq);

err_close_rx_cq:
	mlx5e_close_cq(&c->rq.cq);

err_close_xdp_tx_cqs:
	mlx5e_close_cq(&c->xdpsq.cq);

err_close_tx_cqs:
	mlx5e_close_tx_cqs(c);

err_close_icosq_cq:
	mlx5e_close_cq(&c->icosq.cq);

err_close_async_icosq_cq:
	mlx5e_close_cq(&c->async_icosq.cq);

	return err;
}

static void mlx5e_close_queues(struct mlx5e_channel *c)
{
	mlx5e_close_xdpsq(&c->xdpsq);
	mlx5e_close_rq(&c->rq);
	if (c->xdp)
		mlx5e_close_xdpsq(&c->rq_xdpsq);
	mlx5e_close_sqs(c);
	mlx5e_close_icosq(&c->icosq);
	mlx5e_close_icosq(&c->async_icosq);
	napi_disable(&c->napi);
	if (c->xdp)
		mlx5e_close_cq(&c->rq_xdpsq.cq);
	mlx5e_close_cq(&c->rq.cq);
	mlx5e_close_cq(&c->xdpsq.cq);
	mlx5e_close_tx_cqs(c);
	mlx5e_close_cq(&c->icosq.cq);
	mlx5e_close_cq(&c->async_icosq.cq);
}

static u8 mlx5e_enumerate_lag_port(struct mlx5_core_dev *mdev, int ix)
{
	u16 port_aff_bias = mlx5_core_is_pf(mdev) ? 0 : MLX5_CAP_GEN(mdev, vhca_id);

	return (ix + port_aff_bias) % mlx5e_get_num_lag_ports(mdev);
}

static int mlx5e_open_channel(struct mlx5e_priv *priv, int ix,
			      struct mlx5e_params *params,
			      struct mlx5e_channel_param *cparam,
			      struct xsk_buff_pool *xsk_pool,
			      struct mlx5e_channel **cp)
{
	int cpu = cpumask_first(mlx5_comp_irq_get_affinity_mask(priv->mdev, ix));
	struct net_device *netdev = priv->netdev;
	struct mlx5e_xsk_param xsk;
	struct mlx5e_channel *c;
	unsigned int irq;
	int err;
	int eqn;

	err = mlx5_vector2eqn(priv->mdev, ix, &eqn, &irq);
	if (err)
		return err;

	c = kvzalloc_node(sizeof(*c), GFP_KERNEL, cpu_to_node(cpu));
	if (!c)
		return -ENOMEM;

	c->priv     = priv;
	c->mdev     = priv->mdev;
	c->tstamp   = &priv->tstamp;
	c->ix       = ix;
	c->cpu      = cpu;
	c->pdev     = mlx5_core_dma_dev(priv->mdev);
	c->netdev   = priv->netdev;
	c->mkey_be  = cpu_to_be32(priv->mdev->mlx5e_res.mkey.key);
	c->num_tc   = params->num_tc;
	c->xdp      = !!params->xdp_prog;
	c->stats    = &priv->channel_stats[ix].ch;
	c->irq_desc = irq_to_desc(irq);
	c->lag_port = mlx5e_enumerate_lag_port(priv->mdev, ix);

	netif_napi_add(netdev, &c->napi, mlx5e_napi_poll, 64);

	err = mlx5e_open_queues(c, params, cparam);
	if (unlikely(err))
		goto err_napi_del;

	if (xsk_pool) {
		mlx5e_build_xsk_param(xsk_pool, &xsk);
		err = mlx5e_open_xsk(priv, params, &xsk, xsk_pool, c);
		if (unlikely(err))
			goto err_close_queues;
	}

	*cp = c;

	return 0;

err_close_queues:
	mlx5e_close_queues(c);

err_napi_del:
	netif_napi_del(&c->napi);

	kvfree(c);

	return err;
}

static void mlx5e_activate_channel(struct mlx5e_channel *c)
{
	int tc;

	for (tc = 0; tc < c->num_tc; tc++)
		mlx5e_activate_txqsq(&c->sq[tc]);
	mlx5e_activate_icosq(&c->icosq);
	mlx5e_activate_icosq(&c->async_icosq);
	mlx5e_activate_rq(&c->rq);

	if (test_bit(MLX5E_CHANNEL_STATE_XSK, c->state))
		mlx5e_activate_xsk(c);
}

static void mlx5e_deactivate_channel(struct mlx5e_channel *c)
{
	int tc;

	if (test_bit(MLX5E_CHANNEL_STATE_XSK, c->state))
		mlx5e_deactivate_xsk(c);

	mlx5e_deactivate_rq(&c->rq);
	mlx5e_deactivate_icosq(&c->async_icosq);
	mlx5e_deactivate_icosq(&c->icosq);
	for (tc = 0; tc < c->num_tc; tc++)
		mlx5e_deactivate_txqsq(&c->sq[tc]);
}

static void mlx5e_close_channel(struct mlx5e_channel *c)
{
	if (test_bit(MLX5E_CHANNEL_STATE_XSK, c->state))
		mlx5e_close_xsk(c);
	mlx5e_close_queues(c);
	netif_napi_del(&c->napi);

	kvfree(c);
}

#define DEFAULT_FRAG_SIZE (2048)

static void mlx5e_build_rq_frags_info(struct mlx5_core_dev *mdev,
				      struct mlx5e_params *params,
				      struct mlx5e_xsk_param *xsk,
				      struct mlx5e_rq_frags_info *info)
{
	u32 byte_count = MLX5E_SW2HW_MTU(params, params->sw_mtu);
	int frag_size_max = DEFAULT_FRAG_SIZE;
	u32 buf_size = 0;
	int i;

#ifdef CONFIG_MLX5_EN_IPSEC
	if (MLX5_IPSEC_DEV(mdev))
		byte_count += MLX5E_METADATA_ETHER_LEN;
#endif

	if (mlx5e_rx_is_linear_skb(params, xsk)) {
		int frag_stride;

		frag_stride = mlx5e_rx_get_linear_frag_sz(params, xsk);
		frag_stride = roundup_pow_of_two(frag_stride);

		info->arr[0].frag_size = byte_count;
		info->arr[0].frag_stride = frag_stride;
		info->num_frags = 1;
		info->wqe_bulk = PAGE_SIZE / frag_stride;
		goto out;
	}

	if (byte_count > PAGE_SIZE +
	    (MLX5E_MAX_RX_FRAGS - 1) * frag_size_max)
		frag_size_max = PAGE_SIZE;

	i = 0;
	while (buf_size < byte_count) {
		int frag_size = byte_count - buf_size;

		if (i < MLX5E_MAX_RX_FRAGS - 1)
			frag_size = min(frag_size, frag_size_max);

		info->arr[i].frag_size = frag_size;
		info->arr[i].frag_stride = roundup_pow_of_two(frag_size);

		buf_size += frag_size;
		i++;
	}
	info->num_frags = i;
	/* number of different wqes sharing a page */
	info->wqe_bulk = 1 + (info->num_frags % 2);

out:
	info->wqe_bulk = max_t(u8, info->wqe_bulk, 8);
	info->log_num_frags = order_base_2(info->num_frags);
}

static inline u8 mlx5e_get_rqwq_log_stride(u8 wq_type, int ndsegs)
{
	int sz = sizeof(struct mlx5_wqe_data_seg) * ndsegs;

	switch (wq_type) {
	case MLX5_WQ_TYPE_LINKED_LIST_STRIDING_RQ:
		sz += sizeof(struct mlx5e_rx_wqe_ll);
		break;
	default: /* MLX5_WQ_TYPE_CYCLIC */
		sz += sizeof(struct mlx5e_rx_wqe_cyc);
	}

	return order_base_2(sz);
}

static u8 mlx5e_get_rq_log_wq_sz(void *rqc)
{
	void *wq = MLX5_ADDR_OF(rqc, rqc, wq);

	return MLX5_GET(wq, wq, log_wq_sz);
}

void mlx5e_build_rq_param(struct mlx5e_priv *priv,
			  struct mlx5e_params *params,
			  struct mlx5e_xsk_param *xsk,
			  struct mlx5e_rq_param *param)
{
	struct mlx5_core_dev *mdev = priv->mdev;
	void *rqc = param->rqc;
	void *wq = MLX5_ADDR_OF(rqc, rqc, wq);
	int ndsegs = 1;

	switch (params->rq_wq_type) {
	case MLX5_WQ_TYPE_LINKED_LIST_STRIDING_RQ:
		MLX5_SET(wq, wq, log_wqe_num_of_strides,
			 mlx5e_mpwqe_get_log_num_strides(mdev, params, xsk) -
			 MLX5_MPWQE_LOG_NUM_STRIDES_BASE);
		MLX5_SET(wq, wq, log_wqe_stride_size,
			 mlx5e_mpwqe_get_log_stride_size(mdev, params, xsk) -
			 MLX5_MPWQE_LOG_STRIDE_SZ_BASE);
		MLX5_SET(wq, wq, log_wq_sz, mlx5e_mpwqe_get_log_rq_size(params, xsk));
		break;
	default: /* MLX5_WQ_TYPE_CYCLIC */
		MLX5_SET(wq, wq, log_wq_sz, params->log_rq_mtu_frames);
		mlx5e_build_rq_frags_info(mdev, params, xsk, &param->frags_info);
		ndsegs = param->frags_info.num_frags;
	}

	MLX5_SET(wq, wq, wq_type,          params->rq_wq_type);
	MLX5_SET(wq, wq, end_padding_mode, MLX5_WQ_END_PAD_MODE_ALIGN);
	MLX5_SET(wq, wq, log_wq_stride,
		 mlx5e_get_rqwq_log_stride(params->rq_wq_type, ndsegs));
	MLX5_SET(wq, wq, pd,               mdev->mlx5e_res.pdn);
	MLX5_SET(rqc, rqc, counter_set_id, priv->q_counter);
	MLX5_SET(rqc, rqc, vsd,            params->vlan_strip_disable);
	MLX5_SET(rqc, rqc, scatter_fcs,    params->scatter_fcs_en);

	param->wq.buf_numa_node = dev_to_node(mlx5_core_dma_dev(mdev));
	mlx5e_build_rx_cq_param(priv, params, xsk, &param->cqp);
}

static void mlx5e_build_drop_rq_param(struct mlx5e_priv *priv,
				      struct mlx5e_rq_param *param)
{
	struct mlx5_core_dev *mdev = priv->mdev;
	void *rqc = param->rqc;
	void *wq = MLX5_ADDR_OF(rqc, rqc, wq);

	MLX5_SET(wq, wq, wq_type, MLX5_WQ_TYPE_CYCLIC);
	MLX5_SET(wq, wq, log_wq_stride,
		 mlx5e_get_rqwq_log_stride(MLX5_WQ_TYPE_CYCLIC, 1));
	MLX5_SET(rqc, rqc, counter_set_id, priv->drop_rq_q_counter);

	param->wq.buf_numa_node = dev_to_node(mlx5_core_dma_dev(mdev));
}

void mlx5e_build_sq_param_common(struct mlx5e_priv *priv,
				 struct mlx5e_sq_param *param)
{
	void *sqc = param->sqc;
	void *wq = MLX5_ADDR_OF(sqc, sqc, wq);

	MLX5_SET(wq, wq, log_wq_stride, ilog2(MLX5_SEND_WQE_BB));
	MLX5_SET(wq, wq, pd,            priv->mdev->mlx5e_res.pdn);

	param->wq.buf_numa_node = dev_to_node(mlx5_core_dma_dev(priv->mdev));
}

static void mlx5e_build_sq_param(struct mlx5e_priv *priv,
				 struct mlx5e_params *params,
				 struct mlx5e_sq_param *param)
{
	void *sqc = param->sqc;
	void *wq = MLX5_ADDR_OF(sqc, sqc, wq);
	bool allow_swp;

	allow_swp = mlx5_geneve_tx_allowed(priv->mdev) ||
		    !!MLX5_IPSEC_DEV(priv->mdev);
	mlx5e_build_sq_param_common(priv, param);
	MLX5_SET(wq, wq, log_wq_sz, params->log_sq_size);
	MLX5_SET(sqc, sqc, allow_swp, allow_swp);
	param->is_mpw = MLX5E_GET_PFLAG(params, MLX5E_PFLAG_SKB_TX_MPWQE);
<<<<<<< HEAD
=======
	param->stop_room = mlx5e_calc_sq_stop_room(priv->mdev, params);
>>>>>>> 356006a6
	mlx5e_build_tx_cq_param(priv, params, &param->cqp);
}

static void mlx5e_build_common_cq_param(struct mlx5e_priv *priv,
					struct mlx5e_cq_param *param)
{
	void *cqc = param->cqc;

	MLX5_SET(cqc, cqc, uar_page, priv->mdev->priv.uar->index);
	if (MLX5_CAP_GEN(priv->mdev, cqe_128_always) && cache_line_size() >= 128)
		MLX5_SET(cqc, cqc, cqe_sz, CQE_STRIDE_128_PAD);
}

void mlx5e_build_rx_cq_param(struct mlx5e_priv *priv,
			     struct mlx5e_params *params,
			     struct mlx5e_xsk_param *xsk,
			     struct mlx5e_cq_param *param)
{
	struct mlx5_core_dev *mdev = priv->mdev;
	bool hw_stridx = false;
	void *cqc = param->cqc;
	u8 log_cq_size;

	switch (params->rq_wq_type) {
	case MLX5_WQ_TYPE_LINKED_LIST_STRIDING_RQ:
		log_cq_size = mlx5e_mpwqe_get_log_rq_size(params, xsk) +
			mlx5e_mpwqe_get_log_num_strides(mdev, params, xsk);
		hw_stridx = MLX5_CAP_GEN(mdev, mini_cqe_resp_stride_index);
		break;
	default: /* MLX5_WQ_TYPE_CYCLIC */
		log_cq_size = params->log_rq_mtu_frames;
	}

	MLX5_SET(cqc, cqc, log_cq_size, log_cq_size);
	if (MLX5E_GET_PFLAG(params, MLX5E_PFLAG_RX_CQE_COMPRESS)) {
		MLX5_SET(cqc, cqc, mini_cqe_res_format, hw_stridx ?
			 MLX5_CQE_FORMAT_CSUM_STRIDX : MLX5_CQE_FORMAT_CSUM);
		MLX5_SET(cqc, cqc, cqe_comp_en, 1);
	}

	mlx5e_build_common_cq_param(priv, param);
	param->cq_period_mode = params->rx_cq_moderation.cq_period_mode;
}

void mlx5e_build_tx_cq_param(struct mlx5e_priv *priv,
			     struct mlx5e_params *params,
			     struct mlx5e_cq_param *param)
{
	void *cqc = param->cqc;

	MLX5_SET(cqc, cqc, log_cq_size, params->log_sq_size);

	mlx5e_build_common_cq_param(priv, param);
	param->cq_period_mode = params->tx_cq_moderation.cq_period_mode;
}

void mlx5e_build_ico_cq_param(struct mlx5e_priv *priv,
			      u8 log_wq_size,
			      struct mlx5e_cq_param *param)
{
	void *cqc = param->cqc;

	MLX5_SET(cqc, cqc, log_cq_size, log_wq_size);

	mlx5e_build_common_cq_param(priv, param);

	param->cq_period_mode = DIM_CQ_PERIOD_MODE_START_FROM_EQE;
}

void mlx5e_build_icosq_param(struct mlx5e_priv *priv,
			     u8 log_wq_size,
			     struct mlx5e_sq_param *param)
{
	void *sqc = param->sqc;
	void *wq = MLX5_ADDR_OF(sqc, sqc, wq);

	mlx5e_build_sq_param_common(priv, param);

	MLX5_SET(wq, wq, log_wq_sz, log_wq_size);
	MLX5_SET(sqc, sqc, reg_umr, MLX5_CAP_ETH(priv->mdev, reg_umr_sq));
	mlx5e_build_ico_cq_param(priv, log_wq_size, &param->cqp);
}

void mlx5e_build_xdpsq_param(struct mlx5e_priv *priv,
			     struct mlx5e_params *params,
			     struct mlx5e_sq_param *param)
{
	void *sqc = param->sqc;
	void *wq = MLX5_ADDR_OF(sqc, sqc, wq);

	mlx5e_build_sq_param_common(priv, param);
	MLX5_SET(wq, wq, log_wq_sz, params->log_sq_size);
	param->is_mpw = MLX5E_GET_PFLAG(params, MLX5E_PFLAG_XDP_TX_MPWQE);
	mlx5e_build_tx_cq_param(priv, params, &param->cqp);
}

static u8 mlx5e_build_icosq_log_wq_sz(struct mlx5e_params *params,
				      struct mlx5e_rq_param *rqp)
{
	switch (params->rq_wq_type) {
	case MLX5_WQ_TYPE_LINKED_LIST_STRIDING_RQ:
		return order_base_2(MLX5E_UMR_WQEBBS) +
			mlx5e_get_rq_log_wq_sz(rqp->rqc);
	default: /* MLX5_WQ_TYPE_CYCLIC */
		return MLX5E_PARAMS_MINIMUM_LOG_SQ_SIZE;
	}
}

static u8 mlx5e_build_async_icosq_log_wq_sz(struct net_device *netdev)
{
	if (netdev->hw_features & NETIF_F_HW_TLS_RX)
		return MLX5E_PARAMS_DEFAULT_LOG_SQ_SIZE;

	return MLX5E_PARAMS_MINIMUM_LOG_SQ_SIZE;
}

static void mlx5e_build_channel_param(struct mlx5e_priv *priv,
				      struct mlx5e_params *params,
				      struct mlx5e_channel_param *cparam)
{
	u8 icosq_log_wq_sz, async_icosq_log_wq_sz;

	mlx5e_build_rq_param(priv, params, NULL, &cparam->rq);

	icosq_log_wq_sz = mlx5e_build_icosq_log_wq_sz(params, &cparam->rq);
	async_icosq_log_wq_sz = mlx5e_build_async_icosq_log_wq_sz(priv->netdev);

	mlx5e_build_sq_param(priv, params, &cparam->txq_sq);
	mlx5e_build_xdpsq_param(priv, params, &cparam->xdp_sq);
	mlx5e_build_icosq_param(priv, icosq_log_wq_sz, &cparam->icosq);
	mlx5e_build_icosq_param(priv, async_icosq_log_wq_sz, &cparam->async_icosq);
}

int mlx5e_open_channels(struct mlx5e_priv *priv,
			struct mlx5e_channels *chs)
{
	struct mlx5e_channel_param *cparam;
	int err = -ENOMEM;
	int i;

	chs->num = chs->params.num_channels;

	chs->c = kcalloc(chs->num, sizeof(struct mlx5e_channel *), GFP_KERNEL);
	cparam = kvzalloc(sizeof(struct mlx5e_channel_param), GFP_KERNEL);
	if (!chs->c || !cparam)
		goto err_free;

	mlx5e_build_channel_param(priv, &chs->params, cparam);
	for (i = 0; i < chs->num; i++) {
		struct xsk_buff_pool *xsk_pool = NULL;

		if (chs->params.xdp_prog)
			xsk_pool = mlx5e_xsk_get_pool(&chs->params, chs->params.xsk, i);

		err = mlx5e_open_channel(priv, i, &chs->params, cparam, xsk_pool, &chs->c[i]);
<<<<<<< HEAD
=======
		if (err)
			goto err_close_channels;
	}

	if (MLX5E_GET_PFLAG(&chs->params, MLX5E_PFLAG_TX_PORT_TS)) {
		err = mlx5e_port_ptp_open(priv, &chs->params, chs->c[0]->lag_port,
					  &chs->port_ptp);
>>>>>>> 356006a6
		if (err)
			goto err_close_channels;
	}

	mlx5e_health_channels_update(priv);
	kvfree(cparam);
	return 0;

err_close_channels:
	for (i--; i >= 0; i--)
		mlx5e_close_channel(chs->c[i]);

err_free:
	kfree(chs->c);
	kvfree(cparam);
	chs->num = 0;
	return err;
}

static void mlx5e_activate_channels(struct mlx5e_channels *chs)
{
	int i;

	for (i = 0; i < chs->num; i++)
		mlx5e_activate_channel(chs->c[i]);

	if (chs->port_ptp)
		mlx5e_ptp_activate_channel(chs->port_ptp);
}

#define MLX5E_RQ_WQES_TIMEOUT 20000 /* msecs */

static int mlx5e_wait_channels_min_rx_wqes(struct mlx5e_channels *chs)
{
	int err = 0;
	int i;

	for (i = 0; i < chs->num; i++) {
		int timeout = err ? 0 : MLX5E_RQ_WQES_TIMEOUT;

		err |= mlx5e_wait_for_min_rx_wqes(&chs->c[i]->rq, timeout);

		/* Don't wait on the XSK RQ, because the newer xdpsock sample
		 * doesn't provide any Fill Ring entries at the setup stage.
		 */
	}

	return err ? -ETIMEDOUT : 0;
}

static void mlx5e_deactivate_channels(struct mlx5e_channels *chs)
{
	int i;

	if (chs->port_ptp)
		mlx5e_ptp_deactivate_channel(chs->port_ptp);

	for (i = 0; i < chs->num; i++)
		mlx5e_deactivate_channel(chs->c[i]);
}

void mlx5e_close_channels(struct mlx5e_channels *chs)
{
	int i;

	if (chs->port_ptp)
		mlx5e_port_ptp_close(chs->port_ptp);

	for (i = 0; i < chs->num; i++)
		mlx5e_close_channel(chs->c[i]);

	kfree(chs->c);
	chs->num = 0;
}

static int
mlx5e_create_rqt(struct mlx5e_priv *priv, int sz, struct mlx5e_rqt *rqt)
{
	struct mlx5_core_dev *mdev = priv->mdev;
	void *rqtc;
	int inlen;
	int err;
	u32 *in;
	int i;

	inlen = MLX5_ST_SZ_BYTES(create_rqt_in) + sizeof(u32) * sz;
	in = kvzalloc(inlen, GFP_KERNEL);
	if (!in)
		return -ENOMEM;

	rqtc = MLX5_ADDR_OF(create_rqt_in, in, rqt_context);

	MLX5_SET(rqtc, rqtc, rqt_actual_size, sz);
	MLX5_SET(rqtc, rqtc, rqt_max_size, sz);

	for (i = 0; i < sz; i++)
		MLX5_SET(rqtc, rqtc, rq_num[i], priv->drop_rq.rqn);

	err = mlx5_core_create_rqt(mdev, in, inlen, &rqt->rqtn);
	if (!err)
		rqt->enabled = true;

	kvfree(in);
	return err;
}

void mlx5e_destroy_rqt(struct mlx5e_priv *priv, struct mlx5e_rqt *rqt)
{
	rqt->enabled = false;
	mlx5_core_destroy_rqt(priv->mdev, rqt->rqtn);
}

int mlx5e_create_indirect_rqt(struct mlx5e_priv *priv)
{
	struct mlx5e_rqt *rqt = &priv->indir_rqt;
	int err;

	err = mlx5e_create_rqt(priv, MLX5E_INDIR_RQT_SIZE, rqt);
	if (err)
		mlx5_core_warn(priv->mdev, "create indirect rqts failed, %d\n", err);
	return err;
}

int mlx5e_create_direct_rqts(struct mlx5e_priv *priv, struct mlx5e_tir *tirs)
{
	int err;
	int ix;

	for (ix = 0; ix < priv->max_nch; ix++) {
		err = mlx5e_create_rqt(priv, 1 /*size */, &tirs[ix].rqt);
		if (unlikely(err))
			goto err_destroy_rqts;
	}

	return 0;

err_destroy_rqts:
	mlx5_core_warn(priv->mdev, "create rqts failed, %d\n", err);
	for (ix--; ix >= 0; ix--)
		mlx5e_destroy_rqt(priv, &tirs[ix].rqt);

	return err;
}

void mlx5e_destroy_direct_rqts(struct mlx5e_priv *priv, struct mlx5e_tir *tirs)
{
	int i;

	for (i = 0; i < priv->max_nch; i++)
		mlx5e_destroy_rqt(priv, &tirs[i].rqt);
}

static int mlx5e_rx_hash_fn(int hfunc)
{
	return (hfunc == ETH_RSS_HASH_TOP) ?
	       MLX5_RX_HASH_FN_TOEPLITZ :
	       MLX5_RX_HASH_FN_INVERTED_XOR8;
}

int mlx5e_bits_invert(unsigned long a, int size)
{
	int inv = 0;
	int i;

	for (i = 0; i < size; i++)
		inv |= (test_bit(size - i - 1, &a) ? 1 : 0) << i;

	return inv;
}

static void mlx5e_fill_rqt_rqns(struct mlx5e_priv *priv, int sz,
				struct mlx5e_redirect_rqt_param rrp, void *rqtc)
{
	int i;

	for (i = 0; i < sz; i++) {
		u32 rqn;

		if (rrp.is_rss) {
			int ix = i;

			if (rrp.rss.hfunc == ETH_RSS_HASH_XOR)
				ix = mlx5e_bits_invert(i, ilog2(sz));

			ix = priv->rss_params.indirection_rqt[ix];
			rqn = rrp.rss.channels->c[ix]->rq.rqn;
		} else {
			rqn = rrp.rqn;
		}
		MLX5_SET(rqtc, rqtc, rq_num[i], rqn);
	}
}

int mlx5e_redirect_rqt(struct mlx5e_priv *priv, u32 rqtn, int sz,
		       struct mlx5e_redirect_rqt_param rrp)
{
	struct mlx5_core_dev *mdev = priv->mdev;
	void *rqtc;
	int inlen;
	u32 *in;
	int err;

	inlen = MLX5_ST_SZ_BYTES(modify_rqt_in) + sizeof(u32) * sz;
	in = kvzalloc(inlen, GFP_KERNEL);
	if (!in)
		return -ENOMEM;

	rqtc = MLX5_ADDR_OF(modify_rqt_in, in, ctx);

	MLX5_SET(rqtc, rqtc, rqt_actual_size, sz);
	MLX5_SET(modify_rqt_in, in, bitmask.rqn_list, 1);
	mlx5e_fill_rqt_rqns(priv, sz, rrp, rqtc);
	err = mlx5_core_modify_rqt(mdev, rqtn, in, inlen);

	kvfree(in);
	return err;
}

static u32 mlx5e_get_direct_rqn(struct mlx5e_priv *priv, int ix,
				struct mlx5e_redirect_rqt_param rrp)
{
	if (!rrp.is_rss)
		return rrp.rqn;

	if (ix >= rrp.rss.channels->num)
		return priv->drop_rq.rqn;

	return rrp.rss.channels->c[ix]->rq.rqn;
}

static void mlx5e_redirect_rqts(struct mlx5e_priv *priv,
				struct mlx5e_redirect_rqt_param rrp)
{
	u32 rqtn;
	int ix;

	if (priv->indir_rqt.enabled) {
		/* RSS RQ table */
		rqtn = priv->indir_rqt.rqtn;
		mlx5e_redirect_rqt(priv, rqtn, MLX5E_INDIR_RQT_SIZE, rrp);
	}

	for (ix = 0; ix < priv->max_nch; ix++) {
		struct mlx5e_redirect_rqt_param direct_rrp = {
			.is_rss = false,
			{
				.rqn    = mlx5e_get_direct_rqn(priv, ix, rrp)
			},
		};

		/* Direct RQ Tables */
		if (!priv->direct_tir[ix].rqt.enabled)
			continue;

		rqtn = priv->direct_tir[ix].rqt.rqtn;
		mlx5e_redirect_rqt(priv, rqtn, 1, direct_rrp);
	}
}

static void mlx5e_redirect_rqts_to_channels(struct mlx5e_priv *priv,
					    struct mlx5e_channels *chs)
{
	struct mlx5e_redirect_rqt_param rrp = {
		.is_rss        = true,
		{
			.rss = {
				.channels  = chs,
				.hfunc     = priv->rss_params.hfunc,
			}
		},
	};

	mlx5e_redirect_rqts(priv, rrp);
}

static void mlx5e_redirect_rqts_to_drop(struct mlx5e_priv *priv)
{
	struct mlx5e_redirect_rqt_param drop_rrp = {
		.is_rss = false,
		{
			.rqn = priv->drop_rq.rqn,
		},
	};

	mlx5e_redirect_rqts(priv, drop_rrp);
}

static const struct mlx5e_tirc_config tirc_default_config[MLX5E_NUM_INDIR_TIRS] = {
	[MLX5E_TT_IPV4_TCP] = { .l3_prot_type = MLX5_L3_PROT_TYPE_IPV4,
				.l4_prot_type = MLX5_L4_PROT_TYPE_TCP,
				.rx_hash_fields = MLX5_HASH_IP_L4PORTS,
	},
	[MLX5E_TT_IPV6_TCP] = { .l3_prot_type = MLX5_L3_PROT_TYPE_IPV6,
				.l4_prot_type = MLX5_L4_PROT_TYPE_TCP,
				.rx_hash_fields = MLX5_HASH_IP_L4PORTS,
	},
	[MLX5E_TT_IPV4_UDP] = { .l3_prot_type = MLX5_L3_PROT_TYPE_IPV4,
				.l4_prot_type = MLX5_L4_PROT_TYPE_UDP,
				.rx_hash_fields = MLX5_HASH_IP_L4PORTS,
	},
	[MLX5E_TT_IPV6_UDP] = { .l3_prot_type = MLX5_L3_PROT_TYPE_IPV6,
				.l4_prot_type = MLX5_L4_PROT_TYPE_UDP,
				.rx_hash_fields = MLX5_HASH_IP_L4PORTS,
	},
	[MLX5E_TT_IPV4_IPSEC_AH] = { .l3_prot_type = MLX5_L3_PROT_TYPE_IPV4,
				     .l4_prot_type = 0,
				     .rx_hash_fields = MLX5_HASH_IP_IPSEC_SPI,
	},
	[MLX5E_TT_IPV6_IPSEC_AH] = { .l3_prot_type = MLX5_L3_PROT_TYPE_IPV6,
				     .l4_prot_type = 0,
				     .rx_hash_fields = MLX5_HASH_IP_IPSEC_SPI,
	},
	[MLX5E_TT_IPV4_IPSEC_ESP] = { .l3_prot_type = MLX5_L3_PROT_TYPE_IPV4,
				      .l4_prot_type = 0,
				      .rx_hash_fields = MLX5_HASH_IP_IPSEC_SPI,
	},
	[MLX5E_TT_IPV6_IPSEC_ESP] = { .l3_prot_type = MLX5_L3_PROT_TYPE_IPV6,
				      .l4_prot_type = 0,
				      .rx_hash_fields = MLX5_HASH_IP_IPSEC_SPI,
	},
	[MLX5E_TT_IPV4] = { .l3_prot_type = MLX5_L3_PROT_TYPE_IPV4,
			    .l4_prot_type = 0,
			    .rx_hash_fields = MLX5_HASH_IP,
	},
	[MLX5E_TT_IPV6] = { .l3_prot_type = MLX5_L3_PROT_TYPE_IPV6,
			    .l4_prot_type = 0,
			    .rx_hash_fields = MLX5_HASH_IP,
	},
};

struct mlx5e_tirc_config mlx5e_tirc_get_default_config(enum mlx5e_traffic_types tt)
{
	return tirc_default_config[tt];
}

static void mlx5e_build_tir_ctx_lro(struct mlx5e_params *params, void *tirc)
{
	if (!params->lro_en)
		return;

#define ROUGH_MAX_L2_L3_HDR_SZ 256

	MLX5_SET(tirc, tirc, lro_enable_mask,
		 MLX5_TIRC_LRO_ENABLE_MASK_IPV4_LRO |
		 MLX5_TIRC_LRO_ENABLE_MASK_IPV6_LRO);
	MLX5_SET(tirc, tirc, lro_max_ip_payload_size,
		 (MLX5E_PARAMS_DEFAULT_LRO_WQE_SZ - ROUGH_MAX_L2_L3_HDR_SZ) >> 8);
	MLX5_SET(tirc, tirc, lro_timeout_period_usecs, params->lro_timeout);
}

void mlx5e_build_indir_tir_ctx_hash(struct mlx5e_rss_params *rss_params,
				    const struct mlx5e_tirc_config *ttconfig,
				    void *tirc, bool inner)
{
	void *hfso = inner ? MLX5_ADDR_OF(tirc, tirc, rx_hash_field_selector_inner) :
			     MLX5_ADDR_OF(tirc, tirc, rx_hash_field_selector_outer);

	MLX5_SET(tirc, tirc, rx_hash_fn, mlx5e_rx_hash_fn(rss_params->hfunc));
	if (rss_params->hfunc == ETH_RSS_HASH_TOP) {
		void *rss_key = MLX5_ADDR_OF(tirc, tirc,
					     rx_hash_toeplitz_key);
		size_t len = MLX5_FLD_SZ_BYTES(tirc,
					       rx_hash_toeplitz_key);

		MLX5_SET(tirc, tirc, rx_hash_symmetric, 1);
		memcpy(rss_key, rss_params->toeplitz_hash_key, len);
	}
	MLX5_SET(rx_hash_field_select, hfso, l3_prot_type,
		 ttconfig->l3_prot_type);
	MLX5_SET(rx_hash_field_select, hfso, l4_prot_type,
		 ttconfig->l4_prot_type);
	MLX5_SET(rx_hash_field_select, hfso, selected_fields,
		 ttconfig->rx_hash_fields);
}

static void mlx5e_update_rx_hash_fields(struct mlx5e_tirc_config *ttconfig,
					enum mlx5e_traffic_types tt,
					u32 rx_hash_fields)
{
	*ttconfig                = tirc_default_config[tt];
	ttconfig->rx_hash_fields = rx_hash_fields;
}

void mlx5e_modify_tirs_hash(struct mlx5e_priv *priv, void *in)
{
	void *tirc = MLX5_ADDR_OF(modify_tir_in, in, ctx);
	struct mlx5e_rss_params *rss = &priv->rss_params;
	struct mlx5_core_dev *mdev = priv->mdev;
	int ctxlen = MLX5_ST_SZ_BYTES(tirc);
	struct mlx5e_tirc_config ttconfig;
	int tt;

	MLX5_SET(modify_tir_in, in, bitmask.hash, 1);

	for (tt = 0; tt < MLX5E_NUM_INDIR_TIRS; tt++) {
		memset(tirc, 0, ctxlen);
		mlx5e_update_rx_hash_fields(&ttconfig, tt,
					    rss->rx_hash_fields[tt]);
		mlx5e_build_indir_tir_ctx_hash(rss, &ttconfig, tirc, false);
		mlx5_core_modify_tir(mdev, priv->indir_tir[tt].tirn, in);
	}

	/* Verify inner tirs resources allocated */
	if (!priv->inner_indir_tir[0].tirn)
		return;

	for (tt = 0; tt < MLX5E_NUM_INDIR_TIRS; tt++) {
		memset(tirc, 0, ctxlen);
		mlx5e_update_rx_hash_fields(&ttconfig, tt,
					    rss->rx_hash_fields[tt]);
		mlx5e_build_indir_tir_ctx_hash(rss, &ttconfig, tirc, true);
		mlx5_core_modify_tir(mdev, priv->inner_indir_tir[tt].tirn, in);
	}
}

static int mlx5e_modify_tirs_lro(struct mlx5e_priv *priv)
{
	struct mlx5_core_dev *mdev = priv->mdev;

	void *in;
	void *tirc;
	int inlen;
	int err;
	int tt;
	int ix;

	inlen = MLX5_ST_SZ_BYTES(modify_tir_in);
	in = kvzalloc(inlen, GFP_KERNEL);
	if (!in)
		return -ENOMEM;

	MLX5_SET(modify_tir_in, in, bitmask.lro, 1);
	tirc = MLX5_ADDR_OF(modify_tir_in, in, ctx);

	mlx5e_build_tir_ctx_lro(&priv->channels.params, tirc);

	for (tt = 0; tt < MLX5E_NUM_INDIR_TIRS; tt++) {
		err = mlx5_core_modify_tir(mdev, priv->indir_tir[tt].tirn, in);
		if (err)
			goto free_in;
	}

	for (ix = 0; ix < priv->max_nch; ix++) {
		err = mlx5_core_modify_tir(mdev, priv->direct_tir[ix].tirn, in);
		if (err)
			goto free_in;
	}

free_in:
	kvfree(in);

	return err;
}

static MLX5E_DEFINE_PREACTIVATE_WRAPPER_CTX(mlx5e_modify_tirs_lro);

static int mlx5e_set_mtu(struct mlx5_core_dev *mdev,
			 struct mlx5e_params *params, u16 mtu)
{
	u16 hw_mtu = MLX5E_SW2HW_MTU(params, mtu);
	int err;

	err = mlx5_set_port_mtu(mdev, hw_mtu, 1);
	if (err)
		return err;

	/* Update vport context MTU */
	mlx5_modify_nic_vport_mtu(mdev, hw_mtu);
	return 0;
}

static void mlx5e_query_mtu(struct mlx5_core_dev *mdev,
			    struct mlx5e_params *params, u16 *mtu)
{
	u16 hw_mtu = 0;
	int err;

	err = mlx5_query_nic_vport_mtu(mdev, &hw_mtu);
	if (err || !hw_mtu) /* fallback to port oper mtu */
		mlx5_query_port_oper_mtu(mdev, &hw_mtu, 1);

	*mtu = MLX5E_HW2SW_MTU(params, hw_mtu);
}

int mlx5e_set_dev_port_mtu(struct mlx5e_priv *priv)
{
	struct mlx5e_params *params = &priv->channels.params;
	struct net_device *netdev = priv->netdev;
	struct mlx5_core_dev *mdev = priv->mdev;
	u16 mtu;
	int err;

	err = mlx5e_set_mtu(mdev, params, params->sw_mtu);
	if (err)
		return err;

	mlx5e_query_mtu(mdev, params, &mtu);
	if (mtu != params->sw_mtu)
		netdev_warn(netdev, "%s: VPort MTU %d is different than netdev mtu %d\n",
			    __func__, mtu, params->sw_mtu);

	params->sw_mtu = mtu;
	return 0;
}

MLX5E_DEFINE_PREACTIVATE_WRAPPER_CTX(mlx5e_set_dev_port_mtu);

void mlx5e_set_netdev_mtu_boundaries(struct mlx5e_priv *priv)
{
	struct mlx5e_params *params = &priv->channels.params;
	struct net_device *netdev   = priv->netdev;
	struct mlx5_core_dev *mdev  = priv->mdev;
	u16 max_mtu;

	/* MTU range: 68 - hw-specific max */
	netdev->min_mtu = ETH_MIN_MTU;

	mlx5_query_port_max_mtu(mdev, &max_mtu, 1);
	netdev->max_mtu = min_t(unsigned int, MLX5E_HW2SW_MTU(params, max_mtu),
				ETH_MAX_MTU);
}

static void mlx5e_netdev_set_tcs(struct net_device *netdev, u16 nch, u8 ntc)
{
	int tc;

	netdev_reset_tc(netdev);

	if (ntc == 1)
		return;

	netdev_set_num_tc(netdev, ntc);

	/* Map netdev TCs to offset 0
	 * We have our own UP to TXQ mapping for QoS
	 */
	for (tc = 0; tc < ntc; tc++)
		netdev_set_tc_queue(netdev, tc, nch, 0);
}

static int mlx5e_update_netdev_queues(struct mlx5e_priv *priv)
{
	struct net_device *netdev = priv->netdev;
	int num_txqs, num_rxqs, nch, ntc;
	int old_num_txqs, old_ntc;
	int err;

	old_num_txqs = netdev->real_num_tx_queues;
	old_ntc = netdev->num_tc;

	nch = priv->channels.params.num_channels;
	ntc = priv->channels.params.num_tc;
	num_txqs = nch * ntc;
	if (MLX5E_GET_PFLAG(&priv->channels.params, MLX5E_PFLAG_TX_PORT_TS))
		num_txqs += ntc;
	num_rxqs = nch * priv->profile->rq_groups;

	mlx5e_netdev_set_tcs(netdev, nch, ntc);

	err = netif_set_real_num_tx_queues(netdev, num_txqs);
	if (err) {
		netdev_warn(netdev, "netif_set_real_num_tx_queues failed, %d\n", err);
		goto err_tcs;
	}
	err = netif_set_real_num_rx_queues(netdev, num_rxqs);
	if (err) {
		netdev_warn(netdev, "netif_set_real_num_rx_queues failed, %d\n", err);
		goto err_txqs;
	}

	return 0;

err_txqs:
	/* netif_set_real_num_rx_queues could fail only when nch increased. Only
	 * one of nch and ntc is changed in this function. That means, the call
	 * to netif_set_real_num_tx_queues below should not fail, because it
	 * decreases the number of TX queues.
	 */
	WARN_ON_ONCE(netif_set_real_num_tx_queues(netdev, old_num_txqs));

err_tcs:
	mlx5e_netdev_set_tcs(netdev, old_num_txqs / old_ntc, old_ntc);
	return err;
}

static void mlx5e_set_default_xps_cpumasks(struct mlx5e_priv *priv,
					   struct mlx5e_params *params)
{
	struct mlx5_core_dev *mdev = priv->mdev;
	int num_comp_vectors, ix, irq;

	num_comp_vectors = mlx5_comp_vectors_count(mdev);

	for (ix = 0; ix < params->num_channels; ix++) {
		cpumask_clear(priv->scratchpad.cpumask);

		for (irq = ix; irq < num_comp_vectors; irq += params->num_channels) {
			int cpu = cpumask_first(mlx5_comp_irq_get_affinity_mask(mdev, irq));

			cpumask_set_cpu(cpu, priv->scratchpad.cpumask);
		}

		netif_set_xps_queue(priv->netdev, priv->scratchpad.cpumask, ix);
	}
}

int mlx5e_num_channels_changed(struct mlx5e_priv *priv)
{
	u16 count = priv->channels.params.num_channels;
	int err;

	err = mlx5e_update_netdev_queues(priv);
	if (err)
		return err;

	mlx5e_set_default_xps_cpumasks(priv, &priv->channels.params);

	if (!netif_is_rxfh_configured(priv->netdev))
		mlx5e_build_default_indir_rqt(priv->rss_params.indirection_rqt,
					      MLX5E_INDIR_RQT_SIZE, count);

	return 0;
}

MLX5E_DEFINE_PREACTIVATE_WRAPPER_CTX(mlx5e_num_channels_changed);

static void mlx5e_build_txq_maps(struct mlx5e_priv *priv)
{
	int i, ch, tc, num_tc;

	ch = priv->channels.num;
	num_tc = priv->channels.params.num_tc;

	for (i = 0; i < ch; i++) {
		for (tc = 0; tc < num_tc; tc++) {
			struct mlx5e_channel *c = priv->channels.c[i];
			struct mlx5e_txqsq *sq = &c->sq[tc];

			priv->txq2sq[sq->txq_ix] = sq;
			priv->channel_tc2realtxq[i][tc] = i + tc * ch;
		}
	}

	if (!priv->channels.port_ptp)
		return;

	for (tc = 0; tc < num_tc; tc++) {
		struct mlx5e_port_ptp *c = priv->channels.port_ptp;
		struct mlx5e_txqsq *sq = &c->ptpsq[tc].txqsq;

		priv->txq2sq[sq->txq_ix] = sq;
		priv->port_ptp_tc2realtxq[tc] = priv->num_tc_x_num_ch + tc;
	}
}

static void mlx5e_update_num_tc_x_num_ch(struct mlx5e_priv *priv)
{
	/* Sync with mlx5e_select_queue. */
	WRITE_ONCE(priv->num_tc_x_num_ch,
		   priv->channels.params.num_tc * priv->channels.num);
}

void mlx5e_activate_priv_channels(struct mlx5e_priv *priv)
{
	mlx5e_update_num_tc_x_num_ch(priv);
	mlx5e_build_txq_maps(priv);
	mlx5e_activate_channels(&priv->channels);
	mlx5e_xdp_tx_enable(priv);
	netif_tx_start_all_queues(priv->netdev);

	if (mlx5e_is_vport_rep(priv))
		mlx5e_add_sqs_fwd_rules(priv);

	mlx5e_wait_channels_min_rx_wqes(&priv->channels);
	mlx5e_redirect_rqts_to_channels(priv, &priv->channels);

	mlx5e_xsk_redirect_rqts_to_channels(priv, &priv->channels);
}

void mlx5e_deactivate_priv_channels(struct mlx5e_priv *priv)
{
	mlx5e_xsk_redirect_rqts_to_drop(priv, &priv->channels);

	mlx5e_redirect_rqts_to_drop(priv);

	if (mlx5e_is_vport_rep(priv))
		mlx5e_remove_sqs_fwd_rules(priv);

	/* FIXME: This is a W/A only for tx timeout watch dog false alarm when
	 * polling for inactive tx queues.
	 */
	netif_tx_stop_all_queues(priv->netdev);
	netif_tx_disable(priv->netdev);
	mlx5e_xdp_tx_disable(priv);
	mlx5e_deactivate_channels(&priv->channels);
}

static int mlx5e_switch_priv_channels(struct mlx5e_priv *priv,
				      struct mlx5e_channels *new_chs,
				      mlx5e_fp_preactivate preactivate,
				      void *context)
{
	struct net_device *netdev = priv->netdev;
	struct mlx5e_channels old_chs;
	int carrier_ok;
	int err = 0;

	carrier_ok = netif_carrier_ok(netdev);
	netif_carrier_off(netdev);

	mlx5e_deactivate_priv_channels(priv);

	old_chs = priv->channels;
	priv->channels = *new_chs;

	/* New channels are ready to roll, call the preactivate hook if needed
	 * to modify HW settings or update kernel parameters.
	 */
	if (preactivate) {
		err = preactivate(priv, context);
		if (err) {
			priv->channels = old_chs;
			goto out;
		}
	}

	mlx5e_close_channels(&old_chs);
	priv->profile->update_rx(priv);

out:
	mlx5e_activate_priv_channels(priv);

	/* return carrier back if needed */
	if (carrier_ok)
		netif_carrier_on(netdev);

	return err;
}

int mlx5e_safe_switch_channels(struct mlx5e_priv *priv,
			       struct mlx5e_channels *new_chs,
			       mlx5e_fp_preactivate preactivate,
			       void *context)
{
	int err;

	err = mlx5e_open_channels(priv, new_chs);
	if (err)
		return err;

	err = mlx5e_switch_priv_channels(priv, new_chs, preactivate, context);
	if (err)
		goto err_close;

	return 0;

err_close:
	mlx5e_close_channels(new_chs);

	return err;
}

int mlx5e_safe_reopen_channels(struct mlx5e_priv *priv)
{
	struct mlx5e_channels new_channels = {};

	new_channels.params = priv->channels.params;
	return mlx5e_safe_switch_channels(priv, &new_channels, NULL, NULL);
}

void mlx5e_timestamp_init(struct mlx5e_priv *priv)
{
	priv->tstamp.tx_type   = HWTSTAMP_TX_OFF;
	priv->tstamp.rx_filter = HWTSTAMP_FILTER_NONE;
}

static void mlx5e_modify_admin_state(struct mlx5_core_dev *mdev,
				     enum mlx5_port_status state)
{
	struct mlx5_eswitch *esw = mdev->priv.eswitch;
	int vport_admin_state;

	mlx5_set_port_admin_status(mdev, state);

	if (mlx5_eswitch_mode(mdev) != MLX5_ESWITCH_LEGACY)
		return;

	if (state == MLX5_PORT_UP)
		vport_admin_state = MLX5_VPORT_ADMIN_STATE_AUTO;
	else
		vport_admin_state = MLX5_VPORT_ADMIN_STATE_DOWN;

	mlx5_eswitch_set_vport_state(esw, MLX5_VPORT_UPLINK, vport_admin_state);
}

int mlx5e_open_locked(struct net_device *netdev)
{
	struct mlx5e_priv *priv = netdev_priv(netdev);
	int err;

	set_bit(MLX5E_STATE_OPENED, &priv->state);

	err = mlx5e_open_channels(priv, &priv->channels);
	if (err)
		goto err_clear_state_opened_flag;

	priv->profile->update_rx(priv);
	mlx5e_activate_priv_channels(priv);
	if (priv->profile->update_carrier)
		priv->profile->update_carrier(priv);

	mlx5e_queue_update_stats(priv);
	return 0;

err_clear_state_opened_flag:
	clear_bit(MLX5E_STATE_OPENED, &priv->state);
	return err;
}

int mlx5e_open(struct net_device *netdev)
{
	struct mlx5e_priv *priv = netdev_priv(netdev);
	int err;

	mutex_lock(&priv->state_lock);
	err = mlx5e_open_locked(netdev);
	if (!err)
		mlx5e_modify_admin_state(priv->mdev, MLX5_PORT_UP);
	mutex_unlock(&priv->state_lock);

	return err;
}

int mlx5e_close_locked(struct net_device *netdev)
{
	struct mlx5e_priv *priv = netdev_priv(netdev);

	/* May already be CLOSED in case a previous configuration operation
	 * (e.g RX/TX queue size change) that involves close&open failed.
	 */
	if (!test_bit(MLX5E_STATE_OPENED, &priv->state))
		return 0;

	clear_bit(MLX5E_STATE_OPENED, &priv->state);

	netif_carrier_off(priv->netdev);
	mlx5e_deactivate_priv_channels(priv);
	mlx5e_close_channels(&priv->channels);

	return 0;
}

int mlx5e_close(struct net_device *netdev)
{
	struct mlx5e_priv *priv = netdev_priv(netdev);
	int err;

	if (!netif_device_present(netdev))
		return -ENODEV;

	mutex_lock(&priv->state_lock);
	mlx5e_modify_admin_state(priv->mdev, MLX5_PORT_DOWN);
	err = mlx5e_close_locked(netdev);
	mutex_unlock(&priv->state_lock);

	return err;
}

static void mlx5e_free_drop_rq(struct mlx5e_rq *rq)
{
	mlx5_wq_destroy(&rq->wq_ctrl);
}

static int mlx5e_alloc_drop_rq(struct mlx5_core_dev *mdev,
			       struct mlx5e_rq *rq,
			       struct mlx5e_rq_param *param)
{
	void *rqc = param->rqc;
	void *rqc_wq = MLX5_ADDR_OF(rqc, rqc, wq);
	int err;

	param->wq.db_numa_node = param->wq.buf_numa_node;

	err = mlx5_wq_cyc_create(mdev, &param->wq, rqc_wq, &rq->wqe.wq,
				 &rq->wq_ctrl);
	if (err)
		return err;

	/* Mark as unused given "Drop-RQ" packets never reach XDP */
	xdp_rxq_info_unused(&rq->xdp_rxq);

	rq->mdev = mdev;

	return 0;
}

static int mlx5e_alloc_drop_cq(struct mlx5e_priv *priv,
			       struct mlx5e_cq *cq,
			       struct mlx5e_cq_param *param)
{
<<<<<<< HEAD
=======
	struct mlx5_core_dev *mdev = priv->mdev;

>>>>>>> 356006a6
	param->wq.buf_numa_node = dev_to_node(mlx5_core_dma_dev(mdev));
	param->wq.db_numa_node  = dev_to_node(mlx5_core_dma_dev(mdev));

	return mlx5e_alloc_cq_common(priv, param, cq);
}

int mlx5e_open_drop_rq(struct mlx5e_priv *priv,
		       struct mlx5e_rq *drop_rq)
{
	struct mlx5_core_dev *mdev = priv->mdev;
	struct mlx5e_cq_param cq_param = {};
	struct mlx5e_rq_param rq_param = {};
	struct mlx5e_cq *cq = &drop_rq->cq;
	int err;

	mlx5e_build_drop_rq_param(priv, &rq_param);

	err = mlx5e_alloc_drop_cq(priv, cq, &cq_param);
	if (err)
		return err;

	err = mlx5e_create_cq(cq, &cq_param);
	if (err)
		goto err_free_cq;

	err = mlx5e_alloc_drop_rq(mdev, drop_rq, &rq_param);
	if (err)
		goto err_destroy_cq;

	err = mlx5e_create_rq(drop_rq, &rq_param);
	if (err)
		goto err_free_rq;

	err = mlx5e_modify_rq_state(drop_rq, MLX5_RQC_STATE_RST, MLX5_RQC_STATE_RDY);
	if (err)
		mlx5_core_warn(priv->mdev, "modify_rq_state failed, rx_if_down_packets won't be counted %d\n", err);

	return 0;

err_free_rq:
	mlx5e_free_drop_rq(drop_rq);

err_destroy_cq:
	mlx5e_destroy_cq(cq);

err_free_cq:
	mlx5e_free_cq(cq);

	return err;
}

void mlx5e_close_drop_rq(struct mlx5e_rq *drop_rq)
{
	mlx5e_destroy_rq(drop_rq);
	mlx5e_free_drop_rq(drop_rq);
	mlx5e_destroy_cq(&drop_rq->cq);
	mlx5e_free_cq(&drop_rq->cq);
}

int mlx5e_create_tis(struct mlx5_core_dev *mdev, void *in, u32 *tisn)
{
	void *tisc = MLX5_ADDR_OF(create_tis_in, in, ctx);

	MLX5_SET(tisc, tisc, transport_domain, mdev->mlx5e_res.td.tdn);

	if (MLX5_GET(tisc, tisc, tls_en))
		MLX5_SET(tisc, tisc, pd, mdev->mlx5e_res.pdn);

	if (mlx5_lag_is_lacp_owner(mdev))
		MLX5_SET(tisc, tisc, strict_lag_tx_port_affinity, 1);

	return mlx5_core_create_tis(mdev, in, tisn);
}

void mlx5e_destroy_tis(struct mlx5_core_dev *mdev, u32 tisn)
{
	mlx5_core_destroy_tis(mdev, tisn);
}

void mlx5e_destroy_tises(struct mlx5e_priv *priv)
{
	int tc, i;

	for (i = 0; i < mlx5e_get_num_lag_ports(priv->mdev); i++)
		for (tc = 0; tc < priv->profile->max_tc; tc++)
			mlx5e_destroy_tis(priv->mdev, priv->tisn[i][tc]);
}

static bool mlx5e_lag_should_assign_affinity(struct mlx5_core_dev *mdev)
{
	return MLX5_CAP_GEN(mdev, lag_tx_port_affinity) && mlx5e_get_num_lag_ports(mdev) > 1;
}

int mlx5e_create_tises(struct mlx5e_priv *priv)
{
	int tc, i;
	int err;

	for (i = 0; i < mlx5e_get_num_lag_ports(priv->mdev); i++) {
		for (tc = 0; tc < priv->profile->max_tc; tc++) {
			u32 in[MLX5_ST_SZ_DW(create_tis_in)] = {};
			void *tisc;

			tisc = MLX5_ADDR_OF(create_tis_in, in, ctx);

			MLX5_SET(tisc, tisc, prio, tc << 1);

			if (mlx5e_lag_should_assign_affinity(priv->mdev))
				MLX5_SET(tisc, tisc, lag_tx_port_affinity, i + 1);

			err = mlx5e_create_tis(priv->mdev, in, &priv->tisn[i][tc]);
			if (err)
				goto err_close_tises;
		}
	}

	return 0;

err_close_tises:
	for (; i >= 0; i--) {
		for (tc--; tc >= 0; tc--)
			mlx5e_destroy_tis(priv->mdev, priv->tisn[i][tc]);
		tc = priv->profile->max_tc;
	}

	return err;
}

static void mlx5e_cleanup_nic_tx(struct mlx5e_priv *priv)
{
	mlx5e_destroy_tises(priv);
}

static void mlx5e_build_indir_tir_ctx_common(struct mlx5e_priv *priv,
					     u32 rqtn, u32 *tirc)
{
	MLX5_SET(tirc, tirc, transport_domain, priv->mdev->mlx5e_res.td.tdn);
	MLX5_SET(tirc, tirc, disp_type, MLX5_TIRC_DISP_TYPE_INDIRECT);
	MLX5_SET(tirc, tirc, indirect_table, rqtn);
	MLX5_SET(tirc, tirc, tunneled_offload_en,
		 priv->channels.params.tunneled_offload_en);

	mlx5e_build_tir_ctx_lro(&priv->channels.params, tirc);
}

static void mlx5e_build_indir_tir_ctx(struct mlx5e_priv *priv,
				      enum mlx5e_traffic_types tt,
				      u32 *tirc)
{
	mlx5e_build_indir_tir_ctx_common(priv, priv->indir_rqt.rqtn, tirc);
	mlx5e_build_indir_tir_ctx_hash(&priv->rss_params,
				       &tirc_default_config[tt], tirc, false);
}

static void mlx5e_build_direct_tir_ctx(struct mlx5e_priv *priv, u32 rqtn, u32 *tirc)
{
	mlx5e_build_indir_tir_ctx_common(priv, rqtn, tirc);
	MLX5_SET(tirc, tirc, rx_hash_fn, MLX5_RX_HASH_FN_INVERTED_XOR8);
}

static void mlx5e_build_inner_indir_tir_ctx(struct mlx5e_priv *priv,
					    enum mlx5e_traffic_types tt,
					    u32 *tirc)
{
	mlx5e_build_indir_tir_ctx_common(priv, priv->indir_rqt.rqtn, tirc);
	mlx5e_build_indir_tir_ctx_hash(&priv->rss_params,
				       &tirc_default_config[tt], tirc, true);
}

int mlx5e_create_indirect_tirs(struct mlx5e_priv *priv, bool inner_ttc)
{
	struct mlx5e_tir *tir;
	void *tirc;
	int inlen;
	int i = 0;
	int err;
	u32 *in;
	int tt;

	inlen = MLX5_ST_SZ_BYTES(create_tir_in);
	in = kvzalloc(inlen, GFP_KERNEL);
	if (!in)
		return -ENOMEM;

	for (tt = 0; tt < MLX5E_NUM_INDIR_TIRS; tt++) {
		memset(in, 0, inlen);
		tir = &priv->indir_tir[tt];
		tirc = MLX5_ADDR_OF(create_tir_in, in, ctx);
		mlx5e_build_indir_tir_ctx(priv, tt, tirc);
		err = mlx5e_create_tir(priv->mdev, tir, in);
		if (err) {
			mlx5_core_warn(priv->mdev, "create indirect tirs failed, %d\n", err);
			goto err_destroy_inner_tirs;
		}
	}

	if (!inner_ttc || !mlx5e_tunnel_inner_ft_supported(priv->mdev))
		goto out;

	for (i = 0; i < MLX5E_NUM_INDIR_TIRS; i++) {
		memset(in, 0, inlen);
		tir = &priv->inner_indir_tir[i];
		tirc = MLX5_ADDR_OF(create_tir_in, in, ctx);
		mlx5e_build_inner_indir_tir_ctx(priv, i, tirc);
		err = mlx5e_create_tir(priv->mdev, tir, in);
		if (err) {
			mlx5_core_warn(priv->mdev, "create inner indirect tirs failed, %d\n", err);
			goto err_destroy_inner_tirs;
		}
	}

out:
	kvfree(in);

	return 0;

err_destroy_inner_tirs:
	for (i--; i >= 0; i--)
		mlx5e_destroy_tir(priv->mdev, &priv->inner_indir_tir[i]);

	for (tt--; tt >= 0; tt--)
		mlx5e_destroy_tir(priv->mdev, &priv->indir_tir[tt]);

	kvfree(in);

	return err;
}

int mlx5e_create_direct_tirs(struct mlx5e_priv *priv, struct mlx5e_tir *tirs)
{
	struct mlx5e_tir *tir;
	void *tirc;
	int inlen;
	int err = 0;
	u32 *in;
	int ix;

	inlen = MLX5_ST_SZ_BYTES(create_tir_in);
	in = kvzalloc(inlen, GFP_KERNEL);
	if (!in)
		return -ENOMEM;

	for (ix = 0; ix < priv->max_nch; ix++) {
		memset(in, 0, inlen);
		tir = &tirs[ix];
		tirc = MLX5_ADDR_OF(create_tir_in, in, ctx);
		mlx5e_build_direct_tir_ctx(priv, tir->rqt.rqtn, tirc);
		err = mlx5e_create_tir(priv->mdev, tir, in);
		if (unlikely(err))
			goto err_destroy_ch_tirs;
	}

	goto out;

err_destroy_ch_tirs:
	mlx5_core_warn(priv->mdev, "create tirs failed, %d\n", err);
	for (ix--; ix >= 0; ix--)
		mlx5e_destroy_tir(priv->mdev, &tirs[ix]);

out:
	kvfree(in);

	return err;
}

void mlx5e_destroy_indirect_tirs(struct mlx5e_priv *priv)
{
	int i;

	for (i = 0; i < MLX5E_NUM_INDIR_TIRS; i++)
		mlx5e_destroy_tir(priv->mdev, &priv->indir_tir[i]);

	/* Verify inner tirs resources allocated */
	if (!priv->inner_indir_tir[0].tirn)
		return;

	for (i = 0; i < MLX5E_NUM_INDIR_TIRS; i++)
		mlx5e_destroy_tir(priv->mdev, &priv->inner_indir_tir[i]);
}

void mlx5e_destroy_direct_tirs(struct mlx5e_priv *priv, struct mlx5e_tir *tirs)
{
	int i;

	for (i = 0; i < priv->max_nch; i++)
		mlx5e_destroy_tir(priv->mdev, &tirs[i]);
}

static int mlx5e_modify_channels_scatter_fcs(struct mlx5e_channels *chs, bool enable)
{
	int err = 0;
	int i;

	for (i = 0; i < chs->num; i++) {
		err = mlx5e_modify_rq_scatter_fcs(&chs->c[i]->rq, enable);
		if (err)
			return err;
	}

	return 0;
}

static int mlx5e_modify_channels_vsd(struct mlx5e_channels *chs, bool vsd)
{
	int err = 0;
	int i;

	for (i = 0; i < chs->num; i++) {
		err = mlx5e_modify_rq_vsd(&chs->c[i]->rq, vsd);
		if (err)
			return err;
	}

	return 0;
}

static int mlx5e_setup_tc_mqprio(struct mlx5e_priv *priv,
				 struct tc_mqprio_qopt *mqprio)
{
	struct mlx5e_channels new_channels = {};
	u8 tc = mqprio->num_tc;
	int err = 0;

	mqprio->hw = TC_MQPRIO_HW_OFFLOAD_TCS;

	if (tc && tc != MLX5E_MAX_NUM_TC)
		return -EINVAL;

	mutex_lock(&priv->state_lock);

	new_channels.params = priv->channels.params;
	new_channels.params.num_tc = tc ? tc : 1;

	if (!test_bit(MLX5E_STATE_OPENED, &priv->state)) {
		priv->channels.params = new_channels.params;
		goto out;
	}

	err = mlx5e_safe_switch_channels(priv, &new_channels,
					 mlx5e_num_channels_changed_ctx, NULL);
	if (err)
		goto out;

	priv->max_opened_tc = max_t(u8, priv->max_opened_tc,
				    new_channels.params.num_tc);
out:
	mutex_unlock(&priv->state_lock);
	return err;
}

static LIST_HEAD(mlx5e_block_cb_list);

static int mlx5e_setup_tc(struct net_device *dev, enum tc_setup_type type,
			  void *type_data)
{
	struct mlx5e_priv *priv = netdev_priv(dev);

	switch (type) {
	case TC_SETUP_BLOCK: {
		struct flow_block_offload *f = type_data;

		f->unlocked_driver_cb = true;
		return flow_block_cb_setup_simple(type_data,
						  &mlx5e_block_cb_list,
						  mlx5e_setup_tc_block_cb,
						  priv, priv, true);
	}
	case TC_SETUP_QDISC_MQPRIO:
		return mlx5e_setup_tc_mqprio(priv, type_data);
	default:
		return -EOPNOTSUPP;
	}
}

void mlx5e_fold_sw_stats64(struct mlx5e_priv *priv, struct rtnl_link_stats64 *s)
{
	int i;

	for (i = 0; i < priv->max_nch; i++) {
		struct mlx5e_channel_stats *channel_stats = &priv->channel_stats[i];
		struct mlx5e_rq_stats *xskrq_stats = &channel_stats->xskrq;
		struct mlx5e_rq_stats *rq_stats = &channel_stats->rq;
		int j;

		s->rx_packets   += rq_stats->packets + xskrq_stats->packets;
		s->rx_bytes     += rq_stats->bytes + xskrq_stats->bytes;
		s->multicast    += rq_stats->mcast_packets + xskrq_stats->mcast_packets;

		for (j = 0; j < priv->max_opened_tc; j++) {
			struct mlx5e_sq_stats *sq_stats = &channel_stats->sq[j];

			s->tx_packets    += sq_stats->packets;
			s->tx_bytes      += sq_stats->bytes;
			s->tx_dropped    += sq_stats->dropped;
		}
	}
}

void
mlx5e_get_stats(struct net_device *dev, struct rtnl_link_stats64 *stats)
{
	struct mlx5e_priv *priv = netdev_priv(dev);
	struct mlx5e_pport_stats *pstats = &priv->stats.pport;

	/* In switchdev mode, monitor counters doesn't monitor
	 * rx/tx stats of 802_3. The update stats mechanism
	 * should keep the 802_3 layout counters updated
	 */
	if (!mlx5e_monitor_counter_supported(priv) ||
	    mlx5e_is_uplink_rep(priv)) {
		/* update HW stats in background for next time */
		mlx5e_queue_update_stats(priv);
	}

	if (mlx5e_is_uplink_rep(priv)) {
		stats->rx_packets = PPORT_802_3_GET(pstats, a_frames_received_ok);
		stats->rx_bytes   = PPORT_802_3_GET(pstats, a_octets_received_ok);
		stats->tx_packets = PPORT_802_3_GET(pstats, a_frames_transmitted_ok);
		stats->tx_bytes   = PPORT_802_3_GET(pstats, a_octets_transmitted_ok);
	} else {
		mlx5e_fold_sw_stats64(priv, stats);
	}

	stats->rx_dropped = priv->stats.qcnt.rx_out_of_buffer;

	stats->rx_length_errors =
		PPORT_802_3_GET(pstats, a_in_range_length_errors) +
		PPORT_802_3_GET(pstats, a_out_of_range_length_field) +
		PPORT_802_3_GET(pstats, a_frame_too_long_errors);
	stats->rx_crc_errors =
		PPORT_802_3_GET(pstats, a_frame_check_sequence_errors);
	stats->rx_frame_errors = PPORT_802_3_GET(pstats, a_alignment_errors);
	stats->tx_aborted_errors = PPORT_2863_GET(pstats, if_out_discards);
	stats->rx_errors = stats->rx_length_errors + stats->rx_crc_errors +
			   stats->rx_frame_errors;
	stats->tx_errors = stats->tx_aborted_errors + stats->tx_carrier_errors;
}

static void mlx5e_set_rx_mode(struct net_device *dev)
{
	struct mlx5e_priv *priv = netdev_priv(dev);

	queue_work(priv->wq, &priv->set_rx_mode_work);
}

static int mlx5e_set_mac(struct net_device *netdev, void *addr)
{
	struct mlx5e_priv *priv = netdev_priv(netdev);
	struct sockaddr *saddr = addr;

	if (!is_valid_ether_addr(saddr->sa_data))
		return -EADDRNOTAVAIL;

	netif_addr_lock_bh(netdev);
	ether_addr_copy(netdev->dev_addr, saddr->sa_data);
	netif_addr_unlock_bh(netdev);

	queue_work(priv->wq, &priv->set_rx_mode_work);

	return 0;
}

#define MLX5E_SET_FEATURE(features, feature, enable)	\
	do {						\
		if (enable)				\
			*features |= feature;		\
		else					\
			*features &= ~feature;		\
	} while (0)

typedef int (*mlx5e_feature_handler)(struct net_device *netdev, bool enable);

static int set_feature_lro(struct net_device *netdev, bool enable)
{
	struct mlx5e_priv *priv = netdev_priv(netdev);
	struct mlx5_core_dev *mdev = priv->mdev;
	struct mlx5e_channels new_channels = {};
	struct mlx5e_params *old_params;
	int err = 0;
	bool reset;

	mutex_lock(&priv->state_lock);

	if (enable && priv->xsk.refcnt) {
		netdev_warn(netdev, "LRO is incompatible with AF_XDP (%hu XSKs are active)\n",
			    priv->xsk.refcnt);
		err = -EINVAL;
		goto out;
	}

	old_params = &priv->channels.params;
	if (enable && !MLX5E_GET_PFLAG(old_params, MLX5E_PFLAG_RX_STRIDING_RQ)) {
		netdev_warn(netdev, "can't set LRO with legacy RQ\n");
		err = -EINVAL;
		goto out;
	}

	reset = test_bit(MLX5E_STATE_OPENED, &priv->state);

	new_channels.params = *old_params;
	new_channels.params.lro_en = enable;

	if (old_params->rq_wq_type != MLX5_WQ_TYPE_CYCLIC) {
		if (mlx5e_rx_mpwqe_is_linear_skb(mdev, old_params, NULL) ==
		    mlx5e_rx_mpwqe_is_linear_skb(mdev, &new_channels.params, NULL))
			reset = false;
	}

	if (!reset) {
		*old_params = new_channels.params;
		err = mlx5e_modify_tirs_lro(priv);
		goto out;
	}

	err = mlx5e_safe_switch_channels(priv, &new_channels,
					 mlx5e_modify_tirs_lro_ctx, NULL);
out:
	mutex_unlock(&priv->state_lock);
	return err;
}

static int set_feature_cvlan_filter(struct net_device *netdev, bool enable)
{
	struct mlx5e_priv *priv = netdev_priv(netdev);

	if (enable)
		mlx5e_enable_cvlan_filter(priv);
	else
		mlx5e_disable_cvlan_filter(priv);

	return 0;
}

#if IS_ENABLED(CONFIG_MLX5_CLS_ACT)
static int set_feature_tc_num_filters(struct net_device *netdev, bool enable)
{
	struct mlx5e_priv *priv = netdev_priv(netdev);

	if (!enable && mlx5e_tc_num_filters(priv, MLX5_TC_FLAG(NIC_OFFLOAD))) {
		netdev_err(netdev,
			   "Active offloaded tc filters, can't turn hw_tc_offload off\n");
		return -EINVAL;
	}

	return 0;
}
#endif

static int set_feature_rx_all(struct net_device *netdev, bool enable)
{
	struct mlx5e_priv *priv = netdev_priv(netdev);
	struct mlx5_core_dev *mdev = priv->mdev;

	return mlx5_set_port_fcs(mdev, !enable);
}

static int set_feature_rx_fcs(struct net_device *netdev, bool enable)
{
	struct mlx5e_priv *priv = netdev_priv(netdev);
	int err;

	mutex_lock(&priv->state_lock);

	priv->channels.params.scatter_fcs_en = enable;
	err = mlx5e_modify_channels_scatter_fcs(&priv->channels, enable);
	if (err)
		priv->channels.params.scatter_fcs_en = !enable;

	mutex_unlock(&priv->state_lock);

	return err;
}

static int set_feature_rx_vlan(struct net_device *netdev, bool enable)
{
	struct mlx5e_priv *priv = netdev_priv(netdev);
	int err = 0;

	mutex_lock(&priv->state_lock);

	priv->channels.params.vlan_strip_disable = !enable;
	if (!test_bit(MLX5E_STATE_OPENED, &priv->state))
		goto unlock;

	err = mlx5e_modify_channels_vsd(&priv->channels, !enable);
	if (err)
		priv->channels.params.vlan_strip_disable = enable;

unlock:
	mutex_unlock(&priv->state_lock);

	return err;
}

#ifdef CONFIG_MLX5_EN_ARFS
static int set_feature_arfs(struct net_device *netdev, bool enable)
{
	struct mlx5e_priv *priv = netdev_priv(netdev);
	int err;

	if (enable)
		err = mlx5e_arfs_enable(priv);
	else
		err = mlx5e_arfs_disable(priv);

	return err;
}
#endif

static int mlx5e_handle_feature(struct net_device *netdev,
				netdev_features_t *features,
				netdev_features_t wanted_features,
				netdev_features_t feature,
				mlx5e_feature_handler feature_handler)
{
	netdev_features_t changes = wanted_features ^ netdev->features;
	bool enable = !!(wanted_features & feature);
	int err;

	if (!(changes & feature))
		return 0;

	err = feature_handler(netdev, enable);
	if (err) {
		netdev_err(netdev, "%s feature %pNF failed, err %d\n",
			   enable ? "Enable" : "Disable", &feature, err);
		return err;
	}

	MLX5E_SET_FEATURE(features, feature, enable);
	return 0;
}

int mlx5e_set_features(struct net_device *netdev, netdev_features_t features)
{
	netdev_features_t oper_features = netdev->features;
	int err = 0;

#define MLX5E_HANDLE_FEATURE(feature, handler) \
	mlx5e_handle_feature(netdev, &oper_features, features, feature, handler)

	err |= MLX5E_HANDLE_FEATURE(NETIF_F_LRO, set_feature_lro);
	err |= MLX5E_HANDLE_FEATURE(NETIF_F_HW_VLAN_CTAG_FILTER,
				    set_feature_cvlan_filter);
#if IS_ENABLED(CONFIG_MLX5_CLS_ACT)
	err |= MLX5E_HANDLE_FEATURE(NETIF_F_HW_TC, set_feature_tc_num_filters);
#endif
	err |= MLX5E_HANDLE_FEATURE(NETIF_F_RXALL, set_feature_rx_all);
	err |= MLX5E_HANDLE_FEATURE(NETIF_F_RXFCS, set_feature_rx_fcs);
	err |= MLX5E_HANDLE_FEATURE(NETIF_F_HW_VLAN_CTAG_RX, set_feature_rx_vlan);
#ifdef CONFIG_MLX5_EN_ARFS
	err |= MLX5E_HANDLE_FEATURE(NETIF_F_NTUPLE, set_feature_arfs);
#endif
	err |= MLX5E_HANDLE_FEATURE(NETIF_F_HW_TLS_RX, mlx5e_ktls_set_feature_rx);

	if (err) {
		netdev->features = oper_features;
		return -EINVAL;
	}

	return 0;
}

static netdev_features_t mlx5e_fix_features(struct net_device *netdev,
					    netdev_features_t features)
{
	struct mlx5e_priv *priv = netdev_priv(netdev);
	struct mlx5e_params *params;

	mutex_lock(&priv->state_lock);
	params = &priv->channels.params;
	if (!bitmap_empty(priv->fs.vlan.active_svlans, VLAN_N_VID)) {
		/* HW strips the outer C-tag header, this is a problem
		 * for S-tag traffic.
		 */
		features &= ~NETIF_F_HW_VLAN_CTAG_RX;
		if (!params->vlan_strip_disable)
			netdev_warn(netdev, "Dropping C-tag vlan stripping offload due to S-tag vlan\n");
	}
	if (!MLX5E_GET_PFLAG(params, MLX5E_PFLAG_RX_STRIDING_RQ)) {
		if (features & NETIF_F_LRO) {
			netdev_warn(netdev, "Disabling LRO, not supported in legacy RQ\n");
			features &= ~NETIF_F_LRO;
		}
	}

	if (MLX5E_GET_PFLAG(params, MLX5E_PFLAG_RX_CQE_COMPRESS)) {
		features &= ~NETIF_F_RXHASH;
		if (netdev->features & NETIF_F_RXHASH)
			netdev_warn(netdev, "Disabling rxhash, not supported when CQE compress is active\n");
	}

	mutex_unlock(&priv->state_lock);

	return features;
}

static bool mlx5e_xsk_validate_mtu(struct net_device *netdev,
				   struct mlx5e_channels *chs,
				   struct mlx5e_params *new_params,
				   struct mlx5_core_dev *mdev)
{
	u16 ix;

	for (ix = 0; ix < chs->params.num_channels; ix++) {
		struct xsk_buff_pool *xsk_pool =
			mlx5e_xsk_get_pool(&chs->params, chs->params.xsk, ix);
		struct mlx5e_xsk_param xsk;

		if (!xsk_pool)
			continue;

		mlx5e_build_xsk_param(xsk_pool, &xsk);

		if (!mlx5e_validate_xsk_param(new_params, &xsk, mdev)) {
			u32 hr = mlx5e_get_linear_rq_headroom(new_params, &xsk);
			int max_mtu_frame, max_mtu_page, max_mtu;

			/* Two criteria must be met:
			 * 1. HW MTU + all headrooms <= XSK frame size.
			 * 2. Size of SKBs allocated on XDP_PASS <= PAGE_SIZE.
			 */
			max_mtu_frame = MLX5E_HW2SW_MTU(new_params, xsk.chunk_size - hr);
			max_mtu_page = mlx5e_xdp_max_mtu(new_params, &xsk);
			max_mtu = min(max_mtu_frame, max_mtu_page);

			netdev_err(netdev, "MTU %d is too big for an XSK running on channel %hu. Try MTU <= %d\n",
				   new_params->sw_mtu, ix, max_mtu);
			return false;
		}
	}

	return true;
}

int mlx5e_change_mtu(struct net_device *netdev, int new_mtu,
		     mlx5e_fp_preactivate preactivate)
{
	struct mlx5e_priv *priv = netdev_priv(netdev);
	struct mlx5e_channels new_channels = {};
	struct mlx5e_params *params;
	int err = 0;
	bool reset;

	mutex_lock(&priv->state_lock);

	params = &priv->channels.params;

	reset = !params->lro_en;
	reset = reset && test_bit(MLX5E_STATE_OPENED, &priv->state);

	new_channels.params = *params;
	new_channels.params.sw_mtu = new_mtu;
	err = mlx5e_validate_params(priv, &new_channels.params);
	if (err)
		goto out;

	if (params->xdp_prog &&
	    !mlx5e_rx_is_linear_skb(&new_channels.params, NULL)) {
		netdev_err(netdev, "MTU(%d) > %d is not allowed while XDP enabled\n",
			   new_mtu, mlx5e_xdp_max_mtu(params, NULL));
		err = -EINVAL;
		goto out;
	}

	if (priv->xsk.refcnt &&
	    !mlx5e_xsk_validate_mtu(netdev, &priv->channels,
				    &new_channels.params, priv->mdev)) {
		err = -EINVAL;
		goto out;
	}

	if (params->rq_wq_type == MLX5_WQ_TYPE_LINKED_LIST_STRIDING_RQ) {
		bool is_linear = mlx5e_rx_mpwqe_is_linear_skb(priv->mdev,
							      &new_channels.params,
							      NULL);
		u8 ppw_old = mlx5e_mpwqe_log_pkts_per_wqe(params, NULL);
		u8 ppw_new = mlx5e_mpwqe_log_pkts_per_wqe(&new_channels.params, NULL);

		/* If XSK is active, XSK RQs are linear. */
		is_linear |= priv->xsk.refcnt;

		/* Always reset in linear mode - hw_mtu is used in data path. */
		reset = reset && (is_linear || (ppw_old != ppw_new));
	}

	if (!reset) {
		params->sw_mtu = new_mtu;
		if (preactivate)
			preactivate(priv, NULL);
		netdev->mtu = params->sw_mtu;
		goto out;
	}

	err = mlx5e_safe_switch_channels(priv, &new_channels, preactivate, NULL);
	if (err)
		goto out;

	netdev->mtu = new_channels.params.sw_mtu;

out:
	mutex_unlock(&priv->state_lock);
	return err;
}

static int mlx5e_change_nic_mtu(struct net_device *netdev, int new_mtu)
{
	return mlx5e_change_mtu(netdev, new_mtu, mlx5e_set_dev_port_mtu_ctx);
}

int mlx5e_hwstamp_set(struct mlx5e_priv *priv, struct ifreq *ifr)
{
	struct hwtstamp_config config;
	int err;

	if (!MLX5_CAP_GEN(priv->mdev, device_frequency_khz) ||
	    (mlx5_clock_get_ptp_index(priv->mdev) == -1))
		return -EOPNOTSUPP;

	if (copy_from_user(&config, ifr->ifr_data, sizeof(config)))
		return -EFAULT;

	/* TX HW timestamp */
	switch (config.tx_type) {
	case HWTSTAMP_TX_OFF:
	case HWTSTAMP_TX_ON:
		break;
	default:
		return -ERANGE;
	}

	mutex_lock(&priv->state_lock);
	/* RX HW timestamp */
	switch (config.rx_filter) {
	case HWTSTAMP_FILTER_NONE:
		/* Reset CQE compression to Admin default */
		mlx5e_modify_rx_cqe_compression_locked(priv, priv->channels.params.rx_cqe_compress_def);
		break;
	case HWTSTAMP_FILTER_ALL:
	case HWTSTAMP_FILTER_SOME:
	case HWTSTAMP_FILTER_PTP_V1_L4_EVENT:
	case HWTSTAMP_FILTER_PTP_V1_L4_SYNC:
	case HWTSTAMP_FILTER_PTP_V1_L4_DELAY_REQ:
	case HWTSTAMP_FILTER_PTP_V2_L4_EVENT:
	case HWTSTAMP_FILTER_PTP_V2_L4_SYNC:
	case HWTSTAMP_FILTER_PTP_V2_L4_DELAY_REQ:
	case HWTSTAMP_FILTER_PTP_V2_L2_EVENT:
	case HWTSTAMP_FILTER_PTP_V2_L2_SYNC:
	case HWTSTAMP_FILTER_PTP_V2_L2_DELAY_REQ:
	case HWTSTAMP_FILTER_PTP_V2_EVENT:
	case HWTSTAMP_FILTER_PTP_V2_SYNC:
	case HWTSTAMP_FILTER_PTP_V2_DELAY_REQ:
	case HWTSTAMP_FILTER_NTP_ALL:
		/* Disable CQE compression */
		if (MLX5E_GET_PFLAG(&priv->channels.params, MLX5E_PFLAG_RX_CQE_COMPRESS))
			netdev_warn(priv->netdev, "Disabling RX cqe compression\n");
		err = mlx5e_modify_rx_cqe_compression_locked(priv, false);
		if (err) {
			netdev_err(priv->netdev, "Failed disabling cqe compression err=%d\n", err);
			mutex_unlock(&priv->state_lock);
			return err;
		}
		config.rx_filter = HWTSTAMP_FILTER_ALL;
		break;
	default:
		mutex_unlock(&priv->state_lock);
		return -ERANGE;
	}

	memcpy(&priv->tstamp, &config, sizeof(config));
	mutex_unlock(&priv->state_lock);

	/* might need to fix some features */
	netdev_update_features(priv->netdev);

	return copy_to_user(ifr->ifr_data, &config,
			    sizeof(config)) ? -EFAULT : 0;
}

int mlx5e_hwstamp_get(struct mlx5e_priv *priv, struct ifreq *ifr)
{
	struct hwtstamp_config *cfg = &priv->tstamp;

	if (!MLX5_CAP_GEN(priv->mdev, device_frequency_khz))
		return -EOPNOTSUPP;

	return copy_to_user(ifr->ifr_data, cfg, sizeof(*cfg)) ? -EFAULT : 0;
}

static int mlx5e_ioctl(struct net_device *dev, struct ifreq *ifr, int cmd)
{
	struct mlx5e_priv *priv = netdev_priv(dev);

	switch (cmd) {
	case SIOCSHWTSTAMP:
		return mlx5e_hwstamp_set(priv, ifr);
	case SIOCGHWTSTAMP:
		return mlx5e_hwstamp_get(priv, ifr);
	default:
		return -EOPNOTSUPP;
	}
}

#ifdef CONFIG_MLX5_ESWITCH
int mlx5e_set_vf_mac(struct net_device *dev, int vf, u8 *mac)
{
	struct mlx5e_priv *priv = netdev_priv(dev);
	struct mlx5_core_dev *mdev = priv->mdev;

	return mlx5_eswitch_set_vport_mac(mdev->priv.eswitch, vf + 1, mac);
}

static int mlx5e_set_vf_vlan(struct net_device *dev, int vf, u16 vlan, u8 qos,
			     __be16 vlan_proto)
{
	struct mlx5e_priv *priv = netdev_priv(dev);
	struct mlx5_core_dev *mdev = priv->mdev;

	if (vlan_proto != htons(ETH_P_8021Q))
		return -EPROTONOSUPPORT;

	return mlx5_eswitch_set_vport_vlan(mdev->priv.eswitch, vf + 1,
					   vlan, qos);
}

static int mlx5e_set_vf_spoofchk(struct net_device *dev, int vf, bool setting)
{
	struct mlx5e_priv *priv = netdev_priv(dev);
	struct mlx5_core_dev *mdev = priv->mdev;

	return mlx5_eswitch_set_vport_spoofchk(mdev->priv.eswitch, vf + 1, setting);
}

static int mlx5e_set_vf_trust(struct net_device *dev, int vf, bool setting)
{
	struct mlx5e_priv *priv = netdev_priv(dev);
	struct mlx5_core_dev *mdev = priv->mdev;

	return mlx5_eswitch_set_vport_trust(mdev->priv.eswitch, vf + 1, setting);
}

int mlx5e_set_vf_rate(struct net_device *dev, int vf, int min_tx_rate,
		      int max_tx_rate)
{
	struct mlx5e_priv *priv = netdev_priv(dev);
	struct mlx5_core_dev *mdev = priv->mdev;

	return mlx5_eswitch_set_vport_rate(mdev->priv.eswitch, vf + 1,
					   max_tx_rate, min_tx_rate);
}

static int mlx5_vport_link2ifla(u8 esw_link)
{
	switch (esw_link) {
	case MLX5_VPORT_ADMIN_STATE_DOWN:
		return IFLA_VF_LINK_STATE_DISABLE;
	case MLX5_VPORT_ADMIN_STATE_UP:
		return IFLA_VF_LINK_STATE_ENABLE;
	}
	return IFLA_VF_LINK_STATE_AUTO;
}

static int mlx5_ifla_link2vport(u8 ifla_link)
{
	switch (ifla_link) {
	case IFLA_VF_LINK_STATE_DISABLE:
		return MLX5_VPORT_ADMIN_STATE_DOWN;
	case IFLA_VF_LINK_STATE_ENABLE:
		return MLX5_VPORT_ADMIN_STATE_UP;
	}
	return MLX5_VPORT_ADMIN_STATE_AUTO;
}

static int mlx5e_set_vf_link_state(struct net_device *dev, int vf,
				   int link_state)
{
	struct mlx5e_priv *priv = netdev_priv(dev);
	struct mlx5_core_dev *mdev = priv->mdev;

	return mlx5_eswitch_set_vport_state(mdev->priv.eswitch, vf + 1,
					    mlx5_ifla_link2vport(link_state));
}

int mlx5e_get_vf_config(struct net_device *dev,
			int vf, struct ifla_vf_info *ivi)
{
	struct mlx5e_priv *priv = netdev_priv(dev);
	struct mlx5_core_dev *mdev = priv->mdev;
	int err;

	err = mlx5_eswitch_get_vport_config(mdev->priv.eswitch, vf + 1, ivi);
	if (err)
		return err;
	ivi->linkstate = mlx5_vport_link2ifla(ivi->linkstate);
	return 0;
}

int mlx5e_get_vf_stats(struct net_device *dev,
		       int vf, struct ifla_vf_stats *vf_stats)
{
	struct mlx5e_priv *priv = netdev_priv(dev);
	struct mlx5_core_dev *mdev = priv->mdev;

	return mlx5_eswitch_get_vport_stats(mdev->priv.eswitch, vf + 1,
					    vf_stats);
}
#endif

static bool mlx5e_tunnel_proto_supported_tx(struct mlx5_core_dev *mdev, u8 proto_type)
{
	switch (proto_type) {
	case IPPROTO_GRE:
		return MLX5_CAP_ETH(mdev, tunnel_stateless_gre);
	case IPPROTO_IPIP:
	case IPPROTO_IPV6:
		return (MLX5_CAP_ETH(mdev, tunnel_stateless_ip_over_ip) ||
			MLX5_CAP_ETH(mdev, tunnel_stateless_ip_over_ip_tx));
	default:
		return false;
	}
}

static bool mlx5e_gre_tunnel_inner_proto_offload_supported(struct mlx5_core_dev *mdev,
							   struct sk_buff *skb)
{
	switch (skb->inner_protocol) {
	case htons(ETH_P_IP):
	case htons(ETH_P_IPV6):
	case htons(ETH_P_TEB):
		return true;
	case htons(ETH_P_MPLS_UC):
	case htons(ETH_P_MPLS_MC):
		return MLX5_CAP_ETH(mdev, tunnel_stateless_mpls_over_gre);
	}
	return false;
}

static netdev_features_t mlx5e_tunnel_features_check(struct mlx5e_priv *priv,
						     struct sk_buff *skb,
						     netdev_features_t features)
{
	unsigned int offset = 0;
	struct udphdr *udph;
	u8 proto;
	u16 port;

	switch (vlan_get_protocol(skb)) {
	case htons(ETH_P_IP):
		proto = ip_hdr(skb)->protocol;
		break;
	case htons(ETH_P_IPV6):
		proto = ipv6_find_hdr(skb, &offset, -1, NULL, NULL);
		break;
	default:
		goto out;
	}

	switch (proto) {
	case IPPROTO_GRE:
		if (mlx5e_gre_tunnel_inner_proto_offload_supported(priv->mdev, skb))
			return features;
		break;
	case IPPROTO_IPIP:
	case IPPROTO_IPV6:
		if (mlx5e_tunnel_proto_supported_tx(priv->mdev, IPPROTO_IPIP))
			return features;
		break;
	case IPPROTO_UDP:
		udph = udp_hdr(skb);
		port = be16_to_cpu(udph->dest);

		/* Verify if UDP port is being offloaded by HW */
		if (mlx5_vxlan_lookup_port(priv->mdev->vxlan, port))
			return features;

#if IS_ENABLED(CONFIG_GENEVE)
		/* Support Geneve offload for default UDP port */
		if (port == GENEVE_UDP_PORT && mlx5_geneve_tx_allowed(priv->mdev))
			return features;
#endif
	}

out:
	/* Disable CSUM and GSO if the udp dport is not offloaded by HW */
	return features & ~(NETIF_F_CSUM_MASK | NETIF_F_GSO_MASK);
}

netdev_features_t mlx5e_features_check(struct sk_buff *skb,
				       struct net_device *netdev,
				       netdev_features_t features)
{
	struct mlx5e_priv *priv = netdev_priv(netdev);

	features = vlan_features_check(skb, features);
	features = vxlan_features_check(skb, features);

#ifdef CONFIG_MLX5_EN_IPSEC
	if (mlx5e_ipsec_feature_check(skb, netdev, features))
		return features;
#endif

	/* Validate if the tunneled packet is being offloaded by HW */
	if (skb->encapsulation &&
	    (features & NETIF_F_CSUM_MASK || features & NETIF_F_GSO_MASK))
		return mlx5e_tunnel_features_check(priv, skb, features);

	return features;
}

static void mlx5e_tx_timeout_work(struct work_struct *work)
{
	struct mlx5e_priv *priv = container_of(work, struct mlx5e_priv,
					       tx_timeout_work);
	struct net_device *netdev = priv->netdev;
	int i;

	rtnl_lock();
	mutex_lock(&priv->state_lock);

	if (!test_bit(MLX5E_STATE_OPENED, &priv->state))
		goto unlock;

	for (i = 0; i < netdev->real_num_tx_queues; i++) {
		struct netdev_queue *dev_queue =
			netdev_get_tx_queue(netdev, i);
		struct mlx5e_txqsq *sq = priv->txq2sq[i];

		if (!netif_xmit_stopped(dev_queue))
			continue;

		if (mlx5e_reporter_tx_timeout(sq))
		/* break if tried to reopened channels */
			break;
	}

unlock:
	mutex_unlock(&priv->state_lock);
	rtnl_unlock();
}

static void mlx5e_tx_timeout(struct net_device *dev, unsigned int txqueue)
{
	struct mlx5e_priv *priv = netdev_priv(dev);

	netdev_err(dev, "TX timeout detected\n");
	queue_work(priv->wq, &priv->tx_timeout_work);
}

static int mlx5e_xdp_allowed(struct mlx5e_priv *priv, struct bpf_prog *prog)
{
	struct net_device *netdev = priv->netdev;
	struct mlx5e_channels new_channels = {};

	if (priv->channels.params.lro_en) {
		netdev_warn(netdev, "can't set XDP while LRO is on, disable LRO first\n");
		return -EINVAL;
	}

	if (MLX5_IPSEC_DEV(priv->mdev)) {
		netdev_warn(netdev, "can't set XDP with IPSec offload\n");
		return -EINVAL;
	}

	new_channels.params = priv->channels.params;
	new_channels.params.xdp_prog = prog;

	/* No XSK params: AF_XDP can't be enabled yet at the point of setting
	 * the XDP program.
	 */
	if (!mlx5e_rx_is_linear_skb(&new_channels.params, NULL)) {
		netdev_warn(netdev, "XDP is not allowed with MTU(%d) > %d\n",
			    new_channels.params.sw_mtu,
			    mlx5e_xdp_max_mtu(&new_channels.params, NULL));
		return -EINVAL;
	}

	return 0;
}

static void mlx5e_rq_replace_xdp_prog(struct mlx5e_rq *rq, struct bpf_prog *prog)
{
	struct bpf_prog *old_prog;

	old_prog = rcu_replace_pointer(rq->xdp_prog, prog,
				       lockdep_is_held(&rq->priv->state_lock));
	if (old_prog)
		bpf_prog_put(old_prog);
}

static int mlx5e_xdp_set(struct net_device *netdev, struct bpf_prog *prog)
{
	struct mlx5e_priv *priv = netdev_priv(netdev);
	struct bpf_prog *old_prog;
	bool reset, was_opened;
	int err = 0;
	int i;

	mutex_lock(&priv->state_lock);

	if (prog) {
		err = mlx5e_xdp_allowed(priv, prog);
		if (err)
			goto unlock;
	}

	was_opened = test_bit(MLX5E_STATE_OPENED, &priv->state);
	/* no need for full reset when exchanging programs */
	reset = (!priv->channels.params.xdp_prog || !prog);

	if (was_opened && !reset)
		/* num_channels is invariant here, so we can take the
		 * batched reference right upfront.
		 */
		bpf_prog_add(prog, priv->channels.num);

	if (was_opened && reset) {
		struct mlx5e_channels new_channels = {};

		new_channels.params = priv->channels.params;
		new_channels.params.xdp_prog = prog;
		mlx5e_set_rq_type(priv->mdev, &new_channels.params);
		old_prog = priv->channels.params.xdp_prog;

		err = mlx5e_safe_switch_channels(priv, &new_channels, NULL, NULL);
		if (err)
			goto unlock;
	} else {
		/* exchange programs, extra prog reference we got from caller
		 * as long as we don't fail from this point onwards.
		 */
		old_prog = xchg(&priv->channels.params.xdp_prog, prog);
	}

	if (old_prog)
		bpf_prog_put(old_prog);

	if (!was_opened && reset) /* change RQ type according to priv->xdp_prog */
		mlx5e_set_rq_type(priv->mdev, &priv->channels.params);

	if (!was_opened || reset)
		goto unlock;

	/* exchanging programs w/o reset, we update ref counts on behalf
	 * of the channels RQs here.
	 */
	for (i = 0; i < priv->channels.num; i++) {
		struct mlx5e_channel *c = priv->channels.c[i];

		mlx5e_rq_replace_xdp_prog(&c->rq, prog);
		if (test_bit(MLX5E_CHANNEL_STATE_XSK, c->state))
			mlx5e_rq_replace_xdp_prog(&c->xskrq, prog);
	}

unlock:
	mutex_unlock(&priv->state_lock);
	return err;
}

static int mlx5e_xdp(struct net_device *dev, struct netdev_bpf *xdp)
{
	switch (xdp->command) {
	case XDP_SETUP_PROG:
		return mlx5e_xdp_set(dev, xdp->prog);
	case XDP_SETUP_XSK_POOL:
		return mlx5e_xsk_setup_pool(dev, xdp->xsk.pool,
					    xdp->xsk.queue_id);
	default:
		return -EINVAL;
	}
}

#ifdef CONFIG_MLX5_ESWITCH
static int mlx5e_bridge_getlink(struct sk_buff *skb, u32 pid, u32 seq,
				struct net_device *dev, u32 filter_mask,
				int nlflags)
{
	struct mlx5e_priv *priv = netdev_priv(dev);
	struct mlx5_core_dev *mdev = priv->mdev;
	u8 mode, setting;
	int err;

	err = mlx5_eswitch_get_vepa(mdev->priv.eswitch, &setting);
	if (err)
		return err;
	mode = setting ? BRIDGE_MODE_VEPA : BRIDGE_MODE_VEB;
	return ndo_dflt_bridge_getlink(skb, pid, seq, dev,
				       mode,
				       0, 0, nlflags, filter_mask, NULL);
}

static int mlx5e_bridge_setlink(struct net_device *dev, struct nlmsghdr *nlh,
				u16 flags, struct netlink_ext_ack *extack)
{
	struct mlx5e_priv *priv = netdev_priv(dev);
	struct mlx5_core_dev *mdev = priv->mdev;
	struct nlattr *attr, *br_spec;
	u16 mode = BRIDGE_MODE_UNDEF;
	u8 setting;
	int rem;

	br_spec = nlmsg_find_attr(nlh, sizeof(struct ifinfomsg), IFLA_AF_SPEC);
	if (!br_spec)
		return -EINVAL;

	nla_for_each_nested(attr, br_spec, rem) {
		if (nla_type(attr) != IFLA_BRIDGE_MODE)
			continue;

		if (nla_len(attr) < sizeof(mode))
			return -EINVAL;

		mode = nla_get_u16(attr);
		if (mode > BRIDGE_MODE_VEPA)
			return -EINVAL;

		break;
	}

	if (mode == BRIDGE_MODE_UNDEF)
		return -EINVAL;

	setting = (mode == BRIDGE_MODE_VEPA) ?  1 : 0;
	return mlx5_eswitch_set_vepa(mdev->priv.eswitch, setting);
}
#endif

const struct net_device_ops mlx5e_netdev_ops = {
	.ndo_open                = mlx5e_open,
	.ndo_stop                = mlx5e_close,
	.ndo_start_xmit          = mlx5e_xmit,
	.ndo_setup_tc            = mlx5e_setup_tc,
	.ndo_select_queue        = mlx5e_select_queue,
	.ndo_get_stats64         = mlx5e_get_stats,
	.ndo_set_rx_mode         = mlx5e_set_rx_mode,
	.ndo_set_mac_address     = mlx5e_set_mac,
	.ndo_vlan_rx_add_vid     = mlx5e_vlan_rx_add_vid,
	.ndo_vlan_rx_kill_vid    = mlx5e_vlan_rx_kill_vid,
	.ndo_set_features        = mlx5e_set_features,
	.ndo_fix_features        = mlx5e_fix_features,
	.ndo_change_mtu          = mlx5e_change_nic_mtu,
	.ndo_do_ioctl            = mlx5e_ioctl,
	.ndo_set_tx_maxrate      = mlx5e_set_tx_maxrate,
	.ndo_udp_tunnel_add      = udp_tunnel_nic_add_port,
	.ndo_udp_tunnel_del      = udp_tunnel_nic_del_port,
	.ndo_features_check      = mlx5e_features_check,
	.ndo_tx_timeout          = mlx5e_tx_timeout,
	.ndo_bpf		 = mlx5e_xdp,
	.ndo_xdp_xmit            = mlx5e_xdp_xmit,
	.ndo_xsk_wakeup          = mlx5e_xsk_wakeup,
#ifdef CONFIG_MLX5_EN_ARFS
	.ndo_rx_flow_steer	 = mlx5e_rx_flow_steer,
#endif
#ifdef CONFIG_MLX5_ESWITCH
	.ndo_bridge_setlink      = mlx5e_bridge_setlink,
	.ndo_bridge_getlink      = mlx5e_bridge_getlink,

	/* SRIOV E-Switch NDOs */
	.ndo_set_vf_mac          = mlx5e_set_vf_mac,
	.ndo_set_vf_vlan         = mlx5e_set_vf_vlan,
	.ndo_set_vf_spoofchk     = mlx5e_set_vf_spoofchk,
	.ndo_set_vf_trust        = mlx5e_set_vf_trust,
	.ndo_set_vf_rate         = mlx5e_set_vf_rate,
	.ndo_get_vf_config       = mlx5e_get_vf_config,
	.ndo_set_vf_link_state   = mlx5e_set_vf_link_state,
	.ndo_get_vf_stats        = mlx5e_get_vf_stats,
#endif
	.ndo_get_devlink_port    = mlx5e_get_devlink_port,
};

void mlx5e_build_default_indir_rqt(u32 *indirection_rqt, int len,
				   int num_channels)
{
	int i;

	for (i = 0; i < len; i++)
		indirection_rqt[i] = i % num_channels;
}

static bool slow_pci_heuristic(struct mlx5_core_dev *mdev)
{
	u32 link_speed = 0;
	u32 pci_bw = 0;

	mlx5e_port_max_linkspeed(mdev, &link_speed);
	pci_bw = pcie_bandwidth_available(mdev->pdev, NULL, NULL, NULL);
	mlx5_core_dbg_once(mdev, "Max link speed = %d, PCI BW = %d\n",
			   link_speed, pci_bw);

#define MLX5E_SLOW_PCI_RATIO (2)

	return link_speed && pci_bw &&
		link_speed > MLX5E_SLOW_PCI_RATIO * pci_bw;
}

static struct dim_cq_moder mlx5e_get_def_tx_moderation(u8 cq_period_mode)
{
	struct dim_cq_moder moder;

	moder.cq_period_mode = cq_period_mode;
	moder.pkts = MLX5E_PARAMS_DEFAULT_TX_CQ_MODERATION_PKTS;
	moder.usec = MLX5E_PARAMS_DEFAULT_TX_CQ_MODERATION_USEC;
	if (cq_period_mode == MLX5_CQ_PERIOD_MODE_START_FROM_CQE)
		moder.usec = MLX5E_PARAMS_DEFAULT_TX_CQ_MODERATION_USEC_FROM_CQE;

	return moder;
}

static struct dim_cq_moder mlx5e_get_def_rx_moderation(u8 cq_period_mode)
{
	struct dim_cq_moder moder;

	moder.cq_period_mode = cq_period_mode;
	moder.pkts = MLX5E_PARAMS_DEFAULT_RX_CQ_MODERATION_PKTS;
	moder.usec = MLX5E_PARAMS_DEFAULT_RX_CQ_MODERATION_USEC;
	if (cq_period_mode == MLX5_CQ_PERIOD_MODE_START_FROM_CQE)
		moder.usec = MLX5E_PARAMS_DEFAULT_RX_CQ_MODERATION_USEC_FROM_CQE;

	return moder;
}

static u8 mlx5_to_net_dim_cq_period_mode(u8 cq_period_mode)
{
	return cq_period_mode == MLX5_CQ_PERIOD_MODE_START_FROM_CQE ?
		DIM_CQ_PERIOD_MODE_START_FROM_CQE :
		DIM_CQ_PERIOD_MODE_START_FROM_EQE;
}

void mlx5e_reset_tx_moderation(struct mlx5e_params *params, u8 cq_period_mode)
{
	if (params->tx_dim_enabled) {
		u8 dim_period_mode = mlx5_to_net_dim_cq_period_mode(cq_period_mode);

		params->tx_cq_moderation = net_dim_get_def_tx_moderation(dim_period_mode);
	} else {
		params->tx_cq_moderation = mlx5e_get_def_tx_moderation(cq_period_mode);
	}
}

void mlx5e_reset_rx_moderation(struct mlx5e_params *params, u8 cq_period_mode)
{
	if (params->rx_dim_enabled) {
		u8 dim_period_mode = mlx5_to_net_dim_cq_period_mode(cq_period_mode);

		params->rx_cq_moderation = net_dim_get_def_rx_moderation(dim_period_mode);
	} else {
		params->rx_cq_moderation = mlx5e_get_def_rx_moderation(cq_period_mode);
	}
}

void mlx5e_set_tx_cq_mode_params(struct mlx5e_params *params, u8 cq_period_mode)
{
	mlx5e_reset_tx_moderation(params, cq_period_mode);
	MLX5E_SET_PFLAG(params, MLX5E_PFLAG_TX_CQE_BASED_MODER,
			params->tx_cq_moderation.cq_period_mode ==
				MLX5_CQ_PERIOD_MODE_START_FROM_CQE);
}

void mlx5e_set_rx_cq_mode_params(struct mlx5e_params *params, u8 cq_period_mode)
{
	mlx5e_reset_rx_moderation(params, cq_period_mode);
	MLX5E_SET_PFLAG(params, MLX5E_PFLAG_RX_CQE_BASED_MODER,
			params->rx_cq_moderation.cq_period_mode ==
				MLX5_CQ_PERIOD_MODE_START_FROM_CQE);
}

static u32 mlx5e_choose_lro_timeout(struct mlx5_core_dev *mdev, u32 wanted_timeout)
{
	int i;

	/* The supported periods are organized in ascending order */
	for (i = 0; i < MLX5E_LRO_TIMEOUT_ARR_SIZE - 1; i++)
		if (MLX5_CAP_ETH(mdev, lro_timer_supported_periods[i]) >= wanted_timeout)
			break;

	return MLX5_CAP_ETH(mdev, lro_timer_supported_periods[i]);
}

void mlx5e_build_rq_params(struct mlx5_core_dev *mdev,
			   struct mlx5e_params *params)
{
	/* Prefer Striding RQ, unless any of the following holds:
	 * - Striding RQ configuration is not possible/supported.
	 * - Slow PCI heuristic.
	 * - Legacy RQ would use linear SKB while Striding RQ would use non-linear.
	 *
	 * No XSK params: checking the availability of striding RQ in general.
	 */
	if (!slow_pci_heuristic(mdev) &&
	    mlx5e_striding_rq_possible(mdev, params) &&
	    (mlx5e_rx_mpwqe_is_linear_skb(mdev, params, NULL) ||
	     !mlx5e_rx_is_linear_skb(params, NULL)))
		MLX5E_SET_PFLAG(params, MLX5E_PFLAG_RX_STRIDING_RQ, true);
	mlx5e_set_rq_type(mdev, params);
	mlx5e_init_rq_type_params(mdev, params);
}

void mlx5e_build_rss_params(struct mlx5e_rss_params *rss_params,
			    u16 num_channels)
{
	enum mlx5e_traffic_types tt;

	rss_params->hfunc = ETH_RSS_HASH_TOP;
	netdev_rss_key_fill(rss_params->toeplitz_hash_key,
			    sizeof(rss_params->toeplitz_hash_key));
	mlx5e_build_default_indir_rqt(rss_params->indirection_rqt,
				      MLX5E_INDIR_RQT_SIZE, num_channels);
	for (tt = 0; tt < MLX5E_NUM_INDIR_TIRS; tt++)
		rss_params->rx_hash_fields[tt] =
			tirc_default_config[tt].rx_hash_fields;
}

void mlx5e_build_nic_params(struct mlx5e_priv *priv,
			    struct mlx5e_xsk *xsk,
			    struct mlx5e_rss_params *rss_params,
			    struct mlx5e_params *params,
			    u16 mtu)
{
	struct mlx5_core_dev *mdev = priv->mdev;
	u8 rx_cq_period_mode;

	params->sw_mtu = mtu;
	params->hard_mtu = MLX5E_ETH_HARD_MTU;
	params->num_channels = min_t(unsigned int, MLX5E_MAX_NUM_CHANNELS / 2,
				     priv->max_nch);
	params->num_tc       = 1;

	/* SQ */
	params->log_sq_size = is_kdump_kernel() ?
		MLX5E_PARAMS_MINIMUM_LOG_SQ_SIZE :
		MLX5E_PARAMS_DEFAULT_LOG_SQ_SIZE;
	MLX5E_SET_PFLAG(params, MLX5E_PFLAG_SKB_TX_MPWQE,
			MLX5_CAP_ETH(mdev, enhanced_multi_pkt_send_wqe));

	/* XDP SQ */
	MLX5E_SET_PFLAG(params, MLX5E_PFLAG_XDP_TX_MPWQE,
			MLX5_CAP_ETH(mdev, enhanced_multi_pkt_send_wqe));

	/* set CQE compression */
	params->rx_cqe_compress_def = false;
	if (MLX5_CAP_GEN(mdev, cqe_compression) &&
	    MLX5_CAP_GEN(mdev, vport_group_manager))
		params->rx_cqe_compress_def = slow_pci_heuristic(mdev);

	MLX5E_SET_PFLAG(params, MLX5E_PFLAG_RX_CQE_COMPRESS, params->rx_cqe_compress_def);
	MLX5E_SET_PFLAG(params, MLX5E_PFLAG_RX_NO_CSUM_COMPLETE, false);

	/* RQ */
	mlx5e_build_rq_params(mdev, params);

	/* HW LRO */
	if (MLX5_CAP_ETH(mdev, lro_cap) &&
	    params->rq_wq_type == MLX5_WQ_TYPE_LINKED_LIST_STRIDING_RQ) {
		/* No XSK params: checking the availability of striding RQ in general. */
		if (!mlx5e_rx_mpwqe_is_linear_skb(mdev, params, NULL))
			params->lro_en = !slow_pci_heuristic(mdev);
	}
	params->lro_timeout = mlx5e_choose_lro_timeout(mdev, MLX5E_DEFAULT_LRO_TIMEOUT);

	/* CQ moderation params */
	rx_cq_period_mode = MLX5_CAP_GEN(mdev, cq_period_start_from_cqe) ?
			MLX5_CQ_PERIOD_MODE_START_FROM_CQE :
			MLX5_CQ_PERIOD_MODE_START_FROM_EQE;
	params->rx_dim_enabled = MLX5_CAP_GEN(mdev, cq_moderation);
	params->tx_dim_enabled = MLX5_CAP_GEN(mdev, cq_moderation);
	mlx5e_set_rx_cq_mode_params(params, rx_cq_period_mode);
	mlx5e_set_tx_cq_mode_params(params, MLX5_CQ_PERIOD_MODE_START_FROM_EQE);

	/* TX inline */
	mlx5_query_min_inline(mdev, &params->tx_min_inline_mode);

	/* RSS */
	mlx5e_build_rss_params(rss_params, params->num_channels);
	params->tunneled_offload_en =
		mlx5e_tunnel_inner_ft_supported(mdev);

	/* AF_XDP */
	params->xsk = xsk;
}

static void mlx5e_set_netdev_dev_addr(struct net_device *netdev)
{
	struct mlx5e_priv *priv = netdev_priv(netdev);

	mlx5_query_mac_address(priv->mdev, netdev->dev_addr);
	if (is_zero_ether_addr(netdev->dev_addr) &&
	    !MLX5_CAP_GEN(priv->mdev, vport_group_manager)) {
		eth_hw_addr_random(netdev);
		mlx5_core_info(priv->mdev, "Assigned random MAC address %pM\n", netdev->dev_addr);
	}
}

static int mlx5e_vxlan_set_port(struct net_device *netdev, unsigned int table,
				unsigned int entry, struct udp_tunnel_info *ti)
{
	struct mlx5e_priv *priv = netdev_priv(netdev);

	return mlx5_vxlan_add_port(priv->mdev->vxlan, ntohs(ti->port));
}

static int mlx5e_vxlan_unset_port(struct net_device *netdev, unsigned int table,
				  unsigned int entry, struct udp_tunnel_info *ti)
{
	struct mlx5e_priv *priv = netdev_priv(netdev);

	return mlx5_vxlan_del_port(priv->mdev->vxlan, ntohs(ti->port));
}

void mlx5e_vxlan_set_netdev_info(struct mlx5e_priv *priv)
{
	if (!mlx5_vxlan_allowed(priv->mdev->vxlan))
		return;

	priv->nic_info.set_port = mlx5e_vxlan_set_port;
	priv->nic_info.unset_port = mlx5e_vxlan_unset_port;
	priv->nic_info.flags = UDP_TUNNEL_NIC_INFO_MAY_SLEEP |
				UDP_TUNNEL_NIC_INFO_STATIC_IANA_VXLAN;
	priv->nic_info.tables[0].tunnel_types = UDP_TUNNEL_TYPE_VXLAN;
	/* Don't count the space hard-coded to the IANA port */
	priv->nic_info.tables[0].n_entries =
		mlx5_vxlan_max_udp_ports(priv->mdev) - 1;

	priv->netdev->udp_tunnel_nic_info = &priv->nic_info;
}

static bool mlx5e_tunnel_any_tx_proto_supported(struct mlx5_core_dev *mdev)
{
	int tt;

	for (tt = 0; tt < MLX5E_NUM_TUNNEL_TT; tt++) {
		if (mlx5e_tunnel_proto_supported_tx(mdev, mlx5e_get_proto_by_tunnel_type(tt)))
			return true;
	}
	return (mlx5_vxlan_allowed(mdev->vxlan) || mlx5_geneve_tx_allowed(mdev));
}

static void mlx5e_build_nic_netdev(struct net_device *netdev)
{
	struct mlx5e_priv *priv = netdev_priv(netdev);
	struct mlx5_core_dev *mdev = priv->mdev;
	bool fcs_supported;
	bool fcs_enabled;

	SET_NETDEV_DEV(netdev, mdev->device);

	netdev->netdev_ops = &mlx5e_netdev_ops;

	mlx5e_dcbnl_build_netdev(netdev);

	netdev->watchdog_timeo    = 15 * HZ;

	netdev->ethtool_ops	  = &mlx5e_ethtool_ops;

	netdev->vlan_features    |= NETIF_F_SG;
	netdev->vlan_features    |= NETIF_F_HW_CSUM;
	netdev->vlan_features    |= NETIF_F_GRO;
	netdev->vlan_features    |= NETIF_F_TSO;
	netdev->vlan_features    |= NETIF_F_TSO6;
	netdev->vlan_features    |= NETIF_F_RXCSUM;
	netdev->vlan_features    |= NETIF_F_RXHASH;

	netdev->mpls_features    |= NETIF_F_SG;
	netdev->mpls_features    |= NETIF_F_HW_CSUM;
	netdev->mpls_features    |= NETIF_F_TSO;
	netdev->mpls_features    |= NETIF_F_TSO6;

	netdev->hw_enc_features  |= NETIF_F_HW_VLAN_CTAG_TX;
	netdev->hw_enc_features  |= NETIF_F_HW_VLAN_CTAG_RX;

	if (!!MLX5_CAP_ETH(mdev, lro_cap) &&
	    mlx5e_check_fragmented_striding_rq_cap(mdev))
		netdev->vlan_features    |= NETIF_F_LRO;

	netdev->hw_features       = netdev->vlan_features;
	netdev->hw_features      |= NETIF_F_HW_VLAN_CTAG_TX;
	netdev->hw_features      |= NETIF_F_HW_VLAN_CTAG_RX;
	netdev->hw_features      |= NETIF_F_HW_VLAN_CTAG_FILTER;
	netdev->hw_features      |= NETIF_F_HW_VLAN_STAG_TX;

	mlx5e_vxlan_set_netdev_info(priv);

	if (mlx5e_tunnel_any_tx_proto_supported(mdev)) {
		netdev->hw_enc_features |= NETIF_F_HW_CSUM;
		netdev->hw_enc_features |= NETIF_F_TSO;
		netdev->hw_enc_features |= NETIF_F_TSO6;
		netdev->hw_enc_features |= NETIF_F_GSO_PARTIAL;
	}

	if (mlx5_vxlan_allowed(mdev->vxlan) || mlx5_geneve_tx_allowed(mdev)) {
		netdev->hw_features     |= NETIF_F_GSO_UDP_TUNNEL |
					   NETIF_F_GSO_UDP_TUNNEL_CSUM;
		netdev->hw_enc_features |= NETIF_F_GSO_UDP_TUNNEL |
					   NETIF_F_GSO_UDP_TUNNEL_CSUM;
		netdev->gso_partial_features = NETIF_F_GSO_UDP_TUNNEL_CSUM;
		netdev->vlan_features |= NETIF_F_GSO_UDP_TUNNEL |
					 NETIF_F_GSO_UDP_TUNNEL_CSUM;
	}

	if (mlx5e_tunnel_proto_supported_tx(mdev, IPPROTO_GRE)) {
		netdev->hw_features     |= NETIF_F_GSO_GRE |
					   NETIF_F_GSO_GRE_CSUM;
		netdev->hw_enc_features |= NETIF_F_GSO_GRE |
					   NETIF_F_GSO_GRE_CSUM;
		netdev->gso_partial_features |= NETIF_F_GSO_GRE |
						NETIF_F_GSO_GRE_CSUM;
	}

	if (mlx5e_tunnel_proto_supported_tx(mdev, IPPROTO_IPIP)) {
		netdev->hw_features |= NETIF_F_GSO_IPXIP4 |
				       NETIF_F_GSO_IPXIP6;
		netdev->hw_enc_features |= NETIF_F_GSO_IPXIP4 |
					   NETIF_F_GSO_IPXIP6;
		netdev->gso_partial_features |= NETIF_F_GSO_IPXIP4 |
						NETIF_F_GSO_IPXIP6;
	}

	netdev->hw_features	                 |= NETIF_F_GSO_PARTIAL;
	netdev->gso_partial_features             |= NETIF_F_GSO_UDP_L4;
	netdev->hw_features                      |= NETIF_F_GSO_UDP_L4;
	netdev->features                         |= NETIF_F_GSO_UDP_L4;

	mlx5_query_port_fcs(mdev, &fcs_supported, &fcs_enabled);

	if (fcs_supported)
		netdev->hw_features |= NETIF_F_RXALL;

	if (MLX5_CAP_ETH(mdev, scatter_fcs))
		netdev->hw_features |= NETIF_F_RXFCS;

	netdev->features          = netdev->hw_features;
	if (!priv->channels.params.lro_en)
		netdev->features  &= ~NETIF_F_LRO;

	if (fcs_enabled)
		netdev->features  &= ~NETIF_F_RXALL;

	if (!priv->channels.params.scatter_fcs_en)
		netdev->features  &= ~NETIF_F_RXFCS;

	/* prefere CQE compression over rxhash */
	if (MLX5E_GET_PFLAG(&priv->channels.params, MLX5E_PFLAG_RX_CQE_COMPRESS))
		netdev->features &= ~NETIF_F_RXHASH;

#define FT_CAP(f) MLX5_CAP_FLOWTABLE(mdev, flow_table_properties_nic_receive.f)
	if (FT_CAP(flow_modify_en) &&
	    FT_CAP(modify_root) &&
	    FT_CAP(identified_miss_table_mode) &&
	    FT_CAP(flow_table_modify)) {
#ifdef CONFIG_MLX5_ESWITCH
		netdev->hw_features      |= NETIF_F_HW_TC;
#endif
#ifdef CONFIG_MLX5_EN_ARFS
		netdev->hw_features	 |= NETIF_F_NTUPLE;
#endif
	}

	netdev->features         |= NETIF_F_HIGHDMA;
	netdev->features         |= NETIF_F_HW_VLAN_STAG_FILTER;

	netdev->priv_flags       |= IFF_UNICAST_FLT;

	mlx5e_set_netdev_dev_addr(netdev);
	mlx5e_ipsec_build_netdev(priv);
	mlx5e_tls_build_netdev(priv);
}

void mlx5e_create_q_counters(struct mlx5e_priv *priv)
{
	u32 out[MLX5_ST_SZ_DW(alloc_q_counter_out)] = {};
	u32 in[MLX5_ST_SZ_DW(alloc_q_counter_in)] = {};
	struct mlx5_core_dev *mdev = priv->mdev;
	int err;

	MLX5_SET(alloc_q_counter_in, in, opcode, MLX5_CMD_OP_ALLOC_Q_COUNTER);
	err = mlx5_cmd_exec_inout(mdev, alloc_q_counter, in, out);
	if (!err)
		priv->q_counter =
			MLX5_GET(alloc_q_counter_out, out, counter_set_id);

	err = mlx5_cmd_exec_inout(mdev, alloc_q_counter, in, out);
	if (!err)
		priv->drop_rq_q_counter =
			MLX5_GET(alloc_q_counter_out, out, counter_set_id);
}

void mlx5e_destroy_q_counters(struct mlx5e_priv *priv)
{
	u32 in[MLX5_ST_SZ_DW(dealloc_q_counter_in)] = {};

	MLX5_SET(dealloc_q_counter_in, in, opcode,
		 MLX5_CMD_OP_DEALLOC_Q_COUNTER);
	if (priv->q_counter) {
		MLX5_SET(dealloc_q_counter_in, in, counter_set_id,
			 priv->q_counter);
		mlx5_cmd_exec_in(priv->mdev, dealloc_q_counter, in);
	}

	if (priv->drop_rq_q_counter) {
		MLX5_SET(dealloc_q_counter_in, in, counter_set_id,
			 priv->drop_rq_q_counter);
		mlx5_cmd_exec_in(priv->mdev, dealloc_q_counter, in);
	}
}

static int mlx5e_nic_init(struct mlx5_core_dev *mdev,
			  struct net_device *netdev,
			  const struct mlx5e_profile *profile,
			  void *ppriv)
{
	struct mlx5e_priv *priv = netdev_priv(netdev);
	struct mlx5e_rss_params *rss = &priv->rss_params;
	int err;

	err = mlx5e_netdev_init(netdev, priv, mdev, profile, ppriv);
	if (err)
		return err;

	mlx5e_build_nic_params(priv, &priv->xsk, rss, &priv->channels.params,
			       netdev->mtu);

	mlx5e_timestamp_init(priv);

	err = mlx5e_ipsec_init(priv);
	if (err)
		mlx5_core_err(mdev, "IPSec initialization failed, %d\n", err);
	err = mlx5e_tls_init(priv);
	if (err)
		mlx5_core_err(mdev, "TLS initialization failed, %d\n", err);
	mlx5e_build_nic_netdev(netdev);
	err = mlx5e_devlink_port_register(priv);
	if (err)
		mlx5_core_err(mdev, "mlx5e_devlink_port_register failed, %d\n", err);
	mlx5e_health_create_reporters(priv);

	return 0;
}

static void mlx5e_nic_cleanup(struct mlx5e_priv *priv)
{
	mlx5e_health_destroy_reporters(priv);
	mlx5e_devlink_port_unregister(priv);
	mlx5e_tls_cleanup(priv);
	mlx5e_ipsec_cleanup(priv);
	mlx5e_netdev_cleanup(priv->netdev, priv);
}

static int mlx5e_init_nic_rx(struct mlx5e_priv *priv)
{
	struct mlx5_core_dev *mdev = priv->mdev;
	int err;

	mlx5e_create_q_counters(priv);

	err = mlx5e_open_drop_rq(priv, &priv->drop_rq);
	if (err) {
		mlx5_core_err(mdev, "open drop rq failed, %d\n", err);
		goto err_destroy_q_counters;
	}

	err = mlx5e_create_indirect_rqt(priv);
	if (err)
		goto err_close_drop_rq;

	err = mlx5e_create_direct_rqts(priv, priv->direct_tir);
	if (err)
		goto err_destroy_indirect_rqts;

	err = mlx5e_create_indirect_tirs(priv, true);
	if (err)
		goto err_destroy_direct_rqts;

	err = mlx5e_create_direct_tirs(priv, priv->direct_tir);
	if (err)
		goto err_destroy_indirect_tirs;

	err = mlx5e_create_direct_rqts(priv, priv->xsk_tir);
	if (unlikely(err))
		goto err_destroy_direct_tirs;

	err = mlx5e_create_direct_tirs(priv, priv->xsk_tir);
	if (unlikely(err))
		goto err_destroy_xsk_rqts;

	err = mlx5e_create_flow_steering(priv);
	if (err) {
		mlx5_core_warn(mdev, "create flow steering failed, %d\n", err);
		goto err_destroy_xsk_tirs;
	}

	err = mlx5e_tc_nic_init(priv);
	if (err)
		goto err_destroy_flow_steering;

	err = mlx5e_accel_init_rx(priv);
	if (err)
		goto err_tc_nic_cleanup;

#ifdef CONFIG_MLX5_EN_ARFS
	priv->netdev->rx_cpu_rmap =  mlx5_eq_table_get_rmap(priv->mdev);
#endif

	return 0;

err_tc_nic_cleanup:
	mlx5e_tc_nic_cleanup(priv);
err_destroy_flow_steering:
	mlx5e_destroy_flow_steering(priv);
err_destroy_xsk_tirs:
	mlx5e_destroy_direct_tirs(priv, priv->xsk_tir);
err_destroy_xsk_rqts:
	mlx5e_destroy_direct_rqts(priv, priv->xsk_tir);
err_destroy_direct_tirs:
	mlx5e_destroy_direct_tirs(priv, priv->direct_tir);
err_destroy_indirect_tirs:
	mlx5e_destroy_indirect_tirs(priv);
err_destroy_direct_rqts:
	mlx5e_destroy_direct_rqts(priv, priv->direct_tir);
err_destroy_indirect_rqts:
	mlx5e_destroy_rqt(priv, &priv->indir_rqt);
err_close_drop_rq:
	mlx5e_close_drop_rq(&priv->drop_rq);
err_destroy_q_counters:
	mlx5e_destroy_q_counters(priv);
	return err;
}

static void mlx5e_cleanup_nic_rx(struct mlx5e_priv *priv)
{
	mlx5e_accel_cleanup_rx(priv);
	mlx5e_tc_nic_cleanup(priv);
	mlx5e_destroy_flow_steering(priv);
	mlx5e_destroy_direct_tirs(priv, priv->xsk_tir);
	mlx5e_destroy_direct_rqts(priv, priv->xsk_tir);
	mlx5e_destroy_direct_tirs(priv, priv->direct_tir);
	mlx5e_destroy_indirect_tirs(priv);
	mlx5e_destroy_direct_rqts(priv, priv->direct_tir);
	mlx5e_destroy_rqt(priv, &priv->indir_rqt);
	mlx5e_close_drop_rq(&priv->drop_rq);
	mlx5e_destroy_q_counters(priv);
}

static int mlx5e_init_nic_tx(struct mlx5e_priv *priv)
{
	int err;

	err = mlx5e_create_tises(priv);
	if (err) {
		mlx5_core_warn(priv->mdev, "create tises failed, %d\n", err);
		return err;
	}

	mlx5e_dcbnl_initialize(priv);
	return 0;
}

static void mlx5e_nic_enable(struct mlx5e_priv *priv)
{
	struct net_device *netdev = priv->netdev;
	struct mlx5_core_dev *mdev = priv->mdev;

	mlx5e_init_l2_addr(priv);

	/* Marking the link as currently not needed by the Driver */
	if (!netif_running(netdev))
		mlx5e_modify_admin_state(mdev, MLX5_PORT_DOWN);

	mlx5e_set_netdev_mtu_boundaries(priv);
	mlx5e_set_dev_port_mtu(priv);

	mlx5_lag_add(mdev, netdev);

	mlx5e_enable_async_events(priv);
	if (mlx5e_monitor_counter_supported(priv))
		mlx5e_monitor_counter_init(priv);

	mlx5e_hv_vhca_stats_create(priv);
	if (netdev->reg_state != NETREG_REGISTERED)
		return;
	mlx5e_dcbnl_init_app(priv);

	queue_work(priv->wq, &priv->set_rx_mode_work);

	rtnl_lock();
	if (netif_running(netdev))
		mlx5e_open(netdev);
	udp_tunnel_nic_reset_ntf(priv->netdev);
	netif_device_attach(netdev);
	rtnl_unlock();
}

static void mlx5e_nic_disable(struct mlx5e_priv *priv)
{
	struct mlx5_core_dev *mdev = priv->mdev;

	if (priv->netdev->reg_state == NETREG_REGISTERED)
		mlx5e_dcbnl_delete_app(priv);

	rtnl_lock();
	if (netif_running(priv->netdev))
		mlx5e_close(priv->netdev);
	netif_device_detach(priv->netdev);
	rtnl_unlock();

	queue_work(priv->wq, &priv->set_rx_mode_work);

	mlx5e_hv_vhca_stats_destroy(priv);
	if (mlx5e_monitor_counter_supported(priv))
		mlx5e_monitor_counter_cleanup(priv);

	mlx5e_disable_async_events(priv);
	mlx5_lag_remove(mdev);
	mlx5_vxlan_reset_to_default(mdev->vxlan);
}

int mlx5e_update_nic_rx(struct mlx5e_priv *priv)
{
	return mlx5e_refresh_tirs(priv, false, false);
}

static const struct mlx5e_profile mlx5e_nic_profile = {
	.init		   = mlx5e_nic_init,
	.cleanup	   = mlx5e_nic_cleanup,
	.init_rx	   = mlx5e_init_nic_rx,
	.cleanup_rx	   = mlx5e_cleanup_nic_rx,
	.init_tx	   = mlx5e_init_nic_tx,
	.cleanup_tx	   = mlx5e_cleanup_nic_tx,
	.enable		   = mlx5e_nic_enable,
	.disable	   = mlx5e_nic_disable,
	.update_rx	   = mlx5e_update_nic_rx,
	.update_stats	   = mlx5e_stats_update_ndo_stats,
	.update_carrier	   = mlx5e_update_carrier,
	.rx_handlers       = &mlx5e_rx_handlers_nic,
	.max_tc		   = MLX5E_MAX_NUM_TC,
	.rq_groups	   = MLX5E_NUM_RQ_GROUPS(XSK),
	.stats_grps	   = mlx5e_nic_stats_grps,
	.stats_grps_num	   = mlx5e_nic_stats_grps_num,
};

/* mlx5e generic netdev management API (move to en_common.c) */

/* mlx5e_netdev_init/cleanup must be called from profile->init/cleanup callbacks */
int mlx5e_netdev_init(struct net_device *netdev,
		      struct mlx5e_priv *priv,
		      struct mlx5_core_dev *mdev,
		      const struct mlx5e_profile *profile,
		      void *ppriv)
{
	/* priv init */
	priv->mdev        = mdev;
	priv->netdev      = netdev;
	priv->profile     = profile;
	priv->ppriv       = ppriv;
	priv->msglevel    = MLX5E_MSG_LEVEL;
	priv->max_nch     = netdev->num_rx_queues / max_t(u8, profile->rq_groups, 1);
	priv->max_opened_tc = 1;

	if (!alloc_cpumask_var(&priv->scratchpad.cpumask, GFP_KERNEL))
		return -ENOMEM;

	mutex_init(&priv->state_lock);
	INIT_WORK(&priv->update_carrier_work, mlx5e_update_carrier_work);
	INIT_WORK(&priv->set_rx_mode_work, mlx5e_set_rx_mode_work);
	INIT_WORK(&priv->tx_timeout_work, mlx5e_tx_timeout_work);
	INIT_WORK(&priv->update_stats_work, mlx5e_update_stats_work);

	priv->wq = create_singlethread_workqueue("mlx5e");
	if (!priv->wq)
		goto err_free_cpumask;

	/* netdev init */
	netif_carrier_off(netdev);

	return 0;

err_free_cpumask:
	free_cpumask_var(priv->scratchpad.cpumask);

	return -ENOMEM;
}

void mlx5e_netdev_cleanup(struct net_device *netdev, struct mlx5e_priv *priv)
{
	destroy_workqueue(priv->wq);
	free_cpumask_var(priv->scratchpad.cpumask);
}

struct net_device *mlx5e_create_netdev(struct mlx5_core_dev *mdev,
				       const struct mlx5e_profile *profile,
				       int nch,
				       void *ppriv)
{
	struct net_device *netdev;
	unsigned int ptp_txqs = 0;
	int err;

	if (MLX5_CAP_GEN(mdev, ts_cqe_to_dest_cqn))
		ptp_txqs = profile->max_tc;

	netdev = alloc_etherdev_mqs(sizeof(struct mlx5e_priv),
				    nch * profile->max_tc + ptp_txqs,
				    nch * profile->rq_groups);
	if (!netdev) {
		mlx5_core_err(mdev, "alloc_etherdev_mqs() failed\n");
		return NULL;
	}

	err = profile->init(mdev, netdev, profile, ppriv);
	if (err) {
		mlx5_core_err(mdev, "failed to init mlx5e profile %d\n", err);
		goto err_free_netdev;
	}

	return netdev;

err_free_netdev:
	free_netdev(netdev);

	return NULL;
}

int mlx5e_attach_netdev(struct mlx5e_priv *priv)
{
	const bool take_rtnl = priv->netdev->reg_state == NETREG_REGISTERED;
	const struct mlx5e_profile *profile;
	int max_nch;
	int err;

	profile = priv->profile;
	clear_bit(MLX5E_STATE_DESTROYING, &priv->state);

	/* max number of channels may have changed */
	max_nch = mlx5e_get_max_num_channels(priv->mdev);
	if (priv->channels.params.num_channels > max_nch) {
		mlx5_core_warn(priv->mdev, "MLX5E: Reducing number of channels to %d\n", max_nch);
		/* Reducing the number of channels - RXFH has to be reset, and
		 * mlx5e_num_channels_changed below will build the RQT.
		 */
		priv->netdev->priv_flags &= ~IFF_RXFH_CONFIGURED;
		priv->channels.params.num_channels = max_nch;
	}
	/* 1. Set the real number of queues in the kernel the first time.
	 * 2. Set our default XPS cpumask.
	 * 3. Build the RQT.
	 *
	 * rtnl_lock is required by netif_set_real_num_*_queues in case the
	 * netdev has been registered by this point (if this function was called
	 * in the reload or resume flow).
	 */
	if (take_rtnl)
		rtnl_lock();
	err = mlx5e_num_channels_changed(priv);
	if (take_rtnl)
		rtnl_unlock();
	if (err)
		goto out;

	err = profile->init_tx(priv);
	if (err)
		goto out;

	err = profile->init_rx(priv);
	if (err)
		goto err_cleanup_tx;

	if (profile->enable)
		profile->enable(priv);

	return 0;

err_cleanup_tx:
	profile->cleanup_tx(priv);

out:
	set_bit(MLX5E_STATE_DESTROYING, &priv->state);
	cancel_work_sync(&priv->update_stats_work);
	return err;
}

void mlx5e_detach_netdev(struct mlx5e_priv *priv)
{
	const struct mlx5e_profile *profile = priv->profile;

	set_bit(MLX5E_STATE_DESTROYING, &priv->state);

	if (profile->disable)
		profile->disable(priv);
	flush_workqueue(priv->wq);

	profile->cleanup_rx(priv);
	profile->cleanup_tx(priv);
	cancel_work_sync(&priv->update_stats_work);
}

void mlx5e_destroy_netdev(struct mlx5e_priv *priv)
{
	const struct mlx5e_profile *profile = priv->profile;
	struct net_device *netdev = priv->netdev;

	if (profile->cleanup)
		profile->cleanup(priv);
	free_netdev(netdev);
}

static int mlx5e_resume(struct auxiliary_device *adev)
{
	struct mlx5_adev *edev = container_of(adev, struct mlx5_adev, adev);
	struct mlx5e_priv *priv = dev_get_drvdata(&adev->dev);
	struct net_device *netdev = priv->netdev;
	struct mlx5_core_dev *mdev = edev->mdev;
	int err;

	if (netif_device_present(netdev))
		return 0;

	err = mlx5e_create_mdev_resources(mdev);
	if (err)
		return err;

	err = mlx5e_attach_netdev(priv);
	if (err) {
		mlx5e_destroy_mdev_resources(mdev);
		return err;
	}

	return 0;
}

static int mlx5e_suspend(struct auxiliary_device *adev, pm_message_t state)
{
	struct mlx5e_priv *priv = dev_get_drvdata(&adev->dev);
	struct net_device *netdev = priv->netdev;
	struct mlx5_core_dev *mdev = priv->mdev;

	if (!netif_device_present(netdev))
		return -ENODEV;

	mlx5e_detach_netdev(priv);
	mlx5e_destroy_mdev_resources(mdev);
	return 0;
}

static int mlx5e_probe(struct auxiliary_device *adev,
		       const struct auxiliary_device_id *id)
{
	struct mlx5_adev *edev = container_of(adev, struct mlx5_adev, adev);
	struct mlx5_core_dev *mdev = edev->mdev;
	struct net_device *netdev;
	pm_message_t state = {};
	void *priv;
	int err;
	int nch;

	nch = mlx5e_get_max_num_channels(mdev);
	netdev = mlx5e_create_netdev(mdev, &mlx5e_nic_profile, nch, NULL);
	if (!netdev) {
		mlx5_core_err(mdev, "mlx5e_create_netdev failed\n");
		return -ENOMEM;
	}

	dev_net_set(netdev, mlx5_core_net(mdev));
	priv = netdev_priv(netdev);
	dev_set_drvdata(&adev->dev, priv);

	err = mlx5e_resume(adev);
	if (err) {
		mlx5_core_err(mdev, "mlx5e_resume failed, %d\n", err);
		goto err_destroy_netdev;
	}

	err = register_netdev(netdev);
	if (err) {
		mlx5_core_err(mdev, "register_netdev failed, %d\n", err);
		goto err_resume;
	}

	mlx5e_devlink_port_type_eth_set(priv);

	mlx5e_dcbnl_init_app(priv);
	return 0;

err_resume:
	mlx5e_suspend(adev, state);
err_destroy_netdev:
	mlx5e_destroy_netdev(priv);
	return err;
}

static void mlx5e_remove(struct auxiliary_device *adev)
{
	struct mlx5e_priv *priv = dev_get_drvdata(&adev->dev);
	pm_message_t state = {};

	mlx5e_dcbnl_delete_app(priv);
	unregister_netdev(priv->netdev);
	mlx5e_suspend(adev, state);
	mlx5e_destroy_netdev(priv);
}

static const struct auxiliary_device_id mlx5e_id_table[] = {
	{ .name = MLX5_ADEV_NAME ".eth", },
	{},
};

MODULE_DEVICE_TABLE(auxiliary, mlx5e_id_table);

static struct auxiliary_driver mlx5e_driver = {
	.name = "eth",
	.probe = mlx5e_probe,
	.remove = mlx5e_remove,
	.suspend = mlx5e_suspend,
	.resume = mlx5e_resume,
	.id_table = mlx5e_id_table,
};

int mlx5e_init(void)
{
	int ret;

	mlx5e_ipsec_build_inverse_table();
	mlx5e_build_ptys2ethtool_map();
	ret = mlx5e_rep_init();
	if (ret)
		return ret;

	ret = auxiliary_driver_register(&mlx5e_driver);
	if (ret)
		mlx5e_rep_cleanup();
	return ret;
}

void mlx5e_cleanup(void)
{
	auxiliary_driver_unregister(&mlx5e_driver);
	mlx5e_rep_cleanup();
}<|MERGE_RESOLUTION|>--- conflicted
+++ resolved
@@ -1087,11 +1087,7 @@
 void mlx5e_free_txqsq_db(struct mlx5e_txqsq *sq)
 {
 	kvfree(sq->db.wqe_info);
-<<<<<<< HEAD
-	kvfree(sq->db.skb_fifo);
-=======
 	kvfree(sq->db.skb_fifo.fifo);
->>>>>>> 356006a6
 	kvfree(sq->db.dma_fifo);
 }
 
@@ -1103,56 +1099,22 @@
 	sq->db.dma_fifo = kvzalloc_node(array_size(df_sz,
 						   sizeof(*sq->db.dma_fifo)),
 					GFP_KERNEL, numa);
-<<<<<<< HEAD
-	sq->db.skb_fifo = kvzalloc_node(array_size(df_sz,
-						   sizeof(*sq->db.skb_fifo)),
-=======
 	sq->db.skb_fifo.fifo = kvzalloc_node(array_size(df_sz,
 							sizeof(*sq->db.skb_fifo.fifo)),
->>>>>>> 356006a6
 					GFP_KERNEL, numa);
 	sq->db.wqe_info = kvzalloc_node(array_size(wq_sz,
 						   sizeof(*sq->db.wqe_info)),
 					GFP_KERNEL, numa);
-<<<<<<< HEAD
-	if (!sq->db.dma_fifo || !sq->db.skb_fifo || !sq->db.wqe_info) {
-=======
 	if (!sq->db.dma_fifo || !sq->db.skb_fifo.fifo || !sq->db.wqe_info) {
->>>>>>> 356006a6
 		mlx5e_free_txqsq_db(sq);
 		return -ENOMEM;
 	}
 
 	sq->dma_fifo_mask = df_sz - 1;
-	sq->skb_fifo_mask = df_sz - 1;
-
-<<<<<<< HEAD
-	return 0;
-}
-
-static int mlx5e_calc_sq_stop_room(struct mlx5e_txqsq *sq, u8 log_sq_size)
-{
-	int sq_size = 1 << log_sq_size;
-
-	sq->stop_room  = mlx5e_tls_get_stop_room(sq);
-	sq->stop_room += mlx5e_stop_room_for_wqe(MLX5_SEND_WQE_MAX_WQEBBS);
-	if (test_bit(MLX5E_SQ_STATE_MPWQE, &sq->state))
-		/* A MPWQE can take up to the maximum-sized WQE + all the normal
-		 * stop room can be taken if a new packet breaks the active
-		 * MPWQE session and allocates its WQEs right away.
-		 */
-		sq->stop_room += mlx5e_stop_room_for_wqe(MLX5_SEND_WQE_MAX_WQEBBS);
-
-	if (WARN_ON(sq->stop_room >= sq_size)) {
-		netdev_err(sq->channel->netdev, "Stop room %hu is bigger than the SQ size %d\n",
-			   sq->stop_room, sq_size);
-		return -ENOSPC;
-	}
-=======
+
 	sq->db.skb_fifo.pc   = &sq->skb_fifo_pc;
 	sq->db.skb_fifo.cc   = &sq->skb_fifo_cc;
 	sq->db.skb_fifo.mask = df_sz - 1;
->>>>>>> 356006a6
 
 	return 0;
 }
@@ -1191,13 +1153,7 @@
 		set_bit(MLX5E_SQ_STATE_TLS, &sq->state);
 	if (param->is_mpw)
 		set_bit(MLX5E_SQ_STATE_MPWQE, &sq->state);
-<<<<<<< HEAD
-	err = mlx5e_calc_sq_stop_room(sq, params->log_sq_size);
-	if (err)
-		return err;
-=======
 	sq->stop_room = param->stop_room;
->>>>>>> 356006a6
 
 	param->wq.db_numa_node = cpu_to_node(c->cpu);
 	err = mlx5_wq_cyc_create(mdev, &param->wq, sqc_wq, wq, &sq->wq_ctrl);
@@ -2258,10 +2214,7 @@
 	MLX5_SET(wq, wq, log_wq_sz, params->log_sq_size);
 	MLX5_SET(sqc, sqc, allow_swp, allow_swp);
 	param->is_mpw = MLX5E_GET_PFLAG(params, MLX5E_PFLAG_SKB_TX_MPWQE);
-<<<<<<< HEAD
-=======
 	param->stop_room = mlx5e_calc_sq_stop_room(priv->mdev, params);
->>>>>>> 356006a6
 	mlx5e_build_tx_cq_param(priv, params, &param->cqp);
 }
 
@@ -2417,8 +2370,6 @@
 			xsk_pool = mlx5e_xsk_get_pool(&chs->params, chs->params.xsk, i);
 
 		err = mlx5e_open_channel(priv, i, &chs->params, cparam, xsk_pool, &chs->c[i]);
-<<<<<<< HEAD
-=======
 		if (err)
 			goto err_close_channels;
 	}
@@ -2426,7 +2377,6 @@
 	if (MLX5E_GET_PFLAG(&chs->params, MLX5E_PFLAG_TX_PORT_TS)) {
 		err = mlx5e_port_ptp_open(priv, &chs->params, chs->c[0]->lag_port,
 					  &chs->port_ptp);
->>>>>>> 356006a6
 		if (err)
 			goto err_close_channels;
 	}
@@ -3327,11 +3277,8 @@
 			       struct mlx5e_cq *cq,
 			       struct mlx5e_cq_param *param)
 {
-<<<<<<< HEAD
-=======
 	struct mlx5_core_dev *mdev = priv->mdev;
 
->>>>>>> 356006a6
 	param->wq.buf_numa_node = dev_to_node(mlx5_core_dma_dev(mdev));
 	param->wq.db_numa_node  = dev_to_node(mlx5_core_dma_dev(mdev));
 
