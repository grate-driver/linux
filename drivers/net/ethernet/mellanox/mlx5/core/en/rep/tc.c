// SPDX-License-Identifier: GPL-2.0 OR Linux-OpenIB
/* Copyright (c) 2020 Mellanox Technologies. */

#include <net/dst_metadata.h>
#include <linux/netdevice.h>
#include <linux/list.h>
#include <linux/rculist.h>
#include <linux/rtnetlink.h>
#include <linux/workqueue.h>
#include <linux/spinlock.h>
#include "tc.h"
#include "neigh.h"
#include "en_rep.h"
#include "eswitch.h"
#include "lib/fs_chains.h"
#include "en/tc_ct.h"
#include "en/mapping.h"
#include "en/tc_tun.h"
#include "lib/port_tun.h"

struct mlx5e_rep_indr_block_priv {
	struct net_device *netdev;
	struct mlx5e_rep_priv *rpriv;

	struct list_head list;
};

int mlx5e_rep_encap_entry_attach(struct mlx5e_priv *priv,
				 struct mlx5e_encap_entry *e,
				 struct mlx5e_neigh *m_neigh,
				 struct net_device *neigh_dev)
{
	struct mlx5e_rep_priv *rpriv = priv->ppriv;
	struct mlx5_rep_uplink_priv *uplink_priv = &rpriv->uplink_priv;
	struct mlx5_tun_entropy *tun_entropy = &uplink_priv->tun_entropy;
	struct mlx5e_neigh_hash_entry *nhe;
	int err;

	err = mlx5_tun_entropy_refcount_inc(tun_entropy, e->reformat_type);
	if (err)
		return err;

	mutex_lock(&rpriv->neigh_update.encap_lock);
	nhe = mlx5e_rep_neigh_entry_lookup(priv, m_neigh);
	if (!nhe) {
		err = mlx5e_rep_neigh_entry_create(priv, m_neigh, neigh_dev, &nhe);
		if (err) {
			mutex_unlock(&rpriv->neigh_update.encap_lock);
			mlx5_tun_entropy_refcount_dec(tun_entropy,
						      e->reformat_type);
			return err;
		}
	}

	e->nhe = nhe;
	spin_lock(&nhe->encap_list_lock);
	list_add_rcu(&e->encap_list, &nhe->encap_list);
	spin_unlock(&nhe->encap_list_lock);

	mutex_unlock(&rpriv->neigh_update.encap_lock);

	return 0;
}

void mlx5e_rep_encap_entry_detach(struct mlx5e_priv *priv,
				  struct mlx5e_encap_entry *e)
{
	struct mlx5e_rep_priv *rpriv = priv->ppriv;
	struct mlx5_rep_uplink_priv *uplink_priv = &rpriv->uplink_priv;
	struct mlx5_tun_entropy *tun_entropy = &uplink_priv->tun_entropy;

	if (!e->nhe)
		return;

	spin_lock(&e->nhe->encap_list_lock);
	list_del_rcu(&e->encap_list);
	spin_unlock(&e->nhe->encap_list_lock);

	mlx5e_rep_neigh_entry_release(e->nhe);
	e->nhe = NULL;
	mlx5_tun_entropy_refcount_dec(tun_entropy, e->reformat_type);
}

void mlx5e_rep_update_flows(struct mlx5e_priv *priv,
			    struct mlx5e_encap_entry *e,
			    bool neigh_connected,
			    unsigned char ha[ETH_ALEN])
{
	struct ethhdr *eth = (struct ethhdr *)e->encap_header;
	struct mlx5_eswitch *esw = priv->mdev->priv.eswitch;
	bool encap_connected;
	LIST_HEAD(flow_list);

	ASSERT_RTNL();

	/* wait for encap to be fully initialized */
	wait_for_completion(&e->res_ready);

	mutex_lock(&esw->offloads.encap_tbl_lock);
	encap_connected = !!(e->flags & MLX5_ENCAP_ENTRY_VALID);
	if (e->compl_result < 0 || (encap_connected == neigh_connected &&
				    ether_addr_equal(e->h_dest, ha)))
		goto unlock;

	mlx5e_take_all_encap_flows(e, &flow_list);

	if ((e->flags & MLX5_ENCAP_ENTRY_VALID) &&
	    (!neigh_connected || !ether_addr_equal(e->h_dest, ha)))
		mlx5e_tc_encap_flows_del(priv, e, &flow_list);

	if (neigh_connected && !(e->flags & MLX5_ENCAP_ENTRY_VALID)) {
		struct net_device *route_dev;

		ether_addr_copy(e->h_dest, ha);
		ether_addr_copy(eth->h_dest, ha);
		/* Update the encap source mac, in case that we delete
		 * the flows when encap source mac changed.
		 */
		route_dev = __dev_get_by_index(dev_net(priv->netdev), e->route_dev_ifindex);
		if (route_dev)
			ether_addr_copy(eth->h_source, route_dev->dev_addr);

		mlx5e_tc_encap_flows_add(priv, e, &flow_list);
	}
unlock:
	mutex_unlock(&esw->offloads.encap_tbl_lock);
	mlx5e_put_flow_list(priv, &flow_list);
}

static int
mlx5e_rep_setup_tc_cls_flower(struct mlx5e_priv *priv,
			      struct flow_cls_offload *cls_flower, int flags)
{
	switch (cls_flower->command) {
	case FLOW_CLS_REPLACE:
		return mlx5e_configure_flower(priv->netdev, priv, cls_flower,
					      flags);
	case FLOW_CLS_DESTROY:
		return mlx5e_delete_flower(priv->netdev, priv, cls_flower,
					   flags);
	case FLOW_CLS_STATS:
		return mlx5e_stats_flower(priv->netdev, priv, cls_flower,
					  flags);
	default:
		return -EOPNOTSUPP;
	}
}

static
int mlx5e_rep_setup_tc_cls_matchall(struct mlx5e_priv *priv,
				    struct tc_cls_matchall_offload *ma)
{
	switch (ma->command) {
	case TC_CLSMATCHALL_REPLACE:
		return mlx5e_tc_configure_matchall(priv, ma);
	case TC_CLSMATCHALL_DESTROY:
		return mlx5e_tc_delete_matchall(priv, ma);
	case TC_CLSMATCHALL_STATS:
		mlx5e_tc_stats_matchall(priv, ma);
		return 0;
	default:
		return -EOPNOTSUPP;
	}
}

static int mlx5e_rep_setup_tc_cb(enum tc_setup_type type, void *type_data,
				 void *cb_priv)
{
	unsigned long flags = MLX5_TC_FLAG(INGRESS) | MLX5_TC_FLAG(ESW_OFFLOAD);
	struct mlx5e_priv *priv = cb_priv;

	switch (type) {
	case TC_SETUP_CLSFLOWER:
		return mlx5e_rep_setup_tc_cls_flower(priv, type_data, flags);
	case TC_SETUP_CLSMATCHALL:
		return mlx5e_rep_setup_tc_cls_matchall(priv, type_data);
	default:
		return -EOPNOTSUPP;
	}
}

static int mlx5e_rep_setup_ft_cb(enum tc_setup_type type, void *type_data,
				 void *cb_priv)
{
	struct flow_cls_offload tmp, *f = type_data;
	struct mlx5e_priv *priv = cb_priv;
	struct mlx5_eswitch *esw;
	unsigned long flags;
	int err;

	flags = MLX5_TC_FLAG(INGRESS) |
		MLX5_TC_FLAG(ESW_OFFLOAD) |
		MLX5_TC_FLAG(FT_OFFLOAD);
	esw = priv->mdev->priv.eswitch;

	switch (type) {
	case TC_SETUP_CLSFLOWER:
		memcpy(&tmp, f, sizeof(*f));

		if (!mlx5_chains_prios_supported(esw_chains(esw)))
			return -EOPNOTSUPP;

		/* Re-use tc offload path by moving the ft flow to the
		 * reserved ft chain.
		 *
		 * FT offload can use prio range [0, INT_MAX], so we normalize
		 * it to range [1, mlx5_esw_chains_get_prio_range(esw)]
		 * as with tc, where prio 0 isn't supported.
		 *
		 * We only support chain 0 of FT offload.
		 */
		if (tmp.common.prio >= mlx5_chains_get_prio_range(esw_chains(esw)))
			return -EOPNOTSUPP;
		if (tmp.common.chain_index != 0)
			return -EOPNOTSUPP;

		tmp.common.chain_index = mlx5_chains_get_nf_ft_chain(esw_chains(esw));
		tmp.common.prio++;
		err = mlx5e_rep_setup_tc_cls_flower(priv, &tmp, flags);
		memcpy(&f->stats, &tmp.stats, sizeof(f->stats));
		return err;
	default:
		return -EOPNOTSUPP;
	}
}

static LIST_HEAD(mlx5e_rep_block_tc_cb_list);
static LIST_HEAD(mlx5e_rep_block_ft_cb_list);
int mlx5e_rep_setup_tc(struct net_device *dev, enum tc_setup_type type,
		       void *type_data)
{
	struct mlx5e_priv *priv = netdev_priv(dev);
	struct flow_block_offload *f = type_data;

	f->unlocked_driver_cb = true;

	switch (type) {
	case TC_SETUP_BLOCK:
		return flow_block_cb_setup_simple(type_data,
						  &mlx5e_rep_block_tc_cb_list,
						  mlx5e_rep_setup_tc_cb,
						  priv, priv, true);
	case TC_SETUP_FT:
		return flow_block_cb_setup_simple(type_data,
						  &mlx5e_rep_block_ft_cb_list,
						  mlx5e_rep_setup_ft_cb,
						  priv, priv, true);
	default:
		return -EOPNOTSUPP;
	}
}

int mlx5e_rep_tc_init(struct mlx5e_rep_priv *rpriv)
{
	struct mlx5_rep_uplink_priv *uplink_priv = &rpriv->uplink_priv;
	int err;

	mutex_init(&uplink_priv->unready_flows_lock);
	INIT_LIST_HEAD(&uplink_priv->unready_flows);

	/* init shared tc flow table */
	err = mlx5e_tc_esw_init(&uplink_priv->tc_ht);
	return err;
}

void mlx5e_rep_tc_cleanup(struct mlx5e_rep_priv *rpriv)
{
	/* delete shared tc flow table */
	mlx5e_tc_esw_cleanup(&rpriv->uplink_priv.tc_ht);
	mutex_destroy(&rpriv->uplink_priv.unready_flows_lock);
}

void mlx5e_rep_tc_enable(struct mlx5e_priv *priv)
{
	struct mlx5e_rep_priv *rpriv = priv->ppriv;

	INIT_WORK(&rpriv->uplink_priv.reoffload_flows_work,
		  mlx5e_tc_reoffload_flows_work);
}

void mlx5e_rep_tc_disable(struct mlx5e_priv *priv)
{
	struct mlx5e_rep_priv *rpriv = priv->ppriv;

	cancel_work_sync(&rpriv->uplink_priv.reoffload_flows_work);
}

int mlx5e_rep_tc_event_port_affinity(struct mlx5e_priv *priv)
{
	struct mlx5e_rep_priv *rpriv = priv->ppriv;

	queue_work(priv->wq, &rpriv->uplink_priv.reoffload_flows_work);

	return NOTIFY_OK;
}

static struct mlx5e_rep_indr_block_priv *
mlx5e_rep_indr_block_priv_lookup(struct mlx5e_rep_priv *rpriv,
				 struct net_device *netdev)
{
	struct mlx5e_rep_indr_block_priv *cb_priv;

	/* All callback list access should be protected by RTNL. */
	ASSERT_RTNL();

	list_for_each_entry(cb_priv,
			    &rpriv->uplink_priv.tc_indr_block_priv_list,
			    list)
		if (cb_priv->netdev == netdev)
			return cb_priv;

	return NULL;
}

static int
mlx5e_rep_indr_offload(struct net_device *netdev,
		       struct flow_cls_offload *flower,
		       struct mlx5e_rep_indr_block_priv *indr_priv,
		       unsigned long flags)
{
	struct mlx5e_priv *priv = netdev_priv(indr_priv->rpriv->netdev);
	int err = 0;

	switch (flower->command) {
	case FLOW_CLS_REPLACE:
		err = mlx5e_configure_flower(netdev, priv, flower, flags);
		break;
	case FLOW_CLS_DESTROY:
		err = mlx5e_delete_flower(netdev, priv, flower, flags);
		break;
	case FLOW_CLS_STATS:
		err = mlx5e_stats_flower(netdev, priv, flower, flags);
		break;
	default:
		err = -EOPNOTSUPP;
	}

	return err;
}

static int mlx5e_rep_indr_setup_tc_cb(enum tc_setup_type type,
				      void *type_data, void *indr_priv)
{
	unsigned long flags = MLX5_TC_FLAG(EGRESS) | MLX5_TC_FLAG(ESW_OFFLOAD);
	struct mlx5e_rep_indr_block_priv *priv = indr_priv;

	switch (type) {
	case TC_SETUP_CLSFLOWER:
		return mlx5e_rep_indr_offload(priv->netdev, type_data, priv,
					      flags);
	default:
		return -EOPNOTSUPP;
	}
}

static int mlx5e_rep_indr_setup_ft_cb(enum tc_setup_type type,
				      void *type_data, void *indr_priv)
{
	struct mlx5e_rep_indr_block_priv *priv = indr_priv;
	struct flow_cls_offload *f = type_data;
	struct flow_cls_offload tmp;
	struct mlx5e_priv *mpriv;
	struct mlx5_eswitch *esw;
	unsigned long flags;
	int err;

	mpriv = netdev_priv(priv->rpriv->netdev);
	esw = mpriv->mdev->priv.eswitch;

	flags = MLX5_TC_FLAG(EGRESS) |
		MLX5_TC_FLAG(ESW_OFFLOAD) |
		MLX5_TC_FLAG(FT_OFFLOAD);

	switch (type) {
	case TC_SETUP_CLSFLOWER:
		memcpy(&tmp, f, sizeof(*f));

		/* Re-use tc offload path by moving the ft flow to the
		 * reserved ft chain.
		 *
		 * FT offload can use prio range [0, INT_MAX], so we normalize
		 * it to range [1, mlx5_esw_chains_get_prio_range(esw)]
		 * as with tc, where prio 0 isn't supported.
		 *
		 * We only support chain 0 of FT offload.
		 */
		if (!mlx5_chains_prios_supported(esw_chains(esw)) ||
		    tmp.common.prio >= mlx5_chains_get_prio_range(esw_chains(esw)) ||
		    tmp.common.chain_index)
			return -EOPNOTSUPP;

		tmp.common.chain_index = mlx5_chains_get_nf_ft_chain(esw_chains(esw));
		tmp.common.prio++;
		err = mlx5e_rep_indr_offload(priv->netdev, &tmp, priv, flags);
		memcpy(&f->stats, &tmp.stats, sizeof(f->stats));
		return err;
	default:
		return -EOPNOTSUPP;
	}
}

static void mlx5e_rep_indr_block_unbind(void *cb_priv)
{
	struct mlx5e_rep_indr_block_priv *indr_priv = cb_priv;

	list_del(&indr_priv->list);
	kfree(indr_priv);
}

static LIST_HEAD(mlx5e_block_cb_list);

static int
mlx5e_rep_indr_setup_block(struct net_device *netdev, struct Qdisc *sch,
			   struct mlx5e_rep_priv *rpriv,
			   struct flow_block_offload *f,
			   flow_setup_cb_t *setup_cb,
			   void *data,
			   void (*cleanup)(struct flow_block_cb *block_cb))
{
	struct mlx5e_priv *priv = netdev_priv(rpriv->netdev);
	struct mlx5e_rep_indr_block_priv *indr_priv;
	struct flow_block_cb *block_cb;

	if (!mlx5e_tc_tun_device_to_offload(priv, netdev) &&
	    !(is_vlan_dev(netdev) && vlan_dev_real_dev(netdev) == rpriv->netdev))
		return -EOPNOTSUPP;

	if (f->binder_type != FLOW_BLOCK_BINDER_TYPE_CLSACT_INGRESS)
		return -EOPNOTSUPP;

	f->unlocked_driver_cb = true;
	f->driver_block_list = &mlx5e_block_cb_list;

	switch (f->command) {
	case FLOW_BLOCK_BIND:
		indr_priv = mlx5e_rep_indr_block_priv_lookup(rpriv, netdev);
		if (indr_priv)
			return -EEXIST;

		indr_priv = kmalloc(sizeof(*indr_priv), GFP_KERNEL);
		if (!indr_priv)
			return -ENOMEM;

		indr_priv->netdev = netdev;
		indr_priv->rpriv = rpriv;
		list_add(&indr_priv->list,
			 &rpriv->uplink_priv.tc_indr_block_priv_list);

		block_cb = flow_indr_block_cb_alloc(setup_cb, indr_priv, indr_priv,
						    mlx5e_rep_indr_block_unbind,
						    f, netdev, sch, data, rpriv,
						    cleanup);
		if (IS_ERR(block_cb)) {
			list_del(&indr_priv->list);
			kfree(indr_priv);
			return PTR_ERR(block_cb);
		}
		flow_block_cb_add(block_cb, f);
		list_add_tail(&block_cb->driver_list, &mlx5e_block_cb_list);

		return 0;
	case FLOW_BLOCK_UNBIND:
		indr_priv = mlx5e_rep_indr_block_priv_lookup(rpriv, netdev);
		if (!indr_priv)
			return -ENOENT;

		block_cb = flow_block_cb_lookup(f->block, setup_cb, indr_priv);
		if (!block_cb)
			return -ENOENT;

		flow_indr_block_cb_remove(block_cb, f);
		list_del(&block_cb->driver_list);
		return 0;
	default:
		return -EOPNOTSUPP;
	}
	return 0;
}

static
int mlx5e_rep_indr_setup_cb(struct net_device *netdev, struct Qdisc *sch, void *cb_priv,
			    enum tc_setup_type type, void *type_data,
			    void *data,
			    void (*cleanup)(struct flow_block_cb *block_cb))
{
	switch (type) {
	case TC_SETUP_BLOCK:
		return mlx5e_rep_indr_setup_block(netdev, sch, cb_priv, type_data,
						  mlx5e_rep_indr_setup_tc_cb,
						  data, cleanup);
	case TC_SETUP_FT:
		return mlx5e_rep_indr_setup_block(netdev, sch, cb_priv, type_data,
						  mlx5e_rep_indr_setup_ft_cb,
						  data, cleanup);
	default:
		return -EOPNOTSUPP;
	}
}

int mlx5e_rep_tc_netdevice_event_register(struct mlx5e_rep_priv *rpriv)
{
	struct mlx5_rep_uplink_priv *uplink_priv = &rpriv->uplink_priv;

	/* init indirect block notifications */
	INIT_LIST_HEAD(&uplink_priv->tc_indr_block_priv_list);

	return flow_indr_dev_register(mlx5e_rep_indr_setup_cb, rpriv);
}

void mlx5e_rep_tc_netdevice_event_unregister(struct mlx5e_rep_priv *rpriv)
{
	flow_indr_dev_unregister(mlx5e_rep_indr_setup_cb, rpriv,
				 mlx5e_rep_indr_block_unbind);
}

#if IS_ENABLED(CONFIG_NET_TC_SKB_EXT)
static bool mlx5e_restore_tunnel(struct mlx5e_priv *priv, struct sk_buff *skb,
				 struct mlx5e_tc_update_priv *tc_priv,
				 u32 tunnel_id)
{
	struct mlx5_eswitch *esw = priv->mdev->priv.eswitch;
	struct tunnel_match_enc_opts enc_opts = {};
	struct mlx5_rep_uplink_priv *uplink_priv;
	struct mlx5e_rep_priv *uplink_rpriv;
	struct metadata_dst *tun_dst;
	struct tunnel_match_key key;
	u32 tun_id, enc_opts_id;
	struct net_device *dev;
	int err;

	enc_opts_id = tunnel_id & ENC_OPTS_BITS_MASK;
	tun_id = tunnel_id >> ENC_OPTS_BITS;

	if (!tun_id)
		return true;

	uplink_rpriv = mlx5_eswitch_get_uplink_priv(esw, REP_ETH);
	uplink_priv = &uplink_rpriv->uplink_priv;

	err = mapping_find(uplink_priv->tunnel_mapping, tun_id, &key);
	if (err) {
		WARN_ON_ONCE(true);
		netdev_dbg(priv->netdev,
			   "Couldn't find tunnel for tun_id: %d, err: %d\n",
			   tun_id, err);
		return false;
	}

	if (enc_opts_id) {
		err = mapping_find(uplink_priv->tunnel_enc_opts_mapping,
				   enc_opts_id, &enc_opts);
		if (err) {
			netdev_dbg(priv->netdev,
				   "Couldn't find tunnel (opts) for tun_id: %d, err: %d\n",
				   enc_opts_id, err);
			return false;
		}
	}

	if (key.enc_control.addr_type == FLOW_DISSECTOR_KEY_IPV4_ADDRS) {
		tun_dst = __ip_tun_set_dst(key.enc_ipv4.src, key.enc_ipv4.dst,
					   key.enc_ip.tos, key.enc_ip.ttl,
					   key.enc_tp.dst, TUNNEL_KEY,
					   key32_to_tunnel_id(key.enc_key_id.keyid),
					   enc_opts.key.len);
	} else if (key.enc_control.addr_type == FLOW_DISSECTOR_KEY_IPV6_ADDRS) {
		tun_dst = __ipv6_tun_set_dst(&key.enc_ipv6.src, &key.enc_ipv6.dst,
					     key.enc_ip.tos, key.enc_ip.ttl,
					     key.enc_tp.dst, 0, TUNNEL_KEY,
					     key32_to_tunnel_id(key.enc_key_id.keyid),
					     enc_opts.key.len);
	} else {
		netdev_dbg(priv->netdev,
			   "Couldn't restore tunnel, unsupported addr_type: %d\n",
			   key.enc_control.addr_type);
		return false;
	}

	if (!tun_dst) {
		netdev_dbg(priv->netdev, "Couldn't restore tunnel, no tun_dst\n");
		return false;
	}

	tun_dst->u.tun_info.key.tp_src = key.enc_tp.src;

	if (enc_opts.key.len)
		ip_tunnel_info_opts_set(&tun_dst->u.tun_info,
					enc_opts.key.data,
					enc_opts.key.len,
					enc_opts.key.dst_opt_type);

	skb_dst_set(skb, (struct dst_entry *)tun_dst);
	dev = dev_get_by_index(&init_net, key.filter_ifindex);
	if (!dev) {
		netdev_dbg(priv->netdev,
			   "Couldn't find tunnel device with ifindex: %d\n",
			   key.filter_ifindex);
		return false;
	}

	/* Set tun_dev so we do dev_put() after datapath */
	tc_priv->tun_dev = dev;

	skb->dev = dev;

	return true;
}
#endif /* CONFIG_NET_TC_SKB_EXT */

bool mlx5e_rep_tc_update_skb(struct mlx5_cqe64 *cqe,
			     struct sk_buff *skb,
			     struct mlx5e_tc_update_priv *tc_priv)
{
#if IS_ENABLED(CONFIG_NET_TC_SKB_EXT)
	u32 chain = 0, reg_c0, reg_c1, tunnel_id, zone_restore_id;
	struct mlx5_rep_uplink_priv *uplink_priv;
	struct mlx5e_rep_priv *uplink_rpriv;
	struct tc_skb_ext *tc_skb_ext;
	struct mlx5_eswitch *esw;
	struct mlx5e_priv *priv;
	int err;

	reg_c0 = (be32_to_cpu(cqe->sop_drop_qpn) & MLX5E_TC_FLOW_ID_MASK);
	if (reg_c0 == MLX5_FS_DEFAULT_FLOW_TAG)
		reg_c0 = 0;
	reg_c1 = be32_to_cpu(cqe->ft_metadata);

	if (!reg_c0)
		return true;

	/* If reg_c0 is not equal to the default flow tag then skb->mark
	 * is not supported and must be reset back to 0.
	 */
	skb->mark = 0;

	priv = netdev_priv(skb->dev);
	esw = priv->mdev->priv.eswitch;

	err = mlx5_get_chain_for_tag(esw_chains(esw), reg_c0, &chain);
	if (err) {
		netdev_dbg(priv->netdev,
			   "Couldn't find chain for chain tag: %d, err: %d\n",
			   reg_c0, err);
		return false;
	}

	if (chain) {
		tc_skb_ext = skb_ext_add(skb, TC_SKB_EXT);
		if (!tc_skb_ext) {
			WARN_ON(1);
			return false;
		}

		tc_skb_ext->chain = chain;

		zone_restore_id = reg_c1 & ESW_ZONE_ID_MASK;

		uplink_rpriv = mlx5_eswitch_get_uplink_priv(esw, REP_ETH);
		uplink_priv = &uplink_rpriv->uplink_priv;
		if (!mlx5e_tc_ct_restore_flow(uplink_priv->ct_priv, skb,
					      zone_restore_id))
			return false;
	}

<<<<<<< HEAD
	tunnel_id = reg_c1 >> REG_MAPPING_SHIFT(TUNNEL_TO_REG);
=======
	tunnel_id = reg_c1 >> ESW_TUN_OFFSET;
>>>>>>> f642729d
	return mlx5e_restore_tunnel(priv, skb, tc_priv, tunnel_id);
#endif /* CONFIG_NET_TC_SKB_EXT */

	return true;
}

void mlx5_rep_tc_post_napi_receive(struct mlx5e_tc_update_priv *tc_priv)
{
	if (tc_priv->tun_dev)
		dev_put(tc_priv->tun_dev);
}<|MERGE_RESOLUTION|>--- conflicted
+++ resolved
@@ -662,11 +662,7 @@
 			return false;
 	}
 
-<<<<<<< HEAD
-	tunnel_id = reg_c1 >> REG_MAPPING_SHIFT(TUNNEL_TO_REG);
-=======
 	tunnel_id = reg_c1 >> ESW_TUN_OFFSET;
->>>>>>> f642729d
 	return mlx5e_restore_tunnel(priv, skb, tc_priv, tunnel_id);
 #endif /* CONFIG_NET_TC_SKB_EXT */
 
