/* SPDX-License-Identifier: GPL-2.0 OR Linux-OpenIB */
/* Copyright (c) 2019 Mellanox Technologies. */

#include "ecpf.h"

bool mlx5_read_embedded_cpu(struct mlx5_core_dev *dev)
{
	return (ioread32be(&dev->iseg->initializing) >> MLX5_ECPU_BIT_NUM) & 1;
}

static bool mlx5_ecpf_esw_admins_host_pf(const struct mlx5_core_dev *dev)
{
	/* In separate host mode, PF enables itself.
	 * When ECPF is eswitch manager, eswitch enables host PF after
	 * eswitch is setup.
	 */
	return mlx5_core_is_ecpf_esw_manager(dev);
}

int mlx5_cmd_host_pf_enable_hca(struct mlx5_core_dev *dev)
{
	u32 out[MLX5_ST_SZ_DW(enable_hca_out)] = {};
	u32 in[MLX5_ST_SZ_DW(enable_hca_in)]   = {};

	MLX5_SET(enable_hca_in, in, opcode, MLX5_CMD_OP_ENABLE_HCA);
	MLX5_SET(enable_hca_in, in, function_id, 0);
	MLX5_SET(enable_hca_in, in, embedded_cpu_function, 0);
	return mlx5_cmd_exec(dev, &in, sizeof(in), &out, sizeof(out));
}

int mlx5_cmd_host_pf_disable_hca(struct mlx5_core_dev *dev)
{
	u32 out[MLX5_ST_SZ_DW(disable_hca_out)] = {};
	u32 in[MLX5_ST_SZ_DW(disable_hca_in)]   = {};

	MLX5_SET(disable_hca_in, in, opcode, MLX5_CMD_OP_DISABLE_HCA);
	MLX5_SET(disable_hca_in, in, function_id, 0);
	MLX5_SET(disable_hca_in, in, embedded_cpu_function, 0);
	return mlx5_cmd_exec(dev, in, sizeof(in), out, sizeof(out));
}

static int mlx5_host_pf_init(struct mlx5_core_dev *dev)
{
	int err;

	if (mlx5_ecpf_esw_admins_host_pf(dev))
		return 0;

	/* ECPF shall enable HCA for host PF in the same way a PF
	 * does this for its VFs when ECPF is not a eswitch manager.
	 */
	err = mlx5_cmd_host_pf_enable_hca(dev);
	if (err)
		mlx5_core_err(dev, "Failed to enable external host PF HCA err(%d)\n", err);

	return err;
}

static void mlx5_host_pf_cleanup(struct mlx5_core_dev *dev)
{
	int err;

	if (mlx5_ecpf_esw_admins_host_pf(dev))
		return;

	err = mlx5_cmd_host_pf_disable_hca(dev);
	if (err) {
		mlx5_core_err(dev, "Failed to disable external host PF HCA err(%d)\n", err);
		return;
	}
}

int mlx5_ec_init(struct mlx5_core_dev *dev)
{
	if (!mlx5_core_is_ecpf(dev))
		return 0;

<<<<<<< HEAD
	/* ECPF shall enable HCA for peer PF in the same way a PF
	 * does this for its VFs.
	 */
	return mlx5_peer_pf_init(dev);
=======
	return mlx5_host_pf_init(dev);
>>>>>>> f642729d
}

void mlx5_ec_cleanup(struct mlx5_core_dev *dev)
{
	int err;

	if (!mlx5_core_is_ecpf(dev))
		return;

	mlx5_host_pf_cleanup(dev);

	err = mlx5_wait_for_pages(dev, &dev->priv.host_pf_pages);
	if (err)
		mlx5_core_warn(dev, "Timeout reclaiming external host PF pages err(%d)\n", err);
}<|MERGE_RESOLUTION|>--- conflicted
+++ resolved
@@ -75,14 +75,7 @@
 	if (!mlx5_core_is_ecpf(dev))
 		return 0;
 
-<<<<<<< HEAD
-	/* ECPF shall enable HCA for peer PF in the same way a PF
-	 * does this for its VFs.
-	 */
-	return mlx5_peer_pf_init(dev);
-=======
 	return mlx5_host_pf_init(dev);
->>>>>>> f642729d
 }
 
 void mlx5_ec_cleanup(struct mlx5_core_dev *dev)
