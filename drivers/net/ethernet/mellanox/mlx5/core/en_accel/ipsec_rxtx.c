/*
 * Copyright (c) 2017 Mellanox Technologies. All rights reserved.
 *
 * This software is available to you under a choice of one of two
 * licenses.  You may choose to be licensed under the terms of the GNU
 * General Public License (GPL) Version 2, available from the file
 * COPYING in the main directory of this source tree, or the
 * OpenIB.org BSD license below:
 *
 *     Redistribution and use in source and binary forms, with or
 *     without modification, are permitted provided that the following
 *     conditions are met:
 *
 *      - Redistributions of source code must retain the above
 *        copyright notice, this list of conditions and the following
 *        disclaimer.
 *
 *      - Redistributions in binary form must reproduce the above
 *        copyright notice, this list of conditions and the following
 *        disclaimer in the documentation and/or other materials
 *        provided with the distribution.
 *
 * THE SOFTWARE IS PROVIDED "AS IS", WITHOUT WARRANTY OF ANY KIND,
 * EXPRESS OR IMPLIED, INCLUDING BUT NOT LIMITED TO THE WARRANTIES OF
 * MERCHANTABILITY, FITNESS FOR A PARTICULAR PURPOSE AND
 * NONINFRINGEMENT. IN NO EVENT SHALL THE AUTHORS OR COPYRIGHT HOLDERS
 * BE LIABLE FOR ANY CLAIM, DAMAGES OR OTHER LIABILITY, WHETHER IN AN
 * ACTION OF CONTRACT, TORT OR OTHERWISE, ARISING FROM, OUT OF OR IN
 * CONNECTION WITH THE SOFTWARE OR THE USE OR OTHER DEALINGS IN THE
 * SOFTWARE.
 *
 */

#include <crypto/aead.h>
#include <net/xfrm.h>
#include <net/esp.h>
#include "accel/ipsec_offload.h"
#include "en_accel/ipsec_rxtx.h"
#include "en_accel/ipsec.h"
#include "accel/accel.h"
#include "en.h"

enum {
	MLX5E_IPSEC_RX_SYNDROME_DECRYPTED = 0x11,
	MLX5E_IPSEC_RX_SYNDROME_AUTH_FAILED = 0x12,
	MLX5E_IPSEC_RX_SYNDROME_BAD_PROTO = 0x17,
};

struct mlx5e_ipsec_rx_metadata {
	unsigned char   nexthdr;
	__be32		sa_handle;
} __packed;

enum {
	MLX5E_IPSEC_TX_SYNDROME_OFFLOAD = 0x8,
	MLX5E_IPSEC_TX_SYNDROME_OFFLOAD_WITH_LSO_TCP = 0x9,
};

struct mlx5e_ipsec_tx_metadata {
	__be16 mss_inv;         /* 1/MSS in 16bit fixed point, only for LSO */
	__be16 seq;             /* LSBs of the first TCP seq, only for LSO */
	u8     esp_next_proto;  /* Next protocol of ESP */
} __packed;

struct mlx5e_ipsec_metadata {
	unsigned char syndrome;
	union {
		unsigned char raw[5];
		/* from FPGA to host, on successful decrypt */
		struct mlx5e_ipsec_rx_metadata rx;
		/* from host to FPGA */
		struct mlx5e_ipsec_tx_metadata tx;
	} __packed content;
	/* packet type ID field	*/
	__be16 ethertype;
} __packed;

#define MAX_LSO_MSS 2048

/* Pre-calculated (Q0.16) fixed-point inverse 1/x function */
static __be16 mlx5e_ipsec_inverse_table[MAX_LSO_MSS];

static inline __be16 mlx5e_ipsec_mss_inv(struct sk_buff *skb)
{
	return mlx5e_ipsec_inverse_table[skb_shinfo(skb)->gso_size];
}

static struct mlx5e_ipsec_metadata *mlx5e_ipsec_add_metadata(struct sk_buff *skb)
{
	struct mlx5e_ipsec_metadata *mdata;
	struct ethhdr *eth;

	if (unlikely(skb_cow_head(skb, sizeof(*mdata))))
		return ERR_PTR(-ENOMEM);

	eth = (struct ethhdr *)skb_push(skb, sizeof(*mdata));
	skb->mac_header -= sizeof(*mdata);
	mdata = (struct mlx5e_ipsec_metadata *)(eth + 1);

	memmove(skb->data, skb->data + sizeof(*mdata),
		2 * ETH_ALEN);

	eth->h_proto = cpu_to_be16(MLX5E_METADATA_ETHER_TYPE);

	memset(mdata->content.raw, 0, sizeof(mdata->content.raw));
	return mdata;
}

static int mlx5e_ipsec_remove_trailer(struct sk_buff *skb, struct xfrm_state *x)
{
	unsigned int alen = crypto_aead_authsize(x->data);
	struct ipv6hdr *ipv6hdr = ipv6_hdr(skb);
	struct iphdr *ipv4hdr = ip_hdr(skb);
	unsigned int trailer_len;
	u8 plen;
	int ret;

	ret = skb_copy_bits(skb, skb->len - alen - 2, &plen, 1);
	if (unlikely(ret))
		return ret;

	trailer_len = alen + plen + 2;

	pskb_trim(skb, skb->len - trailer_len);
	if (skb->protocol == htons(ETH_P_IP)) {
		ipv4hdr->tot_len = htons(ntohs(ipv4hdr->tot_len) - trailer_len);
		ip_send_check(ipv4hdr);
	} else {
		ipv6hdr->payload_len = htons(ntohs(ipv6hdr->payload_len) -
					     trailer_len);
	}
	return 0;
}

static void mlx5e_ipsec_set_swp(struct sk_buff *skb,
				struct mlx5_wqe_eth_seg *eseg, u8 mode,
				struct xfrm_offload *xo)
{
	struct mlx5e_swp_spec swp_spec = {};

	/* Tunnel Mode:
	 * SWP:      OutL3       InL3  InL4
	 * Pkt: MAC  IP     ESP  IP    L4
	 *
	 * Transport Mode:
	 * SWP:      OutL3       InL4
	 *           InL3
	 * Pkt: MAC  IP     ESP  L4
	 */
	swp_spec.l3_proto = skb->protocol;
	swp_spec.is_tun = mode == XFRM_MODE_TUNNEL;
	if (swp_spec.is_tun) {
		if (xo->proto == IPPROTO_IPV6) {
			swp_spec.tun_l3_proto = htons(ETH_P_IPV6);
			swp_spec.tun_l4_proto = inner_ipv6_hdr(skb)->nexthdr;
		} else {
			swp_spec.tun_l3_proto = htons(ETH_P_IP);
			swp_spec.tun_l4_proto = inner_ip_hdr(skb)->protocol;
		}
	} else {
		swp_spec.tun_l3_proto = skb->protocol;
		swp_spec.tun_l4_proto = xo->proto;
	}

	mlx5e_set_eseg_swp(skb, eseg, &swp_spec);
}

void mlx5e_ipsec_set_iv_esn(struct sk_buff *skb, struct xfrm_state *x,
			    struct xfrm_offload *xo)
{
	struct xfrm_replay_state_esn *replay_esn = x->replay_esn;
	__u32 oseq = replay_esn->oseq;
	int iv_offset;
	__be64 seqno;
	u32 seq_hi;

	if (unlikely(skb_is_gso(skb) && oseq < MLX5E_IPSEC_ESN_SCOPE_MID &&
		     MLX5E_IPSEC_ESN_SCOPE_MID < (oseq - skb_shinfo(skb)->gso_segs))) {
		seq_hi = xo->seq.hi - 1;
	} else {
		seq_hi = xo->seq.hi;
	}

	/* Place the SN in the IV field */
	seqno = cpu_to_be64(xo->seq.low + ((u64)seq_hi << 32));
	iv_offset = skb_transport_offset(skb) + sizeof(struct ip_esp_hdr);
	skb_store_bits(skb, iv_offset, &seqno, 8);
}

void mlx5e_ipsec_set_iv(struct sk_buff *skb, struct xfrm_state *x,
			struct xfrm_offload *xo)
{
	int iv_offset;
	__be64 seqno;

	/* Place the SN in the IV field */
	seqno = cpu_to_be64(xo->seq.low + ((u64)xo->seq.hi << 32));
	iv_offset = skb_transport_offset(skb) + sizeof(struct ip_esp_hdr);
	skb_store_bits(skb, iv_offset, &seqno, 8);
}

static void mlx5e_ipsec_set_metadata(struct sk_buff *skb,
				     struct mlx5e_ipsec_metadata *mdata,
				     struct xfrm_offload *xo)
{
	struct ip_esp_hdr *esph;
	struct tcphdr *tcph;

	if (skb_is_gso(skb)) {
		/* Add LSO metadata indication */
		esph = ip_esp_hdr(skb);
		tcph = inner_tcp_hdr(skb);
		netdev_dbg(skb->dev, "   Offloading GSO packet outer L3 %u; L4 %u; Inner L3 %u; L4 %u\n",
			   skb->network_header,
			   skb->transport_header,
			   skb->inner_network_header,
			   skb->inner_transport_header);
		netdev_dbg(skb->dev, "   Offloading GSO packet of len %u; mss %u; TCP sp %u dp %u seq 0x%x ESP seq 0x%x\n",
			   skb->len, skb_shinfo(skb)->gso_size,
			   ntohs(tcph->source), ntohs(tcph->dest),
			   ntohl(tcph->seq), ntohl(esph->seq_no));
		mdata->syndrome = MLX5E_IPSEC_TX_SYNDROME_OFFLOAD_WITH_LSO_TCP;
		mdata->content.tx.mss_inv = mlx5e_ipsec_mss_inv(skb);
		mdata->content.tx.seq = htons(ntohl(tcph->seq) & 0xFFFF);
	} else {
		mdata->syndrome = MLX5E_IPSEC_TX_SYNDROME_OFFLOAD;
	}
	mdata->content.tx.esp_next_proto = xo->proto;

	netdev_dbg(skb->dev, "   TX metadata syndrome %u proto %u mss_inv %04x seq %04x\n",
		   mdata->syndrome, mdata->content.tx.esp_next_proto,
		   ntohs(mdata->content.tx.mss_inv),
		   ntohs(mdata->content.tx.seq));
}

void mlx5e_ipsec_handle_tx_wqe(struct mlx5e_tx_wqe *wqe,
			       struct mlx5e_accel_tx_ipsec_state *ipsec_st,
			       struct mlx5_wqe_inline_seg *inlseg)
{
	inlseg->byte_count = cpu_to_be32(ipsec_st->tailen | MLX5_INLINE_SEG);
	esp_output_fill_trailer((u8 *)inlseg->data, 0, ipsec_st->plen, ipsec_st->xo->proto);
}

static int mlx5e_ipsec_set_state(struct mlx5e_priv *priv,
				 struct sk_buff *skb,
				 struct xfrm_state *x,
				 struct xfrm_offload *xo,
				 struct mlx5e_accel_tx_ipsec_state *ipsec_st)
{
	unsigned int blksize, clen, alen, plen;
	struct crypto_aead *aead;
	unsigned int tailen;

	ipsec_st->x = x;
	ipsec_st->xo = xo;
	if (mlx5_is_ipsec_device(priv->mdev)) {
		aead = x->data;
		alen = crypto_aead_authsize(aead);
		blksize = ALIGN(crypto_aead_blocksize(aead), 4);
		clen = ALIGN(skb->len + 2, blksize);
		plen = max_t(u32, clen - skb->len, 4);
		tailen = plen + alen;
		ipsec_st->plen = plen;
		ipsec_st->tailen = tailen;
	}

	return 0;
}

void mlx5e_ipsec_tx_build_eseg(struct mlx5e_priv *priv, struct sk_buff *skb,
			       struct mlx5_wqe_eth_seg *eseg)
{
	struct xfrm_offload *xo = xfrm_offload(skb);
	struct xfrm_encap_tmpl  *encap;
	struct xfrm_state *x;
	struct sec_path *sp;
	u8 l3_proto;
<<<<<<< HEAD

	sp = skb_sec_path(skb);
	if (unlikely(sp->len != 1))
		return;

	x = xfrm_input_state(skb);
	if (unlikely(!x))
		return;

	if (unlikely(!x->xso.offload_handle ||
		     (skb->protocol != htons(ETH_P_IP) &&
		      skb->protocol != htons(ETH_P_IPV6))))
		return;

	mlx5e_ipsec_set_swp(skb, eseg, x->props.mode, xo);

=======

	sp = skb_sec_path(skb);
	if (unlikely(sp->len != 1))
		return;

	x = xfrm_input_state(skb);
	if (unlikely(!x))
		return;

	if (unlikely(!x->xso.offload_handle ||
		     (skb->protocol != htons(ETH_P_IP) &&
		      skb->protocol != htons(ETH_P_IPV6))))
		return;

	mlx5e_ipsec_set_swp(skb, eseg, x->props.mode, xo);

>>>>>>> f642729d
	l3_proto = (x->props.family == AF_INET) ?
		   ((struct iphdr *)skb_network_header(skb))->protocol :
		   ((struct ipv6hdr *)skb_network_header(skb))->nexthdr;

	if (mlx5_is_ipsec_device(priv->mdev)) {
		eseg->flow_table_metadata |= cpu_to_be32(MLX5_ETH_WQE_FT_META_IPSEC);
		eseg->trailer |= cpu_to_be32(MLX5_ETH_WQE_INSERT_TRAILER);
		encap = x->encap;
		if (!encap) {
			eseg->trailer |= (l3_proto == IPPROTO_ESP) ?
				cpu_to_be32(MLX5_ETH_WQE_TRAILER_HDR_OUTER_IP_ASSOC) :
				cpu_to_be32(MLX5_ETH_WQE_TRAILER_HDR_OUTER_L4_ASSOC);
		} else if (encap->encap_type == UDP_ENCAP_ESPINUDP) {
			eseg->trailer |= (l3_proto == IPPROTO_ESP) ?
				cpu_to_be32(MLX5_ETH_WQE_TRAILER_HDR_INNER_IP_ASSOC) :
				cpu_to_be32(MLX5_ETH_WQE_TRAILER_HDR_INNER_L4_ASSOC);
		}
	}
}

bool mlx5e_ipsec_handle_tx_skb(struct net_device *netdev,
			       struct sk_buff *skb,
			       struct mlx5e_accel_tx_ipsec_state *ipsec_st)
{
	struct mlx5e_priv *priv = netdev_priv(netdev);
	struct xfrm_offload *xo = xfrm_offload(skb);
	struct mlx5e_ipsec_sa_entry *sa_entry;
	struct mlx5e_ipsec_metadata *mdata;
	struct xfrm_state *x;
	struct sec_path *sp;

	sp = skb_sec_path(skb);
	if (unlikely(sp->len != 1)) {
		atomic64_inc(&priv->ipsec->sw_stats.ipsec_tx_drop_bundle);
		goto drop;
	}

	x = xfrm_input_state(skb);
	if (unlikely(!x)) {
		atomic64_inc(&priv->ipsec->sw_stats.ipsec_tx_drop_no_state);
		goto drop;
	}

	if (unlikely(!x->xso.offload_handle ||
		     (skb->protocol != htons(ETH_P_IP) &&
		      skb->protocol != htons(ETH_P_IPV6)))) {
		atomic64_inc(&priv->ipsec->sw_stats.ipsec_tx_drop_not_ip);
		goto drop;
	}

	if (!skb_is_gso(skb))
		if (unlikely(mlx5e_ipsec_remove_trailer(skb, x))) {
			atomic64_inc(&priv->ipsec->sw_stats.ipsec_tx_drop_trailer);
			goto drop;
		}

	if (MLX5_CAP_GEN(priv->mdev, fpga)) {
		mdata = mlx5e_ipsec_add_metadata(skb);
		if (IS_ERR(mdata)) {
			atomic64_inc(&priv->ipsec->sw_stats.ipsec_tx_drop_metadata);
			goto drop;
		}
	}

	sa_entry = (struct mlx5e_ipsec_sa_entry *)x->xso.offload_handle;
	sa_entry->set_iv_op(skb, x, xo);
	if (MLX5_CAP_GEN(priv->mdev, fpga))
		mlx5e_ipsec_set_metadata(skb, mdata, xo);

	mlx5e_ipsec_set_state(priv, skb, x, xo, ipsec_st);

	return true;

drop:
	kfree_skb(skb);
	return false;
}

static inline struct xfrm_state *
mlx5e_ipsec_build_sp(struct net_device *netdev, struct sk_buff *skb,
		     struct mlx5e_ipsec_metadata *mdata)
{
	struct mlx5e_priv *priv = netdev_priv(netdev);
	struct xfrm_offload *xo;
	struct xfrm_state *xs;
	struct sec_path *sp;
	u32 sa_handle;

	sp = secpath_set(skb);
	if (unlikely(!sp)) {
		atomic64_inc(&priv->ipsec->sw_stats.ipsec_rx_drop_sp_alloc);
		return NULL;
	}

	sa_handle = be32_to_cpu(mdata->content.rx.sa_handle);
	xs = mlx5e_ipsec_sadb_rx_lookup(priv->ipsec, sa_handle);
	if (unlikely(!xs)) {
		atomic64_inc(&priv->ipsec->sw_stats.ipsec_rx_drop_sadb_miss);
		return NULL;
	}

	sp = skb_sec_path(skb);
	sp->xvec[sp->len++] = xs;
	sp->olen++;

	xo = xfrm_offload(skb);
	xo->flags = CRYPTO_DONE;
	switch (mdata->syndrome) {
	case MLX5E_IPSEC_RX_SYNDROME_DECRYPTED:
		xo->status = CRYPTO_SUCCESS;
		if (likely(priv->ipsec->no_trailer)) {
			xo->flags |= XFRM_ESP_NO_TRAILER;
			xo->proto = mdata->content.rx.nexthdr;
		}
		break;
	case MLX5E_IPSEC_RX_SYNDROME_AUTH_FAILED:
		xo->status = CRYPTO_TUNNEL_ESP_AUTH_FAILED;
		break;
	case MLX5E_IPSEC_RX_SYNDROME_BAD_PROTO:
		xo->status = CRYPTO_INVALID_PROTOCOL;
		break;
	default:
		atomic64_inc(&priv->ipsec->sw_stats.ipsec_rx_drop_syndrome);
		return NULL;
	}
	return xs;
}

struct sk_buff *mlx5e_ipsec_handle_rx_skb(struct net_device *netdev,
					  struct sk_buff *skb, u32 *cqe_bcnt)
{
	struct mlx5e_ipsec_metadata *mdata;
	struct xfrm_state *xs;

	if (!is_metadata_hdr_valid(skb))
		return skb;

	/* Use the metadata */
	mdata = (struct mlx5e_ipsec_metadata *)(skb->data + ETH_HLEN);
	xs = mlx5e_ipsec_build_sp(netdev, skb, mdata);
	if (unlikely(!xs)) {
		kfree_skb(skb);
		return NULL;
	}

	remove_metadata_hdr(skb);
	*cqe_bcnt -= MLX5E_METADATA_ETHER_LEN;

	return skb;
}

enum {
	MLX5E_IPSEC_OFFLOAD_RX_SYNDROME_DECRYPTED,
	MLX5E_IPSEC_OFFLOAD_RX_SYNDROME_AUTH_FAILED,
	MLX5E_IPSEC_OFFLOAD_RX_SYNDROME_BAD_TRAILER,
};

void mlx5e_ipsec_offload_handle_rx_skb(struct net_device *netdev,
				       struct sk_buff *skb,
				       struct mlx5_cqe64 *cqe)
{
	u32 ipsec_meta_data = be32_to_cpu(cqe->ft_metadata);
	struct mlx5e_priv *priv;
	struct xfrm_offload *xo;
	struct xfrm_state *xs;
	struct sec_path *sp;
	u32  sa_handle;

	sa_handle = MLX5_IPSEC_METADATA_HANDLE(ipsec_meta_data);
	priv = netdev_priv(netdev);
	sp = secpath_set(skb);
	if (unlikely(!sp)) {
		atomic64_inc(&priv->ipsec->sw_stats.ipsec_rx_drop_sp_alloc);
		return;
	}

	xs = mlx5e_ipsec_sadb_rx_lookup(priv->ipsec, sa_handle);
	if (unlikely(!xs)) {
		atomic64_inc(&priv->ipsec->sw_stats.ipsec_rx_drop_sadb_miss);
		return;
	}

	sp = skb_sec_path(skb);
	sp->xvec[sp->len++] = xs;
	sp->olen++;

	xo = xfrm_offload(skb);
	xo->flags = CRYPTO_DONE;

	switch (MLX5_IPSEC_METADATA_SYNDROM(ipsec_meta_data)) {
	case MLX5E_IPSEC_OFFLOAD_RX_SYNDROME_DECRYPTED:
		xo->status = CRYPTO_SUCCESS;
		if (WARN_ON_ONCE(priv->ipsec->no_trailer))
			xo->flags |= XFRM_ESP_NO_TRAILER;
		break;
	case MLX5E_IPSEC_OFFLOAD_RX_SYNDROME_AUTH_FAILED:
		xo->status = CRYPTO_TUNNEL_ESP_AUTH_FAILED;
		break;
	case MLX5E_IPSEC_OFFLOAD_RX_SYNDROME_BAD_TRAILER:
		xo->status = CRYPTO_INVALID_PACKET_SYNTAX;
		break;
	default:
		atomic64_inc(&priv->ipsec->sw_stats.ipsec_rx_drop_syndrome);
	}
}

void mlx5e_ipsec_build_inverse_table(void)
{
	u16 mss_inv;
	u32 mss;

	/* Calculate 1/x inverse table for use in GSO data path.
	 * Using this table, we provide the IPSec accelerator with the value of
	 * 1/gso_size so that it can infer the position of each segment inside
	 * the GSO, and increment the ESP sequence number, and generate the IV.
	 * The HW needs this value in Q0.16 fixed-point number format
	 */
	mlx5e_ipsec_inverse_table[1] = htons(0xFFFF);
	for (mss = 2; mss < MAX_LSO_MSS; mss++) {
		mss_inv = div_u64(1ULL << 32, mss) >> 16;
		mlx5e_ipsec_inverse_table[mss] = htons(mss_inv);
	}
}<|MERGE_RESOLUTION|>--- conflicted
+++ resolved
@@ -275,7 +275,6 @@
 	struct xfrm_state *x;
 	struct sec_path *sp;
 	u8 l3_proto;
-<<<<<<< HEAD
 
 	sp = skb_sec_path(skb);
 	if (unlikely(sp->len != 1))
@@ -292,24 +291,6 @@
 
 	mlx5e_ipsec_set_swp(skb, eseg, x->props.mode, xo);
 
-=======
-
-	sp = skb_sec_path(skb);
-	if (unlikely(sp->len != 1))
-		return;
-
-	x = xfrm_input_state(skb);
-	if (unlikely(!x))
-		return;
-
-	if (unlikely(!x->xso.offload_handle ||
-		     (skb->protocol != htons(ETH_P_IP) &&
-		      skb->protocol != htons(ETH_P_IPV6))))
-		return;
-
-	mlx5e_ipsec_set_swp(skb, eseg, x->props.mode, xo);
-
->>>>>>> f642729d
 	l3_proto = (x->props.family == AF_INET) ?
 		   ((struct iphdr *)skb_network_header(skb))->protocol :
 		   ((struct ipv6hdr *)skb_network_header(skb))->nexthdr;
