# SPDX-License-Identifier: GPL-2.0
#
# Makefile for Mellanox 5th generation network adapters
# (ConnectX series) core & netdev driver
#

subdir-ccflags-y += -I$(src)

obj-$(CONFIG_MLX5_CORE) += mlx5_core.o

#
# mlx5 core basic
#
mlx5_core-y :=	main.o cmd.o debugfs.o fw.o eq.o uar.o pagealloc.o \
		health.o mcg.o cq.o alloc.o port.o mr.o pd.o \
		transobj.o vport.o sriov.o fs_cmd.o fs_core.o pci_irq.o \
		fs_counters.o rl.o lag.o dev.o events.o wq.o lib/gid.o \
		lib/devcom.o lib/pci_vsc.o lib/dm.o diag/fs_tracepoint.o \
<<<<<<< HEAD
		diag/fw_tracer.o diag/crdump.o devlink.o diag/rsc_dump.o fw_reset.o
=======
		diag/fw_tracer.o diag/crdump.o devlink.o diag/rsc_dump.o \
		fw_reset.o qos.o
>>>>>>> f642729d

#
# Netdev basic
#
mlx5_core-$(CONFIG_MLX5_CORE_EN) += en_main.o en_common.o en_fs.o en_ethtool.o \
		en_tx.o en_rx.o en_dim.o en_txrx.o en/xdp.o en_stats.o \
		en_selftest.o en/port.o en/monitor_stats.o en/health.o \
		en/reporter_tx.o en/reporter_rx.o en/params.o en/xsk/pool.o \
<<<<<<< HEAD
		en/xsk/setup.o en/xsk/rx.o en/xsk/tx.o en/devlink.o
=======
		en/xsk/setup.o en/xsk/rx.o en/xsk/tx.o en/devlink.o en/ptp.o \
		en/qos.o en/trap.o
>>>>>>> f642729d

#
# Netdev extra
#
mlx5_core-$(CONFIG_MLX5_EN_ARFS)     += en_arfs.o
mlx5_core-$(CONFIG_MLX5_EN_RXNFC)    += en_fs_ethtool.o
mlx5_core-$(CONFIG_MLX5_CORE_EN_DCB) += en_dcbnl.o en/port_buffer.o
mlx5_core-$(CONFIG_PCI_HYPERV_INTERFACE) += en/hv_vhca_stats.o
mlx5_core-$(CONFIG_MLX5_ESWITCH)     += lag_mp.o lib/geneve.o lib/port_tun.o \
					en_rep.o en/rep/bond.o en/mod_hdr.o
mlx5_core-$(CONFIG_MLX5_CLS_ACT)     += en_tc.o en/rep/tc.o en/rep/neigh.o \
					en/mapping.o lib/fs_chains.o en/tc_tun.o \
<<<<<<< HEAD
=======
					esw/indir_table.o en/tc_tun_encap.o \
>>>>>>> f642729d
					en/tc_tun_vxlan.o en/tc_tun_gre.o en/tc_tun_geneve.o \
					en/tc_tun_mplsoudp.o diag/en_tc_tracepoint.o
mlx5_core-$(CONFIG_MLX5_TC_CT)	     += en/tc_ct.o

#
# Core extra
#
mlx5_core-$(CONFIG_MLX5_ESWITCH)   += eswitch.o eswitch_offloads.o eswitch_offloads_termtbl.o \
				      ecpf.o rdma.o
mlx5_core-$(CONFIG_MLX5_ESWITCH)   += esw/acl/helper.o \
				      esw/acl/egress_lgcy.o esw/acl/egress_ofld.o \
				      esw/acl/ingress_lgcy.o esw/acl/ingress_ofld.o \
				      esw/devlink_port.o

mlx5_core-$(CONFIG_MLX5_MPFS)      += lib/mpfs.o
mlx5_core-$(CONFIG_VXLAN)          += lib/vxlan.o
mlx5_core-$(CONFIG_PTP_1588_CLOCK) += lib/clock.o
mlx5_core-$(CONFIG_PCI_HYPERV_INTERFACE) += lib/hv.o lib/hv_vhca.o

#
# Ipoib netdev
#
mlx5_core-$(CONFIG_MLX5_CORE_IPOIB) += ipoib/ipoib.o ipoib/ethtool.o ipoib/ipoib_vlan.o

#
# Accelerations & FPGA
#
mlx5_core-$(CONFIG_MLX5_IPSEC) += accel/ipsec_offload.o
mlx5_core-$(CONFIG_MLX5_FPGA_IPSEC) += fpga/ipsec.o
mlx5_core-$(CONFIG_MLX5_FPGA_TLS)   += fpga/tls.o
mlx5_core-$(CONFIG_MLX5_ACCEL)      += lib/crypto.o accel/tls.o accel/ipsec.o

mlx5_core-$(CONFIG_MLX5_FPGA) += fpga/cmd.o fpga/core.o fpga/conn.o fpga/sdk.o

mlx5_core-$(CONFIG_MLX5_EN_IPSEC) += en_accel/ipsec.o en_accel/ipsec_rxtx.o \
				     en_accel/ipsec_stats.o en_accel/ipsec_fs.o

mlx5_core-$(CONFIG_MLX5_EN_TLS) += en_accel/tls.o en_accel/tls_rxtx.o en_accel/tls_stats.o \
				   en_accel/fs_tcp.o en_accel/ktls.o en_accel/ktls_txrx.o \
				   en_accel/ktls_tx.o en_accel/ktls_rx.o

mlx5_core-$(CONFIG_MLX5_SW_STEERING) += steering/dr_domain.o steering/dr_table.o \
					steering/dr_matcher.o steering/dr_rule.o \
					steering/dr_icm_pool.o steering/dr_buddy.o \
					steering/dr_ste.o steering/dr_send.o \
					steering/dr_ste_v0.o steering/dr_ste_v1.o \
					steering/dr_cmd.o steering/dr_fw.o \
					steering/dr_action.o steering/fs_dr.o
#
# SF device
#
mlx5_core-$(CONFIG_MLX5_SF) += sf/vhca_event.o sf/dev/dev.o sf/dev/driver.o

#
# SF manager
#
mlx5_core-$(CONFIG_MLX5_SF_MANAGER) += sf/cmd.o sf/hw_table.o sf/devlink.o<|MERGE_RESOLUTION|>--- conflicted
+++ resolved
@@ -16,12 +16,8 @@
 		transobj.o vport.o sriov.o fs_cmd.o fs_core.o pci_irq.o \
 		fs_counters.o rl.o lag.o dev.o events.o wq.o lib/gid.o \
 		lib/devcom.o lib/pci_vsc.o lib/dm.o diag/fs_tracepoint.o \
-<<<<<<< HEAD
-		diag/fw_tracer.o diag/crdump.o devlink.o diag/rsc_dump.o fw_reset.o
-=======
 		diag/fw_tracer.o diag/crdump.o devlink.o diag/rsc_dump.o \
 		fw_reset.o qos.o
->>>>>>> f642729d
 
 #
 # Netdev basic
@@ -30,12 +26,8 @@
 		en_tx.o en_rx.o en_dim.o en_txrx.o en/xdp.o en_stats.o \
 		en_selftest.o en/port.o en/monitor_stats.o en/health.o \
 		en/reporter_tx.o en/reporter_rx.o en/params.o en/xsk/pool.o \
-<<<<<<< HEAD
-		en/xsk/setup.o en/xsk/rx.o en/xsk/tx.o en/devlink.o
-=======
 		en/xsk/setup.o en/xsk/rx.o en/xsk/tx.o en/devlink.o en/ptp.o \
 		en/qos.o en/trap.o
->>>>>>> f642729d
 
 #
 # Netdev extra
@@ -48,10 +40,7 @@
 					en_rep.o en/rep/bond.o en/mod_hdr.o
 mlx5_core-$(CONFIG_MLX5_CLS_ACT)     += en_tc.o en/rep/tc.o en/rep/neigh.o \
 					en/mapping.o lib/fs_chains.o en/tc_tun.o \
-<<<<<<< HEAD
-=======
 					esw/indir_table.o en/tc_tun_encap.o \
->>>>>>> f642729d
 					en/tc_tun_vxlan.o en/tc_tun_gre.o en/tc_tun_geneve.o \
 					en/tc_tun_mplsoudp.o diag/en_tc_tracepoint.o
 mlx5_core-$(CONFIG_MLX5_TC_CT)	     += en/tc_ct.o
