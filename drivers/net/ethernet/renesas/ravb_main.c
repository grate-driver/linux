--- conflicted
+++ resolved
@@ -2006,17 +2006,10 @@
 		priv->txcidm = !!delay;
 		explicit_delay = true;
 	}
-<<<<<<< HEAD
 
 	if (explicit_delay)
 		return;
 
-=======
-
-	if (explicit_delay)
-		return;
-
->>>>>>> f642729d
 	/* Fall back to legacy rgmii-*id behavior */
 	if (priv->phy_interface == PHY_INTERFACE_MODE_RGMII_ID ||
 	    priv->phy_interface == PHY_INTERFACE_MODE_RGMII_RXID) {
@@ -2034,19 +2027,6 @@
 		}
 	}
 }
-<<<<<<< HEAD
-
-static void ravb_set_delay_mode(struct net_device *ndev)
-{
-	struct ravb_private *priv = netdev_priv(ndev);
-	u32 set = 0;
-
-	if (priv->rxcidm)
-		set |= APSR_DM_RDM;
-	if (priv->txcidm)
-		set |= APSR_DM_TDM;
-	ravb_modify(ndev, APSR, APSR_DM, set);
-=======
 
 static void ravb_set_delay_mode(struct net_device *ndev)
 {
@@ -2058,7 +2038,6 @@
 	if (priv->txcidm)
 		set |= APSR_TDM;
 	ravb_modify(ndev, APSR, APSR_RDM | APSR_TDM, set);
->>>>>>> f642729d
 }
 
 static int ravb_probe(struct platform_device *pdev)
