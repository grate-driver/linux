--- conflicted
+++ resolved
@@ -315,13 +315,8 @@
 #define MTK_RXD5_PPE_CPU_REASON	GENMASK(22, 18)
 #define MTK_RXD5_SRC_PORT	GENMASK(29, 26)
 
-<<<<<<< HEAD
-#define RX_DMA_GET_SPORT(x)	(((x) >> 19) & 0xf)
-#define RX_DMA_GET_SPORT_V2(x)	(((x) >> 26) & 0x7)
-=======
 #define RX_DMA_GET_SPORT(x)	(((x) >> 19) & 0x7)
 #define RX_DMA_GET_SPORT_V2(x)	(((x) >> 26) & 0xf)
->>>>>>> 9fecab24
 
 /* PDMA V2 descriptor rxd3 */
 #define RX_DMA_VTAG_V2		BIT(0)
