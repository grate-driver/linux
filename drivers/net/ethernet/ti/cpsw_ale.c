--- conflicted
+++ resolved
@@ -1256,8 +1256,6 @@
 		.major_ver_mask = 0x7,
 		.vlan_entry_tbl = vlan_entry_k3_cpswxg,
 	},
-<<<<<<< HEAD
-=======
 	{
 		.dev_id = "am64-cpswxg",
 		.features = CPSW_ALE_F_STATUS_REG | CPSW_ALE_F_HW_AUTOAGING,
@@ -1265,7 +1263,6 @@
 		.vlan_entry_tbl = vlan_entry_k3_cpswxg,
 		.tbl_entries = 512,
 	},
->>>>>>> f642729d
 	{ },
 };
 
