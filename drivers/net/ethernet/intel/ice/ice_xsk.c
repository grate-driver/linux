--- conflicted
+++ resolved
@@ -260,48 +260,6 @@
 }
 
 /**
-<<<<<<< HEAD
- * ice_xsk_alloc_pools - allocate a buffer pool for an XDP socket
- * @vsi: VSI to allocate the buffer pool on
- *
- * Returns 0 on success, negative on error
- */
-static int ice_xsk_alloc_pools(struct ice_vsi *vsi)
-{
-	if (vsi->xsk_pools)
-		return 0;
-
-	vsi->xsk_pools = kcalloc(vsi->num_xsk_pools, sizeof(*vsi->xsk_pools),
-				 GFP_KERNEL);
-
-	if (!vsi->xsk_pools) {
-		vsi->num_xsk_pools = 0;
-		return -ENOMEM;
-	}
-
-	return 0;
-}
-
-/**
- * ice_xsk_remove_pool - Remove an buffer pool for a certain ring/qid
- * @vsi: VSI from which the VSI will be removed
- * @qid: Ring/qid associated with the buffer pool
- */
-static void ice_xsk_remove_pool(struct ice_vsi *vsi, u16 qid)
-{
-	vsi->xsk_pools[qid] = NULL;
-	vsi->num_xsk_pools_used--;
-
-	if (vsi->num_xsk_pools_used == 0) {
-		kfree(vsi->xsk_pools);
-		vsi->xsk_pools = NULL;
-		vsi->num_xsk_pools = 0;
-	}
-}
-
-/**
-=======
->>>>>>> f642729d
  * ice_xsk_pool_disable - disable a buffer pool region
  * @vsi: Current VSI
  * @qid: queue ID
@@ -310,21 +268,12 @@
  */
 static int ice_xsk_pool_disable(struct ice_vsi *vsi, u16 qid)
 {
-<<<<<<< HEAD
-	if (!vsi->xsk_pools || qid >= vsi->num_xsk_pools ||
-	    !vsi->xsk_pools[qid])
-		return -EINVAL;
-
-	xsk_pool_dma_unmap(vsi->xsk_pools[qid], ICE_RX_DMA_ATTR);
-	ice_xsk_remove_pool(vsi, qid);
-=======
 	struct xsk_buff_pool *pool = xsk_get_pool_from_qid(vsi->netdev, qid);
 
 	if (!pool)
 		return -EINVAL;
 
 	xsk_pool_dma_unmap(pool, ICE_RX_DMA_ATTR);
->>>>>>> f642729d
 
 	return 0;
 }
@@ -345,30 +294,11 @@
 	if (vsi->type != ICE_VSI_PF)
 		return -EINVAL;
 
-<<<<<<< HEAD
-	if (!vsi->num_xsk_pools)
-		vsi->num_xsk_pools = min_t(u16, vsi->num_rxq, vsi->num_txq);
-	if (qid >= vsi->num_xsk_pools)
-		return -EINVAL;
-
-	err = ice_xsk_alloc_pools(vsi);
-	if (err)
-		return err;
-
-	if (vsi->xsk_pools && vsi->xsk_pools[qid])
-		return -EBUSY;
-
-	vsi->xsk_pools[qid] = pool;
-	vsi->num_xsk_pools_used++;
-
-	err = xsk_pool_dma_map(vsi->xsk_pools[qid], ice_pf_to_dev(vsi->back),
-=======
 	if (qid >= vsi->netdev->real_num_rx_queues ||
 	    qid >= vsi->netdev->real_num_tx_queues)
 		return -EINVAL;
 
 	err = xsk_pool_dma_map(pool, ice_pf_to_dev(vsi->back),
->>>>>>> f642729d
 			       ICE_RX_DMA_ATTR);
 	if (err)
 		return err;
@@ -861,16 +791,8 @@
 {
 	int i;
 
-<<<<<<< HEAD
-	if (!vsi->xsk_pools)
-		return false;
-
-	for (i = 0; i < vsi->num_xsk_pools; i++) {
-		if (vsi->xsk_pools[i])
-=======
 	ice_for_each_rxq(vsi, i) {
 		if (xsk_get_pool_from_qid(vsi->netdev, i))
->>>>>>> f642729d
 			return true;
 	}
 
