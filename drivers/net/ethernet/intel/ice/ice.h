--- conflicted
+++ resolved
@@ -328,17 +328,11 @@
 	struct ice_ring **xdp_rings;	 /* XDP ring array */
 	u16 num_xdp_txq;		 /* Used XDP queues */
 	u8 xdp_mapping_mode;		 /* ICE_MAP_MODE_[CONTIG|SCATTER] */
-<<<<<<< HEAD
-	struct xsk_buff_pool **xsk_pools;
-	u16 num_xsk_pools_used;
-	u16 num_xsk_pools;
-=======
 
 	/* setup back reference, to which aggregator node this VSI
 	 * corresponds to
 	 */
 	struct ice_agg_node *agg_node;
->>>>>>> f642729d
 } ____cacheline_internodealigned_in_smp;
 
 /* struct that defines an interrupt vector */
@@ -541,27 +535,15 @@
  */
 static inline struct xsk_buff_pool *ice_xsk_pool(struct ice_ring *ring)
 {
-<<<<<<< HEAD
-	struct xsk_buff_pool **pools = ring->vsi->xsk_pools;
-=======
->>>>>>> f642729d
 	u16 qid = ring->q_index;
 
 	if (ice_ring_is_xdp(ring))
 		qid -= ring->vsi->num_xdp_txq;
 
-<<<<<<< HEAD
-	if (qid >= ring->vsi->num_xsk_pools || !pools || !pools[qid] ||
-	    !ice_is_xdp_ena_vsi(ring->vsi))
-		return NULL;
-
-	return pools[qid];
-=======
 	if (!ice_is_xdp_ena_vsi(ring->vsi))
 		return NULL;
 
 	return xsk_get_pool_from_qid(ring->vsi->netdev, qid);
->>>>>>> f642729d
 }
 
 /**
