// SPDX-License-Identifier: GPL-2.0-only
/*
 * Generic HDLC support routines for Linux
 * Frame Relay support
 *
 * Copyright (C) 1999 - 2006 Krzysztof Halasa <khc@pm.waw.pl>
 *

            Theory of PVC state

 DCE mode:

 (exist,new) -> 0,0 when "PVC create" or if "link unreliable"
         0,x -> 1,1 if "link reliable" when sending FULL STATUS
         1,1 -> 1,0 if received FULL STATUS ACK

 (active)    -> 0 when "ifconfig PVC down" or "link unreliable" or "PVC create"
             -> 1 when "PVC up" and (exist,new) = 1,0

 DTE mode:
 (exist,new,active) = FULL STATUS if "link reliable"
		    = 0, 0, 0 if "link unreliable"
 No LMI:
 active = open and "link reliable"
 exist = new = not used

 CCITT LMI: ITU-T Q.933 Annex A
 ANSI LMI: ANSI T1.617 Annex D
 CISCO LMI: the original, aka "Gang of Four" LMI

*/

#include <linux/errno.h>
#include <linux/etherdevice.h>
#include <linux/hdlc.h>
#include <linux/if_arp.h>
#include <linux/inetdevice.h>
#include <linux/init.h>
#include <linux/kernel.h>
#include <linux/module.h>
#include <linux/pkt_sched.h>
#include <linux/poll.h>
#include <linux/rtnetlink.h>
#include <linux/skbuff.h>
#include <linux/slab.h>

#undef DEBUG_PKT
#undef DEBUG_ECN
#undef DEBUG_LINK
#undef DEBUG_PROTO
#undef DEBUG_PVC

#define FR_UI			0x03
#define FR_PAD			0x00

#define NLPID_IP		0xCC
#define NLPID_IPV6		0x8E
#define NLPID_SNAP		0x80
#define NLPID_PAD		0x00
#define NLPID_CCITT_ANSI_LMI	0x08
#define NLPID_CISCO_LMI		0x09


#define LMI_CCITT_ANSI_DLCI	   0 /* LMI DLCI */
#define LMI_CISCO_DLCI		1023

#define LMI_CALLREF		0x00 /* Call Reference */
#define LMI_ANSI_LOCKSHIFT	0x95 /* ANSI locking shift */
#define LMI_ANSI_CISCO_REPTYPE	0x01 /* report type */
#define LMI_CCITT_REPTYPE	0x51
#define LMI_ANSI_CISCO_ALIVE	0x03 /* keep alive */
#define LMI_CCITT_ALIVE		0x53
#define LMI_ANSI_CISCO_PVCSTAT	0x07 /* PVC status */
#define LMI_CCITT_PVCSTAT	0x57

#define LMI_FULLREP		0x00 /* full report  */
#define LMI_INTEGRITY		0x01 /* link integrity report */
#define LMI_SINGLE		0x02 /* single PVC report */

#define LMI_STATUS_ENQUIRY      0x75
#define LMI_STATUS              0x7D /* reply */

#define LMI_REPT_LEN               1 /* report type element length */
#define LMI_INTEG_LEN              2 /* link integrity element length */

#define LMI_CCITT_CISCO_LENGTH	  13 /* LMI frame lengths */
#define LMI_ANSI_LENGTH		  14


struct fr_hdr {
#if defined(__LITTLE_ENDIAN_BITFIELD)
	unsigned ea1:	1;
	unsigned cr:	1;
	unsigned dlcih:	6;

	unsigned ea2:	1;
	unsigned de:	1;
	unsigned becn:	1;
	unsigned fecn:	1;
	unsigned dlcil:	4;
#else
	unsigned dlcih:	6;
	unsigned cr:	1;
	unsigned ea1:	1;

	unsigned dlcil:	4;
	unsigned fecn:	1;
	unsigned becn:	1;
	unsigned de:	1;
	unsigned ea2:	1;
#endif
} __packed;


struct pvc_device {
	struct net_device *frad;
	struct net_device *main;
	struct net_device *ether;	/* bridged Ethernet interface	*/
	struct pvc_device *next;	/* Sorted in ascending DLCI order */
	int dlci;
	int open_count;

	struct {
		unsigned int new: 1;
		unsigned int active: 1;
		unsigned int exist: 1;
		unsigned int deleted: 1;
		unsigned int fecn: 1;
		unsigned int becn: 1;
		unsigned int bandwidth;	/* Cisco LMI reporting only */
	}state;
};

struct frad_state {
	fr_proto settings;
	struct pvc_device *first_pvc;
	int dce_pvc_count;

	struct timer_list timer;
	struct net_device *dev;
	unsigned long last_poll;
	int reliable;
	int dce_changed;
	int request;
	int fullrep_sent;
	u32 last_errors; /* last errors bit list */
	u8 n391cnt;
	u8 txseq; /* TX sequence number */
	u8 rxseq; /* RX sequence number */
};


static int fr_ioctl(struct net_device *dev, struct ifreq *ifr);


static inline u16 q922_to_dlci(u8 *hdr)
{
	return ((hdr[0] & 0xFC) << 2) | ((hdr[1] & 0xF0) >> 4);
}


static inline void dlci_to_q922(u8 *hdr, u16 dlci)
{
	hdr[0] = (dlci >> 2) & 0xFC;
	hdr[1] = ((dlci << 4) & 0xF0) | 0x01;
}


static inline struct frad_state* state(hdlc_device *hdlc)
{
	return(struct frad_state *)(hdlc->state);
}


static inline struct pvc_device *find_pvc(hdlc_device *hdlc, u16 dlci)
{
	struct pvc_device *pvc = state(hdlc)->first_pvc;

	while (pvc) {
		if (pvc->dlci == dlci)
			return pvc;
		if (pvc->dlci > dlci)
			return NULL; /* the list is sorted */
		pvc = pvc->next;
	}

	return NULL;
}


static struct pvc_device *add_pvc(struct net_device *dev, u16 dlci)
{
	hdlc_device *hdlc = dev_to_hdlc(dev);
	struct pvc_device *pvc, **pvc_p = &state(hdlc)->first_pvc;

	while (*pvc_p) {
		if ((*pvc_p)->dlci == dlci)
			return *pvc_p;
		if ((*pvc_p)->dlci > dlci)
			break;	/* the list is sorted */
		pvc_p = &(*pvc_p)->next;
	}

	pvc = kzalloc(sizeof(*pvc), GFP_ATOMIC);
#ifdef DEBUG_PVC
	printk(KERN_DEBUG "add_pvc: allocated pvc %p, frad %p\n", pvc, dev);
#endif
	if (!pvc)
		return NULL;

	pvc->dlci = dlci;
	pvc->frad = dev;
	pvc->next = *pvc_p;	/* Put it in the chain */
	*pvc_p = pvc;
	return pvc;
}


static inline int pvc_is_used(struct pvc_device *pvc)
{
	return pvc->main || pvc->ether;
}


static inline void pvc_carrier(int on, struct pvc_device *pvc)
{
	if (on) {
		if (pvc->main)
			if (!netif_carrier_ok(pvc->main))
				netif_carrier_on(pvc->main);
		if (pvc->ether)
			if (!netif_carrier_ok(pvc->ether))
				netif_carrier_on(pvc->ether);
	} else {
		if (pvc->main)
			if (netif_carrier_ok(pvc->main))
				netif_carrier_off(pvc->main);
		if (pvc->ether)
			if (netif_carrier_ok(pvc->ether))
				netif_carrier_off(pvc->ether);
	}
}


static inline void delete_unused_pvcs(hdlc_device *hdlc)
{
	struct pvc_device **pvc_p = &state(hdlc)->first_pvc;

	while (*pvc_p) {
		if (!pvc_is_used(*pvc_p)) {
			struct pvc_device *pvc = *pvc_p;
#ifdef DEBUG_PVC
			printk(KERN_DEBUG "freeing unused pvc: %p\n", pvc);
#endif
			*pvc_p = pvc->next;
			kfree(pvc);
			continue;
		}
		pvc_p = &(*pvc_p)->next;
	}
}


static inline struct net_device **get_dev_p(struct pvc_device *pvc,
					    int type)
{
	if (type == ARPHRD_ETHER)
		return &pvc->ether;
	else
		return &pvc->main;
}


static int fr_hard_header(struct sk_buff *skb, u16 dlci)
{
	if (!skb->dev) { /* Control packets */
		switch (dlci) {
		case LMI_CCITT_ANSI_DLCI:
			skb_push(skb, 4);
			skb->data[3] = NLPID_CCITT_ANSI_LMI;
			break;

		case LMI_CISCO_DLCI:
			skb_push(skb, 4);
			skb->data[3] = NLPID_CISCO_LMI;
			break;

		default:
			return -EINVAL;
<<<<<<< HEAD
		}

	} else if (skb->dev->type == ARPHRD_DLCI) {
		switch (skb->protocol) {
		case htons(ETH_P_IP):
			skb_push(skb, 4);
			skb->data[3] = NLPID_IP;
			break;

		case htons(ETH_P_IPV6):
			skb_push(skb, 4);
			skb->data[3] = NLPID_IPV6;
			break;

		default:
			skb_push(skb, 10);
			skb->data[3] = FR_PAD;
			skb->data[4] = NLPID_SNAP;
			/* OUI 00-00-00 indicates an Ethertype follows */
			skb->data[5] = 0x00;
			skb->data[6] = 0x00;
			skb->data[7] = 0x00;
			/* This should be an Ethertype: */
			*(__be16 *)(skb->data + 8) = skb->protocol;
		}

=======
		}

	} else if (skb->dev->type == ARPHRD_DLCI) {
		switch (skb->protocol) {
		case htons(ETH_P_IP):
			skb_push(skb, 4);
			skb->data[3] = NLPID_IP;
			break;

		case htons(ETH_P_IPV6):
			skb_push(skb, 4);
			skb->data[3] = NLPID_IPV6;
			break;

		default:
			skb_push(skb, 10);
			skb->data[3] = FR_PAD;
			skb->data[4] = NLPID_SNAP;
			/* OUI 00-00-00 indicates an Ethertype follows */
			skb->data[5] = 0x00;
			skb->data[6] = 0x00;
			skb->data[7] = 0x00;
			/* This should be an Ethertype: */
			*(__be16 *)(skb->data + 8) = skb->protocol;
		}

>>>>>>> 356006a6
	} else if (skb->dev->type == ARPHRD_ETHER) {
		skb_push(skb, 10);
		skb->data[3] = FR_PAD;
		skb->data[4] = NLPID_SNAP;
		/* OUI 00-80-C2 stands for the 802.1 organization */
		skb->data[5] = 0x00;
		skb->data[6] = 0x80;
		skb->data[7] = 0xC2;
		/* PID 00-07 stands for Ethernet frames without FCS */
		skb->data[8] = 0x00;
		skb->data[9] = 0x07;

	} else {
		return -EINVAL;
	}

	dlci_to_q922(skb->data, dlci);
	skb->data[2] = FR_UI;
	return 0;
}



static int pvc_open(struct net_device *dev)
{
	struct pvc_device *pvc = dev->ml_priv;

	if ((pvc->frad->flags & IFF_UP) == 0)
		return -EIO;  /* Frad must be UP in order to activate PVC */

	if (pvc->open_count++ == 0) {
		hdlc_device *hdlc = dev_to_hdlc(pvc->frad);
		if (state(hdlc)->settings.lmi == LMI_NONE)
			pvc->state.active = netif_carrier_ok(pvc->frad);

		pvc_carrier(pvc->state.active, pvc);
		state(hdlc)->dce_changed = 1;
	}
	return 0;
}



static int pvc_close(struct net_device *dev)
{
	struct pvc_device *pvc = dev->ml_priv;

	if (--pvc->open_count == 0) {
		hdlc_device *hdlc = dev_to_hdlc(pvc->frad);
		if (state(hdlc)->settings.lmi == LMI_NONE)
			pvc->state.active = 0;

		if (state(hdlc)->settings.dce) {
			state(hdlc)->dce_changed = 1;
			pvc->state.active = 0;
		}
	}
	return 0;
}



static int pvc_ioctl(struct net_device *dev, struct ifreq *ifr, int cmd)
{
	struct pvc_device *pvc = dev->ml_priv;
	fr_proto_pvc_info info;

	if (ifr->ifr_settings.type == IF_GET_PROTO) {
		if (dev->type == ARPHRD_ETHER)
			ifr->ifr_settings.type = IF_PROTO_FR_ETH_PVC;
		else
			ifr->ifr_settings.type = IF_PROTO_FR_PVC;

		if (ifr->ifr_settings.size < sizeof(info)) {
			/* data size wanted */
			ifr->ifr_settings.size = sizeof(info);
			return -ENOBUFS;
		}

		info.dlci = pvc->dlci;
		memcpy(info.master, pvc->frad->name, IFNAMSIZ);
		if (copy_to_user(ifr->ifr_settings.ifs_ifsu.fr_pvc_info,
				 &info, sizeof(info)))
			return -EFAULT;
		return 0;
	}

	return -EINVAL;
}

static netdev_tx_t pvc_xmit(struct sk_buff *skb, struct net_device *dev)
{
	struct pvc_device *pvc = dev->ml_priv;

	if (!pvc->state.active)
		goto drop;

	if (dev->type == ARPHRD_ETHER) {
		int pad = ETH_ZLEN - skb->len;

		if (pad > 0) { /* Pad the frame with zeros */
			if (__skb_pad(skb, pad, false))
				goto drop;
			skb_put(skb, pad);
		}
	}

	/* We already requested the header space with dev->needed_headroom.
	 * So this is just a protection in case the upper layer didn't take
	 * dev->needed_headroom into consideration.
	 */
	if (skb_headroom(skb) < 10) {
		struct sk_buff *skb2 = skb_realloc_headroom(skb, 10);

		if (!skb2)
			goto drop;
		dev_kfree_skb(skb);
		skb = skb2;
	}

	skb->dev = dev;
	if (fr_hard_header(skb, pvc->dlci))
		goto drop;

	dev->stats.tx_bytes += skb->len;
	dev->stats.tx_packets++;
	if (pvc->state.fecn) /* TX Congestion counter */
		dev->stats.tx_compressed++;
	skb->dev = pvc->frad;
	skb->protocol = htons(ETH_P_HDLC);
	skb_reset_network_header(skb);
	dev_queue_xmit(skb);
	return NETDEV_TX_OK;

drop:
	dev->stats.tx_dropped++;
	kfree_skb(skb);
	return NETDEV_TX_OK;
}

static inline void fr_log_dlci_active(struct pvc_device *pvc)
{
	netdev_info(pvc->frad, "DLCI %d [%s%s%s]%s %s\n",
		    pvc->dlci,
		    pvc->main ? pvc->main->name : "",
		    pvc->main && pvc->ether ? " " : "",
		    pvc->ether ? pvc->ether->name : "",
		    pvc->state.new ? " new" : "",
		    !pvc->state.exist ? "deleted" :
		    pvc->state.active ? "active" : "inactive");
}



static inline u8 fr_lmi_nextseq(u8 x)
{
	x++;
	return x ? x : 1;
}


static void fr_lmi_send(struct net_device *dev, int fullrep)
{
	hdlc_device *hdlc = dev_to_hdlc(dev);
	struct sk_buff *skb;
	struct pvc_device *pvc = state(hdlc)->first_pvc;
	int lmi = state(hdlc)->settings.lmi;
	int dce = state(hdlc)->settings.dce;
	int len = lmi == LMI_ANSI ? LMI_ANSI_LENGTH : LMI_CCITT_CISCO_LENGTH;
	int stat_len = (lmi == LMI_CISCO) ? 6 : 3;
	u8 *data;
	int i = 0;

	if (dce && fullrep) {
		len += state(hdlc)->dce_pvc_count * (2 + stat_len);
		if (len > HDLC_MAX_MRU) {
			netdev_warn(dev, "Too many PVCs while sending LMI full report\n");
			return;
		}
	}

	skb = dev_alloc_skb(len);
	if (!skb) {
		netdev_warn(dev, "Memory squeeze on fr_lmi_send()\n");
		return;
	}
	memset(skb->data, 0, len);
	skb_reserve(skb, 4);
	if (lmi == LMI_CISCO) {
		fr_hard_header(skb, LMI_CISCO_DLCI);
	} else {
		fr_hard_header(skb, LMI_CCITT_ANSI_DLCI);
	}
	data = skb_tail_pointer(skb);
	data[i++] = LMI_CALLREF;
	data[i++] = dce ? LMI_STATUS : LMI_STATUS_ENQUIRY;
	if (lmi == LMI_ANSI)
		data[i++] = LMI_ANSI_LOCKSHIFT;
	data[i++] = lmi == LMI_CCITT ? LMI_CCITT_REPTYPE :
		LMI_ANSI_CISCO_REPTYPE;
	data[i++] = LMI_REPT_LEN;
	data[i++] = fullrep ? LMI_FULLREP : LMI_INTEGRITY;
	data[i++] = lmi == LMI_CCITT ? LMI_CCITT_ALIVE : LMI_ANSI_CISCO_ALIVE;
	data[i++] = LMI_INTEG_LEN;
	data[i++] = state(hdlc)->txseq =
		fr_lmi_nextseq(state(hdlc)->txseq);
	data[i++] = state(hdlc)->rxseq;

	if (dce && fullrep) {
		while (pvc) {
			data[i++] = lmi == LMI_CCITT ? LMI_CCITT_PVCSTAT :
				LMI_ANSI_CISCO_PVCSTAT;
			data[i++] = stat_len;

			/* LMI start/restart */
			if (state(hdlc)->reliable && !pvc->state.exist) {
				pvc->state.exist = pvc->state.new = 1;
				fr_log_dlci_active(pvc);
			}

			/* ifconfig PVC up */
			if (pvc->open_count && !pvc->state.active &&
			    pvc->state.exist && !pvc->state.new) {
				pvc_carrier(1, pvc);
				pvc->state.active = 1;
				fr_log_dlci_active(pvc);
			}

			if (lmi == LMI_CISCO) {
				data[i] = pvc->dlci >> 8;
				data[i + 1] = pvc->dlci & 0xFF;
			} else {
				data[i] = (pvc->dlci >> 4) & 0x3F;
				data[i + 1] = ((pvc->dlci << 3) & 0x78) | 0x80;
				data[i + 2] = 0x80;
			}

			if (pvc->state.new)
				data[i + 2] |= 0x08;
			else if (pvc->state.active)
				data[i + 2] |= 0x02;

			i += stat_len;
			pvc = pvc->next;
		}
	}

	skb_put(skb, i);
	skb->priority = TC_PRIO_CONTROL;
	skb->dev = dev;
	skb->protocol = htons(ETH_P_HDLC);
	skb_reset_network_header(skb);

	dev_queue_xmit(skb);
}



static void fr_set_link_state(int reliable, struct net_device *dev)
{
	hdlc_device *hdlc = dev_to_hdlc(dev);
	struct pvc_device *pvc = state(hdlc)->first_pvc;

	state(hdlc)->reliable = reliable;
	if (reliable) {
		netif_dormant_off(dev);
		state(hdlc)->n391cnt = 0; /* Request full status */
		state(hdlc)->dce_changed = 1;

		if (state(hdlc)->settings.lmi == LMI_NONE) {
			while (pvc) {	/* Activate all PVCs */
				pvc_carrier(1, pvc);
				pvc->state.exist = pvc->state.active = 1;
				pvc->state.new = 0;
				pvc = pvc->next;
			}
		}
	} else {
		netif_dormant_on(dev);
		while (pvc) {		/* Deactivate all PVCs */
			pvc_carrier(0, pvc);
			pvc->state.exist = pvc->state.active = 0;
			pvc->state.new = 0;
			if (!state(hdlc)->settings.dce)
				pvc->state.bandwidth = 0;
			pvc = pvc->next;
		}
	}
}


static void fr_timer(struct timer_list *t)
{
	struct frad_state *st = from_timer(st, t, timer);
	struct net_device *dev = st->dev;
	hdlc_device *hdlc = dev_to_hdlc(dev);
	int i, cnt = 0, reliable;
	u32 list;

	if (state(hdlc)->settings.dce) {
		reliable = state(hdlc)->request &&
			time_before(jiffies, state(hdlc)->last_poll +
				    state(hdlc)->settings.t392 * HZ);
		state(hdlc)->request = 0;
	} else {
		state(hdlc)->last_errors <<= 1; /* Shift the list */
		if (state(hdlc)->request) {
			if (state(hdlc)->reliable)
				netdev_info(dev, "No LMI status reply received\n");
			state(hdlc)->last_errors |= 1;
		}

		list = state(hdlc)->last_errors;
		for (i = 0; i < state(hdlc)->settings.n393; i++, list >>= 1)
			cnt += (list & 1);	/* errors count */

		reliable = (cnt < state(hdlc)->settings.n392);
	}

	if (state(hdlc)->reliable != reliable) {
		netdev_info(dev, "Link %sreliable\n", reliable ? "" : "un");
		fr_set_link_state(reliable, dev);
	}

	if (state(hdlc)->settings.dce)
		state(hdlc)->timer.expires = jiffies +
			state(hdlc)->settings.t392 * HZ;
	else {
		if (state(hdlc)->n391cnt)
			state(hdlc)->n391cnt--;

		fr_lmi_send(dev, state(hdlc)->n391cnt == 0);

		state(hdlc)->last_poll = jiffies;
		state(hdlc)->request = 1;
		state(hdlc)->timer.expires = jiffies +
			state(hdlc)->settings.t391 * HZ;
	}

	add_timer(&state(hdlc)->timer);
}


static int fr_lmi_recv(struct net_device *dev, struct sk_buff *skb)
{
	hdlc_device *hdlc = dev_to_hdlc(dev);
	struct pvc_device *pvc;
	u8 rxseq, txseq;
	int lmi = state(hdlc)->settings.lmi;
	int dce = state(hdlc)->settings.dce;
	int stat_len = (lmi == LMI_CISCO) ? 6 : 3, reptype, error, no_ram, i;

	if (skb->len < (lmi == LMI_ANSI ? LMI_ANSI_LENGTH :
			LMI_CCITT_CISCO_LENGTH)) {
		netdev_info(dev, "Short LMI frame\n");
		return 1;
	}

	if (skb->data[3] != (lmi == LMI_CISCO ? NLPID_CISCO_LMI :
			     NLPID_CCITT_ANSI_LMI)) {
		netdev_info(dev, "Received non-LMI frame with LMI DLCI\n");
		return 1;
	}

	if (skb->data[4] != LMI_CALLREF) {
		netdev_info(dev, "Invalid LMI Call reference (0x%02X)\n",
			    skb->data[4]);
		return 1;
	}

	if (skb->data[5] != (dce ? LMI_STATUS_ENQUIRY : LMI_STATUS)) {
		netdev_info(dev, "Invalid LMI Message type (0x%02X)\n",
			    skb->data[5]);
		return 1;
	}

	if (lmi == LMI_ANSI) {
		if (skb->data[6] != LMI_ANSI_LOCKSHIFT) {
			netdev_info(dev, "Not ANSI locking shift in LMI message (0x%02X)\n",
				    skb->data[6]);
			return 1;
		}
		i = 7;
	} else
		i = 6;

	if (skb->data[i] != (lmi == LMI_CCITT ? LMI_CCITT_REPTYPE :
			     LMI_ANSI_CISCO_REPTYPE)) {
		netdev_info(dev, "Not an LMI Report type IE (0x%02X)\n",
			    skb->data[i]);
		return 1;
	}

	if (skb->data[++i] != LMI_REPT_LEN) {
		netdev_info(dev, "Invalid LMI Report type IE length (%u)\n",
			    skb->data[i]);
		return 1;
	}

	reptype = skb->data[++i];
	if (reptype != LMI_INTEGRITY && reptype != LMI_FULLREP) {
		netdev_info(dev, "Unsupported LMI Report type (0x%02X)\n",
			    reptype);
		return 1;
	}

	if (skb->data[++i] != (lmi == LMI_CCITT ? LMI_CCITT_ALIVE :
			       LMI_ANSI_CISCO_ALIVE)) {
		netdev_info(dev, "Not an LMI Link integrity verification IE (0x%02X)\n",
			    skb->data[i]);
		return 1;
	}

	if (skb->data[++i] != LMI_INTEG_LEN) {
		netdev_info(dev, "Invalid LMI Link integrity verification IE length (%u)\n",
			    skb->data[i]);
		return 1;
	}
	i++;

	state(hdlc)->rxseq = skb->data[i++]; /* TX sequence from peer */
	rxseq = skb->data[i++];	/* Should confirm our sequence */

	txseq = state(hdlc)->txseq;

	if (dce)
		state(hdlc)->last_poll = jiffies;

	error = 0;
	if (!state(hdlc)->reliable)
		error = 1;

	if (rxseq == 0 || rxseq != txseq) { /* Ask for full report next time */
		state(hdlc)->n391cnt = 0;
		error = 1;
	}

	if (dce) {
		if (state(hdlc)->fullrep_sent && !error) {
/* Stop sending full report - the last one has been confirmed by DTE */
			state(hdlc)->fullrep_sent = 0;
			pvc = state(hdlc)->first_pvc;
			while (pvc) {
				if (pvc->state.new) {
					pvc->state.new = 0;

/* Tell DTE that new PVC is now active */
					state(hdlc)->dce_changed = 1;
				}
				pvc = pvc->next;
			}
		}

		if (state(hdlc)->dce_changed) {
			reptype = LMI_FULLREP;
			state(hdlc)->fullrep_sent = 1;
			state(hdlc)->dce_changed = 0;
		}

		state(hdlc)->request = 1; /* got request */
		fr_lmi_send(dev, reptype == LMI_FULLREP ? 1 : 0);
		return 0;
	}

	/* DTE */

	state(hdlc)->request = 0; /* got response, no request pending */

	if (error)
		return 0;

	if (reptype != LMI_FULLREP)
		return 0;

	pvc = state(hdlc)->first_pvc;

	while (pvc) {
		pvc->state.deleted = 1;
		pvc = pvc->next;
	}

	no_ram = 0;
	while (skb->len >= i + 2 + stat_len) {
		u16 dlci;
		u32 bw;
		unsigned int active, new;

		if (skb->data[i] != (lmi == LMI_CCITT ? LMI_CCITT_PVCSTAT :
				       LMI_ANSI_CISCO_PVCSTAT)) {
			netdev_info(dev, "Not an LMI PVC status IE (0x%02X)\n",
				    skb->data[i]);
			return 1;
		}

		if (skb->data[++i] != stat_len) {
			netdev_info(dev, "Invalid LMI PVC status IE length (%u)\n",
				    skb->data[i]);
			return 1;
		}
		i++;

		new = !! (skb->data[i + 2] & 0x08);
		active = !! (skb->data[i + 2] & 0x02);
		if (lmi == LMI_CISCO) {
			dlci = (skb->data[i] << 8) | skb->data[i + 1];
			bw = (skb->data[i + 3] << 16) |
				(skb->data[i + 4] << 8) |
				(skb->data[i + 5]);
		} else {
			dlci = ((skb->data[i] & 0x3F) << 4) |
				((skb->data[i + 1] & 0x78) >> 3);
			bw = 0;
		}

		pvc = add_pvc(dev, dlci);

		if (!pvc && !no_ram) {
			netdev_warn(dev, "Memory squeeze on fr_lmi_recv()\n");
			no_ram = 1;
		}

		if (pvc) {
			pvc->state.exist = 1;
			pvc->state.deleted = 0;
			if (active != pvc->state.active ||
			    new != pvc->state.new ||
			    bw != pvc->state.bandwidth ||
			    !pvc->state.exist) {
				pvc->state.new = new;
				pvc->state.active = active;
				pvc->state.bandwidth = bw;
				pvc_carrier(active, pvc);
				fr_log_dlci_active(pvc);
			}
		}

		i += stat_len;
	}

	pvc = state(hdlc)->first_pvc;

	while (pvc) {
		if (pvc->state.deleted && pvc->state.exist) {
			pvc_carrier(0, pvc);
			pvc->state.active = pvc->state.new = 0;
			pvc->state.exist = 0;
			pvc->state.bandwidth = 0;
			fr_log_dlci_active(pvc);
		}
		pvc = pvc->next;
	}

	/* Next full report after N391 polls */
	state(hdlc)->n391cnt = state(hdlc)->settings.n391;

	return 0;
}

static int fr_snap_parse(struct sk_buff *skb, struct pvc_device *pvc)
{
	/* OUI 00-00-00 indicates an Ethertype follows */
	if (skb->data[0] == 0x00 &&
	    skb->data[1] == 0x00 &&
	    skb->data[2] == 0x00) {
		if (!pvc->main)
			return -1;
		skb->dev = pvc->main;
		skb->protocol = *(__be16 *)(skb->data + 3); /* Ethertype */
		skb_pull(skb, 5);
		skb_reset_mac_header(skb);
		return 0;

	/* OUI 00-80-C2 stands for the 802.1 organization */
	} else if (skb->data[0] == 0x00 &&
		   skb->data[1] == 0x80 &&
		   skb->data[2] == 0xC2) {
		/* PID 00-07 stands for Ethernet frames without FCS */
		if (skb->data[3] == 0x00 &&
		    skb->data[4] == 0x07) {
			if (!pvc->ether)
				return -1;
			skb_pull(skb, 5);
			if (skb->len < ETH_HLEN)
				return -1;
			skb->protocol = eth_type_trans(skb, pvc->ether);
			return 0;

		/* PID unsupported */
		} else {
			return -1;
		}

	/* OUI unsupported */
	} else {
		return -1;
	}
}

static int fr_rx(struct sk_buff *skb)
{
	struct net_device *frad = skb->dev;
	hdlc_device *hdlc = dev_to_hdlc(frad);
	struct fr_hdr *fh = (struct fr_hdr *)skb->data;
	u8 *data = skb->data;
	u16 dlci;
	struct pvc_device *pvc;
	struct net_device *dev;

	if (skb->len < 4 || fh->ea1 || !fh->ea2 || data[2] != FR_UI)
		goto rx_error;

	dlci = q922_to_dlci(skb->data);

	if ((dlci == LMI_CCITT_ANSI_DLCI &&
	     (state(hdlc)->settings.lmi == LMI_ANSI ||
	      state(hdlc)->settings.lmi == LMI_CCITT)) ||
	    (dlci == LMI_CISCO_DLCI &&
	     state(hdlc)->settings.lmi == LMI_CISCO)) {
		if (fr_lmi_recv(frad, skb))
			goto rx_error;
		dev_kfree_skb_any(skb);
		return NET_RX_SUCCESS;
	}

	pvc = find_pvc(hdlc, dlci);
	if (!pvc) {
#ifdef DEBUG_PKT
		netdev_info(frad, "No PVC for received frame's DLCI %d\n",
			    dlci);
#endif
		goto rx_drop;
	}

	if (pvc->state.fecn != fh->fecn) {
#ifdef DEBUG_ECN
		printk(KERN_DEBUG "%s: DLCI %d FECN O%s\n", frad->name,
		       dlci, fh->fecn ? "N" : "FF");
#endif
		pvc->state.fecn ^= 1;
	}

	if (pvc->state.becn != fh->becn) {
#ifdef DEBUG_ECN
		printk(KERN_DEBUG "%s: DLCI %d BECN O%s\n", frad->name,
		       dlci, fh->becn ? "N" : "FF");
#endif
		pvc->state.becn ^= 1;
	}


	if ((skb = skb_share_check(skb, GFP_ATOMIC)) == NULL) {
		frad->stats.rx_dropped++;
		return NET_RX_DROP;
	}

	if (data[3] == NLPID_IP) {
		if (!pvc->main)
			goto rx_drop;
		skb_pull(skb, 4); /* Remove 4-byte header (hdr, UI, NLPID) */
		skb->dev = pvc->main;
		skb->protocol = htons(ETH_P_IP);
		skb_reset_mac_header(skb);

	} else if (data[3] == NLPID_IPV6) {
		if (!pvc->main)
			goto rx_drop;
		skb_pull(skb, 4); /* Remove 4-byte header (hdr, UI, NLPID) */
		skb->dev = pvc->main;
		skb->protocol = htons(ETH_P_IPV6);
		skb_reset_mac_header(skb);

	} else if (data[3] == FR_PAD) {
		if (skb->len < 5)
			goto rx_error;
		if (data[4] == NLPID_SNAP) { /* A SNAP header follows */
			skb_pull(skb, 5);
			if (skb->len < 5) /* Incomplete SNAP header */
				goto rx_error;
			if (fr_snap_parse(skb, pvc))
				goto rx_drop;
		} else {
			goto rx_drop;
		}

	} else {
		netdev_info(frad, "Unsupported protocol, NLPID=%x length=%i\n",
			    data[3], skb->len);
		goto rx_drop;
	}

	dev = skb->dev;
	dev->stats.rx_packets++; /* PVC traffic */
	dev->stats.rx_bytes += skb->len;
	if (pvc->state.becn)
		dev->stats.rx_compressed++;
	netif_rx(skb);
	return NET_RX_SUCCESS;

rx_error:
	frad->stats.rx_errors++; /* Mark error */
rx_drop:
	dev_kfree_skb_any(skb);
	return NET_RX_DROP;
}



static void fr_start(struct net_device *dev)
{
	hdlc_device *hdlc = dev_to_hdlc(dev);
#ifdef DEBUG_LINK
	printk(KERN_DEBUG "fr_start\n");
#endif
	if (state(hdlc)->settings.lmi != LMI_NONE) {
		state(hdlc)->reliable = 0;
		state(hdlc)->dce_changed = 1;
		state(hdlc)->request = 0;
		state(hdlc)->fullrep_sent = 0;
		state(hdlc)->last_errors = 0xFFFFFFFF;
		state(hdlc)->n391cnt = 0;
		state(hdlc)->txseq = state(hdlc)->rxseq = 0;

		state(hdlc)->dev = dev;
		timer_setup(&state(hdlc)->timer, fr_timer, 0);
		/* First poll after 1 s */
		state(hdlc)->timer.expires = jiffies + HZ;
		add_timer(&state(hdlc)->timer);
	} else
		fr_set_link_state(1, dev);
}


static void fr_stop(struct net_device *dev)
{
	hdlc_device *hdlc = dev_to_hdlc(dev);
#ifdef DEBUG_LINK
	printk(KERN_DEBUG "fr_stop\n");
#endif
	if (state(hdlc)->settings.lmi != LMI_NONE)
		del_timer_sync(&state(hdlc)->timer);
	fr_set_link_state(0, dev);
}


static void fr_close(struct net_device *dev)
{
	hdlc_device *hdlc = dev_to_hdlc(dev);
	struct pvc_device *pvc = state(hdlc)->first_pvc;

	while (pvc) {		/* Shutdown all PVCs for this FRAD */
		if (pvc->main)
			dev_close(pvc->main);
		if (pvc->ether)
			dev_close(pvc->ether);
		pvc = pvc->next;
	}
}


static void pvc_setup(struct net_device *dev)
{
	dev->type = ARPHRD_DLCI;
	dev->flags = IFF_POINTOPOINT;
	dev->hard_header_len = 0;
	dev->addr_len = 2;
	netif_keep_dst(dev);
}

static const struct net_device_ops pvc_ops = {
	.ndo_open       = pvc_open,
	.ndo_stop       = pvc_close,
	.ndo_start_xmit = pvc_xmit,
	.ndo_do_ioctl   = pvc_ioctl,
};

static int fr_add_pvc(struct net_device *frad, unsigned int dlci, int type)
{
	hdlc_device *hdlc = dev_to_hdlc(frad);
	struct pvc_device *pvc;
	struct net_device *dev;
	int used;

	if ((pvc = add_pvc(frad, dlci)) == NULL) {
		netdev_warn(frad, "Memory squeeze on fr_add_pvc()\n");
		return -ENOBUFS;
	}

	if (*get_dev_p(pvc, type))
		return -EEXIST;

	used = pvc_is_used(pvc);

	if (type == ARPHRD_ETHER)
		dev = alloc_netdev(0, "pvceth%d", NET_NAME_UNKNOWN,
				   ether_setup);
	else
		dev = alloc_netdev(0, "pvc%d", NET_NAME_UNKNOWN, pvc_setup);

	if (!dev) {
		netdev_warn(frad, "Memory squeeze on fr_pvc()\n");
		delete_unused_pvcs(hdlc);
		return -ENOBUFS;
	}

	if (type == ARPHRD_ETHER) {
		dev->priv_flags &= ~IFF_TX_SKB_SHARING;
		eth_hw_addr_random(dev);
	} else {
		*(__be16*)dev->dev_addr = htons(dlci);
		dlci_to_q922(dev->broadcast, dlci);
	}
	dev->netdev_ops = &pvc_ops;
	dev->mtu = HDLC_MAX_MTU;
	dev->min_mtu = 68;
	dev->max_mtu = HDLC_MAX_MTU;
	dev->needed_headroom = 10;
	dev->priv_flags |= IFF_NO_QUEUE;
	dev->ml_priv = pvc;

	if (register_netdevice(dev) != 0) {
		free_netdev(dev);
		delete_unused_pvcs(hdlc);
		return -EIO;
	}

	dev->needs_free_netdev = true;
	*get_dev_p(pvc, type) = dev;
	if (!used) {
		state(hdlc)->dce_changed = 1;
		state(hdlc)->dce_pvc_count++;
	}
	return 0;
}



static int fr_del_pvc(hdlc_device *hdlc, unsigned int dlci, int type)
{
	struct pvc_device *pvc;
	struct net_device *dev;

	if ((pvc = find_pvc(hdlc, dlci)) == NULL)
		return -ENOENT;

	if ((dev = *get_dev_p(pvc, type)) == NULL)
		return -ENOENT;

	if (dev->flags & IFF_UP)
		return -EBUSY;		/* PVC in use */

	unregister_netdevice(dev); /* the destructor will free_netdev(dev) */
	*get_dev_p(pvc, type) = NULL;

	if (!pvc_is_used(pvc)) {
		state(hdlc)->dce_pvc_count--;
		state(hdlc)->dce_changed = 1;
	}
	delete_unused_pvcs(hdlc);
	return 0;
}



static void fr_destroy(struct net_device *frad)
{
	hdlc_device *hdlc = dev_to_hdlc(frad);
	struct pvc_device *pvc = state(hdlc)->first_pvc;
	state(hdlc)->first_pvc = NULL; /* All PVCs destroyed */
	state(hdlc)->dce_pvc_count = 0;
	state(hdlc)->dce_changed = 1;

	while (pvc) {
		struct pvc_device *next = pvc->next;
		/* destructors will free_netdev() main and ether */
		if (pvc->main)
			unregister_netdevice(pvc->main);

		if (pvc->ether)
			unregister_netdevice(pvc->ether);

		kfree(pvc);
		pvc = next;
	}
}


static struct hdlc_proto proto = {
	.close		= fr_close,
	.start		= fr_start,
	.stop		= fr_stop,
	.detach		= fr_destroy,
	.ioctl		= fr_ioctl,
	.netif_rx	= fr_rx,
	.module		= THIS_MODULE,
};


static int fr_ioctl(struct net_device *dev, struct ifreq *ifr)
{
	fr_proto __user *fr_s = ifr->ifr_settings.ifs_ifsu.fr;
	const size_t size = sizeof(fr_proto);
	fr_proto new_settings;
	hdlc_device *hdlc = dev_to_hdlc(dev);
	fr_proto_pvc pvc;
	int result;

	switch (ifr->ifr_settings.type) {
	case IF_GET_PROTO:
		if (dev_to_hdlc(dev)->proto != &proto) /* Different proto */
			return -EINVAL;
		ifr->ifr_settings.type = IF_PROTO_FR;
		if (ifr->ifr_settings.size < size) {
			ifr->ifr_settings.size = size; /* data size wanted */
			return -ENOBUFS;
		}
		if (copy_to_user(fr_s, &state(hdlc)->settings, size))
			return -EFAULT;
		return 0;

	case IF_PROTO_FR:
		if (!capable(CAP_NET_ADMIN))
			return -EPERM;

		if (dev->flags & IFF_UP)
			return -EBUSY;

		if (copy_from_user(&new_settings, fr_s, size))
			return -EFAULT;

		if (new_settings.lmi == LMI_DEFAULT)
			new_settings.lmi = LMI_ANSI;

		if ((new_settings.lmi != LMI_NONE &&
		     new_settings.lmi != LMI_ANSI &&
		     new_settings.lmi != LMI_CCITT &&
		     new_settings.lmi != LMI_CISCO) ||
		    new_settings.t391 < 1 ||
		    new_settings.t392 < 2 ||
		    new_settings.n391 < 1 ||
		    new_settings.n392 < 1 ||
		    new_settings.n393 < new_settings.n392 ||
		    new_settings.n393 > 32 ||
		    (new_settings.dce != 0 &&
		     new_settings.dce != 1))
			return -EINVAL;

		result=hdlc->attach(dev, ENCODING_NRZ,PARITY_CRC16_PR1_CCITT);
		if (result)
			return result;

		if (dev_to_hdlc(dev)->proto != &proto) { /* Different proto */
			result = attach_hdlc_protocol(dev, &proto,
						      sizeof(struct frad_state));
			if (result)
				return result;
			state(hdlc)->first_pvc = NULL;
			state(hdlc)->dce_pvc_count = 0;
		}
		memcpy(&state(hdlc)->settings, &new_settings, size);
		dev->type = ARPHRD_FRAD;
		call_netdevice_notifiers(NETDEV_POST_TYPE_CHANGE, dev);
		return 0;

	case IF_PROTO_FR_ADD_PVC:
	case IF_PROTO_FR_DEL_PVC:
	case IF_PROTO_FR_ADD_ETH_PVC:
	case IF_PROTO_FR_DEL_ETH_PVC:
		if (dev_to_hdlc(dev)->proto != &proto) /* Different proto */
			return -EINVAL;

		if (!capable(CAP_NET_ADMIN))
			return -EPERM;

		if (copy_from_user(&pvc, ifr->ifr_settings.ifs_ifsu.fr_pvc,
				   sizeof(fr_proto_pvc)))
			return -EFAULT;

		if (pvc.dlci <= 0 || pvc.dlci >= 1024)
			return -EINVAL;	/* Only 10 bits, DLCI 0 reserved */

		if (ifr->ifr_settings.type == IF_PROTO_FR_ADD_ETH_PVC ||
		    ifr->ifr_settings.type == IF_PROTO_FR_DEL_ETH_PVC)
			result = ARPHRD_ETHER; /* bridged Ethernet device */
		else
			result = ARPHRD_DLCI;

		if (ifr->ifr_settings.type == IF_PROTO_FR_ADD_PVC ||
		    ifr->ifr_settings.type == IF_PROTO_FR_ADD_ETH_PVC)
			return fr_add_pvc(dev, pvc.dlci, result);
		else
			return fr_del_pvc(hdlc, pvc.dlci, result);
	}

	return -EINVAL;
}


static int __init mod_init(void)
{
	register_hdlc_protocol(&proto);
	return 0;
}


static void __exit mod_exit(void)
{
	unregister_hdlc_protocol(&proto);
}


module_init(mod_init);
module_exit(mod_exit);

MODULE_AUTHOR("Krzysztof Halasa <khc@pm.waw.pl>");
MODULE_DESCRIPTION("Frame-Relay protocol support for generic HDLC");
MODULE_LICENSE("GPL v2");<|MERGE_RESOLUTION|>--- conflicted
+++ resolved
@@ -287,7 +287,6 @@
 
 		default:
 			return -EINVAL;
-<<<<<<< HEAD
 		}
 
 	} else if (skb->dev->type == ARPHRD_DLCI) {
@@ -314,34 +313,6 @@
 			*(__be16 *)(skb->data + 8) = skb->protocol;
 		}
 
-=======
-		}
-
-	} else if (skb->dev->type == ARPHRD_DLCI) {
-		switch (skb->protocol) {
-		case htons(ETH_P_IP):
-			skb_push(skb, 4);
-			skb->data[3] = NLPID_IP;
-			break;
-
-		case htons(ETH_P_IPV6):
-			skb_push(skb, 4);
-			skb->data[3] = NLPID_IPV6;
-			break;
-
-		default:
-			skb_push(skb, 10);
-			skb->data[3] = FR_PAD;
-			skb->data[4] = NLPID_SNAP;
-			/* OUI 00-00-00 indicates an Ethertype follows */
-			skb->data[5] = 0x00;
-			skb->data[6] = 0x00;
-			skb->data[7] = 0x00;
-			/* This should be an Ethertype: */
-			*(__be16 *)(skb->data + 8) = skb->protocol;
-		}
-
->>>>>>> 356006a6
 	} else if (skb->dev->type == ARPHRD_ETHER) {
 		skb_push(skb, 10);
 		skb->data[3] = FR_PAD;
