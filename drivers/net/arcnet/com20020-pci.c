--- conflicted
+++ resolved
@@ -109,11 +109,7 @@
 	NULL,
 };
 
-<<<<<<< HEAD
-static struct attribute_group com20020_state_group = {
-=======
 static const struct attribute_group com20020_state_group = {
->>>>>>> bb176f67
 	.name = NULL,
 	.attrs = com20020_state_attrs,
 };
