--- conflicted
+++ resolved
@@ -784,16 +784,9 @@
 
 static int ksz8795_port_vlan_filtering(struct dsa_switch *ds, int port,
 				       bool flag,
-<<<<<<< HEAD
-				       struct switchdev_trans *trans)
-=======
 				       struct netlink_ext_ack *extack)
->>>>>>> f642729d
 {
 	struct ksz_device *dev = ds->priv;
-
-	if (switchdev_trans_ph_prepare(trans))
-		return 0;
 
 	ksz_cfg(dev, S_MIRROR_CTRL, SW_VLAN_ENABLE, flag);
 
