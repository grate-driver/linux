--- conflicted
+++ resolved
@@ -29,10 +29,6 @@
 	help
 	  Say Y here if you want support for Texas Instruments TCAN4x5x
 	  M_CAN controller.  This device is a peripheral device that uses the
-<<<<<<< HEAD
-	  SPI bus for communication.
-=======
 	  SPI bus for communication.
 
-endif
->>>>>>> f642729d
+endif