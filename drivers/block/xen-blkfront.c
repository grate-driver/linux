/*
 * blkfront.c
 *
 * XenLinux virtual block device driver.
 *
 * Copyright (c) 2003-2004, Keir Fraser & Steve Hand
 * Modifications by Mark A. Williamson are (c) Intel Research Cambridge
 * Copyright (c) 2004, Christian Limpach
 * Copyright (c) 2004, Andrew Warfield
 * Copyright (c) 2005, Christopher Clark
 * Copyright (c) 2005, XenSource Ltd
 *
 * This program is free software; you can redistribute it and/or
 * modify it under the terms of the GNU General Public License version 2
 * as published by the Free Software Foundation; or, when distributed
 * separately from the Linux kernel or incorporated into other
 * software packages, subject to the following license:
 *
 * Permission is hereby granted, free of charge, to any person obtaining a copy
 * of this source file (the "Software"), to deal in the Software without
 * restriction, including without limitation the rights to use, copy, modify,
 * merge, publish, distribute, sublicense, and/or sell copies of the Software,
 * and to permit persons to whom the Software is furnished to do so, subject to
 * the following conditions:
 *
 * The above copyright notice and this permission notice shall be included in
 * all copies or substantial portions of the Software.
 *
 * THE SOFTWARE IS PROVIDED "AS IS", WITHOUT WARRANTY OF ANY KIND, EXPRESS OR
 * IMPLIED, INCLUDING BUT NOT LIMITED TO THE WARRANTIES OF MERCHANTABILITY,
 * FITNESS FOR A PARTICULAR PURPOSE AND NONINFRINGEMENT. IN NO EVENT SHALL THE
 * AUTHORS OR COPYRIGHT HOLDERS BE LIABLE FOR ANY CLAIM, DAMAGES OR OTHER
 * LIABILITY, WHETHER IN AN ACTION OF CONTRACT, TORT OR OTHERWISE, ARISING
 * FROM, OUT OF OR IN CONNECTION WITH THE SOFTWARE OR THE USE OR OTHER DEALINGS
 * IN THE SOFTWARE.
 */

#include <linux/interrupt.h>
#include <linux/blkdev.h>
#include <linux/blk-mq.h>
#include <linux/hdreg.h>
#include <linux/cdrom.h>
#include <linux/module.h>
#include <linux/slab.h>
#include <linux/major.h>
#include <linux/mutex.h>
#include <linux/scatterlist.h>
#include <linux/bitmap.h>
#include <linux/list.h>
#include <linux/workqueue.h>
#include <linux/sched/mm.h>

#include <xen/xen.h>
#include <xen/xenbus.h>
#include <xen/grant_table.h>
#include <xen/events.h>
#include <xen/page.h>
#include <xen/platform_pci.h>

#include <xen/interface/grant_table.h>
#include <xen/interface/io/blkif.h>
#include <xen/interface/io/protocols.h>

#include <asm/xen/hypervisor.h>

/*
 * The minimal size of segment supported by the block framework is PAGE_SIZE.
 * When Linux is using a different page size than Xen, it may not be possible
 * to put all the data in a single segment.
 * This can happen when the backend doesn't support indirect descriptor and
 * therefore the maximum amount of data that a request can carry is
 * BLKIF_MAX_SEGMENTS_PER_REQUEST * XEN_PAGE_SIZE = 44KB
 *
 * Note that we only support one extra request. So the Linux page size
 * should be <= ( 2 * BLKIF_MAX_SEGMENTS_PER_REQUEST * XEN_PAGE_SIZE) =
 * 88KB.
 */
#define HAS_EXTRA_REQ (BLKIF_MAX_SEGMENTS_PER_REQUEST < XEN_PFN_PER_PAGE)

enum blkif_state {
	BLKIF_STATE_DISCONNECTED,
	BLKIF_STATE_CONNECTED,
	BLKIF_STATE_SUSPENDED,
	BLKIF_STATE_ERROR,
};

struct grant {
	grant_ref_t gref;
	struct page *page;
	struct list_head node;
};

enum blk_req_status {
	REQ_PROCESSING,
	REQ_WAITING,
	REQ_DONE,
	REQ_ERROR,
	REQ_EOPNOTSUPP,
};

struct blk_shadow {
	struct blkif_request req;
	struct request *request;
	struct grant **grants_used;
	struct grant **indirect_grants;
	struct scatterlist *sg;
	unsigned int num_sg;
	enum blk_req_status status;

	#define NO_ASSOCIATED_ID ~0UL
	/*
	 * Id of the sibling if we ever need 2 requests when handling a
	 * block I/O request
	 */
	unsigned long associated_id;
};

struct blkif_req {
	blk_status_t	error;
};

static inline struct blkif_req *blkif_req(struct request *rq)
{
	return blk_mq_rq_to_pdu(rq);
}

static DEFINE_MUTEX(blkfront_mutex);
static const struct block_device_operations xlvbd_block_fops;
static struct delayed_work blkfront_work;
static LIST_HEAD(info_list);

/*
 * Maximum number of segments in indirect requests, the actual value used by
 * the frontend driver is the minimum of this value and the value provided
 * by the backend driver.
 */

static unsigned int xen_blkif_max_segments = 32;
module_param_named(max_indirect_segments, xen_blkif_max_segments, uint, 0444);
MODULE_PARM_DESC(max_indirect_segments,
		 "Maximum amount of segments in indirect requests (default is 32)");

static unsigned int xen_blkif_max_queues = 4;
module_param_named(max_queues, xen_blkif_max_queues, uint, 0444);
MODULE_PARM_DESC(max_queues, "Maximum number of hardware queues/rings used per virtual disk");

/*
 * Maximum order of pages to be used for the shared ring between front and
 * backend, 4KB page granularity is used.
 */
static unsigned int xen_blkif_max_ring_order;
module_param_named(max_ring_page_order, xen_blkif_max_ring_order, int, 0444);
MODULE_PARM_DESC(max_ring_page_order, "Maximum order of pages to be used for the shared ring");

static bool __read_mostly xen_blkif_trusted = true;
module_param_named(trusted, xen_blkif_trusted, bool, 0644);
MODULE_PARM_DESC(trusted, "Is the backend trusted");

#define BLK_RING_SIZE(info)	\
	__CONST_RING_SIZE(blkif, XEN_PAGE_SIZE * (info)->nr_ring_pages)

/*
 * ring-ref%u i=(-1UL) would take 11 characters + 'ring-ref' is 8, so 19
 * characters are enough. Define to 20 to keep consistent with backend.
 */
#define RINGREF_NAME_LEN (20)
/*
 * queue-%u would take 7 + 10(UINT_MAX) = 17 characters.
 */
#define QUEUE_NAME_LEN (17)

/*
 *  Per-ring info.
 *  Every blkfront device can associate with one or more blkfront_ring_info,
 *  depending on how many hardware queues/rings to be used.
 */
struct blkfront_ring_info {
	/* Lock to protect data in every ring buffer. */
	spinlock_t ring_lock;
	struct blkif_front_ring ring;
	unsigned int ring_ref[XENBUS_MAX_RING_GRANTS];
	unsigned int evtchn, irq;
	struct work_struct work;
	struct gnttab_free_callback callback;
	struct list_head indirect_pages;
	struct list_head grants;
	unsigned int persistent_gnts_c;
	unsigned long shadow_free;
	struct blkfront_info *dev_info;
	struct blk_shadow shadow[];
};

/*
 * We have one of these per vbd, whether ide, scsi or 'other'.  They
 * hang in private_data off the gendisk structure. We may end up
 * putting all kinds of interesting stuff here :-)
 */
struct blkfront_info
{
	struct mutex mutex;
	struct xenbus_device *xbdev;
	struct gendisk *gd;
	u16 sector_size;
	unsigned int physical_sector_size;
	unsigned long vdisk_info;
	int vdevice;
	blkif_vdev_t handle;
	enum blkif_state connected;
	/* Number of pages per ring buffer. */
	unsigned int nr_ring_pages;
	struct request_queue *rq;
	unsigned int feature_flush:1;
	unsigned int feature_fua:1;
	unsigned int feature_discard:1;
	unsigned int feature_secdiscard:1;
	/* Connect-time cached feature_persistent parameter */
	unsigned int feature_persistent_parm:1;
	/* Persistent grants feature negotiation result */
	unsigned int feature_persistent:1;
	unsigned int bounce:1;
	unsigned int discard_granularity;
	unsigned int discard_alignment;
	/* Number of 4KB segments handled */
	unsigned int max_indirect_segments;
	int is_ready;
	struct blk_mq_tag_set tag_set;
	struct blkfront_ring_info *rinfo;
	unsigned int nr_rings;
	unsigned int rinfo_size;
	/* Save uncomplete reqs and bios for migration. */
	struct list_head requests;
	struct bio_list bio_list;
	struct list_head info_list;
};

static unsigned int nr_minors;
static unsigned long *minors;
static DEFINE_SPINLOCK(minor_lock);

#define PARTS_PER_DISK		16
#define PARTS_PER_EXT_DISK      256

#define BLKIF_MAJOR(dev) ((dev)>>8)
#define BLKIF_MINOR(dev) ((dev) & 0xff)

#define EXT_SHIFT 28
#define EXTENDED (1<<EXT_SHIFT)
#define VDEV_IS_EXTENDED(dev) ((dev)&(EXTENDED))
#define BLKIF_MINOR_EXT(dev) ((dev)&(~EXTENDED))
#define EMULATED_HD_DISK_MINOR_OFFSET (0)
#define EMULATED_HD_DISK_NAME_OFFSET (EMULATED_HD_DISK_MINOR_OFFSET / 256)
#define EMULATED_SD_DISK_MINOR_OFFSET (0)
#define EMULATED_SD_DISK_NAME_OFFSET (EMULATED_SD_DISK_MINOR_OFFSET / 256)

#define DEV_NAME	"xvd"	/* name in /dev */

/*
 * Grants are always the same size as a Xen page (i.e 4KB).
 * A physical segment is always the same size as a Linux page.
 * Number of grants per physical segment
 */
#define GRANTS_PER_PSEG	(PAGE_SIZE / XEN_PAGE_SIZE)

#define GRANTS_PER_INDIRECT_FRAME \
	(XEN_PAGE_SIZE / sizeof(struct blkif_request_segment))

#define INDIRECT_GREFS(_grants)		\
	DIV_ROUND_UP(_grants, GRANTS_PER_INDIRECT_FRAME)

static int blkfront_setup_indirect(struct blkfront_ring_info *rinfo);
static void blkfront_gather_backend_features(struct blkfront_info *info);
static int negotiate_mq(struct blkfront_info *info);

#define for_each_rinfo(info, ptr, idx)				\
	for ((ptr) = (info)->rinfo, (idx) = 0;			\
	     (idx) < (info)->nr_rings;				\
	     (idx)++, (ptr) = (void *)(ptr) + (info)->rinfo_size)

static inline struct blkfront_ring_info *
get_rinfo(const struct blkfront_info *info, unsigned int i)
{
	BUG_ON(i >= info->nr_rings);
	return (void *)info->rinfo + i * info->rinfo_size;
}

static int get_id_from_freelist(struct blkfront_ring_info *rinfo)
{
	unsigned long free = rinfo->shadow_free;

	BUG_ON(free >= BLK_RING_SIZE(rinfo->dev_info));
	rinfo->shadow_free = rinfo->shadow[free].req.u.rw.id;
	rinfo->shadow[free].req.u.rw.id = 0x0fffffee; /* debug */
	return free;
}

static int add_id_to_freelist(struct blkfront_ring_info *rinfo,
			      unsigned long id)
{
	if (rinfo->shadow[id].req.u.rw.id != id)
		return -EINVAL;
	if (rinfo->shadow[id].request == NULL)
		return -EINVAL;
	rinfo->shadow[id].req.u.rw.id  = rinfo->shadow_free;
	rinfo->shadow[id].request = NULL;
	rinfo->shadow_free = id;
	return 0;
}

static int fill_grant_buffer(struct blkfront_ring_info *rinfo, int num)
{
	struct blkfront_info *info = rinfo->dev_info;
	struct page *granted_page;
	struct grant *gnt_list_entry, *n;
	int i = 0;

	while (i < num) {
		gnt_list_entry = kzalloc(sizeof(struct grant), GFP_NOIO);
		if (!gnt_list_entry)
			goto out_of_memory;

		if (info->bounce) {
			granted_page = alloc_page(GFP_NOIO | __GFP_ZERO);
			if (!granted_page) {
				kfree(gnt_list_entry);
				goto out_of_memory;
			}
			gnt_list_entry->page = granted_page;
		}

		gnt_list_entry->gref = INVALID_GRANT_REF;
		list_add(&gnt_list_entry->node, &rinfo->grants);
		i++;
	}

	return 0;

out_of_memory:
	list_for_each_entry_safe(gnt_list_entry, n,
	                         &rinfo->grants, node) {
		list_del(&gnt_list_entry->node);
		if (info->bounce)
			__free_page(gnt_list_entry->page);
		kfree(gnt_list_entry);
		i--;
	}
	BUG_ON(i != 0);
	return -ENOMEM;
}

static struct grant *get_free_grant(struct blkfront_ring_info *rinfo)
{
	struct grant *gnt_list_entry;

	BUG_ON(list_empty(&rinfo->grants));
	gnt_list_entry = list_first_entry(&rinfo->grants, struct grant,
					  node);
	list_del(&gnt_list_entry->node);

	if (gnt_list_entry->gref != INVALID_GRANT_REF)
		rinfo->persistent_gnts_c--;

	return gnt_list_entry;
}

static inline void grant_foreign_access(const struct grant *gnt_list_entry,
					const struct blkfront_info *info)
{
	gnttab_page_grant_foreign_access_ref_one(gnt_list_entry->gref,
						 info->xbdev->otherend_id,
						 gnt_list_entry->page,
						 0);
}

static struct grant *get_grant(grant_ref_t *gref_head,
			       unsigned long gfn,
			       struct blkfront_ring_info *rinfo)
{
	struct grant *gnt_list_entry = get_free_grant(rinfo);
	struct blkfront_info *info = rinfo->dev_info;

	if (gnt_list_entry->gref != INVALID_GRANT_REF)
		return gnt_list_entry;

	/* Assign a gref to this page */
	gnt_list_entry->gref = gnttab_claim_grant_reference(gref_head);
	BUG_ON(gnt_list_entry->gref == -ENOSPC);
	if (info->bounce)
		grant_foreign_access(gnt_list_entry, info);
	else {
		/* Grant access to the GFN passed by the caller */
		gnttab_grant_foreign_access_ref(gnt_list_entry->gref,
						info->xbdev->otherend_id,
						gfn, 0);
	}

	return gnt_list_entry;
}

static struct grant *get_indirect_grant(grant_ref_t *gref_head,
					struct blkfront_ring_info *rinfo)
{
	struct grant *gnt_list_entry = get_free_grant(rinfo);
	struct blkfront_info *info = rinfo->dev_info;

	if (gnt_list_entry->gref != INVALID_GRANT_REF)
		return gnt_list_entry;

	/* Assign a gref to this page */
	gnt_list_entry->gref = gnttab_claim_grant_reference(gref_head);
	BUG_ON(gnt_list_entry->gref == -ENOSPC);
	if (!info->bounce) {
		struct page *indirect_page;

		/* Fetch a pre-allocated page to use for indirect grefs */
		BUG_ON(list_empty(&rinfo->indirect_pages));
		indirect_page = list_first_entry(&rinfo->indirect_pages,
						 struct page, lru);
		list_del(&indirect_page->lru);
		gnt_list_entry->page = indirect_page;
	}
	grant_foreign_access(gnt_list_entry, info);

	return gnt_list_entry;
}

static const char *op_name(int op)
{
	static const char *const names[] = {
		[BLKIF_OP_READ] = "read",
		[BLKIF_OP_WRITE] = "write",
		[BLKIF_OP_WRITE_BARRIER] = "barrier",
		[BLKIF_OP_FLUSH_DISKCACHE] = "flush",
		[BLKIF_OP_DISCARD] = "discard" };

	if (op < 0 || op >= ARRAY_SIZE(names))
		return "unknown";

	if (!names[op])
		return "reserved";

	return names[op];
}
static int xlbd_reserve_minors(unsigned int minor, unsigned int nr)
{
	unsigned int end = minor + nr;
	int rc;

	if (end > nr_minors) {
		unsigned long *bitmap, *old;

		bitmap = kcalloc(BITS_TO_LONGS(end), sizeof(*bitmap),
				 GFP_KERNEL);
		if (bitmap == NULL)
			return -ENOMEM;

		spin_lock(&minor_lock);
		if (end > nr_minors) {
			old = minors;
			memcpy(bitmap, minors,
			       BITS_TO_LONGS(nr_minors) * sizeof(*bitmap));
			minors = bitmap;
			nr_minors = BITS_TO_LONGS(end) * BITS_PER_LONG;
		} else
			old = bitmap;
		spin_unlock(&minor_lock);
		kfree(old);
	}

	spin_lock(&minor_lock);
	if (find_next_bit(minors, end, minor) >= end) {
		bitmap_set(minors, minor, nr);
		rc = 0;
	} else
		rc = -EBUSY;
	spin_unlock(&minor_lock);

	return rc;
}

static void xlbd_release_minors(unsigned int minor, unsigned int nr)
{
	unsigned int end = minor + nr;

	BUG_ON(end > nr_minors);
	spin_lock(&minor_lock);
	bitmap_clear(minors,  minor, nr);
	spin_unlock(&minor_lock);
}

static void blkif_restart_queue_callback(void *arg)
{
	struct blkfront_ring_info *rinfo = (struct blkfront_ring_info *)arg;
	schedule_work(&rinfo->work);
}

static int blkif_getgeo(struct block_device *bd, struct hd_geometry *hg)
{
	/* We don't have real geometry info, but let's at least return
	   values consistent with the size of the device */
	sector_t nsect = get_capacity(bd->bd_disk);
	sector_t cylinders = nsect;

	hg->heads = 0xff;
	hg->sectors = 0x3f;
	sector_div(cylinders, hg->heads * hg->sectors);
	hg->cylinders = cylinders;
	if ((sector_t)(hg->cylinders + 1) * hg->heads * hg->sectors < nsect)
		hg->cylinders = 0xffff;
	return 0;
}

static int blkif_ioctl(struct block_device *bdev, fmode_t mode,
		       unsigned command, unsigned long argument)
{
	struct blkfront_info *info = bdev->bd_disk->private_data;
	int i;

	switch (command) {
	case CDROMMULTISESSION:
		for (i = 0; i < sizeof(struct cdrom_multisession); i++)
			if (put_user(0, (char __user *)(argument + i)))
				return -EFAULT;
		return 0;
	case CDROM_GET_CAPABILITY:
		if (!(info->vdisk_info & VDISK_CDROM))
			return -EINVAL;
		return 0;
	default:
		return -EINVAL;
	}
}

static unsigned long blkif_ring_get_request(struct blkfront_ring_info *rinfo,
					    struct request *req,
					    struct blkif_request **ring_req)
{
	unsigned long id;

	*ring_req = RING_GET_REQUEST(&rinfo->ring, rinfo->ring.req_prod_pvt);
	rinfo->ring.req_prod_pvt++;

	id = get_id_from_freelist(rinfo);
	rinfo->shadow[id].request = req;
	rinfo->shadow[id].status = REQ_PROCESSING;
	rinfo->shadow[id].associated_id = NO_ASSOCIATED_ID;

	rinfo->shadow[id].req.u.rw.id = id;

	return id;
}

static int blkif_queue_discard_req(struct request *req, struct blkfront_ring_info *rinfo)
{
	struct blkfront_info *info = rinfo->dev_info;
	struct blkif_request *ring_req, *final_ring_req;
	unsigned long id;

	/* Fill out a communications ring structure. */
	id = blkif_ring_get_request(rinfo, req, &final_ring_req);
	ring_req = &rinfo->shadow[id].req;

	ring_req->operation = BLKIF_OP_DISCARD;
	ring_req->u.discard.nr_sectors = blk_rq_sectors(req);
	ring_req->u.discard.id = id;
	ring_req->u.discard.sector_number = (blkif_sector_t)blk_rq_pos(req);
	if (req_op(req) == REQ_OP_SECURE_ERASE && info->feature_secdiscard)
		ring_req->u.discard.flag = BLKIF_DISCARD_SECURE;
	else
		ring_req->u.discard.flag = 0;

	/* Copy the request to the ring page. */
	*final_ring_req = *ring_req;
	rinfo->shadow[id].status = REQ_WAITING;

	return 0;
}

struct setup_rw_req {
	unsigned int grant_idx;
	struct blkif_request_segment *segments;
	struct blkfront_ring_info *rinfo;
	struct blkif_request *ring_req;
	grant_ref_t gref_head;
	unsigned int id;
	/* Only used when persistent grant is used and it's a write request */
	bool need_copy;
	unsigned int bvec_off;
	char *bvec_data;

	bool require_extra_req;
	struct blkif_request *extra_ring_req;
};

static void blkif_setup_rw_req_grant(unsigned long gfn, unsigned int offset,
				     unsigned int len, void *data)
{
	struct setup_rw_req *setup = data;
	int n, ref;
	struct grant *gnt_list_entry;
	unsigned int fsect, lsect;
	/* Convenient aliases */
	unsigned int grant_idx = setup->grant_idx;
	struct blkif_request *ring_req = setup->ring_req;
	struct blkfront_ring_info *rinfo = setup->rinfo;
	/*
	 * We always use the shadow of the first request to store the list
	 * of grant associated to the block I/O request. This made the
	 * completion more easy to handle even if the block I/O request is
	 * split.
	 */
	struct blk_shadow *shadow = &rinfo->shadow[setup->id];

	if (unlikely(setup->require_extra_req &&
		     grant_idx >= BLKIF_MAX_SEGMENTS_PER_REQUEST)) {
		/*
		 * We are using the second request, setup grant_idx
		 * to be the index of the segment array.
		 */
		grant_idx -= BLKIF_MAX_SEGMENTS_PER_REQUEST;
		ring_req = setup->extra_ring_req;
	}

	if ((ring_req->operation == BLKIF_OP_INDIRECT) &&
	    (grant_idx % GRANTS_PER_INDIRECT_FRAME == 0)) {
		if (setup->segments)
			kunmap_atomic(setup->segments);

		n = grant_idx / GRANTS_PER_INDIRECT_FRAME;
		gnt_list_entry = get_indirect_grant(&setup->gref_head, rinfo);
		shadow->indirect_grants[n] = gnt_list_entry;
		setup->segments = kmap_atomic(gnt_list_entry->page);
		ring_req->u.indirect.indirect_grefs[n] = gnt_list_entry->gref;
	}

	gnt_list_entry = get_grant(&setup->gref_head, gfn, rinfo);
	ref = gnt_list_entry->gref;
	/*
	 * All the grants are stored in the shadow of the first
	 * request. Therefore we have to use the global index.
	 */
	shadow->grants_used[setup->grant_idx] = gnt_list_entry;

	if (setup->need_copy) {
		void *shared_data;

		shared_data = kmap_atomic(gnt_list_entry->page);
		/*
		 * this does not wipe data stored outside the
		 * range sg->offset..sg->offset+sg->length.
		 * Therefore, blkback *could* see data from
		 * previous requests. This is OK as long as
		 * persistent grants are shared with just one
		 * domain. It may need refactoring if this
		 * changes
		 */
		memcpy(shared_data + offset,
		       setup->bvec_data + setup->bvec_off,
		       len);

		kunmap_atomic(shared_data);
		setup->bvec_off += len;
	}

	fsect = offset >> 9;
	lsect = fsect + (len >> 9) - 1;
	if (ring_req->operation != BLKIF_OP_INDIRECT) {
		ring_req->u.rw.seg[grant_idx] =
			(struct blkif_request_segment) {
				.gref       = ref,
				.first_sect = fsect,
				.last_sect  = lsect };
	} else {
		setup->segments[grant_idx % GRANTS_PER_INDIRECT_FRAME] =
			(struct blkif_request_segment) {
				.gref       = ref,
				.first_sect = fsect,
				.last_sect  = lsect };
	}

	(setup->grant_idx)++;
}

static void blkif_setup_extra_req(struct blkif_request *first,
				  struct blkif_request *second)
{
	uint16_t nr_segments = first->u.rw.nr_segments;

	/*
	 * The second request is only present when the first request uses
	 * all its segments. It's always the continuity of the first one.
	 */
	first->u.rw.nr_segments = BLKIF_MAX_SEGMENTS_PER_REQUEST;

	second->u.rw.nr_segments = nr_segments - BLKIF_MAX_SEGMENTS_PER_REQUEST;
	second->u.rw.sector_number = first->u.rw.sector_number +
		(BLKIF_MAX_SEGMENTS_PER_REQUEST * XEN_PAGE_SIZE) / 512;

	second->u.rw.handle = first->u.rw.handle;
	second->operation = first->operation;
}

static int blkif_queue_rw_req(struct request *req, struct blkfront_ring_info *rinfo)
{
	struct blkfront_info *info = rinfo->dev_info;
	struct blkif_request *ring_req, *extra_ring_req = NULL;
	struct blkif_request *final_ring_req, *final_extra_ring_req = NULL;
	unsigned long id, extra_id = NO_ASSOCIATED_ID;
	bool require_extra_req = false;
	int i;
	struct setup_rw_req setup = {
		.grant_idx = 0,
		.segments = NULL,
		.rinfo = rinfo,
		.need_copy = rq_data_dir(req) && info->bounce,
	};

	/*
	 * Used to store if we are able to queue the request by just using
	 * existing persistent grants, or if we have to get new grants,
	 * as there are not sufficiently many free.
	 */
	bool new_persistent_gnts = false;
	struct scatterlist *sg;
	int num_sg, max_grefs, num_grant;

	max_grefs = req->nr_phys_segments * GRANTS_PER_PSEG;
	if (max_grefs > BLKIF_MAX_SEGMENTS_PER_REQUEST)
		/*
		 * If we are using indirect segments we need to account
		 * for the indirect grefs used in the request.
		 */
		max_grefs += INDIRECT_GREFS(max_grefs);

	/* Check if we have enough persistent grants to allocate a requests */
	if (rinfo->persistent_gnts_c < max_grefs) {
		new_persistent_gnts = true;

		if (gnttab_alloc_grant_references(
		    max_grefs - rinfo->persistent_gnts_c,
		    &setup.gref_head) < 0) {
			gnttab_request_free_callback(
				&rinfo->callback,
				blkif_restart_queue_callback,
				rinfo,
				max_grefs - rinfo->persistent_gnts_c);
			return 1;
		}
	}

	/* Fill out a communications ring structure. */
	id = blkif_ring_get_request(rinfo, req, &final_ring_req);
	ring_req = &rinfo->shadow[id].req;

	num_sg = blk_rq_map_sg(req->q, req, rinfo->shadow[id].sg);
	num_grant = 0;
	/* Calculate the number of grant used */
	for_each_sg(rinfo->shadow[id].sg, sg, num_sg, i)
	       num_grant += gnttab_count_grant(sg->offset, sg->length);

	require_extra_req = info->max_indirect_segments == 0 &&
		num_grant > BLKIF_MAX_SEGMENTS_PER_REQUEST;
	BUG_ON(!HAS_EXTRA_REQ && require_extra_req);

	rinfo->shadow[id].num_sg = num_sg;
	if (num_grant > BLKIF_MAX_SEGMENTS_PER_REQUEST &&
	    likely(!require_extra_req)) {
		/*
		 * The indirect operation can only be a BLKIF_OP_READ or
		 * BLKIF_OP_WRITE
		 */
		BUG_ON(req_op(req) == REQ_OP_FLUSH || req->cmd_flags & REQ_FUA);
		ring_req->operation = BLKIF_OP_INDIRECT;
		ring_req->u.indirect.indirect_op = rq_data_dir(req) ?
			BLKIF_OP_WRITE : BLKIF_OP_READ;
		ring_req->u.indirect.sector_number = (blkif_sector_t)blk_rq_pos(req);
		ring_req->u.indirect.handle = info->handle;
		ring_req->u.indirect.nr_segments = num_grant;
	} else {
		ring_req->u.rw.sector_number = (blkif_sector_t)blk_rq_pos(req);
		ring_req->u.rw.handle = info->handle;
		ring_req->operation = rq_data_dir(req) ?
			BLKIF_OP_WRITE : BLKIF_OP_READ;
		if (req_op(req) == REQ_OP_FLUSH || req->cmd_flags & REQ_FUA) {
			/*
			 * Ideally we can do an unordered flush-to-disk.
			 * In case the backend onlysupports barriers, use that.
			 * A barrier request a superset of FUA, so we can
			 * implement it the same way.  (It's also a FLUSH+FUA,
			 * since it is guaranteed ordered WRT previous writes.)
			 */
			if (info->feature_flush && info->feature_fua)
				ring_req->operation =
					BLKIF_OP_WRITE_BARRIER;
			else if (info->feature_flush)
				ring_req->operation =
					BLKIF_OP_FLUSH_DISKCACHE;
			else
				ring_req->operation = 0;
		}
		ring_req->u.rw.nr_segments = num_grant;
		if (unlikely(require_extra_req)) {
			extra_id = blkif_ring_get_request(rinfo, req,
							  &final_extra_ring_req);
			extra_ring_req = &rinfo->shadow[extra_id].req;

			/*
			 * Only the first request contains the scatter-gather
			 * list.
			 */
			rinfo->shadow[extra_id].num_sg = 0;

			blkif_setup_extra_req(ring_req, extra_ring_req);

			/* Link the 2 requests together */
			rinfo->shadow[extra_id].associated_id = id;
			rinfo->shadow[id].associated_id = extra_id;
		}
	}

	setup.ring_req = ring_req;
	setup.id = id;

	setup.require_extra_req = require_extra_req;
	if (unlikely(require_extra_req))
		setup.extra_ring_req = extra_ring_req;

	for_each_sg(rinfo->shadow[id].sg, sg, num_sg, i) {
		BUG_ON(sg->offset + sg->length > PAGE_SIZE);

		if (setup.need_copy) {
			setup.bvec_off = sg->offset;
			setup.bvec_data = kmap_atomic(sg_page(sg));
		}

		gnttab_foreach_grant_in_range(sg_page(sg),
					      sg->offset,
					      sg->length,
					      blkif_setup_rw_req_grant,
					      &setup);

		if (setup.need_copy)
			kunmap_atomic(setup.bvec_data);
	}
	if (setup.segments)
		kunmap_atomic(setup.segments);

	/* Copy request(s) to the ring page. */
	*final_ring_req = *ring_req;
	rinfo->shadow[id].status = REQ_WAITING;
	if (unlikely(require_extra_req)) {
		*final_extra_ring_req = *extra_ring_req;
		rinfo->shadow[extra_id].status = REQ_WAITING;
	}

	if (new_persistent_gnts)
		gnttab_free_grant_references(setup.gref_head);

	return 0;
}

/*
 * Generate a Xen blkfront IO request from a blk layer request.  Reads
 * and writes are handled as expected.
 *
 * @req: a request struct
 */
static int blkif_queue_request(struct request *req, struct blkfront_ring_info *rinfo)
{
	if (unlikely(rinfo->dev_info->connected != BLKIF_STATE_CONNECTED))
		return 1;

	if (unlikely(req_op(req) == REQ_OP_DISCARD ||
		     req_op(req) == REQ_OP_SECURE_ERASE))
		return blkif_queue_discard_req(req, rinfo);
	else
		return blkif_queue_rw_req(req, rinfo);
}

static inline void flush_requests(struct blkfront_ring_info *rinfo)
{
	int notify;

	RING_PUSH_REQUESTS_AND_CHECK_NOTIFY(&rinfo->ring, notify);

	if (notify)
		notify_remote_via_irq(rinfo->irq);
}

static inline bool blkif_request_flush_invalid(struct request *req,
					       struct blkfront_info *info)
{
	return (blk_rq_is_passthrough(req) ||
		((req_op(req) == REQ_OP_FLUSH) &&
		 !info->feature_flush) ||
		((req->cmd_flags & REQ_FUA) &&
		 !info->feature_fua));
}

static blk_status_t blkif_queue_rq(struct blk_mq_hw_ctx *hctx,
			  const struct blk_mq_queue_data *qd)
{
	unsigned long flags;
	int qid = hctx->queue_num;
	struct blkfront_info *info = hctx->queue->queuedata;
	struct blkfront_ring_info *rinfo = NULL;

	rinfo = get_rinfo(info, qid);
	blk_mq_start_request(qd->rq);
	spin_lock_irqsave(&rinfo->ring_lock, flags);
	if (RING_FULL(&rinfo->ring))
		goto out_busy;

	if (blkif_request_flush_invalid(qd->rq, rinfo->dev_info))
		goto out_err;

	if (blkif_queue_request(qd->rq, rinfo))
		goto out_busy;

	flush_requests(rinfo);
	spin_unlock_irqrestore(&rinfo->ring_lock, flags);
	return BLK_STS_OK;

out_err:
	spin_unlock_irqrestore(&rinfo->ring_lock, flags);
	return BLK_STS_IOERR;

out_busy:
	blk_mq_stop_hw_queue(hctx);
	spin_unlock_irqrestore(&rinfo->ring_lock, flags);
	return BLK_STS_DEV_RESOURCE;
}

static void blkif_complete_rq(struct request *rq)
{
	blk_mq_end_request(rq, blkif_req(rq)->error);
}

static const struct blk_mq_ops blkfront_mq_ops = {
	.queue_rq = blkif_queue_rq,
	.complete = blkif_complete_rq,
};

static void blkif_set_queue_limits(struct blkfront_info *info)
{
	struct request_queue *rq = info->rq;
	struct gendisk *gd = info->gd;
	unsigned int segments = info->max_indirect_segments ? :
				BLKIF_MAX_SEGMENTS_PER_REQUEST;

	blk_queue_flag_set(QUEUE_FLAG_VIRT, rq);

	if (info->feature_discard) {
		blk_queue_max_discard_sectors(rq, get_capacity(gd));
		rq->limits.discard_granularity = info->discard_granularity ?:
						 info->physical_sector_size;
		rq->limits.discard_alignment = info->discard_alignment;
		if (info->feature_secdiscard)
			blk_queue_max_secure_erase_sectors(rq,
							   get_capacity(gd));
	}

	/* Hard sector size and max sectors impersonate the equiv. hardware. */
	blk_queue_logical_block_size(rq, info->sector_size);
	blk_queue_physical_block_size(rq, info->physical_sector_size);
	blk_queue_max_hw_sectors(rq, (segments * XEN_PAGE_SIZE) / 512);

	/* Each segment in a request is up to an aligned page in size. */
	blk_queue_segment_boundary(rq, PAGE_SIZE - 1);
	blk_queue_max_segment_size(rq, PAGE_SIZE);

	/* Ensure a merged request will fit in a single I/O ring slot. */
	blk_queue_max_segments(rq, segments / GRANTS_PER_PSEG);

	/* Make sure buffer addresses are sector-aligned. */
	blk_queue_dma_alignment(rq, 511);
}

static const char *flush_info(struct blkfront_info *info)
{
	if (info->feature_flush && info->feature_fua)
		return "barrier: enabled;";
	else if (info->feature_flush)
		return "flush diskcache: enabled;";
	else
		return "barrier or flush: disabled;";
}

static void xlvbd_flush(struct blkfront_info *info)
{
	blk_queue_write_cache(info->rq, info->feature_flush ? true : false,
			      info->feature_fua ? true : false);
	pr_info("blkfront: %s: %s %s %s %s %s %s %s\n",
		info->gd->disk_name, flush_info(info),
		"persistent grants:", info->feature_persistent ?
		"enabled;" : "disabled;", "indirect descriptors:",
		info->max_indirect_segments ? "enabled;" : "disabled;",
		"bounce buffer:", info->bounce ? "enabled" : "disabled;");
}

static int xen_translate_vdev(int vdevice, int *minor, unsigned int *offset)
{
	int major;
	major = BLKIF_MAJOR(vdevice);
	*minor = BLKIF_MINOR(vdevice);
	switch (major) {
		case XEN_IDE0_MAJOR:
			*offset = (*minor / 64) + EMULATED_HD_DISK_NAME_OFFSET;
			*minor = ((*minor / 64) * PARTS_PER_DISK) +
				EMULATED_HD_DISK_MINOR_OFFSET;
			break;
		case XEN_IDE1_MAJOR:
			*offset = (*minor / 64) + 2 + EMULATED_HD_DISK_NAME_OFFSET;
			*minor = (((*minor / 64) + 2) * PARTS_PER_DISK) +
				EMULATED_HD_DISK_MINOR_OFFSET;
			break;
		case XEN_SCSI_DISK0_MAJOR:
			*offset = (*minor / PARTS_PER_DISK) + EMULATED_SD_DISK_NAME_OFFSET;
			*minor = *minor + EMULATED_SD_DISK_MINOR_OFFSET;
			break;
		case XEN_SCSI_DISK1_MAJOR:
		case XEN_SCSI_DISK2_MAJOR:
		case XEN_SCSI_DISK3_MAJOR:
		case XEN_SCSI_DISK4_MAJOR:
		case XEN_SCSI_DISK5_MAJOR:
		case XEN_SCSI_DISK6_MAJOR:
		case XEN_SCSI_DISK7_MAJOR:
			*offset = (*minor / PARTS_PER_DISK) + 
				((major - XEN_SCSI_DISK1_MAJOR + 1) * 16) +
				EMULATED_SD_DISK_NAME_OFFSET;
			*minor = *minor +
				((major - XEN_SCSI_DISK1_MAJOR + 1) * 16 * PARTS_PER_DISK) +
				EMULATED_SD_DISK_MINOR_OFFSET;
			break;
		case XEN_SCSI_DISK8_MAJOR:
		case XEN_SCSI_DISK9_MAJOR:
		case XEN_SCSI_DISK10_MAJOR:
		case XEN_SCSI_DISK11_MAJOR:
		case XEN_SCSI_DISK12_MAJOR:
		case XEN_SCSI_DISK13_MAJOR:
		case XEN_SCSI_DISK14_MAJOR:
		case XEN_SCSI_DISK15_MAJOR:
			*offset = (*minor / PARTS_PER_DISK) + 
				((major - XEN_SCSI_DISK8_MAJOR + 8) * 16) +
				EMULATED_SD_DISK_NAME_OFFSET;
			*minor = *minor +
				((major - XEN_SCSI_DISK8_MAJOR + 8) * 16 * PARTS_PER_DISK) +
				EMULATED_SD_DISK_MINOR_OFFSET;
			break;
		case XENVBD_MAJOR:
			*offset = *minor / PARTS_PER_DISK;
			break;
		default:
			printk(KERN_WARNING "blkfront: your disk configuration is "
					"incorrect, please use an xvd device instead\n");
			return -ENODEV;
	}
	return 0;
}

static char *encode_disk_name(char *ptr, unsigned int n)
{
	if (n >= 26)
		ptr = encode_disk_name(ptr, n / 26 - 1);
	*ptr = 'a' + n % 26;
	return ptr + 1;
}

static int xlvbd_alloc_gendisk(blkif_sector_t capacity,
		struct blkfront_info *info, u16 sector_size,
		unsigned int physical_sector_size)
{
	struct gendisk *gd;
	int nr_minors = 1;
	int err;
	unsigned int offset;
	int minor;
	int nr_parts;
	char *ptr;

	BUG_ON(info->gd != NULL);
	BUG_ON(info->rq != NULL);

	if ((info->vdevice>>EXT_SHIFT) > 1) {
		/* this is above the extended range; something is wrong */
		printk(KERN_WARNING "blkfront: vdevice 0x%x is above the extended range; ignoring\n", info->vdevice);
		return -ENODEV;
	}

	if (!VDEV_IS_EXTENDED(info->vdevice)) {
		err = xen_translate_vdev(info->vdevice, &minor, &offset);
		if (err)
			return err;
		nr_parts = PARTS_PER_DISK;
	} else {
		minor = BLKIF_MINOR_EXT(info->vdevice);
		nr_parts = PARTS_PER_EXT_DISK;
		offset = minor / nr_parts;
		if (xen_hvm_domain() && offset < EMULATED_HD_DISK_NAME_OFFSET + 4)
			printk(KERN_WARNING "blkfront: vdevice 0x%x might conflict with "
					"emulated IDE disks,\n\t choose an xvd device name"
					"from xvde on\n", info->vdevice);
	}
	if (minor >> MINORBITS) {
		pr_warn("blkfront: %#x's minor (%#x) out of range; ignoring\n",
			info->vdevice, minor);
		return -ENODEV;
	}

	if ((minor % nr_parts) == 0)
		nr_minors = nr_parts;

	err = xlbd_reserve_minors(minor, nr_minors);
	if (err)
		return err;

	memset(&info->tag_set, 0, sizeof(info->tag_set));
	info->tag_set.ops = &blkfront_mq_ops;
	info->tag_set.nr_hw_queues = info->nr_rings;
	if (HAS_EXTRA_REQ && info->max_indirect_segments == 0) {
		/*
		 * When indirect descriptior is not supported, the I/O request
		 * will be split between multiple request in the ring.
		 * To avoid problems when sending the request, divide by
		 * 2 the depth of the queue.
		 */
		info->tag_set.queue_depth =  BLK_RING_SIZE(info) / 2;
	} else
		info->tag_set.queue_depth = BLK_RING_SIZE(info);
	info->tag_set.numa_node = NUMA_NO_NODE;
	info->tag_set.flags = BLK_MQ_F_SHOULD_MERGE;
	info->tag_set.cmd_size = sizeof(struct blkif_req);
	info->tag_set.driver_data = info;

	err = blk_mq_alloc_tag_set(&info->tag_set);
	if (err)
		goto out_release_minors;

	gd = blk_mq_alloc_disk(&info->tag_set, info);
	if (IS_ERR(gd)) {
		err = PTR_ERR(gd);
		goto out_free_tag_set;
	}

	strcpy(gd->disk_name, DEV_NAME);
	ptr = encode_disk_name(gd->disk_name + sizeof(DEV_NAME) - 1, offset);
	BUG_ON(ptr >= gd->disk_name + DISK_NAME_LEN);
	if (nr_minors > 1)
		*ptr = 0;
	else
		snprintf(ptr, gd->disk_name + DISK_NAME_LEN - ptr,
			 "%d", minor & (nr_parts - 1));

	gd->major = XENVBD_MAJOR;
	gd->first_minor = minor;
	gd->minors = nr_minors;
	gd->fops = &xlvbd_block_fops;
	gd->private_data = info;
	set_capacity(gd, capacity);

	info->rq = gd->queue;
	info->gd = gd;
	info->sector_size = sector_size;
	info->physical_sector_size = physical_sector_size;
	blkif_set_queue_limits(info);

	xlvbd_flush(info);

	if (info->vdisk_info & VDISK_READONLY)
		set_disk_ro(gd, 1);
	if (info->vdisk_info & VDISK_REMOVABLE)
		gd->flags |= GENHD_FL_REMOVABLE;

	return 0;

out_free_tag_set:
	blk_mq_free_tag_set(&info->tag_set);
out_release_minors:
	xlbd_release_minors(minor, nr_minors);
	return err;
}

/* Already hold rinfo->ring_lock. */
static inline void kick_pending_request_queues_locked(struct blkfront_ring_info *rinfo)
{
	if (!RING_FULL(&rinfo->ring))
		blk_mq_start_stopped_hw_queues(rinfo->dev_info->rq, true);
}

static void kick_pending_request_queues(struct blkfront_ring_info *rinfo)
{
	unsigned long flags;

	spin_lock_irqsave(&rinfo->ring_lock, flags);
	kick_pending_request_queues_locked(rinfo);
	spin_unlock_irqrestore(&rinfo->ring_lock, flags);
}

static void blkif_restart_queue(struct work_struct *work)
{
	struct blkfront_ring_info *rinfo = container_of(work, struct blkfront_ring_info, work);

	if (rinfo->dev_info->connected == BLKIF_STATE_CONNECTED)
		kick_pending_request_queues(rinfo);
}

static void blkif_free_ring(struct blkfront_ring_info *rinfo)
{
	struct grant *persistent_gnt, *n;
	struct blkfront_info *info = rinfo->dev_info;
	int i, j, segs;

	/*
	 * Remove indirect pages, this only happens when using indirect
	 * descriptors but not persistent grants
	 */
	if (!list_empty(&rinfo->indirect_pages)) {
		struct page *indirect_page, *n;

		BUG_ON(info->bounce);
		list_for_each_entry_safe(indirect_page, n, &rinfo->indirect_pages, lru) {
			list_del(&indirect_page->lru);
			__free_page(indirect_page);
		}
	}

	/* Remove all persistent grants. */
	if (!list_empty(&rinfo->grants)) {
		list_for_each_entry_safe(persistent_gnt, n,
					 &rinfo->grants, node) {
			list_del(&persistent_gnt->node);
			if (persistent_gnt->gref != INVALID_GRANT_REF) {
				gnttab_end_foreign_access(persistent_gnt->gref,
							  NULL);
				rinfo->persistent_gnts_c--;
			}
			if (info->bounce)
				__free_page(persistent_gnt->page);
			kfree(persistent_gnt);
		}
	}
	BUG_ON(rinfo->persistent_gnts_c != 0);

	for (i = 0; i < BLK_RING_SIZE(info); i++) {
		/*
		 * Clear persistent grants present in requests already
		 * on the shared ring
		 */
		if (!rinfo->shadow[i].request)
			goto free_shadow;

		segs = rinfo->shadow[i].req.operation == BLKIF_OP_INDIRECT ?
		       rinfo->shadow[i].req.u.indirect.nr_segments :
		       rinfo->shadow[i].req.u.rw.nr_segments;
		for (j = 0; j < segs; j++) {
			persistent_gnt = rinfo->shadow[i].grants_used[j];
			gnttab_end_foreign_access(persistent_gnt->gref, NULL);
			if (info->bounce)
				__free_page(persistent_gnt->page);
			kfree(persistent_gnt);
		}

		if (rinfo->shadow[i].req.operation != BLKIF_OP_INDIRECT)
			/*
			 * If this is not an indirect operation don't try to
			 * free indirect segments
			 */
			goto free_shadow;

		for (j = 0; j < INDIRECT_GREFS(segs); j++) {
			persistent_gnt = rinfo->shadow[i].indirect_grants[j];
			gnttab_end_foreign_access(persistent_gnt->gref, NULL);
			__free_page(persistent_gnt->page);
			kfree(persistent_gnt);
		}

free_shadow:
		kvfree(rinfo->shadow[i].grants_used);
		rinfo->shadow[i].grants_used = NULL;
		kvfree(rinfo->shadow[i].indirect_grants);
		rinfo->shadow[i].indirect_grants = NULL;
		kvfree(rinfo->shadow[i].sg);
		rinfo->shadow[i].sg = NULL;
	}

	/* No more gnttab callback work. */
	gnttab_cancel_free_callback(&rinfo->callback);

	/* Flush gnttab callback work. Must be done with no locks held. */
	flush_work(&rinfo->work);

	/* Free resources associated with old device channel. */
	xenbus_teardown_ring((void **)&rinfo->ring.sring, info->nr_ring_pages,
			     rinfo->ring_ref);

	if (rinfo->irq)
		unbind_from_irqhandler(rinfo->irq, rinfo);
	rinfo->evtchn = rinfo->irq = 0;
}

static void blkif_free(struct blkfront_info *info, int suspend)
{
	unsigned int i;
	struct blkfront_ring_info *rinfo;

	/* Prevent new requests being issued until we fix things up. */
	info->connected = suspend ?
		BLKIF_STATE_SUSPENDED : BLKIF_STATE_DISCONNECTED;
	/* No more blkif_request(). */
	if (info->rq)
		blk_mq_stop_hw_queues(info->rq);

	for_each_rinfo(info, rinfo, i)
		blkif_free_ring(rinfo);

	kvfree(info->rinfo);
	info->rinfo = NULL;
	info->nr_rings = 0;
}

struct copy_from_grant {
	const struct blk_shadow *s;
	unsigned int grant_idx;
	unsigned int bvec_offset;
	char *bvec_data;
};

static void blkif_copy_from_grant(unsigned long gfn, unsigned int offset,
				  unsigned int len, void *data)
{
	struct copy_from_grant *info = data;
	char *shared_data;
	/* Convenient aliases */
	const struct blk_shadow *s = info->s;

	shared_data = kmap_atomic(s->grants_used[info->grant_idx]->page);

	memcpy(info->bvec_data + info->bvec_offset,
	       shared_data + offset, len);

	info->bvec_offset += len;
	info->grant_idx++;

	kunmap_atomic(shared_data);
}

static enum blk_req_status blkif_rsp_to_req_status(int rsp)
{
	switch (rsp)
	{
	case BLKIF_RSP_OKAY:
		return REQ_DONE;
	case BLKIF_RSP_EOPNOTSUPP:
		return REQ_EOPNOTSUPP;
	case BLKIF_RSP_ERROR:
	default:
		return REQ_ERROR;
	}
}

/*
 * Get the final status of the block request based on two ring response
 */
static int blkif_get_final_status(enum blk_req_status s1,
				  enum blk_req_status s2)
{
	BUG_ON(s1 < REQ_DONE);
	BUG_ON(s2 < REQ_DONE);

	if (s1 == REQ_ERROR || s2 == REQ_ERROR)
		return BLKIF_RSP_ERROR;
	else if (s1 == REQ_EOPNOTSUPP || s2 == REQ_EOPNOTSUPP)
		return BLKIF_RSP_EOPNOTSUPP;
	return BLKIF_RSP_OKAY;
}

/*
 * Return values:
 *  1 response processed.
 *  0 missing further responses.
 * -1 error while processing.
 */
static int blkif_completion(unsigned long *id,
			    struct blkfront_ring_info *rinfo,
			    struct blkif_response *bret)
{
	int i = 0;
	struct scatterlist *sg;
	int num_sg, num_grant;
	struct blkfront_info *info = rinfo->dev_info;
	struct blk_shadow *s = &rinfo->shadow[*id];
	struct copy_from_grant data = {
		.grant_idx = 0,
	};

	num_grant = s->req.operation == BLKIF_OP_INDIRECT ?
		s->req.u.indirect.nr_segments : s->req.u.rw.nr_segments;

	/* The I/O request may be split in two. */
	if (unlikely(s->associated_id != NO_ASSOCIATED_ID)) {
		struct blk_shadow *s2 = &rinfo->shadow[s->associated_id];

		/* Keep the status of the current response in shadow. */
		s->status = blkif_rsp_to_req_status(bret->status);

		/* Wait the second response if not yet here. */
		if (s2->status < REQ_DONE)
			return 0;

		bret->status = blkif_get_final_status(s->status,
						      s2->status);

		/*
		 * All the grants is stored in the first shadow in order
		 * to make the completion code simpler.
		 */
		num_grant += s2->req.u.rw.nr_segments;

		/*
		 * The two responses may not come in order. Only the
		 * first request will store the scatter-gather list.
		 */
		if (s2->num_sg != 0) {
			/* Update "id" with the ID of the first response. */
			*id = s->associated_id;
			s = s2;
		}

		/*
		 * We don't need anymore the second request, so recycling
		 * it now.
		 */
		if (add_id_to_freelist(rinfo, s->associated_id))
			WARN(1, "%s: can't recycle the second part (id = %ld) of the request\n",
			     info->gd->disk_name, s->associated_id);
	}

	data.s = s;
	num_sg = s->num_sg;

	if (bret->operation == BLKIF_OP_READ && info->bounce) {
		for_each_sg(s->sg, sg, num_sg, i) {
			BUG_ON(sg->offset + sg->length > PAGE_SIZE);

			data.bvec_offset = sg->offset;
			data.bvec_data = kmap_atomic(sg_page(sg));

			gnttab_foreach_grant_in_range(sg_page(sg),
						      sg->offset,
						      sg->length,
						      blkif_copy_from_grant,
						      &data);

			kunmap_atomic(data.bvec_data);
		}
	}
	/* Add the persistent grant into the list of free grants */
	for (i = 0; i < num_grant; i++) {
		if (!gnttab_try_end_foreign_access(s->grants_used[i]->gref)) {
			/*
			 * If the grant is still mapped by the backend (the
			 * backend has chosen to make this grant persistent)
			 * we add it at the head of the list, so it will be
			 * reused first.
			 */
			if (!info->feature_persistent) {
				pr_alert("backed has not unmapped grant: %u\n",
					 s->grants_used[i]->gref);
				return -1;
			}
			list_add(&s->grants_used[i]->node, &rinfo->grants);
			rinfo->persistent_gnts_c++;
		} else {
			/*
			 * If the grant is not mapped by the backend we add it
			 * to the tail of the list, so it will not be picked
			 * again unless we run out of persistent grants.
			 */
			s->grants_used[i]->gref = INVALID_GRANT_REF;
			list_add_tail(&s->grants_used[i]->node, &rinfo->grants);
		}
	}
	if (s->req.operation == BLKIF_OP_INDIRECT) {
		for (i = 0; i < INDIRECT_GREFS(num_grant); i++) {
			if (!gnttab_try_end_foreign_access(s->indirect_grants[i]->gref)) {
				if (!info->feature_persistent) {
					pr_alert("backed has not unmapped grant: %u\n",
						 s->indirect_grants[i]->gref);
					return -1;
				}
				list_add(&s->indirect_grants[i]->node, &rinfo->grants);
				rinfo->persistent_gnts_c++;
			} else {
				struct page *indirect_page;

				/*
				 * Add the used indirect page back to the list of
				 * available pages for indirect grefs.
				 */
				if (!info->bounce) {
					indirect_page = s->indirect_grants[i]->page;
					list_add(&indirect_page->lru, &rinfo->indirect_pages);
				}
				s->indirect_grants[i]->gref = INVALID_GRANT_REF;
				list_add_tail(&s->indirect_grants[i]->node, &rinfo->grants);
			}
		}
	}

	return 1;
}

static irqreturn_t blkif_interrupt(int irq, void *dev_id)
{
	struct request *req;
	struct blkif_response bret;
	RING_IDX i, rp;
	unsigned long flags;
	struct blkfront_ring_info *rinfo = (struct blkfront_ring_info *)dev_id;
	struct blkfront_info *info = rinfo->dev_info;
	unsigned int eoiflag = XEN_EOI_FLAG_SPURIOUS;

	if (unlikely(info->connected != BLKIF_STATE_CONNECTED)) {
		xen_irq_lateeoi(irq, XEN_EOI_FLAG_SPURIOUS);
		return IRQ_HANDLED;
	}

	spin_lock_irqsave(&rinfo->ring_lock, flags);
 again:
	rp = READ_ONCE(rinfo->ring.sring->rsp_prod);
	virt_rmb(); /* Ensure we see queued responses up to 'rp'. */
	if (RING_RESPONSE_PROD_OVERFLOW(&rinfo->ring, rp)) {
		pr_alert("%s: illegal number of responses %u\n",
			 info->gd->disk_name, rp - rinfo->ring.rsp_cons);
		goto err;
	}

	for (i = rinfo->ring.rsp_cons; i != rp; i++) {
		unsigned long id;
		unsigned int op;

		eoiflag = 0;

		RING_COPY_RESPONSE(&rinfo->ring, i, &bret);
		id = bret.id;

		/*
		 * The backend has messed up and given us an id that we would
		 * never have given to it (we stamp it up to BLK_RING_SIZE -
		 * look in get_id_from_freelist.
		 */
		if (id >= BLK_RING_SIZE(info)) {
			pr_alert("%s: response has incorrect id (%ld)\n",
				 info->gd->disk_name, id);
			goto err;
		}
		if (rinfo->shadow[id].status != REQ_WAITING) {
			pr_alert("%s: response references no pending request\n",
				 info->gd->disk_name);
			goto err;
		}

		rinfo->shadow[id].status = REQ_PROCESSING;
		req  = rinfo->shadow[id].request;

		op = rinfo->shadow[id].req.operation;
		if (op == BLKIF_OP_INDIRECT)
			op = rinfo->shadow[id].req.u.indirect.indirect_op;
		if (bret.operation != op) {
			pr_alert("%s: response has wrong operation (%u instead of %u)\n",
				 info->gd->disk_name, bret.operation, op);
			goto err;
		}

		if (bret.operation != BLKIF_OP_DISCARD) {
			int ret;

			/*
			 * We may need to wait for an extra response if the
			 * I/O request is split in 2
			 */
			ret = blkif_completion(&id, rinfo, &bret);
			if (!ret)
				continue;
			if (unlikely(ret < 0))
				goto err;
		}

		if (add_id_to_freelist(rinfo, id)) {
			WARN(1, "%s: response to %s (id %ld) couldn't be recycled!\n",
			     info->gd->disk_name, op_name(bret.operation), id);
			continue;
		}

		if (bret.status == BLKIF_RSP_OKAY)
			blkif_req(req)->error = BLK_STS_OK;
		else
			blkif_req(req)->error = BLK_STS_IOERR;

		switch (bret.operation) {
		case BLKIF_OP_DISCARD:
			if (unlikely(bret.status == BLKIF_RSP_EOPNOTSUPP)) {
				struct request_queue *rq = info->rq;

				pr_warn_ratelimited("blkfront: %s: %s op failed\n",
					   info->gd->disk_name, op_name(bret.operation));
				blkif_req(req)->error = BLK_STS_NOTSUPP;
				info->feature_discard = 0;
				info->feature_secdiscard = 0;
				blk_queue_max_discard_sectors(rq, 0);
				blk_queue_max_secure_erase_sectors(rq, 0);
			}
			break;
		case BLKIF_OP_FLUSH_DISKCACHE:
		case BLKIF_OP_WRITE_BARRIER:
			if (unlikely(bret.status == BLKIF_RSP_EOPNOTSUPP)) {
				pr_warn_ratelimited("blkfront: %s: %s op failed\n",
				       info->gd->disk_name, op_name(bret.operation));
				blkif_req(req)->error = BLK_STS_NOTSUPP;
			}
			if (unlikely(bret.status == BLKIF_RSP_ERROR &&
				     rinfo->shadow[id].req.u.rw.nr_segments == 0)) {
				pr_warn_ratelimited("blkfront: %s: empty %s op failed\n",
				       info->gd->disk_name, op_name(bret.operation));
				blkif_req(req)->error = BLK_STS_NOTSUPP;
			}
			if (unlikely(blkif_req(req)->error)) {
				if (blkif_req(req)->error == BLK_STS_NOTSUPP)
					blkif_req(req)->error = BLK_STS_OK;
				info->feature_fua = 0;
				info->feature_flush = 0;
				xlvbd_flush(info);
			}
			fallthrough;
		case BLKIF_OP_READ:
		case BLKIF_OP_WRITE:
			if (unlikely(bret.status != BLKIF_RSP_OKAY))
				dev_dbg_ratelimited(&info->xbdev->dev,
					"Bad return from blkdev data request: %#x\n",
					bret.status);

			break;
		default:
			BUG();
		}

		if (likely(!blk_should_fake_timeout(req->q)))
			blk_mq_complete_request(req);
	}

	rinfo->ring.rsp_cons = i;

	if (i != rinfo->ring.req_prod_pvt) {
		int more_to_do;
		RING_FINAL_CHECK_FOR_RESPONSES(&rinfo->ring, more_to_do);
		if (more_to_do)
			goto again;
	} else
		rinfo->ring.sring->rsp_event = i + 1;

	kick_pending_request_queues_locked(rinfo);

	spin_unlock_irqrestore(&rinfo->ring_lock, flags);

	xen_irq_lateeoi(irq, eoiflag);

	return IRQ_HANDLED;

 err:
	info->connected = BLKIF_STATE_ERROR;

	spin_unlock_irqrestore(&rinfo->ring_lock, flags);

	/* No EOI in order to avoid further interrupts. */

	pr_alert("%s disabled for further use\n", info->gd->disk_name);
	return IRQ_HANDLED;
}


static int setup_blkring(struct xenbus_device *dev,
			 struct blkfront_ring_info *rinfo)
{
	struct blkif_sring *sring;
	int err;
	struct blkfront_info *info = rinfo->dev_info;
	unsigned long ring_size = info->nr_ring_pages * XEN_PAGE_SIZE;

	err = xenbus_setup_ring(dev, GFP_NOIO, (void **)&sring,
				info->nr_ring_pages, rinfo->ring_ref);
	if (err)
		goto fail;

	XEN_FRONT_RING_INIT(&rinfo->ring, sring, ring_size);

	err = xenbus_alloc_evtchn(dev, &rinfo->evtchn);
	if (err)
		goto fail;

	err = bind_evtchn_to_irqhandler_lateeoi(rinfo->evtchn, blkif_interrupt,
						0, "blkif", rinfo);
	if (err <= 0) {
		xenbus_dev_fatal(dev, err,
				 "bind_evtchn_to_irqhandler failed");
		goto fail;
	}
	rinfo->irq = err;

	return 0;
fail:
	blkif_free(info, 0);
	return err;
}

/*
 * Write out per-ring/queue nodes including ring-ref and event-channel, and each
 * ring buffer may have multi pages depending on ->nr_ring_pages.
 */
static int write_per_ring_nodes(struct xenbus_transaction xbt,
				struct blkfront_ring_info *rinfo, const char *dir)
{
	int err;
	unsigned int i;
	const char *message = NULL;
	struct blkfront_info *info = rinfo->dev_info;

	if (info->nr_ring_pages == 1) {
		err = xenbus_printf(xbt, dir, "ring-ref", "%u", rinfo->ring_ref[0]);
		if (err) {
			message = "writing ring-ref";
			goto abort_transaction;
		}
	} else {
		for (i = 0; i < info->nr_ring_pages; i++) {
			char ring_ref_name[RINGREF_NAME_LEN];

			snprintf(ring_ref_name, RINGREF_NAME_LEN, "ring-ref%u", i);
			err = xenbus_printf(xbt, dir, ring_ref_name,
					    "%u", rinfo->ring_ref[i]);
			if (err) {
				message = "writing ring-ref";
				goto abort_transaction;
			}
		}
	}

	err = xenbus_printf(xbt, dir, "event-channel", "%u", rinfo->evtchn);
	if (err) {
		message = "writing event-channel";
		goto abort_transaction;
	}

	return 0;

abort_transaction:
	xenbus_transaction_end(xbt, 1);
	if (message)
		xenbus_dev_fatal(info->xbdev, err, "%s", message);

	return err;
}

/* Enable the persistent grants feature. */
static bool feature_persistent = true;
module_param(feature_persistent, bool, 0644);
MODULE_PARM_DESC(feature_persistent,
		"Enables the persistent grants feature");

/* Common code used when first setting up, and when resuming. */
static int talk_to_blkback(struct xenbus_device *dev,
			   struct blkfront_info *info)
{
	const char *message = NULL;
	struct xenbus_transaction xbt;
	int err;
	unsigned int i, max_page_order;
	unsigned int ring_page_order;
	struct blkfront_ring_info *rinfo;

	if (!info)
		return -ENODEV;

	/* Check if backend is trusted. */
	info->bounce = !xen_blkif_trusted ||
		       !xenbus_read_unsigned(dev->nodename, "trusted", 1);

	max_page_order = xenbus_read_unsigned(info->xbdev->otherend,
					      "max-ring-page-order", 0);
	ring_page_order = min(xen_blkif_max_ring_order, max_page_order);
	info->nr_ring_pages = 1 << ring_page_order;

	err = negotiate_mq(info);
	if (err)
		goto destroy_blkring;

	for_each_rinfo(info, rinfo, i) {
		/* Create shared ring, alloc event channel. */
		err = setup_blkring(dev, rinfo);
		if (err)
			goto destroy_blkring;
	}

again:
	err = xenbus_transaction_start(&xbt);
	if (err) {
		xenbus_dev_fatal(dev, err, "starting transaction");
		goto destroy_blkring;
	}

	if (info->nr_ring_pages > 1) {
		err = xenbus_printf(xbt, dev->nodename, "ring-page-order", "%u",
				    ring_page_order);
		if (err) {
			message = "writing ring-page-order";
			goto abort_transaction;
		}
	}

	/* We already got the number of queues/rings in _probe */
	if (info->nr_rings == 1) {
		err = write_per_ring_nodes(xbt, info->rinfo, dev->nodename);
		if (err)
			goto destroy_blkring;
	} else {
		char *path;
		size_t pathsize;

		err = xenbus_printf(xbt, dev->nodename, "multi-queue-num-queues", "%u",
				    info->nr_rings);
		if (err) {
			message = "writing multi-queue-num-queues";
			goto abort_transaction;
		}

		pathsize = strlen(dev->nodename) + QUEUE_NAME_LEN;
		path = kmalloc(pathsize, GFP_KERNEL);
		if (!path) {
			err = -ENOMEM;
			message = "ENOMEM while writing ring references";
			goto abort_transaction;
		}

		for_each_rinfo(info, rinfo, i) {
			memset(path, 0, pathsize);
			snprintf(path, pathsize, "%s/queue-%u", dev->nodename, i);
			err = write_per_ring_nodes(xbt, rinfo, path);
			if (err) {
				kfree(path);
				goto destroy_blkring;
			}
		}
		kfree(path);
	}
	err = xenbus_printf(xbt, dev->nodename, "protocol", "%s",
			    XEN_IO_PROTO_ABI_NATIVE);
	if (err) {
		message = "writing protocol";
		goto abort_transaction;
	}
	info->feature_persistent_parm = feature_persistent;
	err = xenbus_printf(xbt, dev->nodename, "feature-persistent", "%u",
			info->feature_persistent_parm);
	if (err)
		dev_warn(&dev->dev,
			 "writing persistent grants feature to xenbus");

	err = xenbus_transaction_end(xbt, 0);
	if (err) {
		if (err == -EAGAIN)
			goto again;
		xenbus_dev_fatal(dev, err, "completing transaction");
		goto destroy_blkring;
	}

	for_each_rinfo(info, rinfo, i) {
		unsigned int j;

		for (j = 0; j < BLK_RING_SIZE(info); j++)
			rinfo->shadow[j].req.u.rw.id = j + 1;
		rinfo->shadow[BLK_RING_SIZE(info)-1].req.u.rw.id = 0x0fffffff;
	}
	xenbus_switch_state(dev, XenbusStateInitialised);

	return 0;

 abort_transaction:
	xenbus_transaction_end(xbt, 1);
	if (message)
		xenbus_dev_fatal(dev, err, "%s", message);
 destroy_blkring:
	blkif_free(info, 0);
	return err;
}

static int negotiate_mq(struct blkfront_info *info)
{
	unsigned int backend_max_queues;
	unsigned int i;
	struct blkfront_ring_info *rinfo;

	BUG_ON(info->nr_rings);

	/* Check if backend supports multiple queues. */
	backend_max_queues = xenbus_read_unsigned(info->xbdev->otherend,
						  "multi-queue-max-queues", 1);
	info->nr_rings = min(backend_max_queues, xen_blkif_max_queues);
	/* We need at least one ring. */
	if (!info->nr_rings)
		info->nr_rings = 1;

	info->rinfo_size = struct_size(info->rinfo, shadow,
				       BLK_RING_SIZE(info));
	info->rinfo = kvcalloc(info->nr_rings, info->rinfo_size, GFP_KERNEL);
	if (!info->rinfo) {
		xenbus_dev_fatal(info->xbdev, -ENOMEM, "allocating ring_info structure");
		info->nr_rings = 0;
		return -ENOMEM;
	}

	for_each_rinfo(info, rinfo, i) {
		INIT_LIST_HEAD(&rinfo->indirect_pages);
		INIT_LIST_HEAD(&rinfo->grants);
		rinfo->dev_info = info;
		INIT_WORK(&rinfo->work, blkif_restart_queue);
		spin_lock_init(&rinfo->ring_lock);
	}
	return 0;
}

/*
 * Entry point to this code when a new device is created.  Allocate the basic
 * structures and the ring buffer for communication with the backend, and
 * inform the backend of the appropriate details for those.  Switch to
 * Initialised state.
 */
static int blkfront_probe(struct xenbus_device *dev,
			  const struct xenbus_device_id *id)
{
	int err, vdevice;
	struct blkfront_info *info;

	/* FIXME: Use dynamic device id if this is not set. */
	err = xenbus_scanf(XBT_NIL, dev->nodename,
			   "virtual-device", "%i", &vdevice);
	if (err != 1) {
		/* go looking in the extended area instead */
		err = xenbus_scanf(XBT_NIL, dev->nodename, "virtual-device-ext",
				   "%i", &vdevice);
		if (err != 1) {
			xenbus_dev_fatal(dev, err, "reading virtual-device");
			return err;
		}
	}

	if (xen_hvm_domain()) {
		char *type;
		int len;
		/* no unplug has been done: do not hook devices != xen vbds */
		if (xen_has_pv_and_legacy_disk_devices()) {
			int major;

			if (!VDEV_IS_EXTENDED(vdevice))
				major = BLKIF_MAJOR(vdevice);
			else
				major = XENVBD_MAJOR;

			if (major != XENVBD_MAJOR) {
				printk(KERN_INFO
						"%s: HVM does not support vbd %d as xen block device\n",
						__func__, vdevice);
				return -ENODEV;
			}
		}
		/* do not create a PV cdrom device if we are an HVM guest */
		type = xenbus_read(XBT_NIL, dev->nodename, "device-type", &len);
		if (IS_ERR(type))
			return -ENODEV;
		if (strncmp(type, "cdrom", 5) == 0) {
			kfree(type);
			return -ENODEV;
		}
		kfree(type);
	}
	info = kzalloc(sizeof(*info), GFP_KERNEL);
	if (!info) {
		xenbus_dev_fatal(dev, -ENOMEM, "allocating info structure");
		return -ENOMEM;
	}

	info->xbdev = dev;

	mutex_init(&info->mutex);
	info->vdevice = vdevice;
	info->connected = BLKIF_STATE_DISCONNECTED;

	/* Front end dir is a number, which is used as the id. */
	info->handle = simple_strtoul(strrchr(dev->nodename, '/')+1, NULL, 0);
	dev_set_drvdata(&dev->dev, info);

	mutex_lock(&blkfront_mutex);
	list_add(&info->info_list, &info_list);
	mutex_unlock(&blkfront_mutex);

	return 0;
}

static int blkif_recover(struct blkfront_info *info)
{
	unsigned int r_index;
	struct request *req, *n;
	int rc;
	struct bio *bio;
	unsigned int segs;
	struct blkfront_ring_info *rinfo;

	blkfront_gather_backend_features(info);
	/* Reset limits changed by blk_mq_update_nr_hw_queues(). */
	blkif_set_queue_limits(info);
	segs = info->max_indirect_segments ? : BLKIF_MAX_SEGMENTS_PER_REQUEST;
	blk_queue_max_segments(info->rq, segs / GRANTS_PER_PSEG);

	for_each_rinfo(info, rinfo, r_index) {
		rc = blkfront_setup_indirect(rinfo);
		if (rc)
			return rc;
	}
	xenbus_switch_state(info->xbdev, XenbusStateConnected);

	/* Now safe for us to use the shared ring */
	info->connected = BLKIF_STATE_CONNECTED;

	for_each_rinfo(info, rinfo, r_index) {
		/* Kick any other new requests queued since we resumed */
		kick_pending_request_queues(rinfo);
	}

	list_for_each_entry_safe(req, n, &info->requests, queuelist) {
		/* Requeue pending requests (flush or discard) */
		list_del_init(&req->queuelist);
		BUG_ON(req->nr_phys_segments > segs);
		blk_mq_requeue_request(req, false);
	}
	blk_mq_start_stopped_hw_queues(info->rq, true);
	blk_mq_kick_requeue_list(info->rq);

	while ((bio = bio_list_pop(&info->bio_list)) != NULL) {
		/* Traverse the list of pending bios and re-queue them */
		submit_bio(bio);
	}

	return 0;
}

/*
 * We are reconnecting to the backend, due to a suspend/resume, or a backend
 * driver restart.  We tear down our blkif structure and recreate it, but
 * leave the device-layer structures intact so that this is transparent to the
 * rest of the kernel.
 */
static int blkfront_resume(struct xenbus_device *dev)
{
	struct blkfront_info *info = dev_get_drvdata(&dev->dev);
	int err = 0;
	unsigned int i, j;
	struct blkfront_ring_info *rinfo;

	dev_dbg(&dev->dev, "blkfront_resume: %s\n", dev->nodename);

	bio_list_init(&info->bio_list);
	INIT_LIST_HEAD(&info->requests);
	for_each_rinfo(info, rinfo, i) {
		struct bio_list merge_bio;
		struct blk_shadow *shadow = rinfo->shadow;

		for (j = 0; j < BLK_RING_SIZE(info); j++) {
			/* Not in use? */
			if (!shadow[j].request)
				continue;

			/*
			 * Get the bios in the request so we can re-queue them.
			 */
			if (req_op(shadow[j].request) == REQ_OP_FLUSH ||
			    req_op(shadow[j].request) == REQ_OP_DISCARD ||
			    req_op(shadow[j].request) == REQ_OP_SECURE_ERASE ||
			    shadow[j].request->cmd_flags & REQ_FUA) {
				/*
				 * Flush operations don't contain bios, so
				 * we need to requeue the whole request
				 *
				 * XXX: but this doesn't make any sense for a
				 * write with the FUA flag set..
				 */
				list_add(&shadow[j].request->queuelist, &info->requests);
				continue;
			}
			merge_bio.head = shadow[j].request->bio;
			merge_bio.tail = shadow[j].request->biotail;
			bio_list_merge(&info->bio_list, &merge_bio);
			shadow[j].request->bio = NULL;
			blk_mq_end_request(shadow[j].request, BLK_STS_OK);
		}
	}

	blkif_free(info, info->connected == BLKIF_STATE_CONNECTED);

	err = talk_to_blkback(dev, info);
	if (!err)
		blk_mq_update_nr_hw_queues(&info->tag_set, info->nr_rings);

	/*
	 * We have to wait for the backend to switch to
	 * connected state, since we want to read which
	 * features it supports.
	 */

	return err;
}

static void blkfront_closing(struct blkfront_info *info)
{
	struct xenbus_device *xbdev = info->xbdev;
	struct blkfront_ring_info *rinfo;
	unsigned int i;

	if (xbdev->state == XenbusStateClosing)
		return;

	/* No more blkif_request(). */
	if (info->rq && info->gd) {
		blk_mq_stop_hw_queues(info->rq);
		blk_mark_disk_dead(info->gd);
		set_capacity(info->gd, 0);
	}

	for_each_rinfo(info, rinfo, i) {
		/* No more gnttab callback work. */
		gnttab_cancel_free_callback(&rinfo->callback);

		/* Flush gnttab callback work. Must be done with no locks held. */
		flush_work(&rinfo->work);
	}

	xenbus_frontend_closed(xbdev);
}

static void blkfront_setup_discard(struct blkfront_info *info)
{
	info->feature_discard = 1;
	info->discard_granularity = xenbus_read_unsigned(info->xbdev->otherend,
							 "discard-granularity",
							 0);
	info->discard_alignment = xenbus_read_unsigned(info->xbdev->otherend,
						       "discard-alignment", 0);
	info->feature_secdiscard =
		!!xenbus_read_unsigned(info->xbdev->otherend, "discard-secure",
				       0);
}

static int blkfront_setup_indirect(struct blkfront_ring_info *rinfo)
{
	unsigned int psegs, grants, memflags;
	int err, i;
	struct blkfront_info *info = rinfo->dev_info;

	memflags = memalloc_noio_save();

	if (info->max_indirect_segments == 0) {
		if (!HAS_EXTRA_REQ)
			grants = BLKIF_MAX_SEGMENTS_PER_REQUEST;
		else {
			/*
			 * When an extra req is required, the maximum
			 * grants supported is related to the size of the
			 * Linux block segment.
			 */
			grants = GRANTS_PER_PSEG;
		}
	}
	else
		grants = info->max_indirect_segments;
	psegs = DIV_ROUND_UP(grants, GRANTS_PER_PSEG);

	err = fill_grant_buffer(rinfo,
				(grants + INDIRECT_GREFS(grants)) * BLK_RING_SIZE(info));
	if (err)
		goto out_of_memory;

	if (!info->bounce && info->max_indirect_segments) {
		/*
		 * We are using indirect descriptors but don't have a bounce
		 * buffer, we need to allocate a set of pages that can be
		 * used for mapping indirect grefs
		 */
		int num = INDIRECT_GREFS(grants) * BLK_RING_SIZE(info);

		BUG_ON(!list_empty(&rinfo->indirect_pages));
		for (i = 0; i < num; i++) {
			struct page *indirect_page = alloc_page(GFP_KERNEL |
								__GFP_ZERO);
			if (!indirect_page)
				goto out_of_memory;
			list_add(&indirect_page->lru, &rinfo->indirect_pages);
		}
	}

	for (i = 0; i < BLK_RING_SIZE(info); i++) {
		rinfo->shadow[i].grants_used =
			kvcalloc(grants,
				 sizeof(rinfo->shadow[i].grants_used[0]),
				 GFP_KERNEL);
		rinfo->shadow[i].sg = kvcalloc(psegs,
					       sizeof(rinfo->shadow[i].sg[0]),
					       GFP_KERNEL);
		if (info->max_indirect_segments)
			rinfo->shadow[i].indirect_grants =
				kvcalloc(INDIRECT_GREFS(grants),
					 sizeof(rinfo->shadow[i].indirect_grants[0]),
					 GFP_KERNEL);
		if ((rinfo->shadow[i].grants_used == NULL) ||
			(rinfo->shadow[i].sg == NULL) ||
		     (info->max_indirect_segments &&
		     (rinfo->shadow[i].indirect_grants == NULL)))
			goto out_of_memory;
		sg_init_table(rinfo->shadow[i].sg, psegs);
	}

	memalloc_noio_restore(memflags);

	return 0;

out_of_memory:
	for (i = 0; i < BLK_RING_SIZE(info); i++) {
		kvfree(rinfo->shadow[i].grants_used);
		rinfo->shadow[i].grants_used = NULL;
		kvfree(rinfo->shadow[i].sg);
		rinfo->shadow[i].sg = NULL;
		kvfree(rinfo->shadow[i].indirect_grants);
		rinfo->shadow[i].indirect_grants = NULL;
	}
	if (!list_empty(&rinfo->indirect_pages)) {
		struct page *indirect_page, *n;
		list_for_each_entry_safe(indirect_page, n, &rinfo->indirect_pages, lru) {
			list_del(&indirect_page->lru);
			__free_page(indirect_page);
		}
	}

	memalloc_noio_restore(memflags);

	return -ENOMEM;
}

/*
 * Gather all backend feature-*
 */
static void blkfront_gather_backend_features(struct blkfront_info *info)
{
	unsigned int indirect_segments;

	info->feature_flush = 0;
	info->feature_fua = 0;

	/*
	 * If there's no "feature-barrier" defined, then it means
	 * we're dealing with a very old backend which writes
	 * synchronously; nothing to do.
	 *
	 * If there are barriers, then we use flush.
	 */
	if (xenbus_read_unsigned(info->xbdev->otherend, "feature-barrier", 0)) {
		info->feature_flush = 1;
		info->feature_fua = 1;
	}

	/*
	 * And if there is "feature-flush-cache" use that above
	 * barriers.
	 */
	if (xenbus_read_unsigned(info->xbdev->otherend, "feature-flush-cache",
				 0)) {
		info->feature_flush = 1;
		info->feature_fua = 0;
	}

	if (xenbus_read_unsigned(info->xbdev->otherend, "feature-discard", 0))
		blkfront_setup_discard(info);

<<<<<<< HEAD
	if (feature_persistent)
=======
	if (info->feature_persistent_parm)
>>>>>>> 9fecab24
		info->feature_persistent =
			!!xenbus_read_unsigned(info->xbdev->otherend,
					       "feature-persistent", 0);
	if (info->feature_persistent)
		info->bounce = true;

	indirect_segments = xenbus_read_unsigned(info->xbdev->otherend,
					"feature-max-indirect-segments", 0);
	if (indirect_segments > xen_blkif_max_segments)
		indirect_segments = xen_blkif_max_segments;
	if (indirect_segments <= BLKIF_MAX_SEGMENTS_PER_REQUEST)
		indirect_segments = 0;
	info->max_indirect_segments = indirect_segments;

	if (info->feature_persistent) {
		mutex_lock(&blkfront_mutex);
		schedule_delayed_work(&blkfront_work, HZ * 10);
		mutex_unlock(&blkfront_mutex);
	}
}

/*
 * Invoked when the backend is finally 'ready' (and has told produced
 * the details about the physical device - #sectors, size, etc).
 */
static void blkfront_connect(struct blkfront_info *info)
{
	unsigned long long sectors;
	unsigned long sector_size;
	unsigned int physical_sector_size;
	int err, i;
	struct blkfront_ring_info *rinfo;

	switch (info->connected) {
	case BLKIF_STATE_CONNECTED:
		/*
		 * Potentially, the back-end may be signalling
		 * a capacity change; update the capacity.
		 */
		err = xenbus_scanf(XBT_NIL, info->xbdev->otherend,
				   "sectors", "%Lu", &sectors);
		if (XENBUS_EXIST_ERR(err))
			return;
		printk(KERN_INFO "Setting capacity to %Lu\n",
		       sectors);
		set_capacity_and_notify(info->gd, sectors);

		return;
	case BLKIF_STATE_SUSPENDED:
		/*
		 * If we are recovering from suspension, we need to wait
		 * for the backend to announce it's features before
		 * reconnecting, at least we need to know if the backend
		 * supports indirect descriptors, and how many.
		 */
		blkif_recover(info);
		return;

	default:
		break;
	}

	dev_dbg(&info->xbdev->dev, "%s:%s.\n",
		__func__, info->xbdev->otherend);

	err = xenbus_gather(XBT_NIL, info->xbdev->otherend,
			    "sectors", "%llu", &sectors,
			    "info", "%u", &info->vdisk_info,
			    "sector-size", "%lu", &sector_size,
			    NULL);
	if (err) {
		xenbus_dev_fatal(info->xbdev, err,
				 "reading backend fields at %s",
				 info->xbdev->otherend);
		return;
	}

	/*
	 * physical-sector-size is a newer field, so old backends may not
	 * provide this. Assume physical sector size to be the same as
	 * sector_size in that case.
	 */
	physical_sector_size = xenbus_read_unsigned(info->xbdev->otherend,
						    "physical-sector-size",
						    sector_size);
	blkfront_gather_backend_features(info);
	for_each_rinfo(info, rinfo, i) {
		err = blkfront_setup_indirect(rinfo);
		if (err) {
			xenbus_dev_fatal(info->xbdev, err, "setup_indirect at %s",
					 info->xbdev->otherend);
			blkif_free(info, 0);
			break;
		}
	}

	err = xlvbd_alloc_gendisk(sectors, info, sector_size,
				  physical_sector_size);
	if (err) {
		xenbus_dev_fatal(info->xbdev, err, "xlvbd_add at %s",
				 info->xbdev->otherend);
		goto fail;
	}

	xenbus_switch_state(info->xbdev, XenbusStateConnected);

	/* Kick pending requests. */
	info->connected = BLKIF_STATE_CONNECTED;
	for_each_rinfo(info, rinfo, i)
		kick_pending_request_queues(rinfo);

	err = device_add_disk(&info->xbdev->dev, info->gd, NULL);
	if (err) {
		put_disk(info->gd);
		blk_mq_free_tag_set(&info->tag_set);
		info->rq = NULL;
		goto fail;
	}

	info->is_ready = 1;
	return;

fail:
	blkif_free(info, 0);
	return;
}

/*
 * Callback received when the backend's state changes.
 */
static void blkback_changed(struct xenbus_device *dev,
			    enum xenbus_state backend_state)
{
	struct blkfront_info *info = dev_get_drvdata(&dev->dev);

	dev_dbg(&dev->dev, "blkfront:blkback_changed to state %d.\n", backend_state);

	switch (backend_state) {
	case XenbusStateInitWait:
		if (dev->state != XenbusStateInitialising)
			break;
		if (talk_to_blkback(dev, info))
			break;
		break;
	case XenbusStateInitialising:
	case XenbusStateInitialised:
	case XenbusStateReconfiguring:
	case XenbusStateReconfigured:
	case XenbusStateUnknown:
		break;

	case XenbusStateConnected:
		/*
		 * talk_to_blkback sets state to XenbusStateInitialised
		 * and blkfront_connect sets it to XenbusStateConnected
		 * (if connection went OK).
		 *
		 * If the backend (or toolstack) decides to poke at backend
		 * state (and re-trigger the watch by setting the state repeatedly
		 * to XenbusStateConnected (4)) we need to deal with this.
		 * This is allowed as this is used to communicate to the guest
		 * that the size of disk has changed!
		 */
		if ((dev->state != XenbusStateInitialised) &&
		    (dev->state != XenbusStateConnected)) {
			if (talk_to_blkback(dev, info))
				break;
		}

		blkfront_connect(info);
		break;

	case XenbusStateClosed:
		if (dev->state == XenbusStateClosed)
			break;
		fallthrough;
	case XenbusStateClosing:
		blkfront_closing(info);
		break;
	}
}

static int blkfront_remove(struct xenbus_device *xbdev)
{
	struct blkfront_info *info = dev_get_drvdata(&xbdev->dev);

	dev_dbg(&xbdev->dev, "%s removed", xbdev->nodename);

	if (info->gd)
		del_gendisk(info->gd);

	mutex_lock(&blkfront_mutex);
	list_del(&info->info_list);
	mutex_unlock(&blkfront_mutex);

	blkif_free(info, 0);
	if (info->gd) {
		xlbd_release_minors(info->gd->first_minor, info->gd->minors);
		put_disk(info->gd);
		blk_mq_free_tag_set(&info->tag_set);
	}

	kfree(info);
	return 0;
}

static int blkfront_is_ready(struct xenbus_device *dev)
{
	struct blkfront_info *info = dev_get_drvdata(&dev->dev);

	return info->is_ready && info->xbdev;
}

static const struct block_device_operations xlvbd_block_fops =
{
	.owner = THIS_MODULE,
	.getgeo = blkif_getgeo,
	.ioctl = blkif_ioctl,
	.compat_ioctl = blkdev_compat_ptr_ioctl,
};


static const struct xenbus_device_id blkfront_ids[] = {
	{ "vbd" },
	{ "" }
};

static struct xenbus_driver blkfront_driver = {
	.ids  = blkfront_ids,
	.probe = blkfront_probe,
	.remove = blkfront_remove,
	.resume = blkfront_resume,
	.otherend_changed = blkback_changed,
	.is_ready = blkfront_is_ready,
};

static void purge_persistent_grants(struct blkfront_info *info)
{
	unsigned int i;
	unsigned long flags;
	struct blkfront_ring_info *rinfo;

	for_each_rinfo(info, rinfo, i) {
		struct grant *gnt_list_entry, *tmp;
		LIST_HEAD(grants);

		spin_lock_irqsave(&rinfo->ring_lock, flags);

		if (rinfo->persistent_gnts_c == 0) {
			spin_unlock_irqrestore(&rinfo->ring_lock, flags);
			continue;
		}

		list_for_each_entry_safe(gnt_list_entry, tmp, &rinfo->grants,
					 node) {
			if (gnt_list_entry->gref == INVALID_GRANT_REF ||
			    !gnttab_try_end_foreign_access(gnt_list_entry->gref))
				continue;

			list_del(&gnt_list_entry->node);
			rinfo->persistent_gnts_c--;
			gnt_list_entry->gref = INVALID_GRANT_REF;
			list_add_tail(&gnt_list_entry->node, &grants);
		}

		list_splice_tail(&grants, &rinfo->grants);

		spin_unlock_irqrestore(&rinfo->ring_lock, flags);
	}
}

static void blkfront_delay_work(struct work_struct *work)
{
	struct blkfront_info *info;
	bool need_schedule_work = false;

	/*
	 * Note that when using bounce buffers but not persistent grants
	 * there's no need to run blkfront_delay_work because grants are
	 * revoked in blkif_completion or else an error is reported and the
	 * connection is closed.
	 */

	mutex_lock(&blkfront_mutex);

	list_for_each_entry(info, &info_list, info_list) {
		if (info->feature_persistent) {
			need_schedule_work = true;
			mutex_lock(&info->mutex);
			purge_persistent_grants(info);
			mutex_unlock(&info->mutex);
		}
	}

	if (need_schedule_work)
		schedule_delayed_work(&blkfront_work, HZ * 10);

	mutex_unlock(&blkfront_mutex);
}

static int __init xlblk_init(void)
{
	int ret;
	int nr_cpus = num_online_cpus();

	if (!xen_domain())
		return -ENODEV;

	if (!xen_has_pv_disk_devices())
		return -ENODEV;

	if (register_blkdev(XENVBD_MAJOR, DEV_NAME)) {
		pr_warn("xen_blk: can't get major %d with name %s\n",
			XENVBD_MAJOR, DEV_NAME);
		return -ENODEV;
	}

	if (xen_blkif_max_segments < BLKIF_MAX_SEGMENTS_PER_REQUEST)
		xen_blkif_max_segments = BLKIF_MAX_SEGMENTS_PER_REQUEST;

	if (xen_blkif_max_ring_order > XENBUS_MAX_RING_GRANT_ORDER) {
		pr_info("Invalid max_ring_order (%d), will use default max: %d.\n",
			xen_blkif_max_ring_order, XENBUS_MAX_RING_GRANT_ORDER);
		xen_blkif_max_ring_order = XENBUS_MAX_RING_GRANT_ORDER;
	}

	if (xen_blkif_max_queues > nr_cpus) {
		pr_info("Invalid max_queues (%d), will use default max: %d.\n",
			xen_blkif_max_queues, nr_cpus);
		xen_blkif_max_queues = nr_cpus;
	}

	INIT_DELAYED_WORK(&blkfront_work, blkfront_delay_work);

	ret = xenbus_register_frontend(&blkfront_driver);
	if (ret) {
		unregister_blkdev(XENVBD_MAJOR, DEV_NAME);
		return ret;
	}

	return 0;
}
module_init(xlblk_init);


static void __exit xlblk_exit(void)
{
	cancel_delayed_work_sync(&blkfront_work);

	xenbus_unregister_driver(&blkfront_driver);
	unregister_blkdev(XENVBD_MAJOR, DEV_NAME);
	kfree(minors);
}
module_exit(xlblk_exit);

MODULE_DESCRIPTION("Xen virtual block device frontend");
MODULE_LICENSE("GPL");
MODULE_ALIAS_BLOCKDEV_MAJOR(XENVBD_MAJOR);
MODULE_ALIAS("xen:vbd");
MODULE_ALIAS("xenblk");<|MERGE_RESOLUTION|>--- conflicted
+++ resolved
@@ -2285,11 +2285,7 @@
 	if (xenbus_read_unsigned(info->xbdev->otherend, "feature-discard", 0))
 		blkfront_setup_discard(info);
 
-<<<<<<< HEAD
-	if (feature_persistent)
-=======
 	if (info->feature_persistent_parm)
->>>>>>> 9fecab24
 		info->feature_persistent =
 			!!xenbus_read_unsigned(info->xbdev->otherend,
 					       "feature-persistent", 0);
