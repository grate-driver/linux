--- conflicted
+++ resolved
@@ -1336,8 +1336,6 @@
 	bool partscan = false;
 	int lo_number;
 	struct loop_worker *pos, *worker;
-<<<<<<< HEAD
-=======
 
 	/*
 	 * Flush loop_configure() and loop_change_fd(). It is acceptable for
@@ -1350,7 +1348,6 @@
 	 * loop_validate_file() now fails because l->lo_state != Lo_bound
 	 * became visible.
 	 */
->>>>>>> f37d84f0
 
 	mutex_lock(&lo->lo_mutex);
 	if (WARN_ON_ONCE(lo->lo_state != Lo_rundown)) {
@@ -2480,17 +2477,10 @@
 		if (lo->lo_state == Lo_unbound)
 			goto found;
 	}
-<<<<<<< HEAD
 	mutex_unlock(&loop_ctl_mutex);
 	return loop_add(-1);
 found:
 	mutex_unlock(&loop_ctl_mutex);
-=======
-	mutex_unlock(&loop_ctl_mutex);
-	return loop_add(-1);
-found:
-	mutex_unlock(&loop_ctl_mutex);
->>>>>>> f37d84f0
 	return id;
 }
 
