--- conflicted
+++ resolved
@@ -546,10 +546,7 @@
 		ret = call_read_iter(file, &cmd->iocb, &iter);
 
 	lo_rw_aio_do_completion(cmd);
-<<<<<<< HEAD
-=======
 	kthread_associate_blkcg(NULL);
->>>>>>> 9abd04af
 
 	if (ret != -EIOCBQUEUED)
 		cmd->iocb.ki_complete(&cmd->iocb, ret, 0);
