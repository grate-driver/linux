// SPDX-License-Identifier: GPL-2.0-or-later
/*
   drbd.c

   This file is part of DRBD by Philipp Reisner and Lars Ellenberg.

   Copyright (C) 2001-2008, LINBIT Information Technologies GmbH.
   Copyright (C) 1999-2008, Philipp Reisner <philipp.reisner@linbit.com>.
   Copyright (C) 2002-2008, Lars Ellenberg <lars.ellenberg@linbit.com>.

   Thanks to Carter Burden, Bart Grantham and Gennadiy Nerubayev
   from Logicworks, Inc. for making SDP replication support possible.


 */

#define pr_fmt(fmt)	KBUILD_MODNAME ": " fmt

#include <linux/module.h>
#include <linux/jiffies.h>
#include <linux/drbd.h>
#include <linux/uaccess.h>
#include <asm/types.h>
#include <net/sock.h>
#include <linux/ctype.h>
#include <linux/mutex.h>
#include <linux/fs.h>
#include <linux/file.h>
#include <linux/proc_fs.h>
#include <linux/init.h>
#include <linux/mm.h>
#include <linux/memcontrol.h>
#include <linux/mm_inline.h>
#include <linux/slab.h>
#include <linux/random.h>
#include <linux/reboot.h>
#include <linux/notifier.h>
#include <linux/kthread.h>
#include <linux/workqueue.h>
#define __KERNEL_SYSCALLS__
#include <linux/unistd.h>
#include <linux/vmalloc.h>
#include <linux/sched/signal.h>

#include <linux/drbd_limits.h>
#include "drbd_int.h"
#include "drbd_protocol.h"
#include "drbd_req.h" /* only for _req_mod in tl_release and tl_clear */
#include "drbd_vli.h"
#include "drbd_debugfs.h"

static DEFINE_MUTEX(drbd_main_mutex);
static int drbd_open(struct block_device *bdev, fmode_t mode);
static void drbd_release(struct gendisk *gd, fmode_t mode);
static void md_sync_timer_fn(struct timer_list *t);
static int w_bitmap_io(struct drbd_work *w, int unused);

MODULE_AUTHOR("Philipp Reisner <phil@linbit.com>, "
	      "Lars Ellenberg <lars@linbit.com>");
MODULE_DESCRIPTION("drbd - Distributed Replicated Block Device v" REL_VERSION);
MODULE_VERSION(REL_VERSION);
MODULE_LICENSE("GPL");
MODULE_PARM_DESC(minor_count, "Approximate number of drbd devices ("
		 __stringify(DRBD_MINOR_COUNT_MIN) "-" __stringify(DRBD_MINOR_COUNT_MAX) ")");
MODULE_ALIAS_BLOCKDEV_MAJOR(DRBD_MAJOR);

#include <linux/moduleparam.h>
/* thanks to these macros, if compiled into the kernel (not-module),
 * these become boot parameters (e.g., drbd.minor_count) */

#ifdef CONFIG_DRBD_FAULT_INJECTION
int drbd_enable_faults;
int drbd_fault_rate;
static int drbd_fault_count;
static int drbd_fault_devs;
/* bitmap of enabled faults */
module_param_named(enable_faults, drbd_enable_faults, int, 0664);
/* fault rate % value - applies to all enabled faults */
module_param_named(fault_rate, drbd_fault_rate, int, 0664);
/* count of faults inserted */
module_param_named(fault_count, drbd_fault_count, int, 0664);
/* bitmap of devices to insert faults on */
module_param_named(fault_devs, drbd_fault_devs, int, 0644);
#endif

/* module parameters we can keep static */
static bool drbd_allow_oos; /* allow_open_on_secondary */
static bool drbd_disable_sendpage;
MODULE_PARM_DESC(allow_oos, "DONT USE!");
module_param_named(allow_oos, drbd_allow_oos, bool, 0);
module_param_named(disable_sendpage, drbd_disable_sendpage, bool, 0644);

/* module parameters we share */
int drbd_proc_details; /* Detail level in proc drbd*/
module_param_named(proc_details, drbd_proc_details, int, 0644);
/* module parameters shared with defaults */
unsigned int drbd_minor_count = DRBD_MINOR_COUNT_DEF;
/* Module parameter for setting the user mode helper program
 * to run. Default is /sbin/drbdadm */
char drbd_usermode_helper[80] = "/sbin/drbdadm";
module_param_named(minor_count, drbd_minor_count, uint, 0444);
module_param_string(usermode_helper, drbd_usermode_helper, sizeof(drbd_usermode_helper), 0644);

/* in 2.6.x, our device mapping and config info contains our virtual gendisks
 * as member "struct gendisk *vdisk;"
 */
struct idr drbd_devices;
struct list_head drbd_resources;
struct mutex resources_mutex;

struct kmem_cache *drbd_request_cache;
struct kmem_cache *drbd_ee_cache;	/* peer requests */
struct kmem_cache *drbd_bm_ext_cache;	/* bitmap extents */
struct kmem_cache *drbd_al_ext_cache;	/* activity log extents */
mempool_t drbd_request_mempool;
mempool_t drbd_ee_mempool;
mempool_t drbd_md_io_page_pool;
struct bio_set drbd_md_io_bio_set;
struct bio_set drbd_io_bio_set;

/* I do not use a standard mempool, because:
   1) I want to hand out the pre-allocated objects first.
   2) I want to be able to interrupt sleeping allocation with a signal.
   Note: This is a single linked list, the next pointer is the private
	 member of struct page.
 */
struct page *drbd_pp_pool;
spinlock_t   drbd_pp_lock;
int          drbd_pp_vacant;
wait_queue_head_t drbd_pp_wait;

DEFINE_RATELIMIT_STATE(drbd_ratelimit_state, 5 * HZ, 5);

static const struct block_device_operations drbd_ops = {
	.owner		= THIS_MODULE,
	.submit_bio	= drbd_submit_bio,
	.open		= drbd_open,
	.release	= drbd_release,
};

#ifdef __CHECKER__
/* When checking with sparse, and this is an inline function, sparse will
   give tons of false positives. When this is a real functions sparse works.
 */
int _get_ldev_if_state(struct drbd_device *device, enum drbd_disk_state mins)
{
	int io_allowed;

	atomic_inc(&device->local_cnt);
	io_allowed = (device->state.disk >= mins);
	if (!io_allowed) {
		if (atomic_dec_and_test(&device->local_cnt))
			wake_up(&device->misc_wait);
	}
	return io_allowed;
}

#endif

/**
 * tl_release() - mark as BARRIER_ACKED all requests in the corresponding transfer log epoch
 * @connection:	DRBD connection.
 * @barrier_nr:	Expected identifier of the DRBD write barrier packet.
 * @set_size:	Expected number of requests before that barrier.
 *
 * In case the passed barrier_nr or set_size does not match the oldest
 * epoch of not yet barrier-acked requests, this function will cause a
 * termination of the connection.
 */
void tl_release(struct drbd_connection *connection, unsigned int barrier_nr,
		unsigned int set_size)
{
	struct drbd_request *r;
	struct drbd_request *req = NULL;
	int expect_epoch = 0;
	int expect_size = 0;

	spin_lock_irq(&connection->resource->req_lock);

	/* find oldest not yet barrier-acked write request,
	 * count writes in its epoch. */
	list_for_each_entry(r, &connection->transfer_log, tl_requests) {
		const unsigned s = r->rq_state;
		if (!req) {
			if (!(s & RQ_WRITE))
				continue;
			if (!(s & RQ_NET_MASK))
				continue;
			if (s & RQ_NET_DONE)
				continue;
			req = r;
			expect_epoch = req->epoch;
			expect_size ++;
		} else {
			if (r->epoch != expect_epoch)
				break;
			if (!(s & RQ_WRITE))
				continue;
			/* if (s & RQ_DONE): not expected */
			/* if (!(s & RQ_NET_MASK)): not expected */
			expect_size++;
		}
	}

	/* first some paranoia code */
	if (req == NULL) {
		drbd_err(connection, "BAD! BarrierAck #%u received, but no epoch in tl!?\n",
			 barrier_nr);
		goto bail;
	}
	if (expect_epoch != barrier_nr) {
		drbd_err(connection, "BAD! BarrierAck #%u received, expected #%u!\n",
			 barrier_nr, expect_epoch);
		goto bail;
	}

	if (expect_size != set_size) {
		drbd_err(connection, "BAD! BarrierAck #%u received with n_writes=%u, expected n_writes=%u!\n",
			 barrier_nr, set_size, expect_size);
		goto bail;
	}

	/* Clean up list of requests processed during current epoch. */
	/* this extra list walk restart is paranoia,
	 * to catch requests being barrier-acked "unexpectedly".
	 * It usually should find the same req again, or some READ preceding it. */
	list_for_each_entry(req, &connection->transfer_log, tl_requests)
		if (req->epoch == expect_epoch)
			break;
	list_for_each_entry_safe_from(req, r, &connection->transfer_log, tl_requests) {
		if (req->epoch != expect_epoch)
			break;
		_req_mod(req, BARRIER_ACKED);
	}
	spin_unlock_irq(&connection->resource->req_lock);

	return;

bail:
	spin_unlock_irq(&connection->resource->req_lock);
	conn_request_state(connection, NS(conn, C_PROTOCOL_ERROR), CS_HARD);
}


/**
 * _tl_restart() - Walks the transfer log, and applies an action to all requests
 * @connection:	DRBD connection to operate on.
 * @what:       The action/event to perform with all request objects
 *
 * @what might be one of CONNECTION_LOST_WHILE_PENDING, RESEND, FAIL_FROZEN_DISK_IO,
 * RESTART_FROZEN_DISK_IO.
 */
/* must hold resource->req_lock */
void _tl_restart(struct drbd_connection *connection, enum drbd_req_event what)
{
	struct drbd_request *req, *r;

	list_for_each_entry_safe(req, r, &connection->transfer_log, tl_requests)
		_req_mod(req, what);
}

void tl_restart(struct drbd_connection *connection, enum drbd_req_event what)
{
	spin_lock_irq(&connection->resource->req_lock);
	_tl_restart(connection, what);
	spin_unlock_irq(&connection->resource->req_lock);
}

/**
 * tl_clear() - Clears all requests and &struct drbd_tl_epoch objects out of the TL
 * @device:	DRBD device.
 *
 * This is called after the connection to the peer was lost. The storage covered
 * by the requests on the transfer gets marked as our of sync. Called from the
 * receiver thread and the worker thread.
 */
void tl_clear(struct drbd_connection *connection)
{
	tl_restart(connection, CONNECTION_LOST_WHILE_PENDING);
}

/**
 * tl_abort_disk_io() - Abort disk I/O for all requests for a certain device in the TL
 * @device:	DRBD device.
 */
void tl_abort_disk_io(struct drbd_device *device)
{
	struct drbd_connection *connection = first_peer_device(device)->connection;
	struct drbd_request *req, *r;

	spin_lock_irq(&connection->resource->req_lock);
	list_for_each_entry_safe(req, r, &connection->transfer_log, tl_requests) {
		if (!(req->rq_state & RQ_LOCAL_PENDING))
			continue;
		if (req->device != device)
			continue;
		_req_mod(req, ABORT_DISK_IO);
	}
	spin_unlock_irq(&connection->resource->req_lock);
}

static int drbd_thread_setup(void *arg)
{
	struct drbd_thread *thi = (struct drbd_thread *) arg;
	struct drbd_resource *resource = thi->resource;
	unsigned long flags;
	int retval;

	snprintf(current->comm, sizeof(current->comm), "drbd_%c_%s",
		 thi->name[0],
		 resource->name);

	allow_kernel_signal(DRBD_SIGKILL);
	allow_kernel_signal(SIGXCPU);
restart:
	retval = thi->function(thi);

	spin_lock_irqsave(&thi->t_lock, flags);

	/* if the receiver has been "EXITING", the last thing it did
	 * was set the conn state to "StandAlone",
	 * if now a re-connect request comes in, conn state goes C_UNCONNECTED,
	 * and receiver thread will be "started".
	 * drbd_thread_start needs to set "RESTARTING" in that case.
	 * t_state check and assignment needs to be within the same spinlock,
	 * so either thread_start sees EXITING, and can remap to RESTARTING,
	 * or thread_start see NONE, and can proceed as normal.
	 */

	if (thi->t_state == RESTARTING) {
		drbd_info(resource, "Restarting %s thread\n", thi->name);
		thi->t_state = RUNNING;
		spin_unlock_irqrestore(&thi->t_lock, flags);
		goto restart;
	}

	thi->task = NULL;
	thi->t_state = NONE;
	smp_mb();
	complete_all(&thi->stop);
	spin_unlock_irqrestore(&thi->t_lock, flags);

	drbd_info(resource, "Terminating %s\n", current->comm);

	/* Release mod reference taken when thread was started */

	if (thi->connection)
		kref_put(&thi->connection->kref, drbd_destroy_connection);
	kref_put(&resource->kref, drbd_destroy_resource);
	module_put(THIS_MODULE);
	return retval;
}

static void drbd_thread_init(struct drbd_resource *resource, struct drbd_thread *thi,
			     int (*func) (struct drbd_thread *), const char *name)
{
	spin_lock_init(&thi->t_lock);
	thi->task    = NULL;
	thi->t_state = NONE;
	thi->function = func;
	thi->resource = resource;
	thi->connection = NULL;
	thi->name = name;
}

int drbd_thread_start(struct drbd_thread *thi)
{
	struct drbd_resource *resource = thi->resource;
	struct task_struct *nt;
	unsigned long flags;

	/* is used from state engine doing drbd_thread_stop_nowait,
	 * while holding the req lock irqsave */
	spin_lock_irqsave(&thi->t_lock, flags);

	switch (thi->t_state) {
	case NONE:
		drbd_info(resource, "Starting %s thread (from %s [%d])\n",
			 thi->name, current->comm, current->pid);

		/* Get ref on module for thread - this is released when thread exits */
		if (!try_module_get(THIS_MODULE)) {
			drbd_err(resource, "Failed to get module reference in drbd_thread_start\n");
			spin_unlock_irqrestore(&thi->t_lock, flags);
			return false;
		}

		kref_get(&resource->kref);
		if (thi->connection)
			kref_get(&thi->connection->kref);

		init_completion(&thi->stop);
		thi->reset_cpu_mask = 1;
		thi->t_state = RUNNING;
		spin_unlock_irqrestore(&thi->t_lock, flags);
		flush_signals(current); /* otherw. may get -ERESTARTNOINTR */

		nt = kthread_create(drbd_thread_setup, (void *) thi,
				    "drbd_%c_%s", thi->name[0], thi->resource->name);

		if (IS_ERR(nt)) {
			drbd_err(resource, "Couldn't start thread\n");

			if (thi->connection)
				kref_put(&thi->connection->kref, drbd_destroy_connection);
			kref_put(&resource->kref, drbd_destroy_resource);
			module_put(THIS_MODULE);
			return false;
		}
		spin_lock_irqsave(&thi->t_lock, flags);
		thi->task = nt;
		thi->t_state = RUNNING;
		spin_unlock_irqrestore(&thi->t_lock, flags);
		wake_up_process(nt);
		break;
	case EXITING:
		thi->t_state = RESTARTING;
		drbd_info(resource, "Restarting %s thread (from %s [%d])\n",
				thi->name, current->comm, current->pid);
		fallthrough;
	case RUNNING:
	case RESTARTING:
	default:
		spin_unlock_irqrestore(&thi->t_lock, flags);
		break;
	}

	return true;
}


void _drbd_thread_stop(struct drbd_thread *thi, int restart, int wait)
{
	unsigned long flags;

	enum drbd_thread_state ns = restart ? RESTARTING : EXITING;

	/* may be called from state engine, holding the req lock irqsave */
	spin_lock_irqsave(&thi->t_lock, flags);

	if (thi->t_state == NONE) {
		spin_unlock_irqrestore(&thi->t_lock, flags);
		if (restart)
			drbd_thread_start(thi);
		return;
	}

	if (thi->t_state != ns) {
		if (thi->task == NULL) {
			spin_unlock_irqrestore(&thi->t_lock, flags);
			return;
		}

		thi->t_state = ns;
		smp_mb();
		init_completion(&thi->stop);
		if (thi->task != current)
			send_sig(DRBD_SIGKILL, thi->task, 1);
	}

	spin_unlock_irqrestore(&thi->t_lock, flags);

	if (wait)
		wait_for_completion(&thi->stop);
}

int conn_lowest_minor(struct drbd_connection *connection)
{
	struct drbd_peer_device *peer_device;
	int vnr = 0, minor = -1;

	rcu_read_lock();
	peer_device = idr_get_next(&connection->peer_devices, &vnr);
	if (peer_device)
		minor = device_to_minor(peer_device->device);
	rcu_read_unlock();

	return minor;
}

#ifdef CONFIG_SMP
/**
 * drbd_calc_cpu_mask() - Generate CPU masks, spread over all CPUs
 *
 * Forces all threads of a resource onto the same CPU. This is beneficial for
 * DRBD's performance. May be overwritten by user's configuration.
 */
static void drbd_calc_cpu_mask(cpumask_var_t *cpu_mask)
{
	unsigned int *resources_per_cpu, min_index = ~0;

	resources_per_cpu = kcalloc(nr_cpu_ids, sizeof(*resources_per_cpu),
				    GFP_KERNEL);
	if (resources_per_cpu) {
		struct drbd_resource *resource;
		unsigned int cpu, min = ~0;

		rcu_read_lock();
		for_each_resource_rcu(resource, &drbd_resources) {
			for_each_cpu(cpu, resource->cpu_mask)
				resources_per_cpu[cpu]++;
		}
		rcu_read_unlock();
		for_each_online_cpu(cpu) {
			if (resources_per_cpu[cpu] < min) {
				min = resources_per_cpu[cpu];
				min_index = cpu;
			}
		}
		kfree(resources_per_cpu);
	}
	if (min_index == ~0) {
		cpumask_setall(*cpu_mask);
		return;
	}
	cpumask_set_cpu(min_index, *cpu_mask);
}

/**
 * drbd_thread_current_set_cpu() - modifies the cpu mask of the _current_ thread
 * @device:	DRBD device.
 * @thi:	drbd_thread object
 *
 * call in the "main loop" of _all_ threads, no need for any mutex, current won't die
 * prematurely.
 */
void drbd_thread_current_set_cpu(struct drbd_thread *thi)
{
	struct drbd_resource *resource = thi->resource;
	struct task_struct *p = current;

	if (!thi->reset_cpu_mask)
		return;
	thi->reset_cpu_mask = 0;
	set_cpus_allowed_ptr(p, resource->cpu_mask);
}
#else
#define drbd_calc_cpu_mask(A) ({})
#endif

/**
 * drbd_header_size  -  size of a packet header
 *
 * The header size is a multiple of 8, so any payload following the header is
 * word aligned on 64-bit architectures.  (The bitmap send and receive code
 * relies on this.)
 */
unsigned int drbd_header_size(struct drbd_connection *connection)
{
	if (connection->agreed_pro_version >= 100) {
		BUILD_BUG_ON(!IS_ALIGNED(sizeof(struct p_header100), 8));
		return sizeof(struct p_header100);
	} else {
		BUILD_BUG_ON(sizeof(struct p_header80) !=
			     sizeof(struct p_header95));
		BUILD_BUG_ON(!IS_ALIGNED(sizeof(struct p_header80), 8));
		return sizeof(struct p_header80);
	}
}

static unsigned int prepare_header80(struct p_header80 *h, enum drbd_packet cmd, int size)
{
	h->magic   = cpu_to_be32(DRBD_MAGIC);
	h->command = cpu_to_be16(cmd);
	h->length  = cpu_to_be16(size);
	return sizeof(struct p_header80);
}

static unsigned int prepare_header95(struct p_header95 *h, enum drbd_packet cmd, int size)
{
	h->magic   = cpu_to_be16(DRBD_MAGIC_BIG);
	h->command = cpu_to_be16(cmd);
	h->length = cpu_to_be32(size);
	return sizeof(struct p_header95);
}

static unsigned int prepare_header100(struct p_header100 *h, enum drbd_packet cmd,
				      int size, int vnr)
{
	h->magic = cpu_to_be32(DRBD_MAGIC_100);
	h->volume = cpu_to_be16(vnr);
	h->command = cpu_to_be16(cmd);
	h->length = cpu_to_be32(size);
	h->pad = 0;
	return sizeof(struct p_header100);
}

static unsigned int prepare_header(struct drbd_connection *connection, int vnr,
				   void *buffer, enum drbd_packet cmd, int size)
{
	if (connection->agreed_pro_version >= 100)
		return prepare_header100(buffer, cmd, size, vnr);
	else if (connection->agreed_pro_version >= 95 &&
		 size > DRBD_MAX_SIZE_H80_PACKET)
		return prepare_header95(buffer, cmd, size);
	else
		return prepare_header80(buffer, cmd, size);
}

static void *__conn_prepare_command(struct drbd_connection *connection,
				    struct drbd_socket *sock)
{
	if (!sock->socket)
		return NULL;
	return sock->sbuf + drbd_header_size(connection);
}

void *conn_prepare_command(struct drbd_connection *connection, struct drbd_socket *sock)
{
	void *p;

	mutex_lock(&sock->mutex);
	p = __conn_prepare_command(connection, sock);
	if (!p)
		mutex_unlock(&sock->mutex);

	return p;
}

void *drbd_prepare_command(struct drbd_peer_device *peer_device, struct drbd_socket *sock)
{
	return conn_prepare_command(peer_device->connection, sock);
}

static int __send_command(struct drbd_connection *connection, int vnr,
			  struct drbd_socket *sock, enum drbd_packet cmd,
			  unsigned int header_size, void *data,
			  unsigned int size)
{
	int msg_flags;
	int err;

	/*
	 * Called with @data == NULL and the size of the data blocks in @size
	 * for commands that send data blocks.  For those commands, omit the
	 * MSG_MORE flag: this will increase the likelihood that data blocks
	 * which are page aligned on the sender will end up page aligned on the
	 * receiver.
	 */
	msg_flags = data ? MSG_MORE : 0;

	header_size += prepare_header(connection, vnr, sock->sbuf, cmd,
				      header_size + size);
	err = drbd_send_all(connection, sock->socket, sock->sbuf, header_size,
			    msg_flags);
	if (data && !err)
		err = drbd_send_all(connection, sock->socket, data, size, 0);
	/* DRBD protocol "pings" are latency critical.
	 * This is supposed to trigger tcp_push_pending_frames() */
	if (!err && (cmd == P_PING || cmd == P_PING_ACK))
		tcp_sock_set_nodelay(sock->socket->sk);

	return err;
}

static int __conn_send_command(struct drbd_connection *connection, struct drbd_socket *sock,
			       enum drbd_packet cmd, unsigned int header_size,
			       void *data, unsigned int size)
{
	return __send_command(connection, 0, sock, cmd, header_size, data, size);
}

int conn_send_command(struct drbd_connection *connection, struct drbd_socket *sock,
		      enum drbd_packet cmd, unsigned int header_size,
		      void *data, unsigned int size)
{
	int err;

	err = __conn_send_command(connection, sock, cmd, header_size, data, size);
	mutex_unlock(&sock->mutex);
	return err;
}

int drbd_send_command(struct drbd_peer_device *peer_device, struct drbd_socket *sock,
		      enum drbd_packet cmd, unsigned int header_size,
		      void *data, unsigned int size)
{
	int err;

	err = __send_command(peer_device->connection, peer_device->device->vnr,
			     sock, cmd, header_size, data, size);
	mutex_unlock(&sock->mutex);
	return err;
}

int drbd_send_ping(struct drbd_connection *connection)
{
	struct drbd_socket *sock;

	sock = &connection->meta;
	if (!conn_prepare_command(connection, sock))
		return -EIO;
	return conn_send_command(connection, sock, P_PING, 0, NULL, 0);
}

int drbd_send_ping_ack(struct drbd_connection *connection)
{
	struct drbd_socket *sock;

	sock = &connection->meta;
	if (!conn_prepare_command(connection, sock))
		return -EIO;
	return conn_send_command(connection, sock, P_PING_ACK, 0, NULL, 0);
}

int drbd_send_sync_param(struct drbd_peer_device *peer_device)
{
	struct drbd_socket *sock;
	struct p_rs_param_95 *p;
	int size;
	const int apv = peer_device->connection->agreed_pro_version;
	enum drbd_packet cmd;
	struct net_conf *nc;
	struct disk_conf *dc;

	sock = &peer_device->connection->data;
	p = drbd_prepare_command(peer_device, sock);
	if (!p)
		return -EIO;

	rcu_read_lock();
	nc = rcu_dereference(peer_device->connection->net_conf);

	size = apv <= 87 ? sizeof(struct p_rs_param)
		: apv == 88 ? sizeof(struct p_rs_param)
			+ strlen(nc->verify_alg) + 1
		: apv <= 94 ? sizeof(struct p_rs_param_89)
		: /* apv >= 95 */ sizeof(struct p_rs_param_95);

	cmd = apv >= 89 ? P_SYNC_PARAM89 : P_SYNC_PARAM;

	/* initialize verify_alg and csums_alg */
	memset(p->verify_alg, 0, 2 * SHARED_SECRET_MAX);

	if (get_ldev(peer_device->device)) {
		dc = rcu_dereference(peer_device->device->ldev->disk_conf);
		p->resync_rate = cpu_to_be32(dc->resync_rate);
		p->c_plan_ahead = cpu_to_be32(dc->c_plan_ahead);
		p->c_delay_target = cpu_to_be32(dc->c_delay_target);
		p->c_fill_target = cpu_to_be32(dc->c_fill_target);
		p->c_max_rate = cpu_to_be32(dc->c_max_rate);
		put_ldev(peer_device->device);
	} else {
		p->resync_rate = cpu_to_be32(DRBD_RESYNC_RATE_DEF);
		p->c_plan_ahead = cpu_to_be32(DRBD_C_PLAN_AHEAD_DEF);
		p->c_delay_target = cpu_to_be32(DRBD_C_DELAY_TARGET_DEF);
		p->c_fill_target = cpu_to_be32(DRBD_C_FILL_TARGET_DEF);
		p->c_max_rate = cpu_to_be32(DRBD_C_MAX_RATE_DEF);
	}

	if (apv >= 88)
		strcpy(p->verify_alg, nc->verify_alg);
	if (apv >= 89)
		strcpy(p->csums_alg, nc->csums_alg);
	rcu_read_unlock();

	return drbd_send_command(peer_device, sock, cmd, size, NULL, 0);
}

int __drbd_send_protocol(struct drbd_connection *connection, enum drbd_packet cmd)
{
	struct drbd_socket *sock;
	struct p_protocol *p;
	struct net_conf *nc;
	int size, cf;

	sock = &connection->data;
	p = __conn_prepare_command(connection, sock);
	if (!p)
		return -EIO;

	rcu_read_lock();
	nc = rcu_dereference(connection->net_conf);

	if (nc->tentative && connection->agreed_pro_version < 92) {
		rcu_read_unlock();
		drbd_err(connection, "--dry-run is not supported by peer");
		return -EOPNOTSUPP;
	}

	size = sizeof(*p);
	if (connection->agreed_pro_version >= 87)
		size += strlen(nc->integrity_alg) + 1;

	p->protocol      = cpu_to_be32(nc->wire_protocol);
	p->after_sb_0p   = cpu_to_be32(nc->after_sb_0p);
	p->after_sb_1p   = cpu_to_be32(nc->after_sb_1p);
	p->after_sb_2p   = cpu_to_be32(nc->after_sb_2p);
	p->two_primaries = cpu_to_be32(nc->two_primaries);
	cf = 0;
	if (nc->discard_my_data)
		cf |= CF_DISCARD_MY_DATA;
	if (nc->tentative)
		cf |= CF_DRY_RUN;
	p->conn_flags    = cpu_to_be32(cf);

	if (connection->agreed_pro_version >= 87)
		strcpy(p->integrity_alg, nc->integrity_alg);
	rcu_read_unlock();

	return __conn_send_command(connection, sock, cmd, size, NULL, 0);
}

int drbd_send_protocol(struct drbd_connection *connection)
{
	int err;

	mutex_lock(&connection->data.mutex);
	err = __drbd_send_protocol(connection, P_PROTOCOL);
	mutex_unlock(&connection->data.mutex);

	return err;
}

static int _drbd_send_uuids(struct drbd_peer_device *peer_device, u64 uuid_flags)
{
	struct drbd_device *device = peer_device->device;
	struct drbd_socket *sock;
	struct p_uuids *p;
	int i;

	if (!get_ldev_if_state(device, D_NEGOTIATING))
		return 0;

	sock = &peer_device->connection->data;
	p = drbd_prepare_command(peer_device, sock);
	if (!p) {
		put_ldev(device);
		return -EIO;
	}
	spin_lock_irq(&device->ldev->md.uuid_lock);
	for (i = UI_CURRENT; i < UI_SIZE; i++)
		p->uuid[i] = cpu_to_be64(device->ldev->md.uuid[i]);
	spin_unlock_irq(&device->ldev->md.uuid_lock);

	device->comm_bm_set = drbd_bm_total_weight(device);
	p->uuid[UI_SIZE] = cpu_to_be64(device->comm_bm_set);
	rcu_read_lock();
	uuid_flags |= rcu_dereference(peer_device->connection->net_conf)->discard_my_data ? 1 : 0;
	rcu_read_unlock();
	uuid_flags |= test_bit(CRASHED_PRIMARY, &device->flags) ? 2 : 0;
	uuid_flags |= device->new_state_tmp.disk == D_INCONSISTENT ? 4 : 0;
	p->uuid[UI_FLAGS] = cpu_to_be64(uuid_flags);

	put_ldev(device);
	return drbd_send_command(peer_device, sock, P_UUIDS, sizeof(*p), NULL, 0);
}

int drbd_send_uuids(struct drbd_peer_device *peer_device)
{
	return _drbd_send_uuids(peer_device, 0);
}

int drbd_send_uuids_skip_initial_sync(struct drbd_peer_device *peer_device)
{
	return _drbd_send_uuids(peer_device, 8);
}

void drbd_print_uuids(struct drbd_device *device, const char *text)
{
	if (get_ldev_if_state(device, D_NEGOTIATING)) {
		u64 *uuid = device->ldev->md.uuid;
		drbd_info(device, "%s %016llX:%016llX:%016llX:%016llX\n",
		     text,
		     (unsigned long long)uuid[UI_CURRENT],
		     (unsigned long long)uuid[UI_BITMAP],
		     (unsigned long long)uuid[UI_HISTORY_START],
		     (unsigned long long)uuid[UI_HISTORY_END]);
		put_ldev(device);
	} else {
		drbd_info(device, "%s effective data uuid: %016llX\n",
				text,
				(unsigned long long)device->ed_uuid);
	}
}

void drbd_gen_and_send_sync_uuid(struct drbd_peer_device *peer_device)
{
	struct drbd_device *device = peer_device->device;
	struct drbd_socket *sock;
	struct p_rs_uuid *p;
	u64 uuid;

	D_ASSERT(device, device->state.disk == D_UP_TO_DATE);

	uuid = device->ldev->md.uuid[UI_BITMAP];
	if (uuid && uuid != UUID_JUST_CREATED)
		uuid = uuid + UUID_NEW_BM_OFFSET;
	else
		get_random_bytes(&uuid, sizeof(u64));
	drbd_uuid_set(device, UI_BITMAP, uuid);
	drbd_print_uuids(device, "updated sync UUID");
	drbd_md_sync(device);

	sock = &peer_device->connection->data;
	p = drbd_prepare_command(peer_device, sock);
	if (p) {
		p->uuid = cpu_to_be64(uuid);
		drbd_send_command(peer_device, sock, P_SYNC_UUID, sizeof(*p), NULL, 0);
	}
}

/* communicated if (agreed_features & DRBD_FF_WSAME) */
static void
assign_p_sizes_qlim(struct drbd_device *device, struct p_sizes *p,
					struct request_queue *q)
{
	if (q) {
		p->qlim->physical_block_size = cpu_to_be32(queue_physical_block_size(q));
		p->qlim->logical_block_size = cpu_to_be32(queue_logical_block_size(q));
		p->qlim->alignment_offset = cpu_to_be32(queue_alignment_offset(q));
		p->qlim->io_min = cpu_to_be32(queue_io_min(q));
		p->qlim->io_opt = cpu_to_be32(queue_io_opt(q));
		p->qlim->discard_enabled = blk_queue_discard(q);
		p->qlim->write_same_capable = !!q->limits.max_write_same_sectors;
	} else {
		q = device->rq_queue;
		p->qlim->physical_block_size = cpu_to_be32(queue_physical_block_size(q));
		p->qlim->logical_block_size = cpu_to_be32(queue_logical_block_size(q));
		p->qlim->alignment_offset = 0;
		p->qlim->io_min = cpu_to_be32(queue_io_min(q));
		p->qlim->io_opt = cpu_to_be32(queue_io_opt(q));
		p->qlim->discard_enabled = 0;
		p->qlim->write_same_capable = 0;
	}
}

int drbd_send_sizes(struct drbd_peer_device *peer_device, int trigger_reply, enum dds_flags flags)
{
	struct drbd_device *device = peer_device->device;
	struct drbd_socket *sock;
	struct p_sizes *p;
	sector_t d_size, u_size;
	int q_order_type;
	unsigned int max_bio_size;
	unsigned int packet_size;

	sock = &peer_device->connection->data;
	p = drbd_prepare_command(peer_device, sock);
	if (!p)
		return -EIO;

	packet_size = sizeof(*p);
	if (peer_device->connection->agreed_features & DRBD_FF_WSAME)
		packet_size += sizeof(p->qlim[0]);

	memset(p, 0, packet_size);
	if (get_ldev_if_state(device, D_NEGOTIATING)) {
		struct request_queue *q = bdev_get_queue(device->ldev->backing_bdev);
		d_size = drbd_get_max_capacity(device->ldev);
		rcu_read_lock();
		u_size = rcu_dereference(device->ldev->disk_conf)->disk_size;
		rcu_read_unlock();
		q_order_type = drbd_queue_order_type(device);
		max_bio_size = queue_max_hw_sectors(q) << 9;
		max_bio_size = min(max_bio_size, DRBD_MAX_BIO_SIZE);
		assign_p_sizes_qlim(device, p, q);
		put_ldev(device);
	} else {
		d_size = 0;
		u_size = 0;
		q_order_type = QUEUE_ORDERED_NONE;
		max_bio_size = DRBD_MAX_BIO_SIZE; /* ... multiple BIOs per peer_request */
		assign_p_sizes_qlim(device, p, NULL);
	}

	if (peer_device->connection->agreed_pro_version <= 94)
		max_bio_size = min(max_bio_size, DRBD_MAX_SIZE_H80_PACKET);
	else if (peer_device->connection->agreed_pro_version < 100)
		max_bio_size = min(max_bio_size, DRBD_MAX_BIO_SIZE_P95);

	p->d_size = cpu_to_be64(d_size);
	p->u_size = cpu_to_be64(u_size);
	if (trigger_reply)
		p->c_size = 0;
	else
		p->c_size = cpu_to_be64(get_capacity(device->vdisk));
	p->max_bio_size = cpu_to_be32(max_bio_size);
	p->queue_order_type = cpu_to_be16(q_order_type);
	p->dds_flags = cpu_to_be16(flags);

	return drbd_send_command(peer_device, sock, P_SIZES, packet_size, NULL, 0);
}

/**
 * drbd_send_current_state() - Sends the drbd state to the peer
 * @peer_device:	DRBD peer device.
 */
int drbd_send_current_state(struct drbd_peer_device *peer_device)
{
	struct drbd_socket *sock;
	struct p_state *p;

	sock = &peer_device->connection->data;
	p = drbd_prepare_command(peer_device, sock);
	if (!p)
		return -EIO;
	p->state = cpu_to_be32(peer_device->device->state.i); /* Within the send mutex */
	return drbd_send_command(peer_device, sock, P_STATE, sizeof(*p), NULL, 0);
}

/**
 * drbd_send_state() - After a state change, sends the new state to the peer
 * @peer_device:      DRBD peer device.
 * @state:     the state to send, not necessarily the current state.
 *
 * Each state change queues an "after_state_ch" work, which will eventually
 * send the resulting new state to the peer. If more state changes happen
 * between queuing and processing of the after_state_ch work, we still
 * want to send each intermediary state in the order it occurred.
 */
int drbd_send_state(struct drbd_peer_device *peer_device, union drbd_state state)
{
	struct drbd_socket *sock;
	struct p_state *p;

	sock = &peer_device->connection->data;
	p = drbd_prepare_command(peer_device, sock);
	if (!p)
		return -EIO;
	p->state = cpu_to_be32(state.i); /* Within the send mutex */
	return drbd_send_command(peer_device, sock, P_STATE, sizeof(*p), NULL, 0);
}

int drbd_send_state_req(struct drbd_peer_device *peer_device, union drbd_state mask, union drbd_state val)
{
	struct drbd_socket *sock;
	struct p_req_state *p;

	sock = &peer_device->connection->data;
	p = drbd_prepare_command(peer_device, sock);
	if (!p)
		return -EIO;
	p->mask = cpu_to_be32(mask.i);
	p->val = cpu_to_be32(val.i);
	return drbd_send_command(peer_device, sock, P_STATE_CHG_REQ, sizeof(*p), NULL, 0);
}

int conn_send_state_req(struct drbd_connection *connection, union drbd_state mask, union drbd_state val)
{
	enum drbd_packet cmd;
	struct drbd_socket *sock;
	struct p_req_state *p;

	cmd = connection->agreed_pro_version < 100 ? P_STATE_CHG_REQ : P_CONN_ST_CHG_REQ;
	sock = &connection->data;
	p = conn_prepare_command(connection, sock);
	if (!p)
		return -EIO;
	p->mask = cpu_to_be32(mask.i);
	p->val = cpu_to_be32(val.i);
	return conn_send_command(connection, sock, cmd, sizeof(*p), NULL, 0);
}

void drbd_send_sr_reply(struct drbd_peer_device *peer_device, enum drbd_state_rv retcode)
{
	struct drbd_socket *sock;
	struct p_req_state_reply *p;

	sock = &peer_device->connection->meta;
	p = drbd_prepare_command(peer_device, sock);
	if (p) {
		p->retcode = cpu_to_be32(retcode);
		drbd_send_command(peer_device, sock, P_STATE_CHG_REPLY, sizeof(*p), NULL, 0);
	}
}

void conn_send_sr_reply(struct drbd_connection *connection, enum drbd_state_rv retcode)
{
	struct drbd_socket *sock;
	struct p_req_state_reply *p;
	enum drbd_packet cmd = connection->agreed_pro_version < 100 ? P_STATE_CHG_REPLY : P_CONN_ST_CHG_REPLY;

	sock = &connection->meta;
	p = conn_prepare_command(connection, sock);
	if (p) {
		p->retcode = cpu_to_be32(retcode);
		conn_send_command(connection, sock, cmd, sizeof(*p), NULL, 0);
	}
}

static void dcbp_set_code(struct p_compressed_bm *p, enum drbd_bitmap_code code)
{
	BUG_ON(code & ~0xf);
	p->encoding = (p->encoding & ~0xf) | code;
}

static void dcbp_set_start(struct p_compressed_bm *p, int set)
{
	p->encoding = (p->encoding & ~0x80) | (set ? 0x80 : 0);
}

static void dcbp_set_pad_bits(struct p_compressed_bm *p, int n)
{
	BUG_ON(n & ~0x7);
	p->encoding = (p->encoding & (~0x7 << 4)) | (n << 4);
}

static int fill_bitmap_rle_bits(struct drbd_device *device,
			 struct p_compressed_bm *p,
			 unsigned int size,
			 struct bm_xfer_ctx *c)
{
	struct bitstream bs;
	unsigned long plain_bits;
	unsigned long tmp;
	unsigned long rl;
	unsigned len;
	unsigned toggle;
	int bits, use_rle;

	/* may we use this feature? */
	rcu_read_lock();
	use_rle = rcu_dereference(first_peer_device(device)->connection->net_conf)->use_rle;
	rcu_read_unlock();
	if (!use_rle || first_peer_device(device)->connection->agreed_pro_version < 90)
		return 0;

	if (c->bit_offset >= c->bm_bits)
		return 0; /* nothing to do. */

	/* use at most thus many bytes */
	bitstream_init(&bs, p->code, size, 0);
	memset(p->code, 0, size);
	/* plain bits covered in this code string */
	plain_bits = 0;

	/* p->encoding & 0x80 stores whether the first run length is set.
	 * bit offset is implicit.
	 * start with toggle == 2 to be able to tell the first iteration */
	toggle = 2;

	/* see how much plain bits we can stuff into one packet
	 * using RLE and VLI. */
	do {
		tmp = (toggle == 0) ? _drbd_bm_find_next_zero(device, c->bit_offset)
				    : _drbd_bm_find_next(device, c->bit_offset);
		if (tmp == -1UL)
			tmp = c->bm_bits;
		rl = tmp - c->bit_offset;

		if (toggle == 2) { /* first iteration */
			if (rl == 0) {
				/* the first checked bit was set,
				 * store start value, */
				dcbp_set_start(p, 1);
				/* but skip encoding of zero run length */
				toggle = !toggle;
				continue;
			}
			dcbp_set_start(p, 0);
		}

		/* paranoia: catch zero runlength.
		 * can only happen if bitmap is modified while we scan it. */
		if (rl == 0) {
			drbd_err(device, "unexpected zero runlength while encoding bitmap "
			    "t:%u bo:%lu\n", toggle, c->bit_offset);
			return -1;
		}

		bits = vli_encode_bits(&bs, rl);
		if (bits == -ENOBUFS) /* buffer full */
			break;
		if (bits <= 0) {
			drbd_err(device, "error while encoding bitmap: %d\n", bits);
			return 0;
		}

		toggle = !toggle;
		plain_bits += rl;
		c->bit_offset = tmp;
	} while (c->bit_offset < c->bm_bits);

	len = bs.cur.b - p->code + !!bs.cur.bit;

	if (plain_bits < (len << 3)) {
		/* incompressible with this method.
		 * we need to rewind both word and bit position. */
		c->bit_offset -= plain_bits;
		bm_xfer_ctx_bit_to_word_offset(c);
		c->bit_offset = c->word_offset * BITS_PER_LONG;
		return 0;
	}

	/* RLE + VLI was able to compress it just fine.
	 * update c->word_offset. */
	bm_xfer_ctx_bit_to_word_offset(c);

	/* store pad_bits */
	dcbp_set_pad_bits(p, (8 - bs.cur.bit) & 0x7);

	return len;
}

/**
 * send_bitmap_rle_or_plain
 *
 * Return 0 when done, 1 when another iteration is needed, and a negative error
 * code upon failure.
 */
static int
send_bitmap_rle_or_plain(struct drbd_device *device, struct bm_xfer_ctx *c)
{
	struct drbd_socket *sock = &first_peer_device(device)->connection->data;
	unsigned int header_size = drbd_header_size(first_peer_device(device)->connection);
	struct p_compressed_bm *p = sock->sbuf + header_size;
	int len, err;

	len = fill_bitmap_rle_bits(device, p,
			DRBD_SOCKET_BUFFER_SIZE - header_size - sizeof(*p), c);
	if (len < 0)
		return -EIO;

	if (len) {
		dcbp_set_code(p, RLE_VLI_Bits);
		err = __send_command(first_peer_device(device)->connection, device->vnr, sock,
				     P_COMPRESSED_BITMAP, sizeof(*p) + len,
				     NULL, 0);
		c->packets[0]++;
		c->bytes[0] += header_size + sizeof(*p) + len;

		if (c->bit_offset >= c->bm_bits)
			len = 0; /* DONE */
	} else {
		/* was not compressible.
		 * send a buffer full of plain text bits instead. */
		unsigned int data_size;
		unsigned long num_words;
		unsigned long *p = sock->sbuf + header_size;

		data_size = DRBD_SOCKET_BUFFER_SIZE - header_size;
		num_words = min_t(size_t, data_size / sizeof(*p),
				  c->bm_words - c->word_offset);
		len = num_words * sizeof(*p);
		if (len)
			drbd_bm_get_lel(device, c->word_offset, num_words, p);
		err = __send_command(first_peer_device(device)->connection, device->vnr, sock, P_BITMAP, len, NULL, 0);
		c->word_offset += num_words;
		c->bit_offset = c->word_offset * BITS_PER_LONG;

		c->packets[1]++;
		c->bytes[1] += header_size + len;

		if (c->bit_offset > c->bm_bits)
			c->bit_offset = c->bm_bits;
	}
	if (!err) {
		if (len == 0) {
			INFO_bm_xfer_stats(device, "send", c);
			return 0;
		} else
			return 1;
	}
	return -EIO;
}

/* See the comment at receive_bitmap() */
static int _drbd_send_bitmap(struct drbd_device *device)
{
	struct bm_xfer_ctx c;
	int err;

	if (!expect(device->bitmap))
		return false;

	if (get_ldev(device)) {
		if (drbd_md_test_flag(device->ldev, MDF_FULL_SYNC)) {
			drbd_info(device, "Writing the whole bitmap, MDF_FullSync was set.\n");
			drbd_bm_set_all(device);
			if (drbd_bm_write(device)) {
				/* write_bm did fail! Leave full sync flag set in Meta P_DATA
				 * but otherwise process as per normal - need to tell other
				 * side that a full resync is required! */
				drbd_err(device, "Failed to write bitmap to disk!\n");
			} else {
				drbd_md_clear_flag(device, MDF_FULL_SYNC);
				drbd_md_sync(device);
			}
		}
		put_ldev(device);
	}

	c = (struct bm_xfer_ctx) {
		.bm_bits = drbd_bm_bits(device),
		.bm_words = drbd_bm_words(device),
	};

	do {
		err = send_bitmap_rle_or_plain(device, &c);
	} while (err > 0);

	return err == 0;
}

int drbd_send_bitmap(struct drbd_device *device)
{
	struct drbd_socket *sock = &first_peer_device(device)->connection->data;
	int err = -1;

	mutex_lock(&sock->mutex);
	if (sock->socket)
		err = !_drbd_send_bitmap(device);
	mutex_unlock(&sock->mutex);
	return err;
}

void drbd_send_b_ack(struct drbd_connection *connection, u32 barrier_nr, u32 set_size)
{
	struct drbd_socket *sock;
	struct p_barrier_ack *p;

	if (connection->cstate < C_WF_REPORT_PARAMS)
		return;

	sock = &connection->meta;
	p = conn_prepare_command(connection, sock);
	if (!p)
		return;
	p->barrier = barrier_nr;
	p->set_size = cpu_to_be32(set_size);
	conn_send_command(connection, sock, P_BARRIER_ACK, sizeof(*p), NULL, 0);
}

/**
 * _drbd_send_ack() - Sends an ack packet
 * @device:	DRBD device.
 * @cmd:	Packet command code.
 * @sector:	sector, needs to be in big endian byte order
 * @blksize:	size in byte, needs to be in big endian byte order
 * @block_id:	Id, big endian byte order
 */
static int _drbd_send_ack(struct drbd_peer_device *peer_device, enum drbd_packet cmd,
			  u64 sector, u32 blksize, u64 block_id)
{
	struct drbd_socket *sock;
	struct p_block_ack *p;

	if (peer_device->device->state.conn < C_CONNECTED)
		return -EIO;

	sock = &peer_device->connection->meta;
	p = drbd_prepare_command(peer_device, sock);
	if (!p)
		return -EIO;
	p->sector = sector;
	p->block_id = block_id;
	p->blksize = blksize;
	p->seq_num = cpu_to_be32(atomic_inc_return(&peer_device->device->packet_seq));
	return drbd_send_command(peer_device, sock, cmd, sizeof(*p), NULL, 0);
}

/* dp->sector and dp->block_id already/still in network byte order,
 * data_size is payload size according to dp->head,
 * and may need to be corrected for digest size. */
void drbd_send_ack_dp(struct drbd_peer_device *peer_device, enum drbd_packet cmd,
		      struct p_data *dp, int data_size)
{
	if (peer_device->connection->peer_integrity_tfm)
		data_size -= crypto_shash_digestsize(peer_device->connection->peer_integrity_tfm);
	_drbd_send_ack(peer_device, cmd, dp->sector, cpu_to_be32(data_size),
		       dp->block_id);
}

void drbd_send_ack_rp(struct drbd_peer_device *peer_device, enum drbd_packet cmd,
		      struct p_block_req *rp)
{
	_drbd_send_ack(peer_device, cmd, rp->sector, rp->blksize, rp->block_id);
}

/**
 * drbd_send_ack() - Sends an ack packet
 * @device:	DRBD device
 * @cmd:	packet command code
 * @peer_req:	peer request
 */
int drbd_send_ack(struct drbd_peer_device *peer_device, enum drbd_packet cmd,
		  struct drbd_peer_request *peer_req)
{
	return _drbd_send_ack(peer_device, cmd,
			      cpu_to_be64(peer_req->i.sector),
			      cpu_to_be32(peer_req->i.size),
			      peer_req->block_id);
}

/* This function misuses the block_id field to signal if the blocks
 * are is sync or not. */
int drbd_send_ack_ex(struct drbd_peer_device *peer_device, enum drbd_packet cmd,
		     sector_t sector, int blksize, u64 block_id)
{
	return _drbd_send_ack(peer_device, cmd,
			      cpu_to_be64(sector),
			      cpu_to_be32(blksize),
			      cpu_to_be64(block_id));
}

int drbd_send_rs_deallocated(struct drbd_peer_device *peer_device,
			     struct drbd_peer_request *peer_req)
{
	struct drbd_socket *sock;
	struct p_block_desc *p;

	sock = &peer_device->connection->data;
	p = drbd_prepare_command(peer_device, sock);
	if (!p)
		return -EIO;
	p->sector = cpu_to_be64(peer_req->i.sector);
	p->blksize = cpu_to_be32(peer_req->i.size);
	p->pad = 0;
	return drbd_send_command(peer_device, sock, P_RS_DEALLOCATED, sizeof(*p), NULL, 0);
}

int drbd_send_drequest(struct drbd_peer_device *peer_device, int cmd,
		       sector_t sector, int size, u64 block_id)
{
	struct drbd_socket *sock;
	struct p_block_req *p;

	sock = &peer_device->connection->data;
	p = drbd_prepare_command(peer_device, sock);
	if (!p)
		return -EIO;
	p->sector = cpu_to_be64(sector);
	p->block_id = block_id;
	p->blksize = cpu_to_be32(size);
	return drbd_send_command(peer_device, sock, cmd, sizeof(*p), NULL, 0);
}

int drbd_send_drequest_csum(struct drbd_peer_device *peer_device, sector_t sector, int size,
			    void *digest, int digest_size, enum drbd_packet cmd)
{
	struct drbd_socket *sock;
	struct p_block_req *p;

	/* FIXME: Put the digest into the preallocated socket buffer.  */

	sock = &peer_device->connection->data;
	p = drbd_prepare_command(peer_device, sock);
	if (!p)
		return -EIO;
	p->sector = cpu_to_be64(sector);
	p->block_id = ID_SYNCER /* unused */;
	p->blksize = cpu_to_be32(size);
	return drbd_send_command(peer_device, sock, cmd, sizeof(*p), digest, digest_size);
}

int drbd_send_ov_request(struct drbd_peer_device *peer_device, sector_t sector, int size)
{
	struct drbd_socket *sock;
	struct p_block_req *p;

	sock = &peer_device->connection->data;
	p = drbd_prepare_command(peer_device, sock);
	if (!p)
		return -EIO;
	p->sector = cpu_to_be64(sector);
	p->block_id = ID_SYNCER /* unused */;
	p->blksize = cpu_to_be32(size);
	return drbd_send_command(peer_device, sock, P_OV_REQUEST, sizeof(*p), NULL, 0);
}

/* called on sndtimeo
 * returns false if we should retry,
 * true if we think connection is dead
 */
static int we_should_drop_the_connection(struct drbd_connection *connection, struct socket *sock)
{
	int drop_it;
	/* long elapsed = (long)(jiffies - device->last_received); */

	drop_it =   connection->meta.socket == sock
		|| !connection->ack_receiver.task
		|| get_t_state(&connection->ack_receiver) != RUNNING
		|| connection->cstate < C_WF_REPORT_PARAMS;

	if (drop_it)
		return true;

	drop_it = !--connection->ko_count;
	if (!drop_it) {
		drbd_err(connection, "[%s/%d] sock_sendmsg time expired, ko = %u\n",
			 current->comm, current->pid, connection->ko_count);
		request_ping(connection);
	}

	return drop_it; /* && (device->state == R_PRIMARY) */;
}

static void drbd_update_congested(struct drbd_connection *connection)
{
	struct sock *sk = connection->data.socket->sk;
	if (sk->sk_wmem_queued > sk->sk_sndbuf * 4 / 5)
		set_bit(NET_CONGESTED, &connection->flags);
}

/* The idea of sendpage seems to be to put some kind of reference
 * to the page into the skb, and to hand it over to the NIC. In
 * this process get_page() gets called.
 *
 * As soon as the page was really sent over the network put_page()
 * gets called by some part of the network layer. [ NIC driver? ]
 *
 * [ get_page() / put_page() increment/decrement the count. If count
 *   reaches 0 the page will be freed. ]
 *
 * This works nicely with pages from FSs.
 * But this means that in protocol A we might signal IO completion too early!
 *
 * In order not to corrupt data during a resync we must make sure
 * that we do not reuse our own buffer pages (EEs) to early, therefore
 * we have the net_ee list.
 *
 * XFS seems to have problems, still, it submits pages with page_count == 0!
 * As a workaround, we disable sendpage on pages
 * with page_count == 0 or PageSlab.
 */
static int _drbd_no_send_page(struct drbd_peer_device *peer_device, struct page *page,
			      int offset, size_t size, unsigned msg_flags)
{
	struct socket *socket;
	void *addr;
	int err;

	socket = peer_device->connection->data.socket;
	addr = kmap(page) + offset;
	err = drbd_send_all(peer_device->connection, socket, addr, size, msg_flags);
	kunmap(page);
	if (!err)
		peer_device->device->send_cnt += size >> 9;
	return err;
}

static int _drbd_send_page(struct drbd_peer_device *peer_device, struct page *page,
		    int offset, size_t size, unsigned msg_flags)
{
	struct socket *socket = peer_device->connection->data.socket;
	int len = size;
	int err = -EIO;

	/* e.g. XFS meta- & log-data is in slab pages, which have a
	 * page_count of 0 and/or have PageSlab() set.
	 * we cannot use send_page for those, as that does get_page();
	 * put_page(); and would cause either a VM_BUG directly, or
	 * __page_cache_release a page that would actually still be referenced
	 * by someone, leading to some obscure delayed Oops somewhere else. */
	if (drbd_disable_sendpage || !sendpage_ok(page))
		return _drbd_no_send_page(peer_device, page, offset, size, msg_flags);

	msg_flags |= MSG_NOSIGNAL;
	drbd_update_congested(peer_device->connection);
	do {
		int sent;

		sent = socket->ops->sendpage(socket, page, offset, len, msg_flags);
		if (sent <= 0) {
			if (sent == -EAGAIN) {
				if (we_should_drop_the_connection(peer_device->connection, socket))
					break;
				continue;
			}
			drbd_warn(peer_device->device, "%s: size=%d len=%d sent=%d\n",
			     __func__, (int)size, len, sent);
			if (sent < 0)
				err = sent;
			break;
		}
		len    -= sent;
		offset += sent;
	} while (len > 0 /* THINK && device->cstate >= C_CONNECTED*/);
	clear_bit(NET_CONGESTED, &peer_device->connection->flags);

	if (len == 0) {
		err = 0;
		peer_device->device->send_cnt += size >> 9;
	}
	return err;
}

static int _drbd_send_bio(struct drbd_peer_device *peer_device, struct bio *bio)
{
	struct bio_vec bvec;
	struct bvec_iter iter;

	/* hint all but last page with MSG_MORE */
	bio_for_each_segment(bvec, bio, iter) {
		int err;

		err = _drbd_no_send_page(peer_device, bvec.bv_page,
					 bvec.bv_offset, bvec.bv_len,
					 bio_iter_last(bvec, iter)
					 ? 0 : MSG_MORE);
		if (err)
			return err;
		/* REQ_OP_WRITE_SAME has only one segment */
		if (bio_op(bio) == REQ_OP_WRITE_SAME)
			break;
	}
	return 0;
}

static int _drbd_send_zc_bio(struct drbd_peer_device *peer_device, struct bio *bio)
{
	struct bio_vec bvec;
	struct bvec_iter iter;

	/* hint all but last page with MSG_MORE */
	bio_for_each_segment(bvec, bio, iter) {
		int err;

		err = _drbd_send_page(peer_device, bvec.bv_page,
				      bvec.bv_offset, bvec.bv_len,
				      bio_iter_last(bvec, iter) ? 0 : MSG_MORE);
		if (err)
			return err;
		/* REQ_OP_WRITE_SAME has only one segment */
		if (bio_op(bio) == REQ_OP_WRITE_SAME)
			break;
	}
	return 0;
}

static int _drbd_send_zc_ee(struct drbd_peer_device *peer_device,
			    struct drbd_peer_request *peer_req)
{
	struct page *page = peer_req->pages;
	unsigned len = peer_req->i.size;
	int err;

	/* hint all but last page with MSG_MORE */
	page_chain_for_each(page) {
		unsigned l = min_t(unsigned, len, PAGE_SIZE);

		err = _drbd_send_page(peer_device, page, 0, l,
				      page_chain_next(page) ? MSG_MORE : 0);
		if (err)
			return err;
		len -= l;
	}
	return 0;
}

static u32 bio_flags_to_wire(struct drbd_connection *connection,
			     struct bio *bio)
{
	if (connection->agreed_pro_version >= 95)
		return  (bio->bi_opf & REQ_SYNC ? DP_RW_SYNC : 0) |
			(bio->bi_opf & REQ_FUA ? DP_FUA : 0) |
			(bio->bi_opf & REQ_PREFLUSH ? DP_FLUSH : 0) |
			(bio_op(bio) == REQ_OP_WRITE_SAME ? DP_WSAME : 0) |
			(bio_op(bio) == REQ_OP_DISCARD ? DP_DISCARD : 0) |
			(bio_op(bio) == REQ_OP_WRITE_ZEROES ?
			  ((connection->agreed_features & DRBD_FF_WZEROES) ?
			   (DP_ZEROES |(!(bio->bi_opf & REQ_NOUNMAP) ? DP_DISCARD : 0))
			   : DP_DISCARD)
			: 0);
	else
		return bio->bi_opf & REQ_SYNC ? DP_RW_SYNC : 0;
}

/* Used to send write or TRIM aka REQ_OP_DISCARD requests
 * R_PRIMARY -> Peer	(P_DATA, P_TRIM)
 */
int drbd_send_dblock(struct drbd_peer_device *peer_device, struct drbd_request *req)
{
	struct drbd_device *device = peer_device->device;
	struct drbd_socket *sock;
	struct p_data *p;
	struct p_wsame *wsame = NULL;
	void *digest_out;
	unsigned int dp_flags = 0;
	int digest_size;
	int err;

	sock = &peer_device->connection->data;
	p = drbd_prepare_command(peer_device, sock);
	digest_size = peer_device->connection->integrity_tfm ?
		      crypto_shash_digestsize(peer_device->connection->integrity_tfm) : 0;

	if (!p)
		return -EIO;
	p->sector = cpu_to_be64(req->i.sector);
	p->block_id = (unsigned long)req;
	p->seq_num = cpu_to_be32(atomic_inc_return(&device->packet_seq));
	dp_flags = bio_flags_to_wire(peer_device->connection, req->master_bio);
	if (device->state.conn >= C_SYNC_SOURCE &&
	    device->state.conn <= C_PAUSED_SYNC_T)
		dp_flags |= DP_MAY_SET_IN_SYNC;
	if (peer_device->connection->agreed_pro_version >= 100) {
		if (req->rq_state & RQ_EXP_RECEIVE_ACK)
			dp_flags |= DP_SEND_RECEIVE_ACK;
		/* During resync, request an explicit write ack,
		 * even in protocol != C */
		if (req->rq_state & RQ_EXP_WRITE_ACK
		|| (dp_flags & DP_MAY_SET_IN_SYNC))
			dp_flags |= DP_SEND_WRITE_ACK;
	}
	p->dp_flags = cpu_to_be32(dp_flags);

	if (dp_flags & (DP_DISCARD|DP_ZEROES)) {
		enum drbd_packet cmd = (dp_flags & DP_ZEROES) ? P_ZEROES : P_TRIM;
		struct p_trim *t = (struct p_trim*)p;
		t->size = cpu_to_be32(req->i.size);
		err = __send_command(peer_device->connection, device->vnr, sock, cmd, sizeof(*t), NULL, 0);
		goto out;
	}
	if (dp_flags & DP_WSAME) {
		/* this will only work if DRBD_FF_WSAME is set AND the
		 * handshake agreed that all nodes and backend devices are
		 * WRITE_SAME capable and agree on logical_block_size */
		wsame = (struct p_wsame*)p;
		digest_out = wsame + 1;
		wsame->size = cpu_to_be32(req->i.size);
	} else
		digest_out = p + 1;

	/* our digest is still only over the payload.
	 * TRIM does not carry any payload. */
	if (digest_size)
		drbd_csum_bio(peer_device->connection->integrity_tfm, req->master_bio, digest_out);
	if (wsame) {
		err =
		    __send_command(peer_device->connection, device->vnr, sock, P_WSAME,
				   sizeof(*wsame) + digest_size, NULL,
				   bio_iovec(req->master_bio).bv_len);
	} else
		err =
		    __send_command(peer_device->connection, device->vnr, sock, P_DATA,
				   sizeof(*p) + digest_size, NULL, req->i.size);
	if (!err) {
		/* For protocol A, we have to memcpy the payload into
		 * socket buffers, as we may complete right away
		 * as soon as we handed it over to tcp, at which point the data
		 * pages may become invalid.
		 *
		 * For data-integrity enabled, we copy it as well, so we can be
		 * sure that even if the bio pages may still be modified, it
		 * won't change the data on the wire, thus if the digest checks
		 * out ok after sending on this side, but does not fit on the
		 * receiving side, we sure have detected corruption elsewhere.
		 */
		if (!(req->rq_state & (RQ_EXP_RECEIVE_ACK | RQ_EXP_WRITE_ACK)) || digest_size)
			err = _drbd_send_bio(peer_device, req->master_bio);
		else
			err = _drbd_send_zc_bio(peer_device, req->master_bio);

		/* double check digest, sometimes buffers have been modified in flight. */
		if (digest_size > 0 && digest_size <= 64) {
			/* 64 byte, 512 bit, is the largest digest size
			 * currently supported in kernel crypto. */
			unsigned char digest[64];
			drbd_csum_bio(peer_device->connection->integrity_tfm, req->master_bio, digest);
			if (memcmp(p + 1, digest, digest_size)) {
				drbd_warn(device,
					"Digest mismatch, buffer modified by upper layers during write: %llus +%u\n",
					(unsigned long long)req->i.sector, req->i.size);
			}
		} /* else if (digest_size > 64) {
		     ... Be noisy about digest too large ...
		} */
	}
out:
	mutex_unlock(&sock->mutex);  /* locked by drbd_prepare_command() */

	return err;
}

/* answer packet, used to send data back for read requests:
 *  Peer       -> (diskless) R_PRIMARY   (P_DATA_REPLY)
 *  C_SYNC_SOURCE -> C_SYNC_TARGET         (P_RS_DATA_REPLY)
 */
int drbd_send_block(struct drbd_peer_device *peer_device, enum drbd_packet cmd,
		    struct drbd_peer_request *peer_req)
{
	struct drbd_device *device = peer_device->device;
	struct drbd_socket *sock;
	struct p_data *p;
	int err;
	int digest_size;

	sock = &peer_device->connection->data;
	p = drbd_prepare_command(peer_device, sock);

	digest_size = peer_device->connection->integrity_tfm ?
		      crypto_shash_digestsize(peer_device->connection->integrity_tfm) : 0;

	if (!p)
		return -EIO;
	p->sector = cpu_to_be64(peer_req->i.sector);
	p->block_id = peer_req->block_id;
	p->seq_num = 0;  /* unused */
	p->dp_flags = 0;
	if (digest_size)
		drbd_csum_ee(peer_device->connection->integrity_tfm, peer_req, p + 1);
	err = __send_command(peer_device->connection, device->vnr, sock, cmd, sizeof(*p) + digest_size, NULL, peer_req->i.size);
	if (!err)
		err = _drbd_send_zc_ee(peer_device, peer_req);
	mutex_unlock(&sock->mutex);  /* locked by drbd_prepare_command() */

	return err;
}

int drbd_send_out_of_sync(struct drbd_peer_device *peer_device, struct drbd_request *req)
{
	struct drbd_socket *sock;
	struct p_block_desc *p;

	sock = &peer_device->connection->data;
	p = drbd_prepare_command(peer_device, sock);
	if (!p)
		return -EIO;
	p->sector = cpu_to_be64(req->i.sector);
	p->blksize = cpu_to_be32(req->i.size);
	return drbd_send_command(peer_device, sock, P_OUT_OF_SYNC, sizeof(*p), NULL, 0);
}

/*
  drbd_send distinguishes two cases:

  Packets sent via the data socket "sock"
  and packets sent via the meta data socket "msock"

		    sock                      msock
  -----------------+-------------------------+------------------------------
  timeout           conf.timeout / 2          conf.timeout / 2
  timeout action    send a ping via msock     Abort communication
					      and close all sockets
*/

/*
 * you must have down()ed the appropriate [m]sock_mutex elsewhere!
 */
int drbd_send(struct drbd_connection *connection, struct socket *sock,
	      void *buf, size_t size, unsigned msg_flags)
{
	struct kvec iov = {.iov_base = buf, .iov_len = size};
	struct msghdr msg = {.msg_flags = msg_flags | MSG_NOSIGNAL};
	int rv, sent = 0;

	if (!sock)
		return -EBADR;

	/* THINK  if (signal_pending) return ... ? */

	iov_iter_kvec(&msg.msg_iter, WRITE, &iov, 1, size);

	if (sock == connection->data.socket) {
		rcu_read_lock();
		connection->ko_count = rcu_dereference(connection->net_conf)->ko_count;
		rcu_read_unlock();
		drbd_update_congested(connection);
	}
	do {
		rv = sock_sendmsg(sock, &msg);
		if (rv == -EAGAIN) {
			if (we_should_drop_the_connection(connection, sock))
				break;
			else
				continue;
		}
		if (rv == -EINTR) {
			flush_signals(current);
			rv = 0;
		}
		if (rv < 0)
			break;
		sent += rv;
	} while (sent < size);

	if (sock == connection->data.socket)
		clear_bit(NET_CONGESTED, &connection->flags);

	if (rv <= 0) {
		if (rv != -EAGAIN) {
			drbd_err(connection, "%s_sendmsg returned %d\n",
				 sock == connection->meta.socket ? "msock" : "sock",
				 rv);
			conn_request_state(connection, NS(conn, C_BROKEN_PIPE), CS_HARD);
		} else
			conn_request_state(connection, NS(conn, C_TIMEOUT), CS_HARD);
	}

	return sent;
}

/**
 * drbd_send_all  -  Send an entire buffer
 *
 * Returns 0 upon success and a negative error value otherwise.
 */
int drbd_send_all(struct drbd_connection *connection, struct socket *sock, void *buffer,
		  size_t size, unsigned msg_flags)
{
	int err;

	err = drbd_send(connection, sock, buffer, size, msg_flags);
	if (err < 0)
		return err;
	if (err != size)
		return -EIO;
	return 0;
}

static int drbd_open(struct block_device *bdev, fmode_t mode)
{
	struct drbd_device *device = bdev->bd_disk->private_data;
	unsigned long flags;
	int rv = 0;

	mutex_lock(&drbd_main_mutex);
	spin_lock_irqsave(&device->resource->req_lock, flags);
	/* to have a stable device->state.role
	 * and no race with updating open_cnt */

	if (device->state.role != R_PRIMARY) {
		if (mode & FMODE_WRITE)
			rv = -EROFS;
		else if (!drbd_allow_oos)
			rv = -EMEDIUMTYPE;
	}

	if (!rv)
		device->open_cnt++;
	spin_unlock_irqrestore(&device->resource->req_lock, flags);
	mutex_unlock(&drbd_main_mutex);

	return rv;
}

static void drbd_release(struct gendisk *gd, fmode_t mode)
{
	struct drbd_device *device = gd->private_data;
	mutex_lock(&drbd_main_mutex);
	device->open_cnt--;
	mutex_unlock(&drbd_main_mutex);
}

/* need to hold resource->req_lock */
void drbd_queue_unplug(struct drbd_device *device)
{
	if (device->state.pdsk >= D_INCONSISTENT && device->state.conn >= C_CONNECTED) {
		D_ASSERT(device, device->state.role == R_PRIMARY);
		if (test_and_clear_bit(UNPLUG_REMOTE, &device->flags)) {
			drbd_queue_work_if_unqueued(
				&first_peer_device(device)->connection->sender_work,
				&device->unplug_work);
		}
	}
}

static void drbd_set_defaults(struct drbd_device *device)
{
	/* Beware! The actual layout differs
	 * between big endian and little endian */
	device->state = (union drbd_dev_state) {
		{ .role = R_SECONDARY,
		  .peer = R_UNKNOWN,
		  .conn = C_STANDALONE,
		  .disk = D_DISKLESS,
		  .pdsk = D_UNKNOWN,
		} };
}

void drbd_init_set_defaults(struct drbd_device *device)
{
	/* the memset(,0,) did most of this.
	 * note: only assignments, no allocation in here */

	drbd_set_defaults(device);

	atomic_set(&device->ap_bio_cnt, 0);
	atomic_set(&device->ap_actlog_cnt, 0);
	atomic_set(&device->ap_pending_cnt, 0);
	atomic_set(&device->rs_pending_cnt, 0);
	atomic_set(&device->unacked_cnt, 0);
	atomic_set(&device->local_cnt, 0);
	atomic_set(&device->pp_in_use_by_net, 0);
	atomic_set(&device->rs_sect_in, 0);
	atomic_set(&device->rs_sect_ev, 0);
	atomic_set(&device->ap_in_flight, 0);
	atomic_set(&device->md_io.in_use, 0);

	mutex_init(&device->own_state_mutex);
	device->state_mutex = &device->own_state_mutex;

	spin_lock_init(&device->al_lock);
	spin_lock_init(&device->peer_seq_lock);

	INIT_LIST_HEAD(&device->active_ee);
	INIT_LIST_HEAD(&device->sync_ee);
	INIT_LIST_HEAD(&device->done_ee);
	INIT_LIST_HEAD(&device->read_ee);
	INIT_LIST_HEAD(&device->net_ee);
	INIT_LIST_HEAD(&device->resync_reads);
	INIT_LIST_HEAD(&device->resync_work.list);
	INIT_LIST_HEAD(&device->unplug_work.list);
	INIT_LIST_HEAD(&device->bm_io_work.w.list);
	INIT_LIST_HEAD(&device->pending_master_completion[0]);
	INIT_LIST_HEAD(&device->pending_master_completion[1]);
	INIT_LIST_HEAD(&device->pending_completion[0]);
	INIT_LIST_HEAD(&device->pending_completion[1]);

	device->resync_work.cb  = w_resync_timer;
	device->unplug_work.cb  = w_send_write_hint;
	device->bm_io_work.w.cb = w_bitmap_io;

	timer_setup(&device->resync_timer, resync_timer_fn, 0);
	timer_setup(&device->md_sync_timer, md_sync_timer_fn, 0);
	timer_setup(&device->start_resync_timer, start_resync_timer_fn, 0);
	timer_setup(&device->request_timer, request_timer_fn, 0);

	init_waitqueue_head(&device->misc_wait);
	init_waitqueue_head(&device->state_wait);
	init_waitqueue_head(&device->ee_wait);
	init_waitqueue_head(&device->al_wait);
	init_waitqueue_head(&device->seq_wait);

	device->resync_wenr = LC_FREE;
	device->peer_max_bio_size = DRBD_MAX_BIO_SIZE_SAFE;
	device->local_max_bio_size = DRBD_MAX_BIO_SIZE_SAFE;
}

void drbd_set_my_capacity(struct drbd_device *device, sector_t size)
{
	char ppb[10];

<<<<<<< HEAD
	set_capacity(device->vdisk, size);
	revalidate_disk_size(device->vdisk, false);
=======
	set_capacity_and_notify(device->vdisk, size);
>>>>>>> f642729d

	drbd_info(device, "size = %s (%llu KB)\n",
		ppsize(ppb, size>>1), (unsigned long long)size>>1);
}

void drbd_device_cleanup(struct drbd_device *device)
{
	int i;
	if (first_peer_device(device)->connection->receiver.t_state != NONE)
		drbd_err(device, "ASSERT FAILED: receiver t_state == %d expected 0.\n",
				first_peer_device(device)->connection->receiver.t_state);

	device->al_writ_cnt  =
	device->bm_writ_cnt  =
	device->read_cnt     =
	device->recv_cnt     =
	device->send_cnt     =
	device->writ_cnt     =
	device->p_size       =
	device->rs_start     =
	device->rs_total     =
	device->rs_failed    = 0;
	device->rs_last_events = 0;
	device->rs_last_sect_ev = 0;
	for (i = 0; i < DRBD_SYNC_MARKS; i++) {
		device->rs_mark_left[i] = 0;
		device->rs_mark_time[i] = 0;
	}
	D_ASSERT(device, first_peer_device(device)->connection->net_conf == NULL);

<<<<<<< HEAD
	set_capacity(device->vdisk, 0);
	revalidate_disk_size(device->vdisk, false);
=======
	set_capacity_and_notify(device->vdisk, 0);
>>>>>>> f642729d
	if (device->bitmap) {
		/* maybe never allocated. */
		drbd_bm_resize(device, 0, 1);
		drbd_bm_cleanup(device);
	}

	drbd_backing_dev_free(device, device->ldev);
	device->ldev = NULL;

	clear_bit(AL_SUSPENDED, &device->flags);

	D_ASSERT(device, list_empty(&device->active_ee));
	D_ASSERT(device, list_empty(&device->sync_ee));
	D_ASSERT(device, list_empty(&device->done_ee));
	D_ASSERT(device, list_empty(&device->read_ee));
	D_ASSERT(device, list_empty(&device->net_ee));
	D_ASSERT(device, list_empty(&device->resync_reads));
	D_ASSERT(device, list_empty(&first_peer_device(device)->connection->sender_work.q));
	D_ASSERT(device, list_empty(&device->resync_work.list));
	D_ASSERT(device, list_empty(&device->unplug_work.list));

	drbd_set_defaults(device);
}


static void drbd_destroy_mempools(void)
{
	struct page *page;

	while (drbd_pp_pool) {
		page = drbd_pp_pool;
		drbd_pp_pool = (struct page *)page_private(page);
		__free_page(page);
		drbd_pp_vacant--;
	}

	/* D_ASSERT(device, atomic_read(&drbd_pp_vacant)==0); */

	bioset_exit(&drbd_io_bio_set);
	bioset_exit(&drbd_md_io_bio_set);
	mempool_exit(&drbd_md_io_page_pool);
	mempool_exit(&drbd_ee_mempool);
	mempool_exit(&drbd_request_mempool);
	kmem_cache_destroy(drbd_ee_cache);
	kmem_cache_destroy(drbd_request_cache);
	kmem_cache_destroy(drbd_bm_ext_cache);
	kmem_cache_destroy(drbd_al_ext_cache);

	drbd_ee_cache        = NULL;
	drbd_request_cache   = NULL;
	drbd_bm_ext_cache    = NULL;
	drbd_al_ext_cache    = NULL;

	return;
}

static int drbd_create_mempools(void)
{
	struct page *page;
	const int number = (DRBD_MAX_BIO_SIZE/PAGE_SIZE) * drbd_minor_count;
	int i, ret;

	/* caches */
	drbd_request_cache = kmem_cache_create(
		"drbd_req", sizeof(struct drbd_request), 0, 0, NULL);
	if (drbd_request_cache == NULL)
		goto Enomem;

	drbd_ee_cache = kmem_cache_create(
		"drbd_ee", sizeof(struct drbd_peer_request), 0, 0, NULL);
	if (drbd_ee_cache == NULL)
		goto Enomem;

	drbd_bm_ext_cache = kmem_cache_create(
		"drbd_bm", sizeof(struct bm_extent), 0, 0, NULL);
	if (drbd_bm_ext_cache == NULL)
		goto Enomem;

	drbd_al_ext_cache = kmem_cache_create(
		"drbd_al", sizeof(struct lc_element), 0, 0, NULL);
	if (drbd_al_ext_cache == NULL)
		goto Enomem;

	/* mempools */
	ret = bioset_init(&drbd_io_bio_set, BIO_POOL_SIZE, 0, 0);
	if (ret)
		goto Enomem;

	ret = bioset_init(&drbd_md_io_bio_set, DRBD_MIN_POOL_PAGES, 0,
			  BIOSET_NEED_BVECS);
	if (ret)
		goto Enomem;

	ret = mempool_init_page_pool(&drbd_md_io_page_pool, DRBD_MIN_POOL_PAGES, 0);
	if (ret)
		goto Enomem;

	ret = mempool_init_slab_pool(&drbd_request_mempool, number,
				     drbd_request_cache);
	if (ret)
		goto Enomem;

	ret = mempool_init_slab_pool(&drbd_ee_mempool, number, drbd_ee_cache);
	if (ret)
		goto Enomem;

	/* drbd's page pool */
	spin_lock_init(&drbd_pp_lock);

	for (i = 0; i < number; i++) {
		page = alloc_page(GFP_HIGHUSER);
		if (!page)
			goto Enomem;
		set_page_private(page, (unsigned long)drbd_pp_pool);
		drbd_pp_pool = page;
	}
	drbd_pp_vacant = number;

	return 0;

Enomem:
	drbd_destroy_mempools(); /* in case we allocated some */
	return -ENOMEM;
}

static void drbd_release_all_peer_reqs(struct drbd_device *device)
{
	int rr;

	rr = drbd_free_peer_reqs(device, &device->active_ee);
	if (rr)
		drbd_err(device, "%d EEs in active list found!\n", rr);

	rr = drbd_free_peer_reqs(device, &device->sync_ee);
	if (rr)
		drbd_err(device, "%d EEs in sync list found!\n", rr);

	rr = drbd_free_peer_reqs(device, &device->read_ee);
	if (rr)
		drbd_err(device, "%d EEs in read list found!\n", rr);

	rr = drbd_free_peer_reqs(device, &device->done_ee);
	if (rr)
		drbd_err(device, "%d EEs in done list found!\n", rr);

	rr = drbd_free_peer_reqs(device, &device->net_ee);
	if (rr)
		drbd_err(device, "%d EEs in net list found!\n", rr);
}

/* caution. no locking. */
void drbd_destroy_device(struct kref *kref)
{
	struct drbd_device *device = container_of(kref, struct drbd_device, kref);
	struct drbd_resource *resource = device->resource;
	struct drbd_peer_device *peer_device, *tmp_peer_device;

	del_timer_sync(&device->request_timer);

	/* paranoia asserts */
	D_ASSERT(device, device->open_cnt == 0);
	/* end paranoia asserts */

	/* cleanup stuff that may have been allocated during
	 * device (re-)configuration or state changes */

	drbd_backing_dev_free(device, device->ldev);
	device->ldev = NULL;

	drbd_release_all_peer_reqs(device);

	lc_destroy(device->act_log);
	lc_destroy(device->resync);

	kfree(device->p_uuid);
	/* device->p_uuid = NULL; */

	if (device->bitmap) /* should no longer be there. */
		drbd_bm_cleanup(device);
	__free_page(device->md_io.page);
	put_disk(device->vdisk);
	blk_cleanup_queue(device->rq_queue);
	kfree(device->rs_plan_s);

	/* not for_each_connection(connection, resource):
	 * those may have been cleaned up and disassociated already.
	 */
	for_each_peer_device_safe(peer_device, tmp_peer_device, device) {
		kref_put(&peer_device->connection->kref, drbd_destroy_connection);
		kfree(peer_device);
	}
	memset(device, 0xfd, sizeof(*device));
	kfree(device);
	kref_put(&resource->kref, drbd_destroy_resource);
}

/* One global retry thread, if we need to push back some bio and have it
 * reinserted through our make request function.
 */
static struct retry_worker {
	struct workqueue_struct *wq;
	struct work_struct worker;

	spinlock_t lock;
	struct list_head writes;
} retry;

static void do_retry(struct work_struct *ws)
{
	struct retry_worker *retry = container_of(ws, struct retry_worker, worker);
	LIST_HEAD(writes);
	struct drbd_request *req, *tmp;

	spin_lock_irq(&retry->lock);
	list_splice_init(&retry->writes, &writes);
	spin_unlock_irq(&retry->lock);

	list_for_each_entry_safe(req, tmp, &writes, tl_requests) {
		struct drbd_device *device = req->device;
		struct bio *bio = req->master_bio;
		bool expected;

		expected =
			expect(atomic_read(&req->completion_ref) == 0) &&
			expect(req->rq_state & RQ_POSTPONED) &&
			expect((req->rq_state & RQ_LOCAL_PENDING) == 0 ||
				(req->rq_state & RQ_LOCAL_ABORTED) != 0);

		if (!expected)
			drbd_err(device, "req=%p completion_ref=%d rq_state=%x\n",
				req, atomic_read(&req->completion_ref),
				req->rq_state);

		/* We still need to put one kref associated with the
		 * "completion_ref" going zero in the code path that queued it
		 * here.  The request object may still be referenced by a
		 * frozen local req->private_bio, in case we force-detached.
		 */
		kref_put(&req->kref, drbd_req_destroy);

		/* A single suspended or otherwise blocking device may stall
		 * all others as well.  Fortunately, this code path is to
		 * recover from a situation that "should not happen":
		 * concurrent writes in multi-primary setup.
		 * In a "normal" lifecycle, this workqueue is supposed to be
		 * destroyed without ever doing anything.
		 * If it turns out to be an issue anyways, we can do per
		 * resource (replication group) or per device (minor) retry
		 * workqueues instead.
		 */

		/* We are not just doing submit_bio_noacct(),
		 * as we want to keep the start_time information. */
		inc_ap_bio(device);
		__drbd_make_request(device, bio);
	}
}

/* called via drbd_req_put_completion_ref(),
 * holds resource->req_lock */
void drbd_restart_request(struct drbd_request *req)
{
	unsigned long flags;
	spin_lock_irqsave(&retry.lock, flags);
	list_move_tail(&req->tl_requests, &retry.writes);
	spin_unlock_irqrestore(&retry.lock, flags);

	/* Drop the extra reference that would otherwise
	 * have been dropped by complete_master_bio.
	 * do_retry() needs to grab a new one. */
	dec_ap_bio(req->device);

	queue_work(retry.wq, &retry.worker);
}

void drbd_destroy_resource(struct kref *kref)
{
	struct drbd_resource *resource =
		container_of(kref, struct drbd_resource, kref);

	idr_destroy(&resource->devices);
	free_cpumask_var(resource->cpu_mask);
	kfree(resource->name);
	memset(resource, 0xf2, sizeof(*resource));
	kfree(resource);
}

void drbd_free_resource(struct drbd_resource *resource)
{
	struct drbd_connection *connection, *tmp;

	for_each_connection_safe(connection, tmp, resource) {
		list_del(&connection->connections);
		drbd_debugfs_connection_cleanup(connection);
		kref_put(&connection->kref, drbd_destroy_connection);
	}
	drbd_debugfs_resource_cleanup(resource);
	kref_put(&resource->kref, drbd_destroy_resource);
}

static void drbd_cleanup(void)
{
	unsigned int i;
	struct drbd_device *device;
	struct drbd_resource *resource, *tmp;

	/* first remove proc,
	 * drbdsetup uses it's presence to detect
	 * whether DRBD is loaded.
	 * If we would get stuck in proc removal,
	 * but have netlink already deregistered,
	 * some drbdsetup commands may wait forever
	 * for an answer.
	 */
	if (drbd_proc)
		remove_proc_entry("drbd", NULL);

	if (retry.wq)
		destroy_workqueue(retry.wq);

	drbd_genl_unregister();

	idr_for_each_entry(&drbd_devices, device, i)
		drbd_delete_device(device);

	/* not _rcu since, no other updater anymore. Genl already unregistered */
	for_each_resource_safe(resource, tmp, &drbd_resources) {
		list_del(&resource->resources);
		drbd_free_resource(resource);
	}

	drbd_debugfs_cleanup();

	drbd_destroy_mempools();
	unregister_blkdev(DRBD_MAJOR, "drbd");

	idr_destroy(&drbd_devices);

	pr_info("module cleanup done.\n");
}

static void drbd_init_workqueue(struct drbd_work_queue* wq)
{
	spin_lock_init(&wq->q_lock);
	INIT_LIST_HEAD(&wq->q);
	init_waitqueue_head(&wq->q_wait);
}

struct completion_work {
	struct drbd_work w;
	struct completion done;
};

static int w_complete(struct drbd_work *w, int cancel)
{
	struct completion_work *completion_work =
		container_of(w, struct completion_work, w);

	complete(&completion_work->done);
	return 0;
}

void drbd_flush_workqueue(struct drbd_work_queue *work_queue)
{
	struct completion_work completion_work;

	completion_work.w.cb = w_complete;
	init_completion(&completion_work.done);
	drbd_queue_work(work_queue, &completion_work.w);
	wait_for_completion(&completion_work.done);
}

struct drbd_resource *drbd_find_resource(const char *name)
{
	struct drbd_resource *resource;

	if (!name || !name[0])
		return NULL;

	rcu_read_lock();
	for_each_resource_rcu(resource, &drbd_resources) {
		if (!strcmp(resource->name, name)) {
			kref_get(&resource->kref);
			goto found;
		}
	}
	resource = NULL;
found:
	rcu_read_unlock();
	return resource;
}

struct drbd_connection *conn_get_by_addrs(void *my_addr, int my_addr_len,
				     void *peer_addr, int peer_addr_len)
{
	struct drbd_resource *resource;
	struct drbd_connection *connection;

	rcu_read_lock();
	for_each_resource_rcu(resource, &drbd_resources) {
		for_each_connection_rcu(connection, resource) {
			if (connection->my_addr_len == my_addr_len &&
			    connection->peer_addr_len == peer_addr_len &&
			    !memcmp(&connection->my_addr, my_addr, my_addr_len) &&
			    !memcmp(&connection->peer_addr, peer_addr, peer_addr_len)) {
				kref_get(&connection->kref);
				goto found;
			}
		}
	}
	connection = NULL;
found:
	rcu_read_unlock();
	return connection;
}

static int drbd_alloc_socket(struct drbd_socket *socket)
{
	socket->rbuf = (void *) __get_free_page(GFP_KERNEL);
	if (!socket->rbuf)
		return -ENOMEM;
	socket->sbuf = (void *) __get_free_page(GFP_KERNEL);
	if (!socket->sbuf)
		return -ENOMEM;
	return 0;
}

static void drbd_free_socket(struct drbd_socket *socket)
{
	free_page((unsigned long) socket->sbuf);
	free_page((unsigned long) socket->rbuf);
}

void conn_free_crypto(struct drbd_connection *connection)
{
	drbd_free_sock(connection);

	crypto_free_shash(connection->csums_tfm);
	crypto_free_shash(connection->verify_tfm);
	crypto_free_shash(connection->cram_hmac_tfm);
	crypto_free_shash(connection->integrity_tfm);
	crypto_free_shash(connection->peer_integrity_tfm);
	kfree(connection->int_dig_in);
	kfree(connection->int_dig_vv);

	connection->csums_tfm = NULL;
	connection->verify_tfm = NULL;
	connection->cram_hmac_tfm = NULL;
	connection->integrity_tfm = NULL;
	connection->peer_integrity_tfm = NULL;
	connection->int_dig_in = NULL;
	connection->int_dig_vv = NULL;
}

int set_resource_options(struct drbd_resource *resource, struct res_opts *res_opts)
{
	struct drbd_connection *connection;
	cpumask_var_t new_cpu_mask;
	int err;

	if (!zalloc_cpumask_var(&new_cpu_mask, GFP_KERNEL))
		return -ENOMEM;

	/* silently ignore cpu mask on UP kernel */
	if (nr_cpu_ids > 1 && res_opts->cpu_mask[0] != 0) {
		err = bitmap_parse(res_opts->cpu_mask, DRBD_CPU_MASK_SIZE,
				   cpumask_bits(new_cpu_mask), nr_cpu_ids);
		if (err == -EOVERFLOW) {
			/* So what. mask it out. */
			cpumask_var_t tmp_cpu_mask;
			if (zalloc_cpumask_var(&tmp_cpu_mask, GFP_KERNEL)) {
				cpumask_setall(tmp_cpu_mask);
				cpumask_and(new_cpu_mask, new_cpu_mask, tmp_cpu_mask);
				drbd_warn(resource, "Overflow in bitmap_parse(%.12s%s), truncating to %u bits\n",
					res_opts->cpu_mask,
					strlen(res_opts->cpu_mask) > 12 ? "..." : "",
					nr_cpu_ids);
				free_cpumask_var(tmp_cpu_mask);
				err = 0;
			}
		}
		if (err) {
			drbd_warn(resource, "bitmap_parse() failed with %d\n", err);
			/* retcode = ERR_CPU_MASK_PARSE; */
			goto fail;
		}
	}
	resource->res_opts = *res_opts;
	if (cpumask_empty(new_cpu_mask))
		drbd_calc_cpu_mask(&new_cpu_mask);
	if (!cpumask_equal(resource->cpu_mask, new_cpu_mask)) {
		cpumask_copy(resource->cpu_mask, new_cpu_mask);
		for_each_connection_rcu(connection, resource) {
			connection->receiver.reset_cpu_mask = 1;
			connection->ack_receiver.reset_cpu_mask = 1;
			connection->worker.reset_cpu_mask = 1;
		}
	}
	err = 0;

fail:
	free_cpumask_var(new_cpu_mask);
	return err;

}

struct drbd_resource *drbd_create_resource(const char *name)
{
	struct drbd_resource *resource;

	resource = kzalloc(sizeof(struct drbd_resource), GFP_KERNEL);
	if (!resource)
		goto fail;
	resource->name = kstrdup(name, GFP_KERNEL);
	if (!resource->name)
		goto fail_free_resource;
	if (!zalloc_cpumask_var(&resource->cpu_mask, GFP_KERNEL))
		goto fail_free_name;
	kref_init(&resource->kref);
	idr_init(&resource->devices);
	INIT_LIST_HEAD(&resource->connections);
	resource->write_ordering = WO_BDEV_FLUSH;
	list_add_tail_rcu(&resource->resources, &drbd_resources);
	mutex_init(&resource->conf_update);
	mutex_init(&resource->adm_mutex);
	spin_lock_init(&resource->req_lock);
	drbd_debugfs_resource_add(resource);
	return resource;

fail_free_name:
	kfree(resource->name);
fail_free_resource:
	kfree(resource);
fail:
	return NULL;
}

/* caller must be under adm_mutex */
struct drbd_connection *conn_create(const char *name, struct res_opts *res_opts)
{
	struct drbd_resource *resource;
	struct drbd_connection *connection;

	connection = kzalloc(sizeof(struct drbd_connection), GFP_KERNEL);
	if (!connection)
		return NULL;

	if (drbd_alloc_socket(&connection->data))
		goto fail;
	if (drbd_alloc_socket(&connection->meta))
		goto fail;

	connection->current_epoch = kzalloc(sizeof(struct drbd_epoch), GFP_KERNEL);
	if (!connection->current_epoch)
		goto fail;

	INIT_LIST_HEAD(&connection->transfer_log);

	INIT_LIST_HEAD(&connection->current_epoch->list);
	connection->epochs = 1;
	spin_lock_init(&connection->epoch_lock);

	connection->send.seen_any_write_yet = false;
	connection->send.current_epoch_nr = 0;
	connection->send.current_epoch_writes = 0;

	resource = drbd_create_resource(name);
	if (!resource)
		goto fail;

	connection->cstate = C_STANDALONE;
	mutex_init(&connection->cstate_mutex);
	init_waitqueue_head(&connection->ping_wait);
	idr_init(&connection->peer_devices);

	drbd_init_workqueue(&connection->sender_work);
	mutex_init(&connection->data.mutex);
	mutex_init(&connection->meta.mutex);

	drbd_thread_init(resource, &connection->receiver, drbd_receiver, "receiver");
	connection->receiver.connection = connection;
	drbd_thread_init(resource, &connection->worker, drbd_worker, "worker");
	connection->worker.connection = connection;
	drbd_thread_init(resource, &connection->ack_receiver, drbd_ack_receiver, "ack_recv");
	connection->ack_receiver.connection = connection;

	kref_init(&connection->kref);

	connection->resource = resource;

	if (set_resource_options(resource, res_opts))
		goto fail_resource;

	kref_get(&resource->kref);
	list_add_tail_rcu(&connection->connections, &resource->connections);
	drbd_debugfs_connection_add(connection);
	return connection;

fail_resource:
	list_del(&resource->resources);
	drbd_free_resource(resource);
fail:
	kfree(connection->current_epoch);
	drbd_free_socket(&connection->meta);
	drbd_free_socket(&connection->data);
	kfree(connection);
	return NULL;
}

void drbd_destroy_connection(struct kref *kref)
{
	struct drbd_connection *connection = container_of(kref, struct drbd_connection, kref);
	struct drbd_resource *resource = connection->resource;

	if (atomic_read(&connection->current_epoch->epoch_size) !=  0)
		drbd_err(connection, "epoch_size:%d\n", atomic_read(&connection->current_epoch->epoch_size));
	kfree(connection->current_epoch);

	idr_destroy(&connection->peer_devices);

	drbd_free_socket(&connection->meta);
	drbd_free_socket(&connection->data);
	kfree(connection->int_dig_in);
	kfree(connection->int_dig_vv);
	memset(connection, 0xfc, sizeof(*connection));
	kfree(connection);
	kref_put(&resource->kref, drbd_destroy_resource);
}

static int init_submitter(struct drbd_device *device)
{
	/* opencoded create_singlethread_workqueue(),
	 * to be able to say "drbd%d", ..., minor */
	device->submit.wq =
		alloc_ordered_workqueue("drbd%u_submit", WQ_MEM_RECLAIM, device->minor);
	if (!device->submit.wq)
		return -ENOMEM;

	INIT_WORK(&device->submit.worker, do_submit);
	INIT_LIST_HEAD(&device->submit.writes);
	return 0;
}

enum drbd_ret_code drbd_create_device(struct drbd_config_context *adm_ctx, unsigned int minor)
{
	struct drbd_resource *resource = adm_ctx->resource;
	struct drbd_connection *connection;
	struct drbd_device *device;
	struct drbd_peer_device *peer_device, *tmp_peer_device;
	struct gendisk *disk;
	struct request_queue *q;
	int id;
	int vnr = adm_ctx->volume;
	enum drbd_ret_code err = ERR_NOMEM;

	device = minor_to_device(minor);
	if (device)
		return ERR_MINOR_OR_VOLUME_EXISTS;

	/* GFP_KERNEL, we are outside of all write-out paths */
	device = kzalloc(sizeof(struct drbd_device), GFP_KERNEL);
	if (!device)
		return ERR_NOMEM;
	kref_init(&device->kref);

	kref_get(&resource->kref);
	device->resource = resource;
	device->minor = minor;
	device->vnr = vnr;

	drbd_init_set_defaults(device);

	q = blk_alloc_queue(NUMA_NO_NODE);
	if (!q)
		goto out_no_q;
	device->rq_queue = q;

	disk = alloc_disk(1);
	if (!disk)
		goto out_no_disk;
	device->vdisk = disk;

	set_disk_ro(disk, true);

	disk->queue = q;
	disk->major = DRBD_MAJOR;
	disk->first_minor = minor;
	disk->fops = &drbd_ops;
	sprintf(disk->disk_name, "drbd%d", minor);
	disk->private_data = device;

	blk_queue_write_cache(q, true, true);
	/* Setting the max_hw_sectors to an odd value of 8kibyte here
	   This triggers a max_bio_size message upon first attach or connect */
	blk_queue_max_hw_sectors(q, DRBD_MAX_BIO_SIZE_SAFE >> 8);

	device->md_io.page = alloc_page(GFP_KERNEL);
	if (!device->md_io.page)
		goto out_no_io_page;

	if (drbd_bm_init(device))
		goto out_no_bitmap;
	device->read_requests = RB_ROOT;
	device->write_requests = RB_ROOT;

	id = idr_alloc(&drbd_devices, device, minor, minor + 1, GFP_KERNEL);
	if (id < 0) {
		if (id == -ENOSPC)
			err = ERR_MINOR_OR_VOLUME_EXISTS;
		goto out_no_minor_idr;
	}
	kref_get(&device->kref);

	id = idr_alloc(&resource->devices, device, vnr, vnr + 1, GFP_KERNEL);
	if (id < 0) {
		if (id == -ENOSPC)
			err = ERR_MINOR_OR_VOLUME_EXISTS;
		goto out_idr_remove_minor;
	}
	kref_get(&device->kref);

	INIT_LIST_HEAD(&device->peer_devices);
	INIT_LIST_HEAD(&device->pending_bitmap_io);
	for_each_connection(connection, resource) {
		peer_device = kzalloc(sizeof(struct drbd_peer_device), GFP_KERNEL);
		if (!peer_device)
			goto out_idr_remove_from_resource;
		peer_device->connection = connection;
		peer_device->device = device;

		list_add(&peer_device->peer_devices, &device->peer_devices);
		kref_get(&device->kref);

		id = idr_alloc(&connection->peer_devices, peer_device, vnr, vnr + 1, GFP_KERNEL);
		if (id < 0) {
			if (id == -ENOSPC)
				err = ERR_INVALID_REQUEST;
			goto out_idr_remove_from_resource;
		}
		kref_get(&connection->kref);
		INIT_WORK(&peer_device->send_acks_work, drbd_send_acks_wf);
	}

	if (init_submitter(device)) {
		err = ERR_NOMEM;
		goto out_idr_remove_vol;
	}

	add_disk(disk);

	/* inherit the connection state */
	device->state.conn = first_connection(resource)->cstate;
	if (device->state.conn == C_WF_REPORT_PARAMS) {
		for_each_peer_device(peer_device, device)
			drbd_connected(peer_device);
	}
	/* move to create_peer_device() */
	for_each_peer_device(peer_device, device)
		drbd_debugfs_peer_device_add(peer_device);
	drbd_debugfs_device_add(device);
	return NO_ERROR;

out_idr_remove_vol:
	idr_remove(&connection->peer_devices, vnr);
out_idr_remove_from_resource:
	for_each_connection(connection, resource) {
		peer_device = idr_remove(&connection->peer_devices, vnr);
		if (peer_device)
			kref_put(&connection->kref, drbd_destroy_connection);
	}
	for_each_peer_device_safe(peer_device, tmp_peer_device, device) {
		list_del(&peer_device->peer_devices);
		kfree(peer_device);
	}
	idr_remove(&resource->devices, vnr);
out_idr_remove_minor:
	idr_remove(&drbd_devices, minor);
	synchronize_rcu();
out_no_minor_idr:
	drbd_bm_cleanup(device);
out_no_bitmap:
	__free_page(device->md_io.page);
out_no_io_page:
	put_disk(disk);
out_no_disk:
	blk_cleanup_queue(q);
out_no_q:
	kref_put(&resource->kref, drbd_destroy_resource);
	kfree(device);
	return err;
}

void drbd_delete_device(struct drbd_device *device)
{
	struct drbd_resource *resource = device->resource;
	struct drbd_connection *connection;
	struct drbd_peer_device *peer_device;

	/* move to free_peer_device() */
	for_each_peer_device(peer_device, device)
		drbd_debugfs_peer_device_cleanup(peer_device);
	drbd_debugfs_device_cleanup(device);
	for_each_connection(connection, resource) {
		idr_remove(&connection->peer_devices, device->vnr);
		kref_put(&device->kref, drbd_destroy_device);
	}
	idr_remove(&resource->devices, device->vnr);
	kref_put(&device->kref, drbd_destroy_device);
	idr_remove(&drbd_devices, device_to_minor(device));
	kref_put(&device->kref, drbd_destroy_device);
	del_gendisk(device->vdisk);
	synchronize_rcu();
	kref_put(&device->kref, drbd_destroy_device);
}

static int __init drbd_init(void)
{
	int err;

	if (drbd_minor_count < DRBD_MINOR_COUNT_MIN || drbd_minor_count > DRBD_MINOR_COUNT_MAX) {
		pr_err("invalid minor_count (%d)\n", drbd_minor_count);
#ifdef MODULE
		return -EINVAL;
#else
		drbd_minor_count = DRBD_MINOR_COUNT_DEF;
#endif
	}

	err = register_blkdev(DRBD_MAJOR, "drbd");
	if (err) {
		pr_err("unable to register block device major %d\n",
		       DRBD_MAJOR);
		return err;
	}

	/*
	 * allocate all necessary structs
	 */
	init_waitqueue_head(&drbd_pp_wait);

	drbd_proc = NULL; /* play safe for drbd_cleanup */
	idr_init(&drbd_devices);

	mutex_init(&resources_mutex);
	INIT_LIST_HEAD(&drbd_resources);

	err = drbd_genl_register();
	if (err) {
		pr_err("unable to register generic netlink family\n");
		goto fail;
	}

	err = drbd_create_mempools();
	if (err)
		goto fail;

	err = -ENOMEM;
	drbd_proc = proc_create_single("drbd", S_IFREG | 0444 , NULL, drbd_seq_show);
	if (!drbd_proc)	{
		pr_err("unable to register proc file\n");
		goto fail;
	}

	retry.wq = create_singlethread_workqueue("drbd-reissue");
	if (!retry.wq) {
		pr_err("unable to create retry workqueue\n");
		goto fail;
	}
	INIT_WORK(&retry.worker, do_retry);
	spin_lock_init(&retry.lock);
	INIT_LIST_HEAD(&retry.writes);

	drbd_debugfs_init();

	pr_info("initialized. "
	       "Version: " REL_VERSION " (api:%d/proto:%d-%d)\n",
	       API_VERSION, PRO_VERSION_MIN, PRO_VERSION_MAX);
	pr_info("%s\n", drbd_buildtag());
	pr_info("registered as block device major %d\n", DRBD_MAJOR);
	return 0; /* Success! */

fail:
	drbd_cleanup();
	if (err == -ENOMEM)
		pr_err("ran out of memory\n");
	else
		pr_err("initialization failure\n");
	return err;
}

static void drbd_free_one_sock(struct drbd_socket *ds)
{
	struct socket *s;
	mutex_lock(&ds->mutex);
	s = ds->socket;
	ds->socket = NULL;
	mutex_unlock(&ds->mutex);
	if (s) {
		/* so debugfs does not need to mutex_lock() */
		synchronize_rcu();
		kernel_sock_shutdown(s, SHUT_RDWR);
		sock_release(s);
	}
}

void drbd_free_sock(struct drbd_connection *connection)
{
	if (connection->data.socket)
		drbd_free_one_sock(&connection->data);
	if (connection->meta.socket)
		drbd_free_one_sock(&connection->meta);
}

/* meta data management */

void conn_md_sync(struct drbd_connection *connection)
{
	struct drbd_peer_device *peer_device;
	int vnr;

	rcu_read_lock();
	idr_for_each_entry(&connection->peer_devices, peer_device, vnr) {
		struct drbd_device *device = peer_device->device;

		kref_get(&device->kref);
		rcu_read_unlock();
		drbd_md_sync(device);
		kref_put(&device->kref, drbd_destroy_device);
		rcu_read_lock();
	}
	rcu_read_unlock();
}

/* aligned 4kByte */
struct meta_data_on_disk {
	u64 la_size_sect;      /* last agreed size. */
	u64 uuid[UI_SIZE];   /* UUIDs. */
	u64 device_uuid;
	u64 reserved_u64_1;
	u32 flags;             /* MDF */
	u32 magic;
	u32 md_size_sect;
	u32 al_offset;         /* offset to this block */
	u32 al_nr_extents;     /* important for restoring the AL (userspace) */
	      /* `-- act_log->nr_elements <-- ldev->dc.al_extents */
	u32 bm_offset;         /* offset to the bitmap, from here */
	u32 bm_bytes_per_bit;  /* BM_BLOCK_SIZE */
	u32 la_peer_max_bio_size;   /* last peer max_bio_size */

	/* see al_tr_number_to_on_disk_sector() */
	u32 al_stripes;
	u32 al_stripe_size_4k;

	u8 reserved_u8[4096 - (7*8 + 10*4)];
} __packed;



void drbd_md_write(struct drbd_device *device, void *b)
{
	struct meta_data_on_disk *buffer = b;
	sector_t sector;
	int i;

	memset(buffer, 0, sizeof(*buffer));

	buffer->la_size_sect = cpu_to_be64(get_capacity(device->vdisk));
	for (i = UI_CURRENT; i < UI_SIZE; i++)
		buffer->uuid[i] = cpu_to_be64(device->ldev->md.uuid[i]);
	buffer->flags = cpu_to_be32(device->ldev->md.flags);
	buffer->magic = cpu_to_be32(DRBD_MD_MAGIC_84_UNCLEAN);

	buffer->md_size_sect  = cpu_to_be32(device->ldev->md.md_size_sect);
	buffer->al_offset     = cpu_to_be32(device->ldev->md.al_offset);
	buffer->al_nr_extents = cpu_to_be32(device->act_log->nr_elements);
	buffer->bm_bytes_per_bit = cpu_to_be32(BM_BLOCK_SIZE);
	buffer->device_uuid = cpu_to_be64(device->ldev->md.device_uuid);

	buffer->bm_offset = cpu_to_be32(device->ldev->md.bm_offset);
	buffer->la_peer_max_bio_size = cpu_to_be32(device->peer_max_bio_size);

	buffer->al_stripes = cpu_to_be32(device->ldev->md.al_stripes);
	buffer->al_stripe_size_4k = cpu_to_be32(device->ldev->md.al_stripe_size_4k);

	D_ASSERT(device, drbd_md_ss(device->ldev) == device->ldev->md.md_offset);
	sector = device->ldev->md.md_offset;

	if (drbd_md_sync_page_io(device, device->ldev, sector, REQ_OP_WRITE)) {
		/* this was a try anyways ... */
		drbd_err(device, "meta data update failed!\n");
		drbd_chk_io_error(device, 1, DRBD_META_IO_ERROR);
	}
}

/**
 * drbd_md_sync() - Writes the meta data super block if the MD_DIRTY flag bit is set
 * @device:	DRBD device.
 */
void drbd_md_sync(struct drbd_device *device)
{
	struct meta_data_on_disk *buffer;

	/* Don't accidentally change the DRBD meta data layout. */
	BUILD_BUG_ON(UI_SIZE != 4);
	BUILD_BUG_ON(sizeof(struct meta_data_on_disk) != 4096);

	del_timer(&device->md_sync_timer);
	/* timer may be rearmed by drbd_md_mark_dirty() now. */
	if (!test_and_clear_bit(MD_DIRTY, &device->flags))
		return;

	/* We use here D_FAILED and not D_ATTACHING because we try to write
	 * metadata even if we detach due to a disk failure! */
	if (!get_ldev_if_state(device, D_FAILED))
		return;

	buffer = drbd_md_get_buffer(device, __func__);
	if (!buffer)
		goto out;

	drbd_md_write(device, buffer);

	/* Update device->ldev->md.la_size_sect,
	 * since we updated it on metadata. */
	device->ldev->md.la_size_sect = get_capacity(device->vdisk);

	drbd_md_put_buffer(device);
out:
	put_ldev(device);
}

static int check_activity_log_stripe_size(struct drbd_device *device,
		struct meta_data_on_disk *on_disk,
		struct drbd_md *in_core)
{
	u32 al_stripes = be32_to_cpu(on_disk->al_stripes);
	u32 al_stripe_size_4k = be32_to_cpu(on_disk->al_stripe_size_4k);
	u64 al_size_4k;

	/* both not set: default to old fixed size activity log */
	if (al_stripes == 0 && al_stripe_size_4k == 0) {
		al_stripes = 1;
		al_stripe_size_4k = MD_32kB_SECT/8;
	}

	/* some paranoia plausibility checks */

	/* we need both values to be set */
	if (al_stripes == 0 || al_stripe_size_4k == 0)
		goto err;

	al_size_4k = (u64)al_stripes * al_stripe_size_4k;

	/* Upper limit of activity log area, to avoid potential overflow
	 * problems in al_tr_number_to_on_disk_sector(). As right now, more
	 * than 72 * 4k blocks total only increases the amount of history,
	 * limiting this arbitrarily to 16 GB is not a real limitation ;-)  */
	if (al_size_4k > (16 * 1024 * 1024/4))
		goto err;

	/* Lower limit: we need at least 8 transaction slots (32kB)
	 * to not break existing setups */
	if (al_size_4k < MD_32kB_SECT/8)
		goto err;

	in_core->al_stripe_size_4k = al_stripe_size_4k;
	in_core->al_stripes = al_stripes;
	in_core->al_size_4k = al_size_4k;

	return 0;
err:
	drbd_err(device, "invalid activity log striping: al_stripes=%u, al_stripe_size_4k=%u\n",
			al_stripes, al_stripe_size_4k);
	return -EINVAL;
}

static int check_offsets_and_sizes(struct drbd_device *device, struct drbd_backing_dev *bdev)
{
	sector_t capacity = drbd_get_capacity(bdev->md_bdev);
	struct drbd_md *in_core = &bdev->md;
	s32 on_disk_al_sect;
	s32 on_disk_bm_sect;

	/* The on-disk size of the activity log, calculated from offsets, and
	 * the size of the activity log calculated from the stripe settings,
	 * should match.
	 * Though we could relax this a bit: it is ok, if the striped activity log
	 * fits in the available on-disk activity log size.
	 * Right now, that would break how resize is implemented.
	 * TODO: make drbd_determine_dev_size() (and the drbdmeta tool) aware
	 * of possible unused padding space in the on disk layout. */
	if (in_core->al_offset < 0) {
		if (in_core->bm_offset > in_core->al_offset)
			goto err;
		on_disk_al_sect = -in_core->al_offset;
		on_disk_bm_sect = in_core->al_offset - in_core->bm_offset;
	} else {
		if (in_core->al_offset != MD_4kB_SECT)
			goto err;
		if (in_core->bm_offset < in_core->al_offset + in_core->al_size_4k * MD_4kB_SECT)
			goto err;

		on_disk_al_sect = in_core->bm_offset - MD_4kB_SECT;
		on_disk_bm_sect = in_core->md_size_sect - in_core->bm_offset;
	}

	/* old fixed size meta data is exactly that: fixed. */
	if (in_core->meta_dev_idx >= 0) {
		if (in_core->md_size_sect != MD_128MB_SECT
		||  in_core->al_offset != MD_4kB_SECT
		||  in_core->bm_offset != MD_4kB_SECT + MD_32kB_SECT
		||  in_core->al_stripes != 1
		||  in_core->al_stripe_size_4k != MD_32kB_SECT/8)
			goto err;
	}

	if (capacity < in_core->md_size_sect)
		goto err;
	if (capacity - in_core->md_size_sect < drbd_md_first_sector(bdev))
		goto err;

	/* should be aligned, and at least 32k */
	if ((on_disk_al_sect & 7) || (on_disk_al_sect < MD_32kB_SECT))
		goto err;

	/* should fit (for now: exactly) into the available on-disk space;
	 * overflow prevention is in check_activity_log_stripe_size() above. */
	if (on_disk_al_sect != in_core->al_size_4k * MD_4kB_SECT)
		goto err;

	/* again, should be aligned */
	if (in_core->bm_offset & 7)
		goto err;

	/* FIXME check for device grow with flex external meta data? */

	/* can the available bitmap space cover the last agreed device size? */
	if (on_disk_bm_sect < (in_core->la_size_sect+7)/MD_4kB_SECT/8/512)
		goto err;

	return 0;

err:
	drbd_err(device, "meta data offsets don't make sense: idx=%d "
			"al_s=%u, al_sz4k=%u, al_offset=%d, bm_offset=%d, "
			"md_size_sect=%u, la_size=%llu, md_capacity=%llu\n",
			in_core->meta_dev_idx,
			in_core->al_stripes, in_core->al_stripe_size_4k,
			in_core->al_offset, in_core->bm_offset, in_core->md_size_sect,
			(unsigned long long)in_core->la_size_sect,
			(unsigned long long)capacity);

	return -EINVAL;
}


/**
 * drbd_md_read() - Reads in the meta data super block
 * @device:	DRBD device.
 * @bdev:	Device from which the meta data should be read in.
 *
 * Return NO_ERROR on success, and an enum drbd_ret_code in case
 * something goes wrong.
 *
 * Called exactly once during drbd_adm_attach(), while still being D_DISKLESS,
 * even before @bdev is assigned to @device->ldev.
 */
int drbd_md_read(struct drbd_device *device, struct drbd_backing_dev *bdev)
{
	struct meta_data_on_disk *buffer;
	u32 magic, flags;
	int i, rv = NO_ERROR;

	if (device->state.disk != D_DISKLESS)
		return ERR_DISK_CONFIGURED;

	buffer = drbd_md_get_buffer(device, __func__);
	if (!buffer)
		return ERR_NOMEM;

	/* First, figure out where our meta data superblock is located,
	 * and read it. */
	bdev->md.meta_dev_idx = bdev->disk_conf->meta_dev_idx;
	bdev->md.md_offset = drbd_md_ss(bdev);
	/* Even for (flexible or indexed) external meta data,
	 * initially restrict us to the 4k superblock for now.
	 * Affects the paranoia out-of-range access check in drbd_md_sync_page_io(). */
	bdev->md.md_size_sect = 8;

	if (drbd_md_sync_page_io(device, bdev, bdev->md.md_offset,
				 REQ_OP_READ)) {
		/* NOTE: can't do normal error processing here as this is
		   called BEFORE disk is attached */
		drbd_err(device, "Error while reading metadata.\n");
		rv = ERR_IO_MD_DISK;
		goto err;
	}

	magic = be32_to_cpu(buffer->magic);
	flags = be32_to_cpu(buffer->flags);
	if (magic == DRBD_MD_MAGIC_84_UNCLEAN ||
	    (magic == DRBD_MD_MAGIC_08 && !(flags & MDF_AL_CLEAN))) {
			/* btw: that's Activity Log clean, not "all" clean. */
		drbd_err(device, "Found unclean meta data. Did you \"drbdadm apply-al\"?\n");
		rv = ERR_MD_UNCLEAN;
		goto err;
	}

	rv = ERR_MD_INVALID;
	if (magic != DRBD_MD_MAGIC_08) {
		if (magic == DRBD_MD_MAGIC_07)
			drbd_err(device, "Found old (0.7) meta data magic. Did you \"drbdadm create-md\"?\n");
		else
			drbd_err(device, "Meta data magic not found. Did you \"drbdadm create-md\"?\n");
		goto err;
	}

	if (be32_to_cpu(buffer->bm_bytes_per_bit) != BM_BLOCK_SIZE) {
		drbd_err(device, "unexpected bm_bytes_per_bit: %u (expected %u)\n",
		    be32_to_cpu(buffer->bm_bytes_per_bit), BM_BLOCK_SIZE);
		goto err;
	}


	/* convert to in_core endian */
	bdev->md.la_size_sect = be64_to_cpu(buffer->la_size_sect);
	for (i = UI_CURRENT; i < UI_SIZE; i++)
		bdev->md.uuid[i] = be64_to_cpu(buffer->uuid[i]);
	bdev->md.flags = be32_to_cpu(buffer->flags);
	bdev->md.device_uuid = be64_to_cpu(buffer->device_uuid);

	bdev->md.md_size_sect = be32_to_cpu(buffer->md_size_sect);
	bdev->md.al_offset = be32_to_cpu(buffer->al_offset);
	bdev->md.bm_offset = be32_to_cpu(buffer->bm_offset);

	if (check_activity_log_stripe_size(device, buffer, &bdev->md))
		goto err;
	if (check_offsets_and_sizes(device, bdev))
		goto err;

	if (be32_to_cpu(buffer->bm_offset) != bdev->md.bm_offset) {
		drbd_err(device, "unexpected bm_offset: %d (expected %d)\n",
		    be32_to_cpu(buffer->bm_offset), bdev->md.bm_offset);
		goto err;
	}
	if (be32_to_cpu(buffer->md_size_sect) != bdev->md.md_size_sect) {
		drbd_err(device, "unexpected md_size: %u (expected %u)\n",
		    be32_to_cpu(buffer->md_size_sect), bdev->md.md_size_sect);
		goto err;
	}

	rv = NO_ERROR;

	spin_lock_irq(&device->resource->req_lock);
	if (device->state.conn < C_CONNECTED) {
		unsigned int peer;
		peer = be32_to_cpu(buffer->la_peer_max_bio_size);
		peer = max(peer, DRBD_MAX_BIO_SIZE_SAFE);
		device->peer_max_bio_size = peer;
	}
	spin_unlock_irq(&device->resource->req_lock);

 err:
	drbd_md_put_buffer(device);

	return rv;
}

/**
 * drbd_md_mark_dirty() - Mark meta data super block as dirty
 * @device:	DRBD device.
 *
 * Call this function if you change anything that should be written to
 * the meta-data super block. This function sets MD_DIRTY, and starts a
 * timer that ensures that within five seconds you have to call drbd_md_sync().
 */
void drbd_md_mark_dirty(struct drbd_device *device)
{
	if (!test_and_set_bit(MD_DIRTY, &device->flags))
		mod_timer(&device->md_sync_timer, jiffies + 5*HZ);
}

void drbd_uuid_move_history(struct drbd_device *device) __must_hold(local)
{
	int i;

	for (i = UI_HISTORY_START; i < UI_HISTORY_END; i++)
		device->ldev->md.uuid[i+1] = device->ldev->md.uuid[i];
}

void __drbd_uuid_set(struct drbd_device *device, int idx, u64 val) __must_hold(local)
{
	if (idx == UI_CURRENT) {
		if (device->state.role == R_PRIMARY)
			val |= 1;
		else
			val &= ~((u64)1);

		drbd_set_ed_uuid(device, val);
	}

	device->ldev->md.uuid[idx] = val;
	drbd_md_mark_dirty(device);
}

void _drbd_uuid_set(struct drbd_device *device, int idx, u64 val) __must_hold(local)
{
	unsigned long flags;
	spin_lock_irqsave(&device->ldev->md.uuid_lock, flags);
	__drbd_uuid_set(device, idx, val);
	spin_unlock_irqrestore(&device->ldev->md.uuid_lock, flags);
}

void drbd_uuid_set(struct drbd_device *device, int idx, u64 val) __must_hold(local)
{
	unsigned long flags;
	spin_lock_irqsave(&device->ldev->md.uuid_lock, flags);
	if (device->ldev->md.uuid[idx]) {
		drbd_uuid_move_history(device);
		device->ldev->md.uuid[UI_HISTORY_START] = device->ldev->md.uuid[idx];
	}
	__drbd_uuid_set(device, idx, val);
	spin_unlock_irqrestore(&device->ldev->md.uuid_lock, flags);
}

/**
 * drbd_uuid_new_current() - Creates a new current UUID
 * @device:	DRBD device.
 *
 * Creates a new current UUID, and rotates the old current UUID into
 * the bitmap slot. Causes an incremental resync upon next connect.
 */
void drbd_uuid_new_current(struct drbd_device *device) __must_hold(local)
{
	u64 val;
	unsigned long long bm_uuid;

	get_random_bytes(&val, sizeof(u64));

	spin_lock_irq(&device->ldev->md.uuid_lock);
	bm_uuid = device->ldev->md.uuid[UI_BITMAP];

	if (bm_uuid)
		drbd_warn(device, "bm UUID was already set: %llX\n", bm_uuid);

	device->ldev->md.uuid[UI_BITMAP] = device->ldev->md.uuid[UI_CURRENT];
	__drbd_uuid_set(device, UI_CURRENT, val);
	spin_unlock_irq(&device->ldev->md.uuid_lock);

	drbd_print_uuids(device, "new current UUID");
	/* get it to stable storage _now_ */
	drbd_md_sync(device);
}

void drbd_uuid_set_bm(struct drbd_device *device, u64 val) __must_hold(local)
{
	unsigned long flags;
	if (device->ldev->md.uuid[UI_BITMAP] == 0 && val == 0)
		return;

	spin_lock_irqsave(&device->ldev->md.uuid_lock, flags);
	if (val == 0) {
		drbd_uuid_move_history(device);
		device->ldev->md.uuid[UI_HISTORY_START] = device->ldev->md.uuid[UI_BITMAP];
		device->ldev->md.uuid[UI_BITMAP] = 0;
	} else {
		unsigned long long bm_uuid = device->ldev->md.uuid[UI_BITMAP];
		if (bm_uuid)
			drbd_warn(device, "bm UUID was already set: %llX\n", bm_uuid);

		device->ldev->md.uuid[UI_BITMAP] = val & ~((u64)1);
	}
	spin_unlock_irqrestore(&device->ldev->md.uuid_lock, flags);

	drbd_md_mark_dirty(device);
}

/**
 * drbd_bmio_set_n_write() - io_fn for drbd_queue_bitmap_io() or drbd_bitmap_io()
 * @device:	DRBD device.
 *
 * Sets all bits in the bitmap and writes the whole bitmap to stable storage.
 */
int drbd_bmio_set_n_write(struct drbd_device *device) __must_hold(local)
{
	int rv = -EIO;

	drbd_md_set_flag(device, MDF_FULL_SYNC);
	drbd_md_sync(device);
	drbd_bm_set_all(device);

	rv = drbd_bm_write(device);

	if (!rv) {
		drbd_md_clear_flag(device, MDF_FULL_SYNC);
		drbd_md_sync(device);
	}

	return rv;
}

/**
 * drbd_bmio_clear_n_write() - io_fn for drbd_queue_bitmap_io() or drbd_bitmap_io()
 * @device:	DRBD device.
 *
 * Clears all bits in the bitmap and writes the whole bitmap to stable storage.
 */
int drbd_bmio_clear_n_write(struct drbd_device *device) __must_hold(local)
{
	drbd_resume_al(device);
	drbd_bm_clear_all(device);
	return drbd_bm_write(device);
}

static int w_bitmap_io(struct drbd_work *w, int unused)
{
	struct drbd_device *device =
		container_of(w, struct drbd_device, bm_io_work.w);
	struct bm_io_work *work = &device->bm_io_work;
	int rv = -EIO;

	if (work->flags != BM_LOCKED_CHANGE_ALLOWED) {
		int cnt = atomic_read(&device->ap_bio_cnt);
		if (cnt)
			drbd_err(device, "FIXME: ap_bio_cnt %d, expected 0; queued for '%s'\n",
					cnt, work->why);
	}

	if (get_ldev(device)) {
		drbd_bm_lock(device, work->why, work->flags);
		rv = work->io_fn(device);
		drbd_bm_unlock(device);
		put_ldev(device);
	}

	clear_bit_unlock(BITMAP_IO, &device->flags);
	wake_up(&device->misc_wait);

	if (work->done)
		work->done(device, rv);

	clear_bit(BITMAP_IO_QUEUED, &device->flags);
	work->why = NULL;
	work->flags = 0;

	return 0;
}

/**
 * drbd_queue_bitmap_io() - Queues an IO operation on the whole bitmap
 * @device:	DRBD device.
 * @io_fn:	IO callback to be called when bitmap IO is possible
 * @done:	callback to be called after the bitmap IO was performed
 * @why:	Descriptive text of the reason for doing the IO
 *
 * While IO on the bitmap happens we freeze application IO thus we ensure
 * that drbd_set_out_of_sync() can not be called. This function MAY ONLY be
 * called from worker context. It MUST NOT be used while a previous such
 * work is still pending!
 *
 * Its worker function encloses the call of io_fn() by get_ldev() and
 * put_ldev().
 */
void drbd_queue_bitmap_io(struct drbd_device *device,
			  int (*io_fn)(struct drbd_device *),
			  void (*done)(struct drbd_device *, int),
			  char *why, enum bm_flag flags)
{
	D_ASSERT(device, current == first_peer_device(device)->connection->worker.task);

	D_ASSERT(device, !test_bit(BITMAP_IO_QUEUED, &device->flags));
	D_ASSERT(device, !test_bit(BITMAP_IO, &device->flags));
	D_ASSERT(device, list_empty(&device->bm_io_work.w.list));
	if (device->bm_io_work.why)
		drbd_err(device, "FIXME going to queue '%s' but '%s' still pending?\n",
			why, device->bm_io_work.why);

	device->bm_io_work.io_fn = io_fn;
	device->bm_io_work.done = done;
	device->bm_io_work.why = why;
	device->bm_io_work.flags = flags;

	spin_lock_irq(&device->resource->req_lock);
	set_bit(BITMAP_IO, &device->flags);
	/* don't wait for pending application IO if the caller indicates that
	 * application IO does not conflict anyways. */
	if (flags == BM_LOCKED_CHANGE_ALLOWED || atomic_read(&device->ap_bio_cnt) == 0) {
		if (!test_and_set_bit(BITMAP_IO_QUEUED, &device->flags))
			drbd_queue_work(&first_peer_device(device)->connection->sender_work,
					&device->bm_io_work.w);
	}
	spin_unlock_irq(&device->resource->req_lock);
}

/**
 * drbd_bitmap_io() -  Does an IO operation on the whole bitmap
 * @device:	DRBD device.
 * @io_fn:	IO callback to be called when bitmap IO is possible
 * @why:	Descriptive text of the reason for doing the IO
 *
 * freezes application IO while that the actual IO operations runs. This
 * functions MAY NOT be called from worker context.
 */
int drbd_bitmap_io(struct drbd_device *device, int (*io_fn)(struct drbd_device *),
		char *why, enum bm_flag flags)
{
	/* Only suspend io, if some operation is supposed to be locked out */
	const bool do_suspend_io = flags & (BM_DONT_CLEAR|BM_DONT_SET|BM_DONT_TEST);
	int rv;

	D_ASSERT(device, current != first_peer_device(device)->connection->worker.task);

	if (do_suspend_io)
		drbd_suspend_io(device);

	drbd_bm_lock(device, why, flags);
	rv = io_fn(device);
	drbd_bm_unlock(device);

	if (do_suspend_io)
		drbd_resume_io(device);

	return rv;
}

void drbd_md_set_flag(struct drbd_device *device, int flag) __must_hold(local)
{
	if ((device->ldev->md.flags & flag) != flag) {
		drbd_md_mark_dirty(device);
		device->ldev->md.flags |= flag;
	}
}

void drbd_md_clear_flag(struct drbd_device *device, int flag) __must_hold(local)
{
	if ((device->ldev->md.flags & flag) != 0) {
		drbd_md_mark_dirty(device);
		device->ldev->md.flags &= ~flag;
	}
}
int drbd_md_test_flag(struct drbd_backing_dev *bdev, int flag)
{
	return (bdev->md.flags & flag) != 0;
}

static void md_sync_timer_fn(struct timer_list *t)
{
	struct drbd_device *device = from_timer(device, t, md_sync_timer);
	drbd_device_post_work(device, MD_SYNC);
}

const char *cmdname(enum drbd_packet cmd)
{
	/* THINK may need to become several global tables
	 * when we want to support more than
	 * one PRO_VERSION */
	static const char *cmdnames[] = {
		[P_DATA]	        = "Data",
		[P_WSAME]	        = "WriteSame",
		[P_TRIM]	        = "Trim",
		[P_DATA_REPLY]	        = "DataReply",
		[P_RS_DATA_REPLY]	= "RSDataReply",
		[P_BARRIER]	        = "Barrier",
		[P_BITMAP]	        = "ReportBitMap",
		[P_BECOME_SYNC_TARGET]  = "BecomeSyncTarget",
		[P_BECOME_SYNC_SOURCE]  = "BecomeSyncSource",
		[P_UNPLUG_REMOTE]	= "UnplugRemote",
		[P_DATA_REQUEST]	= "DataRequest",
		[P_RS_DATA_REQUEST]     = "RSDataRequest",
		[P_SYNC_PARAM]	        = "SyncParam",
		[P_SYNC_PARAM89]	= "SyncParam89",
		[P_PROTOCOL]            = "ReportProtocol",
		[P_UUIDS]	        = "ReportUUIDs",
		[P_SIZES]	        = "ReportSizes",
		[P_STATE]	        = "ReportState",
		[P_SYNC_UUID]           = "ReportSyncUUID",
		[P_AUTH_CHALLENGE]      = "AuthChallenge",
		[P_AUTH_RESPONSE]	= "AuthResponse",
		[P_PING]		= "Ping",
		[P_PING_ACK]	        = "PingAck",
		[P_RECV_ACK]	        = "RecvAck",
		[P_WRITE_ACK]	        = "WriteAck",
		[P_RS_WRITE_ACK]	= "RSWriteAck",
		[P_SUPERSEDED]          = "Superseded",
		[P_NEG_ACK]	        = "NegAck",
		[P_NEG_DREPLY]	        = "NegDReply",
		[P_NEG_RS_DREPLY]	= "NegRSDReply",
		[P_BARRIER_ACK]	        = "BarrierAck",
		[P_STATE_CHG_REQ]       = "StateChgRequest",
		[P_STATE_CHG_REPLY]     = "StateChgReply",
		[P_OV_REQUEST]          = "OVRequest",
		[P_OV_REPLY]            = "OVReply",
		[P_OV_RESULT]           = "OVResult",
		[P_CSUM_RS_REQUEST]     = "CsumRSRequest",
		[P_RS_IS_IN_SYNC]	= "CsumRSIsInSync",
		[P_COMPRESSED_BITMAP]   = "CBitmap",
		[P_DELAY_PROBE]         = "DelayProbe",
		[P_OUT_OF_SYNC]		= "OutOfSync",
		[P_RETRY_WRITE]		= "RetryWrite",
		[P_RS_CANCEL]		= "RSCancel",
		[P_CONN_ST_CHG_REQ]	= "conn_st_chg_req",
		[P_CONN_ST_CHG_REPLY]	= "conn_st_chg_reply",
		[P_RETRY_WRITE]		= "retry_write",
		[P_PROTOCOL_UPDATE]	= "protocol_update",
		[P_RS_THIN_REQ]         = "rs_thin_req",
		[P_RS_DEALLOCATED]      = "rs_deallocated",

		/* enum drbd_packet, but not commands - obsoleted flags:
		 *	P_MAY_IGNORE
		 *	P_MAX_OPT_CMD
		 */
	};

	/* too big for the array: 0xfffX */
	if (cmd == P_INITIAL_META)
		return "InitialMeta";
	if (cmd == P_INITIAL_DATA)
		return "InitialData";
	if (cmd == P_CONNECTION_FEATURES)
		return "ConnectionFeatures";
	if (cmd >= ARRAY_SIZE(cmdnames))
		return "Unknown";
	return cmdnames[cmd];
}

/**
 * drbd_wait_misc  -  wait for a request to make progress
 * @device:	device associated with the request
 * @i:		the struct drbd_interval embedded in struct drbd_request or
 *		struct drbd_peer_request
 */
int drbd_wait_misc(struct drbd_device *device, struct drbd_interval *i)
{
	struct net_conf *nc;
	DEFINE_WAIT(wait);
	long timeout;

	rcu_read_lock();
	nc = rcu_dereference(first_peer_device(device)->connection->net_conf);
	if (!nc) {
		rcu_read_unlock();
		return -ETIMEDOUT;
	}
	timeout = nc->ko_count ? nc->timeout * HZ / 10 * nc->ko_count : MAX_SCHEDULE_TIMEOUT;
	rcu_read_unlock();

	/* Indicate to wake up device->misc_wait on progress.  */
	i->waiting = true;
	prepare_to_wait(&device->misc_wait, &wait, TASK_INTERRUPTIBLE);
	spin_unlock_irq(&device->resource->req_lock);
	timeout = schedule_timeout(timeout);
	finish_wait(&device->misc_wait, &wait);
	spin_lock_irq(&device->resource->req_lock);
	if (!timeout || device->state.conn < C_CONNECTED)
		return -ETIMEDOUT;
	if (signal_pending(current))
		return -ERESTARTSYS;
	return 0;
}

void lock_all_resources(void)
{
	struct drbd_resource *resource;
	int __maybe_unused i = 0;

	mutex_lock(&resources_mutex);
	local_irq_disable();
	for_each_resource(resource, &drbd_resources)
		spin_lock_nested(&resource->req_lock, i++);
}

void unlock_all_resources(void)
{
	struct drbd_resource *resource;

	for_each_resource(resource, &drbd_resources)
		spin_unlock(&resource->req_lock);
	local_irq_enable();
	mutex_unlock(&resources_mutex);
}

#ifdef CONFIG_DRBD_FAULT_INJECTION
/* Fault insertion support including random number generator shamelessly
 * stolen from kernel/rcutorture.c */
struct fault_random_state {
	unsigned long state;
	unsigned long count;
};

#define FAULT_RANDOM_MULT 39916801  /* prime */
#define FAULT_RANDOM_ADD	479001701 /* prime */
#define FAULT_RANDOM_REFRESH 10000

/*
 * Crude but fast random-number generator.  Uses a linear congruential
 * generator, with occasional help from get_random_bytes().
 */
static unsigned long
_drbd_fault_random(struct fault_random_state *rsp)
{
	long refresh;

	if (!rsp->count--) {
		get_random_bytes(&refresh, sizeof(refresh));
		rsp->state += refresh;
		rsp->count = FAULT_RANDOM_REFRESH;
	}
	rsp->state = rsp->state * FAULT_RANDOM_MULT + FAULT_RANDOM_ADD;
	return swahw32(rsp->state);
}

static char *
_drbd_fault_str(unsigned int type) {
	static char *_faults[] = {
		[DRBD_FAULT_MD_WR] = "Meta-data write",
		[DRBD_FAULT_MD_RD] = "Meta-data read",
		[DRBD_FAULT_RS_WR] = "Resync write",
		[DRBD_FAULT_RS_RD] = "Resync read",
		[DRBD_FAULT_DT_WR] = "Data write",
		[DRBD_FAULT_DT_RD] = "Data read",
		[DRBD_FAULT_DT_RA] = "Data read ahead",
		[DRBD_FAULT_BM_ALLOC] = "BM allocation",
		[DRBD_FAULT_AL_EE] = "EE allocation",
		[DRBD_FAULT_RECEIVE] = "receive data corruption",
	};

	return (type < DRBD_FAULT_MAX) ? _faults[type] : "**Unknown**";
}

unsigned int
_drbd_insert_fault(struct drbd_device *device, unsigned int type)
{
	static struct fault_random_state rrs = {0, 0};

	unsigned int ret = (
		(drbd_fault_devs == 0 ||
			((1 << device_to_minor(device)) & drbd_fault_devs) != 0) &&
		(((_drbd_fault_random(&rrs) % 100) + 1) <= drbd_fault_rate));

	if (ret) {
		drbd_fault_count++;

		if (__ratelimit(&drbd_ratelimit_state))
			drbd_warn(device, "***Simulating %s failure\n",
				_drbd_fault_str(type));
	}

	return ret;
}
#endif

const char *drbd_buildtag(void)
{
	/* DRBD built from external sources has here a reference to the
	   git hash of the source code. */

	static char buildtag[38] = "\0uilt-in";

	if (buildtag[0] == 0) {
#ifdef MODULE
		sprintf(buildtag, "srcversion: %-24s", THIS_MODULE->srcversion);
#else
		buildtag[0] = 'b';
#endif
	}

	return buildtag;
}

module_init(drbd_init)
module_exit(drbd_cleanup)

EXPORT_SYMBOL(drbd_conn_str);
EXPORT_SYMBOL(drbd_role_str);
EXPORT_SYMBOL(drbd_disk_str);
EXPORT_SYMBOL(drbd_set_st_err_str);<|MERGE_RESOLUTION|>--- conflicted
+++ resolved
@@ -2023,12 +2023,7 @@
 {
 	char ppb[10];
 
-<<<<<<< HEAD
-	set_capacity(device->vdisk, size);
-	revalidate_disk_size(device->vdisk, false);
-=======
 	set_capacity_and_notify(device->vdisk, size);
->>>>>>> f642729d
 
 	drbd_info(device, "size = %s (%llu KB)\n",
 		ppsize(ppb, size>>1), (unsigned long long)size>>1);
@@ -2059,12 +2054,7 @@
 	}
 	D_ASSERT(device, first_peer_device(device)->connection->net_conf == NULL);
 
-<<<<<<< HEAD
-	set_capacity(device->vdisk, 0);
-	revalidate_disk_size(device->vdisk, false);
-=======
 	set_capacity_and_notify(device->vdisk, 0);
->>>>>>> f642729d
 	if (device->bitmap) {
 		/* maybe never allocated. */
 		drbd_bm_resize(device, 0, 1);
