--- conflicted
+++ resolved
@@ -44,39 +44,6 @@
 #define BD71837_LDO5_STARTUP_TIME  310
 #define BD71837_LDO6_STARTUP_TIME  400
 #define BD71837_LDO7_STARTUP_TIME  530
-
-/*
- * BD718(37/47/50) have two "enable control modes". ON/OFF can either be
- * controlled by software - or by PMIC internal HW state machine. Whether
- * regulator should be under SW or HW control can be defined from device-tree.
- * Let's provide separate ops for regulators to use depending on the "enable
- * control mode".
- */
-#define BD718XX_HWOPNAME(swopname) swopname##_hwcontrol
-
-#define BD718XX_OPS(name, _list_voltage, _map_voltage, _set_voltage_sel, \
-		   _get_voltage_sel, _set_voltage_time_sel, _set_ramp_delay) \
-static const struct regulator_ops name = {			\
-	.enable = regulator_enable_regmap,			\
-	.disable = regulator_disable_regmap,			\
-	.is_enabled = regulator_is_enabled_regmap,		\
-	.list_voltage = (_list_voltage),			\
-	.map_voltage = (_map_voltage),				\
-	.set_voltage_sel = (_set_voltage_sel),			\
-	.get_voltage_sel = (_get_voltage_sel),			\
-	.set_voltage_time_sel = (_set_voltage_time_sel),	\
-	.set_ramp_delay = (_set_ramp_delay),			\
-};								\
-								\
-static const struct regulator_ops BD718XX_HWOPNAME(name) = {	\
-	.is_enabled = always_enabled_by_hwstate,		\
-	.list_voltage = (_list_voltage),			\
-	.map_voltage = (_map_voltage),				\
-	.set_voltage_sel = (_set_voltage_sel),			\
-	.get_voltage_sel = (_get_voltage_sel),			\
-	.set_voltage_time_sel = (_set_voltage_time_sel),	\
-	.set_ramp_delay = (_set_ramp_delay),			\
-}								\
 
 /*
  * BD718(37/47/50) have two "enable control modes". ON/OFF can either be
@@ -1413,15 +1380,6 @@
 	dev_warn(dev, "Bad regulator node\n");
 }
 
-<<<<<<< HEAD
-static int get_hw_controlled_regulators(struct device *dev,
-					struct bd718xx_regulator_data *reg_data,
-					unsigned int num_reg_data, int *info)
-{
-	struct device_node *np;
-	struct device_node *nproot = dev->of_node;
-	const char *prop = "rohm,no-regulator-enable-control";
-=======
 /*
  * Setups where regulator (especially the buck8) output voltage is scaled
  * by adding external connection where some other regulator output is connected
@@ -1558,7 +1516,6 @@
 	struct device_node *np;
 	struct device_node *nproot = dev->of_node;
 	int uv;
->>>>>>> f642729d
 
 	*info = 0;
 
@@ -1567,15 +1524,6 @@
 		dev_err(dev, "failed to find regulators node\n");
 		return -ENODEV;
 	}
-<<<<<<< HEAD
-	for_each_child_of_node(nproot, np)
-		if (of_property_read_bool(np, prop))
-			mark_hw_controlled(dev, np, reg_data, num_reg_data,
-					   info);
-
-	of_node_put(nproot);
-	return 0;
-=======
 	for_each_child_of_node(nproot, np) {
 		if (of_property_read_bool(np, "rohm,no-regulator-enable-control"))
 			mark_hw_controlled(dev, np, reg_data, num_reg_data,
@@ -1602,7 +1550,6 @@
 	of_node_put(nproot);
 
 	return ret;
->>>>>>> f642729d
 }
 
 static int bd718xx_probe(struct platform_device *pdev)
@@ -1677,11 +1624,7 @@
 	}
 
 	config.dev = pdev->dev.parent;
-<<<<<<< HEAD
-	config.regmap = mfd->chip.regmap;
-=======
 	config.regmap = regmap;
->>>>>>> f642729d
 	/*
 	 * There are cases when we want to leave the enable-control for
 	 * the HW state machine and use this driver only for voltage control.
@@ -1692,15 +1635,10 @@
 	 * be affected by PMIC state machine - Eg. regulator is likely to stay
 	 * on even in SUSPEND
 	 */
-<<<<<<< HEAD
-	get_hw_controlled_regulators(pdev->dev.parent, reg_data, num_reg_data,
-				     &omit_enable);
-=======
 	err = get_special_regulators(pdev->dev.parent, reg_data, num_reg_data,
 				     &omit_enable);
 	if (err)
 		return err;
->>>>>>> f642729d
 
 	for (i = 0; i < num_reg_data; i++) {
 
@@ -1745,11 +1683,7 @@
 		if (!no_enable_control && (!use_snvs ||
 		    !rdev->constraints->always_on ||
 		    !rdev->constraints->boot_on)) {
-<<<<<<< HEAD
-			err = regmap_update_bits(mfd->chip.regmap, r->init.reg,
-=======
 			err = regmap_update_bits(regmap, r->init.reg,
->>>>>>> f642729d
 						 r->init.mask, r->init.val);
 			if (err) {
 				dev_err(&pdev->dev,
