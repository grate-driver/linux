--- conflicted
+++ resolved
@@ -19,9 +19,6 @@
 	help
 	  Enable debugfs support for use with the MHI transport. Allows
 	  reading and/or modifying some values within the MHI controller
-<<<<<<< HEAD
-	  for debug and test purposes.
-=======
 	  for debug and test purposes.
 
 config MHI_BUS_PCI_GENERIC
@@ -31,4 +28,3 @@
 	help
 	  This driver provides MHI PCI controller driver for devices such as
 	  Qualcomm SDX55 based PCIe modems.
->>>>>>> f642729d
