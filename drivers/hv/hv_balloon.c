// SPDX-License-Identifier: GPL-2.0-only
/*
 * Copyright (c) 2012, Microsoft Corporation.
 *
 * Author:
 *   K. Y. Srinivasan <kys@microsoft.com>
 */

#define pr_fmt(fmt) KBUILD_MODNAME ": " fmt

#include <linux/kernel.h>
#include <linux/jiffies.h>
#include <linux/mman.h>
#include <linux/delay.h>
#include <linux/init.h>
#include <linux/module.h>
#include <linux/slab.h>
#include <linux/kthread.h>
#include <linux/completion.h>
#include <linux/memory_hotplug.h>
#include <linux/memory.h>
#include <linux/notifier.h>
#include <linux/percpu_counter.h>

#include <linux/hyperv.h>
#include <asm/hyperv-tlfs.h>

#include <asm/mshyperv.h>

#define CREATE_TRACE_POINTS
#include "hv_trace_balloon.h"

/*
 * We begin with definitions supporting the Dynamic Memory protocol
 * with the host.
 *
 * Begin protocol definitions.
 */



/*
 * Protocol versions. The low word is the minor version, the high word the major
 * version.
 *
 * History:
 * Initial version 1.0
 * Changed to 0.1 on 2009/03/25
 * Changes to 0.2 on 2009/05/14
 * Changes to 0.3 on 2009/12/03
 * Changed to 1.0 on 2011/04/05
 */

#define DYNMEM_MAKE_VERSION(Major, Minor) ((__u32)(((Major) << 16) | (Minor)))
#define DYNMEM_MAJOR_VERSION(Version) ((__u32)(Version) >> 16)
#define DYNMEM_MINOR_VERSION(Version) ((__u32)(Version) & 0xff)

enum {
	DYNMEM_PROTOCOL_VERSION_1 = DYNMEM_MAKE_VERSION(0, 3),
	DYNMEM_PROTOCOL_VERSION_2 = DYNMEM_MAKE_VERSION(1, 0),
	DYNMEM_PROTOCOL_VERSION_3 = DYNMEM_MAKE_VERSION(2, 0),

	DYNMEM_PROTOCOL_VERSION_WIN7 = DYNMEM_PROTOCOL_VERSION_1,
	DYNMEM_PROTOCOL_VERSION_WIN8 = DYNMEM_PROTOCOL_VERSION_2,
	DYNMEM_PROTOCOL_VERSION_WIN10 = DYNMEM_PROTOCOL_VERSION_3,

	DYNMEM_PROTOCOL_VERSION_CURRENT = DYNMEM_PROTOCOL_VERSION_WIN10
};



/*
 * Message Types
 */

enum dm_message_type {
	/*
	 * Version 0.3
	 */
	DM_ERROR			= 0,
	DM_VERSION_REQUEST		= 1,
	DM_VERSION_RESPONSE		= 2,
	DM_CAPABILITIES_REPORT		= 3,
	DM_CAPABILITIES_RESPONSE	= 4,
	DM_STATUS_REPORT		= 5,
	DM_BALLOON_REQUEST		= 6,
	DM_BALLOON_RESPONSE		= 7,
	DM_UNBALLOON_REQUEST		= 8,
	DM_UNBALLOON_RESPONSE		= 9,
	DM_MEM_HOT_ADD_REQUEST		= 10,
	DM_MEM_HOT_ADD_RESPONSE		= 11,
	DM_VERSION_03_MAX		= 11,
	/*
	 * Version 1.0.
	 */
	DM_INFO_MESSAGE			= 12,
	DM_VERSION_1_MAX		= 12
};


/*
 * Structures defining the dynamic memory management
 * protocol.
 */

union dm_version {
	struct {
		__u16 minor_version;
		__u16 major_version;
	};
	__u32 version;
} __packed;


union dm_caps {
	struct {
		__u64 balloon:1;
		__u64 hot_add:1;
		/*
		 * To support guests that may have alignment
		 * limitations on hot-add, the guest can specify
		 * its alignment requirements; a value of n
		 * represents an alignment of 2^n in mega bytes.
		 */
		__u64 hot_add_alignment:4;
		__u64 reservedz:58;
	} cap_bits;
	__u64 caps;
} __packed;

union dm_mem_page_range {
	struct  {
		/*
		 * The PFN number of the first page in the range.
		 * 40 bits is the architectural limit of a PFN
		 * number for AMD64.
		 */
		__u64 start_page:40;
		/*
		 * The number of pages in the range.
		 */
		__u64 page_cnt:24;
	} finfo;
	__u64  page_range;
} __packed;



/*
 * The header for all dynamic memory messages:
 *
 * type: Type of the message.
 * size: Size of the message in bytes; including the header.
 * trans_id: The guest is responsible for manufacturing this ID.
 */

struct dm_header {
	__u16 type;
	__u16 size;
	__u32 trans_id;
} __packed;

/*
 * A generic message format for dynamic memory.
 * Specific message formats are defined later in the file.
 */

struct dm_message {
	struct dm_header hdr;
	__u8 data[]; /* enclosed message */
} __packed;


/*
 * Specific message types supporting the dynamic memory protocol.
 */

/*
 * Version negotiation message. Sent from the guest to the host.
 * The guest is free to try different versions until the host
 * accepts the version.
 *
 * dm_version: The protocol version requested.
 * is_last_attempt: If TRUE, this is the last version guest will request.
 * reservedz: Reserved field, set to zero.
 */

struct dm_version_request {
	struct dm_header hdr;
	union dm_version version;
	__u32 is_last_attempt:1;
	__u32 reservedz:31;
} __packed;

/*
 * Version response message; Host to Guest and indicates
 * if the host has accepted the version sent by the guest.
 *
 * is_accepted: If TRUE, host has accepted the version and the guest
 * should proceed to the next stage of the protocol. FALSE indicates that
 * guest should re-try with a different version.
 *
 * reservedz: Reserved field, set to zero.
 */

struct dm_version_response {
	struct dm_header hdr;
	__u64 is_accepted:1;
	__u64 reservedz:63;
} __packed;

/*
 * Message reporting capabilities. This is sent from the guest to the
 * host.
 */

struct dm_capabilities {
	struct dm_header hdr;
	union dm_caps caps;
	__u64 min_page_cnt;
	__u64 max_page_number;
} __packed;

/*
 * Response to the capabilities message. This is sent from the host to the
 * guest. This message notifies if the host has accepted the guest's
 * capabilities. If the host has not accepted, the guest must shutdown
 * the service.
 *
 * is_accepted: Indicates if the host has accepted guest's capabilities.
 * reservedz: Must be 0.
 */

struct dm_capabilities_resp_msg {
	struct dm_header hdr;
	__u64 is_accepted:1;
	__u64 reservedz:63;
} __packed;

/*
 * This message is used to report memory pressure from the guest.
 * This message is not part of any transaction and there is no
 * response to this message.
 *
 * num_avail: Available memory in pages.
 * num_committed: Committed memory in pages.
 * page_file_size: The accumulated size of all page files
 *		   in the system in pages.
 * zero_free: The nunber of zero and free pages.
 * page_file_writes: The writes to the page file in pages.
 * io_diff: An indicator of file cache efficiency or page file activity,
 *	    calculated as File Cache Page Fault Count - Page Read Count.
 *	    This value is in pages.
 *
 * Some of these metrics are Windows specific and fortunately
 * the algorithm on the host side that computes the guest memory
 * pressure only uses num_committed value.
 */

struct dm_status {
	struct dm_header hdr;
	__u64 num_avail;
	__u64 num_committed;
	__u64 page_file_size;
	__u64 zero_free;
	__u32 page_file_writes;
	__u32 io_diff;
} __packed;


/*
 * Message to ask the guest to allocate memory - balloon up message.
 * This message is sent from the host to the guest. The guest may not be
 * able to allocate as much memory as requested.
 *
 * num_pages: number of pages to allocate.
 */

struct dm_balloon {
	struct dm_header hdr;
	__u32 num_pages;
	__u32 reservedz;
} __packed;


/*
 * Balloon response message; this message is sent from the guest
 * to the host in response to the balloon message.
 *
 * reservedz: Reserved; must be set to zero.
 * more_pages: If FALSE, this is the last message of the transaction.
 * if TRUE there will atleast one more message from the guest.
 *
 * range_count: The number of ranges in the range array.
 *
 * range_array: An array of page ranges returned to the host.
 *
 */

struct dm_balloon_response {
	struct dm_header hdr;
	__u32 reservedz;
	__u32 more_pages:1;
	__u32 range_count:31;
	union dm_mem_page_range range_array[];
} __packed;

/*
 * Un-balloon message; this message is sent from the host
 * to the guest to give guest more memory.
 *
 * more_pages: If FALSE, this is the last message of the transaction.
 * if TRUE there will atleast one more message from the guest.
 *
 * reservedz: Reserved; must be set to zero.
 *
 * range_count: The number of ranges in the range array.
 *
 * range_array: An array of page ranges returned to the host.
 *
 */

struct dm_unballoon_request {
	struct dm_header hdr;
	__u32 more_pages:1;
	__u32 reservedz:31;
	__u32 range_count;
	union dm_mem_page_range range_array[];
} __packed;

/*
 * Un-balloon response message; this message is sent from the guest
 * to the host in response to an unballoon request.
 *
 */

struct dm_unballoon_response {
	struct dm_header hdr;
} __packed;


/*
 * Hot add request message. Message sent from the host to the guest.
 *
 * mem_range: Memory range to hot add.
 *
 */

struct dm_hot_add {
	struct dm_header hdr;
	union dm_mem_page_range range;
} __packed;

/*
 * Hot add response message.
 * This message is sent by the guest to report the status of a hot add request.
 * If page_count is less than the requested page count, then the host should
 * assume all further hot add requests will fail, since this indicates that
 * the guest has hit an upper physical memory barrier.
 *
 * Hot adds may also fail due to low resources; in this case, the guest must
 * not complete this message until the hot add can succeed, and the host must
 * not send a new hot add request until the response is sent.
 * If VSC fails to hot add memory DYNMEM_NUMBER_OF_UNSUCCESSFUL_HOTADD_ATTEMPTS
 * times it fails the request.
 *
 *
 * page_count: number of pages that were successfully hot added.
 *
 * result: result of the operation 1: success, 0: failure.
 *
 */

struct dm_hot_add_response {
	struct dm_header hdr;
	__u32 page_count;
	__u32 result;
} __packed;

/*
 * Types of information sent from host to the guest.
 */

enum dm_info_type {
	INFO_TYPE_MAX_PAGE_CNT = 0,
	MAX_INFO_TYPE
};


/*
 * Header for the information message.
 */

struct dm_info_header {
	enum dm_info_type type;
	__u32 data_size;
} __packed;

/*
 * This message is sent from the host to the guest to pass
 * some relevant information (win8 addition).
 *
 * reserved: no used.
 * info_size: size of the information blob.
 * info: information blob.
 */

struct dm_info_msg {
	struct dm_header hdr;
	__u32 reserved;
	__u32 info_size;
	__u8  info[];
};

/*
 * End protocol definitions.
 */

/*
 * State to manage hot adding memory into the guest.
 * The range start_pfn : end_pfn specifies the range
 * that the host has asked us to hot add. The range
 * start_pfn : ha_end_pfn specifies the range that we have
 * currently hot added. We hot add in multiples of 128M
 * chunks; it is possible that we may not be able to bring
 * online all the pages in the region. The range
 * covered_start_pfn:covered_end_pfn defines the pages that can
 * be brough online.
 */

struct hv_hotadd_state {
	struct list_head list;
	unsigned long start_pfn;
	unsigned long covered_start_pfn;
	unsigned long covered_end_pfn;
	unsigned long ha_end_pfn;
	unsigned long end_pfn;
	/*
	 * A list of gaps.
	 */
	struct list_head gap_list;
};

struct hv_hotadd_gap {
	struct list_head list;
	unsigned long start_pfn;
	unsigned long end_pfn;
};

struct balloon_state {
	__u32 num_pages;
	struct work_struct wrk;
};

struct hot_add_wrk {
	union dm_mem_page_range ha_page_range;
	union dm_mem_page_range ha_region_range;
	struct work_struct wrk;
};

static bool allow_hibernation;
static bool hot_add = true;
static bool do_hot_add;
/*
 * Delay reporting memory pressure by
 * the specified number of seconds.
 */
static uint pressure_report_delay = 45;

/*
 * The last time we posted a pressure report to host.
 */
static unsigned long last_post_time;

module_param(hot_add, bool, (S_IRUGO | S_IWUSR));
MODULE_PARM_DESC(hot_add, "If set attempt memory hot_add");

module_param(pressure_report_delay, uint, (S_IRUGO | S_IWUSR));
MODULE_PARM_DESC(pressure_report_delay, "Delay in secs in reporting pressure");
static atomic_t trans_id = ATOMIC_INIT(0);

static int dm_ring_size = 20 * 1024;

/*
 * Driver specific state.
 */

enum hv_dm_state {
	DM_INITIALIZING = 0,
	DM_INITIALIZED,
	DM_BALLOON_UP,
	DM_BALLOON_DOWN,
	DM_HOT_ADD,
	DM_INIT_ERROR
};


static __u8 recv_buffer[HV_HYP_PAGE_SIZE];
static __u8 balloon_up_send_buffer[HV_HYP_PAGE_SIZE];
#define PAGES_IN_2M (2 * 1024 * 1024 / PAGE_SIZE)
#define HA_CHUNK (128 * 1024 * 1024 / PAGE_SIZE)

struct hv_dynmem_device {
	struct hv_device *dev;
	enum hv_dm_state state;
	struct completion host_event;
	struct completion config_event;

	/*
	 * Number of pages we have currently ballooned out.
	 */
	unsigned int num_pages_ballooned;
	unsigned int num_pages_onlined;
	unsigned int num_pages_added;

	/*
	 * State to manage the ballooning (up) operation.
	 */
	struct balloon_state balloon_wrk;

	/*
	 * State to execute the "hot-add" operation.
	 */
	struct hot_add_wrk ha_wrk;

	/*
	 * This state tracks if the host has specified a hot-add
	 * region.
	 */
	bool host_specified_ha_region;

	/*
	 * State to synchronize hot-add.
	 */
	struct completion  ol_waitevent;
	/*
	 * This thread handles hot-add
	 * requests from the host as well as notifying
	 * the host with regards to memory pressure in
	 * the guest.
	 */
	struct task_struct *thread;

	/*
	 * Protects ha_region_list, num_pages_onlined counter and individual
	 * regions from ha_region_list.
	 */
	spinlock_t ha_lock;

	/*
	 * A list of hot-add regions.
	 */
	struct list_head ha_region_list;

	/*
	 * We start with the highest version we can support
	 * and downgrade based on the host; we save here the
	 * next version to try.
	 */
	__u32 next_version;

	/*
	 * The negotiated version agreed by host.
	 */
	__u32 version;
};

static struct hv_dynmem_device dm_device;

static void post_status(struct hv_dynmem_device *dm);

#ifdef CONFIG_MEMORY_HOTPLUG
static inline bool has_pfn_is_backed(struct hv_hotadd_state *has,
				     unsigned long pfn)
{
	struct hv_hotadd_gap *gap;

	/* The page is not backed. */
	if ((pfn < has->covered_start_pfn) || (pfn >= has->covered_end_pfn))
		return false;

	/* Check for gaps. */
	list_for_each_entry(gap, &has->gap_list, list) {
		if ((pfn >= gap->start_pfn) && (pfn < gap->end_pfn))
			return false;
	}

	return true;
}

static unsigned long hv_page_offline_check(unsigned long start_pfn,
					   unsigned long nr_pages)
{
	unsigned long pfn = start_pfn, count = 0;
	struct hv_hotadd_state *has;
	bool found;

	while (pfn < start_pfn + nr_pages) {
		/*
		 * Search for HAS which covers the pfn and when we find one
		 * count how many consequitive PFNs are covered.
		 */
		found = false;
		list_for_each_entry(has, &dm_device.ha_region_list, list) {
			while ((pfn >= has->start_pfn) &&
			       (pfn < has->end_pfn) &&
			       (pfn < start_pfn + nr_pages)) {
				found = true;
				if (has_pfn_is_backed(has, pfn))
					count++;
				pfn++;
			}
		}

		/*
		 * This PFN is not in any HAS (e.g. we're offlining a region
		 * which was present at boot), no need to account for it. Go
		 * to the next one.
		 */
		if (!found)
			pfn++;
	}

	return count;
}

static int hv_memory_notifier(struct notifier_block *nb, unsigned long val,
			      void *v)
{
	struct memory_notify *mem = (struct memory_notify *)v;
	unsigned long flags, pfn_count;

	switch (val) {
	case MEM_ONLINE:
	case MEM_CANCEL_ONLINE:
		complete(&dm_device.ol_waitevent);
		break;

	case MEM_OFFLINE:
		spin_lock_irqsave(&dm_device.ha_lock, flags);
		pfn_count = hv_page_offline_check(mem->start_pfn,
						  mem->nr_pages);
		if (pfn_count <= dm_device.num_pages_onlined) {
			dm_device.num_pages_onlined -= pfn_count;
		} else {
			/*
			 * We're offlining more pages than we managed to online.
			 * This is unexpected. In any case don't let
			 * num_pages_onlined wrap around zero.
			 */
			WARN_ON_ONCE(1);
			dm_device.num_pages_onlined = 0;
		}
		spin_unlock_irqrestore(&dm_device.ha_lock, flags);
		break;
	case MEM_GOING_ONLINE:
	case MEM_GOING_OFFLINE:
	case MEM_CANCEL_OFFLINE:
		break;
	}
	return NOTIFY_OK;
}

static struct notifier_block hv_memory_nb = {
	.notifier_call = hv_memory_notifier,
	.priority = 0
};

/* Check if the particular page is backed and can be onlined and online it. */
static void hv_page_online_one(struct hv_hotadd_state *has, struct page *pg)
{
	if (!has_pfn_is_backed(has, page_to_pfn(pg))) {
		if (!PageOffline(pg))
			__SetPageOffline(pg);
		return;
	}
	if (PageOffline(pg))
		__ClearPageOffline(pg);

	/* This frame is currently backed; online the page. */
	generic_online_page(pg, 0);

	lockdep_assert_held(&dm_device.ha_lock);
	dm_device.num_pages_onlined++;
}

static void hv_bring_pgs_online(struct hv_hotadd_state *has,
				unsigned long start_pfn, unsigned long size)
{
	int i;

	pr_debug("Online %lu pages starting at pfn 0x%lx\n", size, start_pfn);
	for (i = 0; i < size; i++)
		hv_page_online_one(has, pfn_to_page(start_pfn + i));
}

static void hv_mem_hot_add(unsigned long start, unsigned long size,
				unsigned long pfn_count,
				struct hv_hotadd_state *has)
{
	int ret = 0;
	int i, nid;
	unsigned long start_pfn;
	unsigned long processed_pfn;
	unsigned long total_pfn = pfn_count;
	unsigned long flags;

	for (i = 0; i < (size/HA_CHUNK); i++) {
		start_pfn = start + (i * HA_CHUNK);

		spin_lock_irqsave(&dm_device.ha_lock, flags);
		has->ha_end_pfn +=  HA_CHUNK;

		if (total_pfn > HA_CHUNK) {
			processed_pfn = HA_CHUNK;
			total_pfn -= HA_CHUNK;
		} else {
			processed_pfn = total_pfn;
			total_pfn = 0;
		}

		has->covered_end_pfn +=  processed_pfn;
		spin_unlock_irqrestore(&dm_device.ha_lock, flags);

		reinit_completion(&dm_device.ol_waitevent);

		nid = memory_add_physaddr_to_nid(PFN_PHYS(start_pfn));
		ret = add_memory(nid, PFN_PHYS((start_pfn)),
<<<<<<< HEAD
				(HA_CHUNK << PAGE_SHIFT), MEMHP_MERGE_RESOURCE);
=======
				(HA_CHUNK << PAGE_SHIFT), MHP_MERGE_RESOURCE);
>>>>>>> f642729d

		if (ret) {
			pr_err("hot_add memory failed error is %d\n", ret);
			if (ret == -EEXIST) {
				/*
				 * This error indicates that the error
				 * is not a transient failure. This is the
				 * case where the guest's physical address map
				 * precludes hot adding memory. Stop all further
				 * memory hot-add.
				 */
				do_hot_add = false;
			}
			spin_lock_irqsave(&dm_device.ha_lock, flags);
			has->ha_end_pfn -= HA_CHUNK;
			has->covered_end_pfn -=  processed_pfn;
			spin_unlock_irqrestore(&dm_device.ha_lock, flags);
			break;
		}

		/*
		 * Wait for memory to get onlined. If the kernel onlined the
		 * memory when adding it, this will return directly. Otherwise,
		 * it will wait for user space to online the memory. This helps
		 * to avoid adding memory faster than it is getting onlined. As
		 * adding succeeded, it is ok to proceed even if the memory was
		 * not onlined in time.
		 */
		wait_for_completion_timeout(&dm_device.ol_waitevent, 5 * HZ);
		post_status(&dm_device);
	}
}

static void hv_online_page(struct page *pg, unsigned int order)
{
	struct hv_hotadd_state *has;
	unsigned long flags;
	unsigned long pfn = page_to_pfn(pg);

	spin_lock_irqsave(&dm_device.ha_lock, flags);
	list_for_each_entry(has, &dm_device.ha_region_list, list) {
		/* The page belongs to a different HAS. */
		if ((pfn < has->start_pfn) ||
				(pfn + (1UL << order) > has->end_pfn))
			continue;

		hv_bring_pgs_online(has, pfn, 1UL << order);
		break;
	}
	spin_unlock_irqrestore(&dm_device.ha_lock, flags);
}

static int pfn_covered(unsigned long start_pfn, unsigned long pfn_cnt)
{
	struct hv_hotadd_state *has;
	struct hv_hotadd_gap *gap;
	unsigned long residual, new_inc;
	int ret = 0;
	unsigned long flags;

	spin_lock_irqsave(&dm_device.ha_lock, flags);
	list_for_each_entry(has, &dm_device.ha_region_list, list) {
		/*
		 * If the pfn range we are dealing with is not in the current
		 * "hot add block", move on.
		 */
		if (start_pfn < has->start_pfn || start_pfn >= has->end_pfn)
			continue;

		/*
		 * If the current start pfn is not where the covered_end
		 * is, create a gap and update covered_end_pfn.
		 */
		if (has->covered_end_pfn != start_pfn) {
			gap = kzalloc(sizeof(struct hv_hotadd_gap), GFP_ATOMIC);
			if (!gap) {
				ret = -ENOMEM;
				break;
			}

			INIT_LIST_HEAD(&gap->list);
			gap->start_pfn = has->covered_end_pfn;
			gap->end_pfn = start_pfn;
			list_add_tail(&gap->list, &has->gap_list);

			has->covered_end_pfn = start_pfn;
		}

		/*
		 * If the current hot add-request extends beyond
		 * our current limit; extend it.
		 */
		if ((start_pfn + pfn_cnt) > has->end_pfn) {
			residual = (start_pfn + pfn_cnt - has->end_pfn);
			/*
			 * Extend the region by multiples of HA_CHUNK.
			 */
			new_inc = (residual / HA_CHUNK) * HA_CHUNK;
			if (residual % HA_CHUNK)
				new_inc += HA_CHUNK;

			has->end_pfn += new_inc;
		}

		ret = 1;
		break;
	}
	spin_unlock_irqrestore(&dm_device.ha_lock, flags);

	return ret;
}

static unsigned long handle_pg_range(unsigned long pg_start,
					unsigned long pg_count)
{
	unsigned long start_pfn = pg_start;
	unsigned long pfn_cnt = pg_count;
	unsigned long size;
	struct hv_hotadd_state *has;
	unsigned long pgs_ol = 0;
	unsigned long old_covered_state;
	unsigned long res = 0, flags;

	pr_debug("Hot adding %lu pages starting at pfn 0x%lx.\n", pg_count,
		pg_start);

	spin_lock_irqsave(&dm_device.ha_lock, flags);
	list_for_each_entry(has, &dm_device.ha_region_list, list) {
		/*
		 * If the pfn range we are dealing with is not in the current
		 * "hot add block", move on.
		 */
		if (start_pfn < has->start_pfn || start_pfn >= has->end_pfn)
			continue;

		old_covered_state = has->covered_end_pfn;

		if (start_pfn < has->ha_end_pfn) {
			/*
			 * This is the case where we are backing pages
			 * in an already hot added region. Bring
			 * these pages online first.
			 */
			pgs_ol = has->ha_end_pfn - start_pfn;
			if (pgs_ol > pfn_cnt)
				pgs_ol = pfn_cnt;

			has->covered_end_pfn +=  pgs_ol;
			pfn_cnt -= pgs_ol;
			/*
			 * Check if the corresponding memory block is already
			 * online. It is possible to observe struct pages still
			 * being uninitialized here so check section instead.
			 * In case the section is online we need to bring the
			 * rest of pfns (which were not backed previously)
			 * online too.
			 */
			if (start_pfn > has->start_pfn &&
			    online_section_nr(pfn_to_section_nr(start_pfn)))
				hv_bring_pgs_online(has, start_pfn, pgs_ol);

		}

		if ((has->ha_end_pfn < has->end_pfn) && (pfn_cnt > 0)) {
			/*
			 * We have some residual hot add range
			 * that needs to be hot added; hot add
			 * it now. Hot add a multiple of
			 * of HA_CHUNK that fully covers the pages
			 * we have.
			 */
			size = (has->end_pfn - has->ha_end_pfn);
			if (pfn_cnt <= size) {
				size = ((pfn_cnt / HA_CHUNK) * HA_CHUNK);
				if (pfn_cnt % HA_CHUNK)
					size += HA_CHUNK;
			} else {
				pfn_cnt = size;
			}
			spin_unlock_irqrestore(&dm_device.ha_lock, flags);
			hv_mem_hot_add(has->ha_end_pfn, size, pfn_cnt, has);
			spin_lock_irqsave(&dm_device.ha_lock, flags);
		}
		/*
		 * If we managed to online any pages that were given to us,
		 * we declare success.
		 */
		res = has->covered_end_pfn - old_covered_state;
		break;
	}
	spin_unlock_irqrestore(&dm_device.ha_lock, flags);

	return res;
}

static unsigned long process_hot_add(unsigned long pg_start,
					unsigned long pfn_cnt,
					unsigned long rg_start,
					unsigned long rg_size)
{
	struct hv_hotadd_state *ha_region = NULL;
	int covered;
	unsigned long flags;

	if (pfn_cnt == 0)
		return 0;

	if (!dm_device.host_specified_ha_region) {
		covered = pfn_covered(pg_start, pfn_cnt);
		if (covered < 0)
			return 0;

		if (covered)
			goto do_pg_range;
	}

	/*
	 * If the host has specified a hot-add range; deal with it first.
	 */

	if (rg_size != 0) {
		ha_region = kzalloc(sizeof(struct hv_hotadd_state), GFP_KERNEL);
		if (!ha_region)
			return 0;

		INIT_LIST_HEAD(&ha_region->list);
		INIT_LIST_HEAD(&ha_region->gap_list);

		ha_region->start_pfn = rg_start;
		ha_region->ha_end_pfn = rg_start;
		ha_region->covered_start_pfn = pg_start;
		ha_region->covered_end_pfn = pg_start;
		ha_region->end_pfn = rg_start + rg_size;

		spin_lock_irqsave(&dm_device.ha_lock, flags);
		list_add_tail(&ha_region->list, &dm_device.ha_region_list);
		spin_unlock_irqrestore(&dm_device.ha_lock, flags);
	}

do_pg_range:
	/*
	 * Process the page range specified; bringing them
	 * online if possible.
	 */
	return handle_pg_range(pg_start, pfn_cnt);
}

#endif

static void hot_add_req(struct work_struct *dummy)
{
	struct dm_hot_add_response resp;
#ifdef CONFIG_MEMORY_HOTPLUG
	unsigned long pg_start, pfn_cnt;
	unsigned long rg_start, rg_sz;
#endif
	struct hv_dynmem_device *dm = &dm_device;

	memset(&resp, 0, sizeof(struct dm_hot_add_response));
	resp.hdr.type = DM_MEM_HOT_ADD_RESPONSE;
	resp.hdr.size = sizeof(struct dm_hot_add_response);

#ifdef CONFIG_MEMORY_HOTPLUG
	pg_start = dm->ha_wrk.ha_page_range.finfo.start_page;
	pfn_cnt = dm->ha_wrk.ha_page_range.finfo.page_cnt;

	rg_start = dm->ha_wrk.ha_region_range.finfo.start_page;
	rg_sz = dm->ha_wrk.ha_region_range.finfo.page_cnt;

	if ((rg_start == 0) && (!dm->host_specified_ha_region)) {
		unsigned long region_size;
		unsigned long region_start;

		/*
		 * The host has not specified the hot-add region.
		 * Based on the hot-add page range being specified,
		 * compute a hot-add region that can cover the pages
		 * that need to be hot-added while ensuring the alignment
		 * and size requirements of Linux as it relates to hot-add.
		 */
		region_start = pg_start;
		region_size = (pfn_cnt / HA_CHUNK) * HA_CHUNK;
		if (pfn_cnt % HA_CHUNK)
			region_size += HA_CHUNK;

		region_start = (pg_start / HA_CHUNK) * HA_CHUNK;

		rg_start = region_start;
		rg_sz = region_size;
	}

	if (do_hot_add)
		resp.page_count = process_hot_add(pg_start, pfn_cnt,
						rg_start, rg_sz);

	dm->num_pages_added += resp.page_count;
#endif
	/*
	 * The result field of the response structure has the
	 * following semantics:
	 *
	 * 1. If all or some pages hot-added: Guest should return success.
	 *
	 * 2. If no pages could be hot-added:
	 *
	 * If the guest returns success, then the host
	 * will not attempt any further hot-add operations. This
	 * signifies a permanent failure.
	 *
	 * If the guest returns failure, then this failure will be
	 * treated as a transient failure and the host may retry the
	 * hot-add operation after some delay.
	 */
	if (resp.page_count > 0)
		resp.result = 1;
	else if (!do_hot_add)
		resp.result = 1;
	else
		resp.result = 0;

	if (!do_hot_add || resp.page_count == 0) {
		if (!allow_hibernation)
			pr_err("Memory hot add failed\n");
		else
			pr_info("Ignore hot-add request!\n");
	}

	dm->state = DM_INITIALIZED;
	resp.hdr.trans_id = atomic_inc_return(&trans_id);
	vmbus_sendpacket(dm->dev->channel, &resp,
			sizeof(struct dm_hot_add_response),
			(unsigned long)NULL,
			VM_PKT_DATA_INBAND, 0);
}

static void process_info(struct hv_dynmem_device *dm, struct dm_info_msg *msg)
{
	struct dm_info_header *info_hdr;

	info_hdr = (struct dm_info_header *)msg->info;

	switch (info_hdr->type) {
	case INFO_TYPE_MAX_PAGE_CNT:
		if (info_hdr->data_size == sizeof(__u64)) {
			__u64 *max_page_count = (__u64 *)&info_hdr[1];

			pr_info("Max. dynamic memory size: %llu MB\n",
				(*max_page_count) >> (20 - HV_HYP_PAGE_SHIFT));
		}

		break;
	default:
		pr_warn("Received Unknown type: %d\n", info_hdr->type);
	}
}

static unsigned long compute_balloon_floor(void)
{
	unsigned long min_pages;
	unsigned long nr_pages = totalram_pages();
#define MB2PAGES(mb) ((mb) << (20 - PAGE_SHIFT))
	/* Simple continuous piecewiese linear function:
	 *  max MiB -> min MiB  gradient
	 *       0         0
	 *      16        16
	 *      32        24
	 *     128        72    (1/2)
	 *     512       168    (1/4)
	 *    2048       360    (1/8)
	 *    8192       744    (1/16)
	 *   32768      1512	(1/32)
	 */
	if (nr_pages < MB2PAGES(128))
		min_pages = MB2PAGES(8) + (nr_pages >> 1);
	else if (nr_pages < MB2PAGES(512))
		min_pages = MB2PAGES(40) + (nr_pages >> 2);
	else if (nr_pages < MB2PAGES(2048))
		min_pages = MB2PAGES(104) + (nr_pages >> 3);
	else if (nr_pages < MB2PAGES(8192))
		min_pages = MB2PAGES(232) + (nr_pages >> 4);
	else
		min_pages = MB2PAGES(488) + (nr_pages >> 5);
#undef MB2PAGES
	return min_pages;
}

/*
 * Post our status as it relates memory pressure to the
 * host. Host expects the guests to post this status
 * periodically at 1 second intervals.
 *
 * The metrics specified in this protocol are very Windows
 * specific and so we cook up numbers here to convey our memory
 * pressure.
 */

static void post_status(struct hv_dynmem_device *dm)
{
	struct dm_status status;
	unsigned long now = jiffies;
	unsigned long last_post = last_post_time;

	if (pressure_report_delay > 0) {
		--pressure_report_delay;
		return;
	}

	if (!time_after(now, (last_post_time + HZ)))
		return;

	memset(&status, 0, sizeof(struct dm_status));
	status.hdr.type = DM_STATUS_REPORT;
	status.hdr.size = sizeof(struct dm_status);
	status.hdr.trans_id = atomic_inc_return(&trans_id);

	/*
	 * The host expects the guest to report free and committed memory.
	 * Furthermore, the host expects the pressure information to include
	 * the ballooned out pages. For a given amount of memory that we are
	 * managing we need to compute a floor below which we should not
	 * balloon. Compute this and add it to the pressure report.
	 * We also need to report all offline pages (num_pages_added -
	 * num_pages_onlined) as committed to the host, otherwise it can try
	 * asking us to balloon them out.
	 */
	status.num_avail = si_mem_available();
	status.num_committed = vm_memory_committed() +
		dm->num_pages_ballooned +
		(dm->num_pages_added > dm->num_pages_onlined ?
		 dm->num_pages_added - dm->num_pages_onlined : 0) +
		compute_balloon_floor();

	trace_balloon_status(status.num_avail, status.num_committed,
			     vm_memory_committed(), dm->num_pages_ballooned,
			     dm->num_pages_added, dm->num_pages_onlined);
	/*
	 * If our transaction ID is no longer current, just don't
	 * send the status. This can happen if we were interrupted
	 * after we picked our transaction ID.
	 */
	if (status.hdr.trans_id != atomic_read(&trans_id))
		return;

	/*
	 * If the last post time that we sampled has changed,
	 * we have raced, don't post the status.
	 */
	if (last_post != last_post_time)
		return;

	last_post_time = jiffies;
	vmbus_sendpacket(dm->dev->channel, &status,
				sizeof(struct dm_status),
				(unsigned long)NULL,
				VM_PKT_DATA_INBAND, 0);

}

static void free_balloon_pages(struct hv_dynmem_device *dm,
			 union dm_mem_page_range *range_array)
{
	int num_pages = range_array->finfo.page_cnt;
	__u64 start_frame = range_array->finfo.start_page;
	struct page *pg;
	int i;

	for (i = 0; i < num_pages; i++) {
		pg = pfn_to_page(i + start_frame);
		__ClearPageOffline(pg);
		__free_page(pg);
		dm->num_pages_ballooned--;
		adjust_managed_page_count(pg, 1);
	}
}



static unsigned int alloc_balloon_pages(struct hv_dynmem_device *dm,
					unsigned int num_pages,
					struct dm_balloon_response *bl_resp,
					int alloc_unit)
{
	unsigned int i, j;
	struct page *pg;

	for (i = 0; i < num_pages / alloc_unit; i++) {
		if (bl_resp->hdr.size + sizeof(union dm_mem_page_range) >
			HV_HYP_PAGE_SIZE)
			return i * alloc_unit;

		/*
		 * We execute this code in a thread context. Furthermore,
		 * we don't want the kernel to try too hard.
		 */
		pg = alloc_pages(GFP_HIGHUSER | __GFP_NORETRY |
				__GFP_NOMEMALLOC | __GFP_NOWARN,
				get_order(alloc_unit << PAGE_SHIFT));

		if (!pg)
			return i * alloc_unit;

		dm->num_pages_ballooned += alloc_unit;

		/*
		 * If we allocatted 2M pages; split them so we
		 * can free them in any order we get.
		 */

		if (alloc_unit != 1)
			split_page(pg, get_order(alloc_unit << PAGE_SHIFT));

		/* mark all pages offline */
		for (j = 0; j < alloc_unit; j++) {
			__SetPageOffline(pg + j);
			adjust_managed_page_count(pg + j, -1);
		}

		bl_resp->range_count++;
		bl_resp->range_array[i].finfo.start_page =
			page_to_pfn(pg);
		bl_resp->range_array[i].finfo.page_cnt = alloc_unit;
		bl_resp->hdr.size += sizeof(union dm_mem_page_range);

	}

	return i * alloc_unit;
}

static void balloon_up(struct work_struct *dummy)
{
	unsigned int num_pages = dm_device.balloon_wrk.num_pages;
	unsigned int num_ballooned = 0;
	struct dm_balloon_response *bl_resp;
	int alloc_unit;
	int ret;
	bool done = false;
	int i;
	long avail_pages;
	unsigned long floor;

	/*
	 * We will attempt 2M allocations. However, if we fail to
	 * allocate 2M chunks, we will go back to PAGE_SIZE allocations.
	 */
	alloc_unit = PAGES_IN_2M;

	avail_pages = si_mem_available();
	floor = compute_balloon_floor();

	/* Refuse to balloon below the floor. */
	if (avail_pages < num_pages || avail_pages - num_pages < floor) {
		pr_info("Balloon request will be partially fulfilled. %s\n",
			avail_pages < num_pages ? "Not enough memory." :
			"Balloon floor reached.");

		num_pages = avail_pages > floor ? (avail_pages - floor) : 0;
	}

	while (!done) {
		memset(balloon_up_send_buffer, 0, HV_HYP_PAGE_SIZE);
		bl_resp = (struct dm_balloon_response *)balloon_up_send_buffer;
		bl_resp->hdr.type = DM_BALLOON_RESPONSE;
		bl_resp->hdr.size = sizeof(struct dm_balloon_response);
		bl_resp->more_pages = 1;

		num_pages -= num_ballooned;
		num_ballooned = alloc_balloon_pages(&dm_device, num_pages,
						    bl_resp, alloc_unit);

		if (alloc_unit != 1 && num_ballooned == 0) {
			alloc_unit = 1;
			continue;
		}

		if (num_ballooned == 0 || num_ballooned == num_pages) {
			pr_debug("Ballooned %u out of %u requested pages.\n",
				num_pages, dm_device.balloon_wrk.num_pages);

			bl_resp->more_pages = 0;
			done = true;
			dm_device.state = DM_INITIALIZED;
		}

		/*
		 * We are pushing a lot of data through the channel;
		 * deal with transient failures caused because of the
		 * lack of space in the ring buffer.
		 */

		do {
			bl_resp->hdr.trans_id = atomic_inc_return(&trans_id);
			ret = vmbus_sendpacket(dm_device.dev->channel,
						bl_resp,
						bl_resp->hdr.size,
						(unsigned long)NULL,
						VM_PKT_DATA_INBAND, 0);

			if (ret == -EAGAIN)
				msleep(20);
			post_status(&dm_device);
		} while (ret == -EAGAIN);

		if (ret) {
			/*
			 * Free up the memory we allocatted.
			 */
			pr_err("Balloon response failed\n");

			for (i = 0; i < bl_resp->range_count; i++)
				free_balloon_pages(&dm_device,
						 &bl_resp->range_array[i]);

			done = true;
		}
	}

}

static void balloon_down(struct hv_dynmem_device *dm,
			struct dm_unballoon_request *req)
{
	union dm_mem_page_range *range_array = req->range_array;
	int range_count = req->range_count;
	struct dm_unballoon_response resp;
	int i;
	unsigned int prev_pages_ballooned = dm->num_pages_ballooned;

	for (i = 0; i < range_count; i++) {
		free_balloon_pages(dm, &range_array[i]);
		complete(&dm_device.config_event);
	}

	pr_debug("Freed %u ballooned pages.\n",
		prev_pages_ballooned - dm->num_pages_ballooned);

	if (req->more_pages == 1)
		return;

	memset(&resp, 0, sizeof(struct dm_unballoon_response));
	resp.hdr.type = DM_UNBALLOON_RESPONSE;
	resp.hdr.trans_id = atomic_inc_return(&trans_id);
	resp.hdr.size = sizeof(struct dm_unballoon_response);

	vmbus_sendpacket(dm_device.dev->channel, &resp,
				sizeof(struct dm_unballoon_response),
				(unsigned long)NULL,
				VM_PKT_DATA_INBAND, 0);

	dm->state = DM_INITIALIZED;
}

static void balloon_onchannelcallback(void *context);

static int dm_thread_func(void *dm_dev)
{
	struct hv_dynmem_device *dm = dm_dev;

	while (!kthread_should_stop()) {
		wait_for_completion_interruptible_timeout(
						&dm_device.config_event, 1*HZ);
		/*
		 * The host expects us to post information on the memory
		 * pressure every second.
		 */
		reinit_completion(&dm_device.config_event);
		post_status(dm);
	}

	return 0;
}


static void version_resp(struct hv_dynmem_device *dm,
			struct dm_version_response *vresp)
{
	struct dm_version_request version_req;
	int ret;

	if (vresp->is_accepted) {
		/*
		 * We are done; wakeup the
		 * context waiting for version
		 * negotiation.
		 */
		complete(&dm->host_event);
		return;
	}
	/*
	 * If there are more versions to try, continue
	 * with negotiations; if not
	 * shutdown the service since we are not able
	 * to negotiate a suitable version number
	 * with the host.
	 */
	if (dm->next_version == 0)
		goto version_error;

	memset(&version_req, 0, sizeof(struct dm_version_request));
	version_req.hdr.type = DM_VERSION_REQUEST;
	version_req.hdr.size = sizeof(struct dm_version_request);
	version_req.hdr.trans_id = atomic_inc_return(&trans_id);
	version_req.version.version = dm->next_version;
	dm->version = version_req.version.version;

	/*
	 * Set the next version to try in case current version fails.
	 * Win7 protocol ought to be the last one to try.
	 */
	switch (version_req.version.version) {
	case DYNMEM_PROTOCOL_VERSION_WIN8:
		dm->next_version = DYNMEM_PROTOCOL_VERSION_WIN7;
		version_req.is_last_attempt = 0;
		break;
	default:
		dm->next_version = 0;
		version_req.is_last_attempt = 1;
	}

	ret = vmbus_sendpacket(dm->dev->channel, &version_req,
				sizeof(struct dm_version_request),
				(unsigned long)NULL,
				VM_PKT_DATA_INBAND, 0);

	if (ret)
		goto version_error;

	return;

version_error:
	dm->state = DM_INIT_ERROR;
	complete(&dm->host_event);
}

static void cap_resp(struct hv_dynmem_device *dm,
			struct dm_capabilities_resp_msg *cap_resp)
{
	if (!cap_resp->is_accepted) {
		pr_err("Capabilities not accepted by host\n");
		dm->state = DM_INIT_ERROR;
	}
	complete(&dm->host_event);
}

static void balloon_onchannelcallback(void *context)
{
	struct hv_device *dev = context;
	u32 recvlen;
	u64 requestid;
	struct dm_message *dm_msg;
	struct dm_header *dm_hdr;
	struct hv_dynmem_device *dm = hv_get_drvdata(dev);
	struct dm_balloon *bal_msg;
	struct dm_hot_add *ha_msg;
	union dm_mem_page_range *ha_pg_range;
	union dm_mem_page_range *ha_region;

	memset(recv_buffer, 0, sizeof(recv_buffer));
	vmbus_recvpacket(dev->channel, recv_buffer,
			 HV_HYP_PAGE_SIZE, &recvlen, &requestid);

	if (recvlen > 0) {
		dm_msg = (struct dm_message *)recv_buffer;
		dm_hdr = &dm_msg->hdr;

		switch (dm_hdr->type) {
		case DM_VERSION_RESPONSE:
			version_resp(dm,
				 (struct dm_version_response *)dm_msg);
			break;

		case DM_CAPABILITIES_RESPONSE:
			cap_resp(dm,
				 (struct dm_capabilities_resp_msg *)dm_msg);
			break;

		case DM_BALLOON_REQUEST:
			if (allow_hibernation) {
				pr_info("Ignore balloon-up request!\n");
				break;
			}

			if (dm->state == DM_BALLOON_UP)
				pr_warn("Currently ballooning\n");
			bal_msg = (struct dm_balloon *)recv_buffer;
			dm->state = DM_BALLOON_UP;
			dm_device.balloon_wrk.num_pages = bal_msg->num_pages;
			schedule_work(&dm_device.balloon_wrk.wrk);
			break;

		case DM_UNBALLOON_REQUEST:
			if (allow_hibernation) {
				pr_info("Ignore balloon-down request!\n");
				break;
			}

			dm->state = DM_BALLOON_DOWN;
			balloon_down(dm,
				 (struct dm_unballoon_request *)recv_buffer);
			break;

		case DM_MEM_HOT_ADD_REQUEST:
			if (dm->state == DM_HOT_ADD)
				pr_warn("Currently hot-adding\n");
			dm->state = DM_HOT_ADD;
			ha_msg = (struct dm_hot_add *)recv_buffer;
			if (ha_msg->hdr.size == sizeof(struct dm_hot_add)) {
				/*
				 * This is a normal hot-add request specifying
				 * hot-add memory.
				 */
				dm->host_specified_ha_region = false;
				ha_pg_range = &ha_msg->range;
				dm->ha_wrk.ha_page_range = *ha_pg_range;
				dm->ha_wrk.ha_region_range.page_range = 0;
			} else {
				/*
				 * Host is specifying that we first hot-add
				 * a region and then partially populate this
				 * region.
				 */
				dm->host_specified_ha_region = true;
				ha_pg_range = &ha_msg->range;
				ha_region = &ha_pg_range[1];
				dm->ha_wrk.ha_page_range = *ha_pg_range;
				dm->ha_wrk.ha_region_range = *ha_region;
			}
			schedule_work(&dm_device.ha_wrk.wrk);
			break;

		case DM_INFO_MESSAGE:
			process_info(dm, (struct dm_info_msg *)dm_msg);
			break;

		default:
			pr_warn("Unhandled message: type: %d\n", dm_hdr->type);

		}
	}

}

static int balloon_connect_vsp(struct hv_device *dev)
{
	struct dm_version_request version_req;
	struct dm_capabilities cap_msg;
	unsigned long t;
	int ret;

	ret = vmbus_open(dev->channel, dm_ring_size, dm_ring_size, NULL, 0,
			 balloon_onchannelcallback, dev);
	if (ret)
		return ret;

	/*
	 * Initiate the hand shake with the host and negotiate
	 * a version that the host can support. We start with the
	 * highest version number and go down if the host cannot
	 * support it.
	 */
	memset(&version_req, 0, sizeof(struct dm_version_request));
	version_req.hdr.type = DM_VERSION_REQUEST;
	version_req.hdr.size = sizeof(struct dm_version_request);
	version_req.hdr.trans_id = atomic_inc_return(&trans_id);
	version_req.version.version = DYNMEM_PROTOCOL_VERSION_WIN10;
	version_req.is_last_attempt = 0;
	dm_device.version = version_req.version.version;

	ret = vmbus_sendpacket(dev->channel, &version_req,
			       sizeof(struct dm_version_request),
			       (unsigned long)NULL, VM_PKT_DATA_INBAND, 0);
	if (ret)
		goto out;

	t = wait_for_completion_timeout(&dm_device.host_event, 5*HZ);
	if (t == 0) {
		ret = -ETIMEDOUT;
		goto out;
	}

	/*
	 * If we could not negotiate a compatible version with the host
	 * fail the probe function.
	 */
	if (dm_device.state == DM_INIT_ERROR) {
		ret = -EPROTO;
		goto out;
	}

	pr_info("Using Dynamic Memory protocol version %u.%u\n",
		DYNMEM_MAJOR_VERSION(dm_device.version),
		DYNMEM_MINOR_VERSION(dm_device.version));

	/*
	 * Now submit our capabilities to the host.
	 */
	memset(&cap_msg, 0, sizeof(struct dm_capabilities));
	cap_msg.hdr.type = DM_CAPABILITIES_REPORT;
	cap_msg.hdr.size = sizeof(struct dm_capabilities);
	cap_msg.hdr.trans_id = atomic_inc_return(&trans_id);

	/*
	 * When hibernation (i.e. virtual ACPI S4 state) is enabled, the host
	 * currently still requires the bits to be set, so we have to add code
	 * to fail the host's hot-add and balloon up/down requests, if any.
	 */
	cap_msg.caps.cap_bits.balloon = 1;
	cap_msg.caps.cap_bits.hot_add = 1;

	/*
	 * Specify our alignment requirements as it relates
	 * memory hot-add. Specify 128MB alignment.
	 */
	cap_msg.caps.cap_bits.hot_add_alignment = 7;

	/*
	 * Currently the host does not use these
	 * values and we set them to what is done in the
	 * Windows driver.
	 */
	cap_msg.min_page_cnt = 0;
	cap_msg.max_page_number = -1;

	ret = vmbus_sendpacket(dev->channel, &cap_msg,
			       sizeof(struct dm_capabilities),
			       (unsigned long)NULL, VM_PKT_DATA_INBAND, 0);
	if (ret)
		goto out;

	t = wait_for_completion_timeout(&dm_device.host_event, 5*HZ);
	if (t == 0) {
		ret = -ETIMEDOUT;
		goto out;
	}

	/*
	 * If the host does not like our capabilities,
	 * fail the probe function.
	 */
	if (dm_device.state == DM_INIT_ERROR) {
		ret = -EPROTO;
		goto out;
	}

	return 0;
out:
	vmbus_close(dev->channel);
	return ret;
}

static int balloon_probe(struct hv_device *dev,
			 const struct hv_vmbus_device_id *dev_id)
{
	int ret;

	allow_hibernation = hv_is_hibernation_supported();
	if (allow_hibernation)
		hot_add = false;

#ifdef CONFIG_MEMORY_HOTPLUG
	do_hot_add = hot_add;
#else
	do_hot_add = false;
#endif
	dm_device.dev = dev;
	dm_device.state = DM_INITIALIZING;
	dm_device.next_version = DYNMEM_PROTOCOL_VERSION_WIN8;
	init_completion(&dm_device.host_event);
	init_completion(&dm_device.config_event);
	INIT_LIST_HEAD(&dm_device.ha_region_list);
	spin_lock_init(&dm_device.ha_lock);
	INIT_WORK(&dm_device.balloon_wrk.wrk, balloon_up);
	INIT_WORK(&dm_device.ha_wrk.wrk, hot_add_req);
	dm_device.host_specified_ha_region = false;

#ifdef CONFIG_MEMORY_HOTPLUG
	set_online_page_callback(&hv_online_page);
	init_completion(&dm_device.ol_waitevent);
	register_memory_notifier(&hv_memory_nb);
#endif

	hv_set_drvdata(dev, &dm_device);

	ret = balloon_connect_vsp(dev);
	if (ret != 0)
		return ret;

	dm_device.state = DM_INITIALIZED;

	dm_device.thread =
		 kthread_run(dm_thread_func, &dm_device, "hv_balloon");
	if (IS_ERR(dm_device.thread)) {
		ret = PTR_ERR(dm_device.thread);
		goto probe_error;
	}

	return 0;

probe_error:
	dm_device.state = DM_INIT_ERROR;
	dm_device.thread  = NULL;
	vmbus_close(dev->channel);
#ifdef CONFIG_MEMORY_HOTPLUG
	unregister_memory_notifier(&hv_memory_nb);
	restore_online_page_callback(&hv_online_page);
#endif
	return ret;
}

static int balloon_remove(struct hv_device *dev)
{
	struct hv_dynmem_device *dm = hv_get_drvdata(dev);
	struct hv_hotadd_state *has, *tmp;
	struct hv_hotadd_gap *gap, *tmp_gap;
	unsigned long flags;

	if (dm->num_pages_ballooned != 0)
		pr_warn("Ballooned pages: %d\n", dm->num_pages_ballooned);

	cancel_work_sync(&dm->balloon_wrk.wrk);
	cancel_work_sync(&dm->ha_wrk.wrk);

	kthread_stop(dm->thread);
	vmbus_close(dev->channel);
#ifdef CONFIG_MEMORY_HOTPLUG
	unregister_memory_notifier(&hv_memory_nb);
	restore_online_page_callback(&hv_online_page);
#endif
	spin_lock_irqsave(&dm_device.ha_lock, flags);
	list_for_each_entry_safe(has, tmp, &dm->ha_region_list, list) {
		list_for_each_entry_safe(gap, tmp_gap, &has->gap_list, list) {
			list_del(&gap->list);
			kfree(gap);
		}
		list_del(&has->list);
		kfree(has);
	}
	spin_unlock_irqrestore(&dm_device.ha_lock, flags);

	return 0;
}

static int balloon_suspend(struct hv_device *hv_dev)
{
	struct hv_dynmem_device *dm = hv_get_drvdata(hv_dev);

	tasklet_disable(&hv_dev->channel->callback_event);

	cancel_work_sync(&dm->balloon_wrk.wrk);
	cancel_work_sync(&dm->ha_wrk.wrk);

	if (dm->thread) {
		kthread_stop(dm->thread);
		dm->thread = NULL;
		vmbus_close(hv_dev->channel);
	}

	tasklet_enable(&hv_dev->channel->callback_event);

	return 0;

}

static int balloon_resume(struct hv_device *dev)
{
	int ret;

	dm_device.state = DM_INITIALIZING;

	ret = balloon_connect_vsp(dev);

	if (ret != 0)
		goto out;

	dm_device.thread =
		 kthread_run(dm_thread_func, &dm_device, "hv_balloon");
	if (IS_ERR(dm_device.thread)) {
		ret = PTR_ERR(dm_device.thread);
		dm_device.thread = NULL;
		goto close_channel;
	}

	dm_device.state = DM_INITIALIZED;
	return 0;
close_channel:
	vmbus_close(dev->channel);
out:
	dm_device.state = DM_INIT_ERROR;
#ifdef CONFIG_MEMORY_HOTPLUG
	unregister_memory_notifier(&hv_memory_nb);
	restore_online_page_callback(&hv_online_page);
#endif
	return ret;
}

static const struct hv_vmbus_device_id id_table[] = {
	/* Dynamic Memory Class ID */
	/* 525074DC-8985-46e2-8057-A307DC18A502 */
	{ HV_DM_GUID, },
	{ },
};

MODULE_DEVICE_TABLE(vmbus, id_table);

static  struct hv_driver balloon_drv = {
	.name = "hv_balloon",
	.id_table = id_table,
	.probe =  balloon_probe,
	.remove =  balloon_remove,
	.suspend = balloon_suspend,
	.resume = balloon_resume,
	.driver = {
		.probe_type = PROBE_PREFER_ASYNCHRONOUS,
	},
};

static int __init init_balloon_drv(void)
{

	return vmbus_driver_register(&balloon_drv);
}

module_init(init_balloon_drv);

MODULE_DESCRIPTION("Hyper-V Balloon");
MODULE_LICENSE("GPL");<|MERGE_RESOLUTION|>--- conflicted
+++ resolved
@@ -726,11 +726,7 @@
 
 		nid = memory_add_physaddr_to_nid(PFN_PHYS(start_pfn));
 		ret = add_memory(nid, PFN_PHYS((start_pfn)),
-<<<<<<< HEAD
-				(HA_CHUNK << PAGE_SHIFT), MEMHP_MERGE_RESOURCE);
-=======
 				(HA_CHUNK << PAGE_SHIFT), MHP_MERGE_RESOURCE);
->>>>>>> f642729d
 
 		if (ret) {
 			pr_err("hot_add memory failed error is %d\n", ret);
