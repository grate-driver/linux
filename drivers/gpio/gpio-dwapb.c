// SPDX-License-Identifier: GPL-2.0-only
/*
 * Copyright (c) 2011 Jamie Iles
 *
 * All enquiries to support@picochip.com
 */
#include <linux/acpi.h>
#include <linux/clk.h>
#include <linux/err.h>
#include <linux/gpio/driver.h>
#include <linux/init.h>
#include <linux/interrupt.h>
#include <linux/io.h>
#include <linux/ioport.h>
#include <linux/irq.h>
#include <linux/module.h>
#include <linux/of.h>
#include <linux/of_address.h>
#include <linux/of_device.h>
#include <linux/of_irq.h>
#include <linux/platform_device.h>
#include <linux/property.h>
#include <linux/reset.h>
#include <linux/spinlock.h>
#include <linux/platform_data/gpio-dwapb.h>
#include <linux/slab.h>

#include "gpiolib.h"
#include "gpiolib-acpi.h"

#define GPIO_SWPORTA_DR		0x00
#define GPIO_SWPORTA_DDR	0x04
#define GPIO_SWPORTB_DR		0x0c
#define GPIO_SWPORTB_DDR	0x10
#define GPIO_SWPORTC_DR		0x18
#define GPIO_SWPORTC_DDR	0x1c
#define GPIO_SWPORTD_DR		0x24
#define GPIO_SWPORTD_DDR	0x28
#define GPIO_INTEN		0x30
#define GPIO_INTMASK		0x34
#define GPIO_INTTYPE_LEVEL	0x38
#define GPIO_INT_POLARITY	0x3c
#define GPIO_INTSTATUS		0x40
#define GPIO_PORTA_DEBOUNCE	0x48
#define GPIO_PORTA_EOI		0x4c
#define GPIO_EXT_PORTA		0x50
#define GPIO_EXT_PORTB		0x54
#define GPIO_EXT_PORTC		0x58
#define GPIO_EXT_PORTD		0x5c

#define DWAPB_DRIVER_NAME	"gpio-dwapb"
#define DWAPB_MAX_PORTS		4

#define GPIO_EXT_PORT_STRIDE	0x04 /* register stride 32 bits */
#define GPIO_SWPORT_DR_STRIDE	0x0c /* register stride 3*32 bits */
#define GPIO_SWPORT_DDR_STRIDE	0x0c /* register stride 3*32 bits */

#define GPIO_REG_OFFSET_V2	1

#define GPIO_INTMASK_V2		0x44
#define GPIO_INTTYPE_LEVEL_V2	0x34
#define GPIO_INT_POLARITY_V2	0x38
#define GPIO_INTSTATUS_V2	0x3c
#define GPIO_PORTA_EOI_V2	0x40

#define DWAPB_NR_CLOCKS		2

struct dwapb_gpio;

#ifdef CONFIG_PM_SLEEP
/* Store GPIO context across system-wide suspend/resume transitions */
struct dwapb_context {
	u32 data;
	u32 dir;
	u32 ext;
	u32 int_en;
	u32 int_mask;
	u32 int_type;
	u32 int_pol;
	u32 int_deb;
	u32 wake_en;
};
#endif

struct dwapb_gpio_port_irqchip {
	struct irq_chip		irqchip;
	unsigned int		nr_irqs;
	unsigned int		irq[DWAPB_MAX_GPIOS];
};

struct dwapb_gpio_port {
	struct gpio_chip	gc;
	struct dwapb_gpio_port_irqchip *pirq;
	struct dwapb_gpio	*gpio;
#ifdef CONFIG_PM_SLEEP
	struct dwapb_context	*ctx;
#endif
	unsigned int		idx;
};
#define to_dwapb_gpio(_gc) \
	(container_of(_gc, struct dwapb_gpio_port, gc)->gpio)

struct dwapb_gpio {
	struct	device		*dev;
	void __iomem		*regs;
	struct dwapb_gpio_port	*ports;
	unsigned int		nr_ports;
	unsigned int		flags;
	struct reset_control	*rst;
	struct clk_bulk_data	clks[DWAPB_NR_CLOCKS];
};

static inline u32 gpio_reg_v2_convert(unsigned int offset)
{
	switch (offset) {
	case GPIO_INTMASK:
		return GPIO_INTMASK_V2;
	case GPIO_INTTYPE_LEVEL:
		return GPIO_INTTYPE_LEVEL_V2;
	case GPIO_INT_POLARITY:
		return GPIO_INT_POLARITY_V2;
	case GPIO_INTSTATUS:
		return GPIO_INTSTATUS_V2;
	case GPIO_PORTA_EOI:
		return GPIO_PORTA_EOI_V2;
	}

	return offset;
}

static inline u32 gpio_reg_convert(struct dwapb_gpio *gpio, unsigned int offset)
{
	if (gpio->flags & GPIO_REG_OFFSET_V2)
		return gpio_reg_v2_convert(offset);

	return offset;
}

static inline u32 dwapb_read(struct dwapb_gpio *gpio, unsigned int offset)
{
	struct gpio_chip *gc	= &gpio->ports[0].gc;
	void __iomem *reg_base	= gpio->regs;

	return gc->read_reg(reg_base + gpio_reg_convert(gpio, offset));
}

static inline void dwapb_write(struct dwapb_gpio *gpio, unsigned int offset,
			       u32 val)
{
	struct gpio_chip *gc	= &gpio->ports[0].gc;
	void __iomem *reg_base	= gpio->regs;

	gc->write_reg(reg_base + gpio_reg_convert(gpio, offset), val);
}

static struct dwapb_gpio_port *dwapb_offs_to_port(struct dwapb_gpio *gpio, unsigned int offs)
{
	struct dwapb_gpio_port *port;
	int i;

	for (i = 0; i < gpio->nr_ports; i++) {
		port = &gpio->ports[i];
		if (port->idx == offs / DWAPB_MAX_GPIOS)
			return port;
	}

	return NULL;
}

static void dwapb_toggle_trigger(struct dwapb_gpio *gpio, unsigned int offs)
{
	struct dwapb_gpio_port *port = dwapb_offs_to_port(gpio, offs);
	struct gpio_chip *gc;
	u32 pol;
	int val;

	if (!port)
		return;
	gc = &port->gc;

	pol = dwapb_read(gpio, GPIO_INT_POLARITY);
	/* Just read the current value right out of the data register */
	val = gc->get(gc, offs % DWAPB_MAX_GPIOS);
	if (val)
		pol &= ~BIT(offs);
	else
		pol |= BIT(offs);

	dwapb_write(gpio, GPIO_INT_POLARITY, pol);
}

static u32 dwapb_do_irq(struct dwapb_gpio *gpio)
{
	struct gpio_chip *gc = &gpio->ports[0].gc;
	unsigned long irq_status;
	irq_hw_number_t hwirq;

	irq_status = dwapb_read(gpio, GPIO_INTSTATUS);
	for_each_set_bit(hwirq, &irq_status, DWAPB_MAX_GPIOS) {
		int gpio_irq = irq_find_mapping(gc->irq.domain, hwirq);
		u32 irq_type = irq_get_trigger_type(gpio_irq);

		generic_handle_irq(gpio_irq);

		if ((irq_type & IRQ_TYPE_SENSE_MASK) == IRQ_TYPE_EDGE_BOTH)
			dwapb_toggle_trigger(gpio, hwirq);
	}

	return irq_status;
}

static void dwapb_irq_handler(struct irq_desc *desc)
{
	struct dwapb_gpio *gpio = irq_desc_get_handler_data(desc);
	struct irq_chip *chip = irq_desc_get_chip(desc);

	chained_irq_enter(chip, desc);
	dwapb_do_irq(gpio);
	chained_irq_exit(chip, desc);
}

static irqreturn_t dwapb_irq_handler_mfd(int irq, void *dev_id)
{
	return IRQ_RETVAL(dwapb_do_irq(dev_id));
}

static void dwapb_irq_ack(struct irq_data *d)
{
	struct gpio_chip *gc = irq_data_get_irq_chip_data(d);
	struct dwapb_gpio *gpio = to_dwapb_gpio(gc);
	u32 val = BIT(irqd_to_hwirq(d));
	unsigned long flags;

	spin_lock_irqsave(&gc->bgpio_lock, flags);
	dwapb_write(gpio, GPIO_PORTA_EOI, val);
	spin_unlock_irqrestore(&gc->bgpio_lock, flags);
}

static void dwapb_irq_mask(struct irq_data *d)
{
	struct gpio_chip *gc = irq_data_get_irq_chip_data(d);
	struct dwapb_gpio *gpio = to_dwapb_gpio(gc);
	unsigned long flags;
	u32 val;

	spin_lock_irqsave(&gc->bgpio_lock, flags);
	val = dwapb_read(gpio, GPIO_INTMASK) | BIT(irqd_to_hwirq(d));
	dwapb_write(gpio, GPIO_INTMASK, val);
	spin_unlock_irqrestore(&gc->bgpio_lock, flags);
}

static void dwapb_irq_unmask(struct irq_data *d)
{
	struct gpio_chip *gc = irq_data_get_irq_chip_data(d);
	struct dwapb_gpio *gpio = to_dwapb_gpio(gc);
	unsigned long flags;
	u32 val;

	spin_lock_irqsave(&gc->bgpio_lock, flags);
	val = dwapb_read(gpio, GPIO_INTMASK) & ~BIT(irqd_to_hwirq(d));
	dwapb_write(gpio, GPIO_INTMASK, val);
	spin_unlock_irqrestore(&gc->bgpio_lock, flags);
}

static void dwapb_irq_enable(struct irq_data *d)
{
	struct gpio_chip *gc = irq_data_get_irq_chip_data(d);
	struct dwapb_gpio *gpio = to_dwapb_gpio(gc);
	unsigned long flags;
	u32 val;

	spin_lock_irqsave(&gc->bgpio_lock, flags);
	val = dwapb_read(gpio, GPIO_INTEN);
	val |= BIT(irqd_to_hwirq(d));
	dwapb_write(gpio, GPIO_INTEN, val);
	spin_unlock_irqrestore(&gc->bgpio_lock, flags);
}

static void dwapb_irq_disable(struct irq_data *d)
{
	struct gpio_chip *gc = irq_data_get_irq_chip_data(d);
	struct dwapb_gpio *gpio = to_dwapb_gpio(gc);
	unsigned long flags;
	u32 val;

	spin_lock_irqsave(&gc->bgpio_lock, flags);
	val = dwapb_read(gpio, GPIO_INTEN);
	val &= ~BIT(irqd_to_hwirq(d));
	dwapb_write(gpio, GPIO_INTEN, val);
	spin_unlock_irqrestore(&gc->bgpio_lock, flags);
}

static int dwapb_irq_set_type(struct irq_data *d, u32 type)
{
	struct gpio_chip *gc = irq_data_get_irq_chip_data(d);
	struct dwapb_gpio *gpio = to_dwapb_gpio(gc);
	irq_hw_number_t bit = irqd_to_hwirq(d);
	unsigned long level, polarity, flags;

	if (type & ~IRQ_TYPE_SENSE_MASK)
		return -EINVAL;

	spin_lock_irqsave(&gc->bgpio_lock, flags);
	level = dwapb_read(gpio, GPIO_INTTYPE_LEVEL);
	polarity = dwapb_read(gpio, GPIO_INT_POLARITY);

	switch (type) {
	case IRQ_TYPE_EDGE_BOTH:
		level |= BIT(bit);
		dwapb_toggle_trigger(gpio, bit);
		break;
	case IRQ_TYPE_EDGE_RISING:
		level |= BIT(bit);
		polarity |= BIT(bit);
		break;
	case IRQ_TYPE_EDGE_FALLING:
		level |= BIT(bit);
		polarity &= ~BIT(bit);
		break;
	case IRQ_TYPE_LEVEL_HIGH:
		level &= ~BIT(bit);
		polarity |= BIT(bit);
		break;
	case IRQ_TYPE_LEVEL_LOW:
		level &= ~BIT(bit);
		polarity &= ~BIT(bit);
		break;
	}

	if (type & IRQ_TYPE_LEVEL_MASK)
		irq_set_handler_locked(d, handle_level_irq);
	else if (type & IRQ_TYPE_EDGE_BOTH)
		irq_set_handler_locked(d, handle_edge_irq);

	dwapb_write(gpio, GPIO_INTTYPE_LEVEL, level);
	if (type != IRQ_TYPE_EDGE_BOTH)
		dwapb_write(gpio, GPIO_INT_POLARITY, polarity);
	spin_unlock_irqrestore(&gc->bgpio_lock, flags);

	return 0;
}

#ifdef CONFIG_PM_SLEEP
static int dwapb_irq_set_wake(struct irq_data *d, unsigned int enable)
{
	struct gpio_chip *gc = irq_data_get_irq_chip_data(d);
	struct dwapb_gpio *gpio = to_dwapb_gpio(gc);
	struct dwapb_context *ctx = gpio->ports[0].ctx;
	irq_hw_number_t bit = irqd_to_hwirq(d);

	if (enable)
		ctx->wake_en |= BIT(bit);
	else
		ctx->wake_en &= ~BIT(bit);

	return 0;
}
#endif

static int dwapb_gpio_set_debounce(struct gpio_chip *gc,
				   unsigned offset, unsigned debounce)
{
	struct dwapb_gpio_port *port = gpiochip_get_data(gc);
	struct dwapb_gpio *gpio = port->gpio;
	unsigned long flags, val_deb;
	unsigned long mask = BIT(offset);

	spin_lock_irqsave(&gc->bgpio_lock, flags);

	val_deb = dwapb_read(gpio, GPIO_PORTA_DEBOUNCE);
	if (debounce)
		val_deb |= mask;
	else
		val_deb &= ~mask;
	dwapb_write(gpio, GPIO_PORTA_DEBOUNCE, val_deb);

	spin_unlock_irqrestore(&gc->bgpio_lock, flags);

	return 0;
}

static int dwapb_gpio_set_config(struct gpio_chip *gc, unsigned offset,
				 unsigned long config)
{
	u32 debounce;

	if (pinconf_to_config_param(config) != PIN_CONFIG_INPUT_DEBOUNCE)
		return -ENOTSUPP;

	debounce = pinconf_to_config_argument(config);
	return dwapb_gpio_set_debounce(gc, offset, debounce);
}

static int dwapb_convert_irqs(struct dwapb_gpio_port_irqchip *pirq,
			      struct dwapb_port_property *pp)
{
	int i;

	/* Group all available IRQs into an array of parental IRQs. */
	for (i = 0; i < pp->ngpio; ++i) {
		if (!pp->irq[i])
			continue;

		pirq->irq[pirq->nr_irqs++] = pp->irq[i];
	}

	return pirq->nr_irqs ? 0 : -ENOENT;
}

static void dwapb_configure_irqs(struct dwapb_gpio *gpio,
				 struct dwapb_gpio_port *port,
				 struct dwapb_port_property *pp)
{
	struct dwapb_gpio_port_irqchip *pirq;
	struct gpio_chip *gc = &port->gc;
	struct gpio_irq_chip *girq;
	int err;
<<<<<<< HEAD

	pirq = devm_kzalloc(gpio->dev, sizeof(*pirq), GFP_KERNEL);
	if (!pirq)
		return;

=======

	pirq = devm_kzalloc(gpio->dev, sizeof(*pirq), GFP_KERNEL);
	if (!pirq)
		return;

>>>>>>> f642729d
	if (dwapb_convert_irqs(pirq, pp)) {
		dev_warn(gpio->dev, "no IRQ for port%d\n", pp->idx);
		goto err_kfree_pirq;
	}

	girq = &gc->irq;
	girq->handler = handle_bad_irq;
	girq->default_type = IRQ_TYPE_NONE;

	port->pirq = pirq;
	pirq->irqchip.name = DWAPB_DRIVER_NAME;
	pirq->irqchip.irq_ack = dwapb_irq_ack;
	pirq->irqchip.irq_mask = dwapb_irq_mask;
	pirq->irqchip.irq_unmask = dwapb_irq_unmask;
	pirq->irqchip.irq_set_type = dwapb_irq_set_type;
	pirq->irqchip.irq_enable = dwapb_irq_enable;
	pirq->irqchip.irq_disable = dwapb_irq_disable;
#ifdef CONFIG_PM_SLEEP
	pirq->irqchip.irq_set_wake = dwapb_irq_set_wake;
#endif

	if (!pp->irq_shared) {
		girq->num_parents = pirq->nr_irqs;
		girq->parents = pirq->irq;
		girq->parent_handler_data = gpio;
		girq->parent_handler = dwapb_irq_handler;
	} else {
		/* This will let us handle the parent IRQ in the driver */
		girq->num_parents = 0;
		girq->parents = NULL;
		girq->parent_handler = NULL;

		/*
		 * Request a shared IRQ since where MFD would have devices
		 * using the same irq pin
		 */
		err = devm_request_irq(gpio->dev, pp->irq[0],
				       dwapb_irq_handler_mfd,
				       IRQF_SHARED, DWAPB_DRIVER_NAME, gpio);
		if (err) {
			dev_err(gpio->dev, "error requesting IRQ\n");
			goto err_kfree_pirq;
		}
	}

	girq->chip = &pirq->irqchip;

	return;

err_kfree_pirq:
	devm_kfree(gpio->dev, pirq);
}

static int dwapb_gpio_add_port(struct dwapb_gpio *gpio,
			       struct dwapb_port_property *pp,
			       unsigned int offs)
{
	struct dwapb_gpio_port *port;
	void __iomem *dat, *set, *dirout;
	int err;

	port = &gpio->ports[offs];
	port->gpio = gpio;
	port->idx = pp->idx;

#ifdef CONFIG_PM_SLEEP
	port->ctx = devm_kzalloc(gpio->dev, sizeof(*port->ctx), GFP_KERNEL);
	if (!port->ctx)
		return -ENOMEM;
#endif

	dat = gpio->regs + GPIO_EXT_PORTA + pp->idx * GPIO_EXT_PORT_STRIDE;
	set = gpio->regs + GPIO_SWPORTA_DR + pp->idx * GPIO_SWPORT_DR_STRIDE;
	dirout = gpio->regs + GPIO_SWPORTA_DDR + pp->idx * GPIO_SWPORT_DDR_STRIDE;

	/* This registers 32 GPIO lines per port */
	err = bgpio_init(&port->gc, gpio->dev, 4, dat, set, NULL, dirout,
			 NULL, 0);
	if (err) {
		dev_err(gpio->dev, "failed to init gpio chip for port%d\n",
			port->idx);
		return err;
	}

#ifdef CONFIG_OF_GPIO
	port->gc.of_node = to_of_node(pp->fwnode);
#endif
	port->gc.ngpio = pp->ngpio;
	port->gc.base = pp->gpio_base;

	/* Only port A support debounce */
	if (pp->idx == 0)
		port->gc.set_config = dwapb_gpio_set_config;

	/* Only port A can provide interrupts in all configurations of the IP */
	if (pp->idx == 0)
		dwapb_configure_irqs(gpio, port, pp);

	err = devm_gpiochip_add_data(gpio->dev, &port->gc, port);
	if (err) {
		dev_err(gpio->dev, "failed to register gpiochip for port%d\n",
			port->idx);
		return err;
	}

	return 0;
}

static void dwapb_get_irq(struct device *dev, struct fwnode_handle *fwnode,
			  struct dwapb_port_property *pp)
{
	struct device_node *np = NULL;
	int irq = -ENXIO, j;

	if (fwnode_property_read_bool(fwnode, "interrupt-controller"))
		np = to_of_node(fwnode);

	for (j = 0; j < pp->ngpio; j++) {
		if (np)
			irq = of_irq_get(np, j);
		else if (has_acpi_companion(dev))
			irq = platform_get_irq_optional(to_platform_device(dev), j);
		if (irq > 0)
			pp->irq[j] = irq;
	}
}

static struct dwapb_platform_data *dwapb_gpio_get_pdata(struct device *dev)
{
	struct fwnode_handle *fwnode;
	struct dwapb_platform_data *pdata;
	struct dwapb_port_property *pp;
	int nports;
	int i;

	nports = device_get_child_node_count(dev);
	if (nports == 0)
		return ERR_PTR(-ENODEV);

	pdata = devm_kzalloc(dev, sizeof(*pdata), GFP_KERNEL);
	if (!pdata)
		return ERR_PTR(-ENOMEM);

	pdata->properties = devm_kcalloc(dev, nports, sizeof(*pp), GFP_KERNEL);
	if (!pdata->properties)
		return ERR_PTR(-ENOMEM);

	pdata->nports = nports;

	i = 0;
	device_for_each_child_node(dev, fwnode)  {
		pp = &pdata->properties[i++];
		pp->fwnode = fwnode;

		if (fwnode_property_read_u32(fwnode, "reg", &pp->idx) ||
		    pp->idx >= DWAPB_MAX_PORTS) {
			dev_err(dev,
				"missing/invalid port index for port%d\n", i);
			fwnode_handle_put(fwnode);
			return ERR_PTR(-EINVAL);
		}

		if (fwnode_property_read_u32(fwnode, "ngpios", &pp->ngpio) &&
		    fwnode_property_read_u32(fwnode, "snps,nr-gpios", &pp->ngpio)) {
			dev_info(dev,
				 "failed to get number of gpios for port%d\n",
				 i);
			pp->ngpio = DWAPB_MAX_GPIOS;
		}

		pp->irq_shared	= false;
		pp->gpio_base	= -1;

		/*
		 * Only port A can provide interrupts in all configurations of
		 * the IP.
		 */
		if (pp->idx == 0)
			dwapb_get_irq(dev, fwnode, pp);
	}

	return pdata;
}

static void dwapb_assert_reset(void *data)
{
	struct dwapb_gpio *gpio = data;

	reset_control_assert(gpio->rst);
}

static int dwapb_get_reset(struct dwapb_gpio *gpio)
{
	int err;

	gpio->rst = devm_reset_control_get_optional_shared(gpio->dev, NULL);
<<<<<<< HEAD
	if (IS_ERR(gpio->rst)) {
		dev_err(gpio->dev, "Cannot get reset descriptor\n");
		return PTR_ERR(gpio->rst);
	}
=======
	if (IS_ERR(gpio->rst))
		return dev_err_probe(gpio->dev, PTR_ERR(gpio->rst),
				     "Cannot get reset descriptor\n");
>>>>>>> f642729d

	err = reset_control_deassert(gpio->rst);
	if (err) {
		dev_err(gpio->dev, "Cannot deassert reset lane\n");
		return err;
	}

	return devm_add_action_or_reset(gpio->dev, dwapb_assert_reset, gpio);
}

static void dwapb_disable_clks(void *data)
{
	struct dwapb_gpio *gpio = data;

	clk_bulk_disable_unprepare(DWAPB_NR_CLOCKS, gpio->clks);
}

static int dwapb_get_clks(struct dwapb_gpio *gpio)
{
	int err;

	/* Optional bus and debounce clocks */
	gpio->clks[0].id = "bus";
	gpio->clks[1].id = "db";
	err = devm_clk_bulk_get_optional(gpio->dev, DWAPB_NR_CLOCKS,
					 gpio->clks);
	if (err) {
		dev_err(gpio->dev, "Cannot get APB/Debounce clocks\n");
		return err;
	}

	err = clk_bulk_prepare_enable(DWAPB_NR_CLOCKS, gpio->clks);
	if (err) {
		dev_err(gpio->dev, "Cannot enable APB/Debounce clocks\n");
		return err;
	}

	return devm_add_action_or_reset(gpio->dev, dwapb_disable_clks, gpio);
}

static const struct of_device_id dwapb_of_match[] = {
	{ .compatible = "snps,dw-apb-gpio", .data = (void *)0},
	{ .compatible = "apm,xgene-gpio-v2", .data = (void *)GPIO_REG_OFFSET_V2},
	{ /* Sentinel */ }
};
MODULE_DEVICE_TABLE(of, dwapb_of_match);

static const struct acpi_device_id dwapb_acpi_match[] = {
	{"HISI0181", 0},
	{"APMC0D07", 0},
	{"APMC0D81", GPIO_REG_OFFSET_V2},
	{ }
};
MODULE_DEVICE_TABLE(acpi, dwapb_acpi_match);

static int dwapb_gpio_probe(struct platform_device *pdev)
{
	unsigned int i;
	struct dwapb_gpio *gpio;
	int err;
	struct device *dev = &pdev->dev;
	struct dwapb_platform_data *pdata = dev_get_platdata(dev);

	if (!pdata) {
		pdata = dwapb_gpio_get_pdata(dev);
		if (IS_ERR(pdata))
			return PTR_ERR(pdata);
	}

	if (!pdata->nports)
		return -ENODEV;

	gpio = devm_kzalloc(&pdev->dev, sizeof(*gpio), GFP_KERNEL);
	if (!gpio)
		return -ENOMEM;

	gpio->dev = &pdev->dev;
	gpio->nr_ports = pdata->nports;

	err = dwapb_get_reset(gpio);
	if (err)
		return err;

	gpio->ports = devm_kcalloc(&pdev->dev, gpio->nr_ports,
				   sizeof(*gpio->ports), GFP_KERNEL);
	if (!gpio->ports)
		return -ENOMEM;

	gpio->regs = devm_platform_ioremap_resource(pdev, 0);
	if (IS_ERR(gpio->regs))
		return PTR_ERR(gpio->regs);

	err = dwapb_get_clks(gpio);
	if (err)
		return err;

	gpio->flags = (uintptr_t)device_get_match_data(dev);

	for (i = 0; i < gpio->nr_ports; i++) {
		err = dwapb_gpio_add_port(gpio, &pdata->properties[i], i);
		if (err)
			return err;
	}
<<<<<<< HEAD
=======

	platform_set_drvdata(pdev, gpio);
>>>>>>> f642729d

	return 0;
}

#ifdef CONFIG_PM_SLEEP
static int dwapb_gpio_suspend(struct device *dev)
{
	struct dwapb_gpio *gpio = dev_get_drvdata(dev);
	struct gpio_chip *gc	= &gpio->ports[0].gc;
	unsigned long flags;
	int i;

	spin_lock_irqsave(&gc->bgpio_lock, flags);
	for (i = 0; i < gpio->nr_ports; i++) {
		unsigned int offset;
		unsigned int idx = gpio->ports[i].idx;
		struct dwapb_context *ctx = gpio->ports[i].ctx;

		offset = GPIO_SWPORTA_DDR + idx * GPIO_SWPORT_DDR_STRIDE;
		ctx->dir = dwapb_read(gpio, offset);

		offset = GPIO_SWPORTA_DR + idx * GPIO_SWPORT_DR_STRIDE;
		ctx->data = dwapb_read(gpio, offset);

		offset = GPIO_EXT_PORTA + idx * GPIO_EXT_PORT_STRIDE;
		ctx->ext = dwapb_read(gpio, offset);

		/* Only port A can provide interrupts */
		if (idx == 0) {
			ctx->int_mask	= dwapb_read(gpio, GPIO_INTMASK);
			ctx->int_en	= dwapb_read(gpio, GPIO_INTEN);
			ctx->int_pol	= dwapb_read(gpio, GPIO_INT_POLARITY);
			ctx->int_type	= dwapb_read(gpio, GPIO_INTTYPE_LEVEL);
			ctx->int_deb	= dwapb_read(gpio, GPIO_PORTA_DEBOUNCE);

			/* Mask out interrupts */
			dwapb_write(gpio, GPIO_INTMASK, ~ctx->wake_en);
		}
	}
	spin_unlock_irqrestore(&gc->bgpio_lock, flags);

	clk_bulk_disable_unprepare(DWAPB_NR_CLOCKS, gpio->clks);

	return 0;
}

static int dwapb_gpio_resume(struct device *dev)
{
	struct dwapb_gpio *gpio = dev_get_drvdata(dev);
	struct gpio_chip *gc	= &gpio->ports[0].gc;
	unsigned long flags;
	int i, err;

	err = clk_bulk_prepare_enable(DWAPB_NR_CLOCKS, gpio->clks);
	if (err) {
		dev_err(gpio->dev, "Cannot reenable APB/Debounce clocks\n");
		return err;
	}

	spin_lock_irqsave(&gc->bgpio_lock, flags);
	for (i = 0; i < gpio->nr_ports; i++) {
		unsigned int offset;
		unsigned int idx = gpio->ports[i].idx;
		struct dwapb_context *ctx = gpio->ports[i].ctx;

		offset = GPIO_SWPORTA_DR + idx * GPIO_SWPORT_DR_STRIDE;
		dwapb_write(gpio, offset, ctx->data);

		offset = GPIO_SWPORTA_DDR + idx * GPIO_SWPORT_DDR_STRIDE;
		dwapb_write(gpio, offset, ctx->dir);

		offset = GPIO_EXT_PORTA + idx * GPIO_EXT_PORT_STRIDE;
		dwapb_write(gpio, offset, ctx->ext);

		/* Only port A can provide interrupts */
		if (idx == 0) {
			dwapb_write(gpio, GPIO_INTTYPE_LEVEL, ctx->int_type);
			dwapb_write(gpio, GPIO_INT_POLARITY, ctx->int_pol);
			dwapb_write(gpio, GPIO_PORTA_DEBOUNCE, ctx->int_deb);
			dwapb_write(gpio, GPIO_INTEN, ctx->int_en);
			dwapb_write(gpio, GPIO_INTMASK, ctx->int_mask);

			/* Clear out spurious interrupts */
			dwapb_write(gpio, GPIO_PORTA_EOI, 0xffffffff);
		}
	}
	spin_unlock_irqrestore(&gc->bgpio_lock, flags);

	return 0;
}
#endif

static SIMPLE_DEV_PM_OPS(dwapb_gpio_pm_ops, dwapb_gpio_suspend,
			 dwapb_gpio_resume);

static struct platform_driver dwapb_gpio_driver = {
	.driver		= {
		.name	= DWAPB_DRIVER_NAME,
		.pm	= &dwapb_gpio_pm_ops,
		.of_match_table = dwapb_of_match,
		.acpi_match_table = dwapb_acpi_match,
	},
	.probe		= dwapb_gpio_probe,
};

module_platform_driver(dwapb_gpio_driver);

MODULE_LICENSE("GPL");
MODULE_AUTHOR("Jamie Iles");
MODULE_DESCRIPTION("Synopsys DesignWare APB GPIO driver");
MODULE_ALIAS("platform:" DWAPB_DRIVER_NAME);<|MERGE_RESOLUTION|>--- conflicted
+++ resolved
@@ -415,19 +415,11 @@
 	struct gpio_chip *gc = &port->gc;
 	struct gpio_irq_chip *girq;
 	int err;
-<<<<<<< HEAD
 
 	pirq = devm_kzalloc(gpio->dev, sizeof(*pirq), GFP_KERNEL);
 	if (!pirq)
 		return;
 
-=======
-
-	pirq = devm_kzalloc(gpio->dev, sizeof(*pirq), GFP_KERNEL);
-	if (!pirq)
-		return;
-
->>>>>>> f642729d
 	if (dwapb_convert_irqs(pirq, pp)) {
 		dev_warn(gpio->dev, "no IRQ for port%d\n", pp->idx);
 		goto err_kfree_pirq;
@@ -624,16 +616,9 @@
 	int err;
 
 	gpio->rst = devm_reset_control_get_optional_shared(gpio->dev, NULL);
-<<<<<<< HEAD
-	if (IS_ERR(gpio->rst)) {
-		dev_err(gpio->dev, "Cannot get reset descriptor\n");
-		return PTR_ERR(gpio->rst);
-	}
-=======
 	if (IS_ERR(gpio->rst))
 		return dev_err_probe(gpio->dev, PTR_ERR(gpio->rst),
 				     "Cannot get reset descriptor\n");
->>>>>>> f642729d
 
 	err = reset_control_deassert(gpio->rst);
 	if (err) {
@@ -737,11 +722,8 @@
 		if (err)
 			return err;
 	}
-<<<<<<< HEAD
-=======
 
 	platform_set_drvdata(pdev, gpio);
->>>>>>> f642729d
 
 	return 0;
 }
