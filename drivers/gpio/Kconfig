# SPDX-License-Identifier: GPL-2.0-only
#
# GPIO infrastructure and drivers
#

config ARCH_HAVE_CUSTOM_GPIO_H
	bool
	help
	  Selecting this config option from the architecture Kconfig allows
	  the architecture to provide a custom asm/gpio.h implementation
	  overriding the default implementations.  New uses of this are
	  strongly discouraged.

menuconfig GPIOLIB
	bool "GPIO Support"
	help
	  This enables GPIO support through the generic GPIO library.
	  You only need to enable this, if you also want to enable
	  one or more of the GPIO drivers below.

	  If unsure, say N.

if GPIOLIB

config GPIOLIB_FASTPATH_LIMIT
	int "Maximum number of GPIOs for fast path"
	range 32 512
	default 512
	help
	  This adjusts the point at which certain APIs will switch from
	  using a stack allocated buffer to a dynamically allocated buffer.

	  You shouldn't need to change this unless you really need to
	  optimize either stack space or performance. Change this carefully
	  since setting an incorrect value could cause stack corruption.

config OF_GPIO
	def_bool y
	depends on OF
	depends on HAS_IOMEM

config GPIO_ACPI
	def_bool y
	depends on ACPI

config GPIOLIB_IRQCHIP
	select IRQ_DOMAIN
	bool

config DEBUG_GPIO
	bool "Debug GPIO calls"
	depends on DEBUG_KERNEL
	help
	  Say Y here to add some extra checks and diagnostics to GPIO calls.
	  These checks help ensure that GPIOs have been properly initialized
	  before they are used, and that sleeping calls are not made from
	  non-sleeping contexts.  They can make bitbanged serial protocols
	  slower.  The diagnostics help catch the type of setup errors
	  that are most common when setting up new platforms or boards.

config GPIO_SYSFS
	bool "/sys/class/gpio/... (sysfs interface)" if EXPERT
	depends on SYSFS
	select GPIO_CDEV # We need to encourage the new ABI
	help
	  Say Y here to add the legacy sysfs interface for GPIOs.

	  This ABI is deprecated. If you want to use GPIO from userspace,
	  use the character device /dev/gpiochipN with the appropriate
	  ioctl() operations instead.

config GPIO_CDEV
	bool
	prompt "Character device (/dev/gpiochipN) support" if EXPERT
	default y
	help
	  Say Y here to add the character device /dev/gpiochipN interface
	  for GPIOs. The character device allows userspace to control GPIOs
	  using ioctl() operations.

	  Only say N if you are sure that the GPIO character device is not
	  required.

	  If unsure, say Y.

config GPIO_CDEV_V1
	bool "Support GPIO ABI Version 1"
	default y
	depends on GPIO_CDEV
	help
	  Say Y here to support version 1 of the GPIO CDEV ABI.

	  This ABI version is deprecated.
	  Please use the latest ABI for new developments.

	  If unsure, say Y.

config GPIO_GENERIC
	depends on HAS_IOMEM # Only for IOMEM drivers
	tristate

config GPIO_REGMAP
	depends on REGMAP
	tristate

# put drivers in the right section, in alphabetical order

# This symbol is selected by both I2C and SPI expanders
config GPIO_MAX730X
	tristate

menu "Memory mapped GPIO drivers"
	depends on HAS_IOMEM

config GPIO_74XX_MMIO
	tristate "GPIO driver for 74xx-ICs with MMIO access"
	depends on OF_GPIO
	select GPIO_GENERIC
	help
	  Say yes here to support GPIO functionality for 74xx-compatible ICs
	  with MMIO access. Compatible models include:
	    1 bit:	741G125 (Input), 741G74 (Output)
	    2 bits:	742G125 (Input), 7474 (Output)
	    4 bits:	74125 (Input), 74175 (Output)
	    6 bits:	74365 (Input), 74174 (Output)
	    8 bits:	74244 (Input), 74273 (Output)
	    16 bits:	741624 (Input), 7416374 (Output)

config GPIO_ALTERA
	tristate "Altera GPIO"
	depends on OF_GPIO
	select GPIOLIB_IRQCHIP
	help
	  Say Y or M here to build support for the Altera PIO device.

	  If driver is built as a module it will be called gpio-altera.

config GPIO_AMDPT
	tristate "AMD Promontory GPIO support"
	depends on ACPI
	select GPIO_GENERIC
	help
	  driver for GPIO functionality on Promontory IOHub
	  Require ACPI ASL code to enumerate as a platform device.

config GPIO_ASPEED
	tristate "Aspeed GPIO support"
	depends on (ARCH_ASPEED || COMPILE_TEST) && OF_GPIO
	select GPIOLIB_IRQCHIP
	help
	  Say Y here to support Aspeed AST2400 and AST2500 GPIO controllers.

config GPIO_ASPEED_SGPIO
	bool "Aspeed SGPIO support"
	depends on (ARCH_ASPEED || COMPILE_TEST) && OF_GPIO
	select GPIO_GENERIC
	select GPIOLIB_IRQCHIP
	help
	  Say Y here to support Aspeed AST2500 SGPIO functionality.

config GPIO_ATH79
	tristate "Atheros AR71XX/AR724X/AR913X GPIO support"
	default y if ATH79
	depends on ATH79 || COMPILE_TEST
	select GPIO_GENERIC
	select GPIOLIB_IRQCHIP
	help
	  Select this option to enable GPIO driver for
	  Atheros AR71XX/AR724X/AR913X SoC devices.

config GPIO_RASPBERRYPI_EXP
	tristate "Raspberry Pi 3 GPIO Expander"
	default RASPBERRYPI_FIRMWARE
	depends on OF_GPIO
	# Make sure not 'y' when RASPBERRYPI_FIRMWARE is 'm'. This can only
	# happen when COMPILE_TEST=y, hence the added !RASPBERRYPI_FIRMWARE.
	depends on (ARCH_BCM2835 && RASPBERRYPI_FIRMWARE) || (COMPILE_TEST && !RASPBERRYPI_FIRMWARE)
	help
	  Turn on GPIO support for the expander on Raspberry Pi 3 boards, using
	  the firmware mailbox to communicate with VideoCore on BCM283x chips.

config GPIO_BCM_KONA
	bool "Broadcom Kona GPIO"
	depends on OF_GPIO && (ARCH_BCM_MOBILE || COMPILE_TEST)
	help
	  Turn on GPIO support for Broadcom "Kona" chips.

config GPIO_BCM_XGS_IPROC
	tristate "BRCM XGS iProc GPIO support"
	depends on OF_GPIO && (ARCH_BCM_IPROC || COMPILE_TEST)
	select GPIO_GENERIC
	select GPIOLIB_IRQCHIP
	default ARCH_BCM_IPROC
	help
	  Say yes here to enable GPIO support for Broadcom XGS iProc SoCs.

config GPIO_BRCMSTB
	tristate "BRCMSTB GPIO support"
	default y if (ARCH_BRCMSTB || BMIPS_GENERIC)
	depends on OF_GPIO && (ARCH_BRCMSTB || BMIPS_GENERIC || COMPILE_TEST)
	select GPIO_GENERIC
	select IRQ_DOMAIN
	help
	  Say yes here to enable GPIO support for Broadcom STB (BCM7XXX) SoCs.

config GPIO_CADENCE
	tristate "Cadence GPIO support"
	depends on OF_GPIO
	select GPIO_GENERIC
	select GPIOLIB_IRQCHIP
	help
	  Say yes here to enable support for Cadence GPIO controller.

config GPIO_CLPS711X
	tristate "CLPS711X GPIO support"
	depends on ARCH_CLPS711X || COMPILE_TEST
	select GPIO_GENERIC
	help
	  Say yes here to support GPIO on CLPS711X SoCs.

config GPIO_DAVINCI
	bool "TI Davinci/Keystone GPIO support"
	default y if ARCH_DAVINCI
	depends on (ARM || ARM64) && (ARCH_DAVINCI || ARCH_KEYSTONE || ARCH_K3)
	help
	  Say yes here to enable GPIO support for TI Davinci/Keystone SoCs.

config GPIO_DWAPB
	tristate "Synopsys DesignWare APB GPIO driver"
	select GPIO_GENERIC
	select GPIOLIB_IRQCHIP
	help
	  Say Y or M here to build support for the Synopsys DesignWare APB
	  GPIO block.

config GPIO_EIC_SPRD
	tristate "Spreadtrum EIC support"
	depends on ARCH_SPRD || COMPILE_TEST
	depends on OF_GPIO
	select GPIOLIB_IRQCHIP
	help
	  Say yes here to support Spreadtrum EIC device.

config GPIO_EM
	tristate "Emma Mobile GPIO"
	depends on (ARCH_EMEV2 || COMPILE_TEST) && OF_GPIO
	help
	  Say yes here to support GPIO on Renesas Emma Mobile SoCs.

config GPIO_EP93XX
	def_bool y
	depends on ARCH_EP93XX
	select GPIO_GENERIC
	select GPIOLIB_IRQCHIP

config GPIO_EXAR
	tristate "Support for GPIO pins on XR17V352/354/358"
	depends on SERIAL_8250_EXAR
	select REGMAP_MMIO
	help
	  Selecting this option will enable handling of GPIO pins present
	  on Exar XR17V352/354/358 chips.

config GPIO_GE_FPGA
	bool "GE FPGA based GPIO"
	depends on GE_FPGA
	select GPIO_GENERIC
	help
	  Support for common GPIO functionality provided on some GE Single Board
	  Computers.

	  This driver provides basic support (configure as input or output, read
	  and write pin state) for GPIO implemented in a number of GE single
	  board computers.

config GPIO_FTGPIO010
	bool "Faraday FTGPIO010 GPIO"
	depends on OF_GPIO
	select GPIO_GENERIC
	select GPIOLIB_IRQCHIP
	default (ARCH_GEMINI || ARCH_MOXART)
	help
	  Support for common GPIOs from the Faraday FTGPIO010 IP core, found in
	  Cortina systems Gemini platforms, Moxa ART and others.

config GPIO_GENERIC_PLATFORM
	tristate "Generic memory-mapped GPIO controller support (MMIO platform device)"
	select GPIO_GENERIC
	help
	  Say yes here to support basic platform_device memory-mapped GPIO controllers.

config GPIO_GRGPIO
	tristate "Aeroflex Gaisler GRGPIO support"
	depends on OF_GPIO
	select GPIO_GENERIC
	select IRQ_DOMAIN
	help
	  Select this to support Aeroflex Gaisler GRGPIO cores from the GRLIB
	  VHDL IP core library.

config GPIO_HISI
	tristate "HiSilicon GPIO controller driver"
	depends on (ARM64 && ACPI) || COMPILE_TEST
	select GPIO_GENERIC
	select GPIOLIB_IRQCHIP
	help
	  Say Y or M here to build support for the HiSilicon GPIO controller
	  driver GPIO block.
	  This GPIO controller support double-edge interrupt and multi-core
	  concurrent access.

config GPIO_HLWD
	tristate "Nintendo Wii (Hollywood) GPIO"
	depends on OF_GPIO
	select GPIO_GENERIC
	select GPIOLIB_IRQCHIP
	help
	  Select this to support the GPIO controller of the Nintendo Wii.

	  If unsure, say N.

config GPIO_ICH
	tristate "Intel ICH GPIO"
	depends on PCI && X86
	select MFD_CORE
	select LPC_ICH
	help
	  Say yes here to support the GPIO functionality of a number of Intel
	  ICH-based chipsets.  Currently supported devices: ICH6, ICH7, ICH8
	  ICH9, ICH10, Series 5/3400 (eg Ibex Peak), Series 6/C200 (eg
	  Cougar Point), NM10 (Tiger Point), and 3100 (Whitmore Lake).

	  If unsure, say N.

config GPIO_IOP
	tristate "Intel IOP GPIO"
	depends on ARCH_IOP32X || COMPILE_TEST
	select GPIO_GENERIC
	help
	  Say yes here to support the GPIO functionality of a number of Intel
	  IOP32X or IOP33X.

	  If unsure, say N.

config GPIO_IXP4XX
	bool "Intel IXP4xx GPIO"
	depends on ARM # For <asm/mach-types.h>
	depends on ARCH_IXP4XX
	select GPIO_GENERIC
	select GPIOLIB_IRQCHIP
	select IRQ_DOMAIN_HIERARCHY
	help
	  Say yes here to support the GPIO functionality of a number of Intel
	  IXP4xx series of chips.

	  If unsure, say N.
config GPIO_LOGICVC
	tristate "Xylon LogiCVC GPIO support"
	depends on MFD_SYSCON && OF
	help
	  Say yes here to support GPIO functionality of the Xylon LogiCVC
	  programmable logic block.

config GPIO_LOONGSON
	bool "Loongson-2/3 GPIO support"
	depends on CPU_LOONGSON2EF || CPU_LOONGSON64
	help
	  driver for GPIO functionality on Loongson-2F/3A/3B processors.

config GPIO_LPC18XX
	tristate "NXP LPC18XX/43XX GPIO support"
	default y if ARCH_LPC18XX
	depends on OF_GPIO && (ARCH_LPC18XX || COMPILE_TEST)
	select IRQ_DOMAIN_HIERARCHY
	help
	  Select this option to enable GPIO driver for
	  NXP LPC18XX/43XX devices.

config GPIO_LPC32XX
	tristate "NXP LPC32XX GPIO support"
	depends on OF_GPIO && (ARCH_LPC32XX || COMPILE_TEST)
	help
	  Select this option to enable GPIO driver for
	  NXP LPC32XX devices.

config GPIO_MB86S7X
	tristate "GPIO support for Fujitsu MB86S7x Platforms"
	help
	  Say yes here to support the GPIO controller in Fujitsu MB86S70 SoCs.

config GPIO_MENZ127
	tristate "MEN 16Z127 GPIO support"
	depends on MCB
	select GPIO_GENERIC
	help
	  Say yes here to support the MEN 16Z127 GPIO Controller

config GPIO_MM_LANTIQ
	bool "Lantiq Memory mapped GPIOs"
	depends on LANTIQ && SOC_XWAY
	help
	  This enables support for memory mapped GPIOs on the External Bus Unit
	  (EBU) found on Lantiq SoCs. The gpios are output only as they are
	  created by attaching a 16bit latch to the bus.

config GPIO_MPC5200
	def_bool y
	depends on PPC_MPC52xx

config GPIO_MPC8XXX
	bool "MPC512x/MPC8xxx/QorIQ GPIO support"
	depends on PPC_MPC512x || PPC_MPC831x || PPC_MPC834x || PPC_MPC837x || \
		   FSL_SOC_BOOKE || PPC_86xx || ARCH_LAYERSCAPE || ARM || \
		   COMPILE_TEST
	select GPIO_GENERIC
	select IRQ_DOMAIN
	help
	  Say Y here if you're going to use hardware that connects to the
	  MPC512x/831x/834x/837x/8572/8610/QorIQ GPIOs.

config GPIO_MT7621
	bool "Mediatek MT7621 GPIO Support"
	depends on SOC_MT7620 || SOC_MT7621 || COMPILE_TEST
	depends on OF_GPIO
	select GPIO_GENERIC
	select GPIOLIB_IRQCHIP
	help
	  Say yes here to support the Mediatek MT7621 SoC GPIO device

config GPIO_MVEBU
	def_bool y
	depends on PLAT_ORION || ARCH_MVEBU
	depends on OF_GPIO
	select GENERIC_IRQ_CHIP
	select REGMAP_MMIO

config GPIO_MXC
	tristate "i.MX GPIO support"
	depends on ARCH_MXC || COMPILE_TEST
	select GPIO_GENERIC
	select GENERIC_IRQ_CHIP

config GPIO_MXS
	def_bool y
	depends on ARCH_MXS || COMPILE_TEST
	select GPIO_GENERIC
	select GENERIC_IRQ_CHIP

config GPIO_OCTEON
	tristate "Cavium OCTEON GPIO"
	depends on CAVIUM_OCTEON_SOC
	default y
	help
	  Say yes here to support the on-chip GPIO lines on the OCTEON
	  family of SOCs.

config GPIO_OMAP
	tristate "TI OMAP GPIO support" if ARCH_OMAP2PLUS || COMPILE_TEST
	default y if ARCH_OMAP
	depends on ARM
	select GENERIC_IRQ_CHIP
	select GPIOLIB_IRQCHIP
	help
	  Say yes here to enable GPIO support for TI OMAP SoCs.

config GPIO_PL061
	tristate "PrimeCell PL061 GPIO support"
	depends on ARM_AMBA
	select IRQ_DOMAIN
	select GPIOLIB_IRQCHIP
	help
	  Say yes here to support the PrimeCell PL061 GPIO device

config GPIO_PMIC_EIC_SPRD
	tristate "Spreadtrum PMIC EIC support"
	depends on MFD_SC27XX_PMIC || COMPILE_TEST
	depends on OF_GPIO
	select GPIOLIB_IRQCHIP
	help
	  Say yes here to support Spreadtrum PMIC EIC device.

config GPIO_PXA
	bool "PXA GPIO support"
	depends on ARCH_PXA || ARCH_MMP || COMPILE_TEST
	help
	  Say yes here to support the PXA GPIO device

config GPIO_RCAR
	tristate "Renesas R-Car and RZ/G GPIO support"
	depends on ARCH_RENESAS || COMPILE_TEST
	select GPIOLIB_IRQCHIP
	help
	  Say yes here to support GPIO on Renesas R-Car or RZ/G SoCs.

config GPIO_RDA
	bool "RDA Micro GPIO controller support"
	depends on ARCH_RDA || COMPILE_TEST
	depends on OF_GPIO
	select GPIO_GENERIC
	select GPIOLIB_IRQCHIP
	help
	  Say Y here to support RDA Micro GPIO controller.

config GPIO_REG
	bool
	help
	  A 32-bit single register GPIO fixed in/out implementation.  This
	  can be used to represent any register as a set of GPIO signals.

config GPIO_SAMA5D2_PIOBU
	tristate "SAMA5D2 PIOBU GPIO support"
	depends on MFD_SYSCON
	depends on OF_GPIO
	select GPIO_SYSCON
	help
	  Say yes here to use the PIOBU pins as GPIOs.

	  PIOBU pins on the SAMA5D2 can be used as GPIOs.
	  The difference from regular GPIOs is that they
	  maintain their value during backup/self-refresh.

config GPIO_SIFIVE
	bool "SiFive GPIO support"
	depends on OF_GPIO
	select IRQ_DOMAIN_HIERARCHY
	select GPIO_GENERIC
	select GPIOLIB_IRQCHIP
	select REGMAP_MMIO
	help
	  Say yes here to support the GPIO device on SiFive SoCs.

config GPIO_SIOX
	tristate "SIOX GPIO support"
	depends on SIOX
	select GPIOLIB_IRQCHIP
	help
	  Say yes here to support SIOX I/O devices. These are units connected
	  via a SIOX bus and have a number of fixed-direction I/O lines.

config GPIO_SNPS_CREG
	bool "Synopsys GPIO via CREG (Control REGisters) driver"
	depends on ARC || COMPILE_TEST
	depends on OF_GPIO
	help
	  This driver supports GPIOs via CREG on various Synopsys SoCs.
	  This is a single-register MMIO GPIO driver for complex cases
	  where only several fields in register belong to GPIO lines and
	  each GPIO line owns a field with different length and on/off value.

config GPIO_SPEAR_SPICS
	bool "ST SPEAr13xx SPI Chip Select as GPIO support"
	depends on PLAT_SPEAR
	select GENERIC_IRQ_CHIP
	help
	  Say yes here to support ST SPEAr SPI Chip Select as GPIO device

config GPIO_SPRD
	tristate "Spreadtrum GPIO support"
	depends on ARCH_SPRD || COMPILE_TEST
	depends on OF_GPIO
	select GPIOLIB_IRQCHIP
	help
	  Say yes here to support Spreadtrum GPIO device.

config GPIO_STA2X11
	bool "STA2x11/ConneXt GPIO support"
	depends on MFD_STA2X11
	select GENERIC_IRQ_CHIP
	help
	  Say yes here to support the STA2x11/ConneXt GPIO device.
	  The GPIO module has 128 GPIO pins with alternate functions.

config GPIO_STP_XWAY
	bool "XWAY STP GPIOs"
	depends on SOC_XWAY || COMPILE_TEST
	depends on OF_GPIO
	help
	  This enables support for the Serial To Parallel (STP) unit found on
	  XWAY SoC. The STP allows the SoC to drive a shift registers cascade,
	  that can be up to 24 bit. This peripheral is aimed at driving leds.
	  Some of the gpios/leds can be auto updated by the soc with dsl and
	  phy status.

config GPIO_SYSCON
	tristate "GPIO based on SYSCON"
	depends on MFD_SYSCON && OF
	help
	  Say yes here to support GPIO functionality though SYSCON driver.

config GPIO_TB10X
	bool
	select GPIO_GENERIC
	select GENERIC_IRQ_CHIP
	select OF_GPIO

config GPIO_TEGRA
	bool "NVIDIA Tegra GPIO support"
	default ARCH_TEGRA
	depends on ARCH_TEGRA || COMPILE_TEST
	depends on OF_GPIO
	select GPIOLIB_IRQCHIP
<<<<<<< HEAD
	select IRQ_DOMAIN_HIERARCHY
=======
>>>>>>> ba74da3e
	help
	  Say yes here to support GPIO pins on NVIDIA Tegra SoCs.

config GPIO_TEGRA186
	tristate "NVIDIA Tegra186 GPIO support"
	default ARCH_TEGRA_186_SOC || ARCH_TEGRA_194_SOC
	depends on ARCH_TEGRA_186_SOC || ARCH_TEGRA_194_SOC || COMPILE_TEST
	depends on OF_GPIO
	select GPIOLIB_IRQCHIP
	select IRQ_DOMAIN_HIERARCHY
	help
	  Say yes here to support GPIO pins on NVIDIA Tegra186 SoCs.

config GPIO_TS4800
	tristate "TS-4800 DIO blocks and compatibles"
	depends on OF_GPIO
	depends on SOC_IMX51 || COMPILE_TEST
	select GPIO_GENERIC
	help
	  This driver support TS-4800 FPGA GPIO controllers.

config GPIO_THUNDERX
	tristate "Cavium ThunderX/OCTEON-TX GPIO"
	depends on ARCH_THUNDER || (64BIT && COMPILE_TEST)
	depends on PCI_MSI
	select GPIOLIB_IRQCHIP
	select IRQ_DOMAIN_HIERARCHY
	select IRQ_FASTEOI_HIERARCHY_HANDLERS
	help
	  Say yes here to support the on-chip GPIO lines on the ThunderX
	  and OCTEON-TX families of SoCs.

config GPIO_UNIPHIER
	tristate "UniPhier GPIO support"
	depends on ARCH_UNIPHIER || COMPILE_TEST
	depends on OF_GPIO
	select IRQ_DOMAIN_HIERARCHY
	help
	  Say yes here to support UniPhier GPIOs.

config GPIO_VF610
	def_bool y
	depends on ARCH_MXC && SOC_VF610
	select GPIOLIB_IRQCHIP
	help
	  Say yes here to support Vybrid vf610 GPIOs.

config GPIO_VISCONTI
	tristate "Toshiba Visconti GPIO support"
	depends on ARCH_VISCONTI || COMPILE_TEST
	depends on OF_GPIO
	select GPIOLIB_IRQCHIP
	select GPIO_GENERIC
	select IRQ_DOMAIN_HIERARCHY
	help
	  Say yes here to support GPIO on Tohisba Visconti.

config GPIO_VR41XX
	tristate "NEC VR4100 series General-purpose I/O Uint support"
	depends on CPU_VR41XX
	help
	  Say yes here to support the NEC VR4100 series General-purpose I/O Uint

config GPIO_VX855
	tristate "VIA VX855/VX875 GPIO"
	depends on (X86 || COMPILE_TEST) && PCI
	select MFD_CORE
	select MFD_VX855
	help
	  Support access to the VX855/VX875 GPIO lines through the gpio library.

	  This driver provides common support for accessing the device,
	  additional drivers must be enabled in order to use the
	  functionality of the device.

config GPIO_WCD934X
	tristate "Qualcomm Technologies Inc WCD9340/WCD9341 gpio controller driver"
	depends on MFD_WCD934X && OF_GPIO
	help
         This driver is to support GPIO block found on the Qualcomm Technologies
	 Inc WCD9340/WCD9341 Audio Codec.

config GPIO_XGENE
	bool "APM X-Gene GPIO controller support"
	depends on ARM64 && OF_GPIO
	help
	  This driver is to support the GPIO block within the APM X-Gene SoC
	  platform's generic flash controller. The GPIO pins are muxed with
	  the generic flash controller's address and data pins. Say yes
	  here to enable the GFC GPIO functionality.

config GPIO_XGENE_SB
	tristate "APM X-Gene GPIO standby controller support"
	depends on (ARCH_XGENE || COMPILE_TEST)
	select GPIO_GENERIC
	select GPIOLIB_IRQCHIP
	select IRQ_DOMAIN_HIERARCHY
	help
	  This driver supports the GPIO block within the APM X-Gene
	  Standby Domain. Say yes here to enable the GPIO functionality.

config GPIO_XILINX
	tristate "Xilinx GPIO support"
	help
	  Say yes here to support the Xilinx FPGA GPIO device

config GPIO_XLP
	tristate "Netlogic XLP GPIO support"
	depends on OF_GPIO && (CPU_XLP || ARCH_THUNDER2 || COMPILE_TEST)
	select GPIOLIB_IRQCHIP
	help
	  This driver provides support for GPIO interface on Netlogic XLP MIPS64
	  SoCs. Currently supported XLP variants are XLP8XX, XLP3XX, XLP2XX,
	  XLP9XX and XLP5XX. The same GPIO controller block is also present in
	  Cavium's ThunderX2 CN99XX SoCs.

	  If unsure, say N.

config GPIO_XTENSA
	bool "Xtensa GPIO32 support"
	depends on XTENSA
	depends on HAVE_XTENSA_GPIO32
	depends on !SMP
	help
	  Say yes here to support the Xtensa internal GPIO32 IMPWIRE (input)
	  and EXPSTATE (output) ports

config GPIO_ZEVIO
	bool "LSI ZEVIO SoC memory mapped GPIOs"
	depends on ARM && OF_GPIO
	help
	  Say yes here to support the GPIO controller in LSI ZEVIO SoCs.

config GPIO_ZYNQ
	tristate "Xilinx Zynq GPIO support"
	depends on ARCH_ZYNQ || ARCH_ZYNQMP
	select GPIOLIB_IRQCHIP
	help
	  Say yes here to support Xilinx Zynq GPIO controller.

config GPIO_ZX
	bool "ZTE ZX GPIO support"
	depends on ARCH_ZX || COMPILE_TEST
	select GPIOLIB_IRQCHIP
	help
	  Say yes here to support the GPIO device on ZTE ZX SoCs.

config GPIO_LOONGSON1
	tristate "Loongson1 GPIO support"
	depends on MACH_LOONGSON32
	select GPIO_GENERIC
	help
	  Say Y or M here to support GPIO on Loongson1 SoCs.

config GPIO_AMD_FCH
	tristate "GPIO support for AMD Fusion Controller Hub (G-series SOCs)"
	help
	  This option enables driver for GPIO on AMDs Fusion Controller Hub,
	  as found on G-series SOCs (eg. GX-412TC)

	  Note: This driver doesn't registers itself automatically, as it
	  needs to be provided with platform specific configuration.
	  (See eg. CONFIG_PCENGINES_APU2.)

config GPIO_MSC313
	bool "MStar MSC313 GPIO support"
	depends on ARCH_MSTARV7
	default ARCH_MSTARV7
	select GPIOLIB_IRQCHIP
	select IRQ_DOMAIN_HIERARCHY
	help
	  Say Y here to support the main GPIO block on MStar/SigmaStar
	  ARMv7 based SoCs.

endmenu

menu "Port-mapped I/O GPIO drivers"
	depends on X86 # Unconditional I/O space access

config GPIO_104_DIO_48E
	tristate "ACCES 104-DIO-48E GPIO support"
	depends on PC104
	select ISA_BUS_API
	select GPIOLIB_IRQCHIP
	help
	  Enables GPIO support for the ACCES 104-DIO-48E series (104-DIO-48E,
	  104-DIO-24E). The base port addresses for the devices may be
	  configured via the base module parameter. The interrupt line numbers
	  for the devices may be configured via the irq module parameter.

config GPIO_104_IDIO_16
	tristate "ACCES 104-IDIO-16 GPIO support"
	depends on PC104
	select ISA_BUS_API
	select GPIOLIB_IRQCHIP
	help
	  Enables GPIO support for the ACCES 104-IDIO-16 family (104-IDIO-16,
	  104-IDIO-16E, 104-IDO-16, 104-IDIO-8, 104-IDIO-8E, 104-IDO-8). The
	  base port addresses for the devices may be configured via the base
	  module parameter. The interrupt line numbers for the devices may be
	  configured via the irq module parameter.

config GPIO_104_IDI_48
	tristate "ACCES 104-IDI-48 GPIO support"
	depends on PC104
	select ISA_BUS_API
	select GPIOLIB_IRQCHIP
	help
	  Enables GPIO support for the ACCES 104-IDI-48 family (104-IDI-48A,
	  104-IDI-48AC, 104-IDI-48B, 104-IDI-48BC). The base port addresses for
	  the devices may be configured via the base module parameter. The
	  interrupt line numbers for the devices may be configured via the irq
	  module parameter.

config GPIO_F7188X
	tristate "F71869, F71869A, F71882FG, F71889F and F81866 GPIO support"
	help
	  This option enables support for GPIOs found on Fintek Super-I/O
	  chips F71869, F71869A, F71882FG, F71889F and F81866.

	  To compile this driver as a module, choose M here: the module will
	  be called f7188x-gpio.

config GPIO_GPIO_MM
	tristate "Diamond Systems GPIO-MM GPIO support"
	depends on PC104
	select ISA_BUS_API
	help
	  Enables GPIO support for the Diamond Systems GPIO-MM and GPIO-MM-12.

	  The Diamond Systems GPIO-MM device features 48 lines of digital I/O
	  via the emulation of dual 82C55A PPI chips. This driver provides GPIO
	  support for these 48 channels of digital I/O.

	  The base port addresses for the devices may be configured via the base
	  array module parameter.

config GPIO_IT87
	tristate "IT87xx GPIO support"
	help
	  Say yes here to support GPIO functionality of IT87xx Super I/O chips.

	  This driver is tested with ITE IT8728 and IT8732 Super I/O chips, and
	  supports the IT8761E, IT8613, IT8620E, and IT8628E Super I/O chips as
	  well.

	  To compile this driver as a module, choose M here: the module will
	  be called gpio_it87

config GPIO_SCH
	tristate "Intel SCH/TunnelCreek/Centerton/Quark X1000 GPIO"
	depends on (X86 || COMPILE_TEST) && PCI
	select MFD_CORE
	select LPC_SCH
	help
	  Say yes here to support GPIO interface on Intel Poulsbo SCH,
	  Intel Tunnel Creek processor, Intel Centerton processor or
	  Intel Quark X1000 SoC.

	  The Intel SCH contains a total of 14 GPIO pins. Ten GPIOs are
	  powered by the core power rail and are turned off during sleep
	  modes (S3 and higher). The remaining four GPIOs are powered by
	  the Intel SCH suspend power supply. These GPIOs remain
	  active during S3. The suspend powered GPIOs can be used to wake the
	  system from the Suspend-to-RAM state.

	  The Intel Tunnel Creek processor has 5 GPIOs powered by the
	  core power rail and 9 from suspend power supply.

	  The Intel Centerton processor has a total of 30 GPIO pins.
	  Twenty-one are powered by the core power rail and 9 from the
	  suspend power supply.

	  The Intel Quark X1000 SoC has 2 GPIOs powered by the core
	  power well and 6 from the suspend power well.

config GPIO_SCH311X
	tristate "SMSC SCH311x SuperI/O GPIO"
	help
	  Driver to enable the GPIOs found on SMSC SMSC SCH3112, SCH3114 and
	  SCH3116 "Super I/O" chipsets.

	  To compile this driver as a module, choose M here: the module will
	  be called gpio-sch311x.

config GPIO_TS5500
	tristate "TS-5500 DIO blocks and compatibles"
	depends on TS5500 || COMPILE_TEST
	help
	  This driver supports Digital I/O exposed by pin blocks found on some
	  Technologic Systems platforms. It includes, but is not limited to, 3
	  blocks of the TS-5500: DIO1, DIO2 and the LCD port, and the TS-5600
	  LCD port.

config GPIO_WINBOND
	tristate "Winbond Super I/O GPIO support"
	select ISA_BUS_API
	help
	  This option enables support for GPIOs found on Winbond Super I/O
	  chips.
	  Currently, only W83627UHG (also known as Nuvoton NCT6627UD) is
	  supported.

	  You will need to provide a module parameter "gpios", or a
	  boot-time parameter "gpio_winbond.gpios" with a bitmask of GPIO
	  ports to enable (bit 0 is GPIO1, bit 1 is GPIO2, etc.).

	  To compile this driver as a module, choose M here: the module will
	  be called gpio-winbond.

config GPIO_WS16C48
	tristate "WinSystems WS16C48 GPIO support"
	select ISA_BUS_API
	select GPIOLIB_IRQCHIP
	help
	  Enables GPIO support for the WinSystems WS16C48. The base port
	  addresses for the devices may be configured via the base module
	  parameter. The interrupt line numbers for the devices may be
	  configured via the irq module parameter.

endmenu

menu "I2C GPIO expanders"
	depends on I2C

config GPIO_ADP5588
	tristate "ADP5588 I2C GPIO expander"
	help
	  This option enables support for 18 GPIOs found
	  on Analog Devices ADP5588 GPIO Expanders.

config GPIO_ADP5588_IRQ
	bool "Interrupt controller support for ADP5588"
	depends on GPIO_ADP5588=y
	select GPIOLIB_IRQCHIP
	help
	  Say yes here to enable the adp5588 to be used as an interrupt
	  controller. It requires the driver to be built in the kernel.

config GPIO_ADNP
	tristate "Avionic Design N-bit GPIO expander"
	depends on OF_GPIO
	select GPIOLIB_IRQCHIP
	help
	  This option enables support for N GPIOs found on Avionic Design
	  I2C GPIO expanders. The register space will be extended by powers
	  of two, so the controller will need to accommodate for that. For
	  example: if a controller provides 48 pins, 6 registers will be
	  enough to represent all pins, but the driver will assume a
	  register layout for 64 pins (8 registers).

config GPIO_GW_PLD
	tristate "Gateworks PLD GPIO Expander"
	depends on OF_GPIO
	help
	  Say yes here to provide access to the Gateworks I2C PLD GPIO
	  Expander. This is used at least on the Cambria GW2358-4.

config GPIO_MAX7300
	tristate "Maxim MAX7300 GPIO expander"
	select GPIO_MAX730X
	help
	  GPIO driver for Maxim MAX7300 I2C-based GPIO expander.

config GPIO_MAX732X
	tristate "MAX7319, MAX7320-7327 I2C Port Expanders"
	help
	  Say yes here to support the MAX7319, MAX7320-7327 series of I2C
	  Port Expanders. Each IO port on these chips has a fixed role of
	  Input (designated by 'I'), Push-Pull Output ('O'), or Open-Drain
	  Input and Output (designed by 'P'). The combinations are listed
	  below:

	  8 bits:       max7319 (8I), max7320 (8O), max7321 (8P),
	                max7322 (4I4O), max7323 (4P4O)

	  16 bits:      max7324 (8I8O), max7325 (8P8O),
	                max7326 (4I12O), max7327 (4P12O)

	  Board setup code must specify the model to use, and the start
	  number for these GPIOs.

config GPIO_MAX732X_IRQ
	bool "Interrupt controller support for MAX732x"
	depends on GPIO_MAX732X=y
	select GPIOLIB_IRQCHIP
	help
	  Say yes here to enable the max732x to be used as an interrupt
	  controller. It requires the driver to be built in the kernel.

config GPIO_MC9S08DZ60
	bool "MX35 3DS BOARD MC9S08DZ60 GPIO functions"
	depends on I2C=y && MACH_MX35_3DS
	help
	  Select this to enable the MC9S08DZ60 GPIO driver

config GPIO_PCA953X
	tristate "PCA95[357]x, PCA9698, TCA64xx, and MAX7310 I/O ports"
	select REGMAP_I2C
	help
	  Say yes here to provide access to several register-oriented
	  SMBus I/O expanders, made mostly by NXP or TI.  Compatible
	  models include:

	  4 bits:       pca9536, pca9537

	  8 bits:       max7310, max7315, pca6107, pca9534, pca9538, pca9554,
	                pca9556, pca9557, pca9574, tca6408, tca9554, xra1202

	  16 bits:      max7312, max7313, pca9535, pca9539, pca9555, pca9575,
	                tca6416

	  24 bits:      tca6424

	  40 bits:      pca9505, pca9698

config GPIO_PCA953X_IRQ
	bool "Interrupt controller support for PCA953x"
	depends on GPIO_PCA953X
	select GPIOLIB_IRQCHIP
	help
	  Say yes here to enable the pca953x to be used as an interrupt
	  controller. It requires the driver to be built in the kernel.

config GPIO_PCA9570
	tristate "PCA9570 4-Bit I2C GPO expander"
	help
	  Say yes here to enable the GPO driver for the NXP PCA9570 chip.

	  To compile this driver as a module, choose M here: the module will
	  be called gpio-pca9570.

config GPIO_PCF857X
	tristate "PCF857x, PCA{85,96}7x, and MAX732[89] I2C GPIO expanders"
	select GPIOLIB_IRQCHIP
	select IRQ_DOMAIN
	help
	  Say yes here to provide access to most "quasi-bidirectional" I2C
	  GPIO expanders used for additional digital outputs or inputs.
	  Most of these parts are from NXP, though TI is a second source for
	  some of them.  Compatible models include:

	  8 bits:   pcf8574, pcf8574a, pca8574, pca8574a,
	            pca9670, pca9672, pca9674, pca9674a,
	            max7328, max7329

	  16 bits:  pcf8575, pcf8575c, pca8575,
	            pca9671, pca9673, pca9675

	  Your board setup code will need to declare the expanders in
	  use, and assign numbers to the GPIOs they expose.  Those GPIOs
	  can then be used from drivers and other kernel code, just like
	  other GPIOs, but only accessible from task contexts.

	  This driver provides an in-kernel interface to those GPIOs using
	  platform-neutral GPIO calls.

config GPIO_TPIC2810
	tristate "TPIC2810 8-Bit I2C GPO expander"
	help
	  Say yes here to enable the GPO driver for the TI TPIC2810 chip.

	  To compile this driver as a module, choose M here: the module will
	  be called gpio-tpic2810.

config GPIO_TS4900
	tristate "Technologic Systems FPGA I2C GPIO"
	depends on SOC_IMX6 || COMPILE_TEST
	select REGMAP_I2C
	help
	  Say yes here to enabled the GPIO driver for Technologic's FPGA core.
	  Series supported include TS-4100, TS-4900, TS-7970 and TS-7990.

endmenu

menu "MFD GPIO expanders"

config GPIO_ADP5520
	tristate "GPIO Support for ADP5520 PMIC"
	depends on PMIC_ADP5520
	help
	  This option enables support for on-chip GPIO found
	  on Analog Devices ADP5520 PMICs.

config GPIO_ALTERA_A10SR
	tristate "Altera Arria10 System Resource GPIO"
	depends on MFD_ALTERA_A10SR
	help
	  Driver for Arria10 Development Kit GPIO expansion which
	  includes reads of pushbuttons and DIP switches as well
	  as writes to LEDs.

config GPIO_ARIZONA
	tristate "Wolfson Microelectronics Arizona class devices"
	depends on MFD_ARIZONA
	help
	  Support for GPIOs on Wolfson Arizona class devices.

config GPIO_BD70528
	tristate "ROHM BD70528 GPIO support"
	depends on MFD_ROHM_BD70528
	help
	  Support for GPIOs on ROHM BD70528 PMIC. There are four GPIOs
	  available on the ROHM PMIC in total. The GPIOs can also
	  generate interrupts.

	  This driver can also be built as a module. If so, the module
	  will be called gpio-bd70528.

config GPIO_BD71828
	tristate "ROHM BD71828 GPIO support"
	depends on MFD_ROHM_BD71828
	help
	  Support for GPIOs on ROHM BD71828 PMIC. There are three GPIOs
	  available on the ROHM PMIC in total. The GPIOs are limited to
	  outputs only and pins must be configured to GPIO outputs by
	  OTP. Enable this only if you want to use these pins as outputs.

	  This driver can also be built as a module. If so, the module
	  will be called gpio-bd71828.

config GPIO_BD9571MWV
	tristate "ROHM BD9571 GPIO support"
	depends on MFD_BD9571MWV
	help
	  Support for GPIOs on ROHM BD9571 PMIC. There are two GPIOs
	  available on the ROHM PMIC in total, both of which can also
	  generate interrupts.

	  This driver can also be built as a module. If so, the module
	  will be called gpio-bd9571mwv.

config GPIO_CRYSTAL_COVE
	tristate "GPIO support for Crystal Cove PMIC"
	depends on (X86 || COMPILE_TEST) && INTEL_SOC_PMIC
	select GPIOLIB_IRQCHIP
	help
	  Support for GPIO pins on Crystal Cove PMIC.

	  Say Yes if you have a Intel SoC based tablet with Crystal Cove PMIC
	  inside.

	  This driver can also be built as a module. If so, the module will be
	  called gpio-crystalcove.

config GPIO_CS5535
	tristate "AMD CS5535/CS5536 GPIO support"
	depends on X86 || MIPS || COMPILE_TEST
	depends on MFD_CS5535
	help
	  The AMD CS5535 and CS5536 southbridges support 28 GPIO pins that
	  can be used for quite a number of things.  The CS5535/6 is found on
	  AMD Geode and Lemote Yeeloong devices.

	  If unsure, say N.

config GPIO_DA9052
	tristate "Dialog DA9052 GPIO"
	depends on PMIC_DA9052
	help
	  Say yes here to enable the GPIO driver for the DA9052 chip.

config GPIO_DA9055
	tristate "Dialog Semiconductor DA9055 GPIO"
	depends on MFD_DA9055
	help
	  Say yes here to enable the GPIO driver for the DA9055 chip.

	  The Dialog DA9055 PMIC chip has 3 GPIO pins that can be
	  be controller by this driver.

	  If driver is built as a module it will be called gpio-da9055.

config GPIO_DLN2
	tristate "Diolan DLN2 GPIO support"
	depends on MFD_DLN2
	select GPIOLIB_IRQCHIP

	help
	  Select this option to enable GPIO driver for the Diolan DLN2
	  board.

	  This driver can also be built as a module. If so, the module
	  will be called gpio-dln2.

config HTC_EGPIO
	bool "HTC EGPIO support"
	depends on ARM
	help
	  This driver supports the CPLD egpio chip present on
	  several HTC phones.  It provides basic support for input
	  pins, output pins, and irqs.

config GPIO_JANZ_TTL
	tristate "Janz VMOD-TTL Digital IO Module"
	depends on MFD_JANZ_CMODIO
	help
	  This enables support for the Janz VMOD-TTL Digital IO module.
	  This driver provides support for driving the pins in output
	  mode only. Input mode is not supported.

config GPIO_KEMPLD
	tristate "Kontron ETX / COMexpress GPIO"
	depends on MFD_KEMPLD
	help
	  This enables support for the PLD GPIO interface on some Kontron ETX
	  and COMexpress (ETXexpress) modules.

	  This driver can also be built as a module. If so, the module will be
	  called gpio-kempld.

config GPIO_LP3943
	tristate "TI/National Semiconductor LP3943 GPIO expander"
	depends on MFD_LP3943
	help
	  GPIO driver for LP3943 MFD.
	  LP3943 can be used as a GPIO expander which provides up to 16 GPIOs.
	  Open drain outputs are required for this usage.

config GPIO_LP873X
	tristate "TI LP873X GPO"
	depends on MFD_TI_LP873X
	help
	  This driver supports the GPO on TI Lp873x PMICs. 2 GPOs are present
	  on LP873X PMICs.

	  This driver can also be built as a module. If so, the module will be
	  called gpio-lp873x.

config GPIO_LP87565
	tristate "TI LP87565 GPIO"
	depends on MFD_TI_LP87565
	help
	  This driver supports the GPIO on TI Lp873565 PMICs. 3 GPIOs are present
	  on LP87565 PMICs.

	  This driver can also be built as a module. If so, the module will be
	  called gpio-lp87565.

config GPIO_MADERA
	tristate "Cirrus Logic Madera class codecs"
	depends on PINCTRL_MADERA
	help
	  Support for GPIOs on Cirrus Logic Madera class codecs.

config GPIO_MAX77620
	tristate "GPIO support for PMIC MAX77620 and MAX20024"
	depends on MFD_MAX77620
	select GPIOLIB_IRQCHIP
	help
	  GPIO driver for MAX77620 and MAX20024 PMIC from Maxim Semiconductor.
	  MAX77620 PMIC has 8 pins that can be configured as GPIOs. The
	  driver also provides interrupt support for each of the gpios.
	  Say yes here to enable the max77620 to be used as gpio controller.

config GPIO_MAX77650
	tristate "Maxim MAX77650/77651 GPIO support"
	depends on MFD_MAX77650
	help
	  GPIO driver for MAX77650/77651 PMIC from Maxim Semiconductor.
	  These chips have a single pin that can be configured as GPIO.

config GPIO_MSIC
	bool "Intel MSIC mixed signal gpio support"
	depends on (X86 || COMPILE_TEST) && MFD_INTEL_MSIC
	help
	  Enable support for GPIO on intel MSIC controllers found in
	  intel MID devices

config GPIO_PALMAS
	bool "TI PALMAS series PMICs GPIO"
	depends on MFD_PALMAS
	help
	  Select this option to enable GPIO driver for the TI PALMAS
	  series chip family.

config GPIO_RC5T583
	bool "RICOH RC5T583 GPIO"
	depends on MFD_RC5T583
	help
	  Select this option to enable GPIO driver for the Ricoh RC5T583
	  chip family.
	  This driver provides the support for driving/reading the gpio pins
	  of RC5T583 device through standard gpio library.

config GPIO_SL28CPLD
	tristate "Kontron sl28cpld GPIO support"
	depends on MFD_SL28CPLD || COMPILE_TEST
	select GPIO_REGMAP
	select GPIOLIB_IRQCHIP
	select REGMAP_IRQ
	help
	  This enables support for the GPIOs found on the Kontron sl28 CPLD.

	  This driver can also be built as a module. If so, the module will be
	  called gpio-sl28cpld.

config GPIO_STMPE
	bool "STMPE GPIOs"
	depends on MFD_STMPE
	depends on OF_GPIO
	select GPIOLIB_IRQCHIP
	help
	  This enables support for the GPIOs found on the STMPE I/O
	  Expanders.

config GPIO_TC3589X
	bool "TC3589X GPIOs"
	depends on MFD_TC3589X
	depends on OF_GPIO
	select GPIOLIB_IRQCHIP
	help
	  This enables support for the GPIOs found on the TC3589X
	  I/O Expander.

config GPIO_TIMBERDALE
	bool "Support for timberdale GPIO IP"
	depends on MFD_TIMBERDALE
	help
	Add support for the GPIO IP in the timberdale FPGA.

config GPIO_TPS65086
	tristate "TI TPS65086 GPO"
	depends on MFD_TPS65086
	help
	  This driver supports the GPO on TI TPS65086x PMICs.

config GPIO_TPS65218
	tristate "TPS65218 GPIO"
	depends on MFD_TPS65218
	help
	  Select this option to enable GPIO driver for the TPS65218
	  chip family.

config GPIO_TPS6586X
	bool "TPS6586X GPIO"
	depends on MFD_TPS6586X
	help
	  Select this option to enable GPIO driver for the TPS6586X
	  chip family.

config GPIO_TPS65910
	bool "TPS65910 GPIO"
	depends on MFD_TPS65910
	help
	  Select this option to enable GPIO driver for the TPS65910
	  chip family.

config GPIO_TPS65912
	tristate "TI TPS65912 GPIO"
	depends on MFD_TPS65912
	help
	  This driver supports TPS65912 gpio chip

config GPIO_TPS68470
	bool "TPS68470 GPIO"
	depends on MFD_TPS68470
	help
	  Select this option to enable GPIO driver for the TPS68470
	  chip family.
	  There are 7 GPIOs and few sensor related GPIOs supported
	  by the TPS68470. While the 7 GPIOs can be configured as
	  input or output as appropriate, the sensor related GPIOs
	  are "output only" GPIOs.

	  This driver config is bool, as the GPIO functionality
	  of the TPS68470 must be available before dependent
	  drivers are loaded.

config GPIO_TQMX86
	tristate "TQ-Systems QTMX86 GPIO"
	depends on MFD_TQMX86 || COMPILE_TEST
	select GPIOLIB_IRQCHIP
	help
	  This driver supports GPIO on the TQMX86 IO controller.

config GPIO_TWL4030
	tristate "TWL4030, TWL5030, and TPS659x0 GPIOs"
	depends on TWL4030_CORE
	help
	  Say yes here to access the GPIO signals of various multi-function
	  power management chips from Texas Instruments.

config GPIO_TWL6040
	tristate "TWL6040 GPO"
	depends on TWL6040_CORE
	help
	  Say yes here to access the GPO signals of twl6040
	  audio chip from Texas Instruments.

config GPIO_UCB1400
	tristate "Philips UCB1400 GPIO"
	depends on UCB1400_CORE
	help
	  This enables support for the Philips UCB1400 GPIO pins.
	  The UCB1400 is an AC97 audio codec.

config GPIO_WHISKEY_COVE
	tristate "GPIO support for Whiskey Cove PMIC"
	depends on (X86 || COMPILE_TEST) && INTEL_SOC_PMIC_BXTWC
	select GPIOLIB_IRQCHIP
	help
	  Support for GPIO pins on Whiskey Cove PMIC.

	  Say Yes if you have a Intel SoC based tablet with Whiskey Cove PMIC
	  inside.

	  This driver can also be built as a module. If so, the module will be
	  called gpio-wcove.

config GPIO_WM831X
	tristate "WM831x GPIOs"
	depends on MFD_WM831X
	help
	  Say yes here to access the GPIO signals of WM831x power management
	  chips from Wolfson Microelectronics.

config GPIO_WM8350
	tristate "WM8350 GPIOs"
	depends on MFD_WM8350
	help
	  Say yes here to access the GPIO signals of WM8350 power management
	  chips from Wolfson Microelectronics.

config GPIO_WM8994
	tristate "WM8994 GPIOs"
	depends on MFD_WM8994
	help
	  Say yes here to access the GPIO signals of WM8994 audio hub
	  CODECs from Wolfson Microelectronics.

endmenu

menu "PCI GPIO expanders"
	depends on PCI

config GPIO_AMD8111
	tristate "AMD 8111 GPIO driver"
	depends on X86 || COMPILE_TEST
	help
	  The AMD 8111 south bridge contains 32 GPIO pins which can be used.

	  Note, that usually system firmware/ACPI handles GPIO pins on their
	  own and users might easily break their systems with uncarefull usage
	  of this driver!

	  If unsure, say N

config GPIO_BT8XX
	tristate "BT8XX GPIO abuser"
	depends on VIDEO_BT848=n
	help
	  The BT8xx frame grabber chip has 24 GPIO pins that can be abused
	  as a cheap PCI GPIO card.

	  This chip can be found on Miro, Hauppauge and STB TV-cards.

	  The card needs to be physically altered for using it as a
	  GPIO card. For more information on how to build a GPIO card
	  from a BT8xx TV card, see the documentation file at
	  Documentation/driver-api/gpio/bt8xxgpio.rst

	  If unsure, say N.

config GPIO_INTEL_MID
	bool "Intel MID GPIO support"
	depends on X86_INTEL_MID
	select GPIOLIB_IRQCHIP
	help
	  Say Y here to support Intel MID GPIO.

config GPIO_MERRIFIELD
	tristate "Intel Merrifield GPIO support"
	depends on X86_INTEL_MID
	select GPIOLIB_IRQCHIP
	help
	  Say Y here to support Intel Merrifield GPIO.

config GPIO_MLXBF
	tristate "Mellanox BlueField SoC GPIO"
	depends on (MELLANOX_PLATFORM && ARM64 && ACPI) || (64BIT && COMPILE_TEST)
	select GPIO_GENERIC
	help
	  Say Y here if you want GPIO support on Mellanox BlueField SoC.

config GPIO_MLXBF2
	tristate "Mellanox BlueField 2 SoC GPIO"
	depends on (MELLANOX_PLATFORM && ARM64 && ACPI) || (64BIT && COMPILE_TEST)
	select GPIO_GENERIC
	help
	  Say Y here if you want GPIO support on Mellanox BlueField 2 SoC.

config GPIO_ML_IOH
	tristate "OKI SEMICONDUCTOR ML7213 IOH GPIO support"
	depends on X86 || COMPILE_TEST
	select GENERIC_IRQ_CHIP
	help
	  ML7213 is companion chip for Intel Atom E6xx series.
	  This driver can be used for OKI SEMICONDUCTOR ML7213 IOH(Input/Output
	  Hub) which is for IVI(In-Vehicle Infotainment) use.
	  This driver can access the IOH's GPIO device.

config GPIO_PCH
	tristate "Intel EG20T PCH/LAPIS Semiconductor IOH(ML7223/ML7831) GPIO"
	depends on X86_32 || MIPS || COMPILE_TEST
	select GENERIC_IRQ_CHIP
	help
	  This driver is for PCH(Platform controller Hub) GPIO of Intel Topcliff
	  which is an IOH(Input/Output Hub) for x86 embedded processor.
	  This driver can access PCH GPIO device.

	  This driver also can be used for LAPIS Semiconductor IOH(Input/
	  Output Hub), ML7223 and ML7831.
	  ML7223 IOH is for MP(Media Phone) use.
	  ML7831 IOH is for general purpose use.
	  ML7223/ML7831 is companion chip for Intel Atom E6xx series.
	  ML7223/ML7831 is completely compatible for Intel EG20T PCH.

config GPIO_PCI_IDIO_16
	tristate "ACCES PCI-IDIO-16 GPIO support"
	select GPIOLIB_IRQCHIP
	help
	  Enables GPIO support for the ACCES PCI-IDIO-16. An interrupt is
	  generated when any of the inputs change state (low to high or high to
	  low). Input filter control is not supported by this driver, and the
	  input filters are deactivated by this driver.

config GPIO_PCIE_IDIO_24
	tristate "ACCES PCIe-IDIO-24 GPIO support"
	select GPIOLIB_IRQCHIP
	help
	  Enables GPIO support for the ACCES PCIe-IDIO-24 family (PCIe-IDIO-24,
	  PCIe-IDI-24, PCIe-IDO-24, PCIe-IDIO-12). An interrupt is generated
	  when any of the inputs change state (low to high or high to low).
	  Input filter control is not supported by this driver, and the input
	  filters are deactivated by this driver.

config GPIO_RDC321X
	tristate "RDC R-321x GPIO support"
	select MFD_CORE
	select MFD_RDC321X
	help
	  Support for the RDC R321x SoC GPIOs over southbridge
	  PCI configuration space.

config GPIO_SODAVILLE
	bool "Intel Sodaville GPIO support"
	depends on X86 && OF
	select GPIO_GENERIC
	select GENERIC_IRQ_CHIP
	help
	  Say Y here to support Intel Sodaville GPIO.

endmenu

menu "SPI GPIO expanders"
	depends on SPI_MASTER

config GPIO_74X164
	tristate "74x164 serial-in/parallel-out 8-bits shift register"
	depends on OF_GPIO
	help
	  Driver for 74x164 compatible serial-in/parallel-out 8-outputs
	  shift registers. This driver can be used to provide access
	  to more gpio outputs.

config GPIO_MAX3191X
	tristate "Maxim MAX3191x industrial serializer"
	select CRC8
	help
	  GPIO driver for Maxim MAX31910, MAX31911, MAX31912, MAX31913,
	  MAX31953 and MAX31963 industrial serializer, a daisy-chainable
	  chip to make 8 digital 24V inputs available via SPI.  Supports
	  CRC checksums to guard against electromagnetic interference,
	  as well as undervoltage and overtemperature detection.

config GPIO_MAX7301
	tristate "Maxim MAX7301 GPIO expander"
	select GPIO_MAX730X
	help
	  GPIO driver for Maxim MAX7301 SPI-based GPIO expander.

config GPIO_MC33880
	tristate "Freescale MC33880 high-side/low-side switch"
	help
	  SPI driver for Freescale MC33880 high-side/low-side switch.
	  This provides GPIO interface supporting inputs and outputs.

config GPIO_PISOSR
	tristate "Generic parallel-in/serial-out shift register"
	help
	  GPIO driver for SPI compatible parallel-in/serial-out shift
	  registers. These are input only devices.

config GPIO_XRA1403
	tristate "EXAR XRA1403 16-bit GPIO expander"
	select REGMAP_SPI
	help
	  GPIO driver for EXAR XRA1403 16-bit SPI-based GPIO expander.

config GPIO_MOXTET
	tristate "Turris Mox Moxtet bus GPIO expander"
	depends on MOXTET
	help
	  Say yes here if you are building for the Turris Mox router.
	  This is the driver needed for configuring the GPIOs via the Moxtet
	  bus. For example the Mox module with SFP cage needs this driver
	  so that phylink can use corresponding GPIOs.

endmenu

menu "USB GPIO expanders"
	depends on USB

config GPIO_VIPERBOARD
	tristate "Viperboard GPIO a & b support"
	depends on MFD_VIPERBOARD
	help
	  Say yes here to access the GPIO signals of Nano River
	  Technologies Viperboard. There are two GPIO chips on the
	  board: gpioa and gpiob.
	  See viperboard API specification and Nano
	  River Tech's viperboard.h for detailed meaning
	  of the module parameters.

endmenu

menu "Virtual GPIO drivers"

config GPIO_AGGREGATOR
	tristate "GPIO Aggregator"
	help
	  Say yes here to enable the GPIO Aggregator, which provides a way to
	  aggregate existing GPIO lines into a new virtual GPIO chip.
	  This can serve the following purposes:
	    - Assign permissions for a collection of GPIO lines to a user,
	    - Export a collection of GPIO lines to a virtual machine,
	    - Provide a generic driver for a GPIO-operated device in an
	      industrial control context, to be operated from userspace using
	      the GPIO chardev interface.

config GPIO_MOCKUP
	tristate "GPIO Testing Driver"
	select IRQ_SIM
	help
	  This enables GPIO Testing driver, which provides a way to test GPIO
	  subsystem through sysfs(or char device) and debugfs. GPIO_SYSFS
	  must be selected for this test.
	  User could use it through the script in
	  tools/testing/selftests/gpio/gpio-mockup.sh. Reference the usage in
	  it.

endmenu

endif<|MERGE_RESOLUTION|>--- conflicted
+++ resolved
@@ -599,10 +599,7 @@
 	depends on ARCH_TEGRA || COMPILE_TEST
 	depends on OF_GPIO
 	select GPIOLIB_IRQCHIP
-<<<<<<< HEAD
 	select IRQ_DOMAIN_HIERARCHY
-=======
->>>>>>> ba74da3e
 	help
 	  Say yes here to support GPIO pins on NVIDIA Tegra SoCs.
 
