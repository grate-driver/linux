--- conflicted
+++ resolved
@@ -265,12 +265,8 @@
 		return port->irq;
 
 	port->clk_port = devm_clk_get(dev, "port");
-<<<<<<< HEAD
-	if (!IS_ERR(port->clk_port)) {
-=======
 	ret = PTR_ERR_OR_ZERO(port->clk_port);
 	if (!ret) {
->>>>>>> 6fb08f1a
 		ret = clk_prepare_enable(port->clk_port);
 		if (ret)
 			return ret;
@@ -278,11 +274,7 @@
 					       port->clk_port);
 		if (ret)
 			return ret;
-<<<<<<< HEAD
-	} else if (port->clk_port == ERR_PTR(-EPROBE_DEFER)) {
-=======
 	} else if (ret == -EPROBE_DEFER) {
->>>>>>> 6fb08f1a
 		/*
 		 * Percolate deferrals, for anything else,
 		 * just live without the clocking.
@@ -291,18 +283,6 @@
 	}
 
 	port->clk_gpio = devm_clk_get(dev, "gpio");
-<<<<<<< HEAD
-	if (!IS_ERR(port->clk_gpio)) {
-		ret = clk_prepare_enable(port->clk_gpio);
-		if (ret)
-			return ret;
-		ret = devm_add_action_or_reset(dev, vf610_gpio_disable_clk,
-					       port->clk_gpio);
-		if (ret)
-			return ret;
-	} else if (port->clk_gpio == ERR_PTR(-EPROBE_DEFER)) {
-		return PTR_ERR(port->clk_gpio);
-=======
 	ret = PTR_ERR_OR_ZERO(port->clk_gpio);
 	if (!ret) {
 		ret = clk_prepare_enable(port->clk_gpio);
@@ -314,7 +294,6 @@
 			return ret;
 	} else if (ret == -EPROBE_DEFER) {
 		return ret;
->>>>>>> 6fb08f1a
 	}
 
 	gc = &port->gc;
