--- conflicted
+++ resolved
@@ -1505,8 +1505,6 @@
 		spin_unlock_irq(&ctx->inflight_lock);
 		req->work.flags |= IO_WQ_WORK_FILES;
 	}
-<<<<<<< HEAD
-=======
 	if (!(req->work.flags & IO_WQ_WORK_MM) &&
 	    (def->work_flags & IO_WQ_WORK_MM)) {
 		if (id->mm != current->mm)
@@ -1514,7 +1512,6 @@
 		mmgrab(id->mm);
 		req->work.flags |= IO_WQ_WORK_MM;
 	}
->>>>>>> 8a8109f3
 
 	return true;
 }
@@ -9441,7 +9438,6 @@
 	struct file *file;
 #if defined(CONFIG_UNIX)
 	int ret;
-	int fd;
 
 	ret = sock_create_kern(&init_net, PF_UNIX, SOCK_RAW, IPPROTO_IP,
 				&ctx->ring_sock);
@@ -9449,36 +9445,6 @@
 		return ERR_PTR(ret);
 #endif
 
-<<<<<<< HEAD
-	ret = get_unused_fd_flags(O_RDWR | O_CLOEXEC);
-	if (ret < 0)
-		goto err;
-	fd = ret;
-
-	file = anon_inode_getfile("[io_uring]", &io_uring_fops, ctx,
-					O_RDWR | O_CLOEXEC);
-	if (IS_ERR(file)) {
-		put_unused_fd(fd);
-		ret = PTR_ERR(file);
-		goto err;
-	}
-
-#if defined(CONFIG_UNIX)
-	ctx->ring_sock->file = file;
-#endif
-	ret = io_uring_add_task_file(ctx, file);
-	if (ret) {
-		fput(file);
-		put_unused_fd(fd);
-		goto err;
-	}
-	fd_install(fd, file);
-	return fd;
-err:
-#if defined(CONFIG_UNIX)
-	sock_release(ctx->ring_sock);
-	ctx->ring_sock = NULL;
-=======
 	file = anon_inode_getfile("[io_uring]", &io_uring_fops, ctx,
 					O_RDWR | O_CLOEXEC);
 #if defined(CONFIG_UNIX)
@@ -9488,7 +9454,6 @@
 	} else {
 		ctx->ring_sock->file = file;
 	}
->>>>>>> 8a8109f3
 #endif
 	return file;
 }
