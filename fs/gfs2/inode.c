// SPDX-License-Identifier: GPL-2.0-only
/*
 * Copyright (C) Sistina Software, Inc.  1997-2003 All rights reserved.
 * Copyright (C) 2004-2011 Red Hat, Inc.  All rights reserved.
 */

#include <linux/slab.h>
#include <linux/spinlock.h>
#include <linux/completion.h>
#include <linux/buffer_head.h>
#include <linux/namei.h>
#include <linux/mm.h>
#include <linux/cred.h>
#include <linux/xattr.h>
#include <linux/posix_acl.h>
#include <linux/gfs2_ondisk.h>
#include <linux/crc32.h>
#include <linux/iomap.h>
#include <linux/security.h>
#include <linux/fiemap.h>
#include <linux/uaccess.h>

#include "gfs2.h"
#include "incore.h"
#include "acl.h"
#include "bmap.h"
#include "dir.h"
#include "xattr.h"
#include "glock.h"
#include "inode.h"
#include "meta_io.h"
#include "quota.h"
#include "rgrp.h"
#include "trans.h"
#include "util.h"
#include "super.h"
#include "glops.h"

static const struct inode_operations gfs2_file_iops;
static const struct inode_operations gfs2_dir_iops;
static const struct inode_operations gfs2_symlink_iops;

static int iget_test(struct inode *inode, void *opaque)
{
	u64 no_addr = *(u64 *)opaque;

	return GFS2_I(inode)->i_no_addr == no_addr;
}

static int iget_set(struct inode *inode, void *opaque)
{
	u64 no_addr = *(u64 *)opaque;

	GFS2_I(inode)->i_no_addr = no_addr;
	inode->i_ino = no_addr;
	return 0;
}

static struct inode *gfs2_iget(struct super_block *sb, u64 no_addr)
{
	struct inode *inode;

repeat:
	inode = iget5_locked(sb, no_addr, iget_test, iget_set, &no_addr);
	if (!inode)
		return inode;
	if (is_bad_inode(inode)) {
		iput(inode);
		goto repeat;
	}
	return inode;
}

/**
 * gfs2_set_iop - Sets inode operations
 * @inode: The inode with correct i_mode filled in
 *
 * GFS2 lookup code fills in vfs inode contents based on info obtained
 * from directory entry inside gfs2_inode_lookup().
 */

static void gfs2_set_iop(struct inode *inode)
{
	struct gfs2_sbd *sdp = GFS2_SB(inode);
	umode_t mode = inode->i_mode;

	if (S_ISREG(mode)) {
		inode->i_op = &gfs2_file_iops;
		if (gfs2_localflocks(sdp))
			inode->i_fop = &gfs2_file_fops_nolock;
		else
			inode->i_fop = &gfs2_file_fops;
	} else if (S_ISDIR(mode)) {
		inode->i_op = &gfs2_dir_iops;
		if (gfs2_localflocks(sdp))
			inode->i_fop = &gfs2_dir_fops_nolock;
		else
			inode->i_fop = &gfs2_dir_fops;
	} else if (S_ISLNK(mode)) {
		inode->i_op = &gfs2_symlink_iops;
	} else {
		inode->i_op = &gfs2_file_iops;
		init_special_inode(inode, inode->i_mode, inode->i_rdev);
	}
}

/**
 * gfs2_inode_lookup - Lookup an inode
 * @sb: The super block
 * @type: The type of the inode
 * @no_addr: The inode number
 * @no_formal_ino: The inode generation number
 * @blktype: Requested block type (GFS2_BLKST_DINODE or GFS2_BLKST_UNLINKED;
 *           GFS2_BLKST_FREE to indicate not to verify)
 *
 * If @type is DT_UNKNOWN, the inode type is fetched from disk.
 *
 * If @blktype is anything other than GFS2_BLKST_FREE (which is used as a
 * placeholder because it doesn't otherwise make sense), the on-disk block type
 * is verified to be @blktype.
 *
 * When @no_formal_ino is non-zero, this function will return ERR_PTR(-ESTALE)
 * if it detects that @no_formal_ino doesn't match the actual inode generation
 * number.  However, it doesn't always know unless @type is DT_UNKNOWN.
 *
 * Returns: A VFS inode, or an error
 */

struct inode *gfs2_inode_lookup(struct super_block *sb, unsigned int type,
				u64 no_addr, u64 no_formal_ino,
				unsigned int blktype)
{
	struct inode *inode;
	struct gfs2_inode *ip;
	struct gfs2_glock *io_gl = NULL;
	struct gfs2_holder i_gh;
	int error;

	gfs2_holder_mark_uninitialized(&i_gh);
	inode = gfs2_iget(sb, no_addr);
	if (!inode)
		return ERR_PTR(-ENOMEM);

	ip = GFS2_I(inode);

	if (inode->i_state & I_NEW) {
		struct gfs2_sbd *sdp = GFS2_SB(inode);

		error = gfs2_glock_get(sdp, no_addr, &gfs2_inode_glops, CREATE, &ip->i_gl);
		if (unlikely(error))
			goto fail;
		flush_delayed_work(&ip->i_gl->gl_work);

		error = gfs2_glock_get(sdp, no_addr, &gfs2_iopen_glops, CREATE, &io_gl);
		if (unlikely(error))
			goto fail;
		if (blktype != GFS2_BLKST_UNLINKED)
			gfs2_cancel_delete_work(io_gl);

		if (type == DT_UNKNOWN || blktype != GFS2_BLKST_FREE) {
			/*
			 * The GL_SKIP flag indicates to skip reading the inode
			 * block.  We read the inode with gfs2_inode_refresh
			 * after possibly checking the block type.
			 */
			error = gfs2_glock_nq_init(ip->i_gl, LM_ST_EXCLUSIVE,
						   GL_SKIP, &i_gh);
			if (error)
				goto fail;

			error = -ESTALE;
			if (no_formal_ino &&
			    gfs2_inode_already_deleted(ip->i_gl, no_formal_ino))
				goto fail;

			if (blktype != GFS2_BLKST_FREE) {
				error = gfs2_check_blk_type(sdp, no_addr,
							    blktype);
				if (error)
					goto fail;
			}
		}

		glock_set_object(ip->i_gl, ip);
		set_bit(GIF_INVALID, &ip->i_flags);
		error = gfs2_glock_nq_init(io_gl, LM_ST_SHARED, GL_EXACT, &ip->i_iopen_gh);
		if (unlikely(error))
			goto fail;
		glock_set_object(ip->i_iopen_gh.gh_gl, ip);
		gfs2_glock_put(io_gl);
		io_gl = NULL;

		/* Lowest possible timestamp; will be overwritten in gfs2_dinode_in. */
		inode->i_atime.tv_sec = 1LL << (8 * sizeof(inode->i_atime.tv_sec) - 1);
		inode->i_atime.tv_nsec = 0;

		if (type == DT_UNKNOWN) {
			/* Inode glock must be locked already */
			error = gfs2_inode_refresh(GFS2_I(inode));
			if (error)
				goto fail;
		} else {
			ip->i_no_formal_ino = no_formal_ino;
			inode->i_mode = DT2IF(type);
		}

		if (gfs2_holder_initialized(&i_gh))
			gfs2_glock_dq_uninit(&i_gh);

		gfs2_set_iop(inode);
	}

	if (no_formal_ino && ip->i_no_formal_ino &&
	    no_formal_ino != ip->i_no_formal_ino) {
		error = -ESTALE;
		if (inode->i_state & I_NEW)
			goto fail;
		iput(inode);
		return ERR_PTR(error);
	}

	if (inode->i_state & I_NEW)
		unlock_new_inode(inode);

	return inode;

fail:
	if (io_gl)
		gfs2_glock_put(io_gl);
	if (gfs2_holder_initialized(&i_gh))
		gfs2_glock_dq_uninit(&i_gh);
	iget_failed(inode);
	return ERR_PTR(error);
}

/**
 * gfs2_lookup_by_inum - look up an inode by inode number
 * @sdp: The super block
 * @no_addr: The inode number
 * @no_formal_ino: The inode generation number (0 for any)
 * @blktype: Requested block type (see gfs2_inode_lookup)
 */
struct inode *gfs2_lookup_by_inum(struct gfs2_sbd *sdp, u64 no_addr,
				  u64 no_formal_ino, unsigned int blktype)
{
	struct super_block *sb = sdp->sd_vfs;
	struct inode *inode;
	int error;

	inode = gfs2_inode_lookup(sb, DT_UNKNOWN, no_addr, no_formal_ino,
				  blktype);
	if (IS_ERR(inode))
		return inode;

	if (no_formal_ino) {
		error = -EIO;
		if (GFS2_I(inode)->i_diskflags & GFS2_DIF_SYSTEM)
			goto fail_iput;
	}
	return inode;

fail_iput:
	iput(inode);
	return ERR_PTR(error);
}


struct inode *gfs2_lookup_simple(struct inode *dip, const char *name)
{
	struct qstr qstr;
	struct inode *inode;
	gfs2_str2qstr(&qstr, name);
	inode = gfs2_lookupi(dip, &qstr, 1);
	/* gfs2_lookupi has inconsistent callers: vfs
	 * related routines expect NULL for no entry found,
	 * gfs2_lookup_simple callers expect ENOENT
	 * and do not check for NULL.
	 */
	if (inode == NULL)
		return ERR_PTR(-ENOENT);
	else
		return inode;
}


/**
 * gfs2_lookupi - Look up a filename in a directory and return its inode
 * @d_gh: An initialized holder for the directory glock
 * @name: The name of the inode to look for
 * @is_root: If 1, ignore the caller's permissions
 * @i_gh: An uninitialized holder for the new inode glock
 *
 * This can be called via the VFS filldir function when NFS is doing
 * a readdirplus and the inode which its intending to stat isn't
 * already in cache. In this case we must not take the directory glock
 * again, since the readdir call will have already taken that lock.
 *
 * Returns: errno
 */

struct inode *gfs2_lookupi(struct inode *dir, const struct qstr *name,
			   int is_root)
{
	struct super_block *sb = dir->i_sb;
	struct gfs2_inode *dip = GFS2_I(dir);
	struct gfs2_holder d_gh;
	int error = 0;
	struct inode *inode = NULL;

	gfs2_holder_mark_uninitialized(&d_gh);
	if (!name->len || name->len > GFS2_FNAMESIZE)
		return ERR_PTR(-ENAMETOOLONG);

	if ((name->len == 1 && memcmp(name->name, ".", 1) == 0) ||
	    (name->len == 2 && memcmp(name->name, "..", 2) == 0 &&
	     dir == d_inode(sb->s_root))) {
		igrab(dir);
		return dir;
	}

	if (gfs2_glock_is_locked_by_me(dip->i_gl) == NULL) {
		error = gfs2_glock_nq_init(dip->i_gl, LM_ST_SHARED, 0, &d_gh);
		if (error)
			return ERR_PTR(error);
	}

	if (!is_root) {
		error = gfs2_permission(dir, MAY_EXEC);
		if (error)
			goto out;
	}

	inode = gfs2_dir_search(dir, name, false);
	if (IS_ERR(inode))
		error = PTR_ERR(inode);
out:
	if (gfs2_holder_initialized(&d_gh))
		gfs2_glock_dq_uninit(&d_gh);
	if (error == -ENOENT)
		return NULL;
	return inode ? inode : ERR_PTR(error);
}

/**
 * create_ok - OK to create a new on-disk inode here?
 * @dip:  Directory in which dinode is to be created
 * @name:  Name of new dinode
 * @mode:
 *
 * Returns: errno
 */

static int create_ok(struct gfs2_inode *dip, const struct qstr *name,
		     umode_t mode)
{
	int error;

	error = gfs2_permission(&dip->i_inode, MAY_WRITE | MAY_EXEC);
	if (error)
		return error;

	/*  Don't create entries in an unlinked directory  */
	if (!dip->i_inode.i_nlink)
		return -ENOENT;

	if (dip->i_entries == (u32)-1)
		return -EFBIG;
	if (S_ISDIR(mode) && dip->i_inode.i_nlink == (u32)-1)
		return -EMLINK;

	return 0;
}

static void munge_mode_uid_gid(const struct gfs2_inode *dip,
			       struct inode *inode)
{
	if (GFS2_SB(&dip->i_inode)->sd_args.ar_suiddir &&
	    (dip->i_inode.i_mode & S_ISUID) &&
	    !uid_eq(dip->i_inode.i_uid, GLOBAL_ROOT_UID)) {
		if (S_ISDIR(inode->i_mode))
			inode->i_mode |= S_ISUID;
		else if (!uid_eq(dip->i_inode.i_uid, current_fsuid()))
			inode->i_mode &= ~07111;
		inode->i_uid = dip->i_inode.i_uid;
	} else
		inode->i_uid = current_fsuid();

	if (dip->i_inode.i_mode & S_ISGID) {
		if (S_ISDIR(inode->i_mode))
			inode->i_mode |= S_ISGID;
		inode->i_gid = dip->i_inode.i_gid;
	} else
		inode->i_gid = current_fsgid();
}

static int alloc_dinode(struct gfs2_inode *ip, u32 flags, unsigned *dblocks)
{
	struct gfs2_sbd *sdp = GFS2_SB(&ip->i_inode);
	struct gfs2_alloc_parms ap = { .target = *dblocks, .aflags = flags, };
	int error;

	error = gfs2_quota_lock_check(ip, &ap);
	if (error)
		goto out;

	error = gfs2_inplace_reserve(ip, &ap);
	if (error)
		goto out_quota;

	error = gfs2_trans_begin(sdp, (*dblocks * RES_RG_BIT) + RES_STATFS + RES_QUOTA, 0);
	if (error)
		goto out_ipreserv;

	error = gfs2_alloc_blocks(ip, &ip->i_no_addr, dblocks, 1, &ip->i_generation);
	ip->i_no_formal_ino = ip->i_generation;
	ip->i_inode.i_ino = ip->i_no_addr;
	ip->i_goal = ip->i_no_addr;

	gfs2_trans_end(sdp);

out_ipreserv:
	gfs2_inplace_release(ip);
out_quota:
	gfs2_quota_unlock(ip);
out:
	return error;
}

static void gfs2_init_dir(struct buffer_head *dibh,
			  const struct gfs2_inode *parent)
{
	struct gfs2_dinode *di = (struct gfs2_dinode *)dibh->b_data;
	struct gfs2_dirent *dent = (struct gfs2_dirent *)(di+1);

	gfs2_qstr2dirent(&gfs2_qdot, GFS2_DIRENT_SIZE(gfs2_qdot.len), dent);
	dent->de_inum = di->di_num; /* already GFS2 endian */
	dent->de_type = cpu_to_be16(DT_DIR);

	dent = (struct gfs2_dirent *)((char*)dent + GFS2_DIRENT_SIZE(1));
	gfs2_qstr2dirent(&gfs2_qdotdot, dibh->b_size - GFS2_DIRENT_SIZE(1) - sizeof(struct gfs2_dinode), dent);
	gfs2_inum_out(parent, dent);
	dent->de_type = cpu_to_be16(DT_DIR);
	
}

/**
 * gfs2_init_xattr - Initialise an xattr block for a new inode
 * @ip: The inode in question
 *
 * This sets up an empty xattr block for a new inode, ready to
 * take any ACLs, LSM xattrs, etc.
 */

static void gfs2_init_xattr(struct gfs2_inode *ip)
{
	struct gfs2_sbd *sdp = GFS2_SB(&ip->i_inode);
	struct buffer_head *bh;
	struct gfs2_ea_header *ea;

	bh = gfs2_meta_new(ip->i_gl, ip->i_eattr);
	gfs2_trans_add_meta(ip->i_gl, bh);
	gfs2_metatype_set(bh, GFS2_METATYPE_EA, GFS2_FORMAT_EA);
	gfs2_buffer_clear_tail(bh, sizeof(struct gfs2_meta_header));

	ea = GFS2_EA_BH2FIRST(bh);
	ea->ea_rec_len = cpu_to_be32(sdp->sd_jbsize);
	ea->ea_type = GFS2_EATYPE_UNUSED;
	ea->ea_flags = GFS2_EAFLAG_LAST;

	brelse(bh);
}

/**
 * init_dinode - Fill in a new dinode structure
 * @dip: The directory this inode is being created in
 * @ip: The inode
 * @symname: The symlink destination (if a symlink)
 * @bhp: The buffer head (returned to caller)
 *
 */

static void init_dinode(struct gfs2_inode *dip, struct gfs2_inode *ip,
			const char *symname)
{
	struct gfs2_dinode *di;
	struct buffer_head *dibh;

	dibh = gfs2_meta_new(ip->i_gl, ip->i_no_addr);
	gfs2_trans_add_meta(ip->i_gl, dibh);
	di = (struct gfs2_dinode *)dibh->b_data;
	gfs2_dinode_out(ip, di);

	di->di_major = cpu_to_be32(MAJOR(ip->i_inode.i_rdev));
	di->di_minor = cpu_to_be32(MINOR(ip->i_inode.i_rdev));
	di->__pad1 = 0;
	di->__pad2 = 0;
	di->__pad3 = 0;
	memset(&di->__pad4, 0, sizeof(di->__pad4));
	memset(&di->di_reserved, 0, sizeof(di->di_reserved));
	gfs2_buffer_clear_tail(dibh, sizeof(struct gfs2_dinode));

	switch(ip->i_inode.i_mode & S_IFMT) {
	case S_IFDIR:
		gfs2_init_dir(dibh, dip);
		break;
	case S_IFLNK:
		memcpy(dibh->b_data + sizeof(struct gfs2_dinode), symname, ip->i_inode.i_size);
		break;
	}

	set_buffer_uptodate(dibh);
	brelse(dibh);
}

/**
 * gfs2_trans_da_blocks - Calculate number of blocks to link inode
 * @dip: The directory we are linking into
 * @da: The dir add information
 * @nr_inodes: The number of inodes involved
 *
 * This calculate the number of blocks we need to reserve in a
 * transaction to link @nr_inodes into a directory. In most cases
 * @nr_inodes will be 2 (the directory plus the inode being linked in)
 * but in case of rename, 4 may be required.
 *
 * Returns: Number of blocks
 */

static unsigned gfs2_trans_da_blks(const struct gfs2_inode *dip,
				   const struct gfs2_diradd *da,
				   unsigned nr_inodes)
{
	return da->nr_blocks + gfs2_rg_blocks(dip, da->nr_blocks) +
	       (nr_inodes * RES_DINODE) + RES_QUOTA + RES_STATFS;
}

static int link_dinode(struct gfs2_inode *dip, const struct qstr *name,
		       struct gfs2_inode *ip, struct gfs2_diradd *da)
{
	struct gfs2_sbd *sdp = GFS2_SB(&dip->i_inode);
	struct gfs2_alloc_parms ap = { .target = da->nr_blocks, };
	int error;

	if (da->nr_blocks) {
		error = gfs2_quota_lock_check(dip, &ap);
		if (error)
			goto fail_quota_locks;

		error = gfs2_inplace_reserve(dip, &ap);
		if (error)
			goto fail_quota_locks;

		error = gfs2_trans_begin(sdp, gfs2_trans_da_blks(dip, da, 2), 0);
		if (error)
			goto fail_ipreserv;
	} else {
		error = gfs2_trans_begin(sdp, RES_LEAF + 2 * RES_DINODE, 0);
		if (error)
			goto fail_quota_locks;
	}

	error = gfs2_dir_add(&dip->i_inode, name, ip, da);

	gfs2_trans_end(sdp);
fail_ipreserv:
	gfs2_inplace_release(dip);
fail_quota_locks:
	gfs2_quota_unlock(dip);
	return error;
}

static int gfs2_initxattrs(struct inode *inode, const struct xattr *xattr_array,
		    void *fs_info)
{
	const struct xattr *xattr;
	int err = 0;

	for (xattr = xattr_array; xattr->name != NULL; xattr++) {
		err = __gfs2_xattr_set(inode, xattr->name, xattr->value,
				       xattr->value_len, 0,
				       GFS2_EATYPE_SECURITY);
		if (err < 0)
			break;
	}
	return err;
}

/**
 * gfs2_create_inode - Create a new inode
 * @dir: The parent directory
 * @dentry: The new dentry
 * @file: If non-NULL, the file which is being opened
 * @mode: The permissions on the new inode
 * @dev: For device nodes, this is the device number
 * @symname: For symlinks, this is the link destination
 * @size: The initial size of the inode (ignored for directories)
 *
 * Returns: 0 on success, or error code
 */

static int gfs2_create_inode(struct inode *dir, struct dentry *dentry,
			     struct file *file,
			     umode_t mode, dev_t dev, const char *symname,
			     unsigned int size, int excl)
{
	const struct qstr *name = &dentry->d_name;
	struct posix_acl *default_acl, *acl;
	struct gfs2_holder ghs[2];
	struct inode *inode = NULL;
	struct gfs2_inode *dip = GFS2_I(dir), *ip;
	struct gfs2_sbd *sdp = GFS2_SB(&dip->i_inode);
	struct gfs2_glock *io_gl;
	int error, free_vfs_inode = 1;
	u32 aflags = 0;
	unsigned blocks = 1;
	struct gfs2_diradd da = { .bh = NULL, .save_loc = 1, };

	if (!name->len || name->len > GFS2_FNAMESIZE)
		return -ENAMETOOLONG;

	error = gfs2_qa_get(dip);
	if (error)
		return error;

	error = gfs2_rindex_update(sdp);
	if (error)
		goto fail;

	error = gfs2_glock_nq_init(dip->i_gl, LM_ST_EXCLUSIVE, 0, ghs);
	if (error)
		goto fail;
	gfs2_holder_mark_uninitialized(ghs + 1);

	error = create_ok(dip, name, mode);
	if (error)
		goto fail_gunlock;

	inode = gfs2_dir_search(dir, &dentry->d_name, !S_ISREG(mode) || excl);
	error = PTR_ERR(inode);
	if (!IS_ERR(inode)) {
		if (S_ISDIR(inode->i_mode)) {
			iput(inode);
			inode = ERR_PTR(-EISDIR);
			goto fail_gunlock;
		}
		d_instantiate(dentry, inode);
		error = 0;
		if (file) {
			if (S_ISREG(inode->i_mode))
				error = finish_open(file, dentry, gfs2_open_common);
			else
				error = finish_no_open(file, NULL);
		}
		gfs2_glock_dq_uninit(ghs);
		goto fail;
	} else if (error != -ENOENT) {
		goto fail_gunlock;
	}

	error = gfs2_diradd_alloc_required(dir, name, &da);
	if (error < 0)
		goto fail_gunlock;

	inode = new_inode(sdp->sd_vfs);
	error = -ENOMEM;
	if (!inode)
		goto fail_gunlock;

	error = posix_acl_create(dir, &mode, &default_acl, &acl);
	if (error)
		goto fail_gunlock;

	ip = GFS2_I(inode);
	error = gfs2_qa_get(ip);
	if (error)
		goto fail_free_acls;

	inode->i_mode = mode;
	set_nlink(inode, S_ISDIR(mode) ? 2 : 1);
	inode->i_rdev = dev;
	inode->i_size = size;
	inode->i_atime = inode->i_mtime = inode->i_ctime = current_time(inode);
	munge_mode_uid_gid(dip, inode);
	check_and_update_goal(dip);
	ip->i_goal = dip->i_goal;
	ip->i_diskflags = 0;
	ip->i_eattr = 0;
	ip->i_height = 0;
	ip->i_depth = 0;
	ip->i_entries = 0;
	ip->i_no_addr = 0; /* Temporarily zero until real addr is assigned */

	switch(mode & S_IFMT) {
	case S_IFREG:
		if ((dip->i_diskflags & GFS2_DIF_INHERIT_JDATA) ||
		    gfs2_tune_get(sdp, gt_new_files_jdata))
			ip->i_diskflags |= GFS2_DIF_JDATA;
		gfs2_set_aops(inode);
		break;
	case S_IFDIR:
		ip->i_diskflags |= (dip->i_diskflags & GFS2_DIF_INHERIT_JDATA);
		ip->i_diskflags |= GFS2_DIF_JDATA;
		ip->i_entries = 2;
		break;
	}

	/* Force SYSTEM flag on all files and subdirs of a SYSTEM directory */
	if (dip->i_diskflags & GFS2_DIF_SYSTEM)
		ip->i_diskflags |= GFS2_DIF_SYSTEM;

	gfs2_set_inode_flags(inode);

	if ((GFS2_I(d_inode(sdp->sd_root_dir)) == dip) ||
	    (dip->i_diskflags & GFS2_DIF_TOPDIR))
		aflags |= GFS2_AF_ORLOV;

	if (default_acl || acl)
		blocks++;

	error = alloc_dinode(ip, aflags, &blocks);
	if (error)
		goto fail_free_inode;

	gfs2_set_inode_blocks(inode, blocks);

	error = gfs2_glock_get(sdp, ip->i_no_addr, &gfs2_inode_glops, CREATE, &ip->i_gl);
	if (error)
		goto fail_free_inode;
	flush_delayed_work(&ip->i_gl->gl_work);
	glock_set_object(ip->i_gl, ip);

	error = gfs2_glock_get(sdp, ip->i_no_addr, &gfs2_iopen_glops, CREATE, &io_gl);
	if (error)
		goto fail_free_inode;
	gfs2_cancel_delete_work(io_gl);
	glock_set_object(io_gl, ip);

	error = gfs2_glock_nq_init(ip->i_gl, LM_ST_EXCLUSIVE, GL_SKIP, ghs + 1);
	if (error)
		goto fail_gunlock2;

	error = gfs2_trans_begin(sdp, blocks, 0);
	if (error)
		goto fail_gunlock2;

	if (blocks > 1) {
		ip->i_eattr = ip->i_no_addr + 1;
		gfs2_init_xattr(ip);
	}
	init_dinode(dip, ip, symname);
	gfs2_trans_end(sdp);

<<<<<<< HEAD
	BUG_ON(test_and_set_bit(GLF_INODE_CREATING, &io_gl->gl_flags));

=======
>>>>>>> 8a8109f3
	error = gfs2_glock_nq_init(io_gl, LM_ST_SHARED, GL_EXACT, &ip->i_iopen_gh);
	if (error)
		goto fail_gunlock2;

	gfs2_set_iop(inode);
	insert_inode_hash(inode);

	free_vfs_inode = 0; /* After this point, the inode is no longer
			       considered free. Any failures need to undo
			       the gfs2 structures. */
	if (default_acl) {
		error = __gfs2_set_acl(inode, default_acl, ACL_TYPE_DEFAULT);
		if (error)
			goto fail_gunlock3;
		posix_acl_release(default_acl);
		default_acl = NULL;
	}
	if (acl) {
		error = __gfs2_set_acl(inode, acl, ACL_TYPE_ACCESS);
		if (error)
			goto fail_gunlock3;
		posix_acl_release(acl);
		acl = NULL;
	}

	error = security_inode_init_security(&ip->i_inode, &dip->i_inode, name,
					     &gfs2_initxattrs, NULL);
	if (error)
		goto fail_gunlock3;

	error = link_dinode(dip, name, ip, &da);
	if (error)
		goto fail_gunlock3;

	mark_inode_dirty(inode);
	d_instantiate(dentry, inode);
	/* After instantiate, errors should result in evict which will destroy
	 * both inode and iopen glocks properly. */
	if (file) {
		file->f_mode |= FMODE_CREATED;
		error = finish_open(file, dentry, gfs2_open_common);
	}
	gfs2_glock_dq_uninit(ghs);
	gfs2_qa_put(ip);
	gfs2_glock_dq_uninit(ghs + 1);
	gfs2_glock_put(io_gl);
	gfs2_qa_put(dip);
	return error;

fail_gunlock3:
	glock_clear_object(io_gl, ip);
	gfs2_glock_dq_uninit(&ip->i_iopen_gh);
fail_gunlock2:
<<<<<<< HEAD
	clear_bit(GLF_INODE_CREATING, &io_gl->gl_flags);
=======
>>>>>>> 8a8109f3
	glock_clear_object(io_gl, ip);
	gfs2_glock_put(io_gl);
fail_free_inode:
	if (ip->i_gl) {
		glock_clear_object(ip->i_gl, ip);
		if (free_vfs_inode) /* else evict will do the put for us */
			gfs2_glock_put(ip->i_gl);
	}
	gfs2_rs_delete(ip, NULL);
	gfs2_qa_put(ip);
fail_free_acls:
	posix_acl_release(default_acl);
	posix_acl_release(acl);
fail_gunlock:
	gfs2_dir_no_add(&da);
	gfs2_glock_dq_uninit(ghs);
	if (!IS_ERR_OR_NULL(inode)) {
		clear_nlink(inode);
		if (!free_vfs_inode)
			mark_inode_dirty(inode);
		set_bit(free_vfs_inode ? GIF_FREE_VFS_INODE : GIF_ALLOC_FAILED,
			&GFS2_I(inode)->i_flags);
		iput(inode);
	}
	if (gfs2_holder_initialized(ghs + 1))
		gfs2_glock_dq_uninit(ghs + 1);
fail:
	gfs2_qa_put(dip);
	return error;
}

/**
 * gfs2_create - Create a file
 * @dir: The directory in which to create the file
 * @dentry: The dentry of the new file
 * @mode: The mode of the new file
 *
 * Returns: errno
 */

static int gfs2_create(struct inode *dir, struct dentry *dentry,
		       umode_t mode, bool excl)
{
	return gfs2_create_inode(dir, dentry, NULL, S_IFREG | mode, 0, NULL, 0, excl);
}

/**
 * __gfs2_lookup - Look up a filename in a directory and return its inode
 * @dir: The directory inode
 * @dentry: The dentry of the new inode
 * @file: File to be opened
 *
 *
 * Returns: errno
 */

static struct dentry *__gfs2_lookup(struct inode *dir, struct dentry *dentry,
				    struct file *file)
{
	struct inode *inode;
	struct dentry *d;
	struct gfs2_holder gh;
	struct gfs2_glock *gl;
	int error;

	inode = gfs2_lookupi(dir, &dentry->d_name, 0);
	if (inode == NULL) {
		d_add(dentry, NULL);
		return NULL;
	}
	if (IS_ERR(inode))
		return ERR_CAST(inode);

	gl = GFS2_I(inode)->i_gl;
	error = gfs2_glock_nq_init(gl, LM_ST_SHARED, LM_FLAG_ANY, &gh);
	if (error) {
		iput(inode);
		return ERR_PTR(error);
	}

	d = d_splice_alias(inode, dentry);
	if (IS_ERR(d)) {
		gfs2_glock_dq_uninit(&gh);
		return d;
	}
	if (file && S_ISREG(inode->i_mode))
		error = finish_open(file, dentry, gfs2_open_common);

	gfs2_glock_dq_uninit(&gh);
	if (error) {
		dput(d);
		return ERR_PTR(error);
	}
	return d;
}

static struct dentry *gfs2_lookup(struct inode *dir, struct dentry *dentry,
				  unsigned flags)
{
	return __gfs2_lookup(dir, dentry, NULL);
}

/**
 * gfs2_link - Link to a file
 * @old_dentry: The inode to link
 * @dir: Add link to this directory
 * @dentry: The name of the link
 *
 * Link the inode in "old_dentry" into the directory "dir" with the
 * name in "dentry".
 *
 * Returns: errno
 */

static int gfs2_link(struct dentry *old_dentry, struct inode *dir,
		     struct dentry *dentry)
{
	struct gfs2_inode *dip = GFS2_I(dir);
	struct gfs2_sbd *sdp = GFS2_SB(dir);
	struct inode *inode = d_inode(old_dentry);
	struct gfs2_inode *ip = GFS2_I(inode);
	struct gfs2_holder ghs[2];
	struct buffer_head *dibh;
	struct gfs2_diradd da = { .bh = NULL, .save_loc = 1, };
	int error;

	if (S_ISDIR(inode->i_mode))
		return -EPERM;

	error = gfs2_qa_get(dip);
	if (error)
		return error;

	gfs2_holder_init(dip->i_gl, LM_ST_EXCLUSIVE, 0, ghs);
	gfs2_holder_init(ip->i_gl, LM_ST_EXCLUSIVE, 0, ghs + 1);

	error = gfs2_glock_nq(ghs); /* parent */
	if (error)
		goto out_parent;

	error = gfs2_glock_nq(ghs + 1); /* child */
	if (error)
		goto out_child;

	error = -ENOENT;
	if (inode->i_nlink == 0)
		goto out_gunlock;

	error = gfs2_permission(dir, MAY_WRITE | MAY_EXEC);
	if (error)
		goto out_gunlock;

	error = gfs2_dir_check(dir, &dentry->d_name, NULL);
	switch (error) {
	case -ENOENT:
		break;
	case 0:
		error = -EEXIST;
	default:
		goto out_gunlock;
	}

	error = -EINVAL;
	if (!dip->i_inode.i_nlink)
		goto out_gunlock;
	error = -EFBIG;
	if (dip->i_entries == (u32)-1)
		goto out_gunlock;
	error = -EPERM;
	if (IS_IMMUTABLE(inode) || IS_APPEND(inode))
		goto out_gunlock;
	error = -EINVAL;
	if (!ip->i_inode.i_nlink)
		goto out_gunlock;
	error = -EMLINK;
	if (ip->i_inode.i_nlink == (u32)-1)
		goto out_gunlock;

	error = gfs2_diradd_alloc_required(dir, &dentry->d_name, &da);
	if (error < 0)
		goto out_gunlock;

	if (da.nr_blocks) {
		struct gfs2_alloc_parms ap = { .target = da.nr_blocks, };
		error = gfs2_quota_lock_check(dip, &ap);
		if (error)
			goto out_gunlock;

		error = gfs2_inplace_reserve(dip, &ap);
		if (error)
			goto out_gunlock_q;

		error = gfs2_trans_begin(sdp, gfs2_trans_da_blks(dip, &da, 2), 0);
		if (error)
			goto out_ipres;
	} else {
		error = gfs2_trans_begin(sdp, 2 * RES_DINODE + RES_LEAF, 0);
		if (error)
			goto out_ipres;
	}

	error = gfs2_meta_inode_buffer(ip, &dibh);
	if (error)
		goto out_end_trans;

	error = gfs2_dir_add(dir, &dentry->d_name, ip, &da);
	if (error)
		goto out_brelse;

	gfs2_trans_add_meta(ip->i_gl, dibh);
	inc_nlink(&ip->i_inode);
	ip->i_inode.i_ctime = current_time(&ip->i_inode);
	ihold(inode);
	d_instantiate(dentry, inode);
	mark_inode_dirty(inode);

out_brelse:
	brelse(dibh);
out_end_trans:
	gfs2_trans_end(sdp);
out_ipres:
	if (da.nr_blocks)
		gfs2_inplace_release(dip);
out_gunlock_q:
	if (da.nr_blocks)
		gfs2_quota_unlock(dip);
out_gunlock:
	gfs2_dir_no_add(&da);
	gfs2_glock_dq(ghs + 1);
out_child:
	gfs2_glock_dq(ghs);
out_parent:
	gfs2_qa_put(dip);
	gfs2_holder_uninit(ghs);
	gfs2_holder_uninit(ghs + 1);
	return error;
}

/*
 * gfs2_unlink_ok - check to see that a inode is still in a directory
 * @dip: the directory
 * @name: the name of the file
 * @ip: the inode
 *
 * Assumes that the lock on (at least) @dip is held.
 *
 * Returns: 0 if the parent/child relationship is correct, errno if it isn't
 */

static int gfs2_unlink_ok(struct gfs2_inode *dip, const struct qstr *name,
			  const struct gfs2_inode *ip)
{
	int error;

	if (IS_IMMUTABLE(&ip->i_inode) || IS_APPEND(&ip->i_inode))
		return -EPERM;

	if ((dip->i_inode.i_mode & S_ISVTX) &&
	    !uid_eq(dip->i_inode.i_uid, current_fsuid()) &&
	    !uid_eq(ip->i_inode.i_uid, current_fsuid()) && !capable(CAP_FOWNER))
		return -EPERM;

	if (IS_APPEND(&dip->i_inode))
		return -EPERM;

	error = gfs2_permission(&dip->i_inode, MAY_WRITE | MAY_EXEC);
	if (error)
		return error;

	return gfs2_dir_check(&dip->i_inode, name, ip);
}

/**
 * gfs2_unlink_inode - Removes an inode from its parent dir and unlinks it
 * @dip: The parent directory
 * @name: The name of the entry in the parent directory
 * @inode: The inode to be removed
 *
 * Called with all the locks and in a transaction. This will only be
 * called for a directory after it has been checked to ensure it is empty.
 *
 * Returns: 0 on success, or an error
 */

static int gfs2_unlink_inode(struct gfs2_inode *dip,
			     const struct dentry *dentry)
{
	struct inode *inode = d_inode(dentry);
	struct gfs2_inode *ip = GFS2_I(inode);
	int error;

	error = gfs2_dir_del(dip, dentry);
	if (error)
		return error;

	ip->i_entries = 0;
	inode->i_ctime = current_time(inode);
	if (S_ISDIR(inode->i_mode))
		clear_nlink(inode);
	else
		drop_nlink(inode);
	mark_inode_dirty(inode);
	if (inode->i_nlink == 0)
		gfs2_unlink_di(inode);
	return 0;
}


/**
 * gfs2_unlink - Unlink an inode (this does rmdir as well)
 * @dir: The inode of the directory containing the inode to unlink
 * @dentry: The file itself
 *
 * This routine uses the type of the inode as a flag to figure out
 * whether this is an unlink or an rmdir.
 *
 * Returns: errno
 */

static int gfs2_unlink(struct inode *dir, struct dentry *dentry)
{
	struct gfs2_inode *dip = GFS2_I(dir);
	struct gfs2_sbd *sdp = GFS2_SB(dir);
	struct inode *inode = d_inode(dentry);
	struct gfs2_inode *ip = GFS2_I(inode);
	struct gfs2_holder ghs[3];
	struct gfs2_rgrpd *rgd;
	int error;

	error = gfs2_rindex_update(sdp);
	if (error)
		return error;

	error = -EROFS;

	gfs2_holder_init(dip->i_gl, LM_ST_EXCLUSIVE, 0, ghs);
	gfs2_holder_init(ip->i_gl,  LM_ST_EXCLUSIVE, 0, ghs + 1);

	rgd = gfs2_blk2rgrpd(sdp, ip->i_no_addr, 1);
	if (!rgd)
		goto out_inodes;

	gfs2_holder_init(rgd->rd_gl, LM_ST_EXCLUSIVE, 0, ghs + 2);


	error = gfs2_glock_nq(ghs); /* parent */
	if (error)
		goto out_parent;

	error = gfs2_glock_nq(ghs + 1); /* child */
	if (error)
		goto out_child;

	error = -ENOENT;
	if (inode->i_nlink == 0)
		goto out_rgrp;

	if (S_ISDIR(inode->i_mode)) {
		error = -ENOTEMPTY;
		if (ip->i_entries > 2 || inode->i_nlink > 2)
			goto out_rgrp;
	}

	error = gfs2_glock_nq(ghs + 2); /* rgrp */
	if (error)
		goto out_rgrp;

	error = gfs2_unlink_ok(dip, &dentry->d_name, ip);
	if (error)
		goto out_gunlock;

	error = gfs2_trans_begin(sdp, 2*RES_DINODE + 3*RES_LEAF + RES_RG_BIT, 0);
	if (error)
		goto out_gunlock;

	error = gfs2_unlink_inode(dip, dentry);
	gfs2_trans_end(sdp);

out_gunlock:
	gfs2_glock_dq(ghs + 2);
out_rgrp:
	gfs2_glock_dq(ghs + 1);
out_child:
	gfs2_glock_dq(ghs);
out_parent:
	gfs2_holder_uninit(ghs + 2);
out_inodes:
	gfs2_holder_uninit(ghs + 1);
	gfs2_holder_uninit(ghs);
	return error;
}

/**
 * gfs2_symlink - Create a symlink
 * @dir: The directory to create the symlink in
 * @dentry: The dentry to put the symlink in
 * @symname: The thing which the link points to
 *
 * Returns: errno
 */

static int gfs2_symlink(struct inode *dir, struct dentry *dentry,
			const char *symname)
{
	unsigned int size;

	size = strlen(symname);
	if (size >= gfs2_max_stuffed_size(GFS2_I(dir)))
		return -ENAMETOOLONG;

	return gfs2_create_inode(dir, dentry, NULL, S_IFLNK | S_IRWXUGO, 0, symname, size, 0);
}

/**
 * gfs2_mkdir - Make a directory
 * @dir: The parent directory of the new one
 * @dentry: The dentry of the new directory
 * @mode: The mode of the new directory
 *
 * Returns: errno
 */

static int gfs2_mkdir(struct inode *dir, struct dentry *dentry, umode_t mode)
{
	unsigned dsize = gfs2_max_stuffed_size(GFS2_I(dir));
	return gfs2_create_inode(dir, dentry, NULL, S_IFDIR | mode, 0, NULL, dsize, 0);
}

/**
 * gfs2_mknod - Make a special file
 * @dir: The directory in which the special file will reside
 * @dentry: The dentry of the special file
 * @mode: The mode of the special file
 * @dev: The device specification of the special file
 *
 */

static int gfs2_mknod(struct inode *dir, struct dentry *dentry, umode_t mode,
		      dev_t dev)
{
	return gfs2_create_inode(dir, dentry, NULL, mode, dev, NULL, 0, 0);
}

/**
 * gfs2_atomic_open - Atomically open a file
 * @dir: The directory
 * @dentry: The proposed new entry
 * @file: The proposed new struct file
 * @flags: open flags
 * @mode: File mode
 *
 * Returns: error code or 0 for success
 */

static int gfs2_atomic_open(struct inode *dir, struct dentry *dentry,
			    struct file *file, unsigned flags,
			    umode_t mode)
{
	struct dentry *d;
	bool excl = !!(flags & O_EXCL);

	if (!d_in_lookup(dentry))
		goto skip_lookup;

	d = __gfs2_lookup(dir, dentry, file);
	if (IS_ERR(d))
		return PTR_ERR(d);
	if (d != NULL)
		dentry = d;
	if (d_really_is_positive(dentry)) {
		if (!(file->f_mode & FMODE_OPENED))
			return finish_no_open(file, d);
		dput(d);
		return excl && (flags & O_CREAT) ? -EEXIST : 0;
	}

	BUG_ON(d != NULL);

skip_lookup:
	if (!(flags & O_CREAT))
		return -ENOENT;

	return gfs2_create_inode(dir, dentry, file, S_IFREG | mode, 0, NULL, 0, excl);
}

/*
 * gfs2_ok_to_move - check if it's ok to move a directory to another directory
 * @this: move this
 * @to: to here
 *
 * Follow @to back to the root and make sure we don't encounter @this
 * Assumes we already hold the rename lock.
 *
 * Returns: errno
 */

static int gfs2_ok_to_move(struct gfs2_inode *this, struct gfs2_inode *to)
{
	struct inode *dir = &to->i_inode;
	struct super_block *sb = dir->i_sb;
	struct inode *tmp;
	int error = 0;

	igrab(dir);

	for (;;) {
		if (dir == &this->i_inode) {
			error = -EINVAL;
			break;
		}
		if (dir == d_inode(sb->s_root)) {
			error = 0;
			break;
		}

		tmp = gfs2_lookupi(dir, &gfs2_qdotdot, 1);
		if (!tmp) {
			error = -ENOENT;
			break;
		}
		if (IS_ERR(tmp)) {
			error = PTR_ERR(tmp);
			break;
		}

		iput(dir);
		dir = tmp;
	}

	iput(dir);

	return error;
}

/**
 * update_moved_ino - Update an inode that's being moved
 * @ip: The inode being moved
 * @ndip: The parent directory of the new filename
 * @dir_rename: True of ip is a directory
 *
 * Returns: errno
 */

static int update_moved_ino(struct gfs2_inode *ip, struct gfs2_inode *ndip,
			    int dir_rename)
{
	if (dir_rename)
		return gfs2_dir_mvino(ip, &gfs2_qdotdot, ndip, DT_DIR);

	ip->i_inode.i_ctime = current_time(&ip->i_inode);
	mark_inode_dirty_sync(&ip->i_inode);
	return 0;
}


/**
 * gfs2_rename - Rename a file
 * @odir: Parent directory of old file name
 * @odentry: The old dentry of the file
 * @ndir: Parent directory of new file name
 * @ndentry: The new dentry of the file
 *
 * Returns: errno
 */

static int gfs2_rename(struct inode *odir, struct dentry *odentry,
		       struct inode *ndir, struct dentry *ndentry)
{
	struct gfs2_inode *odip = GFS2_I(odir);
	struct gfs2_inode *ndip = GFS2_I(ndir);
	struct gfs2_inode *ip = GFS2_I(d_inode(odentry));
	struct gfs2_inode *nip = NULL;
	struct gfs2_sbd *sdp = GFS2_SB(odir);
	struct gfs2_holder ghs[4], r_gh, rd_gh;
	struct gfs2_rgrpd *nrgd;
	unsigned int num_gh;
	int dir_rename = 0;
	struct gfs2_diradd da = { .nr_blocks = 0, .save_loc = 0, };
	unsigned int x;
	int error;

	gfs2_holder_mark_uninitialized(&r_gh);
	gfs2_holder_mark_uninitialized(&rd_gh);
	if (d_really_is_positive(ndentry)) {
		nip = GFS2_I(d_inode(ndentry));
		if (ip == nip)
			return 0;
	}

	error = gfs2_rindex_update(sdp);
	if (error)
		return error;

	error = gfs2_qa_get(ndip);
	if (error)
		return error;

	if (odip != ndip) {
		error = gfs2_glock_nq_init(sdp->sd_rename_gl, LM_ST_EXCLUSIVE,
					   0, &r_gh);
		if (error)
			goto out;

		if (S_ISDIR(ip->i_inode.i_mode)) {
			dir_rename = 1;
			/* don't move a directory into its subdir */
			error = gfs2_ok_to_move(ip, ndip);
			if (error)
				goto out_gunlock_r;
		}
	}

	num_gh = 1;
	gfs2_holder_init(odip->i_gl, LM_ST_EXCLUSIVE, GL_ASYNC, ghs);
	if (odip != ndip) {
		gfs2_holder_init(ndip->i_gl, LM_ST_EXCLUSIVE,GL_ASYNC,
				 ghs + num_gh);
		num_gh++;
	}
	gfs2_holder_init(ip->i_gl, LM_ST_EXCLUSIVE, GL_ASYNC, ghs + num_gh);
	num_gh++;

	if (nip) {
		gfs2_holder_init(nip->i_gl, LM_ST_EXCLUSIVE, GL_ASYNC,
				 ghs + num_gh);
		num_gh++;
	}

	for (x = 0; x < num_gh; x++) {
		error = gfs2_glock_nq(ghs + x);
		if (error)
			goto out_gunlock;
	}
	error = gfs2_glock_async_wait(num_gh, ghs);
	if (error)
		goto out_gunlock;

	if (nip) {
		/* Grab the resource group glock for unlink flag twiddling.
		 * This is the case where the target dinode already exists
		 * so we unlink before doing the rename.
		 */
		nrgd = gfs2_blk2rgrpd(sdp, nip->i_no_addr, 1);
		if (!nrgd) {
			error = -ENOENT;
			goto out_gunlock;
		}
		error = gfs2_glock_nq_init(nrgd->rd_gl, LM_ST_EXCLUSIVE, 0,
					   &rd_gh);
		if (error)
			goto out_gunlock;
	}

	error = -ENOENT;
	if (ip->i_inode.i_nlink == 0)
		goto out_gunlock;

	/* Check out the old directory */

	error = gfs2_unlink_ok(odip, &odentry->d_name, ip);
	if (error)
		goto out_gunlock;

	/* Check out the new directory */

	if (nip) {
		error = gfs2_unlink_ok(ndip, &ndentry->d_name, nip);
		if (error)
			goto out_gunlock;

		if (nip->i_inode.i_nlink == 0) {
			error = -EAGAIN;
			goto out_gunlock;
		}

		if (S_ISDIR(nip->i_inode.i_mode)) {
			if (nip->i_entries < 2) {
				gfs2_consist_inode(nip);
				error = -EIO;
				goto out_gunlock;
			}
			if (nip->i_entries > 2) {
				error = -ENOTEMPTY;
				goto out_gunlock;
			}
		}
	} else {
		error = gfs2_permission(ndir, MAY_WRITE | MAY_EXEC);
		if (error)
			goto out_gunlock;

		error = gfs2_dir_check(ndir, &ndentry->d_name, NULL);
		switch (error) {
		case -ENOENT:
			error = 0;
			break;
		case 0:
			error = -EEXIST;
		default:
			goto out_gunlock;
		}

		if (odip != ndip) {
			if (!ndip->i_inode.i_nlink) {
				error = -ENOENT;
				goto out_gunlock;
			}
			if (ndip->i_entries == (u32)-1) {
				error = -EFBIG;
				goto out_gunlock;
			}
			if (S_ISDIR(ip->i_inode.i_mode) &&
			    ndip->i_inode.i_nlink == (u32)-1) {
				error = -EMLINK;
				goto out_gunlock;
			}
		}
	}

	/* Check out the dir to be renamed */

	if (dir_rename) {
		error = gfs2_permission(d_inode(odentry), MAY_WRITE);
		if (error)
			goto out_gunlock;
	}

	if (nip == NULL) {
		error = gfs2_diradd_alloc_required(ndir, &ndentry->d_name, &da);
		if (error)
			goto out_gunlock;
	}

	if (da.nr_blocks) {
		struct gfs2_alloc_parms ap = { .target = da.nr_blocks, };
		error = gfs2_quota_lock_check(ndip, &ap);
		if (error)
			goto out_gunlock;

		error = gfs2_inplace_reserve(ndip, &ap);
		if (error)
			goto out_gunlock_q;

		error = gfs2_trans_begin(sdp, gfs2_trans_da_blks(ndip, &da, 4) +
					 4 * RES_LEAF + 4, 0);
		if (error)
			goto out_ipreserv;
	} else {
		error = gfs2_trans_begin(sdp, 4 * RES_DINODE +
					 5 * RES_LEAF + 4, 0);
		if (error)
			goto out_gunlock;
	}

	/* Remove the target file, if it exists */

	if (nip)
		error = gfs2_unlink_inode(ndip, ndentry);

	error = update_moved_ino(ip, ndip, dir_rename);
	if (error)
		goto out_end_trans;

	error = gfs2_dir_del(odip, odentry);
	if (error)
		goto out_end_trans;

	error = gfs2_dir_add(ndir, &ndentry->d_name, ip, &da);
	if (error)
		goto out_end_trans;

out_end_trans:
	gfs2_trans_end(sdp);
out_ipreserv:
	if (da.nr_blocks)
		gfs2_inplace_release(ndip);
out_gunlock_q:
	if (da.nr_blocks)
		gfs2_quota_unlock(ndip);
out_gunlock:
	gfs2_dir_no_add(&da);
	if (gfs2_holder_initialized(&rd_gh))
		gfs2_glock_dq_uninit(&rd_gh);

	while (x--) {
		if (gfs2_holder_queued(ghs + x))
			gfs2_glock_dq(ghs + x);
		gfs2_holder_uninit(ghs + x);
	}
out_gunlock_r:
	if (gfs2_holder_initialized(&r_gh))
		gfs2_glock_dq_uninit(&r_gh);
out:
	gfs2_qa_put(ndip);
	return error;
}

/**
 * gfs2_exchange - exchange two files
 * @odir: Parent directory of old file name
 * @odentry: The old dentry of the file
 * @ndir: Parent directory of new file name
 * @ndentry: The new dentry of the file
 * @flags: The rename flags
 *
 * Returns: errno
 */

static int gfs2_exchange(struct inode *odir, struct dentry *odentry,
			 struct inode *ndir, struct dentry *ndentry,
			 unsigned int flags)
{
	struct gfs2_inode *odip = GFS2_I(odir);
	struct gfs2_inode *ndip = GFS2_I(ndir);
	struct gfs2_inode *oip = GFS2_I(odentry->d_inode);
	struct gfs2_inode *nip = GFS2_I(ndentry->d_inode);
	struct gfs2_sbd *sdp = GFS2_SB(odir);
	struct gfs2_holder ghs[4], r_gh;
	unsigned int num_gh;
	unsigned int x;
	umode_t old_mode = oip->i_inode.i_mode;
	umode_t new_mode = nip->i_inode.i_mode;
	int error;

	gfs2_holder_mark_uninitialized(&r_gh);
	error = gfs2_rindex_update(sdp);
	if (error)
		return error;

	if (odip != ndip) {
		error = gfs2_glock_nq_init(sdp->sd_rename_gl, LM_ST_EXCLUSIVE,
					   0, &r_gh);
		if (error)
			goto out;

		if (S_ISDIR(old_mode)) {
			/* don't move a directory into its subdir */
			error = gfs2_ok_to_move(oip, ndip);
			if (error)
				goto out_gunlock_r;
		}

		if (S_ISDIR(new_mode)) {
			/* don't move a directory into its subdir */
			error = gfs2_ok_to_move(nip, odip);
			if (error)
				goto out_gunlock_r;
		}
	}

	num_gh = 1;
	gfs2_holder_init(odip->i_gl, LM_ST_EXCLUSIVE, GL_ASYNC, ghs);
	if (odip != ndip) {
		gfs2_holder_init(ndip->i_gl, LM_ST_EXCLUSIVE, GL_ASYNC,
				 ghs + num_gh);
		num_gh++;
	}
	gfs2_holder_init(oip->i_gl, LM_ST_EXCLUSIVE, GL_ASYNC, ghs + num_gh);
	num_gh++;

	gfs2_holder_init(nip->i_gl, LM_ST_EXCLUSIVE, GL_ASYNC, ghs + num_gh);
	num_gh++;

	for (x = 0; x < num_gh; x++) {
		error = gfs2_glock_nq(ghs + x);
		if (error)
			goto out_gunlock;
	}

	error = gfs2_glock_async_wait(num_gh, ghs);
	if (error)
		goto out_gunlock;

	error = -ENOENT;
	if (oip->i_inode.i_nlink == 0 || nip->i_inode.i_nlink == 0)
		goto out_gunlock;

	error = gfs2_unlink_ok(odip, &odentry->d_name, oip);
	if (error)
		goto out_gunlock;
	error = gfs2_unlink_ok(ndip, &ndentry->d_name, nip);
	if (error)
		goto out_gunlock;

	if (S_ISDIR(old_mode)) {
		error = gfs2_permission(odentry->d_inode, MAY_WRITE);
		if (error)
			goto out_gunlock;
	}
	if (S_ISDIR(new_mode)) {
		error = gfs2_permission(ndentry->d_inode, MAY_WRITE);
		if (error)
			goto out_gunlock;
	}
	error = gfs2_trans_begin(sdp, 4 * RES_DINODE + 4 * RES_LEAF, 0);
	if (error)
		goto out_gunlock;

	error = update_moved_ino(oip, ndip, S_ISDIR(old_mode));
	if (error)
		goto out_end_trans;

	error = update_moved_ino(nip, odip, S_ISDIR(new_mode));
	if (error)
		goto out_end_trans;

	error = gfs2_dir_mvino(ndip, &ndentry->d_name, oip,
			       IF2DT(old_mode));
	if (error)
		goto out_end_trans;

	error = gfs2_dir_mvino(odip, &odentry->d_name, nip,
			       IF2DT(new_mode));
	if (error)
		goto out_end_trans;

	if (odip != ndip) {
		if (S_ISDIR(new_mode) && !S_ISDIR(old_mode)) {
			inc_nlink(&odip->i_inode);
			drop_nlink(&ndip->i_inode);
		} else if (S_ISDIR(old_mode) && !S_ISDIR(new_mode)) {
			inc_nlink(&ndip->i_inode);
			drop_nlink(&odip->i_inode);
		}
	}
	mark_inode_dirty(&ndip->i_inode);
	if (odip != ndip)
		mark_inode_dirty(&odip->i_inode);

out_end_trans:
	gfs2_trans_end(sdp);
out_gunlock:
	while (x--) {
		if (gfs2_holder_queued(ghs + x))
			gfs2_glock_dq(ghs + x);
		gfs2_holder_uninit(ghs + x);
	}
out_gunlock_r:
	if (gfs2_holder_initialized(&r_gh))
		gfs2_glock_dq_uninit(&r_gh);
out:
	return error;
}

static int gfs2_rename2(struct inode *odir, struct dentry *odentry,
			struct inode *ndir, struct dentry *ndentry,
			unsigned int flags)
{
	flags &= ~RENAME_NOREPLACE;

	if (flags & ~RENAME_EXCHANGE)
		return -EINVAL;

	if (flags & RENAME_EXCHANGE)
		return gfs2_exchange(odir, odentry, ndir, ndentry, flags);

	return gfs2_rename(odir, odentry, ndir, ndentry);
}

/**
 * gfs2_get_link - Follow a symbolic link
 * @dentry: The dentry of the link
 * @inode: The inode of the link
 * @done: destructor for return value
 *
 * This can handle symlinks of any size.
 *
 * Returns: 0 on success or error code
 */

static const char *gfs2_get_link(struct dentry *dentry,
				 struct inode *inode,
				 struct delayed_call *done)
{
	struct gfs2_inode *ip = GFS2_I(inode);
	struct gfs2_holder i_gh;
	struct buffer_head *dibh;
	unsigned int size;
	char *buf;
	int error;

	if (!dentry)
		return ERR_PTR(-ECHILD);

	gfs2_holder_init(ip->i_gl, LM_ST_SHARED, 0, &i_gh);
	error = gfs2_glock_nq(&i_gh);
	if (error) {
		gfs2_holder_uninit(&i_gh);
		return ERR_PTR(error);
	}

	size = (unsigned int)i_size_read(&ip->i_inode);
	if (size == 0) {
		gfs2_consist_inode(ip);
		buf = ERR_PTR(-EIO);
		goto out;
	}

	error = gfs2_meta_inode_buffer(ip, &dibh);
	if (error) {
		buf = ERR_PTR(error);
		goto out;
	}

	buf = kzalloc(size + 1, GFP_NOFS);
	if (!buf)
		buf = ERR_PTR(-ENOMEM);
	else
		memcpy(buf, dibh->b_data + sizeof(struct gfs2_dinode), size);
	brelse(dibh);
out:
	gfs2_glock_dq_uninit(&i_gh);
	if (!IS_ERR(buf))
		set_delayed_call(done, kfree_link, buf);
	return buf;
}

/**
 * gfs2_permission -
 * @inode: The inode
 * @mask: The mask to be tested
 * @flags: Indicates whether this is an RCU path walk or not
 *
 * This may be called from the VFS directly, or from within GFS2 with the
 * inode locked, so we look to see if the glock is already locked and only
 * lock the glock if its not already been done.
 *
 * Returns: errno
 */

int gfs2_permission(struct inode *inode, int mask)
{
	struct gfs2_inode *ip;
	struct gfs2_holder i_gh;
	int error;

	gfs2_holder_mark_uninitialized(&i_gh);
	ip = GFS2_I(inode);
	if (gfs2_glock_is_locked_by_me(ip->i_gl) == NULL) {
		if (mask & MAY_NOT_BLOCK)
			return -ECHILD;
		error = gfs2_glock_nq_init(ip->i_gl, LM_ST_SHARED, LM_FLAG_ANY, &i_gh);
		if (error)
			return error;
	}

	if ((mask & MAY_WRITE) && IS_IMMUTABLE(inode))
		error = -EPERM;
	else
		error = generic_permission(inode, mask);
	if (gfs2_holder_initialized(&i_gh))
		gfs2_glock_dq_uninit(&i_gh);

	return error;
}

static int __gfs2_setattr_simple(struct inode *inode, struct iattr *attr)
{
	setattr_copy(inode, attr);
	mark_inode_dirty(inode);
	return 0;
}

/**
 * gfs2_setattr_simple -
 * @ip:
 * @attr:
 *
 * Returns: errno
 */

int gfs2_setattr_simple(struct inode *inode, struct iattr *attr)
{
	int error;

	if (current->journal_info)
		return __gfs2_setattr_simple(inode, attr);

	error = gfs2_trans_begin(GFS2_SB(inode), RES_DINODE, 0);
	if (error)
		return error;

	error = __gfs2_setattr_simple(inode, attr);
	gfs2_trans_end(GFS2_SB(inode));
	return error;
}

static int setattr_chown(struct inode *inode, struct iattr *attr)
{
	struct gfs2_inode *ip = GFS2_I(inode);
	struct gfs2_sbd *sdp = GFS2_SB(inode);
	kuid_t ouid, nuid;
	kgid_t ogid, ngid;
	int error;
	struct gfs2_alloc_parms ap;

	ouid = inode->i_uid;
	ogid = inode->i_gid;
	nuid = attr->ia_uid;
	ngid = attr->ia_gid;

	if (!(attr->ia_valid & ATTR_UID) || uid_eq(ouid, nuid))
		ouid = nuid = NO_UID_QUOTA_CHANGE;
	if (!(attr->ia_valid & ATTR_GID) || gid_eq(ogid, ngid))
		ogid = ngid = NO_GID_QUOTA_CHANGE;
	error = gfs2_qa_get(ip);
	if (error)
		return error;

	error = gfs2_rindex_update(sdp);
	if (error)
		goto out;

	error = gfs2_quota_lock(ip, nuid, ngid);
	if (error)
		goto out;

	ap.target = gfs2_get_inode_blocks(&ip->i_inode);

	if (!uid_eq(ouid, NO_UID_QUOTA_CHANGE) ||
	    !gid_eq(ogid, NO_GID_QUOTA_CHANGE)) {
		error = gfs2_quota_check(ip, nuid, ngid, &ap);
		if (error)
			goto out_gunlock_q;
	}

	error = gfs2_trans_begin(sdp, RES_DINODE + 2 * RES_QUOTA, 0);
	if (error)
		goto out_gunlock_q;

	error = gfs2_setattr_simple(inode, attr);
	if (error)
		goto out_end_trans;

	if (!uid_eq(ouid, NO_UID_QUOTA_CHANGE) ||
	    !gid_eq(ogid, NO_GID_QUOTA_CHANGE)) {
		gfs2_quota_change(ip, -(s64)ap.target, ouid, ogid);
		gfs2_quota_change(ip, ap.target, nuid, ngid);
	}

out_end_trans:
	gfs2_trans_end(sdp);
out_gunlock_q:
	gfs2_quota_unlock(ip);
out:
	gfs2_qa_put(ip);
	return error;
}

/**
 * gfs2_setattr - Change attributes on an inode
 * @dentry: The dentry which is changing
 * @attr: The structure describing the change
 *
 * The VFS layer wants to change one or more of an inodes attributes.  Write
 * that change out to disk.
 *
 * Returns: errno
 */

static int gfs2_setattr(struct dentry *dentry, struct iattr *attr)
{
	struct inode *inode = d_inode(dentry);
	struct gfs2_inode *ip = GFS2_I(inode);
	struct gfs2_holder i_gh;
	int error;

	error = gfs2_qa_get(ip);
	if (error)
		return error;

	error = gfs2_glock_nq_init(ip->i_gl, LM_ST_EXCLUSIVE, 0, &i_gh);
	if (error)
		goto out;

	error = -EPERM;
	if (IS_IMMUTABLE(inode) || IS_APPEND(inode))
		goto error;

	error = setattr_prepare(dentry, attr);
	if (error)
		goto error;

	if (attr->ia_valid & ATTR_SIZE)
		error = gfs2_setattr_size(inode, attr->ia_size);
	else if (attr->ia_valid & (ATTR_UID | ATTR_GID))
		error = setattr_chown(inode, attr);
	else {
		error = gfs2_setattr_simple(inode, attr);
		if (!error && attr->ia_valid & ATTR_MODE)
			error = posix_acl_chmod(inode, inode->i_mode);
	}

error:
	if (!error)
		mark_inode_dirty(inode);
	gfs2_glock_dq_uninit(&i_gh);
out:
	gfs2_qa_put(ip);
	return error;
}

/**
 * gfs2_getattr - Read out an inode's attributes
 * @path: Object to query
 * @stat: The inode's stats
 * @request_mask: Mask of STATX_xxx flags indicating the caller's interests
 * @flags: AT_STATX_xxx setting
 *
 * This may be called from the VFS directly, or from within GFS2 with the
 * inode locked, so we look to see if the glock is already locked and only
 * lock the glock if its not already been done. Note that its the NFS
 * readdirplus operation which causes this to be called (from filldir)
 * with the glock already held.
 *
 * Returns: errno
 */

static int gfs2_getattr(const struct path *path, struct kstat *stat,
			u32 request_mask, unsigned int flags)
{
	struct inode *inode = d_inode(path->dentry);
	struct gfs2_inode *ip = GFS2_I(inode);
	struct gfs2_holder gh;
	u32 gfsflags;
	int error;

	gfs2_holder_mark_uninitialized(&gh);
	if (gfs2_glock_is_locked_by_me(ip->i_gl) == NULL) {
		error = gfs2_glock_nq_init(ip->i_gl, LM_ST_SHARED, LM_FLAG_ANY, &gh);
		if (error)
			return error;
	}

	gfsflags = ip->i_diskflags;
	if (gfsflags & GFS2_DIF_APPENDONLY)
		stat->attributes |= STATX_ATTR_APPEND;
	if (gfsflags & GFS2_DIF_IMMUTABLE)
		stat->attributes |= STATX_ATTR_IMMUTABLE;

	stat->attributes_mask |= (STATX_ATTR_APPEND |
				  STATX_ATTR_COMPRESSED |
				  STATX_ATTR_ENCRYPTED |
				  STATX_ATTR_IMMUTABLE |
				  STATX_ATTR_NODUMP);

	generic_fillattr(inode, stat);

	if (gfs2_holder_initialized(&gh))
		gfs2_glock_dq_uninit(&gh);

	return 0;
}

static int gfs2_fiemap(struct inode *inode, struct fiemap_extent_info *fieinfo,
		       u64 start, u64 len)
{
	struct gfs2_inode *ip = GFS2_I(inode);
	struct gfs2_holder gh;
	int ret;

	inode_lock_shared(inode);

	ret = gfs2_glock_nq_init(ip->i_gl, LM_ST_SHARED, 0, &gh);
	if (ret)
		goto out;

	ret = iomap_fiemap(inode, fieinfo, start, len, &gfs2_iomap_ops);

	gfs2_glock_dq_uninit(&gh);

out:
	inode_unlock_shared(inode);
	return ret;
}

loff_t gfs2_seek_data(struct file *file, loff_t offset)
{
	struct inode *inode = file->f_mapping->host;
	struct gfs2_inode *ip = GFS2_I(inode);
	struct gfs2_holder gh;
	loff_t ret;

	inode_lock_shared(inode);
	ret = gfs2_glock_nq_init(ip->i_gl, LM_ST_SHARED, 0, &gh);
	if (!ret)
		ret = iomap_seek_data(inode, offset, &gfs2_iomap_ops);
	gfs2_glock_dq_uninit(&gh);
	inode_unlock_shared(inode);

	if (ret < 0)
		return ret;
	return vfs_setpos(file, ret, inode->i_sb->s_maxbytes);
}

loff_t gfs2_seek_hole(struct file *file, loff_t offset)
{
	struct inode *inode = file->f_mapping->host;
	struct gfs2_inode *ip = GFS2_I(inode);
	struct gfs2_holder gh;
	loff_t ret;

	inode_lock_shared(inode);
	ret = gfs2_glock_nq_init(ip->i_gl, LM_ST_SHARED, 0, &gh);
	if (!ret)
		ret = iomap_seek_hole(inode, offset, &gfs2_iomap_ops);
	gfs2_glock_dq_uninit(&gh);
	inode_unlock_shared(inode);

	if (ret < 0)
		return ret;
	return vfs_setpos(file, ret, inode->i_sb->s_maxbytes);
}

static int gfs2_update_time(struct inode *inode, struct timespec64 *time,
			    int flags)
{
	struct gfs2_inode *ip = GFS2_I(inode);
	struct gfs2_glock *gl = ip->i_gl;
	struct gfs2_holder *gh;
	int error;

	gh = gfs2_glock_is_locked_by_me(gl);
	if (gh && !gfs2_glock_is_held_excl(gl)) {
		gfs2_glock_dq(gh);
		gfs2_holder_reinit(LM_ST_EXCLUSIVE, 0, gh);
		error = gfs2_glock_nq(gh);
		if (error)
			return error;
	}
	return generic_update_time(inode, time, flags);
}

<<<<<<< HEAD
const struct inode_operations gfs2_file_iops = {
=======
static const struct inode_operations gfs2_file_iops = {
>>>>>>> 8a8109f3
	.permission = gfs2_permission,
	.setattr = gfs2_setattr,
	.getattr = gfs2_getattr,
	.listxattr = gfs2_listxattr,
	.fiemap = gfs2_fiemap,
	.get_acl = gfs2_get_acl,
	.set_acl = gfs2_set_acl,
	.update_time = gfs2_update_time,
};

static const struct inode_operations gfs2_dir_iops = {
	.create = gfs2_create,
	.lookup = gfs2_lookup,
	.link = gfs2_link,
	.unlink = gfs2_unlink,
	.symlink = gfs2_symlink,
	.mkdir = gfs2_mkdir,
	.rmdir = gfs2_unlink,
	.mknod = gfs2_mknod,
	.rename = gfs2_rename2,
	.permission = gfs2_permission,
	.setattr = gfs2_setattr,
	.getattr = gfs2_getattr,
	.listxattr = gfs2_listxattr,
	.fiemap = gfs2_fiemap,
	.get_acl = gfs2_get_acl,
	.set_acl = gfs2_set_acl,
	.update_time = gfs2_update_time,
	.atomic_open = gfs2_atomic_open,
};

static const struct inode_operations gfs2_symlink_iops = {
	.get_link = gfs2_get_link,
	.permission = gfs2_permission,
	.setattr = gfs2_setattr,
	.getattr = gfs2_getattr,
	.listxattr = gfs2_listxattr,
	.fiemap = gfs2_fiemap,
};
<|MERGE_RESOLUTION|>--- conflicted
+++ resolved
@@ -750,11 +750,6 @@
 	init_dinode(dip, ip, symname);
 	gfs2_trans_end(sdp);
 
-<<<<<<< HEAD
-	BUG_ON(test_and_set_bit(GLF_INODE_CREATING, &io_gl->gl_flags));
-
-=======
->>>>>>> 8a8109f3
 	error = gfs2_glock_nq_init(io_gl, LM_ST_SHARED, GL_EXACT, &ip->i_iopen_gh);
 	if (error)
 		goto fail_gunlock2;
@@ -808,10 +803,6 @@
 	glock_clear_object(io_gl, ip);
 	gfs2_glock_dq_uninit(&ip->i_iopen_gh);
 fail_gunlock2:
-<<<<<<< HEAD
-	clear_bit(GLF_INODE_CREATING, &io_gl->gl_flags);
-=======
->>>>>>> 8a8109f3
 	glock_clear_object(io_gl, ip);
 	gfs2_glock_put(io_gl);
 fail_free_inode:
@@ -2145,11 +2136,7 @@
 	return generic_update_time(inode, time, flags);
 }
 
-<<<<<<< HEAD
-const struct inode_operations gfs2_file_iops = {
-=======
 static const struct inode_operations gfs2_file_iops = {
->>>>>>> 8a8109f3
 	.permission = gfs2_permission,
 	.setattr = gfs2_setattr,
 	.getattr = gfs2_getattr,
