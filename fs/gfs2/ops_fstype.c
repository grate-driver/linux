// SPDX-License-Identifier: GPL-2.0-only
/*
 * Copyright (C) Sistina Software, Inc.  1997-2003 All rights reserved.
 * Copyright (C) 2004-2008 Red Hat, Inc.  All rights reserved.
 */

#define pr_fmt(fmt) KBUILD_MODNAME ": " fmt

#include <linux/sched.h>
#include <linux/slab.h>
#include <linux/spinlock.h>
#include <linux/completion.h>
#include <linux/buffer_head.h>
#include <linux/blkdev.h>
#include <linux/kthread.h>
#include <linux/export.h>
#include <linux/namei.h>
#include <linux/mount.h>
#include <linux/gfs2_ondisk.h>
#include <linux/quotaops.h>
#include <linux/lockdep.h>
#include <linux/module.h>
#include <linux/backing-dev.h>
#include <linux/fs_parser.h>

#include "gfs2.h"
#include "incore.h"
#include "bmap.h"
#include "glock.h"
#include "glops.h"
#include "inode.h"
#include "recovery.h"
#include "rgrp.h"
#include "super.h"
#include "sys.h"
#include "util.h"
#include "log.h"
#include "quota.h"
#include "dir.h"
#include "meta_io.h"
#include "trace_gfs2.h"
#include "lops.h"

#define DO 0
#define UNDO 1

/**
 * gfs2_tune_init - Fill a gfs2_tune structure with default values
 * @gt: tune
 *
 */

static void gfs2_tune_init(struct gfs2_tune *gt)
{
	spin_lock_init(&gt->gt_spin);

	gt->gt_quota_warn_period = 10;
	gt->gt_quota_scale_num = 1;
	gt->gt_quota_scale_den = 1;
	gt->gt_new_files_jdata = 0;
	gt->gt_max_readahead = BIT(18);
	gt->gt_complain_secs = 10;
}

void free_sbd(struct gfs2_sbd *sdp)
{
	if (sdp->sd_lkstats)
		free_percpu(sdp->sd_lkstats);
	kfree(sdp);
}

static struct gfs2_sbd *init_sbd(struct super_block *sb)
{
	struct gfs2_sbd *sdp;
	struct address_space *mapping;

	sdp = kzalloc(sizeof(struct gfs2_sbd), GFP_KERNEL);
	if (!sdp)
		return NULL;

	sdp->sd_vfs = sb;
	sdp->sd_lkstats = alloc_percpu(struct gfs2_pcpu_lkstats);
	if (!sdp->sd_lkstats)
		goto fail;
	sb->s_fs_info = sdp;

	set_bit(SDF_NOJOURNALID, &sdp->sd_flags);
	gfs2_tune_init(&sdp->sd_tune);

	init_waitqueue_head(&sdp->sd_glock_wait);
	init_waitqueue_head(&sdp->sd_async_glock_wait);
	atomic_set(&sdp->sd_glock_disposal, 0);
	init_completion(&sdp->sd_locking_init);
	init_completion(&sdp->sd_wdack);
	spin_lock_init(&sdp->sd_statfs_spin);

	spin_lock_init(&sdp->sd_rindex_spin);
	sdp->sd_rindex_tree.rb_node = NULL;

	INIT_LIST_HEAD(&sdp->sd_jindex_list);
	spin_lock_init(&sdp->sd_jindex_spin);
	mutex_init(&sdp->sd_jindex_mutex);
	init_completion(&sdp->sd_journal_ready);

	INIT_LIST_HEAD(&sdp->sd_quota_list);
	mutex_init(&sdp->sd_quota_mutex);
	mutex_init(&sdp->sd_quota_sync_mutex);
	init_waitqueue_head(&sdp->sd_quota_wait);
	INIT_LIST_HEAD(&sdp->sd_trunc_list);
	spin_lock_init(&sdp->sd_trunc_lock);
	spin_lock_init(&sdp->sd_bitmap_lock);

	INIT_LIST_HEAD(&sdp->sd_sc_inodes_list);

	mapping = &sdp->sd_aspace;

	address_space_init_once(mapping);
	mapping->a_ops = &gfs2_rgrp_aops;
	mapping->host = sb->s_bdev->bd_inode;
	mapping->flags = 0;
	mapping_set_gfp_mask(mapping, GFP_NOFS);
	mapping->private_data = NULL;
	mapping->writeback_index = 0;

	spin_lock_init(&sdp->sd_log_lock);
	atomic_set(&sdp->sd_log_pinned, 0);
	INIT_LIST_HEAD(&sdp->sd_log_revokes);
	INIT_LIST_HEAD(&sdp->sd_log_ordered);
	spin_lock_init(&sdp->sd_ordered_lock);

	init_waitqueue_head(&sdp->sd_log_waitq);
	init_waitqueue_head(&sdp->sd_logd_waitq);
	spin_lock_init(&sdp->sd_ail_lock);
	INIT_LIST_HEAD(&sdp->sd_ail1_list);
	INIT_LIST_HEAD(&sdp->sd_ail2_list);

	init_rwsem(&sdp->sd_log_flush_lock);
	atomic_set(&sdp->sd_log_in_flight, 0);
	init_waitqueue_head(&sdp->sd_log_flush_wait);
	atomic_set(&sdp->sd_freeze_state, SFS_UNFROZEN);
	mutex_init(&sdp->sd_freeze_mutex);

	return sdp;

fail:
	free_sbd(sdp);
	return NULL;
}

/**
 * gfs2_check_sb - Check superblock
 * @sdp: the filesystem
 * @sb: The superblock
 * @silent: Don't print a message if the check fails
 *
 * Checks the version code of the FS is one that we understand how to
 * read and that the sizes of the various on-disk structures have not
 * changed.
 */

static int gfs2_check_sb(struct gfs2_sbd *sdp, int silent)
{
	struct gfs2_sb_host *sb = &sdp->sd_sb;

	if (sb->sb_magic != GFS2_MAGIC ||
	    sb->sb_type != GFS2_METATYPE_SB) {
		if (!silent)
			pr_warn("not a GFS2 filesystem\n");
		return -EINVAL;
	}

<<<<<<< HEAD
	if (sb->sb_fs_format != GFS2_FORMAT_FS ||
=======
	if (sb->sb_fs_format < GFS2_FS_FORMAT_MIN ||
	    sb->sb_fs_format > GFS2_FS_FORMAT_MAX ||
>>>>>>> f642729d
	    sb->sb_multihost_format != GFS2_FORMAT_MULTI) {
		fs_warn(sdp, "Unknown on-disk format, unable to mount\n");
		return -EINVAL;
	}

	if (sb->sb_bsize < 512 || sb->sb_bsize > PAGE_SIZE ||
	    (sb->sb_bsize & (sb->sb_bsize - 1))) {
<<<<<<< HEAD
		pr_warn("Invalid superblock size\n");
=======
		pr_warn("Invalid block size\n");
>>>>>>> f642729d
		return -EINVAL;
	}

	return 0;
}

static void end_bio_io_page(struct bio *bio)
{
	struct page *page = bio->bi_private;

	if (!bio->bi_status)
		SetPageUptodate(page);
	else
		pr_warn("error %d reading superblock\n", bio->bi_status);
	unlock_page(page);
}

static void gfs2_sb_in(struct gfs2_sbd *sdp, const void *buf)
{
	struct gfs2_sb_host *sb = &sdp->sd_sb;
	struct super_block *s = sdp->sd_vfs;
	const struct gfs2_sb *str = buf;

	sb->sb_magic = be32_to_cpu(str->sb_header.mh_magic);
	sb->sb_type = be32_to_cpu(str->sb_header.mh_type);
	sb->sb_format = be32_to_cpu(str->sb_header.mh_format);
	sb->sb_fs_format = be32_to_cpu(str->sb_fs_format);
	sb->sb_multihost_format = be32_to_cpu(str->sb_multihost_format);
	sb->sb_bsize = be32_to_cpu(str->sb_bsize);
	sb->sb_bsize_shift = be32_to_cpu(str->sb_bsize_shift);
	sb->sb_master_dir.no_addr = be64_to_cpu(str->sb_master_dir.no_addr);
	sb->sb_master_dir.no_formal_ino = be64_to_cpu(str->sb_master_dir.no_formal_ino);
	sb->sb_root_dir.no_addr = be64_to_cpu(str->sb_root_dir.no_addr);
	sb->sb_root_dir.no_formal_ino = be64_to_cpu(str->sb_root_dir.no_formal_ino);

	memcpy(sb->sb_lockproto, str->sb_lockproto, GFS2_LOCKNAME_LEN);
	memcpy(sb->sb_locktable, str->sb_locktable, GFS2_LOCKNAME_LEN);
	memcpy(&s->s_uuid, str->sb_uuid, 16);
}

/**
 * gfs2_read_super - Read the gfs2 super block from disk
 * @sdp: The GFS2 super block
 * @sector: The location of the super block
 * @error: The error code to return
 *
 * This uses the bio functions to read the super block from disk
 * because we want to be 100% sure that we never read cached data.
 * A super block is read twice only during each GFS2 mount and is
 * never written to by the filesystem. The first time its read no
 * locks are held, and the only details which are looked at are those
 * relating to the locking protocol. Once locking is up and working,
 * the sb is read again under the lock to establish the location of
 * the master directory (contains pointers to journals etc) and the
 * root directory.
 *
 * Returns: 0 on success or error
 */

static int gfs2_read_super(struct gfs2_sbd *sdp, sector_t sector, int silent)
{
	struct super_block *sb = sdp->sd_vfs;
	struct gfs2_sb *p;
	struct page *page;
	struct bio *bio;

	page = alloc_page(GFP_NOFS);
	if (unlikely(!page))
		return -ENOMEM;

	ClearPageUptodate(page);
	ClearPageDirty(page);
	lock_page(page);

	bio = bio_alloc(GFP_NOFS, 1);
	bio->bi_iter.bi_sector = sector * (sb->s_blocksize >> 9);
	bio_set_dev(bio, sb->s_bdev);
	bio_add_page(bio, page, PAGE_SIZE, 0);

	bio->bi_end_io = end_bio_io_page;
	bio->bi_private = page;
	bio_set_op_attrs(bio, REQ_OP_READ, REQ_META);
	submit_bio(bio);
	wait_on_page_locked(page);
	bio_put(bio);
	if (!PageUptodate(page)) {
		__free_page(page);
		return -EIO;
	}
	p = kmap(page);
	gfs2_sb_in(sdp, p);
	kunmap(page);
	__free_page(page);
	return gfs2_check_sb(sdp, silent);
}

/**
 * gfs2_read_sb - Read super block
 * @sdp: The GFS2 superblock
 * @silent: Don't print message if mount fails
 *
 */

static int gfs2_read_sb(struct gfs2_sbd *sdp, int silent)
{
	u32 hash_blocks, ind_blocks, leaf_blocks;
	u32 tmp_blocks;
	unsigned int x;
	int error;

	error = gfs2_read_super(sdp, GFS2_SB_ADDR >> sdp->sd_fsb2bb_shift, silent);
	if (error) {
		if (!silent)
			fs_err(sdp, "can't read superblock\n");
		return error;
	}

	sdp->sd_fsb2bb_shift = sdp->sd_sb.sb_bsize_shift -
			       GFS2_BASIC_BLOCK_SHIFT;
	sdp->sd_fsb2bb = BIT(sdp->sd_fsb2bb_shift);
	sdp->sd_diptrs = (sdp->sd_sb.sb_bsize -
			  sizeof(struct gfs2_dinode)) / sizeof(u64);
	sdp->sd_inptrs = (sdp->sd_sb.sb_bsize -
			  sizeof(struct gfs2_meta_header)) / sizeof(u64);
	sdp->sd_ldptrs = (sdp->sd_sb.sb_bsize -
			  sizeof(struct gfs2_log_descriptor)) / sizeof(u64);
	sdp->sd_jbsize = sdp->sd_sb.sb_bsize - sizeof(struct gfs2_meta_header);
	sdp->sd_hash_bsize = sdp->sd_sb.sb_bsize / 2;
	sdp->sd_hash_bsize_shift = sdp->sd_sb.sb_bsize_shift - 1;
	sdp->sd_hash_ptrs = sdp->sd_hash_bsize / sizeof(u64);
	sdp->sd_qc_per_block = (sdp->sd_sb.sb_bsize -
				sizeof(struct gfs2_meta_header)) /
			        sizeof(struct gfs2_quota_change);
	sdp->sd_blocks_per_bitmap = (sdp->sd_sb.sb_bsize -
				     sizeof(struct gfs2_meta_header))
		* GFS2_NBBY; /* not the rgrp bitmap, subsequent bitmaps only */

	/*
	 * We always keep at least one block reserved for revokes in
	 * transactions.  This greatly simplifies allocating additional
	 * revoke blocks.
	 */
	atomic_set(&sdp->sd_log_revokes_available, sdp->sd_ldptrs);

	/* Compute maximum reservation required to add a entry to a directory */

	hash_blocks = DIV_ROUND_UP(sizeof(u64) * BIT(GFS2_DIR_MAX_DEPTH),
			     sdp->sd_jbsize);

	ind_blocks = 0;
	for (tmp_blocks = hash_blocks; tmp_blocks > sdp->sd_diptrs;) {
		tmp_blocks = DIV_ROUND_UP(tmp_blocks, sdp->sd_inptrs);
		ind_blocks += tmp_blocks;
	}

	leaf_blocks = 2 + GFS2_DIR_MAX_DEPTH;

	sdp->sd_max_dirres = hash_blocks + ind_blocks + leaf_blocks;

	sdp->sd_heightsize[0] = sdp->sd_sb.sb_bsize -
				sizeof(struct gfs2_dinode);
	sdp->sd_heightsize[1] = sdp->sd_sb.sb_bsize * sdp->sd_diptrs;
	for (x = 2;; x++) {
		u64 space, d;
		u32 m;

		space = sdp->sd_heightsize[x - 1] * sdp->sd_inptrs;
		d = space;
		m = do_div(d, sdp->sd_inptrs);

		if (d != sdp->sd_heightsize[x - 1] || m)
			break;
		sdp->sd_heightsize[x] = space;
	}
	sdp->sd_max_height = x;
	sdp->sd_heightsize[x] = ~0;
	gfs2_assert(sdp, sdp->sd_max_height <= GFS2_MAX_META_HEIGHT);

	sdp->sd_max_dents_per_leaf = (sdp->sd_sb.sb_bsize -
				      sizeof(struct gfs2_leaf)) /
				     GFS2_MIN_DIRENT_SIZE;
	return 0;
}

static int init_names(struct gfs2_sbd *sdp, int silent)
{
	char *proto, *table;
	int error = 0;

	proto = sdp->sd_args.ar_lockproto;
	table = sdp->sd_args.ar_locktable;

	/*  Try to autodetect  */

	if (!proto[0] || !table[0]) {
		error = gfs2_read_super(sdp, GFS2_SB_ADDR >> sdp->sd_fsb2bb_shift, silent);
		if (error)
			return error;

		if (!proto[0])
			proto = sdp->sd_sb.sb_lockproto;
		if (!table[0])
			table = sdp->sd_sb.sb_locktable;
	}

	if (!table[0])
		table = sdp->sd_vfs->s_id;

	strlcpy(sdp->sd_proto_name, proto, GFS2_FSNAME_LEN);
	strlcpy(sdp->sd_table_name, table, GFS2_FSNAME_LEN);

	table = sdp->sd_table_name;
	while ((table = strchr(table, '/')))
		*table = '_';

	return error;
}

static int init_locking(struct gfs2_sbd *sdp, struct gfs2_holder *mount_gh,
			int undo)
{
	int error = 0;

	if (undo)
		goto fail_trans;

	error = gfs2_glock_nq_num(sdp,
				  GFS2_MOUNT_LOCK, &gfs2_nondisk_glops,
				  LM_ST_EXCLUSIVE, LM_FLAG_NOEXP | GL_NOCACHE,
				  mount_gh);
	if (error) {
		fs_err(sdp, "can't acquire mount glock: %d\n", error);
		goto fail;
	}

	error = gfs2_glock_nq_num(sdp,
				  GFS2_LIVE_LOCK, &gfs2_nondisk_glops,
				  LM_ST_SHARED,
				  LM_FLAG_NOEXP | GL_EXACT,
				  &sdp->sd_live_gh);
	if (error) {
		fs_err(sdp, "can't acquire live glock: %d\n", error);
		goto fail_mount;
	}

	error = gfs2_glock_get(sdp, GFS2_RENAME_LOCK, &gfs2_nondisk_glops,
			       CREATE, &sdp->sd_rename_gl);
	if (error) {
		fs_err(sdp, "can't create rename glock: %d\n", error);
		goto fail_live;
	}

	error = gfs2_glock_get(sdp, GFS2_FREEZE_LOCK, &gfs2_freeze_glops,
			       CREATE, &sdp->sd_freeze_gl);
	if (error) {
		fs_err(sdp, "can't create transaction glock: %d\n", error);
		goto fail_rename;
	}

	return 0;

fail_trans:
	gfs2_glock_put(sdp->sd_freeze_gl);
fail_rename:
	gfs2_glock_put(sdp->sd_rename_gl);
fail_live:
	gfs2_glock_dq_uninit(&sdp->sd_live_gh);
fail_mount:
	gfs2_glock_dq_uninit(mount_gh);
fail:
	return error;
}

static int gfs2_lookup_root(struct super_block *sb, struct dentry **dptr,
			    u64 no_addr, const char *name)
{
	struct gfs2_sbd *sdp = sb->s_fs_info;
	struct dentry *dentry;
	struct inode *inode;

	inode = gfs2_inode_lookup(sb, DT_DIR, no_addr, 0,
				  GFS2_BLKST_FREE /* ignore */);
	if (IS_ERR(inode)) {
		fs_err(sdp, "can't read in %s inode: %ld\n", name, PTR_ERR(inode));
		return PTR_ERR(inode);
	}
	dentry = d_make_root(inode);
	if (!dentry) {
		fs_err(sdp, "can't alloc %s dentry\n", name);
		return -ENOMEM;
	}
	*dptr = dentry;
	return 0;
}

static int init_sb(struct gfs2_sbd *sdp, int silent)
{
	struct super_block *sb = sdp->sd_vfs;
	struct gfs2_holder sb_gh;
	u64 no_addr;
	int ret;

	ret = gfs2_glock_nq_num(sdp, GFS2_SB_LOCK, &gfs2_meta_glops,
				LM_ST_SHARED, 0, &sb_gh);
	if (ret) {
		fs_err(sdp, "can't acquire superblock glock: %d\n", ret);
		return ret;
	}

	ret = gfs2_read_sb(sdp, silent);
	if (ret) {
		fs_err(sdp, "can't read superblock: %d\n", ret);
		goto out;
	}

	switch(sdp->sd_sb.sb_fs_format) {
	case GFS2_FS_FORMAT_MAX:
		sb->s_xattr = gfs2_xattr_handlers_max;
		break;

	case GFS2_FS_FORMAT_MIN:
		sb->s_xattr = gfs2_xattr_handlers_min;
		break;

	default:
		BUG();
	}

	/* Set up the buffer cache and SB for real */
	if (sdp->sd_sb.sb_bsize < bdev_logical_block_size(sb->s_bdev)) {
		ret = -EINVAL;
		fs_err(sdp, "FS block size (%u) is too small for device "
		       "block size (%u)\n",
		       sdp->sd_sb.sb_bsize, bdev_logical_block_size(sb->s_bdev));
		goto out;
	}
	if (sdp->sd_sb.sb_bsize > PAGE_SIZE) {
		ret = -EINVAL;
		fs_err(sdp, "FS block size (%u) is too big for machine "
		       "page size (%u)\n",
		       sdp->sd_sb.sb_bsize, (unsigned int)PAGE_SIZE);
		goto out;
	}
	sb_set_blocksize(sb, sdp->sd_sb.sb_bsize);

	/* Get the root inode */
	no_addr = sdp->sd_sb.sb_root_dir.no_addr;
	ret = gfs2_lookup_root(sb, &sdp->sd_root_dir, no_addr, "root");
	if (ret)
		goto out;

	/* Get the master inode */
	no_addr = sdp->sd_sb.sb_master_dir.no_addr;
	ret = gfs2_lookup_root(sb, &sdp->sd_master_dir, no_addr, "master");
	if (ret) {
		dput(sdp->sd_root_dir);
		goto out;
	}
	sb->s_root = dget(sdp->sd_args.ar_meta ? sdp->sd_master_dir : sdp->sd_root_dir);
out:
	gfs2_glock_dq_uninit(&sb_gh);
	return ret;
}

static void gfs2_others_may_mount(struct gfs2_sbd *sdp)
{
	char *message = "FIRSTMOUNT=Done";
	char *envp[] = { message, NULL };

	fs_info(sdp, "first mount done, others may mount\n");

	if (sdp->sd_lockstruct.ls_ops->lm_first_done)
		sdp->sd_lockstruct.ls_ops->lm_first_done(sdp);

	kobject_uevent_env(&sdp->sd_kobj, KOBJ_CHANGE, envp);
}

/**
 * gfs2_jindex_hold - Grab a lock on the jindex
 * @sdp: The GFS2 superblock
 * @ji_gh: the holder for the jindex glock
 *
 * Returns: errno
 */

static int gfs2_jindex_hold(struct gfs2_sbd *sdp, struct gfs2_holder *ji_gh)
{
	struct gfs2_inode *dip = GFS2_I(sdp->sd_jindex);
	struct qstr name;
	char buf[20];
	struct gfs2_jdesc *jd;
	int error;

	name.name = buf;

	mutex_lock(&sdp->sd_jindex_mutex);

	for (;;) {
		struct gfs2_inode *jip;

		error = gfs2_glock_nq_init(dip->i_gl, LM_ST_SHARED, 0, ji_gh);
		if (error)
			break;

		name.len = sprintf(buf, "journal%u", sdp->sd_journals);
		name.hash = gfs2_disk_hash(name.name, name.len);

		error = gfs2_dir_check(sdp->sd_jindex, &name, NULL);
		if (error == -ENOENT) {
			error = 0;
			break;
		}

		gfs2_glock_dq_uninit(ji_gh);

		if (error)
			break;

		error = -ENOMEM;
		jd = kzalloc(sizeof(struct gfs2_jdesc), GFP_KERNEL);
		if (!jd)
			break;

		INIT_LIST_HEAD(&jd->extent_list);
		INIT_LIST_HEAD(&jd->jd_revoke_list);

		INIT_WORK(&jd->jd_work, gfs2_recover_func);
		jd->jd_inode = gfs2_lookupi(sdp->sd_jindex, &name, 1);
		if (IS_ERR_OR_NULL(jd->jd_inode)) {
			if (!jd->jd_inode)
				error = -ENOENT;
			else
				error = PTR_ERR(jd->jd_inode);
			kfree(jd);
			break;
		}

		spin_lock(&sdp->sd_jindex_spin);
		jd->jd_jid = sdp->sd_journals++;
		jip = GFS2_I(jd->jd_inode);
		jd->jd_no_addr = jip->i_no_addr;
		list_add_tail(&jd->jd_list, &sdp->sd_jindex_list);
		spin_unlock(&sdp->sd_jindex_spin);
	}

	mutex_unlock(&sdp->sd_jindex_mutex);

	return error;
}

/**
 * init_statfs - look up and initialize master and local (per node) statfs inodes
 * @sdp: The GFS2 superblock
 *
 * This should be called after the jindex is initialized in init_journal() and
 * before gfs2_journal_recovery() is called because we need to be able to write
 * to these inodes during recovery.
 *
 * Returns: errno
 */
static int init_statfs(struct gfs2_sbd *sdp)
{
	int error = 0;
	struct inode *master = d_inode(sdp->sd_master_dir);
	struct inode *pn = NULL;
	char buf[30];
	struct gfs2_jdesc *jd;
	struct gfs2_inode *ip;

	sdp->sd_statfs_inode = gfs2_lookup_simple(master, "statfs");
	if (IS_ERR(sdp->sd_statfs_inode)) {
		error = PTR_ERR(sdp->sd_statfs_inode);
		fs_err(sdp, "can't read in statfs inode: %d\n", error);
<<<<<<< HEAD
		goto fail;
	}
=======
		goto out;
	}
	if (sdp->sd_args.ar_spectator)
		goto out;
>>>>>>> f642729d

	pn = gfs2_lookup_simple(master, "per_node");
	if (IS_ERR(pn)) {
		error = PTR_ERR(pn);
		fs_err(sdp, "can't find per_node directory: %d\n", error);
		goto put_statfs;
	}

	/* For each jid, lookup the corresponding local statfs inode in the
	 * per_node metafs directory and save it in the sdp->sd_sc_inodes_list. */
	list_for_each_entry(jd, &sdp->sd_jindex_list, jd_list) {
		struct local_statfs_inode *lsi =
			kmalloc(sizeof(struct local_statfs_inode), GFP_NOFS);
		if (!lsi) {
			error = -ENOMEM;
			goto free_local;
		}
		sprintf(buf, "statfs_change%u", jd->jd_jid);
		lsi->si_sc_inode = gfs2_lookup_simple(pn, buf);
		if (IS_ERR(lsi->si_sc_inode)) {
			error = PTR_ERR(lsi->si_sc_inode);
			fs_err(sdp, "can't find local \"sc\" file#%u: %d\n",
			       jd->jd_jid, error);
			goto free_local;
		}
		lsi->si_jid = jd->jd_jid;
		if (jd->jd_jid == sdp->sd_jdesc->jd_jid)
			sdp->sd_sc_inode = lsi->si_sc_inode;

		list_add_tail(&lsi->si_list, &sdp->sd_sc_inodes_list);
	}

	iput(pn);
	ip = GFS2_I(sdp->sd_sc_inode);
	error = gfs2_glock_nq_init(ip->i_gl, LM_ST_EXCLUSIVE, 0,
				   &sdp->sd_sc_gh);
	if (error) {
		fs_err(sdp, "can't lock local \"sc\" file: %d\n", error);
		goto free_local;
	}
	return 0;

free_local:
	free_local_statfs_inodes(sdp);
	iput(pn);
put_statfs:
	iput(sdp->sd_statfs_inode);
<<<<<<< HEAD
fail:
=======
out:
>>>>>>> f642729d
	return error;
}

/* Uninitialize and free up memory used by the list of statfs inodes */
static void uninit_statfs(struct gfs2_sbd *sdp)
{
<<<<<<< HEAD
	gfs2_glock_dq_uninit(&sdp->sd_sc_gh);
	free_local_statfs_inodes(sdp);
=======
	if (!sdp->sd_args.ar_spectator) {
		gfs2_glock_dq_uninit(&sdp->sd_sc_gh);
		free_local_statfs_inodes(sdp);
	}
>>>>>>> f642729d
	iput(sdp->sd_statfs_inode);
}

static int init_journal(struct gfs2_sbd *sdp, int undo)
{
	struct inode *master = d_inode(sdp->sd_master_dir);
	struct gfs2_holder ji_gh;
	struct gfs2_inode *ip;
	int jindex = 1;
	int error = 0;

	if (undo) {
		jindex = 0;
		goto fail_statfs;
	}

	sdp->sd_jindex = gfs2_lookup_simple(master, "jindex");
	if (IS_ERR(sdp->sd_jindex)) {
		fs_err(sdp, "can't lookup journal index: %d\n", error);
		return PTR_ERR(sdp->sd_jindex);
	}

	/* Load in the journal index special file */

	error = gfs2_jindex_hold(sdp, &ji_gh);
	if (error) {
		fs_err(sdp, "can't read journal index: %d\n", error);
		goto fail;
	}

	error = -EUSERS;
	if (!gfs2_jindex_size(sdp)) {
		fs_err(sdp, "no journals!\n");
		goto fail_jindex;
	}

	atomic_set(&sdp->sd_log_blks_needed, 0);
	if (sdp->sd_args.ar_spectator) {
		sdp->sd_jdesc = gfs2_jdesc_find(sdp, 0);
		atomic_set(&sdp->sd_log_blks_free, sdp->sd_jdesc->jd_blocks);
		atomic_set(&sdp->sd_log_thresh1, 2*sdp->sd_jdesc->jd_blocks/5);
		atomic_set(&sdp->sd_log_thresh2, 4*sdp->sd_jdesc->jd_blocks/5);
	} else {
		if (sdp->sd_lockstruct.ls_jid >= gfs2_jindex_size(sdp)) {
			fs_err(sdp, "can't mount journal #%u\n",
			       sdp->sd_lockstruct.ls_jid);
			fs_err(sdp, "there are only %u journals (0 - %u)\n",
			       gfs2_jindex_size(sdp),
			       gfs2_jindex_size(sdp) - 1);
			goto fail_jindex;
		}
		sdp->sd_jdesc = gfs2_jdesc_find(sdp, sdp->sd_lockstruct.ls_jid);

		error = gfs2_glock_nq_num(sdp, sdp->sd_lockstruct.ls_jid,
					  &gfs2_journal_glops,
					  LM_ST_EXCLUSIVE,
					  LM_FLAG_NOEXP | GL_NOCACHE,
					  &sdp->sd_journal_gh);
		if (error) {
			fs_err(sdp, "can't acquire journal glock: %d\n", error);
			goto fail_jindex;
		}

		ip = GFS2_I(sdp->sd_jdesc->jd_inode);
		sdp->sd_jinode_gl = ip->i_gl;
		error = gfs2_glock_nq_init(ip->i_gl, LM_ST_SHARED,
					   LM_FLAG_NOEXP | GL_EXACT | GL_NOCACHE,
					   &sdp->sd_jinode_gh);
		if (error) {
			fs_err(sdp, "can't acquire journal inode glock: %d\n",
			       error);
			goto fail_journal_gh;
		}

		error = gfs2_jdesc_check(sdp->sd_jdesc);
		if (error) {
			fs_err(sdp, "my journal (%u) is bad: %d\n",
			       sdp->sd_jdesc->jd_jid, error);
			goto fail_jinode_gh;
		}
		atomic_set(&sdp->sd_log_blks_free, sdp->sd_jdesc->jd_blocks);
		atomic_set(&sdp->sd_log_thresh1, 2*sdp->sd_jdesc->jd_blocks/5);
		atomic_set(&sdp->sd_log_thresh2, 4*sdp->sd_jdesc->jd_blocks/5);

		/* Map the extents for this journal's blocks */
		gfs2_map_journal_extents(sdp, sdp->sd_jdesc);
	}
	trace_gfs2_log_blocks(sdp, atomic_read(&sdp->sd_log_blks_free));

	/* Lookup statfs inodes here so journal recovery can use them. */
	error = init_statfs(sdp);
	if (error)
		goto fail_jinode_gh;

	if (sdp->sd_lockstruct.ls_first) {
		unsigned int x;
		for (x = 0; x < sdp->sd_journals; x++) {
			struct gfs2_jdesc *jd = gfs2_jdesc_find(sdp, x);

			if (sdp->sd_args.ar_spectator) {
				error = check_journal_clean(sdp, jd, true);
				if (error)
					goto fail_statfs;
				continue;
			}
			error = gfs2_recover_journal(jd, true);
			if (error) {
				fs_err(sdp, "error recovering journal %u: %d\n",
				       x, error);
				goto fail_statfs;
			}
		}

		gfs2_others_may_mount(sdp);
	} else if (!sdp->sd_args.ar_spectator) {
		error = gfs2_recover_journal(sdp->sd_jdesc, true);
		if (error) {
			fs_err(sdp, "error recovering my journal: %d\n", error);
			goto fail_statfs;
		}
	}

	sdp->sd_log_idle = 1;
	set_bit(SDF_JOURNAL_CHECKED, &sdp->sd_flags);
	gfs2_glock_dq_uninit(&ji_gh);
	jindex = 0;
	INIT_WORK(&sdp->sd_freeze_work, gfs2_freeze_func);
	return 0;

fail_statfs:
	uninit_statfs(sdp);
fail_jinode_gh:
	/* A withdraw may have done dq/uninit so now we need to check it */
	if (!sdp->sd_args.ar_spectator &&
	    gfs2_holder_initialized(&sdp->sd_jinode_gh))
		gfs2_glock_dq_uninit(&sdp->sd_jinode_gh);
fail_journal_gh:
	if (!sdp->sd_args.ar_spectator &&
	    gfs2_holder_initialized(&sdp->sd_journal_gh))
		gfs2_glock_dq_uninit(&sdp->sd_journal_gh);
fail_jindex:
	gfs2_jindex_free(sdp);
	if (jindex)
		gfs2_glock_dq_uninit(&ji_gh);
fail:
	iput(sdp->sd_jindex);
	return error;
}

static struct lock_class_key gfs2_quota_imutex_key;

static int init_inodes(struct gfs2_sbd *sdp, int undo)
{
	int error = 0;
	struct inode *master = d_inode(sdp->sd_master_dir);

	if (undo)
		goto fail_qinode;

	error = init_journal(sdp, undo);
	complete_all(&sdp->sd_journal_ready);
	if (error)
		goto fail;

	/* Read in the resource index inode */
	sdp->sd_rindex = gfs2_lookup_simple(master, "rindex");
	if (IS_ERR(sdp->sd_rindex)) {
		error = PTR_ERR(sdp->sd_rindex);
		fs_err(sdp, "can't get resource index inode: %d\n", error);
		goto fail_journal;
	}
	sdp->sd_rindex_uptodate = 0;

	/* Read in the quota inode */
	sdp->sd_quota_inode = gfs2_lookup_simple(master, "quota");
	if (IS_ERR(sdp->sd_quota_inode)) {
		error = PTR_ERR(sdp->sd_quota_inode);
		fs_err(sdp, "can't get quota file inode: %d\n", error);
		goto fail_rindex;
	}
	/*
	 * i_rwsem on quota files is special. Since this inode is hidden system
	 * file, we are safe to define locking ourselves.
	 */
	lockdep_set_class(&sdp->sd_quota_inode->i_rwsem,
			  &gfs2_quota_imutex_key);

	error = gfs2_rindex_update(sdp);
	if (error)
		goto fail_qinode;

	return 0;

fail_qinode:
	iput(sdp->sd_quota_inode);
fail_rindex:
	gfs2_clear_rgrpd(sdp);
	iput(sdp->sd_rindex);
fail_journal:
	init_journal(sdp, UNDO);
fail:
	return error;
}

static int init_per_node(struct gfs2_sbd *sdp, int undo)
{
	struct inode *pn = NULL;
	char buf[30];
	int error = 0;
	struct gfs2_inode *ip;
	struct inode *master = d_inode(sdp->sd_master_dir);

	if (sdp->sd_args.ar_spectator)
		return 0;

	if (undo)
		goto fail_qc_gh;

	pn = gfs2_lookup_simple(master, "per_node");
	if (IS_ERR(pn)) {
		error = PTR_ERR(pn);
		fs_err(sdp, "can't find per_node directory: %d\n", error);
		return error;
	}

	sprintf(buf, "quota_change%u", sdp->sd_jdesc->jd_jid);
	sdp->sd_qc_inode = gfs2_lookup_simple(pn, buf);
	if (IS_ERR(sdp->sd_qc_inode)) {
		error = PTR_ERR(sdp->sd_qc_inode);
		fs_err(sdp, "can't find local \"qc\" file: %d\n", error);
		goto fail_ut_i;
	}

	iput(pn);
	pn = NULL;

	ip = GFS2_I(sdp->sd_qc_inode);
	error = gfs2_glock_nq_init(ip->i_gl, LM_ST_EXCLUSIVE, 0,
				   &sdp->sd_qc_gh);
	if (error) {
		fs_err(sdp, "can't lock local \"qc\" file: %d\n", error);
		goto fail_qc_i;
	}

	return 0;

fail_qc_gh:
	gfs2_glock_dq_uninit(&sdp->sd_qc_gh);
fail_qc_i:
	iput(sdp->sd_qc_inode);
fail_ut_i:
	iput(pn);
	return error;
}

static const match_table_t nolock_tokens = {
	{ Opt_jid, "jid=%d", },
	{ Opt_err, NULL },
};

static const struct lm_lockops nolock_ops = {
	.lm_proto_name = "lock_nolock",
	.lm_put_lock = gfs2_glock_free,
	.lm_tokens = &nolock_tokens,
};

/**
 * gfs2_lm_mount - mount a locking protocol
 * @sdp: the filesystem
 * @args: mount arguments
 * @silent: if 1, don't complain if the FS isn't a GFS2 fs
 *
 * Returns: errno
 */

static int gfs2_lm_mount(struct gfs2_sbd *sdp, int silent)
{
	const struct lm_lockops *lm;
	struct lm_lockstruct *ls = &sdp->sd_lockstruct;
	struct gfs2_args *args = &sdp->sd_args;
	const char *proto = sdp->sd_proto_name;
	const char *table = sdp->sd_table_name;
	char *o, *options;
	int ret;

	if (!strcmp("lock_nolock", proto)) {
		lm = &nolock_ops;
		sdp->sd_args.ar_localflocks = 1;
#ifdef CONFIG_GFS2_FS_LOCKING_DLM
	} else if (!strcmp("lock_dlm", proto)) {
		lm = &gfs2_dlm_ops;
#endif
	} else {
		pr_info("can't find protocol %s\n", proto);
		return -ENOENT;
	}

	fs_info(sdp, "Trying to join cluster \"%s\", \"%s\"\n", proto, table);

	ls->ls_ops = lm;
	ls->ls_first = 1;

	for (options = args->ar_hostdata; (o = strsep(&options, ":")); ) {
		substring_t tmp[MAX_OPT_ARGS];
		int token, option;

		if (!o || !*o)
			continue;

		token = match_token(o, *lm->lm_tokens, tmp);
		switch (token) {
		case Opt_jid:
			ret = match_int(&tmp[0], &option);
			if (ret || option < 0) 
				goto hostdata_error;
			if (test_and_clear_bit(SDF_NOJOURNALID, &sdp->sd_flags))
				ls->ls_jid = option;
			break;
		case Opt_id:
		case Opt_nodir:
			/* Obsolete, but left for backward compat purposes */
			break;
		case Opt_first:
			ret = match_int(&tmp[0], &option);
			if (ret || (option != 0 && option != 1))
				goto hostdata_error;
			ls->ls_first = option;
			break;
		case Opt_err:
		default:
hostdata_error:
			fs_info(sdp, "unknown hostdata (%s)\n", o);
			return -EINVAL;
		}
	}

	if (lm->lm_mount == NULL) {
		fs_info(sdp, "Now mounting FS (format %u)...\n", sdp->sd_sb.sb_fs_format);
		complete_all(&sdp->sd_locking_init);
		return 0;
	}
	ret = lm->lm_mount(sdp, table);
	if (ret == 0)
		fs_info(sdp, "Joined cluster. Now mounting FS (format %u)...\n",
		        sdp->sd_sb.sb_fs_format);
	complete_all(&sdp->sd_locking_init);
	return ret;
}

void gfs2_lm_unmount(struct gfs2_sbd *sdp)
{
	const struct lm_lockops *lm = sdp->sd_lockstruct.ls_ops;
	if (likely(!gfs2_withdrawn(sdp)) && lm->lm_unmount)
		lm->lm_unmount(sdp);
}

static int wait_on_journal(struct gfs2_sbd *sdp)
{
	if (sdp->sd_lockstruct.ls_ops->lm_mount == NULL)
		return 0;

	return wait_on_bit(&sdp->sd_flags, SDF_NOJOURNALID, TASK_INTERRUPTIBLE)
		? -EINTR : 0;
}

void gfs2_online_uevent(struct gfs2_sbd *sdp)
{
	struct super_block *sb = sdp->sd_vfs;
	char ro[20];
	char spectator[20];
	char *envp[] = { ro, spectator, NULL };
	sprintf(ro, "RDONLY=%d", sb_rdonly(sb));
	sprintf(spectator, "SPECTATOR=%d", sdp->sd_args.ar_spectator ? 1 : 0);
	kobject_uevent_env(&sdp->sd_kobj, KOBJ_ONLINE, envp);
}

/**
 * gfs2_fill_super - Read in superblock
 * @sb: The VFS superblock
 * @args: Mount options
 * @silent: Don't complain if it's not a GFS2 filesystem
 *
 * Returns: -errno
 */
static int gfs2_fill_super(struct super_block *sb, struct fs_context *fc)
{
	struct gfs2_args *args = fc->fs_private;
	int silent = fc->sb_flags & SB_SILENT;
	struct gfs2_sbd *sdp;
	struct gfs2_holder mount_gh;
	struct gfs2_holder freeze_gh;
	int error;

	sdp = init_sbd(sb);
	if (!sdp) {
		pr_warn("can't alloc struct gfs2_sbd\n");
		return -ENOMEM;
	}
	sdp->sd_args = *args;

	if (sdp->sd_args.ar_spectator) {
                sb->s_flags |= SB_RDONLY;
		set_bit(SDF_RORECOVERY, &sdp->sd_flags);
	}
	if (sdp->sd_args.ar_posix_acl)
		sb->s_flags |= SB_POSIXACL;
	if (sdp->sd_args.ar_nobarrier)
		set_bit(SDF_NOBARRIERS, &sdp->sd_flags);

	sb->s_flags |= SB_NOSEC;
	sb->s_magic = GFS2_MAGIC;
	sb->s_op = &gfs2_super_ops;
	sb->s_d_op = &gfs2_dops;
	sb->s_export_op = &gfs2_export_ops;
	sb->s_qcop = &gfs2_quotactl_ops;
	sb->s_quota_types = QTYPE_MASK_USR | QTYPE_MASK_GRP;
	sb_dqopt(sb)->flags |= DQUOT_QUOTA_SYS_FILE;
	sb->s_time_gran = 1;
	sb->s_maxbytes = MAX_LFS_FILESIZE;

	/* Set up the buffer cache and fill in some fake block size values
	   to allow us to read-in the on-disk superblock. */
	sdp->sd_sb.sb_bsize = sb_min_blocksize(sb, GFS2_BASIC_BLOCK);
	sdp->sd_sb.sb_bsize_shift = sb->s_blocksize_bits;
	sdp->sd_fsb2bb_shift = sdp->sd_sb.sb_bsize_shift -
                               GFS2_BASIC_BLOCK_SHIFT;
	sdp->sd_fsb2bb = BIT(sdp->sd_fsb2bb_shift);

	sdp->sd_tune.gt_logd_secs = sdp->sd_args.ar_commit;
	sdp->sd_tune.gt_quota_quantum = sdp->sd_args.ar_quota_quantum;
	if (sdp->sd_args.ar_statfs_quantum) {
		sdp->sd_tune.gt_statfs_slow = 0;
		sdp->sd_tune.gt_statfs_quantum = sdp->sd_args.ar_statfs_quantum;
	} else {
		sdp->sd_tune.gt_statfs_slow = 1;
		sdp->sd_tune.gt_statfs_quantum = 30;
	}

	error = init_names(sdp, silent);
	if (error)
		goto fail_free;

	snprintf(sdp->sd_fsname, sizeof(sdp->sd_fsname), "%s", sdp->sd_table_name);

	error = gfs2_sys_fs_add(sdp);
	if (error)
		goto fail_free;

	gfs2_create_debugfs_file(sdp);

	error = gfs2_lm_mount(sdp, silent);
	if (error)
		goto fail_debug;

	error = init_locking(sdp, &mount_gh, DO);
	if (error)
		goto fail_lm;

	error = init_sb(sdp, silent);
	if (error)
		goto fail_locking;

	/* Turn rgrplvb on by default if fs format is recent enough */
	if (!sdp->sd_args.ar_got_rgrplvb && sdp->sd_sb.sb_fs_format > 1801)
		sdp->sd_args.ar_rgrplvb = 1;

	error = wait_on_journal(sdp);
	if (error)
		goto fail_sb;

	/*
	 * If user space has failed to join the cluster or some similar
	 * failure has occurred, then the journal id will contain a
	 * negative (error) number. This will then be returned to the
	 * caller (of the mount syscall). We do this even for spectator
	 * mounts (which just write a jid of 0 to indicate "ok" even though
	 * the jid is unused in the spectator case)
	 */
	if (sdp->sd_lockstruct.ls_jid < 0) {
		error = sdp->sd_lockstruct.ls_jid;
		sdp->sd_lockstruct.ls_jid = 0;
		goto fail_sb;
	}

	if (sdp->sd_args.ar_spectator)
		snprintf(sdp->sd_fsname, sizeof(sdp->sd_fsname), "%s.s",
			 sdp->sd_table_name);
	else
		snprintf(sdp->sd_fsname, sizeof(sdp->sd_fsname), "%s.%u",
			 sdp->sd_table_name, sdp->sd_lockstruct.ls_jid);

	error = init_inodes(sdp, DO);
	if (error)
		goto fail_sb;

	error = init_per_node(sdp, DO);
	if (error)
		goto fail_inodes;

	error = gfs2_statfs_init(sdp);
	if (error) {
		fs_err(sdp, "can't initialize statfs subsystem: %d\n", error);
		goto fail_per_node;
	}

	error = gfs2_freeze_lock(sdp, &freeze_gh, 0);
	if (error)
		goto fail_per_node;

	if (!sb_rdonly(sb))
		error = gfs2_make_fs_rw(sdp);

	gfs2_freeze_unlock(&freeze_gh);
	if (error) {
		fs_err(sdp, "can't make FS RW: %d\n", error);
		goto fail_per_node;
	}
	gfs2_glock_dq_uninit(&mount_gh);
	gfs2_online_uevent(sdp);
	return 0;

fail_per_node:
	init_per_node(sdp, UNDO);
fail_inodes:
	init_inodes(sdp, UNDO);
fail_sb:
	if (sdp->sd_root_dir)
		dput(sdp->sd_root_dir);
	if (sdp->sd_master_dir)
		dput(sdp->sd_master_dir);
	if (sb->s_root)
		dput(sb->s_root);
	sb->s_root = NULL;
fail_locking:
	init_locking(sdp, &mount_gh, UNDO);
fail_lm:
	complete_all(&sdp->sd_journal_ready);
	gfs2_gl_hash_clear(sdp);
	gfs2_lm_unmount(sdp);
fail_debug:
	gfs2_delete_debugfs_file(sdp);
	gfs2_sys_fs_del(sdp);
fail_free:
	free_sbd(sdp);
	sb->s_fs_info = NULL;
	return error;
}

/**
 * gfs2_get_tree - Get the GFS2 superblock and root directory
 * @fc: The filesystem context
 *
 * Returns: 0 or -errno on error
 */
static int gfs2_get_tree(struct fs_context *fc)
{
	struct gfs2_args *args = fc->fs_private;
	struct gfs2_sbd *sdp;
	int error;

	error = get_tree_bdev(fc, gfs2_fill_super);
	if (error)
		return error;

	sdp = fc->root->d_sb->s_fs_info;
	dput(fc->root);
	if (args->ar_meta)
		fc->root = dget(sdp->sd_master_dir);
	else
		fc->root = dget(sdp->sd_root_dir);
	return 0;
}

static void gfs2_fc_free(struct fs_context *fc)
{
	struct gfs2_args *args = fc->fs_private;

	kfree(args);
}

enum gfs2_param {
	Opt_lockproto,
	Opt_locktable,
	Opt_hostdata,
	Opt_spectator,
	Opt_ignore_local_fs,
	Opt_localflocks,
	Opt_localcaching,
	Opt_debug,
	Opt_upgrade,
	Opt_acl,
	Opt_quota,
	Opt_quota_flag,
	Opt_suiddir,
	Opt_data,
	Opt_meta,
	Opt_discard,
	Opt_commit,
	Opt_errors,
	Opt_statfs_quantum,
	Opt_statfs_percent,
	Opt_quota_quantum,
	Opt_barrier,
	Opt_rgrplvb,
	Opt_loccookie,
};

static const struct constant_table gfs2_param_quota[] = {
	{"off",        GFS2_QUOTA_OFF},
	{"account",    GFS2_QUOTA_ACCOUNT},
	{"on",         GFS2_QUOTA_ON},
	{}
};

enum opt_data {
	Opt_data_writeback = GFS2_DATA_WRITEBACK,
	Opt_data_ordered   = GFS2_DATA_ORDERED,
};

static const struct constant_table gfs2_param_data[] = {
	{"writeback",  Opt_data_writeback },
	{"ordered",    Opt_data_ordered },
	{}
};

enum opt_errors {
	Opt_errors_withdraw = GFS2_ERRORS_WITHDRAW,
	Opt_errors_panic    = GFS2_ERRORS_PANIC,
};

static const struct constant_table gfs2_param_errors[] = {
	{"withdraw",   Opt_errors_withdraw },
	{"panic",      Opt_errors_panic },
	{}
};

static const struct fs_parameter_spec gfs2_fs_parameters[] = {
	fsparam_string ("lockproto",          Opt_lockproto),
	fsparam_string ("locktable",          Opt_locktable),
	fsparam_string ("hostdata",           Opt_hostdata),
	fsparam_flag   ("spectator",          Opt_spectator),
	fsparam_flag   ("norecovery",         Opt_spectator),
	fsparam_flag   ("ignore_local_fs",    Opt_ignore_local_fs),
	fsparam_flag   ("localflocks",        Opt_localflocks),
	fsparam_flag   ("localcaching",       Opt_localcaching),
	fsparam_flag_no("debug",              Opt_debug),
	fsparam_flag   ("upgrade",            Opt_upgrade),
	fsparam_flag_no("acl",                Opt_acl),
	fsparam_flag_no("suiddir",            Opt_suiddir),
	fsparam_enum   ("data",               Opt_data, gfs2_param_data),
	fsparam_flag   ("meta",               Opt_meta),
	fsparam_flag_no("discard",            Opt_discard),
	fsparam_s32    ("commit",             Opt_commit),
	fsparam_enum   ("errors",             Opt_errors, gfs2_param_errors),
	fsparam_s32    ("statfs_quantum",     Opt_statfs_quantum),
	fsparam_s32    ("statfs_percent",     Opt_statfs_percent),
	fsparam_s32    ("quota_quantum",      Opt_quota_quantum),
	fsparam_flag_no("barrier",            Opt_barrier),
	fsparam_flag_no("rgrplvb",            Opt_rgrplvb),
	fsparam_flag_no("loccookie",          Opt_loccookie),
	/* quota can be a flag or an enum so it gets special treatment */
	fsparam_flag_no("quota",	      Opt_quota_flag),
	fsparam_enum("quota",		      Opt_quota, gfs2_param_quota),
	{}
};

/* Parse a single mount parameter */
static int gfs2_parse_param(struct fs_context *fc, struct fs_parameter *param)
{
	struct gfs2_args *args = fc->fs_private;
	struct fs_parse_result result;
	int o;

	o = fs_parse(fc, gfs2_fs_parameters, param, &result);
	if (o < 0)
		return o;

	switch (o) {
	case Opt_lockproto:
		strlcpy(args->ar_lockproto, param->string, GFS2_LOCKNAME_LEN);
		break;
	case Opt_locktable:
		strlcpy(args->ar_locktable, param->string, GFS2_LOCKNAME_LEN);
		break;
	case Opt_hostdata:
		strlcpy(args->ar_hostdata, param->string, GFS2_LOCKNAME_LEN);
		break;
	case Opt_spectator:
		args->ar_spectator = 1;
		break;
	case Opt_ignore_local_fs:
		/* Retained for backwards compat only */
		break;
	case Opt_localflocks:
		args->ar_localflocks = 1;
		break;
	case Opt_localcaching:
		/* Retained for backwards compat only */
		break;
	case Opt_debug:
		if (result.boolean && args->ar_errors == GFS2_ERRORS_PANIC)
			return invalfc(fc, "-o debug and -o errors=panic are mutually exclusive");
		args->ar_debug = result.boolean;
		break;
	case Opt_upgrade:
		/* Retained for backwards compat only */
		break;
	case Opt_acl:
		args->ar_posix_acl = result.boolean;
		break;
	case Opt_quota_flag:
		args->ar_quota = result.negated ? GFS2_QUOTA_OFF : GFS2_QUOTA_ON;
		break;
	case Opt_quota:
		args->ar_quota = result.int_32;
		break;
	case Opt_suiddir:
		args->ar_suiddir = result.boolean;
		break;
	case Opt_data:
		/* The uint_32 result maps directly to GFS2_DATA_* */
		args->ar_data = result.uint_32;
		break;
	case Opt_meta:
		args->ar_meta = 1;
		break;
	case Opt_discard:
		args->ar_discard = result.boolean;
		break;
	case Opt_commit:
		if (result.int_32 <= 0)
			return invalfc(fc, "commit mount option requires a positive numeric argument");
		args->ar_commit = result.int_32;
		break;
	case Opt_statfs_quantum:
		if (result.int_32 < 0)
			return invalfc(fc, "statfs_quantum mount option requires a non-negative numeric argument");
		args->ar_statfs_quantum = result.int_32;
		break;
	case Opt_quota_quantum:
		if (result.int_32 <= 0)
			return invalfc(fc, "quota_quantum mount option requires a positive numeric argument");
		args->ar_quota_quantum = result.int_32;
		break;
	case Opt_statfs_percent:
		if (result.int_32 < 0 || result.int_32 > 100)
			return invalfc(fc, "statfs_percent mount option requires a numeric argument between 0 and 100");
		args->ar_statfs_percent = result.int_32;
		break;
	case Opt_errors:
		if (args->ar_debug && result.uint_32 == GFS2_ERRORS_PANIC)
			return invalfc(fc, "-o debug and -o errors=panic are mutually exclusive");
		args->ar_errors = result.uint_32;
		break;
	case Opt_barrier:
		args->ar_nobarrier = result.boolean;
		break;
	case Opt_rgrplvb:
		args->ar_rgrplvb = result.boolean;
		args->ar_got_rgrplvb = 1;
		break;
	case Opt_loccookie:
		args->ar_loccookie = result.boolean;
		break;
	default:
		return invalfc(fc, "invalid mount option: %s", param->key);
	}
	return 0;
}

static int gfs2_reconfigure(struct fs_context *fc)
{
	struct super_block *sb = fc->root->d_sb;
	struct gfs2_sbd *sdp = sb->s_fs_info;
	struct gfs2_args *oldargs = &sdp->sd_args;
	struct gfs2_args *newargs = fc->fs_private;
	struct gfs2_tune *gt = &sdp->sd_tune;
	int error = 0;

	sync_filesystem(sb);

	spin_lock(&gt->gt_spin);
	oldargs->ar_commit = gt->gt_logd_secs;
	oldargs->ar_quota_quantum = gt->gt_quota_quantum;
	if (gt->gt_statfs_slow)
		oldargs->ar_statfs_quantum = 0;
	else
		oldargs->ar_statfs_quantum = gt->gt_statfs_quantum;
	spin_unlock(&gt->gt_spin);

	if (strcmp(newargs->ar_lockproto, oldargs->ar_lockproto)) {
		errorfc(fc, "reconfiguration of locking protocol not allowed");
		return -EINVAL;
	}
	if (strcmp(newargs->ar_locktable, oldargs->ar_locktable)) {
		errorfc(fc, "reconfiguration of lock table not allowed");
		return -EINVAL;
	}
	if (strcmp(newargs->ar_hostdata, oldargs->ar_hostdata)) {
		errorfc(fc, "reconfiguration of host data not allowed");
		return -EINVAL;
	}
	if (newargs->ar_spectator != oldargs->ar_spectator) {
		errorfc(fc, "reconfiguration of spectator mode not allowed");
		return -EINVAL;
	}
	if (newargs->ar_localflocks != oldargs->ar_localflocks) {
		errorfc(fc, "reconfiguration of localflocks not allowed");
		return -EINVAL;
	}
	if (newargs->ar_meta != oldargs->ar_meta) {
		errorfc(fc, "switching between gfs2 and gfs2meta not allowed");
		return -EINVAL;
	}
	if (oldargs->ar_spectator)
		fc->sb_flags |= SB_RDONLY;

	if ((sb->s_flags ^ fc->sb_flags) & SB_RDONLY) {
		struct gfs2_holder freeze_gh;

		error = gfs2_freeze_lock(sdp, &freeze_gh, 0);
		if (error)
			return -EINVAL;

		if (fc->sb_flags & SB_RDONLY) {
			gfs2_make_fs_ro(sdp);
		} else {
			error = gfs2_make_fs_rw(sdp);
			if (error)
				errorfc(fc, "unable to remount read-write");
		}
		gfs2_freeze_unlock(&freeze_gh);
	}
	sdp->sd_args = *newargs;

	if (sdp->sd_args.ar_posix_acl)
		sb->s_flags |= SB_POSIXACL;
	else
		sb->s_flags &= ~SB_POSIXACL;
	if (sdp->sd_args.ar_nobarrier)
		set_bit(SDF_NOBARRIERS, &sdp->sd_flags);
	else
		clear_bit(SDF_NOBARRIERS, &sdp->sd_flags);
	spin_lock(&gt->gt_spin);
	gt->gt_logd_secs = newargs->ar_commit;
	gt->gt_quota_quantum = newargs->ar_quota_quantum;
	if (newargs->ar_statfs_quantum) {
		gt->gt_statfs_slow = 0;
		gt->gt_statfs_quantum = newargs->ar_statfs_quantum;
	}
	else {
		gt->gt_statfs_slow = 1;
		gt->gt_statfs_quantum = 30;
	}
	spin_unlock(&gt->gt_spin);

	gfs2_online_uevent(sdp);
	return error;
}

static const struct fs_context_operations gfs2_context_ops = {
	.free        = gfs2_fc_free,
	.parse_param = gfs2_parse_param,
	.get_tree    = gfs2_get_tree,
	.reconfigure = gfs2_reconfigure,
};

/* Set up the filesystem mount context */
static int gfs2_init_fs_context(struct fs_context *fc)
{
	struct gfs2_args *args;

	args = kmalloc(sizeof(*args), GFP_KERNEL);
	if (args == NULL)
		return -ENOMEM;

	if (fc->purpose == FS_CONTEXT_FOR_RECONFIGURE) {
		struct gfs2_sbd *sdp = fc->root->d_sb->s_fs_info;

		*args = sdp->sd_args;
	} else {
		memset(args, 0, sizeof(*args));
		args->ar_quota = GFS2_QUOTA_DEFAULT;
		args->ar_data = GFS2_DATA_DEFAULT;
		args->ar_commit = 30;
		args->ar_statfs_quantum = 30;
		args->ar_quota_quantum = 60;
		args->ar_errors = GFS2_ERRORS_DEFAULT;
	}
	fc->fs_private = args;
	fc->ops = &gfs2_context_ops;
	return 0;
}

static int set_meta_super(struct super_block *s, struct fs_context *fc)
{
	return -EINVAL;
}

static int test_meta_super(struct super_block *s, struct fs_context *fc)
{
	return (fc->sget_key == s->s_bdev);
}

static int gfs2_meta_get_tree(struct fs_context *fc)
{
	struct super_block *s;
	struct gfs2_sbd *sdp;
	struct path path;
	int error;

	if (!fc->source || !*fc->source)
		return -EINVAL;

	error = kern_path(fc->source, LOOKUP_FOLLOW, &path);
	if (error) {
		pr_warn("path_lookup on %s returned error %d\n",
		        fc->source, error);
		return error;
	}
	fc->fs_type = &gfs2_fs_type;
	fc->sget_key = path.dentry->d_sb->s_bdev;
	s = sget_fc(fc, test_meta_super, set_meta_super);
	path_put(&path);
	if (IS_ERR(s)) {
		pr_warn("gfs2 mount does not exist\n");
		return PTR_ERR(s);
	}
	if ((fc->sb_flags ^ s->s_flags) & SB_RDONLY) {
		deactivate_locked_super(s);
		return -EBUSY;
	}
	sdp = s->s_fs_info;
	fc->root = dget(sdp->sd_master_dir);
	return 0;
}

static const struct fs_context_operations gfs2_meta_context_ops = {
	.free        = gfs2_fc_free,
	.get_tree    = gfs2_meta_get_tree,
};

static int gfs2_meta_init_fs_context(struct fs_context *fc)
{
	int ret = gfs2_init_fs_context(fc);

	if (ret)
		return ret;

	fc->ops = &gfs2_meta_context_ops;
	return 0;
}

static void gfs2_kill_sb(struct super_block *sb)
{
	struct gfs2_sbd *sdp = sb->s_fs_info;

	if (sdp == NULL) {
		kill_block_super(sb);
		return;
	}

	gfs2_log_flush(sdp, NULL, GFS2_LOG_HEAD_FLUSH_SYNC | GFS2_LFC_KILL_SB);
	dput(sdp->sd_root_dir);
	dput(sdp->sd_master_dir);
	sdp->sd_root_dir = NULL;
	sdp->sd_master_dir = NULL;
	shrink_dcache_sb(sb);
	kill_block_super(sb);
}

struct file_system_type gfs2_fs_type = {
	.name = "gfs2",
	.fs_flags = FS_REQUIRES_DEV,
	.init_fs_context = gfs2_init_fs_context,
	.parameters = gfs2_fs_parameters,
	.kill_sb = gfs2_kill_sb,
	.owner = THIS_MODULE,
};
MODULE_ALIAS_FS("gfs2");

struct file_system_type gfs2meta_fs_type = {
	.name = "gfs2meta",
	.fs_flags = FS_REQUIRES_DEV,
	.init_fs_context = gfs2_meta_init_fs_context,
	.owner = THIS_MODULE,
};
MODULE_ALIAS_FS("gfs2meta");<|MERGE_RESOLUTION|>--- conflicted
+++ resolved
@@ -169,12 +169,8 @@
 		return -EINVAL;
 	}
 
-<<<<<<< HEAD
-	if (sb->sb_fs_format != GFS2_FORMAT_FS ||
-=======
 	if (sb->sb_fs_format < GFS2_FS_FORMAT_MIN ||
 	    sb->sb_fs_format > GFS2_FS_FORMAT_MAX ||
->>>>>>> f642729d
 	    sb->sb_multihost_format != GFS2_FORMAT_MULTI) {
 		fs_warn(sdp, "Unknown on-disk format, unable to mount\n");
 		return -EINVAL;
@@ -182,11 +178,7 @@
 
 	if (sb->sb_bsize < 512 || sb->sb_bsize > PAGE_SIZE ||
 	    (sb->sb_bsize & (sb->sb_bsize - 1))) {
-<<<<<<< HEAD
-		pr_warn("Invalid superblock size\n");
-=======
 		pr_warn("Invalid block size\n");
->>>>>>> f642729d
 		return -EINVAL;
 	}
 
@@ -660,15 +652,10 @@
 	if (IS_ERR(sdp->sd_statfs_inode)) {
 		error = PTR_ERR(sdp->sd_statfs_inode);
 		fs_err(sdp, "can't read in statfs inode: %d\n", error);
-<<<<<<< HEAD
-		goto fail;
-	}
-=======
 		goto out;
 	}
 	if (sdp->sd_args.ar_spectator)
 		goto out;
->>>>>>> f642729d
 
 	pn = gfs2_lookup_simple(master, "per_node");
 	if (IS_ERR(pn)) {
@@ -716,26 +703,17 @@
 	iput(pn);
 put_statfs:
 	iput(sdp->sd_statfs_inode);
-<<<<<<< HEAD
-fail:
-=======
 out:
->>>>>>> f642729d
 	return error;
 }
 
 /* Uninitialize and free up memory used by the list of statfs inodes */
 static void uninit_statfs(struct gfs2_sbd *sdp)
 {
-<<<<<<< HEAD
-	gfs2_glock_dq_uninit(&sdp->sd_sc_gh);
-	free_local_statfs_inodes(sdp);
-=======
 	if (!sdp->sd_args.ar_spectator) {
 		gfs2_glock_dq_uninit(&sdp->sd_sc_gh);
 		free_local_statfs_inodes(sdp);
 	}
->>>>>>> f642729d
 	iput(sdp->sd_statfs_inode);
 }
 
