// SPDX-License-Identifier: GPL-2.0
/*
 * Copyright (c) 2000-2001,2005 Silicon Graphics, Inc.
 * All Rights Reserved.
 */
#include "xfs.h"
#include "xfs_fs.h"
#include "xfs_format.h"
#include "xfs_log_format.h"
#include "xfs_trans_resv.h"
#include "xfs_bit.h"
#include "xfs_shared.h"
#include "xfs_mount.h"
#include "xfs_defer.h"
#include "xfs_trans.h"
#include "xfs_trans_priv.h"
#include "xfs_extfree_item.h"
#include "xfs_log.h"
#include "xfs_btree.h"
#include "xfs_rmap.h"
#include "xfs_alloc.h"
#include "xfs_bmap.h"
#include "xfs_trace.h"
#include "xfs_error.h"
#include "xfs_log_priv.h"
#include "xfs_log_recover.h"

kmem_zone_t	*xfs_efi_zone;
kmem_zone_t	*xfs_efd_zone;

static const struct xfs_item_ops xfs_efi_item_ops;

static inline struct xfs_efi_log_item *EFI_ITEM(struct xfs_log_item *lip)
{
	return container_of(lip, struct xfs_efi_log_item, efi_item);
}

STATIC void
xfs_efi_item_free(
	struct xfs_efi_log_item	*efip)
{
	kmem_free(efip->efi_item.li_lv_shadow);
	if (efip->efi_format.efi_nextents > XFS_EFI_MAX_FAST_EXTENTS)
		kmem_free(efip);
	else
		kmem_cache_free(xfs_efi_zone, efip);
}

/*
 * Freeing the efi requires that we remove it from the AIL if it has already
 * been placed there. However, the EFI may not yet have been placed in the AIL
 * when called by xfs_efi_release() from EFD processing due to the ordering of
 * committed vs unpin operations in bulk insert operations. Hence the reference
 * count to ensure only the last caller frees the EFI.
 */
STATIC void
xfs_efi_release(
	struct xfs_efi_log_item	*efip)
{
	ASSERT(atomic_read(&efip->efi_refcount) > 0);
	if (atomic_dec_and_test(&efip->efi_refcount)) {
		xfs_trans_ail_delete(&efip->efi_item, SHUTDOWN_LOG_IO_ERROR);
		xfs_efi_item_free(efip);
	}
}

/*
 * This returns the number of iovecs needed to log the given efi item.
 * We only need 1 iovec for an efi item.  It just logs the efi_log_format
 * structure.
 */
static inline int
xfs_efi_item_sizeof(
	struct xfs_efi_log_item *efip)
{
	return sizeof(struct xfs_efi_log_format) +
	       (efip->efi_format.efi_nextents - 1) * sizeof(xfs_extent_t);
}

STATIC void
xfs_efi_item_size(
	struct xfs_log_item	*lip,
	int			*nvecs,
	int			*nbytes)
{
	*nvecs += 1;
	*nbytes += xfs_efi_item_sizeof(EFI_ITEM(lip));
}

/*
 * This is called to fill in the vector of log iovecs for the
 * given efi log item. We use only 1 iovec, and we point that
 * at the efi_log_format structure embedded in the efi item.
 * It is at this point that we assert that all of the extent
 * slots in the efi item have been filled.
 */
STATIC void
xfs_efi_item_format(
	struct xfs_log_item	*lip,
	struct xfs_log_vec	*lv)
{
	struct xfs_efi_log_item	*efip = EFI_ITEM(lip);
	struct xfs_log_iovec	*vecp = NULL;

	ASSERT(atomic_read(&efip->efi_next_extent) ==
				efip->efi_format.efi_nextents);

	efip->efi_format.efi_type = XFS_LI_EFI;
	efip->efi_format.efi_size = 1;

	xlog_copy_iovec(lv, &vecp, XLOG_REG_TYPE_EFI_FORMAT,
			&efip->efi_format,
			xfs_efi_item_sizeof(efip));
}


/*
 * The unpin operation is the last place an EFI is manipulated in the log. It is
 * either inserted in the AIL or aborted in the event of a log I/O error. In
 * either case, the EFI transaction has been successfully committed to make it
 * this far. Therefore, we expect whoever committed the EFI to either construct
 * and commit the EFD or drop the EFD's reference in the event of error. Simply
 * drop the log's EFI reference now that the log is done with it.
 */
STATIC void
xfs_efi_item_unpin(
	struct xfs_log_item	*lip,
	int			remove)
{
	struct xfs_efi_log_item	*efip = EFI_ITEM(lip);
	xfs_efi_release(efip);
}

/*
 * The EFI has been either committed or aborted if the transaction has been
 * cancelled. If the transaction was cancelled, an EFD isn't going to be
 * constructed and thus we free the EFI here directly.
 */
STATIC void
xfs_efi_item_release(
	struct xfs_log_item	*lip)
{
	xfs_efi_release(EFI_ITEM(lip));
}

/*
 * Allocate and initialize an efi item with the given number of extents.
 */
STATIC struct xfs_efi_log_item *
xfs_efi_init(
	struct xfs_mount	*mp,
	uint			nextents)

{
	struct xfs_efi_log_item	*efip;
	uint			size;

	ASSERT(nextents > 0);
	if (nextents > XFS_EFI_MAX_FAST_EXTENTS) {
		size = (uint)(sizeof(struct xfs_efi_log_item) +
			((nextents - 1) * sizeof(xfs_extent_t)));
		efip = kmem_zalloc(size, 0);
	} else {
		efip = kmem_cache_zalloc(xfs_efi_zone,
					 GFP_KERNEL | __GFP_NOFAIL);
	}

	xfs_log_item_init(mp, &efip->efi_item, XFS_LI_EFI, &xfs_efi_item_ops);
	efip->efi_format.efi_nextents = nextents;
	efip->efi_format.efi_id = (uintptr_t)(void *)efip;
	atomic_set(&efip->efi_next_extent, 0);
	atomic_set(&efip->efi_refcount, 2);

	return efip;
}

/*
 * Copy an EFI format buffer from the given buf, and into the destination
 * EFI format structure.
 * The given buffer can be in 32 bit or 64 bit form (which has different padding),
 * one of which will be the native format for this kernel.
 * It will handle the conversion of formats if necessary.
 */
STATIC int
xfs_efi_copy_format(xfs_log_iovec_t *buf, xfs_efi_log_format_t *dst_efi_fmt)
{
	xfs_efi_log_format_t *src_efi_fmt = buf->i_addr;
	uint i;
	uint len = sizeof(xfs_efi_log_format_t) + 
		(src_efi_fmt->efi_nextents - 1) * sizeof(xfs_extent_t);  
	uint len32 = sizeof(xfs_efi_log_format_32_t) + 
		(src_efi_fmt->efi_nextents - 1) * sizeof(xfs_extent_32_t);  
	uint len64 = sizeof(xfs_efi_log_format_64_t) + 
		(src_efi_fmt->efi_nextents - 1) * sizeof(xfs_extent_64_t);  

	if (buf->i_len == len) {
		memcpy((char *)dst_efi_fmt, (char*)src_efi_fmt, len);
		return 0;
	} else if (buf->i_len == len32) {
		xfs_efi_log_format_32_t *src_efi_fmt_32 = buf->i_addr;

		dst_efi_fmt->efi_type     = src_efi_fmt_32->efi_type;
		dst_efi_fmt->efi_size     = src_efi_fmt_32->efi_size;
		dst_efi_fmt->efi_nextents = src_efi_fmt_32->efi_nextents;
		dst_efi_fmt->efi_id       = src_efi_fmt_32->efi_id;
		for (i = 0; i < dst_efi_fmt->efi_nextents; i++) {
			dst_efi_fmt->efi_extents[i].ext_start =
				src_efi_fmt_32->efi_extents[i].ext_start;
			dst_efi_fmt->efi_extents[i].ext_len =
				src_efi_fmt_32->efi_extents[i].ext_len;
		}
		return 0;
	} else if (buf->i_len == len64) {
		xfs_efi_log_format_64_t *src_efi_fmt_64 = buf->i_addr;

		dst_efi_fmt->efi_type     = src_efi_fmt_64->efi_type;
		dst_efi_fmt->efi_size     = src_efi_fmt_64->efi_size;
		dst_efi_fmt->efi_nextents = src_efi_fmt_64->efi_nextents;
		dst_efi_fmt->efi_id       = src_efi_fmt_64->efi_id;
		for (i = 0; i < dst_efi_fmt->efi_nextents; i++) {
			dst_efi_fmt->efi_extents[i].ext_start =
				src_efi_fmt_64->efi_extents[i].ext_start;
			dst_efi_fmt->efi_extents[i].ext_len =
				src_efi_fmt_64->efi_extents[i].ext_len;
		}
		return 0;
	}
	XFS_ERROR_REPORT(__func__, XFS_ERRLEVEL_LOW, NULL);
	return -EFSCORRUPTED;
}

static inline struct xfs_efd_log_item *EFD_ITEM(struct xfs_log_item *lip)
{
	return container_of(lip, struct xfs_efd_log_item, efd_item);
}

STATIC void
xfs_efd_item_free(struct xfs_efd_log_item *efdp)
{
	kmem_free(efdp->efd_item.li_lv_shadow);
	if (efdp->efd_format.efd_nextents > XFS_EFD_MAX_FAST_EXTENTS)
		kmem_free(efdp);
	else
		kmem_cache_free(xfs_efd_zone, efdp);
}

/*
 * This returns the number of iovecs needed to log the given efd item.
 * We only need 1 iovec for an efd item.  It just logs the efd_log_format
 * structure.
 */
static inline int
xfs_efd_item_sizeof(
	struct xfs_efd_log_item *efdp)
{
	return sizeof(xfs_efd_log_format_t) +
	       (efdp->efd_format.efd_nextents - 1) * sizeof(xfs_extent_t);
}

STATIC void
xfs_efd_item_size(
	struct xfs_log_item	*lip,
	int			*nvecs,
	int			*nbytes)
{
	*nvecs += 1;
	*nbytes += xfs_efd_item_sizeof(EFD_ITEM(lip));
}

/*
 * This is called to fill in the vector of log iovecs for the
 * given efd log item. We use only 1 iovec, and we point that
 * at the efd_log_format structure embedded in the efd item.
 * It is at this point that we assert that all of the extent
 * slots in the efd item have been filled.
 */
STATIC void
xfs_efd_item_format(
	struct xfs_log_item	*lip,
	struct xfs_log_vec	*lv)
{
	struct xfs_efd_log_item	*efdp = EFD_ITEM(lip);
	struct xfs_log_iovec	*vecp = NULL;

	ASSERT(efdp->efd_next_extent == efdp->efd_format.efd_nextents);

	efdp->efd_format.efd_type = XFS_LI_EFD;
	efdp->efd_format.efd_size = 1;

	xlog_copy_iovec(lv, &vecp, XLOG_REG_TYPE_EFD_FORMAT,
			&efdp->efd_format,
			xfs_efd_item_sizeof(efdp));
}

/*
 * The EFD is either committed or aborted if the transaction is cancelled. If
 * the transaction is cancelled, drop our reference to the EFI and free the EFD.
 */
STATIC void
xfs_efd_item_release(
	struct xfs_log_item	*lip)
{
	struct xfs_efd_log_item	*efdp = EFD_ITEM(lip);

	xfs_efi_release(efdp->efd_efip);
	xfs_efd_item_free(efdp);
}

static const struct xfs_item_ops xfs_efd_item_ops = {
	.flags		= XFS_ITEM_RELEASE_WHEN_COMMITTED,
	.iop_size	= xfs_efd_item_size,
	.iop_format	= xfs_efd_item_format,
	.iop_release	= xfs_efd_item_release,
};

/*
 * Allocate an "extent free done" log item that will hold nextents worth of
 * extents.  The caller must use all nextents extents, because we are not
 * flexible about this at all.
 */
static struct xfs_efd_log_item *
xfs_trans_get_efd(
	struct xfs_trans		*tp,
	struct xfs_efi_log_item		*efip,
	unsigned int			nextents)
{
	struct xfs_efd_log_item		*efdp;

	ASSERT(nextents > 0);

	if (nextents > XFS_EFD_MAX_FAST_EXTENTS) {
		efdp = kmem_zalloc(sizeof(struct xfs_efd_log_item) +
				(nextents - 1) * sizeof(struct xfs_extent),
				0);
	} else {
		efdp = kmem_cache_zalloc(xfs_efd_zone,
					GFP_KERNEL | __GFP_NOFAIL);
	}

	xfs_log_item_init(tp->t_mountp, &efdp->efd_item, XFS_LI_EFD,
			  &xfs_efd_item_ops);
	efdp->efd_efip = efip;
	efdp->efd_format.efd_nextents = nextents;
	efdp->efd_format.efd_efi_id = efip->efi_format.efi_id;

	xfs_trans_add_item(tp, &efdp->efd_item);
	return efdp;
}

/*
 * Free an extent and log it to the EFD. Note that the transaction is marked
 * dirty regardless of whether the extent free succeeds or fails to support the
 * EFI/EFD lifecycle rules.
 */
static int
xfs_trans_free_extent(
	struct xfs_trans		*tp,
	struct xfs_efd_log_item		*efdp,
	xfs_fsblock_t			start_block,
	xfs_extlen_t			ext_len,
	const struct xfs_owner_info	*oinfo,
	bool				skip_discard)
{
	struct xfs_mount		*mp = tp->t_mountp;
	struct xfs_extent		*extp;
	uint				next_extent;
	xfs_agnumber_t			agno = XFS_FSB_TO_AGNO(mp, start_block);
	xfs_agblock_t			agbno = XFS_FSB_TO_AGBNO(mp,
								start_block);
	int				error;

	trace_xfs_bmap_free_deferred(tp->t_mountp, agno, 0, agbno, ext_len);

	error = __xfs_free_extent(tp, start_block, ext_len,
				  oinfo, XFS_AG_RESV_NONE, skip_discard);
	/*
	 * Mark the transaction dirty, even on error. This ensures the
	 * transaction is aborted, which:
	 *
	 * 1.) releases the EFI and frees the EFD
	 * 2.) shuts down the filesystem
	 */
	tp->t_flags |= XFS_TRANS_DIRTY;
	set_bit(XFS_LI_DIRTY, &efdp->efd_item.li_flags);

	next_extent = efdp->efd_next_extent;
	ASSERT(next_extent < efdp->efd_format.efd_nextents);
	extp = &(efdp->efd_format.efd_extents[next_extent]);
	extp->ext_start = start_block;
	extp->ext_len = ext_len;
	efdp->efd_next_extent++;

	return error;
}

/* Sort bmap items by AG. */
static int
xfs_extent_free_diff_items(
	void				*priv,
	struct list_head		*a,
	struct list_head		*b)
{
	struct xfs_mount		*mp = priv;
	struct xfs_extent_free_item	*ra;
	struct xfs_extent_free_item	*rb;

	ra = container_of(a, struct xfs_extent_free_item, xefi_list);
	rb = container_of(b, struct xfs_extent_free_item, xefi_list);
	return  XFS_FSB_TO_AGNO(mp, ra->xefi_startblock) -
		XFS_FSB_TO_AGNO(mp, rb->xefi_startblock);
}

/* Log a free extent to the intent item. */
STATIC void
xfs_extent_free_log_item(
	struct xfs_trans		*tp,
	struct xfs_efi_log_item		*efip,
	struct xfs_extent_free_item	*free)
{
	uint				next_extent;
	struct xfs_extent		*extp;

	tp->t_flags |= XFS_TRANS_DIRTY;
	set_bit(XFS_LI_DIRTY, &efip->efi_item.li_flags);

	/*
	 * atomic_inc_return gives us the value after the increment;
	 * we want to use it as an array index so we need to subtract 1 from
	 * it.
	 */
	next_extent = atomic_inc_return(&efip->efi_next_extent) - 1;
	ASSERT(next_extent < efip->efi_format.efi_nextents);
	extp = &efip->efi_format.efi_extents[next_extent];
	extp->ext_start = free->xefi_startblock;
	extp->ext_len = free->xefi_blockcount;
}

static struct xfs_log_item *
xfs_extent_free_create_intent(
	struct xfs_trans		*tp,
	struct list_head		*items,
	unsigned int			count,
	bool				sort)
{
	struct xfs_mount		*mp = tp->t_mountp;
	struct xfs_efi_log_item		*efip = xfs_efi_init(mp, count);
	struct xfs_extent_free_item	*free;

	ASSERT(count > 0);

	xfs_trans_add_item(tp, &efip->efi_item);
	if (sort)
		list_sort(mp, items, xfs_extent_free_diff_items);
	list_for_each_entry(free, items, xefi_list)
		xfs_extent_free_log_item(tp, efip, free);
	return &efip->efi_item;
}

/* Get an EFD so we can process all the free extents. */
static struct xfs_log_item *
xfs_extent_free_create_done(
	struct xfs_trans		*tp,
	struct xfs_log_item		*intent,
	unsigned int			count)
{
	return &xfs_trans_get_efd(tp, EFI_ITEM(intent), count)->efd_item;
}

/* Process a free extent. */
STATIC int
xfs_extent_free_finish_item(
	struct xfs_trans		*tp,
	struct xfs_log_item		*done,
	struct list_head		*item,
	struct xfs_btree_cur		**state)
{
	struct xfs_extent_free_item	*free;
	int				error;

	free = container_of(item, struct xfs_extent_free_item, xefi_list);
	error = xfs_trans_free_extent(tp, EFD_ITEM(done),
			free->xefi_startblock,
			free->xefi_blockcount,
			&free->xefi_oinfo, free->xefi_skip_discard);
	kmem_free(free);
	return error;
}

/* Abort all pending EFIs. */
STATIC void
xfs_extent_free_abort_intent(
	struct xfs_log_item		*intent)
{
	xfs_efi_release(EFI_ITEM(intent));
}

/* Cancel a free extent. */
STATIC void
xfs_extent_free_cancel_item(
	struct list_head		*item)
{
	struct xfs_extent_free_item	*free;

	free = container_of(item, struct xfs_extent_free_item, xefi_list);
	kmem_free(free);
}

const struct xfs_defer_op_type xfs_extent_free_defer_type = {
	.max_items	= XFS_EFI_MAX_FAST_EXTENTS,
	.create_intent	= xfs_extent_free_create_intent,
	.abort_intent	= xfs_extent_free_abort_intent,
	.create_done	= xfs_extent_free_create_done,
	.finish_item	= xfs_extent_free_finish_item,
	.cancel_item	= xfs_extent_free_cancel_item,
};

/*
 * AGFL blocks are accounted differently in the reserve pools and are not
 * inserted into the busy extent list.
 */
STATIC int
xfs_agfl_free_finish_item(
	struct xfs_trans		*tp,
	struct xfs_log_item		*done,
	struct list_head		*item,
	struct xfs_btree_cur		**state)
{
	struct xfs_mount		*mp = tp->t_mountp;
	struct xfs_efd_log_item		*efdp = EFD_ITEM(done);
	struct xfs_extent_free_item	*free;
	struct xfs_extent		*extp;
	struct xfs_buf			*agbp;
	int				error;
	xfs_agnumber_t			agno;
	xfs_agblock_t			agbno;
	uint				next_extent;

	free = container_of(item, struct xfs_extent_free_item, xefi_list);
	ASSERT(free->xefi_blockcount == 1);
	agno = XFS_FSB_TO_AGNO(mp, free->xefi_startblock);
	agbno = XFS_FSB_TO_AGBNO(mp, free->xefi_startblock);

	trace_xfs_agfl_free_deferred(mp, agno, 0, agbno, free->xefi_blockcount);

	error = xfs_alloc_read_agf(mp, tp, agno, 0, &agbp);
	if (!error)
		error = xfs_free_agfl_block(tp, agno, agbno, agbp,
					    &free->xefi_oinfo);

	/*
	 * Mark the transaction dirty, even on error. This ensures the
	 * transaction is aborted, which:
	 *
	 * 1.) releases the EFI and frees the EFD
	 * 2.) shuts down the filesystem
	 */
	tp->t_flags |= XFS_TRANS_DIRTY;
	set_bit(XFS_LI_DIRTY, &efdp->efd_item.li_flags);

	next_extent = efdp->efd_next_extent;
	ASSERT(next_extent < efdp->efd_format.efd_nextents);
	extp = &(efdp->efd_format.efd_extents[next_extent]);
	extp->ext_start = free->xefi_startblock;
	extp->ext_len = free->xefi_blockcount;
	efdp->efd_next_extent++;

	kmem_free(free);
	return error;
}

/* sub-type with special handling for AGFL deferred frees */
const struct xfs_defer_op_type xfs_agfl_free_defer_type = {
	.max_items	= XFS_EFI_MAX_FAST_EXTENTS,
	.create_intent	= xfs_extent_free_create_intent,
	.abort_intent	= xfs_extent_free_abort_intent,
	.create_done	= xfs_extent_free_create_done,
	.finish_item	= xfs_agfl_free_finish_item,
	.cancel_item	= xfs_extent_free_cancel_item,
};

/* Is this recovered EFI ok? */
static inline bool
xfs_efi_validate_ext(
	struct xfs_mount		*mp,
	struct xfs_extent		*extp)
{
	return xfs_verify_fsbext(mp, extp->ext_start, extp->ext_len);
}

/*
 * Process an extent free intent item that was recovered from
 * the log.  We need to free the extents that it describes.
 */
STATIC int
xfs_efi_item_recover(
	struct xfs_log_item		*lip,
	struct list_head		*capture_list)
{
	struct xfs_efi_log_item		*efip = EFI_ITEM(lip);
	struct xfs_mount		*mp = lip->li_mountp;
	struct xfs_efd_log_item		*efdp;
	struct xfs_trans		*tp;
	struct xfs_extent		*extp;
	int				i;
	int				error = 0;

	/*
	 * First check the validity of the extents described by the
	 * EFI.  If any are bad, then assume that all are bad and
	 * just toss the EFI.
	 */
	for (i = 0; i < efip->efi_format.efi_nextents; i++) {
<<<<<<< HEAD
		extp = &efip->efi_format.efi_extents[i];
		startblock_fsb = XFS_BB_TO_FSB(mp,
				   XFS_FSB_TO_DADDR(mp, extp->ext_start));
		if (startblock_fsb == 0 ||
		    extp->ext_len == 0 ||
		    startblock_fsb >= mp->m_sb.sb_dblocks ||
		    extp->ext_len >= mp->m_sb.sb_agblocks)
=======
		if (!xfs_efi_validate_ext(mp,
					&efip->efi_format.efi_extents[i])) {
			XFS_CORRUPTION_ERROR(__func__, XFS_ERRLEVEL_LOW, mp,
					&efip->efi_format,
					sizeof(efip->efi_format));
>>>>>>> f642729d
			return -EFSCORRUPTED;
	}

	error = xfs_trans_alloc(mp, &M_RES(mp)->tr_itruncate, 0, 0, 0, &tp);
	if (error)
		return error;
	efdp = xfs_trans_get_efd(tp, efip, efip->efi_format.efi_nextents);

	for (i = 0; i < efip->efi_format.efi_nextents; i++) {
		extp = &efip->efi_format.efi_extents[i];
		error = xfs_trans_free_extent(tp, efdp, extp->ext_start,
					      extp->ext_len,
					      &XFS_RMAP_OINFO_ANY_OWNER, false);
		if (error)
			goto abort_error;

	}

	return xfs_defer_ops_capture_and_commit(tp, NULL, capture_list);

abort_error:
	xfs_trans_cancel(tp);
	return error;
}

STATIC bool
xfs_efi_item_match(
	struct xfs_log_item	*lip,
	uint64_t		intent_id)
{
	return EFI_ITEM(lip)->efi_format.efi_id == intent_id;
}

/* Relog an intent item to push the log tail forward. */
static struct xfs_log_item *
xfs_efi_item_relog(
	struct xfs_log_item		*intent,
	struct xfs_trans		*tp)
{
	struct xfs_efd_log_item		*efdp;
	struct xfs_efi_log_item		*efip;
	struct xfs_extent		*extp;
	unsigned int			count;

	count = EFI_ITEM(intent)->efi_format.efi_nextents;
	extp = EFI_ITEM(intent)->efi_format.efi_extents;

	tp->t_flags |= XFS_TRANS_DIRTY;
	efdp = xfs_trans_get_efd(tp, EFI_ITEM(intent), count);
	efdp->efd_next_extent = count;
	memcpy(efdp->efd_format.efd_extents, extp, count * sizeof(*extp));
	set_bit(XFS_LI_DIRTY, &efdp->efd_item.li_flags);

	efip = xfs_efi_init(tp->t_mountp, count);
	memcpy(efip->efi_format.efi_extents, extp, count * sizeof(*extp));
	atomic_set(&efip->efi_next_extent, count);
	xfs_trans_add_item(tp, &efip->efi_item);
	set_bit(XFS_LI_DIRTY, &efip->efi_item.li_flags);
	return &efip->efi_item;
}

static const struct xfs_item_ops xfs_efi_item_ops = {
	.iop_size	= xfs_efi_item_size,
	.iop_format	= xfs_efi_item_format,
	.iop_unpin	= xfs_efi_item_unpin,
	.iop_release	= xfs_efi_item_release,
	.iop_recover	= xfs_efi_item_recover,
	.iop_match	= xfs_efi_item_match,
	.iop_relog	= xfs_efi_item_relog,
};

/*
 * This routine is called to create an in-core extent free intent
 * item from the efi format structure which was logged on disk.
 * It allocates an in-core efi, copies the extents from the format
 * structure into it, and adds the efi to the AIL with the given
 * LSN.
 */
STATIC int
xlog_recover_efi_commit_pass2(
	struct xlog			*log,
	struct list_head		*buffer_list,
	struct xlog_recover_item	*item,
	xfs_lsn_t			lsn)
{
	struct xfs_mount		*mp = log->l_mp;
	struct xfs_efi_log_item		*efip;
	struct xfs_efi_log_format	*efi_formatp;
	int				error;

	efi_formatp = item->ri_buf[0].i_addr;

	efip = xfs_efi_init(mp, efi_formatp->efi_nextents);
	error = xfs_efi_copy_format(&item->ri_buf[0], &efip->efi_format);
	if (error) {
		xfs_efi_item_free(efip);
		return error;
	}
	atomic_set(&efip->efi_next_extent, efi_formatp->efi_nextents);
	/*
	 * Insert the intent into the AIL directly and drop one reference so
	 * that finishing or canceling the work will drop the other.
	 */
	xfs_trans_ail_insert(log->l_ailp, &efip->efi_item, lsn);
	xfs_efi_release(efip);
	return 0;
}

const struct xlog_recover_item_ops xlog_efi_item_ops = {
	.item_type		= XFS_LI_EFI,
	.commit_pass2		= xlog_recover_efi_commit_pass2,
};

/*
 * This routine is called when an EFD format structure is found in a committed
 * transaction in the log. Its purpose is to cancel the corresponding EFI if it
 * was still in the log. To do this it searches the AIL for the EFI with an id
 * equal to that in the EFD format structure. If we find it we drop the EFD
 * reference, which removes the EFI from the AIL and frees it.
 */
STATIC int
xlog_recover_efd_commit_pass2(
	struct xlog			*log,
	struct list_head		*buffer_list,
	struct xlog_recover_item	*item,
	xfs_lsn_t			lsn)
{
	struct xfs_efd_log_format	*efd_formatp;

	efd_formatp = item->ri_buf[0].i_addr;
	ASSERT((item->ri_buf[0].i_len == (sizeof(xfs_efd_log_format_32_t) +
		((efd_formatp->efd_nextents - 1) * sizeof(xfs_extent_32_t)))) ||
	       (item->ri_buf[0].i_len == (sizeof(xfs_efd_log_format_64_t) +
		((efd_formatp->efd_nextents - 1) * sizeof(xfs_extent_64_t)))));

	xlog_recover_release_intent(log, XFS_LI_EFI, efd_formatp->efd_efi_id);
	return 0;
}

const struct xlog_recover_item_ops xlog_efd_item_ops = {
	.item_type		= XFS_LI_EFD,
	.commit_pass2		= xlog_recover_efd_commit_pass2,
};<|MERGE_RESOLUTION|>--- conflicted
+++ resolved
@@ -610,22 +610,13 @@
 	 * just toss the EFI.
 	 */
 	for (i = 0; i < efip->efi_format.efi_nextents; i++) {
-<<<<<<< HEAD
-		extp = &efip->efi_format.efi_extents[i];
-		startblock_fsb = XFS_BB_TO_FSB(mp,
-				   XFS_FSB_TO_DADDR(mp, extp->ext_start));
-		if (startblock_fsb == 0 ||
-		    extp->ext_len == 0 ||
-		    startblock_fsb >= mp->m_sb.sb_dblocks ||
-		    extp->ext_len >= mp->m_sb.sb_agblocks)
-=======
 		if (!xfs_efi_validate_ext(mp,
 					&efip->efi_format.efi_extents[i])) {
 			XFS_CORRUPTION_ERROR(__func__, XFS_ERRLEVEL_LOW, mp,
 					&efip->efi_format,
 					sizeof(efip->efi_format));
->>>>>>> f642729d
 			return -EFSCORRUPTED;
+		}
 	}
 
 	error = xfs_trans_alloc(mp, &M_RES(mp)->tr_itruncate, 0, 0, 0, &tp);
