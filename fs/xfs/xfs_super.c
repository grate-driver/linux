--- conflicted
+++ resolved
@@ -1440,8 +1440,6 @@
 #endif
 	}
 
-<<<<<<< HEAD
-=======
 	/* Filesystem claims it needs repair, so refuse the mount. */
 	if (xfs_sb_version_needsrepair(&mp->m_sb)) {
 		xfs_warn(mp, "Filesystem needs repair.  Please run xfs_repair.");
@@ -1481,7 +1479,6 @@
 		goto out_free_sb;
 	}
 
->>>>>>> f642729d
 	/*
 	 * XFS block mappings use 54 bits to store the logical block offset.
 	 * This should suffice to handle the maximum file size that the VFS
