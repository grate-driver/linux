// SPDX-License-Identifier: GPL-2.0+
/*
 * Copyright (C) 2018 Oracle.  All Rights Reserved.
 * Author: Darrick J. Wong <darrick.wong@oracle.com>
 */
#include "xfs.h"
#include "xfs_fs.h"
#include "xfs_shared.h"
#include "xfs_format.h"
#include "xfs_trans_resv.h"
#include "xfs_mount.h"
#include "xfs_btree.h"
#include "xfs_log_format.h"
#include "xfs_trans.h"
#include "xfs_sb.h"
#include "xfs_alloc.h"
#include "xfs_alloc_btree.h"
#include "xfs_ialloc.h"
#include "xfs_ialloc_btree.h"
#include "xfs_rmap.h"
#include "xfs_rmap_btree.h"
#include "xfs_refcount_btree.h"
#include "scrub/scrub.h"
#include "scrub/common.h"
#include "scrub/trace.h"
#include "scrub/repair.h"
#include "scrub/bitmap.h"

/* Superblock */

/* Repair the superblock. */
int
xrep_superblock(
	struct xfs_scrub	*sc)
{
	struct xfs_mount	*mp = sc->mp;
	struct xfs_buf		*bp;
	xfs_agnumber_t		agno;
	int			error;

	/* Don't try to repair AG 0's sb; let xfs_repair deal with it. */
	agno = sc->sm->sm_agno;
	if (agno == 0)
		return -EOPNOTSUPP;

	error = xfs_sb_get_secondary(mp, sc->tp, agno, &bp);
	if (error)
		return error;

	/* Copy AG 0's superblock to this one. */
	xfs_buf_zero(bp, 0, BBTOB(bp->b_length));
	xfs_sb_to_disk(bp->b_addr, &mp->m_sb);

	/* Write this to disk. */
	xfs_trans_buf_set_type(sc->tp, bp, XFS_BLFT_SB_BUF);
	xfs_trans_log_buf(sc->tp, bp, 0, BBTOB(bp->b_length) - 1);
	return error;
}

/* AGF */

struct xrep_agf_allocbt {
	struct xfs_scrub	*sc;
	xfs_agblock_t		freeblks;
	xfs_agblock_t		longest;
};

/* Record free space shape information. */
STATIC int
xrep_agf_walk_allocbt(
	struct xfs_btree_cur		*cur,
	struct xfs_alloc_rec_incore	*rec,
	void				*priv)
{
	struct xrep_agf_allocbt		*raa = priv;
	int				error = 0;

	if (xchk_should_terminate(raa->sc, &error))
		return error;

	raa->freeblks += rec->ar_blockcount;
	if (rec->ar_blockcount > raa->longest)
		raa->longest = rec->ar_blockcount;
	return error;
}

/* Does this AGFL block look sane? */
STATIC int
xrep_agf_check_agfl_block(
	struct xfs_mount	*mp,
	xfs_agblock_t		agbno,
	void			*priv)
{
	struct xfs_scrub	*sc = priv;

	if (!xfs_verify_agbno(mp, sc->sa.agno, agbno))
		return -EFSCORRUPTED;
	return 0;
}

/*
 * Offset within the xrep_find_ag_btree array for each btree type.  Avoid the
 * XFS_BTNUM_ names here to avoid creating a sparse array.
 */
enum {
	XREP_AGF_BNOBT = 0,
	XREP_AGF_CNTBT,
	XREP_AGF_RMAPBT,
	XREP_AGF_REFCOUNTBT,
	XREP_AGF_END,
	XREP_AGF_MAX
};

/* Check a btree root candidate. */
static inline bool
xrep_check_btree_root(
	struct xfs_scrub		*sc,
	struct xrep_find_ag_btree	*fab)
{
	struct xfs_mount		*mp = sc->mp;
	xfs_agnumber_t			agno = sc->sm->sm_agno;

	return xfs_verify_agbno(mp, agno, fab->root) &&
	       fab->height <= XFS_BTREE_MAXLEVELS;
}

/*
 * Given the btree roots described by *fab, find the roots, check them for
 * sanity, and pass the root data back out via *fab.
 *
 * This is /also/ a chicken and egg problem because we have to use the rmapbt
 * (rooted in the AGF) to find the btrees rooted in the AGF.  We also have no
 * idea if the btrees make any sense.  If we hit obvious corruptions in those
 * btrees we'll bail out.
 */
STATIC int
xrep_agf_find_btrees(
	struct xfs_scrub		*sc,
	struct xfs_buf			*agf_bp,
	struct xrep_find_ag_btree	*fab,
	struct xfs_buf			*agfl_bp)
{
	struct xfs_agf			*old_agf = agf_bp->b_addr;
	int				error;

	/* Go find the root data. */
	error = xrep_find_ag_btree_roots(sc, agf_bp, fab, agfl_bp);
	if (error)
		return error;

	/* We must find the bnobt, cntbt, and rmapbt roots. */
	if (!xrep_check_btree_root(sc, &fab[XREP_AGF_BNOBT]) ||
	    !xrep_check_btree_root(sc, &fab[XREP_AGF_CNTBT]) ||
	    !xrep_check_btree_root(sc, &fab[XREP_AGF_RMAPBT]))
		return -EFSCORRUPTED;

	/*
	 * We relied on the rmapbt to reconstruct the AGF.  If we get a
	 * different root then something's seriously wrong.
	 */
	if (fab[XREP_AGF_RMAPBT].root !=
	    be32_to_cpu(old_agf->agf_roots[XFS_BTNUM_RMAPi]))
		return -EFSCORRUPTED;

	/* We must find the refcountbt root if that feature is enabled. */
	if (xfs_sb_version_hasreflink(&sc->mp->m_sb) &&
	    !xrep_check_btree_root(sc, &fab[XREP_AGF_REFCOUNTBT]))
		return -EFSCORRUPTED;

	return 0;
}

/*
 * Reinitialize the AGF header, making an in-core copy of the old contents so
 * that we know which in-core state needs to be reinitialized.
 */
STATIC void
xrep_agf_init_header(
	struct xfs_scrub	*sc,
	struct xfs_buf		*agf_bp,
	struct xfs_agf		*old_agf)
{
	struct xfs_mount	*mp = sc->mp;
	struct xfs_agf		*agf = agf_bp->b_addr;

	memcpy(old_agf, agf, sizeof(*old_agf));
	memset(agf, 0, BBTOB(agf_bp->b_length));
	agf->agf_magicnum = cpu_to_be32(XFS_AGF_MAGIC);
	agf->agf_versionnum = cpu_to_be32(XFS_AGF_VERSION);
	agf->agf_seqno = cpu_to_be32(sc->sa.agno);
	agf->agf_length = cpu_to_be32(xfs_ag_block_count(mp, sc->sa.agno));
	agf->agf_flfirst = old_agf->agf_flfirst;
	agf->agf_fllast = old_agf->agf_fllast;
	agf->agf_flcount = old_agf->agf_flcount;
	if (xfs_sb_version_hascrc(&mp->m_sb))
		uuid_copy(&agf->agf_uuid, &mp->m_sb.sb_meta_uuid);

	/* Mark the incore AGF data stale until we're done fixing things. */
	ASSERT(sc->sa.pag->pagf_init);
	sc->sa.pag->pagf_init = 0;
}

/* Set btree root information in an AGF. */
STATIC void
xrep_agf_set_roots(
	struct xfs_scrub		*sc,
	struct xfs_agf			*agf,
	struct xrep_find_ag_btree	*fab)
{
	agf->agf_roots[XFS_BTNUM_BNOi] =
			cpu_to_be32(fab[XREP_AGF_BNOBT].root);
	agf->agf_levels[XFS_BTNUM_BNOi] =
			cpu_to_be32(fab[XREP_AGF_BNOBT].height);

	agf->agf_roots[XFS_BTNUM_CNTi] =
			cpu_to_be32(fab[XREP_AGF_CNTBT].root);
	agf->agf_levels[XFS_BTNUM_CNTi] =
			cpu_to_be32(fab[XREP_AGF_CNTBT].height);

	agf->agf_roots[XFS_BTNUM_RMAPi] =
			cpu_to_be32(fab[XREP_AGF_RMAPBT].root);
	agf->agf_levels[XFS_BTNUM_RMAPi] =
			cpu_to_be32(fab[XREP_AGF_RMAPBT].height);

	if (xfs_sb_version_hasreflink(&sc->mp->m_sb)) {
		agf->agf_refcount_root =
				cpu_to_be32(fab[XREP_AGF_REFCOUNTBT].root);
		agf->agf_refcount_level =
				cpu_to_be32(fab[XREP_AGF_REFCOUNTBT].height);
	}
}

/* Update all AGF fields which derive from btree contents. */
STATIC int
xrep_agf_calc_from_btrees(
	struct xfs_scrub	*sc,
	struct xfs_buf		*agf_bp)
{
	struct xrep_agf_allocbt	raa = { .sc = sc };
	struct xfs_btree_cur	*cur = NULL;
	struct xfs_agf		*agf = agf_bp->b_addr;
	struct xfs_mount	*mp = sc->mp;
	xfs_agblock_t		btreeblks;
	xfs_agblock_t		blocks;
	int			error;

	/* Update the AGF counters from the bnobt. */
	cur = xfs_allocbt_init_cursor(mp, sc->tp, agf_bp, sc->sa.agno,
			XFS_BTNUM_BNO);
	error = xfs_alloc_query_all(cur, xrep_agf_walk_allocbt, &raa);
	if (error)
		goto err;
	error = xfs_btree_count_blocks(cur, &blocks);
	if (error)
		goto err;
	xfs_btree_del_cursor(cur, error);
	btreeblks = blocks - 1;
	agf->agf_freeblks = cpu_to_be32(raa.freeblks);
	agf->agf_longest = cpu_to_be32(raa.longest);

	/* Update the AGF counters from the cntbt. */
	cur = xfs_allocbt_init_cursor(mp, sc->tp, agf_bp, sc->sa.agno,
			XFS_BTNUM_CNT);
	error = xfs_btree_count_blocks(cur, &blocks);
	if (error)
		goto err;
	xfs_btree_del_cursor(cur, error);
	btreeblks += blocks - 1;

	/* Update the AGF counters from the rmapbt. */
	cur = xfs_rmapbt_init_cursor(mp, sc->tp, agf_bp, sc->sa.agno);
	error = xfs_btree_count_blocks(cur, &blocks);
	if (error)
		goto err;
	xfs_btree_del_cursor(cur, error);
	agf->agf_rmap_blocks = cpu_to_be32(blocks);
	btreeblks += blocks - 1;

	agf->agf_btreeblks = cpu_to_be32(btreeblks);

	/* Update the AGF counters from the refcountbt. */
	if (xfs_sb_version_hasreflink(&mp->m_sb)) {
		cur = xfs_refcountbt_init_cursor(mp, sc->tp, agf_bp,
				sc->sa.agno);
		error = xfs_btree_count_blocks(cur, &blocks);
		if (error)
			goto err;
		xfs_btree_del_cursor(cur, error);
		agf->agf_refcount_blocks = cpu_to_be32(blocks);
	}

	return 0;
err:
	xfs_btree_del_cursor(cur, error);
	return error;
}

/* Commit the new AGF and reinitialize the incore state. */
STATIC int
xrep_agf_commit_new(
	struct xfs_scrub	*sc,
	struct xfs_buf		*agf_bp)
{
	struct xfs_perag	*pag;
	struct xfs_agf		*agf = agf_bp->b_addr;

	/* Trigger fdblocks recalculation */
	xfs_force_summary_recalc(sc->mp);

	/* Write this to disk. */
	xfs_trans_buf_set_type(sc->tp, agf_bp, XFS_BLFT_AGF_BUF);
	xfs_trans_log_buf(sc->tp, agf_bp, 0, BBTOB(agf_bp->b_length) - 1);

	/* Now reinitialize the in-core counters we changed. */
	pag = sc->sa.pag;
	pag->pagf_btreeblks = be32_to_cpu(agf->agf_btreeblks);
	pag->pagf_freeblks = be32_to_cpu(agf->agf_freeblks);
	pag->pagf_longest = be32_to_cpu(agf->agf_longest);
	pag->pagf_levels[XFS_BTNUM_BNOi] =
			be32_to_cpu(agf->agf_levels[XFS_BTNUM_BNOi]);
	pag->pagf_levels[XFS_BTNUM_CNTi] =
			be32_to_cpu(agf->agf_levels[XFS_BTNUM_CNTi]);
	pag->pagf_levels[XFS_BTNUM_RMAPi] =
			be32_to_cpu(agf->agf_levels[XFS_BTNUM_RMAPi]);
	pag->pagf_refcount_level = be32_to_cpu(agf->agf_refcount_level);
	pag->pagf_init = 1;

	return 0;
}

/* Repair the AGF. v5 filesystems only. */
int
xrep_agf(
	struct xfs_scrub		*sc)
{
	struct xrep_find_ag_btree	fab[XREP_AGF_MAX] = {
		[XREP_AGF_BNOBT] = {
			.rmap_owner = XFS_RMAP_OWN_AG,
			.buf_ops = &xfs_bnobt_buf_ops,
		},
		[XREP_AGF_CNTBT] = {
			.rmap_owner = XFS_RMAP_OWN_AG,
			.buf_ops = &xfs_cntbt_buf_ops,
		},
		[XREP_AGF_RMAPBT] = {
			.rmap_owner = XFS_RMAP_OWN_AG,
			.buf_ops = &xfs_rmapbt_buf_ops,
		},
		[XREP_AGF_REFCOUNTBT] = {
			.rmap_owner = XFS_RMAP_OWN_REFC,
			.buf_ops = &xfs_refcountbt_buf_ops,
		},
		[XREP_AGF_END] = {
			.buf_ops = NULL,
		},
	};
	struct xfs_agf			old_agf;
	struct xfs_mount		*mp = sc->mp;
	struct xfs_buf			*agf_bp;
	struct xfs_buf			*agfl_bp;
	struct xfs_agf			*agf;
	int				error;

	/* We require the rmapbt to rebuild anything. */
	if (!xfs_sb_version_hasrmapbt(&mp->m_sb))
		return -EOPNOTSUPP;

	xchk_perag_get(sc->mp, &sc->sa);
	/*
	 * Make sure we have the AGF buffer, as scrub might have decided it
	 * was corrupt after xfs_alloc_read_agf failed with -EFSCORRUPTED.
	 */
	error = xfs_trans_read_buf(mp, sc->tp, mp->m_ddev_targp,
			XFS_AG_DADDR(mp, sc->sa.agno, XFS_AGF_DADDR(mp)),
			XFS_FSS_TO_BB(mp, 1), 0, &agf_bp, NULL);
	if (error)
		return error;
	agf_bp->b_ops = &xfs_agf_buf_ops;
	agf = agf_bp->b_addr;

	/*
	 * Load the AGFL so that we can screen out OWN_AG blocks that are on
	 * the AGFL now; these blocks might have once been part of the
	 * bno/cnt/rmap btrees but are not now.  This is a chicken and egg
	 * problem: the AGF is corrupt, so we have to trust the AGFL contents
	 * because we can't do any serious cross-referencing with any of the
	 * btrees rooted in the AGF.  If the AGFL contents are obviously bad
	 * then we'll bail out.
	 */
	error = xfs_alloc_read_agfl(mp, sc->tp, sc->sa.agno, &agfl_bp);
	if (error)
		return error;

	/*
	 * Spot-check the AGFL blocks; if they're obviously corrupt then
	 * there's nothing we can do but bail out.
	 */
	error = xfs_agfl_walk(sc->mp, agf_bp->b_addr, agfl_bp,
			xrep_agf_check_agfl_block, sc);
	if (error)
		return error;

	/*
	 * Find the AGF btree roots.  This is also a chicken-and-egg situation;
	 * see the function for more details.
	 */
	error = xrep_agf_find_btrees(sc, agf_bp, fab, agfl_bp);
	if (error)
		return error;

	/* Start rewriting the header and implant the btrees we found. */
	xrep_agf_init_header(sc, agf_bp, &old_agf);
	xrep_agf_set_roots(sc, agf, fab);
	error = xrep_agf_calc_from_btrees(sc, agf_bp);
	if (error)
		goto out_revert;

	/* Commit the changes and reinitialize incore state. */
	return xrep_agf_commit_new(sc, agf_bp);

out_revert:
	/* Mark the incore AGF state stale and revert the AGF. */
	sc->sa.pag->pagf_init = 0;
	memcpy(agf, &old_agf, sizeof(old_agf));
	return error;
}

/* AGFL */

struct xrep_agfl {
	/* Bitmap of other OWN_AG metadata blocks. */
	struct xbitmap		agmetablocks;

	/* Bitmap of free space. */
	struct xbitmap		*freesp;

	struct xfs_scrub	*sc;
};

/* Record all OWN_AG (free space btree) information from the rmap data. */
STATIC int
xrep_agfl_walk_rmap(
	struct xfs_btree_cur	*cur,
	struct xfs_rmap_irec	*rec,
	void			*priv)
{
	struct xrep_agfl	*ra = priv;
	xfs_fsblock_t		fsb;
	int			error = 0;

	if (xchk_should_terminate(ra->sc, &error))
		return error;

	/* Record all the OWN_AG blocks. */
	if (rec->rm_owner == XFS_RMAP_OWN_AG) {
		fsb = XFS_AGB_TO_FSB(cur->bc_mp, cur->bc_ag.agno,
				rec->rm_startblock);
		error = xbitmap_set(ra->freesp, fsb, rec->rm_blockcount);
		if (error)
			return error;
	}

	return xbitmap_set_btcur_path(&ra->agmetablocks, cur);
}

/*
 * Map out all the non-AGFL OWN_AG space in this AG so that we can deduce
 * which blocks belong to the AGFL.
 *
 * Compute the set of old AGFL blocks by subtracting from the list of OWN_AG
 * blocks the list of blocks owned by all other OWN_AG metadata (bnobt, cntbt,
 * rmapbt).  These are the old AGFL blocks, so return that list and the number
 * of blocks we're actually going to put back on the AGFL.
 */
STATIC int
xrep_agfl_collect_blocks(
	struct xfs_scrub	*sc,
	struct xfs_buf		*agf_bp,
	struct xbitmap		*agfl_extents,
	xfs_agblock_t		*flcount)
{
	struct xrep_agfl	ra;
	struct xfs_mount	*mp = sc->mp;
	struct xfs_btree_cur	*cur;
	int			error;

	ra.sc = sc;
	ra.freesp = agfl_extents;
	xbitmap_init(&ra.agmetablocks);

	/* Find all space used by the free space btrees & rmapbt. */
	cur = xfs_rmapbt_init_cursor(mp, sc->tp, agf_bp, sc->sa.agno);
	error = xfs_rmap_query_all(cur, xrep_agfl_walk_rmap, &ra);
	if (error)
		goto err;
	xfs_btree_del_cursor(cur, error);

	/* Find all blocks currently being used by the bnobt. */
	cur = xfs_allocbt_init_cursor(mp, sc->tp, agf_bp, sc->sa.agno,
			XFS_BTNUM_BNO);
	error = xbitmap_set_btblocks(&ra.agmetablocks, cur);
	if (error)
		goto err;
	xfs_btree_del_cursor(cur, error);

	/* Find all blocks currently being used by the cntbt. */
	cur = xfs_allocbt_init_cursor(mp, sc->tp, agf_bp, sc->sa.agno,
			XFS_BTNUM_CNT);
	error = xbitmap_set_btblocks(&ra.agmetablocks, cur);
	if (error)
		goto err;

	xfs_btree_del_cursor(cur, error);

	/*
	 * Drop the freesp meta blocks that are in use by btrees.
	 * The remaining blocks /should/ be AGFL blocks.
	 */
	error = xbitmap_disunion(agfl_extents, &ra.agmetablocks);
	xbitmap_destroy(&ra.agmetablocks);
	if (error)
		return error;

	/*
	 * Calculate the new AGFL size.  If we found more blocks than fit in
	 * the AGFL we'll free them later.
	 */
	*flcount = min_t(uint64_t, xbitmap_hweight(agfl_extents),
			 xfs_agfl_size(mp));
	return 0;

err:
	xbitmap_destroy(&ra.agmetablocks);
	xfs_btree_del_cursor(cur, error);
	return error;
}

/* Update the AGF and reset the in-core state. */
STATIC void
xrep_agfl_update_agf(
	struct xfs_scrub	*sc,
	struct xfs_buf		*agf_bp,
	xfs_agblock_t		flcount)
{
	struct xfs_agf		*agf = agf_bp->b_addr;

	ASSERT(flcount <= xfs_agfl_size(sc->mp));

	/* Trigger fdblocks recalculation */
	xfs_force_summary_recalc(sc->mp);

	/* Update the AGF counters. */
	if (sc->sa.pag->pagf_init)
		sc->sa.pag->pagf_flcount = flcount;
	agf->agf_flfirst = cpu_to_be32(0);
	agf->agf_flcount = cpu_to_be32(flcount);
	agf->agf_fllast = cpu_to_be32(flcount - 1);

	xfs_alloc_log_agf(sc->tp, agf_bp,
			XFS_AGF_FLFIRST | XFS_AGF_FLLAST | XFS_AGF_FLCOUNT);
}

/* Write out a totally new AGFL. */
STATIC void
xrep_agfl_init_header(
	struct xfs_scrub	*sc,
	struct xfs_buf		*agfl_bp,
	struct xbitmap		*agfl_extents,
	xfs_agblock_t		flcount)
{
	struct xfs_mount	*mp = sc->mp;
	__be32			*agfl_bno;
	struct xbitmap_range	*br;
	struct xbitmap_range	*n;
	struct xfs_agfl		*agfl;
	xfs_agblock_t		agbno;
	unsigned int		fl_off;

	ASSERT(flcount <= xfs_agfl_size(mp));

	/*
	 * Start rewriting the header by setting the bno[] array to
	 * NULLAGBLOCK, then setting AGFL header fields.
	 */
	agfl = XFS_BUF_TO_AGFL(agfl_bp);
	memset(agfl, 0xFF, BBTOB(agfl_bp->b_length));
	agfl->agfl_magicnum = cpu_to_be32(XFS_AGFL_MAGIC);
	agfl->agfl_seqno = cpu_to_be32(sc->sa.agno);
	uuid_copy(&agfl->agfl_uuid, &mp->m_sb.sb_meta_uuid);

	/*
	 * Fill the AGFL with the remaining blocks.  If agfl_extents has more
	 * blocks than fit in the AGFL, they will be freed in a subsequent
	 * step.
	 */
	fl_off = 0;
	agfl_bno = xfs_buf_to_agfl_bno(agfl_bp);
	for_each_xbitmap_extent(br, n, agfl_extents) {
		agbno = XFS_FSB_TO_AGBNO(mp, br->start);

		trace_xrep_agfl_insert(mp, sc->sa.agno, agbno, br->len);

		while (br->len > 0 && fl_off < flcount) {
			agfl_bno[fl_off] = cpu_to_be32(agbno);
			fl_off++;
			agbno++;

			/*
			 * We've now used br->start by putting it in the AGFL,
			 * so bump br so that we don't reap the block later.
			 */
			br->start++;
			br->len--;
		}

		if (br->len)
			break;
		list_del(&br->list);
		kmem_free(br);
	}

	/* Write new AGFL to disk. */
	xfs_trans_buf_set_type(sc->tp, agfl_bp, XFS_BLFT_AGFL_BUF);
	xfs_trans_log_buf(sc->tp, agfl_bp, 0, BBTOB(agfl_bp->b_length) - 1);
}

/* Repair the AGFL. */
int
xrep_agfl(
	struct xfs_scrub	*sc)
{
	struct xbitmap		agfl_extents;
	struct xfs_mount	*mp = sc->mp;
	struct xfs_buf		*agf_bp;
	struct xfs_buf		*agfl_bp;
	xfs_agblock_t		flcount;
	int			error;

	/* We require the rmapbt to rebuild anything. */
	if (!xfs_sb_version_hasrmapbt(&mp->m_sb))
		return -EOPNOTSUPP;

	xchk_perag_get(sc->mp, &sc->sa);
	xbitmap_init(&agfl_extents);

	/*
	 * Read the AGF so that we can query the rmapbt.  We hope that there's
	 * nothing wrong with the AGF, but all the AG header repair functions
	 * have this chicken-and-egg problem.
	 */
	error = xfs_alloc_read_agf(mp, sc->tp, sc->sa.agno, 0, &agf_bp);
	if (error)
		return error;

	/*
	 * Make sure we have the AGFL buffer, as scrub might have decided it
	 * was corrupt after xfs_alloc_read_agfl failed with -EFSCORRUPTED.
	 */
	error = xfs_trans_read_buf(mp, sc->tp, mp->m_ddev_targp,
			XFS_AG_DADDR(mp, sc->sa.agno, XFS_AGFL_DADDR(mp)),
			XFS_FSS_TO_BB(mp, 1), 0, &agfl_bp, NULL);
	if (error)
		return error;
	agfl_bp->b_ops = &xfs_agfl_buf_ops;

	/* Gather all the extents we're going to put on the new AGFL. */
	error = xrep_agfl_collect_blocks(sc, agf_bp, &agfl_extents, &flcount);
	if (error)
		goto err;

	/*
	 * Update AGF and AGFL.  We reset the global free block counter when
	 * we adjust the AGF flcount (which can fail) so avoid updating any
	 * buffers until we know that part works.
	 */
	xrep_agfl_update_agf(sc, agf_bp, flcount);
	xrep_agfl_init_header(sc, agfl_bp, &agfl_extents, flcount);

	/*
	 * Ok, the AGFL should be ready to go now.  Roll the transaction to
	 * make the new AGFL permanent before we start using it to return
	 * freespace overflow to the freespace btrees.
	 */
	sc->sa.agf_bp = agf_bp;
	sc->sa.agfl_bp = agfl_bp;
	error = xrep_roll_ag_trans(sc);
	if (error)
		goto err;

	/* Dump any AGFL overflow. */
	error = xrep_reap_extents(sc, &agfl_extents, &XFS_RMAP_OINFO_AG,
			XFS_AG_RESV_AGFL);
err:
	xbitmap_destroy(&agfl_extents);
	return error;
}

/* AGI */

/*
 * Offset within the xrep_find_ag_btree array for each btree type.  Avoid the
 * XFS_BTNUM_ names here to avoid creating a sparse array.
 */
enum {
	XREP_AGI_INOBT = 0,
	XREP_AGI_FINOBT,
	XREP_AGI_END,
	XREP_AGI_MAX
};

/*
 * Given the inode btree roots described by *fab, find the roots, check them
 * for sanity, and pass the root data back out via *fab.
 */
STATIC int
xrep_agi_find_btrees(
	struct xfs_scrub		*sc,
	struct xrep_find_ag_btree	*fab)
{
	struct xfs_buf			*agf_bp;
	struct xfs_mount		*mp = sc->mp;
	int				error;

	/* Read the AGF. */
	error = xfs_alloc_read_agf(mp, sc->tp, sc->sa.agno, 0, &agf_bp);
	if (error)
		return error;

	/* Find the btree roots. */
	error = xrep_find_ag_btree_roots(sc, agf_bp, fab, NULL);
	if (error)
		return error;

	/* We must find the inobt root. */
	if (!xrep_check_btree_root(sc, &fab[XREP_AGI_INOBT]))
		return -EFSCORRUPTED;

	/* We must find the finobt root if that feature is enabled. */
	if (xfs_sb_version_hasfinobt(&mp->m_sb) &&
	    !xrep_check_btree_root(sc, &fab[XREP_AGI_FINOBT]))
		return -EFSCORRUPTED;

	return 0;
}

/*
 * Reinitialize the AGI header, making an in-core copy of the old contents so
 * that we know which in-core state needs to be reinitialized.
 */
STATIC void
xrep_agi_init_header(
	struct xfs_scrub	*sc,
	struct xfs_buf		*agi_bp,
	struct xfs_agi		*old_agi)
{
	struct xfs_agi		*agi = agi_bp->b_addr;
	struct xfs_mount	*mp = sc->mp;

	memcpy(old_agi, agi, sizeof(*old_agi));
	memset(agi, 0, BBTOB(agi_bp->b_length));
	agi->agi_magicnum = cpu_to_be32(XFS_AGI_MAGIC);
	agi->agi_versionnum = cpu_to_be32(XFS_AGI_VERSION);
	agi->agi_seqno = cpu_to_be32(sc->sa.agno);
	agi->agi_length = cpu_to_be32(xfs_ag_block_count(mp, sc->sa.agno));
	agi->agi_newino = cpu_to_be32(NULLAGINO);
	agi->agi_dirino = cpu_to_be32(NULLAGINO);
	if (xfs_sb_version_hascrc(&mp->m_sb))
		uuid_copy(&agi->agi_uuid, &mp->m_sb.sb_meta_uuid);

	/* We don't know how to fix the unlinked list yet. */
	memcpy(&agi->agi_unlinked, &old_agi->agi_unlinked,
			sizeof(agi->agi_unlinked));

	/* Mark the incore AGF data stale until we're done fixing things. */
	ASSERT(sc->sa.pag->pagi_init);
	sc->sa.pag->pagi_init = 0;
}

/* Set btree root information in an AGI. */
STATIC void
xrep_agi_set_roots(
	struct xfs_scrub		*sc,
	struct xfs_agi			*agi,
	struct xrep_find_ag_btree	*fab)
{
	agi->agi_root = cpu_to_be32(fab[XREP_AGI_INOBT].root);
	agi->agi_level = cpu_to_be32(fab[XREP_AGI_INOBT].height);

	if (xfs_sb_version_hasfinobt(&sc->mp->m_sb)) {
		agi->agi_free_root = cpu_to_be32(fab[XREP_AGI_FINOBT].root);
		agi->agi_free_level = cpu_to_be32(fab[XREP_AGI_FINOBT].height);
	}
}

/* Update the AGI counters. */
STATIC int
xrep_agi_calc_from_btrees(
	struct xfs_scrub	*sc,
	struct xfs_buf		*agi_bp)
{
	struct xfs_btree_cur	*cur;
	struct xfs_agi		*agi = agi_bp->b_addr;
	struct xfs_mount	*mp = sc->mp;
	xfs_agino_t		count;
	xfs_agino_t		freecount;
	int			error;

	cur = xfs_inobt_init_cursor(mp, sc->tp, agi_bp, sc->sa.agno,
			XFS_BTNUM_INO);
	error = xfs_ialloc_count_inodes(cur, &count, &freecount);
	if (error)
		goto err;
	if (xfs_sb_version_hasinobtcounts(&mp->m_sb)) {
		xfs_agblock_t	blocks;

		error = xfs_btree_count_blocks(cur, &blocks);
		if (error)
			goto err;
		agi->agi_iblocks = cpu_to_be32(blocks);
	}
	xfs_btree_del_cursor(cur, error);

	agi->agi_count = cpu_to_be32(count);
	agi->agi_freecount = cpu_to_be32(freecount);

	if (xfs_sb_version_hasfinobt(&mp->m_sb) &&
	    xfs_sb_version_hasinobtcounts(&mp->m_sb)) {
		xfs_agblock_t	blocks;

		cur = xfs_inobt_init_cursor(mp, sc->tp, agi_bp, sc->sa.agno,
				XFS_BTNUM_FINO);
<<<<<<< HEAD
		if (error)
			goto err;
=======
>>>>>>> f642729d
		error = xfs_btree_count_blocks(cur, &blocks);
		if (error)
			goto err;
		xfs_btree_del_cursor(cur, error);
		agi->agi_fblocks = cpu_to_be32(blocks);
	}

	return 0;
err:
	xfs_btree_del_cursor(cur, error);
	return error;
}

/* Trigger reinitialization of the in-core data. */
STATIC int
xrep_agi_commit_new(
	struct xfs_scrub	*sc,
	struct xfs_buf		*agi_bp)
{
	struct xfs_perag	*pag;
	struct xfs_agi		*agi = agi_bp->b_addr;

	/* Trigger inode count recalculation */
	xfs_force_summary_recalc(sc->mp);

	/* Write this to disk. */
	xfs_trans_buf_set_type(sc->tp, agi_bp, XFS_BLFT_AGI_BUF);
	xfs_trans_log_buf(sc->tp, agi_bp, 0, BBTOB(agi_bp->b_length) - 1);

	/* Now reinitialize the in-core counters if necessary. */
	pag = sc->sa.pag;
	pag->pagi_count = be32_to_cpu(agi->agi_count);
	pag->pagi_freecount = be32_to_cpu(agi->agi_freecount);
	pag->pagi_init = 1;

	return 0;
}

/* Repair the AGI. */
int
xrep_agi(
	struct xfs_scrub		*sc)
{
	struct xrep_find_ag_btree	fab[XREP_AGI_MAX] = {
		[XREP_AGI_INOBT] = {
			.rmap_owner = XFS_RMAP_OWN_INOBT,
			.buf_ops = &xfs_inobt_buf_ops,
		},
		[XREP_AGI_FINOBT] = {
			.rmap_owner = XFS_RMAP_OWN_INOBT,
			.buf_ops = &xfs_finobt_buf_ops,
		},
		[XREP_AGI_END] = {
			.buf_ops = NULL
		},
	};
	struct xfs_agi			old_agi;
	struct xfs_mount		*mp = sc->mp;
	struct xfs_buf			*agi_bp;
	struct xfs_agi			*agi;
	int				error;

	/* We require the rmapbt to rebuild anything. */
	if (!xfs_sb_version_hasrmapbt(&mp->m_sb))
		return -EOPNOTSUPP;

	xchk_perag_get(sc->mp, &sc->sa);
	/*
	 * Make sure we have the AGI buffer, as scrub might have decided it
	 * was corrupt after xfs_ialloc_read_agi failed with -EFSCORRUPTED.
	 */
	error = xfs_trans_read_buf(mp, sc->tp, mp->m_ddev_targp,
			XFS_AG_DADDR(mp, sc->sa.agno, XFS_AGI_DADDR(mp)),
			XFS_FSS_TO_BB(mp, 1), 0, &agi_bp, NULL);
	if (error)
		return error;
	agi_bp->b_ops = &xfs_agi_buf_ops;
	agi = agi_bp->b_addr;

	/* Find the AGI btree roots. */
	error = xrep_agi_find_btrees(sc, fab);
	if (error)
		return error;

	/* Start rewriting the header and implant the btrees we found. */
	xrep_agi_init_header(sc, agi_bp, &old_agi);
	xrep_agi_set_roots(sc, agi, fab);
	error = xrep_agi_calc_from_btrees(sc, agi_bp);
	if (error)
		goto out_revert;

	/* Reinitialize in-core state. */
	return xrep_agi_commit_new(sc, agi_bp);

out_revert:
	/* Mark the incore AGI state stale and revert the AGI. */
	sc->sa.pag->pagi_init = 0;
	memcpy(agi, &old_agi, sizeof(old_agi));
	return error;
}<|MERGE_RESOLUTION|>--- conflicted
+++ resolved
@@ -829,11 +829,6 @@
 
 		cur = xfs_inobt_init_cursor(mp, sc->tp, agi_bp, sc->sa.agno,
 				XFS_BTNUM_FINO);
-<<<<<<< HEAD
-		if (error)
-			goto err;
-=======
->>>>>>> f642729d
 		error = xfs_btree_count_blocks(cur, &blocks);
 		if (error)
 			goto err;
