--- conflicted
+++ resolved
@@ -897,17 +897,10 @@
 		 */
 		page = get_dump_page(addr);
 		if (page) {
-<<<<<<< HEAD
-			void *kaddr = kmap(page);
-
-			stop = !dump_emit(cprm, kaddr, PAGE_SIZE);
-			kunmap(page);
-=======
 			void *kaddr = kmap_local_page(page);
 
 			stop = !dump_emit(cprm, kaddr, PAGE_SIZE);
 			kunmap_local(kaddr);
->>>>>>> f642729d
 			put_page(page);
 		} else {
 			stop = !dump_skip(cprm, PAGE_SIZE);
@@ -1075,139 +1068,6 @@
 		return NULL;
 	return gate_vma;
 }
-<<<<<<< HEAD
-EXPORT_SYMBOL(dump_truncate);
-
-/*
- * The purpose of always_dump_vma() is to make sure that special kernel mappings
- * that are useful for post-mortem analysis are included in every core dump.
- * In that way we ensure that the core dump is fully interpretable later
- * without matching up the same kernel and hardware config to see what PC values
- * meant. These special mappings include - vDSO, vsyscall, and other
- * architecture specific mappings
- */
-static bool always_dump_vma(struct vm_area_struct *vma)
-{
-	/* Any vsyscall mappings? */
-	if (vma == get_gate_vma(vma->vm_mm))
-		return true;
-
-	/*
-	 * Assume that all vmas with a .name op should always be dumped.
-	 * If this changes, a new vm_ops field can easily be added.
-	 */
-	if (vma->vm_ops && vma->vm_ops->name && vma->vm_ops->name(vma))
-		return true;
-
-	/*
-	 * arch_vma_name() returns non-NULL for special architecture mappings,
-	 * such as vDSO sections.
-	 */
-	if (arch_vma_name(vma))
-		return true;
-
-	return false;
-}
-
-/*
- * Decide how much of @vma's contents should be included in a core dump.
- */
-static unsigned long vma_dump_size(struct vm_area_struct *vma,
-				   unsigned long mm_flags)
-{
-#define FILTER(type)	(mm_flags & (1UL << MMF_DUMP_##type))
-
-	/* always dump the vdso and vsyscall sections */
-	if (always_dump_vma(vma))
-		goto whole;
-
-	if (vma->vm_flags & VM_DONTDUMP)
-		return 0;
-
-	/* support for DAX */
-	if (vma_is_dax(vma)) {
-		if ((vma->vm_flags & VM_SHARED) && FILTER(DAX_SHARED))
-			goto whole;
-		if (!(vma->vm_flags & VM_SHARED) && FILTER(DAX_PRIVATE))
-			goto whole;
-		return 0;
-	}
-
-	/* Hugetlb memory check */
-	if (is_vm_hugetlb_page(vma)) {
-		if ((vma->vm_flags & VM_SHARED) && FILTER(HUGETLB_SHARED))
-			goto whole;
-		if (!(vma->vm_flags & VM_SHARED) && FILTER(HUGETLB_PRIVATE))
-			goto whole;
-		return 0;
-	}
-
-	/* Do not dump I/O mapped devices or special mappings */
-	if (vma->vm_flags & VM_IO)
-		return 0;
-
-	/* By default, dump shared memory if mapped from an anonymous file. */
-	if (vma->vm_flags & VM_SHARED) {
-		if (file_inode(vma->vm_file)->i_nlink == 0 ?
-		    FILTER(ANON_SHARED) : FILTER(MAPPED_SHARED))
-			goto whole;
-		return 0;
-	}
-
-	/* Dump segments that have been written to.  */
-	if ((!IS_ENABLED(CONFIG_MMU) || vma->anon_vma) && FILTER(ANON_PRIVATE))
-		goto whole;
-	if (vma->vm_file == NULL)
-		return 0;
-
-	if (FILTER(MAPPED_PRIVATE))
-		goto whole;
-
-	/*
-	 * If this is the beginning of an executable file mapping,
-	 * dump the first page to aid in determining what was mapped here.
-	 */
-	if (FILTER(ELF_HEADERS) &&
-	    vma->vm_pgoff == 0 && (vma->vm_flags & VM_READ) &&
-	    (READ_ONCE(file_inode(vma->vm_file)->i_mode) & 0111) != 0)
-		return PAGE_SIZE;
-
-#undef	FILTER
-
-	return 0;
-
-whole:
-	return vma->vm_end - vma->vm_start;
-}
-
-static struct vm_area_struct *first_vma(struct task_struct *tsk,
-					struct vm_area_struct *gate_vma)
-{
-	struct vm_area_struct *ret = tsk->mm->mmap;
-
-	if (ret)
-		return ret;
-	return gate_vma;
-}
-
-/*
- * Helper function for iterating across a vma list.  It ensures that the caller
- * will visit `gate_vma' prior to terminating the search.
- */
-static struct vm_area_struct *next_vma(struct vm_area_struct *this_vma,
-				       struct vm_area_struct *gate_vma)
-{
-	struct vm_area_struct *ret;
-
-	ret = this_vma->vm_next;
-	if (ret)
-		return ret;
-	if (this_vma == gate_vma)
-		return NULL;
-	return gate_vma;
-}
-=======
->>>>>>> f642729d
 
 /*
  * Under the mmap_lock, take a snapshot of relevant information about the task's
