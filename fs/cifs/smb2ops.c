// SPDX-License-Identifier: GPL-2.0
/*
 *  SMB2 version specific operations
 *
 *  Copyright (c) 2012, Jeff Layton <jlayton@redhat.com>
 */

#include <linux/pagemap.h>
#include <linux/vfs.h>
#include <linux/falloc.h>
#include <linux/scatterlist.h>
#include <linux/uuid.h>
#include <linux/sort.h>
#include <crypto/aead.h>
#include <linux/fiemap.h>
#include "cifsfs.h"
#include "cifsglob.h"
#include "smb2pdu.h"
#include "smb2proto.h"
#include "cifsproto.h"
#include "cifs_debug.h"
#include "cifs_unicode.h"
#include "smb2status.h"
#include "smb2glob.h"
#include "cifs_ioctl.h"
#include "smbdirect.h"
#include "fs_context.h"

/* Change credits for different ops and return the total number of credits */
static int
change_conf(struct TCP_Server_Info *server)
{
	server->credits += server->echo_credits + server->oplock_credits;
	server->oplock_credits = server->echo_credits = 0;
	switch (server->credits) {
	case 0:
		return 0;
	case 1:
		server->echoes = false;
		server->oplocks = false;
		break;
	case 2:
		server->echoes = true;
		server->oplocks = false;
		server->echo_credits = 1;
		break;
	default:
		server->echoes = true;
		if (enable_oplocks) {
			server->oplocks = true;
			server->oplock_credits = 1;
		} else
			server->oplocks = false;

		server->echo_credits = 1;
	}
	server->credits -= server->echo_credits + server->oplock_credits;
	return server->credits + server->echo_credits + server->oplock_credits;
}

static void
smb2_add_credits(struct TCP_Server_Info *server,
		 const struct cifs_credits *credits, const int optype)
{
	int *val, rc = -1;
	int scredits, in_flight;
	unsigned int add = credits->value;
	unsigned int instance = credits->instance;
	bool reconnect_detected = false;
	bool reconnect_with_invalid_credits = false;

	spin_lock(&server->req_lock);
	val = server->ops->get_credits_field(server, optype);

	/* eg found case where write overlapping reconnect messed up credits */
	if (((optype & CIFS_OP_MASK) == CIFS_NEG_OP) && (*val != 0))
<<<<<<< HEAD
		trace_smb3_reconnect_with_invalid_credits(server->CurrentMid,
			server->hostname, *val, add);
=======
		reconnect_with_invalid_credits = true;

>>>>>>> f642729d
	if ((instance == 0) || (instance == server->reconnect_instance))
		*val += add;
	else
		reconnect_detected = true;

	if (*val > 65000) {
		*val = 65000; /* Don't get near 64K credits, avoid srv bugs */
		pr_warn_once("server overflowed SMB3 credits\n");
	}
	server->in_flight--;
	if (server->in_flight == 0 &&
	   ((optype & CIFS_OP_MASK) != CIFS_NEG_OP) &&
	   ((optype & CIFS_OP_MASK) != CIFS_SESS_OP))
		rc = change_conf(server);
	/*
	 * Sometimes server returns 0 credits on oplock break ack - we need to
	 * rebalance credits in this case.
	 */
	else if (server->in_flight > 0 && server->oplock_credits == 0 &&
		 server->oplocks) {
		if (server->credits > 1) {
			server->credits--;
			server->oplock_credits++;
		}
	}
	scredits = *val;
	in_flight = server->in_flight;
	spin_unlock(&server->req_lock);
	wake_up(&server->request_q);

	if (reconnect_detected) {
		trace_smb3_reconnect_detected(server->CurrentMid,
			server->conn_id, server->hostname, scredits, add, in_flight);

		cifs_dbg(FYI, "trying to put %d credits from the old server instance %d\n",
			 add, instance);
	}

	if (reconnect_with_invalid_credits) {
		trace_smb3_reconnect_with_invalid_credits(server->CurrentMid,
			server->conn_id, server->hostname, scredits, add, in_flight);
		cifs_dbg(FYI, "Negotiate operation when server credits is non-zero. Optype: %d, server credits: %d, credits added: %d\n",
			 optype, scredits, add);
	}

	if (server->tcpStatus == CifsNeedReconnect
	    || server->tcpStatus == CifsExiting)
		return;

	switch (rc) {
	case -1:
		/* change_conf hasn't been executed */
		break;
	case 0:
		cifs_server_dbg(VFS, "Possible client or server bug - zero credits\n");
		break;
	case 1:
		cifs_server_dbg(VFS, "disabling echoes and oplocks\n");
		break;
	case 2:
		cifs_dbg(FYI, "disabling oplocks\n");
		break;
	default:
<<<<<<< HEAD
		trace_smb3_add_credits(server->CurrentMid,
			server->hostname, rc, add);
		cifs_dbg(FYI, "add %u credits total=%d\n", add, rc);
=======
		/* change_conf rebalanced credits for different types */
		break;
>>>>>>> f642729d
	}

	trace_smb3_add_credits(server->CurrentMid,
			server->conn_id, server->hostname, scredits, add, in_flight);
	cifs_dbg(FYI, "%s: added %u credits total=%d\n", __func__, add, scredits);
}

static void
smb2_set_credits(struct TCP_Server_Info *server, const int val)
{
	int scredits, in_flight;

	spin_lock(&server->req_lock);
	server->credits = val;
	if (val == 1)
		server->reconnect_instance++;
	scredits = server->credits;
	in_flight = server->in_flight;
	spin_unlock(&server->req_lock);

	trace_smb3_set_credits(server->CurrentMid,
			server->conn_id, server->hostname, scredits, val, in_flight);
	cifs_dbg(FYI, "%s: set %u credits\n", __func__, val);

	/* don't log while holding the lock */
	if (val == 1)
		cifs_dbg(FYI, "set credits to 1 due to smb2 reconnect\n");
}

static int *
smb2_get_credits_field(struct TCP_Server_Info *server, const int optype)
{
	switch (optype) {
	case CIFS_ECHO_OP:
		return &server->echo_credits;
	case CIFS_OBREAK_OP:
		return &server->oplock_credits;
	default:
		return &server->credits;
	}
}

static unsigned int
smb2_get_credits(struct mid_q_entry *mid)
{
	return mid->credits_received;
}

static int
smb2_wait_mtu_credits(struct TCP_Server_Info *server, unsigned int size,
		      unsigned int *num, struct cifs_credits *credits)
{
	int rc = 0;
	unsigned int scredits, in_flight;

	spin_lock(&server->req_lock);
	while (1) {
		if (server->credits <= 0) {
			spin_unlock(&server->req_lock);
			cifs_num_waiters_inc(server);
			rc = wait_event_killable(server->request_q,
				has_credits(server, &server->credits, 1));
			cifs_num_waiters_dec(server);
			if (rc)
				return rc;
			spin_lock(&server->req_lock);
		} else {
			if (server->tcpStatus == CifsExiting) {
				spin_unlock(&server->req_lock);
				return -ENOENT;
			}

			scredits = server->credits;
			/* can deadlock with reopen */
			if (scredits <= 8) {
				*num = SMB2_MAX_BUFFER_SIZE;
				credits->value = 0;
				credits->instance = 0;
				break;
			}

			/* leave some credits for reopen and other ops */
			scredits -= 8;
			*num = min_t(unsigned int, size,
				     scredits * SMB2_MAX_BUFFER_SIZE);

			credits->value =
				DIV_ROUND_UP(*num, SMB2_MAX_BUFFER_SIZE);
			credits->instance = server->reconnect_instance;
			server->credits -= credits->value;
			server->in_flight++;
			if (server->in_flight > server->max_in_flight)
				server->max_in_flight = server->in_flight;
			break;
		}
	}
	scredits = server->credits;
	in_flight = server->in_flight;
	spin_unlock(&server->req_lock);

	trace_smb3_add_credits(server->CurrentMid,
			server->conn_id, server->hostname, scredits, -(credits->value), in_flight);
	cifs_dbg(FYI, "%s: removed %u credits total=%d\n",
			__func__, credits->value, scredits);

	return rc;
}

static int
smb2_adjust_credits(struct TCP_Server_Info *server,
		    struct cifs_credits *credits,
		    const unsigned int payload_size)
{
	int new_val = DIV_ROUND_UP(payload_size, SMB2_MAX_BUFFER_SIZE);
	int scredits, in_flight;

	if (!credits->value || credits->value == new_val)
		return 0;

	if (credits->value < new_val) {
		trace_smb3_too_many_credits(server->CurrentMid,
				server->conn_id, server->hostname, 0, credits->value - new_val, 0);
		cifs_server_dbg(VFS, "request has less credits (%d) than required (%d)",
				credits->value, new_val);

		return -ENOTSUPP;
	}

	spin_lock(&server->req_lock);

	if (server->reconnect_instance != credits->instance) {
		scredits = server->credits;
		in_flight = server->in_flight;
		spin_unlock(&server->req_lock);

		trace_smb3_reconnect_detected(server->CurrentMid,
			server->conn_id, server->hostname, scredits,
			credits->value - new_val, in_flight);
		cifs_server_dbg(VFS, "trying to return %d credits to old session\n",
			 credits->value - new_val);
		return -EAGAIN;
	}

	server->credits += credits->value - new_val;
	scredits = server->credits;
	in_flight = server->in_flight;
	spin_unlock(&server->req_lock);
	wake_up(&server->request_q);

	trace_smb3_add_credits(server->CurrentMid,
			server->conn_id, server->hostname, scredits,
			credits->value - new_val, in_flight);
	cifs_dbg(FYI, "%s: adjust added %u credits total=%d\n",
			__func__, credits->value - new_val, scredits);

	credits->value = new_val;

	return 0;
}

static __u64
smb2_get_next_mid(struct TCP_Server_Info *server)
{
	__u64 mid;
	/* for SMB2 we need the current value */
	spin_lock(&GlobalMid_Lock);
	mid = server->CurrentMid++;
	spin_unlock(&GlobalMid_Lock);
	return mid;
}

static void
smb2_revert_current_mid(struct TCP_Server_Info *server, const unsigned int val)
{
	spin_lock(&GlobalMid_Lock);
	if (server->CurrentMid >= val)
		server->CurrentMid -= val;
	spin_unlock(&GlobalMid_Lock);
}

static struct mid_q_entry *
__smb2_find_mid(struct TCP_Server_Info *server, char *buf, bool dequeue)
{
	struct mid_q_entry *mid;
	struct smb2_sync_hdr *shdr = (struct smb2_sync_hdr *)buf;
	__u64 wire_mid = le64_to_cpu(shdr->MessageId);

	if (shdr->ProtocolId == SMB2_TRANSFORM_PROTO_NUM) {
		cifs_server_dbg(VFS, "Encrypted frame parsing not supported yet\n");
		return NULL;
	}

	spin_lock(&GlobalMid_Lock);
	list_for_each_entry(mid, &server->pending_mid_q, qhead) {
		if ((mid->mid == wire_mid) &&
		    (mid->mid_state == MID_REQUEST_SUBMITTED) &&
		    (mid->command == shdr->Command)) {
			kref_get(&mid->refcount);
			if (dequeue) {
				list_del_init(&mid->qhead);
				mid->mid_flags |= MID_DELETED;
			}
			spin_unlock(&GlobalMid_Lock);
			return mid;
		}
	}
	spin_unlock(&GlobalMid_Lock);
	return NULL;
}

static struct mid_q_entry *
smb2_find_mid(struct TCP_Server_Info *server, char *buf)
{
	return __smb2_find_mid(server, buf, false);
}

static struct mid_q_entry *
smb2_find_dequeue_mid(struct TCP_Server_Info *server, char *buf)
{
	return __smb2_find_mid(server, buf, true);
}

static void
smb2_dump_detail(void *buf, struct TCP_Server_Info *server)
{
#ifdef CONFIG_CIFS_DEBUG2
	struct smb2_sync_hdr *shdr = (struct smb2_sync_hdr *)buf;

	cifs_server_dbg(VFS, "Cmd: %d Err: 0x%x Flags: 0x%x Mid: %llu Pid: %d\n",
		 shdr->Command, shdr->Status, shdr->Flags, shdr->MessageId,
		 shdr->ProcessId);
	cifs_server_dbg(VFS, "smb buf %p len %u\n", buf,
		 server->ops->calc_smb_size(buf, server));
#endif
}

static bool
smb2_need_neg(struct TCP_Server_Info *server)
{
	return server->max_read == 0;
}

static int
smb2_negotiate(const unsigned int xid, struct cifs_ses *ses)
{
	int rc;

	cifs_ses_server(ses)->CurrentMid = 0;
	rc = SMB2_negotiate(xid, ses);
	/* BB we probably don't need to retry with modern servers */
	if (rc == -EAGAIN)
		rc = -EHOSTDOWN;
	return rc;
}

static unsigned int
smb2_negotiate_wsize(struct cifs_tcon *tcon, struct smb3_fs_context *ctx)
{
	struct TCP_Server_Info *server = tcon->ses->server;
	unsigned int wsize;

	/* start with specified wsize, or default */
	wsize = ctx->wsize ? ctx->wsize : CIFS_DEFAULT_IOSIZE;
	wsize = min_t(unsigned int, wsize, server->max_write);
	if (!(server->capabilities & SMB2_GLOBAL_CAP_LARGE_MTU))
		wsize = min_t(unsigned int, wsize, SMB2_MAX_BUFFER_SIZE);

	return wsize;
}

static unsigned int
smb3_negotiate_wsize(struct cifs_tcon *tcon, struct smb3_fs_context *ctx)
{
	struct TCP_Server_Info *server = tcon->ses->server;
	unsigned int wsize;

	/* start with specified wsize, or default */
	wsize = ctx->wsize ? ctx->wsize : SMB3_DEFAULT_IOSIZE;
	wsize = min_t(unsigned int, wsize, server->max_write);
#ifdef CONFIG_CIFS_SMB_DIRECT
	if (server->rdma) {
		if (server->sign)
			/*
			 * Account for SMB2 data transfer packet header and
			 * possible encryption header
			 */
			wsize = min_t(unsigned int,
				wsize,
				server->smbd_conn->max_fragmented_send_size -
					SMB2_READWRITE_PDU_HEADER_SIZE -
					sizeof(struct smb2_transform_hdr));
		else
			wsize = min_t(unsigned int,
				wsize, server->smbd_conn->max_readwrite_size);
	}
#endif
	if (!(server->capabilities & SMB2_GLOBAL_CAP_LARGE_MTU))
		wsize = min_t(unsigned int, wsize, SMB2_MAX_BUFFER_SIZE);

	return wsize;
}

static unsigned int
smb2_negotiate_rsize(struct cifs_tcon *tcon, struct smb3_fs_context *ctx)
{
	struct TCP_Server_Info *server = tcon->ses->server;
	unsigned int rsize;

	/* start with specified rsize, or default */
	rsize = ctx->rsize ? ctx->rsize : CIFS_DEFAULT_IOSIZE;
	rsize = min_t(unsigned int, rsize, server->max_read);

	if (!(server->capabilities & SMB2_GLOBAL_CAP_LARGE_MTU))
		rsize = min_t(unsigned int, rsize, SMB2_MAX_BUFFER_SIZE);

	return rsize;
}

static unsigned int
smb3_negotiate_rsize(struct cifs_tcon *tcon, struct smb3_fs_context *ctx)
{
	struct TCP_Server_Info *server = tcon->ses->server;
	unsigned int rsize;

	/* start with specified rsize, or default */
	rsize = ctx->rsize ? ctx->rsize : SMB3_DEFAULT_IOSIZE;
	rsize = min_t(unsigned int, rsize, server->max_read);
#ifdef CONFIG_CIFS_SMB_DIRECT
	if (server->rdma) {
		if (server->sign)
			/*
			 * Account for SMB2 data transfer packet header and
			 * possible encryption header
			 */
			rsize = min_t(unsigned int,
				rsize,
				server->smbd_conn->max_fragmented_recv_size -
					SMB2_READWRITE_PDU_HEADER_SIZE -
					sizeof(struct smb2_transform_hdr));
		else
			rsize = min_t(unsigned int,
				rsize, server->smbd_conn->max_readwrite_size);
	}
#endif

	if (!(server->capabilities & SMB2_GLOBAL_CAP_LARGE_MTU))
		rsize = min_t(unsigned int, rsize, SMB2_MAX_BUFFER_SIZE);

	return rsize;
}

static int
parse_server_interfaces(struct network_interface_info_ioctl_rsp *buf,
			size_t buf_len,
			struct cifs_server_iface **iface_list,
			size_t *iface_count)
{
	struct network_interface_info_ioctl_rsp *p;
	struct sockaddr_in *addr4;
	struct sockaddr_in6 *addr6;
	struct iface_info_ipv4 *p4;
	struct iface_info_ipv6 *p6;
	struct cifs_server_iface *info;
	ssize_t bytes_left;
	size_t next = 0;
	int nb_iface = 0;
	int rc = 0;

	*iface_list = NULL;
	*iface_count = 0;

	/*
	 * Fist pass: count and sanity check
	 */

	bytes_left = buf_len;
	p = buf;
	while (bytes_left >= sizeof(*p)) {
		nb_iface++;
		next = le32_to_cpu(p->Next);
		if (!next) {
			bytes_left -= sizeof(*p);
			break;
		}
		p = (struct network_interface_info_ioctl_rsp *)((u8 *)p+next);
		bytes_left -= next;
	}

	if (!nb_iface) {
		cifs_dbg(VFS, "%s: malformed interface info\n", __func__);
		rc = -EINVAL;
		goto out;
	}

	/* Azure rounds the buffer size up 8, to a 16 byte boundary */
	if ((bytes_left > 8) || p->Next)
		cifs_dbg(VFS, "%s: incomplete interface info\n", __func__);


	/*
	 * Second pass: extract info to internal structure
	 */

	*iface_list = kcalloc(nb_iface, sizeof(**iface_list), GFP_KERNEL);
	if (!*iface_list) {
		rc = -ENOMEM;
		goto out;
	}

	info = *iface_list;
	bytes_left = buf_len;
	p = buf;
	while (bytes_left >= sizeof(*p)) {
		info->speed = le64_to_cpu(p->LinkSpeed);
		info->rdma_capable = le32_to_cpu(p->Capability & RDMA_CAPABLE);
		info->rss_capable = le32_to_cpu(p->Capability & RSS_CAPABLE);

		cifs_dbg(FYI, "%s: adding iface %zu\n", __func__, *iface_count);
		cifs_dbg(FYI, "%s: speed %zu bps\n", __func__, info->speed);
		cifs_dbg(FYI, "%s: capabilities 0x%08x\n", __func__,
			 le32_to_cpu(p->Capability));

		switch (p->Family) {
		/*
		 * The kernel and wire socket structures have the same
		 * layout and use network byte order but make the
		 * conversion explicit in case either one changes.
		 */
		case INTERNETWORK:
			addr4 = (struct sockaddr_in *)&info->sockaddr;
			p4 = (struct iface_info_ipv4 *)p->Buffer;
			addr4->sin_family = AF_INET;
			memcpy(&addr4->sin_addr, &p4->IPv4Address, 4);

			/* [MS-SMB2] 2.2.32.5.1.1 Clients MUST ignore these */
			addr4->sin_port = cpu_to_be16(CIFS_PORT);

			cifs_dbg(FYI, "%s: ipv4 %pI4\n", __func__,
				 &addr4->sin_addr);
			break;
		case INTERNETWORKV6:
			addr6 =	(struct sockaddr_in6 *)&info->sockaddr;
			p6 = (struct iface_info_ipv6 *)p->Buffer;
			addr6->sin6_family = AF_INET6;
			memcpy(&addr6->sin6_addr, &p6->IPv6Address, 16);

			/* [MS-SMB2] 2.2.32.5.1.2 Clients MUST ignore these */
			addr6->sin6_flowinfo = 0;
			addr6->sin6_scope_id = 0;
			addr6->sin6_port = cpu_to_be16(CIFS_PORT);

			cifs_dbg(FYI, "%s: ipv6 %pI6\n", __func__,
				 &addr6->sin6_addr);
			break;
		default:
			cifs_dbg(VFS,
				 "%s: skipping unsupported socket family\n",
				 __func__);
			goto next_iface;
		}

		(*iface_count)++;
		info++;
next_iface:
		next = le32_to_cpu(p->Next);
		if (!next)
			break;
		p = (struct network_interface_info_ioctl_rsp *)((u8 *)p+next);
		bytes_left -= next;
	}

	if (!*iface_count) {
		rc = -EINVAL;
		goto out;
	}

out:
	if (rc) {
		kfree(*iface_list);
		*iface_count = 0;
		*iface_list = NULL;
	}
	return rc;
}

static int compare_iface(const void *ia, const void *ib)
{
	const struct cifs_server_iface *a = (struct cifs_server_iface *)ia;
	const struct cifs_server_iface *b = (struct cifs_server_iface *)ib;

	return a->speed == b->speed ? 0 : (a->speed > b->speed ? -1 : 1);
}

static int
SMB3_request_interfaces(const unsigned int xid, struct cifs_tcon *tcon)
{
	int rc;
	unsigned int ret_data_len = 0;
	struct network_interface_info_ioctl_rsp *out_buf = NULL;
	struct cifs_server_iface *iface_list;
	size_t iface_count;
	struct cifs_ses *ses = tcon->ses;

	rc = SMB2_ioctl(xid, tcon, NO_FILE_ID, NO_FILE_ID,
			FSCTL_QUERY_NETWORK_INTERFACE_INFO, true /* is_fsctl */,
			NULL /* no data input */, 0 /* no data input */,
			CIFSMaxBufSize, (char **)&out_buf, &ret_data_len);
	if (rc == -EOPNOTSUPP) {
		cifs_dbg(FYI,
			 "server does not support query network interfaces\n");
		goto out;
	} else if (rc != 0) {
		cifs_tcon_dbg(VFS, "error %d on ioctl to get interface list\n", rc);
		goto out;
	}

	rc = parse_server_interfaces(out_buf, ret_data_len,
				     &iface_list, &iface_count);
	if (rc)
		goto out;

	/* sort interfaces from fastest to slowest */
	sort(iface_list, iface_count, sizeof(*iface_list), compare_iface, NULL);

	spin_lock(&ses->iface_lock);
	kfree(ses->iface_list);
	ses->iface_list = iface_list;
	ses->iface_count = iface_count;
	ses->iface_last_update = jiffies;
	spin_unlock(&ses->iface_lock);

out:
	kfree(out_buf);
	return rc;
}

static void
smb2_close_cached_fid(struct kref *ref)
{
	struct cached_fid *cfid = container_of(ref, struct cached_fid,
					       refcount);

	if (cfid->is_valid) {
		cifs_dbg(FYI, "clear cached root file handle\n");
		SMB2_close(0, cfid->tcon, cfid->fid->persistent_fid,
			   cfid->fid->volatile_fid);
		cfid->is_valid = false;
		cfid->file_all_info_is_valid = false;
		cfid->has_lease = false;
	}
}

void close_shroot(struct cached_fid *cfid)
{
	mutex_lock(&cfid->fid_mutex);
	kref_put(&cfid->refcount, smb2_close_cached_fid);
	mutex_unlock(&cfid->fid_mutex);
}

void close_shroot_lease_locked(struct cached_fid *cfid)
{
	if (cfid->has_lease) {
		cfid->has_lease = false;
		kref_put(&cfid->refcount, smb2_close_cached_fid);
	}
}

void close_shroot_lease(struct cached_fid *cfid)
{
	mutex_lock(&cfid->fid_mutex);
	close_shroot_lease_locked(cfid);
	mutex_unlock(&cfid->fid_mutex);
}

void
smb2_cached_lease_break(struct work_struct *work)
{
	struct cached_fid *cfid = container_of(work,
				struct cached_fid, lease_break);

	close_shroot_lease(cfid);
}

/*
 * Open the directory at the root of a share
 */
int open_shroot(unsigned int xid, struct cifs_tcon *tcon,
		struct cifs_sb_info *cifs_sb,
		struct cached_fid **cfid)
{
	struct cifs_ses *ses = tcon->ses;
	struct TCP_Server_Info *server = ses->server;
	struct cifs_open_parms oparms;
	struct smb2_create_rsp *o_rsp = NULL;
	struct smb2_query_info_rsp *qi_rsp = NULL;
	int resp_buftype[2];
	struct smb_rqst rqst[2];
	struct kvec rsp_iov[2];
	struct kvec open_iov[SMB2_CREATE_IOV_SIZE];
	struct kvec qi_iov[1];
	int rc, flags = 0;
	__le16 utf16_path = 0; /* Null - since an open of top of share */
	u8 oplock = SMB2_OPLOCK_LEVEL_II;
	struct cifs_fid *pfid;

	mutex_lock(&tcon->crfid.fid_mutex);
	if (tcon->crfid.is_valid) {
		cifs_dbg(FYI, "found a cached root file handle\n");
		*cfid = &tcon->crfid;
		kref_get(&tcon->crfid.refcount);
		mutex_unlock(&tcon->crfid.fid_mutex);
		return 0;
	}

	/*
	 * We do not hold the lock for the open because in case
	 * SMB2_open needs to reconnect, it will end up calling
	 * cifs_mark_open_files_invalid() which takes the lock again
	 * thus causing a deadlock
	 */

	mutex_unlock(&tcon->crfid.fid_mutex);

	if (smb3_encryption_required(tcon))
		flags |= CIFS_TRANSFORM_REQ;

	if (!server->ops->new_lease_key)
		return -EIO;

	pfid = tcon->crfid.fid;
	server->ops->new_lease_key(pfid);

	memset(rqst, 0, sizeof(rqst));
	resp_buftype[0] = resp_buftype[1] = CIFS_NO_BUFFER;
	memset(rsp_iov, 0, sizeof(rsp_iov));

	/* Open */
	memset(&open_iov, 0, sizeof(open_iov));
	rqst[0].rq_iov = open_iov;
	rqst[0].rq_nvec = SMB2_CREATE_IOV_SIZE;

	oparms.tcon = tcon;
	oparms.create_options = cifs_create_options(cifs_sb, 0);
	oparms.desired_access = FILE_READ_ATTRIBUTES;
	oparms.disposition = FILE_OPEN;
	oparms.fid = pfid;
	oparms.reconnect = false;

	rc = SMB2_open_init(tcon, server,
			    &rqst[0], &oplock, &oparms, &utf16_path);
	if (rc)
		goto oshr_free;
	smb2_set_next_command(tcon, &rqst[0]);

	memset(&qi_iov, 0, sizeof(qi_iov));
	rqst[1].rq_iov = qi_iov;
	rqst[1].rq_nvec = 1;

	rc = SMB2_query_info_init(tcon, server,
				  &rqst[1], COMPOUND_FID,
				  COMPOUND_FID, FILE_ALL_INFORMATION,
				  SMB2_O_INFO_FILE, 0,
				  sizeof(struct smb2_file_all_info) +
				  PATH_MAX * 2, 0, NULL);
	if (rc)
		goto oshr_free;

	smb2_set_related(&rqst[1]);

	rc = compound_send_recv(xid, ses, server,
				flags, 2, rqst,
				resp_buftype, rsp_iov);
	mutex_lock(&tcon->crfid.fid_mutex);

	/*
	 * Now we need to check again as the cached root might have
	 * been successfully re-opened from a concurrent process
	 */

	if (tcon->crfid.is_valid) {
		/* work was already done */

		/* stash fids for close() later */
		struct cifs_fid fid = {
			.persistent_fid = pfid->persistent_fid,
			.volatile_fid = pfid->volatile_fid,
		};

		/*
		 * caller expects this func to set pfid to a valid
		 * cached root, so we copy the existing one and get a
		 * reference.
		 */
		memcpy(pfid, tcon->crfid.fid, sizeof(*pfid));
		kref_get(&tcon->crfid.refcount);

		mutex_unlock(&tcon->crfid.fid_mutex);

		if (rc == 0) {
			/* close extra handle outside of crit sec */
			SMB2_close(xid, tcon, fid.persistent_fid, fid.volatile_fid);
		}
		rc = 0;
		goto oshr_free;
	}

	/* Cached root is still invalid, continue normaly */

	if (rc) {
		if (rc == -EREMCHG) {
			tcon->need_reconnect = true;
			pr_warn_once("server share %s deleted\n",
				     tcon->treeName);
		}
		goto oshr_exit;
	}

	atomic_inc(&tcon->num_remote_opens);

	o_rsp = (struct smb2_create_rsp *)rsp_iov[0].iov_base;
	oparms.fid->persistent_fid = o_rsp->PersistentFileId;
	oparms.fid->volatile_fid = o_rsp->VolatileFileId;
#ifdef CONFIG_CIFS_DEBUG2
	oparms.fid->mid = le64_to_cpu(o_rsp->sync_hdr.MessageId);
#endif /* CIFS_DEBUG2 */

	memcpy(tcon->crfid.fid, pfid, sizeof(struct cifs_fid));
	tcon->crfid.tcon = tcon;
	tcon->crfid.is_valid = true;
	kref_init(&tcon->crfid.refcount);

	/* BB TBD check to see if oplock level check can be removed below */
	if (o_rsp->OplockLevel == SMB2_OPLOCK_LEVEL_LEASE) {
		kref_get(&tcon->crfid.refcount);
		tcon->crfid.has_lease = true;
		smb2_parse_contexts(server, o_rsp,
				&oparms.fid->epoch,
				    oparms.fid->lease_key, &oplock,
				    NULL, NULL);
	} else
		goto oshr_exit;

	qi_rsp = (struct smb2_query_info_rsp *)rsp_iov[1].iov_base;
	if (le32_to_cpu(qi_rsp->OutputBufferLength) < sizeof(struct smb2_file_all_info))
		goto oshr_exit;
	if (!smb2_validate_and_copy_iov(
				le16_to_cpu(qi_rsp->OutputBufferOffset),
				sizeof(struct smb2_file_all_info),
				&rsp_iov[1], sizeof(struct smb2_file_all_info),
				(char *)&tcon->crfid.file_all_info))
		tcon->crfid.file_all_info_is_valid = true;

oshr_exit:
	mutex_unlock(&tcon->crfid.fid_mutex);
oshr_free:
	SMB2_open_free(&rqst[0]);
	SMB2_query_info_free(&rqst[1]);
	free_rsp_buf(resp_buftype[0], rsp_iov[0].iov_base);
	free_rsp_buf(resp_buftype[1], rsp_iov[1].iov_base);
	if (rc == 0)
		*cfid = &tcon->crfid;
	return rc;
}

static void
smb3_qfs_tcon(const unsigned int xid, struct cifs_tcon *tcon,
	      struct cifs_sb_info *cifs_sb)
{
	int rc;
	__le16 srch_path = 0; /* Null - open root of share */
	u8 oplock = SMB2_OPLOCK_LEVEL_NONE;
	struct cifs_open_parms oparms;
	struct cifs_fid fid;
	bool no_cached_open = tcon->nohandlecache;
	struct cached_fid *cfid = NULL;

	oparms.tcon = tcon;
	oparms.desired_access = FILE_READ_ATTRIBUTES;
	oparms.disposition = FILE_OPEN;
	oparms.create_options = cifs_create_options(cifs_sb, 0);
	oparms.fid = &fid;
	oparms.reconnect = false;

	if (no_cached_open) {
		rc = SMB2_open(xid, &oparms, &srch_path, &oplock, NULL, NULL,
			       NULL, NULL);
	} else {
		rc = open_shroot(xid, tcon, cifs_sb, &cfid);
		if (rc == 0)
			memcpy(&fid, cfid->fid, sizeof(struct cifs_fid));
	}
	if (rc)
		return;

	SMB3_request_interfaces(xid, tcon);

	SMB2_QFS_attr(xid, tcon, fid.persistent_fid, fid.volatile_fid,
			FS_ATTRIBUTE_INFORMATION);
	SMB2_QFS_attr(xid, tcon, fid.persistent_fid, fid.volatile_fid,
			FS_DEVICE_INFORMATION);
	SMB2_QFS_attr(xid, tcon, fid.persistent_fid, fid.volatile_fid,
			FS_VOLUME_INFORMATION);
	SMB2_QFS_attr(xid, tcon, fid.persistent_fid, fid.volatile_fid,
			FS_SECTOR_SIZE_INFORMATION); /* SMB3 specific */
	if (no_cached_open)
		SMB2_close(xid, tcon, fid.persistent_fid, fid.volatile_fid);
	else
		close_shroot(cfid);
}

static void
smb2_qfs_tcon(const unsigned int xid, struct cifs_tcon *tcon,
	      struct cifs_sb_info *cifs_sb)
{
	int rc;
	__le16 srch_path = 0; /* Null - open root of share */
	u8 oplock = SMB2_OPLOCK_LEVEL_NONE;
	struct cifs_open_parms oparms;
	struct cifs_fid fid;

	oparms.tcon = tcon;
	oparms.desired_access = FILE_READ_ATTRIBUTES;
	oparms.disposition = FILE_OPEN;
	oparms.create_options = cifs_create_options(cifs_sb, 0);
	oparms.fid = &fid;
	oparms.reconnect = false;

	rc = SMB2_open(xid, &oparms, &srch_path, &oplock, NULL, NULL,
		       NULL, NULL);
	if (rc)
		return;

	SMB2_QFS_attr(xid, tcon, fid.persistent_fid, fid.volatile_fid,
			FS_ATTRIBUTE_INFORMATION);
	SMB2_QFS_attr(xid, tcon, fid.persistent_fid, fid.volatile_fid,
			FS_DEVICE_INFORMATION);
	SMB2_close(xid, tcon, fid.persistent_fid, fid.volatile_fid);
}

static int
smb2_is_path_accessible(const unsigned int xid, struct cifs_tcon *tcon,
			struct cifs_sb_info *cifs_sb, const char *full_path)
{
	int rc;
	__le16 *utf16_path;
	__u8 oplock = SMB2_OPLOCK_LEVEL_NONE;
	struct cifs_open_parms oparms;
	struct cifs_fid fid;

	if ((*full_path == 0) && tcon->crfid.is_valid)
		return 0;

	utf16_path = cifs_convert_path_to_utf16(full_path, cifs_sb);
	if (!utf16_path)
		return -ENOMEM;

	oparms.tcon = tcon;
	oparms.desired_access = FILE_READ_ATTRIBUTES;
	oparms.disposition = FILE_OPEN;
	oparms.create_options = cifs_create_options(cifs_sb, 0);
	oparms.fid = &fid;
	oparms.reconnect = false;

	rc = SMB2_open(xid, &oparms, utf16_path, &oplock, NULL, NULL, NULL,
		       NULL);
	if (rc) {
		kfree(utf16_path);
		return rc;
	}

	rc = SMB2_close(xid, tcon, fid.persistent_fid, fid.volatile_fid);
	kfree(utf16_path);
	return rc;
}

static int
smb2_get_srv_inum(const unsigned int xid, struct cifs_tcon *tcon,
		  struct cifs_sb_info *cifs_sb, const char *full_path,
		  u64 *uniqueid, FILE_ALL_INFO *data)
{
	*uniqueid = le64_to_cpu(data->IndexNumber);
	return 0;
}

static int
smb2_query_file_info(const unsigned int xid, struct cifs_tcon *tcon,
		     struct cifs_fid *fid, FILE_ALL_INFO *data)
{
	int rc;
	struct smb2_file_all_info *smb2_data;

	smb2_data = kzalloc(sizeof(struct smb2_file_all_info) + PATH_MAX * 2,
			    GFP_KERNEL);
	if (smb2_data == NULL)
		return -ENOMEM;

	rc = SMB2_query_info(xid, tcon, fid->persistent_fid, fid->volatile_fid,
			     smb2_data);
	if (!rc)
		move_smb2_info_to_cifs(data, smb2_data);
	kfree(smb2_data);
	return rc;
}

#ifdef CONFIG_CIFS_XATTR
static ssize_t
move_smb2_ea_to_cifs(char *dst, size_t dst_size,
		     struct smb2_file_full_ea_info *src, size_t src_size,
		     const unsigned char *ea_name)
{
	int rc = 0;
	unsigned int ea_name_len = ea_name ? strlen(ea_name) : 0;
	char *name, *value;
	size_t buf_size = dst_size;
	size_t name_len, value_len, user_name_len;

	while (src_size > 0) {
		name = &src->ea_data[0];
		name_len = (size_t)src->ea_name_length;
		value = &src->ea_data[src->ea_name_length + 1];
		value_len = (size_t)le16_to_cpu(src->ea_value_length);

		if (name_len == 0)
			break;

		if (src_size < 8 + name_len + 1 + value_len) {
			cifs_dbg(FYI, "EA entry goes beyond length of list\n");
			rc = -EIO;
			goto out;
		}

		if (ea_name) {
			if (ea_name_len == name_len &&
			    memcmp(ea_name, name, name_len) == 0) {
				rc = value_len;
				if (dst_size == 0)
					goto out;
				if (dst_size < value_len) {
					rc = -ERANGE;
					goto out;
				}
				memcpy(dst, value, value_len);
				goto out;
			}
		} else {
			/* 'user.' plus a terminating null */
			user_name_len = 5 + 1 + name_len;

			if (buf_size == 0) {
				/* skip copy - calc size only */
				rc += user_name_len;
			} else if (dst_size >= user_name_len) {
				dst_size -= user_name_len;
				memcpy(dst, "user.", 5);
				dst += 5;
				memcpy(dst, src->ea_data, name_len);
				dst += name_len;
				*dst = 0;
				++dst;
				rc += user_name_len;
			} else {
				/* stop before overrun buffer */
				rc = -ERANGE;
				break;
			}
		}

		if (!src->next_entry_offset)
			break;

		if (src_size < le32_to_cpu(src->next_entry_offset)) {
			/* stop before overrun buffer */
			rc = -ERANGE;
			break;
		}
		src_size -= le32_to_cpu(src->next_entry_offset);
		src = (void *)((char *)src +
			       le32_to_cpu(src->next_entry_offset));
	}

	/* didn't find the named attribute */
	if (ea_name)
		rc = -ENODATA;

out:
	return (ssize_t)rc;
}

static ssize_t
smb2_query_eas(const unsigned int xid, struct cifs_tcon *tcon,
	       const unsigned char *path, const unsigned char *ea_name,
	       char *ea_data, size_t buf_size,
	       struct cifs_sb_info *cifs_sb)
{
	int rc;
	__le16 *utf16_path;
	struct kvec rsp_iov = {NULL, 0};
	int buftype = CIFS_NO_BUFFER;
	struct smb2_query_info_rsp *rsp;
	struct smb2_file_full_ea_info *info = NULL;

	utf16_path = cifs_convert_path_to_utf16(path, cifs_sb);
	if (!utf16_path)
		return -ENOMEM;

	rc = smb2_query_info_compound(xid, tcon, utf16_path,
				      FILE_READ_EA,
				      FILE_FULL_EA_INFORMATION,
				      SMB2_O_INFO_FILE,
				      CIFSMaxBufSize -
				      MAX_SMB2_CREATE_RESPONSE_SIZE -
				      MAX_SMB2_CLOSE_RESPONSE_SIZE,
				      &rsp_iov, &buftype, cifs_sb);
	if (rc) {
		/*
		 * If ea_name is NULL (listxattr) and there are no EAs,
		 * return 0 as it's not an error. Otherwise, the specified
		 * ea_name was not found.
		 */
		if (!ea_name && rc == -ENODATA)
			rc = 0;
		goto qeas_exit;
	}

	rsp = (struct smb2_query_info_rsp *)rsp_iov.iov_base;
	rc = smb2_validate_iov(le16_to_cpu(rsp->OutputBufferOffset),
			       le32_to_cpu(rsp->OutputBufferLength),
			       &rsp_iov,
			       sizeof(struct smb2_file_full_ea_info));
	if (rc)
		goto qeas_exit;

	info = (struct smb2_file_full_ea_info *)(
			le16_to_cpu(rsp->OutputBufferOffset) + (char *)rsp);
	rc = move_smb2_ea_to_cifs(ea_data, buf_size, info,
			le32_to_cpu(rsp->OutputBufferLength), ea_name);

 qeas_exit:
	kfree(utf16_path);
	free_rsp_buf(buftype, rsp_iov.iov_base);
	return rc;
}


static int
smb2_set_ea(const unsigned int xid, struct cifs_tcon *tcon,
	    const char *path, const char *ea_name, const void *ea_value,
	    const __u16 ea_value_len, const struct nls_table *nls_codepage,
	    struct cifs_sb_info *cifs_sb)
{
	struct cifs_ses *ses = tcon->ses;
	struct TCP_Server_Info *server = cifs_pick_channel(ses);
	__le16 *utf16_path = NULL;
	int ea_name_len = strlen(ea_name);
	int flags = CIFS_CP_CREATE_CLOSE_OP;
	int len;
	struct smb_rqst rqst[3];
	int resp_buftype[3];
	struct kvec rsp_iov[3];
	struct kvec open_iov[SMB2_CREATE_IOV_SIZE];
	struct cifs_open_parms oparms;
	__u8 oplock = SMB2_OPLOCK_LEVEL_NONE;
	struct cifs_fid fid;
	struct kvec si_iov[SMB2_SET_INFO_IOV_SIZE];
	unsigned int size[1];
	void *data[1];
	struct smb2_file_full_ea_info *ea = NULL;
	struct kvec close_iov[1];
	struct smb2_query_info_rsp *rsp;
	int rc, used_len = 0;

	if (smb3_encryption_required(tcon))
		flags |= CIFS_TRANSFORM_REQ;

	if (ea_name_len > 255)
		return -EINVAL;

	utf16_path = cifs_convert_path_to_utf16(path, cifs_sb);
	if (!utf16_path)
		return -ENOMEM;

	memset(rqst, 0, sizeof(rqst));
	resp_buftype[0] = resp_buftype[1] = resp_buftype[2] = CIFS_NO_BUFFER;
	memset(rsp_iov, 0, sizeof(rsp_iov));

	if (ses->server->ops->query_all_EAs) {
		if (!ea_value) {
			rc = ses->server->ops->query_all_EAs(xid, tcon, path,
							     ea_name, NULL, 0,
							     cifs_sb);
			if (rc == -ENODATA)
				goto sea_exit;
		} else {
			/* If we are adding a attribute we should first check
			 * if there will be enough space available to store
			 * the new EA. If not we should not add it since we
			 * would not be able to even read the EAs back.
			 */
			rc = smb2_query_info_compound(xid, tcon, utf16_path,
				      FILE_READ_EA,
				      FILE_FULL_EA_INFORMATION,
				      SMB2_O_INFO_FILE,
				      CIFSMaxBufSize -
				      MAX_SMB2_CREATE_RESPONSE_SIZE -
				      MAX_SMB2_CLOSE_RESPONSE_SIZE,
				      &rsp_iov[1], &resp_buftype[1], cifs_sb);
			if (rc == 0) {
				rsp = (struct smb2_query_info_rsp *)rsp_iov[1].iov_base;
				used_len = le32_to_cpu(rsp->OutputBufferLength);
			}
			free_rsp_buf(resp_buftype[1], rsp_iov[1].iov_base);
			resp_buftype[1] = CIFS_NO_BUFFER;
			memset(&rsp_iov[1], 0, sizeof(rsp_iov[1]));
			rc = 0;

			/* Use a fudge factor of 256 bytes in case we collide
			 * with a different set_EAs command.
			 */
			if(CIFSMaxBufSize - MAX_SMB2_CREATE_RESPONSE_SIZE -
			   MAX_SMB2_CLOSE_RESPONSE_SIZE - 256 <
			   used_len + ea_name_len + ea_value_len + 1) {
				rc = -ENOSPC;
				goto sea_exit;
			}
		}
	}

	/* Open */
	memset(&open_iov, 0, sizeof(open_iov));
	rqst[0].rq_iov = open_iov;
	rqst[0].rq_nvec = SMB2_CREATE_IOV_SIZE;

	memset(&oparms, 0, sizeof(oparms));
	oparms.tcon = tcon;
	oparms.desired_access = FILE_WRITE_EA;
	oparms.disposition = FILE_OPEN;
	oparms.create_options = cifs_create_options(cifs_sb, 0);
	oparms.fid = &fid;
	oparms.reconnect = false;

	rc = SMB2_open_init(tcon, server,
			    &rqst[0], &oplock, &oparms, utf16_path);
	if (rc)
		goto sea_exit;
	smb2_set_next_command(tcon, &rqst[0]);


	/* Set Info */
	memset(&si_iov, 0, sizeof(si_iov));
	rqst[1].rq_iov = si_iov;
	rqst[1].rq_nvec = 1;

	len = sizeof(*ea) + ea_name_len + ea_value_len + 1;
	ea = kzalloc(len, GFP_KERNEL);
	if (ea == NULL) {
		rc = -ENOMEM;
		goto sea_exit;
	}

	ea->ea_name_length = ea_name_len;
	ea->ea_value_length = cpu_to_le16(ea_value_len);
	memcpy(ea->ea_data, ea_name, ea_name_len + 1);
	memcpy(ea->ea_data + ea_name_len + 1, ea_value, ea_value_len);

	size[0] = len;
	data[0] = ea;

	rc = SMB2_set_info_init(tcon, server,
				&rqst[1], COMPOUND_FID,
				COMPOUND_FID, current->tgid,
				FILE_FULL_EA_INFORMATION,
				SMB2_O_INFO_FILE, 0, data, size);
	smb2_set_next_command(tcon, &rqst[1]);
	smb2_set_related(&rqst[1]);


	/* Close */
	memset(&close_iov, 0, sizeof(close_iov));
	rqst[2].rq_iov = close_iov;
	rqst[2].rq_nvec = 1;
	rc = SMB2_close_init(tcon, server,
			     &rqst[2], COMPOUND_FID, COMPOUND_FID, false);
	smb2_set_related(&rqst[2]);

	rc = compound_send_recv(xid, ses, server,
				flags, 3, rqst,
				resp_buftype, rsp_iov);
	/* no need to bump num_remote_opens because handle immediately closed */

 sea_exit:
	kfree(ea);
	kfree(utf16_path);
	SMB2_open_free(&rqst[0]);
	SMB2_set_info_free(&rqst[1]);
	SMB2_close_free(&rqst[2]);
	free_rsp_buf(resp_buftype[0], rsp_iov[0].iov_base);
	free_rsp_buf(resp_buftype[1], rsp_iov[1].iov_base);
	free_rsp_buf(resp_buftype[2], rsp_iov[2].iov_base);
	return rc;
}
#endif

static bool
smb2_can_echo(struct TCP_Server_Info *server)
{
	return server->echoes;
}

static void
smb2_clear_stats(struct cifs_tcon *tcon)
{
	int i;

	for (i = 0; i < NUMBER_OF_SMB2_COMMANDS; i++) {
		atomic_set(&tcon->stats.smb2_stats.smb2_com_sent[i], 0);
		atomic_set(&tcon->stats.smb2_stats.smb2_com_failed[i], 0);
	}
}

static void
smb2_dump_share_caps(struct seq_file *m, struct cifs_tcon *tcon)
{
	seq_puts(m, "\n\tShare Capabilities:");
	if (tcon->capabilities & SMB2_SHARE_CAP_DFS)
		seq_puts(m, " DFS,");
	if (tcon->capabilities & SMB2_SHARE_CAP_CONTINUOUS_AVAILABILITY)
		seq_puts(m, " CONTINUOUS AVAILABILITY,");
	if (tcon->capabilities & SMB2_SHARE_CAP_SCALEOUT)
		seq_puts(m, " SCALEOUT,");
	if (tcon->capabilities & SMB2_SHARE_CAP_CLUSTER)
		seq_puts(m, " CLUSTER,");
	if (tcon->capabilities & SMB2_SHARE_CAP_ASYMMETRIC)
		seq_puts(m, " ASYMMETRIC,");
	if (tcon->capabilities == 0)
		seq_puts(m, " None");
	if (tcon->ss_flags & SSINFO_FLAGS_ALIGNED_DEVICE)
		seq_puts(m, " Aligned,");
	if (tcon->ss_flags & SSINFO_FLAGS_PARTITION_ALIGNED_ON_DEVICE)
		seq_puts(m, " Partition Aligned,");
	if (tcon->ss_flags & SSINFO_FLAGS_NO_SEEK_PENALTY)
		seq_puts(m, " SSD,");
	if (tcon->ss_flags & SSINFO_FLAGS_TRIM_ENABLED)
		seq_puts(m, " TRIM-support,");

	seq_printf(m, "\tShare Flags: 0x%x", tcon->share_flags);
	seq_printf(m, "\n\ttid: 0x%x", tcon->tid);
	if (tcon->perf_sector_size)
		seq_printf(m, "\tOptimal sector size: 0x%x",
			   tcon->perf_sector_size);
	seq_printf(m, "\tMaximal Access: 0x%x", tcon->maximal_access);
}

static void
smb2_print_stats(struct seq_file *m, struct cifs_tcon *tcon)
{
	atomic_t *sent = tcon->stats.smb2_stats.smb2_com_sent;
	atomic_t *failed = tcon->stats.smb2_stats.smb2_com_failed;

	/*
	 *  Can't display SMB2_NEGOTIATE, SESSION_SETUP, LOGOFF, CANCEL and ECHO
	 *  totals (requests sent) since those SMBs are per-session not per tcon
	 */
	seq_printf(m, "\nBytes read: %llu  Bytes written: %llu",
		   (long long)(tcon->bytes_read),
		   (long long)(tcon->bytes_written));
	seq_printf(m, "\nOpen files: %d total (local), %d open on server",
		   atomic_read(&tcon->num_local_opens),
		   atomic_read(&tcon->num_remote_opens));
	seq_printf(m, "\nTreeConnects: %d total %d failed",
		   atomic_read(&sent[SMB2_TREE_CONNECT_HE]),
		   atomic_read(&failed[SMB2_TREE_CONNECT_HE]));
	seq_printf(m, "\nTreeDisconnects: %d total %d failed",
		   atomic_read(&sent[SMB2_TREE_DISCONNECT_HE]),
		   atomic_read(&failed[SMB2_TREE_DISCONNECT_HE]));
	seq_printf(m, "\nCreates: %d total %d failed",
		   atomic_read(&sent[SMB2_CREATE_HE]),
		   atomic_read(&failed[SMB2_CREATE_HE]));
	seq_printf(m, "\nCloses: %d total %d failed",
		   atomic_read(&sent[SMB2_CLOSE_HE]),
		   atomic_read(&failed[SMB2_CLOSE_HE]));
	seq_printf(m, "\nFlushes: %d total %d failed",
		   atomic_read(&sent[SMB2_FLUSH_HE]),
		   atomic_read(&failed[SMB2_FLUSH_HE]));
	seq_printf(m, "\nReads: %d total %d failed",
		   atomic_read(&sent[SMB2_READ_HE]),
		   atomic_read(&failed[SMB2_READ_HE]));
	seq_printf(m, "\nWrites: %d total %d failed",
		   atomic_read(&sent[SMB2_WRITE_HE]),
		   atomic_read(&failed[SMB2_WRITE_HE]));
	seq_printf(m, "\nLocks: %d total %d failed",
		   atomic_read(&sent[SMB2_LOCK_HE]),
		   atomic_read(&failed[SMB2_LOCK_HE]));
	seq_printf(m, "\nIOCTLs: %d total %d failed",
		   atomic_read(&sent[SMB2_IOCTL_HE]),
		   atomic_read(&failed[SMB2_IOCTL_HE]));
	seq_printf(m, "\nQueryDirectories: %d total %d failed",
		   atomic_read(&sent[SMB2_QUERY_DIRECTORY_HE]),
		   atomic_read(&failed[SMB2_QUERY_DIRECTORY_HE]));
	seq_printf(m, "\nChangeNotifies: %d total %d failed",
		   atomic_read(&sent[SMB2_CHANGE_NOTIFY_HE]),
		   atomic_read(&failed[SMB2_CHANGE_NOTIFY_HE]));
	seq_printf(m, "\nQueryInfos: %d total %d failed",
		   atomic_read(&sent[SMB2_QUERY_INFO_HE]),
		   atomic_read(&failed[SMB2_QUERY_INFO_HE]));
	seq_printf(m, "\nSetInfos: %d total %d failed",
		   atomic_read(&sent[SMB2_SET_INFO_HE]),
		   atomic_read(&failed[SMB2_SET_INFO_HE]));
	seq_printf(m, "\nOplockBreaks: %d sent %d failed",
		   atomic_read(&sent[SMB2_OPLOCK_BREAK_HE]),
		   atomic_read(&failed[SMB2_OPLOCK_BREAK_HE]));
}

static void
smb2_set_fid(struct cifsFileInfo *cfile, struct cifs_fid *fid, __u32 oplock)
{
	struct cifsInodeInfo *cinode = CIFS_I(d_inode(cfile->dentry));
	struct TCP_Server_Info *server = tlink_tcon(cfile->tlink)->ses->server;

	cfile->fid.persistent_fid = fid->persistent_fid;
	cfile->fid.volatile_fid = fid->volatile_fid;
	cfile->fid.access = fid->access;
#ifdef CONFIG_CIFS_DEBUG2
	cfile->fid.mid = fid->mid;
#endif /* CIFS_DEBUG2 */
	server->ops->set_oplock_level(cinode, oplock, fid->epoch,
				      &fid->purge_cache);
	cinode->can_cache_brlcks = CIFS_CACHE_WRITE(cinode);
	memcpy(cfile->fid.create_guid, fid->create_guid, 16);
}

static void
smb2_close_file(const unsigned int xid, struct cifs_tcon *tcon,
		struct cifs_fid *fid)
{
	SMB2_close(xid, tcon, fid->persistent_fid, fid->volatile_fid);
}

static void
smb2_close_getattr(const unsigned int xid, struct cifs_tcon *tcon,
		   struct cifsFileInfo *cfile)
{
	struct smb2_file_network_open_info file_inf;
	struct inode *inode;
	int rc;

	rc = __SMB2_close(xid, tcon, cfile->fid.persistent_fid,
		   cfile->fid.volatile_fid, &file_inf);
	if (rc)
		return;

	inode = d_inode(cfile->dentry);

	spin_lock(&inode->i_lock);
	CIFS_I(inode)->time = jiffies;

	/* Creation time should not need to be updated on close */
	if (file_inf.LastWriteTime)
		inode->i_mtime = cifs_NTtimeToUnix(file_inf.LastWriteTime);
	if (file_inf.ChangeTime)
		inode->i_ctime = cifs_NTtimeToUnix(file_inf.ChangeTime);
	if (file_inf.LastAccessTime)
		inode->i_atime = cifs_NTtimeToUnix(file_inf.LastAccessTime);

	/*
	 * i_blocks is not related to (i_size / i_blksize),
	 * but instead 512 byte (2**9) size is required for
	 * calculating num blocks.
	 */
	if (le64_to_cpu(file_inf.AllocationSize) > 4096)
		inode->i_blocks =
			(512 - 1 + le64_to_cpu(file_inf.AllocationSize)) >> 9;

	/* End of file and Attributes should not have to be updated on close */
	spin_unlock(&inode->i_lock);
}

static int
SMB2_request_res_key(const unsigned int xid, struct cifs_tcon *tcon,
		     u64 persistent_fid, u64 volatile_fid,
		     struct copychunk_ioctl *pcchunk)
{
	int rc;
	unsigned int ret_data_len;
	struct resume_key_req *res_key;

	rc = SMB2_ioctl(xid, tcon, persistent_fid, volatile_fid,
			FSCTL_SRV_REQUEST_RESUME_KEY, true /* is_fsctl */,
			NULL, 0 /* no input */, CIFSMaxBufSize,
			(char **)&res_key, &ret_data_len);

	if (rc) {
		cifs_tcon_dbg(VFS, "refcpy ioctl error %d getting resume key\n", rc);
		goto req_res_key_exit;
	}
	if (ret_data_len < sizeof(struct resume_key_req)) {
		cifs_tcon_dbg(VFS, "Invalid refcopy resume key length\n");
		rc = -EINVAL;
		goto req_res_key_exit;
	}
	memcpy(pcchunk->SourceKey, res_key->ResumeKey, COPY_CHUNK_RES_KEY_SIZE);

req_res_key_exit:
	kfree(res_key);
	return rc;
}

struct iqi_vars {
	struct smb_rqst rqst[3];
	struct kvec rsp_iov[3];
	struct kvec open_iov[SMB2_CREATE_IOV_SIZE];
	struct kvec qi_iov[1];
	struct kvec io_iov[SMB2_IOCTL_IOV_SIZE];
	struct kvec si_iov[SMB2_SET_INFO_IOV_SIZE];
	struct kvec close_iov[1];
};

static int
smb2_ioctl_query_info(const unsigned int xid,
		      struct cifs_tcon *tcon,
		      struct cifs_sb_info *cifs_sb,
		      __le16 *path, int is_dir,
		      unsigned long p)
{
	struct iqi_vars *vars;
	struct smb_rqst *rqst;
	struct kvec *rsp_iov;
	struct cifs_ses *ses = tcon->ses;
	struct TCP_Server_Info *server = cifs_pick_channel(ses);
	char __user *arg = (char __user *)p;
	struct smb_query_info qi;
	struct smb_query_info __user *pqi;
	int rc = 0;
	int flags = CIFS_CP_CREATE_CLOSE_OP;
	struct smb2_query_info_rsp *qi_rsp = NULL;
	struct smb2_ioctl_rsp *io_rsp = NULL;
	void *buffer = NULL;
	int resp_buftype[3];
	struct cifs_open_parms oparms;
	u8 oplock = SMB2_OPLOCK_LEVEL_NONE;
	struct cifs_fid fid;
	unsigned int size[2];
	void *data[2];
	int create_options = is_dir ? CREATE_NOT_FILE : CREATE_NOT_DIR;

	vars = kzalloc(sizeof(*vars), GFP_ATOMIC);
	if (vars == NULL)
		return -ENOMEM;
	rqst = &vars->rqst[0];
	rsp_iov = &vars->rsp_iov[0];

	resp_buftype[0] = resp_buftype[1] = resp_buftype[2] = CIFS_NO_BUFFER;

	if (copy_from_user(&qi, arg, sizeof(struct smb_query_info)))
		goto e_fault;

	if (qi.output_buffer_length > 1024) {
		kfree(vars);
		return -EINVAL;
	}

	if (!ses || !server) {
		kfree(vars);
		return -EIO;
	}

	if (smb3_encryption_required(tcon))
		flags |= CIFS_TRANSFORM_REQ;

	buffer = memdup_user(arg + sizeof(struct smb_query_info),
			     qi.output_buffer_length);
	if (IS_ERR(buffer)) {
		kfree(vars);
		return PTR_ERR(buffer);
	}

	/* Open */
	rqst[0].rq_iov = &vars->open_iov[0];
	rqst[0].rq_nvec = SMB2_CREATE_IOV_SIZE;

	memset(&oparms, 0, sizeof(oparms));
	oparms.tcon = tcon;
	oparms.disposition = FILE_OPEN;
	oparms.create_options = cifs_create_options(cifs_sb, create_options);
	oparms.fid = &fid;
	oparms.reconnect = false;

	if (qi.flags & PASSTHRU_FSCTL) {
		switch (qi.info_type & FSCTL_DEVICE_ACCESS_MASK) {
		case FSCTL_DEVICE_ACCESS_FILE_READ_WRITE_ACCESS:
			oparms.desired_access = FILE_READ_DATA | FILE_WRITE_DATA | FILE_READ_ATTRIBUTES | SYNCHRONIZE;
			break;
		case FSCTL_DEVICE_ACCESS_FILE_ANY_ACCESS:
			oparms.desired_access = GENERIC_ALL;
			break;
		case FSCTL_DEVICE_ACCESS_FILE_READ_ACCESS:
			oparms.desired_access = GENERIC_READ;
			break;
		case FSCTL_DEVICE_ACCESS_FILE_WRITE_ACCESS:
			oparms.desired_access = GENERIC_WRITE;
			break;
		}
	} else if (qi.flags & PASSTHRU_SET_INFO) {
		oparms.desired_access = GENERIC_WRITE;
	} else {
		oparms.desired_access = FILE_READ_ATTRIBUTES | READ_CONTROL;
	}

	rc = SMB2_open_init(tcon, server,
			    &rqst[0], &oplock, &oparms, path);
	if (rc)
		goto iqinf_exit;
	smb2_set_next_command(tcon, &rqst[0]);

	/* Query */
	if (qi.flags & PASSTHRU_FSCTL) {
		/* Can eventually relax perm check since server enforces too */
		if (!capable(CAP_SYS_ADMIN))
			rc = -EPERM;
		else  {
			rqst[1].rq_iov = &vars->io_iov[0];
			rqst[1].rq_nvec = SMB2_IOCTL_IOV_SIZE;

			rc = SMB2_ioctl_init(tcon, server,
					     &rqst[1],
					     COMPOUND_FID, COMPOUND_FID,
					     qi.info_type, true, buffer,
					     qi.output_buffer_length,
					     CIFSMaxBufSize -
					     MAX_SMB2_CREATE_RESPONSE_SIZE -
					     MAX_SMB2_CLOSE_RESPONSE_SIZE);
		}
	} else if (qi.flags == PASSTHRU_SET_INFO) {
		/* Can eventually relax perm check since server enforces too */
		if (!capable(CAP_SYS_ADMIN))
			rc = -EPERM;
		else  {
			rqst[1].rq_iov = &vars->si_iov[0];
			rqst[1].rq_nvec = 1;

			size[0] = 8;
			data[0] = buffer;

			rc = SMB2_set_info_init(tcon, server,
					&rqst[1],
					COMPOUND_FID, COMPOUND_FID,
					current->tgid,
					FILE_END_OF_FILE_INFORMATION,
					SMB2_O_INFO_FILE, 0, data, size);
		}
	} else if (qi.flags == PASSTHRU_QUERY_INFO) {
		rqst[1].rq_iov = &vars->qi_iov[0];
		rqst[1].rq_nvec = 1;

		rc = SMB2_query_info_init(tcon, server,
				  &rqst[1], COMPOUND_FID,
				  COMPOUND_FID, qi.file_info_class,
				  qi.info_type, qi.additional_information,
				  qi.input_buffer_length,
				  qi.output_buffer_length, buffer);
	} else { /* unknown flags */
		cifs_tcon_dbg(VFS, "Invalid passthru query flags: 0x%x\n",
			      qi.flags);
		rc = -EINVAL;
	}

	if (rc)
		goto iqinf_exit;
	smb2_set_next_command(tcon, &rqst[1]);
	smb2_set_related(&rqst[1]);

	/* Close */
	rqst[2].rq_iov = &vars->close_iov[0];
	rqst[2].rq_nvec = 1;

	rc = SMB2_close_init(tcon, server,
			     &rqst[2], COMPOUND_FID, COMPOUND_FID, false);
	if (rc)
		goto iqinf_exit;
	smb2_set_related(&rqst[2]);

	rc = compound_send_recv(xid, ses, server,
				flags, 3, rqst,
				resp_buftype, rsp_iov);
	if (rc)
		goto iqinf_exit;

	/* No need to bump num_remote_opens since handle immediately closed */
	if (qi.flags & PASSTHRU_FSCTL) {
		pqi = (struct smb_query_info __user *)arg;
		io_rsp = (struct smb2_ioctl_rsp *)rsp_iov[1].iov_base;
		if (le32_to_cpu(io_rsp->OutputCount) < qi.input_buffer_length)
			qi.input_buffer_length = le32_to_cpu(io_rsp->OutputCount);
		if (qi.input_buffer_length > 0 &&
		    le32_to_cpu(io_rsp->OutputOffset) + qi.input_buffer_length
		    > rsp_iov[1].iov_len)
			goto e_fault;

		if (copy_to_user(&pqi->input_buffer_length,
				 &qi.input_buffer_length,
				 sizeof(qi.input_buffer_length)))
			goto e_fault;

		if (copy_to_user((void __user *)pqi + sizeof(struct smb_query_info),
				 (const void *)io_rsp + le32_to_cpu(io_rsp->OutputOffset),
				 qi.input_buffer_length))
			goto e_fault;
	} else {
		pqi = (struct smb_query_info __user *)arg;
		qi_rsp = (struct smb2_query_info_rsp *)rsp_iov[1].iov_base;
		if (le32_to_cpu(qi_rsp->OutputBufferLength) < qi.input_buffer_length)
			qi.input_buffer_length = le32_to_cpu(qi_rsp->OutputBufferLength);
		if (copy_to_user(&pqi->input_buffer_length,
				 &qi.input_buffer_length,
				 sizeof(qi.input_buffer_length)))
			goto e_fault;

		if (copy_to_user(pqi + 1, qi_rsp->Buffer,
				 qi.input_buffer_length))
			goto e_fault;
	}

 iqinf_exit:
	kfree(vars);
	kfree(buffer);
	SMB2_open_free(&rqst[0]);
	if (qi.flags & PASSTHRU_FSCTL)
		SMB2_ioctl_free(&rqst[1]);
	else
		SMB2_query_info_free(&rqst[1]);

	SMB2_close_free(&rqst[2]);
	free_rsp_buf(resp_buftype[0], rsp_iov[0].iov_base);
	free_rsp_buf(resp_buftype[1], rsp_iov[1].iov_base);
	free_rsp_buf(resp_buftype[2], rsp_iov[2].iov_base);
	return rc;

e_fault:
	rc = -EFAULT;
	goto iqinf_exit;
}

static ssize_t
smb2_copychunk_range(const unsigned int xid,
			struct cifsFileInfo *srcfile,
			struct cifsFileInfo *trgtfile, u64 src_off,
			u64 len, u64 dest_off)
{
	int rc;
	unsigned int ret_data_len;
	struct copychunk_ioctl *pcchunk;
	struct copychunk_ioctl_rsp *retbuf = NULL;
	struct cifs_tcon *tcon;
	int chunks_copied = 0;
	bool chunk_sizes_updated = false;
	ssize_t bytes_written, total_bytes_written = 0;

	pcchunk = kmalloc(sizeof(struct copychunk_ioctl), GFP_KERNEL);

	if (pcchunk == NULL)
		return -ENOMEM;

	cifs_dbg(FYI, "%s: about to call request res key\n", __func__);
	/* Request a key from the server to identify the source of the copy */
	rc = SMB2_request_res_key(xid, tlink_tcon(srcfile->tlink),
				srcfile->fid.persistent_fid,
				srcfile->fid.volatile_fid, pcchunk);

	/* Note: request_res_key sets res_key null only if rc !=0 */
	if (rc)
		goto cchunk_out;

	/* For now array only one chunk long, will make more flexible later */
	pcchunk->ChunkCount = cpu_to_le32(1);
	pcchunk->Reserved = 0;
	pcchunk->Reserved2 = 0;

	tcon = tlink_tcon(trgtfile->tlink);

	while (len > 0) {
		pcchunk->SourceOffset = cpu_to_le64(src_off);
		pcchunk->TargetOffset = cpu_to_le64(dest_off);
		pcchunk->Length =
			cpu_to_le32(min_t(u32, len, tcon->max_bytes_chunk));

		/* Request server copy to target from src identified by key */
		rc = SMB2_ioctl(xid, tcon, trgtfile->fid.persistent_fid,
			trgtfile->fid.volatile_fid, FSCTL_SRV_COPYCHUNK_WRITE,
			true /* is_fsctl */, (char *)pcchunk,
			sizeof(struct copychunk_ioctl),	CIFSMaxBufSize,
			(char **)&retbuf, &ret_data_len);
		if (rc == 0) {
			if (ret_data_len !=
					sizeof(struct copychunk_ioctl_rsp)) {
				cifs_tcon_dbg(VFS, "Invalid cchunk response size\n");
				rc = -EIO;
				goto cchunk_out;
			}
			if (retbuf->TotalBytesWritten == 0) {
				cifs_dbg(FYI, "no bytes copied\n");
				rc = -EIO;
				goto cchunk_out;
			}
			/*
			 * Check if server claimed to write more than we asked
			 */
			if (le32_to_cpu(retbuf->TotalBytesWritten) >
			    le32_to_cpu(pcchunk->Length)) {
				cifs_tcon_dbg(VFS, "Invalid copy chunk response\n");
				rc = -EIO;
				goto cchunk_out;
			}
			if (le32_to_cpu(retbuf->ChunksWritten) != 1) {
				cifs_tcon_dbg(VFS, "Invalid num chunks written\n");
				rc = -EIO;
				goto cchunk_out;
			}
			chunks_copied++;

			bytes_written = le32_to_cpu(retbuf->TotalBytesWritten);
			src_off += bytes_written;
			dest_off += bytes_written;
			len -= bytes_written;
			total_bytes_written += bytes_written;

			cifs_dbg(FYI, "Chunks %d PartialChunk %d Total %zu\n",
				le32_to_cpu(retbuf->ChunksWritten),
				le32_to_cpu(retbuf->ChunkBytesWritten),
				bytes_written);
		} else if (rc == -EINVAL) {
			if (ret_data_len != sizeof(struct copychunk_ioctl_rsp))
				goto cchunk_out;

			cifs_dbg(FYI, "MaxChunks %d BytesChunk %d MaxCopy %d\n",
				le32_to_cpu(retbuf->ChunksWritten),
				le32_to_cpu(retbuf->ChunkBytesWritten),
				le32_to_cpu(retbuf->TotalBytesWritten));

			/*
			 * Check if this is the first request using these sizes,
			 * (ie check if copy succeed once with original sizes
			 * and check if the server gave us different sizes after
			 * we already updated max sizes on previous request).
			 * if not then why is the server returning an error now
			 */
			if ((chunks_copied != 0) || chunk_sizes_updated)
				goto cchunk_out;

			/* Check that server is not asking us to grow size */
			if (le32_to_cpu(retbuf->ChunkBytesWritten) <
					tcon->max_bytes_chunk)
				tcon->max_bytes_chunk =
					le32_to_cpu(retbuf->ChunkBytesWritten);
			else
				goto cchunk_out; /* server gave us bogus size */

			/* No need to change MaxChunks since already set to 1 */
			chunk_sizes_updated = true;
		} else
			goto cchunk_out;
	}

cchunk_out:
	kfree(pcchunk);
	kfree(retbuf);
	if (rc)
		return rc;
	else
		return total_bytes_written;
}

static int
smb2_flush_file(const unsigned int xid, struct cifs_tcon *tcon,
		struct cifs_fid *fid)
{
	return SMB2_flush(xid, tcon, fid->persistent_fid, fid->volatile_fid);
}

static unsigned int
smb2_read_data_offset(char *buf)
{
	struct smb2_read_rsp *rsp = (struct smb2_read_rsp *)buf;

	return rsp->DataOffset;
}

static unsigned int
smb2_read_data_length(char *buf, bool in_remaining)
{
	struct smb2_read_rsp *rsp = (struct smb2_read_rsp *)buf;

	if (in_remaining)
		return le32_to_cpu(rsp->DataRemaining);

	return le32_to_cpu(rsp->DataLength);
}


static int
smb2_sync_read(const unsigned int xid, struct cifs_fid *pfid,
	       struct cifs_io_parms *parms, unsigned int *bytes_read,
	       char **buf, int *buf_type)
{
	parms->persistent_fid = pfid->persistent_fid;
	parms->volatile_fid = pfid->volatile_fid;
	return SMB2_read(xid, parms, bytes_read, buf, buf_type);
}

static int
smb2_sync_write(const unsigned int xid, struct cifs_fid *pfid,
		struct cifs_io_parms *parms, unsigned int *written,
		struct kvec *iov, unsigned long nr_segs)
{

	parms->persistent_fid = pfid->persistent_fid;
	parms->volatile_fid = pfid->volatile_fid;
	return SMB2_write(xid, parms, written, iov, nr_segs);
}

/* Set or clear the SPARSE_FILE attribute based on value passed in setsparse */
static bool smb2_set_sparse(const unsigned int xid, struct cifs_tcon *tcon,
		struct cifsFileInfo *cfile, struct inode *inode, __u8 setsparse)
{
	struct cifsInodeInfo *cifsi;
	int rc;

	cifsi = CIFS_I(inode);

	/* if file already sparse don't bother setting sparse again */
	if ((cifsi->cifsAttrs & FILE_ATTRIBUTE_SPARSE_FILE) && setsparse)
		return true; /* already sparse */

	if (!(cifsi->cifsAttrs & FILE_ATTRIBUTE_SPARSE_FILE) && !setsparse)
		return true; /* already not sparse */

	/*
	 * Can't check for sparse support on share the usual way via the
	 * FS attribute info (FILE_SUPPORTS_SPARSE_FILES) on the share
	 * since Samba server doesn't set the flag on the share, yet
	 * supports the set sparse FSCTL and returns sparse correctly
	 * in the file attributes. If we fail setting sparse though we
	 * mark that server does not support sparse files for this share
	 * to avoid repeatedly sending the unsupported fsctl to server
	 * if the file is repeatedly extended.
	 */
	if (tcon->broken_sparse_sup)
		return false;

	rc = SMB2_ioctl(xid, tcon, cfile->fid.persistent_fid,
			cfile->fid.volatile_fid, FSCTL_SET_SPARSE,
			true /* is_fctl */,
			&setsparse, 1, CIFSMaxBufSize, NULL, NULL);
	if (rc) {
		tcon->broken_sparse_sup = true;
		cifs_dbg(FYI, "set sparse rc = %d\n", rc);
		return false;
	}

	if (setsparse)
		cifsi->cifsAttrs |= FILE_ATTRIBUTE_SPARSE_FILE;
	else
		cifsi->cifsAttrs &= (~FILE_ATTRIBUTE_SPARSE_FILE);

	return true;
}

static int
smb2_set_file_size(const unsigned int xid, struct cifs_tcon *tcon,
		   struct cifsFileInfo *cfile, __u64 size, bool set_alloc)
{
	__le64 eof = cpu_to_le64(size);
	struct inode *inode;

	/*
	 * If extending file more than one page make sparse. Many Linux fs
	 * make files sparse by default when extending via ftruncate
	 */
	inode = d_inode(cfile->dentry);

	if (!set_alloc && (size > inode->i_size + 8192)) {
		__u8 set_sparse = 1;

		/* whether set sparse succeeds or not, extend the file */
		smb2_set_sparse(xid, tcon, cfile, inode, set_sparse);
	}

	return SMB2_set_eof(xid, tcon, cfile->fid.persistent_fid,
			    cfile->fid.volatile_fid, cfile->pid, &eof);
}

static int
smb2_duplicate_extents(const unsigned int xid,
			struct cifsFileInfo *srcfile,
			struct cifsFileInfo *trgtfile, u64 src_off,
			u64 len, u64 dest_off)
{
	int rc;
	unsigned int ret_data_len;
	struct duplicate_extents_to_file dup_ext_buf;
	struct cifs_tcon *tcon = tlink_tcon(trgtfile->tlink);

	/* server fileays advertise duplicate extent support with this flag */
	if ((le32_to_cpu(tcon->fsAttrInfo.Attributes) &
	     FILE_SUPPORTS_BLOCK_REFCOUNTING) == 0)
		return -EOPNOTSUPP;

	dup_ext_buf.VolatileFileHandle = srcfile->fid.volatile_fid;
	dup_ext_buf.PersistentFileHandle = srcfile->fid.persistent_fid;
	dup_ext_buf.SourceFileOffset = cpu_to_le64(src_off);
	dup_ext_buf.TargetFileOffset = cpu_to_le64(dest_off);
	dup_ext_buf.ByteCount = cpu_to_le64(len);
	cifs_dbg(FYI, "Duplicate extents: src off %lld dst off %lld len %lld\n",
		src_off, dest_off, len);

	rc = smb2_set_file_size(xid, tcon, trgtfile, dest_off + len, false);
	if (rc)
		goto duplicate_extents_out;

	rc = SMB2_ioctl(xid, tcon, trgtfile->fid.persistent_fid,
			trgtfile->fid.volatile_fid,
			FSCTL_DUPLICATE_EXTENTS_TO_FILE,
			true /* is_fsctl */,
			(char *)&dup_ext_buf,
			sizeof(struct duplicate_extents_to_file),
			CIFSMaxBufSize, NULL,
			&ret_data_len);

	if (ret_data_len > 0)
		cifs_dbg(FYI, "Non-zero response length in duplicate extents\n");

duplicate_extents_out:
	return rc;
}

static int
smb2_set_compression(const unsigned int xid, struct cifs_tcon *tcon,
		   struct cifsFileInfo *cfile)
{
	return SMB2_set_compression(xid, tcon, cfile->fid.persistent_fid,
			    cfile->fid.volatile_fid);
}

static int
smb3_set_integrity(const unsigned int xid, struct cifs_tcon *tcon,
		   struct cifsFileInfo *cfile)
{
	struct fsctl_set_integrity_information_req integr_info;
	unsigned int ret_data_len;

	integr_info.ChecksumAlgorithm = cpu_to_le16(CHECKSUM_TYPE_UNCHANGED);
	integr_info.Flags = 0;
	integr_info.Reserved = 0;

	return SMB2_ioctl(xid, tcon, cfile->fid.persistent_fid,
			cfile->fid.volatile_fid,
			FSCTL_SET_INTEGRITY_INFORMATION,
			true /* is_fsctl */,
			(char *)&integr_info,
			sizeof(struct fsctl_set_integrity_information_req),
			CIFSMaxBufSize, NULL,
			&ret_data_len);

}

/* GMT Token is @GMT-YYYY.MM.DD-HH.MM.SS Unicode which is 48 bytes + null */
#define GMT_TOKEN_SIZE 50

#define MIN_SNAPSHOT_ARRAY_SIZE 16 /* See MS-SMB2 section 3.3.5.15.1 */

/*
 * Input buffer contains (empty) struct smb_snapshot array with size filled in
 * For output see struct SRV_SNAPSHOT_ARRAY in MS-SMB2 section 2.2.32.2
 */
static int
smb3_enum_snapshots(const unsigned int xid, struct cifs_tcon *tcon,
		   struct cifsFileInfo *cfile, void __user *ioc_buf)
{
	char *retbuf = NULL;
	unsigned int ret_data_len = 0;
	int rc;
	u32 max_response_size;
	struct smb_snapshot_array snapshot_in;

	/*
	 * On the first query to enumerate the list of snapshots available
	 * for this volume the buffer begins with 0 (number of snapshots
	 * which can be returned is zero since at that point we do not know
	 * how big the buffer needs to be). On the second query,
	 * it (ret_data_len) is set to number of snapshots so we can
	 * know to set the maximum response size larger (see below).
	 */
	if (get_user(ret_data_len, (unsigned int __user *)ioc_buf))
		return -EFAULT;

	/*
	 * Note that for snapshot queries that servers like Azure expect that
	 * the first query be minimal size (and just used to get the number/size
	 * of previous versions) so response size must be specified as EXACTLY
	 * sizeof(struct snapshot_array) which is 16 when rounded up to multiple
	 * of eight bytes.
	 */
	if (ret_data_len == 0)
		max_response_size = MIN_SNAPSHOT_ARRAY_SIZE;
	else
		max_response_size = CIFSMaxBufSize;

	rc = SMB2_ioctl(xid, tcon, cfile->fid.persistent_fid,
			cfile->fid.volatile_fid,
			FSCTL_SRV_ENUMERATE_SNAPSHOTS,
			true /* is_fsctl */,
			NULL, 0 /* no input data */, max_response_size,
			(char **)&retbuf,
			&ret_data_len);
	cifs_dbg(FYI, "enum snaphots ioctl returned %d and ret buflen is %d\n",
			rc, ret_data_len);
	if (rc)
		return rc;

	if (ret_data_len && (ioc_buf != NULL) && (retbuf != NULL)) {
		/* Fixup buffer */
		if (copy_from_user(&snapshot_in, ioc_buf,
		    sizeof(struct smb_snapshot_array))) {
			rc = -EFAULT;
			kfree(retbuf);
			return rc;
		}

		/*
		 * Check for min size, ie not large enough to fit even one GMT
		 * token (snapshot).  On the first ioctl some users may pass in
		 * smaller size (or zero) to simply get the size of the array
		 * so the user space caller can allocate sufficient memory
		 * and retry the ioctl again with larger array size sufficient
		 * to hold all of the snapshot GMT tokens on the second try.
		 */
		if (snapshot_in.snapshot_array_size < GMT_TOKEN_SIZE)
			ret_data_len = sizeof(struct smb_snapshot_array);

		/*
		 * We return struct SRV_SNAPSHOT_ARRAY, followed by
		 * the snapshot array (of 50 byte GMT tokens) each
		 * representing an available previous version of the data
		 */
		if (ret_data_len > (snapshot_in.snapshot_array_size +
					sizeof(struct smb_snapshot_array)))
			ret_data_len = snapshot_in.snapshot_array_size +
					sizeof(struct smb_snapshot_array);

		if (copy_to_user(ioc_buf, retbuf, ret_data_len))
			rc = -EFAULT;
	}

	kfree(retbuf);
	return rc;
}



static int
smb3_notify(const unsigned int xid, struct file *pfile,
	    void __user *ioc_buf)
{
	struct smb3_notify notify;
	struct dentry *dentry = pfile->f_path.dentry;
	struct inode *inode = file_inode(pfile);
	struct cifs_sb_info *cifs_sb;
	struct cifs_open_parms oparms;
	struct cifs_fid fid;
	struct cifs_tcon *tcon;
	unsigned char *path = NULL;
	__le16 *utf16_path = NULL;
	u8 oplock = SMB2_OPLOCK_LEVEL_NONE;
	int rc = 0;

	path = build_path_from_dentry(dentry);
	if (path == NULL)
		return -ENOMEM;

	cifs_sb = CIFS_SB(inode->i_sb);

	utf16_path = cifs_convert_path_to_utf16(path + 1, cifs_sb);
	if (utf16_path == NULL) {
		rc = -ENOMEM;
		goto notify_exit;
	}

	if (copy_from_user(&notify, ioc_buf, sizeof(struct smb3_notify))) {
		rc = -EFAULT;
		goto notify_exit;
	}

	tcon = cifs_sb_master_tcon(cifs_sb);
	oparms.tcon = tcon;
	oparms.desired_access = FILE_READ_ATTRIBUTES | FILE_READ_DATA;
	oparms.disposition = FILE_OPEN;
	oparms.create_options = cifs_create_options(cifs_sb, 0);
	oparms.fid = &fid;
	oparms.reconnect = false;

	rc = SMB2_open(xid, &oparms, utf16_path, &oplock, NULL, NULL, NULL,
		       NULL);
	if (rc)
		goto notify_exit;

	rc = SMB2_change_notify(xid, tcon, fid.persistent_fid, fid.volatile_fid,
				notify.watch_tree, notify.completion_filter);

	SMB2_close(xid, tcon, fid.persistent_fid, fid.volatile_fid);

	cifs_dbg(FYI, "change notify for path %s rc %d\n", path, rc);

notify_exit:
	kfree(path);
	kfree(utf16_path);
	return rc;
}

static int
smb2_query_dir_first(const unsigned int xid, struct cifs_tcon *tcon,
		     const char *path, struct cifs_sb_info *cifs_sb,
		     struct cifs_fid *fid, __u16 search_flags,
		     struct cifs_search_info *srch_inf)
{
	__le16 *utf16_path;
	struct smb_rqst rqst[2];
	struct kvec rsp_iov[2];
	int resp_buftype[2];
	struct kvec open_iov[SMB2_CREATE_IOV_SIZE];
	struct kvec qd_iov[SMB2_QUERY_DIRECTORY_IOV_SIZE];
	int rc, flags = 0;
	u8 oplock = SMB2_OPLOCK_LEVEL_NONE;
	struct cifs_open_parms oparms;
	struct smb2_query_directory_rsp *qd_rsp = NULL;
	struct smb2_create_rsp *op_rsp = NULL;
	struct TCP_Server_Info *server = cifs_pick_channel(tcon->ses);

	utf16_path = cifs_convert_path_to_utf16(path, cifs_sb);
	if (!utf16_path)
		return -ENOMEM;

	if (smb3_encryption_required(tcon))
		flags |= CIFS_TRANSFORM_REQ;

	memset(rqst, 0, sizeof(rqst));
	resp_buftype[0] = resp_buftype[1] = CIFS_NO_BUFFER;
	memset(rsp_iov, 0, sizeof(rsp_iov));

	/* Open */
	memset(&open_iov, 0, sizeof(open_iov));
	rqst[0].rq_iov = open_iov;
	rqst[0].rq_nvec = SMB2_CREATE_IOV_SIZE;

	oparms.tcon = tcon;
	oparms.desired_access = FILE_READ_ATTRIBUTES | FILE_READ_DATA;
	oparms.disposition = FILE_OPEN;
	oparms.create_options = cifs_create_options(cifs_sb, 0);
	oparms.fid = fid;
	oparms.reconnect = false;

	rc = SMB2_open_init(tcon, server,
			    &rqst[0], &oplock, &oparms, utf16_path);
	if (rc)
		goto qdf_free;
	smb2_set_next_command(tcon, &rqst[0]);

	/* Query directory */
	srch_inf->entries_in_buffer = 0;
	srch_inf->index_of_last_entry = 2;

	memset(&qd_iov, 0, sizeof(qd_iov));
	rqst[1].rq_iov = qd_iov;
	rqst[1].rq_nvec = SMB2_QUERY_DIRECTORY_IOV_SIZE;

	rc = SMB2_query_directory_init(xid, tcon, server,
				       &rqst[1],
				       COMPOUND_FID, COMPOUND_FID,
				       0, srch_inf->info_level);
	if (rc)
		goto qdf_free;

	smb2_set_related(&rqst[1]);

	rc = compound_send_recv(xid, tcon->ses, server,
				flags, 2, rqst,
				resp_buftype, rsp_iov);

	/* If the open failed there is nothing to do */
	op_rsp = (struct smb2_create_rsp *)rsp_iov[0].iov_base;
	if (op_rsp == NULL || op_rsp->sync_hdr.Status != STATUS_SUCCESS) {
		cifs_dbg(FYI, "query_dir_first: open failed rc=%d\n", rc);
		goto qdf_free;
	}
	fid->persistent_fid = op_rsp->PersistentFileId;
	fid->volatile_fid = op_rsp->VolatileFileId;

	/* Anything else than ENODATA means a genuine error */
	if (rc && rc != -ENODATA) {
		SMB2_close(xid, tcon, fid->persistent_fid, fid->volatile_fid);
		cifs_dbg(FYI, "query_dir_first: query directory failed rc=%d\n", rc);
		trace_smb3_query_dir_err(xid, fid->persistent_fid,
					 tcon->tid, tcon->ses->Suid, 0, 0, rc);
		goto qdf_free;
	}

	atomic_inc(&tcon->num_remote_opens);

	qd_rsp = (struct smb2_query_directory_rsp *)rsp_iov[1].iov_base;
	if (qd_rsp->sync_hdr.Status == STATUS_NO_MORE_FILES) {
		trace_smb3_query_dir_done(xid, fid->persistent_fid,
					  tcon->tid, tcon->ses->Suid, 0, 0);
		srch_inf->endOfSearch = true;
		rc = 0;
		goto qdf_free;
	}

	rc = smb2_parse_query_directory(tcon, &rsp_iov[1], resp_buftype[1],
					srch_inf);
	if (rc) {
		trace_smb3_query_dir_err(xid, fid->persistent_fid, tcon->tid,
			tcon->ses->Suid, 0, 0, rc);
		goto qdf_free;
	}
	resp_buftype[1] = CIFS_NO_BUFFER;

	trace_smb3_query_dir_done(xid, fid->persistent_fid, tcon->tid,
			tcon->ses->Suid, 0, srch_inf->entries_in_buffer);

 qdf_free:
	kfree(utf16_path);
	SMB2_open_free(&rqst[0]);
	SMB2_query_directory_free(&rqst[1]);
	free_rsp_buf(resp_buftype[0], rsp_iov[0].iov_base);
	free_rsp_buf(resp_buftype[1], rsp_iov[1].iov_base);
	return rc;
}

static int
smb2_query_dir_next(const unsigned int xid, struct cifs_tcon *tcon,
		    struct cifs_fid *fid, __u16 search_flags,
		    struct cifs_search_info *srch_inf)
{
	return SMB2_query_directory(xid, tcon, fid->persistent_fid,
				    fid->volatile_fid, 0, srch_inf);
}

static int
smb2_close_dir(const unsigned int xid, struct cifs_tcon *tcon,
	       struct cifs_fid *fid)
{
	return SMB2_close(xid, tcon, fid->persistent_fid, fid->volatile_fid);
}

/*
 * If we negotiate SMB2 protocol and get STATUS_PENDING - update
 * the number of credits and return true. Otherwise - return false.
 */
static bool
smb2_is_status_pending(char *buf, struct TCP_Server_Info *server)
{
	struct smb2_sync_hdr *shdr = (struct smb2_sync_hdr *)buf;
	int scredits, in_flight;

	if (shdr->Status != STATUS_PENDING)
		return false;

	if (shdr->CreditRequest) {
		spin_lock(&server->req_lock);
		server->credits += le16_to_cpu(shdr->CreditRequest);
		scredits = server->credits;
		in_flight = server->in_flight;
		spin_unlock(&server->req_lock);
		wake_up(&server->request_q);

		trace_smb3_add_credits(server->CurrentMid,
				server->conn_id, server->hostname, scredits,
				le16_to_cpu(shdr->CreditRequest), in_flight);
		cifs_dbg(FYI, "%s: status pending add %u credits total=%d\n",
				__func__, le16_to_cpu(shdr->CreditRequest), scredits);
	}

	return true;
}

static bool
smb2_is_session_expired(char *buf)
{
	struct smb2_sync_hdr *shdr = (struct smb2_sync_hdr *)buf;

	if (shdr->Status != STATUS_NETWORK_SESSION_EXPIRED &&
	    shdr->Status != STATUS_USER_SESSION_DELETED)
		return false;

	trace_smb3_ses_expired(shdr->TreeId, shdr->SessionId,
			       le16_to_cpu(shdr->Command),
			       le64_to_cpu(shdr->MessageId));
	cifs_dbg(FYI, "Session expired or deleted\n");

	return true;
}

static bool
smb2_is_status_io_timeout(char *buf)
{
	struct smb2_sync_hdr *shdr = (struct smb2_sync_hdr *)buf;

	if (shdr->Status == STATUS_IO_TIMEOUT)
		return true;
	else
		return false;
}

<<<<<<< HEAD
=======
static void
smb2_is_network_name_deleted(char *buf, struct TCP_Server_Info *server)
{
	struct smb2_sync_hdr *shdr = (struct smb2_sync_hdr *)buf;
	struct list_head *tmp, *tmp1;
	struct cifs_ses *ses;
	struct cifs_tcon *tcon;

	if (shdr->Status != STATUS_NETWORK_NAME_DELETED)
		return;

	spin_lock(&cifs_tcp_ses_lock);
	list_for_each(tmp, &server->smb_ses_list) {
		ses = list_entry(tmp, struct cifs_ses, smb_ses_list);
		list_for_each(tmp1, &ses->tcon_list) {
			tcon = list_entry(tmp1, struct cifs_tcon, tcon_list);
			if (tcon->tid == shdr->TreeId) {
				tcon->need_reconnect = true;
				spin_unlock(&cifs_tcp_ses_lock);
				pr_warn_once("Server share %s deleted.\n",
					     tcon->treeName);
				return;
			}
		}
	}
	spin_unlock(&cifs_tcp_ses_lock);
}

>>>>>>> f642729d
static int
smb2_oplock_response(struct cifs_tcon *tcon, struct cifs_fid *fid,
		     struct cifsInodeInfo *cinode)
{
	if (tcon->ses->server->capabilities & SMB2_GLOBAL_CAP_LEASING)
		return SMB2_lease_break(0, tcon, cinode->lease_key,
					smb2_get_lease_state(cinode));

	return SMB2_oplock_break(0, tcon, fid->persistent_fid,
				 fid->volatile_fid,
				 CIFS_CACHE_READ(cinode) ? 1 : 0);
}

void
smb2_set_related(struct smb_rqst *rqst)
{
	struct smb2_sync_hdr *shdr;

	shdr = (struct smb2_sync_hdr *)(rqst->rq_iov[0].iov_base);
	if (shdr == NULL) {
		cifs_dbg(FYI, "shdr NULL in smb2_set_related\n");
		return;
	}
	shdr->Flags |= SMB2_FLAGS_RELATED_OPERATIONS;
}

char smb2_padding[7] = {0, 0, 0, 0, 0, 0, 0};

void
smb2_set_next_command(struct cifs_tcon *tcon, struct smb_rqst *rqst)
{
	struct smb2_sync_hdr *shdr;
	struct cifs_ses *ses = tcon->ses;
	struct TCP_Server_Info *server = ses->server;
	unsigned long len = smb_rqst_len(server, rqst);
	int i, num_padding;

	shdr = (struct smb2_sync_hdr *)(rqst->rq_iov[0].iov_base);
	if (shdr == NULL) {
		cifs_dbg(FYI, "shdr NULL in smb2_set_next_command\n");
		return;
	}

	/* SMB headers in a compound are 8 byte aligned. */

	/* No padding needed */
	if (!(len & 7))
		goto finished;

	num_padding = 8 - (len & 7);
	if (!smb3_encryption_required(tcon)) {
		/*
		 * If we do not have encryption then we can just add an extra
		 * iov for the padding.
		 */
		rqst->rq_iov[rqst->rq_nvec].iov_base = smb2_padding;
		rqst->rq_iov[rqst->rq_nvec].iov_len = num_padding;
		rqst->rq_nvec++;
		len += num_padding;
	} else {
		/*
		 * We can not add a small padding iov for the encryption case
		 * because the encryption framework can not handle the padding
		 * iovs.
		 * We have to flatten this into a single buffer and add
		 * the padding to it.
		 */
		for (i = 1; i < rqst->rq_nvec; i++) {
			memcpy(rqst->rq_iov[0].iov_base +
			       rqst->rq_iov[0].iov_len,
			       rqst->rq_iov[i].iov_base,
			       rqst->rq_iov[i].iov_len);
			rqst->rq_iov[0].iov_len += rqst->rq_iov[i].iov_len;
		}
		memset(rqst->rq_iov[0].iov_base + rqst->rq_iov[0].iov_len,
		       0, num_padding);
		rqst->rq_iov[0].iov_len += num_padding;
		len += num_padding;
		rqst->rq_nvec = 1;
	}

 finished:
	shdr->NextCommand = cpu_to_le32(len);
}

/*
 * Passes the query info response back to the caller on success.
 * Caller need to free this with free_rsp_buf().
 */
int
smb2_query_info_compound(const unsigned int xid, struct cifs_tcon *tcon,
			 __le16 *utf16_path, u32 desired_access,
			 u32 class, u32 type, u32 output_len,
			 struct kvec *rsp, int *buftype,
			 struct cifs_sb_info *cifs_sb)
{
	struct cifs_ses *ses = tcon->ses;
	struct TCP_Server_Info *server = cifs_pick_channel(ses);
	int flags = CIFS_CP_CREATE_CLOSE_OP;
	struct smb_rqst rqst[3];
	int resp_buftype[3];
	struct kvec rsp_iov[3];
	struct kvec open_iov[SMB2_CREATE_IOV_SIZE];
	struct kvec qi_iov[1];
	struct kvec close_iov[1];
	u8 oplock = SMB2_OPLOCK_LEVEL_NONE;
	struct cifs_open_parms oparms;
	struct cifs_fid fid;
	int rc;

	if (smb3_encryption_required(tcon))
		flags |= CIFS_TRANSFORM_REQ;

	memset(rqst, 0, sizeof(rqst));
	resp_buftype[0] = resp_buftype[1] = resp_buftype[2] = CIFS_NO_BUFFER;
	memset(rsp_iov, 0, sizeof(rsp_iov));

	memset(&open_iov, 0, sizeof(open_iov));
	rqst[0].rq_iov = open_iov;
	rqst[0].rq_nvec = SMB2_CREATE_IOV_SIZE;

	oparms.tcon = tcon;
	oparms.desired_access = desired_access;
	oparms.disposition = FILE_OPEN;
	oparms.create_options = cifs_create_options(cifs_sb, 0);
	oparms.fid = &fid;
	oparms.reconnect = false;

	rc = SMB2_open_init(tcon, server,
			    &rqst[0], &oplock, &oparms, utf16_path);
	if (rc)
		goto qic_exit;
	smb2_set_next_command(tcon, &rqst[0]);

	memset(&qi_iov, 0, sizeof(qi_iov));
	rqst[1].rq_iov = qi_iov;
	rqst[1].rq_nvec = 1;

	rc = SMB2_query_info_init(tcon, server,
				  &rqst[1], COMPOUND_FID, COMPOUND_FID,
				  class, type, 0,
				  output_len, 0,
				  NULL);
	if (rc)
		goto qic_exit;
	smb2_set_next_command(tcon, &rqst[1]);
	smb2_set_related(&rqst[1]);

	memset(&close_iov, 0, sizeof(close_iov));
	rqst[2].rq_iov = close_iov;
	rqst[2].rq_nvec = 1;

	rc = SMB2_close_init(tcon, server,
			     &rqst[2], COMPOUND_FID, COMPOUND_FID, false);
	if (rc)
		goto qic_exit;
	smb2_set_related(&rqst[2]);

	rc = compound_send_recv(xid, ses, server,
				flags, 3, rqst,
				resp_buftype, rsp_iov);
	if (rc) {
		free_rsp_buf(resp_buftype[1], rsp_iov[1].iov_base);
		if (rc == -EREMCHG) {
			tcon->need_reconnect = true;
			pr_warn_once("server share %s deleted\n",
				     tcon->treeName);
		}
		goto qic_exit;
	}
	*rsp = rsp_iov[1];
	*buftype = resp_buftype[1];

 qic_exit:
	SMB2_open_free(&rqst[0]);
	SMB2_query_info_free(&rqst[1]);
	SMB2_close_free(&rqst[2]);
	free_rsp_buf(resp_buftype[0], rsp_iov[0].iov_base);
	free_rsp_buf(resp_buftype[2], rsp_iov[2].iov_base);
	return rc;
}

static int
smb2_queryfs(const unsigned int xid, struct cifs_tcon *tcon,
	     struct cifs_sb_info *cifs_sb, struct kstatfs *buf)
{
	struct smb2_query_info_rsp *rsp;
	struct smb2_fs_full_size_info *info = NULL;
	__le16 utf16_path = 0; /* Null - open root of share */
	struct kvec rsp_iov = {NULL, 0};
	int buftype = CIFS_NO_BUFFER;
	int rc;


	rc = smb2_query_info_compound(xid, tcon, &utf16_path,
				      FILE_READ_ATTRIBUTES,
				      FS_FULL_SIZE_INFORMATION,
				      SMB2_O_INFO_FILESYSTEM,
				      sizeof(struct smb2_fs_full_size_info),
				      &rsp_iov, &buftype, cifs_sb);
	if (rc)
		goto qfs_exit;

	rsp = (struct smb2_query_info_rsp *)rsp_iov.iov_base;
	buf->f_type = SMB2_MAGIC_NUMBER;
	info = (struct smb2_fs_full_size_info *)(
		le16_to_cpu(rsp->OutputBufferOffset) + (char *)rsp);
	rc = smb2_validate_iov(le16_to_cpu(rsp->OutputBufferOffset),
			       le32_to_cpu(rsp->OutputBufferLength),
			       &rsp_iov,
			       sizeof(struct smb2_fs_full_size_info));
	if (!rc)
		smb2_copy_fs_info_to_kstatfs(info, buf);

qfs_exit:
	free_rsp_buf(buftype, rsp_iov.iov_base);
	return rc;
}

static int
smb311_queryfs(const unsigned int xid, struct cifs_tcon *tcon,
	       struct cifs_sb_info *cifs_sb, struct kstatfs *buf)
{
	int rc;
	__le16 srch_path = 0; /* Null - open root of share */
	u8 oplock = SMB2_OPLOCK_LEVEL_NONE;
	struct cifs_open_parms oparms;
	struct cifs_fid fid;

	if (!tcon->posix_extensions)
		return smb2_queryfs(xid, tcon, cifs_sb, buf);

	oparms.tcon = tcon;
	oparms.desired_access = FILE_READ_ATTRIBUTES;
	oparms.disposition = FILE_OPEN;
	oparms.create_options = cifs_create_options(cifs_sb, 0);
	oparms.fid = &fid;
	oparms.reconnect = false;

	rc = SMB2_open(xid, &oparms, &srch_path, &oplock, NULL, NULL,
		       NULL, NULL);
	if (rc)
		return rc;

	rc = SMB311_posix_qfs_info(xid, tcon, fid.persistent_fid,
				   fid.volatile_fid, buf);
	buf->f_type = SMB2_MAGIC_NUMBER;
	SMB2_close(xid, tcon, fid.persistent_fid, fid.volatile_fid);
	return rc;
}

static bool
smb2_compare_fids(struct cifsFileInfo *ob1, struct cifsFileInfo *ob2)
{
	return ob1->fid.persistent_fid == ob2->fid.persistent_fid &&
	       ob1->fid.volatile_fid == ob2->fid.volatile_fid;
}

static int
smb2_mand_lock(const unsigned int xid, struct cifsFileInfo *cfile, __u64 offset,
	       __u64 length, __u32 type, int lock, int unlock, bool wait)
{
	if (unlock && !lock)
		type = SMB2_LOCKFLAG_UNLOCK;
	return SMB2_lock(xid, tlink_tcon(cfile->tlink),
			 cfile->fid.persistent_fid, cfile->fid.volatile_fid,
			 current->tgid, length, offset, type, wait);
}

static void
smb2_get_lease_key(struct inode *inode, struct cifs_fid *fid)
{
	memcpy(fid->lease_key, CIFS_I(inode)->lease_key, SMB2_LEASE_KEY_SIZE);
}

static void
smb2_set_lease_key(struct inode *inode, struct cifs_fid *fid)
{
	memcpy(CIFS_I(inode)->lease_key, fid->lease_key, SMB2_LEASE_KEY_SIZE);
}

static void
smb2_new_lease_key(struct cifs_fid *fid)
{
	generate_random_uuid(fid->lease_key);
}

static int
smb2_get_dfs_refer(const unsigned int xid, struct cifs_ses *ses,
		   const char *search_name,
		   struct dfs_info3_param **target_nodes,
		   unsigned int *num_of_nodes,
		   const struct nls_table *nls_codepage, int remap)
{
	int rc;
	__le16 *utf16_path = NULL;
	int utf16_path_len = 0;
	struct cifs_tcon *tcon;
	struct fsctl_get_dfs_referral_req *dfs_req = NULL;
	struct get_dfs_referral_rsp *dfs_rsp = NULL;
	u32 dfs_req_size = 0, dfs_rsp_size = 0;

	cifs_dbg(FYI, "%s: path: %s\n", __func__, search_name);

	/*
	 * Try to use the IPC tcon, otherwise just use any
	 */
	tcon = ses->tcon_ipc;
	if (tcon == NULL) {
		spin_lock(&cifs_tcp_ses_lock);
		tcon = list_first_entry_or_null(&ses->tcon_list,
						struct cifs_tcon,
						tcon_list);
		if (tcon)
			tcon->tc_count++;
		spin_unlock(&cifs_tcp_ses_lock);
	}

	if (tcon == NULL) {
		cifs_dbg(VFS, "session %p has no tcon available for a dfs referral request\n",
			 ses);
		rc = -ENOTCONN;
		goto out;
	}

	utf16_path = cifs_strndup_to_utf16(search_name, PATH_MAX,
					   &utf16_path_len,
					   nls_codepage, remap);
	if (!utf16_path) {
		rc = -ENOMEM;
		goto out;
	}

	dfs_req_size = sizeof(*dfs_req) + utf16_path_len;
	dfs_req = kzalloc(dfs_req_size, GFP_KERNEL);
	if (!dfs_req) {
		rc = -ENOMEM;
		goto out;
	}

	/* Highest DFS referral version understood */
	dfs_req->MaxReferralLevel = DFS_VERSION;

	/* Path to resolve in an UTF-16 null-terminated string */
	memcpy(dfs_req->RequestFileName, utf16_path, utf16_path_len);

	do {
		rc = SMB2_ioctl(xid, tcon, NO_FILE_ID, NO_FILE_ID,
				FSCTL_DFS_GET_REFERRALS,
				true /* is_fsctl */,
				(char *)dfs_req, dfs_req_size, CIFSMaxBufSize,
				(char **)&dfs_rsp, &dfs_rsp_size);
	} while (rc == -EAGAIN);

	if (rc) {
		if ((rc != -ENOENT) && (rc != -EOPNOTSUPP))
			cifs_tcon_dbg(VFS, "ioctl error in %s rc=%d\n", __func__, rc);
		goto out;
	}

	rc = parse_dfs_referrals(dfs_rsp, dfs_rsp_size,
				 num_of_nodes, target_nodes,
				 nls_codepage, remap, search_name,
				 true /* is_unicode */);
	if (rc) {
		cifs_tcon_dbg(VFS, "parse error in %s rc=%d\n", __func__, rc);
		goto out;
	}

 out:
	if (tcon && !tcon->ipc) {
		/* ipc tcons are not refcounted */
		spin_lock(&cifs_tcp_ses_lock);
		tcon->tc_count--;
		spin_unlock(&cifs_tcp_ses_lock);
	}
	kfree(utf16_path);
	kfree(dfs_req);
	kfree(dfs_rsp);
	return rc;
}

static int
parse_reparse_posix(struct reparse_posix_data *symlink_buf,
		      u32 plen, char **target_path,
		      struct cifs_sb_info *cifs_sb)
{
	unsigned int len;

	/* See MS-FSCC 2.1.2.6 for the 'NFS' style reparse tags */
	len = le16_to_cpu(symlink_buf->ReparseDataLength);

	if (le64_to_cpu(symlink_buf->InodeType) != NFS_SPECFILE_LNK) {
		cifs_dbg(VFS, "%lld not a supported symlink type\n",
			le64_to_cpu(symlink_buf->InodeType));
		return -EOPNOTSUPP;
	}

	*target_path = cifs_strndup_from_utf16(
				symlink_buf->PathBuffer,
				len, true, cifs_sb->local_nls);
	if (!(*target_path))
		return -ENOMEM;

	convert_delimiter(*target_path, '/');
	cifs_dbg(FYI, "%s: target path: %s\n", __func__, *target_path);

	return 0;
}

static int
parse_reparse_symlink(struct reparse_symlink_data_buffer *symlink_buf,
		      u32 plen, char **target_path,
		      struct cifs_sb_info *cifs_sb)
{
	unsigned int sub_len;
	unsigned int sub_offset;

	/* We handle Symbolic Link reparse tag here. See: MS-FSCC 2.1.2.4 */

	sub_offset = le16_to_cpu(symlink_buf->SubstituteNameOffset);
	sub_len = le16_to_cpu(symlink_buf->SubstituteNameLength);
	if (sub_offset + 20 > plen ||
	    sub_offset + sub_len + 20 > plen) {
		cifs_dbg(VFS, "srv returned malformed symlink buffer\n");
		return -EIO;
	}

	*target_path = cifs_strndup_from_utf16(
				symlink_buf->PathBuffer + sub_offset,
				sub_len, true, cifs_sb->local_nls);
	if (!(*target_path))
		return -ENOMEM;

	convert_delimiter(*target_path, '/');
	cifs_dbg(FYI, "%s: target path: %s\n", __func__, *target_path);

	return 0;
}

static int
parse_reparse_point(struct reparse_data_buffer *buf,
		    u32 plen, char **target_path,
		    struct cifs_sb_info *cifs_sb)
{
	if (plen < sizeof(struct reparse_data_buffer)) {
		cifs_dbg(VFS, "reparse buffer is too small. Must be at least 8 bytes but was %d\n",
			 plen);
		return -EIO;
	}

	if (plen < le16_to_cpu(buf->ReparseDataLength) +
	    sizeof(struct reparse_data_buffer)) {
		cifs_dbg(VFS, "srv returned invalid reparse buf length: %d\n",
			 plen);
		return -EIO;
	}

	/* See MS-FSCC 2.1.2 */
	switch (le32_to_cpu(buf->ReparseTag)) {
	case IO_REPARSE_TAG_NFS:
		return parse_reparse_posix(
			(struct reparse_posix_data *)buf,
			plen, target_path, cifs_sb);
	case IO_REPARSE_TAG_SYMLINK:
		return parse_reparse_symlink(
			(struct reparse_symlink_data_buffer *)buf,
			plen, target_path, cifs_sb);
	default:
		cifs_dbg(VFS, "srv returned unknown symlink buffer tag:0x%08x\n",
			 le32_to_cpu(buf->ReparseTag));
		return -EOPNOTSUPP;
	}
}

#define SMB2_SYMLINK_STRUCT_SIZE \
	(sizeof(struct smb2_err_rsp) - 1 + sizeof(struct smb2_symlink_err_rsp))

static int
smb2_query_symlink(const unsigned int xid, struct cifs_tcon *tcon,
		   struct cifs_sb_info *cifs_sb, const char *full_path,
		   char **target_path, bool is_reparse_point)
{
	int rc;
	__le16 *utf16_path = NULL;
	__u8 oplock = SMB2_OPLOCK_LEVEL_NONE;
	struct cifs_open_parms oparms;
	struct cifs_fid fid;
	struct kvec err_iov = {NULL, 0};
	struct smb2_err_rsp *err_buf = NULL;
	struct smb2_symlink_err_rsp *symlink;
	struct TCP_Server_Info *server = cifs_pick_channel(tcon->ses);
	unsigned int sub_len;
	unsigned int sub_offset;
	unsigned int print_len;
	unsigned int print_offset;
	int flags = CIFS_CP_CREATE_CLOSE_OP;
	struct smb_rqst rqst[3];
	int resp_buftype[3];
	struct kvec rsp_iov[3];
	struct kvec open_iov[SMB2_CREATE_IOV_SIZE];
	struct kvec io_iov[SMB2_IOCTL_IOV_SIZE];
	struct kvec close_iov[1];
	struct smb2_create_rsp *create_rsp;
	struct smb2_ioctl_rsp *ioctl_rsp;
	struct reparse_data_buffer *reparse_buf;
	int create_options = is_reparse_point ? OPEN_REPARSE_POINT : 0;
	u32 plen;

	cifs_dbg(FYI, "%s: path: %s\n", __func__, full_path);

	*target_path = NULL;

	if (smb3_encryption_required(tcon))
		flags |= CIFS_TRANSFORM_REQ;

	memset(rqst, 0, sizeof(rqst));
	resp_buftype[0] = resp_buftype[1] = resp_buftype[2] = CIFS_NO_BUFFER;
	memset(rsp_iov, 0, sizeof(rsp_iov));

	utf16_path = cifs_convert_path_to_utf16(full_path, cifs_sb);
	if (!utf16_path)
		return -ENOMEM;

	/* Open */
	memset(&open_iov, 0, sizeof(open_iov));
	rqst[0].rq_iov = open_iov;
	rqst[0].rq_nvec = SMB2_CREATE_IOV_SIZE;

	memset(&oparms, 0, sizeof(oparms));
	oparms.tcon = tcon;
	oparms.desired_access = FILE_READ_ATTRIBUTES;
	oparms.disposition = FILE_OPEN;
	oparms.create_options = cifs_create_options(cifs_sb, create_options);
	oparms.fid = &fid;
	oparms.reconnect = false;

	rc = SMB2_open_init(tcon, server,
			    &rqst[0], &oplock, &oparms, utf16_path);
	if (rc)
		goto querty_exit;
	smb2_set_next_command(tcon, &rqst[0]);


	/* IOCTL */
	memset(&io_iov, 0, sizeof(io_iov));
	rqst[1].rq_iov = io_iov;
	rqst[1].rq_nvec = SMB2_IOCTL_IOV_SIZE;

	rc = SMB2_ioctl_init(tcon, server,
			     &rqst[1], fid.persistent_fid,
			     fid.volatile_fid, FSCTL_GET_REPARSE_POINT,
			     true /* is_fctl */, NULL, 0,
			     CIFSMaxBufSize -
			     MAX_SMB2_CREATE_RESPONSE_SIZE -
			     MAX_SMB2_CLOSE_RESPONSE_SIZE);
	if (rc)
		goto querty_exit;

	smb2_set_next_command(tcon, &rqst[1]);
	smb2_set_related(&rqst[1]);


	/* Close */
	memset(&close_iov, 0, sizeof(close_iov));
	rqst[2].rq_iov = close_iov;
	rqst[2].rq_nvec = 1;

	rc = SMB2_close_init(tcon, server,
			     &rqst[2], COMPOUND_FID, COMPOUND_FID, false);
	if (rc)
		goto querty_exit;

	smb2_set_related(&rqst[2]);

	rc = compound_send_recv(xid, tcon->ses, server,
				flags, 3, rqst,
				resp_buftype, rsp_iov);

	create_rsp = rsp_iov[0].iov_base;
	if (create_rsp && create_rsp->sync_hdr.Status)
		err_iov = rsp_iov[0];
	ioctl_rsp = rsp_iov[1].iov_base;

	/*
	 * Open was successful and we got an ioctl response.
	 */
	if ((rc == 0) && (is_reparse_point)) {
		/* See MS-FSCC 2.3.23 */

		reparse_buf = (struct reparse_data_buffer *)
			((char *)ioctl_rsp +
			 le32_to_cpu(ioctl_rsp->OutputOffset));
		plen = le32_to_cpu(ioctl_rsp->OutputCount);

		if (plen + le32_to_cpu(ioctl_rsp->OutputOffset) >
		    rsp_iov[1].iov_len) {
			cifs_tcon_dbg(VFS, "srv returned invalid ioctl len: %d\n",
				 plen);
			rc = -EIO;
			goto querty_exit;
		}

		rc = parse_reparse_point(reparse_buf, plen, target_path,
					 cifs_sb);
		goto querty_exit;
	}

	if (!rc || !err_iov.iov_base) {
		rc = -ENOENT;
		goto querty_exit;
	}

	err_buf = err_iov.iov_base;
	if (le32_to_cpu(err_buf->ByteCount) < sizeof(struct smb2_symlink_err_rsp) ||
	    err_iov.iov_len < SMB2_SYMLINK_STRUCT_SIZE) {
		rc = -EINVAL;
		goto querty_exit;
	}

	symlink = (struct smb2_symlink_err_rsp *)err_buf->ErrorData;
	if (le32_to_cpu(symlink->SymLinkErrorTag) != SYMLINK_ERROR_TAG ||
	    le32_to_cpu(symlink->ReparseTag) != IO_REPARSE_TAG_SYMLINK) {
		rc = -EINVAL;
		goto querty_exit;
	}

	/* open must fail on symlink - reset rc */
	rc = 0;
	sub_len = le16_to_cpu(symlink->SubstituteNameLength);
	sub_offset = le16_to_cpu(symlink->SubstituteNameOffset);
	print_len = le16_to_cpu(symlink->PrintNameLength);
	print_offset = le16_to_cpu(symlink->PrintNameOffset);

	if (err_iov.iov_len < SMB2_SYMLINK_STRUCT_SIZE + sub_offset + sub_len) {
		rc = -EINVAL;
		goto querty_exit;
	}

	if (err_iov.iov_len <
	    SMB2_SYMLINK_STRUCT_SIZE + print_offset + print_len) {
		rc = -EINVAL;
		goto querty_exit;
	}

	*target_path = cifs_strndup_from_utf16(
				(char *)symlink->PathBuffer + sub_offset,
				sub_len, true, cifs_sb->local_nls);
	if (!(*target_path)) {
		rc = -ENOMEM;
		goto querty_exit;
	}
	convert_delimiter(*target_path, '/');
	cifs_dbg(FYI, "%s: target path: %s\n", __func__, *target_path);

 querty_exit:
	cifs_dbg(FYI, "query symlink rc %d\n", rc);
	kfree(utf16_path);
	SMB2_open_free(&rqst[0]);
	SMB2_ioctl_free(&rqst[1]);
	SMB2_close_free(&rqst[2]);
	free_rsp_buf(resp_buftype[0], rsp_iov[0].iov_base);
	free_rsp_buf(resp_buftype[1], rsp_iov[1].iov_base);
	free_rsp_buf(resp_buftype[2], rsp_iov[2].iov_base);
	return rc;
}

int
smb2_query_reparse_tag(const unsigned int xid, struct cifs_tcon *tcon,
		   struct cifs_sb_info *cifs_sb, const char *full_path,
		   __u32 *tag)
{
	int rc;
	__le16 *utf16_path = NULL;
	__u8 oplock = SMB2_OPLOCK_LEVEL_NONE;
	struct cifs_open_parms oparms;
	struct cifs_fid fid;
	struct TCP_Server_Info *server = cifs_pick_channel(tcon->ses);
<<<<<<< HEAD
	int flags = 0;
=======
	int flags = CIFS_CP_CREATE_CLOSE_OP;
>>>>>>> f642729d
	struct smb_rqst rqst[3];
	int resp_buftype[3];
	struct kvec rsp_iov[3];
	struct kvec open_iov[SMB2_CREATE_IOV_SIZE];
	struct kvec io_iov[SMB2_IOCTL_IOV_SIZE];
	struct kvec close_iov[1];
	struct smb2_ioctl_rsp *ioctl_rsp;
	struct reparse_data_buffer *reparse_buf;
	u32 plen;

	cifs_dbg(FYI, "%s: path: %s\n", __func__, full_path);

	if (smb3_encryption_required(tcon))
		flags |= CIFS_TRANSFORM_REQ;

	memset(rqst, 0, sizeof(rqst));
	resp_buftype[0] = resp_buftype[1] = resp_buftype[2] = CIFS_NO_BUFFER;
	memset(rsp_iov, 0, sizeof(rsp_iov));

	utf16_path = cifs_convert_path_to_utf16(full_path, cifs_sb);
	if (!utf16_path)
		return -ENOMEM;

	/*
	 * setup smb2open - TODO add optimization to call cifs_get_readable_path
	 * to see if there is a handle already open that we can use
	 */
	memset(&open_iov, 0, sizeof(open_iov));
	rqst[0].rq_iov = open_iov;
	rqst[0].rq_nvec = SMB2_CREATE_IOV_SIZE;

	memset(&oparms, 0, sizeof(oparms));
	oparms.tcon = tcon;
	oparms.desired_access = FILE_READ_ATTRIBUTES;
	oparms.disposition = FILE_OPEN;
	oparms.create_options = cifs_create_options(cifs_sb, OPEN_REPARSE_POINT);
	oparms.fid = &fid;
	oparms.reconnect = false;

	rc = SMB2_open_init(tcon, server,
			    &rqst[0], &oplock, &oparms, utf16_path);
	if (rc)
		goto query_rp_exit;
	smb2_set_next_command(tcon, &rqst[0]);


	/* IOCTL */
	memset(&io_iov, 0, sizeof(io_iov));
	rqst[1].rq_iov = io_iov;
	rqst[1].rq_nvec = SMB2_IOCTL_IOV_SIZE;

	rc = SMB2_ioctl_init(tcon, server,
<<<<<<< HEAD
			     &rqst[1], fid.persistent_fid,
			     fid.volatile_fid, FSCTL_GET_REPARSE_POINT,
=======
			     &rqst[1], COMPOUND_FID,
			     COMPOUND_FID, FSCTL_GET_REPARSE_POINT,
>>>>>>> f642729d
			     true /* is_fctl */, NULL, 0,
			     CIFSMaxBufSize -
			     MAX_SMB2_CREATE_RESPONSE_SIZE -
			     MAX_SMB2_CLOSE_RESPONSE_SIZE);
	if (rc)
		goto query_rp_exit;

	smb2_set_next_command(tcon, &rqst[1]);
	smb2_set_related(&rqst[1]);


	/* Close */
	memset(&close_iov, 0, sizeof(close_iov));
	rqst[2].rq_iov = close_iov;
	rqst[2].rq_nvec = 1;

	rc = SMB2_close_init(tcon, server,
			     &rqst[2], COMPOUND_FID, COMPOUND_FID, false);
	if (rc)
		goto query_rp_exit;

	smb2_set_related(&rqst[2]);

	rc = compound_send_recv(xid, tcon->ses, server,
				flags, 3, rqst,
				resp_buftype, rsp_iov);

	ioctl_rsp = rsp_iov[1].iov_base;

	/*
	 * Open was successful and we got an ioctl response.
	 */
	if (rc == 0) {
		/* See MS-FSCC 2.3.23 */

		reparse_buf = (struct reparse_data_buffer *)
			((char *)ioctl_rsp +
			 le32_to_cpu(ioctl_rsp->OutputOffset));
		plen = le32_to_cpu(ioctl_rsp->OutputCount);

		if (plen + le32_to_cpu(ioctl_rsp->OutputOffset) >
		    rsp_iov[1].iov_len) {
			cifs_tcon_dbg(FYI, "srv returned invalid ioctl len: %d\n",
				 plen);
			rc = -EIO;
			goto query_rp_exit;
		}
		*tag = le32_to_cpu(reparse_buf->ReparseTag);
	}

 query_rp_exit:
	kfree(utf16_path);
	SMB2_open_free(&rqst[0]);
	SMB2_ioctl_free(&rqst[1]);
	SMB2_close_free(&rqst[2]);
	free_rsp_buf(resp_buftype[0], rsp_iov[0].iov_base);
	free_rsp_buf(resp_buftype[1], rsp_iov[1].iov_base);
	free_rsp_buf(resp_buftype[2], rsp_iov[2].iov_base);
	return rc;
}

static struct cifs_ntsd *
get_smb2_acl_by_fid(struct cifs_sb_info *cifs_sb,
		    const struct cifs_fid *cifsfid, u32 *pacllen, u32 info)
{
	struct cifs_ntsd *pntsd = NULL;
	unsigned int xid;
	int rc = -EOPNOTSUPP;
	struct tcon_link *tlink = cifs_sb_tlink(cifs_sb);

	if (IS_ERR(tlink))
		return ERR_CAST(tlink);

	xid = get_xid();
	cifs_dbg(FYI, "trying to get acl\n");

	rc = SMB2_query_acl(xid, tlink_tcon(tlink), cifsfid->persistent_fid,
			    cifsfid->volatile_fid, (void **)&pntsd, pacllen,
			    info);
	free_xid(xid);

	cifs_put_tlink(tlink);

	cifs_dbg(FYI, "%s: rc = %d ACL len %d\n", __func__, rc, *pacllen);
	if (rc)
		return ERR_PTR(rc);
	return pntsd;

}

static struct cifs_ntsd *
get_smb2_acl_by_path(struct cifs_sb_info *cifs_sb,
		     const char *path, u32 *pacllen, u32 info)
{
	struct cifs_ntsd *pntsd = NULL;
	u8 oplock = SMB2_OPLOCK_LEVEL_NONE;
	unsigned int xid;
	int rc;
	struct cifs_tcon *tcon;
	struct tcon_link *tlink = cifs_sb_tlink(cifs_sb);
	struct cifs_fid fid;
	struct cifs_open_parms oparms;
	__le16 *utf16_path;

	cifs_dbg(FYI, "get smb3 acl for path %s\n", path);
	if (IS_ERR(tlink))
		return ERR_CAST(tlink);

	tcon = tlink_tcon(tlink);
	xid = get_xid();

	utf16_path = cifs_convert_path_to_utf16(path, cifs_sb);
	if (!utf16_path) {
		rc = -ENOMEM;
		free_xid(xid);
		return ERR_PTR(rc);
	}

	oparms.tcon = tcon;
	oparms.desired_access = READ_CONTROL;
	oparms.disposition = FILE_OPEN;
	/*
	 * When querying an ACL, even if the file is a symlink we want to open
	 * the source not the target, and so the protocol requires that the
	 * client specify this flag when opening a reparse point
	 */
	oparms.create_options = cifs_create_options(cifs_sb, 0) | OPEN_REPARSE_POINT;
	oparms.fid = &fid;
	oparms.reconnect = false;

	if (info & SACL_SECINFO)
		oparms.desired_access |= SYSTEM_SECURITY;

	rc = SMB2_open(xid, &oparms, utf16_path, &oplock, NULL, NULL, NULL,
		       NULL);
	kfree(utf16_path);
	if (!rc) {
		rc = SMB2_query_acl(xid, tlink_tcon(tlink), fid.persistent_fid,
				    fid.volatile_fid, (void **)&pntsd, pacllen,
				    info);
		SMB2_close(xid, tcon, fid.persistent_fid, fid.volatile_fid);
	}

	cifs_put_tlink(tlink);
	free_xid(xid);

	cifs_dbg(FYI, "%s: rc = %d ACL len %d\n", __func__, rc, *pacllen);
	if (rc)
		return ERR_PTR(rc);
	return pntsd;
}

static int
set_smb2_acl(struct cifs_ntsd *pnntsd, __u32 acllen,
		struct inode *inode, const char *path, int aclflag)
{
	u8 oplock = SMB2_OPLOCK_LEVEL_NONE;
	unsigned int xid;
	int rc, access_flags = 0;
	struct cifs_tcon *tcon;
	struct cifs_sb_info *cifs_sb = CIFS_SB(inode->i_sb);
	struct tcon_link *tlink = cifs_sb_tlink(cifs_sb);
	struct cifs_fid fid;
	struct cifs_open_parms oparms;
	__le16 *utf16_path;

	cifs_dbg(FYI, "set smb3 acl for path %s\n", path);
	if (IS_ERR(tlink))
		return PTR_ERR(tlink);

	tcon = tlink_tcon(tlink);
	xid = get_xid();

	if (aclflag & CIFS_ACL_OWNER || aclflag & CIFS_ACL_GROUP)
		access_flags |= WRITE_OWNER;
	if (aclflag & CIFS_ACL_SACL)
		access_flags |= SYSTEM_SECURITY;
	if (aclflag & CIFS_ACL_DACL)
		access_flags |= WRITE_DAC;

	utf16_path = cifs_convert_path_to_utf16(path, cifs_sb);
	if (!utf16_path) {
		rc = -ENOMEM;
		free_xid(xid);
		return rc;
	}

	oparms.tcon = tcon;
	oparms.desired_access = access_flags;
	oparms.create_options = cifs_create_options(cifs_sb, 0);
	oparms.disposition = FILE_OPEN;
	oparms.path = path;
	oparms.fid = &fid;
	oparms.reconnect = false;

	rc = SMB2_open(xid, &oparms, utf16_path, &oplock, NULL, NULL,
		       NULL, NULL);
	kfree(utf16_path);
	if (!rc) {
		rc = SMB2_set_acl(xid, tlink_tcon(tlink), fid.persistent_fid,
			    fid.volatile_fid, pnntsd, acllen, aclflag);
		SMB2_close(xid, tcon, fid.persistent_fid, fid.volatile_fid);
	}

	cifs_put_tlink(tlink);
	free_xid(xid);
	return rc;
}

/* Retrieve an ACL from the server */
static struct cifs_ntsd *
get_smb2_acl(struct cifs_sb_info *cifs_sb,
	     struct inode *inode, const char *path,
	     u32 *pacllen, u32 info)
{
	struct cifs_ntsd *pntsd = NULL;
	struct cifsFileInfo *open_file = NULL;

	if (inode && !(info & SACL_SECINFO))
		open_file = find_readable_file(CIFS_I(inode), true);
	if (!open_file || (info & SACL_SECINFO))
		return get_smb2_acl_by_path(cifs_sb, path, pacllen, info);

	pntsd = get_smb2_acl_by_fid(cifs_sb, &open_file->fid, pacllen, info);
	cifsFileInfo_put(open_file);
	return pntsd;
}

static long smb3_zero_range(struct file *file, struct cifs_tcon *tcon,
			    loff_t offset, loff_t len, bool keep_size)
{
	struct cifs_ses *ses = tcon->ses;
	struct inode *inode;
	struct cifsInodeInfo *cifsi;
	struct cifsFileInfo *cfile = file->private_data;
	struct file_zero_data_information fsctl_buf;
	long rc;
	unsigned int xid;
	__le64 eof;

	xid = get_xid();

	inode = d_inode(cfile->dentry);
	cifsi = CIFS_I(inode);

	trace_smb3_zero_enter(xid, cfile->fid.persistent_fid, tcon->tid,
			      ses->Suid, offset, len);

	/*
	 * We zero the range through ioctl, so we need remove the page caches
	 * first, otherwise the data may be inconsistent with the server.
	 */
	truncate_pagecache_range(inode, offset, offset + len - 1);

	/* if file not oplocked can't be sure whether asking to extend size */
	if (!CIFS_CACHE_READ(cifsi))
		if (keep_size == false) {
			rc = -EOPNOTSUPP;
			trace_smb3_zero_err(xid, cfile->fid.persistent_fid,
				tcon->tid, ses->Suid, offset, len, rc);
			free_xid(xid);
			return rc;
		}

	cifs_dbg(FYI, "Offset %lld len %lld\n", offset, len);

	fsctl_buf.FileOffset = cpu_to_le64(offset);
	fsctl_buf.BeyondFinalZero = cpu_to_le64(offset + len);

	rc = SMB2_ioctl(xid, tcon, cfile->fid.persistent_fid,
			cfile->fid.volatile_fid, FSCTL_SET_ZERO_DATA, true,
			(char *)&fsctl_buf,
			sizeof(struct file_zero_data_information),
			0, NULL, NULL);
	if (rc)
		goto zero_range_exit;

	/*
	 * do we also need to change the size of the file?
	 */
	if (keep_size == false && i_size_read(inode) < offset + len) {
		eof = cpu_to_le64(offset + len);
		rc = SMB2_set_eof(xid, tcon, cfile->fid.persistent_fid,
				  cfile->fid.volatile_fid, cfile->pid, &eof);
	}

 zero_range_exit:
	free_xid(xid);
	if (rc)
		trace_smb3_zero_err(xid, cfile->fid.persistent_fid, tcon->tid,
			      ses->Suid, offset, len, rc);
	else
		trace_smb3_zero_done(xid, cfile->fid.persistent_fid, tcon->tid,
			      ses->Suid, offset, len);
	return rc;
}

static long smb3_punch_hole(struct file *file, struct cifs_tcon *tcon,
			    loff_t offset, loff_t len)
{
	struct inode *inode;
	struct cifsFileInfo *cfile = file->private_data;
	struct file_zero_data_information fsctl_buf;
	long rc;
	unsigned int xid;
	__u8 set_sparse = 1;

	xid = get_xid();

	inode = d_inode(cfile->dentry);

	/* Need to make file sparse, if not already, before freeing range. */
	/* Consider adding equivalent for compressed since it could also work */
	if (!smb2_set_sparse(xid, tcon, cfile, inode, set_sparse)) {
		rc = -EOPNOTSUPP;
		free_xid(xid);
		return rc;
	}

	/*
	 * We implement the punch hole through ioctl, so we need remove the page
	 * caches first, otherwise the data may be inconsistent with the server.
	 */
	truncate_pagecache_range(inode, offset, offset + len - 1);

	cifs_dbg(FYI, "Offset %lld len %lld\n", offset, len);

	fsctl_buf.FileOffset = cpu_to_le64(offset);
	fsctl_buf.BeyondFinalZero = cpu_to_le64(offset + len);

	rc = SMB2_ioctl(xid, tcon, cfile->fid.persistent_fid,
			cfile->fid.volatile_fid, FSCTL_SET_ZERO_DATA,
			true /* is_fctl */, (char *)&fsctl_buf,
			sizeof(struct file_zero_data_information),
			CIFSMaxBufSize, NULL, NULL);
	free_xid(xid);
	return rc;
}

static long smb3_simple_falloc(struct file *file, struct cifs_tcon *tcon,
			    loff_t off, loff_t len, bool keep_size)
{
	struct inode *inode;
	struct cifsInodeInfo *cifsi;
	struct cifsFileInfo *cfile = file->private_data;
	long rc = -EOPNOTSUPP;
	unsigned int xid;
	__le64 eof;

	xid = get_xid();

	inode = d_inode(cfile->dentry);
	cifsi = CIFS_I(inode);

	trace_smb3_falloc_enter(xid, cfile->fid.persistent_fid, tcon->tid,
				tcon->ses->Suid, off, len);
	/* if file not oplocked can't be sure whether asking to extend size */
	if (!CIFS_CACHE_READ(cifsi))
		if (keep_size == false) {
			trace_smb3_falloc_err(xid, cfile->fid.persistent_fid,
				tcon->tid, tcon->ses->Suid, off, len, rc);
			free_xid(xid);
			return rc;
		}

	/*
	 * Extending the file
	 */
	if ((keep_size == false) && i_size_read(inode) < off + len) {
		rc = inode_newsize_ok(inode, off + len);
		if (rc)
			goto out;

		if ((cifsi->cifsAttrs & FILE_ATTRIBUTE_SPARSE_FILE) == 0)
			smb2_set_sparse(xid, tcon, cfile, inode, false);

		eof = cpu_to_le64(off + len);
		rc = SMB2_set_eof(xid, tcon, cfile->fid.persistent_fid,
				  cfile->fid.volatile_fid, cfile->pid, &eof);
		if (rc == 0) {
			cifsi->server_eof = off + len;
			cifs_setsize(inode, off + len);
			cifs_truncate_page(inode->i_mapping, inode->i_size);
			truncate_setsize(inode, off + len);
		}
		goto out;
	}

	/*
	 * Files are non-sparse by default so falloc may be a no-op
	 * Must check if file sparse. If not sparse, and since we are not
	 * extending then no need to do anything since file already allocated
	 */
	if ((cifsi->cifsAttrs & FILE_ATTRIBUTE_SPARSE_FILE) == 0) {
		rc = 0;
		goto out;
	}

	if ((keep_size == true) || (i_size_read(inode) >= off + len)) {
		/*
		 * Check if falloc starts within first few pages of file
		 * and ends within a few pages of the end of file to
		 * ensure that most of file is being forced to be
		 * fallocated now. If so then setting whole file sparse
		 * ie potentially making a few extra pages at the beginning
		 * or end of the file non-sparse via set_sparse is harmless.
		 */
		if ((off > 8192) || (off + len + 8192 < i_size_read(inode))) {
			rc = -EOPNOTSUPP;
			goto out;
		}
	}

	smb2_set_sparse(xid, tcon, cfile, inode, false);
	rc = 0;

out:
	if (rc)
		trace_smb3_falloc_err(xid, cfile->fid.persistent_fid, tcon->tid,
				tcon->ses->Suid, off, len, rc);
	else
		trace_smb3_falloc_done(xid, cfile->fid.persistent_fid, tcon->tid,
				tcon->ses->Suid, off, len);

	free_xid(xid);
	return rc;
}

static loff_t smb3_llseek(struct file *file, struct cifs_tcon *tcon, loff_t offset, int whence)
{
	struct cifsFileInfo *wrcfile, *cfile = file->private_data;
	struct cifsInodeInfo *cifsi;
	struct inode *inode;
	int rc = 0;
	struct file_allocated_range_buffer in_data, *out_data = NULL;
	u32 out_data_len;
	unsigned int xid;

	if (whence != SEEK_HOLE && whence != SEEK_DATA)
		return generic_file_llseek(file, offset, whence);

	inode = d_inode(cfile->dentry);
	cifsi = CIFS_I(inode);

	if (offset < 0 || offset >= i_size_read(inode))
		return -ENXIO;

	xid = get_xid();
	/*
	 * We need to be sure that all dirty pages are written as they
	 * might fill holes on the server.
	 * Note that we also MUST flush any written pages since at least
	 * some servers (Windows2016) will not reflect recent writes in
	 * QUERY_ALLOCATED_RANGES until SMB2_flush is called.
	 */
	wrcfile = find_writable_file(cifsi, FIND_WR_ANY);
	if (wrcfile) {
		filemap_write_and_wait(inode->i_mapping);
		smb2_flush_file(xid, tcon, &wrcfile->fid);
		cifsFileInfo_put(wrcfile);
	}

	if (!(cifsi->cifsAttrs & FILE_ATTRIBUTE_SPARSE_FILE)) {
		if (whence == SEEK_HOLE)
			offset = i_size_read(inode);
		goto lseek_exit;
	}

	in_data.file_offset = cpu_to_le64(offset);
	in_data.length = cpu_to_le64(i_size_read(inode));

	rc = SMB2_ioctl(xid, tcon, cfile->fid.persistent_fid,
			cfile->fid.volatile_fid,
			FSCTL_QUERY_ALLOCATED_RANGES, true,
			(char *)&in_data, sizeof(in_data),
			sizeof(struct file_allocated_range_buffer),
			(char **)&out_data, &out_data_len);
	if (rc == -E2BIG)
		rc = 0;
	if (rc)
		goto lseek_exit;

	if (whence == SEEK_HOLE && out_data_len == 0)
		goto lseek_exit;

	if (whence == SEEK_DATA && out_data_len == 0) {
		rc = -ENXIO;
		goto lseek_exit;
	}

	if (out_data_len < sizeof(struct file_allocated_range_buffer)) {
		rc = -EINVAL;
		goto lseek_exit;
	}
	if (whence == SEEK_DATA) {
		offset = le64_to_cpu(out_data->file_offset);
		goto lseek_exit;
	}
	if (offset < le64_to_cpu(out_data->file_offset))
		goto lseek_exit;

	offset = le64_to_cpu(out_data->file_offset) + le64_to_cpu(out_data->length);

 lseek_exit:
	free_xid(xid);
	kfree(out_data);
	if (!rc)
		return vfs_setpos(file, offset, inode->i_sb->s_maxbytes);
	else
		return rc;
}

static int smb3_fiemap(struct cifs_tcon *tcon,
		       struct cifsFileInfo *cfile,
		       struct fiemap_extent_info *fei, u64 start, u64 len)
{
	unsigned int xid;
	struct file_allocated_range_buffer in_data, *out_data;
	u32 out_data_len;
	int i, num, rc, flags, last_blob;
	u64 next;

	rc = fiemap_prep(d_inode(cfile->dentry), fei, start, &len, 0);
	if (rc)
		return rc;

	xid = get_xid();
 again:
	in_data.file_offset = cpu_to_le64(start);
	in_data.length = cpu_to_le64(len);

	rc = SMB2_ioctl(xid, tcon, cfile->fid.persistent_fid,
			cfile->fid.volatile_fid,
			FSCTL_QUERY_ALLOCATED_RANGES, true,
			(char *)&in_data, sizeof(in_data),
			1024 * sizeof(struct file_allocated_range_buffer),
			(char **)&out_data, &out_data_len);
	if (rc == -E2BIG) {
		last_blob = 0;
		rc = 0;
	} else
		last_blob = 1;
	if (rc)
		goto out;

	if (out_data_len && out_data_len < sizeof(struct file_allocated_range_buffer)) {
		rc = -EINVAL;
		goto out;
	}
	if (out_data_len % sizeof(struct file_allocated_range_buffer)) {
		rc = -EINVAL;
		goto out;
	}

	num = out_data_len / sizeof(struct file_allocated_range_buffer);
	for (i = 0; i < num; i++) {
		flags = 0;
		if (i == num - 1 && last_blob)
			flags |= FIEMAP_EXTENT_LAST;

		rc = fiemap_fill_next_extent(fei,
				le64_to_cpu(out_data[i].file_offset),
				le64_to_cpu(out_data[i].file_offset),
				le64_to_cpu(out_data[i].length),
				flags);
		if (rc < 0)
			goto out;
		if (rc == 1) {
			rc = 0;
			goto out;
		}
	}

	if (!last_blob) {
		next = le64_to_cpu(out_data[num - 1].file_offset) +
		  le64_to_cpu(out_data[num - 1].length);
		len = len - (next - start);
		start = next;
		goto again;
	}

 out:
	free_xid(xid);
	kfree(out_data);
	return rc;
}

static long smb3_fallocate(struct file *file, struct cifs_tcon *tcon, int mode,
			   loff_t off, loff_t len)
{
	/* KEEP_SIZE already checked for by do_fallocate */
	if (mode & FALLOC_FL_PUNCH_HOLE)
		return smb3_punch_hole(file, tcon, off, len);
	else if (mode & FALLOC_FL_ZERO_RANGE) {
		if (mode & FALLOC_FL_KEEP_SIZE)
			return smb3_zero_range(file, tcon, off, len, true);
		return smb3_zero_range(file, tcon, off, len, false);
	} else if (mode == FALLOC_FL_KEEP_SIZE)
		return smb3_simple_falloc(file, tcon, off, len, true);
	else if (mode == 0)
		return smb3_simple_falloc(file, tcon, off, len, false);

	return -EOPNOTSUPP;
}

static void
smb2_downgrade_oplock(struct TCP_Server_Info *server,
		      struct cifsInodeInfo *cinode, __u32 oplock,
		      unsigned int epoch, bool *purge_cache)
{
	server->ops->set_oplock_level(cinode, oplock, 0, NULL);
}

static void
smb21_set_oplock_level(struct cifsInodeInfo *cinode, __u32 oplock,
		       unsigned int epoch, bool *purge_cache);

static void
smb3_downgrade_oplock(struct TCP_Server_Info *server,
		       struct cifsInodeInfo *cinode, __u32 oplock,
		       unsigned int epoch, bool *purge_cache)
{
	unsigned int old_state = cinode->oplock;
	unsigned int old_epoch = cinode->epoch;
	unsigned int new_state;

	if (epoch > old_epoch) {
		smb21_set_oplock_level(cinode, oplock, 0, NULL);
		cinode->epoch = epoch;
	}

	new_state = cinode->oplock;
	*purge_cache = false;

	if ((old_state & CIFS_CACHE_READ_FLG) != 0 &&
	    (new_state & CIFS_CACHE_READ_FLG) == 0)
		*purge_cache = true;
	else if (old_state == new_state && (epoch - old_epoch > 1))
		*purge_cache = true;
}

static void
smb2_set_oplock_level(struct cifsInodeInfo *cinode, __u32 oplock,
		      unsigned int epoch, bool *purge_cache)
{
	oplock &= 0xFF;
	if (oplock == SMB2_OPLOCK_LEVEL_NOCHANGE)
		return;
	if (oplock == SMB2_OPLOCK_LEVEL_BATCH) {
		cinode->oplock = CIFS_CACHE_RHW_FLG;
		cifs_dbg(FYI, "Batch Oplock granted on inode %p\n",
			 &cinode->vfs_inode);
	} else if (oplock == SMB2_OPLOCK_LEVEL_EXCLUSIVE) {
		cinode->oplock = CIFS_CACHE_RW_FLG;
		cifs_dbg(FYI, "Exclusive Oplock granted on inode %p\n",
			 &cinode->vfs_inode);
	} else if (oplock == SMB2_OPLOCK_LEVEL_II) {
		cinode->oplock = CIFS_CACHE_READ_FLG;
		cifs_dbg(FYI, "Level II Oplock granted on inode %p\n",
			 &cinode->vfs_inode);
	} else
		cinode->oplock = 0;
}

static void
smb21_set_oplock_level(struct cifsInodeInfo *cinode, __u32 oplock,
		       unsigned int epoch, bool *purge_cache)
{
	char message[5] = {0};
	unsigned int new_oplock = 0;

	oplock &= 0xFF;
	if (oplock == SMB2_OPLOCK_LEVEL_NOCHANGE)
		return;

	/* Check if the server granted an oplock rather than a lease */
	if (oplock & SMB2_OPLOCK_LEVEL_EXCLUSIVE)
		return smb2_set_oplock_level(cinode, oplock, epoch,
					     purge_cache);

	if (oplock & SMB2_LEASE_READ_CACHING_HE) {
		new_oplock |= CIFS_CACHE_READ_FLG;
		strcat(message, "R");
	}
	if (oplock & SMB2_LEASE_HANDLE_CACHING_HE) {
		new_oplock |= CIFS_CACHE_HANDLE_FLG;
		strcat(message, "H");
	}
	if (oplock & SMB2_LEASE_WRITE_CACHING_HE) {
		new_oplock |= CIFS_CACHE_WRITE_FLG;
		strcat(message, "W");
	}
	if (!new_oplock)
		strncpy(message, "None", sizeof(message));

	cinode->oplock = new_oplock;
	cifs_dbg(FYI, "%s Lease granted on inode %p\n", message,
		 &cinode->vfs_inode);
}

static void
smb3_set_oplock_level(struct cifsInodeInfo *cinode, __u32 oplock,
		      unsigned int epoch, bool *purge_cache)
{
	unsigned int old_oplock = cinode->oplock;

	smb21_set_oplock_level(cinode, oplock, epoch, purge_cache);

	if (purge_cache) {
		*purge_cache = false;
		if (old_oplock == CIFS_CACHE_READ_FLG) {
			if (cinode->oplock == CIFS_CACHE_READ_FLG &&
			    (epoch - cinode->epoch > 0))
				*purge_cache = true;
			else if (cinode->oplock == CIFS_CACHE_RH_FLG &&
				 (epoch - cinode->epoch > 1))
				*purge_cache = true;
			else if (cinode->oplock == CIFS_CACHE_RHW_FLG &&
				 (epoch - cinode->epoch > 1))
				*purge_cache = true;
			else if (cinode->oplock == 0 &&
				 (epoch - cinode->epoch > 0))
				*purge_cache = true;
		} else if (old_oplock == CIFS_CACHE_RH_FLG) {
			if (cinode->oplock == CIFS_CACHE_RH_FLG &&
			    (epoch - cinode->epoch > 0))
				*purge_cache = true;
			else if (cinode->oplock == CIFS_CACHE_RHW_FLG &&
				 (epoch - cinode->epoch > 1))
				*purge_cache = true;
		}
		cinode->epoch = epoch;
	}
}

static bool
smb2_is_read_op(__u32 oplock)
{
	return oplock == SMB2_OPLOCK_LEVEL_II;
}

static bool
smb21_is_read_op(__u32 oplock)
{
	return (oplock & SMB2_LEASE_READ_CACHING_HE) &&
	       !(oplock & SMB2_LEASE_WRITE_CACHING_HE);
}

static __le32
map_oplock_to_lease(u8 oplock)
{
	if (oplock == SMB2_OPLOCK_LEVEL_EXCLUSIVE)
		return SMB2_LEASE_WRITE_CACHING | SMB2_LEASE_READ_CACHING;
	else if (oplock == SMB2_OPLOCK_LEVEL_II)
		return SMB2_LEASE_READ_CACHING;
	else if (oplock == SMB2_OPLOCK_LEVEL_BATCH)
		return SMB2_LEASE_HANDLE_CACHING | SMB2_LEASE_READ_CACHING |
		       SMB2_LEASE_WRITE_CACHING;
	return 0;
}

static char *
smb2_create_lease_buf(u8 *lease_key, u8 oplock)
{
	struct create_lease *buf;

	buf = kzalloc(sizeof(struct create_lease), GFP_KERNEL);
	if (!buf)
		return NULL;

	memcpy(&buf->lcontext.LeaseKey, lease_key, SMB2_LEASE_KEY_SIZE);
	buf->lcontext.LeaseState = map_oplock_to_lease(oplock);

	buf->ccontext.DataOffset = cpu_to_le16(offsetof
					(struct create_lease, lcontext));
	buf->ccontext.DataLength = cpu_to_le32(sizeof(struct lease_context));
	buf->ccontext.NameOffset = cpu_to_le16(offsetof
				(struct create_lease, Name));
	buf->ccontext.NameLength = cpu_to_le16(4);
	/* SMB2_CREATE_REQUEST_LEASE is "RqLs" */
	buf->Name[0] = 'R';
	buf->Name[1] = 'q';
	buf->Name[2] = 'L';
	buf->Name[3] = 's';
	return (char *)buf;
}

static char *
smb3_create_lease_buf(u8 *lease_key, u8 oplock)
{
	struct create_lease_v2 *buf;

	buf = kzalloc(sizeof(struct create_lease_v2), GFP_KERNEL);
	if (!buf)
		return NULL;

	memcpy(&buf->lcontext.LeaseKey, lease_key, SMB2_LEASE_KEY_SIZE);
	buf->lcontext.LeaseState = map_oplock_to_lease(oplock);

	buf->ccontext.DataOffset = cpu_to_le16(offsetof
					(struct create_lease_v2, lcontext));
	buf->ccontext.DataLength = cpu_to_le32(sizeof(struct lease_context_v2));
	buf->ccontext.NameOffset = cpu_to_le16(offsetof
				(struct create_lease_v2, Name));
	buf->ccontext.NameLength = cpu_to_le16(4);
	/* SMB2_CREATE_REQUEST_LEASE is "RqLs" */
	buf->Name[0] = 'R';
	buf->Name[1] = 'q';
	buf->Name[2] = 'L';
	buf->Name[3] = 's';
	return (char *)buf;
}

static __u8
smb2_parse_lease_buf(void *buf, unsigned int *epoch, char *lease_key)
{
	struct create_lease *lc = (struct create_lease *)buf;

	*epoch = 0; /* not used */
	if (lc->lcontext.LeaseFlags & SMB2_LEASE_FLAG_BREAK_IN_PROGRESS)
		return SMB2_OPLOCK_LEVEL_NOCHANGE;
	return le32_to_cpu(lc->lcontext.LeaseState);
}

static __u8
smb3_parse_lease_buf(void *buf, unsigned int *epoch, char *lease_key)
{
	struct create_lease_v2 *lc = (struct create_lease_v2 *)buf;

	*epoch = le16_to_cpu(lc->lcontext.Epoch);
	if (lc->lcontext.LeaseFlags & SMB2_LEASE_FLAG_BREAK_IN_PROGRESS)
		return SMB2_OPLOCK_LEVEL_NOCHANGE;
	if (lease_key)
		memcpy(lease_key, &lc->lcontext.LeaseKey, SMB2_LEASE_KEY_SIZE);
	return le32_to_cpu(lc->lcontext.LeaseState);
}

static unsigned int
smb2_wp_retry_size(struct inode *inode)
{
	return min_t(unsigned int, CIFS_SB(inode->i_sb)->ctx->wsize,
		     SMB2_MAX_BUFFER_SIZE);
}

static bool
smb2_dir_needs_close(struct cifsFileInfo *cfile)
{
	return !cfile->invalidHandle;
}

static void
fill_transform_hdr(struct smb2_transform_hdr *tr_hdr, unsigned int orig_len,
		   struct smb_rqst *old_rq, __le16 cipher_type)
{
	struct smb2_sync_hdr *shdr =
			(struct smb2_sync_hdr *)old_rq->rq_iov[0].iov_base;

	memset(tr_hdr, 0, sizeof(struct smb2_transform_hdr));
	tr_hdr->ProtocolId = SMB2_TRANSFORM_PROTO_NUM;
	tr_hdr->OriginalMessageSize = cpu_to_le32(orig_len);
	tr_hdr->Flags = cpu_to_le16(0x01);
	if ((cipher_type == SMB2_ENCRYPTION_AES128_GCM) ||
	    (cipher_type == SMB2_ENCRYPTION_AES256_GCM))
		get_random_bytes(&tr_hdr->Nonce, SMB3_AES_GCM_NONCE);
	else
		get_random_bytes(&tr_hdr->Nonce, SMB3_AES_CCM_NONCE);
	memcpy(&tr_hdr->SessionId, &shdr->SessionId, 8);
}

/* We can not use the normal sg_set_buf() as we will sometimes pass a
 * stack object as buf.
 */
static inline void smb2_sg_set_buf(struct scatterlist *sg, const void *buf,
				   unsigned int buflen)
{
	void *addr;
	/*
	 * VMAP_STACK (at least) puts stack into the vmalloc address space
	 */
	if (is_vmalloc_addr(buf))
		addr = vmalloc_to_page(buf);
	else
		addr = virt_to_page(buf);
	sg_set_page(sg, addr, buflen, offset_in_page(buf));
}

/* Assumes the first rqst has a transform header as the first iov.
 * I.e.
 * rqst[0].rq_iov[0]  is transform header
 * rqst[0].rq_iov[1+] data to be encrypted/decrypted
 * rqst[1+].rq_iov[0+] data to be encrypted/decrypted
 */
static struct scatterlist *
init_sg(int num_rqst, struct smb_rqst *rqst, u8 *sign)
{
	unsigned int sg_len;
	struct scatterlist *sg;
	unsigned int i;
	unsigned int j;
	unsigned int idx = 0;
	int skip;

	sg_len = 1;
	for (i = 0; i < num_rqst; i++)
		sg_len += rqst[i].rq_nvec + rqst[i].rq_npages;

	sg = kmalloc_array(sg_len, sizeof(struct scatterlist), GFP_KERNEL);
	if (!sg)
		return NULL;

	sg_init_table(sg, sg_len);
	for (i = 0; i < num_rqst; i++) {
		for (j = 0; j < rqst[i].rq_nvec; j++) {
			/*
			 * The first rqst has a transform header where the
			 * first 20 bytes are not part of the encrypted blob
			 */
			skip = (i == 0) && (j == 0) ? 20 : 0;
			smb2_sg_set_buf(&sg[idx++],
					rqst[i].rq_iov[j].iov_base + skip,
					rqst[i].rq_iov[j].iov_len - skip);
			}

		for (j = 0; j < rqst[i].rq_npages; j++) {
			unsigned int len, offset;

			rqst_page_get_length(&rqst[i], j, &len, &offset);
			sg_set_page(&sg[idx++], rqst[i].rq_pages[j], len, offset);
		}
	}
	smb2_sg_set_buf(&sg[idx], sign, SMB2_SIGNATURE_SIZE);
	return sg;
}

static int
smb2_get_enc_key(struct TCP_Server_Info *server, __u64 ses_id, int enc, u8 *key)
{
	struct cifs_ses *ses;
	u8 *ses_enc_key;

	spin_lock(&cifs_tcp_ses_lock);
	list_for_each_entry(server, &cifs_tcp_ses_list, tcp_ses_list) {
		list_for_each_entry(ses, &server->smb_ses_list, smb_ses_list) {
			if (ses->Suid == ses_id) {
				ses_enc_key = enc ? ses->smb3encryptionkey :
					ses->smb3decryptionkey;
				memcpy(key, ses_enc_key, SMB3_SIGN_KEY_SIZE);
				spin_unlock(&cifs_tcp_ses_lock);
				return 0;
			}
		}
	}
	spin_unlock(&cifs_tcp_ses_lock);

	return 1;
}
/*
 * Encrypt or decrypt @rqst message. @rqst[0] has the following format:
 * iov[0]   - transform header (associate data),
 * iov[1-N] - SMB2 header and pages - data to encrypt.
 * On success return encrypted data in iov[1-N] and pages, leave iov[0]
 * untouched.
 */
static int
crypt_message(struct TCP_Server_Info *server, int num_rqst,
	      struct smb_rqst *rqst, int enc)
{
	struct smb2_transform_hdr *tr_hdr =
		(struct smb2_transform_hdr *)rqst[0].rq_iov[0].iov_base;
	unsigned int assoc_data_len = sizeof(struct smb2_transform_hdr) - 20;
	int rc = 0;
	struct scatterlist *sg;
	u8 sign[SMB2_SIGNATURE_SIZE] = {};
	u8 key[SMB3_SIGN_KEY_SIZE];
	struct aead_request *req;
	char *iv;
	unsigned int iv_len;
	DECLARE_CRYPTO_WAIT(wait);
	struct crypto_aead *tfm;
	unsigned int crypt_len = le32_to_cpu(tr_hdr->OriginalMessageSize);

	rc = smb2_get_enc_key(server, tr_hdr->SessionId, enc, key);
	if (rc) {
		cifs_server_dbg(VFS, "%s: Could not get %scryption key\n", __func__,
			 enc ? "en" : "de");
		return rc;
	}

	rc = smb3_crypto_aead_allocate(server);
	if (rc) {
		cifs_server_dbg(VFS, "%s: crypto alloc failed\n", __func__);
		return rc;
	}

	tfm = enc ? server->secmech.ccmaesencrypt :
						server->secmech.ccmaesdecrypt;

	if (server->cipher_type == SMB2_ENCRYPTION_AES256_GCM)
		rc = crypto_aead_setkey(tfm, key, SMB3_GCM256_CRYPTKEY_SIZE);
	else
		rc = crypto_aead_setkey(tfm, key, SMB3_SIGN_KEY_SIZE);

	if (rc) {
		cifs_server_dbg(VFS, "%s: Failed to set aead key %d\n", __func__, rc);
		return rc;
	}

	rc = crypto_aead_setauthsize(tfm, SMB2_SIGNATURE_SIZE);
	if (rc) {
		cifs_server_dbg(VFS, "%s: Failed to set authsize %d\n", __func__, rc);
		return rc;
	}

	req = aead_request_alloc(tfm, GFP_KERNEL);
	if (!req) {
		cifs_server_dbg(VFS, "%s: Failed to alloc aead request\n", __func__);
		return -ENOMEM;
	}

	if (!enc) {
		memcpy(sign, &tr_hdr->Signature, SMB2_SIGNATURE_SIZE);
		crypt_len += SMB2_SIGNATURE_SIZE;
	}

	sg = init_sg(num_rqst, rqst, sign);
	if (!sg) {
		cifs_server_dbg(VFS, "%s: Failed to init sg\n", __func__);
		rc = -ENOMEM;
		goto free_req;
	}

	iv_len = crypto_aead_ivsize(tfm);
	iv = kzalloc(iv_len, GFP_KERNEL);
	if (!iv) {
		cifs_server_dbg(VFS, "%s: Failed to alloc iv\n", __func__);
		rc = -ENOMEM;
		goto free_sg;
	}

	if ((server->cipher_type == SMB2_ENCRYPTION_AES128_GCM) ||
	    (server->cipher_type == SMB2_ENCRYPTION_AES256_GCM))
		memcpy(iv, (char *)tr_hdr->Nonce, SMB3_AES_GCM_NONCE);
	else {
		iv[0] = 3;
		memcpy(iv + 1, (char *)tr_hdr->Nonce, SMB3_AES_CCM_NONCE);
	}

	aead_request_set_crypt(req, sg, sg, crypt_len, iv);
	aead_request_set_ad(req, assoc_data_len);

	aead_request_set_callback(req, CRYPTO_TFM_REQ_MAY_BACKLOG,
				  crypto_req_done, &wait);

	rc = crypto_wait_req(enc ? crypto_aead_encrypt(req)
				: crypto_aead_decrypt(req), &wait);

	if (!rc && enc)
		memcpy(&tr_hdr->Signature, sign, SMB2_SIGNATURE_SIZE);

	kfree(iv);
free_sg:
	kfree(sg);
free_req:
	kfree(req);
	return rc;
}

void
smb3_free_compound_rqst(int num_rqst, struct smb_rqst *rqst)
{
	int i, j;

	for (i = 0; i < num_rqst; i++) {
		if (rqst[i].rq_pages) {
			for (j = rqst[i].rq_npages - 1; j >= 0; j--)
				put_page(rqst[i].rq_pages[j]);
			kfree(rqst[i].rq_pages);
		}
	}
}

/*
 * This function will initialize new_rq and encrypt the content.
 * The first entry, new_rq[0], only contains a single iov which contains
 * a smb2_transform_hdr and is pre-allocated by the caller.
 * This function then populates new_rq[1+] with the content from olq_rq[0+].
 *
 * The end result is an array of smb_rqst structures where the first structure
 * only contains a single iov for the transform header which we then can pass
 * to crypt_message().
 *
 * new_rq[0].rq_iov[0] :  smb2_transform_hdr pre-allocated by the caller
 * new_rq[1+].rq_iov[*] == old_rq[0+].rq_iov[*] : SMB2/3 requests
 */
static int
smb3_init_transform_rq(struct TCP_Server_Info *server, int num_rqst,
		       struct smb_rqst *new_rq, struct smb_rqst *old_rq)
{
	struct page **pages;
	struct smb2_transform_hdr *tr_hdr = new_rq[0].rq_iov[0].iov_base;
	unsigned int npages;
	unsigned int orig_len = 0;
	int i, j;
	int rc = -ENOMEM;

	for (i = 1; i < num_rqst; i++) {
		npages = old_rq[i - 1].rq_npages;
		pages = kmalloc_array(npages, sizeof(struct page *),
				      GFP_KERNEL);
		if (!pages)
			goto err_free;

		new_rq[i].rq_pages = pages;
		new_rq[i].rq_npages = npages;
		new_rq[i].rq_offset = old_rq[i - 1].rq_offset;
		new_rq[i].rq_pagesz = old_rq[i - 1].rq_pagesz;
		new_rq[i].rq_tailsz = old_rq[i - 1].rq_tailsz;
		new_rq[i].rq_iov = old_rq[i - 1].rq_iov;
		new_rq[i].rq_nvec = old_rq[i - 1].rq_nvec;

		orig_len += smb_rqst_len(server, &old_rq[i - 1]);

		for (j = 0; j < npages; j++) {
			pages[j] = alloc_page(GFP_KERNEL|__GFP_HIGHMEM);
			if (!pages[j])
				goto err_free;
		}

		/* copy pages form the old */
		for (j = 0; j < npages; j++) {
			char *dst, *src;
			unsigned int offset, len;

			rqst_page_get_length(&new_rq[i], j, &len, &offset);

			dst = (char *) kmap(new_rq[i].rq_pages[j]) + offset;
			src = (char *) kmap(old_rq[i - 1].rq_pages[j]) + offset;

			memcpy(dst, src, len);
			kunmap(new_rq[i].rq_pages[j]);
			kunmap(old_rq[i - 1].rq_pages[j]);
		}
	}

	/* fill the 1st iov with a transform header */
	fill_transform_hdr(tr_hdr, orig_len, old_rq, server->cipher_type);

	rc = crypt_message(server, num_rqst, new_rq, 1);
	cifs_dbg(FYI, "Encrypt message returned %d\n", rc);
	if (rc)
		goto err_free;

	return rc;

err_free:
	smb3_free_compound_rqst(num_rqst - 1, &new_rq[1]);
	return rc;
}

static int
smb3_is_transform_hdr(void *buf)
{
	struct smb2_transform_hdr *trhdr = buf;

	return trhdr->ProtocolId == SMB2_TRANSFORM_PROTO_NUM;
}

static int
decrypt_raw_data(struct TCP_Server_Info *server, char *buf,
		 unsigned int buf_data_size, struct page **pages,
		 unsigned int npages, unsigned int page_data_size,
		 bool is_offloaded)
{
	struct kvec iov[2];
	struct smb_rqst rqst = {NULL};
	int rc;

	iov[0].iov_base = buf;
	iov[0].iov_len = sizeof(struct smb2_transform_hdr);
	iov[1].iov_base = buf + sizeof(struct smb2_transform_hdr);
	iov[1].iov_len = buf_data_size;

	rqst.rq_iov = iov;
	rqst.rq_nvec = 2;
	rqst.rq_pages = pages;
	rqst.rq_npages = npages;
	rqst.rq_pagesz = PAGE_SIZE;
	rqst.rq_tailsz = (page_data_size % PAGE_SIZE) ? : PAGE_SIZE;

	rc = crypt_message(server, 1, &rqst, 0);
	cifs_dbg(FYI, "Decrypt message returned %d\n", rc);

	if (rc)
		return rc;

	memmove(buf, iov[1].iov_base, buf_data_size);

	if (!is_offloaded)
		server->total_read = buf_data_size + page_data_size;

	return rc;
}

static int
read_data_into_pages(struct TCP_Server_Info *server, struct page **pages,
		     unsigned int npages, unsigned int len)
{
	int i;
	int length;

	for (i = 0; i < npages; i++) {
		struct page *page = pages[i];
		size_t n;

		n = len;
		if (len >= PAGE_SIZE) {
			/* enough data to fill the page */
			n = PAGE_SIZE;
			len -= n;
		} else {
			zero_user(page, len, PAGE_SIZE - len);
			len = 0;
		}
		length = cifs_read_page_from_socket(server, page, 0, n);
		if (length < 0)
			return length;
		server->total_read += length;
	}

	return 0;
}

static int
init_read_bvec(struct page **pages, unsigned int npages, unsigned int data_size,
	       unsigned int cur_off, struct bio_vec **page_vec)
{
	struct bio_vec *bvec;
	int i;

	bvec = kcalloc(npages, sizeof(struct bio_vec), GFP_KERNEL);
	if (!bvec)
		return -ENOMEM;

	for (i = 0; i < npages; i++) {
		bvec[i].bv_page = pages[i];
		bvec[i].bv_offset = (i == 0) ? cur_off : 0;
		bvec[i].bv_len = min_t(unsigned int, PAGE_SIZE, data_size);
		data_size -= bvec[i].bv_len;
	}

	if (data_size != 0) {
		cifs_dbg(VFS, "%s: something went wrong\n", __func__);
		kfree(bvec);
		return -EIO;
	}

	*page_vec = bvec;
	return 0;
}

static int
handle_read_data(struct TCP_Server_Info *server, struct mid_q_entry *mid,
		 char *buf, unsigned int buf_len, struct page **pages,
		 unsigned int npages, unsigned int page_data_size,
		 bool is_offloaded)
{
	unsigned int data_offset;
	unsigned int data_len;
	unsigned int cur_off;
	unsigned int cur_page_idx;
	unsigned int pad_len;
	struct cifs_readdata *rdata = mid->callback_data;
	struct smb2_sync_hdr *shdr = (struct smb2_sync_hdr *)buf;
	struct bio_vec *bvec = NULL;
	struct iov_iter iter;
	struct kvec iov;
	int length;
	bool use_rdma_mr = false;

	if (shdr->Command != SMB2_READ) {
		cifs_server_dbg(VFS, "only big read responses are supported\n");
		return -ENOTSUPP;
	}

	if (server->ops->is_session_expired &&
	    server->ops->is_session_expired(buf)) {
		if (!is_offloaded)
			cifs_reconnect(server);
		return -1;
	}

	if (server->ops->is_status_pending &&
			server->ops->is_status_pending(buf, server))
		return -1;

	/* set up first two iov to get credits */
	rdata->iov[0].iov_base = buf;
	rdata->iov[0].iov_len = 0;
	rdata->iov[1].iov_base = buf;
	rdata->iov[1].iov_len =
		min_t(unsigned int, buf_len, server->vals->read_rsp_size);
	cifs_dbg(FYI, "0: iov_base=%p iov_len=%zu\n",
		 rdata->iov[0].iov_base, rdata->iov[0].iov_len);
	cifs_dbg(FYI, "1: iov_base=%p iov_len=%zu\n",
		 rdata->iov[1].iov_base, rdata->iov[1].iov_len);

	rdata->result = server->ops->map_error(buf, true);
	if (rdata->result != 0) {
		cifs_dbg(FYI, "%s: server returned error %d\n",
			 __func__, rdata->result);
		/* normal error on read response */
		if (is_offloaded)
			mid->mid_state = MID_RESPONSE_RECEIVED;
		else
			dequeue_mid(mid, false);
		return 0;
	}

	data_offset = server->ops->read_data_offset(buf);
#ifdef CONFIG_CIFS_SMB_DIRECT
	use_rdma_mr = rdata->mr;
#endif
	data_len = server->ops->read_data_length(buf, use_rdma_mr);

	if (data_offset < server->vals->read_rsp_size) {
		/*
		 * win2k8 sometimes sends an offset of 0 when the read
		 * is beyond the EOF. Treat it as if the data starts just after
		 * the header.
		 */
		cifs_dbg(FYI, "%s: data offset (%u) inside read response header\n",
			 __func__, data_offset);
		data_offset = server->vals->read_rsp_size;
	} else if (data_offset > MAX_CIFS_SMALL_BUFFER_SIZE) {
		/* data_offset is beyond the end of smallbuf */
		cifs_dbg(FYI, "%s: data offset (%u) beyond end of smallbuf\n",
			 __func__, data_offset);
		rdata->result = -EIO;
		if (is_offloaded)
			mid->mid_state = MID_RESPONSE_MALFORMED;
		else
			dequeue_mid(mid, rdata->result);
		return 0;
	}

	pad_len = data_offset - server->vals->read_rsp_size;

	if (buf_len <= data_offset) {
		/* read response payload is in pages */
		cur_page_idx = pad_len / PAGE_SIZE;
		cur_off = pad_len % PAGE_SIZE;

		if (cur_page_idx != 0) {
			/* data offset is beyond the 1st page of response */
			cifs_dbg(FYI, "%s: data offset (%u) beyond 1st page of response\n",
				 __func__, data_offset);
			rdata->result = -EIO;
			if (is_offloaded)
				mid->mid_state = MID_RESPONSE_MALFORMED;
			else
				dequeue_mid(mid, rdata->result);
			return 0;
		}

		if (data_len > page_data_size - pad_len) {
			/* data_len is corrupt -- discard frame */
			rdata->result = -EIO;
			if (is_offloaded)
				mid->mid_state = MID_RESPONSE_MALFORMED;
			else
				dequeue_mid(mid, rdata->result);
			return 0;
		}

		rdata->result = init_read_bvec(pages, npages, page_data_size,
					       cur_off, &bvec);
		if (rdata->result != 0) {
			if (is_offloaded)
				mid->mid_state = MID_RESPONSE_MALFORMED;
			else
				dequeue_mid(mid, rdata->result);
			return 0;
		}

		iov_iter_bvec(&iter, WRITE, bvec, npages, data_len);
	} else if (buf_len >= data_offset + data_len) {
		/* read response payload is in buf */
		WARN_ONCE(npages > 0, "read data can be either in buf or in pages");
		iov.iov_base = buf + data_offset;
		iov.iov_len = data_len;
		iov_iter_kvec(&iter, WRITE, &iov, 1, data_len);
	} else {
		/* read response payload cannot be in both buf and pages */
		WARN_ONCE(1, "buf can not contain only a part of read data");
		rdata->result = -EIO;
		if (is_offloaded)
			mid->mid_state = MID_RESPONSE_MALFORMED;
		else
			dequeue_mid(mid, rdata->result);
		return 0;
	}

	length = rdata->copy_into_pages(server, rdata, &iter);

	kfree(bvec);

	if (length < 0)
		return length;

	if (is_offloaded)
		mid->mid_state = MID_RESPONSE_RECEIVED;
	else
		dequeue_mid(mid, false);
	return length;
}

struct smb2_decrypt_work {
	struct work_struct decrypt;
	struct TCP_Server_Info *server;
	struct page **ppages;
	char *buf;
	unsigned int npages;
	unsigned int len;
};


static void smb2_decrypt_offload(struct work_struct *work)
{
	struct smb2_decrypt_work *dw = container_of(work,
				struct smb2_decrypt_work, decrypt);
	int i, rc;
	struct mid_q_entry *mid;

	rc = decrypt_raw_data(dw->server, dw->buf, dw->server->vals->read_rsp_size,
			      dw->ppages, dw->npages, dw->len, true);
	if (rc) {
		cifs_dbg(VFS, "error decrypting rc=%d\n", rc);
		goto free_pages;
	}

	dw->server->lstrp = jiffies;
	mid = smb2_find_dequeue_mid(dw->server, dw->buf);
	if (mid == NULL)
		cifs_dbg(FYI, "mid not found\n");
	else {
		mid->decrypted = true;
		rc = handle_read_data(dw->server, mid, dw->buf,
				      dw->server->vals->read_rsp_size,
				      dw->ppages, dw->npages, dw->len,
				      true);
		if (rc >= 0) {
#ifdef CONFIG_CIFS_STATS2
			mid->when_received = jiffies;
#endif
			if (dw->server->ops->is_network_name_deleted)
				dw->server->ops->is_network_name_deleted(dw->buf,
									 dw->server);

			mid->callback(mid);
		} else {
			spin_lock(&GlobalMid_Lock);
			if (dw->server->tcpStatus == CifsNeedReconnect) {
				mid->mid_state = MID_RETRY_NEEDED;
				spin_unlock(&GlobalMid_Lock);
				mid->callback(mid);
			} else {
				mid->mid_state = MID_REQUEST_SUBMITTED;
				mid->mid_flags &= ~(MID_DELETED);
				list_add_tail(&mid->qhead,
					&dw->server->pending_mid_q);
				spin_unlock(&GlobalMid_Lock);
			}
		}
		cifs_mid_q_entry_release(mid);
	}

free_pages:
	for (i = dw->npages-1; i >= 0; i--)
		put_page(dw->ppages[i]);

	kfree(dw->ppages);
	cifs_small_buf_release(dw->buf);
	kfree(dw);
}


static int
receive_encrypted_read(struct TCP_Server_Info *server, struct mid_q_entry **mid,
		       int *num_mids)
{
	char *buf = server->smallbuf;
	struct smb2_transform_hdr *tr_hdr = (struct smb2_transform_hdr *)buf;
	unsigned int npages;
	struct page **pages;
	unsigned int len;
	unsigned int buflen = server->pdu_size;
	int rc;
	int i = 0;
	struct smb2_decrypt_work *dw;

	*num_mids = 1;
	len = min_t(unsigned int, buflen, server->vals->read_rsp_size +
		sizeof(struct smb2_transform_hdr)) - HEADER_SIZE(server) + 1;

	rc = cifs_read_from_socket(server, buf + HEADER_SIZE(server) - 1, len);
	if (rc < 0)
		return rc;
	server->total_read += rc;

	len = le32_to_cpu(tr_hdr->OriginalMessageSize) -
		server->vals->read_rsp_size;
	npages = DIV_ROUND_UP(len, PAGE_SIZE);

	pages = kmalloc_array(npages, sizeof(struct page *), GFP_KERNEL);
	if (!pages) {
		rc = -ENOMEM;
		goto discard_data;
	}

	for (; i < npages; i++) {
		pages[i] = alloc_page(GFP_KERNEL|__GFP_HIGHMEM);
		if (!pages[i]) {
			rc = -ENOMEM;
			goto discard_data;
		}
	}

	/* read read data into pages */
	rc = read_data_into_pages(server, pages, npages, len);
	if (rc)
		goto free_pages;

	rc = cifs_discard_remaining_data(server);
	if (rc)
		goto free_pages;

	/*
	 * For large reads, offload to different thread for better performance,
	 * use more cores decrypting which can be expensive
	 */

	if ((server->min_offload) && (server->in_flight > 1) &&
	    (server->pdu_size >= server->min_offload)) {
		dw = kmalloc(sizeof(struct smb2_decrypt_work), GFP_KERNEL);
		if (dw == NULL)
			goto non_offloaded_decrypt;

		dw->buf = server->smallbuf;
		server->smallbuf = (char *)cifs_small_buf_get();

		INIT_WORK(&dw->decrypt, smb2_decrypt_offload);

		dw->npages = npages;
		dw->server = server;
		dw->ppages = pages;
		dw->len = len;
		queue_work(decrypt_wq, &dw->decrypt);
		*num_mids = 0; /* worker thread takes care of finding mid */
		return -1;
	}

non_offloaded_decrypt:
	rc = decrypt_raw_data(server, buf, server->vals->read_rsp_size,
			      pages, npages, len, false);
	if (rc)
		goto free_pages;

	*mid = smb2_find_mid(server, buf);
	if (*mid == NULL)
		cifs_dbg(FYI, "mid not found\n");
	else {
		cifs_dbg(FYI, "mid found\n");
		(*mid)->decrypted = true;
		rc = handle_read_data(server, *mid, buf,
				      server->vals->read_rsp_size,
				      pages, npages, len, false);
		if (rc >= 0) {
			if (server->ops->is_network_name_deleted) {
				server->ops->is_network_name_deleted(buf,
								server);
			}
		}
	}

free_pages:
	for (i = i - 1; i >= 0; i--)
		put_page(pages[i]);
	kfree(pages);
	return rc;
discard_data:
	cifs_discard_remaining_data(server);
	goto free_pages;
}

static int
receive_encrypted_standard(struct TCP_Server_Info *server,
			   struct mid_q_entry **mids, char **bufs,
			   int *num_mids)
{
	int ret, length;
	char *buf = server->smallbuf;
	struct smb2_sync_hdr *shdr;
	unsigned int pdu_length = server->pdu_size;
	unsigned int buf_size;
	struct mid_q_entry *mid_entry;
	int next_is_large;
	char *next_buffer = NULL;

	*num_mids = 0;

	/* switch to large buffer if too big for a small one */
	if (pdu_length > MAX_CIFS_SMALL_BUFFER_SIZE) {
		server->large_buf = true;
		memcpy(server->bigbuf, buf, server->total_read);
		buf = server->bigbuf;
	}

	/* now read the rest */
	length = cifs_read_from_socket(server, buf + HEADER_SIZE(server) - 1,
				pdu_length - HEADER_SIZE(server) + 1);
	if (length < 0)
		return length;
	server->total_read += length;

	buf_size = pdu_length - sizeof(struct smb2_transform_hdr);
	length = decrypt_raw_data(server, buf, buf_size, NULL, 0, 0, false);
	if (length)
		return length;

	next_is_large = server->large_buf;
one_more:
	shdr = (struct smb2_sync_hdr *)buf;
	if (shdr->NextCommand) {
		if (next_is_large)
			next_buffer = (char *)cifs_buf_get();
		else
			next_buffer = (char *)cifs_small_buf_get();
		memcpy(next_buffer,
		       buf + le32_to_cpu(shdr->NextCommand),
		       pdu_length - le32_to_cpu(shdr->NextCommand));
	}

	mid_entry = smb2_find_mid(server, buf);
	if (mid_entry == NULL)
		cifs_dbg(FYI, "mid not found\n");
	else {
		cifs_dbg(FYI, "mid found\n");
		mid_entry->decrypted = true;
		mid_entry->resp_buf_size = server->pdu_size;
	}

	if (*num_mids >= MAX_COMPOUND) {
		cifs_server_dbg(VFS, "too many PDUs in compound\n");
		return -1;
	}
	bufs[*num_mids] = buf;
	mids[(*num_mids)++] = mid_entry;

	if (mid_entry && mid_entry->handle)
		ret = mid_entry->handle(server, mid_entry);
	else
		ret = cifs_handle_standard(server, mid_entry);

	if (ret == 0 && shdr->NextCommand) {
		pdu_length -= le32_to_cpu(shdr->NextCommand);
		server->large_buf = next_is_large;
		if (next_is_large)
			server->bigbuf = buf = next_buffer;
		else
			server->smallbuf = buf = next_buffer;
		goto one_more;
	} else if (ret != 0) {
		/*
		 * ret != 0 here means that we didn't get to handle_mid() thus
		 * server->smallbuf and server->bigbuf are still valid. We need
		 * to free next_buffer because it is not going to be used
		 * anywhere.
		 */
		if (next_is_large)
			free_rsp_buf(CIFS_LARGE_BUFFER, next_buffer);
		else
			free_rsp_buf(CIFS_SMALL_BUFFER, next_buffer);
	}

	return ret;
}

static int
smb3_receive_transform(struct TCP_Server_Info *server,
		       struct mid_q_entry **mids, char **bufs, int *num_mids)
{
	char *buf = server->smallbuf;
	unsigned int pdu_length = server->pdu_size;
	struct smb2_transform_hdr *tr_hdr = (struct smb2_transform_hdr *)buf;
	unsigned int orig_len = le32_to_cpu(tr_hdr->OriginalMessageSize);

	if (pdu_length < sizeof(struct smb2_transform_hdr) +
						sizeof(struct smb2_sync_hdr)) {
		cifs_server_dbg(VFS, "Transform message is too small (%u)\n",
			 pdu_length);
		cifs_reconnect(server);
		return -ECONNABORTED;
	}

	if (pdu_length < orig_len + sizeof(struct smb2_transform_hdr)) {
		cifs_server_dbg(VFS, "Transform message is broken\n");
		cifs_reconnect(server);
		return -ECONNABORTED;
	}

	/* TODO: add support for compounds containing READ. */
	if (pdu_length > CIFSMaxBufSize + MAX_HEADER_SIZE(server)) {
		return receive_encrypted_read(server, &mids[0], num_mids);
	}

	return receive_encrypted_standard(server, mids, bufs, num_mids);
}

int
smb3_handle_read_data(struct TCP_Server_Info *server, struct mid_q_entry *mid)
{
	char *buf = server->large_buf ? server->bigbuf : server->smallbuf;

	return handle_read_data(server, mid, buf, server->pdu_size,
				NULL, 0, 0, false);
}

static int
smb2_next_header(char *buf)
{
	struct smb2_sync_hdr *hdr = (struct smb2_sync_hdr *)buf;
	struct smb2_transform_hdr *t_hdr = (struct smb2_transform_hdr *)buf;

	if (hdr->ProtocolId == SMB2_TRANSFORM_PROTO_NUM)
		return sizeof(struct smb2_transform_hdr) +
		  le32_to_cpu(t_hdr->OriginalMessageSize);

	return le32_to_cpu(hdr->NextCommand);
}

static int
smb2_make_node(unsigned int xid, struct inode *inode,
	       struct dentry *dentry, struct cifs_tcon *tcon,
	       char *full_path, umode_t mode, dev_t dev)
{
	struct cifs_sb_info *cifs_sb = CIFS_SB(inode->i_sb);
	int rc = -EPERM;
	FILE_ALL_INFO *buf = NULL;
	struct cifs_io_parms io_parms = {0};
	__u32 oplock = 0;
	struct cifs_fid fid;
	struct cifs_open_parms oparms;
	unsigned int bytes_written;
	struct win_dev *pdev;
	struct kvec iov[2];

	/*
	 * Check if mounted with mount parm 'sfu' mount parm.
	 * SFU emulation should work with all servers, but only
	 * supports block and char device (no socket & fifo),
	 * and was used by default in earlier versions of Windows
	 */
	if (!(cifs_sb->mnt_cifs_flags & CIFS_MOUNT_UNX_EMUL))
		goto out;

	/*
	 * TODO: Add ability to create instead via reparse point. Windows (e.g.
	 * their current NFS server) uses this approach to expose special files
	 * over SMB2/SMB3 and Samba will do this with SMB3.1.1 POSIX Extensions
	 */

	if (!S_ISCHR(mode) && !S_ISBLK(mode))
		goto out;

	cifs_dbg(FYI, "sfu compat create special file\n");

	buf = kmalloc(sizeof(FILE_ALL_INFO), GFP_KERNEL);
	if (buf == NULL) {
		rc = -ENOMEM;
		goto out;
	}

	oparms.tcon = tcon;
	oparms.cifs_sb = cifs_sb;
	oparms.desired_access = GENERIC_WRITE;
	oparms.create_options = cifs_create_options(cifs_sb, CREATE_NOT_DIR |
						    CREATE_OPTION_SPECIAL);
	oparms.disposition = FILE_CREATE;
	oparms.path = full_path;
	oparms.fid = &fid;
	oparms.reconnect = false;

	if (tcon->ses->server->oplocks)
		oplock = REQ_OPLOCK;
	else
		oplock = 0;
	rc = tcon->ses->server->ops->open(xid, &oparms, &oplock, buf);
	if (rc)
		goto out;

	/*
	 * BB Do not bother to decode buf since no local inode yet to put
	 * timestamps in, but we can reuse it safely.
	 */

	pdev = (struct win_dev *)buf;
	io_parms.pid = current->tgid;
	io_parms.tcon = tcon;
	io_parms.offset = 0;
	io_parms.length = sizeof(struct win_dev);
	iov[1].iov_base = buf;
	iov[1].iov_len = sizeof(struct win_dev);
	if (S_ISCHR(mode)) {
		memcpy(pdev->type, "IntxCHR", 8);
		pdev->major = cpu_to_le64(MAJOR(dev));
		pdev->minor = cpu_to_le64(MINOR(dev));
		rc = tcon->ses->server->ops->sync_write(xid, &fid, &io_parms,
							&bytes_written, iov, 1);
	} else if (S_ISBLK(mode)) {
		memcpy(pdev->type, "IntxBLK", 8);
		pdev->major = cpu_to_le64(MAJOR(dev));
		pdev->minor = cpu_to_le64(MINOR(dev));
		rc = tcon->ses->server->ops->sync_write(xid, &fid, &io_parms,
							&bytes_written, iov, 1);
	}
	tcon->ses->server->ops->close(xid, tcon, &fid);
	d_drop(dentry);

	/* FIXME: add code here to set EAs */
out:
	kfree(buf);
	return rc;
}


struct smb_version_operations smb20_operations = {
	.compare_fids = smb2_compare_fids,
	.setup_request = smb2_setup_request,
	.setup_async_request = smb2_setup_async_request,
	.check_receive = smb2_check_receive,
	.add_credits = smb2_add_credits,
	.set_credits = smb2_set_credits,
	.get_credits_field = smb2_get_credits_field,
	.get_credits = smb2_get_credits,
	.wait_mtu_credits = cifs_wait_mtu_credits,
	.get_next_mid = smb2_get_next_mid,
	.revert_current_mid = smb2_revert_current_mid,
	.read_data_offset = smb2_read_data_offset,
	.read_data_length = smb2_read_data_length,
	.map_error = map_smb2_to_linux_error,
	.find_mid = smb2_find_mid,
	.check_message = smb2_check_message,
	.dump_detail = smb2_dump_detail,
	.clear_stats = smb2_clear_stats,
	.print_stats = smb2_print_stats,
	.is_oplock_break = smb2_is_valid_oplock_break,
	.handle_cancelled_mid = smb2_handle_cancelled_mid,
	.downgrade_oplock = smb2_downgrade_oplock,
	.need_neg = smb2_need_neg,
	.negotiate = smb2_negotiate,
	.negotiate_wsize = smb2_negotiate_wsize,
	.negotiate_rsize = smb2_negotiate_rsize,
	.sess_setup = SMB2_sess_setup,
	.logoff = SMB2_logoff,
	.tree_connect = SMB2_tcon,
	.tree_disconnect = SMB2_tdis,
	.qfs_tcon = smb2_qfs_tcon,
	.is_path_accessible = smb2_is_path_accessible,
	.can_echo = smb2_can_echo,
	.echo = SMB2_echo,
	.query_path_info = smb2_query_path_info,
	.get_srv_inum = smb2_get_srv_inum,
	.query_file_info = smb2_query_file_info,
	.set_path_size = smb2_set_path_size,
	.set_file_size = smb2_set_file_size,
	.set_file_info = smb2_set_file_info,
	.set_compression = smb2_set_compression,
	.mkdir = smb2_mkdir,
	.mkdir_setinfo = smb2_mkdir_setinfo,
	.rmdir = smb2_rmdir,
	.unlink = smb2_unlink,
	.rename = smb2_rename_path,
	.create_hardlink = smb2_create_hardlink,
	.query_symlink = smb2_query_symlink,
	.query_mf_symlink = smb3_query_mf_symlink,
	.create_mf_symlink = smb3_create_mf_symlink,
	.open = smb2_open_file,
	.set_fid = smb2_set_fid,
	.close = smb2_close_file,
	.flush = smb2_flush_file,
	.async_readv = smb2_async_readv,
	.async_writev = smb2_async_writev,
	.sync_read = smb2_sync_read,
	.sync_write = smb2_sync_write,
	.query_dir_first = smb2_query_dir_first,
	.query_dir_next = smb2_query_dir_next,
	.close_dir = smb2_close_dir,
	.calc_smb_size = smb2_calc_size,
	.is_status_pending = smb2_is_status_pending,
	.is_session_expired = smb2_is_session_expired,
	.oplock_response = smb2_oplock_response,
	.queryfs = smb2_queryfs,
	.mand_lock = smb2_mand_lock,
	.mand_unlock_range = smb2_unlock_range,
	.push_mand_locks = smb2_push_mandatory_locks,
	.get_lease_key = smb2_get_lease_key,
	.set_lease_key = smb2_set_lease_key,
	.new_lease_key = smb2_new_lease_key,
	.calc_signature = smb2_calc_signature,
	.is_read_op = smb2_is_read_op,
	.set_oplock_level = smb2_set_oplock_level,
	.create_lease_buf = smb2_create_lease_buf,
	.parse_lease_buf = smb2_parse_lease_buf,
	.copychunk_range = smb2_copychunk_range,
	.wp_retry_size = smb2_wp_retry_size,
	.dir_needs_close = smb2_dir_needs_close,
	.get_dfs_refer = smb2_get_dfs_refer,
	.select_sectype = smb2_select_sectype,
#ifdef CONFIG_CIFS_XATTR
	.query_all_EAs = smb2_query_eas,
	.set_EA = smb2_set_ea,
#endif /* CIFS_XATTR */
	.get_acl = get_smb2_acl,
	.get_acl_by_fid = get_smb2_acl_by_fid,
	.set_acl = set_smb2_acl,
	.next_header = smb2_next_header,
	.ioctl_query_info = smb2_ioctl_query_info,
	.make_node = smb2_make_node,
	.fiemap = smb3_fiemap,
	.llseek = smb3_llseek,
	.is_status_io_timeout = smb2_is_status_io_timeout,
<<<<<<< HEAD
=======
	.is_network_name_deleted = smb2_is_network_name_deleted,
>>>>>>> f642729d
};

struct smb_version_operations smb21_operations = {
	.compare_fids = smb2_compare_fids,
	.setup_request = smb2_setup_request,
	.setup_async_request = smb2_setup_async_request,
	.check_receive = smb2_check_receive,
	.add_credits = smb2_add_credits,
	.set_credits = smb2_set_credits,
	.get_credits_field = smb2_get_credits_field,
	.get_credits = smb2_get_credits,
	.wait_mtu_credits = smb2_wait_mtu_credits,
	.adjust_credits = smb2_adjust_credits,
	.get_next_mid = smb2_get_next_mid,
	.revert_current_mid = smb2_revert_current_mid,
	.read_data_offset = smb2_read_data_offset,
	.read_data_length = smb2_read_data_length,
	.map_error = map_smb2_to_linux_error,
	.find_mid = smb2_find_mid,
	.check_message = smb2_check_message,
	.dump_detail = smb2_dump_detail,
	.clear_stats = smb2_clear_stats,
	.print_stats = smb2_print_stats,
	.is_oplock_break = smb2_is_valid_oplock_break,
	.handle_cancelled_mid = smb2_handle_cancelled_mid,
	.downgrade_oplock = smb2_downgrade_oplock,
	.need_neg = smb2_need_neg,
	.negotiate = smb2_negotiate,
	.negotiate_wsize = smb2_negotiate_wsize,
	.negotiate_rsize = smb2_negotiate_rsize,
	.sess_setup = SMB2_sess_setup,
	.logoff = SMB2_logoff,
	.tree_connect = SMB2_tcon,
	.tree_disconnect = SMB2_tdis,
	.qfs_tcon = smb2_qfs_tcon,
	.is_path_accessible = smb2_is_path_accessible,
	.can_echo = smb2_can_echo,
	.echo = SMB2_echo,
	.query_path_info = smb2_query_path_info,
	.get_srv_inum = smb2_get_srv_inum,
	.query_file_info = smb2_query_file_info,
	.set_path_size = smb2_set_path_size,
	.set_file_size = smb2_set_file_size,
	.set_file_info = smb2_set_file_info,
	.set_compression = smb2_set_compression,
	.mkdir = smb2_mkdir,
	.mkdir_setinfo = smb2_mkdir_setinfo,
	.rmdir = smb2_rmdir,
	.unlink = smb2_unlink,
	.rename = smb2_rename_path,
	.create_hardlink = smb2_create_hardlink,
	.query_symlink = smb2_query_symlink,
	.query_mf_symlink = smb3_query_mf_symlink,
	.create_mf_symlink = smb3_create_mf_symlink,
	.open = smb2_open_file,
	.set_fid = smb2_set_fid,
	.close = smb2_close_file,
	.flush = smb2_flush_file,
	.async_readv = smb2_async_readv,
	.async_writev = smb2_async_writev,
	.sync_read = smb2_sync_read,
	.sync_write = smb2_sync_write,
	.query_dir_first = smb2_query_dir_first,
	.query_dir_next = smb2_query_dir_next,
	.close_dir = smb2_close_dir,
	.calc_smb_size = smb2_calc_size,
	.is_status_pending = smb2_is_status_pending,
	.is_session_expired = smb2_is_session_expired,
	.oplock_response = smb2_oplock_response,
	.queryfs = smb2_queryfs,
	.mand_lock = smb2_mand_lock,
	.mand_unlock_range = smb2_unlock_range,
	.push_mand_locks = smb2_push_mandatory_locks,
	.get_lease_key = smb2_get_lease_key,
	.set_lease_key = smb2_set_lease_key,
	.new_lease_key = smb2_new_lease_key,
	.calc_signature = smb2_calc_signature,
	.is_read_op = smb21_is_read_op,
	.set_oplock_level = smb21_set_oplock_level,
	.create_lease_buf = smb2_create_lease_buf,
	.parse_lease_buf = smb2_parse_lease_buf,
	.copychunk_range = smb2_copychunk_range,
	.wp_retry_size = smb2_wp_retry_size,
	.dir_needs_close = smb2_dir_needs_close,
	.enum_snapshots = smb3_enum_snapshots,
	.notify = smb3_notify,
	.get_dfs_refer = smb2_get_dfs_refer,
	.select_sectype = smb2_select_sectype,
#ifdef CONFIG_CIFS_XATTR
	.query_all_EAs = smb2_query_eas,
	.set_EA = smb2_set_ea,
#endif /* CIFS_XATTR */
	.get_acl = get_smb2_acl,
	.get_acl_by_fid = get_smb2_acl_by_fid,
	.set_acl = set_smb2_acl,
	.next_header = smb2_next_header,
	.ioctl_query_info = smb2_ioctl_query_info,
	.make_node = smb2_make_node,
	.fiemap = smb3_fiemap,
	.llseek = smb3_llseek,
	.is_status_io_timeout = smb2_is_status_io_timeout,
<<<<<<< HEAD
=======
	.is_network_name_deleted = smb2_is_network_name_deleted,
>>>>>>> f642729d
};

struct smb_version_operations smb30_operations = {
	.compare_fids = smb2_compare_fids,
	.setup_request = smb2_setup_request,
	.setup_async_request = smb2_setup_async_request,
	.check_receive = smb2_check_receive,
	.add_credits = smb2_add_credits,
	.set_credits = smb2_set_credits,
	.get_credits_field = smb2_get_credits_field,
	.get_credits = smb2_get_credits,
	.wait_mtu_credits = smb2_wait_mtu_credits,
	.adjust_credits = smb2_adjust_credits,
	.get_next_mid = smb2_get_next_mid,
	.revert_current_mid = smb2_revert_current_mid,
	.read_data_offset = smb2_read_data_offset,
	.read_data_length = smb2_read_data_length,
	.map_error = map_smb2_to_linux_error,
	.find_mid = smb2_find_mid,
	.check_message = smb2_check_message,
	.dump_detail = smb2_dump_detail,
	.clear_stats = smb2_clear_stats,
	.print_stats = smb2_print_stats,
	.dump_share_caps = smb2_dump_share_caps,
	.is_oplock_break = smb2_is_valid_oplock_break,
	.handle_cancelled_mid = smb2_handle_cancelled_mid,
	.downgrade_oplock = smb3_downgrade_oplock,
	.need_neg = smb2_need_neg,
	.negotiate = smb2_negotiate,
	.negotiate_wsize = smb3_negotiate_wsize,
	.negotiate_rsize = smb3_negotiate_rsize,
	.sess_setup = SMB2_sess_setup,
	.logoff = SMB2_logoff,
	.tree_connect = SMB2_tcon,
	.tree_disconnect = SMB2_tdis,
	.qfs_tcon = smb3_qfs_tcon,
	.is_path_accessible = smb2_is_path_accessible,
	.can_echo = smb2_can_echo,
	.echo = SMB2_echo,
	.query_path_info = smb2_query_path_info,
	/* WSL tags introduced long after smb2.1, enable for SMB3, 3.11 only */
	.query_reparse_tag = smb2_query_reparse_tag,
	.get_srv_inum = smb2_get_srv_inum,
	.query_file_info = smb2_query_file_info,
	.set_path_size = smb2_set_path_size,
	.set_file_size = smb2_set_file_size,
	.set_file_info = smb2_set_file_info,
	.set_compression = smb2_set_compression,
	.mkdir = smb2_mkdir,
	.mkdir_setinfo = smb2_mkdir_setinfo,
	.rmdir = smb2_rmdir,
	.unlink = smb2_unlink,
	.rename = smb2_rename_path,
	.create_hardlink = smb2_create_hardlink,
	.query_symlink = smb2_query_symlink,
	.query_mf_symlink = smb3_query_mf_symlink,
	.create_mf_symlink = smb3_create_mf_symlink,
	.open = smb2_open_file,
	.set_fid = smb2_set_fid,
	.close = smb2_close_file,
	.close_getattr = smb2_close_getattr,
	.flush = smb2_flush_file,
	.async_readv = smb2_async_readv,
	.async_writev = smb2_async_writev,
	.sync_read = smb2_sync_read,
	.sync_write = smb2_sync_write,
	.query_dir_first = smb2_query_dir_first,
	.query_dir_next = smb2_query_dir_next,
	.close_dir = smb2_close_dir,
	.calc_smb_size = smb2_calc_size,
	.is_status_pending = smb2_is_status_pending,
	.is_session_expired = smb2_is_session_expired,
	.oplock_response = smb2_oplock_response,
	.queryfs = smb2_queryfs,
	.mand_lock = smb2_mand_lock,
	.mand_unlock_range = smb2_unlock_range,
	.push_mand_locks = smb2_push_mandatory_locks,
	.get_lease_key = smb2_get_lease_key,
	.set_lease_key = smb2_set_lease_key,
	.new_lease_key = smb2_new_lease_key,
	.generate_signingkey = generate_smb30signingkey,
	.calc_signature = smb3_calc_signature,
	.set_integrity  = smb3_set_integrity,
	.is_read_op = smb21_is_read_op,
	.set_oplock_level = smb3_set_oplock_level,
	.create_lease_buf = smb3_create_lease_buf,
	.parse_lease_buf = smb3_parse_lease_buf,
	.copychunk_range = smb2_copychunk_range,
	.duplicate_extents = smb2_duplicate_extents,
	.validate_negotiate = smb3_validate_negotiate,
	.wp_retry_size = smb2_wp_retry_size,
	.dir_needs_close = smb2_dir_needs_close,
	.fallocate = smb3_fallocate,
	.enum_snapshots = smb3_enum_snapshots,
	.notify = smb3_notify,
	.init_transform_rq = smb3_init_transform_rq,
	.is_transform_hdr = smb3_is_transform_hdr,
	.receive_transform = smb3_receive_transform,
	.get_dfs_refer = smb2_get_dfs_refer,
	.select_sectype = smb2_select_sectype,
#ifdef CONFIG_CIFS_XATTR
	.query_all_EAs = smb2_query_eas,
	.set_EA = smb2_set_ea,
#endif /* CIFS_XATTR */
	.get_acl = get_smb2_acl,
	.get_acl_by_fid = get_smb2_acl_by_fid,
	.set_acl = set_smb2_acl,
	.next_header = smb2_next_header,
	.ioctl_query_info = smb2_ioctl_query_info,
	.make_node = smb2_make_node,
	.fiemap = smb3_fiemap,
	.llseek = smb3_llseek,
	.is_status_io_timeout = smb2_is_status_io_timeout,
<<<<<<< HEAD
=======
	.is_network_name_deleted = smb2_is_network_name_deleted,
>>>>>>> f642729d
};

struct smb_version_operations smb311_operations = {
	.compare_fids = smb2_compare_fids,
	.setup_request = smb2_setup_request,
	.setup_async_request = smb2_setup_async_request,
	.check_receive = smb2_check_receive,
	.add_credits = smb2_add_credits,
	.set_credits = smb2_set_credits,
	.get_credits_field = smb2_get_credits_field,
	.get_credits = smb2_get_credits,
	.wait_mtu_credits = smb2_wait_mtu_credits,
	.adjust_credits = smb2_adjust_credits,
	.get_next_mid = smb2_get_next_mid,
	.revert_current_mid = smb2_revert_current_mid,
	.read_data_offset = smb2_read_data_offset,
	.read_data_length = smb2_read_data_length,
	.map_error = map_smb2_to_linux_error,
	.find_mid = smb2_find_mid,
	.check_message = smb2_check_message,
	.dump_detail = smb2_dump_detail,
	.clear_stats = smb2_clear_stats,
	.print_stats = smb2_print_stats,
	.dump_share_caps = smb2_dump_share_caps,
	.is_oplock_break = smb2_is_valid_oplock_break,
	.handle_cancelled_mid = smb2_handle_cancelled_mid,
	.downgrade_oplock = smb3_downgrade_oplock,
	.need_neg = smb2_need_neg,
	.negotiate = smb2_negotiate,
	.negotiate_wsize = smb3_negotiate_wsize,
	.negotiate_rsize = smb3_negotiate_rsize,
	.sess_setup = SMB2_sess_setup,
	.logoff = SMB2_logoff,
	.tree_connect = SMB2_tcon,
	.tree_disconnect = SMB2_tdis,
	.qfs_tcon = smb3_qfs_tcon,
	.is_path_accessible = smb2_is_path_accessible,
	.can_echo = smb2_can_echo,
	.echo = SMB2_echo,
	.query_path_info = smb2_query_path_info,
	.query_reparse_tag = smb2_query_reparse_tag,
	.get_srv_inum = smb2_get_srv_inum,
	.query_file_info = smb2_query_file_info,
	.set_path_size = smb2_set_path_size,
	.set_file_size = smb2_set_file_size,
	.set_file_info = smb2_set_file_info,
	.set_compression = smb2_set_compression,
	.mkdir = smb2_mkdir,
	.mkdir_setinfo = smb2_mkdir_setinfo,
	.posix_mkdir = smb311_posix_mkdir,
	.rmdir = smb2_rmdir,
	.unlink = smb2_unlink,
	.rename = smb2_rename_path,
	.create_hardlink = smb2_create_hardlink,
	.query_symlink = smb2_query_symlink,
	.query_mf_symlink = smb3_query_mf_symlink,
	.create_mf_symlink = smb3_create_mf_symlink,
	.open = smb2_open_file,
	.set_fid = smb2_set_fid,
	.close = smb2_close_file,
	.close_getattr = smb2_close_getattr,
	.flush = smb2_flush_file,
	.async_readv = smb2_async_readv,
	.async_writev = smb2_async_writev,
	.sync_read = smb2_sync_read,
	.sync_write = smb2_sync_write,
	.query_dir_first = smb2_query_dir_first,
	.query_dir_next = smb2_query_dir_next,
	.close_dir = smb2_close_dir,
	.calc_smb_size = smb2_calc_size,
	.is_status_pending = smb2_is_status_pending,
	.is_session_expired = smb2_is_session_expired,
	.oplock_response = smb2_oplock_response,
	.queryfs = smb311_queryfs,
	.mand_lock = smb2_mand_lock,
	.mand_unlock_range = smb2_unlock_range,
	.push_mand_locks = smb2_push_mandatory_locks,
	.get_lease_key = smb2_get_lease_key,
	.set_lease_key = smb2_set_lease_key,
	.new_lease_key = smb2_new_lease_key,
	.generate_signingkey = generate_smb311signingkey,
	.calc_signature = smb3_calc_signature,
	.set_integrity  = smb3_set_integrity,
	.is_read_op = smb21_is_read_op,
	.set_oplock_level = smb3_set_oplock_level,
	.create_lease_buf = smb3_create_lease_buf,
	.parse_lease_buf = smb3_parse_lease_buf,
	.copychunk_range = smb2_copychunk_range,
	.duplicate_extents = smb2_duplicate_extents,
/*	.validate_negotiate = smb3_validate_negotiate, */ /* not used in 3.11 */
	.wp_retry_size = smb2_wp_retry_size,
	.dir_needs_close = smb2_dir_needs_close,
	.fallocate = smb3_fallocate,
	.enum_snapshots = smb3_enum_snapshots,
	.notify = smb3_notify,
	.init_transform_rq = smb3_init_transform_rq,
	.is_transform_hdr = smb3_is_transform_hdr,
	.receive_transform = smb3_receive_transform,
	.get_dfs_refer = smb2_get_dfs_refer,
	.select_sectype = smb2_select_sectype,
#ifdef CONFIG_CIFS_XATTR
	.query_all_EAs = smb2_query_eas,
	.set_EA = smb2_set_ea,
#endif /* CIFS_XATTR */
	.get_acl = get_smb2_acl,
	.get_acl_by_fid = get_smb2_acl_by_fid,
	.set_acl = set_smb2_acl,
	.next_header = smb2_next_header,
	.ioctl_query_info = smb2_ioctl_query_info,
	.make_node = smb2_make_node,
	.fiemap = smb3_fiemap,
	.llseek = smb3_llseek,
	.is_status_io_timeout = smb2_is_status_io_timeout,
<<<<<<< HEAD
=======
	.is_network_name_deleted = smb2_is_network_name_deleted,
>>>>>>> f642729d
};

struct smb_version_values smb20_values = {
	.version_string = SMB20_VERSION_STRING,
	.protocol_id = SMB20_PROT_ID,
	.req_capabilities = 0, /* MBZ */
	.large_lock_type = 0,
	.exclusive_lock_type = SMB2_LOCKFLAG_EXCLUSIVE_LOCK,
	.shared_lock_type = SMB2_LOCKFLAG_SHARED_LOCK,
	.unlock_lock_type = SMB2_LOCKFLAG_UNLOCK,
	.header_size = sizeof(struct smb2_sync_hdr),
	.header_preamble_size = 0,
	.max_header_size = MAX_SMB2_HDR_SIZE,
	.read_rsp_size = sizeof(struct smb2_read_rsp) - 1,
	.lock_cmd = SMB2_LOCK,
	.cap_unix = 0,
	.cap_nt_find = SMB2_NT_FIND,
	.cap_large_files = SMB2_LARGE_FILES,
	.signing_enabled = SMB2_NEGOTIATE_SIGNING_ENABLED | SMB2_NEGOTIATE_SIGNING_REQUIRED,
	.signing_required = SMB2_NEGOTIATE_SIGNING_REQUIRED,
	.create_lease_size = sizeof(struct create_lease),
};

struct smb_version_values smb21_values = {
	.version_string = SMB21_VERSION_STRING,
	.protocol_id = SMB21_PROT_ID,
	.req_capabilities = 0, /* MBZ on negotiate req until SMB3 dialect */
	.large_lock_type = 0,
	.exclusive_lock_type = SMB2_LOCKFLAG_EXCLUSIVE_LOCK,
	.shared_lock_type = SMB2_LOCKFLAG_SHARED_LOCK,
	.unlock_lock_type = SMB2_LOCKFLAG_UNLOCK,
	.header_size = sizeof(struct smb2_sync_hdr),
	.header_preamble_size = 0,
	.max_header_size = MAX_SMB2_HDR_SIZE,
	.read_rsp_size = sizeof(struct smb2_read_rsp) - 1,
	.lock_cmd = SMB2_LOCK,
	.cap_unix = 0,
	.cap_nt_find = SMB2_NT_FIND,
	.cap_large_files = SMB2_LARGE_FILES,
	.signing_enabled = SMB2_NEGOTIATE_SIGNING_ENABLED | SMB2_NEGOTIATE_SIGNING_REQUIRED,
	.signing_required = SMB2_NEGOTIATE_SIGNING_REQUIRED,
	.create_lease_size = sizeof(struct create_lease),
};

struct smb_version_values smb3any_values = {
	.version_string = SMB3ANY_VERSION_STRING,
	.protocol_id = SMB302_PROT_ID, /* doesn't matter, send protocol array */
	.req_capabilities = SMB2_GLOBAL_CAP_DFS | SMB2_GLOBAL_CAP_LEASING | SMB2_GLOBAL_CAP_LARGE_MTU | SMB2_GLOBAL_CAP_PERSISTENT_HANDLES | SMB2_GLOBAL_CAP_ENCRYPTION | SMB2_GLOBAL_CAP_DIRECTORY_LEASING,
	.large_lock_type = 0,
	.exclusive_lock_type = SMB2_LOCKFLAG_EXCLUSIVE_LOCK,
	.shared_lock_type = SMB2_LOCKFLAG_SHARED_LOCK,
	.unlock_lock_type = SMB2_LOCKFLAG_UNLOCK,
	.header_size = sizeof(struct smb2_sync_hdr),
	.header_preamble_size = 0,
	.max_header_size = MAX_SMB2_HDR_SIZE,
	.read_rsp_size = sizeof(struct smb2_read_rsp) - 1,
	.lock_cmd = SMB2_LOCK,
	.cap_unix = 0,
	.cap_nt_find = SMB2_NT_FIND,
	.cap_large_files = SMB2_LARGE_FILES,
	.signing_enabled = SMB2_NEGOTIATE_SIGNING_ENABLED | SMB2_NEGOTIATE_SIGNING_REQUIRED,
	.signing_required = SMB2_NEGOTIATE_SIGNING_REQUIRED,
	.create_lease_size = sizeof(struct create_lease_v2),
};

struct smb_version_values smbdefault_values = {
	.version_string = SMBDEFAULT_VERSION_STRING,
	.protocol_id = SMB302_PROT_ID, /* doesn't matter, send protocol array */
	.req_capabilities = SMB2_GLOBAL_CAP_DFS | SMB2_GLOBAL_CAP_LEASING | SMB2_GLOBAL_CAP_LARGE_MTU | SMB2_GLOBAL_CAP_PERSISTENT_HANDLES | SMB2_GLOBAL_CAP_ENCRYPTION | SMB2_GLOBAL_CAP_DIRECTORY_LEASING,
	.large_lock_type = 0,
	.exclusive_lock_type = SMB2_LOCKFLAG_EXCLUSIVE_LOCK,
	.shared_lock_type = SMB2_LOCKFLAG_SHARED_LOCK,
	.unlock_lock_type = SMB2_LOCKFLAG_UNLOCK,
	.header_size = sizeof(struct smb2_sync_hdr),
	.header_preamble_size = 0,
	.max_header_size = MAX_SMB2_HDR_SIZE,
	.read_rsp_size = sizeof(struct smb2_read_rsp) - 1,
	.lock_cmd = SMB2_LOCK,
	.cap_unix = 0,
	.cap_nt_find = SMB2_NT_FIND,
	.cap_large_files = SMB2_LARGE_FILES,
	.signing_enabled = SMB2_NEGOTIATE_SIGNING_ENABLED | SMB2_NEGOTIATE_SIGNING_REQUIRED,
	.signing_required = SMB2_NEGOTIATE_SIGNING_REQUIRED,
	.create_lease_size = sizeof(struct create_lease_v2),
};

struct smb_version_values smb30_values = {
	.version_string = SMB30_VERSION_STRING,
	.protocol_id = SMB30_PROT_ID,
	.req_capabilities = SMB2_GLOBAL_CAP_DFS | SMB2_GLOBAL_CAP_LEASING | SMB2_GLOBAL_CAP_LARGE_MTU | SMB2_GLOBAL_CAP_PERSISTENT_HANDLES | SMB2_GLOBAL_CAP_ENCRYPTION | SMB2_GLOBAL_CAP_DIRECTORY_LEASING,
	.large_lock_type = 0,
	.exclusive_lock_type = SMB2_LOCKFLAG_EXCLUSIVE_LOCK,
	.shared_lock_type = SMB2_LOCKFLAG_SHARED_LOCK,
	.unlock_lock_type = SMB2_LOCKFLAG_UNLOCK,
	.header_size = sizeof(struct smb2_sync_hdr),
	.header_preamble_size = 0,
	.max_header_size = MAX_SMB2_HDR_SIZE,
	.read_rsp_size = sizeof(struct smb2_read_rsp) - 1,
	.lock_cmd = SMB2_LOCK,
	.cap_unix = 0,
	.cap_nt_find = SMB2_NT_FIND,
	.cap_large_files = SMB2_LARGE_FILES,
	.signing_enabled = SMB2_NEGOTIATE_SIGNING_ENABLED | SMB2_NEGOTIATE_SIGNING_REQUIRED,
	.signing_required = SMB2_NEGOTIATE_SIGNING_REQUIRED,
	.create_lease_size = sizeof(struct create_lease_v2),
};

struct smb_version_values smb302_values = {
	.version_string = SMB302_VERSION_STRING,
	.protocol_id = SMB302_PROT_ID,
	.req_capabilities = SMB2_GLOBAL_CAP_DFS | SMB2_GLOBAL_CAP_LEASING | SMB2_GLOBAL_CAP_LARGE_MTU | SMB2_GLOBAL_CAP_PERSISTENT_HANDLES | SMB2_GLOBAL_CAP_ENCRYPTION | SMB2_GLOBAL_CAP_DIRECTORY_LEASING,
	.large_lock_type = 0,
	.exclusive_lock_type = SMB2_LOCKFLAG_EXCLUSIVE_LOCK,
	.shared_lock_type = SMB2_LOCKFLAG_SHARED_LOCK,
	.unlock_lock_type = SMB2_LOCKFLAG_UNLOCK,
	.header_size = sizeof(struct smb2_sync_hdr),
	.header_preamble_size = 0,
	.max_header_size = MAX_SMB2_HDR_SIZE,
	.read_rsp_size = sizeof(struct smb2_read_rsp) - 1,
	.lock_cmd = SMB2_LOCK,
	.cap_unix = 0,
	.cap_nt_find = SMB2_NT_FIND,
	.cap_large_files = SMB2_LARGE_FILES,
	.signing_enabled = SMB2_NEGOTIATE_SIGNING_ENABLED | SMB2_NEGOTIATE_SIGNING_REQUIRED,
	.signing_required = SMB2_NEGOTIATE_SIGNING_REQUIRED,
	.create_lease_size = sizeof(struct create_lease_v2),
};

struct smb_version_values smb311_values = {
	.version_string = SMB311_VERSION_STRING,
	.protocol_id = SMB311_PROT_ID,
	.req_capabilities = SMB2_GLOBAL_CAP_DFS | SMB2_GLOBAL_CAP_LEASING | SMB2_GLOBAL_CAP_LARGE_MTU | SMB2_GLOBAL_CAP_PERSISTENT_HANDLES | SMB2_GLOBAL_CAP_ENCRYPTION | SMB2_GLOBAL_CAP_DIRECTORY_LEASING,
	.large_lock_type = 0,
	.exclusive_lock_type = SMB2_LOCKFLAG_EXCLUSIVE_LOCK,
	.shared_lock_type = SMB2_LOCKFLAG_SHARED_LOCK,
	.unlock_lock_type = SMB2_LOCKFLAG_UNLOCK,
	.header_size = sizeof(struct smb2_sync_hdr),
	.header_preamble_size = 0,
	.max_header_size = MAX_SMB2_HDR_SIZE,
	.read_rsp_size = sizeof(struct smb2_read_rsp) - 1,
	.lock_cmd = SMB2_LOCK,
	.cap_unix = 0,
	.cap_nt_find = SMB2_NT_FIND,
	.cap_large_files = SMB2_LARGE_FILES,
	.signing_enabled = SMB2_NEGOTIATE_SIGNING_ENABLED | SMB2_NEGOTIATE_SIGNING_REQUIRED,
	.signing_required = SMB2_NEGOTIATE_SIGNING_REQUIRED,
	.create_lease_size = sizeof(struct create_lease_v2),
};<|MERGE_RESOLUTION|>--- conflicted
+++ resolved
@@ -74,13 +74,8 @@
 
 	/* eg found case where write overlapping reconnect messed up credits */
 	if (((optype & CIFS_OP_MASK) == CIFS_NEG_OP) && (*val != 0))
-<<<<<<< HEAD
-		trace_smb3_reconnect_with_invalid_credits(server->CurrentMid,
-			server->hostname, *val, add);
-=======
 		reconnect_with_invalid_credits = true;
 
->>>>>>> f642729d
 	if ((instance == 0) || (instance == server->reconnect_instance))
 		*val += add;
 	else
@@ -144,14 +139,8 @@
 		cifs_dbg(FYI, "disabling oplocks\n");
 		break;
 	default:
-<<<<<<< HEAD
-		trace_smb3_add_credits(server->CurrentMid,
-			server->hostname, rc, add);
-		cifs_dbg(FYI, "add %u credits total=%d\n", add, rc);
-=======
 		/* change_conf rebalanced credits for different types */
 		break;
->>>>>>> f642729d
 	}
 
 	trace_smb3_add_credits(server->CurrentMid,
@@ -2462,8 +2451,6 @@
 		return false;
 }
 
-<<<<<<< HEAD
-=======
 static void
 smb2_is_network_name_deleted(char *buf, struct TCP_Server_Info *server)
 {
@@ -2492,7 +2479,6 @@
 	spin_unlock(&cifs_tcp_ses_lock);
 }
 
->>>>>>> f642729d
 static int
 smb2_oplock_response(struct cifs_tcon *tcon, struct cifs_fid *fid,
 		     struct cifsInodeInfo *cinode)
@@ -3171,11 +3157,7 @@
 	struct cifs_open_parms oparms;
 	struct cifs_fid fid;
 	struct TCP_Server_Info *server = cifs_pick_channel(tcon->ses);
-<<<<<<< HEAD
-	int flags = 0;
-=======
 	int flags = CIFS_CP_CREATE_CLOSE_OP;
->>>>>>> f642729d
 	struct smb_rqst rqst[3];
 	int resp_buftype[3];
 	struct kvec rsp_iov[3];
@@ -3228,13 +3210,8 @@
 	rqst[1].rq_nvec = SMB2_IOCTL_IOV_SIZE;
 
 	rc = SMB2_ioctl_init(tcon, server,
-<<<<<<< HEAD
-			     &rqst[1], fid.persistent_fid,
-			     fid.volatile_fid, FSCTL_GET_REPARSE_POINT,
-=======
 			     &rqst[1], COMPOUND_FID,
 			     COMPOUND_FID, FSCTL_GET_REPARSE_POINT,
->>>>>>> f642729d
 			     true /* is_fctl */, NULL, 0,
 			     CIFSMaxBufSize -
 			     MAX_SMB2_CREATE_RESPONSE_SIZE -
@@ -5166,10 +5143,7 @@
 	.fiemap = smb3_fiemap,
 	.llseek = smb3_llseek,
 	.is_status_io_timeout = smb2_is_status_io_timeout,
-<<<<<<< HEAD
-=======
 	.is_network_name_deleted = smb2_is_network_name_deleted,
->>>>>>> f642729d
 };
 
 struct smb_version_operations smb21_operations = {
@@ -5271,10 +5245,7 @@
 	.fiemap = smb3_fiemap,
 	.llseek = smb3_llseek,
 	.is_status_io_timeout = smb2_is_status_io_timeout,
-<<<<<<< HEAD
-=======
 	.is_network_name_deleted = smb2_is_network_name_deleted,
->>>>>>> f642729d
 };
 
 struct smb_version_operations smb30_operations = {
@@ -5388,10 +5359,7 @@
 	.fiemap = smb3_fiemap,
 	.llseek = smb3_llseek,
 	.is_status_io_timeout = smb2_is_status_io_timeout,
-<<<<<<< HEAD
-=======
 	.is_network_name_deleted = smb2_is_network_name_deleted,
->>>>>>> f642729d
 };
 
 struct smb_version_operations smb311_operations = {
@@ -5505,10 +5473,7 @@
 	.fiemap = smb3_fiemap,
 	.llseek = smb3_llseek,
 	.is_status_io_timeout = smb2_is_status_io_timeout,
-<<<<<<< HEAD
-=======
 	.is_network_name_deleted = smb2_is_network_name_deleted,
->>>>>>> f642729d
 };
 
 struct smb_version_values smb20_values = {
