// SPDX-License-Identifier: GPL-2.0
/*
 *  SMB2 version specific operations
 *
 *  Copyright (c) 2012, Jeff Layton <jlayton@redhat.com>
 */

#include <linux/pagemap.h>
#include <linux/vfs.h>
#include <linux/falloc.h>
#include <linux/scatterlist.h>
#include <linux/uuid.h>
#include <linux/sort.h>
#include <crypto/aead.h>
#include <linux/fiemap.h>
#include "cifsfs.h"
#include "cifsglob.h"
#include "smb2pdu.h"
#include "smb2proto.h"
#include "cifsproto.h"
#include "cifs_debug.h"
#include "cifs_unicode.h"
#include "smb2status.h"
#include "smb2glob.h"
#include "cifs_ioctl.h"
#include "smbdirect.h"

/* Change credits for different ops and return the total number of credits */
static int
change_conf(struct TCP_Server_Info *server)
{
	server->credits += server->echo_credits + server->oplock_credits;
	server->oplock_credits = server->echo_credits = 0;
	switch (server->credits) {
	case 0:
		return 0;
	case 1:
		server->echoes = false;
		server->oplocks = false;
		break;
	case 2:
		server->echoes = true;
		server->oplocks = false;
		server->echo_credits = 1;
		break;
	default:
		server->echoes = true;
		if (enable_oplocks) {
			server->oplocks = true;
			server->oplock_credits = 1;
		} else
			server->oplocks = false;

		server->echo_credits = 1;
	}
	server->credits -= server->echo_credits + server->oplock_credits;
	return server->credits + server->echo_credits + server->oplock_credits;
}

static void
smb2_add_credits(struct TCP_Server_Info *server,
		 const struct cifs_credits *credits, const int optype)
{
	int *val, rc = -1;
	unsigned int add = credits->value;
	unsigned int instance = credits->instance;
	bool reconnect_detected = false;

	spin_lock(&server->req_lock);
	val = server->ops->get_credits_field(server, optype);

	/* eg found case where write overlapping reconnect messed up credits */
	if (((optype & CIFS_OP_MASK) == CIFS_NEG_OP) && (*val != 0))
		trace_smb3_reconnect_with_invalid_credits(server->CurrentMid,
			server->hostname, *val, add);
	if ((instance == 0) || (instance == server->reconnect_instance))
		*val += add;
	else
		reconnect_detected = true;

	if (*val > 65000) {
		*val = 65000; /* Don't get near 64K credits, avoid srv bugs */
		pr_warn_once("server overflowed SMB3 credits\n");
	}
	server->in_flight--;
	if (server->in_flight == 0 && (optype & CIFS_OP_MASK) != CIFS_NEG_OP)
		rc = change_conf(server);
	/*
	 * Sometimes server returns 0 credits on oplock break ack - we need to
	 * rebalance credits in this case.
	 */
	else if (server->in_flight > 0 && server->oplock_credits == 0 &&
		 server->oplocks) {
		if (server->credits > 1) {
			server->credits--;
			server->oplock_credits++;
		}
	}
	spin_unlock(&server->req_lock);
	wake_up(&server->request_q);

	if (reconnect_detected)
		cifs_dbg(FYI, "trying to put %d credits from the old server instance %d\n",
			 add, instance);

	if (server->tcpStatus == CifsNeedReconnect
	    || server->tcpStatus == CifsExiting)
		return;

	switch (rc) {
	case -1:
		/* change_conf hasn't been executed */
		break;
	case 0:
		cifs_server_dbg(VFS, "Possible client or server bug - zero credits\n");
		break;
	case 1:
		cifs_server_dbg(VFS, "disabling echoes and oplocks\n");
		break;
	case 2:
		cifs_dbg(FYI, "disabling oplocks\n");
		break;
	default:
		trace_smb3_add_credits(server->CurrentMid,
			server->hostname, rc, add);
		cifs_dbg(FYI, "add %u credits total=%d\n", add, rc);
	}
}

static void
smb2_set_credits(struct TCP_Server_Info *server, const int val)
{
	spin_lock(&server->req_lock);
	server->credits = val;
	if (val == 1)
		server->reconnect_instance++;
	spin_unlock(&server->req_lock);
	/* don't log while holding the lock */
	if (val == 1)
		cifs_dbg(FYI, "set credits to 1 due to smb2 reconnect\n");
}

static int *
smb2_get_credits_field(struct TCP_Server_Info *server, const int optype)
{
	switch (optype) {
	case CIFS_ECHO_OP:
		return &server->echo_credits;
	case CIFS_OBREAK_OP:
		return &server->oplock_credits;
	default:
		return &server->credits;
	}
}

static unsigned int
smb2_get_credits(struct mid_q_entry *mid)
{
	return mid->credits_received;
}

static int
smb2_wait_mtu_credits(struct TCP_Server_Info *server, unsigned int size,
		      unsigned int *num, struct cifs_credits *credits)
{
	int rc = 0;
	unsigned int scredits;

	spin_lock(&server->req_lock);
	while (1) {
		if (server->credits <= 0) {
			spin_unlock(&server->req_lock);
			cifs_num_waiters_inc(server);
			rc = wait_event_killable(server->request_q,
				has_credits(server, &server->credits, 1));
			cifs_num_waiters_dec(server);
			if (rc)
				return rc;
			spin_lock(&server->req_lock);
		} else {
			if (server->tcpStatus == CifsExiting) {
				spin_unlock(&server->req_lock);
				return -ENOENT;
			}

			scredits = server->credits;
			/* can deadlock with reopen */
			if (scredits <= 8) {
				*num = SMB2_MAX_BUFFER_SIZE;
				credits->value = 0;
				credits->instance = 0;
				break;
			}

			/* leave some credits for reopen and other ops */
			scredits -= 8;
			*num = min_t(unsigned int, size,
				     scredits * SMB2_MAX_BUFFER_SIZE);

			credits->value =
				DIV_ROUND_UP(*num, SMB2_MAX_BUFFER_SIZE);
			credits->instance = server->reconnect_instance;
			server->credits -= credits->value;
			server->in_flight++;
			if (server->in_flight > server->max_in_flight)
				server->max_in_flight = server->in_flight;
			break;
		}
	}
	spin_unlock(&server->req_lock);
	return rc;
}

static int
smb2_adjust_credits(struct TCP_Server_Info *server,
		    struct cifs_credits *credits,
		    const unsigned int payload_size)
{
	int new_val = DIV_ROUND_UP(payload_size, SMB2_MAX_BUFFER_SIZE);

	if (!credits->value || credits->value == new_val)
		return 0;

	if (credits->value < new_val) {
		WARN_ONCE(1, "request has less credits (%d) than required (%d)",
			  credits->value, new_val);
		return -ENOTSUPP;
	}

	spin_lock(&server->req_lock);

	if (server->reconnect_instance != credits->instance) {
		spin_unlock(&server->req_lock);
		cifs_server_dbg(VFS, "trying to return %d credits to old session\n",
			 credits->value - new_val);
		return -EAGAIN;
	}

	server->credits += credits->value - new_val;
	spin_unlock(&server->req_lock);
	wake_up(&server->request_q);
	credits->value = new_val;
	return 0;
}

static __u64
smb2_get_next_mid(struct TCP_Server_Info *server)
{
	__u64 mid;
	/* for SMB2 we need the current value */
	spin_lock(&GlobalMid_Lock);
	mid = server->CurrentMid++;
	spin_unlock(&GlobalMid_Lock);
	return mid;
}

static void
smb2_revert_current_mid(struct TCP_Server_Info *server, const unsigned int val)
{
	spin_lock(&GlobalMid_Lock);
	if (server->CurrentMid >= val)
		server->CurrentMid -= val;
	spin_unlock(&GlobalMid_Lock);
}

static struct mid_q_entry *
__smb2_find_mid(struct TCP_Server_Info *server, char *buf, bool dequeue)
{
	struct mid_q_entry *mid;
	struct smb2_sync_hdr *shdr = (struct smb2_sync_hdr *)buf;
	__u64 wire_mid = le64_to_cpu(shdr->MessageId);

	if (shdr->ProtocolId == SMB2_TRANSFORM_PROTO_NUM) {
		cifs_server_dbg(VFS, "Encrypted frame parsing not supported yet\n");
		return NULL;
	}

	spin_lock(&GlobalMid_Lock);
	list_for_each_entry(mid, &server->pending_mid_q, qhead) {
		if ((mid->mid == wire_mid) &&
		    (mid->mid_state == MID_REQUEST_SUBMITTED) &&
		    (mid->command == shdr->Command)) {
			kref_get(&mid->refcount);
			if (dequeue) {
				list_del_init(&mid->qhead);
				mid->mid_flags |= MID_DELETED;
			}
			spin_unlock(&GlobalMid_Lock);
			return mid;
		}
	}
	spin_unlock(&GlobalMid_Lock);
	return NULL;
}

static struct mid_q_entry *
smb2_find_mid(struct TCP_Server_Info *server, char *buf)
{
	return __smb2_find_mid(server, buf, false);
}

static struct mid_q_entry *
smb2_find_dequeue_mid(struct TCP_Server_Info *server, char *buf)
{
	return __smb2_find_mid(server, buf, true);
}

static void
smb2_dump_detail(void *buf, struct TCP_Server_Info *server)
{
#ifdef CONFIG_CIFS_DEBUG2
	struct smb2_sync_hdr *shdr = (struct smb2_sync_hdr *)buf;

	cifs_server_dbg(VFS, "Cmd: %d Err: 0x%x Flags: 0x%x Mid: %llu Pid: %d\n",
		 shdr->Command, shdr->Status, shdr->Flags, shdr->MessageId,
		 shdr->ProcessId);
	cifs_server_dbg(VFS, "smb buf %p len %u\n", buf,
		 server->ops->calc_smb_size(buf, server));
#endif
}

static bool
smb2_need_neg(struct TCP_Server_Info *server)
{
	return server->max_read == 0;
}

static int
smb2_negotiate(const unsigned int xid, struct cifs_ses *ses)
{
	int rc;

	cifs_ses_server(ses)->CurrentMid = 0;
	rc = SMB2_negotiate(xid, ses);
	/* BB we probably don't need to retry with modern servers */
	if (rc == -EAGAIN)
		rc = -EHOSTDOWN;
	return rc;
}

static unsigned int
smb2_negotiate_wsize(struct cifs_tcon *tcon, struct smb_vol *volume_info)
{
	struct TCP_Server_Info *server = tcon->ses->server;
	unsigned int wsize;

	/* start with specified wsize, or default */
	wsize = volume_info->wsize ? volume_info->wsize : CIFS_DEFAULT_IOSIZE;
	wsize = min_t(unsigned int, wsize, server->max_write);
	if (!(server->capabilities & SMB2_GLOBAL_CAP_LARGE_MTU))
		wsize = min_t(unsigned int, wsize, SMB2_MAX_BUFFER_SIZE);

	return wsize;
}

static unsigned int
smb3_negotiate_wsize(struct cifs_tcon *tcon, struct smb_vol *volume_info)
{
	struct TCP_Server_Info *server = tcon->ses->server;
	unsigned int wsize;

	/* start with specified wsize, or default */
	wsize = volume_info->wsize ? volume_info->wsize : SMB3_DEFAULT_IOSIZE;
	wsize = min_t(unsigned int, wsize, server->max_write);
#ifdef CONFIG_CIFS_SMB_DIRECT
	if (server->rdma) {
		if (server->sign)
			/*
			 * Account for SMB2 data transfer packet header and
			 * possible encryption header
			 */
			wsize = min_t(unsigned int,
				wsize,
				server->smbd_conn->max_fragmented_send_size -
					SMB2_READWRITE_PDU_HEADER_SIZE -
					sizeof(struct smb2_transform_hdr));
		else
			wsize = min_t(unsigned int,
				wsize, server->smbd_conn->max_readwrite_size);
	}
#endif
	if (!(server->capabilities & SMB2_GLOBAL_CAP_LARGE_MTU))
		wsize = min_t(unsigned int, wsize, SMB2_MAX_BUFFER_SIZE);

	return wsize;
}

static unsigned int
smb2_negotiate_rsize(struct cifs_tcon *tcon, struct smb_vol *volume_info)
{
	struct TCP_Server_Info *server = tcon->ses->server;
	unsigned int rsize;

	/* start with specified rsize, or default */
	rsize = volume_info->rsize ? volume_info->rsize : CIFS_DEFAULT_IOSIZE;
	rsize = min_t(unsigned int, rsize, server->max_read);

	if (!(server->capabilities & SMB2_GLOBAL_CAP_LARGE_MTU))
		rsize = min_t(unsigned int, rsize, SMB2_MAX_BUFFER_SIZE);

	return rsize;
}

static unsigned int
smb3_negotiate_rsize(struct cifs_tcon *tcon, struct smb_vol *volume_info)
{
	struct TCP_Server_Info *server = tcon->ses->server;
	unsigned int rsize;

	/* start with specified rsize, or default */
	rsize = volume_info->rsize ? volume_info->rsize : SMB3_DEFAULT_IOSIZE;
	rsize = min_t(unsigned int, rsize, server->max_read);
#ifdef CONFIG_CIFS_SMB_DIRECT
	if (server->rdma) {
		if (server->sign)
			/*
			 * Account for SMB2 data transfer packet header and
			 * possible encryption header
			 */
			rsize = min_t(unsigned int,
				rsize,
				server->smbd_conn->max_fragmented_recv_size -
					SMB2_READWRITE_PDU_HEADER_SIZE -
					sizeof(struct smb2_transform_hdr));
		else
			rsize = min_t(unsigned int,
				rsize, server->smbd_conn->max_readwrite_size);
	}
#endif

	if (!(server->capabilities & SMB2_GLOBAL_CAP_LARGE_MTU))
		rsize = min_t(unsigned int, rsize, SMB2_MAX_BUFFER_SIZE);

	return rsize;
}

static int
parse_server_interfaces(struct network_interface_info_ioctl_rsp *buf,
			size_t buf_len,
			struct cifs_server_iface **iface_list,
			size_t *iface_count)
{
	struct network_interface_info_ioctl_rsp *p;
	struct sockaddr_in *addr4;
	struct sockaddr_in6 *addr6;
	struct iface_info_ipv4 *p4;
	struct iface_info_ipv6 *p6;
	struct cifs_server_iface *info;
	ssize_t bytes_left;
	size_t next = 0;
	int nb_iface = 0;
	int rc = 0;

	*iface_list = NULL;
	*iface_count = 0;

	/*
	 * Fist pass: count and sanity check
	 */

	bytes_left = buf_len;
	p = buf;
	while (bytes_left >= sizeof(*p)) {
		nb_iface++;
		next = le32_to_cpu(p->Next);
		if (!next) {
			bytes_left -= sizeof(*p);
			break;
		}
		p = (struct network_interface_info_ioctl_rsp *)((u8 *)p+next);
		bytes_left -= next;
	}

	if (!nb_iface) {
		cifs_dbg(VFS, "%s: malformed interface info\n", __func__);
		rc = -EINVAL;
		goto out;
	}

	if (bytes_left || p->Next)
		cifs_dbg(VFS, "%s: incomplete interface info\n", __func__);


	/*
	 * Second pass: extract info to internal structure
	 */

	*iface_list = kcalloc(nb_iface, sizeof(**iface_list), GFP_KERNEL);
	if (!*iface_list) {
		rc = -ENOMEM;
		goto out;
	}

	info = *iface_list;
	bytes_left = buf_len;
	p = buf;
	while (bytes_left >= sizeof(*p)) {
		info->speed = le64_to_cpu(p->LinkSpeed);
		info->rdma_capable = le32_to_cpu(p->Capability & RDMA_CAPABLE);
		info->rss_capable = le32_to_cpu(p->Capability & RSS_CAPABLE);

		cifs_dbg(FYI, "%s: adding iface %zu\n", __func__, *iface_count);
		cifs_dbg(FYI, "%s: speed %zu bps\n", __func__, info->speed);
		cifs_dbg(FYI, "%s: capabilities 0x%08x\n", __func__,
			 le32_to_cpu(p->Capability));

		switch (p->Family) {
		/*
		 * The kernel and wire socket structures have the same
		 * layout and use network byte order but make the
		 * conversion explicit in case either one changes.
		 */
		case INTERNETWORK:
			addr4 = (struct sockaddr_in *)&info->sockaddr;
			p4 = (struct iface_info_ipv4 *)p->Buffer;
			addr4->sin_family = AF_INET;
			memcpy(&addr4->sin_addr, &p4->IPv4Address, 4);

			/* [MS-SMB2] 2.2.32.5.1.1 Clients MUST ignore these */
			addr4->sin_port = cpu_to_be16(CIFS_PORT);

			cifs_dbg(FYI, "%s: ipv4 %pI4\n", __func__,
				 &addr4->sin_addr);
			break;
		case INTERNETWORKV6:
			addr6 =	(struct sockaddr_in6 *)&info->sockaddr;
			p6 = (struct iface_info_ipv6 *)p->Buffer;
			addr6->sin6_family = AF_INET6;
			memcpy(&addr6->sin6_addr, &p6->IPv6Address, 16);

			/* [MS-SMB2] 2.2.32.5.1.2 Clients MUST ignore these */
			addr6->sin6_flowinfo = 0;
			addr6->sin6_scope_id = 0;
			addr6->sin6_port = cpu_to_be16(CIFS_PORT);

			cifs_dbg(FYI, "%s: ipv6 %pI6\n", __func__,
				 &addr6->sin6_addr);
			break;
		default:
			cifs_dbg(VFS,
				 "%s: skipping unsupported socket family\n",
				 __func__);
			goto next_iface;
		}

		(*iface_count)++;
		info++;
next_iface:
		next = le32_to_cpu(p->Next);
		if (!next)
			break;
		p = (struct network_interface_info_ioctl_rsp *)((u8 *)p+next);
		bytes_left -= next;
	}

	if (!*iface_count) {
		rc = -EINVAL;
		goto out;
	}

out:
	if (rc) {
		kfree(*iface_list);
		*iface_count = 0;
		*iface_list = NULL;
	}
	return rc;
}

static int compare_iface(const void *ia, const void *ib)
{
	const struct cifs_server_iface *a = (struct cifs_server_iface *)ia;
	const struct cifs_server_iface *b = (struct cifs_server_iface *)ib;

	return a->speed == b->speed ? 0 : (a->speed > b->speed ? -1 : 1);
}

static int
SMB3_request_interfaces(const unsigned int xid, struct cifs_tcon *tcon)
{
	int rc;
	unsigned int ret_data_len = 0;
	struct network_interface_info_ioctl_rsp *out_buf = NULL;
	struct cifs_server_iface *iface_list;
	size_t iface_count;
	struct cifs_ses *ses = tcon->ses;

	rc = SMB2_ioctl(xid, tcon, NO_FILE_ID, NO_FILE_ID,
			FSCTL_QUERY_NETWORK_INTERFACE_INFO, true /* is_fsctl */,
			NULL /* no data input */, 0 /* no data input */,
			CIFSMaxBufSize, (char **)&out_buf, &ret_data_len);
	if (rc == -EOPNOTSUPP) {
		cifs_dbg(FYI,
			 "server does not support query network interfaces\n");
		goto out;
	} else if (rc != 0) {
		cifs_tcon_dbg(VFS, "error %d on ioctl to get interface list\n", rc);
		goto out;
	}

	rc = parse_server_interfaces(out_buf, ret_data_len,
				     &iface_list, &iface_count);
	if (rc)
		goto out;

	/* sort interfaces from fastest to slowest */
	sort(iface_list, iface_count, sizeof(*iface_list), compare_iface, NULL);

	spin_lock(&ses->iface_lock);
	kfree(ses->iface_list);
	ses->iface_list = iface_list;
	ses->iface_count = iface_count;
	ses->iface_last_update = jiffies;
	spin_unlock(&ses->iface_lock);

out:
	kfree(out_buf);
	return rc;
}

static void
smb2_close_cached_fid(struct kref *ref)
{
	struct cached_fid *cfid = container_of(ref, struct cached_fid,
					       refcount);

	if (cfid->is_valid) {
		cifs_dbg(FYI, "clear cached root file handle\n");
		SMB2_close(0, cfid->tcon, cfid->fid->persistent_fid,
			   cfid->fid->volatile_fid);
		cfid->is_valid = false;
		cfid->file_all_info_is_valid = false;
		cfid->has_lease = false;
	}
}

void close_shroot(struct cached_fid *cfid)
{
	mutex_lock(&cfid->fid_mutex);
	kref_put(&cfid->refcount, smb2_close_cached_fid);
	mutex_unlock(&cfid->fid_mutex);
}

void close_shroot_lease_locked(struct cached_fid *cfid)
{
	if (cfid->has_lease) {
		cfid->has_lease = false;
		kref_put(&cfid->refcount, smb2_close_cached_fid);
	}
}

void close_shroot_lease(struct cached_fid *cfid)
{
	mutex_lock(&cfid->fid_mutex);
	close_shroot_lease_locked(cfid);
	mutex_unlock(&cfid->fid_mutex);
}

void
smb2_cached_lease_break(struct work_struct *work)
{
	struct cached_fid *cfid = container_of(work,
				struct cached_fid, lease_break);

	close_shroot_lease(cfid);
}

/*
 * Open the directory at the root of a share
 */
int open_shroot(unsigned int xid, struct cifs_tcon *tcon,
		struct cifs_sb_info *cifs_sb,
		struct cached_fid **cfid)
{
	struct cifs_ses *ses = tcon->ses;
	struct TCP_Server_Info *server = ses->server;
	struct cifs_open_parms oparms;
	struct smb2_create_rsp *o_rsp = NULL;
	struct smb2_query_info_rsp *qi_rsp = NULL;
	int resp_buftype[2];
	struct smb_rqst rqst[2];
	struct kvec rsp_iov[2];
	struct kvec open_iov[SMB2_CREATE_IOV_SIZE];
	struct kvec qi_iov[1];
	int rc, flags = 0;
	__le16 utf16_path = 0; /* Null - since an open of top of share */
	u8 oplock = SMB2_OPLOCK_LEVEL_II;
	struct cifs_fid *pfid;

	mutex_lock(&tcon->crfid.fid_mutex);
	if (tcon->crfid.is_valid) {
		cifs_dbg(FYI, "found a cached root file handle\n");
		*cfid = &tcon->crfid;
		kref_get(&tcon->crfid.refcount);
		mutex_unlock(&tcon->crfid.fid_mutex);
		return 0;
	}

	/*
	 * We do not hold the lock for the open because in case
	 * SMB2_open needs to reconnect, it will end up calling
	 * cifs_mark_open_files_invalid() which takes the lock again
	 * thus causing a deadlock
	 */

	mutex_unlock(&tcon->crfid.fid_mutex);

	if (smb3_encryption_required(tcon))
		flags |= CIFS_TRANSFORM_REQ;

	if (!server->ops->new_lease_key)
		return -EIO;

	pfid = tcon->crfid.fid;
	server->ops->new_lease_key(pfid);

	memset(rqst, 0, sizeof(rqst));
	resp_buftype[0] = resp_buftype[1] = CIFS_NO_BUFFER;
	memset(rsp_iov, 0, sizeof(rsp_iov));

	/* Open */
	memset(&open_iov, 0, sizeof(open_iov));
	rqst[0].rq_iov = open_iov;
	rqst[0].rq_nvec = SMB2_CREATE_IOV_SIZE;

	oparms.tcon = tcon;
	oparms.create_options = cifs_create_options(cifs_sb, 0);
	oparms.desired_access = FILE_READ_ATTRIBUTES;
	oparms.disposition = FILE_OPEN;
	oparms.fid = pfid;
	oparms.reconnect = false;

	rc = SMB2_open_init(tcon, server,
			    &rqst[0], &oplock, &oparms, &utf16_path);
	if (rc)
		goto oshr_free;
	smb2_set_next_command(tcon, &rqst[0]);

	memset(&qi_iov, 0, sizeof(qi_iov));
	rqst[1].rq_iov = qi_iov;
	rqst[1].rq_nvec = 1;

	rc = SMB2_query_info_init(tcon, server,
				  &rqst[1], COMPOUND_FID,
				  COMPOUND_FID, FILE_ALL_INFORMATION,
				  SMB2_O_INFO_FILE, 0,
				  sizeof(struct smb2_file_all_info) +
				  PATH_MAX * 2, 0, NULL);
	if (rc)
		goto oshr_free;

	smb2_set_related(&rqst[1]);

	rc = compound_send_recv(xid, ses, server,
				flags, 2, rqst,
				resp_buftype, rsp_iov);
	mutex_lock(&tcon->crfid.fid_mutex);

	/*
	 * Now we need to check again as the cached root might have
	 * been successfully re-opened from a concurrent process
	 */

	if (tcon->crfid.is_valid) {
		/* work was already done */

		/* stash fids for close() later */
		struct cifs_fid fid = {
			.persistent_fid = pfid->persistent_fid,
			.volatile_fid = pfid->volatile_fid,
		};

		/*
		 * caller expects this func to set pfid to a valid
		 * cached root, so we copy the existing one and get a
		 * reference.
		 */
		memcpy(pfid, tcon->crfid.fid, sizeof(*pfid));
		kref_get(&tcon->crfid.refcount);

		mutex_unlock(&tcon->crfid.fid_mutex);

		if (rc == 0) {
			/* close extra handle outside of crit sec */
			SMB2_close(xid, tcon, fid.persistent_fid, fid.volatile_fid);
		}
		rc = 0;
		goto oshr_free;
	}

	/* Cached root is still invalid, continue normaly */

	if (rc) {
		if (rc == -EREMCHG) {
			tcon->need_reconnect = true;
			pr_warn_once("server share %s deleted\n",
				     tcon->treeName);
		}
		goto oshr_exit;
	}

	atomic_inc(&tcon->num_remote_opens);

	o_rsp = (struct smb2_create_rsp *)rsp_iov[0].iov_base;
	oparms.fid->persistent_fid = o_rsp->PersistentFileId;
	oparms.fid->volatile_fid = o_rsp->VolatileFileId;
#ifdef CONFIG_CIFS_DEBUG2
	oparms.fid->mid = le64_to_cpu(o_rsp->sync_hdr.MessageId);
#endif /* CIFS_DEBUG2 */

	memcpy(tcon->crfid.fid, pfid, sizeof(struct cifs_fid));
	tcon->crfid.tcon = tcon;
	tcon->crfid.is_valid = true;
	kref_init(&tcon->crfid.refcount);

	/* BB TBD check to see if oplock level check can be removed below */
	if (o_rsp->OplockLevel == SMB2_OPLOCK_LEVEL_LEASE) {
		kref_get(&tcon->crfid.refcount);
		tcon->crfid.has_lease = true;
		smb2_parse_contexts(server, o_rsp,
				&oparms.fid->epoch,
				    oparms.fid->lease_key, &oplock,
				    NULL, NULL);
	} else
		goto oshr_exit;

	qi_rsp = (struct smb2_query_info_rsp *)rsp_iov[1].iov_base;
	if (le32_to_cpu(qi_rsp->OutputBufferLength) < sizeof(struct smb2_file_all_info))
		goto oshr_exit;
	if (!smb2_validate_and_copy_iov(
				le16_to_cpu(qi_rsp->OutputBufferOffset),
				sizeof(struct smb2_file_all_info),
				&rsp_iov[1], sizeof(struct smb2_file_all_info),
				(char *)&tcon->crfid.file_all_info))
		tcon->crfid.file_all_info_is_valid = true;

oshr_exit:
	mutex_unlock(&tcon->crfid.fid_mutex);
oshr_free:
	SMB2_open_free(&rqst[0]);
	SMB2_query_info_free(&rqst[1]);
	free_rsp_buf(resp_buftype[0], rsp_iov[0].iov_base);
	free_rsp_buf(resp_buftype[1], rsp_iov[1].iov_base);
	if (rc == 0)
		*cfid = &tcon->crfid;
	return rc;
}

static void
smb3_qfs_tcon(const unsigned int xid, struct cifs_tcon *tcon,
	      struct cifs_sb_info *cifs_sb)
{
	int rc;
	__le16 srch_path = 0; /* Null - open root of share */
	u8 oplock = SMB2_OPLOCK_LEVEL_NONE;
	struct cifs_open_parms oparms;
	struct cifs_fid fid;
	bool no_cached_open = tcon->nohandlecache;
	struct cached_fid *cfid = NULL;

	oparms.tcon = tcon;
	oparms.desired_access = FILE_READ_ATTRIBUTES;
	oparms.disposition = FILE_OPEN;
	oparms.create_options = cifs_create_options(cifs_sb, 0);
	oparms.fid = &fid;
	oparms.reconnect = false;

	if (no_cached_open) {
		rc = SMB2_open(xid, &oparms, &srch_path, &oplock, NULL, NULL,
			       NULL, NULL);
	} else {
		rc = open_shroot(xid, tcon, cifs_sb, &cfid);
		if (rc == 0)
			memcpy(&fid, cfid->fid, sizeof(struct cifs_fid));
	}
	if (rc)
		return;

	SMB3_request_interfaces(xid, tcon);

	SMB2_QFS_attr(xid, tcon, fid.persistent_fid, fid.volatile_fid,
			FS_ATTRIBUTE_INFORMATION);
	SMB2_QFS_attr(xid, tcon, fid.persistent_fid, fid.volatile_fid,
			FS_DEVICE_INFORMATION);
	SMB2_QFS_attr(xid, tcon, fid.persistent_fid, fid.volatile_fid,
			FS_VOLUME_INFORMATION);
	SMB2_QFS_attr(xid, tcon, fid.persistent_fid, fid.volatile_fid,
			FS_SECTOR_SIZE_INFORMATION); /* SMB3 specific */
	if (no_cached_open)
		SMB2_close(xid, tcon, fid.persistent_fid, fid.volatile_fid);
	else
		close_shroot(cfid);
}

static void
smb2_qfs_tcon(const unsigned int xid, struct cifs_tcon *tcon,
	      struct cifs_sb_info *cifs_sb)
{
	int rc;
	__le16 srch_path = 0; /* Null - open root of share */
	u8 oplock = SMB2_OPLOCK_LEVEL_NONE;
	struct cifs_open_parms oparms;
	struct cifs_fid fid;

	oparms.tcon = tcon;
	oparms.desired_access = FILE_READ_ATTRIBUTES;
	oparms.disposition = FILE_OPEN;
	oparms.create_options = cifs_create_options(cifs_sb, 0);
	oparms.fid = &fid;
	oparms.reconnect = false;

	rc = SMB2_open(xid, &oparms, &srch_path, &oplock, NULL, NULL,
		       NULL, NULL);
	if (rc)
		return;

	SMB2_QFS_attr(xid, tcon, fid.persistent_fid, fid.volatile_fid,
			FS_ATTRIBUTE_INFORMATION);
	SMB2_QFS_attr(xid, tcon, fid.persistent_fid, fid.volatile_fid,
			FS_DEVICE_INFORMATION);
	SMB2_close(xid, tcon, fid.persistent_fid, fid.volatile_fid);
}

static int
smb2_is_path_accessible(const unsigned int xid, struct cifs_tcon *tcon,
			struct cifs_sb_info *cifs_sb, const char *full_path)
{
	int rc;
	__le16 *utf16_path;
	__u8 oplock = SMB2_OPLOCK_LEVEL_NONE;
	struct cifs_open_parms oparms;
	struct cifs_fid fid;

	if ((*full_path == 0) && tcon->crfid.is_valid)
		return 0;

	utf16_path = cifs_convert_path_to_utf16(full_path, cifs_sb);
	if (!utf16_path)
		return -ENOMEM;

	oparms.tcon = tcon;
	oparms.desired_access = FILE_READ_ATTRIBUTES;
	oparms.disposition = FILE_OPEN;
	oparms.create_options = cifs_create_options(cifs_sb, 0);
	oparms.fid = &fid;
	oparms.reconnect = false;

	rc = SMB2_open(xid, &oparms, utf16_path, &oplock, NULL, NULL, NULL,
		       NULL);
	if (rc) {
		kfree(utf16_path);
		return rc;
	}

	rc = SMB2_close(xid, tcon, fid.persistent_fid, fid.volatile_fid);
	kfree(utf16_path);
	return rc;
}

static int
smb2_get_srv_inum(const unsigned int xid, struct cifs_tcon *tcon,
		  struct cifs_sb_info *cifs_sb, const char *full_path,
		  u64 *uniqueid, FILE_ALL_INFO *data)
{
	*uniqueid = le64_to_cpu(data->IndexNumber);
	return 0;
}

static int
smb2_query_file_info(const unsigned int xid, struct cifs_tcon *tcon,
		     struct cifs_fid *fid, FILE_ALL_INFO *data)
{
	int rc;
	struct smb2_file_all_info *smb2_data;

	smb2_data = kzalloc(sizeof(struct smb2_file_all_info) + PATH_MAX * 2,
			    GFP_KERNEL);
	if (smb2_data == NULL)
		return -ENOMEM;

	rc = SMB2_query_info(xid, tcon, fid->persistent_fid, fid->volatile_fid,
			     smb2_data);
	if (!rc)
		move_smb2_info_to_cifs(data, smb2_data);
	kfree(smb2_data);
	return rc;
}

#ifdef CONFIG_CIFS_XATTR
static ssize_t
move_smb2_ea_to_cifs(char *dst, size_t dst_size,
		     struct smb2_file_full_ea_info *src, size_t src_size,
		     const unsigned char *ea_name)
{
	int rc = 0;
	unsigned int ea_name_len = ea_name ? strlen(ea_name) : 0;
	char *name, *value;
	size_t buf_size = dst_size;
	size_t name_len, value_len, user_name_len;

	while (src_size > 0) {
		name = &src->ea_data[0];
		name_len = (size_t)src->ea_name_length;
		value = &src->ea_data[src->ea_name_length + 1];
		value_len = (size_t)le16_to_cpu(src->ea_value_length);

		if (name_len == 0)
			break;

		if (src_size < 8 + name_len + 1 + value_len) {
			cifs_dbg(FYI, "EA entry goes beyond length of list\n");
			rc = -EIO;
			goto out;
		}

		if (ea_name) {
			if (ea_name_len == name_len &&
			    memcmp(ea_name, name, name_len) == 0) {
				rc = value_len;
				if (dst_size == 0)
					goto out;
				if (dst_size < value_len) {
					rc = -ERANGE;
					goto out;
				}
				memcpy(dst, value, value_len);
				goto out;
			}
		} else {
			/* 'user.' plus a terminating null */
			user_name_len = 5 + 1 + name_len;

			if (buf_size == 0) {
				/* skip copy - calc size only */
				rc += user_name_len;
			} else if (dst_size >= user_name_len) {
				dst_size -= user_name_len;
				memcpy(dst, "user.", 5);
				dst += 5;
				memcpy(dst, src->ea_data, name_len);
				dst += name_len;
				*dst = 0;
				++dst;
				rc += user_name_len;
			} else {
				/* stop before overrun buffer */
				rc = -ERANGE;
				break;
			}
		}

		if (!src->next_entry_offset)
			break;

		if (src_size < le32_to_cpu(src->next_entry_offset)) {
			/* stop before overrun buffer */
			rc = -ERANGE;
			break;
		}
		src_size -= le32_to_cpu(src->next_entry_offset);
		src = (void *)((char *)src +
			       le32_to_cpu(src->next_entry_offset));
	}

	/* didn't find the named attribute */
	if (ea_name)
		rc = -ENODATA;

out:
	return (ssize_t)rc;
}

static ssize_t
smb2_query_eas(const unsigned int xid, struct cifs_tcon *tcon,
	       const unsigned char *path, const unsigned char *ea_name,
	       char *ea_data, size_t buf_size,
	       struct cifs_sb_info *cifs_sb)
{
	int rc;
	__le16 *utf16_path;
	struct kvec rsp_iov = {NULL, 0};
	int buftype = CIFS_NO_BUFFER;
	struct smb2_query_info_rsp *rsp;
	struct smb2_file_full_ea_info *info = NULL;

	utf16_path = cifs_convert_path_to_utf16(path, cifs_sb);
	if (!utf16_path)
		return -ENOMEM;

	rc = smb2_query_info_compound(xid, tcon, utf16_path,
				      FILE_READ_EA,
				      FILE_FULL_EA_INFORMATION,
				      SMB2_O_INFO_FILE,
				      CIFSMaxBufSize -
				      MAX_SMB2_CREATE_RESPONSE_SIZE -
				      MAX_SMB2_CLOSE_RESPONSE_SIZE,
				      &rsp_iov, &buftype, cifs_sb);
	if (rc) {
		/*
		 * If ea_name is NULL (listxattr) and there are no EAs,
		 * return 0 as it's not an error. Otherwise, the specified
		 * ea_name was not found.
		 */
		if (!ea_name && rc == -ENODATA)
			rc = 0;
		goto qeas_exit;
	}

	rsp = (struct smb2_query_info_rsp *)rsp_iov.iov_base;
	rc = smb2_validate_iov(le16_to_cpu(rsp->OutputBufferOffset),
			       le32_to_cpu(rsp->OutputBufferLength),
			       &rsp_iov,
			       sizeof(struct smb2_file_full_ea_info));
	if (rc)
		goto qeas_exit;

	info = (struct smb2_file_full_ea_info *)(
			le16_to_cpu(rsp->OutputBufferOffset) + (char *)rsp);
	rc = move_smb2_ea_to_cifs(ea_data, buf_size, info,
			le32_to_cpu(rsp->OutputBufferLength), ea_name);

 qeas_exit:
	kfree(utf16_path);
	free_rsp_buf(buftype, rsp_iov.iov_base);
	return rc;
}


static int
smb2_set_ea(const unsigned int xid, struct cifs_tcon *tcon,
	    const char *path, const char *ea_name, const void *ea_value,
	    const __u16 ea_value_len, const struct nls_table *nls_codepage,
	    struct cifs_sb_info *cifs_sb)
{
	struct cifs_ses *ses = tcon->ses;
	struct TCP_Server_Info *server = cifs_pick_channel(ses);
	__le16 *utf16_path = NULL;
	int ea_name_len = strlen(ea_name);
	int flags = 0;
	int len;
	struct smb_rqst rqst[3];
	int resp_buftype[3];
	struct kvec rsp_iov[3];
	struct kvec open_iov[SMB2_CREATE_IOV_SIZE];
	struct cifs_open_parms oparms;
	__u8 oplock = SMB2_OPLOCK_LEVEL_NONE;
	struct cifs_fid fid;
	struct kvec si_iov[SMB2_SET_INFO_IOV_SIZE];
	unsigned int size[1];
	void *data[1];
	struct smb2_file_full_ea_info *ea = NULL;
	struct kvec close_iov[1];
	struct smb2_query_info_rsp *rsp;
	int rc, used_len = 0;

	if (smb3_encryption_required(tcon))
		flags |= CIFS_TRANSFORM_REQ;

	if (ea_name_len > 255)
		return -EINVAL;

	utf16_path = cifs_convert_path_to_utf16(path, cifs_sb);
	if (!utf16_path)
		return -ENOMEM;

	memset(rqst, 0, sizeof(rqst));
	resp_buftype[0] = resp_buftype[1] = resp_buftype[2] = CIFS_NO_BUFFER;
	memset(rsp_iov, 0, sizeof(rsp_iov));

	if (ses->server->ops->query_all_EAs) {
		if (!ea_value) {
			rc = ses->server->ops->query_all_EAs(xid, tcon, path,
							     ea_name, NULL, 0,
							     cifs_sb);
			if (rc == -ENODATA)
				goto sea_exit;
		} else {
			/* If we are adding a attribute we should first check
			 * if there will be enough space available to store
			 * the new EA. If not we should not add it since we
			 * would not be able to even read the EAs back.
			 */
			rc = smb2_query_info_compound(xid, tcon, utf16_path,
				      FILE_READ_EA,
				      FILE_FULL_EA_INFORMATION,
				      SMB2_O_INFO_FILE,
				      CIFSMaxBufSize -
				      MAX_SMB2_CREATE_RESPONSE_SIZE -
				      MAX_SMB2_CLOSE_RESPONSE_SIZE,
				      &rsp_iov[1], &resp_buftype[1], cifs_sb);
			if (rc == 0) {
				rsp = (struct smb2_query_info_rsp *)rsp_iov[1].iov_base;
				used_len = le32_to_cpu(rsp->OutputBufferLength);
			}
			free_rsp_buf(resp_buftype[1], rsp_iov[1].iov_base);
			resp_buftype[1] = CIFS_NO_BUFFER;
			memset(&rsp_iov[1], 0, sizeof(rsp_iov[1]));
			rc = 0;

			/* Use a fudge factor of 256 bytes in case we collide
			 * with a different set_EAs command.
			 */
			if(CIFSMaxBufSize - MAX_SMB2_CREATE_RESPONSE_SIZE -
			   MAX_SMB2_CLOSE_RESPONSE_SIZE - 256 <
			   used_len + ea_name_len + ea_value_len + 1) {
				rc = -ENOSPC;
				goto sea_exit;
			}
		}
	}

	/* Open */
	memset(&open_iov, 0, sizeof(open_iov));
	rqst[0].rq_iov = open_iov;
	rqst[0].rq_nvec = SMB2_CREATE_IOV_SIZE;

	memset(&oparms, 0, sizeof(oparms));
	oparms.tcon = tcon;
	oparms.desired_access = FILE_WRITE_EA;
	oparms.disposition = FILE_OPEN;
	oparms.create_options = cifs_create_options(cifs_sb, 0);
	oparms.fid = &fid;
	oparms.reconnect = false;

	rc = SMB2_open_init(tcon, server,
			    &rqst[0], &oplock, &oparms, utf16_path);
	if (rc)
		goto sea_exit;
	smb2_set_next_command(tcon, &rqst[0]);


	/* Set Info */
	memset(&si_iov, 0, sizeof(si_iov));
	rqst[1].rq_iov = si_iov;
	rqst[1].rq_nvec = 1;

	len = sizeof(*ea) + ea_name_len + ea_value_len + 1;
	ea = kzalloc(len, GFP_KERNEL);
	if (ea == NULL) {
		rc = -ENOMEM;
		goto sea_exit;
	}

	ea->ea_name_length = ea_name_len;
	ea->ea_value_length = cpu_to_le16(ea_value_len);
	memcpy(ea->ea_data, ea_name, ea_name_len + 1);
	memcpy(ea->ea_data + ea_name_len + 1, ea_value, ea_value_len);

	size[0] = len;
	data[0] = ea;

	rc = SMB2_set_info_init(tcon, server,
				&rqst[1], COMPOUND_FID,
				COMPOUND_FID, current->tgid,
				FILE_FULL_EA_INFORMATION,
				SMB2_O_INFO_FILE, 0, data, size);
	smb2_set_next_command(tcon, &rqst[1]);
	smb2_set_related(&rqst[1]);


	/* Close */
	memset(&close_iov, 0, sizeof(close_iov));
	rqst[2].rq_iov = close_iov;
	rqst[2].rq_nvec = 1;
	rc = SMB2_close_init(tcon, server,
			     &rqst[2], COMPOUND_FID, COMPOUND_FID, false);
	smb2_set_related(&rqst[2]);

	rc = compound_send_recv(xid, ses, server,
				flags, 3, rqst,
				resp_buftype, rsp_iov);
	/* no need to bump num_remote_opens because handle immediately closed */

 sea_exit:
	kfree(ea);
	kfree(utf16_path);
	SMB2_open_free(&rqst[0]);
	SMB2_set_info_free(&rqst[1]);
	SMB2_close_free(&rqst[2]);
	free_rsp_buf(resp_buftype[0], rsp_iov[0].iov_base);
	free_rsp_buf(resp_buftype[1], rsp_iov[1].iov_base);
	free_rsp_buf(resp_buftype[2], rsp_iov[2].iov_base);
	return rc;
}
#endif

static bool
smb2_can_echo(struct TCP_Server_Info *server)
{
	return server->echoes;
}

static void
smb2_clear_stats(struct cifs_tcon *tcon)
{
	int i;

	for (i = 0; i < NUMBER_OF_SMB2_COMMANDS; i++) {
		atomic_set(&tcon->stats.smb2_stats.smb2_com_sent[i], 0);
		atomic_set(&tcon->stats.smb2_stats.smb2_com_failed[i], 0);
	}
}

static void
smb2_dump_share_caps(struct seq_file *m, struct cifs_tcon *tcon)
{
	seq_puts(m, "\n\tShare Capabilities:");
	if (tcon->capabilities & SMB2_SHARE_CAP_DFS)
		seq_puts(m, " DFS,");
	if (tcon->capabilities & SMB2_SHARE_CAP_CONTINUOUS_AVAILABILITY)
		seq_puts(m, " CONTINUOUS AVAILABILITY,");
	if (tcon->capabilities & SMB2_SHARE_CAP_SCALEOUT)
		seq_puts(m, " SCALEOUT,");
	if (tcon->capabilities & SMB2_SHARE_CAP_CLUSTER)
		seq_puts(m, " CLUSTER,");
	if (tcon->capabilities & SMB2_SHARE_CAP_ASYMMETRIC)
		seq_puts(m, " ASYMMETRIC,");
	if (tcon->capabilities == 0)
		seq_puts(m, " None");
	if (tcon->ss_flags & SSINFO_FLAGS_ALIGNED_DEVICE)
		seq_puts(m, " Aligned,");
	if (tcon->ss_flags & SSINFO_FLAGS_PARTITION_ALIGNED_ON_DEVICE)
		seq_puts(m, " Partition Aligned,");
	if (tcon->ss_flags & SSINFO_FLAGS_NO_SEEK_PENALTY)
		seq_puts(m, " SSD,");
	if (tcon->ss_flags & SSINFO_FLAGS_TRIM_ENABLED)
		seq_puts(m, " TRIM-support,");

	seq_printf(m, "\tShare Flags: 0x%x", tcon->share_flags);
	seq_printf(m, "\n\ttid: 0x%x", tcon->tid);
	if (tcon->perf_sector_size)
		seq_printf(m, "\tOptimal sector size: 0x%x",
			   tcon->perf_sector_size);
	seq_printf(m, "\tMaximal Access: 0x%x", tcon->maximal_access);
}

static void
smb2_print_stats(struct seq_file *m, struct cifs_tcon *tcon)
{
	atomic_t *sent = tcon->stats.smb2_stats.smb2_com_sent;
	atomic_t *failed = tcon->stats.smb2_stats.smb2_com_failed;

	/*
	 *  Can't display SMB2_NEGOTIATE, SESSION_SETUP, LOGOFF, CANCEL and ECHO
	 *  totals (requests sent) since those SMBs are per-session not per tcon
	 */
	seq_printf(m, "\nBytes read: %llu  Bytes written: %llu",
		   (long long)(tcon->bytes_read),
		   (long long)(tcon->bytes_written));
	seq_printf(m, "\nOpen files: %d total (local), %d open on server",
		   atomic_read(&tcon->num_local_opens),
		   atomic_read(&tcon->num_remote_opens));
	seq_printf(m, "\nTreeConnects: %d total %d failed",
		   atomic_read(&sent[SMB2_TREE_CONNECT_HE]),
		   atomic_read(&failed[SMB2_TREE_CONNECT_HE]));
	seq_printf(m, "\nTreeDisconnects: %d total %d failed",
		   atomic_read(&sent[SMB2_TREE_DISCONNECT_HE]),
		   atomic_read(&failed[SMB2_TREE_DISCONNECT_HE]));
	seq_printf(m, "\nCreates: %d total %d failed",
		   atomic_read(&sent[SMB2_CREATE_HE]),
		   atomic_read(&failed[SMB2_CREATE_HE]));
	seq_printf(m, "\nCloses: %d total %d failed",
		   atomic_read(&sent[SMB2_CLOSE_HE]),
		   atomic_read(&failed[SMB2_CLOSE_HE]));
	seq_printf(m, "\nFlushes: %d total %d failed",
		   atomic_read(&sent[SMB2_FLUSH_HE]),
		   atomic_read(&failed[SMB2_FLUSH_HE]));
	seq_printf(m, "\nReads: %d total %d failed",
		   atomic_read(&sent[SMB2_READ_HE]),
		   atomic_read(&failed[SMB2_READ_HE]));
	seq_printf(m, "\nWrites: %d total %d failed",
		   atomic_read(&sent[SMB2_WRITE_HE]),
		   atomic_read(&failed[SMB2_WRITE_HE]));
	seq_printf(m, "\nLocks: %d total %d failed",
		   atomic_read(&sent[SMB2_LOCK_HE]),
		   atomic_read(&failed[SMB2_LOCK_HE]));
	seq_printf(m, "\nIOCTLs: %d total %d failed",
		   atomic_read(&sent[SMB2_IOCTL_HE]),
		   atomic_read(&failed[SMB2_IOCTL_HE]));
	seq_printf(m, "\nQueryDirectories: %d total %d failed",
		   atomic_read(&sent[SMB2_QUERY_DIRECTORY_HE]),
		   atomic_read(&failed[SMB2_QUERY_DIRECTORY_HE]));
	seq_printf(m, "\nChangeNotifies: %d total %d failed",
		   atomic_read(&sent[SMB2_CHANGE_NOTIFY_HE]),
		   atomic_read(&failed[SMB2_CHANGE_NOTIFY_HE]));
	seq_printf(m, "\nQueryInfos: %d total %d failed",
		   atomic_read(&sent[SMB2_QUERY_INFO_HE]),
		   atomic_read(&failed[SMB2_QUERY_INFO_HE]));
	seq_printf(m, "\nSetInfos: %d total %d failed",
		   atomic_read(&sent[SMB2_SET_INFO_HE]),
		   atomic_read(&failed[SMB2_SET_INFO_HE]));
	seq_printf(m, "\nOplockBreaks: %d sent %d failed",
		   atomic_read(&sent[SMB2_OPLOCK_BREAK_HE]),
		   atomic_read(&failed[SMB2_OPLOCK_BREAK_HE]));
}

static void
smb2_set_fid(struct cifsFileInfo *cfile, struct cifs_fid *fid, __u32 oplock)
{
	struct cifsInodeInfo *cinode = CIFS_I(d_inode(cfile->dentry));
	struct TCP_Server_Info *server = tlink_tcon(cfile->tlink)->ses->server;

	cfile->fid.persistent_fid = fid->persistent_fid;
	cfile->fid.volatile_fid = fid->volatile_fid;
	cfile->fid.access = fid->access;
#ifdef CONFIG_CIFS_DEBUG2
	cfile->fid.mid = fid->mid;
#endif /* CIFS_DEBUG2 */
	server->ops->set_oplock_level(cinode, oplock, fid->epoch,
				      &fid->purge_cache);
	cinode->can_cache_brlcks = CIFS_CACHE_WRITE(cinode);
	memcpy(cfile->fid.create_guid, fid->create_guid, 16);
}

static void
smb2_close_file(const unsigned int xid, struct cifs_tcon *tcon,
		struct cifs_fid *fid)
{
	SMB2_close(xid, tcon, fid->persistent_fid, fid->volatile_fid);
}

static void
smb2_close_getattr(const unsigned int xid, struct cifs_tcon *tcon,
		   struct cifsFileInfo *cfile)
{
	struct smb2_file_network_open_info file_inf;
	struct inode *inode;
	int rc;

	rc = __SMB2_close(xid, tcon, cfile->fid.persistent_fid,
		   cfile->fid.volatile_fid, &file_inf);
	if (rc)
		return;

	inode = d_inode(cfile->dentry);

	spin_lock(&inode->i_lock);
	CIFS_I(inode)->time = jiffies;

	/* Creation time should not need to be updated on close */
	if (file_inf.LastWriteTime)
		inode->i_mtime = cifs_NTtimeToUnix(file_inf.LastWriteTime);
	if (file_inf.ChangeTime)
		inode->i_ctime = cifs_NTtimeToUnix(file_inf.ChangeTime);
	if (file_inf.LastAccessTime)
		inode->i_atime = cifs_NTtimeToUnix(file_inf.LastAccessTime);

	/*
	 * i_blocks is not related to (i_size / i_blksize),
	 * but instead 512 byte (2**9) size is required for
	 * calculating num blocks.
	 */
	if (le64_to_cpu(file_inf.AllocationSize) > 4096)
		inode->i_blocks =
			(512 - 1 + le64_to_cpu(file_inf.AllocationSize)) >> 9;

	/* End of file and Attributes should not have to be updated on close */
	spin_unlock(&inode->i_lock);
}

static int
SMB2_request_res_key(const unsigned int xid, struct cifs_tcon *tcon,
		     u64 persistent_fid, u64 volatile_fid,
		     struct copychunk_ioctl *pcchunk)
{
	int rc;
	unsigned int ret_data_len;
	struct resume_key_req *res_key;

	rc = SMB2_ioctl(xid, tcon, persistent_fid, volatile_fid,
			FSCTL_SRV_REQUEST_RESUME_KEY, true /* is_fsctl */,
			NULL, 0 /* no input */, CIFSMaxBufSize,
			(char **)&res_key, &ret_data_len);

	if (rc) {
		cifs_tcon_dbg(VFS, "refcpy ioctl error %d getting resume key\n", rc);
		goto req_res_key_exit;
	}
	if (ret_data_len < sizeof(struct resume_key_req)) {
		cifs_tcon_dbg(VFS, "Invalid refcopy resume key length\n");
		rc = -EINVAL;
		goto req_res_key_exit;
	}
	memcpy(pcchunk->SourceKey, res_key->ResumeKey, COPY_CHUNK_RES_KEY_SIZE);

req_res_key_exit:
	kfree(res_key);
	return rc;
}

struct iqi_vars {
	struct smb_rqst rqst[3];
	struct kvec rsp_iov[3];
	struct kvec open_iov[SMB2_CREATE_IOV_SIZE];
	struct kvec qi_iov[1];
	struct kvec io_iov[SMB2_IOCTL_IOV_SIZE];
	struct kvec si_iov[SMB2_SET_INFO_IOV_SIZE];
	struct kvec close_iov[1];
};

static int
smb2_ioctl_query_info(const unsigned int xid,
		      struct cifs_tcon *tcon,
		      struct cifs_sb_info *cifs_sb,
		      __le16 *path, int is_dir,
		      unsigned long p)
{
	struct iqi_vars *vars;
	struct smb_rqst *rqst;
	struct kvec *rsp_iov;
	struct cifs_ses *ses = tcon->ses;
	struct TCP_Server_Info *server = cifs_pick_channel(ses);
	char __user *arg = (char __user *)p;
	struct smb_query_info qi;
	struct smb_query_info __user *pqi;
	int rc = 0;
	int flags = 0;
	struct smb2_query_info_rsp *qi_rsp = NULL;
	struct smb2_ioctl_rsp *io_rsp = NULL;
	void *buffer = NULL;
	int resp_buftype[3];
	struct cifs_open_parms oparms;
	u8 oplock = SMB2_OPLOCK_LEVEL_NONE;
	struct cifs_fid fid;
	unsigned int size[2];
	void *data[2];
	int create_options = is_dir ? CREATE_NOT_FILE : CREATE_NOT_DIR;

	vars = kzalloc(sizeof(*vars), GFP_ATOMIC);
	if (vars == NULL)
		return -ENOMEM;
	rqst = &vars->rqst[0];
	rsp_iov = &vars->rsp_iov[0];

	resp_buftype[0] = resp_buftype[1] = resp_buftype[2] = CIFS_NO_BUFFER;

	if (copy_from_user(&qi, arg, sizeof(struct smb_query_info)))
		goto e_fault;

	if (qi.output_buffer_length > 1024) {
		kfree(vars);
		return -EINVAL;
	}

	if (!ses || !server) {
		kfree(vars);
		return -EIO;
	}

	if (smb3_encryption_required(tcon))
		flags |= CIFS_TRANSFORM_REQ;

	buffer = memdup_user(arg + sizeof(struct smb_query_info),
			     qi.output_buffer_length);
	if (IS_ERR(buffer)) {
		kfree(vars);
		return PTR_ERR(buffer);
	}

	/* Open */
	rqst[0].rq_iov = &vars->open_iov[0];
	rqst[0].rq_nvec = SMB2_CREATE_IOV_SIZE;

	memset(&oparms, 0, sizeof(oparms));
	oparms.tcon = tcon;
	oparms.disposition = FILE_OPEN;
	oparms.create_options = cifs_create_options(cifs_sb, create_options);
	oparms.fid = &fid;
	oparms.reconnect = false;

	if (qi.flags & PASSTHRU_FSCTL) {
		switch (qi.info_type & FSCTL_DEVICE_ACCESS_MASK) {
		case FSCTL_DEVICE_ACCESS_FILE_READ_WRITE_ACCESS:
			oparms.desired_access = FILE_READ_DATA | FILE_WRITE_DATA | FILE_READ_ATTRIBUTES | SYNCHRONIZE;
			break;
		case FSCTL_DEVICE_ACCESS_FILE_ANY_ACCESS:
			oparms.desired_access = GENERIC_ALL;
			break;
		case FSCTL_DEVICE_ACCESS_FILE_READ_ACCESS:
			oparms.desired_access = GENERIC_READ;
			break;
		case FSCTL_DEVICE_ACCESS_FILE_WRITE_ACCESS:
			oparms.desired_access = GENERIC_WRITE;
			break;
		}
	} else if (qi.flags & PASSTHRU_SET_INFO) {
		oparms.desired_access = GENERIC_WRITE;
	} else {
		oparms.desired_access = FILE_READ_ATTRIBUTES | READ_CONTROL;
	}

	rc = SMB2_open_init(tcon, server,
			    &rqst[0], &oplock, &oparms, path);
	if (rc)
		goto iqinf_exit;
	smb2_set_next_command(tcon, &rqst[0]);

	/* Query */
	if (qi.flags & PASSTHRU_FSCTL) {
		/* Can eventually relax perm check since server enforces too */
		if (!capable(CAP_SYS_ADMIN))
			rc = -EPERM;
		else  {
			rqst[1].rq_iov = &vars->io_iov[0];
			rqst[1].rq_nvec = SMB2_IOCTL_IOV_SIZE;

			rc = SMB2_ioctl_init(tcon, server,
					     &rqst[1],
					     COMPOUND_FID, COMPOUND_FID,
					     qi.info_type, true, buffer,
					     qi.output_buffer_length,
					     CIFSMaxBufSize -
					     MAX_SMB2_CREATE_RESPONSE_SIZE -
					     MAX_SMB2_CLOSE_RESPONSE_SIZE);
		}
	} else if (qi.flags == PASSTHRU_SET_INFO) {
		/* Can eventually relax perm check since server enforces too */
		if (!capable(CAP_SYS_ADMIN))
			rc = -EPERM;
		else  {
			rqst[1].rq_iov = &vars->si_iov[0];
			rqst[1].rq_nvec = 1;

			size[0] = 8;
			data[0] = buffer;

			rc = SMB2_set_info_init(tcon, server,
					&rqst[1],
					COMPOUND_FID, COMPOUND_FID,
					current->tgid,
					FILE_END_OF_FILE_INFORMATION,
					SMB2_O_INFO_FILE, 0, data, size);
		}
	} else if (qi.flags == PASSTHRU_QUERY_INFO) {
		rqst[1].rq_iov = &vars->qi_iov[0];
		rqst[1].rq_nvec = 1;

		rc = SMB2_query_info_init(tcon, server,
				  &rqst[1], COMPOUND_FID,
				  COMPOUND_FID, qi.file_info_class,
				  qi.info_type, qi.additional_information,
				  qi.input_buffer_length,
				  qi.output_buffer_length, buffer);
	} else { /* unknown flags */
		cifs_tcon_dbg(VFS, "Invalid passthru query flags: 0x%x\n",
			      qi.flags);
		rc = -EINVAL;
	}

	if (rc)
		goto iqinf_exit;
	smb2_set_next_command(tcon, &rqst[1]);
	smb2_set_related(&rqst[1]);

	/* Close */
	rqst[2].rq_iov = &vars->close_iov[0];
	rqst[2].rq_nvec = 1;

	rc = SMB2_close_init(tcon, server,
			     &rqst[2], COMPOUND_FID, COMPOUND_FID, false);
	if (rc)
		goto iqinf_exit;
	smb2_set_related(&rqst[2]);

	rc = compound_send_recv(xid, ses, server,
				flags, 3, rqst,
				resp_buftype, rsp_iov);
	if (rc)
		goto iqinf_exit;

	/* No need to bump num_remote_opens since handle immediately closed */
	if (qi.flags & PASSTHRU_FSCTL) {
		pqi = (struct smb_query_info __user *)arg;
		io_rsp = (struct smb2_ioctl_rsp *)rsp_iov[1].iov_base;
		if (le32_to_cpu(io_rsp->OutputCount) < qi.input_buffer_length)
			qi.input_buffer_length = le32_to_cpu(io_rsp->OutputCount);
		if (qi.input_buffer_length > 0 &&
		    le32_to_cpu(io_rsp->OutputOffset) + qi.input_buffer_length
		    > rsp_iov[1].iov_len)
			goto e_fault;

		if (copy_to_user(&pqi->input_buffer_length,
				 &qi.input_buffer_length,
				 sizeof(qi.input_buffer_length)))
			goto e_fault;

		if (copy_to_user((void __user *)pqi + sizeof(struct smb_query_info),
				 (const void *)io_rsp + le32_to_cpu(io_rsp->OutputOffset),
				 qi.input_buffer_length))
			goto e_fault;
	} else {
		pqi = (struct smb_query_info __user *)arg;
		qi_rsp = (struct smb2_query_info_rsp *)rsp_iov[1].iov_base;
		if (le32_to_cpu(qi_rsp->OutputBufferLength) < qi.input_buffer_length)
			qi.input_buffer_length = le32_to_cpu(qi_rsp->OutputBufferLength);
		if (copy_to_user(&pqi->input_buffer_length,
				 &qi.input_buffer_length,
				 sizeof(qi.input_buffer_length)))
			goto e_fault;

		if (copy_to_user(pqi + 1, qi_rsp->Buffer,
				 qi.input_buffer_length))
			goto e_fault;
	}

 iqinf_exit:
	kfree(vars);
	kfree(buffer);
	SMB2_open_free(&rqst[0]);
	if (qi.flags & PASSTHRU_FSCTL)
		SMB2_ioctl_free(&rqst[1]);
	else
		SMB2_query_info_free(&rqst[1]);

	SMB2_close_free(&rqst[2]);
	free_rsp_buf(resp_buftype[0], rsp_iov[0].iov_base);
	free_rsp_buf(resp_buftype[1], rsp_iov[1].iov_base);
	free_rsp_buf(resp_buftype[2], rsp_iov[2].iov_base);
	return rc;

e_fault:
	rc = -EFAULT;
	goto iqinf_exit;
}

static ssize_t
smb2_copychunk_range(const unsigned int xid,
			struct cifsFileInfo *srcfile,
			struct cifsFileInfo *trgtfile, u64 src_off,
			u64 len, u64 dest_off)
{
	int rc;
	unsigned int ret_data_len;
	struct copychunk_ioctl *pcchunk;
	struct copychunk_ioctl_rsp *retbuf = NULL;
	struct cifs_tcon *tcon;
	int chunks_copied = 0;
	bool chunk_sizes_updated = false;
	ssize_t bytes_written, total_bytes_written = 0;

	pcchunk = kmalloc(sizeof(struct copychunk_ioctl), GFP_KERNEL);

	if (pcchunk == NULL)
		return -ENOMEM;

	cifs_dbg(FYI, "%s: about to call request res key\n", __func__);
	/* Request a key from the server to identify the source of the copy */
	rc = SMB2_request_res_key(xid, tlink_tcon(srcfile->tlink),
				srcfile->fid.persistent_fid,
				srcfile->fid.volatile_fid, pcchunk);

	/* Note: request_res_key sets res_key null only if rc !=0 */
	if (rc)
		goto cchunk_out;

	/* For now array only one chunk long, will make more flexible later */
	pcchunk->ChunkCount = cpu_to_le32(1);
	pcchunk->Reserved = 0;
	pcchunk->Reserved2 = 0;

	tcon = tlink_tcon(trgtfile->tlink);

	while (len > 0) {
		pcchunk->SourceOffset = cpu_to_le64(src_off);
		pcchunk->TargetOffset = cpu_to_le64(dest_off);
		pcchunk->Length =
			cpu_to_le32(min_t(u32, len, tcon->max_bytes_chunk));

		/* Request server copy to target from src identified by key */
		rc = SMB2_ioctl(xid, tcon, trgtfile->fid.persistent_fid,
			trgtfile->fid.volatile_fid, FSCTL_SRV_COPYCHUNK_WRITE,
			true /* is_fsctl */, (char *)pcchunk,
			sizeof(struct copychunk_ioctl),	CIFSMaxBufSize,
			(char **)&retbuf, &ret_data_len);
		if (rc == 0) {
			if (ret_data_len !=
					sizeof(struct copychunk_ioctl_rsp)) {
				cifs_tcon_dbg(VFS, "Invalid cchunk response size\n");
				rc = -EIO;
				goto cchunk_out;
			}
			if (retbuf->TotalBytesWritten == 0) {
				cifs_dbg(FYI, "no bytes copied\n");
				rc = -EIO;
				goto cchunk_out;
			}
			/*
			 * Check if server claimed to write more than we asked
			 */
			if (le32_to_cpu(retbuf->TotalBytesWritten) >
			    le32_to_cpu(pcchunk->Length)) {
				cifs_tcon_dbg(VFS, "Invalid copy chunk response\n");
				rc = -EIO;
				goto cchunk_out;
			}
			if (le32_to_cpu(retbuf->ChunksWritten) != 1) {
				cifs_tcon_dbg(VFS, "Invalid num chunks written\n");
				rc = -EIO;
				goto cchunk_out;
			}
			chunks_copied++;

			bytes_written = le32_to_cpu(retbuf->TotalBytesWritten);
			src_off += bytes_written;
			dest_off += bytes_written;
			len -= bytes_written;
			total_bytes_written += bytes_written;

			cifs_dbg(FYI, "Chunks %d PartialChunk %d Total %zu\n",
				le32_to_cpu(retbuf->ChunksWritten),
				le32_to_cpu(retbuf->ChunkBytesWritten),
				bytes_written);
		} else if (rc == -EINVAL) {
			if (ret_data_len != sizeof(struct copychunk_ioctl_rsp))
				goto cchunk_out;

			cifs_dbg(FYI, "MaxChunks %d BytesChunk %d MaxCopy %d\n",
				le32_to_cpu(retbuf->ChunksWritten),
				le32_to_cpu(retbuf->ChunkBytesWritten),
				le32_to_cpu(retbuf->TotalBytesWritten));

			/*
			 * Check if this is the first request using these sizes,
			 * (ie check if copy succeed once with original sizes
			 * and check if the server gave us different sizes after
			 * we already updated max sizes on previous request).
			 * if not then why is the server returning an error now
			 */
			if ((chunks_copied != 0) || chunk_sizes_updated)
				goto cchunk_out;

			/* Check that server is not asking us to grow size */
			if (le32_to_cpu(retbuf->ChunkBytesWritten) <
					tcon->max_bytes_chunk)
				tcon->max_bytes_chunk =
					le32_to_cpu(retbuf->ChunkBytesWritten);
			else
				goto cchunk_out; /* server gave us bogus size */

			/* No need to change MaxChunks since already set to 1 */
			chunk_sizes_updated = true;
		} else
			goto cchunk_out;
	}

cchunk_out:
	kfree(pcchunk);
	kfree(retbuf);
	if (rc)
		return rc;
	else
		return total_bytes_written;
}

static int
smb2_flush_file(const unsigned int xid, struct cifs_tcon *tcon,
		struct cifs_fid *fid)
{
	return SMB2_flush(xid, tcon, fid->persistent_fid, fid->volatile_fid);
}

static unsigned int
smb2_read_data_offset(char *buf)
{
	struct smb2_read_rsp *rsp = (struct smb2_read_rsp *)buf;

	return rsp->DataOffset;
}

static unsigned int
smb2_read_data_length(char *buf, bool in_remaining)
{
	struct smb2_read_rsp *rsp = (struct smb2_read_rsp *)buf;

	if (in_remaining)
		return le32_to_cpu(rsp->DataRemaining);

	return le32_to_cpu(rsp->DataLength);
}


static int
smb2_sync_read(const unsigned int xid, struct cifs_fid *pfid,
	       struct cifs_io_parms *parms, unsigned int *bytes_read,
	       char **buf, int *buf_type)
{
	parms->persistent_fid = pfid->persistent_fid;
	parms->volatile_fid = pfid->volatile_fid;
	return SMB2_read(xid, parms, bytes_read, buf, buf_type);
}

static int
smb2_sync_write(const unsigned int xid, struct cifs_fid *pfid,
		struct cifs_io_parms *parms, unsigned int *written,
		struct kvec *iov, unsigned long nr_segs)
{

	parms->persistent_fid = pfid->persistent_fid;
	parms->volatile_fid = pfid->volatile_fid;
	return SMB2_write(xid, parms, written, iov, nr_segs);
}

/* Set or clear the SPARSE_FILE attribute based on value passed in setsparse */
static bool smb2_set_sparse(const unsigned int xid, struct cifs_tcon *tcon,
		struct cifsFileInfo *cfile, struct inode *inode, __u8 setsparse)
{
	struct cifsInodeInfo *cifsi;
	int rc;

	cifsi = CIFS_I(inode);

	/* if file already sparse don't bother setting sparse again */
	if ((cifsi->cifsAttrs & FILE_ATTRIBUTE_SPARSE_FILE) && setsparse)
		return true; /* already sparse */

	if (!(cifsi->cifsAttrs & FILE_ATTRIBUTE_SPARSE_FILE) && !setsparse)
		return true; /* already not sparse */

	/*
	 * Can't check for sparse support on share the usual way via the
	 * FS attribute info (FILE_SUPPORTS_SPARSE_FILES) on the share
	 * since Samba server doesn't set the flag on the share, yet
	 * supports the set sparse FSCTL and returns sparse correctly
	 * in the file attributes. If we fail setting sparse though we
	 * mark that server does not support sparse files for this share
	 * to avoid repeatedly sending the unsupported fsctl to server
	 * if the file is repeatedly extended.
	 */
	if (tcon->broken_sparse_sup)
		return false;

	rc = SMB2_ioctl(xid, tcon, cfile->fid.persistent_fid,
			cfile->fid.volatile_fid, FSCTL_SET_SPARSE,
			true /* is_fctl */,
			&setsparse, 1, CIFSMaxBufSize, NULL, NULL);
	if (rc) {
		tcon->broken_sparse_sup = true;
		cifs_dbg(FYI, "set sparse rc = %d\n", rc);
		return false;
	}

	if (setsparse)
		cifsi->cifsAttrs |= FILE_ATTRIBUTE_SPARSE_FILE;
	else
		cifsi->cifsAttrs &= (~FILE_ATTRIBUTE_SPARSE_FILE);

	return true;
}

static int
smb2_set_file_size(const unsigned int xid, struct cifs_tcon *tcon,
		   struct cifsFileInfo *cfile, __u64 size, bool set_alloc)
{
	__le64 eof = cpu_to_le64(size);
	struct inode *inode;

	/*
	 * If extending file more than one page make sparse. Many Linux fs
	 * make files sparse by default when extending via ftruncate
	 */
	inode = d_inode(cfile->dentry);

	if (!set_alloc && (size > inode->i_size + 8192)) {
		__u8 set_sparse = 1;

		/* whether set sparse succeeds or not, extend the file */
		smb2_set_sparse(xid, tcon, cfile, inode, set_sparse);
	}

	return SMB2_set_eof(xid, tcon, cfile->fid.persistent_fid,
			    cfile->fid.volatile_fid, cfile->pid, &eof);
}

static int
smb2_duplicate_extents(const unsigned int xid,
			struct cifsFileInfo *srcfile,
			struct cifsFileInfo *trgtfile, u64 src_off,
			u64 len, u64 dest_off)
{
	int rc;
	unsigned int ret_data_len;
	struct duplicate_extents_to_file dup_ext_buf;
	struct cifs_tcon *tcon = tlink_tcon(trgtfile->tlink);

	/* server fileays advertise duplicate extent support with this flag */
	if ((le32_to_cpu(tcon->fsAttrInfo.Attributes) &
	     FILE_SUPPORTS_BLOCK_REFCOUNTING) == 0)
		return -EOPNOTSUPP;

	dup_ext_buf.VolatileFileHandle = srcfile->fid.volatile_fid;
	dup_ext_buf.PersistentFileHandle = srcfile->fid.persistent_fid;
	dup_ext_buf.SourceFileOffset = cpu_to_le64(src_off);
	dup_ext_buf.TargetFileOffset = cpu_to_le64(dest_off);
	dup_ext_buf.ByteCount = cpu_to_le64(len);
	cifs_dbg(FYI, "Duplicate extents: src off %lld dst off %lld len %lld\n",
		src_off, dest_off, len);

	rc = smb2_set_file_size(xid, tcon, trgtfile, dest_off + len, false);
	if (rc)
		goto duplicate_extents_out;

	rc = SMB2_ioctl(xid, tcon, trgtfile->fid.persistent_fid,
			trgtfile->fid.volatile_fid,
			FSCTL_DUPLICATE_EXTENTS_TO_FILE,
			true /* is_fsctl */,
			(char *)&dup_ext_buf,
			sizeof(struct duplicate_extents_to_file),
			CIFSMaxBufSize, NULL,
			&ret_data_len);

	if (ret_data_len > 0)
		cifs_dbg(FYI, "Non-zero response length in duplicate extents\n");

duplicate_extents_out:
	return rc;
}

static int
smb2_set_compression(const unsigned int xid, struct cifs_tcon *tcon,
		   struct cifsFileInfo *cfile)
{
	return SMB2_set_compression(xid, tcon, cfile->fid.persistent_fid,
			    cfile->fid.volatile_fid);
}

static int
smb3_set_integrity(const unsigned int xid, struct cifs_tcon *tcon,
		   struct cifsFileInfo *cfile)
{
	struct fsctl_set_integrity_information_req integr_info;
	unsigned int ret_data_len;

	integr_info.ChecksumAlgorithm = cpu_to_le16(CHECKSUM_TYPE_UNCHANGED);
	integr_info.Flags = 0;
	integr_info.Reserved = 0;

	return SMB2_ioctl(xid, tcon, cfile->fid.persistent_fid,
			cfile->fid.volatile_fid,
			FSCTL_SET_INTEGRITY_INFORMATION,
			true /* is_fsctl */,
			(char *)&integr_info,
			sizeof(struct fsctl_set_integrity_information_req),
			CIFSMaxBufSize, NULL,
			&ret_data_len);

}

/* GMT Token is @GMT-YYYY.MM.DD-HH.MM.SS Unicode which is 48 bytes + null */
#define GMT_TOKEN_SIZE 50

#define MIN_SNAPSHOT_ARRAY_SIZE 16 /* See MS-SMB2 section 3.3.5.15.1 */

/*
 * Input buffer contains (empty) struct smb_snapshot array with size filled in
 * For output see struct SRV_SNAPSHOT_ARRAY in MS-SMB2 section 2.2.32.2
 */
static int
smb3_enum_snapshots(const unsigned int xid, struct cifs_tcon *tcon,
		   struct cifsFileInfo *cfile, void __user *ioc_buf)
{
	char *retbuf = NULL;
	unsigned int ret_data_len = 0;
	int rc;
	u32 max_response_size;
	struct smb_snapshot_array snapshot_in;

	/*
	 * On the first query to enumerate the list of snapshots available
	 * for this volume the buffer begins with 0 (number of snapshots
	 * which can be returned is zero since at that point we do not know
	 * how big the buffer needs to be). On the second query,
	 * it (ret_data_len) is set to number of snapshots so we can
	 * know to set the maximum response size larger (see below).
	 */
	if (get_user(ret_data_len, (unsigned int __user *)ioc_buf))
		return -EFAULT;

	/*
	 * Note that for snapshot queries that servers like Azure expect that
	 * the first query be minimal size (and just used to get the number/size
	 * of previous versions) so response size must be specified as EXACTLY
	 * sizeof(struct snapshot_array) which is 16 when rounded up to multiple
	 * of eight bytes.
	 */
	if (ret_data_len == 0)
		max_response_size = MIN_SNAPSHOT_ARRAY_SIZE;
	else
		max_response_size = CIFSMaxBufSize;

	rc = SMB2_ioctl(xid, tcon, cfile->fid.persistent_fid,
			cfile->fid.volatile_fid,
			FSCTL_SRV_ENUMERATE_SNAPSHOTS,
			true /* is_fsctl */,
			NULL, 0 /* no input data */, max_response_size,
			(char **)&retbuf,
			&ret_data_len);
	cifs_dbg(FYI, "enum snaphots ioctl returned %d and ret buflen is %d\n",
			rc, ret_data_len);
	if (rc)
		return rc;

	if (ret_data_len && (ioc_buf != NULL) && (retbuf != NULL)) {
		/* Fixup buffer */
		if (copy_from_user(&snapshot_in, ioc_buf,
		    sizeof(struct smb_snapshot_array))) {
			rc = -EFAULT;
			kfree(retbuf);
			return rc;
		}

		/*
		 * Check for min size, ie not large enough to fit even one GMT
		 * token (snapshot).  On the first ioctl some users may pass in
		 * smaller size (or zero) to simply get the size of the array
		 * so the user space caller can allocate sufficient memory
		 * and retry the ioctl again with larger array size sufficient
		 * to hold all of the snapshot GMT tokens on the second try.
		 */
		if (snapshot_in.snapshot_array_size < GMT_TOKEN_SIZE)
			ret_data_len = sizeof(struct smb_snapshot_array);

		/*
		 * We return struct SRV_SNAPSHOT_ARRAY, followed by
		 * the snapshot array (of 50 byte GMT tokens) each
		 * representing an available previous version of the data
		 */
		if (ret_data_len > (snapshot_in.snapshot_array_size +
					sizeof(struct smb_snapshot_array)))
			ret_data_len = snapshot_in.snapshot_array_size +
					sizeof(struct smb_snapshot_array);

		if (copy_to_user(ioc_buf, retbuf, ret_data_len))
			rc = -EFAULT;
	}

	kfree(retbuf);
	return rc;
}



static int
smb3_notify(const unsigned int xid, struct file *pfile,
	    void __user *ioc_buf)
{
	struct smb3_notify notify;
	struct dentry *dentry = pfile->f_path.dentry;
	struct inode *inode = file_inode(pfile);
	struct cifs_sb_info *cifs_sb;
	struct cifs_open_parms oparms;
	struct cifs_fid fid;
	struct cifs_tcon *tcon;
	unsigned char *path = NULL;
	__le16 *utf16_path = NULL;
	u8 oplock = SMB2_OPLOCK_LEVEL_NONE;
	int rc = 0;

	path = build_path_from_dentry(dentry);
	if (path == NULL)
		return -ENOMEM;

	cifs_sb = CIFS_SB(inode->i_sb);

	utf16_path = cifs_convert_path_to_utf16(path + 1, cifs_sb);
	if (utf16_path == NULL) {
		rc = -ENOMEM;
		goto notify_exit;
	}

	if (copy_from_user(&notify, ioc_buf, sizeof(struct smb3_notify))) {
		rc = -EFAULT;
		goto notify_exit;
	}

	tcon = cifs_sb_master_tcon(cifs_sb);
	oparms.tcon = tcon;
	oparms.desired_access = FILE_READ_ATTRIBUTES | FILE_READ_DATA;
	oparms.disposition = FILE_OPEN;
	oparms.create_options = cifs_create_options(cifs_sb, 0);
	oparms.fid = &fid;
	oparms.reconnect = false;

	rc = SMB2_open(xid, &oparms, utf16_path, &oplock, NULL, NULL, NULL,
		       NULL);
	if (rc)
		goto notify_exit;

	rc = SMB2_change_notify(xid, tcon, fid.persistent_fid, fid.volatile_fid,
				notify.watch_tree, notify.completion_filter);

	SMB2_close(xid, tcon, fid.persistent_fid, fid.volatile_fid);

	cifs_dbg(FYI, "change notify for path %s rc %d\n", path, rc);

notify_exit:
	kfree(path);
	kfree(utf16_path);
	return rc;
}

static int
smb2_query_dir_first(const unsigned int xid, struct cifs_tcon *tcon,
		     const char *path, struct cifs_sb_info *cifs_sb,
		     struct cifs_fid *fid, __u16 search_flags,
		     struct cifs_search_info *srch_inf)
{
	__le16 *utf16_path;
	struct smb_rqst rqst[2];
	struct kvec rsp_iov[2];
	int resp_buftype[2];
	struct kvec open_iov[SMB2_CREATE_IOV_SIZE];
	struct kvec qd_iov[SMB2_QUERY_DIRECTORY_IOV_SIZE];
	int rc, flags = 0;
	u8 oplock = SMB2_OPLOCK_LEVEL_NONE;
	struct cifs_open_parms oparms;
	struct smb2_query_directory_rsp *qd_rsp = NULL;
	struct smb2_create_rsp *op_rsp = NULL;
	struct TCP_Server_Info *server = cifs_pick_channel(tcon->ses);

	utf16_path = cifs_convert_path_to_utf16(path, cifs_sb);
	if (!utf16_path)
		return -ENOMEM;

	if (smb3_encryption_required(tcon))
		flags |= CIFS_TRANSFORM_REQ;

	memset(rqst, 0, sizeof(rqst));
	resp_buftype[0] = resp_buftype[1] = CIFS_NO_BUFFER;
	memset(rsp_iov, 0, sizeof(rsp_iov));

	/* Open */
	memset(&open_iov, 0, sizeof(open_iov));
	rqst[0].rq_iov = open_iov;
	rqst[0].rq_nvec = SMB2_CREATE_IOV_SIZE;

	oparms.tcon = tcon;
	oparms.desired_access = FILE_READ_ATTRIBUTES | FILE_READ_DATA;
	oparms.disposition = FILE_OPEN;
	oparms.create_options = cifs_create_options(cifs_sb, 0);
	oparms.fid = fid;
	oparms.reconnect = false;

	rc = SMB2_open_init(tcon, server,
			    &rqst[0], &oplock, &oparms, utf16_path);
	if (rc)
		goto qdf_free;
	smb2_set_next_command(tcon, &rqst[0]);

	/* Query directory */
	srch_inf->entries_in_buffer = 0;
	srch_inf->index_of_last_entry = 2;

	memset(&qd_iov, 0, sizeof(qd_iov));
	rqst[1].rq_iov = qd_iov;
	rqst[1].rq_nvec = SMB2_QUERY_DIRECTORY_IOV_SIZE;

	rc = SMB2_query_directory_init(xid, tcon, server,
				       &rqst[1],
				       COMPOUND_FID, COMPOUND_FID,
				       0, srch_inf->info_level);
	if (rc)
		goto qdf_free;

	smb2_set_related(&rqst[1]);

	rc = compound_send_recv(xid, tcon->ses, server,
				flags, 2, rqst,
				resp_buftype, rsp_iov);

	/* If the open failed there is nothing to do */
	op_rsp = (struct smb2_create_rsp *)rsp_iov[0].iov_base;
	if (op_rsp == NULL || op_rsp->sync_hdr.Status != STATUS_SUCCESS) {
		cifs_dbg(FYI, "query_dir_first: open failed rc=%d\n", rc);
		goto qdf_free;
	}
	fid->persistent_fid = op_rsp->PersistentFileId;
	fid->volatile_fid = op_rsp->VolatileFileId;

	/* Anything else than ENODATA means a genuine error */
	if (rc && rc != -ENODATA) {
		SMB2_close(xid, tcon, fid->persistent_fid, fid->volatile_fid);
		cifs_dbg(FYI, "query_dir_first: query directory failed rc=%d\n", rc);
		trace_smb3_query_dir_err(xid, fid->persistent_fid,
					 tcon->tid, tcon->ses->Suid, 0, 0, rc);
		goto qdf_free;
	}

	atomic_inc(&tcon->num_remote_opens);

	qd_rsp = (struct smb2_query_directory_rsp *)rsp_iov[1].iov_base;
	if (qd_rsp->sync_hdr.Status == STATUS_NO_MORE_FILES) {
		trace_smb3_query_dir_done(xid, fid->persistent_fid,
					  tcon->tid, tcon->ses->Suid, 0, 0);
		srch_inf->endOfSearch = true;
		rc = 0;
		goto qdf_free;
	}

	rc = smb2_parse_query_directory(tcon, &rsp_iov[1], resp_buftype[1],
					srch_inf);
	if (rc) {
		trace_smb3_query_dir_err(xid, fid->persistent_fid, tcon->tid,
			tcon->ses->Suid, 0, 0, rc);
		goto qdf_free;
	}
	resp_buftype[1] = CIFS_NO_BUFFER;

	trace_smb3_query_dir_done(xid, fid->persistent_fid, tcon->tid,
			tcon->ses->Suid, 0, srch_inf->entries_in_buffer);

 qdf_free:
	kfree(utf16_path);
	SMB2_open_free(&rqst[0]);
	SMB2_query_directory_free(&rqst[1]);
	free_rsp_buf(resp_buftype[0], rsp_iov[0].iov_base);
	free_rsp_buf(resp_buftype[1], rsp_iov[1].iov_base);
	return rc;
}

static int
smb2_query_dir_next(const unsigned int xid, struct cifs_tcon *tcon,
		    struct cifs_fid *fid, __u16 search_flags,
		    struct cifs_search_info *srch_inf)
{
	return SMB2_query_directory(xid, tcon, fid->persistent_fid,
				    fid->volatile_fid, 0, srch_inf);
}

static int
smb2_close_dir(const unsigned int xid, struct cifs_tcon *tcon,
	       struct cifs_fid *fid)
{
	return SMB2_close(xid, tcon, fid->persistent_fid, fid->volatile_fid);
}

/*
 * If we negotiate SMB2 protocol and get STATUS_PENDING - update
 * the number of credits and return true. Otherwise - return false.
 */
static bool
smb2_is_status_pending(char *buf, struct TCP_Server_Info *server)
{
	struct smb2_sync_hdr *shdr = (struct smb2_sync_hdr *)buf;

	if (shdr->Status != STATUS_PENDING)
		return false;

	if (shdr->CreditRequest) {
		spin_lock(&server->req_lock);
		server->credits += le16_to_cpu(shdr->CreditRequest);
		spin_unlock(&server->req_lock);
		wake_up(&server->request_q);
	}

	return true;
}

static bool
smb2_is_session_expired(char *buf)
{
	struct smb2_sync_hdr *shdr = (struct smb2_sync_hdr *)buf;

	if (shdr->Status != STATUS_NETWORK_SESSION_EXPIRED &&
	    shdr->Status != STATUS_USER_SESSION_DELETED)
		return false;

	trace_smb3_ses_expired(shdr->TreeId, shdr->SessionId,
			       le16_to_cpu(shdr->Command),
			       le64_to_cpu(shdr->MessageId));
	cifs_dbg(FYI, "Session expired or deleted\n");

	return true;
}

static bool
smb2_is_status_io_timeout(char *buf)
{
	struct smb2_sync_hdr *shdr = (struct smb2_sync_hdr *)buf;

	if (shdr->Status == STATUS_IO_TIMEOUT)
		return true;
	else
		return false;
}

static int
smb2_oplock_response(struct cifs_tcon *tcon, struct cifs_fid *fid,
		     struct cifsInodeInfo *cinode)
{
	if (tcon->ses->server->capabilities & SMB2_GLOBAL_CAP_LEASING)
		return SMB2_lease_break(0, tcon, cinode->lease_key,
					smb2_get_lease_state(cinode));

	return SMB2_oplock_break(0, tcon, fid->persistent_fid,
				 fid->volatile_fid,
				 CIFS_CACHE_READ(cinode) ? 1 : 0);
}

void
smb2_set_related(struct smb_rqst *rqst)
{
	struct smb2_sync_hdr *shdr;

	shdr = (struct smb2_sync_hdr *)(rqst->rq_iov[0].iov_base);
	if (shdr == NULL) {
		cifs_dbg(FYI, "shdr NULL in smb2_set_related\n");
		return;
	}
	shdr->Flags |= SMB2_FLAGS_RELATED_OPERATIONS;
}

char smb2_padding[7] = {0, 0, 0, 0, 0, 0, 0};

void
smb2_set_next_command(struct cifs_tcon *tcon, struct smb_rqst *rqst)
{
	struct smb2_sync_hdr *shdr;
	struct cifs_ses *ses = tcon->ses;
	struct TCP_Server_Info *server = ses->server;
	unsigned long len = smb_rqst_len(server, rqst);
	int i, num_padding;

	shdr = (struct smb2_sync_hdr *)(rqst->rq_iov[0].iov_base);
	if (shdr == NULL) {
		cifs_dbg(FYI, "shdr NULL in smb2_set_next_command\n");
		return;
	}

	/* SMB headers in a compound are 8 byte aligned. */

	/* No padding needed */
	if (!(len & 7))
		goto finished;

	num_padding = 8 - (len & 7);
	if (!smb3_encryption_required(tcon)) {
		/*
		 * If we do not have encryption then we can just add an extra
		 * iov for the padding.
		 */
		rqst->rq_iov[rqst->rq_nvec].iov_base = smb2_padding;
		rqst->rq_iov[rqst->rq_nvec].iov_len = num_padding;
		rqst->rq_nvec++;
		len += num_padding;
	} else {
		/*
		 * We can not add a small padding iov for the encryption case
		 * because the encryption framework can not handle the padding
		 * iovs.
		 * We have to flatten this into a single buffer and add
		 * the padding to it.
		 */
		for (i = 1; i < rqst->rq_nvec; i++) {
			memcpy(rqst->rq_iov[0].iov_base +
			       rqst->rq_iov[0].iov_len,
			       rqst->rq_iov[i].iov_base,
			       rqst->rq_iov[i].iov_len);
			rqst->rq_iov[0].iov_len += rqst->rq_iov[i].iov_len;
		}
		memset(rqst->rq_iov[0].iov_base + rqst->rq_iov[0].iov_len,
		       0, num_padding);
		rqst->rq_iov[0].iov_len += num_padding;
		len += num_padding;
		rqst->rq_nvec = 1;
	}

 finished:
	shdr->NextCommand = cpu_to_le32(len);
}

/*
 * Passes the query info response back to the caller on success.
 * Caller need to free this with free_rsp_buf().
 */
int
smb2_query_info_compound(const unsigned int xid, struct cifs_tcon *tcon,
			 __le16 *utf16_path, u32 desired_access,
			 u32 class, u32 type, u32 output_len,
			 struct kvec *rsp, int *buftype,
			 struct cifs_sb_info *cifs_sb)
{
	struct cifs_ses *ses = tcon->ses;
	struct TCP_Server_Info *server = cifs_pick_channel(ses);
	int flags = 0;
	struct smb_rqst rqst[3];
	int resp_buftype[3];
	struct kvec rsp_iov[3];
	struct kvec open_iov[SMB2_CREATE_IOV_SIZE];
	struct kvec qi_iov[1];
	struct kvec close_iov[1];
	u8 oplock = SMB2_OPLOCK_LEVEL_NONE;
	struct cifs_open_parms oparms;
	struct cifs_fid fid;
	int rc;

	if (smb3_encryption_required(tcon))
		flags |= CIFS_TRANSFORM_REQ;

	memset(rqst, 0, sizeof(rqst));
	resp_buftype[0] = resp_buftype[1] = resp_buftype[2] = CIFS_NO_BUFFER;
	memset(rsp_iov, 0, sizeof(rsp_iov));

	memset(&open_iov, 0, sizeof(open_iov));
	rqst[0].rq_iov = open_iov;
	rqst[0].rq_nvec = SMB2_CREATE_IOV_SIZE;

	oparms.tcon = tcon;
	oparms.desired_access = desired_access;
	oparms.disposition = FILE_OPEN;
	oparms.create_options = cifs_create_options(cifs_sb, 0);
	oparms.fid = &fid;
	oparms.reconnect = false;

	rc = SMB2_open_init(tcon, server,
			    &rqst[0], &oplock, &oparms, utf16_path);
	if (rc)
		goto qic_exit;
	smb2_set_next_command(tcon, &rqst[0]);

	memset(&qi_iov, 0, sizeof(qi_iov));
	rqst[1].rq_iov = qi_iov;
	rqst[1].rq_nvec = 1;

	rc = SMB2_query_info_init(tcon, server,
				  &rqst[1], COMPOUND_FID, COMPOUND_FID,
				  class, type, 0,
				  output_len, 0,
				  NULL);
	if (rc)
		goto qic_exit;
	smb2_set_next_command(tcon, &rqst[1]);
	smb2_set_related(&rqst[1]);

	memset(&close_iov, 0, sizeof(close_iov));
	rqst[2].rq_iov = close_iov;
	rqst[2].rq_nvec = 1;

	rc = SMB2_close_init(tcon, server,
			     &rqst[2], COMPOUND_FID, COMPOUND_FID, false);
	if (rc)
		goto qic_exit;
	smb2_set_related(&rqst[2]);

	rc = compound_send_recv(xid, ses, server,
				flags, 3, rqst,
				resp_buftype, rsp_iov);
	if (rc) {
		free_rsp_buf(resp_buftype[1], rsp_iov[1].iov_base);
		if (rc == -EREMCHG) {
			tcon->need_reconnect = true;
			pr_warn_once("server share %s deleted\n",
				     tcon->treeName);
		}
		goto qic_exit;
	}
	*rsp = rsp_iov[1];
	*buftype = resp_buftype[1];

 qic_exit:
	SMB2_open_free(&rqst[0]);
	SMB2_query_info_free(&rqst[1]);
	SMB2_close_free(&rqst[2]);
	free_rsp_buf(resp_buftype[0], rsp_iov[0].iov_base);
	free_rsp_buf(resp_buftype[2], rsp_iov[2].iov_base);
	return rc;
}

static int
smb2_queryfs(const unsigned int xid, struct cifs_tcon *tcon,
	     struct cifs_sb_info *cifs_sb, struct kstatfs *buf)
{
	struct smb2_query_info_rsp *rsp;
	struct smb2_fs_full_size_info *info = NULL;
	__le16 utf16_path = 0; /* Null - open root of share */
	struct kvec rsp_iov = {NULL, 0};
	int buftype = CIFS_NO_BUFFER;
	int rc;


	rc = smb2_query_info_compound(xid, tcon, &utf16_path,
				      FILE_READ_ATTRIBUTES,
				      FS_FULL_SIZE_INFORMATION,
				      SMB2_O_INFO_FILESYSTEM,
				      sizeof(struct smb2_fs_full_size_info),
				      &rsp_iov, &buftype, cifs_sb);
	if (rc)
		goto qfs_exit;

	rsp = (struct smb2_query_info_rsp *)rsp_iov.iov_base;
	buf->f_type = SMB2_MAGIC_NUMBER;
	info = (struct smb2_fs_full_size_info *)(
		le16_to_cpu(rsp->OutputBufferOffset) + (char *)rsp);
	rc = smb2_validate_iov(le16_to_cpu(rsp->OutputBufferOffset),
			       le32_to_cpu(rsp->OutputBufferLength),
			       &rsp_iov,
			       sizeof(struct smb2_fs_full_size_info));
	if (!rc)
		smb2_copy_fs_info_to_kstatfs(info, buf);

qfs_exit:
	free_rsp_buf(buftype, rsp_iov.iov_base);
	return rc;
}

static int
smb311_queryfs(const unsigned int xid, struct cifs_tcon *tcon,
	       struct cifs_sb_info *cifs_sb, struct kstatfs *buf)
{
	int rc;
	__le16 srch_path = 0; /* Null - open root of share */
	u8 oplock = SMB2_OPLOCK_LEVEL_NONE;
	struct cifs_open_parms oparms;
	struct cifs_fid fid;

	if (!tcon->posix_extensions)
		return smb2_queryfs(xid, tcon, cifs_sb, buf);

	oparms.tcon = tcon;
	oparms.desired_access = FILE_READ_ATTRIBUTES;
	oparms.disposition = FILE_OPEN;
	oparms.create_options = cifs_create_options(cifs_sb, 0);
	oparms.fid = &fid;
	oparms.reconnect = false;

	rc = SMB2_open(xid, &oparms, &srch_path, &oplock, NULL, NULL,
		       NULL, NULL);
	if (rc)
		return rc;

	rc = SMB311_posix_qfs_info(xid, tcon, fid.persistent_fid,
				   fid.volatile_fid, buf);
	buf->f_type = SMB2_MAGIC_NUMBER;
	SMB2_close(xid, tcon, fid.persistent_fid, fid.volatile_fid);
	return rc;
}

static bool
smb2_compare_fids(struct cifsFileInfo *ob1, struct cifsFileInfo *ob2)
{
	return ob1->fid.persistent_fid == ob2->fid.persistent_fid &&
	       ob1->fid.volatile_fid == ob2->fid.volatile_fid;
}

static int
smb2_mand_lock(const unsigned int xid, struct cifsFileInfo *cfile, __u64 offset,
	       __u64 length, __u32 type, int lock, int unlock, bool wait)
{
	if (unlock && !lock)
		type = SMB2_LOCKFLAG_UNLOCK;
	return SMB2_lock(xid, tlink_tcon(cfile->tlink),
			 cfile->fid.persistent_fid, cfile->fid.volatile_fid,
			 current->tgid, length, offset, type, wait);
}

static void
smb2_get_lease_key(struct inode *inode, struct cifs_fid *fid)
{
	memcpy(fid->lease_key, CIFS_I(inode)->lease_key, SMB2_LEASE_KEY_SIZE);
}

static void
smb2_set_lease_key(struct inode *inode, struct cifs_fid *fid)
{
	memcpy(CIFS_I(inode)->lease_key, fid->lease_key, SMB2_LEASE_KEY_SIZE);
}

static void
smb2_new_lease_key(struct cifs_fid *fid)
{
	generate_random_uuid(fid->lease_key);
}

static int
smb2_get_dfs_refer(const unsigned int xid, struct cifs_ses *ses,
		   const char *search_name,
		   struct dfs_info3_param **target_nodes,
		   unsigned int *num_of_nodes,
		   const struct nls_table *nls_codepage, int remap)
{
	int rc;
	__le16 *utf16_path = NULL;
	int utf16_path_len = 0;
	struct cifs_tcon *tcon;
	struct fsctl_get_dfs_referral_req *dfs_req = NULL;
	struct get_dfs_referral_rsp *dfs_rsp = NULL;
	u32 dfs_req_size = 0, dfs_rsp_size = 0;

	cifs_dbg(FYI, "%s: path: %s\n", __func__, search_name);

	/*
	 * Try to use the IPC tcon, otherwise just use any
	 */
	tcon = ses->tcon_ipc;
	if (tcon == NULL) {
		spin_lock(&cifs_tcp_ses_lock);
		tcon = list_first_entry_or_null(&ses->tcon_list,
						struct cifs_tcon,
						tcon_list);
		if (tcon)
			tcon->tc_count++;
		spin_unlock(&cifs_tcp_ses_lock);
	}

	if (tcon == NULL) {
		cifs_dbg(VFS, "session %p has no tcon available for a dfs referral request\n",
			 ses);
		rc = -ENOTCONN;
		goto out;
	}

	utf16_path = cifs_strndup_to_utf16(search_name, PATH_MAX,
					   &utf16_path_len,
					   nls_codepage, remap);
	if (!utf16_path) {
		rc = -ENOMEM;
		goto out;
	}

	dfs_req_size = sizeof(*dfs_req) + utf16_path_len;
	dfs_req = kzalloc(dfs_req_size, GFP_KERNEL);
	if (!dfs_req) {
		rc = -ENOMEM;
		goto out;
	}

	/* Highest DFS referral version understood */
	dfs_req->MaxReferralLevel = DFS_VERSION;

	/* Path to resolve in an UTF-16 null-terminated string */
	memcpy(dfs_req->RequestFileName, utf16_path, utf16_path_len);

	do {
		rc = SMB2_ioctl(xid, tcon, NO_FILE_ID, NO_FILE_ID,
				FSCTL_DFS_GET_REFERRALS,
				true /* is_fsctl */,
				(char *)dfs_req, dfs_req_size, CIFSMaxBufSize,
				(char **)&dfs_rsp, &dfs_rsp_size);
	} while (rc == -EAGAIN);

	if (rc) {
		if ((rc != -ENOENT) && (rc != -EOPNOTSUPP))
			cifs_tcon_dbg(VFS, "ioctl error in %s rc=%d\n", __func__, rc);
		goto out;
	}

	rc = parse_dfs_referrals(dfs_rsp, dfs_rsp_size,
				 num_of_nodes, target_nodes,
				 nls_codepage, remap, search_name,
				 true /* is_unicode */);
	if (rc) {
		cifs_tcon_dbg(VFS, "parse error in %s rc=%d\n", __func__, rc);
		goto out;
	}

 out:
	if (tcon && !tcon->ipc) {
		/* ipc tcons are not refcounted */
		spin_lock(&cifs_tcp_ses_lock);
		tcon->tc_count--;
		spin_unlock(&cifs_tcp_ses_lock);
	}
	kfree(utf16_path);
	kfree(dfs_req);
	kfree(dfs_rsp);
	return rc;
}

static int
parse_reparse_posix(struct reparse_posix_data *symlink_buf,
		      u32 plen, char **target_path,
		      struct cifs_sb_info *cifs_sb)
{
	unsigned int len;

	/* See MS-FSCC 2.1.2.6 for the 'NFS' style reparse tags */
	len = le16_to_cpu(symlink_buf->ReparseDataLength);

	if (le64_to_cpu(symlink_buf->InodeType) != NFS_SPECFILE_LNK) {
		cifs_dbg(VFS, "%lld not a supported symlink type\n",
			le64_to_cpu(symlink_buf->InodeType));
		return -EOPNOTSUPP;
	}

	*target_path = cifs_strndup_from_utf16(
				symlink_buf->PathBuffer,
				len, true, cifs_sb->local_nls);
	if (!(*target_path))
		return -ENOMEM;

	convert_delimiter(*target_path, '/');
	cifs_dbg(FYI, "%s: target path: %s\n", __func__, *target_path);

	return 0;
}

static int
parse_reparse_symlink(struct reparse_symlink_data_buffer *symlink_buf,
		      u32 plen, char **target_path,
		      struct cifs_sb_info *cifs_sb)
{
	unsigned int sub_len;
	unsigned int sub_offset;

	/* We handle Symbolic Link reparse tag here. See: MS-FSCC 2.1.2.4 */

	sub_offset = le16_to_cpu(symlink_buf->SubstituteNameOffset);
	sub_len = le16_to_cpu(symlink_buf->SubstituteNameLength);
	if (sub_offset + 20 > plen ||
	    sub_offset + sub_len + 20 > plen) {
		cifs_dbg(VFS, "srv returned malformed symlink buffer\n");
		return -EIO;
	}

	*target_path = cifs_strndup_from_utf16(
				symlink_buf->PathBuffer + sub_offset,
				sub_len, true, cifs_sb->local_nls);
	if (!(*target_path))
		return -ENOMEM;

	convert_delimiter(*target_path, '/');
	cifs_dbg(FYI, "%s: target path: %s\n", __func__, *target_path);

	return 0;
}

static int
parse_reparse_point(struct reparse_data_buffer *buf,
		    u32 plen, char **target_path,
		    struct cifs_sb_info *cifs_sb)
{
	if (plen < sizeof(struct reparse_data_buffer)) {
		cifs_dbg(VFS, "reparse buffer is too small. Must be at least 8 bytes but was %d\n",
			 plen);
		return -EIO;
	}

	if (plen < le16_to_cpu(buf->ReparseDataLength) +
	    sizeof(struct reparse_data_buffer)) {
		cifs_dbg(VFS, "srv returned invalid reparse buf length: %d\n",
			 plen);
		return -EIO;
	}

	/* See MS-FSCC 2.1.2 */
	switch (le32_to_cpu(buf->ReparseTag)) {
	case IO_REPARSE_TAG_NFS:
		return parse_reparse_posix(
			(struct reparse_posix_data *)buf,
			plen, target_path, cifs_sb);
	case IO_REPARSE_TAG_SYMLINK:
		return parse_reparse_symlink(
			(struct reparse_symlink_data_buffer *)buf,
			plen, target_path, cifs_sb);
	default:
		cifs_dbg(VFS, "srv returned unknown symlink buffer tag:0x%08x\n",
			 le32_to_cpu(buf->ReparseTag));
		return -EOPNOTSUPP;
	}
}

#define SMB2_SYMLINK_STRUCT_SIZE \
	(sizeof(struct smb2_err_rsp) - 1 + sizeof(struct smb2_symlink_err_rsp))

static int
smb2_query_symlink(const unsigned int xid, struct cifs_tcon *tcon,
		   struct cifs_sb_info *cifs_sb, const char *full_path,
		   char **target_path, bool is_reparse_point)
{
	int rc;
	__le16 *utf16_path = NULL;
	__u8 oplock = SMB2_OPLOCK_LEVEL_NONE;
	struct cifs_open_parms oparms;
	struct cifs_fid fid;
	struct kvec err_iov = {NULL, 0};
	struct smb2_err_rsp *err_buf = NULL;
	struct smb2_symlink_err_rsp *symlink;
	struct TCP_Server_Info *server = cifs_pick_channel(tcon->ses);
	unsigned int sub_len;
	unsigned int sub_offset;
	unsigned int print_len;
	unsigned int print_offset;
	int flags = 0;
	struct smb_rqst rqst[3];
	int resp_buftype[3];
	struct kvec rsp_iov[3];
	struct kvec open_iov[SMB2_CREATE_IOV_SIZE];
	struct kvec io_iov[SMB2_IOCTL_IOV_SIZE];
	struct kvec close_iov[1];
	struct smb2_create_rsp *create_rsp;
	struct smb2_ioctl_rsp *ioctl_rsp;
	struct reparse_data_buffer *reparse_buf;
	int create_options = is_reparse_point ? OPEN_REPARSE_POINT : 0;
	u32 plen;

	cifs_dbg(FYI, "%s: path: %s\n", __func__, full_path);

	*target_path = NULL;

	if (smb3_encryption_required(tcon))
		flags |= CIFS_TRANSFORM_REQ;

	memset(rqst, 0, sizeof(rqst));
	resp_buftype[0] = resp_buftype[1] = resp_buftype[2] = CIFS_NO_BUFFER;
	memset(rsp_iov, 0, sizeof(rsp_iov));

	utf16_path = cifs_convert_path_to_utf16(full_path, cifs_sb);
	if (!utf16_path)
		return -ENOMEM;

	/* Open */
	memset(&open_iov, 0, sizeof(open_iov));
	rqst[0].rq_iov = open_iov;
	rqst[0].rq_nvec = SMB2_CREATE_IOV_SIZE;

	memset(&oparms, 0, sizeof(oparms));
	oparms.tcon = tcon;
	oparms.desired_access = FILE_READ_ATTRIBUTES;
	oparms.disposition = FILE_OPEN;
	oparms.create_options = cifs_create_options(cifs_sb, create_options);
	oparms.fid = &fid;
	oparms.reconnect = false;

	rc = SMB2_open_init(tcon, server,
			    &rqst[0], &oplock, &oparms, utf16_path);
	if (rc)
		goto querty_exit;
	smb2_set_next_command(tcon, &rqst[0]);


	/* IOCTL */
	memset(&io_iov, 0, sizeof(io_iov));
	rqst[1].rq_iov = io_iov;
	rqst[1].rq_nvec = SMB2_IOCTL_IOV_SIZE;

	rc = SMB2_ioctl_init(tcon, server,
			     &rqst[1], fid.persistent_fid,
			     fid.volatile_fid, FSCTL_GET_REPARSE_POINT,
			     true /* is_fctl */, NULL, 0,
			     CIFSMaxBufSize -
			     MAX_SMB2_CREATE_RESPONSE_SIZE -
			     MAX_SMB2_CLOSE_RESPONSE_SIZE);
	if (rc)
		goto querty_exit;

	smb2_set_next_command(tcon, &rqst[1]);
	smb2_set_related(&rqst[1]);


	/* Close */
	memset(&close_iov, 0, sizeof(close_iov));
	rqst[2].rq_iov = close_iov;
	rqst[2].rq_nvec = 1;

	rc = SMB2_close_init(tcon, server,
			     &rqst[2], COMPOUND_FID, COMPOUND_FID, false);
	if (rc)
		goto querty_exit;

	smb2_set_related(&rqst[2]);

	rc = compound_send_recv(xid, tcon->ses, server,
				flags, 3, rqst,
				resp_buftype, rsp_iov);

	create_rsp = rsp_iov[0].iov_base;
	if (create_rsp && create_rsp->sync_hdr.Status)
		err_iov = rsp_iov[0];
	ioctl_rsp = rsp_iov[1].iov_base;

	/*
	 * Open was successful and we got an ioctl response.
	 */
	if ((rc == 0) && (is_reparse_point)) {
		/* See MS-FSCC 2.3.23 */

		reparse_buf = (struct reparse_data_buffer *)
			((char *)ioctl_rsp +
			 le32_to_cpu(ioctl_rsp->OutputOffset));
		plen = le32_to_cpu(ioctl_rsp->OutputCount);

		if (plen + le32_to_cpu(ioctl_rsp->OutputOffset) >
		    rsp_iov[1].iov_len) {
			cifs_tcon_dbg(VFS, "srv returned invalid ioctl len: %d\n",
				 plen);
			rc = -EIO;
			goto querty_exit;
		}

		rc = parse_reparse_point(reparse_buf, plen, target_path,
					 cifs_sb);
		goto querty_exit;
	}

	if (!rc || !err_iov.iov_base) {
		rc = -ENOENT;
		goto querty_exit;
	}

	err_buf = err_iov.iov_base;
	if (le32_to_cpu(err_buf->ByteCount) < sizeof(struct smb2_symlink_err_rsp) ||
	    err_iov.iov_len < SMB2_SYMLINK_STRUCT_SIZE) {
		rc = -EINVAL;
		goto querty_exit;
	}

	symlink = (struct smb2_symlink_err_rsp *)err_buf->ErrorData;
	if (le32_to_cpu(symlink->SymLinkErrorTag) != SYMLINK_ERROR_TAG ||
	    le32_to_cpu(symlink->ReparseTag) != IO_REPARSE_TAG_SYMLINK) {
		rc = -EINVAL;
		goto querty_exit;
	}

	/* open must fail on symlink - reset rc */
	rc = 0;
	sub_len = le16_to_cpu(symlink->SubstituteNameLength);
	sub_offset = le16_to_cpu(symlink->SubstituteNameOffset);
	print_len = le16_to_cpu(symlink->PrintNameLength);
	print_offset = le16_to_cpu(symlink->PrintNameOffset);

	if (err_iov.iov_len < SMB2_SYMLINK_STRUCT_SIZE + sub_offset + sub_len) {
		rc = -EINVAL;
		goto querty_exit;
	}

	if (err_iov.iov_len <
	    SMB2_SYMLINK_STRUCT_SIZE + print_offset + print_len) {
		rc = -EINVAL;
		goto querty_exit;
	}

	*target_path = cifs_strndup_from_utf16(
				(char *)symlink->PathBuffer + sub_offset,
				sub_len, true, cifs_sb->local_nls);
	if (!(*target_path)) {
		rc = -ENOMEM;
		goto querty_exit;
	}
	convert_delimiter(*target_path, '/');
	cifs_dbg(FYI, "%s: target path: %s\n", __func__, *target_path);

 querty_exit:
	cifs_dbg(FYI, "query symlink rc %d\n", rc);
	kfree(utf16_path);
	SMB2_open_free(&rqst[0]);
	SMB2_ioctl_free(&rqst[1]);
	SMB2_close_free(&rqst[2]);
	free_rsp_buf(resp_buftype[0], rsp_iov[0].iov_base);
	free_rsp_buf(resp_buftype[1], rsp_iov[1].iov_base);
	free_rsp_buf(resp_buftype[2], rsp_iov[2].iov_base);
	return rc;
}

int
smb2_query_reparse_tag(const unsigned int xid, struct cifs_tcon *tcon,
		   struct cifs_sb_info *cifs_sb, const char *full_path,
		   __u32 *tag)
{
	int rc;
	__le16 *utf16_path = NULL;
	__u8 oplock = SMB2_OPLOCK_LEVEL_NONE;
	struct cifs_open_parms oparms;
	struct cifs_fid fid;
	struct TCP_Server_Info *server = cifs_pick_channel(tcon->ses);
	int flags = 0;
	struct smb_rqst rqst[3];
	int resp_buftype[3];
	struct kvec rsp_iov[3];
	struct kvec open_iov[SMB2_CREATE_IOV_SIZE];
	struct kvec io_iov[SMB2_IOCTL_IOV_SIZE];
	struct kvec close_iov[1];
	struct smb2_ioctl_rsp *ioctl_rsp;
	struct reparse_data_buffer *reparse_buf;
	u32 plen;

	cifs_dbg(FYI, "%s: path: %s\n", __func__, full_path);

	if (smb3_encryption_required(tcon))
		flags |= CIFS_TRANSFORM_REQ;

	memset(rqst, 0, sizeof(rqst));
	resp_buftype[0] = resp_buftype[1] = resp_buftype[2] = CIFS_NO_BUFFER;
	memset(rsp_iov, 0, sizeof(rsp_iov));

	utf16_path = cifs_convert_path_to_utf16(full_path, cifs_sb);
	if (!utf16_path)
		return -ENOMEM;

	/*
	 * setup smb2open - TODO add optimization to call cifs_get_readable_path
	 * to see if there is a handle already open that we can use
	 */
	memset(&open_iov, 0, sizeof(open_iov));
	rqst[0].rq_iov = open_iov;
	rqst[0].rq_nvec = SMB2_CREATE_IOV_SIZE;

	memset(&oparms, 0, sizeof(oparms));
	oparms.tcon = tcon;
	oparms.desired_access = FILE_READ_ATTRIBUTES;
	oparms.disposition = FILE_OPEN;
	oparms.create_options = cifs_create_options(cifs_sb, OPEN_REPARSE_POINT);
	oparms.fid = &fid;
	oparms.reconnect = false;

	rc = SMB2_open_init(tcon, server,
			    &rqst[0], &oplock, &oparms, utf16_path);
	if (rc)
		goto query_rp_exit;
	smb2_set_next_command(tcon, &rqst[0]);


	/* IOCTL */
	memset(&io_iov, 0, sizeof(io_iov));
	rqst[1].rq_iov = io_iov;
	rqst[1].rq_nvec = SMB2_IOCTL_IOV_SIZE;

	rc = SMB2_ioctl_init(tcon, server,
<<<<<<< HEAD
			     &rqst[1], fid.persistent_fid,
			     fid.volatile_fid, FSCTL_GET_REPARSE_POINT,
=======
			     &rqst[1], COMPOUND_FID,
			     COMPOUND_FID, FSCTL_GET_REPARSE_POINT,
>>>>>>> 356006a6
			     true /* is_fctl */, NULL, 0,
			     CIFSMaxBufSize -
			     MAX_SMB2_CREATE_RESPONSE_SIZE -
			     MAX_SMB2_CLOSE_RESPONSE_SIZE);
	if (rc)
		goto query_rp_exit;

	smb2_set_next_command(tcon, &rqst[1]);
	smb2_set_related(&rqst[1]);


	/* Close */
	memset(&close_iov, 0, sizeof(close_iov));
	rqst[2].rq_iov = close_iov;
	rqst[2].rq_nvec = 1;

	rc = SMB2_close_init(tcon, server,
			     &rqst[2], COMPOUND_FID, COMPOUND_FID, false);
	if (rc)
		goto query_rp_exit;

	smb2_set_related(&rqst[2]);

	rc = compound_send_recv(xid, tcon->ses, server,
				flags, 3, rqst,
				resp_buftype, rsp_iov);

	ioctl_rsp = rsp_iov[1].iov_base;

	/*
	 * Open was successful and we got an ioctl response.
	 */
	if (rc == 0) {
		/* See MS-FSCC 2.3.23 */

		reparse_buf = (struct reparse_data_buffer *)
			((char *)ioctl_rsp +
			 le32_to_cpu(ioctl_rsp->OutputOffset));
		plen = le32_to_cpu(ioctl_rsp->OutputCount);

		if (plen + le32_to_cpu(ioctl_rsp->OutputOffset) >
		    rsp_iov[1].iov_len) {
			cifs_tcon_dbg(FYI, "srv returned invalid ioctl len: %d\n",
				 plen);
			rc = -EIO;
			goto query_rp_exit;
		}
		*tag = le32_to_cpu(reparse_buf->ReparseTag);
	}

 query_rp_exit:
	kfree(utf16_path);
	SMB2_open_free(&rqst[0]);
	SMB2_ioctl_free(&rqst[1]);
	SMB2_close_free(&rqst[2]);
	free_rsp_buf(resp_buftype[0], rsp_iov[0].iov_base);
	free_rsp_buf(resp_buftype[1], rsp_iov[1].iov_base);
	free_rsp_buf(resp_buftype[2], rsp_iov[2].iov_base);
	return rc;
}

static struct cifs_ntsd *
get_smb2_acl_by_fid(struct cifs_sb_info *cifs_sb,
		const struct cifs_fid *cifsfid, u32 *pacllen)
{
	struct cifs_ntsd *pntsd = NULL;
	unsigned int xid;
	int rc = -EOPNOTSUPP;
	struct tcon_link *tlink = cifs_sb_tlink(cifs_sb);

	if (IS_ERR(tlink))
		return ERR_CAST(tlink);

	xid = get_xid();
	cifs_dbg(FYI, "trying to get acl\n");

	rc = SMB2_query_acl(xid, tlink_tcon(tlink), cifsfid->persistent_fid,
			    cifsfid->volatile_fid, (void **)&pntsd, pacllen);
	free_xid(xid);

	cifs_put_tlink(tlink);

	cifs_dbg(FYI, "%s: rc = %d ACL len %d\n", __func__, rc, *pacllen);
	if (rc)
		return ERR_PTR(rc);
	return pntsd;

}

static struct cifs_ntsd *
get_smb2_acl_by_path(struct cifs_sb_info *cifs_sb,
		const char *path, u32 *pacllen)
{
	struct cifs_ntsd *pntsd = NULL;
	u8 oplock = SMB2_OPLOCK_LEVEL_NONE;
	unsigned int xid;
	int rc;
	struct cifs_tcon *tcon;
	struct tcon_link *tlink = cifs_sb_tlink(cifs_sb);
	struct cifs_fid fid;
	struct cifs_open_parms oparms;
	__le16 *utf16_path;

	cifs_dbg(FYI, "get smb3 acl for path %s\n", path);
	if (IS_ERR(tlink))
		return ERR_CAST(tlink);

	tcon = tlink_tcon(tlink);
	xid = get_xid();

	utf16_path = cifs_convert_path_to_utf16(path, cifs_sb);
	if (!utf16_path) {
		rc = -ENOMEM;
		free_xid(xid);
		return ERR_PTR(rc);
	}

	oparms.tcon = tcon;
	oparms.desired_access = READ_CONTROL;
	oparms.disposition = FILE_OPEN;
	/*
	 * When querying an ACL, even if the file is a symlink we want to open
	 * the source not the target, and so the protocol requires that the
	 * client specify this flag when opening a reparse point
	 */
	oparms.create_options = cifs_create_options(cifs_sb, 0) | OPEN_REPARSE_POINT;
	oparms.fid = &fid;
	oparms.reconnect = false;

	rc = SMB2_open(xid, &oparms, utf16_path, &oplock, NULL, NULL, NULL,
		       NULL);
	kfree(utf16_path);
	if (!rc) {
		rc = SMB2_query_acl(xid, tlink_tcon(tlink), fid.persistent_fid,
			    fid.volatile_fid, (void **)&pntsd, pacllen);
		SMB2_close(xid, tcon, fid.persistent_fid, fid.volatile_fid);
	}

	cifs_put_tlink(tlink);
	free_xid(xid);

	cifs_dbg(FYI, "%s: rc = %d ACL len %d\n", __func__, rc, *pacllen);
	if (rc)
		return ERR_PTR(rc);
	return pntsd;
}

static int
set_smb2_acl(struct cifs_ntsd *pnntsd, __u32 acllen,
		struct inode *inode, const char *path, int aclflag)
{
	u8 oplock = SMB2_OPLOCK_LEVEL_NONE;
	unsigned int xid;
	int rc, access_flags = 0;
	struct cifs_tcon *tcon;
	struct cifs_sb_info *cifs_sb = CIFS_SB(inode->i_sb);
	struct tcon_link *tlink = cifs_sb_tlink(cifs_sb);
	struct cifs_fid fid;
	struct cifs_open_parms oparms;
	__le16 *utf16_path;

	cifs_dbg(FYI, "set smb3 acl for path %s\n", path);
	if (IS_ERR(tlink))
		return PTR_ERR(tlink);

	tcon = tlink_tcon(tlink);
	xid = get_xid();

	if (aclflag == CIFS_ACL_OWNER || aclflag == CIFS_ACL_GROUP)
		access_flags = WRITE_OWNER;
	else
		access_flags = WRITE_DAC;

	utf16_path = cifs_convert_path_to_utf16(path, cifs_sb);
	if (!utf16_path) {
		rc = -ENOMEM;
		free_xid(xid);
		return rc;
	}

	oparms.tcon = tcon;
	oparms.desired_access = access_flags;
	oparms.create_options = cifs_create_options(cifs_sb, 0);
	oparms.disposition = FILE_OPEN;
	oparms.path = path;
	oparms.fid = &fid;
	oparms.reconnect = false;

	rc = SMB2_open(xid, &oparms, utf16_path, &oplock, NULL, NULL,
		       NULL, NULL);
	kfree(utf16_path);
	if (!rc) {
		rc = SMB2_set_acl(xid, tlink_tcon(tlink), fid.persistent_fid,
			    fid.volatile_fid, pnntsd, acllen, aclflag);
		SMB2_close(xid, tcon, fid.persistent_fid, fid.volatile_fid);
	}

	cifs_put_tlink(tlink);
	free_xid(xid);
	return rc;
}

/* Retrieve an ACL from the server */
static struct cifs_ntsd *
get_smb2_acl(struct cifs_sb_info *cifs_sb,
				      struct inode *inode, const char *path,
				      u32 *pacllen)
{
	struct cifs_ntsd *pntsd = NULL;
	struct cifsFileInfo *open_file = NULL;

	if (inode)
		open_file = find_readable_file(CIFS_I(inode), true);
	if (!open_file)
		return get_smb2_acl_by_path(cifs_sb, path, pacllen);

	pntsd = get_smb2_acl_by_fid(cifs_sb, &open_file->fid, pacllen);
	cifsFileInfo_put(open_file);
	return pntsd;
}

static long smb3_zero_range(struct file *file, struct cifs_tcon *tcon,
			    loff_t offset, loff_t len, bool keep_size)
{
	struct cifs_ses *ses = tcon->ses;
	struct inode *inode;
	struct cifsInodeInfo *cifsi;
	struct cifsFileInfo *cfile = file->private_data;
	struct file_zero_data_information fsctl_buf;
	long rc;
	unsigned int xid;
	__le64 eof;

	xid = get_xid();

	inode = d_inode(cfile->dentry);
	cifsi = CIFS_I(inode);

	trace_smb3_zero_enter(xid, cfile->fid.persistent_fid, tcon->tid,
			      ses->Suid, offset, len);

	/*
	 * We zero the range through ioctl, so we need remove the page caches
	 * first, otherwise the data may be inconsistent with the server.
	 */
	truncate_pagecache_range(inode, offset, offset + len - 1);

	/* if file not oplocked can't be sure whether asking to extend size */
	if (!CIFS_CACHE_READ(cifsi))
		if (keep_size == false) {
			rc = -EOPNOTSUPP;
			trace_smb3_zero_err(xid, cfile->fid.persistent_fid,
				tcon->tid, ses->Suid, offset, len, rc);
			free_xid(xid);
			return rc;
		}

	cifs_dbg(FYI, "Offset %lld len %lld\n", offset, len);

	fsctl_buf.FileOffset = cpu_to_le64(offset);
	fsctl_buf.BeyondFinalZero = cpu_to_le64(offset + len);

	rc = SMB2_ioctl(xid, tcon, cfile->fid.persistent_fid,
			cfile->fid.volatile_fid, FSCTL_SET_ZERO_DATA, true,
			(char *)&fsctl_buf,
			sizeof(struct file_zero_data_information),
			0, NULL, NULL);
	if (rc)
		goto zero_range_exit;

	/*
	 * do we also need to change the size of the file?
	 */
	if (keep_size == false && i_size_read(inode) < offset + len) {
		eof = cpu_to_le64(offset + len);
		rc = SMB2_set_eof(xid, tcon, cfile->fid.persistent_fid,
				  cfile->fid.volatile_fid, cfile->pid, &eof);
	}

 zero_range_exit:
	free_xid(xid);
	if (rc)
		trace_smb3_zero_err(xid, cfile->fid.persistent_fid, tcon->tid,
			      ses->Suid, offset, len, rc);
	else
		trace_smb3_zero_done(xid, cfile->fid.persistent_fid, tcon->tid,
			      ses->Suid, offset, len);
	return rc;
}

static long smb3_punch_hole(struct file *file, struct cifs_tcon *tcon,
			    loff_t offset, loff_t len)
{
	struct inode *inode;
	struct cifsFileInfo *cfile = file->private_data;
	struct file_zero_data_information fsctl_buf;
	long rc;
	unsigned int xid;
	__u8 set_sparse = 1;

	xid = get_xid();

	inode = d_inode(cfile->dentry);

	/* Need to make file sparse, if not already, before freeing range. */
	/* Consider adding equivalent for compressed since it could also work */
	if (!smb2_set_sparse(xid, tcon, cfile, inode, set_sparse)) {
		rc = -EOPNOTSUPP;
		free_xid(xid);
		return rc;
	}

	/*
	 * We implement the punch hole through ioctl, so we need remove the page
	 * caches first, otherwise the data may be inconsistent with the server.
	 */
	truncate_pagecache_range(inode, offset, offset + len - 1);

	cifs_dbg(FYI, "Offset %lld len %lld\n", offset, len);

	fsctl_buf.FileOffset = cpu_to_le64(offset);
	fsctl_buf.BeyondFinalZero = cpu_to_le64(offset + len);

	rc = SMB2_ioctl(xid, tcon, cfile->fid.persistent_fid,
			cfile->fid.volatile_fid, FSCTL_SET_ZERO_DATA,
			true /* is_fctl */, (char *)&fsctl_buf,
			sizeof(struct file_zero_data_information),
			CIFSMaxBufSize, NULL, NULL);
	free_xid(xid);
	return rc;
}

static long smb3_simple_falloc(struct file *file, struct cifs_tcon *tcon,
			    loff_t off, loff_t len, bool keep_size)
{
	struct inode *inode;
	struct cifsInodeInfo *cifsi;
	struct cifsFileInfo *cfile = file->private_data;
	long rc = -EOPNOTSUPP;
	unsigned int xid;
	__le64 eof;

	xid = get_xid();

	inode = d_inode(cfile->dentry);
	cifsi = CIFS_I(inode);

	trace_smb3_falloc_enter(xid, cfile->fid.persistent_fid, tcon->tid,
				tcon->ses->Suid, off, len);
	/* if file not oplocked can't be sure whether asking to extend size */
	if (!CIFS_CACHE_READ(cifsi))
		if (keep_size == false) {
			trace_smb3_falloc_err(xid, cfile->fid.persistent_fid,
				tcon->tid, tcon->ses->Suid, off, len, rc);
			free_xid(xid);
			return rc;
		}

	/*
	 * Extending the file
	 */
	if ((keep_size == false) && i_size_read(inode) < off + len) {
		rc = inode_newsize_ok(inode, off + len);
		if (rc)
			goto out;

		if ((cifsi->cifsAttrs & FILE_ATTRIBUTE_SPARSE_FILE) == 0)
			smb2_set_sparse(xid, tcon, cfile, inode, false);

		eof = cpu_to_le64(off + len);
		rc = SMB2_set_eof(xid, tcon, cfile->fid.persistent_fid,
				  cfile->fid.volatile_fid, cfile->pid, &eof);
		if (rc == 0) {
			cifsi->server_eof = off + len;
			cifs_setsize(inode, off + len);
			cifs_truncate_page(inode->i_mapping, inode->i_size);
			truncate_setsize(inode, off + len);
		}
		goto out;
	}

	/*
	 * Files are non-sparse by default so falloc may be a no-op
	 * Must check if file sparse. If not sparse, and since we are not
	 * extending then no need to do anything since file already allocated
	 */
	if ((cifsi->cifsAttrs & FILE_ATTRIBUTE_SPARSE_FILE) == 0) {
		rc = 0;
		goto out;
	}

	if ((keep_size == true) || (i_size_read(inode) >= off + len)) {
		/*
		 * Check if falloc starts within first few pages of file
		 * and ends within a few pages of the end of file to
		 * ensure that most of file is being forced to be
		 * fallocated now. If so then setting whole file sparse
		 * ie potentially making a few extra pages at the beginning
		 * or end of the file non-sparse via set_sparse is harmless.
		 */
		if ((off > 8192) || (off + len + 8192 < i_size_read(inode))) {
			rc = -EOPNOTSUPP;
			goto out;
		}
	}

	smb2_set_sparse(xid, tcon, cfile, inode, false);
	rc = 0;

out:
	if (rc)
		trace_smb3_falloc_err(xid, cfile->fid.persistent_fid, tcon->tid,
				tcon->ses->Suid, off, len, rc);
	else
		trace_smb3_falloc_done(xid, cfile->fid.persistent_fid, tcon->tid,
				tcon->ses->Suid, off, len);

	free_xid(xid);
	return rc;
}

static loff_t smb3_llseek(struct file *file, struct cifs_tcon *tcon, loff_t offset, int whence)
{
	struct cifsFileInfo *wrcfile, *cfile = file->private_data;
	struct cifsInodeInfo *cifsi;
	struct inode *inode;
	int rc = 0;
	struct file_allocated_range_buffer in_data, *out_data = NULL;
	u32 out_data_len;
	unsigned int xid;

	if (whence != SEEK_HOLE && whence != SEEK_DATA)
		return generic_file_llseek(file, offset, whence);

	inode = d_inode(cfile->dentry);
	cifsi = CIFS_I(inode);

	if (offset < 0 || offset >= i_size_read(inode))
		return -ENXIO;

	xid = get_xid();
	/*
	 * We need to be sure that all dirty pages are written as they
	 * might fill holes on the server.
	 * Note that we also MUST flush any written pages since at least
	 * some servers (Windows2016) will not reflect recent writes in
	 * QUERY_ALLOCATED_RANGES until SMB2_flush is called.
	 */
	wrcfile = find_writable_file(cifsi, FIND_WR_ANY);
	if (wrcfile) {
		filemap_write_and_wait(inode->i_mapping);
		smb2_flush_file(xid, tcon, &wrcfile->fid);
		cifsFileInfo_put(wrcfile);
	}

	if (!(cifsi->cifsAttrs & FILE_ATTRIBUTE_SPARSE_FILE)) {
		if (whence == SEEK_HOLE)
			offset = i_size_read(inode);
		goto lseek_exit;
	}

	in_data.file_offset = cpu_to_le64(offset);
	in_data.length = cpu_to_le64(i_size_read(inode));

	rc = SMB2_ioctl(xid, tcon, cfile->fid.persistent_fid,
			cfile->fid.volatile_fid,
			FSCTL_QUERY_ALLOCATED_RANGES, true,
			(char *)&in_data, sizeof(in_data),
			sizeof(struct file_allocated_range_buffer),
			(char **)&out_data, &out_data_len);
	if (rc == -E2BIG)
		rc = 0;
	if (rc)
		goto lseek_exit;

	if (whence == SEEK_HOLE && out_data_len == 0)
		goto lseek_exit;

	if (whence == SEEK_DATA && out_data_len == 0) {
		rc = -ENXIO;
		goto lseek_exit;
	}

	if (out_data_len < sizeof(struct file_allocated_range_buffer)) {
		rc = -EINVAL;
		goto lseek_exit;
	}
	if (whence == SEEK_DATA) {
		offset = le64_to_cpu(out_data->file_offset);
		goto lseek_exit;
	}
	if (offset < le64_to_cpu(out_data->file_offset))
		goto lseek_exit;

	offset = le64_to_cpu(out_data->file_offset) + le64_to_cpu(out_data->length);

 lseek_exit:
	free_xid(xid);
	kfree(out_data);
	if (!rc)
		return vfs_setpos(file, offset, inode->i_sb->s_maxbytes);
	else
		return rc;
}

static int smb3_fiemap(struct cifs_tcon *tcon,
		       struct cifsFileInfo *cfile,
		       struct fiemap_extent_info *fei, u64 start, u64 len)
{
	unsigned int xid;
	struct file_allocated_range_buffer in_data, *out_data;
	u32 out_data_len;
	int i, num, rc, flags, last_blob;
	u64 next;

	rc = fiemap_prep(d_inode(cfile->dentry), fei, start, &len, 0);
	if (rc)
		return rc;

	xid = get_xid();
 again:
	in_data.file_offset = cpu_to_le64(start);
	in_data.length = cpu_to_le64(len);

	rc = SMB2_ioctl(xid, tcon, cfile->fid.persistent_fid,
			cfile->fid.volatile_fid,
			FSCTL_QUERY_ALLOCATED_RANGES, true,
			(char *)&in_data, sizeof(in_data),
			1024 * sizeof(struct file_allocated_range_buffer),
			(char **)&out_data, &out_data_len);
	if (rc == -E2BIG) {
		last_blob = 0;
		rc = 0;
	} else
		last_blob = 1;
	if (rc)
		goto out;

	if (out_data_len && out_data_len < sizeof(struct file_allocated_range_buffer)) {
		rc = -EINVAL;
		goto out;
	}
	if (out_data_len % sizeof(struct file_allocated_range_buffer)) {
		rc = -EINVAL;
		goto out;
	}

	num = out_data_len / sizeof(struct file_allocated_range_buffer);
	for (i = 0; i < num; i++) {
		flags = 0;
		if (i == num - 1 && last_blob)
			flags |= FIEMAP_EXTENT_LAST;

		rc = fiemap_fill_next_extent(fei,
				le64_to_cpu(out_data[i].file_offset),
				le64_to_cpu(out_data[i].file_offset),
				le64_to_cpu(out_data[i].length),
				flags);
		if (rc < 0)
			goto out;
		if (rc == 1) {
			rc = 0;
			goto out;
		}
	}

	if (!last_blob) {
		next = le64_to_cpu(out_data[num - 1].file_offset) +
		  le64_to_cpu(out_data[num - 1].length);
		len = len - (next - start);
		start = next;
		goto again;
	}

 out:
	free_xid(xid);
	kfree(out_data);
	return rc;
}

static long smb3_fallocate(struct file *file, struct cifs_tcon *tcon, int mode,
			   loff_t off, loff_t len)
{
	/* KEEP_SIZE already checked for by do_fallocate */
	if (mode & FALLOC_FL_PUNCH_HOLE)
		return smb3_punch_hole(file, tcon, off, len);
	else if (mode & FALLOC_FL_ZERO_RANGE) {
		if (mode & FALLOC_FL_KEEP_SIZE)
			return smb3_zero_range(file, tcon, off, len, true);
		return smb3_zero_range(file, tcon, off, len, false);
	} else if (mode == FALLOC_FL_KEEP_SIZE)
		return smb3_simple_falloc(file, tcon, off, len, true);
	else if (mode == 0)
		return smb3_simple_falloc(file, tcon, off, len, false);

	return -EOPNOTSUPP;
}

static void
smb2_downgrade_oplock(struct TCP_Server_Info *server,
		      struct cifsInodeInfo *cinode, __u32 oplock,
		      unsigned int epoch, bool *purge_cache)
{
	server->ops->set_oplock_level(cinode, oplock, 0, NULL);
}

static void
smb21_set_oplock_level(struct cifsInodeInfo *cinode, __u32 oplock,
		       unsigned int epoch, bool *purge_cache);

static void
smb3_downgrade_oplock(struct TCP_Server_Info *server,
		       struct cifsInodeInfo *cinode, __u32 oplock,
		       unsigned int epoch, bool *purge_cache)
{
	unsigned int old_state = cinode->oplock;
	unsigned int old_epoch = cinode->epoch;
	unsigned int new_state;

	if (epoch > old_epoch) {
		smb21_set_oplock_level(cinode, oplock, 0, NULL);
		cinode->epoch = epoch;
	}

	new_state = cinode->oplock;
	*purge_cache = false;

	if ((old_state & CIFS_CACHE_READ_FLG) != 0 &&
	    (new_state & CIFS_CACHE_READ_FLG) == 0)
		*purge_cache = true;
	else if (old_state == new_state && (epoch - old_epoch > 1))
		*purge_cache = true;
}

static void
smb2_set_oplock_level(struct cifsInodeInfo *cinode, __u32 oplock,
		      unsigned int epoch, bool *purge_cache)
{
	oplock &= 0xFF;
	if (oplock == SMB2_OPLOCK_LEVEL_NOCHANGE)
		return;
	if (oplock == SMB2_OPLOCK_LEVEL_BATCH) {
		cinode->oplock = CIFS_CACHE_RHW_FLG;
		cifs_dbg(FYI, "Batch Oplock granted on inode %p\n",
			 &cinode->vfs_inode);
	} else if (oplock == SMB2_OPLOCK_LEVEL_EXCLUSIVE) {
		cinode->oplock = CIFS_CACHE_RW_FLG;
		cifs_dbg(FYI, "Exclusive Oplock granted on inode %p\n",
			 &cinode->vfs_inode);
	} else if (oplock == SMB2_OPLOCK_LEVEL_II) {
		cinode->oplock = CIFS_CACHE_READ_FLG;
		cifs_dbg(FYI, "Level II Oplock granted on inode %p\n",
			 &cinode->vfs_inode);
	} else
		cinode->oplock = 0;
}

static void
smb21_set_oplock_level(struct cifsInodeInfo *cinode, __u32 oplock,
		       unsigned int epoch, bool *purge_cache)
{
	char message[5] = {0};
	unsigned int new_oplock = 0;

	oplock &= 0xFF;
	if (oplock == SMB2_OPLOCK_LEVEL_NOCHANGE)
		return;

	/* Check if the server granted an oplock rather than a lease */
	if (oplock & SMB2_OPLOCK_LEVEL_EXCLUSIVE)
		return smb2_set_oplock_level(cinode, oplock, epoch,
					     purge_cache);

	if (oplock & SMB2_LEASE_READ_CACHING_HE) {
		new_oplock |= CIFS_CACHE_READ_FLG;
		strcat(message, "R");
	}
	if (oplock & SMB2_LEASE_HANDLE_CACHING_HE) {
		new_oplock |= CIFS_CACHE_HANDLE_FLG;
		strcat(message, "H");
	}
	if (oplock & SMB2_LEASE_WRITE_CACHING_HE) {
		new_oplock |= CIFS_CACHE_WRITE_FLG;
		strcat(message, "W");
	}
	if (!new_oplock)
		strncpy(message, "None", sizeof(message));

	cinode->oplock = new_oplock;
	cifs_dbg(FYI, "%s Lease granted on inode %p\n", message,
		 &cinode->vfs_inode);
}

static void
smb3_set_oplock_level(struct cifsInodeInfo *cinode, __u32 oplock,
		      unsigned int epoch, bool *purge_cache)
{
	unsigned int old_oplock = cinode->oplock;

	smb21_set_oplock_level(cinode, oplock, epoch, purge_cache);

	if (purge_cache) {
		*purge_cache = false;
		if (old_oplock == CIFS_CACHE_READ_FLG) {
			if (cinode->oplock == CIFS_CACHE_READ_FLG &&
			    (epoch - cinode->epoch > 0))
				*purge_cache = true;
			else if (cinode->oplock == CIFS_CACHE_RH_FLG &&
				 (epoch - cinode->epoch > 1))
				*purge_cache = true;
			else if (cinode->oplock == CIFS_CACHE_RHW_FLG &&
				 (epoch - cinode->epoch > 1))
				*purge_cache = true;
			else if (cinode->oplock == 0 &&
				 (epoch - cinode->epoch > 0))
				*purge_cache = true;
		} else if (old_oplock == CIFS_CACHE_RH_FLG) {
			if (cinode->oplock == CIFS_CACHE_RH_FLG &&
			    (epoch - cinode->epoch > 0))
				*purge_cache = true;
			else if (cinode->oplock == CIFS_CACHE_RHW_FLG &&
				 (epoch - cinode->epoch > 1))
				*purge_cache = true;
		}
		cinode->epoch = epoch;
	}
}

static bool
smb2_is_read_op(__u32 oplock)
{
	return oplock == SMB2_OPLOCK_LEVEL_II;
}

static bool
smb21_is_read_op(__u32 oplock)
{
	return (oplock & SMB2_LEASE_READ_CACHING_HE) &&
	       !(oplock & SMB2_LEASE_WRITE_CACHING_HE);
}

static __le32
map_oplock_to_lease(u8 oplock)
{
	if (oplock == SMB2_OPLOCK_LEVEL_EXCLUSIVE)
		return SMB2_LEASE_WRITE_CACHING | SMB2_LEASE_READ_CACHING;
	else if (oplock == SMB2_OPLOCK_LEVEL_II)
		return SMB2_LEASE_READ_CACHING;
	else if (oplock == SMB2_OPLOCK_LEVEL_BATCH)
		return SMB2_LEASE_HANDLE_CACHING | SMB2_LEASE_READ_CACHING |
		       SMB2_LEASE_WRITE_CACHING;
	return 0;
}

static char *
smb2_create_lease_buf(u8 *lease_key, u8 oplock)
{
	struct create_lease *buf;

	buf = kzalloc(sizeof(struct create_lease), GFP_KERNEL);
	if (!buf)
		return NULL;

	memcpy(&buf->lcontext.LeaseKey, lease_key, SMB2_LEASE_KEY_SIZE);
	buf->lcontext.LeaseState = map_oplock_to_lease(oplock);

	buf->ccontext.DataOffset = cpu_to_le16(offsetof
					(struct create_lease, lcontext));
	buf->ccontext.DataLength = cpu_to_le32(sizeof(struct lease_context));
	buf->ccontext.NameOffset = cpu_to_le16(offsetof
				(struct create_lease, Name));
	buf->ccontext.NameLength = cpu_to_le16(4);
	/* SMB2_CREATE_REQUEST_LEASE is "RqLs" */
	buf->Name[0] = 'R';
	buf->Name[1] = 'q';
	buf->Name[2] = 'L';
	buf->Name[3] = 's';
	return (char *)buf;
}

static char *
smb3_create_lease_buf(u8 *lease_key, u8 oplock)
{
	struct create_lease_v2 *buf;

	buf = kzalloc(sizeof(struct create_lease_v2), GFP_KERNEL);
	if (!buf)
		return NULL;

	memcpy(&buf->lcontext.LeaseKey, lease_key, SMB2_LEASE_KEY_SIZE);
	buf->lcontext.LeaseState = map_oplock_to_lease(oplock);

	buf->ccontext.DataOffset = cpu_to_le16(offsetof
					(struct create_lease_v2, lcontext));
	buf->ccontext.DataLength = cpu_to_le32(sizeof(struct lease_context_v2));
	buf->ccontext.NameOffset = cpu_to_le16(offsetof
				(struct create_lease_v2, Name));
	buf->ccontext.NameLength = cpu_to_le16(4);
	/* SMB2_CREATE_REQUEST_LEASE is "RqLs" */
	buf->Name[0] = 'R';
	buf->Name[1] = 'q';
	buf->Name[2] = 'L';
	buf->Name[3] = 's';
	return (char *)buf;
}

static __u8
smb2_parse_lease_buf(void *buf, unsigned int *epoch, char *lease_key)
{
	struct create_lease *lc = (struct create_lease *)buf;

	*epoch = 0; /* not used */
	if (lc->lcontext.LeaseFlags & SMB2_LEASE_FLAG_BREAK_IN_PROGRESS)
		return SMB2_OPLOCK_LEVEL_NOCHANGE;
	return le32_to_cpu(lc->lcontext.LeaseState);
}

static __u8
smb3_parse_lease_buf(void *buf, unsigned int *epoch, char *lease_key)
{
	struct create_lease_v2 *lc = (struct create_lease_v2 *)buf;

	*epoch = le16_to_cpu(lc->lcontext.Epoch);
	if (lc->lcontext.LeaseFlags & SMB2_LEASE_FLAG_BREAK_IN_PROGRESS)
		return SMB2_OPLOCK_LEVEL_NOCHANGE;
	if (lease_key)
		memcpy(lease_key, &lc->lcontext.LeaseKey, SMB2_LEASE_KEY_SIZE);
	return le32_to_cpu(lc->lcontext.LeaseState);
}

static unsigned int
smb2_wp_retry_size(struct inode *inode)
{
	return min_t(unsigned int, CIFS_SB(inode->i_sb)->wsize,
		     SMB2_MAX_BUFFER_SIZE);
}

static bool
smb2_dir_needs_close(struct cifsFileInfo *cfile)
{
	return !cfile->invalidHandle;
}

static void
fill_transform_hdr(struct smb2_transform_hdr *tr_hdr, unsigned int orig_len,
		   struct smb_rqst *old_rq, __le16 cipher_type)
{
	struct smb2_sync_hdr *shdr =
			(struct smb2_sync_hdr *)old_rq->rq_iov[0].iov_base;

	memset(tr_hdr, 0, sizeof(struct smb2_transform_hdr));
	tr_hdr->ProtocolId = SMB2_TRANSFORM_PROTO_NUM;
	tr_hdr->OriginalMessageSize = cpu_to_le32(orig_len);
	tr_hdr->Flags = cpu_to_le16(0x01);
	if ((cipher_type == SMB2_ENCRYPTION_AES128_GCM) ||
	    (cipher_type == SMB2_ENCRYPTION_AES256_GCM))
		get_random_bytes(&tr_hdr->Nonce, SMB3_AES_GCM_NONCE);
	else
		get_random_bytes(&tr_hdr->Nonce, SMB3_AES_CCM_NONCE);
	memcpy(&tr_hdr->SessionId, &shdr->SessionId, 8);
}

/* We can not use the normal sg_set_buf() as we will sometimes pass a
 * stack object as buf.
 */
static inline void smb2_sg_set_buf(struct scatterlist *sg, const void *buf,
				   unsigned int buflen)
{
	void *addr;
	/*
	 * VMAP_STACK (at least) puts stack into the vmalloc address space
	 */
	if (is_vmalloc_addr(buf))
		addr = vmalloc_to_page(buf);
	else
		addr = virt_to_page(buf);
	sg_set_page(sg, addr, buflen, offset_in_page(buf));
}

/* Assumes the first rqst has a transform header as the first iov.
 * I.e.
 * rqst[0].rq_iov[0]  is transform header
 * rqst[0].rq_iov[1+] data to be encrypted/decrypted
 * rqst[1+].rq_iov[0+] data to be encrypted/decrypted
 */
static struct scatterlist *
init_sg(int num_rqst, struct smb_rqst *rqst, u8 *sign)
{
	unsigned int sg_len;
	struct scatterlist *sg;
	unsigned int i;
	unsigned int j;
	unsigned int idx = 0;
	int skip;

	sg_len = 1;
	for (i = 0; i < num_rqst; i++)
		sg_len += rqst[i].rq_nvec + rqst[i].rq_npages;

	sg = kmalloc_array(sg_len, sizeof(struct scatterlist), GFP_KERNEL);
	if (!sg)
		return NULL;

	sg_init_table(sg, sg_len);
	for (i = 0; i < num_rqst; i++) {
		for (j = 0; j < rqst[i].rq_nvec; j++) {
			/*
			 * The first rqst has a transform header where the
			 * first 20 bytes are not part of the encrypted blob
			 */
			skip = (i == 0) && (j == 0) ? 20 : 0;
			smb2_sg_set_buf(&sg[idx++],
					rqst[i].rq_iov[j].iov_base + skip,
					rqst[i].rq_iov[j].iov_len - skip);
			}

		for (j = 0; j < rqst[i].rq_npages; j++) {
			unsigned int len, offset;

			rqst_page_get_length(&rqst[i], j, &len, &offset);
			sg_set_page(&sg[idx++], rqst[i].rq_pages[j], len, offset);
		}
	}
	smb2_sg_set_buf(&sg[idx], sign, SMB2_SIGNATURE_SIZE);
	return sg;
}

static int
smb2_get_enc_key(struct TCP_Server_Info *server, __u64 ses_id, int enc, u8 *key)
{
	struct cifs_ses *ses;
	u8 *ses_enc_key;

	spin_lock(&cifs_tcp_ses_lock);
	list_for_each_entry(server, &cifs_tcp_ses_list, tcp_ses_list) {
		list_for_each_entry(ses, &server->smb_ses_list, smb_ses_list) {
			if (ses->Suid == ses_id) {
				ses_enc_key = enc ? ses->smb3encryptionkey :
					ses->smb3decryptionkey;
				memcpy(key, ses_enc_key, SMB3_SIGN_KEY_SIZE);
				spin_unlock(&cifs_tcp_ses_lock);
				return 0;
			}
		}
	}
	spin_unlock(&cifs_tcp_ses_lock);

	return 1;
}
/*
 * Encrypt or decrypt @rqst message. @rqst[0] has the following format:
 * iov[0]   - transform header (associate data),
 * iov[1-N] - SMB2 header and pages - data to encrypt.
 * On success return encrypted data in iov[1-N] and pages, leave iov[0]
 * untouched.
 */
static int
crypt_message(struct TCP_Server_Info *server, int num_rqst,
	      struct smb_rqst *rqst, int enc)
{
	struct smb2_transform_hdr *tr_hdr =
		(struct smb2_transform_hdr *)rqst[0].rq_iov[0].iov_base;
	unsigned int assoc_data_len = sizeof(struct smb2_transform_hdr) - 20;
	int rc = 0;
	struct scatterlist *sg;
	u8 sign[SMB2_SIGNATURE_SIZE] = {};
	u8 key[SMB3_SIGN_KEY_SIZE];
	struct aead_request *req;
	char *iv;
	unsigned int iv_len;
	DECLARE_CRYPTO_WAIT(wait);
	struct crypto_aead *tfm;
	unsigned int crypt_len = le32_to_cpu(tr_hdr->OriginalMessageSize);

	rc = smb2_get_enc_key(server, tr_hdr->SessionId, enc, key);
	if (rc) {
		cifs_server_dbg(VFS, "%s: Could not get %scryption key\n", __func__,
			 enc ? "en" : "de");
		return rc;
	}

	rc = smb3_crypto_aead_allocate(server);
	if (rc) {
		cifs_server_dbg(VFS, "%s: crypto alloc failed\n", __func__);
		return rc;
	}

	tfm = enc ? server->secmech.ccmaesencrypt :
						server->secmech.ccmaesdecrypt;

	if (server->cipher_type == SMB2_ENCRYPTION_AES256_GCM)
		rc = crypto_aead_setkey(tfm, key, SMB3_GCM256_CRYPTKEY_SIZE);
	else
		rc = crypto_aead_setkey(tfm, key, SMB3_SIGN_KEY_SIZE);

	if (rc) {
		cifs_server_dbg(VFS, "%s: Failed to set aead key %d\n", __func__, rc);
		return rc;
	}

	rc = crypto_aead_setauthsize(tfm, SMB2_SIGNATURE_SIZE);
	if (rc) {
		cifs_server_dbg(VFS, "%s: Failed to set authsize %d\n", __func__, rc);
		return rc;
	}

	req = aead_request_alloc(tfm, GFP_KERNEL);
	if (!req) {
		cifs_server_dbg(VFS, "%s: Failed to alloc aead request\n", __func__);
		return -ENOMEM;
	}

	if (!enc) {
		memcpy(sign, &tr_hdr->Signature, SMB2_SIGNATURE_SIZE);
		crypt_len += SMB2_SIGNATURE_SIZE;
	}

	sg = init_sg(num_rqst, rqst, sign);
	if (!sg) {
		cifs_server_dbg(VFS, "%s: Failed to init sg\n", __func__);
		rc = -ENOMEM;
		goto free_req;
	}

	iv_len = crypto_aead_ivsize(tfm);
	iv = kzalloc(iv_len, GFP_KERNEL);
	if (!iv) {
		cifs_server_dbg(VFS, "%s: Failed to alloc iv\n", __func__);
		rc = -ENOMEM;
		goto free_sg;
	}

	if ((server->cipher_type == SMB2_ENCRYPTION_AES128_GCM) ||
	    (server->cipher_type == SMB2_ENCRYPTION_AES256_GCM))
		memcpy(iv, (char *)tr_hdr->Nonce, SMB3_AES_GCM_NONCE);
	else {
		iv[0] = 3;
		memcpy(iv + 1, (char *)tr_hdr->Nonce, SMB3_AES_CCM_NONCE);
	}

	aead_request_set_crypt(req, sg, sg, crypt_len, iv);
	aead_request_set_ad(req, assoc_data_len);

	aead_request_set_callback(req, CRYPTO_TFM_REQ_MAY_BACKLOG,
				  crypto_req_done, &wait);

	rc = crypto_wait_req(enc ? crypto_aead_encrypt(req)
				: crypto_aead_decrypt(req), &wait);

	if (!rc && enc)
		memcpy(&tr_hdr->Signature, sign, SMB2_SIGNATURE_SIZE);

	kfree(iv);
free_sg:
	kfree(sg);
free_req:
	kfree(req);
	return rc;
}

void
smb3_free_compound_rqst(int num_rqst, struct smb_rqst *rqst)
{
	int i, j;

	for (i = 0; i < num_rqst; i++) {
		if (rqst[i].rq_pages) {
			for (j = rqst[i].rq_npages - 1; j >= 0; j--)
				put_page(rqst[i].rq_pages[j]);
			kfree(rqst[i].rq_pages);
		}
	}
}

/*
 * This function will initialize new_rq and encrypt the content.
 * The first entry, new_rq[0], only contains a single iov which contains
 * a smb2_transform_hdr and is pre-allocated by the caller.
 * This function then populates new_rq[1+] with the content from olq_rq[0+].
 *
 * The end result is an array of smb_rqst structures where the first structure
 * only contains a single iov for the transform header which we then can pass
 * to crypt_message().
 *
 * new_rq[0].rq_iov[0] :  smb2_transform_hdr pre-allocated by the caller
 * new_rq[1+].rq_iov[*] == old_rq[0+].rq_iov[*] : SMB2/3 requests
 */
static int
smb3_init_transform_rq(struct TCP_Server_Info *server, int num_rqst,
		       struct smb_rqst *new_rq, struct smb_rqst *old_rq)
{
	struct page **pages;
	struct smb2_transform_hdr *tr_hdr = new_rq[0].rq_iov[0].iov_base;
	unsigned int npages;
	unsigned int orig_len = 0;
	int i, j;
	int rc = -ENOMEM;

	for (i = 1; i < num_rqst; i++) {
		npages = old_rq[i - 1].rq_npages;
		pages = kmalloc_array(npages, sizeof(struct page *),
				      GFP_KERNEL);
		if (!pages)
			goto err_free;

		new_rq[i].rq_pages = pages;
		new_rq[i].rq_npages = npages;
		new_rq[i].rq_offset = old_rq[i - 1].rq_offset;
		new_rq[i].rq_pagesz = old_rq[i - 1].rq_pagesz;
		new_rq[i].rq_tailsz = old_rq[i - 1].rq_tailsz;
		new_rq[i].rq_iov = old_rq[i - 1].rq_iov;
		new_rq[i].rq_nvec = old_rq[i - 1].rq_nvec;

		orig_len += smb_rqst_len(server, &old_rq[i - 1]);

		for (j = 0; j < npages; j++) {
			pages[j] = alloc_page(GFP_KERNEL|__GFP_HIGHMEM);
			if (!pages[j])
				goto err_free;
		}

		/* copy pages form the old */
		for (j = 0; j < npages; j++) {
			char *dst, *src;
			unsigned int offset, len;

			rqst_page_get_length(&new_rq[i], j, &len, &offset);

			dst = (char *) kmap(new_rq[i].rq_pages[j]) + offset;
			src = (char *) kmap(old_rq[i - 1].rq_pages[j]) + offset;

			memcpy(dst, src, len);
			kunmap(new_rq[i].rq_pages[j]);
			kunmap(old_rq[i - 1].rq_pages[j]);
		}
	}

	/* fill the 1st iov with a transform header */
	fill_transform_hdr(tr_hdr, orig_len, old_rq, server->cipher_type);

	rc = crypt_message(server, num_rqst, new_rq, 1);
	cifs_dbg(FYI, "Encrypt message returned %d\n", rc);
	if (rc)
		goto err_free;

	return rc;

err_free:
	smb3_free_compound_rqst(num_rqst - 1, &new_rq[1]);
	return rc;
}

static int
smb3_is_transform_hdr(void *buf)
{
	struct smb2_transform_hdr *trhdr = buf;

	return trhdr->ProtocolId == SMB2_TRANSFORM_PROTO_NUM;
}

static int
decrypt_raw_data(struct TCP_Server_Info *server, char *buf,
		 unsigned int buf_data_size, struct page **pages,
		 unsigned int npages, unsigned int page_data_size,
		 bool is_offloaded)
{
	struct kvec iov[2];
	struct smb_rqst rqst = {NULL};
	int rc;

	iov[0].iov_base = buf;
	iov[0].iov_len = sizeof(struct smb2_transform_hdr);
	iov[1].iov_base = buf + sizeof(struct smb2_transform_hdr);
	iov[1].iov_len = buf_data_size;

	rqst.rq_iov = iov;
	rqst.rq_nvec = 2;
	rqst.rq_pages = pages;
	rqst.rq_npages = npages;
	rqst.rq_pagesz = PAGE_SIZE;
	rqst.rq_tailsz = (page_data_size % PAGE_SIZE) ? : PAGE_SIZE;

	rc = crypt_message(server, 1, &rqst, 0);
	cifs_dbg(FYI, "Decrypt message returned %d\n", rc);

	if (rc)
		return rc;

	memmove(buf, iov[1].iov_base, buf_data_size);

	if (!is_offloaded)
		server->total_read = buf_data_size + page_data_size;

	return rc;
}

static int
read_data_into_pages(struct TCP_Server_Info *server, struct page **pages,
		     unsigned int npages, unsigned int len)
{
	int i;
	int length;

	for (i = 0; i < npages; i++) {
		struct page *page = pages[i];
		size_t n;

		n = len;
		if (len >= PAGE_SIZE) {
			/* enough data to fill the page */
			n = PAGE_SIZE;
			len -= n;
		} else {
			zero_user(page, len, PAGE_SIZE - len);
			len = 0;
		}
		length = cifs_read_page_from_socket(server, page, 0, n);
		if (length < 0)
			return length;
		server->total_read += length;
	}

	return 0;
}

static int
init_read_bvec(struct page **pages, unsigned int npages, unsigned int data_size,
	       unsigned int cur_off, struct bio_vec **page_vec)
{
	struct bio_vec *bvec;
	int i;

	bvec = kcalloc(npages, sizeof(struct bio_vec), GFP_KERNEL);
	if (!bvec)
		return -ENOMEM;

	for (i = 0; i < npages; i++) {
		bvec[i].bv_page = pages[i];
		bvec[i].bv_offset = (i == 0) ? cur_off : 0;
		bvec[i].bv_len = min_t(unsigned int, PAGE_SIZE, data_size);
		data_size -= bvec[i].bv_len;
	}

	if (data_size != 0) {
		cifs_dbg(VFS, "%s: something went wrong\n", __func__);
		kfree(bvec);
		return -EIO;
	}

	*page_vec = bvec;
	return 0;
}

static int
handle_read_data(struct TCP_Server_Info *server, struct mid_q_entry *mid,
		 char *buf, unsigned int buf_len, struct page **pages,
		 unsigned int npages, unsigned int page_data_size,
		 bool is_offloaded)
{
	unsigned int data_offset;
	unsigned int data_len;
	unsigned int cur_off;
	unsigned int cur_page_idx;
	unsigned int pad_len;
	struct cifs_readdata *rdata = mid->callback_data;
	struct smb2_sync_hdr *shdr = (struct smb2_sync_hdr *)buf;
	struct bio_vec *bvec = NULL;
	struct iov_iter iter;
	struct kvec iov;
	int length;
	bool use_rdma_mr = false;

	if (shdr->Command != SMB2_READ) {
		cifs_server_dbg(VFS, "only big read responses are supported\n");
		return -ENOTSUPP;
	}

	if (server->ops->is_session_expired &&
	    server->ops->is_session_expired(buf)) {
		if (!is_offloaded)
			cifs_reconnect(server);
		return -1;
	}

	if (server->ops->is_status_pending &&
			server->ops->is_status_pending(buf, server))
		return -1;

	/* set up first two iov to get credits */
	rdata->iov[0].iov_base = buf;
	rdata->iov[0].iov_len = 0;
	rdata->iov[1].iov_base = buf;
	rdata->iov[1].iov_len =
		min_t(unsigned int, buf_len, server->vals->read_rsp_size);
	cifs_dbg(FYI, "0: iov_base=%p iov_len=%zu\n",
		 rdata->iov[0].iov_base, rdata->iov[0].iov_len);
	cifs_dbg(FYI, "1: iov_base=%p iov_len=%zu\n",
		 rdata->iov[1].iov_base, rdata->iov[1].iov_len);

	rdata->result = server->ops->map_error(buf, true);
	if (rdata->result != 0) {
		cifs_dbg(FYI, "%s: server returned error %d\n",
			 __func__, rdata->result);
		/* normal error on read response */
		if (is_offloaded)
			mid->mid_state = MID_RESPONSE_RECEIVED;
		else
			dequeue_mid(mid, false);
		return 0;
	}

	data_offset = server->ops->read_data_offset(buf);
#ifdef CONFIG_CIFS_SMB_DIRECT
	use_rdma_mr = rdata->mr;
#endif
	data_len = server->ops->read_data_length(buf, use_rdma_mr);

	if (data_offset < server->vals->read_rsp_size) {
		/*
		 * win2k8 sometimes sends an offset of 0 when the read
		 * is beyond the EOF. Treat it as if the data starts just after
		 * the header.
		 */
		cifs_dbg(FYI, "%s: data offset (%u) inside read response header\n",
			 __func__, data_offset);
		data_offset = server->vals->read_rsp_size;
	} else if (data_offset > MAX_CIFS_SMALL_BUFFER_SIZE) {
		/* data_offset is beyond the end of smallbuf */
		cifs_dbg(FYI, "%s: data offset (%u) beyond end of smallbuf\n",
			 __func__, data_offset);
		rdata->result = -EIO;
		if (is_offloaded)
			mid->mid_state = MID_RESPONSE_MALFORMED;
		else
			dequeue_mid(mid, rdata->result);
		return 0;
	}

	pad_len = data_offset - server->vals->read_rsp_size;

	if (buf_len <= data_offset) {
		/* read response payload is in pages */
		cur_page_idx = pad_len / PAGE_SIZE;
		cur_off = pad_len % PAGE_SIZE;

		if (cur_page_idx != 0) {
			/* data offset is beyond the 1st page of response */
			cifs_dbg(FYI, "%s: data offset (%u) beyond 1st page of response\n",
				 __func__, data_offset);
			rdata->result = -EIO;
			if (is_offloaded)
				mid->mid_state = MID_RESPONSE_MALFORMED;
			else
				dequeue_mid(mid, rdata->result);
			return 0;
		}

		if (data_len > page_data_size - pad_len) {
			/* data_len is corrupt -- discard frame */
			rdata->result = -EIO;
			if (is_offloaded)
				mid->mid_state = MID_RESPONSE_MALFORMED;
			else
				dequeue_mid(mid, rdata->result);
			return 0;
		}

		rdata->result = init_read_bvec(pages, npages, page_data_size,
					       cur_off, &bvec);
		if (rdata->result != 0) {
			if (is_offloaded)
				mid->mid_state = MID_RESPONSE_MALFORMED;
			else
				dequeue_mid(mid, rdata->result);
			return 0;
		}

		iov_iter_bvec(&iter, WRITE, bvec, npages, data_len);
	} else if (buf_len >= data_offset + data_len) {
		/* read response payload is in buf */
		WARN_ONCE(npages > 0, "read data can be either in buf or in pages");
		iov.iov_base = buf + data_offset;
		iov.iov_len = data_len;
		iov_iter_kvec(&iter, WRITE, &iov, 1, data_len);
	} else {
		/* read response payload cannot be in both buf and pages */
		WARN_ONCE(1, "buf can not contain only a part of read data");
		rdata->result = -EIO;
		if (is_offloaded)
			mid->mid_state = MID_RESPONSE_MALFORMED;
		else
			dequeue_mid(mid, rdata->result);
		return 0;
	}

	length = rdata->copy_into_pages(server, rdata, &iter);

	kfree(bvec);

	if (length < 0)
		return length;

	if (is_offloaded)
		mid->mid_state = MID_RESPONSE_RECEIVED;
	else
		dequeue_mid(mid, false);
	return length;
}

struct smb2_decrypt_work {
	struct work_struct decrypt;
	struct TCP_Server_Info *server;
	struct page **ppages;
	char *buf;
	unsigned int npages;
	unsigned int len;
};


static void smb2_decrypt_offload(struct work_struct *work)
{
	struct smb2_decrypt_work *dw = container_of(work,
				struct smb2_decrypt_work, decrypt);
	int i, rc;
	struct mid_q_entry *mid;

	rc = decrypt_raw_data(dw->server, dw->buf, dw->server->vals->read_rsp_size,
			      dw->ppages, dw->npages, dw->len, true);
	if (rc) {
		cifs_dbg(VFS, "error decrypting rc=%d\n", rc);
		goto free_pages;
	}

	dw->server->lstrp = jiffies;
	mid = smb2_find_dequeue_mid(dw->server, dw->buf);
	if (mid == NULL)
		cifs_dbg(FYI, "mid not found\n");
	else {
		mid->decrypted = true;
		rc = handle_read_data(dw->server, mid, dw->buf,
				      dw->server->vals->read_rsp_size,
				      dw->ppages, dw->npages, dw->len,
				      true);
		if (rc >= 0) {
#ifdef CONFIG_CIFS_STATS2
			mid->when_received = jiffies;
#endif
			mid->callback(mid);
		} else {
			spin_lock(&GlobalMid_Lock);
			if (dw->server->tcpStatus == CifsNeedReconnect) {
				mid->mid_state = MID_RETRY_NEEDED;
				spin_unlock(&GlobalMid_Lock);
				mid->callback(mid);
			} else {
				mid->mid_state = MID_REQUEST_SUBMITTED;
				mid->mid_flags &= ~(MID_DELETED);
				list_add_tail(&mid->qhead,
					&dw->server->pending_mid_q);
				spin_unlock(&GlobalMid_Lock);
			}
		}
		cifs_mid_q_entry_release(mid);
	}

free_pages:
	for (i = dw->npages-1; i >= 0; i--)
		put_page(dw->ppages[i]);

	kfree(dw->ppages);
	cifs_small_buf_release(dw->buf);
	kfree(dw);
}


static int
receive_encrypted_read(struct TCP_Server_Info *server, struct mid_q_entry **mid,
		       int *num_mids)
{
	char *buf = server->smallbuf;
	struct smb2_transform_hdr *tr_hdr = (struct smb2_transform_hdr *)buf;
	unsigned int npages;
	struct page **pages;
	unsigned int len;
	unsigned int buflen = server->pdu_size;
	int rc;
	int i = 0;
	struct smb2_decrypt_work *dw;

	*num_mids = 1;
	len = min_t(unsigned int, buflen, server->vals->read_rsp_size +
		sizeof(struct smb2_transform_hdr)) - HEADER_SIZE(server) + 1;

	rc = cifs_read_from_socket(server, buf + HEADER_SIZE(server) - 1, len);
	if (rc < 0)
		return rc;
	server->total_read += rc;

	len = le32_to_cpu(tr_hdr->OriginalMessageSize) -
		server->vals->read_rsp_size;
	npages = DIV_ROUND_UP(len, PAGE_SIZE);

	pages = kmalloc_array(npages, sizeof(struct page *), GFP_KERNEL);
	if (!pages) {
		rc = -ENOMEM;
		goto discard_data;
	}

	for (; i < npages; i++) {
		pages[i] = alloc_page(GFP_KERNEL|__GFP_HIGHMEM);
		if (!pages[i]) {
			rc = -ENOMEM;
			goto discard_data;
		}
	}

	/* read read data into pages */
	rc = read_data_into_pages(server, pages, npages, len);
	if (rc)
		goto free_pages;

	rc = cifs_discard_remaining_data(server);
	if (rc)
		goto free_pages;

	/*
	 * For large reads, offload to different thread for better performance,
	 * use more cores decrypting which can be expensive
	 */

	if ((server->min_offload) && (server->in_flight > 1) &&
	    (server->pdu_size >= server->min_offload)) {
		dw = kmalloc(sizeof(struct smb2_decrypt_work), GFP_KERNEL);
		if (dw == NULL)
			goto non_offloaded_decrypt;

		dw->buf = server->smallbuf;
		server->smallbuf = (char *)cifs_small_buf_get();

		INIT_WORK(&dw->decrypt, smb2_decrypt_offload);

		dw->npages = npages;
		dw->server = server;
		dw->ppages = pages;
		dw->len = len;
		queue_work(decrypt_wq, &dw->decrypt);
		*num_mids = 0; /* worker thread takes care of finding mid */
		return -1;
	}

non_offloaded_decrypt:
	rc = decrypt_raw_data(server, buf, server->vals->read_rsp_size,
			      pages, npages, len, false);
	if (rc)
		goto free_pages;

	*mid = smb2_find_mid(server, buf);
	if (*mid == NULL)
		cifs_dbg(FYI, "mid not found\n");
	else {
		cifs_dbg(FYI, "mid found\n");
		(*mid)->decrypted = true;
		rc = handle_read_data(server, *mid, buf,
				      server->vals->read_rsp_size,
				      pages, npages, len, false);
	}

free_pages:
	for (i = i - 1; i >= 0; i--)
		put_page(pages[i]);
	kfree(pages);
	return rc;
discard_data:
	cifs_discard_remaining_data(server);
	goto free_pages;
}

static int
receive_encrypted_standard(struct TCP_Server_Info *server,
			   struct mid_q_entry **mids, char **bufs,
			   int *num_mids)
{
	int ret, length;
	char *buf = server->smallbuf;
	struct smb2_sync_hdr *shdr;
	unsigned int pdu_length = server->pdu_size;
	unsigned int buf_size;
	struct mid_q_entry *mid_entry;
	int next_is_large;
	char *next_buffer = NULL;

	*num_mids = 0;

	/* switch to large buffer if too big for a small one */
	if (pdu_length > MAX_CIFS_SMALL_BUFFER_SIZE) {
		server->large_buf = true;
		memcpy(server->bigbuf, buf, server->total_read);
		buf = server->bigbuf;
	}

	/* now read the rest */
	length = cifs_read_from_socket(server, buf + HEADER_SIZE(server) - 1,
				pdu_length - HEADER_SIZE(server) + 1);
	if (length < 0)
		return length;
	server->total_read += length;

	buf_size = pdu_length - sizeof(struct smb2_transform_hdr);
	length = decrypt_raw_data(server, buf, buf_size, NULL, 0, 0, false);
	if (length)
		return length;

	next_is_large = server->large_buf;
one_more:
	shdr = (struct smb2_sync_hdr *)buf;
	if (shdr->NextCommand) {
		if (next_is_large)
			next_buffer = (char *)cifs_buf_get();
		else
			next_buffer = (char *)cifs_small_buf_get();
		memcpy(next_buffer,
		       buf + le32_to_cpu(shdr->NextCommand),
		       pdu_length - le32_to_cpu(shdr->NextCommand));
	}

	mid_entry = smb2_find_mid(server, buf);
	if (mid_entry == NULL)
		cifs_dbg(FYI, "mid not found\n");
	else {
		cifs_dbg(FYI, "mid found\n");
		mid_entry->decrypted = true;
		mid_entry->resp_buf_size = server->pdu_size;
	}

	if (*num_mids >= MAX_COMPOUND) {
		cifs_server_dbg(VFS, "too many PDUs in compound\n");
		return -1;
	}
	bufs[*num_mids] = buf;
	mids[(*num_mids)++] = mid_entry;

	if (mid_entry && mid_entry->handle)
		ret = mid_entry->handle(server, mid_entry);
	else
		ret = cifs_handle_standard(server, mid_entry);

	if (ret == 0 && shdr->NextCommand) {
		pdu_length -= le32_to_cpu(shdr->NextCommand);
		server->large_buf = next_is_large;
		if (next_is_large)
			server->bigbuf = buf = next_buffer;
		else
			server->smallbuf = buf = next_buffer;
		goto one_more;
	} else if (ret != 0) {
		/*
		 * ret != 0 here means that we didn't get to handle_mid() thus
		 * server->smallbuf and server->bigbuf are still valid. We need
		 * to free next_buffer because it is not going to be used
		 * anywhere.
		 */
		if (next_is_large)
			free_rsp_buf(CIFS_LARGE_BUFFER, next_buffer);
		else
			free_rsp_buf(CIFS_SMALL_BUFFER, next_buffer);
	}

	return ret;
}

static int
smb3_receive_transform(struct TCP_Server_Info *server,
		       struct mid_q_entry **mids, char **bufs, int *num_mids)
{
	char *buf = server->smallbuf;
	unsigned int pdu_length = server->pdu_size;
	struct smb2_transform_hdr *tr_hdr = (struct smb2_transform_hdr *)buf;
	unsigned int orig_len = le32_to_cpu(tr_hdr->OriginalMessageSize);

	if (pdu_length < sizeof(struct smb2_transform_hdr) +
						sizeof(struct smb2_sync_hdr)) {
		cifs_server_dbg(VFS, "Transform message is too small (%u)\n",
			 pdu_length);
		cifs_reconnect(server);
		return -ECONNABORTED;
	}

	if (pdu_length < orig_len + sizeof(struct smb2_transform_hdr)) {
		cifs_server_dbg(VFS, "Transform message is broken\n");
		cifs_reconnect(server);
		return -ECONNABORTED;
	}

	/* TODO: add support for compounds containing READ. */
	if (pdu_length > CIFSMaxBufSize + MAX_HEADER_SIZE(server)) {
		return receive_encrypted_read(server, &mids[0], num_mids);
	}

	return receive_encrypted_standard(server, mids, bufs, num_mids);
}

int
smb3_handle_read_data(struct TCP_Server_Info *server, struct mid_q_entry *mid)
{
	char *buf = server->large_buf ? server->bigbuf : server->smallbuf;

	return handle_read_data(server, mid, buf, server->pdu_size,
				NULL, 0, 0, false);
}

static int
smb2_next_header(char *buf)
{
	struct smb2_sync_hdr *hdr = (struct smb2_sync_hdr *)buf;
	struct smb2_transform_hdr *t_hdr = (struct smb2_transform_hdr *)buf;

	if (hdr->ProtocolId == SMB2_TRANSFORM_PROTO_NUM)
		return sizeof(struct smb2_transform_hdr) +
		  le32_to_cpu(t_hdr->OriginalMessageSize);

	return le32_to_cpu(hdr->NextCommand);
}

static int
smb2_make_node(unsigned int xid, struct inode *inode,
	       struct dentry *dentry, struct cifs_tcon *tcon,
	       char *full_path, umode_t mode, dev_t dev)
{
	struct cifs_sb_info *cifs_sb = CIFS_SB(inode->i_sb);
	int rc = -EPERM;
	FILE_ALL_INFO *buf = NULL;
	struct cifs_io_parms io_parms = {0};
	__u32 oplock = 0;
	struct cifs_fid fid;
	struct cifs_open_parms oparms;
	unsigned int bytes_written;
	struct win_dev *pdev;
	struct kvec iov[2];

	/*
	 * Check if mounted with mount parm 'sfu' mount parm.
	 * SFU emulation should work with all servers, but only
	 * supports block and char device (no socket & fifo),
	 * and was used by default in earlier versions of Windows
	 */
	if (!(cifs_sb->mnt_cifs_flags & CIFS_MOUNT_UNX_EMUL))
		goto out;

	/*
	 * TODO: Add ability to create instead via reparse point. Windows (e.g.
	 * their current NFS server) uses this approach to expose special files
	 * over SMB2/SMB3 and Samba will do this with SMB3.1.1 POSIX Extensions
	 */

	if (!S_ISCHR(mode) && !S_ISBLK(mode))
		goto out;

	cifs_dbg(FYI, "sfu compat create special file\n");

	buf = kmalloc(sizeof(FILE_ALL_INFO), GFP_KERNEL);
	if (buf == NULL) {
		rc = -ENOMEM;
		goto out;
	}

	oparms.tcon = tcon;
	oparms.cifs_sb = cifs_sb;
	oparms.desired_access = GENERIC_WRITE;
	oparms.create_options = cifs_create_options(cifs_sb, CREATE_NOT_DIR |
						    CREATE_OPTION_SPECIAL);
	oparms.disposition = FILE_CREATE;
	oparms.path = full_path;
	oparms.fid = &fid;
	oparms.reconnect = false;

	if (tcon->ses->server->oplocks)
		oplock = REQ_OPLOCK;
	else
		oplock = 0;
	rc = tcon->ses->server->ops->open(xid, &oparms, &oplock, buf);
	if (rc)
		goto out;

	/*
	 * BB Do not bother to decode buf since no local inode yet to put
	 * timestamps in, but we can reuse it safely.
	 */

	pdev = (struct win_dev *)buf;
	io_parms.pid = current->tgid;
	io_parms.tcon = tcon;
	io_parms.offset = 0;
	io_parms.length = sizeof(struct win_dev);
	iov[1].iov_base = buf;
	iov[1].iov_len = sizeof(struct win_dev);
	if (S_ISCHR(mode)) {
		memcpy(pdev->type, "IntxCHR", 8);
		pdev->major = cpu_to_le64(MAJOR(dev));
		pdev->minor = cpu_to_le64(MINOR(dev));
		rc = tcon->ses->server->ops->sync_write(xid, &fid, &io_parms,
							&bytes_written, iov, 1);
	} else if (S_ISBLK(mode)) {
		memcpy(pdev->type, "IntxBLK", 8);
		pdev->major = cpu_to_le64(MAJOR(dev));
		pdev->minor = cpu_to_le64(MINOR(dev));
		rc = tcon->ses->server->ops->sync_write(xid, &fid, &io_parms,
							&bytes_written, iov, 1);
	}
	tcon->ses->server->ops->close(xid, tcon, &fid);
	d_drop(dentry);

	/* FIXME: add code here to set EAs */
out:
	kfree(buf);
	return rc;
}


struct smb_version_operations smb20_operations = {
	.compare_fids = smb2_compare_fids,
	.setup_request = smb2_setup_request,
	.setup_async_request = smb2_setup_async_request,
	.check_receive = smb2_check_receive,
	.add_credits = smb2_add_credits,
	.set_credits = smb2_set_credits,
	.get_credits_field = smb2_get_credits_field,
	.get_credits = smb2_get_credits,
	.wait_mtu_credits = cifs_wait_mtu_credits,
	.get_next_mid = smb2_get_next_mid,
	.revert_current_mid = smb2_revert_current_mid,
	.read_data_offset = smb2_read_data_offset,
	.read_data_length = smb2_read_data_length,
	.map_error = map_smb2_to_linux_error,
	.find_mid = smb2_find_mid,
	.check_message = smb2_check_message,
	.dump_detail = smb2_dump_detail,
	.clear_stats = smb2_clear_stats,
	.print_stats = smb2_print_stats,
	.is_oplock_break = smb2_is_valid_oplock_break,
	.handle_cancelled_mid = smb2_handle_cancelled_mid,
	.downgrade_oplock = smb2_downgrade_oplock,
	.need_neg = smb2_need_neg,
	.negotiate = smb2_negotiate,
	.negotiate_wsize = smb2_negotiate_wsize,
	.negotiate_rsize = smb2_negotiate_rsize,
	.sess_setup = SMB2_sess_setup,
	.logoff = SMB2_logoff,
	.tree_connect = SMB2_tcon,
	.tree_disconnect = SMB2_tdis,
	.qfs_tcon = smb2_qfs_tcon,
	.is_path_accessible = smb2_is_path_accessible,
	.can_echo = smb2_can_echo,
	.echo = SMB2_echo,
	.query_path_info = smb2_query_path_info,
	.get_srv_inum = smb2_get_srv_inum,
	.query_file_info = smb2_query_file_info,
	.set_path_size = smb2_set_path_size,
	.set_file_size = smb2_set_file_size,
	.set_file_info = smb2_set_file_info,
	.set_compression = smb2_set_compression,
	.mkdir = smb2_mkdir,
	.mkdir_setinfo = smb2_mkdir_setinfo,
	.rmdir = smb2_rmdir,
	.unlink = smb2_unlink,
	.rename = smb2_rename_path,
	.create_hardlink = smb2_create_hardlink,
	.query_symlink = smb2_query_symlink,
	.query_mf_symlink = smb3_query_mf_symlink,
	.create_mf_symlink = smb3_create_mf_symlink,
	.open = smb2_open_file,
	.set_fid = smb2_set_fid,
	.close = smb2_close_file,
	.flush = smb2_flush_file,
	.async_readv = smb2_async_readv,
	.async_writev = smb2_async_writev,
	.sync_read = smb2_sync_read,
	.sync_write = smb2_sync_write,
	.query_dir_first = smb2_query_dir_first,
	.query_dir_next = smb2_query_dir_next,
	.close_dir = smb2_close_dir,
	.calc_smb_size = smb2_calc_size,
	.is_status_pending = smb2_is_status_pending,
	.is_session_expired = smb2_is_session_expired,
	.oplock_response = smb2_oplock_response,
	.queryfs = smb2_queryfs,
	.mand_lock = smb2_mand_lock,
	.mand_unlock_range = smb2_unlock_range,
	.push_mand_locks = smb2_push_mandatory_locks,
	.get_lease_key = smb2_get_lease_key,
	.set_lease_key = smb2_set_lease_key,
	.new_lease_key = smb2_new_lease_key,
	.calc_signature = smb2_calc_signature,
	.is_read_op = smb2_is_read_op,
	.set_oplock_level = smb2_set_oplock_level,
	.create_lease_buf = smb2_create_lease_buf,
	.parse_lease_buf = smb2_parse_lease_buf,
	.copychunk_range = smb2_copychunk_range,
	.wp_retry_size = smb2_wp_retry_size,
	.dir_needs_close = smb2_dir_needs_close,
	.get_dfs_refer = smb2_get_dfs_refer,
	.select_sectype = smb2_select_sectype,
#ifdef CONFIG_CIFS_XATTR
	.query_all_EAs = smb2_query_eas,
	.set_EA = smb2_set_ea,
#endif /* CIFS_XATTR */
	.get_acl = get_smb2_acl,
	.get_acl_by_fid = get_smb2_acl_by_fid,
	.set_acl = set_smb2_acl,
	.next_header = smb2_next_header,
	.ioctl_query_info = smb2_ioctl_query_info,
	.make_node = smb2_make_node,
	.fiemap = smb3_fiemap,
	.llseek = smb3_llseek,
	.is_status_io_timeout = smb2_is_status_io_timeout,
};

struct smb_version_operations smb21_operations = {
	.compare_fids = smb2_compare_fids,
	.setup_request = smb2_setup_request,
	.setup_async_request = smb2_setup_async_request,
	.check_receive = smb2_check_receive,
	.add_credits = smb2_add_credits,
	.set_credits = smb2_set_credits,
	.get_credits_field = smb2_get_credits_field,
	.get_credits = smb2_get_credits,
	.wait_mtu_credits = smb2_wait_mtu_credits,
	.adjust_credits = smb2_adjust_credits,
	.get_next_mid = smb2_get_next_mid,
	.revert_current_mid = smb2_revert_current_mid,
	.read_data_offset = smb2_read_data_offset,
	.read_data_length = smb2_read_data_length,
	.map_error = map_smb2_to_linux_error,
	.find_mid = smb2_find_mid,
	.check_message = smb2_check_message,
	.dump_detail = smb2_dump_detail,
	.clear_stats = smb2_clear_stats,
	.print_stats = smb2_print_stats,
	.is_oplock_break = smb2_is_valid_oplock_break,
	.handle_cancelled_mid = smb2_handle_cancelled_mid,
	.downgrade_oplock = smb2_downgrade_oplock,
	.need_neg = smb2_need_neg,
	.negotiate = smb2_negotiate,
	.negotiate_wsize = smb2_negotiate_wsize,
	.negotiate_rsize = smb2_negotiate_rsize,
	.sess_setup = SMB2_sess_setup,
	.logoff = SMB2_logoff,
	.tree_connect = SMB2_tcon,
	.tree_disconnect = SMB2_tdis,
	.qfs_tcon = smb2_qfs_tcon,
	.is_path_accessible = smb2_is_path_accessible,
	.can_echo = smb2_can_echo,
	.echo = SMB2_echo,
	.query_path_info = smb2_query_path_info,
	.get_srv_inum = smb2_get_srv_inum,
	.query_file_info = smb2_query_file_info,
	.set_path_size = smb2_set_path_size,
	.set_file_size = smb2_set_file_size,
	.set_file_info = smb2_set_file_info,
	.set_compression = smb2_set_compression,
	.mkdir = smb2_mkdir,
	.mkdir_setinfo = smb2_mkdir_setinfo,
	.rmdir = smb2_rmdir,
	.unlink = smb2_unlink,
	.rename = smb2_rename_path,
	.create_hardlink = smb2_create_hardlink,
	.query_symlink = smb2_query_symlink,
	.query_mf_symlink = smb3_query_mf_symlink,
	.create_mf_symlink = smb3_create_mf_symlink,
	.open = smb2_open_file,
	.set_fid = smb2_set_fid,
	.close = smb2_close_file,
	.flush = smb2_flush_file,
	.async_readv = smb2_async_readv,
	.async_writev = smb2_async_writev,
	.sync_read = smb2_sync_read,
	.sync_write = smb2_sync_write,
	.query_dir_first = smb2_query_dir_first,
	.query_dir_next = smb2_query_dir_next,
	.close_dir = smb2_close_dir,
	.calc_smb_size = smb2_calc_size,
	.is_status_pending = smb2_is_status_pending,
	.is_session_expired = smb2_is_session_expired,
	.oplock_response = smb2_oplock_response,
	.queryfs = smb2_queryfs,
	.mand_lock = smb2_mand_lock,
	.mand_unlock_range = smb2_unlock_range,
	.push_mand_locks = smb2_push_mandatory_locks,
	.get_lease_key = smb2_get_lease_key,
	.set_lease_key = smb2_set_lease_key,
	.new_lease_key = smb2_new_lease_key,
	.calc_signature = smb2_calc_signature,
	.is_read_op = smb21_is_read_op,
	.set_oplock_level = smb21_set_oplock_level,
	.create_lease_buf = smb2_create_lease_buf,
	.parse_lease_buf = smb2_parse_lease_buf,
	.copychunk_range = smb2_copychunk_range,
	.wp_retry_size = smb2_wp_retry_size,
	.dir_needs_close = smb2_dir_needs_close,
	.enum_snapshots = smb3_enum_snapshots,
	.notify = smb3_notify,
	.get_dfs_refer = smb2_get_dfs_refer,
	.select_sectype = smb2_select_sectype,
#ifdef CONFIG_CIFS_XATTR
	.query_all_EAs = smb2_query_eas,
	.set_EA = smb2_set_ea,
#endif /* CIFS_XATTR */
	.get_acl = get_smb2_acl,
	.get_acl_by_fid = get_smb2_acl_by_fid,
	.set_acl = set_smb2_acl,
	.next_header = smb2_next_header,
	.ioctl_query_info = smb2_ioctl_query_info,
	.make_node = smb2_make_node,
	.fiemap = smb3_fiemap,
	.llseek = smb3_llseek,
	.is_status_io_timeout = smb2_is_status_io_timeout,
};

struct smb_version_operations smb30_operations = {
	.compare_fids = smb2_compare_fids,
	.setup_request = smb2_setup_request,
	.setup_async_request = smb2_setup_async_request,
	.check_receive = smb2_check_receive,
	.add_credits = smb2_add_credits,
	.set_credits = smb2_set_credits,
	.get_credits_field = smb2_get_credits_field,
	.get_credits = smb2_get_credits,
	.wait_mtu_credits = smb2_wait_mtu_credits,
	.adjust_credits = smb2_adjust_credits,
	.get_next_mid = smb2_get_next_mid,
	.revert_current_mid = smb2_revert_current_mid,
	.read_data_offset = smb2_read_data_offset,
	.read_data_length = smb2_read_data_length,
	.map_error = map_smb2_to_linux_error,
	.find_mid = smb2_find_mid,
	.check_message = smb2_check_message,
	.dump_detail = smb2_dump_detail,
	.clear_stats = smb2_clear_stats,
	.print_stats = smb2_print_stats,
	.dump_share_caps = smb2_dump_share_caps,
	.is_oplock_break = smb2_is_valid_oplock_break,
	.handle_cancelled_mid = smb2_handle_cancelled_mid,
	.downgrade_oplock = smb3_downgrade_oplock,
	.need_neg = smb2_need_neg,
	.negotiate = smb2_negotiate,
	.negotiate_wsize = smb3_negotiate_wsize,
	.negotiate_rsize = smb3_negotiate_rsize,
	.sess_setup = SMB2_sess_setup,
	.logoff = SMB2_logoff,
	.tree_connect = SMB2_tcon,
	.tree_disconnect = SMB2_tdis,
	.qfs_tcon = smb3_qfs_tcon,
	.is_path_accessible = smb2_is_path_accessible,
	.can_echo = smb2_can_echo,
	.echo = SMB2_echo,
	.query_path_info = smb2_query_path_info,
	/* WSL tags introduced long after smb2.1, enable for SMB3, 3.11 only */
	.query_reparse_tag = smb2_query_reparse_tag,
	.get_srv_inum = smb2_get_srv_inum,
	.query_file_info = smb2_query_file_info,
	.set_path_size = smb2_set_path_size,
	.set_file_size = smb2_set_file_size,
	.set_file_info = smb2_set_file_info,
	.set_compression = smb2_set_compression,
	.mkdir = smb2_mkdir,
	.mkdir_setinfo = smb2_mkdir_setinfo,
	.rmdir = smb2_rmdir,
	.unlink = smb2_unlink,
	.rename = smb2_rename_path,
	.create_hardlink = smb2_create_hardlink,
	.query_symlink = smb2_query_symlink,
	.query_mf_symlink = smb3_query_mf_symlink,
	.create_mf_symlink = smb3_create_mf_symlink,
	.open = smb2_open_file,
	.set_fid = smb2_set_fid,
	.close = smb2_close_file,
	.close_getattr = smb2_close_getattr,
	.flush = smb2_flush_file,
	.async_readv = smb2_async_readv,
	.async_writev = smb2_async_writev,
	.sync_read = smb2_sync_read,
	.sync_write = smb2_sync_write,
	.query_dir_first = smb2_query_dir_first,
	.query_dir_next = smb2_query_dir_next,
	.close_dir = smb2_close_dir,
	.calc_smb_size = smb2_calc_size,
	.is_status_pending = smb2_is_status_pending,
	.is_session_expired = smb2_is_session_expired,
	.oplock_response = smb2_oplock_response,
	.queryfs = smb2_queryfs,
	.mand_lock = smb2_mand_lock,
	.mand_unlock_range = smb2_unlock_range,
	.push_mand_locks = smb2_push_mandatory_locks,
	.get_lease_key = smb2_get_lease_key,
	.set_lease_key = smb2_set_lease_key,
	.new_lease_key = smb2_new_lease_key,
	.generate_signingkey = generate_smb30signingkey,
	.calc_signature = smb3_calc_signature,
	.set_integrity  = smb3_set_integrity,
	.is_read_op = smb21_is_read_op,
	.set_oplock_level = smb3_set_oplock_level,
	.create_lease_buf = smb3_create_lease_buf,
	.parse_lease_buf = smb3_parse_lease_buf,
	.copychunk_range = smb2_copychunk_range,
	.duplicate_extents = smb2_duplicate_extents,
	.validate_negotiate = smb3_validate_negotiate,
	.wp_retry_size = smb2_wp_retry_size,
	.dir_needs_close = smb2_dir_needs_close,
	.fallocate = smb3_fallocate,
	.enum_snapshots = smb3_enum_snapshots,
	.notify = smb3_notify,
	.init_transform_rq = smb3_init_transform_rq,
	.is_transform_hdr = smb3_is_transform_hdr,
	.receive_transform = smb3_receive_transform,
	.get_dfs_refer = smb2_get_dfs_refer,
	.select_sectype = smb2_select_sectype,
#ifdef CONFIG_CIFS_XATTR
	.query_all_EAs = smb2_query_eas,
	.set_EA = smb2_set_ea,
#endif /* CIFS_XATTR */
	.get_acl = get_smb2_acl,
	.get_acl_by_fid = get_smb2_acl_by_fid,
	.set_acl = set_smb2_acl,
	.next_header = smb2_next_header,
	.ioctl_query_info = smb2_ioctl_query_info,
	.make_node = smb2_make_node,
	.fiemap = smb3_fiemap,
	.llseek = smb3_llseek,
	.is_status_io_timeout = smb2_is_status_io_timeout,
};

struct smb_version_operations smb311_operations = {
	.compare_fids = smb2_compare_fids,
	.setup_request = smb2_setup_request,
	.setup_async_request = smb2_setup_async_request,
	.check_receive = smb2_check_receive,
	.add_credits = smb2_add_credits,
	.set_credits = smb2_set_credits,
	.get_credits_field = smb2_get_credits_field,
	.get_credits = smb2_get_credits,
	.wait_mtu_credits = smb2_wait_mtu_credits,
	.adjust_credits = smb2_adjust_credits,
	.get_next_mid = smb2_get_next_mid,
	.revert_current_mid = smb2_revert_current_mid,
	.read_data_offset = smb2_read_data_offset,
	.read_data_length = smb2_read_data_length,
	.map_error = map_smb2_to_linux_error,
	.find_mid = smb2_find_mid,
	.check_message = smb2_check_message,
	.dump_detail = smb2_dump_detail,
	.clear_stats = smb2_clear_stats,
	.print_stats = smb2_print_stats,
	.dump_share_caps = smb2_dump_share_caps,
	.is_oplock_break = smb2_is_valid_oplock_break,
	.handle_cancelled_mid = smb2_handle_cancelled_mid,
	.downgrade_oplock = smb3_downgrade_oplock,
	.need_neg = smb2_need_neg,
	.negotiate = smb2_negotiate,
	.negotiate_wsize = smb3_negotiate_wsize,
	.negotiate_rsize = smb3_negotiate_rsize,
	.sess_setup = SMB2_sess_setup,
	.logoff = SMB2_logoff,
	.tree_connect = SMB2_tcon,
	.tree_disconnect = SMB2_tdis,
	.qfs_tcon = smb3_qfs_tcon,
	.is_path_accessible = smb2_is_path_accessible,
	.can_echo = smb2_can_echo,
	.echo = SMB2_echo,
	.query_path_info = smb2_query_path_info,
	.query_reparse_tag = smb2_query_reparse_tag,
	.get_srv_inum = smb2_get_srv_inum,
	.query_file_info = smb2_query_file_info,
	.set_path_size = smb2_set_path_size,
	.set_file_size = smb2_set_file_size,
	.set_file_info = smb2_set_file_info,
	.set_compression = smb2_set_compression,
	.mkdir = smb2_mkdir,
	.mkdir_setinfo = smb2_mkdir_setinfo,
	.posix_mkdir = smb311_posix_mkdir,
	.rmdir = smb2_rmdir,
	.unlink = smb2_unlink,
	.rename = smb2_rename_path,
	.create_hardlink = smb2_create_hardlink,
	.query_symlink = smb2_query_symlink,
	.query_mf_symlink = smb3_query_mf_symlink,
	.create_mf_symlink = smb3_create_mf_symlink,
	.open = smb2_open_file,
	.set_fid = smb2_set_fid,
	.close = smb2_close_file,
	.close_getattr = smb2_close_getattr,
	.flush = smb2_flush_file,
	.async_readv = smb2_async_readv,
	.async_writev = smb2_async_writev,
	.sync_read = smb2_sync_read,
	.sync_write = smb2_sync_write,
	.query_dir_first = smb2_query_dir_first,
	.query_dir_next = smb2_query_dir_next,
	.close_dir = smb2_close_dir,
	.calc_smb_size = smb2_calc_size,
	.is_status_pending = smb2_is_status_pending,
	.is_session_expired = smb2_is_session_expired,
	.oplock_response = smb2_oplock_response,
	.queryfs = smb311_queryfs,
	.mand_lock = smb2_mand_lock,
	.mand_unlock_range = smb2_unlock_range,
	.push_mand_locks = smb2_push_mandatory_locks,
	.get_lease_key = smb2_get_lease_key,
	.set_lease_key = smb2_set_lease_key,
	.new_lease_key = smb2_new_lease_key,
	.generate_signingkey = generate_smb311signingkey,
	.calc_signature = smb3_calc_signature,
	.set_integrity  = smb3_set_integrity,
	.is_read_op = smb21_is_read_op,
	.set_oplock_level = smb3_set_oplock_level,
	.create_lease_buf = smb3_create_lease_buf,
	.parse_lease_buf = smb3_parse_lease_buf,
	.copychunk_range = smb2_copychunk_range,
	.duplicate_extents = smb2_duplicate_extents,
/*	.validate_negotiate = smb3_validate_negotiate, */ /* not used in 3.11 */
	.wp_retry_size = smb2_wp_retry_size,
	.dir_needs_close = smb2_dir_needs_close,
	.fallocate = smb3_fallocate,
	.enum_snapshots = smb3_enum_snapshots,
	.notify = smb3_notify,
	.init_transform_rq = smb3_init_transform_rq,
	.is_transform_hdr = smb3_is_transform_hdr,
	.receive_transform = smb3_receive_transform,
	.get_dfs_refer = smb2_get_dfs_refer,
	.select_sectype = smb2_select_sectype,
#ifdef CONFIG_CIFS_XATTR
	.query_all_EAs = smb2_query_eas,
	.set_EA = smb2_set_ea,
#endif /* CIFS_XATTR */
	.get_acl = get_smb2_acl,
	.get_acl_by_fid = get_smb2_acl_by_fid,
	.set_acl = set_smb2_acl,
	.next_header = smb2_next_header,
	.ioctl_query_info = smb2_ioctl_query_info,
	.make_node = smb2_make_node,
	.fiemap = smb3_fiemap,
	.llseek = smb3_llseek,
	.is_status_io_timeout = smb2_is_status_io_timeout,
};

struct smb_version_values smb20_values = {
	.version_string = SMB20_VERSION_STRING,
	.protocol_id = SMB20_PROT_ID,
	.req_capabilities = 0, /* MBZ */
	.large_lock_type = 0,
	.exclusive_lock_type = SMB2_LOCKFLAG_EXCLUSIVE_LOCK,
	.shared_lock_type = SMB2_LOCKFLAG_SHARED_LOCK,
	.unlock_lock_type = SMB2_LOCKFLAG_UNLOCK,
	.header_size = sizeof(struct smb2_sync_hdr),
	.header_preamble_size = 0,
	.max_header_size = MAX_SMB2_HDR_SIZE,
	.read_rsp_size = sizeof(struct smb2_read_rsp) - 1,
	.lock_cmd = SMB2_LOCK,
	.cap_unix = 0,
	.cap_nt_find = SMB2_NT_FIND,
	.cap_large_files = SMB2_LARGE_FILES,
	.signing_enabled = SMB2_NEGOTIATE_SIGNING_ENABLED | SMB2_NEGOTIATE_SIGNING_REQUIRED,
	.signing_required = SMB2_NEGOTIATE_SIGNING_REQUIRED,
	.create_lease_size = sizeof(struct create_lease),
};

struct smb_version_values smb21_values = {
	.version_string = SMB21_VERSION_STRING,
	.protocol_id = SMB21_PROT_ID,
	.req_capabilities = 0, /* MBZ on negotiate req until SMB3 dialect */
	.large_lock_type = 0,
	.exclusive_lock_type = SMB2_LOCKFLAG_EXCLUSIVE_LOCK,
	.shared_lock_type = SMB2_LOCKFLAG_SHARED_LOCK,
	.unlock_lock_type = SMB2_LOCKFLAG_UNLOCK,
	.header_size = sizeof(struct smb2_sync_hdr),
	.header_preamble_size = 0,
	.max_header_size = MAX_SMB2_HDR_SIZE,
	.read_rsp_size = sizeof(struct smb2_read_rsp) - 1,
	.lock_cmd = SMB2_LOCK,
	.cap_unix = 0,
	.cap_nt_find = SMB2_NT_FIND,
	.cap_large_files = SMB2_LARGE_FILES,
	.signing_enabled = SMB2_NEGOTIATE_SIGNING_ENABLED | SMB2_NEGOTIATE_SIGNING_REQUIRED,
	.signing_required = SMB2_NEGOTIATE_SIGNING_REQUIRED,
	.create_lease_size = sizeof(struct create_lease),
};

struct smb_version_values smb3any_values = {
	.version_string = SMB3ANY_VERSION_STRING,
	.protocol_id = SMB302_PROT_ID, /* doesn't matter, send protocol array */
	.req_capabilities = SMB2_GLOBAL_CAP_DFS | SMB2_GLOBAL_CAP_LEASING | SMB2_GLOBAL_CAP_LARGE_MTU | SMB2_GLOBAL_CAP_PERSISTENT_HANDLES | SMB2_GLOBAL_CAP_ENCRYPTION | SMB2_GLOBAL_CAP_DIRECTORY_LEASING,
	.large_lock_type = 0,
	.exclusive_lock_type = SMB2_LOCKFLAG_EXCLUSIVE_LOCK,
	.shared_lock_type = SMB2_LOCKFLAG_SHARED_LOCK,
	.unlock_lock_type = SMB2_LOCKFLAG_UNLOCK,
	.header_size = sizeof(struct smb2_sync_hdr),
	.header_preamble_size = 0,
	.max_header_size = MAX_SMB2_HDR_SIZE,
	.read_rsp_size = sizeof(struct smb2_read_rsp) - 1,
	.lock_cmd = SMB2_LOCK,
	.cap_unix = 0,
	.cap_nt_find = SMB2_NT_FIND,
	.cap_large_files = SMB2_LARGE_FILES,
	.signing_enabled = SMB2_NEGOTIATE_SIGNING_ENABLED | SMB2_NEGOTIATE_SIGNING_REQUIRED,
	.signing_required = SMB2_NEGOTIATE_SIGNING_REQUIRED,
	.create_lease_size = sizeof(struct create_lease_v2),
};

struct smb_version_values smbdefault_values = {
	.version_string = SMBDEFAULT_VERSION_STRING,
	.protocol_id = SMB302_PROT_ID, /* doesn't matter, send protocol array */
	.req_capabilities = SMB2_GLOBAL_CAP_DFS | SMB2_GLOBAL_CAP_LEASING | SMB2_GLOBAL_CAP_LARGE_MTU | SMB2_GLOBAL_CAP_PERSISTENT_HANDLES | SMB2_GLOBAL_CAP_ENCRYPTION | SMB2_GLOBAL_CAP_DIRECTORY_LEASING,
	.large_lock_type = 0,
	.exclusive_lock_type = SMB2_LOCKFLAG_EXCLUSIVE_LOCK,
	.shared_lock_type = SMB2_LOCKFLAG_SHARED_LOCK,
	.unlock_lock_type = SMB2_LOCKFLAG_UNLOCK,
	.header_size = sizeof(struct smb2_sync_hdr),
	.header_preamble_size = 0,
	.max_header_size = MAX_SMB2_HDR_SIZE,
	.read_rsp_size = sizeof(struct smb2_read_rsp) - 1,
	.lock_cmd = SMB2_LOCK,
	.cap_unix = 0,
	.cap_nt_find = SMB2_NT_FIND,
	.cap_large_files = SMB2_LARGE_FILES,
	.signing_enabled = SMB2_NEGOTIATE_SIGNING_ENABLED | SMB2_NEGOTIATE_SIGNING_REQUIRED,
	.signing_required = SMB2_NEGOTIATE_SIGNING_REQUIRED,
	.create_lease_size = sizeof(struct create_lease_v2),
};

struct smb_version_values smb30_values = {
	.version_string = SMB30_VERSION_STRING,
	.protocol_id = SMB30_PROT_ID,
	.req_capabilities = SMB2_GLOBAL_CAP_DFS | SMB2_GLOBAL_CAP_LEASING | SMB2_GLOBAL_CAP_LARGE_MTU | SMB2_GLOBAL_CAP_PERSISTENT_HANDLES | SMB2_GLOBAL_CAP_ENCRYPTION | SMB2_GLOBAL_CAP_DIRECTORY_LEASING,
	.large_lock_type = 0,
	.exclusive_lock_type = SMB2_LOCKFLAG_EXCLUSIVE_LOCK,
	.shared_lock_type = SMB2_LOCKFLAG_SHARED_LOCK,
	.unlock_lock_type = SMB2_LOCKFLAG_UNLOCK,
	.header_size = sizeof(struct smb2_sync_hdr),
	.header_preamble_size = 0,
	.max_header_size = MAX_SMB2_HDR_SIZE,
	.read_rsp_size = sizeof(struct smb2_read_rsp) - 1,
	.lock_cmd = SMB2_LOCK,
	.cap_unix = 0,
	.cap_nt_find = SMB2_NT_FIND,
	.cap_large_files = SMB2_LARGE_FILES,
	.signing_enabled = SMB2_NEGOTIATE_SIGNING_ENABLED | SMB2_NEGOTIATE_SIGNING_REQUIRED,
	.signing_required = SMB2_NEGOTIATE_SIGNING_REQUIRED,
	.create_lease_size = sizeof(struct create_lease_v2),
};

struct smb_version_values smb302_values = {
	.version_string = SMB302_VERSION_STRING,
	.protocol_id = SMB302_PROT_ID,
	.req_capabilities = SMB2_GLOBAL_CAP_DFS | SMB2_GLOBAL_CAP_LEASING | SMB2_GLOBAL_CAP_LARGE_MTU | SMB2_GLOBAL_CAP_PERSISTENT_HANDLES | SMB2_GLOBAL_CAP_ENCRYPTION | SMB2_GLOBAL_CAP_DIRECTORY_LEASING,
	.large_lock_type = 0,
	.exclusive_lock_type = SMB2_LOCKFLAG_EXCLUSIVE_LOCK,
	.shared_lock_type = SMB2_LOCKFLAG_SHARED_LOCK,
	.unlock_lock_type = SMB2_LOCKFLAG_UNLOCK,
	.header_size = sizeof(struct smb2_sync_hdr),
	.header_preamble_size = 0,
	.max_header_size = MAX_SMB2_HDR_SIZE,
	.read_rsp_size = sizeof(struct smb2_read_rsp) - 1,
	.lock_cmd = SMB2_LOCK,
	.cap_unix = 0,
	.cap_nt_find = SMB2_NT_FIND,
	.cap_large_files = SMB2_LARGE_FILES,
	.signing_enabled = SMB2_NEGOTIATE_SIGNING_ENABLED | SMB2_NEGOTIATE_SIGNING_REQUIRED,
	.signing_required = SMB2_NEGOTIATE_SIGNING_REQUIRED,
	.create_lease_size = sizeof(struct create_lease_v2),
};

struct smb_version_values smb311_values = {
	.version_string = SMB311_VERSION_STRING,
	.protocol_id = SMB311_PROT_ID,
	.req_capabilities = SMB2_GLOBAL_CAP_DFS | SMB2_GLOBAL_CAP_LEASING | SMB2_GLOBAL_CAP_LARGE_MTU | SMB2_GLOBAL_CAP_PERSISTENT_HANDLES | SMB2_GLOBAL_CAP_ENCRYPTION | SMB2_GLOBAL_CAP_DIRECTORY_LEASING,
	.large_lock_type = 0,
	.exclusive_lock_type = SMB2_LOCKFLAG_EXCLUSIVE_LOCK,
	.shared_lock_type = SMB2_LOCKFLAG_SHARED_LOCK,
	.unlock_lock_type = SMB2_LOCKFLAG_UNLOCK,
	.header_size = sizeof(struct smb2_sync_hdr),
	.header_preamble_size = 0,
	.max_header_size = MAX_SMB2_HDR_SIZE,
	.read_rsp_size = sizeof(struct smb2_read_rsp) - 1,
	.lock_cmd = SMB2_LOCK,
	.cap_unix = 0,
	.cap_nt_find = SMB2_NT_FIND,
	.cap_large_files = SMB2_LARGE_FILES,
	.signing_enabled = SMB2_NEGOTIATE_SIGNING_ENABLED | SMB2_NEGOTIATE_SIGNING_REQUIRED,
	.signing_required = SMB2_NEGOTIATE_SIGNING_REQUIRED,
	.create_lease_size = sizeof(struct create_lease_v2),
};<|MERGE_RESOLUTION|>--- conflicted
+++ resolved
@@ -3114,13 +3114,8 @@
 	rqst[1].rq_nvec = SMB2_IOCTL_IOV_SIZE;
 
 	rc = SMB2_ioctl_init(tcon, server,
-<<<<<<< HEAD
-			     &rqst[1], fid.persistent_fid,
-			     fid.volatile_fid, FSCTL_GET_REPARSE_POINT,
-=======
 			     &rqst[1], COMPOUND_FID,
 			     COMPOUND_FID, FSCTL_GET_REPARSE_POINT,
->>>>>>> 356006a6
 			     true /* is_fctl */, NULL, 0,
 			     CIFSMaxBufSize -
 			     MAX_SMB2_CREATE_RESPONSE_SIZE -
