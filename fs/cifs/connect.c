--- conflicted
+++ resolved
@@ -62,12 +62,9 @@
 #include "dfs_cache.h"
 #endif
 #include "fs_context.h"
-<<<<<<< HEAD
-=======
 #ifdef CONFIG_CIFS_SWN_UPCALL
 #include "cifs_swn.h"
 #endif
->>>>>>> f642729d
 
 extern mempool_t *cifs_req_poolp;
 extern bool disable_legacy_dialects;
@@ -79,216 +76,6 @@
 /* Drop the connection to not overload the server */
 #define NUM_STATUS_IO_TIMEOUT   5
 
-<<<<<<< HEAD
-enum {
-	/* Mount options that take no arguments */
-	Opt_user_xattr, Opt_nouser_xattr,
-	Opt_forceuid, Opt_noforceuid,
-	Opt_forcegid, Opt_noforcegid,
-	Opt_noblocksend, Opt_noautotune, Opt_nolease,
-	Opt_hard, Opt_soft, Opt_perm, Opt_noperm, Opt_nodelete,
-	Opt_mapposix, Opt_nomapposix,
-	Opt_mapchars, Opt_nomapchars, Opt_sfu,
-	Opt_nosfu, Opt_nodfs, Opt_posixpaths,
-	Opt_noposixpaths, Opt_nounix, Opt_unix,
-	Opt_nocase,
-	Opt_brl, Opt_nobrl,
-	Opt_handlecache, Opt_nohandlecache,
-	Opt_forcemandatorylock, Opt_setuidfromacl, Opt_setuids,
-	Opt_nosetuids, Opt_dynperm, Opt_nodynperm,
-	Opt_nohard, Opt_nosoft,
-	Opt_nointr, Opt_intr,
-	Opt_nostrictsync, Opt_strictsync,
-	Opt_serverino, Opt_noserverino,
-	Opt_rwpidforward, Opt_cifsacl, Opt_nocifsacl,
-	Opt_acl, Opt_noacl, Opt_locallease,
-	Opt_sign, Opt_ignore_signature, Opt_seal, Opt_noac,
-	Opt_fsc, Opt_mfsymlinks,
-	Opt_multiuser, Opt_sloppy, Opt_nosharesock,
-	Opt_persistent, Opt_nopersistent,
-	Opt_resilient, Opt_noresilient,
-	Opt_domainauto, Opt_rdma, Opt_modesid, Opt_rootfs,
-	Opt_multichannel, Opt_nomultichannel,
-	Opt_compress,
-
-	/* Mount options which take numeric value */
-	Opt_backupuid, Opt_backupgid, Opt_uid,
-	Opt_cruid, Opt_gid, Opt_file_mode,
-	Opt_dirmode, Opt_port,
-	Opt_min_enc_offload,
-	Opt_blocksize, Opt_rsize, Opt_wsize, Opt_actimeo,
-	Opt_echo_interval, Opt_max_credits, Opt_handletimeout,
-	Opt_snapshot, Opt_max_channels,
-
-	/* Mount options which take string value */
-	Opt_user, Opt_pass, Opt_ip,
-	Opt_domain, Opt_srcaddr, Opt_iocharset,
-	Opt_netbiosname, Opt_servern,
-	Opt_ver, Opt_vers, Opt_sec, Opt_cache,
-
-	/* Mount options to be ignored */
-	Opt_ignore,
-
-	/* Options which could be blank */
-	Opt_blank_pass,
-	Opt_blank_user,
-	Opt_blank_ip,
-
-	Opt_err
-};
-
-static const match_table_t cifs_mount_option_tokens = {
-
-	{ Opt_user_xattr, "user_xattr" },
-	{ Opt_nouser_xattr, "nouser_xattr" },
-	{ Opt_forceuid, "forceuid" },
-	{ Opt_noforceuid, "noforceuid" },
-	{ Opt_forcegid, "forcegid" },
-	{ Opt_noforcegid, "noforcegid" },
-	{ Opt_noblocksend, "noblocksend" },
-	{ Opt_noautotune, "noautotune" },
-	{ Opt_nolease, "nolease" },
-	{ Opt_hard, "hard" },
-	{ Opt_soft, "soft" },
-	{ Opt_perm, "perm" },
-	{ Opt_noperm, "noperm" },
-	{ Opt_nodelete, "nodelete" },
-	{ Opt_mapchars, "mapchars" }, /* SFU style */
-	{ Opt_nomapchars, "nomapchars" },
-	{ Opt_mapposix, "mapposix" }, /* SFM style */
-	{ Opt_nomapposix, "nomapposix" },
-	{ Opt_sfu, "sfu" },
-	{ Opt_nosfu, "nosfu" },
-	{ Opt_nodfs, "nodfs" },
-	{ Opt_posixpaths, "posixpaths" },
-	{ Opt_noposixpaths, "noposixpaths" },
-	{ Opt_nounix, "nounix" },
-	{ Opt_nounix, "nolinux" },
-	{ Opt_nounix, "noposix" },
-	{ Opt_unix, "unix" },
-	{ Opt_unix, "linux" },
-	{ Opt_unix, "posix" },
-	{ Opt_nocase, "nocase" },
-	{ Opt_nocase, "ignorecase" },
-	{ Opt_brl, "brl" },
-	{ Opt_nobrl, "nobrl" },
-	{ Opt_handlecache, "handlecache" },
-	{ Opt_nohandlecache, "nohandlecache" },
-	{ Opt_nobrl, "nolock" },
-	{ Opt_forcemandatorylock, "forcemandatorylock" },
-	{ Opt_forcemandatorylock, "forcemand" },
-	{ Opt_setuids, "setuids" },
-	{ Opt_nosetuids, "nosetuids" },
-	{ Opt_setuidfromacl, "idsfromsid" },
-	{ Opt_dynperm, "dynperm" },
-	{ Opt_nodynperm, "nodynperm" },
-	{ Opt_nohard, "nohard" },
-	{ Opt_nosoft, "nosoft" },
-	{ Opt_nointr, "nointr" },
-	{ Opt_intr, "intr" },
-	{ Opt_nostrictsync, "nostrictsync" },
-	{ Opt_strictsync, "strictsync" },
-	{ Opt_serverino, "serverino" },
-	{ Opt_noserverino, "noserverino" },
-	{ Opt_rwpidforward, "rwpidforward" },
-	{ Opt_modesid, "modefromsid" },
-	{ Opt_cifsacl, "cifsacl" },
-	{ Opt_nocifsacl, "nocifsacl" },
-	{ Opt_acl, "acl" },
-	{ Opt_noacl, "noacl" },
-	{ Opt_locallease, "locallease" },
-	{ Opt_sign, "sign" },
-	{ Opt_ignore_signature, "signloosely" },
-	{ Opt_seal, "seal" },
-	{ Opt_noac, "noac" },
-	{ Opt_fsc, "fsc" },
-	{ Opt_mfsymlinks, "mfsymlinks" },
-	{ Opt_multiuser, "multiuser" },
-	{ Opt_sloppy, "sloppy" },
-	{ Opt_nosharesock, "nosharesock" },
-	{ Opt_persistent, "persistenthandles"},
-	{ Opt_nopersistent, "nopersistenthandles"},
-	{ Opt_resilient, "resilienthandles"},
-	{ Opt_noresilient, "noresilienthandles"},
-	{ Opt_domainauto, "domainauto"},
-	{ Opt_rdma, "rdma"},
-	{ Opt_multichannel, "multichannel" },
-	{ Opt_nomultichannel, "nomultichannel" },
-
-	{ Opt_backupuid, "backupuid=%s" },
-	{ Opt_backupgid, "backupgid=%s" },
-	{ Opt_uid, "uid=%s" },
-	{ Opt_cruid, "cruid=%s" },
-	{ Opt_gid, "gid=%s" },
-	{ Opt_file_mode, "file_mode=%s" },
-	{ Opt_dirmode, "dirmode=%s" },
-	{ Opt_dirmode, "dir_mode=%s" },
-	{ Opt_port, "port=%s" },
-	{ Opt_min_enc_offload, "esize=%s" },
-	{ Opt_blocksize, "bsize=%s" },
-	{ Opt_rsize, "rsize=%s" },
-	{ Opt_wsize, "wsize=%s" },
-	{ Opt_actimeo, "actimeo=%s" },
-	{ Opt_handletimeout, "handletimeout=%s" },
-	{ Opt_echo_interval, "echo_interval=%s" },
-	{ Opt_max_credits, "max_credits=%s" },
-	{ Opt_snapshot, "snapshot=%s" },
-	{ Opt_max_channels, "max_channels=%s" },
-	{ Opt_compress, "compress=%s" },
-
-	{ Opt_blank_user, "user=" },
-	{ Opt_blank_user, "username=" },
-	{ Opt_user, "user=%s" },
-	{ Opt_user, "username=%s" },
-	{ Opt_blank_pass, "pass=" },
-	{ Opt_blank_pass, "password=" },
-	{ Opt_pass, "pass=%s" },
-	{ Opt_pass, "password=%s" },
-	{ Opt_blank_ip, "ip=" },
-	{ Opt_blank_ip, "addr=" },
-	{ Opt_ip, "ip=%s" },
-	{ Opt_ip, "addr=%s" },
-	{ Opt_ignore, "unc=%s" },
-	{ Opt_ignore, "target=%s" },
-	{ Opt_ignore, "path=%s" },
-	{ Opt_domain, "dom=%s" },
-	{ Opt_domain, "domain=%s" },
-	{ Opt_domain, "workgroup=%s" },
-	{ Opt_srcaddr, "srcaddr=%s" },
-	{ Opt_ignore, "prefixpath=%s" },
-	{ Opt_iocharset, "iocharset=%s" },
-	{ Opt_netbiosname, "netbiosname=%s" },
-	{ Opt_servern, "servern=%s" },
-	{ Opt_ver, "ver=%s" },
-	{ Opt_vers, "vers=%s" },
-	{ Opt_sec, "sec=%s" },
-	{ Opt_cache, "cache=%s" },
-
-	{ Opt_ignore, "cred" },
-	{ Opt_ignore, "credentials" },
-	{ Opt_ignore, "cred=%s" },
-	{ Opt_ignore, "credentials=%s" },
-	{ Opt_ignore, "guest" },
-	{ Opt_ignore, "rw" },
-	{ Opt_ignore, "ro" },
-	{ Opt_ignore, "suid" },
-	{ Opt_ignore, "nosuid" },
-	{ Opt_ignore, "exec" },
-	{ Opt_ignore, "noexec" },
-	{ Opt_ignore, "nodev" },
-	{ Opt_ignore, "noauto" },
-	{ Opt_ignore, "dev" },
-	{ Opt_ignore, "mand" },
-	{ Opt_ignore, "nomand" },
-	{ Opt_ignore, "relatime" },
-	{ Opt_ignore, "_netdev" },
-	{ Opt_rootfs, "rootfs" },
-
-	{ Opt_err, NULL }
-};
-
-=======
->>>>>>> f642729d
 static int ip_connect(struct TCP_Server_Info *server);
 static int generic_ip_connect(struct TCP_Server_Info *server);
 static void tlink_rb_insert(struct rb_root *root, struct tcon_link *new_tlink);
@@ -1215,582 +1002,7 @@
 			if (num_io_timeout > NUM_STATUS_IO_TIMEOUT) {
 				cifs_reconnect(server);
 				num_io_timeout = 0;
-<<<<<<< HEAD
 				continue;
-			}
-		}
-
-		server->lstrp = jiffies;
-
-		for (i = 0; i < num_mids; i++) {
-			if (mids[i] != NULL) {
-				mids[i]->resp_buf_size = server->pdu_size;
-
-				if (!mids[i]->multiRsp || mids[i]->multiEnd)
-					mids[i]->callback(mids[i]);
-
-				cifs_mid_q_entry_release(mids[i]);
-			} else if (server->ops->is_oplock_break &&
-				   server->ops->is_oplock_break(bufs[i],
-								server)) {
-				smb2_add_credits_from_hdr(bufs[i], server);
-				cifs_dbg(FYI, "Received oplock break\n");
-			} else {
-				cifs_server_dbg(VFS, "No task to wake, unknown frame received! NumMids %d\n",
-						atomic_read(&midCount));
-				cifs_dump_mem("Received Data is: ", bufs[i],
-					      HEADER_SIZE(server));
-				smb2_add_credits_from_hdr(bufs[i], server);
-#ifdef CONFIG_CIFS_DEBUG2
-				if (server->ops->dump_detail)
-					server->ops->dump_detail(bufs[i],
-								 server);
-				cifs_dump_mids(server);
-#endif /* CIFS_DEBUG2 */
-			}
-		}
-
-		if (pdu_length > server->pdu_size) {
-			if (!allocate_buffers(server))
-				continue;
-			pdu_length -= server->pdu_size;
-			server->total_read = 0;
-			server->large_buf = false;
-			buf = server->smallbuf;
-			goto next_pdu;
-		}
-	} /* end while !EXITING */
-
-	/* buffer usually freed in free_mid - need to free it here on exit */
-	cifs_buf_release(server->bigbuf);
-	if (server->smallbuf) /* no sense logging a debug message if NULL */
-		cifs_small_buf_release(server->smallbuf);
-
-	task_to_wake = xchg(&server->tsk, NULL);
-	clean_demultiplex_info(server);
-
-	/* if server->tsk was NULL then wait for a signal before exiting */
-	if (!task_to_wake) {
-		set_current_state(TASK_INTERRUPTIBLE);
-		while (!signal_pending(current)) {
-			schedule();
-			set_current_state(TASK_INTERRUPTIBLE);
-		}
-		set_current_state(TASK_RUNNING);
-	}
-
-	memalloc_noreclaim_restore(noreclaim_flag);
-	module_put_and_exit(0);
-}
-
-/* extract the host portion of the UNC string */
-static char *
-extract_hostname(const char *unc)
-{
-	const char *src;
-	char *dst, *delim;
-	unsigned int len;
-
-	/* skip double chars at beginning of string */
-	/* BB: check validity of these bytes? */
-	if (strlen(unc) < 3)
-		return ERR_PTR(-EINVAL);
-	for (src = unc; *src && *src == '\\'; src++)
-		;
-	if (!*src)
-		return ERR_PTR(-EINVAL);
-
-	/* delimiter between hostname and sharename is always '\\' now */
-	delim = strchr(src, '\\');
-	if (!delim)
-		return ERR_PTR(-EINVAL);
-
-	len = delim - src;
-	dst = kmalloc((len + 1), GFP_KERNEL);
-	if (dst == NULL)
-		return ERR_PTR(-ENOMEM);
-
-	memcpy(dst, src, len);
-	dst[len] = '\0';
-
-	return dst;
-}
-
-static int get_option_ul(substring_t args[], unsigned long *option)
-{
-	int rc;
-	char *string;
-
-	string = match_strdup(args);
-	if (string == NULL)
-		return -ENOMEM;
-	rc = kstrtoul(string, 0, option);
-	kfree(string);
-
-	return rc;
-}
-
-static int get_option_uid(substring_t args[], kuid_t *result)
-{
-	unsigned long value;
-	kuid_t uid;
-	int rc;
-
-	rc = get_option_ul(args, &value);
-	if (rc)
-		return rc;
-
-	uid = make_kuid(current_user_ns(), value);
-	if (!uid_valid(uid))
-		return -EINVAL;
-
-	*result = uid;
-	return 0;
-}
-
-static int get_option_gid(substring_t args[], kgid_t *result)
-{
-	unsigned long value;
-	kgid_t gid;
-	int rc;
-
-	rc = get_option_ul(args, &value);
-	if (rc)
-		return rc;
-
-	gid = make_kgid(current_user_ns(), value);
-	if (!gid_valid(gid))
-		return -EINVAL;
-
-	*result = gid;
-	return 0;
-}
-
-/*
- * Parse a devname into substrings and populate the vol->UNC and vol->prepath
- * fields with the result. Returns 0 on success and an error otherwise.
- */
-static int
-cifs_parse_devname(const char *devname, struct smb_vol *vol)
-{
-	char *pos;
-	const char *delims = "/\\";
-	size_t len;
-
-	if (unlikely(!devname || !*devname)) {
-		cifs_dbg(VFS, "Device name not specified\n");
-		return -EINVAL;
-	}
-
-	/* make sure we have a valid UNC double delimiter prefix */
-	len = strspn(devname, delims);
-	if (len != 2)
-		return -EINVAL;
-
-	/* find delimiter between host and sharename */
-	pos = strpbrk(devname + 2, delims);
-	if (!pos)
-		return -EINVAL;
-
-	/* skip past delimiter */
-	++pos;
-
-	/* now go until next delimiter or end of string */
-	len = strcspn(pos, delims);
-
-	/* move "pos" up to delimiter or NULL */
-	pos += len;
-	vol->UNC = kstrndup(devname, pos - devname, GFP_KERNEL);
-	if (!vol->UNC)
-		return -ENOMEM;
-
-	convert_delimiter(vol->UNC, '\\');
-
-	/* skip any delimiter */
-	if (*pos == '/' || *pos == '\\')
-		pos++;
-
-	/* If pos is NULL then no prepath */
-	if (!*pos)
-		return 0;
-
-	vol->prepath = kstrdup(pos, GFP_KERNEL);
-	if (!vol->prepath)
-		return -ENOMEM;
-
-	return 0;
-}
-
-static int
-cifs_parse_mount_options(const char *mountdata, const char *devname,
-			 struct smb_vol *vol, bool is_smb3)
-{
-	char *data, *end;
-	char *mountdata_copy = NULL, *options;
-	unsigned int  temp_len, i, j;
-	char separator[2];
-	short int override_uid = -1;
-	short int override_gid = -1;
-	bool uid_specified = false;
-	bool gid_specified = false;
-	bool sloppy = false;
-	char *invalid = NULL;
-	char *nodename = utsname()->nodename;
-	char *string = NULL;
-	char *tmp_end, *value;
-	char delim;
-	bool got_ip = false;
-	bool got_version = false;
-	unsigned short port = 0;
-	struct sockaddr *dstaddr = (struct sockaddr *)&vol->dstaddr;
-
-	separator[0] = ',';
-	separator[1] = 0;
-	delim = separator[0];
-
-	/* ensure we always start with zeroed-out smb_vol */
-	memset(vol, 0, sizeof(*vol));
-
-	/*
-	 * does not have to be perfect mapping since field is
-	 * informational, only used for servers that do not support
-	 * port 445 and it can be overridden at mount time
-	 */
-	memset(vol->source_rfc1001_name, 0x20, RFC1001_NAME_LEN);
-	for (i = 0; i < strnlen(nodename, RFC1001_NAME_LEN); i++)
-		vol->source_rfc1001_name[i] = toupper(nodename[i]);
-
-	vol->source_rfc1001_name[RFC1001_NAME_LEN] = 0;
-	/* null target name indicates to use *SMBSERVR default called name
-	   if we end up sending RFC1001 session initialize */
-	vol->target_rfc1001_name[0] = 0;
-	vol->cred_uid = current_uid();
-	vol->linux_uid = current_uid();
-	vol->linux_gid = current_gid();
-	vol->bsize = 1024 * 1024; /* can improve cp performance significantly */
-	/*
-	 * default to SFM style remapping of seven reserved characters
-	 * unless user overrides it or we negotiate CIFS POSIX where
-	 * it is unnecessary.  Can not simultaneously use more than one mapping
-	 * since then readdir could list files that open could not open
-	 */
-	vol->remap = true;
-
-	/* default to only allowing write access to owner of the mount */
-	vol->dir_mode = vol->file_mode = S_IRUGO | S_IXUGO | S_IWUSR;
-
-	/* vol->retry default is 0 (i.e. "soft" limited retry not hard retry) */
-	/* default is always to request posix paths. */
-	vol->posix_paths = 1;
-	/* default to using server inode numbers where available */
-	vol->server_ino = 1;
-
-	/* default is to use strict cifs caching semantics */
-	vol->strict_io = true;
-
-	vol->actimeo = CIFS_DEF_ACTIMEO;
-
-	/* Most clients set timeout to 0, allows server to use its default */
-	vol->handle_timeout = 0; /* See MS-SMB2 spec section 2.2.14.2.12 */
-
-	/* offer SMB2.1 and later (SMB3 etc). Secure and widely accepted */
-	vol->ops = &smb30_operations;
-	vol->vals = &smbdefault_values;
-
-	vol->echo_interval = SMB_ECHO_INTERVAL_DEFAULT;
-
-	/* default to no multichannel (single server connection) */
-	vol->multichannel = false;
-	vol->max_channels = 1;
-
-	if (!mountdata)
-		goto cifs_parse_mount_err;
-
-	mountdata_copy = kstrndup(mountdata, PAGE_SIZE, GFP_KERNEL);
-	if (!mountdata_copy)
-		goto cifs_parse_mount_err;
-
-	options = mountdata_copy;
-	end = options + strlen(options);
-
-	if (strncmp(options, "sep=", 4) == 0) {
-		if (options[4] != 0) {
-			separator[0] = options[4];
-			options += 5;
-		} else {
-			cifs_dbg(FYI, "Null separator not allowed\n");
-		}
-	}
-	vol->backupuid_specified = false; /* no backup intent for a user */
-	vol->backupgid_specified = false; /* no backup intent for a group */
-
-	switch (cifs_parse_devname(devname, vol)) {
-	case 0:
-		break;
-	case -ENOMEM:
-		cifs_dbg(VFS, "Unable to allocate memory for devname\n");
-		goto cifs_parse_mount_err;
-	case -EINVAL:
-		cifs_dbg(VFS, "Malformed UNC in devname\n");
-		goto cifs_parse_mount_err;
-	default:
-		cifs_dbg(VFS, "Unknown error parsing devname\n");
-		goto cifs_parse_mount_err;
-	}
-
-	while ((data = strsep(&options, separator)) != NULL) {
-		substring_t args[MAX_OPT_ARGS];
-		unsigned long option;
-		int token;
-
-		if (!*data)
-			continue;
-
-		token = match_token(data, cifs_mount_option_tokens, args);
-
-		switch (token) {
-
-		/* Ingnore the following */
-		case Opt_ignore:
-			break;
-
-		/* Boolean values */
-		case Opt_user_xattr:
-			vol->no_xattr = 0;
-			break;
-		case Opt_nouser_xattr:
-			vol->no_xattr = 1;
-			break;
-		case Opt_forceuid:
-			override_uid = 1;
-			break;
-		case Opt_noforceuid:
-			override_uid = 0;
-			break;
-		case Opt_forcegid:
-			override_gid = 1;
-			break;
-		case Opt_noforcegid:
-			override_gid = 0;
-			break;
-		case Opt_noblocksend:
-			vol->noblocksnd = 1;
-			break;
-		case Opt_noautotune:
-			vol->noautotune = 1;
-			break;
-		case Opt_nolease:
-			vol->no_lease = 1;
-			break;
-		case Opt_hard:
-			vol->retry = 1;
-			break;
-		case Opt_soft:
-			vol->retry = 0;
-			break;
-		case Opt_perm:
-			vol->noperm = 0;
-			break;
-		case Opt_noperm:
-			vol->noperm = 1;
-			break;
-		case Opt_nodelete:
-			vol->nodelete = 1;
-			break;
-		case Opt_mapchars:
-			vol->sfu_remap = true;
-			vol->remap = false; /* disable SFM mapping */
-			break;
-		case Opt_nomapchars:
-			vol->sfu_remap = false;
-			break;
-		case Opt_mapposix:
-			vol->remap = true;
-			vol->sfu_remap = false; /* disable SFU mapping */
-			break;
-		case Opt_nomapposix:
-			vol->remap = false;
-			break;
-		case Opt_sfu:
-			vol->sfu_emul = 1;
-			break;
-		case Opt_nosfu:
-			vol->sfu_emul = 0;
-			break;
-		case Opt_nodfs:
-			vol->nodfs = 1;
-			break;
-		case Opt_rootfs:
-#ifdef CONFIG_CIFS_ROOT
-			vol->rootfs = true;
-#endif
-			break;
-		case Opt_posixpaths:
-			vol->posix_paths = 1;
-			break;
-		case Opt_noposixpaths:
-			vol->posix_paths = 0;
-			break;
-		case Opt_nounix:
-			if (vol->linux_ext)
-				cifs_dbg(VFS,
-					"conflicting unix mount options\n");
-			vol->no_linux_ext = 1;
-			break;
-		case Opt_unix:
-			if (vol->no_linux_ext)
-				cifs_dbg(VFS,
-					"conflicting unix mount options\n");
-			vol->linux_ext = 1;
-			break;
-		case Opt_nocase:
-			vol->nocase = 1;
-			break;
-		case Opt_brl:
-			vol->nobrl =  0;
-			break;
-		case Opt_nobrl:
-			vol->nobrl =  1;
-			/*
-			 * turn off mandatory locking in mode
-			 * if remote locking is turned off since the
-			 * local vfs will do advisory
-			 */
-			if (vol->file_mode ==
-				(S_IALLUGO & ~(S_ISUID | S_IXGRP)))
-				vol->file_mode = S_IALLUGO;
-			break;
-		case Opt_nohandlecache:
-			vol->nohandlecache = 1;
-			break;
-		case Opt_handlecache:
-			vol->nohandlecache = 0;
-			break;
-		case Opt_forcemandatorylock:
-			vol->mand_lock = 1;
-			break;
-		case Opt_setuids:
-			vol->setuids = 1;
-			break;
-		case Opt_nosetuids:
-			vol->setuids = 0;
-			break;
-		case Opt_setuidfromacl:
-			vol->setuidfromacl = 1;
-			break;
-		case Opt_dynperm:
-			vol->dynperm = true;
-			break;
-		case Opt_nodynperm:
-			vol->dynperm = false;
-			break;
-		case Opt_nohard:
-			vol->retry = 0;
-			break;
-		case Opt_nosoft:
-			vol->retry = 1;
-			break;
-		case Opt_nointr:
-			vol->intr = 0;
-			break;
-		case Opt_intr:
-			vol->intr = 1;
-			break;
-		case Opt_nostrictsync:
-			vol->nostrictsync = 1;
-			break;
-		case Opt_strictsync:
-			vol->nostrictsync = 0;
-			break;
-		case Opt_serverino:
-			vol->server_ino = 1;
-			break;
-		case Opt_noserverino:
-			vol->server_ino = 0;
-			break;
-		case Opt_rwpidforward:
-			vol->rwpidforward = 1;
-			break;
-		case Opt_modesid:
-			vol->mode_ace = 1;
-			break;
-		case Opt_cifsacl:
-			vol->cifs_acl = 1;
-			break;
-		case Opt_nocifsacl:
-			vol->cifs_acl = 0;
-			break;
-		case Opt_acl:
-			vol->no_psx_acl = 0;
-			break;
-		case Opt_noacl:
-			vol->no_psx_acl = 1;
-			break;
-		case Opt_locallease:
-			vol->local_lease = 1;
-			break;
-		case Opt_sign:
-			vol->sign = true;
-			break;
-		case Opt_ignore_signature:
-			vol->sign = true;
-			vol->ignore_signature = true;
-			break;
-		case Opt_seal:
-			/* we do not do the following in secFlags because seal
-			 * is a per tree connection (mount) not a per socket
-			 * or per-smb connection option in the protocol
-			 * vol->secFlg |= CIFSSEC_MUST_SEAL;
-			 */
-			vol->seal = 1;
-			break;
-		case Opt_noac:
-			pr_warn("Mount option noac not supported. Instead set /proc/fs/cifs/LookupCacheEnabled to 0\n");
-			break;
-		case Opt_fsc:
-#ifndef CONFIG_CIFS_FSCACHE
-			cifs_dbg(VFS, "FS-Cache support needs CONFIG_CIFS_FSCACHE kernel config option set\n");
-			goto cifs_parse_mount_err;
-#endif
-			vol->fsc = true;
-			break;
-		case Opt_mfsymlinks:
-			vol->mfsymlinks = true;
-			break;
-		case Opt_multiuser:
-			vol->multiuser = true;
-			break;
-		case Opt_sloppy:
-			sloppy = true;
-			break;
-		case Opt_nosharesock:
-			vol->nosharesock = true;
-			break;
-		case Opt_nopersistent:
-			vol->nopersistent = true;
-			if (vol->persistent) {
-				cifs_dbg(VFS,
-				  "persistenthandles mount options conflict\n");
-				goto cifs_parse_mount_err;
-			}
-			break;
-		case Opt_persistent:
-			vol->persistent = true;
-			if ((vol->nopersistent) || (vol->resilient)) {
-				cifs_dbg(VFS,
-				  "persistenthandles mount options conflict\n");
-				goto cifs_parse_mount_err;
-			}
-			break;
-		case Opt_resilient:
-			vol->resilient = true;
-			if (vol->persistent) {
-				cifs_dbg(VFS,
-				  "persistenthandles mount options conflict\n");
-				goto cifs_parse_mount_err;
-=======
-				continue;
->>>>>>> f642729d
 			}
 		}
 
@@ -3007,16 +2219,6 @@
 	 * resources mounted more than once to the same server share the last
 	 * value passed in for the retry flag is used.
 	 */
-<<<<<<< HEAD
-	tcon->retry = volume_info->retry;
-	tcon->nocase = volume_info->nocase;
-	if (ses->server->capabilities & SMB2_GLOBAL_CAP_DIRECTORY_LEASING)
-		tcon->nohandlecache = volume_info->nohandlecache;
-	else
-		tcon->nohandlecache = 1;
-	tcon->nodelete = volume_info->nodelete;
-	tcon->local_lease = volume_info->local_lease;
-=======
 	tcon->retry = ctx->retry;
 	tcon->nocase = ctx->nocase;
 	if (ses->server->capabilities & SMB2_GLOBAL_CAP_DIRECTORY_LEASING)
@@ -3025,7 +2227,6 @@
 		tcon->nohandlecache = true;
 	tcon->nodelete = ctx->nodelete;
 	tcon->local_lease = ctx->local_lease;
->>>>>>> f642729d
 	INIT_LIST_HEAD(&tcon->pending_opens);
 
 	spin_lock(&cifs_tcp_ses_lock);
