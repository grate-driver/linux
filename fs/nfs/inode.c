// SPDX-License-Identifier: GPL-2.0-only
/*
 *  linux/fs/nfs/inode.c
 *
 *  Copyright (C) 1992  Rick Sladkey
 *
 *  nfs inode and superblock handling functions
 *
 *  Modularised by Alan Cox <alan@lxorguk.ukuu.org.uk>, while hacking some
 *  experimental NFS changes. Modularisation taken straight from SYS5 fs.
 *
 *  Change to nfs_read_super() to permit NFS mounts to multi-homed hosts.
 *  J.S.Peatfield@damtp.cam.ac.uk
 *
 */

#include <linux/module.h>
#include <linux/init.h>
#include <linux/sched/signal.h>
#include <linux/time.h>
#include <linux/kernel.h>
#include <linux/mm.h>
#include <linux/string.h>
#include <linux/stat.h>
#include <linux/errno.h>
#include <linux/unistd.h>
#include <linux/sunrpc/clnt.h>
#include <linux/sunrpc/stats.h>
#include <linux/sunrpc/metrics.h>
#include <linux/nfs_fs.h>
#include <linux/nfs_mount.h>
#include <linux/nfs4_mount.h>
#include <linux/lockd/bind.h>
#include <linux/seq_file.h>
#include <linux/mount.h>
#include <linux/vfs.h>
#include <linux/inet.h>
#include <linux/nfs_xdr.h>
#include <linux/slab.h>
#include <linux/compat.h>
#include <linux/freezer.h>
#include <linux/uaccess.h>
#include <linux/iversion.h>

#include "nfs4_fs.h"
#include "callback.h"
#include "delegation.h"
#include "iostat.h"
#include "internal.h"
#include "fscache.h"
#include "pnfs.h"
#include "nfs.h"
#include "netns.h"
#include "sysfs.h"

#include "nfstrace.h"

#define NFSDBG_FACILITY		NFSDBG_VFS

#define NFS_64_BIT_INODE_NUMBERS_ENABLED	1

/* Default is to see 64-bit inode numbers */
static bool enable_ino64 = NFS_64_BIT_INODE_NUMBERS_ENABLED;

static int nfs_update_inode(struct inode *, struct nfs_fattr *);

static struct kmem_cache * nfs_inode_cachep;

static inline unsigned long
nfs_fattr_to_ino_t(struct nfs_fattr *fattr)
{
	return nfs_fileid_to_ino_t(fattr->fileid);
}

static int nfs_wait_killable(int mode)
{
	freezable_schedule_unsafe();
	if (signal_pending_state(mode, current))
		return -ERESTARTSYS;
	return 0;
}

int nfs_wait_bit_killable(struct wait_bit_key *key, int mode)
{
	return nfs_wait_killable(mode);
}
EXPORT_SYMBOL_GPL(nfs_wait_bit_killable);

/**
 * nfs_compat_user_ino64 - returns the user-visible inode number
 * @fileid: 64-bit fileid
 *
 * This function returns a 32-bit inode number if the boot parameter
 * nfs.enable_ino64 is zero.
 */
u64 nfs_compat_user_ino64(u64 fileid)
{
#ifdef CONFIG_COMPAT
	compat_ulong_t ino;
#else	
	unsigned long ino;
#endif

	if (enable_ino64)
		return fileid;
	ino = fileid;
	if (sizeof(ino) < sizeof(fileid))
		ino ^= fileid >> (sizeof(fileid)-sizeof(ino)) * 8;
	return ino;
}

int nfs_drop_inode(struct inode *inode)
{
	return NFS_STALE(inode) || generic_drop_inode(inode);
}
EXPORT_SYMBOL_GPL(nfs_drop_inode);

void nfs_clear_inode(struct inode *inode)
{
	/*
	 * The following should never happen...
	 */
	WARN_ON_ONCE(nfs_have_writebacks(inode));
	WARN_ON_ONCE(!list_empty(&NFS_I(inode)->open_files));
	nfs_zap_acl_cache(inode);
	nfs_access_zap_cache(inode);
	nfs_fscache_clear_inode(inode);
}
EXPORT_SYMBOL_GPL(nfs_clear_inode);

void nfs_evict_inode(struct inode *inode)
{
	truncate_inode_pages_final(&inode->i_data);
	clear_inode(inode);
	nfs_clear_inode(inode);
}

int nfs_sync_inode(struct inode *inode)
{
	inode_dio_wait(inode);
	return nfs_wb_all(inode);
}
EXPORT_SYMBOL_GPL(nfs_sync_inode);

/**
 * nfs_sync_mapping - helper to flush all mmapped dirty data to disk
 * @mapping: pointer to struct address_space
 */
int nfs_sync_mapping(struct address_space *mapping)
{
	int ret = 0;

	if (mapping->nrpages != 0) {
		unmap_mapping_range(mapping, 0, 0, 0);
		ret = nfs_wb_all(mapping->host);
	}
	return ret;
}

static int nfs_attribute_timeout(struct inode *inode)
{
	struct nfs_inode *nfsi = NFS_I(inode);

	return !time_in_range_open(jiffies, nfsi->read_cache_jiffies, nfsi->read_cache_jiffies + nfsi->attrtimeo);
}

static bool nfs_check_cache_invalid_delegated(struct inode *inode, unsigned long flags)
{
	unsigned long cache_validity = READ_ONCE(NFS_I(inode)->cache_validity);

	/* Special case for the pagecache or access cache */
	if (flags == NFS_INO_REVAL_PAGECACHE &&
	    !(cache_validity & NFS_INO_REVAL_FORCED))
		return false;
	return (cache_validity & flags) != 0;
}

static bool nfs_check_cache_invalid_not_delegated(struct inode *inode, unsigned long flags)
{
	unsigned long cache_validity = READ_ONCE(NFS_I(inode)->cache_validity);

	if ((cache_validity & flags) != 0)
		return true;
	if (nfs_attribute_timeout(inode))
		return true;
	return false;
}

bool nfs_check_cache_invalid(struct inode *inode, unsigned long flags)
{
	if (NFS_PROTO(inode)->have_delegation(inode, FMODE_READ))
		return nfs_check_cache_invalid_delegated(inode, flags);

	return nfs_check_cache_invalid_not_delegated(inode, flags);
}
EXPORT_SYMBOL_GPL(nfs_check_cache_invalid);

#ifdef CONFIG_NFS_V4_2
static bool nfs_has_xattr_cache(const struct nfs_inode *nfsi)
{
	return nfsi->xattr_cache != NULL;
}
#else
static bool nfs_has_xattr_cache(const struct nfs_inode *nfsi)
{
	return false;
}
#endif

<<<<<<< HEAD
static void nfs_set_cache_invalid(struct inode *inode, unsigned long flags)
=======
void nfs_set_cache_invalid(struct inode *inode, unsigned long flags)
>>>>>>> 6be388f4
{
	struct nfs_inode *nfsi = NFS_I(inode);
	bool have_delegation = NFS_PROTO(inode)->have_delegation(inode, FMODE_READ);

	if (have_delegation) {
		if (!(flags & NFS_INO_REVAL_FORCED))
			flags &= ~NFS_INO_INVALID_OTHER;
		flags &= ~(NFS_INO_INVALID_CHANGE
				| NFS_INO_INVALID_SIZE
				| NFS_INO_REVAL_PAGECACHE
				| NFS_INO_INVALID_XATTR);
	}

	if (!nfs_has_xattr_cache(nfsi))
		flags &= ~NFS_INO_INVALID_XATTR;
	if (inode->i_mapping->nrpages == 0)
		flags &= ~(NFS_INO_INVALID_DATA|NFS_INO_DATA_INVAL_DEFER);
	nfsi->cache_validity |= flags;
	if (flags & NFS_INO_INVALID_DATA)
		nfs_fscache_invalidate(inode);
}
EXPORT_SYMBOL_GPL(nfs_set_cache_invalid);

/*
 * Invalidate the local caches
 */
static void nfs_zap_caches_locked(struct inode *inode)
{
	struct nfs_inode *nfsi = NFS_I(inode);
	int mode = inode->i_mode;

	nfs_inc_stats(inode, NFSIOS_ATTRINVALIDATE);

	nfsi->attrtimeo = NFS_MINATTRTIMEO(inode);
	nfsi->attrtimeo_timestamp = jiffies;

	if (S_ISREG(mode) || S_ISDIR(mode) || S_ISLNK(mode)) {
		nfs_set_cache_invalid(inode, NFS_INO_INVALID_ATTR
					| NFS_INO_INVALID_DATA
					| NFS_INO_INVALID_ACCESS
					| NFS_INO_INVALID_ACL
					| NFS_INO_INVALID_XATTR
					| NFS_INO_REVAL_PAGECACHE);
	} else
		nfs_set_cache_invalid(inode, NFS_INO_INVALID_ATTR
					| NFS_INO_INVALID_ACCESS
					| NFS_INO_INVALID_ACL
					| NFS_INO_INVALID_XATTR
					| NFS_INO_REVAL_PAGECACHE);
	nfs_zap_label_cache_locked(nfsi);
}

void nfs_zap_caches(struct inode *inode)
{
	spin_lock(&inode->i_lock);
	nfs_zap_caches_locked(inode);
	spin_unlock(&inode->i_lock);
}

void nfs_zap_mapping(struct inode *inode, struct address_space *mapping)
{
	if (mapping->nrpages != 0) {
		spin_lock(&inode->i_lock);
		nfs_set_cache_invalid(inode, NFS_INO_INVALID_DATA);
		spin_unlock(&inode->i_lock);
	}
}

void nfs_zap_acl_cache(struct inode *inode)
{
	void (*clear_acl_cache)(struct inode *);

	clear_acl_cache = NFS_PROTO(inode)->clear_acl_cache;
	if (clear_acl_cache != NULL)
		clear_acl_cache(inode);
	spin_lock(&inode->i_lock);
	NFS_I(inode)->cache_validity &= ~NFS_INO_INVALID_ACL;
	spin_unlock(&inode->i_lock);
}
EXPORT_SYMBOL_GPL(nfs_zap_acl_cache);

void nfs_invalidate_atime(struct inode *inode)
{
	spin_lock(&inode->i_lock);
	nfs_set_cache_invalid(inode, NFS_INO_INVALID_ATIME);
	spin_unlock(&inode->i_lock);
}
EXPORT_SYMBOL_GPL(nfs_invalidate_atime);

/*
 * Invalidate, but do not unhash, the inode.
 * NB: must be called with inode->i_lock held!
 */
static void nfs_set_inode_stale_locked(struct inode *inode)
{
	set_bit(NFS_INO_STALE, &NFS_I(inode)->flags);
	nfs_zap_caches_locked(inode);
	trace_nfs_set_inode_stale(inode);
}

void nfs_set_inode_stale(struct inode *inode)
{
	spin_lock(&inode->i_lock);
	nfs_set_inode_stale_locked(inode);
	spin_unlock(&inode->i_lock);
}

struct nfs_find_desc {
	struct nfs_fh		*fh;
	struct nfs_fattr	*fattr;
};

/*
 * In NFSv3 we can have 64bit inode numbers. In order to support
 * this, and re-exported directories (also seen in NFSv2)
 * we are forced to allow 2 different inodes to have the same
 * i_ino.
 */
static int
nfs_find_actor(struct inode *inode, void *opaque)
{
	struct nfs_find_desc	*desc = (struct nfs_find_desc *)opaque;
	struct nfs_fh		*fh = desc->fh;
	struct nfs_fattr	*fattr = desc->fattr;

	if (NFS_FILEID(inode) != fattr->fileid)
		return 0;
	if (inode_wrong_type(inode, fattr->mode))
		return 0;
	if (nfs_compare_fh(NFS_FH(inode), fh))
		return 0;
	if (is_bad_inode(inode) || NFS_STALE(inode))
		return 0;
	return 1;
}

static int
nfs_init_locked(struct inode *inode, void *opaque)
{
	struct nfs_find_desc	*desc = (struct nfs_find_desc *)opaque;
	struct nfs_fattr	*fattr = desc->fattr;

	set_nfs_fileid(inode, fattr->fileid);
	inode->i_mode = fattr->mode;
	nfs_copy_fh(NFS_FH(inode), desc->fh);
	return 0;
}

#ifdef CONFIG_NFS_V4_SECURITY_LABEL
static void nfs_clear_label_invalid(struct inode *inode)
{
	spin_lock(&inode->i_lock);
	NFS_I(inode)->cache_validity &= ~NFS_INO_INVALID_LABEL;
	spin_unlock(&inode->i_lock);
}

void nfs_setsecurity(struct inode *inode, struct nfs_fattr *fattr,
					struct nfs4_label *label)
{
	int error;

	if (label == NULL)
		return;

	if ((fattr->valid & NFS_ATTR_FATTR_V4_SECURITY_LABEL) && inode->i_security) {
		error = security_inode_notifysecctx(inode, label->label,
				label->len);
		if (error)
			printk(KERN_ERR "%s() %s %d "
					"security_inode_notifysecctx() %d\n",
					__func__,
					(char *)label->label,
					label->len, error);
		nfs_clear_label_invalid(inode);
	}
}

struct nfs4_label *nfs4_label_alloc(struct nfs_server *server, gfp_t flags)
{
	struct nfs4_label *label = NULL;
	int minor_version = server->nfs_client->cl_minorversion;

	if (minor_version < 2)
		return label;

	if (!(server->caps & NFS_CAP_SECURITY_LABEL))
		return label;

	label = kzalloc(sizeof(struct nfs4_label), flags);
	if (label == NULL)
		return ERR_PTR(-ENOMEM);

	label->label = kzalloc(NFS4_MAXLABELLEN, flags);
	if (label->label == NULL) {
		kfree(label);
		return ERR_PTR(-ENOMEM);
	}
	label->len = NFS4_MAXLABELLEN;

	return label;
}
EXPORT_SYMBOL_GPL(nfs4_label_alloc);
#else
void nfs_setsecurity(struct inode *inode, struct nfs_fattr *fattr,
					struct nfs4_label *label)
{
}
#endif
EXPORT_SYMBOL_GPL(nfs_setsecurity);

/* Search for inode identified by fh, fileid and i_mode in inode cache. */
struct inode *
nfs_ilookup(struct super_block *sb, struct nfs_fattr *fattr, struct nfs_fh *fh)
{
	struct nfs_find_desc desc = {
		.fh	= fh,
		.fattr	= fattr,
	};
	struct inode *inode;
	unsigned long hash;

	if (!(fattr->valid & NFS_ATTR_FATTR_FILEID) ||
	    !(fattr->valid & NFS_ATTR_FATTR_TYPE))
		return NULL;

	hash = nfs_fattr_to_ino_t(fattr);
	inode = ilookup5(sb, hash, nfs_find_actor, &desc);

	dprintk("%s: returning %p\n", __func__, inode);
	return inode;
}

/*
 * This is our front-end to iget that looks up inodes by file handle
 * instead of inode number.
 */
struct inode *
nfs_fhget(struct super_block *sb, struct nfs_fh *fh, struct nfs_fattr *fattr, struct nfs4_label *label)
{
	struct nfs_find_desc desc = {
		.fh	= fh,
		.fattr	= fattr
	};
	struct inode *inode = ERR_PTR(-ENOENT);
	unsigned long hash;

	nfs_attr_check_mountpoint(sb, fattr);

	if (nfs_attr_use_mounted_on_fileid(fattr))
		fattr->fileid = fattr->mounted_on_fileid;
	else if ((fattr->valid & NFS_ATTR_FATTR_FILEID) == 0)
		goto out_no_inode;
	if ((fattr->valid & NFS_ATTR_FATTR_TYPE) == 0)
		goto out_no_inode;

	hash = nfs_fattr_to_ino_t(fattr);

	inode = iget5_locked(sb, hash, nfs_find_actor, nfs_init_locked, &desc);
	if (inode == NULL) {
		inode = ERR_PTR(-ENOMEM);
		goto out_no_inode;
	}

	if (inode->i_state & I_NEW) {
		struct nfs_inode *nfsi = NFS_I(inode);
		unsigned long now = jiffies;

		/* We set i_ino for the few things that still rely on it,
		 * such as stat(2) */
		inode->i_ino = hash;

		/* We can't support update_atime(), since the server will reset it */
		inode->i_flags |= S_NOATIME|S_NOCMTIME;
		inode->i_mode = fattr->mode;
		nfsi->cache_validity = 0;
		if ((fattr->valid & NFS_ATTR_FATTR_MODE) == 0
				&& nfs_server_capable(inode, NFS_CAP_MODE))
			nfs_set_cache_invalid(inode, NFS_INO_INVALID_OTHER);
		/* Why so? Because we want revalidate for devices/FIFOs, and
		 * that's precisely what we have in nfs_file_inode_operations.
		 */
		inode->i_op = NFS_SB(sb)->nfs_client->rpc_ops->file_inode_ops;
		if (S_ISREG(inode->i_mode)) {
			inode->i_fop = NFS_SB(sb)->nfs_client->rpc_ops->file_ops;
			inode->i_data.a_ops = &nfs_file_aops;
		} else if (S_ISDIR(inode->i_mode)) {
			inode->i_op = NFS_SB(sb)->nfs_client->rpc_ops->dir_inode_ops;
			inode->i_fop = &nfs_dir_operations;
			inode->i_data.a_ops = &nfs_dir_aops;
			/* Deal with crossing mountpoints */
			if (fattr->valid & NFS_ATTR_FATTR_MOUNTPOINT ||
					fattr->valid & NFS_ATTR_FATTR_V4_REFERRAL) {
				if (fattr->valid & NFS_ATTR_FATTR_V4_REFERRAL)
					inode->i_op = &nfs_referral_inode_operations;
				else
					inode->i_op = &nfs_mountpoint_inode_operations;
				inode->i_fop = NULL;
				inode->i_flags |= S_AUTOMOUNT;
			}
		} else if (S_ISLNK(inode->i_mode)) {
			inode->i_op = &nfs_symlink_inode_operations;
			inode_nohighmem(inode);
		} else
			init_special_inode(inode, inode->i_mode, fattr->rdev);

		memset(&inode->i_atime, 0, sizeof(inode->i_atime));
		memset(&inode->i_mtime, 0, sizeof(inode->i_mtime));
		memset(&inode->i_ctime, 0, sizeof(inode->i_ctime));
		inode_set_iversion_raw(inode, 0);
		inode->i_size = 0;
		clear_nlink(inode);
		inode->i_uid = make_kuid(&init_user_ns, -2);
		inode->i_gid = make_kgid(&init_user_ns, -2);
		inode->i_blocks = 0;
		memset(nfsi->cookieverf, 0, sizeof(nfsi->cookieverf));
		nfsi->write_io = 0;
		nfsi->read_io = 0;

		nfsi->read_cache_jiffies = fattr->time_start;
		nfsi->attr_gencount = fattr->gencount;
		if (fattr->valid & NFS_ATTR_FATTR_ATIME)
			inode->i_atime = fattr->atime;
		else if (nfs_server_capable(inode, NFS_CAP_ATIME))
			nfs_set_cache_invalid(inode, NFS_INO_INVALID_ATIME);
		if (fattr->valid & NFS_ATTR_FATTR_MTIME)
			inode->i_mtime = fattr->mtime;
		else if (nfs_server_capable(inode, NFS_CAP_MTIME))
			nfs_set_cache_invalid(inode, NFS_INO_INVALID_MTIME);
		if (fattr->valid & NFS_ATTR_FATTR_CTIME)
			inode->i_ctime = fattr->ctime;
		else if (nfs_server_capable(inode, NFS_CAP_CTIME))
			nfs_set_cache_invalid(inode, NFS_INO_INVALID_CTIME);
		if (fattr->valid & NFS_ATTR_FATTR_CHANGE)
			inode_set_iversion_raw(inode, fattr->change_attr);
		else
			nfs_set_cache_invalid(inode, NFS_INO_INVALID_CHANGE);
		if (fattr->valid & NFS_ATTR_FATTR_SIZE)
			inode->i_size = nfs_size_to_loff_t(fattr->size);
		else
			nfs_set_cache_invalid(inode, NFS_INO_INVALID_SIZE);
		if (fattr->valid & NFS_ATTR_FATTR_NLINK)
			set_nlink(inode, fattr->nlink);
		else if (nfs_server_capable(inode, NFS_CAP_NLINK))
			nfs_set_cache_invalid(inode, NFS_INO_INVALID_OTHER);
		if (fattr->valid & NFS_ATTR_FATTR_OWNER)
			inode->i_uid = fattr->uid;
		else if (nfs_server_capable(inode, NFS_CAP_OWNER))
			nfs_set_cache_invalid(inode, NFS_INO_INVALID_OTHER);
		if (fattr->valid & NFS_ATTR_FATTR_GROUP)
			inode->i_gid = fattr->gid;
		else if (nfs_server_capable(inode, NFS_CAP_OWNER_GROUP))
			nfs_set_cache_invalid(inode, NFS_INO_INVALID_OTHER);
		if (nfs_server_capable(inode, NFS_CAP_XATTR))
			nfs_set_cache_invalid(inode, NFS_INO_INVALID_XATTR);
		if (fattr->valid & NFS_ATTR_FATTR_BLOCKS_USED)
			inode->i_blocks = fattr->du.nfs2.blocks;
		if (fattr->valid & NFS_ATTR_FATTR_SPACE_USED) {
			/*
			 * report the blocks in 512byte units
			 */
			inode->i_blocks = nfs_calc_block_size(fattr->du.nfs3.used);
		}

		if (nfsi->cache_validity != 0)
			nfsi->cache_validity |= NFS_INO_REVAL_FORCED;

		nfs_setsecurity(inode, fattr, label);

		nfsi->attrtimeo = NFS_MINATTRTIMEO(inode);
		nfsi->attrtimeo_timestamp = now;
		nfsi->access_cache = RB_ROOT;

		nfs_fscache_init_inode(inode);

		unlock_new_inode(inode);
	} else {
		int err = nfs_refresh_inode(inode, fattr);
		if (err < 0) {
			iput(inode);
			inode = ERR_PTR(err);
			goto out_no_inode;
		}
	}
	dprintk("NFS: nfs_fhget(%s/%Lu fh_crc=0x%08x ct=%d)\n",
		inode->i_sb->s_id,
		(unsigned long long)NFS_FILEID(inode),
		nfs_display_fhandle_hash(fh),
		atomic_read(&inode->i_count));

out:
	return inode;

out_no_inode:
	dprintk("nfs_fhget: iget failed with error %ld\n", PTR_ERR(inode));
	goto out;
}
EXPORT_SYMBOL_GPL(nfs_fhget);

#define NFS_VALID_ATTRS (ATTR_MODE|ATTR_UID|ATTR_GID|ATTR_SIZE|ATTR_ATIME|ATTR_ATIME_SET|ATTR_MTIME|ATTR_MTIME_SET|ATTR_FILE|ATTR_OPEN)

int
nfs_setattr(struct user_namespace *mnt_userns, struct dentry *dentry,
	    struct iattr *attr)
{
	struct inode *inode = d_inode(dentry);
	struct nfs_fattr *fattr;
	int error = 0;

	nfs_inc_stats(inode, NFSIOS_VFSSETATTR);

	/* skip mode change if it's just for clearing setuid/setgid */
	if (attr->ia_valid & (ATTR_KILL_SUID | ATTR_KILL_SGID))
		attr->ia_valid &= ~ATTR_MODE;

	if (attr->ia_valid & ATTR_SIZE) {
		BUG_ON(!S_ISREG(inode->i_mode));

		error = inode_newsize_ok(inode, attr->ia_size);
		if (error)
			return error;

		if (attr->ia_size == i_size_read(inode))
			attr->ia_valid &= ~ATTR_SIZE;
	}

	/* Optimization: if the end result is no change, don't RPC */
	attr->ia_valid &= NFS_VALID_ATTRS;
	if ((attr->ia_valid & ~(ATTR_FILE|ATTR_OPEN)) == 0)
		return 0;

	trace_nfs_setattr_enter(inode);

	/* Write all dirty data */
	if (S_ISREG(inode->i_mode))
		nfs_sync_inode(inode);

	fattr = nfs_alloc_fattr();
	if (fattr == NULL) {
		error = -ENOMEM;
		goto out;
	}

	error = NFS_PROTO(inode)->setattr(dentry, fattr, attr);
	if (error == 0)
		error = nfs_refresh_inode(inode, fattr);
	nfs_free_fattr(fattr);
out:
	trace_nfs_setattr_exit(inode, error);
	return error;
}
EXPORT_SYMBOL_GPL(nfs_setattr);

/**
 * nfs_vmtruncate - unmap mappings "freed" by truncate() syscall
 * @inode: inode of the file used
 * @offset: file offset to start truncating
 *
 * This is a copy of the common vmtruncate, but with the locking
 * corrected to take into account the fact that NFS requires
 * inode->i_size to be updated under the inode->i_lock.
 * Note: must be called with inode->i_lock held!
 */
static int nfs_vmtruncate(struct inode * inode, loff_t offset)
{
	int err;

	err = inode_newsize_ok(inode, offset);
	if (err)
		goto out;

	i_size_write(inode, offset);
	/* Optimisation */
	if (offset == 0)
		NFS_I(inode)->cache_validity &= ~(NFS_INO_INVALID_DATA |
				NFS_INO_DATA_INVAL_DEFER);
	NFS_I(inode)->cache_validity &= ~NFS_INO_INVALID_SIZE;

	spin_unlock(&inode->i_lock);
	truncate_pagecache(inode, offset);
	spin_lock(&inode->i_lock);
out:
	return err;
}

/**
 * nfs_setattr_update_inode - Update inode metadata after a setattr call.
 * @inode: pointer to struct inode
 * @attr: pointer to struct iattr
 * @fattr: pointer to struct nfs_fattr
 *
 * Note: we do this in the *proc.c in order to ensure that
 *       it works for things like exclusive creates too.
 */
void nfs_setattr_update_inode(struct inode *inode, struct iattr *attr,
		struct nfs_fattr *fattr)
{
	/* Barrier: bump the attribute generation count. */
	nfs_fattr_set_barrier(fattr);

	spin_lock(&inode->i_lock);
	NFS_I(inode)->attr_gencount = fattr->gencount;
	if ((attr->ia_valid & ATTR_SIZE) != 0) {
		nfs_set_cache_invalid(inode, NFS_INO_INVALID_MTIME);
		nfs_inc_stats(inode, NFSIOS_SETATTRTRUNC);
		nfs_vmtruncate(inode, attr->ia_size);
	}
	if ((attr->ia_valid & (ATTR_MODE|ATTR_UID|ATTR_GID)) != 0) {
		NFS_I(inode)->cache_validity &= ~NFS_INO_INVALID_CTIME;
		if ((attr->ia_valid & ATTR_MODE) != 0) {
			int mode = attr->ia_mode & S_IALLUGO;
			mode |= inode->i_mode & ~S_IALLUGO;
			inode->i_mode = mode;
		}
		if ((attr->ia_valid & ATTR_UID) != 0)
			inode->i_uid = attr->ia_uid;
		if ((attr->ia_valid & ATTR_GID) != 0)
			inode->i_gid = attr->ia_gid;
		if (fattr->valid & NFS_ATTR_FATTR_CTIME)
			inode->i_ctime = fattr->ctime;
		else
			nfs_set_cache_invalid(inode, NFS_INO_INVALID_CHANGE
					| NFS_INO_INVALID_CTIME);
		nfs_set_cache_invalid(inode, NFS_INO_INVALID_ACCESS
				| NFS_INO_INVALID_ACL);
	}
	if (attr->ia_valid & (ATTR_ATIME_SET|ATTR_ATIME)) {
		NFS_I(inode)->cache_validity &= ~(NFS_INO_INVALID_ATIME
				| NFS_INO_INVALID_CTIME);
		if (fattr->valid & NFS_ATTR_FATTR_ATIME)
			inode->i_atime = fattr->atime;
		else if (attr->ia_valid & ATTR_ATIME_SET)
			inode->i_atime = attr->ia_atime;
		else
			nfs_set_cache_invalid(inode, NFS_INO_INVALID_ATIME);

		if (fattr->valid & NFS_ATTR_FATTR_CTIME)
			inode->i_ctime = fattr->ctime;
		else
			nfs_set_cache_invalid(inode, NFS_INO_INVALID_CHANGE
					| NFS_INO_INVALID_CTIME);
	}
	if (attr->ia_valid & (ATTR_MTIME_SET|ATTR_MTIME)) {
		NFS_I(inode)->cache_validity &= ~(NFS_INO_INVALID_MTIME
				| NFS_INO_INVALID_CTIME);
		if (fattr->valid & NFS_ATTR_FATTR_MTIME)
			inode->i_mtime = fattr->mtime;
		else if (attr->ia_valid & ATTR_MTIME_SET)
			inode->i_mtime = attr->ia_mtime;
		else
			nfs_set_cache_invalid(inode, NFS_INO_INVALID_MTIME);

		if (fattr->valid & NFS_ATTR_FATTR_CTIME)
			inode->i_ctime = fattr->ctime;
		else
			nfs_set_cache_invalid(inode, NFS_INO_INVALID_CHANGE
					| NFS_INO_INVALID_CTIME);
	}
	if (fattr->valid)
		nfs_update_inode(inode, fattr);
	spin_unlock(&inode->i_lock);
}
EXPORT_SYMBOL_GPL(nfs_setattr_update_inode);

static void nfs_readdirplus_parent_cache_miss(struct dentry *dentry)
{
	struct dentry *parent;

	if (!nfs_server_capable(d_inode(dentry), NFS_CAP_READDIRPLUS))
		return;
	parent = dget_parent(dentry);
	nfs_force_use_readdirplus(d_inode(parent));
	dput(parent);
}

static void nfs_readdirplus_parent_cache_hit(struct dentry *dentry)
{
	struct dentry *parent;

	if (!nfs_server_capable(d_inode(dentry), NFS_CAP_READDIRPLUS))
		return;
	parent = dget_parent(dentry);
	nfs_advise_use_readdirplus(d_inode(parent));
	dput(parent);
}

static bool nfs_need_revalidate_inode(struct inode *inode)
{
	if (NFS_I(inode)->cache_validity &
			(NFS_INO_INVALID_ATTR|NFS_INO_INVALID_LABEL))
		return true;
	if (nfs_attribute_cache_expired(inode))
		return true;
	return false;
}

int nfs_getattr(struct user_namespace *mnt_userns, const struct path *path,
		struct kstat *stat, u32 request_mask, unsigned int query_flags)
{
	struct inode *inode = d_inode(path->dentry);
	struct nfs_server *server = NFS_SERVER(inode);
	unsigned long cache_validity;
	int err = 0;
	bool force_sync = query_flags & AT_STATX_FORCE_SYNC;
	bool do_update = false;

	trace_nfs_getattr_enter(inode);

	if ((query_flags & AT_STATX_DONT_SYNC) && !force_sync) {
		nfs_readdirplus_parent_cache_hit(path->dentry);
		goto out_no_update;
	}

	/* Flush out writes to the server in order to update c/mtime.  */
	if ((request_mask & (STATX_CTIME|STATX_MTIME)) &&
			S_ISREG(inode->i_mode)) {
		err = filemap_write_and_wait(inode->i_mapping);
		if (err)
			goto out;
	}

	/*
	 * We may force a getattr if the user cares about atime.
	 *
	 * Note that we only have to check the vfsmount flags here:
	 *  - NFS always sets S_NOATIME by so checking it would give a
	 *    bogus result
	 *  - NFS never sets SB_NOATIME or SB_NODIRATIME so there is
	 *    no point in checking those.
	 */
	if ((path->mnt->mnt_flags & MNT_NOATIME) ||
	    ((path->mnt->mnt_flags & MNT_NODIRATIME) && S_ISDIR(inode->i_mode)))
		request_mask &= ~STATX_ATIME;

	/* Is the user requesting attributes that might need revalidation? */
	if (!(request_mask & (STATX_MODE|STATX_NLINK|STATX_ATIME|STATX_CTIME|
					STATX_MTIME|STATX_UID|STATX_GID|
					STATX_SIZE|STATX_BLOCKS)))
		goto out_no_revalidate;

	/* Check whether the cached attributes are stale */
	do_update |= force_sync || nfs_attribute_cache_expired(inode);
	cache_validity = READ_ONCE(NFS_I(inode)->cache_validity);
	do_update |= cache_validity &
		(NFS_INO_INVALID_ATTR|NFS_INO_INVALID_LABEL);
	if (request_mask & STATX_ATIME)
		do_update |= cache_validity & NFS_INO_INVALID_ATIME;
	if (request_mask & (STATX_CTIME|STATX_MTIME))
		do_update |= cache_validity & NFS_INO_REVAL_PAGECACHE;
	if (request_mask & STATX_BLOCKS)
		do_update |= cache_validity & NFS_INO_INVALID_BLOCKS;
	if (do_update) {
		/* Update the attribute cache */
		if (!(server->flags & NFS_MOUNT_NOAC))
			nfs_readdirplus_parent_cache_miss(path->dentry);
		else
			nfs_readdirplus_parent_cache_hit(path->dentry);
		err = __nfs_revalidate_inode(server, inode);
		if (err)
			goto out;
	} else
		nfs_readdirplus_parent_cache_hit(path->dentry);
out_no_revalidate:
	/* Only return attributes that were revalidated. */
	stat->result_mask &= request_mask;
out_no_update:
	generic_fillattr(&init_user_ns, inode, stat);
	stat->ino = nfs_compat_user_ino64(NFS_FILEID(inode));
	if (S_ISDIR(inode->i_mode))
		stat->blksize = NFS_SERVER(inode)->dtsize;
out:
	trace_nfs_getattr_exit(inode, err);
	return err;
}
EXPORT_SYMBOL_GPL(nfs_getattr);

static void nfs_init_lock_context(struct nfs_lock_context *l_ctx)
{
	refcount_set(&l_ctx->count, 1);
	l_ctx->lockowner = current->files;
	INIT_LIST_HEAD(&l_ctx->list);
	atomic_set(&l_ctx->io_count, 0);
}

static struct nfs_lock_context *__nfs_find_lock_context(struct nfs_open_context *ctx)
{
	struct nfs_lock_context *pos;

	list_for_each_entry_rcu(pos, &ctx->lock_context.list, list) {
		if (pos->lockowner != current->files)
			continue;
		if (refcount_inc_not_zero(&pos->count))
			return pos;
	}
	return NULL;
}

struct nfs_lock_context *nfs_get_lock_context(struct nfs_open_context *ctx)
{
	struct nfs_lock_context *res, *new = NULL;
	struct inode *inode = d_inode(ctx->dentry);

	rcu_read_lock();
	res = __nfs_find_lock_context(ctx);
	rcu_read_unlock();
	if (res == NULL) {
		new = kmalloc(sizeof(*new), GFP_KERNEL);
		if (new == NULL)
			return ERR_PTR(-ENOMEM);
		nfs_init_lock_context(new);
		spin_lock(&inode->i_lock);
		res = __nfs_find_lock_context(ctx);
		if (res == NULL) {
			new->open_context = get_nfs_open_context(ctx);
			if (new->open_context) {
				list_add_tail_rcu(&new->list,
						&ctx->lock_context.list);
				res = new;
				new = NULL;
			} else
				res = ERR_PTR(-EBADF);
		}
		spin_unlock(&inode->i_lock);
		kfree(new);
	}
	return res;
}
EXPORT_SYMBOL_GPL(nfs_get_lock_context);

void nfs_put_lock_context(struct nfs_lock_context *l_ctx)
{
	struct nfs_open_context *ctx = l_ctx->open_context;
	struct inode *inode = d_inode(ctx->dentry);

	if (!refcount_dec_and_lock(&l_ctx->count, &inode->i_lock))
		return;
	list_del_rcu(&l_ctx->list);
	spin_unlock(&inode->i_lock);
	put_nfs_open_context(ctx);
	kfree_rcu(l_ctx, rcu_head);
}
EXPORT_SYMBOL_GPL(nfs_put_lock_context);

/**
 * nfs_close_context - Common close_context() routine NFSv2/v3
 * @ctx: pointer to context
 * @is_sync: is this a synchronous close
 *
 * Ensure that the attributes are up to date if we're mounted
 * with close-to-open semantics and we have cached data that will
 * need to be revalidated on open.
 */
void nfs_close_context(struct nfs_open_context *ctx, int is_sync)
{
	struct nfs_inode *nfsi;
	struct inode *inode;
	struct nfs_server *server;

	if (!(ctx->mode & FMODE_WRITE))
		return;
	if (!is_sync)
		return;
	inode = d_inode(ctx->dentry);
	if (NFS_PROTO(inode)->have_delegation(inode, FMODE_READ))
		return;
	nfsi = NFS_I(inode);
	if (inode->i_mapping->nrpages == 0)
		return;
	if (nfsi->cache_validity & NFS_INO_INVALID_DATA)
		return;
	if (!list_empty(&nfsi->open_files))
		return;
	server = NFS_SERVER(inode);
	if (server->flags & NFS_MOUNT_NOCTO)
		return;
	nfs_revalidate_inode(server, inode);
}
EXPORT_SYMBOL_GPL(nfs_close_context);

struct nfs_open_context *alloc_nfs_open_context(struct dentry *dentry,
						fmode_t f_mode,
						struct file *filp)
{
	struct nfs_open_context *ctx;

	ctx = kmalloc(sizeof(*ctx), GFP_KERNEL);
	if (!ctx)
		return ERR_PTR(-ENOMEM);
	nfs_sb_active(dentry->d_sb);
	ctx->dentry = dget(dentry);
	if (filp)
		ctx->cred = get_cred(filp->f_cred);
	else
		ctx->cred = get_current_cred();
	ctx->ll_cred = NULL;
	ctx->state = NULL;
	ctx->mode = f_mode;
	ctx->flags = 0;
	ctx->error = 0;
	ctx->flock_owner = (fl_owner_t)filp;
	nfs_init_lock_context(&ctx->lock_context);
	ctx->lock_context.open_context = ctx;
	INIT_LIST_HEAD(&ctx->list);
	ctx->mdsthreshold = NULL;
	return ctx;
}
EXPORT_SYMBOL_GPL(alloc_nfs_open_context);

struct nfs_open_context *get_nfs_open_context(struct nfs_open_context *ctx)
{
	if (ctx != NULL && refcount_inc_not_zero(&ctx->lock_context.count))
		return ctx;
	return NULL;
}
EXPORT_SYMBOL_GPL(get_nfs_open_context);

static void __put_nfs_open_context(struct nfs_open_context *ctx, int is_sync)
{
	struct inode *inode = d_inode(ctx->dentry);
	struct super_block *sb = ctx->dentry->d_sb;

	if (!refcount_dec_and_test(&ctx->lock_context.count))
		return;
	if (!list_empty(&ctx->list)) {
		spin_lock(&inode->i_lock);
		list_del_rcu(&ctx->list);
		spin_unlock(&inode->i_lock);
	}
	if (inode != NULL)
		NFS_PROTO(inode)->close_context(ctx, is_sync);
	put_cred(ctx->cred);
	dput(ctx->dentry);
	nfs_sb_deactive(sb);
	put_rpccred(ctx->ll_cred);
	kfree(ctx->mdsthreshold);
	kfree_rcu(ctx, rcu_head);
}

void put_nfs_open_context(struct nfs_open_context *ctx)
{
	__put_nfs_open_context(ctx, 0);
}
EXPORT_SYMBOL_GPL(put_nfs_open_context);

static void put_nfs_open_context_sync(struct nfs_open_context *ctx)
{
	__put_nfs_open_context(ctx, 1);
}

/*
 * Ensure that mmap has a recent RPC credential for use when writing out
 * shared pages
 */
void nfs_inode_attach_open_context(struct nfs_open_context *ctx)
{
	struct inode *inode = d_inode(ctx->dentry);
	struct nfs_inode *nfsi = NFS_I(inode);

	spin_lock(&inode->i_lock);
	if (list_empty(&nfsi->open_files) &&
	    (nfsi->cache_validity & NFS_INO_DATA_INVAL_DEFER))
		nfs_set_cache_invalid(inode, NFS_INO_INVALID_DATA |
						     NFS_INO_REVAL_FORCED);
	list_add_tail_rcu(&ctx->list, &nfsi->open_files);
	spin_unlock(&inode->i_lock);
}
EXPORT_SYMBOL_GPL(nfs_inode_attach_open_context);

void nfs_file_set_open_context(struct file *filp, struct nfs_open_context *ctx)
{
	filp->private_data = get_nfs_open_context(ctx);
	if (list_empty(&ctx->list))
		nfs_inode_attach_open_context(ctx);
}
EXPORT_SYMBOL_GPL(nfs_file_set_open_context);

/*
 * Given an inode, search for an open context with the desired characteristics
 */
struct nfs_open_context *nfs_find_open_context(struct inode *inode, const struct cred *cred, fmode_t mode)
{
	struct nfs_inode *nfsi = NFS_I(inode);
	struct nfs_open_context *pos, *ctx = NULL;

	rcu_read_lock();
	list_for_each_entry_rcu(pos, &nfsi->open_files, list) {
		if (cred != NULL && cred_fscmp(pos->cred, cred) != 0)
			continue;
		if ((pos->mode & (FMODE_READ|FMODE_WRITE)) != mode)
			continue;
		ctx = get_nfs_open_context(pos);
		if (ctx)
			break;
	}
	rcu_read_unlock();
	return ctx;
}

void nfs_file_clear_open_context(struct file *filp)
{
	struct nfs_open_context *ctx = nfs_file_open_context(filp);

	if (ctx) {
		struct inode *inode = d_inode(ctx->dentry);

		/*
		 * We fatal error on write before. Try to writeback
		 * every page again.
		 */
		if (ctx->error < 0)
			invalidate_inode_pages2(inode->i_mapping);
		filp->private_data = NULL;
		put_nfs_open_context_sync(ctx);
	}
}

/*
 * These allocate and release file read/write context information.
 */
int nfs_open(struct inode *inode, struct file *filp)
{
	struct nfs_open_context *ctx;

	ctx = alloc_nfs_open_context(file_dentry(filp), filp->f_mode, filp);
	if (IS_ERR(ctx))
		return PTR_ERR(ctx);
	nfs_file_set_open_context(filp, ctx);
	put_nfs_open_context(ctx);
	nfs_fscache_open_file(inode, filp);
	return 0;
}
EXPORT_SYMBOL_GPL(nfs_open);

/*
 * This function is called whenever some part of NFS notices that
 * the cached attributes have to be refreshed.
 */
int
__nfs_revalidate_inode(struct nfs_server *server, struct inode *inode)
{
	int		 status = -ESTALE;
	struct nfs4_label *label = NULL;
	struct nfs_fattr *fattr = NULL;
	struct nfs_inode *nfsi = NFS_I(inode);

	dfprintk(PAGECACHE, "NFS: revalidating (%s/%Lu)\n",
		inode->i_sb->s_id, (unsigned long long)NFS_FILEID(inode));

	trace_nfs_revalidate_inode_enter(inode);

	if (is_bad_inode(inode))
		goto out;
	if (NFS_STALE(inode))
		goto out;

	/* pNFS: Attributes aren't updated until we layoutcommit */
	if (S_ISREG(inode->i_mode)) {
		status = pnfs_sync_inode(inode, false);
		if (status)
			goto out;
	}

	status = -ENOMEM;
	fattr = nfs_alloc_fattr();
	if (fattr == NULL)
		goto out;

	nfs_inc_stats(inode, NFSIOS_INODEREVALIDATE);

	label = nfs4_label_alloc(NFS_SERVER(inode), GFP_KERNEL);
	if (IS_ERR(label)) {
		status = PTR_ERR(label);
		goto out;
	}

	status = NFS_PROTO(inode)->getattr(server, NFS_FH(inode), fattr,
			label, inode);
	if (status != 0) {
		dfprintk(PAGECACHE, "nfs_revalidate_inode: (%s/%Lu) getattr failed, error=%d\n",
			 inode->i_sb->s_id,
			 (unsigned long long)NFS_FILEID(inode), status);
		switch (status) {
		case -ETIMEDOUT:
			/* A soft timeout occurred. Use cached information? */
			if (server->flags & NFS_MOUNT_SOFTREVAL)
				status = 0;
			break;
		case -ESTALE:
			if (!S_ISDIR(inode->i_mode))
				nfs_set_inode_stale(inode);
			else
				nfs_zap_caches(inode);
		}
		goto err_out;
	}

	status = nfs_refresh_inode(inode, fattr);
	if (status) {
		dfprintk(PAGECACHE, "nfs_revalidate_inode: (%s/%Lu) refresh failed, error=%d\n",
			 inode->i_sb->s_id,
			 (unsigned long long)NFS_FILEID(inode), status);
		goto err_out;
	}

	if (nfsi->cache_validity & NFS_INO_INVALID_ACL)
		nfs_zap_acl_cache(inode);

	nfs_setsecurity(inode, fattr, label);

	dfprintk(PAGECACHE, "NFS: (%s/%Lu) revalidation complete\n",
		inode->i_sb->s_id,
		(unsigned long long)NFS_FILEID(inode));

err_out:
	nfs4_label_free(label);
out:
	nfs_free_fattr(fattr);
	trace_nfs_revalidate_inode_exit(inode, status);
	return status;
}

int nfs_attribute_cache_expired(struct inode *inode)
{
	if (nfs_have_delegated_attributes(inode))
		return 0;
	return nfs_attribute_timeout(inode);
}

/**
 * nfs_revalidate_inode - Revalidate the inode attributes
 * @server: pointer to nfs_server struct
 * @inode: pointer to inode struct
 *
 * Updates inode attribute information by retrieving the data from the server.
 */
int nfs_revalidate_inode(struct nfs_server *server, struct inode *inode)
{
	if (!nfs_need_revalidate_inode(inode))
		return NFS_STALE(inode) ? -ESTALE : 0;
	return __nfs_revalidate_inode(server, inode);
}
EXPORT_SYMBOL_GPL(nfs_revalidate_inode);

static int nfs_invalidate_mapping(struct inode *inode, struct address_space *mapping)
{
	int ret;

	if (mapping->nrpages != 0) {
		if (S_ISREG(inode->i_mode)) {
			ret = nfs_sync_mapping(mapping);
			if (ret < 0)
				return ret;
		}
		ret = invalidate_inode_pages2(mapping);
		if (ret < 0)
			return ret;
	}
	nfs_inc_stats(inode, NFSIOS_DATAINVALIDATE);
	nfs_fscache_wait_on_invalidate(inode);

	dfprintk(PAGECACHE, "NFS: (%s/%Lu) data cache invalidated\n",
			inode->i_sb->s_id,
			(unsigned long long)NFS_FILEID(inode));
	return 0;
}

/**
 * nfs_clear_invalid_mapping - Conditionally clear a mapping
 * @mapping: pointer to mapping
 *
 * If the NFS_INO_INVALID_DATA inode flag is set, clear the mapping.
 */
int nfs_clear_invalid_mapping(struct address_space *mapping)
{
	struct inode *inode = mapping->host;
	struct nfs_inode *nfsi = NFS_I(inode);
	unsigned long *bitlock = &nfsi->flags;
	int ret = 0;

	/*
	 * We must clear NFS_INO_INVALID_DATA first to ensure that
	 * invalidations that come in while we're shooting down the mappings
	 * are respected. But, that leaves a race window where one revalidator
	 * can clear the flag, and then another checks it before the mapping
	 * gets invalidated. Fix that by serializing access to this part of
	 * the function.
	 *
	 * At the same time, we need to allow other tasks to see whether we
	 * might be in the middle of invalidating the pages, so we only set
	 * the bit lock here if it looks like we're going to be doing that.
	 */
	for (;;) {
		ret = wait_on_bit_action(bitlock, NFS_INO_INVALIDATING,
					 nfs_wait_bit_killable, TASK_KILLABLE);
		if (ret)
			goto out;
		spin_lock(&inode->i_lock);
		if (test_bit(NFS_INO_INVALIDATING, bitlock)) {
			spin_unlock(&inode->i_lock);
			continue;
		}
		if (nfsi->cache_validity & NFS_INO_INVALID_DATA)
			break;
		spin_unlock(&inode->i_lock);
		goto out;
	}

	set_bit(NFS_INO_INVALIDATING, bitlock);
	smp_wmb();
	nfsi->cache_validity &=
		~(NFS_INO_INVALID_DATA | NFS_INO_DATA_INVAL_DEFER);
	spin_unlock(&inode->i_lock);
	trace_nfs_invalidate_mapping_enter(inode);
	ret = nfs_invalidate_mapping(inode, mapping);
	trace_nfs_invalidate_mapping_exit(inode, ret);

	clear_bit_unlock(NFS_INO_INVALIDATING, bitlock);
	smp_mb__after_atomic();
	wake_up_bit(bitlock, NFS_INO_INVALIDATING);
out:
	return ret;
}

bool nfs_mapping_need_revalidate_inode(struct inode *inode)
{
	return nfs_check_cache_invalid(inode, NFS_INO_REVAL_PAGECACHE) ||
		NFS_STALE(inode);
}

int nfs_revalidate_mapping_rcu(struct inode *inode)
{
	struct nfs_inode *nfsi = NFS_I(inode);
	unsigned long *bitlock = &nfsi->flags;
	int ret = 0;

	if (IS_SWAPFILE(inode))
		goto out;
	if (nfs_mapping_need_revalidate_inode(inode)) {
		ret = -ECHILD;
		goto out;
	}
	spin_lock(&inode->i_lock);
	if (test_bit(NFS_INO_INVALIDATING, bitlock) ||
	    (nfsi->cache_validity & NFS_INO_INVALID_DATA))
		ret = -ECHILD;
	spin_unlock(&inode->i_lock);
out:
	return ret;
}

/**
 * nfs_revalidate_mapping - Revalidate the pagecache
 * @inode: pointer to host inode
 * @mapping: pointer to mapping
 */
int nfs_revalidate_mapping(struct inode *inode, struct address_space *mapping)
{
	/* swapfiles are not supposed to be shared. */
	if (IS_SWAPFILE(inode))
		return 0;

	if (nfs_mapping_need_revalidate_inode(inode)) {
		int ret = __nfs_revalidate_inode(NFS_SERVER(inode), inode);
		if (ret < 0)
			return ret;
	}

	return nfs_clear_invalid_mapping(mapping);
}

static bool nfs_file_has_writers(struct nfs_inode *nfsi)
{
	struct inode *inode = &nfsi->vfs_inode;

	if (!S_ISREG(inode->i_mode))
		return false;
	if (list_empty(&nfsi->open_files))
		return false;
	return inode_is_open_for_write(inode);
}

static bool nfs_file_has_buffered_writers(struct nfs_inode *nfsi)
{
	return nfs_file_has_writers(nfsi) && nfs_file_io_is_buffered(nfsi);
}

static void nfs_wcc_update_inode(struct inode *inode, struct nfs_fattr *fattr)
{
	struct timespec64 ts;

	if ((fattr->valid & NFS_ATTR_FATTR_PRECHANGE)
			&& (fattr->valid & NFS_ATTR_FATTR_CHANGE)
			&& inode_eq_iversion_raw(inode, fattr->pre_change_attr)) {
		inode_set_iversion_raw(inode, fattr->change_attr);
		if (S_ISDIR(inode->i_mode))
			nfs_set_cache_invalid(inode, NFS_INO_INVALID_DATA);
		else if (nfs_server_capable(inode, NFS_CAP_XATTR))
			nfs_set_cache_invalid(inode, NFS_INO_INVALID_XATTR);
	}
	/* If we have atomic WCC data, we may update some attributes */
	ts = inode->i_ctime;
	if ((fattr->valid & NFS_ATTR_FATTR_PRECTIME)
			&& (fattr->valid & NFS_ATTR_FATTR_CTIME)
			&& timespec64_equal(&ts, &fattr->pre_ctime)) {
		inode->i_ctime = fattr->ctime;
	}

	ts = inode->i_mtime;
	if ((fattr->valid & NFS_ATTR_FATTR_PREMTIME)
			&& (fattr->valid & NFS_ATTR_FATTR_MTIME)
			&& timespec64_equal(&ts, &fattr->pre_mtime)) {
		inode->i_mtime = fattr->mtime;
		if (S_ISDIR(inode->i_mode))
			nfs_set_cache_invalid(inode, NFS_INO_INVALID_DATA);
	}
	if ((fattr->valid & NFS_ATTR_FATTR_PRESIZE)
			&& (fattr->valid & NFS_ATTR_FATTR_SIZE)
			&& i_size_read(inode) == nfs_size_to_loff_t(fattr->pre_size)
			&& !nfs_have_writebacks(inode)) {
		i_size_write(inode, nfs_size_to_loff_t(fattr->size));
	}
}

/**
 * nfs_check_inode_attributes - verify consistency of the inode attribute cache
 * @inode: pointer to inode
 * @fattr: updated attributes
 *
 * Verifies the attribute cache. If we have just changed the attributes,
 * so that fattr carries weak cache consistency data, then it may
 * also update the ctime/mtime/change_attribute.
 */
static int nfs_check_inode_attributes(struct inode *inode, struct nfs_fattr *fattr)
{
	struct nfs_inode *nfsi = NFS_I(inode);
	loff_t cur_size, new_isize;
	unsigned long invalid = 0;
	struct timespec64 ts;

	if (NFS_PROTO(inode)->have_delegation(inode, FMODE_READ))
		return 0;

	if (!(fattr->valid & NFS_ATTR_FATTR_FILEID)) {
		/* Only a mounted-on-fileid? Just exit */
		if (fattr->valid & NFS_ATTR_FATTR_MOUNTED_ON_FILEID)
			return 0;
	/* Has the inode gone and changed behind our back? */
	} else if (nfsi->fileid != fattr->fileid) {
		/* Is this perhaps the mounted-on fileid? */
		if ((fattr->valid & NFS_ATTR_FATTR_MOUNTED_ON_FILEID) &&
		    nfsi->fileid == fattr->mounted_on_fileid)
			return 0;
		return -ESTALE;
	}
	if ((fattr->valid & NFS_ATTR_FATTR_TYPE) && inode_wrong_type(inode, fattr->mode))
		return -ESTALE;


	if (!nfs_file_has_buffered_writers(nfsi)) {
		/* Verify a few of the more important attributes */
		if ((fattr->valid & NFS_ATTR_FATTR_CHANGE) != 0 && !inode_eq_iversion_raw(inode, fattr->change_attr))
			invalid |= NFS_INO_INVALID_CHANGE
				| NFS_INO_REVAL_PAGECACHE;

		ts = inode->i_mtime;
		if ((fattr->valid & NFS_ATTR_FATTR_MTIME) && !timespec64_equal(&ts, &fattr->mtime))
			invalid |= NFS_INO_INVALID_MTIME;

		ts = inode->i_ctime;
		if ((fattr->valid & NFS_ATTR_FATTR_CTIME) && !timespec64_equal(&ts, &fattr->ctime))
			invalid |= NFS_INO_INVALID_CTIME;

		if (fattr->valid & NFS_ATTR_FATTR_SIZE) {
			cur_size = i_size_read(inode);
			new_isize = nfs_size_to_loff_t(fattr->size);
			if (cur_size != new_isize)
				invalid |= NFS_INO_INVALID_SIZE
					| NFS_INO_REVAL_PAGECACHE;
		}
	}

	/* Have any file permissions changed? */
	if ((fattr->valid & NFS_ATTR_FATTR_MODE) && (inode->i_mode & S_IALLUGO) != (fattr->mode & S_IALLUGO))
		invalid |= NFS_INO_INVALID_ACCESS
			| NFS_INO_INVALID_ACL
			| NFS_INO_INVALID_OTHER;
	if ((fattr->valid & NFS_ATTR_FATTR_OWNER) && !uid_eq(inode->i_uid, fattr->uid))
		invalid |= NFS_INO_INVALID_ACCESS
			| NFS_INO_INVALID_ACL
			| NFS_INO_INVALID_OTHER;
	if ((fattr->valid & NFS_ATTR_FATTR_GROUP) && !gid_eq(inode->i_gid, fattr->gid))
		invalid |= NFS_INO_INVALID_ACCESS
			| NFS_INO_INVALID_ACL
			| NFS_INO_INVALID_OTHER;

	/* Has the link count changed? */
	if ((fattr->valid & NFS_ATTR_FATTR_NLINK) && inode->i_nlink != fattr->nlink)
		invalid |= NFS_INO_INVALID_OTHER;

	ts = inode->i_atime;
	if ((fattr->valid & NFS_ATTR_FATTR_ATIME) && !timespec64_equal(&ts, &fattr->atime))
		invalid |= NFS_INO_INVALID_ATIME;

	if (invalid != 0)
		nfs_set_cache_invalid(inode, invalid);

	nfsi->read_cache_jiffies = fattr->time_start;
	return 0;
}

static atomic_long_t nfs_attr_generation_counter;

static unsigned long nfs_read_attr_generation_counter(void)
{
	return atomic_long_read(&nfs_attr_generation_counter);
}

unsigned long nfs_inc_attr_generation_counter(void)
{
	return atomic_long_inc_return(&nfs_attr_generation_counter);
}
EXPORT_SYMBOL_GPL(nfs_inc_attr_generation_counter);

void nfs_fattr_init(struct nfs_fattr *fattr)
{
	fattr->valid = 0;
	fattr->time_start = jiffies;
	fattr->gencount = nfs_inc_attr_generation_counter();
	fattr->owner_name = NULL;
	fattr->group_name = NULL;
}
EXPORT_SYMBOL_GPL(nfs_fattr_init);

/**
 * nfs_fattr_set_barrier
 * @fattr: attributes
 *
 * Used to set a barrier after an attribute was updated. This
 * barrier ensures that older attributes from RPC calls that may
 * have raced with our update cannot clobber these new values.
 * Note that you are still responsible for ensuring that other
 * operations which change the attribute on the server do not
 * collide.
 */
void nfs_fattr_set_barrier(struct nfs_fattr *fattr)
{
	fattr->gencount = nfs_inc_attr_generation_counter();
}

struct nfs_fattr *nfs_alloc_fattr(void)
{
	struct nfs_fattr *fattr;

	fattr = kmalloc(sizeof(*fattr), GFP_NOFS);
	if (fattr != NULL)
		nfs_fattr_init(fattr);
	return fattr;
}
EXPORT_SYMBOL_GPL(nfs_alloc_fattr);

struct nfs_fh *nfs_alloc_fhandle(void)
{
	struct nfs_fh *fh;

	fh = kmalloc(sizeof(struct nfs_fh), GFP_NOFS);
	if (fh != NULL)
		fh->size = 0;
	return fh;
}
EXPORT_SYMBOL_GPL(nfs_alloc_fhandle);

#ifdef NFS_DEBUG
/*
 * _nfs_display_fhandle_hash - calculate the crc32 hash for the filehandle
 *                             in the same way that wireshark does
 *
 * @fh: file handle
 *
 * For debugging only.
 */
u32 _nfs_display_fhandle_hash(const struct nfs_fh *fh)
{
	/* wireshark uses 32-bit AUTODIN crc and does a bitwise
	 * not on the result */
	return nfs_fhandle_hash(fh);
}
EXPORT_SYMBOL_GPL(_nfs_display_fhandle_hash);

/*
 * _nfs_display_fhandle - display an NFS file handle on the console
 *
 * @fh: file handle to display
 * @caption: display caption
 *
 * For debugging only.
 */
void _nfs_display_fhandle(const struct nfs_fh *fh, const char *caption)
{
	unsigned short i;

	if (fh == NULL || fh->size == 0) {
		printk(KERN_DEFAULT "%s at %p is empty\n", caption, fh);
		return;
	}

	printk(KERN_DEFAULT "%s at %p is %u bytes, crc: 0x%08x:\n",
	       caption, fh, fh->size, _nfs_display_fhandle_hash(fh));
	for (i = 0; i < fh->size; i += 16) {
		__be32 *pos = (__be32 *)&fh->data[i];

		switch ((fh->size - i - 1) >> 2) {
		case 0:
			printk(KERN_DEFAULT " %08x\n",
				be32_to_cpup(pos));
			break;
		case 1:
			printk(KERN_DEFAULT " %08x %08x\n",
				be32_to_cpup(pos), be32_to_cpup(pos + 1));
			break;
		case 2:
			printk(KERN_DEFAULT " %08x %08x %08x\n",
				be32_to_cpup(pos), be32_to_cpup(pos + 1),
				be32_to_cpup(pos + 2));
			break;
		default:
			printk(KERN_DEFAULT " %08x %08x %08x %08x\n",
				be32_to_cpup(pos), be32_to_cpup(pos + 1),
				be32_to_cpup(pos + 2), be32_to_cpup(pos + 3));
		}
	}
}
EXPORT_SYMBOL_GPL(_nfs_display_fhandle);
#endif

/**
 * nfs_inode_attrs_need_update - check if the inode attributes need updating
 * @inode: pointer to inode
 * @fattr: attributes
 *
 * Attempt to divine whether or not an RPC call reply carrying stale
 * attributes got scheduled after another call carrying updated ones.
 *
 * To do so, the function first assumes that a more recent ctime means
 * that the attributes in fattr are newer, however it also attempt to
 * catch the case where ctime either didn't change, or went backwards
 * (if someone reset the clock on the server) by looking at whether
 * or not this RPC call was started after the inode was last updated.
 * Note also the check for wraparound of 'attr_gencount'
 *
 * The function returns 'true' if it thinks the attributes in 'fattr' are
 * more recent than the ones cached in the inode.
 *
 */
static int nfs_inode_attrs_need_update(const struct inode *inode, const struct nfs_fattr *fattr)
{
	const struct nfs_inode *nfsi = NFS_I(inode);

	return ((long)fattr->gencount - (long)nfsi->attr_gencount) > 0 ||
		((long)nfsi->attr_gencount - (long)nfs_read_attr_generation_counter() > 0);
}

static int nfs_refresh_inode_locked(struct inode *inode, struct nfs_fattr *fattr)
{
	int ret;

	trace_nfs_refresh_inode_enter(inode);

	if (nfs_inode_attrs_need_update(inode, fattr))
		ret = nfs_update_inode(inode, fattr);
	else
		ret = nfs_check_inode_attributes(inode, fattr);

	trace_nfs_refresh_inode_exit(inode, ret);
	return ret;
}

/**
 * nfs_refresh_inode - try to update the inode attribute cache
 * @inode: pointer to inode
 * @fattr: updated attributes
 *
 * Check that an RPC call that returned attributes has not overlapped with
 * other recent updates of the inode metadata, then decide whether it is
 * safe to do a full update of the inode attributes, or whether just to
 * call nfs_check_inode_attributes.
 */
int nfs_refresh_inode(struct inode *inode, struct nfs_fattr *fattr)
{
	int status;

	if ((fattr->valid & NFS_ATTR_FATTR) == 0)
		return 0;
	spin_lock(&inode->i_lock);
	status = nfs_refresh_inode_locked(inode, fattr);
	spin_unlock(&inode->i_lock);

	return status;
}
EXPORT_SYMBOL_GPL(nfs_refresh_inode);

static int nfs_post_op_update_inode_locked(struct inode *inode,
		struct nfs_fattr *fattr, unsigned int invalid)
{
	if (S_ISDIR(inode->i_mode))
		invalid |= NFS_INO_INVALID_DATA;
	nfs_set_cache_invalid(inode, invalid);
	if ((fattr->valid & NFS_ATTR_FATTR) == 0)
		return 0;
	return nfs_refresh_inode_locked(inode, fattr);
}

/**
 * nfs_post_op_update_inode - try to update the inode attribute cache
 * @inode: pointer to inode
 * @fattr: updated attributes
 *
 * After an operation that has changed the inode metadata, mark the
 * attribute cache as being invalid, then try to update it.
 *
 * NB: if the server didn't return any post op attributes, this
 * function will force the retrieval of attributes before the next
 * NFS request.  Thus it should be used only for operations that
 * are expected to change one or more attributes, to avoid
 * unnecessary NFS requests and trips through nfs_update_inode().
 */
int nfs_post_op_update_inode(struct inode *inode, struct nfs_fattr *fattr)
{
	int status;

	spin_lock(&inode->i_lock);
	nfs_fattr_set_barrier(fattr);
	status = nfs_post_op_update_inode_locked(inode, fattr,
			NFS_INO_INVALID_CHANGE
			| NFS_INO_INVALID_CTIME
			| NFS_INO_REVAL_FORCED);
	spin_unlock(&inode->i_lock);

	return status;
}
EXPORT_SYMBOL_GPL(nfs_post_op_update_inode);

/**
 * nfs_post_op_update_inode_force_wcc_locked - update the inode attribute cache
 * @inode: pointer to inode
 * @fattr: updated attributes
 *
 * After an operation that has changed the inode metadata, mark the
 * attribute cache as being invalid, then try to update it. Fake up
 * weak cache consistency data, if none exist.
 *
 * This function is mainly designed to be used by the ->write_done() functions.
 */
int nfs_post_op_update_inode_force_wcc_locked(struct inode *inode, struct nfs_fattr *fattr)
{
	int status;

	/* Don't do a WCC update if these attributes are already stale */
	if ((fattr->valid & NFS_ATTR_FATTR) == 0 ||
			!nfs_inode_attrs_need_update(inode, fattr)) {
		fattr->valid &= ~(NFS_ATTR_FATTR_PRECHANGE
				| NFS_ATTR_FATTR_PRESIZE
				| NFS_ATTR_FATTR_PREMTIME
				| NFS_ATTR_FATTR_PRECTIME);
		goto out_noforce;
	}
	if ((fattr->valid & NFS_ATTR_FATTR_CHANGE) != 0 &&
			(fattr->valid & NFS_ATTR_FATTR_PRECHANGE) == 0) {
		fattr->pre_change_attr = inode_peek_iversion_raw(inode);
		fattr->valid |= NFS_ATTR_FATTR_PRECHANGE;
	}
	if ((fattr->valid & NFS_ATTR_FATTR_CTIME) != 0 &&
			(fattr->valid & NFS_ATTR_FATTR_PRECTIME) == 0) {
		fattr->pre_ctime = inode->i_ctime;
		fattr->valid |= NFS_ATTR_FATTR_PRECTIME;
	}
	if ((fattr->valid & NFS_ATTR_FATTR_MTIME) != 0 &&
			(fattr->valid & NFS_ATTR_FATTR_PREMTIME) == 0) {
		fattr->pre_mtime = inode->i_mtime;
		fattr->valid |= NFS_ATTR_FATTR_PREMTIME;
	}
	if ((fattr->valid & NFS_ATTR_FATTR_SIZE) != 0 &&
			(fattr->valid & NFS_ATTR_FATTR_PRESIZE) == 0) {
		fattr->pre_size = i_size_read(inode);
		fattr->valid |= NFS_ATTR_FATTR_PRESIZE;
	}
out_noforce:
	status = nfs_post_op_update_inode_locked(inode, fattr,
			NFS_INO_INVALID_CHANGE
			| NFS_INO_INVALID_CTIME
			| NFS_INO_INVALID_MTIME
			| NFS_INO_INVALID_BLOCKS);
	return status;
}

/**
 * nfs_post_op_update_inode_force_wcc - try to update the inode attribute cache
 * @inode: pointer to inode
 * @fattr: updated attributes
 *
 * After an operation that has changed the inode metadata, mark the
 * attribute cache as being invalid, then try to update it. Fake up
 * weak cache consistency data, if none exist.
 *
 * This function is mainly designed to be used by the ->write_done() functions.
 */
int nfs_post_op_update_inode_force_wcc(struct inode *inode, struct nfs_fattr *fattr)
{
	int status;

	spin_lock(&inode->i_lock);
	nfs_fattr_set_barrier(fattr);
	status = nfs_post_op_update_inode_force_wcc_locked(inode, fattr);
	spin_unlock(&inode->i_lock);
	return status;
}
EXPORT_SYMBOL_GPL(nfs_post_op_update_inode_force_wcc);


/*
 * Many nfs protocol calls return the new file attributes after
 * an operation.  Here we update the inode to reflect the state
 * of the server's inode.
 *
 * This is a bit tricky because we have to make sure all dirty pages
 * have been sent off to the server before calling invalidate_inode_pages.
 * To make sure no other process adds more write requests while we try
 * our best to flush them, we make them sleep during the attribute refresh.
 *
 * A very similar scenario holds for the dir cache.
 */
static int nfs_update_inode(struct inode *inode, struct nfs_fattr *fattr)
{
	struct nfs_server *server;
	struct nfs_inode *nfsi = NFS_I(inode);
	loff_t cur_isize, new_isize;
	unsigned long invalid = 0;
	unsigned long now = jiffies;
	unsigned long save_cache_validity;
	bool have_writers = nfs_file_has_buffered_writers(nfsi);
	bool cache_revalidated = true;
	bool attr_changed = false;
	bool have_delegation;

	dfprintk(VFS, "NFS: %s(%s/%lu fh_crc=0x%08x ct=%d info=0x%x)\n",
			__func__, inode->i_sb->s_id, inode->i_ino,
			nfs_display_fhandle_hash(NFS_FH(inode)),
			atomic_read(&inode->i_count), fattr->valid);

	if (!(fattr->valid & NFS_ATTR_FATTR_FILEID)) {
		/* Only a mounted-on-fileid? Just exit */
		if (fattr->valid & NFS_ATTR_FATTR_MOUNTED_ON_FILEID)
			return 0;
	/* Has the inode gone and changed behind our back? */
	} else if (nfsi->fileid != fattr->fileid) {
		/* Is this perhaps the mounted-on fileid? */
		if ((fattr->valid & NFS_ATTR_FATTR_MOUNTED_ON_FILEID) &&
		    nfsi->fileid == fattr->mounted_on_fileid)
			return 0;
		printk(KERN_ERR "NFS: server %s error: fileid changed\n"
			"fsid %s: expected fileid 0x%Lx, got 0x%Lx\n",
			NFS_SERVER(inode)->nfs_client->cl_hostname,
			inode->i_sb->s_id, (long long)nfsi->fileid,
			(long long)fattr->fileid);
		goto out_err;
	}

	/*
	 * Make sure the inode's type hasn't changed.
	 */
	if ((fattr->valid & NFS_ATTR_FATTR_TYPE) && inode_wrong_type(inode, fattr->mode)) {
		/*
		* Big trouble! The inode has become a different object.
		*/
		printk(KERN_DEBUG "NFS: %s: inode %lu mode changed, %07o to %07o\n",
				__func__, inode->i_ino, inode->i_mode, fattr->mode);
		goto out_err;
	}

	server = NFS_SERVER(inode);
	/* Update the fsid? */
	if (S_ISDIR(inode->i_mode) && (fattr->valid & NFS_ATTR_FATTR_FSID) &&
			!nfs_fsid_equal(&server->fsid, &fattr->fsid) &&
			!IS_AUTOMOUNT(inode))
		server->fsid = fattr->fsid;

	/* Save the delegation state before clearing cache_validity */
	have_delegation = nfs_have_delegated_attributes(inode);

	/*
	 * Update the read time so we don't revalidate too often.
	 */
	nfsi->read_cache_jiffies = fattr->time_start;

	save_cache_validity = nfsi->cache_validity;
	nfsi->cache_validity &= ~(NFS_INO_INVALID_ATTR
			| NFS_INO_INVALID_ATIME
			| NFS_INO_REVAL_FORCED
			| NFS_INO_REVAL_PAGECACHE
			| NFS_INO_INVALID_BLOCKS);

	/* Do atomic weak cache consistency updates */
	nfs_wcc_update_inode(inode, fattr);

	if (pnfs_layoutcommit_outstanding(inode)) {
		nfsi->cache_validity |= save_cache_validity & NFS_INO_INVALID_ATTR;
		cache_revalidated = false;
	}

	/* More cache consistency checks */
	if (fattr->valid & NFS_ATTR_FATTR_CHANGE) {
		if (!inode_eq_iversion_raw(inode, fattr->change_attr)) {
			/* Could it be a race with writeback? */
			if (!(have_writers || have_delegation)) {
				invalid |= NFS_INO_INVALID_DATA
					| NFS_INO_INVALID_ACCESS
					| NFS_INO_INVALID_ACL
					| NFS_INO_INVALID_XATTR;
				/* Force revalidate of all attributes */
				save_cache_validity |= NFS_INO_INVALID_CTIME
					| NFS_INO_INVALID_MTIME
					| NFS_INO_INVALID_SIZE
					| NFS_INO_INVALID_OTHER;
				if (S_ISDIR(inode->i_mode))
					nfs_force_lookup_revalidate(inode);
				dprintk("NFS: change_attr change on server for file %s/%ld\n",
						inode->i_sb->s_id,
						inode->i_ino);
			} else if (!have_delegation)
				nfsi->cache_validity |= NFS_INO_DATA_INVAL_DEFER;
			inode_set_iversion_raw(inode, fattr->change_attr);
			attr_changed = true;
		}
	} else {
		nfsi->cache_validity |= save_cache_validity &
				(NFS_INO_INVALID_CHANGE
				| NFS_INO_REVAL_PAGECACHE
				| NFS_INO_REVAL_FORCED);
		cache_revalidated = false;
	}

	if (fattr->valid & NFS_ATTR_FATTR_MTIME) {
		inode->i_mtime = fattr->mtime;
	} else if (server->caps & NFS_CAP_MTIME) {
		nfsi->cache_validity |= save_cache_validity &
				(NFS_INO_INVALID_MTIME
				| NFS_INO_REVAL_FORCED);
		cache_revalidated = false;
	}

	if (fattr->valid & NFS_ATTR_FATTR_CTIME) {
		inode->i_ctime = fattr->ctime;
	} else if (server->caps & NFS_CAP_CTIME) {
		nfsi->cache_validity |= save_cache_validity &
				(NFS_INO_INVALID_CTIME
				| NFS_INO_REVAL_FORCED);
		cache_revalidated = false;
	}

	/* Check if our cached file size is stale */
	if (fattr->valid & NFS_ATTR_FATTR_SIZE) {
		new_isize = nfs_size_to_loff_t(fattr->size);
		cur_isize = i_size_read(inode);
		if (new_isize != cur_isize && !have_delegation) {
			/* Do we perhaps have any outstanding writes, or has
			 * the file grown beyond our last write? */
			if (!nfs_have_writebacks(inode) || new_isize > cur_isize) {
				i_size_write(inode, new_isize);
				if (!have_writers)
					invalid |= NFS_INO_INVALID_DATA;
				attr_changed = true;
			}
			dprintk("NFS: isize change on server for file %s/%ld "
					"(%Ld to %Ld)\n",
					inode->i_sb->s_id,
					inode->i_ino,
					(long long)cur_isize,
					(long long)new_isize);
		}
	} else {
		nfsi->cache_validity |= save_cache_validity &
				(NFS_INO_INVALID_SIZE
				| NFS_INO_REVAL_PAGECACHE
				| NFS_INO_REVAL_FORCED);
		cache_revalidated = false;
	}


	if (fattr->valid & NFS_ATTR_FATTR_ATIME)
		inode->i_atime = fattr->atime;
	else if (server->caps & NFS_CAP_ATIME) {
		nfsi->cache_validity |= save_cache_validity &
				(NFS_INO_INVALID_ATIME
				| NFS_INO_REVAL_FORCED);
		cache_revalidated = false;
	}

	if (fattr->valid & NFS_ATTR_FATTR_MODE) {
		if ((inode->i_mode & S_IALLUGO) != (fattr->mode & S_IALLUGO)) {
			umode_t newmode = inode->i_mode & S_IFMT;
			newmode |= fattr->mode & S_IALLUGO;
			inode->i_mode = newmode;
			invalid |= NFS_INO_INVALID_ACCESS
				| NFS_INO_INVALID_ACL;
			attr_changed = true;
		}
	} else if (server->caps & NFS_CAP_MODE) {
		nfsi->cache_validity |= save_cache_validity &
				(NFS_INO_INVALID_OTHER
				| NFS_INO_REVAL_FORCED);
		cache_revalidated = false;
	}

	if (fattr->valid & NFS_ATTR_FATTR_OWNER) {
		if (!uid_eq(inode->i_uid, fattr->uid)) {
			invalid |= NFS_INO_INVALID_ACCESS
				| NFS_INO_INVALID_ACL;
			inode->i_uid = fattr->uid;
			attr_changed = true;
		}
	} else if (server->caps & NFS_CAP_OWNER) {
		nfsi->cache_validity |= save_cache_validity &
				(NFS_INO_INVALID_OTHER
				| NFS_INO_REVAL_FORCED);
		cache_revalidated = false;
	}

	if (fattr->valid & NFS_ATTR_FATTR_GROUP) {
		if (!gid_eq(inode->i_gid, fattr->gid)) {
			invalid |= NFS_INO_INVALID_ACCESS
				| NFS_INO_INVALID_ACL;
			inode->i_gid = fattr->gid;
			attr_changed = true;
		}
	} else if (server->caps & NFS_CAP_OWNER_GROUP) {
		nfsi->cache_validity |= save_cache_validity &
				(NFS_INO_INVALID_OTHER
				| NFS_INO_REVAL_FORCED);
		cache_revalidated = false;
	}

	if (fattr->valid & NFS_ATTR_FATTR_NLINK) {
		if (inode->i_nlink != fattr->nlink) {
			if (S_ISDIR(inode->i_mode))
				invalid |= NFS_INO_INVALID_DATA;
			set_nlink(inode, fattr->nlink);
			attr_changed = true;
		}
	} else if (server->caps & NFS_CAP_NLINK) {
		nfsi->cache_validity |= save_cache_validity &
				(NFS_INO_INVALID_OTHER
				| NFS_INO_REVAL_FORCED);
		cache_revalidated = false;
	}

	if (fattr->valid & NFS_ATTR_FATTR_SPACE_USED) {
		/*
		 * report the blocks in 512byte units
		 */
		inode->i_blocks = nfs_calc_block_size(fattr->du.nfs3.used);
	} else if (fattr->valid & NFS_ATTR_FATTR_BLOCKS_USED)
		inode->i_blocks = fattr->du.nfs2.blocks;
	else {
		nfsi->cache_validity |= save_cache_validity &
				(NFS_INO_INVALID_BLOCKS
				| NFS_INO_REVAL_FORCED);
		cache_revalidated = false;
	}

	/* Update attrtimeo value if we're out of the unstable period */
	if (attr_changed) {
		invalid &= ~NFS_INO_INVALID_ATTR;
		nfs_inc_stats(inode, NFSIOS_ATTRINVALIDATE);
		nfsi->attrtimeo = NFS_MINATTRTIMEO(inode);
		nfsi->attrtimeo_timestamp = now;
		/* Set barrier to be more recent than all outstanding updates */
		nfsi->attr_gencount = nfs_inc_attr_generation_counter();
	} else {
		if (cache_revalidated) {
			if (!time_in_range_open(now, nfsi->attrtimeo_timestamp,
				nfsi->attrtimeo_timestamp + nfsi->attrtimeo)) {
				nfsi->attrtimeo <<= 1;
				if (nfsi->attrtimeo > NFS_MAXATTRTIMEO(inode))
					nfsi->attrtimeo = NFS_MAXATTRTIMEO(inode);
			}
			nfsi->attrtimeo_timestamp = now;
		}
		/* Set the barrier to be more recent than this fattr */
		if ((long)fattr->gencount - (long)nfsi->attr_gencount > 0)
			nfsi->attr_gencount = fattr->gencount;
	}

	/* Don't invalidate the data if we were to blame */
	if (!(S_ISREG(inode->i_mode) || S_ISDIR(inode->i_mode)
				|| S_ISLNK(inode->i_mode)))
		invalid &= ~NFS_INO_INVALID_DATA;
	nfs_set_cache_invalid(inode, invalid);

	return 0;
 out_err:
	/*
	 * No need to worry about unhashing the dentry, as the
	 * lookup validation will know that the inode is bad.
	 * (But we fall through to invalidate the caches.)
	 */
	nfs_set_inode_stale_locked(inode);
	return -ESTALE;
}

struct inode *nfs_alloc_inode(struct super_block *sb)
{
	struct nfs_inode *nfsi;
	nfsi = kmem_cache_alloc(nfs_inode_cachep, GFP_KERNEL);
	if (!nfsi)
		return NULL;
	nfsi->flags = 0UL;
	nfsi->cache_validity = 0UL;
#if IS_ENABLED(CONFIG_NFS_V4)
	nfsi->nfs4_acl = NULL;
#endif /* CONFIG_NFS_V4 */
#ifdef CONFIG_NFS_V4_2
	nfsi->xattr_cache = NULL;
#endif
	return &nfsi->vfs_inode;
}
EXPORT_SYMBOL_GPL(nfs_alloc_inode);

void nfs_free_inode(struct inode *inode)
{
	kmem_cache_free(nfs_inode_cachep, NFS_I(inode));
}
EXPORT_SYMBOL_GPL(nfs_free_inode);

static inline void nfs4_init_once(struct nfs_inode *nfsi)
{
#if IS_ENABLED(CONFIG_NFS_V4)
	INIT_LIST_HEAD(&nfsi->open_states);
	nfsi->delegation = NULL;
	init_rwsem(&nfsi->rwsem);
	nfsi->layout = NULL;
#endif
}

static void init_once(void *foo)
{
	struct nfs_inode *nfsi = (struct nfs_inode *) foo;

	inode_init_once(&nfsi->vfs_inode);
	INIT_LIST_HEAD(&nfsi->open_files);
	INIT_LIST_HEAD(&nfsi->access_cache_entry_lru);
	INIT_LIST_HEAD(&nfsi->access_cache_inode_lru);
	INIT_LIST_HEAD(&nfsi->commit_info.list);
	atomic_long_set(&nfsi->nrequests, 0);
	atomic_long_set(&nfsi->commit_info.ncommit, 0);
	atomic_set(&nfsi->commit_info.rpcs_out, 0);
	init_rwsem(&nfsi->rmdir_sem);
	mutex_init(&nfsi->commit_mutex);
	nfs4_init_once(nfsi);
	nfsi->cache_change_attribute = 0;
}

static int __init nfs_init_inodecache(void)
{
	nfs_inode_cachep = kmem_cache_create("nfs_inode_cache",
					     sizeof(struct nfs_inode),
					     0, (SLAB_RECLAIM_ACCOUNT|
						SLAB_MEM_SPREAD|SLAB_ACCOUNT),
					     init_once);
	if (nfs_inode_cachep == NULL)
		return -ENOMEM;

	return 0;
}

static void nfs_destroy_inodecache(void)
{
	/*
	 * Make sure all delayed rcu free inodes are flushed before we
	 * destroy cache.
	 */
	rcu_barrier();
	kmem_cache_destroy(nfs_inode_cachep);
}

struct workqueue_struct *nfsiod_workqueue;
EXPORT_SYMBOL_GPL(nfsiod_workqueue);

/*
 * start up the nfsiod workqueue
 */
static int nfsiod_start(void)
{
	struct workqueue_struct *wq;
	dprintk("RPC:       creating workqueue nfsiod\n");
	wq = alloc_workqueue("nfsiod", WQ_MEM_RECLAIM | WQ_UNBOUND, 0);
	if (wq == NULL)
		return -ENOMEM;
	nfsiod_workqueue = wq;
	return 0;
}

/*
 * Destroy the nfsiod workqueue
 */
static void nfsiod_stop(void)
{
	struct workqueue_struct *wq;

	wq = nfsiod_workqueue;
	if (wq == NULL)
		return;
	nfsiod_workqueue = NULL;
	destroy_workqueue(wq);
}

unsigned int nfs_net_id;
EXPORT_SYMBOL_GPL(nfs_net_id);

static int nfs_net_init(struct net *net)
{
	nfs_clients_init(net);
	return nfs_fs_proc_net_init(net);
}

static void nfs_net_exit(struct net *net)
{
	nfs_fs_proc_net_exit(net);
	nfs_clients_exit(net);
}

static struct pernet_operations nfs_net_ops = {
	.init = nfs_net_init,
	.exit = nfs_net_exit,
	.id   = &nfs_net_id,
	.size = sizeof(struct nfs_net),
};

/*
 * Initialize NFS
 */
static int __init init_nfs_fs(void)
{
	int err;

	err = nfs_sysfs_init();
	if (err < 0)
		goto out10;

	err = register_pernet_subsys(&nfs_net_ops);
	if (err < 0)
		goto out9;

	err = nfs_fscache_register();
	if (err < 0)
		goto out8;

	err = nfsiod_start();
	if (err)
		goto out7;

	err = nfs_fs_proc_init();
	if (err)
		goto out6;

	err = nfs_init_nfspagecache();
	if (err)
		goto out5;

	err = nfs_init_inodecache();
	if (err)
		goto out4;

	err = nfs_init_readpagecache();
	if (err)
		goto out3;

	err = nfs_init_writepagecache();
	if (err)
		goto out2;

	err = nfs_init_directcache();
	if (err)
		goto out1;

	rpc_proc_register(&init_net, &nfs_rpcstat);

	err = register_nfs_fs();
	if (err)
		goto out0;

	return 0;
out0:
	rpc_proc_unregister(&init_net, "nfs");
	nfs_destroy_directcache();
out1:
	nfs_destroy_writepagecache();
out2:
	nfs_destroy_readpagecache();
out3:
	nfs_destroy_inodecache();
out4:
	nfs_destroy_nfspagecache();
out5:
	nfs_fs_proc_exit();
out6:
	nfsiod_stop();
out7:
	nfs_fscache_unregister();
out8:
	unregister_pernet_subsys(&nfs_net_ops);
out9:
	nfs_sysfs_exit();
out10:
	return err;
}

static void __exit exit_nfs_fs(void)
{
	nfs_destroy_directcache();
	nfs_destroy_writepagecache();
	nfs_destroy_readpagecache();
	nfs_destroy_inodecache();
	nfs_destroy_nfspagecache();
	nfs_fscache_unregister();
	unregister_pernet_subsys(&nfs_net_ops);
	rpc_proc_unregister(&init_net, "nfs");
	unregister_nfs_fs();
	nfs_fs_proc_exit();
	nfsiod_stop();
	nfs_sysfs_exit();
}

/* Not quite true; I just maintain it */
MODULE_AUTHOR("Olaf Kirch <okir@monad.swb.de>");
MODULE_LICENSE("GPL");
module_param(enable_ino64, bool, 0644);

module_init(init_nfs_fs)
module_exit(exit_nfs_fs)<|MERGE_RESOLUTION|>--- conflicted
+++ resolved
@@ -207,11 +207,7 @@
 }
 #endif
 
-<<<<<<< HEAD
-static void nfs_set_cache_invalid(struct inode *inode, unsigned long flags)
-=======
 void nfs_set_cache_invalid(struct inode *inode, unsigned long flags)
->>>>>>> 6be388f4
 {
 	struct nfs_inode *nfsi = NFS_I(inode);
 	bool have_delegation = NFS_PROTO(inode)->have_delegation(inode, FMODE_READ);
