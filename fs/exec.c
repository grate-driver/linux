--- conflicted
+++ resolved
@@ -65,7 +65,6 @@
 #include <linux/io_uring.h>
 #include <linux/syscall_user_dispatch.h>
 #include <linux/coredump.h>
-#include <linux/time_namespace.h>
 
 #include <linux/uaccess.h>
 #include <asm/mmu_context.h>
@@ -978,12 +977,10 @@
 {
 	struct task_struct *tsk;
 	struct mm_struct *old_mm, *active_mm;
-	bool vfork;
 	int ret;
 
 	/* Notify parent that we're no longer interested in the old VM */
 	tsk = current;
-	vfork = !!tsk->vfork_done;
 	old_mm = current->mm;
 	exec_mm_release(tsk, old_mm);
 	if (old_mm)
@@ -1028,10 +1025,6 @@
 	tsk->mm->vmacache_seqnum = 0;
 	vmacache_flush(tsk);
 	task_unlock(tsk);
-
-	if (vfork)
-		timens_on_fork(tsk->nsproxy, tsk);
-
 	if (old_mm) {
 		mmap_read_unlock(old_mm);
 		BUG_ON(active_mm != old_mm);
@@ -1303,12 +1296,9 @@
 	bprm->mm = NULL;
 
 #ifdef CONFIG_POSIX_TIMERS
-<<<<<<< HEAD
-=======
 	spin_lock_irq(&me->sighand->siglock);
 	posix_cpu_timers_exit(me);
 	spin_unlock_irq(&me->sighand->siglock);
->>>>>>> 7365df19
 	exit_itimers(me);
 	flush_itimer_signals();
 #endif
