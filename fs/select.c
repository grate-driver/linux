// SPDX-License-Identifier: GPL-2.0
/*
 * This file contains the procedures for the handling of select and poll
 *
 * Created for Linux based loosely upon Mathius Lattner's minix
 * patches by Peter MacDonald. Heavily edited by Linus.
 *
 *  4 February 1994
 *     COFF/ELF binary emulation. If the process has the STICKY_TIMEOUTS
 *     flag set in its personality we do *not* modify the given timeout
 *     parameter to reflect time remaining.
 *
 *  24 January 2000
 *     Changed sys_poll()/do_poll() to use PAGE_SIZE chunk-based allocation 
 *     of fds to overcome nfds < 16390 descriptors limit (Tigran Aivazian).
 */

#include <linux/kernel.h>
#include <linux/sched/signal.h>
#include <linux/sched/rt.h>
#include <linux/syscalls.h>
#include <linux/export.h>
#include <linux/slab.h>
#include <linux/poll.h>
#include <linux/personality.h> /* for STICKY_TIMEOUTS */
#include <linux/file.h>
#include <linux/fdtable.h>
#include <linux/fs.h>
#include <linux/rcupdate.h>
#include <linux/hrtimer.h>
#include <linux/freezer.h>
#include <net/busy_poll.h>
#include <linux/vmalloc.h>

#include <linux/uaccess.h>


/*
 * Estimate expected accuracy in ns from a timeval.
 *
 * After quite a bit of churning around, we've settled on
 * a simple thing of taking 0.1% of the timeout as the
 * slack, with a cap of 100 msec.
 * "nice" tasks get a 0.5% slack instead.
 *
 * Consider this comment an open invitation to come up with even
 * better solutions..
 */

#define MAX_SLACK	(100 * NSEC_PER_MSEC)

static long __estimate_accuracy(struct timespec64 *tv)
{
	long slack;
	int divfactor = 1000;

	if (tv->tv_sec < 0)
		return 0;

	if (task_nice(current) > 0)
		divfactor = divfactor / 5;

	if (tv->tv_sec > MAX_SLACK / (NSEC_PER_SEC/divfactor))
		return MAX_SLACK;

	slack = tv->tv_nsec / divfactor;
	slack += tv->tv_sec * (NSEC_PER_SEC/divfactor);

	if (slack > MAX_SLACK)
		return MAX_SLACK;

	return slack;
}

u64 select_estimate_accuracy(struct timespec64 *tv)
{
	u64 ret;
	struct timespec64 now;

	/*
	 * Realtime tasks get a slack of 0 for obvious reasons.
	 */

	if (rt_task(current))
		return 0;

	ktime_get_ts64(&now);
	now = timespec64_sub(*tv, now);
	ret = __estimate_accuracy(&now);
	if (ret < current->timer_slack_ns)
		return current->timer_slack_ns;
	return ret;
}



struct poll_table_page {
	struct poll_table_page * next;
	struct poll_table_entry * entry;
	struct poll_table_entry entries[0];
};

#define POLL_TABLE_FULL(table) \
	((unsigned long)((table)->entry+1) > PAGE_SIZE + (unsigned long)(table))

/*
 * Ok, Peter made a complicated, but straightforward multiple_wait() function.
 * I have rewritten this, taking some shortcuts: This code may not be easy to
 * follow, but it should be free of race-conditions, and it's practical. If you
 * understand what I'm doing here, then you understand how the linux
 * sleep/wakeup mechanism works.
 *
 * Two very simple procedures, poll_wait() and poll_freewait() make all the
 * work.  poll_wait() is an inline-function defined in <linux/poll.h>,
 * as all select/poll functions have to call it to add an entry to the
 * poll table.
 */
static void __pollwait(struct file *filp, wait_queue_head_t *wait_address,
		       poll_table *p);

void poll_initwait(struct poll_wqueues *pwq)
{
	init_poll_funcptr(&pwq->pt, __pollwait);
	pwq->polling_task = current;
	pwq->triggered = 0;
	pwq->error = 0;
	pwq->table = NULL;
	pwq->inline_index = 0;
}
EXPORT_SYMBOL(poll_initwait);

static void free_poll_entry(struct poll_table_entry *entry)
{
	remove_wait_queue(entry->wait_address, &entry->wait);
	fput(entry->filp);
}

void poll_freewait(struct poll_wqueues *pwq)
{
	struct poll_table_page * p = pwq->table;
	int i;
	for (i = 0; i < pwq->inline_index; i++)
		free_poll_entry(pwq->inline_entries + i);
	while (p) {
		struct poll_table_entry * entry;
		struct poll_table_page *old;

		entry = p->entry;
		do {
			entry--;
			free_poll_entry(entry);
		} while (entry > p->entries);
		old = p;
		p = p->next;
		free_page((unsigned long) old);
	}
}
EXPORT_SYMBOL(poll_freewait);

static struct poll_table_entry *poll_get_entry(struct poll_wqueues *p)
{
	struct poll_table_page *table = p->table;

	if (p->inline_index < N_INLINE_POLL_ENTRIES)
		return p->inline_entries + p->inline_index++;

	if (!table || POLL_TABLE_FULL(table)) {
		struct poll_table_page *new_table;

		new_table = (struct poll_table_page *) __get_free_page(GFP_KERNEL);
		if (!new_table) {
			p->error = -ENOMEM;
			return NULL;
		}
		new_table->entry = new_table->entries;
		new_table->next = table;
		p->table = new_table;
		table = new_table;
	}

	return table->entry++;
}

static int __pollwake(wait_queue_entry_t *wait, unsigned mode, int sync, void *key)
{
	struct poll_wqueues *pwq = wait->private;
	DECLARE_WAITQUEUE(dummy_wait, pwq->polling_task);

	/*
	 * Although this function is called under waitqueue lock, LOCK
	 * doesn't imply write barrier and the users expect write
	 * barrier semantics on wakeup functions.  The following
	 * smp_wmb() is equivalent to smp_wmb() in try_to_wake_up()
	 * and is paired with smp_store_mb() in poll_schedule_timeout.
	 */
	smp_wmb();
	pwq->triggered = 1;

	/*
	 * Perform the default wake up operation using a dummy
	 * waitqueue.
	 *
	 * TODO: This is hacky but there currently is no interface to
	 * pass in @sync.  @sync is scheduled to be removed and once
	 * that happens, wake_up_process() can be used directly.
	 */
	return default_wake_function(&dummy_wait, mode, sync, key);
}

static int pollwake(wait_queue_entry_t *wait, unsigned mode, int sync, void *key)
{
	struct poll_table_entry *entry;

	entry = container_of(wait, struct poll_table_entry, wait);
	if (key && !(key_to_poll(key) & entry->key))
		return 0;
	return __pollwake(wait, mode, sync, key);
}

/* Add a new entry */
static void __pollwait(struct file *filp, wait_queue_head_t *wait_address,
				poll_table *p)
{
	struct poll_wqueues *pwq = container_of(p, struct poll_wqueues, pt);
	struct poll_table_entry *entry = poll_get_entry(pwq);
	if (!entry)
		return;
	entry->filp = get_file(filp);
	entry->wait_address = wait_address;
	entry->key = p->_key;
	init_waitqueue_func_entry(&entry->wait, pollwake);
	entry->wait.private = pwq;
	add_wait_queue(wait_address, &entry->wait);
}

static int poll_schedule_timeout(struct poll_wqueues *pwq, int state,
			  ktime_t *expires, unsigned long slack)
{
	int rc = -EINTR;

	set_current_state(state);
	if (!pwq->triggered)
		rc = schedule_hrtimeout_range(expires, slack, HRTIMER_MODE_ABS);
	__set_current_state(TASK_RUNNING);

	/*
	 * Prepare for the next iteration.
	 *
	 * The following smp_store_mb() serves two purposes.  First, it's
	 * the counterpart rmb of the wmb in pollwake() such that data
	 * written before wake up is always visible after wake up.
	 * Second, the full barrier guarantees that triggered clearing
	 * doesn't pass event check of the next iteration.  Note that
	 * this problem doesn't exist for the first iteration as
	 * add_wait_queue() has full barrier semantics.
	 */
	smp_store_mb(pwq->triggered, 0);

	return rc;
}

/**
 * poll_select_set_timeout - helper function to setup the timeout value
 * @to:		pointer to timespec64 variable for the final timeout
 * @sec:	seconds (from user space)
 * @nsec:	nanoseconds (from user space)
 *
 * Note, we do not use a timespec for the user space value here, That
 * way we can use the function for timeval and compat interfaces as well.
 *
 * Returns -EINVAL if sec/nsec are not normalized. Otherwise 0.
 */
int poll_select_set_timeout(struct timespec64 *to, time64_t sec, long nsec)
{
	struct timespec64 ts = {.tv_sec = sec, .tv_nsec = nsec};

	if (!timespec64_valid(&ts))
		return -EINVAL;

	/* Optimize for the zero timeout value here */
	if (!sec && !nsec) {
		to->tv_sec = to->tv_nsec = 0;
	} else {
		ktime_get_ts64(to);
		*to = timespec64_add_safe(*to, ts);
	}
	return 0;
}

enum poll_time_type {
	PT_TIMEVAL = 0,
	PT_OLD_TIMEVAL = 1,
	PT_TIMESPEC = 2,
	PT_OLD_TIMESPEC = 3,
};

static int poll_select_copy_remaining(struct timespec64 *end_time,
				      void __user *p,
				      enum poll_time_type pt_type, int ret)
{
	struct timespec64 rts;

	if (!p)
		return ret;

	if (current->personality & STICKY_TIMEOUTS)
		goto sticky;

	/* No update for zero timeout */
	if (!end_time->tv_sec && !end_time->tv_nsec)
		return ret;

	ktime_get_ts64(&rts);
	rts = timespec64_sub(*end_time, rts);
	if (rts.tv_sec < 0)
		rts.tv_sec = rts.tv_nsec = 0;


	switch (pt_type) {
	case PT_TIMEVAL:
		{
			struct timeval rtv;

			if (sizeof(rtv) > sizeof(rtv.tv_sec) + sizeof(rtv.tv_usec))
				memset(&rtv, 0, sizeof(rtv));
			rtv.tv_sec = rts.tv_sec;
			rtv.tv_usec = rts.tv_nsec / NSEC_PER_USEC;
			if (!copy_to_user(p, &rtv, sizeof(rtv)))
				return ret;
		}
		break;
	case PT_OLD_TIMEVAL:
		{
			struct old_timeval32 rtv;

			rtv.tv_sec = rts.tv_sec;
			rtv.tv_usec = rts.tv_nsec / NSEC_PER_USEC;
			if (!copy_to_user(p, &rtv, sizeof(rtv)))
				return ret;
		}
		break;
	case PT_TIMESPEC:
		if (!put_timespec64(&rts, p))
			return ret;
		break;
	case PT_OLD_TIMESPEC:
		if (!put_old_timespec32(&rts, p))
			return ret;
		break;
	default:
		BUG();
	}
	/*
	 * If an application puts its timeval in read-only memory, we
	 * don't want the Linux-specific update to the timeval to
	 * cause a fault after the select has completed
	 * successfully. However, because we're not updating the
	 * timeval, we can't restart the system call.
	 */

sticky:
	if (ret == -ERESTARTNOHAND)
		ret = -EINTR;
	return ret;
}

/*
 * Scalable version of the fd_set.
 */

typedef struct {
	unsigned long *in, *out, *ex;
	unsigned long *res_in, *res_out, *res_ex;
} fd_set_bits;

/*
 * How many longwords for "nr" bits?
 */
#define FDS_BITPERLONG	(8*sizeof(long))
#define FDS_LONGS(nr)	(((nr)+FDS_BITPERLONG-1)/FDS_BITPERLONG)
#define FDS_BYTES(nr)	(FDS_LONGS(nr)*sizeof(long))

/*
 * Use "unsigned long" accesses to let user-mode fd_set's be long-aligned.
 */
static inline
int get_fd_set(unsigned long nr, void __user *ufdset, unsigned long *fdset)
{
	nr = FDS_BYTES(nr);
	if (ufdset)
		return copy_from_user(fdset, ufdset, nr) ? -EFAULT : 0;

	memset(fdset, 0, nr);
	return 0;
}

static inline unsigned long __must_check
set_fd_set(unsigned long nr, void __user *ufdset, unsigned long *fdset)
{
	if (ufdset)
		return __copy_to_user(ufdset, fdset, FDS_BYTES(nr));
	return 0;
}

static inline
void zero_fd_set(unsigned long nr, unsigned long *fdset)
{
	memset(fdset, 0, FDS_BYTES(nr));
}

#define FDS_IN(fds, n)		(fds->in + n)
#define FDS_OUT(fds, n)		(fds->out + n)
#define FDS_EX(fds, n)		(fds->ex + n)

#define BITS(fds, n)	(*FDS_IN(fds, n)|*FDS_OUT(fds, n)|*FDS_EX(fds, n))

static int max_select_fd(unsigned long n, fd_set_bits *fds)
{
	unsigned long *open_fds;
	unsigned long set;
	int max;
	struct fdtable *fdt;

	/* handle last in-complete long-word first */
	set = ~(~0UL << (n & (BITS_PER_LONG-1)));
	n /= BITS_PER_LONG;
	fdt = files_fdtable(current->files);
	open_fds = fdt->open_fds + n;
	max = 0;
	if (set) {
		set &= BITS(fds, n);
		if (set) {
			if (!(set & ~*open_fds))
				goto get_max;
			return -EBADF;
		}
	}
	while (n) {
		open_fds--;
		n--;
		set = BITS(fds, n);
		if (!set)
			continue;
		if (set & ~*open_fds)
			return -EBADF;
		if (max)
			continue;
get_max:
		do {
			max++;
			set >>= 1;
		} while (set);
		max += n * BITS_PER_LONG;
	}

	return max;
}

#define POLLIN_SET (EPOLLRDNORM | EPOLLRDBAND | EPOLLIN | EPOLLHUP | EPOLLERR)
#define POLLOUT_SET (EPOLLWRBAND | EPOLLWRNORM | EPOLLOUT | EPOLLERR)
#define POLLEX_SET (EPOLLPRI)

static inline void wait_key_set(poll_table *wait, unsigned long in,
				unsigned long out, unsigned long bit,
				__poll_t ll_flag)
{
	wait->_key = POLLEX_SET | ll_flag;
	if (in & bit)
		wait->_key |= POLLIN_SET;
	if (out & bit)
		wait->_key |= POLLOUT_SET;
}

static int do_select(int n, fd_set_bits *fds, struct timespec64 *end_time)
{
	ktime_t expire, *to = NULL;
	struct poll_wqueues table;
	poll_table *wait;
	int retval, i, timed_out = 0;
	u64 slack = 0;
	__poll_t busy_flag = net_busy_loop_on() ? POLL_BUSY_LOOP : 0;
	unsigned long busy_start = 0;

	rcu_read_lock();
	retval = max_select_fd(n, fds);
	rcu_read_unlock();

	if (retval < 0)
		return retval;
	n = retval;

	poll_initwait(&table);
	wait = &table.pt;
	if (end_time && !end_time->tv_sec && !end_time->tv_nsec) {
		wait->_qproc = NULL;
		timed_out = 1;
	}

	if (end_time && !timed_out)
		slack = select_estimate_accuracy(end_time);

	retval = 0;
	for (;;) {
		unsigned long *rinp, *routp, *rexp, *inp, *outp, *exp;
		bool can_busy_loop = false;

		inp = fds->in; outp = fds->out; exp = fds->ex;
		rinp = fds->res_in; routp = fds->res_out; rexp = fds->res_ex;

		for (i = 0; i < n; ++rinp, ++routp, ++rexp) {
			unsigned long in, out, ex, all_bits, bit = 1, j;
			unsigned long res_in = 0, res_out = 0, res_ex = 0;
			__poll_t mask;

			in = *inp++; out = *outp++; ex = *exp++;
			all_bits = in | out | ex;
			if (all_bits == 0) {
				i += BITS_PER_LONG;
				continue;
			}

			for (j = 0; j < BITS_PER_LONG; ++j, ++i, bit <<= 1) {
				struct fd f;
				if (i >= n)
					break;
				if (!(bit & all_bits))
					continue;
				f = fdget(i);
				if (f.file) {
					wait_key_set(wait, in, out, bit,
						     busy_flag);
					mask = vfs_poll(f.file, wait);

					fdput(f);
					if ((mask & POLLIN_SET) && (in & bit)) {
						res_in |= bit;
						retval++;
						wait->_qproc = NULL;
					}
					if ((mask & POLLOUT_SET) && (out & bit)) {
						res_out |= bit;
						retval++;
						wait->_qproc = NULL;
					}
					if ((mask & POLLEX_SET) && (ex & bit)) {
						res_ex |= bit;
						retval++;
						wait->_qproc = NULL;
					}
					/* got something, stop busy polling */
					if (retval) {
						can_busy_loop = false;
						busy_flag = 0;

					/*
					 * only remember a returned
					 * POLL_BUSY_LOOP if we asked for it
					 */
					} else if (busy_flag & mask)
						can_busy_loop = true;

				}
			}
			if (res_in)
				*rinp = res_in;
			if (res_out)
				*routp = res_out;
			if (res_ex)
				*rexp = res_ex;
			cond_resched();
		}
		wait->_qproc = NULL;
		if (retval || timed_out || signal_pending(current))
			break;
		if (table.error) {
			retval = table.error;
			break;
		}

		/* only if found POLL_BUSY_LOOP sockets && not out of time */
		if (can_busy_loop && !need_resched()) {
			if (!busy_start) {
				busy_start = busy_loop_current_time();
				continue;
			}
			if (!busy_loop_timeout(busy_start))
				continue;
		}
		busy_flag = 0;

		/*
		 * If this is the first loop and we have a timeout
		 * given, then we convert to ktime_t and set the to
		 * pointer to the expiry value.
		 */
		if (end_time && !to) {
			expire = timespec64_to_ktime(*end_time);
			to = &expire;
		}

		if (!poll_schedule_timeout(&table, TASK_INTERRUPTIBLE,
					   to, slack))
			timed_out = 1;
	}

	poll_freewait(&table);

	return retval;
}

/*
 * We can actually return ERESTARTSYS instead of EINTR, but I'd
 * like to be certain this leads to no problems. So I return
 * EINTR just for safety.
 *
 * Update: ERESTARTSYS breaks at least the xview clock binary, so
 * I'm trying ERESTARTNOHAND which restart only when you want to.
 */
int core_sys_select(int n, fd_set __user *inp, fd_set __user *outp,
			   fd_set __user *exp, struct timespec64 *end_time)
{
	fd_set_bits fds;
	void *bits;
	int ret, max_fds;
	size_t size, alloc_size;
	struct fdtable *fdt;
	/* Allocate small arguments on the stack to save memory and be faster */
	long stack_fds[SELECT_STACK_ALLOC/sizeof(long)];

	ret = -EINVAL;
	if (n < 0)
		goto out_nofds;

	/* max_fds can increase, so grab it once to avoid race */
	rcu_read_lock();
	fdt = files_fdtable(current->files);
	max_fds = fdt->max_fds;
	rcu_read_unlock();
	if (n > max_fds)
		n = max_fds;

	/*
	 * We need 6 bitmaps (in/out/ex for both incoming and outgoing),
	 * since we used fdset we need to allocate memory in units of
	 * long-words. 
	 */
	size = FDS_BYTES(n);
	bits = stack_fds;
	if (size > sizeof(stack_fds) / 6) {
		/* Not enough space in on-stack array; must use kmalloc */
		ret = -ENOMEM;
		if (size > (SIZE_MAX / 6))
			goto out_nofds;

		alloc_size = 6 * size;
		bits = kvmalloc(alloc_size, GFP_KERNEL);
		if (!bits)
			goto out_nofds;
	}
	fds.in      = bits;
	fds.out     = bits +   size;
	fds.ex      = bits + 2*size;
	fds.res_in  = bits + 3*size;
	fds.res_out = bits + 4*size;
	fds.res_ex  = bits + 5*size;

	if ((ret = get_fd_set(n, inp, fds.in)) ||
	    (ret = get_fd_set(n, outp, fds.out)) ||
	    (ret = get_fd_set(n, exp, fds.ex)))
		goto out;
	zero_fd_set(n, fds.res_in);
	zero_fd_set(n, fds.res_out);
	zero_fd_set(n, fds.res_ex);

	ret = do_select(n, &fds, end_time);

	if (ret < 0)
		goto out;
	if (!ret) {
		ret = -ERESTARTNOHAND;
		if (signal_pending(current))
			goto out;
		ret = 0;
	}

	if (set_fd_set(n, inp, fds.res_in) ||
	    set_fd_set(n, outp, fds.res_out) ||
	    set_fd_set(n, exp, fds.res_ex))
		ret = -EFAULT;

out:
	if (bits != stack_fds)
		kvfree(bits);
out_nofds:
	return ret;
}

static int kern_select(int n, fd_set __user *inp, fd_set __user *outp,
		       fd_set __user *exp, struct timeval __user *tvp)
{
	struct timespec64 end_time, *to = NULL;
	struct timeval tv;
	int ret;

	if (tvp) {
		if (copy_from_user(&tv, tvp, sizeof(tv)))
			return -EFAULT;

		to = &end_time;
		if (poll_select_set_timeout(to,
				tv.tv_sec + (tv.tv_usec / USEC_PER_SEC),
				(tv.tv_usec % USEC_PER_SEC) * NSEC_PER_USEC))
			return -EINVAL;
	}

	ret = core_sys_select(n, inp, outp, exp, to);
	ret = poll_select_copy_remaining(&end_time, tvp, PT_TIMEVAL, ret);

	return ret;
}

SYSCALL_DEFINE5(select, int, n, fd_set __user *, inp, fd_set __user *, outp,
		fd_set __user *, exp, struct timeval __user *, tvp)
{
	return kern_select(n, inp, outp, exp, tvp);
}

static long do_pselect(int n, fd_set __user *inp, fd_set __user *outp,
		       fd_set __user *exp, void __user *tsp,
		       const sigset_t __user *sigmask, size_t sigsetsize,
		       enum poll_time_type type)
{
	sigset_t ksigmask, sigsaved;
	struct timespec64 ts, end_time, *to = NULL;
	int ret;

	if (tsp) {
		switch (type) {
		case PT_TIMESPEC:
			if (get_timespec64(&ts, tsp))
				return -EFAULT;
			break;
		case PT_OLD_TIMESPEC:
			if (get_old_timespec32(&ts, tsp))
				return -EFAULT;
			break;
		default:
			BUG();
		}

		to = &end_time;
		if (poll_select_set_timeout(to, ts.tv_sec, ts.tv_nsec))
			return -EINVAL;
	}

	ret = set_user_sigmask(sigmask, &ksigmask, &sigsaved, sigsetsize);
	if (ret)
		return ret;

	ret = core_sys_select(n, inp, outp, exp, to);
<<<<<<< HEAD
	ret = poll_select_copy_remaining(&end_time, tsp, type, ret);

	restore_user_sigmask(sigmask, &sigsaved);
=======
	restore_user_sigmask(sigmask, &sigsaved, ret == -ERESTARTNOHAND);
	ret = poll_select_copy_remaining(&end_time, tsp, type, ret);
>>>>>>> 0ecfebd2

	return ret;
}

/*
 * Most architectures can't handle 7-argument syscalls. So we provide a
 * 6-argument version where the sixth argument is a pointer to a structure
 * which has a pointer to the sigset_t itself followed by a size_t containing
 * the sigset size.
 */
SYSCALL_DEFINE6(pselect6, int, n, fd_set __user *, inp, fd_set __user *, outp,
		fd_set __user *, exp, struct __kernel_timespec __user *, tsp,
<<<<<<< HEAD
=======
		void __user *, sig)
{
	size_t sigsetsize = 0;
	sigset_t __user *up = NULL;

	if (sig) {
		if (!access_ok(sig, sizeof(void *)+sizeof(size_t))
		    || __get_user(up, (sigset_t __user * __user *)sig)
		    || __get_user(sigsetsize,
				(size_t __user *)(sig+sizeof(void *))))
			return -EFAULT;
	}

	return do_pselect(n, inp, outp, exp, tsp, up, sigsetsize, PT_TIMESPEC);
}

#if defined(CONFIG_COMPAT_32BIT_TIME) && !defined(CONFIG_64BIT)

SYSCALL_DEFINE6(pselect6_time32, int, n, fd_set __user *, inp, fd_set __user *, outp,
		fd_set __user *, exp, struct old_timespec32 __user *, tsp,
>>>>>>> 0ecfebd2
		void __user *, sig)
{
	size_t sigsetsize = 0;
	sigset_t __user *up = NULL;

	if (sig) {
		if (!access_ok(sig, sizeof(void *)+sizeof(size_t))
		    || __get_user(up, (sigset_t __user * __user *)sig)
		    || __get_user(sigsetsize,
				(size_t __user *)(sig+sizeof(void *))))
			return -EFAULT;
	}

<<<<<<< HEAD
	return do_pselect(n, inp, outp, exp, tsp, up, sigsetsize, PT_TIMESPEC);
}

#if defined(CONFIG_COMPAT_32BIT_TIME) && !defined(CONFIG_64BIT)

SYSCALL_DEFINE6(pselect6_time32, int, n, fd_set __user *, inp, fd_set __user *, outp,
		fd_set __user *, exp, struct old_timespec32 __user *, tsp,
		void __user *, sig)
{
	size_t sigsetsize = 0;
	sigset_t __user *up = NULL;

	if (sig) {
		if (!access_ok(sig, sizeof(void *)+sizeof(size_t))
		    || __get_user(up, (sigset_t __user * __user *)sig)
		    || __get_user(sigsetsize,
				(size_t __user *)(sig+sizeof(void *))))
			return -EFAULT;
	}

	return do_pselect(n, inp, outp, exp, tsp, up, sigsetsize, PT_OLD_TIMESPEC);
}

=======
	return do_pselect(n, inp, outp, exp, tsp, up, sigsetsize, PT_OLD_TIMESPEC);
}

>>>>>>> 0ecfebd2
#endif

#ifdef __ARCH_WANT_SYS_OLD_SELECT
struct sel_arg_struct {
	unsigned long n;
	fd_set __user *inp, *outp, *exp;
	struct timeval __user *tvp;
};

SYSCALL_DEFINE1(old_select, struct sel_arg_struct __user *, arg)
{
	struct sel_arg_struct a;

	if (copy_from_user(&a, arg, sizeof(a)))
		return -EFAULT;
	return kern_select(a.n, a.inp, a.outp, a.exp, a.tvp);
}
#endif

struct poll_list {
	struct poll_list *next;
	int len;
	struct pollfd entries[0];
};

#define POLLFD_PER_PAGE  ((PAGE_SIZE-sizeof(struct poll_list)) / sizeof(struct pollfd))

/*
 * Fish for pollable events on the pollfd->fd file descriptor. We're only
 * interested in events matching the pollfd->events mask, and the result
 * matching that mask is both recorded in pollfd->revents and returned. The
 * pwait poll_table will be used by the fd-provided poll handler for waiting,
 * if pwait->_qproc is non-NULL.
 */
static inline __poll_t do_pollfd(struct pollfd *pollfd, poll_table *pwait,
				     bool *can_busy_poll,
				     __poll_t busy_flag)
{
	int fd = pollfd->fd;
	__poll_t mask = 0, filter;
	struct fd f;

	if (fd < 0)
		goto out;
	mask = EPOLLNVAL;
	f = fdget(fd);
	if (!f.file)
		goto out;

	/* userland u16 ->events contains POLL... bitmap */
	filter = demangle_poll(pollfd->events) | EPOLLERR | EPOLLHUP;
	pwait->_key = filter | busy_flag;
	mask = vfs_poll(f.file, pwait);
	if (mask & busy_flag)
		*can_busy_poll = true;
	mask &= filter;		/* Mask out unneeded events. */
	fdput(f);

out:
	/* ... and so does ->revents */
	pollfd->revents = mangle_poll(mask);
	return mask;
}

static int do_poll(struct poll_list *list, struct poll_wqueues *wait,
		   struct timespec64 *end_time)
{
	poll_table* pt = &wait->pt;
	ktime_t expire, *to = NULL;
	int timed_out = 0, count = 0;
	u64 slack = 0;
	__poll_t busy_flag = net_busy_loop_on() ? POLL_BUSY_LOOP : 0;
	unsigned long busy_start = 0;

	/* Optimise the no-wait case */
	if (end_time && !end_time->tv_sec && !end_time->tv_nsec) {
		pt->_qproc = NULL;
		timed_out = 1;
	}

	if (end_time && !timed_out)
		slack = select_estimate_accuracy(end_time);

	for (;;) {
		struct poll_list *walk;
		bool can_busy_loop = false;

		for (walk = list; walk != NULL; walk = walk->next) {
			struct pollfd * pfd, * pfd_end;

			pfd = walk->entries;
			pfd_end = pfd + walk->len;
			for (; pfd != pfd_end; pfd++) {
				/*
				 * Fish for events. If we found one, record it
				 * and kill poll_table->_qproc, so we don't
				 * needlessly register any other waiters after
				 * this. They'll get immediately deregistered
				 * when we break out and return.
				 */
				if (do_pollfd(pfd, pt, &can_busy_loop,
					      busy_flag)) {
					count++;
					pt->_qproc = NULL;
					/* found something, stop busy polling */
					busy_flag = 0;
					can_busy_loop = false;
				}
			}
		}
		/*
		 * All waiters have already been registered, so don't provide
		 * a poll_table->_qproc to them on the next loop iteration.
		 */
		pt->_qproc = NULL;
		if (!count) {
			count = wait->error;
			if (signal_pending(current))
				count = -EINTR;
		}
		if (count || timed_out)
			break;

		/* only if found POLL_BUSY_LOOP sockets && not out of time */
		if (can_busy_loop && !need_resched()) {
			if (!busy_start) {
				busy_start = busy_loop_current_time();
				continue;
			}
			if (!busy_loop_timeout(busy_start))
				continue;
		}
		busy_flag = 0;

		/*
		 * If this is the first loop and we have a timeout
		 * given, then we convert to ktime_t and set the to
		 * pointer to the expiry value.
		 */
		if (end_time && !to) {
			expire = timespec64_to_ktime(*end_time);
			to = &expire;
		}

		if (!poll_schedule_timeout(wait, TASK_INTERRUPTIBLE, to, slack))
			timed_out = 1;
	}
	return count;
}

#define N_STACK_PPS ((sizeof(stack_pps) - sizeof(struct poll_list))  / \
			sizeof(struct pollfd))

static int do_sys_poll(struct pollfd __user *ufds, unsigned int nfds,
		struct timespec64 *end_time)
{
	struct poll_wqueues table;
 	int err = -EFAULT, fdcount, len, size;
	/* Allocate small arguments on the stack to save memory and be
	   faster - use long to make sure the buffer is aligned properly
	   on 64 bit archs to avoid unaligned access */
	long stack_pps[POLL_STACK_ALLOC/sizeof(long)];
	struct poll_list *const head = (struct poll_list *)stack_pps;
 	struct poll_list *walk = head;
 	unsigned long todo = nfds;

	if (nfds > rlimit(RLIMIT_NOFILE))
		return -EINVAL;

	len = min_t(unsigned int, nfds, N_STACK_PPS);
	for (;;) {
		walk->next = NULL;
		walk->len = len;
		if (!len)
			break;

		if (copy_from_user(walk->entries, ufds + nfds-todo,
					sizeof(struct pollfd) * walk->len))
			goto out_fds;

		todo -= walk->len;
		if (!todo)
			break;

		len = min(todo, POLLFD_PER_PAGE);
		size = sizeof(struct poll_list) + sizeof(struct pollfd) * len;
		walk = walk->next = kmalloc(size, GFP_KERNEL);
		if (!walk) {
			err = -ENOMEM;
			goto out_fds;
		}
	}

	poll_initwait(&table);
	fdcount = do_poll(head, &table, end_time);
	poll_freewait(&table);

	for (walk = head; walk; walk = walk->next) {
		struct pollfd *fds = walk->entries;
		int j;

		for (j = 0; j < walk->len; j++, ufds++)
			if (__put_user(fds[j].revents, &ufds->revents))
				goto out_fds;
  	}

	err = fdcount;
out_fds:
	walk = head->next;
	while (walk) {
		struct poll_list *pos = walk;
		walk = walk->next;
		kfree(pos);
	}

	return err;
}

static long do_restart_poll(struct restart_block *restart_block)
{
	struct pollfd __user *ufds = restart_block->poll.ufds;
	int nfds = restart_block->poll.nfds;
	struct timespec64 *to = NULL, end_time;
	int ret;

	if (restart_block->poll.has_timeout) {
		end_time.tv_sec = restart_block->poll.tv_sec;
		end_time.tv_nsec = restart_block->poll.tv_nsec;
		to = &end_time;
	}

	ret = do_sys_poll(ufds, nfds, to);

	if (ret == -EINTR) {
		restart_block->fn = do_restart_poll;
		ret = -ERESTART_RESTARTBLOCK;
	}
	return ret;
}

SYSCALL_DEFINE3(poll, struct pollfd __user *, ufds, unsigned int, nfds,
		int, timeout_msecs)
{
	struct timespec64 end_time, *to = NULL;
	int ret;

	if (timeout_msecs >= 0) {
		to = &end_time;
		poll_select_set_timeout(to, timeout_msecs / MSEC_PER_SEC,
			NSEC_PER_MSEC * (timeout_msecs % MSEC_PER_SEC));
	}

	ret = do_sys_poll(ufds, nfds, to);

	if (ret == -EINTR) {
		struct restart_block *restart_block;

		restart_block = &current->restart_block;
		restart_block->fn = do_restart_poll;
		restart_block->poll.ufds = ufds;
		restart_block->poll.nfds = nfds;

		if (timeout_msecs >= 0) {
			restart_block->poll.tv_sec = end_time.tv_sec;
			restart_block->poll.tv_nsec = end_time.tv_nsec;
			restart_block->poll.has_timeout = 1;
		} else
			restart_block->poll.has_timeout = 0;

		ret = -ERESTART_RESTARTBLOCK;
	}
	return ret;
}

SYSCALL_DEFINE5(ppoll, struct pollfd __user *, ufds, unsigned int, nfds,
		struct __kernel_timespec __user *, tsp, const sigset_t __user *, sigmask,
		size_t, sigsetsize)
{
	sigset_t ksigmask, sigsaved;
	struct timespec64 ts, end_time, *to = NULL;
	int ret;

	if (tsp) {
		if (get_timespec64(&ts, tsp))
			return -EFAULT;

		to = &end_time;
		if (poll_select_set_timeout(to, ts.tv_sec, ts.tv_nsec))
			return -EINVAL;
	}

	ret = set_user_sigmask(sigmask, &ksigmask, &sigsaved, sigsetsize);
	if (ret)
		return ret;

	ret = do_sys_poll(ufds, nfds, to);

<<<<<<< HEAD
	restore_user_sigmask(sigmask, &sigsaved);

=======
	restore_user_sigmask(sigmask, &sigsaved, ret == -EINTR);
>>>>>>> 0ecfebd2
	/* We can restart this syscall, usually */
	if (ret == -EINTR)
		ret = -ERESTARTNOHAND;

	ret = poll_select_copy_remaining(&end_time, tsp, PT_TIMESPEC, ret);

	return ret;
}

#if defined(CONFIG_COMPAT_32BIT_TIME) && !defined(CONFIG_64BIT)

SYSCALL_DEFINE5(ppoll_time32, struct pollfd __user *, ufds, unsigned int, nfds,
		struct old_timespec32 __user *, tsp, const sigset_t __user *, sigmask,
		size_t, sigsetsize)
{
	sigset_t ksigmask, sigsaved;
	struct timespec64 ts, end_time, *to = NULL;
	int ret;

	if (tsp) {
		if (get_old_timespec32(&ts, tsp))
			return -EFAULT;

		to = &end_time;
		if (poll_select_set_timeout(to, ts.tv_sec, ts.tv_nsec))
			return -EINVAL;
	}

	ret = set_user_sigmask(sigmask, &ksigmask, &sigsaved, sigsetsize);
	if (ret)
		return ret;

	ret = do_sys_poll(ufds, nfds, to);

<<<<<<< HEAD
	restore_user_sigmask(sigmask, &sigsaved);

	/* We can restart this syscall, usually */
	if (ret == -EINTR)
		ret = -ERESTARTNOHAND;

	ret = poll_select_copy_remaining(&end_time, tsp, PT_OLD_TIMESPEC, ret);

=======
	restore_user_sigmask(sigmask, &sigsaved, ret == -EINTR);
	/* We can restart this syscall, usually */
	if (ret == -EINTR)
		ret = -ERESTARTNOHAND;

	ret = poll_select_copy_remaining(&end_time, tsp, PT_OLD_TIMESPEC, ret);

>>>>>>> 0ecfebd2
	return ret;
}
#endif

#ifdef CONFIG_COMPAT
#define __COMPAT_NFDBITS       (8 * sizeof(compat_ulong_t))

/*
 * Ooo, nasty.  We need here to frob 32-bit unsigned longs to
 * 64-bit unsigned longs.
 */
static
int compat_get_fd_set(unsigned long nr, compat_ulong_t __user *ufdset,
			unsigned long *fdset)
{
	if (ufdset) {
		return compat_get_bitmap(fdset, ufdset, nr);
	} else {
		zero_fd_set(nr, fdset);
		return 0;
	}
}

static
int compat_set_fd_set(unsigned long nr, compat_ulong_t __user *ufdset,
		      unsigned long *fdset)
{
	if (!ufdset)
		return 0;
	return compat_put_bitmap(ufdset, fdset, nr);
}


/*
 * This is a virtual copy of sys_select from fs/select.c and probably
 * should be compared to it from time to time
 */

/*
 * We can actually return ERESTARTSYS instead of EINTR, but I'd
 * like to be certain this leads to no problems. So I return
 * EINTR just for safety.
 *
 * Update: ERESTARTSYS breaks at least the xview clock binary, so
 * I'm trying ERESTARTNOHAND which restart only when you want to.
 */
static int compat_core_sys_select(int n, compat_ulong_t __user *inp,
	compat_ulong_t __user *outp, compat_ulong_t __user *exp,
	struct timespec64 *end_time)
{
	fd_set_bits fds;
	void *bits;
	int size, max_fds, ret = -EINVAL;
	struct fdtable *fdt;
	long stack_fds[SELECT_STACK_ALLOC/sizeof(long)];

	if (n < 0)
		goto out_nofds;

	/* max_fds can increase, so grab it once to avoid race */
	rcu_read_lock();
	fdt = files_fdtable(current->files);
	max_fds = fdt->max_fds;
	rcu_read_unlock();
	if (n > max_fds)
		n = max_fds;

	/*
	 * We need 6 bitmaps (in/out/ex for both incoming and outgoing),
	 * since we used fdset we need to allocate memory in units of
	 * long-words.
	 */
	size = FDS_BYTES(n);
	bits = stack_fds;
	if (size > sizeof(stack_fds) / 6) {
		bits = kmalloc_array(6, size, GFP_KERNEL);
		ret = -ENOMEM;
		if (!bits)
			goto out_nofds;
	}
	fds.in      = (unsigned long *)  bits;
	fds.out     = (unsigned long *) (bits +   size);
	fds.ex      = (unsigned long *) (bits + 2*size);
	fds.res_in  = (unsigned long *) (bits + 3*size);
	fds.res_out = (unsigned long *) (bits + 4*size);
	fds.res_ex  = (unsigned long *) (bits + 5*size);

	if ((ret = compat_get_fd_set(n, inp, fds.in)) ||
	    (ret = compat_get_fd_set(n, outp, fds.out)) ||
	    (ret = compat_get_fd_set(n, exp, fds.ex)))
		goto out;
	zero_fd_set(n, fds.res_in);
	zero_fd_set(n, fds.res_out);
	zero_fd_set(n, fds.res_ex);

	ret = do_select(n, &fds, end_time);

	if (ret < 0)
		goto out;
	if (!ret) {
		ret = -ERESTARTNOHAND;
		if (signal_pending(current))
			goto out;
		ret = 0;
	}

	if (compat_set_fd_set(n, inp, fds.res_in) ||
	    compat_set_fd_set(n, outp, fds.res_out) ||
	    compat_set_fd_set(n, exp, fds.res_ex))
		ret = -EFAULT;
out:
	if (bits != stack_fds)
		kfree(bits);
out_nofds:
	return ret;
}

static int do_compat_select(int n, compat_ulong_t __user *inp,
	compat_ulong_t __user *outp, compat_ulong_t __user *exp,
	struct old_timeval32 __user *tvp)
{
	struct timespec64 end_time, *to = NULL;
	struct old_timeval32 tv;
	int ret;

	if (tvp) {
		if (copy_from_user(&tv, tvp, sizeof(tv)))
			return -EFAULT;

		to = &end_time;
		if (poll_select_set_timeout(to,
				tv.tv_sec + (tv.tv_usec / USEC_PER_SEC),
				(tv.tv_usec % USEC_PER_SEC) * NSEC_PER_USEC))
			return -EINVAL;
	}

	ret = compat_core_sys_select(n, inp, outp, exp, to);
	ret = poll_select_copy_remaining(&end_time, tvp, PT_OLD_TIMEVAL, ret);

	return ret;
}

COMPAT_SYSCALL_DEFINE5(select, int, n, compat_ulong_t __user *, inp,
	compat_ulong_t __user *, outp, compat_ulong_t __user *, exp,
	struct old_timeval32 __user *, tvp)
{
	return do_compat_select(n, inp, outp, exp, tvp);
}

struct compat_sel_arg_struct {
	compat_ulong_t n;
	compat_uptr_t inp;
	compat_uptr_t outp;
	compat_uptr_t exp;
	compat_uptr_t tvp;
};

COMPAT_SYSCALL_DEFINE1(old_select, struct compat_sel_arg_struct __user *, arg)
{
	struct compat_sel_arg_struct a;

	if (copy_from_user(&a, arg, sizeof(a)))
		return -EFAULT;
	return do_compat_select(a.n, compat_ptr(a.inp), compat_ptr(a.outp),
				compat_ptr(a.exp), compat_ptr(a.tvp));
}

static long do_compat_pselect(int n, compat_ulong_t __user *inp,
	compat_ulong_t __user *outp, compat_ulong_t __user *exp,
	void __user *tsp, compat_sigset_t __user *sigmask,
	compat_size_t sigsetsize, enum poll_time_type type)
{
	sigset_t ksigmask, sigsaved;
	struct timespec64 ts, end_time, *to = NULL;
	int ret;

	if (tsp) {
		switch (type) {
		case PT_OLD_TIMESPEC:
			if (get_old_timespec32(&ts, tsp))
				return -EFAULT;
			break;
		case PT_TIMESPEC:
			if (get_timespec64(&ts, tsp))
				return -EFAULT;
			break;
		default:
			BUG();
		}

		to = &end_time;
		if (poll_select_set_timeout(to, ts.tv_sec, ts.tv_nsec))
			return -EINVAL;
	}

	ret = set_compat_user_sigmask(sigmask, &ksigmask, &sigsaved, sigsetsize);
	if (ret)
		return ret;

	ret = compat_core_sys_select(n, inp, outp, exp, to);
<<<<<<< HEAD
	ret = poll_select_copy_remaining(&end_time, tsp, type, ret);

	restore_user_sigmask(sigmask, &sigsaved);
=======
	restore_user_sigmask(sigmask, &sigsaved, ret == -ERESTARTNOHAND);
	ret = poll_select_copy_remaining(&end_time, tsp, type, ret);
>>>>>>> 0ecfebd2

	return ret;
}

COMPAT_SYSCALL_DEFINE6(pselect6_time64, int, n, compat_ulong_t __user *, inp,
	compat_ulong_t __user *, outp, compat_ulong_t __user *, exp,
	struct __kernel_timespec __user *, tsp, void __user *, sig)
{
	compat_size_t sigsetsize = 0;
	compat_uptr_t up = 0;

	if (sig) {
		if (!access_ok(sig,
				sizeof(compat_uptr_t)+sizeof(compat_size_t)) ||
				__get_user(up, (compat_uptr_t __user *)sig) ||
				__get_user(sigsetsize,
				(compat_size_t __user *)(sig+sizeof(up))))
			return -EFAULT;
	}

	return do_compat_pselect(n, inp, outp, exp, tsp, compat_ptr(up),
				 sigsetsize, PT_TIMESPEC);
}

#if defined(CONFIG_COMPAT_32BIT_TIME)

COMPAT_SYSCALL_DEFINE6(pselect6_time32, int, n, compat_ulong_t __user *, inp,
	compat_ulong_t __user *, outp, compat_ulong_t __user *, exp,
	struct old_timespec32 __user *, tsp, void __user *, sig)
{
	compat_size_t sigsetsize = 0;
	compat_uptr_t up = 0;

	if (sig) {
		if (!access_ok(sig,
				sizeof(compat_uptr_t)+sizeof(compat_size_t)) ||
		    	__get_user(up, (compat_uptr_t __user *)sig) ||
		    	__get_user(sigsetsize,
				(compat_size_t __user *)(sig+sizeof(up))))
			return -EFAULT;
	}

	return do_compat_pselect(n, inp, outp, exp, tsp, compat_ptr(up),
				 sigsetsize, PT_OLD_TIMESPEC);
}

#endif

#if defined(CONFIG_COMPAT_32BIT_TIME)
COMPAT_SYSCALL_DEFINE5(ppoll_time32, struct pollfd __user *, ufds,
	unsigned int,  nfds, struct old_timespec32 __user *, tsp,
	const compat_sigset_t __user *, sigmask, compat_size_t, sigsetsize)
{
	sigset_t ksigmask, sigsaved;
	struct timespec64 ts, end_time, *to = NULL;
	int ret;

	if (tsp) {
		if (get_old_timespec32(&ts, tsp))
			return -EFAULT;

		to = &end_time;
		if (poll_select_set_timeout(to, ts.tv_sec, ts.tv_nsec))
			return -EINVAL;
	}

	ret = set_compat_user_sigmask(sigmask, &ksigmask, &sigsaved, sigsetsize);
	if (ret)
		return ret;

	ret = do_sys_poll(ufds, nfds, to);

<<<<<<< HEAD
	restore_user_sigmask(sigmask, &sigsaved);

=======
	restore_user_sigmask(sigmask, &sigsaved, ret == -EINTR);
>>>>>>> 0ecfebd2
	/* We can restart this syscall, usually */
	if (ret == -EINTR)
		ret = -ERESTARTNOHAND;

	ret = poll_select_copy_remaining(&end_time, tsp, PT_OLD_TIMESPEC, ret);

	return ret;
}
#endif

/* New compat syscall for 64 bit time_t*/
COMPAT_SYSCALL_DEFINE5(ppoll_time64, struct pollfd __user *, ufds,
	unsigned int,  nfds, struct __kernel_timespec __user *, tsp,
	const compat_sigset_t __user *, sigmask, compat_size_t, sigsetsize)
{
	sigset_t ksigmask, sigsaved;
	struct timespec64 ts, end_time, *to = NULL;
	int ret;

	if (tsp) {
		if (get_timespec64(&ts, tsp))
			return -EFAULT;

		to = &end_time;
		if (poll_select_set_timeout(to, ts.tv_sec, ts.tv_nsec))
			return -EINVAL;
	}

	ret = set_compat_user_sigmask(sigmask, &ksigmask, &sigsaved, sigsetsize);
	if (ret)
		return ret;

	ret = do_sys_poll(ufds, nfds, to);

<<<<<<< HEAD
	restore_user_sigmask(sigmask, &sigsaved);

=======
	restore_user_sigmask(sigmask, &sigsaved, ret == -EINTR);
>>>>>>> 0ecfebd2
	/* We can restart this syscall, usually */
	if (ret == -EINTR)
		ret = -ERESTARTNOHAND;

	ret = poll_select_copy_remaining(&end_time, tsp, PT_TIMESPEC, ret);

	return ret;
}

#endif<|MERGE_RESOLUTION|>--- conflicted
+++ resolved
@@ -758,14 +758,8 @@
 		return ret;
 
 	ret = core_sys_select(n, inp, outp, exp, to);
-<<<<<<< HEAD
-	ret = poll_select_copy_remaining(&end_time, tsp, type, ret);
-
-	restore_user_sigmask(sigmask, &sigsaved);
-=======
 	restore_user_sigmask(sigmask, &sigsaved, ret == -ERESTARTNOHAND);
 	ret = poll_select_copy_remaining(&end_time, tsp, type, ret);
->>>>>>> 0ecfebd2
 
 	return ret;
 }
@@ -778,8 +772,6 @@
  */
 SYSCALL_DEFINE6(pselect6, int, n, fd_set __user *, inp, fd_set __user *, outp,
 		fd_set __user *, exp, struct __kernel_timespec __user *, tsp,
-<<<<<<< HEAD
-=======
 		void __user *, sig)
 {
 	size_t sigsetsize = 0;
@@ -800,7 +792,6 @@
 
 SYSCALL_DEFINE6(pselect6_time32, int, n, fd_set __user *, inp, fd_set __user *, outp,
 		fd_set __user *, exp, struct old_timespec32 __user *, tsp,
->>>>>>> 0ecfebd2
 		void __user *, sig)
 {
 	size_t sigsetsize = 0;
@@ -814,35 +805,9 @@
 			return -EFAULT;
 	}
 
-<<<<<<< HEAD
-	return do_pselect(n, inp, outp, exp, tsp, up, sigsetsize, PT_TIMESPEC);
-}
-
-#if defined(CONFIG_COMPAT_32BIT_TIME) && !defined(CONFIG_64BIT)
-
-SYSCALL_DEFINE6(pselect6_time32, int, n, fd_set __user *, inp, fd_set __user *, outp,
-		fd_set __user *, exp, struct old_timespec32 __user *, tsp,
-		void __user *, sig)
-{
-	size_t sigsetsize = 0;
-	sigset_t __user *up = NULL;
-
-	if (sig) {
-		if (!access_ok(sig, sizeof(void *)+sizeof(size_t))
-		    || __get_user(up, (sigset_t __user * __user *)sig)
-		    || __get_user(sigsetsize,
-				(size_t __user *)(sig+sizeof(void *))))
-			return -EFAULT;
-	}
-
 	return do_pselect(n, inp, outp, exp, tsp, up, sigsetsize, PT_OLD_TIMESPEC);
 }
 
-=======
-	return do_pselect(n, inp, outp, exp, tsp, up, sigsetsize, PT_OLD_TIMESPEC);
-}
-
->>>>>>> 0ecfebd2
 #endif
 
 #ifdef __ARCH_WANT_SYS_OLD_SELECT
@@ -1140,64 +1105,48 @@
 
 	ret = do_sys_poll(ufds, nfds, to);
 
-<<<<<<< HEAD
-	restore_user_sigmask(sigmask, &sigsaved);
-
-=======
-	restore_user_sigmask(sigmask, &sigsaved, ret == -EINTR);
->>>>>>> 0ecfebd2
-	/* We can restart this syscall, usually */
-	if (ret == -EINTR)
-		ret = -ERESTARTNOHAND;
-
-	ret = poll_select_copy_remaining(&end_time, tsp, PT_TIMESPEC, ret);
-
-	return ret;
-}
-
-#if defined(CONFIG_COMPAT_32BIT_TIME) && !defined(CONFIG_64BIT)
-
-SYSCALL_DEFINE5(ppoll_time32, struct pollfd __user *, ufds, unsigned int, nfds,
-		struct old_timespec32 __user *, tsp, const sigset_t __user *, sigmask,
-		size_t, sigsetsize)
-{
-	sigset_t ksigmask, sigsaved;
-	struct timespec64 ts, end_time, *to = NULL;
-	int ret;
-
-	if (tsp) {
-		if (get_old_timespec32(&ts, tsp))
-			return -EFAULT;
-
-		to = &end_time;
-		if (poll_select_set_timeout(to, ts.tv_sec, ts.tv_nsec))
-			return -EINVAL;
-	}
-
-	ret = set_user_sigmask(sigmask, &ksigmask, &sigsaved, sigsetsize);
-	if (ret)
-		return ret;
-
-	ret = do_sys_poll(ufds, nfds, to);
-
-<<<<<<< HEAD
-	restore_user_sigmask(sigmask, &sigsaved);
-
-	/* We can restart this syscall, usually */
-	if (ret == -EINTR)
-		ret = -ERESTARTNOHAND;
-
-	ret = poll_select_copy_remaining(&end_time, tsp, PT_OLD_TIMESPEC, ret);
-
-=======
 	restore_user_sigmask(sigmask, &sigsaved, ret == -EINTR);
 	/* We can restart this syscall, usually */
 	if (ret == -EINTR)
 		ret = -ERESTARTNOHAND;
 
+	ret = poll_select_copy_remaining(&end_time, tsp, PT_TIMESPEC, ret);
+
+	return ret;
+}
+
+#if defined(CONFIG_COMPAT_32BIT_TIME) && !defined(CONFIG_64BIT)
+
+SYSCALL_DEFINE5(ppoll_time32, struct pollfd __user *, ufds, unsigned int, nfds,
+		struct old_timespec32 __user *, tsp, const sigset_t __user *, sigmask,
+		size_t, sigsetsize)
+{
+	sigset_t ksigmask, sigsaved;
+	struct timespec64 ts, end_time, *to = NULL;
+	int ret;
+
+	if (tsp) {
+		if (get_old_timespec32(&ts, tsp))
+			return -EFAULT;
+
+		to = &end_time;
+		if (poll_select_set_timeout(to, ts.tv_sec, ts.tv_nsec))
+			return -EINVAL;
+	}
+
+	ret = set_user_sigmask(sigmask, &ksigmask, &sigsaved, sigsetsize);
+	if (ret)
+		return ret;
+
+	ret = do_sys_poll(ufds, nfds, to);
+
+	restore_user_sigmask(sigmask, &sigsaved, ret == -EINTR);
+	/* We can restart this syscall, usually */
+	if (ret == -EINTR)
+		ret = -ERESTARTNOHAND;
+
 	ret = poll_select_copy_remaining(&end_time, tsp, PT_OLD_TIMESPEC, ret);
 
->>>>>>> 0ecfebd2
 	return ret;
 }
 #endif
@@ -1398,14 +1347,8 @@
 		return ret;
 
 	ret = compat_core_sys_select(n, inp, outp, exp, to);
-<<<<<<< HEAD
-	ret = poll_select_copy_remaining(&end_time, tsp, type, ret);
-
-	restore_user_sigmask(sigmask, &sigsaved);
-=======
 	restore_user_sigmask(sigmask, &sigsaved, ret == -ERESTARTNOHAND);
 	ret = poll_select_copy_remaining(&end_time, tsp, type, ret);
->>>>>>> 0ecfebd2
 
 	return ret;
 }
@@ -1478,12 +1421,7 @@
 
 	ret = do_sys_poll(ufds, nfds, to);
 
-<<<<<<< HEAD
-	restore_user_sigmask(sigmask, &sigsaved);
-
-=======
 	restore_user_sigmask(sigmask, &sigsaved, ret == -EINTR);
->>>>>>> 0ecfebd2
 	/* We can restart this syscall, usually */
 	if (ret == -EINTR)
 		ret = -ERESTARTNOHAND;
@@ -1518,12 +1456,7 @@
 
 	ret = do_sys_poll(ufds, nfds, to);
 
-<<<<<<< HEAD
-	restore_user_sigmask(sigmask, &sigsaved);
-
-=======
 	restore_user_sigmask(sigmask, &sigsaved, ret == -EINTR);
->>>>>>> 0ecfebd2
 	/* We can restart this syscall, usually */
 	if (ret == -EINTR)
 		ret = -ERESTARTNOHAND;
