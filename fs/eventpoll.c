--- conflicted
+++ resolved
@@ -1879,15 +1879,8 @@
 		 * event delivery.
 		 */
 		init_wait(&wait);
-<<<<<<< HEAD
+
 		write_lock_irq(&ep->lock);
-		__add_wait_queue_exclusive(&ep->wq, &wait);
-		write_unlock_irq(&ep->lock);
-
-=======
-
-		write_lock_irq(&ep->lock);
->>>>>>> 642b151f
 		/*
 		 * Barrierless variant, waitqueue_active() is called under
 		 * the same lock on wakeup ep_poll_callback() side, so it
