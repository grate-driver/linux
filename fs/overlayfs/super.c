// SPDX-License-Identifier: GPL-2.0-only
/*
 *
 * Copyright (C) 2011 Novell Inc.
 */

#include <uapi/linux/magic.h>
#include <linux/fs.h>
#include <linux/namei.h>
#include <linux/xattr.h>
#include <linux/mount.h>
#include <linux/parser.h>
#include <linux/module.h>
#include <linux/statfs.h>
#include <linux/seq_file.h>
#include <linux/posix_acl_xattr.h>
#include <linux/exportfs.h>
#include "overlayfs.h"

MODULE_AUTHOR("Miklos Szeredi <miklos@szeredi.hu>");
MODULE_DESCRIPTION("Overlay filesystem");
MODULE_LICENSE("GPL");


struct ovl_dir_cache;

#define OVL_MAX_STACK 500

static bool ovl_redirect_dir_def = IS_ENABLED(CONFIG_OVERLAY_FS_REDIRECT_DIR);
module_param_named(redirect_dir, ovl_redirect_dir_def, bool, 0644);
MODULE_PARM_DESC(redirect_dir,
		 "Default to on or off for the redirect_dir feature");

static bool ovl_redirect_always_follow =
	IS_ENABLED(CONFIG_OVERLAY_FS_REDIRECT_ALWAYS_FOLLOW);
module_param_named(redirect_always_follow, ovl_redirect_always_follow,
		   bool, 0644);
MODULE_PARM_DESC(redirect_always_follow,
		 "Follow redirects even if redirect_dir feature is turned off");

static bool ovl_index_def = IS_ENABLED(CONFIG_OVERLAY_FS_INDEX);
module_param_named(index, ovl_index_def, bool, 0644);
MODULE_PARM_DESC(index,
		 "Default to on or off for the inodes index feature");

static bool ovl_nfs_export_def = IS_ENABLED(CONFIG_OVERLAY_FS_NFS_EXPORT);
module_param_named(nfs_export, ovl_nfs_export_def, bool, 0644);
MODULE_PARM_DESC(nfs_export,
		 "Default to on or off for the NFS export feature");

static bool ovl_xino_auto_def = IS_ENABLED(CONFIG_OVERLAY_FS_XINO_AUTO);
module_param_named(xino_auto, ovl_xino_auto_def, bool, 0644);
MODULE_PARM_DESC(xino_auto,
		 "Auto enable xino feature");

static void ovl_entry_stack_free(struct ovl_entry *oe)
{
	unsigned int i;

	for (i = 0; i < oe->numlower; i++)
		dput(oe->lowerstack[i].dentry);
}

static bool ovl_metacopy_def = IS_ENABLED(CONFIG_OVERLAY_FS_METACOPY);
module_param_named(metacopy, ovl_metacopy_def, bool, 0644);
MODULE_PARM_DESC(metacopy,
		 "Default to on or off for the metadata only copy up feature");

static void ovl_dentry_release(struct dentry *dentry)
{
	struct ovl_entry *oe = dentry->d_fsdata;

	if (oe) {
		ovl_entry_stack_free(oe);
		kfree_rcu(oe, rcu);
	}
}

static struct dentry *ovl_d_real(struct dentry *dentry,
				 const struct inode *inode)
{
	struct dentry *real = NULL, *lower;

	/* It's an overlay file */
	if (inode && d_inode(dentry) == inode)
		return dentry;

	if (!d_is_reg(dentry)) {
		if (!inode || inode == d_inode(dentry))
			return dentry;
		goto bug;
	}

	real = ovl_dentry_upper(dentry);
	if (real && (inode == d_inode(real)))
		return real;

	if (real && !inode && ovl_has_upperdata(d_inode(dentry)))
		return real;

	lower = ovl_dentry_lowerdata(dentry);
	if (!lower)
		goto bug;
	real = lower;

	/* Handle recursion */
	real = d_real(real, inode);

	if (!inode || inode == d_inode(real))
		return real;
bug:
	WARN(1, "%s(%pd4, %s:%lu): real dentry (%p/%lu) not found\n",
	     __func__, dentry, inode ? inode->i_sb->s_id : "NULL",
	     inode ? inode->i_ino : 0, real,
	     real && d_inode(real) ? d_inode(real)->i_ino : 0);
	return dentry;
}

static int ovl_revalidate_real(struct dentry *d, unsigned int flags, bool weak)
{
	int ret = 1;

	if (weak) {
		if (d->d_flags & DCACHE_OP_WEAK_REVALIDATE)
			ret =  d->d_op->d_weak_revalidate(d, flags);
	} else if (d->d_flags & DCACHE_OP_REVALIDATE) {
		ret = d->d_op->d_revalidate(d, flags);
		if (!ret) {
			if (!(flags & LOOKUP_RCU))
				d_invalidate(d);
			ret = -ESTALE;
		}
	}
	return ret;
}

static int ovl_dentry_revalidate_common(struct dentry *dentry,
					unsigned int flags, bool weak)
{
	struct ovl_entry *oe = dentry->d_fsdata;
	struct dentry *upper;
	unsigned int i;
	int ret = 1;

	upper = ovl_dentry_upper(dentry);
	if (upper)
		ret = ovl_revalidate_real(upper, flags, weak);

	for (i = 0; ret > 0 && i < oe->numlower; i++) {
		ret = ovl_revalidate_real(oe->lowerstack[i].dentry, flags,
					  weak);
	}
	return ret;
}

static int ovl_dentry_revalidate(struct dentry *dentry, unsigned int flags)
{
	return ovl_dentry_revalidate_common(dentry, flags, false);
}

static int ovl_dentry_weak_revalidate(struct dentry *dentry, unsigned int flags)
{
	return ovl_dentry_revalidate_common(dentry, flags, true);
}

static const struct dentry_operations ovl_dentry_operations = {
	.d_release = ovl_dentry_release,
	.d_real = ovl_d_real,
	.d_revalidate = ovl_dentry_revalidate,
	.d_weak_revalidate = ovl_dentry_weak_revalidate,
};

static struct kmem_cache *ovl_inode_cachep;

static struct inode *ovl_alloc_inode(struct super_block *sb)
{
	struct ovl_inode *oi = kmem_cache_alloc(ovl_inode_cachep, GFP_KERNEL);

	if (!oi)
		return NULL;

	oi->cache = NULL;
	oi->redirect = NULL;
	oi->version = 0;
	oi->flags = 0;
	oi->__upperdentry = NULL;
	oi->lower = NULL;
	oi->lowerdata = NULL;
	mutex_init(&oi->lock);

	return &oi->vfs_inode;
}

static void ovl_free_inode(struct inode *inode)
{
	struct ovl_inode *oi = OVL_I(inode);

	kfree(oi->redirect);
	mutex_destroy(&oi->lock);
	kmem_cache_free(ovl_inode_cachep, oi);
}

static void ovl_destroy_inode(struct inode *inode)
{
	struct ovl_inode *oi = OVL_I(inode);

	dput(oi->__upperdentry);
	iput(oi->lower);
	if (S_ISDIR(inode->i_mode))
		ovl_dir_cache_free(inode);
	else
		iput(oi->lowerdata);
}

static void ovl_free_fs(struct ovl_fs *ofs)
{
	struct vfsmount **mounts;
	unsigned i;

	iput(ofs->workbasedir_trap);
	iput(ofs->indexdir_trap);
	iput(ofs->workdir_trap);
	dput(ofs->whiteout);
	dput(ofs->indexdir);
	dput(ofs->workdir);
	if (ofs->workdir_locked)
		ovl_inuse_unlock(ofs->workbasedir);
	dput(ofs->workbasedir);
	if (ofs->upperdir_locked)
		ovl_inuse_unlock(ovl_upper_mnt(ofs)->mnt_root);

	/* Hack!  Reuse ofs->layers as a vfsmount array before freeing it */
	mounts = (struct vfsmount **) ofs->layers;
	for (i = 0; i < ofs->numlayer; i++) {
		iput(ofs->layers[i].trap);
		mounts[i] = ofs->layers[i].mnt;
	}
	kern_unmount_array(mounts, ofs->numlayer);
	kfree(ofs->layers);
	for (i = 0; i < ofs->numfs; i++)
		free_anon_bdev(ofs->fs[i].pseudo_dev);
	kfree(ofs->fs);

	kfree(ofs->config.lowerdir);
	kfree(ofs->config.upperdir);
	kfree(ofs->config.workdir);
	kfree(ofs->config.redirect_mode);
	if (ofs->creator_cred)
		put_cred(ofs->creator_cred);
	kfree(ofs);
}

static void ovl_put_super(struct super_block *sb)
{
	struct ovl_fs *ofs = sb->s_fs_info;

	ovl_free_fs(ofs);
}

/* Sync real dirty inodes in upper filesystem (if it exists) */
static int ovl_sync_fs(struct super_block *sb, int wait)
{
	struct ovl_fs *ofs = sb->s_fs_info;
	struct super_block *upper_sb;
	int ret;

	ret = ovl_sync_status(ofs);
	/*
	 * We have to always set the err, because the return value isn't
	 * checked in syncfs, and instead indirectly return an error via
	 * the sb's writeback errseq, which VFS inspects after this call.
	 */
	if (ret < 0) {
		errseq_set(&sb->s_wb_err, -EIO);
		return -EIO;
	}

	if (!ret)
		return ret;

	if (!ovl_should_sync(ofs))
		return 0;
	/*
	 * Not called for sync(2) call or an emergency sync (SB_I_SKIP_SYNC).
	 * All the super blocks will be iterated, including upper_sb.
	 *
	 * If this is a syncfs(2) call, then we do need to call
	 * sync_filesystem() on upper_sb, but enough if we do it when being
	 * called with wait == 1.
	 */
	if (!wait)
		return 0;

	upper_sb = ovl_upper_mnt(ofs)->mnt_sb;

	down_read(&upper_sb->s_umount);
	ret = sync_filesystem(upper_sb);
	up_read(&upper_sb->s_umount);

	return ret;
}

/**
 * ovl_statfs
 * @sb: The overlayfs super block
 * @buf: The struct kstatfs to fill in with stats
 *
 * Get the filesystem statistics.  As writes always target the upper layer
 * filesystem pass the statfs to the upper filesystem (if it exists)
 */
static int ovl_statfs(struct dentry *dentry, struct kstatfs *buf)
{
	struct ovl_fs *ofs = dentry->d_sb->s_fs_info;
	struct dentry *root_dentry = dentry->d_sb->s_root;
	struct path path;
	int err;

	ovl_path_real(root_dentry, &path);

	err = vfs_statfs(&path, buf);
	if (!err) {
		buf->f_namelen = ofs->namelen;
		buf->f_type = OVERLAYFS_SUPER_MAGIC;
	}

	return err;
}

/* Will this overlay be forced to mount/remount ro? */
static bool ovl_force_readonly(struct ovl_fs *ofs)
{
	return (!ovl_upper_mnt(ofs) || !ofs->workdir);
}

static const char *ovl_redirect_mode_def(void)
{
	return ovl_redirect_dir_def ? "on" : "off";
}

static const char * const ovl_xino_str[] = {
	"off",
	"auto",
	"on",
};

static inline int ovl_xino_def(void)
{
	return ovl_xino_auto_def ? OVL_XINO_AUTO : OVL_XINO_OFF;
}

/**
 * ovl_show_options
 *
 * Prints the mount options for a given superblock.
 * Returns zero; does not fail.
 */
static int ovl_show_options(struct seq_file *m, struct dentry *dentry)
{
	struct super_block *sb = dentry->d_sb;
	struct ovl_fs *ofs = sb->s_fs_info;

	seq_show_option(m, "lowerdir", ofs->config.lowerdir);
	if (ofs->config.upperdir) {
		seq_show_option(m, "upperdir", ofs->config.upperdir);
		seq_show_option(m, "workdir", ofs->config.workdir);
	}
	if (ofs->config.default_permissions)
		seq_puts(m, ",default_permissions");
	if (strcmp(ofs->config.redirect_mode, ovl_redirect_mode_def()) != 0)
		seq_printf(m, ",redirect_dir=%s", ofs->config.redirect_mode);
	if (ofs->config.index != ovl_index_def)
		seq_printf(m, ",index=%s", ofs->config.index ? "on" : "off");
	if (!ofs->config.uuid)
		seq_puts(m, ",uuid=off");
	if (ofs->config.nfs_export != ovl_nfs_export_def)
		seq_printf(m, ",nfs_export=%s", ofs->config.nfs_export ?
						"on" : "off");
	if (ofs->config.xino != ovl_xino_def() && !ovl_same_fs(sb))
		seq_printf(m, ",xino=%s", ovl_xino_str[ofs->config.xino]);
	if (ofs->config.metacopy != ovl_metacopy_def)
		seq_printf(m, ",metacopy=%s",
			   ofs->config.metacopy ? "on" : "off");
	if (ofs->config.ovl_volatile)
		seq_puts(m, ",volatile");
	return 0;
}

static int ovl_remount(struct super_block *sb, int *flags, char *data)
{
	struct ovl_fs *ofs = sb->s_fs_info;
	struct super_block *upper_sb;
	int ret = 0;

	if (!(*flags & SB_RDONLY) && ovl_force_readonly(ofs))
		return -EROFS;

	if (*flags & SB_RDONLY && !sb_rdonly(sb)) {
		upper_sb = ovl_upper_mnt(ofs)->mnt_sb;
		if (ovl_should_sync(ofs)) {
			down_read(&upper_sb->s_umount);
			ret = sync_filesystem(upper_sb);
			up_read(&upper_sb->s_umount);
		}
	}

	return ret;
}

static const struct super_operations ovl_super_operations = {
	.alloc_inode	= ovl_alloc_inode,
	.free_inode	= ovl_free_inode,
	.destroy_inode	= ovl_destroy_inode,
	.drop_inode	= generic_delete_inode,
	.put_super	= ovl_put_super,
	.sync_fs	= ovl_sync_fs,
	.statfs		= ovl_statfs,
	.show_options	= ovl_show_options,
	.remount_fs	= ovl_remount,
};

enum {
	OPT_LOWERDIR,
	OPT_UPPERDIR,
	OPT_WORKDIR,
	OPT_DEFAULT_PERMISSIONS,
	OPT_REDIRECT_DIR,
	OPT_INDEX_ON,
	OPT_INDEX_OFF,
	OPT_UUID_ON,
	OPT_UUID_OFF,
	OPT_NFS_EXPORT_ON,
	OPT_USERXATTR,
	OPT_NFS_EXPORT_OFF,
	OPT_XINO_ON,
	OPT_XINO_OFF,
	OPT_XINO_AUTO,
	OPT_METACOPY_ON,
	OPT_METACOPY_OFF,
	OPT_VOLATILE,
	OPT_ERR,
};

static const match_table_t ovl_tokens = {
	{OPT_LOWERDIR,			"lowerdir=%s"},
	{OPT_UPPERDIR,			"upperdir=%s"},
	{OPT_WORKDIR,			"workdir=%s"},
	{OPT_DEFAULT_PERMISSIONS,	"default_permissions"},
	{OPT_REDIRECT_DIR,		"redirect_dir=%s"},
	{OPT_INDEX_ON,			"index=on"},
	{OPT_INDEX_OFF,			"index=off"},
	{OPT_USERXATTR,			"userxattr"},
	{OPT_UUID_ON,			"uuid=on"},
	{OPT_UUID_OFF,			"uuid=off"},
	{OPT_NFS_EXPORT_ON,		"nfs_export=on"},
	{OPT_NFS_EXPORT_OFF,		"nfs_export=off"},
	{OPT_XINO_ON,			"xino=on"},
	{OPT_XINO_OFF,			"xino=off"},
	{OPT_XINO_AUTO,			"xino=auto"},
	{OPT_METACOPY_ON,		"metacopy=on"},
	{OPT_METACOPY_OFF,		"metacopy=off"},
	{OPT_VOLATILE,			"volatile"},
	{OPT_ERR,			NULL}
};

static char *ovl_next_opt(char **s)
{
	char *sbegin = *s;
	char *p;

	if (sbegin == NULL)
		return NULL;

	for (p = sbegin; *p; p++) {
		if (*p == '\\') {
			p++;
			if (!*p)
				break;
		} else if (*p == ',') {
			*p = '\0';
			*s = p + 1;
			return sbegin;
		}
	}
	*s = NULL;
	return sbegin;
}

static int ovl_parse_redirect_mode(struct ovl_config *config, const char *mode)
{
	if (strcmp(mode, "on") == 0) {
		config->redirect_dir = true;
		/*
		 * Does not make sense to have redirect creation without
		 * redirect following.
		 */
		config->redirect_follow = true;
	} else if (strcmp(mode, "follow") == 0) {
		config->redirect_follow = true;
	} else if (strcmp(mode, "off") == 0) {
		if (ovl_redirect_always_follow)
			config->redirect_follow = true;
	} else if (strcmp(mode, "nofollow") != 0) {
		pr_err("bad mount option \"redirect_dir=%s\"\n",
		       mode);
		return -EINVAL;
	}

	return 0;
}

static int ovl_parse_opt(char *opt, struct ovl_config *config)
{
	char *p;
	int err;
	bool metacopy_opt = false, redirect_opt = false;
	bool nfs_export_opt = false, index_opt = false;

	config->redirect_mode = kstrdup(ovl_redirect_mode_def(), GFP_KERNEL);
	if (!config->redirect_mode)
		return -ENOMEM;

	while ((p = ovl_next_opt(&opt)) != NULL) {
		int token;
		substring_t args[MAX_OPT_ARGS];

		if (!*p)
			continue;

		token = match_token(p, ovl_tokens, args);
		switch (token) {
		case OPT_UPPERDIR:
			kfree(config->upperdir);
			config->upperdir = match_strdup(&args[0]);
			if (!config->upperdir)
				return -ENOMEM;
			break;

		case OPT_LOWERDIR:
			kfree(config->lowerdir);
			config->lowerdir = match_strdup(&args[0]);
			if (!config->lowerdir)
				return -ENOMEM;
			break;

		case OPT_WORKDIR:
			kfree(config->workdir);
			config->workdir = match_strdup(&args[0]);
			if (!config->workdir)
				return -ENOMEM;
			break;

		case OPT_DEFAULT_PERMISSIONS:
			config->default_permissions = true;
			break;

		case OPT_REDIRECT_DIR:
			kfree(config->redirect_mode);
			config->redirect_mode = match_strdup(&args[0]);
			if (!config->redirect_mode)
				return -ENOMEM;
			redirect_opt = true;
			break;

		case OPT_INDEX_ON:
			config->index = true;
			index_opt = true;
			break;

		case OPT_INDEX_OFF:
			config->index = false;
			index_opt = true;
			break;

		case OPT_UUID_ON:
			config->uuid = true;
			break;

		case OPT_UUID_OFF:
			config->uuid = false;
			break;

		case OPT_NFS_EXPORT_ON:
			config->nfs_export = true;
			nfs_export_opt = true;
			break;

		case OPT_NFS_EXPORT_OFF:
			config->nfs_export = false;
			nfs_export_opt = true;
			break;

		case OPT_XINO_ON:
			config->xino = OVL_XINO_ON;
			break;

		case OPT_XINO_OFF:
			config->xino = OVL_XINO_OFF;
			break;

		case OPT_XINO_AUTO:
			config->xino = OVL_XINO_AUTO;
			break;

		case OPT_METACOPY_ON:
			config->metacopy = true;
			metacopy_opt = true;
			break;

		case OPT_METACOPY_OFF:
			config->metacopy = false;
			metacopy_opt = true;
			break;

		case OPT_VOLATILE:
			config->ovl_volatile = true;
			break;

<<<<<<< HEAD
=======
		case OPT_USERXATTR:
			config->userxattr = true;
			break;

>>>>>>> f642729d
		default:
			pr_err("unrecognized mount option \"%s\" or missing value\n",
					p);
			return -EINVAL;
		}
	}

	/* Workdir/index are useless in non-upper mount */
	if (!config->upperdir) {
		if (config->workdir) {
			pr_info("option \"workdir=%s\" is useless in a non-upper mount, ignore\n",
				config->workdir);
			kfree(config->workdir);
			config->workdir = NULL;
		}
		if (config->index && index_opt) {
			pr_info("option \"index=on\" is useless in a non-upper mount, ignore\n");
			index_opt = false;
		}
		config->index = false;
	}

	if (!config->upperdir && config->ovl_volatile) {
		pr_info("option \"volatile\" is meaningless in a non-upper mount, ignoring it.\n");
		config->ovl_volatile = false;
	}

	err = ovl_parse_redirect_mode(config, config->redirect_mode);
	if (err)
		return err;

	/*
	 * This is to make the logic below simpler.  It doesn't make any other
	 * difference, since config->redirect_dir is only used for upper.
	 */
	if (!config->upperdir && config->redirect_follow)
		config->redirect_dir = true;

	/* Resolve metacopy -> redirect_dir dependency */
	if (config->metacopy && !config->redirect_dir) {
		if (metacopy_opt && redirect_opt) {
			pr_err("conflicting options: metacopy=on,redirect_dir=%s\n",
			       config->redirect_mode);
			return -EINVAL;
		}
		if (redirect_opt) {
			/*
			 * There was an explicit redirect_dir=... that resulted
			 * in this conflict.
			 */
			pr_info("disabling metacopy due to redirect_dir=%s\n",
				config->redirect_mode);
			config->metacopy = false;
		} else {
			/* Automatically enable redirect otherwise. */
			config->redirect_follow = config->redirect_dir = true;
		}
	}

	/* Resolve nfs_export -> index dependency */
	if (config->nfs_export && !config->index) {
		if (!config->upperdir && config->redirect_follow) {
			pr_info("NFS export requires \"redirect_dir=nofollow\" on non-upper mount, falling back to nfs_export=off.\n");
			config->nfs_export = false;
		} else if (nfs_export_opt && index_opt) {
			pr_err("conflicting options: nfs_export=on,index=off\n");
			return -EINVAL;
		} else if (index_opt) {
			/*
			 * There was an explicit index=off that resulted
			 * in this conflict.
			 */
			pr_info("disabling nfs_export due to index=off\n");
			config->nfs_export = false;
		} else {
			/* Automatically enable index otherwise. */
			config->index = true;
		}
	}

	/* Resolve nfs_export -> !metacopy dependency */
	if (config->nfs_export && config->metacopy) {
		if (nfs_export_opt && metacopy_opt) {
			pr_err("conflicting options: nfs_export=on,metacopy=on\n");
			return -EINVAL;
		}
		if (metacopy_opt) {
			/*
			 * There was an explicit metacopy=on that resulted
			 * in this conflict.
			 */
			pr_info("disabling nfs_export due to metacopy=on\n");
			config->nfs_export = false;
		} else {
			/*
			 * There was an explicit nfs_export=on that resulted
			 * in this conflict.
			 */
			pr_info("disabling metacopy due to nfs_export=on\n");
			config->metacopy = false;
		}
	}


	/* Resolve userxattr -> !redirect && !metacopy dependency */
	if (config->userxattr) {
		if (config->redirect_follow && redirect_opt) {
			pr_err("conflicting options: userxattr,redirect_dir=%s\n",
			       config->redirect_mode);
			return -EINVAL;
		}
		if (config->metacopy && metacopy_opt) {
			pr_err("conflicting options: userxattr,metacopy=on\n");
			return -EINVAL;
		}
		/*
		 * Silently disable default setting of redirect and metacopy.
		 * This shall be the default in the future as well: these
		 * options must be explicitly enabled if used together with
		 * userxattr.
		 */
		config->redirect_dir = config->redirect_follow = false;
		config->metacopy = false;
	}

	return 0;
}

#define OVL_WORKDIR_NAME "work"
#define OVL_INDEXDIR_NAME "index"

static struct dentry *ovl_workdir_create(struct ovl_fs *ofs,
					 const char *name, bool persist)
{
	struct inode *dir =  ofs->workbasedir->d_inode;
	struct vfsmount *mnt = ovl_upper_mnt(ofs);
	struct dentry *work;
	int err;
	bool retried = false;

	inode_lock_nested(dir, I_MUTEX_PARENT);
retry:
	work = lookup_one_len(name, ofs->workbasedir, strlen(name));

	if (!IS_ERR(work)) {
		struct iattr attr = {
			.ia_valid = ATTR_MODE,
			.ia_mode = S_IFDIR | 0,
		};

		if (work->d_inode) {
			err = -EEXIST;
			if (retried)
				goto out_dput;

			if (persist)
				goto out_unlock;

			retried = true;
			err = ovl_workdir_cleanup(dir, mnt, work, 0);
			dput(work);
			if (err == -EINVAL) {
				work = ERR_PTR(err);
				goto out_unlock;
			}
			goto retry;
		}

		work = ovl_create_real(dir, work, OVL_CATTR(attr.ia_mode));
		err = PTR_ERR(work);
		if (IS_ERR(work))
			goto out_err;

		/*
		 * Try to remove POSIX ACL xattrs from workdir.  We are good if:
		 *
		 * a) success (there was a POSIX ACL xattr and was removed)
		 * b) -ENODATA (there was no POSIX ACL xattr)
		 * c) -EOPNOTSUPP (POSIX ACL xattrs are not supported)
		 *
		 * There are various other error values that could effectively
		 * mean that the xattr doesn't exist (e.g. -ERANGE is returned
		 * if the xattr name is too long), but the set of filesystems
		 * allowed as upper are limited to "normal" ones, where checking
		 * for the above two errors is sufficient.
		 */
		err = vfs_removexattr(&init_user_ns, work,
				      XATTR_NAME_POSIX_ACL_DEFAULT);
		if (err && err != -ENODATA && err != -EOPNOTSUPP)
			goto out_dput;

		err = vfs_removexattr(&init_user_ns, work,
				      XATTR_NAME_POSIX_ACL_ACCESS);
		if (err && err != -ENODATA && err != -EOPNOTSUPP)
			goto out_dput;

		/* Clear any inherited mode bits */
		inode_lock(work->d_inode);
		err = notify_change(&init_user_ns, work, &attr, NULL);
		inode_unlock(work->d_inode);
		if (err)
			goto out_dput;
	} else {
		err = PTR_ERR(work);
		goto out_err;
	}
out_unlock:
	inode_unlock(dir);
	return work;

out_dput:
	dput(work);
out_err:
	pr_warn("failed to create directory %s/%s (errno: %i); mounting read-only\n",
		ofs->config.workdir, name, -err);
	work = NULL;
	goto out_unlock;
}

static void ovl_unescape(char *s)
{
	char *d = s;

	for (;; s++, d++) {
		if (*s == '\\')
			s++;
		*d = *s;
		if (!*s)
			break;
	}
}

static int ovl_mount_dir_noesc(const char *name, struct path *path)
{
	int err = -EINVAL;

	if (!*name) {
		pr_err("empty lowerdir\n");
		goto out;
	}
	err = kern_path(name, LOOKUP_FOLLOW, path);
	if (err) {
		pr_err("failed to resolve '%s': %i\n", name, err);
		goto out;
	}
	err = -EINVAL;
	if (ovl_dentry_weird(path->dentry)) {
		pr_err("filesystem on '%s' not supported\n", name);
		goto out_put;
	}
	if (mnt_user_ns(path->mnt) != &init_user_ns) {
		pr_err("idmapped layers are currently not supported\n");
		goto out_put;
	}
	if (!d_is_dir(path->dentry)) {
		pr_err("'%s' not a directory\n", name);
		goto out_put;
	}
	return 0;

out_put:
	path_put_init(path);
out:
	return err;
}

static int ovl_mount_dir(const char *name, struct path *path)
{
	int err = -ENOMEM;
	char *tmp = kstrdup(name, GFP_KERNEL);

	if (tmp) {
		ovl_unescape(tmp);
		err = ovl_mount_dir_noesc(tmp, path);

		if (!err && path->dentry->d_flags & DCACHE_OP_REAL) {
			pr_err("filesystem on '%s' not supported as upperdir\n",
			       tmp);
			path_put_init(path);
			err = -EINVAL;
		}
		kfree(tmp);
	}
	return err;
}

static int ovl_check_namelen(struct path *path, struct ovl_fs *ofs,
			     const char *name)
{
	struct kstatfs statfs;
	int err = vfs_statfs(path, &statfs);

	if (err)
		pr_err("statfs failed on '%s'\n", name);
	else
		ofs->namelen = max(ofs->namelen, statfs.f_namelen);

	return err;
}

static int ovl_lower_dir(const char *name, struct path *path,
			 struct ovl_fs *ofs, int *stack_depth)
{
	int fh_type;
	int err;

	err = ovl_mount_dir_noesc(name, path);
	if (err)
		return err;

	err = ovl_check_namelen(path, ofs, name);
	if (err)
		return err;

	*stack_depth = max(*stack_depth, path->mnt->mnt_sb->s_stack_depth);

	/*
	 * The inodes index feature and NFS export need to encode and decode
	 * file handles, so they require that all layers support them.
	 */
	fh_type = ovl_can_decode_fh(path->dentry->d_sb);
	if ((ofs->config.nfs_export ||
	     (ofs->config.index && ofs->config.upperdir)) && !fh_type) {
		ofs->config.index = false;
		ofs->config.nfs_export = false;
		pr_warn("fs on '%s' does not support file handles, falling back to index=off,nfs_export=off.\n",
			name);
	}

	/* Check if lower fs has 32bit inode numbers */
	if (fh_type != FILEID_INO32_GEN)
		ofs->xino_mode = -1;

	return 0;
}

/* Workdir should not be subdir of upperdir and vice versa */
static bool ovl_workdir_ok(struct dentry *workdir, struct dentry *upperdir)
{
	bool ok = false;

	if (workdir != upperdir) {
		ok = (lock_rename(workdir, upperdir) == NULL);
		unlock_rename(workdir, upperdir);
	}
	return ok;
}

static unsigned int ovl_split_lowerdirs(char *str)
{
	unsigned int ctr = 1;
	char *s, *d;

	for (s = d = str;; s++, d++) {
		if (*s == '\\') {
			s++;
		} else if (*s == ':') {
			*d = '\0';
			ctr++;
			continue;
		}
		*d = *s;
		if (!*s)
			break;
	}
	return ctr;
}

static int __maybe_unused
ovl_posix_acl_xattr_get(const struct xattr_handler *handler,
			struct dentry *dentry, struct inode *inode,
			const char *name, void *buffer, size_t size)
{
	return ovl_xattr_get(dentry, inode, handler->name, buffer, size);
}

static int __maybe_unused
ovl_posix_acl_xattr_set(const struct xattr_handler *handler,
			struct user_namespace *mnt_userns,
			struct dentry *dentry, struct inode *inode,
			const char *name, const void *value,
			size_t size, int flags)
{
	struct dentry *workdir = ovl_workdir(dentry);
	struct inode *realinode = ovl_inode_real(inode);
	struct posix_acl *acl = NULL;
	int err;

	/* Check that everything is OK before copy-up */
	if (value) {
		acl = posix_acl_from_xattr(&init_user_ns, value, size);
		if (IS_ERR(acl))
			return PTR_ERR(acl);
	}
	err = -EOPNOTSUPP;
	if (!IS_POSIXACL(d_inode(workdir)))
		goto out_acl_release;
	if (!realinode->i_op->set_acl)
		goto out_acl_release;
	if (handler->flags == ACL_TYPE_DEFAULT && !S_ISDIR(inode->i_mode)) {
		err = acl ? -EACCES : 0;
		goto out_acl_release;
	}
	err = -EPERM;
	if (!inode_owner_or_capable(&init_user_ns, inode))
		goto out_acl_release;

	posix_acl_release(acl);

	/*
	 * Check if sgid bit needs to be cleared (actual setacl operation will
	 * be done with mounter's capabilities and so that won't do it for us).
	 */
	if (unlikely(inode->i_mode & S_ISGID) &&
	    handler->flags == ACL_TYPE_ACCESS &&
	    !in_group_p(inode->i_gid) &&
	    !capable_wrt_inode_uidgid(&init_user_ns, inode, CAP_FSETID)) {
		struct iattr iattr = { .ia_valid = ATTR_KILL_SGID };

		err = ovl_setattr(&init_user_ns, dentry, &iattr);
		if (err)
			return err;
	}

	err = ovl_xattr_set(dentry, inode, handler->name, value, size, flags);
	if (!err)
		ovl_copyattr(ovl_inode_real(inode), inode);

	return err;

out_acl_release:
	posix_acl_release(acl);
	return err;
}

static int ovl_own_xattr_get(const struct xattr_handler *handler,
			     struct dentry *dentry, struct inode *inode,
			     const char *name, void *buffer, size_t size)
{
	return -EOPNOTSUPP;
}

static int ovl_own_xattr_set(const struct xattr_handler *handler,
			     struct user_namespace *mnt_userns,
			     struct dentry *dentry, struct inode *inode,
			     const char *name, const void *value,
			     size_t size, int flags)
{
	return -EOPNOTSUPP;
}

static int ovl_other_xattr_get(const struct xattr_handler *handler,
			       struct dentry *dentry, struct inode *inode,
			       const char *name, void *buffer, size_t size)
{
	return ovl_xattr_get(dentry, inode, name, buffer, size);
}

static int ovl_other_xattr_set(const struct xattr_handler *handler,
			       struct user_namespace *mnt_userns,
			       struct dentry *dentry, struct inode *inode,
			       const char *name, const void *value,
			       size_t size, int flags)
{
	return ovl_xattr_set(dentry, inode, name, value, size, flags);
}

static const struct xattr_handler __maybe_unused
ovl_posix_acl_access_xattr_handler = {
	.name = XATTR_NAME_POSIX_ACL_ACCESS,
	.flags = ACL_TYPE_ACCESS,
	.get = ovl_posix_acl_xattr_get,
	.set = ovl_posix_acl_xattr_set,
};

static const struct xattr_handler __maybe_unused
ovl_posix_acl_default_xattr_handler = {
	.name = XATTR_NAME_POSIX_ACL_DEFAULT,
	.flags = ACL_TYPE_DEFAULT,
	.get = ovl_posix_acl_xattr_get,
	.set = ovl_posix_acl_xattr_set,
};

static const struct xattr_handler ovl_own_trusted_xattr_handler = {
	.prefix	= OVL_XATTR_TRUSTED_PREFIX,
	.get = ovl_own_xattr_get,
	.set = ovl_own_xattr_set,
};

static const struct xattr_handler ovl_own_user_xattr_handler = {
	.prefix	= OVL_XATTR_USER_PREFIX,
	.get = ovl_own_xattr_get,
	.set = ovl_own_xattr_set,
};

static const struct xattr_handler ovl_other_xattr_handler = {
	.prefix	= "", /* catch all */
	.get = ovl_other_xattr_get,
	.set = ovl_other_xattr_set,
};

static const struct xattr_handler *ovl_trusted_xattr_handlers[] = {
#ifdef CONFIG_FS_POSIX_ACL
	&ovl_posix_acl_access_xattr_handler,
	&ovl_posix_acl_default_xattr_handler,
#endif
	&ovl_own_trusted_xattr_handler,
	&ovl_other_xattr_handler,
	NULL
};

static const struct xattr_handler *ovl_user_xattr_handlers[] = {
#ifdef CONFIG_FS_POSIX_ACL
	&ovl_posix_acl_access_xattr_handler,
	&ovl_posix_acl_default_xattr_handler,
#endif
	&ovl_own_user_xattr_handler,
	&ovl_other_xattr_handler,
	NULL
};

static int ovl_setup_trap(struct super_block *sb, struct dentry *dir,
			  struct inode **ptrap, const char *name)
{
	struct inode *trap;
	int err;

	trap = ovl_get_trap_inode(sb, dir);
	err = PTR_ERR_OR_ZERO(trap);
	if (err) {
		if (err == -ELOOP)
			pr_err("conflicting %s path\n", name);
		return err;
	}

	*ptrap = trap;
	return 0;
}

/*
 * Determine how we treat concurrent use of upperdir/workdir based on the
 * index feature. This is papering over mount leaks of container runtimes,
 * for example, an old overlay mount is leaked and now its upperdir is
 * attempted to be used as a lower layer in a new overlay mount.
 */
static int ovl_report_in_use(struct ovl_fs *ofs, const char *name)
{
	if (ofs->config.index) {
		pr_err("%s is in-use as upperdir/workdir of another mount, mount with '-o index=off' to override exclusive upperdir protection.\n",
		       name);
		return -EBUSY;
	} else {
		pr_warn("%s is in-use as upperdir/workdir of another mount, accessing files from both mounts will result in undefined behavior.\n",
			name);
		return 0;
	}
}

static int ovl_get_upper(struct super_block *sb, struct ovl_fs *ofs,
			 struct ovl_layer *upper_layer, struct path *upperpath)
{
	struct vfsmount *upper_mnt;
	int err;

	err = ovl_mount_dir(ofs->config.upperdir, upperpath);
	if (err)
		goto out;

	/* Upper fs should not be r/o */
	if (sb_rdonly(upperpath->mnt->mnt_sb)) {
		pr_err("upper fs is r/o, try multi-lower layers mount\n");
		err = -EINVAL;
		goto out;
	}

	err = ovl_check_namelen(upperpath, ofs, ofs->config.upperdir);
	if (err)
		goto out;

	err = ovl_setup_trap(sb, upperpath->dentry, &upper_layer->trap,
			     "upperdir");
	if (err)
		goto out;

	upper_mnt = clone_private_mount(upperpath);
	err = PTR_ERR(upper_mnt);
	if (IS_ERR(upper_mnt)) {
		pr_err("failed to clone upperpath\n");
		goto out;
	}

	/* Don't inherit atime flags */
	upper_mnt->mnt_flags &= ~(MNT_NOATIME | MNT_NODIRATIME | MNT_RELATIME);
	upper_layer->mnt = upper_mnt;
	upper_layer->idx = 0;
	upper_layer->fsid = 0;

	/*
	 * Inherit SB_NOSEC flag from upperdir.
	 *
	 * This optimization changes behavior when a security related attribute
	 * (suid/sgid/security.*) is changed on an underlying layer.  This is
	 * okay because we don't yet have guarantees in that case, but it will
	 * need careful treatment once we want to honour changes to underlying
	 * filesystems.
	 */
	if (upper_mnt->mnt_sb->s_flags & SB_NOSEC)
		sb->s_flags |= SB_NOSEC;

	if (ovl_inuse_trylock(ovl_upper_mnt(ofs)->mnt_root)) {
		ofs->upperdir_locked = true;
	} else {
		err = ovl_report_in_use(ofs, "upperdir");
		if (err)
			goto out;
	}

	err = 0;
out:
	return err;
}

/*
 * Returns 1 if RENAME_WHITEOUT is supported, 0 if not supported and
 * negative values if error is encountered.
 */
static int ovl_check_rename_whiteout(struct dentry *workdir)
{
	struct inode *dir = d_inode(workdir);
	struct dentry *temp;
	struct dentry *dest;
	struct dentry *whiteout;
	struct name_snapshot name;
	int err;

	inode_lock_nested(dir, I_MUTEX_PARENT);

	temp = ovl_create_temp(workdir, OVL_CATTR(S_IFREG | 0));
	err = PTR_ERR(temp);
	if (IS_ERR(temp))
		goto out_unlock;

	dest = ovl_lookup_temp(workdir);
	err = PTR_ERR(dest);
	if (IS_ERR(dest)) {
		dput(temp);
		goto out_unlock;
	}

	/* Name is inline and stable - using snapshot as a copy helper */
	take_dentry_name_snapshot(&name, temp);
	err = ovl_do_rename(dir, temp, dir, dest, RENAME_WHITEOUT);
	if (err) {
		if (err == -EINVAL)
			err = 0;
		goto cleanup_temp;
	}

	whiteout = lookup_one_len(name.name.name, workdir, name.name.len);
	err = PTR_ERR(whiteout);
	if (IS_ERR(whiteout))
		goto cleanup_temp;

	err = ovl_is_whiteout(whiteout);

	/* Best effort cleanup of whiteout and temp file */
	if (err)
		ovl_cleanup(dir, whiteout);
	dput(whiteout);

cleanup_temp:
	ovl_cleanup(dir, temp);
	release_dentry_name_snapshot(&name);
	dput(temp);
	dput(dest);

out_unlock:
	inode_unlock(dir);

	return err;
}

static struct dentry *ovl_lookup_or_create(struct dentry *parent,
					   const char *name, umode_t mode)
{
	size_t len = strlen(name);
	struct dentry *child;

	inode_lock_nested(parent->d_inode, I_MUTEX_PARENT);
	child = lookup_one_len(name, parent, len);
	if (!IS_ERR(child) && !child->d_inode)
		child = ovl_create_real(parent->d_inode, child,
					OVL_CATTR(mode));
	inode_unlock(parent->d_inode);
	dput(parent);

	return child;
}

/*
 * Creates $workdir/work/incompat/volatile/dirty file if it is not already
 * present.
 */
static int ovl_create_volatile_dirty(struct ovl_fs *ofs)
{
	unsigned int ctr;
	struct dentry *d = dget(ofs->workbasedir);
	static const char *const volatile_path[] = {
		OVL_WORKDIR_NAME, "incompat", "volatile", "dirty"
	};
	const char *const *name = volatile_path;

	for (ctr = ARRAY_SIZE(volatile_path); ctr; ctr--, name++) {
		d = ovl_lookup_or_create(d, *name, ctr > 1 ? S_IFDIR : S_IFREG);
		if (IS_ERR(d))
			return PTR_ERR(d);
	}
	dput(d);
	return 0;
}

static int ovl_make_workdir(struct super_block *sb, struct ovl_fs *ofs,
			    struct path *workpath)
{
	struct vfsmount *mnt = ovl_upper_mnt(ofs);
	struct dentry *temp, *workdir;
	bool rename_whiteout;
	bool d_type;
	int fh_type;
	int err;

	err = mnt_want_write(mnt);
	if (err)
		return err;

	workdir = ovl_workdir_create(ofs, OVL_WORKDIR_NAME, false);
	err = PTR_ERR(workdir);
	if (IS_ERR_OR_NULL(workdir))
		goto out;

	ofs->workdir = workdir;

	err = ovl_setup_trap(sb, ofs->workdir, &ofs->workdir_trap, "workdir");
	if (err)
		goto out;

	/*
	 * Upper should support d_type, else whiteouts are visible.  Given
	 * workdir and upper are on same fs, we can do iterate_dir() on
	 * workdir. This check requires successful creation of workdir in
	 * previous step.
	 */
	err = ovl_check_d_type_supported(workpath);
	if (err < 0)
		goto out;

	d_type = err;
	if (!d_type)
		pr_warn("upper fs needs to support d_type.\n");

	/* Check if upper/work fs supports O_TMPFILE */
	temp = ovl_do_tmpfile(ofs->workdir, S_IFREG | 0);
	ofs->tmpfile = !IS_ERR(temp);
	if (ofs->tmpfile)
		dput(temp);
	else
		pr_warn("upper fs does not support tmpfile.\n");


	/* Check if upper/work fs supports RENAME_WHITEOUT */
	err = ovl_check_rename_whiteout(ofs->workdir);
	if (err < 0)
		goto out;

	rename_whiteout = err;
	if (!rename_whiteout)
		pr_warn("upper fs does not support RENAME_WHITEOUT.\n");

	/*
	 * Check if upper/work fs supports (trusted|user).overlay.* xattr
	 */
	err = ovl_do_setxattr(ofs, ofs->workdir, OVL_XATTR_OPAQUE, "0", 1);
	if (err) {
		ofs->noxattr = true;
		ofs->config.index = false;
		ofs->config.metacopy = false;
		pr_warn("upper fs does not support xattr, falling back to index=off and metacopy=off.\n");
		err = 0;
	} else {
		ovl_do_removexattr(ofs, ofs->workdir, OVL_XATTR_OPAQUE);
	}

	/*
	 * We allowed sub-optimal upper fs configuration and don't want to break
	 * users over kernel upgrade, but we never allowed remote upper fs, so
	 * we can enforce strict requirements for remote upper fs.
	 */
	if (ovl_dentry_remote(ofs->workdir) &&
	    (!d_type || !rename_whiteout || ofs->noxattr)) {
		pr_err("upper fs missing required features.\n");
		err = -EINVAL;
		goto out;
	}

	/*
	 * For volatile mount, create a incompat/volatile/dirty file to keep
	 * track of it.
	 */
	if (ofs->config.ovl_volatile) {
		err = ovl_create_volatile_dirty(ofs);
		if (err < 0) {
			pr_err("Failed to create volatile/dirty file.\n");
			goto out;
		}
	}

	/* Check if upper/work fs supports file handles */
	fh_type = ovl_can_decode_fh(ofs->workdir->d_sb);
	if (ofs->config.index && !fh_type) {
		ofs->config.index = false;
		pr_warn("upper fs does not support file handles, falling back to index=off.\n");
	}

	/* Check if upper fs has 32bit inode numbers */
	if (fh_type != FILEID_INO32_GEN)
		ofs->xino_mode = -1;

	/* NFS export of r/w mount depends on index */
	if (ofs->config.nfs_export && !ofs->config.index) {
		pr_warn("NFS export requires \"index=on\", falling back to nfs_export=off.\n");
		ofs->config.nfs_export = false;
	}
out:
	mnt_drop_write(mnt);
	return err;
}

static int ovl_get_workdir(struct super_block *sb, struct ovl_fs *ofs,
			   struct path *upperpath)
{
	int err;
	struct path workpath = { };

	err = ovl_mount_dir(ofs->config.workdir, &workpath);
	if (err)
		goto out;

	err = -EINVAL;
	if (upperpath->mnt != workpath.mnt) {
		pr_err("workdir and upperdir must reside under the same mount\n");
		goto out;
	}
	if (!ovl_workdir_ok(workpath.dentry, upperpath->dentry)) {
		pr_err("workdir and upperdir must be separate subtrees\n");
		goto out;
	}

	ofs->workbasedir = dget(workpath.dentry);

	if (ovl_inuse_trylock(ofs->workbasedir)) {
		ofs->workdir_locked = true;
	} else {
		err = ovl_report_in_use(ofs, "workdir");
		if (err)
			goto out;
	}

	err = ovl_setup_trap(sb, ofs->workbasedir, &ofs->workbasedir_trap,
			     "workdir");
	if (err)
		goto out;

	err = ovl_make_workdir(sb, ofs, &workpath);

out:
	path_put(&workpath);

	return err;
}

static int ovl_get_indexdir(struct super_block *sb, struct ovl_fs *ofs,
			    struct ovl_entry *oe, struct path *upperpath)
{
	struct vfsmount *mnt = ovl_upper_mnt(ofs);
	struct dentry *indexdir;
	int err;

	err = mnt_want_write(mnt);
	if (err)
		return err;

	/* Verify lower root is upper root origin */
	err = ovl_verify_origin(ofs, upperpath->dentry,
				oe->lowerstack[0].dentry, true);
	if (err) {
		pr_err("failed to verify upper root origin\n");
		goto out;
	}

	/* index dir will act also as workdir */
	iput(ofs->workdir_trap);
	ofs->workdir_trap = NULL;
	dput(ofs->workdir);
	ofs->workdir = NULL;
	indexdir = ovl_workdir_create(ofs, OVL_INDEXDIR_NAME, true);
	if (IS_ERR(indexdir)) {
		err = PTR_ERR(indexdir);
	} else if (indexdir) {
		ofs->indexdir = indexdir;
		ofs->workdir = dget(indexdir);

		err = ovl_setup_trap(sb, ofs->indexdir, &ofs->indexdir_trap,
				     "indexdir");
		if (err)
			goto out;

		/*
		 * Verify upper root is exclusively associated with index dir.
		 * Older kernels stored upper fh in ".overlay.origin"
		 * xattr. If that xattr exists, verify that it is a match to
		 * upper dir file handle. In any case, verify or set xattr
		 * ".overlay.upper" to indicate that index may have
		 * directory entries.
		 */
		if (ovl_check_origin_xattr(ofs, ofs->indexdir)) {
			err = ovl_verify_set_fh(ofs, ofs->indexdir,
						OVL_XATTR_ORIGIN,
						upperpath->dentry, true, false);
			if (err)
				pr_err("failed to verify index dir 'origin' xattr\n");
		}
		err = ovl_verify_upper(ofs, ofs->indexdir, upperpath->dentry,
				       true);
		if (err)
			pr_err("failed to verify index dir 'upper' xattr\n");

		/* Cleanup bad/stale/orphan index entries */
		if (!err)
			err = ovl_indexdir_cleanup(ofs);
	}
	if (err || !ofs->indexdir)
		pr_warn("try deleting index dir or mounting with '-o index=off' to disable inodes index.\n");

out:
	mnt_drop_write(mnt);
	return err;
}

static bool ovl_lower_uuid_ok(struct ovl_fs *ofs, const uuid_t *uuid)
{
	unsigned int i;

	if (!ofs->config.nfs_export && !ovl_upper_mnt(ofs))
		return true;

	/*
	 * We allow using single lower with null uuid for index and nfs_export
	 * for example to support those features with single lower squashfs.
	 * To avoid regressions in setups of overlay with re-formatted lower
	 * squashfs, do not allow decoding origin with lower null uuid unless
	 * user opted-in to one of the new features that require following the
	 * lower inode of non-dir upper.
	 */
	if (!ofs->config.index && !ofs->config.metacopy && !ofs->config.xino &&
	    uuid_is_null(uuid))
		return false;

	for (i = 0; i < ofs->numfs; i++) {
		/*
		 * We use uuid to associate an overlay lower file handle with a
		 * lower layer, so we can accept lower fs with null uuid as long
		 * as all lower layers with null uuid are on the same fs.
		 * if we detect multiple lower fs with the same uuid, we
		 * disable lower file handle decoding on all of them.
		 */
		if (ofs->fs[i].is_lower &&
		    uuid_equal(&ofs->fs[i].sb->s_uuid, uuid)) {
			ofs->fs[i].bad_uuid = true;
			return false;
		}
	}
	return true;
}

/* Get a unique fsid for the layer */
static int ovl_get_fsid(struct ovl_fs *ofs, const struct path *path)
{
	struct super_block *sb = path->mnt->mnt_sb;
	unsigned int i;
	dev_t dev;
	int err;
	bool bad_uuid = false;

	for (i = 0; i < ofs->numfs; i++) {
		if (ofs->fs[i].sb == sb)
			return i;
	}

	if (!ovl_lower_uuid_ok(ofs, &sb->s_uuid)) {
		bad_uuid = true;
		if (ofs->config.index || ofs->config.nfs_export) {
			ofs->config.index = false;
			ofs->config.nfs_export = false;
			pr_warn("%s uuid detected in lower fs '%pd2', falling back to index=off,nfs_export=off.\n",
				uuid_is_null(&sb->s_uuid) ? "null" :
							    "conflicting",
				path->dentry);
		}
	}

	err = get_anon_bdev(&dev);
	if (err) {
		pr_err("failed to get anonymous bdev for lowerpath\n");
		return err;
	}

	ofs->fs[ofs->numfs].sb = sb;
	ofs->fs[ofs->numfs].pseudo_dev = dev;
	ofs->fs[ofs->numfs].bad_uuid = bad_uuid;

	return ofs->numfs++;
}

static int ovl_get_layers(struct super_block *sb, struct ovl_fs *ofs,
			  struct path *stack, unsigned int numlower,
			  struct ovl_layer *layers)
{
	int err;
	unsigned int i;

	err = -ENOMEM;
	ofs->fs = kcalloc(numlower + 1, sizeof(struct ovl_sb), GFP_KERNEL);
	if (ofs->fs == NULL)
		goto out;

	/* idx/fsid 0 are reserved for upper fs even with lower only overlay */
	ofs->numfs++;

	/*
	 * All lower layers that share the same fs as upper layer, use the same
	 * pseudo_dev as upper layer.  Allocate fs[0].pseudo_dev even for lower
	 * only overlay to simplify ovl_fs_free().
	 * is_lower will be set if upper fs is shared with a lower layer.
	 */
	err = get_anon_bdev(&ofs->fs[0].pseudo_dev);
	if (err) {
		pr_err("failed to get anonymous bdev for upper fs\n");
		goto out;
	}

	if (ovl_upper_mnt(ofs)) {
		ofs->fs[0].sb = ovl_upper_mnt(ofs)->mnt_sb;
		ofs->fs[0].is_lower = false;
	}

	for (i = 0; i < numlower; i++) {
		struct vfsmount *mnt;
		struct inode *trap;
		int fsid;

		err = fsid = ovl_get_fsid(ofs, &stack[i]);
		if (err < 0)
			goto out;

		/*
		 * Check if lower root conflicts with this overlay layers before
		 * checking if it is in-use as upperdir/workdir of "another"
		 * mount, because we do not bother to check in ovl_is_inuse() if
		 * the upperdir/workdir is in fact in-use by our
		 * upperdir/workdir.
		 */
		err = ovl_setup_trap(sb, stack[i].dentry, &trap, "lowerdir");
		if (err)
			goto out;

		if (ovl_is_inuse(stack[i].dentry)) {
			err = ovl_report_in_use(ofs, "lowerdir");
			if (err) {
				iput(trap);
				goto out;
			}
		}

		mnt = clone_private_mount(&stack[i]);
		err = PTR_ERR(mnt);
		if (IS_ERR(mnt)) {
			pr_err("failed to clone lowerpath\n");
			iput(trap);
			goto out;
		}

		/*
		 * Make lower layers R/O.  That way fchmod/fchown on lower file
		 * will fail instead of modifying lower fs.
		 */
		mnt->mnt_flags |= MNT_READONLY | MNT_NOATIME;

		layers[ofs->numlayer].trap = trap;
		layers[ofs->numlayer].mnt = mnt;
		layers[ofs->numlayer].idx = ofs->numlayer;
		layers[ofs->numlayer].fsid = fsid;
		layers[ofs->numlayer].fs = &ofs->fs[fsid];
		ofs->numlayer++;
		ofs->fs[fsid].is_lower = true;
	}

	/*
	 * When all layers on same fs, overlay can use real inode numbers.
	 * With mount option "xino=<on|auto>", mounter declares that there are
	 * enough free high bits in underlying fs to hold the unique fsid.
	 * If overlayfs does encounter underlying inodes using the high xino
	 * bits reserved for fsid, it emits a warning and uses the original
	 * inode number or a non persistent inode number allocated from a
	 * dedicated range.
	 */
	if (ofs->numfs - !ovl_upper_mnt(ofs) == 1) {
		if (ofs->config.xino == OVL_XINO_ON)
			pr_info("\"xino=on\" is useless with all layers on same fs, ignore.\n");
		ofs->xino_mode = 0;
	} else if (ofs->config.xino == OVL_XINO_OFF) {
		ofs->xino_mode = -1;
	} else if (ofs->xino_mode < 0) {
		/*
		 * This is a roundup of number of bits needed for encoding
		 * fsid, where fsid 0 is reserved for upper fs (even with
		 * lower only overlay) +1 extra bit is reserved for the non
		 * persistent inode number range that is used for resolving
		 * xino lower bits overflow.
		 */
		BUILD_BUG_ON(ilog2(OVL_MAX_STACK) > 30);
		ofs->xino_mode = ilog2(ofs->numfs - 1) + 2;
	}

	if (ofs->xino_mode > 0) {
		pr_info("\"xino\" feature enabled using %d upper inode bits.\n",
			ofs->xino_mode);
	}

	err = 0;
out:
	return err;
}

static struct ovl_entry *ovl_get_lowerstack(struct super_block *sb,
				const char *lower, unsigned int numlower,
				struct ovl_fs *ofs, struct ovl_layer *layers)
{
	int err;
	struct path *stack = NULL;
	unsigned int i;
	struct ovl_entry *oe;

	if (!ofs->config.upperdir && numlower == 1) {
		pr_err("at least 2 lowerdir are needed while upperdir nonexistent\n");
		return ERR_PTR(-EINVAL);
	}

	stack = kcalloc(numlower, sizeof(struct path), GFP_KERNEL);
	if (!stack)
		return ERR_PTR(-ENOMEM);

	err = -EINVAL;
	for (i = 0; i < numlower; i++) {
		err = ovl_lower_dir(lower, &stack[i], ofs, &sb->s_stack_depth);
		if (err)
			goto out_err;

		lower = strchr(lower, '\0') + 1;
	}

	err = -EINVAL;
	sb->s_stack_depth++;
	if (sb->s_stack_depth > FILESYSTEM_MAX_STACK_DEPTH) {
		pr_err("maximum fs stacking depth exceeded\n");
		goto out_err;
	}

	err = ovl_get_layers(sb, ofs, stack, numlower, layers);
	if (err)
		goto out_err;

	err = -ENOMEM;
	oe = ovl_alloc_entry(numlower);
	if (!oe)
		goto out_err;

	for (i = 0; i < numlower; i++) {
		oe->lowerstack[i].dentry = dget(stack[i].dentry);
		oe->lowerstack[i].layer = &ofs->layers[i+1];
	}

out:
	for (i = 0; i < numlower; i++)
		path_put(&stack[i]);
	kfree(stack);

	return oe;

out_err:
	oe = ERR_PTR(err);
	goto out;
}

/*
 * Check if this layer root is a descendant of:
 * - another layer of this overlayfs instance
 * - upper/work dir of any overlayfs instance
 */
static int ovl_check_layer(struct super_block *sb, struct ovl_fs *ofs,
			   struct dentry *dentry, const char *name)
{
	struct dentry *next = dentry, *parent;
	int err = 0;

	if (!dentry)
		return 0;

	parent = dget_parent(next);

	/* Walk back ancestors to root (inclusive) looking for traps */
	while (!err && parent != next) {
		if (ovl_lookup_trap_inode(sb, parent)) {
			err = -ELOOP;
			pr_err("overlapping %s path\n", name);
		} else if (ovl_is_inuse(parent)) {
			err = ovl_report_in_use(ofs, name);
		}
		next = parent;
		parent = dget_parent(next);
		dput(next);
	}

	dput(parent);

	return err;
}

/*
 * Check if any of the layers or work dirs overlap.
 */
static int ovl_check_overlapping_layers(struct super_block *sb,
					struct ovl_fs *ofs)
{
	int i, err;

	if (ovl_upper_mnt(ofs)) {
		err = ovl_check_layer(sb, ofs, ovl_upper_mnt(ofs)->mnt_root,
				      "upperdir");
		if (err)
			return err;

		/*
		 * Checking workbasedir avoids hitting ovl_is_inuse(parent) of
		 * this instance and covers overlapping work and index dirs,
		 * unless work or index dir have been moved since created inside
		 * workbasedir.  In that case, we already have their traps in
		 * inode cache and we will catch that case on lookup.
		 */
		err = ovl_check_layer(sb, ofs, ofs->workbasedir, "workdir");
		if (err)
			return err;
	}

	for (i = 1; i < ofs->numlayer; i++) {
		err = ovl_check_layer(sb, ofs,
				      ofs->layers[i].mnt->mnt_root,
				      "lowerdir");
		if (err)
			return err;
	}

	return 0;
}

static struct dentry *ovl_get_root(struct super_block *sb,
				   struct dentry *upperdentry,
				   struct ovl_entry *oe)
{
	struct dentry *root;
	struct ovl_path *lowerpath = &oe->lowerstack[0];
	unsigned long ino = d_inode(lowerpath->dentry)->i_ino;
	int fsid = lowerpath->layer->fsid;
	struct ovl_inode_params oip = {
		.upperdentry = upperdentry,
		.lowerpath = lowerpath,
	};

	root = d_make_root(ovl_new_inode(sb, S_IFDIR, 0));
	if (!root)
		return NULL;

	root->d_fsdata = oe;

	if (upperdentry) {
		/* Root inode uses upper st_ino/i_ino */
		ino = d_inode(upperdentry)->i_ino;
		fsid = 0;
		ovl_dentry_set_upper_alias(root);
		if (ovl_is_impuredir(sb, upperdentry))
			ovl_set_flag(OVL_IMPURE, d_inode(root));
	}

	/* Root is always merge -> can have whiteouts */
	ovl_set_flag(OVL_WHITEOUTS, d_inode(root));
	ovl_dentry_set_flag(OVL_E_CONNECTED, root);
	ovl_set_upperdata(d_inode(root));
	ovl_inode_init(d_inode(root), &oip, ino, fsid);
	ovl_dentry_update_reval(root, upperdentry, DCACHE_OP_WEAK_REVALIDATE);

	return root;
}

static int ovl_fill_super(struct super_block *sb, void *data, int silent)
{
	struct path upperpath = { };
	struct dentry *root_dentry;
	struct ovl_entry *oe;
	struct ovl_fs *ofs;
	struct ovl_layer *layers;
	struct cred *cred;
	char *splitlower = NULL;
	unsigned int numlower;
	int err;

	err = -EIO;
	if (WARN_ON(sb->s_user_ns != current_user_ns()))
		goto out;

	sb->s_d_op = &ovl_dentry_operations;

	err = -ENOMEM;
	ofs = kzalloc(sizeof(struct ovl_fs), GFP_KERNEL);
	if (!ofs)
		goto out;

	ofs->creator_cred = cred = prepare_creds();
	if (!cred)
		goto out_err;

	/* Is there a reason anyone would want not to share whiteouts? */
	ofs->share_whiteout = true;

	ofs->config.index = ovl_index_def;
	ofs->config.uuid = true;
	ofs->config.nfs_export = ovl_nfs_export_def;
	ofs->config.xino = ovl_xino_def();
	ofs->config.metacopy = ovl_metacopy_def;
	err = ovl_parse_opt((char *) data, &ofs->config);
	if (err)
		goto out_err;

	err = -EINVAL;
	if (!ofs->config.lowerdir) {
		if (!silent)
			pr_err("missing 'lowerdir'\n");
		goto out_err;
	}

	err = -ENOMEM;
	splitlower = kstrdup(ofs->config.lowerdir, GFP_KERNEL);
	if (!splitlower)
		goto out_err;

	numlower = ovl_split_lowerdirs(splitlower);
	if (numlower > OVL_MAX_STACK) {
		pr_err("too many lower directories, limit is %d\n",
		       OVL_MAX_STACK);
		goto out_err;
	}

	layers = kcalloc(numlower + 1, sizeof(struct ovl_layer), GFP_KERNEL);
	if (!layers)
		goto out_err;

	ofs->layers = layers;
	/* Layer 0 is reserved for upper even if there's no upper */
	ofs->numlayer = 1;

	sb->s_stack_depth = 0;
	sb->s_maxbytes = MAX_LFS_FILESIZE;
	atomic_long_set(&ofs->last_ino, 1);
	/* Assume underlaying fs uses 32bit inodes unless proven otherwise */
	if (ofs->config.xino != OVL_XINO_OFF) {
		ofs->xino_mode = BITS_PER_LONG - 32;
		if (!ofs->xino_mode) {
			pr_warn("xino not supported on 32bit kernel, falling back to xino=off.\n");
			ofs->config.xino = OVL_XINO_OFF;
		}
	}

	/* alloc/destroy_inode needed for setting up traps in inode cache */
	sb->s_op = &ovl_super_operations;

	if (ofs->config.upperdir) {
		struct super_block *upper_sb;

		if (!ofs->config.workdir) {
			pr_err("missing 'workdir'\n");
			goto out_err;
		}

		err = ovl_get_upper(sb, ofs, &layers[0], &upperpath);
		if (err)
			goto out_err;

		upper_sb = ovl_upper_mnt(ofs)->mnt_sb;
		if (!ovl_should_sync(ofs)) {
			ofs->errseq = errseq_sample(&upper_sb->s_wb_err);
			if (errseq_check(&upper_sb->s_wb_err, ofs->errseq)) {
				err = -EIO;
				pr_err("Cannot mount volatile when upperdir has an unseen error. Sync upperdir fs to clear state.\n");
				goto out_err;
			}
		}

		err = ovl_get_workdir(sb, ofs, &upperpath);
		if (err)
			goto out_err;

		if (!ofs->workdir)
			sb->s_flags |= SB_RDONLY;

		sb->s_stack_depth = upper_sb->s_stack_depth;
		sb->s_time_gran = upper_sb->s_time_gran;
	}
	oe = ovl_get_lowerstack(sb, splitlower, numlower, ofs, layers);
	err = PTR_ERR(oe);
	if (IS_ERR(oe))
		goto out_err;

	/* If the upper fs is nonexistent, we mark overlayfs r/o too */
	if (!ovl_upper_mnt(ofs))
		sb->s_flags |= SB_RDONLY;

	if (!ofs->config.uuid && ofs->numfs > 1) {
		pr_warn("The uuid=off requires a single fs for lower and upper, falling back to uuid=on.\n");
		ofs->config.uuid = true;
	}

	if (!ovl_force_readonly(ofs) && ofs->config.index) {
		err = ovl_get_indexdir(sb, ofs, oe, &upperpath);
		if (err)
			goto out_free_oe;

		/* Force r/o mount with no index dir */
		if (!ofs->indexdir)
			sb->s_flags |= SB_RDONLY;
	}

	err = ovl_check_overlapping_layers(sb, ofs);
	if (err)
		goto out_free_oe;

	/* Show index=off in /proc/mounts for forced r/o mount */
	if (!ofs->indexdir) {
		ofs->config.index = false;
		if (ovl_upper_mnt(ofs) && ofs->config.nfs_export) {
			pr_warn("NFS export requires an index dir, falling back to nfs_export=off.\n");
			ofs->config.nfs_export = false;
		}
	}

	if (ofs->config.metacopy && ofs->config.nfs_export) {
		pr_warn("NFS export is not supported with metadata only copy up, falling back to nfs_export=off.\n");
		ofs->config.nfs_export = false;
	}

	if (ofs->config.nfs_export)
		sb->s_export_op = &ovl_export_operations;

	/* Never override disk quota limits or use reserved space */
	cap_lower(cred->cap_effective, CAP_SYS_RESOURCE);

	sb->s_magic = OVERLAYFS_SUPER_MAGIC;
	sb->s_xattr = ofs->config.userxattr ? ovl_user_xattr_handlers :
		ovl_trusted_xattr_handlers;
	sb->s_fs_info = ofs;
	sb->s_flags |= SB_POSIXACL;
	sb->s_iflags |= SB_I_SKIP_SYNC;

	err = -ENOMEM;
	root_dentry = ovl_get_root(sb, upperpath.dentry, oe);
	if (!root_dentry)
		goto out_free_oe;

	mntput(upperpath.mnt);
	kfree(splitlower);

	sb->s_root = root_dentry;

	return 0;

out_free_oe:
	ovl_entry_stack_free(oe);
	kfree(oe);
out_err:
	kfree(splitlower);
	path_put(&upperpath);
	ovl_free_fs(ofs);
out:
	return err;
}

static struct dentry *ovl_mount(struct file_system_type *fs_type, int flags,
				const char *dev_name, void *raw_data)
{
	return mount_nodev(fs_type, flags, raw_data, ovl_fill_super);
}

static struct file_system_type ovl_fs_type = {
	.owner		= THIS_MODULE,
	.name		= "overlay",
	.fs_flags	= FS_USERNS_MOUNT,
	.mount		= ovl_mount,
	.kill_sb	= kill_anon_super,
};
MODULE_ALIAS_FS("overlay");

static void ovl_inode_init_once(void *foo)
{
	struct ovl_inode *oi = foo;

	inode_init_once(&oi->vfs_inode);
}

static int __init ovl_init(void)
{
	int err;

	ovl_inode_cachep = kmem_cache_create("ovl_inode",
					     sizeof(struct ovl_inode), 0,
					     (SLAB_RECLAIM_ACCOUNT|
					      SLAB_MEM_SPREAD|SLAB_ACCOUNT),
					     ovl_inode_init_once);
	if (ovl_inode_cachep == NULL)
		return -ENOMEM;

	err = ovl_aio_request_cache_init();
	if (!err) {
		err = register_filesystem(&ovl_fs_type);
		if (!err)
			return 0;

		ovl_aio_request_cache_destroy();
	}
	kmem_cache_destroy(ovl_inode_cachep);

	return err;
}

static void __exit ovl_exit(void)
{
	unregister_filesystem(&ovl_fs_type);

	/*
	 * Make sure all delayed rcu free inodes are flushed before we
	 * destroy cache.
	 */
	rcu_barrier();
	kmem_cache_destroy(ovl_inode_cachep);
	ovl_aio_request_cache_destroy();
}

module_init(ovl_init);
module_exit(ovl_exit);<|MERGE_RESOLUTION|>--- conflicted
+++ resolved
@@ -278,8 +278,6 @@
 	if (!ret)
 		return ret;
 
-	if (!ovl_should_sync(ofs))
-		return 0;
 	/*
 	 * Not called for sync(2) call or an emergency sync (SB_I_SKIP_SYNC).
 	 * All the super blocks will be iterated, including upper_sb.
@@ -615,13 +613,10 @@
 			config->ovl_volatile = true;
 			break;
 
-<<<<<<< HEAD
-=======
 		case OPT_USERXATTR:
 			config->userxattr = true;
 			break;
 
->>>>>>> f642729d
 		default:
 			pr_err("unrecognized mount option \"%s\" or missing value\n",
 					p);
