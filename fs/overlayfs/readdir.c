--- conflicted
+++ resolved
@@ -883,25 +883,10 @@
 			if (IS_ERR(realfile))
 				return realfile;
 
-<<<<<<< HEAD
-			inode_lock(inode);
-			if (!od->upperfile) {
-				if (IS_ERR(realfile)) {
-					inode_unlock(inode);
-					return realfile;
-				}
-				smp_store_release(&od->upperfile, realfile);
-			} else {
-				/* somebody has beaten us to it */
-				if (!IS_ERR(realfile))
-					fput(realfile);
-				realfile = od->upperfile;
-=======
 			old = cmpxchg_release(&od->upperfile, NULL, realfile);
 			if (old) {
 				fput(realfile);
 				realfile = old;
->>>>>>> f642729d
 			}
 		}
 	}
@@ -915,14 +900,9 @@
 	struct file *realfile;
 	int err;
 
-<<<<<<< HEAD
-	if (!ovl_should_sync(OVL_FS(file->f_path.dentry->d_sb)))
-		return 0;
-=======
 	err = ovl_sync_status(OVL_FS(file->f_path.dentry->d_sb));
 	if (err <= 0)
 		return err;
->>>>>>> f642729d
 
 	realfile = ovl_dir_real_file(file, true);
 	err = PTR_ERR_OR_ZERO(realfile);
