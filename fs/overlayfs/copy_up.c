--- conflicted
+++ resolved
@@ -416,11 +416,7 @@
 	if (IS_ERR(temp))
 		goto free_name;
 
-<<<<<<< HEAD
-	err = ovl_set_upper_fh(OVL_FS(dentry->d_sb), upper, temp);
-=======
 	err = ovl_set_upper_fh(ofs, upper, temp);
->>>>>>> f642729d
 	if (err)
 		goto out;
 
@@ -800,11 +796,7 @@
 	ssize_t res;
 	char *buf;
 
-<<<<<<< HEAD
-	res = vfs_getxattr(dentry, name, NULL, 0);
-=======
 	res = vfs_getxattr(&init_user_ns, dentry, name, NULL, 0);
->>>>>>> f642729d
 	if (res == -ENODATA || res == -EOPNOTSUPP)
 		res = 0;
 
@@ -813,11 +805,7 @@
 		if (!buf)
 			return -ENOMEM;
 
-<<<<<<< HEAD
-		res = vfs_getxattr(dentry, name, buf, res);
-=======
 		res = vfs_getxattr(&init_user_ns, dentry, name, buf, res);
->>>>>>> f642729d
 		if (res < 0)
 			kfree(buf);
 		else
@@ -859,13 +847,8 @@
 	 * don't want that to happen for normal copy-up operation.
 	 */
 	if (capability) {
-<<<<<<< HEAD
-		err = vfs_setxattr(upperpath.dentry, XATTR_NAME_CAPS,
-				   capability, cap_size, 0);
-=======
 		err = vfs_setxattr(&init_user_ns, upperpath.dentry,
 				   XATTR_NAME_CAPS, capability, cap_size, 0);
->>>>>>> f642729d
 		if (err)
 			goto out_free;
 	}
