--- conflicted
+++ resolved
@@ -4535,13 +4535,6 @@
 	struct inode *inode = file_inode(file);
 	ssize_t ret;
 
-<<<<<<< HEAD
-	if (iocb->ki_flags & IOCB_NOWAIT)
-		return -EOPNOTSUPP;
-
-=======
-	current->backing_dev_info = inode_to_bdi(inode);
->>>>>>> 18a87f3e
 	ret = generic_perform_write(iocb, from);
 
 	if (ret > 0) {
