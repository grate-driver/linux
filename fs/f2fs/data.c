// SPDX-License-Identifier: GPL-2.0
/*
 * fs/f2fs/data.c
 *
 * Copyright (c) 2012 Samsung Electronics Co., Ltd.
 *             http://www.samsung.com/
 */
#include <linux/fs.h>
#include <linux/f2fs_fs.h>
#include <linux/buffer_head.h>
#include <linux/mpage.h>
#include <linux/writeback.h>
#include <linux/backing-dev.h>
#include <linux/pagevec.h>
#include <linux/blkdev.h>
#include <linux/bio.h>
#include <linux/blk-crypto.h>
#include <linux/swap.h>
#include <linux/prefetch.h>
#include <linux/uio.h>
#include <linux/cleancache.h>
#include <linux/sched/signal.h>
#include <linux/fiemap.h>

#include "f2fs.h"
#include "node.h"
#include "segment.h"
#include <trace/events/f2fs.h>

#define NUM_PREALLOC_POST_READ_CTXS	128

static struct kmem_cache *bio_post_read_ctx_cache;
static struct kmem_cache *bio_entry_slab;
static mempool_t *bio_post_read_ctx_pool;
static struct bio_set f2fs_bioset;

#define	F2FS_BIO_POOL_SIZE	NR_CURSEG_TYPE

int __init f2fs_init_bioset(void)
{
	if (bioset_init(&f2fs_bioset, F2FS_BIO_POOL_SIZE,
					0, BIOSET_NEED_BVECS))
		return -ENOMEM;
	return 0;
}

void f2fs_destroy_bioset(void)
{
	bioset_exit(&f2fs_bioset);
}

static bool __is_cp_guaranteed(struct page *page)
{
	struct address_space *mapping = page->mapping;
	struct inode *inode;
	struct f2fs_sb_info *sbi;

	if (!mapping)
		return false;

	inode = mapping->host;
	sbi = F2FS_I_SB(inode);

	if (inode->i_ino == F2FS_META_INO(sbi) ||
			inode->i_ino == F2FS_NODE_INO(sbi) ||
			S_ISDIR(inode->i_mode))
		return true;

	if (f2fs_is_compressed_page(page))
		return false;
	if ((S_ISREG(inode->i_mode) &&
			(f2fs_is_atomic_file(inode) || IS_NOQUOTA(inode))) ||
			page_private_gcing(page))
		return true;
	return false;
}

static enum count_type __read_io_type(struct page *page)
{
	struct address_space *mapping = page_file_mapping(page);

	if (mapping) {
		struct inode *inode = mapping->host;
		struct f2fs_sb_info *sbi = F2FS_I_SB(inode);

		if (inode->i_ino == F2FS_META_INO(sbi))
			return F2FS_RD_META;

		if (inode->i_ino == F2FS_NODE_INO(sbi))
			return F2FS_RD_NODE;
	}
	return F2FS_RD_DATA;
}

/* postprocessing steps for read bios */
enum bio_post_read_step {
#ifdef CONFIG_FS_ENCRYPTION
	STEP_DECRYPT	= 1 << 0,
#else
	STEP_DECRYPT	= 0,	/* compile out the decryption-related code */
#endif
#ifdef CONFIG_F2FS_FS_COMPRESSION
	STEP_DECOMPRESS	= 1 << 1,
#else
	STEP_DECOMPRESS	= 0,	/* compile out the decompression-related code */
#endif
#ifdef CONFIG_FS_VERITY
	STEP_VERITY	= 1 << 2,
#else
	STEP_VERITY	= 0,	/* compile out the verity-related code */
#endif
};

struct bio_post_read_ctx {
	struct bio *bio;
	struct f2fs_sb_info *sbi;
	struct work_struct work;
	unsigned int enabled_steps;
};

static void f2fs_finish_read_bio(struct bio *bio)
{
	struct bio_vec *bv;
	struct bvec_iter_all iter_all;

	/*
	 * Update and unlock the bio's pagecache pages, and put the
	 * decompression context for any compressed pages.
	 */
	bio_for_each_segment_all(bv, bio, iter_all) {
		struct page *page = bv->bv_page;

		if (f2fs_is_compressed_page(page)) {
			if (bio->bi_status)
				f2fs_end_read_compressed_page(page, true, 0);
			f2fs_put_page_dic(page);
			continue;
		}

		/* PG_error was set if decryption or verity failed. */
		if (bio->bi_status || PageError(page)) {
			ClearPageUptodate(page);
			/* will re-read again later */
			ClearPageError(page);
		} else {
			SetPageUptodate(page);
		}
		dec_page_count(F2FS_P_SB(page), __read_io_type(page));
		unlock_page(page);
	}

	if (bio->bi_private)
		mempool_free(bio->bi_private, bio_post_read_ctx_pool);
	bio_put(bio);
}

static void f2fs_verify_bio(struct work_struct *work)
{
	struct bio_post_read_ctx *ctx =
		container_of(work, struct bio_post_read_ctx, work);
	struct bio *bio = ctx->bio;
	bool may_have_compressed_pages = (ctx->enabled_steps & STEP_DECOMPRESS);

	/*
	 * fsverity_verify_bio() may call readpages() again, and while verity
	 * will be disabled for this, decryption and/or decompression may still
	 * be needed, resulting in another bio_post_read_ctx being allocated.
	 * So to prevent deadlocks we need to release the current ctx to the
	 * mempool first.  This assumes that verity is the last post-read step.
	 */
	mempool_free(ctx, bio_post_read_ctx_pool);
	bio->bi_private = NULL;

	/*
	 * Verify the bio's pages with fs-verity.  Exclude compressed pages,
	 * as those were handled separately by f2fs_end_read_compressed_page().
	 */
	if (may_have_compressed_pages) {
		struct bio_vec *bv;
		struct bvec_iter_all iter_all;

		bio_for_each_segment_all(bv, bio, iter_all) {
			struct page *page = bv->bv_page;

			if (!f2fs_is_compressed_page(page) &&
			    !PageError(page) && !fsverity_verify_page(page))
				SetPageError(page);
		}
	} else {
		fsverity_verify_bio(bio);
	}

	f2fs_finish_read_bio(bio);
}

/*
 * If the bio's data needs to be verified with fs-verity, then enqueue the
 * verity work for the bio.  Otherwise finish the bio now.
 *
 * Note that to avoid deadlocks, the verity work can't be done on the
 * decryption/decompression workqueue.  This is because verifying the data pages
 * can involve reading verity metadata pages from the file, and these verity
 * metadata pages may be encrypted and/or compressed.
 */
static void f2fs_verify_and_finish_bio(struct bio *bio)
{
	struct bio_post_read_ctx *ctx = bio->bi_private;

	if (ctx && (ctx->enabled_steps & STEP_VERITY)) {
		INIT_WORK(&ctx->work, f2fs_verify_bio);
		fsverity_enqueue_verify_work(&ctx->work);
	} else {
		f2fs_finish_read_bio(bio);
	}
}

/*
 * Handle STEP_DECOMPRESS by decompressing any compressed clusters whose last
 * remaining page was read by @ctx->bio.
 *
 * Note that a bio may span clusters (even a mix of compressed and uncompressed
 * clusters) or be for just part of a cluster.  STEP_DECOMPRESS just indicates
 * that the bio includes at least one compressed page.  The actual decompression
 * is done on a per-cluster basis, not a per-bio basis.
 */
static void f2fs_handle_step_decompress(struct bio_post_read_ctx *ctx)
{
	struct bio_vec *bv;
	struct bvec_iter_all iter_all;
	bool all_compressed = true;
	block_t blkaddr = SECTOR_TO_BLOCK(ctx->bio->bi_iter.bi_sector);

	bio_for_each_segment_all(bv, ctx->bio, iter_all) {
		struct page *page = bv->bv_page;

		/* PG_error was set if decryption failed. */
		if (f2fs_is_compressed_page(page))
			f2fs_end_read_compressed_page(page, PageError(page),
						blkaddr);
		else
			all_compressed = false;

		blkaddr++;
	}

	/*
	 * Optimization: if all the bio's pages are compressed, then scheduling
	 * the per-bio verity work is unnecessary, as verity will be fully
	 * handled at the compression cluster level.
	 */
	if (all_compressed)
		ctx->enabled_steps &= ~STEP_VERITY;
}

static void f2fs_post_read_work(struct work_struct *work)
{
	struct bio_post_read_ctx *ctx =
		container_of(work, struct bio_post_read_ctx, work);

	if (ctx->enabled_steps & STEP_DECRYPT)
		fscrypt_decrypt_bio(ctx->bio);

	if (ctx->enabled_steps & STEP_DECOMPRESS)
		f2fs_handle_step_decompress(ctx);

	f2fs_verify_and_finish_bio(ctx->bio);
}

static void f2fs_read_end_io(struct bio *bio)
{
	struct f2fs_sb_info *sbi = F2FS_P_SB(bio_first_page_all(bio));
	struct bio_post_read_ctx *ctx = bio->bi_private;

	if (time_to_inject(sbi, FAULT_READ_IO)) {
		f2fs_show_injection_info(sbi, FAULT_READ_IO);
		bio->bi_status = BLK_STS_IOERR;
	}

	if (bio->bi_status) {
		f2fs_finish_read_bio(bio);
		return;
	}

	if (ctx && (ctx->enabled_steps & (STEP_DECRYPT | STEP_DECOMPRESS))) {
		INIT_WORK(&ctx->work, f2fs_post_read_work);
		queue_work(ctx->sbi->post_read_wq, &ctx->work);
	} else {
		f2fs_verify_and_finish_bio(bio);
	}
}

static void f2fs_write_end_io(struct bio *bio)
{
	struct f2fs_sb_info *sbi = bio->bi_private;
	struct bio_vec *bvec;
	struct bvec_iter_all iter_all;

	if (time_to_inject(sbi, FAULT_WRITE_IO)) {
		f2fs_show_injection_info(sbi, FAULT_WRITE_IO);
		bio->bi_status = BLK_STS_IOERR;
	}

	bio_for_each_segment_all(bvec, bio, iter_all) {
		struct page *page = bvec->bv_page;
		enum count_type type = WB_DATA_TYPE(page);

		if (page_private_dummy(page)) {
			clear_page_private_dummy(page);
			unlock_page(page);
			mempool_free(page, sbi->write_io_dummy);

			if (unlikely(bio->bi_status))
				f2fs_stop_checkpoint(sbi, true);
			continue;
		}

		fscrypt_finalize_bounce_page(&page);

#ifdef CONFIG_F2FS_FS_COMPRESSION
		if (f2fs_is_compressed_page(page)) {
			f2fs_compress_write_end_io(bio, page);
			continue;
		}
#endif

		if (unlikely(bio->bi_status)) {
			mapping_set_error(page->mapping, -EIO);
			if (type == F2FS_WB_CP_DATA)
				f2fs_stop_checkpoint(sbi, true);
		}

		f2fs_bug_on(sbi, page->mapping == NODE_MAPPING(sbi) &&
					page->index != nid_of_node(page));

		dec_page_count(sbi, type);
		if (f2fs_in_warm_node_list(sbi, page))
			f2fs_del_fsync_node_entry(sbi, page);
		clear_page_private_gcing(page);
		end_page_writeback(page);
	}
	if (!get_pages(sbi, F2FS_WB_CP_DATA) &&
				wq_has_sleeper(&sbi->cp_wait))
		wake_up(&sbi->cp_wait);

	bio_put(bio);
}

struct block_device *f2fs_target_device(struct f2fs_sb_info *sbi,
				block_t blk_addr, struct bio *bio)
{
	struct block_device *bdev = sbi->sb->s_bdev;
	int i;

	if (f2fs_is_multi_device(sbi)) {
		for (i = 0; i < sbi->s_ndevs; i++) {
			if (FDEV(i).start_blk <= blk_addr &&
			    FDEV(i).end_blk >= blk_addr) {
				blk_addr -= FDEV(i).start_blk;
				bdev = FDEV(i).bdev;
				break;
			}
		}
	}
	if (bio) {
		bio_set_dev(bio, bdev);
		bio->bi_iter.bi_sector = SECTOR_FROM_BLOCK(blk_addr);
	}
	return bdev;
}

int f2fs_target_device_index(struct f2fs_sb_info *sbi, block_t blkaddr)
{
	int i;

	if (!f2fs_is_multi_device(sbi))
		return 0;

	for (i = 0; i < sbi->s_ndevs; i++)
		if (FDEV(i).start_blk <= blkaddr && FDEV(i).end_blk >= blkaddr)
			return i;
	return 0;
}

static struct bio *__bio_alloc(struct f2fs_io_info *fio, int npages)
{
	struct f2fs_sb_info *sbi = fio->sbi;
	struct bio *bio;

	bio = bio_alloc_bioset(GFP_NOIO, npages, &f2fs_bioset);

	f2fs_target_device(sbi, fio->new_blkaddr, bio);
	if (is_read_io(fio->op)) {
		bio->bi_end_io = f2fs_read_end_io;
		bio->bi_private = NULL;
	} else {
		bio->bi_end_io = f2fs_write_end_io;
		bio->bi_private = sbi;
		bio->bi_write_hint = f2fs_io_type_to_rw_hint(sbi,
						fio->type, fio->temp);
	}
	if (fio->io_wbc)
		wbc_init_bio(fio->io_wbc, bio);

	return bio;
}

static void f2fs_set_bio_crypt_ctx(struct bio *bio, const struct inode *inode,
				  pgoff_t first_idx,
				  const struct f2fs_io_info *fio,
				  gfp_t gfp_mask)
{
	/*
	 * The f2fs garbage collector sets ->encrypted_page when it wants to
	 * read/write raw data without encryption.
	 */
	if (!fio || !fio->encrypted_page)
		fscrypt_set_bio_crypt_ctx(bio, inode, first_idx, gfp_mask);
}

static bool f2fs_crypt_mergeable_bio(struct bio *bio, const struct inode *inode,
				     pgoff_t next_idx,
				     const struct f2fs_io_info *fio)
{
	/*
	 * The f2fs garbage collector sets ->encrypted_page when it wants to
	 * read/write raw data without encryption.
	 */
	if (fio && fio->encrypted_page)
		return !bio_has_crypt_ctx(bio);

	return fscrypt_mergeable_bio(bio, inode, next_idx);
}

static inline void __submit_bio(struct f2fs_sb_info *sbi,
				struct bio *bio, enum page_type type)
{
	if (!is_read_io(bio_op(bio))) {
		unsigned int start;

		if (type != DATA && type != NODE)
			goto submit_io;

		if (f2fs_lfs_mode(sbi) && current->plug)
			blk_finish_plug(current->plug);

		if (!F2FS_IO_ALIGNED(sbi))
			goto submit_io;

		start = bio->bi_iter.bi_size >> F2FS_BLKSIZE_BITS;
		start %= F2FS_IO_SIZE(sbi);

		if (start == 0)
			goto submit_io;

		/* fill dummy pages */
		for (; start < F2FS_IO_SIZE(sbi); start++) {
			struct page *page =
				mempool_alloc(sbi->write_io_dummy,
					      GFP_NOIO | __GFP_NOFAIL);
			f2fs_bug_on(sbi, !page);

			lock_page(page);

			zero_user_segment(page, 0, PAGE_SIZE);
			set_page_private_dummy(page);

			if (bio_add_page(bio, page, PAGE_SIZE, 0) < PAGE_SIZE)
				f2fs_bug_on(sbi, 1);
		}
		/*
		 * In the NODE case, we lose next block address chain. So, we
		 * need to do checkpoint in f2fs_sync_file.
		 */
		if (type == NODE)
			set_sbi_flag(sbi, SBI_NEED_CP);
	}
submit_io:
	if (is_read_io(bio_op(bio)))
		trace_f2fs_submit_read_bio(sbi->sb, type, bio);
	else
		trace_f2fs_submit_write_bio(sbi->sb, type, bio);
	submit_bio(bio);
}

void f2fs_submit_bio(struct f2fs_sb_info *sbi,
				struct bio *bio, enum page_type type)
{
	__submit_bio(sbi, bio, type);
}

static void __attach_io_flag(struct f2fs_io_info *fio)
{
	struct f2fs_sb_info *sbi = fio->sbi;
	unsigned int temp_mask = (1 << NR_TEMP_TYPE) - 1;
	unsigned int io_flag, fua_flag, meta_flag;

	if (fio->type == DATA)
		io_flag = sbi->data_io_flag;
	else if (fio->type == NODE)
		io_flag = sbi->node_io_flag;
	else
		return;

	fua_flag = io_flag & temp_mask;
	meta_flag = (io_flag >> NR_TEMP_TYPE) & temp_mask;

	/*
	 * data/node io flag bits per temp:
	 *      REQ_META     |      REQ_FUA      |
	 *    5 |    4 |   3 |    2 |    1 |   0 |
	 * Cold | Warm | Hot | Cold | Warm | Hot |
	 */
	if ((1 << fio->temp) & meta_flag)
		fio->op_flags |= REQ_META;
	if ((1 << fio->temp) & fua_flag)
		fio->op_flags |= REQ_FUA;
}

static void __submit_merged_bio(struct f2fs_bio_info *io)
{
	struct f2fs_io_info *fio = &io->fio;

	if (!io->bio)
		return;

	__attach_io_flag(fio);
	bio_set_op_attrs(io->bio, fio->op, fio->op_flags);

	if (is_read_io(fio->op))
		trace_f2fs_prepare_read_bio(io->sbi->sb, fio->type, io->bio);
	else
		trace_f2fs_prepare_write_bio(io->sbi->sb, fio->type, io->bio);

	__submit_bio(io->sbi, io->bio, fio->type);
	io->bio = NULL;
}

static bool __has_merged_page(struct bio *bio, struct inode *inode,
						struct page *page, nid_t ino)
{
	struct bio_vec *bvec;
	struct bvec_iter_all iter_all;

	if (!bio)
		return false;

	if (!inode && !page && !ino)
		return true;

	bio_for_each_segment_all(bvec, bio, iter_all) {
		struct page *target = bvec->bv_page;

		if (fscrypt_is_bounce_page(target)) {
			target = fscrypt_pagecache_page(target);
			if (IS_ERR(target))
				continue;
		}
		if (f2fs_is_compressed_page(target)) {
			target = f2fs_compress_control_page(target);
			if (IS_ERR(target))
				continue;
		}

		if (inode && inode == target->mapping->host)
			return true;
		if (page && page == target)
			return true;
		if (ino && ino == ino_of_node(target))
			return true;
	}

	return false;
}

static void __f2fs_submit_merged_write(struct f2fs_sb_info *sbi,
				enum page_type type, enum temp_type temp)
{
	enum page_type btype = PAGE_TYPE_OF_BIO(type);
	struct f2fs_bio_info *io = sbi->write_io[btype] + temp;

	down_write(&io->io_rwsem);

	/* change META to META_FLUSH in the checkpoint procedure */
	if (type >= META_FLUSH) {
		io->fio.type = META_FLUSH;
		io->fio.op = REQ_OP_WRITE;
		io->fio.op_flags = REQ_META | REQ_PRIO | REQ_SYNC;
		if (!test_opt(sbi, NOBARRIER))
			io->fio.op_flags |= REQ_PREFLUSH | REQ_FUA;
	}
	__submit_merged_bio(io);
	up_write(&io->io_rwsem);
}

static void __submit_merged_write_cond(struct f2fs_sb_info *sbi,
				struct inode *inode, struct page *page,
				nid_t ino, enum page_type type, bool force)
{
	enum temp_type temp;
	bool ret = true;

	for (temp = HOT; temp < NR_TEMP_TYPE; temp++) {
		if (!force)	{
			enum page_type btype = PAGE_TYPE_OF_BIO(type);
			struct f2fs_bio_info *io = sbi->write_io[btype] + temp;

			down_read(&io->io_rwsem);
			ret = __has_merged_page(io->bio, inode, page, ino);
			up_read(&io->io_rwsem);
		}
		if (ret)
			__f2fs_submit_merged_write(sbi, type, temp);

		/* TODO: use HOT temp only for meta pages now. */
		if (type >= META)
			break;
	}
}

void f2fs_submit_merged_write(struct f2fs_sb_info *sbi, enum page_type type)
{
	__submit_merged_write_cond(sbi, NULL, NULL, 0, type, true);
}

void f2fs_submit_merged_write_cond(struct f2fs_sb_info *sbi,
				struct inode *inode, struct page *page,
				nid_t ino, enum page_type type)
{
	__submit_merged_write_cond(sbi, inode, page, ino, type, false);
}

void f2fs_flush_merged_writes(struct f2fs_sb_info *sbi)
{
	f2fs_submit_merged_write(sbi, DATA);
	f2fs_submit_merged_write(sbi, NODE);
	f2fs_submit_merged_write(sbi, META);
}

/*
 * Fill the locked page with data located in the block address.
 * A caller needs to unlock the page on failure.
 */
int f2fs_submit_page_bio(struct f2fs_io_info *fio)
{
	struct bio *bio;
	struct page *page = fio->encrypted_page ?
			fio->encrypted_page : fio->page;

	if (!f2fs_is_valid_blkaddr(fio->sbi, fio->new_blkaddr,
			fio->is_por ? META_POR : (__is_meta_io(fio) ?
			META_GENERIC : DATA_GENERIC_ENHANCE)))
		return -EFSCORRUPTED;

	trace_f2fs_submit_page_bio(page, fio);

	/* Allocate a new bio */
	bio = __bio_alloc(fio, 1);

	f2fs_set_bio_crypt_ctx(bio, fio->page->mapping->host,
			       fio->page->index, fio, GFP_NOIO);

	if (bio_add_page(bio, page, PAGE_SIZE, 0) < PAGE_SIZE) {
		bio_put(bio);
		return -EFAULT;
	}

	if (fio->io_wbc && !is_read_io(fio->op))
		wbc_account_cgroup_owner(fio->io_wbc, page, PAGE_SIZE);

	__attach_io_flag(fio);
	bio_set_op_attrs(bio, fio->op, fio->op_flags);

	inc_page_count(fio->sbi, is_read_io(fio->op) ?
			__read_io_type(page): WB_DATA_TYPE(fio->page));

	__submit_bio(fio->sbi, bio, fio->type);
	return 0;
}

static bool page_is_mergeable(struct f2fs_sb_info *sbi, struct bio *bio,
				block_t last_blkaddr, block_t cur_blkaddr)
{
	if (unlikely(sbi->max_io_bytes &&
			bio->bi_iter.bi_size >= sbi->max_io_bytes))
		return false;
	if (last_blkaddr + 1 != cur_blkaddr)
		return false;
	return bio->bi_bdev == f2fs_target_device(sbi, cur_blkaddr, NULL);
}

static bool io_type_is_mergeable(struct f2fs_bio_info *io,
						struct f2fs_io_info *fio)
{
	if (io->fio.op != fio->op)
		return false;
	return io->fio.op_flags == fio->op_flags;
}

static bool io_is_mergeable(struct f2fs_sb_info *sbi, struct bio *bio,
					struct f2fs_bio_info *io,
					struct f2fs_io_info *fio,
					block_t last_blkaddr,
					block_t cur_blkaddr)
{
	if (F2FS_IO_ALIGNED(sbi) && (fio->type == DATA || fio->type == NODE)) {
		unsigned int filled_blocks =
				F2FS_BYTES_TO_BLK(bio->bi_iter.bi_size);
		unsigned int io_size = F2FS_IO_SIZE(sbi);
		unsigned int left_vecs = bio->bi_max_vecs - bio->bi_vcnt;

		/* IOs in bio is aligned and left space of vectors is not enough */
		if (!(filled_blocks % io_size) && left_vecs < io_size)
			return false;
	}
	if (!page_is_mergeable(sbi, bio, last_blkaddr, cur_blkaddr))
		return false;
	return io_type_is_mergeable(io, fio);
}

static void add_bio_entry(struct f2fs_sb_info *sbi, struct bio *bio,
				struct page *page, enum temp_type temp)
{
	struct f2fs_bio_info *io = sbi->write_io[DATA] + temp;
	struct bio_entry *be;

	be = f2fs_kmem_cache_alloc(bio_entry_slab, GFP_NOFS);
	be->bio = bio;
	bio_get(bio);

	if (bio_add_page(bio, page, PAGE_SIZE, 0) != PAGE_SIZE)
		f2fs_bug_on(sbi, 1);

	down_write(&io->bio_list_lock);
	list_add_tail(&be->list, &io->bio_list);
	up_write(&io->bio_list_lock);
}

static void del_bio_entry(struct bio_entry *be)
{
	list_del(&be->list);
	kmem_cache_free(bio_entry_slab, be);
}

static int add_ipu_page(struct f2fs_io_info *fio, struct bio **bio,
							struct page *page)
{
	struct f2fs_sb_info *sbi = fio->sbi;
	enum temp_type temp;
	bool found = false;
	int ret = -EAGAIN;

	for (temp = HOT; temp < NR_TEMP_TYPE && !found; temp++) {
		struct f2fs_bio_info *io = sbi->write_io[DATA] + temp;
		struct list_head *head = &io->bio_list;
		struct bio_entry *be;

		down_write(&io->bio_list_lock);
		list_for_each_entry(be, head, list) {
			if (be->bio != *bio)
				continue;

			found = true;

			f2fs_bug_on(sbi, !page_is_mergeable(sbi, *bio,
							    *fio->last_block,
							    fio->new_blkaddr));
			if (f2fs_crypt_mergeable_bio(*bio,
					fio->page->mapping->host,
					fio->page->index, fio) &&
			    bio_add_page(*bio, page, PAGE_SIZE, 0) ==
					PAGE_SIZE) {
				ret = 0;
				break;
			}

			/* page can't be merged into bio; submit the bio */
			del_bio_entry(be);
			__submit_bio(sbi, *bio, DATA);
			break;
		}
		up_write(&io->bio_list_lock);
	}

	if (ret) {
		bio_put(*bio);
		*bio = NULL;
	}

	return ret;
}

void f2fs_submit_merged_ipu_write(struct f2fs_sb_info *sbi,
					struct bio **bio, struct page *page)
{
	enum temp_type temp;
	bool found = false;
	struct bio *target = bio ? *bio : NULL;

	for (temp = HOT; temp < NR_TEMP_TYPE && !found; temp++) {
		struct f2fs_bio_info *io = sbi->write_io[DATA] + temp;
		struct list_head *head = &io->bio_list;
		struct bio_entry *be;

		if (list_empty(head))
			continue;

		down_read(&io->bio_list_lock);
		list_for_each_entry(be, head, list) {
			if (target)
				found = (target == be->bio);
			else
				found = __has_merged_page(be->bio, NULL,
								page, 0);
			if (found)
				break;
		}
		up_read(&io->bio_list_lock);

		if (!found)
			continue;

		found = false;

		down_write(&io->bio_list_lock);
		list_for_each_entry(be, head, list) {
			if (target)
				found = (target == be->bio);
			else
				found = __has_merged_page(be->bio, NULL,
								page, 0);
			if (found) {
				target = be->bio;
				del_bio_entry(be);
				break;
			}
		}
		up_write(&io->bio_list_lock);
	}

	if (found)
		__submit_bio(sbi, target, DATA);
	if (bio && *bio) {
		bio_put(*bio);
		*bio = NULL;
	}
}

int f2fs_merge_page_bio(struct f2fs_io_info *fio)
{
	struct bio *bio = *fio->bio;
	struct page *page = fio->encrypted_page ?
			fio->encrypted_page : fio->page;

	if (!f2fs_is_valid_blkaddr(fio->sbi, fio->new_blkaddr,
			__is_meta_io(fio) ? META_GENERIC : DATA_GENERIC))
		return -EFSCORRUPTED;

	trace_f2fs_submit_page_bio(page, fio);

	if (bio && !page_is_mergeable(fio->sbi, bio, *fio->last_block,
						fio->new_blkaddr))
		f2fs_submit_merged_ipu_write(fio->sbi, &bio, NULL);
alloc_new:
	if (!bio) {
		bio = __bio_alloc(fio, BIO_MAX_VECS);
		__attach_io_flag(fio);
		f2fs_set_bio_crypt_ctx(bio, fio->page->mapping->host,
				       fio->page->index, fio, GFP_NOIO);
		bio_set_op_attrs(bio, fio->op, fio->op_flags);

		add_bio_entry(fio->sbi, bio, page, fio->temp);
	} else {
		if (add_ipu_page(fio, &bio, page))
			goto alloc_new;
	}

	if (fio->io_wbc)
		wbc_account_cgroup_owner(fio->io_wbc, page, PAGE_SIZE);

	inc_page_count(fio->sbi, WB_DATA_TYPE(page));

	*fio->last_block = fio->new_blkaddr;
	*fio->bio = bio;

	return 0;
}

void f2fs_submit_page_write(struct f2fs_io_info *fio)
{
	struct f2fs_sb_info *sbi = fio->sbi;
	enum page_type btype = PAGE_TYPE_OF_BIO(fio->type);
	struct f2fs_bio_info *io = sbi->write_io[btype] + fio->temp;
	struct page *bio_page;

	f2fs_bug_on(sbi, is_read_io(fio->op));

	down_write(&io->io_rwsem);
next:
	if (fio->in_list) {
		spin_lock(&io->io_lock);
		if (list_empty(&io->io_list)) {
			spin_unlock(&io->io_lock);
			goto out;
		}
		fio = list_first_entry(&io->io_list,
						struct f2fs_io_info, list);
		list_del(&fio->list);
		spin_unlock(&io->io_lock);
	}

	verify_fio_blkaddr(fio);

	if (fio->encrypted_page)
		bio_page = fio->encrypted_page;
	else if (fio->compressed_page)
		bio_page = fio->compressed_page;
	else
		bio_page = fio->page;

	/* set submitted = true as a return value */
	fio->submitted = true;

	inc_page_count(sbi, WB_DATA_TYPE(bio_page));

	if (io->bio &&
	    (!io_is_mergeable(sbi, io->bio, io, fio, io->last_block_in_bio,
			      fio->new_blkaddr) ||
	     !f2fs_crypt_mergeable_bio(io->bio, fio->page->mapping->host,
				       bio_page->index, fio)))
		__submit_merged_bio(io);
alloc_new:
	if (io->bio == NULL) {
		if (F2FS_IO_ALIGNED(sbi) &&
				(fio->type == DATA || fio->type == NODE) &&
				fio->new_blkaddr & F2FS_IO_SIZE_MASK(sbi)) {
			dec_page_count(sbi, WB_DATA_TYPE(bio_page));
			fio->retry = true;
			goto skip;
		}
		io->bio = __bio_alloc(fio, BIO_MAX_VECS);
		f2fs_set_bio_crypt_ctx(io->bio, fio->page->mapping->host,
				       bio_page->index, fio, GFP_NOIO);
		io->fio = *fio;
	}

	if (bio_add_page(io->bio, bio_page, PAGE_SIZE, 0) < PAGE_SIZE) {
		__submit_merged_bio(io);
		goto alloc_new;
	}

	if (fio->io_wbc)
		wbc_account_cgroup_owner(fio->io_wbc, bio_page, PAGE_SIZE);

	io->last_block_in_bio = fio->new_blkaddr;

	trace_f2fs_submit_page_write(fio->page, fio);
skip:
	if (fio->in_list)
		goto next;
out:
	if (is_sbi_flag_set(sbi, SBI_IS_SHUTDOWN) ||
				!f2fs_is_checkpoint_ready(sbi))
		__submit_merged_bio(io);
	up_write(&io->io_rwsem);
}

static struct bio *f2fs_grab_read_bio(struct inode *inode, block_t blkaddr,
				      unsigned nr_pages, unsigned op_flag,
				      pgoff_t first_idx, bool for_write)
{
	struct f2fs_sb_info *sbi = F2FS_I_SB(inode);
	struct bio *bio;
	struct bio_post_read_ctx *ctx;
	unsigned int post_read_steps = 0;

	bio = bio_alloc_bioset(for_write ? GFP_NOIO : GFP_KERNEL,
			       bio_max_segs(nr_pages), &f2fs_bioset);
	if (!bio)
		return ERR_PTR(-ENOMEM);

	f2fs_set_bio_crypt_ctx(bio, inode, first_idx, NULL, GFP_NOFS);

	f2fs_target_device(sbi, blkaddr, bio);
	bio->bi_end_io = f2fs_read_end_io;
	bio_set_op_attrs(bio, REQ_OP_READ, op_flag);

	if (fscrypt_inode_uses_fs_layer_crypto(inode))
		post_read_steps |= STEP_DECRYPT;

	if (f2fs_need_verity(inode, first_idx))
		post_read_steps |= STEP_VERITY;

	/*
	 * STEP_DECOMPRESS is handled specially, since a compressed file might
	 * contain both compressed and uncompressed clusters.  We'll allocate a
	 * bio_post_read_ctx if the file is compressed, but the caller is
	 * responsible for enabling STEP_DECOMPRESS if it's actually needed.
	 */

	if (post_read_steps || f2fs_compressed_file(inode)) {
		/* Due to the mempool, this never fails. */
		ctx = mempool_alloc(bio_post_read_ctx_pool, GFP_NOFS);
		ctx->bio = bio;
		ctx->sbi = sbi;
		ctx->enabled_steps = post_read_steps;
		bio->bi_private = ctx;
	}

	return bio;
}

/* This can handle encryption stuffs */
static int f2fs_submit_page_read(struct inode *inode, struct page *page,
				 block_t blkaddr, int op_flags, bool for_write)
{
	struct f2fs_sb_info *sbi = F2FS_I_SB(inode);
	struct bio *bio;

	bio = f2fs_grab_read_bio(inode, blkaddr, 1, op_flags,
					page->index, for_write);
	if (IS_ERR(bio))
		return PTR_ERR(bio);

	/* wait for GCed page writeback via META_MAPPING */
	f2fs_wait_on_block_writeback(inode, blkaddr);

	if (bio_add_page(bio, page, PAGE_SIZE, 0) < PAGE_SIZE) {
		bio_put(bio);
		return -EFAULT;
	}
	ClearPageError(page);
	inc_page_count(sbi, F2FS_RD_DATA);
	f2fs_update_iostat(sbi, FS_DATA_READ_IO, F2FS_BLKSIZE);
	__submit_bio(sbi, bio, DATA);
	return 0;
}

static void __set_data_blkaddr(struct dnode_of_data *dn)
{
	struct f2fs_node *rn = F2FS_NODE(dn->node_page);
	__le32 *addr_array;
	int base = 0;

	if (IS_INODE(dn->node_page) && f2fs_has_extra_attr(dn->inode))
		base = get_extra_isize(dn->inode);

	/* Get physical address of data block */
	addr_array = blkaddr_in_node(rn);
	addr_array[base + dn->ofs_in_node] = cpu_to_le32(dn->data_blkaddr);
}

/*
 * Lock ordering for the change of data block address:
 * ->data_page
 *  ->node_page
 *    update block addresses in the node page
 */
void f2fs_set_data_blkaddr(struct dnode_of_data *dn)
{
	f2fs_wait_on_page_writeback(dn->node_page, NODE, true, true);
	__set_data_blkaddr(dn);
	if (set_page_dirty(dn->node_page))
		dn->node_changed = true;
}

void f2fs_update_data_blkaddr(struct dnode_of_data *dn, block_t blkaddr)
{
	dn->data_blkaddr = blkaddr;
	f2fs_set_data_blkaddr(dn);
	f2fs_update_extent_cache(dn);
}

/* dn->ofs_in_node will be returned with up-to-date last block pointer */
int f2fs_reserve_new_blocks(struct dnode_of_data *dn, blkcnt_t count)
{
	struct f2fs_sb_info *sbi = F2FS_I_SB(dn->inode);
	int err;

	if (!count)
		return 0;

	if (unlikely(is_inode_flag_set(dn->inode, FI_NO_ALLOC)))
		return -EPERM;
	if (unlikely((err = inc_valid_block_count(sbi, dn->inode, &count))))
		return err;

	trace_f2fs_reserve_new_blocks(dn->inode, dn->nid,
						dn->ofs_in_node, count);

	f2fs_wait_on_page_writeback(dn->node_page, NODE, true, true);

	for (; count > 0; dn->ofs_in_node++) {
		block_t blkaddr = f2fs_data_blkaddr(dn);

		if (blkaddr == NULL_ADDR) {
			dn->data_blkaddr = NEW_ADDR;
			__set_data_blkaddr(dn);
			count--;
		}
	}

	if (set_page_dirty(dn->node_page))
		dn->node_changed = true;
	return 0;
}

/* Should keep dn->ofs_in_node unchanged */
int f2fs_reserve_new_block(struct dnode_of_data *dn)
{
	unsigned int ofs_in_node = dn->ofs_in_node;
	int ret;

	ret = f2fs_reserve_new_blocks(dn, 1);
	dn->ofs_in_node = ofs_in_node;
	return ret;
}

int f2fs_reserve_block(struct dnode_of_data *dn, pgoff_t index)
{
	bool need_put = dn->inode_page ? false : true;
	int err;

	err = f2fs_get_dnode_of_data(dn, index, ALLOC_NODE);
	if (err)
		return err;

	if (dn->data_blkaddr == NULL_ADDR)
		err = f2fs_reserve_new_block(dn);
	if (err || need_put)
		f2fs_put_dnode(dn);
	return err;
}

int f2fs_get_block(struct dnode_of_data *dn, pgoff_t index)
{
	struct extent_info ei = {0, 0, 0};
	struct inode *inode = dn->inode;

	if (f2fs_lookup_extent_cache(inode, index, &ei)) {
		dn->data_blkaddr = ei.blk + index - ei.fofs;
		return 0;
	}

	return f2fs_reserve_block(dn, index);
}

struct page *f2fs_get_read_data_page(struct inode *inode, pgoff_t index,
						int op_flags, bool for_write)
{
	struct address_space *mapping = inode->i_mapping;
	struct dnode_of_data dn;
	struct page *page;
	struct extent_info ei = {0,0,0};
	int err;

	page = f2fs_grab_cache_page(mapping, index, for_write);
	if (!page)
		return ERR_PTR(-ENOMEM);

	if (f2fs_lookup_extent_cache(inode, index, &ei)) {
		dn.data_blkaddr = ei.blk + index - ei.fofs;
		if (!f2fs_is_valid_blkaddr(F2FS_I_SB(inode), dn.data_blkaddr,
						DATA_GENERIC_ENHANCE_READ)) {
			err = -EFSCORRUPTED;
			goto put_err;
		}
		goto got_it;
	}

	set_new_dnode(&dn, inode, NULL, NULL, 0);
	err = f2fs_get_dnode_of_data(&dn, index, LOOKUP_NODE);
	if (err)
		goto put_err;
	f2fs_put_dnode(&dn);

	if (unlikely(dn.data_blkaddr == NULL_ADDR)) {
		err = -ENOENT;
		goto put_err;
	}
	if (dn.data_blkaddr != NEW_ADDR &&
			!f2fs_is_valid_blkaddr(F2FS_I_SB(inode),
						dn.data_blkaddr,
						DATA_GENERIC_ENHANCE)) {
		err = -EFSCORRUPTED;
		goto put_err;
	}
got_it:
	if (PageUptodate(page)) {
		unlock_page(page);
		return page;
	}

	/*
	 * A new dentry page is allocated but not able to be written, since its
	 * new inode page couldn't be allocated due to -ENOSPC.
	 * In such the case, its blkaddr can be remained as NEW_ADDR.
	 * see, f2fs_add_link -> f2fs_get_new_data_page ->
	 * f2fs_init_inode_metadata.
	 */
	if (dn.data_blkaddr == NEW_ADDR) {
		zero_user_segment(page, 0, PAGE_SIZE);
		if (!PageUptodate(page))
			SetPageUptodate(page);
		unlock_page(page);
		return page;
	}

	err = f2fs_submit_page_read(inode, page, dn.data_blkaddr,
						op_flags, for_write);
	if (err)
		goto put_err;
	return page;

put_err:
	f2fs_put_page(page, 1);
	return ERR_PTR(err);
}

struct page *f2fs_find_data_page(struct inode *inode, pgoff_t index)
{
	struct address_space *mapping = inode->i_mapping;
	struct page *page;

	page = find_get_page(mapping, index);
	if (page && PageUptodate(page))
		return page;
	f2fs_put_page(page, 0);

	page = f2fs_get_read_data_page(inode, index, 0, false);
	if (IS_ERR(page))
		return page;

	if (PageUptodate(page))
		return page;

	wait_on_page_locked(page);
	if (unlikely(!PageUptodate(page))) {
		f2fs_put_page(page, 0);
		return ERR_PTR(-EIO);
	}
	return page;
}

/*
 * If it tries to access a hole, return an error.
 * Because, the callers, functions in dir.c and GC, should be able to know
 * whether this page exists or not.
 */
struct page *f2fs_get_lock_data_page(struct inode *inode, pgoff_t index,
							bool for_write)
{
	struct address_space *mapping = inode->i_mapping;
	struct page *page;
repeat:
	page = f2fs_get_read_data_page(inode, index, 0, for_write);
	if (IS_ERR(page))
		return page;

	/* wait for read completion */
	lock_page(page);
	if (unlikely(page->mapping != mapping)) {
		f2fs_put_page(page, 1);
		goto repeat;
	}
	if (unlikely(!PageUptodate(page))) {
		f2fs_put_page(page, 1);
		return ERR_PTR(-EIO);
	}
	return page;
}

/*
 * Caller ensures that this data page is never allocated.
 * A new zero-filled data page is allocated in the page cache.
 *
 * Also, caller should grab and release a rwsem by calling f2fs_lock_op() and
 * f2fs_unlock_op().
 * Note that, ipage is set only by make_empty_dir, and if any error occur,
 * ipage should be released by this function.
 */
struct page *f2fs_get_new_data_page(struct inode *inode,
		struct page *ipage, pgoff_t index, bool new_i_size)
{
	struct address_space *mapping = inode->i_mapping;
	struct page *page;
	struct dnode_of_data dn;
	int err;

	page = f2fs_grab_cache_page(mapping, index, true);
	if (!page) {
		/*
		 * before exiting, we should make sure ipage will be released
		 * if any error occur.
		 */
		f2fs_put_page(ipage, 1);
		return ERR_PTR(-ENOMEM);
	}

	set_new_dnode(&dn, inode, ipage, NULL, 0);
	err = f2fs_reserve_block(&dn, index);
	if (err) {
		f2fs_put_page(page, 1);
		return ERR_PTR(err);
	}
	if (!ipage)
		f2fs_put_dnode(&dn);

	if (PageUptodate(page))
		goto got_it;

	if (dn.data_blkaddr == NEW_ADDR) {
		zero_user_segment(page, 0, PAGE_SIZE);
		if (!PageUptodate(page))
			SetPageUptodate(page);
	} else {
		f2fs_put_page(page, 1);

		/* if ipage exists, blkaddr should be NEW_ADDR */
		f2fs_bug_on(F2FS_I_SB(inode), ipage);
		page = f2fs_get_lock_data_page(inode, index, true);
		if (IS_ERR(page))
			return page;
	}
got_it:
	if (new_i_size && i_size_read(inode) <
				((loff_t)(index + 1) << PAGE_SHIFT))
		f2fs_i_size_write(inode, ((loff_t)(index + 1) << PAGE_SHIFT));
	return page;
}

static int __allocate_data_block(struct dnode_of_data *dn, int seg_type)
{
	struct f2fs_sb_info *sbi = F2FS_I_SB(dn->inode);
	struct f2fs_summary sum;
	struct node_info ni;
	block_t old_blkaddr;
	blkcnt_t count = 1;
	int err;

	if (unlikely(is_inode_flag_set(dn->inode, FI_NO_ALLOC)))
		return -EPERM;

	err = f2fs_get_node_info(sbi, dn->nid, &ni);
	if (err)
		return err;

	dn->data_blkaddr = f2fs_data_blkaddr(dn);
	if (dn->data_blkaddr != NULL_ADDR)
		goto alloc;

	if (unlikely((err = inc_valid_block_count(sbi, dn->inode, &count))))
		return err;

alloc:
	set_summary(&sum, dn->nid, dn->ofs_in_node, ni.version);
	old_blkaddr = dn->data_blkaddr;
	f2fs_allocate_data_block(sbi, NULL, old_blkaddr, &dn->data_blkaddr,
				&sum, seg_type, NULL);
	if (GET_SEGNO(sbi, old_blkaddr) != NULL_SEGNO) {
		invalidate_mapping_pages(META_MAPPING(sbi),
					old_blkaddr, old_blkaddr);
		f2fs_invalidate_compress_page(sbi, old_blkaddr);
	}
	f2fs_update_data_blkaddr(dn, dn->data_blkaddr);

	/*
	 * i_size will be updated by direct_IO. Otherwise, we'll get stale
	 * data from unwritten block via dio_read.
	 */
	return 0;
}

int f2fs_preallocate_blocks(struct kiocb *iocb, struct iov_iter *from)
{
	struct inode *inode = file_inode(iocb->ki_filp);
	struct f2fs_map_blocks map;
	int flag;
	int err = 0;
	bool direct_io = iocb->ki_flags & IOCB_DIRECT;

	map.m_lblk = F2FS_BLK_ALIGN(iocb->ki_pos);
	map.m_len = F2FS_BYTES_TO_BLK(iocb->ki_pos + iov_iter_count(from));
	if (map.m_len > map.m_lblk)
		map.m_len -= map.m_lblk;
	else
		map.m_len = 0;

	map.m_next_pgofs = NULL;
	map.m_next_extent = NULL;
	map.m_seg_type = NO_CHECK_TYPE;
	map.m_may_create = true;

	if (direct_io) {
		map.m_seg_type = f2fs_rw_hint_to_seg_type(iocb->ki_hint);
		flag = f2fs_force_buffered_io(inode, iocb, from) ?
					F2FS_GET_BLOCK_PRE_AIO :
					F2FS_GET_BLOCK_PRE_DIO;
		goto map_blocks;
	}
	if (iocb->ki_pos + iov_iter_count(from) > MAX_INLINE_DATA(inode)) {
		err = f2fs_convert_inline_inode(inode);
		if (err)
			return err;
	}
	if (f2fs_has_inline_data(inode))
		return err;

	flag = F2FS_GET_BLOCK_PRE_AIO;

map_blocks:
	err = f2fs_map_blocks(inode, &map, 1, flag);
	if (map.m_len > 0 && err == -ENOSPC) {
		if (!direct_io)
			set_inode_flag(inode, FI_NO_PREALLOC);
		err = 0;
	}
	return err;
}

void f2fs_do_map_lock(struct f2fs_sb_info *sbi, int flag, bool lock)
{
	if (flag == F2FS_GET_BLOCK_PRE_AIO) {
		if (lock)
			down_read(&sbi->node_change);
		else
			up_read(&sbi->node_change);
	} else {
		if (lock)
			f2fs_lock_op(sbi);
		else
			f2fs_unlock_op(sbi);
	}
}

/*
 * f2fs_map_blocks() tries to find or build mapping relationship which
 * maps continuous logical blocks to physical blocks, and return such
 * info via f2fs_map_blocks structure.
 */
int f2fs_map_blocks(struct inode *inode, struct f2fs_map_blocks *map,
						int create, int flag)
{
	unsigned int maxblocks = map->m_len;
	struct dnode_of_data dn;
	struct f2fs_sb_info *sbi = F2FS_I_SB(inode);
	int mode = map->m_may_create ? ALLOC_NODE : LOOKUP_NODE;
	pgoff_t pgofs, end_offset, end;
	int err = 0, ofs = 1;
	unsigned int ofs_in_node, last_ofs_in_node;
	blkcnt_t prealloc;
	struct extent_info ei = {0,0,0};
	block_t blkaddr;
	unsigned int start_pgofs;

	if (!maxblocks)
		return 0;

	map->m_len = 0;
	map->m_flags = 0;

	/* it only supports block size == page size */
	pgofs =	(pgoff_t)map->m_lblk;
	end = pgofs + maxblocks;

	if (!create && f2fs_lookup_extent_cache(inode, pgofs, &ei)) {
		if (f2fs_lfs_mode(sbi) && flag == F2FS_GET_BLOCK_DIO &&
							map->m_may_create)
			goto next_dnode;

		map->m_pblk = ei.blk + pgofs - ei.fofs;
		map->m_len = min((pgoff_t)maxblocks, ei.fofs + ei.len - pgofs);
		map->m_flags = F2FS_MAP_MAPPED;
		if (map->m_next_extent)
			*map->m_next_extent = pgofs + map->m_len;

		/* for hardware encryption, but to avoid potential issue in future */
		if (flag == F2FS_GET_BLOCK_DIO)
			f2fs_wait_on_block_writeback_range(inode,
						map->m_pblk, map->m_len);
		goto out;
	}

next_dnode:
	if (map->m_may_create)
		f2fs_do_map_lock(sbi, flag, true);

	/* When reading holes, we need its node page */
	set_new_dnode(&dn, inode, NULL, NULL, 0);
	err = f2fs_get_dnode_of_data(&dn, pgofs, mode);
	if (err) {
		if (flag == F2FS_GET_BLOCK_BMAP)
			map->m_pblk = 0;
		if (err == -ENOENT) {
			err = 0;
			if (map->m_next_pgofs)
				*map->m_next_pgofs =
					f2fs_get_next_page_offset(&dn, pgofs);
			if (map->m_next_extent)
				*map->m_next_extent =
					f2fs_get_next_page_offset(&dn, pgofs);
		}
		goto unlock_out;
	}

	start_pgofs = pgofs;
	prealloc = 0;
	last_ofs_in_node = ofs_in_node = dn.ofs_in_node;
	end_offset = ADDRS_PER_PAGE(dn.node_page, inode);

next_block:
	blkaddr = f2fs_data_blkaddr(&dn);

	if (__is_valid_data_blkaddr(blkaddr) &&
		!f2fs_is_valid_blkaddr(sbi, blkaddr, DATA_GENERIC_ENHANCE)) {
		err = -EFSCORRUPTED;
		goto sync_out;
	}

	if (__is_valid_data_blkaddr(blkaddr)) {
		/* use out-place-update for driect IO under LFS mode */
		if (f2fs_lfs_mode(sbi) && flag == F2FS_GET_BLOCK_DIO &&
							map->m_may_create) {
			err = __allocate_data_block(&dn, map->m_seg_type);
			if (err)
				goto sync_out;
			blkaddr = dn.data_blkaddr;
			set_inode_flag(inode, FI_APPEND_WRITE);
		}
	} else {
		if (create) {
			if (unlikely(f2fs_cp_error(sbi))) {
				err = -EIO;
				goto sync_out;
			}
			if (flag == F2FS_GET_BLOCK_PRE_AIO) {
				if (blkaddr == NULL_ADDR) {
					prealloc++;
					last_ofs_in_node = dn.ofs_in_node;
				}
			} else {
				WARN_ON(flag != F2FS_GET_BLOCK_PRE_DIO &&
					flag != F2FS_GET_BLOCK_DIO);
				err = __allocate_data_block(&dn,
							map->m_seg_type);
				if (!err)
					set_inode_flag(inode, FI_APPEND_WRITE);
			}
			if (err)
				goto sync_out;
			map->m_flags |= F2FS_MAP_NEW;
			blkaddr = dn.data_blkaddr;
		} else {
			if (flag == F2FS_GET_BLOCK_BMAP) {
				map->m_pblk = 0;
				goto sync_out;
			}
			if (flag == F2FS_GET_BLOCK_PRECACHE)
				goto sync_out;
			if (flag == F2FS_GET_BLOCK_FIEMAP &&
						blkaddr == NULL_ADDR) {
				if (map->m_next_pgofs)
					*map->m_next_pgofs = pgofs + 1;
				goto sync_out;
			}
			if (flag != F2FS_GET_BLOCK_FIEMAP) {
				/* for defragment case */
				if (map->m_next_pgofs)
					*map->m_next_pgofs = pgofs + 1;
				goto sync_out;
			}
		}
	}

	if (flag == F2FS_GET_BLOCK_PRE_AIO)
		goto skip;

	if (map->m_len == 0) {
		/* preallocated unwritten block should be mapped for fiemap. */
		if (blkaddr == NEW_ADDR)
			map->m_flags |= F2FS_MAP_UNWRITTEN;
		map->m_flags |= F2FS_MAP_MAPPED;

		map->m_pblk = blkaddr;
		map->m_len = 1;
	} else if ((map->m_pblk != NEW_ADDR &&
			blkaddr == (map->m_pblk + ofs)) ||
			(map->m_pblk == NEW_ADDR && blkaddr == NEW_ADDR) ||
			flag == F2FS_GET_BLOCK_PRE_DIO) {
		ofs++;
		map->m_len++;
	} else {
		goto sync_out;
	}

skip:
	dn.ofs_in_node++;
	pgofs++;

	/* preallocate blocks in batch for one dnode page */
	if (flag == F2FS_GET_BLOCK_PRE_AIO &&
			(pgofs == end || dn.ofs_in_node == end_offset)) {

		dn.ofs_in_node = ofs_in_node;
		err = f2fs_reserve_new_blocks(&dn, prealloc);
		if (err)
			goto sync_out;

		map->m_len += dn.ofs_in_node - ofs_in_node;
		if (prealloc && dn.ofs_in_node != last_ofs_in_node + 1) {
			err = -ENOSPC;
			goto sync_out;
		}
		dn.ofs_in_node = end_offset;
	}

	if (pgofs >= end)
		goto sync_out;
	else if (dn.ofs_in_node < end_offset)
		goto next_block;

	if (flag == F2FS_GET_BLOCK_PRECACHE) {
		if (map->m_flags & F2FS_MAP_MAPPED) {
			unsigned int ofs = start_pgofs - map->m_lblk;

			f2fs_update_extent_cache_range(&dn,
				start_pgofs, map->m_pblk + ofs,
				map->m_len - ofs);
		}
	}

	f2fs_put_dnode(&dn);

	if (map->m_may_create) {
		f2fs_do_map_lock(sbi, flag, false);
		f2fs_balance_fs(sbi, dn.node_changed);
	}
	goto next_dnode;

sync_out:

	/* for hardware encryption, but to avoid potential issue in future */
	if (flag == F2FS_GET_BLOCK_DIO && map->m_flags & F2FS_MAP_MAPPED)
		f2fs_wait_on_block_writeback_range(inode,
						map->m_pblk, map->m_len);

	if (flag == F2FS_GET_BLOCK_PRECACHE) {
		if (map->m_flags & F2FS_MAP_MAPPED) {
			unsigned int ofs = start_pgofs - map->m_lblk;

			f2fs_update_extent_cache_range(&dn,
				start_pgofs, map->m_pblk + ofs,
				map->m_len - ofs);
		}
		if (map->m_next_extent)
			*map->m_next_extent = pgofs + 1;
	}
	f2fs_put_dnode(&dn);
unlock_out:
	if (map->m_may_create) {
		f2fs_do_map_lock(sbi, flag, false);
		f2fs_balance_fs(sbi, dn.node_changed);
	}
out:
	trace_f2fs_map_blocks(inode, map, err);
	return err;
}

bool f2fs_overwrite_io(struct inode *inode, loff_t pos, size_t len)
{
	struct f2fs_map_blocks map;
	block_t last_lblk;
	int err;

	if (pos + len > i_size_read(inode))
		return false;

	map.m_lblk = F2FS_BYTES_TO_BLK(pos);
	map.m_next_pgofs = NULL;
	map.m_next_extent = NULL;
	map.m_seg_type = NO_CHECK_TYPE;
	map.m_may_create = false;
	last_lblk = F2FS_BLK_ALIGN(pos + len);

	while (map.m_lblk < last_lblk) {
		map.m_len = last_lblk - map.m_lblk;
		err = f2fs_map_blocks(inode, &map, 0, F2FS_GET_BLOCK_DEFAULT);
		if (err || map.m_len == 0)
			return false;
		map.m_lblk += map.m_len;
	}
	return true;
}

static inline u64 bytes_to_blks(struct inode *inode, u64 bytes)
{
	return (bytes >> inode->i_blkbits);
}

static inline u64 blks_to_bytes(struct inode *inode, u64 blks)
{
	return (blks << inode->i_blkbits);
}

static int __get_data_block(struct inode *inode, sector_t iblock,
			struct buffer_head *bh, int create, int flag,
			pgoff_t *next_pgofs, int seg_type, bool may_write)
{
	struct f2fs_map_blocks map;
	int err;

	map.m_lblk = iblock;
	map.m_len = bytes_to_blks(inode, bh->b_size);
	map.m_next_pgofs = next_pgofs;
	map.m_next_extent = NULL;
	map.m_seg_type = seg_type;
	map.m_may_create = may_write;

	err = f2fs_map_blocks(inode, &map, create, flag);
	if (!err) {
		map_bh(bh, inode->i_sb, map.m_pblk);
		bh->b_state = (bh->b_state & ~F2FS_MAP_FLAGS) | map.m_flags;
		bh->b_size = blks_to_bytes(inode, map.m_len);
	}
	return err;
}

static int get_data_block_dio_write(struct inode *inode, sector_t iblock,
			struct buffer_head *bh_result, int create)
{
	return __get_data_block(inode, iblock, bh_result, create,
				F2FS_GET_BLOCK_DIO, NULL,
				f2fs_rw_hint_to_seg_type(inode->i_write_hint),
				true);
}

static int get_data_block_dio(struct inode *inode, sector_t iblock,
			struct buffer_head *bh_result, int create)
{
	return __get_data_block(inode, iblock, bh_result, create,
				F2FS_GET_BLOCK_DIO, NULL,
				f2fs_rw_hint_to_seg_type(inode->i_write_hint),
				false);
}

static int f2fs_xattr_fiemap(struct inode *inode,
				struct fiemap_extent_info *fieinfo)
{
	struct f2fs_sb_info *sbi = F2FS_I_SB(inode);
	struct page *page;
	struct node_info ni;
	__u64 phys = 0, len;
	__u32 flags;
	nid_t xnid = F2FS_I(inode)->i_xattr_nid;
	int err = 0;

	if (f2fs_has_inline_xattr(inode)) {
		int offset;

		page = f2fs_grab_cache_page(NODE_MAPPING(sbi),
						inode->i_ino, false);
		if (!page)
			return -ENOMEM;

		err = f2fs_get_node_info(sbi, inode->i_ino, &ni);
		if (err) {
			f2fs_put_page(page, 1);
			return err;
		}

		phys = blks_to_bytes(inode, ni.blk_addr);
		offset = offsetof(struct f2fs_inode, i_addr) +
					sizeof(__le32) * (DEF_ADDRS_PER_INODE -
					get_inline_xattr_addrs(inode));

		phys += offset;
		len = inline_xattr_size(inode);

		f2fs_put_page(page, 1);

		flags = FIEMAP_EXTENT_DATA_INLINE | FIEMAP_EXTENT_NOT_ALIGNED;

		if (!xnid)
			flags |= FIEMAP_EXTENT_LAST;

		err = fiemap_fill_next_extent(fieinfo, 0, phys, len, flags);
		trace_f2fs_fiemap(inode, 0, phys, len, flags, err);
		if (err || err == 1)
			return err;
	}

	if (xnid) {
		page = f2fs_grab_cache_page(NODE_MAPPING(sbi), xnid, false);
		if (!page)
			return -ENOMEM;

		err = f2fs_get_node_info(sbi, xnid, &ni);
		if (err) {
			f2fs_put_page(page, 1);
			return err;
		}

		phys = blks_to_bytes(inode, ni.blk_addr);
		len = inode->i_sb->s_blocksize;

		f2fs_put_page(page, 1);

		flags = FIEMAP_EXTENT_LAST;
	}

	if (phys) {
		err = fiemap_fill_next_extent(fieinfo, 0, phys, len, flags);
		trace_f2fs_fiemap(inode, 0, phys, len, flags, err);
	}

	return (err < 0 ? err : 0);
}

static loff_t max_inode_blocks(struct inode *inode)
{
	loff_t result = ADDRS_PER_INODE(inode);
	loff_t leaf_count = ADDRS_PER_BLOCK(inode);

	/* two direct node blocks */
	result += (leaf_count * 2);

	/* two indirect node blocks */
	leaf_count *= NIDS_PER_BLOCK;
	result += (leaf_count * 2);

	/* one double indirect node block */
	leaf_count *= NIDS_PER_BLOCK;
	result += leaf_count;

	return result;
}

int f2fs_fiemap(struct inode *inode, struct fiemap_extent_info *fieinfo,
		u64 start, u64 len)
{
	struct f2fs_map_blocks map;
	sector_t start_blk, last_blk;
	pgoff_t next_pgofs;
	u64 logical = 0, phys = 0, size = 0;
	u32 flags = 0;
	int ret = 0;
	bool compr_cluster = false;
	unsigned int cluster_size = F2FS_I(inode)->i_cluster_size;
	loff_t maxbytes;

	if (fieinfo->fi_flags & FIEMAP_FLAG_CACHE) {
		ret = f2fs_precache_extents(inode);
		if (ret)
			return ret;
	}

	ret = fiemap_prep(inode, fieinfo, start, &len, FIEMAP_FLAG_XATTR);
	if (ret)
		return ret;

	inode_lock(inode);

	maxbytes = max_file_blocks(inode) << F2FS_BLKSIZE_BITS;
	if (start > maxbytes) {
		ret = -EFBIG;
		goto out;
	}

	if (len > maxbytes || (maxbytes - len) < start)
		len = maxbytes - start;

	if (fieinfo->fi_flags & FIEMAP_FLAG_XATTR) {
		ret = f2fs_xattr_fiemap(inode, fieinfo);
		goto out;
	}

	if (f2fs_has_inline_data(inode) || f2fs_has_inline_dentry(inode)) {
		ret = f2fs_inline_data_fiemap(inode, fieinfo, start, len);
		if (ret != -EAGAIN)
			goto out;
	}

	if (bytes_to_blks(inode, len) == 0)
		len = blks_to_bytes(inode, 1);

	start_blk = bytes_to_blks(inode, start);
	last_blk = bytes_to_blks(inode, start + len - 1);

next:
	memset(&map, 0, sizeof(map));
	map.m_lblk = start_blk;
	map.m_len = bytes_to_blks(inode, len);
	map.m_next_pgofs = &next_pgofs;
	map.m_seg_type = NO_CHECK_TYPE;

	if (compr_cluster)
		map.m_len = cluster_size - 1;

	ret = f2fs_map_blocks(inode, &map, 0, F2FS_GET_BLOCK_FIEMAP);
	if (ret)
		goto out;

	/* HOLE */
	if (!(map.m_flags & F2FS_MAP_FLAGS)) {
		start_blk = next_pgofs;

		if (blks_to_bytes(inode, start_blk) < blks_to_bytes(inode,
						max_inode_blocks(inode)))
			goto prep_next;

		flags |= FIEMAP_EXTENT_LAST;
	}

	if (size) {
		flags |= FIEMAP_EXTENT_MERGED;
		if (IS_ENCRYPTED(inode))
			flags |= FIEMAP_EXTENT_DATA_ENCRYPTED;

		ret = fiemap_fill_next_extent(fieinfo, logical,
				phys, size, flags);
		trace_f2fs_fiemap(inode, logical, phys, size, flags, ret);
		if (ret)
			goto out;
		size = 0;
	}

	if (start_blk > last_blk)
		goto out;

	if (compr_cluster) {
		compr_cluster = false;


		logical = blks_to_bytes(inode, start_blk - 1);
		phys = blks_to_bytes(inode, map.m_pblk);
		size = blks_to_bytes(inode, cluster_size);

		flags |= FIEMAP_EXTENT_ENCODED;

		start_blk += cluster_size - 1;

		if (start_blk > last_blk)
			goto out;

		goto prep_next;
	}

	if (map.m_pblk == COMPRESS_ADDR) {
		compr_cluster = true;
		start_blk++;
		goto prep_next;
	}

	logical = blks_to_bytes(inode, start_blk);
	phys = blks_to_bytes(inode, map.m_pblk);
	size = blks_to_bytes(inode, map.m_len);
	flags = 0;
	if (map.m_flags & F2FS_MAP_UNWRITTEN)
		flags = FIEMAP_EXTENT_UNWRITTEN;

	start_blk += bytes_to_blks(inode, size);

prep_next:
	cond_resched();
	if (fatal_signal_pending(current))
		ret = -EINTR;
	else
		goto next;
out:
	if (ret == 1)
		ret = 0;

	inode_unlock(inode);
	return ret;
}

static inline loff_t f2fs_readpage_limit(struct inode *inode)
{
	if (IS_ENABLED(CONFIG_FS_VERITY) &&
	    (IS_VERITY(inode) || f2fs_verity_in_progress(inode)))
		return inode->i_sb->s_maxbytes;

	return i_size_read(inode);
}

static int f2fs_read_single_page(struct inode *inode, struct page *page,
					unsigned nr_pages,
					struct f2fs_map_blocks *map,
					struct bio **bio_ret,
					sector_t *last_block_in_bio,
					bool is_readahead)
{
	struct bio *bio = *bio_ret;
	const unsigned blocksize = blks_to_bytes(inode, 1);
	sector_t block_in_file;
	sector_t last_block;
	sector_t last_block_in_file;
	sector_t block_nr;
	int ret = 0;

	block_in_file = (sector_t)page_index(page);
	last_block = block_in_file + nr_pages;
	last_block_in_file = bytes_to_blks(inode,
			f2fs_readpage_limit(inode) + blocksize - 1);
	if (last_block > last_block_in_file)
		last_block = last_block_in_file;

	/* just zeroing out page which is beyond EOF */
	if (block_in_file >= last_block)
		goto zero_out;
	/*
	 * Map blocks using the previous result first.
	 */
	if ((map->m_flags & F2FS_MAP_MAPPED) &&
			block_in_file > map->m_lblk &&
			block_in_file < (map->m_lblk + map->m_len))
		goto got_it;

	/*
	 * Then do more f2fs_map_blocks() calls until we are
	 * done with this page.
	 */
	map->m_lblk = block_in_file;
	map->m_len = last_block - block_in_file;

	ret = f2fs_map_blocks(inode, map, 0, F2FS_GET_BLOCK_DEFAULT);
	if (ret)
		goto out;
got_it:
	if ((map->m_flags & F2FS_MAP_MAPPED)) {
		block_nr = map->m_pblk + block_in_file - map->m_lblk;
		SetPageMappedToDisk(page);

		if (!PageUptodate(page) && (!PageSwapCache(page) &&
					!cleancache_get_page(page))) {
			SetPageUptodate(page);
			goto confused;
		}

		if (!f2fs_is_valid_blkaddr(F2FS_I_SB(inode), block_nr,
						DATA_GENERIC_ENHANCE_READ)) {
			ret = -EFSCORRUPTED;
			goto out;
		}
	} else {
zero_out:
		zero_user_segment(page, 0, PAGE_SIZE);
		if (f2fs_need_verity(inode, page->index) &&
		    !fsverity_verify_page(page)) {
			ret = -EIO;
			goto out;
		}
		if (!PageUptodate(page))
			SetPageUptodate(page);
		unlock_page(page);
		goto out;
	}

	/*
	 * This page will go to BIO.  Do we need to send this
	 * BIO off first?
	 */
	if (bio && (!page_is_mergeable(F2FS_I_SB(inode), bio,
				       *last_block_in_bio, block_nr) ||
		    !f2fs_crypt_mergeable_bio(bio, inode, page->index, NULL))) {
submit_and_realloc:
		__submit_bio(F2FS_I_SB(inode), bio, DATA);
		bio = NULL;
	}
	if (bio == NULL) {
		bio = f2fs_grab_read_bio(inode, block_nr, nr_pages,
				is_readahead ? REQ_RAHEAD : 0, page->index,
				false);
		if (IS_ERR(bio)) {
			ret = PTR_ERR(bio);
			bio = NULL;
			goto out;
		}
	}

	/*
	 * If the page is under writeback, we need to wait for
	 * its completion to see the correct decrypted data.
	 */
	f2fs_wait_on_block_writeback(inode, block_nr);

	if (bio_add_page(bio, page, blocksize, 0) < blocksize)
		goto submit_and_realloc;

	inc_page_count(F2FS_I_SB(inode), F2FS_RD_DATA);
	f2fs_update_iostat(F2FS_I_SB(inode), FS_DATA_READ_IO, F2FS_BLKSIZE);
	ClearPageError(page);
	*last_block_in_bio = block_nr;
	goto out;
confused:
	if (bio) {
		__submit_bio(F2FS_I_SB(inode), bio, DATA);
		bio = NULL;
	}
	unlock_page(page);
out:
	*bio_ret = bio;
	return ret;
}

#ifdef CONFIG_F2FS_FS_COMPRESSION
int f2fs_read_multi_pages(struct compress_ctx *cc, struct bio **bio_ret,
				unsigned nr_pages, sector_t *last_block_in_bio,
				bool is_readahead, bool for_write)
{
	struct dnode_of_data dn;
	struct inode *inode = cc->inode;
	struct f2fs_sb_info *sbi = F2FS_I_SB(inode);
	struct bio *bio = *bio_ret;
	unsigned int start_idx = cc->cluster_idx << cc->log_cluster_size;
	sector_t last_block_in_file;
	const unsigned blocksize = blks_to_bytes(inode, 1);
	struct decompress_io_ctx *dic = NULL;
	int i;
	int ret = 0;

	f2fs_bug_on(sbi, f2fs_cluster_is_empty(cc));

	last_block_in_file = bytes_to_blks(inode,
			f2fs_readpage_limit(inode) + blocksize - 1);

	/* get rid of pages beyond EOF */
	for (i = 0; i < cc->cluster_size; i++) {
		struct page *page = cc->rpages[i];

		if (!page)
			continue;
		if ((sector_t)page->index >= last_block_in_file) {
			zero_user_segment(page, 0, PAGE_SIZE);
			if (!PageUptodate(page))
				SetPageUptodate(page);
		} else if (!PageUptodate(page)) {
			continue;
		}
		unlock_page(page);
		cc->rpages[i] = NULL;
		cc->nr_rpages--;
	}

	/* we are done since all pages are beyond EOF */
	if (f2fs_cluster_is_empty(cc))
		goto out;

	set_new_dnode(&dn, inode, NULL, NULL, 0);
	ret = f2fs_get_dnode_of_data(&dn, start_idx, LOOKUP_NODE);
	if (ret)
		goto out;

	f2fs_bug_on(sbi, dn.data_blkaddr != COMPRESS_ADDR);

	for (i = 1; i < cc->cluster_size; i++) {
		block_t blkaddr;

		blkaddr = data_blkaddr(dn.inode, dn.node_page,
						dn.ofs_in_node + i);

		if (!__is_valid_data_blkaddr(blkaddr))
			break;

		if (!f2fs_is_valid_blkaddr(sbi, blkaddr, DATA_GENERIC)) {
			ret = -EFAULT;
			goto out_put_dnode;
		}
		cc->nr_cpages++;
	}

	/* nothing to decompress */
	if (cc->nr_cpages == 0) {
		ret = 0;
		goto out_put_dnode;
	}

	dic = f2fs_alloc_dic(cc);
	if (IS_ERR(dic)) {
		ret = PTR_ERR(dic);
		goto out_put_dnode;
	}

	for (i = 0; i < cc->nr_cpages; i++) {
		struct page *page = dic->cpages[i];
		block_t blkaddr;
		struct bio_post_read_ctx *ctx;

		blkaddr = data_blkaddr(dn.inode, dn.node_page,
						dn.ofs_in_node + i + 1);

		f2fs_wait_on_block_writeback(inode, blkaddr);

		if (f2fs_load_compressed_page(sbi, page, blkaddr)) {
			if (atomic_dec_and_test(&dic->remaining_pages))
				f2fs_decompress_cluster(dic);
			continue;
		}

		if (bio && (!page_is_mergeable(sbi, bio,
					*last_block_in_bio, blkaddr) ||
		    !f2fs_crypt_mergeable_bio(bio, inode, page->index, NULL))) {
submit_and_realloc:
			__submit_bio(sbi, bio, DATA);
			bio = NULL;
		}

		if (!bio) {
			bio = f2fs_grab_read_bio(inode, blkaddr, nr_pages,
					is_readahead ? REQ_RAHEAD : 0,
					page->index, for_write);
			if (IS_ERR(bio)) {
				ret = PTR_ERR(bio);
				f2fs_decompress_end_io(dic, ret);
				f2fs_put_dnode(&dn);
				*bio_ret = NULL;
				return ret;
			}
		}

		if (bio_add_page(bio, page, blocksize, 0) < blocksize)
			goto submit_and_realloc;

		ctx = bio->bi_private;
		ctx->enabled_steps |= STEP_DECOMPRESS;
		refcount_inc(&dic->refcnt);

		inc_page_count(sbi, F2FS_RD_DATA);
		f2fs_update_iostat(sbi, FS_DATA_READ_IO, F2FS_BLKSIZE);
		f2fs_update_iostat(sbi, FS_CDATA_READ_IO, F2FS_BLKSIZE);
		ClearPageError(page);
		*last_block_in_bio = blkaddr;
	}

	f2fs_put_dnode(&dn);

	*bio_ret = bio;
	return 0;

out_put_dnode:
	f2fs_put_dnode(&dn);
out:
	for (i = 0; i < cc->cluster_size; i++) {
		if (cc->rpages[i]) {
			ClearPageUptodate(cc->rpages[i]);
			ClearPageError(cc->rpages[i]);
			unlock_page(cc->rpages[i]);
		}
	}
	*bio_ret = bio;
	return ret;
}
#endif

/*
 * This function was originally taken from fs/mpage.c, and customized for f2fs.
 * Major change was from block_size == page_size in f2fs by default.
 */
static int f2fs_mpage_readpages(struct inode *inode,
		struct readahead_control *rac, struct page *page)
{
	struct bio *bio = NULL;
	sector_t last_block_in_bio = 0;
	struct f2fs_map_blocks map;
#ifdef CONFIG_F2FS_FS_COMPRESSION
	struct compress_ctx cc = {
		.inode = inode,
		.log_cluster_size = F2FS_I(inode)->i_log_cluster_size,
		.cluster_size = F2FS_I(inode)->i_cluster_size,
		.cluster_idx = NULL_CLUSTER,
		.rpages = NULL,
		.cpages = NULL,
		.nr_rpages = 0,
		.nr_cpages = 0,
	};
#endif
	unsigned nr_pages = rac ? readahead_count(rac) : 1;
	unsigned max_nr_pages = nr_pages;
	int ret = 0;

	map.m_pblk = 0;
	map.m_lblk = 0;
	map.m_len = 0;
	map.m_flags = 0;
	map.m_next_pgofs = NULL;
	map.m_next_extent = NULL;
	map.m_seg_type = NO_CHECK_TYPE;
	map.m_may_create = false;

	for (; nr_pages; nr_pages--) {
		if (rac) {
			page = readahead_page(rac);
			prefetchw(&page->flags);
		}

#ifdef CONFIG_F2FS_FS_COMPRESSION
		if (f2fs_compressed_file(inode)) {
			/* there are remained comressed pages, submit them */
			if (!f2fs_cluster_can_merge_page(&cc, page->index)) {
				ret = f2fs_read_multi_pages(&cc, &bio,
							max_nr_pages,
							&last_block_in_bio,
							rac != NULL, false);
				f2fs_destroy_compress_ctx(&cc, false);
				if (ret)
					goto set_error_page;
			}
			ret = f2fs_is_compressed_cluster(inode, page->index);
			if (ret < 0)
				goto set_error_page;
			else if (!ret)
				goto read_single_page;

			ret = f2fs_init_compress_ctx(&cc);
			if (ret)
				goto set_error_page;

			f2fs_compress_ctx_add_page(&cc, page);

			goto next_page;
		}
read_single_page:
#endif

		ret = f2fs_read_single_page(inode, page, max_nr_pages, &map,
					&bio, &last_block_in_bio, rac);
		if (ret) {
#ifdef CONFIG_F2FS_FS_COMPRESSION
set_error_page:
#endif
			SetPageError(page);
			zero_user_segment(page, 0, PAGE_SIZE);
			unlock_page(page);
		}
#ifdef CONFIG_F2FS_FS_COMPRESSION
next_page:
#endif
		if (rac)
			put_page(page);

#ifdef CONFIG_F2FS_FS_COMPRESSION
		if (f2fs_compressed_file(inode)) {
			/* last page */
			if (nr_pages == 1 && !f2fs_cluster_is_empty(&cc)) {
				ret = f2fs_read_multi_pages(&cc, &bio,
							max_nr_pages,
							&last_block_in_bio,
							rac != NULL, false);
				f2fs_destroy_compress_ctx(&cc, false);
			}
		}
#endif
	}
	if (bio)
		__submit_bio(F2FS_I_SB(inode), bio, DATA);
	return ret;
}

static int f2fs_read_data_page(struct file *file, struct page *page)
{
	struct inode *inode = page_file_mapping(page)->host;
	int ret = -EAGAIN;

	trace_f2fs_readpage(page, DATA);

	if (!f2fs_is_compress_backend_ready(inode)) {
		unlock_page(page);
		return -EOPNOTSUPP;
	}

	/* If the file has inline data, try to read it directly */
	if (f2fs_has_inline_data(inode))
		ret = f2fs_read_inline_data(inode, page);
	if (ret == -EAGAIN)
		ret = f2fs_mpage_readpages(inode, NULL, page);
	return ret;
}

static void f2fs_readahead(struct readahead_control *rac)
{
	struct inode *inode = rac->mapping->host;

	trace_f2fs_readpages(inode, readahead_index(rac), readahead_count(rac));

	if (!f2fs_is_compress_backend_ready(inode))
		return;

	/* If the file has inline data, skip readpages */
	if (f2fs_has_inline_data(inode))
		return;

	f2fs_mpage_readpages(inode, rac, NULL);
}

int f2fs_encrypt_one_page(struct f2fs_io_info *fio)
{
	struct inode *inode = fio->page->mapping->host;
	struct page *mpage, *page;
	gfp_t gfp_flags = GFP_NOFS;

	if (!f2fs_encrypted_file(inode))
		return 0;

	page = fio->compressed_page ? fio->compressed_page : fio->page;

	/* wait for GCed page writeback via META_MAPPING */
	f2fs_wait_on_block_writeback(inode, fio->old_blkaddr);

	if (fscrypt_inode_uses_inline_crypto(inode))
		return 0;

retry_encrypt:
	fio->encrypted_page = fscrypt_encrypt_pagecache_blocks(page,
					PAGE_SIZE, 0, gfp_flags);
	if (IS_ERR(fio->encrypted_page)) {
		/* flush pending IOs and wait for a while in the ENOMEM case */
		if (PTR_ERR(fio->encrypted_page) == -ENOMEM) {
			f2fs_flush_merged_writes(fio->sbi);
			congestion_wait(BLK_RW_ASYNC, DEFAULT_IO_TIMEOUT);
			gfp_flags |= __GFP_NOFAIL;
			goto retry_encrypt;
		}
		return PTR_ERR(fio->encrypted_page);
	}

	mpage = find_lock_page(META_MAPPING(fio->sbi), fio->old_blkaddr);
	if (mpage) {
		if (PageUptodate(mpage))
			memcpy(page_address(mpage),
				page_address(fio->encrypted_page), PAGE_SIZE);
		f2fs_put_page(mpage, 1);
	}
	return 0;
}

static inline bool check_inplace_update_policy(struct inode *inode,
				struct f2fs_io_info *fio)
{
	struct f2fs_sb_info *sbi = F2FS_I_SB(inode);
	unsigned int policy = SM_I(sbi)->ipu_policy;

	if (policy & (0x1 << F2FS_IPU_FORCE))
		return true;
	if (policy & (0x1 << F2FS_IPU_SSR) && f2fs_need_SSR(sbi))
		return true;
	if (policy & (0x1 << F2FS_IPU_UTIL) &&
			utilization(sbi) > SM_I(sbi)->min_ipu_util)
		return true;
	if (policy & (0x1 << F2FS_IPU_SSR_UTIL) && f2fs_need_SSR(sbi) &&
			utilization(sbi) > SM_I(sbi)->min_ipu_util)
		return true;

	/*
	 * IPU for rewrite async pages
	 */
	if (policy & (0x1 << F2FS_IPU_ASYNC) &&
			fio && fio->op == REQ_OP_WRITE &&
			!(fio->op_flags & REQ_SYNC) &&
			!IS_ENCRYPTED(inode))
		return true;

	/* this is only set during fdatasync */
	if (policy & (0x1 << F2FS_IPU_FSYNC) &&
			is_inode_flag_set(inode, FI_NEED_IPU))
		return true;

	if (unlikely(fio && is_sbi_flag_set(sbi, SBI_CP_DISABLED) &&
			!f2fs_is_checkpointed_data(sbi, fio->old_blkaddr)))
		return true;

	return false;
}

bool f2fs_should_update_inplace(struct inode *inode, struct f2fs_io_info *fio)
{
	/* swap file is migrating in aligned write mode */
	if (is_inode_flag_set(inode, FI_ALIGNED_WRITE))
		return false;

	if (f2fs_is_pinned_file(inode))
		return true;

	/* if this is cold file, we should overwrite to avoid fragmentation */
	if (file_is_cold(inode))
		return true;

	return check_inplace_update_policy(inode, fio);
}

bool f2fs_should_update_outplace(struct inode *inode, struct f2fs_io_info *fio)
{
	struct f2fs_sb_info *sbi = F2FS_I_SB(inode);

	if (f2fs_lfs_mode(sbi))
		return true;
	if (S_ISDIR(inode->i_mode))
		return true;
	if (IS_NOQUOTA(inode))
		return true;
	if (f2fs_is_atomic_file(inode))
		return true;

	/* swap file is migrating in aligned write mode */
	if (is_inode_flag_set(inode, FI_ALIGNED_WRITE))
		return true;

	if (fio) {
		if (page_private_gcing(fio->page))
			return true;
		if (page_private_dummy(fio->page))
			return true;
		if (unlikely(is_sbi_flag_set(sbi, SBI_CP_DISABLED) &&
			f2fs_is_checkpointed_data(sbi, fio->old_blkaddr)))
			return true;
	}
	return false;
}

static inline bool need_inplace_update(struct f2fs_io_info *fio)
{
	struct inode *inode = fio->page->mapping->host;

	if (f2fs_should_update_outplace(inode, fio))
		return false;

	return f2fs_should_update_inplace(inode, fio);
}

int f2fs_do_write_data_page(struct f2fs_io_info *fio)
{
	struct page *page = fio->page;
	struct inode *inode = page->mapping->host;
	struct dnode_of_data dn;
	struct extent_info ei = {0,0,0};
	struct node_info ni;
	bool ipu_force = false;
	int err = 0;

	set_new_dnode(&dn, inode, NULL, NULL, 0);
	if (need_inplace_update(fio) &&
			f2fs_lookup_extent_cache(inode, page->index, &ei)) {
		fio->old_blkaddr = ei.blk + page->index - ei.fofs;

		if (!f2fs_is_valid_blkaddr(fio->sbi, fio->old_blkaddr,
						DATA_GENERIC_ENHANCE))
			return -EFSCORRUPTED;

		ipu_force = true;
		fio->need_lock = LOCK_DONE;
		goto got_it;
	}

	/* Deadlock due to between page->lock and f2fs_lock_op */
	if (fio->need_lock == LOCK_REQ && !f2fs_trylock_op(fio->sbi))
		return -EAGAIN;

	err = f2fs_get_dnode_of_data(&dn, page->index, LOOKUP_NODE);
	if (err)
		goto out;

	fio->old_blkaddr = dn.data_blkaddr;

	/* This page is already truncated */
	if (fio->old_blkaddr == NULL_ADDR) {
		ClearPageUptodate(page);
		clear_page_private_gcing(page);
		goto out_writepage;
	}
got_it:
	if (__is_valid_data_blkaddr(fio->old_blkaddr) &&
		!f2fs_is_valid_blkaddr(fio->sbi, fio->old_blkaddr,
						DATA_GENERIC_ENHANCE)) {
		err = -EFSCORRUPTED;
		goto out_writepage;
	}
	/*
	 * If current allocation needs SSR,
	 * it had better in-place writes for updated data.
	 */
	if (ipu_force ||
		(__is_valid_data_blkaddr(fio->old_blkaddr) &&
					need_inplace_update(fio))) {
		err = f2fs_encrypt_one_page(fio);
		if (err)
			goto out_writepage;

		set_page_writeback(page);
		ClearPageError(page);
		f2fs_put_dnode(&dn);
		if (fio->need_lock == LOCK_REQ)
			f2fs_unlock_op(fio->sbi);
		err = f2fs_inplace_write_data(fio);
		if (err) {
			if (fscrypt_inode_uses_fs_layer_crypto(inode))
				fscrypt_finalize_bounce_page(&fio->encrypted_page);
			if (PageWriteback(page))
				end_page_writeback(page);
		} else {
			set_inode_flag(inode, FI_UPDATE_WRITE);
		}
		trace_f2fs_do_write_data_page(fio->page, IPU);
		return err;
	}

	if (fio->need_lock == LOCK_RETRY) {
		if (!f2fs_trylock_op(fio->sbi)) {
			err = -EAGAIN;
			goto out_writepage;
		}
		fio->need_lock = LOCK_REQ;
	}

	err = f2fs_get_node_info(fio->sbi, dn.nid, &ni);
	if (err)
		goto out_writepage;

	fio->version = ni.version;

	err = f2fs_encrypt_one_page(fio);
	if (err)
		goto out_writepage;

	set_page_writeback(page);
	ClearPageError(page);

	if (fio->compr_blocks && fio->old_blkaddr == COMPRESS_ADDR)
		f2fs_i_compr_blocks_update(inode, fio->compr_blocks - 1, false);

	/* LFS mode write path */
	f2fs_outplace_write_data(&dn, fio);
	trace_f2fs_do_write_data_page(page, OPU);
	set_inode_flag(inode, FI_APPEND_WRITE);
	if (page->index == 0)
		set_inode_flag(inode, FI_FIRST_BLOCK_WRITTEN);
out_writepage:
	f2fs_put_dnode(&dn);
out:
	if (fio->need_lock == LOCK_REQ)
		f2fs_unlock_op(fio->sbi);
	return err;
}

int f2fs_write_single_data_page(struct page *page, int *submitted,
				struct bio **bio,
				sector_t *last_block,
				struct writeback_control *wbc,
				enum iostat_type io_type,
				int compr_blocks,
				bool allow_balance)
{
	struct inode *inode = page->mapping->host;
	struct f2fs_sb_info *sbi = F2FS_I_SB(inode);
	loff_t i_size = i_size_read(inode);
	const pgoff_t end_index = ((unsigned long long)i_size)
							>> PAGE_SHIFT;
	loff_t psize = (loff_t)(page->index + 1) << PAGE_SHIFT;
	unsigned offset = 0;
	bool need_balance_fs = false;
	int err = 0;
	struct f2fs_io_info fio = {
		.sbi = sbi,
		.ino = inode->i_ino,
		.type = DATA,
		.op = REQ_OP_WRITE,
		.op_flags = wbc_to_write_flags(wbc),
		.old_blkaddr = NULL_ADDR,
		.page = page,
		.encrypted_page = NULL,
		.submitted = false,
		.compr_blocks = compr_blocks,
		.need_lock = LOCK_RETRY,
		.io_type = io_type,
		.io_wbc = wbc,
		.bio = bio,
		.last_block = last_block,
	};

	trace_f2fs_writepage(page, DATA);

	/* we should bypass data pages to proceed the kworkder jobs */
	if (unlikely(f2fs_cp_error(sbi))) {
		mapping_set_error(page->mapping, -EIO);
		/*
		 * don't drop any dirty dentry pages for keeping lastest
		 * directory structure.
		 */
		if (S_ISDIR(inode->i_mode))
			goto redirty_out;
		goto out;
	}

	if (unlikely(is_sbi_flag_set(sbi, SBI_POR_DOING)))
		goto redirty_out;

	if (page->index < end_index ||
			f2fs_verity_in_progress(inode) ||
			compr_blocks)
		goto write;

	/*
	 * If the offset is out-of-range of file size,
	 * this page does not have to be written to disk.
	 */
	offset = i_size & (PAGE_SIZE - 1);
	if ((page->index >= end_index + 1) || !offset)
		goto out;

	zero_user_segment(page, offset, PAGE_SIZE);
write:
	if (f2fs_is_drop_cache(inode))
		goto out;
	/* we should not write 0'th page having journal header */
	if (f2fs_is_volatile_file(inode) && (!page->index ||
			(!wbc->for_reclaim &&
			f2fs_available_free_memory(sbi, BASE_CHECK))))
		goto redirty_out;

	/* Dentry/quota blocks are controlled by checkpoint */
	if (S_ISDIR(inode->i_mode) || IS_NOQUOTA(inode)) {
		/*
		 * We need to wait for node_write to avoid block allocation during
		 * checkpoint. This can only happen to quota writes which can cause
		 * the below discard race condition.
		 */
		if (IS_NOQUOTA(inode))
			down_read(&sbi->node_write);

		fio.need_lock = LOCK_DONE;
		err = f2fs_do_write_data_page(&fio);

		if (IS_NOQUOTA(inode))
			up_read(&sbi->node_write);

		goto done;
	}

	if (!wbc->for_reclaim)
		need_balance_fs = true;
	else if (has_not_enough_free_secs(sbi, 0, 0))
		goto redirty_out;
	else
		set_inode_flag(inode, FI_HOT_DATA);

	err = -EAGAIN;
	if (f2fs_has_inline_data(inode)) {
		err = f2fs_write_inline_data(inode, page);
		if (!err)
			goto out;
	}

	if (err == -EAGAIN) {
		err = f2fs_do_write_data_page(&fio);
		if (err == -EAGAIN) {
			fio.need_lock = LOCK_REQ;
			err = f2fs_do_write_data_page(&fio);
		}
	}

	if (err) {
		file_set_keep_isize(inode);
	} else {
		spin_lock(&F2FS_I(inode)->i_size_lock);
		if (F2FS_I(inode)->last_disk_size < psize)
			F2FS_I(inode)->last_disk_size = psize;
		spin_unlock(&F2FS_I(inode)->i_size_lock);
	}

done:
	if (err && err != -ENOENT)
		goto redirty_out;

out:
	inode_dec_dirty_pages(inode);
	if (err) {
		ClearPageUptodate(page);
		clear_page_private_gcing(page);
	}

	if (wbc->for_reclaim) {
		f2fs_submit_merged_write_cond(sbi, NULL, page, 0, DATA);
		clear_inode_flag(inode, FI_HOT_DATA);
		f2fs_remove_dirty_inode(inode);
		submitted = NULL;
	}
	unlock_page(page);
	if (!S_ISDIR(inode->i_mode) && !IS_NOQUOTA(inode) &&
			!F2FS_I(inode)->cp_task && allow_balance)
		f2fs_balance_fs(sbi, need_balance_fs);

	if (unlikely(f2fs_cp_error(sbi))) {
		f2fs_submit_merged_write(sbi, DATA);
		f2fs_submit_merged_ipu_write(sbi, bio, NULL);
		submitted = NULL;
	}

	if (submitted)
		*submitted = fio.submitted ? 1 : 0;

	return 0;

redirty_out:
	redirty_page_for_writepage(wbc, page);
	/*
	 * pageout() in MM traslates EAGAIN, so calls handle_write_error()
	 * -> mapping_set_error() -> set_bit(AS_EIO, ...).
	 * file_write_and_wait_range() will see EIO error, which is critical
	 * to return value of fsync() followed by atomic_write failure to user.
	 */
	if (!err || wbc->for_reclaim)
		return AOP_WRITEPAGE_ACTIVATE;
	unlock_page(page);
	return err;
}

static int f2fs_write_data_page(struct page *page,
					struct writeback_control *wbc)
{
#ifdef CONFIG_F2FS_FS_COMPRESSION
	struct inode *inode = page->mapping->host;

	if (unlikely(f2fs_cp_error(F2FS_I_SB(inode))))
		goto out;

	if (f2fs_compressed_file(inode)) {
		if (f2fs_is_compressed_cluster(inode, page->index)) {
			redirty_page_for_writepage(wbc, page);
			return AOP_WRITEPAGE_ACTIVATE;
		}
	}
out:
#endif

	return f2fs_write_single_data_page(page, NULL, NULL, NULL,
						wbc, FS_DATA_IO, 0, true);
}

/*
 * This function was copied from write_cche_pages from mm/page-writeback.c.
 * The major change is making write step of cold data page separately from
 * warm/hot data page.
 */
static int f2fs_write_cache_pages(struct address_space *mapping,
					struct writeback_control *wbc,
					enum iostat_type io_type)
{
	int ret = 0;
	int done = 0, retry = 0;
	struct pagevec pvec;
	struct f2fs_sb_info *sbi = F2FS_M_SB(mapping);
	struct bio *bio = NULL;
	sector_t last_block;
#ifdef CONFIG_F2FS_FS_COMPRESSION
	struct inode *inode = mapping->host;
	struct compress_ctx cc = {
		.inode = inode,
		.log_cluster_size = F2FS_I(inode)->i_log_cluster_size,
		.cluster_size = F2FS_I(inode)->i_cluster_size,
		.cluster_idx = NULL_CLUSTER,
		.rpages = NULL,
		.nr_rpages = 0,
		.cpages = NULL,
		.rbuf = NULL,
		.cbuf = NULL,
		.rlen = PAGE_SIZE * F2FS_I(inode)->i_cluster_size,
		.private = NULL,
	};
#endif
	int nr_pages;
	pgoff_t index;
	pgoff_t end;		/* Inclusive */
	pgoff_t done_index;
	int range_whole = 0;
	xa_mark_t tag;
	int nwritten = 0;
	int submitted = 0;
	int i;

	pagevec_init(&pvec);

	if (get_dirty_pages(mapping->host) <=
				SM_I(F2FS_M_SB(mapping))->min_hot_blocks)
		set_inode_flag(mapping->host, FI_HOT_DATA);
	else
		clear_inode_flag(mapping->host, FI_HOT_DATA);

	if (wbc->range_cyclic) {
		index = mapping->writeback_index; /* prev offset */
		end = -1;
	} else {
		index = wbc->range_start >> PAGE_SHIFT;
		end = wbc->range_end >> PAGE_SHIFT;
		if (wbc->range_start == 0 && wbc->range_end == LLONG_MAX)
			range_whole = 1;
	}
	if (wbc->sync_mode == WB_SYNC_ALL || wbc->tagged_writepages)
		tag = PAGECACHE_TAG_TOWRITE;
	else
		tag = PAGECACHE_TAG_DIRTY;
retry:
	retry = 0;
	if (wbc->sync_mode == WB_SYNC_ALL || wbc->tagged_writepages)
		tag_pages_for_writeback(mapping, index, end);
	done_index = index;
	while (!done && !retry && (index <= end)) {
		nr_pages = pagevec_lookup_range_tag(&pvec, mapping, &index, end,
				tag);
		if (nr_pages == 0)
			break;

		for (i = 0; i < nr_pages; i++) {
			struct page *page = pvec.pages[i];
			bool need_readd;
readd:
			need_readd = false;
#ifdef CONFIG_F2FS_FS_COMPRESSION
			if (f2fs_compressed_file(inode)) {
				ret = f2fs_init_compress_ctx(&cc);
				if (ret) {
					done = 1;
					break;
				}

				if (!f2fs_cluster_can_merge_page(&cc,
								page->index)) {
					ret = f2fs_write_multi_pages(&cc,
						&submitted, wbc, io_type);
					if (!ret)
						need_readd = true;
					goto result;
				}

				if (unlikely(f2fs_cp_error(sbi)))
					goto lock_page;

				if (f2fs_cluster_is_empty(&cc)) {
					void *fsdata = NULL;
					struct page *pagep;
					int ret2;

					ret2 = f2fs_prepare_compress_overwrite(
							inode, &pagep,
							page->index, &fsdata);
					if (ret2 < 0) {
						ret = ret2;
						done = 1;
						break;
					} else if (ret2 &&
						!f2fs_compress_write_end(inode,
								fsdata, page->index,
								1)) {
						retry = 1;
						break;
					}
				} else {
					goto lock_page;
				}
			}
#endif
			/* give a priority to WB_SYNC threads */
			if (atomic_read(&sbi->wb_sync_req[DATA]) &&
					wbc->sync_mode == WB_SYNC_NONE) {
				done = 1;
				break;
			}
#ifdef CONFIG_F2FS_FS_COMPRESSION
lock_page:
#endif
			done_index = page->index;
retry_write:
			lock_page(page);

			if (unlikely(page->mapping != mapping)) {
continue_unlock:
				unlock_page(page);
				continue;
			}

			if (!PageDirty(page)) {
				/* someone wrote it for us */
				goto continue_unlock;
			}

			if (PageWriteback(page)) {
				if (wbc->sync_mode != WB_SYNC_NONE)
					f2fs_wait_on_page_writeback(page,
							DATA, true, true);
				else
					goto continue_unlock;
			}

			if (!clear_page_dirty_for_io(page))
				goto continue_unlock;

#ifdef CONFIG_F2FS_FS_COMPRESSION
			if (f2fs_compressed_file(inode)) {
				get_page(page);
				f2fs_compress_ctx_add_page(&cc, page);
				continue;
			}
#endif
			ret = f2fs_write_single_data_page(page, &submitted,
					&bio, &last_block, wbc, io_type,
					0, true);
			if (ret == AOP_WRITEPAGE_ACTIVATE)
				unlock_page(page);
#ifdef CONFIG_F2FS_FS_COMPRESSION
result:
#endif
			nwritten += submitted;
			wbc->nr_to_write -= submitted;

			if (unlikely(ret)) {
				/*
				 * keep nr_to_write, since vfs uses this to
				 * get # of written pages.
				 */
				if (ret == AOP_WRITEPAGE_ACTIVATE) {
					ret = 0;
					goto next;
				} else if (ret == -EAGAIN) {
					ret = 0;
					if (wbc->sync_mode == WB_SYNC_ALL) {
						cond_resched();
						congestion_wait(BLK_RW_ASYNC,
							DEFAULT_IO_TIMEOUT);
						goto retry_write;
					}
					goto next;
				}
				done_index = page->index + 1;
				done = 1;
				break;
			}

			if (wbc->nr_to_write <= 0 &&
					wbc->sync_mode == WB_SYNC_NONE) {
				done = 1;
				break;
			}
next:
			if (need_readd)
				goto readd;
		}
		pagevec_release(&pvec);
		cond_resched();
	}
#ifdef CONFIG_F2FS_FS_COMPRESSION
	/* flush remained pages in compress cluster */
	if (f2fs_compressed_file(inode) && !f2fs_cluster_is_empty(&cc)) {
		ret = f2fs_write_multi_pages(&cc, &submitted, wbc, io_type);
		nwritten += submitted;
		wbc->nr_to_write -= submitted;
		if (ret) {
			done = 1;
			retry = 0;
		}
	}
	if (f2fs_compressed_file(inode))
		f2fs_destroy_compress_ctx(&cc, false);
#endif
	if (retry) {
		index = 0;
		end = -1;
		goto retry;
	}
	if (wbc->range_cyclic && !done)
		done_index = 0;
	if (wbc->range_cyclic || (range_whole && wbc->nr_to_write > 0))
		mapping->writeback_index = done_index;

	if (nwritten)
		f2fs_submit_merged_write_cond(F2FS_M_SB(mapping), mapping->host,
								NULL, 0, DATA);
	/* submit cached bio of IPU write */
	if (bio)
		f2fs_submit_merged_ipu_write(sbi, &bio, NULL);

	return ret;
}

static inline bool __should_serialize_io(struct inode *inode,
					struct writeback_control *wbc)
{
	/* to avoid deadlock in path of data flush */
	if (F2FS_I(inode)->cp_task)
		return false;

	if (!S_ISREG(inode->i_mode))
		return false;
	if (IS_NOQUOTA(inode))
		return false;

	if (f2fs_need_compress_data(inode))
		return true;
	if (wbc->sync_mode != WB_SYNC_ALL)
		return true;
	if (get_dirty_pages(inode) >= SM_I(F2FS_I_SB(inode))->min_seq_blocks)
		return true;
	return false;
}

static int __f2fs_write_data_pages(struct address_space *mapping,
						struct writeback_control *wbc,
						enum iostat_type io_type)
{
	struct inode *inode = mapping->host;
	struct f2fs_sb_info *sbi = F2FS_I_SB(inode);
	struct blk_plug plug;
	int ret;
	bool locked = false;

	/* deal with chardevs and other special file */
	if (!mapping->a_ops->writepage)
		return 0;

	/* skip writing if there is no dirty page in this inode */
	if (!get_dirty_pages(inode) && wbc->sync_mode == WB_SYNC_NONE)
		return 0;

	/* during POR, we don't need to trigger writepage at all. */
	if (unlikely(is_sbi_flag_set(sbi, SBI_POR_DOING)))
		goto skip_write;

	if ((S_ISDIR(inode->i_mode) || IS_NOQUOTA(inode)) &&
			wbc->sync_mode == WB_SYNC_NONE &&
			get_dirty_pages(inode) < nr_pages_to_skip(sbi, DATA) &&
			f2fs_available_free_memory(sbi, DIRTY_DENTS))
		goto skip_write;

	/* skip writing during file defragment */
	if (is_inode_flag_set(inode, FI_DO_DEFRAG))
		goto skip_write;

	trace_f2fs_writepages(mapping->host, wbc, DATA);

	/* to avoid spliting IOs due to mixed WB_SYNC_ALL and WB_SYNC_NONE */
	if (wbc->sync_mode == WB_SYNC_ALL)
		atomic_inc(&sbi->wb_sync_req[DATA]);
	else if (atomic_read(&sbi->wb_sync_req[DATA]))
		goto skip_write;

	if (__should_serialize_io(inode, wbc)) {
		mutex_lock(&sbi->writepages);
		locked = true;
	}

	blk_start_plug(&plug);
	ret = f2fs_write_cache_pages(mapping, wbc, io_type);
	blk_finish_plug(&plug);

	if (locked)
		mutex_unlock(&sbi->writepages);

	if (wbc->sync_mode == WB_SYNC_ALL)
		atomic_dec(&sbi->wb_sync_req[DATA]);
	/*
	 * if some pages were truncated, we cannot guarantee its mapping->host
	 * to detect pending bios.
	 */

	f2fs_remove_dirty_inode(inode);
	return ret;

skip_write:
	wbc->pages_skipped += get_dirty_pages(inode);
	trace_f2fs_writepages(mapping->host, wbc, DATA);
	return 0;
}

static int f2fs_write_data_pages(struct address_space *mapping,
			    struct writeback_control *wbc)
{
	struct inode *inode = mapping->host;

	return __f2fs_write_data_pages(mapping, wbc,
			F2FS_I(inode)->cp_task == current ?
			FS_CP_DATA_IO : FS_DATA_IO);
}

static void f2fs_write_failed(struct address_space *mapping, loff_t to)
{
	struct inode *inode = mapping->host;
	loff_t i_size = i_size_read(inode);

	if (IS_NOQUOTA(inode))
		return;

	/* In the fs-verity case, f2fs_end_enable_verity() does the truncate */
	if (to > i_size && !f2fs_verity_in_progress(inode)) {
		down_write(&F2FS_I(inode)->i_gc_rwsem[WRITE]);
		filemap_invalidate_lock(mapping);

		truncate_pagecache(inode, i_size);
		f2fs_truncate_blocks(inode, i_size, true);

		filemap_invalidate_unlock(mapping);
		up_write(&F2FS_I(inode)->i_gc_rwsem[WRITE]);
	}
}

static int prepare_write_begin(struct f2fs_sb_info *sbi,
			struct page *page, loff_t pos, unsigned len,
			block_t *blk_addr, bool *node_changed)
{
	struct inode *inode = page->mapping->host;
	pgoff_t index = page->index;
	struct dnode_of_data dn;
	struct page *ipage;
	bool locked = false;
	struct extent_info ei = {0,0,0};
	int err = 0;
	int flag;

	/*
	 * we already allocated all the blocks, so we don't need to get
	 * the block addresses when there is no need to fill the page.
	 */
	if (!f2fs_has_inline_data(inode) && len == PAGE_SIZE &&
	    !is_inode_flag_set(inode, FI_NO_PREALLOC) &&
	    !f2fs_verity_in_progress(inode))
		return 0;

	/* f2fs_lock_op avoids race between write CP and convert_inline_page */
	if (f2fs_has_inline_data(inode) && pos + len > MAX_INLINE_DATA(inode))
		flag = F2FS_GET_BLOCK_DEFAULT;
	else
		flag = F2FS_GET_BLOCK_PRE_AIO;

	if (f2fs_has_inline_data(inode) ||
			(pos & PAGE_MASK) >= i_size_read(inode)) {
		f2fs_do_map_lock(sbi, flag, true);
		locked = true;
	}

restart:
	/* check inline_data */
	ipage = f2fs_get_node_page(sbi, inode->i_ino);
	if (IS_ERR(ipage)) {
		err = PTR_ERR(ipage);
		goto unlock_out;
	}

	set_new_dnode(&dn, inode, ipage, ipage, 0);

	if (f2fs_has_inline_data(inode)) {
		if (pos + len <= MAX_INLINE_DATA(inode)) {
			f2fs_do_read_inline_data(page, ipage);
			set_inode_flag(inode, FI_DATA_EXIST);
			if (inode->i_nlink)
				set_page_private_inline(ipage);
		} else {
			err = f2fs_convert_inline_page(&dn, page);
			if (err)
				goto out;
			if (dn.data_blkaddr == NULL_ADDR)
				err = f2fs_get_block(&dn, index);
		}
	} else if (locked) {
		err = f2fs_get_block(&dn, index);
	} else {
		if (f2fs_lookup_extent_cache(inode, index, &ei)) {
			dn.data_blkaddr = ei.blk + index - ei.fofs;
		} else {
			/* hole case */
			err = f2fs_get_dnode_of_data(&dn, index, LOOKUP_NODE);
			if (err || dn.data_blkaddr == NULL_ADDR) {
				f2fs_put_dnode(&dn);
				f2fs_do_map_lock(sbi, F2FS_GET_BLOCK_PRE_AIO,
								true);
				WARN_ON(flag != F2FS_GET_BLOCK_PRE_AIO);
				locked = true;
				goto restart;
			}
		}
	}

	/* convert_inline_page can make node_changed */
	*blk_addr = dn.data_blkaddr;
	*node_changed = dn.node_changed;
out:
	f2fs_put_dnode(&dn);
unlock_out:
	if (locked)
		f2fs_do_map_lock(sbi, flag, false);
	return err;
}

static int f2fs_write_begin(struct file *file, struct address_space *mapping,
		loff_t pos, unsigned len, unsigned flags,
		struct page **pagep, void **fsdata)
{
	struct inode *inode = mapping->host;
	struct f2fs_sb_info *sbi = F2FS_I_SB(inode);
	struct page *page = NULL;
	pgoff_t index = ((unsigned long long) pos) >> PAGE_SHIFT;
	bool need_balance = false, drop_atomic = false;
	block_t blkaddr = NULL_ADDR;
	int err = 0;

	trace_f2fs_write_begin(inode, pos, len, flags);

	if (!f2fs_is_checkpoint_ready(sbi)) {
		err = -ENOSPC;
		goto fail;
	}

	if ((f2fs_is_atomic_file(inode) &&
			!f2fs_available_free_memory(sbi, INMEM_PAGES)) ||
			is_inode_flag_set(inode, FI_ATOMIC_REVOKE_REQUEST)) {
		err = -ENOMEM;
		drop_atomic = true;
		goto fail;
	}

	/*
	 * We should check this at this moment to avoid deadlock on inode page
	 * and #0 page. The locking rule for inline_data conversion should be:
	 * lock_page(page #0) -> lock_page(inode_page)
	 */
	if (index != 0) {
		err = f2fs_convert_inline_inode(inode);
		if (err)
			goto fail;
	}

#ifdef CONFIG_F2FS_FS_COMPRESSION
	if (f2fs_compressed_file(inode)) {
		int ret;

		*fsdata = NULL;

		ret = f2fs_prepare_compress_overwrite(inode, pagep,
							index, fsdata);
		if (ret < 0) {
			err = ret;
			goto fail;
		} else if (ret) {
			return 0;
		}
	}
#endif

repeat:
	/*
	 * Do not use grab_cache_page_write_begin() to avoid deadlock due to
	 * wait_for_stable_page. Will wait that below with our IO control.
	 */
	page = f2fs_pagecache_get_page(mapping, index,
				FGP_LOCK | FGP_WRITE | FGP_CREAT, GFP_NOFS);
	if (!page) {
		err = -ENOMEM;
		goto fail;
	}

	/* TODO: cluster can be compressed due to race with .writepage */

	*pagep = page;

	err = prepare_write_begin(sbi, page, pos, len,
					&blkaddr, &need_balance);
	if (err)
		goto fail;

	if (need_balance && !IS_NOQUOTA(inode) &&
			has_not_enough_free_secs(sbi, 0, 0)) {
		unlock_page(page);
		f2fs_balance_fs(sbi, true);
		lock_page(page);
		if (page->mapping != mapping) {
			/* The page got truncated from under us */
			f2fs_put_page(page, 1);
			goto repeat;
		}
	}

	f2fs_wait_on_page_writeback(page, DATA, false, true);

	if (len == PAGE_SIZE || PageUptodate(page))
		return 0;

	if (!(pos & (PAGE_SIZE - 1)) && (pos + len) >= i_size_read(inode) &&
	    !f2fs_verity_in_progress(inode)) {
		zero_user_segment(page, len, PAGE_SIZE);
		return 0;
	}

	if (blkaddr == NEW_ADDR) {
		zero_user_segment(page, 0, PAGE_SIZE);
		SetPageUptodate(page);
	} else {
		if (!f2fs_is_valid_blkaddr(sbi, blkaddr,
				DATA_GENERIC_ENHANCE_READ)) {
			err = -EFSCORRUPTED;
			goto fail;
		}
		err = f2fs_submit_page_read(inode, page, blkaddr, 0, true);
		if (err)
			goto fail;

		lock_page(page);
		if (unlikely(page->mapping != mapping)) {
			f2fs_put_page(page, 1);
			goto repeat;
		}
		if (unlikely(!PageUptodate(page))) {
			err = -EIO;
			goto fail;
		}
	}
	return 0;

fail:
	f2fs_put_page(page, 1);
	f2fs_write_failed(mapping, pos + len);
	if (drop_atomic)
		f2fs_drop_inmem_pages_all(sbi, false);
	return err;
}

static int f2fs_write_end(struct file *file,
			struct address_space *mapping,
			loff_t pos, unsigned len, unsigned copied,
			struct page *page, void *fsdata)
{
	struct inode *inode = page->mapping->host;

	trace_f2fs_write_end(inode, pos, len, copied);

	/*
	 * This should be come from len == PAGE_SIZE, and we expect copied
	 * should be PAGE_SIZE. Otherwise, we treat it with zero copied and
	 * let generic_perform_write() try to copy data again through copied=0.
	 */
	if (!PageUptodate(page)) {
		if (unlikely(copied != len))
			copied = 0;
		else
			SetPageUptodate(page);
	}

#ifdef CONFIG_F2FS_FS_COMPRESSION
	/* overwrite compressed file */
	if (f2fs_compressed_file(inode) && fsdata) {
		f2fs_compress_write_end(inode, fsdata, page->index, copied);
		f2fs_update_time(F2FS_I_SB(inode), REQ_TIME);

		if (pos + copied > i_size_read(inode) &&
				!f2fs_verity_in_progress(inode))
			f2fs_i_size_write(inode, pos + copied);
		return copied;
	}
#endif

	if (!copied)
		goto unlock_out;

	set_page_dirty(page);

	if (pos + copied > i_size_read(inode) &&
	    !f2fs_verity_in_progress(inode))
		f2fs_i_size_write(inode, pos + copied);
unlock_out:
	f2fs_put_page(page, 1);
	f2fs_update_time(F2FS_I_SB(inode), REQ_TIME);
	return copied;
}

static int check_direct_IO(struct inode *inode, struct iov_iter *iter,
			   loff_t offset)
{
	unsigned i_blkbits = READ_ONCE(inode->i_blkbits);
	unsigned blkbits = i_blkbits;
	unsigned blocksize_mask = (1 << blkbits) - 1;
	unsigned long align = offset | iov_iter_alignment(iter);
	struct block_device *bdev = inode->i_sb->s_bdev;

	if (iov_iter_rw(iter) == READ && offset >= i_size_read(inode))
		return 1;

	if (align & blocksize_mask) {
		if (bdev)
			blkbits = blksize_bits(bdev_logical_block_size(bdev));
		blocksize_mask = (1 << blkbits) - 1;
		if (align & blocksize_mask)
			return -EINVAL;
		return 1;
	}
	return 0;
}

static void f2fs_dio_end_io(struct bio *bio)
{
	struct f2fs_private_dio *dio = bio->bi_private;

	dec_page_count(F2FS_I_SB(dio->inode),
			dio->write ? F2FS_DIO_WRITE : F2FS_DIO_READ);

	bio->bi_private = dio->orig_private;
	bio->bi_end_io = dio->orig_end_io;

	kfree(dio);

	bio_endio(bio);
}

static void f2fs_dio_submit_bio(struct bio *bio, struct inode *inode,
							loff_t file_offset)
{
	struct f2fs_private_dio *dio;
	bool write = (bio_op(bio) == REQ_OP_WRITE);

	dio = f2fs_kzalloc(F2FS_I_SB(inode),
			sizeof(struct f2fs_private_dio), GFP_NOFS);
	if (!dio)
		goto out;

	dio->inode = inode;
	dio->orig_end_io = bio->bi_end_io;
	dio->orig_private = bio->bi_private;
	dio->write = write;

	bio->bi_end_io = f2fs_dio_end_io;
	bio->bi_private = dio;

	inc_page_count(F2FS_I_SB(inode),
			write ? F2FS_DIO_WRITE : F2FS_DIO_READ);

	submit_bio(bio);
	return;
out:
	bio->bi_status = BLK_STS_IOERR;
	bio_endio(bio);
}

static ssize_t f2fs_direct_IO(struct kiocb *iocb, struct iov_iter *iter)
{
	struct address_space *mapping = iocb->ki_filp->f_mapping;
	struct inode *inode = mapping->host;
	struct f2fs_sb_info *sbi = F2FS_I_SB(inode);
	struct f2fs_inode_info *fi = F2FS_I(inode);
	size_t count = iov_iter_count(iter);
	loff_t offset = iocb->ki_pos;
	int rw = iov_iter_rw(iter);
	int err;
	enum rw_hint hint = iocb->ki_hint;
	int whint_mode = F2FS_OPTION(sbi).whint_mode;
	bool do_opu;

	err = check_direct_IO(inode, iter, offset);
	if (err)
		return err < 0 ? err : 0;

	if (f2fs_force_buffered_io(inode, iocb, iter))
		return 0;

	do_opu = allow_outplace_dio(inode, iocb, iter);

	trace_f2fs_direct_IO_enter(inode, offset, count, rw);

	if (rw == WRITE && whint_mode == WHINT_MODE_OFF)
		iocb->ki_hint = WRITE_LIFE_NOT_SET;

	if (iocb->ki_flags & IOCB_NOWAIT) {
		if (!down_read_trylock(&fi->i_gc_rwsem[rw])) {
			iocb->ki_hint = hint;
			err = -EAGAIN;
			goto out;
		}
		if (do_opu && !down_read_trylock(&fi->i_gc_rwsem[READ])) {
			up_read(&fi->i_gc_rwsem[rw]);
			iocb->ki_hint = hint;
			err = -EAGAIN;
			goto out;
		}
	} else {
		down_read(&fi->i_gc_rwsem[rw]);
		if (do_opu)
			down_read(&fi->i_gc_rwsem[READ]);
	}

	err = __blockdev_direct_IO(iocb, inode, inode->i_sb->s_bdev,
			iter, rw == WRITE ? get_data_block_dio_write :
			get_data_block_dio, NULL, f2fs_dio_submit_bio,
			rw == WRITE ? DIO_LOCKING | DIO_SKIP_HOLES :
			DIO_SKIP_HOLES);

	if (do_opu)
		up_read(&fi->i_gc_rwsem[READ]);

	up_read(&fi->i_gc_rwsem[rw]);

	if (rw == WRITE) {
		if (whint_mode == WHINT_MODE_OFF)
			iocb->ki_hint = hint;
		if (err > 0) {
			f2fs_update_iostat(F2FS_I_SB(inode), APP_DIRECT_IO,
									err);
			if (!do_opu)
				set_inode_flag(inode, FI_UPDATE_WRITE);
		} else if (err == -EIOCBQUEUED) {
			f2fs_update_iostat(F2FS_I_SB(inode), APP_DIRECT_IO,
						count - iov_iter_count(iter));
		} else if (err < 0) {
			f2fs_write_failed(mapping, offset + count);
		}
	} else {
		if (err > 0)
			f2fs_update_iostat(sbi, APP_DIRECT_READ_IO, err);
		else if (err == -EIOCBQUEUED)
			f2fs_update_iostat(F2FS_I_SB(inode), APP_DIRECT_READ_IO,
						count - iov_iter_count(iter));
	}

out:
	trace_f2fs_direct_IO_exit(inode, offset, count, rw, err);

	return err;
}

void f2fs_invalidate_page(struct page *page, unsigned int offset,
							unsigned int length)
{
	struct inode *inode = page->mapping->host;
	struct f2fs_sb_info *sbi = F2FS_I_SB(inode);

	if (inode->i_ino >= F2FS_ROOT_INO(sbi) &&
		(offset % PAGE_SIZE || length != PAGE_SIZE))
		return;

	if (PageDirty(page)) {
		if (inode->i_ino == F2FS_META_INO(sbi)) {
			dec_page_count(sbi, F2FS_DIRTY_META);
		} else if (inode->i_ino == F2FS_NODE_INO(sbi)) {
			dec_page_count(sbi, F2FS_DIRTY_NODES);
		} else {
			inode_dec_dirty_pages(inode);
			f2fs_remove_dirty_inode(inode);
		}
	}

	clear_page_private_gcing(page);

	if (test_opt(sbi, COMPRESS_CACHE)) {
		if (f2fs_compressed_file(inode))
			f2fs_invalidate_compress_pages(sbi, inode->i_ino);
		if (inode->i_ino == F2FS_COMPRESS_INO(sbi))
			clear_page_private_data(page);
	}

	if (page_private_atomic(page))
		return f2fs_drop_inmem_page(inode, page);

	detach_page_private(page);
	set_page_private(page, 0);
}

int f2fs_release_page(struct page *page, gfp_t wait)
{
	/* If this is dirty page, keep PagePrivate */
	if (PageDirty(page))
		return 0;

	/* This is atomic written page, keep Private */
	if (page_private_atomic(page))
		return 0;

	if (test_opt(F2FS_P_SB(page), COMPRESS_CACHE)) {
		struct f2fs_sb_info *sbi = F2FS_P_SB(page);
		struct inode *inode = page->mapping->host;

		if (f2fs_compressed_file(inode))
			f2fs_invalidate_compress_pages(sbi, inode->i_ino);
		if (inode->i_ino == F2FS_COMPRESS_INO(sbi))
			clear_page_private_data(page);
	}

	clear_page_private_gcing(page);

	detach_page_private(page);
	set_page_private(page, 0);
	return 1;
}

static int f2fs_set_data_page_dirty(struct page *page)
{
	struct inode *inode = page_file_mapping(page)->host;

	trace_f2fs_set_page_dirty(page, DATA);

	if (!PageUptodate(page))
		SetPageUptodate(page);
	if (PageSwapCache(page))
		return __set_page_dirty_nobuffers(page);

	if (f2fs_is_atomic_file(inode) && !f2fs_is_commit_atomic_write(inode)) {
		if (!page_private_atomic(page)) {
			f2fs_register_inmem_page(inode, page);
			return 1;
		}
		/*
		 * Previously, this page has been registered, we just
		 * return here.
		 */
		return 0;
	}

	if (!PageDirty(page)) {
		__set_page_dirty_nobuffers(page);
		f2fs_update_dirty_page(inode, page);
		return 1;
	}
	return 0;
}


static sector_t f2fs_bmap_compress(struct inode *inode, sector_t block)
{
#ifdef CONFIG_F2FS_FS_COMPRESSION
	struct dnode_of_data dn;
	sector_t start_idx, blknr = 0;
	int ret;

	start_idx = round_down(block, F2FS_I(inode)->i_cluster_size);

	set_new_dnode(&dn, inode, NULL, NULL, 0);
	ret = f2fs_get_dnode_of_data(&dn, start_idx, LOOKUP_NODE);
	if (ret)
		return 0;

	if (dn.data_blkaddr != COMPRESS_ADDR) {
		dn.ofs_in_node += block - start_idx;
		blknr = f2fs_data_blkaddr(&dn);
		if (!__is_valid_data_blkaddr(blknr))
			blknr = 0;
	}

	f2fs_put_dnode(&dn);
	return blknr;
#else
	return 0;
#endif
}


static sector_t f2fs_bmap(struct address_space *mapping, sector_t block)
{
	struct inode *inode = mapping->host;
	sector_t blknr = 0;

	if (f2fs_has_inline_data(inode))
		goto out;

	/* make sure allocating whole blocks */
	if (mapping_tagged(mapping, PAGECACHE_TAG_DIRTY))
		filemap_write_and_wait(mapping);

	/* Block number less than F2FS MAX BLOCKS */
	if (unlikely(block >= max_file_blocks(inode)))
		goto out;

	if (f2fs_compressed_file(inode)) {
		blknr = f2fs_bmap_compress(inode, block);
	} else {
		struct f2fs_map_blocks map;

		memset(&map, 0, sizeof(map));
		map.m_lblk = block;
		map.m_len = 1;
		map.m_next_pgofs = NULL;
		map.m_seg_type = NO_CHECK_TYPE;

		if (!f2fs_map_blocks(inode, &map, 0, F2FS_GET_BLOCK_BMAP))
			blknr = map.m_pblk;
	}
out:
	trace_f2fs_bmap(inode, block, blknr);
	return blknr;
}

#ifdef CONFIG_MIGRATION
#include <linux/migrate.h>

int f2fs_migrate_page(struct address_space *mapping,
		struct page *newpage, struct page *page, enum migrate_mode mode)
{
	int rc, extra_count;
	struct f2fs_inode_info *fi = F2FS_I(mapping->host);
	bool atomic_written = page_private_atomic(page);

	BUG_ON(PageWriteback(page));

	/* migrating an atomic written page is safe with the inmem_lock hold */
	if (atomic_written) {
		if (mode != MIGRATE_SYNC)
			return -EBUSY;
		if (!mutex_trylock(&fi->inmem_lock))
			return -EAGAIN;
	}

	/* one extra reference was held for atomic_write page */
	extra_count = atomic_written ? 1 : 0;
	rc = migrate_page_move_mapping(mapping, newpage,
				page, extra_count);
	if (rc != MIGRATEPAGE_SUCCESS) {
		if (atomic_written)
			mutex_unlock(&fi->inmem_lock);
		return rc;
	}

	if (atomic_written) {
		struct inmem_pages *cur;

		list_for_each_entry(cur, &fi->inmem_pages, list)
			if (cur->page == page) {
				cur->page = newpage;
				break;
			}
		mutex_unlock(&fi->inmem_lock);
		put_page(page);
		get_page(newpage);
	}

	/* guarantee to start from no stale private field */
	set_page_private(newpage, 0);
	if (PagePrivate(page)) {
		set_page_private(newpage, page_private(page));
		SetPagePrivate(newpage);
		get_page(newpage);

		set_page_private(page, 0);
		ClearPagePrivate(page);
		put_page(page);
	}

	if (mode != MIGRATE_SYNC_NO_COPY)
		migrate_page_copy(newpage, page);
	else
		migrate_page_states(newpage, page);

	return MIGRATEPAGE_SUCCESS;
}
#endif

#ifdef CONFIG_SWAP
static int f2fs_migrate_blocks(struct inode *inode, block_t start_blk,
							unsigned int blkcnt)
{
	struct f2fs_sb_info *sbi = F2FS_I_SB(inode);
<<<<<<< HEAD
	unsigned int blkofs;
	unsigned int blk_per_sec = BLKS_PER_SEC(sbi);
	unsigned int secidx = start_blk / blk_per_sec;
	unsigned int end_sec = secidx + blkcnt / blk_per_sec;
=======
	block_t main_blkaddr = SM_I(sbi)->main_blkaddr;
	block_t cur_lblock;
	block_t last_lblock;
	block_t pblock;
	unsigned long nr_pblocks;
	unsigned int blocks_per_sec = BLKS_PER_SEC(sbi);
	unsigned int not_aligned = 0;
>>>>>>> 5fd541e3
	int ret = 0;

	down_write(&F2FS_I(inode)->i_gc_rwsem[WRITE]);
	down_write(&F2FS_I(inode)->i_mmap_sem);

	set_inode_flag(inode, FI_ALIGNED_WRITE);

	for (; secidx < end_sec; secidx++) {
		down_write(&sbi->pin_sem);

		f2fs_lock_op(sbi);
		f2fs_allocate_new_section(sbi, CURSEG_COLD_DATA_PINNED, false);
		f2fs_unlock_op(sbi);

		set_inode_flag(inode, FI_DO_DEFRAG);

		for (blkofs = 0; blkofs < blk_per_sec; blkofs++) {
			struct page *page;
			unsigned int blkidx = secidx * blk_per_sec + blkofs;

<<<<<<< HEAD
			page = f2fs_get_lock_data_page(inode, blkidx, true);
			if (IS_ERR(page)) {
				up_write(&sbi->pin_sem);
				ret = PTR_ERR(page);
				goto done;
			}

			set_page_dirty(page);
			f2fs_put_page(page, 1);
=======
		if ((pblock - main_blkaddr) & (blocks_per_sec - 1) ||
			nr_pblocks & (blocks_per_sec - 1)) {
			if (f2fs_is_pinned_file(inode)) {
				f2fs_err(sbi, "Swapfile does not align to section");
				ret = -EINVAL;
				goto out;
			}
			not_aligned++;
>>>>>>> 5fd541e3
		}

		clear_inode_flag(inode, FI_DO_DEFRAG);

		ret = filemap_fdatawrite(inode->i_mapping);

		up_write(&sbi->pin_sem);

		if (ret)
			break;
	}
<<<<<<< HEAD

done:
	clear_inode_flag(inode, FI_DO_DEFRAG);
	clear_inode_flag(inode, FI_ALIGNED_WRITE);

	up_write(&F2FS_I(inode)->i_mmap_sem);
	up_write(&F2FS_I(inode)->i_gc_rwsem[WRITE]);

=======
	if (not_aligned)
		f2fs_warn(sbi, "Swapfile (%u) is not align to section: \n"
			"\t1) creat(), 2) ioctl(F2FS_IOC_SET_PIN_FILE), 3) fallocate()",
			not_aligned);
out:
>>>>>>> 5fd541e3
	return ret;
}

static int check_swap_activate(struct swap_info_struct *sis,
				struct file *swap_file, sector_t *span)
{
	struct address_space *mapping = swap_file->f_mapping;
	struct inode *inode = mapping->host;
	struct f2fs_sb_info *sbi = F2FS_I_SB(inode);
	sector_t cur_lblock;
	sector_t last_lblock;
	sector_t pblock;
	sector_t lowest_pblock = -1;
	sector_t highest_pblock = 0;
	int nr_extents = 0;
	unsigned long nr_pblocks;
<<<<<<< HEAD
	unsigned int blks_per_sec = BLKS_PER_SEC(sbi);
	unsigned int sec_blks_mask = BLKS_PER_SEC(sbi) - 1;
=======
	unsigned int blocks_per_sec = BLKS_PER_SEC(sbi);
>>>>>>> 5fd541e3
	unsigned int not_aligned = 0;
	int ret = 0;

	/*
	 * Map all the blocks into the extent list.  This code doesn't try
	 * to be very smart.
	 */
	cur_lblock = 0;
	last_lblock = bytes_to_blks(inode, i_size_read(inode));

	while (cur_lblock < last_lblock && cur_lblock < sis->max) {
		struct f2fs_map_blocks map;
retry:
		cond_resched();

		memset(&map, 0, sizeof(map));
		map.m_lblk = cur_lblock;
		map.m_len = last_lblock - cur_lblock;
		map.m_next_pgofs = NULL;
		map.m_next_extent = NULL;
		map.m_seg_type = NO_CHECK_TYPE;
		map.m_may_create = false;

		ret = f2fs_map_blocks(inode, &map, 0, F2FS_GET_BLOCK_FIEMAP);
		if (ret)
			goto out;

		/* hole */
		if (!(map.m_flags & F2FS_MAP_FLAGS)) {
<<<<<<< HEAD
			f2fs_err(sbi, "Swapfile has holes");
=======
			f2fs_err(sbi, "Swapfile has holes\n");
>>>>>>> 5fd541e3
			ret = -EINVAL;
			goto out;
		}

		pblock = map.m_pblk;
		nr_pblocks = map.m_len;

<<<<<<< HEAD
		if ((pblock - SM_I(sbi)->main_blkaddr) & sec_blks_mask ||
				nr_pblocks & sec_blks_mask) {
			not_aligned++;

			nr_pblocks = roundup(nr_pblocks, blks_per_sec);
			if (cur_lblock + nr_pblocks > sis->max)
				nr_pblocks -= blks_per_sec;
=======
		if ((pblock - SM_I(sbi)->main_blkaddr) & (blocks_per_sec - 1) ||
				nr_pblocks & (blocks_per_sec - 1)) {
			if (f2fs_is_pinned_file(inode)) {
				f2fs_err(sbi, "Swapfile does not align to section");
				ret = -EINVAL;
				goto out;
			}
			not_aligned++;
		}
>>>>>>> 5fd541e3

			if (!nr_pblocks) {
				/* this extent is last one */
				nr_pblocks = map.m_len;
				f2fs_warn(sbi, "Swapfile: last extent is not aligned to section");
				goto next;
			}

			ret = f2fs_migrate_blocks(inode, cur_lblock,
							nr_pblocks);
			if (ret)
				goto out;
			goto retry;
		}
next:
		if (cur_lblock + nr_pblocks >= sis->max)
			nr_pblocks = sis->max - cur_lblock;

		if (cur_lblock) {	/* exclude the header page */
			if (pblock < lowest_pblock)
				lowest_pblock = pblock;
			if (pblock + nr_pblocks - 1 > highest_pblock)
				highest_pblock = pblock + nr_pblocks - 1;
		}

		/*
		 * We found a PAGE_SIZE-length, PAGE_SIZE-aligned run of blocks
		 */
		ret = add_swap_extent(sis, cur_lblock, nr_pblocks, pblock);
		if (ret < 0)
			goto out;
		nr_extents += ret;
		cur_lblock += nr_pblocks;
	}
	ret = nr_extents;
	*span = 1 + highest_pblock - lowest_pblock;
	if (cur_lblock == 0)
		cur_lblock = 1;	/* force Empty message */
	sis->max = cur_lblock;
	sis->pages = cur_lblock - 1;
	sis->highest_bit = cur_lblock - 1;

	if (not_aligned)
		f2fs_warn(sbi, "Swapfile (%u) is not align to section: \n"
			"\t1) creat(), 2) ioctl(F2FS_IOC_SET_PIN_FILE), 3) fallocate()",
			not_aligned);
out:
	if (not_aligned)
		f2fs_warn(sbi, "Swapfile (%u) is not align to section: 1) creat(), 2) ioctl(F2FS_IOC_SET_PIN_FILE), 3) fallocate(%u * N)",
			  not_aligned, blks_per_sec * F2FS_BLKSIZE);
	return ret;
}

<<<<<<< HEAD
=======
/* Copied from generic_swapfile_activate() to check any holes */
static int check_swap_activate(struct swap_info_struct *sis,
				struct file *swap_file, sector_t *span)
{
	struct address_space *mapping = swap_file->f_mapping;
	struct inode *inode = mapping->host;
	struct f2fs_sb_info *sbi = F2FS_I_SB(inode);
	unsigned blocks_per_page;
	unsigned long page_no;
	sector_t probe_block;
	sector_t last_block;
	sector_t lowest_block = -1;
	sector_t highest_block = 0;
	int nr_extents = 0;
	int ret = 0;

	if (PAGE_SIZE == F2FS_BLKSIZE)
		return check_swap_activate_fast(sis, swap_file, span);

	ret = f2fs_is_file_aligned(inode);
	if (ret)
		goto out;

	blocks_per_page = bytes_to_blks(inode, PAGE_SIZE);

	/*
	 * Map all the blocks into the extent list.  This code doesn't try
	 * to be very smart.
	 */
	probe_block = 0;
	page_no = 0;
	last_block = bytes_to_blks(inode, i_size_read(inode));
	while ((probe_block + blocks_per_page) <= last_block &&
			page_no < sis->max) {
		unsigned block_in_page;
		sector_t first_block;
		sector_t block = 0;

		cond_resched();

		block = probe_block;
		ret = bmap(inode, &block);
		if (ret)
			goto out;
		if (!block)
			goto bad_bmap;
		first_block = block;

		/*
		 * It must be PAGE_SIZE aligned on-disk
		 */
		if (first_block & (blocks_per_page - 1)) {
			probe_block++;
			goto reprobe;
		}

		for (block_in_page = 1; block_in_page < blocks_per_page;
					block_in_page++) {

			block = probe_block + block_in_page;
			ret = bmap(inode, &block);
			if (ret)
				goto out;
			if (!block)
				goto bad_bmap;

			if (block != first_block + block_in_page) {
				/* Discontiguity */
				probe_block++;
				goto reprobe;
			}
		}

		first_block >>= (PAGE_SHIFT - inode->i_blkbits);
		if (page_no) {	/* exclude the header page */
			if (first_block < lowest_block)
				lowest_block = first_block;
			if (first_block > highest_block)
				highest_block = first_block;
		}

		/*
		 * We found a PAGE_SIZE-length, PAGE_SIZE-aligned run of blocks
		 */
		ret = add_swap_extent(sis, page_no, 1, first_block);
		if (ret < 0)
			goto out;
		nr_extents += ret;
		page_no++;
		probe_block += blocks_per_page;
reprobe:
		continue;
	}
	ret = nr_extents;
	*span = 1 + highest_block - lowest_block;
	if (page_no == 0)
		page_no = 1;	/* force Empty message */
	sis->max = page_no;
	sis->pages = page_no - 1;
	sis->highest_bit = page_no - 1;
out:
	return ret;
bad_bmap:
	f2fs_err(sbi, "Swapfile has holes\n");
	return -EINVAL;
}

>>>>>>> 5fd541e3
static int f2fs_swap_activate(struct swap_info_struct *sis, struct file *file,
				sector_t *span)
{
	struct inode *inode = file_inode(file);
	int ret;

	if (!S_ISREG(inode->i_mode))
		return -EINVAL;

	if (f2fs_readonly(F2FS_I_SB(inode)->sb))
		return -EROFS;

	if (f2fs_lfs_mode(F2FS_I_SB(inode))) {
		f2fs_err(F2FS_I_SB(inode),
			"Swapfile not supported in LFS mode");
		return -EINVAL;
	}

	ret = f2fs_convert_inline_inode(inode);
	if (ret)
		return ret;

	if (!f2fs_disable_compressed_file(inode))
		return -EINVAL;

	f2fs_precache_extents(inode);

	ret = check_swap_activate(sis, file, span);
	if (ret < 0)
		return ret;

	set_inode_flag(inode, FI_PIN_FILE);
	f2fs_update_time(F2FS_I_SB(inode), REQ_TIME);
	return ret;
}

static void f2fs_swap_deactivate(struct file *file)
{
	struct inode *inode = file_inode(file);

	clear_inode_flag(inode, FI_PIN_FILE);
}
#else
static int f2fs_swap_activate(struct swap_info_struct *sis, struct file *file,
				sector_t *span)
{
	return -EOPNOTSUPP;
}

static void f2fs_swap_deactivate(struct file *file)
{
}
#endif

const struct address_space_operations f2fs_dblock_aops = {
	.readpage	= f2fs_read_data_page,
	.readahead	= f2fs_readahead,
	.writepage	= f2fs_write_data_page,
	.writepages	= f2fs_write_data_pages,
	.write_begin	= f2fs_write_begin,
	.write_end	= f2fs_write_end,
	.set_page_dirty	= f2fs_set_data_page_dirty,
	.invalidatepage	= f2fs_invalidate_page,
	.releasepage	= f2fs_release_page,
	.direct_IO	= f2fs_direct_IO,
	.bmap		= f2fs_bmap,
	.swap_activate  = f2fs_swap_activate,
	.swap_deactivate = f2fs_swap_deactivate,
#ifdef CONFIG_MIGRATION
	.migratepage    = f2fs_migrate_page,
#endif
};

void f2fs_clear_page_cache_dirty_tag(struct page *page)
{
	struct address_space *mapping = page_mapping(page);
	unsigned long flags;

	xa_lock_irqsave(&mapping->i_pages, flags);
	__xa_clear_mark(&mapping->i_pages, page_index(page),
						PAGECACHE_TAG_DIRTY);
	xa_unlock_irqrestore(&mapping->i_pages, flags);
}

int __init f2fs_init_post_read_processing(void)
{
	bio_post_read_ctx_cache =
		kmem_cache_create("f2fs_bio_post_read_ctx",
				  sizeof(struct bio_post_read_ctx), 0, 0, NULL);
	if (!bio_post_read_ctx_cache)
		goto fail;
	bio_post_read_ctx_pool =
		mempool_create_slab_pool(NUM_PREALLOC_POST_READ_CTXS,
					 bio_post_read_ctx_cache);
	if (!bio_post_read_ctx_pool)
		goto fail_free_cache;
	return 0;

fail_free_cache:
	kmem_cache_destroy(bio_post_read_ctx_cache);
fail:
	return -ENOMEM;
}

void f2fs_destroy_post_read_processing(void)
{
	mempool_destroy(bio_post_read_ctx_pool);
	kmem_cache_destroy(bio_post_read_ctx_cache);
}

int f2fs_init_post_read_wq(struct f2fs_sb_info *sbi)
{
	if (!f2fs_sb_has_encrypt(sbi) &&
		!f2fs_sb_has_verity(sbi) &&
		!f2fs_sb_has_compression(sbi))
		return 0;

	sbi->post_read_wq = alloc_workqueue("f2fs_post_read_wq",
						 WQ_UNBOUND | WQ_HIGHPRI,
						 num_online_cpus());
	if (!sbi->post_read_wq)
		return -ENOMEM;
	return 0;
}

void f2fs_destroy_post_read_wq(struct f2fs_sb_info *sbi)
{
	if (sbi->post_read_wq)
		destroy_workqueue(sbi->post_read_wq);
}

int __init f2fs_init_bio_entry_cache(void)
{
	bio_entry_slab = f2fs_kmem_cache_create("f2fs_bio_entry_slab",
			sizeof(struct bio_entry));
	if (!bio_entry_slab)
		return -ENOMEM;
	return 0;
}

void f2fs_destroy_bio_entry_cache(void)
{
	kmem_cache_destroy(bio_entry_slab);
}<|MERGE_RESOLUTION|>--- conflicted
+++ resolved
@@ -3845,24 +3845,14 @@
 							unsigned int blkcnt)
 {
 	struct f2fs_sb_info *sbi = F2FS_I_SB(inode);
-<<<<<<< HEAD
 	unsigned int blkofs;
 	unsigned int blk_per_sec = BLKS_PER_SEC(sbi);
 	unsigned int secidx = start_blk / blk_per_sec;
 	unsigned int end_sec = secidx + blkcnt / blk_per_sec;
-=======
-	block_t main_blkaddr = SM_I(sbi)->main_blkaddr;
-	block_t cur_lblock;
-	block_t last_lblock;
-	block_t pblock;
-	unsigned long nr_pblocks;
-	unsigned int blocks_per_sec = BLKS_PER_SEC(sbi);
-	unsigned int not_aligned = 0;
->>>>>>> 5fd541e3
 	int ret = 0;
 
 	down_write(&F2FS_I(inode)->i_gc_rwsem[WRITE]);
-	down_write(&F2FS_I(inode)->i_mmap_sem);
+	filemap_invalidate_lock(inode->i_mapping);
 
 	set_inode_flag(inode, FI_ALIGNED_WRITE);
 
@@ -3879,7 +3869,6 @@
 			struct page *page;
 			unsigned int blkidx = secidx * blk_per_sec + blkofs;
 
-<<<<<<< HEAD
 			page = f2fs_get_lock_data_page(inode, blkidx, true);
 			if (IS_ERR(page)) {
 				up_write(&sbi->pin_sem);
@@ -3889,16 +3878,6 @@
 
 			set_page_dirty(page);
 			f2fs_put_page(page, 1);
-=======
-		if ((pblock - main_blkaddr) & (blocks_per_sec - 1) ||
-			nr_pblocks & (blocks_per_sec - 1)) {
-			if (f2fs_is_pinned_file(inode)) {
-				f2fs_err(sbi, "Swapfile does not align to section");
-				ret = -EINVAL;
-				goto out;
-			}
-			not_aligned++;
->>>>>>> 5fd541e3
 		}
 
 		clear_inode_flag(inode, FI_DO_DEFRAG);
@@ -3910,22 +3889,14 @@
 		if (ret)
 			break;
 	}
-<<<<<<< HEAD
 
 done:
 	clear_inode_flag(inode, FI_DO_DEFRAG);
 	clear_inode_flag(inode, FI_ALIGNED_WRITE);
 
-	up_write(&F2FS_I(inode)->i_mmap_sem);
+	filemap_invalidate_unlock(inode->i_mapping);
 	up_write(&F2FS_I(inode)->i_gc_rwsem[WRITE]);
 
-=======
-	if (not_aligned)
-		f2fs_warn(sbi, "Swapfile (%u) is not align to section: \n"
-			"\t1) creat(), 2) ioctl(F2FS_IOC_SET_PIN_FILE), 3) fallocate()",
-			not_aligned);
-out:
->>>>>>> 5fd541e3
 	return ret;
 }
 
@@ -3942,12 +3913,8 @@
 	sector_t highest_pblock = 0;
 	int nr_extents = 0;
 	unsigned long nr_pblocks;
-<<<<<<< HEAD
 	unsigned int blks_per_sec = BLKS_PER_SEC(sbi);
 	unsigned int sec_blks_mask = BLKS_PER_SEC(sbi) - 1;
-=======
-	unsigned int blocks_per_sec = BLKS_PER_SEC(sbi);
->>>>>>> 5fd541e3
 	unsigned int not_aligned = 0;
 	int ret = 0;
 
@@ -3977,11 +3944,7 @@
 
 		/* hole */
 		if (!(map.m_flags & F2FS_MAP_FLAGS)) {
-<<<<<<< HEAD
 			f2fs_err(sbi, "Swapfile has holes");
-=======
-			f2fs_err(sbi, "Swapfile has holes\n");
->>>>>>> 5fd541e3
 			ret = -EINVAL;
 			goto out;
 		}
@@ -3989,7 +3952,6 @@
 		pblock = map.m_pblk;
 		nr_pblocks = map.m_len;
 
-<<<<<<< HEAD
 		if ((pblock - SM_I(sbi)->main_blkaddr) & sec_blks_mask ||
 				nr_pblocks & sec_blks_mask) {
 			not_aligned++;
@@ -3997,17 +3959,6 @@
 			nr_pblocks = roundup(nr_pblocks, blks_per_sec);
 			if (cur_lblock + nr_pblocks > sis->max)
 				nr_pblocks -= blks_per_sec;
-=======
-		if ((pblock - SM_I(sbi)->main_blkaddr) & (blocks_per_sec - 1) ||
-				nr_pblocks & (blocks_per_sec - 1)) {
-			if (f2fs_is_pinned_file(inode)) {
-				f2fs_err(sbi, "Swapfile does not align to section");
-				ret = -EINVAL;
-				goto out;
-			}
-			not_aligned++;
-		}
->>>>>>> 5fd541e3
 
 			if (!nr_pblocks) {
 				/* this extent is last one */
@@ -4049,11 +4000,6 @@
 	sis->max = cur_lblock;
 	sis->pages = cur_lblock - 1;
 	sis->highest_bit = cur_lblock - 1;
-
-	if (not_aligned)
-		f2fs_warn(sbi, "Swapfile (%u) is not align to section: \n"
-			"\t1) creat(), 2) ioctl(F2FS_IOC_SET_PIN_FILE), 3) fallocate()",
-			not_aligned);
 out:
 	if (not_aligned)
 		f2fs_warn(sbi, "Swapfile (%u) is not align to section: 1) creat(), 2) ioctl(F2FS_IOC_SET_PIN_FILE), 3) fallocate(%u * N)",
@@ -4061,116 +4007,6 @@
 	return ret;
 }
 
-<<<<<<< HEAD
-=======
-/* Copied from generic_swapfile_activate() to check any holes */
-static int check_swap_activate(struct swap_info_struct *sis,
-				struct file *swap_file, sector_t *span)
-{
-	struct address_space *mapping = swap_file->f_mapping;
-	struct inode *inode = mapping->host;
-	struct f2fs_sb_info *sbi = F2FS_I_SB(inode);
-	unsigned blocks_per_page;
-	unsigned long page_no;
-	sector_t probe_block;
-	sector_t last_block;
-	sector_t lowest_block = -1;
-	sector_t highest_block = 0;
-	int nr_extents = 0;
-	int ret = 0;
-
-	if (PAGE_SIZE == F2FS_BLKSIZE)
-		return check_swap_activate_fast(sis, swap_file, span);
-
-	ret = f2fs_is_file_aligned(inode);
-	if (ret)
-		goto out;
-
-	blocks_per_page = bytes_to_blks(inode, PAGE_SIZE);
-
-	/*
-	 * Map all the blocks into the extent list.  This code doesn't try
-	 * to be very smart.
-	 */
-	probe_block = 0;
-	page_no = 0;
-	last_block = bytes_to_blks(inode, i_size_read(inode));
-	while ((probe_block + blocks_per_page) <= last_block &&
-			page_no < sis->max) {
-		unsigned block_in_page;
-		sector_t first_block;
-		sector_t block = 0;
-
-		cond_resched();
-
-		block = probe_block;
-		ret = bmap(inode, &block);
-		if (ret)
-			goto out;
-		if (!block)
-			goto bad_bmap;
-		first_block = block;
-
-		/*
-		 * It must be PAGE_SIZE aligned on-disk
-		 */
-		if (first_block & (blocks_per_page - 1)) {
-			probe_block++;
-			goto reprobe;
-		}
-
-		for (block_in_page = 1; block_in_page < blocks_per_page;
-					block_in_page++) {
-
-			block = probe_block + block_in_page;
-			ret = bmap(inode, &block);
-			if (ret)
-				goto out;
-			if (!block)
-				goto bad_bmap;
-
-			if (block != first_block + block_in_page) {
-				/* Discontiguity */
-				probe_block++;
-				goto reprobe;
-			}
-		}
-
-		first_block >>= (PAGE_SHIFT - inode->i_blkbits);
-		if (page_no) {	/* exclude the header page */
-			if (first_block < lowest_block)
-				lowest_block = first_block;
-			if (first_block > highest_block)
-				highest_block = first_block;
-		}
-
-		/*
-		 * We found a PAGE_SIZE-length, PAGE_SIZE-aligned run of blocks
-		 */
-		ret = add_swap_extent(sis, page_no, 1, first_block);
-		if (ret < 0)
-			goto out;
-		nr_extents += ret;
-		page_no++;
-		probe_block += blocks_per_page;
-reprobe:
-		continue;
-	}
-	ret = nr_extents;
-	*span = 1 + highest_block - lowest_block;
-	if (page_no == 0)
-		page_no = 1;	/* force Empty message */
-	sis->max = page_no;
-	sis->pages = page_no - 1;
-	sis->highest_bit = page_no - 1;
-out:
-	return ret;
-bad_bmap:
-	f2fs_err(sbi, "Swapfile has holes\n");
-	return -EINVAL;
-}
-
->>>>>>> 5fd541e3
 static int f2fs_swap_activate(struct swap_info_struct *sis, struct file *file,
 				sector_t *span)
 {
