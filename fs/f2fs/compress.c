// SPDX-License-Identifier: GPL-2.0
/*
 * f2fs compress support
 *
 * Copyright (c) 2019 Chao Yu <chao@kernel.org>
 */

#include <linux/fs.h>
#include <linux/f2fs_fs.h>
#include <linux/writeback.h>
#include <linux/backing-dev.h>
#include <linux/lzo.h>
#include <linux/lz4.h>
#include <linux/zstd.h>

#include "f2fs.h"
#include "node.h"
#include <trace/events/f2fs.h>

static struct kmem_cache *cic_entry_slab;
static struct kmem_cache *dic_entry_slab;

static void *page_array_alloc(struct inode *inode, int nr)
{
	struct f2fs_sb_info *sbi = F2FS_I_SB(inode);
	unsigned int size = sizeof(struct page *) * nr;

	if (likely(size <= sbi->page_array_slab_size))
		return kmem_cache_zalloc(sbi->page_array_slab, GFP_NOFS);
	return f2fs_kzalloc(sbi, size, GFP_NOFS);
}

static void page_array_free(struct inode *inode, void *pages, int nr)
{
	struct f2fs_sb_info *sbi = F2FS_I_SB(inode);
	unsigned int size = sizeof(struct page *) * nr;

	if (!pages)
		return;

	if (likely(size <= sbi->page_array_slab_size))
		kmem_cache_free(sbi->page_array_slab, pages);
	else
		kfree(pages);
}

struct f2fs_compress_ops {
	int (*init_compress_ctx)(struct compress_ctx *cc);
	void (*destroy_compress_ctx)(struct compress_ctx *cc);
	int (*compress_pages)(struct compress_ctx *cc);
	int (*init_decompress_ctx)(struct decompress_io_ctx *dic);
	void (*destroy_decompress_ctx)(struct decompress_io_ctx *dic);
	int (*decompress_pages)(struct decompress_io_ctx *dic);
};

static unsigned int offset_in_cluster(struct compress_ctx *cc, pgoff_t index)
{
	return index & (cc->cluster_size - 1);
}

static pgoff_t cluster_idx(struct compress_ctx *cc, pgoff_t index)
{
	return index >> cc->log_cluster_size;
}

static pgoff_t start_idx_of_cluster(struct compress_ctx *cc)
{
	return cc->cluster_idx << cc->log_cluster_size;
}

bool f2fs_is_compressed_page(struct page *page)
{
	if (!PagePrivate(page))
		return false;
	if (!page_private(page))
		return false;
	if (IS_ATOMIC_WRITTEN_PAGE(page) || IS_DUMMY_WRITTEN_PAGE(page))
		return false;
	/*
	 * page->private may be set with pid.
	 * pid_max is enough to check if it is traced.
	 */
	if (IS_IO_TRACED_PAGE(page))
		return false;

	f2fs_bug_on(F2FS_M_SB(page->mapping),
		*((u32 *)page_private(page)) != F2FS_COMPRESSED_PAGE_MAGIC);
	return true;
}

static void f2fs_set_compressed_page(struct page *page,
		struct inode *inode, pgoff_t index, void *data)
{
	SetPagePrivate(page);
	set_page_private(page, (unsigned long)data);

	/* i_crypto_info and iv index */
	page->index = index;
	page->mapping = inode->i_mapping;
}

static void f2fs_drop_rpages(struct compress_ctx *cc, int len, bool unlock)
{
	int i;

	for (i = 0; i < len; i++) {
		if (!cc->rpages[i])
			continue;
		if (unlock)
			unlock_page(cc->rpages[i]);
		else
			put_page(cc->rpages[i]);
	}
}

static void f2fs_put_rpages(struct compress_ctx *cc)
{
	f2fs_drop_rpages(cc, cc->cluster_size, false);
}

static void f2fs_unlock_rpages(struct compress_ctx *cc, int len)
{
	f2fs_drop_rpages(cc, len, true);
}

static void f2fs_put_rpages_mapping(struct address_space *mapping,
				pgoff_t start, int len)
{
	int i;

	for (i = 0; i < len; i++) {
		struct page *page = find_get_page(mapping, start + i);

		put_page(page);
		put_page(page);
	}
}

static void f2fs_put_rpages_wbc(struct compress_ctx *cc,
		struct writeback_control *wbc, bool redirty, int unlock)
{
	unsigned int i;

	for (i = 0; i < cc->cluster_size; i++) {
		if (!cc->rpages[i])
			continue;
		if (redirty)
			redirty_page_for_writepage(wbc, cc->rpages[i]);
		f2fs_put_page(cc->rpages[i], unlock);
	}
}

struct page *f2fs_compress_control_page(struct page *page)
{
	return ((struct compress_io_ctx *)page_private(page))->rpages[0];
}

int f2fs_init_compress_ctx(struct compress_ctx *cc)
{
	if (cc->rpages)
		return 0;

	cc->rpages = page_array_alloc(cc->inode, cc->cluster_size);
	return cc->rpages ? 0 : -ENOMEM;
}

void f2fs_destroy_compress_ctx(struct compress_ctx *cc)
{
	page_array_free(cc->inode, cc->rpages, cc->cluster_size);
	cc->rpages = NULL;
	cc->nr_rpages = 0;
	cc->nr_cpages = 0;
	cc->cluster_idx = NULL_CLUSTER;
}

void f2fs_compress_ctx_add_page(struct compress_ctx *cc, struct page *page)
{
	unsigned int cluster_ofs;

	if (!f2fs_cluster_can_merge_page(cc, page->index))
		f2fs_bug_on(F2FS_I_SB(cc->inode), 1);

	cluster_ofs = offset_in_cluster(cc, page->index);
	cc->rpages[cluster_ofs] = page;
	cc->nr_rpages++;
	cc->cluster_idx = cluster_idx(cc, page->index);
}

#ifdef CONFIG_F2FS_FS_LZO
static int lzo_init_compress_ctx(struct compress_ctx *cc)
{
	cc->private = f2fs_kvmalloc(F2FS_I_SB(cc->inode),
				LZO1X_MEM_COMPRESS, GFP_NOFS);
	if (!cc->private)
		return -ENOMEM;

	cc->clen = lzo1x_worst_compress(PAGE_SIZE << cc->log_cluster_size);
	return 0;
}

static void lzo_destroy_compress_ctx(struct compress_ctx *cc)
{
	kvfree(cc->private);
	cc->private = NULL;
}

static int lzo_compress_pages(struct compress_ctx *cc)
{
	int ret;

	ret = lzo1x_1_compress(cc->rbuf, cc->rlen, cc->cbuf->cdata,
					&cc->clen, cc->private);
	if (ret != LZO_E_OK) {
		printk_ratelimited("%sF2FS-fs (%s): lzo compress failed, ret:%d\n",
				KERN_ERR, F2FS_I_SB(cc->inode)->sb->s_id, ret);
		return -EIO;
	}
	return 0;
}

static int lzo_decompress_pages(struct decompress_io_ctx *dic)
{
	int ret;

	ret = lzo1x_decompress_safe(dic->cbuf->cdata, dic->clen,
						dic->rbuf, &dic->rlen);
	if (ret != LZO_E_OK) {
		printk_ratelimited("%sF2FS-fs (%s): lzo decompress failed, ret:%d\n",
				KERN_ERR, F2FS_I_SB(dic->inode)->sb->s_id, ret);
		return -EIO;
	}

	if (dic->rlen != PAGE_SIZE << dic->log_cluster_size) {
		printk_ratelimited("%sF2FS-fs (%s): lzo invalid rlen:%zu, "
					"expected:%lu\n", KERN_ERR,
					F2FS_I_SB(dic->inode)->sb->s_id,
					dic->rlen,
					PAGE_SIZE << dic->log_cluster_size);
		return -EIO;
	}
	return 0;
}

static const struct f2fs_compress_ops f2fs_lzo_ops = {
	.init_compress_ctx	= lzo_init_compress_ctx,
	.destroy_compress_ctx	= lzo_destroy_compress_ctx,
	.compress_pages		= lzo_compress_pages,
	.decompress_pages	= lzo_decompress_pages,
};
#endif

#ifdef CONFIG_F2FS_FS_LZ4
static int lz4_init_compress_ctx(struct compress_ctx *cc)
{
	unsigned int size = LZ4_MEM_COMPRESS;

#ifdef CONFIG_F2FS_FS_LZ4HC
	if (F2FS_I(cc->inode)->i_compress_flag >> COMPRESS_LEVEL_OFFSET)
		size = LZ4HC_MEM_COMPRESS;
#endif

	cc->private = f2fs_kvmalloc(F2FS_I_SB(cc->inode), size, GFP_NOFS);
	if (!cc->private)
		return -ENOMEM;

	/*
	 * we do not change cc->clen to LZ4_compressBound(inputsize) to
	 * adapt worst compress case, because lz4 compressor can handle
	 * output budget properly.
	 */
	cc->clen = cc->rlen - PAGE_SIZE - COMPRESS_HEADER_SIZE;
	return 0;
}

static void lz4_destroy_compress_ctx(struct compress_ctx *cc)
{
	kvfree(cc->private);
	cc->private = NULL;
}

#ifdef CONFIG_F2FS_FS_LZ4HC
static int lz4hc_compress_pages(struct compress_ctx *cc)
{
	unsigned char level = F2FS_I(cc->inode)->i_compress_flag >>
						COMPRESS_LEVEL_OFFSET;
	int len;

	if (level)
		len = LZ4_compress_HC(cc->rbuf, cc->cbuf->cdata, cc->rlen,
					cc->clen, level, cc->private);
	else
		len = LZ4_compress_default(cc->rbuf, cc->cbuf->cdata, cc->rlen,
						cc->clen, cc->private);
	if (!len)
		return -EAGAIN;

	cc->clen = len;
	return 0;
}
#endif

static int lz4_compress_pages(struct compress_ctx *cc)
{
	int len;

#ifdef CONFIG_F2FS_FS_LZ4HC
	return lz4hc_compress_pages(cc);
#endif
	len = LZ4_compress_default(cc->rbuf, cc->cbuf->cdata, cc->rlen,
						cc->clen, cc->private);
	if (!len)
		return -EAGAIN;

	cc->clen = len;
	return 0;
}

static int lz4_decompress_pages(struct decompress_io_ctx *dic)
{
	int ret;

	ret = LZ4_decompress_safe(dic->cbuf->cdata, dic->rbuf,
						dic->clen, dic->rlen);
	if (ret < 0) {
		printk_ratelimited("%sF2FS-fs (%s): lz4 decompress failed, ret:%d\n",
				KERN_ERR, F2FS_I_SB(dic->inode)->sb->s_id, ret);
		return -EIO;
	}

	if (ret != PAGE_SIZE << dic->log_cluster_size) {
		printk_ratelimited("%sF2FS-fs (%s): lz4 invalid rlen:%zu, "
					"expected:%lu\n", KERN_ERR,
					F2FS_I_SB(dic->inode)->sb->s_id,
					dic->rlen,
					PAGE_SIZE << dic->log_cluster_size);
		return -EIO;
	}
	return 0;
}

static const struct f2fs_compress_ops f2fs_lz4_ops = {
	.init_compress_ctx	= lz4_init_compress_ctx,
	.destroy_compress_ctx	= lz4_destroy_compress_ctx,
	.compress_pages		= lz4_compress_pages,
	.decompress_pages	= lz4_decompress_pages,
};
#endif

#ifdef CONFIG_F2FS_FS_ZSTD
#define F2FS_ZSTD_DEFAULT_CLEVEL	1

static int zstd_init_compress_ctx(struct compress_ctx *cc)
{
	ZSTD_parameters params;
	ZSTD_CStream *stream;
	void *workspace;
	unsigned int workspace_size;
	unsigned char level = F2FS_I(cc->inode)->i_compress_flag >>
						COMPRESS_LEVEL_OFFSET;

	if (!level)
		level = F2FS_ZSTD_DEFAULT_CLEVEL;

	params = ZSTD_getParams(level, cc->rlen, 0);
	workspace_size = ZSTD_CStreamWorkspaceBound(params.cParams);

	workspace = f2fs_kvmalloc(F2FS_I_SB(cc->inode),
					workspace_size, GFP_NOFS);
	if (!workspace)
		return -ENOMEM;

	stream = ZSTD_initCStream(params, 0, workspace, workspace_size);
	if (!stream) {
		printk_ratelimited("%sF2FS-fs (%s): %s ZSTD_initCStream failed\n",
				KERN_ERR, F2FS_I_SB(cc->inode)->sb->s_id,
				__func__);
		kvfree(workspace);
		return -EIO;
	}

	cc->private = workspace;
	cc->private2 = stream;

	cc->clen = cc->rlen - PAGE_SIZE - COMPRESS_HEADER_SIZE;
	return 0;
}

static void zstd_destroy_compress_ctx(struct compress_ctx *cc)
{
	kvfree(cc->private);
	cc->private = NULL;
	cc->private2 = NULL;
}

static int zstd_compress_pages(struct compress_ctx *cc)
{
	ZSTD_CStream *stream = cc->private2;
	ZSTD_inBuffer inbuf;
	ZSTD_outBuffer outbuf;
	int src_size = cc->rlen;
	int dst_size = src_size - PAGE_SIZE - COMPRESS_HEADER_SIZE;
	int ret;

	inbuf.pos = 0;
	inbuf.src = cc->rbuf;
	inbuf.size = src_size;

	outbuf.pos = 0;
	outbuf.dst = cc->cbuf->cdata;
	outbuf.size = dst_size;

	ret = ZSTD_compressStream(stream, &outbuf, &inbuf);
	if (ZSTD_isError(ret)) {
		printk_ratelimited("%sF2FS-fs (%s): %s ZSTD_compressStream failed, ret: %d\n",
				KERN_ERR, F2FS_I_SB(cc->inode)->sb->s_id,
				__func__, ZSTD_getErrorCode(ret));
		return -EIO;
	}

	ret = ZSTD_endStream(stream, &outbuf);
	if (ZSTD_isError(ret)) {
		printk_ratelimited("%sF2FS-fs (%s): %s ZSTD_endStream returned %d\n",
				KERN_ERR, F2FS_I_SB(cc->inode)->sb->s_id,
				__func__, ZSTD_getErrorCode(ret));
		return -EIO;
	}

	/*
	 * there is compressed data remained in intermediate buffer due to
	 * no more space in cbuf.cdata
	 */
	if (ret)
		return -EAGAIN;

	cc->clen = outbuf.pos;
	return 0;
}

static int zstd_init_decompress_ctx(struct decompress_io_ctx *dic)
{
	ZSTD_DStream *stream;
	void *workspace;
	unsigned int workspace_size;
	unsigned int max_window_size =
			MAX_COMPRESS_WINDOW_SIZE(dic->log_cluster_size);

	workspace_size = ZSTD_DStreamWorkspaceBound(max_window_size);

	workspace = f2fs_kvmalloc(F2FS_I_SB(dic->inode),
					workspace_size, GFP_NOFS);
	if (!workspace)
		return -ENOMEM;

	stream = ZSTD_initDStream(max_window_size, workspace, workspace_size);
	if (!stream) {
		printk_ratelimited("%sF2FS-fs (%s): %s ZSTD_initDStream failed\n",
				KERN_ERR, F2FS_I_SB(dic->inode)->sb->s_id,
				__func__);
		kvfree(workspace);
		return -EIO;
	}

	dic->private = workspace;
	dic->private2 = stream;

	return 0;
}

static void zstd_destroy_decompress_ctx(struct decompress_io_ctx *dic)
{
	kvfree(dic->private);
	dic->private = NULL;
	dic->private2 = NULL;
}

static int zstd_decompress_pages(struct decompress_io_ctx *dic)
{
	ZSTD_DStream *stream = dic->private2;
	ZSTD_inBuffer inbuf;
	ZSTD_outBuffer outbuf;
	int ret;

	inbuf.pos = 0;
	inbuf.src = dic->cbuf->cdata;
	inbuf.size = dic->clen;

	outbuf.pos = 0;
	outbuf.dst = dic->rbuf;
	outbuf.size = dic->rlen;

	ret = ZSTD_decompressStream(stream, &outbuf, &inbuf);
	if (ZSTD_isError(ret)) {
		printk_ratelimited("%sF2FS-fs (%s): %s ZSTD_compressStream failed, ret: %d\n",
				KERN_ERR, F2FS_I_SB(dic->inode)->sb->s_id,
				__func__, ZSTD_getErrorCode(ret));
		return -EIO;
	}

	if (dic->rlen != outbuf.pos) {
		printk_ratelimited("%sF2FS-fs (%s): %s ZSTD invalid rlen:%zu, "
				"expected:%lu\n", KERN_ERR,
				F2FS_I_SB(dic->inode)->sb->s_id,
				__func__, dic->rlen,
				PAGE_SIZE << dic->log_cluster_size);
		return -EIO;
	}

	return 0;
}

static const struct f2fs_compress_ops f2fs_zstd_ops = {
	.init_compress_ctx	= zstd_init_compress_ctx,
	.destroy_compress_ctx	= zstd_destroy_compress_ctx,
	.compress_pages		= zstd_compress_pages,
	.init_decompress_ctx	= zstd_init_decompress_ctx,
	.destroy_decompress_ctx	= zstd_destroy_decompress_ctx,
	.decompress_pages	= zstd_decompress_pages,
};
#endif

#ifdef CONFIG_F2FS_FS_LZO
#ifdef CONFIG_F2FS_FS_LZORLE
static int lzorle_compress_pages(struct compress_ctx *cc)
{
	int ret;

	ret = lzorle1x_1_compress(cc->rbuf, cc->rlen, cc->cbuf->cdata,
					&cc->clen, cc->private);
	if (ret != LZO_E_OK) {
		printk_ratelimited("%sF2FS-fs (%s): lzo-rle compress failed, ret:%d\n",
				KERN_ERR, F2FS_I_SB(cc->inode)->sb->s_id, ret);
		return -EIO;
	}
	return 0;
}

static const struct f2fs_compress_ops f2fs_lzorle_ops = {
	.init_compress_ctx	= lzo_init_compress_ctx,
	.destroy_compress_ctx	= lzo_destroy_compress_ctx,
	.compress_pages		= lzorle_compress_pages,
	.decompress_pages	= lzo_decompress_pages,
};
#endif
#endif

static const struct f2fs_compress_ops *f2fs_cops[COMPRESS_MAX] = {
#ifdef CONFIG_F2FS_FS_LZO
	&f2fs_lzo_ops,
#else
	NULL,
#endif
#ifdef CONFIG_F2FS_FS_LZ4
	&f2fs_lz4_ops,
#else
	NULL,
#endif
#ifdef CONFIG_F2FS_FS_ZSTD
	&f2fs_zstd_ops,
#else
	NULL,
#endif
#if defined(CONFIG_F2FS_FS_LZO) && defined(CONFIG_F2FS_FS_LZORLE)
	&f2fs_lzorle_ops,
#else
	NULL,
#endif
};

bool f2fs_is_compress_backend_ready(struct inode *inode)
{
	if (!f2fs_compressed_file(inode))
		return true;
	return f2fs_cops[F2FS_I(inode)->i_compress_algorithm];
}

static mempool_t *compress_page_pool;
static int num_compress_pages = 512;
module_param(num_compress_pages, uint, 0444);
MODULE_PARM_DESC(num_compress_pages,
		"Number of intermediate compress pages to preallocate");

int f2fs_init_compress_mempool(void)
{
	compress_page_pool = mempool_create_page_pool(num_compress_pages, 0);
	if (!compress_page_pool)
		return -ENOMEM;

	return 0;
}

void f2fs_destroy_compress_mempool(void)
{
	mempool_destroy(compress_page_pool);
}

static struct page *f2fs_compress_alloc_page(void)
{
	struct page *page;

	page = mempool_alloc(compress_page_pool, GFP_NOFS);
	lock_page(page);

	return page;
}

static void f2fs_compress_free_page(struct page *page)
{
	if (!page)
		return;
	set_page_private(page, (unsigned long)NULL);
	ClearPagePrivate(page);
	page->mapping = NULL;
	unlock_page(page);
	mempool_free(page, compress_page_pool);
}

#define MAX_VMAP_RETRIES	3

static void *f2fs_vmap(struct page **pages, unsigned int count)
{
	int i;
	void *buf = NULL;

	for (i = 0; i < MAX_VMAP_RETRIES; i++) {
		buf = vm_map_ram(pages, count, -1);
		if (buf)
			break;
		vm_unmap_aliases();
	}
	return buf;
}

static int f2fs_compress_pages(struct compress_ctx *cc)
{
	struct f2fs_inode_info *fi = F2FS_I(cc->inode);
	const struct f2fs_compress_ops *cops =
				f2fs_cops[fi->i_compress_algorithm];
	unsigned int max_len, new_nr_cpages;
	struct page **new_cpages;
<<<<<<< HEAD
=======
	u32 chksum = 0;
>>>>>>> f642729d
	int i, ret;

	trace_f2fs_compress_pages_start(cc->inode, cc->cluster_idx,
				cc->cluster_size, fi->i_compress_algorithm);

	if (cops->init_compress_ctx) {
		ret = cops->init_compress_ctx(cc);
		if (ret)
			goto out;
	}

	max_len = COMPRESS_HEADER_SIZE + cc->clen;
	cc->nr_cpages = DIV_ROUND_UP(max_len, PAGE_SIZE);

	cc->cpages = page_array_alloc(cc->inode, cc->nr_cpages);
	if (!cc->cpages) {
		ret = -ENOMEM;
		goto destroy_compress_ctx;
	}

	for (i = 0; i < cc->nr_cpages; i++) {
		cc->cpages[i] = f2fs_compress_alloc_page();
		if (!cc->cpages[i]) {
			ret = -ENOMEM;
			goto out_free_cpages;
		}
	}

	cc->rbuf = f2fs_vmap(cc->rpages, cc->cluster_size);
	if (!cc->rbuf) {
		ret = -ENOMEM;
		goto out_free_cpages;
	}

	cc->cbuf = f2fs_vmap(cc->cpages, cc->nr_cpages);
	if (!cc->cbuf) {
		ret = -ENOMEM;
		goto out_vunmap_rbuf;
	}

	ret = cops->compress_pages(cc);
	if (ret)
		goto out_vunmap_cbuf;

	max_len = PAGE_SIZE * (cc->cluster_size - 1) - COMPRESS_HEADER_SIZE;

	if (cc->clen > max_len) {
		ret = -EAGAIN;
		goto out_vunmap_cbuf;
	}

	cc->cbuf->clen = cpu_to_le32(cc->clen);

	if (fi->i_compress_flag & 1 << COMPRESS_CHKSUM)
		chksum = f2fs_crc32(F2FS_I_SB(cc->inode),
					cc->cbuf->cdata, cc->clen);
	cc->cbuf->chksum = cpu_to_le32(chksum);

	for (i = 0; i < COMPRESS_DATA_RESERVED_SIZE; i++)
		cc->cbuf->reserved[i] = cpu_to_le32(0);

	new_nr_cpages = DIV_ROUND_UP(cc->clen + COMPRESS_HEADER_SIZE, PAGE_SIZE);

	/* Now we're going to cut unnecessary tail pages */
	new_cpages = page_array_alloc(cc->inode, new_nr_cpages);
	if (!new_cpages) {
		ret = -ENOMEM;
		goto out_vunmap_cbuf;
	}

	/* zero out any unused part of the last page */
	memset(&cc->cbuf->cdata[cc->clen], 0,
			(new_nr_cpages * PAGE_SIZE) -
			(cc->clen + COMPRESS_HEADER_SIZE));

	vm_unmap_ram(cc->cbuf, cc->nr_cpages);
	vm_unmap_ram(cc->rbuf, cc->cluster_size);

	for (i = 0; i < cc->nr_cpages; i++) {
		if (i < new_nr_cpages) {
			new_cpages[i] = cc->cpages[i];
			continue;
		}
		f2fs_compress_free_page(cc->cpages[i]);
		cc->cpages[i] = NULL;
	}

	if (cops->destroy_compress_ctx)
		cops->destroy_compress_ctx(cc);

	page_array_free(cc->inode, cc->cpages, cc->nr_cpages);
	cc->cpages = new_cpages;
	cc->nr_cpages = new_nr_cpages;

	trace_f2fs_compress_pages_end(cc->inode, cc->cluster_idx,
							cc->clen, ret);
	return 0;

out_vunmap_cbuf:
	vm_unmap_ram(cc->cbuf, cc->nr_cpages);
out_vunmap_rbuf:
	vm_unmap_ram(cc->rbuf, cc->cluster_size);
out_free_cpages:
	for (i = 0; i < cc->nr_cpages; i++) {
		if (cc->cpages[i])
			f2fs_compress_free_page(cc->cpages[i]);
	}
	page_array_free(cc->inode, cc->cpages, cc->nr_cpages);
	cc->cpages = NULL;
destroy_compress_ctx:
	if (cops->destroy_compress_ctx)
		cops->destroy_compress_ctx(cc);
out:
	trace_f2fs_compress_pages_end(cc->inode, cc->cluster_idx,
							cc->clen, ret);
	return ret;
}

static void f2fs_decompress_cluster(struct decompress_io_ctx *dic)
{
	struct f2fs_sb_info *sbi = F2FS_I_SB(dic->inode);
	struct f2fs_inode_info *fi = F2FS_I(dic->inode);
	const struct f2fs_compress_ops *cops =
			f2fs_cops[fi->i_compress_algorithm];
	int ret;
	int i;

<<<<<<< HEAD
	dec_page_count(sbi, F2FS_RD_DATA);

	if (bio->bi_status || PageError(page))
		dic->failed = true;

	if (atomic_dec_return(&dic->pending_pages))
		return;

=======
>>>>>>> f642729d
	trace_f2fs_decompress_pages_start(dic->inode, dic->cluster_idx,
				dic->cluster_size, fi->i_compress_algorithm);

	if (dic->failed) {
		ret = -EIO;
		goto out_end_io;
	}

	dic->tpages = page_array_alloc(dic->inode, dic->cluster_size);
	if (!dic->tpages) {
		ret = -ENOMEM;
		goto out_end_io;
	}

	for (i = 0; i < dic->cluster_size; i++) {
		if (dic->rpages[i]) {
			dic->tpages[i] = dic->rpages[i];
			continue;
		}

		dic->tpages[i] = f2fs_compress_alloc_page();
		if (!dic->tpages[i]) {
			ret = -ENOMEM;
			goto out_end_io;
		}
	}

	if (cops->init_decompress_ctx) {
		ret = cops->init_decompress_ctx(dic);
		if (ret)
			goto out_end_io;
	}

	dic->rbuf = f2fs_vmap(dic->tpages, dic->cluster_size);
	if (!dic->rbuf) {
		ret = -ENOMEM;
		goto out_destroy_decompress_ctx;
	}

	dic->cbuf = f2fs_vmap(dic->cpages, dic->nr_cpages);
	if (!dic->cbuf) {
		ret = -ENOMEM;
		goto out_vunmap_rbuf;
	}

	dic->clen = le32_to_cpu(dic->cbuf->clen);
	dic->rlen = PAGE_SIZE << dic->log_cluster_size;

	if (dic->clen > PAGE_SIZE * dic->nr_cpages - COMPRESS_HEADER_SIZE) {
		ret = -EFSCORRUPTED;
		goto out_vunmap_cbuf;
	}

	ret = cops->decompress_pages(dic);

	if (!ret && (fi->i_compress_flag & 1 << COMPRESS_CHKSUM)) {
		u32 provided = le32_to_cpu(dic->cbuf->chksum);
		u32 calculated = f2fs_crc32(sbi, dic->cbuf->cdata, dic->clen);

		if (provided != calculated) {
			if (!is_inode_flag_set(dic->inode, FI_COMPRESS_CORRUPT)) {
				set_inode_flag(dic->inode, FI_COMPRESS_CORRUPT);
				printk_ratelimited(
					"%sF2FS-fs (%s): checksum invalid, nid = %lu, %x vs %x",
					KERN_INFO, sbi->sb->s_id, dic->inode->i_ino,
					provided, calculated);
			}
			set_sbi_flag(sbi, SBI_NEED_FSCK);
		}
	}

out_vunmap_cbuf:
	vm_unmap_ram(dic->cbuf, dic->nr_cpages);
out_vunmap_rbuf:
	vm_unmap_ram(dic->rbuf, dic->cluster_size);
<<<<<<< HEAD
destroy_decompress_ctx:
	if (cops->destroy_decompress_ctx)
		cops->destroy_decompress_ctx(dic);
out_free_dic:
	if (verity)
		atomic_set(&dic->pending_pages, dic->nr_cpages);
	if (!verity)
		f2fs_decompress_end_io(dic->rpages, dic->cluster_size,
								ret, false);

=======
out_destroy_decompress_ctx:
	if (cops->destroy_decompress_ctx)
		cops->destroy_decompress_ctx(dic);
out_end_io:
>>>>>>> f642729d
	trace_f2fs_decompress_pages_end(dic->inode, dic->cluster_idx,
							dic->clen, ret);
	f2fs_decompress_end_io(dic, ret);
}

/*
 * This is called when a page of a compressed cluster has been read from disk
 * (or failed to be read from disk).  It checks whether this page was the last
 * page being waited on in the cluster, and if so, it decompresses the cluster
 * (or in the case of a failure, cleans up without actually decompressing).
 */
void f2fs_end_read_compressed_page(struct page *page, bool failed)
{
	struct decompress_io_ctx *dic =
			(struct decompress_io_ctx *)page_private(page);
	struct f2fs_sb_info *sbi = F2FS_I_SB(dic->inode);

	dec_page_count(sbi, F2FS_RD_DATA);

	if (failed)
		WRITE_ONCE(dic->failed, true);

	if (atomic_dec_and_test(&dic->remaining_pages))
		f2fs_decompress_cluster(dic);
}

static bool is_page_in_cluster(struct compress_ctx *cc, pgoff_t index)
{
	if (cc->cluster_idx == NULL_CLUSTER)
		return true;
	return cc->cluster_idx == cluster_idx(cc, index);
}

bool f2fs_cluster_is_empty(struct compress_ctx *cc)
{
	return cc->nr_rpages == 0;
}

static bool f2fs_cluster_is_full(struct compress_ctx *cc)
{
	return cc->cluster_size == cc->nr_rpages;
}

bool f2fs_cluster_can_merge_page(struct compress_ctx *cc, pgoff_t index)
{
	if (f2fs_cluster_is_empty(cc))
		return true;
	return is_page_in_cluster(cc, index);
}

static bool __cluster_may_compress(struct compress_ctx *cc)
{
	struct f2fs_sb_info *sbi = F2FS_I_SB(cc->inode);
	loff_t i_size = i_size_read(cc->inode);
	unsigned nr_pages = DIV_ROUND_UP(i_size, PAGE_SIZE);
	int i;

	for (i = 0; i < cc->cluster_size; i++) {
		struct page *page = cc->rpages[i];

		f2fs_bug_on(sbi, !page);

		if (unlikely(f2fs_cp_error(sbi)))
			return false;
		if (unlikely(is_sbi_flag_set(sbi, SBI_POR_DOING)))
			return false;

		/* beyond EOF */
		if (page->index >= nr_pages)
			return false;
	}
	return true;
}

static int __f2fs_cluster_blocks(struct compress_ctx *cc, bool compr)
{
	struct dnode_of_data dn;
	int ret;

	set_new_dnode(&dn, cc->inode, NULL, NULL, 0);
	ret = f2fs_get_dnode_of_data(&dn, start_idx_of_cluster(cc),
							LOOKUP_NODE);
	if (ret) {
		if (ret == -ENOENT)
			ret = 0;
		goto fail;
	}

	if (dn.data_blkaddr == COMPRESS_ADDR) {
		int i;

		ret = 1;
		for (i = 1; i < cc->cluster_size; i++) {
			block_t blkaddr;

			blkaddr = data_blkaddr(dn.inode,
					dn.node_page, dn.ofs_in_node + i);
			if (compr) {
				if (__is_valid_data_blkaddr(blkaddr))
					ret++;
			} else {
				if (blkaddr != NULL_ADDR)
					ret++;
			}
		}
	}
fail:
	f2fs_put_dnode(&dn);
	return ret;
}

/* return # of compressed blocks in compressed cluster */
static int f2fs_compressed_blocks(struct compress_ctx *cc)
{
	return __f2fs_cluster_blocks(cc, true);
}

/* return # of valid blocks in compressed cluster */
static int f2fs_cluster_blocks(struct compress_ctx *cc)
{
	return __f2fs_cluster_blocks(cc, false);
}

int f2fs_is_compressed_cluster(struct inode *inode, pgoff_t index)
{
	struct compress_ctx cc = {
		.inode = inode,
		.log_cluster_size = F2FS_I(inode)->i_log_cluster_size,
		.cluster_size = F2FS_I(inode)->i_cluster_size,
		.cluster_idx = index >> F2FS_I(inode)->i_log_cluster_size,
	};

	return f2fs_cluster_blocks(&cc);
}

static bool cluster_may_compress(struct compress_ctx *cc)
{
	if (!f2fs_need_compress_data(cc->inode))
		return false;
	if (f2fs_is_atomic_file(cc->inode))
		return false;
	if (f2fs_is_mmap_file(cc->inode))
		return false;
	if (!f2fs_cluster_is_full(cc))
		return false;
	if (unlikely(f2fs_cp_error(F2FS_I_SB(cc->inode))))
		return false;
	return __cluster_may_compress(cc);
}

static void set_cluster_writeback(struct compress_ctx *cc)
{
	int i;

	for (i = 0; i < cc->cluster_size; i++) {
		if (cc->rpages[i])
			set_page_writeback(cc->rpages[i]);
	}
}

static void set_cluster_dirty(struct compress_ctx *cc)
{
	int i;

	for (i = 0; i < cc->cluster_size; i++)
		if (cc->rpages[i])
			set_page_dirty(cc->rpages[i]);
}

static int prepare_compress_overwrite(struct compress_ctx *cc,
		struct page **pagep, pgoff_t index, void **fsdata)
{
	struct f2fs_sb_info *sbi = F2FS_I_SB(cc->inode);
	struct address_space *mapping = cc->inode->i_mapping;
	struct page *page;
	struct dnode_of_data dn;
	sector_t last_block_in_bio;
	unsigned fgp_flag = FGP_LOCK | FGP_WRITE | FGP_CREAT;
	pgoff_t start_idx = start_idx_of_cluster(cc);
	int i, ret;
	bool prealloc;

retry:
	ret = f2fs_cluster_blocks(cc);
	if (ret <= 0)
		return ret;

	/* compressed case */
	prealloc = (ret < cc->cluster_size);

	ret = f2fs_init_compress_ctx(cc);
	if (ret)
		return ret;

	/* keep page reference to avoid page reclaim */
	for (i = 0; i < cc->cluster_size; i++) {
		page = f2fs_pagecache_get_page(mapping, start_idx + i,
							fgp_flag, GFP_NOFS);
		if (!page) {
			ret = -ENOMEM;
			goto unlock_pages;
		}

		if (PageUptodate(page))
			unlock_page(page);
		else
			f2fs_compress_ctx_add_page(cc, page);
	}

	if (!f2fs_cluster_is_empty(cc)) {
		struct bio *bio = NULL;

		ret = f2fs_read_multi_pages(cc, &bio, cc->cluster_size,
					&last_block_in_bio, false, true);
		f2fs_destroy_compress_ctx(cc);
		if (ret)
			goto release_pages;
		if (bio)
			f2fs_submit_bio(sbi, bio, DATA);

		ret = f2fs_init_compress_ctx(cc);
		if (ret)
			goto release_pages;
	}

	for (i = 0; i < cc->cluster_size; i++) {
		f2fs_bug_on(sbi, cc->rpages[i]);

		page = find_lock_page(mapping, start_idx + i);
		f2fs_bug_on(sbi, !page);

		f2fs_wait_on_page_writeback(page, DATA, true, true);

		f2fs_compress_ctx_add_page(cc, page);
		f2fs_put_page(page, 0);

		if (!PageUptodate(page)) {
			f2fs_unlock_rpages(cc, i + 1);
			f2fs_put_rpages_mapping(mapping, start_idx,
					cc->cluster_size);
			f2fs_destroy_compress_ctx(cc);
			goto retry;
		}
	}

	if (prealloc) {
		f2fs_do_map_lock(sbi, F2FS_GET_BLOCK_PRE_AIO, true);

		set_new_dnode(&dn, cc->inode, NULL, NULL, 0);

		for (i = cc->cluster_size - 1; i > 0; i--) {
			ret = f2fs_get_block(&dn, start_idx + i);
			if (ret) {
				i = cc->cluster_size;
				break;
			}

			if (dn.data_blkaddr != NEW_ADDR)
				break;
		}

		f2fs_do_map_lock(sbi, F2FS_GET_BLOCK_PRE_AIO, false);
	}

	if (likely(!ret)) {
		*fsdata = cc->rpages;
		*pagep = cc->rpages[offset_in_cluster(cc, index)];
		return cc->cluster_size;
	}

unlock_pages:
	f2fs_unlock_rpages(cc, i);
release_pages:
	f2fs_put_rpages_mapping(mapping, start_idx, i);
	f2fs_destroy_compress_ctx(cc);
	return ret;
}

int f2fs_prepare_compress_overwrite(struct inode *inode,
		struct page **pagep, pgoff_t index, void **fsdata)
{
	struct compress_ctx cc = {
		.inode = inode,
		.log_cluster_size = F2FS_I(inode)->i_log_cluster_size,
		.cluster_size = F2FS_I(inode)->i_cluster_size,
		.cluster_idx = index >> F2FS_I(inode)->i_log_cluster_size,
		.rpages = NULL,
		.nr_rpages = 0,
	};

	return prepare_compress_overwrite(&cc, pagep, index, fsdata);
}

bool f2fs_compress_write_end(struct inode *inode, void *fsdata,
					pgoff_t index, unsigned copied)

{
	struct compress_ctx cc = {
		.inode = inode,
		.log_cluster_size = F2FS_I(inode)->i_log_cluster_size,
		.cluster_size = F2FS_I(inode)->i_cluster_size,
		.rpages = fsdata,
	};
	bool first_index = (index == cc.rpages[0]->index);

	if (copied)
		set_cluster_dirty(&cc);

	f2fs_put_rpages_wbc(&cc, NULL, false, 1);
	f2fs_destroy_compress_ctx(&cc);

	return first_index;
}

int f2fs_truncate_partial_cluster(struct inode *inode, u64 from, bool lock)
{
	void *fsdata = NULL;
	struct page *pagep;
	int log_cluster_size = F2FS_I(inode)->i_log_cluster_size;
	pgoff_t start_idx = from >> (PAGE_SHIFT + log_cluster_size) <<
							log_cluster_size;
	int err;

	err = f2fs_is_compressed_cluster(inode, start_idx);
	if (err < 0)
		return err;

	/* truncate normal cluster */
	if (!err)
		return f2fs_do_truncate_blocks(inode, from, lock);

	/* truncate compressed cluster */
	err = f2fs_prepare_compress_overwrite(inode, &pagep,
						start_idx, &fsdata);

	/* should not be a normal cluster */
	f2fs_bug_on(F2FS_I_SB(inode), err == 0);

	if (err <= 0)
		return err;

	if (err > 0) {
		struct page **rpages = fsdata;
		int cluster_size = F2FS_I(inode)->i_cluster_size;
		int i;

		for (i = cluster_size - 1; i >= 0; i--) {
			loff_t start = rpages[i]->index << PAGE_SHIFT;

			if (from <= start) {
				zero_user_segment(rpages[i], 0, PAGE_SIZE);
			} else {
				zero_user_segment(rpages[i], from - start,
								PAGE_SIZE);
				break;
			}
		}

		f2fs_compress_write_end(inode, fsdata, start_idx, true);
	}
	return 0;
}

static int f2fs_write_compressed_pages(struct compress_ctx *cc,
					int *submitted,
					struct writeback_control *wbc,
					enum iostat_type io_type)
{
	struct inode *inode = cc->inode;
	struct f2fs_sb_info *sbi = F2FS_I_SB(inode);
	struct f2fs_inode_info *fi = F2FS_I(inode);
	struct f2fs_io_info fio = {
		.sbi = sbi,
		.ino = cc->inode->i_ino,
		.type = DATA,
		.op = REQ_OP_WRITE,
		.op_flags = wbc_to_write_flags(wbc),
		.old_blkaddr = NEW_ADDR,
		.page = NULL,
		.encrypted_page = NULL,
		.compressed_page = NULL,
		.submitted = false,
		.io_type = io_type,
		.io_wbc = wbc,
		.encrypted = fscrypt_inode_uses_fs_layer_crypto(cc->inode),
	};
	struct dnode_of_data dn;
	struct node_info ni;
	struct compress_io_ctx *cic;
	pgoff_t start_idx = start_idx_of_cluster(cc);
	unsigned int last_index = cc->cluster_size - 1;
	loff_t psize;
	int i, err;

	if (IS_NOQUOTA(inode)) {
		/*
		 * We need to wait for node_write to avoid block allocation during
		 * checkpoint. This can only happen to quota writes which can cause
		 * the below discard race condition.
		 */
		down_read(&sbi->node_write);
	} else if (!f2fs_trylock_op(sbi)) {
		goto out_free;
	}

	set_new_dnode(&dn, cc->inode, NULL, NULL, 0);

	err = f2fs_get_dnode_of_data(&dn, start_idx, LOOKUP_NODE);
	if (err)
		goto out_unlock_op;

	for (i = 0; i < cc->cluster_size; i++) {
		if (data_blkaddr(dn.inode, dn.node_page,
					dn.ofs_in_node + i) == NULL_ADDR)
			goto out_put_dnode;
	}

	psize = (loff_t)(cc->rpages[last_index]->index + 1) << PAGE_SHIFT;

	err = f2fs_get_node_info(fio.sbi, dn.nid, &ni);
	if (err)
		goto out_put_dnode;

	fio.version = ni.version;

	cic = kmem_cache_zalloc(cic_entry_slab, GFP_NOFS);
	if (!cic)
		goto out_put_dnode;

	cic->magic = F2FS_COMPRESSED_PAGE_MAGIC;
	cic->inode = inode;
	atomic_set(&cic->pending_pages, cc->nr_cpages);
	cic->rpages = page_array_alloc(cc->inode, cc->cluster_size);
	if (!cic->rpages)
		goto out_put_cic;

	cic->nr_rpages = cc->cluster_size;

	for (i = 0; i < cc->nr_cpages; i++) {
		f2fs_set_compressed_page(cc->cpages[i], inode,
					cc->rpages[i + 1]->index, cic);
		fio.compressed_page = cc->cpages[i];

		fio.old_blkaddr = data_blkaddr(dn.inode, dn.node_page,
						dn.ofs_in_node + i + 1);

		/* wait for GCed page writeback via META_MAPPING */
		f2fs_wait_on_block_writeback(inode, fio.old_blkaddr);

		if (fio.encrypted) {
			fio.page = cc->rpages[i + 1];
			err = f2fs_encrypt_one_page(&fio);
			if (err)
				goto out_destroy_crypt;
			cc->cpages[i] = fio.encrypted_page;
		}
	}

	set_cluster_writeback(cc);

	for (i = 0; i < cc->cluster_size; i++)
		cic->rpages[i] = cc->rpages[i];

	for (i = 0; i < cc->cluster_size; i++, dn.ofs_in_node++) {
		block_t blkaddr;

		blkaddr = f2fs_data_blkaddr(&dn);
		fio.page = cc->rpages[i];
		fio.old_blkaddr = blkaddr;

		/* cluster header */
		if (i == 0) {
			if (blkaddr == COMPRESS_ADDR)
				fio.compr_blocks++;
			if (__is_valid_data_blkaddr(blkaddr))
				f2fs_invalidate_blocks(sbi, blkaddr);
			f2fs_update_data_blkaddr(&dn, COMPRESS_ADDR);
			goto unlock_continue;
		}

		if (fio.compr_blocks && __is_valid_data_blkaddr(blkaddr))
			fio.compr_blocks++;

		if (i > cc->nr_cpages) {
			if (__is_valid_data_blkaddr(blkaddr)) {
				f2fs_invalidate_blocks(sbi, blkaddr);
				f2fs_update_data_blkaddr(&dn, NEW_ADDR);
			}
			goto unlock_continue;
		}

		f2fs_bug_on(fio.sbi, blkaddr == NULL_ADDR);

		if (fio.encrypted)
			fio.encrypted_page = cc->cpages[i - 1];
		else
			fio.compressed_page = cc->cpages[i - 1];

		cc->cpages[i - 1] = NULL;
		f2fs_outplace_write_data(&dn, &fio);
		(*submitted)++;
unlock_continue:
		inode_dec_dirty_pages(cc->inode);
		unlock_page(fio.page);
	}

	if (fio.compr_blocks)
		f2fs_i_compr_blocks_update(inode, fio.compr_blocks - 1, false);
	f2fs_i_compr_blocks_update(inode, cc->nr_cpages, true);

	set_inode_flag(cc->inode, FI_APPEND_WRITE);
	if (cc->cluster_idx == 0)
		set_inode_flag(inode, FI_FIRST_BLOCK_WRITTEN);

	f2fs_put_dnode(&dn);
	if (IS_NOQUOTA(inode))
		up_read(&sbi->node_write);
	else
		f2fs_unlock_op(sbi);

	spin_lock(&fi->i_size_lock);
	if (fi->last_disk_size < psize)
		fi->last_disk_size = psize;
	spin_unlock(&fi->i_size_lock);

	f2fs_put_rpages(cc);
	page_array_free(cc->inode, cc->cpages, cc->nr_cpages);
	cc->cpages = NULL;
	f2fs_destroy_compress_ctx(cc);
	return 0;

out_destroy_crypt:
	page_array_free(cc->inode, cic->rpages, cc->cluster_size);

	for (--i; i >= 0; i--)
		fscrypt_finalize_bounce_page(&cc->cpages[i]);
	for (i = 0; i < cc->nr_cpages; i++) {
		if (!cc->cpages[i])
			continue;
		f2fs_put_page(cc->cpages[i], 1);
	}
out_put_cic:
	kmem_cache_free(cic_entry_slab, cic);
out_put_dnode:
	f2fs_put_dnode(&dn);
out_unlock_op:
	if (IS_NOQUOTA(inode))
		up_read(&sbi->node_write);
	else
		f2fs_unlock_op(sbi);
out_free:
	page_array_free(cc->inode, cc->cpages, cc->nr_cpages);
	cc->cpages = NULL;
	return -EAGAIN;
}

void f2fs_compress_write_end_io(struct bio *bio, struct page *page)
{
	struct f2fs_sb_info *sbi = bio->bi_private;
	struct compress_io_ctx *cic =
			(struct compress_io_ctx *)page_private(page);
	int i;

	if (unlikely(bio->bi_status))
		mapping_set_error(cic->inode->i_mapping, -EIO);

	f2fs_compress_free_page(page);

	dec_page_count(sbi, F2FS_WB_DATA);

	if (atomic_dec_return(&cic->pending_pages))
		return;

	for (i = 0; i < cic->nr_rpages; i++) {
		WARN_ON(!cic->rpages[i]);
		clear_cold_data(cic->rpages[i]);
		end_page_writeback(cic->rpages[i]);
	}

	page_array_free(cic->inode, cic->rpages, cic->nr_rpages);
	kmem_cache_free(cic_entry_slab, cic);
}

static int f2fs_write_raw_pages(struct compress_ctx *cc,
					int *submitted,
					struct writeback_control *wbc,
					enum iostat_type io_type)
{
	struct address_space *mapping = cc->inode->i_mapping;
	int _submitted, compr_blocks, ret;
	int i = -1, err = 0;

	compr_blocks = f2fs_compressed_blocks(cc);
	if (compr_blocks < 0) {
		err = compr_blocks;
		goto out_err;
	}

	for (i = 0; i < cc->cluster_size; i++) {
		if (!cc->rpages[i])
			continue;
retry_write:
		if (cc->rpages[i]->mapping != mapping) {
			unlock_page(cc->rpages[i]);
			continue;
		}

		BUG_ON(!PageLocked(cc->rpages[i]));

		ret = f2fs_write_single_data_page(cc->rpages[i], &_submitted,
						NULL, NULL, wbc, io_type,
						compr_blocks, false);
		if (ret) {
			if (ret == AOP_WRITEPAGE_ACTIVATE) {
				unlock_page(cc->rpages[i]);
				ret = 0;
			} else if (ret == -EAGAIN) {
				/*
				 * for quota file, just redirty left pages to
				 * avoid deadlock caused by cluster update race
				 * from foreground operation.
				 */
				if (IS_NOQUOTA(cc->inode)) {
					err = 0;
					goto out_err;
				}
				ret = 0;
				cond_resched();
				congestion_wait(BLK_RW_ASYNC,
						DEFAULT_IO_TIMEOUT);
				lock_page(cc->rpages[i]);

				if (!PageDirty(cc->rpages[i])) {
					unlock_page(cc->rpages[i]);
					continue;
				}

				clear_page_dirty_for_io(cc->rpages[i]);
				goto retry_write;
			}
			err = ret;
			goto out_err;
		}

		*submitted += _submitted;
	}

	f2fs_balance_fs(F2FS_M_SB(mapping), true);

	return 0;
out_err:
	for (++i; i < cc->cluster_size; i++) {
		if (!cc->rpages[i])
			continue;
		redirty_page_for_writepage(wbc, cc->rpages[i]);
		unlock_page(cc->rpages[i]);
	}
	return err;
}

int f2fs_write_multi_pages(struct compress_ctx *cc,
					int *submitted,
					struct writeback_control *wbc,
					enum iostat_type io_type)
{
	int err;

	*submitted = 0;
	if (cluster_may_compress(cc)) {
		err = f2fs_compress_pages(cc);
		if (err == -EAGAIN) {
			goto write;
		} else if (err) {
			f2fs_put_rpages_wbc(cc, wbc, true, 1);
			goto destroy_out;
		}

		err = f2fs_write_compressed_pages(cc, submitted,
							wbc, io_type);
		if (!err)
			return 0;
		f2fs_bug_on(F2FS_I_SB(cc->inode), err != -EAGAIN);
	}
write:
	f2fs_bug_on(F2FS_I_SB(cc->inode), *submitted);

	err = f2fs_write_raw_pages(cc, submitted, wbc, io_type);
	f2fs_put_rpages_wbc(cc, wbc, false, 0);
destroy_out:
	f2fs_destroy_compress_ctx(cc);
	return err;
}

static void f2fs_free_dic(struct decompress_io_ctx *dic);

struct decompress_io_ctx *f2fs_alloc_dic(struct compress_ctx *cc)
{
	struct decompress_io_ctx *dic;
	pgoff_t start_idx = start_idx_of_cluster(cc);
	int i;

	dic = kmem_cache_zalloc(dic_entry_slab, GFP_NOFS);
	if (!dic)
		return ERR_PTR(-ENOMEM);

	dic->rpages = page_array_alloc(cc->inode, cc->cluster_size);
	if (!dic->rpages) {
		kmem_cache_free(dic_entry_slab, dic);
		return ERR_PTR(-ENOMEM);
	}

	dic->magic = F2FS_COMPRESSED_PAGE_MAGIC;
	dic->inode = cc->inode;
<<<<<<< HEAD
	atomic_set(&dic->pending_pages, cc->nr_cpages);
=======
	atomic_set(&dic->remaining_pages, cc->nr_cpages);
>>>>>>> f642729d
	dic->cluster_idx = cc->cluster_idx;
	dic->cluster_size = cc->cluster_size;
	dic->log_cluster_size = cc->log_cluster_size;
	dic->nr_cpages = cc->nr_cpages;
	refcount_set(&dic->refcnt, 1);
	dic->failed = false;
	dic->need_verity = f2fs_need_verity(cc->inode, start_idx);

	for (i = 0; i < dic->cluster_size; i++)
		dic->rpages[i] = cc->rpages[i];
	dic->nr_rpages = cc->cluster_size;

	dic->cpages = page_array_alloc(dic->inode, dic->nr_cpages);
	if (!dic->cpages)
		goto out_free;

	for (i = 0; i < dic->nr_cpages; i++) {
		struct page *page;

		page = f2fs_compress_alloc_page();
		if (!page)
			goto out_free;

		f2fs_set_compressed_page(page, cc->inode,
					start_idx + i + 1, dic);
		dic->cpages[i] = page;
	}

	return dic;

out_free:
	f2fs_free_dic(dic);
	return ERR_PTR(-ENOMEM);
}

static void f2fs_free_dic(struct decompress_io_ctx *dic)
{
	int i;

	if (dic->tpages) {
		for (i = 0; i < dic->cluster_size; i++) {
			if (dic->rpages[i])
				continue;
			if (!dic->tpages[i])
				continue;
			f2fs_compress_free_page(dic->tpages[i]);
		}
		page_array_free(dic->inode, dic->tpages, dic->cluster_size);
	}

	if (dic->cpages) {
		for (i = 0; i < dic->nr_cpages; i++) {
			if (!dic->cpages[i])
				continue;
			f2fs_compress_free_page(dic->cpages[i]);
		}
		page_array_free(dic->inode, dic->cpages, dic->nr_cpages);
	}

	page_array_free(dic->inode, dic->rpages, dic->nr_rpages);
	kmem_cache_free(dic_entry_slab, dic);
}

static void f2fs_put_dic(struct decompress_io_ctx *dic)
{
	if (refcount_dec_and_test(&dic->refcnt))
		f2fs_free_dic(dic);
}

/*
 * Update and unlock the cluster's pagecache pages, and release the reference to
 * the decompress_io_ctx that was being held for I/O completion.
 */
static void __f2fs_decompress_end_io(struct decompress_io_ctx *dic, bool failed)
{
	int i;

	for (i = 0; i < dic->cluster_size; i++) {
		struct page *rpage = dic->rpages[i];

		if (!rpage)
			continue;

		/* PG_error was set if verity failed. */
		if (failed || PageError(rpage)) {
			ClearPageUptodate(rpage);
			/* will re-read again later */
			ClearPageError(rpage);
		} else {
			SetPageUptodate(rpage);
		}
		unlock_page(rpage);
	}
<<<<<<< HEAD
=======

	f2fs_put_dic(dic);
}

static void f2fs_verify_cluster(struct work_struct *work)
{
	struct decompress_io_ctx *dic =
		container_of(work, struct decompress_io_ctx, verity_work);
	int i;

	/* Verify the cluster's decompressed pages with fs-verity. */
	for (i = 0; i < dic->cluster_size; i++) {
		struct page *rpage = dic->rpages[i];

		if (rpage && !fsverity_verify_page(rpage))
			SetPageError(rpage);
	}

	__f2fs_decompress_end_io(dic, false);
}

/*
 * This is called when a compressed cluster has been decompressed
 * (or failed to be read and/or decompressed).
 */
void f2fs_decompress_end_io(struct decompress_io_ctx *dic, bool failed)
{
	if (!failed && dic->need_verity) {
		/*
		 * Note that to avoid deadlocks, the verity work can't be done
		 * on the decompression workqueue.  This is because verifying
		 * the data pages can involve reading metadata pages from the
		 * file, and these metadata pages may be compressed.
		 */
		INIT_WORK(&dic->verity_work, f2fs_verify_cluster);
		fsverity_enqueue_verify_work(&dic->verity_work);
	} else {
		__f2fs_decompress_end_io(dic, failed);
	}
}

/*
 * Put a reference to a compressed page's decompress_io_ctx.
 *
 * This is called when the page is no longer needed and can be freed.
 */
void f2fs_put_page_dic(struct page *page)
{
	struct decompress_io_ctx *dic =
			(struct decompress_io_ctx *)page_private(page);

	f2fs_put_dic(dic);
>>>>>>> f642729d
}

int f2fs_init_page_array_cache(struct f2fs_sb_info *sbi)
{
	dev_t dev = sbi->sb->s_bdev->bd_dev;
	char slab_name[32];

	sprintf(slab_name, "f2fs_page_array_entry-%u:%u", MAJOR(dev), MINOR(dev));

	sbi->page_array_slab_size = sizeof(struct page *) <<
					F2FS_OPTION(sbi).compress_log_size;

	sbi->page_array_slab = f2fs_kmem_cache_create(slab_name,
					sbi->page_array_slab_size);
	if (!sbi->page_array_slab)
		return -ENOMEM;
	return 0;
}

void f2fs_destroy_page_array_cache(struct f2fs_sb_info *sbi)
{
	kmem_cache_destroy(sbi->page_array_slab);
}

static int __init f2fs_init_cic_cache(void)
{
	cic_entry_slab = f2fs_kmem_cache_create("f2fs_cic_entry",
					sizeof(struct compress_io_ctx));
	if (!cic_entry_slab)
		return -ENOMEM;
	return 0;
}

static void f2fs_destroy_cic_cache(void)
{
	kmem_cache_destroy(cic_entry_slab);
}

static int __init f2fs_init_dic_cache(void)
{
	dic_entry_slab = f2fs_kmem_cache_create("f2fs_dic_entry",
					sizeof(struct decompress_io_ctx));
	if (!dic_entry_slab)
		return -ENOMEM;
	return 0;
}

static void f2fs_destroy_dic_cache(void)
{
	kmem_cache_destroy(dic_entry_slab);
}

int __init f2fs_init_compress_cache(void)
{
	int err;

	err = f2fs_init_cic_cache();
	if (err)
		goto out;
	err = f2fs_init_dic_cache();
	if (err)
		goto free_cic;
	return 0;
free_cic:
	f2fs_destroy_cic_cache();
out:
	return -ENOMEM;
}

void f2fs_destroy_compress_cache(void)
{
	f2fs_destroy_dic_cache();
	f2fs_destroy_cic_cache();
}<|MERGE_RESOLUTION|>--- conflicted
+++ resolved
@@ -637,10 +637,7 @@
 				f2fs_cops[fi->i_compress_algorithm];
 	unsigned int max_len, new_nr_cpages;
 	struct page **new_cpages;
-<<<<<<< HEAD
-=======
 	u32 chksum = 0;
->>>>>>> f642729d
 	int i, ret;
 
 	trace_f2fs_compress_pages_start(cc->inode, cc->cluster_idx,
@@ -768,17 +765,6 @@
 	int ret;
 	int i;
 
-<<<<<<< HEAD
-	dec_page_count(sbi, F2FS_RD_DATA);
-
-	if (bio->bi_status || PageError(page))
-		dic->failed = true;
-
-	if (atomic_dec_return(&dic->pending_pages))
-		return;
-
-=======
->>>>>>> f642729d
 	trace_f2fs_decompress_pages_start(dic->inode, dic->cluster_idx,
 				dic->cluster_size, fi->i_compress_algorithm);
 
@@ -854,23 +840,10 @@
 	vm_unmap_ram(dic->cbuf, dic->nr_cpages);
 out_vunmap_rbuf:
 	vm_unmap_ram(dic->rbuf, dic->cluster_size);
-<<<<<<< HEAD
-destroy_decompress_ctx:
-	if (cops->destroy_decompress_ctx)
-		cops->destroy_decompress_ctx(dic);
-out_free_dic:
-	if (verity)
-		atomic_set(&dic->pending_pages, dic->nr_cpages);
-	if (!verity)
-		f2fs_decompress_end_io(dic->rpages, dic->cluster_size,
-								ret, false);
-
-=======
 out_destroy_decompress_ctx:
 	if (cops->destroy_decompress_ctx)
 		cops->destroy_decompress_ctx(dic);
 out_end_io:
->>>>>>> f642729d
 	trace_f2fs_decompress_pages_end(dic->inode, dic->cluster_idx,
 							dic->clen, ret);
 	f2fs_decompress_end_io(dic, ret);
@@ -1584,11 +1557,7 @@
 
 	dic->magic = F2FS_COMPRESSED_PAGE_MAGIC;
 	dic->inode = cc->inode;
-<<<<<<< HEAD
-	atomic_set(&dic->pending_pages, cc->nr_cpages);
-=======
 	atomic_set(&dic->remaining_pages, cc->nr_cpages);
->>>>>>> f642729d
 	dic->cluster_idx = cc->cluster_idx;
 	dic->cluster_size = cc->cluster_size;
 	dic->log_cluster_size = cc->log_cluster_size;
@@ -1682,8 +1651,6 @@
 		}
 		unlock_page(rpage);
 	}
-<<<<<<< HEAD
-=======
 
 	f2fs_put_dic(dic);
 }
@@ -1736,7 +1703,6 @@
 			(struct decompress_io_ctx *)page_private(page);
 
 	f2fs_put_dic(dic);
->>>>>>> f642729d
 }
 
 int f2fs_init_page_array_cache(struct f2fs_sb_info *sbi)
