// SPDX-License-Identifier: GPL-2.0
/*
 * Quota code necessary even when VFS quota support is not compiled
 * into the kernel.  The interesting stuff is over in dquot.c, here
 * we have symbols for initial quotactl(2) handling, the sysctl(2)
 * variables, etc - things needed even when quota support disabled.
 */

#include <linux/fs.h>
#include <linux/namei.h>
#include <linux/slab.h>
#include <asm/current.h>
#include <linux/uaccess.h>
#include <linux/kernel.h>
#include <linux/security.h>
#include <linux/syscalls.h>
#include <linux/capability.h>
#include <linux/quotaops.h>
#include <linux/types.h>
#include <linux/writeback.h>
#include <linux/nospec.h>
#include "compat.h"
<<<<<<< HEAD
=======
#include "../internal.h"
>>>>>>> f642729d

static int check_quotactl_permission(struct super_block *sb, int type, int cmd,
				     qid_t id)
{
	switch (cmd) {
	/* these commands do not require any special privilegues */
	case Q_GETFMT:
	case Q_SYNC:
	case Q_GETINFO:
	case Q_XGETQSTAT:
	case Q_XGETQSTATV:
	case Q_XQUOTASYNC:
		break;
	/* allow to query information for dquots we "own" */
	case Q_GETQUOTA:
	case Q_XGETQUOTA:
		if ((type == USRQUOTA && uid_eq(current_euid(), make_kuid(current_user_ns(), id))) ||
		    (type == GRPQUOTA && in_egroup_p(make_kgid(current_user_ns(), id))))
			break;
		fallthrough;
	default:
		if (!capable(CAP_SYS_ADMIN))
			return -EPERM;
	}

	return security_quotactl(cmd, type, id, sb);
}

static void quota_sync_one(struct super_block *sb, void *arg)
{
	int type = *(int *)arg;

	if (sb->s_qcop && sb->s_qcop->quota_sync &&
	    (sb->s_quota_types & (1 << type)))
		sb->s_qcop->quota_sync(sb, type);
}

static int quota_sync_all(int type)
{
	int ret;

	ret = security_quotactl(Q_SYNC, type, 0, NULL);
	if (!ret)
		iterate_supers(quota_sync_one, &type);
	return ret;
}

unsigned int qtype_enforce_flag(int type)
{
	switch (type) {
	case USRQUOTA:
		return FS_QUOTA_UDQ_ENFD;
	case GRPQUOTA:
		return FS_QUOTA_GDQ_ENFD;
	case PRJQUOTA:
		return FS_QUOTA_PDQ_ENFD;
	}
	return 0;
}

static int quota_quotaon(struct super_block *sb, int type, qid_t id,
		         const struct path *path)
{
	if (!sb->s_qcop->quota_on && !sb->s_qcop->quota_enable)
		return -ENOSYS;
	if (sb->s_qcop->quota_enable)
		return sb->s_qcop->quota_enable(sb, qtype_enforce_flag(type));
	if (IS_ERR(path))
		return PTR_ERR(path);
	return sb->s_qcop->quota_on(sb, type, id, path);
}

static int quota_quotaoff(struct super_block *sb, int type)
{
	if (!sb->s_qcop->quota_off && !sb->s_qcop->quota_disable)
		return -ENOSYS;
	if (sb->s_qcop->quota_disable)
		return sb->s_qcop->quota_disable(sb, qtype_enforce_flag(type));
	return sb->s_qcop->quota_off(sb, type);
}

static int quota_getfmt(struct super_block *sb, int type, void __user *addr)
{
	__u32 fmt;

	if (!sb_has_quota_active(sb, type))
		return -ESRCH;
	fmt = sb_dqopt(sb)->info[type].dqi_format->qf_fmt_id;
	if (copy_to_user(addr, &fmt, sizeof(fmt)))
		return -EFAULT;
	return 0;
}

static int quota_getinfo(struct super_block *sb, int type, void __user *addr)
{
	struct qc_state state;
	struct qc_type_state *tstate;
	struct if_dqinfo uinfo;
	int ret;

	if (!sb->s_qcop->get_state)
		return -ENOSYS;
	ret = sb->s_qcop->get_state(sb, &state);
	if (ret)
		return ret;
	tstate = state.s_state + type;
	if (!(tstate->flags & QCI_ACCT_ENABLED))
		return -ESRCH;
	memset(&uinfo, 0, sizeof(uinfo));
	uinfo.dqi_bgrace = tstate->spc_timelimit;
	uinfo.dqi_igrace = tstate->ino_timelimit;
	if (tstate->flags & QCI_SYSFILE)
		uinfo.dqi_flags |= DQF_SYS_FILE;
	if (tstate->flags & QCI_ROOT_SQUASH)
		uinfo.dqi_flags |= DQF_ROOT_SQUASH;
	uinfo.dqi_valid = IIF_ALL;
	if (copy_to_user(addr, &uinfo, sizeof(uinfo)))
		return -EFAULT;
	return 0;
}

static int quota_setinfo(struct super_block *sb, int type, void __user *addr)
{
	struct if_dqinfo info;
	struct qc_info qinfo;

	if (copy_from_user(&info, addr, sizeof(info)))
		return -EFAULT;
	if (!sb->s_qcop->set_info)
		return -ENOSYS;
	if (info.dqi_valid & ~(IIF_FLAGS | IIF_BGRACE | IIF_IGRACE))
		return -EINVAL;
	memset(&qinfo, 0, sizeof(qinfo));
	if (info.dqi_valid & IIF_FLAGS) {
		if (info.dqi_flags & ~DQF_SETINFO_MASK)
			return -EINVAL;
		if (info.dqi_flags & DQF_ROOT_SQUASH)
			qinfo.i_flags |= QCI_ROOT_SQUASH;
		qinfo.i_fieldmask |= QC_FLAGS;
	}
	if (info.dqi_valid & IIF_BGRACE) {
		qinfo.i_spc_timelimit = info.dqi_bgrace;
		qinfo.i_fieldmask |= QC_SPC_TIMER;
	}
	if (info.dqi_valid & IIF_IGRACE) {
		qinfo.i_ino_timelimit = info.dqi_igrace;
		qinfo.i_fieldmask |= QC_INO_TIMER;
	}
	return sb->s_qcop->set_info(sb, type, &qinfo);
}

static inline qsize_t qbtos(qsize_t blocks)
{
	return blocks << QIF_DQBLKSIZE_BITS;
}

static inline qsize_t stoqb(qsize_t space)
{
	return (space + QIF_DQBLKSIZE - 1) >> QIF_DQBLKSIZE_BITS;
}

static void copy_to_if_dqblk(struct if_dqblk *dst, struct qc_dqblk *src)
{
	memset(dst, 0, sizeof(*dst));
	dst->dqb_bhardlimit = stoqb(src->d_spc_hardlimit);
	dst->dqb_bsoftlimit = stoqb(src->d_spc_softlimit);
	dst->dqb_curspace = src->d_space;
	dst->dqb_ihardlimit = src->d_ino_hardlimit;
	dst->dqb_isoftlimit = src->d_ino_softlimit;
	dst->dqb_curinodes = src->d_ino_count;
	dst->dqb_btime = src->d_spc_timer;
	dst->dqb_itime = src->d_ino_timer;
	dst->dqb_valid = QIF_ALL;
}

static int quota_getquota(struct super_block *sb, int type, qid_t id,
			  void __user *addr)
{
	struct kqid qid;
	struct qc_dqblk fdq;
	struct if_dqblk idq;
	int ret;

	if (!sb->s_qcop->get_dqblk)
		return -ENOSYS;
	qid = make_kqid(current_user_ns(), type, id);
	if (!qid_has_mapping(sb->s_user_ns, qid))
		return -EINVAL;
	ret = sb->s_qcop->get_dqblk(sb, qid, &fdq);
	if (ret)
		return ret;
	copy_to_if_dqblk(&idq, &fdq);

	if (compat_need_64bit_alignment_fixup()) {
		struct compat_if_dqblk __user *compat_dqblk = addr;

		if (copy_to_user(compat_dqblk, &idq, sizeof(*compat_dqblk)))
			return -EFAULT;
		if (put_user(idq.dqb_valid, &compat_dqblk->dqb_valid))
			return -EFAULT;
	} else {
		if (copy_to_user(addr, &idq, sizeof(idq)))
			return -EFAULT;
	}
	return 0;
}

/*
 * Return quota for next active quota >= this id, if any exists,
 * otherwise return -ENOENT via ->get_nextdqblk
 */
static int quota_getnextquota(struct super_block *sb, int type, qid_t id,
			  void __user *addr)
{
	struct kqid qid;
	struct qc_dqblk fdq;
	struct if_nextdqblk idq;
	int ret;

	if (!sb->s_qcop->get_nextdqblk)
		return -ENOSYS;
	qid = make_kqid(current_user_ns(), type, id);
	if (!qid_has_mapping(sb->s_user_ns, qid))
		return -EINVAL;
	ret = sb->s_qcop->get_nextdqblk(sb, &qid, &fdq);
	if (ret)
		return ret;
	/* struct if_nextdqblk is a superset of struct if_dqblk */
	copy_to_if_dqblk((struct if_dqblk *)&idq, &fdq);
	idq.dqb_id = from_kqid(current_user_ns(), qid);
	if (copy_to_user(addr, &idq, sizeof(idq)))
		return -EFAULT;
	return 0;
}

static void copy_from_if_dqblk(struct qc_dqblk *dst, struct if_dqblk *src)
{
	dst->d_spc_hardlimit = qbtos(src->dqb_bhardlimit);
	dst->d_spc_softlimit = qbtos(src->dqb_bsoftlimit);
	dst->d_space = src->dqb_curspace;
	dst->d_ino_hardlimit = src->dqb_ihardlimit;
	dst->d_ino_softlimit = src->dqb_isoftlimit;
	dst->d_ino_count = src->dqb_curinodes;
	dst->d_spc_timer = src->dqb_btime;
	dst->d_ino_timer = src->dqb_itime;

	dst->d_fieldmask = 0;
	if (src->dqb_valid & QIF_BLIMITS)
		dst->d_fieldmask |= QC_SPC_SOFT | QC_SPC_HARD;
	if (src->dqb_valid & QIF_SPACE)
		dst->d_fieldmask |= QC_SPACE;
	if (src->dqb_valid & QIF_ILIMITS)
		dst->d_fieldmask |= QC_INO_SOFT | QC_INO_HARD;
	if (src->dqb_valid & QIF_INODES)
		dst->d_fieldmask |= QC_INO_COUNT;
	if (src->dqb_valid & QIF_BTIME)
		dst->d_fieldmask |= QC_SPC_TIMER;
	if (src->dqb_valid & QIF_ITIME)
		dst->d_fieldmask |= QC_INO_TIMER;
}

static int quota_setquota(struct super_block *sb, int type, qid_t id,
			  void __user *addr)
{
	struct qc_dqblk fdq;
	struct if_dqblk idq;
	struct kqid qid;

	if (compat_need_64bit_alignment_fixup()) {
		struct compat_if_dqblk __user *compat_dqblk = addr;

		if (copy_from_user(&idq, compat_dqblk, sizeof(*compat_dqblk)) ||
		    get_user(idq.dqb_valid, &compat_dqblk->dqb_valid))
			return -EFAULT;
	} else {
		if (copy_from_user(&idq, addr, sizeof(idq)))
			return -EFAULT;
	}
	if (!sb->s_qcop->set_dqblk)
		return -ENOSYS;
	qid = make_kqid(current_user_ns(), type, id);
	if (!qid_has_mapping(sb->s_user_ns, qid))
		return -EINVAL;
	copy_from_if_dqblk(&fdq, &idq);
	return sb->s_qcop->set_dqblk(sb, qid, &fdq);
}

static int quota_enable(struct super_block *sb, void __user *addr)
{
	__u32 flags;

	if (copy_from_user(&flags, addr, sizeof(flags)))
		return -EFAULT;
	if (!sb->s_qcop->quota_enable)
		return -ENOSYS;
	return sb->s_qcop->quota_enable(sb, flags);
}

static int quota_disable(struct super_block *sb, void __user *addr)
{
	__u32 flags;

	if (copy_from_user(&flags, addr, sizeof(flags)))
		return -EFAULT;
	if (!sb->s_qcop->quota_disable)
		return -ENOSYS;
	return sb->s_qcop->quota_disable(sb, flags);
}

static int quota_state_to_flags(struct qc_state *state)
{
	int flags = 0;

	if (state->s_state[USRQUOTA].flags & QCI_ACCT_ENABLED)
		flags |= FS_QUOTA_UDQ_ACCT;
	if (state->s_state[USRQUOTA].flags & QCI_LIMITS_ENFORCED)
		flags |= FS_QUOTA_UDQ_ENFD;
	if (state->s_state[GRPQUOTA].flags & QCI_ACCT_ENABLED)
		flags |= FS_QUOTA_GDQ_ACCT;
	if (state->s_state[GRPQUOTA].flags & QCI_LIMITS_ENFORCED)
		flags |= FS_QUOTA_GDQ_ENFD;
	if (state->s_state[PRJQUOTA].flags & QCI_ACCT_ENABLED)
		flags |= FS_QUOTA_PDQ_ACCT;
	if (state->s_state[PRJQUOTA].flags & QCI_LIMITS_ENFORCED)
		flags |= FS_QUOTA_PDQ_ENFD;
	return flags;
}

static int quota_getstate(struct super_block *sb, int type,
			  struct fs_quota_stat *fqs)
{
	struct qc_state state;
	int ret;

	memset(&state, 0, sizeof (struct qc_state));
	ret = sb->s_qcop->get_state(sb, &state);
	if (ret < 0)
		return ret;

	memset(fqs, 0, sizeof(*fqs));
	fqs->qs_version = FS_QSTAT_VERSION;
	fqs->qs_flags = quota_state_to_flags(&state);
	/* No quota enabled? */
	if (!fqs->qs_flags)
		return -ENOSYS;
	fqs->qs_incoredqs = state.s_incoredqs;

	fqs->qs_btimelimit = state.s_state[type].spc_timelimit;
	fqs->qs_itimelimit = state.s_state[type].ino_timelimit;
	fqs->qs_rtbtimelimit = state.s_state[type].rt_spc_timelimit;
	fqs->qs_bwarnlimit = state.s_state[type].spc_warnlimit;
	fqs->qs_iwarnlimit = state.s_state[type].ino_warnlimit;

	/* Inodes may be allocated even if inactive; copy out if present */
	if (state.s_state[USRQUOTA].ino) {
		fqs->qs_uquota.qfs_ino = state.s_state[USRQUOTA].ino;
		fqs->qs_uquota.qfs_nblks = state.s_state[USRQUOTA].blocks;
		fqs->qs_uquota.qfs_nextents = state.s_state[USRQUOTA].nextents;
	}
	if (state.s_state[GRPQUOTA].ino) {
		fqs->qs_gquota.qfs_ino = state.s_state[GRPQUOTA].ino;
		fqs->qs_gquota.qfs_nblks = state.s_state[GRPQUOTA].blocks;
		fqs->qs_gquota.qfs_nextents = state.s_state[GRPQUOTA].nextents;
	}
	if (state.s_state[PRJQUOTA].ino) {
		/*
		 * Q_XGETQSTAT doesn't have room for both group and project
		 * quotas.  So, allow the project quota values to be copied out
		 * only if there is no group quota information available.
		 */
		if (!(state.s_state[GRPQUOTA].flags & QCI_ACCT_ENABLED)) {
			fqs->qs_gquota.qfs_ino = state.s_state[PRJQUOTA].ino;
			fqs->qs_gquota.qfs_nblks =
					state.s_state[PRJQUOTA].blocks;
			fqs->qs_gquota.qfs_nextents =
					state.s_state[PRJQUOTA].nextents;
		}
	}
	return 0;
}

static int compat_copy_fs_qfilestat(struct compat_fs_qfilestat __user *to,
		struct fs_qfilestat *from)
{
	if (copy_to_user(to, from, sizeof(*to)) ||
	    put_user(from->qfs_nextents, &to->qfs_nextents))
		return -EFAULT;
	return 0;
}

static int compat_copy_fs_quota_stat(struct compat_fs_quota_stat __user *to,
		struct fs_quota_stat *from)
{
	if (put_user(from->qs_version, &to->qs_version) ||
	    put_user(from->qs_flags, &to->qs_flags) ||
	    put_user(from->qs_pad, &to->qs_pad) ||
	    compat_copy_fs_qfilestat(&to->qs_uquota, &from->qs_uquota) ||
	    compat_copy_fs_qfilestat(&to->qs_gquota, &from->qs_gquota) ||
	    put_user(from->qs_incoredqs, &to->qs_incoredqs) ||
	    put_user(from->qs_btimelimit, &to->qs_btimelimit) ||
	    put_user(from->qs_itimelimit, &to->qs_itimelimit) ||
	    put_user(from->qs_rtbtimelimit, &to->qs_rtbtimelimit) ||
	    put_user(from->qs_bwarnlimit, &to->qs_bwarnlimit) ||
	    put_user(from->qs_iwarnlimit, &to->qs_iwarnlimit))
		return -EFAULT;
	return 0;
}

static int quota_getxstate(struct super_block *sb, int type, void __user *addr)
{
	struct fs_quota_stat fqs;
	int ret;

	if (!sb->s_qcop->get_state)
		return -ENOSYS;
	ret = quota_getstate(sb, type, &fqs);
	if (ret)
		return ret;

	if (compat_need_64bit_alignment_fixup())
		return compat_copy_fs_quota_stat(addr, &fqs);
	if (copy_to_user(addr, &fqs, sizeof(fqs)))
		return -EFAULT;
	return 0;
}

static int quota_getstatev(struct super_block *sb, int type,
			   struct fs_quota_statv *fqs)
{
	struct qc_state state;
	int ret;

	memset(&state, 0, sizeof (struct qc_state));
	ret = sb->s_qcop->get_state(sb, &state);
	if (ret < 0)
		return ret;

	memset(fqs, 0, sizeof(*fqs));
	fqs->qs_version = FS_QSTAT_VERSION;
	fqs->qs_flags = quota_state_to_flags(&state);
	/* No quota enabled? */
	if (!fqs->qs_flags)
		return -ENOSYS;
	fqs->qs_incoredqs = state.s_incoredqs;

	fqs->qs_btimelimit = state.s_state[type].spc_timelimit;
	fqs->qs_itimelimit = state.s_state[type].ino_timelimit;
	fqs->qs_rtbtimelimit = state.s_state[type].rt_spc_timelimit;
	fqs->qs_bwarnlimit = state.s_state[type].spc_warnlimit;
	fqs->qs_iwarnlimit = state.s_state[type].ino_warnlimit;

	/* Inodes may be allocated even if inactive; copy out if present */
	if (state.s_state[USRQUOTA].ino) {
		fqs->qs_uquota.qfs_ino = state.s_state[USRQUOTA].ino;
		fqs->qs_uquota.qfs_nblks = state.s_state[USRQUOTA].blocks;
		fqs->qs_uquota.qfs_nextents = state.s_state[USRQUOTA].nextents;
	}
	if (state.s_state[GRPQUOTA].ino) {
		fqs->qs_gquota.qfs_ino = state.s_state[GRPQUOTA].ino;
		fqs->qs_gquota.qfs_nblks = state.s_state[GRPQUOTA].blocks;
		fqs->qs_gquota.qfs_nextents = state.s_state[GRPQUOTA].nextents;
	}
	if (state.s_state[PRJQUOTA].ino) {
		fqs->qs_pquota.qfs_ino = state.s_state[PRJQUOTA].ino;
		fqs->qs_pquota.qfs_nblks = state.s_state[PRJQUOTA].blocks;
		fqs->qs_pquota.qfs_nextents = state.s_state[PRJQUOTA].nextents;
	}
	return 0;
}

static int quota_getxstatev(struct super_block *sb, int type, void __user *addr)
{
	struct fs_quota_statv fqs;
	int ret;

	if (!sb->s_qcop->get_state)
		return -ENOSYS;

	memset(&fqs, 0, sizeof(fqs));
	if (copy_from_user(&fqs, addr, 1)) /* Just read qs_version */
		return -EFAULT;

	/* If this kernel doesn't support user specified version, fail */
	switch (fqs.qs_version) {
	case FS_QSTATV_VERSION1:
		break;
	default:
		return -EINVAL;
	}
	ret = quota_getstatev(sb, type, &fqs);
	if (!ret && copy_to_user(addr, &fqs, sizeof(fqs)))
		return -EFAULT;
	return ret;
}

/*
 * XFS defines BBTOB and BTOBB macros inside fs/xfs/ and we cannot move them
 * out of there as xfsprogs rely on definitions being in that header file. So
 * just define same functions here for quota purposes.
 */
#define XFS_BB_SHIFT 9

static inline u64 quota_bbtob(u64 blocks)
{
	return blocks << XFS_BB_SHIFT;
}

static inline u64 quota_btobb(u64 bytes)
{
	return (bytes + (1 << XFS_BB_SHIFT) - 1) >> XFS_BB_SHIFT;
}

static inline s64 copy_from_xfs_dqblk_ts(const struct fs_disk_quota *d,
		__s32 timer, __s8 timer_hi)
{
	if (d->d_fieldmask & FS_DQ_BIGTIME)
		return (u32)timer | (s64)timer_hi << 32;
	return timer;
}

static void copy_from_xfs_dqblk(struct qc_dqblk *dst, struct fs_disk_quota *src)
{
	dst->d_spc_hardlimit = quota_bbtob(src->d_blk_hardlimit);
	dst->d_spc_softlimit = quota_bbtob(src->d_blk_softlimit);
	dst->d_ino_hardlimit = src->d_ino_hardlimit;
	dst->d_ino_softlimit = src->d_ino_softlimit;
	dst->d_space = quota_bbtob(src->d_bcount);
	dst->d_ino_count = src->d_icount;
	dst->d_ino_timer = copy_from_xfs_dqblk_ts(src, src->d_itimer,
						  src->d_itimer_hi);
	dst->d_spc_timer = copy_from_xfs_dqblk_ts(src, src->d_btimer,
						  src->d_btimer_hi);
	dst->d_ino_warns = src->d_iwarns;
	dst->d_spc_warns = src->d_bwarns;
	dst->d_rt_spc_hardlimit = quota_bbtob(src->d_rtb_hardlimit);
	dst->d_rt_spc_softlimit = quota_bbtob(src->d_rtb_softlimit);
	dst->d_rt_space = quota_bbtob(src->d_rtbcount);
	dst->d_rt_spc_timer = copy_from_xfs_dqblk_ts(src, src->d_rtbtimer,
						     src->d_rtbtimer_hi);
	dst->d_rt_spc_warns = src->d_rtbwarns;
	dst->d_fieldmask = 0;
	if (src->d_fieldmask & FS_DQ_ISOFT)
		dst->d_fieldmask |= QC_INO_SOFT;
	if (src->d_fieldmask & FS_DQ_IHARD)
		dst->d_fieldmask |= QC_INO_HARD;
	if (src->d_fieldmask & FS_DQ_BSOFT)
		dst->d_fieldmask |= QC_SPC_SOFT;
	if (src->d_fieldmask & FS_DQ_BHARD)
		dst->d_fieldmask |= QC_SPC_HARD;
	if (src->d_fieldmask & FS_DQ_RTBSOFT)
		dst->d_fieldmask |= QC_RT_SPC_SOFT;
	if (src->d_fieldmask & FS_DQ_RTBHARD)
		dst->d_fieldmask |= QC_RT_SPC_HARD;
	if (src->d_fieldmask & FS_DQ_BTIMER)
		dst->d_fieldmask |= QC_SPC_TIMER;
	if (src->d_fieldmask & FS_DQ_ITIMER)
		dst->d_fieldmask |= QC_INO_TIMER;
	if (src->d_fieldmask & FS_DQ_RTBTIMER)
		dst->d_fieldmask |= QC_RT_SPC_TIMER;
	if (src->d_fieldmask & FS_DQ_BWARNS)
		dst->d_fieldmask |= QC_SPC_WARNS;
	if (src->d_fieldmask & FS_DQ_IWARNS)
		dst->d_fieldmask |= QC_INO_WARNS;
	if (src->d_fieldmask & FS_DQ_RTBWARNS)
		dst->d_fieldmask |= QC_RT_SPC_WARNS;
	if (src->d_fieldmask & FS_DQ_BCOUNT)
		dst->d_fieldmask |= QC_SPACE;
	if (src->d_fieldmask & FS_DQ_ICOUNT)
		dst->d_fieldmask |= QC_INO_COUNT;
	if (src->d_fieldmask & FS_DQ_RTBCOUNT)
		dst->d_fieldmask |= QC_RT_SPACE;
}

static void copy_qcinfo_from_xfs_dqblk(struct qc_info *dst,
				       struct fs_disk_quota *src)
{
	memset(dst, 0, sizeof(*dst));
	dst->i_spc_timelimit = src->d_btimer;
	dst->i_ino_timelimit = src->d_itimer;
	dst->i_rt_spc_timelimit = src->d_rtbtimer;
	dst->i_ino_warnlimit = src->d_iwarns;
	dst->i_spc_warnlimit = src->d_bwarns;
	dst->i_rt_spc_warnlimit = src->d_rtbwarns;
	if (src->d_fieldmask & FS_DQ_BWARNS)
		dst->i_fieldmask |= QC_SPC_WARNS;
	if (src->d_fieldmask & FS_DQ_IWARNS)
		dst->i_fieldmask |= QC_INO_WARNS;
	if (src->d_fieldmask & FS_DQ_RTBWARNS)
		dst->i_fieldmask |= QC_RT_SPC_WARNS;
	if (src->d_fieldmask & FS_DQ_BTIMER)
		dst->i_fieldmask |= QC_SPC_TIMER;
	if (src->d_fieldmask & FS_DQ_ITIMER)
		dst->i_fieldmask |= QC_INO_TIMER;
	if (src->d_fieldmask & FS_DQ_RTBTIMER)
		dst->i_fieldmask |= QC_RT_SPC_TIMER;
}

static int quota_setxquota(struct super_block *sb, int type, qid_t id,
			   void __user *addr)
{
	struct fs_disk_quota fdq;
	struct qc_dqblk qdq;
	struct kqid qid;

	if (copy_from_user(&fdq, addr, sizeof(fdq)))
		return -EFAULT;
	if (!sb->s_qcop->set_dqblk)
		return -ENOSYS;
	qid = make_kqid(current_user_ns(), type, id);
	if (!qid_has_mapping(sb->s_user_ns, qid))
		return -EINVAL;
	/* Are we actually setting timer / warning limits for all users? */
	if (from_kqid(sb->s_user_ns, qid) == 0 &&
	    fdq.d_fieldmask & (FS_DQ_WARNS_MASK | FS_DQ_TIMER_MASK)) {
		struct qc_info qinfo;
		int ret;

		if (!sb->s_qcop->set_info)
			return -EINVAL;
		copy_qcinfo_from_xfs_dqblk(&qinfo, &fdq);
		ret = sb->s_qcop->set_info(sb, type, &qinfo);
		if (ret)
			return ret;
		/* These are already done */
		fdq.d_fieldmask &= ~(FS_DQ_WARNS_MASK | FS_DQ_TIMER_MASK);
	}
	copy_from_xfs_dqblk(&qdq, &fdq);
	return sb->s_qcop->set_dqblk(sb, qid, &qdq);
}

static inline void copy_to_xfs_dqblk_ts(const struct fs_disk_quota *d,
		__s32 *timer_lo, __s8 *timer_hi, s64 timer)
{
	*timer_lo = timer;
	if (d->d_fieldmask & FS_DQ_BIGTIME)
		*timer_hi = timer >> 32;
}

static inline bool want_bigtime(s64 timer)
{
	return timer > S32_MAX || timer < S32_MIN;
}

static void copy_to_xfs_dqblk(struct fs_disk_quota *dst, struct qc_dqblk *src,
			      int type, qid_t id)
{
	memset(dst, 0, sizeof(*dst));
	if (want_bigtime(src->d_ino_timer) || want_bigtime(src->d_spc_timer) ||
	    want_bigtime(src->d_rt_spc_timer))
		dst->d_fieldmask |= FS_DQ_BIGTIME;
	dst->d_version = FS_DQUOT_VERSION;
	dst->d_id = id;
	if (type == USRQUOTA)
		dst->d_flags = FS_USER_QUOTA;
	else if (type == PRJQUOTA)
		dst->d_flags = FS_PROJ_QUOTA;
	else
		dst->d_flags = FS_GROUP_QUOTA;
	dst->d_blk_hardlimit = quota_btobb(src->d_spc_hardlimit);
	dst->d_blk_softlimit = quota_btobb(src->d_spc_softlimit);
	dst->d_ino_hardlimit = src->d_ino_hardlimit;
	dst->d_ino_softlimit = src->d_ino_softlimit;
	dst->d_bcount = quota_btobb(src->d_space);
	dst->d_icount = src->d_ino_count;
	copy_to_xfs_dqblk_ts(dst, &dst->d_itimer, &dst->d_itimer_hi,
			     src->d_ino_timer);
	copy_to_xfs_dqblk_ts(dst, &dst->d_btimer, &dst->d_btimer_hi,
			     src->d_spc_timer);
	dst->d_iwarns = src->d_ino_warns;
	dst->d_bwarns = src->d_spc_warns;
	dst->d_rtb_hardlimit = quota_btobb(src->d_rt_spc_hardlimit);
	dst->d_rtb_softlimit = quota_btobb(src->d_rt_spc_softlimit);
	dst->d_rtbcount = quota_btobb(src->d_rt_space);
	copy_to_xfs_dqblk_ts(dst, &dst->d_rtbtimer, &dst->d_rtbtimer_hi,
			     src->d_rt_spc_timer);
	dst->d_rtbwarns = src->d_rt_spc_warns;
}

static int quota_getxquota(struct super_block *sb, int type, qid_t id,
			   void __user *addr)
{
	struct fs_disk_quota fdq;
	struct qc_dqblk qdq;
	struct kqid qid;
	int ret;

	if (!sb->s_qcop->get_dqblk)
		return -ENOSYS;
	qid = make_kqid(current_user_ns(), type, id);
	if (!qid_has_mapping(sb->s_user_ns, qid))
		return -EINVAL;
	ret = sb->s_qcop->get_dqblk(sb, qid, &qdq);
	if (ret)
		return ret;
	copy_to_xfs_dqblk(&fdq, &qdq, type, id);
	if (copy_to_user(addr, &fdq, sizeof(fdq)))
		return -EFAULT;
	return ret;
}

/*
 * Return quota for next active quota >= this id, if any exists,
 * otherwise return -ENOENT via ->get_nextdqblk.
 */
static int quota_getnextxquota(struct super_block *sb, int type, qid_t id,
			    void __user *addr)
{
	struct fs_disk_quota fdq;
	struct qc_dqblk qdq;
	struct kqid qid;
	qid_t id_out;
	int ret;

	if (!sb->s_qcop->get_nextdqblk)
		return -ENOSYS;
	qid = make_kqid(current_user_ns(), type, id);
	if (!qid_has_mapping(sb->s_user_ns, qid))
		return -EINVAL;
	ret = sb->s_qcop->get_nextdqblk(sb, &qid, &qdq);
	if (ret)
		return ret;
	id_out = from_kqid(current_user_ns(), qid);
	copy_to_xfs_dqblk(&fdq, &qdq, type, id_out);
	if (copy_to_user(addr, &fdq, sizeof(fdq)))
		return -EFAULT;
	return ret;
}

static int quota_rmxquota(struct super_block *sb, void __user *addr)
{
	__u32 flags;

	if (copy_from_user(&flags, addr, sizeof(flags)))
		return -EFAULT;
	if (!sb->s_qcop->rm_xquota)
		return -ENOSYS;
	return sb->s_qcop->rm_xquota(sb, flags);
}

/* Copy parameters and call proper function */
static int do_quotactl(struct super_block *sb, int type, int cmd, qid_t id,
		       void __user *addr, const struct path *path)
{
	int ret;

	type = array_index_nospec(type, MAXQUOTAS);
	/*
	 * Quota not supported on this fs? Check this before s_quota_types
	 * since they needn't be set if quota is not supported at all.
	 */
	if (!sb->s_qcop)
		return -ENOSYS;
	if (!(sb->s_quota_types & (1 << type)))
		return -EINVAL;

	ret = check_quotactl_permission(sb, type, cmd, id);
	if (ret < 0)
		return ret;

	switch (cmd) {
	case Q_QUOTAON:
		return quota_quotaon(sb, type, id, path);
	case Q_QUOTAOFF:
		return quota_quotaoff(sb, type);
	case Q_GETFMT:
		return quota_getfmt(sb, type, addr);
	case Q_GETINFO:
		return quota_getinfo(sb, type, addr);
	case Q_SETINFO:
		return quota_setinfo(sb, type, addr);
	case Q_GETQUOTA:
		return quota_getquota(sb, type, id, addr);
	case Q_GETNEXTQUOTA:
		return quota_getnextquota(sb, type, id, addr);
	case Q_SETQUOTA:
		return quota_setquota(sb, type, id, addr);
	case Q_SYNC:
		if (!sb->s_qcop->quota_sync)
			return -ENOSYS;
		return sb->s_qcop->quota_sync(sb, type);
	case Q_XQUOTAON:
		return quota_enable(sb, addr);
	case Q_XQUOTAOFF:
		return quota_disable(sb, addr);
	case Q_XQUOTARM:
		return quota_rmxquota(sb, addr);
	case Q_XGETQSTAT:
		return quota_getxstate(sb, type, addr);
	case Q_XGETQSTATV:
		return quota_getxstatev(sb, type, addr);
	case Q_XSETQLIM:
		return quota_setxquota(sb, type, id, addr);
	case Q_XGETQUOTA:
		return quota_getxquota(sb, type, id, addr);
	case Q_XGETNEXTQUOTA:
		return quota_getnextxquota(sb, type, id, addr);
	case Q_XQUOTASYNC:
		if (sb_rdonly(sb))
			return -EROFS;
		/* XFS quotas are fully coherent now, making this call a noop */
		return 0;
	default:
		return -EINVAL;
	}
}

#ifdef CONFIG_BLOCK

/* Return 1 if 'cmd' will block on frozen filesystem */
static int quotactl_cmd_write(int cmd)
{
	/*
	 * We cannot allow Q_GETQUOTA and Q_GETNEXTQUOTA without write access
	 * as dquot_acquire() may allocate space for new structure and OCFS2
	 * needs to increment on-disk use count.
	 */
	switch (cmd) {
	case Q_GETFMT:
	case Q_GETINFO:
	case Q_SYNC:
	case Q_XGETQSTAT:
	case Q_XGETQSTATV:
	case Q_XGETQUOTA:
	case Q_XGETNEXTQUOTA:
	case Q_XQUOTASYNC:
		return 0;
	}
	return 1;
}
#endif /* CONFIG_BLOCK */

/* Return true if quotactl command is manipulating quota on/off state */
static bool quotactl_cmd_onoff(int cmd)
{
	return (cmd == Q_QUOTAON) || (cmd == Q_QUOTAOFF) ||
		 (cmd == Q_XQUOTAON) || (cmd == Q_XQUOTAOFF);
}

/*
 * look up a superblock on which quota ops will be performed
 * - use the name of a block device to find the superblock thereon
 */
static struct super_block *quotactl_block(const char __user *special, int cmd)
{
#ifdef CONFIG_BLOCK
	struct super_block *sb;
	struct filename *tmp = getname(special);
	bool excl = false, thawed = false;
	int error;
	dev_t dev;

	if (IS_ERR(tmp))
		return ERR_CAST(tmp);
	error = lookup_bdev(tmp->name, &dev);
	putname(tmp);
	if (error)
		return ERR_PTR(error);

	if (quotactl_cmd_onoff(cmd)) {
		excl = true;
		thawed = true;
	} else if (quotactl_cmd_write(cmd)) {
		thawed = true;
	}

retry:
	sb = user_get_super(dev, excl);
	if (!sb)
		return ERR_PTR(-ENODEV);
	if (thawed && sb->s_writers.frozen != SB_UNFROZEN) {
		if (excl)
			up_write(&sb->s_umount);
		else
			up_read(&sb->s_umount);
		wait_event(sb->s_writers.wait_unfrozen,
			   sb->s_writers.frozen == SB_UNFROZEN);
		put_super(sb);
		goto retry;
	}
	return sb;

#else
	return ERR_PTR(-ENODEV);
#endif
}

/*
 * This is the system call interface. This communicates with
 * the user-level programs. Currently this only supports diskquota
 * calls. Maybe we need to add the process quotas etc. in the future,
 * but we probably should use rlimits for that.
 */
SYSCALL_DEFINE4(quotactl, unsigned int, cmd, const char __user *, special,
		qid_t, id, void __user *, addr)
{
	uint cmds, type;
	struct super_block *sb = NULL;
	struct path path, *pathp = NULL;
	int ret;

	cmds = cmd >> SUBCMDSHIFT;
	type = cmd & SUBCMDMASK;

	if (type >= MAXQUOTAS)
		return -EINVAL;

	/*
	 * As a special case Q_SYNC can be called without a specific device.
	 * It will iterate all superblocks that have quota enabled and call
	 * the sync action on each of them.
	 */
	if (!special) {
		if (cmds == Q_SYNC)
			return quota_sync_all(type);
		return -ENODEV;
	}

	/*
	 * Path for quotaon has to be resolved before grabbing superblock
	 * because that gets s_umount sem which is also possibly needed by path
	 * resolution (think about autofs) and thus deadlocks could arise.
	 */
	if (cmds == Q_QUOTAON) {
		ret = user_path_at(AT_FDCWD, addr, LOOKUP_FOLLOW|LOOKUP_AUTOMOUNT, &path);
		if (ret)
			pathp = ERR_PTR(ret);
		else
			pathp = &path;
	}

	sb = quotactl_block(special, cmds);
	if (IS_ERR(sb)) {
		ret = PTR_ERR(sb);
		goto out;
	}

	ret = do_quotactl(sb, type, cmds, id, addr, pathp);

	if (!quotactl_cmd_onoff(cmds))
		drop_super(sb);
	else
		drop_super_exclusive(sb);
out:
	if (pathp && !IS_ERR(pathp))
		path_put(pathp);
	return ret;
}<|MERGE_RESOLUTION|>--- conflicted
+++ resolved
@@ -20,10 +20,7 @@
 #include <linux/writeback.h>
 #include <linux/nospec.h>
 #include "compat.h"
-<<<<<<< HEAD
-=======
 #include "../internal.h"
->>>>>>> f642729d
 
 static int check_quotactl_permission(struct super_block *sb, int type, int cmd,
 				     qid_t id)
