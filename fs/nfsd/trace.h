--- conflicted
+++ resolved
@@ -202,11 +202,7 @@
 		__sockaddr(client, rqstp->rq_xprt->xpt_remotelen)
 		__field(u32, xid)
 		__field(u32, fh_hash)
-<<<<<<< HEAD
-		__field(void *, inode)
-=======
 		__field(const void *, inode)
->>>>>>> 9fecab24
 		__field(unsigned long, type)
 		__field(unsigned long, access)
 	),
@@ -222,19 +218,12 @@
 		__entry->type = type;
 		__entry->access = access;
 	),
-<<<<<<< HEAD
-	TP_printk("xid=0x%08x fh_hash=0x%08x inode=%p type=%s access=%s",
-		__entry->xid, __entry->fh_hash, __entry->inode,
-=======
 	TP_printk("xid=0x%08x fh_hash=0x%08x type=%s access=%s",
 		__entry->xid, __entry->fh_hash,
->>>>>>> 9fecab24
 		show_fs_file_type(__entry->type),
 		show_nfsd_may_flags(__entry->access)
 	)
 );
-<<<<<<< HEAD
-=======
 
 TRACE_EVENT_CONDITION(nfsd_fh_verify_err,
 	TP_PROTO(
@@ -277,7 +266,6 @@
 		__entry->error
 	)
 );
->>>>>>> 9fecab24
 
 DECLARE_EVENT_CLASS(nfsd_fh_err_class,
 	TP_PROTO(struct svc_rqst *rqstp,
