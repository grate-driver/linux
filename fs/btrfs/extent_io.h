--- conflicted
+++ resolved
@@ -76,12 +76,7 @@
 typedef blk_status_t (extent_submit_bio_start_t)(struct inode *inode,
 		struct bio *bio, u64 dio_file_offset);
 
-<<<<<<< HEAD
-#define INLINE_EXTENT_BUFFER_PAGES 16
-#define MAX_INLINE_EXTENT_BUFFER_SIZE (INLINE_EXTENT_BUFFER_PAGES * PAGE_SIZE)
-=======
 #define INLINE_EXTENT_BUFFER_PAGES     (BTRFS_MAX_METADATA_BLOCKSIZE / PAGE_SIZE)
->>>>>>> f642729d
 struct extent_buffer {
 	u64 start;
 	unsigned long len;
@@ -93,13 +88,6 @@
 	int read_mirror;
 	struct rcu_head rcu_head;
 	pid_t lock_owner;
-<<<<<<< HEAD
-
-	int blocking_writers;
-	atomic_t blocking_readers;
-	bool lock_recursed;
-=======
->>>>>>> f642729d
 	/* >= 0 if eb belongs to a log tree, -1 otherwise */
 	s8 log_index;
 
