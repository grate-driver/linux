--- conflicted
+++ resolved
@@ -439,14 +439,6 @@
 		unsigned int sector_offset;
 		u8 *csum_dst;
 
-<<<<<<< HEAD
-		if (page_offsets)
-			offset = page_offset(bvec.bv_page) + bvec.bv_offset;
-		count = btrfs_find_ordered_sum(BTRFS_I(inode), offset,
-					       disk_bytenr, csum, nblocks);
-		if (count)
-			goto found;
-=======
 		/*
 		 * Although both cur_disk_bytenr and orig_disk_bytenr is u64,
 		 * we're calculating the offset to the bio start.
@@ -471,7 +463,6 @@
 			 */
 			memset(csum_dst, 0, csum_size);
 			count = 1;
->>>>>>> f642729d
 
 			/*
 			 * For data reloc inode, we need to mark the range
