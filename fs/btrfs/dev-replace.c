--- conflicted
+++ resolved
@@ -899,11 +899,7 @@
 	 * flush all outstanding I/O and inode extent mappings before the
 	 * copy operation is declared as being finished
 	 */
-<<<<<<< HEAD
-	ret = btrfs_start_delalloc_roots(fs_info, U64_MAX);
-=======
 	ret = btrfs_start_delalloc_roots(fs_info, LONG_MAX, false);
->>>>>>> f642729d
 	if (ret) {
 		mutex_unlock(&dev_replace->lock_finishing_cancel_unmount);
 		return ret;
