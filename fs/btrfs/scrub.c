// SPDX-License-Identifier: GPL-2.0
/*
 * Copyright (C) 2011, 2012 STRATO.  All rights reserved.
 */

#include <linux/blkdev.h>
#include <linux/ratelimit.h>
#include <linux/sched/mm.h>
#include <crypto/hash.h>
#include "ctree.h"
#include "discard.h"
#include "volumes.h"
#include "disk-io.h"
#include "ordered-data.h"
#include "transaction.h"
#include "backref.h"
#include "extent_io.h"
#include "dev-replace.h"
#include "check-integrity.h"
#include "rcu-string.h"
#include "raid56.h"
#include "block-group.h"
#include "zoned.h"

/*
 * This is only the first step towards a full-features scrub. It reads all
 * extent and super block and verifies the checksums. In case a bad checksum
 * is found or the extent cannot be read, good data will be written back if
 * any can be found.
 *
 * Future enhancements:
 *  - In case an unrepairable extent is encountered, track which files are
 *    affected and report them
 *  - track and record media errors, throw out bad devices
 *  - add a mode to also read unallocated space
 */

struct scrub_block;
struct scrub_ctx;

/*
 * The following three values only influence the performance.
 *
 * The last one configures the number of parallel and outstanding I/O
 * operations. The first one configures an upper limit for the number
 * of (dynamically allocated) pages that are added to a bio.
 */
#define SCRUB_PAGES_PER_BIO	32	/* 128KiB per bio for x86 */
#define SCRUB_BIOS_PER_SCTX	64	/* 8MiB per device in flight for x86 */

/*
 * The following value times PAGE_SIZE needs to be large enough to match the
 * largest node/leaf/sector size that shall be supported.
 */
#define SCRUB_MAX_PAGES_PER_BLOCK	(BTRFS_MAX_METADATA_BLOCKSIZE / SZ_4K)

struct scrub_recover {
	refcount_t		refs;
	struct btrfs_io_context	*bioc;
	u64			map_length;
};

struct scrub_page {
	struct scrub_block	*sblock;
	struct page		*page;
	struct btrfs_device	*dev;
	struct list_head	list;
	u64			flags;  /* extent flags */
	u64			generation;
	u64			logical;
	u64			physical;
	u64			physical_for_dev_replace;
	atomic_t		refs;
	u8			mirror_num;
	unsigned int		have_csum:1;
	unsigned int		io_error:1;
	u8			csum[BTRFS_CSUM_SIZE];

	struct scrub_recover	*recover;
};

struct scrub_bio {
	int			index;
	struct scrub_ctx	*sctx;
	struct btrfs_device	*dev;
	struct bio		*bio;
	blk_status_t		status;
	u64			logical;
	u64			physical;
	struct scrub_page	*pagev[SCRUB_PAGES_PER_BIO];
	int			page_count;
	int			next_free;
	struct btrfs_work	work;
};

struct scrub_block {
	struct scrub_page	*pagev[SCRUB_MAX_PAGES_PER_BLOCK];
	int			page_count;
	atomic_t		outstanding_pages;
	refcount_t		refs; /* free mem on transition to zero */
	struct scrub_ctx	*sctx;
	struct scrub_parity	*sparity;
	struct {
		unsigned int	header_error:1;
		unsigned int	checksum_error:1;
		unsigned int	no_io_error_seen:1;
		unsigned int	generation_error:1; /* also sets header_error */

		/* The following is for the data used to check parity */
		/* It is for the data with checksum */
		unsigned int	data_corrected:1;
	};
	struct btrfs_work	work;
};

/* Used for the chunks with parity stripe such RAID5/6 */
struct scrub_parity {
	struct scrub_ctx	*sctx;

	struct btrfs_device	*scrub_dev;

	u64			logic_start;

	u64			logic_end;

	int			nsectors;

	u32			stripe_len;

	refcount_t		refs;

	struct list_head	spages;

	/* Work of parity check and repair */
	struct btrfs_work	work;

	/* Mark the parity blocks which have data */
	unsigned long		*dbitmap;

	/*
	 * Mark the parity blocks which have data, but errors happen when
	 * read data or check data
	 */
	unsigned long		*ebitmap;

	unsigned long		bitmap[];
};

struct scrub_ctx {
	struct scrub_bio	*bios[SCRUB_BIOS_PER_SCTX];
	struct btrfs_fs_info	*fs_info;
	int			first_free;
	int			curr;
	atomic_t		bios_in_flight;
	atomic_t		workers_pending;
	spinlock_t		list_lock;
	wait_queue_head_t	list_wait;
	struct list_head	csum_list;
	atomic_t		cancel_req;
	int			readonly;
	int			pages_per_bio;

	/* State of IO submission throttling affecting the associated device */
	ktime_t			throttle_deadline;
	u64			throttle_sent;

	int			is_dev_replace;
	u64			write_pointer;

	struct scrub_bio        *wr_curr_bio;
	struct mutex            wr_lock;
	struct btrfs_device     *wr_tgtdev;
	bool                    flush_all_writes;

	/*
	 * statistics
	 */
	struct btrfs_scrub_progress stat;
	spinlock_t		stat_lock;

	/*
	 * Use a ref counter to avoid use-after-free issues. Scrub workers
	 * decrement bios_in_flight and workers_pending and then do a wakeup
	 * on the list_wait wait queue. We must ensure the main scrub task
	 * doesn't free the scrub context before or while the workers are
	 * doing the wakeup() call.
	 */
	refcount_t              refs;
};

struct scrub_warning {
	struct btrfs_path	*path;
	u64			extent_item_size;
	const char		*errstr;
	u64			physical;
	u64			logical;
	struct btrfs_device	*dev;
};

struct full_stripe_lock {
	struct rb_node node;
	u64 logical;
	u64 refs;
	struct mutex mutex;
};

static int scrub_setup_recheck_block(struct scrub_block *original_sblock,
				     struct scrub_block *sblocks_for_recheck);
static void scrub_recheck_block(struct btrfs_fs_info *fs_info,
				struct scrub_block *sblock,
				int retry_failed_mirror);
static void scrub_recheck_block_checksum(struct scrub_block *sblock);
static int scrub_repair_block_from_good_copy(struct scrub_block *sblock_bad,
					     struct scrub_block *sblock_good);
static int scrub_repair_page_from_good_copy(struct scrub_block *sblock_bad,
					    struct scrub_block *sblock_good,
					    int page_num, int force_write);
static void scrub_write_block_to_dev_replace(struct scrub_block *sblock);
static int scrub_write_page_to_dev_replace(struct scrub_block *sblock,
					   int page_num);
static int scrub_checksum_data(struct scrub_block *sblock);
static int scrub_checksum_tree_block(struct scrub_block *sblock);
static int scrub_checksum_super(struct scrub_block *sblock);
static void scrub_block_put(struct scrub_block *sblock);
static void scrub_page_get(struct scrub_page *spage);
static void scrub_page_put(struct scrub_page *spage);
static void scrub_parity_get(struct scrub_parity *sparity);
static void scrub_parity_put(struct scrub_parity *sparity);
static int scrub_pages(struct scrub_ctx *sctx, u64 logical, u32 len,
		       u64 physical, struct btrfs_device *dev, u64 flags,
		       u64 gen, int mirror_num, u8 *csum,
		       u64 physical_for_dev_replace);
static void scrub_bio_end_io(struct bio *bio);
static void scrub_bio_end_io_worker(struct btrfs_work *work);
static void scrub_block_complete(struct scrub_block *sblock);
static void scrub_remap_extent(struct btrfs_fs_info *fs_info,
			       u64 extent_logical, u32 extent_len,
			       u64 *extent_physical,
			       struct btrfs_device **extent_dev,
			       int *extent_mirror_num);
static int scrub_add_page_to_wr_bio(struct scrub_ctx *sctx,
				    struct scrub_page *spage);
static void scrub_wr_submit(struct scrub_ctx *sctx);
static void scrub_wr_bio_end_io(struct bio *bio);
static void scrub_wr_bio_end_io_worker(struct btrfs_work *work);
static void scrub_put_ctx(struct scrub_ctx *sctx);

static inline int scrub_is_page_on_raid56(struct scrub_page *spage)
{
	return spage->recover &&
	       (spage->recover->bioc->map_type & BTRFS_BLOCK_GROUP_RAID56_MASK);
}

static void scrub_pending_bio_inc(struct scrub_ctx *sctx)
{
	refcount_inc(&sctx->refs);
	atomic_inc(&sctx->bios_in_flight);
}

static void scrub_pending_bio_dec(struct scrub_ctx *sctx)
{
	atomic_dec(&sctx->bios_in_flight);
	wake_up(&sctx->list_wait);
	scrub_put_ctx(sctx);
}

static void __scrub_blocked_if_needed(struct btrfs_fs_info *fs_info)
{
	while (atomic_read(&fs_info->scrub_pause_req)) {
		mutex_unlock(&fs_info->scrub_lock);
		wait_event(fs_info->scrub_pause_wait,
		   atomic_read(&fs_info->scrub_pause_req) == 0);
		mutex_lock(&fs_info->scrub_lock);
	}
}

static void scrub_pause_on(struct btrfs_fs_info *fs_info)
{
	atomic_inc(&fs_info->scrubs_paused);
	wake_up(&fs_info->scrub_pause_wait);
}

static void scrub_pause_off(struct btrfs_fs_info *fs_info)
{
	mutex_lock(&fs_info->scrub_lock);
	__scrub_blocked_if_needed(fs_info);
	atomic_dec(&fs_info->scrubs_paused);
	mutex_unlock(&fs_info->scrub_lock);

	wake_up(&fs_info->scrub_pause_wait);
}

static void scrub_blocked_if_needed(struct btrfs_fs_info *fs_info)
{
	scrub_pause_on(fs_info);
	scrub_pause_off(fs_info);
}

/*
 * Insert new full stripe lock into full stripe locks tree
 *
 * Return pointer to existing or newly inserted full_stripe_lock structure if
 * everything works well.
 * Return ERR_PTR(-ENOMEM) if we failed to allocate memory
 *
 * NOTE: caller must hold full_stripe_locks_root->lock before calling this
 * function
 */
static struct full_stripe_lock *insert_full_stripe_lock(
		struct btrfs_full_stripe_locks_tree *locks_root,
		u64 fstripe_logical)
{
	struct rb_node **p;
	struct rb_node *parent = NULL;
	struct full_stripe_lock *entry;
	struct full_stripe_lock *ret;

	lockdep_assert_held(&locks_root->lock);

	p = &locks_root->root.rb_node;
	while (*p) {
		parent = *p;
		entry = rb_entry(parent, struct full_stripe_lock, node);
		if (fstripe_logical < entry->logical) {
			p = &(*p)->rb_left;
		} else if (fstripe_logical > entry->logical) {
			p = &(*p)->rb_right;
		} else {
			entry->refs++;
			return entry;
		}
	}

	/*
	 * Insert new lock.
	 */
	ret = kmalloc(sizeof(*ret), GFP_KERNEL);
	if (!ret)
		return ERR_PTR(-ENOMEM);
	ret->logical = fstripe_logical;
	ret->refs = 1;
	mutex_init(&ret->mutex);

	rb_link_node(&ret->node, parent, p);
	rb_insert_color(&ret->node, &locks_root->root);
	return ret;
}

/*
 * Search for a full stripe lock of a block group
 *
 * Return pointer to existing full stripe lock if found
 * Return NULL if not found
 */
static struct full_stripe_lock *search_full_stripe_lock(
		struct btrfs_full_stripe_locks_tree *locks_root,
		u64 fstripe_logical)
{
	struct rb_node *node;
	struct full_stripe_lock *entry;

	lockdep_assert_held(&locks_root->lock);

	node = locks_root->root.rb_node;
	while (node) {
		entry = rb_entry(node, struct full_stripe_lock, node);
		if (fstripe_logical < entry->logical)
			node = node->rb_left;
		else if (fstripe_logical > entry->logical)
			node = node->rb_right;
		else
			return entry;
	}
	return NULL;
}

/*
 * Helper to get full stripe logical from a normal bytenr.
 *
 * Caller must ensure @cache is a RAID56 block group.
 */
static u64 get_full_stripe_logical(struct btrfs_block_group *cache, u64 bytenr)
{
	u64 ret;

	/*
	 * Due to chunk item size limit, full stripe length should not be
	 * larger than U32_MAX. Just a sanity check here.
	 */
	WARN_ON_ONCE(cache->full_stripe_len >= U32_MAX);

	/*
	 * round_down() can only handle power of 2, while RAID56 full
	 * stripe length can be 64KiB * n, so we need to manually round down.
	 */
	ret = div64_u64(bytenr - cache->start, cache->full_stripe_len) *
			cache->full_stripe_len + cache->start;
	return ret;
}

/*
 * Lock a full stripe to avoid concurrency of recovery and read
 *
 * It's only used for profiles with parities (RAID5/6), for other profiles it
 * does nothing.
 *
 * Return 0 if we locked full stripe covering @bytenr, with a mutex held.
 * So caller must call unlock_full_stripe() at the same context.
 *
 * Return <0 if encounters error.
 */
static int lock_full_stripe(struct btrfs_fs_info *fs_info, u64 bytenr,
			    bool *locked_ret)
{
	struct btrfs_block_group *bg_cache;
	struct btrfs_full_stripe_locks_tree *locks_root;
	struct full_stripe_lock *existing;
	u64 fstripe_start;
	int ret = 0;

	*locked_ret = false;
	bg_cache = btrfs_lookup_block_group(fs_info, bytenr);
	if (!bg_cache) {
		ASSERT(0);
		return -ENOENT;
	}

	/* Profiles not based on parity don't need full stripe lock */
	if (!(bg_cache->flags & BTRFS_BLOCK_GROUP_RAID56_MASK))
		goto out;
	locks_root = &bg_cache->full_stripe_locks_root;

	fstripe_start = get_full_stripe_logical(bg_cache, bytenr);

	/* Now insert the full stripe lock */
	mutex_lock(&locks_root->lock);
	existing = insert_full_stripe_lock(locks_root, fstripe_start);
	mutex_unlock(&locks_root->lock);
	if (IS_ERR(existing)) {
		ret = PTR_ERR(existing);
		goto out;
	}
	mutex_lock(&existing->mutex);
	*locked_ret = true;
out:
	btrfs_put_block_group(bg_cache);
	return ret;
}

/*
 * Unlock a full stripe.
 *
 * NOTE: Caller must ensure it's the same context calling corresponding
 * lock_full_stripe().
 *
 * Return 0 if we unlock full stripe without problem.
 * Return <0 for error
 */
static int unlock_full_stripe(struct btrfs_fs_info *fs_info, u64 bytenr,
			      bool locked)
{
	struct btrfs_block_group *bg_cache;
	struct btrfs_full_stripe_locks_tree *locks_root;
	struct full_stripe_lock *fstripe_lock;
	u64 fstripe_start;
	bool freeit = false;
	int ret = 0;

	/* If we didn't acquire full stripe lock, no need to continue */
	if (!locked)
		return 0;

	bg_cache = btrfs_lookup_block_group(fs_info, bytenr);
	if (!bg_cache) {
		ASSERT(0);
		return -ENOENT;
	}
	if (!(bg_cache->flags & BTRFS_BLOCK_GROUP_RAID56_MASK))
		goto out;

	locks_root = &bg_cache->full_stripe_locks_root;
	fstripe_start = get_full_stripe_logical(bg_cache, bytenr);

	mutex_lock(&locks_root->lock);
	fstripe_lock = search_full_stripe_lock(locks_root, fstripe_start);
	/* Unpaired unlock_full_stripe() detected */
	if (!fstripe_lock) {
		WARN_ON(1);
		ret = -ENOENT;
		mutex_unlock(&locks_root->lock);
		goto out;
	}

	if (fstripe_lock->refs == 0) {
		WARN_ON(1);
		btrfs_warn(fs_info, "full stripe lock at %llu refcount underflow",
			fstripe_lock->logical);
	} else {
		fstripe_lock->refs--;
	}

	if (fstripe_lock->refs == 0) {
		rb_erase(&fstripe_lock->node, &locks_root->root);
		freeit = true;
	}
	mutex_unlock(&locks_root->lock);

	mutex_unlock(&fstripe_lock->mutex);
	if (freeit)
		kfree(fstripe_lock);
out:
	btrfs_put_block_group(bg_cache);
	return ret;
}

static void scrub_free_csums(struct scrub_ctx *sctx)
{
	while (!list_empty(&sctx->csum_list)) {
		struct btrfs_ordered_sum *sum;
		sum = list_first_entry(&sctx->csum_list,
				       struct btrfs_ordered_sum, list);
		list_del(&sum->list);
		kfree(sum);
	}
}

static noinline_for_stack void scrub_free_ctx(struct scrub_ctx *sctx)
{
	int i;

	if (!sctx)
		return;

	/* this can happen when scrub is cancelled */
	if (sctx->curr != -1) {
		struct scrub_bio *sbio = sctx->bios[sctx->curr];

		for (i = 0; i < sbio->page_count; i++) {
			WARN_ON(!sbio->pagev[i]->page);
			scrub_block_put(sbio->pagev[i]->sblock);
		}
		bio_put(sbio->bio);
	}

	for (i = 0; i < SCRUB_BIOS_PER_SCTX; ++i) {
		struct scrub_bio *sbio = sctx->bios[i];

		if (!sbio)
			break;
		kfree(sbio);
	}

	kfree(sctx->wr_curr_bio);
	scrub_free_csums(sctx);
	kfree(sctx);
}

static void scrub_put_ctx(struct scrub_ctx *sctx)
{
	if (refcount_dec_and_test(&sctx->refs))
		scrub_free_ctx(sctx);
}

static noinline_for_stack struct scrub_ctx *scrub_setup_ctx(
		struct btrfs_fs_info *fs_info, int is_dev_replace)
{
	struct scrub_ctx *sctx;
	int		i;

	sctx = kzalloc(sizeof(*sctx), GFP_KERNEL);
	if (!sctx)
		goto nomem;
	refcount_set(&sctx->refs, 1);
	sctx->is_dev_replace = is_dev_replace;
	sctx->pages_per_bio = SCRUB_PAGES_PER_BIO;
	sctx->curr = -1;
	sctx->fs_info = fs_info;
	INIT_LIST_HEAD(&sctx->csum_list);
	for (i = 0; i < SCRUB_BIOS_PER_SCTX; ++i) {
		struct scrub_bio *sbio;

		sbio = kzalloc(sizeof(*sbio), GFP_KERNEL);
		if (!sbio)
			goto nomem;
		sctx->bios[i] = sbio;

		sbio->index = i;
		sbio->sctx = sctx;
		sbio->page_count = 0;
		btrfs_init_work(&sbio->work, scrub_bio_end_io_worker, NULL,
				NULL);

		if (i != SCRUB_BIOS_PER_SCTX - 1)
			sctx->bios[i]->next_free = i + 1;
		else
			sctx->bios[i]->next_free = -1;
	}
	sctx->first_free = 0;
	atomic_set(&sctx->bios_in_flight, 0);
	atomic_set(&sctx->workers_pending, 0);
	atomic_set(&sctx->cancel_req, 0);

	spin_lock_init(&sctx->list_lock);
	spin_lock_init(&sctx->stat_lock);
	init_waitqueue_head(&sctx->list_wait);
	sctx->throttle_deadline = 0;

	WARN_ON(sctx->wr_curr_bio != NULL);
	mutex_init(&sctx->wr_lock);
	sctx->wr_curr_bio = NULL;
	if (is_dev_replace) {
		WARN_ON(!fs_info->dev_replace.tgtdev);
		sctx->wr_tgtdev = fs_info->dev_replace.tgtdev;
		sctx->flush_all_writes = false;
	}

	return sctx;

nomem:
	scrub_free_ctx(sctx);
	return ERR_PTR(-ENOMEM);
}

static int scrub_print_warning_inode(u64 inum, u64 offset, u64 root,
				     void *warn_ctx)
{
	u32 nlink;
	int ret;
	int i;
	unsigned nofs_flag;
	struct extent_buffer *eb;
	struct btrfs_inode_item *inode_item;
	struct scrub_warning *swarn = warn_ctx;
	struct btrfs_fs_info *fs_info = swarn->dev->fs_info;
	struct inode_fs_paths *ipath = NULL;
	struct btrfs_root *local_root;
	struct btrfs_key key;

	local_root = btrfs_get_fs_root(fs_info, root, true);
	if (IS_ERR(local_root)) {
		ret = PTR_ERR(local_root);
		goto err;
	}

	/*
	 * this makes the path point to (inum INODE_ITEM ioff)
	 */
	key.objectid = inum;
	key.type = BTRFS_INODE_ITEM_KEY;
	key.offset = 0;

	ret = btrfs_search_slot(NULL, local_root, &key, swarn->path, 0, 0);
	if (ret) {
		btrfs_put_root(local_root);
		btrfs_release_path(swarn->path);
		goto err;
	}

	eb = swarn->path->nodes[0];
	inode_item = btrfs_item_ptr(eb, swarn->path->slots[0],
					struct btrfs_inode_item);
	nlink = btrfs_inode_nlink(eb, inode_item);
	btrfs_release_path(swarn->path);

	/*
	 * init_path might indirectly call vmalloc, or use GFP_KERNEL. Scrub
	 * uses GFP_NOFS in this context, so we keep it consistent but it does
	 * not seem to be strictly necessary.
	 */
	nofs_flag = memalloc_nofs_save();
	ipath = init_ipath(4096, local_root, swarn->path);
	memalloc_nofs_restore(nofs_flag);
	if (IS_ERR(ipath)) {
		btrfs_put_root(local_root);
		ret = PTR_ERR(ipath);
		ipath = NULL;
		goto err;
	}
	ret = paths_from_inode(inum, ipath);

	if (ret < 0)
		goto err;

	/*
	 * we deliberately ignore the bit ipath might have been too small to
	 * hold all of the paths here
	 */
	for (i = 0; i < ipath->fspath->elem_cnt; ++i)
		btrfs_warn_in_rcu(fs_info,
"%s at logical %llu on dev %s, physical %llu, root %llu, inode %llu, offset %llu, length %u, links %u (path: %s)",
				  swarn->errstr, swarn->logical,
				  rcu_str_deref(swarn->dev->name),
				  swarn->physical,
				  root, inum, offset,
				  fs_info->sectorsize, nlink,
				  (char *)(unsigned long)ipath->fspath->val[i]);

	btrfs_put_root(local_root);
	free_ipath(ipath);
	return 0;

err:
	btrfs_warn_in_rcu(fs_info,
			  "%s at logical %llu on dev %s, physical %llu, root %llu, inode %llu, offset %llu: path resolving failed with ret=%d",
			  swarn->errstr, swarn->logical,
			  rcu_str_deref(swarn->dev->name),
			  swarn->physical,
			  root, inum, offset, ret);

	free_ipath(ipath);
	return 0;
}

static void scrub_print_warning(const char *errstr, struct scrub_block *sblock)
{
	struct btrfs_device *dev;
	struct btrfs_fs_info *fs_info;
	struct btrfs_path *path;
	struct btrfs_key found_key;
	struct extent_buffer *eb;
	struct btrfs_extent_item *ei;
	struct scrub_warning swarn;
	unsigned long ptr = 0;
	u64 extent_item_pos;
	u64 flags = 0;
	u64 ref_root;
	u32 item_size;
	u8 ref_level = 0;
	int ret;

	WARN_ON(sblock->page_count < 1);
	dev = sblock->pagev[0]->dev;
	fs_info = sblock->sctx->fs_info;

	path = btrfs_alloc_path();
	if (!path)
		return;

	swarn.physical = sblock->pagev[0]->physical;
	swarn.logical = sblock->pagev[0]->logical;
	swarn.errstr = errstr;
	swarn.dev = NULL;

	ret = extent_from_logical(fs_info, swarn.logical, path, &found_key,
				  &flags);
	if (ret < 0)
		goto out;

	extent_item_pos = swarn.logical - found_key.objectid;
	swarn.extent_item_size = found_key.offset;

	eb = path->nodes[0];
	ei = btrfs_item_ptr(eb, path->slots[0], struct btrfs_extent_item);
	item_size = btrfs_item_size(eb, path->slots[0]);

	if (flags & BTRFS_EXTENT_FLAG_TREE_BLOCK) {
		do {
			ret = tree_backref_for_extent(&ptr, eb, &found_key, ei,
						      item_size, &ref_root,
						      &ref_level);
			btrfs_warn_in_rcu(fs_info,
"%s at logical %llu on dev %s, physical %llu: metadata %s (level %d) in tree %llu",
				errstr, swarn.logical,
				rcu_str_deref(dev->name),
				swarn.physical,
				ref_level ? "node" : "leaf",
				ret < 0 ? -1 : ref_level,
				ret < 0 ? -1 : ref_root);
		} while (ret != 1);
		btrfs_release_path(path);
	} else {
		btrfs_release_path(path);
		swarn.path = path;
		swarn.dev = dev;
		iterate_extent_inodes(fs_info, found_key.objectid,
					extent_item_pos, 1,
					scrub_print_warning_inode, &swarn, false);
	}

out:
	btrfs_free_path(path);
}

static inline void scrub_get_recover(struct scrub_recover *recover)
{
	refcount_inc(&recover->refs);
}

static inline void scrub_put_recover(struct btrfs_fs_info *fs_info,
				     struct scrub_recover *recover)
{
	if (refcount_dec_and_test(&recover->refs)) {
		btrfs_bio_counter_dec(fs_info);
		btrfs_put_bioc(recover->bioc);
		kfree(recover);
	}
}

/*
 * scrub_handle_errored_block gets called when either verification of the
 * pages failed or the bio failed to read, e.g. with EIO. In the latter
 * case, this function handles all pages in the bio, even though only one
 * may be bad.
 * The goal of this function is to repair the errored block by using the
 * contents of one of the mirrors.
 */
static int scrub_handle_errored_block(struct scrub_block *sblock_to_check)
{
	struct scrub_ctx *sctx = sblock_to_check->sctx;
	struct btrfs_device *dev;
	struct btrfs_fs_info *fs_info;
	u64 logical;
	unsigned int failed_mirror_index;
	unsigned int is_metadata;
	unsigned int have_csum;
	struct scrub_block *sblocks_for_recheck; /* holds one for each mirror */
	struct scrub_block *sblock_bad;
	int ret;
	int mirror_index;
	int page_num;
	int success;
	bool full_stripe_locked;
	unsigned int nofs_flag;
	static DEFINE_RATELIMIT_STATE(rs, DEFAULT_RATELIMIT_INTERVAL,
				      DEFAULT_RATELIMIT_BURST);

	BUG_ON(sblock_to_check->page_count < 1);
	fs_info = sctx->fs_info;
	if (sblock_to_check->pagev[0]->flags & BTRFS_EXTENT_FLAG_SUPER) {
		/*
		 * if we find an error in a super block, we just report it.
		 * They will get written with the next transaction commit
		 * anyway
		 */
		spin_lock(&sctx->stat_lock);
		++sctx->stat.super_errors;
		spin_unlock(&sctx->stat_lock);
		return 0;
	}
	logical = sblock_to_check->pagev[0]->logical;
	BUG_ON(sblock_to_check->pagev[0]->mirror_num < 1);
	failed_mirror_index = sblock_to_check->pagev[0]->mirror_num - 1;
	is_metadata = !(sblock_to_check->pagev[0]->flags &
			BTRFS_EXTENT_FLAG_DATA);
	have_csum = sblock_to_check->pagev[0]->have_csum;
	dev = sblock_to_check->pagev[0]->dev;

	if (!sctx->is_dev_replace && btrfs_repair_one_zone(fs_info, logical))
		return 0;

	/*
	 * We must use GFP_NOFS because the scrub task might be waiting for a
	 * worker task executing this function and in turn a transaction commit
	 * might be waiting the scrub task to pause (which needs to wait for all
	 * the worker tasks to complete before pausing).
	 * We do allocations in the workers through insert_full_stripe_lock()
	 * and scrub_add_page_to_wr_bio(), which happens down the call chain of
	 * this function.
	 */
	nofs_flag = memalloc_nofs_save();
	/*
	 * For RAID5/6, race can happen for a different device scrub thread.
	 * For data corruption, Parity and Data threads will both try
	 * to recovery the data.
	 * Race can lead to doubly added csum error, or even unrecoverable
	 * error.
	 */
	ret = lock_full_stripe(fs_info, logical, &full_stripe_locked);
	if (ret < 0) {
		memalloc_nofs_restore(nofs_flag);
		spin_lock(&sctx->stat_lock);
		if (ret == -ENOMEM)
			sctx->stat.malloc_errors++;
		sctx->stat.read_errors++;
		sctx->stat.uncorrectable_errors++;
		spin_unlock(&sctx->stat_lock);
		return ret;
	}

	/*
	 * read all mirrors one after the other. This includes to
	 * re-read the extent or metadata block that failed (that was
	 * the cause that this fixup code is called) another time,
	 * sector by sector this time in order to know which sectors
	 * caused I/O errors and which ones are good (for all mirrors).
	 * It is the goal to handle the situation when more than one
	 * mirror contains I/O errors, but the errors do not
	 * overlap, i.e. the data can be repaired by selecting the
	 * sectors from those mirrors without I/O error on the
	 * particular sectors. One example (with blocks >= 2 * sectorsize)
	 * would be that mirror #1 has an I/O error on the first sector,
	 * the second sector is good, and mirror #2 has an I/O error on
	 * the second sector, but the first sector is good.
	 * Then the first sector of the first mirror can be repaired by
	 * taking the first sector of the second mirror, and the
	 * second sector of the second mirror can be repaired by
	 * copying the contents of the 2nd sector of the 1st mirror.
	 * One more note: if the sectors of one mirror contain I/O
	 * errors, the checksum cannot be verified. In order to get
	 * the best data for repairing, the first attempt is to find
	 * a mirror without I/O errors and with a validated checksum.
	 * Only if this is not possible, the sectors are picked from
	 * mirrors with I/O errors without considering the checksum.
	 * If the latter is the case, at the end, the checksum of the
	 * repaired area is verified in order to correctly maintain
	 * the statistics.
	 */

	sblocks_for_recheck = kcalloc(BTRFS_MAX_MIRRORS,
				      sizeof(*sblocks_for_recheck), GFP_KERNEL);
	if (!sblocks_for_recheck) {
		spin_lock(&sctx->stat_lock);
		sctx->stat.malloc_errors++;
		sctx->stat.read_errors++;
		sctx->stat.uncorrectable_errors++;
		spin_unlock(&sctx->stat_lock);
		btrfs_dev_stat_inc_and_print(dev, BTRFS_DEV_STAT_READ_ERRS);
		goto out;
	}

	/* setup the context, map the logical blocks and alloc the pages */
	ret = scrub_setup_recheck_block(sblock_to_check, sblocks_for_recheck);
	if (ret) {
		spin_lock(&sctx->stat_lock);
		sctx->stat.read_errors++;
		sctx->stat.uncorrectable_errors++;
		spin_unlock(&sctx->stat_lock);
		btrfs_dev_stat_inc_and_print(dev, BTRFS_DEV_STAT_READ_ERRS);
		goto out;
	}
	BUG_ON(failed_mirror_index >= BTRFS_MAX_MIRRORS);
	sblock_bad = sblocks_for_recheck + failed_mirror_index;

	/* build and submit the bios for the failed mirror, check checksums */
	scrub_recheck_block(fs_info, sblock_bad, 1);

	if (!sblock_bad->header_error && !sblock_bad->checksum_error &&
	    sblock_bad->no_io_error_seen) {
		/*
		 * the error disappeared after reading page by page, or
		 * the area was part of a huge bio and other parts of the
		 * bio caused I/O errors, or the block layer merged several
		 * read requests into one and the error is caused by a
		 * different bio (usually one of the two latter cases is
		 * the cause)
		 */
		spin_lock(&sctx->stat_lock);
		sctx->stat.unverified_errors++;
		sblock_to_check->data_corrected = 1;
		spin_unlock(&sctx->stat_lock);

		if (sctx->is_dev_replace)
			scrub_write_block_to_dev_replace(sblock_bad);
		goto out;
	}

	if (!sblock_bad->no_io_error_seen) {
		spin_lock(&sctx->stat_lock);
		sctx->stat.read_errors++;
		spin_unlock(&sctx->stat_lock);
		if (__ratelimit(&rs))
			scrub_print_warning("i/o error", sblock_to_check);
		btrfs_dev_stat_inc_and_print(dev, BTRFS_DEV_STAT_READ_ERRS);
	} else if (sblock_bad->checksum_error) {
		spin_lock(&sctx->stat_lock);
		sctx->stat.csum_errors++;
		spin_unlock(&sctx->stat_lock);
		if (__ratelimit(&rs))
			scrub_print_warning("checksum error", sblock_to_check);
		btrfs_dev_stat_inc_and_print(dev,
					     BTRFS_DEV_STAT_CORRUPTION_ERRS);
	} else if (sblock_bad->header_error) {
		spin_lock(&sctx->stat_lock);
		sctx->stat.verify_errors++;
		spin_unlock(&sctx->stat_lock);
		if (__ratelimit(&rs))
			scrub_print_warning("checksum/header error",
					    sblock_to_check);
		if (sblock_bad->generation_error)
			btrfs_dev_stat_inc_and_print(dev,
				BTRFS_DEV_STAT_GENERATION_ERRS);
		else
			btrfs_dev_stat_inc_and_print(dev,
				BTRFS_DEV_STAT_CORRUPTION_ERRS);
	}

	if (sctx->readonly) {
		ASSERT(!sctx->is_dev_replace);
		goto out;
	}

	/*
	 * now build and submit the bios for the other mirrors, check
	 * checksums.
	 * First try to pick the mirror which is completely without I/O
	 * errors and also does not have a checksum error.
	 * If one is found, and if a checksum is present, the full block
	 * that is known to contain an error is rewritten. Afterwards
	 * the block is known to be corrected.
	 * If a mirror is found which is completely correct, and no
	 * checksum is present, only those pages are rewritten that had
	 * an I/O error in the block to be repaired, since it cannot be
	 * determined, which copy of the other pages is better (and it
	 * could happen otherwise that a correct page would be
	 * overwritten by a bad one).
	 */
	for (mirror_index = 0; ;mirror_index++) {
		struct scrub_block *sblock_other;

		if (mirror_index == failed_mirror_index)
			continue;

		/* raid56's mirror can be more than BTRFS_MAX_MIRRORS */
		if (!scrub_is_page_on_raid56(sblock_bad->pagev[0])) {
			if (mirror_index >= BTRFS_MAX_MIRRORS)
				break;
			if (!sblocks_for_recheck[mirror_index].page_count)
				break;

			sblock_other = sblocks_for_recheck + mirror_index;
		} else {
			struct scrub_recover *r = sblock_bad->pagev[0]->recover;
			int max_allowed = r->bioc->num_stripes - r->bioc->num_tgtdevs;

			if (mirror_index >= max_allowed)
				break;
			if (!sblocks_for_recheck[1].page_count)
				break;

			ASSERT(failed_mirror_index == 0);
			sblock_other = sblocks_for_recheck + 1;
			sblock_other->pagev[0]->mirror_num = 1 + mirror_index;
		}

		/* build and submit the bios, check checksums */
		scrub_recheck_block(fs_info, sblock_other, 0);

		if (!sblock_other->header_error &&
		    !sblock_other->checksum_error &&
		    sblock_other->no_io_error_seen) {
			if (sctx->is_dev_replace) {
				scrub_write_block_to_dev_replace(sblock_other);
				goto corrected_error;
			} else {
				ret = scrub_repair_block_from_good_copy(
						sblock_bad, sblock_other);
				if (!ret)
					goto corrected_error;
			}
		}
	}

	if (sblock_bad->no_io_error_seen && !sctx->is_dev_replace)
		goto did_not_correct_error;

	/*
	 * In case of I/O errors in the area that is supposed to be
	 * repaired, continue by picking good copies of those sectors.
	 * Select the good sectors from mirrors to rewrite bad sectors from
	 * the area to fix. Afterwards verify the checksum of the block
	 * that is supposed to be repaired. This verification step is
	 * only done for the purpose of statistic counting and for the
	 * final scrub report, whether errors remain.
	 * A perfect algorithm could make use of the checksum and try
	 * all possible combinations of sectors from the different mirrors
	 * until the checksum verification succeeds. For example, when
	 * the 2nd sector of mirror #1 faces I/O errors, and the 2nd sector
	 * of mirror #2 is readable but the final checksum test fails,
	 * then the 2nd sector of mirror #3 could be tried, whether now
	 * the final checksum succeeds. But this would be a rare
	 * exception and is therefore not implemented. At least it is
	 * avoided that the good copy is overwritten.
	 * A more useful improvement would be to pick the sectors
	 * without I/O error based on sector sizes (512 bytes on legacy
	 * disks) instead of on sectorsize. Then maybe 512 byte of one
	 * mirror could be repaired by taking 512 byte of a different
	 * mirror, even if other 512 byte sectors in the same sectorsize
	 * area are unreadable.
	 */
	success = 1;
	for (page_num = 0; page_num < sblock_bad->page_count;
	     page_num++) {
		struct scrub_page *spage_bad = sblock_bad->pagev[page_num];
		struct scrub_block *sblock_other = NULL;

		/* skip no-io-error page in scrub */
		if (!spage_bad->io_error && !sctx->is_dev_replace)
			continue;

		if (scrub_is_page_on_raid56(sblock_bad->pagev[0])) {
			/*
			 * In case of dev replace, if raid56 rebuild process
			 * didn't work out correct data, then copy the content
			 * in sblock_bad to make sure target device is identical
			 * to source device, instead of writing garbage data in
			 * sblock_for_recheck array to target device.
			 */
			sblock_other = NULL;
		} else if (spage_bad->io_error) {
			/* try to find no-io-error page in mirrors */
			for (mirror_index = 0;
			     mirror_index < BTRFS_MAX_MIRRORS &&
			     sblocks_for_recheck[mirror_index].page_count > 0;
			     mirror_index++) {
				if (!sblocks_for_recheck[mirror_index].
				    pagev[page_num]->io_error) {
					sblock_other = sblocks_for_recheck +
						       mirror_index;
					break;
				}
			}
			if (!sblock_other)
				success = 0;
		}

		if (sctx->is_dev_replace) {
			/*
			 * did not find a mirror to fetch the page
			 * from. scrub_write_page_to_dev_replace()
			 * handles this case (page->io_error), by
			 * filling the block with zeros before
			 * submitting the write request
			 */
			if (!sblock_other)
				sblock_other = sblock_bad;

			if (scrub_write_page_to_dev_replace(sblock_other,
							    page_num) != 0) {
				atomic64_inc(
					&fs_info->dev_replace.num_write_errors);
				success = 0;
			}
		} else if (sblock_other) {
			ret = scrub_repair_page_from_good_copy(sblock_bad,
							       sblock_other,
							       page_num, 0);
			if (0 == ret)
				spage_bad->io_error = 0;
			else
				success = 0;
		}
	}

	if (success && !sctx->is_dev_replace) {
		if (is_metadata || have_csum) {
			/*
			 * need to verify the checksum now that all
			 * sectors on disk are repaired (the write
			 * request for data to be repaired is on its way).
			 * Just be lazy and use scrub_recheck_block()
			 * which re-reads the data before the checksum
			 * is verified, but most likely the data comes out
			 * of the page cache.
			 */
			scrub_recheck_block(fs_info, sblock_bad, 1);
			if (!sblock_bad->header_error &&
			    !sblock_bad->checksum_error &&
			    sblock_bad->no_io_error_seen)
				goto corrected_error;
			else
				goto did_not_correct_error;
		} else {
corrected_error:
			spin_lock(&sctx->stat_lock);
			sctx->stat.corrected_errors++;
			sblock_to_check->data_corrected = 1;
			spin_unlock(&sctx->stat_lock);
			btrfs_err_rl_in_rcu(fs_info,
				"fixed up error at logical %llu on dev %s",
				logical, rcu_str_deref(dev->name));
		}
	} else {
did_not_correct_error:
		spin_lock(&sctx->stat_lock);
		sctx->stat.uncorrectable_errors++;
		spin_unlock(&sctx->stat_lock);
		btrfs_err_rl_in_rcu(fs_info,
			"unable to fixup (regular) error at logical %llu on dev %s",
			logical, rcu_str_deref(dev->name));
	}

out:
	if (sblocks_for_recheck) {
		for (mirror_index = 0; mirror_index < BTRFS_MAX_MIRRORS;
		     mirror_index++) {
			struct scrub_block *sblock = sblocks_for_recheck +
						     mirror_index;
			struct scrub_recover *recover;
			int page_index;

			for (page_index = 0; page_index < sblock->page_count;
			     page_index++) {
				sblock->pagev[page_index]->sblock = NULL;
				recover = sblock->pagev[page_index]->recover;
				if (recover) {
					scrub_put_recover(fs_info, recover);
					sblock->pagev[page_index]->recover =
									NULL;
				}
				scrub_page_put(sblock->pagev[page_index]);
			}
		}
		kfree(sblocks_for_recheck);
	}

	ret = unlock_full_stripe(fs_info, logical, full_stripe_locked);
	memalloc_nofs_restore(nofs_flag);
	if (ret < 0)
		return ret;
	return 0;
}

static inline int scrub_nr_raid_mirrors(struct btrfs_io_context *bioc)
{
	if (bioc->map_type & BTRFS_BLOCK_GROUP_RAID5)
		return 2;
	else if (bioc->map_type & BTRFS_BLOCK_GROUP_RAID6)
		return 3;
	else
		return (int)bioc->num_stripes;
}

static inline void scrub_stripe_index_and_offset(u64 logical, u64 map_type,
						 u64 *raid_map,
						 u64 mapped_length,
						 int nstripes, int mirror,
						 int *stripe_index,
						 u64 *stripe_offset)
{
	int i;

	if (map_type & BTRFS_BLOCK_GROUP_RAID56_MASK) {
		/* RAID5/6 */
		for (i = 0; i < nstripes; i++) {
			if (raid_map[i] == RAID6_Q_STRIPE ||
			    raid_map[i] == RAID5_P_STRIPE)
				continue;

			if (logical >= raid_map[i] &&
			    logical < raid_map[i] + mapped_length)
				break;
		}

		*stripe_index = i;
		*stripe_offset = logical - raid_map[i];
	} else {
		/* The other RAID type */
		*stripe_index = mirror;
		*stripe_offset = 0;
	}
}

static int scrub_setup_recheck_block(struct scrub_block *original_sblock,
				     struct scrub_block *sblocks_for_recheck)
{
	struct scrub_ctx *sctx = original_sblock->sctx;
	struct btrfs_fs_info *fs_info = sctx->fs_info;
	u64 length = original_sblock->page_count * fs_info->sectorsize;
	u64 logical = original_sblock->pagev[0]->logical;
	u64 generation = original_sblock->pagev[0]->generation;
	u64 flags = original_sblock->pagev[0]->flags;
	u64 have_csum = original_sblock->pagev[0]->have_csum;
	struct scrub_recover *recover;
	struct btrfs_io_context *bioc;
	u64 sublen;
	u64 mapped_length;
	u64 stripe_offset;
	int stripe_index;
	int page_index = 0;
	int mirror_index;
	int nmirrors;
	int ret;

	/*
	 * note: the two members refs and outstanding_pages
	 * are not used (and not set) in the blocks that are used for
	 * the recheck procedure
	 */

	while (length > 0) {
		sublen = min_t(u64, length, fs_info->sectorsize);
		mapped_length = sublen;
		bioc = NULL;

		/*
		 * With a length of sectorsize, each returned stripe represents
		 * one mirror
		 */
		btrfs_bio_counter_inc_blocked(fs_info);
		ret = btrfs_map_sblock(fs_info, BTRFS_MAP_GET_READ_MIRRORS,
				       logical, &mapped_length, &bioc);
		if (ret || !bioc || mapped_length < sublen) {
			btrfs_put_bioc(bioc);
			btrfs_bio_counter_dec(fs_info);
			return -EIO;
		}

		recover = kzalloc(sizeof(struct scrub_recover), GFP_NOFS);
		if (!recover) {
			btrfs_put_bioc(bioc);
			btrfs_bio_counter_dec(fs_info);
			return -ENOMEM;
		}

		refcount_set(&recover->refs, 1);
		recover->bioc = bioc;
		recover->map_length = mapped_length;

		ASSERT(page_index < SCRUB_MAX_PAGES_PER_BLOCK);

		nmirrors = min(scrub_nr_raid_mirrors(bioc), BTRFS_MAX_MIRRORS);

		for (mirror_index = 0; mirror_index < nmirrors;
		     mirror_index++) {
			struct scrub_block *sblock;
			struct scrub_page *spage;

			sblock = sblocks_for_recheck + mirror_index;
			sblock->sctx = sctx;

			spage = kzalloc(sizeof(*spage), GFP_NOFS);
			if (!spage) {
leave_nomem:
				spin_lock(&sctx->stat_lock);
				sctx->stat.malloc_errors++;
				spin_unlock(&sctx->stat_lock);
				scrub_put_recover(fs_info, recover);
				return -ENOMEM;
			}
			scrub_page_get(spage);
			sblock->pagev[page_index] = spage;
			spage->sblock = sblock;
			spage->flags = flags;
			spage->generation = generation;
			spage->logical = logical;
			spage->have_csum = have_csum;
			if (have_csum)
				memcpy(spage->csum,
				       original_sblock->pagev[0]->csum,
				       sctx->fs_info->csum_size);

			scrub_stripe_index_and_offset(logical,
						      bioc->map_type,
						      bioc->raid_map,
						      mapped_length,
						      bioc->num_stripes -
						      bioc->num_tgtdevs,
						      mirror_index,
						      &stripe_index,
						      &stripe_offset);
			spage->physical = bioc->stripes[stripe_index].physical +
					 stripe_offset;
			spage->dev = bioc->stripes[stripe_index].dev;

			BUG_ON(page_index >= original_sblock->page_count);
			spage->physical_for_dev_replace =
				original_sblock->pagev[page_index]->
				physical_for_dev_replace;
			/* for missing devices, dev->bdev is NULL */
			spage->mirror_num = mirror_index + 1;
			sblock->page_count++;
			spage->page = alloc_page(GFP_NOFS);
			if (!spage->page)
				goto leave_nomem;

			scrub_get_recover(recover);
			spage->recover = recover;
		}
		scrub_put_recover(fs_info, recover);
		length -= sublen;
		logical += sublen;
		page_index++;
	}

	return 0;
}

static void scrub_bio_wait_endio(struct bio *bio)
{
	complete(bio->bi_private);
}

static int scrub_submit_raid56_bio_wait(struct btrfs_fs_info *fs_info,
					struct bio *bio,
					struct scrub_page *spage)
{
	DECLARE_COMPLETION_ONSTACK(done);
	int ret;
	int mirror_num;

	bio->bi_iter.bi_sector = spage->logical >> 9;
	bio->bi_private = &done;
	bio->bi_end_io = scrub_bio_wait_endio;

	mirror_num = spage->sblock->pagev[0]->mirror_num;
	ret = raid56_parity_recover(bio, spage->recover->bioc,
				    spage->recover->map_length,
				    mirror_num, 0);
	if (ret)
		return ret;

	wait_for_completion_io(&done);
	return blk_status_to_errno(bio->bi_status);
}

static void scrub_recheck_block_on_raid56(struct btrfs_fs_info *fs_info,
					  struct scrub_block *sblock)
{
	struct scrub_page *first_page = sblock->pagev[0];
	struct bio *bio;
	int page_num;

	/* All pages in sblock belong to the same stripe on the same device. */
	ASSERT(first_page->dev);
	if (!first_page->dev->bdev)
		goto out;

	bio = btrfs_bio_alloc(BIO_MAX_VECS);
	bio_set_dev(bio, first_page->dev->bdev);

	for (page_num = 0; page_num < sblock->page_count; page_num++) {
		struct scrub_page *spage = sblock->pagev[page_num];

		WARN_ON(!spage->page);
		bio_add_page(bio, spage->page, PAGE_SIZE, 0);
	}

	if (scrub_submit_raid56_bio_wait(fs_info, bio, first_page)) {
		bio_put(bio);
		goto out;
	}

	bio_put(bio);

	scrub_recheck_block_checksum(sblock);

	return;
out:
	for (page_num = 0; page_num < sblock->page_count; page_num++)
		sblock->pagev[page_num]->io_error = 1;

	sblock->no_io_error_seen = 0;
}

/*
 * this function will check the on disk data for checksum errors, header
 * errors and read I/O errors. If any I/O errors happen, the exact pages
 * which are errored are marked as being bad. The goal is to enable scrub
 * to take those pages that are not errored from all the mirrors so that
 * the pages that are errored in the just handled mirror can be repaired.
 */
static void scrub_recheck_block(struct btrfs_fs_info *fs_info,
				struct scrub_block *sblock,
				int retry_failed_mirror)
{
	int page_num;

	sblock->no_io_error_seen = 1;

	/* short cut for raid56 */
	if (!retry_failed_mirror && scrub_is_page_on_raid56(sblock->pagev[0]))
		return scrub_recheck_block_on_raid56(fs_info, sblock);

	for (page_num = 0; page_num < sblock->page_count; page_num++) {
		struct bio *bio;
		struct scrub_page *spage = sblock->pagev[page_num];

		if (spage->dev->bdev == NULL) {
			spage->io_error = 1;
			sblock->no_io_error_seen = 0;
			continue;
		}

		WARN_ON(!spage->page);
		bio = btrfs_bio_alloc(1);
		bio_set_dev(bio, spage->dev->bdev);

		bio_add_page(bio, spage->page, fs_info->sectorsize, 0);
		bio->bi_iter.bi_sector = spage->physical >> 9;
		bio->bi_opf = REQ_OP_READ;

		if (btrfsic_submit_bio_wait(bio)) {
			spage->io_error = 1;
			sblock->no_io_error_seen = 0;
		}

		bio_put(bio);
	}

	if (sblock->no_io_error_seen)
		scrub_recheck_block_checksum(sblock);
}

static inline int scrub_check_fsid(u8 fsid[],
				   struct scrub_page *spage)
{
	struct btrfs_fs_devices *fs_devices = spage->dev->fs_devices;
	int ret;

	ret = memcmp(fsid, fs_devices->fsid, BTRFS_FSID_SIZE);
	return !ret;
}

static void scrub_recheck_block_checksum(struct scrub_block *sblock)
{
	sblock->header_error = 0;
	sblock->checksum_error = 0;
	sblock->generation_error = 0;

	if (sblock->pagev[0]->flags & BTRFS_EXTENT_FLAG_DATA)
		scrub_checksum_data(sblock);
	else
		scrub_checksum_tree_block(sblock);
}

static int scrub_repair_block_from_good_copy(struct scrub_block *sblock_bad,
					     struct scrub_block *sblock_good)
{
	int page_num;
	int ret = 0;

	for (page_num = 0; page_num < sblock_bad->page_count; page_num++) {
		int ret_sub;

		ret_sub = scrub_repair_page_from_good_copy(sblock_bad,
							   sblock_good,
							   page_num, 1);
		if (ret_sub)
			ret = ret_sub;
	}

	return ret;
}

static int scrub_repair_page_from_good_copy(struct scrub_block *sblock_bad,
					    struct scrub_block *sblock_good,
					    int page_num, int force_write)
{
	struct scrub_page *spage_bad = sblock_bad->pagev[page_num];
	struct scrub_page *spage_good = sblock_good->pagev[page_num];
	struct btrfs_fs_info *fs_info = sblock_bad->sctx->fs_info;
	const u32 sectorsize = fs_info->sectorsize;

	BUG_ON(spage_bad->page == NULL);
	BUG_ON(spage_good->page == NULL);
	if (force_write || sblock_bad->header_error ||
	    sblock_bad->checksum_error || spage_bad->io_error) {
		struct bio *bio;
		int ret;

		if (!spage_bad->dev->bdev) {
			btrfs_warn_rl(fs_info,
				"scrub_repair_page_from_good_copy(bdev == NULL) is unexpected");
			return -EIO;
		}

		bio = btrfs_bio_alloc(1);
		bio_set_dev(bio, spage_bad->dev->bdev);
		bio->bi_iter.bi_sector = spage_bad->physical >> 9;
		bio->bi_opf = REQ_OP_WRITE;

		ret = bio_add_page(bio, spage_good->page, sectorsize, 0);
		if (ret != sectorsize) {
			bio_put(bio);
			return -EIO;
		}

		if (btrfsic_submit_bio_wait(bio)) {
			btrfs_dev_stat_inc_and_print(spage_bad->dev,
				BTRFS_DEV_STAT_WRITE_ERRS);
			atomic64_inc(&fs_info->dev_replace.num_write_errors);
			bio_put(bio);
			return -EIO;
		}
		bio_put(bio);
	}

	return 0;
}

static void scrub_write_block_to_dev_replace(struct scrub_block *sblock)
{
	struct btrfs_fs_info *fs_info = sblock->sctx->fs_info;
	int page_num;

	/*
	 * This block is used for the check of the parity on the source device,
	 * so the data needn't be written into the destination device.
	 */
	if (sblock->sparity)
		return;

	for (page_num = 0; page_num < sblock->page_count; page_num++) {
		int ret;

		ret = scrub_write_page_to_dev_replace(sblock, page_num);
		if (ret)
			atomic64_inc(&fs_info->dev_replace.num_write_errors);
	}
}

static int scrub_write_page_to_dev_replace(struct scrub_block *sblock,
					   int page_num)
{
	struct scrub_page *spage = sblock->pagev[page_num];

	BUG_ON(spage->page == NULL);
	if (spage->io_error)
		clear_page(page_address(spage->page));

	return scrub_add_page_to_wr_bio(sblock->sctx, spage);
}

static int fill_writer_pointer_gap(struct scrub_ctx *sctx, u64 physical)
{
	int ret = 0;
	u64 length;

	if (!btrfs_is_zoned(sctx->fs_info))
		return 0;

	if (!btrfs_dev_is_sequential(sctx->wr_tgtdev, physical))
		return 0;

	if (sctx->write_pointer < physical) {
		length = physical - sctx->write_pointer;

		ret = btrfs_zoned_issue_zeroout(sctx->wr_tgtdev,
						sctx->write_pointer, length);
		if (!ret)
			sctx->write_pointer = physical;
	}
	return ret;
}

static int scrub_add_page_to_wr_bio(struct scrub_ctx *sctx,
				    struct scrub_page *spage)
{
	struct scrub_bio *sbio;
	int ret;
	const u32 sectorsize = sctx->fs_info->sectorsize;

	mutex_lock(&sctx->wr_lock);
again:
	if (!sctx->wr_curr_bio) {
		sctx->wr_curr_bio = kzalloc(sizeof(*sctx->wr_curr_bio),
					      GFP_KERNEL);
		if (!sctx->wr_curr_bio) {
			mutex_unlock(&sctx->wr_lock);
			return -ENOMEM;
		}
		sctx->wr_curr_bio->sctx = sctx;
		sctx->wr_curr_bio->page_count = 0;
	}
	sbio = sctx->wr_curr_bio;
	if (sbio->page_count == 0) {
		struct bio *bio;

		ret = fill_writer_pointer_gap(sctx,
					      spage->physical_for_dev_replace);
		if (ret) {
			mutex_unlock(&sctx->wr_lock);
			return ret;
		}

		sbio->physical = spage->physical_for_dev_replace;
		sbio->logical = spage->logical;
		sbio->dev = sctx->wr_tgtdev;
		bio = sbio->bio;
		if (!bio) {
<<<<<<< HEAD
			bio = btrfs_bio_alloc(sctx->pages_per_wr_bio);
=======
			bio = btrfs_bio_alloc(sctx->pages_per_bio);
>>>>>>> 754e0b0e
			sbio->bio = bio;
		}

		bio->bi_private = sbio;
		bio->bi_end_io = scrub_wr_bio_end_io;
		bio_set_dev(bio, sbio->dev->bdev);
		bio->bi_iter.bi_sector = sbio->physical >> 9;
		bio->bi_opf = REQ_OP_WRITE;
		sbio->status = 0;
	} else if (sbio->physical + sbio->page_count * sectorsize !=
		   spage->physical_for_dev_replace ||
		   sbio->logical + sbio->page_count * sectorsize !=
		   spage->logical) {
		scrub_wr_submit(sctx);
		goto again;
	}

	ret = bio_add_page(sbio->bio, spage->page, sectorsize, 0);
	if (ret != sectorsize) {
		if (sbio->page_count < 1) {
			bio_put(sbio->bio);
			sbio->bio = NULL;
			mutex_unlock(&sctx->wr_lock);
			return -EIO;
		}
		scrub_wr_submit(sctx);
		goto again;
	}

	sbio->pagev[sbio->page_count] = spage;
	scrub_page_get(spage);
	sbio->page_count++;
	if (sbio->page_count == sctx->pages_per_bio)
		scrub_wr_submit(sctx);
	mutex_unlock(&sctx->wr_lock);

	return 0;
}

static void scrub_wr_submit(struct scrub_ctx *sctx)
{
	struct scrub_bio *sbio;

	if (!sctx->wr_curr_bio)
		return;

	sbio = sctx->wr_curr_bio;
	sctx->wr_curr_bio = NULL;
	WARN_ON(!sbio->bio->bi_bdev);
	scrub_pending_bio_inc(sctx);
	/* process all writes in a single worker thread. Then the block layer
	 * orders the requests before sending them to the driver which
	 * doubled the write performance on spinning disks when measured
	 * with Linux 3.5 */
	btrfsic_submit_bio(sbio->bio);

	if (btrfs_is_zoned(sctx->fs_info))
		sctx->write_pointer = sbio->physical + sbio->page_count *
			sctx->fs_info->sectorsize;
}

static void scrub_wr_bio_end_io(struct bio *bio)
{
	struct scrub_bio *sbio = bio->bi_private;
	struct btrfs_fs_info *fs_info = sbio->dev->fs_info;

	sbio->status = bio->bi_status;
	sbio->bio = bio;

	btrfs_init_work(&sbio->work, scrub_wr_bio_end_io_worker, NULL, NULL);
	btrfs_queue_work(fs_info->scrub_wr_completion_workers, &sbio->work);
}

static void scrub_wr_bio_end_io_worker(struct btrfs_work *work)
{
	struct scrub_bio *sbio = container_of(work, struct scrub_bio, work);
	struct scrub_ctx *sctx = sbio->sctx;
	int i;

	ASSERT(sbio->page_count <= SCRUB_PAGES_PER_BIO);
	if (sbio->status) {
		struct btrfs_dev_replace *dev_replace =
			&sbio->sctx->fs_info->dev_replace;

		for (i = 0; i < sbio->page_count; i++) {
			struct scrub_page *spage = sbio->pagev[i];

			spage->io_error = 1;
			atomic64_inc(&dev_replace->num_write_errors);
		}
	}

	for (i = 0; i < sbio->page_count; i++)
		scrub_page_put(sbio->pagev[i]);

	bio_put(sbio->bio);
	kfree(sbio);
	scrub_pending_bio_dec(sctx);
}

static int scrub_checksum(struct scrub_block *sblock)
{
	u64 flags;
	int ret;

	/*
	 * No need to initialize these stats currently,
	 * because this function only use return value
	 * instead of these stats value.
	 *
	 * Todo:
	 * always use stats
	 */
	sblock->header_error = 0;
	sblock->generation_error = 0;
	sblock->checksum_error = 0;

	WARN_ON(sblock->page_count < 1);
	flags = sblock->pagev[0]->flags;
	ret = 0;
	if (flags & BTRFS_EXTENT_FLAG_DATA)
		ret = scrub_checksum_data(sblock);
	else if (flags & BTRFS_EXTENT_FLAG_TREE_BLOCK)
		ret = scrub_checksum_tree_block(sblock);
	else if (flags & BTRFS_EXTENT_FLAG_SUPER)
		(void)scrub_checksum_super(sblock);
	else
		WARN_ON(1);
	if (ret)
		scrub_handle_errored_block(sblock);

	return ret;
}

static int scrub_checksum_data(struct scrub_block *sblock)
{
	struct scrub_ctx *sctx = sblock->sctx;
	struct btrfs_fs_info *fs_info = sctx->fs_info;
	SHASH_DESC_ON_STACK(shash, fs_info->csum_shash);
	u8 csum[BTRFS_CSUM_SIZE];
	struct scrub_page *spage;
	char *kaddr;

	BUG_ON(sblock->page_count < 1);
	spage = sblock->pagev[0];
	if (!spage->have_csum)
		return 0;

	kaddr = page_address(spage->page);

	shash->tfm = fs_info->csum_shash;
	crypto_shash_init(shash);

	/*
	 * In scrub_pages() and scrub_pages_for_parity() we ensure each spage
	 * only contains one sector of data.
	 */
	crypto_shash_digest(shash, kaddr, fs_info->sectorsize, csum);

	if (memcmp(csum, spage->csum, fs_info->csum_size))
		sblock->checksum_error = 1;
	return sblock->checksum_error;
}

static int scrub_checksum_tree_block(struct scrub_block *sblock)
{
	struct scrub_ctx *sctx = sblock->sctx;
	struct btrfs_header *h;
	struct btrfs_fs_info *fs_info = sctx->fs_info;
	SHASH_DESC_ON_STACK(shash, fs_info->csum_shash);
	u8 calculated_csum[BTRFS_CSUM_SIZE];
	u8 on_disk_csum[BTRFS_CSUM_SIZE];
	/*
	 * This is done in sectorsize steps even for metadata as there's a
	 * constraint for nodesize to be aligned to sectorsize. This will need
	 * to change so we don't misuse data and metadata units like that.
	 */
	const u32 sectorsize = sctx->fs_info->sectorsize;
	const int num_sectors = fs_info->nodesize >> fs_info->sectorsize_bits;
	int i;
	struct scrub_page *spage;
	char *kaddr;

	BUG_ON(sblock->page_count < 1);

	/* Each member in pagev is just one block, not a full page */
	ASSERT(sblock->page_count == num_sectors);

	spage = sblock->pagev[0];
	kaddr = page_address(spage->page);
	h = (struct btrfs_header *)kaddr;
	memcpy(on_disk_csum, h->csum, sctx->fs_info->csum_size);

	/*
	 * we don't use the getter functions here, as we
	 * a) don't have an extent buffer and
	 * b) the page is already kmapped
	 */
	if (spage->logical != btrfs_stack_header_bytenr(h))
		sblock->header_error = 1;

	if (spage->generation != btrfs_stack_header_generation(h)) {
		sblock->header_error = 1;
		sblock->generation_error = 1;
	}

	if (!scrub_check_fsid(h->fsid, spage))
		sblock->header_error = 1;

	if (memcmp(h->chunk_tree_uuid, fs_info->chunk_tree_uuid,
		   BTRFS_UUID_SIZE))
		sblock->header_error = 1;

	shash->tfm = fs_info->csum_shash;
	crypto_shash_init(shash);
	crypto_shash_update(shash, kaddr + BTRFS_CSUM_SIZE,
			    sectorsize - BTRFS_CSUM_SIZE);

	for (i = 1; i < num_sectors; i++) {
		kaddr = page_address(sblock->pagev[i]->page);
		crypto_shash_update(shash, kaddr, sectorsize);
	}

	crypto_shash_final(shash, calculated_csum);
	if (memcmp(calculated_csum, on_disk_csum, sctx->fs_info->csum_size))
		sblock->checksum_error = 1;

	return sblock->header_error || sblock->checksum_error;
}

static int scrub_checksum_super(struct scrub_block *sblock)
{
	struct btrfs_super_block *s;
	struct scrub_ctx *sctx = sblock->sctx;
	struct btrfs_fs_info *fs_info = sctx->fs_info;
	SHASH_DESC_ON_STACK(shash, fs_info->csum_shash);
	u8 calculated_csum[BTRFS_CSUM_SIZE];
	struct scrub_page *spage;
	char *kaddr;
	int fail_gen = 0;
	int fail_cor = 0;

	BUG_ON(sblock->page_count < 1);
	spage = sblock->pagev[0];
	kaddr = page_address(spage->page);
	s = (struct btrfs_super_block *)kaddr;

	if (spage->logical != btrfs_super_bytenr(s))
		++fail_cor;

	if (spage->generation != btrfs_super_generation(s))
		++fail_gen;

	if (!scrub_check_fsid(s->fsid, spage))
		++fail_cor;

	shash->tfm = fs_info->csum_shash;
	crypto_shash_init(shash);
	crypto_shash_digest(shash, kaddr + BTRFS_CSUM_SIZE,
			BTRFS_SUPER_INFO_SIZE - BTRFS_CSUM_SIZE, calculated_csum);

	if (memcmp(calculated_csum, s->csum, sctx->fs_info->csum_size))
		++fail_cor;

	if (fail_cor + fail_gen) {
		/*
		 * if we find an error in a super block, we just report it.
		 * They will get written with the next transaction commit
		 * anyway
		 */
		spin_lock(&sctx->stat_lock);
		++sctx->stat.super_errors;
		spin_unlock(&sctx->stat_lock);
		if (fail_cor)
			btrfs_dev_stat_inc_and_print(spage->dev,
				BTRFS_DEV_STAT_CORRUPTION_ERRS);
		else
			btrfs_dev_stat_inc_and_print(spage->dev,
				BTRFS_DEV_STAT_GENERATION_ERRS);
	}

	return fail_cor + fail_gen;
}

static void scrub_block_get(struct scrub_block *sblock)
{
	refcount_inc(&sblock->refs);
}

static void scrub_block_put(struct scrub_block *sblock)
{
	if (refcount_dec_and_test(&sblock->refs)) {
		int i;

		if (sblock->sparity)
			scrub_parity_put(sblock->sparity);

		for (i = 0; i < sblock->page_count; i++)
			scrub_page_put(sblock->pagev[i]);
		kfree(sblock);
	}
}

static void scrub_page_get(struct scrub_page *spage)
{
	atomic_inc(&spage->refs);
}

static void scrub_page_put(struct scrub_page *spage)
{
	if (atomic_dec_and_test(&spage->refs)) {
		if (spage->page)
			__free_page(spage->page);
		kfree(spage);
	}
}

/*
 * Throttling of IO submission, bandwidth-limit based, the timeslice is 1
 * second.  Limit can be set via /sys/fs/UUID/devinfo/devid/scrub_speed_max.
 */
static void scrub_throttle(struct scrub_ctx *sctx)
{
	const int time_slice = 1000;
	struct scrub_bio *sbio;
	struct btrfs_device *device;
	s64 delta;
	ktime_t now;
	u32 div;
	u64 bwlimit;

	sbio = sctx->bios[sctx->curr];
	device = sbio->dev;
	bwlimit = READ_ONCE(device->scrub_speed_max);
	if (bwlimit == 0)
		return;

	/*
	 * Slice is divided into intervals when the IO is submitted, adjust by
	 * bwlimit and maximum of 64 intervals.
	 */
	div = max_t(u32, 1, (u32)(bwlimit / (16 * 1024 * 1024)));
	div = min_t(u32, 64, div);

	/* Start new epoch, set deadline */
	now = ktime_get();
	if (sctx->throttle_deadline == 0) {
		sctx->throttle_deadline = ktime_add_ms(now, time_slice / div);
		sctx->throttle_sent = 0;
	}

	/* Still in the time to send? */
	if (ktime_before(now, sctx->throttle_deadline)) {
		/* If current bio is within the limit, send it */
		sctx->throttle_sent += sbio->bio->bi_iter.bi_size;
		if (sctx->throttle_sent <= div_u64(bwlimit, div))
			return;

		/* We're over the limit, sleep until the rest of the slice */
		delta = ktime_ms_delta(sctx->throttle_deadline, now);
	} else {
		/* New request after deadline, start new epoch */
		delta = 0;
	}

	if (delta) {
		long timeout;

		timeout = div_u64(delta * HZ, 1000);
		schedule_timeout_interruptible(timeout);
	}

	/* Next call will start the deadline period */
	sctx->throttle_deadline = 0;
}

static void scrub_submit(struct scrub_ctx *sctx)
{
	struct scrub_bio *sbio;

	if (sctx->curr == -1)
		return;

	scrub_throttle(sctx);

	sbio = sctx->bios[sctx->curr];
	sctx->curr = -1;
	scrub_pending_bio_inc(sctx);
	btrfsic_submit_bio(sbio->bio);
}

static int scrub_add_page_to_rd_bio(struct scrub_ctx *sctx,
				    struct scrub_page *spage)
{
	struct scrub_block *sblock = spage->sblock;
	struct scrub_bio *sbio;
	const u32 sectorsize = sctx->fs_info->sectorsize;
	int ret;

again:
	/*
	 * grab a fresh bio or wait for one to become available
	 */
	while (sctx->curr == -1) {
		spin_lock(&sctx->list_lock);
		sctx->curr = sctx->first_free;
		if (sctx->curr != -1) {
			sctx->first_free = sctx->bios[sctx->curr]->next_free;
			sctx->bios[sctx->curr]->next_free = -1;
			sctx->bios[sctx->curr]->page_count = 0;
			spin_unlock(&sctx->list_lock);
		} else {
			spin_unlock(&sctx->list_lock);
			wait_event(sctx->list_wait, sctx->first_free != -1);
		}
	}
	sbio = sctx->bios[sctx->curr];
	if (sbio->page_count == 0) {
		struct bio *bio;

		sbio->physical = spage->physical;
		sbio->logical = spage->logical;
		sbio->dev = spage->dev;
		bio = sbio->bio;
		if (!bio) {
<<<<<<< HEAD
			bio = btrfs_bio_alloc(sctx->pages_per_rd_bio);
=======
			bio = btrfs_bio_alloc(sctx->pages_per_bio);
>>>>>>> 754e0b0e
			sbio->bio = bio;
		}

		bio->bi_private = sbio;
		bio->bi_end_io = scrub_bio_end_io;
		bio_set_dev(bio, sbio->dev->bdev);
		bio->bi_iter.bi_sector = sbio->physical >> 9;
		bio->bi_opf = REQ_OP_READ;
		sbio->status = 0;
	} else if (sbio->physical + sbio->page_count * sectorsize !=
		   spage->physical ||
		   sbio->logical + sbio->page_count * sectorsize !=
		   spage->logical ||
		   sbio->dev != spage->dev) {
		scrub_submit(sctx);
		goto again;
	}

	sbio->pagev[sbio->page_count] = spage;
	ret = bio_add_page(sbio->bio, spage->page, sectorsize, 0);
	if (ret != sectorsize) {
		if (sbio->page_count < 1) {
			bio_put(sbio->bio);
			sbio->bio = NULL;
			return -EIO;
		}
		scrub_submit(sctx);
		goto again;
	}

	scrub_block_get(sblock); /* one for the page added to the bio */
	atomic_inc(&sblock->outstanding_pages);
	sbio->page_count++;
	if (sbio->page_count == sctx->pages_per_bio)
		scrub_submit(sctx);

	return 0;
}

static void scrub_missing_raid56_end_io(struct bio *bio)
{
	struct scrub_block *sblock = bio->bi_private;
	struct btrfs_fs_info *fs_info = sblock->sctx->fs_info;

	if (bio->bi_status)
		sblock->no_io_error_seen = 0;

	bio_put(bio);

	btrfs_queue_work(fs_info->scrub_workers, &sblock->work);
}

static void scrub_missing_raid56_worker(struct btrfs_work *work)
{
	struct scrub_block *sblock = container_of(work, struct scrub_block, work);
	struct scrub_ctx *sctx = sblock->sctx;
	struct btrfs_fs_info *fs_info = sctx->fs_info;
	u64 logical;
	struct btrfs_device *dev;

	logical = sblock->pagev[0]->logical;
	dev = sblock->pagev[0]->dev;

	if (sblock->no_io_error_seen)
		scrub_recheck_block_checksum(sblock);

	if (!sblock->no_io_error_seen) {
		spin_lock(&sctx->stat_lock);
		sctx->stat.read_errors++;
		spin_unlock(&sctx->stat_lock);
		btrfs_err_rl_in_rcu(fs_info,
			"IO error rebuilding logical %llu for dev %s",
			logical, rcu_str_deref(dev->name));
	} else if (sblock->header_error || sblock->checksum_error) {
		spin_lock(&sctx->stat_lock);
		sctx->stat.uncorrectable_errors++;
		spin_unlock(&sctx->stat_lock);
		btrfs_err_rl_in_rcu(fs_info,
			"failed to rebuild valid logical %llu for dev %s",
			logical, rcu_str_deref(dev->name));
	} else {
		scrub_write_block_to_dev_replace(sblock);
	}

	if (sctx->is_dev_replace && sctx->flush_all_writes) {
		mutex_lock(&sctx->wr_lock);
		scrub_wr_submit(sctx);
		mutex_unlock(&sctx->wr_lock);
	}

	scrub_block_put(sblock);
	scrub_pending_bio_dec(sctx);
}

static void scrub_missing_raid56_pages(struct scrub_block *sblock)
{
	struct scrub_ctx *sctx = sblock->sctx;
	struct btrfs_fs_info *fs_info = sctx->fs_info;
	u64 length = sblock->page_count * PAGE_SIZE;
	u64 logical = sblock->pagev[0]->logical;
	struct btrfs_io_context *bioc = NULL;
	struct bio *bio;
	struct btrfs_raid_bio *rbio;
	int ret;
	int i;

	btrfs_bio_counter_inc_blocked(fs_info);
	ret = btrfs_map_sblock(fs_info, BTRFS_MAP_GET_READ_MIRRORS, logical,
			       &length, &bioc);
	if (ret || !bioc || !bioc->raid_map)
		goto bioc_out;

	if (WARN_ON(!sctx->is_dev_replace ||
		    !(bioc->map_type & BTRFS_BLOCK_GROUP_RAID56_MASK))) {
		/*
		 * We shouldn't be scrubbing a missing device. Even for dev
		 * replace, we should only get here for RAID 5/6. We either
		 * managed to mount something with no mirrors remaining or
		 * there's a bug in scrub_remap_extent()/btrfs_map_block().
		 */
		goto bioc_out;
	}

	bio = btrfs_bio_alloc(BIO_MAX_VECS);
	bio->bi_iter.bi_sector = logical >> 9;
	bio->bi_private = sblock;
	bio->bi_end_io = scrub_missing_raid56_end_io;

	rbio = raid56_alloc_missing_rbio(bio, bioc, length);
	if (!rbio)
		goto rbio_out;

	for (i = 0; i < sblock->page_count; i++) {
		struct scrub_page *spage = sblock->pagev[i];

		raid56_add_scrub_pages(rbio, spage->page, spage->logical);
	}

	btrfs_init_work(&sblock->work, scrub_missing_raid56_worker, NULL, NULL);
	scrub_block_get(sblock);
	scrub_pending_bio_inc(sctx);
	raid56_submit_missing_rbio(rbio);
	return;

rbio_out:
	bio_put(bio);
bioc_out:
	btrfs_bio_counter_dec(fs_info);
	btrfs_put_bioc(bioc);
	spin_lock(&sctx->stat_lock);
	sctx->stat.malloc_errors++;
	spin_unlock(&sctx->stat_lock);
}

static int scrub_pages(struct scrub_ctx *sctx, u64 logical, u32 len,
		       u64 physical, struct btrfs_device *dev, u64 flags,
		       u64 gen, int mirror_num, u8 *csum,
		       u64 physical_for_dev_replace)
{
	struct scrub_block *sblock;
	const u32 sectorsize = sctx->fs_info->sectorsize;
	int index;

	sblock = kzalloc(sizeof(*sblock), GFP_KERNEL);
	if (!sblock) {
		spin_lock(&sctx->stat_lock);
		sctx->stat.malloc_errors++;
		spin_unlock(&sctx->stat_lock);
		return -ENOMEM;
	}

	/* one ref inside this function, plus one for each page added to
	 * a bio later on */
	refcount_set(&sblock->refs, 1);
	sblock->sctx = sctx;
	sblock->no_io_error_seen = 1;

	for (index = 0; len > 0; index++) {
		struct scrub_page *spage;
		/*
		 * Here we will allocate one page for one sector to scrub.
		 * This is fine if PAGE_SIZE == sectorsize, but will cost
		 * more memory for PAGE_SIZE > sectorsize case.
		 */
		u32 l = min(sectorsize, len);

		spage = kzalloc(sizeof(*spage), GFP_KERNEL);
		if (!spage) {
leave_nomem:
			spin_lock(&sctx->stat_lock);
			sctx->stat.malloc_errors++;
			spin_unlock(&sctx->stat_lock);
			scrub_block_put(sblock);
			return -ENOMEM;
		}
		ASSERT(index < SCRUB_MAX_PAGES_PER_BLOCK);
		scrub_page_get(spage);
		sblock->pagev[index] = spage;
		spage->sblock = sblock;
		spage->dev = dev;
		spage->flags = flags;
		spage->generation = gen;
		spage->logical = logical;
		spage->physical = physical;
		spage->physical_for_dev_replace = physical_for_dev_replace;
		spage->mirror_num = mirror_num;
		if (csum) {
			spage->have_csum = 1;
			memcpy(spage->csum, csum, sctx->fs_info->csum_size);
		} else {
			spage->have_csum = 0;
		}
		sblock->page_count++;
		spage->page = alloc_page(GFP_KERNEL);
		if (!spage->page)
			goto leave_nomem;
		len -= l;
		logical += l;
		physical += l;
		physical_for_dev_replace += l;
	}

	WARN_ON(sblock->page_count == 0);
	if (test_bit(BTRFS_DEV_STATE_MISSING, &dev->dev_state)) {
		/*
		 * This case should only be hit for RAID 5/6 device replace. See
		 * the comment in scrub_missing_raid56_pages() for details.
		 */
		scrub_missing_raid56_pages(sblock);
	} else {
		for (index = 0; index < sblock->page_count; index++) {
			struct scrub_page *spage = sblock->pagev[index];
			int ret;

			ret = scrub_add_page_to_rd_bio(sctx, spage);
			if (ret) {
				scrub_block_put(sblock);
				return ret;
			}
		}

		if (flags & BTRFS_EXTENT_FLAG_SUPER)
			scrub_submit(sctx);
	}

	/* last one frees, either here or in bio completion for last page */
	scrub_block_put(sblock);
	return 0;
}

static void scrub_bio_end_io(struct bio *bio)
{
	struct scrub_bio *sbio = bio->bi_private;
	struct btrfs_fs_info *fs_info = sbio->dev->fs_info;

	sbio->status = bio->bi_status;
	sbio->bio = bio;

	btrfs_queue_work(fs_info->scrub_workers, &sbio->work);
}

static void scrub_bio_end_io_worker(struct btrfs_work *work)
{
	struct scrub_bio *sbio = container_of(work, struct scrub_bio, work);
	struct scrub_ctx *sctx = sbio->sctx;
	int i;

	ASSERT(sbio->page_count <= SCRUB_PAGES_PER_BIO);
	if (sbio->status) {
		for (i = 0; i < sbio->page_count; i++) {
			struct scrub_page *spage = sbio->pagev[i];

			spage->io_error = 1;
			spage->sblock->no_io_error_seen = 0;
		}
	}

	/* now complete the scrub_block items that have all pages completed */
	for (i = 0; i < sbio->page_count; i++) {
		struct scrub_page *spage = sbio->pagev[i];
		struct scrub_block *sblock = spage->sblock;

		if (atomic_dec_and_test(&sblock->outstanding_pages))
			scrub_block_complete(sblock);
		scrub_block_put(sblock);
	}

	bio_put(sbio->bio);
	sbio->bio = NULL;
	spin_lock(&sctx->list_lock);
	sbio->next_free = sctx->first_free;
	sctx->first_free = sbio->index;
	spin_unlock(&sctx->list_lock);

	if (sctx->is_dev_replace && sctx->flush_all_writes) {
		mutex_lock(&sctx->wr_lock);
		scrub_wr_submit(sctx);
		mutex_unlock(&sctx->wr_lock);
	}

	scrub_pending_bio_dec(sctx);
}

static inline void __scrub_mark_bitmap(struct scrub_parity *sparity,
				       unsigned long *bitmap,
				       u64 start, u32 len)
{
	u64 offset;
	u32 nsectors;
	u32 sectorsize_bits = sparity->sctx->fs_info->sectorsize_bits;

	if (len >= sparity->stripe_len) {
		bitmap_set(bitmap, 0, sparity->nsectors);
		return;
	}

	start -= sparity->logic_start;
	start = div64_u64_rem(start, sparity->stripe_len, &offset);
	offset = offset >> sectorsize_bits;
	nsectors = len >> sectorsize_bits;

	if (offset + nsectors <= sparity->nsectors) {
		bitmap_set(bitmap, offset, nsectors);
		return;
	}

	bitmap_set(bitmap, offset, sparity->nsectors - offset);
	bitmap_set(bitmap, 0, nsectors - (sparity->nsectors - offset));
}

static inline void scrub_parity_mark_sectors_error(struct scrub_parity *sparity,
						   u64 start, u32 len)
{
	__scrub_mark_bitmap(sparity, sparity->ebitmap, start, len);
}

static inline void scrub_parity_mark_sectors_data(struct scrub_parity *sparity,
						  u64 start, u32 len)
{
	__scrub_mark_bitmap(sparity, sparity->dbitmap, start, len);
}

static void scrub_block_complete(struct scrub_block *sblock)
{
	int corrupted = 0;

	if (!sblock->no_io_error_seen) {
		corrupted = 1;
		scrub_handle_errored_block(sblock);
	} else {
		/*
		 * if has checksum error, write via repair mechanism in
		 * dev replace case, otherwise write here in dev replace
		 * case.
		 */
		corrupted = scrub_checksum(sblock);
		if (!corrupted && sblock->sctx->is_dev_replace)
			scrub_write_block_to_dev_replace(sblock);
	}

	if (sblock->sparity && corrupted && !sblock->data_corrected) {
		u64 start = sblock->pagev[0]->logical;
		u64 end = sblock->pagev[sblock->page_count - 1]->logical +
			  sblock->sctx->fs_info->sectorsize;

		ASSERT(end - start <= U32_MAX);
		scrub_parity_mark_sectors_error(sblock->sparity,
						start, end - start);
	}
}

static void drop_csum_range(struct scrub_ctx *sctx, struct btrfs_ordered_sum *sum)
{
	sctx->stat.csum_discards += sum->len >> sctx->fs_info->sectorsize_bits;
	list_del(&sum->list);
	kfree(sum);
}

/*
 * Find the desired csum for range [logical, logical + sectorsize), and store
 * the csum into @csum.
 *
 * The search source is sctx->csum_list, which is a pre-populated list
 * storing bytenr ordered csum ranges.  We're responsible to cleanup any range
 * that is before @logical.
 *
 * Return 0 if there is no csum for the range.
 * Return 1 if there is csum for the range and copied to @csum.
 */
static int scrub_find_csum(struct scrub_ctx *sctx, u64 logical, u8 *csum)
{
	bool found = false;

	while (!list_empty(&sctx->csum_list)) {
		struct btrfs_ordered_sum *sum = NULL;
		unsigned long index;
		unsigned long num_sectors;

		sum = list_first_entry(&sctx->csum_list,
				       struct btrfs_ordered_sum, list);
		/* The current csum range is beyond our range, no csum found */
		if (sum->bytenr > logical)
			break;

		/*
		 * The current sum is before our bytenr, since scrub is always
		 * done in bytenr order, the csum will never be used anymore,
		 * clean it up so that later calls won't bother with the range,
		 * and continue search the next range.
		 */
		if (sum->bytenr + sum->len <= logical) {
			drop_csum_range(sctx, sum);
			continue;
		}

		/* Now the csum range covers our bytenr, copy the csum */
		found = true;
		index = (logical - sum->bytenr) >> sctx->fs_info->sectorsize_bits;
		num_sectors = sum->len >> sctx->fs_info->sectorsize_bits;

		memcpy(csum, sum->sums + index * sctx->fs_info->csum_size,
		       sctx->fs_info->csum_size);

		/* Cleanup the range if we're at the end of the csum range */
		if (index == num_sectors - 1)
			drop_csum_range(sctx, sum);
		break;
	}
	if (!found)
		return 0;
	return 1;
}

/* scrub extent tries to collect up to 64 kB for each bio */
static int scrub_extent(struct scrub_ctx *sctx, struct map_lookup *map,
			u64 logical, u32 len,
			u64 physical, struct btrfs_device *dev, u64 flags,
			u64 gen, int mirror_num, u64 physical_for_dev_replace)
{
	int ret;
	u8 csum[BTRFS_CSUM_SIZE];
	u32 blocksize;

	if (flags & BTRFS_EXTENT_FLAG_DATA) {
		if (map->type & BTRFS_BLOCK_GROUP_RAID56_MASK)
			blocksize = map->stripe_len;
		else
			blocksize = sctx->fs_info->sectorsize;
		spin_lock(&sctx->stat_lock);
		sctx->stat.data_extents_scrubbed++;
		sctx->stat.data_bytes_scrubbed += len;
		spin_unlock(&sctx->stat_lock);
	} else if (flags & BTRFS_EXTENT_FLAG_TREE_BLOCK) {
		if (map->type & BTRFS_BLOCK_GROUP_RAID56_MASK)
			blocksize = map->stripe_len;
		else
			blocksize = sctx->fs_info->nodesize;
		spin_lock(&sctx->stat_lock);
		sctx->stat.tree_extents_scrubbed++;
		sctx->stat.tree_bytes_scrubbed += len;
		spin_unlock(&sctx->stat_lock);
	} else {
		blocksize = sctx->fs_info->sectorsize;
		WARN_ON(1);
	}

	while (len) {
		u32 l = min(len, blocksize);
		int have_csum = 0;

		if (flags & BTRFS_EXTENT_FLAG_DATA) {
			/* push csums to sbio */
			have_csum = scrub_find_csum(sctx, logical, csum);
			if (have_csum == 0)
				++sctx->stat.no_csum;
		}
		ret = scrub_pages(sctx, logical, l, physical, dev, flags, gen,
				  mirror_num, have_csum ? csum : NULL,
				  physical_for_dev_replace);
		if (ret)
			return ret;
		len -= l;
		logical += l;
		physical += l;
		physical_for_dev_replace += l;
	}
	return 0;
}

static int scrub_pages_for_parity(struct scrub_parity *sparity,
				  u64 logical, u32 len,
				  u64 physical, struct btrfs_device *dev,
				  u64 flags, u64 gen, int mirror_num, u8 *csum)
{
	struct scrub_ctx *sctx = sparity->sctx;
	struct scrub_block *sblock;
	const u32 sectorsize = sctx->fs_info->sectorsize;
	int index;

	ASSERT(IS_ALIGNED(len, sectorsize));

	sblock = kzalloc(sizeof(*sblock), GFP_KERNEL);
	if (!sblock) {
		spin_lock(&sctx->stat_lock);
		sctx->stat.malloc_errors++;
		spin_unlock(&sctx->stat_lock);
		return -ENOMEM;
	}

	/* one ref inside this function, plus one for each page added to
	 * a bio later on */
	refcount_set(&sblock->refs, 1);
	sblock->sctx = sctx;
	sblock->no_io_error_seen = 1;
	sblock->sparity = sparity;
	scrub_parity_get(sparity);

	for (index = 0; len > 0; index++) {
		struct scrub_page *spage;

		spage = kzalloc(sizeof(*spage), GFP_KERNEL);
		if (!spage) {
leave_nomem:
			spin_lock(&sctx->stat_lock);
			sctx->stat.malloc_errors++;
			spin_unlock(&sctx->stat_lock);
			scrub_block_put(sblock);
			return -ENOMEM;
		}
		ASSERT(index < SCRUB_MAX_PAGES_PER_BLOCK);
		/* For scrub block */
		scrub_page_get(spage);
		sblock->pagev[index] = spage;
		/* For scrub parity */
		scrub_page_get(spage);
		list_add_tail(&spage->list, &sparity->spages);
		spage->sblock = sblock;
		spage->dev = dev;
		spage->flags = flags;
		spage->generation = gen;
		spage->logical = logical;
		spage->physical = physical;
		spage->mirror_num = mirror_num;
		if (csum) {
			spage->have_csum = 1;
			memcpy(spage->csum, csum, sctx->fs_info->csum_size);
		} else {
			spage->have_csum = 0;
		}
		sblock->page_count++;
		spage->page = alloc_page(GFP_KERNEL);
		if (!spage->page)
			goto leave_nomem;


		/* Iterate over the stripe range in sectorsize steps */
		len -= sectorsize;
		logical += sectorsize;
		physical += sectorsize;
	}

	WARN_ON(sblock->page_count == 0);
	for (index = 0; index < sblock->page_count; index++) {
		struct scrub_page *spage = sblock->pagev[index];
		int ret;

		ret = scrub_add_page_to_rd_bio(sctx, spage);
		if (ret) {
			scrub_block_put(sblock);
			return ret;
		}
	}

	/* last one frees, either here or in bio completion for last page */
	scrub_block_put(sblock);
	return 0;
}

static int scrub_extent_for_parity(struct scrub_parity *sparity,
				   u64 logical, u32 len,
				   u64 physical, struct btrfs_device *dev,
				   u64 flags, u64 gen, int mirror_num)
{
	struct scrub_ctx *sctx = sparity->sctx;
	int ret;
	u8 csum[BTRFS_CSUM_SIZE];
	u32 blocksize;

	if (test_bit(BTRFS_DEV_STATE_MISSING, &dev->dev_state)) {
		scrub_parity_mark_sectors_error(sparity, logical, len);
		return 0;
	}

	if (flags & BTRFS_EXTENT_FLAG_DATA) {
		blocksize = sparity->stripe_len;
	} else if (flags & BTRFS_EXTENT_FLAG_TREE_BLOCK) {
		blocksize = sparity->stripe_len;
	} else {
		blocksize = sctx->fs_info->sectorsize;
		WARN_ON(1);
	}

	while (len) {
		u32 l = min(len, blocksize);
		int have_csum = 0;

		if (flags & BTRFS_EXTENT_FLAG_DATA) {
			/* push csums to sbio */
			have_csum = scrub_find_csum(sctx, logical, csum);
			if (have_csum == 0)
				goto skip;
		}
		ret = scrub_pages_for_parity(sparity, logical, l, physical, dev,
					     flags, gen, mirror_num,
					     have_csum ? csum : NULL);
		if (ret)
			return ret;
skip:
		len -= l;
		logical += l;
		physical += l;
	}
	return 0;
}

/*
 * Given a physical address, this will calculate it's
 * logical offset. if this is a parity stripe, it will return
 * the most left data stripe's logical offset.
 *
 * return 0 if it is a data stripe, 1 means parity stripe.
 */
static int get_raid56_logic_offset(u64 physical, int num,
				   struct map_lookup *map, u64 *offset,
				   u64 *stripe_start)
{
	int i;
	int j = 0;
	u64 stripe_nr;
	u64 last_offset;
	u32 stripe_index;
	u32 rot;
	const int data_stripes = nr_data_stripes(map);

	last_offset = (physical - map->stripes[num].physical) * data_stripes;
	if (stripe_start)
		*stripe_start = last_offset;

	*offset = last_offset;
	for (i = 0; i < data_stripes; i++) {
		*offset = last_offset + i * map->stripe_len;

		stripe_nr = div64_u64(*offset, map->stripe_len);
		stripe_nr = div_u64(stripe_nr, data_stripes);

		/* Work out the disk rotation on this stripe-set */
		stripe_nr = div_u64_rem(stripe_nr, map->num_stripes, &rot);
		/* calculate which stripe this data locates */
		rot += i;
		stripe_index = rot % map->num_stripes;
		if (stripe_index == num)
			return 0;
		if (stripe_index < num)
			j++;
	}
	*offset = last_offset + j * map->stripe_len;
	return 1;
}

static void scrub_free_parity(struct scrub_parity *sparity)
{
	struct scrub_ctx *sctx = sparity->sctx;
	struct scrub_page *curr, *next;
	int nbits;

	nbits = bitmap_weight(sparity->ebitmap, sparity->nsectors);
	if (nbits) {
		spin_lock(&sctx->stat_lock);
		sctx->stat.read_errors += nbits;
		sctx->stat.uncorrectable_errors += nbits;
		spin_unlock(&sctx->stat_lock);
	}

	list_for_each_entry_safe(curr, next, &sparity->spages, list) {
		list_del_init(&curr->list);
		scrub_page_put(curr);
	}

	kfree(sparity);
}

static void scrub_parity_bio_endio_worker(struct btrfs_work *work)
{
	struct scrub_parity *sparity = container_of(work, struct scrub_parity,
						    work);
	struct scrub_ctx *sctx = sparity->sctx;

	scrub_free_parity(sparity);
	scrub_pending_bio_dec(sctx);
}

static void scrub_parity_bio_endio(struct bio *bio)
{
	struct scrub_parity *sparity = (struct scrub_parity *)bio->bi_private;
	struct btrfs_fs_info *fs_info = sparity->sctx->fs_info;

	if (bio->bi_status)
		bitmap_or(sparity->ebitmap, sparity->ebitmap, sparity->dbitmap,
			  sparity->nsectors);

	bio_put(bio);

	btrfs_init_work(&sparity->work, scrub_parity_bio_endio_worker, NULL,
			NULL);
	btrfs_queue_work(fs_info->scrub_parity_workers, &sparity->work);
}

static void scrub_parity_check_and_repair(struct scrub_parity *sparity)
{
	struct scrub_ctx *sctx = sparity->sctx;
	struct btrfs_fs_info *fs_info = sctx->fs_info;
	struct bio *bio;
	struct btrfs_raid_bio *rbio;
	struct btrfs_io_context *bioc = NULL;
	u64 length;
	int ret;

	if (!bitmap_andnot(sparity->dbitmap, sparity->dbitmap, sparity->ebitmap,
			   sparity->nsectors))
		goto out;

	length = sparity->logic_end - sparity->logic_start;

	btrfs_bio_counter_inc_blocked(fs_info);
	ret = btrfs_map_sblock(fs_info, BTRFS_MAP_WRITE, sparity->logic_start,
			       &length, &bioc);
	if (ret || !bioc || !bioc->raid_map)
		goto bioc_out;

	bio = btrfs_bio_alloc(BIO_MAX_VECS);
	bio->bi_iter.bi_sector = sparity->logic_start >> 9;
	bio->bi_private = sparity;
	bio->bi_end_io = scrub_parity_bio_endio;

	rbio = raid56_parity_alloc_scrub_rbio(bio, bioc, length,
					      sparity->scrub_dev,
					      sparity->dbitmap,
					      sparity->nsectors);
	if (!rbio)
		goto rbio_out;

	scrub_pending_bio_inc(sctx);
	raid56_parity_submit_scrub_rbio(rbio);
	return;

rbio_out:
	bio_put(bio);
bioc_out:
	btrfs_bio_counter_dec(fs_info);
	btrfs_put_bioc(bioc);
	bitmap_or(sparity->ebitmap, sparity->ebitmap, sparity->dbitmap,
		  sparity->nsectors);
	spin_lock(&sctx->stat_lock);
	sctx->stat.malloc_errors++;
	spin_unlock(&sctx->stat_lock);
out:
	scrub_free_parity(sparity);
}

static inline int scrub_calc_parity_bitmap_len(int nsectors)
{
	return DIV_ROUND_UP(nsectors, BITS_PER_LONG) * sizeof(long);
}

static void scrub_parity_get(struct scrub_parity *sparity)
{
	refcount_inc(&sparity->refs);
}

static void scrub_parity_put(struct scrub_parity *sparity)
{
	if (!refcount_dec_and_test(&sparity->refs))
		return;

	scrub_parity_check_and_repair(sparity);
}

static noinline_for_stack int scrub_raid56_parity(struct scrub_ctx *sctx,
						  struct map_lookup *map,
						  struct btrfs_device *sdev,
						  u64 logic_start,
						  u64 logic_end)
{
	struct btrfs_fs_info *fs_info = sctx->fs_info;
	struct btrfs_root *root = btrfs_extent_root(fs_info, logic_start);
	struct btrfs_root *csum_root;
	struct btrfs_extent_item *extent;
	struct btrfs_io_context *bioc = NULL;
<<<<<<< HEAD
=======
	struct btrfs_path *path;
>>>>>>> 754e0b0e
	u64 flags;
	int ret;
	int slot;
	struct extent_buffer *l;
	struct btrfs_key key;
	u64 generation;
	u64 extent_logical;
	u64 extent_physical;
	/* Check the comment in scrub_stripe() for why u32 is enough here */
	u32 extent_len;
	u64 mapped_length;
	struct btrfs_device *extent_dev;
	struct scrub_parity *sparity;
	int nsectors;
	int bitmap_len;
	int extent_mirror_num;
	int stop_loop = 0;

	path = btrfs_alloc_path();
	if (!path) {
		spin_lock(&sctx->stat_lock);
		sctx->stat.malloc_errors++;
		spin_unlock(&sctx->stat_lock);
		return -ENOMEM;
	}
	path->search_commit_root = 1;
	path->skip_locking = 1;

	ASSERT(map->stripe_len <= U32_MAX);
	nsectors = map->stripe_len >> fs_info->sectorsize_bits;
	bitmap_len = scrub_calc_parity_bitmap_len(nsectors);
	sparity = kzalloc(sizeof(struct scrub_parity) + 2 * bitmap_len,
			  GFP_NOFS);
	if (!sparity) {
		spin_lock(&sctx->stat_lock);
		sctx->stat.malloc_errors++;
		spin_unlock(&sctx->stat_lock);
		btrfs_free_path(path);
		return -ENOMEM;
	}

	ASSERT(map->stripe_len <= U32_MAX);
	sparity->stripe_len = map->stripe_len;
	sparity->nsectors = nsectors;
	sparity->sctx = sctx;
	sparity->scrub_dev = sdev;
	sparity->logic_start = logic_start;
	sparity->logic_end = logic_end;
	refcount_set(&sparity->refs, 1);
	INIT_LIST_HEAD(&sparity->spages);
	sparity->dbitmap = sparity->bitmap;
	sparity->ebitmap = (void *)sparity->bitmap + bitmap_len;

	ret = 0;
	while (logic_start < logic_end) {
		if (btrfs_fs_incompat(fs_info, SKINNY_METADATA))
			key.type = BTRFS_METADATA_ITEM_KEY;
		else
			key.type = BTRFS_EXTENT_ITEM_KEY;
		key.objectid = logic_start;
		key.offset = (u64)-1;

		ret = btrfs_search_slot(NULL, root, &key, path, 0, 0);
		if (ret < 0)
			goto out;

		if (ret > 0) {
			ret = btrfs_previous_extent_item(root, path, 0);
			if (ret < 0)
				goto out;
			if (ret > 0) {
				btrfs_release_path(path);
				ret = btrfs_search_slot(NULL, root, &key,
							path, 0, 0);
				if (ret < 0)
					goto out;
			}
		}

		stop_loop = 0;
		while (1) {
			u64 bytes;

			l = path->nodes[0];
			slot = path->slots[0];
			if (slot >= btrfs_header_nritems(l)) {
				ret = btrfs_next_leaf(root, path);
				if (ret == 0)
					continue;
				if (ret < 0)
					goto out;

				stop_loop = 1;
				break;
			}
			btrfs_item_key_to_cpu(l, &key, slot);

			if (key.type != BTRFS_EXTENT_ITEM_KEY &&
			    key.type != BTRFS_METADATA_ITEM_KEY)
				goto next;

			if (key.type == BTRFS_METADATA_ITEM_KEY)
				bytes = fs_info->nodesize;
			else
				bytes = key.offset;

			if (key.objectid + bytes <= logic_start)
				goto next;

			if (key.objectid >= logic_end) {
				stop_loop = 1;
				break;
			}

			while (key.objectid >= logic_start + map->stripe_len)
				logic_start += map->stripe_len;

			extent = btrfs_item_ptr(l, slot,
						struct btrfs_extent_item);
			flags = btrfs_extent_flags(l, extent);
			generation = btrfs_extent_generation(l, extent);

			if ((flags & BTRFS_EXTENT_FLAG_TREE_BLOCK) &&
			    (key.objectid < logic_start ||
			     key.objectid + bytes >
			     logic_start + map->stripe_len)) {
				btrfs_err(fs_info,
					  "scrub: tree block %llu spanning stripes, ignored. logical=%llu",
					  key.objectid, logic_start);
				spin_lock(&sctx->stat_lock);
				sctx->stat.uncorrectable_errors++;
				spin_unlock(&sctx->stat_lock);
				goto next;
			}
again:
			extent_logical = key.objectid;
			ASSERT(bytes <= U32_MAX);
			extent_len = bytes;

			if (extent_logical < logic_start) {
				extent_len -= logic_start - extent_logical;
				extent_logical = logic_start;
			}

			if (extent_logical + extent_len >
			    logic_start + map->stripe_len)
				extent_len = logic_start + map->stripe_len -
					     extent_logical;

			scrub_parity_mark_sectors_data(sparity, extent_logical,
						       extent_len);

			mapped_length = extent_len;
			bioc = NULL;
			ret = btrfs_map_block(fs_info, BTRFS_MAP_READ,
					extent_logical, &mapped_length, &bioc,
					0);
			if (!ret) {
				if (!bioc || mapped_length < extent_len)
					ret = -EIO;
			}
			if (ret) {
				btrfs_put_bioc(bioc);
				goto out;
			}
			extent_physical = bioc->stripes[0].physical;
			extent_mirror_num = bioc->mirror_num;
			extent_dev = bioc->stripes[0].dev;
			btrfs_put_bioc(bioc);

			csum_root = btrfs_csum_root(fs_info, extent_logical);
			ret = btrfs_lookup_csums_range(csum_root,
						extent_logical,
						extent_logical + extent_len - 1,
						&sctx->csum_list, 1);
			if (ret)
				goto out;

			ret = scrub_extent_for_parity(sparity, extent_logical,
						      extent_len,
						      extent_physical,
						      extent_dev, flags,
						      generation,
						      extent_mirror_num);

			scrub_free_csums(sctx);

			if (ret)
				goto out;

			if (extent_logical + extent_len <
			    key.objectid + bytes) {
				logic_start += map->stripe_len;

				if (logic_start >= logic_end) {
					stop_loop = 1;
					break;
				}

				if (logic_start < key.objectid + bytes) {
					cond_resched();
					goto again;
				}
			}
next:
			path->slots[0]++;
		}

		btrfs_release_path(path);

		if (stop_loop)
			break;

		logic_start += map->stripe_len;
	}
out:
	if (ret < 0) {
		ASSERT(logic_end - logic_start <= U32_MAX);
		scrub_parity_mark_sectors_error(sparity, logic_start,
						logic_end - logic_start);
	}
	scrub_parity_put(sparity);
	scrub_submit(sctx);
	mutex_lock(&sctx->wr_lock);
	scrub_wr_submit(sctx);
	mutex_unlock(&sctx->wr_lock);

	btrfs_free_path(path);
	return ret < 0 ? ret : 0;
}

static void sync_replace_for_zoned(struct scrub_ctx *sctx)
{
	if (!btrfs_is_zoned(sctx->fs_info))
		return;

	sctx->flush_all_writes = true;
	scrub_submit(sctx);
	mutex_lock(&sctx->wr_lock);
	scrub_wr_submit(sctx);
	mutex_unlock(&sctx->wr_lock);

	wait_event(sctx->list_wait, atomic_read(&sctx->bios_in_flight) == 0);
}

static int sync_write_pointer_for_zoned(struct scrub_ctx *sctx, u64 logical,
					u64 physical, u64 physical_end)
{
	struct btrfs_fs_info *fs_info = sctx->fs_info;
	int ret = 0;

	if (!btrfs_is_zoned(fs_info))
		return 0;

	wait_event(sctx->list_wait, atomic_read(&sctx->bios_in_flight) == 0);

	mutex_lock(&sctx->wr_lock);
	if (sctx->write_pointer < physical_end) {
		ret = btrfs_sync_zone_write_pointer(sctx->wr_tgtdev, logical,
						    physical,
						    sctx->write_pointer);
		if (ret)
			btrfs_err(fs_info,
				  "zoned: failed to recover write pointer");
	}
	mutex_unlock(&sctx->wr_lock);
	btrfs_dev_clear_zone_empty(sctx->wr_tgtdev, physical);

	return ret;
}

static noinline_for_stack int scrub_stripe(struct scrub_ctx *sctx,
					   struct btrfs_block_group *bg,
					   struct map_lookup *map,
					   struct btrfs_device *scrub_dev,
					   int stripe_index, u64 dev_extent_len)
{
	struct btrfs_path *path;
	struct btrfs_fs_info *fs_info = sctx->fs_info;
	struct btrfs_root *root;
	struct btrfs_root *csum_root;
	struct btrfs_extent_item *extent;
	struct blk_plug plug;
	const u64 chunk_logical = bg->start;
	u64 flags;
	int ret;
	int slot;
	u64 nstripes;
	struct extent_buffer *l;
	u64 physical;
	u64 logical;
	u64 logic_end;
	u64 physical_end;
	u64 generation;
	int mirror_num;
	struct btrfs_key key;
	u64 increment = map->stripe_len;
	u64 offset;
	u64 extent_logical;
	u64 extent_physical;
	/*
	 * Unlike chunk length, extent length should never go beyond
	 * BTRFS_MAX_EXTENT_SIZE, thus u32 is enough here.
	 */
	u32 extent_len;
	u64 stripe_logical;
	u64 stripe_end;
	struct btrfs_device *extent_dev;
	int extent_mirror_num;
	int stop_loop = 0;

	physical = map->stripes[stripe_index].physical;
	offset = 0;
	nstripes = div64_u64(dev_extent_len, map->stripe_len);
	mirror_num = 1;
	increment = map->stripe_len;
	if (map->type & BTRFS_BLOCK_GROUP_RAID0) {
		offset = map->stripe_len * stripe_index;
		increment = map->stripe_len * map->num_stripes;
	} else if (map->type & BTRFS_BLOCK_GROUP_RAID10) {
		int factor = map->num_stripes / map->sub_stripes;
		offset = map->stripe_len * (stripe_index / map->sub_stripes);
		increment = map->stripe_len * factor;
		mirror_num = stripe_index % map->sub_stripes + 1;
	} else if (map->type & BTRFS_BLOCK_GROUP_RAID1_MASK) {
		mirror_num = stripe_index % map->num_stripes + 1;
	} else if (map->type & BTRFS_BLOCK_GROUP_DUP) {
		mirror_num = stripe_index % map->num_stripes + 1;
	} else if (map->type & BTRFS_BLOCK_GROUP_RAID56_MASK) {
		get_raid56_logic_offset(physical, stripe_index, map, &offset,
					NULL);
		increment = map->stripe_len * nr_data_stripes(map);
	}

	path = btrfs_alloc_path();
	if (!path)
		return -ENOMEM;

	/*
	 * work on commit root. The related disk blocks are static as
	 * long as COW is applied. This means, it is save to rewrite
	 * them to repair disk errors without any race conditions
	 */
	path->search_commit_root = 1;
	path->skip_locking = 1;
	path->reada = READA_FORWARD;

	logical = chunk_logical + offset;
	physical_end = physical + nstripes * map->stripe_len;
	if (map->type & BTRFS_BLOCK_GROUP_RAID56_MASK) {
		get_raid56_logic_offset(physical_end, stripe_index,
					map, &logic_end, NULL);
		logic_end += chunk_logical;
	} else {
		logic_end = logical + increment * nstripes;
	}
	wait_event(sctx->list_wait,
		   atomic_read(&sctx->bios_in_flight) == 0);
	scrub_blocked_if_needed(fs_info);

	root = btrfs_extent_root(fs_info, logical);
	csum_root = btrfs_csum_root(fs_info, logical);

	/*
	 * collect all data csums for the stripe to avoid seeking during
	 * the scrub. This might currently (crc32) end up to be about 1MB
	 */
	blk_start_plug(&plug);

	if (sctx->is_dev_replace &&
	    btrfs_dev_is_sequential(sctx->wr_tgtdev, physical)) {
		mutex_lock(&sctx->wr_lock);
		sctx->write_pointer = physical;
		mutex_unlock(&sctx->wr_lock);
		sctx->flush_all_writes = true;
	}

	/*
	 * now find all extents for each stripe and scrub them
	 */
	ret = 0;
	while (physical < physical_end) {
		/*
		 * canceled?
		 */
		if (atomic_read(&fs_info->scrub_cancel_req) ||
		    atomic_read(&sctx->cancel_req)) {
			ret = -ECANCELED;
			goto out;
		}
		/*
		 * check to see if we have to pause
		 */
		if (atomic_read(&fs_info->scrub_pause_req)) {
			/* push queued extents */
			sctx->flush_all_writes = true;
			scrub_submit(sctx);
			mutex_lock(&sctx->wr_lock);
			scrub_wr_submit(sctx);
			mutex_unlock(&sctx->wr_lock);
			wait_event(sctx->list_wait,
				   atomic_read(&sctx->bios_in_flight) == 0);
			sctx->flush_all_writes = false;
			scrub_blocked_if_needed(fs_info);
		}

		if (map->type & BTRFS_BLOCK_GROUP_RAID56_MASK) {
			ret = get_raid56_logic_offset(physical, stripe_index,
						      map, &logical,
						      &stripe_logical);
			logical += chunk_logical;
			if (ret) {
				/* it is parity strip */
				stripe_logical += chunk_logical;
				stripe_end = stripe_logical + increment;
				ret = scrub_raid56_parity(sctx, map, scrub_dev,
							  stripe_logical,
							  stripe_end);
				if (ret)
					goto out;
				goto skip;
			}
		}

		if (btrfs_fs_incompat(fs_info, SKINNY_METADATA))
			key.type = BTRFS_METADATA_ITEM_KEY;
		else
			key.type = BTRFS_EXTENT_ITEM_KEY;
		key.objectid = logical;
		key.offset = (u64)-1;

		ret = btrfs_search_slot(NULL, root, &key, path, 0, 0);
		if (ret < 0)
			goto out;

		if (ret > 0) {
			ret = btrfs_previous_extent_item(root, path, 0);
			if (ret < 0)
				goto out;
			if (ret > 0) {
				/* there's no smaller item, so stick with the
				 * larger one */
				btrfs_release_path(path);
				ret = btrfs_search_slot(NULL, root, &key,
							path, 0, 0);
				if (ret < 0)
					goto out;
			}
		}

		stop_loop = 0;
		while (1) {
			u64 bytes;

			l = path->nodes[0];
			slot = path->slots[0];
			if (slot >= btrfs_header_nritems(l)) {
				ret = btrfs_next_leaf(root, path);
				if (ret == 0)
					continue;
				if (ret < 0)
					goto out;

				stop_loop = 1;
				break;
			}
			btrfs_item_key_to_cpu(l, &key, slot);

			if (key.type != BTRFS_EXTENT_ITEM_KEY &&
			    key.type != BTRFS_METADATA_ITEM_KEY)
				goto next;

			if (key.type == BTRFS_METADATA_ITEM_KEY)
				bytes = fs_info->nodesize;
			else
				bytes = key.offset;

			if (key.objectid + bytes <= logical)
				goto next;

			if (key.objectid >= logical + map->stripe_len) {
				/* out of this device extent */
				if (key.objectid >= logic_end)
					stop_loop = 1;
				break;
			}

			/*
			 * If our block group was removed in the meanwhile, just
			 * stop scrubbing since there is no point in continuing.
			 * Continuing would prevent reusing its device extents
			 * for new block groups for a long time.
			 */
			spin_lock(&bg->lock);
			if (bg->removed) {
				spin_unlock(&bg->lock);
				ret = 0;
				goto out;
			}
			spin_unlock(&bg->lock);

			extent = btrfs_item_ptr(l, slot,
						struct btrfs_extent_item);
			flags = btrfs_extent_flags(l, extent);
			generation = btrfs_extent_generation(l, extent);

			if ((flags & BTRFS_EXTENT_FLAG_TREE_BLOCK) &&
			    (key.objectid < logical ||
			     key.objectid + bytes >
			     logical + map->stripe_len)) {
				btrfs_err(fs_info,
					   "scrub: tree block %llu spanning stripes, ignored. logical=%llu",
				       key.objectid, logical);
				spin_lock(&sctx->stat_lock);
				sctx->stat.uncorrectable_errors++;
				spin_unlock(&sctx->stat_lock);
				goto next;
			}

again:
			extent_logical = key.objectid;
			ASSERT(bytes <= U32_MAX);
			extent_len = bytes;

			/*
			 * trim extent to this stripe
			 */
			if (extent_logical < logical) {
				extent_len -= logical - extent_logical;
				extent_logical = logical;
			}
			if (extent_logical + extent_len >
			    logical + map->stripe_len) {
				extent_len = logical + map->stripe_len -
					     extent_logical;
			}

			extent_physical = extent_logical - logical + physical;
			extent_dev = scrub_dev;
			extent_mirror_num = mirror_num;
			if (sctx->is_dev_replace)
				scrub_remap_extent(fs_info, extent_logical,
						   extent_len, &extent_physical,
						   &extent_dev,
						   &extent_mirror_num);

			if (flags & BTRFS_EXTENT_FLAG_DATA) {
				ret = btrfs_lookup_csums_range(csum_root,
						extent_logical,
						extent_logical + extent_len - 1,
						&sctx->csum_list, 1);
				if (ret)
					goto out;
			}

			ret = scrub_extent(sctx, map, extent_logical, extent_len,
					   extent_physical, extent_dev, flags,
					   generation, extent_mirror_num,
					   extent_logical - logical + physical);

			scrub_free_csums(sctx);

			if (ret)
				goto out;

			if (sctx->is_dev_replace)
				sync_replace_for_zoned(sctx);

			if (extent_logical + extent_len <
			    key.objectid + bytes) {
				if (map->type & BTRFS_BLOCK_GROUP_RAID56_MASK) {
					/*
					 * loop until we find next data stripe
					 * or we have finished all stripes.
					 */
loop:
					physical += map->stripe_len;
					ret = get_raid56_logic_offset(physical,
							stripe_index, map,
							&logical, &stripe_logical);
					logical += chunk_logical;

					if (ret && physical < physical_end) {
						stripe_logical += chunk_logical;
						stripe_end = stripe_logical +
								increment;
						ret = scrub_raid56_parity(sctx,
							map, scrub_dev,
							stripe_logical,
							stripe_end);
						if (ret)
							goto out;
						goto loop;
					}
				} else {
					physical += map->stripe_len;
					logical += increment;
				}
				if (logical < key.objectid + bytes) {
					cond_resched();
					goto again;
				}

				if (physical >= physical_end) {
					stop_loop = 1;
					break;
				}
			}
next:
			path->slots[0]++;
		}
		btrfs_release_path(path);
skip:
		logical += increment;
		physical += map->stripe_len;
		spin_lock(&sctx->stat_lock);
		if (stop_loop)
			sctx->stat.last_physical = map->stripes[stripe_index].physical +
						   dev_extent_len;
		else
			sctx->stat.last_physical = physical;
		spin_unlock(&sctx->stat_lock);
		if (stop_loop)
			break;
	}
out:
	/* push queued extents */
	scrub_submit(sctx);
	mutex_lock(&sctx->wr_lock);
	scrub_wr_submit(sctx);
	mutex_unlock(&sctx->wr_lock);

	blk_finish_plug(&plug);
	btrfs_free_path(path);

	if (sctx->is_dev_replace && ret >= 0) {
		int ret2;

		ret2 = sync_write_pointer_for_zoned(sctx,
				chunk_logical + offset,
				map->stripes[stripe_index].physical,
				physical_end);
		if (ret2)
			ret = ret2;
	}

	return ret < 0 ? ret : 0;
}

static noinline_for_stack int scrub_chunk(struct scrub_ctx *sctx,
					  struct btrfs_block_group *bg,
					  struct btrfs_device *scrub_dev,
					  u64 dev_offset,
					  u64 dev_extent_len)
{
	struct btrfs_fs_info *fs_info = sctx->fs_info;
	struct extent_map_tree *map_tree = &fs_info->mapping_tree;
	struct map_lookup *map;
	struct extent_map *em;
	int i;
	int ret = 0;

	read_lock(&map_tree->lock);
	em = lookup_extent_mapping(map_tree, bg->start, bg->length);
	read_unlock(&map_tree->lock);

	if (!em) {
		/*
		 * Might have been an unused block group deleted by the cleaner
		 * kthread or relocation.
		 */
		spin_lock(&bg->lock);
		if (!bg->removed)
			ret = -EINVAL;
		spin_unlock(&bg->lock);

		return ret;
	}
	if (em->start != bg->start)
		goto out;
	if (em->len < dev_extent_len)
		goto out;

	map = em->map_lookup;
	for (i = 0; i < map->num_stripes; ++i) {
		if (map->stripes[i].dev->bdev == scrub_dev->bdev &&
		    map->stripes[i].physical == dev_offset) {
			ret = scrub_stripe(sctx, bg, map, scrub_dev, i,
					   dev_extent_len);
			if (ret)
				goto out;
		}
	}
out:
	free_extent_map(em);

	return ret;
}

static int finish_extent_writes_for_zoned(struct btrfs_root *root,
					  struct btrfs_block_group *cache)
{
	struct btrfs_fs_info *fs_info = cache->fs_info;
	struct btrfs_trans_handle *trans;

	if (!btrfs_is_zoned(fs_info))
		return 0;

	btrfs_wait_block_group_reservations(cache);
	btrfs_wait_nocow_writers(cache);
	btrfs_wait_ordered_roots(fs_info, U64_MAX, cache->start, cache->length);

	trans = btrfs_join_transaction(root);
	if (IS_ERR(trans))
		return PTR_ERR(trans);
	return btrfs_commit_transaction(trans);
}

static noinline_for_stack
int scrub_enumerate_chunks(struct scrub_ctx *sctx,
			   struct btrfs_device *scrub_dev, u64 start, u64 end)
{
	struct btrfs_dev_extent *dev_extent = NULL;
	struct btrfs_path *path;
	struct btrfs_fs_info *fs_info = sctx->fs_info;
	struct btrfs_root *root = fs_info->dev_root;
	u64 chunk_offset;
	int ret = 0;
	int ro_set;
	int slot;
	struct extent_buffer *l;
	struct btrfs_key key;
	struct btrfs_key found_key;
	struct btrfs_block_group *cache;
	struct btrfs_dev_replace *dev_replace = &fs_info->dev_replace;

	path = btrfs_alloc_path();
	if (!path)
		return -ENOMEM;

	path->reada = READA_FORWARD;
	path->search_commit_root = 1;
	path->skip_locking = 1;

	key.objectid = scrub_dev->devid;
	key.offset = 0ull;
	key.type = BTRFS_DEV_EXTENT_KEY;

	while (1) {
		u64 dev_extent_len;

		ret = btrfs_search_slot(NULL, root, &key, path, 0, 0);
		if (ret < 0)
			break;
		if (ret > 0) {
			if (path->slots[0] >=
			    btrfs_header_nritems(path->nodes[0])) {
				ret = btrfs_next_leaf(root, path);
				if (ret < 0)
					break;
				if (ret > 0) {
					ret = 0;
					break;
				}
			} else {
				ret = 0;
			}
		}

		l = path->nodes[0];
		slot = path->slots[0];

		btrfs_item_key_to_cpu(l, &found_key, slot);

		if (found_key.objectid != scrub_dev->devid)
			break;

		if (found_key.type != BTRFS_DEV_EXTENT_KEY)
			break;

		if (found_key.offset >= end)
			break;

		if (found_key.offset < key.offset)
			break;

		dev_extent = btrfs_item_ptr(l, slot, struct btrfs_dev_extent);
		dev_extent_len = btrfs_dev_extent_length(l, dev_extent);

		if (found_key.offset + dev_extent_len <= start)
			goto skip;

		chunk_offset = btrfs_dev_extent_chunk_offset(l, dev_extent);

		/*
		 * get a reference on the corresponding block group to prevent
		 * the chunk from going away while we scrub it
		 */
		cache = btrfs_lookup_block_group(fs_info, chunk_offset);

		/* some chunks are removed but not committed to disk yet,
		 * continue scrubbing */
		if (!cache)
			goto skip;

		if (sctx->is_dev_replace && btrfs_is_zoned(fs_info)) {
			spin_lock(&cache->lock);
			if (!cache->to_copy) {
				spin_unlock(&cache->lock);
				btrfs_put_block_group(cache);
				goto skip;
			}
			spin_unlock(&cache->lock);
		}

		/*
		 * Make sure that while we are scrubbing the corresponding block
		 * group doesn't get its logical address and its device extents
		 * reused for another block group, which can possibly be of a
		 * different type and different profile. We do this to prevent
		 * false error detections and crashes due to bogus attempts to
		 * repair extents.
		 */
		spin_lock(&cache->lock);
		if (cache->removed) {
			spin_unlock(&cache->lock);
			btrfs_put_block_group(cache);
			goto skip;
		}
		btrfs_freeze_block_group(cache);
		spin_unlock(&cache->lock);

		/*
		 * we need call btrfs_inc_block_group_ro() with scrubs_paused,
		 * to avoid deadlock caused by:
		 * btrfs_inc_block_group_ro()
		 * -> btrfs_wait_for_commit()
		 * -> btrfs_commit_transaction()
		 * -> btrfs_scrub_pause()
		 */
		scrub_pause_on(fs_info);

		/*
		 * Don't do chunk preallocation for scrub.
		 *
		 * This is especially important for SYSTEM bgs, or we can hit
		 * -EFBIG from btrfs_finish_chunk_alloc() like:
		 * 1. The only SYSTEM bg is marked RO.
		 *    Since SYSTEM bg is small, that's pretty common.
		 * 2. New SYSTEM bg will be allocated
		 *    Due to regular version will allocate new chunk.
		 * 3. New SYSTEM bg is empty and will get cleaned up
		 *    Before cleanup really happens, it's marked RO again.
		 * 4. Empty SYSTEM bg get scrubbed
		 *    We go back to 2.
		 *
		 * This can easily boost the amount of SYSTEM chunks if cleaner
		 * thread can't be triggered fast enough, and use up all space
		 * of btrfs_super_block::sys_chunk_array
		 *
		 * While for dev replace, we need to try our best to mark block
		 * group RO, to prevent race between:
		 * - Write duplication
		 *   Contains latest data
		 * - Scrub copy
		 *   Contains data from commit tree
		 *
		 * If target block group is not marked RO, nocow writes can
		 * be overwritten by scrub copy, causing data corruption.
		 * So for dev-replace, it's not allowed to continue if a block
		 * group is not RO.
		 */
		ret = btrfs_inc_block_group_ro(cache, sctx->is_dev_replace);
		if (!ret && sctx->is_dev_replace) {
			ret = finish_extent_writes_for_zoned(root, cache);
			if (ret) {
				btrfs_dec_block_group_ro(cache);
				scrub_pause_off(fs_info);
				btrfs_put_block_group(cache);
				break;
			}
		}

		if (ret == 0) {
			ro_set = 1;
		} else if (ret == -ENOSPC && !sctx->is_dev_replace) {
			/*
			 * btrfs_inc_block_group_ro return -ENOSPC when it
			 * failed in creating new chunk for metadata.
			 * It is not a problem for scrub, because
			 * metadata are always cowed, and our scrub paused
			 * commit_transactions.
			 */
			ro_set = 0;
		} else if (ret == -ETXTBSY) {
			btrfs_warn(fs_info,
		   "skipping scrub of block group %llu due to active swapfile",
				   cache->start);
			scrub_pause_off(fs_info);
			ret = 0;
			goto skip_unfreeze;
		} else {
			btrfs_warn(fs_info,
				   "failed setting block group ro: %d", ret);
			btrfs_unfreeze_block_group(cache);
			btrfs_put_block_group(cache);
			scrub_pause_off(fs_info);
			break;
		}

		/*
		 * Now the target block is marked RO, wait for nocow writes to
		 * finish before dev-replace.
		 * COW is fine, as COW never overwrites extents in commit tree.
		 */
		if (sctx->is_dev_replace) {
			btrfs_wait_nocow_writers(cache);
			btrfs_wait_ordered_roots(fs_info, U64_MAX, cache->start,
					cache->length);
		}

		scrub_pause_off(fs_info);
		down_write(&dev_replace->rwsem);
		dev_replace->cursor_right = found_key.offset + dev_extent_len;
		dev_replace->cursor_left = found_key.offset;
		dev_replace->item_needs_writeback = 1;
		up_write(&dev_replace->rwsem);

		ASSERT(cache->start == chunk_offset);
		ret = scrub_chunk(sctx, cache, scrub_dev, found_key.offset,
				  dev_extent_len);

		/*
		 * flush, submit all pending read and write bios, afterwards
		 * wait for them.
		 * Note that in the dev replace case, a read request causes
		 * write requests that are submitted in the read completion
		 * worker. Therefore in the current situation, it is required
		 * that all write requests are flushed, so that all read and
		 * write requests are really completed when bios_in_flight
		 * changes to 0.
		 */
		sctx->flush_all_writes = true;
		scrub_submit(sctx);
		mutex_lock(&sctx->wr_lock);
		scrub_wr_submit(sctx);
		mutex_unlock(&sctx->wr_lock);

		wait_event(sctx->list_wait,
			   atomic_read(&sctx->bios_in_flight) == 0);

		scrub_pause_on(fs_info);

		/*
		 * must be called before we decrease @scrub_paused.
		 * make sure we don't block transaction commit while
		 * we are waiting pending workers finished.
		 */
		wait_event(sctx->list_wait,
			   atomic_read(&sctx->workers_pending) == 0);
		sctx->flush_all_writes = false;

		scrub_pause_off(fs_info);

		if (sctx->is_dev_replace &&
		    !btrfs_finish_block_group_to_copy(dev_replace->srcdev,
						      cache, found_key.offset))
			ro_set = 0;

		down_write(&dev_replace->rwsem);
		dev_replace->cursor_left = dev_replace->cursor_right;
		dev_replace->item_needs_writeback = 1;
		up_write(&dev_replace->rwsem);

		if (ro_set)
			btrfs_dec_block_group_ro(cache);

		/*
		 * We might have prevented the cleaner kthread from deleting
		 * this block group if it was already unused because we raced
		 * and set it to RO mode first. So add it back to the unused
		 * list, otherwise it might not ever be deleted unless a manual
		 * balance is triggered or it becomes used and unused again.
		 */
		spin_lock(&cache->lock);
		if (!cache->removed && !cache->ro && cache->reserved == 0 &&
		    cache->used == 0) {
			spin_unlock(&cache->lock);
			if (btrfs_test_opt(fs_info, DISCARD_ASYNC))
				btrfs_discard_queue_work(&fs_info->discard_ctl,
							 cache);
			else
				btrfs_mark_bg_unused(cache);
		} else {
			spin_unlock(&cache->lock);
		}
skip_unfreeze:
		btrfs_unfreeze_block_group(cache);
		btrfs_put_block_group(cache);
		if (ret)
			break;
		if (sctx->is_dev_replace &&
		    atomic64_read(&dev_replace->num_write_errors) > 0) {
			ret = -EIO;
			break;
		}
		if (sctx->stat.malloc_errors > 0) {
			ret = -ENOMEM;
			break;
		}
skip:
		key.offset = found_key.offset + dev_extent_len;
		btrfs_release_path(path);
	}

	btrfs_free_path(path);

	return ret;
}

static noinline_for_stack int scrub_supers(struct scrub_ctx *sctx,
					   struct btrfs_device *scrub_dev)
{
	int	i;
	u64	bytenr;
	u64	gen;
	int	ret;
	struct btrfs_fs_info *fs_info = sctx->fs_info;

	if (BTRFS_FS_ERROR(fs_info))
		return -EROFS;

	/* Seed devices of a new filesystem has their own generation. */
	if (scrub_dev->fs_devices != fs_info->fs_devices)
		gen = scrub_dev->generation;
	else
		gen = fs_info->last_trans_committed;

	for (i = 0; i < BTRFS_SUPER_MIRROR_MAX; i++) {
		bytenr = btrfs_sb_offset(i);
		if (bytenr + BTRFS_SUPER_INFO_SIZE >
		    scrub_dev->commit_total_bytes)
			break;
		if (!btrfs_check_super_location(scrub_dev, bytenr))
			continue;

		ret = scrub_pages(sctx, bytenr, BTRFS_SUPER_INFO_SIZE, bytenr,
				  scrub_dev, BTRFS_EXTENT_FLAG_SUPER, gen, i,
				  NULL, bytenr);
		if (ret)
			return ret;
	}
	wait_event(sctx->list_wait, atomic_read(&sctx->bios_in_flight) == 0);

	return 0;
}

static void scrub_workers_put(struct btrfs_fs_info *fs_info)
{
	if (refcount_dec_and_mutex_lock(&fs_info->scrub_workers_refcnt,
					&fs_info->scrub_lock)) {
		struct btrfs_workqueue *scrub_workers = NULL;
		struct btrfs_workqueue *scrub_wr_comp = NULL;
		struct btrfs_workqueue *scrub_parity = NULL;

		scrub_workers = fs_info->scrub_workers;
		scrub_wr_comp = fs_info->scrub_wr_completion_workers;
		scrub_parity = fs_info->scrub_parity_workers;

		fs_info->scrub_workers = NULL;
		fs_info->scrub_wr_completion_workers = NULL;
		fs_info->scrub_parity_workers = NULL;
		mutex_unlock(&fs_info->scrub_lock);

		btrfs_destroy_workqueue(scrub_workers);
		btrfs_destroy_workqueue(scrub_wr_comp);
		btrfs_destroy_workqueue(scrub_parity);
	}
}

/*
 * get a reference count on fs_info->scrub_workers. start worker if necessary
 */
static noinline_for_stack int scrub_workers_get(struct btrfs_fs_info *fs_info,
						int is_dev_replace)
{
	struct btrfs_workqueue *scrub_workers = NULL;
	struct btrfs_workqueue *scrub_wr_comp = NULL;
	struct btrfs_workqueue *scrub_parity = NULL;
	unsigned int flags = WQ_FREEZABLE | WQ_UNBOUND;
	int max_active = fs_info->thread_pool_size;
	int ret = -ENOMEM;

	if (refcount_inc_not_zero(&fs_info->scrub_workers_refcnt))
		return 0;

	scrub_workers = btrfs_alloc_workqueue(fs_info, "scrub", flags,
					      is_dev_replace ? 1 : max_active, 4);
	if (!scrub_workers)
		goto fail_scrub_workers;

	scrub_wr_comp = btrfs_alloc_workqueue(fs_info, "scrubwrc", flags,
					      max_active, 2);
	if (!scrub_wr_comp)
		goto fail_scrub_wr_completion_workers;

	scrub_parity = btrfs_alloc_workqueue(fs_info, "scrubparity", flags,
					     max_active, 2);
	if (!scrub_parity)
		goto fail_scrub_parity_workers;

	mutex_lock(&fs_info->scrub_lock);
	if (refcount_read(&fs_info->scrub_workers_refcnt) == 0) {
		ASSERT(fs_info->scrub_workers == NULL &&
		       fs_info->scrub_wr_completion_workers == NULL &&
		       fs_info->scrub_parity_workers == NULL);
		fs_info->scrub_workers = scrub_workers;
		fs_info->scrub_wr_completion_workers = scrub_wr_comp;
		fs_info->scrub_parity_workers = scrub_parity;
		refcount_set(&fs_info->scrub_workers_refcnt, 1);
		mutex_unlock(&fs_info->scrub_lock);
		return 0;
	}
	/* Other thread raced in and created the workers for us */
	refcount_inc(&fs_info->scrub_workers_refcnt);
	mutex_unlock(&fs_info->scrub_lock);

	ret = 0;
	btrfs_destroy_workqueue(scrub_parity);
fail_scrub_parity_workers:
	btrfs_destroy_workqueue(scrub_wr_comp);
fail_scrub_wr_completion_workers:
	btrfs_destroy_workqueue(scrub_workers);
fail_scrub_workers:
	return ret;
}

int btrfs_scrub_dev(struct btrfs_fs_info *fs_info, u64 devid, u64 start,
		    u64 end, struct btrfs_scrub_progress *progress,
		    int readonly, int is_dev_replace)
{
	struct btrfs_dev_lookup_args args = { .devid = devid };
	struct scrub_ctx *sctx;
	int ret;
	struct btrfs_device *dev;
	unsigned int nofs_flag;

	if (btrfs_fs_closing(fs_info))
		return -EAGAIN;

	if (fs_info->nodesize > BTRFS_STRIPE_LEN) {
		/*
		 * in this case scrub is unable to calculate the checksum
		 * the way scrub is implemented. Do not handle this
		 * situation at all because it won't ever happen.
		 */
		btrfs_err(fs_info,
			   "scrub: size assumption nodesize <= BTRFS_STRIPE_LEN (%d <= %d) fails",
		       fs_info->nodesize,
		       BTRFS_STRIPE_LEN);
		return -EINVAL;
	}

	if (fs_info->nodesize >
	    PAGE_SIZE * SCRUB_MAX_PAGES_PER_BLOCK ||
	    fs_info->sectorsize > PAGE_SIZE * SCRUB_MAX_PAGES_PER_BLOCK) {
		/*
		 * would exhaust the array bounds of pagev member in
		 * struct scrub_block
		 */
		btrfs_err(fs_info,
			  "scrub: size assumption nodesize and sectorsize <= SCRUB_MAX_PAGES_PER_BLOCK (%d <= %d && %d <= %d) fails",
		       fs_info->nodesize,
		       SCRUB_MAX_PAGES_PER_BLOCK,
		       fs_info->sectorsize,
		       SCRUB_MAX_PAGES_PER_BLOCK);
		return -EINVAL;
	}

	/* Allocate outside of device_list_mutex */
	sctx = scrub_setup_ctx(fs_info, is_dev_replace);
	if (IS_ERR(sctx))
		return PTR_ERR(sctx);

	ret = scrub_workers_get(fs_info, is_dev_replace);
	if (ret)
		goto out_free_ctx;

	mutex_lock(&fs_info->fs_devices->device_list_mutex);
	dev = btrfs_find_device(fs_info->fs_devices, &args);
	if (!dev || (test_bit(BTRFS_DEV_STATE_MISSING, &dev->dev_state) &&
		     !is_dev_replace)) {
		mutex_unlock(&fs_info->fs_devices->device_list_mutex);
		ret = -ENODEV;
		goto out;
	}

	if (!is_dev_replace && !readonly &&
	    !test_bit(BTRFS_DEV_STATE_WRITEABLE, &dev->dev_state)) {
		mutex_unlock(&fs_info->fs_devices->device_list_mutex);
		btrfs_err_in_rcu(fs_info,
			"scrub on devid %llu: filesystem on %s is not writable",
				 devid, rcu_str_deref(dev->name));
		ret = -EROFS;
		goto out;
	}

	mutex_lock(&fs_info->scrub_lock);
	if (!test_bit(BTRFS_DEV_STATE_IN_FS_METADATA, &dev->dev_state) ||
	    test_bit(BTRFS_DEV_STATE_REPLACE_TGT, &dev->dev_state)) {
		mutex_unlock(&fs_info->scrub_lock);
		mutex_unlock(&fs_info->fs_devices->device_list_mutex);
		ret = -EIO;
		goto out;
	}

	down_read(&fs_info->dev_replace.rwsem);
	if (dev->scrub_ctx ||
	    (!is_dev_replace &&
	     btrfs_dev_replace_is_ongoing(&fs_info->dev_replace))) {
		up_read(&fs_info->dev_replace.rwsem);
		mutex_unlock(&fs_info->scrub_lock);
		mutex_unlock(&fs_info->fs_devices->device_list_mutex);
		ret = -EINPROGRESS;
		goto out;
	}
	up_read(&fs_info->dev_replace.rwsem);

	sctx->readonly = readonly;
	dev->scrub_ctx = sctx;
	mutex_unlock(&fs_info->fs_devices->device_list_mutex);

	/*
	 * checking @scrub_pause_req here, we can avoid
	 * race between committing transaction and scrubbing.
	 */
	__scrub_blocked_if_needed(fs_info);
	atomic_inc(&fs_info->scrubs_running);
	mutex_unlock(&fs_info->scrub_lock);

	/*
	 * In order to avoid deadlock with reclaim when there is a transaction
	 * trying to pause scrub, make sure we use GFP_NOFS for all the
	 * allocations done at btrfs_scrub_pages() and scrub_pages_for_parity()
	 * invoked by our callees. The pausing request is done when the
	 * transaction commit starts, and it blocks the transaction until scrub
	 * is paused (done at specific points at scrub_stripe() or right above
	 * before incrementing fs_info->scrubs_running).
	 */
	nofs_flag = memalloc_nofs_save();
	if (!is_dev_replace) {
		btrfs_info(fs_info, "scrub: started on devid %llu", devid);
		/*
		 * by holding device list mutex, we can
		 * kick off writing super in log tree sync.
		 */
		mutex_lock(&fs_info->fs_devices->device_list_mutex);
		ret = scrub_supers(sctx, dev);
		mutex_unlock(&fs_info->fs_devices->device_list_mutex);
	}

	if (!ret)
		ret = scrub_enumerate_chunks(sctx, dev, start, end);
	memalloc_nofs_restore(nofs_flag);

	wait_event(sctx->list_wait, atomic_read(&sctx->bios_in_flight) == 0);
	atomic_dec(&fs_info->scrubs_running);
	wake_up(&fs_info->scrub_pause_wait);

	wait_event(sctx->list_wait, atomic_read(&sctx->workers_pending) == 0);

	if (progress)
		memcpy(progress, &sctx->stat, sizeof(*progress));

	if (!is_dev_replace)
		btrfs_info(fs_info, "scrub: %s on devid %llu with status: %d",
			ret ? "not finished" : "finished", devid, ret);

	mutex_lock(&fs_info->scrub_lock);
	dev->scrub_ctx = NULL;
	mutex_unlock(&fs_info->scrub_lock);

	scrub_workers_put(fs_info);
	scrub_put_ctx(sctx);

	return ret;
out:
	scrub_workers_put(fs_info);
out_free_ctx:
	scrub_free_ctx(sctx);

	return ret;
}

void btrfs_scrub_pause(struct btrfs_fs_info *fs_info)
{
	mutex_lock(&fs_info->scrub_lock);
	atomic_inc(&fs_info->scrub_pause_req);
	while (atomic_read(&fs_info->scrubs_paused) !=
	       atomic_read(&fs_info->scrubs_running)) {
		mutex_unlock(&fs_info->scrub_lock);
		wait_event(fs_info->scrub_pause_wait,
			   atomic_read(&fs_info->scrubs_paused) ==
			   atomic_read(&fs_info->scrubs_running));
		mutex_lock(&fs_info->scrub_lock);
	}
	mutex_unlock(&fs_info->scrub_lock);
}

void btrfs_scrub_continue(struct btrfs_fs_info *fs_info)
{
	atomic_dec(&fs_info->scrub_pause_req);
	wake_up(&fs_info->scrub_pause_wait);
}

int btrfs_scrub_cancel(struct btrfs_fs_info *fs_info)
{
	mutex_lock(&fs_info->scrub_lock);
	if (!atomic_read(&fs_info->scrubs_running)) {
		mutex_unlock(&fs_info->scrub_lock);
		return -ENOTCONN;
	}

	atomic_inc(&fs_info->scrub_cancel_req);
	while (atomic_read(&fs_info->scrubs_running)) {
		mutex_unlock(&fs_info->scrub_lock);
		wait_event(fs_info->scrub_pause_wait,
			   atomic_read(&fs_info->scrubs_running) == 0);
		mutex_lock(&fs_info->scrub_lock);
	}
	atomic_dec(&fs_info->scrub_cancel_req);
	mutex_unlock(&fs_info->scrub_lock);

	return 0;
}

int btrfs_scrub_cancel_dev(struct btrfs_device *dev)
{
	struct btrfs_fs_info *fs_info = dev->fs_info;
	struct scrub_ctx *sctx;

	mutex_lock(&fs_info->scrub_lock);
	sctx = dev->scrub_ctx;
	if (!sctx) {
		mutex_unlock(&fs_info->scrub_lock);
		return -ENOTCONN;
	}
	atomic_inc(&sctx->cancel_req);
	while (dev->scrub_ctx) {
		mutex_unlock(&fs_info->scrub_lock);
		wait_event(fs_info->scrub_pause_wait,
			   dev->scrub_ctx == NULL);
		mutex_lock(&fs_info->scrub_lock);
	}
	mutex_unlock(&fs_info->scrub_lock);

	return 0;
}

int btrfs_scrub_progress(struct btrfs_fs_info *fs_info, u64 devid,
			 struct btrfs_scrub_progress *progress)
{
	struct btrfs_dev_lookup_args args = { .devid = devid };
	struct btrfs_device *dev;
	struct scrub_ctx *sctx = NULL;

	mutex_lock(&fs_info->fs_devices->device_list_mutex);
	dev = btrfs_find_device(fs_info->fs_devices, &args);
	if (dev)
		sctx = dev->scrub_ctx;
	if (sctx)
		memcpy(progress, &sctx->stat, sizeof(*progress));
	mutex_unlock(&fs_info->fs_devices->device_list_mutex);

	return dev ? (sctx ? 0 : -ENOTCONN) : -ENODEV;
}

static void scrub_remap_extent(struct btrfs_fs_info *fs_info,
			       u64 extent_logical, u32 extent_len,
			       u64 *extent_physical,
			       struct btrfs_device **extent_dev,
			       int *extent_mirror_num)
{
	u64 mapped_length;
	struct btrfs_io_context *bioc = NULL;
	int ret;

	mapped_length = extent_len;
	ret = btrfs_map_block(fs_info, BTRFS_MAP_READ, extent_logical,
			      &mapped_length, &bioc, 0);
	if (ret || !bioc || mapped_length < extent_len ||
	    !bioc->stripes[0].dev->bdev) {
		btrfs_put_bioc(bioc);
		return;
	}

	*extent_physical = bioc->stripes[0].physical;
	*extent_mirror_num = bioc->mirror_num;
	*extent_dev = bioc->stripes[0].dev;
	btrfs_put_bioc(bioc);
}<|MERGE_RESOLUTION|>--- conflicted
+++ resolved
@@ -1668,11 +1668,7 @@
 		sbio->dev = sctx->wr_tgtdev;
 		bio = sbio->bio;
 		if (!bio) {
-<<<<<<< HEAD
-			bio = btrfs_bio_alloc(sctx->pages_per_wr_bio);
-=======
 			bio = btrfs_bio_alloc(sctx->pages_per_bio);
->>>>>>> 754e0b0e
 			sbio->bio = bio;
 		}
 
@@ -2098,11 +2094,7 @@
 		sbio->dev = spage->dev;
 		bio = sbio->bio;
 		if (!bio) {
-<<<<<<< HEAD
-			bio = btrfs_bio_alloc(sctx->pages_per_rd_bio);
-=======
 			bio = btrfs_bio_alloc(sctx->pages_per_bio);
->>>>>>> 754e0b0e
 			sbio->bio = bio;
 		}
 
@@ -2901,10 +2893,7 @@
 	struct btrfs_root *csum_root;
 	struct btrfs_extent_item *extent;
 	struct btrfs_io_context *bioc = NULL;
-<<<<<<< HEAD
-=======
 	struct btrfs_path *path;
->>>>>>> 754e0b0e
 	u64 flags;
 	int ret;
 	int slot;
