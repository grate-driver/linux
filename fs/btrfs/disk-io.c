// SPDX-License-Identifier: GPL-2.0
/*
 * Copyright (C) 2007 Oracle.  All rights reserved.
 */

#include <linux/fs.h>
#include <linux/blkdev.h>
#include <linux/radix-tree.h>
#include <linux/writeback.h>
#include <linux/workqueue.h>
#include <linux/kthread.h>
#include <linux/slab.h>
#include <linux/migrate.h>
#include <linux/ratelimit.h>
#include <linux/uuid.h>
#include <linux/semaphore.h>
#include <linux/error-injection.h>
#include <linux/crc32c.h>
#include <linux/sched/mm.h>
#include <asm/unaligned.h>
#include <crypto/hash.h>
#include "ctree.h"
#include "disk-io.h"
#include "transaction.h"
#include "btrfs_inode.h"
#include "volumes.h"
#include "print-tree.h"
#include "locking.h"
#include "tree-log.h"
#include "free-space-cache.h"
#include "free-space-tree.h"
#include "check-integrity.h"
#include "rcu-string.h"
#include "dev-replace.h"
#include "raid56.h"
#include "sysfs.h"
#include "qgroup.h"
#include "compression.h"
#include "tree-checker.h"
#include "ref-verify.h"
#include "block-group.h"
#include "discard.h"
#include "space-info.h"
#include "zoned.h"

#define BTRFS_SUPER_FLAG_SUPP	(BTRFS_HEADER_FLAG_WRITTEN |\
				 BTRFS_HEADER_FLAG_RELOC |\
				 BTRFS_SUPER_FLAG_ERROR |\
				 BTRFS_SUPER_FLAG_SEEDING |\
				 BTRFS_SUPER_FLAG_METADUMP |\
				 BTRFS_SUPER_FLAG_METADUMP_V2)

static void end_workqueue_fn(struct btrfs_work *work);
static void btrfs_destroy_ordered_extents(struct btrfs_root *root);
static int btrfs_destroy_delayed_refs(struct btrfs_transaction *trans,
				      struct btrfs_fs_info *fs_info);
static void btrfs_destroy_delalloc_inodes(struct btrfs_root *root);
static int btrfs_destroy_marked_extents(struct btrfs_fs_info *fs_info,
					struct extent_io_tree *dirty_pages,
					int mark);
static int btrfs_destroy_pinned_extent(struct btrfs_fs_info *fs_info,
				       struct extent_io_tree *pinned_extents);
static int btrfs_cleanup_transaction(struct btrfs_fs_info *fs_info);
static void btrfs_error_commit_super(struct btrfs_fs_info *fs_info);

/*
 * btrfs_end_io_wq structs are used to do processing in task context when an IO
 * is complete.  This is used during reads to verify checksums, and it is used
 * by writes to insert metadata for new file extents after IO is complete.
 */
struct btrfs_end_io_wq {
	struct bio *bio;
	bio_end_io_t *end_io;
	void *private;
	struct btrfs_fs_info *info;
	blk_status_t status;
	enum btrfs_wq_endio_type metadata;
	struct btrfs_work work;
};

static struct kmem_cache *btrfs_end_io_wq_cache;

int __init btrfs_end_io_wq_init(void)
{
	btrfs_end_io_wq_cache = kmem_cache_create("btrfs_end_io_wq",
					sizeof(struct btrfs_end_io_wq),
					0,
					SLAB_MEM_SPREAD,
					NULL);
	if (!btrfs_end_io_wq_cache)
		return -ENOMEM;
	return 0;
}

void __cold btrfs_end_io_wq_exit(void)
{
	kmem_cache_destroy(btrfs_end_io_wq_cache);
}

static void btrfs_free_csum_hash(struct btrfs_fs_info *fs_info)
{
	if (fs_info->csum_shash)
		crypto_free_shash(fs_info->csum_shash);
}

/*
 * async submit bios are used to offload expensive checksumming
 * onto the worker threads.  They checksum file and metadata bios
 * just before they are sent down the IO stack.
 */
struct async_submit_bio {
	struct inode *inode;
	struct bio *bio;
	extent_submit_bio_start_t *submit_bio_start;
	int mirror_num;

	/* Optional parameter for submit_bio_start used by direct io */
	u64 dio_file_offset;
	struct btrfs_work work;
	blk_status_t status;
};

/*
 * Lockdep class keys for extent_buffer->lock's in this root.  For a given
 * eb, the lockdep key is determined by the btrfs_root it belongs to and
 * the level the eb occupies in the tree.
 *
 * Different roots are used for different purposes and may nest inside each
 * other and they require separate keysets.  As lockdep keys should be
 * static, assign keysets according to the purpose of the root as indicated
 * by btrfs_root->root_key.objectid.  This ensures that all special purpose
 * roots have separate keysets.
 *
 * Lock-nesting across peer nodes is always done with the immediate parent
 * node locked thus preventing deadlock.  As lockdep doesn't know this, use
 * subclass to avoid triggering lockdep warning in such cases.
 *
 * The key is set by the readpage_end_io_hook after the buffer has passed
 * csum validation but before the pages are unlocked.  It is also set by
 * btrfs_init_new_buffer on freshly allocated blocks.
 *
 * We also add a check to make sure the highest level of the tree is the
 * same as our lockdep setup here.  If BTRFS_MAX_LEVEL changes, this code
 * needs update as well.
 */
#ifdef CONFIG_DEBUG_LOCK_ALLOC
# if BTRFS_MAX_LEVEL != 8
#  error
# endif

#define DEFINE_LEVEL(stem, level)					\
	.names[level] = "btrfs-" stem "-0" #level,

#define DEFINE_NAME(stem)						\
	DEFINE_LEVEL(stem, 0)						\
	DEFINE_LEVEL(stem, 1)						\
	DEFINE_LEVEL(stem, 2)						\
	DEFINE_LEVEL(stem, 3)						\
	DEFINE_LEVEL(stem, 4)						\
	DEFINE_LEVEL(stem, 5)						\
	DEFINE_LEVEL(stem, 6)						\
	DEFINE_LEVEL(stem, 7)

static struct btrfs_lockdep_keyset {
	u64			id;		/* root objectid */
	/* Longest entry: btrfs-free-space-00 */
	char			names[BTRFS_MAX_LEVEL][20];
	struct lock_class_key	keys[BTRFS_MAX_LEVEL];
} btrfs_lockdep_keysets[] = {
	{ .id = BTRFS_ROOT_TREE_OBJECTID,	DEFINE_NAME("root")	},
	{ .id = BTRFS_EXTENT_TREE_OBJECTID,	DEFINE_NAME("extent")	},
	{ .id = BTRFS_CHUNK_TREE_OBJECTID,	DEFINE_NAME("chunk")	},
	{ .id = BTRFS_DEV_TREE_OBJECTID,	DEFINE_NAME("dev")	},
	{ .id = BTRFS_CSUM_TREE_OBJECTID,	DEFINE_NAME("csum")	},
	{ .id = BTRFS_QUOTA_TREE_OBJECTID,	DEFINE_NAME("quota")	},
	{ .id = BTRFS_TREE_LOG_OBJECTID,	DEFINE_NAME("log")	},
	{ .id = BTRFS_TREE_RELOC_OBJECTID,	DEFINE_NAME("treloc")	},
	{ .id = BTRFS_DATA_RELOC_TREE_OBJECTID,	DEFINE_NAME("dreloc")	},
	{ .id = BTRFS_UUID_TREE_OBJECTID,	DEFINE_NAME("uuid")	},
	{ .id = BTRFS_FREE_SPACE_TREE_OBJECTID,	DEFINE_NAME("free-space") },
	{ .id = 0,				DEFINE_NAME("tree")	},
};

#undef DEFINE_LEVEL
#undef DEFINE_NAME

void btrfs_set_buffer_lockdep_class(u64 objectid, struct extent_buffer *eb,
				    int level)
{
	struct btrfs_lockdep_keyset *ks;

	BUG_ON(level >= ARRAY_SIZE(ks->keys));

	/* find the matching keyset, id 0 is the default entry */
	for (ks = btrfs_lockdep_keysets; ks->id; ks++)
		if (ks->id == objectid)
			break;

	lockdep_set_class_and_name(&eb->lock,
				   &ks->keys[level], ks->names[level]);
}

#endif

/*
 * Compute the csum of a btree block and store the result to provided buffer.
 */
static void csum_tree_block(struct extent_buffer *buf, u8 *result)
{
	struct btrfs_fs_info *fs_info = buf->fs_info;
	const int num_pages = fs_info->nodesize >> PAGE_SHIFT;
	const int first_page_part = min_t(u32, PAGE_SIZE, fs_info->nodesize);
	SHASH_DESC_ON_STACK(shash, fs_info->csum_shash);
	char *kaddr;
	int i;

	shash->tfm = fs_info->csum_shash;
	crypto_shash_init(shash);
	kaddr = page_address(buf->pages[0]) + offset_in_page(buf->start);
	crypto_shash_update(shash, kaddr + BTRFS_CSUM_SIZE,
			    first_page_part - BTRFS_CSUM_SIZE);

	for (i = 1; i < num_pages; i++) {
		kaddr = page_address(buf->pages[i]);
		crypto_shash_update(shash, kaddr, PAGE_SIZE);
	}
	memset(result, 0, BTRFS_CSUM_SIZE);
	crypto_shash_final(shash, result);
}

/*
 * we can't consider a given block up to date unless the transid of the
 * block matches the transid in the parent node's pointer.  This is how we
 * detect blocks that either didn't get written at all or got written
 * in the wrong place.
 */
static int verify_parent_transid(struct extent_io_tree *io_tree,
				 struct extent_buffer *eb, u64 parent_transid,
				 int atomic)
{
	struct extent_state *cached_state = NULL;
	int ret;
	bool need_lock = (current->journal_info == BTRFS_SEND_TRANS_STUB);

	if (!parent_transid || btrfs_header_generation(eb) == parent_transid)
		return 0;

	if (atomic)
		return -EAGAIN;

	if (need_lock)
		btrfs_tree_read_lock(eb);

	lock_extent_bits(io_tree, eb->start, eb->start + eb->len - 1,
			 &cached_state);
	if (extent_buffer_uptodate(eb) &&
	    btrfs_header_generation(eb) == parent_transid) {
		ret = 0;
		goto out;
	}
	btrfs_err_rl(eb->fs_info,
		"parent transid verify failed on %llu wanted %llu found %llu",
			eb->start,
			parent_transid, btrfs_header_generation(eb));
	ret = 1;

	/*
	 * Things reading via commit roots that don't have normal protection,
	 * like send, can have a really old block in cache that may point at a
	 * block that has been freed and re-allocated.  So don't clear uptodate
	 * if we find an eb that is under IO (dirty/writeback) because we could
	 * end up reading in the stale data and then writing it back out and
	 * making everybody very sad.
	 */
	if (!extent_buffer_under_io(eb))
		clear_extent_buffer_uptodate(eb);
out:
	unlock_extent_cached(io_tree, eb->start, eb->start + eb->len - 1,
			     &cached_state);
	if (need_lock)
		btrfs_tree_read_unlock(eb);
	return ret;
}

static bool btrfs_supported_super_csum(u16 csum_type)
{
	switch (csum_type) {
	case BTRFS_CSUM_TYPE_CRC32:
	case BTRFS_CSUM_TYPE_XXHASH:
	case BTRFS_CSUM_TYPE_SHA256:
	case BTRFS_CSUM_TYPE_BLAKE2:
		return true;
	default:
		return false;
	}
}

/*
 * Return 0 if the superblock checksum type matches the checksum value of that
 * algorithm. Pass the raw disk superblock data.
 */
static int btrfs_check_super_csum(struct btrfs_fs_info *fs_info,
				  char *raw_disk_sb)
{
	struct btrfs_super_block *disk_sb =
		(struct btrfs_super_block *)raw_disk_sb;
	char result[BTRFS_CSUM_SIZE];
	SHASH_DESC_ON_STACK(shash, fs_info->csum_shash);

	shash->tfm = fs_info->csum_shash;

	/*
	 * The super_block structure does not span the whole
	 * BTRFS_SUPER_INFO_SIZE range, we expect that the unused space is
	 * filled with zeros and is included in the checksum.
	 */
	crypto_shash_digest(shash, raw_disk_sb + BTRFS_CSUM_SIZE,
			    BTRFS_SUPER_INFO_SIZE - BTRFS_CSUM_SIZE, result);

	if (memcmp(disk_sb->csum, result, fs_info->csum_size))
		return 1;

	return 0;
}

int btrfs_verify_level_key(struct extent_buffer *eb, int level,
			   struct btrfs_key *first_key, u64 parent_transid)
{
	struct btrfs_fs_info *fs_info = eb->fs_info;
	int found_level;
	struct btrfs_key found_key;
	int ret;

	found_level = btrfs_header_level(eb);
	if (found_level != level) {
		WARN(IS_ENABLED(CONFIG_BTRFS_DEBUG),
		     KERN_ERR "BTRFS: tree level check failed\n");
		btrfs_err(fs_info,
"tree level mismatch detected, bytenr=%llu level expected=%u has=%u",
			  eb->start, level, found_level);
		return -EIO;
	}

	if (!first_key)
		return 0;

	/*
	 * For live tree block (new tree blocks in current transaction),
	 * we need proper lock context to avoid race, which is impossible here.
	 * So we only checks tree blocks which is read from disk, whose
	 * generation <= fs_info->last_trans_committed.
	 */
	if (btrfs_header_generation(eb) > fs_info->last_trans_committed)
		return 0;

	/* We have @first_key, so this @eb must have at least one item */
	if (btrfs_header_nritems(eb) == 0) {
		btrfs_err(fs_info,
		"invalid tree nritems, bytenr=%llu nritems=0 expect >0",
			  eb->start);
		WARN_ON(IS_ENABLED(CONFIG_BTRFS_DEBUG));
		return -EUCLEAN;
	}

	if (found_level)
		btrfs_node_key_to_cpu(eb, &found_key, 0);
	else
		btrfs_item_key_to_cpu(eb, &found_key, 0);
	ret = btrfs_comp_cpu_keys(first_key, &found_key);

	if (ret) {
		WARN(IS_ENABLED(CONFIG_BTRFS_DEBUG),
		     KERN_ERR "BTRFS: tree first key check failed\n");
		btrfs_err(fs_info,
"tree first key mismatch detected, bytenr=%llu parent_transid=%llu key expected=(%llu,%u,%llu) has=(%llu,%u,%llu)",
			  eb->start, parent_transid, first_key->objectid,
			  first_key->type, first_key->offset,
			  found_key.objectid, found_key.type,
			  found_key.offset);
	}
	return ret;
}

/*
 * helper to read a given tree block, doing retries as required when
 * the checksums don't match and we have alternate mirrors to try.
 *
 * @parent_transid:	expected transid, skip check if 0
 * @level:		expected level, mandatory check
 * @first_key:		expected key of first slot, skip check if NULL
 */
static int btree_read_extent_buffer_pages(struct extent_buffer *eb,
					  u64 parent_transid, int level,
					  struct btrfs_key *first_key)
{
	struct btrfs_fs_info *fs_info = eb->fs_info;
	struct extent_io_tree *io_tree;
	int failed = 0;
	int ret;
	int num_copies = 0;
	int mirror_num = 0;
	int failed_mirror = 0;

	io_tree = &BTRFS_I(fs_info->btree_inode)->io_tree;
	while (1) {
		clear_bit(EXTENT_BUFFER_CORRUPT, &eb->bflags);
		ret = read_extent_buffer_pages(eb, WAIT_COMPLETE, mirror_num);
		if (!ret) {
			if (verify_parent_transid(io_tree, eb,
						   parent_transid, 0))
				ret = -EIO;
			else if (btrfs_verify_level_key(eb, level,
						first_key, parent_transid))
				ret = -EUCLEAN;
			else
				break;
		}

		num_copies = btrfs_num_copies(fs_info,
					      eb->start, eb->len);
		if (num_copies == 1)
			break;

		if (!failed_mirror) {
			failed = 1;
			failed_mirror = eb->read_mirror;
		}

		mirror_num++;
		if (mirror_num == failed_mirror)
			mirror_num++;

		if (mirror_num > num_copies)
			break;
	}

	if (failed && !ret && failed_mirror)
		btrfs_repair_eb_io_failure(eb, failed_mirror);

	return ret;
}

/*
 * Checksum a dirty tree block before IO.  This has extra checks to make sure
 * we only fill in the checksum field in the first page of a multi-page block.
 * For subpage extent buffers we need bvec to also read the offset in the page.
 */
static int csum_dirty_buffer(struct btrfs_fs_info *fs_info, struct bio_vec *bvec)
{
	struct page *page = bvec->bv_page;
	u64 start = page_offset(page);
	u64 found_start;
	u8 result[BTRFS_CSUM_SIZE];
	struct extent_buffer *eb;
	int ret;

	eb = (struct extent_buffer *)page->private;
	if (page != eb->pages[0])
		return 0;

	found_start = btrfs_header_bytenr(eb);

	if (test_bit(EXTENT_BUFFER_NO_CHECK, &eb->bflags)) {
		WARN_ON(found_start != 0);
		return 0;
	}

	/*
	 * Please do not consolidate these warnings into a single if.
	 * It is useful to know what went wrong.
	 */
	if (WARN_ON(found_start != start))
		return -EUCLEAN;
	if (WARN_ON(!PageUptodate(page)))
		return -EUCLEAN;

	ASSERT(memcmp_extent_buffer(eb, fs_info->fs_devices->metadata_uuid,
				    offsetof(struct btrfs_header, fsid),
				    BTRFS_FSID_SIZE) == 0);

	csum_tree_block(eb, result);

	if (btrfs_header_level(eb))
		ret = btrfs_check_node(eb);
	else
		ret = btrfs_check_leaf_full(eb);

	if (ret < 0) {
		btrfs_print_tree(eb, 0);
		btrfs_err(fs_info,
		"block=%llu write time tree block corruption detected",
			  eb->start);
		WARN_ON(IS_ENABLED(CONFIG_BTRFS_DEBUG));
		return ret;
	}
	write_extent_buffer(eb, result, 0, fs_info->csum_size);

	return 0;
}

static int check_tree_block_fsid(struct extent_buffer *eb)
{
	struct btrfs_fs_info *fs_info = eb->fs_info;
	struct btrfs_fs_devices *fs_devices = fs_info->fs_devices, *seed_devs;
	u8 fsid[BTRFS_FSID_SIZE];
	u8 *metadata_uuid;

	read_extent_buffer(eb, fsid, offsetof(struct btrfs_header, fsid),
			   BTRFS_FSID_SIZE);
	/*
	 * Checking the incompat flag is only valid for the current fs. For
	 * seed devices it's forbidden to have their uuid changed so reading
	 * ->fsid in this case is fine
	 */
	if (btrfs_fs_incompat(fs_info, METADATA_UUID))
		metadata_uuid = fs_devices->metadata_uuid;
	else
		metadata_uuid = fs_devices->fsid;

	if (!memcmp(fsid, metadata_uuid, BTRFS_FSID_SIZE))
		return 0;

	list_for_each_entry(seed_devs, &fs_devices->seed_list, seed_list)
		if (!memcmp(fsid, seed_devs->fsid, BTRFS_FSID_SIZE))
			return 0;

	return 1;
}

<<<<<<< HEAD
int btrfs_validate_metadata_buffer(struct btrfs_io_bio *io_bio, u64 phy_offset,
				   struct page *page, u64 start, u64 end,
				   int mirror)
=======
/* Do basic extent buffer checks at read time */
static int validate_extent_buffer(struct extent_buffer *eb)
>>>>>>> f642729d
{
	struct btrfs_fs_info *fs_info = eb->fs_info;
	u64 found_start;
	const u32 csum_size = fs_info->csum_size;
	u8 found_level;
	u8 result[BTRFS_CSUM_SIZE];
	int ret = 0;

	found_start = btrfs_header_bytenr(eb);
	if (found_start != eb->start) {
		btrfs_err_rl(fs_info, "bad tree block start, want %llu have %llu",
			     eb->start, found_start);
		ret = -EIO;
		goto out;
	}
	if (check_tree_block_fsid(eb)) {
		btrfs_err_rl(fs_info, "bad fsid on block %llu",
			     eb->start);
		ret = -EIO;
		goto out;
	}
	found_level = btrfs_header_level(eb);
	if (found_level >= BTRFS_MAX_LEVEL) {
		btrfs_err(fs_info, "bad tree block level %d on %llu",
			  (int)btrfs_header_level(eb), eb->start);
		ret = -EIO;
		goto out;
	}

	csum_tree_block(eb, result);

	if (memcmp_extent_buffer(eb, result, 0, csum_size)) {
		u8 val[BTRFS_CSUM_SIZE] = { 0 };

		read_extent_buffer(eb, &val, 0, csum_size);
		btrfs_warn_rl(fs_info,
	"%s checksum verify failed on %llu wanted " CSUM_FMT " found " CSUM_FMT " level %d",
			      fs_info->sb->s_id, eb->start,
			      CSUM_FMT_VALUE(csum_size, val),
			      CSUM_FMT_VALUE(csum_size, result),
			      btrfs_header_level(eb));
		ret = -EUCLEAN;
		goto out;
	}

	/*
	 * If this is a leaf block and it is corrupt, set the corrupt bit so
	 * that we don't try and read the other copies of this block, just
	 * return -EIO.
	 */
	if (found_level == 0 && btrfs_check_leaf_full(eb)) {
		set_bit(EXTENT_BUFFER_CORRUPT, &eb->bflags);
		ret = -EIO;
	}

	if (found_level > 0 && btrfs_check_node(eb))
		ret = -EIO;

	if (!ret)
		set_extent_buffer_uptodate(eb);
	else
		btrfs_err(fs_info,
			  "block=%llu read time tree block corruption detected",
			  eb->start);
out:
	return ret;
}

static int validate_subpage_buffer(struct page *page, u64 start, u64 end,
				   int mirror)
{
	struct btrfs_fs_info *fs_info = btrfs_sb(page->mapping->host->i_sb);
	struct extent_buffer *eb;
	bool reads_done;
	int ret = 0;

	/*
	 * We don't allow bio merge for subpage metadata read, so we should
	 * only get one eb for each endio hook.
	 */
	ASSERT(end == start + fs_info->nodesize - 1);
	ASSERT(PagePrivate(page));

	eb = find_extent_buffer(fs_info, start);
	/*
	 * When we are reading one tree block, eb must have been inserted into
	 * the radix tree. If not, something is wrong.
	 */
	ASSERT(eb);

	reads_done = atomic_dec_and_test(&eb->io_pages);
	/* Subpage read must finish in page read */
	ASSERT(reads_done);

	eb->read_mirror = mirror;
	if (test_bit(EXTENT_BUFFER_READ_ERR, &eb->bflags)) {
		ret = -EIO;
		goto err;
	}
	ret = validate_extent_buffer(eb);
	if (ret < 0)
		goto err;

	if (test_and_clear_bit(EXTENT_BUFFER_READAHEAD, &eb->bflags))
		btree_readahead_hook(eb, ret);

	set_extent_buffer_uptodate(eb);

	free_extent_buffer(eb);
	return ret;
err:
	/*
	 * end_bio_extent_readpage decrements io_pages in case of error,
	 * make sure it has something to decrement.
	 */
	atomic_inc(&eb->io_pages);
	clear_extent_buffer_uptodate(eb);
	free_extent_buffer(eb);
	return ret;
}

int btrfs_validate_metadata_buffer(struct btrfs_io_bio *io_bio,
				   struct page *page, u64 start, u64 end,
				   int mirror)
{
	struct extent_buffer *eb;
	int ret = 0;
	int reads_done;

	ASSERT(page->private);

	if (btrfs_sb(page->mapping->host->i_sb)->sectorsize < PAGE_SIZE)
		return validate_subpage_buffer(page, start, end, mirror);

	eb = (struct extent_buffer *)page->private;

	/*
	 * The pending IO might have been the only thing that kept this buffer
	 * in memory.  Make sure we have a ref for all this other checks
	 */
	atomic_inc(&eb->refs);

	reads_done = atomic_dec_and_test(&eb->io_pages);
	if (!reads_done)
		goto err;

	eb->read_mirror = mirror;
	if (test_bit(EXTENT_BUFFER_READ_ERR, &eb->bflags)) {
		ret = -EIO;
		goto err;
	}
	ret = validate_extent_buffer(eb);
err:
	if (reads_done &&
	    test_and_clear_bit(EXTENT_BUFFER_READAHEAD, &eb->bflags))
		btree_readahead_hook(eb, ret);

	if (ret) {
		/*
		 * our io error hook is going to dec the io pages
		 * again, we have to make sure it has something
		 * to decrement
		 */
		atomic_inc(&eb->io_pages);
		clear_extent_buffer_uptodate(eb);
	}
	free_extent_buffer(eb);

	return ret;
}

static void end_workqueue_bio(struct bio *bio)
{
	struct btrfs_end_io_wq *end_io_wq = bio->bi_private;
	struct btrfs_fs_info *fs_info;
	struct btrfs_workqueue *wq;

	fs_info = end_io_wq->info;
	end_io_wq->status = bio->bi_status;

	if (btrfs_op(bio) == BTRFS_MAP_WRITE) {
		if (end_io_wq->metadata == BTRFS_WQ_ENDIO_METADATA)
			wq = fs_info->endio_meta_write_workers;
		else if (end_io_wq->metadata == BTRFS_WQ_ENDIO_FREE_SPACE)
			wq = fs_info->endio_freespace_worker;
		else if (end_io_wq->metadata == BTRFS_WQ_ENDIO_RAID56)
			wq = fs_info->endio_raid56_workers;
		else
			wq = fs_info->endio_write_workers;
	} else {
		if (end_io_wq->metadata == BTRFS_WQ_ENDIO_RAID56)
			wq = fs_info->endio_raid56_workers;
		else if (end_io_wq->metadata)
			wq = fs_info->endio_meta_workers;
		else
			wq = fs_info->endio_workers;
	}

	btrfs_init_work(&end_io_wq->work, end_workqueue_fn, NULL, NULL);
	btrfs_queue_work(wq, &end_io_wq->work);
}

blk_status_t btrfs_bio_wq_end_io(struct btrfs_fs_info *info, struct bio *bio,
			enum btrfs_wq_endio_type metadata)
{
	struct btrfs_end_io_wq *end_io_wq;

	end_io_wq = kmem_cache_alloc(btrfs_end_io_wq_cache, GFP_NOFS);
	if (!end_io_wq)
		return BLK_STS_RESOURCE;

	end_io_wq->private = bio->bi_private;
	end_io_wq->end_io = bio->bi_end_io;
	end_io_wq->info = info;
	end_io_wq->status = 0;
	end_io_wq->bio = bio;
	end_io_wq->metadata = metadata;

	bio->bi_private = end_io_wq;
	bio->bi_end_io = end_workqueue_bio;
	return 0;
}

static void run_one_async_start(struct btrfs_work *work)
{
	struct async_submit_bio *async;
	blk_status_t ret;

	async = container_of(work, struct  async_submit_bio, work);
	ret = async->submit_bio_start(async->inode, async->bio,
				      async->dio_file_offset);
	if (ret)
		async->status = ret;
}

/*
 * In order to insert checksums into the metadata in large chunks, we wait
 * until bio submission time.   All the pages in the bio are checksummed and
 * sums are attached onto the ordered extent record.
 *
 * At IO completion time the csums attached on the ordered extent record are
 * inserted into the tree.
 */
static void run_one_async_done(struct btrfs_work *work)
{
	struct async_submit_bio *async;
	struct inode *inode;
	blk_status_t ret;

	async = container_of(work, struct  async_submit_bio, work);
	inode = async->inode;

	/* If an error occurred we just want to clean up the bio and move on */
	if (async->status) {
		async->bio->bi_status = async->status;
		bio_endio(async->bio);
		return;
	}

	/*
	 * All of the bios that pass through here are from async helpers.
	 * Use REQ_CGROUP_PUNT to issue them from the owning cgroup's context.
	 * This changes nothing when cgroups aren't in use.
	 */
	async->bio->bi_opf |= REQ_CGROUP_PUNT;
	ret = btrfs_map_bio(btrfs_sb(inode->i_sb), async->bio, async->mirror_num);
	if (ret) {
		async->bio->bi_status = ret;
		bio_endio(async->bio);
	}
}

static void run_one_async_free(struct btrfs_work *work)
{
	struct async_submit_bio *async;

	async = container_of(work, struct  async_submit_bio, work);
	kfree(async);
}

blk_status_t btrfs_wq_submit_bio(struct inode *inode, struct bio *bio,
				 int mirror_num, unsigned long bio_flags,
				 u64 dio_file_offset,
				 extent_submit_bio_start_t *submit_bio_start)
{
	struct btrfs_fs_info *fs_info = BTRFS_I(inode)->root->fs_info;
	struct async_submit_bio *async;

	async = kmalloc(sizeof(*async), GFP_NOFS);
	if (!async)
		return BLK_STS_RESOURCE;

	async->inode = inode;
	async->bio = bio;
	async->mirror_num = mirror_num;
	async->submit_bio_start = submit_bio_start;

	btrfs_init_work(&async->work, run_one_async_start, run_one_async_done,
			run_one_async_free);

	async->dio_file_offset = dio_file_offset;

	async->status = 0;

	if (op_is_sync(bio->bi_opf))
		btrfs_set_work_high_priority(&async->work);

	btrfs_queue_work(fs_info->workers, &async->work);
	return 0;
}

static blk_status_t btree_csum_one_bio(struct bio *bio)
{
	struct bio_vec *bvec;
	struct btrfs_root *root;
	int ret = 0;
	struct bvec_iter_all iter_all;

	ASSERT(!bio_flagged(bio, BIO_CLONED));
	bio_for_each_segment_all(bvec, bio, iter_all) {
		root = BTRFS_I(bvec->bv_page->mapping->host)->root;
		ret = csum_dirty_buffer(root->fs_info, bvec);
		if (ret)
			break;
	}

	return errno_to_blk_status(ret);
}

static blk_status_t btree_submit_bio_start(struct inode *inode, struct bio *bio,
					   u64 dio_file_offset)
{
	/*
	 * when we're called for a write, we're already in the async
	 * submission context.  Just jump into btrfs_map_bio
	 */
	return btree_csum_one_bio(bio);
}

static int check_async_write(struct btrfs_fs_info *fs_info,
			     struct btrfs_inode *bi)
{
	if (btrfs_is_zoned(fs_info))
		return 0;
	if (atomic_read(&bi->sync_writers))
		return 0;
	if (test_bit(BTRFS_FS_CSUM_IMPL_FAST, &fs_info->flags))
		return 0;
	return 1;
}

blk_status_t btrfs_submit_metadata_bio(struct inode *inode, struct bio *bio,
				       int mirror_num, unsigned long bio_flags)
{
	struct btrfs_fs_info *fs_info = btrfs_sb(inode->i_sb);
	int async = check_async_write(fs_info, BTRFS_I(inode));
	blk_status_t ret;

	if (btrfs_op(bio) != BTRFS_MAP_WRITE) {
		/*
		 * called for a read, do the setup so that checksum validation
		 * can happen in the async kernel threads
		 */
		ret = btrfs_bio_wq_end_io(fs_info, bio,
					  BTRFS_WQ_ENDIO_METADATA);
		if (ret)
			goto out_w_error;
		ret = btrfs_map_bio(fs_info, bio, mirror_num);
	} else if (!async) {
		ret = btree_csum_one_bio(bio);
		if (ret)
			goto out_w_error;
		ret = btrfs_map_bio(fs_info, bio, mirror_num);
	} else {
		/*
		 * kthread helpers are used to submit writes so that
		 * checksumming can happen in parallel across all CPUs
		 */
		ret = btrfs_wq_submit_bio(inode, bio, mirror_num, 0,
					  0, btree_submit_bio_start);
	}

	if (ret)
		goto out_w_error;
	return 0;

out_w_error:
	bio->bi_status = ret;
	bio_endio(bio);
	return ret;
}

#ifdef CONFIG_MIGRATION
static int btree_migratepage(struct address_space *mapping,
			struct page *newpage, struct page *page,
			enum migrate_mode mode)
{
	/*
	 * we can't safely write a btree page from here,
	 * we haven't done the locking hook
	 */
	if (PageDirty(page))
		return -EAGAIN;
	/*
	 * Buffers may be managed in a filesystem specific way.
	 * We must have no buffers or drop them.
	 */
	if (page_has_private(page) &&
	    !try_to_release_page(page, GFP_KERNEL))
		return -EAGAIN;
	return migrate_page(mapping, newpage, page, mode);
}
#endif


static int btree_writepages(struct address_space *mapping,
			    struct writeback_control *wbc)
{
	struct btrfs_fs_info *fs_info;
	int ret;

	if (wbc->sync_mode == WB_SYNC_NONE) {

		if (wbc->for_kupdate)
			return 0;

		fs_info = BTRFS_I(mapping->host)->root->fs_info;
		/* this is a bit racy, but that's ok */
		ret = __percpu_counter_compare(&fs_info->dirty_metadata_bytes,
					     BTRFS_DIRTY_METADATA_THRESH,
					     fs_info->dirty_metadata_batch);
		if (ret < 0)
			return 0;
	}
	return btree_write_cache_pages(mapping, wbc);
}

static int btree_releasepage(struct page *page, gfp_t gfp_flags)
{
	if (PageWriteback(page) || PageDirty(page))
		return 0;

	return try_release_extent_buffer(page);
}

static void btree_invalidatepage(struct page *page, unsigned int offset,
				 unsigned int length)
{
	struct extent_io_tree *tree;
	tree = &BTRFS_I(page->mapping->host)->io_tree;
	extent_invalidatepage(tree, page, offset);
	btree_releasepage(page, GFP_NOFS);
	if (PagePrivate(page)) {
		btrfs_warn(BTRFS_I(page->mapping->host)->root->fs_info,
			   "page private not zero on page %llu",
			   (unsigned long long)page_offset(page));
		detach_page_private(page);
	}
}

static int btree_set_page_dirty(struct page *page)
{
#ifdef DEBUG
	struct extent_buffer *eb;

	BUG_ON(!PagePrivate(page));
	eb = (struct extent_buffer *)page->private;
	BUG_ON(!eb);
	BUG_ON(!test_bit(EXTENT_BUFFER_DIRTY, &eb->bflags));
	BUG_ON(!atomic_read(&eb->refs));
	btrfs_assert_tree_locked(eb);
#endif
	return __set_page_dirty_nobuffers(page);
}

static const struct address_space_operations btree_aops = {
	.writepages	= btree_writepages,
	.releasepage	= btree_releasepage,
	.invalidatepage = btree_invalidatepage,
#ifdef CONFIG_MIGRATION
	.migratepage	= btree_migratepage,
#endif
	.set_page_dirty = btree_set_page_dirty,
};

struct extent_buffer *btrfs_find_create_tree_block(
						struct btrfs_fs_info *fs_info,
						u64 bytenr, u64 owner_root,
						int level)
{
	if (btrfs_is_testing(fs_info))
		return alloc_test_extent_buffer(fs_info, bytenr);
	return alloc_extent_buffer(fs_info, bytenr, owner_root, level);
}

/*
 * Read tree block at logical address @bytenr and do variant basic but critical
 * verification.
 *
 * @owner_root:		the objectid of the root owner for this block.
 * @parent_transid:	expected transid of this tree block, skip check if 0
 * @level:		expected level, mandatory check
 * @first_key:		expected key in slot 0, skip check if NULL
 */
struct extent_buffer *read_tree_block(struct btrfs_fs_info *fs_info, u64 bytenr,
				      u64 owner_root, u64 parent_transid,
				      int level, struct btrfs_key *first_key)
{
	struct extent_buffer *buf = NULL;
	int ret;

	buf = btrfs_find_create_tree_block(fs_info, bytenr, owner_root, level);
	if (IS_ERR(buf))
		return buf;

	ret = btree_read_extent_buffer_pages(buf, parent_transid,
					     level, first_key);
	if (ret) {
		free_extent_buffer_stale(buf);
		return ERR_PTR(ret);
	}
	return buf;

}

void btrfs_clean_tree_block(struct extent_buffer *buf)
{
	struct btrfs_fs_info *fs_info = buf->fs_info;
	if (btrfs_header_generation(buf) ==
	    fs_info->running_transaction->transid) {
		btrfs_assert_tree_locked(buf);

		if (test_and_clear_bit(EXTENT_BUFFER_DIRTY, &buf->bflags)) {
			percpu_counter_add_batch(&fs_info->dirty_metadata_bytes,
						 -buf->len,
						 fs_info->dirty_metadata_batch);
			clear_extent_buffer_dirty(buf);
		}
	}
}

static void __setup_root(struct btrfs_root *root, struct btrfs_fs_info *fs_info,
			 u64 objectid)
{
	bool dummy = test_bit(BTRFS_FS_STATE_DUMMY_FS_INFO, &fs_info->fs_state);
	root->fs_info = fs_info;
	root->node = NULL;
	root->commit_root = NULL;
	root->state = 0;
	root->orphan_cleanup_state = 0;

	root->last_trans = 0;
	root->free_objectid = 0;
	root->nr_delalloc_inodes = 0;
	root->nr_ordered_extents = 0;
	root->inode_tree = RB_ROOT;
	INIT_RADIX_TREE(&root->delayed_nodes_tree, GFP_ATOMIC);
	root->block_rsv = NULL;

	INIT_LIST_HEAD(&root->dirty_list);
	INIT_LIST_HEAD(&root->root_list);
	INIT_LIST_HEAD(&root->delalloc_inodes);
	INIT_LIST_HEAD(&root->delalloc_root);
	INIT_LIST_HEAD(&root->ordered_extents);
	INIT_LIST_HEAD(&root->ordered_root);
	INIT_LIST_HEAD(&root->reloc_dirty_list);
	INIT_LIST_HEAD(&root->logged_list[0]);
	INIT_LIST_HEAD(&root->logged_list[1]);
	spin_lock_init(&root->inode_lock);
	spin_lock_init(&root->delalloc_lock);
	spin_lock_init(&root->ordered_extent_lock);
	spin_lock_init(&root->accounting_lock);
	spin_lock_init(&root->log_extents_lock[0]);
	spin_lock_init(&root->log_extents_lock[1]);
	spin_lock_init(&root->qgroup_meta_rsv_lock);
	mutex_init(&root->objectid_mutex);
	mutex_init(&root->log_mutex);
	mutex_init(&root->ordered_extent_mutex);
	mutex_init(&root->delalloc_mutex);
	init_waitqueue_head(&root->qgroup_flush_wait);
	init_waitqueue_head(&root->log_writer_wait);
	init_waitqueue_head(&root->log_commit_wait[0]);
	init_waitqueue_head(&root->log_commit_wait[1]);
	INIT_LIST_HEAD(&root->log_ctxs[0]);
	INIT_LIST_HEAD(&root->log_ctxs[1]);
	atomic_set(&root->log_commit[0], 0);
	atomic_set(&root->log_commit[1], 0);
	atomic_set(&root->log_writers, 0);
	atomic_set(&root->log_batch, 0);
	refcount_set(&root->refs, 1);
	atomic_set(&root->snapshot_force_cow, 0);
	atomic_set(&root->nr_swapfiles, 0);
	root->log_transid = 0;
	root->log_transid_committed = -1;
	root->last_log_commit = 0;
	if (!dummy) {
		extent_io_tree_init(fs_info, &root->dirty_log_pages,
				    IO_TREE_ROOT_DIRTY_LOG_PAGES, NULL);
		extent_io_tree_init(fs_info, &root->log_csum_range,
				    IO_TREE_LOG_CSUM_RANGE, NULL);
	}

	memset(&root->root_key, 0, sizeof(root->root_key));
	memset(&root->root_item, 0, sizeof(root->root_item));
	memset(&root->defrag_progress, 0, sizeof(root->defrag_progress));
	root->root_key.objectid = objectid;
	root->anon_dev = 0;

	spin_lock_init(&root->root_item_lock);
	btrfs_qgroup_init_swapped_blocks(&root->swapped_blocks);
#ifdef CONFIG_BTRFS_DEBUG
	INIT_LIST_HEAD(&root->leak_list);
	spin_lock(&fs_info->fs_roots_radix_lock);
	list_add_tail(&root->leak_list, &fs_info->allocated_roots);
	spin_unlock(&fs_info->fs_roots_radix_lock);
#endif
}

static struct btrfs_root *btrfs_alloc_root(struct btrfs_fs_info *fs_info,
					   u64 objectid, gfp_t flags)
{
	struct btrfs_root *root = kzalloc(sizeof(*root), flags);
	if (root)
		__setup_root(root, fs_info, objectid);
	return root;
}

#ifdef CONFIG_BTRFS_FS_RUN_SANITY_TESTS
/* Should only be used by the testing infrastructure */
struct btrfs_root *btrfs_alloc_dummy_root(struct btrfs_fs_info *fs_info)
{
	struct btrfs_root *root;

	if (!fs_info)
		return ERR_PTR(-EINVAL);

	root = btrfs_alloc_root(fs_info, BTRFS_ROOT_TREE_OBJECTID, GFP_KERNEL);
	if (!root)
		return ERR_PTR(-ENOMEM);

	/* We don't use the stripesize in selftest, set it as sectorsize */
	root->alloc_bytenr = 0;

	return root;
}
#endif

struct btrfs_root *btrfs_create_tree(struct btrfs_trans_handle *trans,
				     u64 objectid)
{
	struct btrfs_fs_info *fs_info = trans->fs_info;
	struct extent_buffer *leaf;
	struct btrfs_root *tree_root = fs_info->tree_root;
	struct btrfs_root *root;
	struct btrfs_key key;
	unsigned int nofs_flag;
	int ret = 0;

	/*
	 * We're holding a transaction handle, so use a NOFS memory allocation
	 * context to avoid deadlock if reclaim happens.
	 */
	nofs_flag = memalloc_nofs_save();
	root = btrfs_alloc_root(fs_info, objectid, GFP_KERNEL);
	memalloc_nofs_restore(nofs_flag);
	if (!root)
		return ERR_PTR(-ENOMEM);

	root->root_key.objectid = objectid;
	root->root_key.type = BTRFS_ROOT_ITEM_KEY;
	root->root_key.offset = 0;

	leaf = btrfs_alloc_tree_block(trans, root, 0, objectid, NULL, 0, 0, 0,
				      BTRFS_NESTING_NORMAL);
	if (IS_ERR(leaf)) {
		ret = PTR_ERR(leaf);
		leaf = NULL;
		goto fail_unlock;
	}

	root->node = leaf;
	btrfs_mark_buffer_dirty(leaf);

	root->commit_root = btrfs_root_node(root);
	set_bit(BTRFS_ROOT_TRACK_DIRTY, &root->state);

	btrfs_set_root_flags(&root->root_item, 0);
	btrfs_set_root_limit(&root->root_item, 0);
	btrfs_set_root_bytenr(&root->root_item, leaf->start);
	btrfs_set_root_generation(&root->root_item, trans->transid);
	btrfs_set_root_level(&root->root_item, 0);
	btrfs_set_root_refs(&root->root_item, 1);
	btrfs_set_root_used(&root->root_item, leaf->len);
	btrfs_set_root_last_snapshot(&root->root_item, 0);
	btrfs_set_root_dirid(&root->root_item, 0);
	if (is_fstree(objectid))
		generate_random_guid(root->root_item.uuid);
	else
		export_guid(root->root_item.uuid, &guid_null);
	btrfs_set_root_drop_level(&root->root_item, 0);

	btrfs_tree_unlock(leaf);

	key.objectid = objectid;
	key.type = BTRFS_ROOT_ITEM_KEY;
	key.offset = 0;
	ret = btrfs_insert_root(trans, tree_root, &key, &root->root_item);
	if (ret)
		goto fail;

	return root;

fail_unlock:
	if (leaf)
		btrfs_tree_unlock(leaf);
fail:
	btrfs_put_root(root);

	return ERR_PTR(ret);
}

static struct btrfs_root *alloc_log_tree(struct btrfs_trans_handle *trans,
					 struct btrfs_fs_info *fs_info)
{
	struct btrfs_root *root;

	root = btrfs_alloc_root(fs_info, BTRFS_TREE_LOG_OBJECTID, GFP_NOFS);
	if (!root)
		return ERR_PTR(-ENOMEM);

	root->root_key.objectid = BTRFS_TREE_LOG_OBJECTID;
	root->root_key.type = BTRFS_ROOT_ITEM_KEY;
	root->root_key.offset = BTRFS_TREE_LOG_OBJECTID;

	return root;
}

int btrfs_alloc_log_tree_node(struct btrfs_trans_handle *trans,
			      struct btrfs_root *root)
{
	struct extent_buffer *leaf;

	/*
	 * DON'T set SHAREABLE bit for log trees.
	 *
	 * Log trees are not exposed to user space thus can't be snapshotted,
	 * and they go away before a real commit is actually done.
	 *
	 * They do store pointers to file data extents, and those reference
	 * counts still get updated (along with back refs to the log tree).
	 */

	leaf = btrfs_alloc_tree_block(trans, root, 0, BTRFS_TREE_LOG_OBJECTID,
			NULL, 0, 0, 0, BTRFS_NESTING_NORMAL);
<<<<<<< HEAD
	if (IS_ERR(leaf)) {
		btrfs_put_root(root);
		return ERR_CAST(leaf);
	}
=======
	if (IS_ERR(leaf))
		return PTR_ERR(leaf);
>>>>>>> f642729d

	root->node = leaf;

	btrfs_mark_buffer_dirty(root->node);
	btrfs_tree_unlock(root->node);

	return 0;
}

int btrfs_init_log_root_tree(struct btrfs_trans_handle *trans,
			     struct btrfs_fs_info *fs_info)
{
	struct btrfs_root *log_root;

	log_root = alloc_log_tree(trans, fs_info);
	if (IS_ERR(log_root))
		return PTR_ERR(log_root);

	if (!btrfs_is_zoned(fs_info)) {
		int ret = btrfs_alloc_log_tree_node(trans, log_root);

		if (ret) {
			btrfs_put_root(log_root);
			return ret;
		}
	}

	WARN_ON(fs_info->log_root_tree);
	fs_info->log_root_tree = log_root;
	return 0;
}

int btrfs_add_log_tree(struct btrfs_trans_handle *trans,
		       struct btrfs_root *root)
{
	struct btrfs_fs_info *fs_info = root->fs_info;
	struct btrfs_root *log_root;
	struct btrfs_inode_item *inode_item;
	int ret;

	log_root = alloc_log_tree(trans, fs_info);
	if (IS_ERR(log_root))
		return PTR_ERR(log_root);

	ret = btrfs_alloc_log_tree_node(trans, log_root);
	if (ret) {
		btrfs_put_root(log_root);
		return ret;
	}

	log_root->last_trans = trans->transid;
	log_root->root_key.offset = root->root_key.objectid;

	inode_item = &log_root->root_item.inode;
	btrfs_set_stack_inode_generation(inode_item, 1);
	btrfs_set_stack_inode_size(inode_item, 3);
	btrfs_set_stack_inode_nlink(inode_item, 1);
	btrfs_set_stack_inode_nbytes(inode_item,
				     fs_info->nodesize);
	btrfs_set_stack_inode_mode(inode_item, S_IFDIR | 0755);

	btrfs_set_root_node(&log_root->root_item, log_root->node);

	WARN_ON(root->log_root);
	root->log_root = log_root;
	root->log_transid = 0;
	root->log_transid_committed = -1;
	root->last_log_commit = 0;
	return 0;
}

static struct btrfs_root *read_tree_root_path(struct btrfs_root *tree_root,
					      struct btrfs_path *path,
					      struct btrfs_key *key)
{
	struct btrfs_root *root;
	struct btrfs_fs_info *fs_info = tree_root->fs_info;
	u64 generation;
	int ret;
	int level;

	root = btrfs_alloc_root(fs_info, key->objectid, GFP_NOFS);
	if (!root)
		return ERR_PTR(-ENOMEM);

	ret = btrfs_find_root(tree_root, key, path,
			      &root->root_item, &root->root_key);
	if (ret) {
		if (ret > 0)
			ret = -ENOENT;
		goto fail;
	}

	generation = btrfs_root_generation(&root->root_item);
	level = btrfs_root_level(&root->root_item);
	root->node = read_tree_block(fs_info,
				     btrfs_root_bytenr(&root->root_item),
				     key->objectid, generation, level, NULL);
	if (IS_ERR(root->node)) {
		ret = PTR_ERR(root->node);
		root->node = NULL;
		goto fail;
	} else if (!btrfs_buffer_uptodate(root->node, generation, 0)) {
		ret = -EIO;
		goto fail;
	}
	root->commit_root = btrfs_root_node(root);
	return root;
fail:
	btrfs_put_root(root);
	return ERR_PTR(ret);
}

struct btrfs_root *btrfs_read_tree_root(struct btrfs_root *tree_root,
					struct btrfs_key *key)
{
	struct btrfs_root *root;
	struct btrfs_path *path;

	path = btrfs_alloc_path();
	if (!path)
		return ERR_PTR(-ENOMEM);
	root = read_tree_root_path(tree_root, path, key);
	btrfs_free_path(path);

	return root;
}

/*
 * Initialize subvolume root in-memory structure
 *
 * @anon_dev:	anonymous device to attach to the root, if zero, allocate new
 */
static int btrfs_init_fs_root(struct btrfs_root *root, dev_t anon_dev)
{
	int ret;
	unsigned int nofs_flag;

	/*
	 * We might be called under a transaction (e.g. indirect backref
	 * resolution) which could deadlock if it triggers memory reclaim
	 */
	nofs_flag = memalloc_nofs_save();
	ret = btrfs_drew_lock_init(&root->snapshot_lock);
	memalloc_nofs_restore(nofs_flag);
	if (ret)
		goto fail;

	if (root->root_key.objectid != BTRFS_TREE_LOG_OBJECTID &&
	    root->root_key.objectid != BTRFS_DATA_RELOC_TREE_OBJECTID) {
		set_bit(BTRFS_ROOT_SHAREABLE, &root->state);
		btrfs_check_and_init_root_item(&root->root_item);
	}

	/*
	 * Don't assign anonymous block device to roots that are not exposed to
	 * userspace, the id pool is limited to 1M
	 */
	if (is_fstree(root->root_key.objectid) &&
	    btrfs_root_refs(&root->root_item) > 0) {
		if (!anon_dev) {
			ret = get_anon_bdev(&root->anon_dev);
			if (ret)
				goto fail;
		} else {
			root->anon_dev = anon_dev;
		}
	}

	mutex_lock(&root->objectid_mutex);
	ret = btrfs_init_root_free_objectid(root);
	if (ret) {
		mutex_unlock(&root->objectid_mutex);
		goto fail;
	}

	ASSERT(root->free_objectid <= BTRFS_LAST_FREE_OBJECTID);

	mutex_unlock(&root->objectid_mutex);

	return 0;
fail:
	/* The caller is responsible to call btrfs_free_fs_root */
	return ret;
}

static struct btrfs_root *btrfs_lookup_fs_root(struct btrfs_fs_info *fs_info,
					       u64 root_id)
{
	struct btrfs_root *root;

	spin_lock(&fs_info->fs_roots_radix_lock);
	root = radix_tree_lookup(&fs_info->fs_roots_radix,
				 (unsigned long)root_id);
	if (root)
		root = btrfs_grab_root(root);
	spin_unlock(&fs_info->fs_roots_radix_lock);
	return root;
}

static struct btrfs_root *btrfs_get_global_root(struct btrfs_fs_info *fs_info,
						u64 objectid)
{
	if (objectid == BTRFS_ROOT_TREE_OBJECTID)
		return btrfs_grab_root(fs_info->tree_root);
	if (objectid == BTRFS_EXTENT_TREE_OBJECTID)
		return btrfs_grab_root(fs_info->extent_root);
	if (objectid == BTRFS_CHUNK_TREE_OBJECTID)
		return btrfs_grab_root(fs_info->chunk_root);
	if (objectid == BTRFS_DEV_TREE_OBJECTID)
		return btrfs_grab_root(fs_info->dev_root);
	if (objectid == BTRFS_CSUM_TREE_OBJECTID)
		return btrfs_grab_root(fs_info->csum_root);
	if (objectid == BTRFS_QUOTA_TREE_OBJECTID)
		return btrfs_grab_root(fs_info->quota_root) ?
			fs_info->quota_root : ERR_PTR(-ENOENT);
	if (objectid == BTRFS_UUID_TREE_OBJECTID)
		return btrfs_grab_root(fs_info->uuid_root) ?
			fs_info->uuid_root : ERR_PTR(-ENOENT);
	if (objectid == BTRFS_FREE_SPACE_TREE_OBJECTID)
		return btrfs_grab_root(fs_info->free_space_root) ?
			fs_info->free_space_root : ERR_PTR(-ENOENT);
	return NULL;
}

int btrfs_insert_fs_root(struct btrfs_fs_info *fs_info,
			 struct btrfs_root *root)
{
	int ret;

	ret = radix_tree_preload(GFP_NOFS);
	if (ret)
		return ret;

	spin_lock(&fs_info->fs_roots_radix_lock);
	ret = radix_tree_insert(&fs_info->fs_roots_radix,
				(unsigned long)root->root_key.objectid,
				root);
	if (ret == 0) {
		btrfs_grab_root(root);
		set_bit(BTRFS_ROOT_IN_RADIX, &root->state);
	}
	spin_unlock(&fs_info->fs_roots_radix_lock);
	radix_tree_preload_end();

	return ret;
}

void btrfs_check_leaked_roots(struct btrfs_fs_info *fs_info)
{
#ifdef CONFIG_BTRFS_DEBUG
	struct btrfs_root *root;

	while (!list_empty(&fs_info->allocated_roots)) {
		char buf[BTRFS_ROOT_NAME_BUF_LEN];

		root = list_first_entry(&fs_info->allocated_roots,
					struct btrfs_root, leak_list);
		btrfs_err(fs_info, "leaked root %s refcount %d",
<<<<<<< HEAD
			  btrfs_root_name(root->root_key.objectid, buf),
=======
			  btrfs_root_name(&root->root_key, buf),
>>>>>>> f642729d
			  refcount_read(&root->refs));
		while (refcount_read(&root->refs) > 1)
			btrfs_put_root(root);
		btrfs_put_root(root);
	}
#endif
}

void btrfs_free_fs_info(struct btrfs_fs_info *fs_info)
{
	percpu_counter_destroy(&fs_info->dirty_metadata_bytes);
	percpu_counter_destroy(&fs_info->delalloc_bytes);
	percpu_counter_destroy(&fs_info->ordered_bytes);
	percpu_counter_destroy(&fs_info->dev_replace.bio_counter);
	btrfs_free_csum_hash(fs_info);
	btrfs_free_stripe_hash_table(fs_info);
	btrfs_free_ref_cache(fs_info);
	kfree(fs_info->balance_ctl);
	kfree(fs_info->delayed_root);
	btrfs_put_root(fs_info->extent_root);
	btrfs_put_root(fs_info->tree_root);
	btrfs_put_root(fs_info->chunk_root);
	btrfs_put_root(fs_info->dev_root);
	btrfs_put_root(fs_info->csum_root);
	btrfs_put_root(fs_info->quota_root);
	btrfs_put_root(fs_info->uuid_root);
	btrfs_put_root(fs_info->free_space_root);
	btrfs_put_root(fs_info->fs_root);
	btrfs_put_root(fs_info->data_reloc_root);
	btrfs_check_leaked_roots(fs_info);
	btrfs_extent_buffer_leak_debug_check(fs_info);
	kfree(fs_info->super_copy);
	kfree(fs_info->super_for_commit);
	kvfree(fs_info);
}


/*
 * Get an in-memory reference of a root structure.
 *
 * For essential trees like root/extent tree, we grab it from fs_info directly.
 * For subvolume trees, we check the cached filesystem roots first. If not
 * found, then read it from disk and add it to cached fs roots.
 *
 * Caller should release the root by calling btrfs_put_root() after the usage.
 *
 * NOTE: Reloc and log trees can't be read by this function as they share the
 *	 same root objectid.
 *
 * @objectid:	root id
 * @anon_dev:	preallocated anonymous block device number for new roots,
 * 		pass 0 for new allocation.
 * @check_ref:	whether to check root item references, If true, return -ENOENT
 *		for orphan roots
 */
static struct btrfs_root *btrfs_get_root_ref(struct btrfs_fs_info *fs_info,
					     u64 objectid, dev_t anon_dev,
					     bool check_ref)
{
	struct btrfs_root *root;
	struct btrfs_path *path;
	struct btrfs_key key;
	int ret;

	root = btrfs_get_global_root(fs_info, objectid);
	if (root)
		return root;
again:
	root = btrfs_lookup_fs_root(fs_info, objectid);
	if (root) {
		/* Shouldn't get preallocated anon_dev for cached roots */
		ASSERT(!anon_dev);
		if (check_ref && btrfs_root_refs(&root->root_item) == 0) {
			btrfs_put_root(root);
			return ERR_PTR(-ENOENT);
		}
		return root;
	}

	key.objectid = objectid;
	key.type = BTRFS_ROOT_ITEM_KEY;
	key.offset = (u64)-1;
	root = btrfs_read_tree_root(fs_info->tree_root, &key);
	if (IS_ERR(root))
		return root;

	if (check_ref && btrfs_root_refs(&root->root_item) == 0) {
		ret = -ENOENT;
		goto fail;
	}

	ret = btrfs_init_fs_root(root, anon_dev);
	if (ret)
		goto fail;

	path = btrfs_alloc_path();
	if (!path) {
		ret = -ENOMEM;
		goto fail;
	}
	key.objectid = BTRFS_ORPHAN_OBJECTID;
	key.type = BTRFS_ORPHAN_ITEM_KEY;
	key.offset = objectid;

	ret = btrfs_search_slot(NULL, fs_info->tree_root, &key, path, 0, 0);
	btrfs_free_path(path);
	if (ret < 0)
		goto fail;
	if (ret == 0)
		set_bit(BTRFS_ROOT_ORPHAN_ITEM_INSERTED, &root->state);

	ret = btrfs_insert_fs_root(fs_info, root);
	if (ret) {
		btrfs_put_root(root);
		if (ret == -EEXIST)
			goto again;
		goto fail;
	}
	return root;
fail:
	btrfs_put_root(root);
	return ERR_PTR(ret);
}

/*
 * Get in-memory reference of a root structure
 *
 * @objectid:	tree objectid
 * @check_ref:	if set, verify that the tree exists and the item has at least
 *		one reference
 */
struct btrfs_root *btrfs_get_fs_root(struct btrfs_fs_info *fs_info,
				     u64 objectid, bool check_ref)
{
	return btrfs_get_root_ref(fs_info, objectid, 0, check_ref);
}

/*
 * Get in-memory reference of a root structure, created as new, optionally pass
 * the anonymous block device id
 *
 * @objectid:	tree objectid
 * @anon_dev:	if zero, allocate a new anonymous block device or use the
 *		parameter value
 */
struct btrfs_root *btrfs_get_new_fs_root(struct btrfs_fs_info *fs_info,
					 u64 objectid, dev_t anon_dev)
{
	return btrfs_get_root_ref(fs_info, objectid, anon_dev, true);
}

/*
 * btrfs_get_fs_root_commit_root - return a root for the given objectid
 * @fs_info:	the fs_info
 * @objectid:	the objectid we need to lookup
 *
 * This is exclusively used for backref walking, and exists specifically because
 * of how qgroups does lookups.  Qgroups will do a backref lookup at delayed ref
 * creation time, which means we may have to read the tree_root in order to look
 * up a fs root that is not in memory.  If the root is not in memory we will
 * read the tree root commit root and look up the fs root from there.  This is a
 * temporary root, it will not be inserted into the radix tree as it doesn't
 * have the most uptodate information, it'll simply be discarded once the
 * backref code is finished using the root.
 */
struct btrfs_root *btrfs_get_fs_root_commit_root(struct btrfs_fs_info *fs_info,
						 struct btrfs_path *path,
						 u64 objectid)
{
	struct btrfs_root *root;
	struct btrfs_key key;

	ASSERT(path->search_commit_root && path->skip_locking);

	/*
	 * This can return -ENOENT if we ask for a root that doesn't exist, but
	 * since this is called via the backref walking code we won't be looking
	 * up a root that doesn't exist, unless there's corruption.  So if root
	 * != NULL just return it.
	 */
	root = btrfs_get_global_root(fs_info, objectid);
	if (root)
		return root;

	root = btrfs_lookup_fs_root(fs_info, objectid);
	if (root)
		return root;

	key.objectid = objectid;
	key.type = BTRFS_ROOT_ITEM_KEY;
	key.offset = (u64)-1;
	root = read_tree_root_path(fs_info->tree_root, path, &key);
	btrfs_release_path(path);

	return root;
}

/*
 * called by the kthread helper functions to finally call the bio end_io
 * functions.  This is where read checksum verification actually happens
 */
static void end_workqueue_fn(struct btrfs_work *work)
{
	struct bio *bio;
	struct btrfs_end_io_wq *end_io_wq;

	end_io_wq = container_of(work, struct btrfs_end_io_wq, work);
	bio = end_io_wq->bio;

	bio->bi_status = end_io_wq->status;
	bio->bi_private = end_io_wq->private;
	bio->bi_end_io = end_io_wq->end_io;
	bio_endio(bio);
	kmem_cache_free(btrfs_end_io_wq_cache, end_io_wq);
}

static int cleaner_kthread(void *arg)
{
	struct btrfs_root *root = arg;
	struct btrfs_fs_info *fs_info = root->fs_info;
	int again;

	while (1) {
		again = 0;

		set_bit(BTRFS_FS_CLEANER_RUNNING, &fs_info->flags);

		/* Make the cleaner go to sleep early. */
		if (btrfs_need_cleaner_sleep(fs_info))
			goto sleep;

		/*
		 * Do not do anything if we might cause open_ctree() to block
		 * before we have finished mounting the filesystem.
		 */
		if (!test_bit(BTRFS_FS_OPEN, &fs_info->flags))
			goto sleep;

		if (!mutex_trylock(&fs_info->cleaner_mutex))
			goto sleep;

		/*
		 * Avoid the problem that we change the status of the fs
		 * during the above check and trylock.
		 */
		if (btrfs_need_cleaner_sleep(fs_info)) {
			mutex_unlock(&fs_info->cleaner_mutex);
			goto sleep;
		}

		btrfs_run_delayed_iputs(fs_info);

		again = btrfs_clean_one_deleted_snapshot(root);
		mutex_unlock(&fs_info->cleaner_mutex);

		/*
		 * The defragger has dealt with the R/O remount and umount,
		 * needn't do anything special here.
		 */
		btrfs_run_defrag_inodes(fs_info);

		/*
		 * Acquires fs_info->delete_unused_bgs_mutex to avoid racing
		 * with relocation (btrfs_relocate_chunk) and relocation
		 * acquires fs_info->cleaner_mutex (btrfs_relocate_block_group)
		 * after acquiring fs_info->delete_unused_bgs_mutex. So we
		 * can't hold, nor need to, fs_info->cleaner_mutex when deleting
		 * unused block groups.
		 */
		btrfs_delete_unused_bgs(fs_info);
sleep:
		clear_and_wake_up_bit(BTRFS_FS_CLEANER_RUNNING, &fs_info->flags);
		if (kthread_should_park())
			kthread_parkme();
		if (kthread_should_stop())
			return 0;
		if (!again) {
			set_current_state(TASK_INTERRUPTIBLE);
			schedule();
			__set_current_state(TASK_RUNNING);
		}
	}
}

static int transaction_kthread(void *arg)
{
	struct btrfs_root *root = arg;
	struct btrfs_fs_info *fs_info = root->fs_info;
	struct btrfs_trans_handle *trans;
	struct btrfs_transaction *cur;
	u64 transid;
	time64_t delta;
	unsigned long delay;
	bool cannot_commit;

	do {
		cannot_commit = false;
		delay = msecs_to_jiffies(fs_info->commit_interval * 1000);
		mutex_lock(&fs_info->transaction_kthread_mutex);

		spin_lock(&fs_info->trans_lock);
		cur = fs_info->running_transaction;
		if (!cur) {
			spin_unlock(&fs_info->trans_lock);
			goto sleep;
		}

		delta = ktime_get_seconds() - cur->start_time;
		if (cur->state < TRANS_STATE_COMMIT_START &&
		    delta < fs_info->commit_interval) {
			spin_unlock(&fs_info->trans_lock);
			delay -= msecs_to_jiffies((delta - 1) * 1000);
			delay = min(delay,
				    msecs_to_jiffies(fs_info->commit_interval * 1000));
			goto sleep;
		}
		transid = cur->transid;
		spin_unlock(&fs_info->trans_lock);

		/* If the file system is aborted, this will always fail. */
		trans = btrfs_attach_transaction(root);
		if (IS_ERR(trans)) {
			if (PTR_ERR(trans) != -ENOENT)
				cannot_commit = true;
			goto sleep;
		}
		if (transid == trans->transid) {
			btrfs_commit_transaction(trans);
		} else {
			btrfs_end_transaction(trans);
		}
sleep:
		wake_up_process(fs_info->cleaner_kthread);
		mutex_unlock(&fs_info->transaction_kthread_mutex);

		if (unlikely(test_bit(BTRFS_FS_STATE_ERROR,
				      &fs_info->fs_state)))
			btrfs_cleanup_transaction(fs_info);
		if (!kthread_should_stop() &&
				(!btrfs_transaction_blocked(fs_info) ||
				 cannot_commit))
			schedule_timeout_interruptible(delay);
	} while (!kthread_should_stop());
	return 0;
}

/*
 * This will find the highest generation in the array of root backups.  The
 * index of the highest array is returned, or -EINVAL if we can't find
 * anything.
 *
 * We check to make sure the array is valid by comparing the
 * generation of the latest  root in the array with the generation
 * in the super block.  If they don't match we pitch it.
 */
static int find_newest_super_backup(struct btrfs_fs_info *info)
{
	const u64 newest_gen = btrfs_super_generation(info->super_copy);
	u64 cur;
	struct btrfs_root_backup *root_backup;
	int i;

	for (i = 0; i < BTRFS_NUM_BACKUP_ROOTS; i++) {
		root_backup = info->super_copy->super_roots + i;
		cur = btrfs_backup_tree_root_gen(root_backup);
		if (cur == newest_gen)
			return i;
	}

	return -EINVAL;
}

/*
 * copy all the root pointers into the super backup array.
 * this will bump the backup pointer by one when it is
 * done
 */
static void backup_super_roots(struct btrfs_fs_info *info)
{
	const int next_backup = info->backup_root_index;
	struct btrfs_root_backup *root_backup;

	root_backup = info->super_for_commit->super_roots + next_backup;

	/*
	 * make sure all of our padding and empty slots get zero filled
	 * regardless of which ones we use today
	 */
	memset(root_backup, 0, sizeof(*root_backup));

	info->backup_root_index = (next_backup + 1) % BTRFS_NUM_BACKUP_ROOTS;

	btrfs_set_backup_tree_root(root_backup, info->tree_root->node->start);
	btrfs_set_backup_tree_root_gen(root_backup,
			       btrfs_header_generation(info->tree_root->node));

	btrfs_set_backup_tree_root_level(root_backup,
			       btrfs_header_level(info->tree_root->node));

	btrfs_set_backup_chunk_root(root_backup, info->chunk_root->node->start);
	btrfs_set_backup_chunk_root_gen(root_backup,
			       btrfs_header_generation(info->chunk_root->node));
	btrfs_set_backup_chunk_root_level(root_backup,
			       btrfs_header_level(info->chunk_root->node));

	btrfs_set_backup_extent_root(root_backup, info->extent_root->node->start);
	btrfs_set_backup_extent_root_gen(root_backup,
			       btrfs_header_generation(info->extent_root->node));
	btrfs_set_backup_extent_root_level(root_backup,
			       btrfs_header_level(info->extent_root->node));

	/*
	 * we might commit during log recovery, which happens before we set
	 * the fs_root.  Make sure it is valid before we fill it in.
	 */
	if (info->fs_root && info->fs_root->node) {
		btrfs_set_backup_fs_root(root_backup,
					 info->fs_root->node->start);
		btrfs_set_backup_fs_root_gen(root_backup,
			       btrfs_header_generation(info->fs_root->node));
		btrfs_set_backup_fs_root_level(root_backup,
			       btrfs_header_level(info->fs_root->node));
	}

	btrfs_set_backup_dev_root(root_backup, info->dev_root->node->start);
	btrfs_set_backup_dev_root_gen(root_backup,
			       btrfs_header_generation(info->dev_root->node));
	btrfs_set_backup_dev_root_level(root_backup,
				       btrfs_header_level(info->dev_root->node));

	btrfs_set_backup_csum_root(root_backup, info->csum_root->node->start);
	btrfs_set_backup_csum_root_gen(root_backup,
			       btrfs_header_generation(info->csum_root->node));
	btrfs_set_backup_csum_root_level(root_backup,
			       btrfs_header_level(info->csum_root->node));

	btrfs_set_backup_total_bytes(root_backup,
			     btrfs_super_total_bytes(info->super_copy));
	btrfs_set_backup_bytes_used(root_backup,
			     btrfs_super_bytes_used(info->super_copy));
	btrfs_set_backup_num_devices(root_backup,
			     btrfs_super_num_devices(info->super_copy));

	/*
	 * if we don't copy this out to the super_copy, it won't get remembered
	 * for the next commit
	 */
	memcpy(&info->super_copy->super_roots,
	       &info->super_for_commit->super_roots,
	       sizeof(*root_backup) * BTRFS_NUM_BACKUP_ROOTS);
}

/*
 * read_backup_root - Reads a backup root based on the passed priority. Prio 0
 * is the newest, prio 1/2/3 are 2nd newest/3rd newest/4th (oldest) backup roots
 *
 * fs_info - filesystem whose backup roots need to be read
 * priority - priority of backup root required
 *
 * Returns backup root index on success and -EINVAL otherwise.
 */
static int read_backup_root(struct btrfs_fs_info *fs_info, u8 priority)
{
	int backup_index = find_newest_super_backup(fs_info);
	struct btrfs_super_block *super = fs_info->super_copy;
	struct btrfs_root_backup *root_backup;

	if (priority < BTRFS_NUM_BACKUP_ROOTS && backup_index >= 0) {
		if (priority == 0)
			return backup_index;

		backup_index = backup_index + BTRFS_NUM_BACKUP_ROOTS - priority;
		backup_index %= BTRFS_NUM_BACKUP_ROOTS;
	} else {
		return -EINVAL;
	}

	root_backup = super->super_roots + backup_index;

	btrfs_set_super_generation(super,
				   btrfs_backup_tree_root_gen(root_backup));
	btrfs_set_super_root(super, btrfs_backup_tree_root(root_backup));
	btrfs_set_super_root_level(super,
				   btrfs_backup_tree_root_level(root_backup));
	btrfs_set_super_bytes_used(super, btrfs_backup_bytes_used(root_backup));

	/*
	 * Fixme: the total bytes and num_devices need to match or we should
	 * need a fsck
	 */
	btrfs_set_super_total_bytes(super, btrfs_backup_total_bytes(root_backup));
	btrfs_set_super_num_devices(super, btrfs_backup_num_devices(root_backup));

	return backup_index;
}

/* helper to cleanup workers */
static void btrfs_stop_all_workers(struct btrfs_fs_info *fs_info)
{
	btrfs_destroy_workqueue(fs_info->fixup_workers);
	btrfs_destroy_workqueue(fs_info->delalloc_workers);
	btrfs_destroy_workqueue(fs_info->workers);
	btrfs_destroy_workqueue(fs_info->endio_workers);
	btrfs_destroy_workqueue(fs_info->endio_raid56_workers);
	btrfs_destroy_workqueue(fs_info->rmw_workers);
	btrfs_destroy_workqueue(fs_info->endio_write_workers);
	btrfs_destroy_workqueue(fs_info->endio_freespace_worker);
	btrfs_destroy_workqueue(fs_info->delayed_workers);
	btrfs_destroy_workqueue(fs_info->caching_workers);
	btrfs_destroy_workqueue(fs_info->readahead_workers);
	btrfs_destroy_workqueue(fs_info->flush_workers);
	btrfs_destroy_workqueue(fs_info->qgroup_rescan_workers);
	if (fs_info->discard_ctl.discard_workers)
		destroy_workqueue(fs_info->discard_ctl.discard_workers);
	/*
	 * Now that all other work queues are destroyed, we can safely destroy
	 * the queues used for metadata I/O, since tasks from those other work
	 * queues can do metadata I/O operations.
	 */
	btrfs_destroy_workqueue(fs_info->endio_meta_workers);
	btrfs_destroy_workqueue(fs_info->endio_meta_write_workers);
}

static void free_root_extent_buffers(struct btrfs_root *root)
{
	if (root) {
		free_extent_buffer(root->node);
		free_extent_buffer(root->commit_root);
		root->node = NULL;
		root->commit_root = NULL;
	}
}

/* helper to cleanup tree roots */
static void free_root_pointers(struct btrfs_fs_info *info, bool free_chunk_root)
{
	free_root_extent_buffers(info->tree_root);

	free_root_extent_buffers(info->dev_root);
	free_root_extent_buffers(info->extent_root);
	free_root_extent_buffers(info->csum_root);
	free_root_extent_buffers(info->quota_root);
	free_root_extent_buffers(info->uuid_root);
	free_root_extent_buffers(info->fs_root);
	free_root_extent_buffers(info->data_reloc_root);
	if (free_chunk_root)
		free_root_extent_buffers(info->chunk_root);
	free_root_extent_buffers(info->free_space_root);
}

void btrfs_put_root(struct btrfs_root *root)
{
	if (!root)
		return;

	if (refcount_dec_and_test(&root->refs)) {
		WARN_ON(!RB_EMPTY_ROOT(&root->inode_tree));
		WARN_ON(test_bit(BTRFS_ROOT_DEAD_RELOC_TREE, &root->state));
		if (root->anon_dev)
			free_anon_bdev(root->anon_dev);
		btrfs_drew_lock_destroy(&root->snapshot_lock);
		free_root_extent_buffers(root);
#ifdef CONFIG_BTRFS_DEBUG
		spin_lock(&root->fs_info->fs_roots_radix_lock);
		list_del_init(&root->leak_list);
		spin_unlock(&root->fs_info->fs_roots_radix_lock);
#endif
		kfree(root);
	}
}

void btrfs_free_fs_roots(struct btrfs_fs_info *fs_info)
{
	int ret;
	struct btrfs_root *gang[8];
	int i;

	while (!list_empty(&fs_info->dead_roots)) {
		gang[0] = list_entry(fs_info->dead_roots.next,
				     struct btrfs_root, root_list);
		list_del(&gang[0]->root_list);

		if (test_bit(BTRFS_ROOT_IN_RADIX, &gang[0]->state))
			btrfs_drop_and_free_fs_root(fs_info, gang[0]);
		btrfs_put_root(gang[0]);
	}

	while (1) {
		ret = radix_tree_gang_lookup(&fs_info->fs_roots_radix,
					     (void **)gang, 0,
					     ARRAY_SIZE(gang));
		if (!ret)
			break;
		for (i = 0; i < ret; i++)
			btrfs_drop_and_free_fs_root(fs_info, gang[i]);
	}
}

static void btrfs_init_scrub(struct btrfs_fs_info *fs_info)
{
	mutex_init(&fs_info->scrub_lock);
	atomic_set(&fs_info->scrubs_running, 0);
	atomic_set(&fs_info->scrub_pause_req, 0);
	atomic_set(&fs_info->scrubs_paused, 0);
	atomic_set(&fs_info->scrub_cancel_req, 0);
	init_waitqueue_head(&fs_info->scrub_pause_wait);
	refcount_set(&fs_info->scrub_workers_refcnt, 0);
}

static void btrfs_init_balance(struct btrfs_fs_info *fs_info)
{
	spin_lock_init(&fs_info->balance_lock);
	mutex_init(&fs_info->balance_mutex);
	atomic_set(&fs_info->balance_pause_req, 0);
	atomic_set(&fs_info->balance_cancel_req, 0);
	fs_info->balance_ctl = NULL;
	init_waitqueue_head(&fs_info->balance_wait_q);
}

static void btrfs_init_btree_inode(struct btrfs_fs_info *fs_info)
{
	struct inode *inode = fs_info->btree_inode;

	inode->i_ino = BTRFS_BTREE_INODE_OBJECTID;
	set_nlink(inode, 1);
	/*
	 * we set the i_size on the btree inode to the max possible int.
	 * the real end of the address space is determined by all of
	 * the devices in the system
	 */
	inode->i_size = OFFSET_MAX;
	inode->i_mapping->a_ops = &btree_aops;

	RB_CLEAR_NODE(&BTRFS_I(inode)->rb_node);
	extent_io_tree_init(fs_info, &BTRFS_I(inode)->io_tree,
			    IO_TREE_BTREE_INODE_IO, inode);
	BTRFS_I(inode)->io_tree.track_uptodate = false;
	extent_map_tree_init(&BTRFS_I(inode)->extent_tree);

	BTRFS_I(inode)->root = btrfs_grab_root(fs_info->tree_root);
	memset(&BTRFS_I(inode)->location, 0, sizeof(struct btrfs_key));
	set_bit(BTRFS_INODE_DUMMY, &BTRFS_I(inode)->runtime_flags);
	btrfs_insert_inode_hash(inode);
}

static void btrfs_init_dev_replace_locks(struct btrfs_fs_info *fs_info)
{
	mutex_init(&fs_info->dev_replace.lock_finishing_cancel_unmount);
	init_rwsem(&fs_info->dev_replace.rwsem);
	init_waitqueue_head(&fs_info->dev_replace.replace_wait);
}

static void btrfs_init_qgroup(struct btrfs_fs_info *fs_info)
{
	spin_lock_init(&fs_info->qgroup_lock);
	mutex_init(&fs_info->qgroup_ioctl_lock);
	fs_info->qgroup_tree = RB_ROOT;
	INIT_LIST_HEAD(&fs_info->dirty_qgroups);
	fs_info->qgroup_seq = 1;
	fs_info->qgroup_ulist = NULL;
	fs_info->qgroup_rescan_running = false;
	mutex_init(&fs_info->qgroup_rescan_lock);
}

static int btrfs_init_workqueues(struct btrfs_fs_info *fs_info,
		struct btrfs_fs_devices *fs_devices)
{
	u32 max_active = fs_info->thread_pool_size;
	unsigned int flags = WQ_MEM_RECLAIM | WQ_FREEZABLE | WQ_UNBOUND;

	fs_info->workers =
		btrfs_alloc_workqueue(fs_info, "worker",
				      flags | WQ_HIGHPRI, max_active, 16);

	fs_info->delalloc_workers =
		btrfs_alloc_workqueue(fs_info, "delalloc",
				      flags, max_active, 2);

	fs_info->flush_workers =
		btrfs_alloc_workqueue(fs_info, "flush_delalloc",
				      flags, max_active, 0);

	fs_info->caching_workers =
		btrfs_alloc_workqueue(fs_info, "cache", flags, max_active, 0);

	fs_info->fixup_workers =
		btrfs_alloc_workqueue(fs_info, "fixup", flags, 1, 0);

	/*
	 * endios are largely parallel and should have a very
	 * low idle thresh
	 */
	fs_info->endio_workers =
		btrfs_alloc_workqueue(fs_info, "endio", flags, max_active, 4);
	fs_info->endio_meta_workers =
		btrfs_alloc_workqueue(fs_info, "endio-meta", flags,
				      max_active, 4);
	fs_info->endio_meta_write_workers =
		btrfs_alloc_workqueue(fs_info, "endio-meta-write", flags,
				      max_active, 2);
	fs_info->endio_raid56_workers =
		btrfs_alloc_workqueue(fs_info, "endio-raid56", flags,
				      max_active, 4);
	fs_info->rmw_workers =
		btrfs_alloc_workqueue(fs_info, "rmw", flags, max_active, 2);
	fs_info->endio_write_workers =
		btrfs_alloc_workqueue(fs_info, "endio-write", flags,
				      max_active, 2);
	fs_info->endio_freespace_worker =
		btrfs_alloc_workqueue(fs_info, "freespace-write", flags,
				      max_active, 0);
	fs_info->delayed_workers =
		btrfs_alloc_workqueue(fs_info, "delayed-meta", flags,
				      max_active, 0);
	fs_info->readahead_workers =
		btrfs_alloc_workqueue(fs_info, "readahead", flags,
				      max_active, 2);
	fs_info->qgroup_rescan_workers =
		btrfs_alloc_workqueue(fs_info, "qgroup-rescan", flags, 1, 0);
	fs_info->discard_ctl.discard_workers =
		alloc_workqueue("btrfs_discard", WQ_UNBOUND | WQ_FREEZABLE, 1);

	if (!(fs_info->workers && fs_info->delalloc_workers &&
	      fs_info->flush_workers &&
	      fs_info->endio_workers && fs_info->endio_meta_workers &&
	      fs_info->endio_meta_write_workers &&
	      fs_info->endio_write_workers && fs_info->endio_raid56_workers &&
	      fs_info->endio_freespace_worker && fs_info->rmw_workers &&
	      fs_info->caching_workers && fs_info->readahead_workers &&
	      fs_info->fixup_workers && fs_info->delayed_workers &&
	      fs_info->qgroup_rescan_workers &&
	      fs_info->discard_ctl.discard_workers)) {
		return -ENOMEM;
	}

	return 0;
}

static int btrfs_init_csum_hash(struct btrfs_fs_info *fs_info, u16 csum_type)
{
	struct crypto_shash *csum_shash;
	const char *csum_driver = btrfs_super_csum_driver(csum_type);

	csum_shash = crypto_alloc_shash(csum_driver, 0, 0);

	if (IS_ERR(csum_shash)) {
		btrfs_err(fs_info, "error allocating %s hash for checksum",
			  csum_driver);
		return PTR_ERR(csum_shash);
	}

	fs_info->csum_shash = csum_shash;

	return 0;
}

static int btrfs_replay_log(struct btrfs_fs_info *fs_info,
			    struct btrfs_fs_devices *fs_devices)
{
	int ret;
	struct btrfs_root *log_tree_root;
	struct btrfs_super_block *disk_super = fs_info->super_copy;
	u64 bytenr = btrfs_super_log_root(disk_super);
	int level = btrfs_super_log_root_level(disk_super);

	if (fs_devices->rw_devices == 0) {
		btrfs_warn(fs_info, "log replay required on RO media");
		return -EIO;
	}

	log_tree_root = btrfs_alloc_root(fs_info, BTRFS_TREE_LOG_OBJECTID,
					 GFP_KERNEL);
	if (!log_tree_root)
		return -ENOMEM;

	log_tree_root->node = read_tree_block(fs_info, bytenr,
					      BTRFS_TREE_LOG_OBJECTID,
					      fs_info->generation + 1, level,
					      NULL);
	if (IS_ERR(log_tree_root->node)) {
		btrfs_warn(fs_info, "failed to read log tree");
		ret = PTR_ERR(log_tree_root->node);
		log_tree_root->node = NULL;
		btrfs_put_root(log_tree_root);
		return ret;
	} else if (!extent_buffer_uptodate(log_tree_root->node)) {
		btrfs_err(fs_info, "failed to read log tree");
		btrfs_put_root(log_tree_root);
		return -EIO;
	}
	/* returns with log_tree_root freed on success */
	ret = btrfs_recover_log_trees(log_tree_root);
	if (ret) {
		btrfs_handle_fs_error(fs_info, ret,
				      "Failed to recover log tree");
		btrfs_put_root(log_tree_root);
		return ret;
	}

	if (sb_rdonly(fs_info->sb)) {
		ret = btrfs_commit_super(fs_info);
		if (ret)
			return ret;
	}

	return 0;
}

static int btrfs_read_roots(struct btrfs_fs_info *fs_info)
{
	struct btrfs_root *tree_root = fs_info->tree_root;
	struct btrfs_root *root;
	struct btrfs_key location;
	int ret;

	BUG_ON(!fs_info->tree_root);

	location.objectid = BTRFS_EXTENT_TREE_OBJECTID;
	location.type = BTRFS_ROOT_ITEM_KEY;
	location.offset = 0;

	root = btrfs_read_tree_root(tree_root, &location);
	if (IS_ERR(root)) {
		if (!btrfs_test_opt(fs_info, IGNOREBADROOTS)) {
			ret = PTR_ERR(root);
			goto out;
		}
	} else {
		set_bit(BTRFS_ROOT_TRACK_DIRTY, &root->state);
		fs_info->extent_root = root;
	}

	location.objectid = BTRFS_DEV_TREE_OBJECTID;
	root = btrfs_read_tree_root(tree_root, &location);
	if (IS_ERR(root)) {
		if (!btrfs_test_opt(fs_info, IGNOREBADROOTS)) {
			ret = PTR_ERR(root);
			goto out;
		}
	} else {
		set_bit(BTRFS_ROOT_TRACK_DIRTY, &root->state);
		fs_info->dev_root = root;
		btrfs_init_devices_late(fs_info);
	}

	/* If IGNOREDATACSUMS is set don't bother reading the csum root. */
	if (!btrfs_test_opt(fs_info, IGNOREDATACSUMS)) {
		location.objectid = BTRFS_CSUM_TREE_OBJECTID;
		root = btrfs_read_tree_root(tree_root, &location);
		if (IS_ERR(root)) {
			if (!btrfs_test_opt(fs_info, IGNOREBADROOTS)) {
				ret = PTR_ERR(root);
				goto out;
			}
		} else {
			set_bit(BTRFS_ROOT_TRACK_DIRTY, &root->state);
			fs_info->csum_root = root;
		}
	}

	/*
	 * This tree can share blocks with some other fs tree during relocation
	 * and we need a proper setup by btrfs_get_fs_root
	 */
	root = btrfs_get_fs_root(tree_root->fs_info,
				 BTRFS_DATA_RELOC_TREE_OBJECTID, true);
	if (IS_ERR(root)) {
		if (!btrfs_test_opt(fs_info, IGNOREBADROOTS)) {
			ret = PTR_ERR(root);
			goto out;
		}
	} else {
		set_bit(BTRFS_ROOT_TRACK_DIRTY, &root->state);
		fs_info->data_reloc_root = root;
	}

	location.objectid = BTRFS_QUOTA_TREE_OBJECTID;
	root = btrfs_read_tree_root(tree_root, &location);
	if (!IS_ERR(root)) {
		set_bit(BTRFS_ROOT_TRACK_DIRTY, &root->state);
		set_bit(BTRFS_FS_QUOTA_ENABLED, &fs_info->flags);
		fs_info->quota_root = root;
	}

	location.objectid = BTRFS_UUID_TREE_OBJECTID;
	root = btrfs_read_tree_root(tree_root, &location);
	if (IS_ERR(root)) {
		if (!btrfs_test_opt(fs_info, IGNOREBADROOTS)) {
			ret = PTR_ERR(root);
			if (ret != -ENOENT)
				goto out;
		}
	} else {
		set_bit(BTRFS_ROOT_TRACK_DIRTY, &root->state);
		fs_info->uuid_root = root;
	}

	if (btrfs_fs_compat_ro(fs_info, FREE_SPACE_TREE)) {
		location.objectid = BTRFS_FREE_SPACE_TREE_OBJECTID;
		root = btrfs_read_tree_root(tree_root, &location);
		if (IS_ERR(root)) {
			if (!btrfs_test_opt(fs_info, IGNOREBADROOTS)) {
				ret = PTR_ERR(root);
				goto out;
			}
		}  else {
			set_bit(BTRFS_ROOT_TRACK_DIRTY, &root->state);
			fs_info->free_space_root = root;
		}
	}

	return 0;
out:
	btrfs_warn(fs_info, "failed to read root (objectid=%llu): %d",
		   location.objectid, ret);
	return ret;
}

/*
 * Real super block validation
 * NOTE: super csum type and incompat features will not be checked here.
 *
 * @sb:		super block to check
 * @mirror_num:	the super block number to check its bytenr:
 * 		0	the primary (1st) sb
 * 		1, 2	2nd and 3rd backup copy
 * 	       -1	skip bytenr check
 */
static int validate_super(struct btrfs_fs_info *fs_info,
			    struct btrfs_super_block *sb, int mirror_num)
{
	u64 nodesize = btrfs_super_nodesize(sb);
	u64 sectorsize = btrfs_super_sectorsize(sb);
	int ret = 0;

	if (btrfs_super_magic(sb) != BTRFS_MAGIC) {
		btrfs_err(fs_info, "no valid FS found");
		ret = -EINVAL;
	}
	if (btrfs_super_flags(sb) & ~BTRFS_SUPER_FLAG_SUPP) {
		btrfs_err(fs_info, "unrecognized or unsupported super flag: %llu",
				btrfs_super_flags(sb) & ~BTRFS_SUPER_FLAG_SUPP);
		ret = -EINVAL;
	}
	if (btrfs_super_root_level(sb) >= BTRFS_MAX_LEVEL) {
		btrfs_err(fs_info, "tree_root level too big: %d >= %d",
				btrfs_super_root_level(sb), BTRFS_MAX_LEVEL);
		ret = -EINVAL;
	}
	if (btrfs_super_chunk_root_level(sb) >= BTRFS_MAX_LEVEL) {
		btrfs_err(fs_info, "chunk_root level too big: %d >= %d",
				btrfs_super_chunk_root_level(sb), BTRFS_MAX_LEVEL);
		ret = -EINVAL;
	}
	if (btrfs_super_log_root_level(sb) >= BTRFS_MAX_LEVEL) {
		btrfs_err(fs_info, "log_root level too big: %d >= %d",
				btrfs_super_log_root_level(sb), BTRFS_MAX_LEVEL);
		ret = -EINVAL;
	}

	/*
	 * Check sectorsize and nodesize first, other check will need it.
	 * Check all possible sectorsize(4K, 8K, 16K, 32K, 64K) here.
	 */
	if (!is_power_of_2(sectorsize) || sectorsize < 4096 ||
	    sectorsize > BTRFS_MAX_METADATA_BLOCKSIZE) {
		btrfs_err(fs_info, "invalid sectorsize %llu", sectorsize);
		ret = -EINVAL;
	}

	/*
	 * For 4K page size, we only support 4K sector size.
	 * For 64K page size, we support read-write for 64K sector size, and
	 * read-only for 4K sector size.
	 */
	if ((PAGE_SIZE == SZ_4K && sectorsize != PAGE_SIZE) ||
	    (PAGE_SIZE == SZ_64K && (sectorsize != SZ_4K &&
				     sectorsize != SZ_64K))) {
		btrfs_err(fs_info,
			"sectorsize %llu not yet supported for page size %lu",
			sectorsize, PAGE_SIZE);
		ret = -EINVAL;
	}

	if (!is_power_of_2(nodesize) || nodesize < sectorsize ||
	    nodesize > BTRFS_MAX_METADATA_BLOCKSIZE) {
		btrfs_err(fs_info, "invalid nodesize %llu", nodesize);
		ret = -EINVAL;
	}
	if (nodesize != le32_to_cpu(sb->__unused_leafsize)) {
		btrfs_err(fs_info, "invalid leafsize %u, should be %llu",
			  le32_to_cpu(sb->__unused_leafsize), nodesize);
		ret = -EINVAL;
	}

	/* Root alignment check */
	if (!IS_ALIGNED(btrfs_super_root(sb), sectorsize)) {
		btrfs_warn(fs_info, "tree_root block unaligned: %llu",
			   btrfs_super_root(sb));
		ret = -EINVAL;
	}
	if (!IS_ALIGNED(btrfs_super_chunk_root(sb), sectorsize)) {
		btrfs_warn(fs_info, "chunk_root block unaligned: %llu",
			   btrfs_super_chunk_root(sb));
		ret = -EINVAL;
	}
	if (!IS_ALIGNED(btrfs_super_log_root(sb), sectorsize)) {
		btrfs_warn(fs_info, "log_root block unaligned: %llu",
			   btrfs_super_log_root(sb));
		ret = -EINVAL;
	}

	if (memcmp(fs_info->fs_devices->metadata_uuid, sb->dev_item.fsid,
		   BTRFS_FSID_SIZE) != 0) {
		btrfs_err(fs_info,
			"dev_item UUID does not match metadata fsid: %pU != %pU",
			fs_info->fs_devices->metadata_uuid, sb->dev_item.fsid);
		ret = -EINVAL;
	}

	/*
	 * Hint to catch really bogus numbers, bitflips or so, more exact checks are
	 * done later
	 */
	if (btrfs_super_bytes_used(sb) < 6 * btrfs_super_nodesize(sb)) {
		btrfs_err(fs_info, "bytes_used is too small %llu",
			  btrfs_super_bytes_used(sb));
		ret = -EINVAL;
	}
	if (!is_power_of_2(btrfs_super_stripesize(sb))) {
		btrfs_err(fs_info, "invalid stripesize %u",
			  btrfs_super_stripesize(sb));
		ret = -EINVAL;
	}
	if (btrfs_super_num_devices(sb) > (1UL << 31))
		btrfs_warn(fs_info, "suspicious number of devices: %llu",
			   btrfs_super_num_devices(sb));
	if (btrfs_super_num_devices(sb) == 0) {
		btrfs_err(fs_info, "number of devices is 0");
		ret = -EINVAL;
	}

	if (mirror_num >= 0 &&
	    btrfs_super_bytenr(sb) != btrfs_sb_offset(mirror_num)) {
		btrfs_err(fs_info, "super offset mismatch %llu != %u",
			  btrfs_super_bytenr(sb), BTRFS_SUPER_INFO_OFFSET);
		ret = -EINVAL;
	}

	/*
	 * Obvious sys_chunk_array corruptions, it must hold at least one key
	 * and one chunk
	 */
	if (btrfs_super_sys_array_size(sb) > BTRFS_SYSTEM_CHUNK_ARRAY_SIZE) {
		btrfs_err(fs_info, "system chunk array too big %u > %u",
			  btrfs_super_sys_array_size(sb),
			  BTRFS_SYSTEM_CHUNK_ARRAY_SIZE);
		ret = -EINVAL;
	}
	if (btrfs_super_sys_array_size(sb) < sizeof(struct btrfs_disk_key)
			+ sizeof(struct btrfs_chunk)) {
		btrfs_err(fs_info, "system chunk array too small %u < %zu",
			  btrfs_super_sys_array_size(sb),
			  sizeof(struct btrfs_disk_key)
			  + sizeof(struct btrfs_chunk));
		ret = -EINVAL;
	}

	/*
	 * The generation is a global counter, we'll trust it more than the others
	 * but it's still possible that it's the one that's wrong.
	 */
	if (btrfs_super_generation(sb) < btrfs_super_chunk_root_generation(sb))
		btrfs_warn(fs_info,
			"suspicious: generation < chunk_root_generation: %llu < %llu",
			btrfs_super_generation(sb),
			btrfs_super_chunk_root_generation(sb));
	if (btrfs_super_generation(sb) < btrfs_super_cache_generation(sb)
	    && btrfs_super_cache_generation(sb) != (u64)-1)
		btrfs_warn(fs_info,
			"suspicious: generation < cache_generation: %llu < %llu",
			btrfs_super_generation(sb),
			btrfs_super_cache_generation(sb));

	return ret;
}

/*
 * Validation of super block at mount time.
 * Some checks already done early at mount time, like csum type and incompat
 * flags will be skipped.
 */
static int btrfs_validate_mount_super(struct btrfs_fs_info *fs_info)
{
	return validate_super(fs_info, fs_info->super_copy, 0);
}

/*
 * Validation of super block at write time.
 * Some checks like bytenr check will be skipped as their values will be
 * overwritten soon.
 * Extra checks like csum type and incompat flags will be done here.
 */
static int btrfs_validate_write_super(struct btrfs_fs_info *fs_info,
				      struct btrfs_super_block *sb)
{
	int ret;

	ret = validate_super(fs_info, sb, -1);
	if (ret < 0)
		goto out;
	if (!btrfs_supported_super_csum(btrfs_super_csum_type(sb))) {
		ret = -EUCLEAN;
		btrfs_err(fs_info, "invalid csum type, has %u want %u",
			  btrfs_super_csum_type(sb), BTRFS_CSUM_TYPE_CRC32);
		goto out;
	}
	if (btrfs_super_incompat_flags(sb) & ~BTRFS_FEATURE_INCOMPAT_SUPP) {
		ret = -EUCLEAN;
		btrfs_err(fs_info,
		"invalid incompat flags, has 0x%llx valid mask 0x%llx",
			  btrfs_super_incompat_flags(sb),
			  (unsigned long long)BTRFS_FEATURE_INCOMPAT_SUPP);
		goto out;
	}
out:
	if (ret < 0)
		btrfs_err(fs_info,
		"super block corruption detected before writing it to disk");
	return ret;
}

static int __cold init_tree_roots(struct btrfs_fs_info *fs_info)
{
	int backup_index = find_newest_super_backup(fs_info);
	struct btrfs_super_block *sb = fs_info->super_copy;
	struct btrfs_root *tree_root = fs_info->tree_root;
	bool handle_error = false;
	int ret = 0;
	int i;

	for (i = 0; i < BTRFS_NUM_BACKUP_ROOTS; i++) {
		u64 generation;
		int level;

		if (handle_error) {
			if (!IS_ERR(tree_root->node))
				free_extent_buffer(tree_root->node);
			tree_root->node = NULL;

			if (!btrfs_test_opt(fs_info, USEBACKUPROOT))
				break;

			free_root_pointers(fs_info, 0);

			/*
			 * Don't use the log in recovery mode, it won't be
			 * valid
			 */
			btrfs_set_super_log_root(sb, 0);

			/* We can't trust the free space cache either */
			btrfs_set_opt(fs_info->mount_opt, CLEAR_CACHE);

			ret = read_backup_root(fs_info, i);
			backup_index = ret;
			if (ret < 0)
				return ret;
		}
		generation = btrfs_super_generation(sb);
		level = btrfs_super_root_level(sb);
		tree_root->node = read_tree_block(fs_info, btrfs_super_root(sb),
						  BTRFS_ROOT_TREE_OBJECTID,
						  generation, level, NULL);
		if (IS_ERR(tree_root->node)) {
			handle_error = true;
			ret = PTR_ERR(tree_root->node);
			tree_root->node = NULL;
			btrfs_warn(fs_info, "couldn't read tree root");
			continue;

		} else if (!extent_buffer_uptodate(tree_root->node)) {
			handle_error = true;
			ret = -EIO;
			btrfs_warn(fs_info, "error while reading tree root");
			continue;
		}

		btrfs_set_root_node(&tree_root->root_item, tree_root->node);
		tree_root->commit_root = btrfs_root_node(tree_root);
		btrfs_set_root_refs(&tree_root->root_item, 1);

		/*
		 * No need to hold btrfs_root::objectid_mutex since the fs
		 * hasn't been fully initialised and we are the only user
		 */
		ret = btrfs_init_root_free_objectid(tree_root);
		if (ret < 0) {
			handle_error = true;
			continue;
		}

		ASSERT(tree_root->free_objectid <= BTRFS_LAST_FREE_OBJECTID);

		ret = btrfs_read_roots(fs_info);
		if (ret < 0) {
			handle_error = true;
			continue;
		}

		/* All successful */
		fs_info->generation = generation;
		fs_info->last_trans_committed = generation;

		/* Always begin writing backup roots after the one being used */
		if (backup_index < 0) {
			fs_info->backup_root_index = 0;
		} else {
			fs_info->backup_root_index = backup_index + 1;
			fs_info->backup_root_index %= BTRFS_NUM_BACKUP_ROOTS;
		}
		break;
	}

	return ret;
}

void btrfs_init_fs_info(struct btrfs_fs_info *fs_info)
{
	INIT_RADIX_TREE(&fs_info->fs_roots_radix, GFP_ATOMIC);
	INIT_RADIX_TREE(&fs_info->buffer_radix, GFP_ATOMIC);
	INIT_LIST_HEAD(&fs_info->trans_list);
	INIT_LIST_HEAD(&fs_info->dead_roots);
	INIT_LIST_HEAD(&fs_info->delayed_iputs);
	INIT_LIST_HEAD(&fs_info->delalloc_roots);
	INIT_LIST_HEAD(&fs_info->caching_block_groups);
	spin_lock_init(&fs_info->delalloc_root_lock);
	spin_lock_init(&fs_info->trans_lock);
	spin_lock_init(&fs_info->fs_roots_radix_lock);
	spin_lock_init(&fs_info->delayed_iput_lock);
	spin_lock_init(&fs_info->defrag_inodes_lock);
	spin_lock_init(&fs_info->super_lock);
	spin_lock_init(&fs_info->buffer_lock);
	spin_lock_init(&fs_info->unused_bgs_lock);
	spin_lock_init(&fs_info->treelog_bg_lock);
	rwlock_init(&fs_info->tree_mod_log_lock);
	mutex_init(&fs_info->unused_bg_unpin_mutex);
	mutex_init(&fs_info->delete_unused_bgs_mutex);
	mutex_init(&fs_info->reloc_mutex);
	mutex_init(&fs_info->delalloc_root_mutex);
	mutex_init(&fs_info->zoned_meta_io_lock);
	seqlock_init(&fs_info->profiles_lock);

	INIT_LIST_HEAD(&fs_info->dirty_cowonly_roots);
	INIT_LIST_HEAD(&fs_info->space_info);
	INIT_LIST_HEAD(&fs_info->tree_mod_seq_list);
	INIT_LIST_HEAD(&fs_info->unused_bgs);
#ifdef CONFIG_BTRFS_DEBUG
	INIT_LIST_HEAD(&fs_info->allocated_roots);
	INIT_LIST_HEAD(&fs_info->allocated_ebs);
	spin_lock_init(&fs_info->eb_leak_lock);
#endif
	extent_map_tree_init(&fs_info->mapping_tree);
	btrfs_init_block_rsv(&fs_info->global_block_rsv,
			     BTRFS_BLOCK_RSV_GLOBAL);
	btrfs_init_block_rsv(&fs_info->trans_block_rsv, BTRFS_BLOCK_RSV_TRANS);
	btrfs_init_block_rsv(&fs_info->chunk_block_rsv, BTRFS_BLOCK_RSV_CHUNK);
	btrfs_init_block_rsv(&fs_info->empty_block_rsv, BTRFS_BLOCK_RSV_EMPTY);
	btrfs_init_block_rsv(&fs_info->delayed_block_rsv,
			     BTRFS_BLOCK_RSV_DELOPS);
	btrfs_init_block_rsv(&fs_info->delayed_refs_rsv,
			     BTRFS_BLOCK_RSV_DELREFS);

	atomic_set(&fs_info->async_delalloc_pages, 0);
	atomic_set(&fs_info->defrag_running, 0);
	atomic_set(&fs_info->reada_works_cnt, 0);
	atomic_set(&fs_info->nr_delayed_iputs, 0);
	atomic64_set(&fs_info->tree_mod_seq, 0);
	fs_info->max_inline = BTRFS_DEFAULT_MAX_INLINE;
	fs_info->metadata_ratio = 0;
	fs_info->defrag_inodes = RB_ROOT;
	atomic64_set(&fs_info->free_chunk_space, 0);
	fs_info->tree_mod_log = RB_ROOT;
	fs_info->commit_interval = BTRFS_DEFAULT_COMMIT_INTERVAL;
	fs_info->avg_delayed_ref_runtime = NSEC_PER_SEC >> 6; /* div by 64 */
	/* readahead state */
	INIT_RADIX_TREE(&fs_info->reada_tree, GFP_NOFS & ~__GFP_DIRECT_RECLAIM);
	spin_lock_init(&fs_info->reada_lock);
	btrfs_init_ref_verify(fs_info);

	fs_info->thread_pool_size = min_t(unsigned long,
					  num_online_cpus() + 2, 8);

	INIT_LIST_HEAD(&fs_info->ordered_roots);
	spin_lock_init(&fs_info->ordered_root_lock);

	btrfs_init_scrub(fs_info);
#ifdef CONFIG_BTRFS_FS_CHECK_INTEGRITY
	fs_info->check_integrity_print_mask = 0;
#endif
	btrfs_init_balance(fs_info);
	btrfs_init_async_reclaim_work(fs_info);

	spin_lock_init(&fs_info->block_group_cache_lock);
	fs_info->block_group_cache_tree = RB_ROOT;
	fs_info->first_logical_byte = (u64)-1;

	extent_io_tree_init(fs_info, &fs_info->excluded_extents,
			    IO_TREE_FS_EXCLUDED_EXTENTS, NULL);
	set_bit(BTRFS_FS_BARRIER, &fs_info->flags);

	mutex_init(&fs_info->ordered_operations_mutex);
	mutex_init(&fs_info->tree_log_mutex);
	mutex_init(&fs_info->chunk_mutex);
	mutex_init(&fs_info->transaction_kthread_mutex);
	mutex_init(&fs_info->cleaner_mutex);
	mutex_init(&fs_info->ro_block_group_mutex);
	init_rwsem(&fs_info->commit_root_sem);
	init_rwsem(&fs_info->cleanup_work_sem);
	init_rwsem(&fs_info->subvol_sem);
	sema_init(&fs_info->uuid_tree_rescan_sem, 1);

	btrfs_init_dev_replace_locks(fs_info);
	btrfs_init_qgroup(fs_info);
	btrfs_discard_init(fs_info);

	btrfs_init_free_cluster(&fs_info->meta_alloc_cluster);
	btrfs_init_free_cluster(&fs_info->data_alloc_cluster);

	init_waitqueue_head(&fs_info->transaction_throttle);
	init_waitqueue_head(&fs_info->transaction_wait);
	init_waitqueue_head(&fs_info->transaction_blocked_wait);
	init_waitqueue_head(&fs_info->async_submit_wait);
	init_waitqueue_head(&fs_info->delayed_iputs_wait);

	/* Usable values until the real ones are cached from the superblock */
	fs_info->nodesize = 4096;
	fs_info->sectorsize = 4096;
	fs_info->sectorsize_bits = ilog2(4096);
	fs_info->stripesize = 4096;

	spin_lock_init(&fs_info->swapfile_pins_lock);
	fs_info->swapfile_pins = RB_ROOT;

	fs_info->send_in_progress = 0;
}

static int init_mount_fs_info(struct btrfs_fs_info *fs_info, struct super_block *sb)
{
	int ret;

	fs_info->sb = sb;
	sb->s_blocksize = BTRFS_BDEV_BLOCKSIZE;
	sb->s_blocksize_bits = blksize_bits(BTRFS_BDEV_BLOCKSIZE);

	ret = percpu_counter_init(&fs_info->ordered_bytes, 0, GFP_KERNEL);
	if (ret)
		return ret;

	ret = percpu_counter_init(&fs_info->dirty_metadata_bytes, 0, GFP_KERNEL);
	if (ret)
		return ret;

	fs_info->dirty_metadata_batch = PAGE_SIZE *
					(1 + ilog2(nr_cpu_ids));

	ret = percpu_counter_init(&fs_info->delalloc_bytes, 0, GFP_KERNEL);
	if (ret)
		return ret;

	ret = percpu_counter_init(&fs_info->dev_replace.bio_counter, 0,
			GFP_KERNEL);
	if (ret)
		return ret;

	fs_info->delayed_root = kmalloc(sizeof(struct btrfs_delayed_root),
					GFP_KERNEL);
	if (!fs_info->delayed_root)
		return -ENOMEM;
	btrfs_init_delayed_root(fs_info->delayed_root);

	if (sb_rdonly(sb))
		set_bit(BTRFS_FS_STATE_RO, &fs_info->fs_state);

	return btrfs_alloc_stripe_hash_table(fs_info);
}

static int btrfs_uuid_rescan_kthread(void *data)
{
	struct btrfs_fs_info *fs_info = (struct btrfs_fs_info *)data;
	int ret;

	/*
	 * 1st step is to iterate through the existing UUID tree and
	 * to delete all entries that contain outdated data.
	 * 2nd step is to add all missing entries to the UUID tree.
	 */
	ret = btrfs_uuid_tree_iterate(fs_info);
	if (ret < 0) {
		if (ret != -EINTR)
			btrfs_warn(fs_info, "iterating uuid_tree failed %d",
				   ret);
		up(&fs_info->uuid_tree_rescan_sem);
		return ret;
	}
	return btrfs_uuid_scan_kthread(data);
}

static int btrfs_check_uuid_tree(struct btrfs_fs_info *fs_info)
{
	struct task_struct *task;

	down(&fs_info->uuid_tree_rescan_sem);
	task = kthread_run(btrfs_uuid_rescan_kthread, fs_info, "btrfs-uuid");
	if (IS_ERR(task)) {
		/* fs_info->update_uuid_tree_gen remains 0 in all error case */
		btrfs_warn(fs_info, "failed to start uuid_rescan task");
		up(&fs_info->uuid_tree_rescan_sem);
		return PTR_ERR(task);
	}

	return 0;
}

/*
 * Some options only have meaning at mount time and shouldn't persist across
 * remounts, or be displayed. Clear these at the end of mount and remount
 * code paths.
 */
void btrfs_clear_oneshot_options(struct btrfs_fs_info *fs_info)
{
	btrfs_clear_opt(fs_info->mount_opt, USEBACKUPROOT);
	btrfs_clear_opt(fs_info->mount_opt, CLEAR_CACHE);
}

/*
 * Mounting logic specific to read-write file systems. Shared by open_ctree
 * and btrfs_remount when remounting from read-only to read-write.
 */
int btrfs_start_pre_rw_mount(struct btrfs_fs_info *fs_info)
{
	int ret;
	const bool cache_opt = btrfs_test_opt(fs_info, SPACE_CACHE);
	bool clear_free_space_tree = false;

	if (btrfs_test_opt(fs_info, CLEAR_CACHE) &&
	    btrfs_fs_compat_ro(fs_info, FREE_SPACE_TREE)) {
		clear_free_space_tree = true;
	} else if (btrfs_fs_compat_ro(fs_info, FREE_SPACE_TREE) &&
		   !btrfs_fs_compat_ro(fs_info, FREE_SPACE_TREE_VALID)) {
		btrfs_warn(fs_info, "free space tree is invalid");
		clear_free_space_tree = true;
	}

	if (clear_free_space_tree) {
		btrfs_info(fs_info, "clearing free space tree");
		ret = btrfs_clear_free_space_tree(fs_info);
		if (ret) {
			btrfs_warn(fs_info,
				   "failed to clear free space tree: %d", ret);
			goto out;
		}
	}

	ret = btrfs_cleanup_fs_roots(fs_info);
	if (ret)
		goto out;

	down_read(&fs_info->cleanup_work_sem);
	if ((ret = btrfs_orphan_cleanup(fs_info->fs_root)) ||
	    (ret = btrfs_orphan_cleanup(fs_info->tree_root))) {
		up_read(&fs_info->cleanup_work_sem);
		goto out;
	}
	up_read(&fs_info->cleanup_work_sem);

	mutex_lock(&fs_info->cleaner_mutex);
	ret = btrfs_recover_relocation(fs_info->tree_root);
	mutex_unlock(&fs_info->cleaner_mutex);
	if (ret < 0) {
		btrfs_warn(fs_info, "failed to recover relocation: %d", ret);
		goto out;
	}

	if (btrfs_test_opt(fs_info, FREE_SPACE_TREE) &&
	    !btrfs_fs_compat_ro(fs_info, FREE_SPACE_TREE)) {
		btrfs_info(fs_info, "creating free space tree");
		ret = btrfs_create_free_space_tree(fs_info);
		if (ret) {
			btrfs_warn(fs_info,
				"failed to create free space tree: %d", ret);
			goto out;
		}
	}

	if (cache_opt != btrfs_free_space_cache_v1_active(fs_info)) {
		ret = btrfs_set_free_space_cache_v1_active(fs_info, cache_opt);
		if (ret)
			goto out;
	}

	ret = btrfs_resume_balance_async(fs_info);
	if (ret)
		goto out;

	ret = btrfs_resume_dev_replace_async(fs_info);
	if (ret) {
		btrfs_warn(fs_info, "failed to resume dev_replace");
		goto out;
	}

	btrfs_qgroup_rescan_resume(fs_info);

	if (!fs_info->uuid_root) {
		btrfs_info(fs_info, "creating UUID tree");
		ret = btrfs_create_uuid_tree(fs_info);
		if (ret) {
			btrfs_warn(fs_info,
				   "failed to create the UUID tree %d", ret);
			goto out;
		}
	}

	ret = btrfs_find_orphan_roots(fs_info);
out:
	return ret;
}

int __cold open_ctree(struct super_block *sb, struct btrfs_fs_devices *fs_devices,
		      char *options)
{
	u32 sectorsize;
	u32 nodesize;
	u32 stripesize;
	u64 generation;
	u64 features;
	u16 csum_type;
	struct btrfs_super_block *disk_super;
	struct btrfs_fs_info *fs_info = btrfs_sb(sb);
	struct btrfs_root *tree_root;
	struct btrfs_root *chunk_root;
	int ret;
	int err = -EINVAL;
	int level;

	ret = init_mount_fs_info(fs_info, sb);
	if (ret) {
		err = ret;
		goto fail;
	}

	/* These need to be init'ed before we start creating inodes and such. */
	tree_root = btrfs_alloc_root(fs_info, BTRFS_ROOT_TREE_OBJECTID,
				     GFP_KERNEL);
	fs_info->tree_root = tree_root;
	chunk_root = btrfs_alloc_root(fs_info, BTRFS_CHUNK_TREE_OBJECTID,
				      GFP_KERNEL);
	fs_info->chunk_root = chunk_root;
	if (!tree_root || !chunk_root) {
		err = -ENOMEM;
		goto fail;
	}

	fs_info->btree_inode = new_inode(sb);
	if (!fs_info->btree_inode) {
		err = -ENOMEM;
		goto fail;
	}
	mapping_set_gfp_mask(fs_info->btree_inode->i_mapping, GFP_NOFS);
	btrfs_init_btree_inode(fs_info);

	invalidate_bdev(fs_devices->latest_bdev);

	/*
	 * Read super block and check the signature bytes only
	 */
	disk_super = btrfs_read_dev_super(fs_devices->latest_bdev);
	if (IS_ERR(disk_super)) {
		err = PTR_ERR(disk_super);
		goto fail_alloc;
	}

	/*
	 * Verify the type first, if that or the checksum value are
	 * corrupted, we'll find out
	 */
	csum_type = btrfs_super_csum_type(disk_super);
	if (!btrfs_supported_super_csum(csum_type)) {
		btrfs_err(fs_info, "unsupported checksum algorithm: %u",
			  csum_type);
		err = -EINVAL;
		btrfs_release_disk_super(disk_super);
		goto fail_alloc;
	}

	fs_info->csum_size = btrfs_super_csum_size(disk_super);

	ret = btrfs_init_csum_hash(fs_info, csum_type);
	if (ret) {
		err = ret;
		btrfs_release_disk_super(disk_super);
		goto fail_alloc;
	}

	/*
	 * We want to check superblock checksum, the type is stored inside.
	 * Pass the whole disk block of size BTRFS_SUPER_INFO_SIZE (4k).
	 */
	if (btrfs_check_super_csum(fs_info, (u8 *)disk_super)) {
		btrfs_err(fs_info, "superblock checksum mismatch");
		err = -EINVAL;
		btrfs_release_disk_super(disk_super);
		goto fail_alloc;
	}

	/*
	 * super_copy is zeroed at allocation time and we never touch the
	 * following bytes up to INFO_SIZE, the checksum is calculated from
	 * the whole block of INFO_SIZE
	 */
	memcpy(fs_info->super_copy, disk_super, sizeof(*fs_info->super_copy));
	btrfs_release_disk_super(disk_super);

	disk_super = fs_info->super_copy;

	ASSERT(!memcmp(fs_info->fs_devices->fsid, fs_info->super_copy->fsid,
		       BTRFS_FSID_SIZE));

	if (btrfs_fs_incompat(fs_info, METADATA_UUID)) {
		ASSERT(!memcmp(fs_info->fs_devices->metadata_uuid,
				fs_info->super_copy->metadata_uuid,
				BTRFS_FSID_SIZE));
	}

	features = btrfs_super_flags(disk_super);
	if (features & BTRFS_SUPER_FLAG_CHANGING_FSID_V2) {
		features &= ~BTRFS_SUPER_FLAG_CHANGING_FSID_V2;
		btrfs_set_super_flags(disk_super, features);
		btrfs_info(fs_info,
			"found metadata UUID change in progress flag, clearing");
	}

	memcpy(fs_info->super_for_commit, fs_info->super_copy,
	       sizeof(*fs_info->super_for_commit));

	ret = btrfs_validate_mount_super(fs_info);
	if (ret) {
		btrfs_err(fs_info, "superblock contains fatal errors");
		err = -EINVAL;
		goto fail_alloc;
	}

	if (!btrfs_super_root(disk_super))
		goto fail_alloc;

	/* check FS state, whether FS is broken. */
	if (btrfs_super_flags(disk_super) & BTRFS_SUPER_FLAG_ERROR)
		set_bit(BTRFS_FS_STATE_ERROR, &fs_info->fs_state);

	/*
	 * In the long term, we'll store the compression type in the super
	 * block, and it'll be used for per file compression control.
	 */
	fs_info->compress_type = BTRFS_COMPRESS_ZLIB;

	ret = btrfs_parse_options(fs_info, options, sb->s_flags);
	if (ret) {
		err = ret;
		goto fail_alloc;
	}

	features = btrfs_super_incompat_flags(disk_super) &
		~BTRFS_FEATURE_INCOMPAT_SUPP;
	if (features) {
		btrfs_err(fs_info,
		    "cannot mount because of unsupported optional features (%llx)",
		    features);
		err = -EINVAL;
		goto fail_alloc;
	}

	features = btrfs_super_incompat_flags(disk_super);
	features |= BTRFS_FEATURE_INCOMPAT_MIXED_BACKREF;
	if (fs_info->compress_type == BTRFS_COMPRESS_LZO)
		features |= BTRFS_FEATURE_INCOMPAT_COMPRESS_LZO;
	else if (fs_info->compress_type == BTRFS_COMPRESS_ZSTD)
		features |= BTRFS_FEATURE_INCOMPAT_COMPRESS_ZSTD;

	if (features & BTRFS_FEATURE_INCOMPAT_SKINNY_METADATA)
		btrfs_info(fs_info, "has skinny extents");

	/*
	 * flag our filesystem as having big metadata blocks if
	 * they are bigger than the page size
	 */
	if (btrfs_super_nodesize(disk_super) > PAGE_SIZE) {
		if (!(features & BTRFS_FEATURE_INCOMPAT_BIG_METADATA))
			btrfs_info(fs_info,
				"flagging fs with big metadata feature");
		features |= BTRFS_FEATURE_INCOMPAT_BIG_METADATA;
	}

	nodesize = btrfs_super_nodesize(disk_super);
	sectorsize = btrfs_super_sectorsize(disk_super);
	stripesize = sectorsize;
	fs_info->dirty_metadata_batch = nodesize * (1 + ilog2(nr_cpu_ids));
	fs_info->delalloc_batch = sectorsize * 512 * (1 + ilog2(nr_cpu_ids));

	/* Cache block sizes */
	fs_info->nodesize = nodesize;
	fs_info->sectorsize = sectorsize;
	fs_info->sectorsize_bits = ilog2(sectorsize);
	fs_info->csums_per_leaf = BTRFS_MAX_ITEM_SIZE(fs_info) / fs_info->csum_size;
	fs_info->stripesize = stripesize;

	/*
	 * mixed block groups end up with duplicate but slightly offset
	 * extent buffers for the same range.  It leads to corruptions
	 */
	if ((features & BTRFS_FEATURE_INCOMPAT_MIXED_GROUPS) &&
	    (sectorsize != nodesize)) {
		btrfs_err(fs_info,
"unequal nodesize/sectorsize (%u != %u) are not allowed for mixed block groups",
			nodesize, sectorsize);
		goto fail_alloc;
	}

	/*
	 * Needn't use the lock because there is no other task which will
	 * update the flag.
	 */
	btrfs_set_super_incompat_flags(disk_super, features);

	features = btrfs_super_compat_ro_flags(disk_super) &
		~BTRFS_FEATURE_COMPAT_RO_SUPP;
	if (!sb_rdonly(sb) && features) {
		btrfs_err(fs_info,
	"cannot mount read-write because of unsupported optional features (%llx)",
		       features);
		err = -EINVAL;
		goto fail_alloc;
	}

	/* For 4K sector size support, it's only read-only */
	if (PAGE_SIZE == SZ_64K && sectorsize == SZ_4K) {
		if (!sb_rdonly(sb) || btrfs_super_log_root(disk_super)) {
			btrfs_err(fs_info,
	"subpage sectorsize %u only supported read-only for page size %lu",
				sectorsize, PAGE_SIZE);
			err = -EINVAL;
			goto fail_alloc;
		}
	}

	ret = btrfs_init_workqueues(fs_info, fs_devices);
	if (ret) {
		err = ret;
		goto fail_sb_buffer;
	}

	sb->s_bdi->ra_pages *= btrfs_super_num_devices(disk_super);
	sb->s_bdi->ra_pages = max(sb->s_bdi->ra_pages, SZ_4M / PAGE_SIZE);

	sb->s_blocksize = sectorsize;
	sb->s_blocksize_bits = blksize_bits(sectorsize);
	memcpy(&sb->s_uuid, fs_info->fs_devices->fsid, BTRFS_FSID_SIZE);

	mutex_lock(&fs_info->chunk_mutex);
	ret = btrfs_read_sys_array(fs_info);
	mutex_unlock(&fs_info->chunk_mutex);
	if (ret) {
		btrfs_err(fs_info, "failed to read the system array: %d", ret);
		goto fail_sb_buffer;
	}

	generation = btrfs_super_chunk_root_generation(disk_super);
	level = btrfs_super_chunk_root_level(disk_super);

	chunk_root->node = read_tree_block(fs_info,
					   btrfs_super_chunk_root(disk_super),
					   BTRFS_CHUNK_TREE_OBJECTID,
					   generation, level, NULL);
	if (IS_ERR(chunk_root->node) ||
	    !extent_buffer_uptodate(chunk_root->node)) {
		btrfs_err(fs_info, "failed to read chunk root");
		if (!IS_ERR(chunk_root->node))
			free_extent_buffer(chunk_root->node);
		chunk_root->node = NULL;
		goto fail_tree_roots;
	}
	btrfs_set_root_node(&chunk_root->root_item, chunk_root->node);
	chunk_root->commit_root = btrfs_root_node(chunk_root);

	read_extent_buffer(chunk_root->node, fs_info->chunk_tree_uuid,
			   offsetof(struct btrfs_header, chunk_tree_uuid),
			   BTRFS_UUID_SIZE);

	ret = btrfs_read_chunk_tree(fs_info);
	if (ret) {
		btrfs_err(fs_info, "failed to read chunk tree: %d", ret);
		goto fail_tree_roots;
	}

	/*
	 * At this point we know all the devices that make this filesystem,
	 * including the seed devices but we don't know yet if the replace
	 * target is required. So free devices that are not part of this
	 * filesystem but skip the replace traget device which is checked
	 * below in btrfs_init_dev_replace().
	 */
	btrfs_free_extra_devids(fs_devices);
	if (!fs_devices->latest_bdev) {
		btrfs_err(fs_info, "failed to read devices");
		goto fail_tree_roots;
	}

	ret = init_tree_roots(fs_info);
	if (ret)
		goto fail_tree_roots;

	/*
	 * Get zone type information of zoned block devices. This will also
	 * handle emulation of a zoned filesystem if a regular device has the
	 * zoned incompat feature flag set.
	 */
	ret = btrfs_get_dev_zone_info_all_devices(fs_info);
	if (ret) {
		btrfs_err(fs_info,
			  "zoned: failed to read device zone info: %d",
			  ret);
		goto fail_block_groups;
	}

	/*
	 * If we have a uuid root and we're not being told to rescan we need to
	 * check the generation here so we can set the
	 * BTRFS_FS_UPDATE_UUID_TREE_GEN bit.  Otherwise we could commit the
	 * transaction during a balance or the log replay without updating the
	 * uuid generation, and then if we crash we would rescan the uuid tree,
	 * even though it was perfectly fine.
	 */
	if (fs_info->uuid_root && !btrfs_test_opt(fs_info, RESCAN_UUID_TREE) &&
	    fs_info->generation == btrfs_super_uuid_tree_generation(disk_super))
		set_bit(BTRFS_FS_UPDATE_UUID_TREE_GEN, &fs_info->flags);

	ret = btrfs_verify_dev_extents(fs_info);
	if (ret) {
		btrfs_err(fs_info,
			  "failed to verify dev extents against chunks: %d",
			  ret);
		goto fail_block_groups;
	}
	ret = btrfs_recover_balance(fs_info);
	if (ret) {
		btrfs_err(fs_info, "failed to recover balance: %d", ret);
		goto fail_block_groups;
	}

	ret = btrfs_init_dev_stats(fs_info);
	if (ret) {
		btrfs_err(fs_info, "failed to init dev_stats: %d", ret);
		goto fail_block_groups;
	}

	ret = btrfs_init_dev_replace(fs_info);
	if (ret) {
		btrfs_err(fs_info, "failed to init dev_replace: %d", ret);
		goto fail_block_groups;
	}

	ret = btrfs_check_zoned_mode(fs_info);
	if (ret) {
		btrfs_err(fs_info, "failed to initialize zoned mode: %d",
			  ret);
		goto fail_block_groups;
	}

	ret = btrfs_sysfs_add_fsid(fs_devices);
	if (ret) {
		btrfs_err(fs_info, "failed to init sysfs fsid interface: %d",
				ret);
		goto fail_block_groups;
	}

	ret = btrfs_sysfs_add_mounted(fs_info);
	if (ret) {
		btrfs_err(fs_info, "failed to init sysfs interface: %d", ret);
		goto fail_fsdev_sysfs;
	}

	ret = btrfs_init_space_info(fs_info);
	if (ret) {
		btrfs_err(fs_info, "failed to initialize space info: %d", ret);
		goto fail_sysfs;
	}

	ret = btrfs_read_block_groups(fs_info);
	if (ret) {
		btrfs_err(fs_info, "failed to read block groups: %d", ret);
		goto fail_sysfs;
	}

	if (!sb_rdonly(sb) && !btrfs_check_rw_degradable(fs_info, NULL)) {
		btrfs_warn(fs_info,
		"writable mount is not allowed due to too many missing devices");
		goto fail_sysfs;
	}

	fs_info->cleaner_kthread = kthread_run(cleaner_kthread, tree_root,
					       "btrfs-cleaner");
	if (IS_ERR(fs_info->cleaner_kthread))
		goto fail_sysfs;

	fs_info->transaction_kthread = kthread_run(transaction_kthread,
						   tree_root,
						   "btrfs-transaction");
	if (IS_ERR(fs_info->transaction_kthread))
		goto fail_cleaner;

	if (!btrfs_test_opt(fs_info, NOSSD) &&
	    !fs_info->fs_devices->rotating) {
		btrfs_set_and_info(fs_info, SSD, "enabling ssd optimizations");
	}

	/*
	 * Mount does not set all options immediately, we can do it now and do
	 * not have to wait for transaction commit
	 */
	btrfs_apply_pending_changes(fs_info);

#ifdef CONFIG_BTRFS_FS_CHECK_INTEGRITY
	if (btrfs_test_opt(fs_info, CHECK_INTEGRITY)) {
		ret = btrfsic_mount(fs_info, fs_devices,
				    btrfs_test_opt(fs_info,
					CHECK_INTEGRITY_INCLUDING_EXTENT_DATA) ?
				    1 : 0,
				    fs_info->check_integrity_print_mask);
		if (ret)
			btrfs_warn(fs_info,
				"failed to initialize integrity check module: %d",
				ret);
	}
#endif
	ret = btrfs_read_qgroup_config(fs_info);
	if (ret)
		goto fail_trans_kthread;

	if (btrfs_build_ref_tree(fs_info))
		btrfs_err(fs_info, "couldn't build ref tree");

	/* do not make disk changes in broken FS or nologreplay is given */
	if (btrfs_super_log_root(disk_super) != 0 &&
	    !btrfs_test_opt(fs_info, NOLOGREPLAY)) {
		btrfs_info(fs_info, "start tree-log replay");
		ret = btrfs_replay_log(fs_info, fs_devices);
		if (ret) {
			err = ret;
			goto fail_qgroup;
		}
	}

	fs_info->fs_root = btrfs_get_fs_root(fs_info, BTRFS_FS_TREE_OBJECTID, true);
	if (IS_ERR(fs_info->fs_root)) {
		err = PTR_ERR(fs_info->fs_root);
		btrfs_warn(fs_info, "failed to read fs tree: %d", err);
		fs_info->fs_root = NULL;
		goto fail_qgroup;
	}

	if (sb_rdonly(sb))
		goto clear_oneshot;

	ret = btrfs_start_pre_rw_mount(fs_info);
	if (ret) {
		close_ctree(fs_info);
		return ret;
	}
	btrfs_discard_resume(fs_info);

	if (fs_info->uuid_root &&
	    (btrfs_test_opt(fs_info, RESCAN_UUID_TREE) ||
	     fs_info->generation != btrfs_super_uuid_tree_generation(disk_super))) {
		btrfs_info(fs_info, "checking UUID tree");
		ret = btrfs_check_uuid_tree(fs_info);
		if (ret) {
			btrfs_warn(fs_info,
				"failed to check the UUID tree: %d", ret);
			close_ctree(fs_info);
			return ret;
		}
	}

	set_bit(BTRFS_FS_OPEN, &fs_info->flags);

clear_oneshot:
	btrfs_clear_oneshot_options(fs_info);
	return 0;

fail_qgroup:
	btrfs_free_qgroup_config(fs_info);
fail_trans_kthread:
	kthread_stop(fs_info->transaction_kthread);
	btrfs_cleanup_transaction(fs_info);
	btrfs_free_fs_roots(fs_info);
fail_cleaner:
	kthread_stop(fs_info->cleaner_kthread);

	/*
	 * make sure we're done with the btree inode before we stop our
	 * kthreads
	 */
	filemap_write_and_wait(fs_info->btree_inode->i_mapping);

fail_sysfs:
	btrfs_sysfs_remove_mounted(fs_info);

fail_fsdev_sysfs:
	btrfs_sysfs_remove_fsid(fs_info->fs_devices);

fail_block_groups:
	btrfs_put_block_group_cache(fs_info);

fail_tree_roots:
	if (fs_info->data_reloc_root)
		btrfs_drop_and_free_fs_root(fs_info, fs_info->data_reloc_root);
	free_root_pointers(fs_info, true);
	invalidate_inode_pages2(fs_info->btree_inode->i_mapping);

fail_sb_buffer:
	btrfs_stop_all_workers(fs_info);
	btrfs_free_block_groups(fs_info);
fail_alloc:
	btrfs_mapping_tree_free(&fs_info->mapping_tree);

	iput(fs_info->btree_inode);
fail:
	btrfs_close_devices(fs_info->fs_devices);
	return err;
}
ALLOW_ERROR_INJECTION(open_ctree, ERRNO);

static void btrfs_end_super_write(struct bio *bio)
{
	struct btrfs_device *device = bio->bi_private;
	struct bio_vec *bvec;
	struct bvec_iter_all iter_all;
	struct page *page;

	bio_for_each_segment_all(bvec, bio, iter_all) {
		page = bvec->bv_page;

		if (bio->bi_status) {
			btrfs_warn_rl_in_rcu(device->fs_info,
				"lost page write due to IO error on %s (%d)",
				rcu_str_deref(device->name),
				blk_status_to_errno(bio->bi_status));
			ClearPageUptodate(page);
			SetPageError(page);
			btrfs_dev_stat_inc_and_print(device,
						     BTRFS_DEV_STAT_WRITE_ERRS);
		} else {
			SetPageUptodate(page);
		}

		put_page(page);
		unlock_page(page);
	}

	bio_put(bio);
}

struct btrfs_super_block *btrfs_read_dev_one_super(struct block_device *bdev,
						   int copy_num)
{
	struct btrfs_super_block *super;
	struct page *page;
	u64 bytenr, bytenr_orig;
	struct address_space *mapping = bdev->bd_inode->i_mapping;
	int ret;

	bytenr_orig = btrfs_sb_offset(copy_num);
	ret = btrfs_sb_log_location_bdev(bdev, copy_num, READ, &bytenr);
	if (ret == -ENOENT)
		return ERR_PTR(-EINVAL);
	else if (ret)
		return ERR_PTR(ret);

	if (bytenr + BTRFS_SUPER_INFO_SIZE >= i_size_read(bdev->bd_inode))
		return ERR_PTR(-EINVAL);

	page = read_cache_page_gfp(mapping, bytenr >> PAGE_SHIFT, GFP_NOFS);
	if (IS_ERR(page))
		return ERR_CAST(page);

	super = page_address(page);
	if (btrfs_super_magic(super) != BTRFS_MAGIC) {
		btrfs_release_disk_super(super);
		return ERR_PTR(-ENODATA);
	}

<<<<<<< HEAD
	if (btrfs_super_bytenr(super) != bytenr) {
=======
	if (btrfs_super_bytenr(super) != bytenr_orig) {
>>>>>>> f642729d
		btrfs_release_disk_super(super);
		return ERR_PTR(-EINVAL);
	}

	return super;
}


struct btrfs_super_block *btrfs_read_dev_super(struct block_device *bdev)
{
	struct btrfs_super_block *super, *latest = NULL;
	int i;
	u64 transid = 0;

	/* we would like to check all the supers, but that would make
	 * a btrfs mount succeed after a mkfs from a different FS.
	 * So, we need to add a special mount option to scan for
	 * later supers, using BTRFS_SUPER_MIRROR_MAX instead
	 */
	for (i = 0; i < 1; i++) {
		super = btrfs_read_dev_one_super(bdev, i);
		if (IS_ERR(super))
			continue;

		if (!latest || btrfs_super_generation(super) > transid) {
			if (latest)
				btrfs_release_disk_super(super);

			latest = super;
			transid = btrfs_super_generation(super);
		}
	}

	return super;
}

/*
 * Write superblock @sb to the @device. Do not wait for completion, all the
 * pages we use for writing are locked.
 *
 * Write @max_mirrors copies of the superblock, where 0 means default that fit
 * the expected device size at commit time. Note that max_mirrors must be
 * same for write and wait phases.
 *
 * Return number of errors when page is not found or submission fails.
 */
static int write_dev_supers(struct btrfs_device *device,
			    struct btrfs_super_block *sb, int max_mirrors)
{
	struct btrfs_fs_info *fs_info = device->fs_info;
	struct address_space *mapping = device->bdev->bd_inode->i_mapping;
	SHASH_DESC_ON_STACK(shash, fs_info->csum_shash);
	int i;
	int errors = 0;
	int ret;
	u64 bytenr, bytenr_orig;

	if (max_mirrors == 0)
		max_mirrors = BTRFS_SUPER_MIRROR_MAX;

	shash->tfm = fs_info->csum_shash;

	for (i = 0; i < max_mirrors; i++) {
		struct page *page;
		struct bio *bio;
		struct btrfs_super_block *disk_super;

		bytenr_orig = btrfs_sb_offset(i);
		ret = btrfs_sb_log_location(device, i, WRITE, &bytenr);
		if (ret == -ENOENT) {
			continue;
		} else if (ret < 0) {
			btrfs_err(device->fs_info,
				"couldn't get super block location for mirror %d",
				i);
			errors++;
			continue;
		}
		if (bytenr + BTRFS_SUPER_INFO_SIZE >=
		    device->commit_total_bytes)
			break;

		btrfs_set_super_bytenr(sb, bytenr_orig);

		crypto_shash_digest(shash, (const char *)sb + BTRFS_CSUM_SIZE,
				    BTRFS_SUPER_INFO_SIZE - BTRFS_CSUM_SIZE,
				    sb->csum);

		page = find_or_create_page(mapping, bytenr >> PAGE_SHIFT,
					   GFP_NOFS);
		if (!page) {
			btrfs_err(device->fs_info,
			    "couldn't get super block page for bytenr %llu",
			    bytenr);
			errors++;
			continue;
		}

		/* Bump the refcount for wait_dev_supers() */
		get_page(page);

		disk_super = page_address(page);
		memcpy(disk_super, sb, BTRFS_SUPER_INFO_SIZE);

		/*
		 * Directly use bios here instead of relying on the page cache
		 * to do I/O, so we don't lose the ability to do integrity
		 * checking.
		 */
		bio = bio_alloc(GFP_NOFS, 1);
		bio_set_dev(bio, device->bdev);
		bio->bi_iter.bi_sector = bytenr >> SECTOR_SHIFT;
		bio->bi_private = device;
		bio->bi_end_io = btrfs_end_super_write;
		__bio_add_page(bio, page, BTRFS_SUPER_INFO_SIZE,
			       offset_in_page(bytenr));

		/*
		 * We FUA only the first super block.  The others we allow to
		 * go down lazy and there's a short window where the on-disk
		 * copies might still contain the older version.
		 */
		bio->bi_opf = REQ_OP_WRITE | REQ_SYNC | REQ_META | REQ_PRIO;
		if (i == 0 && !btrfs_test_opt(device->fs_info, NOBARRIER))
			bio->bi_opf |= REQ_FUA;

		btrfsic_submit_bio(bio);
		btrfs_advance_sb_log(device, i);
	}
	return errors < i ? 0 : -1;
}

/*
 * Wait for write completion of superblocks done by write_dev_supers,
 * @max_mirrors same for write and wait phases.
 *
 * Return number of errors when page is not found or not marked up to
 * date.
 */
static int wait_dev_supers(struct btrfs_device *device, int max_mirrors)
{
	int i;
	int errors = 0;
	bool primary_failed = false;
	int ret;
	u64 bytenr;

	if (max_mirrors == 0)
		max_mirrors = BTRFS_SUPER_MIRROR_MAX;

	for (i = 0; i < max_mirrors; i++) {
		struct page *page;

		ret = btrfs_sb_log_location(device, i, READ, &bytenr);
		if (ret == -ENOENT) {
			break;
		} else if (ret < 0) {
			errors++;
			if (i == 0)
				primary_failed = true;
			continue;
		}
		if (bytenr + BTRFS_SUPER_INFO_SIZE >=
		    device->commit_total_bytes)
			break;

		page = find_get_page(device->bdev->bd_inode->i_mapping,
				     bytenr >> PAGE_SHIFT);
		if (!page) {
			errors++;
			if (i == 0)
				primary_failed = true;
			continue;
		}
		/* Page is submitted locked and unlocked once the IO completes */
		wait_on_page_locked(page);
		if (PageError(page)) {
			errors++;
			if (i == 0)
				primary_failed = true;
		}

		/* Drop our reference */
		put_page(page);

		/* Drop the reference from the writing run */
		put_page(page);
	}

	/* log error, force error return */
	if (primary_failed) {
		btrfs_err(device->fs_info, "error writing primary super block to device %llu",
			  device->devid);
		return -1;
	}

	return errors < i ? 0 : -1;
}

/*
 * endio for the write_dev_flush, this will wake anyone waiting
 * for the barrier when it is done
 */
static void btrfs_end_empty_barrier(struct bio *bio)
{
	complete(bio->bi_private);
}

/*
 * Submit a flush request to the device if it supports it. Error handling is
 * done in the waiting counterpart.
 */
static void write_dev_flush(struct btrfs_device *device)
{
	struct request_queue *q = bdev_get_queue(device->bdev);
	struct bio *bio = device->flush_bio;

	if (!test_bit(QUEUE_FLAG_WC, &q->queue_flags))
		return;

	bio_reset(bio);
	bio->bi_end_io = btrfs_end_empty_barrier;
	bio_set_dev(bio, device->bdev);
	bio->bi_opf = REQ_OP_WRITE | REQ_SYNC | REQ_PREFLUSH;
	init_completion(&device->flush_wait);
	bio->bi_private = &device->flush_wait;

	btrfsic_submit_bio(bio);
	set_bit(BTRFS_DEV_STATE_FLUSH_SENT, &device->dev_state);
}

/*
 * If the flush bio has been submitted by write_dev_flush, wait for it.
 */
static blk_status_t wait_dev_flush(struct btrfs_device *device)
{
	struct bio *bio = device->flush_bio;

	if (!test_bit(BTRFS_DEV_STATE_FLUSH_SENT, &device->dev_state))
		return BLK_STS_OK;

	clear_bit(BTRFS_DEV_STATE_FLUSH_SENT, &device->dev_state);
	wait_for_completion_io(&device->flush_wait);

	return bio->bi_status;
}

static int check_barrier_error(struct btrfs_fs_info *fs_info)
{
	if (!btrfs_check_rw_degradable(fs_info, NULL))
		return -EIO;
	return 0;
}

/*
 * send an empty flush down to each device in parallel,
 * then wait for them
 */
static int barrier_all_devices(struct btrfs_fs_info *info)
{
	struct list_head *head;
	struct btrfs_device *dev;
	int errors_wait = 0;
	blk_status_t ret;

	lockdep_assert_held(&info->fs_devices->device_list_mutex);
	/* send down all the barriers */
	head = &info->fs_devices->devices;
	list_for_each_entry(dev, head, dev_list) {
		if (test_bit(BTRFS_DEV_STATE_MISSING, &dev->dev_state))
			continue;
		if (!dev->bdev)
			continue;
		if (!test_bit(BTRFS_DEV_STATE_IN_FS_METADATA, &dev->dev_state) ||
		    !test_bit(BTRFS_DEV_STATE_WRITEABLE, &dev->dev_state))
			continue;

		write_dev_flush(dev);
		dev->last_flush_error = BLK_STS_OK;
	}

	/* wait for all the barriers */
	list_for_each_entry(dev, head, dev_list) {
		if (test_bit(BTRFS_DEV_STATE_MISSING, &dev->dev_state))
			continue;
		if (!dev->bdev) {
			errors_wait++;
			continue;
		}
		if (!test_bit(BTRFS_DEV_STATE_IN_FS_METADATA, &dev->dev_state) ||
		    !test_bit(BTRFS_DEV_STATE_WRITEABLE, &dev->dev_state))
			continue;

		ret = wait_dev_flush(dev);
		if (ret) {
			dev->last_flush_error = ret;
			btrfs_dev_stat_inc_and_print(dev,
					BTRFS_DEV_STAT_FLUSH_ERRS);
			errors_wait++;
		}
	}

	if (errors_wait) {
		/*
		 * At some point we need the status of all disks
		 * to arrive at the volume status. So error checking
		 * is being pushed to a separate loop.
		 */
		return check_barrier_error(info);
	}
	return 0;
}

int btrfs_get_num_tolerated_disk_barrier_failures(u64 flags)
{
	int raid_type;
	int min_tolerated = INT_MAX;

	if ((flags & BTRFS_BLOCK_GROUP_PROFILE_MASK) == 0 ||
	    (flags & BTRFS_AVAIL_ALLOC_BIT_SINGLE))
		min_tolerated = min_t(int, min_tolerated,
				    btrfs_raid_array[BTRFS_RAID_SINGLE].
				    tolerated_failures);

	for (raid_type = 0; raid_type < BTRFS_NR_RAID_TYPES; raid_type++) {
		if (raid_type == BTRFS_RAID_SINGLE)
			continue;
		if (!(flags & btrfs_raid_array[raid_type].bg_flag))
			continue;
		min_tolerated = min_t(int, min_tolerated,
				    btrfs_raid_array[raid_type].
				    tolerated_failures);
	}

	if (min_tolerated == INT_MAX) {
		pr_warn("BTRFS: unknown raid flag: %llu", flags);
		min_tolerated = 0;
	}

	return min_tolerated;
}

int write_all_supers(struct btrfs_fs_info *fs_info, int max_mirrors)
{
	struct list_head *head;
	struct btrfs_device *dev;
	struct btrfs_super_block *sb;
	struct btrfs_dev_item *dev_item;
	int ret;
	int do_barriers;
	int max_errors;
	int total_errors = 0;
	u64 flags;

	do_barriers = !btrfs_test_opt(fs_info, NOBARRIER);

	/*
	 * max_mirrors == 0 indicates we're from commit_transaction,
	 * not from fsync where the tree roots in fs_info have not
	 * been consistent on disk.
	 */
	if (max_mirrors == 0)
		backup_super_roots(fs_info);

	sb = fs_info->super_for_commit;
	dev_item = &sb->dev_item;

	mutex_lock(&fs_info->fs_devices->device_list_mutex);
	head = &fs_info->fs_devices->devices;
	max_errors = btrfs_super_num_devices(fs_info->super_copy) - 1;

	if (do_barriers) {
		ret = barrier_all_devices(fs_info);
		if (ret) {
			mutex_unlock(
				&fs_info->fs_devices->device_list_mutex);
			btrfs_handle_fs_error(fs_info, ret,
					      "errors while submitting device barriers.");
			return ret;
		}
	}

	list_for_each_entry(dev, head, dev_list) {
		if (!dev->bdev) {
			total_errors++;
			continue;
		}
		if (!test_bit(BTRFS_DEV_STATE_IN_FS_METADATA, &dev->dev_state) ||
		    !test_bit(BTRFS_DEV_STATE_WRITEABLE, &dev->dev_state))
			continue;

		btrfs_set_stack_device_generation(dev_item, 0);
		btrfs_set_stack_device_type(dev_item, dev->type);
		btrfs_set_stack_device_id(dev_item, dev->devid);
		btrfs_set_stack_device_total_bytes(dev_item,
						   dev->commit_total_bytes);
		btrfs_set_stack_device_bytes_used(dev_item,
						  dev->commit_bytes_used);
		btrfs_set_stack_device_io_align(dev_item, dev->io_align);
		btrfs_set_stack_device_io_width(dev_item, dev->io_width);
		btrfs_set_stack_device_sector_size(dev_item, dev->sector_size);
		memcpy(dev_item->uuid, dev->uuid, BTRFS_UUID_SIZE);
		memcpy(dev_item->fsid, dev->fs_devices->metadata_uuid,
		       BTRFS_FSID_SIZE);

		flags = btrfs_super_flags(sb);
		btrfs_set_super_flags(sb, flags | BTRFS_HEADER_FLAG_WRITTEN);

		ret = btrfs_validate_write_super(fs_info, sb);
		if (ret < 0) {
			mutex_unlock(&fs_info->fs_devices->device_list_mutex);
			btrfs_handle_fs_error(fs_info, -EUCLEAN,
				"unexpected superblock corruption detected");
			return -EUCLEAN;
		}

		ret = write_dev_supers(dev, sb, max_mirrors);
		if (ret)
			total_errors++;
	}
	if (total_errors > max_errors) {
		btrfs_err(fs_info, "%d errors while writing supers",
			  total_errors);
		mutex_unlock(&fs_info->fs_devices->device_list_mutex);

		/* FUA is masked off if unsupported and can't be the reason */
		btrfs_handle_fs_error(fs_info, -EIO,
				      "%d errors while writing supers",
				      total_errors);
		return -EIO;
	}

	total_errors = 0;
	list_for_each_entry(dev, head, dev_list) {
		if (!dev->bdev)
			continue;
		if (!test_bit(BTRFS_DEV_STATE_IN_FS_METADATA, &dev->dev_state) ||
		    !test_bit(BTRFS_DEV_STATE_WRITEABLE, &dev->dev_state))
			continue;

		ret = wait_dev_supers(dev, max_mirrors);
		if (ret)
			total_errors++;
	}
	mutex_unlock(&fs_info->fs_devices->device_list_mutex);
	if (total_errors > max_errors) {
		btrfs_handle_fs_error(fs_info, -EIO,
				      "%d errors while writing supers",
				      total_errors);
		return -EIO;
	}
	return 0;
}

/* Drop a fs root from the radix tree and free it. */
void btrfs_drop_and_free_fs_root(struct btrfs_fs_info *fs_info,
				  struct btrfs_root *root)
{
	bool drop_ref = false;

	spin_lock(&fs_info->fs_roots_radix_lock);
	radix_tree_delete(&fs_info->fs_roots_radix,
			  (unsigned long)root->root_key.objectid);
	if (test_and_clear_bit(BTRFS_ROOT_IN_RADIX, &root->state))
		drop_ref = true;
	spin_unlock(&fs_info->fs_roots_radix_lock);

	if (test_bit(BTRFS_FS_STATE_ERROR, &fs_info->fs_state)) {
		ASSERT(root->log_root == NULL);
		if (root->reloc_root) {
			btrfs_put_root(root->reloc_root);
			root->reloc_root = NULL;
		}
	}

	if (drop_ref)
		btrfs_put_root(root);
}

int btrfs_cleanup_fs_roots(struct btrfs_fs_info *fs_info)
{
	u64 root_objectid = 0;
	struct btrfs_root *gang[8];
	int i = 0;
	int err = 0;
	unsigned int ret = 0;

	while (1) {
		spin_lock(&fs_info->fs_roots_radix_lock);
		ret = radix_tree_gang_lookup(&fs_info->fs_roots_radix,
					     (void **)gang, root_objectid,
					     ARRAY_SIZE(gang));
		if (!ret) {
			spin_unlock(&fs_info->fs_roots_radix_lock);
			break;
		}
		root_objectid = gang[ret - 1]->root_key.objectid + 1;

		for (i = 0; i < ret; i++) {
			/* Avoid to grab roots in dead_roots */
			if (btrfs_root_refs(&gang[i]->root_item) == 0) {
				gang[i] = NULL;
				continue;
			}
			/* grab all the search result for later use */
			gang[i] = btrfs_grab_root(gang[i]);
		}
		spin_unlock(&fs_info->fs_roots_radix_lock);

		for (i = 0; i < ret; i++) {
			if (!gang[i])
				continue;
			root_objectid = gang[i]->root_key.objectid;
			err = btrfs_orphan_cleanup(gang[i]);
			if (err)
				break;
			btrfs_put_root(gang[i]);
		}
		root_objectid++;
	}

	/* release the uncleaned roots due to error */
	for (; i < ret; i++) {
		if (gang[i])
			btrfs_put_root(gang[i]);
	}
	return err;
}

int btrfs_commit_super(struct btrfs_fs_info *fs_info)
{
	struct btrfs_root *root = fs_info->tree_root;
	struct btrfs_trans_handle *trans;

	mutex_lock(&fs_info->cleaner_mutex);
	btrfs_run_delayed_iputs(fs_info);
	mutex_unlock(&fs_info->cleaner_mutex);
	wake_up_process(fs_info->cleaner_kthread);

	/* wait until ongoing cleanup work done */
	down_write(&fs_info->cleanup_work_sem);
	up_write(&fs_info->cleanup_work_sem);

	trans = btrfs_join_transaction(root);
	if (IS_ERR(trans))
		return PTR_ERR(trans);
	return btrfs_commit_transaction(trans);
}

void __cold close_ctree(struct btrfs_fs_info *fs_info)
{
	int ret;

	set_bit(BTRFS_FS_CLOSING_START, &fs_info->flags);
	/*
	 * We don't want the cleaner to start new transactions, add more delayed
	 * iputs, etc. while we're closing. We can't use kthread_stop() yet
	 * because that frees the task_struct, and the transaction kthread might
	 * still try to wake up the cleaner.
	 */
	kthread_park(fs_info->cleaner_kthread);

	/* wait for the qgroup rescan worker to stop */
	btrfs_qgroup_wait_for_completion(fs_info, false);

	/* wait for the uuid_scan task to finish */
	down(&fs_info->uuid_tree_rescan_sem);
	/* avoid complains from lockdep et al., set sem back to initial state */
	up(&fs_info->uuid_tree_rescan_sem);

	/* pause restriper - we want to resume on mount */
	btrfs_pause_balance(fs_info);

	btrfs_dev_replace_suspend_for_unmount(fs_info);

	btrfs_scrub_cancel(fs_info);

	/* wait for any defraggers to finish */
	wait_event(fs_info->transaction_wait,
		   (atomic_read(&fs_info->defrag_running) == 0));

	/* clear out the rbtree of defraggable inodes */
	btrfs_cleanup_defrag_inodes(fs_info);

	cancel_work_sync(&fs_info->async_reclaim_work);
	cancel_work_sync(&fs_info->async_data_reclaim_work);
<<<<<<< HEAD
=======
	cancel_work_sync(&fs_info->preempt_reclaim_work);
>>>>>>> f642729d

	/* Cancel or finish ongoing discard work */
	btrfs_discard_cleanup(fs_info);

	if (!sb_rdonly(fs_info->sb)) {
		/*
		 * The cleaner kthread is stopped, so do one final pass over
		 * unused block groups.
		 */
		btrfs_delete_unused_bgs(fs_info);

		/*
		 * There might be existing delayed inode workers still running
		 * and holding an empty delayed inode item. We must wait for
		 * them to complete first because they can create a transaction.
		 * This happens when someone calls btrfs_balance_delayed_items()
		 * and then a transaction commit runs the same delayed nodes
		 * before any delayed worker has done something with the nodes.
		 * We must wait for any worker here and not at transaction
		 * commit time since that could cause a deadlock.
		 * This is a very rare case.
		 */
		btrfs_flush_workqueue(fs_info->delayed_workers);

		ret = btrfs_commit_super(fs_info);
		if (ret)
			btrfs_err(fs_info, "commit super ret %d", ret);
	}

	if (test_bit(BTRFS_FS_STATE_ERROR, &fs_info->fs_state) ||
	    test_bit(BTRFS_FS_STATE_TRANS_ABORTED, &fs_info->fs_state))
		btrfs_error_commit_super(fs_info);

	kthread_stop(fs_info->transaction_kthread);
	kthread_stop(fs_info->cleaner_kthread);

	ASSERT(list_empty(&fs_info->delayed_iputs));
	set_bit(BTRFS_FS_CLOSING_DONE, &fs_info->flags);

	if (btrfs_check_quota_leak(fs_info)) {
		WARN_ON(IS_ENABLED(CONFIG_BTRFS_DEBUG));
		btrfs_err(fs_info, "qgroup reserved space leaked");
	}

	btrfs_free_qgroup_config(fs_info);
	ASSERT(list_empty(&fs_info->delalloc_roots));

	if (percpu_counter_sum(&fs_info->delalloc_bytes)) {
		btrfs_info(fs_info, "at unmount delalloc count %lld",
		       percpu_counter_sum(&fs_info->delalloc_bytes));
	}

	if (percpu_counter_sum(&fs_info->ordered_bytes))
		btrfs_info(fs_info, "at unmount dio bytes count %lld",
			   percpu_counter_sum(&fs_info->ordered_bytes));

	btrfs_sysfs_remove_mounted(fs_info);
	btrfs_sysfs_remove_fsid(fs_info->fs_devices);

	btrfs_put_block_group_cache(fs_info);

	/*
	 * we must make sure there is not any read request to
	 * submit after we stopping all workers.
	 */
	invalidate_inode_pages2(fs_info->btree_inode->i_mapping);
	btrfs_stop_all_workers(fs_info);

	/* We shouldn't have any transaction open at this point */
	ASSERT(list_empty(&fs_info->trans_list));

	clear_bit(BTRFS_FS_OPEN, &fs_info->flags);
	free_root_pointers(fs_info, true);
	btrfs_free_fs_roots(fs_info);

	/*
	 * We must free the block groups after dropping the fs_roots as we could
	 * have had an IO error and have left over tree log blocks that aren't
	 * cleaned up until the fs roots are freed.  This makes the block group
	 * accounting appear to be wrong because there's pending reserved bytes,
	 * so make sure we do the block group cleanup afterwards.
	 */
	btrfs_free_block_groups(fs_info);

	iput(fs_info->btree_inode);

#ifdef CONFIG_BTRFS_FS_CHECK_INTEGRITY
	if (btrfs_test_opt(fs_info, CHECK_INTEGRITY))
		btrfsic_unmount(fs_info->fs_devices);
#endif

	btrfs_mapping_tree_free(&fs_info->mapping_tree);
	btrfs_close_devices(fs_info->fs_devices);
}

int btrfs_buffer_uptodate(struct extent_buffer *buf, u64 parent_transid,
			  int atomic)
{
	int ret;
	struct inode *btree_inode = buf->pages[0]->mapping->host;

	ret = extent_buffer_uptodate(buf);
	if (!ret)
		return ret;

	ret = verify_parent_transid(&BTRFS_I(btree_inode)->io_tree, buf,
				    parent_transid, atomic);
	if (ret == -EAGAIN)
		return ret;
	return !ret;
}

void btrfs_mark_buffer_dirty(struct extent_buffer *buf)
{
	struct btrfs_fs_info *fs_info = buf->fs_info;
	u64 transid = btrfs_header_generation(buf);
	int was_dirty;

#ifdef CONFIG_BTRFS_FS_RUN_SANITY_TESTS
	/*
	 * This is a fast path so only do this check if we have sanity tests
	 * enabled.  Normal people shouldn't be using unmapped buffers as dirty
	 * outside of the sanity tests.
	 */
	if (unlikely(test_bit(EXTENT_BUFFER_UNMAPPED, &buf->bflags)))
		return;
#endif
	btrfs_assert_tree_locked(buf);
	if (transid != fs_info->generation)
		WARN(1, KERN_CRIT "btrfs transid mismatch buffer %llu, found %llu running %llu\n",
			buf->start, transid, fs_info->generation);
	was_dirty = set_extent_buffer_dirty(buf);
	if (!was_dirty)
		percpu_counter_add_batch(&fs_info->dirty_metadata_bytes,
					 buf->len,
					 fs_info->dirty_metadata_batch);
#ifdef CONFIG_BTRFS_FS_CHECK_INTEGRITY
	/*
	 * Since btrfs_mark_buffer_dirty() can be called with item pointer set
	 * but item data not updated.
	 * So here we should only check item pointers, not item data.
	 */
	if (btrfs_header_level(buf) == 0 &&
	    btrfs_check_leaf_relaxed(buf)) {
		btrfs_print_leaf(buf);
		ASSERT(0);
	}
#endif
}

static void __btrfs_btree_balance_dirty(struct btrfs_fs_info *fs_info,
					int flush_delayed)
{
	/*
	 * looks as though older kernels can get into trouble with
	 * this code, they end up stuck in balance_dirty_pages forever
	 */
	int ret;

	if (current->flags & PF_MEMALLOC)
		return;

	if (flush_delayed)
		btrfs_balance_delayed_items(fs_info);

	ret = __percpu_counter_compare(&fs_info->dirty_metadata_bytes,
				     BTRFS_DIRTY_METADATA_THRESH,
				     fs_info->dirty_metadata_batch);
	if (ret > 0) {
		balance_dirty_pages_ratelimited(fs_info->btree_inode->i_mapping);
	}
}

void btrfs_btree_balance_dirty(struct btrfs_fs_info *fs_info)
{
	__btrfs_btree_balance_dirty(fs_info, 1);
}

void btrfs_btree_balance_dirty_nodelay(struct btrfs_fs_info *fs_info)
{
	__btrfs_btree_balance_dirty(fs_info, 0);
}

int btrfs_read_buffer(struct extent_buffer *buf, u64 parent_transid, int level,
		      struct btrfs_key *first_key)
{
	return btree_read_extent_buffer_pages(buf, parent_transid,
					      level, first_key);
}

static void btrfs_error_commit_super(struct btrfs_fs_info *fs_info)
{
	/* cleanup FS via transaction */
	btrfs_cleanup_transaction(fs_info);

	mutex_lock(&fs_info->cleaner_mutex);
	btrfs_run_delayed_iputs(fs_info);
	mutex_unlock(&fs_info->cleaner_mutex);

	down_write(&fs_info->cleanup_work_sem);
	up_write(&fs_info->cleanup_work_sem);
}

static void btrfs_drop_all_logs(struct btrfs_fs_info *fs_info)
{
	struct btrfs_root *gang[8];
	u64 root_objectid = 0;
	int ret;

	spin_lock(&fs_info->fs_roots_radix_lock);
	while ((ret = radix_tree_gang_lookup(&fs_info->fs_roots_radix,
					     (void **)gang, root_objectid,
					     ARRAY_SIZE(gang))) != 0) {
		int i;

		for (i = 0; i < ret; i++)
			gang[i] = btrfs_grab_root(gang[i]);
		spin_unlock(&fs_info->fs_roots_radix_lock);

		for (i = 0; i < ret; i++) {
			if (!gang[i])
				continue;
			root_objectid = gang[i]->root_key.objectid;
			btrfs_free_log(NULL, gang[i]);
			btrfs_put_root(gang[i]);
		}
		root_objectid++;
		spin_lock(&fs_info->fs_roots_radix_lock);
	}
	spin_unlock(&fs_info->fs_roots_radix_lock);
	btrfs_free_log_root_tree(NULL, fs_info);
}

static void btrfs_destroy_ordered_extents(struct btrfs_root *root)
{
	struct btrfs_ordered_extent *ordered;

	spin_lock(&root->ordered_extent_lock);
	/*
	 * This will just short circuit the ordered completion stuff which will
	 * make sure the ordered extent gets properly cleaned up.
	 */
	list_for_each_entry(ordered, &root->ordered_extents,
			    root_extent_list)
		set_bit(BTRFS_ORDERED_IOERR, &ordered->flags);
	spin_unlock(&root->ordered_extent_lock);
}

static void btrfs_destroy_all_ordered_extents(struct btrfs_fs_info *fs_info)
{
	struct btrfs_root *root;
	struct list_head splice;

	INIT_LIST_HEAD(&splice);

	spin_lock(&fs_info->ordered_root_lock);
	list_splice_init(&fs_info->ordered_roots, &splice);
	while (!list_empty(&splice)) {
		root = list_first_entry(&splice, struct btrfs_root,
					ordered_root);
		list_move_tail(&root->ordered_root,
			       &fs_info->ordered_roots);

		spin_unlock(&fs_info->ordered_root_lock);
		btrfs_destroy_ordered_extents(root);

		cond_resched();
		spin_lock(&fs_info->ordered_root_lock);
	}
	spin_unlock(&fs_info->ordered_root_lock);

	/*
	 * We need this here because if we've been flipped read-only we won't
	 * get sync() from the umount, so we need to make sure any ordered
	 * extents that haven't had their dirty pages IO start writeout yet
	 * actually get run and error out properly.
	 */
	btrfs_wait_ordered_roots(fs_info, U64_MAX, 0, (u64)-1);
}

static int btrfs_destroy_delayed_refs(struct btrfs_transaction *trans,
				      struct btrfs_fs_info *fs_info)
{
	struct rb_node *node;
	struct btrfs_delayed_ref_root *delayed_refs;
	struct btrfs_delayed_ref_node *ref;
	int ret = 0;

	delayed_refs = &trans->delayed_refs;

	spin_lock(&delayed_refs->lock);
	if (atomic_read(&delayed_refs->num_entries) == 0) {
		spin_unlock(&delayed_refs->lock);
		btrfs_debug(fs_info, "delayed_refs has NO entry");
		return ret;
	}

	while ((node = rb_first_cached(&delayed_refs->href_root)) != NULL) {
		struct btrfs_delayed_ref_head *head;
		struct rb_node *n;
		bool pin_bytes = false;

		head = rb_entry(node, struct btrfs_delayed_ref_head,
				href_node);
		if (btrfs_delayed_ref_lock(delayed_refs, head))
			continue;

		spin_lock(&head->lock);
		while ((n = rb_first_cached(&head->ref_tree)) != NULL) {
			ref = rb_entry(n, struct btrfs_delayed_ref_node,
				       ref_node);
			ref->in_tree = 0;
			rb_erase_cached(&ref->ref_node, &head->ref_tree);
			RB_CLEAR_NODE(&ref->ref_node);
			if (!list_empty(&ref->add_list))
				list_del(&ref->add_list);
			atomic_dec(&delayed_refs->num_entries);
			btrfs_put_delayed_ref(ref);
		}
		if (head->must_insert_reserved)
			pin_bytes = true;
		btrfs_free_delayed_extent_op(head->extent_op);
		btrfs_delete_ref_head(delayed_refs, head);
		spin_unlock(&head->lock);
		spin_unlock(&delayed_refs->lock);
		mutex_unlock(&head->mutex);

		if (pin_bytes) {
			struct btrfs_block_group *cache;

			cache = btrfs_lookup_block_group(fs_info, head->bytenr);
			BUG_ON(!cache);

			spin_lock(&cache->space_info->lock);
			spin_lock(&cache->lock);
			cache->pinned += head->num_bytes;
			btrfs_space_info_update_bytes_pinned(fs_info,
				cache->space_info, head->num_bytes);
			cache->reserved -= head->num_bytes;
			cache->space_info->bytes_reserved -= head->num_bytes;
			spin_unlock(&cache->lock);
			spin_unlock(&cache->space_info->lock);
			percpu_counter_add_batch(
				&cache->space_info->total_bytes_pinned,
				head->num_bytes, BTRFS_TOTAL_BYTES_PINNED_BATCH);

			btrfs_put_block_group(cache);

			btrfs_error_unpin_extent_range(fs_info, head->bytenr,
				head->bytenr + head->num_bytes - 1);
		}
		btrfs_cleanup_ref_head_accounting(fs_info, delayed_refs, head);
		btrfs_put_delayed_ref_head(head);
		cond_resched();
		spin_lock(&delayed_refs->lock);
	}
	btrfs_qgroup_destroy_extent_records(trans);

	spin_unlock(&delayed_refs->lock);

	return ret;
}

static void btrfs_destroy_delalloc_inodes(struct btrfs_root *root)
{
	struct btrfs_inode *btrfs_inode;
	struct list_head splice;

	INIT_LIST_HEAD(&splice);

	spin_lock(&root->delalloc_lock);
	list_splice_init(&root->delalloc_inodes, &splice);

	while (!list_empty(&splice)) {
		struct inode *inode = NULL;
		btrfs_inode = list_first_entry(&splice, struct btrfs_inode,
					       delalloc_inodes);
		__btrfs_del_delalloc_inode(root, btrfs_inode);
		spin_unlock(&root->delalloc_lock);

		/*
		 * Make sure we get a live inode and that it'll not disappear
		 * meanwhile.
		 */
		inode = igrab(&btrfs_inode->vfs_inode);
		if (inode) {
			invalidate_inode_pages2(inode->i_mapping);
			iput(inode);
		}
		spin_lock(&root->delalloc_lock);
	}
	spin_unlock(&root->delalloc_lock);
}

static void btrfs_destroy_all_delalloc_inodes(struct btrfs_fs_info *fs_info)
{
	struct btrfs_root *root;
	struct list_head splice;

	INIT_LIST_HEAD(&splice);

	spin_lock(&fs_info->delalloc_root_lock);
	list_splice_init(&fs_info->delalloc_roots, &splice);
	while (!list_empty(&splice)) {
		root = list_first_entry(&splice, struct btrfs_root,
					 delalloc_root);
		root = btrfs_grab_root(root);
		BUG_ON(!root);
		spin_unlock(&fs_info->delalloc_root_lock);

		btrfs_destroy_delalloc_inodes(root);
		btrfs_put_root(root);

		spin_lock(&fs_info->delalloc_root_lock);
	}
	spin_unlock(&fs_info->delalloc_root_lock);
}

static int btrfs_destroy_marked_extents(struct btrfs_fs_info *fs_info,
					struct extent_io_tree *dirty_pages,
					int mark)
{
	int ret;
	struct extent_buffer *eb;
	u64 start = 0;
	u64 end;

	while (1) {
		ret = find_first_extent_bit(dirty_pages, start, &start, &end,
					    mark, NULL);
		if (ret)
			break;

		clear_extent_bits(dirty_pages, start, end, mark);
		while (start <= end) {
			eb = find_extent_buffer(fs_info, start);
			start += fs_info->nodesize;
			if (!eb)
				continue;
			wait_on_extent_buffer_writeback(eb);

			if (test_and_clear_bit(EXTENT_BUFFER_DIRTY,
					       &eb->bflags))
				clear_extent_buffer_dirty(eb);
			free_extent_buffer_stale(eb);
		}
	}

	return ret;
}

static int btrfs_destroy_pinned_extent(struct btrfs_fs_info *fs_info,
				       struct extent_io_tree *unpin)
{
	u64 start;
	u64 end;
	int ret;

	while (1) {
		struct extent_state *cached_state = NULL;

		/*
		 * The btrfs_finish_extent_commit() may get the same range as
		 * ours between find_first_extent_bit and clear_extent_dirty.
		 * Hence, hold the unused_bg_unpin_mutex to avoid double unpin
		 * the same extent range.
		 */
		mutex_lock(&fs_info->unused_bg_unpin_mutex);
		ret = find_first_extent_bit(unpin, 0, &start, &end,
					    EXTENT_DIRTY, &cached_state);
		if (ret) {
			mutex_unlock(&fs_info->unused_bg_unpin_mutex);
			break;
		}

		clear_extent_dirty(unpin, start, end, &cached_state);
		free_extent_state(cached_state);
		btrfs_error_unpin_extent_range(fs_info, start, end);
		mutex_unlock(&fs_info->unused_bg_unpin_mutex);
		cond_resched();
	}

	return 0;
}

static void btrfs_cleanup_bg_io(struct btrfs_block_group *cache)
{
	struct inode *inode;

	inode = cache->io_ctl.inode;
	if (inode) {
		invalidate_inode_pages2(inode->i_mapping);
		BTRFS_I(inode)->generation = 0;
		cache->io_ctl.inode = NULL;
		iput(inode);
	}
	ASSERT(cache->io_ctl.pages == NULL);
	btrfs_put_block_group(cache);
}

void btrfs_cleanup_dirty_bgs(struct btrfs_transaction *cur_trans,
			     struct btrfs_fs_info *fs_info)
{
	struct btrfs_block_group *cache;

	spin_lock(&cur_trans->dirty_bgs_lock);
	while (!list_empty(&cur_trans->dirty_bgs)) {
		cache = list_first_entry(&cur_trans->dirty_bgs,
					 struct btrfs_block_group,
					 dirty_list);

		if (!list_empty(&cache->io_list)) {
			spin_unlock(&cur_trans->dirty_bgs_lock);
			list_del_init(&cache->io_list);
			btrfs_cleanup_bg_io(cache);
			spin_lock(&cur_trans->dirty_bgs_lock);
		}

		list_del_init(&cache->dirty_list);
		spin_lock(&cache->lock);
		cache->disk_cache_state = BTRFS_DC_ERROR;
		spin_unlock(&cache->lock);

		spin_unlock(&cur_trans->dirty_bgs_lock);
		btrfs_put_block_group(cache);
		btrfs_delayed_refs_rsv_release(fs_info, 1);
		spin_lock(&cur_trans->dirty_bgs_lock);
	}
	spin_unlock(&cur_trans->dirty_bgs_lock);

	/*
	 * Refer to the definition of io_bgs member for details why it's safe
	 * to use it without any locking
	 */
	while (!list_empty(&cur_trans->io_bgs)) {
		cache = list_first_entry(&cur_trans->io_bgs,
					 struct btrfs_block_group,
					 io_list);

		list_del_init(&cache->io_list);
		spin_lock(&cache->lock);
		cache->disk_cache_state = BTRFS_DC_ERROR;
		spin_unlock(&cache->lock);
		btrfs_cleanup_bg_io(cache);
	}
}

void btrfs_cleanup_one_transaction(struct btrfs_transaction *cur_trans,
				   struct btrfs_fs_info *fs_info)
{
	struct btrfs_device *dev, *tmp;

	btrfs_cleanup_dirty_bgs(cur_trans, fs_info);
	ASSERT(list_empty(&cur_trans->dirty_bgs));
	ASSERT(list_empty(&cur_trans->io_bgs));

	list_for_each_entry_safe(dev, tmp, &cur_trans->dev_update_list,
				 post_commit_list) {
		list_del_init(&dev->post_commit_list);
	}

	btrfs_destroy_delayed_refs(cur_trans, fs_info);

	cur_trans->state = TRANS_STATE_COMMIT_START;
	wake_up(&fs_info->transaction_blocked_wait);

	cur_trans->state = TRANS_STATE_UNBLOCKED;
	wake_up(&fs_info->transaction_wait);

	btrfs_destroy_delayed_inodes(fs_info);

	btrfs_destroy_marked_extents(fs_info, &cur_trans->dirty_pages,
				     EXTENT_DIRTY);
	btrfs_destroy_pinned_extent(fs_info, &cur_trans->pinned_extents);

	btrfs_free_redirty_list(cur_trans);

	cur_trans->state =TRANS_STATE_COMPLETED;
	wake_up(&cur_trans->commit_wait);
}

static int btrfs_cleanup_transaction(struct btrfs_fs_info *fs_info)
{
	struct btrfs_transaction *t;

	mutex_lock(&fs_info->transaction_kthread_mutex);

	spin_lock(&fs_info->trans_lock);
	while (!list_empty(&fs_info->trans_list)) {
		t = list_first_entry(&fs_info->trans_list,
				     struct btrfs_transaction, list);
		if (t->state >= TRANS_STATE_COMMIT_START) {
			refcount_inc(&t->use_count);
			spin_unlock(&fs_info->trans_lock);
			btrfs_wait_for_commit(fs_info, t->transid);
			btrfs_put_transaction(t);
			spin_lock(&fs_info->trans_lock);
			continue;
		}
		if (t == fs_info->running_transaction) {
			t->state = TRANS_STATE_COMMIT_DOING;
			spin_unlock(&fs_info->trans_lock);
			/*
			 * We wait for 0 num_writers since we don't hold a trans
			 * handle open currently for this transaction.
			 */
			wait_event(t->writer_wait,
				   atomic_read(&t->num_writers) == 0);
		} else {
			spin_unlock(&fs_info->trans_lock);
		}
		btrfs_cleanup_one_transaction(t, fs_info);

		spin_lock(&fs_info->trans_lock);
		if (t == fs_info->running_transaction)
			fs_info->running_transaction = NULL;
		list_del_init(&t->list);
		spin_unlock(&fs_info->trans_lock);

		btrfs_put_transaction(t);
		trace_btrfs_transaction_commit(fs_info->tree_root);
		spin_lock(&fs_info->trans_lock);
	}
	spin_unlock(&fs_info->trans_lock);
	btrfs_destroy_all_ordered_extents(fs_info);
	btrfs_destroy_delayed_inodes(fs_info);
	btrfs_assert_delayed_root_empty(fs_info);
	btrfs_destroy_all_delalloc_inodes(fs_info);
	btrfs_drop_all_logs(fs_info);
	mutex_unlock(&fs_info->transaction_kthread_mutex);

	return 0;
<<<<<<< HEAD
=======
}

int btrfs_init_root_free_objectid(struct btrfs_root *root)
{
	struct btrfs_path *path;
	int ret;
	struct extent_buffer *l;
	struct btrfs_key search_key;
	struct btrfs_key found_key;
	int slot;

	path = btrfs_alloc_path();
	if (!path)
		return -ENOMEM;

	search_key.objectid = BTRFS_LAST_FREE_OBJECTID;
	search_key.type = -1;
	search_key.offset = (u64)-1;
	ret = btrfs_search_slot(NULL, root, &search_key, path, 0, 0);
	if (ret < 0)
		goto error;
	BUG_ON(ret == 0); /* Corruption */
	if (path->slots[0] > 0) {
		slot = path->slots[0] - 1;
		l = path->nodes[0];
		btrfs_item_key_to_cpu(l, &found_key, slot);
		root->free_objectid = max_t(u64, found_key.objectid + 1,
					    BTRFS_FIRST_FREE_OBJECTID);
	} else {
		root->free_objectid = BTRFS_FIRST_FREE_OBJECTID;
	}
	ret = 0;
error:
	btrfs_free_path(path);
	return ret;
}

int btrfs_get_free_objectid(struct btrfs_root *root, u64 *objectid)
{
	int ret;
	mutex_lock(&root->objectid_mutex);

	if (unlikely(root->free_objectid >= BTRFS_LAST_FREE_OBJECTID)) {
		btrfs_warn(root->fs_info,
			   "the objectid of root %llu reaches its highest value",
			   root->root_key.objectid);
		ret = -ENOSPC;
		goto out;
	}

	*objectid = root->free_objectid++;
	ret = 0;
out:
	mutex_unlock(&root->objectid_mutex);
	return ret;
>>>>>>> f642729d
}<|MERGE_RESOLUTION|>--- conflicted
+++ resolved
@@ -527,14 +527,8 @@
 	return 1;
 }
 
-<<<<<<< HEAD
-int btrfs_validate_metadata_buffer(struct btrfs_io_bio *io_bio, u64 phy_offset,
-				   struct page *page, u64 start, u64 end,
-				   int mirror)
-=======
 /* Do basic extent buffer checks at read time */
 static int validate_extent_buffer(struct extent_buffer *eb)
->>>>>>> f642729d
 {
 	struct btrfs_fs_info *fs_info = eb->fs_info;
 	u64 found_start;
@@ -1289,15 +1283,8 @@
 
 	leaf = btrfs_alloc_tree_block(trans, root, 0, BTRFS_TREE_LOG_OBJECTID,
 			NULL, 0, 0, 0, BTRFS_NESTING_NORMAL);
-<<<<<<< HEAD
-	if (IS_ERR(leaf)) {
-		btrfs_put_root(root);
-		return ERR_CAST(leaf);
-	}
-=======
 	if (IS_ERR(leaf))
 		return PTR_ERR(leaf);
->>>>>>> f642729d
 
 	root->node = leaf;
 
@@ -1557,11 +1544,7 @@
 		root = list_first_entry(&fs_info->allocated_roots,
 					struct btrfs_root, leak_list);
 		btrfs_err(fs_info, "leaked root %s refcount %d",
-<<<<<<< HEAD
-			  btrfs_root_name(root->root_key.objectid, buf),
-=======
 			  btrfs_root_name(&root->root_key, buf),
->>>>>>> f642729d
 			  refcount_read(&root->refs));
 		while (refcount_read(&root->refs) > 1)
 			btrfs_put_root(root);
@@ -3662,11 +3645,7 @@
 		return ERR_PTR(-ENODATA);
 	}
 
-<<<<<<< HEAD
-	if (btrfs_super_bytenr(super) != bytenr) {
-=======
 	if (btrfs_super_bytenr(super) != bytenr_orig) {
->>>>>>> f642729d
 		btrfs_release_disk_super(super);
 		return ERR_PTR(-EINVAL);
 	}
@@ -4253,10 +4232,7 @@
 
 	cancel_work_sync(&fs_info->async_reclaim_work);
 	cancel_work_sync(&fs_info->async_data_reclaim_work);
-<<<<<<< HEAD
-=======
 	cancel_work_sync(&fs_info->preempt_reclaim_work);
->>>>>>> f642729d
 
 	/* Cancel or finish ongoing discard work */
 	btrfs_discard_cleanup(fs_info);
@@ -4889,8 +4865,6 @@
 	mutex_unlock(&fs_info->transaction_kthread_mutex);
 
 	return 0;
-<<<<<<< HEAD
-=======
 }
 
 int btrfs_init_root_free_objectid(struct btrfs_root *root)
@@ -4946,5 +4920,4 @@
 out:
 	mutex_unlock(&root->objectid_mutex);
 	return ret;
->>>>>>> f642729d
 }