
#include <asm/cache.h>
#include <asm/ptrace.h>
#include <asm/system.h>
#include <asm/pgtable.h>

#include <asm-generic/vmlinux.lds.h>

#define IVT_TEXT							\
		VMLINUX_SYMBOL(__start_ivt_text) = .;			\
		*(.text.ivt)						\
		VMLINUX_SYMBOL(__end_ivt_text) = .;

OUTPUT_FORMAT("elf64-ia64-little")
OUTPUT_ARCH(ia64)
ENTRY(phys_start)
jiffies = jiffies_64;
PHDRS {
  code   PT_LOAD;
  percpu PT_LOAD;
  data   PT_LOAD;
  note   PT_NOTE;
  unwind 0x70000001; /* PT_IA_64_UNWIND, but ld doesn't match the name */
}
SECTIONS
{
  /* unwind exit sections must be discarded before the rest of the
     sections get included. */
  /DISCARD/ : {
	*(.IA_64.unwind.exit.text)
	*(.IA_64.unwind_info.exit.text)
	*(.comment)
	*(.note)
  }

  v = PAGE_OFFSET;	/* this symbol is here to make debugging easier... */
  phys_start = _start - LOAD_OFFSET;

  code : { } :code
  . = KERNEL_START;

  _text = .;
  _stext = .;

  .text : AT(ADDR(.text) - LOAD_OFFSET)
    {
	IVT_TEXT
	TEXT_TEXT
	SCHED_TEXT
	LOCK_TEXT
	KPROBES_TEXT
	*(.gnu.linkonce.t*)
    }
  .text2 : AT(ADDR(.text2) - LOAD_OFFSET)
	{ *(.text2) }
#ifdef CONFIG_SMP
  .text.lock : AT(ADDR(.text.lock) - LOAD_OFFSET)
	{ *(.text.lock) }
#endif
  _etext = .;

  /* Read-only data */

  NOTES :code :note		/* put .notes in text and mark in PT_NOTE  */
  code_continues : {} :code	/* switch back to regular program...  */

  EXCEPTION_TABLE(16)

  /* MCA table */
  . = ALIGN(16);
  __mca_table : AT(ADDR(__mca_table) - LOAD_OFFSET)
	{
	  __start___mca_table = .;
	  *(__mca_table)
	  __stop___mca_table = .;
	}

  .data.patch.phys_stack_reg : AT(ADDR(.data.patch.phys_stack_reg) - LOAD_OFFSET)
	{
	  __start___phys_stack_reg_patchlist = .;
	  *(.data.patch.phys_stack_reg)
	  __end___phys_stack_reg_patchlist = .;
	}

  /* Global data */
  _data = .;

  /* Unwind info & table: */
  . = ALIGN(8);
  .IA_64.unwind_info : AT(ADDR(.IA_64.unwind_info) - LOAD_OFFSET)
	{ *(.IA_64.unwind_info*) }
  .IA_64.unwind : AT(ADDR(.IA_64.unwind) - LOAD_OFFSET)
	{
	  __start_unwind = .;
	  *(.IA_64.unwind*)
	  __end_unwind = .;
	} :code :unwind
  code_continues2 : {} : code

  RODATA

  .opd : AT(ADDR(.opd) - LOAD_OFFSET)
	{ *(.opd) }

  /* Initialization code and data: */

  . = ALIGN(PAGE_SIZE);
  __init_begin = .;

  INIT_TEXT_SECTION(PAGE_SIZE)
  INIT_DATA_SECTION(16)

  .data.patch.vtop : AT(ADDR(.data.patch.vtop) - LOAD_OFFSET)
	{
	  __start___vtop_patchlist = .;
	  *(.data.patch.vtop)
	  __end___vtop_patchlist = .;
	}

  .data.patch.rse : AT(ADDR(.data.patch.rse) - LOAD_OFFSET)
	{
	  __start___rse_patchlist = .;
	  *(.data.patch.rse)
	  __end___rse_patchlist = .;
	}

  .data.patch.mckinley_e9 : AT(ADDR(.data.patch.mckinley_e9) - LOAD_OFFSET)
	{
	  __start___mckinley_e9_bundles = .;
	  *(.data.patch.mckinley_e9)
	  __end___mckinley_e9_bundles = .;
	}

#if defined(CONFIG_PARAVIRT)
  . = ALIGN(16);
  .paravirt_bundles : AT(ADDR(.paravirt_bundles) - LOAD_OFFSET)
	{
	  __start_paravirt_bundles = .;
          *(.paravirt_bundles)
	  __stop_paravirt_bundles = .;
	}
  . = ALIGN(16);
  .paravirt_insts : AT(ADDR(.paravirt_insts) - LOAD_OFFSET)
	{
	  __start_paravirt_insts = .;
          *(.paravirt_insts)
	  __stop_paravirt_insts = .;
	}
  . = ALIGN(16);
  .paravirt_branches : AT(ADDR(.paravirt_branches) - LOAD_OFFSET)
	{
	  __start_paravirt_branches = .;
	  *(.paravirt_branches)
	  __stop_paravirt_branches = .;
	}
#endif

#if defined(CONFIG_IA64_GENERIC)
  /* Machine Vector */
  . = ALIGN(16);
  .machvec : AT(ADDR(.machvec) - LOAD_OFFSET)
	{
	  machvec_start = .;
	  *(.machvec)
	  machvec_end = .;
	}
#endif

  . = ALIGN(PAGE_SIZE);
  __init_end = .;

  .data.page_aligned : AT(ADDR(.data.page_aligned) - LOAD_OFFSET)
        {
	PAGE_ALIGNED_DATA(PAGE_SIZE)
	  . = ALIGN(PAGE_SIZE);
	  __start_gate_section = .;
	  *(.data.gate)
	  __stop_gate_section = .;
#ifdef CONFIG_XEN
	  . = ALIGN(PAGE_SIZE);
	  __xen_start_gate_section = .;
	  *(.data.gate.xen)
	  __xen_stop_gate_section = .;
#endif
	}
  . = ALIGN(PAGE_SIZE);		/* make sure the gate page doesn't expose
  				 * kernel data
				 */

  /* Per-cpu data: */
  . = ALIGN(PERCPU_PAGE_SIZE);
  PERCPU_VADDR(PERCPU_ADDR, :percpu)
  __phys_per_cpu_start = __per_cpu_load;
  . = __phys_per_cpu_start + PERCPU_PAGE_SIZE;	/* ensure percpu data fits
  						 * into percpu page size
						 */

  data : { } :data
  .data : AT(ADDR(.data) - LOAD_OFFSET)
	{
#ifdef	CONFIG_SMP
  . = ALIGN(PERCPU_PAGE_SIZE);
		__cpu0_per_cpu = .;
  . = . + PERCPU_PAGE_SIZE;	/* cpu0 per-cpu space */
#endif
		INIT_TASK_DATA(PAGE_SIZE)
		CACHELINE_ALIGNED_DATA(SMP_CACHE_BYTES)
		READ_MOSTLY_DATA(SMP_CACHE_BYTES)
		DATA_DATA
		*(.data1)
		*(.gnu.linkonce.d*)
		CONSTRUCTORS
	}

  . = ALIGN(16);	/* gp must be 16-byte aligned for exc. table */
  .got : AT(ADDR(.got) - LOAD_OFFSET)
	{ *(.got.plt) *(.got) }
  __gp = ADDR(.got) + 0x200000;
  /* We want the small data sections together, so single-instruction offsets
     can access them all, and initialized data all before uninitialized, so
     we can shorten the on-disk segment size.  */
  .sdata : AT(ADDR(.sdata) - LOAD_OFFSET)
	{ *(.sdata) *(.sdata1) *(.srdata) }
  _edata  =  .;

  BSS_SECTION(0, 0, 0)

  _end = .;

  code : { } :code
<<<<<<< HEAD
  /* Stabs debugging sections.  */
  .stab 0 : { *(.stab) }
  .stabstr 0 : { *(.stabstr) }
  .stab.excl 0 : { *(.stab.excl) }
  .stab.exclstr 0 : { *(.stab.exclstr) }
  .stab.index 0 : { *(.stab.index) }
  .stab.indexstr 0 : { *(.stab.indexstr) }
  /* DWARF debug sections.
     Symbols in the DWARF debugging sections are relative to the beginning
     of the section so we begin them at 0.  */
  /* DWARF 1 */
  .debug          0 : { *(.debug) }
  .line           0 : { *(.line) }
  /* GNU DWARF 1 extensions */
  .debug_srcinfo  0 : { *(.debug_srcinfo) }
  .debug_sfnames  0 : { *(.debug_sfnames) }
  /* DWARF 1.1 and DWARF 2 */
  .debug_aranges  0 : { *(.debug_aranges) }
  .debug_pubnames 0 : { *(.debug_pubnames) }
  /* DWARF 2 */
  .debug_info     0 : { *(.debug_info) }
  .debug_abbrev   0 : { *(.debug_abbrev) }
  .debug_line     0 : { *(.debug_line) }
  .debug_frame    0 : { *(.debug_frame) }
  .debug_str      0 : { *(.debug_str) }
  .debug_loc      0 : { *(.debug_loc) }
  .debug_macinfo  0 : { *(.debug_macinfo) }
  /* SGI/MIPS DWARF 2 extensions */
  .debug_weaknames 0 : { *(.debug_weaknames) }
  .debug_funcnames 0 : { *(.debug_funcnames) }
  .debug_typenames 0 : { *(.debug_typenames) }
  .debug_varnames  0 : { *(.debug_varnames) }

  /* Default discards */
  DISCARDS
=======

  STABS_DEBUG
  DWARF_DEBUG
  /DISCARD/ : { *(.note) }
>>>>>>> 6ae86350
}<|MERGE_RESOLUTION|>--- conflicted
+++ resolved
@@ -228,46 +228,10 @@
   _end = .;
 
   code : { } :code
-<<<<<<< HEAD
-  /* Stabs debugging sections.  */
-  .stab 0 : { *(.stab) }
-  .stabstr 0 : { *(.stabstr) }
-  .stab.excl 0 : { *(.stab.excl) }
-  .stab.exclstr 0 : { *(.stab.exclstr) }
-  .stab.index 0 : { *(.stab.index) }
-  .stab.indexstr 0 : { *(.stab.indexstr) }
-  /* DWARF debug sections.
-     Symbols in the DWARF debugging sections are relative to the beginning
-     of the section so we begin them at 0.  */
-  /* DWARF 1 */
-  .debug          0 : { *(.debug) }
-  .line           0 : { *(.line) }
-  /* GNU DWARF 1 extensions */
-  .debug_srcinfo  0 : { *(.debug_srcinfo) }
-  .debug_sfnames  0 : { *(.debug_sfnames) }
-  /* DWARF 1.1 and DWARF 2 */
-  .debug_aranges  0 : { *(.debug_aranges) }
-  .debug_pubnames 0 : { *(.debug_pubnames) }
-  /* DWARF 2 */
-  .debug_info     0 : { *(.debug_info) }
-  .debug_abbrev   0 : { *(.debug_abbrev) }
-  .debug_line     0 : { *(.debug_line) }
-  .debug_frame    0 : { *(.debug_frame) }
-  .debug_str      0 : { *(.debug_str) }
-  .debug_loc      0 : { *(.debug_loc) }
-  .debug_macinfo  0 : { *(.debug_macinfo) }
-  /* SGI/MIPS DWARF 2 extensions */
-  .debug_weaknames 0 : { *(.debug_weaknames) }
-  .debug_funcnames 0 : { *(.debug_funcnames) }
-  .debug_typenames 0 : { *(.debug_typenames) }
-  .debug_varnames  0 : { *(.debug_varnames) }
+
+  STABS_DEBUG
+  DWARF_DEBUG
 
   /* Default discards */
   DISCARDS
-=======
-
-  STABS_DEBUG
-  DWARF_DEBUG
-  /DISCARD/ : { *(.note) }
->>>>>>> 6ae86350
 }