/* SPDX-License-Identifier: GPL-2.0-only */
/*
 *  arch/arm/mach-footbridge/include/mach/memory.h
 *
 *  Copyright (C) 1996-1999 Russell King.
 *
 *  Changelog:
 *   20-Oct-1996 RMK	Created
 *   31-Dec-1997 RMK	Fixed definitions to reduce warnings.
 *   17-May-1998 DAG	Added __virt_to_bus and __bus_to_virt functions.
 *   21-Nov-1998 RMK	Changed __virt_to_bus and __bus_to_virt to macros.
 *   21-Mar-1999 RMK	Added PAGE_OFFSET for co285 architecture.
 *			Renamed to memory.h
 *			Moved PAGE_OFFSET and TASK_SIZE here
 */
#ifndef __ASM_ARCH_MEMORY_H
#define __ASM_ARCH_MEMORY_H

<<<<<<< HEAD

#if defined(CONFIG_FOOTBRIDGE_ADDIN)
/*
 * If we may be using add-in footbridge mode, then we must
 * use the out-of-line translation that makes use of the
 * PCI BAR
 */
#ifndef __ASSEMBLY__
extern unsigned long __virt_to_bus(unsigned long);
extern unsigned long __bus_to_virt(unsigned long);
#endif
#define __virt_to_bus	__virt_to_bus
#define __bus_to_virt	__bus_to_virt

#elif defined(CONFIG_FOOTBRIDGE_HOST)

/*
 * The footbridge is programmed to expose the system RAM at 0xe0000000.
 * The requirement is that the RAM isn't placed at bus address 0, which
 * would clash with VGA cards.
 */
#define BUS_OFFSET		0xe0000000
#define __virt_to_bus(x)	((x) + (BUS_OFFSET - PAGE_OFFSET))
#define __bus_to_virt(x)	((x) - (BUS_OFFSET - PAGE_OFFSET))

#else

#error "Undefined footbridge mode"

#endif

=======
>>>>>>> 9fecab24
/*
 * Cache flushing area.
 */
#define FLUSH_BASE		0xf9000000

#define FLUSH_BASE_PHYS		0x50000000

#endif<|MERGE_RESOLUTION|>--- conflicted
+++ resolved
@@ -16,40 +16,6 @@
 #ifndef __ASM_ARCH_MEMORY_H
 #define __ASM_ARCH_MEMORY_H
 
-<<<<<<< HEAD
-
-#if defined(CONFIG_FOOTBRIDGE_ADDIN)
-/*
- * If we may be using add-in footbridge mode, then we must
- * use the out-of-line translation that makes use of the
- * PCI BAR
- */
-#ifndef __ASSEMBLY__
-extern unsigned long __virt_to_bus(unsigned long);
-extern unsigned long __bus_to_virt(unsigned long);
-#endif
-#define __virt_to_bus	__virt_to_bus
-#define __bus_to_virt	__bus_to_virt
-
-#elif defined(CONFIG_FOOTBRIDGE_HOST)
-
-/*
- * The footbridge is programmed to expose the system RAM at 0xe0000000.
- * The requirement is that the RAM isn't placed at bus address 0, which
- * would clash with VGA cards.
- */
-#define BUS_OFFSET		0xe0000000
-#define __virt_to_bus(x)	((x) + (BUS_OFFSET - PAGE_OFFSET))
-#define __bus_to_virt(x)	((x) - (BUS_OFFSET - PAGE_OFFSET))
-
-#else
-
-#error "Undefined footbridge mode"
-
-#endif
-
-=======
->>>>>>> 9fecab24
 /*
  * Cache flushing area.
  */
