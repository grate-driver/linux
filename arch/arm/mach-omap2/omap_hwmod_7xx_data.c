// SPDX-License-Identifier: GPL-2.0-only
/*
 * Hardware modules present on the DRA7xx chips
 *
 * Copyright (C) 2013 Texas Instruments Incorporated - http://www.ti.com
 *
 * Paul Walmsley
 * Benoit Cousson
 *
 * This file is automatically generated from the OMAP hardware databases.
 * We respectfully ask that any modifications to this file be coordinated
 * with the public linux-omap@vger.kernel.org mailing list and the
 * authors above to ensure that the autogeneration scripts are kept
 * up-to-date with the file contents.
 */

#include <linux/io.h>

#include "omap_hwmod.h"
#include "omap_hwmod_common_data.h"
#include "cm1_7xx.h"
#include "cm2_7xx.h"
#include "prm7xx.h"
#include "soc.h"

/* Base offset for all DRA7XX interrupts external to MPUSS */
#define DRA7XX_IRQ_GIC_START	32

/*
 * IP blocks
 */

/*
 * 'dmm' class
 * instance(s): dmm
 */
static struct omap_hwmod_class dra7xx_dmm_hwmod_class = {
	.name	= "dmm",
};

/* dmm */
static struct omap_hwmod dra7xx_dmm_hwmod = {
	.name		= "dmm",
	.class		= &dra7xx_dmm_hwmod_class,
	.clkdm_name	= "emif_clkdm",
	.prcm = {
		.omap4 = {
			.clkctrl_offs = DRA7XX_CM_EMIF_DMM_CLKCTRL_OFFSET,
			.context_offs = DRA7XX_RM_EMIF_DMM_CONTEXT_OFFSET,
		},
	},
};

/*
 * 'l3' class
 * instance(s): l3_instr, l3_main_1, l3_main_2
 */
static struct omap_hwmod_class dra7xx_l3_hwmod_class = {
	.name	= "l3",
};

/* l3_instr */
static struct omap_hwmod dra7xx_l3_instr_hwmod = {
	.name		= "l3_instr",
	.class		= &dra7xx_l3_hwmod_class,
	.clkdm_name	= "l3instr_clkdm",
	.prcm = {
		.omap4 = {
			.clkctrl_offs = DRA7XX_CM_L3INSTR_L3_INSTR_CLKCTRL_OFFSET,
			.context_offs = DRA7XX_RM_L3INSTR_L3_INSTR_CONTEXT_OFFSET,
			.modulemode   = MODULEMODE_HWCTRL,
		},
	},
};

/* l3_main_1 */
static struct omap_hwmod dra7xx_l3_main_1_hwmod = {
	.name		= "l3_main_1",
	.class		= &dra7xx_l3_hwmod_class,
	.clkdm_name	= "l3main1_clkdm",
	.prcm = {
		.omap4 = {
			.clkctrl_offs = DRA7XX_CM_L3MAIN1_L3_MAIN_1_CLKCTRL_OFFSET,
			.context_offs = DRA7XX_RM_L3MAIN1_L3_MAIN_1_CONTEXT_OFFSET,
		},
	},
};

/* l3_main_2 */
static struct omap_hwmod dra7xx_l3_main_2_hwmod = {
	.name		= "l3_main_2",
	.class		= &dra7xx_l3_hwmod_class,
	.clkdm_name	= "l3instr_clkdm",
	.prcm = {
		.omap4 = {
			.clkctrl_offs = DRA7XX_CM_L3INSTR_L3_MAIN_2_CLKCTRL_OFFSET,
			.context_offs = DRA7XX_RM_L3INSTR_L3_MAIN_2_CONTEXT_OFFSET,
			.modulemode   = MODULEMODE_HWCTRL,
		},
	},
};

/*
 * 'l4' class
 * instance(s): l4_cfg, l4_per1, l4_per2, l4_per3, l4_wkup
 */
static struct omap_hwmod_class dra7xx_l4_hwmod_class = {
	.name	= "l4",
};

/* l4_cfg */
static struct omap_hwmod dra7xx_l4_cfg_hwmod = {
	.name		= "l4_cfg",
	.class		= &dra7xx_l4_hwmod_class,
	.clkdm_name	= "l4cfg_clkdm",
	.prcm = {
		.omap4 = {
			.clkctrl_offs = DRA7XX_CM_L4CFG_L4_CFG_CLKCTRL_OFFSET,
			.context_offs = DRA7XX_RM_L4CFG_L4_CFG_CONTEXT_OFFSET,
		},
	},
};

/* l4_per1 */
static struct omap_hwmod dra7xx_l4_per1_hwmod = {
	.name		= "l4_per1",
	.class		= &dra7xx_l4_hwmod_class,
	.clkdm_name	= "l4per_clkdm",
	.prcm = {
		.omap4 = {
			.clkctrl_offs = DRA7XX_CM_L4PER_L4_PER1_CLKCTRL_OFFSET,
			.flags = HWMOD_OMAP4_NO_CONTEXT_LOSS_BIT,
		},
	},
};

/* l4_per2 */
static struct omap_hwmod dra7xx_l4_per2_hwmod = {
	.name		= "l4_per2",
	.class		= &dra7xx_l4_hwmod_class,
	.clkdm_name	= "l4per2_clkdm",
	.prcm = {
		.omap4 = {
			.clkctrl_offs = DRA7XX_CM_L4PER2_L4_PER2_CLKCTRL_OFFSET,
			.flags = HWMOD_OMAP4_NO_CONTEXT_LOSS_BIT,
		},
	},
};

/* l4_per3 */
static struct omap_hwmod dra7xx_l4_per3_hwmod = {
	.name		= "l4_per3",
	.class		= &dra7xx_l4_hwmod_class,
	.clkdm_name	= "l4per3_clkdm",
	.prcm = {
		.omap4 = {
			.clkctrl_offs = DRA7XX_CM_L4PER3_L4_PER3_CLKCTRL_OFFSET,
			.flags = HWMOD_OMAP4_NO_CONTEXT_LOSS_BIT,
		},
	},
};

/* l4_wkup */
static struct omap_hwmod dra7xx_l4_wkup_hwmod = {
	.name		= "l4_wkup",
	.class		= &dra7xx_l4_hwmod_class,
	.clkdm_name	= "wkupaon_clkdm",
	.prcm = {
		.omap4 = {
			.clkctrl_offs = DRA7XX_CM_WKUPAON_L4_WKUP_CLKCTRL_OFFSET,
			.context_offs = DRA7XX_RM_WKUPAON_L4_WKUP_CONTEXT_OFFSET,
		},
	},
};

/*
 * 'atl' class
 *
 */

static struct omap_hwmod_class dra7xx_atl_hwmod_class = {
	.name	= "atl",
};

/* atl */
static struct omap_hwmod dra7xx_atl_hwmod = {
	.name		= "atl",
	.class		= &dra7xx_atl_hwmod_class,
	.clkdm_name	= "atl_clkdm",
	.main_clk	= "atl_gfclk_mux",
	.prcm = {
		.omap4 = {
			.clkctrl_offs = DRA7XX_CM_ATL_ATL_CLKCTRL_OFFSET,
			.context_offs = DRA7XX_RM_ATL_ATL_CONTEXT_OFFSET,
			.modulemode   = MODULEMODE_SWCTRL,
		},
	},
};

/*
 * 'bb2d' class
 *
 */

static struct omap_hwmod_class dra7xx_bb2d_hwmod_class = {
	.name	= "bb2d",
};

/* bb2d */
static struct omap_hwmod dra7xx_bb2d_hwmod = {
	.name		= "bb2d",
	.class		= &dra7xx_bb2d_hwmod_class,
	.clkdm_name	= "dss_clkdm",
	.main_clk	= "dpll_core_h24x2_ck",
	.prcm = {
		.omap4 = {
			.clkctrl_offs = DRA7XX_CM_DSS_BB2D_CLKCTRL_OFFSET,
			.context_offs = DRA7XX_RM_DSS_BB2D_CONTEXT_OFFSET,
			.modulemode   = MODULEMODE_SWCTRL,
		},
	},
};

/*
 * 'counter' class
 *
 */

static struct omap_hwmod_class_sysconfig dra7xx_counter_sysc = {
	.rev_offs	= 0x0000,
	.sysc_offs	= 0x0010,
	.sysc_flags	= SYSC_HAS_SIDLEMODE,
	.idlemodes	= (SIDLE_FORCE | SIDLE_NO | SIDLE_SMART |
			   SIDLE_SMART_WKUP),
	.sysc_fields	= &omap_hwmod_sysc_type1,
};

static struct omap_hwmod_class dra7xx_counter_hwmod_class = {
	.name	= "counter",
	.sysc	= &dra7xx_counter_sysc,
};

/* counter_32k */
static struct omap_hwmod dra7xx_counter_32k_hwmod = {
	.name		= "counter_32k",
	.class		= &dra7xx_counter_hwmod_class,
	.clkdm_name	= "wkupaon_clkdm",
	.flags		= HWMOD_SWSUP_SIDLE,
	.main_clk	= "wkupaon_iclk_mux",
	.prcm = {
		.omap4 = {
			.clkctrl_offs = DRA7XX_CM_WKUPAON_COUNTER_32K_CLKCTRL_OFFSET,
			.context_offs = DRA7XX_RM_WKUPAON_COUNTER_32K_CONTEXT_OFFSET,
		},
	},
};

/*
 * 'ctrl_module' class
 *
 */

static struct omap_hwmod_class dra7xx_ctrl_module_hwmod_class = {
	.name	= "ctrl_module",
};

/* ctrl_module_wkup */
static struct omap_hwmod dra7xx_ctrl_module_wkup_hwmod = {
	.name		= "ctrl_module_wkup",
	.class		= &dra7xx_ctrl_module_hwmod_class,
	.clkdm_name	= "wkupaon_clkdm",
	.prcm = {
		.omap4 = {
			.flags = HWMOD_OMAP4_NO_CONTEXT_LOSS_BIT,
		},
	},
};

/*
<<<<<<< HEAD
 * 'tpcc' class
 *
 */
static struct omap_hwmod_class dra7xx_tpcc_hwmod_class = {
	.name		= "tpcc",
};

static struct omap_hwmod dra7xx_tpcc_hwmod = {
	.name		= "tpcc",
	.class		= &dra7xx_tpcc_hwmod_class,
	.clkdm_name	= "l3main1_clkdm",
	.main_clk	= "l3_iclk_div",
	.prcm		= {
		.omap4	= {
			.clkctrl_offs = DRA7XX_CM_L3MAIN1_TPCC_CLKCTRL_OFFSET,
			.context_offs = DRA7XX_RM_L3MAIN1_TPCC_CONTEXT_OFFSET,
		},
	},
};

/*
 * 'tptc' class
 *
 */
static struct omap_hwmod_class dra7xx_tptc_hwmod_class = {
	.name		= "tptc",
};

/* tptc0 */
static struct omap_hwmod dra7xx_tptc0_hwmod = {
	.name		= "tptc0",
	.class		= &dra7xx_tptc_hwmod_class,
	.clkdm_name	= "l3main1_clkdm",
	.flags		= HWMOD_SWSUP_SIDLE | HWMOD_SWSUP_MSTANDBY,
	.main_clk	= "l3_iclk_div",
	.prcm		= {
		.omap4	= {
			.clkctrl_offs = DRA7XX_CM_L3MAIN1_TPTC1_CLKCTRL_OFFSET,
			.context_offs = DRA7XX_RM_L3MAIN1_TPTC1_CONTEXT_OFFSET,
			.modulemode   = MODULEMODE_HWCTRL,
		},
	},
};

/* tptc1 */
static struct omap_hwmod dra7xx_tptc1_hwmod = {
	.name		= "tptc1",
	.class		= &dra7xx_tptc_hwmod_class,
	.clkdm_name	= "l3main1_clkdm",
	.flags		= HWMOD_SWSUP_SIDLE | HWMOD_SWSUP_MSTANDBY,
	.main_clk	= "l3_iclk_div",
	.prcm		= {
		.omap4	= {
			.clkctrl_offs = DRA7XX_CM_L3MAIN1_TPTC2_CLKCTRL_OFFSET,
			.context_offs = DRA7XX_RM_L3MAIN1_TPTC2_CONTEXT_OFFSET,
			.modulemode   = MODULEMODE_HWCTRL,
		},
	},
};

/*
 * 'dss' class
 *
 */

static struct omap_hwmod_class_sysconfig dra7xx_dss_sysc = {
	.rev_offs	= 0x0000,
	.syss_offs	= 0x0014,
	.sysc_flags	= SYSS_HAS_RESET_STATUS,
};

static struct omap_hwmod_class dra7xx_dss_hwmod_class = {
	.name	= "dss",
	.sysc	= &dra7xx_dss_sysc,
	.reset	= omap_dss_reset,
};

/* dss */
static struct omap_hwmod_opt_clk dss_opt_clks[] = {
	{ .role = "dss_clk", .clk = "dss_dss_clk" },
	{ .role = "hdmi_phy_clk", .clk = "dss_48mhz_clk" },
	{ .role = "32khz_clk", .clk = "dss_32khz_clk" },
	{ .role = "video2_clk", .clk = "dss_video2_clk" },
	{ .role = "video1_clk", .clk = "dss_video1_clk" },
	{ .role = "hdmi_clk", .clk = "dss_hdmi_clk" },
	{ .role = "hdcp_clk", .clk = "dss_deshdcp_clk" },
};

static struct omap_hwmod dra7xx_dss_hwmod = {
	.name		= "dss_core",
	.class		= &dra7xx_dss_hwmod_class,
	.clkdm_name	= "dss_clkdm",
	.flags		= HWMOD_CONTROL_OPT_CLKS_IN_RESET,
	.main_clk	= "dss_dss_clk",
	.prcm = {
		.omap4 = {
			.clkctrl_offs = DRA7XX_CM_DSS_DSS_CLKCTRL_OFFSET,
			.context_offs = DRA7XX_RM_DSS_DSS_CONTEXT_OFFSET,
			.modulemode   = MODULEMODE_SWCTRL,
		},
	},
	.opt_clks	= dss_opt_clks,
	.opt_clks_cnt	= ARRAY_SIZE(dss_opt_clks),
};

/*
 * 'dispc' class
 * display controller
 */

static struct omap_hwmod_class_sysconfig dra7xx_dispc_sysc = {
	.rev_offs	= 0x0000,
	.sysc_offs	= 0x0010,
	.syss_offs	= 0x0014,
	.sysc_flags	= (SYSC_HAS_AUTOIDLE | SYSC_HAS_CLOCKACTIVITY |
			   SYSC_HAS_ENAWAKEUP | SYSC_HAS_MIDLEMODE |
			   SYSC_HAS_SIDLEMODE | SYSC_HAS_SOFTRESET |
			   SYSS_HAS_RESET_STATUS),
	.idlemodes	= (SIDLE_FORCE | SIDLE_NO | SIDLE_SMART |
			   MSTANDBY_FORCE | MSTANDBY_NO | MSTANDBY_SMART),
	.sysc_fields	= &omap_hwmod_sysc_type1,
};

static struct omap_hwmod_class dra7xx_dispc_hwmod_class = {
	.name	= "dispc",
	.sysc	= &dra7xx_dispc_sysc,
};

/* dss_dispc */
/* dss_dispc dev_attr */
static struct omap_dss_dispc_dev_attr dss_dispc_dev_attr = {
	.has_framedonetv_irq	= 1,
	.manager_count		= 4,
};

static struct omap_hwmod dra7xx_dss_dispc_hwmod = {
	.name		= "dss_dispc",
	.class		= &dra7xx_dispc_hwmod_class,
	.clkdm_name	= "dss_clkdm",
	.main_clk	= "dss_dss_clk",
	.prcm = {
		.omap4 = {
			.clkctrl_offs = DRA7XX_CM_DSS_DSS_CLKCTRL_OFFSET,
			.flags = HWMOD_OMAP4_NO_CONTEXT_LOSS_BIT,
		},
	},
	.dev_attr	= &dss_dispc_dev_attr,
	.parent_hwmod	= &dra7xx_dss_hwmod,
};

/*
 * 'hdmi' class
 * hdmi controller
 */

static struct omap_hwmod_class_sysconfig dra7xx_hdmi_sysc = {
	.rev_offs	= 0x0000,
	.sysc_offs	= 0x0010,
	.sysc_flags	= (SYSC_HAS_RESET_STATUS | SYSC_HAS_SIDLEMODE |
			   SYSC_HAS_SOFTRESET),
	.idlemodes	= (SIDLE_FORCE | SIDLE_NO | SIDLE_SMART |
			   SIDLE_SMART_WKUP),
	.sysc_fields	= &omap_hwmod_sysc_type2,
};

static struct omap_hwmod_class dra7xx_hdmi_hwmod_class = {
	.name	= "hdmi",
	.sysc	= &dra7xx_hdmi_sysc,
};

/* dss_hdmi */

static struct omap_hwmod_opt_clk dss_hdmi_opt_clks[] = {
	{ .role = "sys_clk", .clk = "dss_hdmi_clk" },
};

static struct omap_hwmod dra7xx_dss_hdmi_hwmod = {
	.name		= "dss_hdmi",
	.class		= &dra7xx_hdmi_hwmod_class,
	.clkdm_name	= "dss_clkdm",
	.main_clk	= "dss_48mhz_clk",
	.prcm = {
		.omap4 = {
			.clkctrl_offs = DRA7XX_CM_DSS_DSS_CLKCTRL_OFFSET,
			.flags = HWMOD_OMAP4_NO_CONTEXT_LOSS_BIT,
		},
	},
	.opt_clks	= dss_hdmi_opt_clks,
	.opt_clks_cnt	= ARRAY_SIZE(dss_hdmi_opt_clks),
	.parent_hwmod	= &dra7xx_dss_hwmod,
};





/*
=======
>>>>>>> 04d5ce62
 * 'gpmc' class
 *
 */

static struct omap_hwmod_class_sysconfig dra7xx_gpmc_sysc = {
	.rev_offs	= 0x0000,
	.sysc_offs	= 0x0010,
	.syss_offs	= 0x0014,
	.sysc_flags	= (SYSC_HAS_AUTOIDLE | SYSC_HAS_SIDLEMODE |
			   SYSC_HAS_SOFTRESET | SYSS_HAS_RESET_STATUS),
	.idlemodes	= (SIDLE_FORCE | SIDLE_NO | SIDLE_SMART),
	.sysc_fields	= &omap_hwmod_sysc_type1,
};

static struct omap_hwmod_class dra7xx_gpmc_hwmod_class = {
	.name	= "gpmc",
	.sysc	= &dra7xx_gpmc_sysc,
};

/* gpmc */

static struct omap_hwmod dra7xx_gpmc_hwmod = {
	.name		= "gpmc",
	.class		= &dra7xx_gpmc_hwmod_class,
	.clkdm_name	= "l3main1_clkdm",
	/* Skip reset for CONFIG_OMAP_GPMC_DEBUG for bootloader timings */
	.flags		= DEBUG_OMAP_GPMC_HWMOD_FLAGS,
	.main_clk	= "l3_iclk_div",
	.prcm = {
		.omap4 = {
			.clkctrl_offs = DRA7XX_CM_L3MAIN1_GPMC_CLKCTRL_OFFSET,
			.context_offs = DRA7XX_RM_L3MAIN1_GPMC_CONTEXT_OFFSET,
			.modulemode   = MODULEMODE_HWCTRL,
		},
	},
};



/*
 * 'mpu' class
 *
 */

static struct omap_hwmod_class dra7xx_mpu_hwmod_class = {
	.name	= "mpu",
};

/* mpu */
static struct omap_hwmod dra7xx_mpu_hwmod = {
	.name		= "mpu",
	.class		= &dra7xx_mpu_hwmod_class,
	.clkdm_name	= "mpu_clkdm",
	.flags		= HWMOD_INIT_NO_IDLE | HWMOD_INIT_NO_RESET,
	.main_clk	= "dpll_mpu_m2_ck",
	.prcm = {
		.omap4 = {
			.clkctrl_offs = DRA7XX_CM_MPU_MPU_CLKCTRL_OFFSET,
			.context_offs = DRA7XX_RM_MPU_MPU_CONTEXT_OFFSET,
		},
	},
};


/*
 * 'PCIE' class
 *
 */

/*
 * As noted in documentation for _reset() in omap_hwmod.c, the stock reset
 * functionality of OMAP HWMOD layer does not deassert the hardreset lines
 * associated with an IP automatically leaving the driver to handle that
 * by itself. This does not work for PCIeSS which needs the reset lines
 * deasserted for the driver to start accessing registers.
 *
 * We use a PCIeSS HWMOD class specific reset handler to deassert the hardreset
 * lines after asserting them.
 */
int dra7xx_pciess_reset(struct omap_hwmod *oh)
{
	int i;

	for (i = 0; i < oh->rst_lines_cnt; i++) {
		omap_hwmod_assert_hardreset(oh, oh->rst_lines[i].name);
		omap_hwmod_deassert_hardreset(oh, oh->rst_lines[i].name);
	}

	return 0;
}

static struct omap_hwmod_class dra7xx_pciess_hwmod_class = {
	.name	= "pcie",
	.reset	= dra7xx_pciess_reset,
};

/* pcie1 */
static struct omap_hwmod_rst_info dra7xx_pciess1_resets[] = {
	{ .name = "pcie", .rst_shift = 0 },
};

static struct omap_hwmod dra7xx_pciess1_hwmod = {
	.name		= "pcie1",
	.class		= &dra7xx_pciess_hwmod_class,
	.clkdm_name	= "pcie_clkdm",
	.rst_lines	= dra7xx_pciess1_resets,
	.rst_lines_cnt	= ARRAY_SIZE(dra7xx_pciess1_resets),
	.main_clk	= "l4_root_clk_div",
	.prcm = {
		.omap4 = {
			.clkctrl_offs = DRA7XX_CM_L3INIT_PCIESS1_CLKCTRL_OFFSET,
			.rstctrl_offs = DRA7XX_RM_L3INIT_PCIESS_RSTCTRL_OFFSET,
			.context_offs = DRA7XX_RM_L3INIT_PCIESS1_CONTEXT_OFFSET,
			.modulemode   = MODULEMODE_SWCTRL,
		},
	},
};

/* pcie2 */
static struct omap_hwmod_rst_info dra7xx_pciess2_resets[] = {
	{ .name = "pcie", .rst_shift = 1 },
};

/* pcie2 */
static struct omap_hwmod dra7xx_pciess2_hwmod = {
	.name		= "pcie2",
	.class		= &dra7xx_pciess_hwmod_class,
	.clkdm_name	= "pcie_clkdm",
	.rst_lines	= dra7xx_pciess2_resets,
	.rst_lines_cnt	= ARRAY_SIZE(dra7xx_pciess2_resets),
	.main_clk	= "l4_root_clk_div",
	.prcm = {
		.omap4 = {
			.clkctrl_offs = DRA7XX_CM_L3INIT_PCIESS2_CLKCTRL_OFFSET,
			.rstctrl_offs = DRA7XX_RM_L3INIT_PCIESS_RSTCTRL_OFFSET,
			.context_offs = DRA7XX_RM_L3INIT_PCIESS2_CONTEXT_OFFSET,
			.modulemode   = MODULEMODE_SWCTRL,
		},
	},
};

/*
 * 'qspi' class
 *
 */

static struct omap_hwmod_class_sysconfig dra7xx_qspi_sysc = {
	.rev_offs	= 0,
	.sysc_offs	= 0x0010,
	.sysc_flags	= SYSC_HAS_SIDLEMODE,
	.idlemodes	= (SIDLE_FORCE | SIDLE_NO | SIDLE_SMART |
			   SIDLE_SMART_WKUP),
	.sysc_fields	= &omap_hwmod_sysc_type2,
};

static struct omap_hwmod_class dra7xx_qspi_hwmod_class = {
	.name	= "qspi",
	.sysc	= &dra7xx_qspi_sysc,
};

/* qspi */
static struct omap_hwmod dra7xx_qspi_hwmod = {
	.name		= "qspi",
	.class		= &dra7xx_qspi_hwmod_class,
	.clkdm_name	= "l4per2_clkdm",
	.main_clk	= "qspi_gfclk_div",
	.prcm = {
		.omap4 = {
			.clkctrl_offs = DRA7XX_CM_L4PER2_QSPI_CLKCTRL_OFFSET,
			.context_offs = DRA7XX_RM_L4PER2_QSPI_CONTEXT_OFFSET,
			.modulemode   = MODULEMODE_SWCTRL,
		},
	},
};

/*
 * 'rtcss' class
 *
 */
static struct omap_hwmod_class_sysconfig dra7xx_rtcss_sysc = {
	.rev_offs	= 0x0074,
	.sysc_offs	= 0x0078,
	.sysc_flags	= SYSC_HAS_SIDLEMODE,
	.idlemodes	= (SIDLE_FORCE | SIDLE_NO | SIDLE_SMART |
			   SIDLE_SMART_WKUP),
	.sysc_fields	= &omap_hwmod_sysc_type3,
};

static struct omap_hwmod_class dra7xx_rtcss_hwmod_class = {
	.name	= "rtcss",
	.sysc	= &dra7xx_rtcss_sysc,
	.unlock	= &omap_hwmod_rtc_unlock,
	.lock	= &omap_hwmod_rtc_lock,
};

/* rtcss */
static struct omap_hwmod dra7xx_rtcss_hwmod = {
	.name		= "rtcss",
	.class		= &dra7xx_rtcss_hwmod_class,
	.clkdm_name	= "rtc_clkdm",
	.main_clk	= "sys_32k_ck",
	.prcm = {
		.omap4 = {
			.clkctrl_offs = DRA7XX_CM_RTC_RTCSS_CLKCTRL_OFFSET,
			.context_offs = DRA7XX_RM_RTC_RTCSS_CONTEXT_OFFSET,
			.modulemode   = MODULEMODE_SWCTRL,
		},
	},
};

/*
 * 'sata' class
 *
 */

static struct omap_hwmod_class_sysconfig dra7xx_sata_sysc = {
	.rev_offs	= 0x00fc,
	.sysc_offs	= 0x0000,
	.sysc_flags	= (SYSC_HAS_MIDLEMODE | SYSC_HAS_SIDLEMODE),
	.idlemodes	= (SIDLE_FORCE | SIDLE_NO | SIDLE_SMART |
			   SIDLE_SMART_WKUP | MSTANDBY_FORCE | MSTANDBY_NO |
			   MSTANDBY_SMART | MSTANDBY_SMART_WKUP),
	.sysc_fields	= &omap_hwmod_sysc_type2,
};

static struct omap_hwmod_class dra7xx_sata_hwmod_class = {
	.name	= "sata",
	.sysc	= &dra7xx_sata_sysc,
};

/* sata */

static struct omap_hwmod dra7xx_sata_hwmod = {
	.name		= "sata",
	.class		= &dra7xx_sata_hwmod_class,
	.clkdm_name	= "l3init_clkdm",
	.flags		= HWMOD_SWSUP_SIDLE | HWMOD_SWSUP_MSTANDBY,
	.main_clk	= "func_48m_fclk",
	.mpu_rt_idx	= 1,
	.prcm = {
		.omap4 = {
			.clkctrl_offs = DRA7XX_CM_L3INIT_SATA_CLKCTRL_OFFSET,
			.context_offs = DRA7XX_RM_L3INIT_SATA_CONTEXT_OFFSET,
			.modulemode   = MODULEMODE_SWCTRL,
		},
	},
};

/*
 * 'timer' class
 *
 * This class contains several variants: ['timer_1ms', 'timer_secure',
 * 'timer']
 */

static struct omap_hwmod_class_sysconfig dra7xx_timer_1ms_sysc = {
	.rev_offs	= 0x0000,
	.sysc_offs	= 0x0010,
	.sysc_flags	= (SYSC_HAS_EMUFREE | SYSC_HAS_RESET_STATUS |
			   SYSC_HAS_SIDLEMODE | SYSC_HAS_SOFTRESET),
	.idlemodes	= (SIDLE_FORCE | SIDLE_NO | SIDLE_SMART |
			   SIDLE_SMART_WKUP),
	.sysc_fields	= &omap_hwmod_sysc_type2,
};

static struct omap_hwmod_class dra7xx_timer_1ms_hwmod_class = {
	.name	= "timer",
	.sysc	= &dra7xx_timer_1ms_sysc,
};

static struct omap_hwmod_class_sysconfig dra7xx_timer_sysc = {
	.rev_offs	= 0x0000,
	.sysc_offs	= 0x0010,
	.sysc_flags	= (SYSC_HAS_EMUFREE | SYSC_HAS_RESET_STATUS |
			   SYSC_HAS_SIDLEMODE | SYSC_HAS_SOFTRESET),
	.idlemodes	= (SIDLE_FORCE | SIDLE_NO | SIDLE_SMART |
			   SIDLE_SMART_WKUP),
	.sysc_fields	= &omap_hwmod_sysc_type2,
};

static struct omap_hwmod_class dra7xx_timer_hwmod_class = {
	.name	= "timer",
	.sysc	= &dra7xx_timer_sysc,
};

/* timer1 */
static struct omap_hwmod dra7xx_timer1_hwmod = {
	.name		= "timer1",
	.class		= &dra7xx_timer_1ms_hwmod_class,
	.clkdm_name	= "wkupaon_clkdm",
	.main_clk	= "timer1_gfclk_mux",
	.prcm = {
		.omap4 = {
			.clkctrl_offs = DRA7XX_CM_WKUPAON_TIMER1_CLKCTRL_OFFSET,
			.context_offs = DRA7XX_RM_WKUPAON_TIMER1_CONTEXT_OFFSET,
			.modulemode   = MODULEMODE_SWCTRL,
		},
	},
};

/* timer2 */
static struct omap_hwmod dra7xx_timer2_hwmod = {
	.name		= "timer2",
	.class		= &dra7xx_timer_1ms_hwmod_class,
	.clkdm_name	= "l4per_clkdm",
	.main_clk	= "timer2_gfclk_mux",
	.prcm = {
		.omap4 = {
			.clkctrl_offs = DRA7XX_CM_L4PER_TIMER2_CLKCTRL_OFFSET,
			.context_offs = DRA7XX_RM_L4PER_TIMER2_CONTEXT_OFFSET,
			.modulemode   = MODULEMODE_SWCTRL,
		},
	},
};

/* timer3 */
static struct omap_hwmod dra7xx_timer3_hwmod = {
	.name		= "timer3",
	.class		= &dra7xx_timer_hwmod_class,
	.clkdm_name	= "l4per_clkdm",
	.main_clk	= "timer3_gfclk_mux",
	.prcm = {
		.omap4 = {
			.clkctrl_offs = DRA7XX_CM_L4PER_TIMER3_CLKCTRL_OFFSET,
			.context_offs = DRA7XX_RM_L4PER_TIMER3_CONTEXT_OFFSET,
			.modulemode   = MODULEMODE_SWCTRL,
		},
	},
};

/* timer4 */
static struct omap_hwmod dra7xx_timer4_hwmod = {
	.name		= "timer4",
	.class		= &dra7xx_timer_hwmod_class,
	.clkdm_name	= "l4per_clkdm",
	.main_clk	= "timer4_gfclk_mux",
	.prcm = {
		.omap4 = {
			.clkctrl_offs = DRA7XX_CM_L4PER_TIMER4_CLKCTRL_OFFSET,
			.context_offs = DRA7XX_RM_L4PER_TIMER4_CONTEXT_OFFSET,
			.modulemode   = MODULEMODE_SWCTRL,
		},
	},
};

/*
 * 'usb_otg_ss' class
 *
 */

static struct omap_hwmod_class_sysconfig dra7xx_usb_otg_ss_sysc = {
	.rev_offs	= 0x0000,
	.sysc_offs	= 0x0010,
	.sysc_flags	= (SYSC_HAS_DMADISABLE | SYSC_HAS_MIDLEMODE |
			   SYSC_HAS_SIDLEMODE),
	.idlemodes	= (SIDLE_FORCE | SIDLE_NO | SIDLE_SMART |
			   SIDLE_SMART_WKUP | MSTANDBY_FORCE | MSTANDBY_NO |
			   MSTANDBY_SMART | MSTANDBY_SMART_WKUP),
	.sysc_fields	= &omap_hwmod_sysc_type2,
};

static struct omap_hwmod_class dra7xx_usb_otg_ss_hwmod_class = {
	.name	= "usb_otg_ss",
	.sysc	= &dra7xx_usb_otg_ss_sysc,
};

/* usb_otg_ss1 */
static struct omap_hwmod_opt_clk usb_otg_ss1_opt_clks[] = {
	{ .role = "refclk960m", .clk = "usb_otg_ss1_refclk960m" },
};

static struct omap_hwmod dra7xx_usb_otg_ss1_hwmod = {
	.name		= "usb_otg_ss1",
	.class		= &dra7xx_usb_otg_ss_hwmod_class,
	.clkdm_name	= "l3init_clkdm",
	.main_clk	= "dpll_core_h13x2_ck",
	.flags		= HWMOD_CLKDM_NOAUTO,
	.prcm = {
		.omap4 = {
			.clkctrl_offs = DRA7XX_CM_L3INIT_USB_OTG_SS1_CLKCTRL_OFFSET,
			.context_offs = DRA7XX_RM_L3INIT_USB_OTG_SS1_CONTEXT_OFFSET,
			.modulemode   = MODULEMODE_HWCTRL,
		},
	},
	.opt_clks	= usb_otg_ss1_opt_clks,
	.opt_clks_cnt	= ARRAY_SIZE(usb_otg_ss1_opt_clks),
};

/* usb_otg_ss2 */
static struct omap_hwmod_opt_clk usb_otg_ss2_opt_clks[] = {
	{ .role = "refclk960m", .clk = "usb_otg_ss2_refclk960m" },
};

static struct omap_hwmod dra7xx_usb_otg_ss2_hwmod = {
	.name		= "usb_otg_ss2",
	.class		= &dra7xx_usb_otg_ss_hwmod_class,
	.clkdm_name	= "l3init_clkdm",
	.main_clk	= "dpll_core_h13x2_ck",
	.flags		= HWMOD_CLKDM_NOAUTO,
	.prcm = {
		.omap4 = {
			.clkctrl_offs = DRA7XX_CM_L3INIT_USB_OTG_SS2_CLKCTRL_OFFSET,
			.context_offs = DRA7XX_RM_L3INIT_USB_OTG_SS2_CONTEXT_OFFSET,
			.modulemode   = MODULEMODE_HWCTRL,
		},
	},
	.opt_clks	= usb_otg_ss2_opt_clks,
	.opt_clks_cnt	= ARRAY_SIZE(usb_otg_ss2_opt_clks),
};

/* usb_otg_ss3 */
static struct omap_hwmod dra7xx_usb_otg_ss3_hwmod = {
	.name		= "usb_otg_ss3",
	.class		= &dra7xx_usb_otg_ss_hwmod_class,
	.clkdm_name	= "l3init_clkdm",
	.main_clk	= "dpll_core_h13x2_ck",
	.prcm = {
		.omap4 = {
			.clkctrl_offs = DRA7XX_CM_L3INIT_USB_OTG_SS3_CLKCTRL_OFFSET,
			.context_offs = DRA7XX_RM_L3INIT_USB_OTG_SS3_CONTEXT_OFFSET,
			.modulemode   = MODULEMODE_HWCTRL,
		},
	},
};

/* usb_otg_ss4 */
static struct omap_hwmod dra7xx_usb_otg_ss4_hwmod = {
	.name		= "usb_otg_ss4",
	.class		= &dra7xx_usb_otg_ss_hwmod_class,
	.clkdm_name	= "l3init_clkdm",
	.main_clk	= "dpll_core_h13x2_ck",
	.prcm = {
		.omap4 = {
			.clkctrl_offs = DRA7XX_CM_L3INIT_USB_OTG_SS4_CLKCTRL_OFFSET,
			.context_offs = DRA7XX_RM_L3INIT_USB_OTG_SS4_CONTEXT_OFFSET,
			.modulemode   = MODULEMODE_HWCTRL,
		},
	},
};

/*
 * 'vcp' class
 *
 */

static struct omap_hwmod_class dra7xx_vcp_hwmod_class = {
	.name	= "vcp",
};

/* vcp1 */
static struct omap_hwmod dra7xx_vcp1_hwmod = {
	.name		= "vcp1",
	.class		= &dra7xx_vcp_hwmod_class,
	.clkdm_name	= "l3main1_clkdm",
	.main_clk	= "l3_iclk_div",
	.prcm = {
		.omap4 = {
			.clkctrl_offs = DRA7XX_CM_L3MAIN1_VCP1_CLKCTRL_OFFSET,
			.context_offs = DRA7XX_RM_L3MAIN1_VCP1_CONTEXT_OFFSET,
		},
	},
};

/* vcp2 */
static struct omap_hwmod dra7xx_vcp2_hwmod = {
	.name		= "vcp2",
	.class		= &dra7xx_vcp_hwmod_class,
	.clkdm_name	= "l3main1_clkdm",
	.main_clk	= "l3_iclk_div",
	.prcm = {
		.omap4 = {
			.clkctrl_offs = DRA7XX_CM_L3MAIN1_VCP2_CLKCTRL_OFFSET,
			.context_offs = DRA7XX_RM_L3MAIN1_VCP2_CONTEXT_OFFSET,
		},
	},
};



/*
 * Interfaces
 */

/* l3_main_1 -> dmm */
static struct omap_hwmod_ocp_if dra7xx_l3_main_1__dmm = {
	.master		= &dra7xx_l3_main_1_hwmod,
	.slave		= &dra7xx_dmm_hwmod,
	.clk		= "l3_iclk_div",
	.user		= OCP_USER_SDMA,
};

/* l3_main_2 -> l3_instr */
static struct omap_hwmod_ocp_if dra7xx_l3_main_2__l3_instr = {
	.master		= &dra7xx_l3_main_2_hwmod,
	.slave		= &dra7xx_l3_instr_hwmod,
	.clk		= "l3_iclk_div",
	.user		= OCP_USER_MPU | OCP_USER_SDMA,
};

/* l4_cfg -> l3_main_1 */
static struct omap_hwmod_ocp_if dra7xx_l4_cfg__l3_main_1 = {
	.master		= &dra7xx_l4_cfg_hwmod,
	.slave		= &dra7xx_l3_main_1_hwmod,
	.clk		= "l3_iclk_div",
	.user		= OCP_USER_MPU | OCP_USER_SDMA,
};

/* mpu -> l3_main_1 */
static struct omap_hwmod_ocp_if dra7xx_mpu__l3_main_1 = {
	.master		= &dra7xx_mpu_hwmod,
	.slave		= &dra7xx_l3_main_1_hwmod,
	.clk		= "l3_iclk_div",
	.user		= OCP_USER_MPU,
};

/* l3_main_1 -> l3_main_2 */
static struct omap_hwmod_ocp_if dra7xx_l3_main_1__l3_main_2 = {
	.master		= &dra7xx_l3_main_1_hwmod,
	.slave		= &dra7xx_l3_main_2_hwmod,
	.clk		= "l3_iclk_div",
	.user		= OCP_USER_MPU,
};

/* l4_cfg -> l3_main_2 */
static struct omap_hwmod_ocp_if dra7xx_l4_cfg__l3_main_2 = {
	.master		= &dra7xx_l4_cfg_hwmod,
	.slave		= &dra7xx_l3_main_2_hwmod,
	.clk		= "l3_iclk_div",
	.user		= OCP_USER_MPU | OCP_USER_SDMA,
};

/* l3_main_1 -> l4_cfg */
static struct omap_hwmod_ocp_if dra7xx_l3_main_1__l4_cfg = {
	.master		= &dra7xx_l3_main_1_hwmod,
	.slave		= &dra7xx_l4_cfg_hwmod,
	.clk		= "l3_iclk_div",
	.user		= OCP_USER_MPU | OCP_USER_SDMA,
};

/* l3_main_1 -> l4_per1 */
static struct omap_hwmod_ocp_if dra7xx_l3_main_1__l4_per1 = {
	.master		= &dra7xx_l3_main_1_hwmod,
	.slave		= &dra7xx_l4_per1_hwmod,
	.clk		= "l3_iclk_div",
	.user		= OCP_USER_MPU | OCP_USER_SDMA,
};

/* l3_main_1 -> l4_per2 */
static struct omap_hwmod_ocp_if dra7xx_l3_main_1__l4_per2 = {
	.master		= &dra7xx_l3_main_1_hwmod,
	.slave		= &dra7xx_l4_per2_hwmod,
	.clk		= "l3_iclk_div",
	.user		= OCP_USER_MPU | OCP_USER_SDMA,
};

/* l3_main_1 -> l4_per3 */
static struct omap_hwmod_ocp_if dra7xx_l3_main_1__l4_per3 = {
	.master		= &dra7xx_l3_main_1_hwmod,
	.slave		= &dra7xx_l4_per3_hwmod,
	.clk		= "l3_iclk_div",
	.user		= OCP_USER_MPU | OCP_USER_SDMA,
};

/* l3_main_1 -> l4_wkup */
static struct omap_hwmod_ocp_if dra7xx_l3_main_1__l4_wkup = {
	.master		= &dra7xx_l3_main_1_hwmod,
	.slave		= &dra7xx_l4_wkup_hwmod,
	.clk		= "wkupaon_iclk_mux",
	.user		= OCP_USER_MPU | OCP_USER_SDMA,
};

/* l4_per2 -> atl */
static struct omap_hwmod_ocp_if dra7xx_l4_per2__atl = {
	.master		= &dra7xx_l4_per2_hwmod,
	.slave		= &dra7xx_atl_hwmod,
	.clk		= "l3_iclk_div",
	.user		= OCP_USER_MPU | OCP_USER_SDMA,
};

/* l3_main_1 -> bb2d */
static struct omap_hwmod_ocp_if dra7xx_l3_main_1__bb2d = {
	.master		= &dra7xx_l3_main_1_hwmod,
	.slave		= &dra7xx_bb2d_hwmod,
	.clk		= "l3_iclk_div",
	.user		= OCP_USER_MPU | OCP_USER_SDMA,
};

/* l4_wkup -> counter_32k */
static struct omap_hwmod_ocp_if dra7xx_l4_wkup__counter_32k = {
	.master		= &dra7xx_l4_wkup_hwmod,
	.slave		= &dra7xx_counter_32k_hwmod,
	.clk		= "wkupaon_iclk_mux",
	.user		= OCP_USER_MPU | OCP_USER_SDMA,
};

/* l4_wkup -> ctrl_module_wkup */
static struct omap_hwmod_ocp_if dra7xx_l4_wkup__ctrl_module_wkup = {
	.master		= &dra7xx_l4_wkup_hwmod,
	.slave		= &dra7xx_ctrl_module_wkup_hwmod,
	.clk		= "wkupaon_iclk_mux",
	.user		= OCP_USER_MPU | OCP_USER_SDMA,
};

<<<<<<< HEAD
/* l3_main_1 -> tpcc */
static struct omap_hwmod_ocp_if dra7xx_l3_main_1__tpcc = {
	.master		= &dra7xx_l3_main_1_hwmod,
	.slave		= &dra7xx_tpcc_hwmod,
	.clk		= "l3_iclk_div",
	.user		= OCP_USER_MPU,
};

/* l3_main_1 -> tptc0 */
static struct omap_hwmod_ocp_if dra7xx_l3_main_1__tptc0 = {
	.master		= &dra7xx_l3_main_1_hwmod,
	.slave		= &dra7xx_tptc0_hwmod,
	.clk		= "l3_iclk_div",
	.user		= OCP_USER_MPU,
};

/* l3_main_1 -> tptc1 */
static struct omap_hwmod_ocp_if dra7xx_l3_main_1__tptc1 = {
	.master		= &dra7xx_l3_main_1_hwmod,
	.slave		= &dra7xx_tptc1_hwmod,
	.clk		= "l3_iclk_div",
	.user		= OCP_USER_MPU,
};

/* l3_main_1 -> dss */
static struct omap_hwmod_ocp_if dra7xx_l3_main_1__dss = {
	.master		= &dra7xx_l3_main_1_hwmod,
	.slave		= &dra7xx_dss_hwmod,
	.clk		= "l3_iclk_div",
	.user		= OCP_USER_MPU | OCP_USER_SDMA,
};

/* l3_main_1 -> dispc */
static struct omap_hwmod_ocp_if dra7xx_l3_main_1__dispc = {
	.master		= &dra7xx_l3_main_1_hwmod,
	.slave		= &dra7xx_dss_dispc_hwmod,
	.clk		= "l3_iclk_div",
	.user		= OCP_USER_MPU | OCP_USER_SDMA,
};

/* l3_main_1 -> dispc */
static struct omap_hwmod_ocp_if dra7xx_l3_main_1__hdmi = {
	.master		= &dra7xx_l3_main_1_hwmod,
	.slave		= &dra7xx_dss_hdmi_hwmod,
	.clk		= "l3_iclk_div",
	.user		= OCP_USER_MPU | OCP_USER_SDMA,
};

=======
>>>>>>> 04d5ce62
/* l3_main_1 -> gpmc */
static struct omap_hwmod_ocp_if dra7xx_l3_main_1__gpmc = {
	.master		= &dra7xx_l3_main_1_hwmod,
	.slave		= &dra7xx_gpmc_hwmod,
	.clk		= "l3_iclk_div",
	.user		= OCP_USER_MPU | OCP_USER_SDMA,
};

/* l4_cfg -> mpu */
static struct omap_hwmod_ocp_if dra7xx_l4_cfg__mpu = {
	.master		= &dra7xx_l4_cfg_hwmod,
	.slave		= &dra7xx_mpu_hwmod,
	.clk		= "l3_iclk_div",
	.user		= OCP_USER_MPU | OCP_USER_SDMA,
};

/* l3_main_1 -> pciess1 */
static struct omap_hwmod_ocp_if dra7xx_l3_main_1__pciess1 = {
	.master		= &dra7xx_l3_main_1_hwmod,
	.slave		= &dra7xx_pciess1_hwmod,
	.clk		= "l3_iclk_div",
	.user		= OCP_USER_MPU | OCP_USER_SDMA,
};

/* l4_cfg -> pciess1 */
static struct omap_hwmod_ocp_if dra7xx_l4_cfg__pciess1 = {
	.master		= &dra7xx_l4_cfg_hwmod,
	.slave		= &dra7xx_pciess1_hwmod,
	.clk		= "l4_root_clk_div",
	.user		= OCP_USER_MPU | OCP_USER_SDMA,
};

/* l3_main_1 -> pciess2 */
static struct omap_hwmod_ocp_if dra7xx_l3_main_1__pciess2 = {
	.master		= &dra7xx_l3_main_1_hwmod,
	.slave		= &dra7xx_pciess2_hwmod,
	.clk		= "l3_iclk_div",
	.user		= OCP_USER_MPU | OCP_USER_SDMA,
};

/* l4_cfg -> pciess2 */
static struct omap_hwmod_ocp_if dra7xx_l4_cfg__pciess2 = {
	.master		= &dra7xx_l4_cfg_hwmod,
	.slave		= &dra7xx_pciess2_hwmod,
	.clk		= "l4_root_clk_div",
	.user		= OCP_USER_MPU | OCP_USER_SDMA,
};

/* l3_main_1 -> qspi */
static struct omap_hwmod_ocp_if dra7xx_l3_main_1__qspi = {
	.master		= &dra7xx_l3_main_1_hwmod,
	.slave		= &dra7xx_qspi_hwmod,
	.clk		= "l3_iclk_div",
	.user		= OCP_USER_MPU | OCP_USER_SDMA,
};

/* l4_per3 -> rtcss */
static struct omap_hwmod_ocp_if dra7xx_l4_per3__rtcss = {
	.master		= &dra7xx_l4_per3_hwmod,
	.slave		= &dra7xx_rtcss_hwmod,
	.clk		= "l4_root_clk_div",
	.user		= OCP_USER_MPU | OCP_USER_SDMA,
};

/* l4_cfg -> sata */
static struct omap_hwmod_ocp_if dra7xx_l4_cfg__sata = {
	.master		= &dra7xx_l4_cfg_hwmod,
	.slave		= &dra7xx_sata_hwmod,
	.clk		= "l3_iclk_div",
	.user		= OCP_USER_MPU | OCP_USER_SDMA,
};

/* l4_wkup -> timer1 */
static struct omap_hwmod_ocp_if dra7xx_l4_wkup__timer1 = {
	.master		= &dra7xx_l4_wkup_hwmod,
	.slave		= &dra7xx_timer1_hwmod,
	.clk		= "wkupaon_iclk_mux",
	.user		= OCP_USER_MPU | OCP_USER_SDMA,
};

/* l4_per1 -> timer2 */
static struct omap_hwmod_ocp_if dra7xx_l4_per1__timer2 = {
	.master		= &dra7xx_l4_per1_hwmod,
	.slave		= &dra7xx_timer2_hwmod,
	.clk		= "l3_iclk_div",
	.user		= OCP_USER_MPU | OCP_USER_SDMA,
};

/* l4_per1 -> timer3 */
static struct omap_hwmod_ocp_if dra7xx_l4_per1__timer3 = {
	.master		= &dra7xx_l4_per1_hwmod,
	.slave		= &dra7xx_timer3_hwmod,
	.clk		= "l3_iclk_div",
	.user		= OCP_USER_MPU | OCP_USER_SDMA,
};

/* l4_per1 -> timer4 */
static struct omap_hwmod_ocp_if dra7xx_l4_per1__timer4 = {
	.master		= &dra7xx_l4_per1_hwmod,
	.slave		= &dra7xx_timer4_hwmod,
	.clk		= "l3_iclk_div",
	.user		= OCP_USER_MPU | OCP_USER_SDMA,
};

/* l4_per3 -> usb_otg_ss1 */
static struct omap_hwmod_ocp_if dra7xx_l4_per3__usb_otg_ss1 = {
	.master		= &dra7xx_l4_per3_hwmod,
	.slave		= &dra7xx_usb_otg_ss1_hwmod,
	.clk		= "dpll_core_h13x2_ck",
	.user		= OCP_USER_MPU | OCP_USER_SDMA,
};

/* l4_per3 -> usb_otg_ss2 */
static struct omap_hwmod_ocp_if dra7xx_l4_per3__usb_otg_ss2 = {
	.master		= &dra7xx_l4_per3_hwmod,
	.slave		= &dra7xx_usb_otg_ss2_hwmod,
	.clk		= "dpll_core_h13x2_ck",
	.user		= OCP_USER_MPU | OCP_USER_SDMA,
};

/* l4_per3 -> usb_otg_ss3 */
static struct omap_hwmod_ocp_if dra7xx_l4_per3__usb_otg_ss3 = {
	.master		= &dra7xx_l4_per3_hwmod,
	.slave		= &dra7xx_usb_otg_ss3_hwmod,
	.clk		= "dpll_core_h13x2_ck",
	.user		= OCP_USER_MPU | OCP_USER_SDMA,
};

/* l4_per3 -> usb_otg_ss4 */
static struct omap_hwmod_ocp_if dra7xx_l4_per3__usb_otg_ss4 = {
	.master		= &dra7xx_l4_per3_hwmod,
	.slave		= &dra7xx_usb_otg_ss4_hwmod,
	.clk		= "dpll_core_h13x2_ck",
	.user		= OCP_USER_MPU | OCP_USER_SDMA,
};

/* l3_main_1 -> vcp1 */
static struct omap_hwmod_ocp_if dra7xx_l3_main_1__vcp1 = {
	.master		= &dra7xx_l3_main_1_hwmod,
	.slave		= &dra7xx_vcp1_hwmod,
	.clk		= "l3_iclk_div",
	.user		= OCP_USER_MPU | OCP_USER_SDMA,
};

/* l4_per2 -> vcp1 */
static struct omap_hwmod_ocp_if dra7xx_l4_per2__vcp1 = {
	.master		= &dra7xx_l4_per2_hwmod,
	.slave		= &dra7xx_vcp1_hwmod,
	.clk		= "l3_iclk_div",
	.user		= OCP_USER_MPU | OCP_USER_SDMA,
};

/* l3_main_1 -> vcp2 */
static struct omap_hwmod_ocp_if dra7xx_l3_main_1__vcp2 = {
	.master		= &dra7xx_l3_main_1_hwmod,
	.slave		= &dra7xx_vcp2_hwmod,
	.clk		= "l3_iclk_div",
	.user		= OCP_USER_MPU | OCP_USER_SDMA,
};

/* l4_per2 -> vcp2 */
static struct omap_hwmod_ocp_if dra7xx_l4_per2__vcp2 = {
	.master		= &dra7xx_l4_per2_hwmod,
	.slave		= &dra7xx_vcp2_hwmod,
	.clk		= "l3_iclk_div",
	.user		= OCP_USER_MPU | OCP_USER_SDMA,
};

static struct omap_hwmod_ocp_if *dra7xx_hwmod_ocp_ifs[] __initdata = {
	&dra7xx_l3_main_1__dmm,
	&dra7xx_l3_main_2__l3_instr,
	&dra7xx_l4_cfg__l3_main_1,
	&dra7xx_mpu__l3_main_1,
	&dra7xx_l3_main_1__l3_main_2,
	&dra7xx_l4_cfg__l3_main_2,
	&dra7xx_l3_main_1__l4_cfg,
	&dra7xx_l3_main_1__l4_per1,
	&dra7xx_l3_main_1__l4_per2,
	&dra7xx_l3_main_1__l4_per3,
	&dra7xx_l3_main_1__l4_wkup,
	&dra7xx_l4_per2__atl,
	&dra7xx_l3_main_1__bb2d,
	&dra7xx_l4_wkup__counter_32k,
	&dra7xx_l4_wkup__ctrl_module_wkup,
<<<<<<< HEAD
	&dra7xx_l3_main_1__tpcc,
	&dra7xx_l3_main_1__tptc0,
	&dra7xx_l3_main_1__tptc1,
	&dra7xx_l3_main_1__dss,
	&dra7xx_l3_main_1__dispc,
	&dra7xx_l3_main_1__hdmi,
=======
>>>>>>> 04d5ce62
	&dra7xx_l3_main_1__gpmc,
	&dra7xx_l4_cfg__mpu,
	&dra7xx_l3_main_1__pciess1,
	&dra7xx_l4_cfg__pciess1,
	&dra7xx_l3_main_1__pciess2,
	&dra7xx_l4_cfg__pciess2,
	&dra7xx_l3_main_1__qspi,
	&dra7xx_l4_cfg__sata,
	&dra7xx_l4_wkup__timer1,
	&dra7xx_l4_per1__timer2,
	&dra7xx_l4_per1__timer3,
	&dra7xx_l4_per1__timer4,
	&dra7xx_l4_per3__usb_otg_ss1,
	&dra7xx_l4_per3__usb_otg_ss2,
	&dra7xx_l4_per3__usb_otg_ss3,
	&dra7xx_l3_main_1__vcp1,
	&dra7xx_l4_per2__vcp1,
	&dra7xx_l3_main_1__vcp2,
	&dra7xx_l4_per2__vcp2,
	NULL,
};

/* SoC variant specific hwmod links */
static struct omap_hwmod_ocp_if *dra76x_hwmod_ocp_ifs[] __initdata = {
	&dra7xx_l4_per3__usb_otg_ss4,
	NULL,
};

static struct omap_hwmod_ocp_if *acd_76x_hwmod_ocp_ifs[] __initdata = {
	NULL,
};

static struct omap_hwmod_ocp_if *dra74x_hwmod_ocp_ifs[] __initdata = {
	&dra7xx_l4_per3__usb_otg_ss4,
	NULL,
};

static struct omap_hwmod_ocp_if *dra72x_hwmod_ocp_ifs[] __initdata = {
	NULL,
};

static struct omap_hwmod_ocp_if *rtc_hwmod_ocp_ifs[] __initdata = {
	&dra7xx_l4_per3__rtcss,
	NULL,
};

int __init dra7xx_hwmod_init(void)
{
	int ret;

	omap_hwmod_init();
	ret = omap_hwmod_register_links(dra7xx_hwmod_ocp_ifs);

	if (!ret && soc_is_dra74x()) {
		ret = omap_hwmod_register_links(dra74x_hwmod_ocp_ifs);
		if (!ret)
			ret = omap_hwmod_register_links(rtc_hwmod_ocp_ifs);
	} else if (!ret && soc_is_dra72x()) {
		ret = omap_hwmod_register_links(dra72x_hwmod_ocp_ifs);
		if (!ret && !of_machine_is_compatible("ti,dra718"))
			ret = omap_hwmod_register_links(rtc_hwmod_ocp_ifs);
	} else if (!ret && soc_is_dra76x()) {
		ret = omap_hwmod_register_links(dra76x_hwmod_ocp_ifs);

		if (!ret && soc_is_dra76x_acd()) {
			ret = omap_hwmod_register_links(acd_76x_hwmod_ocp_ifs);
		} else if (!ret && soc_is_dra76x_abz()) {
			ret = omap_hwmod_register_links(rtc_hwmod_ocp_ifs);
		}
	}

	return ret;
}<|MERGE_RESOLUTION|>--- conflicted
+++ resolved
@@ -277,206 +277,6 @@
 };
 
 /*
-<<<<<<< HEAD
- * 'tpcc' class
- *
- */
-static struct omap_hwmod_class dra7xx_tpcc_hwmod_class = {
-	.name		= "tpcc",
-};
-
-static struct omap_hwmod dra7xx_tpcc_hwmod = {
-	.name		= "tpcc",
-	.class		= &dra7xx_tpcc_hwmod_class,
-	.clkdm_name	= "l3main1_clkdm",
-	.main_clk	= "l3_iclk_div",
-	.prcm		= {
-		.omap4	= {
-			.clkctrl_offs = DRA7XX_CM_L3MAIN1_TPCC_CLKCTRL_OFFSET,
-			.context_offs = DRA7XX_RM_L3MAIN1_TPCC_CONTEXT_OFFSET,
-		},
-	},
-};
-
-/*
- * 'tptc' class
- *
- */
-static struct omap_hwmod_class dra7xx_tptc_hwmod_class = {
-	.name		= "tptc",
-};
-
-/* tptc0 */
-static struct omap_hwmod dra7xx_tptc0_hwmod = {
-	.name		= "tptc0",
-	.class		= &dra7xx_tptc_hwmod_class,
-	.clkdm_name	= "l3main1_clkdm",
-	.flags		= HWMOD_SWSUP_SIDLE | HWMOD_SWSUP_MSTANDBY,
-	.main_clk	= "l3_iclk_div",
-	.prcm		= {
-		.omap4	= {
-			.clkctrl_offs = DRA7XX_CM_L3MAIN1_TPTC1_CLKCTRL_OFFSET,
-			.context_offs = DRA7XX_RM_L3MAIN1_TPTC1_CONTEXT_OFFSET,
-			.modulemode   = MODULEMODE_HWCTRL,
-		},
-	},
-};
-
-/* tptc1 */
-static struct omap_hwmod dra7xx_tptc1_hwmod = {
-	.name		= "tptc1",
-	.class		= &dra7xx_tptc_hwmod_class,
-	.clkdm_name	= "l3main1_clkdm",
-	.flags		= HWMOD_SWSUP_SIDLE | HWMOD_SWSUP_MSTANDBY,
-	.main_clk	= "l3_iclk_div",
-	.prcm		= {
-		.omap4	= {
-			.clkctrl_offs = DRA7XX_CM_L3MAIN1_TPTC2_CLKCTRL_OFFSET,
-			.context_offs = DRA7XX_RM_L3MAIN1_TPTC2_CONTEXT_OFFSET,
-			.modulemode   = MODULEMODE_HWCTRL,
-		},
-	},
-};
-
-/*
- * 'dss' class
- *
- */
-
-static struct omap_hwmod_class_sysconfig dra7xx_dss_sysc = {
-	.rev_offs	= 0x0000,
-	.syss_offs	= 0x0014,
-	.sysc_flags	= SYSS_HAS_RESET_STATUS,
-};
-
-static struct omap_hwmod_class dra7xx_dss_hwmod_class = {
-	.name	= "dss",
-	.sysc	= &dra7xx_dss_sysc,
-	.reset	= omap_dss_reset,
-};
-
-/* dss */
-static struct omap_hwmod_opt_clk dss_opt_clks[] = {
-	{ .role = "dss_clk", .clk = "dss_dss_clk" },
-	{ .role = "hdmi_phy_clk", .clk = "dss_48mhz_clk" },
-	{ .role = "32khz_clk", .clk = "dss_32khz_clk" },
-	{ .role = "video2_clk", .clk = "dss_video2_clk" },
-	{ .role = "video1_clk", .clk = "dss_video1_clk" },
-	{ .role = "hdmi_clk", .clk = "dss_hdmi_clk" },
-	{ .role = "hdcp_clk", .clk = "dss_deshdcp_clk" },
-};
-
-static struct omap_hwmod dra7xx_dss_hwmod = {
-	.name		= "dss_core",
-	.class		= &dra7xx_dss_hwmod_class,
-	.clkdm_name	= "dss_clkdm",
-	.flags		= HWMOD_CONTROL_OPT_CLKS_IN_RESET,
-	.main_clk	= "dss_dss_clk",
-	.prcm = {
-		.omap4 = {
-			.clkctrl_offs = DRA7XX_CM_DSS_DSS_CLKCTRL_OFFSET,
-			.context_offs = DRA7XX_RM_DSS_DSS_CONTEXT_OFFSET,
-			.modulemode   = MODULEMODE_SWCTRL,
-		},
-	},
-	.opt_clks	= dss_opt_clks,
-	.opt_clks_cnt	= ARRAY_SIZE(dss_opt_clks),
-};
-
-/*
- * 'dispc' class
- * display controller
- */
-
-static struct omap_hwmod_class_sysconfig dra7xx_dispc_sysc = {
-	.rev_offs	= 0x0000,
-	.sysc_offs	= 0x0010,
-	.syss_offs	= 0x0014,
-	.sysc_flags	= (SYSC_HAS_AUTOIDLE | SYSC_HAS_CLOCKACTIVITY |
-			   SYSC_HAS_ENAWAKEUP | SYSC_HAS_MIDLEMODE |
-			   SYSC_HAS_SIDLEMODE | SYSC_HAS_SOFTRESET |
-			   SYSS_HAS_RESET_STATUS),
-	.idlemodes	= (SIDLE_FORCE | SIDLE_NO | SIDLE_SMART |
-			   MSTANDBY_FORCE | MSTANDBY_NO | MSTANDBY_SMART),
-	.sysc_fields	= &omap_hwmod_sysc_type1,
-};
-
-static struct omap_hwmod_class dra7xx_dispc_hwmod_class = {
-	.name	= "dispc",
-	.sysc	= &dra7xx_dispc_sysc,
-};
-
-/* dss_dispc */
-/* dss_dispc dev_attr */
-static struct omap_dss_dispc_dev_attr dss_dispc_dev_attr = {
-	.has_framedonetv_irq	= 1,
-	.manager_count		= 4,
-};
-
-static struct omap_hwmod dra7xx_dss_dispc_hwmod = {
-	.name		= "dss_dispc",
-	.class		= &dra7xx_dispc_hwmod_class,
-	.clkdm_name	= "dss_clkdm",
-	.main_clk	= "dss_dss_clk",
-	.prcm = {
-		.omap4 = {
-			.clkctrl_offs = DRA7XX_CM_DSS_DSS_CLKCTRL_OFFSET,
-			.flags = HWMOD_OMAP4_NO_CONTEXT_LOSS_BIT,
-		},
-	},
-	.dev_attr	= &dss_dispc_dev_attr,
-	.parent_hwmod	= &dra7xx_dss_hwmod,
-};
-
-/*
- * 'hdmi' class
- * hdmi controller
- */
-
-static struct omap_hwmod_class_sysconfig dra7xx_hdmi_sysc = {
-	.rev_offs	= 0x0000,
-	.sysc_offs	= 0x0010,
-	.sysc_flags	= (SYSC_HAS_RESET_STATUS | SYSC_HAS_SIDLEMODE |
-			   SYSC_HAS_SOFTRESET),
-	.idlemodes	= (SIDLE_FORCE | SIDLE_NO | SIDLE_SMART |
-			   SIDLE_SMART_WKUP),
-	.sysc_fields	= &omap_hwmod_sysc_type2,
-};
-
-static struct omap_hwmod_class dra7xx_hdmi_hwmod_class = {
-	.name	= "hdmi",
-	.sysc	= &dra7xx_hdmi_sysc,
-};
-
-/* dss_hdmi */
-
-static struct omap_hwmod_opt_clk dss_hdmi_opt_clks[] = {
-	{ .role = "sys_clk", .clk = "dss_hdmi_clk" },
-};
-
-static struct omap_hwmod dra7xx_dss_hdmi_hwmod = {
-	.name		= "dss_hdmi",
-	.class		= &dra7xx_hdmi_hwmod_class,
-	.clkdm_name	= "dss_clkdm",
-	.main_clk	= "dss_48mhz_clk",
-	.prcm = {
-		.omap4 = {
-			.clkctrl_offs = DRA7XX_CM_DSS_DSS_CLKCTRL_OFFSET,
-			.flags = HWMOD_OMAP4_NO_CONTEXT_LOSS_BIT,
-		},
-	},
-	.opt_clks	= dss_hdmi_opt_clks,
-	.opt_clks_cnt	= ARRAY_SIZE(dss_hdmi_opt_clks),
-	.parent_hwmod	= &dra7xx_dss_hwmod,
-};
-
-
-
-
-
-/*
-=======
->>>>>>> 04d5ce62
  * 'gpmc' class
  *
  */
@@ -1080,57 +880,6 @@
 	.user		= OCP_USER_MPU | OCP_USER_SDMA,
 };
 
-<<<<<<< HEAD
-/* l3_main_1 -> tpcc */
-static struct omap_hwmod_ocp_if dra7xx_l3_main_1__tpcc = {
-	.master		= &dra7xx_l3_main_1_hwmod,
-	.slave		= &dra7xx_tpcc_hwmod,
-	.clk		= "l3_iclk_div",
-	.user		= OCP_USER_MPU,
-};
-
-/* l3_main_1 -> tptc0 */
-static struct omap_hwmod_ocp_if dra7xx_l3_main_1__tptc0 = {
-	.master		= &dra7xx_l3_main_1_hwmod,
-	.slave		= &dra7xx_tptc0_hwmod,
-	.clk		= "l3_iclk_div",
-	.user		= OCP_USER_MPU,
-};
-
-/* l3_main_1 -> tptc1 */
-static struct omap_hwmod_ocp_if dra7xx_l3_main_1__tptc1 = {
-	.master		= &dra7xx_l3_main_1_hwmod,
-	.slave		= &dra7xx_tptc1_hwmod,
-	.clk		= "l3_iclk_div",
-	.user		= OCP_USER_MPU,
-};
-
-/* l3_main_1 -> dss */
-static struct omap_hwmod_ocp_if dra7xx_l3_main_1__dss = {
-	.master		= &dra7xx_l3_main_1_hwmod,
-	.slave		= &dra7xx_dss_hwmod,
-	.clk		= "l3_iclk_div",
-	.user		= OCP_USER_MPU | OCP_USER_SDMA,
-};
-
-/* l3_main_1 -> dispc */
-static struct omap_hwmod_ocp_if dra7xx_l3_main_1__dispc = {
-	.master		= &dra7xx_l3_main_1_hwmod,
-	.slave		= &dra7xx_dss_dispc_hwmod,
-	.clk		= "l3_iclk_div",
-	.user		= OCP_USER_MPU | OCP_USER_SDMA,
-};
-
-/* l3_main_1 -> dispc */
-static struct omap_hwmod_ocp_if dra7xx_l3_main_1__hdmi = {
-	.master		= &dra7xx_l3_main_1_hwmod,
-	.slave		= &dra7xx_dss_hdmi_hwmod,
-	.clk		= "l3_iclk_div",
-	.user		= OCP_USER_MPU | OCP_USER_SDMA,
-};
-
-=======
->>>>>>> 04d5ce62
 /* l3_main_1 -> gpmc */
 static struct omap_hwmod_ocp_if dra7xx_l3_main_1__gpmc = {
 	.master		= &dra7xx_l3_main_1_hwmod,
@@ -1315,15 +1064,6 @@
 	&dra7xx_l3_main_1__bb2d,
 	&dra7xx_l4_wkup__counter_32k,
 	&dra7xx_l4_wkup__ctrl_module_wkup,
-<<<<<<< HEAD
-	&dra7xx_l3_main_1__tpcc,
-	&dra7xx_l3_main_1__tptc0,
-	&dra7xx_l3_main_1__tptc1,
-	&dra7xx_l3_main_1__dss,
-	&dra7xx_l3_main_1__dispc,
-	&dra7xx_l3_main_1__hdmi,
-=======
->>>>>>> 04d5ce62
 	&dra7xx_l3_main_1__gpmc,
 	&dra7xx_l4_cfg__mpu,
 	&dra7xx_l3_main_1__pciess1,
