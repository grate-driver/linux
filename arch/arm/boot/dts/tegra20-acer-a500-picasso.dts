// SPDX-License-Identifier: GPL-2.0
/dts-v1/;

#include <dt-bindings/input/atmel-maxtouch.h>
#include <dt-bindings/input/gpio-keys.h>
#include <dt-bindings/input/input.h>
#include <dt-bindings/thermal/thermal.h>

#include "tegra20.dtsi"
#include "tegra20-cpu-opp.dtsi"
#include "tegra20-cpu-opp-microvolt.dtsi"

/ {
	model = "Acer Iconia Tab A500";
	compatible = "acer,picasso", "nvidia,tegra20";

	aliases {
		mmc0 = &sdmmc4; /* eMMC */
		mmc1 = &sdmmc3; /* MicroSD */
		mmc2 = &sdmmc1; /* WiFi */

		rtc0 = &pmic;
		rtc1 = "/rtc@7000e000";

		serial0 = &uartd; /* Docking station */
		serial1 = &uartc; /* Bluetooth */
		serial2 = &uartb; /* GPS */
	};

	/*
	 * The decompressor and also some bootloaders rely on a
	 * pre-existing /chosen node to be available to insert the
	 * command line and merge other ATAGS info.
	 */
	chosen {};

	memory@0 {
		reg = <0x00000000 0x40000000>;
	};

	reserved-memory {
		#address-cells = <1>;
		#size-cells = <1>;
		ranges;

		ramoops@2ffe0000 {
			compatible = "ramoops";
			reg = <0x2ffe0000 0x10000>;	/* 64kB */
			console-size = <0x8000>;	/* 32kB */
			record-size = <0x400>;		/*  1kB */
			ecc-size = <16>;
		};

		linux,cma@30000000 {
			compatible = "shared-dma-pool";
			alloc-ranges = <0x30000000 0x10000000>;
			size = <0x10000000>; /* 256MiB */
			linux,cma-default;
			reusable;
		};
	};

	host1x@50000000 {
		dc@54200000 {
			rgb {
				status = "okay";

				port@0 {
					lcd_output: endpoint {
						remote-endpoint = <&lvds_encoder_input>;
						bus-width = <18>;
					};
				};
			};
		};

		hdmi@54280000 {
			status = "okay";

			vdd-supply = <&hdmi_vdd_reg>;
			pll-supply = <&hdmi_pll_reg>;
			hdmi-supply = <&vdd_5v0_sys>;

			nvidia,ddc-i2c-bus = <&hdmi_ddc>;
			nvidia,hpd-gpio = <&gpio TEGRA_GPIO(N, 7)
				GPIO_ACTIVE_HIGH>;
		};
	};

	pinmux@70000014 {
		pinctrl-names = "default";
		pinctrl-0 = <&state_default>;

		state_default: pinmux {
			ata {
				nvidia,pins = "ata";
				nvidia,function = "ide";
			};
			atb {
				nvidia,pins = "atb", "gma", "gme";
				nvidia,function = "sdio4";
			};
			atc {
				nvidia,pins = "atc";
				nvidia,function = "nand";
			};
			atd {
				nvidia,pins = "atd", "ate", "gmb", "spia",
					"spib", "spic";
				nvidia,function = "gmi";
			};
			cdev1 {
				nvidia,pins = "cdev1";
				nvidia,function = "plla_out";
			};
			cdev2 {
				nvidia,pins = "cdev2";
				nvidia,function = "pllp_out4";
			};
			crtp {
				nvidia,pins = "crtp", "lm1";
				nvidia,function = "crt";
			};
			csus {
				nvidia,pins = "csus";
				nvidia,function = "vi_sensor_clk";
			};
			dap1 {
				nvidia,pins = "dap1";
				nvidia,function = "dap1";
			};
			dap2 {
				nvidia,pins = "dap2";
				nvidia,function = "dap2";
			};
			dap3 {
				nvidia,pins = "dap3";
				nvidia,function = "dap3";
			};
			dap4 {
				nvidia,pins = "dap4";
				nvidia,function = "dap4";
			};
			dta {
				nvidia,pins = "dta", "dtb", "dtc", "dtd", "dte";
				nvidia,function = "vi";
			};
			dtf {
				nvidia,pins = "dtf";
				nvidia,function = "i2c3";
			};
			gmc {
				nvidia,pins = "gmc";
				nvidia,function = "uartd";
			};
			gmd {
				nvidia,pins = "gmd";
				nvidia,function = "sflash";
			};
			gpu {
				nvidia,pins = "gpu";
				nvidia,function = "pwm";
			};
			gpu7 {
				nvidia,pins = "gpu7";
				nvidia,function = "rtck";
			};
			gpv {
				nvidia,pins = "gpv", "slxa";
				nvidia,function = "pcie";
			};
			hdint {
				nvidia,pins = "hdint";
				nvidia,function = "hdmi";
			};
			i2cp {
				nvidia,pins = "i2cp";
				nvidia,function = "i2cp";
			};
			irrx {
				nvidia,pins = "irrx", "irtx";
				nvidia,function = "uartb";
			};
			kbca {
				nvidia,pins = "kbca", "kbcb", "kbcc", "kbcd",
					"kbce", "kbcf";
				nvidia,function = "kbc";
			};
			lcsn {
				nvidia,pins = "lcsn", "ldc", "lm0", "lpw1",
					"lsdi", "lvp0";
				nvidia,function = "rsvd4";
			};
			ld0 {
				nvidia,pins = "ld0", "ld1", "ld2", "ld3", "ld4",
					"ld5", "ld6", "ld7", "ld8", "ld9",
					"ld10", "ld11", "ld12", "ld13", "ld14",
					"ld15", "ld16", "ld17", "ldi", "lhp0",
					"lhp1", "lhp2", "lhs", "lpp", "lsc0",
					"lsc1", "lsck", "lsda", "lspi", "lvp1",
					"lvs";
				nvidia,function = "displaya";
			};
			owc {
				nvidia,pins = "owc", "spdi", "spdo", "uac";
				nvidia,function = "rsvd2";
			};
			pmc {
				nvidia,pins = "pmc";
				nvidia,function = "pwr_on";
			};
			rm {
				nvidia,pins = "rm";
				nvidia,function = "i2c1";
			};
			sdb {
				nvidia,pins = "sdb", "sdc", "sdd", "slxc", "slxk";
				nvidia,function = "sdio3";
			};
			sdio1 {
				nvidia,pins = "sdio1";
				nvidia,function = "sdio1";
			};
			slxd {
				nvidia,pins = "slxd";
				nvidia,function = "spdif";
			};
			spid {
				nvidia,pins = "spid", "spie", "spif";
				nvidia,function = "spi1";
			};
			spig {
				nvidia,pins = "spig", "spih";
				nvidia,function = "spi2_alt";
			};
			uaa {
				nvidia,pins = "uaa", "uab", "uda";
				nvidia,function = "ulpi";
			};
			uad {
				nvidia,pins = "uad";
				nvidia,function = "irda";
			};
			uca {
				nvidia,pins = "uca", "ucb";
				nvidia,function = "uartc";
			};
			conf_ata {
				nvidia,pins = "ata", "atb", "atc", "atd",
					"cdev1", "cdev2", "csus", "dap1",
					"dap4", "dte", "dtf", "gma", "gmc",
					"gme", "gpu", "gpu7", "gpv", "i2cp",
					"irrx", "irtx", "pta", "rm",
					"sdc", "sdd", "slxc", "slxd", "slxk",
					"spdi", "spdo", "uac", "uad", "uda";
				nvidia,pull = <TEGRA_PIN_PULL_NONE>;
				nvidia,tristate = <TEGRA_PIN_DISABLE>;
			};
			conf_ate {
				nvidia,pins = "ate", "dap2", "dap3",
					"gmd", "owc", "spia", "spib", "spic",
					"spid", "spie";
				nvidia,pull = <TEGRA_PIN_PULL_NONE>;
				nvidia,tristate = <TEGRA_PIN_ENABLE>;
			};
			conf_ck32 {
				nvidia,pins = "ck32", "ddrc", "pmca", "pmcb",
					"pmcc", "pmcd", "pmce", "xm2c", "xm2d";
				nvidia,pull = <TEGRA_PIN_PULL_NONE>;
			};
			conf_crtp {
				nvidia,pins = "crtp", "gmb", "slxa", "spig",
					"spih";
				nvidia,pull = <TEGRA_PIN_PULL_UP>;
				nvidia,tristate = <TEGRA_PIN_ENABLE>;
			};
			conf_dta {
				nvidia,pins = "dta", "dtb", "dtc", "dtd", "kbcb";
				nvidia,pull = <TEGRA_PIN_PULL_DOWN>;
				nvidia,tristate = <TEGRA_PIN_DISABLE>;
			};
			conf_dte {
				nvidia,pins = "spif";
				nvidia,pull = <TEGRA_PIN_PULL_DOWN>;
				nvidia,tristate = <TEGRA_PIN_ENABLE>;
			};
			conf_hdint {
				nvidia,pins = "hdint", "lcsn", "ldc", "lm1",
					"lpw1", "lsck", "lsda", "lsdi",
					"lvp0";
				nvidia,tristate = <TEGRA_PIN_ENABLE>;
			};
			conf_kbca {
				nvidia,pins = "kbca", "kbcc", "kbcd",
					"kbce", "kbcf", "sdio1", "uaa",
					"uab", "uca", "ucb";
				nvidia,pull = <TEGRA_PIN_PULL_UP>;
				nvidia,tristate = <TEGRA_PIN_DISABLE>;
			};
			conf_lc {
				nvidia,pins = "lc", "ls";
				nvidia,pull = <TEGRA_PIN_PULL_UP>;
			};
			conf_ld0 {
				nvidia,pins = "ld0", "ld1", "ld2", "ld3", "ld4",
					"ld5", "ld6", "ld7", "ld8", "ld9",
					"ld10", "ld11", "ld12", "ld13", "ld14",
					"ld15", "ld16", "ld17", "ldi", "lhp0",
					"lhp1", "lhp2", "lhs", "lm0", "lpp",
					"lpw0", "lpw2", "lsc0", "lsc1", "lspi",
					"lvp1", "lvs", "pmc", "sdb";
				nvidia,tristate = <TEGRA_PIN_DISABLE>;
			};
			conf_ld17_0 {
				nvidia,pins = "ld17_0";
				nvidia,pull = <TEGRA_PIN_PULL_NONE>;
			};
			drive_ddc {
				nvidia,pins = "drive_ddc",
						"drive_vi1",
						"drive_sdio1";
				nvidia,pull-up-strength = <31>;
				nvidia,pull-down-strength = <31>;
				nvidia,schmitt = <TEGRA_PIN_ENABLE>;
				nvidia,high-speed-mode = <TEGRA_PIN_DISABLE>;
				nvidia,low-power-mode = <TEGRA_PIN_LP_DRIVE_DIV_1>;
				nvidia,slew-rate-rising = <TEGRA_PIN_SLEW_RATE_SLOWEST>;
				nvidia,slew-rate-falling = <TEGRA_PIN_SLEW_RATE_SLOWEST>;
			};
			drive_dbg {
				nvidia,pins = "drive_dbg",
						"drive_vi2",
						"drive_at1",
						"drive_ao1";
				nvidia,pull-up-strength = <31>;
				nvidia,pull-down-strength = <31>;
				nvidia,schmitt = <TEGRA_PIN_ENABLE>;
				nvidia,high-speed-mode = <TEGRA_PIN_DISABLE>;
				nvidia,low-power-mode = <TEGRA_PIN_LP_DRIVE_DIV_1>;
				nvidia,slew-rate-rising = <TEGRA_PIN_SLEW_RATE_FASTEST>;
				nvidia,slew-rate-falling = <TEGRA_PIN_SLEW_RATE_FASTEST>;
			};
		};

		state_i2cmux_ddc: pinmux_i2cmux_ddc {
			ddc {
				nvidia,pins = "ddc";
				nvidia,function = "i2c2";
			};
			pta {
				nvidia,pins = "pta";
				nvidia,function = "rsvd4";
			};
		};

		state_i2cmux_pta: pinmux_i2cmux_pta {
			ddc {
				nvidia,pins = "ddc";
				nvidia,function = "rsvd4";
			};
			pta {
				nvidia,pins = "pta";
				nvidia,function = "i2c2";
			};
		};

		state_i2cmux_idle: pinmux_i2cmux_idle {
			ddc {
				nvidia,pins = "ddc";
				nvidia,function = "rsvd4";
			};
			pta {
				nvidia,pins = "pta";
				nvidia,function = "rsvd4";
			};
		};
	};

	tegra_i2s1: i2s@70002800 {
		status = "okay";
	};

	uartb: serial@70006040 {
		compatible = "nvidia,tegra20-hsuart";
		/* GPS BCM4751 */
	};

	uartc: serial@70006200 {
		compatible = "nvidia,tegra20-hsuart";
		status = "okay";

		/* Azurewave AW-NH665 BCM4329B1 */
		bluetooth {
			compatible = "brcm,bcm4329-bt";

			/* PLLP 216MHz / 16 / 4 */
			max-speed = <3375000>;

			clocks = <&rtc_32k_wifi>;
			clock-names = "txco";

			vbat-supply  = <&vdd_3v3_sys>;
			vddio-supply = <&vdd_1v8_sys>;

			device-wakeup-gpios = <&gpio TEGRA_GPIO(U, 1) GPIO_ACTIVE_HIGH>;
			host-wakeup-gpios =   <&gpio TEGRA_GPIO(U, 6) GPIO_ACTIVE_HIGH>;
			shutdown-gpios =      <&gpio TEGRA_GPIO(U, 0) GPIO_ACTIVE_HIGH>;
		};
	};

	uartd: serial@70006300 {
		/* Docking station */
	};

	i2c@7000c000 {
		clock-frequency = <400000>;
		status = "okay";

		wm8903: audio-codec@1a {
			compatible = "wlf,wm8903";
			reg = <0x1a>;

			interrupt-parent = <&gpio>;
			interrupts = <TEGRA_GPIO(X, 3) IRQ_TYPE_EDGE_BOTH>;

			gpio-controller;
			#gpio-cells = <2>;

			micdet-cfg = <0>;
			micdet-delay = <100>;

			gpio-cfg = <
				0x0000 /* MIC_LR_OUT#    GPIO, output, low */
				0x0000 /* FM2018-enable  GPIO, output, low */
				0x0000 /* Speaker-enable GPIO, output, low */
				0x0200 /* Interrupt, output */
				0x01a0 /* BCLK, input, active high */
			>;

			AVDD-supply  = <&vdd_1v8_sys>;
			CPVDD-supply = <&vdd_1v8_sys>;
			DBVDD-supply = <&vdd_1v8_sys>;
			DCVDD-supply = <&vdd_1v8_sys>;
		};

		touchscreen@4c {
			compatible = "atmel,maxtouch";
			reg = <0x4c>;

			interrupt-parent = <&gpio>;
			interrupts = <TEGRA_GPIO(V, 6) IRQ_TYPE_LEVEL_LOW>;

			reset-gpios = <&gpio TEGRA_GPIO(Q, 7) GPIO_ACTIVE_LOW>;

			vdda-supply = <&vdd_3v3_sys>;
			vdd-supply  = <&vdd_3v3_sys>;

			atmel,wakeup-method = <ATMEL_MXT_WAKEUP_I2C_SCL>;
		};

		gyroscope@68 {
			compatible = "invensense,mpu3050";
			reg = <0x68>;

			interrupt-parent = <&gpio>;
			interrupts = <TEGRA_GPIO(Z, 4) IRQ_TYPE_EDGE_RISING>;

			vdd-supply    = <&vdd_3v3_sys>;
			vlogic-supply = <&vdd_1v8_sys>;

			mount-matrix =	 "0",  "1",  "0",
					 "1",  "0",  "0",
					 "0",  "0", "-1";

			i2c-gate {
				#address-cells = <1>;
				#size-cells = <0>;

				accelerometer@f {
					compatible = "kionix,kxtf9";
					reg = <0x0f>;

					interrupt-parent = <&gpio>;
					interrupts = <TEGRA_GPIO(S, 7) IRQ_TYPE_EDGE_RISING>;

					vdd-supply   = <&vdd_1v8_sys>;
					vddio-supply = <&vdd_1v8_sys>;

					mount-matrix =	 "0",  "1",  "0",
							 "1",  "0",  "0",
							 "0",  "0", "-1";
				};
			};
		};
	};

	i2c@7000c400 {
		clock-frequency = <10000>;
		status = "okay";
	};

	i2cmux {
		compatible = "i2c-mux-pinctrl";
		#address-cells = <1>;
		#size-cells = <0>;

		i2c-parent = <&{/i2c@7000c400}>;

		pinctrl-names = "ddc", "pta", "idle";
		pinctrl-0 = <&state_i2cmux_ddc>;
		pinctrl-1 = <&state_i2cmux_pta>;
		pinctrl-2 = <&state_i2cmux_idle>;

		hdmi_ddc: i2c@0 {
			reg = <0>;
			#address-cells = <1>;
			#size-cells = <0>;
		};

		panel_ddc: i2c@1 {
			reg = <1>;
			#address-cells = <1>;
			#size-cells = <0>;

			embedded-controller@58 {
				compatible = "acer,a500-iconia-ec", "ene,kb930";
				reg = <0x58>;

				system-power-controller;

				monitored-battery = <&bat1010>;
				power-supplies = <&mains>;
			};
		};
	};

	pwm: pwm@7000a000 {
		status = "okay";
	};

	i2c@7000d000 {
		clock-frequency = <100000>;
		status = "okay";

		magnetometer@c {
			compatible = "ak,ak8975";
			reg = <0x0c>;

			interrupt-parent = <&gpio>;
			interrupts = <TEGRA_GPIO(N, 5) IRQ_TYPE_EDGE_RISING>;

			vdd-supply = <&vdd_3v3_sys>;
			vid-supply = <&vdd_1v8_sys>;

			mount-matrix =	"1",  "0",  "0",
					"0", "-1",  "0",
					"0",  "0", "-1";
		};

		pmic: pmic@34 {
			compatible = "ti,tps6586x";
			reg = <0x34>;

			interrupts = <GIC_SPI 86 IRQ_TYPE_LEVEL_HIGH>;

			#gpio-cells = <2>;
			gpio-controller;

			sys-supply       = <&vdd_5v0_sys>;
			vin-sm0-supply   = <&sys_reg>;
			vin-sm1-supply   = <&sys_reg>;
			vin-sm2-supply   = <&sys_reg>;
			vinldo01-supply  = <&sm2_reg>;
			vinldo23-supply  = <&sm2_reg>;
			vinldo4-supply   = <&sm2_reg>;
			vinldo678-supply = <&sm2_reg>;
			vinldo9-supply   = <&sm2_reg>;

			regulators {
				sys_reg: sys {
					regulator-name = "vdd_sys";
					regulator-always-on;
				};

				vdd_core: sm0 {
					regulator-name = "vdd_sm0,vdd_core";
					regulator-min-microvolt = <950000>;
					regulator-max-microvolt = <1300000>;
					regulator-coupled-with = <&rtc_vdd &vdd_cpu>;
					regulator-coupled-max-spread = <170000 550000>;
					regulator-always-on;
					regulator-boot-on;

					nvidia,tegra-core-regulator;
				};

				vdd_cpu: sm1 {
					regulator-name = "vdd_sm1,vdd_cpu";
					regulator-min-microvolt = <750000>;
					regulator-max-microvolt = <1125000>;
					regulator-coupled-with = <&vdd_core &rtc_vdd>;
					regulator-coupled-max-spread = <550000 550000>;
					regulator-always-on;
					regulator-boot-on;

					nvidia,tegra-cpu-regulator;
				};

				sm2_reg: sm2 {
					regulator-name = "vdd_sm2,vin_ldo*";
					regulator-min-microvolt = <3700000>;
					regulator-max-microvolt = <3700000>;
					regulator-always-on;
				};

				/* LDO0 is not connected to anything */

				ldo1 {
					regulator-name = "vdd_ldo1,avdd_pll*";
					regulator-min-microvolt = <1100000>;
					regulator-max-microvolt = <1100000>;
					regulator-always-on;
					regulator-boot-on;
				};

				rtc_vdd: ldo2 {
					regulator-name = "vdd_ldo2,vdd_rtc";
					regulator-min-microvolt = <950000>;
					regulator-max-microvolt = <1300000>;
					regulator-coupled-with = <&vdd_core &vdd_cpu>;
					regulator-coupled-max-spread = <170000 550000>;
					regulator-always-on;
					regulator-boot-on;

					nvidia,tegra-rtc-regulator;
				};

				ldo3 {
					regulator-name = "vdd_ldo3,avdd_usb*";
					regulator-min-microvolt = <3300000>;
					regulator-max-microvolt = <3300000>;
					regulator-always-on;
				};

				ldo4 {
					regulator-name = "vdd_ldo4,avdd_osc,vddio_sys";
					regulator-min-microvolt = <1800000>;
					regulator-max-microvolt = <1800000>;
					regulator-always-on;
					regulator-boot-on;
				};

				vcore_emmc: ldo5 {
					regulator-name = "vdd_ldo5,vcore_mmc";
					regulator-min-microvolt = <2850000>;
					regulator-max-microvolt = <2850000>;
					regulator-always-on;
				};

				avdd_vdac_reg: ldo6 {
					regulator-name = "vdd_ldo6,avdd_vdac";
					regulator-min-microvolt = <2850000>;
					regulator-max-microvolt = <2850000>;
				};

				hdmi_vdd_reg: ldo7 {
					regulator-name = "vdd_ldo7,avdd_hdmi";
					regulator-min-microvolt = <3300000>;
					regulator-max-microvolt = <3300000>;
				};

				hdmi_pll_reg: ldo8 {
					regulator-name = "vdd_ldo8,avdd_hdmi_pll";
					regulator-min-microvolt = <1800000>;
					regulator-max-microvolt = <1800000>;
				};

				ldo9 {
					regulator-name = "vdd_ldo9,avdd_2v85,vdd_ddr_rx";
					regulator-min-microvolt = <2850000>;
					regulator-max-microvolt = <2850000>;
					regulator-always-on;
					regulator-boot-on;
				};

				ldo_rtc {
					regulator-name = "vdd_rtc_out,vdd_cell";
					regulator-min-microvolt = <3300000>;
					regulator-max-microvolt = <3300000>;
					regulator-always-on;
					regulator-boot-on;
				};
			};
		};

		nct1008: temperature-sensor@4c {
			compatible = "onnn,nct1008";
			reg = <0x4c>;
			vcc-supply = <&vdd_3v3_sys>;

			interrupt-parent = <&gpio>;
			interrupts = <TEGRA_GPIO(N, 6) IRQ_TYPE_EDGE_FALLING>;

			#thermal-sensor-cells = <1>;
		};
	};

	pmc@7000e400 {
		nvidia,invert-interrupt;
		nvidia,suspend-mode = <1>;
		nvidia,cpu-pwr-good-time = <2000>;
		nvidia,cpu-pwr-off-time = <100>;
		nvidia,core-pwr-good-time = <3845 3845>;
		nvidia,core-pwr-off-time = <458>;
		nvidia,sys-clock-req-active-high;
	};

	usb@c5000000 {
		compatible = "nvidia,tegra20-udc";
		status = "okay";
		dr_mode = "peripheral";
	};

	usb-phy@c5000000 {
		status = "okay";
		dr_mode = "peripheral";
		nvidia,xcvr-setup-use-fuses;
		nvidia,xcvr-lsfslew = <2>;
		nvidia,xcvr-lsrslew = <2>;
	};

	usb@c5008000 {
		status = "okay";
	};

	usb-phy@c5008000 {
		status = "okay";
		nvidia,xcvr-setup-use-fuses;
		nvidia,xcvr-lsfslew = <2>;
		nvidia,xcvr-lsrslew = <2>;
		vbus-supply = <&vdd_5v0_sys>;
	};

	brcm_wifi_pwrseq: wifi-pwrseq {
		compatible = "mmc-pwrseq-simple";

		clocks = <&rtc_32k_wifi>;
		clock-names = "ext_clock";

		reset-gpios = <&gpio TEGRA_GPIO(K, 6) GPIO_ACTIVE_LOW>;
		post-power-on-delay-ms = <300>;
		power-off-delay-us = <300>;
	};

	sdmmc1: mmc@c8000000 {
		status = "okay";

		#address-cells = <1>;
		#size-cells = <0>;

		assigned-clocks = <&tegra_car TEGRA20_CLK_SDMMC1>;
		assigned-clock-parents = <&tegra_car TEGRA20_CLK_PLL_C>;
		assigned-clock-rates = <50000000>;

		max-frequency = <50000000>;
		keep-power-in-suspend;
		bus-width = <4>;
		non-removable;

		mmc-pwrseq = <&brcm_wifi_pwrseq>;
		vmmc-supply = <&vdd_3v3_sys>;
		vqmmc-supply = <&vdd_1v8_sys>;

		/* Azurewave AW-NH611 BCM4329 */
		wifi@1 {
			reg = <1>;
			compatible = "brcm,bcm4329-fmac";
			interrupt-parent = <&gpio>;
			interrupts = <TEGRA_GPIO(S, 0) IRQ_TYPE_LEVEL_HIGH>;
			interrupt-names = "host-wake";
		};
	};

	sdmmc3: mmc@c8000400 {
		status = "okay";
		bus-width = <4>;
		cd-gpios = <&gpio TEGRA_GPIO(I, 5) GPIO_ACTIVE_LOW>;
		power-gpios = <&gpio TEGRA_GPIO(I, 6) GPIO_ACTIVE_HIGH>;
		vmmc-supply = <&vdd_3v3_sys>;
		vqmmc-supply = <&vdd_3v3_sys>;
	};

	sdmmc4: mmc@c8000600 {
		status = "okay";
		bus-width = <8>;
		vmmc-supply = <&vcore_emmc>;
		vqmmc-supply = <&vdd_3v3_sys>;
		non-removable;
	};

	mains: ac-adapter-detect {
		compatible = "gpio-charger";
		charger-type = "mains";
		gpios = <&gpio TEGRA_GPIO(V, 3) GPIO_ACTIVE_LOW>;
	};

	backlight: backlight {
		compatible = "pwm-backlight";

		enable-gpios = <&gpio TEGRA_GPIO(D, 4) GPIO_ACTIVE_HIGH>;
		power-supply = <&vdd_3v3_sys>;
		pwms = <&pwm 2 41667>;

		brightness-levels = <7 255>;
		num-interpolated-steps = <248>;
		default-brightness-level = <20>;
	};

	bat1010: battery-2s1p {
		compatible = "simple-battery";
		charge-full-design-microamp-hours = <3260000>;
		energy-full-design-microwatt-hours = <24000000>;
		operating-range-celsius = <0 40>;
	};

	/* PMIC has a built-in 32KHz oscillator which is used by PMC */
	clk32k_in: clock@0 {
		compatible = "fixed-clock";
		#clock-cells = <0>;
		clock-frequency = <32768>;
		clock-output-names = "tps658621-out32k";
	};

	/*
	 * This standalone onboard fixed-clock always-ON 32KHz
	 * oscillator is used as a reference clock-source by the
	 * Azurewave WiFi/BT module.
	 */
	rtc_32k_wifi: clock@1 {
		compatible = "fixed-clock";
		#clock-cells = <0>;
		clock-frequency = <32768>;
		clock-output-names = "kk3270032";
	};

	cpus {
		cpu0: cpu@0 {
			cpu-supply = <&vdd_cpu>;
			operating-points-v2 = <&cpu0_opp_table>;
			#cooling-cells = <2>;
		};

		cpu1: cpu@1 {
			cpu-supply = <&vdd_cpu>;
			operating-points-v2 = <&cpu0_opp_table>;
			#cooling-cells = <2>;
		};
	};

	display-panel {
		compatible = "auo,b101ew05", "panel-lvds";

		ddc-i2c-bus = <&panel_ddc>;
		power-supply = <&vdd_pnl>;
		backlight = <&backlight>;

		width-mm = <218>;
		height-mm = <135>;

		data-mapping = "jeida-18";

		panel-timing {
			clock-frequency = <71200000>;
			hactive = <1280>;
			vactive = <800>;
			hfront-porch = <8>;
			hback-porch = <18>;
			hsync-len = <184>;
			vsync-len = <3>;
			vfront-porch = <4>;
			vback-porch = <8>;
		};

		port {
			panel_input: endpoint {
				remote-endpoint = <&lvds_encoder_output>;
			};
		};
	};

	gpio-keys {
		compatible = "gpio-keys";

		power {
			label = "Power";
			gpios = <&gpio TEGRA_GPIO(I, 3) GPIO_ACTIVE_HIGH>;
			linux,code = <KEY_POWER>;
			debounce-interval = <10>;
			wakeup-event-action = <EV_ACT_ASSERTED>;
			wakeup-source;
		};

		rotation-lock {
			label = "Rotate-lock";
			gpios = <&gpio TEGRA_GPIO(Q, 2) GPIO_ACTIVE_HIGH>;
			linux,code = <SW_ROTATE_LOCK>;
			linux,input-type = <EV_SW>;
			debounce-interval = <10>;
		};

		volume-up {
			label = "Volume Up";
			gpios = <&gpio TEGRA_GPIO(Q, 4) GPIO_ACTIVE_LOW>;
			linux,code = <KEY_VOLUMEUP>;
			debounce-interval = <10>;
			wakeup-event-action = <EV_ACT_ASSERTED>;
			wakeup-source;
		};

		volume-down {
			label = "Volume Down";
			gpios = <&gpio TEGRA_GPIO(Q, 5) GPIO_ACTIVE_LOW>;
			linux,code = <KEY_VOLUMEDOWN>;
			debounce-interval = <10>;
			wakeup-event-action = <EV_ACT_ASSERTED>;
			wakeup-source;
		};
	};

	haptic-feedback {
		compatible = "gpio-vibrator";
		enable-gpios = <&gpio TEGRA_GPIO(V, 5) GPIO_ACTIVE_HIGH>;
		vcc-supply = <&vdd_3v3_sys>;
	};

	lvds-encoder {
		compatible = "ti,sn75lvds83", "lvds-encoder";

		powerdown-gpios = <&gpio TEGRA_GPIO(B, 2) GPIO_ACTIVE_LOW>;
		power-supply = <&vdd_3v3_sys>;

		ports {
			#address-cells = <1>;
			#size-cells = <0>;

			port@0 {
				reg = <0>;

				lvds_encoder_input: endpoint {
					remote-endpoint = <&lcd_output>;
				};
			};

			port@1 {
				reg = <1>;

				lvds_encoder_output: endpoint {
					remote-endpoint = <&panel_input>;
				};
			};
		};
	};

	vdd_5v0_sys: regulator@0 {
		compatible = "regulator-fixed";
		regulator-name = "vdd_5v0";
		regulator-min-microvolt = <5000000>;
		regulator-max-microvolt = <5000000>;
		regulator-always-on;
	};

	vdd_3v3_sys: regulator@1 {
		compatible = "regulator-fixed";
		regulator-name = "vdd_3v3_vs";
		regulator-min-microvolt = <3300000>;
		regulator-max-microvolt = <3300000>;
		regulator-always-on;
		vin-supply = <&vdd_5v0_sys>;
	};

	vdd_1v8_sys: regulator@2 {
		compatible = "regulator-fixed";
		regulator-name = "vdd_1v8_vs";
		regulator-min-microvolt = <1800000>;
		regulator-max-microvolt = <1800000>;
		regulator-always-on;
		vin-supply = <&vdd_5v0_sys>;
	};

	vdd_pnl: regulator@3 {
		compatible = "regulator-fixed";
		regulator-name = "vdd_panel";
		regulator-min-microvolt = <3300000>;
		regulator-max-microvolt = <3300000>;
		regulator-enable-ramp-delay = <300000>;
		gpio = <&gpio TEGRA_GPIO(C, 6) GPIO_ACTIVE_HIGH>;
		enable-active-high;
		vin-supply = <&vdd_5v0_sys>;
	};

	sound {
		compatible = "nvidia,tegra-audio-wm8903-picasso",
			     "nvidia,tegra-audio-wm8903";
		nvidia,model = "Acer Iconia Tab A500 WM8903";

		nvidia,audio-routing =
			"Headphone Jack", "HPOUTR",
			"Headphone Jack", "HPOUTL",
			"Int Spk", "LINEOUTL",
			"Int Spk", "LINEOUTR",
			"Mic Jack", "MICBIAS",
			"IN2L", "Mic Jack",
			"IN2R", "Mic Jack",
			"IN1L", "Int Mic",
			"IN1R", "Int Mic";

		nvidia,i2s-controller = <&tegra_i2s1>;
		nvidia,audio-codec = <&wm8903>;

		nvidia,spkr-en-gpios = <&wm8903 2 GPIO_ACTIVE_HIGH>;
		nvidia,hp-det-gpios = <&gpio TEGRA_GPIO(W, 2) GPIO_ACTIVE_LOW>;
		nvidia,int-mic-en-gpios = <&wm8903 1 GPIO_ACTIVE_HIGH>;
		nvidia,headset;

		clocks = <&tegra_car TEGRA20_CLK_PLL_A>,
			 <&tegra_car TEGRA20_CLK_PLL_A_OUT0>,
			 <&tegra_car TEGRA20_CLK_CDEV1>;
		clock-names = "pll_a", "pll_a_out0", "mclk";
	};

	thermal-zones {
		/*
		 * NCT1008 has two sensors:
		 *
		 *	0: internal that monitors ambient/skin temperature
		 *	1: external that is connected to the CPU's diode
		 *
		 * Ideally we should use userspace thermal governor,
		 * but it's a much more complex solution.  The "skin"
		 * zone is a simpler solution which prevents A500 from
		 * getting too hot from a user's tactile perspective.
		 * The CPU zone is intended to protect silicon from damage.
		 */

		skin-thermal {
			polling-delay-passive = <1000>; /* milliseconds */
			polling-delay = <5000>; /* milliseconds */

			thermal-sensors = <&nct1008 0>;

			trips {
				trip0: skin-alert {
					/* start throttling at 60C */
					temperature = <60000>;
					hysteresis = <200>;
					type = "passive";
				};

				trip1: skin-crit {
					/* shut down at 70C */
					temperature = <70000>;
					hysteresis = <2000>;
					type = "critical";
				};
			};

			cooling-maps {
				map0 {
					trip = <&trip0>;
					cooling-device = <&cpu0 THERMAL_NO_LIMIT THERMAL_NO_LIMIT>,
							 <&cpu1 THERMAL_NO_LIMIT THERMAL_NO_LIMIT>;
				};
			};
		};

		cpu-thermal {
			polling-delay-passive = <1000>; /* milliseconds */
			polling-delay = <5000>; /* milliseconds */

			thermal-sensors = <&nct1008 1>;

			trips {
<<<<<<< HEAD
				trip0: cpu-alert0 {
					/* start throttling at 60C */
					temperature = <60000>;
=======
				trip2: cpu-alert {
					/* throttle at 85C until temperature drops to 84.8C */
					temperature = <85000>;
>>>>>>> 2138510c
					hysteresis = <200>;
					type = "passive";
				};

<<<<<<< HEAD
				trip1: cpu-crit {
					/* shut down at 70C */
					temperature = <70000>;
=======
				trip3: cpu-crit {
					/* shut down at 90C */
					temperature = <90000>;
>>>>>>> 2138510c
					hysteresis = <2000>;
					type = "critical";
				};
			};

			cooling-maps {
				map1 {
					trip = <&trip2>;
					cooling-device = <&cpu0 THERMAL_NO_LIMIT THERMAL_NO_LIMIT>,
							 <&cpu1 THERMAL_NO_LIMIT THERMAL_NO_LIMIT>;
				};
			};
		};
	};

	memory-controller@7000f400 {
		nvidia,use-ram-code;

		emc-tables@0 {
			nvidia,ram-code = <0>; /* elpida-8gb */
			reg = <0>;

			#address-cells = <1>;
			#size-cells = <0>;

			emc-table@25000 {
				reg = <25000>;
				compatible = "nvidia,tegra20-emc-table";
				clock-frequency = <25000>;
				nvidia,emc-registers = <0x00000002 0x00000006
					0x00000003 0x00000003 0x00000006 0x00000004
					0x00000002 0x00000009 0x00000003 0x00000003
					0x00000002 0x00000002 0x00000002 0x00000004
					0x00000003 0x00000008 0x0000000b 0x0000004d
					0x00000000 0x00000003 0x00000003 0x00000003
					0x00000008 0x00000001 0x0000000a 0x00000004
					0x00000003 0x00000008 0x00000004 0x00000006
					0x00000002 0x00000068 0x00000000 0x00000003
					0x00000000 0x00000000 0x00000282 0xa0ae04ae
					0x00070000 0x00000000 0x00000000 0x00000003
					0x00000000 0x00000000 0x00000000 0x00000000>;
			};

			emc-table@50000 {
				reg = <50000>;
				compatible = "nvidia,tegra20-emc-table";
				clock-frequency = <50000>;
				nvidia,emc-registers = <0x00000003 0x00000007
					0x00000003 0x00000003 0x00000006 0x00000004
					0x00000002 0x00000009 0x00000003 0x00000003
					0x00000002 0x00000002 0x00000002 0x00000005
					0x00000003 0x00000008 0x0000000b 0x0000009f
					0x00000000 0x00000003 0x00000003 0x00000003
					0x00000008 0x00000001 0x0000000a 0x00000007
					0x00000003 0x00000008 0x00000004 0x00000006
					0x00000002 0x000000d0 0x00000000 0x00000000
					0x00000000 0x00000000 0x00000282 0xa0ae04ae
					0x00070000 0x00000000 0x00000000 0x00000005
					0x00000000 0x00000000 0x00000000 0x00000000>;
			};

			emc-table@75000 {
				reg = <75000>;
				compatible = "nvidia,tegra20-emc-table";
				clock-frequency = <75000>;
				nvidia,emc-registers = <0x00000005 0x0000000a
					0x00000004 0x00000003 0x00000006 0x00000004
					0x00000002 0x00000009 0x00000003 0x00000003
					0x00000002 0x00000002 0x00000002 0x00000005
					0x00000003 0x00000008 0x0000000b 0x000000ff
					0x00000000 0x00000003 0x00000003 0x00000003
					0x00000008 0x00000001 0x0000000a 0x0000000b
					0x00000003 0x00000008 0x00000004 0x00000006
					0x00000002 0x00000138 0x00000000 0x00000000
					0x00000000 0x00000000 0x00000282 0xa0ae04ae
					0x00070000 0x00000000 0x00000000 0x00000007
					0x00000000 0x00000000 0x00000000 0x00000000>;
			};

			emc-table@150000 {
				reg = <150000>;
				compatible = "nvidia,tegra20-emc-table";
				clock-frequency = <150000>;
				nvidia,emc-registers = <0x00000009 0x00000014
					0x00000007 0x00000003 0x00000006 0x00000004
					0x00000002 0x00000009 0x00000003 0x00000003
					0x00000002 0x00000002 0x00000002 0x00000005
					0x00000003 0x00000008 0x0000000b 0x0000021f
					0x00000000 0x00000003 0x00000003 0x00000003
					0x00000008 0x00000001 0x0000000a 0x00000015
					0x00000003 0x00000008 0x00000004 0x00000006
					0x00000002 0x00000270 0x00000000 0x00000001
					0x00000000 0x00000000 0x00000282 0xa07c04ae
					0x007dd510 0x00000000 0x00000000 0x0000000e
					0x00000000 0x00000000 0x00000000 0x00000000>;
			};

			emc-table@300000 {
				reg = <300000>;
				compatible = "nvidia,tegra20-emc-table";
				clock-frequency = <300000>;
				nvidia,emc-registers = <0x00000012 0x00000027
					0x0000000d 0x00000006 0x00000007 0x00000005
					0x00000003 0x00000009 0x00000006 0x00000006
					0x00000003 0x00000003 0x00000002 0x00000006
					0x00000003 0x00000009 0x0000000c 0x0000045f
					0x00000000 0x00000004 0x00000004 0x00000006
					0x00000008 0x00000001 0x0000000e 0x0000002a
					0x00000003 0x0000000f 0x00000007 0x00000005
					0x00000002 0x000004e1 0x00000005 0x00000002
					0x00000000 0x00000000 0x00000282 0xe059048b
					0x007e1510 0x00000000 0x00000000 0x0000001b
					0x00000000 0x00000000 0x00000000 0x00000000>;
			};
		};

		emc-tables@1 {
			nvidia,ram-code = <1>; /* elpida-4gb */
			reg = <1>;

			#address-cells = <1>;
			#size-cells = <0>;

			emc-table@25000 {
				reg = <25000>;
				compatible = "nvidia,tegra20-emc-table";
				clock-frequency = <25000>;
				nvidia,emc-registers = <0x00000002 0x00000006
					0x00000003 0x00000003 0x00000006 0x00000004
					0x00000002 0x00000009 0x00000003 0x00000003
					0x00000002 0x00000002 0x00000002 0x00000004
					0x00000003 0x00000008 0x0000000b 0x0000004d
					0x00000000 0x00000003 0x00000003 0x00000003
					0x00000008 0x00000001 0x0000000a 0x00000004
					0x00000003 0x00000008 0x00000004 0x00000006
					0x00000002 0x00000068 0x00000000 0x00000003
					0x00000000 0x00000000 0x00000282 0xa0ae04ae
					0x0007c000 0x00000000 0x00000000 0x00000003
					0x00000000 0x00000000 0x00000000 0x00000000>;
			};

			emc-table@50000 {
				reg = <50000>;
				compatible = "nvidia,tegra20-emc-table";
				clock-frequency = <50000>;
				nvidia,emc-registers = <0x00000003 0x00000007
					0x00000003 0x00000003 0x00000006 0x00000004
					0x00000002 0x00000009 0x00000003 0x00000003
					0x00000002 0x00000002 0x00000002 0x00000005
					0x00000003 0x00000008 0x0000000b 0x0000009f
					0x00000000 0x00000003 0x00000003 0x00000003
					0x00000008 0x00000001 0x0000000a 0x00000007
					0x00000003 0x00000008 0x00000004 0x00000006
					0x00000002 0x000000d0 0x00000000 0x00000000
					0x00000000 0x00000000 0x00000282 0xa0ae04ae
					0x0007c000 0x00000000 0x00000000 0x00000005
					0x00000000 0x00000000 0x00000000 0x00000000>;
			};

			emc-table@75000 {
				reg = <75000>;
				compatible = "nvidia,tegra20-emc-table";
				clock-frequency = <75000>;
				nvidia,emc-registers = <0x00000005 0x0000000a
					0x00000004 0x00000003 0x00000006 0x00000004
					0x00000002 0x00000009 0x00000003 0x00000003
					0x00000002 0x00000002 0x00000002 0x00000005
					0x00000003 0x00000008 0x0000000b 0x000000ff
					0x00000000 0x00000003 0x00000003 0x00000003
					0x00000008 0x00000001 0x0000000a 0x0000000b
					0x00000003 0x00000008 0x00000004 0x00000006
					0x00000002 0x00000138 0x00000000 0x00000000
					0x00000000 0x00000000 0x00000282 0xa0ae04ae
					0x0007c000 0x00000000 0x00000000 0x00000007
					0x00000000 0x00000000 0x00000000 0x00000000>;
			};

			emc-table@150000 {
				reg = <150000>;
				compatible = "nvidia,tegra20-emc-table";
				clock-frequency = <150000>;
				nvidia,emc-registers = <0x00000009 0x00000014
					0x00000007 0x00000003 0x00000006 0x00000004
					0x00000002 0x00000009 0x00000003 0x00000003
					0x00000002 0x00000002 0x00000002 0x00000005
					0x00000003 0x00000008 0x0000000b 0x0000021f
					0x00000000 0x00000003 0x00000003 0x00000003
					0x00000008 0x00000001 0x0000000a 0x00000015
					0x00000003 0x00000008 0x00000004 0x00000006
					0x00000002 0x00000270 0x00000000 0x00000001
					0x00000000 0x00000000 0x00000282 0xa07c04ae
					0x007e4010 0x00000000 0x00000000 0x0000000e
					0x00000000 0x00000000 0x00000000 0x00000000>;
			};

			emc-table@300000 {
				reg = <300000>;
				compatible = "nvidia,tegra20-emc-table";
				clock-frequency = <300000>;
				nvidia,emc-registers = <0x00000012 0x00000027
					0x0000000d 0x00000006 0x00000007 0x00000005
					0x00000003 0x00000009 0x00000006 0x00000006
					0x00000003 0x00000003 0x00000002 0x00000006
					0x00000003 0x00000009 0x0000000c 0x0000045f
					0x00000000 0x00000004 0x00000004 0x00000006
					0x00000008 0x00000001 0x0000000e 0x0000002a
					0x00000003 0x0000000f 0x00000007 0x00000005
					0x00000002 0x000004e1 0x00000005 0x00000002
					0x00000000 0x00000000 0x00000282 0xe059048b
					0x007e0010 0x00000000 0x00000000 0x0000001b
					0x00000000 0x00000000 0x00000000 0x00000000>;
			};
		};

		emc-tables@2 {
			nvidia,ram-code = <2>; /* hynix-8gb */
			reg = <2>;

			#address-cells = <1>;
			#size-cells = <0>;

			emc-table@25000 {
				reg = <25000>;
				compatible = "nvidia,tegra20-emc-table";
				clock-frequency = <25000>;
				nvidia,emc-registers = <0x00000002 0x00000006
					0x00000003 0x00000003 0x00000006 0x00000004
					0x00000002 0x00000009 0x00000003 0x00000003
					0x00000002 0x00000002 0x00000002 0x00000004
					0x00000003 0x00000008 0x0000000b 0x0000004d
					0x00000000 0x00000003 0x00000003 0x00000003
					0x00000008 0x00000001 0x0000000a 0x00000004
					0x00000003 0x00000008 0x00000004 0x00000006
					0x00000002 0x00000068 0x00000000 0x00000003
					0x00000000 0x00000000 0x00000282 0xa0ae04ae
					0x00070000 0x00000000 0x00000000 0x00000003
					0x00000000 0x00000000 0x00000000 0x00000000>;
			};

			emc-table@50000 {
				reg = <50000>;
				compatible = "nvidia,tegra20-emc-table";
				clock-frequency = <50000>;
				nvidia,emc-registers = <0x00000003 0x00000007
					0x00000003 0x00000003 0x00000006 0x00000004
					0x00000002 0x00000009 0x00000003 0x00000003
					0x00000002 0x00000002 0x00000002 0x00000005
					0x00000003 0x00000008 0x0000000b 0x0000009f
					0x00000000 0x00000003 0x00000003 0x00000003
					0x00000008 0x00000001 0x0000000a 0x00000007
					0x00000003 0x00000008 0x00000004 0x00000006
					0x00000002 0x000000d0 0x00000000 0x00000000
					0x00000000 0x00000000 0x00000282 0xa0ae04ae
					0x00070000 0x00000000 0x00000000 0x00000005
					0x00000000 0x00000000 0x00000000 0x00000000>;
			};

			emc-table@75000 {
				reg = <75000>;
				compatible = "nvidia,tegra20-emc-table";
				clock-frequency = <75000>;
				nvidia,emc-registers = <0x00000005 0x0000000a
					0x00000004 0x00000003 0x00000006 0x00000004
					0x00000002 0x00000009 0x00000003 0x00000003
					0x00000002 0x00000002 0x00000002 0x00000005
					0x00000003 0x00000008 0x0000000b 0x000000ff
					0x00000000 0x00000003 0x00000003 0x00000003
					0x00000008 0x00000001 0x0000000a 0x0000000b
					0x00000003 0x00000008 0x00000004 0x00000006
					0x00000002 0x00000138 0x00000000 0x00000000
					0x00000000 0x00000000 0x00000282 0xa0ae04ae
					0x00070000 0x00000000 0x00000000 0x00000007
					0x00000000 0x00000000 0x00000000 0x00000000>;
			};

			emc-table@150000 {
				reg = <150000>;
				compatible = "nvidia,tegra20-emc-table";
				clock-frequency = <150000>;
				nvidia,emc-registers = <0x00000009 0x00000014
					0x00000007 0x00000003 0x00000006 0x00000004
					0x00000002 0x00000009 0x00000003 0x00000003
					0x00000002 0x00000002 0x00000002 0x00000005
					0x00000003 0x00000008 0x0000000b 0x0000021f
					0x00000000 0x00000003 0x00000003 0x00000003
					0x00000008 0x00000001 0x0000000a 0x00000015
					0x00000003 0x00000008 0x00000004 0x00000006
					0x00000002 0x00000270 0x00000000 0x00000001
					0x00000000 0x00000000 0x00000282 0xa07c04ae
					0x007dd010 0x00000000 0x00000000 0x0000000e
					0x00000000 0x00000000 0x00000000 0x00000000>;
			};

			emc-table@300000 {
				reg = <300000>;
				compatible = "nvidia,tegra20-emc-table";
				clock-frequency = <300000>;
				nvidia,emc-registers = <0x00000012 0x00000027
					0x0000000d 0x00000006 0x00000007 0x00000005
					0x00000003 0x00000009 0x00000006 0x00000006
					0x00000003 0x00000003 0x00000002 0x00000006
					0x00000003 0x00000009 0x0000000c 0x0000045f
					0x00000000 0x00000004 0x00000004 0x00000006
					0x00000008 0x00000001 0x0000000e 0x0000002a
					0x00000003 0x0000000f 0x00000007 0x00000005
					0x00000002 0x000004e1 0x00000005 0x00000002
					0x00000000 0x00000000 0x00000282 0xe059048b
					0x007e2010 0x00000000 0x00000000 0x0000001b
					0x00000000 0x00000000 0x00000000 0x00000000>;
			};
		};

		emc-tables@3 {
			nvidia,ram-code = <3>; /* hynix-4gb */
			reg = <3>;

			#address-cells = <1>;
			#size-cells = <0>;

			emc-table@25000 {
				reg = <25000>;
				compatible = "nvidia,tegra20-emc-table";
				clock-frequency = <25000>;
				nvidia,emc-registers = <0x00000002 0x00000006
					0x00000003 0x00000003 0x00000006 0x00000004
					0x00000002 0x00000009 0x00000003 0x00000003
					0x00000002 0x00000002 0x00000002 0x00000004
					0x00000003 0x00000008 0x0000000b 0x0000004d
					0x00000000 0x00000003 0x00000003 0x00000003
					0x00000008 0x00000001 0x0000000a 0x00000004
					0x00000003 0x00000008 0x00000004 0x00000006
					0x00000002 0x00000068 0x00000000 0x00000003
					0x00000000 0x00000000 0x00000282 0xa0ae04ae
					0x0007c000 0x00000000 0x00000000 0x00000003
					0x00000000 0x00000000 0x00000000 0x00000000>;
			};

			emc-table@50000 {
				reg = <50000>;
				compatible = "nvidia,tegra20-emc-table";
				clock-frequency = <50000>;
				nvidia,emc-registers = <0x00000003 0x00000007
					0x00000003 0x00000003 0x00000006 0x00000004
					0x00000002 0x00000009 0x00000003 0x00000003
					0x00000002 0x00000002 0x00000002 0x00000005
					0x00000003 0x00000008 0x0000000b 0x0000009f
					0x00000000 0x00000003 0x00000003 0x00000003
					0x00000008 0x00000001 0x0000000a 0x00000007
					0x00000003 0x00000008 0x00000004 0x00000006
					0x00000002 0x000000d0 0x00000000 0x00000000
					0x00000000 0x00000000 0x00000282 0xa0ae04ae
					0x0007c000 0x00078000 0x00000000 0x00000005
					0x00000000 0x00000000 0x00000000 0x00000000>;
			};

			emc-table@75000 {
				reg = <75000>;
				compatible = "nvidia,tegra20-emc-table";
				clock-frequency = <75000>;
				nvidia,emc-registers = <0x00000005 0x0000000a
					0x00000004 0x00000003 0x00000006 0x00000004
					0x00000002 0x00000009 0x00000003 0x00000003
					0x00000002 0x00000002 0x00000002 0x00000005
					0x00000003 0x00000008 0x0000000b 0x000000ff
					0x00000000 0x00000003 0x00000003 0x00000003
					0x00000008 0x00000001 0x0000000a 0x0000000b
					0x00000003 0x00000008 0x00000004 0x00000006
					0x00000002 0x00000138 0x00000000 0x00000000
					0x00000000 0x00000000 0x00000282 0xa0ae04ae
					0x0007c000 0x00000000 0x00000000 0x00000007
					0x00000000 0x00000000 0x00000000 0x00000000>;
			};

			emc-table@150000 {
				reg = <150000>;
				compatible = "nvidia,tegra20-emc-table";
				clock-frequency = <150000>;
				nvidia,emc-registers = <0x00000009 0x00000014
					0x00000007 0x00000003 0x00000006 0x00000004
					0x00000002 0x00000009 0x00000003 0x00000003
					0x00000002 0x00000002 0x00000002 0x00000005
					0x00000003 0x00000008 0x0000000b 0x0000021f
					0x00000000 0x00000003 0x00000003 0x00000003
					0x00000008 0x00000001 0x0000000a 0x00000015
					0x00000003 0x00000008 0x00000004 0x00000006
					0x00000002 0x00000270 0x00000000 0x00000001
					0x00000000 0x00000000 0x00000282 0xa07c04ae
					0x007e4010 0x00000000 0x00000000 0x0000000e
					0x00000000 0x00000000 0x00000000 0x00000000>;
			};

			emc-table@300000 {
				reg = <300000>;
				compatible = "nvidia,tegra20-emc-table";
				clock-frequency = <300000>;
				nvidia,emc-registers = <0x00000012 0x00000027
					0x0000000d 0x00000006 0x00000007 0x00000005
					0x00000003 0x00000009 0x00000006 0x00000006
					0x00000003 0x00000003 0x00000002 0x00000006
					0x00000003 0x00000009 0x0000000c 0x0000045f
					0x00000000 0x00000004 0x00000004 0x00000006
					0x00000008 0x00000001 0x0000000e 0x0000002a
					0x00000003 0x0000000f 0x00000007 0x00000005
					0x00000002 0x000004e1 0x00000005 0x00000002
					0x00000000 0x00000000 0x00000282 0xe059048b
					0x007e0010 0x00000000 0x00000000 0x0000001b
					0x00000000 0x00000000 0x00000000 0x00000000>;
			};
		};
	};
};

&emc_icc_dvfs_opp_table {
	/delete-node/ opp@666000000;
	/delete-node/ opp@760000000;
};<|MERGE_RESOLUTION|>--- conflicted
+++ resolved
@@ -1080,28 +1080,16 @@
 			thermal-sensors = <&nct1008 1>;
 
 			trips {
-<<<<<<< HEAD
-				trip0: cpu-alert0 {
-					/* start throttling at 60C */
-					temperature = <60000>;
-=======
 				trip2: cpu-alert {
 					/* throttle at 85C until temperature drops to 84.8C */
 					temperature = <85000>;
->>>>>>> 2138510c
 					hysteresis = <200>;
 					type = "passive";
 				};
 
-<<<<<<< HEAD
-				trip1: cpu-crit {
-					/* shut down at 70C */
-					temperature = <70000>;
-=======
 				trip3: cpu-crit {
 					/* shut down at 90C */
 					temperature = <90000>;
->>>>>>> 2138510c
 					hysteresis = <2000>;
 					type = "critical";
 				};
