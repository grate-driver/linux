// SPDX-License-Identifier: (GPL-2.0+ OR MIT)
/*
 *  sama7g5.dtsi - Device Tree Include file for SAMA7G5 family SoC
 *
 *  Copyright (C) 2020 Microchip Technology, Inc. and its subsidiaries
 *
 *  Author: Eugen Hristev <eugen.hristev@microchip.com>
 *  Author: Claudiu Beznea <claudiu.beznea@microchip.com>
 *
 */

#include <dt-bindings/interrupt-controller/irq.h>
#include <dt-bindings/interrupt-controller/arm-gic.h>
#include <dt-bindings/clock/at91.h>
#include <dt-bindings/dma/at91.h>
#include <dt-bindings/gpio/gpio.h>

/ {
	model = "Microchip SAMA7G5 family SoC";
	compatible = "microchip,sama7g5";
	#address-cells = <1>;
	#size-cells = <1>;
	interrupt-parent = <&gic>;

	cpus {
		#address-cells = <1>;
		#size-cells = <0>;

		cpu0: cpu@0 {
			device_type = "cpu";
			compatible = "arm,cortex-a7";
			reg = <0x0>;
		};
	};

	clocks {
		slow_xtal: slow_xtal {
			compatible = "fixed-clock";
			#clock-cells = <0>;
		};

		main_xtal: main_xtal {
			compatible = "fixed-clock";
			#clock-cells = <0>;
		};

		usb_clk: usb_clk {
			compatible = "fixed-clock";
			#clock-cells = <0>;
			clock-frequency = <48000000>;
		};
	};

	vddout25: fixed-regulator-vddout25 {
		compatible = "regulator-fixed";

		regulator-name = "VDDOUT25";
		regulator-min-microvolt = <2500000>;
		regulator-max-microvolt = <2500000>;
		regulator-boot-on;
		status = "disabled";
	};

	ns_sram: sram@100000 {
		compatible = "mmio-sram";
		#address-cells = <1>;
		#size-cells = <1>;
		reg = <0x100000 0x20000>;
		ranges;
	};

	soc {
		compatible = "simple-bus";
		#address-cells = <1>;
		#size-cells = <1>;
		ranges;

		securam: securam@e0000000 {
			compatible = "microchip,sama7g5-securam", "atmel,sama5d2-securam", "mmio-sram";
			reg = <0xe0000000 0x4000>;
			clocks = <&pmc PMC_TYPE_PERIPHERAL 18>;
			#address-cells = <1>;
			#size-cells = <1>;
			ranges = <0 0xe0000000 0x4000>;
			no-memory-wc;
			status = "okay";
		};

		secumod: secumod@e0004000 {
			compatible = "microchip,sama7g5-secumod", "atmel,sama5d2-secumod", "syscon";
			reg = <0xe0004000 0x4000>;
			gpio-controller;
			#gpio-cells = <2>;
		};

		sfrbu: sfr@e0008000 {
			compatible = "microchip,sama7g5-sfrbu", "atmel,sama5d2-sfrbu", "syscon";
			reg = <0xe0008000 0x20>;
		};

		pioA: pinctrl@e0014000 {
			compatible = "microchip,sama7g5-pinctrl";
			reg = <0xe0014000 0x800>;
			interrupts = <GIC_SPI 11 IRQ_TYPE_LEVEL_HIGH>,
				<GIC_SPI 12 IRQ_TYPE_LEVEL_HIGH>,
				<GIC_SPI 13 IRQ_TYPE_LEVEL_HIGH>,
				<GIC_SPI 14 IRQ_TYPE_LEVEL_HIGH>,
				<GIC_SPI 15 IRQ_TYPE_LEVEL_HIGH>;
			interrupt-controller;
			#interrupt-cells = <2>;
			gpio-controller;
			#gpio-cells = <2>;
			clocks = <&pmc PMC_TYPE_PERIPHERAL 11>;
		};

		pmc: pmc@e0018000 {
			compatible = "microchip,sama7g5-pmc", "syscon";
			reg = <0xe0018000 0x200>;
			interrupts = <GIC_SPI 10 IRQ_TYPE_LEVEL_HIGH>;
			#clock-cells = <2>;
			clocks = <&clk32k 1>, <&clk32k 0>, <&main_xtal>;
			clock-names = "td_slck", "md_slck", "main_xtal";
		};

		shdwc: shdwc@e001d010 {
			compatible = "microchip,sama7g5-shdwc", "syscon";
			reg = <0xe001d010 0x10>;
			clocks = <&clk32k 0>;
			#address-cells = <1>;
			#size-cells = <0>;
			atmel,wakeup-rtc-timer;
			atmel,wakeup-rtt-timer;
			status = "disabled";
		};

		rtt: rtt@e001d020 {
			compatible = "microchip,sama7g5-rtt", "microchip,sam9x60-rtt", "atmel,at91sam9260-rtt";
			reg = <0xe001d020 0x30>;
			interrupts = <GIC_SPI 8 IRQ_TYPE_LEVEL_HIGH>;
			clocks = <&clk32k 0>;
		};

		clk32k: clock-controller@e001d050 {
			compatible = "microchip,sama7g5-sckc", "microchip,sam9x60-sckc";
			reg = <0xe001d050 0x4>;
			clocks = <&slow_xtal>;
			#clock-cells = <1>;
		};

		gpbr: gpbr@e001d060 {
			compatible = "microchip,sama7g5-gpbr", "syscon";
			reg = <0xe001d060 0x48>;
		};

		ps_wdt: watchdog@e001d180 {
			compatible = "microchip,sama7g5-wdt";
			reg = <0xe001d180 0x24>;
			interrupts = <GIC_SPI 2 IRQ_TYPE_LEVEL_HIGH>;
			clocks = <&clk32k 0>;
		};

<<<<<<< HEAD
		chipid@e0020000 {
			compatible = "microchip,sama7g5-chipid";
			reg = <0xe0020000 0x8>;
=======
		adc: adc@e1000000 {
			compatible = "microchip,sama7g5-adc";
			reg = <0xe1000000 0x200>;
			interrupts = <GIC_SPI 26 IRQ_TYPE_LEVEL_HIGH>;
			clocks = <&pmc PMC_TYPE_GCK 26>;
			assigned-clocks = <&pmc PMC_TYPE_GCK 26>;
			assigned-clock-rates = <100000000>;
			clock-names = "adc_clk";
			dmas = <&dma0 AT91_XDMAC_DT_PERID(0)>;
			dma-names = "rx";
			atmel,min-sample-rate-hz = <200000>;
			atmel,max-sample-rate-hz = <20000000>;
			atmel,startup-time-ms = <4>;
			status = "disabled";
>>>>>>> 96c7f32d
		};

		sdmmc0: mmc@e1204000 {
			compatible = "microchip,sama7g5-sdhci", "microchip,sam9x60-sdhci";
			reg = <0xe1204000 0x4000>;
			interrupts = <GIC_SPI 80 IRQ_TYPE_LEVEL_HIGH>;
			clocks = <&pmc PMC_TYPE_PERIPHERAL 80>, <&pmc PMC_TYPE_GCK 80>;
			clock-names = "hclock", "multclk";
			assigned-clock-parents = <&pmc PMC_TYPE_CORE PMC_SYSPLL>;
			assigned-clocks = <&pmc PMC_TYPE_GCK 80>;
			assigned-clock-rates = <200000000>;
			microchip,sdcal-inverted;
			status = "disabled";
		};

		sdmmc1: mmc@e1208000 {
			compatible = "microchip,sama7g5-sdhci", "microchip,sam9x60-sdhci";
			reg = <0xe1208000 0x4000>;
			interrupts = <GIC_SPI 81 IRQ_TYPE_LEVEL_HIGH>;
			clocks = <&pmc PMC_TYPE_PERIPHERAL 81>, <&pmc PMC_TYPE_GCK 81>;
			clock-names = "hclock", "multclk";
			assigned-clock-parents = <&pmc PMC_TYPE_CORE PMC_SYSPLL>;
			assigned-clocks = <&pmc PMC_TYPE_GCK 81>;
			assigned-clock-rates = <200000000>;
			microchip,sdcal-inverted;
			status = "disabled";
		};

		sdmmc2: mmc@e120c000 {
			compatible = "microchip,sama7g5-sdhci", "microchip,sam9x60-sdhci";
			reg = <0xe120c000 0x4000>;
			interrupts = <GIC_SPI 82 IRQ_TYPE_LEVEL_HIGH>;
			clocks = <&pmc PMC_TYPE_PERIPHERAL 82>, <&pmc PMC_TYPE_GCK 82>;
			clock-names = "hclock", "multclk";
			assigned-clock-parents = <&pmc PMC_TYPE_CORE PMC_SYSPLL>;
			assigned-clocks = <&pmc PMC_TYPE_GCK 82>;
			assigned-clock-rates = <200000000>;
			microchip,sdcal-inverted;
			status = "disabled";
		};

		pwm: pwm@e1604000 {
			compatible = "microchip,sama7g5-pwm", "atmel,sama5d2-pwm";
			reg = <0xe1604000 0x4000>;
			interrupts = <GIC_SPI 77 IRQ_TYPE_LEVEL_HIGH>;
			#pwm-cells = <3>;
			clocks = <&pmc PMC_TYPE_PERIPHERAL 77>;
			status = "disabled";
		};

		spdifrx: spdifrx@e1614000 {
			#sound-dai-cells = <0>;
			compatible = "microchip,sama7g5-spdifrx";
			reg = <0xe1614000 0x4000>;
			interrupts = <GIC_SPI 84 IRQ_TYPE_LEVEL_HIGH>;
			dmas = <&dma0 AT91_XDMAC_DT_PERID(49)>;
			dma-names = "rx";
			clocks = <&pmc PMC_TYPE_PERIPHERAL 84>, <&pmc PMC_TYPE_GCK 84>;
			clock-names = "pclk", "gclk";
			status = "disabled";
		};

		spdiftx: spdiftx@e1618000 {
			#sound-dai-cells = <0>;
			compatible = "microchip,sama7g5-spdiftx";
			reg = <0xe1618000 0x4000>;
			interrupts = <GIC_SPI 85 IRQ_TYPE_LEVEL_HIGH>;
			dmas = <&dma0 AT91_XDMAC_DT_PERID(50)>;
			dma-names = "tx";
			clocks = <&pmc PMC_TYPE_PERIPHERAL 85>, <&pmc PMC_TYPE_GCK 85>;
			clock-names = "pclk", "gclk";
		};

		i2s0: i2s@e161c000 {
			compatible = "microchip,sama7g5-i2smcc";
			#sound-dai-cells = <0>;
			reg = <0xe161c000 0x4000>;
			interrupts = <GIC_SPI 57 IRQ_TYPE_LEVEL_HIGH>;
			dmas = <&dma0 AT91_XDMAC_DT_PERID(34)>, <&dma0 AT91_XDMAC_DT_PERID(33)>;
			dma-names = "tx", "rx";
			clocks = <&pmc PMC_TYPE_PERIPHERAL 57>, <&pmc PMC_TYPE_GCK 57>;
			clock-names = "pclk", "gclk";
			status = "disabled";
		};

		i2s1: i2s@e1620000 {
			compatible = "microchip,sama7g5-i2smcc";
			#sound-dai-cells = <0>;
			reg = <0xe1620000 0x4000>;
			interrupts = <GIC_SPI 58 IRQ_TYPE_LEVEL_HIGH>;
			dmas = <&dma0 AT91_XDMAC_DT_PERID(36)>, <&dma0 AT91_XDMAC_DT_PERID(35)>;
			dma-names = "tx", "rx";
			clocks = <&pmc PMC_TYPE_PERIPHERAL 58>, <&pmc PMC_TYPE_GCK 58>;
			clock-names = "pclk", "gclk";
			status = "disabled";
		};

		pit64b0: timer@e1800000 {
			compatible = "microchip,sama7g5-pit64b", "microchip,sam9x60-pit64b";
			reg = <0xe1800000 0x4000>;
			interrupts = <GIC_SPI 70 IRQ_TYPE_LEVEL_HIGH>;
			clocks = <&pmc PMC_TYPE_PERIPHERAL 70>, <&pmc PMC_TYPE_GCK 70>;
			clock-names = "pclk", "gclk";
		};

		pit64b1: timer@e1804000 {
			compatible = "microchip,sama7g5-pit64b", "microchip,sam9x60-pit64b";
			reg = <0xe1804000 0x4000>;
			interrupts = <GIC_SPI 71 IRQ_TYPE_LEVEL_HIGH>;
			clocks = <&pmc PMC_TYPE_PERIPHERAL 71>, <&pmc PMC_TYPE_GCK 71>;
			clock-names = "pclk", "gclk";
		};

		flx0: flexcom@e1818000 {
			compatible = "atmel,sama5d2-flexcom";
			reg = <0xe1818000 0x200>;
			clocks = <&pmc PMC_TYPE_PERIPHERAL 38>;
			#address-cells = <1>;
			#size-cells = <1>;
			ranges = <0x0 0xe1818000 0x800>;
			status = "disabled";

			uart0: serial@200 {
				compatible = "atmel,at91sam9260-usart";
				reg = <0x200 0x200>;
				interrupts = <GIC_SPI 38 IRQ_TYPE_LEVEL_HIGH>;
				clocks = <&pmc PMC_TYPE_PERIPHERAL 38>;
				clock-names = "usart";
				dmas = <&dma1 AT91_XDMAC_DT_PERID(6)>,
					<&dma1 AT91_XDMAC_DT_PERID(5)>;
				dma-names = "tx", "rx";
				atmel,use-dma-rx;
				atmel,use-dma-tx;
				status = "disabled";
			};
		};

		flx1: flexcom@e181c000 {
			compatible = "atmel,sama5d2-flexcom";
			reg = <0xe181c000 0x200>;
			clocks = <&pmc PMC_TYPE_PERIPHERAL 39>;
			#address-cells = <1>;
			#size-cells = <1>;
			ranges = <0x0 0xe181c000 0x800>;
			status = "disabled";

			i2c1: i2c@600 {
				compatible = "microchip,sama7g5-i2c", "microchip,sam9x60-i2c";
				reg = <0x600 0x200>;
				interrupts = <GIC_SPI 39 IRQ_TYPE_LEVEL_HIGH>;
				#address-cells = <1>;
				#size-cells = <0>;
				clocks = <&pmc PMC_TYPE_PERIPHERAL 39>;
				atmel,fifo-size = <32>;
				dmas = <&dma0 AT91_XDMAC_DT_PERID(7)>,
					<&dma0 AT91_XDMAC_DT_PERID(8)>;
				dma-names = "rx", "tx";
				atmel,use-dma-rx;
				atmel,use-dma-tx;
				status = "disabled";
			};
		};

		flx3: flexcom@e1824000 {
			compatible = "atmel,sama5d2-flexcom";
			reg = <0xe1824000 0x200>;
			clocks = <&pmc PMC_TYPE_PERIPHERAL 41>;
			#address-cells = <1>;
			#size-cells = <1>;
			ranges = <0x0 0xe1824000 0x800>;
			status = "disabled";

			uart3: serial@200 {
				compatible = "atmel,at91sam9260-usart";
				reg = <0x200 0x200>;
				interrupts = <GIC_SPI 41 IRQ_TYPE_LEVEL_HIGH>;
				clocks = <&pmc PMC_TYPE_PERIPHERAL 41>;
				clock-names = "usart";
				dmas = <&dma1 AT91_XDMAC_DT_PERID(12)>,
					<&dma1 AT91_XDMAC_DT_PERID(11)>;
				dma-names = "tx", "rx";
				atmel,use-dma-rx;
				atmel,use-dma-tx;
				status = "disabled";
			};
		};

		trng: rng@e2010000 {
			compatible = "microchip,sama7g5-trng", "atmel,at91sam9g45-trng";
			reg = <0xe2010000 0x100>;
			interrupts = <GIC_SPI 97 IRQ_TYPE_LEVEL_HIGH>;
			clocks = <&pmc PMC_TYPE_PERIPHERAL 97>;
			status = "disabled";
		};

		flx4: flexcom@e2018000 {
			compatible = "atmel,sama5d2-flexcom";
			reg = <0xe2018000 0x200>;
			clocks = <&pmc PMC_TYPE_PERIPHERAL 42>;
			#address-cells = <1>;
			#size-cells = <1>;
			ranges = <0x0 0xe2018000 0x800>;
			status = "disabled";

			uart4: serial@200 {
				compatible = "atmel,at91sam9260-usart";
				reg = <0x200 0x200>;
				interrupts = <GIC_SPI 42 IRQ_TYPE_LEVEL_HIGH>;
				clocks = <&pmc PMC_TYPE_PERIPHERAL 42>;
				clock-names = "usart";
				dmas = <&dma1 AT91_XDMAC_DT_PERID(14)>,
					<&dma1 AT91_XDMAC_DT_PERID(13)>;
				dma-names = "tx", "rx";
				atmel,use-dma-rx;
				atmel,use-dma-tx;
				atmel,fifo-size = <16>;
				status = "disabled";
			};
		};

		flx7: flexcom@e2024000 {
			compatible = "atmel,sama5d2-flexcom";
			reg = <0xe2024000 0x200>;
			clocks = <&pmc PMC_TYPE_PERIPHERAL 45>;
			#address-cells = <1>;
			#size-cells = <1>;
			ranges = <0x0 0xe2024000 0x800>;
			status = "disabled";

			uart7: serial@200 {
				compatible = "atmel,at91sam9260-usart";
				reg = <0x200 0x200>;
				interrupts = <GIC_SPI 45 IRQ_TYPE_LEVEL_HIGH>;
				clocks = <&pmc PMC_TYPE_PERIPHERAL 45>;
				clock-names = "usart";
				dmas = <&dma1 AT91_XDMAC_DT_PERID(20)>,
					<&dma1 AT91_XDMAC_DT_PERID(19)>;
				dma-names = "tx", "rx";
				atmel,use-dma-rx;
				atmel,use-dma-tx;
				atmel,fifo-size = <16>;
				status = "disabled";
			};
		};

		gmac0: ethernet@e2800000 {
			compatible = "microchip,sama7g5-gem";
			reg = <0xe2800000 0x1000>;
			interrupts = <GIC_SPI 51 IRQ_TYPE_LEVEL_HIGH
				      GIC_SPI 116 IRQ_TYPE_LEVEL_HIGH
				      GIC_SPI 117 IRQ_TYPE_LEVEL_HIGH
				      GIC_SPI 118 IRQ_TYPE_LEVEL_HIGH
				      GIC_SPI 119 IRQ_TYPE_LEVEL_HIGH
				      GIC_SPI 120 IRQ_TYPE_LEVEL_HIGH>;
			clocks = <&pmc PMC_TYPE_PERIPHERAL 51>, <&pmc PMC_TYPE_PERIPHERAL 51>, <&pmc PMC_TYPE_GCK 51>, <&pmc PMC_TYPE_GCK 53>;
			clock-names = "pclk", "hclk", "tx_clk", "tsu_clk";
			assigned-clocks = <&pmc PMC_TYPE_GCK 51>;
			assigned-clock-rates = <125000000>;
			status = "disabled";
		};

		gmac1: ethernet@e2804000 {
			compatible = "microchip,sama7g5-emac";
			reg = <0xe2804000 0x1000>;
			interrupts = <GIC_SPI 52 IRQ_TYPE_LEVEL_HIGH
				      GIC_SPI 121 IRQ_TYPE_LEVEL_HIGH>;
			clocks = <&pmc PMC_TYPE_PERIPHERAL 52>, <&pmc PMC_TYPE_PERIPHERAL 52>;
			clock-names = "pclk", "hclk";
			status = "disabled";
		};

		dma0: dma-controller@e2808000 {
			compatible = "microchip,sama7g5-dma";
			reg = <0xe2808000 0x1000>;
			interrupts = <GIC_SPI 112 IRQ_TYPE_LEVEL_HIGH>;
			#dma-cells = <1>;
			clocks = <&pmc PMC_TYPE_PERIPHERAL 22>;
			clock-names = "dma_clk";
			status = "disabled";
		};

		dma1: dma-controller@e280c000 {
			compatible = "microchip,sama7g5-dma";
			reg = <0xe280c000 0x1000>;
			interrupts = <GIC_SPI 113 IRQ_TYPE_LEVEL_HIGH>;
			#dma-cells = <1>;
			clocks = <&pmc PMC_TYPE_PERIPHERAL 23>;
			clock-names = "dma_clk";
			status = "disabled";
		};

		/* Place dma2 here despite it's address */
		dma2: dma-controller@e1200000 {
			compatible = "microchip,sama7g5-dma";
			reg = <0xe1200000 0x1000>;
			interrupts = <GIC_SPI 114 IRQ_TYPE_LEVEL_HIGH>;
			#dma-cells = <1>;
			clocks = <&pmc PMC_TYPE_PERIPHERAL 24>;
			clock-names = "dma_clk";
			dma-requests = <0>;
			status = "disabled";
		};

		flx8: flexcom@e2818000 {
			compatible = "atmel,sama5d2-flexcom";
			reg = <0xe2818000 0x200>;
			clocks = <&pmc PMC_TYPE_PERIPHERAL 46>;
			#address-cells = <1>;
			#size-cells = <1>;
			ranges = <0x0 0xe2818000 0x800>;
			status = "disabled";

			i2c8: i2c@600 {
				compatible = "microchip,sama7g5-i2c", "microchip,sam9x60-i2c";
				reg = <0x600 0x200>;
				interrupts = <GIC_SPI 46 IRQ_TYPE_LEVEL_HIGH>;
				#address-cells = <1>;
				#size-cells = <0>;
				clocks = <&pmc PMC_TYPE_PERIPHERAL 46>;
				atmel,fifo-size = <32>;
				dmas = <&dma0 AT91_XDMAC_DT_PERID(21)>,
					<&dma0 AT91_XDMAC_DT_PERID(22)>;
				dma-names = "rx", "tx";
				atmel,use-dma-rx;
				atmel,use-dma-tx;
				status = "disabled";
			};
		};

		flx9: flexcom@e281c000 {
			compatible = "atmel,sama5d2-flexcom";
			reg = <0xe281c000 0x200>;
			clocks = <&pmc PMC_TYPE_PERIPHERAL 47>;
			#address-cells = <1>;
			#size-cells = <1>;
			ranges = <0x0 0xe281c000 0x800>;
			status = "disabled";

			i2c9: i2c@600 {
				compatible = "microchip,sama7g5-i2c", "microchip,sam9x60-i2c";
				reg = <0x600 0x200>;
				interrupts = <GIC_SPI 47 IRQ_TYPE_LEVEL_HIGH>;
				#address-cells = <1>;
				#size-cells = <0>;
				clocks = <&pmc PMC_TYPE_PERIPHERAL 47>;
				atmel,fifo-size = <32>;
				dmas = <&dma0 AT91_XDMAC_DT_PERID(23)>,
					<&dma0 AT91_XDMAC_DT_PERID(24)>;
				dma-names = "rx", "tx";
				atmel,use-dma-rx;
				atmel,use-dma-tx;
				status = "disabled";
			};
		};

		flx11: flexcom@e2824000 {
			compatible = "atmel,sama5d2-flexcom";
			reg = <0xe2824000 0x200>;
			clocks = <&pmc PMC_TYPE_PERIPHERAL 49>;
			#address-cells = <1>;
			#size-cells = <1>;
			ranges = <0x0 0xe2824000 0x800>;
			status = "disabled";

			spi11: spi@400 {
				compatible = "atmel,at91rm9200-spi";
				reg = <0x400 0x200>;
				interrupts = <GIC_SPI 49 IRQ_TYPE_LEVEL_HIGH>;
				clocks = <&pmc PMC_TYPE_PERIPHERAL 49>;
				clock-names = "spi_clk";
				#address-cells = <1>;
				#size-cells = <0>;
				atmel,fifo-size = <32>;
				dmas = <&dma0 AT91_XDMAC_DT_PERID(27)>,
					    <&dma0 AT91_XDMAC_DT_PERID(28)>;
				dma-names = "rx", "tx";
				status = "disabled";
			};
		};

		uddrc: uddrc@e3800000 {
			compatible = "microchip,sama7g5-uddrc";
			reg = <0xe3800000 0x4000>;
			status = "okay";
		};

		ddr3phy: ddr3phy@e3804000 {
			compatible = "microchip,sama7g5-ddr3phy";
			reg = <0xe3804000 0x1000>;
			status = "okay";
		};

		gic: interrupt-controller@e8c11000 {
			compatible = "arm,cortex-a7-gic";
			#interrupt-cells = <3>;
			#address-cells = <0>;
			interrupt-controller;
			interrupt-parent;
			reg = <0xe8c11000 0x1000>,
				<0xe8c12000 0x2000>;
		};
	};
};<|MERGE_RESOLUTION|>--- conflicted
+++ resolved
@@ -159,11 +159,11 @@
 			clocks = <&clk32k 0>;
 		};
 
-<<<<<<< HEAD
 		chipid@e0020000 {
 			compatible = "microchip,sama7g5-chipid";
 			reg = <0xe0020000 0x8>;
-=======
+		};
+
 		adc: adc@e1000000 {
 			compatible = "microchip,sama7g5-adc";
 			reg = <0xe1000000 0x200>;
@@ -178,7 +178,6 @@
 			atmel,max-sample-rate-hz = <20000000>;
 			atmel,startup-time-ms = <4>;
 			status = "disabled";
->>>>>>> 96c7f32d
 		};
 
 		sdmmc0: mmc@e1204000 {
