--- conflicted
+++ resolved
@@ -157,18 +157,12 @@
 		syscon: system-control@1c00000 {
 			compatible = "allwinner,sun8i-v3s-system-control",
 				     "allwinner,sun8i-h3-system-control";
-<<<<<<< HEAD
-			reg = <0x01c00000 0x1000>;
-=======
 			reg = <0x01c00000 0xd0>;
->>>>>>> f642729d
 			#address-cells = <1>;
 			#size-cells = <1>;
 			ranges;
 		};
 
-<<<<<<< HEAD
-=======
 		nmi_intc: interrupt-controller@1c000d0 {
 			compatible = "allwinner,sun8i-v3s-nmi",
 				     "allwinner,sun9i-a80-nmi";
@@ -178,7 +172,6 @@
 			interrupts = <GIC_SPI 32 IRQ_TYPE_LEVEL_HIGH>;
 		};
 
->>>>>>> f642729d
 		tcon0: lcd-controller@1c0c000 {
 			compatible = "allwinner,sun8i-v3s-tcon";
 			reg = <0x01c0c000 0x1000>;
@@ -345,15 +338,12 @@
 			#interrupt-cells = <3>;
 
 			/omit-if-no-ref/
-<<<<<<< HEAD
-=======
 			csi0_mclk_pin: csi0-mclk-pin {
 				pins = "PE20";
 				function = "csi_mipi";
 			};
 
 			/omit-if-no-ref/
->>>>>>> f642729d
 			csi1_8bit_pins: csi1-8bit-pins {
 				pins = "PE0", "PE2", "PE3", "PE8", "PE9",
 				       "PE10", "PE11", "PE12", "PE13", "PE14",
@@ -373,15 +363,12 @@
 			};
 
 			/omit-if-no-ref/
-<<<<<<< HEAD
-=======
 			i2c1_pb_pins: i2c1-pb-pins {
 				pins = "PB8", "PB9";
 				function = "i2c1";
 			};
 
 			/omit-if-no-ref/
->>>>>>> f642729d
 			i2c1_pe_pins: i2c1-pe-pins {
 				pins = "PE21", "PE22";
 				function = "i2c1";
