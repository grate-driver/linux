--- conflicted
+++ resolved
@@ -69,16 +69,6 @@
 
 	gpio-keys {
 		compatible = "gpio-keys";
-<<<<<<< HEAD
-
-		button-1 {
-			label = "TA2-GPIO-B";
-			linux,code = <KEY_B>;
-			gpios = <&gpiod 6 GPIO_ACTIVE_LOW>;
-			wakeup-source;
-		};
-=======
->>>>>>> f37d84f0
 
 		button-3 {
 			label = "TA4-GPIO-D";
@@ -199,13 +189,8 @@
 	touchscreen@38 {
 		compatible = "edt,edt-ft5406";
 		reg = <0x38>;
-<<<<<<< HEAD
-		interrupt-parent = <&gpiog>;
-		interrupts = <2 IRQ_TYPE_EDGE_FALLING>; /* GPIO E */
-=======
 		interrupt-parent = <&gpioc>;
 		interrupts = <6 IRQ_TYPE_EDGE_FALLING>; /* GPIO E */
->>>>>>> f37d84f0
 	};
 };
 
