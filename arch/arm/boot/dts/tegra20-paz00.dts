// SPDX-License-Identifier: GPL-2.0
/dts-v1/;

#include <dt-bindings/input/input.h>
#include <dt-bindings/thermal/thermal.h>

#include "tegra20.dtsi"
#include "tegra20-cpu-opp.dtsi"
#include "tegra20-cpu-opp-microvolt.dtsi"

/ {
	model = "Toshiba AC100 / Dynabook AZ";
	compatible = "compal,paz00", "nvidia,tegra20";

	aliases {
		rtc0 = "/i2c@7000d000/tps6586x@34";
		rtc1 = "/rtc@7000e000";
		serial0 = &uarta;
		serial1 = &uartc;
	};

	chosen {
		stdout-path = "serial0:115200n8";
	};

	memory@0 {
		reg = <0x00000000 0x20000000>;
	};

	host1x@50000000 {
		dc@54200000 {
			rgb {
				status = "okay";

				nvidia,panel = <&panel>;
			};
		};

		hdmi@54280000 {
			status = "okay";

			vdd-supply = <&hdmi_vdd_reg>;
			pll-supply = <&hdmi_pll_reg>;

			nvidia,ddc-i2c-bus = <&hdmi_ddc>;
			nvidia,hpd-gpio = <&gpio TEGRA_GPIO(N, 7)
				GPIO_ACTIVE_HIGH>;
		};
	};

	pinmux@70000014 {
		pinctrl-names = "default";
		pinctrl-0 = <&state_default>;

		state_default: pinmux {
			ata {
				nvidia,pins = "ata", "atc", "atd", "ate",
					"dap2", "gmb", "gmc", "gmd", "spia",
					"spib", "spic", "spid", "spie";
				nvidia,function = "gmi";
			};
			atb {
				nvidia,pins = "atb", "gma", "gme";
				nvidia,function = "sdio4";
			};
			cdev1 {
				nvidia,pins = "cdev1";
				nvidia,function = "plla_out";
			};
			cdev2 {
				nvidia,pins = "cdev2";
				nvidia,function = "pllp_out4";
			};
			crtp {
				nvidia,pins = "crtp";
				nvidia,function = "crt";
			};
			csus {
				nvidia,pins = "csus";
				nvidia,function = "pllc_out1";
			};
			dap1 {
				nvidia,pins = "dap1";
				nvidia,function = "dap1";
			};
			dap3 {
				nvidia,pins = "dap3";
				nvidia,function = "dap3";
			};
			dap4 {
				nvidia,pins = "dap4";
				nvidia,function = "dap4";
			};
			ddc {
				nvidia,pins = "ddc";
				nvidia,function = "i2c2";
			};
			dta {
				nvidia,pins = "dta", "dtb", "dtc", "dtd", "dte";
				nvidia,function = "rsvd1";
			};
			dtf {
				nvidia,pins = "dtf";
				nvidia,function = "i2c3";
			};
			gpu {
				nvidia,pins = "gpu", "sdb", "sdd";
				nvidia,function = "pwm";
			};
			gpu7 {
				nvidia,pins = "gpu7";
				nvidia,function = "rtck";
			};
			gpv {
				nvidia,pins = "gpv", "slxa", "slxk";
				nvidia,function = "pcie";
			};
			hdint {
				nvidia,pins = "hdint", "pta";
				nvidia,function = "hdmi";
			};
			i2cp {
				nvidia,pins = "i2cp";
				nvidia,function = "i2cp";
			};
			irrx {
				nvidia,pins = "irrx", "irtx";
				nvidia,function = "uarta";
			};
			kbca {
				nvidia,pins = "kbca", "kbcc", "kbce", "kbcf";
				nvidia,function = "kbc";
			};
			kbcb {
				nvidia,pins = "kbcb", "kbcd";
				nvidia,function = "sdio2";
			};
			lcsn {
				nvidia,pins = "lcsn", "ld0", "ld1", "ld2",
					"ld3", "ld4", "ld5", "ld6", "ld7",
					"ld8", "ld9", "ld10", "ld11", "ld12",
					"ld13", "ld14", "ld15", "ld16", "ld17",
					"ldc", "ldi", "lhp0", "lhp1", "lhp2",
					"lhs", "lm0", "lm1", "lpp", "lpw0",
					"lpw1", "lpw2", "lsc0", "lsc1", "lsck",
					"lsda", "lsdi", "lspi", "lvp0", "lvp1",
					"lvs";
				nvidia,function = "displaya";
			};
			owc {
				nvidia,pins = "owc";
				nvidia,function = "owr";
			};
			pmc {
				nvidia,pins = "pmc";
				nvidia,function = "pwr_on";
			};
			rm {
				nvidia,pins = "rm";
				nvidia,function = "i2c1";
			};
			sdc {
				nvidia,pins = "sdc";
				nvidia,function = "twc";
			};
			sdio1 {
				nvidia,pins = "sdio1";
				nvidia,function = "sdio1";
			};
			slxc {
				nvidia,pins = "slxc", "slxd";
				nvidia,function = "spi4";
			};
			spdi {
				nvidia,pins = "spdi", "spdo";
				nvidia,function = "rsvd2";
			};
			spif {
				nvidia,pins = "spif", "uac";
				nvidia,function = "rsvd4";
			};
			spig {
				nvidia,pins = "spig", "spih";
				nvidia,function = "spi2_alt";
			};
			uaa {
				nvidia,pins = "uaa", "uab", "uda";
				nvidia,function = "ulpi";
			};
			uad {
				nvidia,pins = "uad";
				nvidia,function = "spdif";
			};
			uca {
				nvidia,pins = "uca", "ucb";
				nvidia,function = "uartc";
			};
			conf_ata {
				nvidia,pins = "ata", "atb", "atc", "atd", "ate",
					"cdev1", "cdev2", "dap1", "dap2", "dtf",
					"gma", "gmb", "gmc", "gmd", "gme",
					"gpu", "gpu7", "gpv", "i2cp", "pta",
					"rm", "sdio1", "slxk", "spdo", "uac",
					"uda";
				nvidia,pull = <TEGRA_PIN_PULL_NONE>;
				nvidia,tristate = <TEGRA_PIN_DISABLE>;
			};
			conf_ck32 {
				nvidia,pins = "ck32", "ddrc", "pmca", "pmcb",
					"pmcc", "pmcd", "pmce", "xm2c", "xm2d";
				nvidia,pull = <TEGRA_PIN_PULL_NONE>;
			};
			conf_crtp {
				nvidia,pins = "crtp", "dap3", "dap4", "dtb",
					"dtc", "dte", "slxa", "slxc", "slxd",
					"spdi";
				nvidia,pull = <TEGRA_PIN_PULL_NONE>;
				nvidia,tristate = <TEGRA_PIN_ENABLE>;
			};
			conf_csus {
				nvidia,pins = "csus", "spia", "spib", "spid",
					"spif";
				nvidia,pull = <TEGRA_PIN_PULL_DOWN>;
				nvidia,tristate = <TEGRA_PIN_ENABLE>;
			};
			conf_ddc {
				nvidia,pins = "ddc", "irrx", "irtx", "kbca",
					"kbcb", "kbcc", "kbcd", "kbce", "kbcf",
					"spic", "spig", "uaa", "uab";
				nvidia,pull = <TEGRA_PIN_PULL_UP>;
				nvidia,tristate = <TEGRA_PIN_DISABLE>;
			};
			conf_dta {
				nvidia,pins = "dta", "dtd", "owc", "sdc", "sdd",
					"spie", "spih", "uad", "uca", "ucb";
				nvidia,pull = <TEGRA_PIN_PULL_UP>;
				nvidia,tristate = <TEGRA_PIN_ENABLE>;
			};
			conf_hdint {
				nvidia,pins = "hdint", "ld0", "ld1", "ld2",
					"ld3", "ld4", "ld5", "ld6", "ld7",
					"ld8", "ld9", "ld10", "ld11", "ld12",
					"ld13", "ld14", "ld15", "ld16", "ld17",
					"ldc", "ldi", "lhs", "lsc0", "lspi",
					"lvs", "pmc";
				nvidia,tristate = <TEGRA_PIN_DISABLE>;
			};
			conf_lc {
				nvidia,pins = "lc", "ls";
				nvidia,pull = <TEGRA_PIN_PULL_UP>;
			};
			conf_lcsn {
				nvidia,pins = "lcsn", "lhp0", "lhp1", "lhp2",
					"lm0", "lm1", "lpp", "lpw0", "lpw1",
					"lpw2", "lsc1", "lsck", "lsda", "lsdi",
					"lvp0", "lvp1", "sdb";
				nvidia,tristate = <TEGRA_PIN_ENABLE>;
			};
			conf_ld17_0 {
				nvidia,pins = "ld17_0", "ld19_18", "ld21_20",
					"ld23_22";
				nvidia,pull = <TEGRA_PIN_PULL_DOWN>;
			};
		};
	};

	i2s@70002800 {
		status = "okay";
	};

	serial@70006000 {
		status = "okay";
	};

	serial@70006200 {
		status = "okay";
	};

	pwm: pwm@7000a000 {
		status = "okay";
	};

	lvds_ddc: i2c@7000c000 {
		status = "okay";
		clock-frequency = <400000>;

		alc5632: alc5632@1e {
			compatible = "realtek,alc5632";
			reg = <0x1e>;
			gpio-controller;
			#gpio-cells = <2>;
		};
	};

	hdmi_ddc: i2c@7000c400 {
		status = "okay";
		clock-frequency = <100000>;
	};

	nvec@7000c500 {
		compatible = "nvidia,nvec";
		reg = <0x7000c500 0x100>;
		interrupts = <GIC_SPI 92 IRQ_TYPE_LEVEL_HIGH>;
		#address-cells = <1>;
		#size-cells = <0>;
		clock-frequency = <80000>;
		request-gpios = <&gpio TEGRA_GPIO(V, 2) GPIO_ACTIVE_HIGH>;
		slave-addr = <138>;
		clocks = <&tegra_car TEGRA20_CLK_I2C3>,
			 <&tegra_car TEGRA20_CLK_PLL_P_OUT3>;
		clock-names = "div-clk", "fast-clk";
		resets = <&tegra_car 67>;
		reset-names = "i2c";
	};

	memory-controller@7000f400 {
		nvidia,use-ram-code;

		emc-tables@0 {
			nvidia,ram-code = <0x0>;
			#address-cells = <1>;
			#size-cells = <0>;
			reg = <0>;

			emc-table@166500 {
				reg = <166500>;
				compatible = "nvidia,tegra20-emc-table";
				clock-frequency = <166500>;
				nvidia,emc-registers = <0x0000000a 0x00000016
					0x00000008 0x00000003 0x00000004 0x00000004
					0x00000002 0x0000000c 0x00000003 0x00000003
					0x00000002 0x00000001 0x00000004 0x00000005
					0x00000004 0x00000009 0x0000000d 0x000004df
					0x00000000 0x00000003 0x00000003 0x00000003
					0x00000003 0x00000001 0x0000000a 0x000000c8
					0x00000003 0x00000006 0x00000004 0x00000008
					0x00000002 0x00000000 0x00000000 0x00000002
					0x00000000 0x00000000 0x00000083 0xe03b0323
					0x007fe010 0x00001414 0x00000000 0x00000000
					0x00000000 0x00000000 0x00000000 0x00000000>;
			};

			emc-table@333000 {
				reg = <333000>;
				compatible = "nvidia,tegra20-emc-table";
				clock-frequency = <333000>;
				nvidia,emc-registers = <0x00000018 0x00000033
					0x00000012 0x00000004 0x00000004 0x00000005
					0x00000003 0x0000000c 0x00000006 0x00000006
					0x00000003 0x00000001 0x00000004 0x00000005
					0x00000004 0x00000009 0x0000000d 0x00000bff
					0x00000000 0x00000003 0x00000003 0x00000006
					0x00000006 0x00000001 0x00000011 0x000000c8
					0x00000003 0x0000000e 0x00000007 0x00000008
					0x00000002 0x00000000 0x00000000 0x00000002
					0x00000000 0x00000000 0x00000083 0xf0440303
					0x007fe010 0x00001414 0x00000000 0x00000000
					0x00000000 0x00000000 0x00000000 0x00000000>;
			};
		};
	};

	i2c@7000d000 {
		status = "okay";
		clock-frequency = <400000>;

		pmic: tps6586x@34 {
			compatible = "ti,tps6586x";
			reg = <0x34>;
			interrupts = <GIC_SPI 86 IRQ_TYPE_LEVEL_HIGH>;

			#gpio-cells = <2>;
			gpio-controller;

			sys-supply = <&p5valw_reg>;
			vin-sm0-supply = <&sys_reg>;
			vin-sm1-supply = <&sys_reg>;
			vin-sm2-supply = <&sys_reg>;
			vinldo01-supply = <&sm2_reg>;
			vinldo23-supply = <&sm2_reg>;
			vinldo4-supply = <&sm2_reg>;
			vinldo678-supply = <&sm2_reg>;
			vinldo9-supply = <&sm2_reg>;

			regulators {
				sys_reg: sys {
					regulator-name = "vdd_sys";
					regulator-always-on;
				};

				core_vdd_reg: sm0 {
					regulator-name = "+1.2vs_sm0,vdd_core";
					regulator-min-microvolt = <950000>;
					regulator-max-microvolt = <1300000>;
					regulator-coupled-with = <&rtc_vdd_reg &cpu_vdd_reg>;
					regulator-coupled-max-spread = <170000 550000>;
					regulator-always-on;

					nvidia,tegra-core-regulator;
				};

				cpu_vdd_reg: sm1 {
					regulator-name = "+1.0vs_sm1,vdd_cpu";
					regulator-min-microvolt = <750000>;
					regulator-max-microvolt = <1100000>;
					regulator-coupled-with = <&core_vdd_reg &rtc_vdd_reg>;
					regulator-coupled-max-spread = <550000 550000>;
					regulator-always-on;

					nvidia,tegra-cpu-regulator;
				};

				sm2_reg: sm2 {
					regulator-name = "+3.7vs_sm2,vin_ldo*";
					regulator-min-microvolt = <3700000>;
					regulator-max-microvolt = <3700000>;
					regulator-always-on;
				};

				/* LDO0 is not connected to anything */

				ldo1 {
					regulator-name = "+1.1vs_ldo1,avdd_pll*";
					regulator-min-microvolt = <1100000>;
					regulator-max-microvolt = <1100000>;
					regulator-always-on;
				};

				rtc_vdd_reg: ldo2 {
					regulator-name = "+1.2vs_ldo2,vdd_rtc";
					regulator-min-microvolt = <950000>;
					regulator-max-microvolt = <1300000>;
					regulator-coupled-with = <&core_vdd_reg &cpu_vdd_reg>;
					regulator-coupled-max-spread = <170000 550000>;
					regulator-always-on;

					nvidia,tegra-rtc-regulator;
				};

				ldo3 {
					regulator-name = "+3.3vs_ldo3,avdd_usb*";
					regulator-min-microvolt = <3300000>;
					regulator-max-microvolt = <3300000>;
					regulator-always-on;
				};

				ldo4 {
					regulator-name = "+1.8vs_ldo4,avdd_osc,vddio_sys";
					regulator-min-microvolt = <1800000>;
					regulator-max-microvolt = <1800000>;
					regulator-always-on;
				};

				ldo5 {
					regulator-name = "+2.85vs_ldo5,vcore_mmc";
					regulator-min-microvolt = <2850000>;
					regulator-max-microvolt = <2850000>;
					regulator-always-on;
				};

				ldo6 {
					/*
					 * Research indicates this should be
					 * 1.8v; other boards that use this
					 * rail for the same purpose need it
					 * set to 1.8v. The schematic signal
					 * name is incorrect; perhaps copied
					 * from an incorrect NVIDIA reference.
					 */
					regulator-name = "+2.85vs_ldo6,avdd_vdac";
					regulator-min-microvolt = <1800000>;
					regulator-max-microvolt = <1800000>;
				};

				hdmi_vdd_reg: ldo7 {
					regulator-name = "+3.3vs_ldo7,avdd_hdmi";
					regulator-min-microvolt = <3300000>;
					regulator-max-microvolt = <3300000>;
				};

				hdmi_pll_reg: ldo8 {
					regulator-name = "+1.8vs_ldo8,avdd_hdmi_pll";
					regulator-min-microvolt = <1800000>;
					regulator-max-microvolt = <1800000>;
				};

				ldo9 {
					regulator-name = "+2.85vs_ldo9,vdd_ddr_rx";
					regulator-min-microvolt = <2850000>;
					regulator-max-microvolt = <2850000>;
					regulator-always-on;
				};

				ldo_rtc {
					regulator-name = "+3.3vs_rtc";
					regulator-min-microvolt = <3300000>;
					regulator-max-microvolt = <3300000>;
					regulator-always-on;
				};
			};
		};

		adt7461: temperature-sensor@4c {
			compatible = "adi,adt7461";
			reg = <0x4c>;
<<<<<<< HEAD
=======

			interrupt-parent = <&gpio>;
			interrupts = <TEGRA_GPIO(N, 6) IRQ_TYPE_EDGE_FALLING>;

>>>>>>> 2138510c
			#thermal-sensor-cells = <1>;
		};
	};

	pmc@7000e400 {
		nvidia,invert-interrupt;
		nvidia,suspend-mode = <1>;
		nvidia,cpu-pwr-good-time = <2000>;
		nvidia,cpu-pwr-off-time = <0>;
		nvidia,core-pwr-good-time = <3845 3845>;
		nvidia,core-pwr-off-time = <0>;
		nvidia,sys-clock-req-active-high;
	};

	usb@c5000000 {
		compatible = "nvidia,tegra20-udc";
		status = "okay";
		dr_mode = "peripheral";
	};

	usb-phy@c5000000 {
		status = "okay";
	};

	usb@c5004000 {
		status = "okay";
		nvidia,phy-reset-gpio = <&gpio TEGRA_GPIO(V, 0)
			GPIO_ACTIVE_LOW>;
	};

	usb-phy@c5004000 {
		status = "okay";
		nvidia,phy-reset-gpio = <&gpio TEGRA_GPIO(V, 0)
			GPIO_ACTIVE_LOW>;
	};

	usb@c5008000 {
		status = "okay";
	};

	usb-phy@c5008000 {
		status = "okay";
	};

	mmc@c8000000 {
		status = "okay";
		cd-gpios = <&gpio TEGRA_GPIO(V, 5) GPIO_ACTIVE_LOW>;
		wp-gpios = <&gpio TEGRA_GPIO(H, 1) GPIO_ACTIVE_HIGH>;
		power-gpios = <&gpio TEGRA_GPIO(V, 1) GPIO_ACTIVE_HIGH>;
		bus-width = <4>;
	};

	mmc@c8000600 {
		status = "okay";
		bus-width = <8>;
		non-removable;
	};

	backlight: backlight {
		compatible = "pwm-backlight";

		enable-gpios = <&gpio TEGRA_GPIO(U, 4) GPIO_ACTIVE_HIGH>;
		pwms = <&pwm 0 5000000>;

		brightness-levels = <0 16 32 48 64 80 96 112 128 144 160 176 192 208 224 240 255>;
		default-brightness-level = <10>;

		backlight-boot-off;
	};

	clk32k_in: clock@0 {
		compatible = "fixed-clock";
		clock-frequency = <32768>;
		#clock-cells = <0>;
	};

	gpio-keys {
		compatible = "gpio-keys";

		wakeup {
			label = "Wakeup";
			gpios = <&gpio TEGRA_GPIO(J, 7) GPIO_ACTIVE_LOW>;
			linux,code = <KEY_WAKEUP>;
			wakeup-source;
		};
	};

	gpio-leds {
		compatible = "gpio-leds";

		led-0 {
			label = "wifi-led";
			gpios = <&gpio TEGRA_GPIO(D, 0) GPIO_ACTIVE_HIGH>;
			linux,default-trigger = "rfkill0";
		};
	};

	panel: panel {
		compatible = "samsung,ltn101nt05";

		ddc-i2c-bus = <&lvds_ddc>;
		power-supply = <&vdd_pnl_reg>;
		enable-gpios = <&gpio TEGRA_GPIO(M, 6) GPIO_ACTIVE_HIGH>;

		backlight = <&backlight>;
	};

	p5valw_reg: regulator@0 {
		compatible = "regulator-fixed";
		regulator-name = "+5valw";
		regulator-min-microvolt = <5000000>;
		regulator-max-microvolt = <5000000>;
		regulator-always-on;
	};

	vdd_pnl_reg: regulator@1 {
		compatible = "regulator-fixed";
		regulator-name = "+3VS,vdd_pnl";
		regulator-min-microvolt = <3300000>;
		regulator-max-microvolt = <3300000>;
		regulator-boot-on;
		gpio = <&gpio TEGRA_GPIO(A, 4) GPIO_ACTIVE_HIGH>;
		enable-active-high;
	};

	sound {
		compatible = "nvidia,tegra-audio-alc5632-paz00",
			"nvidia,tegra-audio-alc5632";

		nvidia,model = "Compal PAZ00";

		nvidia,audio-routing =
			"Int Spk", "SPKOUT",
			"Int Spk", "SPKOUTN",
			"Headset Mic", "MICBIAS1",
			"MIC1", "Headset Mic",
			"Headset Stereophone", "HPR",
			"Headset Stereophone", "HPL",
			"DMICDAT", "Digital Mic";

		nvidia,audio-codec = <&alc5632>;
		nvidia,i2s-controller = <&tegra_i2s1>;
		nvidia,hp-det-gpios = <&gpio TEGRA_GPIO(W, 2)
			GPIO_ACTIVE_HIGH>;

		clocks = <&tegra_car TEGRA20_CLK_PLL_A>,
			 <&tegra_car TEGRA20_CLK_PLL_A_OUT0>,
			 <&tegra_car TEGRA20_CLK_CDEV1>;
		clock-names = "pll_a", "pll_a_out0", "mclk";
	};

	cpus {
		cpu0: cpu@0 {
			cpu-supply = <&cpu_vdd_reg>;
			operating-points-v2 = <&cpu0_opp_table>;
			#cooling-cells = <2>;
		};

		cpu1: cpu@1 {
			cpu-supply = <&cpu_vdd_reg>;
			operating-points-v2 = <&cpu0_opp_table>;
			#cooling-cells = <2>;
		};
	};

	thermal-zones {
		cpu-thermal {
			polling-delay-passive = <500>; /* milliseconds */
			polling-delay = <1500>; /* milliseconds */

			thermal-sensors = <&adt7461 1>;

			trips {
				trip0: cpu-alert0 {
					/* start throttling at 80C */
					temperature = <80000>;
					hysteresis = <200>;
					type = "passive";
				};

				trip1: cpu-crit {
					/* shut down at 85C */
					temperature = <85000>;
					hysteresis = <2000>;
					type = "critical";
				};
			};

			cooling-maps {
				map0 {
					trip = <&trip0>;
					cooling-device = <&cpu0 THERMAL_NO_LIMIT THERMAL_NO_LIMIT>,
							 <&cpu1 THERMAL_NO_LIMIT THERMAL_NO_LIMIT>;
				};
			};
		};
	};
};

&emc_icc_dvfs_opp_table {
	/delete-node/ opp@760000000;
};<|MERGE_RESOLUTION|>--- conflicted
+++ resolved
@@ -503,13 +503,10 @@
 		adt7461: temperature-sensor@4c {
 			compatible = "adi,adt7461";
 			reg = <0x4c>;
-<<<<<<< HEAD
-=======
 
 			interrupt-parent = <&gpio>;
 			interrupts = <TEGRA_GPIO(N, 6) IRQ_TYPE_EDGE_FALLING>;
 
->>>>>>> 2138510c
 			#thermal-sensor-cells = <1>;
 		};
 	};
