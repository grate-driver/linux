# Copyright 2008 Openmoko, Inc.
#	Simtec Electronics, Ben Dooks <ben@simtec.co.uk>
#
# Licensed under GPLv2

# temporary until we can eliminate all drivers using it.
config PLAT_S3C64XX
	bool
	depends on ARCH_S3C64XX
	select SAMSUNG_WAKEMASK
	default y
	help
	  Base platform code for any Samsung S3C64XX device


# Configuration options for the S3C6410 CPU

config CPU_S3C6400
	bool
	help
	  Enable S3C6400 CPU support

config CPU_S3C6410
	bool
	help
	  Enable S3C6410 CPU support

config S3C64XX_DMA
	bool "S3C64XX DMA"
	select S3C_DMA

config S3C64XX_SETUP_SDHCI
	select S3C64XX_SETUP_SDHCI_GPIO
	bool
	help
	  Internal configuration for default SDHCI setup for S3C6400 and
	  S3C6410 SoCs.

config S3C64XX_DEV_ONENAND1
	bool
	help
	  Compile in platform device definition for OneNAND1 controller

# platform specific device setup

config S3C64XX_SETUP_I2C0
	bool
	default y
	help
	  Common setup code for i2c bus 0.

	  Note, currently since i2c0 is always compiled, this setup helper
	  is always compiled with it.

config S3C64XX_SETUP_I2C1
	bool
	help
	  Common setup code for i2c bus 1.

config S3C64XX_SETUP_IDE
	bool
	help
	  Common setup code for S3C64XX IDE.

config S3C64XX_SETUP_FB_24BPP
	bool
	help
	  Common setup code for S3C64XX with an 24bpp RGB display helper.

config S3C64XX_SETUP_KEYPAD
	bool
	help
	  Common setup code for S3C64XX KEYPAD GPIO configurations

config S3C64XX_SETUP_SDHCI_GPIO
	bool
	help
	  Common setup code for S3C64XX SDHCI GPIO configurations

config S3C64XX_SETUP_SPI
	bool
	help
	 Common setup code for SPI GPIO configurations

# S36400 Macchine support

config MACH_SMDK6400
       bool "SMDK6400"
	select CPU_S3C6400
	select S3C_DEV_HSMMC
	select S3C_DEV_NAND
	select S3C64XX_SETUP_SDHCI
	help
	  Machine support for the Samsung SMDK6400

# S3C6410 machine support

config MACH_ANW6410
	bool "A&W6410"
	select CPU_S3C6410
	select S3C_DEV_FB
	select S3C64XX_SETUP_FB_24BPP
	help
	  Machine support for the A&W6410

config MACH_MINI6410
	bool "MINI6410"
	select CPU_S3C6410
	select S3C_DEV_HSMMC
	select S3C_DEV_HSMMC1
	select S3C64XX_SETUP_SDHCI
	select S3C_DEV_USB_HOST
	select S3C_DEV_NAND
	select S3C_DEV_FB
	select S3C64XX_SETUP_FB_24BPP
	select SAMSUNG_DEV_ADC
	select SAMSUNG_DEV_TS
	help
	  Machine support for the FriendlyARM MINI6410

config MACH_REAL6410
	bool "REAL6410"
	select CPU_S3C6410
	select S3C_DEV_HSMMC
	select S3C_DEV_HSMMC1
	select S3C64XX_SETUP_SDHCI
	select S3C_DEV_FB
	select S3C64XX_SETUP_FB_24BPP
	select S3C_DEV_NAND
	select SAMSUNG_DEV_ADC
	select SAMSUNG_DEV_TS
	select S3C_DEV_USB_HOST
	help
	  Machine support for the CoreWind REAL6410

config MACH_SMDK6410
	bool "SMDK6410"
	select CPU_S3C6410
	select SAMSUNG_DEV_ADC
	select S3C_DEV_HSMMC
	select S3C_DEV_HSMMC1
	select S3C_DEV_I2C1
	select SAMSUNG_DEV_IDE
	select S3C_DEV_FB
	select S3C_DEV_RTC
	select SAMSUNG_DEV_TS
	select S3C_DEV_USB_HOST
	select S3C_DEV_USB_HSOTG
	select S3C_DEV_WDT
	select SAMSUNG_DEV_BACKLIGHT
	select SAMSUNG_DEV_KEYPAD
	select SAMSUNG_DEV_PWM
	select HAVE_S3C2410_WATCHDOG if WATCHDOG
	select S3C64XX_SETUP_SDHCI
	select S3C64XX_SETUP_I2C1
	select S3C64XX_SETUP_IDE
	select S3C64XX_SETUP_FB_24BPP
	select S3C64XX_SETUP_KEYPAD
	help
	  Machine support for the Samsung SMDK6410

# At least some of the SMDK6410s were shipped with the card detect
# for the MMC/SD slots connected to the same input. This means that
# either the boards need to be altered to have channel0 to an alternate
# configuration or that only one slot can be used.

choice
	prompt "SMDK6410 MMC/SD slot setup"
	depends on MACH_SMDK6410

config SMDK6410_SD_CH0
	bool "Use channel 0 only"
	depends on MACH_SMDK6410
	help
          Select CON7 (channel 0) as the MMC/SD slot, as
	  at least some SMDK6410 boards come with the
	  resistors fitted so that the card detects for
	  channels 0 and 1 are the same.

config SMDK6410_SD_CH1
	bool "Use channel 1 only"
	depends on MACH_SMDK6410
	help
          Select CON6 (channel 1) as the MMC/SD slot, as
	  at least some SMDK6410 boards come with the
	  resistors fitted so that the card detects for
	  channels 0 and 1 are the same.

endchoice

config SMDK6410_WM1190_EV1
	bool "Support Wolfson Microelectronics 1190-EV1 PMIC card"
	depends on MACH_SMDK6410
	select REGULATOR
	select REGULATOR_WM8350
	select SAMSUNG_GPIO_EXTRA64
	select MFD_WM8350_I2C
	select MFD_WM8350_CONFIG_MODE_0
	select MFD_WM8350_CONFIG_MODE_3
	select MFD_WM8352_CONFIG_MODE_0
	help
	  The Wolfson Microelectronics 1190-EV1 is a WM835x based PMIC
	  and audio daughtercard for the Samsung SMDK6410 reference
	  platform.  Enabling this option will build support for this
	  module into the kernel.  The presence of the module will be
	  detected at runtime so the the resulting kernel can be used
	  with or without the 1190-EV1 fitted.

config SMDK6410_WM1192_EV1
	bool "Support Wolfson Microelectronics 1192-EV1 PMIC card"
	depends on MACH_SMDK6410
	select REGULATOR
	select REGULATOR_WM831X
	select SAMSUNG_GPIO_EXTRA64
	select MFD_WM831X
	select MFD_WM831X_I2C
	help
	  The Wolfson Microelectronics 1192-EV1 is a WM831x based PMIC
	  daughtercard for the Samsung SMDK6410 reference platform.
	  Enabling this option will build support for this module into
	  the kernel.  The presence of the daughtercard will be
	  detected at runtime so the the resulting kernel can be used
	  with or without the 1192-EV1 fitted.

config MACH_NCP
	bool "NCP"
	select CPU_S3C6410
	select S3C_DEV_I2C1
	select S3C_DEV_HSMMC1
	select S3C64XX_SETUP_I2C1
	help
          Machine support for the Samsung NCP

config MACH_HMT
	bool "Airgoo HMT"
	select CPU_S3C6410
	select S3C_DEV_FB
	select S3C_DEV_NAND
	select S3C_DEV_USB_HOST
	select S3C64XX_SETUP_FB_24BPP
	select SAMSUNG_DEV_PWM
	help
	  Machine support for the Airgoo HMT

config MACH_SMARTQ
	bool
	select CPU_S3C6410
	select S3C_DEV_HSMMC
	select S3C_DEV_HSMMC1
	select S3C_DEV_HSMMC2
	select S3C_DEV_FB
	select S3C_DEV_HWMON
	select S3C_DEV_RTC
	select S3C_DEV_USB_HSOTG
	select S3C_DEV_USB_HOST
	select S3C64XX_SETUP_SDHCI
	select S3C64XX_SETUP_FB_24BPP
	select SAMSUNG_DEV_ADC
	select SAMSUNG_DEV_PWM
	select SAMSUNG_DEV_TS
	help
	    Shared machine support for SmartQ 5/7

config MACH_SMARTQ5
	bool "SmartQ 5"
	select MACH_SMARTQ
	help
	    Machine support for the SmartQ 5

config MACH_SMARTQ7
	bool "SmartQ 7"
	select MACH_SMARTQ
	help
	    Machine support for the SmartQ 7

config MACH_WLF_CRAGG_6410
	bool "Wolfson Cragganmore 6410"
	select CPU_S3C6410
	select S3C64XX_SETUP_SDHCI
	select S3C64XX_SETUP_I2C1
	select S3C64XX_SETUP_IDE
	select S3C64XX_SETUP_FB_24BPP
	select S3C64XX_SETUP_KEYPAD
	select S3C64XX_SETUP_SPI
	select SAMSUNG_DEV_ADC
	select SAMSUNG_DEV_KEYPAD
	select S3C_DEV_USB_HOST
	select S3C_DEV_USB_HSOTG
	select S3C_DEV_HSMMC
	select S3C_DEV_HSMMC1
	select S3C_DEV_HSMMC2
	select S3C_DEV_I2C1
	select S3C_DEV_WDT
	select S3C_DEV_RTC
<<<<<<< HEAD
	select S3C64XX_DEV_SPI
	select SAMSUNG_GPIO_EXTRA128
=======
	select S3C64XX_DEV_SPI0
	select S3C24XX_GPIO_EXTRA128
>>>>>>> a07613a5
	select I2C
	help
	  Machine support for the Wolfson Cragganmore S3C6410 variant.<|MERGE_RESOLUTION|>--- conflicted
+++ resolved
@@ -292,13 +292,8 @@
 	select S3C_DEV_I2C1
 	select S3C_DEV_WDT
 	select S3C_DEV_RTC
-<<<<<<< HEAD
-	select S3C64XX_DEV_SPI
+	select S3C64XX_DEV_SPI0
 	select SAMSUNG_GPIO_EXTRA128
-=======
-	select S3C64XX_DEV_SPI0
-	select S3C24XX_GPIO_EXTRA128
->>>>>>> a07613a5
 	select I2C
 	help
 	  Machine support for the Wolfson Cragganmore S3C6410 variant.