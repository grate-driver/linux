/* SPDX-License-Identifier: GPL-2.0-only */
/*
 * Copyright (C) 2016 SiFive
 */

#ifndef _ASM_RISCV_PCI_H
#define _ASM_RISCV_PCI_H

#include <linux/types.h>
#include <linux/slab.h>
#include <linux/dma-mapping.h>

#include <asm/io.h>

<<<<<<< HEAD
#if defined(CONFIG_PCI) && defined(CONFIG_NUMA)
=======
#define PCIBIOS_MIN_IO		4
#define PCIBIOS_MIN_MEM		16

/* RISC-V shim does not initialize PCI bus */
#define pcibios_assign_all_busses() 1

#define ARCH_GENERIC_PCI_MMAP_RESOURCE 1

extern int isa_dma_bridge_buggy;

#ifdef CONFIG_PCI
static inline int pci_get_legacy_ide_irq(struct pci_dev *dev, int channel)
{
	/* no legacy IRQ on risc-v */
	return -ENODEV;
}

static inline int pci_proc_domain(struct pci_bus *bus)
{
	/* always show the domain in /proc */
	return 1;
}

#ifdef	CONFIG_NUMA

>>>>>>> ba6cfef0
static inline int pcibus_to_node(struct pci_bus *bus)
{
	return dev_to_node(&bus->dev);
}
#ifndef cpumask_of_pcibus
#define cpumask_of_pcibus(bus)	(pcibus_to_node(bus) == -1 ?		\
				 cpu_all_mask :				\
				 cpumask_of_node(pcibus_to_node(bus)))
#endif
#endif /* defined(CONFIG_PCI) && defined(CONFIG_NUMA) */

/* Generic PCI */
#include <asm-generic/pci.h>

#endif  /* _ASM_RISCV_PCI_H */<|MERGE_RESOLUTION|>--- conflicted
+++ resolved
@@ -12,35 +12,10 @@
 
 #include <asm/io.h>
 
-<<<<<<< HEAD
-#if defined(CONFIG_PCI) && defined(CONFIG_NUMA)
-=======
 #define PCIBIOS_MIN_IO		4
 #define PCIBIOS_MIN_MEM		16
 
-/* RISC-V shim does not initialize PCI bus */
-#define pcibios_assign_all_busses() 1
-
-#define ARCH_GENERIC_PCI_MMAP_RESOURCE 1
-
-extern int isa_dma_bridge_buggy;
-
-#ifdef CONFIG_PCI
-static inline int pci_get_legacy_ide_irq(struct pci_dev *dev, int channel)
-{
-	/* no legacy IRQ on risc-v */
-	return -ENODEV;
-}
-
-static inline int pci_proc_domain(struct pci_bus *bus)
-{
-	/* always show the domain in /proc */
-	return 1;
-}
-
-#ifdef	CONFIG_NUMA
-
->>>>>>> ba6cfef0
+#if defined(CONFIG_PCI) && defined(CONFIG_NUMA)
 static inline int pcibus_to_node(struct pci_bus *bus)
 {
 	return dev_to_node(&bus->dev);
