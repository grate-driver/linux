/* SPDX-License-Identifier: GPL-2.0-only */
/*
 * Copyright (C) 2009 Chen Liqin <liqin.chen@sunplusct.com>
 * Copyright (C) 2012 Regents of the University of California
 * Copyright (C) 2017 SiFive
 * Copyright (C) 2017 XiaojingZhu <zhuxiaoj@ict.ac.cn>
 */

#ifndef _ASM_RISCV_PAGE_H
#define _ASM_RISCV_PAGE_H

#include <linux/pfn.h>
#include <linux/const.h>

#define PAGE_SHIFT	(12)
#define PAGE_SIZE	(_AC(1, UL) << PAGE_SHIFT)
#define PAGE_MASK	(~(PAGE_SIZE - 1))

#ifdef CONFIG_64BIT
#define HUGE_MAX_HSTATE		2
#else
#define HUGE_MAX_HSTATE		1
#endif
#define HPAGE_SHIFT		PMD_SHIFT
#define HPAGE_SIZE		(_AC(1, UL) << HPAGE_SHIFT)
#define HPAGE_MASK              (~(HPAGE_SIZE - 1))
#define HUGETLB_PAGE_ORDER      (HPAGE_SHIFT - PAGE_SHIFT)

/*
 * PAGE_OFFSET -- the first address of the first page of memory.
 * When not using MMU this corresponds to the first free page in
 * physical memory (aligned on a page boundary).
 */
#ifdef CONFIG_64BIT
#ifdef CONFIG_MMU
#define PAGE_OFFSET		kernel_map.page_offset
#else
#define PAGE_OFFSET		_AC(CONFIG_PAGE_OFFSET, UL)
#endif
/*
 * By default, CONFIG_PAGE_OFFSET value corresponds to SV48 address space so
 * define the PAGE_OFFSET value for SV39.
 */
<<<<<<< HEAD
=======
#define PAGE_OFFSET_L4		_AC(0xffffaf8000000000, UL)
>>>>>>> 95cd2cdc
#define PAGE_OFFSET_L3		_AC(0xffffffd800000000, UL)
#else
#define PAGE_OFFSET		_AC(CONFIG_PAGE_OFFSET, UL)
#endif /* CONFIG_64BIT */

#ifndef __ASSEMBLY__

#define clear_page(pgaddr)			memset((pgaddr), 0, PAGE_SIZE)
#define copy_page(to, from)			memcpy((to), (from), PAGE_SIZE)

#define clear_user_page(pgaddr, vaddr, page)	memset((pgaddr), 0, PAGE_SIZE)
#define copy_user_page(vto, vfrom, vaddr, topg) \
			memcpy((vto), (vfrom), PAGE_SIZE)

/*
 * Use struct definitions to apply C type checking
 */

/* Page Global Directory entry */
typedef struct {
	unsigned long pgd;
} pgd_t;

/* Page Table entry */
typedef struct {
	unsigned long pte;
} pte_t;

typedef struct {
	unsigned long pgprot;
} pgprot_t;

typedef struct page *pgtable_t;

#define pte_val(x)	((x).pte)
#define pgd_val(x)	((x).pgd)
#define pgprot_val(x)	((x).pgprot)

#define __pte(x)	((pte_t) { (x) })
#define __pgd(x)	((pgd_t) { (x) })
#define __pgprot(x)	((pgprot_t) { (x) })

#ifdef CONFIG_64BIT
#define PTE_FMT "%016lx"
#else
#define PTE_FMT "%08lx"
#endif

#ifdef CONFIG_MMU
extern unsigned long riscv_pfn_base;
#define ARCH_PFN_OFFSET		(riscv_pfn_base)
#else
#define ARCH_PFN_OFFSET		(PAGE_OFFSET >> PAGE_SHIFT)
#endif /* CONFIG_MMU */

struct kernel_mapping {
	unsigned long page_offset;
	unsigned long virt_addr;
	uintptr_t phys_addr;
	uintptr_t size;
	/* Offset between linear mapping virtual address and kernel load address */
	unsigned long va_pa_offset;
	/* Offset between kernel mapping virtual address and kernel load address */
	unsigned long va_kernel_pa_offset;
	unsigned long va_kernel_xip_pa_offset;
#ifdef CONFIG_XIP_KERNEL
	uintptr_t xiprom;
	uintptr_t xiprom_sz;
#endif
};

extern struct kernel_mapping kernel_map;
extern phys_addr_t phys_ram_base;

#define is_kernel_mapping(x)	\
	((x) >= kernel_map.virt_addr && (x) < (kernel_map.virt_addr + kernel_map.size))

#define is_linear_mapping(x)	\
	((x) >= PAGE_OFFSET && (!IS_ENABLED(CONFIG_64BIT) || (x) < PAGE_OFFSET + KERN_VIRT_SIZE))

#define linear_mapping_pa_to_va(x)	((void *)((unsigned long)(x) + kernel_map.va_pa_offset))
#define kernel_mapping_pa_to_va(y)	({						\
	unsigned long _y = y;								\
	(IS_ENABLED(CONFIG_XIP_KERNEL) && _y < phys_ram_base) ?					\
		(void *)((unsigned long)(_y) + kernel_map.va_kernel_xip_pa_offset) :		\
		(void *)((unsigned long)(_y) + kernel_map.va_kernel_pa_offset + XIP_OFFSET);	\
	})
#define __pa_to_va_nodebug(x)		linear_mapping_pa_to_va(x)

#define linear_mapping_va_to_pa(x)	((unsigned long)(x) - kernel_map.va_pa_offset)
#define kernel_mapping_va_to_pa(y) ({						\
	unsigned long _y = y;							\
	(IS_ENABLED(CONFIG_XIP_KERNEL) && _y < kernel_map.virt_addr + XIP_OFFSET) ?	\
		((unsigned long)(_y) - kernel_map.va_kernel_xip_pa_offset) :		\
		((unsigned long)(_y) - kernel_map.va_kernel_pa_offset - XIP_OFFSET);	\
	})

#define __va_to_pa_nodebug(x)	({						\
	unsigned long _x = x;							\
	is_linear_mapping(_x) ?							\
		linear_mapping_va_to_pa(_x) : kernel_mapping_va_to_pa(_x);	\
	})

#ifdef CONFIG_DEBUG_VIRTUAL
extern phys_addr_t __virt_to_phys(unsigned long x);
extern phys_addr_t __phys_addr_symbol(unsigned long x);
#else
#define __virt_to_phys(x)	__va_to_pa_nodebug(x)
#define __phys_addr_symbol(x)	__va_to_pa_nodebug(x)
#endif /* CONFIG_DEBUG_VIRTUAL */

#define __pa_symbol(x)	__phys_addr_symbol(RELOC_HIDE((unsigned long)(x), 0))
#define __pa(x)		__virt_to_phys((unsigned long)(x))
#define __va(x)		((void *)__pa_to_va_nodebug((phys_addr_t)(x)))

#define phys_to_pfn(phys)	(PFN_DOWN(phys))
#define pfn_to_phys(pfn)	(PFN_PHYS(pfn))

#define virt_to_pfn(vaddr)	(phys_to_pfn(__pa(vaddr)))
#define pfn_to_virt(pfn)	(__va(pfn_to_phys(pfn)))

#define virt_to_page(vaddr)	(pfn_to_page(virt_to_pfn(vaddr)))
#define page_to_virt(page)	(pfn_to_virt(page_to_pfn(page)))

#define page_to_phys(page)	(pfn_to_phys(page_to_pfn(page)))
#define page_to_bus(page)	(page_to_phys(page))
#define phys_to_page(paddr)	(pfn_to_page(phys_to_pfn(paddr)))

#define sym_to_pfn(x)           __phys_to_pfn(__pa_symbol(x))

#ifdef CONFIG_FLATMEM
#define pfn_valid(pfn) \
	(((pfn) >= ARCH_PFN_OFFSET) && (((pfn) - ARCH_PFN_OFFSET) < max_mapnr))
#endif

#endif /* __ASSEMBLY__ */

#define virt_addr_valid(vaddr)	({						\
	unsigned long _addr = (unsigned long)vaddr;				\
	(unsigned long)(_addr) >= PAGE_OFFSET && pfn_valid(virt_to_pfn(_addr));	\
})

#define VM_DATA_DEFAULT_FLAGS	VM_DATA_FLAGS_NON_EXEC

#include <asm-generic/memory_model.h>
#include <asm-generic/getorder.h>

#endif /* _ASM_RISCV_PAGE_H */<|MERGE_RESOLUTION|>--- conflicted
+++ resolved
@@ -41,10 +41,7 @@
  * By default, CONFIG_PAGE_OFFSET value corresponds to SV48 address space so
  * define the PAGE_OFFSET value for SV39.
  */
-<<<<<<< HEAD
-=======
 #define PAGE_OFFSET_L4		_AC(0xffffaf8000000000, UL)
->>>>>>> 95cd2cdc
 #define PAGE_OFFSET_L3		_AC(0xffffffd800000000, UL)
 #else
 #define PAGE_OFFSET		_AC(CONFIG_PAGE_OFFSET, UL)
