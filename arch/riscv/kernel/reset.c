// SPDX-License-Identifier: GPL-2.0-only
/*
 * Copyright (C) 2012 Regents of the University of California
 */

#include <linux/reboot.h>
#include <linux/pm.h>
<<<<<<< HEAD
#include <asm/sbi.h>
=======
>>>>>>> 348b80b2

static void default_power_off(void)
{
	while (1)
		wait_for_interrupt();
}

void (*pm_power_off)(void) = default_power_off;
EXPORT_SYMBOL(pm_power_off);

void machine_restart(char *cmd)
{
	do_kernel_restart(cmd);
	while (1);
}

void machine_halt(void)
{
	pm_power_off();
}

void machine_power_off(void)
{
	pm_power_off();
}<|MERGE_RESOLUTION|>--- conflicted
+++ resolved
@@ -5,10 +5,6 @@
 
 #include <linux/reboot.h>
 #include <linux/pm.h>
-<<<<<<< HEAD
-#include <asm/sbi.h>
-=======
->>>>>>> 348b80b2
 
 static void default_power_off(void)
 {
