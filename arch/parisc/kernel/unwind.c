--- conflicted
+++ resolved
@@ -426,11 +426,7 @@
 			r.gr[30] = get_parisc_stackpointer();
 			regs = &r;
 		}
-<<<<<<< HEAD
-		unwind_frame_init(info, task, &r);
-=======
 		unwind_frame_init(info, task, regs);
->>>>>>> 0fd79184
 	} else {
 		unwind_frame_init_from_blocked_task(info, task);
 	}
