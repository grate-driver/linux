# SPDX-License-Identifier: GPL-2.0
config PARISC
	def_bool y
	select ALTERNATE_USER_ADDRESS_SPACE
	select ARCH_32BIT_OFF_T if !64BIT
	select ARCH_MIGHT_HAVE_PC_PARPORT
	select HAVE_FUNCTION_TRACER
	select HAVE_FUNCTION_GRAPH_TRACER
	select HAVE_SYSCALL_TRACEPOINTS
	select ARCH_WANT_FRAME_POINTERS
	select ARCH_HAS_ELF_RANDOMIZE
	select ARCH_HAS_STRICT_KERNEL_RWX
	select ARCH_HAS_STRICT_MODULE_RWX
	select ARCH_HAS_UBSAN_SANITIZE_ALL
	select ARCH_HAS_PTE_SPECIAL
	select ARCH_NO_SG_CHAIN
	select ARCH_SUPPORTS_HUGETLBFS if PA20
	select ARCH_SUPPORTS_MEMORY_FAILURE
	select ARCH_STACKWALK
	select ARCH_HAS_DEBUG_VM_PGTABLE
	select HAVE_RELIABLE_STACKTRACE
	select DMA_OPS
	select RTC_CLASS
	select RTC_DRV_GENERIC
	select INIT_ALL_POSSIBLE
	select BUG
	select BUILDTIME_TABLE_SORT
	select HAVE_PCI
	select HAVE_PERF_EVENTS
	select HAVE_KERNEL_BZIP2
	select HAVE_KERNEL_GZIP
	select HAVE_KERNEL_LZ4
	select HAVE_KERNEL_LZMA
	select HAVE_KERNEL_LZO
	select HAVE_KERNEL_XZ
	select GENERIC_ATOMIC64 if !64BIT
	select GENERIC_IRQ_PROBE
	select GENERIC_PCI_IOMAP
	select ARCH_HAVE_NMI_SAFE_CMPXCHG
	select GENERIC_SMP_IDLE_THREAD
	select GENERIC_ARCH_TOPOLOGY if SMP
	select GENERIC_CPU_DEVICES if !SMP
	select GENERIC_LIB_DEVMEM_IS_ALLOWED
	select SYSCTL_ARCH_UNALIGN_ALLOW
	select SYSCTL_EXCEPTION_TRACE
	select HAVE_MOD_ARCH_SPECIFIC
	select MODULES_USE_ELF_RELA
	select CLONE_BACKWARDS
	select TTY # Needed for pdc_cons.c
	select HAVE_DEBUG_STACKOVERFLOW
	select HAVE_ARCH_AUDITSYSCALL
	select HAVE_ARCH_HASH
	select HAVE_ARCH_JUMP_LABEL
	select HAVE_ARCH_JUMP_LABEL_RELATIVE
	select HAVE_ARCH_KFENCE
	select HAVE_ARCH_SECCOMP_FILTER
	select HAVE_ARCH_TRACEHOOK
	select HAVE_REGS_AND_STACK_ACCESS_API
	select GENERIC_SCHED_CLOCK
	select GENERIC_IRQ_MIGRATION if SMP
	select HAVE_UNSTABLE_SCHED_CLOCK if SMP
	select LEGACY_TIMER_TICK
	select CPU_NO_EFFICIENT_FFS
	select THREAD_INFO_IN_TASK
	select NEED_DMA_MAP_STATE
	select NEED_SG_DMA_LENGTH
	select HAVE_ARCH_KGDB
	select HAVE_KPROBES
	select HAVE_KRETPROBES
	select HAVE_DYNAMIC_FTRACE if $(cc-option,-fpatchable-function-entry=1,1)
	select HAVE_FTRACE_MCOUNT_RECORD if HAVE_DYNAMIC_FTRACE
	select FTRACE_MCOUNT_USE_PATCHABLE_FUNCTION_ENTRY if DYNAMIC_FTRACE
	select HAVE_KPROBES_ON_FTRACE
	select HAVE_DYNAMIC_FTRACE_WITH_REGS
	select HAVE_SOFTIRQ_ON_OWN_STACK if IRQSTACKS
	select TRACE_IRQFLAGS_SUPPORT
	select HAVE_FUNCTION_DESCRIPTORS if 64BIT

	help
	  The PA-RISC microprocessor is designed by Hewlett-Packard and used
	  in many of their workstations & servers (HP9000 700 and 800 series,
	  and later HP3000 series).  The PA-RISC Linux project home page is
	  at <https://parisc.wiki.kernel.org>.

config CPU_BIG_ENDIAN
	def_bool y

config MMU
	def_bool y

config STACK_GROWSUP
	def_bool y

config GENERIC_LOCKBREAK
	bool
	default y
	depends on SMP && PREEMPTION

config ARCH_HAS_ILOG2_U32
	bool
	default n

config ARCH_HAS_ILOG2_U64
	bool
	default n

config GENERIC_BUG
	bool
	default y
	depends on BUG

config GENERIC_HWEIGHT
	bool
	default y

config GENERIC_CALIBRATE_DELAY
	bool
	default y

config TIME_LOW_RES
	bool
	depends on SMP
	default y

# unless you want to implement ACPI on PA-RISC ... ;-)
config PM
	bool

config STACKTRACE_SUPPORT
	def_bool y

config ISA_DMA_API
	bool

config ARCH_MAY_HAVE_PC_FDC
	bool
	depends on BROKEN
	default y

config PGTABLE_LEVELS
	int
	default 3 if 64BIT && PARISC_PAGE_SIZE_4KB
	default 2

menu "Processor type and features"

choice
	prompt "Processor type"
	default PA7000 if "$(ARCH)" = "parisc"

config PA7000
	bool "PA7000/PA7100" if "$(ARCH)" = "parisc"
	help
	  This is the processor type of your CPU.  This information is
	  used for optimizing purposes.  In order to compile a kernel
	  that can run on all 32-bit PA CPUs (albeit not optimally fast),
	  you can specify "PA7000" here.

	  Specifying "PA8000" here will allow you to select a 64-bit kernel
	  which is required on some machines.

config PA7100LC
	bool "PA7100LC" if "$(ARCH)" = "parisc"
	help
	  Select this option for the PCX-L processor, as used in the
	  712, 715/64, 715/80, 715/100, 715/100XC, 725/100, 743, 748,
	  D200, D210, D300, D310 and E-class

config PA7200
	bool "PA7200" if "$(ARCH)" = "parisc"
	help
	  Select this option for the PCX-T' processor, as used in the
	  C100, C110, J100, J110, J210XC, D250, D260, D350, D360,
	  K100, K200, K210, K220, K400, K410 and K420

config PA7300LC
	bool "PA7300LC" if "$(ARCH)" = "parisc"
	help
	  Select this option for the PCX-L2 processor, as used in the
	  744, A180, B132L, B160L, B180L, C132L, C160L, C180L,
	  D220, D230, D320 and D330.

config PA8X00
	bool "PA8000 and up"
	help
	  Select this option for PCX-U to PCX-W2 processors.

endchoice

# Define implied options from the CPU selection here

config PA20
	def_bool y
	depends on PA8X00

config PA11
	def_bool y
	depends on PA7000 || PA7100LC || PA7200 || PA7300LC
	select ARCH_HAS_SYNC_DMA_FOR_CPU
	select ARCH_HAS_SYNC_DMA_FOR_DEVICE

config PREFETCH
	def_bool y
	depends on PA8X00 || PA7200

config PARISC_HUGE_KERNEL
	def_bool y if !MODULES || UBSAN || FTRACE || COMPILE_TEST

config MLONGCALLS
	def_bool y if PARISC_HUGE_KERNEL
	bool "Enable the -mlong-calls compiler option for big kernels" if !PARISC_HUGE_KERNEL
	depends on PA8X00
	help
	  If you configure the kernel to include many drivers built-in instead
	  as modules, the kernel executable may become too big, so that the
	  linker will not be able to resolve some long branches and fails to link
	  your vmlinux kernel. In that case enabling this option will help you
	  to overcome this limit by using the -mlong-calls compiler option.

	  Usually you want to say N here, unless you e.g. want to build
	  a kernel which includes all necessary drivers built-in and which can
	  be used for TFTP booting without the need to have an initrd ramdisk.

	  Enabling this option will probably slow down your kernel.

config 64BIT
<<<<<<< HEAD
	def_bool "$(ARCH)" = "parisc64"
=======
	def_bool y if "$(ARCH)" = "parisc64"
	bool "64-bit kernel" if "$(ARCH)" = "parisc"
>>>>>>> 8950f345
	depends on PA8X00

choice
	prompt "Kernel page size"
	default PARISC_PAGE_SIZE_4KB

config PARISC_PAGE_SIZE_4KB
	bool "4KB"
	help
	  This lets you select the page size of the kernel.  For best
	  performance, a page size of 16KB is recommended.  For best
	  compatibility with 32bit applications, a page size of 4KB should be
	  selected (the vast majority of 32bit binaries work perfectly fine
	  with a larger page size).

	  4KB                For best 32bit compatibility
	  16KB               For best performance
	  64KB               For best performance, might give more overhead.

	  If you don't know what to do, choose 4KB.

config PARISC_PAGE_SIZE_16KB
	bool "16KB"
	depends on PA8X00 && BROKEN && !KFENCE

config PARISC_PAGE_SIZE_64KB
	bool "64KB"
	depends on PA8X00 && BROKEN && !KFENCE

endchoice

config SMP
	bool "Symmetric multi-processing support"
	help
	  This enables support for systems with more than one CPU. If you have
	  a system with only one CPU, say N. If you have a system with more
	  than one CPU, say Y.

	  If you say N here, the kernel will run on uni- and multiprocessor
	  machines, but will use only one CPU of a multiprocessor machine.
	  On a uniprocessor machine, the kernel will run faster if you say N.

	  See also <file:Documentation/admin-guide/lockup-watchdogs.rst> and the SMP-HOWTO
	  available at <https://www.tldp.org/docs.html#howto>.

	  If you don't know what to do here, say N.

config SCHED_MC
	bool "Multi-core scheduler support"
	depends on GENERIC_ARCH_TOPOLOGY && PA8X00
	help
	  Multi-core scheduler support improves the CPU scheduler's decision
	  making when dealing with multi-core CPU chips at a cost of slightly
	  increased overhead in some places. If unsure say N here.

config IRQSTACKS
	bool "Use separate kernel stacks when processing interrupts"
	default y
	help
	  If you say Y here the kernel will use separate kernel stacks
	  for handling hard and soft interrupts.  This can help avoid
	  overflowing the process kernel stacks.

config TLB_PTLOCK
	bool "Use page table locks in TLB fault handler"
	depends on SMP
	default n
	help
	  Select this option to enable page table locking in the TLB
	  fault handler. This ensures that page table entries are
	  updated consistently on SMP machines at the expense of some
	  loss in performance.

config HOTPLUG_CPU
	bool
	default y if SMP

config ARCH_SELECT_MEMORY_MODEL
	def_bool y
	depends on 64BIT

config ARCH_SPARSEMEM_ENABLE
	def_bool y
	depends on 64BIT

config ARCH_FLATMEM_ENABLE
	def_bool y

config ARCH_SPARSEMEM_DEFAULT
	def_bool y
	depends on ARCH_SPARSEMEM_ENABLE

source "kernel/Kconfig.hz"

config COMPAT
	def_bool y
	depends on 64BIT

config AUDIT_ARCH
	def_bool y

config NR_CPUS
	int "Maximum number of CPUs (2-32)"
	range 2 32
	depends on SMP
	default "4" if 64BIT
	default "16"

config KEXEC
	bool "Kexec system call"
	select KEXEC_CORE
	help
	  kexec is a system call that implements the ability to shutdown your
	  current kernel, and to start another kernel.  It is like a reboot
	  but it is independent of the system firmware.   And like a reboot
	  you can start any kernel with it, not just Linux.

	  It is an ongoing process to be certain the hardware in a machine
	  shutdown, so do not be surprised if this code does not
	  initially work for you.

config KEXEC_FILE
	bool "kexec file based system call"
	select KEXEC_CORE
	select KEXEC_ELF
	help
	  This enables the kexec_file_load() System call. This is
	  file based and takes file descriptors as system call argument
	  for kernel and initramfs as opposed to list of segments as
	  accepted by previous system call.

endmenu

source "drivers/parisc/Kconfig"<|MERGE_RESOLUTION|>--- conflicted
+++ resolved
@@ -224,13 +224,18 @@
 	  Enabling this option will probably slow down your kernel.
 
 config 64BIT
-<<<<<<< HEAD
-	def_bool "$(ARCH)" = "parisc64"
-=======
 	def_bool y if "$(ARCH)" = "parisc64"
 	bool "64-bit kernel" if "$(ARCH)" = "parisc"
->>>>>>> 8950f345
 	depends on PA8X00
+	help
+	  Enable this if you want to support 64bit kernel on PA-RISC platform.
+
+	  At the moment, only people willing to use more than 2GB of RAM,
+	  or having a 64bit-only capable PA-RISC machine should say Y here.
+
+	  Since there is no 64bit userland on PA-RISC, there is no point to
+	  enable this option otherwise. The 64bit kernel is significantly bigger
+	  and slower than the 32bit one.
 
 choice
 	prompt "Kernel page size"
