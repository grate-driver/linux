/* SPDX-License-Identifier: GPL-2.0-only */
/*
 * Low-level exception handling code
 *
 * Copyright (C) 2012 ARM Ltd.
 * Authors:	Catalin Marinas <catalin.marinas@arm.com>
 *		Will Deacon <will.deacon@arm.com>
 */

#include <linux/arm-smccc.h>
#include <linux/init.h>
#include <linux/linkage.h>

#include <asm/alternative.h>
#include <asm/assembler.h>
#include <asm/asm-offsets.h>
#include <asm/asm_pointer_auth.h>
#include <asm/bug.h>
#include <asm/cpufeature.h>
#include <asm/errno.h>
#include <asm/esr.h>
#include <asm/irq.h>
#include <asm/memory.h>
#include <asm/mmu.h>
#include <asm/processor.h>
#include <asm/ptrace.h>
#include <asm/scs.h>
#include <asm/thread_info.h>
#include <asm/asm-uaccess.h>
#include <asm/unistd.h>

/*
 * Context tracking and irqflag tracing need to instrument transitions between
 * user and kernel mode.
 */
	.macro user_exit_irqoff
#if defined(CONFIG_CONTEXT_TRACKING) || defined(CONFIG_TRACE_IRQFLAGS)
	bl	enter_from_user_mode
#endif
	.endm

	.macro user_enter_irqoff
#if defined(CONFIG_CONTEXT_TRACKING) || defined(CONFIG_TRACE_IRQFLAGS)
	bl	exit_to_user_mode
#endif
	.endm

	.macro	clear_gp_regs
	.irp	n,0,1,2,3,4,5,6,7,8,9,10,11,12,13,14,15,16,17,18,19,20,21,22,23,24,25,26,27,28,29
	mov	x\n, xzr
	.endr
	.endm

/*
 * Bad Abort numbers
 *-----------------
 */
#define BAD_SYNC	0
#define BAD_IRQ		1
#define BAD_FIQ		2
#define BAD_ERROR	3

	.macro kernel_ventry, el, label, regsize = 64
	.align 7
#ifdef CONFIG_UNMAP_KERNEL_AT_EL0
	.if	\el == 0
alternative_if ARM64_UNMAP_KERNEL_AT_EL0
	.if	\regsize == 64
	mrs	x30, tpidrro_el0
	msr	tpidrro_el0, xzr
	.else
	mov	x30, xzr
	.endif
alternative_else_nop_endif
	.endif
#endif

	sub	sp, sp, #PT_REGS_SIZE
#ifdef CONFIG_VMAP_STACK
	/*
	 * Test whether the SP has overflowed, without corrupting a GPR.
	 * Task and IRQ stacks are aligned so that SP & (1 << THREAD_SHIFT)
	 * should always be zero.
	 */
	add	sp, sp, x0			// sp' = sp + x0
	sub	x0, sp, x0			// x0' = sp' - x0 = (sp + x0) - x0 = sp
	tbnz	x0, #THREAD_SHIFT, 0f
	sub	x0, sp, x0			// x0'' = sp' - x0' = (sp + x0) - sp = x0
	sub	sp, sp, x0			// sp'' = sp' - x0 = (sp + x0) - x0 = sp
	b	el\()\el\()_\label

0:
	/*
	 * Either we've just detected an overflow, or we've taken an exception
	 * while on the overflow stack. Either way, we won't return to
	 * userspace, and can clobber EL0 registers to free up GPRs.
	 */

	/* Stash the original SP (minus PT_REGS_SIZE) in tpidr_el0. */
	msr	tpidr_el0, x0

	/* Recover the original x0 value and stash it in tpidrro_el0 */
	sub	x0, sp, x0
	msr	tpidrro_el0, x0

	/* Switch to the overflow stack */
	adr_this_cpu sp, overflow_stack + OVERFLOW_STACK_SIZE, x0

	/*
	 * Check whether we were already on the overflow stack. This may happen
	 * after panic() re-enables interrupts.
	 */
	mrs	x0, tpidr_el0			// sp of interrupted context
	sub	x0, sp, x0			// delta with top of overflow stack
	tst	x0, #~(OVERFLOW_STACK_SIZE - 1)	// within range?
	b.ne	__bad_stack			// no? -> bad stack pointer

	/* We were already on the overflow stack. Restore sp/x0 and carry on. */
	sub	sp, sp, x0
	mrs	x0, tpidrro_el0
#endif
	b	el\()\el\()_\label
	.endm

	.macro tramp_alias, dst, sym
	mov_q	\dst, TRAMP_VALIAS
	add	\dst, \dst, #(\sym - .entry.tramp.text)
	.endm

	/*
	 * This macro corrupts x0-x3. It is the caller's duty  to save/restore
	 * them if required.
	 */
	.macro	apply_ssbd, state, tmp1, tmp2
alternative_cb	spectre_v4_patch_fw_mitigation_enable
	b	.L__asm_ssbd_skip\@		// Patched to NOP
alternative_cb_end
	ldr_this_cpu	\tmp2, arm64_ssbd_callback_required, \tmp1
	cbz	\tmp2,	.L__asm_ssbd_skip\@
	ldr	\tmp2, [tsk, #TSK_TI_FLAGS]
	tbnz	\tmp2, #TIF_SSBD, .L__asm_ssbd_skip\@
	mov	w0, #ARM_SMCCC_ARCH_WORKAROUND_2
	mov	w1, #\state
alternative_cb	spectre_v4_patch_fw_mitigation_conduit
	nop					// Patched to SMC/HVC #0
alternative_cb_end
.L__asm_ssbd_skip\@:
	.endm

	/* Check for MTE asynchronous tag check faults */
	.macro check_mte_async_tcf, flgs, tmp
#ifdef CONFIG_ARM64_MTE
alternative_if_not ARM64_MTE
	b	1f
alternative_else_nop_endif
	mrs_s	\tmp, SYS_TFSRE0_EL1
	tbz	\tmp, #SYS_TFSR_EL1_TF0_SHIFT, 1f
	/* Asynchronous TCF occurred for TTBR0 access, set the TI flag */
	orr	\flgs, \flgs, #_TIF_MTE_ASYNC_FAULT
	str	\flgs, [tsk, #TSK_TI_FLAGS]
	msr_s	SYS_TFSRE0_EL1, xzr
1:
#endif
	.endm

	/* Clear the MTE asynchronous tag check faults */
	.macro clear_mte_async_tcf
#ifdef CONFIG_ARM64_MTE
alternative_if ARM64_MTE
	dsb	ish
	msr_s	SYS_TFSRE0_EL1, xzr
alternative_else_nop_endif
<<<<<<< HEAD
=======
#endif
	.endm

	.macro mte_set_gcr, tmp, tmp2
#ifdef CONFIG_ARM64_MTE
	/*
	 * Calculate and set the exclude mask preserving
	 * the RRND (bit[16]) setting.
	 */
	mrs_s	\tmp2, SYS_GCR_EL1
	bfi	\tmp2, \tmp, #0, #16
	msr_s	SYS_GCR_EL1, \tmp2
#endif
	.endm

	.macro mte_set_kernel_gcr, tmp, tmp2
#ifdef CONFIG_KASAN_HW_TAGS
alternative_if_not ARM64_MTE
	b	1f
alternative_else_nop_endif
	ldr_l	\tmp, gcr_kernel_excl

	mte_set_gcr \tmp, \tmp2
	isb
1:
#endif
	.endm

	.macro mte_set_user_gcr, tsk, tmp, tmp2
#ifdef CONFIG_ARM64_MTE
alternative_if_not ARM64_MTE
	b	1f
alternative_else_nop_endif
	ldr	\tmp, [\tsk, #THREAD_GCR_EL1_USER]

	mte_set_gcr \tmp, \tmp2
1:
>>>>>>> f642729d
#endif
	.endm

	.macro	kernel_entry, el, regsize = 64
	.if	\regsize == 32
	mov	w0, w0				// zero upper 32 bits of x0
	.endif
	stp	x0, x1, [sp, #16 * 0]
	stp	x2, x3, [sp, #16 * 1]
	stp	x4, x5, [sp, #16 * 2]
	stp	x6, x7, [sp, #16 * 3]
	stp	x8, x9, [sp, #16 * 4]
	stp	x10, x11, [sp, #16 * 5]
	stp	x12, x13, [sp, #16 * 6]
	stp	x14, x15, [sp, #16 * 7]
	stp	x16, x17, [sp, #16 * 8]
	stp	x18, x19, [sp, #16 * 9]
	stp	x20, x21, [sp, #16 * 10]
	stp	x22, x23, [sp, #16 * 11]
	stp	x24, x25, [sp, #16 * 12]
	stp	x26, x27, [sp, #16 * 13]
	stp	x28, x29, [sp, #16 * 14]

	.if	\el == 0
	clear_gp_regs
	mrs	x21, sp_el0
	ldr_this_cpu	tsk, __entry_task, x20
	msr	sp_el0, tsk

	/*
	 * Ensure MDSCR_EL1.SS is clear, since we can unmask debug exceptions
	 * when scheduling.
	 */
	ldr	x19, [tsk, #TSK_TI_FLAGS]
	disable_step_tsk x19, x20

	/* Check for asynchronous tag check faults in user space */
	check_mte_async_tcf x19, x22
	apply_ssbd 1, x22, x23

	ptrauth_keys_install_kernel tsk, x20, x22, x23

	mte_set_kernel_gcr x22, x23

	scs_load tsk, x20
	.else
	add	x21, sp, #PT_REGS_SIZE
	get_current_task tsk
	.endif /* \el == 0 */
	mrs	x22, elr_el1
	mrs	x23, spsr_el1
	stp	lr, x21, [sp, #S_LR]

	/*
	 * For exceptions from EL0, terminate the callchain here.
	 * For exceptions from EL1, create a synthetic frame record so the
	 * interrupted code shows up in the backtrace.
	 */
	.if \el == 0
	mov	x29, xzr
	.else
	stp	x29, x22, [sp, #S_STACKFRAME]
	add	x29, sp, #S_STACKFRAME
	.endif

#ifdef CONFIG_ARM64_SW_TTBR0_PAN
alternative_if_not ARM64_HAS_PAN
	bl	__swpan_entry_el\el
alternative_else_nop_endif
#endif

	stp	x22, x23, [sp, #S_PC]

	/* Not in a syscall by default (el0_svc overwrites for real syscall) */
	.if	\el == 0
	mov	w21, #NO_SYSCALL
	str	w21, [sp, #S_SYSCALLNO]
	.endif

	/* Save pmr */
alternative_if ARM64_HAS_IRQ_PRIO_MASKING
	mrs_s	x20, SYS_ICC_PMR_EL1
	str	x20, [sp, #S_PMR_SAVE]
alternative_else_nop_endif

	/* Re-enable tag checking (TCO set on exception entry) */
#ifdef CONFIG_ARM64_MTE
alternative_if ARM64_MTE
	SET_PSTATE_TCO(0)
alternative_else_nop_endif
#endif

	/*
	 * Registers that may be useful after this macro is invoked:
	 *
	 * x20 - ICC_PMR_EL1
	 * x21 - aborted SP
	 * x22 - aborted PC
	 * x23 - aborted PSTATE
	*/
	.endm

	.macro	kernel_exit, el
	.if	\el != 0
	disable_daif
	.endif

	/* Restore pmr */
alternative_if ARM64_HAS_IRQ_PRIO_MASKING
	ldr	x20, [sp, #S_PMR_SAVE]
	msr_s	SYS_ICC_PMR_EL1, x20
	mrs_s	x21, SYS_ICC_CTLR_EL1
	tbz	x21, #6, .L__skip_pmr_sync\@	// Check for ICC_CTLR_EL1.PMHE
	dsb	sy				// Ensure priority change is seen by redistributor
.L__skip_pmr_sync\@:
alternative_else_nop_endif

	ldp	x21, x22, [sp, #S_PC]		// load ELR, SPSR

#ifdef CONFIG_ARM64_SW_TTBR0_PAN
alternative_if_not ARM64_HAS_PAN
	bl	__swpan_exit_el\el
alternative_else_nop_endif
#endif

	.if	\el == 0
	ldr	x23, [sp, #S_SP]		// load return stack pointer
	msr	sp_el0, x23
	tst	x22, #PSR_MODE32_BIT		// native task?
	b.eq	3f

#ifdef CONFIG_ARM64_ERRATUM_845719
alternative_if ARM64_WORKAROUND_845719
#ifdef CONFIG_PID_IN_CONTEXTIDR
	mrs	x29, contextidr_el1
	msr	contextidr_el1, x29
#else
	msr contextidr_el1, xzr
#endif
alternative_else_nop_endif
#endif
3:
	scs_save tsk, x0

	/* No kernel C function calls after this as user keys are set. */
	ptrauth_keys_install_user tsk, x0, x1, x2

	mte_set_user_gcr tsk, x0, x1

	apply_ssbd 0, x0, x1
	.endif

	msr	elr_el1, x21			// set up the return data
	msr	spsr_el1, x22
	ldp	x0, x1, [sp, #16 * 0]
	ldp	x2, x3, [sp, #16 * 1]
	ldp	x4, x5, [sp, #16 * 2]
	ldp	x6, x7, [sp, #16 * 3]
	ldp	x8, x9, [sp, #16 * 4]
	ldp	x10, x11, [sp, #16 * 5]
	ldp	x12, x13, [sp, #16 * 6]
	ldp	x14, x15, [sp, #16 * 7]
	ldp	x16, x17, [sp, #16 * 8]
	ldp	x18, x19, [sp, #16 * 9]
	ldp	x20, x21, [sp, #16 * 10]
	ldp	x22, x23, [sp, #16 * 11]
	ldp	x24, x25, [sp, #16 * 12]
	ldp	x26, x27, [sp, #16 * 13]
	ldp	x28, x29, [sp, #16 * 14]
	ldr	lr, [sp, #S_LR]
	add	sp, sp, #PT_REGS_SIZE		// restore sp

	.if	\el == 0
alternative_insn eret, nop, ARM64_UNMAP_KERNEL_AT_EL0
#ifdef CONFIG_UNMAP_KERNEL_AT_EL0
	bne	4f
	msr	far_el1, x30
	tramp_alias	x30, tramp_exit_native
	br	x30
4:
	tramp_alias	x30, tramp_exit_compat
	br	x30
#endif
	.else
	/* Ensure any device/NC reads complete */
	alternative_insn nop, "dmb sy", ARM64_WORKAROUND_1508412

	eret
	.endif
	sb
	.endm

#ifdef CONFIG_ARM64_SW_TTBR0_PAN
	/*
	 * Set the TTBR0 PAN bit in SPSR. When the exception is taken from
	 * EL0, there is no need to check the state of TTBR0_EL1 since
	 * accesses are always enabled.
	 * Note that the meaning of this bit differs from the ARMv8.1 PAN
	 * feature as all TTBR0_EL1 accesses are disabled, not just those to
	 * user mappings.
	 */
SYM_CODE_START_LOCAL(__swpan_entry_el1)
	mrs	x21, ttbr0_el1
	tst	x21, #TTBR_ASID_MASK		// Check for the reserved ASID
	orr	x23, x23, #PSR_PAN_BIT		// Set the emulated PAN in the saved SPSR
	b.eq	1f				// TTBR0 access already disabled
	and	x23, x23, #~PSR_PAN_BIT		// Clear the emulated PAN in the saved SPSR
SYM_INNER_LABEL(__swpan_entry_el0, SYM_L_LOCAL)
	__uaccess_ttbr0_disable x21
1:	ret
SYM_CODE_END(__swpan_entry_el1)

	/*
	 * Restore access to TTBR0_EL1. If returning to EL0, no need for SPSR
	 * PAN bit checking.
	 */
SYM_CODE_START_LOCAL(__swpan_exit_el1)
	tbnz	x22, #22, 1f			// Skip re-enabling TTBR0 access if the PSR_PAN_BIT is set
	__uaccess_ttbr0_enable x0, x1
1:	and	x22, x22, #~PSR_PAN_BIT		// ARMv8.0 CPUs do not understand this bit
	ret
SYM_CODE_END(__swpan_exit_el1)

SYM_CODE_START_LOCAL(__swpan_exit_el0)
	__uaccess_ttbr0_enable x0, x1
	/*
	 * Enable errata workarounds only if returning to user. The only
	 * workaround currently required for TTBR0_EL1 changes are for the
	 * Cavium erratum 27456 (broadcast TLBI instructions may cause I-cache
	 * corruption).
	 */
	b	post_ttbr_update_workaround
SYM_CODE_END(__swpan_exit_el0)
#endif

	.macro	irq_stack_entry
	mov	x19, sp			// preserve the original sp
#ifdef CONFIG_SHADOW_CALL_STACK
	mov	x24, scs_sp		// preserve the original shadow stack
#endif

	/*
	 * Compare sp with the base of the task stack.
	 * If the top ~(THREAD_SIZE - 1) bits match, we are on a task stack,
	 * and should switch to the irq stack.
	 */
	ldr	x25, [tsk, TSK_STACK]
	eor	x25, x25, x19
	and	x25, x25, #~(THREAD_SIZE - 1)
	cbnz	x25, 9998f

	ldr_this_cpu x25, irq_stack_ptr, x26
	mov	x26, #IRQ_STACK_SIZE
	add	x26, x25, x26

	/* switch to the irq stack */
	mov	sp, x26

#ifdef CONFIG_SHADOW_CALL_STACK
	/* also switch to the irq shadow stack */
	ldr_this_cpu scs_sp, irq_shadow_call_stack_ptr, x26
#endif

9998:
	.endm

	/*
	 * The callee-saved regs (x19-x29) should be preserved between
	 * irq_stack_entry and irq_stack_exit, but note that kernel_entry
	 * uses x20-x23 to store data for later use.
	 */
	.macro	irq_stack_exit
	mov	sp, x19
#ifdef CONFIG_SHADOW_CALL_STACK
	mov	scs_sp, x24
#endif
	.endm

/* GPRs used by entry code */
tsk	.req	x28		// current thread_info

/*
 * Interrupt handling.
 */
	.macro	irq_handler
	ldr_l	x1, handle_arch_irq
	mov	x0, sp
	irq_stack_entry
	blr	x1
	irq_stack_exit
	.endm

#ifdef CONFIG_ARM64_PSEUDO_NMI
	/*
	 * Set res to 0 if irqs were unmasked in interrupted context.
	 * Otherwise set res to non-0 value.
	 */
	.macro	test_irqs_unmasked res:req, pmr:req
alternative_if ARM64_HAS_IRQ_PRIO_MASKING
	sub	\res, \pmr, #GIC_PRIO_IRQON
alternative_else
	mov	\res, xzr
alternative_endif
	.endm
#endif

	.macro	gic_prio_kentry_setup, tmp:req
#ifdef CONFIG_ARM64_PSEUDO_NMI
	alternative_if ARM64_HAS_IRQ_PRIO_MASKING
	mov	\tmp, #(GIC_PRIO_PSR_I_SET | GIC_PRIO_IRQON)
	msr_s	SYS_ICC_PMR_EL1, \tmp
	alternative_else_nop_endif
#endif
	.endm

	.macro	gic_prio_irq_setup, pmr:req, tmp:req
#ifdef CONFIG_ARM64_PSEUDO_NMI
	alternative_if ARM64_HAS_IRQ_PRIO_MASKING
	orr	\tmp, \pmr, #GIC_PRIO_PSR_I_SET
	msr_s	SYS_ICC_PMR_EL1, \tmp
	alternative_else_nop_endif
#endif
	.endm

	.text

/*
 * Exception vectors.
 */
	.pushsection ".entry.text", "ax"

	.align	11
SYM_CODE_START(vectors)
	kernel_ventry	1, sync_invalid			// Synchronous EL1t
	kernel_ventry	1, irq_invalid			// IRQ EL1t
	kernel_ventry	1, fiq_invalid			// FIQ EL1t
	kernel_ventry	1, error_invalid		// Error EL1t

	kernel_ventry	1, sync				// Synchronous EL1h
	kernel_ventry	1, irq				// IRQ EL1h
	kernel_ventry	1, fiq_invalid			// FIQ EL1h
	kernel_ventry	1, error			// Error EL1h

	kernel_ventry	0, sync				// Synchronous 64-bit EL0
	kernel_ventry	0, irq				// IRQ 64-bit EL0
	kernel_ventry	0, fiq_invalid			// FIQ 64-bit EL0
	kernel_ventry	0, error			// Error 64-bit EL0

#ifdef CONFIG_COMPAT
	kernel_ventry	0, sync_compat, 32		// Synchronous 32-bit EL0
	kernel_ventry	0, irq_compat, 32		// IRQ 32-bit EL0
	kernel_ventry	0, fiq_invalid_compat, 32	// FIQ 32-bit EL0
	kernel_ventry	0, error_compat, 32		// Error 32-bit EL0
#else
	kernel_ventry	0, sync_invalid, 32		// Synchronous 32-bit EL0
	kernel_ventry	0, irq_invalid, 32		// IRQ 32-bit EL0
	kernel_ventry	0, fiq_invalid, 32		// FIQ 32-bit EL0
	kernel_ventry	0, error_invalid, 32		// Error 32-bit EL0
#endif
SYM_CODE_END(vectors)

#ifdef CONFIG_VMAP_STACK
	/*
	 * We detected an overflow in kernel_ventry, which switched to the
	 * overflow stack. Stash the exception regs, and head to our overflow
	 * handler.
	 */
__bad_stack:
	/* Restore the original x0 value */
	mrs	x0, tpidrro_el0

	/*
	 * Store the original GPRs to the new stack. The orginal SP (minus
	 * PT_REGS_SIZE) was stashed in tpidr_el0 by kernel_ventry.
	 */
	sub	sp, sp, #PT_REGS_SIZE
	kernel_entry 1
	mrs	x0, tpidr_el0
	add	x0, x0, #PT_REGS_SIZE
	str	x0, [sp, #S_SP]

	/* Stash the regs for handle_bad_stack */
	mov	x0, sp

	/* Time to die */
	bl	handle_bad_stack
	ASM_BUG()
#endif /* CONFIG_VMAP_STACK */

/*
 * Invalid mode handlers
 */
	.macro	inv_entry, el, reason, regsize = 64
	kernel_entry \el, \regsize
	mov	x0, sp
	mov	x1, #\reason
	mrs	x2, esr_el1
	bl	bad_mode
	ASM_BUG()
	.endm

SYM_CODE_START_LOCAL(el0_sync_invalid)
	inv_entry 0, BAD_SYNC
SYM_CODE_END(el0_sync_invalid)

SYM_CODE_START_LOCAL(el0_irq_invalid)
	inv_entry 0, BAD_IRQ
SYM_CODE_END(el0_irq_invalid)

SYM_CODE_START_LOCAL(el0_fiq_invalid)
	inv_entry 0, BAD_FIQ
SYM_CODE_END(el0_fiq_invalid)

SYM_CODE_START_LOCAL(el0_error_invalid)
	inv_entry 0, BAD_ERROR
SYM_CODE_END(el0_error_invalid)

#ifdef CONFIG_COMPAT
SYM_CODE_START_LOCAL(el0_fiq_invalid_compat)
	inv_entry 0, BAD_FIQ, 32
SYM_CODE_END(el0_fiq_invalid_compat)
#endif

SYM_CODE_START_LOCAL(el1_sync_invalid)
	inv_entry 1, BAD_SYNC
SYM_CODE_END(el1_sync_invalid)

SYM_CODE_START_LOCAL(el1_irq_invalid)
	inv_entry 1, BAD_IRQ
SYM_CODE_END(el1_irq_invalid)

SYM_CODE_START_LOCAL(el1_fiq_invalid)
	inv_entry 1, BAD_FIQ
SYM_CODE_END(el1_fiq_invalid)

SYM_CODE_START_LOCAL(el1_error_invalid)
	inv_entry 1, BAD_ERROR
SYM_CODE_END(el1_error_invalid)

/*
 * EL1 mode handlers.
 */
	.align	6
SYM_CODE_START_LOCAL_NOALIGN(el1_sync)
	kernel_entry 1
	mov	x0, sp
	bl	el1_sync_handler
	kernel_exit 1
SYM_CODE_END(el1_sync)

	.align	6
SYM_CODE_START_LOCAL_NOALIGN(el1_irq)
	kernel_entry 1
	gic_prio_irq_setup pmr=x20, tmp=x1
	enable_da_f

	mov	x0, sp
	bl	enter_el1_irq_or_nmi

	irq_handler

#ifdef CONFIG_PREEMPTION
	ldr	x24, [tsk, #TSK_TI_PREEMPT]	// get preempt count
alternative_if ARM64_HAS_IRQ_PRIO_MASKING
	/*
	 * DA_F were cleared at start of handling. If anything is set in DAIF,
	 * we come back from an NMI, so skip preemption
	 */
	mrs	x0, daif
	orr	x24, x24, x0
alternative_else_nop_endif
	cbnz	x24, 1f				// preempt count != 0 || NMI return path
	bl	arm64_preempt_schedule_irq	// irq en/disable is done inside
1:
#endif

	mov	x0, sp
	bl	exit_el1_irq_or_nmi

	kernel_exit 1
SYM_CODE_END(el1_irq)

/*
 * EL0 mode handlers.
 */
	.align	6
SYM_CODE_START_LOCAL_NOALIGN(el0_sync)
	kernel_entry 0
	mov	x0, sp
	bl	el0_sync_handler
	b	ret_to_user
SYM_CODE_END(el0_sync)

#ifdef CONFIG_COMPAT
	.align	6
SYM_CODE_START_LOCAL_NOALIGN(el0_sync_compat)
	kernel_entry 0, 32
	mov	x0, sp
	bl	el0_sync_compat_handler
	b	ret_to_user
SYM_CODE_END(el0_sync_compat)

	.align	6
SYM_CODE_START_LOCAL_NOALIGN(el0_irq_compat)
	kernel_entry 0, 32
	b	el0_irq_naked
SYM_CODE_END(el0_irq_compat)

SYM_CODE_START_LOCAL_NOALIGN(el0_error_compat)
	kernel_entry 0, 32
	b	el0_error_naked
SYM_CODE_END(el0_error_compat)
#endif

	.align	6
SYM_CODE_START_LOCAL_NOALIGN(el0_irq)
	kernel_entry 0
el0_irq_naked:
	gic_prio_irq_setup pmr=x20, tmp=x0
	user_exit_irqoff
	enable_da_f

<<<<<<< HEAD
#ifdef CONFIG_TRACE_IRQFLAGS
	bl	trace_hardirqs_off
#endif

=======
>>>>>>> f642729d
	tbz	x22, #55, 1f
	bl	do_el0_irq_bp_hardening
1:
	irq_handler

	b	ret_to_user
SYM_CODE_END(el0_irq)

SYM_CODE_START_LOCAL(el1_error)
	kernel_entry 1
	mrs	x1, esr_el1
	gic_prio_kentry_setup tmp=x2
	enable_dbg
	mov	x0, sp
	bl	do_serror
	kernel_exit 1
SYM_CODE_END(el1_error)

SYM_CODE_START_LOCAL(el0_error)
	kernel_entry 0
el0_error_naked:
	mrs	x25, esr_el1
	gic_prio_kentry_setup tmp=x2
	user_exit_irqoff
	enable_dbg
	mov	x0, sp
	mov	x1, x25
	bl	do_serror
	enable_da_f
	b	ret_to_user
SYM_CODE_END(el0_error)

/*
 * "slow" syscall return path.
 */
SYM_CODE_START_LOCAL(ret_to_user)
	disable_daif
	gic_prio_kentry_setup tmp=x3
#ifdef CONFIG_TRACE_IRQFLAGS
	bl	trace_hardirqs_off
#endif
	ldr	x19, [tsk, #TSK_TI_FLAGS]
	and	x2, x19, #_TIF_WORK_MASK
	cbnz	x2, work_pending
finish_ret_to_user:
<<<<<<< HEAD
	/* Ignore asynchronous tag check faults in the uaccess routines */
	clear_mte_async_tcf
	enable_step_tsk x1, x2
=======
	user_enter_irqoff
	/* Ignore asynchronous tag check faults in the uaccess routines */
	clear_mte_async_tcf
	enable_step_tsk x19, x2
>>>>>>> f642729d
#ifdef CONFIG_GCC_PLUGIN_STACKLEAK
	bl	stackleak_erase
#endif
	kernel_exit 0

/*
 * Ok, we need to do extra processing, enter the slow path.
 */
work_pending:
	mov	x0, sp				// 'regs'
	mov	x1, x19
	bl	do_notify_resume
	ldr	x19, [tsk, #TSK_TI_FLAGS]	// re-check for single-step
	b	finish_ret_to_user
SYM_CODE_END(ret_to_user)

	.popsection				// .entry.text

#ifdef CONFIG_UNMAP_KERNEL_AT_EL0
/*
 * Exception vectors trampoline.
 */
	.pushsection ".entry.tramp.text", "ax"

	// Move from tramp_pg_dir to swapper_pg_dir
	.macro tramp_map_kernel, tmp
	mrs	\tmp, ttbr1_el1
	add	\tmp, \tmp, #TRAMP_SWAPPER_OFFSET
	bic	\tmp, \tmp, #USER_ASID_FLAG
	msr	ttbr1_el1, \tmp
#ifdef CONFIG_QCOM_FALKOR_ERRATUM_1003
alternative_if ARM64_WORKAROUND_QCOM_FALKOR_E1003
	/* ASID already in \tmp[63:48] */
	movk	\tmp, #:abs_g2_nc:(TRAMP_VALIAS >> 12)
	movk	\tmp, #:abs_g1_nc:(TRAMP_VALIAS >> 12)
	/* 2MB boundary containing the vectors, so we nobble the walk cache */
	movk	\tmp, #:abs_g0_nc:((TRAMP_VALIAS & ~(SZ_2M - 1)) >> 12)
	isb
	tlbi	vae1, \tmp
	dsb	nsh
alternative_else_nop_endif
#endif /* CONFIG_QCOM_FALKOR_ERRATUM_1003 */
	.endm

	// Move from swapper_pg_dir to tramp_pg_dir
	.macro tramp_unmap_kernel, tmp
	mrs	\tmp, ttbr1_el1
	sub	\tmp, \tmp, #TRAMP_SWAPPER_OFFSET
	orr	\tmp, \tmp, #USER_ASID_FLAG
	msr	ttbr1_el1, \tmp
	/*
	 * We avoid running the post_ttbr_update_workaround here because
	 * it's only needed by Cavium ThunderX, which requires KPTI to be
	 * disabled.
	 */
	.endm

	.macro tramp_ventry, regsize = 64
	.align	7
1:
	.if	\regsize == 64
	msr	tpidrro_el0, x30	// Restored in kernel_ventry
	.endif
	/*
	 * Defend against branch aliasing attacks by pushing a dummy
	 * entry onto the return stack and using a RET instruction to
	 * enter the full-fat kernel vectors.
	 */
	bl	2f
	b	.
2:
	tramp_map_kernel	x30
#ifdef CONFIG_RANDOMIZE_BASE
	adr	x30, tramp_vectors + PAGE_SIZE
alternative_insn isb, nop, ARM64_WORKAROUND_QCOM_FALKOR_E1003
	ldr	x30, [x30]
#else
	ldr	x30, =vectors
#endif
alternative_if_not ARM64_WORKAROUND_CAVIUM_TX2_219_PRFM
	prfm	plil1strm, [x30, #(1b - tramp_vectors)]
alternative_else_nop_endif
	msr	vbar_el1, x30
	add	x30, x30, #(1b - tramp_vectors)
	isb
	ret
	.endm

	.macro tramp_exit, regsize = 64
	adr	x30, tramp_vectors
	msr	vbar_el1, x30
	tramp_unmap_kernel	x30
	.if	\regsize == 64
	mrs	x30, far_el1
	.endif
	eret
	sb
	.endm

	.align	11
SYM_CODE_START_NOALIGN(tramp_vectors)
	.space	0x400

	tramp_ventry
	tramp_ventry
	tramp_ventry
	tramp_ventry

	tramp_ventry	32
	tramp_ventry	32
	tramp_ventry	32
	tramp_ventry	32
SYM_CODE_END(tramp_vectors)

SYM_CODE_START(tramp_exit_native)
	tramp_exit
SYM_CODE_END(tramp_exit_native)

SYM_CODE_START(tramp_exit_compat)
	tramp_exit	32
SYM_CODE_END(tramp_exit_compat)

	.ltorg
	.popsection				// .entry.tramp.text
#ifdef CONFIG_RANDOMIZE_BASE
	.pushsection ".rodata", "a"
	.align PAGE_SHIFT
SYM_DATA_START(__entry_tramp_data_start)
	.quad	vectors
SYM_DATA_END(__entry_tramp_data_start)
	.popsection				// .rodata
#endif /* CONFIG_RANDOMIZE_BASE */
#endif /* CONFIG_UNMAP_KERNEL_AT_EL0 */

/*
 * Register switch for AArch64. The callee-saved registers need to be saved
 * and restored. On entry:
 *   x0 = previous task_struct (must be preserved across the switch)
 *   x1 = next task_struct
 * Previous and next are guaranteed not to be the same.
 *
 */
SYM_FUNC_START(cpu_switch_to)
	mov	x10, #THREAD_CPU_CONTEXT
	add	x8, x0, x10
	mov	x9, sp
	stp	x19, x20, [x8], #16		// store callee-saved registers
	stp	x21, x22, [x8], #16
	stp	x23, x24, [x8], #16
	stp	x25, x26, [x8], #16
	stp	x27, x28, [x8], #16
	stp	x29, x9, [x8], #16
	str	lr, [x8]
	add	x8, x1, x10
	ldp	x19, x20, [x8], #16		// restore callee-saved registers
	ldp	x21, x22, [x8], #16
	ldp	x23, x24, [x8], #16
	ldp	x25, x26, [x8], #16
	ldp	x27, x28, [x8], #16
	ldp	x29, x9, [x8], #16
	ldr	lr, [x8]
	mov	sp, x9
	msr	sp_el0, x1
	ptrauth_keys_install_kernel x1, x8, x9, x10
	scs_save x0, x8
	scs_load x1, x8
	ret
SYM_FUNC_END(cpu_switch_to)
NOKPROBE(cpu_switch_to)

/*
 * This is how we return from a fork.
 */
SYM_CODE_START(ret_from_fork)
	bl	schedule_tail
	cbz	x19, 1f				// not a kernel thread
	mov	x0, x20
	blr	x19
1:	get_current_task tsk
	b	ret_to_user
SYM_CODE_END(ret_from_fork)
NOKPROBE(ret_from_fork)

#ifdef CONFIG_ARM_SDE_INTERFACE

#include <asm/sdei.h>
#include <uapi/linux/arm_sdei.h>

.macro sdei_handler_exit exit_mode
	/* On success, this call never returns... */
	cmp	\exit_mode, #SDEI_EXIT_SMC
	b.ne	99f
	smc	#0
	b	.
99:	hvc	#0
	b	.
.endm

#ifdef CONFIG_UNMAP_KERNEL_AT_EL0
/*
 * The regular SDEI entry point may have been unmapped along with the rest of
 * the kernel. This trampoline restores the kernel mapping to make the x1 memory
 * argument accessible.
 *
 * This clobbers x4, __sdei_handler() will restore this from firmware's
 * copy.
 */
.ltorg
.pushsection ".entry.tramp.text", "ax"
SYM_CODE_START(__sdei_asm_entry_trampoline)
	mrs	x4, ttbr1_el1
	tbz	x4, #USER_ASID_BIT, 1f

	tramp_map_kernel tmp=x4
	isb
	mov	x4, xzr

	/*
	 * Remember whether to unmap the kernel on exit.
	 */
1:	str	x4, [x1, #(SDEI_EVENT_INTREGS + S_SDEI_TTBR1)]

#ifdef CONFIG_RANDOMIZE_BASE
	adr	x4, tramp_vectors + PAGE_SIZE
	add	x4, x4, #:lo12:__sdei_asm_trampoline_next_handler
	ldr	x4, [x4]
#else
	ldr	x4, =__sdei_asm_handler
#endif
	br	x4
SYM_CODE_END(__sdei_asm_entry_trampoline)
NOKPROBE(__sdei_asm_entry_trampoline)

/*
 * Make the exit call and restore the original ttbr1_el1
 *
 * x0 & x1: setup for the exit API call
 * x2: exit_mode
 * x4: struct sdei_registered_event argument from registration time.
 */
SYM_CODE_START(__sdei_asm_exit_trampoline)
	ldr	x4, [x4, #(SDEI_EVENT_INTREGS + S_SDEI_TTBR1)]
	cbnz	x4, 1f

	tramp_unmap_kernel	tmp=x4

1:	sdei_handler_exit exit_mode=x2
SYM_CODE_END(__sdei_asm_exit_trampoline)
NOKPROBE(__sdei_asm_exit_trampoline)
	.ltorg
.popsection		// .entry.tramp.text
#ifdef CONFIG_RANDOMIZE_BASE
.pushsection ".rodata", "a"
SYM_DATA_START(__sdei_asm_trampoline_next_handler)
	.quad	__sdei_asm_handler
SYM_DATA_END(__sdei_asm_trampoline_next_handler)
.popsection		// .rodata
#endif /* CONFIG_RANDOMIZE_BASE */
#endif /* CONFIG_UNMAP_KERNEL_AT_EL0 */

/*
 * Software Delegated Exception entry point.
 *
 * x0: Event number
 * x1: struct sdei_registered_event argument from registration time.
 * x2: interrupted PC
 * x3: interrupted PSTATE
 * x4: maybe clobbered by the trampoline
 *
 * Firmware has preserved x0->x17 for us, we must save/restore the rest to
 * follow SMC-CC. We save (or retrieve) all the registers as the handler may
 * want them.
 */
SYM_CODE_START(__sdei_asm_handler)
	stp     x2, x3, [x1, #SDEI_EVENT_INTREGS + S_PC]
	stp     x4, x5, [x1, #SDEI_EVENT_INTREGS + 16 * 2]
	stp     x6, x7, [x1, #SDEI_EVENT_INTREGS + 16 * 3]
	stp     x8, x9, [x1, #SDEI_EVENT_INTREGS + 16 * 4]
	stp     x10, x11, [x1, #SDEI_EVENT_INTREGS + 16 * 5]
	stp     x12, x13, [x1, #SDEI_EVENT_INTREGS + 16 * 6]
	stp     x14, x15, [x1, #SDEI_EVENT_INTREGS + 16 * 7]
	stp     x16, x17, [x1, #SDEI_EVENT_INTREGS + 16 * 8]
	stp     x18, x19, [x1, #SDEI_EVENT_INTREGS + 16 * 9]
	stp     x20, x21, [x1, #SDEI_EVENT_INTREGS + 16 * 10]
	stp     x22, x23, [x1, #SDEI_EVENT_INTREGS + 16 * 11]
	stp     x24, x25, [x1, #SDEI_EVENT_INTREGS + 16 * 12]
	stp     x26, x27, [x1, #SDEI_EVENT_INTREGS + 16 * 13]
	stp     x28, x29, [x1, #SDEI_EVENT_INTREGS + 16 * 14]
	mov	x4, sp
	stp     lr, x4, [x1, #SDEI_EVENT_INTREGS + S_LR]

	mov	x19, x1

#if defined(CONFIG_VMAP_STACK) || defined(CONFIG_SHADOW_CALL_STACK)
	ldrb	w4, [x19, #SDEI_EVENT_PRIORITY]
#endif

#ifdef CONFIG_VMAP_STACK
	/*
	 * entry.S may have been using sp as a scratch register, find whether
	 * this is a normal or critical event and switch to the appropriate
	 * stack for this CPU.
	 */
	cbnz	w4, 1f
	ldr_this_cpu dst=x5, sym=sdei_stack_normal_ptr, tmp=x6
	b	2f
1:	ldr_this_cpu dst=x5, sym=sdei_stack_critical_ptr, tmp=x6
2:	mov	x6, #SDEI_STACK_SIZE
	add	x5, x5, x6
	mov	sp, x5
#endif

#ifdef CONFIG_SHADOW_CALL_STACK
	/* Use a separate shadow call stack for normal and critical events */
	cbnz	w4, 3f
	ldr_this_cpu dst=scs_sp, sym=sdei_shadow_call_stack_normal_ptr, tmp=x6
	b	4f
3:	ldr_this_cpu dst=scs_sp, sym=sdei_shadow_call_stack_critical_ptr, tmp=x6
4:
#endif

	/*
	 * We may have interrupted userspace, or a guest, or exit-from or
	 * return-to either of these. We can't trust sp_el0, restore it.
	 */
	mrs	x28, sp_el0
	ldr_this_cpu	dst=x0, sym=__entry_task, tmp=x1
	msr	sp_el0, x0

	/* If we interrupted the kernel point to the previous stack/frame. */
	and     x0, x3, #0xc
	mrs     x1, CurrentEL
	cmp     x0, x1
	csel	x29, x29, xzr, eq	// fp, or zero
	csel	x4, x2, xzr, eq		// elr, or zero

	stp	x29, x4, [sp, #-16]!
	mov	x29, sp

	add	x0, x19, #SDEI_EVENT_INTREGS
	mov	x1, x19
	bl	__sdei_handler

	msr	sp_el0, x28
	/* restore regs >x17 that we clobbered */
	mov	x4, x19         // keep x4 for __sdei_asm_exit_trampoline
	ldp	x28, x29, [x4, #SDEI_EVENT_INTREGS + 16 * 14]
	ldp	x18, x19, [x4, #SDEI_EVENT_INTREGS + 16 * 9]
	ldp	lr, x1, [x4, #SDEI_EVENT_INTREGS + S_LR]
	mov	sp, x1

	mov	x1, x0			// address to complete_and_resume
	/* x0 = (x0 <= 1) ? EVENT_COMPLETE:EVENT_COMPLETE_AND_RESUME */
	cmp	x0, #1
	mov_q	x2, SDEI_1_0_FN_SDEI_EVENT_COMPLETE
	mov_q	x3, SDEI_1_0_FN_SDEI_EVENT_COMPLETE_AND_RESUME
	csel	x0, x2, x3, ls

	ldr_l	x2, sdei_exit_mode

alternative_if_not ARM64_UNMAP_KERNEL_AT_EL0
	sdei_handler_exit exit_mode=x2
alternative_else_nop_endif

#ifdef CONFIG_UNMAP_KERNEL_AT_EL0
	tramp_alias	dst=x5, sym=__sdei_asm_exit_trampoline
	br	x5
#endif
SYM_CODE_END(__sdei_asm_handler)
NOKPROBE(__sdei_asm_handler)
#endif /* CONFIG_ARM_SDE_INTERFACE */<|MERGE_RESOLUTION|>--- conflicted
+++ resolved
@@ -170,8 +170,6 @@
 	dsb	ish
 	msr_s	SYS_TFSRE0_EL1, xzr
 alternative_else_nop_endif
-<<<<<<< HEAD
-=======
 #endif
 	.endm
 
@@ -209,7 +207,6 @@
 
 	mte_set_gcr \tmp, \tmp2
 1:
->>>>>>> f642729d
 #endif
 	.endm
 
@@ -732,13 +729,6 @@
 	user_exit_irqoff
 	enable_da_f
 
-<<<<<<< HEAD
-#ifdef CONFIG_TRACE_IRQFLAGS
-	bl	trace_hardirqs_off
-#endif
-
-=======
->>>>>>> f642729d
 	tbz	x22, #55, 1f
 	bl	do_el0_irq_bp_hardening
 1:
@@ -784,16 +774,10 @@
 	and	x2, x19, #_TIF_WORK_MASK
 	cbnz	x2, work_pending
 finish_ret_to_user:
-<<<<<<< HEAD
-	/* Ignore asynchronous tag check faults in the uaccess routines */
-	clear_mte_async_tcf
-	enable_step_tsk x1, x2
-=======
 	user_enter_irqoff
 	/* Ignore asynchronous tag check faults in the uaccess routines */
 	clear_mte_async_tcf
 	enable_step_tsk x19, x2
->>>>>>> f642729d
 #ifdef CONFIG_GCC_PLUGIN_STACKLEAK
 	bl	stackleak_erase
 #endif
