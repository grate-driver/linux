--- conflicted
+++ resolved
@@ -240,16 +240,6 @@
 	arm64_exit_el1_dbg(regs);
 }
 
-<<<<<<< HEAD
-static void notrace el1_fpac(struct pt_regs *regs, unsigned long esr)
-{
-	local_daif_inherit(regs);
-	do_ptrauth_fault(regs, esr);
-}
-NOKPROBE_SYMBOL(el1_fpac);
-
-asmlinkage void notrace el1_sync_handler(struct pt_regs *regs)
-=======
 static void noinstr el1_fpac(struct pt_regs *regs, unsigned long esr)
 {
 	enter_from_kernel_mode(regs);
@@ -260,7 +250,6 @@
 }
 
 asmlinkage void noinstr el1_sync_handler(struct pt_regs *regs)
->>>>>>> f642729d
 {
 	unsigned long esr = read_sysreg(esr_el1);
 
@@ -427,26 +416,14 @@
 	do_el0_svc(regs);
 }
 
-<<<<<<< HEAD
-static void notrace el0_fpac(struct pt_regs *regs, unsigned long esr)
-{
-	user_exit_irqoff();
+static void noinstr el0_fpac(struct pt_regs *regs, unsigned long esr)
+{
+	enter_from_user_mode();
 	local_daif_restore(DAIF_PROCCTX);
 	do_ptrauth_fault(regs, esr);
 }
-NOKPROBE_SYMBOL(el0_fpac);
-
-asmlinkage void notrace el0_sync_handler(struct pt_regs *regs)
-=======
-static void noinstr el0_fpac(struct pt_regs *regs, unsigned long esr)
-{
-	enter_from_user_mode();
-	local_daif_restore(DAIF_PROCCTX);
-	do_ptrauth_fault(regs, esr);
-}
 
 asmlinkage void noinstr el0_sync_handler(struct pt_regs *regs)
->>>>>>> f642729d
 {
 	unsigned long esr = read_sysreg(esr_el1);
 
