// SPDX-License-Identifier: (GPL-2.0+ OR MIT)
/*
 * Device Tree Include file for Freescale Layerscape-2080A family SoC.
 *
 * Copyright 2016 Freescale Semiconductor, Inc.
 * Copyright 2017-2020 NXP
 *
 * Abhimanyu Saini <abhimanyu.saini@nxp.com>
 *
 */

#include <dt-bindings/clock/fsl,qoriq-clockgen.h>
#include <dt-bindings/thermal/thermal.h>
#include <dt-bindings/interrupt-controller/arm-gic.h>

/ {
	compatible = "fsl,ls2080a";
	interrupt-parent = <&gic>;
	#address-cells = <2>;
	#size-cells = <2>;

	aliases {
		crypto = &crypto;
		rtc1 = &ftm_alarm0;
		serial0 = &serial0;
		serial1 = &serial1;
		serial2 = &serial2;
		serial3 = &serial3;
	};

	cpu: cpus {
		#address-cells = <1>;
		#size-cells = <0>;
	};

	memory@80000000 {
		device_type = "memory";
		reg = <0x00000000 0x80000000 0 0x80000000>;
		      /* DRAM space - 1, size : 2 GB DRAM */
	};

	sysclk: sysclk {
		compatible = "fixed-clock";
		#clock-cells = <0>;
		clock-frequency = <100000000>;
		clock-output-names = "sysclk";
	};

	gic: interrupt-controller@6000000 {
		compatible = "arm,gic-v3";
		reg = <0x0 0x06000000 0 0x10000>, /* GIC Dist */
			<0x0 0x06100000 0 0x100000>, /* GICR (RD_base + SGI_base) */
			<0x0 0x0c0c0000 0 0x2000>, /* GICC */
			<0x0 0x0c0d0000 0 0x1000>, /* GICH */
			<0x0 0x0c0e0000 0 0x20000>; /* GICV */
		#interrupt-cells = <3>;
		#address-cells = <2>;
		#size-cells = <2>;
		ranges;
		interrupt-controller;
		interrupts = <1 9 0x4>;

		its: gic-its@6020000 {
			compatible = "arm,gic-v3-its";
			msi-controller;
			reg = <0x0 0x6020000 0 0x20000>;
		};
	};

	rstcr: syscon@1e60000 {
		compatible = "fsl,ls2080a-rstcr", "syscon";
		reg = <0x0 0x1e60000 0x0 0x4>;
	};

	reboot {
		compatible ="syscon-reboot";
		regmap = <&rstcr>;
		offset = <0x0>;
		mask = <0x2>;
	};

	thermal-zones {
		ddr-controller1 {
			polling-delay-passive = <1000>;
			polling-delay = <5000>;
			thermal-sensors = <&tmu 1>;

			trips {
				ddr-ctrler1-crit {
					temperature = <95000>;
					hysteresis = <2000>;
					type = "critical";
				};
			};
		};

		ddr-controller2 {
			polling-delay-passive = <1000>;
			polling-delay = <5000>;
			thermal-sensors = <&tmu 2>;

			trips {
				ddr-ctrler2-crit {
					temperature = <95000>;
					hysteresis = <2000>;
					type = "critical";
				};
			};
		};

		ddr-controller3 {
			polling-delay-passive = <1000>;
			polling-delay = <5000>;
			thermal-sensors = <&tmu 3>;

			trips {
				ddr-ctrler3-crit {
					temperature = <95000>;
					hysteresis = <2000>;
					type = "critical";
				};
			};
		};

		core-cluster1 {
			polling-delay-passive = <1000>;
			polling-delay = <5000>;
			thermal-sensors = <&tmu 4>;

			trips {
				core_cluster1_alert: core-cluster1-alert {
					temperature = <85000>;
					hysteresis = <2000>;
					type = "passive";
				};

				core-cluster1-crit {
					temperature = <95000>;
					hysteresis = <2000>;
					type = "critical";
				};
			};

			cooling-maps {
				map0 {
					trip = <&core_cluster1_alert>;
					cooling-device =
						<&cpu0 THERMAL_NO_LIMIT THERMAL_NO_LIMIT>,
						<&cpu1 THERMAL_NO_LIMIT THERMAL_NO_LIMIT>;
				};
			};
		};

		core-cluster2 {
			polling-delay-passive = <1000>;
			polling-delay = <5000>;
			thermal-sensors = <&tmu 5>;

			trips {
				core_cluster2_alert: core-cluster2-alert {
					temperature = <85000>;
					hysteresis = <2000>;
					type = "passive";
				};

				core-cluster2-crit {
					temperature = <95000>;
					hysteresis = <2000>;
					type = "critical";
				};
			};

			cooling-maps {
				map0 {
					trip = <&core_cluster2_alert>;
					cooling-device =
						<&cpu2 THERMAL_NO_LIMIT THERMAL_NO_LIMIT>,
						<&cpu3 THERMAL_NO_LIMIT THERMAL_NO_LIMIT>;
				};
			};
		};

		core-cluster3 {
			polling-delay-passive = <1000>;
			polling-delay = <5000>;
			thermal-sensors = <&tmu 6>;

			trips {
				core_cluster3_alert: core-cluster3-alert {
					temperature = <85000>;
					hysteresis = <2000>;
					type = "passive";
				};

				core-cluster3-crit {
					temperature = <95000>;
					hysteresis = <2000>;
					type = "critical";
				};
			};

			cooling-maps {
				map0 {
					trip = <&core_cluster3_alert>;
					cooling-device =
						<&cpu4 THERMAL_NO_LIMIT THERMAL_NO_LIMIT>,
						<&cpu5 THERMAL_NO_LIMIT THERMAL_NO_LIMIT>;
				};
			};
		};

		core-cluster4 {
			polling-delay-passive = <1000>;
			polling-delay = <5000>;
			thermal-sensors = <&tmu 7>;

			trips {
				core_cluster4_alert: core-cluster4-alert {
					temperature = <85000>;
					hysteresis = <2000>;
					type = "passive";
				};

				core-cluster4-crit {
					temperature = <95000>;
					hysteresis = <2000>;
					type = "critical";
				};
			};

			cooling-maps {
				map0 {
					trip = <&core_cluster4_alert>;
					cooling-device =
						<&cpu6 THERMAL_NO_LIMIT THERMAL_NO_LIMIT>,
						<&cpu7 THERMAL_NO_LIMIT THERMAL_NO_LIMIT>;
				};
			};
		};
	};

	timer {
		compatible = "arm,armv8-timer";
		interrupts = <1 13 4>, /* Physical Secure PPI, active-low */
			     <1 14 4>, /* Physical Non-Secure PPI, active-low */
			     <1 11 4>, /* Virtual PPI, active-low */
			     <1 10 4>; /* Hypervisor PPI, active-low */
		fsl,erratum-a008585;
	};

	pmu {
		compatible = "arm,armv8-pmuv3";
		interrupts = <1 7 0x8>; /* PMU PPI, Level low type */
	};

	psci {
		compatible = "arm,psci-0.2";
		method = "smc";
	};

	soc {
		compatible = "simple-bus";
		#address-cells = <2>;
		#size-cells = <2>;
		ranges;
		dma-ranges = <0x0 0x0 0x0 0x0 0x10000 0x00000000>;

		clockgen: clocking@1300000 {
			compatible = "fsl,ls2080a-clockgen";
			reg = <0 0x1300000 0 0xa0000>;
			#clock-cells = <2>;
			clocks = <&sysclk>;
		};

		dcfg: dcfg@1e00000 {
			compatible = "fsl,ls2080a-dcfg", "syscon";
			reg = <0x0 0x1e00000 0x0 0x10000>;
			little-endian;
		};

		isc: syscon@1f70000 {
			compatible = "fsl,ls2080a-isc", "syscon";
			reg = <0x0 0x1f70000 0x0 0x10000>;
			little-endian;
			#address-cells = <1>;
			#size-cells = <1>;
			ranges = <0x0 0x0 0x1f70000 0x10000>;

			extirq: interrupt-controller@14 {
				compatible = "fsl,ls2080a-extirq", "fsl,ls1088a-extirq";
				#interrupt-cells = <2>;
				#address-cells = <0>;
				interrupt-controller;
				reg = <0x14 4>;
				interrupt-map =
					<0 0 &gic GIC_SPI 0 IRQ_TYPE_LEVEL_HIGH>,
					<1 0 &gic GIC_SPI 1 IRQ_TYPE_LEVEL_HIGH>,
					<2 0 &gic GIC_SPI 2 IRQ_TYPE_LEVEL_HIGH>,
					<3 0 &gic GIC_SPI 3 IRQ_TYPE_LEVEL_HIGH>,
					<4 0 &gic GIC_SPI 4 IRQ_TYPE_LEVEL_HIGH>,
					<5 0 &gic GIC_SPI 5 IRQ_TYPE_LEVEL_HIGH>,
					<6 0 &gic GIC_SPI 6 IRQ_TYPE_LEVEL_HIGH>,
					<7 0 &gic GIC_SPI 7 IRQ_TYPE_LEVEL_HIGH>,
					<8 0 &gic GIC_SPI 8 IRQ_TYPE_LEVEL_HIGH>,
					<9 0 &gic GIC_SPI 9 IRQ_TYPE_LEVEL_HIGH>,
					<10 0 &gic GIC_SPI 10 IRQ_TYPE_LEVEL_HIGH>,
					<11 0 &gic GIC_SPI 11 IRQ_TYPE_LEVEL_HIGH>;
				interrupt-map-mask = <0xffffffff 0x0>;
			};
		};

		tmu: tmu@1f80000 {
			compatible = "fsl,qoriq-tmu";
			reg = <0x0 0x1f80000 0x0 0x10000>;
			interrupts = <0 23 0x4>;
			fsl,tmu-range = <0xb0000 0x9002a 0x6004c 0x30062>;
			fsl,tmu-calibration = <0x00000000 0x00000026
					       0x00000001 0x0000002d
					       0x00000002 0x00000032
					       0x00000003 0x00000039
					       0x00000004 0x0000003f
					       0x00000005 0x00000046
					       0x00000006 0x0000004d
					       0x00000007 0x00000054
					       0x00000008 0x0000005a
					       0x00000009 0x00000061
					       0x0000000a 0x0000006a
					       0x0000000b 0x00000071

					       0x00010000 0x00000025
					       0x00010001 0x0000002c
					       0x00010002 0x00000035
					       0x00010003 0x0000003d
					       0x00010004 0x00000045
					       0x00010005 0x0000004e
					       0x00010006 0x00000057
					       0x00010007 0x00000061
					       0x00010008 0x0000006b
					       0x00010009 0x00000076

					       0x00020000 0x00000029
					       0x00020001 0x00000033
					       0x00020002 0x0000003d
					       0x00020003 0x00000049
					       0x00020004 0x00000056
					       0x00020005 0x00000061
					       0x00020006 0x0000006d

					       0x00030000 0x00000021
					       0x00030001 0x0000002a
					       0x00030002 0x0000003c
					       0x00030003 0x0000004e>;
			little-endian;
			#thermal-sensor-cells = <1>;
		};

		serial0: serial@21c0500 {
			compatible = "fsl,ns16550", "ns16550a";
			reg = <0x0 0x21c0500 0x0 0x100>;
			clocks = <&clockgen QORIQ_CLK_PLATFORM_PLL
					    QORIQ_CLK_PLL_DIV(4)>;
			interrupts = <0 32 0x4>; /* Level high type */
		};

		serial1: serial@21c0600 {
			compatible = "fsl,ns16550", "ns16550a";
			reg = <0x0 0x21c0600 0x0 0x100>;
			clocks = <&clockgen QORIQ_CLK_PLATFORM_PLL
					    QORIQ_CLK_PLL_DIV(4)>;
			interrupts = <0 32 0x4>; /* Level high type */
		};

		serial2: serial@21d0500 {
			compatible = "fsl,ns16550", "ns16550a";
			reg = <0x0 0x21d0500 0x0 0x100>;
			clocks = <&clockgen QORIQ_CLK_PLATFORM_PLL
					    QORIQ_CLK_PLL_DIV(4)>;
			interrupts = <0 33 0x4>; /* Level high type */
		};

		serial3: serial@21d0600 {
			compatible = "fsl,ns16550", "ns16550a";
			reg = <0x0 0x21d0600 0x0 0x100>;
			clocks = <&clockgen QORIQ_CLK_PLATFORM_PLL
					    QORIQ_CLK_PLL_DIV(4)>;
			interrupts = <0 33 0x4>; /* Level high type */
		};

		cluster1_core0_watchdog: wdt@c000000 {
			compatible = "arm,sp805-wdt", "arm,primecell";
			reg = <0x0 0xc000000 0x0 0x1000>;
<<<<<<< HEAD
			clocks = <&clockgen 4 3>, <&clockgen 4 3>;
=======
			clocks = <&clockgen QORIQ_CLK_PLATFORM_PLL
					    QORIQ_CLK_PLL_DIV(4)>,
				 <&clockgen QORIQ_CLK_PLATFORM_PLL
					    QORIQ_CLK_PLL_DIV(4)>;
>>>>>>> f642729d
			clock-names = "wdog_clk", "apb_pclk";
		};

		cluster1_core1_watchdog: wdt@c010000 {
			compatible = "arm,sp805-wdt", "arm,primecell";
			reg = <0x0 0xc010000 0x0 0x1000>;
<<<<<<< HEAD
			clocks = <&clockgen 4 3>, <&clockgen 4 3>;
=======
			clocks = <&clockgen QORIQ_CLK_PLATFORM_PLL
					    QORIQ_CLK_PLL_DIV(4)>,
				 <&clockgen QORIQ_CLK_PLATFORM_PLL
					    QORIQ_CLK_PLL_DIV(4)>;
>>>>>>> f642729d
			clock-names = "wdog_clk", "apb_pclk";
		};

		cluster2_core0_watchdog: wdt@c100000 {
			compatible = "arm,sp805-wdt", "arm,primecell";
			reg = <0x0 0xc100000 0x0 0x1000>;
<<<<<<< HEAD
			clocks = <&clockgen 4 3>, <&clockgen 4 3>;
=======
			clocks = <&clockgen QORIQ_CLK_PLATFORM_PLL
					    QORIQ_CLK_PLL_DIV(4)>,
				 <&clockgen QORIQ_CLK_PLATFORM_PLL
					    QORIQ_CLK_PLL_DIV(4)>;
>>>>>>> f642729d
			clock-names = "wdog_clk", "apb_pclk";
		};

		cluster2_core1_watchdog: wdt@c110000 {
			compatible = "arm,sp805-wdt", "arm,primecell";
			reg = <0x0 0xc110000 0x0 0x1000>;
<<<<<<< HEAD
			clocks = <&clockgen 4 3>, <&clockgen 4 3>;
=======
			clocks = <&clockgen QORIQ_CLK_PLATFORM_PLL
					    QORIQ_CLK_PLL_DIV(4)>,
				 <&clockgen QORIQ_CLK_PLATFORM_PLL
					    QORIQ_CLK_PLL_DIV(4)>;
>>>>>>> f642729d
			clock-names = "wdog_clk", "apb_pclk";
		};

		cluster3_core0_watchdog: wdt@c200000 {
			compatible = "arm,sp805-wdt", "arm,primecell";
			reg = <0x0 0xc200000 0x0 0x1000>;
<<<<<<< HEAD
			clocks = <&clockgen 4 3>, <&clockgen 4 3>;
=======
			clocks = <&clockgen QORIQ_CLK_PLATFORM_PLL
					    QORIQ_CLK_PLL_DIV(4)>,
				 <&clockgen QORIQ_CLK_PLATFORM_PLL
					    QORIQ_CLK_PLL_DIV(4)>;
>>>>>>> f642729d
			clock-names = "wdog_clk", "apb_pclk";
		};

		cluster3_core1_watchdog: wdt@c210000 {
			compatible = "arm,sp805-wdt", "arm,primecell";
			reg = <0x0 0xc210000 0x0 0x1000>;
<<<<<<< HEAD
			clocks = <&clockgen 4 3>, <&clockgen 4 3>;
=======
			clocks = <&clockgen QORIQ_CLK_PLATFORM_PLL
					    QORIQ_CLK_PLL_DIV(4)>,
				 <&clockgen QORIQ_CLK_PLATFORM_PLL
					    QORIQ_CLK_PLL_DIV(4)>;
>>>>>>> f642729d
			clock-names = "wdog_clk", "apb_pclk";
		};

		cluster4_core0_watchdog: wdt@c300000 {
			compatible = "arm,sp805-wdt", "arm,primecell";
			reg = <0x0 0xc300000 0x0 0x1000>;
<<<<<<< HEAD
			clocks = <&clockgen 4 3>, <&clockgen 4 3>;
=======
			clocks = <&clockgen QORIQ_CLK_PLATFORM_PLL
					    QORIQ_CLK_PLL_DIV(4)>,
				 <&clockgen QORIQ_CLK_PLATFORM_PLL
					    QORIQ_CLK_PLL_DIV(4)>;
>>>>>>> f642729d
			clock-names = "wdog_clk", "apb_pclk";
		};

		cluster4_core1_watchdog: wdt@c310000 {
			compatible = "arm,sp805-wdt", "arm,primecell";
			reg = <0x0 0xc310000 0x0 0x1000>;
<<<<<<< HEAD
			clocks = <&clockgen 4 3>, <&clockgen 4 3>;
=======
			clocks = <&clockgen QORIQ_CLK_PLATFORM_PLL
					    QORIQ_CLK_PLL_DIV(4)>,
				 <&clockgen QORIQ_CLK_PLATFORM_PLL
					    QORIQ_CLK_PLL_DIV(4)>;
>>>>>>> f642729d
			clock-names = "wdog_clk", "apb_pclk";
		};

		crypto: crypto@8000000 {
			compatible = "fsl,sec-v5.0", "fsl,sec-v4.0";
			fsl,sec-era = <8>;
			#address-cells = <1>;
			#size-cells = <1>;
			ranges = <0x0 0x00 0x8000000 0x100000>;
			reg = <0x00 0x8000000 0x0 0x100000>;
			interrupts = <GIC_SPI 139 IRQ_TYPE_LEVEL_HIGH>;
			dma-coherent;

			sec_jr0: jr@10000 {
				compatible = "fsl,sec-v5.0-job-ring",
					     "fsl,sec-v4.0-job-ring";
				reg	   = <0x10000 0x10000>;
				interrupts = <GIC_SPI 140 IRQ_TYPE_LEVEL_HIGH>;
			};

			sec_jr1: jr@20000 {
				compatible = "fsl,sec-v5.0-job-ring",
					     "fsl,sec-v4.0-job-ring";
				reg	   = <0x20000 0x10000>;
				interrupts = <GIC_SPI 141 IRQ_TYPE_LEVEL_HIGH>;
			};

			sec_jr2: jr@30000 {
				compatible = "fsl,sec-v5.0-job-ring",
					     "fsl,sec-v4.0-job-ring";
				reg	   = <0x30000 0x10000>;
				interrupts = <GIC_SPI 142 IRQ_TYPE_LEVEL_HIGH>;
			};

			sec_jr3: jr@40000 {
				compatible = "fsl,sec-v5.0-job-ring",
					     "fsl,sec-v4.0-job-ring";
				reg	   = <0x40000 0x10000>;
				interrupts = <GIC_SPI 143 IRQ_TYPE_LEVEL_HIGH>;
			};
		};

		console@8340020 {
			compatible = "fsl,dpaa2-console";
			reg = <0x00000000 0x08340020 0 0x2>;
		};

		ptp-timer@8b95000 {
			compatible = "fsl,dpaa2-ptp";
			reg = <0x0 0x8b95000 0x0 0x100>;
			clocks = <&clockgen QORIQ_CLK_PLATFORM_PLL
					    QORIQ_CLK_PLL_DIV(2)>;
			little-endian;
			fsl,extts-fifo;
		};

		emdio1: mdio@8b96000 {
			compatible = "fsl,fman-memac-mdio";
			reg = <0x0 0x8b96000 0x0 0x1000>;
			little-endian;
			#address-cells = <1>;
			#size-cells = <0>;
			status = "disabled";
		};

		emdio2: mdio@8b97000 {
			compatible = "fsl,fman-memac-mdio";
			reg = <0x0 0x8b97000 0x0 0x1000>;
			little-endian;
			#address-cells = <1>;
			#size-cells = <0>;
			status = "disabled";
		};

		pcs_mdio1: mdio@8c07000 {
			compatible = "fsl,fman-memac-mdio";
			reg = <0x0 0x8c07000 0x0 0x1000>;
			little-endian;
			#address-cells = <1>;
			#size-cells = <0>;
			status = "disabled";

			pcs1: ethernet-phy@0 {
				reg = <0>;
			};
		};

		pcs_mdio2: mdio@8c0b000 {
			compatible = "fsl,fman-memac-mdio";
			reg = <0x0 0x8c0b000 0x0 0x1000>;
			little-endian;
			#address-cells = <1>;
			#size-cells = <0>;
			status = "disabled";

			pcs2: ethernet-phy@0 {
				reg = <0>;
			};
		};

		pcs_mdio3: mdio@8c0f000 {
			compatible = "fsl,fman-memac-mdio";
			reg = <0x0 0x8c0f000 0x0 0x1000>;
			little-endian;
			#address-cells = <1>;
			#size-cells = <0>;
			status = "disabled";

			pcs3: ethernet-phy@0 {
				reg = <0>;
			};
		};

		pcs_mdio4: mdio@8c13000 {
			compatible = "fsl,fman-memac-mdio";
			reg = <0x0 0x8c13000 0x0 0x1000>;
			little-endian;
			#address-cells = <1>;
			#size-cells = <0>;
			status = "disabled";

			pcs4: ethernet-phy@0 {
				reg = <0>;
			};
		};

		pcs_mdio5: mdio@8c17000 {
			compatible = "fsl,fman-memac-mdio";
			reg = <0x0 0x8c17000 0x0 0x1000>;
			little-endian;
			#address-cells = <1>;
			#size-cells = <0>;
			status = "disabled";

			pcs5: ethernet-phy@0 {
				reg = <0>;
			};
		};

		pcs_mdio6: mdio@8c1b000 {
			compatible = "fsl,fman-memac-mdio";
			reg = <0x0 0x8c1b000 0x0 0x1000>;
			little-endian;
			#address-cells = <1>;
			#size-cells = <0>;
			status = "disabled";

			pcs6: ethernet-phy@0 {
				reg = <0>;
			};
		};

		pcs_mdio7: mdio@8c1f000 {
			compatible = "fsl,fman-memac-mdio";
			reg = <0x0 0x8c1f000 0x0 0x1000>;
			little-endian;
			#address-cells = <1>;
			#size-cells = <0>;
			status = "disabled";

			pcs7: ethernet-phy@0 {
				reg = <0>;
			};
		};

		pcs_mdio8: mdio@8c23000 {
			compatible = "fsl,fman-memac-mdio";
			reg = <0x0 0x8c23000 0x0 0x1000>;
			little-endian;
			#address-cells = <1>;
			#size-cells = <0>;
			status = "disabled";

			pcs8: ethernet-phy@0 {
				reg = <0>;
			};
		};

		pcs_mdio9: mdio@8c27000 {
			compatible = "fsl,fman-memac-mdio";
			reg = <0x0 0x8c27000 0x0 0x1000>;
			little-endian;
			#address-cells = <1>;
			#size-cells = <0>;
			status = "disabled";

			pcs9: ethernet-phy@0 {
				reg = <0>;
			};
		};

		pcs_mdio10: mdio@8c2b000 {
			compatible = "fsl,fman-memac-mdio";
			reg = <0x0 0x8c2b000 0x0 0x1000>;
			little-endian;
			#address-cells = <1>;
			#size-cells = <0>;
			status = "disabled";

			pcs10: ethernet-phy@0 {
				reg = <0>;
			};
		};

		pcs_mdio11: mdio@8c2f000 {
			compatible = "fsl,fman-memac-mdio";
			reg = <0x0 0x8c2f000 0x0 0x1000>;
			little-endian;
			#address-cells = <1>;
			#size-cells = <0>;
			status = "disabled";

			pcs11: ethernet-phy@0 {
				reg = <0>;
			};
		};

		pcs_mdio12: mdio@8c33000 {
			compatible = "fsl,fman-memac-mdio";
			reg = <0x0 0x8c33000 0x0 0x1000>;
			little-endian;
			#address-cells = <1>;
			#size-cells = <0>;
			status = "disabled";

			pcs12: ethernet-phy@0 {
				reg = <0>;
			};
		};

		pcs_mdio13: mdio@8c37000 {
			compatible = "fsl,fman-memac-mdio";
			reg = <0x0 0x8c37000 0x0 0x1000>;
			little-endian;
			#address-cells = <1>;
			#size-cells = <0>;
			status = "disabled";

			pcs13: ethernet-phy@0 {
				reg = <0>;
			};
		};

		pcs_mdio14: mdio@8c3b000 {
			compatible = "fsl,fman-memac-mdio";
			reg = <0x0 0x8c3b000 0x0 0x1000>;
			little-endian;
			#address-cells = <1>;
			#size-cells = <0>;
			status = "disabled";

			pcs14: ethernet-phy@0 {
				reg = <0>;
			};
		};

		pcs_mdio15: mdio@8c3f000 {
			compatible = "fsl,fman-memac-mdio";
			reg = <0x0 0x8c3f000 0x0 0x1000>;
			little-endian;
			#address-cells = <1>;
			#size-cells = <0>;
			status = "disabled";

			pcs15: ethernet-phy@0 {
				reg = <0>;
			};
		};

		pcs_mdio16: mdio@8c43000 {
			compatible = "fsl,fman-memac-mdio";
			reg = <0x0 0x8c43000 0x0 0x1000>;
			little-endian;
			#address-cells = <1>;
			#size-cells = <0>;
			status = "disabled";

			pcs16: ethernet-phy@0 {
				reg = <0>;
			};
		};

		fsl_mc: fsl-mc@80c000000 {
			compatible = "fsl,qoriq-mc";
			reg = <0x00000008 0x0c000000 0 0x40>,	 /* MC portal base */
			      <0x00000000 0x08340000 0 0x40000>; /* MC control reg */
			msi-parent = <&its>;
			iommu-map = <0 &smmu 0 0>;	/* This is fixed-up by u-boot */
			dma-coherent;
			#address-cells = <3>;
			#size-cells = <1>;

			/*
			 * Region type 0x0 - MC portals
			 * Region type 0x1 - QBMAN portals
			 */
			ranges = <0x0 0x0 0x0 0x8 0x0c000000 0x4000000
				  0x1 0x0 0x0 0x8 0x18000000 0x8000000>;

			/*
			 * Define the maximum number of MACs present on the SoC.
			 */
			dpmacs {
				#address-cells = <1>;
				#size-cells = <0>;

				dpmac1: ethernet@1 {
					compatible = "fsl,qoriq-mc-dpmac";
					reg = <0x1>;
					pcs-handle = <&pcs1>;
				};

				dpmac2: ethernet@2 {
					compatible = "fsl,qoriq-mc-dpmac";
					reg = <0x2>;
					pcs-handle = <&pcs2>;
				};

				dpmac3: ethernet@3 {
					compatible = "fsl,qoriq-mc-dpmac";
					reg = <0x3>;
					pcs-handle = <&pcs3>;
				};

				dpmac4: ethernet@4 {
					compatible = "fsl,qoriq-mc-dpmac";
					reg = <0x4>;
					pcs-handle = <&pcs4>;
				};

				dpmac5: ethernet@5 {
					compatible = "fsl,qoriq-mc-dpmac";
					reg = <0x5>;
					pcs-handle = <&pcs5>;
				};

				dpmac6: ethernet@6 {
					compatible = "fsl,qoriq-mc-dpmac";
					reg = <0x6>;
					pcs-handle = <&pcs6>;
				};

				dpmac7: ethernet@7 {
					compatible = "fsl,qoriq-mc-dpmac";
					reg = <0x7>;
					pcs-handle = <&pcs7>;
				};

				dpmac8: ethernet@8 {
					compatible = "fsl,qoriq-mc-dpmac";
					reg = <0x8>;
					pcs-handle = <&pcs8>;
				};

				dpmac9: ethernet@9 {
					compatible = "fsl,qoriq-mc-dpmac";
					reg = <0x9>;
					pcs-handle = <&pcs9>;
				};

				dpmac10: ethernet@a {
					compatible = "fsl,qoriq-mc-dpmac";
					reg = <0xa>;
					pcs-handle = <&pcs10>;
				};

				dpmac11: ethernet@b {
					compatible = "fsl,qoriq-mc-dpmac";
					reg = <0xb>;
					pcs-handle = <&pcs11>;
				};

				dpmac12: ethernet@c {
					compatible = "fsl,qoriq-mc-dpmac";
					reg = <0xc>;
					pcs-handle = <&pcs12>;
				};

				dpmac13: ethernet@d {
					compatible = "fsl,qoriq-mc-dpmac";
					reg = <0xd>;
					pcs-handle = <&pcs13>;
				};

				dpmac14: ethernet@e {
					compatible = "fsl,qoriq-mc-dpmac";
					reg = <0xe>;
					pcs-handle = <&pcs14>;
				};

				dpmac15: ethernet@f {
					compatible = "fsl,qoriq-mc-dpmac";
					reg = <0xf>;
					pcs-handle = <&pcs15>;
				};

				dpmac16: ethernet@10 {
					compatible = "fsl,qoriq-mc-dpmac";
					reg = <0x10>;
					pcs-handle = <&pcs16>;
				};
			};
		};

		smmu: iommu@5000000 {
			compatible = "arm,mmu-500";
			reg = <0 0x5000000 0 0x800000>;
			#global-interrupts = <12>;
			#iommu-cells = <1>;
			stream-match-mask = <0x7C00>;
			dma-coherent;
			interrupts = <0 13 4>, /* global secure fault */
				     <0 14 4>, /* combined secure interrupt */
				     <0 15 4>, /* global non-secure fault */
				     <0 16 4>, /* combined non-secure interrupt */
				/* performance counter interrupts 0-7 */
				     <0 211 4>, <0 212 4>,
				     <0 213 4>, <0 214 4>,
				     <0 215 4>, <0 216 4>,
				     <0 217 4>, <0 218 4>,
				/* per context interrupt, 64 interrupts */
				     <0 146 4>, <0 147 4>,
				     <0 148 4>, <0 149 4>,
				     <0 150 4>, <0 151 4>,
				     <0 152 4>, <0 153 4>,
				     <0 154 4>, <0 155 4>,
				     <0 156 4>, <0 157 4>,
				     <0 158 4>, <0 159 4>,
				     <0 160 4>, <0 161 4>,
				     <0 162 4>, <0 163 4>,
				     <0 164 4>, <0 165 4>,
				     <0 166 4>, <0 167 4>,
				     <0 168 4>, <0 169 4>,
				     <0 170 4>, <0 171 4>,
				     <0 172 4>, <0 173 4>,
				     <0 174 4>, <0 175 4>,
				     <0 176 4>, <0 177 4>,
				     <0 178 4>, <0 179 4>,
				     <0 180 4>, <0 181 4>,
				     <0 182 4>, <0 183 4>,
				     <0 184 4>, <0 185 4>,
				     <0 186 4>, <0 187 4>,
				     <0 188 4>, <0 189 4>,
				     <0 190 4>, <0 191 4>,
				     <0 192 4>, <0 193 4>,
				     <0 194 4>, <0 195 4>,
				     <0 196 4>, <0 197 4>,
				     <0 198 4>, <0 199 4>,
				     <0 200 4>, <0 201 4>,
				     <0 202 4>, <0 203 4>,
				     <0 204 4>, <0 205 4>,
				     <0 206 4>, <0 207 4>,
				     <0 208 4>, <0 209 4>;
		};

		dspi: spi@2100000 {
			status = "disabled";
			compatible = "fsl,ls2080a-dspi", "fsl,ls2085a-dspi";
			#address-cells = <1>;
			#size-cells = <0>;
			reg = <0x0 0x2100000 0x0 0x10000>;
			interrupts = <0 26 0x4>; /* Level high type */
			clocks = <&clockgen QORIQ_CLK_PLATFORM_PLL
					    QORIQ_CLK_PLL_DIV(4)>;
			clock-names = "dspi";
			spi-num-chipselects = <5>;
			bus-num = <0>;
		};

		esdhc: esdhc@2140000 {
			status = "disabled";
			compatible = "fsl,ls2080a-esdhc", "fsl,esdhc";
			reg = <0x0 0x2140000 0x0 0x10000>;
			interrupts = <0 28 0x4>; /* Level high type */
			clocks = <&clockgen QORIQ_CLK_PLATFORM_PLL
					    QORIQ_CLK_PLL_DIV(2)>;
			voltage-ranges = <1800 1800 3300 3300>;
			sdhci,auto-cmd12;
			little-endian;
			bus-width = <4>;
		};

		gpio0: gpio@2300000 {
			compatible = "fsl,ls2080a-gpio", "fsl,qoriq-gpio";
			reg = <0x0 0x2300000 0x0 0x10000>;
			interrupts = <0 36 0x4>; /* Level high type */
			gpio-controller;
			little-endian;
			#gpio-cells = <2>;
			interrupt-controller;
			#interrupt-cells = <2>;
		};

		gpio1: gpio@2310000 {
			compatible = "fsl,ls2080a-gpio", "fsl,qoriq-gpio";
			reg = <0x0 0x2310000 0x0 0x10000>;
			interrupts = <0 36 0x4>; /* Level high type */
			gpio-controller;
			little-endian;
			#gpio-cells = <2>;
			interrupt-controller;
			#interrupt-cells = <2>;
		};

		gpio2: gpio@2320000 {
			compatible = "fsl,ls2080a-gpio", "fsl,qoriq-gpio";
			reg = <0x0 0x2320000 0x0 0x10000>;
			interrupts = <0 37 0x4>; /* Level high type */
			gpio-controller;
			little-endian;
			#gpio-cells = <2>;
			interrupt-controller;
			#interrupt-cells = <2>;
		};

		gpio3: gpio@2330000 {
			compatible = "fsl,ls2080a-gpio", "fsl,qoriq-gpio";
			reg = <0x0 0x2330000 0x0 0x10000>;
			interrupts = <0 37 0x4>; /* Level high type */
			gpio-controller;
			little-endian;
			#gpio-cells = <2>;
			interrupt-controller;
			#interrupt-cells = <2>;
		};

		i2c0: i2c@2000000 {
			status = "disabled";
			compatible = "fsl,vf610-i2c";
			#address-cells = <1>;
			#size-cells = <0>;
			reg = <0x0 0x2000000 0x0 0x10000>;
			interrupts = <0 34 0x4>; /* Level high type */
			clock-names = "i2c";
			clocks = <&clockgen QORIQ_CLK_PLATFORM_PLL
					    QORIQ_CLK_PLL_DIV(4)>;
		};

		i2c1: i2c@2010000 {
			status = "disabled";
			compatible = "fsl,vf610-i2c";
			#address-cells = <1>;
			#size-cells = <0>;
			reg = <0x0 0x2010000 0x0 0x10000>;
			interrupts = <0 34 0x4>; /* Level high type */
			clock-names = "i2c";
			clocks = <&clockgen QORIQ_CLK_PLATFORM_PLL
					    QORIQ_CLK_PLL_DIV(4)>;
		};

		i2c2: i2c@2020000 {
			status = "disabled";
			compatible = "fsl,vf610-i2c";
			#address-cells = <1>;
			#size-cells = <0>;
			reg = <0x0 0x2020000 0x0 0x10000>;
			interrupts = <0 35 0x4>; /* Level high type */
			clock-names = "i2c";
			clocks = <&clockgen QORIQ_CLK_PLATFORM_PLL
					    QORIQ_CLK_PLL_DIV(4)>;
		};

		i2c3: i2c@2030000 {
			status = "disabled";
			compatible = "fsl,vf610-i2c";
			#address-cells = <1>;
			#size-cells = <0>;
			reg = <0x0 0x2030000 0x0 0x10000>;
			interrupts = <0 35 0x4>; /* Level high type */
			clock-names = "i2c";
			clocks = <&clockgen QORIQ_CLK_PLATFORM_PLL
					    QORIQ_CLK_PLL_DIV(4)>;
		};

		ifc: ifc@2240000 {
			compatible = "fsl,ifc", "simple-bus";
			reg = <0x0 0x2240000 0x0 0x20000>;
			interrupts = <0 21 0x4>; /* Level high type */
			little-endian;
			#address-cells = <2>;
			#size-cells = <1>;

			ranges = <0 0 0x5 0x80000000 0x08000000
				  2 0 0x5 0x30000000 0x00010000
				  3 0 0x5 0x20000000 0x00010000>;
		};

		qspi: spi@20c0000 {
			compatible = "fsl,ls2080a-qspi";
			#address-cells = <1>;
			#size-cells = <0>;
			reg = <0x0 0x20c0000 0x0 0x10000>,
			      <0x0 0x20000000 0x0 0x10000000>;
			reg-names = "QuadSPI", "QuadSPI-memory";
			interrupts = <GIC_SPI 25 IRQ_TYPE_LEVEL_HIGH>;
			clocks = <&clockgen QORIQ_CLK_PLATFORM_PLL
					    QORIQ_CLK_PLL_DIV(4)>,
				 <&clockgen QORIQ_CLK_PLATFORM_PLL
					    QORIQ_CLK_PLL_DIV(4)>;
			clock-names = "qspi_en", "qspi";
			status = "disabled";
		};

		pcie1: pcie@3400000 {
			compatible = "fsl,ls2080a-pcie", "fsl,ls2085a-pcie";
			reg-names = "regs", "config";
			interrupts = <0 108 0x4>; /* Level high type */
			interrupt-names = "intr";
			#address-cells = <3>;
			#size-cells = <2>;
			device_type = "pci";
			dma-coherent;
			num-viewport = <6>;
			bus-range = <0x0 0xff>;
			msi-parent = <&its>;
			#interrupt-cells = <1>;
			interrupt-map-mask = <0 0 0 7>;
			interrupt-map = <0000 0 0 1 &gic 0 0 0 109 4>,
					<0000 0 0 2 &gic 0 0 0 110 4>,
					<0000 0 0 3 &gic 0 0 0 111 4>,
					<0000 0 0 4 &gic 0 0 0 112 4>;
			iommu-map = <0 &smmu 0 1>; /* Fixed-up by bootloader */
			status = "disabled";
		};

		pcie2: pcie@3500000 {
			compatible = "fsl,ls2080a-pcie", "fsl,ls2085a-pcie";
			reg-names = "regs", "config";
			interrupts = <0 113 0x4>; /* Level high type */
			interrupt-names = "intr";
			#address-cells = <3>;
			#size-cells = <2>;
			device_type = "pci";
			dma-coherent;
			num-viewport = <6>;
			bus-range = <0x0 0xff>;
			msi-parent = <&its>;
			#interrupt-cells = <1>;
			interrupt-map-mask = <0 0 0 7>;
			interrupt-map = <0000 0 0 1 &gic 0 0 0 114 4>,
					<0000 0 0 2 &gic 0 0 0 115 4>,
					<0000 0 0 3 &gic 0 0 0 116 4>,
					<0000 0 0 4 &gic 0 0 0 117 4>;
			iommu-map = <0 &smmu 0 1>; /* Fixed-up by bootloader */
			status = "disabled";
		};

		pcie3: pcie@3600000 {
			compatible = "fsl,ls2080a-pcie", "fsl,ls2085a-pcie";
			reg-names = "regs", "config";
			interrupts = <0 118 0x4>; /* Level high type */
			interrupt-names = "intr";
			#address-cells = <3>;
			#size-cells = <2>;
			device_type = "pci";
			dma-coherent;
			num-viewport = <256>;
			bus-range = <0x0 0xff>;
			msi-parent = <&its>;
			#interrupt-cells = <1>;
			interrupt-map-mask = <0 0 0 7>;
			interrupt-map = <0000 0 0 1 &gic 0 0 0 119 4>,
					<0000 0 0 2 &gic 0 0 0 120 4>,
					<0000 0 0 3 &gic 0 0 0 121 4>,
					<0000 0 0 4 &gic 0 0 0 122 4>;
			iommu-map = <0 &smmu 0 1>; /* Fixed-up by bootloader */
			status = "disabled";
		};

		pcie4: pcie@3700000 {
			compatible = "fsl,ls2080a-pcie", "fsl,ls2085a-pcie";
			reg-names = "regs", "config";
			interrupts = <0 123 0x4>; /* Level high type */
			interrupt-names = "intr";
			#address-cells = <3>;
			#size-cells = <2>;
			device_type = "pci";
			dma-coherent;
			num-viewport = <6>;
			bus-range = <0x0 0xff>;
			msi-parent = <&its>;
			#interrupt-cells = <1>;
			interrupt-map-mask = <0 0 0 7>;
			interrupt-map = <0000 0 0 1 &gic 0 0 0 124 4>,
					<0000 0 0 2 &gic 0 0 0 125 4>,
					<0000 0 0 3 &gic 0 0 0 126 4>,
					<0000 0 0 4 &gic 0 0 0 127 4>;
			iommu-map = <0 &smmu 0 1>; /* Fixed-up by bootloader */
			status = "disabled";
		};

		sata0: sata@3200000 {
			status = "disabled";
			compatible = "fsl,ls2080a-ahci";
			reg = <0x0 0x3200000 0x0 0x10000>;
			interrupts = <0 133 0x4>; /* Level high type */
			clocks = <&clockgen QORIQ_CLK_PLATFORM_PLL
					    QORIQ_CLK_PLL_DIV(4)>;
			dma-coherent;
		};

		sata1: sata@3210000 {
			status = "disabled";
			compatible = "fsl,ls2080a-ahci";
			reg = <0x0 0x3210000 0x0 0x10000>;
			interrupts = <0 136 0x4>; /* Level high type */
			clocks = <&clockgen QORIQ_CLK_PLATFORM_PLL
					    QORIQ_CLK_PLL_DIV(4)>;
			dma-coherent;
		};

		usb0: usb@3100000 {
			status = "disabled";
			compatible = "snps,dwc3";
			reg = <0x0 0x3100000 0x0 0x10000>;
			interrupts = <0 80 0x4>; /* Level high type */
			dr_mode = "host";
			snps,quirk-frame-length-adjustment = <0x20>;
			snps,dis_rxdet_inp3_quirk;
			snps,incr-burst-type-adjustment = <1>, <4>, <8>, <16>;
		};

		usb1: usb@3110000 {
			status = "disabled";
			compatible = "snps,dwc3";
			reg = <0x0 0x3110000 0x0 0x10000>;
			interrupts = <0 81 0x4>; /* Level high type */
			dr_mode = "host";
			snps,quirk-frame-length-adjustment = <0x20>;
			snps,dis_rxdet_inp3_quirk;
			snps,incr-burst-type-adjustment = <1>, <4>, <8>, <16>;
		};

		ccn@4000000 {
			compatible = "arm,ccn-504";
			reg = <0x0 0x04000000 0x0 0x01000000>;
			interrupts = <0 12 4>;
		};

		rcpm: power-controller@1e34040 {
			compatible = "fsl,ls208xa-rcpm", "fsl,qoriq-rcpm-2.1+";
			reg = <0x0 0x1e34040 0x0 0x18>;
			#fsl,rcpm-wakeup-cells = <6>;
			little-endian;
		};

		ftm_alarm0: timer@2800000 {
			compatible = "fsl,ls208xa-ftm-alarm";
			reg = <0x0 0x2800000 0x0 0x10000>;
			fsl,rcpm-wakeup = <&rcpm 0x0 0x0 0x0 0x0 0x4000 0x0>;
			interrupts = <GIC_SPI 44 IRQ_TYPE_LEVEL_HIGH>;
		};
	};

	ddr1: memory-controller@1080000 {
		compatible = "fsl,qoriq-memory-controller";
		reg = <0x0 0x1080000 0x0 0x1000>;
		interrupts = <0 17 0x4>;
		little-endian;
	};

	ddr2: memory-controller@1090000 {
		compatible = "fsl,qoriq-memory-controller";
		reg = <0x0 0x1090000 0x0 0x1000>;
		interrupts = <0 18 0x4>;
		little-endian;
	};

	firmware {
		optee {
			compatible = "linaro,optee-tz";
			method = "smc";
		};
	};
};<|MERGE_RESOLUTION|>--- conflicted
+++ resolved
@@ -389,112 +389,80 @@
 		cluster1_core0_watchdog: wdt@c000000 {
 			compatible = "arm,sp805-wdt", "arm,primecell";
 			reg = <0x0 0xc000000 0x0 0x1000>;
-<<<<<<< HEAD
-			clocks = <&clockgen 4 3>, <&clockgen 4 3>;
-=======
 			clocks = <&clockgen QORIQ_CLK_PLATFORM_PLL
 					    QORIQ_CLK_PLL_DIV(4)>,
 				 <&clockgen QORIQ_CLK_PLATFORM_PLL
 					    QORIQ_CLK_PLL_DIV(4)>;
->>>>>>> f642729d
 			clock-names = "wdog_clk", "apb_pclk";
 		};
 
 		cluster1_core1_watchdog: wdt@c010000 {
 			compatible = "arm,sp805-wdt", "arm,primecell";
 			reg = <0x0 0xc010000 0x0 0x1000>;
-<<<<<<< HEAD
-			clocks = <&clockgen 4 3>, <&clockgen 4 3>;
-=======
 			clocks = <&clockgen QORIQ_CLK_PLATFORM_PLL
 					    QORIQ_CLK_PLL_DIV(4)>,
 				 <&clockgen QORIQ_CLK_PLATFORM_PLL
 					    QORIQ_CLK_PLL_DIV(4)>;
->>>>>>> f642729d
 			clock-names = "wdog_clk", "apb_pclk";
 		};
 
 		cluster2_core0_watchdog: wdt@c100000 {
 			compatible = "arm,sp805-wdt", "arm,primecell";
 			reg = <0x0 0xc100000 0x0 0x1000>;
-<<<<<<< HEAD
-			clocks = <&clockgen 4 3>, <&clockgen 4 3>;
-=======
 			clocks = <&clockgen QORIQ_CLK_PLATFORM_PLL
 					    QORIQ_CLK_PLL_DIV(4)>,
 				 <&clockgen QORIQ_CLK_PLATFORM_PLL
 					    QORIQ_CLK_PLL_DIV(4)>;
->>>>>>> f642729d
 			clock-names = "wdog_clk", "apb_pclk";
 		};
 
 		cluster2_core1_watchdog: wdt@c110000 {
 			compatible = "arm,sp805-wdt", "arm,primecell";
 			reg = <0x0 0xc110000 0x0 0x1000>;
-<<<<<<< HEAD
-			clocks = <&clockgen 4 3>, <&clockgen 4 3>;
-=======
 			clocks = <&clockgen QORIQ_CLK_PLATFORM_PLL
 					    QORIQ_CLK_PLL_DIV(4)>,
 				 <&clockgen QORIQ_CLK_PLATFORM_PLL
 					    QORIQ_CLK_PLL_DIV(4)>;
->>>>>>> f642729d
 			clock-names = "wdog_clk", "apb_pclk";
 		};
 
 		cluster3_core0_watchdog: wdt@c200000 {
 			compatible = "arm,sp805-wdt", "arm,primecell";
 			reg = <0x0 0xc200000 0x0 0x1000>;
-<<<<<<< HEAD
-			clocks = <&clockgen 4 3>, <&clockgen 4 3>;
-=======
 			clocks = <&clockgen QORIQ_CLK_PLATFORM_PLL
 					    QORIQ_CLK_PLL_DIV(4)>,
 				 <&clockgen QORIQ_CLK_PLATFORM_PLL
 					    QORIQ_CLK_PLL_DIV(4)>;
->>>>>>> f642729d
 			clock-names = "wdog_clk", "apb_pclk";
 		};
 
 		cluster3_core1_watchdog: wdt@c210000 {
 			compatible = "arm,sp805-wdt", "arm,primecell";
 			reg = <0x0 0xc210000 0x0 0x1000>;
-<<<<<<< HEAD
-			clocks = <&clockgen 4 3>, <&clockgen 4 3>;
-=======
 			clocks = <&clockgen QORIQ_CLK_PLATFORM_PLL
 					    QORIQ_CLK_PLL_DIV(4)>,
 				 <&clockgen QORIQ_CLK_PLATFORM_PLL
 					    QORIQ_CLK_PLL_DIV(4)>;
->>>>>>> f642729d
 			clock-names = "wdog_clk", "apb_pclk";
 		};
 
 		cluster4_core0_watchdog: wdt@c300000 {
 			compatible = "arm,sp805-wdt", "arm,primecell";
 			reg = <0x0 0xc300000 0x0 0x1000>;
-<<<<<<< HEAD
-			clocks = <&clockgen 4 3>, <&clockgen 4 3>;
-=======
 			clocks = <&clockgen QORIQ_CLK_PLATFORM_PLL
 					    QORIQ_CLK_PLL_DIV(4)>,
 				 <&clockgen QORIQ_CLK_PLATFORM_PLL
 					    QORIQ_CLK_PLL_DIV(4)>;
->>>>>>> f642729d
 			clock-names = "wdog_clk", "apb_pclk";
 		};
 
 		cluster4_core1_watchdog: wdt@c310000 {
 			compatible = "arm,sp805-wdt", "arm,primecell";
 			reg = <0x0 0xc310000 0x0 0x1000>;
-<<<<<<< HEAD
-			clocks = <&clockgen 4 3>, <&clockgen 4 3>;
-=======
 			clocks = <&clockgen QORIQ_CLK_PLATFORM_PLL
 					    QORIQ_CLK_PLL_DIV(4)>,
 				 <&clockgen QORIQ_CLK_PLATFORM_PLL
 					    QORIQ_CLK_PLL_DIV(4)>;
->>>>>>> f642729d
 			clock-names = "wdog_clk", "apb_pclk";
 		};
 
