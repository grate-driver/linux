// SPDX-License-Identifier: (GPL-2.0 OR MIT)
/*
 * Copyright 2020 Compass Electronics Group, LLC
 */

/ {
	aliases {
		rtc0 = &rtc;
		rtc1 = &snvs_rtc;
	};

	usdhc1_pwrseq: usdhc1_pwrseq {
		compatible = "mmc-pwrseq-simple";
		pinctrl-names = "default";
		pinctrl-0 = <&pinctrl_usdhc1_gpio>;
		reset-gpios = <&gpio2 10 GPIO_ACTIVE_LOW>;
		clocks = <&osc_32k>;
		clock-names = "ext_clock";
		post-power-on-delay-ms = <80>;
	};

	memory@40000000 {
		device_type = "memory";
		reg = <0x0 0x40000000 0 0x80000000>;
	};
};

&A53_0 {
	cpu-supply = <&buck2_reg>;
};

&A53_1 {
	cpu-supply = <&buck2_reg>;
};

&A53_2 {
	cpu-supply = <&buck2_reg>;
};

&A53_3 {
	cpu-supply = <&buck2_reg>;
};

&ddrc {
	operating-points-v2 = <&ddrc_opp_table>;

	ddrc_opp_table: opp-table {
		compatible = "operating-points-v2";

		opp-25M {
			opp-hz = /bits/ 64 <25000000>;
		};

		opp-100M {
			opp-hz = /bits/ 64 <100000000>;
		};

		opp-750M {
			opp-hz = /bits/ 64 <750000000>;
		};
	};
};

&fec1 {
	pinctrl-names = "default";
	pinctrl-0 = <&pinctrl_fec1>;
	phy-mode = "rgmii-id";
	phy-handle = <&ethphy0>;
	fsl,magic-packet;
	status = "okay";

	mdio {
		#address-cells = <1>;
		#size-cells = <0>;

		ethphy0: ethernet-phy@0 {
			compatible = "ethernet-phy-ieee802.3-c22";
			reg = <0>;
		};
	};
};

&flexspi {
	pinctrl-names = "default";
	pinctrl-0 = <&pinctrl_flexspi>;
	status = "okay";

	flash@0 {
		reg = <0>;
		#address-cells = <1>;
		#size-cells = <1>;
		compatible = "jedec,spi-nor";
		spi-max-frequency = <80000000>;
		spi-tx-bus-width = <4>;
		spi-rx-bus-width = <4>;
	};
};

&i2c1 {
	clock-frequency = <400000>;
	pinctrl-names = "default";
	pinctrl-0 = <&pinctrl_i2c1>;
	status = "okay";

	pmic@4b {
		compatible = "rohm,bd71847";
		reg = <0x4b>;
		pinctrl-names = "default";
		pinctrl-0 = <&pinctrl_pmic>;
		interrupt-parent = <&gpio1>;
		interrupts = <3 IRQ_TYPE_LEVEL_LOW>;
		rohm,reset-snvs-powered;

		#clock-cells = <0>;
		clocks = <&osc_32k 0>;
		clock-output-names = "clk-32k-out";

		regulators {
			buck1_reg: BUCK1 {
				regulator-name = "buck1";
				regulator-min-microvolt = <700000>;
				regulator-max-microvolt = <1300000>;
				regulator-boot-on;
				regulator-always-on;
				regulator-ramp-delay = <1250>;
			};

			buck2_reg: BUCK2 {
				regulator-name = "buck2";
				regulator-min-microvolt = <700000>;
				regulator-max-microvolt = <1300000>;
				regulator-boot-on;
				regulator-always-on;
				regulator-ramp-delay = <1250>;
				rohm,dvs-run-voltage = <1000000>;
				rohm,dvs-idle-voltage = <900000>;
			};

			buck3_reg: BUCK3 {
				// BUCK5 in datasheet
				regulator-name = "buck3";
				regulator-min-microvolt = <700000>;
				regulator-max-microvolt = <1350000>;
				regulator-boot-on;
				regulator-always-on;
			};

			buck4_reg: BUCK4 {
				// BUCK6 in datasheet
				regulator-name = "buck4";
				regulator-min-microvolt = <3000000>;
				regulator-max-microvolt = <3300000>;
				regulator-boot-on;
				regulator-always-on;
			};

			buck5_reg: BUCK5 {
				// BUCK7 in datasheet
				regulator-name = "buck5";
				regulator-min-microvolt = <1605000>;
				regulator-max-microvolt = <1995000>;
				regulator-boot-on;
				regulator-always-on;
			};

			buck6_reg: BUCK6 {
				// BUCK8 in datasheet
				regulator-name = "buck6";
				regulator-min-microvolt = <800000>;
				regulator-max-microvolt = <1400000>;
				regulator-boot-on;
				regulator-always-on;
			};

			ldo1_reg: LDO1 {
				regulator-name = "ldo1";
				regulator-min-microvolt = <1600000>;
				regulator-max-microvolt = <3300000>;
				regulator-boot-on;
				regulator-always-on;
			};

			ldo2_reg: LDO2 {
				regulator-name = "ldo2";
				regulator-min-microvolt = <800000>;
				regulator-max-microvolt = <900000>;
				regulator-boot-on;
				regulator-always-on;
			};

			ldo3_reg: LDO3 {
				regulator-name = "ldo3";
				regulator-min-microvolt = <1800000>;
				regulator-max-microvolt = <3300000>;
				regulator-boot-on;
				regulator-always-on;
			};

			ldo4_reg: LDO4 {
				regulator-name = "ldo4";
				regulator-min-microvolt = <900000>;
				regulator-max-microvolt = <1800000>;
				regulator-boot-on;
				regulator-always-on;
			};

			ldo6_reg: LDO6 {
				regulator-name = "ldo6";
				regulator-min-microvolt = <900000>;
				regulator-max-microvolt = <1800000>;
				regulator-boot-on;
				regulator-always-on;
			};
		};
	};
};

&i2c3 {
	clock-frequency = <400000>;
	pinctrl-names = "default";
	pinctrl-0 = <&pinctrl_i2c3>;
	status = "okay";

	eeprom@50 {
		compatible = "microchip,24c64", "atmel,24c64";
		pagesize = <32>;
		read-only;	/* Manufacturing EEPROM programmed at factory */
		reg = <0x50>;
	};

	rtc: rtc@51 {
		compatible = "nxp,pcf85263";
		reg = <0x51>;
	};
};

&uart1 {
	pinctrl-names = "default";
	pinctrl-0 = <&pinctrl_uart1>;
	assigned-clocks = <&clk IMX8MM_CLK_UART1>;
	assigned-clock-parents = <&clk IMX8MM_SYS_PLL1_80M>;
	uart-has-rtscts;
	status = "okay";

	bluetooth {
		compatible = "brcm,bcm43438-bt";
		shutdown-gpios = <&gpio2 6 GPIO_ACTIVE_HIGH>;
		host-wakeup-gpios = <&gpio2 8 GPIO_ACTIVE_HIGH>;
		device-wakeup-gpios = <&gpio2 7 GPIO_ACTIVE_HIGH>;
		clocks = <&osc_32k>;
		max-speed = <4000000>;
		clock-names = "extclk";
	};
};

&usdhc1 {
	#address-cells = <1>;
	#size-cells = <0>;
	pinctrl-names = "default", "state_100mhz", "state_200mhz";
	pinctrl-0 = <&pinctrl_usdhc1>;
	pinctrl-1 = <&pinctrl_usdhc1_100mhz>;
	pinctrl-2 = <&pinctrl_usdhc1_200mhz>;
	bus-width = <4>;
	non-removable;
	cap-power-off-card;
	pm-ignore-notify;
	keep-power-in-suspend;
	mmc-pwrseq = <&usdhc1_pwrseq>;
	status = "okay";

	brcmf: bcrmf@1 {
		reg = <1>;
		compatible = "brcm,bcm4329-fmac";
		pinctrl-names = "default";
		pinctrl-0 = <&pinctrl_wlan>;
		interrupt-parent = <&gpio2>;
		interrupts = <9 IRQ_TYPE_LEVEL_HIGH>;
		interrupt-names = "host-wake";
	};
};

&usdhc3 {
	pinctrl-names = "default", "state_100mhz", "state_200mhz";
	pinctrl-0 = <&pinctrl_usdhc3>;
	pinctrl-1 = <&pinctrl_usdhc3_100mhz>;
	pinctrl-2 = <&pinctrl_usdhc3_200mhz>;
	bus-width = <8>;
	non-removable;
	status = "okay";
};

&wdog1 {
	pinctrl-names = "default";
	pinctrl-0 = <&pinctrl_wdog>;
	fsl,ext-reset-output;
	status = "okay";
};

&iomuxc {
	pinctrl_fec1: fec1grp {
		fsl,pins = <
			MX8MM_IOMUXC_ENET_MDC_ENET1_MDC		0x3
			MX8MM_IOMUXC_ENET_MDIO_ENET1_MDIO	0x3
			MX8MM_IOMUXC_ENET_TD3_ENET1_RGMII_TD3	0x1f
			MX8MM_IOMUXC_ENET_TD2_ENET1_RGMII_TD2	0x1f
			MX8MM_IOMUXC_ENET_TD1_ENET1_RGMII_TD1	0x1f
			MX8MM_IOMUXC_ENET_TD0_ENET1_RGMII_TD0	0x1f
			MX8MM_IOMUXC_ENET_RD3_ENET1_RGMII_RD3	0x91
			MX8MM_IOMUXC_ENET_RD2_ENET1_RGMII_RD2	0x91
			MX8MM_IOMUXC_ENET_RD1_ENET1_RGMII_RD1	0x91
			MX8MM_IOMUXC_ENET_RD0_ENET1_RGMII_RD0	0x91
			MX8MM_IOMUXC_ENET_TXC_ENET1_RGMII_TXC	0x1f
			MX8MM_IOMUXC_ENET_RXC_ENET1_RGMII_RXC	0x91
			MX8MM_IOMUXC_ENET_RX_CTL_ENET1_RGMII_RX_CTL	0x91
			MX8MM_IOMUXC_ENET_TX_CTL_ENET1_RGMII_TX_CTL	0x1f
			MX8MM_IOMUXC_SAI2_RXC_GPIO4_IO22	0x19
		>;
	};

	pinctrl_i2c1: i2c1grp {
		fsl,pins = <
			MX8MM_IOMUXC_I2C1_SCL_I2C1_SCL		0x400001c3
			MX8MM_IOMUXC_I2C1_SDA_I2C1_SDA		0x400001c3
		>;
	};

	pinctrl_i2c3: i2c3grp {
		fsl,pins = <
			MX8MM_IOMUXC_I2C3_SCL_I2C3_SCL		0x400001c3
			MX8MM_IOMUXC_I2C3_SDA_I2C3_SDA		0x400001c3
		>;
	};

<<<<<<< HEAD
		pinctrl_pmic: pmicirqgrp {
			fsl,pins = <
				MX8MM_IOMUXC_GPIO1_IO03_GPIO1_IO3	0x141
			>;
		};
=======
	pinctrl_flexspi: flexspigrp {
		fsl,pins = <
			MX8MM_IOMUXC_NAND_ALE_QSPI_A_SCLK               0x1c2
			MX8MM_IOMUXC_NAND_CE0_B_QSPI_A_SS0_B            0x82
			MX8MM_IOMUXC_NAND_DATA00_QSPI_A_DATA0           0x82
			MX8MM_IOMUXC_NAND_DATA01_QSPI_A_DATA1           0x82
			MX8MM_IOMUXC_NAND_DATA02_QSPI_A_DATA2           0x82
			MX8MM_IOMUXC_NAND_DATA03_QSPI_A_DATA3           0x82
		>;
	};
>>>>>>> f642729d

	pinctrl_pmic: pmicirqgrp {
		fsl,pins = <
			MX8MM_IOMUXC_GPIO1_IO03_GPIO1_IO3	0x141
		>;
	};

<<<<<<< HEAD
		pinctrl_usdhc1_gpio: usdhc1gpiogrp {
			fsl,pins = <
				MX8MM_IOMUXC_SD1_RESET_B_GPIO2_IO10	0x41
			>;
		};
=======
	pinctrl_uart1: uart1grp {
		fsl,pins = <
			MX8MM_IOMUXC_UART1_RXD_UART1_DCE_RX	0x140
			MX8MM_IOMUXC_UART1_TXD_UART1_DCE_TX	0x140
			MX8MM_IOMUXC_UART3_RXD_UART1_DCE_CTS_B	0x140
			MX8MM_IOMUXC_UART3_TXD_UART1_DCE_RTS_B	0x140
			MX8MM_IOMUXC_SD1_DATA4_GPIO2_IO6	0x19
			MX8MM_IOMUXC_SD1_DATA5_GPIO2_IO7	0x19
			MX8MM_IOMUXC_SD1_DATA6_GPIO2_IO8	0x19
			MX8MM_IOMUXC_GPIO1_IO00_ANAMIX_REF_CLK_32K	0x141
		>;
	};
>>>>>>> f642729d

	pinctrl_usdhc1_gpio: usdhc1gpiogrp {
		fsl,pins = <
			MX8MM_IOMUXC_SD1_RESET_B_GPIO2_IO10	0x41
		>;
	};

<<<<<<< HEAD
		pinctrl_usdhc1_100mhz: usdhc1-100mhzgrp {
			fsl,pins = <
				MX8MM_IOMUXC_SD1_CLK_USDHC1_CLK		0x194
				MX8MM_IOMUXC_SD1_CMD_USDHC1_CMD		0x1d4
				MX8MM_IOMUXC_SD1_DATA0_USDHC1_DATA0	0x1d4
				MX8MM_IOMUXC_SD1_DATA1_USDHC1_DATA1	0x1d4
				MX8MM_IOMUXC_SD1_DATA2_USDHC1_DATA2	0x1d4
				MX8MM_IOMUXC_SD1_DATA3_USDHC1_DATA3	0x1d4
			>;
		};

		pinctrl_usdhc1_200mhz: usdhc1-200mhzgrp {
			fsl,pins = <
				MX8MM_IOMUXC_SD1_CLK_USDHC1_CLK		0x196
				MX8MM_IOMUXC_SD1_CMD_USDHC1_CMD		0x1d6
				MX8MM_IOMUXC_SD1_DATA0_USDHC1_DATA0	0x1d6
				MX8MM_IOMUXC_SD1_DATA1_USDHC1_DATA1	0x1d6
				MX8MM_IOMUXC_SD1_DATA2_USDHC1_DATA2	0x1d6
				MX8MM_IOMUXC_SD1_DATA3_USDHC1_DATA3	0x1d6
			>;
		};
=======
	pinctrl_usdhc1: usdhc1grp {
		fsl,pins = <
			MX8MM_IOMUXC_SD1_CLK_USDHC1_CLK		0x190
			MX8MM_IOMUXC_SD1_CMD_USDHC1_CMD		0x1d0
			MX8MM_IOMUXC_SD1_DATA0_USDHC1_DATA0	0x1d0
			MX8MM_IOMUXC_SD1_DATA1_USDHC1_DATA1	0x1d0
			MX8MM_IOMUXC_SD1_DATA2_USDHC1_DATA2	0x1d0
			MX8MM_IOMUXC_SD1_DATA3_USDHC1_DATA3	0x1d0
		>;
	};

	pinctrl_usdhc1_100mhz: usdhc1-100mhzgrp {
		fsl,pins = <
			MX8MM_IOMUXC_SD1_CLK_USDHC1_CLK		0x194
			MX8MM_IOMUXC_SD1_CMD_USDHC1_CMD		0x1d4
			MX8MM_IOMUXC_SD1_DATA0_USDHC1_DATA0	0x1d4
			MX8MM_IOMUXC_SD1_DATA1_USDHC1_DATA1	0x1d4
			MX8MM_IOMUXC_SD1_DATA2_USDHC1_DATA2	0x1d4
			MX8MM_IOMUXC_SD1_DATA3_USDHC1_DATA3	0x1d4
		>;
	};
>>>>>>> f642729d

	pinctrl_usdhc1_200mhz: usdhc1-200mhzgrp {
		fsl,pins = <
			MX8MM_IOMUXC_SD1_CLK_USDHC1_CLK		0x196
			MX8MM_IOMUXC_SD1_CMD_USDHC1_CMD		0x1d6
			MX8MM_IOMUXC_SD1_DATA0_USDHC1_DATA0	0x1d6
			MX8MM_IOMUXC_SD1_DATA1_USDHC1_DATA1	0x1d6
			MX8MM_IOMUXC_SD1_DATA2_USDHC1_DATA2	0x1d6
			MX8MM_IOMUXC_SD1_DATA3_USDHC1_DATA3	0x1d6
		>;
	};

<<<<<<< HEAD
		pinctrl_usdhc3_100mhz: usdhc3-100mhzgrp {
			fsl,pins = <
				MX8MM_IOMUXC_NAND_WE_B_USDHC3_CLK		0x194
				MX8MM_IOMUXC_NAND_WP_B_USDHC3_CMD		0x1d4
				MX8MM_IOMUXC_NAND_DATA04_USDHC3_DATA0		0x1d4
				MX8MM_IOMUXC_NAND_DATA05_USDHC3_DATA1		0x1d4
				MX8MM_IOMUXC_NAND_DATA06_USDHC3_DATA2		0x1d4
				MX8MM_IOMUXC_NAND_DATA07_USDHC3_DATA3		0x1d4
				MX8MM_IOMUXC_NAND_RE_B_USDHC3_DATA4		0x1d4
				MX8MM_IOMUXC_NAND_CE2_B_USDHC3_DATA5		0x1d4
				MX8MM_IOMUXC_NAND_CE3_B_USDHC3_DATA6		0x1d4
				MX8MM_IOMUXC_NAND_CLE_USDHC3_DATA7		0x1d4
				MX8MM_IOMUXC_NAND_CE1_B_USDHC3_STROBE		0x194
			>;
		};

		pinctrl_usdhc3_200mhz: usdhc3-200mhzgrp {
			fsl,pins = <
				MX8MM_IOMUXC_NAND_WE_B_USDHC3_CLK		0x196
				MX8MM_IOMUXC_NAND_WP_B_USDHC3_CMD		0x1d6
				MX8MM_IOMUXC_NAND_DATA04_USDHC3_DATA0		0x1d6
				MX8MM_IOMUXC_NAND_DATA05_USDHC3_DATA1		0x1d6
				MX8MM_IOMUXC_NAND_DATA06_USDHC3_DATA2		0x1d6
				MX8MM_IOMUXC_NAND_DATA07_USDHC3_DATA3		0x1d6
				MX8MM_IOMUXC_NAND_RE_B_USDHC3_DATA4		0x1d6
				MX8MM_IOMUXC_NAND_CE2_B_USDHC3_DATA5		0x1d6
				MX8MM_IOMUXC_NAND_CE3_B_USDHC3_DATA6		0x1d6
				MX8MM_IOMUXC_NAND_CLE_USDHC3_DATA7		0x1d6
				MX8MM_IOMUXC_NAND_CE1_B_USDHC3_STROBE		0x196
			>;
		};
=======
	pinctrl_usdhc3: usdhc3grp {
		fsl,pins = <
			MX8MM_IOMUXC_NAND_WE_B_USDHC3_CLK		0x190
			MX8MM_IOMUXC_NAND_WP_B_USDHC3_CMD		0x1d0
			MX8MM_IOMUXC_NAND_DATA04_USDHC3_DATA0		0x1d0
			MX8MM_IOMUXC_NAND_DATA05_USDHC3_DATA1		0x1d0
			MX8MM_IOMUXC_NAND_DATA06_USDHC3_DATA2		0x1d0
			MX8MM_IOMUXC_NAND_DATA07_USDHC3_DATA3		0x1d0
			MX8MM_IOMUXC_NAND_RE_B_USDHC3_DATA4		0x1d0
			MX8MM_IOMUXC_NAND_CE2_B_USDHC3_DATA5		0x1d0
			MX8MM_IOMUXC_NAND_CE3_B_USDHC3_DATA6		0x1d0
			MX8MM_IOMUXC_NAND_CLE_USDHC3_DATA7		0x1d0
			MX8MM_IOMUXC_NAND_CE1_B_USDHC3_STROBE		0x190
		>;
	};

	pinctrl_usdhc3_100mhz: usdhc3-100mhzgrp {
		fsl,pins = <
			MX8MM_IOMUXC_NAND_WE_B_USDHC3_CLK		0x194
			MX8MM_IOMUXC_NAND_WP_B_USDHC3_CMD		0x1d4
			MX8MM_IOMUXC_NAND_DATA04_USDHC3_DATA0		0x1d4
			MX8MM_IOMUXC_NAND_DATA05_USDHC3_DATA1		0x1d4
			MX8MM_IOMUXC_NAND_DATA06_USDHC3_DATA2		0x1d4
			MX8MM_IOMUXC_NAND_DATA07_USDHC3_DATA3		0x1d4
			MX8MM_IOMUXC_NAND_RE_B_USDHC3_DATA4		0x1d4
			MX8MM_IOMUXC_NAND_CE2_B_USDHC3_DATA5		0x1d4
			MX8MM_IOMUXC_NAND_CE3_B_USDHC3_DATA6		0x1d4
			MX8MM_IOMUXC_NAND_CLE_USDHC3_DATA7		0x1d4
			MX8MM_IOMUXC_NAND_CE1_B_USDHC3_STROBE		0x194
		>;
	};
>>>>>>> f642729d

	pinctrl_usdhc3_200mhz: usdhc3-200mhzgrp {
		fsl,pins = <
			MX8MM_IOMUXC_NAND_WE_B_USDHC3_CLK		0x196
			MX8MM_IOMUXC_NAND_WP_B_USDHC3_CMD		0x1d6
			MX8MM_IOMUXC_NAND_DATA04_USDHC3_DATA0		0x1d6
			MX8MM_IOMUXC_NAND_DATA05_USDHC3_DATA1		0x1d6
			MX8MM_IOMUXC_NAND_DATA06_USDHC3_DATA2		0x1d6
			MX8MM_IOMUXC_NAND_DATA07_USDHC3_DATA3		0x1d6
			MX8MM_IOMUXC_NAND_RE_B_USDHC3_DATA4		0x1d6
			MX8MM_IOMUXC_NAND_CE2_B_USDHC3_DATA5		0x1d6
			MX8MM_IOMUXC_NAND_CE3_B_USDHC3_DATA6		0x1d6
			MX8MM_IOMUXC_NAND_CLE_USDHC3_DATA7		0x1d6
			MX8MM_IOMUXC_NAND_CE1_B_USDHC3_STROBE		0x196
		>;
	};

	pinctrl_wdog: wdoggrp {
		fsl,pins = <
			MX8MM_IOMUXC_GPIO1_IO02_WDOG1_WDOG_B		0x166
		>;
	};

	pinctrl_wlan: wlangrp {
		fsl,pins = <
			MX8MM_IOMUXC_SD1_DATA7_GPIO2_IO9		0x111
		>;
	};
};<|MERGE_RESOLUTION|>--- conflicted
+++ resolved
@@ -331,13 +331,6 @@
 		>;
 	};
 
-<<<<<<< HEAD
-		pinctrl_pmic: pmicirqgrp {
-			fsl,pins = <
-				MX8MM_IOMUXC_GPIO1_IO03_GPIO1_IO3	0x141
-			>;
-		};
-=======
 	pinctrl_flexspi: flexspigrp {
 		fsl,pins = <
 			MX8MM_IOMUXC_NAND_ALE_QSPI_A_SCLK               0x1c2
@@ -348,7 +341,6 @@
 			MX8MM_IOMUXC_NAND_DATA03_QSPI_A_DATA3           0x82
 		>;
 	};
->>>>>>> f642729d
 
 	pinctrl_pmic: pmicirqgrp {
 		fsl,pins = <
@@ -356,13 +348,6 @@
 		>;
 	};
 
-<<<<<<< HEAD
-		pinctrl_usdhc1_gpio: usdhc1gpiogrp {
-			fsl,pins = <
-				MX8MM_IOMUXC_SD1_RESET_B_GPIO2_IO10	0x41
-			>;
-		};
-=======
 	pinctrl_uart1: uart1grp {
 		fsl,pins = <
 			MX8MM_IOMUXC_UART1_RXD_UART1_DCE_RX	0x140
@@ -375,7 +360,6 @@
 			MX8MM_IOMUXC_GPIO1_IO00_ANAMIX_REF_CLK_32K	0x141
 		>;
 	};
->>>>>>> f642729d
 
 	pinctrl_usdhc1_gpio: usdhc1gpiogrp {
 		fsl,pins = <
@@ -383,29 +367,6 @@
 		>;
 	};
 
-<<<<<<< HEAD
-		pinctrl_usdhc1_100mhz: usdhc1-100mhzgrp {
-			fsl,pins = <
-				MX8MM_IOMUXC_SD1_CLK_USDHC1_CLK		0x194
-				MX8MM_IOMUXC_SD1_CMD_USDHC1_CMD		0x1d4
-				MX8MM_IOMUXC_SD1_DATA0_USDHC1_DATA0	0x1d4
-				MX8MM_IOMUXC_SD1_DATA1_USDHC1_DATA1	0x1d4
-				MX8MM_IOMUXC_SD1_DATA2_USDHC1_DATA2	0x1d4
-				MX8MM_IOMUXC_SD1_DATA3_USDHC1_DATA3	0x1d4
-			>;
-		};
-
-		pinctrl_usdhc1_200mhz: usdhc1-200mhzgrp {
-			fsl,pins = <
-				MX8MM_IOMUXC_SD1_CLK_USDHC1_CLK		0x196
-				MX8MM_IOMUXC_SD1_CMD_USDHC1_CMD		0x1d6
-				MX8MM_IOMUXC_SD1_DATA0_USDHC1_DATA0	0x1d6
-				MX8MM_IOMUXC_SD1_DATA1_USDHC1_DATA1	0x1d6
-				MX8MM_IOMUXC_SD1_DATA2_USDHC1_DATA2	0x1d6
-				MX8MM_IOMUXC_SD1_DATA3_USDHC1_DATA3	0x1d6
-			>;
-		};
-=======
 	pinctrl_usdhc1: usdhc1grp {
 		fsl,pins = <
 			MX8MM_IOMUXC_SD1_CLK_USDHC1_CLK		0x190
@@ -427,7 +388,6 @@
 			MX8MM_IOMUXC_SD1_DATA3_USDHC1_DATA3	0x1d4
 		>;
 	};
->>>>>>> f642729d
 
 	pinctrl_usdhc1_200mhz: usdhc1-200mhzgrp {
 		fsl,pins = <
@@ -440,39 +400,6 @@
 		>;
 	};
 
-<<<<<<< HEAD
-		pinctrl_usdhc3_100mhz: usdhc3-100mhzgrp {
-			fsl,pins = <
-				MX8MM_IOMUXC_NAND_WE_B_USDHC3_CLK		0x194
-				MX8MM_IOMUXC_NAND_WP_B_USDHC3_CMD		0x1d4
-				MX8MM_IOMUXC_NAND_DATA04_USDHC3_DATA0		0x1d4
-				MX8MM_IOMUXC_NAND_DATA05_USDHC3_DATA1		0x1d4
-				MX8MM_IOMUXC_NAND_DATA06_USDHC3_DATA2		0x1d4
-				MX8MM_IOMUXC_NAND_DATA07_USDHC3_DATA3		0x1d4
-				MX8MM_IOMUXC_NAND_RE_B_USDHC3_DATA4		0x1d4
-				MX8MM_IOMUXC_NAND_CE2_B_USDHC3_DATA5		0x1d4
-				MX8MM_IOMUXC_NAND_CE3_B_USDHC3_DATA6		0x1d4
-				MX8MM_IOMUXC_NAND_CLE_USDHC3_DATA7		0x1d4
-				MX8MM_IOMUXC_NAND_CE1_B_USDHC3_STROBE		0x194
-			>;
-		};
-
-		pinctrl_usdhc3_200mhz: usdhc3-200mhzgrp {
-			fsl,pins = <
-				MX8MM_IOMUXC_NAND_WE_B_USDHC3_CLK		0x196
-				MX8MM_IOMUXC_NAND_WP_B_USDHC3_CMD		0x1d6
-				MX8MM_IOMUXC_NAND_DATA04_USDHC3_DATA0		0x1d6
-				MX8MM_IOMUXC_NAND_DATA05_USDHC3_DATA1		0x1d6
-				MX8MM_IOMUXC_NAND_DATA06_USDHC3_DATA2		0x1d6
-				MX8MM_IOMUXC_NAND_DATA07_USDHC3_DATA3		0x1d6
-				MX8MM_IOMUXC_NAND_RE_B_USDHC3_DATA4		0x1d6
-				MX8MM_IOMUXC_NAND_CE2_B_USDHC3_DATA5		0x1d6
-				MX8MM_IOMUXC_NAND_CE3_B_USDHC3_DATA6		0x1d6
-				MX8MM_IOMUXC_NAND_CLE_USDHC3_DATA7		0x1d6
-				MX8MM_IOMUXC_NAND_CE1_B_USDHC3_STROBE		0x196
-			>;
-		};
-=======
 	pinctrl_usdhc3: usdhc3grp {
 		fsl,pins = <
 			MX8MM_IOMUXC_NAND_WE_B_USDHC3_CLK		0x190
@@ -504,7 +431,6 @@
 			MX8MM_IOMUXC_NAND_CE1_B_USDHC3_STROBE		0x194
 		>;
 	};
->>>>>>> f642729d
 
 	pinctrl_usdhc3_200mhz: usdhc3-200mhzgrp {
 		fsl,pins = <
