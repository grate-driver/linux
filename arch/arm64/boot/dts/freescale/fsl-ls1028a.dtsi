--- conflicted
+++ resolved
@@ -787,28 +787,20 @@
 		cluster1_core0_watchdog: watchdog@c000000 {
 			compatible = "arm,sp805", "arm,primecell";
 			reg = <0x0 0xc000000 0x0 0x1000>;
-<<<<<<< HEAD
-			clocks = <&clockgen 4 15>, <&clockgen 4 15>;
-=======
 			clocks = <&clockgen QORIQ_CLK_PLATFORM_PLL
 					    QORIQ_CLK_PLL_DIV(16)>,
 				 <&clockgen QORIQ_CLK_PLATFORM_PLL
 					    QORIQ_CLK_PLL_DIV(16)>;
->>>>>>> f642729d
 			clock-names = "wdog_clk", "apb_pclk";
 		};
 
 		cluster1_core1_watchdog: watchdog@c010000 {
 			compatible = "arm,sp805", "arm,primecell";
 			reg = <0x0 0xc010000 0x0 0x1000>;
-<<<<<<< HEAD
-			clocks = <&clockgen 4 15>, <&clockgen 4 15>;
-=======
 			clocks = <&clockgen QORIQ_CLK_PLATFORM_PLL
 					    QORIQ_CLK_PLL_DIV(16)>,
 				 <&clockgen QORIQ_CLK_PLATFORM_PLL
 					    QORIQ_CLK_PLL_DIV(16)>;
->>>>>>> f642729d
 			clock-names = "wdog_clk", "apb_pclk";
 		};
 
