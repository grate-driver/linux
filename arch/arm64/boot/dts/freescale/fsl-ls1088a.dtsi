--- conflicted
+++ resolved
@@ -517,9 +517,6 @@
 			status = "disabled";
 		};
 
-<<<<<<< HEAD
-		pcie2: pcie@3500000 {
-=======
 		pcie-ep@3400000 {
 			compatible = "fsl,ls1088a-pcie-ep","fsl,ls-pcie-ep";
 			reg = <0x00 0x03400000 0x0 0x00100000
@@ -531,8 +528,7 @@
 			status = "disabled";
 		};
 
-		pcie@3500000 {
->>>>>>> 3ef0a955
+		pcie2: pcie@3500000 {
 			compatible = "fsl,ls1088a-pcie";
 			reg = <0x00 0x03500000 0x0 0x00100000   /* controller registers */
 			       0x28 0x00000000 0x0 0x00002000>; /* configuration space */
@@ -558,9 +554,6 @@
 			status = "disabled";
 		};
 
-<<<<<<< HEAD
-		pcie3: pcie@3600000 {
-=======
 		pcie-ep@3500000 {
 			compatible = "fsl,ls1088a-pcie-ep","fsl,ls-pcie-ep";
 			reg = <0x00 0x03500000 0x0 0x00100000
@@ -571,8 +564,7 @@
 			status = "disabled";
 		};
 
-		pcie@3600000 {
->>>>>>> 3ef0a955
+		pcie3: pcie@3600000 {
 			compatible = "fsl,ls1088a-pcie";
 			reg = <0x00 0x03600000 0x0 0x00100000   /* controller registers */
 			       0x30 0x00000000 0x0 0x00002000>; /* configuration space */
