--- conflicted
+++ resolved
@@ -43,26 +43,16 @@
 	leds {
 		compatible = "gpio-leds";
 
-<<<<<<< HEAD
-		led-white {
-			label = "vim3:white:sys";
-=======
 		white {
 			color = <LED_COLOR_ID_WHITE>;
 			function = LED_FUNCTION_STATUS;
->>>>>>> f642729d
 			gpios = <&gpio_ao GPIOAO_4 GPIO_ACTIVE_HIGH>;
 			linux,default-trigger = "heartbeat";
 		};
 
-<<<<<<< HEAD
-		led-red {
-			label = "vim3:red";
-=======
 		red {
 			color = <LED_COLOR_ID_RED>;
 			function = LED_FUNCTION_STATUS;
->>>>>>> f642729d
 			gpios = <&gpio_expander 5 GPIO_ACTIVE_HIGH>;
 		};
 	};
@@ -180,11 +170,7 @@
 
 	sound {
 		compatible = "amlogic,axg-sound-card";
-<<<<<<< HEAD
-		model = "G12B-KHADAS-VIM3";
-=======
 		model = "KHADAS-VIM3";
->>>>>>> f642729d
 		audio-aux-devs = <&tdmout_a>;
 		audio-routing = "TDMOUT_A IN 0", "FRDDR_A OUT 0",
 				"TDMOUT_A IN 1", "FRDDR_B OUT 0",
@@ -317,18 +303,6 @@
 	status = "okay";
 };
 
-&frddr_a {
-	status = "okay";
-};
-
-&frddr_b {
-	status = "okay";
-};
-
-&frddr_c {
-	status = "okay";
-};
-
 &hdmi_tx {
 	status = "okay";
 	pinctrl-0 = <&hdmitx_hpd_pins>, <&hdmitx_ddc_pins>;
@@ -476,10 +450,6 @@
 	};
 };
 
-<<<<<<< HEAD
-
-=======
->>>>>>> f642729d
 &tdmif_a {
 	status = "okay";
 };
