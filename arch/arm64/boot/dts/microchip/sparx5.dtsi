--- conflicted
+++ resolved
@@ -135,14 +135,11 @@
 			};
 		};
 
-<<<<<<< HEAD
-=======
 		reset@611010008 {
 			compatible = "microchip,sparx5-chip-reset";
 			reg = <0x6 0x11010008 0x4>;
 		};
 
->>>>>>> f642729d
 		uart0: serial@600100000 {
 			pinctrl-0 = <&uart_pins>;
 			pinctrl-names = "default";
@@ -234,8 +231,6 @@
 				function = "si2";
 			};
 
-<<<<<<< HEAD
-=======
 			sgpio0_pins: sgpio-pins {
 				pins = "GPIO_0", "GPIO_1", "GPIO_2", "GPIO_3";
 				function = "sg0";
@@ -252,7 +247,6 @@
 				function = "sg2";
 			};
 
->>>>>>> f642729d
 			uart_pins: uart-pins {
 				pins = "GPIO_10", "GPIO_11";
 				function = "uart";
@@ -281,8 +275,6 @@
 					"GPIO_46", "GPIO_47";
 				function = "emmc";
 			};
-<<<<<<< HEAD
-=======
 		};
 
 		sgpio0: gpio@61101036c {
@@ -358,7 +350,6 @@
 				#gpio-cells = <3>;
 				ngpios = <96>;
 			};
->>>>>>> f642729d
 		};
 
 		i2c0: i2c@600101000 {
