--- conflicted
+++ resolved
@@ -26,8 +26,6 @@
 			no-map;
 		};
 
-<<<<<<< HEAD
-=======
 		mcu_r5fss0_core0_dma_memory_region: r5f-dma-memory@a0000000 {
 			compatible = "shared-dma-pool";
 			reg = <0x00 0xa0000000 0x00 0x100000>;
@@ -100,7 +98,6 @@
 			no-map;
 		};
 
->>>>>>> f642729d
 		c66_1_dma_memory_region: c66-dma-memory@a6000000 {
 			compatible = "shared-dma-pool";
 			reg = <0x00 0xa6000000 0x00 0x100000>;
@@ -283,8 +280,6 @@
 	status = "disabled";
 };
 
-<<<<<<< HEAD
-=======
 &mcu_r5fss0_core0 {
 	mboxes = <&mailbox0_cluster0 &mbox_mcu_r5fss0_core0>;
 	memory-region = <&mcu_r5fss0_core0_dma_memory_region>,
@@ -321,7 +316,6 @@
 			<&main_r5fss1_core1_memory_region>;
 };
 
->>>>>>> f642729d
 &c66_0 {
 	mboxes = <&mailbox0_cluster3 &mbox_c66_0>;
 	memory-region = <&c66_0_dma_memory_region>,
