// SPDX-License-Identifier: GPL-2.0-only
/*
 * Copyright (C) 2012 - Virtual Open Systems and Columbia University
 * Author: Christoffer Dall <c.dall@virtualopensystems.com>
 */

#include <linux/bug.h>
#include <linux/cpu_pm.h>
#include <linux/entry-kvm.h>
#include <linux/errno.h>
#include <linux/err.h>
#include <linux/kvm_host.h>
#include <linux/list.h>
#include <linux/module.h>
#include <linux/vmalloc.h>
#include <linux/fs.h>
#include <linux/mman.h>
#include <linux/sched.h>
#include <linux/kmemleak.h>
#include <linux/kvm.h>
#include <linux/kvm_irqfd.h>
#include <linux/irqbypass.h>
#include <linux/sched/stat.h>
#include <linux/psci.h>
#include <trace/events/kvm.h>

#define CREATE_TRACE_POINTS
#include "trace_arm.h"

#include <linux/uaccess.h>
#include <asm/ptrace.h>
#include <asm/mman.h>
#include <asm/tlbflush.h>
#include <asm/cacheflush.h>
#include <asm/cpufeature.h>
#include <asm/virt.h>
#include <asm/kvm_arm.h>
#include <asm/kvm_asm.h>
#include <asm/kvm_mmu.h>
#include <asm/kvm_emulate.h>
#include <asm/sections.h>

#include <kvm/arm_hypercalls.h>
#include <kvm/arm_pmu.h>
#include <kvm/arm_psci.h>

static enum kvm_mode kvm_mode = KVM_MODE_DEFAULT;
DEFINE_STATIC_KEY_FALSE(kvm_protected_mode_initialized);

DECLARE_KVM_HYP_PER_CPU(unsigned long, kvm_hyp_vector);

static DEFINE_PER_CPU(unsigned long, kvm_arm_hyp_stack_page);
unsigned long kvm_arm_hyp_percpu_base[NR_CPUS];
DECLARE_KVM_NVHE_PER_CPU(struct kvm_nvhe_init_params, kvm_init_params);

static bool vgic_present;

static DEFINE_PER_CPU(unsigned char, kvm_arm_hardware_enabled);
DEFINE_STATIC_KEY_FALSE(userspace_irqchip_in_use);

int kvm_arch_vcpu_should_kick(struct kvm_vcpu *vcpu)
{
	return kvm_vcpu_exiting_guest_mode(vcpu) == IN_GUEST_MODE;
}

int kvm_arch_hardware_setup(void *opaque)
{
	return 0;
}

int kvm_arch_check_processor_compat(void *opaque)
{
	return 0;
}

int kvm_vm_ioctl_enable_cap(struct kvm *kvm,
			    struct kvm_enable_cap *cap)
{
	int r;

	if (cap->flags)
		return -EINVAL;

	switch (cap->cap) {
	case KVM_CAP_ARM_NISV_TO_USER:
		r = 0;
		set_bit(KVM_ARCH_FLAG_RETURN_NISV_IO_ABORT_TO_USER,
			&kvm->arch.flags);
		break;
	case KVM_CAP_ARM_MTE:
		mutex_lock(&kvm->lock);
		if (!system_supports_mte() || kvm->created_vcpus) {
			r = -EINVAL;
		} else {
			r = 0;
			set_bit(KVM_ARCH_FLAG_MTE_ENABLED, &kvm->arch.flags);
		}
		mutex_unlock(&kvm->lock);
		break;
	default:
		r = -EINVAL;
		break;
	}

	return r;
}

static int kvm_arm_default_max_vcpus(void)
{
	return vgic_present ? kvm_vgic_get_max_vcpus() : KVM_MAX_VCPUS;
}

static void set_default_spectre(struct kvm *kvm)
{
	/*
	 * The default is to expose CSV2 == 1 if the HW isn't affected.
	 * Although this is a per-CPU feature, we make it global because
	 * asymmetric systems are just a nuisance.
	 *
	 * Userspace can override this as long as it doesn't promise
	 * the impossible.
	 */
	if (arm64_get_spectre_v2_state() == SPECTRE_UNAFFECTED)
		kvm->arch.pfr0_csv2 = 1;
	if (arm64_get_meltdown_state() == SPECTRE_UNAFFECTED)
		kvm->arch.pfr0_csv3 = 1;
}

/**
 * kvm_arch_init_vm - initializes a VM data structure
 * @kvm:	pointer to the KVM struct
 */
int kvm_arch_init_vm(struct kvm *kvm, unsigned long type)
{
	int ret;

	ret = kvm_arm_setup_stage2(kvm, type);
	if (ret)
		return ret;

	ret = kvm_init_stage2_mmu(kvm, &kvm->arch.mmu);
	if (ret)
		return ret;

	ret = kvm_share_hyp(kvm, kvm + 1);
	if (ret)
		goto out_free_stage2_pgd;

	if (!zalloc_cpumask_var(&kvm->arch.supported_cpus, GFP_KERNEL))
		goto out_free_stage2_pgd;
	cpumask_copy(kvm->arch.supported_cpus, cpu_possible_mask);

	kvm_vgic_early_init(kvm);

	/* The maximum number of VCPUs is limited by the host's GIC model */
	kvm->arch.max_vcpus = kvm_arm_default_max_vcpus();

	set_default_spectre(kvm);

	return ret;
out_free_stage2_pgd:
	kvm_free_stage2_pgd(&kvm->arch.mmu);
	return ret;
}

vm_fault_t kvm_arch_vcpu_fault(struct kvm_vcpu *vcpu, struct vm_fault *vmf)
{
	return VM_FAULT_SIGBUS;
}


/**
 * kvm_arch_destroy_vm - destroy the VM data structure
 * @kvm:	pointer to the KVM struct
 */
void kvm_arch_destroy_vm(struct kvm *kvm)
{
	bitmap_free(kvm->arch.pmu_filter);
	free_cpumask_var(kvm->arch.supported_cpus);

	kvm_vgic_destroy(kvm);

	kvm_destroy_vcpus(kvm);

	kvm_unshare_hyp(kvm, kvm + 1);
}

int kvm_vm_ioctl_check_extension(struct kvm *kvm, long ext)
{
	int r;
	switch (ext) {
	case KVM_CAP_IRQCHIP:
		r = vgic_present;
		break;
	case KVM_CAP_IOEVENTFD:
	case KVM_CAP_DEVICE_CTRL:
	case KVM_CAP_USER_MEMORY:
	case KVM_CAP_SYNC_MMU:
	case KVM_CAP_DESTROY_MEMORY_REGION_WORKS:
	case KVM_CAP_ONE_REG:
	case KVM_CAP_ARM_PSCI:
	case KVM_CAP_ARM_PSCI_0_2:
	case KVM_CAP_READONLY_MEM:
	case KVM_CAP_MP_STATE:
	case KVM_CAP_IMMEDIATE_EXIT:
	case KVM_CAP_VCPU_EVENTS:
	case KVM_CAP_ARM_IRQ_LINE_LAYOUT_2:
	case KVM_CAP_ARM_NISV_TO_USER:
	case KVM_CAP_ARM_INJECT_EXT_DABT:
	case KVM_CAP_SET_GUEST_DEBUG:
	case KVM_CAP_VCPU_ATTRIBUTES:
	case KVM_CAP_PTP_KVM:
		r = 1;
		break;
	case KVM_CAP_SET_GUEST_DEBUG2:
		return KVM_GUESTDBG_VALID_MASK;
	case KVM_CAP_ARM_SET_DEVICE_ADDR:
		r = 1;
		break;
	case KVM_CAP_NR_VCPUS:
		/*
		 * ARM64 treats KVM_CAP_NR_CPUS differently from all other
		 * architectures, as it does not always bound it to
		 * KVM_CAP_MAX_VCPUS. It should not matter much because
		 * this is just an advisory value.
		 */
		r = min_t(unsigned int, num_online_cpus(),
			  kvm_arm_default_max_vcpus());
		break;
	case KVM_CAP_MAX_VCPUS:
	case KVM_CAP_MAX_VCPU_ID:
		if (kvm)
			r = kvm->arch.max_vcpus;
		else
			r = kvm_arm_default_max_vcpus();
		break;
	case KVM_CAP_MSI_DEVID:
		if (!kvm)
			r = -EINVAL;
		else
			r = kvm->arch.vgic.msis_require_devid;
		break;
	case KVM_CAP_ARM_USER_IRQ:
		/*
		 * 1: EL1_VTIMER, EL1_PTIMER, and PMU.
		 * (bump this number if adding more devices)
		 */
		r = 1;
		break;
	case KVM_CAP_ARM_MTE:
		r = system_supports_mte();
		break;
	case KVM_CAP_STEAL_TIME:
		r = kvm_arm_pvtime_supported();
		break;
	case KVM_CAP_ARM_EL1_32BIT:
		r = cpus_have_const_cap(ARM64_HAS_32BIT_EL1);
		break;
	case KVM_CAP_GUEST_DEBUG_HW_BPS:
		r = get_num_brps();
		break;
	case KVM_CAP_GUEST_DEBUG_HW_WPS:
		r = get_num_wrps();
		break;
	case KVM_CAP_ARM_PMU_V3:
		r = kvm_arm_support_pmu_v3();
		break;
	case KVM_CAP_ARM_INJECT_SERROR_ESR:
		r = cpus_have_const_cap(ARM64_HAS_RAS_EXTN);
		break;
	case KVM_CAP_ARM_VM_IPA_SIZE:
		r = get_kvm_ipa_limit();
		break;
	case KVM_CAP_ARM_SVE:
		r = system_supports_sve();
		break;
	case KVM_CAP_ARM_PTRAUTH_ADDRESS:
	case KVM_CAP_ARM_PTRAUTH_GENERIC:
		r = system_has_full_ptr_auth();
		break;
	default:
		r = 0;
	}

	return r;
}

long kvm_arch_dev_ioctl(struct file *filp,
			unsigned int ioctl, unsigned long arg)
{
	return -EINVAL;
}

struct kvm *kvm_arch_alloc_vm(void)
{
	size_t sz = sizeof(struct kvm);

	if (!has_vhe())
		return kzalloc(sz, GFP_KERNEL_ACCOUNT);

	return __vmalloc(sz, GFP_KERNEL_ACCOUNT | __GFP_HIGHMEM | __GFP_ZERO);
}

int kvm_arch_vcpu_precreate(struct kvm *kvm, unsigned int id)
{
	if (irqchip_in_kernel(kvm) && vgic_initialized(kvm))
		return -EBUSY;

	if (id >= kvm->arch.max_vcpus)
		return -EINVAL;

	return 0;
}

int kvm_arch_vcpu_create(struct kvm_vcpu *vcpu)
{
	int err;

	/* Force users to call KVM_ARM_VCPU_INIT */
	vcpu->arch.target = -1;
	bitmap_zero(vcpu->arch.features, KVM_VCPU_MAX_FEATURES);

	vcpu->arch.mmu_page_cache.gfp_zero = __GFP_ZERO;

	/* Set up the timer */
	kvm_timer_vcpu_init(vcpu);

	kvm_pmu_vcpu_init(vcpu);

	kvm_arm_reset_debug_ptr(vcpu);

	kvm_arm_pvtime_vcpu_init(&vcpu->arch);

	vcpu->arch.hw_mmu = &vcpu->kvm->arch.mmu;

	err = kvm_vgic_vcpu_init(vcpu);
	if (err)
		return err;

	return kvm_share_hyp(vcpu, vcpu + 1);
}

void kvm_arch_vcpu_postcreate(struct kvm_vcpu *vcpu)
{
}

void kvm_arch_vcpu_destroy(struct kvm_vcpu *vcpu)
{
	if (vcpu_has_run_once(vcpu) && unlikely(!irqchip_in_kernel(vcpu->kvm)))
		static_branch_dec(&userspace_irqchip_in_use);

	kvm_mmu_free_memory_cache(&vcpu->arch.mmu_page_cache);
	kvm_timer_vcpu_terminate(vcpu);
	kvm_pmu_vcpu_destroy(vcpu);

	kvm_arm_vcpu_destroy(vcpu);
}

int kvm_cpu_has_pending_timer(struct kvm_vcpu *vcpu)
{
	return kvm_timer_is_pending(vcpu);
}

void kvm_arch_vcpu_blocking(struct kvm_vcpu *vcpu)
{

}

void kvm_arch_vcpu_unblocking(struct kvm_vcpu *vcpu)
{

}

void kvm_arch_vcpu_load(struct kvm_vcpu *vcpu, int cpu)
{
	struct kvm_s2_mmu *mmu;
	int *last_ran;

	mmu = vcpu->arch.hw_mmu;
	last_ran = this_cpu_ptr(mmu->last_vcpu_ran);

	/*
	 * We guarantee that both TLBs and I-cache are private to each
	 * vcpu. If detecting that a vcpu from the same VM has
	 * previously run on the same physical CPU, call into the
	 * hypervisor code to nuke the relevant contexts.
	 *
	 * We might get preempted before the vCPU actually runs, but
	 * over-invalidation doesn't affect correctness.
	 */
	if (*last_ran != vcpu->vcpu_id) {
		kvm_call_hyp(__kvm_flush_cpu_context, mmu);
		*last_ran = vcpu->vcpu_id;
	}

	vcpu->cpu = cpu;

	kvm_vgic_load(vcpu);
	kvm_timer_vcpu_load(vcpu);
	if (has_vhe())
		kvm_vcpu_load_sysregs_vhe(vcpu);
	kvm_arch_vcpu_load_fp(vcpu);
	kvm_vcpu_pmu_restore_guest(vcpu);
	if (kvm_arm_is_pvtime_enabled(&vcpu->arch))
		kvm_make_request(KVM_REQ_RECORD_STEAL, vcpu);

	if (single_task_running())
		vcpu_clear_wfx_traps(vcpu);
	else
		vcpu_set_wfx_traps(vcpu);

	if (vcpu_has_ptrauth(vcpu))
		vcpu_ptrauth_disable(vcpu);
	kvm_arch_vcpu_load_debug_state_flags(vcpu);

	if (!cpumask_test_cpu(smp_processor_id(), vcpu->kvm->arch.supported_cpus))
		vcpu_set_on_unsupported_cpu(vcpu);
}

void kvm_arch_vcpu_put(struct kvm_vcpu *vcpu)
{
	kvm_arch_vcpu_put_debug_state_flags(vcpu);
	kvm_arch_vcpu_put_fp(vcpu);
	if (has_vhe())
		kvm_vcpu_put_sysregs_vhe(vcpu);
	kvm_timer_vcpu_put(vcpu);
	kvm_vgic_put(vcpu);
	kvm_vcpu_pmu_restore_host(vcpu);
	kvm_arm_vmid_clear_active();

	vcpu_clear_on_unsupported_cpu(vcpu);
	vcpu->cpu = -1;
}

static void vcpu_power_off(struct kvm_vcpu *vcpu)
{
	vcpu->arch.power_off = true;
	kvm_make_request(KVM_REQ_SLEEP, vcpu);
	kvm_vcpu_kick(vcpu);
}

int kvm_arch_vcpu_ioctl_get_mpstate(struct kvm_vcpu *vcpu,
				    struct kvm_mp_state *mp_state)
{
	if (vcpu->arch.power_off)
		mp_state->mp_state = KVM_MP_STATE_STOPPED;
	else
		mp_state->mp_state = KVM_MP_STATE_RUNNABLE;

	return 0;
}

int kvm_arch_vcpu_ioctl_set_mpstate(struct kvm_vcpu *vcpu,
				    struct kvm_mp_state *mp_state)
{
	int ret = 0;

	switch (mp_state->mp_state) {
	case KVM_MP_STATE_RUNNABLE:
		vcpu->arch.power_off = false;
		break;
	case KVM_MP_STATE_STOPPED:
		vcpu_power_off(vcpu);
		break;
	default:
		ret = -EINVAL;
	}

	return ret;
}

/**
 * kvm_arch_vcpu_runnable - determine if the vcpu can be scheduled
 * @v:		The VCPU pointer
 *
 * If the guest CPU is not waiting for interrupts or an interrupt line is
 * asserted, the CPU is by definition runnable.
 */
int kvm_arch_vcpu_runnable(struct kvm_vcpu *v)
{
	bool irq_lines = *vcpu_hcr(v) & (HCR_VI | HCR_VF);
	return ((irq_lines || kvm_vgic_vcpu_pending_irq(v))
		&& !v->arch.power_off && !v->arch.pause);
}

bool kvm_arch_vcpu_in_kernel(struct kvm_vcpu *vcpu)
{
	return vcpu_mode_priv(vcpu);
}

#ifdef CONFIG_GUEST_PERF_EVENTS
unsigned long kvm_arch_vcpu_get_ip(struct kvm_vcpu *vcpu)
<<<<<<< HEAD
{
	return *vcpu_pc(vcpu);
}
#endif

/* Just ensure a guest exit from a particular CPU */
static void exit_vm_noop(void *info)
=======
>>>>>>> 95cd2cdc
{
	return *vcpu_pc(vcpu);
}
#endif

static int kvm_vcpu_initialized(struct kvm_vcpu *vcpu)
{
	return vcpu->arch.target >= 0;
}

/*
 * Handle both the initialisation that is being done when the vcpu is
 * run for the first time, as well as the updates that must be
 * performed each time we get a new thread dealing with this vcpu.
 */
<<<<<<< HEAD
static void update_vmid(struct kvm_vmid *vmid)
{
	if (!need_new_vmid_gen(vmid))
		return;

	spin_lock(&kvm_vmid_lock);

	/*
	 * We need to re-check the vmid_gen here to ensure that if another vcpu
	 * already allocated a valid vmid for this vm, then this vcpu should
	 * use the same vmid.
	 */
	if (!need_new_vmid_gen(vmid)) {
		spin_unlock(&kvm_vmid_lock);
		return;
	}

	/* First user of a new VMID generation? */
	if (unlikely(kvm_next_vmid == 0)) {
		atomic64_inc(&kvm_vmid_gen);
		kvm_next_vmid = 1;

		/*
		 * On SMP we know no other CPUs can use this CPU's or each
		 * other's VMID after force_vm_exit returns since the
		 * kvm_vmid_lock blocks them from reentry to the guest.
		 */
		force_vm_exit(cpu_all_mask);
		/*
		 * Now broadcast TLB + ICACHE invalidation over the inner
		 * shareable domain to make sure all data structures are
		 * clean.
		 */
		kvm_call_hyp(__kvm_flush_vm_context);
	}

	WRITE_ONCE(vmid->vmid, kvm_next_vmid);
	kvm_next_vmid++;
	kvm_next_vmid &= (1 << kvm_get_vmid_bits()) - 1;

	smp_wmb();
	WRITE_ONCE(vmid->vmid_gen, atomic64_read(&kvm_vmid_gen));

	spin_unlock(&kvm_vmid_lock);
}

static int kvm_vcpu_initialized(struct kvm_vcpu *vcpu)
{
	return vcpu->arch.target >= 0;
}

/*
 * Handle both the initialisation that is being done when the vcpu is
 * run for the first time, as well as the updates that must be
 * performed each time we get a new thread dealing with this vcpu.
 */
=======
>>>>>>> 95cd2cdc
int kvm_arch_vcpu_run_pid_change(struct kvm_vcpu *vcpu)
{
	struct kvm *kvm = vcpu->kvm;
	int ret;

	if (!kvm_vcpu_initialized(vcpu))
		return -ENOEXEC;

	if (!kvm_arm_vcpu_is_finalized(vcpu))
		return -EPERM;

	ret = kvm_arch_vcpu_run_map_fp(vcpu);
	if (ret)
		return ret;

	if (likely(vcpu_has_run_once(vcpu)))
		return 0;

	kvm_arm_vcpu_init_debug(vcpu);

	if (likely(irqchip_in_kernel(kvm))) {
		/*
		 * Map the VGIC hardware resources before running a vcpu the
		 * first time on this VM.
		 */
		ret = kvm_vgic_map_resources(kvm);
		if (ret)
			return ret;
	}

	ret = kvm_timer_enable(vcpu);
	if (ret)
		return ret;

	ret = kvm_arm_pmu_v3_enable(vcpu);
	if (ret)
		return ret;

	if (!irqchip_in_kernel(kvm)) {
		/*
		 * Tell the rest of the code that there are userspace irqchip
		 * VMs in the wild.
		 */
		static_branch_inc(&userspace_irqchip_in_use);
	}

	/*
	 * Initialize traps for protected VMs.
	 * NOTE: Move to run in EL2 directly, rather than via a hypercall, once
	 * the code is in place for first run initialization at EL2.
	 */
	if (kvm_vm_is_protected(kvm))
		kvm_call_hyp_nvhe(__pkvm_vcpu_init_traps, vcpu);

	mutex_lock(&kvm->lock);
	set_bit(KVM_ARCH_FLAG_HAS_RAN_ONCE, &kvm->arch.flags);
	mutex_unlock(&kvm->lock);

	return ret;
}

bool kvm_arch_intc_initialized(struct kvm *kvm)
{
	return vgic_initialized(kvm);
}

void kvm_arm_halt_guest(struct kvm *kvm)
{
	unsigned long i;
	struct kvm_vcpu *vcpu;

	kvm_for_each_vcpu(i, vcpu, kvm)
		vcpu->arch.pause = true;
	kvm_make_all_cpus_request(kvm, KVM_REQ_SLEEP);
}

void kvm_arm_resume_guest(struct kvm *kvm)
{
	unsigned long i;
	struct kvm_vcpu *vcpu;

	kvm_for_each_vcpu(i, vcpu, kvm) {
		vcpu->arch.pause = false;
		__kvm_vcpu_wake_up(vcpu);
	}
}

static void vcpu_req_sleep(struct kvm_vcpu *vcpu)
{
	struct rcuwait *wait = kvm_arch_vcpu_get_wait(vcpu);

	rcuwait_wait_event(wait,
			   (!vcpu->arch.power_off) &&(!vcpu->arch.pause),
			   TASK_INTERRUPTIBLE);

	if (vcpu->arch.power_off || vcpu->arch.pause) {
		/* Awaken to handle a signal, request we sleep again later. */
		kvm_make_request(KVM_REQ_SLEEP, vcpu);
	}

	/*
	 * Make sure we will observe a potential reset request if we've
	 * observed a change to the power state. Pairs with the smp_wmb() in
	 * kvm_psci_vcpu_on().
	 */
	smp_rmb();
}

/**
 * kvm_vcpu_wfi - emulate Wait-For-Interrupt behavior
 * @vcpu:	The VCPU pointer
 *
 * Suspend execution of a vCPU until a valid wake event is detected, i.e. until
 * the vCPU is runnable.  The vCPU may or may not be scheduled out, depending
 * on when a wake event arrives, e.g. there may already be a pending wake event.
 */
void kvm_vcpu_wfi(struct kvm_vcpu *vcpu)
{
	/*
	 * Sync back the state of the GIC CPU interface so that we have
	 * the latest PMR and group enables. This ensures that
	 * kvm_arch_vcpu_runnable has up-to-date data to decide whether
	 * we have pending interrupts, e.g. when determining if the
	 * vCPU should block.
	 *
	 * For the same reason, we want to tell GICv4 that we need
	 * doorbells to be signalled, should an interrupt become pending.
	 */
	preempt_disable();
	kvm_vgic_vmcr_sync(vcpu);
	vgic_v4_put(vcpu, true);
	preempt_enable();

	kvm_vcpu_halt(vcpu);
	kvm_clear_request(KVM_REQ_UNHALT, vcpu);

	preempt_disable();
	vgic_v4_load(vcpu);
	preempt_enable();
}

static void check_vcpu_requests(struct kvm_vcpu *vcpu)
{
	if (kvm_request_pending(vcpu)) {
		if (kvm_check_request(KVM_REQ_SLEEP, vcpu))
			vcpu_req_sleep(vcpu);

		if (kvm_check_request(KVM_REQ_VCPU_RESET, vcpu))
			kvm_reset_vcpu(vcpu);

		/*
		 * Clear IRQ_PENDING requests that were made to guarantee
		 * that a VCPU sees new virtual interrupts.
		 */
		kvm_check_request(KVM_REQ_IRQ_PENDING, vcpu);

		if (kvm_check_request(KVM_REQ_RECORD_STEAL, vcpu))
			kvm_update_stolen_time(vcpu);

		if (kvm_check_request(KVM_REQ_RELOAD_GICv4, vcpu)) {
			/* The distributor enable bits were changed */
			preempt_disable();
			vgic_v4_put(vcpu, false);
			vgic_v4_load(vcpu);
			preempt_enable();
		}

		if (kvm_check_request(KVM_REQ_RELOAD_PMU, vcpu))
			kvm_pmu_handle_pmcr(vcpu,
					    __vcpu_sys_reg(vcpu, PMCR_EL0));
	}
}

static bool vcpu_mode_is_bad_32bit(struct kvm_vcpu *vcpu)
{
	if (likely(!vcpu_mode_is_32bit(vcpu)))
		return false;

	return !system_supports_32bit_el0() ||
		static_branch_unlikely(&arm64_mismatched_32bit_el0);
}

/**
 * kvm_vcpu_exit_request - returns true if the VCPU should *not* enter the guest
 * @vcpu:	The VCPU pointer
 * @ret:	Pointer to write optional return code
 *
 * Returns: true if the VCPU needs to return to a preemptible + interruptible
 *	    and skip guest entry.
 *
 * This function disambiguates between two different types of exits: exits to a
 * preemptible + interruptible kernel context and exits to userspace. For an
 * exit to userspace, this function will write the return code to ret and return
 * true. For an exit to preemptible + interruptible kernel context (i.e. check
 * for pending work and re-enter), return true without writing to ret.
 */
static bool kvm_vcpu_exit_request(struct kvm_vcpu *vcpu, int *ret)
{
	struct kvm_run *run = vcpu->run;

	/*
	 * If we're using a userspace irqchip, then check if we need
	 * to tell a userspace irqchip about timer or PMU level
	 * changes and if so, exit to userspace (the actual level
	 * state gets updated in kvm_timer_update_run and
	 * kvm_pmu_update_run below).
	 */
	if (static_branch_unlikely(&userspace_irqchip_in_use)) {
		if (kvm_timer_should_notify_user(vcpu) ||
		    kvm_pmu_should_notify_user(vcpu)) {
			*ret = -EINTR;
			run->exit_reason = KVM_EXIT_INTR;
			return true;
		}
	}

	if (unlikely(vcpu_on_unsupported_cpu(vcpu))) {
		run->exit_reason = KVM_EXIT_FAIL_ENTRY;
		run->fail_entry.hardware_entry_failure_reason = KVM_EXIT_FAIL_ENTRY_CPU_UNSUPPORTED;
		run->fail_entry.cpu = smp_processor_id();
		*ret = 0;
		return true;
	}

	return kvm_request_pending(vcpu) ||
			xfer_to_guest_mode_work_pending();
}

/*
 * Actually run the vCPU, entering an RCU extended quiescent state (EQS) while
 * the vCPU is running.
 *
 * This must be noinstr as instrumentation may make use of RCU, and this is not
 * safe during the EQS.
 */
static int noinstr kvm_arm_vcpu_enter_exit(struct kvm_vcpu *vcpu)
{
	int ret;

	guest_state_enter_irqoff();
	ret = kvm_call_hyp_ret(__kvm_vcpu_run, vcpu);
	guest_state_exit_irqoff();

	return ret;
}

/**
 * kvm_arch_vcpu_ioctl_run - the main VCPU run function to execute guest code
 * @vcpu:	The VCPU pointer
 *
 * This function is called through the VCPU_RUN ioctl called from user space. It
 * will execute VM code in a loop until the time slice for the process is used
 * or some emulation is needed from user space in which case the function will
 * return with return value 0 and with the kvm_run structure filled in with the
 * required data for the requested emulation.
 */
int kvm_arch_vcpu_ioctl_run(struct kvm_vcpu *vcpu)
{
	struct kvm_run *run = vcpu->run;
	int ret;

	if (run->exit_reason == KVM_EXIT_MMIO) {
		ret = kvm_handle_mmio_return(vcpu);
		if (ret)
			return ret;
	}

	vcpu_load(vcpu);

	if (run->immediate_exit) {
		ret = -EINTR;
		goto out;
	}

	kvm_sigset_activate(vcpu);

	ret = 1;
	run->exit_reason = KVM_EXIT_UNKNOWN;
	while (ret > 0) {
		/*
		 * Check conditions before entering the guest
		 */
		ret = xfer_to_guest_mode_handle_work(vcpu);
		if (!ret)
			ret = 1;

		check_vcpu_requests(vcpu);

		/*
		 * Preparing the interrupts to be injected also
		 * involves poking the GIC, which must be done in a
		 * non-preemptible context.
		 */
		preempt_disable();

		/*
		 * The VMID allocator only tracks active VMIDs per
		 * physical CPU, and therefore the VMID allocated may not be
		 * preserved on VMID roll-over if the task was preempted,
		 * making a thread's VMID inactive. So we need to call
		 * kvm_arm_vmid_update() in non-premptible context.
		 */
		kvm_arm_vmid_update(&vcpu->arch.hw_mmu->vmid);

		kvm_pmu_flush_hwstate(vcpu);

		local_irq_disable();

		kvm_vgic_flush_hwstate(vcpu);

		/*
		 * Ensure we set mode to IN_GUEST_MODE after we disable
		 * interrupts and before the final VCPU requests check.
		 * See the comment in kvm_vcpu_exiting_guest_mode() and
		 * Documentation/virt/kvm/vcpu-requests.rst
		 */
		smp_store_mb(vcpu->mode, IN_GUEST_MODE);

		if (ret <= 0 || kvm_vcpu_exit_request(vcpu, &ret)) {
			vcpu->mode = OUTSIDE_GUEST_MODE;
			isb(); /* Ensure work in x_flush_hwstate is committed */
			kvm_pmu_sync_hwstate(vcpu);
			if (static_branch_unlikely(&userspace_irqchip_in_use))
				kvm_timer_sync_user(vcpu);
			kvm_vgic_sync_hwstate(vcpu);
			local_irq_enable();
			preempt_enable();
			continue;
		}

		kvm_arm_setup_debug(vcpu);
		kvm_arch_vcpu_ctxflush_fp(vcpu);

		/**************************************************************
		 * Enter the guest
		 */
		trace_kvm_entry(*vcpu_pc(vcpu));
		guest_timing_enter_irqoff();

		ret = kvm_arm_vcpu_enter_exit(vcpu);

		vcpu->mode = OUTSIDE_GUEST_MODE;
		vcpu->stat.exits++;
		/*
		 * Back from guest
		 *************************************************************/

		kvm_arm_clear_debug(vcpu);

		/*
		 * We must sync the PMU state before the vgic state so
		 * that the vgic can properly sample the updated state of the
		 * interrupt line.
		 */
		kvm_pmu_sync_hwstate(vcpu);

		/*
		 * Sync the vgic state before syncing the timer state because
		 * the timer code needs to know if the virtual timer
		 * interrupts are active.
		 */
		kvm_vgic_sync_hwstate(vcpu);

		/*
		 * Sync the timer hardware state before enabling interrupts as
		 * we don't want vtimer interrupts to race with syncing the
		 * timer virtual interrupt state.
		 */
		if (static_branch_unlikely(&userspace_irqchip_in_use))
			kvm_timer_sync_user(vcpu);

		kvm_arch_vcpu_ctxsync_fp(vcpu);

		/*
		 * We must ensure that any pending interrupts are taken before
		 * we exit guest timing so that timer ticks are accounted as
		 * guest time. Transiently unmask interrupts so that any
		 * pending interrupts are taken.
		 *
		 * Per ARM DDI 0487G.b section D1.13.4, an ISB (or other
		 * context synchronization event) is necessary to ensure that
		 * pending interrupts are taken.
		 */
		if (ARM_EXCEPTION_CODE(ret) == ARM_EXCEPTION_IRQ) {
			local_irq_enable();
			isb();
			local_irq_disable();
		}

		guest_timing_exit_irqoff();

		local_irq_enable();
		isb();
		local_irq_disable();

		guest_timing_exit_irqoff();

		local_irq_enable();

		trace_kvm_exit(ret, kvm_vcpu_trap_get_class(vcpu), *vcpu_pc(vcpu));

		/* Exit types that need handling before we can be preempted */
		handle_exit_early(vcpu, ret);

		preempt_enable();

		/*
		 * The ARMv8 architecture doesn't give the hypervisor
		 * a mechanism to prevent a guest from dropping to AArch32 EL0
		 * if implemented by the CPU. If we spot the guest in such
		 * state and that we decided it wasn't supposed to do so (like
		 * with the asymmetric AArch32 case), return to userspace with
		 * a fatal error.
		 */
		if (vcpu_mode_is_bad_32bit(vcpu)) {
			/*
			 * As we have caught the guest red-handed, decide that
			 * it isn't fit for purpose anymore by making the vcpu
			 * invalid. The VMM can try and fix it by issuing  a
			 * KVM_ARM_VCPU_INIT if it really wants to.
			 */
			vcpu->arch.target = -1;
			ret = ARM_EXCEPTION_IL;
		}

		ret = handle_exit(vcpu, ret);
	}

	/* Tell userspace about in-kernel device output levels */
	if (unlikely(!irqchip_in_kernel(vcpu->kvm))) {
		kvm_timer_update_run(vcpu);
		kvm_pmu_update_run(vcpu);
	}

	kvm_sigset_deactivate(vcpu);

out:
	/*
	 * In the unlikely event that we are returning to userspace
	 * with pending exceptions or PC adjustment, commit these
	 * adjustments in order to give userspace a consistent view of
	 * the vcpu state. Note that this relies on __kvm_adjust_pc()
	 * being preempt-safe on VHE.
	 */
	if (unlikely(vcpu->arch.flags & (KVM_ARM64_PENDING_EXCEPTION |
					 KVM_ARM64_INCREMENT_PC)))
		kvm_call_hyp(__kvm_adjust_pc, vcpu);

	vcpu_put(vcpu);
	return ret;
}

static int vcpu_interrupt_line(struct kvm_vcpu *vcpu, int number, bool level)
{
	int bit_index;
	bool set;
	unsigned long *hcr;

	if (number == KVM_ARM_IRQ_CPU_IRQ)
		bit_index = __ffs(HCR_VI);
	else /* KVM_ARM_IRQ_CPU_FIQ */
		bit_index = __ffs(HCR_VF);

	hcr = vcpu_hcr(vcpu);
	if (level)
		set = test_and_set_bit(bit_index, hcr);
	else
		set = test_and_clear_bit(bit_index, hcr);

	/*
	 * If we didn't change anything, no need to wake up or kick other CPUs
	 */
	if (set == level)
		return 0;

	/*
	 * The vcpu irq_lines field was updated, wake up sleeping VCPUs and
	 * trigger a world-switch round on the running physical CPU to set the
	 * virtual IRQ/FIQ fields in the HCR appropriately.
	 */
	kvm_make_request(KVM_REQ_IRQ_PENDING, vcpu);
	kvm_vcpu_kick(vcpu);

	return 0;
}

int kvm_vm_ioctl_irq_line(struct kvm *kvm, struct kvm_irq_level *irq_level,
			  bool line_status)
{
	u32 irq = irq_level->irq;
	unsigned int irq_type, vcpu_idx, irq_num;
	int nrcpus = atomic_read(&kvm->online_vcpus);
	struct kvm_vcpu *vcpu = NULL;
	bool level = irq_level->level;

	irq_type = (irq >> KVM_ARM_IRQ_TYPE_SHIFT) & KVM_ARM_IRQ_TYPE_MASK;
	vcpu_idx = (irq >> KVM_ARM_IRQ_VCPU_SHIFT) & KVM_ARM_IRQ_VCPU_MASK;
	vcpu_idx += ((irq >> KVM_ARM_IRQ_VCPU2_SHIFT) & KVM_ARM_IRQ_VCPU2_MASK) * (KVM_ARM_IRQ_VCPU_MASK + 1);
	irq_num = (irq >> KVM_ARM_IRQ_NUM_SHIFT) & KVM_ARM_IRQ_NUM_MASK;

	trace_kvm_irq_line(irq_type, vcpu_idx, irq_num, irq_level->level);

	switch (irq_type) {
	case KVM_ARM_IRQ_TYPE_CPU:
		if (irqchip_in_kernel(kvm))
			return -ENXIO;

		if (vcpu_idx >= nrcpus)
			return -EINVAL;

		vcpu = kvm_get_vcpu(kvm, vcpu_idx);
		if (!vcpu)
			return -EINVAL;

		if (irq_num > KVM_ARM_IRQ_CPU_FIQ)
			return -EINVAL;

		return vcpu_interrupt_line(vcpu, irq_num, level);
	case KVM_ARM_IRQ_TYPE_PPI:
		if (!irqchip_in_kernel(kvm))
			return -ENXIO;

		if (vcpu_idx >= nrcpus)
			return -EINVAL;

		vcpu = kvm_get_vcpu(kvm, vcpu_idx);
		if (!vcpu)
			return -EINVAL;

		if (irq_num < VGIC_NR_SGIS || irq_num >= VGIC_NR_PRIVATE_IRQS)
			return -EINVAL;

		return kvm_vgic_inject_irq(kvm, vcpu->vcpu_id, irq_num, level, NULL);
	case KVM_ARM_IRQ_TYPE_SPI:
		if (!irqchip_in_kernel(kvm))
			return -ENXIO;

		if (irq_num < VGIC_NR_PRIVATE_IRQS)
			return -EINVAL;

		return kvm_vgic_inject_irq(kvm, 0, irq_num, level, NULL);
	}

	return -EINVAL;
}

static int kvm_vcpu_set_target(struct kvm_vcpu *vcpu,
			       const struct kvm_vcpu_init *init)
{
	unsigned int i, ret;
	u32 phys_target = kvm_target_cpu();

	if (init->target != phys_target)
		return -EINVAL;

	/*
	 * Secondary and subsequent calls to KVM_ARM_VCPU_INIT must
	 * use the same target.
	 */
	if (vcpu->arch.target != -1 && vcpu->arch.target != init->target)
		return -EINVAL;

	/* -ENOENT for unknown features, -EINVAL for invalid combinations. */
	for (i = 0; i < sizeof(init->features) * 8; i++) {
		bool set = (init->features[i / 32] & (1 << (i % 32)));

		if (set && i >= KVM_VCPU_MAX_FEATURES)
			return -ENOENT;

		/*
		 * Secondary and subsequent calls to KVM_ARM_VCPU_INIT must
		 * use the same feature set.
		 */
		if (vcpu->arch.target != -1 && i < KVM_VCPU_MAX_FEATURES &&
		    test_bit(i, vcpu->arch.features) != set)
			return -EINVAL;

		if (set)
			set_bit(i, vcpu->arch.features);
	}

	vcpu->arch.target = phys_target;

	/* Now we know what it is, we can reset it. */
	ret = kvm_reset_vcpu(vcpu);
	if (ret) {
		vcpu->arch.target = -1;
		bitmap_zero(vcpu->arch.features, KVM_VCPU_MAX_FEATURES);
	}

	return ret;
}

static int kvm_arch_vcpu_ioctl_vcpu_init(struct kvm_vcpu *vcpu,
					 struct kvm_vcpu_init *init)
{
	int ret;

	ret = kvm_vcpu_set_target(vcpu, init);
	if (ret)
		return ret;

	/*
	 * Ensure a rebooted VM will fault in RAM pages and detect if the
	 * guest MMU is turned off and flush the caches as needed.
	 *
	 * S2FWB enforces all memory accesses to RAM being cacheable,
	 * ensuring that the data side is always coherent. We still
	 * need to invalidate the I-cache though, as FWB does *not*
	 * imply CTR_EL0.DIC.
	 */
	if (vcpu_has_run_once(vcpu)) {
		if (!cpus_have_final_cap(ARM64_HAS_STAGE2_FWB))
			stage2_unmap_vm(vcpu->kvm);
		else
			icache_inval_all_pou();
	}

	vcpu_reset_hcr(vcpu);
	vcpu->arch.cptr_el2 = CPTR_EL2_DEFAULT;

	/*
	 * Handle the "start in power-off" case.
	 */
	if (test_bit(KVM_ARM_VCPU_POWER_OFF, vcpu->arch.features))
		vcpu_power_off(vcpu);
	else
		vcpu->arch.power_off = false;

	return 0;
}

static int kvm_arm_vcpu_set_attr(struct kvm_vcpu *vcpu,
				 struct kvm_device_attr *attr)
{
	int ret = -ENXIO;

	switch (attr->group) {
	default:
		ret = kvm_arm_vcpu_arch_set_attr(vcpu, attr);
		break;
	}

	return ret;
}

static int kvm_arm_vcpu_get_attr(struct kvm_vcpu *vcpu,
				 struct kvm_device_attr *attr)
{
	int ret = -ENXIO;

	switch (attr->group) {
	default:
		ret = kvm_arm_vcpu_arch_get_attr(vcpu, attr);
		break;
	}

	return ret;
}

static int kvm_arm_vcpu_has_attr(struct kvm_vcpu *vcpu,
				 struct kvm_device_attr *attr)
{
	int ret = -ENXIO;

	switch (attr->group) {
	default:
		ret = kvm_arm_vcpu_arch_has_attr(vcpu, attr);
		break;
	}

	return ret;
}

static int kvm_arm_vcpu_get_events(struct kvm_vcpu *vcpu,
				   struct kvm_vcpu_events *events)
{
	memset(events, 0, sizeof(*events));

	return __kvm_arm_vcpu_get_events(vcpu, events);
}

static int kvm_arm_vcpu_set_events(struct kvm_vcpu *vcpu,
				   struct kvm_vcpu_events *events)
{
	int i;

	/* check whether the reserved field is zero */
	for (i = 0; i < ARRAY_SIZE(events->reserved); i++)
		if (events->reserved[i])
			return -EINVAL;

	/* check whether the pad field is zero */
	for (i = 0; i < ARRAY_SIZE(events->exception.pad); i++)
		if (events->exception.pad[i])
			return -EINVAL;

	return __kvm_arm_vcpu_set_events(vcpu, events);
}

long kvm_arch_vcpu_ioctl(struct file *filp,
			 unsigned int ioctl, unsigned long arg)
{
	struct kvm_vcpu *vcpu = filp->private_data;
	void __user *argp = (void __user *)arg;
	struct kvm_device_attr attr;
	long r;

	switch (ioctl) {
	case KVM_ARM_VCPU_INIT: {
		struct kvm_vcpu_init init;

		r = -EFAULT;
		if (copy_from_user(&init, argp, sizeof(init)))
			break;

		r = kvm_arch_vcpu_ioctl_vcpu_init(vcpu, &init);
		break;
	}
	case KVM_SET_ONE_REG:
	case KVM_GET_ONE_REG: {
		struct kvm_one_reg reg;

		r = -ENOEXEC;
		if (unlikely(!kvm_vcpu_initialized(vcpu)))
			break;

		r = -EFAULT;
		if (copy_from_user(&reg, argp, sizeof(reg)))
			break;

		/*
		 * We could owe a reset due to PSCI. Handle the pending reset
		 * here to ensure userspace register accesses are ordered after
		 * the reset.
		 */
		if (kvm_check_request(KVM_REQ_VCPU_RESET, vcpu))
			kvm_reset_vcpu(vcpu);

		if (ioctl == KVM_SET_ONE_REG)
			r = kvm_arm_set_reg(vcpu, &reg);
		else
			r = kvm_arm_get_reg(vcpu, &reg);
		break;
	}
	case KVM_GET_REG_LIST: {
		struct kvm_reg_list __user *user_list = argp;
		struct kvm_reg_list reg_list;
		unsigned n;

		r = -ENOEXEC;
		if (unlikely(!kvm_vcpu_initialized(vcpu)))
			break;

		r = -EPERM;
		if (!kvm_arm_vcpu_is_finalized(vcpu))
			break;

		r = -EFAULT;
		if (copy_from_user(&reg_list, user_list, sizeof(reg_list)))
			break;
		n = reg_list.n;
		reg_list.n = kvm_arm_num_regs(vcpu);
		if (copy_to_user(user_list, &reg_list, sizeof(reg_list)))
			break;
		r = -E2BIG;
		if (n < reg_list.n)
			break;
		r = kvm_arm_copy_reg_indices(vcpu, user_list->reg);
		break;
	}
	case KVM_SET_DEVICE_ATTR: {
		r = -EFAULT;
		if (copy_from_user(&attr, argp, sizeof(attr)))
			break;
		r = kvm_arm_vcpu_set_attr(vcpu, &attr);
		break;
	}
	case KVM_GET_DEVICE_ATTR: {
		r = -EFAULT;
		if (copy_from_user(&attr, argp, sizeof(attr)))
			break;
		r = kvm_arm_vcpu_get_attr(vcpu, &attr);
		break;
	}
	case KVM_HAS_DEVICE_ATTR: {
		r = -EFAULT;
		if (copy_from_user(&attr, argp, sizeof(attr)))
			break;
		r = kvm_arm_vcpu_has_attr(vcpu, &attr);
		break;
	}
	case KVM_GET_VCPU_EVENTS: {
		struct kvm_vcpu_events events;

		if (kvm_arm_vcpu_get_events(vcpu, &events))
			return -EINVAL;

		if (copy_to_user(argp, &events, sizeof(events)))
			return -EFAULT;

		return 0;
	}
	case KVM_SET_VCPU_EVENTS: {
		struct kvm_vcpu_events events;

		if (copy_from_user(&events, argp, sizeof(events)))
			return -EFAULT;

		return kvm_arm_vcpu_set_events(vcpu, &events);
	}
	case KVM_ARM_VCPU_FINALIZE: {
		int what;

		if (!kvm_vcpu_initialized(vcpu))
			return -ENOEXEC;

		if (get_user(what, (const int __user *)argp))
			return -EFAULT;

		return kvm_arm_vcpu_finalize(vcpu, what);
	}
	default:
		r = -EINVAL;
	}

	return r;
}

void kvm_arch_sync_dirty_log(struct kvm *kvm, struct kvm_memory_slot *memslot)
{

}

void kvm_arch_flush_remote_tlbs_memslot(struct kvm *kvm,
					const struct kvm_memory_slot *memslot)
{
	kvm_flush_remote_tlbs(kvm);
}

static int kvm_vm_ioctl_set_device_addr(struct kvm *kvm,
					struct kvm_arm_device_addr *dev_addr)
{
	unsigned long dev_id, type;

	dev_id = (dev_addr->id & KVM_ARM_DEVICE_ID_MASK) >>
		KVM_ARM_DEVICE_ID_SHIFT;
	type = (dev_addr->id & KVM_ARM_DEVICE_TYPE_MASK) >>
		KVM_ARM_DEVICE_TYPE_SHIFT;

	switch (dev_id) {
	case KVM_ARM_DEVICE_VGIC_V2:
		if (!vgic_present)
			return -ENXIO;
		return kvm_vgic_addr(kvm, type, &dev_addr->addr, true);
	default:
		return -ENODEV;
	}
}

long kvm_arch_vm_ioctl(struct file *filp,
		       unsigned int ioctl, unsigned long arg)
{
	struct kvm *kvm = filp->private_data;
	void __user *argp = (void __user *)arg;

	switch (ioctl) {
	case KVM_CREATE_IRQCHIP: {
		int ret;
		if (!vgic_present)
			return -ENXIO;
		mutex_lock(&kvm->lock);
		ret = kvm_vgic_create(kvm, KVM_DEV_TYPE_ARM_VGIC_V2);
		mutex_unlock(&kvm->lock);
		return ret;
	}
	case KVM_ARM_SET_DEVICE_ADDR: {
		struct kvm_arm_device_addr dev_addr;

		if (copy_from_user(&dev_addr, argp, sizeof(dev_addr)))
			return -EFAULT;
		return kvm_vm_ioctl_set_device_addr(kvm, &dev_addr);
	}
	case KVM_ARM_PREFERRED_TARGET: {
		struct kvm_vcpu_init init;

		kvm_vcpu_preferred_target(&init);

		if (copy_to_user(argp, &init, sizeof(init)))
			return -EFAULT;

		return 0;
	}
	case KVM_ARM_MTE_COPY_TAGS: {
		struct kvm_arm_copy_mte_tags copy_tags;

		if (copy_from_user(&copy_tags, argp, sizeof(copy_tags)))
			return -EFAULT;
		return kvm_vm_ioctl_mte_copy_tags(kvm, &copy_tags);
	}
	default:
		return -EINVAL;
	}
}

static unsigned long nvhe_percpu_size(void)
{
	return (unsigned long)CHOOSE_NVHE_SYM(__per_cpu_end) -
		(unsigned long)CHOOSE_NVHE_SYM(__per_cpu_start);
}

static unsigned long nvhe_percpu_order(void)
{
	unsigned long size = nvhe_percpu_size();

	return size ? get_order(size) : 0;
}

/* A lookup table holding the hypervisor VA for each vector slot */
static void *hyp_spectre_vector_selector[BP_HARDEN_EL2_SLOTS];

static void kvm_init_vector_slot(void *base, enum arm64_hyp_spectre_vector slot)
{
	hyp_spectre_vector_selector[slot] = __kvm_vector_slot2addr(base, slot);
}

static int kvm_init_vector_slots(void)
{
	int err;
	void *base;

	base = kern_hyp_va(kvm_ksym_ref(__kvm_hyp_vector));
	kvm_init_vector_slot(base, HYP_VECTOR_DIRECT);

	base = kern_hyp_va(kvm_ksym_ref(__bp_harden_hyp_vecs));
	kvm_init_vector_slot(base, HYP_VECTOR_SPECTRE_DIRECT);

	if (kvm_system_needs_idmapped_vectors() && !has_vhe()) {
		err = create_hyp_exec_mappings(__pa_symbol(__bp_harden_hyp_vecs),
					       __BP_HARDEN_HYP_VECS_SZ, &base);
		if (err)
			return err;
	}

	kvm_init_vector_slot(base, HYP_VECTOR_INDIRECT);
	kvm_init_vector_slot(base, HYP_VECTOR_SPECTRE_INDIRECT);
	return 0;
}

static void cpu_prepare_hyp_mode(int cpu)
{
	struct kvm_nvhe_init_params *params = per_cpu_ptr_nvhe_sym(kvm_init_params, cpu);
	unsigned long tcr;

	/*
	 * Calculate the raw per-cpu offset without a translation from the
	 * kernel's mapping to the linear mapping, and store it in tpidr_el2
	 * so that we can use adr_l to access per-cpu variables in EL2.
	 * Also drop the KASAN tag which gets in the way...
	 */
	params->tpidr_el2 = (unsigned long)kasan_reset_tag(per_cpu_ptr_nvhe_sym(__per_cpu_start, cpu)) -
			    (unsigned long)kvm_ksym_ref(CHOOSE_NVHE_SYM(__per_cpu_start));

	params->mair_el2 = read_sysreg(mair_el1);

	/*
	 * The ID map may be configured to use an extended virtual address
	 * range. This is only the case if system RAM is out of range for the
	 * currently configured page size and VA_BITS, in which case we will
	 * also need the extended virtual range for the HYP ID map, or we won't
	 * be able to enable the EL2 MMU.
	 *
	 * However, at EL2, there is only one TTBR register, and we can't switch
	 * between translation tables *and* update TCR_EL2.T0SZ at the same
	 * time. Bottom line: we need to use the extended range with *both* our
	 * translation tables.
	 *
	 * So use the same T0SZ value we use for the ID map.
	 */
	tcr = (read_sysreg(tcr_el1) & TCR_EL2_MASK) | TCR_EL2_RES1;
	tcr &= ~TCR_T0SZ_MASK;
	tcr |= (idmap_t0sz & GENMASK(TCR_TxSZ_WIDTH - 1, 0)) << TCR_T0SZ_OFFSET;
	params->tcr_el2 = tcr;

	params->stack_hyp_va = kern_hyp_va(per_cpu(kvm_arm_hyp_stack_page, cpu) + PAGE_SIZE);
	params->pgd_pa = kvm_mmu_get_httbr();
	if (is_protected_kvm_enabled())
		params->hcr_el2 = HCR_HOST_NVHE_PROTECTED_FLAGS;
	else
		params->hcr_el2 = HCR_HOST_NVHE_FLAGS;
	params->vttbr = params->vtcr = 0;

	/*
	 * Flush the init params from the data cache because the struct will
	 * be read while the MMU is off.
	 */
	kvm_flush_dcache_to_poc(params, sizeof(*params));
}

static void hyp_install_host_vector(void)
{
	struct kvm_nvhe_init_params *params;
	struct arm_smccc_res res;

	/* Switch from the HYP stub to our own HYP init vector */
	__hyp_set_vectors(kvm_get_idmap_vector());

	/*
	 * Call initialization code, and switch to the full blown HYP code.
	 * If the cpucaps haven't been finalized yet, something has gone very
	 * wrong, and hyp will crash and burn when it uses any
	 * cpus_have_const_cap() wrapper.
	 */
	BUG_ON(!system_capabilities_finalized());
	params = this_cpu_ptr_nvhe_sym(kvm_init_params);
	arm_smccc_1_1_hvc(KVM_HOST_SMCCC_FUNC(__kvm_hyp_init), virt_to_phys(params), &res);
	WARN_ON(res.a0 != SMCCC_RET_SUCCESS);
}

static void cpu_init_hyp_mode(void)
{
	hyp_install_host_vector();

	/*
	 * Disabling SSBD on a non-VHE system requires us to enable SSBS
	 * at EL2.
	 */
	if (this_cpu_has_cap(ARM64_SSBS) &&
	    arm64_get_spectre_v4_state() == SPECTRE_VULNERABLE) {
		kvm_call_hyp_nvhe(__kvm_enable_ssbs);
	}
}

static void cpu_hyp_reset(void)
{
	if (!is_kernel_in_hyp_mode())
		__hyp_reset_vectors();
}

/*
 * EL2 vectors can be mapped and rerouted in a number of ways,
 * depending on the kernel configuration and CPU present:
 *
 * - If the CPU is affected by Spectre-v2, the hardening sequence is
 *   placed in one of the vector slots, which is executed before jumping
 *   to the real vectors.
 *
 * - If the CPU also has the ARM64_SPECTRE_V3A cap, the slot
 *   containing the hardening sequence is mapped next to the idmap page,
 *   and executed before jumping to the real vectors.
 *
 * - If the CPU only has the ARM64_SPECTRE_V3A cap, then an
 *   empty slot is selected, mapped next to the idmap page, and
 *   executed before jumping to the real vectors.
 *
 * Note that ARM64_SPECTRE_V3A is somewhat incompatible with
 * VHE, as we don't have hypervisor-specific mappings. If the system
 * is VHE and yet selects this capability, it will be ignored.
 */
static void cpu_set_hyp_vector(void)
{
	struct bp_hardening_data *data = this_cpu_ptr(&bp_hardening_data);
	void *vector = hyp_spectre_vector_selector[data->slot];

	if (!is_protected_kvm_enabled())
		*this_cpu_ptr_hyp_sym(kvm_hyp_vector) = (unsigned long)vector;
	else
		kvm_call_hyp_nvhe(__pkvm_cpu_set_vector, data->slot);
}

static void cpu_hyp_init_context(void)
{
	kvm_init_host_cpu_context(&this_cpu_ptr_hyp_sym(kvm_host_data)->host_ctxt);

	if (!is_kernel_in_hyp_mode())
		cpu_init_hyp_mode();
}

static void cpu_hyp_init_features(void)
{
	cpu_set_hyp_vector();
	kvm_arm_init_debug();

	if (is_kernel_in_hyp_mode())
		kvm_timer_init_vhe();

	if (vgic_present)
		kvm_vgic_init_cpu_hardware();
}

static void cpu_hyp_reinit(void)
{
	cpu_hyp_reset();
	cpu_hyp_init_context();
	cpu_hyp_init_features();
}

static void _kvm_arch_hardware_enable(void *discard)
{
	if (!__this_cpu_read(kvm_arm_hardware_enabled)) {
		cpu_hyp_reinit();
		__this_cpu_write(kvm_arm_hardware_enabled, 1);
	}
}

int kvm_arch_hardware_enable(void)
{
	_kvm_arch_hardware_enable(NULL);
	return 0;
}

static void _kvm_arch_hardware_disable(void *discard)
{
	if (__this_cpu_read(kvm_arm_hardware_enabled)) {
		cpu_hyp_reset();
		__this_cpu_write(kvm_arm_hardware_enabled, 0);
	}
}

void kvm_arch_hardware_disable(void)
{
	if (!is_protected_kvm_enabled())
		_kvm_arch_hardware_disable(NULL);
}

#ifdef CONFIG_CPU_PM
static int hyp_init_cpu_pm_notifier(struct notifier_block *self,
				    unsigned long cmd,
				    void *v)
{
	/*
	 * kvm_arm_hardware_enabled is left with its old value over
	 * PM_ENTER->PM_EXIT. It is used to indicate PM_EXIT should
	 * re-enable hyp.
	 */
	switch (cmd) {
	case CPU_PM_ENTER:
		if (__this_cpu_read(kvm_arm_hardware_enabled))
			/*
			 * don't update kvm_arm_hardware_enabled here
			 * so that the hardware will be re-enabled
			 * when we resume. See below.
			 */
			cpu_hyp_reset();

		return NOTIFY_OK;
	case CPU_PM_ENTER_FAILED:
	case CPU_PM_EXIT:
		if (__this_cpu_read(kvm_arm_hardware_enabled))
			/* The hardware was enabled before suspend. */
			cpu_hyp_reinit();

		return NOTIFY_OK;

	default:
		return NOTIFY_DONE;
	}
}

static struct notifier_block hyp_init_cpu_pm_nb = {
	.notifier_call = hyp_init_cpu_pm_notifier,
};

static void hyp_cpu_pm_init(void)
{
	if (!is_protected_kvm_enabled())
		cpu_pm_register_notifier(&hyp_init_cpu_pm_nb);
}
static void hyp_cpu_pm_exit(void)
{
	if (!is_protected_kvm_enabled())
		cpu_pm_unregister_notifier(&hyp_init_cpu_pm_nb);
}
#else
static inline void hyp_cpu_pm_init(void)
{
}
static inline void hyp_cpu_pm_exit(void)
{
}
#endif

static void init_cpu_logical_map(void)
{
	unsigned int cpu;

	/*
	 * Copy the MPIDR <-> logical CPU ID mapping to hyp.
	 * Only copy the set of online CPUs whose features have been checked
	 * against the finalized system capabilities. The hypervisor will not
	 * allow any other CPUs from the `possible` set to boot.
	 */
	for_each_online_cpu(cpu)
		hyp_cpu_logical_map[cpu] = cpu_logical_map(cpu);
}

#define init_psci_0_1_impl_state(config, what)	\
	config.psci_0_1_ ## what ## _implemented = psci_ops.what

static bool init_psci_relay(void)
{
	/*
	 * If PSCI has not been initialized, protected KVM cannot install
	 * itself on newly booted CPUs.
	 */
	if (!psci_ops.get_version) {
		kvm_err("Cannot initialize protected mode without PSCI\n");
		return false;
	}

	kvm_host_psci_config.version = psci_ops.get_version();

	if (kvm_host_psci_config.version == PSCI_VERSION(0, 1)) {
		kvm_host_psci_config.function_ids_0_1 = get_psci_0_1_function_ids();
		init_psci_0_1_impl_state(kvm_host_psci_config, cpu_suspend);
		init_psci_0_1_impl_state(kvm_host_psci_config, cpu_on);
		init_psci_0_1_impl_state(kvm_host_psci_config, cpu_off);
		init_psci_0_1_impl_state(kvm_host_psci_config, migrate);
	}
	return true;
}

static int init_subsystems(void)
{
	int err = 0;

	/*
	 * Enable hardware so that subsystem initialisation can access EL2.
	 */
	on_each_cpu(_kvm_arch_hardware_enable, NULL, 1);

	/*
	 * Register CPU lower-power notifier
	 */
	hyp_cpu_pm_init();

	/*
	 * Init HYP view of VGIC
	 */
	err = kvm_vgic_hyp_init();
	switch (err) {
	case 0:
		vgic_present = true;
		break;
	case -ENODEV:
	case -ENXIO:
		vgic_present = false;
		err = 0;
		break;
	default:
		goto out;
	}

	/*
	 * Init HYP architected timer support
	 */
	err = kvm_timer_hyp_init(vgic_present);
	if (err)
		goto out;

	kvm_register_perf_callbacks(NULL);

	kvm_sys_reg_table_init();

out:
	if (err || !is_protected_kvm_enabled())
		on_each_cpu(_kvm_arch_hardware_disable, NULL, 1);

	return err;
}

static void teardown_hyp_mode(void)
{
	int cpu;

	free_hyp_pgds();
	for_each_possible_cpu(cpu) {
		free_page(per_cpu(kvm_arm_hyp_stack_page, cpu));
		free_pages(kvm_arm_hyp_percpu_base[cpu], nvhe_percpu_order());
	}
}

static int do_pkvm_init(u32 hyp_va_bits)
{
	void *per_cpu_base = kvm_ksym_ref(kvm_arm_hyp_percpu_base);
	int ret;

	preempt_disable();
	cpu_hyp_init_context();
	ret = kvm_call_hyp_nvhe(__pkvm_init, hyp_mem_base, hyp_mem_size,
				num_possible_cpus(), kern_hyp_va(per_cpu_base),
				hyp_va_bits);
	cpu_hyp_init_features();

	/*
	 * The stub hypercalls are now disabled, so set our local flag to
	 * prevent a later re-init attempt in kvm_arch_hardware_enable().
	 */
	__this_cpu_write(kvm_arm_hardware_enabled, 1);
	preempt_enable();

	return ret;
}

static int kvm_hyp_init_protection(u32 hyp_va_bits)
{
	void *addr = phys_to_virt(hyp_mem_base);
	int ret;

	kvm_nvhe_sym(id_aa64pfr0_el1_sys_val) = read_sanitised_ftr_reg(SYS_ID_AA64PFR0_EL1);
	kvm_nvhe_sym(id_aa64pfr1_el1_sys_val) = read_sanitised_ftr_reg(SYS_ID_AA64PFR1_EL1);
	kvm_nvhe_sym(id_aa64isar0_el1_sys_val) = read_sanitised_ftr_reg(SYS_ID_AA64ISAR0_EL1);
	kvm_nvhe_sym(id_aa64isar1_el1_sys_val) = read_sanitised_ftr_reg(SYS_ID_AA64ISAR1_EL1);
	kvm_nvhe_sym(id_aa64isar2_el1_sys_val) = read_sanitised_ftr_reg(SYS_ID_AA64ISAR2_EL1);
	kvm_nvhe_sym(id_aa64mmfr0_el1_sys_val) = read_sanitised_ftr_reg(SYS_ID_AA64MMFR0_EL1);
	kvm_nvhe_sym(id_aa64mmfr1_el1_sys_val) = read_sanitised_ftr_reg(SYS_ID_AA64MMFR1_EL1);
	kvm_nvhe_sym(id_aa64mmfr2_el1_sys_val) = read_sanitised_ftr_reg(SYS_ID_AA64MMFR2_EL1);

	ret = create_hyp_mappings(addr, addr + hyp_mem_size, PAGE_HYP);
	if (ret)
		return ret;

	ret = do_pkvm_init(hyp_va_bits);
	if (ret)
		return ret;

	free_hyp_pgds();

	return 0;
}

/**
 * Inits Hyp-mode on all online CPUs
 */
static int init_hyp_mode(void)
{
	u32 hyp_va_bits;
	int cpu;
	int err = -ENOMEM;

	/*
	 * The protected Hyp-mode cannot be initialized if the memory pool
	 * allocation has failed.
	 */
	if (is_protected_kvm_enabled() && !hyp_mem_base)
		goto out_err;

	/*
	 * Allocate Hyp PGD and setup Hyp identity mapping
	 */
	err = kvm_mmu_init(&hyp_va_bits);
	if (err)
		goto out_err;

	/*
	 * Allocate stack pages for Hypervisor-mode
	 */
	for_each_possible_cpu(cpu) {
		unsigned long stack_page;

		stack_page = __get_free_page(GFP_KERNEL);
		if (!stack_page) {
			err = -ENOMEM;
			goto out_err;
		}

		per_cpu(kvm_arm_hyp_stack_page, cpu) = stack_page;
	}

	/*
	 * Allocate and initialize pages for Hypervisor-mode percpu regions.
	 */
	for_each_possible_cpu(cpu) {
		struct page *page;
		void *page_addr;

		page = alloc_pages(GFP_KERNEL, nvhe_percpu_order());
		if (!page) {
			err = -ENOMEM;
			goto out_err;
		}

		page_addr = page_address(page);
		memcpy(page_addr, CHOOSE_NVHE_SYM(__per_cpu_start), nvhe_percpu_size());
		kvm_arm_hyp_percpu_base[cpu] = (unsigned long)page_addr;
	}

	/*
	 * Map the Hyp-code called directly from the host
	 */
	err = create_hyp_mappings(kvm_ksym_ref(__hyp_text_start),
				  kvm_ksym_ref(__hyp_text_end), PAGE_HYP_EXEC);
	if (err) {
		kvm_err("Cannot map world-switch code\n");
		goto out_err;
	}

	err = create_hyp_mappings(kvm_ksym_ref(__hyp_rodata_start),
				  kvm_ksym_ref(__hyp_rodata_end), PAGE_HYP_RO);
	if (err) {
		kvm_err("Cannot map .hyp.rodata section\n");
		goto out_err;
	}

	err = create_hyp_mappings(kvm_ksym_ref(__start_rodata),
				  kvm_ksym_ref(__end_rodata), PAGE_HYP_RO);
	if (err) {
		kvm_err("Cannot map rodata section\n");
		goto out_err;
	}

	/*
	 * .hyp.bss is guaranteed to be placed at the beginning of the .bss
	 * section thanks to an assertion in the linker script. Map it RW and
	 * the rest of .bss RO.
	 */
	err = create_hyp_mappings(kvm_ksym_ref(__hyp_bss_start),
				  kvm_ksym_ref(__hyp_bss_end), PAGE_HYP);
	if (err) {
		kvm_err("Cannot map hyp bss section: %d\n", err);
		goto out_err;
	}

	err = create_hyp_mappings(kvm_ksym_ref(__hyp_bss_end),
				  kvm_ksym_ref(__bss_stop), PAGE_HYP_RO);
	if (err) {
		kvm_err("Cannot map bss section\n");
		goto out_err;
	}

	/*
	 * Map the Hyp stack pages
	 */
	for_each_possible_cpu(cpu) {
		char *stack_page = (char *)per_cpu(kvm_arm_hyp_stack_page, cpu);
		err = create_hyp_mappings(stack_page, stack_page + PAGE_SIZE,
					  PAGE_HYP);

		if (err) {
			kvm_err("Cannot map hyp stack\n");
			goto out_err;
		}
	}

	for_each_possible_cpu(cpu) {
		char *percpu_begin = (char *)kvm_arm_hyp_percpu_base[cpu];
		char *percpu_end = percpu_begin + nvhe_percpu_size();

		/* Map Hyp percpu pages */
		err = create_hyp_mappings(percpu_begin, percpu_end, PAGE_HYP);
		if (err) {
			kvm_err("Cannot map hyp percpu region\n");
			goto out_err;
		}

		/* Prepare the CPU initialization parameters */
		cpu_prepare_hyp_mode(cpu);
	}

	if (is_protected_kvm_enabled()) {
		init_cpu_logical_map();

		if (!init_psci_relay()) {
			err = -ENODEV;
			goto out_err;
		}
	}

	if (is_protected_kvm_enabled()) {
		err = kvm_hyp_init_protection(hyp_va_bits);
		if (err) {
			kvm_err("Failed to init hyp memory protection\n");
			goto out_err;
		}
	}

	return 0;

out_err:
	teardown_hyp_mode();
	kvm_err("error initializing Hyp mode: %d\n", err);
	return err;
}

static void _kvm_host_prot_finalize(void *arg)
{
	int *err = arg;

	if (WARN_ON(kvm_call_hyp_nvhe(__pkvm_prot_finalize)))
		WRITE_ONCE(*err, -EINVAL);
}

static int pkvm_drop_host_privileges(void)
{
	int ret = 0;

	/*
	 * Flip the static key upfront as that may no longer be possible
	 * once the host stage 2 is installed.
	 */
	static_branch_enable(&kvm_protected_mode_initialized);
	on_each_cpu(_kvm_host_prot_finalize, &ret, 1);
	return ret;
}

static int finalize_hyp_mode(void)
{
	if (!is_protected_kvm_enabled())
		return 0;

	/*
	 * Exclude HYP BSS from kmemleak so that it doesn't get peeked
	 * at, which would end badly once the section is inaccessible.
	 * None of other sections should ever be introspected.
	 */
	kmemleak_free_part(__hyp_bss_start, __hyp_bss_end - __hyp_bss_start);
	return pkvm_drop_host_privileges();
}

struct kvm_vcpu *kvm_mpidr_to_vcpu(struct kvm *kvm, unsigned long mpidr)
{
	struct kvm_vcpu *vcpu;
	unsigned long i;

	mpidr &= MPIDR_HWID_BITMASK;
	kvm_for_each_vcpu(i, vcpu, kvm) {
		if (mpidr == kvm_vcpu_get_mpidr_aff(vcpu))
			return vcpu;
	}
	return NULL;
}

bool kvm_arch_has_irq_bypass(void)
{
	return true;
}

int kvm_arch_irq_bypass_add_producer(struct irq_bypass_consumer *cons,
				      struct irq_bypass_producer *prod)
{
	struct kvm_kernel_irqfd *irqfd =
		container_of(cons, struct kvm_kernel_irqfd, consumer);

	return kvm_vgic_v4_set_forwarding(irqfd->kvm, prod->irq,
					  &irqfd->irq_entry);
}
void kvm_arch_irq_bypass_del_producer(struct irq_bypass_consumer *cons,
				      struct irq_bypass_producer *prod)
{
	struct kvm_kernel_irqfd *irqfd =
		container_of(cons, struct kvm_kernel_irqfd, consumer);

	kvm_vgic_v4_unset_forwarding(irqfd->kvm, prod->irq,
				     &irqfd->irq_entry);
}

void kvm_arch_irq_bypass_stop(struct irq_bypass_consumer *cons)
{
	struct kvm_kernel_irqfd *irqfd =
		container_of(cons, struct kvm_kernel_irqfd, consumer);

	kvm_arm_halt_guest(irqfd->kvm);
}

void kvm_arch_irq_bypass_start(struct irq_bypass_consumer *cons)
{
	struct kvm_kernel_irqfd *irqfd =
		container_of(cons, struct kvm_kernel_irqfd, consumer);

	kvm_arm_resume_guest(irqfd->kvm);
}

/**
 * Initialize Hyp-mode and memory mappings on all CPUs.
 */
int kvm_arch_init(void *opaque)
{
	int err;
	bool in_hyp_mode;

	if (!is_hyp_mode_available()) {
		kvm_info("HYP mode not available\n");
		return -ENODEV;
	}

	if (kvm_get_mode() == KVM_MODE_NONE) {
		kvm_info("KVM disabled from command line\n");
		return -ENODEV;
	}

	in_hyp_mode = is_kernel_in_hyp_mode();

	if (cpus_have_final_cap(ARM64_WORKAROUND_DEVICE_LOAD_ACQUIRE) ||
	    cpus_have_final_cap(ARM64_WORKAROUND_1508412))
		kvm_info("Guests without required CPU erratum workarounds can deadlock system!\n" \
			 "Only trusted guests should be used on this system.\n");

	err = kvm_set_ipa_limit();
	if (err)
		return err;

	err = kvm_arm_init_sve();
	if (err)
		return err;

	err = kvm_arm_vmid_alloc_init();
	if (err) {
		kvm_err("Failed to initialize VMID allocator.\n");
		return err;
	}

	if (!in_hyp_mode) {
		err = init_hyp_mode();
		if (err)
			goto out_err;
	}

	err = kvm_init_vector_slots();
	if (err) {
		kvm_err("Cannot initialise vector slots\n");
		goto out_err;
	}

	err = init_subsystems();
	if (err)
		goto out_hyp;

	if (!in_hyp_mode) {
		err = finalize_hyp_mode();
		if (err) {
			kvm_err("Failed to finalize Hyp protection\n");
			goto out_hyp;
		}
	}

	if (is_protected_kvm_enabled()) {
		kvm_info("Protected nVHE mode initialized successfully\n");
	} else if (in_hyp_mode) {
		kvm_info("VHE mode initialized successfully\n");
	} else {
		kvm_info("Hyp mode initialized successfully\n");
	}

	return 0;

out_hyp:
	hyp_cpu_pm_exit();
	if (!in_hyp_mode)
		teardown_hyp_mode();
out_err:
	kvm_arm_vmid_alloc_free();
	return err;
}

/* NOP: Compiling as a module not supported */
void kvm_arch_exit(void)
{
	kvm_unregister_perf_callbacks();
}

static int __init early_kvm_mode_cfg(char *arg)
{
	if (!arg)
		return -EINVAL;

	if (strcmp(arg, "protected") == 0) {
		kvm_mode = KVM_MODE_PROTECTED;
		return 0;
	}

	if (strcmp(arg, "nvhe") == 0 && !WARN_ON(is_kernel_in_hyp_mode())) {
		kvm_mode = KVM_MODE_DEFAULT;
		return 0;
	}

	if (strcmp(arg, "none") == 0) {
		kvm_mode = KVM_MODE_NONE;
		return 0;
	}

	return -EINVAL;
}
early_param("kvm-arm.mode", early_kvm_mode_cfg);

enum kvm_mode kvm_get_mode(void)
{
	return kvm_mode;
}

static int arm_init(void)
{
	int rc = kvm_init(NULL, sizeof(struct kvm_vcpu), 0, THIS_MODULE);
	return rc;
}

module_init(arm_init);<|MERGE_RESOLUTION|>--- conflicted
+++ resolved
@@ -490,16 +490,6 @@
 
 #ifdef CONFIG_GUEST_PERF_EVENTS
 unsigned long kvm_arch_vcpu_get_ip(struct kvm_vcpu *vcpu)
-<<<<<<< HEAD
-{
-	return *vcpu_pc(vcpu);
-}
-#endif
-
-/* Just ensure a guest exit from a particular CPU */
-static void exit_vm_noop(void *info)
-=======
->>>>>>> 95cd2cdc
 {
 	return *vcpu_pc(vcpu);
 }
@@ -515,65 +505,6 @@
  * run for the first time, as well as the updates that must be
  * performed each time we get a new thread dealing with this vcpu.
  */
-<<<<<<< HEAD
-static void update_vmid(struct kvm_vmid *vmid)
-{
-	if (!need_new_vmid_gen(vmid))
-		return;
-
-	spin_lock(&kvm_vmid_lock);
-
-	/*
-	 * We need to re-check the vmid_gen here to ensure that if another vcpu
-	 * already allocated a valid vmid for this vm, then this vcpu should
-	 * use the same vmid.
-	 */
-	if (!need_new_vmid_gen(vmid)) {
-		spin_unlock(&kvm_vmid_lock);
-		return;
-	}
-
-	/* First user of a new VMID generation? */
-	if (unlikely(kvm_next_vmid == 0)) {
-		atomic64_inc(&kvm_vmid_gen);
-		kvm_next_vmid = 1;
-
-		/*
-		 * On SMP we know no other CPUs can use this CPU's or each
-		 * other's VMID after force_vm_exit returns since the
-		 * kvm_vmid_lock blocks them from reentry to the guest.
-		 */
-		force_vm_exit(cpu_all_mask);
-		/*
-		 * Now broadcast TLB + ICACHE invalidation over the inner
-		 * shareable domain to make sure all data structures are
-		 * clean.
-		 */
-		kvm_call_hyp(__kvm_flush_vm_context);
-	}
-
-	WRITE_ONCE(vmid->vmid, kvm_next_vmid);
-	kvm_next_vmid++;
-	kvm_next_vmid &= (1 << kvm_get_vmid_bits()) - 1;
-
-	smp_wmb();
-	WRITE_ONCE(vmid->vmid_gen, atomic64_read(&kvm_vmid_gen));
-
-	spin_unlock(&kvm_vmid_lock);
-}
-
-static int kvm_vcpu_initialized(struct kvm_vcpu *vcpu)
-{
-	return vcpu->arch.target >= 0;
-}
-
-/*
- * Handle both the initialisation that is being done when the vcpu is
- * run for the first time, as well as the updates that must be
- * performed each time we get a new thread dealing with this vcpu.
- */
-=======
->>>>>>> 95cd2cdc
 int kvm_arch_vcpu_run_pid_change(struct kvm_vcpu *vcpu)
 {
 	struct kvm *kvm = vcpu->kvm;
@@ -962,12 +893,6 @@
 			isb();
 			local_irq_disable();
 		}
-
-		guest_timing_exit_irqoff();
-
-		local_irq_enable();
-		isb();
-		local_irq_disable();
 
 		guest_timing_exit_irqoff();
 
