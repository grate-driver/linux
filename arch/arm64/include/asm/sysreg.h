/* SPDX-License-Identifier: GPL-2.0-only */
/*
 * Macros for accessing system registers with older binutils.
 *
 * Copyright (C) 2014 ARM Ltd.
 * Author: Catalin Marinas <catalin.marinas@arm.com>
 */

#ifndef __ASM_SYSREG_H
#define __ASM_SYSREG_H

#include <linux/bits.h>
#include <linux/stringify.h>

/*
 * ARMv8 ARM reserves the following encoding for system registers:
 * (Ref: ARMv8 ARM, Section: "System instruction class encoding overview",
 *  C5.2, version:ARM DDI 0487A.f)
 *	[20-19] : Op0
 *	[18-16] : Op1
 *	[15-12] : CRn
 *	[11-8]  : CRm
 *	[7-5]   : Op2
 */
#define Op0_shift	19
#define Op0_mask	0x3
#define Op1_shift	16
#define Op1_mask	0x7
#define CRn_shift	12
#define CRn_mask	0xf
#define CRm_shift	8
#define CRm_mask	0xf
#define Op2_shift	5
#define Op2_mask	0x7

#define sys_reg(op0, op1, crn, crm, op2) \
	(((op0) << Op0_shift) | ((op1) << Op1_shift) | \
	 ((crn) << CRn_shift) | ((crm) << CRm_shift) | \
	 ((op2) << Op2_shift))

#define sys_insn	sys_reg

#define sys_reg_Op0(id)	(((id) >> Op0_shift) & Op0_mask)
#define sys_reg_Op1(id)	(((id) >> Op1_shift) & Op1_mask)
#define sys_reg_CRn(id)	(((id) >> CRn_shift) & CRn_mask)
#define sys_reg_CRm(id)	(((id) >> CRm_shift) & CRm_mask)
#define sys_reg_Op2(id)	(((id) >> Op2_shift) & Op2_mask)

#ifndef CONFIG_BROKEN_GAS_INST

#ifdef __ASSEMBLY__
// The space separator is omitted so that __emit_inst(x) can be parsed as
// either an assembler directive or an assembler macro argument.
#define __emit_inst(x)			.inst(x)
#else
#define __emit_inst(x)			".inst " __stringify((x)) "\n\t"
#endif

#else  /* CONFIG_BROKEN_GAS_INST */

#ifndef CONFIG_CPU_BIG_ENDIAN
#define __INSTR_BSWAP(x)		(x)
#else  /* CONFIG_CPU_BIG_ENDIAN */
#define __INSTR_BSWAP(x)		((((x) << 24) & 0xff000000)	| \
					 (((x) <<  8) & 0x00ff0000)	| \
					 (((x) >>  8) & 0x0000ff00)	| \
					 (((x) >> 24) & 0x000000ff))
#endif	/* CONFIG_CPU_BIG_ENDIAN */

#ifdef __ASSEMBLY__
#define __emit_inst(x)			.long __INSTR_BSWAP(x)
#else  /* __ASSEMBLY__ */
#define __emit_inst(x)			".long " __stringify(__INSTR_BSWAP(x)) "\n\t"
#endif	/* __ASSEMBLY__ */

#endif	/* CONFIG_BROKEN_GAS_INST */

/*
 * Instructions for modifying PSTATE fields.
 * As per Arm ARM for v8-A, Section "C.5.1.3 op0 == 0b00, architectural hints,
 * barriers and CLREX, and PSTATE access", ARM DDI 0487 C.a, system instructions
 * for accessing PSTATE fields have the following encoding:
 *	Op0 = 0, CRn = 4
 *	Op1, Op2 encodes the PSTATE field modified and defines the constraints.
 *	CRm = Imm4 for the instruction.
 *	Rt = 0x1f
 */
#define pstate_field(op1, op2)		((op1) << Op1_shift | (op2) << Op2_shift)
#define PSTATE_Imm_shift		CRm_shift

#define PSTATE_PAN			pstate_field(0, 4)
#define PSTATE_UAO			pstate_field(0, 3)
#define PSTATE_SSBS			pstate_field(3, 1)
#define PSTATE_TCO			pstate_field(3, 4)

#define SET_PSTATE_PAN(x)		__emit_inst(0xd500401f | PSTATE_PAN | ((!!x) << PSTATE_Imm_shift))
#define SET_PSTATE_UAO(x)		__emit_inst(0xd500401f | PSTATE_UAO | ((!!x) << PSTATE_Imm_shift))
#define SET_PSTATE_SSBS(x)		__emit_inst(0xd500401f | PSTATE_SSBS | ((!!x) << PSTATE_Imm_shift))
#define SET_PSTATE_TCO(x)		__emit_inst(0xd500401f | PSTATE_TCO | ((!!x) << PSTATE_Imm_shift))

#define set_pstate_pan(x)		asm volatile(SET_PSTATE_PAN(x))
#define set_pstate_uao(x)		asm volatile(SET_PSTATE_UAO(x))
#define set_pstate_ssbs(x)		asm volatile(SET_PSTATE_SSBS(x))

#define __SYS_BARRIER_INSN(CRm, op2, Rt) \
	__emit_inst(0xd5000000 | sys_insn(0, 3, 3, (CRm), (op2)) | ((Rt) & 0x1f))

#define SB_BARRIER_INSN			__SYS_BARRIER_INSN(0, 7, 31)

#define SYS_DC_ISW			sys_insn(1, 0, 7, 6, 2)
#define SYS_DC_CSW			sys_insn(1, 0, 7, 10, 2)
#define SYS_DC_CISW			sys_insn(1, 0, 7, 14, 2)

/*
 * System registers, organised loosely by encoding but grouped together
 * where the architected name contains an index. e.g. ID_MMFR<n>_EL1.
 */
#define SYS_OSDTRRX_EL1			sys_reg(2, 0, 0, 0, 2)
#define SYS_MDCCINT_EL1			sys_reg(2, 0, 0, 2, 0)
#define SYS_MDSCR_EL1			sys_reg(2, 0, 0, 2, 2)
#define SYS_OSDTRTX_EL1			sys_reg(2, 0, 0, 3, 2)
#define SYS_OSECCR_EL1			sys_reg(2, 0, 0, 6, 2)
#define SYS_DBGBVRn_EL1(n)		sys_reg(2, 0, 0, n, 4)
#define SYS_DBGBCRn_EL1(n)		sys_reg(2, 0, 0, n, 5)
#define SYS_DBGWVRn_EL1(n)		sys_reg(2, 0, 0, n, 6)
#define SYS_DBGWCRn_EL1(n)		sys_reg(2, 0, 0, n, 7)
#define SYS_MDRAR_EL1			sys_reg(2, 0, 1, 0, 0)
#define SYS_OSLAR_EL1			sys_reg(2, 0, 1, 0, 4)
#define SYS_OSLSR_EL1			sys_reg(2, 0, 1, 1, 4)
#define SYS_OSDLR_EL1			sys_reg(2, 0, 1, 3, 4)
#define SYS_DBGPRCR_EL1			sys_reg(2, 0, 1, 4, 4)
#define SYS_DBGCLAIMSET_EL1		sys_reg(2, 0, 7, 8, 6)
#define SYS_DBGCLAIMCLR_EL1		sys_reg(2, 0, 7, 9, 6)
#define SYS_DBGAUTHSTATUS_EL1		sys_reg(2, 0, 7, 14, 6)
#define SYS_MDCCSR_EL0			sys_reg(2, 3, 0, 1, 0)
#define SYS_DBGDTR_EL0			sys_reg(2, 3, 0, 4, 0)
#define SYS_DBGDTRRX_EL0		sys_reg(2, 3, 0, 5, 0)
#define SYS_DBGDTRTX_EL0		sys_reg(2, 3, 0, 5, 0)
#define SYS_DBGVCR32_EL2		sys_reg(2, 4, 0, 7, 0)

#define SYS_MIDR_EL1			sys_reg(3, 0, 0, 0, 0)
#define SYS_MPIDR_EL1			sys_reg(3, 0, 0, 0, 5)
#define SYS_REVIDR_EL1			sys_reg(3, 0, 0, 0, 6)

#define SYS_ID_PFR0_EL1			sys_reg(3, 0, 0, 1, 0)
#define SYS_ID_PFR1_EL1			sys_reg(3, 0, 0, 1, 1)
#define SYS_ID_PFR2_EL1			sys_reg(3, 0, 0, 3, 4)
#define SYS_ID_DFR0_EL1			sys_reg(3, 0, 0, 1, 2)
#define SYS_ID_DFR1_EL1			sys_reg(3, 0, 0, 3, 5)
#define SYS_ID_AFR0_EL1			sys_reg(3, 0, 0, 1, 3)
#define SYS_ID_MMFR0_EL1		sys_reg(3, 0, 0, 1, 4)
#define SYS_ID_MMFR1_EL1		sys_reg(3, 0, 0, 1, 5)
#define SYS_ID_MMFR2_EL1		sys_reg(3, 0, 0, 1, 6)
#define SYS_ID_MMFR3_EL1		sys_reg(3, 0, 0, 1, 7)
#define SYS_ID_MMFR4_EL1		sys_reg(3, 0, 0, 2, 6)
#define SYS_ID_MMFR5_EL1		sys_reg(3, 0, 0, 3, 6)

#define SYS_ID_ISAR0_EL1		sys_reg(3, 0, 0, 2, 0)
#define SYS_ID_ISAR1_EL1		sys_reg(3, 0, 0, 2, 1)
#define SYS_ID_ISAR2_EL1		sys_reg(3, 0, 0, 2, 2)
#define SYS_ID_ISAR3_EL1		sys_reg(3, 0, 0, 2, 3)
#define SYS_ID_ISAR4_EL1		sys_reg(3, 0, 0, 2, 4)
#define SYS_ID_ISAR5_EL1		sys_reg(3, 0, 0, 2, 5)
#define SYS_ID_ISAR6_EL1		sys_reg(3, 0, 0, 2, 7)

#define SYS_MVFR0_EL1			sys_reg(3, 0, 0, 3, 0)
#define SYS_MVFR1_EL1			sys_reg(3, 0, 0, 3, 1)
#define SYS_MVFR2_EL1			sys_reg(3, 0, 0, 3, 2)

#define SYS_ID_AA64PFR0_EL1		sys_reg(3, 0, 0, 4, 0)
#define SYS_ID_AA64PFR1_EL1		sys_reg(3, 0, 0, 4, 1)
#define SYS_ID_AA64ZFR0_EL1		sys_reg(3, 0, 0, 4, 4)

#define SYS_ID_AA64DFR0_EL1		sys_reg(3, 0, 0, 5, 0)
#define SYS_ID_AA64DFR1_EL1		sys_reg(3, 0, 0, 5, 1)

#define SYS_ID_AA64AFR0_EL1		sys_reg(3, 0, 0, 5, 4)
#define SYS_ID_AA64AFR1_EL1		sys_reg(3, 0, 0, 5, 5)

#define SYS_ID_AA64ISAR0_EL1		sys_reg(3, 0, 0, 6, 0)
#define SYS_ID_AA64ISAR1_EL1		sys_reg(3, 0, 0, 6, 1)

#define SYS_ID_AA64MMFR0_EL1		sys_reg(3, 0, 0, 7, 0)
#define SYS_ID_AA64MMFR1_EL1		sys_reg(3, 0, 0, 7, 1)
#define SYS_ID_AA64MMFR2_EL1		sys_reg(3, 0, 0, 7, 2)

#define SYS_SCTLR_EL1			sys_reg(3, 0, 1, 0, 0)
#define SYS_ACTLR_EL1			sys_reg(3, 0, 1, 0, 1)
#define SYS_CPACR_EL1			sys_reg(3, 0, 1, 0, 2)
#define SYS_RGSR_EL1			sys_reg(3, 0, 1, 0, 5)
#define SYS_GCR_EL1			sys_reg(3, 0, 1, 0, 6)

#define SYS_ZCR_EL1			sys_reg(3, 0, 1, 2, 0)
#define SYS_TRFCR_EL1			sys_reg(3, 0, 1, 2, 1)

#define SYS_TTBR0_EL1			sys_reg(3, 0, 2, 0, 0)
#define SYS_TTBR1_EL1			sys_reg(3, 0, 2, 0, 1)
#define SYS_TCR_EL1			sys_reg(3, 0, 2, 0, 2)

#define SYS_APIAKEYLO_EL1		sys_reg(3, 0, 2, 1, 0)
#define SYS_APIAKEYHI_EL1		sys_reg(3, 0, 2, 1, 1)
#define SYS_APIBKEYLO_EL1		sys_reg(3, 0, 2, 1, 2)
#define SYS_APIBKEYHI_EL1		sys_reg(3, 0, 2, 1, 3)

#define SYS_APDAKEYLO_EL1		sys_reg(3, 0, 2, 2, 0)
#define SYS_APDAKEYHI_EL1		sys_reg(3, 0, 2, 2, 1)
#define SYS_APDBKEYLO_EL1		sys_reg(3, 0, 2, 2, 2)
#define SYS_APDBKEYHI_EL1		sys_reg(3, 0, 2, 2, 3)

#define SYS_APGAKEYLO_EL1		sys_reg(3, 0, 2, 3, 0)
#define SYS_APGAKEYHI_EL1		sys_reg(3, 0, 2, 3, 1)

#define SYS_SPSR_EL1			sys_reg(3, 0, 4, 0, 0)
#define SYS_ELR_EL1			sys_reg(3, 0, 4, 0, 1)

#define SYS_ICC_PMR_EL1			sys_reg(3, 0, 4, 6, 0)

#define SYS_AFSR0_EL1			sys_reg(3, 0, 5, 1, 0)
#define SYS_AFSR1_EL1			sys_reg(3, 0, 5, 1, 1)
#define SYS_ESR_EL1			sys_reg(3, 0, 5, 2, 0)

#define SYS_ERRIDR_EL1			sys_reg(3, 0, 5, 3, 0)
#define SYS_ERRSELR_EL1			sys_reg(3, 0, 5, 3, 1)
#define SYS_ERXFR_EL1			sys_reg(3, 0, 5, 4, 0)
#define SYS_ERXCTLR_EL1			sys_reg(3, 0, 5, 4, 1)
#define SYS_ERXSTATUS_EL1		sys_reg(3, 0, 5, 4, 2)
#define SYS_ERXADDR_EL1			sys_reg(3, 0, 5, 4, 3)
#define SYS_ERXMISC0_EL1		sys_reg(3, 0, 5, 5, 0)
#define SYS_ERXMISC1_EL1		sys_reg(3, 0, 5, 5, 1)
#define SYS_TFSR_EL1			sys_reg(3, 0, 5, 6, 0)
#define SYS_TFSRE0_EL1			sys_reg(3, 0, 5, 6, 1)

#define SYS_FAR_EL1			sys_reg(3, 0, 6, 0, 0)
#define SYS_PAR_EL1			sys_reg(3, 0, 7, 4, 0)

#define SYS_PAR_EL1_F			BIT(0)
#define SYS_PAR_EL1_FST			GENMASK(6, 1)

/*** Statistical Profiling Extension ***/
/* ID registers */
#define SYS_PMSIDR_EL1			sys_reg(3, 0, 9, 9, 7)
#define SYS_PMSIDR_EL1_FE_SHIFT		0
#define SYS_PMSIDR_EL1_FT_SHIFT		1
#define SYS_PMSIDR_EL1_FL_SHIFT		2
#define SYS_PMSIDR_EL1_ARCHINST_SHIFT	3
#define SYS_PMSIDR_EL1_LDS_SHIFT	4
#define SYS_PMSIDR_EL1_ERND_SHIFT	5
#define SYS_PMSIDR_EL1_INTERVAL_SHIFT	8
#define SYS_PMSIDR_EL1_INTERVAL_MASK	0xfUL
#define SYS_PMSIDR_EL1_MAXSIZE_SHIFT	12
#define SYS_PMSIDR_EL1_MAXSIZE_MASK	0xfUL
#define SYS_PMSIDR_EL1_COUNTSIZE_SHIFT	16
#define SYS_PMSIDR_EL1_COUNTSIZE_MASK	0xfUL

#define SYS_PMBIDR_EL1			sys_reg(3, 0, 9, 10, 7)
#define SYS_PMBIDR_EL1_ALIGN_SHIFT	0
#define SYS_PMBIDR_EL1_ALIGN_MASK	0xfU
#define SYS_PMBIDR_EL1_P_SHIFT		4
#define SYS_PMBIDR_EL1_F_SHIFT		5

/* Sampling controls */
#define SYS_PMSCR_EL1			sys_reg(3, 0, 9, 9, 0)
#define SYS_PMSCR_EL1_E0SPE_SHIFT	0
#define SYS_PMSCR_EL1_E1SPE_SHIFT	1
#define SYS_PMSCR_EL1_CX_SHIFT		3
#define SYS_PMSCR_EL1_PA_SHIFT		4
#define SYS_PMSCR_EL1_TS_SHIFT		5
#define SYS_PMSCR_EL1_PCT_SHIFT		6

#define SYS_PMSCR_EL2			sys_reg(3, 4, 9, 9, 0)
#define SYS_PMSCR_EL2_E0HSPE_SHIFT	0
#define SYS_PMSCR_EL2_E2SPE_SHIFT	1
#define SYS_PMSCR_EL2_CX_SHIFT		3
#define SYS_PMSCR_EL2_PA_SHIFT		4
#define SYS_PMSCR_EL2_TS_SHIFT		5
#define SYS_PMSCR_EL2_PCT_SHIFT		6

#define SYS_PMSICR_EL1			sys_reg(3, 0, 9, 9, 2)

#define SYS_PMSIRR_EL1			sys_reg(3, 0, 9, 9, 3)
#define SYS_PMSIRR_EL1_RND_SHIFT	0
#define SYS_PMSIRR_EL1_INTERVAL_SHIFT	8
#define SYS_PMSIRR_EL1_INTERVAL_MASK	0xffffffUL

/* Filtering controls */
#define SYS_PMSFCR_EL1			sys_reg(3, 0, 9, 9, 4)
#define SYS_PMSFCR_EL1_FE_SHIFT		0
#define SYS_PMSFCR_EL1_FT_SHIFT		1
#define SYS_PMSFCR_EL1_FL_SHIFT		2
#define SYS_PMSFCR_EL1_B_SHIFT		16
#define SYS_PMSFCR_EL1_LD_SHIFT		17
#define SYS_PMSFCR_EL1_ST_SHIFT		18

#define SYS_PMSEVFR_EL1			sys_reg(3, 0, 9, 9, 5)
#define SYS_PMSEVFR_EL1_RES0_8_2	\
	(GENMASK_ULL(47, 32) | GENMASK_ULL(23, 16) | GENMASK_ULL(11, 8) |\
	 BIT_ULL(6) | BIT_ULL(4) | BIT_ULL(2) | BIT_ULL(0))
#define SYS_PMSEVFR_EL1_RES0_8_3	\
	(SYS_PMSEVFR_EL1_RES0_8_2 & ~(BIT_ULL(18) | BIT_ULL(17) | BIT_ULL(11)))

#define SYS_PMSLATFR_EL1		sys_reg(3, 0, 9, 9, 6)
#define SYS_PMSLATFR_EL1_MINLAT_SHIFT	0

/* Buffer controls */
#define SYS_PMBLIMITR_EL1		sys_reg(3, 0, 9, 10, 0)
#define SYS_PMBLIMITR_EL1_E_SHIFT	0
#define SYS_PMBLIMITR_EL1_FM_SHIFT	1
#define SYS_PMBLIMITR_EL1_FM_MASK	0x3UL
#define SYS_PMBLIMITR_EL1_FM_STOP_IRQ	(0 << SYS_PMBLIMITR_EL1_FM_SHIFT)

#define SYS_PMBPTR_EL1			sys_reg(3, 0, 9, 10, 1)

/* Buffer error reporting */
#define SYS_PMBSR_EL1			sys_reg(3, 0, 9, 10, 3)
#define SYS_PMBSR_EL1_COLL_SHIFT	16
#define SYS_PMBSR_EL1_S_SHIFT		17
#define SYS_PMBSR_EL1_EA_SHIFT		18
#define SYS_PMBSR_EL1_DL_SHIFT		19
#define SYS_PMBSR_EL1_EC_SHIFT		26
#define SYS_PMBSR_EL1_EC_MASK		0x3fUL

#define SYS_PMBSR_EL1_EC_BUF		(0x0UL << SYS_PMBSR_EL1_EC_SHIFT)
#define SYS_PMBSR_EL1_EC_FAULT_S1	(0x24UL << SYS_PMBSR_EL1_EC_SHIFT)
#define SYS_PMBSR_EL1_EC_FAULT_S2	(0x25UL << SYS_PMBSR_EL1_EC_SHIFT)

#define SYS_PMBSR_EL1_FAULT_FSC_SHIFT	0
#define SYS_PMBSR_EL1_FAULT_FSC_MASK	0x3fUL

#define SYS_PMBSR_EL1_BUF_BSC_SHIFT	0
#define SYS_PMBSR_EL1_BUF_BSC_MASK	0x3fUL

#define SYS_PMBSR_EL1_BUF_BSC_FULL	(0x1UL << SYS_PMBSR_EL1_BUF_BSC_SHIFT)

/*** End of Statistical Profiling Extension ***/

#define SYS_PMINTENSET_EL1		sys_reg(3, 0, 9, 14, 1)
#define SYS_PMINTENCLR_EL1		sys_reg(3, 0, 9, 14, 2)

#define SYS_PMMIR_EL1			sys_reg(3, 0, 9, 14, 6)

#define SYS_MAIR_EL1			sys_reg(3, 0, 10, 2, 0)
#define SYS_AMAIR_EL1			sys_reg(3, 0, 10, 3, 0)

#define SYS_LORSA_EL1			sys_reg(3, 0, 10, 4, 0)
#define SYS_LOREA_EL1			sys_reg(3, 0, 10, 4, 1)
#define SYS_LORN_EL1			sys_reg(3, 0, 10, 4, 2)
#define SYS_LORC_EL1			sys_reg(3, 0, 10, 4, 3)
#define SYS_LORID_EL1			sys_reg(3, 0, 10, 4, 7)

#define SYS_VBAR_EL1			sys_reg(3, 0, 12, 0, 0)
#define SYS_DISR_EL1			sys_reg(3, 0, 12, 1, 1)

#define SYS_ICC_IAR0_EL1		sys_reg(3, 0, 12, 8, 0)
#define SYS_ICC_EOIR0_EL1		sys_reg(3, 0, 12, 8, 1)
#define SYS_ICC_HPPIR0_EL1		sys_reg(3, 0, 12, 8, 2)
#define SYS_ICC_BPR0_EL1		sys_reg(3, 0, 12, 8, 3)
#define SYS_ICC_AP0Rn_EL1(n)		sys_reg(3, 0, 12, 8, 4 | n)
#define SYS_ICC_AP0R0_EL1		SYS_ICC_AP0Rn_EL1(0)
#define SYS_ICC_AP0R1_EL1		SYS_ICC_AP0Rn_EL1(1)
#define SYS_ICC_AP0R2_EL1		SYS_ICC_AP0Rn_EL1(2)
#define SYS_ICC_AP0R3_EL1		SYS_ICC_AP0Rn_EL1(3)
#define SYS_ICC_AP1Rn_EL1(n)		sys_reg(3, 0, 12, 9, n)
#define SYS_ICC_AP1R0_EL1		SYS_ICC_AP1Rn_EL1(0)
#define SYS_ICC_AP1R1_EL1		SYS_ICC_AP1Rn_EL1(1)
#define SYS_ICC_AP1R2_EL1		SYS_ICC_AP1Rn_EL1(2)
#define SYS_ICC_AP1R3_EL1		SYS_ICC_AP1Rn_EL1(3)
#define SYS_ICC_DIR_EL1			sys_reg(3, 0, 12, 11, 1)
#define SYS_ICC_RPR_EL1			sys_reg(3, 0, 12, 11, 3)
#define SYS_ICC_SGI1R_EL1		sys_reg(3, 0, 12, 11, 5)
#define SYS_ICC_ASGI1R_EL1		sys_reg(3, 0, 12, 11, 6)
#define SYS_ICC_SGI0R_EL1		sys_reg(3, 0, 12, 11, 7)
#define SYS_ICC_IAR1_EL1		sys_reg(3, 0, 12, 12, 0)
#define SYS_ICC_EOIR1_EL1		sys_reg(3, 0, 12, 12, 1)
#define SYS_ICC_HPPIR1_EL1		sys_reg(3, 0, 12, 12, 2)
#define SYS_ICC_BPR1_EL1		sys_reg(3, 0, 12, 12, 3)
#define SYS_ICC_CTLR_EL1		sys_reg(3, 0, 12, 12, 4)
#define SYS_ICC_SRE_EL1			sys_reg(3, 0, 12, 12, 5)
#define SYS_ICC_IGRPEN0_EL1		sys_reg(3, 0, 12, 12, 6)
#define SYS_ICC_IGRPEN1_EL1		sys_reg(3, 0, 12, 12, 7)

#define SYS_CONTEXTIDR_EL1		sys_reg(3, 0, 13, 0, 1)
#define SYS_TPIDR_EL1			sys_reg(3, 0, 13, 0, 4)

#define SYS_SCXTNUM_EL1			sys_reg(3, 0, 13, 0, 7)

#define SYS_CNTKCTL_EL1			sys_reg(3, 0, 14, 1, 0)

#define SYS_CCSIDR_EL1			sys_reg(3, 1, 0, 0, 0)
#define SYS_CLIDR_EL1			sys_reg(3, 1, 0, 0, 1)
#define SYS_GMID_EL1			sys_reg(3, 1, 0, 0, 4)
#define SYS_AIDR_EL1			sys_reg(3, 1, 0, 0, 7)

#define SYS_CSSELR_EL1			sys_reg(3, 2, 0, 0, 0)

#define SYS_CTR_EL0			sys_reg(3, 3, 0, 0, 1)
#define SYS_DCZID_EL0			sys_reg(3, 3, 0, 0, 7)

#define SYS_RNDR_EL0			sys_reg(3, 3, 2, 4, 0)
#define SYS_RNDRRS_EL0			sys_reg(3, 3, 2, 4, 1)

#define SYS_PMCR_EL0			sys_reg(3, 3, 9, 12, 0)
#define SYS_PMCNTENSET_EL0		sys_reg(3, 3, 9, 12, 1)
#define SYS_PMCNTENCLR_EL0		sys_reg(3, 3, 9, 12, 2)
#define SYS_PMOVSCLR_EL0		sys_reg(3, 3, 9, 12, 3)
#define SYS_PMSWINC_EL0			sys_reg(3, 3, 9, 12, 4)
#define SYS_PMSELR_EL0			sys_reg(3, 3, 9, 12, 5)
#define SYS_PMCEID0_EL0			sys_reg(3, 3, 9, 12, 6)
#define SYS_PMCEID1_EL0			sys_reg(3, 3, 9, 12, 7)
#define SYS_PMCCNTR_EL0			sys_reg(3, 3, 9, 13, 0)
#define SYS_PMXEVTYPER_EL0		sys_reg(3, 3, 9, 13, 1)
#define SYS_PMXEVCNTR_EL0		sys_reg(3, 3, 9, 13, 2)
#define SYS_PMUSERENR_EL0		sys_reg(3, 3, 9, 14, 0)
#define SYS_PMOVSSET_EL0		sys_reg(3, 3, 9, 14, 3)

#define SYS_TPIDR_EL0			sys_reg(3, 3, 13, 0, 2)
#define SYS_TPIDRRO_EL0			sys_reg(3, 3, 13, 0, 3)

#define SYS_SCXTNUM_EL0			sys_reg(3, 3, 13, 0, 7)

/* Definitions for system register interface to AMU for ARMv8.4 onwards */
#define SYS_AM_EL0(crm, op2)		sys_reg(3, 3, 13, (crm), (op2))
#define SYS_AMCR_EL0			SYS_AM_EL0(2, 0)
#define SYS_AMCFGR_EL0			SYS_AM_EL0(2, 1)
#define SYS_AMCGCR_EL0			SYS_AM_EL0(2, 2)
#define SYS_AMUSERENR_EL0		SYS_AM_EL0(2, 3)
#define SYS_AMCNTENCLR0_EL0		SYS_AM_EL0(2, 4)
#define SYS_AMCNTENSET0_EL0		SYS_AM_EL0(2, 5)
#define SYS_AMCNTENCLR1_EL0		SYS_AM_EL0(3, 0)
#define SYS_AMCNTENSET1_EL0		SYS_AM_EL0(3, 1)

/*
 * Group 0 of activity monitors (architected):
 *                op0  op1  CRn   CRm       op2
 * Counter:       11   011  1101  010:n<3>  n<2:0>
 * Type:          11   011  1101  011:n<3>  n<2:0>
 * n: 0-15
 *
 * Group 1 of activity monitors (auxiliary):
 *                op0  op1  CRn   CRm       op2
 * Counter:       11   011  1101  110:n<3>  n<2:0>
 * Type:          11   011  1101  111:n<3>  n<2:0>
 * n: 0-15
 */

#define SYS_AMEVCNTR0_EL0(n)		SYS_AM_EL0(4 + ((n) >> 3), (n) & 7)
#define SYS_AMEVTYPER0_EL0(n)		SYS_AM_EL0(6 + ((n) >> 3), (n) & 7)
#define SYS_AMEVCNTR1_EL0(n)		SYS_AM_EL0(12 + ((n) >> 3), (n) & 7)
#define SYS_AMEVTYPER1_EL0(n)		SYS_AM_EL0(14 + ((n) >> 3), (n) & 7)

/* AMU v1: Fixed (architecturally defined) activity monitors */
#define SYS_AMEVCNTR0_CORE_EL0		SYS_AMEVCNTR0_EL0(0)
#define SYS_AMEVCNTR0_CONST_EL0		SYS_AMEVCNTR0_EL0(1)
#define SYS_AMEVCNTR0_INST_RET_EL0	SYS_AMEVCNTR0_EL0(2)
#define SYS_AMEVCNTR0_MEM_STALL		SYS_AMEVCNTR0_EL0(3)

#define SYS_CNTFRQ_EL0			sys_reg(3, 3, 14, 0, 0)

#define SYS_CNTP_TVAL_EL0		sys_reg(3, 3, 14, 2, 0)
#define SYS_CNTP_CTL_EL0		sys_reg(3, 3, 14, 2, 1)
#define SYS_CNTP_CVAL_EL0		sys_reg(3, 3, 14, 2, 2)

#define SYS_CNTV_CTL_EL0		sys_reg(3, 3, 14, 3, 1)
#define SYS_CNTV_CVAL_EL0		sys_reg(3, 3, 14, 3, 2)

#define SYS_AARCH32_CNTP_TVAL		sys_reg(0, 0, 14, 2, 0)
#define SYS_AARCH32_CNTP_CTL		sys_reg(0, 0, 14, 2, 1)
#define SYS_AARCH32_CNTP_CVAL		sys_reg(0, 2, 0, 14, 0)

#define __PMEV_op2(n)			((n) & 0x7)
#define __CNTR_CRm(n)			(0x8 | (((n) >> 3) & 0x3))
#define SYS_PMEVCNTRn_EL0(n)		sys_reg(3, 3, 14, __CNTR_CRm(n), __PMEV_op2(n))
#define __TYPER_CRm(n)			(0xc | (((n) >> 3) & 0x3))
#define SYS_PMEVTYPERn_EL0(n)		sys_reg(3, 3, 14, __TYPER_CRm(n), __PMEV_op2(n))

#define SYS_PMCCFILTR_EL0		sys_reg(3, 3, 14, 15, 7)

#define SYS_SCTLR_EL2			sys_reg(3, 4, 1, 0, 0)
#define SYS_HFGRTR_EL2			sys_reg(3, 4, 1, 1, 4)
#define SYS_HFGWTR_EL2			sys_reg(3, 4, 1, 1, 5)
#define SYS_HFGITR_EL2			sys_reg(3, 4, 1, 1, 6)
#define SYS_ZCR_EL2			sys_reg(3, 4, 1, 2, 0)
#define SYS_TRFCR_EL2			sys_reg(3, 4, 1, 2, 1)
#define SYS_DACR32_EL2			sys_reg(3, 4, 3, 0, 0)
#define SYS_HDFGRTR_EL2			sys_reg(3, 4, 3, 1, 4)
#define SYS_HDFGWTR_EL2			sys_reg(3, 4, 3, 1, 5)
#define SYS_HAFGRTR_EL2			sys_reg(3, 4, 3, 1, 6)
#define SYS_SPSR_EL2			sys_reg(3, 4, 4, 0, 0)
#define SYS_ELR_EL2			sys_reg(3, 4, 4, 0, 1)
#define SYS_IFSR32_EL2			sys_reg(3, 4, 5, 0, 1)
#define SYS_ESR_EL2			sys_reg(3, 4, 5, 2, 0)
#define SYS_VSESR_EL2			sys_reg(3, 4, 5, 2, 3)
#define SYS_FPEXC32_EL2			sys_reg(3, 4, 5, 3, 0)
#define SYS_TFSR_EL2			sys_reg(3, 4, 5, 6, 0)
#define SYS_FAR_EL2			sys_reg(3, 4, 6, 0, 0)

#define SYS_VDISR_EL2			sys_reg(3, 4, 12, 1,  1)
#define __SYS__AP0Rx_EL2(x)		sys_reg(3, 4, 12, 8, x)
#define SYS_ICH_AP0R0_EL2		__SYS__AP0Rx_EL2(0)
#define SYS_ICH_AP0R1_EL2		__SYS__AP0Rx_EL2(1)
#define SYS_ICH_AP0R2_EL2		__SYS__AP0Rx_EL2(2)
#define SYS_ICH_AP0R3_EL2		__SYS__AP0Rx_EL2(3)

#define __SYS__AP1Rx_EL2(x)		sys_reg(3, 4, 12, 9, x)
#define SYS_ICH_AP1R0_EL2		__SYS__AP1Rx_EL2(0)
#define SYS_ICH_AP1R1_EL2		__SYS__AP1Rx_EL2(1)
#define SYS_ICH_AP1R2_EL2		__SYS__AP1Rx_EL2(2)
#define SYS_ICH_AP1R3_EL2		__SYS__AP1Rx_EL2(3)

#define SYS_ICH_VSEIR_EL2		sys_reg(3, 4, 12, 9, 4)
#define SYS_ICC_SRE_EL2			sys_reg(3, 4, 12, 9, 5)
#define SYS_ICH_HCR_EL2			sys_reg(3, 4, 12, 11, 0)
#define SYS_ICH_VTR_EL2			sys_reg(3, 4, 12, 11, 1)
#define SYS_ICH_MISR_EL2		sys_reg(3, 4, 12, 11, 2)
#define SYS_ICH_EISR_EL2		sys_reg(3, 4, 12, 11, 3)
#define SYS_ICH_ELRSR_EL2		sys_reg(3, 4, 12, 11, 5)
#define SYS_ICH_VMCR_EL2		sys_reg(3, 4, 12, 11, 7)

#define __SYS__LR0_EL2(x)		sys_reg(3, 4, 12, 12, x)
#define SYS_ICH_LR0_EL2			__SYS__LR0_EL2(0)
#define SYS_ICH_LR1_EL2			__SYS__LR0_EL2(1)
#define SYS_ICH_LR2_EL2			__SYS__LR0_EL2(2)
#define SYS_ICH_LR3_EL2			__SYS__LR0_EL2(3)
#define SYS_ICH_LR4_EL2			__SYS__LR0_EL2(4)
#define SYS_ICH_LR5_EL2			__SYS__LR0_EL2(5)
#define SYS_ICH_LR6_EL2			__SYS__LR0_EL2(6)
#define SYS_ICH_LR7_EL2			__SYS__LR0_EL2(7)

#define __SYS__LR8_EL2(x)		sys_reg(3, 4, 12, 13, x)
#define SYS_ICH_LR8_EL2			__SYS__LR8_EL2(0)
#define SYS_ICH_LR9_EL2			__SYS__LR8_EL2(1)
#define SYS_ICH_LR10_EL2		__SYS__LR8_EL2(2)
#define SYS_ICH_LR11_EL2		__SYS__LR8_EL2(3)
#define SYS_ICH_LR12_EL2		__SYS__LR8_EL2(4)
#define SYS_ICH_LR13_EL2		__SYS__LR8_EL2(5)
#define SYS_ICH_LR14_EL2		__SYS__LR8_EL2(6)
#define SYS_ICH_LR15_EL2		__SYS__LR8_EL2(7)

/* VHE encodings for architectural EL0/1 system registers */
#define SYS_SCTLR_EL12			sys_reg(3, 5, 1, 0, 0)
#define SYS_CPACR_EL12			sys_reg(3, 5, 1, 0, 2)
#define SYS_ZCR_EL12			sys_reg(3, 5, 1, 2, 0)
#define SYS_TTBR0_EL12			sys_reg(3, 5, 2, 0, 0)
#define SYS_TTBR1_EL12			sys_reg(3, 5, 2, 0, 1)
#define SYS_TCR_EL12			sys_reg(3, 5, 2, 0, 2)
#define SYS_SPSR_EL12			sys_reg(3, 5, 4, 0, 0)
#define SYS_ELR_EL12			sys_reg(3, 5, 4, 0, 1)
#define SYS_AFSR0_EL12			sys_reg(3, 5, 5, 1, 0)
#define SYS_AFSR1_EL12			sys_reg(3, 5, 5, 1, 1)
#define SYS_ESR_EL12			sys_reg(3, 5, 5, 2, 0)
#define SYS_TFSR_EL12			sys_reg(3, 5, 5, 6, 0)
#define SYS_FAR_EL12			sys_reg(3, 5, 6, 0, 0)
#define SYS_MAIR_EL12			sys_reg(3, 5, 10, 2, 0)
#define SYS_AMAIR_EL12			sys_reg(3, 5, 10, 3, 0)
#define SYS_VBAR_EL12			sys_reg(3, 5, 12, 0, 0)
#define SYS_CONTEXTIDR_EL12		sys_reg(3, 5, 13, 0, 1)
#define SYS_CNTKCTL_EL12		sys_reg(3, 5, 14, 1, 0)
#define SYS_CNTP_TVAL_EL02		sys_reg(3, 5, 14, 2, 0)
#define SYS_CNTP_CTL_EL02		sys_reg(3, 5, 14, 2, 1)
#define SYS_CNTP_CVAL_EL02		sys_reg(3, 5, 14, 2, 2)
#define SYS_CNTV_TVAL_EL02		sys_reg(3, 5, 14, 3, 0)
#define SYS_CNTV_CTL_EL02		sys_reg(3, 5, 14, 3, 1)
#define SYS_CNTV_CVAL_EL02		sys_reg(3, 5, 14, 3, 2)

/* Common SCTLR_ELx flags. */
#define SCTLR_ELx_DSSBS	(BIT(44))
#define SCTLR_ELx_ATA	(BIT(43))

#define SCTLR_ELx_TCF_SHIFT	40
#define SCTLR_ELx_TCF_NONE	(UL(0x0) << SCTLR_ELx_TCF_SHIFT)
#define SCTLR_ELx_TCF_SYNC	(UL(0x1) << SCTLR_ELx_TCF_SHIFT)
#define SCTLR_ELx_TCF_ASYNC	(UL(0x2) << SCTLR_ELx_TCF_SHIFT)
#define SCTLR_ELx_TCF_MASK	(UL(0x3) << SCTLR_ELx_TCF_SHIFT)

#define SCTLR_ELx_ENIA_SHIFT	31

#define SCTLR_ELx_ITFSB	(BIT(37))
#define SCTLR_ELx_ENIA	(BIT(SCTLR_ELx_ENIA_SHIFT))
#define SCTLR_ELx_ENIB	(BIT(30))
#define SCTLR_ELx_ENDA	(BIT(27))
#define SCTLR_ELx_EE    (BIT(25))
#define SCTLR_ELx_IESB	(BIT(21))
#define SCTLR_ELx_WXN	(BIT(19))
#define SCTLR_ELx_ENDB	(BIT(13))
#define SCTLR_ELx_I	(BIT(12))
#define SCTLR_ELx_SA	(BIT(3))
#define SCTLR_ELx_C	(BIT(2))
#define SCTLR_ELx_A	(BIT(1))
#define SCTLR_ELx_M	(BIT(0))

#define SCTLR_ELx_FLAGS	(SCTLR_ELx_M  | SCTLR_ELx_A | SCTLR_ELx_C | \
			 SCTLR_ELx_SA | SCTLR_ELx_I | SCTLR_ELx_IESB)

/* SCTLR_EL2 specific flags. */
#define SCTLR_EL2_RES1	((BIT(4))  | (BIT(5))  | (BIT(11)) | (BIT(16)) | \
			 (BIT(18)) | (BIT(22)) | (BIT(23)) | (BIT(28)) | \
			 (BIT(29)))

#ifdef CONFIG_CPU_BIG_ENDIAN
#define ENDIAN_SET_EL2		SCTLR_ELx_EE
#else
#define ENDIAN_SET_EL2		0
#endif

#define INIT_SCTLR_EL2_MMU_OFF \
	(SCTLR_EL2_RES1 | ENDIAN_SET_EL2)

/* SCTLR_EL1 specific flags. */
#define SCTLR_EL1_EPAN		(BIT(57))
#define SCTLR_EL1_ATA0		(BIT(42))

#define SCTLR_EL1_TCF0_SHIFT	38
#define SCTLR_EL1_TCF0_NONE	(UL(0x0) << SCTLR_EL1_TCF0_SHIFT)
#define SCTLR_EL1_TCF0_SYNC	(UL(0x1) << SCTLR_EL1_TCF0_SHIFT)
#define SCTLR_EL1_TCF0_ASYNC	(UL(0x2) << SCTLR_EL1_TCF0_SHIFT)
#define SCTLR_EL1_TCF0_MASK	(UL(0x3) << SCTLR_EL1_TCF0_SHIFT)

#define SCTLR_EL1_BT1		(BIT(36))
#define SCTLR_EL1_BT0		(BIT(35))
#define SCTLR_EL1_UCI		(BIT(26))
#define SCTLR_EL1_E0E		(BIT(24))
#define SCTLR_EL1_SPAN		(BIT(23))
#define SCTLR_EL1_NTWE		(BIT(18))
#define SCTLR_EL1_NTWI		(BIT(16))
#define SCTLR_EL1_UCT		(BIT(15))
#define SCTLR_EL1_DZE		(BIT(14))
#define SCTLR_EL1_UMA		(BIT(9))
#define SCTLR_EL1_SED		(BIT(8))
#define SCTLR_EL1_ITD		(BIT(7))
#define SCTLR_EL1_CP15BEN	(BIT(5))
#define SCTLR_EL1_SA0		(BIT(4))

#define SCTLR_EL1_RES1	((BIT(11)) | (BIT(20)) | (BIT(22)) | (BIT(28)) | \
			 (BIT(29)))

#ifdef CONFIG_CPU_BIG_ENDIAN
#define ENDIAN_SET_EL1		(SCTLR_EL1_E0E | SCTLR_ELx_EE)
#else
#define ENDIAN_SET_EL1		0
#endif

#define INIT_SCTLR_EL1_MMU_OFF \
	(ENDIAN_SET_EL1 | SCTLR_EL1_RES1)

#define INIT_SCTLR_EL1_MMU_ON \
	(SCTLR_ELx_M    | SCTLR_ELx_C    | SCTLR_ELx_SA   | SCTLR_EL1_SA0   | \
	 SCTLR_EL1_SED  | SCTLR_ELx_I    | SCTLR_EL1_DZE  | SCTLR_EL1_UCT   | \
	 SCTLR_EL1_NTWE | SCTLR_ELx_IESB | SCTLR_EL1_SPAN | SCTLR_ELx_ITFSB | \
	 SCTLR_ELx_ATA  | SCTLR_EL1_ATA0 | ENDIAN_SET_EL1 | SCTLR_EL1_UCI   | \
	 SCTLR_EL1_EPAN | SCTLR_EL1_RES1)

/* MAIR_ELx memory attributes (used by Linux) */
#define MAIR_ATTR_DEVICE_nGnRnE		UL(0x00)
#define MAIR_ATTR_DEVICE_nGnRE		UL(0x04)
#define MAIR_ATTR_DEVICE_GRE		UL(0x0c)
#define MAIR_ATTR_NORMAL_NC		UL(0x44)
#define MAIR_ATTR_NORMAL_WT		UL(0xbb)
#define MAIR_ATTR_NORMAL_TAGGED		UL(0xf0)
#define MAIR_ATTR_NORMAL		UL(0xff)
#define MAIR_ATTR_MASK			UL(0xff)

/* Position the attr at the correct index */
#define MAIR_ATTRIDX(attr, idx)		((attr) << ((idx) * 8))

/* id_aa64isar0 */
#define ID_AA64ISAR0_RNDR_SHIFT		60
#define ID_AA64ISAR0_TLB_SHIFT		56
#define ID_AA64ISAR0_TS_SHIFT		52
#define ID_AA64ISAR0_FHM_SHIFT		48
#define ID_AA64ISAR0_DP_SHIFT		44
#define ID_AA64ISAR0_SM4_SHIFT		40
#define ID_AA64ISAR0_SM3_SHIFT		36
#define ID_AA64ISAR0_SHA3_SHIFT		32
#define ID_AA64ISAR0_RDM_SHIFT		28
#define ID_AA64ISAR0_ATOMICS_SHIFT	20
#define ID_AA64ISAR0_CRC32_SHIFT	16
#define ID_AA64ISAR0_SHA2_SHIFT		12
#define ID_AA64ISAR0_SHA1_SHIFT		8
#define ID_AA64ISAR0_AES_SHIFT		4

#define ID_AA64ISAR0_TLB_RANGE_NI	0x0
#define ID_AA64ISAR0_TLB_RANGE		0x2

/* id_aa64isar1 */
#define ID_AA64ISAR1_I8MM_SHIFT		52
#define ID_AA64ISAR1_DGH_SHIFT		48
#define ID_AA64ISAR1_BF16_SHIFT		44
#define ID_AA64ISAR1_SPECRES_SHIFT	40
#define ID_AA64ISAR1_SB_SHIFT		36
#define ID_AA64ISAR1_FRINTTS_SHIFT	32
#define ID_AA64ISAR1_GPI_SHIFT		28
#define ID_AA64ISAR1_GPA_SHIFT		24
#define ID_AA64ISAR1_LRCPC_SHIFT	20
#define ID_AA64ISAR1_FCMA_SHIFT		16
#define ID_AA64ISAR1_JSCVT_SHIFT	12
#define ID_AA64ISAR1_API_SHIFT		8
#define ID_AA64ISAR1_APA_SHIFT		4
#define ID_AA64ISAR1_DPB_SHIFT		0

#define ID_AA64ISAR1_APA_NI			0x0
#define ID_AA64ISAR1_APA_ARCHITECTED		0x1
#define ID_AA64ISAR1_APA_ARCH_EPAC		0x2
#define ID_AA64ISAR1_APA_ARCH_EPAC2		0x3
#define ID_AA64ISAR1_APA_ARCH_EPAC2_FPAC	0x4
#define ID_AA64ISAR1_APA_ARCH_EPAC2_FPAC_CMB	0x5
#define ID_AA64ISAR1_API_NI			0x0
#define ID_AA64ISAR1_API_IMP_DEF		0x1
#define ID_AA64ISAR1_API_IMP_DEF_EPAC		0x2
#define ID_AA64ISAR1_API_IMP_DEF_EPAC2		0x3
#define ID_AA64ISAR1_API_IMP_DEF_EPAC2_FPAC	0x4
#define ID_AA64ISAR1_API_IMP_DEF_EPAC2_FPAC_CMB	0x5
#define ID_AA64ISAR1_GPA_NI			0x0
#define ID_AA64ISAR1_GPA_ARCHITECTED		0x1
#define ID_AA64ISAR1_GPI_NI			0x0
#define ID_AA64ISAR1_GPI_IMP_DEF		0x1

/* id_aa64pfr0 */
#define ID_AA64PFR0_CSV3_SHIFT		60
#define ID_AA64PFR0_CSV2_SHIFT		56
#define ID_AA64PFR0_DIT_SHIFT		48
#define ID_AA64PFR0_AMU_SHIFT		44
#define ID_AA64PFR0_MPAM_SHIFT		40
#define ID_AA64PFR0_SEL2_SHIFT		36
#define ID_AA64PFR0_SVE_SHIFT		32
#define ID_AA64PFR0_RAS_SHIFT		28
#define ID_AA64PFR0_GIC_SHIFT		24
#define ID_AA64PFR0_ASIMD_SHIFT		20
#define ID_AA64PFR0_FP_SHIFT		16
#define ID_AA64PFR0_EL3_SHIFT		12
#define ID_AA64PFR0_EL2_SHIFT		8
#define ID_AA64PFR0_EL1_SHIFT		4
#define ID_AA64PFR0_EL0_SHIFT		0

#define ID_AA64PFR0_AMU			0x1
#define ID_AA64PFR0_SVE			0x1
#define ID_AA64PFR0_RAS_V1		0x1
#define ID_AA64PFR0_FP_NI		0xf
#define ID_AA64PFR0_FP_SUPPORTED	0x0
#define ID_AA64PFR0_ASIMD_NI		0xf
#define ID_AA64PFR0_ASIMD_SUPPORTED	0x0
#define ID_AA64PFR0_EL1_64BIT_ONLY	0x1
#define ID_AA64PFR0_EL1_32BIT_64BIT	0x2
#define ID_AA64PFR0_EL0_64BIT_ONLY	0x1
#define ID_AA64PFR0_EL0_32BIT_64BIT	0x2

/* id_aa64pfr1 */
#define ID_AA64PFR1_MPAMFRAC_SHIFT	16
#define ID_AA64PFR1_RASFRAC_SHIFT	12
#define ID_AA64PFR1_MTE_SHIFT		8
#define ID_AA64PFR1_SSBS_SHIFT		4
#define ID_AA64PFR1_BT_SHIFT		0

#define ID_AA64PFR1_SSBS_PSTATE_NI	0
#define ID_AA64PFR1_SSBS_PSTATE_ONLY	1
#define ID_AA64PFR1_SSBS_PSTATE_INSNS	2
#define ID_AA64PFR1_BT_BTI		0x1

#define ID_AA64PFR1_MTE_NI		0x0
#define ID_AA64PFR1_MTE_EL0		0x1
#define ID_AA64PFR1_MTE			0x2

/* id_aa64zfr0 */
#define ID_AA64ZFR0_F64MM_SHIFT		56
#define ID_AA64ZFR0_F32MM_SHIFT		52
#define ID_AA64ZFR0_I8MM_SHIFT		44
#define ID_AA64ZFR0_SM4_SHIFT		40
#define ID_AA64ZFR0_SHA3_SHIFT		32
#define ID_AA64ZFR0_BF16_SHIFT		20
#define ID_AA64ZFR0_BITPERM_SHIFT	16
#define ID_AA64ZFR0_AES_SHIFT		4
#define ID_AA64ZFR0_SVEVER_SHIFT	0

#define ID_AA64ZFR0_F64MM		0x1
#define ID_AA64ZFR0_F32MM		0x1
#define ID_AA64ZFR0_I8MM		0x1
#define ID_AA64ZFR0_BF16		0x1
#define ID_AA64ZFR0_SM4			0x1
#define ID_AA64ZFR0_SHA3		0x1
#define ID_AA64ZFR0_BITPERM		0x1
#define ID_AA64ZFR0_AES			0x1
#define ID_AA64ZFR0_AES_PMULL		0x2
#define ID_AA64ZFR0_SVEVER_SVE2		0x1

/* id_aa64mmfr0 */
#define ID_AA64MMFR0_ECV_SHIFT		60
#define ID_AA64MMFR0_FGT_SHIFT		56
#define ID_AA64MMFR0_EXS_SHIFT		44
#define ID_AA64MMFR0_TGRAN4_2_SHIFT	40
#define ID_AA64MMFR0_TGRAN64_2_SHIFT	36
#define ID_AA64MMFR0_TGRAN16_2_SHIFT	32
#define ID_AA64MMFR0_TGRAN4_SHIFT	28
#define ID_AA64MMFR0_TGRAN64_SHIFT	24
#define ID_AA64MMFR0_TGRAN16_SHIFT	20
#define ID_AA64MMFR0_BIGENDEL0_SHIFT	16
#define ID_AA64MMFR0_SNSMEM_SHIFT	12
#define ID_AA64MMFR0_BIGENDEL_SHIFT	8
#define ID_AA64MMFR0_ASID_SHIFT		4
#define ID_AA64MMFR0_PARANGE_SHIFT	0

#define ID_AA64MMFR0_TGRAN4_NI		0xf
#define ID_AA64MMFR0_TGRAN4_SUPPORTED	0x0
#define ID_AA64MMFR0_TGRAN64_NI		0xf
#define ID_AA64MMFR0_TGRAN64_SUPPORTED	0x0
#define ID_AA64MMFR0_TGRAN16_NI		0x0
#define ID_AA64MMFR0_TGRAN16_SUPPORTED	0x1
#define ID_AA64MMFR0_PARANGE_48		0x5
#define ID_AA64MMFR0_PARANGE_52		0x6

#define ID_AA64MMFR0_TGRAN_2_SUPPORTED_DEFAULT	0x0
#define ID_AA64MMFR0_TGRAN_2_SUPPORTED_NONE	0x1
#define ID_AA64MMFR0_TGRAN_2_SUPPORTED_MIN	0x2
#define ID_AA64MMFR0_TGRAN_2_SUPPORTED_MAX	0x7

#ifdef CONFIG_ARM64_PA_BITS_52
#define ID_AA64MMFR0_PARANGE_MAX	ID_AA64MMFR0_PARANGE_52
#else
#define ID_AA64MMFR0_PARANGE_MAX	ID_AA64MMFR0_PARANGE_48
#endif

/* id_aa64mmfr1 */
#define ID_AA64MMFR1_ETS_SHIFT		36
#define ID_AA64MMFR1_TWED_SHIFT		32
#define ID_AA64MMFR1_XNX_SHIFT		28
#define ID_AA64MMFR1_SPECSEI_SHIFT	24
#define ID_AA64MMFR1_PAN_SHIFT		20
#define ID_AA64MMFR1_LOR_SHIFT		16
#define ID_AA64MMFR1_HPD_SHIFT		12
#define ID_AA64MMFR1_VHE_SHIFT		8
#define ID_AA64MMFR1_VMIDBITS_SHIFT	4
#define ID_AA64MMFR1_HADBS_SHIFT	0

#define ID_AA64MMFR1_VMIDBITS_8		0
#define ID_AA64MMFR1_VMIDBITS_16	2

/* id_aa64mmfr2 */
#define ID_AA64MMFR2_E0PD_SHIFT		60
#define ID_AA64MMFR2_EVT_SHIFT		56
#define ID_AA64MMFR2_BBM_SHIFT		52
#define ID_AA64MMFR2_TTL_SHIFT		48
#define ID_AA64MMFR2_FWB_SHIFT		40
#define ID_AA64MMFR2_IDS_SHIFT		36
#define ID_AA64MMFR2_AT_SHIFT		32
#define ID_AA64MMFR2_ST_SHIFT		28
#define ID_AA64MMFR2_NV_SHIFT		24
#define ID_AA64MMFR2_CCIDX_SHIFT	20
#define ID_AA64MMFR2_LVA_SHIFT		16
#define ID_AA64MMFR2_IESB_SHIFT		12
#define ID_AA64MMFR2_LSM_SHIFT		8
#define ID_AA64MMFR2_UAO_SHIFT		4
#define ID_AA64MMFR2_CNP_SHIFT		0

/* id_aa64dfr0 */
#define ID_AA64DFR0_TRACE_FILT_SHIFT	40
#define ID_AA64DFR0_DOUBLELOCK_SHIFT	36
#define ID_AA64DFR0_PMSVER_SHIFT	32
#define ID_AA64DFR0_CTX_CMPS_SHIFT	28
#define ID_AA64DFR0_WRPS_SHIFT		20
#define ID_AA64DFR0_BRPS_SHIFT		12
#define ID_AA64DFR0_PMUVER_SHIFT	8
#define ID_AA64DFR0_TRACEVER_SHIFT	4
#define ID_AA64DFR0_DEBUGVER_SHIFT	0

#define ID_AA64DFR0_PMUVER_8_0		0x1
#define ID_AA64DFR0_PMUVER_8_1		0x4
#define ID_AA64DFR0_PMUVER_8_4		0x5
#define ID_AA64DFR0_PMUVER_8_5		0x6
#define ID_AA64DFR0_PMUVER_IMP_DEF	0xf

#define ID_AA64DFR0_PMSVER_8_2		0x1
#define ID_AA64DFR0_PMSVER_8_3		0x2

#define ID_DFR0_PERFMON_SHIFT		24

#define ID_DFR0_PERFMON_8_0		0x3
#define ID_DFR0_PERFMON_8_1		0x4
#define ID_DFR0_PERFMON_8_4		0x5
#define ID_DFR0_PERFMON_8_5		0x6

#define ID_ISAR4_SWP_FRAC_SHIFT		28
#define ID_ISAR4_PSR_M_SHIFT		24
#define ID_ISAR4_SYNCH_PRIM_FRAC_SHIFT	20
#define ID_ISAR4_BARRIER_SHIFT		16
#define ID_ISAR4_SMC_SHIFT		12
#define ID_ISAR4_WRITEBACK_SHIFT	8
#define ID_ISAR4_WITHSHIFTS_SHIFT	4
#define ID_ISAR4_UNPRIV_SHIFT		0

#define ID_DFR1_MTPMU_SHIFT		0

#define ID_ISAR0_DIVIDE_SHIFT		24
#define ID_ISAR0_DEBUG_SHIFT		20
#define ID_ISAR0_COPROC_SHIFT		16
#define ID_ISAR0_CMPBRANCH_SHIFT	12
#define ID_ISAR0_BITFIELD_SHIFT		8
#define ID_ISAR0_BITCOUNT_SHIFT		4
#define ID_ISAR0_SWAP_SHIFT		0

#define ID_ISAR5_RDM_SHIFT		24
#define ID_ISAR5_CRC32_SHIFT		16
#define ID_ISAR5_SHA2_SHIFT		12
#define ID_ISAR5_SHA1_SHIFT		8
#define ID_ISAR5_AES_SHIFT		4
#define ID_ISAR5_SEVL_SHIFT		0

#define ID_ISAR6_I8MM_SHIFT		24
#define ID_ISAR6_BF16_SHIFT		20
#define ID_ISAR6_SPECRES_SHIFT		16
#define ID_ISAR6_SB_SHIFT		12
#define ID_ISAR6_FHM_SHIFT		8
#define ID_ISAR6_DP_SHIFT		4
#define ID_ISAR6_JSCVT_SHIFT		0

#define ID_MMFR0_INNERSHR_SHIFT		28
#define ID_MMFR0_FCSE_SHIFT		24
#define ID_MMFR0_AUXREG_SHIFT		20
#define ID_MMFR0_TCM_SHIFT		16
#define ID_MMFR0_SHARELVL_SHIFT		12
#define ID_MMFR0_OUTERSHR_SHIFT		8
#define ID_MMFR0_PMSA_SHIFT		4
#define ID_MMFR0_VMSA_SHIFT		0

#define ID_MMFR4_EVT_SHIFT		28
#define ID_MMFR4_CCIDX_SHIFT		24
#define ID_MMFR4_LSM_SHIFT		20
#define ID_MMFR4_HPDS_SHIFT		16
#define ID_MMFR4_CNP_SHIFT		12
#define ID_MMFR4_XNX_SHIFT		8
#define ID_MMFR4_AC2_SHIFT		4
#define ID_MMFR4_SPECSEI_SHIFT		0

#define ID_MMFR5_ETS_SHIFT		0

#define ID_PFR0_DIT_SHIFT		24
#define ID_PFR0_CSV2_SHIFT		16
#define ID_PFR0_STATE3_SHIFT		12
#define ID_PFR0_STATE2_SHIFT		8
#define ID_PFR0_STATE1_SHIFT		4
#define ID_PFR0_STATE0_SHIFT		0

#define ID_DFR0_PERFMON_SHIFT		24
#define ID_DFR0_MPROFDBG_SHIFT		20
#define ID_DFR0_MMAPTRC_SHIFT		16
#define ID_DFR0_COPTRC_SHIFT		12
#define ID_DFR0_MMAPDBG_SHIFT		8
#define ID_DFR0_COPSDBG_SHIFT		4
#define ID_DFR0_COPDBG_SHIFT		0

#define ID_PFR2_SSBS_SHIFT		4
#define ID_PFR2_CSV3_SHIFT		0

#define MVFR0_FPROUND_SHIFT		28
#define MVFR0_FPSHVEC_SHIFT		24
#define MVFR0_FPSQRT_SHIFT		20
#define MVFR0_FPDIVIDE_SHIFT		16
#define MVFR0_FPTRAP_SHIFT		12
#define MVFR0_FPDP_SHIFT		8
#define MVFR0_FPSP_SHIFT		4
#define MVFR0_SIMD_SHIFT		0

#define MVFR1_SIMDFMAC_SHIFT		28
#define MVFR1_FPHP_SHIFT		24
#define MVFR1_SIMDHP_SHIFT		20
#define MVFR1_SIMDSP_SHIFT		16
#define MVFR1_SIMDINT_SHIFT		12
#define MVFR1_SIMDLS_SHIFT		8
#define MVFR1_FPDNAN_SHIFT		4
#define MVFR1_FPFTZ_SHIFT		0

#define ID_PFR1_GIC_SHIFT		28
#define ID_PFR1_VIRT_FRAC_SHIFT		24
#define ID_PFR1_SEC_FRAC_SHIFT		20
#define ID_PFR1_GENTIMER_SHIFT		16
#define ID_PFR1_VIRTUALIZATION_SHIFT	12
#define ID_PFR1_MPROGMOD_SHIFT		8
#define ID_PFR1_SECURITY_SHIFT		4
#define ID_PFR1_PROGMOD_SHIFT		0

#if defined(CONFIG_ARM64_4K_PAGES)
#define ID_AA64MMFR0_TGRAN_SHIFT		ID_AA64MMFR0_TGRAN4_SHIFT
#define ID_AA64MMFR0_TGRAN_SUPPORTED_MIN	ID_AA64MMFR0_TGRAN4_SUPPORTED
#define ID_AA64MMFR0_TGRAN_SUPPORTED_MAX	0x7
#elif defined(CONFIG_ARM64_16K_PAGES)
#define ID_AA64MMFR0_TGRAN_SHIFT		ID_AA64MMFR0_TGRAN16_SHIFT
#define ID_AA64MMFR0_TGRAN_SUPPORTED_MIN	ID_AA64MMFR0_TGRAN16_SUPPORTED
#define ID_AA64MMFR0_TGRAN_SUPPORTED_MAX	0xF
#elif defined(CONFIG_ARM64_64K_PAGES)
#define ID_AA64MMFR0_TGRAN_SHIFT		ID_AA64MMFR0_TGRAN64_SHIFT
#define ID_AA64MMFR0_TGRAN_SUPPORTED_MIN	ID_AA64MMFR0_TGRAN64_SUPPORTED
#define ID_AA64MMFR0_TGRAN_SUPPORTED_MAX	0x7
#endif

#define MVFR2_FPMISC_SHIFT		4
#define MVFR2_SIMDMISC_SHIFT		0

#define DCZID_DZP_SHIFT			4
#define DCZID_BS_SHIFT			0

/*
 * The ZCR_ELx_LEN_* definitions intentionally include bits [8:4] which
 * are reserved by the SVE architecture for future expansion of the LEN
 * field, with compatible semantics.
 */
#define ZCR_ELx_LEN_SHIFT	0
#define ZCR_ELx_LEN_SIZE	9
#define ZCR_ELx_LEN_MASK	0x1ff

#define CPACR_EL1_ZEN_EL1EN	(BIT(16)) /* enable EL1 access */
#define CPACR_EL1_ZEN_EL0EN	(BIT(17)) /* enable EL0 access, if EL1EN set */
#define CPACR_EL1_ZEN		(CPACR_EL1_ZEN_EL1EN | CPACR_EL1_ZEN_EL0EN)

/* TCR EL1 Bit Definitions */
#define SYS_TCR_EL1_TCMA1	(BIT(58))
#define SYS_TCR_EL1_TCMA0	(BIT(57))

/* GCR_EL1 Definitions */
#define SYS_GCR_EL1_RRND	(BIT(16))
#define SYS_GCR_EL1_EXCL_MASK	0xffffUL

/* RGSR_EL1 Definitions */
#define SYS_RGSR_EL1_TAG_MASK	0xfUL
#define SYS_RGSR_EL1_SEED_SHIFT	8
#define SYS_RGSR_EL1_SEED_MASK	0xffffUL

/* GMID_EL1 field definitions */
#define SYS_GMID_EL1_BS_SHIFT	0
#define SYS_GMID_EL1_BS_SIZE	4

/* TFSR{,E0}_EL1 bit definitions */
#define SYS_TFSR_EL1_TF0_SHIFT	0
#define SYS_TFSR_EL1_TF1_SHIFT	1
#define SYS_TFSR_EL1_TF0	(UL(1) << SYS_TFSR_EL1_TF0_SHIFT)
#define SYS_TFSR_EL1_TF1	(UL(1) << SYS_TFSR_EL1_TF1_SHIFT)

/* Safe value for MPIDR_EL1: Bit31:RES1, Bit30:U:0, Bit24:MT:0 */
#define SYS_MPIDR_SAFE_VAL	(BIT(31))

#define TRFCR_ELx_TS_SHIFT		5
#define TRFCR_ELx_TS_VIRTUAL		((0x1UL) << TRFCR_ELx_TS_SHIFT)
#define TRFCR_ELx_TS_GUEST_PHYSICAL	((0x2UL) << TRFCR_ELx_TS_SHIFT)
#define TRFCR_ELx_TS_PHYSICAL		((0x3UL) << TRFCR_ELx_TS_SHIFT)
#define TRFCR_EL2_CX			BIT(3)
#define TRFCR_ELx_ExTRE			BIT(1)
#define TRFCR_ELx_E0TRE			BIT(0)

<<<<<<< HEAD
=======

/* GIC Hypervisor interface registers */
/* ICH_MISR_EL2 bit definitions */
#define ICH_MISR_EOI		(1 << 0)
#define ICH_MISR_U		(1 << 1)

/* ICH_LR*_EL2 bit definitions */
#define ICH_LR_VIRTUAL_ID_MASK	((1ULL << 32) - 1)

#define ICH_LR_EOI		(1ULL << 41)
#define ICH_LR_GROUP		(1ULL << 60)
#define ICH_LR_HW		(1ULL << 61)
#define ICH_LR_STATE		(3ULL << 62)
#define ICH_LR_PENDING_BIT	(1ULL << 62)
#define ICH_LR_ACTIVE_BIT	(1ULL << 63)
#define ICH_LR_PHYS_ID_SHIFT	32
#define ICH_LR_PHYS_ID_MASK	(0x3ffULL << ICH_LR_PHYS_ID_SHIFT)
#define ICH_LR_PRIORITY_SHIFT	48
#define ICH_LR_PRIORITY_MASK	(0xffULL << ICH_LR_PRIORITY_SHIFT)

/* ICH_HCR_EL2 bit definitions */
#define ICH_HCR_EN		(1 << 0)
#define ICH_HCR_UIE		(1 << 1)
#define ICH_HCR_NPIE		(1 << 3)
#define ICH_HCR_TC		(1 << 10)
#define ICH_HCR_TALL0		(1 << 11)
#define ICH_HCR_TALL1		(1 << 12)
#define ICH_HCR_EOIcount_SHIFT	27
#define ICH_HCR_EOIcount_MASK	(0x1f << ICH_HCR_EOIcount_SHIFT)

/* ICH_VMCR_EL2 bit definitions */
#define ICH_VMCR_ACK_CTL_SHIFT	2
#define ICH_VMCR_ACK_CTL_MASK	(1 << ICH_VMCR_ACK_CTL_SHIFT)
#define ICH_VMCR_FIQ_EN_SHIFT	3
#define ICH_VMCR_FIQ_EN_MASK	(1 << ICH_VMCR_FIQ_EN_SHIFT)
#define ICH_VMCR_CBPR_SHIFT	4
#define ICH_VMCR_CBPR_MASK	(1 << ICH_VMCR_CBPR_SHIFT)
#define ICH_VMCR_EOIM_SHIFT	9
#define ICH_VMCR_EOIM_MASK	(1 << ICH_VMCR_EOIM_SHIFT)
#define ICH_VMCR_BPR1_SHIFT	18
#define ICH_VMCR_BPR1_MASK	(7 << ICH_VMCR_BPR1_SHIFT)
#define ICH_VMCR_BPR0_SHIFT	21
#define ICH_VMCR_BPR0_MASK	(7 << ICH_VMCR_BPR0_SHIFT)
#define ICH_VMCR_PMR_SHIFT	24
#define ICH_VMCR_PMR_MASK	(0xffUL << ICH_VMCR_PMR_SHIFT)
#define ICH_VMCR_ENG0_SHIFT	0
#define ICH_VMCR_ENG0_MASK	(1 << ICH_VMCR_ENG0_SHIFT)
#define ICH_VMCR_ENG1_SHIFT	1
#define ICH_VMCR_ENG1_MASK	(1 << ICH_VMCR_ENG1_SHIFT)

/* ICH_VTR_EL2 bit definitions */
#define ICH_VTR_PRI_BITS_SHIFT	29
#define ICH_VTR_PRI_BITS_MASK	(7 << ICH_VTR_PRI_BITS_SHIFT)
#define ICH_VTR_ID_BITS_SHIFT	23
#define ICH_VTR_ID_BITS_MASK	(7 << ICH_VTR_ID_BITS_SHIFT)
#define ICH_VTR_SEIS_SHIFT	22
#define ICH_VTR_SEIS_MASK	(1 << ICH_VTR_SEIS_SHIFT)
#define ICH_VTR_A3V_SHIFT	21
#define ICH_VTR_A3V_MASK	(1 << ICH_VTR_A3V_SHIFT)

>>>>>>> 6be388f4
#ifdef __ASSEMBLY__

	.irp	num,0,1,2,3,4,5,6,7,8,9,10,11,12,13,14,15,16,17,18,19,20,21,22,23,24,25,26,27,28,29,30
	.equ	.L__reg_num_x\num, \num
	.endr
	.equ	.L__reg_num_xzr, 31

	.macro	mrs_s, rt, sreg
	 __emit_inst(0xd5200000|(\sreg)|(.L__reg_num_\rt))
	.endm

	.macro	msr_s, sreg, rt
	__emit_inst(0xd5000000|(\sreg)|(.L__reg_num_\rt))
	.endm

#else

#include <linux/build_bug.h>
#include <linux/types.h>
#include <asm/alternative.h>

#define __DEFINE_MRS_MSR_S_REGNUM				\
"	.irp	num,0,1,2,3,4,5,6,7,8,9,10,11,12,13,14,15,16,17,18,19,20,21,22,23,24,25,26,27,28,29,30\n" \
"	.equ	.L__reg_num_x\\num, \\num\n"			\
"	.endr\n"						\
"	.equ	.L__reg_num_xzr, 31\n"

#define DEFINE_MRS_S						\
	__DEFINE_MRS_MSR_S_REGNUM				\
"	.macro	mrs_s, rt, sreg\n"				\
	__emit_inst(0xd5200000|(\\sreg)|(.L__reg_num_\\rt))	\
"	.endm\n"

#define DEFINE_MSR_S						\
	__DEFINE_MRS_MSR_S_REGNUM				\
"	.macro	msr_s, sreg, rt\n"				\
	__emit_inst(0xd5000000|(\\sreg)|(.L__reg_num_\\rt))	\
"	.endm\n"

#define UNDEFINE_MRS_S						\
"	.purgem	mrs_s\n"

#define UNDEFINE_MSR_S						\
"	.purgem	msr_s\n"

#define __mrs_s(v, r)						\
	DEFINE_MRS_S						\
"	mrs_s " v ", " __stringify(r) "\n"			\
	UNDEFINE_MRS_S

#define __msr_s(r, v)						\
	DEFINE_MSR_S						\
"	msr_s " __stringify(r) ", " v "\n"			\
	UNDEFINE_MSR_S

/*
 * Unlike read_cpuid, calls to read_sysreg are never expected to be
 * optimized away or replaced with synthetic values.
 */
#define read_sysreg(r) ({					\
	u64 __val;						\
	asm volatile("mrs %0, " __stringify(r) : "=r" (__val));	\
	__val;							\
})

/*
 * The "Z" constraint normally means a zero immediate, but when combined with
 * the "%x0" template means XZR.
 */
#define write_sysreg(v, r) do {					\
	u64 __val = (u64)(v);					\
	asm volatile("msr " __stringify(r) ", %x0"		\
		     : : "rZ" (__val));				\
} while (0)

/*
 * For registers without architectural names, or simply unsupported by
 * GAS.
 */
#define read_sysreg_s(r) ({						\
	u64 __val;							\
	asm volatile(__mrs_s("%0", r) : "=r" (__val));			\
	__val;								\
})

#define write_sysreg_s(v, r) do {					\
	u64 __val = (u64)(v);						\
	asm volatile(__msr_s(r, "%x0") : : "rZ" (__val));		\
} while (0)

/*
 * Modify bits in a sysreg. Bits in the clear mask are zeroed, then bits in the
 * set mask are set. Other bits are left as-is.
 */
#define sysreg_clear_set(sysreg, clear, set) do {			\
	u64 __scs_val = read_sysreg(sysreg);				\
	u64 __scs_new = (__scs_val & ~(u64)(clear)) | (set);		\
	if (__scs_new != __scs_val)					\
		write_sysreg(__scs_new, sysreg);			\
} while (0)

#define sysreg_clear_set_s(sysreg, clear, set) do {			\
	u64 __scs_val = read_sysreg_s(sysreg);				\
	u64 __scs_new = (__scs_val & ~(u64)(clear)) | (set);		\
	if (__scs_new != __scs_val)					\
		write_sysreg_s(__scs_new, sysreg);			\
} while (0)

#define read_sysreg_par() ({						\
	u64 par;							\
	asm(ALTERNATIVE("nop", "dmb sy", ARM64_WORKAROUND_1508412));	\
	par = read_sysreg(par_el1);					\
	asm(ALTERNATIVE("nop", "dmb sy", ARM64_WORKAROUND_1508412));	\
	par;								\
})

#endif

#endif	/* __ASM_SYSREG_H */<|MERGE_RESOLUTION|>--- conflicted
+++ resolved
@@ -1041,8 +1041,6 @@
 #define TRFCR_ELx_ExTRE			BIT(1)
 #define TRFCR_ELx_E0TRE			BIT(0)
 
-<<<<<<< HEAD
-=======
 
 /* GIC Hypervisor interface registers */
 /* ICH_MISR_EL2 bit definitions */
@@ -1103,7 +1101,6 @@
 #define ICH_VTR_A3V_SHIFT	21
 #define ICH_VTR_A3V_MASK	(1 << ICH_VTR_A3V_SHIFT)
 
->>>>>>> 6be388f4
 #ifdef __ASSEMBLY__
 
 	.irp	num,0,1,2,3,4,5,6,7,8,9,10,11,12,13,14,15,16,17,18,19,20,21,22,23,24,25,26,27,28,29,30
