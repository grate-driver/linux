// SPDX-License-Identifier: GPL-2.0-only
/*
 * Copyright (C) 2020 Google LLC
 * Author: Will Deacon <will@kernel.org>
 */

#ifndef __ARM64_KVM_PGTABLE_H__
#define __ARM64_KVM_PGTABLE_H__

#include <linux/bits.h>
#include <linux/kvm_host.h>
#include <linux/types.h>

#define KVM_PGTABLE_MAX_LEVELS		4U

static inline u64 kvm_get_parange(u64 mmfr0)
{
	u64 parange = cpuid_feature_extract_unsigned_field(mmfr0,
				ID_AA64MMFR0_PARANGE_SHIFT);
	if (parange > ID_AA64MMFR0_PARANGE_MAX)
		parange = ID_AA64MMFR0_PARANGE_MAX;

	return parange;
}

typedef u64 kvm_pte_t;

/**
 * struct kvm_pgtable_mm_ops - Memory management callbacks.
<<<<<<< HEAD
 * @zalloc_page:	Allocate a single zeroed memory page. The @arg parameter
 *			can be used by the walker to pass a memcache. The
 *			initial refcount of the page is 1.
 * @zalloc_pages_exact:	Allocate an exact number of zeroed memory pages. The
 *			@size parameter is in bytes, and is rounded-up to the
 *			next page boundary. The resulting allocation is
 *			physically contiguous.
 * @free_pages_exact:	Free an exact number of memory pages previously
 *			allocated by zalloc_pages_exact.
 * @get_page:		Increment the refcount on a page.
 * @put_page:		Decrement the refcount on a page. When the refcount
 *			reaches 0 the page is automatically freed.
 * @page_count:		Return the refcount of a page.
 * @phys_to_virt:	Convert a physical address into a virtual address mapped
 *			in the current context.
 * @virt_to_phys:	Convert a virtual address mapped in the current context
 *			into a physical address.
=======
 * @zalloc_page:		Allocate a single zeroed memory page.
 *				The @arg parameter can be used by the walker
 *				to pass a memcache. The initial refcount of
 *				the page is 1.
 * @zalloc_pages_exact:		Allocate an exact number of zeroed memory pages.
 *				The @size parameter is in bytes, and is rounded
 *				up to the next page boundary. The resulting
 *				allocation is physically contiguous.
 * @free_pages_exact:		Free an exact number of memory pages previously
 *				allocated by zalloc_pages_exact.
 * @get_page:			Increment the refcount on a page.
 * @put_page:			Decrement the refcount on a page. When the
 *				refcount reaches 0 the page is automatically
 *				freed.
 * @page_count:			Return the refcount of a page.
 * @phys_to_virt:		Convert a physical address into a virtual
 *				address	mapped in the current context.
 * @virt_to_phys:		Convert a virtual address mapped in the current
 *				context into a physical address.
 * @dcache_clean_inval_poc:	Clean and invalidate the data cache to the PoC
 *				for the	specified memory address range.
 * @icache_inval_pou:		Invalidate the instruction cache to the PoU
 *				for the specified memory address range.
>>>>>>> e48bf29c
 */
struct kvm_pgtable_mm_ops {
	void*		(*zalloc_page)(void *arg);
	void*		(*zalloc_pages_exact)(size_t size);
	void		(*free_pages_exact)(void *addr, size_t size);
	void		(*get_page)(void *addr);
	void		(*put_page)(void *addr);
	int		(*page_count)(void *addr);
	void*		(*phys_to_virt)(phys_addr_t phys);
	phys_addr_t	(*virt_to_phys)(void *addr);
<<<<<<< HEAD
=======
	void		(*dcache_clean_inval_poc)(void *addr, size_t size);
	void		(*icache_inval_pou)(void *addr, size_t size);
>>>>>>> e48bf29c
};

/**
 * enum kvm_pgtable_stage2_flags - Stage-2 page-table flags.
 * @KVM_PGTABLE_S2_NOFWB:	Don't enforce Normal-WB even if the CPUs have
 *				ARM64_HAS_STAGE2_FWB.
 * @KVM_PGTABLE_S2_IDMAP:	Only use identity mappings.
 */
enum kvm_pgtable_stage2_flags {
	KVM_PGTABLE_S2_NOFWB			= BIT(0),
	KVM_PGTABLE_S2_IDMAP			= BIT(1),
};

/**
 * struct kvm_pgtable - KVM page-table.
 * @ia_bits:		Maximum input address size, in bits.
 * @start_level:	Level at which the page-table walk starts.
 * @pgd:		Pointer to the first top-level entry of the page-table.
 * @mm_ops:		Memory management callbacks.
 * @mmu:		Stage-2 KVM MMU struct. Unused for stage-1 page-tables.
 */
struct kvm_pgtable {
	u32					ia_bits;
	u32					start_level;
	kvm_pte_t				*pgd;
	struct kvm_pgtable_mm_ops		*mm_ops;

	/* Stage-2 only */
	struct kvm_s2_mmu			*mmu;
	enum kvm_pgtable_stage2_flags		flags;
};

/**
 * enum kvm_pgtable_prot - Page-table permissions and attributes.
 * @KVM_PGTABLE_PROT_X:		Execute permission.
 * @KVM_PGTABLE_PROT_W:		Write permission.
 * @KVM_PGTABLE_PROT_R:		Read permission.
 * @KVM_PGTABLE_PROT_DEVICE:	Device attributes.
 */
enum kvm_pgtable_prot {
	KVM_PGTABLE_PROT_X			= BIT(0),
	KVM_PGTABLE_PROT_W			= BIT(1),
	KVM_PGTABLE_PROT_R			= BIT(2),

	KVM_PGTABLE_PROT_DEVICE			= BIT(3),
};

#define PAGE_HYP		(KVM_PGTABLE_PROT_R | KVM_PGTABLE_PROT_W)
#define PAGE_HYP_EXEC		(KVM_PGTABLE_PROT_R | KVM_PGTABLE_PROT_X)
#define PAGE_HYP_RO		(KVM_PGTABLE_PROT_R)
#define PAGE_HYP_DEVICE		(PAGE_HYP | KVM_PGTABLE_PROT_DEVICE)

/**
 * struct kvm_mem_range - Range of Intermediate Physical Addresses
 * @start:	Start of the range.
 * @end:	End of the range.
 */
struct kvm_mem_range {
	u64 start;
	u64 end;
};

/**
 * enum kvm_pgtable_walk_flags - Flags to control a depth-first page-table walk.
 * @KVM_PGTABLE_WALK_LEAF:		Visit leaf entries, including invalid
 *					entries.
 * @KVM_PGTABLE_WALK_TABLE_PRE:		Visit table entries before their
 *					children.
 * @KVM_PGTABLE_WALK_TABLE_POST:	Visit table entries after their
 *					children.
 */
enum kvm_pgtable_walk_flags {
	KVM_PGTABLE_WALK_LEAF			= BIT(0),
	KVM_PGTABLE_WALK_TABLE_PRE		= BIT(1),
	KVM_PGTABLE_WALK_TABLE_POST		= BIT(2),
};

typedef int (*kvm_pgtable_visitor_fn_t)(u64 addr, u64 end, u32 level,
					kvm_pte_t *ptep,
					enum kvm_pgtable_walk_flags flag,
					void * const arg);

/**
 * struct kvm_pgtable_walker - Hook into a page-table walk.
 * @cb:		Callback function to invoke during the walk.
 * @arg:	Argument passed to the callback function.
 * @flags:	Bitwise-OR of flags to identify the entry types on which to
 *		invoke the callback function.
 */
struct kvm_pgtable_walker {
	const kvm_pgtable_visitor_fn_t		cb;
	void * const				arg;
	const enum kvm_pgtable_walk_flags	flags;
};

/**
 * kvm_pgtable_hyp_init() - Initialise a hypervisor stage-1 page-table.
 * @pgt:	Uninitialised page-table structure to initialise.
 * @va_bits:	Maximum virtual address bits.
 * @mm_ops:	Memory management callbacks.
 *
 * Return: 0 on success, negative error code on failure.
 */
int kvm_pgtable_hyp_init(struct kvm_pgtable *pgt, u32 va_bits,
			 struct kvm_pgtable_mm_ops *mm_ops);

/**
 * kvm_pgtable_hyp_destroy() - Destroy an unused hypervisor stage-1 page-table.
 * @pgt:	Page-table structure initialised by kvm_pgtable_hyp_init().
 *
 * The page-table is assumed to be unreachable by any hardware walkers prior
 * to freeing and therefore no TLB invalidation is performed.
 */
void kvm_pgtable_hyp_destroy(struct kvm_pgtable *pgt);

/**
 * kvm_pgtable_hyp_map() - Install a mapping in a hypervisor stage-1 page-table.
 * @pgt:	Page-table structure initialised by kvm_pgtable_hyp_init().
 * @addr:	Virtual address at which to place the mapping.
 * @size:	Size of the mapping.
 * @phys:	Physical address of the memory to map.
 * @prot:	Permissions and attributes for the mapping.
 *
 * The offset of @addr within a page is ignored, @size is rounded-up to
 * the next page boundary and @phys is rounded-down to the previous page
 * boundary.
 *
 * If device attributes are not explicitly requested in @prot, then the
 * mapping will be normal, cacheable. Attempts to install a new mapping
 * for a virtual address that is already mapped will be rejected with an
 * error and a WARN().
 *
 * Return: 0 on success, negative error code on failure.
 */
int kvm_pgtable_hyp_map(struct kvm_pgtable *pgt, u64 addr, u64 size, u64 phys,
			enum kvm_pgtable_prot prot);

/**
 * kvm_get_vtcr() - Helper to construct VTCR_EL2
 * @mmfr0:	Sanitized value of SYS_ID_AA64MMFR0_EL1 register.
 * @mmfr1:	Sanitized value of SYS_ID_AA64MMFR1_EL1 register.
 * @phys_shfit:	Value to set in VTCR_EL2.T0SZ.
 *
 * The VTCR value is common across all the physical CPUs on the system.
 * We use system wide sanitised values to fill in different fields,
 * except for Hardware Management of Access Flags. HA Flag is set
 * unconditionally on all CPUs, as it is safe to run with or without
 * the feature and the bit is RES0 on CPUs that don't support it.
 *
 * Return: VTCR_EL2 value
 */
u64 kvm_get_vtcr(u64 mmfr0, u64 mmfr1, u32 phys_shift);

/**
 * kvm_pgtable_stage2_init_flags() - Initialise a guest stage-2 page-table.
 * @pgt:	Uninitialised page-table structure to initialise.
 * @arch:	Arch-specific KVM structure representing the guest virtual
 *		machine.
 * @mm_ops:	Memory management callbacks.
 * @flags:	Stage-2 configuration flags.
 *
 * Return: 0 on success, negative error code on failure.
 */
int kvm_pgtable_stage2_init_flags(struct kvm_pgtable *pgt, struct kvm_arch *arch,
				  struct kvm_pgtable_mm_ops *mm_ops,
				  enum kvm_pgtable_stage2_flags flags);

#define kvm_pgtable_stage2_init(pgt, arch, mm_ops) \
	kvm_pgtable_stage2_init_flags(pgt, arch, mm_ops, 0)

/**
 * kvm_pgtable_stage2_destroy() - Destroy an unused guest stage-2 page-table.
 * @pgt:	Page-table structure initialised by kvm_pgtable_stage2_init*().
 *
 * The page-table is assumed to be unreachable by any hardware walkers prior
 * to freeing and therefore no TLB invalidation is performed.
 */
void kvm_pgtable_stage2_destroy(struct kvm_pgtable *pgt);

/**
 * kvm_pgtable_stage2_map() - Install a mapping in a guest stage-2 page-table.
 * @pgt:	Page-table structure initialised by kvm_pgtable_stage2_init*().
 * @addr:	Intermediate physical address at which to place the mapping.
 * @size:	Size of the mapping.
 * @phys:	Physical address of the memory to map.
 * @prot:	Permissions and attributes for the mapping.
 * @mc:		Cache of pre-allocated and zeroed memory from which to allocate
 *		page-table pages.
 *
 * The offset of @addr within a page is ignored, @size is rounded-up to
 * the next page boundary and @phys is rounded-down to the previous page
 * boundary.
 *
 * If device attributes are not explicitly requested in @prot, then the
 * mapping will be normal, cacheable.
 *
 * Note that the update of a valid leaf PTE in this function will be aborted,
 * if it's trying to recreate the exact same mapping or only change the access
 * permissions. Instead, the vCPU will exit one more time from guest if still
 * needed and then go through the path of relaxing permissions.
 *
 * Note that this function will both coalesce existing table entries and split
 * existing block mappings, relying on page-faults to fault back areas outside
 * of the new mapping lazily.
 *
 * Return: 0 on success, negative error code on failure.
 */
int kvm_pgtable_stage2_map(struct kvm_pgtable *pgt, u64 addr, u64 size,
			   u64 phys, enum kvm_pgtable_prot prot,
			   void *mc);

/**
 * kvm_pgtable_stage2_set_owner() - Unmap and annotate pages in the IPA space to
 *				    track ownership.
 * @pgt:	Page-table structure initialised by kvm_pgtable_stage2_init*().
 * @addr:	Base intermediate physical address to annotate.
 * @size:	Size of the annotated range.
 * @mc:		Cache of pre-allocated and zeroed memory from which to allocate
 *		page-table pages.
 * @owner_id:	Unique identifier for the owner of the page.
 *
 * By default, all page-tables are owned by identifier 0. This function can be
 * used to mark portions of the IPA space as owned by other entities. When a
 * stage 2 is used with identity-mappings, these annotations allow to use the
 * page-table data structure as a simple rmap.
 *
 * Return: 0 on success, negative error code on failure.
 */
int kvm_pgtable_stage2_set_owner(struct kvm_pgtable *pgt, u64 addr, u64 size,
				 void *mc, u8 owner_id);

/**
 * kvm_pgtable_stage2_unmap() - Remove a mapping from a guest stage-2 page-table.
 * @pgt:	Page-table structure initialised by kvm_pgtable_stage2_init*().
 * @addr:	Intermediate physical address from which to remove the mapping.
 * @size:	Size of the mapping.
 *
 * The offset of @addr within a page is ignored and @size is rounded-up to
 * the next page boundary.
 *
 * TLB invalidation is performed for each page-table entry cleared during the
 * unmapping operation and the reference count for the page-table page
 * containing the cleared entry is decremented, with unreferenced pages being
 * freed. Unmapping a cacheable page will ensure that it is clean to the PoC if
 * FWB is not supported by the CPU.
 *
 * Return: 0 on success, negative error code on failure.
 */
int kvm_pgtable_stage2_unmap(struct kvm_pgtable *pgt, u64 addr, u64 size);

/**
 * kvm_pgtable_stage2_wrprotect() - Write-protect guest stage-2 address range
 *                                  without TLB invalidation.
 * @pgt:	Page-table structure initialised by kvm_pgtable_stage2_init*().
 * @addr:	Intermediate physical address from which to write-protect,
 * @size:	Size of the range.
 *
 * The offset of @addr within a page is ignored and @size is rounded-up to
 * the next page boundary.
 *
 * Note that it is the caller's responsibility to invalidate the TLB after
 * calling this function to ensure that the updated permissions are visible
 * to the CPUs.
 *
 * Return: 0 on success, negative error code on failure.
 */
int kvm_pgtable_stage2_wrprotect(struct kvm_pgtable *pgt, u64 addr, u64 size);

/**
 * kvm_pgtable_stage2_mkyoung() - Set the access flag in a page-table entry.
 * @pgt:	Page-table structure initialised by kvm_pgtable_stage2_init*().
 * @addr:	Intermediate physical address to identify the page-table entry.
 *
 * The offset of @addr within a page is ignored.
 *
 * If there is a valid, leaf page-table entry used to translate @addr, then
 * set the access flag in that entry.
 *
 * Return: The old page-table entry prior to setting the flag, 0 on failure.
 */
kvm_pte_t kvm_pgtable_stage2_mkyoung(struct kvm_pgtable *pgt, u64 addr);

/**
 * kvm_pgtable_stage2_mkold() - Clear the access flag in a page-table entry.
 * @pgt:	Page-table structure initialised by kvm_pgtable_stage2_init*().
 * @addr:	Intermediate physical address to identify the page-table entry.
 *
 * The offset of @addr within a page is ignored.
 *
 * If there is a valid, leaf page-table entry used to translate @addr, then
 * clear the access flag in that entry.
 *
 * Note that it is the caller's responsibility to invalidate the TLB after
 * calling this function to ensure that the updated permissions are visible
 * to the CPUs.
 *
 * Return: The old page-table entry prior to clearing the flag, 0 on failure.
 */
kvm_pte_t kvm_pgtable_stage2_mkold(struct kvm_pgtable *pgt, u64 addr);

/**
 * kvm_pgtable_stage2_relax_perms() - Relax the permissions enforced by a
 *				      page-table entry.
 * @pgt:	Page-table structure initialised by kvm_pgtable_stage2_init*().
 * @addr:	Intermediate physical address to identify the page-table entry.
 * @prot:	Additional permissions to grant for the mapping.
 *
 * The offset of @addr within a page is ignored.
 *
 * If there is a valid, leaf page-table entry used to translate @addr, then
 * relax the permissions in that entry according to the read, write and
 * execute permissions specified by @prot. No permissions are removed, and
 * TLB invalidation is performed after updating the entry.
 *
 * Return: 0 on success, negative error code on failure.
 */
int kvm_pgtable_stage2_relax_perms(struct kvm_pgtable *pgt, u64 addr,
				   enum kvm_pgtable_prot prot);

/**
 * kvm_pgtable_stage2_is_young() - Test whether a page-table entry has the
 *				   access flag set.
 * @pgt:	Page-table structure initialised by kvm_pgtable_stage2_init*().
 * @addr:	Intermediate physical address to identify the page-table entry.
 *
 * The offset of @addr within a page is ignored.
 *
 * Return: True if the page-table entry has the access flag set, false otherwise.
 */
bool kvm_pgtable_stage2_is_young(struct kvm_pgtable *pgt, u64 addr);

/**
 * kvm_pgtable_stage2_flush_range() - Clean and invalidate data cache to Point
 * 				      of Coherency for guest stage-2 address
 *				      range.
 * @pgt:	Page-table structure initialised by kvm_pgtable_stage2_init*().
 * @addr:	Intermediate physical address from which to flush.
 * @size:	Size of the range.
 *
 * The offset of @addr within a page is ignored and @size is rounded-up to
 * the next page boundary.
 *
 * Return: 0 on success, negative error code on failure.
 */
int kvm_pgtable_stage2_flush(struct kvm_pgtable *pgt, u64 addr, u64 size);

/**
 * kvm_pgtable_walk() - Walk a page-table.
 * @pgt:	Page-table structure initialised by kvm_pgtable_*_init().
 * @addr:	Input address for the start of the walk.
 * @size:	Size of the range to walk.
 * @walker:	Walker callback description.
 *
 * The offset of @addr within a page is ignored and @size is rounded-up to
 * the next page boundary.
 *
 * The walker will walk the page-table entries corresponding to the input
 * address range specified, visiting entries according to the walker flags.
 * Invalid entries are treated as leaf entries. Leaf entries are reloaded
 * after invoking the walker callback, allowing the walker to descend into
 * a newly installed table.
 *
 * Returning a negative error code from the walker callback function will
 * terminate the walk immediately with the same error code.
 *
 * Return: 0 on success, negative error code on failure.
 */
int kvm_pgtable_walk(struct kvm_pgtable *pgt, u64 addr, u64 size,
		     struct kvm_pgtable_walker *walker);

/**
 * kvm_pgtable_stage2_find_range() - Find a range of Intermediate Physical
 *				     Addresses with compatible permission
 *				     attributes.
 * @pgt:	Page-table structure initialised by kvm_pgtable_stage2_init*().
 * @addr:	Address that must be covered by the range.
 * @prot:	Protection attributes that the range must be compatible with.
 * @range:	Range structure used to limit the search space at call time and
 *		that will hold the result.
 *
 * The offset of @addr within a page is ignored. An IPA is compatible with @prot
 * iff its corresponding stage-2 page-table entry has default ownership and, if
 * valid, is mapped with protection attributes identical to @prot.
 *
 * Return: 0 on success, negative error code on failure.
 */
int kvm_pgtable_stage2_find_range(struct kvm_pgtable *pgt, u64 addr,
				  enum kvm_pgtable_prot prot,
				  struct kvm_mem_range *range);
#endif	/* __ARM64_KVM_PGTABLE_H__ */<|MERGE_RESOLUTION|>--- conflicted
+++ resolved
@@ -27,25 +27,6 @@
 
 /**
  * struct kvm_pgtable_mm_ops - Memory management callbacks.
-<<<<<<< HEAD
- * @zalloc_page:	Allocate a single zeroed memory page. The @arg parameter
- *			can be used by the walker to pass a memcache. The
- *			initial refcount of the page is 1.
- * @zalloc_pages_exact:	Allocate an exact number of zeroed memory pages. The
- *			@size parameter is in bytes, and is rounded-up to the
- *			next page boundary. The resulting allocation is
- *			physically contiguous.
- * @free_pages_exact:	Free an exact number of memory pages previously
- *			allocated by zalloc_pages_exact.
- * @get_page:		Increment the refcount on a page.
- * @put_page:		Decrement the refcount on a page. When the refcount
- *			reaches 0 the page is automatically freed.
- * @page_count:		Return the refcount of a page.
- * @phys_to_virt:	Convert a physical address into a virtual address mapped
- *			in the current context.
- * @virt_to_phys:	Convert a virtual address mapped in the current context
- *			into a physical address.
-=======
  * @zalloc_page:		Allocate a single zeroed memory page.
  *				The @arg parameter can be used by the walker
  *				to pass a memcache. The initial refcount of
@@ -69,7 +50,6 @@
  *				for the	specified memory address range.
  * @icache_inval_pou:		Invalidate the instruction cache to the PoU
  *				for the specified memory address range.
->>>>>>> e48bf29c
  */
 struct kvm_pgtable_mm_ops {
 	void*		(*zalloc_page)(void *arg);
@@ -80,11 +60,8 @@
 	int		(*page_count)(void *addr);
 	void*		(*phys_to_virt)(phys_addr_t phys);
 	phys_addr_t	(*virt_to_phys)(void *addr);
-<<<<<<< HEAD
-=======
 	void		(*dcache_clean_inval_poc)(void *addr, size_t size);
 	void		(*icache_inval_pou)(void *addr, size_t size);
->>>>>>> e48bf29c
 };
 
 /**
