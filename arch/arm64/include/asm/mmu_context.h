/* SPDX-License-Identifier: GPL-2.0-only */
/*
 * Based on arch/arm/include/asm/mmu_context.h
 *
 * Copyright (C) 1996 Russell King.
 * Copyright (C) 2012 ARM Ltd.
 */
#ifndef __ASM_MMU_CONTEXT_H
#define __ASM_MMU_CONTEXT_H

#ifndef __ASSEMBLY__

#include <linux/compiler.h>
#include <linux/sched.h>
#include <linux/sched/hotplug.h>
#include <linux/mm_types.h>
#include <linux/pgtable.h>

#include <asm/cacheflush.h>
#include <asm/cpufeature.h>
#include <asm/proc-fns.h>
#include <asm-generic/mm_hooks.h>
#include <asm/cputype.h>
#include <asm/sysreg.h>
#include <asm/tlbflush.h>

extern bool rodata_full;

static inline void contextidr_thread_switch(struct task_struct *next)
{
	if (!IS_ENABLED(CONFIG_PID_IN_CONTEXTIDR))
		return;

	write_sysreg(task_pid_nr(next), contextidr_el1);
	isb();
}

/*
 * Set TTBR0 to reserved_pg_dir. No translations will be possible via TTBR0.
 */
static inline void cpu_set_reserved_ttbr0(void)
{
	unsigned long ttbr = phys_to_ttbr(__pa_symbol(reserved_pg_dir));

	write_sysreg(ttbr, ttbr0_el1);
	isb();
}

void cpu_do_switch_mm(phys_addr_t pgd_phys, struct mm_struct *mm);

static inline void cpu_switch_mm(pgd_t *pgd, struct mm_struct *mm)
{
	BUG_ON(pgd == swapper_pg_dir);
	cpu_set_reserved_ttbr0();
	cpu_do_switch_mm(virt_to_phys(pgd),mm);
}

/*
 * TCR.T0SZ value to use when the ID map is active. Usually equals
 * TCR_T0SZ(VA_BITS), unless system RAM is positioned very high in
 * physical memory, in which case it will be smaller.
 */
extern u64 idmap_t0sz;
extern u64 idmap_ptrs_per_pgd;

/*
 * Ensure TCR.T0SZ is set to the provided value.
 */
static inline void __cpu_set_tcr_t0sz(unsigned long t0sz)
{
	unsigned long tcr = read_sysreg(tcr_el1);

	if ((tcr & TCR_T0SZ_MASK) >> TCR_T0SZ_OFFSET == t0sz)
		return;

	tcr &= ~TCR_T0SZ_MASK;
	tcr |= t0sz << TCR_T0SZ_OFFSET;
	write_sysreg(tcr, tcr_el1);
	isb();
}

#define cpu_set_default_tcr_t0sz()	__cpu_set_tcr_t0sz(TCR_T0SZ(vabits_actual))
#define cpu_set_idmap_tcr_t0sz()	__cpu_set_tcr_t0sz(idmap_t0sz)

/*
 * Remove the idmap from TTBR0_EL1 and install the pgd of the active mm.
 *
 * The idmap lives in the same VA range as userspace, but uses global entries
 * and may use a different TCR_EL1.T0SZ. To avoid issues resulting from
 * speculative TLB fetches, we must temporarily install the reserved page
 * tables while we invalidate the TLBs and set up the correct TCR_EL1.T0SZ.
 *
 * If current is a not a user task, the mm covers the TTBR1_EL1 page tables,
 * which should not be installed in TTBR0_EL1. In this case we can leave the
 * reserved page tables in place.
 */
static inline void cpu_uninstall_idmap(void)
{
	struct mm_struct *mm = current->active_mm;

	cpu_set_reserved_ttbr0();
	local_flush_tlb_all();
	cpu_set_default_tcr_t0sz();

	if (mm != &init_mm && !system_uses_ttbr0_pan())
		cpu_switch_mm(mm->pgd, mm);
}

static inline void cpu_install_idmap(void)
{
	cpu_set_reserved_ttbr0();
	local_flush_tlb_all();
	cpu_set_idmap_tcr_t0sz();

	cpu_switch_mm(lm_alias(idmap_pg_dir), &init_mm);
}

/*
 * Atomically replaces the active TTBR1_EL1 PGD with a new VA-compatible PGD,
 * avoiding the possibility of conflicting TLB entries being allocated.
 */
static inline void cpu_replace_ttbr1(pgd_t *pgdp)
{
	typedef void (ttbr_replace_func)(phys_addr_t);
	extern ttbr_replace_func idmap_cpu_replace_ttbr1;
	ttbr_replace_func *replace_phys;

	/* phys_to_ttbr() zeros lower 2 bits of ttbr with 52-bit PA */
	phys_addr_t ttbr1 = phys_to_ttbr(virt_to_phys(pgdp));

	if (system_supports_cnp() && !WARN_ON(pgdp != lm_alias(swapper_pg_dir))) {
		/*
		 * cpu_replace_ttbr1() is used when there's a boot CPU
		 * up (i.e. cpufeature framework is not up yet) and
		 * latter only when we enable CNP via cpufeature's
		 * enable() callback.
		 * Also we rely on the cpu_hwcap bit being set before
		 * calling the enable() function.
		 */
		ttbr1 |= TTBR_CNP_BIT;
	}

	replace_phys = (void *)__pa_symbol(idmap_cpu_replace_ttbr1);

	cpu_install_idmap();
	replace_phys(ttbr1);
	cpu_uninstall_idmap();
}

/*
 * It would be nice to return ASIDs back to the allocator, but unfortunately
 * that introduces a race with a generation rollover where we could erroneously
 * free an ASID allocated in a future generation. We could workaround this by
 * freeing the ASID from the context of the dying mm (e.g. in arch_exit_mmap),
 * but we'd then need to make sure that we didn't dirty any TLBs afterwards.
 * Setting a reserved TTBR0 or EPD0 would work, but it all gets ugly when you
 * take CPU migration into account.
 */
void check_and_switch_context(struct mm_struct *mm);

<<<<<<< HEAD
=======
#define init_new_context(tsk, mm) init_new_context(tsk, mm)
>>>>>>> f642729d
static inline int
init_new_context(struct task_struct *tsk, struct mm_struct *mm)
{
	atomic64_set(&mm->context.id, 0);
	refcount_set(&mm->context.pinned, 0);
	return 0;
}

#ifdef CONFIG_ARM64_SW_TTBR0_PAN
static inline void update_saved_ttbr0(struct task_struct *tsk,
				      struct mm_struct *mm)
{
	u64 ttbr;

	if (!system_uses_ttbr0_pan())
		return;

	if (mm == &init_mm)
		ttbr = __pa_symbol(reserved_pg_dir);
	else
		ttbr = virt_to_phys(mm->pgd) | ASID(mm) << 48;

	WRITE_ONCE(task_thread_info(tsk)->ttbr0, ttbr);
}
#else
static inline void update_saved_ttbr0(struct task_struct *tsk,
				      struct mm_struct *mm)
{
}
#endif

#define enter_lazy_tlb enter_lazy_tlb
static inline void
enter_lazy_tlb(struct mm_struct *mm, struct task_struct *tsk)
{
	/*
	 * We don't actually care about the ttbr0 mapping, so point it at the
	 * zero page.
	 */
	update_saved_ttbr0(tsk, &init_mm);
}

static inline void __switch_mm(struct mm_struct *next)
{
	/*
	 * init_mm.pgd does not contain any user mappings and it is always
	 * active for kernel addresses in TTBR1. Just set the reserved TTBR0.
	 */
	if (next == &init_mm) {
		cpu_set_reserved_ttbr0();
		return;
	}

	check_and_switch_context(next);
}

static inline void
switch_mm(struct mm_struct *prev, struct mm_struct *next,
	  struct task_struct *tsk)
{
	if (prev != next)
		__switch_mm(next);

	/*
	 * Update the saved TTBR0_EL1 of the scheduled-in task as the previous
	 * value may have not been initialised yet (activate_mm caller) or the
	 * ASID has changed since the last run (following the context switch
	 * of another thread of the same process).
	 */
	update_saved_ttbr0(tsk, next);
}

void verify_cpu_asid_bits(void);
void post_ttbr_update_workaround(void);

unsigned long arm64_mm_context_get(struct mm_struct *mm);
void arm64_mm_context_put(struct mm_struct *mm);

<<<<<<< HEAD
=======
#include <asm-generic/mmu_context.h>

>>>>>>> f642729d
#endif /* !__ASSEMBLY__ */

#endif /* !__ASM_MMU_CONTEXT_H */<|MERGE_RESOLUTION|>--- conflicted
+++ resolved
@@ -158,10 +158,7 @@
  */
 void check_and_switch_context(struct mm_struct *mm);
 
-<<<<<<< HEAD
-=======
 #define init_new_context(tsk, mm) init_new_context(tsk, mm)
->>>>>>> f642729d
 static inline int
 init_new_context(struct task_struct *tsk, struct mm_struct *mm)
 {
@@ -240,11 +237,8 @@
 unsigned long arm64_mm_context_get(struct mm_struct *mm);
 void arm64_mm_context_put(struct mm_struct *mm);
 
-<<<<<<< HEAD
-=======
 #include <asm-generic/mmu_context.h>
 
->>>>>>> f642729d
 #endif /* !__ASSEMBLY__ */
 
 #endif /* !__ASM_MMU_CONTEXT_H */