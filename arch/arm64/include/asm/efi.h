--- conflicted
+++ resolved
@@ -64,15 +64,6 @@
 #define EFI_KIMG_ALIGN	\
 	(SEGMENT_ALIGN > THREAD_ALIGN ? SEGMENT_ALIGN : THREAD_ALIGN)
 
-<<<<<<< HEAD
-/* on arm64, the FDT may be located anywhere in system RAM */
-static inline unsigned long efi_get_max_fdt_addr(unsigned long image_addr)
-{
-	return ULONG_MAX;
-}
-
-=======
->>>>>>> f642729d
 /*
  * On arm64, we have to ensure that the initrd ends up in the linear region,
  * which is a 1 GB aligned region of size '1UL << (VA_BITS_MIN - 1)' that is
