--- conflicted
+++ resolved
@@ -62,12 +62,6 @@
 	  You should normally say N here, unless you want to debug early
 	  crashes or need a very simple printk logging facility.
 
-<<<<<<< HEAD
-config COPY_MC_TEST
-	def_bool n
-
-=======
->>>>>>> f642729d
 config EFI_PGT_DUMP
 	bool "Dump the EFI pagetable"
 	depends on EFI
