# SPDX-License-Identifier: GPL-2.0
# Unified Makefile for i386 and x86_64

# select defconfig based on actual architecture
ifeq ($(ARCH),x86)
  ifeq ($(shell uname -m),x86_64)
        KBUILD_DEFCONFIG := x86_64_defconfig
  else
        KBUILD_DEFCONFIG := i386_defconfig
  endif
else
        KBUILD_DEFCONFIG := $(ARCH)_defconfig
endif

# For gcc stack alignment is specified with -mpreferred-stack-boundary,
# clang has the option -mstack-alignment for that purpose.
ifneq ($(call cc-option, -mpreferred-stack-boundary=4),)
      cc_stack_align4 := -mpreferred-stack-boundary=2
      cc_stack_align8 := -mpreferred-stack-boundary=3
else ifneq ($(call cc-option, -mstack-alignment=16),)
      cc_stack_align4 := -mstack-alignment=4
      cc_stack_align8 := -mstack-alignment=8
endif

# How to compile the 16-bit code.  Note we always compile for -march=i386;
# that way we can complain to the user if the CPU is insufficient.
REALMODE_CFLAGS	:= -m16 -g -Os -DDISABLE_BRANCH_PROFILING \
		   -Wall -Wstrict-prototypes -march=i386 -mregparm=3 \
		   -fno-strict-aliasing -fomit-frame-pointer -fno-pic \
		   -mno-mmx -mno-sse $(call cc-option,-fcf-protection=none)

REALMODE_CFLAGS += -ffreestanding
REALMODE_CFLAGS += -fno-stack-protector
REALMODE_CFLAGS += $(call __cc-option, $(CC), $(REALMODE_CFLAGS), -Wno-address-of-packed-member)
REALMODE_CFLAGS += $(call __cc-option, $(CC), $(REALMODE_CFLAGS), $(cc_stack_align4))
REALMODE_CFLAGS += $(CLANG_FLAGS)
export REALMODE_CFLAGS

# BITS is used as extension for files which are available in a 32 bit
# and a 64 bit version to simplify shared Makefiles.
# e.g.: obj-y += foo_$(BITS).o
export BITS

#
# Prevent GCC from generating any FP code by mistake.
#
# This must happen before we try the -mpreferred-stack-boundary, see:
#
#    https://gcc.gnu.org/bugzilla/show_bug.cgi?id=53383
#
KBUILD_CFLAGS += -mno-sse -mno-mmx -mno-sse2 -mno-3dnow
KBUILD_CFLAGS += $(call cc-option,-mno-avx,)

# Intel CET isn't enabled in the kernel
KBUILD_CFLAGS += $(call cc-option,-fcf-protection=none)

ifeq ($(CONFIG_X86_32),y)
        BITS := 32
        UTS_MACHINE := i386
        CHECKFLAGS += -D__i386__

        biarch := $(call cc-option,-m32)
        KBUILD_AFLAGS += $(biarch)
        KBUILD_CFLAGS += $(biarch)

        KBUILD_CFLAGS += -msoft-float -mregparm=3 -freg-struct-return

        # Never want PIC in a 32-bit kernel, prevent breakage with GCC built
        # with nonstandard options
        KBUILD_CFLAGS += -fno-pic

        # Align the stack to the register width instead of using the default
        # alignment of 16 bytes. This reduces stack usage and the number of
        # alignment instructions.
        KBUILD_CFLAGS += $(call cc-option,$(cc_stack_align4))

        # CPU-specific tuning. Anything which can be shared with UML should go here.
        include arch/x86/Makefile_32.cpu
        KBUILD_CFLAGS += $(cflags-y)

        # temporary until string.h is fixed
        KBUILD_CFLAGS += -ffreestanding

	ifeq ($(CONFIG_STACKPROTECTOR),y)
		ifeq ($(CONFIG_SMP),y)
			KBUILD_CFLAGS += -mstack-protector-guard-reg=fs -mstack-protector-guard-symbol=__stack_chk_guard
		else
			KBUILD_CFLAGS += -mstack-protector-guard=global
		endif
	endif
else
        BITS := 64
        UTS_MACHINE := x86_64
        CHECKFLAGS += -D__x86_64__

        biarch := -m64
        KBUILD_AFLAGS += -m64
        KBUILD_CFLAGS += -m64

        # Align jump targets to 1 byte, not the default 16 bytes:
        KBUILD_CFLAGS += $(call cc-option,-falign-jumps=1)

        # Pack loops tightly as well:
        KBUILD_CFLAGS += $(call cc-option,-falign-loops=1)

        # Don't autogenerate traditional x87 instructions
        KBUILD_CFLAGS += $(call cc-option,-mno-80387)
        KBUILD_CFLAGS += $(call cc-option,-mno-fp-ret-in-387)

        # By default gcc and clang use a stack alignment of 16 bytes for x86.
        # However the standard kernel entry on x86-64 leaves the stack on an
        # 8-byte boundary. If the compiler isn't informed about the actual
        # alignment it will generate extra alignment instructions for the
        # default alignment which keep the stack *mis*aligned.
        # Furthermore an alignment to the register width reduces stack usage
        # and the number of alignment instructions.
        KBUILD_CFLAGS += $(call cc-option,$(cc_stack_align8))

	# Use -mskip-rax-setup if supported.
	KBUILD_CFLAGS += $(call cc-option,-mskip-rax-setup)

        # FIXME - should be integrated in Makefile.cpu (Makefile_32.cpu)
        cflags-$(CONFIG_MK8) += $(call cc-option,-march=k8)
        cflags-$(CONFIG_MPSC) += $(call cc-option,-march=nocona)

        cflags-$(CONFIG_MCORE2) += \
                $(call cc-option,-march=core2,$(call cc-option,-mtune=generic))
	cflags-$(CONFIG_MATOM) += $(call cc-option,-march=atom) \
		$(call cc-option,-mtune=atom,$(call cc-option,-mtune=generic))
        cflags-$(CONFIG_GENERIC_CPU) += $(call cc-option,-mtune=generic)
        KBUILD_CFLAGS += $(cflags-y)

        KBUILD_CFLAGS += -mno-red-zone
        KBUILD_CFLAGS += -mcmodel=kernel
endif

ifdef CONFIG_X86_X32
	x32_ld_ok := $(call try-run,\
			/bin/echo -e '1: .quad 1b' | \
			$(CC) $(KBUILD_AFLAGS) -c -x assembler -o "$$TMP" - && \
			$(OBJCOPY) -O elf32-x86-64 "$$TMP" "$$TMP.o" && \
			$(LD) -m elf32_x86_64 "$$TMP.o" -o "$$TMP",y,n)
        ifeq ($(x32_ld_ok),y)
                CONFIG_X86_X32_ABI := y
                KBUILD_AFLAGS += -DCONFIG_X86_X32_ABI
                KBUILD_CFLAGS += -DCONFIG_X86_X32_ABI
        else
                $(warning CONFIG_X86_X32 enabled but no binutils support)
        endif
endif
export CONFIG_X86_X32_ABI

#
# If the function graph tracer is used with mcount instead of fentry,
# '-maccumulate-outgoing-args' is needed to prevent a GCC bug
# (https://gcc.gnu.org/bugzilla/show_bug.cgi?id=42109)
#
ifdef CONFIG_FUNCTION_GRAPH_TRACER
  ifndef CONFIG_HAVE_FENTRY
	ACCUMULATE_OUTGOING_ARGS := 1
  else
    ifeq ($(call cc-option-yn, -mfentry), n)
	ACCUMULATE_OUTGOING_ARGS := 1

	# GCC ignores '-maccumulate-outgoing-args' when used with '-Os'.
	# If '-Os' is enabled, disable it and print a warning.
        ifdef CONFIG_CC_OPTIMIZE_FOR_SIZE
          undefine CONFIG_CC_OPTIMIZE_FOR_SIZE
          $(warning Disabling CONFIG_CC_OPTIMIZE_FOR_SIZE.  Your compiler does not have -mfentry so you cannot optimize for size with CONFIG_FUNCTION_GRAPH_TRACER.)
        endif

    endif
  endif
endif

ifeq ($(ACCUMULATE_OUTGOING_ARGS), 1)
	# This compiler flag is not supported by Clang:
	KBUILD_CFLAGS += $(call cc-option,-maccumulate-outgoing-args,)
endif

<<<<<<< HEAD
=======
ifdef CONFIG_LTO_CLANG
ifeq ($(shell test $(CONFIG_LLD_VERSION) -lt 130000; echo $$?),0)
KBUILD_LDFLAGS	+= -plugin-opt=-stack-alignment=$(if $(CONFIG_X86_32),4,8)
endif
endif

>>>>>>> d0b77c0f
# Workaround for a gcc prelease that unfortunately was shipped in a suse release
KBUILD_CFLAGS += -Wno-sign-compare
#
KBUILD_CFLAGS += -fno-asynchronous-unwind-tables

# Avoid indirect branches in kernel to deal with Spectre
ifdef CONFIG_RETPOLINE
  KBUILD_CFLAGS += $(RETPOLINE_CFLAGS)
  # Additionally, avoid generating expensive indirect jumps which
  # are subject to retpolines for small number of switch cases.
  # clang turns off jump table generation by default when under
  # retpoline builds, however, gcc does not for x86. This has
  # only been fixed starting from gcc stable version 8.4.0 and
  # onwards, but not for older ones. See gcc bug #86952.
  ifndef CONFIG_CC_IS_CLANG
    KBUILD_CFLAGS += $(call cc-option,-fno-jump-tables)
  endif
endif

KBUILD_LDFLAGS += -m elf_$(UTS_MACHINE)

ifdef CONFIG_LTO_CLANG
KBUILD_LDFLAGS	+= -plugin-opt=-code-model=kernel \
		   -plugin-opt=-stack-alignment=$(if $(CONFIG_X86_32),4,8)
endif

ifdef CONFIG_X86_NEED_RELOCS
LDFLAGS_vmlinux := --emit-relocs --discard-none
else
LDFLAGS_vmlinux :=
endif

#
# The 64-bit kernel must be aligned to 2MB.  Pass -z max-page-size=0x200000 to
# the linker to force 2MB page size regardless of the default page size used
# by the linker.
#
ifdef CONFIG_X86_64
LDFLAGS_vmlinux += -z max-page-size=0x200000
endif


archscripts: scripts_basic
	$(Q)$(MAKE) $(build)=arch/x86/tools relocs

###
# Syscall table generation

archheaders:
	$(Q)$(MAKE) $(build)=arch/x86/entry/syscalls all

###
# Kernel objects

head-y := arch/x86/kernel/head_$(BITS).o
head-y += arch/x86/kernel/head$(BITS).o
head-y += arch/x86/kernel/ebda.o
head-y += arch/x86/kernel/platform-quirks.o

libs-y  += arch/x86/lib/

# drivers-y are linked after core-y
drivers-$(CONFIG_MATH_EMULATION) += arch/x86/math-emu/
drivers-$(CONFIG_PCI)            += arch/x86/pci/

# suspend and hibernation support
drivers-$(CONFIG_PM) += arch/x86/power/

drivers-$(CONFIG_FB) += arch/x86/video/

####
# boot loader support. Several targets are kept for legacy purposes

boot := arch/x86/boot

BOOT_TARGETS = bzdisk fdimage fdimage144 fdimage288 hdimage isoimage

PHONY += bzImage $(BOOT_TARGETS)

# Default kernel to build
all: bzImage

# KBUILD_IMAGE specify target image being built
KBUILD_IMAGE := $(boot)/bzImage

bzImage: vmlinux
ifeq ($(CONFIG_X86_DECODER_SELFTEST),y)
	$(Q)$(MAKE) $(build)=arch/x86/tools posttest
endif
	$(Q)$(MAKE) $(build)=$(boot) $(KBUILD_IMAGE)
	$(Q)mkdir -p $(objtree)/arch/$(UTS_MACHINE)/boot
	$(Q)ln -fsn ../../x86/boot/bzImage $(objtree)/arch/$(UTS_MACHINE)/boot/$@

$(BOOT_TARGETS): vmlinux
	$(Q)$(MAKE) $(build)=$(boot) $@

PHONY += install bzlilo
install bzlilo:
	$(Q)$(MAKE) $(build)=$(boot) $@

PHONY += vdso_install
vdso_install:
	$(Q)$(MAKE) $(build)=arch/x86/entry/vdso $@

archprepare: checkbin
checkbin:
ifndef CONFIG_CC_HAS_ASM_GOTO
	@echo Compiler lacks asm-goto support.
	@exit 1
endif
ifdef CONFIG_RETPOLINE
ifeq ($(RETPOLINE_CFLAGS),)
	@echo "You are building kernel with non-retpoline compiler." >&2
	@echo "Please update your compiler." >&2
	@false
endif
endif

archclean:
	$(Q)rm -rf $(objtree)/arch/i386
	$(Q)rm -rf $(objtree)/arch/x86_64
	$(Q)$(MAKE) $(clean)=$(boot)
	$(Q)$(MAKE) $(clean)=arch/x86/tools

define archhelp
  echo  '* bzImage		- Compressed kernel image (arch/x86/boot/bzImage)'
  echo  '  install		- Install kernel using (your) ~/bin/$(INSTALLKERNEL) or'
  echo  '			  (distribution) /sbin/$(INSTALLKERNEL) or install to '
  echo  '			  $$(INSTALL_PATH) and run lilo'
  echo  ''
  echo  '  fdimage		- Create 1.4MB boot floppy image (arch/x86/boot/fdimage)'
  echo  '  fdimage144		- Create 1.4MB boot floppy image (arch/x86/boot/fdimage)'
  echo  '  fdimage288		- Create 2.8MB boot floppy image (arch/x86/boot/fdimage)'
  echo  '  hdimage		- Create a BIOS/EFI hard disk image (arch/x86/boot/hdimage)'
  echo  '  isoimage		- Create a boot CD-ROM image (arch/x86/boot/image.iso)'
  echo  '			  bzdisk/fdimage*/hdimage/isoimage also accept:'
  echo  '			  FDARGS="..."  arguments for the booted kernel'
  echo  '                  	  FDINITRD=file initrd for the booted kernel'
  echo  ''
  echo  '  kvm_guest.config	- Enable Kconfig items for running this kernel as a KVM guest'
  echo  '  xen.config		- Enable Kconfig items for running this kernel as a Xen guest'

endef<|MERGE_RESOLUTION|>--- conflicted
+++ resolved
@@ -178,15 +178,6 @@
 	KBUILD_CFLAGS += $(call cc-option,-maccumulate-outgoing-args,)
 endif
 
-<<<<<<< HEAD
-=======
-ifdef CONFIG_LTO_CLANG
-ifeq ($(shell test $(CONFIG_LLD_VERSION) -lt 130000; echo $$?),0)
-KBUILD_LDFLAGS	+= -plugin-opt=-stack-alignment=$(if $(CONFIG_X86_32),4,8)
-endif
-endif
-
->>>>>>> d0b77c0f
 # Workaround for a gcc prelease that unfortunately was shipped in a suse release
 KBUILD_CFLAGS += -Wno-sign-compare
 #
@@ -209,8 +200,9 @@
 KBUILD_LDFLAGS += -m elf_$(UTS_MACHINE)
 
 ifdef CONFIG_LTO_CLANG
-KBUILD_LDFLAGS	+= -plugin-opt=-code-model=kernel \
-		   -plugin-opt=-stack-alignment=$(if $(CONFIG_X86_32),4,8)
+ifeq ($(shell test $(CONFIG_LLD_VERSION) -lt 130000; echo $$?),0)
+KBUILD_LDFLAGS	+= -plugin-opt=-stack-alignment=$(if $(CONFIG_X86_32),4,8)
+endif
 endif
 
 ifdef CONFIG_X86_NEED_RELOCS
