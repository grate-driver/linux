--- conflicted
+++ resolved
@@ -217,11 +217,7 @@
 	fpregs_unlock();
 
 	if (ret) {
-<<<<<<< HEAD
-		if (!fault_in_writeable(buf_fx, fpu_user_xstate_size))
-=======
 		if (!__clear_user(buf_fx, fpstate->user_size))
->>>>>>> f7354d76
 			goto retry;
 		return false;
 	}
@@ -296,15 +292,9 @@
 		if (ret != X86_TRAP_PF)
 			return false;
 
-<<<<<<< HEAD
 		if (!fault_in_readable(buf, size))
 			goto retry;
-		return -EFAULT;
-=======
-		if (!fault_in_pages_readable(buf, size))
-			goto retry;
-		return false;
->>>>>>> f7354d76
+		return false;
 	}
 
 	/*
