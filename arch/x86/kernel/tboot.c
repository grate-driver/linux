// SPDX-License-Identifier: GPL-2.0-only
/*
 * tboot.c: main implementation of helper functions used by kernel for
 *          runtime support of Intel(R) Trusted Execution Technology
 *
 * Copyright (c) 2006-2009, Intel Corporation
 */

#include <linux/intel-iommu.h>
#include <linux/init_task.h>
#include <linux/spinlock.h>
#include <linux/export.h>
#include <linux/delay.h>
#include <linux/sched.h>
#include <linux/init.h>
#include <linux/dmar.h>
#include <linux/cpu.h>
#include <linux/pfn.h>
#include <linux/mm.h>
#include <linux/tboot.h>
#include <linux/debugfs.h>

#include <asm/realmode.h>
#include <asm/processor.h>
#include <asm/bootparam.h>
#include <asm/pgalloc.h>
#include <asm/swiotlb.h>
#include <asm/fixmap.h>
#include <asm/proto.h>
#include <asm/setup.h>
#include <asm/e820/api.h>
#include <asm/io.h>

#include "../realmode/rm/wakeup.h"

/* Global pointer to shared data; NULL means no measured launch. */
static struct tboot *tboot __read_mostly;

/* timeout for APs (in secs) to enter wait-for-SIPI state during shutdown */
#define AP_WAIT_TIMEOUT		1

#undef pr_fmt
#define pr_fmt(fmt)	"tboot: " fmt

static u8 tboot_uuid[16] __initdata = TBOOT_UUID;

bool tboot_enabled(void)
{
	return tboot != NULL;
}

void __init tboot_probe(void)
{
	/* Look for valid page-aligned address for shared page. */
	if (!boot_params.tboot_addr)
		return;
	/*
	 * also verify that it is mapped as we expect it before calling
	 * set_fixmap(), to reduce chance of garbage value causing crash
	 */
	if (!e820__mapped_any(boot_params.tboot_addr,
			     boot_params.tboot_addr, E820_TYPE_RESERVED)) {
		pr_warn("non-0 tboot_addr but it is not of type E820_TYPE_RESERVED\n");
		return;
	}

	/* Map and check for tboot UUID. */
	set_fixmap(FIX_TBOOT_BASE, boot_params.tboot_addr);
	tboot = (struct tboot *)fix_to_virt(FIX_TBOOT_BASE);
	if (memcmp(&tboot_uuid, &tboot->uuid, sizeof(tboot->uuid))) {
		pr_warn("tboot at 0x%llx is invalid\n", boot_params.tboot_addr);
		tboot = NULL;
		return;
	}
	if (tboot->version < 5) {
		pr_warn("tboot version is invalid: %u\n", tboot->version);
		tboot = NULL;
		return;
	}

	pr_info("found shared page at phys addr 0x%llx:\n",
		boot_params.tboot_addr);
	pr_debug("version: %d\n", tboot->version);
	pr_debug("log_addr: 0x%08x\n", tboot->log_addr);
	pr_debug("shutdown_entry: 0x%x\n", tboot->shutdown_entry);
	pr_debug("tboot_base: 0x%08x\n", tboot->tboot_base);
	pr_debug("tboot_size: 0x%x\n", tboot->tboot_size);
}

static pgd_t *tboot_pg_dir;
static struct mm_struct tboot_mm = {
	.mm_rb          = RB_ROOT,
	.pgd            = swapper_pg_dir,
	.mm_users       = ATOMIC_INIT(2),
	.mm_count       = ATOMIC_INIT(1),
	.write_protect_seq = SEQCNT_ZERO(tboot_mm.write_protect_seq),
	MMAP_LOCK_INITIALIZER(init_mm)
	.page_table_lock =  __SPIN_LOCK_UNLOCKED(init_mm.page_table_lock),
	.mmlist         = LIST_HEAD_INIT(init_mm.mmlist),
};

static inline void switch_to_tboot_pt(void)
{
	write_cr3(virt_to_phys(tboot_pg_dir));
}

static int map_tboot_page(unsigned long vaddr, unsigned long pfn,
			  pgprot_t prot)
{
	pgd_t *pgd;
	p4d_t *p4d;
	pud_t *pud;
	pmd_t *pmd;
	pte_t *pte;

	pgd = pgd_offset(&tboot_mm, vaddr);
	p4d = p4d_alloc(&tboot_mm, pgd, vaddr);
	if (!p4d)
		return -1;
	pud = pud_alloc(&tboot_mm, p4d, vaddr);
	if (!pud)
		return -1;
	pmd = pmd_alloc(&tboot_mm, pud, vaddr);
	if (!pmd)
		return -1;
	pte = pte_alloc_map(&tboot_mm, pmd, vaddr);
	if (!pte)
		return -1;
	set_pte_at(&tboot_mm, vaddr, pte, pfn_pte(pfn, prot));
	pte_unmap(pte);

	/*
	 * PTI poisons low addresses in the kernel page tables in the
	 * name of making them unusable for userspace.  To execute
	 * code at such a low address, the poison must be cleared.
	 *
	 * Note: 'pgd' actually gets set in p4d_alloc() _or_
	 * pud_alloc() depending on 4/5-level paging.
	 */
	pgd->pgd &= ~_PAGE_NX;

	return 0;
}

static int map_tboot_pages(unsigned long vaddr, unsigned long start_pfn,
			   unsigned long nr)
{
	/* Reuse the original kernel mapping */
	tboot_pg_dir = pgd_alloc(&tboot_mm);
	if (!tboot_pg_dir)
		return -1;

	for (; nr > 0; nr--, vaddr += PAGE_SIZE, start_pfn++) {
		if (map_tboot_page(vaddr, start_pfn, PAGE_KERNEL_EXEC))
			return -1;
	}

	return 0;
}

static void tboot_create_trampoline(void)
{
	u32 map_base, map_size;

	/* Create identity map for tboot shutdown code. */
	map_base = PFN_DOWN(tboot->tboot_base);
	map_size = PFN_UP(tboot->tboot_size);
	if (map_tboot_pages(map_base << PAGE_SHIFT, map_base, map_size))
		panic("tboot: Error mapping tboot pages (mfns) @ 0x%x, 0x%x\n",
		      map_base, map_size);
}

#ifdef CONFIG_ACPI_SLEEP

static void add_mac_region(phys_addr_t start, unsigned long size)
{
	struct tboot_mac_region *mr;
	phys_addr_t end = start + size;

	if (tboot->num_mac_regions >= MAX_TB_MAC_REGIONS)
		panic("tboot: Too many MAC regions\n");

	if (start && size) {
		mr = &tboot->mac_regions[tboot->num_mac_regions++];
		mr->start = round_down(start, PAGE_SIZE);
		mr->size  = round_up(end, PAGE_SIZE) - mr->start;
	}
}

static int tboot_setup_sleep(void)
{
	int i;

	tboot->num_mac_regions = 0;

	for (i = 0; i < e820_table->nr_entries; i++) {
		if ((e820_table->entries[i].type != E820_TYPE_RAM)
		 && (e820_table->entries[i].type != E820_TYPE_RESERVED_KERN))
			continue;

		add_mac_region(e820_table->entries[i].addr, e820_table->entries[i].size);
	}

	tboot->acpi_sinfo.kernel_s3_resume_vector =
		real_mode_header->wakeup_start;

	return 0;
}

#else /* no CONFIG_ACPI_SLEEP */

static int tboot_setup_sleep(void)
{
	/* S3 shutdown requested, but S3 not supported by the kernel... */
	BUG();
	return -1;
}

#endif

void tboot_shutdown(u32 shutdown_type)
{
	void (*shutdown)(void);

	if (!tboot_enabled())
		return;

	/*
	 * if we're being called before the 1:1 mapping is set up then just
	 * return and let the normal shutdown happen; this should only be
	 * due to very early panic()
	 */
	if (!tboot_pg_dir)
		return;

	/* if this is S3 then set regions to MAC */
	if (shutdown_type == TB_SHUTDOWN_S3)
		if (tboot_setup_sleep())
			return;

	tboot->shutdown_type = shutdown_type;

	switch_to_tboot_pt();

	shutdown = (void(*)(void))(unsigned long)tboot->shutdown_entry;
	shutdown();

	/* should not reach here */
	while (1)
		halt();
}

static void tboot_copy_fadt(const struct acpi_table_fadt *fadt)
{
#define TB_COPY_GAS(tbg, g)			\
	tbg.space_id     = g.space_id;		\
	tbg.bit_width    = g.bit_width;		\
	tbg.bit_offset   = g.bit_offset;	\
	tbg.access_width = g.access_width;	\
	tbg.address      = g.address;

	TB_COPY_GAS(tboot->acpi_sinfo.pm1a_cnt_blk, fadt->xpm1a_control_block);
	TB_COPY_GAS(tboot->acpi_sinfo.pm1b_cnt_blk, fadt->xpm1b_control_block);
	TB_COPY_GAS(tboot->acpi_sinfo.pm1a_evt_blk, fadt->xpm1a_event_block);
	TB_COPY_GAS(tboot->acpi_sinfo.pm1b_evt_blk, fadt->xpm1b_event_block);

	/*
	 * We need phys addr of waking vector, but can't use virt_to_phys() on
	 * &acpi_gbl_FACS because it is ioremap'ed, so calc from FACS phys
	 * addr.
	 */
	tboot->acpi_sinfo.wakeup_vector = fadt->facs +
		offsetof(struct acpi_table_facs, firmware_waking_vector);
}

static int tboot_sleep(u8 sleep_state, u32 pm1a_control, u32 pm1b_control)
{
	static u32 acpi_shutdown_map[ACPI_S_STATE_COUNT] = {
		/* S0,1,2: */ -1, -1, -1,
		/* S3: */ TB_SHUTDOWN_S3,
		/* S4: */ TB_SHUTDOWN_S4,
		/* S5: */ TB_SHUTDOWN_S5 };

	if (!tboot_enabled())
		return 0;

	tboot_copy_fadt(&acpi_gbl_FADT);
	tboot->acpi_sinfo.pm1a_cnt_val = pm1a_control;
	tboot->acpi_sinfo.pm1b_cnt_val = pm1b_control;
	/* we always use the 32b wakeup vector */
	tboot->acpi_sinfo.vector_width = 32;

	if (sleep_state >= ACPI_S_STATE_COUNT ||
	    acpi_shutdown_map[sleep_state] == -1) {
		pr_warn("unsupported sleep state 0x%x\n", sleep_state);
		return -1;
	}

	tboot_shutdown(acpi_shutdown_map[sleep_state]);
	return 0;
}

static int tboot_extended_sleep(u8 sleep_state, u32 val_a, u32 val_b)
{
	if (!tboot_enabled())
		return 0;

	pr_warn("tboot is not able to suspend on platforms with reduced hardware sleep (ACPIv5)");
	return -ENODEV;
}

static atomic_t ap_wfs_count;

static int tboot_wait_for_aps(int num_aps)
{
	unsigned long timeout;

	timeout = AP_WAIT_TIMEOUT*HZ;
	while (atomic_read((atomic_t *)&tboot->num_in_wfs) != num_aps &&
	       timeout) {
		mdelay(1);
		timeout--;
	}

	if (timeout)
		pr_warn("tboot wait for APs timeout\n");

	return !(atomic_read((atomic_t *)&tboot->num_in_wfs) == num_aps);
}

static int tboot_dying_cpu(unsigned int cpu)
{
	atomic_inc(&ap_wfs_count);
	if (num_online_cpus() == 1) {
		if (tboot_wait_for_aps(atomic_read(&ap_wfs_count)))
			return -EBUSY;
	}
	return 0;
}

#ifdef CONFIG_DEBUG_FS

#define TBOOT_LOG_UUID	{ 0x26, 0x25, 0x19, 0xc0, 0x30, 0x6b, 0xb4, 0x4d, \
			  0x4c, 0x84, 0xa3, 0xe9, 0x53, 0xb8, 0x81, 0x74 }

#define TBOOT_SERIAL_LOG_ADDR	0x60000
#define TBOOT_SERIAL_LOG_SIZE	0x08000
#define LOG_MAX_SIZE_OFF	16
#define LOG_BUF_OFF		24

static uint8_t tboot_log_uuid[16] = TBOOT_LOG_UUID;

static ssize_t tboot_log_read(struct file *file, char __user *user_buf, size_t count, loff_t *ppos)
{
	void __iomem *log_base;
	u8 log_uuid[16];
	u32 max_size;
	void *kbuf;
	int ret = -EFAULT;

	log_base = ioremap(TBOOT_SERIAL_LOG_ADDR, TBOOT_SERIAL_LOG_SIZE);
	if (!log_base)
		return ret;

	memcpy_fromio(log_uuid, log_base, sizeof(log_uuid));
	if (memcmp(&tboot_log_uuid, log_uuid, sizeof(log_uuid)))
		goto err_iounmap;

	max_size = readl(log_base + LOG_MAX_SIZE_OFF);
	if (*ppos >= max_size) {
		ret = 0;
		goto err_iounmap;
	}

	if (*ppos + count > max_size)
		count = max_size - *ppos;

	kbuf = kmalloc(count, GFP_KERNEL);
	if (!kbuf) {
		ret = -ENOMEM;
		goto err_iounmap;
	}

	memcpy_fromio(kbuf, log_base + LOG_BUF_OFF + *ppos, count);
	if (copy_to_user(user_buf, kbuf, count))
		goto err_kfree;

	*ppos += count;

	ret = count;

err_kfree:
	kfree(kbuf);

err_iounmap:
	iounmap(log_base);

	return ret;
}

static const struct file_operations tboot_log_fops = {
	.read	= tboot_log_read,
	.llseek	= default_llseek,
};

#endif /* CONFIG_DEBUG_FS */

static __init int tboot_late_init(void)
{
	if (!tboot_enabled())
		return 0;

	tboot_create_trampoline();

	atomic_set(&ap_wfs_count, 0);
	cpuhp_setup_state(CPUHP_AP_X86_TBOOT_DYING, "x86/tboot:dying", NULL,
			  tboot_dying_cpu);
#ifdef CONFIG_DEBUG_FS
	debugfs_create_file("tboot_log", S_IRUSR,
			arch_debugfs_dir, NULL, &tboot_log_fops);
#endif

	acpi_os_set_prepare_sleep(&tboot_sleep);
	acpi_os_set_prepare_extended_sleep(&tboot_extended_sleep);
	return 0;
}

late_initcall(tboot_late_init);

/*
 * TXT configuration registers (offsets from TXT_{PUB, PRIV}_CONFIG_REGS_BASE)
 */

#define TXT_PUB_CONFIG_REGS_BASE       0xfed30000
#define TXT_PRIV_CONFIG_REGS_BASE      0xfed20000

/* # pages for each config regs space - used by fixmap */
#define NR_TXT_CONFIG_PAGES     ((TXT_PUB_CONFIG_REGS_BASE -                \
				  TXT_PRIV_CONFIG_REGS_BASE) >> PAGE_SHIFT)

/* offsets from pub/priv config space */
#define TXTCR_HEAP_BASE             0x0300
#define TXTCR_HEAP_SIZE             0x0308

#define SHA1_SIZE      20

struct sha1_hash {
	u8 hash[SHA1_SIZE];
};

struct sinit_mle_data {
	u32               version;             /* currently 6 */
	struct sha1_hash  bios_acm_id;
	u32               edx_senter_flags;
	u64               mseg_valid;
	struct sha1_hash  sinit_hash;
	struct sha1_hash  mle_hash;
	struct sha1_hash  stm_hash;
	struct sha1_hash  lcp_policy_hash;
	u32               lcp_policy_control;
	u32               rlp_wakeup_addr;
	u32               reserved;
	u32               num_mdrs;
	u32               mdrs_off;
	u32               num_vtd_dmars;
	u32               vtd_dmars_off;
} __packed;

struct acpi_table_header *tboot_get_dmar_table(struct acpi_table_header *dmar_tbl)
{
	void *heap_base, *heap_ptr, *config;

	if (!tboot_enabled())
		return dmar_tbl;

	/*
	 * ACPI tables may not be DMA protected by tboot, so use DMAR copy
	 * SINIT saved in SinitMleData in TXT heap (which is DMA protected)
	 */

	/* map config space in order to get heap addr */
	config = ioremap(TXT_PUB_CONFIG_REGS_BASE, NR_TXT_CONFIG_PAGES *
			 PAGE_SIZE);
	if (!config)
		return NULL;

	/* now map TXT heap */
	heap_base = ioremap(*(u64 *)(config + TXTCR_HEAP_BASE),
			    *(u64 *)(config + TXTCR_HEAP_SIZE));
	iounmap(config);
	if (!heap_base)
		return NULL;

	/* walk heap to SinitMleData */
	/* skip BiosData */
	heap_ptr = heap_base + *(u64 *)heap_base;
	/* skip OsMleData */
	heap_ptr += *(u64 *)heap_ptr;
	/* skip OsSinitData */
	heap_ptr += *(u64 *)heap_ptr;
	/* now points to SinitMleDataSize; set to SinitMleData */
	heap_ptr += sizeof(u64);
	/* get addr of DMAR table */
	dmar_tbl = (struct acpi_table_header *)(heap_ptr +
		   ((struct sinit_mle_data *)heap_ptr)->vtd_dmars_off -
		   sizeof(u64));

	/* don't unmap heap because dmar.c needs access to this */

	return dmar_tbl;
}

int tboot_force_iommu(void)
{
	if (!tboot_enabled())
		return 0;

<<<<<<< HEAD
	if (no_iommu || swiotlb || dmar_disabled)
=======
	if (no_iommu || dmar_disabled)
>>>>>>> 356006a6
		pr_warn("Forcing Intel-IOMMU to enabled\n");

	dmar_disabled = 0;
	no_iommu = 0;

	return 1;
}<|MERGE_RESOLUTION|>--- conflicted
+++ resolved
@@ -515,11 +515,7 @@
 	if (!tboot_enabled())
 		return 0;
 
-<<<<<<< HEAD
-	if (no_iommu || swiotlb || dmar_disabled)
-=======
 	if (no_iommu || dmar_disabled)
->>>>>>> 356006a6
 		pr_warn("Forcing Intel-IOMMU to enabled\n");
 
 	dmar_disabled = 0;
