--- conflicted
+++ resolved
@@ -864,13 +864,8 @@
 	init_irq_alloc_info(info, NULL);
 	info->type = X86_IRQ_ALLOC_TYPE_IOAPIC;
 	info->ioapic.node = node;
-<<<<<<< HEAD
-	info->ioapic.trigger = trigger;
-	info->ioapic.polarity = polarity;
-=======
 	info->ioapic.is_level = trigger;
 	info->ioapic.active_low = polarity;
->>>>>>> f642729d
 	info->ioapic.valid = 1;
 }
 
@@ -887,15 +882,6 @@
 	dst->ioapic.valid = 1;
 	if (src && src->ioapic.valid) {
 		dst->ioapic.node = src->ioapic.node;
-<<<<<<< HEAD
-		dst->ioapic.trigger = src->ioapic.trigger;
-		dst->ioapic.polarity = src->ioapic.polarity;
-	} else {
-		dst->ioapic.node = NUMA_NO_NODE;
-		if (acpi_get_override_irq(gsi, &trigger, &polarity) >= 0) {
-			dst->ioapic.trigger = trigger;
-			dst->ioapic.polarity = polarity;
-=======
 		dst->ioapic.is_level = src->ioapic.is_level;
 		dst->ioapic.active_low = src->ioapic.active_low;
 	} else {
@@ -903,19 +889,13 @@
 		if (__acpi_get_override_irq(gsi, &level, &pol_low) >= 0) {
 			dst->ioapic.is_level = level;
 			dst->ioapic.active_low = pol_low;
->>>>>>> f642729d
 		} else {
 			/*
 			 * PCI interrupts are always active low level
 			 * triggered.
 			 */
-<<<<<<< HEAD
-			dst->ioapic.trigger = IOAPIC_LEVEL;
-			dst->ioapic.polarity = IOAPIC_POL_LOW;
-=======
 			dst->ioapic.is_level = true;
 			dst->ioapic.active_low = true;
->>>>>>> f642729d
 		}
 	}
 }
@@ -952,16 +932,6 @@
 	 * pin with real trigger and polarity attributes.
 	 */
 	if (irq < nr_legacy_irqs() && data->count == 1) {
-<<<<<<< HEAD
-		if (info->ioapic.trigger != data->trigger)
-			mp_register_handler(irq, info->ioapic.trigger);
-		data->entry.trigger = data->trigger = info->ioapic.trigger;
-		data->entry.polarity = data->polarity = info->ioapic.polarity;
-	}
-
-	return data->trigger == info->ioapic.trigger &&
-	       data->polarity == info->ioapic.polarity;
-=======
 		if (info->ioapic.is_level != data->is_level)
 			mp_register_handler(irq, info->ioapic.is_level);
 		data->entry.is_level = data->is_level = info->ioapic.is_level;
@@ -970,7 +940,6 @@
 
 	return data->is_level == info->ioapic.is_level &&
 	       data->active_low == info->ioapic.active_low;
->>>>>>> f642729d
 }
 
 static int alloc_irq_from_domain(struct irq_domain *domain, int ioapic, u32 gsi,
@@ -2362,18 +2331,6 @@
 	if (cfg->type == IOAPIC_DOMAIN_INVALID)
 		return 0;
 
-<<<<<<< HEAD
-	init_irq_alloc_info(&info, NULL);
-	info.type = X86_IRQ_ALLOC_TYPE_IOAPIC_GET_PARENT;
-	info.devid = mpc_ioapic_id(ioapic);
-	parent = irq_remapping_get_irq_domain(&info);
-	if (!parent)
-		parent = x86_vector_domain;
-	else
-		name = "IO-APIC-IR";
-
-=======
->>>>>>> f642729d
 	/* Handle device tree enumerated APICs proper */
 	if (cfg->dev) {
 		fn = of_node_to_fwnode(cfg->dev);
@@ -2990,17 +2947,10 @@
 				  struct irq_alloc_info *info)
 {
 	if (info && info->ioapic.valid) {
-<<<<<<< HEAD
-		data->trigger = info->ioapic.trigger;
-		data->polarity = info->ioapic.polarity;
-	} else if (acpi_get_override_irq(gsi, &data->trigger,
-					 &data->polarity) < 0) {
-=======
 		data->is_level = info->ioapic.is_level;
 		data->active_low = info->ioapic.active_low;
 	} else if (__acpi_get_override_irq(gsi, &data->is_level,
 					   &data->active_low) < 0) {
->>>>>>> f642729d
 		/* PCI interrupts are always active low level triggered. */
 		data->is_level = true;
 		data->active_low = true;
@@ -3057,10 +3007,6 @@
 	if (!data)
 		return -ENOMEM;
 
-<<<<<<< HEAD
-	info->ioapic.entry = &data->entry;
-=======
->>>>>>> f642729d
 	ret = irq_domain_alloc_irqs_parent(domain, virq, nr_irqs, info);
 	if (ret < 0) {
 		kfree(data);
@@ -3080,12 +3026,6 @@
 	mp_register_handler(virq, data->is_level);
 
 	local_irq_save(flags);
-<<<<<<< HEAD
-	if (info->ioapic.entry)
-		mp_setup_entry(cfg, data, info->ioapic.entry);
-	mp_register_handler(virq, data->trigger);
-=======
->>>>>>> f642729d
 	if (virq < nr_legacy_irqs())
 		legacy_pic->mask(virq);
 	local_irq_restore(flags);
