--- conflicted
+++ resolved
@@ -181,38 +181,6 @@
 	.flags			= IRQCHIP_SKIP_SET_WAKE,
 };
 
-<<<<<<< HEAD
-int native_setup_msi_irqs(struct pci_dev *dev, int nvec, int type)
-{
-	struct irq_domain *domain;
-	struct irq_alloc_info info;
-
-	init_irq_alloc_info(&info, NULL);
-	info.type = X86_IRQ_ALLOC_TYPE_MSI;
-	info.msi_dev = pci_real_dma_dev(dev);
-
-	domain = irq_remapping_get_irq_domain(&info);
-	if (domain == NULL)
-		domain = msi_default_domain;
-	if (domain == NULL)
-		return -ENOSYS;
-
-	return msi_domain_alloc_irqs(domain, &dev->dev, nvec);
-}
-
-void native_teardown_msi_irq(unsigned int irq)
-{
-	irq_domain_free_irqs(irq, 1);
-}
-
-static irq_hw_number_t pci_msi_get_hwirq(struct msi_domain_info *info,
-					 msi_alloc_info_t *arg)
-{
-	return arg->msi_hwirq;
-}
-
-=======
->>>>>>> 0248dedd
 int pci_msi_prepare(struct irq_domain *domain, struct device *dev, int nvec,
 		    msi_alloc_info_t *arg)
 {
