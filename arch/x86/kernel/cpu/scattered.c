/*
 *	Routines to identify additional cpu features that are scattered in
 *	cpuid space.
 */
#include <linux/cpu.h>

#include <asm/memtype.h>
#include <asm/apic.h>
#include <asm/processor.h>

#include "cpu.h"

struct cpuid_bit {
	u16 feature;
	u8 reg;
	u8 bit;
	u32 level;
	u32 sub_leaf;
};

/*
 * Please keep the leaf sorted by cpuid_bit.level for faster search.
 * X86_FEATURE_MBA is supported by both Intel and AMD. But the CPUID
 * levels are different and there is a separate entry for each.
 */
static const struct cpuid_bit cpuid_bits[] = {
	{ X86_FEATURE_APERFMPERF,       CPUID_ECX,  0, 0x00000006, 0 },
	{ X86_FEATURE_EPB,		CPUID_ECX,  3, 0x00000006, 0 },
	{ X86_FEATURE_CQM_LLC,		CPUID_EDX,  1, 0x0000000f, 0 },
	{ X86_FEATURE_CQM_OCCUP_LLC,	CPUID_EDX,  0, 0x0000000f, 1 },
	{ X86_FEATURE_CQM_MBM_TOTAL,	CPUID_EDX,  1, 0x0000000f, 1 },
	{ X86_FEATURE_CQM_MBM_LOCAL,	CPUID_EDX,  2, 0x0000000f, 1 },
	{ X86_FEATURE_CAT_L3,		CPUID_EBX,  1, 0x00000010, 0 },
	{ X86_FEATURE_CAT_L2,		CPUID_EBX,  2, 0x00000010, 0 },
	{ X86_FEATURE_CDP_L3,		CPUID_ECX,  2, 0x00000010, 1 },
	{ X86_FEATURE_CDP_L2,		CPUID_ECX,  2, 0x00000010, 2 },
	{ X86_FEATURE_MBA,		CPUID_EBX,  3, 0x00000010, 0 },
	{ X86_FEATURE_PER_THREAD_MBA,	CPUID_ECX,  0, 0x00000010, 3 },
	{ X86_FEATURE_HW_PSTATE,	CPUID_EDX,  7, 0x80000007, 0 },
	{ X86_FEATURE_CPB,		CPUID_EDX,  9, 0x80000007, 0 },
	{ X86_FEATURE_PROC_FEEDBACK,    CPUID_EDX, 11, 0x80000007, 0 },
	{ X86_FEATURE_MBA,		CPUID_EBX,  6, 0x80000008, 0 },
<<<<<<< HEAD
	{ X86_FEATURE_SME,		CPUID_EAX,  0, 0x8000001f, 0 },
	{ X86_FEATURE_SEV,		CPUID_EAX,  1, 0x8000001f, 0 },
	{ X86_FEATURE_SEV_ES,		CPUID_EAX,  3, 0x8000001f, 0 },
	{ X86_FEATURE_SME_COHERENT,	CPUID_EAX, 10, 0x8000001f, 0 },
=======
>>>>>>> f642729d
	{ 0, 0, 0, 0, 0 }
};

void init_scattered_cpuid_features(struct cpuinfo_x86 *c)
{
	u32 max_level;
	u32 regs[4];
	const struct cpuid_bit *cb;

	for (cb = cpuid_bits; cb->feature; cb++) {

		/* Verify that the level is valid */
		max_level = cpuid_eax(cb->level & 0xffff0000);
		if (max_level < cb->level ||
		    max_level > (cb->level | 0xffff))
			continue;

		cpuid_count(cb->level, cb->sub_leaf, &regs[CPUID_EAX],
			    &regs[CPUID_EBX], &regs[CPUID_ECX],
			    &regs[CPUID_EDX]);

		if (regs[cb->reg] & (1 << cb->bit))
			set_cpu_cap(c, cb->feature);
	}
}<|MERGE_RESOLUTION|>--- conflicted
+++ resolved
@@ -40,13 +40,6 @@
 	{ X86_FEATURE_CPB,		CPUID_EDX,  9, 0x80000007, 0 },
 	{ X86_FEATURE_PROC_FEEDBACK,    CPUID_EDX, 11, 0x80000007, 0 },
 	{ X86_FEATURE_MBA,		CPUID_EBX,  6, 0x80000008, 0 },
-<<<<<<< HEAD
-	{ X86_FEATURE_SME,		CPUID_EAX,  0, 0x8000001f, 0 },
-	{ X86_FEATURE_SEV,		CPUID_EAX,  1, 0x8000001f, 0 },
-	{ X86_FEATURE_SEV_ES,		CPUID_EAX,  3, 0x8000001f, 0 },
-	{ X86_FEATURE_SME_COHERENT,	CPUID_EAX, 10, 0x8000001f, 0 },
-=======
->>>>>>> f642729d
 	{ 0, 0, 0, 0, 0 }
 };
 
