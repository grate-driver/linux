--- conflicted
+++ resolved
@@ -774,10 +774,7 @@
 	.type				= X86_HYPER_KVM,
 	.init.guest_late_init		= kvm_guest_init,
 	.init.x2apic_available		= kvm_para_available,
-<<<<<<< HEAD
-=======
 	.init.msi_ext_dest_id		= kvm_msi_ext_dest_id,
->>>>>>> f642729d
 	.init.init_platform		= kvm_init_platform,
 #if defined(CONFIG_AMD_MEM_ENCRYPT)
 	.runtime.sev_es_hcall_prepare	= kvm_sev_es_hcall_prepare,
