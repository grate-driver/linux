--- conflicted
+++ resolved
@@ -108,10 +108,6 @@
  */
 #define PASID_DISABLED	0
 
-<<<<<<< HEAD
-=======
-static inline void update_pasid(void) { }
-
 /* Trap handling */
 extern int  fpu__exception_code(struct fpu *fpu, int trap_nr);
 extern void fpu_sync_fpstate(struct fpu *fpu);
@@ -153,5 +149,4 @@
 	return gfpu->fpstate->is_confidential;
 }
 
->>>>>>> 5323cc30
 #endif /* _ASM_X86_FPU_API_H */