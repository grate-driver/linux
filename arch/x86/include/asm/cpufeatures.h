/* SPDX-License-Identifier: GPL-2.0 */
#ifndef _ASM_X86_CPUFEATURES_H
#define _ASM_X86_CPUFEATURES_H

#ifndef _ASM_X86_REQUIRED_FEATURES_H
#include <asm/required-features.h>
#endif

#ifndef _ASM_X86_DISABLED_FEATURES_H
#include <asm/disabled-features.h>
#endif

/*
 * Defines x86 CPU feature bits
 */
#define NCAPINTS			18	   /* N 32-bit words worth of info */
#define NBUGINTS			1	   /* N 32-bit bug flags */

/*
 * Note: If the comment begins with a quoted string, that string is used
 * in /proc/cpuinfo instead of the macro name.  If the string is "",
 * this feature bit is not displayed in /proc/cpuinfo at all.
 *
 * When adding new features here that depend on other features,
 * please update the table in kernel/cpu/cpuid-deps.c as well.
 */

/* Intel-defined CPU features, CPUID level 0x00000001 (EDX), word 0 */
#define X86_FEATURE_FPU			( 0*32+ 0) /* Onboard FPU */
#define X86_FEATURE_VME			( 0*32+ 1) /* Virtual Mode Extensions */
#define X86_FEATURE_DE			( 0*32+ 2) /* Debugging Extensions */
#define X86_FEATURE_PSE			( 0*32+ 3) /* Page Size Extensions */
#define X86_FEATURE_TSC			( 0*32+ 4) /* Time Stamp Counter */
#define X86_FEATURE_MSR			( 0*32+ 5) /* Model-Specific Registers */
#define X86_FEATURE_PAE			( 0*32+ 6) /* Physical Address Extensions */
#define X86_FEATURE_MCE			( 0*32+ 7) /* Machine Check Exception */
#define X86_FEATURE_CX8			( 0*32+ 8) /* CMPXCHG8 instruction */
#define X86_FEATURE_APIC		( 0*32+ 9) /* Onboard APIC */
#define X86_FEATURE_SEP			( 0*32+11) /* SYSENTER/SYSEXIT */
#define X86_FEATURE_MTRR		( 0*32+12) /* Memory Type Range Registers */
#define X86_FEATURE_PGE			( 0*32+13) /* Page Global Enable */
#define X86_FEATURE_MCA			( 0*32+14) /* Machine Check Architecture */
#define X86_FEATURE_CMOV		( 0*32+15) /* CMOV instructions (plus FCMOVcc, FCOMI with FPU) */
#define X86_FEATURE_PAT			( 0*32+16) /* Page Attribute Table */
#define X86_FEATURE_PSE36		( 0*32+17) /* 36-bit PSEs */
#define X86_FEATURE_PN			( 0*32+18) /* Processor serial number */
#define X86_FEATURE_CLFLUSH		( 0*32+19) /* CLFLUSH instruction */
#define X86_FEATURE_DS			( 0*32+21) /* "dts" Debug Store */
#define X86_FEATURE_ACPI		( 0*32+22) /* ACPI via MSR */
#define X86_FEATURE_MMX			( 0*32+23) /* Multimedia Extensions */
#define X86_FEATURE_FXSR		( 0*32+24) /* FXSAVE/FXRSTOR, CR4.OSFXSR */
#define X86_FEATURE_XMM			( 0*32+25) /* "sse" */
#define X86_FEATURE_XMM2		( 0*32+26) /* "sse2" */
#define X86_FEATURE_SELFSNOOP		( 0*32+27) /* "ss" CPU self snoop */
#define X86_FEATURE_HT			( 0*32+28) /* Hyper-Threading */
#define X86_FEATURE_ACC			( 0*32+29) /* "tm" Automatic clock control */
#define X86_FEATURE_IA64		( 0*32+30) /* IA-64 processor */
#define X86_FEATURE_PBE			( 0*32+31) /* Pending Break Enable */

/* AMD-defined CPU features, CPUID level 0x80000001, word 1 */
/* Don't duplicate feature flags which are redundant with Intel! */
#define X86_FEATURE_SYSCALL		( 1*32+11) /* SYSCALL/SYSRET */
#define X86_FEATURE_MP			( 1*32+19) /* MP Capable */
#define X86_FEATURE_NX			( 1*32+20) /* Execute Disable */
#define X86_FEATURE_MMXEXT		( 1*32+22) /* AMD MMX extensions */
#define X86_FEATURE_FXSR_OPT		( 1*32+25) /* FXSAVE/FXRSTOR optimizations */
#define X86_FEATURE_GBPAGES		( 1*32+26) /* "pdpe1gb" GB pages */
#define X86_FEATURE_RDTSCP		( 1*32+27) /* RDTSCP */
#define X86_FEATURE_LM			( 1*32+29) /* Long Mode (x86-64, 64-bit support) */
#define X86_FEATURE_3DNOWEXT		( 1*32+30) /* AMD 3DNow extensions */
#define X86_FEATURE_3DNOW		( 1*32+31) /* 3DNow */

/* Transmeta-defined CPU features, CPUID level 0x80860001, word 2 */
#define X86_FEATURE_RECOVERY		( 2*32+ 0) /* CPU in recovery mode */
#define X86_FEATURE_LONGRUN		( 2*32+ 1) /* Longrun power control */
#define X86_FEATURE_LRTI		( 2*32+ 3) /* LongRun table interface */

/* Other features, Linux-defined mapping, word 3 */
/* This range is used for feature bits which conflict or are synthesized */
#define X86_FEATURE_CXMMX		( 3*32+ 0) /* Cyrix MMX extensions */
#define X86_FEATURE_K6_MTRR		( 3*32+ 1) /* AMD K6 nonstandard MTRRs */
#define X86_FEATURE_CYRIX_ARR		( 3*32+ 2) /* Cyrix ARRs (= MTRRs) */
#define X86_FEATURE_CENTAUR_MCR		( 3*32+ 3) /* Centaur MCRs (= MTRRs) */

/* CPU types for specific tunings: */
#define X86_FEATURE_K8			( 3*32+ 4) /* "" Opteron, Athlon64 */
#define X86_FEATURE_K7			( 3*32+ 5) /* "" Athlon */
#define X86_FEATURE_P3			( 3*32+ 6) /* "" P3 */
#define X86_FEATURE_P4			( 3*32+ 7) /* "" P4 */
#define X86_FEATURE_CONSTANT_TSC	( 3*32+ 8) /* TSC ticks at a constant rate */
#define X86_FEATURE_UP			( 3*32+ 9) /* SMP kernel running on UP */
#define X86_FEATURE_ART			( 3*32+10) /* Always running timer (ART) */
#define X86_FEATURE_ARCH_PERFMON	( 3*32+11) /* Intel Architectural PerfMon */
#define X86_FEATURE_PEBS		( 3*32+12) /* Precise-Event Based Sampling */
#define X86_FEATURE_BTS			( 3*32+13) /* Branch Trace Store */
#define X86_FEATURE_SYSCALL32		( 3*32+14) /* "" syscall in IA32 userspace */
#define X86_FEATURE_SYSENTER32		( 3*32+15) /* "" sysenter in IA32 userspace */
#define X86_FEATURE_REP_GOOD		( 3*32+16) /* REP microcode works well */
#define X86_FEATURE_MFENCE_RDTSC	( 3*32+17) /* "" MFENCE synchronizes RDTSC */
#define X86_FEATURE_LFENCE_RDTSC	( 3*32+18) /* "" LFENCE synchronizes RDTSC */
#define X86_FEATURE_ACC_POWER		( 3*32+19) /* AMD Accumulated Power Mechanism */
#define X86_FEATURE_NOPL		( 3*32+20) /* The NOPL (0F 1F) instructions */
#define X86_FEATURE_ALWAYS		( 3*32+21) /* "" Always-present feature */
#define X86_FEATURE_XTOPOLOGY		( 3*32+22) /* CPU topology enum extensions */
#define X86_FEATURE_TSC_RELIABLE	( 3*32+23) /* TSC is known to be reliable */
#define X86_FEATURE_NONSTOP_TSC		( 3*32+24) /* TSC does not stop in C states */
#define X86_FEATURE_CPUID		( 3*32+25) /* CPU has CPUID instruction itself */
#define X86_FEATURE_EXTD_APICID		( 3*32+26) /* Extended APICID (8 bits) */
#define X86_FEATURE_AMD_DCM		( 3*32+27) /* AMD multi-node processor */
#define X86_FEATURE_APERFMPERF		( 3*32+28) /* P-State hardware coordination feedback capability (APERF/MPERF MSRs) */
#define X86_FEATURE_NONSTOP_TSC_S3	( 3*32+30) /* TSC doesn't stop in S3 state */
#define X86_FEATURE_TSC_KNOWN_FREQ	( 3*32+31) /* TSC has known frequency */

/* Intel-defined CPU features, CPUID level 0x00000001 (ECX), word 4 */
#define X86_FEATURE_XMM3		( 4*32+ 0) /* "pni" SSE-3 */
#define X86_FEATURE_PCLMULQDQ		( 4*32+ 1) /* PCLMULQDQ instruction */
#define X86_FEATURE_DTES64		( 4*32+ 2) /* 64-bit Debug Store */
#define X86_FEATURE_MWAIT		( 4*32+ 3) /* "monitor" MONITOR/MWAIT support */
#define X86_FEATURE_DSCPL		( 4*32+ 4) /* "ds_cpl" CPL-qualified (filtered) Debug Store */
#define X86_FEATURE_VMX			( 4*32+ 5) /* Hardware virtualization */
#define X86_FEATURE_SMX			( 4*32+ 6) /* Safer Mode eXtensions */
#define X86_FEATURE_EST			( 4*32+ 7) /* Enhanced SpeedStep */
#define X86_FEATURE_TM2			( 4*32+ 8) /* Thermal Monitor 2 */
#define X86_FEATURE_SSSE3		( 4*32+ 9) /* Supplemental SSE-3 */
#define X86_FEATURE_CID			( 4*32+10) /* Context ID */
#define X86_FEATURE_SDBG		( 4*32+11) /* Silicon Debug */
#define X86_FEATURE_FMA			( 4*32+12) /* Fused multiply-add */
#define X86_FEATURE_CX16		( 4*32+13) /* CMPXCHG16B instruction */
#define X86_FEATURE_XTPR		( 4*32+14) /* Send Task Priority Messages */
#define X86_FEATURE_PDCM		( 4*32+15) /* Perf/Debug Capabilities MSR */
#define X86_FEATURE_PCID		( 4*32+17) /* Process Context Identifiers */
#define X86_FEATURE_DCA			( 4*32+18) /* Direct Cache Access */
#define X86_FEATURE_XMM4_1		( 4*32+19) /* "sse4_1" SSE-4.1 */
#define X86_FEATURE_XMM4_2		( 4*32+20) /* "sse4_2" SSE-4.2 */
#define X86_FEATURE_X2APIC		( 4*32+21) /* X2APIC */
#define X86_FEATURE_MOVBE		( 4*32+22) /* MOVBE instruction */
#define X86_FEATURE_POPCNT		( 4*32+23) /* POPCNT instruction */
#define X86_FEATURE_TSC_DEADLINE_TIMER	( 4*32+24) /* TSC deadline timer */
#define X86_FEATURE_AES			( 4*32+25) /* AES instructions */
#define X86_FEATURE_XSAVE		( 4*32+26) /* XSAVE/XRSTOR/XSETBV/XGETBV instructions */
#define X86_FEATURE_OSXSAVE		( 4*32+27) /* "" XSAVE instruction enabled in the OS */
#define X86_FEATURE_AVX			( 4*32+28) /* Advanced Vector Extensions */
#define X86_FEATURE_F16C		( 4*32+29) /* 16-bit FP conversions */
#define X86_FEATURE_RDRAND		( 4*32+30) /* RDRAND instruction */
#define X86_FEATURE_HYPERVISOR		( 4*32+31) /* Running on a hypervisor */

/* VIA/Cyrix/Centaur-defined CPU features, CPUID level 0xC0000001, word 5 */
#define X86_FEATURE_XSTORE		( 5*32+ 2) /* "rng" RNG present (xstore) */
#define X86_FEATURE_XSTORE_EN		( 5*32+ 3) /* "rng_en" RNG enabled */
#define X86_FEATURE_XCRYPT		( 5*32+ 6) /* "ace" on-CPU crypto (xcrypt) */
#define X86_FEATURE_XCRYPT_EN		( 5*32+ 7) /* "ace_en" on-CPU crypto enabled */
#define X86_FEATURE_ACE2		( 5*32+ 8) /* Advanced Cryptography Engine v2 */
#define X86_FEATURE_ACE2_EN		( 5*32+ 9) /* ACE v2 enabled */
#define X86_FEATURE_PHE			( 5*32+10) /* PadLock Hash Engine */
#define X86_FEATURE_PHE_EN		( 5*32+11) /* PHE enabled */
#define X86_FEATURE_PMM			( 5*32+12) /* PadLock Montgomery Multiplier */
#define X86_FEATURE_PMM_EN		( 5*32+13) /* PMM enabled */

/* More extended AMD flags: CPUID level 0x80000001, ECX, word 6 */
#define X86_FEATURE_LAHF_LM		( 6*32+ 0) /* LAHF/SAHF in long mode */
#define X86_FEATURE_CMP_LEGACY		( 6*32+ 1) /* If yes HyperThreading not valid */
#define X86_FEATURE_SVM			( 6*32+ 2) /* Secure Virtual Machine */
#define X86_FEATURE_EXTAPIC		( 6*32+ 3) /* Extended APIC space */
#define X86_FEATURE_CR8_LEGACY		( 6*32+ 4) /* CR8 in 32-bit mode */
#define X86_FEATURE_ABM			( 6*32+ 5) /* Advanced bit manipulation */
#define X86_FEATURE_SSE4A		( 6*32+ 6) /* SSE-4A */
#define X86_FEATURE_MISALIGNSSE		( 6*32+ 7) /* Misaligned SSE mode */
#define X86_FEATURE_3DNOWPREFETCH	( 6*32+ 8) /* 3DNow prefetch instructions */
#define X86_FEATURE_OSVW		( 6*32+ 9) /* OS Visible Workaround */
#define X86_FEATURE_IBS			( 6*32+10) /* Instruction Based Sampling */
#define X86_FEATURE_XOP			( 6*32+11) /* extended AVX instructions */
#define X86_FEATURE_SKINIT		( 6*32+12) /* SKINIT/STGI instructions */
#define X86_FEATURE_WDT			( 6*32+13) /* Watchdog timer */
#define X86_FEATURE_LWP			( 6*32+15) /* Light Weight Profiling */
#define X86_FEATURE_FMA4		( 6*32+16) /* 4 operands MAC instructions */
#define X86_FEATURE_TCE			( 6*32+17) /* Translation Cache Extension */
#define X86_FEATURE_NODEID_MSR		( 6*32+19) /* NodeId MSR */
#define X86_FEATURE_TBM			( 6*32+21) /* Trailing Bit Manipulations */
#define X86_FEATURE_TOPOEXT		( 6*32+22) /* Topology extensions CPUID leafs */
#define X86_FEATURE_PERFCTR_CORE	( 6*32+23) /* Core performance counter extensions */
#define X86_FEATURE_PERFCTR_NB		( 6*32+24) /* NB performance counter extensions */
#define X86_FEATURE_BPEXT		( 6*32+26) /* Data breakpoint extension */
#define X86_FEATURE_PTSC		( 6*32+27) /* Performance time-stamp counter */
#define X86_FEATURE_PERFCTR_LLC		( 6*32+28) /* Last Level Cache performance counter extensions */
#define X86_FEATURE_MWAITX		( 6*32+29) /* MWAIT extension (MONITORX/MWAITX instructions) */

/*
 * Auxiliary flags: Linux defined - For features scattered in various
 * CPUID levels like 0x6, 0xA etc, word 7.
 *
 * Reuse free bits when adding new feature flags!
 */
#define X86_FEATURE_RING3MWAIT		( 7*32+ 0) /* Ring 3 MONITOR/MWAIT instructions */
#define X86_FEATURE_CPUID_FAULT		( 7*32+ 1) /* Intel CPUID faulting */
#define X86_FEATURE_CPB			( 7*32+ 2) /* AMD Core Performance Boost */
#define X86_FEATURE_EPB			( 7*32+ 3) /* IA32_ENERGY_PERF_BIAS support */
#define X86_FEATURE_CAT_L3		( 7*32+ 4) /* Cache Allocation Technology L3 */
#define X86_FEATURE_CAT_L2		( 7*32+ 5) /* Cache Allocation Technology L2 */
#define X86_FEATURE_CDP_L3		( 7*32+ 6) /* Code and Data Prioritization L3 */

#define X86_FEATURE_HW_PSTATE		( 7*32+ 8) /* AMD HW-PState */
#define X86_FEATURE_PROC_FEEDBACK	( 7*32+ 9) /* AMD ProcFeedbackInterface */
#define X86_FEATURE_SME			( 7*32+10) /* AMD Secure Memory Encryption */

#define X86_FEATURE_INTEL_PPIN		( 7*32+14) /* Intel Processor Inventory Number */
#define X86_FEATURE_INTEL_PT		( 7*32+15) /* Intel Processor Trace */
#define X86_FEATURE_AVX512_4VNNIW	( 7*32+16) /* AVX-512 Neural Network Instructions */
#define X86_FEATURE_AVX512_4FMAPS	( 7*32+17) /* AVX-512 Multiply Accumulation Single precision */

#define X86_FEATURE_MBA			( 7*32+18) /* Memory Bandwidth Allocation */

/* Virtualization flags: Linux defined, word 8 */
#define X86_FEATURE_TPR_SHADOW		( 8*32+ 0) /* Intel TPR Shadow */
#define X86_FEATURE_VNMI		( 8*32+ 1) /* Intel Virtual NMI */
#define X86_FEATURE_FLEXPRIORITY	( 8*32+ 2) /* Intel FlexPriority */
#define X86_FEATURE_EPT			( 8*32+ 3) /* Intel Extended Page Table */
#define X86_FEATURE_VPID		( 8*32+ 4) /* Intel Virtual Processor ID */

#define X86_FEATURE_VMMCALL		( 8*32+15) /* Prefer VMMCALL to VMCALL */
#define X86_FEATURE_XENPV		( 8*32+16) /* "" Xen paravirtual guest */


/* Intel-defined CPU features, CPUID level 0x00000007:0 (EBX), word 9 */
#define X86_FEATURE_FSGSBASE		( 9*32+ 0) /* RDFSBASE, WRFSBASE, RDGSBASE, WRGSBASE instructions*/
#define X86_FEATURE_TSC_ADJUST		( 9*32+ 1) /* TSC adjustment MSR 0x3B */
#define X86_FEATURE_BMI1		( 9*32+ 3) /* 1st group bit manipulation extensions */
#define X86_FEATURE_HLE			( 9*32+ 4) /* Hardware Lock Elision */
#define X86_FEATURE_AVX2		( 9*32+ 5) /* AVX2 instructions */
#define X86_FEATURE_SMEP		( 9*32+ 7) /* Supervisor Mode Execution Protection */
#define X86_FEATURE_BMI2		( 9*32+ 8) /* 2nd group bit manipulation extensions */
#define X86_FEATURE_ERMS		( 9*32+ 9) /* Enhanced REP MOVSB/STOSB instructions */
#define X86_FEATURE_INVPCID		( 9*32+10) /* Invalidate Processor Context ID */
#define X86_FEATURE_RTM			( 9*32+11) /* Restricted Transactional Memory */
#define X86_FEATURE_CQM			( 9*32+12) /* Cache QoS Monitoring */
#define X86_FEATURE_MPX			( 9*32+14) /* Memory Protection Extension */
#define X86_FEATURE_RDT_A		( 9*32+15) /* Resource Director Technology Allocation */
#define X86_FEATURE_AVX512F		( 9*32+16) /* AVX-512 Foundation */
#define X86_FEATURE_AVX512DQ		( 9*32+17) /* AVX-512 DQ (Double/Quad granular) Instructions */
#define X86_FEATURE_RDSEED		( 9*32+18) /* RDSEED instruction */
#define X86_FEATURE_ADX			( 9*32+19) /* ADCX and ADOX instructions */
#define X86_FEATURE_SMAP		( 9*32+20) /* Supervisor Mode Access Prevention */
#define X86_FEATURE_AVX512IFMA		( 9*32+21) /* AVX-512 Integer Fused Multiply-Add instructions */
#define X86_FEATURE_CLFLUSHOPT		( 9*32+23) /* CLFLUSHOPT instruction */
#define X86_FEATURE_CLWB		( 9*32+24) /* CLWB instruction */
#define X86_FEATURE_AVX512PF		( 9*32+26) /* AVX-512 Prefetch */
#define X86_FEATURE_AVX512ER		( 9*32+27) /* AVX-512 Exponential and Reciprocal */
#define X86_FEATURE_AVX512CD		( 9*32+28) /* AVX-512 Conflict Detection */
#define X86_FEATURE_SHA_NI		( 9*32+29) /* SHA1/SHA256 Instruction Extensions */
#define X86_FEATURE_AVX512BW		( 9*32+30) /* AVX-512 BW (Byte/Word granular) Instructions */
#define X86_FEATURE_AVX512VL		( 9*32+31) /* AVX-512 VL (128/256 Vector Length) Extensions */

/* Extended state features, CPUID level 0x0000000d:1 (EAX), word 10 */
#define X86_FEATURE_XSAVEOPT		(10*32+ 0) /* XSAVEOPT instruction */
#define X86_FEATURE_XSAVEC		(10*32+ 1) /* XSAVEC instruction */
#define X86_FEATURE_XGETBV1		(10*32+ 2) /* XGETBV with ECX = 1 instruction */
#define X86_FEATURE_XSAVES		(10*32+ 3) /* XSAVES/XRSTORS instructions */

/* Intel-defined CPU QoS Sub-leaf, CPUID level 0x0000000F:0 (EDX), word 11 */
#define X86_FEATURE_CQM_LLC		(11*32+ 1) /* LLC QoS if 1 */

/* Intel-defined CPU QoS Sub-leaf, CPUID level 0x0000000F:1 (EDX), word 12 */
#define X86_FEATURE_CQM_OCCUP_LLC	(12*32+ 0) /* LLC occupancy monitoring */
#define X86_FEATURE_CQM_MBM_TOTAL	(12*32+ 1) /* LLC Total MBM monitoring */
#define X86_FEATURE_CQM_MBM_LOCAL	(12*32+ 2) /* LLC Local MBM monitoring */

/* AMD-defined CPU features, CPUID level 0x80000008 (EBX), word 13 */
#define X86_FEATURE_CLZERO		(13*32+ 0) /* CLZERO instruction */
#define X86_FEATURE_IRPERF		(13*32+ 1) /* Instructions Retired Count */

/* Thermal and Power Management Leaf, CPUID level 0x00000006 (EAX), word 14 */
#define X86_FEATURE_DTHERM		(14*32+ 0) /* Digital Thermal Sensor */
#define X86_FEATURE_IDA			(14*32+ 1) /* Intel Dynamic Acceleration */
#define X86_FEATURE_ARAT		(14*32+ 2) /* Always Running APIC Timer */
#define X86_FEATURE_PLN			(14*32+ 4) /* Intel Power Limit Notification */
#define X86_FEATURE_PTS			(14*32+ 6) /* Intel Package Thermal Status */
#define X86_FEATURE_HWP			(14*32+ 7) /* Intel Hardware P-states */
#define X86_FEATURE_HWP_NOTIFY		(14*32+ 8) /* HWP Notification */
#define X86_FEATURE_HWP_ACT_WINDOW	(14*32+ 9) /* HWP Activity Window */
#define X86_FEATURE_HWP_EPP		(14*32+10) /* HWP Energy Perf. Preference */
#define X86_FEATURE_HWP_PKG_REQ		(14*32+11) /* HWP Package Level Request */

<<<<<<< HEAD
/* AMD SVM Feature Identification, CPUID level 0x8000000a (edx), word 15 */
#define X86_FEATURE_NPT		(15*32+ 0) /* Nested Page Table support */
#define X86_FEATURE_LBRV	(15*32+ 1) /* LBR Virtualization support */
#define X86_FEATURE_SVML	(15*32+ 2) /* "svm_lock" SVM locking MSR */
#define X86_FEATURE_NRIPS	(15*32+ 3) /* "nrip_save" SVM next_rip save */
#define X86_FEATURE_TSCRATEMSR  (15*32+ 4) /* "tsc_scale" TSC scaling support */
#define X86_FEATURE_VMCBCLEAN   (15*32+ 5) /* "vmcb_clean" VMCB clean bits support */
#define X86_FEATURE_FLUSHBYASID (15*32+ 6) /* flush-by-ASID support */
#define X86_FEATURE_DECODEASSISTS (15*32+ 7) /* Decode Assists support */
#define X86_FEATURE_PAUSEFILTER (15*32+10) /* filtered pause intercept */
#define X86_FEATURE_PFTHRESHOLD (15*32+12) /* pause filter threshold */
#define X86_FEATURE_AVIC	(15*32+13) /* Virtual Interrupt Controller */
#define X86_FEATURE_V_VMSAVE_VMLOAD (15*32+15) /* Virtual VMSAVE VMLOAD */
#define X86_FEATURE_VGIF	(15*32+16) /* Virtual GIF */
=======
/* AMD SVM Feature Identification, CPUID level 0x8000000a (EDX), word 15 */
#define X86_FEATURE_NPT			(15*32+ 0) /* Nested Page Table support */
#define X86_FEATURE_LBRV		(15*32+ 1) /* LBR Virtualization support */
#define X86_FEATURE_SVML		(15*32+ 2) /* "svm_lock" SVM locking MSR */
#define X86_FEATURE_NRIPS		(15*32+ 3) /* "nrip_save" SVM next_rip save */
#define X86_FEATURE_TSCRATEMSR		(15*32+ 4) /* "tsc_scale" TSC scaling support */
#define X86_FEATURE_VMCBCLEAN		(15*32+ 5) /* "vmcb_clean" VMCB clean bits support */
#define X86_FEATURE_FLUSHBYASID		(15*32+ 6) /* flush-by-ASID support */
#define X86_FEATURE_DECODEASSISTS	(15*32+ 7) /* Decode Assists support */
#define X86_FEATURE_PAUSEFILTER		(15*32+10) /* filtered pause intercept */
#define X86_FEATURE_PFTHRESHOLD		(15*32+12) /* pause filter threshold */
#define X86_FEATURE_AVIC		(15*32+13) /* Virtual Interrupt Controller */
#define X86_FEATURE_V_VMSAVE_VMLOAD	(15*32+15) /* Virtual VMSAVE VMLOAD */
#define X86_FEATURE_VGIF		(15*32+16) /* Virtual GIF */
>>>>>>> 9abd04af

/* Intel-defined CPU features, CPUID level 0x00000007:0 (ECX), word 16 */
#define X86_FEATURE_AVX512VBMI		(16*32+ 1) /* AVX512 Vector Bit Manipulation instructions*/
#define X86_FEATURE_UMIP		(16*32+ 2) /* User Mode Instruction Protection */
#define X86_FEATURE_PKU			(16*32+ 3) /* Protection Keys for Userspace */
#define X86_FEATURE_OSPKE		(16*32+ 4) /* OS Protection Keys Enable */
#define X86_FEATURE_AVX512_VBMI2	(16*32+ 6) /* Additional AVX512 Vector Bit Manipulation Instructions */
#define X86_FEATURE_GFNI		(16*32+ 8) /* Galois Field New Instructions */
#define X86_FEATURE_VAES		(16*32+ 9) /* Vector AES */
#define X86_FEATURE_VPCLMULQDQ		(16*32+10) /* Carry-Less Multiplication Double Quadword */
#define X86_FEATURE_AVX512_VNNI		(16*32+11) /* Vector Neural Network Instructions */
#define X86_FEATURE_AVX512_BITALG	(16*32+12) /* Support for VPOPCNT[B,W] and VPSHUF-BITQMB instructions */
#define X86_FEATURE_AVX512_VPOPCNTDQ	(16*32+14) /* POPCNT for vectors of DW/QW */
#define X86_FEATURE_LA57		(16*32+16) /* 5-level page tables */
#define X86_FEATURE_RDPID		(16*32+22) /* RDPID instruction */

/* AMD-defined CPU features, CPUID level 0x80000007 (EBX), word 17 */
#define X86_FEATURE_OVERFLOW_RECOV	(17*32+ 0) /* MCA overflow recovery support */
#define X86_FEATURE_SUCCOR		(17*32+ 1) /* Uncorrectable error containment and recovery */
#define X86_FEATURE_SMCA		(17*32+ 3) /* Scalable MCA */

/*
 * BUG word(s)
 */
#define X86_BUG(x)			(NCAPINTS*32 + (x))

#define X86_BUG_F00F			X86_BUG(0) /* Intel F00F */
#define X86_BUG_FDIV			X86_BUG(1) /* FPU FDIV */
#define X86_BUG_COMA			X86_BUG(2) /* Cyrix 6x86 coma */
#define X86_BUG_AMD_TLB_MMATCH		X86_BUG(3) /* "tlb_mmatch" AMD Erratum 383 */
#define X86_BUG_AMD_APIC_C1E		X86_BUG(4) /* "apic_c1e" AMD Erratum 400 */
#define X86_BUG_11AP			X86_BUG(5) /* Bad local APIC aka 11AP */
#define X86_BUG_FXSAVE_LEAK		X86_BUG(6) /* FXSAVE leaks FOP/FIP/FOP */
#define X86_BUG_CLFLUSH_MONITOR		X86_BUG(7) /* AAI65, CLFLUSH required before MONITOR */
#define X86_BUG_SYSRET_SS_ATTRS		X86_BUG(8) /* SYSRET doesn't fix up SS attrs */
#ifdef CONFIG_X86_32
/*
 * 64-bit kernels don't use X86_BUG_ESPFIX.  Make the define conditional
 * to avoid confusion.
 */
#define X86_BUG_ESPFIX			X86_BUG(9) /* "" IRET to 16-bit SS corrupts ESP/RSP high bits */
#endif
#define X86_BUG_NULL_SEG		X86_BUG(10) /* Nulling a selector preserves the base */
#define X86_BUG_SWAPGS_FENCE		X86_BUG(11) /* SWAPGS without input dep on GS */
#define X86_BUG_MONITOR			X86_BUG(12) /* IPI required to wake up remote CPU */
#define X86_BUG_AMD_E400		X86_BUG(13) /* CPU is among the affected by Erratum 400 */

#endif /* _ASM_X86_CPUFEATURES_H */<|MERGE_RESOLUTION|>--- conflicted
+++ resolved
@@ -279,22 +279,6 @@
 #define X86_FEATURE_HWP_EPP		(14*32+10) /* HWP Energy Perf. Preference */
 #define X86_FEATURE_HWP_PKG_REQ		(14*32+11) /* HWP Package Level Request */
 
-<<<<<<< HEAD
-/* AMD SVM Feature Identification, CPUID level 0x8000000a (edx), word 15 */
-#define X86_FEATURE_NPT		(15*32+ 0) /* Nested Page Table support */
-#define X86_FEATURE_LBRV	(15*32+ 1) /* LBR Virtualization support */
-#define X86_FEATURE_SVML	(15*32+ 2) /* "svm_lock" SVM locking MSR */
-#define X86_FEATURE_NRIPS	(15*32+ 3) /* "nrip_save" SVM next_rip save */
-#define X86_FEATURE_TSCRATEMSR  (15*32+ 4) /* "tsc_scale" TSC scaling support */
-#define X86_FEATURE_VMCBCLEAN   (15*32+ 5) /* "vmcb_clean" VMCB clean bits support */
-#define X86_FEATURE_FLUSHBYASID (15*32+ 6) /* flush-by-ASID support */
-#define X86_FEATURE_DECODEASSISTS (15*32+ 7) /* Decode Assists support */
-#define X86_FEATURE_PAUSEFILTER (15*32+10) /* filtered pause intercept */
-#define X86_FEATURE_PFTHRESHOLD (15*32+12) /* pause filter threshold */
-#define X86_FEATURE_AVIC	(15*32+13) /* Virtual Interrupt Controller */
-#define X86_FEATURE_V_VMSAVE_VMLOAD (15*32+15) /* Virtual VMSAVE VMLOAD */
-#define X86_FEATURE_VGIF	(15*32+16) /* Virtual GIF */
-=======
 /* AMD SVM Feature Identification, CPUID level 0x8000000a (EDX), word 15 */
 #define X86_FEATURE_NPT			(15*32+ 0) /* Nested Page Table support */
 #define X86_FEATURE_LBRV		(15*32+ 1) /* LBR Virtualization support */
@@ -309,7 +293,6 @@
 #define X86_FEATURE_AVIC		(15*32+13) /* Virtual Interrupt Controller */
 #define X86_FEATURE_V_VMSAVE_VMLOAD	(15*32+15) /* Virtual VMSAVE VMLOAD */
 #define X86_FEATURE_VGIF		(15*32+16) /* Virtual GIF */
->>>>>>> 9abd04af
 
 /* Intel-defined CPU features, CPUID level 0x00000007:0 (ECX), word 16 */
 #define X86_FEATURE_AVX512VBMI		(16*32+ 1) /* AVX512 Vector Bit Manipulation instructions*/
