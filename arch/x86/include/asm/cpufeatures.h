/* SPDX-License-Identifier: GPL-2.0 */
#ifndef _ASM_X86_CPUFEATURES_H
#define _ASM_X86_CPUFEATURES_H

#ifndef _ASM_X86_REQUIRED_FEATURES_H
#include <asm/required-features.h>
#endif

#ifndef _ASM_X86_DISABLED_FEATURES_H
#include <asm/disabled-features.h>
#endif

/*
 * Defines x86 CPU feature bits
 */
#define NCAPINTS			20	   /* N 32-bit words worth of info */
#define NBUGINTS			1	   /* N 32-bit bug flags */

/*
 * Note: If the comment begins with a quoted string, that string is used
 * in /proc/cpuinfo instead of the macro name.  If the string is "",
 * this feature bit is not displayed in /proc/cpuinfo at all.
 *
 * When adding new features here that depend on other features,
 * please update the table in kernel/cpu/cpuid-deps.c as well.
 */

/* Intel-defined CPU features, CPUID level 0x00000001 (EDX), word 0 */
#define X86_FEATURE_FPU			( 0*32+ 0) /* Onboard FPU */
#define X86_FEATURE_VME			( 0*32+ 1) /* Virtual Mode Extensions */
#define X86_FEATURE_DE			( 0*32+ 2) /* Debugging Extensions */
#define X86_FEATURE_PSE			( 0*32+ 3) /* Page Size Extensions */
#define X86_FEATURE_TSC			( 0*32+ 4) /* Time Stamp Counter */
#define X86_FEATURE_MSR			( 0*32+ 5) /* Model-Specific Registers */
#define X86_FEATURE_PAE			( 0*32+ 6) /* Physical Address Extensions */
#define X86_FEATURE_MCE			( 0*32+ 7) /* Machine Check Exception */
#define X86_FEATURE_CX8			( 0*32+ 8) /* CMPXCHG8 instruction */
#define X86_FEATURE_APIC		( 0*32+ 9) /* Onboard APIC */
#define X86_FEATURE_SEP			( 0*32+11) /* SYSENTER/SYSEXIT */
#define X86_FEATURE_MTRR		( 0*32+12) /* Memory Type Range Registers */
#define X86_FEATURE_PGE			( 0*32+13) /* Page Global Enable */
#define X86_FEATURE_MCA			( 0*32+14) /* Machine Check Architecture */
#define X86_FEATURE_CMOV		( 0*32+15) /* CMOV instructions (plus FCMOVcc, FCOMI with FPU) */
#define X86_FEATURE_PAT			( 0*32+16) /* Page Attribute Table */
#define X86_FEATURE_PSE36		( 0*32+17) /* 36-bit PSEs */
#define X86_FEATURE_PN			( 0*32+18) /* Processor serial number */
#define X86_FEATURE_CLFLUSH		( 0*32+19) /* CLFLUSH instruction */
#define X86_FEATURE_DS			( 0*32+21) /* "dts" Debug Store */
#define X86_FEATURE_ACPI		( 0*32+22) /* ACPI via MSR */
#define X86_FEATURE_MMX			( 0*32+23) /* Multimedia Extensions */
#define X86_FEATURE_FXSR		( 0*32+24) /* FXSAVE/FXRSTOR, CR4.OSFXSR */
#define X86_FEATURE_XMM			( 0*32+25) /* "sse" */
#define X86_FEATURE_XMM2		( 0*32+26) /* "sse2" */
#define X86_FEATURE_SELFSNOOP		( 0*32+27) /* "ss" CPU self snoop */
#define X86_FEATURE_HT			( 0*32+28) /* Hyper-Threading */
#define X86_FEATURE_ACC			( 0*32+29) /* "tm" Automatic clock control */
#define X86_FEATURE_IA64		( 0*32+30) /* IA-64 processor */
#define X86_FEATURE_PBE			( 0*32+31) /* Pending Break Enable */

/* AMD-defined CPU features, CPUID level 0x80000001, word 1 */
/* Don't duplicate feature flags which are redundant with Intel! */
#define X86_FEATURE_SYSCALL		( 1*32+11) /* SYSCALL/SYSRET */
#define X86_FEATURE_MP			( 1*32+19) /* MP Capable */
#define X86_FEATURE_NX			( 1*32+20) /* Execute Disable */
#define X86_FEATURE_MMXEXT		( 1*32+22) /* AMD MMX extensions */
#define X86_FEATURE_FXSR_OPT		( 1*32+25) /* FXSAVE/FXRSTOR optimizations */
#define X86_FEATURE_GBPAGES		( 1*32+26) /* "pdpe1gb" GB pages */
#define X86_FEATURE_RDTSCP		( 1*32+27) /* RDTSCP */
#define X86_FEATURE_LM			( 1*32+29) /* Long Mode (x86-64, 64-bit support) */
#define X86_FEATURE_3DNOWEXT		( 1*32+30) /* AMD 3DNow extensions */
#define X86_FEATURE_3DNOW		( 1*32+31) /* 3DNow */

/* Transmeta-defined CPU features, CPUID level 0x80860001, word 2 */
#define X86_FEATURE_RECOVERY		( 2*32+ 0) /* CPU in recovery mode */
#define X86_FEATURE_LONGRUN		( 2*32+ 1) /* Longrun power control */
#define X86_FEATURE_LRTI		( 2*32+ 3) /* LongRun table interface */

/* Other features, Linux-defined mapping, word 3 */
/* This range is used for feature bits which conflict or are synthesized */
#define X86_FEATURE_CXMMX		( 3*32+ 0) /* Cyrix MMX extensions */
#define X86_FEATURE_K6_MTRR		( 3*32+ 1) /* AMD K6 nonstandard MTRRs */
#define X86_FEATURE_CYRIX_ARR		( 3*32+ 2) /* Cyrix ARRs (= MTRRs) */
#define X86_FEATURE_CENTAUR_MCR		( 3*32+ 3) /* Centaur MCRs (= MTRRs) */

/* CPU types for specific tunings: */
#define X86_FEATURE_K8			( 3*32+ 4) /* "" Opteron, Athlon64 */
#define X86_FEATURE_K7			( 3*32+ 5) /* "" Athlon */
#define X86_FEATURE_P3			( 3*32+ 6) /* "" P3 */
#define X86_FEATURE_P4			( 3*32+ 7) /* "" P4 */
#define X86_FEATURE_CONSTANT_TSC	( 3*32+ 8) /* TSC ticks at a constant rate */
#define X86_FEATURE_UP			( 3*32+ 9) /* SMP kernel running on UP */
#define X86_FEATURE_ART			( 3*32+10) /* Always running timer (ART) */
#define X86_FEATURE_ARCH_PERFMON	( 3*32+11) /* Intel Architectural PerfMon */
#define X86_FEATURE_PEBS		( 3*32+12) /* Precise-Event Based Sampling */
#define X86_FEATURE_BTS			( 3*32+13) /* Branch Trace Store */
#define X86_FEATURE_SYSCALL32		( 3*32+14) /* "" syscall in IA32 userspace */
#define X86_FEATURE_SYSENTER32		( 3*32+15) /* "" sysenter in IA32 userspace */
#define X86_FEATURE_REP_GOOD		( 3*32+16) /* REP microcode works well */
<<<<<<< HEAD
#define X86_FEATURE_SME_COHERENT	( 3*32+17) /* "" AMD hardware-enforced cache coherency */
=======
/* FREE!                                ( 3*32+17) */
>>>>>>> f642729d
#define X86_FEATURE_LFENCE_RDTSC	( 3*32+18) /* "" LFENCE synchronizes RDTSC */
#define X86_FEATURE_ACC_POWER		( 3*32+19) /* AMD Accumulated Power Mechanism */
#define X86_FEATURE_NOPL		( 3*32+20) /* The NOPL (0F 1F) instructions */
#define X86_FEATURE_ALWAYS		( 3*32+21) /* "" Always-present feature */
#define X86_FEATURE_XTOPOLOGY		( 3*32+22) /* CPU topology enum extensions */
#define X86_FEATURE_TSC_RELIABLE	( 3*32+23) /* TSC is known to be reliable */
#define X86_FEATURE_NONSTOP_TSC		( 3*32+24) /* TSC does not stop in C states */
#define X86_FEATURE_CPUID		( 3*32+25) /* CPU has CPUID instruction itself */
#define X86_FEATURE_EXTD_APICID		( 3*32+26) /* Extended APICID (8 bits) */
#define X86_FEATURE_AMD_DCM		( 3*32+27) /* AMD multi-node processor */
#define X86_FEATURE_APERFMPERF		( 3*32+28) /* P-State hardware coordination feedback capability (APERF/MPERF MSRs) */
/* free					( 3*32+29) */
#define X86_FEATURE_NONSTOP_TSC_S3	( 3*32+30) /* TSC doesn't stop in S3 state */
#define X86_FEATURE_TSC_KNOWN_FREQ	( 3*32+31) /* TSC has known frequency */

/* Intel-defined CPU features, CPUID level 0x00000001 (ECX), word 4 */
#define X86_FEATURE_XMM3		( 4*32+ 0) /* "pni" SSE-3 */
#define X86_FEATURE_PCLMULQDQ		( 4*32+ 1) /* PCLMULQDQ instruction */
#define X86_FEATURE_DTES64		( 4*32+ 2) /* 64-bit Debug Store */
#define X86_FEATURE_MWAIT		( 4*32+ 3) /* "monitor" MONITOR/MWAIT support */
#define X86_FEATURE_DSCPL		( 4*32+ 4) /* "ds_cpl" CPL-qualified (filtered) Debug Store */
#define X86_FEATURE_VMX			( 4*32+ 5) /* Hardware virtualization */
#define X86_FEATURE_SMX			( 4*32+ 6) /* Safer Mode eXtensions */
#define X86_FEATURE_EST			( 4*32+ 7) /* Enhanced SpeedStep */
#define X86_FEATURE_TM2			( 4*32+ 8) /* Thermal Monitor 2 */
#define X86_FEATURE_SSSE3		( 4*32+ 9) /* Supplemental SSE-3 */
#define X86_FEATURE_CID			( 4*32+10) /* Context ID */
#define X86_FEATURE_SDBG		( 4*32+11) /* Silicon Debug */
#define X86_FEATURE_FMA			( 4*32+12) /* Fused multiply-add */
#define X86_FEATURE_CX16		( 4*32+13) /* CMPXCHG16B instruction */
#define X86_FEATURE_XTPR		( 4*32+14) /* Send Task Priority Messages */
#define X86_FEATURE_PDCM		( 4*32+15) /* Perf/Debug Capabilities MSR */
#define X86_FEATURE_PCID		( 4*32+17) /* Process Context Identifiers */
#define X86_FEATURE_DCA			( 4*32+18) /* Direct Cache Access */
#define X86_FEATURE_XMM4_1		( 4*32+19) /* "sse4_1" SSE-4.1 */
#define X86_FEATURE_XMM4_2		( 4*32+20) /* "sse4_2" SSE-4.2 */
#define X86_FEATURE_X2APIC		( 4*32+21) /* X2APIC */
#define X86_FEATURE_MOVBE		( 4*32+22) /* MOVBE instruction */
#define X86_FEATURE_POPCNT		( 4*32+23) /* POPCNT instruction */
#define X86_FEATURE_TSC_DEADLINE_TIMER	( 4*32+24) /* TSC deadline timer */
#define X86_FEATURE_AES			( 4*32+25) /* AES instructions */
#define X86_FEATURE_XSAVE		( 4*32+26) /* XSAVE/XRSTOR/XSETBV/XGETBV instructions */
#define X86_FEATURE_OSXSAVE		( 4*32+27) /* "" XSAVE instruction enabled in the OS */
#define X86_FEATURE_AVX			( 4*32+28) /* Advanced Vector Extensions */
#define X86_FEATURE_F16C		( 4*32+29) /* 16-bit FP conversions */
#define X86_FEATURE_RDRAND		( 4*32+30) /* RDRAND instruction */
#define X86_FEATURE_HYPERVISOR		( 4*32+31) /* Running on a hypervisor */

/* VIA/Cyrix/Centaur-defined CPU features, CPUID level 0xC0000001, word 5 */
#define X86_FEATURE_XSTORE		( 5*32+ 2) /* "rng" RNG present (xstore) */
#define X86_FEATURE_XSTORE_EN		( 5*32+ 3) /* "rng_en" RNG enabled */
#define X86_FEATURE_XCRYPT		( 5*32+ 6) /* "ace" on-CPU crypto (xcrypt) */
#define X86_FEATURE_XCRYPT_EN		( 5*32+ 7) /* "ace_en" on-CPU crypto enabled */
#define X86_FEATURE_ACE2		( 5*32+ 8) /* Advanced Cryptography Engine v2 */
#define X86_FEATURE_ACE2_EN		( 5*32+ 9) /* ACE v2 enabled */
#define X86_FEATURE_PHE			( 5*32+10) /* PadLock Hash Engine */
#define X86_FEATURE_PHE_EN		( 5*32+11) /* PHE enabled */
#define X86_FEATURE_PMM			( 5*32+12) /* PadLock Montgomery Multiplier */
#define X86_FEATURE_PMM_EN		( 5*32+13) /* PMM enabled */

/* More extended AMD flags: CPUID level 0x80000001, ECX, word 6 */
#define X86_FEATURE_LAHF_LM		( 6*32+ 0) /* LAHF/SAHF in long mode */
#define X86_FEATURE_CMP_LEGACY		( 6*32+ 1) /* If yes HyperThreading not valid */
#define X86_FEATURE_SVM			( 6*32+ 2) /* Secure Virtual Machine */
#define X86_FEATURE_EXTAPIC		( 6*32+ 3) /* Extended APIC space */
#define X86_FEATURE_CR8_LEGACY		( 6*32+ 4) /* CR8 in 32-bit mode */
#define X86_FEATURE_ABM			( 6*32+ 5) /* Advanced bit manipulation */
#define X86_FEATURE_SSE4A		( 6*32+ 6) /* SSE-4A */
#define X86_FEATURE_MISALIGNSSE		( 6*32+ 7) /* Misaligned SSE mode */
#define X86_FEATURE_3DNOWPREFETCH	( 6*32+ 8) /* 3DNow prefetch instructions */
#define X86_FEATURE_OSVW		( 6*32+ 9) /* OS Visible Workaround */
#define X86_FEATURE_IBS			( 6*32+10) /* Instruction Based Sampling */
#define X86_FEATURE_XOP			( 6*32+11) /* extended AVX instructions */
#define X86_FEATURE_SKINIT		( 6*32+12) /* SKINIT/STGI instructions */
#define X86_FEATURE_WDT			( 6*32+13) /* Watchdog timer */
#define X86_FEATURE_LWP			( 6*32+15) /* Light Weight Profiling */
#define X86_FEATURE_FMA4		( 6*32+16) /* 4 operands MAC instructions */
#define X86_FEATURE_TCE			( 6*32+17) /* Translation Cache Extension */
#define X86_FEATURE_NODEID_MSR		( 6*32+19) /* NodeId MSR */
#define X86_FEATURE_TBM			( 6*32+21) /* Trailing Bit Manipulations */
#define X86_FEATURE_TOPOEXT		( 6*32+22) /* Topology extensions CPUID leafs */
#define X86_FEATURE_PERFCTR_CORE	( 6*32+23) /* Core performance counter extensions */
#define X86_FEATURE_PERFCTR_NB		( 6*32+24) /* NB performance counter extensions */
#define X86_FEATURE_BPEXT		( 6*32+26) /* Data breakpoint extension */
#define X86_FEATURE_PTSC		( 6*32+27) /* Performance time-stamp counter */
#define X86_FEATURE_PERFCTR_LLC		( 6*32+28) /* Last Level Cache performance counter extensions */
#define X86_FEATURE_MWAITX		( 6*32+29) /* MWAIT extension (MONITORX/MWAITX instructions) */

/*
 * Auxiliary flags: Linux defined - For features scattered in various
 * CPUID levels like 0x6, 0xA etc, word 7.
 *
 * Reuse free bits when adding new feature flags!
 */
#define X86_FEATURE_RING3MWAIT		( 7*32+ 0) /* Ring 3 MONITOR/MWAIT instructions */
#define X86_FEATURE_CPUID_FAULT		( 7*32+ 1) /* Intel CPUID faulting */
#define X86_FEATURE_CPB			( 7*32+ 2) /* AMD Core Performance Boost */
#define X86_FEATURE_EPB			( 7*32+ 3) /* IA32_ENERGY_PERF_BIAS support */
#define X86_FEATURE_CAT_L3		( 7*32+ 4) /* Cache Allocation Technology L3 */
#define X86_FEATURE_CAT_L2		( 7*32+ 5) /* Cache Allocation Technology L2 */
#define X86_FEATURE_CDP_L3		( 7*32+ 6) /* Code and Data Prioritization L3 */
#define X86_FEATURE_INVPCID_SINGLE	( 7*32+ 7) /* Effectively INVPCID && CR4.PCIDE=1 */
#define X86_FEATURE_HW_PSTATE		( 7*32+ 8) /* AMD HW-PState */
#define X86_FEATURE_PROC_FEEDBACK	( 7*32+ 9) /* AMD ProcFeedbackInterface */
/* FREE!                                ( 7*32+10) */
#define X86_FEATURE_PTI			( 7*32+11) /* Kernel Page Table Isolation enabled */
#define X86_FEATURE_RETPOLINE		( 7*32+12) /* "" Generic Retpoline mitigation for Spectre variant 2 */
#define X86_FEATURE_RETPOLINE_AMD	( 7*32+13) /* "" AMD Retpoline mitigation for Spectre variant 2 */
#define X86_FEATURE_INTEL_PPIN		( 7*32+14) /* Intel Processor Inventory Number */
#define X86_FEATURE_CDP_L2		( 7*32+15) /* Code and Data Prioritization L2 */
#define X86_FEATURE_MSR_SPEC_CTRL	( 7*32+16) /* "" MSR SPEC_CTRL is implemented */
#define X86_FEATURE_SSBD		( 7*32+17) /* Speculative Store Bypass Disable */
#define X86_FEATURE_MBA			( 7*32+18) /* Memory Bandwidth Allocation */
#define X86_FEATURE_RSB_CTXSW		( 7*32+19) /* "" Fill RSB on context switches */
/* FREE!                                ( 7*32+20) */
#define X86_FEATURE_USE_IBPB		( 7*32+21) /* "" Indirect Branch Prediction Barrier enabled */
#define X86_FEATURE_USE_IBRS_FW		( 7*32+22) /* "" Use IBRS during runtime firmware calls */
#define X86_FEATURE_SPEC_STORE_BYPASS_DISABLE	( 7*32+23) /* "" Disable Speculative Store Bypass. */
#define X86_FEATURE_LS_CFG_SSBD		( 7*32+24)  /* "" AMD SSBD implementation via LS_CFG MSR */
#define X86_FEATURE_IBRS		( 7*32+25) /* Indirect Branch Restricted Speculation */
#define X86_FEATURE_IBPB		( 7*32+26) /* Indirect Branch Prediction Barrier */
#define X86_FEATURE_STIBP		( 7*32+27) /* Single Thread Indirect Branch Predictors */
#define X86_FEATURE_ZEN			( 7*32+28) /* "" CPU is AMD family 0x17 or above (Zen) */
#define X86_FEATURE_L1TF_PTEINV		( 7*32+29) /* "" L1TF workaround PTE inversion */
#define X86_FEATURE_IBRS_ENHANCED	( 7*32+30) /* Enhanced IBRS */
#define X86_FEATURE_MSR_IA32_FEAT_CTL	( 7*32+31) /* "" MSR IA32_FEAT_CTL configured */

/* Virtualization flags: Linux defined, word 8 */
#define X86_FEATURE_TPR_SHADOW		( 8*32+ 0) /* Intel TPR Shadow */
#define X86_FEATURE_VNMI		( 8*32+ 1) /* Intel Virtual NMI */
#define X86_FEATURE_FLEXPRIORITY	( 8*32+ 2) /* Intel FlexPriority */
#define X86_FEATURE_EPT			( 8*32+ 3) /* Intel Extended Page Table */
#define X86_FEATURE_VPID		( 8*32+ 4) /* Intel Virtual Processor ID */

#define X86_FEATURE_VMMCALL		( 8*32+15) /* Prefer VMMCALL to VMCALL */
#define X86_FEATURE_XENPV		( 8*32+16) /* "" Xen paravirtual guest */
#define X86_FEATURE_EPT_AD		( 8*32+17) /* Intel Extended Page Table access-dirty bit */
#define X86_FEATURE_VMCALL		( 8*32+18) /* "" Hypervisor supports the VMCALL instruction */
#define X86_FEATURE_VMW_VMMCALL		( 8*32+19) /* "" VMware prefers VMMCALL hypercall instruction */
#define X86_FEATURE_SEV_ES		( 8*32+20) /* AMD Secure Encrypted Virtualization - Encrypted State */

/* Intel-defined CPU features, CPUID level 0x00000007:0 (EBX), word 9 */
#define X86_FEATURE_FSGSBASE		( 9*32+ 0) /* RDFSBASE, WRFSBASE, RDGSBASE, WRGSBASE instructions*/
#define X86_FEATURE_TSC_ADJUST		( 9*32+ 1) /* TSC adjustment MSR 0x3B */
#define X86_FEATURE_SGX			( 9*32+ 2) /* Software Guard Extensions */
#define X86_FEATURE_BMI1		( 9*32+ 3) /* 1st group bit manipulation extensions */
#define X86_FEATURE_HLE			( 9*32+ 4) /* Hardware Lock Elision */
#define X86_FEATURE_AVX2		( 9*32+ 5) /* AVX2 instructions */
#define X86_FEATURE_FDP_EXCPTN_ONLY	( 9*32+ 6) /* "" FPU data pointer updated only on x87 exceptions */
#define X86_FEATURE_SMEP		( 9*32+ 7) /* Supervisor Mode Execution Protection */
#define X86_FEATURE_BMI2		( 9*32+ 8) /* 2nd group bit manipulation extensions */
#define X86_FEATURE_ERMS		( 9*32+ 9) /* Enhanced REP MOVSB/STOSB instructions */
#define X86_FEATURE_INVPCID		( 9*32+10) /* Invalidate Processor Context ID */
#define X86_FEATURE_RTM			( 9*32+11) /* Restricted Transactional Memory */
#define X86_FEATURE_CQM			( 9*32+12) /* Cache QoS Monitoring */
#define X86_FEATURE_ZERO_FCS_FDS	( 9*32+13) /* "" Zero out FPU CS and FPU DS */
#define X86_FEATURE_MPX			( 9*32+14) /* Memory Protection Extension */
#define X86_FEATURE_RDT_A		( 9*32+15) /* Resource Director Technology Allocation */
#define X86_FEATURE_AVX512F		( 9*32+16) /* AVX-512 Foundation */
#define X86_FEATURE_AVX512DQ		( 9*32+17) /* AVX-512 DQ (Double/Quad granular) Instructions */
#define X86_FEATURE_RDSEED		( 9*32+18) /* RDSEED instruction */
#define X86_FEATURE_ADX			( 9*32+19) /* ADCX and ADOX instructions */
#define X86_FEATURE_SMAP		( 9*32+20) /* Supervisor Mode Access Prevention */
#define X86_FEATURE_AVX512IFMA		( 9*32+21) /* AVX-512 Integer Fused Multiply-Add instructions */
#define X86_FEATURE_CLFLUSHOPT		( 9*32+23) /* CLFLUSHOPT instruction */
#define X86_FEATURE_CLWB		( 9*32+24) /* CLWB instruction */
#define X86_FEATURE_INTEL_PT		( 9*32+25) /* Intel Processor Trace */
#define X86_FEATURE_AVX512PF		( 9*32+26) /* AVX-512 Prefetch */
#define X86_FEATURE_AVX512ER		( 9*32+27) /* AVX-512 Exponential and Reciprocal */
#define X86_FEATURE_AVX512CD		( 9*32+28) /* AVX-512 Conflict Detection */
#define X86_FEATURE_SHA_NI		( 9*32+29) /* SHA1/SHA256 Instruction Extensions */
#define X86_FEATURE_AVX512BW		( 9*32+30) /* AVX-512 BW (Byte/Word granular) Instructions */
#define X86_FEATURE_AVX512VL		( 9*32+31) /* AVX-512 VL (128/256 Vector Length) Extensions */

/* Extended state features, CPUID level 0x0000000d:1 (EAX), word 10 */
#define X86_FEATURE_XSAVEOPT		(10*32+ 0) /* XSAVEOPT instruction */
#define X86_FEATURE_XSAVEC		(10*32+ 1) /* XSAVEC instruction */
#define X86_FEATURE_XGETBV1		(10*32+ 2) /* XGETBV with ECX = 1 instruction */
#define X86_FEATURE_XSAVES		(10*32+ 3) /* XSAVES/XRSTORS instructions */

/*
 * Extended auxiliary flags: Linux defined - for features scattered in various
 * CPUID levels like 0xf, etc.
 *
 * Reuse free bits when adding new feature flags!
 */
#define X86_FEATURE_CQM_LLC		(11*32+ 0) /* LLC QoS if 1 */
#define X86_FEATURE_CQM_OCCUP_LLC	(11*32+ 1) /* LLC occupancy monitoring */
#define X86_FEATURE_CQM_MBM_TOTAL	(11*32+ 2) /* LLC Total MBM monitoring */
#define X86_FEATURE_CQM_MBM_LOCAL	(11*32+ 3) /* LLC Local MBM monitoring */
#define X86_FEATURE_FENCE_SWAPGS_USER	(11*32+ 4) /* "" LFENCE in user entry SWAPGS path */
#define X86_FEATURE_FENCE_SWAPGS_KERNEL	(11*32+ 5) /* "" LFENCE in kernel entry SWAPGS path */
#define X86_FEATURE_SPLIT_LOCK_DETECT	(11*32+ 6) /* #AC for split lock */
#define X86_FEATURE_PER_THREAD_MBA	(11*32+ 7) /* "" Per-thread Memory Bandwidth Allocation */

/* Intel-defined CPU features, CPUID level 0x00000007:1 (EAX), word 12 */
#define X86_FEATURE_AVX_VNNI		(12*32+ 4) /* AVX VNNI instructions */
#define X86_FEATURE_AVX512_BF16		(12*32+ 5) /* AVX512 BFLOAT16 instructions */

/* AMD-defined CPU features, CPUID level 0x80000008 (EBX), word 13 */
#define X86_FEATURE_CLZERO		(13*32+ 0) /* CLZERO instruction */
#define X86_FEATURE_IRPERF		(13*32+ 1) /* Instructions Retired Count */
#define X86_FEATURE_XSAVEERPTR		(13*32+ 2) /* Always save/restore FP error pointers */
#define X86_FEATURE_RDPRU		(13*32+ 4) /* Read processor register at user level */
#define X86_FEATURE_WBNOINVD		(13*32+ 9) /* WBNOINVD instruction */
#define X86_FEATURE_AMD_IBPB		(13*32+12) /* "" Indirect Branch Prediction Barrier */
#define X86_FEATURE_AMD_IBRS		(13*32+14) /* "" Indirect Branch Restricted Speculation */
#define X86_FEATURE_AMD_STIBP		(13*32+15) /* "" Single Thread Indirect Branch Predictors */
#define X86_FEATURE_AMD_STIBP_ALWAYS_ON	(13*32+17) /* "" Single Thread Indirect Branch Predictors always-on preferred */
#define X86_FEATURE_AMD_PPIN		(13*32+23) /* Protected Processor Inventory Number */
#define X86_FEATURE_AMD_SSBD		(13*32+24) /* "" Speculative Store Bypass Disable */
#define X86_FEATURE_VIRT_SSBD		(13*32+25) /* Virtualized Speculative Store Bypass Disable */
#define X86_FEATURE_AMD_SSB_NO		(13*32+26) /* "" Speculative Store Bypass is fixed in hardware. */

/* Thermal and Power Management Leaf, CPUID level 0x00000006 (EAX), word 14 */
#define X86_FEATURE_DTHERM		(14*32+ 0) /* Digital Thermal Sensor */
#define X86_FEATURE_IDA			(14*32+ 1) /* Intel Dynamic Acceleration */
#define X86_FEATURE_ARAT		(14*32+ 2) /* Always Running APIC Timer */
#define X86_FEATURE_PLN			(14*32+ 4) /* Intel Power Limit Notification */
#define X86_FEATURE_PTS			(14*32+ 6) /* Intel Package Thermal Status */
#define X86_FEATURE_HWP			(14*32+ 7) /* Intel Hardware P-states */
#define X86_FEATURE_HWP_NOTIFY		(14*32+ 8) /* HWP Notification */
#define X86_FEATURE_HWP_ACT_WINDOW	(14*32+ 9) /* HWP Activity Window */
#define X86_FEATURE_HWP_EPP		(14*32+10) /* HWP Energy Perf. Preference */
#define X86_FEATURE_HWP_PKG_REQ		(14*32+11) /* HWP Package Level Request */

/* AMD SVM Feature Identification, CPUID level 0x8000000a (EDX), word 15 */
#define X86_FEATURE_NPT			(15*32+ 0) /* Nested Page Table support */
#define X86_FEATURE_LBRV		(15*32+ 1) /* LBR Virtualization support */
#define X86_FEATURE_SVML		(15*32+ 2) /* "svm_lock" SVM locking MSR */
#define X86_FEATURE_NRIPS		(15*32+ 3) /* "nrip_save" SVM next_rip save */
#define X86_FEATURE_TSCRATEMSR		(15*32+ 4) /* "tsc_scale" TSC scaling support */
#define X86_FEATURE_VMCBCLEAN		(15*32+ 5) /* "vmcb_clean" VMCB clean bits support */
#define X86_FEATURE_FLUSHBYASID		(15*32+ 6) /* flush-by-ASID support */
#define X86_FEATURE_DECODEASSISTS	(15*32+ 7) /* Decode Assists support */
#define X86_FEATURE_PAUSEFILTER		(15*32+10) /* filtered pause intercept */
#define X86_FEATURE_PFTHRESHOLD		(15*32+12) /* pause filter threshold */
#define X86_FEATURE_AVIC		(15*32+13) /* Virtual Interrupt Controller */
#define X86_FEATURE_V_VMSAVE_VMLOAD	(15*32+15) /* Virtual VMSAVE VMLOAD */
#define X86_FEATURE_VGIF		(15*32+16) /* Virtual GIF */
#define X86_FEATURE_SVME_ADDR_CHK	(15*32+28) /* "" SVME addr check */

/* Intel-defined CPU features, CPUID level 0x00000007:0 (ECX), word 16 */
#define X86_FEATURE_AVX512VBMI		(16*32+ 1) /* AVX512 Vector Bit Manipulation instructions*/
#define X86_FEATURE_UMIP		(16*32+ 2) /* User Mode Instruction Protection */
#define X86_FEATURE_PKU			(16*32+ 3) /* Protection Keys for Userspace */
#define X86_FEATURE_OSPKE		(16*32+ 4) /* OS Protection Keys Enable */
#define X86_FEATURE_WAITPKG		(16*32+ 5) /* UMONITOR/UMWAIT/TPAUSE Instructions */
#define X86_FEATURE_AVX512_VBMI2	(16*32+ 6) /* Additional AVX512 Vector Bit Manipulation Instructions */
#define X86_FEATURE_GFNI		(16*32+ 8) /* Galois Field New Instructions */
#define X86_FEATURE_VAES		(16*32+ 9) /* Vector AES */
#define X86_FEATURE_VPCLMULQDQ		(16*32+10) /* Carry-Less Multiplication Double Quadword */
#define X86_FEATURE_AVX512_VNNI		(16*32+11) /* Vector Neural Network Instructions */
#define X86_FEATURE_AVX512_BITALG	(16*32+12) /* Support for VPOPCNT[B,W] and VPSHUF-BITQMB instructions */
#define X86_FEATURE_TME			(16*32+13) /* Intel Total Memory Encryption */
#define X86_FEATURE_AVX512_VPOPCNTDQ	(16*32+14) /* POPCNT for vectors of DW/QW */
#define X86_FEATURE_LA57		(16*32+16) /* 5-level page tables */
#define X86_FEATURE_RDPID		(16*32+22) /* RDPID instruction */
#define X86_FEATURE_CLDEMOTE		(16*32+25) /* CLDEMOTE instruction */
#define X86_FEATURE_MOVDIRI		(16*32+27) /* MOVDIRI instruction */
#define X86_FEATURE_MOVDIR64B		(16*32+28) /* MOVDIR64B instruction */
#define X86_FEATURE_ENQCMD		(16*32+29) /* ENQCMD and ENQCMDS instructions */
<<<<<<< HEAD
=======
#define X86_FEATURE_SGX_LC		(16*32+30) /* Software Guard Extensions Launch Control */
>>>>>>> f642729d

/* AMD-defined CPU features, CPUID level 0x80000007 (EBX), word 17 */
#define X86_FEATURE_OVERFLOW_RECOV	(17*32+ 0) /* MCA overflow recovery support */
#define X86_FEATURE_SUCCOR		(17*32+ 1) /* Uncorrectable error containment and recovery */
#define X86_FEATURE_SMCA		(17*32+ 3) /* Scalable MCA */

/* Intel-defined CPU features, CPUID level 0x00000007:0 (EDX), word 18 */
#define X86_FEATURE_AVX512_4VNNIW	(18*32+ 2) /* AVX-512 Neural Network Instructions */
#define X86_FEATURE_AVX512_4FMAPS	(18*32+ 3) /* AVX-512 Multiply Accumulation Single precision */
#define X86_FEATURE_FSRM		(18*32+ 4) /* Fast Short Rep Mov */
#define X86_FEATURE_AVX512_VP2INTERSECT (18*32+ 8) /* AVX-512 Intersect for D/Q */
#define X86_FEATURE_SRBDS_CTRL		(18*32+ 9) /* "" SRBDS mitigation MSR available */
#define X86_FEATURE_MD_CLEAR		(18*32+10) /* VERW clears CPU buffers */
#define X86_FEATURE_TSX_FORCE_ABORT	(18*32+13) /* "" TSX_FORCE_ABORT */
#define X86_FEATURE_SERIALIZE		(18*32+14) /* SERIALIZE instruction */
#define X86_FEATURE_TSXLDTRK		(18*32+16) /* TSX Suspend Load Address Tracking */
#define X86_FEATURE_PCONFIG		(18*32+18) /* Intel PCONFIG */
#define X86_FEATURE_ARCH_LBR		(18*32+19) /* Intel ARCH LBR */
#define X86_FEATURE_AVX512_FP16		(18*32+23) /* AVX512 FP16 */
#define X86_FEATURE_SPEC_CTRL		(18*32+26) /* "" Speculation Control (IBRS + IBPB) */
#define X86_FEATURE_INTEL_STIBP		(18*32+27) /* "" Single Thread Indirect Branch Predictors */
#define X86_FEATURE_FLUSH_L1D		(18*32+28) /* Flush L1D cache */
#define X86_FEATURE_ARCH_CAPABILITIES	(18*32+29) /* IA32_ARCH_CAPABILITIES MSR (Intel) */
#define X86_FEATURE_CORE_CAPABILITIES	(18*32+30) /* "" IA32_CORE_CAPABILITIES MSR */
#define X86_FEATURE_SPEC_CTRL_SSBD	(18*32+31) /* "" Speculative Store Bypass Disable */

/* AMD-defined memory encryption features, CPUID level 0x8000001f (EAX), word 19 */
#define X86_FEATURE_SME			(19*32+ 0) /* AMD Secure Memory Encryption */
#define X86_FEATURE_SEV			(19*32+ 1) /* AMD Secure Encrypted Virtualization */
#define X86_FEATURE_VM_PAGE_FLUSH	(19*32+ 2) /* "" VM Page Flush MSR is supported */
#define X86_FEATURE_SEV_ES		(19*32+ 3) /* AMD Secure Encrypted Virtualization - Encrypted State */
#define X86_FEATURE_SME_COHERENT	(19*32+10) /* "" AMD hardware-enforced cache coherency */

/*
 * BUG word(s)
 */
#define X86_BUG(x)			(NCAPINTS*32 + (x))

#define X86_BUG_F00F			X86_BUG(0) /* Intel F00F */
#define X86_BUG_FDIV			X86_BUG(1) /* FPU FDIV */
#define X86_BUG_COMA			X86_BUG(2) /* Cyrix 6x86 coma */
#define X86_BUG_AMD_TLB_MMATCH		X86_BUG(3) /* "tlb_mmatch" AMD Erratum 383 */
#define X86_BUG_AMD_APIC_C1E		X86_BUG(4) /* "apic_c1e" AMD Erratum 400 */
#define X86_BUG_11AP			X86_BUG(5) /* Bad local APIC aka 11AP */
#define X86_BUG_FXSAVE_LEAK		X86_BUG(6) /* FXSAVE leaks FOP/FIP/FOP */
#define X86_BUG_CLFLUSH_MONITOR		X86_BUG(7) /* AAI65, CLFLUSH required before MONITOR */
#define X86_BUG_SYSRET_SS_ATTRS		X86_BUG(8) /* SYSRET doesn't fix up SS attrs */
#ifdef CONFIG_X86_32
/*
 * 64-bit kernels don't use X86_BUG_ESPFIX.  Make the define conditional
 * to avoid confusion.
 */
#define X86_BUG_ESPFIX			X86_BUG(9) /* "" IRET to 16-bit SS corrupts ESP/RSP high bits */
#endif
#define X86_BUG_NULL_SEG		X86_BUG(10) /* Nulling a selector preserves the base */
#define X86_BUG_SWAPGS_FENCE		X86_BUG(11) /* SWAPGS without input dep on GS */
#define X86_BUG_MONITOR			X86_BUG(12) /* IPI required to wake up remote CPU */
#define X86_BUG_AMD_E400		X86_BUG(13) /* CPU is among the affected by Erratum 400 */
#define X86_BUG_CPU_MELTDOWN		X86_BUG(14) /* CPU is affected by meltdown attack and needs kernel page table isolation */
#define X86_BUG_SPECTRE_V1		X86_BUG(15) /* CPU is affected by Spectre variant 1 attack with conditional branches */
#define X86_BUG_SPECTRE_V2		X86_BUG(16) /* CPU is affected by Spectre variant 2 attack with indirect branches */
#define X86_BUG_SPEC_STORE_BYPASS	X86_BUG(17) /* CPU is affected by speculative store bypass attack */
#define X86_BUG_L1TF			X86_BUG(18) /* CPU is affected by L1 Terminal Fault */
#define X86_BUG_MDS			X86_BUG(19) /* CPU is affected by Microarchitectural data sampling */
#define X86_BUG_MSBDS_ONLY		X86_BUG(20) /* CPU is only affected by the  MSDBS variant of BUG_MDS */
#define X86_BUG_SWAPGS			X86_BUG(21) /* CPU is affected by speculation through SWAPGS */
#define X86_BUG_TAA			X86_BUG(22) /* CPU is affected by TSX Async Abort(TAA) */
#define X86_BUG_ITLB_MULTIHIT		X86_BUG(23) /* CPU may incur MCE during certain page attribute changes */
#define X86_BUG_SRBDS			X86_BUG(24) /* CPU may leak RNG bits if not mitigated */

#endif /* _ASM_X86_CPUFEATURES_H */<|MERGE_RESOLUTION|>--- conflicted
+++ resolved
@@ -96,11 +96,7 @@
 #define X86_FEATURE_SYSCALL32		( 3*32+14) /* "" syscall in IA32 userspace */
 #define X86_FEATURE_SYSENTER32		( 3*32+15) /* "" sysenter in IA32 userspace */
 #define X86_FEATURE_REP_GOOD		( 3*32+16) /* REP microcode works well */
-<<<<<<< HEAD
-#define X86_FEATURE_SME_COHERENT	( 3*32+17) /* "" AMD hardware-enforced cache coherency */
-=======
 /* FREE!                                ( 3*32+17) */
->>>>>>> f642729d
 #define X86_FEATURE_LFENCE_RDTSC	( 3*32+18) /* "" LFENCE synchronizes RDTSC */
 #define X86_FEATURE_ACC_POWER		( 3*32+19) /* AMD Accumulated Power Mechanism */
 #define X86_FEATURE_NOPL		( 3*32+20) /* The NOPL (0F 1F) instructions */
@@ -240,7 +236,6 @@
 #define X86_FEATURE_EPT_AD		( 8*32+17) /* Intel Extended Page Table access-dirty bit */
 #define X86_FEATURE_VMCALL		( 8*32+18) /* "" Hypervisor supports the VMCALL instruction */
 #define X86_FEATURE_VMW_VMMCALL		( 8*32+19) /* "" VMware prefers VMMCALL hypercall instruction */
-#define X86_FEATURE_SEV_ES		( 8*32+20) /* AMD Secure Encrypted Virtualization - Encrypted State */
 
 /* Intel-defined CPU features, CPUID level 0x00000007:0 (EBX), word 9 */
 #define X86_FEATURE_FSGSBASE		( 9*32+ 0) /* RDFSBASE, WRFSBASE, RDGSBASE, WRGSBASE instructions*/
@@ -363,10 +358,7 @@
 #define X86_FEATURE_MOVDIRI		(16*32+27) /* MOVDIRI instruction */
 #define X86_FEATURE_MOVDIR64B		(16*32+28) /* MOVDIR64B instruction */
 #define X86_FEATURE_ENQCMD		(16*32+29) /* ENQCMD and ENQCMDS instructions */
-<<<<<<< HEAD
-=======
 #define X86_FEATURE_SGX_LC		(16*32+30) /* Software Guard Extensions Launch Control */
->>>>>>> f642729d
 
 /* AMD-defined CPU features, CPUID level 0x80000007 (EBX), word 17 */
 #define X86_FEATURE_OVERFLOW_RECOV	(17*32+ 0) /* MCA overflow recovery support */
