--- conflicted
+++ resolved
@@ -3725,21 +3725,12 @@
 	u64 msr_index = reg_read(ctxt, VCPU_REGS_RCX);
 	u64 msr_data;
 	int r;
-<<<<<<< HEAD
 
 	r = ctxt->ops->get_msr(ctxt, msr_index, &msr_data);
 
 	if (r == X86EMUL_IO_NEEDED)
 		return r;
 
-=======
-
-	r = ctxt->ops->get_msr(ctxt, msr_index, &msr_data);
-
-	if (r == X86EMUL_IO_NEEDED)
-		return r;
-
->>>>>>> f642729d
 	if (r)
 		return emulate_gp(ctxt, 0);
 
