// SPDX-License-Identifier: GPL-2.0-only
/*
 * Kernel-based Virtual Machine driver for Linux
 * cpuid support routines
 *
 * derived from arch/x86/kvm/x86.c
 *
 * Copyright 2011 Red Hat, Inc. and/or its affiliates.
 * Copyright IBM Corporation, 2008
 */

#include <linux/kvm_host.h>
#include <linux/export.h>
#include <linux/vmalloc.h>
#include <linux/uaccess.h>
#include <linux/sched/stat.h>

#include <asm/processor.h>
#include <asm/user.h>
#include <asm/fpu/xstate.h>
#include "cpuid.h"
#include "lapic.h"
#include "mmu.h"
#include "trace.h"
#include "pmu.h"

/*
 * Unlike "struct cpuinfo_x86.x86_capability", kvm_cpu_caps doesn't need to be
 * aligned to sizeof(unsigned long) because it's not accessed via bitops.
 */
u32 kvm_cpu_caps[NCAPINTS] __read_mostly;
EXPORT_SYMBOL_GPL(kvm_cpu_caps);

static u32 xstate_required_size(u64 xstate_bv, bool compacted)
{
	int feature_bit = 0;
	u32 ret = XSAVE_HDR_SIZE + XSAVE_HDR_OFFSET;

	xstate_bv &= XFEATURE_MASK_EXTEND;
	while (xstate_bv) {
		if (xstate_bv & 0x1) {
		        u32 eax, ebx, ecx, edx, offset;
		        cpuid_count(0xD, feature_bit, &eax, &ebx, &ecx, &edx);
			offset = compacted ? ret : ebx;
			ret = max(ret, offset + eax);
		}

		xstate_bv >>= 1;
		feature_bit++;
	}

	return ret;
}

#define F feature_bit

static inline struct kvm_cpuid_entry2 *cpuid_entry2_find(
	struct kvm_cpuid_entry2 *entries, int nent, u32 function, u32 index)
{
	struct kvm_cpuid_entry2 *e;
	int i;

	for (i = 0; i < nent; i++) {
		e = &entries[i];

		if (e->function == function && (e->index == index ||
		    !(e->flags & KVM_CPUID_FLAG_SIGNIFCANT_INDEX)))
			return e;
	}

	return NULL;
}

static int kvm_check_cpuid(struct kvm_cpuid_entry2 *entries, int nent)
{
	struct kvm_cpuid_entry2 *best;

	/*
	 * The existing code assumes virtual address is 48-bit or 57-bit in the
	 * canonical address checks; exit if it is ever changed.
	 */
	best = cpuid_entry2_find(entries, nent, 0x80000008, 0);
	if (best) {
		int vaddr_bits = (best->eax & 0xff00) >> 8;

		if (vaddr_bits != 48 && vaddr_bits != 57 && vaddr_bits != 0)
			return -EINVAL;
	}

	return 0;
}

void kvm_update_pv_runtime(struct kvm_vcpu *vcpu)
{
	struct kvm_cpuid_entry2 *best;

	best = kvm_find_cpuid_entry(vcpu, KVM_CPUID_FEATURES, 0);

	/*
	 * save the feature bitmap to avoid cpuid lookup for every PV
	 * operation
	 */
	if (best)
		vcpu->arch.pv_cpuid.features = best->eax;
}

void kvm_update_cpuid_runtime(struct kvm_vcpu *vcpu)
{
	struct kvm_cpuid_entry2 *best;

	best = kvm_find_cpuid_entry(vcpu, 1, 0);
	if (best) {
		/* Update OSXSAVE bit */
		if (boot_cpu_has(X86_FEATURE_XSAVE))
			cpuid_entry_change(best, X86_FEATURE_OSXSAVE,
				   kvm_read_cr4_bits(vcpu, X86_CR4_OSXSAVE));

		cpuid_entry_change(best, X86_FEATURE_APIC,
			   vcpu->arch.apic_base & MSR_IA32_APICBASE_ENABLE);
	}

	best = kvm_find_cpuid_entry(vcpu, 7, 0);
	if (best && boot_cpu_has(X86_FEATURE_PKU) && best->function == 0x7)
		cpuid_entry_change(best, X86_FEATURE_OSPKE,
				   kvm_read_cr4_bits(vcpu, X86_CR4_PKE));

	best = kvm_find_cpuid_entry(vcpu, 0xD, 0);
	if (best)
		best->ebx = xstate_required_size(vcpu->arch.xcr0, false);

	best = kvm_find_cpuid_entry(vcpu, 0xD, 1);
	if (best && (cpuid_entry_has(best, X86_FEATURE_XSAVES) ||
		     cpuid_entry_has(best, X86_FEATURE_XSAVEC)))
		best->ebx = xstate_required_size(vcpu->arch.xcr0, true);

	best = kvm_find_cpuid_entry(vcpu, KVM_CPUID_FEATURES, 0);
	if (kvm_hlt_in_guest(vcpu->kvm) && best &&
		(best->eax & (1 << KVM_FEATURE_PV_UNHALT)))
		best->eax &= ~(1 << KVM_FEATURE_PV_UNHALT);

	/*
	 * save the feature bitmap to avoid cpuid lookup for every PV
	 * operation
	 */
	if (best)
		vcpu->arch.pv_cpuid.features = best->eax;

	if (!kvm_check_has_quirk(vcpu->kvm, KVM_X86_QUIRK_MISC_ENABLE_NO_MWAIT)) {
		best = kvm_find_cpuid_entry(vcpu, 0x1, 0);
		if (best)
			cpuid_entry_change(best, X86_FEATURE_MWAIT,
					   vcpu->arch.ia32_misc_enable_msr &
					   MSR_IA32_MISC_ENABLE_MWAIT);
	}
}
EXPORT_SYMBOL_GPL(kvm_update_cpuid_runtime);

static void kvm_vcpu_after_set_cpuid(struct kvm_vcpu *vcpu)
{
	struct kvm_lapic *apic = vcpu->arch.apic;
	struct kvm_cpuid_entry2 *best;

	best = kvm_find_cpuid_entry(vcpu, 1, 0);
	if (best && apic) {
		if (cpuid_entry_has(best, X86_FEATURE_TSC_DEADLINE_TIMER))
			apic->lapic_timer.timer_mode_mask = 3 << 17;
		else
			apic->lapic_timer.timer_mode_mask = 1 << 17;

		kvm_apic_set_version(vcpu);
	}

	best = kvm_find_cpuid_entry(vcpu, 0xD, 0);
	if (!best)
		vcpu->arch.guest_supported_xcr0 = 0;
	else
		vcpu->arch.guest_supported_xcr0 =
			(best->eax | ((u64)best->edx << 32)) & supported_xcr0;

	kvm_update_pv_runtime(vcpu);

	vcpu->arch.maxphyaddr = cpuid_query_maxphyaddr(vcpu);
	vcpu->arch.reserved_gpa_bits = kvm_vcpu_reserved_gpa_bits_raw(vcpu);

	kvm_pmu_refresh(vcpu);
	vcpu->arch.cr4_guest_rsvd_bits =
	    __cr4_reserved_bits(guest_cpuid_has, vcpu);

<<<<<<< HEAD
	/* Invoke the vendor callback only after the above state is updated. */
	kvm_x86_ops.vcpu_after_set_cpuid(vcpu);
=======
	kvm_hv_set_cpuid(vcpu);

	/* Invoke the vendor callback only after the above state is updated. */
	static_call(kvm_x86_vcpu_after_set_cpuid)(vcpu);

	/*
	 * Except for the MMU, which needs to be reset after any vendor
	 * specific adjustments to the reserved GPA bits.
	 */
	kvm_mmu_reset_context(vcpu);
>>>>>>> f642729d
}

static int is_efer_nx(void)
{
	return host_efer & EFER_NX;
}

static void cpuid_fix_nx_cap(struct kvm_vcpu *vcpu)
{
	int i;
	struct kvm_cpuid_entry2 *e, *entry;

	entry = NULL;
	for (i = 0; i < vcpu->arch.cpuid_nent; ++i) {
		e = &vcpu->arch.cpuid_entries[i];
		if (e->function == 0x80000001) {
			entry = e;
			break;
		}
	}
	if (entry && cpuid_entry_has(entry, X86_FEATURE_NX) && !is_efer_nx()) {
		cpuid_entry_clear(entry, X86_FEATURE_NX);
		printk(KERN_INFO "kvm: guest NX capability removed\n");
	}
}

int cpuid_query_maxphyaddr(struct kvm_vcpu *vcpu)
{
	struct kvm_cpuid_entry2 *best;

	best = kvm_find_cpuid_entry(vcpu, 0x80000000, 0);
	if (!best || best->eax < 0x80000008)
		goto not_found;
	best = kvm_find_cpuid_entry(vcpu, 0x80000008, 0);
	if (best)
		return best->eax & 0xff;
not_found:
	return 36;
}
<<<<<<< HEAD
=======

/*
 * This "raw" version returns the reserved GPA bits without any adjustments for
 * encryption technologies that usurp bits.  The raw mask should be used if and
 * only if hardware does _not_ strip the usurped bits, e.g. in virtual MTRRs.
 */
u64 kvm_vcpu_reserved_gpa_bits_raw(struct kvm_vcpu *vcpu)
{
	return rsvd_bits(cpuid_maxphyaddr(vcpu), 63);
}
>>>>>>> f642729d

/* when an old userspace process fills a new kernel module */
int kvm_vcpu_ioctl_set_cpuid(struct kvm_vcpu *vcpu,
			     struct kvm_cpuid *cpuid,
			     struct kvm_cpuid_entry __user *entries)
{
	int r, i;
	struct kvm_cpuid_entry *e = NULL;
	struct kvm_cpuid_entry2 *e2 = NULL;

	if (cpuid->nent > KVM_MAX_CPUID_ENTRIES)
		return -E2BIG;

	if (cpuid->nent) {
		e = vmemdup_user(entries, array_size(sizeof(*e), cpuid->nent));
		if (IS_ERR(e))
			return PTR_ERR(e);

		e2 = kvmalloc_array(cpuid->nent, sizeof(*e2), GFP_KERNEL_ACCOUNT);
		if (!e2) {
			r = -ENOMEM;
			goto out_free_cpuid;
		}
	}
	for (i = 0; i < cpuid->nent; i++) {
		e2[i].function = e[i].function;
		e2[i].eax = e[i].eax;
		e2[i].ebx = e[i].ebx;
		e2[i].ecx = e[i].ecx;
		e2[i].edx = e[i].edx;
		e2[i].index = 0;
		e2[i].flags = 0;
		e2[i].padding[0] = 0;
		e2[i].padding[1] = 0;
		e2[i].padding[2] = 0;
	}

	r = kvm_check_cpuid(e2, cpuid->nent);
	if (r) {
		kvfree(e2);
		goto out_free_cpuid;
	}

	kvfree(vcpu->arch.cpuid_entries);
	vcpu->arch.cpuid_entries = e2;
	vcpu->arch.cpuid_nent = cpuid->nent;

	cpuid_fix_nx_cap(vcpu);
	kvm_update_cpuid_runtime(vcpu);
	kvm_vcpu_after_set_cpuid(vcpu);

out_free_cpuid:
	kvfree(e);

	return r;
}

int kvm_vcpu_ioctl_set_cpuid2(struct kvm_vcpu *vcpu,
			      struct kvm_cpuid2 *cpuid,
			      struct kvm_cpuid_entry2 __user *entries)
{
	struct kvm_cpuid_entry2 *e2 = NULL;
	int r;

	if (cpuid->nent > KVM_MAX_CPUID_ENTRIES)
		return -E2BIG;

	if (cpuid->nent) {
		e2 = vmemdup_user(entries, array_size(sizeof(*e2), cpuid->nent));
		if (IS_ERR(e2))
			return PTR_ERR(e2);
	}

	r = kvm_check_cpuid(e2, cpuid->nent);
	if (r) {
		kvfree(e2);
		return r;
	}

	kvfree(vcpu->arch.cpuid_entries);
	vcpu->arch.cpuid_entries = e2;
	vcpu->arch.cpuid_nent = cpuid->nent;

	kvm_update_cpuid_runtime(vcpu);
	kvm_vcpu_after_set_cpuid(vcpu);

	return 0;
}

int kvm_vcpu_ioctl_get_cpuid2(struct kvm_vcpu *vcpu,
			      struct kvm_cpuid2 *cpuid,
			      struct kvm_cpuid_entry2 __user *entries)
{
	int r;

	r = -E2BIG;
	if (cpuid->nent < vcpu->arch.cpuid_nent)
		goto out;
	r = -EFAULT;
	if (copy_to_user(entries, vcpu->arch.cpuid_entries,
			 vcpu->arch.cpuid_nent * sizeof(struct kvm_cpuid_entry2)))
		goto out;
	return 0;

out:
	cpuid->nent = vcpu->arch.cpuid_nent;
	return r;
}

static __always_inline void kvm_cpu_cap_mask(enum cpuid_leafs leaf, u32 mask)
{
	const struct cpuid_reg cpuid = x86_feature_cpuid(leaf * 32);
	struct kvm_cpuid_entry2 entry;

	reverse_cpuid_check(leaf);
	kvm_cpu_caps[leaf] &= mask;

	cpuid_count(cpuid.function, cpuid.index,
		    &entry.eax, &entry.ebx, &entry.ecx, &entry.edx);

	kvm_cpu_caps[leaf] &= *__cpuid_entry_get_reg(&entry, cpuid.reg);
}

void kvm_set_cpu_caps(void)
{
	unsigned int f_nx = is_efer_nx() ? F(NX) : 0;
#ifdef CONFIG_X86_64
	unsigned int f_gbpages = F(GBPAGES);
	unsigned int f_lm = F(LM);
#else
	unsigned int f_gbpages = 0;
	unsigned int f_lm = 0;
#endif

	BUILD_BUG_ON(sizeof(kvm_cpu_caps) >
		     sizeof(boot_cpu_data.x86_capability));

	memcpy(&kvm_cpu_caps, &boot_cpu_data.x86_capability,
	       sizeof(kvm_cpu_caps));

	kvm_cpu_cap_mask(CPUID_1_ECX,
		/*
		 * NOTE: MONITOR (and MWAIT) are emulated as NOP, but *not*
		 * advertised to guests via CPUID!
		 */
		F(XMM3) | F(PCLMULQDQ) | 0 /* DTES64, MONITOR */ |
		0 /* DS-CPL, VMX, SMX, EST */ |
		0 /* TM2 */ | F(SSSE3) | 0 /* CNXT-ID */ | 0 /* Reserved */ |
		F(FMA) | F(CX16) | 0 /* xTPR Update */ | F(PDCM) |
		F(PCID) | 0 /* Reserved, DCA */ | F(XMM4_1) |
		F(XMM4_2) | F(X2APIC) | F(MOVBE) | F(POPCNT) |
		0 /* Reserved*/ | F(AES) | F(XSAVE) | 0 /* OSXSAVE */ | F(AVX) |
		F(F16C) | F(RDRAND)
	);
	/* KVM emulates x2apic in software irrespective of host support. */
	kvm_cpu_cap_set(X86_FEATURE_X2APIC);

	kvm_cpu_cap_mask(CPUID_1_EDX,
		F(FPU) | F(VME) | F(DE) | F(PSE) |
		F(TSC) | F(MSR) | F(PAE) | F(MCE) |
		F(CX8) | F(APIC) | 0 /* Reserved */ | F(SEP) |
		F(MTRR) | F(PGE) | F(MCA) | F(CMOV) |
		F(PAT) | F(PSE36) | 0 /* PSN */ | F(CLFLUSH) |
		0 /* Reserved, DS, ACPI */ | F(MMX) |
		F(FXSR) | F(XMM) | F(XMM2) | F(SELFSNOOP) |
		0 /* HTT, TM, Reserved, PBE */
	);

	kvm_cpu_cap_mask(CPUID_7_0_EBX,
		F(FSGSBASE) | F(BMI1) | F(HLE) | F(AVX2) | F(SMEP) |
		F(BMI2) | F(ERMS) | F(INVPCID) | F(RTM) | 0 /*MPX*/ | F(RDSEED) |
		F(ADX) | F(SMAP) | F(AVX512IFMA) | F(AVX512F) | F(AVX512PF) |
		F(AVX512ER) | F(AVX512CD) | F(CLFLUSHOPT) | F(CLWB) | F(AVX512DQ) |
		F(SHA_NI) | F(AVX512BW) | F(AVX512VL) | 0 /*INTEL_PT*/
	);

	kvm_cpu_cap_mask(CPUID_7_ECX,
		F(AVX512VBMI) | F(LA57) | F(PKU) | 0 /*OSPKE*/ | F(RDPID) |
		F(AVX512_VPOPCNTDQ) | F(UMIP) | F(AVX512_VBMI2) | F(GFNI) |
		F(VAES) | F(VPCLMULQDQ) | F(AVX512_VNNI) | F(AVX512_BITALG) |
		F(CLDEMOTE) | F(MOVDIRI) | F(MOVDIR64B) | 0 /*WAITPKG*/
	);
	/* Set LA57 based on hardware capability. */
	if (cpuid_ecx(7) & F(LA57))
		kvm_cpu_cap_set(X86_FEATURE_LA57);

	/*
	 * PKU not yet implemented for shadow paging and requires OSPKE
	 * to be set on the host. Clear it if that is not the case
	 */
	if (!tdp_enabled || !boot_cpu_has(X86_FEATURE_OSPKE))
		kvm_cpu_cap_clear(X86_FEATURE_PKU);

	kvm_cpu_cap_mask(CPUID_7_EDX,
		F(AVX512_4VNNIW) | F(AVX512_4FMAPS) | F(SPEC_CTRL) |
		F(SPEC_CTRL_SSBD) | F(ARCH_CAPABILITIES) | F(INTEL_STIBP) |
		F(MD_CLEAR) | F(AVX512_VP2INTERSECT) | F(FSRM) |
<<<<<<< HEAD
		F(SERIALIZE) | F(TSXLDTRK)
=======
		F(SERIALIZE) | F(TSXLDTRK) | F(AVX512_FP16)
>>>>>>> f642729d
	);

	/* TSC_ADJUST and ARCH_CAPABILITIES are emulated in software. */
	kvm_cpu_cap_set(X86_FEATURE_TSC_ADJUST);
	kvm_cpu_cap_set(X86_FEATURE_ARCH_CAPABILITIES);

	if (boot_cpu_has(X86_FEATURE_IBPB) && boot_cpu_has(X86_FEATURE_IBRS))
		kvm_cpu_cap_set(X86_FEATURE_SPEC_CTRL);
	if (boot_cpu_has(X86_FEATURE_STIBP))
		kvm_cpu_cap_set(X86_FEATURE_INTEL_STIBP);
	if (boot_cpu_has(X86_FEATURE_AMD_SSBD))
		kvm_cpu_cap_set(X86_FEATURE_SPEC_CTRL_SSBD);

	kvm_cpu_cap_mask(CPUID_7_1_EAX,
		F(AVX_VNNI) | F(AVX512_BF16)
	);

	kvm_cpu_cap_mask(CPUID_D_1_EAX,
		F(XSAVEOPT) | F(XSAVEC) | F(XGETBV1) | F(XSAVES)
	);

	kvm_cpu_cap_mask(CPUID_8000_0001_ECX,
		F(LAHF_LM) | F(CMP_LEGACY) | 0 /*SVM*/ | 0 /* ExtApicSpace */ |
		F(CR8_LEGACY) | F(ABM) | F(SSE4A) | F(MISALIGNSSE) |
		F(3DNOWPREFETCH) | F(OSVW) | 0 /* IBS */ | F(XOP) |
		0 /* SKINIT, WDT, LWP */ | F(FMA4) | F(TBM) |
		F(TOPOEXT) | F(PERFCTR_CORE)
	);

	kvm_cpu_cap_mask(CPUID_8000_0001_EDX,
		F(FPU) | F(VME) | F(DE) | F(PSE) |
		F(TSC) | F(MSR) | F(PAE) | F(MCE) |
		F(CX8) | F(APIC) | 0 /* Reserved */ | F(SYSCALL) |
		F(MTRR) | F(PGE) | F(MCA) | F(CMOV) |
		F(PAT) | F(PSE36) | 0 /* Reserved */ |
		f_nx | 0 /* Reserved */ | F(MMXEXT) | F(MMX) |
		F(FXSR) | F(FXSR_OPT) | f_gbpages | F(RDTSCP) |
		0 /* Reserved */ | f_lm | F(3DNOWEXT) | F(3DNOW)
	);

	if (!tdp_enabled && IS_ENABLED(CONFIG_X86_64))
		kvm_cpu_cap_set(X86_FEATURE_GBPAGES);

	kvm_cpu_cap_mask(CPUID_8000_0008_EBX,
		F(CLZERO) | F(XSAVEERPTR) |
		F(WBNOINVD) | F(AMD_IBPB) | F(AMD_IBRS) | F(AMD_SSBD) | F(VIRT_SSBD) |
		F(AMD_SSB_NO) | F(AMD_STIBP) | F(AMD_STIBP_ALWAYS_ON)
	);

	/*
	 * AMD has separate bits for each SPEC_CTRL bit.
	 * arch/x86/kernel/cpu/bugs.c is kind enough to
	 * record that in cpufeatures so use them.
	 */
	if (boot_cpu_has(X86_FEATURE_IBPB))
		kvm_cpu_cap_set(X86_FEATURE_AMD_IBPB);
	if (boot_cpu_has(X86_FEATURE_IBRS))
		kvm_cpu_cap_set(X86_FEATURE_AMD_IBRS);
	if (boot_cpu_has(X86_FEATURE_STIBP))
		kvm_cpu_cap_set(X86_FEATURE_AMD_STIBP);
	if (boot_cpu_has(X86_FEATURE_SPEC_CTRL_SSBD))
		kvm_cpu_cap_set(X86_FEATURE_AMD_SSBD);
	if (!boot_cpu_has_bug(X86_BUG_SPEC_STORE_BYPASS))
		kvm_cpu_cap_set(X86_FEATURE_AMD_SSB_NO);
	/*
	 * The preference is to use SPEC CTRL MSR instead of the
	 * VIRT_SPEC MSR.
	 */
	if (boot_cpu_has(X86_FEATURE_LS_CFG_SSBD) &&
	    !boot_cpu_has(X86_FEATURE_AMD_SSBD))
		kvm_cpu_cap_set(X86_FEATURE_VIRT_SSBD);

	/*
	 * Hide all SVM features by default, SVM will set the cap bits for
	 * features it emulates and/or exposes for L1.
	 */
	kvm_cpu_cap_mask(CPUID_8000_000A_EDX, 0);

	kvm_cpu_cap_mask(CPUID_C000_0001_EDX,
		F(XSTORE) | F(XSTORE_EN) | F(XCRYPT) | F(XCRYPT_EN) |
		F(ACE2) | F(ACE2_EN) | F(PHE) | F(PHE_EN) |
		F(PMM) | F(PMM_EN)
	);
}
EXPORT_SYMBOL_GPL(kvm_set_cpu_caps);

struct kvm_cpuid_array {
	struct kvm_cpuid_entry2 *entries;
	int maxnent;
	int nent;
};

static struct kvm_cpuid_entry2 *do_host_cpuid(struct kvm_cpuid_array *array,
					      u32 function, u32 index)
{
	struct kvm_cpuid_entry2 *entry;

	if (array->nent >= array->maxnent)
		return NULL;

	entry = &array->entries[array->nent++];

	entry->function = function;
	entry->index = index;
	entry->flags = 0;

	cpuid_count(entry->function, entry->index,
		    &entry->eax, &entry->ebx, &entry->ecx, &entry->edx);

	switch (function) {
	case 4:
	case 7:
	case 0xb:
	case 0xd:
	case 0xf:
	case 0x10:
	case 0x12:
	case 0x14:
	case 0x17:
	case 0x18:
	case 0x1f:
	case 0x8000001d:
		entry->flags |= KVM_CPUID_FLAG_SIGNIFCANT_INDEX;
		break;
	}

	return entry;
}

static int __do_cpuid_func_emulated(struct kvm_cpuid_array *array, u32 func)
{
	struct kvm_cpuid_entry2 *entry;

	if (array->nent >= array->maxnent)
		return -E2BIG;

	entry = &array->entries[array->nent];
	entry->function = func;
	entry->index = 0;
	entry->flags = 0;

	switch (func) {
	case 0:
		entry->eax = 7;
		++array->nent;
		break;
	case 1:
		entry->ecx = F(MOVBE);
		++array->nent;
		break;
	case 7:
		entry->flags |= KVM_CPUID_FLAG_SIGNIFCANT_INDEX;
		entry->eax = 0;
		entry->ecx = F(RDPID);
		++array->nent;
	default:
		break;
	}

	return 0;
}

static inline int __do_cpuid_func(struct kvm_cpuid_array *array, u32 function)
{
	struct kvm_cpuid_entry2 *entry;
	int r, i, max_idx;

	/* all calls to cpuid_count() should be made on the same cpu */
	get_cpu();

	r = -E2BIG;

	entry = do_host_cpuid(array, function, 0);
	if (!entry)
		goto out;

	switch (function) {
	case 0:
		/* Limited to the highest leaf implemented in KVM. */
		entry->eax = min(entry->eax, 0x1fU);
		break;
	case 1:
		cpuid_entry_override(entry, CPUID_1_EDX);
		cpuid_entry_override(entry, CPUID_1_ECX);
		break;
	case 2:
		/*
		 * On ancient CPUs, function 2 entries are STATEFUL.  That is,
		 * CPUID(function=2, index=0) may return different results each
		 * time, with the least-significant byte in EAX enumerating the
		 * number of times software should do CPUID(2, 0).
		 *
		 * Modern CPUs, i.e. every CPU KVM has *ever* run on are less
		 * idiotic.  Intel's SDM states that EAX & 0xff "will always
		 * return 01H. Software should ignore this value and not
		 * interpret it as an informational descriptor", while AMD's
		 * APM states that CPUID(2) is reserved.
		 *
		 * WARN if a frankenstein CPU that supports virtualization and
		 * a stateful CPUID.0x2 is encountered.
		 */
		WARN_ON_ONCE((entry->eax & 0xff) > 1);
		break;
	/* functions 4 and 0x8000001d have additional index. */
	case 4:
	case 0x8000001d:
		/*
		 * Read entries until the cache type in the previous entry is
		 * zero, i.e. indicates an invalid entry.
		 */
		for (i = 1; entry->eax & 0x1f; ++i) {
			entry = do_host_cpuid(array, function, i);
			if (!entry)
				goto out;
		}
		break;
	case 6: /* Thermal management */
		entry->eax = 0x4; /* allow ARAT */
		entry->ebx = 0;
		entry->ecx = 0;
		entry->edx = 0;
		break;
	/* function 7 has additional index. */
	case 7:
		entry->eax = min(entry->eax, 1u);
		cpuid_entry_override(entry, CPUID_7_0_EBX);
		cpuid_entry_override(entry, CPUID_7_ECX);
		cpuid_entry_override(entry, CPUID_7_EDX);

		/* KVM only supports 0x7.0 and 0x7.1, capped above via min(). */
		if (entry->eax == 1) {
			entry = do_host_cpuid(array, function, 1);
			if (!entry)
				goto out;

			cpuid_entry_override(entry, CPUID_7_1_EAX);
			entry->ebx = 0;
			entry->ecx = 0;
			entry->edx = 0;
		}
		break;
	case 9:
		break;
	case 0xa: { /* Architectural Performance Monitoring */
		struct x86_pmu_capability cap;
		union cpuid10_eax eax;
		union cpuid10_edx edx;

		perf_get_x86_pmu_capability(&cap);

		/*
		 * Only support guest architectural pmu on a host
		 * with architectural pmu.
		 */
		if (!cap.version)
			memset(&cap, 0, sizeof(cap));

		eax.split.version_id = min(cap.version, 2);
		eax.split.num_counters = cap.num_counters_gp;
		eax.split.bit_width = cap.bit_width_gp;
		eax.split.mask_length = cap.events_mask_len;

		edx.split.num_counters_fixed = min(cap.num_counters_fixed, MAX_FIXED_COUNTERS);
		edx.split.bit_width_fixed = cap.bit_width_fixed;
		edx.split.anythread_deprecated = 1;
		edx.split.reserved1 = 0;
		edx.split.reserved2 = 0;

		entry->eax = eax.full;
		entry->ebx = cap.events_mask;
		entry->ecx = 0;
		entry->edx = edx.full;
		break;
	}
	/*
	 * Per Intel's SDM, the 0x1f is a superset of 0xb,
	 * thus they can be handled by common code.
	 */
	case 0x1f:
	case 0xb:
		/*
		 * Populate entries until the level type (ECX[15:8]) of the
		 * previous entry is zero.  Note, CPUID EAX.{0x1f,0xb}.0 is
		 * the starting entry, filled by the primary do_host_cpuid().
		 */
		for (i = 1; entry->ecx & 0xff00; ++i) {
			entry = do_host_cpuid(array, function, i);
			if (!entry)
				goto out;
		}
		break;
	case 0xd:
		entry->eax &= supported_xcr0;
		entry->ebx = xstate_required_size(supported_xcr0, false);
		entry->ecx = entry->ebx;
		entry->edx &= supported_xcr0 >> 32;
		if (!supported_xcr0)
			break;

		entry = do_host_cpuid(array, function, 1);
		if (!entry)
			goto out;

		cpuid_entry_override(entry, CPUID_D_1_EAX);
		if (entry->eax & (F(XSAVES)|F(XSAVEC)))
			entry->ebx = xstate_required_size(supported_xcr0 | supported_xss,
							  true);
		else {
			WARN_ON_ONCE(supported_xss != 0);
			entry->ebx = 0;
		}
		entry->ecx &= supported_xss;
		entry->edx &= supported_xss >> 32;

		for (i = 2; i < 64; ++i) {
			bool s_state;
			if (supported_xcr0 & BIT_ULL(i))
				s_state = false;
			else if (supported_xss & BIT_ULL(i))
				s_state = true;
			else
				continue;

			entry = do_host_cpuid(array, function, i);
			if (!entry)
				goto out;

			/*
			 * The supported check above should have filtered out
			 * invalid sub-leafs.  Only valid sub-leafs should
			 * reach this point, and they should have a non-zero
			 * save state size.  Furthermore, check whether the
			 * processor agrees with supported_xcr0/supported_xss
			 * on whether this is an XCR0- or IA32_XSS-managed area.
			 */
			if (WARN_ON_ONCE(!entry->eax || (entry->ecx & 0x1) != s_state)) {
				--array->nent;
				continue;
			}
			entry->edx = 0;
		}
		break;
	/* Intel PT */
	case 0x14:
		if (!kvm_cpu_cap_has(X86_FEATURE_INTEL_PT)) {
			entry->eax = entry->ebx = entry->ecx = entry->edx = 0;
			break;
		}

		for (i = 1, max_idx = entry->eax; i <= max_idx; ++i) {
			if (!do_host_cpuid(array, function, i))
				goto out;
		}
		break;
	case KVM_CPUID_SIGNATURE: {
		static const char signature[12] = "KVMKVMKVM\0\0";
		const u32 *sigptr = (const u32 *)signature;
		entry->eax = KVM_CPUID_FEATURES;
		entry->ebx = sigptr[0];
		entry->ecx = sigptr[1];
		entry->edx = sigptr[2];
		break;
	}
	case KVM_CPUID_FEATURES:
		entry->eax = (1 << KVM_FEATURE_CLOCKSOURCE) |
			     (1 << KVM_FEATURE_NOP_IO_DELAY) |
			     (1 << KVM_FEATURE_CLOCKSOURCE2) |
			     (1 << KVM_FEATURE_ASYNC_PF) |
			     (1 << KVM_FEATURE_PV_EOI) |
			     (1 << KVM_FEATURE_CLOCKSOURCE_STABLE_BIT) |
			     (1 << KVM_FEATURE_PV_UNHALT) |
			     (1 << KVM_FEATURE_PV_TLB_FLUSH) |
			     (1 << KVM_FEATURE_ASYNC_PF_VMEXIT) |
			     (1 << KVM_FEATURE_PV_SEND_IPI) |
			     (1 << KVM_FEATURE_POLL_CONTROL) |
			     (1 << KVM_FEATURE_PV_SCHED_YIELD) |
			     (1 << KVM_FEATURE_ASYNC_PF_INT);

		if (sched_info_on())
			entry->eax |= (1 << KVM_FEATURE_STEAL_TIME);

		entry->ebx = 0;
		entry->ecx = 0;
		entry->edx = 0;
		break;
	case 0x80000000:
		entry->eax = min(entry->eax, 0x8000001f);
		break;
	case 0x80000001:
		cpuid_entry_override(entry, CPUID_8000_0001_EDX);
		cpuid_entry_override(entry, CPUID_8000_0001_ECX);
		break;
	case 0x80000006:
		/* L2 cache and TLB: pass through host info. */
		break;
	case 0x80000007: /* Advanced power management */
		/* invariant TSC is CPUID.80000007H:EDX[8] */
		entry->edx &= (1 << 8);
		/* mask against host */
		entry->edx &= boot_cpu_data.x86_power;
		entry->eax = entry->ebx = entry->ecx = 0;
		break;
	case 0x80000008: {
		unsigned g_phys_as = (entry->eax >> 16) & 0xff;
		unsigned virt_as = max((entry->eax >> 8) & 0xff, 48U);
		unsigned phys_as = entry->eax & 0xff;

		if (!g_phys_as)
			g_phys_as = phys_as;
		entry->eax = g_phys_as | (virt_as << 8);
		entry->edx = 0;
		cpuid_entry_override(entry, CPUID_8000_0008_EBX);
		break;
	}
	case 0x8000000A:
		if (!kvm_cpu_cap_has(X86_FEATURE_SVM)) {
			entry->eax = entry->ebx = entry->ecx = entry->edx = 0;
			break;
		}
		entry->eax = 1; /* SVM revision 1 */
		entry->ebx = 8; /* Lets support 8 ASIDs in case we add proper
				   ASID emulation to nested SVM */
		entry->ecx = 0; /* Reserved */
		cpuid_entry_override(entry, CPUID_8000_000A_EDX);
		break;
	case 0x80000019:
		entry->ecx = entry->edx = 0;
		break;
	case 0x8000001a:
	case 0x8000001e:
		break;
	/* Support memory encryption cpuid if host supports it */
	case 0x8000001F:
		if (!boot_cpu_has(X86_FEATURE_SEV))
			entry->eax = entry->ebx = entry->ecx = entry->edx = 0;
		break;
	/*Add support for Centaur's CPUID instruction*/
	case 0xC0000000:
		/*Just support up to 0xC0000004 now*/
		entry->eax = min(entry->eax, 0xC0000004);
		break;
	case 0xC0000001:
		cpuid_entry_override(entry, CPUID_C000_0001_EDX);
		break;
	case 3: /* Processor serial number */
	case 5: /* MONITOR/MWAIT */
	case 0xC0000002:
	case 0xC0000003:
	case 0xC0000004:
	default:
		entry->eax = entry->ebx = entry->ecx = entry->edx = 0;
		break;
	}

	r = 0;

out:
	put_cpu();

	return r;
}

static int do_cpuid_func(struct kvm_cpuid_array *array, u32 func,
			 unsigned int type)
{
	if (type == KVM_GET_EMULATED_CPUID)
		return __do_cpuid_func_emulated(array, func);

	return __do_cpuid_func(array, func);
}

#define CENTAUR_CPUID_SIGNATURE 0xC0000000

static int get_cpuid_func(struct kvm_cpuid_array *array, u32 func,
			  unsigned int type)
{
	u32 limit;
	int r;

	if (func == CENTAUR_CPUID_SIGNATURE &&
	    boot_cpu_data.x86_vendor != X86_VENDOR_CENTAUR)
		return 0;

	r = do_cpuid_func(array, func, type);
	if (r)
		return r;

	limit = array->entries[array->nent - 1].eax;
	for (func = func + 1; func <= limit; ++func) {
		r = do_cpuid_func(array, func, type);
		if (r)
			break;
	}

	return r;
}

static bool sanity_check_entries(struct kvm_cpuid_entry2 __user *entries,
				 __u32 num_entries, unsigned int ioctl_type)
{
	int i;
	__u32 pad[3];

	if (ioctl_type != KVM_GET_EMULATED_CPUID)
		return false;

	/*
	 * We want to make sure that ->padding is being passed clean from
	 * userspace in case we want to use it for something in the future.
	 *
	 * Sadly, this wasn't enforced for KVM_GET_SUPPORTED_CPUID and so we
	 * have to give ourselves satisfied only with the emulated side. /me
	 * sheds a tear.
	 */
	for (i = 0; i < num_entries; i++) {
		if (copy_from_user(pad, entries[i].padding, sizeof(pad)))
			return true;

		if (pad[0] || pad[1] || pad[2])
			return true;
	}
	return false;
}

int kvm_dev_ioctl_get_cpuid(struct kvm_cpuid2 *cpuid,
			    struct kvm_cpuid_entry2 __user *entries,
			    unsigned int type)
{
	static const u32 funcs[] = {
		0, 0x80000000, CENTAUR_CPUID_SIGNATURE, KVM_CPUID_SIGNATURE,
	};

	struct kvm_cpuid_array array = {
		.nent = 0,
	};
	int r, i;

	if (cpuid->nent < 1)
		return -E2BIG;
	if (cpuid->nent > KVM_MAX_CPUID_ENTRIES)
		cpuid->nent = KVM_MAX_CPUID_ENTRIES;

	if (sanity_check_entries(entries, cpuid->nent, type))
		return -EINVAL;

	array.entries = vzalloc(array_size(sizeof(struct kvm_cpuid_entry2),
					   cpuid->nent));
	if (!array.entries)
		return -ENOMEM;

	array.maxnent = cpuid->nent;

	for (i = 0; i < ARRAY_SIZE(funcs); i++) {
		r = get_cpuid_func(&array, funcs[i], type);
		if (r)
			goto out_free;
	}
	cpuid->nent = array.nent;

	if (copy_to_user(entries, array.entries,
			 array.nent * sizeof(struct kvm_cpuid_entry2)))
		r = -EFAULT;

out_free:
	vfree(array.entries);
	return r;
}

struct kvm_cpuid_entry2 *kvm_find_cpuid_entry(struct kvm_vcpu *vcpu,
					      u32 function, u32 index)
{
	return cpuid_entry2_find(vcpu->arch.cpuid_entries, vcpu->arch.cpuid_nent,
				 function, index);
}
EXPORT_SYMBOL_GPL(kvm_find_cpuid_entry);

/*
 * Intel CPUID semantics treats any query for an out-of-range leaf as if the
 * highest basic leaf (i.e. CPUID.0H:EAX) were requested.  AMD CPUID semantics
 * returns all zeroes for any undefined leaf, whether or not the leaf is in
 * range.  Centaur/VIA follows Intel semantics.
 *
 * A leaf is considered out-of-range if its function is higher than the maximum
 * supported leaf of its associated class or if its associated class does not
 * exist.
 *
 * There are three primary classes to be considered, with their respective
 * ranges described as "<base> - <top>[,<base2> - <top2>] inclusive.  A primary
 * class exists if a guest CPUID entry for its <base> leaf exists.  For a given
 * class, CPUID.<base>.EAX contains the max supported leaf for the class.
 *
 *  - Basic:      0x00000000 - 0x3fffffff, 0x50000000 - 0x7fffffff
 *  - Hypervisor: 0x40000000 - 0x4fffffff
 *  - Extended:   0x80000000 - 0xbfffffff
 *  - Centaur:    0xc0000000 - 0xcfffffff
 *
 * The Hypervisor class is further subdivided into sub-classes that each act as
 * their own indepdent class associated with a 0x100 byte range.  E.g. if Qemu
 * is advertising support for both HyperV and KVM, the resulting Hypervisor
 * CPUID sub-classes are:
 *
 *  - HyperV:     0x40000000 - 0x400000ff
 *  - KVM:        0x40000100 - 0x400001ff
 */
static struct kvm_cpuid_entry2 *
get_out_of_range_cpuid_entry(struct kvm_vcpu *vcpu, u32 *fn_ptr, u32 index)
{
	struct kvm_cpuid_entry2 *basic, *class;
	u32 function = *fn_ptr;

	basic = kvm_find_cpuid_entry(vcpu, 0, 0);
	if (!basic)
		return NULL;

	if (is_guest_vendor_amd(basic->ebx, basic->ecx, basic->edx) ||
	    is_guest_vendor_hygon(basic->ebx, basic->ecx, basic->edx))
		return NULL;

	if (function >= 0x40000000 && function <= 0x4fffffff)
		class = kvm_find_cpuid_entry(vcpu, function & 0xffffff00, 0);
	else if (function >= 0xc0000000)
		class = kvm_find_cpuid_entry(vcpu, 0xc0000000, 0);
	else
		class = kvm_find_cpuid_entry(vcpu, function & 0x80000000, 0);

	if (class && function <= class->eax)
		return NULL;

	/*
	 * Leaf specific adjustments are also applied when redirecting to the
	 * max basic entry, e.g. if the max basic leaf is 0xb but there is no
	 * entry for CPUID.0xb.index (see below), then the output value for EDX
	 * needs to be pulled from CPUID.0xb.1.
	 */
	*fn_ptr = basic->eax;

	/*
	 * The class does not exist or the requested function is out of range;
	 * the effective CPUID entry is the max basic leaf.  Note, the index of
	 * the original requested leaf is observed!
	 */
	return kvm_find_cpuid_entry(vcpu, basic->eax, index);
}

bool kvm_cpuid(struct kvm_vcpu *vcpu, u32 *eax, u32 *ebx,
	       u32 *ecx, u32 *edx, bool exact_only)
{
	u32 orig_function = *eax, function = *eax, index = *ecx;
	struct kvm_cpuid_entry2 *entry;
	bool exact, used_max_basic = false;

	entry = kvm_find_cpuid_entry(vcpu, function, index);
	exact = !!entry;

	if (!entry && !exact_only) {
		entry = get_out_of_range_cpuid_entry(vcpu, &function, index);
		used_max_basic = !!entry;
	}

	if (entry) {
		*eax = entry->eax;
		*ebx = entry->ebx;
		*ecx = entry->ecx;
		*edx = entry->edx;
		if (function == 7 && index == 0) {
			u64 data;
		        if (!__kvm_get_msr(vcpu, MSR_IA32_TSX_CTRL, &data, true) &&
			    (data & TSX_CTRL_CPUID_CLEAR))
				*ebx &= ~(F(RTM) | F(HLE));
		}
	} else {
		*eax = *ebx = *ecx = *edx = 0;
		/*
		 * When leaf 0BH or 1FH is defined, CL is pass-through
		 * and EDX is always the x2APIC ID, even for undefined
		 * subleaves. Index 1 will exist iff the leaf is
		 * implemented, so we pass through CL iff leaf 1
		 * exists. EDX can be copied from any existing index.
		 */
		if (function == 0xb || function == 0x1f) {
			entry = kvm_find_cpuid_entry(vcpu, function, 1);
			if (entry) {
				*ecx = index & 0xff;
				*edx = entry->edx;
			}
		}
	}
	trace_kvm_cpuid(orig_function, index, *eax, *ebx, *ecx, *edx, exact,
			used_max_basic);
	return exact;
}
EXPORT_SYMBOL_GPL(kvm_cpuid);

int kvm_emulate_cpuid(struct kvm_vcpu *vcpu)
{
	u32 eax, ebx, ecx, edx;

	if (cpuid_fault_enabled(vcpu) && !kvm_require_cpl(vcpu, 0))
		return 1;

	eax = kvm_rax_read(vcpu);
	ecx = kvm_rcx_read(vcpu);
	kvm_cpuid(vcpu, &eax, &ebx, &ecx, &edx, false);
	kvm_rax_write(vcpu, eax);
	kvm_rbx_write(vcpu, ebx);
	kvm_rcx_write(vcpu, ecx);
	kvm_rdx_write(vcpu, edx);
	return kvm_skip_emulated_instruction(vcpu);
}
EXPORT_SYMBOL_GPL(kvm_emulate_cpuid);<|MERGE_RESOLUTION|>--- conflicted
+++ resolved
@@ -138,13 +138,6 @@
 		(best->eax & (1 << KVM_FEATURE_PV_UNHALT)))
 		best->eax &= ~(1 << KVM_FEATURE_PV_UNHALT);
 
-	/*
-	 * save the feature bitmap to avoid cpuid lookup for every PV
-	 * operation
-	 */
-	if (best)
-		vcpu->arch.pv_cpuid.features = best->eax;
-
 	if (!kvm_check_has_quirk(vcpu->kvm, KVM_X86_QUIRK_MISC_ENABLE_NO_MWAIT)) {
 		best = kvm_find_cpuid_entry(vcpu, 0x1, 0);
 		if (best)
@@ -186,10 +179,6 @@
 	vcpu->arch.cr4_guest_rsvd_bits =
 	    __cr4_reserved_bits(guest_cpuid_has, vcpu);
 
-<<<<<<< HEAD
-	/* Invoke the vendor callback only after the above state is updated. */
-	kvm_x86_ops.vcpu_after_set_cpuid(vcpu);
-=======
 	kvm_hv_set_cpuid(vcpu);
 
 	/* Invoke the vendor callback only after the above state is updated. */
@@ -200,7 +189,6 @@
 	 * specific adjustments to the reserved GPA bits.
 	 */
 	kvm_mmu_reset_context(vcpu);
->>>>>>> f642729d
 }
 
 static int is_efer_nx(void)
@@ -240,8 +228,6 @@
 not_found:
 	return 36;
 }
-<<<<<<< HEAD
-=======
 
 /*
  * This "raw" version returns the reserved GPA bits without any adjustments for
@@ -252,7 +238,6 @@
 {
 	return rsvd_bits(cpuid_maxphyaddr(vcpu), 63);
 }
->>>>>>> f642729d
 
 /* when an old userspace process fills a new kernel module */
 int kvm_vcpu_ioctl_set_cpuid(struct kvm_vcpu *vcpu,
@@ -450,11 +435,7 @@
 		F(AVX512_4VNNIW) | F(AVX512_4FMAPS) | F(SPEC_CTRL) |
 		F(SPEC_CTRL_SSBD) | F(ARCH_CAPABILITIES) | F(INTEL_STIBP) |
 		F(MD_CLEAR) | F(AVX512_VP2INTERSECT) | F(FSRM) |
-<<<<<<< HEAD
-		F(SERIALIZE) | F(TSXLDTRK)
-=======
 		F(SERIALIZE) | F(TSXLDTRK) | F(AVX512_FP16)
->>>>>>> f642729d
 	);
 
 	/* TSC_ADJUST and ARCH_CAPABILITIES are emulated in software. */
