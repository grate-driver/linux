// SPDX-License-Identifier: GPL-2.0-only
/*
 * Kernel-based Virtual Machine driver for Linux
 * cpuid support routines
 *
 * derived from arch/x86/kvm/x86.c
 *
 * Copyright 2011 Red Hat, Inc. and/or its affiliates.
 * Copyright IBM Corporation, 2008
 */

#include <linux/kvm_host.h>
#include <linux/export.h>
#include <linux/vmalloc.h>
#include <linux/uaccess.h>
#include <linux/sched/stat.h>

#include <asm/processor.h>
#include <asm/user.h>
#include <asm/fpu/xstate.h>
#include <asm/sgx.h>
#include <asm/cpuid.h>
#include "cpuid.h"
#include "lapic.h"
#include "mmu.h"
#include "trace.h"
#include "pmu.h"

/*
 * Unlike "struct cpuinfo_x86.x86_capability", kvm_cpu_caps doesn't need to be
 * aligned to sizeof(unsigned long) because it's not accessed via bitops.
 */
u32 kvm_cpu_caps[NR_KVM_CPU_CAPS] __read_mostly;
EXPORT_SYMBOL_GPL(kvm_cpu_caps);

u32 xstate_required_size(u64 xstate_bv, bool compacted)
{
	int feature_bit = 0;
	u32 ret = XSAVE_HDR_SIZE + XSAVE_HDR_OFFSET;

	xstate_bv &= XFEATURE_MASK_EXTEND;
	while (xstate_bv) {
		if (xstate_bv & 0x1) {
		        u32 eax, ebx, ecx, edx, offset;
		        cpuid_count(0xD, feature_bit, &eax, &ebx, &ecx, &edx);
			/* ECX[1]: 64B alignment in compacted form */
			if (compacted)
				offset = (ecx & 0x2) ? ALIGN(ret, 64) : ret;
			else
				offset = ebx;
			ret = max(ret, offset + eax);
		}

		xstate_bv >>= 1;
		feature_bit++;
	}

	return ret;
}

/*
 * This one is tied to SSB in the user API, and not
 * visible in /proc/cpuinfo.
 */
#define KVM_X86_FEATURE_PSFD		(13*32+28) /* Predictive Store Forwarding Disable */

#define F feature_bit
#define SF(name) (boot_cpu_has(X86_FEATURE_##name) ? F(name) : 0)

/*
 * Magic value used by KVM when querying userspace-provided CPUID entries and
 * doesn't care about the CPIUD index because the index of the function in
 * question is not significant.  Note, this magic value must have at least one
 * bit set in bits[63:32] and must be consumed as a u64 by cpuid_entry2_find()
 * to avoid false positives when processing guest CPUID input.
 */
#define KVM_CPUID_INDEX_NOT_SIGNIFICANT -1ull

static inline struct kvm_cpuid_entry2 *cpuid_entry2_find(
	struct kvm_cpuid_entry2 *entries, int nent, u32 function, u64 index)
{
	struct kvm_cpuid_entry2 *e;
	int i;

	for (i = 0; i < nent; i++) {
		e = &entries[i];

		if (e->function != function)
			continue;

		/*
		 * If the index isn't significant, use the first entry with a
		 * matching function.  It's userspace's responsibilty to not
		 * provide "duplicate" entries in all cases.
		 */
		if (!(e->flags & KVM_CPUID_FLAG_SIGNIFCANT_INDEX) || e->index == index)
<<<<<<< HEAD
			return e;


		/*
		 * Similarly, use the first matching entry if KVM is doing a
		 * lookup (as opposed to emulating CPUID) for a function that's
		 * architecturally defined as not having a significant index.
		 */
		if (index == KVM_CPUID_INDEX_NOT_SIGNIFICANT) {
			/*
			 * Direct lookups from KVM should not diverge from what
			 * KVM defines internally (the architectural behavior).
			 */
			WARN_ON_ONCE(cpuid_function_is_indexed(function));
			return e;
=======
			return e;


		/*
		 * Similarly, use the first matching entry if KVM is doing a
		 * lookup (as opposed to emulating CPUID) for a function that's
		 * architecturally defined as not having a significant index.
		 */
		if (index == KVM_CPUID_INDEX_NOT_SIGNIFICANT) {
			/*
			 * Direct lookups from KVM should not diverge from what
			 * KVM defines internally (the architectural behavior).
			 */
			WARN_ON_ONCE(cpuid_function_is_indexed(function));
			return e;
>>>>>>> 7365df19
		}
	}

	return NULL;
}

static int kvm_check_cpuid(struct kvm_vcpu *vcpu,
			   struct kvm_cpuid_entry2 *entries,
			   int nent)
{
	struct kvm_cpuid_entry2 *best;
	u64 xfeatures;

	/*
	 * The existing code assumes virtual address is 48-bit or 57-bit in the
	 * canonical address checks; exit if it is ever changed.
	 */
	best = cpuid_entry2_find(entries, nent, 0x80000008,
				 KVM_CPUID_INDEX_NOT_SIGNIFICANT);
	if (best) {
		int vaddr_bits = (best->eax & 0xff00) >> 8;

		if (vaddr_bits != 48 && vaddr_bits != 57 && vaddr_bits != 0)
			return -EINVAL;
	}

	/*
	 * Exposing dynamic xfeatures to the guest requires additional
	 * enabling in the FPU, e.g. to expand the guest XSAVE state size.
	 */
	best = cpuid_entry2_find(entries, nent, 0xd, 0);
	if (!best)
		return 0;

	xfeatures = best->eax | ((u64)best->edx << 32);
	xfeatures &= XFEATURE_MASK_USER_DYNAMIC;
	if (!xfeatures)
		return 0;

	return fpu_enable_guest_xfd_features(&vcpu->arch.guest_fpu, xfeatures);
}

/* Check whether the supplied CPUID data is equal to what is already set for the vCPU. */
static int kvm_cpuid_check_equal(struct kvm_vcpu *vcpu, struct kvm_cpuid_entry2 *e2,
				 int nent)
{
	struct kvm_cpuid_entry2 *orig;
	int i;

	if (nent != vcpu->arch.cpuid_nent)
		return -EINVAL;

	for (i = 0; i < nent; i++) {
		orig = &vcpu->arch.cpuid_entries[i];
		if (e2[i].function != orig->function ||
		    e2[i].index != orig->index ||
		    e2[i].flags != orig->flags ||
		    e2[i].eax != orig->eax || e2[i].ebx != orig->ebx ||
		    e2[i].ecx != orig->ecx || e2[i].edx != orig->edx)
			return -EINVAL;
	}

	return 0;
}

static void kvm_update_kvm_cpuid_base(struct kvm_vcpu *vcpu)
{
	u32 function;
	struct kvm_cpuid_entry2 *entry;

	vcpu->arch.kvm_cpuid_base = 0;

	for_each_possible_hypervisor_cpuid_base(function) {
		entry = kvm_find_cpuid_entry(vcpu, function);

		if (entry) {
			u32 signature[3];

			signature[0] = entry->ebx;
			signature[1] = entry->ecx;
			signature[2] = entry->edx;

			BUILD_BUG_ON(sizeof(signature) > sizeof(KVM_SIGNATURE));
			if (!memcmp(signature, KVM_SIGNATURE, sizeof(signature))) {
				vcpu->arch.kvm_cpuid_base = function;
				break;
			}
		}
	}
}

static struct kvm_cpuid_entry2 *__kvm_find_kvm_cpuid_features(struct kvm_vcpu *vcpu,
					      struct kvm_cpuid_entry2 *entries, int nent)
{
	u32 base = vcpu->arch.kvm_cpuid_base;

	if (!base)
		return NULL;

	return cpuid_entry2_find(entries, nent, base | KVM_CPUID_FEATURES,
				 KVM_CPUID_INDEX_NOT_SIGNIFICANT);
}

static struct kvm_cpuid_entry2 *kvm_find_kvm_cpuid_features(struct kvm_vcpu *vcpu)
{
	return __kvm_find_kvm_cpuid_features(vcpu, vcpu->arch.cpuid_entries,
					     vcpu->arch.cpuid_nent);
}

void kvm_update_pv_runtime(struct kvm_vcpu *vcpu)
{
	struct kvm_cpuid_entry2 *best = kvm_find_kvm_cpuid_features(vcpu);

	/*
	 * save the feature bitmap to avoid cpuid lookup for every PV
	 * operation
	 */
	if (best)
		vcpu->arch.pv_cpuid.features = best->eax;
}

/*
 * Calculate guest's supported XCR0 taking into account guest CPUID data and
 * KVM's supported XCR0 (comprised of host's XCR0 and KVM_SUPPORTED_XCR0).
 */
static u64 cpuid_get_supported_xcr0(struct kvm_cpuid_entry2 *entries, int nent)
{
	struct kvm_cpuid_entry2 *best;

	best = cpuid_entry2_find(entries, nent, 0xd, 0);
	if (!best)
		return 0;

	return (best->eax | ((u64)best->edx << 32)) & kvm_caps.supported_xcr0;
}

static void __kvm_update_cpuid_runtime(struct kvm_vcpu *vcpu, struct kvm_cpuid_entry2 *entries,
				       int nent)
{
	struct kvm_cpuid_entry2 *best;
	u64 guest_supported_xcr0 = cpuid_get_supported_xcr0(entries, nent);

	best = cpuid_entry2_find(entries, nent, 1, KVM_CPUID_INDEX_NOT_SIGNIFICANT);
	if (best) {
		/* Update OSXSAVE bit */
		if (boot_cpu_has(X86_FEATURE_XSAVE))
			cpuid_entry_change(best, X86_FEATURE_OSXSAVE,
				   kvm_read_cr4_bits(vcpu, X86_CR4_OSXSAVE));

		cpuid_entry_change(best, X86_FEATURE_APIC,
			   vcpu->arch.apic_base & MSR_IA32_APICBASE_ENABLE);
	}

	best = cpuid_entry2_find(entries, nent, 7, 0);
	if (best && boot_cpu_has(X86_FEATURE_PKU) && best->function == 0x7)
		cpuid_entry_change(best, X86_FEATURE_OSPKE,
				   kvm_read_cr4_bits(vcpu, X86_CR4_PKE));

	best = cpuid_entry2_find(entries, nent, 0xD, 0);
	if (best)
		best->ebx = xstate_required_size(vcpu->arch.xcr0, false);

	best = cpuid_entry2_find(entries, nent, 0xD, 1);
	if (best && (cpuid_entry_has(best, X86_FEATURE_XSAVES) ||
		     cpuid_entry_has(best, X86_FEATURE_XSAVEC)))
		best->ebx = xstate_required_size(vcpu->arch.xcr0, true);

	best = __kvm_find_kvm_cpuid_features(vcpu, entries, nent);
	if (kvm_hlt_in_guest(vcpu->kvm) && best &&
		(best->eax & (1 << KVM_FEATURE_PV_UNHALT)))
		best->eax &= ~(1 << KVM_FEATURE_PV_UNHALT);

	if (!kvm_check_has_quirk(vcpu->kvm, KVM_X86_QUIRK_MISC_ENABLE_NO_MWAIT)) {
		best = cpuid_entry2_find(entries, nent, 0x1, KVM_CPUID_INDEX_NOT_SIGNIFICANT);
		if (best)
			cpuid_entry_change(best, X86_FEATURE_MWAIT,
					   vcpu->arch.ia32_misc_enable_msr &
					   MSR_IA32_MISC_ENABLE_MWAIT);
	}

	/*
	 * Bits 127:0 of the allowed SECS.ATTRIBUTES (CPUID.0x12.0x1) enumerate
	 * the supported XSAVE Feature Request Mask (XFRM), i.e. the enclave's
	 * requested XCR0 value.  The enclave's XFRM must be a subset of XCRO
	 * at the time of EENTER, thus adjust the allowed XFRM by the guest's
	 * supported XCR0.  Similar to XCR0 handling, FP and SSE are forced to
	 * '1' even on CPUs that don't support XSAVE.
	 */
	best = cpuid_entry2_find(entries, nent, 0x12, 0x1);
	if (best) {
		best->ecx &= guest_supported_xcr0 & 0xffffffff;
		best->edx &= guest_supported_xcr0 >> 32;
		best->ecx |= XFEATURE_MASK_FPSSE;
	}
}

void kvm_update_cpuid_runtime(struct kvm_vcpu *vcpu)
{
	__kvm_update_cpuid_runtime(vcpu, vcpu->arch.cpuid_entries, vcpu->arch.cpuid_nent);
}
EXPORT_SYMBOL_GPL(kvm_update_cpuid_runtime);

static bool kvm_cpuid_has_hyperv(struct kvm_cpuid_entry2 *entries, int nent)
{
	struct kvm_cpuid_entry2 *entry;

	entry = cpuid_entry2_find(entries, nent, HYPERV_CPUID_INTERFACE,
				  KVM_CPUID_INDEX_NOT_SIGNIFICANT);
	return entry && entry->eax == HYPERV_CPUID_SIGNATURE_EAX;
}

static void kvm_vcpu_after_set_cpuid(struct kvm_vcpu *vcpu)
{
	struct kvm_lapic *apic = vcpu->arch.apic;
	struct kvm_cpuid_entry2 *best;

	best = kvm_find_cpuid_entry(vcpu, 1);
	if (best && apic) {
		if (cpuid_entry_has(best, X86_FEATURE_TSC_DEADLINE_TIMER))
			apic->lapic_timer.timer_mode_mask = 3 << 17;
		else
			apic->lapic_timer.timer_mode_mask = 1 << 17;

		kvm_apic_set_version(vcpu);
	}

	vcpu->arch.guest_supported_xcr0 =
		cpuid_get_supported_xcr0(vcpu->arch.cpuid_entries, vcpu->arch.cpuid_nent);

	/*
	 * FP+SSE can always be saved/restored via KVM_{G,S}ET_XSAVE, even if
	 * XSAVE/XCRO are not exposed to the guest, and even if XSAVE isn't
	 * supported by the host.
	 */
	vcpu->arch.guest_fpu.fpstate->user_xfeatures = vcpu->arch.guest_supported_xcr0 |
						       XFEATURE_MASK_FPSSE;

	kvm_update_pv_runtime(vcpu);

	vcpu->arch.maxphyaddr = cpuid_query_maxphyaddr(vcpu);
	vcpu->arch.reserved_gpa_bits = kvm_vcpu_reserved_gpa_bits_raw(vcpu);

	kvm_pmu_refresh(vcpu);
	vcpu->arch.cr4_guest_rsvd_bits =
	    __cr4_reserved_bits(guest_cpuid_has, vcpu);

	kvm_hv_set_cpuid(vcpu, kvm_cpuid_has_hyperv(vcpu->arch.cpuid_entries,
						    vcpu->arch.cpuid_nent));

	/* Invoke the vendor callback only after the above state is updated. */
	static_call(kvm_x86_vcpu_after_set_cpuid)(vcpu);

	/*
	 * Except for the MMU, which needs to do its thing any vendor specific
	 * adjustments to the reserved GPA bits.
	 */
	kvm_mmu_after_set_cpuid(vcpu);
}

int cpuid_query_maxphyaddr(struct kvm_vcpu *vcpu)
{
	struct kvm_cpuid_entry2 *best;

	best = kvm_find_cpuid_entry(vcpu, 0x80000000);
	if (!best || best->eax < 0x80000008)
		goto not_found;
	best = kvm_find_cpuid_entry(vcpu, 0x80000008);
	if (best)
		return best->eax & 0xff;
not_found:
	return 36;
}

/*
 * This "raw" version returns the reserved GPA bits without any adjustments for
 * encryption technologies that usurp bits.  The raw mask should be used if and
 * only if hardware does _not_ strip the usurped bits, e.g. in virtual MTRRs.
 */
u64 kvm_vcpu_reserved_gpa_bits_raw(struct kvm_vcpu *vcpu)
{
	return rsvd_bits(cpuid_maxphyaddr(vcpu), 63);
}

static int kvm_set_cpuid(struct kvm_vcpu *vcpu, struct kvm_cpuid_entry2 *e2,
                        int nent)
{
	int r;

	__kvm_update_cpuid_runtime(vcpu, e2, nent);

	/*
	 * KVM does not correctly handle changing guest CPUID after KVM_RUN, as
	 * MAXPHYADDR, GBPAGES support, AMD reserved bit behavior, etc.. aren't
	 * tracked in kvm_mmu_page_role.  As a result, KVM may miss guest page
	 * faults due to reusing SPs/SPTEs. In practice no sane VMM mucks with
	 * the core vCPU model on the fly. It would've been better to forbid any
	 * KVM_SET_CPUID{,2} calls after KVM_RUN altogether but unfortunately
	 * some VMMs (e.g. QEMU) reuse vCPU fds for CPU hotplug/unplug and do
	 * KVM_SET_CPUID{,2} again. To support this legacy behavior, check
	 * whether the supplied CPUID data is equal to what's already set.
	 */
	if (vcpu->arch.last_vmentry_cpu != -1) {
		r = kvm_cpuid_check_equal(vcpu, e2, nent);
		if (r)
			return r;

		kvfree(e2);
		return 0;
	}

	if (kvm_cpuid_has_hyperv(e2, nent)) {
		r = kvm_hv_vcpu_init(vcpu);
		if (r)
			return r;
	}

	r = kvm_check_cpuid(vcpu, e2, nent);
	if (r)
		return r;

	kvfree(vcpu->arch.cpuid_entries);
	vcpu->arch.cpuid_entries = e2;
	vcpu->arch.cpuid_nent = nent;

	kvm_update_kvm_cpuid_base(vcpu);
	kvm_vcpu_after_set_cpuid(vcpu);

	return 0;
}

/* when an old userspace process fills a new kernel module */
int kvm_vcpu_ioctl_set_cpuid(struct kvm_vcpu *vcpu,
			     struct kvm_cpuid *cpuid,
			     struct kvm_cpuid_entry __user *entries)
{
	int r, i;
	struct kvm_cpuid_entry *e = NULL;
	struct kvm_cpuid_entry2 *e2 = NULL;

	if (cpuid->nent > KVM_MAX_CPUID_ENTRIES)
		return -E2BIG;

	if (cpuid->nent) {
		e = vmemdup_user(entries, array_size(sizeof(*e), cpuid->nent));
		if (IS_ERR(e))
			return PTR_ERR(e);

		e2 = kvmalloc_array(cpuid->nent, sizeof(*e2), GFP_KERNEL_ACCOUNT);
		if (!e2) {
			r = -ENOMEM;
			goto out_free_cpuid;
		}
	}
	for (i = 0; i < cpuid->nent; i++) {
		e2[i].function = e[i].function;
		e2[i].eax = e[i].eax;
		e2[i].ebx = e[i].ebx;
		e2[i].ecx = e[i].ecx;
		e2[i].edx = e[i].edx;
		e2[i].index = 0;
		e2[i].flags = 0;
		e2[i].padding[0] = 0;
		e2[i].padding[1] = 0;
		e2[i].padding[2] = 0;
	}

	r = kvm_set_cpuid(vcpu, e2, cpuid->nent);
	if (r)
		kvfree(e2);

out_free_cpuid:
	kvfree(e);

	return r;
}

int kvm_vcpu_ioctl_set_cpuid2(struct kvm_vcpu *vcpu,
			      struct kvm_cpuid2 *cpuid,
			      struct kvm_cpuid_entry2 __user *entries)
{
	struct kvm_cpuid_entry2 *e2 = NULL;
	int r;

	if (cpuid->nent > KVM_MAX_CPUID_ENTRIES)
		return -E2BIG;

	if (cpuid->nent) {
		e2 = vmemdup_user(entries, array_size(sizeof(*e2), cpuid->nent));
		if (IS_ERR(e2))
			return PTR_ERR(e2);
	}

	r = kvm_set_cpuid(vcpu, e2, cpuid->nent);
	if (r)
		kvfree(e2);

	return r;
}

int kvm_vcpu_ioctl_get_cpuid2(struct kvm_vcpu *vcpu,
			      struct kvm_cpuid2 *cpuid,
			      struct kvm_cpuid_entry2 __user *entries)
{
	int r;

	r = -E2BIG;
	if (cpuid->nent < vcpu->arch.cpuid_nent)
		goto out;
	r = -EFAULT;
	if (copy_to_user(entries, vcpu->arch.cpuid_entries,
			 vcpu->arch.cpuid_nent * sizeof(struct kvm_cpuid_entry2)))
		goto out;
	return 0;

out:
	cpuid->nent = vcpu->arch.cpuid_nent;
	return r;
}

/* Mask kvm_cpu_caps for @leaf with the raw CPUID capabilities of this CPU. */
static __always_inline void __kvm_cpu_cap_mask(unsigned int leaf)
{
	const struct cpuid_reg cpuid = x86_feature_cpuid(leaf * 32);
	struct kvm_cpuid_entry2 entry;

	reverse_cpuid_check(leaf);

	cpuid_count(cpuid.function, cpuid.index,
		    &entry.eax, &entry.ebx, &entry.ecx, &entry.edx);

	kvm_cpu_caps[leaf] &= *__cpuid_entry_get_reg(&entry, cpuid.reg);
}

static __always_inline
void kvm_cpu_cap_init_scattered(enum kvm_only_cpuid_leafs leaf, u32 mask)
{
	/* Use kvm_cpu_cap_mask for non-scattered leafs. */
	BUILD_BUG_ON(leaf < NCAPINTS);

	kvm_cpu_caps[leaf] = mask;

	__kvm_cpu_cap_mask(leaf);
}

static __always_inline void kvm_cpu_cap_mask(enum cpuid_leafs leaf, u32 mask)
{
	/* Use kvm_cpu_cap_init_scattered for scattered leafs. */
	BUILD_BUG_ON(leaf >= NCAPINTS);

	kvm_cpu_caps[leaf] &= mask;

	__kvm_cpu_cap_mask(leaf);
}

void kvm_set_cpu_caps(void)
{
#ifdef CONFIG_X86_64
	unsigned int f_gbpages = F(GBPAGES);
	unsigned int f_lm = F(LM);
	unsigned int f_xfd = F(XFD);
#else
	unsigned int f_gbpages = 0;
	unsigned int f_lm = 0;
	unsigned int f_xfd = 0;
#endif
	memset(kvm_cpu_caps, 0, sizeof(kvm_cpu_caps));

	BUILD_BUG_ON(sizeof(kvm_cpu_caps) - (NKVMCAPINTS * sizeof(*kvm_cpu_caps)) >
		     sizeof(boot_cpu_data.x86_capability));

	memcpy(&kvm_cpu_caps, &boot_cpu_data.x86_capability,
	       sizeof(kvm_cpu_caps) - (NKVMCAPINTS * sizeof(*kvm_cpu_caps)));

	kvm_cpu_cap_mask(CPUID_1_ECX,
		/*
		 * NOTE: MONITOR (and MWAIT) are emulated as NOP, but *not*
		 * advertised to guests via CPUID!
		 */
		F(XMM3) | F(PCLMULQDQ) | 0 /* DTES64, MONITOR */ |
		0 /* DS-CPL, VMX, SMX, EST */ |
		0 /* TM2 */ | F(SSSE3) | 0 /* CNXT-ID */ | 0 /* Reserved */ |
		F(FMA) | F(CX16) | 0 /* xTPR Update */ | F(PDCM) |
		F(PCID) | 0 /* Reserved, DCA */ | F(XMM4_1) |
		F(XMM4_2) | F(X2APIC) | F(MOVBE) | F(POPCNT) |
		0 /* Reserved*/ | F(AES) | F(XSAVE) | 0 /* OSXSAVE */ | F(AVX) |
		F(F16C) | F(RDRAND)
	);
	/* KVM emulates x2apic in software irrespective of host support. */
	kvm_cpu_cap_set(X86_FEATURE_X2APIC);

	kvm_cpu_cap_mask(CPUID_1_EDX,
		F(FPU) | F(VME) | F(DE) | F(PSE) |
		F(TSC) | F(MSR) | F(PAE) | F(MCE) |
		F(CX8) | F(APIC) | 0 /* Reserved */ | F(SEP) |
		F(MTRR) | F(PGE) | F(MCA) | F(CMOV) |
		F(PAT) | F(PSE36) | 0 /* PSN */ | F(CLFLUSH) |
		0 /* Reserved, DS, ACPI */ | F(MMX) |
		F(FXSR) | F(XMM) | F(XMM2) | F(SELFSNOOP) |
		0 /* HTT, TM, Reserved, PBE */
	);

	kvm_cpu_cap_mask(CPUID_7_0_EBX,
		F(FSGSBASE) | F(SGX) | F(BMI1) | F(HLE) | F(AVX2) |
		F(FDP_EXCPTN_ONLY) | F(SMEP) | F(BMI2) | F(ERMS) | F(INVPCID) |
		F(RTM) | F(ZERO_FCS_FDS) | 0 /*MPX*/ | F(AVX512F) |
		F(AVX512DQ) | F(RDSEED) | F(ADX) | F(SMAP) | F(AVX512IFMA) |
		F(CLFLUSHOPT) | F(CLWB) | 0 /*INTEL_PT*/ | F(AVX512PF) |
		F(AVX512ER) | F(AVX512CD) | F(SHA_NI) | F(AVX512BW) |
		F(AVX512VL));

	kvm_cpu_cap_mask(CPUID_7_ECX,
		F(AVX512VBMI) | F(LA57) | F(PKU) | 0 /*OSPKE*/ | F(RDPID) |
		F(AVX512_VPOPCNTDQ) | F(UMIP) | F(AVX512_VBMI2) | F(GFNI) |
		F(VAES) | F(VPCLMULQDQ) | F(AVX512_VNNI) | F(AVX512_BITALG) |
		F(CLDEMOTE) | F(MOVDIRI) | F(MOVDIR64B) | 0 /*WAITPKG*/ |
		F(SGX_LC) | F(BUS_LOCK_DETECT)
	);
	/* Set LA57 based on hardware capability. */
	if (cpuid_ecx(7) & F(LA57))
		kvm_cpu_cap_set(X86_FEATURE_LA57);

	/*
	 * PKU not yet implemented for shadow paging and requires OSPKE
	 * to be set on the host. Clear it if that is not the case
	 */
	if (!tdp_enabled || !boot_cpu_has(X86_FEATURE_OSPKE))
		kvm_cpu_cap_clear(X86_FEATURE_PKU);

	kvm_cpu_cap_mask(CPUID_7_EDX,
		F(AVX512_4VNNIW) | F(AVX512_4FMAPS) | F(SPEC_CTRL) |
		F(SPEC_CTRL_SSBD) | F(ARCH_CAPABILITIES) | F(INTEL_STIBP) |
		F(MD_CLEAR) | F(AVX512_VP2INTERSECT) | F(FSRM) |
		F(SERIALIZE) | F(TSXLDTRK) | F(AVX512_FP16) |
		F(AMX_TILE) | F(AMX_INT8) | F(AMX_BF16)
	);

	/* TSC_ADJUST and ARCH_CAPABILITIES are emulated in software. */
	kvm_cpu_cap_set(X86_FEATURE_TSC_ADJUST);
	kvm_cpu_cap_set(X86_FEATURE_ARCH_CAPABILITIES);

	if (boot_cpu_has(X86_FEATURE_IBPB) && boot_cpu_has(X86_FEATURE_IBRS))
		kvm_cpu_cap_set(X86_FEATURE_SPEC_CTRL);
	if (boot_cpu_has(X86_FEATURE_STIBP))
		kvm_cpu_cap_set(X86_FEATURE_INTEL_STIBP);
	if (boot_cpu_has(X86_FEATURE_AMD_SSBD))
		kvm_cpu_cap_set(X86_FEATURE_SPEC_CTRL_SSBD);

	kvm_cpu_cap_mask(CPUID_7_1_EAX,
		F(AVX_VNNI) | F(AVX512_BF16)
	);

	kvm_cpu_cap_mask(CPUID_D_1_EAX,
		F(XSAVEOPT) | F(XSAVEC) | F(XGETBV1) | F(XSAVES) | f_xfd
	);

	kvm_cpu_cap_init_scattered(CPUID_12_EAX,
		SF(SGX1) | SF(SGX2)
	);

	kvm_cpu_cap_mask(CPUID_8000_0001_ECX,
		F(LAHF_LM) | F(CMP_LEGACY) | 0 /*SVM*/ | 0 /* ExtApicSpace */ |
		F(CR8_LEGACY) | F(ABM) | F(SSE4A) | F(MISALIGNSSE) |
		F(3DNOWPREFETCH) | F(OSVW) | 0 /* IBS */ | F(XOP) |
		0 /* SKINIT, WDT, LWP */ | F(FMA4) | F(TBM) |
		F(TOPOEXT) | 0 /* PERFCTR_CORE */
	);

	kvm_cpu_cap_mask(CPUID_8000_0001_EDX,
		F(FPU) | F(VME) | F(DE) | F(PSE) |
		F(TSC) | F(MSR) | F(PAE) | F(MCE) |
		F(CX8) | F(APIC) | 0 /* Reserved */ | F(SYSCALL) |
		F(MTRR) | F(PGE) | F(MCA) | F(CMOV) |
		F(PAT) | F(PSE36) | 0 /* Reserved */ |
		F(NX) | 0 /* Reserved */ | F(MMXEXT) | F(MMX) |
		F(FXSR) | F(FXSR_OPT) | f_gbpages | F(RDTSCP) |
		0 /* Reserved */ | f_lm | F(3DNOWEXT) | F(3DNOW)
	);

	if (!tdp_enabled && IS_ENABLED(CONFIG_X86_64))
		kvm_cpu_cap_set(X86_FEATURE_GBPAGES);

	kvm_cpu_cap_mask(CPUID_8000_0008_EBX,
		F(CLZERO) | F(XSAVEERPTR) |
		F(WBNOINVD) | F(AMD_IBPB) | F(AMD_IBRS) | F(AMD_SSBD) | F(VIRT_SSBD) |
		F(AMD_SSB_NO) | F(AMD_STIBP) | F(AMD_STIBP_ALWAYS_ON) |
		__feature_bit(KVM_X86_FEATURE_PSFD)
	);

	/*
	 * AMD has separate bits for each SPEC_CTRL bit.
	 * arch/x86/kernel/cpu/bugs.c is kind enough to
	 * record that in cpufeatures so use them.
	 */
	if (boot_cpu_has(X86_FEATURE_IBPB))
		kvm_cpu_cap_set(X86_FEATURE_AMD_IBPB);
	if (boot_cpu_has(X86_FEATURE_IBRS))
		kvm_cpu_cap_set(X86_FEATURE_AMD_IBRS);
	if (boot_cpu_has(X86_FEATURE_STIBP))
		kvm_cpu_cap_set(X86_FEATURE_AMD_STIBP);
	if (boot_cpu_has(X86_FEATURE_SPEC_CTRL_SSBD))
		kvm_cpu_cap_set(X86_FEATURE_AMD_SSBD);
	if (!boot_cpu_has_bug(X86_BUG_SPEC_STORE_BYPASS))
		kvm_cpu_cap_set(X86_FEATURE_AMD_SSB_NO);
	/*
	 * The preference is to use SPEC CTRL MSR instead of the
	 * VIRT_SPEC MSR.
	 */
	if (boot_cpu_has(X86_FEATURE_LS_CFG_SSBD) &&
	    !boot_cpu_has(X86_FEATURE_AMD_SSBD))
		kvm_cpu_cap_set(X86_FEATURE_VIRT_SSBD);

	/*
	 * Hide all SVM features by default, SVM will set the cap bits for
	 * features it emulates and/or exposes for L1.
	 */
	kvm_cpu_cap_mask(CPUID_8000_000A_EDX, 0);

	kvm_cpu_cap_mask(CPUID_8000_001F_EAX,
		0 /* SME */ | F(SEV) | 0 /* VM_PAGE_FLUSH */ | F(SEV_ES) |
		F(SME_COHERENT));

	kvm_cpu_cap_mask(CPUID_C000_0001_EDX,
		F(XSTORE) | F(XSTORE_EN) | F(XCRYPT) | F(XCRYPT_EN) |
		F(ACE2) | F(ACE2_EN) | F(PHE) | F(PHE_EN) |
		F(PMM) | F(PMM_EN)
	);

	/*
	 * Hide RDTSCP and RDPID if either feature is reported as supported but
	 * probing MSR_TSC_AUX failed.  This is purely a sanity check and
	 * should never happen, but the guest will likely crash if RDTSCP or
	 * RDPID is misreported, and KVM has botched MSR_TSC_AUX emulation in
	 * the past.  For example, the sanity check may fire if this instance of
	 * KVM is running as L1 on top of an older, broken KVM.
	 */
	if (WARN_ON((kvm_cpu_cap_has(X86_FEATURE_RDTSCP) ||
		     kvm_cpu_cap_has(X86_FEATURE_RDPID)) &&
		     !kvm_is_supported_user_return_msr(MSR_TSC_AUX))) {
		kvm_cpu_cap_clear(X86_FEATURE_RDTSCP);
		kvm_cpu_cap_clear(X86_FEATURE_RDPID);
	}
}
EXPORT_SYMBOL_GPL(kvm_set_cpu_caps);

struct kvm_cpuid_array {
	struct kvm_cpuid_entry2 *entries;
	int maxnent;
	int nent;
};

static struct kvm_cpuid_entry2 *do_host_cpuid(struct kvm_cpuid_array *array,
					      u32 function, u32 index)
{
	struct kvm_cpuid_entry2 *entry;

	if (array->nent >= array->maxnent)
		return NULL;

	entry = &array->entries[array->nent++];

	memset(entry, 0, sizeof(*entry));
	entry->function = function;
	entry->index = index;
	switch (function & 0xC0000000) {
	case 0x40000000:
		/* Hypervisor leaves are always synthesized by __do_cpuid_func.  */
		return entry;

	case 0x80000000:
		/*
		 * 0x80000021 is sometimes synthesized by __do_cpuid_func, which
		 * would result in out-of-bounds calls to do_host_cpuid.
		 */
		{
			static int max_cpuid_80000000;
			if (!READ_ONCE(max_cpuid_80000000))
				WRITE_ONCE(max_cpuid_80000000, cpuid_eax(0x80000000));
			if (function > READ_ONCE(max_cpuid_80000000))
				return entry;
		}
		break;

	default:
		break;
	}

	cpuid_count(entry->function, entry->index,
		    &entry->eax, &entry->ebx, &entry->ecx, &entry->edx);

	if (cpuid_function_is_indexed(function))
		entry->flags |= KVM_CPUID_FLAG_SIGNIFCANT_INDEX;

	return entry;
}

static int __do_cpuid_func_emulated(struct kvm_cpuid_array *array, u32 func)
{
	struct kvm_cpuid_entry2 *entry;

	if (array->nent >= array->maxnent)
		return -E2BIG;

	entry = &array->entries[array->nent];
	entry->function = func;
	entry->index = 0;
	entry->flags = 0;

	switch (func) {
	case 0:
		entry->eax = 7;
		++array->nent;
		break;
	case 1:
		entry->ecx = F(MOVBE);
		++array->nent;
		break;
	case 7:
		entry->flags |= KVM_CPUID_FLAG_SIGNIFCANT_INDEX;
		entry->eax = 0;
		if (kvm_cpu_cap_has(X86_FEATURE_RDTSCP))
			entry->ecx = F(RDPID);
		++array->nent;
		break;
	default:
		break;
	}

	return 0;
}

static inline int __do_cpuid_func(struct kvm_cpuid_array *array, u32 function)
{
	struct kvm_cpuid_entry2 *entry;
	int r, i, max_idx;

	/* all calls to cpuid_count() should be made on the same cpu */
	get_cpu();

	r = -E2BIG;

	entry = do_host_cpuid(array, function, 0);
	if (!entry)
		goto out;

	switch (function) {
	case 0:
		/* Limited to the highest leaf implemented in KVM. */
		entry->eax = min(entry->eax, 0x1fU);
		break;
	case 1:
		cpuid_entry_override(entry, CPUID_1_EDX);
		cpuid_entry_override(entry, CPUID_1_ECX);
		break;
	case 2:
		/*
		 * On ancient CPUs, function 2 entries are STATEFUL.  That is,
		 * CPUID(function=2, index=0) may return different results each
		 * time, with the least-significant byte in EAX enumerating the
		 * number of times software should do CPUID(2, 0).
		 *
		 * Modern CPUs, i.e. every CPU KVM has *ever* run on are less
		 * idiotic.  Intel's SDM states that EAX & 0xff "will always
		 * return 01H. Software should ignore this value and not
		 * interpret it as an informational descriptor", while AMD's
		 * APM states that CPUID(2) is reserved.
		 *
		 * WARN if a frankenstein CPU that supports virtualization and
		 * a stateful CPUID.0x2 is encountered.
		 */
		WARN_ON_ONCE((entry->eax & 0xff) > 1);
		break;
	/* functions 4 and 0x8000001d have additional index. */
	case 4:
	case 0x8000001d:
		/*
		 * Read entries until the cache type in the previous entry is
		 * zero, i.e. indicates an invalid entry.
		 */
		for (i = 1; entry->eax & 0x1f; ++i) {
			entry = do_host_cpuid(array, function, i);
			if (!entry)
				goto out;
		}
		break;
	case 6: /* Thermal management */
		entry->eax = 0x4; /* allow ARAT */
		entry->ebx = 0;
		entry->ecx = 0;
		entry->edx = 0;
		break;
	/* function 7 has additional index. */
	case 7:
		entry->eax = min(entry->eax, 1u);
		cpuid_entry_override(entry, CPUID_7_0_EBX);
		cpuid_entry_override(entry, CPUID_7_ECX);
		cpuid_entry_override(entry, CPUID_7_EDX);

		/* KVM only supports 0x7.0 and 0x7.1, capped above via min(). */
		if (entry->eax == 1) {
			entry = do_host_cpuid(array, function, 1);
			if (!entry)
				goto out;

			cpuid_entry_override(entry, CPUID_7_1_EAX);
			entry->ebx = 0;
			entry->ecx = 0;
			entry->edx = 0;
		}
		break;
	case 0xa: { /* Architectural Performance Monitoring */
		union cpuid10_eax eax;
		union cpuid10_edx edx;

		if (!static_cpu_has(X86_FEATURE_ARCH_PERFMON)) {
			entry->eax = entry->ebx = entry->ecx = entry->edx = 0;
			break;
		}

		eax.split.version_id = kvm_pmu_cap.version;
		eax.split.num_counters = kvm_pmu_cap.num_counters_gp;
		eax.split.bit_width = kvm_pmu_cap.bit_width_gp;
		eax.split.mask_length = kvm_pmu_cap.events_mask_len;
		edx.split.num_counters_fixed = kvm_pmu_cap.num_counters_fixed;
		edx.split.bit_width_fixed = kvm_pmu_cap.bit_width_fixed;

		if (kvm_pmu_cap.version)
			edx.split.anythread_deprecated = 1;
		edx.split.reserved1 = 0;
		edx.split.reserved2 = 0;

		entry->eax = eax.full;
		entry->ebx = kvm_pmu_cap.events_mask;
		entry->ecx = 0;
		entry->edx = edx.full;
		break;
	}
	/*
	 * Per Intel's SDM, the 0x1f is a superset of 0xb,
	 * thus they can be handled by common code.
	 */
	case 0x1f:
	case 0xb:
		/*
		 * Populate entries until the level type (ECX[15:8]) of the
		 * previous entry is zero.  Note, CPUID EAX.{0x1f,0xb}.0 is
		 * the starting entry, filled by the primary do_host_cpuid().
		 */
		for (i = 1; entry->ecx & 0xff00; ++i) {
			entry = do_host_cpuid(array, function, i);
			if (!entry)
				goto out;
		}
		break;
	case 0xd: {
		u64 permitted_xcr0 = kvm_caps.supported_xcr0 & xstate_get_guest_group_perm();
		u64 permitted_xss = kvm_caps.supported_xss;

		entry->eax &= permitted_xcr0;
		entry->ebx = xstate_required_size(permitted_xcr0, false);
		entry->ecx = entry->ebx;
		entry->edx &= permitted_xcr0 >> 32;
		if (!permitted_xcr0)
			break;

		entry = do_host_cpuid(array, function, 1);
		if (!entry)
			goto out;

		cpuid_entry_override(entry, CPUID_D_1_EAX);
		if (entry->eax & (F(XSAVES)|F(XSAVEC)))
			entry->ebx = xstate_required_size(permitted_xcr0 | permitted_xss,
							  true);
		else {
			WARN_ON_ONCE(permitted_xss != 0);
			entry->ebx = 0;
		}
		entry->ecx &= permitted_xss;
		entry->edx &= permitted_xss >> 32;

		for (i = 2; i < 64; ++i) {
			bool s_state;
			if (permitted_xcr0 & BIT_ULL(i))
				s_state = false;
			else if (permitted_xss & BIT_ULL(i))
				s_state = true;
			else
				continue;

			entry = do_host_cpuid(array, function, i);
			if (!entry)
				goto out;

			/*
			 * The supported check above should have filtered out
			 * invalid sub-leafs.  Only valid sub-leafs should
			 * reach this point, and they should have a non-zero
			 * save state size.  Furthermore, check whether the
			 * processor agrees with permitted_xcr0/permitted_xss
			 * on whether this is an XCR0- or IA32_XSS-managed area.
			 */
			if (WARN_ON_ONCE(!entry->eax || (entry->ecx & 0x1) != s_state)) {
				--array->nent;
				continue;
			}

			if (!kvm_cpu_cap_has(X86_FEATURE_XFD))
				entry->ecx &= ~BIT_ULL(2);
			entry->edx = 0;
		}
		break;
	}
	case 0x12:
		/* Intel SGX */
		if (!kvm_cpu_cap_has(X86_FEATURE_SGX)) {
			entry->eax = entry->ebx = entry->ecx = entry->edx = 0;
			break;
		}

		/*
		 * Index 0: Sub-features, MISCSELECT (a.k.a extended features)
		 * and max enclave sizes.   The SGX sub-features and MISCSELECT
		 * are restricted by kernel and KVM capabilities (like most
		 * feature flags), while enclave size is unrestricted.
		 */
		cpuid_entry_override(entry, CPUID_12_EAX);
		entry->ebx &= SGX_MISC_EXINFO;

		entry = do_host_cpuid(array, function, 1);
		if (!entry)
			goto out;

		/*
		 * Index 1: SECS.ATTRIBUTES.  ATTRIBUTES are restricted a la
		 * feature flags.  Advertise all supported flags, including
		 * privileged attributes that require explicit opt-in from
		 * userspace.  ATTRIBUTES.XFRM is not adjusted as userspace is
		 * expected to derive it from supported XCR0.
		 */
		entry->eax &= SGX_ATTR_DEBUG | SGX_ATTR_MODE64BIT |
			      SGX_ATTR_PROVISIONKEY | SGX_ATTR_EINITTOKENKEY |
			      SGX_ATTR_KSS;
		entry->ebx &= 0;
		break;
	/* Intel PT */
	case 0x14:
		if (!kvm_cpu_cap_has(X86_FEATURE_INTEL_PT)) {
			entry->eax = entry->ebx = entry->ecx = entry->edx = 0;
			break;
		}

		for (i = 1, max_idx = entry->eax; i <= max_idx; ++i) {
			if (!do_host_cpuid(array, function, i))
				goto out;
		}
		break;
	/* Intel AMX TILE */
	case 0x1d:
		if (!kvm_cpu_cap_has(X86_FEATURE_AMX_TILE)) {
			entry->eax = entry->ebx = entry->ecx = entry->edx = 0;
			break;
		}

		for (i = 1, max_idx = entry->eax; i <= max_idx; ++i) {
			if (!do_host_cpuid(array, function, i))
				goto out;
		}
		break;
	case 0x1e: /* TMUL information */
		if (!kvm_cpu_cap_has(X86_FEATURE_AMX_TILE)) {
			entry->eax = entry->ebx = entry->ecx = entry->edx = 0;
			break;
		}
		break;
	case KVM_CPUID_SIGNATURE: {
		const u32 *sigptr = (const u32 *)KVM_SIGNATURE;
		entry->eax = KVM_CPUID_FEATURES;
		entry->ebx = sigptr[0];
		entry->ecx = sigptr[1];
		entry->edx = sigptr[2];
		break;
	}
	case KVM_CPUID_FEATURES:
		entry->eax = (1 << KVM_FEATURE_CLOCKSOURCE) |
			     (1 << KVM_FEATURE_NOP_IO_DELAY) |
			     (1 << KVM_FEATURE_CLOCKSOURCE2) |
			     (1 << KVM_FEATURE_ASYNC_PF) |
			     (1 << KVM_FEATURE_PV_EOI) |
			     (1 << KVM_FEATURE_CLOCKSOURCE_STABLE_BIT) |
			     (1 << KVM_FEATURE_PV_UNHALT) |
			     (1 << KVM_FEATURE_PV_TLB_FLUSH) |
			     (1 << KVM_FEATURE_ASYNC_PF_VMEXIT) |
			     (1 << KVM_FEATURE_PV_SEND_IPI) |
			     (1 << KVM_FEATURE_POLL_CONTROL) |
			     (1 << KVM_FEATURE_PV_SCHED_YIELD) |
			     (1 << KVM_FEATURE_ASYNC_PF_INT);

		if (sched_info_on())
			entry->eax |= (1 << KVM_FEATURE_STEAL_TIME);

		entry->ebx = 0;
		entry->ecx = 0;
		entry->edx = 0;
		break;
	case 0x80000000:
		entry->eax = min(entry->eax, 0x80000021);
		/*
		 * Serializing LFENCE is reported in a multitude of ways, and
		 * NullSegClearsBase is not reported in CPUID on Zen2; help
		 * userspace by providing the CPUID leaf ourselves.
		 *
		 * However, only do it if the host has CPUID leaf 0x8000001d.
		 * QEMU thinks that it can query the host blindly for that
		 * CPUID leaf if KVM reports that it supports 0x8000001d or
		 * above.  The processor merrily returns values from the
		 * highest Intel leaf which QEMU tries to use as the guest's
		 * 0x8000001d.  Even worse, this can result in an infinite
		 * loop if said highest leaf has no subleaves indexed by ECX.
		 */
		if (entry->eax >= 0x8000001d &&
		    (static_cpu_has(X86_FEATURE_LFENCE_RDTSC)
		     || !static_cpu_has_bug(X86_BUG_NULL_SEG)))
			entry->eax = max(entry->eax, 0x80000021);
		break;
	case 0x80000001:
		cpuid_entry_override(entry, CPUID_8000_0001_EDX);
		cpuid_entry_override(entry, CPUID_8000_0001_ECX);
		break;
	case 0x80000006:
		/* L2 cache and TLB: pass through host info. */
		break;
	case 0x80000007: /* Advanced power management */
		/* invariant TSC is CPUID.80000007H:EDX[8] */
		entry->edx &= (1 << 8);
		/* mask against host */
		entry->edx &= boot_cpu_data.x86_power;
		entry->eax = entry->ebx = entry->ecx = 0;
		break;
	case 0x80000008: {
		unsigned g_phys_as = (entry->eax >> 16) & 0xff;
		unsigned virt_as = max((entry->eax >> 8) & 0xff, 48U);
		unsigned phys_as = entry->eax & 0xff;

		/*
		 * If TDP (NPT) is disabled use the adjusted host MAXPHYADDR as
		 * the guest operates in the same PA space as the host, i.e.
		 * reductions in MAXPHYADDR for memory encryption affect shadow
		 * paging, too.
		 *
		 * If TDP is enabled but an explicit guest MAXPHYADDR is not
		 * provided, use the raw bare metal MAXPHYADDR as reductions to
		 * the HPAs do not affect GPAs.
		 */
		if (!tdp_enabled)
			g_phys_as = boot_cpu_data.x86_phys_bits;
		else if (!g_phys_as)
			g_phys_as = phys_as;

		entry->eax = g_phys_as | (virt_as << 8);
		entry->edx = 0;
		cpuid_entry_override(entry, CPUID_8000_0008_EBX);
		break;
	}
	case 0x8000000A:
		if (!kvm_cpu_cap_has(X86_FEATURE_SVM)) {
			entry->eax = entry->ebx = entry->ecx = entry->edx = 0;
			break;
		}
		entry->eax = 1; /* SVM revision 1 */
		entry->ebx = 8; /* Lets support 8 ASIDs in case we add proper
				   ASID emulation to nested SVM */
		entry->ecx = 0; /* Reserved */
		cpuid_entry_override(entry, CPUID_8000_000A_EDX);
		break;
	case 0x80000019:
		entry->ecx = entry->edx = 0;
		break;
	case 0x8000001a:
	case 0x8000001e:
		break;
	case 0x8000001F:
		if (!kvm_cpu_cap_has(X86_FEATURE_SEV)) {
			entry->eax = entry->ebx = entry->ecx = entry->edx = 0;
		} else {
			cpuid_entry_override(entry, CPUID_8000_001F_EAX);

			/*
			 * Enumerate '0' for "PA bits reduction", the adjusted
			 * MAXPHYADDR is enumerated directly (see 0x80000008).
			 */
			entry->ebx &= ~GENMASK(11, 6);
		}
		break;
	case 0x80000020:
		entry->eax = entry->ebx = entry->ecx = entry->edx = 0;
		break;
	case 0x80000021:
		entry->ebx = entry->ecx = entry->edx = 0;
		/*
		 * Pass down these bits:
		 *    EAX      0      NNDBP, Processor ignores nested data breakpoints
		 *    EAX      2      LAS, LFENCE always serializing
		 *    EAX      6      NSCB, Null selector clear base
		 *
		 * Other defined bits are for MSRs that KVM does not expose:
		 *   EAX      3      SPCL, SMM page configuration lock
		 *   EAX      13     PCMSR, Prefetch control MSR
		 */
		entry->eax &= BIT(0) | BIT(2) | BIT(6);
		if (static_cpu_has(X86_FEATURE_LFENCE_RDTSC))
			entry->eax |= BIT(2);
		if (!static_cpu_has_bug(X86_BUG_NULL_SEG))
			entry->eax |= BIT(6);
		break;
	/*Add support for Centaur's CPUID instruction*/
	case 0xC0000000:
		/*Just support up to 0xC0000004 now*/
		entry->eax = min(entry->eax, 0xC0000004);
		break;
	case 0xC0000001:
		cpuid_entry_override(entry, CPUID_C000_0001_EDX);
		break;
	case 3: /* Processor serial number */
	case 5: /* MONITOR/MWAIT */
	case 0xC0000002:
	case 0xC0000003:
	case 0xC0000004:
	default:
		entry->eax = entry->ebx = entry->ecx = entry->edx = 0;
		break;
	}

	r = 0;

out:
	put_cpu();

	return r;
}

static int do_cpuid_func(struct kvm_cpuid_array *array, u32 func,
			 unsigned int type)
{
	if (type == KVM_GET_EMULATED_CPUID)
		return __do_cpuid_func_emulated(array, func);

	return __do_cpuid_func(array, func);
}

#define CENTAUR_CPUID_SIGNATURE 0xC0000000

static int get_cpuid_func(struct kvm_cpuid_array *array, u32 func,
			  unsigned int type)
{
	u32 limit;
	int r;

	if (func == CENTAUR_CPUID_SIGNATURE &&
	    boot_cpu_data.x86_vendor != X86_VENDOR_CENTAUR)
		return 0;

	r = do_cpuid_func(array, func, type);
	if (r)
		return r;

	limit = array->entries[array->nent - 1].eax;
	for (func = func + 1; func <= limit; ++func) {
		r = do_cpuid_func(array, func, type);
		if (r)
			break;
	}

	return r;
}

static bool sanity_check_entries(struct kvm_cpuid_entry2 __user *entries,
				 __u32 num_entries, unsigned int ioctl_type)
{
	int i;
	__u32 pad[3];

	if (ioctl_type != KVM_GET_EMULATED_CPUID)
		return false;

	/*
	 * We want to make sure that ->padding is being passed clean from
	 * userspace in case we want to use it for something in the future.
	 *
	 * Sadly, this wasn't enforced for KVM_GET_SUPPORTED_CPUID and so we
	 * have to give ourselves satisfied only with the emulated side. /me
	 * sheds a tear.
	 */
	for (i = 0; i < num_entries; i++) {
		if (copy_from_user(pad, entries[i].padding, sizeof(pad)))
			return true;

		if (pad[0] || pad[1] || pad[2])
			return true;
	}
	return false;
}

int kvm_dev_ioctl_get_cpuid(struct kvm_cpuid2 *cpuid,
			    struct kvm_cpuid_entry2 __user *entries,
			    unsigned int type)
{
	static const u32 funcs[] = {
		0, 0x80000000, CENTAUR_CPUID_SIGNATURE, KVM_CPUID_SIGNATURE,
	};

	struct kvm_cpuid_array array = {
		.nent = 0,
	};
	int r, i;

	if (cpuid->nent < 1)
		return -E2BIG;
	if (cpuid->nent > KVM_MAX_CPUID_ENTRIES)
		cpuid->nent = KVM_MAX_CPUID_ENTRIES;

	if (sanity_check_entries(entries, cpuid->nent, type))
		return -EINVAL;

	array.entries = kvcalloc(sizeof(struct kvm_cpuid_entry2), cpuid->nent, GFP_KERNEL);
	if (!array.entries)
		return -ENOMEM;

	array.maxnent = cpuid->nent;

	for (i = 0; i < ARRAY_SIZE(funcs); i++) {
		r = get_cpuid_func(&array, funcs[i], type);
		if (r)
			goto out_free;
	}
	cpuid->nent = array.nent;

	if (copy_to_user(entries, array.entries,
			 array.nent * sizeof(struct kvm_cpuid_entry2)))
		r = -EFAULT;

out_free:
	kvfree(array.entries);
	return r;
}

struct kvm_cpuid_entry2 *kvm_find_cpuid_entry_index(struct kvm_vcpu *vcpu,
						    u32 function, u32 index)
{
	return cpuid_entry2_find(vcpu->arch.cpuid_entries, vcpu->arch.cpuid_nent,
				 function, index);
}
EXPORT_SYMBOL_GPL(kvm_find_cpuid_entry_index);

struct kvm_cpuid_entry2 *kvm_find_cpuid_entry(struct kvm_vcpu *vcpu,
					      u32 function)
{
	return cpuid_entry2_find(vcpu->arch.cpuid_entries, vcpu->arch.cpuid_nent,
				 function, KVM_CPUID_INDEX_NOT_SIGNIFICANT);
}
EXPORT_SYMBOL_GPL(kvm_find_cpuid_entry);

/*
 * Intel CPUID semantics treats any query for an out-of-range leaf as if the
 * highest basic leaf (i.e. CPUID.0H:EAX) were requested.  AMD CPUID semantics
 * returns all zeroes for any undefined leaf, whether or not the leaf is in
 * range.  Centaur/VIA follows Intel semantics.
 *
 * A leaf is considered out-of-range if its function is higher than the maximum
 * supported leaf of its associated class or if its associated class does not
 * exist.
 *
 * There are three primary classes to be considered, with their respective
 * ranges described as "<base> - <top>[,<base2> - <top2>] inclusive.  A primary
 * class exists if a guest CPUID entry for its <base> leaf exists.  For a given
 * class, CPUID.<base>.EAX contains the max supported leaf for the class.
 *
 *  - Basic:      0x00000000 - 0x3fffffff, 0x50000000 - 0x7fffffff
 *  - Hypervisor: 0x40000000 - 0x4fffffff
 *  - Extended:   0x80000000 - 0xbfffffff
 *  - Centaur:    0xc0000000 - 0xcfffffff
 *
 * The Hypervisor class is further subdivided into sub-classes that each act as
 * their own independent class associated with a 0x100 byte range.  E.g. if Qemu
 * is advertising support for both HyperV and KVM, the resulting Hypervisor
 * CPUID sub-classes are:
 *
 *  - HyperV:     0x40000000 - 0x400000ff
 *  - KVM:        0x40000100 - 0x400001ff
 */
static struct kvm_cpuid_entry2 *
get_out_of_range_cpuid_entry(struct kvm_vcpu *vcpu, u32 *fn_ptr, u32 index)
{
	struct kvm_cpuid_entry2 *basic, *class;
	u32 function = *fn_ptr;

	basic = kvm_find_cpuid_entry(vcpu, 0);
	if (!basic)
		return NULL;

	if (is_guest_vendor_amd(basic->ebx, basic->ecx, basic->edx) ||
	    is_guest_vendor_hygon(basic->ebx, basic->ecx, basic->edx))
		return NULL;

	if (function >= 0x40000000 && function <= 0x4fffffff)
		class = kvm_find_cpuid_entry(vcpu, function & 0xffffff00);
	else if (function >= 0xc0000000)
		class = kvm_find_cpuid_entry(vcpu, 0xc0000000);
	else
		class = kvm_find_cpuid_entry(vcpu, function & 0x80000000);

	if (class && function <= class->eax)
		return NULL;

	/*
	 * Leaf specific adjustments are also applied when redirecting to the
	 * max basic entry, e.g. if the max basic leaf is 0xb but there is no
	 * entry for CPUID.0xb.index (see below), then the output value for EDX
	 * needs to be pulled from CPUID.0xb.1.
	 */
	*fn_ptr = basic->eax;

	/*
	 * The class does not exist or the requested function is out of range;
	 * the effective CPUID entry is the max basic leaf.  Note, the index of
	 * the original requested leaf is observed!
	 */
	return kvm_find_cpuid_entry_index(vcpu, basic->eax, index);
}

bool kvm_cpuid(struct kvm_vcpu *vcpu, u32 *eax, u32 *ebx,
	       u32 *ecx, u32 *edx, bool exact_only)
{
	u32 orig_function = *eax, function = *eax, index = *ecx;
	struct kvm_cpuid_entry2 *entry;
	bool exact, used_max_basic = false;

	entry = kvm_find_cpuid_entry_index(vcpu, function, index);
	exact = !!entry;

	if (!entry && !exact_only) {
		entry = get_out_of_range_cpuid_entry(vcpu, &function, index);
		used_max_basic = !!entry;
	}

	if (entry) {
		*eax = entry->eax;
		*ebx = entry->ebx;
		*ecx = entry->ecx;
		*edx = entry->edx;
		if (function == 7 && index == 0) {
			u64 data;
		        if (!__kvm_get_msr(vcpu, MSR_IA32_TSX_CTRL, &data, true) &&
			    (data & TSX_CTRL_CPUID_CLEAR))
				*ebx &= ~(F(RTM) | F(HLE));
		}
	} else {
		*eax = *ebx = *ecx = *edx = 0;
		/*
		 * When leaf 0BH or 1FH is defined, CL is pass-through
		 * and EDX is always the x2APIC ID, even for undefined
		 * subleaves. Index 1 will exist iff the leaf is
		 * implemented, so we pass through CL iff leaf 1
		 * exists. EDX can be copied from any existing index.
		 */
		if (function == 0xb || function == 0x1f) {
			entry = kvm_find_cpuid_entry_index(vcpu, function, 1);
			if (entry) {
				*ecx = index & 0xff;
				*edx = entry->edx;
			}
		}
	}
	trace_kvm_cpuid(orig_function, index, *eax, *ebx, *ecx, *edx, exact,
			used_max_basic);
	return exact;
}
EXPORT_SYMBOL_GPL(kvm_cpuid);

int kvm_emulate_cpuid(struct kvm_vcpu *vcpu)
{
	u32 eax, ebx, ecx, edx;

	if (cpuid_fault_enabled(vcpu) && !kvm_require_cpl(vcpu, 0))
		return 1;

	eax = kvm_rax_read(vcpu);
	ecx = kvm_rcx_read(vcpu);
	kvm_cpuid(vcpu, &eax, &ebx, &ecx, &edx, false);
	kvm_rax_write(vcpu, eax);
	kvm_rbx_write(vcpu, ebx);
	kvm_rcx_write(vcpu, ecx);
	kvm_rdx_write(vcpu, edx);
	return kvm_skip_emulated_instruction(vcpu);
}
EXPORT_SYMBOL_GPL(kvm_emulate_cpuid);<|MERGE_RESOLUTION|>--- conflicted
+++ resolved
@@ -94,7 +94,6 @@
 		 * provide "duplicate" entries in all cases.
 		 */
 		if (!(e->flags & KVM_CPUID_FLAG_SIGNIFCANT_INDEX) || e->index == index)
-<<<<<<< HEAD
 			return e;
 
 
@@ -110,23 +109,6 @@
 			 */
 			WARN_ON_ONCE(cpuid_function_is_indexed(function));
 			return e;
-=======
-			return e;
-
-
-		/*
-		 * Similarly, use the first matching entry if KVM is doing a
-		 * lookup (as opposed to emulating CPUID) for a function that's
-		 * architecturally defined as not having a significant index.
-		 */
-		if (index == KVM_CPUID_INDEX_NOT_SIGNIFICANT) {
-			/*
-			 * Direct lookups from KVM should not diverge from what
-			 * KVM defines internally (the architectural behavior).
-			 */
-			WARN_ON_ONCE(cpuid_function_is_indexed(function));
-			return e;
->>>>>>> 7365df19
 		}
 	}
 
