// SPDX-License-Identifier: GPL-2.0-only
/*
 * Kernel-based Virtual Machine driver for Linux
 *
 * derived from drivers/kvm/kvm_main.c
 *
 * Copyright (C) 2006 Qumranet, Inc.
 * Copyright (C) 2008 Qumranet, Inc.
 * Copyright IBM Corporation, 2008
 * Copyright 2010 Red Hat, Inc. and/or its affiliates.
 *
 * Authors:
 *   Avi Kivity   <avi@qumranet.com>
 *   Yaniv Kamay  <yaniv@qumranet.com>
 *   Amit Shah    <amit.shah@qumranet.com>
 *   Ben-Ami Yassour <benami@il.ibm.com>
 */

#include <linux/kvm_host.h>
#include "irq.h"
#include "ioapic.h"
#include "mmu.h"
#include "i8254.h"
#include "tss.h"
#include "kvm_cache_regs.h"
#include "kvm_emulate.h"
#include "x86.h"
#include "cpuid.h"
#include "pmu.h"
#include "hyperv.h"
#include "lapic.h"
#include "xen.h"

#include <linux/clocksource.h>
#include <linux/interrupt.h>
#include <linux/kvm.h>
#include <linux/fs.h>
#include <linux/vmalloc.h>
#include <linux/export.h>
#include <linux/moduleparam.h>
#include <linux/mman.h>
#include <linux/highmem.h>
#include <linux/iommu.h>
#include <linux/intel-iommu.h>
#include <linux/cpufreq.h>
#include <linux/user-return-notifier.h>
#include <linux/srcu.h>
#include <linux/slab.h>
#include <linux/perf_event.h>
#include <linux/uaccess.h>
#include <linux/hash.h>
#include <linux/pci.h>
#include <linux/timekeeper_internal.h>
#include <linux/pvclock_gtod.h>
#include <linux/kvm_irqfd.h>
#include <linux/irqbypass.h>
#include <linux/sched/stat.h>
#include <linux/sched/isolation.h>
#include <linux/mem_encrypt.h>
#include <linux/entry-kvm.h>
#include <linux/suspend.h>

#include <trace/events/kvm.h>

#include <asm/debugreg.h>
#include <asm/msr.h>
#include <asm/desc.h>
#include <asm/mce.h>
#include <asm/pkru.h>
#include <linux/kernel_stat.h>
#include <asm/fpu/internal.h> /* Ugh! */
#include <asm/pvclock.h>
#include <asm/div64.h>
#include <asm/irq_remapping.h>
#include <asm/mshyperv.h>
#include <asm/hypervisor.h>
#include <asm/tlbflush.h>
#include <asm/intel_pt.h>
#include <asm/emulate_prefix.h>
#include <asm/sgx.h>
#include <clocksource/hyperv_timer.h>

#define CREATE_TRACE_POINTS
#include "trace.h"

#define MAX_IO_MSRS 256
#define KVM_MAX_MCE_BANKS 32
u64 __read_mostly kvm_mce_cap_supported = MCG_CTL_P | MCG_SER_P;
EXPORT_SYMBOL_GPL(kvm_mce_cap_supported);

#define emul_to_vcpu(ctxt) \
	((struct kvm_vcpu *)(ctxt)->vcpu)

/* EFER defaults:
 * - enable syscall per default because its emulated by KVM
 * - enable LME and LMA per default on 64 bit KVM
 */
#ifdef CONFIG_X86_64
static
u64 __read_mostly efer_reserved_bits = ~((u64)(EFER_SCE | EFER_LME | EFER_LMA));
#else
static u64 __read_mostly efer_reserved_bits = ~((u64)EFER_SCE);
#endif

static u64 __read_mostly cr4_reserved_bits = CR4_RESERVED_BITS;

#define KVM_EXIT_HYPERCALL_VALID_MASK (1 << KVM_HC_MAP_GPA_RANGE)

#define KVM_X2APIC_API_VALID_FLAGS (KVM_X2APIC_API_USE_32BIT_IDS | \
                                    KVM_X2APIC_API_DISABLE_BROADCAST_QUIRK)

static void update_cr8_intercept(struct kvm_vcpu *vcpu);
static void process_nmi(struct kvm_vcpu *vcpu);
static void process_smi(struct kvm_vcpu *vcpu);
static void enter_smm(struct kvm_vcpu *vcpu);
static void __kvm_set_rflags(struct kvm_vcpu *vcpu, unsigned long rflags);
static void store_regs(struct kvm_vcpu *vcpu);
static int sync_regs(struct kvm_vcpu *vcpu);

static int __set_sregs2(struct kvm_vcpu *vcpu, struct kvm_sregs2 *sregs2);
static void __get_sregs2(struct kvm_vcpu *vcpu, struct kvm_sregs2 *sregs2);

struct kvm_x86_ops kvm_x86_ops __read_mostly;
EXPORT_SYMBOL_GPL(kvm_x86_ops);

#define KVM_X86_OP(func)					     \
	DEFINE_STATIC_CALL_NULL(kvm_x86_##func,			     \
				*(((struct kvm_x86_ops *)0)->func));
#define KVM_X86_OP_NULL KVM_X86_OP
#include <asm/kvm-x86-ops.h>
EXPORT_STATIC_CALL_GPL(kvm_x86_get_cs_db_l_bits);
EXPORT_STATIC_CALL_GPL(kvm_x86_cache_reg);
EXPORT_STATIC_CALL_GPL(kvm_x86_tlb_flush_current);

static bool __read_mostly ignore_msrs = 0;
module_param(ignore_msrs, bool, S_IRUGO | S_IWUSR);

bool __read_mostly report_ignored_msrs = true;
module_param(report_ignored_msrs, bool, S_IRUGO | S_IWUSR);
EXPORT_SYMBOL_GPL(report_ignored_msrs);

unsigned int min_timer_period_us = 200;
module_param(min_timer_period_us, uint, S_IRUGO | S_IWUSR);

static bool __read_mostly kvmclock_periodic_sync = true;
module_param(kvmclock_periodic_sync, bool, S_IRUGO);

bool __read_mostly kvm_has_tsc_control;
EXPORT_SYMBOL_GPL(kvm_has_tsc_control);
u32  __read_mostly kvm_max_guest_tsc_khz;
EXPORT_SYMBOL_GPL(kvm_max_guest_tsc_khz);
u8   __read_mostly kvm_tsc_scaling_ratio_frac_bits;
EXPORT_SYMBOL_GPL(kvm_tsc_scaling_ratio_frac_bits);
u64  __read_mostly kvm_max_tsc_scaling_ratio;
EXPORT_SYMBOL_GPL(kvm_max_tsc_scaling_ratio);
u64 __read_mostly kvm_default_tsc_scaling_ratio;
EXPORT_SYMBOL_GPL(kvm_default_tsc_scaling_ratio);
bool __read_mostly kvm_has_bus_lock_exit;
EXPORT_SYMBOL_GPL(kvm_has_bus_lock_exit);

/* tsc tolerance in parts per million - default to 1/2 of the NTP threshold */
static u32 __read_mostly tsc_tolerance_ppm = 250;
module_param(tsc_tolerance_ppm, uint, S_IRUGO | S_IWUSR);

/*
 * lapic timer advance (tscdeadline mode only) in nanoseconds.  '-1' enables
 * adaptive tuning starting from default advancement of 1000ns.  '0' disables
 * advancement entirely.  Any other value is used as-is and disables adaptive
 * tuning, i.e. allows privileged userspace to set an exact advancement time.
 */
static int __read_mostly lapic_timer_advance_ns = -1;
module_param(lapic_timer_advance_ns, int, S_IRUGO | S_IWUSR);

static bool __read_mostly vector_hashing = true;
module_param(vector_hashing, bool, S_IRUGO);

bool __read_mostly enable_vmware_backdoor = false;
module_param(enable_vmware_backdoor, bool, S_IRUGO);
EXPORT_SYMBOL_GPL(enable_vmware_backdoor);

static bool __read_mostly force_emulation_prefix = false;
module_param(force_emulation_prefix, bool, S_IRUGO);

int __read_mostly pi_inject_timer = -1;
module_param(pi_inject_timer, bint, S_IRUGO | S_IWUSR);

/*
 * Restoring the host value for MSRs that are only consumed when running in
 * usermode, e.g. SYSCALL MSRs and TSC_AUX, can be deferred until the CPU
 * returns to userspace, i.e. the kernel can run with the guest's value.
 */
#define KVM_MAX_NR_USER_RETURN_MSRS 16

struct kvm_user_return_msrs {
	struct user_return_notifier urn;
	bool registered;
	struct kvm_user_return_msr_values {
		u64 host;
		u64 curr;
	} values[KVM_MAX_NR_USER_RETURN_MSRS];
};

u32 __read_mostly kvm_nr_uret_msrs;
EXPORT_SYMBOL_GPL(kvm_nr_uret_msrs);
static u32 __read_mostly kvm_uret_msrs_list[KVM_MAX_NR_USER_RETURN_MSRS];
static struct kvm_user_return_msrs __percpu *user_return_msrs;

#define KVM_SUPPORTED_XCR0     (XFEATURE_MASK_FP | XFEATURE_MASK_SSE \
				| XFEATURE_MASK_YMM | XFEATURE_MASK_BNDREGS \
				| XFEATURE_MASK_BNDCSR | XFEATURE_MASK_AVX512 \
				| XFEATURE_MASK_PKRU)

u64 __read_mostly host_efer;
EXPORT_SYMBOL_GPL(host_efer);

bool __read_mostly allow_smaller_maxphyaddr = 0;
EXPORT_SYMBOL_GPL(allow_smaller_maxphyaddr);

bool __read_mostly enable_apicv = true;
EXPORT_SYMBOL_GPL(enable_apicv);

u64 __read_mostly host_xss;
EXPORT_SYMBOL_GPL(host_xss);
u64 __read_mostly supported_xss;
EXPORT_SYMBOL_GPL(supported_xss);

const struct _kvm_stats_desc kvm_vm_stats_desc[] = {
	KVM_GENERIC_VM_STATS(),
	STATS_DESC_COUNTER(VM, mmu_shadow_zapped),
	STATS_DESC_COUNTER(VM, mmu_pte_write),
	STATS_DESC_COUNTER(VM, mmu_pde_zapped),
	STATS_DESC_COUNTER(VM, mmu_flooded),
	STATS_DESC_COUNTER(VM, mmu_recycled),
	STATS_DESC_COUNTER(VM, mmu_cache_miss),
	STATS_DESC_ICOUNTER(VM, mmu_unsync),
	STATS_DESC_ICOUNTER(VM, lpages),
	STATS_DESC_ICOUNTER(VM, nx_lpage_splits),
	STATS_DESC_PCOUNTER(VM, max_mmu_page_hash_collisions)
};
static_assert(ARRAY_SIZE(kvm_vm_stats_desc) ==
		sizeof(struct kvm_vm_stat) / sizeof(u64));

const struct kvm_stats_header kvm_vm_stats_header = {
	.name_size = KVM_STATS_NAME_SIZE,
	.num_desc = ARRAY_SIZE(kvm_vm_stats_desc),
	.id_offset = sizeof(struct kvm_stats_header),
	.desc_offset = sizeof(struct kvm_stats_header) + KVM_STATS_NAME_SIZE,
	.data_offset = sizeof(struct kvm_stats_header) + KVM_STATS_NAME_SIZE +
		       sizeof(kvm_vm_stats_desc),
};

const struct _kvm_stats_desc kvm_vcpu_stats_desc[] = {
	KVM_GENERIC_VCPU_STATS(),
	STATS_DESC_COUNTER(VCPU, pf_fixed),
	STATS_DESC_COUNTER(VCPU, pf_guest),
	STATS_DESC_COUNTER(VCPU, tlb_flush),
	STATS_DESC_COUNTER(VCPU, invlpg),
	STATS_DESC_COUNTER(VCPU, exits),
	STATS_DESC_COUNTER(VCPU, io_exits),
	STATS_DESC_COUNTER(VCPU, mmio_exits),
	STATS_DESC_COUNTER(VCPU, signal_exits),
	STATS_DESC_COUNTER(VCPU, irq_window_exits),
	STATS_DESC_COUNTER(VCPU, nmi_window_exits),
	STATS_DESC_COUNTER(VCPU, l1d_flush),
	STATS_DESC_COUNTER(VCPU, halt_exits),
	STATS_DESC_COUNTER(VCPU, request_irq_exits),
	STATS_DESC_COUNTER(VCPU, irq_exits),
	STATS_DESC_COUNTER(VCPU, host_state_reload),
	STATS_DESC_COUNTER(VCPU, fpu_reload),
	STATS_DESC_COUNTER(VCPU, insn_emulation),
	STATS_DESC_COUNTER(VCPU, insn_emulation_fail),
	STATS_DESC_COUNTER(VCPU, hypercalls),
	STATS_DESC_COUNTER(VCPU, irq_injections),
	STATS_DESC_COUNTER(VCPU, nmi_injections),
	STATS_DESC_COUNTER(VCPU, req_event),
	STATS_DESC_COUNTER(VCPU, nested_run),
	STATS_DESC_COUNTER(VCPU, directed_yield_attempted),
	STATS_DESC_COUNTER(VCPU, directed_yield_successful),
	STATS_DESC_ICOUNTER(VCPU, guest_mode)
};
static_assert(ARRAY_SIZE(kvm_vcpu_stats_desc) ==
		sizeof(struct kvm_vcpu_stat) / sizeof(u64));

const struct kvm_stats_header kvm_vcpu_stats_header = {
	.name_size = KVM_STATS_NAME_SIZE,
	.num_desc = ARRAY_SIZE(kvm_vcpu_stats_desc),
	.id_offset = sizeof(struct kvm_stats_header),
	.desc_offset = sizeof(struct kvm_stats_header) + KVM_STATS_NAME_SIZE,
	.data_offset = sizeof(struct kvm_stats_header) + KVM_STATS_NAME_SIZE +
		       sizeof(kvm_vcpu_stats_desc),
};

u64 __read_mostly host_xcr0;
u64 __read_mostly supported_xcr0;
EXPORT_SYMBOL_GPL(supported_xcr0);

static struct kmem_cache *x86_fpu_cache;

static struct kmem_cache *x86_emulator_cache;

/*
 * When called, it means the previous get/set msr reached an invalid msr.
 * Return true if we want to ignore/silent this failed msr access.
 */
static bool kvm_msr_ignored_check(u32 msr, u64 data, bool write)
{
	const char *op = write ? "wrmsr" : "rdmsr";

	if (ignore_msrs) {
		if (report_ignored_msrs)
			kvm_pr_unimpl("ignored %s: 0x%x data 0x%llx\n",
				      op, msr, data);
		/* Mask the error */
		return true;
	} else {
		kvm_debug_ratelimited("unhandled %s: 0x%x data 0x%llx\n",
				      op, msr, data);
		return false;
	}
}

static struct kmem_cache *kvm_alloc_emulator_cache(void)
{
	unsigned int useroffset = offsetof(struct x86_emulate_ctxt, src);
	unsigned int size = sizeof(struct x86_emulate_ctxt);

	return kmem_cache_create_usercopy("x86_emulator", size,
					  __alignof__(struct x86_emulate_ctxt),
					  SLAB_ACCOUNT, useroffset,
					  size - useroffset, NULL);
}

static int emulator_fix_hypercall(struct x86_emulate_ctxt *ctxt);

static inline void kvm_async_pf_hash_reset(struct kvm_vcpu *vcpu)
{
	int i;
	for (i = 0; i < ASYNC_PF_PER_VCPU; i++)
		vcpu->arch.apf.gfns[i] = ~0;
}

static void kvm_on_user_return(struct user_return_notifier *urn)
{
	unsigned slot;
	struct kvm_user_return_msrs *msrs
		= container_of(urn, struct kvm_user_return_msrs, urn);
	struct kvm_user_return_msr_values *values;
	unsigned long flags;

	/*
	 * Disabling irqs at this point since the following code could be
	 * interrupted and executed through kvm_arch_hardware_disable()
	 */
	local_irq_save(flags);
	if (msrs->registered) {
		msrs->registered = false;
		user_return_notifier_unregister(urn);
	}
	local_irq_restore(flags);
	for (slot = 0; slot < kvm_nr_uret_msrs; ++slot) {
		values = &msrs->values[slot];
		if (values->host != values->curr) {
			wrmsrl(kvm_uret_msrs_list[slot], values->host);
			values->curr = values->host;
		}
	}
}

static int kvm_probe_user_return_msr(u32 msr)
{
	u64 val;
	int ret;

	preempt_disable();
	ret = rdmsrl_safe(msr, &val);
	if (ret)
		goto out;
	ret = wrmsrl_safe(msr, val);
out:
	preempt_enable();
	return ret;
}

int kvm_add_user_return_msr(u32 msr)
{
	BUG_ON(kvm_nr_uret_msrs >= KVM_MAX_NR_USER_RETURN_MSRS);

	if (kvm_probe_user_return_msr(msr))
		return -1;

	kvm_uret_msrs_list[kvm_nr_uret_msrs] = msr;
	return kvm_nr_uret_msrs++;
}
EXPORT_SYMBOL_GPL(kvm_add_user_return_msr);

int kvm_find_user_return_msr(u32 msr)
{
	int i;

	for (i = 0; i < kvm_nr_uret_msrs; ++i) {
		if (kvm_uret_msrs_list[i] == msr)
			return i;
	}
	return -1;
}
EXPORT_SYMBOL_GPL(kvm_find_user_return_msr);

static void kvm_user_return_msr_cpu_online(void)
{
	unsigned int cpu = smp_processor_id();
	struct kvm_user_return_msrs *msrs = per_cpu_ptr(user_return_msrs, cpu);
	u64 value;
	int i;

	for (i = 0; i < kvm_nr_uret_msrs; ++i) {
		rdmsrl_safe(kvm_uret_msrs_list[i], &value);
		msrs->values[i].host = value;
		msrs->values[i].curr = value;
	}
}

int kvm_set_user_return_msr(unsigned slot, u64 value, u64 mask)
{
	unsigned int cpu = smp_processor_id();
	struct kvm_user_return_msrs *msrs = per_cpu_ptr(user_return_msrs, cpu);
	int err;

	value = (value & mask) | (msrs->values[slot].host & ~mask);
	if (value == msrs->values[slot].curr)
		return 0;
	err = wrmsrl_safe(kvm_uret_msrs_list[slot], value);
	if (err)
		return 1;

	msrs->values[slot].curr = value;
	if (!msrs->registered) {
		msrs->urn.on_user_return = kvm_on_user_return;
		user_return_notifier_register(&msrs->urn);
		msrs->registered = true;
	}
	return 0;
}
EXPORT_SYMBOL_GPL(kvm_set_user_return_msr);

static void drop_user_return_notifiers(void)
{
	unsigned int cpu = smp_processor_id();
	struct kvm_user_return_msrs *msrs = per_cpu_ptr(user_return_msrs, cpu);

	if (msrs->registered)
		kvm_on_user_return(&msrs->urn);
}

u64 kvm_get_apic_base(struct kvm_vcpu *vcpu)
{
	return vcpu->arch.apic_base;
}
EXPORT_SYMBOL_GPL(kvm_get_apic_base);

enum lapic_mode kvm_get_apic_mode(struct kvm_vcpu *vcpu)
{
	return kvm_apic_mode(kvm_get_apic_base(vcpu));
}
EXPORT_SYMBOL_GPL(kvm_get_apic_mode);

int kvm_set_apic_base(struct kvm_vcpu *vcpu, struct msr_data *msr_info)
{
	enum lapic_mode old_mode = kvm_get_apic_mode(vcpu);
	enum lapic_mode new_mode = kvm_apic_mode(msr_info->data);
	u64 reserved_bits = kvm_vcpu_reserved_gpa_bits_raw(vcpu) | 0x2ff |
		(guest_cpuid_has(vcpu, X86_FEATURE_X2APIC) ? 0 : X2APIC_ENABLE);

	if ((msr_info->data & reserved_bits) != 0 || new_mode == LAPIC_MODE_INVALID)
		return 1;
	if (!msr_info->host_initiated) {
		if (old_mode == LAPIC_MODE_X2APIC && new_mode == LAPIC_MODE_XAPIC)
			return 1;
		if (old_mode == LAPIC_MODE_DISABLED && new_mode == LAPIC_MODE_X2APIC)
			return 1;
	}

	kvm_lapic_set_base(vcpu, msr_info->data);
	kvm_recalculate_apic_map(vcpu->kvm);
	return 0;
}
EXPORT_SYMBOL_GPL(kvm_set_apic_base);

asmlinkage __visible noinstr void kvm_spurious_fault(void)
{
	/* Fault while not rebooting.  We want the trace. */
	BUG_ON(!kvm_rebooting);
}
EXPORT_SYMBOL_GPL(kvm_spurious_fault);

#define EXCPT_BENIGN		0
#define EXCPT_CONTRIBUTORY	1
#define EXCPT_PF		2

static int exception_class(int vector)
{
	switch (vector) {
	case PF_VECTOR:
		return EXCPT_PF;
	case DE_VECTOR:
	case TS_VECTOR:
	case NP_VECTOR:
	case SS_VECTOR:
	case GP_VECTOR:
		return EXCPT_CONTRIBUTORY;
	default:
		break;
	}
	return EXCPT_BENIGN;
}

#define EXCPT_FAULT		0
#define EXCPT_TRAP		1
#define EXCPT_ABORT		2
#define EXCPT_INTERRUPT		3

static int exception_type(int vector)
{
	unsigned int mask;

	if (WARN_ON(vector > 31 || vector == NMI_VECTOR))
		return EXCPT_INTERRUPT;

	mask = 1 << vector;

	/* #DB is trap, as instruction watchpoints are handled elsewhere */
	if (mask & ((1 << DB_VECTOR) | (1 << BP_VECTOR) | (1 << OF_VECTOR)))
		return EXCPT_TRAP;

	if (mask & ((1 << DF_VECTOR) | (1 << MC_VECTOR)))
		return EXCPT_ABORT;

	/* Reserved exceptions will result in fault */
	return EXCPT_FAULT;
}

void kvm_deliver_exception_payload(struct kvm_vcpu *vcpu)
{
	unsigned nr = vcpu->arch.exception.nr;
	bool has_payload = vcpu->arch.exception.has_payload;
	unsigned long payload = vcpu->arch.exception.payload;

	if (!has_payload)
		return;

	switch (nr) {
	case DB_VECTOR:
		/*
		 * "Certain debug exceptions may clear bit 0-3.  The
		 * remaining contents of the DR6 register are never
		 * cleared by the processor".
		 */
		vcpu->arch.dr6 &= ~DR_TRAP_BITS;
		/*
		 * In order to reflect the #DB exception payload in guest
		 * dr6, three components need to be considered: active low
		 * bit, FIXED_1 bits and active high bits (e.g. DR6_BD,
		 * DR6_BS and DR6_BT)
		 * DR6_ACTIVE_LOW contains the FIXED_1 and active low bits.
		 * In the target guest dr6:
		 * FIXED_1 bits should always be set.
		 * Active low bits should be cleared if 1-setting in payload.
		 * Active high bits should be set if 1-setting in payload.
		 *
		 * Note, the payload is compatible with the pending debug
		 * exceptions/exit qualification under VMX, that active_low bits
		 * are active high in payload.
		 * So they need to be flipped for DR6.
		 */
		vcpu->arch.dr6 |= DR6_ACTIVE_LOW;
		vcpu->arch.dr6 |= payload;
		vcpu->arch.dr6 ^= payload & DR6_ACTIVE_LOW;

		/*
		 * The #DB payload is defined as compatible with the 'pending
		 * debug exceptions' field under VMX, not DR6. While bit 12 is
		 * defined in the 'pending debug exceptions' field (enabled
		 * breakpoint), it is reserved and must be zero in DR6.
		 */
		vcpu->arch.dr6 &= ~BIT(12);
		break;
	case PF_VECTOR:
		vcpu->arch.cr2 = payload;
		break;
	}

	vcpu->arch.exception.has_payload = false;
	vcpu->arch.exception.payload = 0;
}
EXPORT_SYMBOL_GPL(kvm_deliver_exception_payload);

static void kvm_multiple_exception(struct kvm_vcpu *vcpu,
		unsigned nr, bool has_error, u32 error_code,
	        bool has_payload, unsigned long payload, bool reinject)
{
	u32 prev_nr;
	int class1, class2;

	kvm_make_request(KVM_REQ_EVENT, vcpu);

	if (!vcpu->arch.exception.pending && !vcpu->arch.exception.injected) {
	queue:
		if (reinject) {
			/*
			 * On vmentry, vcpu->arch.exception.pending is only
			 * true if an event injection was blocked by
			 * nested_run_pending.  In that case, however,
			 * vcpu_enter_guest requests an immediate exit,
			 * and the guest shouldn't proceed far enough to
			 * need reinjection.
			 */
			WARN_ON_ONCE(vcpu->arch.exception.pending);
			vcpu->arch.exception.injected = true;
			if (WARN_ON_ONCE(has_payload)) {
				/*
				 * A reinjected event has already
				 * delivered its payload.
				 */
				has_payload = false;
				payload = 0;
			}
		} else {
			vcpu->arch.exception.pending = true;
			vcpu->arch.exception.injected = false;
		}
		vcpu->arch.exception.has_error_code = has_error;
		vcpu->arch.exception.nr = nr;
		vcpu->arch.exception.error_code = error_code;
		vcpu->arch.exception.has_payload = has_payload;
		vcpu->arch.exception.payload = payload;
		if (!is_guest_mode(vcpu))
			kvm_deliver_exception_payload(vcpu);
		return;
	}

	/* to check exception */
	prev_nr = vcpu->arch.exception.nr;
	if (prev_nr == DF_VECTOR) {
		/* triple fault -> shutdown */
		kvm_make_request(KVM_REQ_TRIPLE_FAULT, vcpu);
		return;
	}
	class1 = exception_class(prev_nr);
	class2 = exception_class(nr);
	if ((class1 == EXCPT_CONTRIBUTORY && class2 == EXCPT_CONTRIBUTORY)
		|| (class1 == EXCPT_PF && class2 != EXCPT_BENIGN)) {
		/*
		 * Generate double fault per SDM Table 5-5.  Set
		 * exception.pending = true so that the double fault
		 * can trigger a nested vmexit.
		 */
		vcpu->arch.exception.pending = true;
		vcpu->arch.exception.injected = false;
		vcpu->arch.exception.has_error_code = true;
		vcpu->arch.exception.nr = DF_VECTOR;
		vcpu->arch.exception.error_code = 0;
		vcpu->arch.exception.has_payload = false;
		vcpu->arch.exception.payload = 0;
	} else
		/* replace previous exception with a new one in a hope
		   that instruction re-execution will regenerate lost
		   exception */
		goto queue;
}

void kvm_queue_exception(struct kvm_vcpu *vcpu, unsigned nr)
{
	kvm_multiple_exception(vcpu, nr, false, 0, false, 0, false);
}
EXPORT_SYMBOL_GPL(kvm_queue_exception);

void kvm_requeue_exception(struct kvm_vcpu *vcpu, unsigned nr)
{
	kvm_multiple_exception(vcpu, nr, false, 0, false, 0, true);
}
EXPORT_SYMBOL_GPL(kvm_requeue_exception);

void kvm_queue_exception_p(struct kvm_vcpu *vcpu, unsigned nr,
			   unsigned long payload)
{
	kvm_multiple_exception(vcpu, nr, false, 0, true, payload, false);
}
EXPORT_SYMBOL_GPL(kvm_queue_exception_p);

static void kvm_queue_exception_e_p(struct kvm_vcpu *vcpu, unsigned nr,
				    u32 error_code, unsigned long payload)
{
	kvm_multiple_exception(vcpu, nr, true, error_code,
			       true, payload, false);
}

int kvm_complete_insn_gp(struct kvm_vcpu *vcpu, int err)
{
	if (err)
		kvm_inject_gp(vcpu, 0);
	else
		return kvm_skip_emulated_instruction(vcpu);

	return 1;
}
EXPORT_SYMBOL_GPL(kvm_complete_insn_gp);

void kvm_inject_page_fault(struct kvm_vcpu *vcpu, struct x86_exception *fault)
{
	++vcpu->stat.pf_guest;
	vcpu->arch.exception.nested_apf =
		is_guest_mode(vcpu) && fault->async_page_fault;
	if (vcpu->arch.exception.nested_apf) {
		vcpu->arch.apf.nested_apf_token = fault->address;
		kvm_queue_exception_e(vcpu, PF_VECTOR, fault->error_code);
	} else {
		kvm_queue_exception_e_p(vcpu, PF_VECTOR, fault->error_code,
					fault->address);
	}
}
EXPORT_SYMBOL_GPL(kvm_inject_page_fault);

bool kvm_inject_emulated_page_fault(struct kvm_vcpu *vcpu,
				    struct x86_exception *fault)
{
	struct kvm_mmu *fault_mmu;
	WARN_ON_ONCE(fault->vector != PF_VECTOR);

	fault_mmu = fault->nested_page_fault ? vcpu->arch.mmu :
					       vcpu->arch.walk_mmu;

	/*
	 * Invalidate the TLB entry for the faulting address, if it exists,
	 * else the access will fault indefinitely (and to emulate hardware).
	 */
	if ((fault->error_code & PFERR_PRESENT_MASK) &&
	    !(fault->error_code & PFERR_RSVD_MASK))
		kvm_mmu_invalidate_gva(vcpu, fault_mmu, fault->address,
				       fault_mmu->root_hpa);

	fault_mmu->inject_page_fault(vcpu, fault);
	return fault->nested_page_fault;
}
EXPORT_SYMBOL_GPL(kvm_inject_emulated_page_fault);

void kvm_inject_nmi(struct kvm_vcpu *vcpu)
{
	atomic_inc(&vcpu->arch.nmi_queued);
	kvm_make_request(KVM_REQ_NMI, vcpu);
}
EXPORT_SYMBOL_GPL(kvm_inject_nmi);

void kvm_queue_exception_e(struct kvm_vcpu *vcpu, unsigned nr, u32 error_code)
{
	kvm_multiple_exception(vcpu, nr, true, error_code, false, 0, false);
}
EXPORT_SYMBOL_GPL(kvm_queue_exception_e);

void kvm_requeue_exception_e(struct kvm_vcpu *vcpu, unsigned nr, u32 error_code)
{
	kvm_multiple_exception(vcpu, nr, true, error_code, false, 0, true);
}
EXPORT_SYMBOL_GPL(kvm_requeue_exception_e);

/*
 * Checks if cpl <= required_cpl; if true, return true.  Otherwise queue
 * a #GP and return false.
 */
bool kvm_require_cpl(struct kvm_vcpu *vcpu, int required_cpl)
{
	if (static_call(kvm_x86_get_cpl)(vcpu) <= required_cpl)
		return true;
	kvm_queue_exception_e(vcpu, GP_VECTOR, 0);
	return false;
}
EXPORT_SYMBOL_GPL(kvm_require_cpl);

bool kvm_require_dr(struct kvm_vcpu *vcpu, int dr)
{
	if ((dr != 4 && dr != 5) || !kvm_read_cr4_bits(vcpu, X86_CR4_DE))
		return true;

	kvm_queue_exception(vcpu, UD_VECTOR);
	return false;
}
EXPORT_SYMBOL_GPL(kvm_require_dr);

/*
 * This function will be used to read from the physical memory of the currently
 * running guest. The difference to kvm_vcpu_read_guest_page is that this function
 * can read from guest physical or from the guest's guest physical memory.
 */
int kvm_read_guest_page_mmu(struct kvm_vcpu *vcpu, struct kvm_mmu *mmu,
			    gfn_t ngfn, void *data, int offset, int len,
			    u32 access)
{
	struct x86_exception exception;
	gfn_t real_gfn;
	gpa_t ngpa;

	ngpa     = gfn_to_gpa(ngfn);
	real_gfn = mmu->translate_gpa(vcpu, ngpa, access, &exception);
	if (real_gfn == UNMAPPED_GVA)
		return -EFAULT;

	real_gfn = gpa_to_gfn(real_gfn);

	return kvm_vcpu_read_guest_page(vcpu, real_gfn, data, offset, len);
}
EXPORT_SYMBOL_GPL(kvm_read_guest_page_mmu);

static inline u64 pdptr_rsvd_bits(struct kvm_vcpu *vcpu)
{
	return vcpu->arch.reserved_gpa_bits | rsvd_bits(5, 8) | rsvd_bits(1, 2);
}

/*
 * Load the pae pdptrs.  Return 1 if they are all valid, 0 otherwise.
 */
int load_pdptrs(struct kvm_vcpu *vcpu, struct kvm_mmu *mmu, unsigned long cr3)
{
	gfn_t pdpt_gfn = cr3 >> PAGE_SHIFT;
	unsigned offset = ((cr3 & (PAGE_SIZE-1)) >> 5) << 2;
	int i;
	int ret;
	u64 pdpte[ARRAY_SIZE(mmu->pdptrs)];

	ret = kvm_read_guest_page_mmu(vcpu, mmu, pdpt_gfn, pdpte,
				      offset * sizeof(u64), sizeof(pdpte),
				      PFERR_USER_MASK|PFERR_WRITE_MASK);
	if (ret < 0) {
		ret = 0;
		goto out;
	}
	for (i = 0; i < ARRAY_SIZE(pdpte); ++i) {
		if ((pdpte[i] & PT_PRESENT_MASK) &&
		    (pdpte[i] & pdptr_rsvd_bits(vcpu))) {
			ret = 0;
			goto out;
		}
	}
	ret = 1;

	memcpy(mmu->pdptrs, pdpte, sizeof(mmu->pdptrs));
	kvm_register_mark_dirty(vcpu, VCPU_EXREG_PDPTR);
	vcpu->arch.pdptrs_from_userspace = false;

out:

	return ret;
}
EXPORT_SYMBOL_GPL(load_pdptrs);

void kvm_post_set_cr0(struct kvm_vcpu *vcpu, unsigned long old_cr0, unsigned long cr0)
{
	if ((cr0 ^ old_cr0) & X86_CR0_PG) {
		kvm_clear_async_pf_completion_queue(vcpu);
		kvm_async_pf_hash_reset(vcpu);
	}

	if ((cr0 ^ old_cr0) & KVM_MMU_CR0_ROLE_BITS)
		kvm_mmu_reset_context(vcpu);

	if (((cr0 ^ old_cr0) & X86_CR0_CD) &&
	    kvm_arch_has_noncoherent_dma(vcpu->kvm) &&
	    !kvm_check_has_quirk(vcpu->kvm, KVM_X86_QUIRK_CD_NW_CLEARED))
		kvm_zap_gfn_range(vcpu->kvm, 0, ~0ULL);
}
EXPORT_SYMBOL_GPL(kvm_post_set_cr0);

int kvm_set_cr0(struct kvm_vcpu *vcpu, unsigned long cr0)
{
	unsigned long old_cr0 = kvm_read_cr0(vcpu);
	unsigned long pdptr_bits = X86_CR0_CD | X86_CR0_NW | X86_CR0_PG;

	cr0 |= X86_CR0_ET;

#ifdef CONFIG_X86_64
	if (cr0 & 0xffffffff00000000UL)
		return 1;
#endif

	cr0 &= ~CR0_RESERVED_BITS;

	if ((cr0 & X86_CR0_NW) && !(cr0 & X86_CR0_CD))
		return 1;

	if ((cr0 & X86_CR0_PG) && !(cr0 & X86_CR0_PE))
		return 1;

#ifdef CONFIG_X86_64
	if ((vcpu->arch.efer & EFER_LME) && !is_paging(vcpu) &&
	    (cr0 & X86_CR0_PG)) {
		int cs_db, cs_l;

		if (!is_pae(vcpu))
			return 1;
		static_call(kvm_x86_get_cs_db_l_bits)(vcpu, &cs_db, &cs_l);
		if (cs_l)
			return 1;
	}
#endif
	if (!(vcpu->arch.efer & EFER_LME) && (cr0 & X86_CR0_PG) &&
	    is_pae(vcpu) && ((cr0 ^ old_cr0) & pdptr_bits) &&
	    !load_pdptrs(vcpu, vcpu->arch.walk_mmu, kvm_read_cr3(vcpu)))
		return 1;

	if (!(cr0 & X86_CR0_PG) && kvm_read_cr4_bits(vcpu, X86_CR4_PCIDE))
		return 1;

	static_call(kvm_x86_set_cr0)(vcpu, cr0);

	kvm_post_set_cr0(vcpu, old_cr0, cr0);

	return 0;
}
EXPORT_SYMBOL_GPL(kvm_set_cr0);

void kvm_lmsw(struct kvm_vcpu *vcpu, unsigned long msw)
{
	(void)kvm_set_cr0(vcpu, kvm_read_cr0_bits(vcpu, ~0x0eul) | (msw & 0x0f));
}
EXPORT_SYMBOL_GPL(kvm_lmsw);

void kvm_load_guest_xsave_state(struct kvm_vcpu *vcpu)
{
	if (vcpu->arch.guest_state_protected)
		return;

	if (kvm_read_cr4_bits(vcpu, X86_CR4_OSXSAVE)) {

		if (vcpu->arch.xcr0 != host_xcr0)
			xsetbv(XCR_XFEATURE_ENABLED_MASK, vcpu->arch.xcr0);

		if (vcpu->arch.xsaves_enabled &&
		    vcpu->arch.ia32_xss != host_xss)
			wrmsrl(MSR_IA32_XSS, vcpu->arch.ia32_xss);
	}

	if (static_cpu_has(X86_FEATURE_PKU) &&
	    (kvm_read_cr4_bits(vcpu, X86_CR4_PKE) ||
	     (vcpu->arch.xcr0 & XFEATURE_MASK_PKRU)) &&
	    vcpu->arch.pkru != vcpu->arch.host_pkru)
		write_pkru(vcpu->arch.pkru);
}
EXPORT_SYMBOL_GPL(kvm_load_guest_xsave_state);

void kvm_load_host_xsave_state(struct kvm_vcpu *vcpu)
{
	if (vcpu->arch.guest_state_protected)
		return;

	if (static_cpu_has(X86_FEATURE_PKU) &&
	    (kvm_read_cr4_bits(vcpu, X86_CR4_PKE) ||
	     (vcpu->arch.xcr0 & XFEATURE_MASK_PKRU))) {
		vcpu->arch.pkru = rdpkru();
		if (vcpu->arch.pkru != vcpu->arch.host_pkru)
			write_pkru(vcpu->arch.host_pkru);
	}

	if (kvm_read_cr4_bits(vcpu, X86_CR4_OSXSAVE)) {

		if (vcpu->arch.xcr0 != host_xcr0)
			xsetbv(XCR_XFEATURE_ENABLED_MASK, host_xcr0);

		if (vcpu->arch.xsaves_enabled &&
		    vcpu->arch.ia32_xss != host_xss)
			wrmsrl(MSR_IA32_XSS, host_xss);
	}

}
EXPORT_SYMBOL_GPL(kvm_load_host_xsave_state);

static int __kvm_set_xcr(struct kvm_vcpu *vcpu, u32 index, u64 xcr)
{
	u64 xcr0 = xcr;
	u64 old_xcr0 = vcpu->arch.xcr0;
	u64 valid_bits;

	/* Only support XCR_XFEATURE_ENABLED_MASK(xcr0) now  */
	if (index != XCR_XFEATURE_ENABLED_MASK)
		return 1;
	if (!(xcr0 & XFEATURE_MASK_FP))
		return 1;
	if ((xcr0 & XFEATURE_MASK_YMM) && !(xcr0 & XFEATURE_MASK_SSE))
		return 1;

	/*
	 * Do not allow the guest to set bits that we do not support
	 * saving.  However, xcr0 bit 0 is always set, even if the
	 * emulated CPU does not support XSAVE (see fx_init).
	 */
	valid_bits = vcpu->arch.guest_supported_xcr0 | XFEATURE_MASK_FP;
	if (xcr0 & ~valid_bits)
		return 1;

	if ((!(xcr0 & XFEATURE_MASK_BNDREGS)) !=
	    (!(xcr0 & XFEATURE_MASK_BNDCSR)))
		return 1;

	if (xcr0 & XFEATURE_MASK_AVX512) {
		if (!(xcr0 & XFEATURE_MASK_YMM))
			return 1;
		if ((xcr0 & XFEATURE_MASK_AVX512) != XFEATURE_MASK_AVX512)
			return 1;
	}
	vcpu->arch.xcr0 = xcr0;

	if ((xcr0 ^ old_xcr0) & XFEATURE_MASK_EXTEND)
		kvm_update_cpuid_runtime(vcpu);
	return 0;
}

int kvm_emulate_xsetbv(struct kvm_vcpu *vcpu)
{
	if (static_call(kvm_x86_get_cpl)(vcpu) != 0 ||
	    __kvm_set_xcr(vcpu, kvm_rcx_read(vcpu), kvm_read_edx_eax(vcpu))) {
		kvm_inject_gp(vcpu, 0);
		return 1;
	}

	return kvm_skip_emulated_instruction(vcpu);
}
EXPORT_SYMBOL_GPL(kvm_emulate_xsetbv);

bool kvm_is_valid_cr4(struct kvm_vcpu *vcpu, unsigned long cr4)
{
	if (cr4 & cr4_reserved_bits)
		return false;

	if (cr4 & vcpu->arch.cr4_guest_rsvd_bits)
		return false;

	return static_call(kvm_x86_is_valid_cr4)(vcpu, cr4);
}
EXPORT_SYMBOL_GPL(kvm_is_valid_cr4);

void kvm_post_set_cr4(struct kvm_vcpu *vcpu, unsigned long old_cr4, unsigned long cr4)
{
	if (((cr4 ^ old_cr4) & KVM_MMU_CR4_ROLE_BITS) ||
	    (!(cr4 & X86_CR4_PCIDE) && (old_cr4 & X86_CR4_PCIDE)))
		kvm_mmu_reset_context(vcpu);
}
EXPORT_SYMBOL_GPL(kvm_post_set_cr4);

int kvm_set_cr4(struct kvm_vcpu *vcpu, unsigned long cr4)
{
	unsigned long old_cr4 = kvm_read_cr4(vcpu);
	unsigned long pdptr_bits = X86_CR4_PGE | X86_CR4_PSE | X86_CR4_PAE |
				   X86_CR4_SMEP;

	if (!kvm_is_valid_cr4(vcpu, cr4))
		return 1;

	if (is_long_mode(vcpu)) {
		if (!(cr4 & X86_CR4_PAE))
			return 1;
		if ((cr4 ^ old_cr4) & X86_CR4_LA57)
			return 1;
	} else if (is_paging(vcpu) && (cr4 & X86_CR4_PAE)
		   && ((cr4 ^ old_cr4) & pdptr_bits)
		   && !load_pdptrs(vcpu, vcpu->arch.walk_mmu,
				   kvm_read_cr3(vcpu)))
		return 1;

	if ((cr4 & X86_CR4_PCIDE) && !(old_cr4 & X86_CR4_PCIDE)) {
		if (!guest_cpuid_has(vcpu, X86_FEATURE_PCID))
			return 1;

		/* PCID can not be enabled when cr3[11:0]!=000H or EFER.LMA=0 */
		if ((kvm_read_cr3(vcpu) & X86_CR3_PCID_MASK) || !is_long_mode(vcpu))
			return 1;
	}

	static_call(kvm_x86_set_cr4)(vcpu, cr4);

	kvm_post_set_cr4(vcpu, old_cr4, cr4);

	return 0;
}
EXPORT_SYMBOL_GPL(kvm_set_cr4);

static void kvm_invalidate_pcid(struct kvm_vcpu *vcpu, unsigned long pcid)
{
	struct kvm_mmu *mmu = vcpu->arch.mmu;
	unsigned long roots_to_free = 0;
	int i;

	/*
	 * If neither the current CR3 nor any of the prev_roots use the given
	 * PCID, then nothing needs to be done here because a resync will
	 * happen anyway before switching to any other CR3.
	 */
	if (kvm_get_active_pcid(vcpu) == pcid) {
		kvm_make_request(KVM_REQ_MMU_SYNC, vcpu);
		kvm_make_request(KVM_REQ_TLB_FLUSH_CURRENT, vcpu);
	}

	for (i = 0; i < KVM_MMU_NUM_PREV_ROOTS; i++)
		if (kvm_get_pcid(vcpu, mmu->prev_roots[i].pgd) == pcid)
			roots_to_free |= KVM_MMU_ROOT_PREVIOUS(i);

	kvm_mmu_free_roots(vcpu, mmu, roots_to_free);
}

int kvm_set_cr3(struct kvm_vcpu *vcpu, unsigned long cr3)
{
	bool skip_tlb_flush = false;
	unsigned long pcid = 0;
#ifdef CONFIG_X86_64
	bool pcid_enabled = kvm_read_cr4_bits(vcpu, X86_CR4_PCIDE);

	if (pcid_enabled) {
		skip_tlb_flush = cr3 & X86_CR3_PCID_NOFLUSH;
		cr3 &= ~X86_CR3_PCID_NOFLUSH;
		pcid = cr3 & X86_CR3_PCID_MASK;
	}
#endif

	/* PDPTRs are always reloaded for PAE paging. */
	if (cr3 == kvm_read_cr3(vcpu) && !is_pae_paging(vcpu))
		goto handle_tlb_flush;

	/*
	 * Do not condition the GPA check on long mode, this helper is used to
	 * stuff CR3, e.g. for RSM emulation, and there is no guarantee that
	 * the current vCPU mode is accurate.
	 */
	if (kvm_vcpu_is_illegal_gpa(vcpu, cr3))
		return 1;

	if (is_pae_paging(vcpu) && !load_pdptrs(vcpu, vcpu->arch.walk_mmu, cr3))
		return 1;

	if (cr3 != kvm_read_cr3(vcpu))
		kvm_mmu_new_pgd(vcpu, cr3);

	vcpu->arch.cr3 = cr3;
	kvm_register_mark_available(vcpu, VCPU_EXREG_CR3);

handle_tlb_flush:
	/*
	 * A load of CR3 that flushes the TLB flushes only the current PCID,
	 * even if PCID is disabled, in which case PCID=0 is flushed.  It's a
	 * moot point in the end because _disabling_ PCID will flush all PCIDs,
	 * and it's impossible to use a non-zero PCID when PCID is disabled,
	 * i.e. only PCID=0 can be relevant.
	 */
	if (!skip_tlb_flush)
		kvm_invalidate_pcid(vcpu, pcid);

	return 0;
}
EXPORT_SYMBOL_GPL(kvm_set_cr3);

int kvm_set_cr8(struct kvm_vcpu *vcpu, unsigned long cr8)
{
	if (cr8 & CR8_RESERVED_BITS)
		return 1;
	if (lapic_in_kernel(vcpu))
		kvm_lapic_set_tpr(vcpu, cr8);
	else
		vcpu->arch.cr8 = cr8;
	return 0;
}
EXPORT_SYMBOL_GPL(kvm_set_cr8);

unsigned long kvm_get_cr8(struct kvm_vcpu *vcpu)
{
	if (lapic_in_kernel(vcpu))
		return kvm_lapic_get_cr8(vcpu);
	else
		return vcpu->arch.cr8;
}
EXPORT_SYMBOL_GPL(kvm_get_cr8);

static void kvm_update_dr0123(struct kvm_vcpu *vcpu)
{
	int i;

	if (!(vcpu->guest_debug & KVM_GUESTDBG_USE_HW_BP)) {
		for (i = 0; i < KVM_NR_DB_REGS; i++)
			vcpu->arch.eff_db[i] = vcpu->arch.db[i];
		vcpu->arch.switch_db_regs |= KVM_DEBUGREG_RELOAD;
	}
}

void kvm_update_dr7(struct kvm_vcpu *vcpu)
{
	unsigned long dr7;

	if (vcpu->guest_debug & KVM_GUESTDBG_USE_HW_BP)
		dr7 = vcpu->arch.guest_debug_dr7;
	else
		dr7 = vcpu->arch.dr7;
	static_call(kvm_x86_set_dr7)(vcpu, dr7);
	vcpu->arch.switch_db_regs &= ~KVM_DEBUGREG_BP_ENABLED;
	if (dr7 & DR7_BP_EN_MASK)
		vcpu->arch.switch_db_regs |= KVM_DEBUGREG_BP_ENABLED;
}
EXPORT_SYMBOL_GPL(kvm_update_dr7);

static u64 kvm_dr6_fixed(struct kvm_vcpu *vcpu)
{
	u64 fixed = DR6_FIXED_1;

	if (!guest_cpuid_has(vcpu, X86_FEATURE_RTM))
		fixed |= DR6_RTM;

	if (!guest_cpuid_has(vcpu, X86_FEATURE_BUS_LOCK_DETECT))
		fixed |= DR6_BUS_LOCK;
	return fixed;
}

int kvm_set_dr(struct kvm_vcpu *vcpu, int dr, unsigned long val)
{
	size_t size = ARRAY_SIZE(vcpu->arch.db);

	switch (dr) {
	case 0 ... 3:
		vcpu->arch.db[array_index_nospec(dr, size)] = val;
		if (!(vcpu->guest_debug & KVM_GUESTDBG_USE_HW_BP))
			vcpu->arch.eff_db[dr] = val;
		break;
	case 4:
	case 6:
		if (!kvm_dr6_valid(val))
			return 1; /* #GP */
		vcpu->arch.dr6 = (val & DR6_VOLATILE) | kvm_dr6_fixed(vcpu);
		break;
	case 5:
	default: /* 7 */
		if (!kvm_dr7_valid(val))
			return 1; /* #GP */
		vcpu->arch.dr7 = (val & DR7_VOLATILE) | DR7_FIXED_1;
		kvm_update_dr7(vcpu);
		break;
	}

	return 0;
}
EXPORT_SYMBOL_GPL(kvm_set_dr);

void kvm_get_dr(struct kvm_vcpu *vcpu, int dr, unsigned long *val)
{
	size_t size = ARRAY_SIZE(vcpu->arch.db);

	switch (dr) {
	case 0 ... 3:
		*val = vcpu->arch.db[array_index_nospec(dr, size)];
		break;
	case 4:
	case 6:
		*val = vcpu->arch.dr6;
		break;
	case 5:
	default: /* 7 */
		*val = vcpu->arch.dr7;
		break;
	}
}
EXPORT_SYMBOL_GPL(kvm_get_dr);

int kvm_emulate_rdpmc(struct kvm_vcpu *vcpu)
{
	u32 ecx = kvm_rcx_read(vcpu);
	u64 data;

	if (kvm_pmu_rdpmc(vcpu, ecx, &data)) {
		kvm_inject_gp(vcpu, 0);
		return 1;
	}

	kvm_rax_write(vcpu, (u32)data);
	kvm_rdx_write(vcpu, data >> 32);
	return kvm_skip_emulated_instruction(vcpu);
}
EXPORT_SYMBOL_GPL(kvm_emulate_rdpmc);

/*
 * List of msr numbers which we expose to userspace through KVM_GET_MSRS
 * and KVM_SET_MSRS, and KVM_GET_MSR_INDEX_LIST.
 *
 * The three MSR lists(msrs_to_save, emulated_msrs, msr_based_features)
 * extract the supported MSRs from the related const lists.
 * msrs_to_save is selected from the msrs_to_save_all to reflect the
 * capabilities of the host cpu. This capabilities test skips MSRs that are
 * kvm-specific. Those are put in emulated_msrs_all; filtering of emulated_msrs
 * may depend on host virtualization features rather than host cpu features.
 */

static const u32 msrs_to_save_all[] = {
	MSR_IA32_SYSENTER_CS, MSR_IA32_SYSENTER_ESP, MSR_IA32_SYSENTER_EIP,
	MSR_STAR,
#ifdef CONFIG_X86_64
	MSR_CSTAR, MSR_KERNEL_GS_BASE, MSR_SYSCALL_MASK, MSR_LSTAR,
#endif
	MSR_IA32_TSC, MSR_IA32_CR_PAT, MSR_VM_HSAVE_PA,
	MSR_IA32_FEAT_CTL, MSR_IA32_BNDCFGS, MSR_TSC_AUX,
	MSR_IA32_SPEC_CTRL,
	MSR_IA32_RTIT_CTL, MSR_IA32_RTIT_STATUS, MSR_IA32_RTIT_CR3_MATCH,
	MSR_IA32_RTIT_OUTPUT_BASE, MSR_IA32_RTIT_OUTPUT_MASK,
	MSR_IA32_RTIT_ADDR0_A, MSR_IA32_RTIT_ADDR0_B,
	MSR_IA32_RTIT_ADDR1_A, MSR_IA32_RTIT_ADDR1_B,
	MSR_IA32_RTIT_ADDR2_A, MSR_IA32_RTIT_ADDR2_B,
	MSR_IA32_RTIT_ADDR3_A, MSR_IA32_RTIT_ADDR3_B,
	MSR_IA32_UMWAIT_CONTROL,

	MSR_ARCH_PERFMON_FIXED_CTR0, MSR_ARCH_PERFMON_FIXED_CTR1,
	MSR_ARCH_PERFMON_FIXED_CTR0 + 2, MSR_ARCH_PERFMON_FIXED_CTR0 + 3,
	MSR_CORE_PERF_FIXED_CTR_CTRL, MSR_CORE_PERF_GLOBAL_STATUS,
	MSR_CORE_PERF_GLOBAL_CTRL, MSR_CORE_PERF_GLOBAL_OVF_CTRL,
	MSR_ARCH_PERFMON_PERFCTR0, MSR_ARCH_PERFMON_PERFCTR1,
	MSR_ARCH_PERFMON_PERFCTR0 + 2, MSR_ARCH_PERFMON_PERFCTR0 + 3,
	MSR_ARCH_PERFMON_PERFCTR0 + 4, MSR_ARCH_PERFMON_PERFCTR0 + 5,
	MSR_ARCH_PERFMON_PERFCTR0 + 6, MSR_ARCH_PERFMON_PERFCTR0 + 7,
	MSR_ARCH_PERFMON_PERFCTR0 + 8, MSR_ARCH_PERFMON_PERFCTR0 + 9,
	MSR_ARCH_PERFMON_PERFCTR0 + 10, MSR_ARCH_PERFMON_PERFCTR0 + 11,
	MSR_ARCH_PERFMON_PERFCTR0 + 12, MSR_ARCH_PERFMON_PERFCTR0 + 13,
	MSR_ARCH_PERFMON_PERFCTR0 + 14, MSR_ARCH_PERFMON_PERFCTR0 + 15,
	MSR_ARCH_PERFMON_PERFCTR0 + 16, MSR_ARCH_PERFMON_PERFCTR0 + 17,
	MSR_ARCH_PERFMON_EVENTSEL0, MSR_ARCH_PERFMON_EVENTSEL1,
	MSR_ARCH_PERFMON_EVENTSEL0 + 2, MSR_ARCH_PERFMON_EVENTSEL0 + 3,
	MSR_ARCH_PERFMON_EVENTSEL0 + 4, MSR_ARCH_PERFMON_EVENTSEL0 + 5,
	MSR_ARCH_PERFMON_EVENTSEL0 + 6, MSR_ARCH_PERFMON_EVENTSEL0 + 7,
	MSR_ARCH_PERFMON_EVENTSEL0 + 8, MSR_ARCH_PERFMON_EVENTSEL0 + 9,
	MSR_ARCH_PERFMON_EVENTSEL0 + 10, MSR_ARCH_PERFMON_EVENTSEL0 + 11,
	MSR_ARCH_PERFMON_EVENTSEL0 + 12, MSR_ARCH_PERFMON_EVENTSEL0 + 13,
	MSR_ARCH_PERFMON_EVENTSEL0 + 14, MSR_ARCH_PERFMON_EVENTSEL0 + 15,
	MSR_ARCH_PERFMON_EVENTSEL0 + 16, MSR_ARCH_PERFMON_EVENTSEL0 + 17,
};

static u32 msrs_to_save[ARRAY_SIZE(msrs_to_save_all)];
static unsigned num_msrs_to_save;

static const u32 emulated_msrs_all[] = {
	MSR_KVM_SYSTEM_TIME, MSR_KVM_WALL_CLOCK,
	MSR_KVM_SYSTEM_TIME_NEW, MSR_KVM_WALL_CLOCK_NEW,
	HV_X64_MSR_GUEST_OS_ID, HV_X64_MSR_HYPERCALL,
	HV_X64_MSR_TIME_REF_COUNT, HV_X64_MSR_REFERENCE_TSC,
	HV_X64_MSR_TSC_FREQUENCY, HV_X64_MSR_APIC_FREQUENCY,
	HV_X64_MSR_CRASH_P0, HV_X64_MSR_CRASH_P1, HV_X64_MSR_CRASH_P2,
	HV_X64_MSR_CRASH_P3, HV_X64_MSR_CRASH_P4, HV_X64_MSR_CRASH_CTL,
	HV_X64_MSR_RESET,
	HV_X64_MSR_VP_INDEX,
	HV_X64_MSR_VP_RUNTIME,
	HV_X64_MSR_SCONTROL,
	HV_X64_MSR_STIMER0_CONFIG,
	HV_X64_MSR_VP_ASSIST_PAGE,
	HV_X64_MSR_REENLIGHTENMENT_CONTROL, HV_X64_MSR_TSC_EMULATION_CONTROL,
	HV_X64_MSR_TSC_EMULATION_STATUS,
	HV_X64_MSR_SYNDBG_OPTIONS,
	HV_X64_MSR_SYNDBG_CONTROL, HV_X64_MSR_SYNDBG_STATUS,
	HV_X64_MSR_SYNDBG_SEND_BUFFER, HV_X64_MSR_SYNDBG_RECV_BUFFER,
	HV_X64_MSR_SYNDBG_PENDING_BUFFER,

	MSR_KVM_ASYNC_PF_EN, MSR_KVM_STEAL_TIME,
	MSR_KVM_PV_EOI_EN, MSR_KVM_ASYNC_PF_INT, MSR_KVM_ASYNC_PF_ACK,

	MSR_IA32_TSC_ADJUST,
	MSR_IA32_TSC_DEADLINE,
	MSR_IA32_ARCH_CAPABILITIES,
	MSR_IA32_PERF_CAPABILITIES,
	MSR_IA32_MISC_ENABLE,
	MSR_IA32_MCG_STATUS,
	MSR_IA32_MCG_CTL,
	MSR_IA32_MCG_EXT_CTL,
	MSR_IA32_SMBASE,
	MSR_SMI_COUNT,
	MSR_PLATFORM_INFO,
	MSR_MISC_FEATURES_ENABLES,
	MSR_AMD64_VIRT_SPEC_CTRL,
	MSR_IA32_POWER_CTL,
	MSR_IA32_UCODE_REV,

	/*
	 * The following list leaves out MSRs whose values are determined
	 * by arch/x86/kvm/vmx/nested.c based on CPUID or other MSRs.
	 * We always support the "true" VMX control MSRs, even if the host
	 * processor does not, so I am putting these registers here rather
	 * than in msrs_to_save_all.
	 */
	MSR_IA32_VMX_BASIC,
	MSR_IA32_VMX_TRUE_PINBASED_CTLS,
	MSR_IA32_VMX_TRUE_PROCBASED_CTLS,
	MSR_IA32_VMX_TRUE_EXIT_CTLS,
	MSR_IA32_VMX_TRUE_ENTRY_CTLS,
	MSR_IA32_VMX_MISC,
	MSR_IA32_VMX_CR0_FIXED0,
	MSR_IA32_VMX_CR4_FIXED0,
	MSR_IA32_VMX_VMCS_ENUM,
	MSR_IA32_VMX_PROCBASED_CTLS2,
	MSR_IA32_VMX_EPT_VPID_CAP,
	MSR_IA32_VMX_VMFUNC,

	MSR_K7_HWCR,
	MSR_KVM_POLL_CONTROL,
};

static u32 emulated_msrs[ARRAY_SIZE(emulated_msrs_all)];
static unsigned num_emulated_msrs;

/*
 * List of msr numbers which are used to expose MSR-based features that
 * can be used by a hypervisor to validate requested CPU features.
 */
static const u32 msr_based_features_all[] = {
	MSR_IA32_VMX_BASIC,
	MSR_IA32_VMX_TRUE_PINBASED_CTLS,
	MSR_IA32_VMX_PINBASED_CTLS,
	MSR_IA32_VMX_TRUE_PROCBASED_CTLS,
	MSR_IA32_VMX_PROCBASED_CTLS,
	MSR_IA32_VMX_TRUE_EXIT_CTLS,
	MSR_IA32_VMX_EXIT_CTLS,
	MSR_IA32_VMX_TRUE_ENTRY_CTLS,
	MSR_IA32_VMX_ENTRY_CTLS,
	MSR_IA32_VMX_MISC,
	MSR_IA32_VMX_CR0_FIXED0,
	MSR_IA32_VMX_CR0_FIXED1,
	MSR_IA32_VMX_CR4_FIXED0,
	MSR_IA32_VMX_CR4_FIXED1,
	MSR_IA32_VMX_VMCS_ENUM,
	MSR_IA32_VMX_PROCBASED_CTLS2,
	MSR_IA32_VMX_EPT_VPID_CAP,
	MSR_IA32_VMX_VMFUNC,

	MSR_F10H_DECFG,
	MSR_IA32_UCODE_REV,
	MSR_IA32_ARCH_CAPABILITIES,
	MSR_IA32_PERF_CAPABILITIES,
};

static u32 msr_based_features[ARRAY_SIZE(msr_based_features_all)];
static unsigned int num_msr_based_features;

static u64 kvm_get_arch_capabilities(void)
{
	u64 data = 0;

	if (boot_cpu_has(X86_FEATURE_ARCH_CAPABILITIES))
		rdmsrl(MSR_IA32_ARCH_CAPABILITIES, data);

	/*
	 * If nx_huge_pages is enabled, KVM's shadow paging will ensure that
	 * the nested hypervisor runs with NX huge pages.  If it is not,
	 * L1 is anyway vulnerable to ITLB_MULTIHIT exploits from other
	 * L1 guests, so it need not worry about its own (L2) guests.
	 */
	data |= ARCH_CAP_PSCHANGE_MC_NO;

	/*
	 * If we're doing cache flushes (either "always" or "cond")
	 * we will do one whenever the guest does a vmlaunch/vmresume.
	 * If an outer hypervisor is doing the cache flush for us
	 * (VMENTER_L1D_FLUSH_NESTED_VM), we can safely pass that
	 * capability to the guest too, and if EPT is disabled we're not
	 * vulnerable.  Overall, only VMENTER_L1D_FLUSH_NEVER will
	 * require a nested hypervisor to do a flush of its own.
	 */
	if (l1tf_vmx_mitigation != VMENTER_L1D_FLUSH_NEVER)
		data |= ARCH_CAP_SKIP_VMENTRY_L1DFLUSH;

	if (!boot_cpu_has_bug(X86_BUG_CPU_MELTDOWN))
		data |= ARCH_CAP_RDCL_NO;
	if (!boot_cpu_has_bug(X86_BUG_SPEC_STORE_BYPASS))
		data |= ARCH_CAP_SSB_NO;
	if (!boot_cpu_has_bug(X86_BUG_MDS))
		data |= ARCH_CAP_MDS_NO;

	if (!boot_cpu_has(X86_FEATURE_RTM)) {
		/*
		 * If RTM=0 because the kernel has disabled TSX, the host might
		 * have TAA_NO or TSX_CTRL.  Clear TAA_NO (the guest sees RTM=0
		 * and therefore knows that there cannot be TAA) but keep
		 * TSX_CTRL: some buggy userspaces leave it set on tsx=on hosts,
		 * and we want to allow migrating those guests to tsx=off hosts.
		 */
		data &= ~ARCH_CAP_TAA_NO;
	} else if (!boot_cpu_has_bug(X86_BUG_TAA)) {
		data |= ARCH_CAP_TAA_NO;
	} else {
		/*
		 * Nothing to do here; we emulate TSX_CTRL if present on the
		 * host so the guest can choose between disabling TSX or
		 * using VERW to clear CPU buffers.
		 */
	}

	return data;
}

static int kvm_get_msr_feature(struct kvm_msr_entry *msr)
{
	switch (msr->index) {
	case MSR_IA32_ARCH_CAPABILITIES:
		msr->data = kvm_get_arch_capabilities();
		break;
	case MSR_IA32_UCODE_REV:
		rdmsrl_safe(msr->index, &msr->data);
		break;
	default:
		return static_call(kvm_x86_get_msr_feature)(msr);
	}
	return 0;
}

static int do_get_msr_feature(struct kvm_vcpu *vcpu, unsigned index, u64 *data)
{
	struct kvm_msr_entry msr;
	int r;

	msr.index = index;
	r = kvm_get_msr_feature(&msr);

	if (r == KVM_MSR_RET_INVALID) {
		/* Unconditionally clear the output for simplicity */
		*data = 0;
		if (kvm_msr_ignored_check(index, 0, false))
			r = 0;
	}

	if (r)
		return r;

	*data = msr.data;

	return 0;
}

static bool __kvm_valid_efer(struct kvm_vcpu *vcpu, u64 efer)
{
	if (efer & EFER_FFXSR && !guest_cpuid_has(vcpu, X86_FEATURE_FXSR_OPT))
		return false;

	if (efer & EFER_SVME && !guest_cpuid_has(vcpu, X86_FEATURE_SVM))
		return false;

	if (efer & (EFER_LME | EFER_LMA) &&
	    !guest_cpuid_has(vcpu, X86_FEATURE_LM))
		return false;

	if (efer & EFER_NX && !guest_cpuid_has(vcpu, X86_FEATURE_NX))
		return false;

	return true;

}
bool kvm_valid_efer(struct kvm_vcpu *vcpu, u64 efer)
{
	if (efer & efer_reserved_bits)
		return false;

	return __kvm_valid_efer(vcpu, efer);
}
EXPORT_SYMBOL_GPL(kvm_valid_efer);

static int set_efer(struct kvm_vcpu *vcpu, struct msr_data *msr_info)
{
	u64 old_efer = vcpu->arch.efer;
	u64 efer = msr_info->data;
	int r;

	if (efer & efer_reserved_bits)
		return 1;

	if (!msr_info->host_initiated) {
		if (!__kvm_valid_efer(vcpu, efer))
			return 1;

		if (is_paging(vcpu) &&
		    (vcpu->arch.efer & EFER_LME) != (efer & EFER_LME))
			return 1;
	}

	efer &= ~EFER_LMA;
	efer |= vcpu->arch.efer & EFER_LMA;

	r = static_call(kvm_x86_set_efer)(vcpu, efer);
	if (r) {
		WARN_ON(r > 0);
		return r;
	}

	/* Update reserved bits */
	if ((efer ^ old_efer) & EFER_NX)
		kvm_mmu_reset_context(vcpu);

	return 0;
}

void kvm_enable_efer_bits(u64 mask)
{
       efer_reserved_bits &= ~mask;
}
EXPORT_SYMBOL_GPL(kvm_enable_efer_bits);

bool kvm_msr_allowed(struct kvm_vcpu *vcpu, u32 index, u32 type)
{
	struct kvm_x86_msr_filter *msr_filter;
	struct msr_bitmap_range *ranges;
	struct kvm *kvm = vcpu->kvm;
	bool allowed;
	int idx;
	u32 i;

	/* x2APIC MSRs do not support filtering. */
	if (index >= 0x800 && index <= 0x8ff)
		return true;

	idx = srcu_read_lock(&kvm->srcu);

	msr_filter = srcu_dereference(kvm->arch.msr_filter, &kvm->srcu);
	if (!msr_filter) {
		allowed = true;
		goto out;
	}

	allowed = msr_filter->default_allow;
	ranges = msr_filter->ranges;

	for (i = 0; i < msr_filter->count; i++) {
		u32 start = ranges[i].base;
		u32 end = start + ranges[i].nmsrs;
		u32 flags = ranges[i].flags;
		unsigned long *bitmap = ranges[i].bitmap;

		if ((index >= start) && (index < end) && (flags & type)) {
			allowed = !!test_bit(index - start, bitmap);
			break;
		}
	}

out:
	srcu_read_unlock(&kvm->srcu, idx);

	return allowed;
}
EXPORT_SYMBOL_GPL(kvm_msr_allowed);

/*
 * Write @data into the MSR specified by @index.  Select MSR specific fault
 * checks are bypassed if @host_initiated is %true.
 * Returns 0 on success, non-0 otherwise.
 * Assumes vcpu_load() was already called.
 */
static int __kvm_set_msr(struct kvm_vcpu *vcpu, u32 index, u64 data,
			 bool host_initiated)
{
	struct msr_data msr;

	if (!host_initiated && !kvm_msr_allowed(vcpu, index, KVM_MSR_FILTER_WRITE))
		return KVM_MSR_RET_FILTERED;

	switch (index) {
	case MSR_FS_BASE:
	case MSR_GS_BASE:
	case MSR_KERNEL_GS_BASE:
	case MSR_CSTAR:
	case MSR_LSTAR:
		if (is_noncanonical_address(data, vcpu))
			return 1;
		break;
	case MSR_IA32_SYSENTER_EIP:
	case MSR_IA32_SYSENTER_ESP:
		/*
		 * IA32_SYSENTER_ESP and IA32_SYSENTER_EIP cause #GP if
		 * non-canonical address is written on Intel but not on
		 * AMD (which ignores the top 32-bits, because it does
		 * not implement 64-bit SYSENTER).
		 *
		 * 64-bit code should hence be able to write a non-canonical
		 * value on AMD.  Making the address canonical ensures that
		 * vmentry does not fail on Intel after writing a non-canonical
		 * value, and that something deterministic happens if the guest
		 * invokes 64-bit SYSENTER.
		 */
		data = get_canonical(data, vcpu_virt_addr_bits(vcpu));
		break;
	case MSR_TSC_AUX:
		if (!kvm_is_supported_user_return_msr(MSR_TSC_AUX))
			return 1;

		if (!host_initiated &&
		    !guest_cpuid_has(vcpu, X86_FEATURE_RDTSCP) &&
		    !guest_cpuid_has(vcpu, X86_FEATURE_RDPID))
			return 1;

		/*
		 * Per Intel's SDM, bits 63:32 are reserved, but AMD's APM has
		 * incomplete and conflicting architectural behavior.  Current
		 * AMD CPUs completely ignore bits 63:32, i.e. they aren't
		 * reserved and always read as zeros.  Enforce Intel's reserved
		 * bits check if and only if the guest CPU is Intel, and clear
		 * the bits in all other cases.  This ensures cross-vendor
		 * migration will provide consistent behavior for the guest.
		 */
		if (guest_cpuid_is_intel(vcpu) && (data >> 32) != 0)
			return 1;

		data = (u32)data;
		break;
	}

	msr.data = data;
	msr.index = index;
	msr.host_initiated = host_initiated;

	return static_call(kvm_x86_set_msr)(vcpu, &msr);
}

static int kvm_set_msr_ignored_check(struct kvm_vcpu *vcpu,
				     u32 index, u64 data, bool host_initiated)
{
	int ret = __kvm_set_msr(vcpu, index, data, host_initiated);

	if (ret == KVM_MSR_RET_INVALID)
		if (kvm_msr_ignored_check(index, data, true))
			ret = 0;

	return ret;
}

/*
 * Read the MSR specified by @index into @data.  Select MSR specific fault
 * checks are bypassed if @host_initiated is %true.
 * Returns 0 on success, non-0 otherwise.
 * Assumes vcpu_load() was already called.
 */
int __kvm_get_msr(struct kvm_vcpu *vcpu, u32 index, u64 *data,
		  bool host_initiated)
{
	struct msr_data msr;
	int ret;

	if (!host_initiated && !kvm_msr_allowed(vcpu, index, KVM_MSR_FILTER_READ))
		return KVM_MSR_RET_FILTERED;

	switch (index) {
	case MSR_TSC_AUX:
		if (!kvm_is_supported_user_return_msr(MSR_TSC_AUX))
			return 1;

		if (!host_initiated &&
		    !guest_cpuid_has(vcpu, X86_FEATURE_RDTSCP) &&
		    !guest_cpuid_has(vcpu, X86_FEATURE_RDPID))
			return 1;
		break;
	}

	msr.index = index;
	msr.host_initiated = host_initiated;

	ret = static_call(kvm_x86_get_msr)(vcpu, &msr);
	if (!ret)
		*data = msr.data;
	return ret;
}

static int kvm_get_msr_ignored_check(struct kvm_vcpu *vcpu,
				     u32 index, u64 *data, bool host_initiated)
{
	int ret = __kvm_get_msr(vcpu, index, data, host_initiated);

	if (ret == KVM_MSR_RET_INVALID) {
		/* Unconditionally clear *data for simplicity */
		*data = 0;
		if (kvm_msr_ignored_check(index, 0, false))
			ret = 0;
	}

	return ret;
}

int kvm_get_msr(struct kvm_vcpu *vcpu, u32 index, u64 *data)
{
	return kvm_get_msr_ignored_check(vcpu, index, data, false);
}
EXPORT_SYMBOL_GPL(kvm_get_msr);

int kvm_set_msr(struct kvm_vcpu *vcpu, u32 index, u64 data)
{
	return kvm_set_msr_ignored_check(vcpu, index, data, false);
}
EXPORT_SYMBOL_GPL(kvm_set_msr);

static int complete_emulated_rdmsr(struct kvm_vcpu *vcpu)
{
	int err = vcpu->run->msr.error;
	if (!err) {
		kvm_rax_write(vcpu, (u32)vcpu->run->msr.data);
		kvm_rdx_write(vcpu, vcpu->run->msr.data >> 32);
	}

	return static_call(kvm_x86_complete_emulated_msr)(vcpu, err);
}

static int complete_emulated_wrmsr(struct kvm_vcpu *vcpu)
{
	return static_call(kvm_x86_complete_emulated_msr)(vcpu, vcpu->run->msr.error);
}

static u64 kvm_msr_reason(int r)
{
	switch (r) {
	case KVM_MSR_RET_INVALID:
		return KVM_MSR_EXIT_REASON_UNKNOWN;
	case KVM_MSR_RET_FILTERED:
		return KVM_MSR_EXIT_REASON_FILTER;
	default:
		return KVM_MSR_EXIT_REASON_INVAL;
	}
}

static int kvm_msr_user_space(struct kvm_vcpu *vcpu, u32 index,
			      u32 exit_reason, u64 data,
			      int (*completion)(struct kvm_vcpu *vcpu),
			      int r)
{
	u64 msr_reason = kvm_msr_reason(r);

	/* Check if the user wanted to know about this MSR fault */
	if (!(vcpu->kvm->arch.user_space_msr_mask & msr_reason))
		return 0;

	vcpu->run->exit_reason = exit_reason;
	vcpu->run->msr.error = 0;
	memset(vcpu->run->msr.pad, 0, sizeof(vcpu->run->msr.pad));
	vcpu->run->msr.reason = msr_reason;
	vcpu->run->msr.index = index;
	vcpu->run->msr.data = data;
	vcpu->arch.complete_userspace_io = completion;

	return 1;
}

static int kvm_get_msr_user_space(struct kvm_vcpu *vcpu, u32 index, int r)
{
	return kvm_msr_user_space(vcpu, index, KVM_EXIT_X86_RDMSR, 0,
				   complete_emulated_rdmsr, r);
}

static int kvm_set_msr_user_space(struct kvm_vcpu *vcpu, u32 index, u64 data, int r)
{
	return kvm_msr_user_space(vcpu, index, KVM_EXIT_X86_WRMSR, data,
				   complete_emulated_wrmsr, r);
}

int kvm_emulate_rdmsr(struct kvm_vcpu *vcpu)
{
	u32 ecx = kvm_rcx_read(vcpu);
	u64 data;
	int r;

	r = kvm_get_msr(vcpu, ecx, &data);

	/* MSR read failed? See if we should ask user space */
	if (r && kvm_get_msr_user_space(vcpu, ecx, r)) {
		/* Bounce to user space */
		return 0;
	}

	if (!r) {
		trace_kvm_msr_read(ecx, data);

		kvm_rax_write(vcpu, data & -1u);
		kvm_rdx_write(vcpu, (data >> 32) & -1u);
	} else {
		trace_kvm_msr_read_ex(ecx);
	}

	return static_call(kvm_x86_complete_emulated_msr)(vcpu, r);
}
EXPORT_SYMBOL_GPL(kvm_emulate_rdmsr);

int kvm_emulate_wrmsr(struct kvm_vcpu *vcpu)
{
	u32 ecx = kvm_rcx_read(vcpu);
	u64 data = kvm_read_edx_eax(vcpu);
	int r;

	r = kvm_set_msr(vcpu, ecx, data);

	/* MSR write failed? See if we should ask user space */
	if (r && kvm_set_msr_user_space(vcpu, ecx, data, r))
		/* Bounce to user space */
		return 0;

	/* Signal all other negative errors to userspace */
	if (r < 0)
		return r;

	if (!r)
		trace_kvm_msr_write(ecx, data);
	else
		trace_kvm_msr_write_ex(ecx, data);

	return static_call(kvm_x86_complete_emulated_msr)(vcpu, r);
}
EXPORT_SYMBOL_GPL(kvm_emulate_wrmsr);

int kvm_emulate_as_nop(struct kvm_vcpu *vcpu)
{
	return kvm_skip_emulated_instruction(vcpu);
}
EXPORT_SYMBOL_GPL(kvm_emulate_as_nop);

int kvm_emulate_invd(struct kvm_vcpu *vcpu)
{
	/* Treat an INVD instruction as a NOP and just skip it. */
	return kvm_emulate_as_nop(vcpu);
}
EXPORT_SYMBOL_GPL(kvm_emulate_invd);

int kvm_emulate_mwait(struct kvm_vcpu *vcpu)
{
	pr_warn_once("kvm: MWAIT instruction emulated as NOP!\n");
	return kvm_emulate_as_nop(vcpu);
}
EXPORT_SYMBOL_GPL(kvm_emulate_mwait);

int kvm_handle_invalid_op(struct kvm_vcpu *vcpu)
{
	kvm_queue_exception(vcpu, UD_VECTOR);
	return 1;
}
EXPORT_SYMBOL_GPL(kvm_handle_invalid_op);

int kvm_emulate_monitor(struct kvm_vcpu *vcpu)
{
	pr_warn_once("kvm: MONITOR instruction emulated as NOP!\n");
	return kvm_emulate_as_nop(vcpu);
}
EXPORT_SYMBOL_GPL(kvm_emulate_monitor);

static inline bool kvm_vcpu_exit_request(struct kvm_vcpu *vcpu)
{
	xfer_to_guest_mode_prepare();
	return vcpu->mode == EXITING_GUEST_MODE || kvm_request_pending(vcpu) ||
		xfer_to_guest_mode_work_pending();
}

/*
 * The fast path for frequent and performance sensitive wrmsr emulation,
 * i.e. the sending of IPI, sending IPI early in the VM-Exit flow reduces
 * the latency of virtual IPI by avoiding the expensive bits of transitioning
 * from guest to host, e.g. reacquiring KVM's SRCU lock. In contrast to the
 * other cases which must be called after interrupts are enabled on the host.
 */
static int handle_fastpath_set_x2apic_icr_irqoff(struct kvm_vcpu *vcpu, u64 data)
{
	if (!lapic_in_kernel(vcpu) || !apic_x2apic_mode(vcpu->arch.apic))
		return 1;

	if (((data & APIC_SHORT_MASK) == APIC_DEST_NOSHORT) &&
		((data & APIC_DEST_MASK) == APIC_DEST_PHYSICAL) &&
		((data & APIC_MODE_MASK) == APIC_DM_FIXED) &&
		((u32)(data >> 32) != X2APIC_BROADCAST)) {

		data &= ~(1 << 12);
		kvm_apic_send_ipi(vcpu->arch.apic, (u32)data, (u32)(data >> 32));
		kvm_lapic_set_reg(vcpu->arch.apic, APIC_ICR2, (u32)(data >> 32));
		kvm_lapic_set_reg(vcpu->arch.apic, APIC_ICR, (u32)data);
		trace_kvm_apic_write(APIC_ICR, (u32)data);
		return 0;
	}

	return 1;
}

static int handle_fastpath_set_tscdeadline(struct kvm_vcpu *vcpu, u64 data)
{
	if (!kvm_can_use_hv_timer(vcpu))
		return 1;

	kvm_set_lapic_tscdeadline_msr(vcpu, data);
	return 0;
}

fastpath_t handle_fastpath_set_msr_irqoff(struct kvm_vcpu *vcpu)
{
	u32 msr = kvm_rcx_read(vcpu);
	u64 data;
	fastpath_t ret = EXIT_FASTPATH_NONE;

	switch (msr) {
	case APIC_BASE_MSR + (APIC_ICR >> 4):
		data = kvm_read_edx_eax(vcpu);
		if (!handle_fastpath_set_x2apic_icr_irqoff(vcpu, data)) {
			kvm_skip_emulated_instruction(vcpu);
			ret = EXIT_FASTPATH_EXIT_HANDLED;
		}
		break;
	case MSR_IA32_TSC_DEADLINE:
		data = kvm_read_edx_eax(vcpu);
		if (!handle_fastpath_set_tscdeadline(vcpu, data)) {
			kvm_skip_emulated_instruction(vcpu);
			ret = EXIT_FASTPATH_REENTER_GUEST;
		}
		break;
	default:
		break;
	}

	if (ret != EXIT_FASTPATH_NONE)
		trace_kvm_msr_write(msr, data);

	return ret;
}
EXPORT_SYMBOL_GPL(handle_fastpath_set_msr_irqoff);

/*
 * Adapt set_msr() to msr_io()'s calling convention
 */
static int do_get_msr(struct kvm_vcpu *vcpu, unsigned index, u64 *data)
{
	return kvm_get_msr_ignored_check(vcpu, index, data, true);
}

static int do_set_msr(struct kvm_vcpu *vcpu, unsigned index, u64 *data)
{
	return kvm_set_msr_ignored_check(vcpu, index, *data, true);
}

#ifdef CONFIG_X86_64
struct pvclock_clock {
	int vclock_mode;
	u64 cycle_last;
	u64 mask;
	u32 mult;
	u32 shift;
	u64 base_cycles;
	u64 offset;
};

struct pvclock_gtod_data {
	seqcount_t	seq;

	struct pvclock_clock clock; /* extract of a clocksource struct */
	struct pvclock_clock raw_clock; /* extract of a clocksource struct */

	ktime_t		offs_boot;
	u64		wall_time_sec;
};

static struct pvclock_gtod_data pvclock_gtod_data;

static void update_pvclock_gtod(struct timekeeper *tk)
{
	struct pvclock_gtod_data *vdata = &pvclock_gtod_data;

	write_seqcount_begin(&vdata->seq);

	/* copy pvclock gtod data */
	vdata->clock.vclock_mode	= tk->tkr_mono.clock->vdso_clock_mode;
	vdata->clock.cycle_last		= tk->tkr_mono.cycle_last;
	vdata->clock.mask		= tk->tkr_mono.mask;
	vdata->clock.mult		= tk->tkr_mono.mult;
	vdata->clock.shift		= tk->tkr_mono.shift;
	vdata->clock.base_cycles	= tk->tkr_mono.xtime_nsec;
	vdata->clock.offset		= tk->tkr_mono.base;

	vdata->raw_clock.vclock_mode	= tk->tkr_raw.clock->vdso_clock_mode;
	vdata->raw_clock.cycle_last	= tk->tkr_raw.cycle_last;
	vdata->raw_clock.mask		= tk->tkr_raw.mask;
	vdata->raw_clock.mult		= tk->tkr_raw.mult;
	vdata->raw_clock.shift		= tk->tkr_raw.shift;
	vdata->raw_clock.base_cycles	= tk->tkr_raw.xtime_nsec;
	vdata->raw_clock.offset		= tk->tkr_raw.base;

	vdata->wall_time_sec            = tk->xtime_sec;

	vdata->offs_boot		= tk->offs_boot;

	write_seqcount_end(&vdata->seq);
}

static s64 get_kvmclock_base_ns(void)
{
	/* Count up from boot time, but with the frequency of the raw clock.  */
	return ktime_to_ns(ktime_add(ktime_get_raw(), pvclock_gtod_data.offs_boot));
}
#else
static s64 get_kvmclock_base_ns(void)
{
	/* Master clock not used, so we can just use CLOCK_BOOTTIME.  */
	return ktime_get_boottime_ns();
}
#endif

void kvm_write_wall_clock(struct kvm *kvm, gpa_t wall_clock, int sec_hi_ofs)
{
	int version;
	int r;
	struct pvclock_wall_clock wc;
	u32 wc_sec_hi;
	u64 wall_nsec;

	if (!wall_clock)
		return;

	r = kvm_read_guest(kvm, wall_clock, &version, sizeof(version));
	if (r)
		return;

	if (version & 1)
		++version;  /* first time write, random junk */

	++version;

	if (kvm_write_guest(kvm, wall_clock, &version, sizeof(version)))
		return;

	/*
	 * The guest calculates current wall clock time by adding
	 * system time (updated by kvm_guest_time_update below) to the
	 * wall clock specified here.  We do the reverse here.
	 */
	wall_nsec = ktime_get_real_ns() - get_kvmclock_ns(kvm);

	wc.nsec = do_div(wall_nsec, 1000000000);
	wc.sec = (u32)wall_nsec; /* overflow in 2106 guest time */
	wc.version = version;

	kvm_write_guest(kvm, wall_clock, &wc, sizeof(wc));

	if (sec_hi_ofs) {
		wc_sec_hi = wall_nsec >> 32;
		kvm_write_guest(kvm, wall_clock + sec_hi_ofs,
				&wc_sec_hi, sizeof(wc_sec_hi));
	}

	version++;
	kvm_write_guest(kvm, wall_clock, &version, sizeof(version));
}

static void kvm_write_system_time(struct kvm_vcpu *vcpu, gpa_t system_time,
				  bool old_msr, bool host_initiated)
{
	struct kvm_arch *ka = &vcpu->kvm->arch;

	if (vcpu->vcpu_id == 0 && !host_initiated) {
		if (ka->boot_vcpu_runs_old_kvmclock != old_msr)
			kvm_make_request(KVM_REQ_MASTERCLOCK_UPDATE, vcpu);

		ka->boot_vcpu_runs_old_kvmclock = old_msr;
	}

	vcpu->arch.time = system_time;
	kvm_make_request(KVM_REQ_GLOBAL_CLOCK_UPDATE, vcpu);

	/* we verify if the enable bit is set... */
	vcpu->arch.pv_time_enabled = false;
	if (!(system_time & 1))
		return;

	if (!kvm_gfn_to_hva_cache_init(vcpu->kvm,
				       &vcpu->arch.pv_time, system_time & ~1ULL,
				       sizeof(struct pvclock_vcpu_time_info)))
		vcpu->arch.pv_time_enabled = true;

	return;
}

static uint32_t div_frac(uint32_t dividend, uint32_t divisor)
{
	do_shl32_div32(dividend, divisor);
	return dividend;
}

static void kvm_get_time_scale(uint64_t scaled_hz, uint64_t base_hz,
			       s8 *pshift, u32 *pmultiplier)
{
	uint64_t scaled64;
	int32_t  shift = 0;
	uint64_t tps64;
	uint32_t tps32;

	tps64 = base_hz;
	scaled64 = scaled_hz;
	while (tps64 > scaled64*2 || tps64 & 0xffffffff00000000ULL) {
		tps64 >>= 1;
		shift--;
	}

	tps32 = (uint32_t)tps64;
	while (tps32 <= scaled64 || scaled64 & 0xffffffff00000000ULL) {
		if (scaled64 & 0xffffffff00000000ULL || tps32 & 0x80000000)
			scaled64 >>= 1;
		else
			tps32 <<= 1;
		shift++;
	}

	*pshift = shift;
	*pmultiplier = div_frac(scaled64, tps32);
}

#ifdef CONFIG_X86_64
static atomic_t kvm_guest_has_master_clock = ATOMIC_INIT(0);
#endif

static DEFINE_PER_CPU(unsigned long, cpu_tsc_khz);
static unsigned long max_tsc_khz;

static u32 adjust_tsc_khz(u32 khz, s32 ppm)
{
	u64 v = (u64)khz * (1000000 + ppm);
	do_div(v, 1000000);
	return v;
}

static void kvm_vcpu_write_tsc_multiplier(struct kvm_vcpu *vcpu, u64 l1_multiplier);

static int set_tsc_khz(struct kvm_vcpu *vcpu, u32 user_tsc_khz, bool scale)
{
	u64 ratio;

	/* Guest TSC same frequency as host TSC? */
	if (!scale) {
		kvm_vcpu_write_tsc_multiplier(vcpu, kvm_default_tsc_scaling_ratio);
		return 0;
	}

	/* TSC scaling supported? */
	if (!kvm_has_tsc_control) {
		if (user_tsc_khz > tsc_khz) {
			vcpu->arch.tsc_catchup = 1;
			vcpu->arch.tsc_always_catchup = 1;
			return 0;
		} else {
			pr_warn_ratelimited("user requested TSC rate below hardware speed\n");
			return -1;
		}
	}

	/* TSC scaling required  - calculate ratio */
	ratio = mul_u64_u32_div(1ULL << kvm_tsc_scaling_ratio_frac_bits,
				user_tsc_khz, tsc_khz);

	if (ratio == 0 || ratio >= kvm_max_tsc_scaling_ratio) {
		pr_warn_ratelimited("Invalid TSC scaling ratio - virtual-tsc-khz=%u\n",
			            user_tsc_khz);
		return -1;
	}

	kvm_vcpu_write_tsc_multiplier(vcpu, ratio);
	return 0;
}

static int kvm_set_tsc_khz(struct kvm_vcpu *vcpu, u32 user_tsc_khz)
{
	u32 thresh_lo, thresh_hi;
	int use_scaling = 0;

	/* tsc_khz can be zero if TSC calibration fails */
	if (user_tsc_khz == 0) {
		/* set tsc_scaling_ratio to a safe value */
		kvm_vcpu_write_tsc_multiplier(vcpu, kvm_default_tsc_scaling_ratio);
		return -1;
	}

	/* Compute a scale to convert nanoseconds in TSC cycles */
	kvm_get_time_scale(user_tsc_khz * 1000LL, NSEC_PER_SEC,
			   &vcpu->arch.virtual_tsc_shift,
			   &vcpu->arch.virtual_tsc_mult);
	vcpu->arch.virtual_tsc_khz = user_tsc_khz;

	/*
	 * Compute the variation in TSC rate which is acceptable
	 * within the range of tolerance and decide if the
	 * rate being applied is within that bounds of the hardware
	 * rate.  If so, no scaling or compensation need be done.
	 */
	thresh_lo = adjust_tsc_khz(tsc_khz, -tsc_tolerance_ppm);
	thresh_hi = adjust_tsc_khz(tsc_khz, tsc_tolerance_ppm);
	if (user_tsc_khz < thresh_lo || user_tsc_khz > thresh_hi) {
		pr_debug("kvm: requested TSC rate %u falls outside tolerance [%u,%u]\n", user_tsc_khz, thresh_lo, thresh_hi);
		use_scaling = 1;
	}
	return set_tsc_khz(vcpu, user_tsc_khz, use_scaling);
}

static u64 compute_guest_tsc(struct kvm_vcpu *vcpu, s64 kernel_ns)
{
	u64 tsc = pvclock_scale_delta(kernel_ns-vcpu->arch.this_tsc_nsec,
				      vcpu->arch.virtual_tsc_mult,
				      vcpu->arch.virtual_tsc_shift);
	tsc += vcpu->arch.this_tsc_write;
	return tsc;
}

static inline int gtod_is_based_on_tsc(int mode)
{
	return mode == VDSO_CLOCKMODE_TSC || mode == VDSO_CLOCKMODE_HVCLOCK;
}

static void kvm_track_tsc_matching(struct kvm_vcpu *vcpu)
{
#ifdef CONFIG_X86_64
	bool vcpus_matched;
	struct kvm_arch *ka = &vcpu->kvm->arch;
	struct pvclock_gtod_data *gtod = &pvclock_gtod_data;

	vcpus_matched = (ka->nr_vcpus_matched_tsc + 1 ==
			 atomic_read(&vcpu->kvm->online_vcpus));

	/*
	 * Once the masterclock is enabled, always perform request in
	 * order to update it.
	 *
	 * In order to enable masterclock, the host clocksource must be TSC
	 * and the vcpus need to have matched TSCs.  When that happens,
	 * perform request to enable masterclock.
	 */
	if (ka->use_master_clock ||
	    (gtod_is_based_on_tsc(gtod->clock.vclock_mode) && vcpus_matched))
		kvm_make_request(KVM_REQ_MASTERCLOCK_UPDATE, vcpu);

	trace_kvm_track_tsc(vcpu->vcpu_id, ka->nr_vcpus_matched_tsc,
			    atomic_read(&vcpu->kvm->online_vcpus),
		            ka->use_master_clock, gtod->clock.vclock_mode);
#endif
}

/*
 * Multiply tsc by a fixed point number represented by ratio.
 *
 * The most significant 64-N bits (mult) of ratio represent the
 * integral part of the fixed point number; the remaining N bits
 * (frac) represent the fractional part, ie. ratio represents a fixed
 * point number (mult + frac * 2^(-N)).
 *
 * N equals to kvm_tsc_scaling_ratio_frac_bits.
 */
static inline u64 __scale_tsc(u64 ratio, u64 tsc)
{
	return mul_u64_u64_shr(tsc, ratio, kvm_tsc_scaling_ratio_frac_bits);
}

u64 kvm_scale_tsc(struct kvm_vcpu *vcpu, u64 tsc, u64 ratio)
{
	u64 _tsc = tsc;

	if (ratio != kvm_default_tsc_scaling_ratio)
		_tsc = __scale_tsc(ratio, tsc);

	return _tsc;
}
EXPORT_SYMBOL_GPL(kvm_scale_tsc);

static u64 kvm_compute_l1_tsc_offset(struct kvm_vcpu *vcpu, u64 target_tsc)
{
	u64 tsc;

	tsc = kvm_scale_tsc(vcpu, rdtsc(), vcpu->arch.l1_tsc_scaling_ratio);

	return target_tsc - tsc;
}

u64 kvm_read_l1_tsc(struct kvm_vcpu *vcpu, u64 host_tsc)
{
	return vcpu->arch.l1_tsc_offset +
		kvm_scale_tsc(vcpu, host_tsc, vcpu->arch.l1_tsc_scaling_ratio);
}
EXPORT_SYMBOL_GPL(kvm_read_l1_tsc);

u64 kvm_calc_nested_tsc_offset(u64 l1_offset, u64 l2_offset, u64 l2_multiplier)
{
	u64 nested_offset;

	if (l2_multiplier == kvm_default_tsc_scaling_ratio)
		nested_offset = l1_offset;
	else
		nested_offset = mul_s64_u64_shr((s64) l1_offset, l2_multiplier,
						kvm_tsc_scaling_ratio_frac_bits);

	nested_offset += l2_offset;
	return nested_offset;
}
EXPORT_SYMBOL_GPL(kvm_calc_nested_tsc_offset);

u64 kvm_calc_nested_tsc_multiplier(u64 l1_multiplier, u64 l2_multiplier)
{
	if (l2_multiplier != kvm_default_tsc_scaling_ratio)
		return mul_u64_u64_shr(l1_multiplier, l2_multiplier,
				       kvm_tsc_scaling_ratio_frac_bits);

	return l1_multiplier;
}
EXPORT_SYMBOL_GPL(kvm_calc_nested_tsc_multiplier);

static void kvm_vcpu_write_tsc_offset(struct kvm_vcpu *vcpu, u64 l1_offset)
<<<<<<< HEAD
{
	trace_kvm_write_tsc_offset(vcpu->vcpu_id,
				   vcpu->arch.l1_tsc_offset,
				   l1_offset);

	vcpu->arch.l1_tsc_offset = l1_offset;

	/*
	 * If we are here because L1 chose not to trap WRMSR to TSC then
	 * according to the spec this should set L1's TSC (as opposed to
	 * setting L1's offset for L2).
	 */
	if (is_guest_mode(vcpu))
		vcpu->arch.tsc_offset = kvm_calc_nested_tsc_offset(
			l1_offset,
			static_call(kvm_x86_get_l2_tsc_offset)(vcpu),
			static_call(kvm_x86_get_l2_tsc_multiplier)(vcpu));
	else
		vcpu->arch.tsc_offset = l1_offset;

	static_call(kvm_x86_write_tsc_offset)(vcpu, vcpu->arch.tsc_offset);
}

static void kvm_vcpu_write_tsc_multiplier(struct kvm_vcpu *vcpu, u64 l1_multiplier)
{
=======
{
	trace_kvm_write_tsc_offset(vcpu->vcpu_id,
				   vcpu->arch.l1_tsc_offset,
				   l1_offset);

	vcpu->arch.l1_tsc_offset = l1_offset;

	/*
	 * If we are here because L1 chose not to trap WRMSR to TSC then
	 * according to the spec this should set L1's TSC (as opposed to
	 * setting L1's offset for L2).
	 */
	if (is_guest_mode(vcpu))
		vcpu->arch.tsc_offset = kvm_calc_nested_tsc_offset(
			l1_offset,
			static_call(kvm_x86_get_l2_tsc_offset)(vcpu),
			static_call(kvm_x86_get_l2_tsc_multiplier)(vcpu));
	else
		vcpu->arch.tsc_offset = l1_offset;

	static_call(kvm_x86_write_tsc_offset)(vcpu, vcpu->arch.tsc_offset);
}

static void kvm_vcpu_write_tsc_multiplier(struct kvm_vcpu *vcpu, u64 l1_multiplier)
{
>>>>>>> f37d84f0
	vcpu->arch.l1_tsc_scaling_ratio = l1_multiplier;

	/* Userspace is changing the multiplier while L2 is active */
	if (is_guest_mode(vcpu))
		vcpu->arch.tsc_scaling_ratio = kvm_calc_nested_tsc_multiplier(
			l1_multiplier,
			static_call(kvm_x86_get_l2_tsc_multiplier)(vcpu));
	else
		vcpu->arch.tsc_scaling_ratio = l1_multiplier;

	if (kvm_has_tsc_control)
		static_call(kvm_x86_write_tsc_multiplier)(
			vcpu, vcpu->arch.tsc_scaling_ratio);
}

static inline bool kvm_check_tsc_unstable(void)
{
#ifdef CONFIG_X86_64
	/*
	 * TSC is marked unstable when we're running on Hyper-V,
	 * 'TSC page' clocksource is good.
	 */
	if (pvclock_gtod_data.clock.vclock_mode == VDSO_CLOCKMODE_HVCLOCK)
		return false;
#endif
	return check_tsc_unstable();
}

static void kvm_synchronize_tsc(struct kvm_vcpu *vcpu, u64 data)
{
	struct kvm *kvm = vcpu->kvm;
	u64 offset, ns, elapsed;
	unsigned long flags;
	bool matched;
	bool already_matched;
	bool synchronizing = false;

	raw_spin_lock_irqsave(&kvm->arch.tsc_write_lock, flags);
	offset = kvm_compute_l1_tsc_offset(vcpu, data);
	ns = get_kvmclock_base_ns();
	elapsed = ns - kvm->arch.last_tsc_nsec;

	if (vcpu->arch.virtual_tsc_khz) {
		if (data == 0) {
			/*
			 * detection of vcpu initialization -- need to sync
			 * with other vCPUs. This particularly helps to keep
			 * kvm_clock stable after CPU hotplug
			 */
			synchronizing = true;
		} else {
			u64 tsc_exp = kvm->arch.last_tsc_write +
						nsec_to_cycles(vcpu, elapsed);
			u64 tsc_hz = vcpu->arch.virtual_tsc_khz * 1000LL;
			/*
			 * Special case: TSC write with a small delta (1 second)
			 * of virtual cycle time against real time is
			 * interpreted as an attempt to synchronize the CPU.
			 */
			synchronizing = data < tsc_exp + tsc_hz &&
					data + tsc_hz > tsc_exp;
		}
	}

	/*
	 * For a reliable TSC, we can match TSC offsets, and for an unstable
	 * TSC, we add elapsed time in this computation.  We could let the
	 * compensation code attempt to catch up if we fall behind, but
	 * it's better to try to match offsets from the beginning.
         */
	if (synchronizing &&
	    vcpu->arch.virtual_tsc_khz == kvm->arch.last_tsc_khz) {
		if (!kvm_check_tsc_unstable()) {
			offset = kvm->arch.cur_tsc_offset;
		} else {
			u64 delta = nsec_to_cycles(vcpu, elapsed);
			data += delta;
			offset = kvm_compute_l1_tsc_offset(vcpu, data);
		}
		matched = true;
		already_matched = (vcpu->arch.this_tsc_generation == kvm->arch.cur_tsc_generation);
	} else {
		/*
		 * We split periods of matched TSC writes into generations.
		 * For each generation, we track the original measured
		 * nanosecond time, offset, and write, so if TSCs are in
		 * sync, we can match exact offset, and if not, we can match
		 * exact software computation in compute_guest_tsc()
		 *
		 * These values are tracked in kvm->arch.cur_xxx variables.
		 */
		kvm->arch.cur_tsc_generation++;
		kvm->arch.cur_tsc_nsec = ns;
		kvm->arch.cur_tsc_write = data;
		kvm->arch.cur_tsc_offset = offset;
		matched = false;
	}

	/*
	 * We also track th most recent recorded KHZ, write and time to
	 * allow the matching interval to be extended at each write.
	 */
	kvm->arch.last_tsc_nsec = ns;
	kvm->arch.last_tsc_write = data;
	kvm->arch.last_tsc_khz = vcpu->arch.virtual_tsc_khz;

	vcpu->arch.last_guest_tsc = data;

	/* Keep track of which generation this VCPU has synchronized to */
	vcpu->arch.this_tsc_generation = kvm->arch.cur_tsc_generation;
	vcpu->arch.this_tsc_nsec = kvm->arch.cur_tsc_nsec;
	vcpu->arch.this_tsc_write = kvm->arch.cur_tsc_write;

	kvm_vcpu_write_tsc_offset(vcpu, offset);
	raw_spin_unlock_irqrestore(&kvm->arch.tsc_write_lock, flags);

	spin_lock_irqsave(&kvm->arch.pvclock_gtod_sync_lock, flags);
	if (!matched) {
		kvm->arch.nr_vcpus_matched_tsc = 0;
	} else if (!already_matched) {
		kvm->arch.nr_vcpus_matched_tsc++;
	}

	kvm_track_tsc_matching(vcpu);
	spin_unlock_irqrestore(&kvm->arch.pvclock_gtod_sync_lock, flags);
}

static inline void adjust_tsc_offset_guest(struct kvm_vcpu *vcpu,
					   s64 adjustment)
{
	u64 tsc_offset = vcpu->arch.l1_tsc_offset;
	kvm_vcpu_write_tsc_offset(vcpu, tsc_offset + adjustment);
}

static inline void adjust_tsc_offset_host(struct kvm_vcpu *vcpu, s64 adjustment)
{
	if (vcpu->arch.l1_tsc_scaling_ratio != kvm_default_tsc_scaling_ratio)
		WARN_ON(adjustment < 0);
	adjustment = kvm_scale_tsc(vcpu, (u64) adjustment,
				   vcpu->arch.l1_tsc_scaling_ratio);
	adjust_tsc_offset_guest(vcpu, adjustment);
}

#ifdef CONFIG_X86_64

static u64 read_tsc(void)
{
	u64 ret = (u64)rdtsc_ordered();
	u64 last = pvclock_gtod_data.clock.cycle_last;

	if (likely(ret >= last))
		return ret;

	/*
	 * GCC likes to generate cmov here, but this branch is extremely
	 * predictable (it's just a function of time and the likely is
	 * very likely) and there's a data dependence, so force GCC
	 * to generate a branch instead.  I don't barrier() because
	 * we don't actually need a barrier, and if this function
	 * ever gets inlined it will generate worse code.
	 */
	asm volatile ("");
	return last;
}

static inline u64 vgettsc(struct pvclock_clock *clock, u64 *tsc_timestamp,
			  int *mode)
{
	long v;
	u64 tsc_pg_val;

	switch (clock->vclock_mode) {
	case VDSO_CLOCKMODE_HVCLOCK:
		tsc_pg_val = hv_read_tsc_page_tsc(hv_get_tsc_page(),
						  tsc_timestamp);
		if (tsc_pg_val != U64_MAX) {
			/* TSC page valid */
			*mode = VDSO_CLOCKMODE_HVCLOCK;
			v = (tsc_pg_val - clock->cycle_last) &
				clock->mask;
		} else {
			/* TSC page invalid */
			*mode = VDSO_CLOCKMODE_NONE;
		}
		break;
	case VDSO_CLOCKMODE_TSC:
		*mode = VDSO_CLOCKMODE_TSC;
		*tsc_timestamp = read_tsc();
		v = (*tsc_timestamp - clock->cycle_last) &
			clock->mask;
		break;
	default:
		*mode = VDSO_CLOCKMODE_NONE;
	}

	if (*mode == VDSO_CLOCKMODE_NONE)
		*tsc_timestamp = v = 0;

	return v * clock->mult;
}

static int do_monotonic_raw(s64 *t, u64 *tsc_timestamp)
{
	struct pvclock_gtod_data *gtod = &pvclock_gtod_data;
	unsigned long seq;
	int mode;
	u64 ns;

	do {
		seq = read_seqcount_begin(&gtod->seq);
		ns = gtod->raw_clock.base_cycles;
		ns += vgettsc(&gtod->raw_clock, tsc_timestamp, &mode);
		ns >>= gtod->raw_clock.shift;
		ns += ktime_to_ns(ktime_add(gtod->raw_clock.offset, gtod->offs_boot));
	} while (unlikely(read_seqcount_retry(&gtod->seq, seq)));
	*t = ns;

	return mode;
}

static int do_realtime(struct timespec64 *ts, u64 *tsc_timestamp)
{
	struct pvclock_gtod_data *gtod = &pvclock_gtod_data;
	unsigned long seq;
	int mode;
	u64 ns;

	do {
		seq = read_seqcount_begin(&gtod->seq);
		ts->tv_sec = gtod->wall_time_sec;
		ns = gtod->clock.base_cycles;
		ns += vgettsc(&gtod->clock, tsc_timestamp, &mode);
		ns >>= gtod->clock.shift;
	} while (unlikely(read_seqcount_retry(&gtod->seq, seq)));

	ts->tv_sec += __iter_div_u64_rem(ns, NSEC_PER_SEC, &ns);
	ts->tv_nsec = ns;

	return mode;
}

/* returns true if host is using TSC based clocksource */
static bool kvm_get_time_and_clockread(s64 *kernel_ns, u64 *tsc_timestamp)
{
	/* checked again under seqlock below */
	if (!gtod_is_based_on_tsc(pvclock_gtod_data.clock.vclock_mode))
		return false;

	return gtod_is_based_on_tsc(do_monotonic_raw(kernel_ns,
						      tsc_timestamp));
}

/* returns true if host is using TSC based clocksource */
static bool kvm_get_walltime_and_clockread(struct timespec64 *ts,
					   u64 *tsc_timestamp)
{
	/* checked again under seqlock below */
	if (!gtod_is_based_on_tsc(pvclock_gtod_data.clock.vclock_mode))
		return false;

	return gtod_is_based_on_tsc(do_realtime(ts, tsc_timestamp));
}
#endif

/*
 *
 * Assuming a stable TSC across physical CPUS, and a stable TSC
 * across virtual CPUs, the following condition is possible.
 * Each numbered line represents an event visible to both
 * CPUs at the next numbered event.
 *
 * "timespecX" represents host monotonic time. "tscX" represents
 * RDTSC value.
 *
 * 		VCPU0 on CPU0		|	VCPU1 on CPU1
 *
 * 1.  read timespec0,tsc0
 * 2.					| timespec1 = timespec0 + N
 * 					| tsc1 = tsc0 + M
 * 3. transition to guest		| transition to guest
 * 4. ret0 = timespec0 + (rdtsc - tsc0) |
 * 5.				        | ret1 = timespec1 + (rdtsc - tsc1)
 * 				        | ret1 = timespec0 + N + (rdtsc - (tsc0 + M))
 *
 * Since ret0 update is visible to VCPU1 at time 5, to obey monotonicity:
 *
 * 	- ret0 < ret1
 *	- timespec0 + (rdtsc - tsc0) < timespec0 + N + (rdtsc - (tsc0 + M))
 *		...
 *	- 0 < N - M => M < N
 *
 * That is, when timespec0 != timespec1, M < N. Unfortunately that is not
 * always the case (the difference between two distinct xtime instances
 * might be smaller then the difference between corresponding TSC reads,
 * when updating guest vcpus pvclock areas).
 *
 * To avoid that problem, do not allow visibility of distinct
 * system_timestamp/tsc_timestamp values simultaneously: use a master
 * copy of host monotonic time values. Update that master copy
 * in lockstep.
 *
 * Rely on synchronization of host TSCs and guest TSCs for monotonicity.
 *
 */

static void pvclock_update_vm_gtod_copy(struct kvm *kvm)
{
#ifdef CONFIG_X86_64
	struct kvm_arch *ka = &kvm->arch;
	int vclock_mode;
	bool host_tsc_clocksource, vcpus_matched;

	vcpus_matched = (ka->nr_vcpus_matched_tsc + 1 ==
			atomic_read(&kvm->online_vcpus));

	/*
	 * If the host uses TSC clock, then passthrough TSC as stable
	 * to the guest.
	 */
	host_tsc_clocksource = kvm_get_time_and_clockread(
					&ka->master_kernel_ns,
					&ka->master_cycle_now);

	ka->use_master_clock = host_tsc_clocksource && vcpus_matched
				&& !ka->backwards_tsc_observed
				&& !ka->boot_vcpu_runs_old_kvmclock;

	if (ka->use_master_clock)
		atomic_set(&kvm_guest_has_master_clock, 1);

	vclock_mode = pvclock_gtod_data.clock.vclock_mode;
	trace_kvm_update_master_clock(ka->use_master_clock, vclock_mode,
					vcpus_matched);
#endif
}

void kvm_make_mclock_inprogress_request(struct kvm *kvm)
{
	kvm_make_all_cpus_request(kvm, KVM_REQ_MCLOCK_INPROGRESS);
}

static void kvm_gen_update_masterclock(struct kvm *kvm)
{
#ifdef CONFIG_X86_64
	int i;
	struct kvm_vcpu *vcpu;
	struct kvm_arch *ka = &kvm->arch;
	unsigned long flags;

	kvm_hv_invalidate_tsc_page(kvm);

	kvm_make_mclock_inprogress_request(kvm);

	/* no guest entries from this point */
	spin_lock_irqsave(&ka->pvclock_gtod_sync_lock, flags);
	pvclock_update_vm_gtod_copy(kvm);
	spin_unlock_irqrestore(&ka->pvclock_gtod_sync_lock, flags);

	kvm_for_each_vcpu(i, vcpu, kvm)
		kvm_make_request(KVM_REQ_CLOCK_UPDATE, vcpu);

	/* guest entries allowed */
	kvm_for_each_vcpu(i, vcpu, kvm)
		kvm_clear_request(KVM_REQ_MCLOCK_INPROGRESS, vcpu);
#endif
}

u64 get_kvmclock_ns(struct kvm *kvm)
{
	struct kvm_arch *ka = &kvm->arch;
	struct pvclock_vcpu_time_info hv_clock;
	unsigned long flags;
	u64 ret;

	spin_lock_irqsave(&ka->pvclock_gtod_sync_lock, flags);
	if (!ka->use_master_clock) {
		spin_unlock_irqrestore(&ka->pvclock_gtod_sync_lock, flags);
		return get_kvmclock_base_ns() + ka->kvmclock_offset;
	}

	hv_clock.tsc_timestamp = ka->master_cycle_now;
	hv_clock.system_time = ka->master_kernel_ns + ka->kvmclock_offset;
	spin_unlock_irqrestore(&ka->pvclock_gtod_sync_lock, flags);

	/* both __this_cpu_read() and rdtsc() should be on the same cpu */
	get_cpu();

	if (__this_cpu_read(cpu_tsc_khz)) {
		kvm_get_time_scale(NSEC_PER_SEC, __this_cpu_read(cpu_tsc_khz) * 1000LL,
				   &hv_clock.tsc_shift,
				   &hv_clock.tsc_to_system_mul);
		ret = __pvclock_read_cycles(&hv_clock, rdtsc());
	} else
		ret = get_kvmclock_base_ns() + ka->kvmclock_offset;

	put_cpu();

	return ret;
}

static void kvm_setup_pvclock_page(struct kvm_vcpu *v,
				   struct gfn_to_hva_cache *cache,
				   unsigned int offset)
{
	struct kvm_vcpu_arch *vcpu = &v->arch;
	struct pvclock_vcpu_time_info guest_hv_clock;

	if (unlikely(kvm_read_guest_offset_cached(v->kvm, cache,
		&guest_hv_clock, offset, sizeof(guest_hv_clock))))
		return;

	/* This VCPU is paused, but it's legal for a guest to read another
	 * VCPU's kvmclock, so we really have to follow the specification where
	 * it says that version is odd if data is being modified, and even after
	 * it is consistent.
	 *
	 * Version field updates must be kept separate.  This is because
	 * kvm_write_guest_cached might use a "rep movs" instruction, and
	 * writes within a string instruction are weakly ordered.  So there
	 * are three writes overall.
	 *
	 * As a small optimization, only write the version field in the first
	 * and third write.  The vcpu->pv_time cache is still valid, because the
	 * version field is the first in the struct.
	 */
	BUILD_BUG_ON(offsetof(struct pvclock_vcpu_time_info, version) != 0);

	if (guest_hv_clock.version & 1)
		++guest_hv_clock.version;  /* first time write, random junk */

	vcpu->hv_clock.version = guest_hv_clock.version + 1;
	kvm_write_guest_offset_cached(v->kvm, cache,
				      &vcpu->hv_clock, offset,
				      sizeof(vcpu->hv_clock.version));

	smp_wmb();

	/* retain PVCLOCK_GUEST_STOPPED if set in guest copy */
	vcpu->hv_clock.flags |= (guest_hv_clock.flags & PVCLOCK_GUEST_STOPPED);

	if (vcpu->pvclock_set_guest_stopped_request) {
		vcpu->hv_clock.flags |= PVCLOCK_GUEST_STOPPED;
		vcpu->pvclock_set_guest_stopped_request = false;
	}

	trace_kvm_pvclock_update(v->vcpu_id, &vcpu->hv_clock);

	kvm_write_guest_offset_cached(v->kvm, cache,
				      &vcpu->hv_clock, offset,
				      sizeof(vcpu->hv_clock));

	smp_wmb();

	vcpu->hv_clock.version++;
	kvm_write_guest_offset_cached(v->kvm, cache,
				     &vcpu->hv_clock, offset,
				     sizeof(vcpu->hv_clock.version));
}

static int kvm_guest_time_update(struct kvm_vcpu *v)
{
	unsigned long flags, tgt_tsc_khz;
	struct kvm_vcpu_arch *vcpu = &v->arch;
	struct kvm_arch *ka = &v->kvm->arch;
	s64 kernel_ns;
	u64 tsc_timestamp, host_tsc;
	u8 pvclock_flags;
	bool use_master_clock;

	kernel_ns = 0;
	host_tsc = 0;

	/*
	 * If the host uses TSC clock, then passthrough TSC as stable
	 * to the guest.
	 */
	spin_lock_irqsave(&ka->pvclock_gtod_sync_lock, flags);
	use_master_clock = ka->use_master_clock;
	if (use_master_clock) {
		host_tsc = ka->master_cycle_now;
		kernel_ns = ka->master_kernel_ns;
	}
	spin_unlock_irqrestore(&ka->pvclock_gtod_sync_lock, flags);

	/* Keep irq disabled to prevent changes to the clock */
	local_irq_save(flags);
	tgt_tsc_khz = __this_cpu_read(cpu_tsc_khz);
	if (unlikely(tgt_tsc_khz == 0)) {
		local_irq_restore(flags);
		kvm_make_request(KVM_REQ_CLOCK_UPDATE, v);
		return 1;
	}
	if (!use_master_clock) {
		host_tsc = rdtsc();
		kernel_ns = get_kvmclock_base_ns();
	}

	tsc_timestamp = kvm_read_l1_tsc(v, host_tsc);

	/*
	 * We may have to catch up the TSC to match elapsed wall clock
	 * time for two reasons, even if kvmclock is used.
	 *   1) CPU could have been running below the maximum TSC rate
	 *   2) Broken TSC compensation resets the base at each VCPU
	 *      entry to avoid unknown leaps of TSC even when running
	 *      again on the same CPU.  This may cause apparent elapsed
	 *      time to disappear, and the guest to stand still or run
	 *	very slowly.
	 */
	if (vcpu->tsc_catchup) {
		u64 tsc = compute_guest_tsc(v, kernel_ns);
		if (tsc > tsc_timestamp) {
			adjust_tsc_offset_guest(v, tsc - tsc_timestamp);
			tsc_timestamp = tsc;
		}
	}

	local_irq_restore(flags);

	/* With all the info we got, fill in the values */

	if (kvm_has_tsc_control)
		tgt_tsc_khz = kvm_scale_tsc(v, tgt_tsc_khz,
					    v->arch.l1_tsc_scaling_ratio);

	if (unlikely(vcpu->hw_tsc_khz != tgt_tsc_khz)) {
		kvm_get_time_scale(NSEC_PER_SEC, tgt_tsc_khz * 1000LL,
				   &vcpu->hv_clock.tsc_shift,
				   &vcpu->hv_clock.tsc_to_system_mul);
		vcpu->hw_tsc_khz = tgt_tsc_khz;
	}

	vcpu->hv_clock.tsc_timestamp = tsc_timestamp;
	vcpu->hv_clock.system_time = kernel_ns + v->kvm->arch.kvmclock_offset;
	vcpu->last_guest_tsc = tsc_timestamp;

	/* If the host uses TSC clocksource, then it is stable */
	pvclock_flags = 0;
	if (use_master_clock)
		pvclock_flags |= PVCLOCK_TSC_STABLE_BIT;

	vcpu->hv_clock.flags = pvclock_flags;

	if (vcpu->pv_time_enabled)
		kvm_setup_pvclock_page(v, &vcpu->pv_time, 0);
	if (vcpu->xen.vcpu_info_set)
		kvm_setup_pvclock_page(v, &vcpu->xen.vcpu_info_cache,
				       offsetof(struct compat_vcpu_info, time));
	if (vcpu->xen.vcpu_time_info_set)
		kvm_setup_pvclock_page(v, &vcpu->xen.vcpu_time_info_cache, 0);
	if (v == kvm_get_vcpu(v->kvm, 0))
		kvm_hv_setup_tsc_page(v->kvm, &vcpu->hv_clock);
	return 0;
}

/*
 * kvmclock updates which are isolated to a given vcpu, such as
 * vcpu->cpu migration, should not allow system_timestamp from
 * the rest of the vcpus to remain static. Otherwise ntp frequency
 * correction applies to one vcpu's system_timestamp but not
 * the others.
 *
 * So in those cases, request a kvmclock update for all vcpus.
 * We need to rate-limit these requests though, as they can
 * considerably slow guests that have a large number of vcpus.
 * The time for a remote vcpu to update its kvmclock is bound
 * by the delay we use to rate-limit the updates.
 */

#define KVMCLOCK_UPDATE_DELAY msecs_to_jiffies(100)

static void kvmclock_update_fn(struct work_struct *work)
{
	int i;
	struct delayed_work *dwork = to_delayed_work(work);
	struct kvm_arch *ka = container_of(dwork, struct kvm_arch,
					   kvmclock_update_work);
	struct kvm *kvm = container_of(ka, struct kvm, arch);
	struct kvm_vcpu *vcpu;

	kvm_for_each_vcpu(i, vcpu, kvm) {
		kvm_make_request(KVM_REQ_CLOCK_UPDATE, vcpu);
		kvm_vcpu_kick(vcpu);
	}
}

static void kvm_gen_kvmclock_update(struct kvm_vcpu *v)
{
	struct kvm *kvm = v->kvm;

	kvm_make_request(KVM_REQ_CLOCK_UPDATE, v);
	schedule_delayed_work(&kvm->arch.kvmclock_update_work,
					KVMCLOCK_UPDATE_DELAY);
}

#define KVMCLOCK_SYNC_PERIOD (300 * HZ)

static void kvmclock_sync_fn(struct work_struct *work)
{
	struct delayed_work *dwork = to_delayed_work(work);
	struct kvm_arch *ka = container_of(dwork, struct kvm_arch,
					   kvmclock_sync_work);
	struct kvm *kvm = container_of(ka, struct kvm, arch);

	if (!kvmclock_periodic_sync)
		return;

	schedule_delayed_work(&kvm->arch.kvmclock_update_work, 0);
	schedule_delayed_work(&kvm->arch.kvmclock_sync_work,
					KVMCLOCK_SYNC_PERIOD);
}

/*
 * On AMD, HWCR[McStatusWrEn] controls whether setting MCi_STATUS results in #GP.
 */
static bool can_set_mci_status(struct kvm_vcpu *vcpu)
{
	/* McStatusWrEn enabled? */
	if (guest_cpuid_is_amd_or_hygon(vcpu))
		return !!(vcpu->arch.msr_hwcr & BIT_ULL(18));

	return false;
}

static int set_msr_mce(struct kvm_vcpu *vcpu, struct msr_data *msr_info)
{
	u64 mcg_cap = vcpu->arch.mcg_cap;
	unsigned bank_num = mcg_cap & 0xff;
	u32 msr = msr_info->index;
	u64 data = msr_info->data;

	switch (msr) {
	case MSR_IA32_MCG_STATUS:
		vcpu->arch.mcg_status = data;
		break;
	case MSR_IA32_MCG_CTL:
		if (!(mcg_cap & MCG_CTL_P) &&
		    (data || !msr_info->host_initiated))
			return 1;
		if (data != 0 && data != ~(u64)0)
			return 1;
		vcpu->arch.mcg_ctl = data;
		break;
	default:
		if (msr >= MSR_IA32_MC0_CTL &&
		    msr < MSR_IA32_MCx_CTL(bank_num)) {
			u32 offset = array_index_nospec(
				msr - MSR_IA32_MC0_CTL,
				MSR_IA32_MCx_CTL(bank_num) - MSR_IA32_MC0_CTL);

			/* only 0 or all 1s can be written to IA32_MCi_CTL
			 * some Linux kernels though clear bit 10 in bank 4 to
			 * workaround a BIOS/GART TBL issue on AMD K8s, ignore
			 * this to avoid an uncatched #GP in the guest
			 */
			if ((offset & 0x3) == 0 &&
			    data != 0 && (data | (1 << 10)) != ~(u64)0)
				return -1;

			/* MCi_STATUS */
			if (!msr_info->host_initiated &&
			    (offset & 0x3) == 1 && data != 0) {
				if (!can_set_mci_status(vcpu))
					return -1;
			}

			vcpu->arch.mce_banks[offset] = data;
			break;
		}
		return 1;
	}
	return 0;
}

static inline bool kvm_pv_async_pf_enabled(struct kvm_vcpu *vcpu)
{
	u64 mask = KVM_ASYNC_PF_ENABLED | KVM_ASYNC_PF_DELIVERY_AS_INT;

	return (vcpu->arch.apf.msr_en_val & mask) == mask;
}

static int kvm_pv_enable_async_pf(struct kvm_vcpu *vcpu, u64 data)
{
	gpa_t gpa = data & ~0x3f;

	/* Bits 4:5 are reserved, Should be zero */
	if (data & 0x30)
		return 1;

	if (!guest_pv_has(vcpu, KVM_FEATURE_ASYNC_PF_VMEXIT) &&
	    (data & KVM_ASYNC_PF_DELIVERY_AS_PF_VMEXIT))
		return 1;

	if (!guest_pv_has(vcpu, KVM_FEATURE_ASYNC_PF_INT) &&
	    (data & KVM_ASYNC_PF_DELIVERY_AS_INT))
		return 1;

	if (!lapic_in_kernel(vcpu))
		return data ? 1 : 0;

	vcpu->arch.apf.msr_en_val = data;

	if (!kvm_pv_async_pf_enabled(vcpu)) {
		kvm_clear_async_pf_completion_queue(vcpu);
		kvm_async_pf_hash_reset(vcpu);
		return 0;
	}

	if (kvm_gfn_to_hva_cache_init(vcpu->kvm, &vcpu->arch.apf.data, gpa,
					sizeof(u64)))
		return 1;

	vcpu->arch.apf.send_user_only = !(data & KVM_ASYNC_PF_SEND_ALWAYS);
	vcpu->arch.apf.delivery_as_pf_vmexit = data & KVM_ASYNC_PF_DELIVERY_AS_PF_VMEXIT;

	kvm_async_pf_wakeup_all(vcpu);

	return 0;
}

static int kvm_pv_enable_async_pf_int(struct kvm_vcpu *vcpu, u64 data)
{
	/* Bits 8-63 are reserved */
	if (data >> 8)
		return 1;

	if (!lapic_in_kernel(vcpu))
		return 1;

	vcpu->arch.apf.msr_int_val = data;

	vcpu->arch.apf.vec = data & KVM_ASYNC_PF_VEC_MASK;

	return 0;
}

static void kvmclock_reset(struct kvm_vcpu *vcpu)
{
	vcpu->arch.pv_time_enabled = false;
	vcpu->arch.time = 0;
}

static void kvm_vcpu_flush_tlb_all(struct kvm_vcpu *vcpu)
{
	++vcpu->stat.tlb_flush;
	static_call(kvm_x86_tlb_flush_all)(vcpu);
}

static void kvm_vcpu_flush_tlb_guest(struct kvm_vcpu *vcpu)
{
	++vcpu->stat.tlb_flush;

	if (!tdp_enabled) {
               /*
		 * A TLB flush on behalf of the guest is equivalent to
		 * INVPCID(all), toggling CR4.PGE, etc., which requires
		 * a forced sync of the shadow page tables.  Unload the
		 * entire MMU here and the subsequent load will sync the
		 * shadow page tables, and also flush the TLB.
		 */
		kvm_mmu_unload(vcpu);
		return;
	}

	static_call(kvm_x86_tlb_flush_guest)(vcpu);
}

static void record_steal_time(struct kvm_vcpu *vcpu)
{
	struct kvm_host_map map;
	struct kvm_steal_time *st;

	if (kvm_xen_msr_enabled(vcpu->kvm)) {
		kvm_xen_runstate_set_running(vcpu);
		return;
	}

	if (!(vcpu->arch.st.msr_val & KVM_MSR_ENABLED))
		return;

	/* -EAGAIN is returned in atomic context so we can just return. */
	if (kvm_map_gfn(vcpu, vcpu->arch.st.msr_val >> PAGE_SHIFT,
			&map, &vcpu->arch.st.cache, false))
		return;

	st = map.hva +
		offset_in_page(vcpu->arch.st.msr_val & KVM_STEAL_VALID_BITS);

	/*
	 * Doing a TLB flush here, on the guest's behalf, can avoid
	 * expensive IPIs.
	 */
	if (guest_pv_has(vcpu, KVM_FEATURE_PV_TLB_FLUSH)) {
		u8 st_preempted = xchg(&st->preempted, 0);

		trace_kvm_pv_tlb_flush(vcpu->vcpu_id,
				       st_preempted & KVM_VCPU_FLUSH_TLB);
		if (st_preempted & KVM_VCPU_FLUSH_TLB)
			kvm_vcpu_flush_tlb_guest(vcpu);
	} else {
		st->preempted = 0;
	}

	vcpu->arch.st.preempted = 0;

	if (st->version & 1)
		st->version += 1;  /* first time write, random junk */

	st->version += 1;

	smp_wmb();

	st->steal += current->sched_info.run_delay -
		vcpu->arch.st.last_steal;
	vcpu->arch.st.last_steal = current->sched_info.run_delay;

	smp_wmb();

	st->version += 1;

	kvm_unmap_gfn(vcpu, &map, &vcpu->arch.st.cache, true, false);
}

int kvm_set_msr_common(struct kvm_vcpu *vcpu, struct msr_data *msr_info)
{
	bool pr = false;
	u32 msr = msr_info->index;
	u64 data = msr_info->data;

	if (msr && msr == vcpu->kvm->arch.xen_hvm_config.msr)
		return kvm_xen_write_hypercall_page(vcpu, data);

	switch (msr) {
	case MSR_AMD64_NB_CFG:
	case MSR_IA32_UCODE_WRITE:
	case MSR_VM_HSAVE_PA:
	case MSR_AMD64_PATCH_LOADER:
	case MSR_AMD64_BU_CFG2:
	case MSR_AMD64_DC_CFG:
	case MSR_F15H_EX_CFG:
		break;

	case MSR_IA32_UCODE_REV:
		if (msr_info->host_initiated)
			vcpu->arch.microcode_version = data;
		break;
	case MSR_IA32_ARCH_CAPABILITIES:
		if (!msr_info->host_initiated)
			return 1;
		vcpu->arch.arch_capabilities = data;
		break;
	case MSR_IA32_PERF_CAPABILITIES: {
		struct kvm_msr_entry msr_ent = {.index = msr, .data = 0};

		if (!msr_info->host_initiated)
			return 1;
		if (guest_cpuid_has(vcpu, X86_FEATURE_PDCM) && kvm_get_msr_feature(&msr_ent))
			return 1;
		if (data & ~msr_ent.data)
			return 1;

		vcpu->arch.perf_capabilities = data;

		return 0;
		}
	case MSR_EFER:
		return set_efer(vcpu, msr_info);
	case MSR_K7_HWCR:
		data &= ~(u64)0x40;	/* ignore flush filter disable */
		data &= ~(u64)0x100;	/* ignore ignne emulation enable */
		data &= ~(u64)0x8;	/* ignore TLB cache disable */

		/* Handle McStatusWrEn */
		if (data == BIT_ULL(18)) {
			vcpu->arch.msr_hwcr = data;
		} else if (data != 0) {
			vcpu_unimpl(vcpu, "unimplemented HWCR wrmsr: 0x%llx\n",
				    data);
			return 1;
		}
		break;
	case MSR_FAM10H_MMIO_CONF_BASE:
		if (data != 0) {
			vcpu_unimpl(vcpu, "unimplemented MMIO_CONF_BASE wrmsr: "
				    "0x%llx\n", data);
			return 1;
		}
		break;
	case 0x200 ... 0x2ff:
		return kvm_mtrr_set_msr(vcpu, msr, data);
	case MSR_IA32_APICBASE:
		return kvm_set_apic_base(vcpu, msr_info);
	case APIC_BASE_MSR ... APIC_BASE_MSR + 0xff:
		return kvm_x2apic_msr_write(vcpu, msr, data);
	case MSR_IA32_TSC_DEADLINE:
		kvm_set_lapic_tscdeadline_msr(vcpu, data);
		break;
	case MSR_IA32_TSC_ADJUST:
		if (guest_cpuid_has(vcpu, X86_FEATURE_TSC_ADJUST)) {
			if (!msr_info->host_initiated) {
				s64 adj = data - vcpu->arch.ia32_tsc_adjust_msr;
				adjust_tsc_offset_guest(vcpu, adj);
			}
			vcpu->arch.ia32_tsc_adjust_msr = data;
		}
		break;
	case MSR_IA32_MISC_ENABLE:
		if (!kvm_check_has_quirk(vcpu->kvm, KVM_X86_QUIRK_MISC_ENABLE_NO_MWAIT) &&
		    ((vcpu->arch.ia32_misc_enable_msr ^ data) & MSR_IA32_MISC_ENABLE_MWAIT)) {
			if (!guest_cpuid_has(vcpu, X86_FEATURE_XMM3))
				return 1;
			vcpu->arch.ia32_misc_enable_msr = data;
			kvm_update_cpuid_runtime(vcpu);
		} else {
			vcpu->arch.ia32_misc_enable_msr = data;
		}
		break;
	case MSR_IA32_SMBASE:
		if (!msr_info->host_initiated)
			return 1;
		vcpu->arch.smbase = data;
		break;
	case MSR_IA32_POWER_CTL:
		vcpu->arch.msr_ia32_power_ctl = data;
		break;
	case MSR_IA32_TSC:
		if (msr_info->host_initiated) {
			kvm_synchronize_tsc(vcpu, data);
		} else {
			u64 adj = kvm_compute_l1_tsc_offset(vcpu, data) - vcpu->arch.l1_tsc_offset;
			adjust_tsc_offset_guest(vcpu, adj);
			vcpu->arch.ia32_tsc_adjust_msr += adj;
		}
		break;
	case MSR_IA32_XSS:
		if (!msr_info->host_initiated &&
		    !guest_cpuid_has(vcpu, X86_FEATURE_XSAVES))
			return 1;
		/*
		 * KVM supports exposing PT to the guest, but does not support
		 * IA32_XSS[bit 8]. Guests have to use RDMSR/WRMSR rather than
		 * XSAVES/XRSTORS to save/restore PT MSRs.
		 */
		if (data & ~supported_xss)
			return 1;
		vcpu->arch.ia32_xss = data;
		break;
	case MSR_SMI_COUNT:
		if (!msr_info->host_initiated)
			return 1;
		vcpu->arch.smi_count = data;
		break;
	case MSR_KVM_WALL_CLOCK_NEW:
		if (!guest_pv_has(vcpu, KVM_FEATURE_CLOCKSOURCE2))
			return 1;

		vcpu->kvm->arch.wall_clock = data;
		kvm_write_wall_clock(vcpu->kvm, data, 0);
		break;
	case MSR_KVM_WALL_CLOCK:
		if (!guest_pv_has(vcpu, KVM_FEATURE_CLOCKSOURCE))
			return 1;

		vcpu->kvm->arch.wall_clock = data;
		kvm_write_wall_clock(vcpu->kvm, data, 0);
		break;
	case MSR_KVM_SYSTEM_TIME_NEW:
		if (!guest_pv_has(vcpu, KVM_FEATURE_CLOCKSOURCE2))
			return 1;

		kvm_write_system_time(vcpu, data, false, msr_info->host_initiated);
		break;
	case MSR_KVM_SYSTEM_TIME:
		if (!guest_pv_has(vcpu, KVM_FEATURE_CLOCKSOURCE))
			return 1;

		kvm_write_system_time(vcpu, data, true,  msr_info->host_initiated);
		break;
	case MSR_KVM_ASYNC_PF_EN:
		if (!guest_pv_has(vcpu, KVM_FEATURE_ASYNC_PF))
			return 1;

		if (kvm_pv_enable_async_pf(vcpu, data))
			return 1;
		break;
	case MSR_KVM_ASYNC_PF_INT:
		if (!guest_pv_has(vcpu, KVM_FEATURE_ASYNC_PF_INT))
			return 1;

		if (kvm_pv_enable_async_pf_int(vcpu, data))
			return 1;
		break;
	case MSR_KVM_ASYNC_PF_ACK:
		if (!guest_pv_has(vcpu, KVM_FEATURE_ASYNC_PF_INT))
			return 1;
		if (data & 0x1) {
			vcpu->arch.apf.pageready_pending = false;
			kvm_check_async_pf_completion(vcpu);
		}
		break;
	case MSR_KVM_STEAL_TIME:
		if (!guest_pv_has(vcpu, KVM_FEATURE_STEAL_TIME))
			return 1;

		if (unlikely(!sched_info_on()))
			return 1;

		if (data & KVM_STEAL_RESERVED_MASK)
			return 1;

		vcpu->arch.st.msr_val = data;

		if (!(data & KVM_MSR_ENABLED))
			break;

		kvm_make_request(KVM_REQ_STEAL_UPDATE, vcpu);

		break;
	case MSR_KVM_PV_EOI_EN:
		if (!guest_pv_has(vcpu, KVM_FEATURE_PV_EOI))
			return 1;

		if (kvm_lapic_enable_pv_eoi(vcpu, data, sizeof(u8)))
			return 1;
		break;

	case MSR_KVM_POLL_CONTROL:
		if (!guest_pv_has(vcpu, KVM_FEATURE_POLL_CONTROL))
			return 1;

		/* only enable bit supported */
		if (data & (-1ULL << 1))
			return 1;

		vcpu->arch.msr_kvm_poll_control = data;
		break;

	case MSR_IA32_MCG_CTL:
	case MSR_IA32_MCG_STATUS:
	case MSR_IA32_MC0_CTL ... MSR_IA32_MCx_CTL(KVM_MAX_MCE_BANKS) - 1:
		return set_msr_mce(vcpu, msr_info);

	case MSR_K7_PERFCTR0 ... MSR_K7_PERFCTR3:
	case MSR_P6_PERFCTR0 ... MSR_P6_PERFCTR1:
		pr = true;
		fallthrough;
	case MSR_K7_EVNTSEL0 ... MSR_K7_EVNTSEL3:
	case MSR_P6_EVNTSEL0 ... MSR_P6_EVNTSEL1:
		if (kvm_pmu_is_valid_msr(vcpu, msr))
			return kvm_pmu_set_msr(vcpu, msr_info);

		if (pr || data != 0)
			vcpu_unimpl(vcpu, "disabled perfctr wrmsr: "
				    "0x%x data 0x%llx\n", msr, data);
		break;
	case MSR_K7_CLK_CTL:
		/*
		 * Ignore all writes to this no longer documented MSR.
		 * Writes are only relevant for old K7 processors,
		 * all pre-dating SVM, but a recommended workaround from
		 * AMD for these chips. It is possible to specify the
		 * affected processor models on the command line, hence
		 * the need to ignore the workaround.
		 */
		break;
	case HV_X64_MSR_GUEST_OS_ID ... HV_X64_MSR_SINT15:
	case HV_X64_MSR_SYNDBG_CONTROL ... HV_X64_MSR_SYNDBG_PENDING_BUFFER:
	case HV_X64_MSR_SYNDBG_OPTIONS:
	case HV_X64_MSR_CRASH_P0 ... HV_X64_MSR_CRASH_P4:
	case HV_X64_MSR_CRASH_CTL:
	case HV_X64_MSR_STIMER0_CONFIG ... HV_X64_MSR_STIMER3_COUNT:
	case HV_X64_MSR_REENLIGHTENMENT_CONTROL:
	case HV_X64_MSR_TSC_EMULATION_CONTROL:
	case HV_X64_MSR_TSC_EMULATION_STATUS:
		return kvm_hv_set_msr_common(vcpu, msr, data,
					     msr_info->host_initiated);
	case MSR_IA32_BBL_CR_CTL3:
		/* Drop writes to this legacy MSR -- see rdmsr
		 * counterpart for further detail.
		 */
		if (report_ignored_msrs)
			vcpu_unimpl(vcpu, "ignored wrmsr: 0x%x data 0x%llx\n",
				msr, data);
		break;
	case MSR_AMD64_OSVW_ID_LENGTH:
		if (!guest_cpuid_has(vcpu, X86_FEATURE_OSVW))
			return 1;
		vcpu->arch.osvw.length = data;
		break;
	case MSR_AMD64_OSVW_STATUS:
		if (!guest_cpuid_has(vcpu, X86_FEATURE_OSVW))
			return 1;
		vcpu->arch.osvw.status = data;
		break;
	case MSR_PLATFORM_INFO:
		if (!msr_info->host_initiated ||
		    (!(data & MSR_PLATFORM_INFO_CPUID_FAULT) &&
		     cpuid_fault_enabled(vcpu)))
			return 1;
		vcpu->arch.msr_platform_info = data;
		break;
	case MSR_MISC_FEATURES_ENABLES:
		if (data & ~MSR_MISC_FEATURES_ENABLES_CPUID_FAULT ||
		    (data & MSR_MISC_FEATURES_ENABLES_CPUID_FAULT &&
		     !supports_cpuid_fault(vcpu)))
			return 1;
		vcpu->arch.msr_misc_features_enables = data;
		break;
	default:
		if (kvm_pmu_is_valid_msr(vcpu, msr))
			return kvm_pmu_set_msr(vcpu, msr_info);
		return KVM_MSR_RET_INVALID;
	}
	return 0;
}
EXPORT_SYMBOL_GPL(kvm_set_msr_common);

static int get_msr_mce(struct kvm_vcpu *vcpu, u32 msr, u64 *pdata, bool host)
{
	u64 data;
	u64 mcg_cap = vcpu->arch.mcg_cap;
	unsigned bank_num = mcg_cap & 0xff;

	switch (msr) {
	case MSR_IA32_P5_MC_ADDR:
	case MSR_IA32_P5_MC_TYPE:
		data = 0;
		break;
	case MSR_IA32_MCG_CAP:
		data = vcpu->arch.mcg_cap;
		break;
	case MSR_IA32_MCG_CTL:
		if (!(mcg_cap & MCG_CTL_P) && !host)
			return 1;
		data = vcpu->arch.mcg_ctl;
		break;
	case MSR_IA32_MCG_STATUS:
		data = vcpu->arch.mcg_status;
		break;
	default:
		if (msr >= MSR_IA32_MC0_CTL &&
		    msr < MSR_IA32_MCx_CTL(bank_num)) {
			u32 offset = array_index_nospec(
				msr - MSR_IA32_MC0_CTL,
				MSR_IA32_MCx_CTL(bank_num) - MSR_IA32_MC0_CTL);

			data = vcpu->arch.mce_banks[offset];
			break;
		}
		return 1;
	}
	*pdata = data;
	return 0;
}

int kvm_get_msr_common(struct kvm_vcpu *vcpu, struct msr_data *msr_info)
{
	switch (msr_info->index) {
	case MSR_IA32_PLATFORM_ID:
	case MSR_IA32_EBL_CR_POWERON:
	case MSR_IA32_LASTBRANCHFROMIP:
	case MSR_IA32_LASTBRANCHTOIP:
	case MSR_IA32_LASTINTFROMIP:
	case MSR_IA32_LASTINTTOIP:
	case MSR_AMD64_SYSCFG:
	case MSR_K8_TSEG_ADDR:
	case MSR_K8_TSEG_MASK:
	case MSR_VM_HSAVE_PA:
	case MSR_K8_INT_PENDING_MSG:
	case MSR_AMD64_NB_CFG:
	case MSR_FAM10H_MMIO_CONF_BASE:
	case MSR_AMD64_BU_CFG2:
	case MSR_IA32_PERF_CTL:
	case MSR_AMD64_DC_CFG:
	case MSR_F15H_EX_CFG:
	/*
	 * Intel Sandy Bridge CPUs must support the RAPL (running average power
	 * limit) MSRs. Just return 0, as we do not want to expose the host
	 * data here. Do not conditionalize this on CPUID, as KVM does not do
	 * so for existing CPU-specific MSRs.
	 */
	case MSR_RAPL_POWER_UNIT:
	case MSR_PP0_ENERGY_STATUS:	/* Power plane 0 (core) */
	case MSR_PP1_ENERGY_STATUS:	/* Power plane 1 (graphics uncore) */
	case MSR_PKG_ENERGY_STATUS:	/* Total package */
	case MSR_DRAM_ENERGY_STATUS:	/* DRAM controller */
		msr_info->data = 0;
		break;
	case MSR_F15H_PERF_CTL0 ... MSR_F15H_PERF_CTR5:
		if (kvm_pmu_is_valid_msr(vcpu, msr_info->index))
			return kvm_pmu_get_msr(vcpu, msr_info);
		if (!msr_info->host_initiated)
			return 1;
		msr_info->data = 0;
		break;
	case MSR_K7_EVNTSEL0 ... MSR_K7_EVNTSEL3:
	case MSR_K7_PERFCTR0 ... MSR_K7_PERFCTR3:
	case MSR_P6_PERFCTR0 ... MSR_P6_PERFCTR1:
	case MSR_P6_EVNTSEL0 ... MSR_P6_EVNTSEL1:
		if (kvm_pmu_is_valid_msr(vcpu, msr_info->index))
			return kvm_pmu_get_msr(vcpu, msr_info);
		msr_info->data = 0;
		break;
	case MSR_IA32_UCODE_REV:
		msr_info->data = vcpu->arch.microcode_version;
		break;
	case MSR_IA32_ARCH_CAPABILITIES:
		if (!msr_info->host_initiated &&
		    !guest_cpuid_has(vcpu, X86_FEATURE_ARCH_CAPABILITIES))
			return 1;
		msr_info->data = vcpu->arch.arch_capabilities;
		break;
	case MSR_IA32_PERF_CAPABILITIES:
		if (!msr_info->host_initiated &&
		    !guest_cpuid_has(vcpu, X86_FEATURE_PDCM))
			return 1;
		msr_info->data = vcpu->arch.perf_capabilities;
		break;
	case MSR_IA32_POWER_CTL:
		msr_info->data = vcpu->arch.msr_ia32_power_ctl;
		break;
	case MSR_IA32_TSC: {
		/*
		 * Intel SDM states that MSR_IA32_TSC read adds the TSC offset
		 * even when not intercepted. AMD manual doesn't explicitly
		 * state this but appears to behave the same.
		 *
		 * On userspace reads and writes, however, we unconditionally
		 * return L1's TSC value to ensure backwards-compatible
		 * behavior for migration.
		 */
		u64 offset, ratio;

		if (msr_info->host_initiated) {
			offset = vcpu->arch.l1_tsc_offset;
			ratio = vcpu->arch.l1_tsc_scaling_ratio;
		} else {
			offset = vcpu->arch.tsc_offset;
			ratio = vcpu->arch.tsc_scaling_ratio;
		}

		msr_info->data = kvm_scale_tsc(vcpu, rdtsc(), ratio) + offset;
		break;
	}
	case MSR_MTRRcap:
	case 0x200 ... 0x2ff:
		return kvm_mtrr_get_msr(vcpu, msr_info->index, &msr_info->data);
	case 0xcd: /* fsb frequency */
		msr_info->data = 3;
		break;
		/*
		 * MSR_EBC_FREQUENCY_ID
		 * Conservative value valid for even the basic CPU models.
		 * Models 0,1: 000 in bits 23:21 indicating a bus speed of
		 * 100MHz, model 2 000 in bits 18:16 indicating 100MHz,
		 * and 266MHz for model 3, or 4. Set Core Clock
		 * Frequency to System Bus Frequency Ratio to 1 (bits
		 * 31:24) even though these are only valid for CPU
		 * models > 2, however guests may end up dividing or
		 * multiplying by zero otherwise.
		 */
	case MSR_EBC_FREQUENCY_ID:
		msr_info->data = 1 << 24;
		break;
	case MSR_IA32_APICBASE:
		msr_info->data = kvm_get_apic_base(vcpu);
		break;
	case APIC_BASE_MSR ... APIC_BASE_MSR + 0xff:
		return kvm_x2apic_msr_read(vcpu, msr_info->index, &msr_info->data);
	case MSR_IA32_TSC_DEADLINE:
		msr_info->data = kvm_get_lapic_tscdeadline_msr(vcpu);
		break;
	case MSR_IA32_TSC_ADJUST:
		msr_info->data = (u64)vcpu->arch.ia32_tsc_adjust_msr;
		break;
	case MSR_IA32_MISC_ENABLE:
		msr_info->data = vcpu->arch.ia32_misc_enable_msr;
		break;
	case MSR_IA32_SMBASE:
		if (!msr_info->host_initiated)
			return 1;
		msr_info->data = vcpu->arch.smbase;
		break;
	case MSR_SMI_COUNT:
		msr_info->data = vcpu->arch.smi_count;
		break;
	case MSR_IA32_PERF_STATUS:
		/* TSC increment by tick */
		msr_info->data = 1000ULL;
		/* CPU multiplier */
		msr_info->data |= (((uint64_t)4ULL) << 40);
		break;
	case MSR_EFER:
		msr_info->data = vcpu->arch.efer;
		break;
	case MSR_KVM_WALL_CLOCK:
		if (!guest_pv_has(vcpu, KVM_FEATURE_CLOCKSOURCE))
			return 1;

		msr_info->data = vcpu->kvm->arch.wall_clock;
		break;
	case MSR_KVM_WALL_CLOCK_NEW:
		if (!guest_pv_has(vcpu, KVM_FEATURE_CLOCKSOURCE2))
			return 1;

		msr_info->data = vcpu->kvm->arch.wall_clock;
		break;
	case MSR_KVM_SYSTEM_TIME:
		if (!guest_pv_has(vcpu, KVM_FEATURE_CLOCKSOURCE))
			return 1;

		msr_info->data = vcpu->arch.time;
		break;
	case MSR_KVM_SYSTEM_TIME_NEW:
		if (!guest_pv_has(vcpu, KVM_FEATURE_CLOCKSOURCE2))
			return 1;

		msr_info->data = vcpu->arch.time;
		break;
	case MSR_KVM_ASYNC_PF_EN:
		if (!guest_pv_has(vcpu, KVM_FEATURE_ASYNC_PF))
			return 1;

		msr_info->data = vcpu->arch.apf.msr_en_val;
		break;
	case MSR_KVM_ASYNC_PF_INT:
		if (!guest_pv_has(vcpu, KVM_FEATURE_ASYNC_PF_INT))
			return 1;

		msr_info->data = vcpu->arch.apf.msr_int_val;
		break;
	case MSR_KVM_ASYNC_PF_ACK:
		if (!guest_pv_has(vcpu, KVM_FEATURE_ASYNC_PF_INT))
			return 1;

		msr_info->data = 0;
		break;
	case MSR_KVM_STEAL_TIME:
		if (!guest_pv_has(vcpu, KVM_FEATURE_STEAL_TIME))
			return 1;

		msr_info->data = vcpu->arch.st.msr_val;
		break;
	case MSR_KVM_PV_EOI_EN:
		if (!guest_pv_has(vcpu, KVM_FEATURE_PV_EOI))
			return 1;

		msr_info->data = vcpu->arch.pv_eoi.msr_val;
		break;
	case MSR_KVM_POLL_CONTROL:
		if (!guest_pv_has(vcpu, KVM_FEATURE_POLL_CONTROL))
			return 1;

		msr_info->data = vcpu->arch.msr_kvm_poll_control;
		break;
	case MSR_IA32_P5_MC_ADDR:
	case MSR_IA32_P5_MC_TYPE:
	case MSR_IA32_MCG_CAP:
	case MSR_IA32_MCG_CTL:
	case MSR_IA32_MCG_STATUS:
	case MSR_IA32_MC0_CTL ... MSR_IA32_MCx_CTL(KVM_MAX_MCE_BANKS) - 1:
		return get_msr_mce(vcpu, msr_info->index, &msr_info->data,
				   msr_info->host_initiated);
	case MSR_IA32_XSS:
		if (!msr_info->host_initiated &&
		    !guest_cpuid_has(vcpu, X86_FEATURE_XSAVES))
			return 1;
		msr_info->data = vcpu->arch.ia32_xss;
		break;
	case MSR_K7_CLK_CTL:
		/*
		 * Provide expected ramp-up count for K7. All other
		 * are set to zero, indicating minimum divisors for
		 * every field.
		 *
		 * This prevents guest kernels on AMD host with CPU
		 * type 6, model 8 and higher from exploding due to
		 * the rdmsr failing.
		 */
		msr_info->data = 0x20000000;
		break;
	case HV_X64_MSR_GUEST_OS_ID ... HV_X64_MSR_SINT15:
	case HV_X64_MSR_SYNDBG_CONTROL ... HV_X64_MSR_SYNDBG_PENDING_BUFFER:
	case HV_X64_MSR_SYNDBG_OPTIONS:
	case HV_X64_MSR_CRASH_P0 ... HV_X64_MSR_CRASH_P4:
	case HV_X64_MSR_CRASH_CTL:
	case HV_X64_MSR_STIMER0_CONFIG ... HV_X64_MSR_STIMER3_COUNT:
	case HV_X64_MSR_REENLIGHTENMENT_CONTROL:
	case HV_X64_MSR_TSC_EMULATION_CONTROL:
	case HV_X64_MSR_TSC_EMULATION_STATUS:
		return kvm_hv_get_msr_common(vcpu,
					     msr_info->index, &msr_info->data,
					     msr_info->host_initiated);
	case MSR_IA32_BBL_CR_CTL3:
		/* This legacy MSR exists but isn't fully documented in current
		 * silicon.  It is however accessed by winxp in very narrow
		 * scenarios where it sets bit #19, itself documented as
		 * a "reserved" bit.  Best effort attempt to source coherent
		 * read data here should the balance of the register be
		 * interpreted by the guest:
		 *
		 * L2 cache control register 3: 64GB range, 256KB size,
		 * enabled, latency 0x1, configured
		 */
		msr_info->data = 0xbe702111;
		break;
	case MSR_AMD64_OSVW_ID_LENGTH:
		if (!guest_cpuid_has(vcpu, X86_FEATURE_OSVW))
			return 1;
		msr_info->data = vcpu->arch.osvw.length;
		break;
	case MSR_AMD64_OSVW_STATUS:
		if (!guest_cpuid_has(vcpu, X86_FEATURE_OSVW))
			return 1;
		msr_info->data = vcpu->arch.osvw.status;
		break;
	case MSR_PLATFORM_INFO:
		if (!msr_info->host_initiated &&
		    !vcpu->kvm->arch.guest_can_read_msr_platform_info)
			return 1;
		msr_info->data = vcpu->arch.msr_platform_info;
		break;
	case MSR_MISC_FEATURES_ENABLES:
		msr_info->data = vcpu->arch.msr_misc_features_enables;
		break;
	case MSR_K7_HWCR:
		msr_info->data = vcpu->arch.msr_hwcr;
		break;
	default:
		if (kvm_pmu_is_valid_msr(vcpu, msr_info->index))
			return kvm_pmu_get_msr(vcpu, msr_info);
		return KVM_MSR_RET_INVALID;
	}
	return 0;
}
EXPORT_SYMBOL_GPL(kvm_get_msr_common);

/*
 * Read or write a bunch of msrs. All parameters are kernel addresses.
 *
 * @return number of msrs set successfully.
 */
static int __msr_io(struct kvm_vcpu *vcpu, struct kvm_msrs *msrs,
		    struct kvm_msr_entry *entries,
		    int (*do_msr)(struct kvm_vcpu *vcpu,
				  unsigned index, u64 *data))
{
	int i;

	for (i = 0; i < msrs->nmsrs; ++i)
		if (do_msr(vcpu, entries[i].index, &entries[i].data))
			break;

	return i;
}

/*
 * Read or write a bunch of msrs. Parameters are user addresses.
 *
 * @return number of msrs set successfully.
 */
static int msr_io(struct kvm_vcpu *vcpu, struct kvm_msrs __user *user_msrs,
		  int (*do_msr)(struct kvm_vcpu *vcpu,
				unsigned index, u64 *data),
		  int writeback)
{
	struct kvm_msrs msrs;
	struct kvm_msr_entry *entries;
	int r, n;
	unsigned size;

	r = -EFAULT;
	if (copy_from_user(&msrs, user_msrs, sizeof(msrs)))
		goto out;

	r = -E2BIG;
	if (msrs.nmsrs >= MAX_IO_MSRS)
		goto out;

	size = sizeof(struct kvm_msr_entry) * msrs.nmsrs;
	entries = memdup_user(user_msrs->entries, size);
	if (IS_ERR(entries)) {
		r = PTR_ERR(entries);
		goto out;
	}

	r = n = __msr_io(vcpu, &msrs, entries, do_msr);
	if (r < 0)
		goto out_free;

	r = -EFAULT;
	if (writeback && copy_to_user(user_msrs->entries, entries, size))
		goto out_free;

	r = n;

out_free:
	kfree(entries);
out:
	return r;
}

static inline bool kvm_can_mwait_in_guest(void)
{
	return boot_cpu_has(X86_FEATURE_MWAIT) &&
		!boot_cpu_has_bug(X86_BUG_MONITOR) &&
		boot_cpu_has(X86_FEATURE_ARAT);
}

static int kvm_ioctl_get_supported_hv_cpuid(struct kvm_vcpu *vcpu,
					    struct kvm_cpuid2 __user *cpuid_arg)
{
	struct kvm_cpuid2 cpuid;
	int r;

	r = -EFAULT;
	if (copy_from_user(&cpuid, cpuid_arg, sizeof(cpuid)))
		return r;

	r = kvm_get_hv_cpuid(vcpu, &cpuid, cpuid_arg->entries);
	if (r)
		return r;

	r = -EFAULT;
	if (copy_to_user(cpuid_arg, &cpuid, sizeof(cpuid)))
		return r;

	return 0;
}

int kvm_vm_ioctl_check_extension(struct kvm *kvm, long ext)
{
	int r = 0;

	switch (ext) {
	case KVM_CAP_IRQCHIP:
	case KVM_CAP_HLT:
	case KVM_CAP_MMU_SHADOW_CACHE_CONTROL:
	case KVM_CAP_SET_TSS_ADDR:
	case KVM_CAP_EXT_CPUID:
	case KVM_CAP_EXT_EMUL_CPUID:
	case KVM_CAP_CLOCKSOURCE:
	case KVM_CAP_PIT:
	case KVM_CAP_NOP_IO_DELAY:
	case KVM_CAP_MP_STATE:
	case KVM_CAP_SYNC_MMU:
	case KVM_CAP_USER_NMI:
	case KVM_CAP_REINJECT_CONTROL:
	case KVM_CAP_IRQ_INJECT_STATUS:
	case KVM_CAP_IOEVENTFD:
	case KVM_CAP_IOEVENTFD_NO_LENGTH:
	case KVM_CAP_PIT2:
	case KVM_CAP_PIT_STATE2:
	case KVM_CAP_SET_IDENTITY_MAP_ADDR:
	case KVM_CAP_VCPU_EVENTS:
	case KVM_CAP_HYPERV:
	case KVM_CAP_HYPERV_VAPIC:
	case KVM_CAP_HYPERV_SPIN:
	case KVM_CAP_HYPERV_SYNIC:
	case KVM_CAP_HYPERV_SYNIC2:
	case KVM_CAP_HYPERV_VP_INDEX:
	case KVM_CAP_HYPERV_EVENTFD:
	case KVM_CAP_HYPERV_TLBFLUSH:
	case KVM_CAP_HYPERV_SEND_IPI:
	case KVM_CAP_HYPERV_CPUID:
	case KVM_CAP_HYPERV_ENFORCE_CPUID:
	case KVM_CAP_SYS_HYPERV_CPUID:
	case KVM_CAP_PCI_SEGMENT:
	case KVM_CAP_DEBUGREGS:
	case KVM_CAP_X86_ROBUST_SINGLESTEP:
	case KVM_CAP_XSAVE:
	case KVM_CAP_ASYNC_PF:
	case KVM_CAP_ASYNC_PF_INT:
	case KVM_CAP_GET_TSC_KHZ:
	case KVM_CAP_KVMCLOCK_CTRL:
	case KVM_CAP_READONLY_MEM:
	case KVM_CAP_HYPERV_TIME:
	case KVM_CAP_IOAPIC_POLARITY_IGNORED:
	case KVM_CAP_TSC_DEADLINE_TIMER:
	case KVM_CAP_DISABLE_QUIRKS:
	case KVM_CAP_SET_BOOT_CPU_ID:
 	case KVM_CAP_SPLIT_IRQCHIP:
	case KVM_CAP_IMMEDIATE_EXIT:
	case KVM_CAP_PMU_EVENT_FILTER:
	case KVM_CAP_GET_MSR_FEATURES:
	case KVM_CAP_MSR_PLATFORM_INFO:
	case KVM_CAP_EXCEPTION_PAYLOAD:
	case KVM_CAP_SET_GUEST_DEBUG:
	case KVM_CAP_LAST_CPU:
	case KVM_CAP_X86_USER_SPACE_MSR:
	case KVM_CAP_X86_MSR_FILTER:
	case KVM_CAP_ENFORCE_PV_FEATURE_CPUID:
#ifdef CONFIG_X86_SGX_KVM
	case KVM_CAP_SGX_ATTRIBUTE:
#endif
	case KVM_CAP_VM_COPY_ENC_CONTEXT_FROM:
	case KVM_CAP_SREGS2:
	case KVM_CAP_EXIT_ON_EMULATION_FAILURE:
		r = 1;
		break;
	case KVM_CAP_EXIT_HYPERCALL:
		r = KVM_EXIT_HYPERCALL_VALID_MASK;
		break;
	case KVM_CAP_SET_GUEST_DEBUG2:
		return KVM_GUESTDBG_VALID_MASK;
#ifdef CONFIG_KVM_XEN
	case KVM_CAP_XEN_HVM:
		r = KVM_XEN_HVM_CONFIG_HYPERCALL_MSR |
		    KVM_XEN_HVM_CONFIG_INTERCEPT_HCALL |
		    KVM_XEN_HVM_CONFIG_SHARED_INFO;
		if (sched_info_on())
			r |= KVM_XEN_HVM_CONFIG_RUNSTATE;
		break;
#endif
	case KVM_CAP_SYNC_REGS:
		r = KVM_SYNC_X86_VALID_FIELDS;
		break;
	case KVM_CAP_ADJUST_CLOCK:
		r = KVM_CLOCK_TSC_STABLE;
		break;
	case KVM_CAP_X86_DISABLE_EXITS:
		r |=  KVM_X86_DISABLE_EXITS_HLT | KVM_X86_DISABLE_EXITS_PAUSE |
		      KVM_X86_DISABLE_EXITS_CSTATE;
		if(kvm_can_mwait_in_guest())
			r |= KVM_X86_DISABLE_EXITS_MWAIT;
		break;
	case KVM_CAP_X86_SMM:
		/* SMBASE is usually relocated above 1M on modern chipsets,
		 * and SMM handlers might indeed rely on 4G segment limits,
		 * so do not report SMM to be available if real mode is
		 * emulated via vm86 mode.  Still, do not go to great lengths
		 * to avoid userspace's usage of the feature, because it is a
		 * fringe case that is not enabled except via specific settings
		 * of the module parameters.
		 */
		r = static_call(kvm_x86_has_emulated_msr)(kvm, MSR_IA32_SMBASE);
		break;
	case KVM_CAP_VAPIC:
		r = !static_call(kvm_x86_cpu_has_accelerated_tpr)();
		break;
	case KVM_CAP_NR_VCPUS:
		r = KVM_SOFT_MAX_VCPUS;
		break;
	case KVM_CAP_MAX_VCPUS:
		r = KVM_MAX_VCPUS;
		break;
	case KVM_CAP_MAX_VCPU_ID:
		r = KVM_MAX_VCPU_ID;
		break;
	case KVM_CAP_PV_MMU:	/* obsolete */
		r = 0;
		break;
	case KVM_CAP_MCE:
		r = KVM_MAX_MCE_BANKS;
		break;
	case KVM_CAP_XCRS:
		r = boot_cpu_has(X86_FEATURE_XSAVE);
		break;
	case KVM_CAP_TSC_CONTROL:
		r = kvm_has_tsc_control;
		break;
	case KVM_CAP_X2APIC_API:
		r = KVM_X2APIC_API_VALID_FLAGS;
		break;
	case KVM_CAP_NESTED_STATE:
		r = kvm_x86_ops.nested_ops->get_state ?
			kvm_x86_ops.nested_ops->get_state(NULL, NULL, 0) : 0;
		break;
	case KVM_CAP_HYPERV_DIRECT_TLBFLUSH:
		r = kvm_x86_ops.enable_direct_tlbflush != NULL;
		break;
	case KVM_CAP_HYPERV_ENLIGHTENED_VMCS:
		r = kvm_x86_ops.nested_ops->enable_evmcs != NULL;
		break;
	case KVM_CAP_SMALLER_MAXPHYADDR:
		r = (int) allow_smaller_maxphyaddr;
		break;
	case KVM_CAP_STEAL_TIME:
		r = sched_info_on();
		break;
	case KVM_CAP_X86_BUS_LOCK_EXIT:
		if (kvm_has_bus_lock_exit)
			r = KVM_BUS_LOCK_DETECTION_OFF |
			    KVM_BUS_LOCK_DETECTION_EXIT;
		else
			r = 0;
		break;
	default:
		break;
	}
	return r;

}

long kvm_arch_dev_ioctl(struct file *filp,
			unsigned int ioctl, unsigned long arg)
{
	void __user *argp = (void __user *)arg;
	long r;

	switch (ioctl) {
	case KVM_GET_MSR_INDEX_LIST: {
		struct kvm_msr_list __user *user_msr_list = argp;
		struct kvm_msr_list msr_list;
		unsigned n;

		r = -EFAULT;
		if (copy_from_user(&msr_list, user_msr_list, sizeof(msr_list)))
			goto out;
		n = msr_list.nmsrs;
		msr_list.nmsrs = num_msrs_to_save + num_emulated_msrs;
		if (copy_to_user(user_msr_list, &msr_list, sizeof(msr_list)))
			goto out;
		r = -E2BIG;
		if (n < msr_list.nmsrs)
			goto out;
		r = -EFAULT;
		if (copy_to_user(user_msr_list->indices, &msrs_to_save,
				 num_msrs_to_save * sizeof(u32)))
			goto out;
		if (copy_to_user(user_msr_list->indices + num_msrs_to_save,
				 &emulated_msrs,
				 num_emulated_msrs * sizeof(u32)))
			goto out;
		r = 0;
		break;
	}
	case KVM_GET_SUPPORTED_CPUID:
	case KVM_GET_EMULATED_CPUID: {
		struct kvm_cpuid2 __user *cpuid_arg = argp;
		struct kvm_cpuid2 cpuid;

		r = -EFAULT;
		if (copy_from_user(&cpuid, cpuid_arg, sizeof(cpuid)))
			goto out;

		r = kvm_dev_ioctl_get_cpuid(&cpuid, cpuid_arg->entries,
					    ioctl);
		if (r)
			goto out;

		r = -EFAULT;
		if (copy_to_user(cpuid_arg, &cpuid, sizeof(cpuid)))
			goto out;
		r = 0;
		break;
	}
	case KVM_X86_GET_MCE_CAP_SUPPORTED:
		r = -EFAULT;
		if (copy_to_user(argp, &kvm_mce_cap_supported,
				 sizeof(kvm_mce_cap_supported)))
			goto out;
		r = 0;
		break;
	case KVM_GET_MSR_FEATURE_INDEX_LIST: {
		struct kvm_msr_list __user *user_msr_list = argp;
		struct kvm_msr_list msr_list;
		unsigned int n;

		r = -EFAULT;
		if (copy_from_user(&msr_list, user_msr_list, sizeof(msr_list)))
			goto out;
		n = msr_list.nmsrs;
		msr_list.nmsrs = num_msr_based_features;
		if (copy_to_user(user_msr_list, &msr_list, sizeof(msr_list)))
			goto out;
		r = -E2BIG;
		if (n < msr_list.nmsrs)
			goto out;
		r = -EFAULT;
		if (copy_to_user(user_msr_list->indices, &msr_based_features,
				 num_msr_based_features * sizeof(u32)))
			goto out;
		r = 0;
		break;
	}
	case KVM_GET_MSRS:
		r = msr_io(NULL, argp, do_get_msr_feature, 1);
		break;
	case KVM_GET_SUPPORTED_HV_CPUID:
		r = kvm_ioctl_get_supported_hv_cpuid(NULL, argp);
		break;
	default:
		r = -EINVAL;
		break;
	}
out:
	return r;
}

static void wbinvd_ipi(void *garbage)
{
	wbinvd();
}

static bool need_emulate_wbinvd(struct kvm_vcpu *vcpu)
{
	return kvm_arch_has_noncoherent_dma(vcpu->kvm);
}

void kvm_arch_vcpu_load(struct kvm_vcpu *vcpu, int cpu)
{
	/* Address WBINVD may be executed by guest */
	if (need_emulate_wbinvd(vcpu)) {
		if (static_call(kvm_x86_has_wbinvd_exit)())
			cpumask_set_cpu(cpu, vcpu->arch.wbinvd_dirty_mask);
		else if (vcpu->cpu != -1 && vcpu->cpu != cpu)
			smp_call_function_single(vcpu->cpu,
					wbinvd_ipi, NULL, 1);
	}

	static_call(kvm_x86_vcpu_load)(vcpu, cpu);

	/* Save host pkru register if supported */
	vcpu->arch.host_pkru = read_pkru();

	/* Apply any externally detected TSC adjustments (due to suspend) */
	if (unlikely(vcpu->arch.tsc_offset_adjustment)) {
		adjust_tsc_offset_host(vcpu, vcpu->arch.tsc_offset_adjustment);
		vcpu->arch.tsc_offset_adjustment = 0;
		kvm_make_request(KVM_REQ_CLOCK_UPDATE, vcpu);
	}

	if (unlikely(vcpu->cpu != cpu) || kvm_check_tsc_unstable()) {
		s64 tsc_delta = !vcpu->arch.last_host_tsc ? 0 :
				rdtsc() - vcpu->arch.last_host_tsc;
		if (tsc_delta < 0)
			mark_tsc_unstable("KVM discovered backwards TSC");

		if (kvm_check_tsc_unstable()) {
			u64 offset = kvm_compute_l1_tsc_offset(vcpu,
						vcpu->arch.last_guest_tsc);
			kvm_vcpu_write_tsc_offset(vcpu, offset);
			vcpu->arch.tsc_catchup = 1;
		}

		if (kvm_lapic_hv_timer_in_use(vcpu))
			kvm_lapic_restart_hv_timer(vcpu);

		/*
		 * On a host with synchronized TSC, there is no need to update
		 * kvmclock on vcpu->cpu migration
		 */
		if (!vcpu->kvm->arch.use_master_clock || vcpu->cpu == -1)
			kvm_make_request(KVM_REQ_GLOBAL_CLOCK_UPDATE, vcpu);
		if (vcpu->cpu != cpu)
			kvm_make_request(KVM_REQ_MIGRATE_TIMER, vcpu);
		vcpu->cpu = cpu;
	}

	kvm_make_request(KVM_REQ_STEAL_UPDATE, vcpu);
}

static void kvm_steal_time_set_preempted(struct kvm_vcpu *vcpu)
{
	struct kvm_host_map map;
	struct kvm_steal_time *st;

	if (!(vcpu->arch.st.msr_val & KVM_MSR_ENABLED))
		return;

	if (vcpu->arch.st.preempted)
		return;

	if (kvm_map_gfn(vcpu, vcpu->arch.st.msr_val >> PAGE_SHIFT, &map,
			&vcpu->arch.st.cache, true))
		return;

	st = map.hva +
		offset_in_page(vcpu->arch.st.msr_val & KVM_STEAL_VALID_BITS);

	st->preempted = vcpu->arch.st.preempted = KVM_VCPU_PREEMPTED;

	kvm_unmap_gfn(vcpu, &map, &vcpu->arch.st.cache, true, true);
}

void kvm_arch_vcpu_put(struct kvm_vcpu *vcpu)
{
	int idx;

	if (vcpu->preempted && !vcpu->arch.guest_state_protected)
		vcpu->arch.preempted_in_kernel = !static_call(kvm_x86_get_cpl)(vcpu);

	/*
	 * Take the srcu lock as memslots will be accessed to check the gfn
	 * cache generation against the memslots generation.
	 */
	idx = srcu_read_lock(&vcpu->kvm->srcu);
	if (kvm_xen_msr_enabled(vcpu->kvm))
		kvm_xen_runstate_set_preempted(vcpu);
	else
		kvm_steal_time_set_preempted(vcpu);
	srcu_read_unlock(&vcpu->kvm->srcu, idx);

	static_call(kvm_x86_vcpu_put)(vcpu);
	vcpu->arch.last_host_tsc = rdtsc();
	/*
	 * If userspace has set any breakpoints or watchpoints, dr6 is restored
	 * on every vmexit, but if not, we might have a stale dr6 from the
	 * guest. do_debug expects dr6 to be cleared after it runs, do the same.
	 */
	set_debugreg(0, 6);
}

static int kvm_vcpu_ioctl_get_lapic(struct kvm_vcpu *vcpu,
				    struct kvm_lapic_state *s)
{
	if (vcpu->arch.apicv_active)
		static_call(kvm_x86_sync_pir_to_irr)(vcpu);

	return kvm_apic_get_state(vcpu, s);
}

static int kvm_vcpu_ioctl_set_lapic(struct kvm_vcpu *vcpu,
				    struct kvm_lapic_state *s)
{
	int r;

	r = kvm_apic_set_state(vcpu, s);
	if (r)
		return r;
	update_cr8_intercept(vcpu);

	return 0;
}

static int kvm_cpu_accept_dm_intr(struct kvm_vcpu *vcpu)
{
	/*
	 * We can accept userspace's request for interrupt injection
	 * as long as we have a place to store the interrupt number.
	 * The actual injection will happen when the CPU is able to
	 * deliver the interrupt.
	 */
	if (kvm_cpu_has_extint(vcpu))
		return false;

	/* Acknowledging ExtINT does not happen if LINT0 is masked.  */
	return (!lapic_in_kernel(vcpu) ||
		kvm_apic_accept_pic_intr(vcpu));
}

static int kvm_vcpu_ready_for_interrupt_injection(struct kvm_vcpu *vcpu)
{
	/*
	 * Do not cause an interrupt window exit if an exception
	 * is pending or an event needs reinjection; userspace
	 * might want to inject the interrupt manually using KVM_SET_REGS
	 * or KVM_SET_SREGS.  For that to work, we must be at an
	 * instruction boundary and with no events half-injected.
	 */
	return (kvm_arch_interrupt_allowed(vcpu) &&
		kvm_cpu_accept_dm_intr(vcpu) &&
		!kvm_event_needs_reinjection(vcpu) &&
		!vcpu->arch.exception.pending);
}

static int kvm_vcpu_ioctl_interrupt(struct kvm_vcpu *vcpu,
				    struct kvm_interrupt *irq)
{
	if (irq->irq >= KVM_NR_INTERRUPTS)
		return -EINVAL;

	if (!irqchip_in_kernel(vcpu->kvm)) {
		kvm_queue_interrupt(vcpu, irq->irq, false);
		kvm_make_request(KVM_REQ_EVENT, vcpu);
		return 0;
	}

	/*
	 * With in-kernel LAPIC, we only use this to inject EXTINT, so
	 * fail for in-kernel 8259.
	 */
	if (pic_in_kernel(vcpu->kvm))
		return -ENXIO;

	if (vcpu->arch.pending_external_vector != -1)
		return -EEXIST;

	vcpu->arch.pending_external_vector = irq->irq;
	kvm_make_request(KVM_REQ_EVENT, vcpu);
	return 0;
}

static int kvm_vcpu_ioctl_nmi(struct kvm_vcpu *vcpu)
{
	kvm_inject_nmi(vcpu);

	return 0;
}

static int kvm_vcpu_ioctl_smi(struct kvm_vcpu *vcpu)
{
	kvm_make_request(KVM_REQ_SMI, vcpu);

	return 0;
}

static int vcpu_ioctl_tpr_access_reporting(struct kvm_vcpu *vcpu,
					   struct kvm_tpr_access_ctl *tac)
{
	if (tac->flags)
		return -EINVAL;
	vcpu->arch.tpr_access_reporting = !!tac->enabled;
	return 0;
}

static int kvm_vcpu_ioctl_x86_setup_mce(struct kvm_vcpu *vcpu,
					u64 mcg_cap)
{
	int r;
	unsigned bank_num = mcg_cap & 0xff, bank;

	r = -EINVAL;
	if (!bank_num || bank_num > KVM_MAX_MCE_BANKS)
		goto out;
	if (mcg_cap & ~(kvm_mce_cap_supported | 0xff | 0xff0000))
		goto out;
	r = 0;
	vcpu->arch.mcg_cap = mcg_cap;
	/* Init IA32_MCG_CTL to all 1s */
	if (mcg_cap & MCG_CTL_P)
		vcpu->arch.mcg_ctl = ~(u64)0;
	/* Init IA32_MCi_CTL to all 1s */
	for (bank = 0; bank < bank_num; bank++)
		vcpu->arch.mce_banks[bank*4] = ~(u64)0;

	static_call(kvm_x86_setup_mce)(vcpu);
out:
	return r;
}

static int kvm_vcpu_ioctl_x86_set_mce(struct kvm_vcpu *vcpu,
				      struct kvm_x86_mce *mce)
{
	u64 mcg_cap = vcpu->arch.mcg_cap;
	unsigned bank_num = mcg_cap & 0xff;
	u64 *banks = vcpu->arch.mce_banks;

	if (mce->bank >= bank_num || !(mce->status & MCI_STATUS_VAL))
		return -EINVAL;
	/*
	 * if IA32_MCG_CTL is not all 1s, the uncorrected error
	 * reporting is disabled
	 */
	if ((mce->status & MCI_STATUS_UC) && (mcg_cap & MCG_CTL_P) &&
	    vcpu->arch.mcg_ctl != ~(u64)0)
		return 0;
	banks += 4 * mce->bank;
	/*
	 * if IA32_MCi_CTL is not all 1s, the uncorrected error
	 * reporting is disabled for the bank
	 */
	if ((mce->status & MCI_STATUS_UC) && banks[0] != ~(u64)0)
		return 0;
	if (mce->status & MCI_STATUS_UC) {
		if ((vcpu->arch.mcg_status & MCG_STATUS_MCIP) ||
		    !kvm_read_cr4_bits(vcpu, X86_CR4_MCE)) {
			kvm_make_request(KVM_REQ_TRIPLE_FAULT, vcpu);
			return 0;
		}
		if (banks[1] & MCI_STATUS_VAL)
			mce->status |= MCI_STATUS_OVER;
		banks[2] = mce->addr;
		banks[3] = mce->misc;
		vcpu->arch.mcg_status = mce->mcg_status;
		banks[1] = mce->status;
		kvm_queue_exception(vcpu, MC_VECTOR);
	} else if (!(banks[1] & MCI_STATUS_VAL)
		   || !(banks[1] & MCI_STATUS_UC)) {
		if (banks[1] & MCI_STATUS_VAL)
			mce->status |= MCI_STATUS_OVER;
		banks[2] = mce->addr;
		banks[3] = mce->misc;
		banks[1] = mce->status;
	} else
		banks[1] |= MCI_STATUS_OVER;
	return 0;
}

static void kvm_vcpu_ioctl_x86_get_vcpu_events(struct kvm_vcpu *vcpu,
					       struct kvm_vcpu_events *events)
{
	process_nmi(vcpu);

	if (kvm_check_request(KVM_REQ_SMI, vcpu))
		process_smi(vcpu);

	/*
	 * In guest mode, payload delivery should be deferred,
	 * so that the L1 hypervisor can intercept #PF before
	 * CR2 is modified (or intercept #DB before DR6 is
	 * modified under nVMX). Unless the per-VM capability,
	 * KVM_CAP_EXCEPTION_PAYLOAD, is set, we may not defer the delivery of
	 * an exception payload and handle after a KVM_GET_VCPU_EVENTS. Since we
	 * opportunistically defer the exception payload, deliver it if the
	 * capability hasn't been requested before processing a
	 * KVM_GET_VCPU_EVENTS.
	 */
	if (!vcpu->kvm->arch.exception_payload_enabled &&
	    vcpu->arch.exception.pending && vcpu->arch.exception.has_payload)
		kvm_deliver_exception_payload(vcpu);

	/*
	 * The API doesn't provide the instruction length for software
	 * exceptions, so don't report them. As long as the guest RIP
	 * isn't advanced, we should expect to encounter the exception
	 * again.
	 */
	if (kvm_exception_is_soft(vcpu->arch.exception.nr)) {
		events->exception.injected = 0;
		events->exception.pending = 0;
	} else {
		events->exception.injected = vcpu->arch.exception.injected;
		events->exception.pending = vcpu->arch.exception.pending;
		/*
		 * For ABI compatibility, deliberately conflate
		 * pending and injected exceptions when
		 * KVM_CAP_EXCEPTION_PAYLOAD isn't enabled.
		 */
		if (!vcpu->kvm->arch.exception_payload_enabled)
			events->exception.injected |=
				vcpu->arch.exception.pending;
	}
	events->exception.nr = vcpu->arch.exception.nr;
	events->exception.has_error_code = vcpu->arch.exception.has_error_code;
	events->exception.error_code = vcpu->arch.exception.error_code;
	events->exception_has_payload = vcpu->arch.exception.has_payload;
	events->exception_payload = vcpu->arch.exception.payload;

	events->interrupt.injected =
		vcpu->arch.interrupt.injected && !vcpu->arch.interrupt.soft;
	events->interrupt.nr = vcpu->arch.interrupt.nr;
	events->interrupt.soft = 0;
	events->interrupt.shadow = static_call(kvm_x86_get_interrupt_shadow)(vcpu);

	events->nmi.injected = vcpu->arch.nmi_injected;
	events->nmi.pending = vcpu->arch.nmi_pending != 0;
	events->nmi.masked = static_call(kvm_x86_get_nmi_mask)(vcpu);
	events->nmi.pad = 0;

	events->sipi_vector = 0; /* never valid when reporting to user space */

	events->smi.smm = is_smm(vcpu);
	events->smi.pending = vcpu->arch.smi_pending;
	events->smi.smm_inside_nmi =
		!!(vcpu->arch.hflags & HF_SMM_INSIDE_NMI_MASK);
	events->smi.latched_init = kvm_lapic_latched_init(vcpu);

	events->flags = (KVM_VCPUEVENT_VALID_NMI_PENDING
			 | KVM_VCPUEVENT_VALID_SHADOW
			 | KVM_VCPUEVENT_VALID_SMM);
	if (vcpu->kvm->arch.exception_payload_enabled)
		events->flags |= KVM_VCPUEVENT_VALID_PAYLOAD;

	memset(&events->reserved, 0, sizeof(events->reserved));
}

static void kvm_smm_changed(struct kvm_vcpu *vcpu, bool entering_smm);

static int kvm_vcpu_ioctl_x86_set_vcpu_events(struct kvm_vcpu *vcpu,
					      struct kvm_vcpu_events *events)
{
	if (events->flags & ~(KVM_VCPUEVENT_VALID_NMI_PENDING
			      | KVM_VCPUEVENT_VALID_SIPI_VECTOR
			      | KVM_VCPUEVENT_VALID_SHADOW
			      | KVM_VCPUEVENT_VALID_SMM
			      | KVM_VCPUEVENT_VALID_PAYLOAD))
		return -EINVAL;

	if (events->flags & KVM_VCPUEVENT_VALID_PAYLOAD) {
		if (!vcpu->kvm->arch.exception_payload_enabled)
			return -EINVAL;
		if (events->exception.pending)
			events->exception.injected = 0;
		else
			events->exception_has_payload = 0;
	} else {
		events->exception.pending = 0;
		events->exception_has_payload = 0;
	}

	if ((events->exception.injected || events->exception.pending) &&
	    (events->exception.nr > 31 || events->exception.nr == NMI_VECTOR))
		return -EINVAL;

	/* INITs are latched while in SMM */
	if (events->flags & KVM_VCPUEVENT_VALID_SMM &&
	    (events->smi.smm || events->smi.pending) &&
	    vcpu->arch.mp_state == KVM_MP_STATE_INIT_RECEIVED)
		return -EINVAL;

	process_nmi(vcpu);
	vcpu->arch.exception.injected = events->exception.injected;
	vcpu->arch.exception.pending = events->exception.pending;
	vcpu->arch.exception.nr = events->exception.nr;
	vcpu->arch.exception.has_error_code = events->exception.has_error_code;
	vcpu->arch.exception.error_code = events->exception.error_code;
	vcpu->arch.exception.has_payload = events->exception_has_payload;
	vcpu->arch.exception.payload = events->exception_payload;

	vcpu->arch.interrupt.injected = events->interrupt.injected;
	vcpu->arch.interrupt.nr = events->interrupt.nr;
	vcpu->arch.interrupt.soft = events->interrupt.soft;
	if (events->flags & KVM_VCPUEVENT_VALID_SHADOW)
		static_call(kvm_x86_set_interrupt_shadow)(vcpu,
						events->interrupt.shadow);

	vcpu->arch.nmi_injected = events->nmi.injected;
	if (events->flags & KVM_VCPUEVENT_VALID_NMI_PENDING)
		vcpu->arch.nmi_pending = events->nmi.pending;
	static_call(kvm_x86_set_nmi_mask)(vcpu, events->nmi.masked);

	if (events->flags & KVM_VCPUEVENT_VALID_SIPI_VECTOR &&
	    lapic_in_kernel(vcpu))
		vcpu->arch.apic->sipi_vector = events->sipi_vector;

	if (events->flags & KVM_VCPUEVENT_VALID_SMM) {
		if (!!(vcpu->arch.hflags & HF_SMM_MASK) != events->smi.smm)
			kvm_smm_changed(vcpu, events->smi.smm);

		vcpu->arch.smi_pending = events->smi.pending;

		if (events->smi.smm) {
			if (events->smi.smm_inside_nmi)
				vcpu->arch.hflags |= HF_SMM_INSIDE_NMI_MASK;
			else
				vcpu->arch.hflags &= ~HF_SMM_INSIDE_NMI_MASK;
		}

		if (lapic_in_kernel(vcpu)) {
			if (events->smi.latched_init)
				set_bit(KVM_APIC_INIT, &vcpu->arch.apic->pending_events);
			else
				clear_bit(KVM_APIC_INIT, &vcpu->arch.apic->pending_events);
		}
	}

	kvm_make_request(KVM_REQ_EVENT, vcpu);

	return 0;
}

static void kvm_vcpu_ioctl_x86_get_debugregs(struct kvm_vcpu *vcpu,
					     struct kvm_debugregs *dbgregs)
{
	unsigned long val;

	memcpy(dbgregs->db, vcpu->arch.db, sizeof(vcpu->arch.db));
	kvm_get_dr(vcpu, 6, &val);
	dbgregs->dr6 = val;
	dbgregs->dr7 = vcpu->arch.dr7;
	dbgregs->flags = 0;
	memset(&dbgregs->reserved, 0, sizeof(dbgregs->reserved));
}

static int kvm_vcpu_ioctl_x86_set_debugregs(struct kvm_vcpu *vcpu,
					    struct kvm_debugregs *dbgregs)
{
	if (dbgregs->flags)
		return -EINVAL;

	if (!kvm_dr6_valid(dbgregs->dr6))
		return -EINVAL;
	if (!kvm_dr7_valid(dbgregs->dr7))
		return -EINVAL;

	memcpy(vcpu->arch.db, dbgregs->db, sizeof(vcpu->arch.db));
	kvm_update_dr0123(vcpu);
	vcpu->arch.dr6 = dbgregs->dr6;
	vcpu->arch.dr7 = dbgregs->dr7;
	kvm_update_dr7(vcpu);

	return 0;
}

#define XSTATE_COMPACTION_ENABLED (1ULL << 63)

static void fill_xsave(u8 *dest, struct kvm_vcpu *vcpu)
{
	struct xregs_state *xsave = &vcpu->arch.guest_fpu->state.xsave;
	u64 xstate_bv = xsave->header.xfeatures;
	u64 valid;

	/*
	 * Copy legacy XSAVE area, to avoid complications with CPUID
	 * leaves 0 and 1 in the loop below.
	 */
	memcpy(dest, xsave, XSAVE_HDR_OFFSET);

	/* Set XSTATE_BV */
	xstate_bv &= vcpu->arch.guest_supported_xcr0 | XFEATURE_MASK_FPSSE;
	*(u64 *)(dest + XSAVE_HDR_OFFSET) = xstate_bv;

	/*
	 * Copy each region from the possibly compacted offset to the
	 * non-compacted offset.
	 */
	valid = xstate_bv & ~XFEATURE_MASK_FPSSE;
	while (valid) {
		u32 size, offset, ecx, edx;
		u64 xfeature_mask = valid & -valid;
		int xfeature_nr = fls64(xfeature_mask) - 1;
		void *src;
<<<<<<< HEAD

		cpuid_count(XSTATE_CPUID, xfeature_nr,
			    &size, &offset, &ecx, &edx);

=======

		cpuid_count(XSTATE_CPUID, xfeature_nr,
			    &size, &offset, &ecx, &edx);

>>>>>>> f37d84f0
		if (xfeature_nr == XFEATURE_PKRU) {
			memcpy(dest + offset, &vcpu->arch.pkru,
			       sizeof(vcpu->arch.pkru));
		} else {
			src = get_xsave_addr(xsave, xfeature_nr);
			if (src)
				memcpy(dest + offset, src, size);
		}

		valid -= xfeature_mask;
	}
}

static void load_xsave(struct kvm_vcpu *vcpu, u8 *src)
{
	struct xregs_state *xsave = &vcpu->arch.guest_fpu->state.xsave;
	u64 xstate_bv = *(u64 *)(src + XSAVE_HDR_OFFSET);
	u64 valid;

	/*
	 * Copy legacy XSAVE area, to avoid complications with CPUID
	 * leaves 0 and 1 in the loop below.
	 */
	memcpy(xsave, src, XSAVE_HDR_OFFSET);

	/* Set XSTATE_BV and possibly XCOMP_BV.  */
	xsave->header.xfeatures = xstate_bv;
	if (boot_cpu_has(X86_FEATURE_XSAVES))
		xsave->header.xcomp_bv = host_xcr0 | XSTATE_COMPACTION_ENABLED;

	/*
	 * Copy each region from the non-compacted offset to the
	 * possibly compacted offset.
	 */
	valid = xstate_bv & ~XFEATURE_MASK_FPSSE;
	while (valid) {
		u32 size, offset, ecx, edx;
		u64 xfeature_mask = valid & -valid;
		int xfeature_nr = fls64(xfeature_mask) - 1;

		cpuid_count(XSTATE_CPUID, xfeature_nr,
			    &size, &offset, &ecx, &edx);

		if (xfeature_nr == XFEATURE_PKRU) {
			memcpy(&vcpu->arch.pkru, src + offset,
			       sizeof(vcpu->arch.pkru));
		} else {
			void *dest = get_xsave_addr(xsave, xfeature_nr);

			if (dest)
				memcpy(dest, src + offset, size);
		}

		valid -= xfeature_mask;
	}
}

static void kvm_vcpu_ioctl_x86_get_xsave(struct kvm_vcpu *vcpu,
					 struct kvm_xsave *guest_xsave)
{
	if (!vcpu->arch.guest_fpu)
		return;

	if (boot_cpu_has(X86_FEATURE_XSAVE)) {
		memset(guest_xsave, 0, sizeof(struct kvm_xsave));
		fill_xsave((u8 *) guest_xsave->region, vcpu);
	} else {
		memcpy(guest_xsave->region,
			&vcpu->arch.guest_fpu->state.fxsave,
			sizeof(struct fxregs_state));
		*(u64 *)&guest_xsave->region[XSAVE_HDR_OFFSET / sizeof(u32)] =
			XFEATURE_MASK_FPSSE;
	}
}

#define XSAVE_MXCSR_OFFSET 24

static int kvm_vcpu_ioctl_x86_set_xsave(struct kvm_vcpu *vcpu,
					struct kvm_xsave *guest_xsave)
{
	u64 xstate_bv;
	u32 mxcsr;

	if (!vcpu->arch.guest_fpu)
		return 0;

	xstate_bv = *(u64 *)&guest_xsave->region[XSAVE_HDR_OFFSET / sizeof(u32)];
	mxcsr = *(u32 *)&guest_xsave->region[XSAVE_MXCSR_OFFSET / sizeof(u32)];

	if (boot_cpu_has(X86_FEATURE_XSAVE)) {
		/*
		 * Here we allow setting states that are not present in
		 * CPUID leaf 0xD, index 0, EDX:EAX.  This is for compatibility
		 * with old userspace.
		 */
		if (xstate_bv & ~supported_xcr0 || mxcsr & ~mxcsr_feature_mask)
			return -EINVAL;
		load_xsave(vcpu, (u8 *)guest_xsave->region);
	} else {
		if (xstate_bv & ~XFEATURE_MASK_FPSSE ||
			mxcsr & ~mxcsr_feature_mask)
			return -EINVAL;
		memcpy(&vcpu->arch.guest_fpu->state.fxsave,
			guest_xsave->region, sizeof(struct fxregs_state));
	}
	return 0;
}

static void kvm_vcpu_ioctl_x86_get_xcrs(struct kvm_vcpu *vcpu,
					struct kvm_xcrs *guest_xcrs)
{
	if (!boot_cpu_has(X86_FEATURE_XSAVE)) {
		guest_xcrs->nr_xcrs = 0;
		return;
	}

	guest_xcrs->nr_xcrs = 1;
	guest_xcrs->flags = 0;
	guest_xcrs->xcrs[0].xcr = XCR_XFEATURE_ENABLED_MASK;
	guest_xcrs->xcrs[0].value = vcpu->arch.xcr0;
}

static int kvm_vcpu_ioctl_x86_set_xcrs(struct kvm_vcpu *vcpu,
				       struct kvm_xcrs *guest_xcrs)
{
	int i, r = 0;

	if (!boot_cpu_has(X86_FEATURE_XSAVE))
		return -EINVAL;

	if (guest_xcrs->nr_xcrs > KVM_MAX_XCRS || guest_xcrs->flags)
		return -EINVAL;

	for (i = 0; i < guest_xcrs->nr_xcrs; i++)
		/* Only support XCR0 currently */
		if (guest_xcrs->xcrs[i].xcr == XCR_XFEATURE_ENABLED_MASK) {
			r = __kvm_set_xcr(vcpu, XCR_XFEATURE_ENABLED_MASK,
				guest_xcrs->xcrs[i].value);
			break;
		}
	if (r)
		r = -EINVAL;
	return r;
}

/*
 * kvm_set_guest_paused() indicates to the guest kernel that it has been
 * stopped by the hypervisor.  This function will be called from the host only.
 * EINVAL is returned when the host attempts to set the flag for a guest that
 * does not support pv clocks.
 */
static int kvm_set_guest_paused(struct kvm_vcpu *vcpu)
{
	if (!vcpu->arch.pv_time_enabled)
		return -EINVAL;
	vcpu->arch.pvclock_set_guest_stopped_request = true;
	kvm_make_request(KVM_REQ_CLOCK_UPDATE, vcpu);
	return 0;
}

static int kvm_vcpu_ioctl_enable_cap(struct kvm_vcpu *vcpu,
				     struct kvm_enable_cap *cap)
{
	int r;
	uint16_t vmcs_version;
	void __user *user_ptr;

	if (cap->flags)
		return -EINVAL;

	switch (cap->cap) {
	case KVM_CAP_HYPERV_SYNIC2:
		if (cap->args[0])
			return -EINVAL;
		fallthrough;

	case KVM_CAP_HYPERV_SYNIC:
		if (!irqchip_in_kernel(vcpu->kvm))
			return -EINVAL;
		return kvm_hv_activate_synic(vcpu, cap->cap ==
					     KVM_CAP_HYPERV_SYNIC2);
	case KVM_CAP_HYPERV_ENLIGHTENED_VMCS:
		if (!kvm_x86_ops.nested_ops->enable_evmcs)
			return -ENOTTY;
		r = kvm_x86_ops.nested_ops->enable_evmcs(vcpu, &vmcs_version);
		if (!r) {
			user_ptr = (void __user *)(uintptr_t)cap->args[0];
			if (copy_to_user(user_ptr, &vmcs_version,
					 sizeof(vmcs_version)))
				r = -EFAULT;
		}
		return r;
	case KVM_CAP_HYPERV_DIRECT_TLBFLUSH:
		if (!kvm_x86_ops.enable_direct_tlbflush)
			return -ENOTTY;

		return static_call(kvm_x86_enable_direct_tlbflush)(vcpu);

	case KVM_CAP_HYPERV_ENFORCE_CPUID:
		return kvm_hv_set_enforce_cpuid(vcpu, cap->args[0]);

	case KVM_CAP_ENFORCE_PV_FEATURE_CPUID:
		vcpu->arch.pv_cpuid.enforce = cap->args[0];
		if (vcpu->arch.pv_cpuid.enforce)
			kvm_update_pv_runtime(vcpu);

		return 0;
	default:
		return -EINVAL;
	}
}

long kvm_arch_vcpu_ioctl(struct file *filp,
			 unsigned int ioctl, unsigned long arg)
{
	struct kvm_vcpu *vcpu = filp->private_data;
	void __user *argp = (void __user *)arg;
	int r;
	union {
		struct kvm_sregs2 *sregs2;
		struct kvm_lapic_state *lapic;
		struct kvm_xsave *xsave;
		struct kvm_xcrs *xcrs;
		void *buffer;
	} u;

	vcpu_load(vcpu);

	u.buffer = NULL;
	switch (ioctl) {
	case KVM_GET_LAPIC: {
		r = -EINVAL;
		if (!lapic_in_kernel(vcpu))
			goto out;
		u.lapic = kzalloc(sizeof(struct kvm_lapic_state),
				GFP_KERNEL_ACCOUNT);

		r = -ENOMEM;
		if (!u.lapic)
			goto out;
		r = kvm_vcpu_ioctl_get_lapic(vcpu, u.lapic);
		if (r)
			goto out;
		r = -EFAULT;
		if (copy_to_user(argp, u.lapic, sizeof(struct kvm_lapic_state)))
			goto out;
		r = 0;
		break;
	}
	case KVM_SET_LAPIC: {
		r = -EINVAL;
		if (!lapic_in_kernel(vcpu))
			goto out;
		u.lapic = memdup_user(argp, sizeof(*u.lapic));
		if (IS_ERR(u.lapic)) {
			r = PTR_ERR(u.lapic);
			goto out_nofree;
		}

		r = kvm_vcpu_ioctl_set_lapic(vcpu, u.lapic);
		break;
	}
	case KVM_INTERRUPT: {
		struct kvm_interrupt irq;

		r = -EFAULT;
		if (copy_from_user(&irq, argp, sizeof(irq)))
			goto out;
		r = kvm_vcpu_ioctl_interrupt(vcpu, &irq);
		break;
	}
	case KVM_NMI: {
		r = kvm_vcpu_ioctl_nmi(vcpu);
		break;
	}
	case KVM_SMI: {
		r = kvm_vcpu_ioctl_smi(vcpu);
		break;
	}
	case KVM_SET_CPUID: {
		struct kvm_cpuid __user *cpuid_arg = argp;
		struct kvm_cpuid cpuid;

		r = -EFAULT;
		if (copy_from_user(&cpuid, cpuid_arg, sizeof(cpuid)))
			goto out;
		r = kvm_vcpu_ioctl_set_cpuid(vcpu, &cpuid, cpuid_arg->entries);
		break;
	}
	case KVM_SET_CPUID2: {
		struct kvm_cpuid2 __user *cpuid_arg = argp;
		struct kvm_cpuid2 cpuid;

		r = -EFAULT;
		if (copy_from_user(&cpuid, cpuid_arg, sizeof(cpuid)))
			goto out;
		r = kvm_vcpu_ioctl_set_cpuid2(vcpu, &cpuid,
					      cpuid_arg->entries);
		break;
	}
	case KVM_GET_CPUID2: {
		struct kvm_cpuid2 __user *cpuid_arg = argp;
		struct kvm_cpuid2 cpuid;

		r = -EFAULT;
		if (copy_from_user(&cpuid, cpuid_arg, sizeof(cpuid)))
			goto out;
		r = kvm_vcpu_ioctl_get_cpuid2(vcpu, &cpuid,
					      cpuid_arg->entries);
		if (r)
			goto out;
		r = -EFAULT;
		if (copy_to_user(cpuid_arg, &cpuid, sizeof(cpuid)))
			goto out;
		r = 0;
		break;
	}
	case KVM_GET_MSRS: {
		int idx = srcu_read_lock(&vcpu->kvm->srcu);
		r = msr_io(vcpu, argp, do_get_msr, 1);
		srcu_read_unlock(&vcpu->kvm->srcu, idx);
		break;
	}
	case KVM_SET_MSRS: {
		int idx = srcu_read_lock(&vcpu->kvm->srcu);
		r = msr_io(vcpu, argp, do_set_msr, 0);
		srcu_read_unlock(&vcpu->kvm->srcu, idx);
		break;
	}
	case KVM_TPR_ACCESS_REPORTING: {
		struct kvm_tpr_access_ctl tac;

		r = -EFAULT;
		if (copy_from_user(&tac, argp, sizeof(tac)))
			goto out;
		r = vcpu_ioctl_tpr_access_reporting(vcpu, &tac);
		if (r)
			goto out;
		r = -EFAULT;
		if (copy_to_user(argp, &tac, sizeof(tac)))
			goto out;
		r = 0;
		break;
	};
	case KVM_SET_VAPIC_ADDR: {
		struct kvm_vapic_addr va;
		int idx;

		r = -EINVAL;
		if (!lapic_in_kernel(vcpu))
			goto out;
		r = -EFAULT;
		if (copy_from_user(&va, argp, sizeof(va)))
			goto out;
		idx = srcu_read_lock(&vcpu->kvm->srcu);
		r = kvm_lapic_set_vapic_addr(vcpu, va.vapic_addr);
		srcu_read_unlock(&vcpu->kvm->srcu, idx);
		break;
	}
	case KVM_X86_SETUP_MCE: {
		u64 mcg_cap;

		r = -EFAULT;
		if (copy_from_user(&mcg_cap, argp, sizeof(mcg_cap)))
			goto out;
		r = kvm_vcpu_ioctl_x86_setup_mce(vcpu, mcg_cap);
		break;
	}
	case KVM_X86_SET_MCE: {
		struct kvm_x86_mce mce;

		r = -EFAULT;
		if (copy_from_user(&mce, argp, sizeof(mce)))
			goto out;
		r = kvm_vcpu_ioctl_x86_set_mce(vcpu, &mce);
		break;
	}
	case KVM_GET_VCPU_EVENTS: {
		struct kvm_vcpu_events events;

		kvm_vcpu_ioctl_x86_get_vcpu_events(vcpu, &events);

		r = -EFAULT;
		if (copy_to_user(argp, &events, sizeof(struct kvm_vcpu_events)))
			break;
		r = 0;
		break;
	}
	case KVM_SET_VCPU_EVENTS: {
		struct kvm_vcpu_events events;

		r = -EFAULT;
		if (copy_from_user(&events, argp, sizeof(struct kvm_vcpu_events)))
			break;

		r = kvm_vcpu_ioctl_x86_set_vcpu_events(vcpu, &events);
		break;
	}
	case KVM_GET_DEBUGREGS: {
		struct kvm_debugregs dbgregs;

		kvm_vcpu_ioctl_x86_get_debugregs(vcpu, &dbgregs);

		r = -EFAULT;
		if (copy_to_user(argp, &dbgregs,
				 sizeof(struct kvm_debugregs)))
			break;
		r = 0;
		break;
	}
	case KVM_SET_DEBUGREGS: {
		struct kvm_debugregs dbgregs;

		r = -EFAULT;
		if (copy_from_user(&dbgregs, argp,
				   sizeof(struct kvm_debugregs)))
			break;

		r = kvm_vcpu_ioctl_x86_set_debugregs(vcpu, &dbgregs);
		break;
	}
	case KVM_GET_XSAVE: {
		u.xsave = kzalloc(sizeof(struct kvm_xsave), GFP_KERNEL_ACCOUNT);
		r = -ENOMEM;
		if (!u.xsave)
			break;

		kvm_vcpu_ioctl_x86_get_xsave(vcpu, u.xsave);

		r = -EFAULT;
		if (copy_to_user(argp, u.xsave, sizeof(struct kvm_xsave)))
			break;
		r = 0;
		break;
	}
	case KVM_SET_XSAVE: {
		u.xsave = memdup_user(argp, sizeof(*u.xsave));
		if (IS_ERR(u.xsave)) {
			r = PTR_ERR(u.xsave);
			goto out_nofree;
		}

		r = kvm_vcpu_ioctl_x86_set_xsave(vcpu, u.xsave);
		break;
	}
	case KVM_GET_XCRS: {
		u.xcrs = kzalloc(sizeof(struct kvm_xcrs), GFP_KERNEL_ACCOUNT);
		r = -ENOMEM;
		if (!u.xcrs)
			break;

		kvm_vcpu_ioctl_x86_get_xcrs(vcpu, u.xcrs);

		r = -EFAULT;
		if (copy_to_user(argp, u.xcrs,
				 sizeof(struct kvm_xcrs)))
			break;
		r = 0;
		break;
	}
	case KVM_SET_XCRS: {
		u.xcrs = memdup_user(argp, sizeof(*u.xcrs));
		if (IS_ERR(u.xcrs)) {
			r = PTR_ERR(u.xcrs);
			goto out_nofree;
		}

		r = kvm_vcpu_ioctl_x86_set_xcrs(vcpu, u.xcrs);
		break;
	}
	case KVM_SET_TSC_KHZ: {
		u32 user_tsc_khz;

		r = -EINVAL;
		user_tsc_khz = (u32)arg;

		if (kvm_has_tsc_control &&
		    user_tsc_khz >= kvm_max_guest_tsc_khz)
			goto out;

		if (user_tsc_khz == 0)
			user_tsc_khz = tsc_khz;

		if (!kvm_set_tsc_khz(vcpu, user_tsc_khz))
			r = 0;

		goto out;
	}
	case KVM_GET_TSC_KHZ: {
		r = vcpu->arch.virtual_tsc_khz;
		goto out;
	}
	case KVM_KVMCLOCK_CTRL: {
		r = kvm_set_guest_paused(vcpu);
		goto out;
	}
	case KVM_ENABLE_CAP: {
		struct kvm_enable_cap cap;

		r = -EFAULT;
		if (copy_from_user(&cap, argp, sizeof(cap)))
			goto out;
		r = kvm_vcpu_ioctl_enable_cap(vcpu, &cap);
		break;
	}
	case KVM_GET_NESTED_STATE: {
		struct kvm_nested_state __user *user_kvm_nested_state = argp;
		u32 user_data_size;

		r = -EINVAL;
		if (!kvm_x86_ops.nested_ops->get_state)
			break;

		BUILD_BUG_ON(sizeof(user_data_size) != sizeof(user_kvm_nested_state->size));
		r = -EFAULT;
		if (get_user(user_data_size, &user_kvm_nested_state->size))
			break;

		r = kvm_x86_ops.nested_ops->get_state(vcpu, user_kvm_nested_state,
						     user_data_size);
		if (r < 0)
			break;

		if (r > user_data_size) {
			if (put_user(r, &user_kvm_nested_state->size))
				r = -EFAULT;
			else
				r = -E2BIG;
			break;
		}

		r = 0;
		break;
	}
	case KVM_SET_NESTED_STATE: {
		struct kvm_nested_state __user *user_kvm_nested_state = argp;
		struct kvm_nested_state kvm_state;
		int idx;

		r = -EINVAL;
		if (!kvm_x86_ops.nested_ops->set_state)
			break;

		r = -EFAULT;
		if (copy_from_user(&kvm_state, user_kvm_nested_state, sizeof(kvm_state)))
			break;

		r = -EINVAL;
		if (kvm_state.size < sizeof(kvm_state))
			break;

		if (kvm_state.flags &
		    ~(KVM_STATE_NESTED_RUN_PENDING | KVM_STATE_NESTED_GUEST_MODE
		      | KVM_STATE_NESTED_EVMCS | KVM_STATE_NESTED_MTF_PENDING
		      | KVM_STATE_NESTED_GIF_SET))
			break;

		/* nested_run_pending implies guest_mode.  */
		if ((kvm_state.flags & KVM_STATE_NESTED_RUN_PENDING)
		    && !(kvm_state.flags & KVM_STATE_NESTED_GUEST_MODE))
			break;

		idx = srcu_read_lock(&vcpu->kvm->srcu);
		r = kvm_x86_ops.nested_ops->set_state(vcpu, user_kvm_nested_state, &kvm_state);
		srcu_read_unlock(&vcpu->kvm->srcu, idx);
		break;
	}
	case KVM_GET_SUPPORTED_HV_CPUID:
		r = kvm_ioctl_get_supported_hv_cpuid(vcpu, argp);
		break;
#ifdef CONFIG_KVM_XEN
	case KVM_XEN_VCPU_GET_ATTR: {
		struct kvm_xen_vcpu_attr xva;

		r = -EFAULT;
		if (copy_from_user(&xva, argp, sizeof(xva)))
			goto out;
		r = kvm_xen_vcpu_get_attr(vcpu, &xva);
		if (!r && copy_to_user(argp, &xva, sizeof(xva)))
			r = -EFAULT;
		break;
	}
	case KVM_XEN_VCPU_SET_ATTR: {
		struct kvm_xen_vcpu_attr xva;

		r = -EFAULT;
		if (copy_from_user(&xva, argp, sizeof(xva)))
			goto out;
		r = kvm_xen_vcpu_set_attr(vcpu, &xva);
		break;
	}
#endif
	case KVM_GET_SREGS2: {
		u.sregs2 = kzalloc(sizeof(struct kvm_sregs2), GFP_KERNEL);
		r = -ENOMEM;
		if (!u.sregs2)
			goto out;
		__get_sregs2(vcpu, u.sregs2);
		r = -EFAULT;
		if (copy_to_user(argp, u.sregs2, sizeof(struct kvm_sregs2)))
			goto out;
		r = 0;
		break;
	}
	case KVM_SET_SREGS2: {
		u.sregs2 = memdup_user(argp, sizeof(struct kvm_sregs2));
		if (IS_ERR(u.sregs2)) {
			r = PTR_ERR(u.sregs2);
			u.sregs2 = NULL;
			goto out;
		}
		r = __set_sregs2(vcpu, u.sregs2);
		break;
	}
	default:
		r = -EINVAL;
	}
out:
	kfree(u.buffer);
out_nofree:
	vcpu_put(vcpu);
	return r;
}

vm_fault_t kvm_arch_vcpu_fault(struct kvm_vcpu *vcpu, struct vm_fault *vmf)
{
	return VM_FAULT_SIGBUS;
}

static int kvm_vm_ioctl_set_tss_addr(struct kvm *kvm, unsigned long addr)
{
	int ret;

	if (addr > (unsigned int)(-3 * PAGE_SIZE))
		return -EINVAL;
	ret = static_call(kvm_x86_set_tss_addr)(kvm, addr);
	return ret;
}

static int kvm_vm_ioctl_set_identity_map_addr(struct kvm *kvm,
					      u64 ident_addr)
{
	return static_call(kvm_x86_set_identity_map_addr)(kvm, ident_addr);
}

static int kvm_vm_ioctl_set_nr_mmu_pages(struct kvm *kvm,
					 unsigned long kvm_nr_mmu_pages)
{
	if (kvm_nr_mmu_pages < KVM_MIN_ALLOC_MMU_PAGES)
		return -EINVAL;

	mutex_lock(&kvm->slots_lock);

	kvm_mmu_change_mmu_pages(kvm, kvm_nr_mmu_pages);
	kvm->arch.n_requested_mmu_pages = kvm_nr_mmu_pages;

	mutex_unlock(&kvm->slots_lock);
	return 0;
}

static unsigned long kvm_vm_ioctl_get_nr_mmu_pages(struct kvm *kvm)
{
	return kvm->arch.n_max_mmu_pages;
}

static int kvm_vm_ioctl_get_irqchip(struct kvm *kvm, struct kvm_irqchip *chip)
{
	struct kvm_pic *pic = kvm->arch.vpic;
	int r;

	r = 0;
	switch (chip->chip_id) {
	case KVM_IRQCHIP_PIC_MASTER:
		memcpy(&chip->chip.pic, &pic->pics[0],
			sizeof(struct kvm_pic_state));
		break;
	case KVM_IRQCHIP_PIC_SLAVE:
		memcpy(&chip->chip.pic, &pic->pics[1],
			sizeof(struct kvm_pic_state));
		break;
	case KVM_IRQCHIP_IOAPIC:
		kvm_get_ioapic(kvm, &chip->chip.ioapic);
		break;
	default:
		r = -EINVAL;
		break;
	}
	return r;
}

static int kvm_vm_ioctl_set_irqchip(struct kvm *kvm, struct kvm_irqchip *chip)
{
	struct kvm_pic *pic = kvm->arch.vpic;
	int r;

	r = 0;
	switch (chip->chip_id) {
	case KVM_IRQCHIP_PIC_MASTER:
		spin_lock(&pic->lock);
		memcpy(&pic->pics[0], &chip->chip.pic,
			sizeof(struct kvm_pic_state));
		spin_unlock(&pic->lock);
		break;
	case KVM_IRQCHIP_PIC_SLAVE:
		spin_lock(&pic->lock);
		memcpy(&pic->pics[1], &chip->chip.pic,
			sizeof(struct kvm_pic_state));
		spin_unlock(&pic->lock);
		break;
	case KVM_IRQCHIP_IOAPIC:
		kvm_set_ioapic(kvm, &chip->chip.ioapic);
		break;
	default:
		r = -EINVAL;
		break;
	}
	kvm_pic_update_irq(pic);
	return r;
}

static int kvm_vm_ioctl_get_pit(struct kvm *kvm, struct kvm_pit_state *ps)
{
	struct kvm_kpit_state *kps = &kvm->arch.vpit->pit_state;

	BUILD_BUG_ON(sizeof(*ps) != sizeof(kps->channels));

	mutex_lock(&kps->lock);
	memcpy(ps, &kps->channels, sizeof(*ps));
	mutex_unlock(&kps->lock);
	return 0;
}

static int kvm_vm_ioctl_set_pit(struct kvm *kvm, struct kvm_pit_state *ps)
{
	int i;
	struct kvm_pit *pit = kvm->arch.vpit;

	mutex_lock(&pit->pit_state.lock);
	memcpy(&pit->pit_state.channels, ps, sizeof(*ps));
	for (i = 0; i < 3; i++)
		kvm_pit_load_count(pit, i, ps->channels[i].count, 0);
	mutex_unlock(&pit->pit_state.lock);
	return 0;
}

static int kvm_vm_ioctl_get_pit2(struct kvm *kvm, struct kvm_pit_state2 *ps)
{
	mutex_lock(&kvm->arch.vpit->pit_state.lock);
	memcpy(ps->channels, &kvm->arch.vpit->pit_state.channels,
		sizeof(ps->channels));
	ps->flags = kvm->arch.vpit->pit_state.flags;
	mutex_unlock(&kvm->arch.vpit->pit_state.lock);
	memset(&ps->reserved, 0, sizeof(ps->reserved));
	return 0;
}

static int kvm_vm_ioctl_set_pit2(struct kvm *kvm, struct kvm_pit_state2 *ps)
{
	int start = 0;
	int i;
	u32 prev_legacy, cur_legacy;
	struct kvm_pit *pit = kvm->arch.vpit;

	mutex_lock(&pit->pit_state.lock);
	prev_legacy = pit->pit_state.flags & KVM_PIT_FLAGS_HPET_LEGACY;
	cur_legacy = ps->flags & KVM_PIT_FLAGS_HPET_LEGACY;
	if (!prev_legacy && cur_legacy)
		start = 1;
	memcpy(&pit->pit_state.channels, &ps->channels,
	       sizeof(pit->pit_state.channels));
	pit->pit_state.flags = ps->flags;
	for (i = 0; i < 3; i++)
		kvm_pit_load_count(pit, i, pit->pit_state.channels[i].count,
				   start && i == 0);
	mutex_unlock(&pit->pit_state.lock);
	return 0;
}

static int kvm_vm_ioctl_reinject(struct kvm *kvm,
				 struct kvm_reinject_control *control)
{
	struct kvm_pit *pit = kvm->arch.vpit;

	/* pit->pit_state.lock was overloaded to prevent userspace from getting
	 * an inconsistent state after running multiple KVM_REINJECT_CONTROL
	 * ioctls in parallel.  Use a separate lock if that ioctl isn't rare.
	 */
	mutex_lock(&pit->pit_state.lock);
	kvm_pit_set_reinject(pit, control->pit_reinject);
	mutex_unlock(&pit->pit_state.lock);

	return 0;
}

void kvm_arch_sync_dirty_log(struct kvm *kvm, struct kvm_memory_slot *memslot)
{

	/*
	 * Flush all CPUs' dirty log buffers to the  dirty_bitmap.  Called
	 * before reporting dirty_bitmap to userspace.  KVM flushes the buffers
	 * on all VM-Exits, thus we only need to kick running vCPUs to force a
	 * VM-Exit.
	 */
	struct kvm_vcpu *vcpu;
	int i;

	kvm_for_each_vcpu(i, vcpu, kvm)
		kvm_vcpu_kick(vcpu);
}

int kvm_vm_ioctl_irq_line(struct kvm *kvm, struct kvm_irq_level *irq_event,
			bool line_status)
{
	if (!irqchip_in_kernel(kvm))
		return -ENXIO;

	irq_event->status = kvm_set_irq(kvm, KVM_USERSPACE_IRQ_SOURCE_ID,
					irq_event->irq, irq_event->level,
					line_status);
	return 0;
}

int kvm_vm_ioctl_enable_cap(struct kvm *kvm,
			    struct kvm_enable_cap *cap)
{
	int r;

	if (cap->flags)
		return -EINVAL;

	switch (cap->cap) {
	case KVM_CAP_DISABLE_QUIRKS:
		kvm->arch.disabled_quirks = cap->args[0];
		r = 0;
		break;
	case KVM_CAP_SPLIT_IRQCHIP: {
		mutex_lock(&kvm->lock);
		r = -EINVAL;
		if (cap->args[0] > MAX_NR_RESERVED_IOAPIC_PINS)
			goto split_irqchip_unlock;
		r = -EEXIST;
		if (irqchip_in_kernel(kvm))
			goto split_irqchip_unlock;
		if (kvm->created_vcpus)
			goto split_irqchip_unlock;
		r = kvm_setup_empty_irq_routing(kvm);
		if (r)
			goto split_irqchip_unlock;
		/* Pairs with irqchip_in_kernel. */
		smp_wmb();
		kvm->arch.irqchip_mode = KVM_IRQCHIP_SPLIT;
		kvm->arch.nr_reserved_ioapic_pins = cap->args[0];
		r = 0;
split_irqchip_unlock:
		mutex_unlock(&kvm->lock);
		break;
	}
	case KVM_CAP_X2APIC_API:
		r = -EINVAL;
		if (cap->args[0] & ~KVM_X2APIC_API_VALID_FLAGS)
			break;

		if (cap->args[0] & KVM_X2APIC_API_USE_32BIT_IDS)
			kvm->arch.x2apic_format = true;
		if (cap->args[0] & KVM_X2APIC_API_DISABLE_BROADCAST_QUIRK)
			kvm->arch.x2apic_broadcast_quirk_disabled = true;

		r = 0;
		break;
	case KVM_CAP_X86_DISABLE_EXITS:
		r = -EINVAL;
		if (cap->args[0] & ~KVM_X86_DISABLE_VALID_EXITS)
			break;

		if ((cap->args[0] & KVM_X86_DISABLE_EXITS_MWAIT) &&
			kvm_can_mwait_in_guest())
			kvm->arch.mwait_in_guest = true;
		if (cap->args[0] & KVM_X86_DISABLE_EXITS_HLT)
			kvm->arch.hlt_in_guest = true;
		if (cap->args[0] & KVM_X86_DISABLE_EXITS_PAUSE)
			kvm->arch.pause_in_guest = true;
		if (cap->args[0] & KVM_X86_DISABLE_EXITS_CSTATE)
			kvm->arch.cstate_in_guest = true;
		r = 0;
		break;
	case KVM_CAP_MSR_PLATFORM_INFO:
		kvm->arch.guest_can_read_msr_platform_info = cap->args[0];
		r = 0;
		break;
	case KVM_CAP_EXCEPTION_PAYLOAD:
		kvm->arch.exception_payload_enabled = cap->args[0];
		r = 0;
		break;
	case KVM_CAP_X86_USER_SPACE_MSR:
		kvm->arch.user_space_msr_mask = cap->args[0];
		r = 0;
		break;
	case KVM_CAP_X86_BUS_LOCK_EXIT:
		r = -EINVAL;
		if (cap->args[0] & ~KVM_BUS_LOCK_DETECTION_VALID_MODE)
			break;

		if ((cap->args[0] & KVM_BUS_LOCK_DETECTION_OFF) &&
		    (cap->args[0] & KVM_BUS_LOCK_DETECTION_EXIT))
			break;

		if (kvm_has_bus_lock_exit &&
		    cap->args[0] & KVM_BUS_LOCK_DETECTION_EXIT)
			kvm->arch.bus_lock_detection_enabled = true;
		r = 0;
		break;
#ifdef CONFIG_X86_SGX_KVM
	case KVM_CAP_SGX_ATTRIBUTE: {
		unsigned long allowed_attributes = 0;

		r = sgx_set_attribute(&allowed_attributes, cap->args[0]);
		if (r)
			break;

		/* KVM only supports the PROVISIONKEY privileged attribute. */
		if ((allowed_attributes & SGX_ATTR_PROVISIONKEY) &&
		    !(allowed_attributes & ~SGX_ATTR_PROVISIONKEY))
			kvm->arch.sgx_provisioning_allowed = true;
		else
			r = -EINVAL;
		break;
	}
#endif
	case KVM_CAP_VM_COPY_ENC_CONTEXT_FROM:
		r = -EINVAL;
		if (kvm_x86_ops.vm_copy_enc_context_from)
			r = kvm_x86_ops.vm_copy_enc_context_from(kvm, cap->args[0]);
		return r;
	case KVM_CAP_EXIT_HYPERCALL:
		if (cap->args[0] & ~KVM_EXIT_HYPERCALL_VALID_MASK) {
			r = -EINVAL;
			break;
		}
		kvm->arch.hypercall_exit_enabled = cap->args[0];
		r = 0;
		break;
	case KVM_CAP_EXIT_ON_EMULATION_FAILURE:
		r = -EINVAL;
		if (cap->args[0] & ~1)
			break;
		kvm->arch.exit_on_emulation_error = cap->args[0];
		r = 0;
		break;
	default:
		r = -EINVAL;
		break;
	}
	return r;
}

static struct kvm_x86_msr_filter *kvm_alloc_msr_filter(bool default_allow)
{
	struct kvm_x86_msr_filter *msr_filter;

	msr_filter = kzalloc(sizeof(*msr_filter), GFP_KERNEL_ACCOUNT);
	if (!msr_filter)
		return NULL;

	msr_filter->default_allow = default_allow;
	return msr_filter;
}

static void kvm_free_msr_filter(struct kvm_x86_msr_filter *msr_filter)
{
	u32 i;

	if (!msr_filter)
		return;

	for (i = 0; i < msr_filter->count; i++)
		kfree(msr_filter->ranges[i].bitmap);

	kfree(msr_filter);
}

static int kvm_add_msr_filter(struct kvm_x86_msr_filter *msr_filter,
			      struct kvm_msr_filter_range *user_range)
{
	unsigned long *bitmap = NULL;
	size_t bitmap_size;

	if (!user_range->nmsrs)
		return 0;

	if (user_range->flags & ~(KVM_MSR_FILTER_READ | KVM_MSR_FILTER_WRITE))
		return -EINVAL;

	if (!user_range->flags)
		return -EINVAL;

	bitmap_size = BITS_TO_LONGS(user_range->nmsrs) * sizeof(long);
	if (!bitmap_size || bitmap_size > KVM_MSR_FILTER_MAX_BITMAP_SIZE)
		return -EINVAL;

	bitmap = memdup_user((__user u8*)user_range->bitmap, bitmap_size);
	if (IS_ERR(bitmap))
		return PTR_ERR(bitmap);

	msr_filter->ranges[msr_filter->count] = (struct msr_bitmap_range) {
		.flags = user_range->flags,
		.base = user_range->base,
		.nmsrs = user_range->nmsrs,
		.bitmap = bitmap,
	};

	msr_filter->count++;
	return 0;
}

static int kvm_vm_ioctl_set_msr_filter(struct kvm *kvm, void __user *argp)
{
	struct kvm_msr_filter __user *user_msr_filter = argp;
	struct kvm_x86_msr_filter *new_filter, *old_filter;
	struct kvm_msr_filter filter;
	bool default_allow;
	bool empty = true;
	int r = 0;
	u32 i;

	if (copy_from_user(&filter, user_msr_filter, sizeof(filter)))
		return -EFAULT;

	for (i = 0; i < ARRAY_SIZE(filter.ranges); i++)
		empty &= !filter.ranges[i].nmsrs;

	default_allow = !(filter.flags & KVM_MSR_FILTER_DEFAULT_DENY);
	if (empty && !default_allow)
		return -EINVAL;

	new_filter = kvm_alloc_msr_filter(default_allow);
	if (!new_filter)
		return -ENOMEM;

	for (i = 0; i < ARRAY_SIZE(filter.ranges); i++) {
		r = kvm_add_msr_filter(new_filter, &filter.ranges[i]);
		if (r) {
			kvm_free_msr_filter(new_filter);
			return r;
		}
	}

	mutex_lock(&kvm->lock);

	/* The per-VM filter is protected by kvm->lock... */
	old_filter = srcu_dereference_check(kvm->arch.msr_filter, &kvm->srcu, 1);

	rcu_assign_pointer(kvm->arch.msr_filter, new_filter);
	synchronize_srcu(&kvm->srcu);

	kvm_free_msr_filter(old_filter);

	kvm_make_all_cpus_request(kvm, KVM_REQ_MSR_FILTER_CHANGED);
	mutex_unlock(&kvm->lock);

	return 0;
}

#ifdef CONFIG_HAVE_KVM_PM_NOTIFIER
static int kvm_arch_suspend_notifier(struct kvm *kvm)
{
	struct kvm_vcpu *vcpu;
	int i, ret = 0;

	mutex_lock(&kvm->lock);
	kvm_for_each_vcpu(i, vcpu, kvm) {
		if (!vcpu->arch.pv_time_enabled)
			continue;

		ret = kvm_set_guest_paused(vcpu);
		if (ret) {
			kvm_err("Failed to pause guest VCPU%d: %d\n",
				vcpu->vcpu_id, ret);
			break;
		}
	}
	mutex_unlock(&kvm->lock);

	return ret ? NOTIFY_BAD : NOTIFY_DONE;
}

int kvm_arch_pm_notifier(struct kvm *kvm, unsigned long state)
{
	switch (state) {
	case PM_HIBERNATION_PREPARE:
	case PM_SUSPEND_PREPARE:
		return kvm_arch_suspend_notifier(kvm);
	}

	return NOTIFY_DONE;
}
#endif /* CONFIG_HAVE_KVM_PM_NOTIFIER */

long kvm_arch_vm_ioctl(struct file *filp,
		       unsigned int ioctl, unsigned long arg)
{
	struct kvm *kvm = filp->private_data;
	void __user *argp = (void __user *)arg;
	int r = -ENOTTY;
	/*
	 * This union makes it completely explicit to gcc-3.x
	 * that these two variables' stack usage should be
	 * combined, not added together.
	 */
	union {
		struct kvm_pit_state ps;
		struct kvm_pit_state2 ps2;
		struct kvm_pit_config pit_config;
	} u;

	switch (ioctl) {
	case KVM_SET_TSS_ADDR:
		r = kvm_vm_ioctl_set_tss_addr(kvm, arg);
		break;
	case KVM_SET_IDENTITY_MAP_ADDR: {
		u64 ident_addr;

		mutex_lock(&kvm->lock);
		r = -EINVAL;
		if (kvm->created_vcpus)
			goto set_identity_unlock;
		r = -EFAULT;
		if (copy_from_user(&ident_addr, argp, sizeof(ident_addr)))
			goto set_identity_unlock;
		r = kvm_vm_ioctl_set_identity_map_addr(kvm, ident_addr);
set_identity_unlock:
		mutex_unlock(&kvm->lock);
		break;
	}
	case KVM_SET_NR_MMU_PAGES:
		r = kvm_vm_ioctl_set_nr_mmu_pages(kvm, arg);
		break;
	case KVM_GET_NR_MMU_PAGES:
		r = kvm_vm_ioctl_get_nr_mmu_pages(kvm);
		break;
	case KVM_CREATE_IRQCHIP: {
		mutex_lock(&kvm->lock);

		r = -EEXIST;
		if (irqchip_in_kernel(kvm))
			goto create_irqchip_unlock;

		r = -EINVAL;
		if (kvm->created_vcpus)
			goto create_irqchip_unlock;

		r = kvm_pic_init(kvm);
		if (r)
			goto create_irqchip_unlock;

		r = kvm_ioapic_init(kvm);
		if (r) {
			kvm_pic_destroy(kvm);
			goto create_irqchip_unlock;
		}

		r = kvm_setup_default_irq_routing(kvm);
		if (r) {
			kvm_ioapic_destroy(kvm);
			kvm_pic_destroy(kvm);
			goto create_irqchip_unlock;
		}
		/* Write kvm->irq_routing before enabling irqchip_in_kernel. */
		smp_wmb();
		kvm->arch.irqchip_mode = KVM_IRQCHIP_KERNEL;
	create_irqchip_unlock:
		mutex_unlock(&kvm->lock);
		break;
	}
	case KVM_CREATE_PIT:
		u.pit_config.flags = KVM_PIT_SPEAKER_DUMMY;
		goto create_pit;
	case KVM_CREATE_PIT2:
		r = -EFAULT;
		if (copy_from_user(&u.pit_config, argp,
				   sizeof(struct kvm_pit_config)))
			goto out;
	create_pit:
		mutex_lock(&kvm->lock);
		r = -EEXIST;
		if (kvm->arch.vpit)
			goto create_pit_unlock;
		r = -ENOMEM;
		kvm->arch.vpit = kvm_create_pit(kvm, u.pit_config.flags);
		if (kvm->arch.vpit)
			r = 0;
	create_pit_unlock:
		mutex_unlock(&kvm->lock);
		break;
	case KVM_GET_IRQCHIP: {
		/* 0: PIC master, 1: PIC slave, 2: IOAPIC */
		struct kvm_irqchip *chip;

		chip = memdup_user(argp, sizeof(*chip));
		if (IS_ERR(chip)) {
			r = PTR_ERR(chip);
			goto out;
		}

		r = -ENXIO;
		if (!irqchip_kernel(kvm))
			goto get_irqchip_out;
		r = kvm_vm_ioctl_get_irqchip(kvm, chip);
		if (r)
			goto get_irqchip_out;
		r = -EFAULT;
		if (copy_to_user(argp, chip, sizeof(*chip)))
			goto get_irqchip_out;
		r = 0;
	get_irqchip_out:
		kfree(chip);
		break;
	}
	case KVM_SET_IRQCHIP: {
		/* 0: PIC master, 1: PIC slave, 2: IOAPIC */
		struct kvm_irqchip *chip;

		chip = memdup_user(argp, sizeof(*chip));
		if (IS_ERR(chip)) {
			r = PTR_ERR(chip);
			goto out;
		}

		r = -ENXIO;
		if (!irqchip_kernel(kvm))
			goto set_irqchip_out;
		r = kvm_vm_ioctl_set_irqchip(kvm, chip);
	set_irqchip_out:
		kfree(chip);
		break;
	}
	case KVM_GET_PIT: {
		r = -EFAULT;
		if (copy_from_user(&u.ps, argp, sizeof(struct kvm_pit_state)))
			goto out;
		r = -ENXIO;
		if (!kvm->arch.vpit)
			goto out;
		r = kvm_vm_ioctl_get_pit(kvm, &u.ps);
		if (r)
			goto out;
		r = -EFAULT;
		if (copy_to_user(argp, &u.ps, sizeof(struct kvm_pit_state)))
			goto out;
		r = 0;
		break;
	}
	case KVM_SET_PIT: {
		r = -EFAULT;
		if (copy_from_user(&u.ps, argp, sizeof(u.ps)))
			goto out;
		mutex_lock(&kvm->lock);
		r = -ENXIO;
		if (!kvm->arch.vpit)
			goto set_pit_out;
		r = kvm_vm_ioctl_set_pit(kvm, &u.ps);
set_pit_out:
		mutex_unlock(&kvm->lock);
		break;
	}
	case KVM_GET_PIT2: {
		r = -ENXIO;
		if (!kvm->arch.vpit)
			goto out;
		r = kvm_vm_ioctl_get_pit2(kvm, &u.ps2);
		if (r)
			goto out;
		r = -EFAULT;
		if (copy_to_user(argp, &u.ps2, sizeof(u.ps2)))
			goto out;
		r = 0;
		break;
	}
	case KVM_SET_PIT2: {
		r = -EFAULT;
		if (copy_from_user(&u.ps2, argp, sizeof(u.ps2)))
			goto out;
		mutex_lock(&kvm->lock);
		r = -ENXIO;
		if (!kvm->arch.vpit)
			goto set_pit2_out;
		r = kvm_vm_ioctl_set_pit2(kvm, &u.ps2);
set_pit2_out:
		mutex_unlock(&kvm->lock);
		break;
	}
	case KVM_REINJECT_CONTROL: {
		struct kvm_reinject_control control;
		r =  -EFAULT;
		if (copy_from_user(&control, argp, sizeof(control)))
			goto out;
		r = -ENXIO;
		if (!kvm->arch.vpit)
			goto out;
		r = kvm_vm_ioctl_reinject(kvm, &control);
		break;
	}
	case KVM_SET_BOOT_CPU_ID:
		r = 0;
		mutex_lock(&kvm->lock);
		if (kvm->created_vcpus)
			r = -EBUSY;
		else
			kvm->arch.bsp_vcpu_id = arg;
		mutex_unlock(&kvm->lock);
		break;
#ifdef CONFIG_KVM_XEN
	case KVM_XEN_HVM_CONFIG: {
		struct kvm_xen_hvm_config xhc;
		r = -EFAULT;
		if (copy_from_user(&xhc, argp, sizeof(xhc)))
			goto out;
		r = kvm_xen_hvm_config(kvm, &xhc);
		break;
	}
	case KVM_XEN_HVM_GET_ATTR: {
		struct kvm_xen_hvm_attr xha;

		r = -EFAULT;
		if (copy_from_user(&xha, argp, sizeof(xha)))
			goto out;
		r = kvm_xen_hvm_get_attr(kvm, &xha);
		if (!r && copy_to_user(argp, &xha, sizeof(xha)))
			r = -EFAULT;
		break;
	}
	case KVM_XEN_HVM_SET_ATTR: {
		struct kvm_xen_hvm_attr xha;

		r = -EFAULT;
		if (copy_from_user(&xha, argp, sizeof(xha)))
			goto out;
		r = kvm_xen_hvm_set_attr(kvm, &xha);
		break;
	}
#endif
	case KVM_SET_CLOCK: {
		struct kvm_arch *ka = &kvm->arch;
		struct kvm_clock_data user_ns;
		u64 now_ns;

		r = -EFAULT;
		if (copy_from_user(&user_ns, argp, sizeof(user_ns)))
			goto out;

		r = -EINVAL;
		if (user_ns.flags)
			goto out;

		r = 0;
		/*
		 * TODO: userspace has to take care of races with VCPU_RUN, so
		 * kvm_gen_update_masterclock() can be cut down to locked
		 * pvclock_update_vm_gtod_copy().
		 */
		kvm_gen_update_masterclock(kvm);

		/*
		 * This pairs with kvm_guest_time_update(): when masterclock is
		 * in use, we use master_kernel_ns + kvmclock_offset to set
		 * unsigned 'system_time' so if we use get_kvmclock_ns() (which
		 * is slightly ahead) here we risk going negative on unsigned
		 * 'system_time' when 'user_ns.clock' is very small.
		 */
		spin_lock_irq(&ka->pvclock_gtod_sync_lock);
		if (kvm->arch.use_master_clock)
			now_ns = ka->master_kernel_ns;
		else
			now_ns = get_kvmclock_base_ns();
		ka->kvmclock_offset = user_ns.clock - now_ns;
		spin_unlock_irq(&ka->pvclock_gtod_sync_lock);

		kvm_make_all_cpus_request(kvm, KVM_REQ_CLOCK_UPDATE);
		break;
	}
	case KVM_GET_CLOCK: {
		struct kvm_clock_data user_ns;
		u64 now_ns;

		now_ns = get_kvmclock_ns(kvm);
		user_ns.clock = now_ns;
		user_ns.flags = kvm->arch.use_master_clock ? KVM_CLOCK_TSC_STABLE : 0;
		memset(&user_ns.pad, 0, sizeof(user_ns.pad));

		r = -EFAULT;
		if (copy_to_user(argp, &user_ns, sizeof(user_ns)))
			goto out;
		r = 0;
		break;
	}
	case KVM_MEMORY_ENCRYPT_OP: {
		r = -ENOTTY;
		if (kvm_x86_ops.mem_enc_op)
			r = static_call(kvm_x86_mem_enc_op)(kvm, argp);
		break;
	}
	case KVM_MEMORY_ENCRYPT_REG_REGION: {
		struct kvm_enc_region region;

		r = -EFAULT;
		if (copy_from_user(&region, argp, sizeof(region)))
			goto out;

		r = -ENOTTY;
		if (kvm_x86_ops.mem_enc_reg_region)
			r = static_call(kvm_x86_mem_enc_reg_region)(kvm, &region);
		break;
	}
	case KVM_MEMORY_ENCRYPT_UNREG_REGION: {
		struct kvm_enc_region region;

		r = -EFAULT;
		if (copy_from_user(&region, argp, sizeof(region)))
			goto out;

		r = -ENOTTY;
		if (kvm_x86_ops.mem_enc_unreg_region)
			r = static_call(kvm_x86_mem_enc_unreg_region)(kvm, &region);
		break;
	}
	case KVM_HYPERV_EVENTFD: {
		struct kvm_hyperv_eventfd hvevfd;

		r = -EFAULT;
		if (copy_from_user(&hvevfd, argp, sizeof(hvevfd)))
			goto out;
		r = kvm_vm_ioctl_hv_eventfd(kvm, &hvevfd);
		break;
	}
	case KVM_SET_PMU_EVENT_FILTER:
		r = kvm_vm_ioctl_set_pmu_event_filter(kvm, argp);
		break;
	case KVM_X86_SET_MSR_FILTER:
		r = kvm_vm_ioctl_set_msr_filter(kvm, argp);
		break;
	default:
		r = -ENOTTY;
	}
out:
	return r;
}

static void kvm_init_msr_list(void)
{
	struct x86_pmu_capability x86_pmu;
	u32 dummy[2];
	unsigned i;

	BUILD_BUG_ON_MSG(INTEL_PMC_MAX_FIXED != 4,
			 "Please update the fixed PMCs in msrs_to_saved_all[]");

	perf_get_x86_pmu_capability(&x86_pmu);

	num_msrs_to_save = 0;
	num_emulated_msrs = 0;
	num_msr_based_features = 0;

	for (i = 0; i < ARRAY_SIZE(msrs_to_save_all); i++) {
		if (rdmsr_safe(msrs_to_save_all[i], &dummy[0], &dummy[1]) < 0)
			continue;

		/*
		 * Even MSRs that are valid in the host may not be exposed
		 * to the guests in some cases.
		 */
		switch (msrs_to_save_all[i]) {
		case MSR_IA32_BNDCFGS:
			if (!kvm_mpx_supported())
				continue;
			break;
		case MSR_TSC_AUX:
			if (!kvm_cpu_cap_has(X86_FEATURE_RDTSCP) &&
			    !kvm_cpu_cap_has(X86_FEATURE_RDPID))
				continue;
			break;
		case MSR_IA32_UMWAIT_CONTROL:
			if (!kvm_cpu_cap_has(X86_FEATURE_WAITPKG))
				continue;
			break;
		case MSR_IA32_RTIT_CTL:
		case MSR_IA32_RTIT_STATUS:
			if (!kvm_cpu_cap_has(X86_FEATURE_INTEL_PT))
				continue;
			break;
		case MSR_IA32_RTIT_CR3_MATCH:
			if (!kvm_cpu_cap_has(X86_FEATURE_INTEL_PT) ||
			    !intel_pt_validate_hw_cap(PT_CAP_cr3_filtering))
				continue;
			break;
		case MSR_IA32_RTIT_OUTPUT_BASE:
		case MSR_IA32_RTIT_OUTPUT_MASK:
			if (!kvm_cpu_cap_has(X86_FEATURE_INTEL_PT) ||
				(!intel_pt_validate_hw_cap(PT_CAP_topa_output) &&
				 !intel_pt_validate_hw_cap(PT_CAP_single_range_output)))
				continue;
			break;
		case MSR_IA32_RTIT_ADDR0_A ... MSR_IA32_RTIT_ADDR3_B:
			if (!kvm_cpu_cap_has(X86_FEATURE_INTEL_PT) ||
				msrs_to_save_all[i] - MSR_IA32_RTIT_ADDR0_A >=
				intel_pt_validate_hw_cap(PT_CAP_num_address_ranges) * 2)
				continue;
			break;
		case MSR_ARCH_PERFMON_PERFCTR0 ... MSR_ARCH_PERFMON_PERFCTR0 + 17:
			if (msrs_to_save_all[i] - MSR_ARCH_PERFMON_PERFCTR0 >=
			    min(INTEL_PMC_MAX_GENERIC, x86_pmu.num_counters_gp))
				continue;
			break;
		case MSR_ARCH_PERFMON_EVENTSEL0 ... MSR_ARCH_PERFMON_EVENTSEL0 + 17:
			if (msrs_to_save_all[i] - MSR_ARCH_PERFMON_EVENTSEL0 >=
			    min(INTEL_PMC_MAX_GENERIC, x86_pmu.num_counters_gp))
				continue;
			break;
		default:
			break;
		}

		msrs_to_save[num_msrs_to_save++] = msrs_to_save_all[i];
	}

	for (i = 0; i < ARRAY_SIZE(emulated_msrs_all); i++) {
		if (!static_call(kvm_x86_has_emulated_msr)(NULL, emulated_msrs_all[i]))
			continue;

		emulated_msrs[num_emulated_msrs++] = emulated_msrs_all[i];
	}

	for (i = 0; i < ARRAY_SIZE(msr_based_features_all); i++) {
		struct kvm_msr_entry msr;

		msr.index = msr_based_features_all[i];
		if (kvm_get_msr_feature(&msr))
			continue;

		msr_based_features[num_msr_based_features++] = msr_based_features_all[i];
	}
}

static int vcpu_mmio_write(struct kvm_vcpu *vcpu, gpa_t addr, int len,
			   const void *v)
{
	int handled = 0;
	int n;

	do {
		n = min(len, 8);
		if (!(lapic_in_kernel(vcpu) &&
		      !kvm_iodevice_write(vcpu, &vcpu->arch.apic->dev, addr, n, v))
		    && kvm_io_bus_write(vcpu, KVM_MMIO_BUS, addr, n, v))
			break;
		handled += n;
		addr += n;
		len -= n;
		v += n;
	} while (len);

	return handled;
}

static int vcpu_mmio_read(struct kvm_vcpu *vcpu, gpa_t addr, int len, void *v)
{
	int handled = 0;
	int n;

	do {
		n = min(len, 8);
		if (!(lapic_in_kernel(vcpu) &&
		      !kvm_iodevice_read(vcpu, &vcpu->arch.apic->dev,
					 addr, n, v))
		    && kvm_io_bus_read(vcpu, KVM_MMIO_BUS, addr, n, v))
			break;
		trace_kvm_mmio(KVM_TRACE_MMIO_READ, n, addr, v);
		handled += n;
		addr += n;
		len -= n;
		v += n;
	} while (len);

	return handled;
}

static void kvm_set_segment(struct kvm_vcpu *vcpu,
			struct kvm_segment *var, int seg)
{
	static_call(kvm_x86_set_segment)(vcpu, var, seg);
}

void kvm_get_segment(struct kvm_vcpu *vcpu,
		     struct kvm_segment *var, int seg)
{
	static_call(kvm_x86_get_segment)(vcpu, var, seg);
}

gpa_t translate_nested_gpa(struct kvm_vcpu *vcpu, gpa_t gpa, u32 access,
			   struct x86_exception *exception)
{
	gpa_t t_gpa;

	BUG_ON(!mmu_is_nested(vcpu));

	/* NPT walks are always user-walks */
	access |= PFERR_USER_MASK;
	t_gpa  = vcpu->arch.mmu->gva_to_gpa(vcpu, gpa, access, exception);

	return t_gpa;
}

gpa_t kvm_mmu_gva_to_gpa_read(struct kvm_vcpu *vcpu, gva_t gva,
			      struct x86_exception *exception)
{
	u32 access = (static_call(kvm_x86_get_cpl)(vcpu) == 3) ? PFERR_USER_MASK : 0;
	return vcpu->arch.walk_mmu->gva_to_gpa(vcpu, gva, access, exception);
}
EXPORT_SYMBOL_GPL(kvm_mmu_gva_to_gpa_read);

 gpa_t kvm_mmu_gva_to_gpa_fetch(struct kvm_vcpu *vcpu, gva_t gva,
				struct x86_exception *exception)
{
	u32 access = (static_call(kvm_x86_get_cpl)(vcpu) == 3) ? PFERR_USER_MASK : 0;
	access |= PFERR_FETCH_MASK;
	return vcpu->arch.walk_mmu->gva_to_gpa(vcpu, gva, access, exception);
}

gpa_t kvm_mmu_gva_to_gpa_write(struct kvm_vcpu *vcpu, gva_t gva,
			       struct x86_exception *exception)
{
	u32 access = (static_call(kvm_x86_get_cpl)(vcpu) == 3) ? PFERR_USER_MASK : 0;
	access |= PFERR_WRITE_MASK;
	return vcpu->arch.walk_mmu->gva_to_gpa(vcpu, gva, access, exception);
}
EXPORT_SYMBOL_GPL(kvm_mmu_gva_to_gpa_write);

/* uses this to access any guest's mapped memory without checking CPL */
gpa_t kvm_mmu_gva_to_gpa_system(struct kvm_vcpu *vcpu, gva_t gva,
				struct x86_exception *exception)
{
	return vcpu->arch.walk_mmu->gva_to_gpa(vcpu, gva, 0, exception);
}

static int kvm_read_guest_virt_helper(gva_t addr, void *val, unsigned int bytes,
				      struct kvm_vcpu *vcpu, u32 access,
				      struct x86_exception *exception)
{
	void *data = val;
	int r = X86EMUL_CONTINUE;

	while (bytes) {
		gpa_t gpa = vcpu->arch.walk_mmu->gva_to_gpa(vcpu, addr, access,
							    exception);
		unsigned offset = addr & (PAGE_SIZE-1);
		unsigned toread = min(bytes, (unsigned)PAGE_SIZE - offset);
		int ret;

		if (gpa == UNMAPPED_GVA)
			return X86EMUL_PROPAGATE_FAULT;
		ret = kvm_vcpu_read_guest_page(vcpu, gpa >> PAGE_SHIFT, data,
					       offset, toread);
		if (ret < 0) {
			r = X86EMUL_IO_NEEDED;
			goto out;
		}

		bytes -= toread;
		data += toread;
		addr += toread;
	}
out:
	return r;
}

/* used for instruction fetching */
static int kvm_fetch_guest_virt(struct x86_emulate_ctxt *ctxt,
				gva_t addr, void *val, unsigned int bytes,
				struct x86_exception *exception)
{
	struct kvm_vcpu *vcpu = emul_to_vcpu(ctxt);
	u32 access = (static_call(kvm_x86_get_cpl)(vcpu) == 3) ? PFERR_USER_MASK : 0;
	unsigned offset;
	int ret;

	/* Inline kvm_read_guest_virt_helper for speed.  */
	gpa_t gpa = vcpu->arch.walk_mmu->gva_to_gpa(vcpu, addr, access|PFERR_FETCH_MASK,
						    exception);
	if (unlikely(gpa == UNMAPPED_GVA))
		return X86EMUL_PROPAGATE_FAULT;

	offset = addr & (PAGE_SIZE-1);
	if (WARN_ON(offset + bytes > PAGE_SIZE))
		bytes = (unsigned)PAGE_SIZE - offset;
	ret = kvm_vcpu_read_guest_page(vcpu, gpa >> PAGE_SHIFT, val,
				       offset, bytes);
	if (unlikely(ret < 0))
		return X86EMUL_IO_NEEDED;

	return X86EMUL_CONTINUE;
}

int kvm_read_guest_virt(struct kvm_vcpu *vcpu,
			       gva_t addr, void *val, unsigned int bytes,
			       struct x86_exception *exception)
{
	u32 access = (static_call(kvm_x86_get_cpl)(vcpu) == 3) ? PFERR_USER_MASK : 0;

	/*
	 * FIXME: this should call handle_emulation_failure if X86EMUL_IO_NEEDED
	 * is returned, but our callers are not ready for that and they blindly
	 * call kvm_inject_page_fault.  Ensure that they at least do not leak
	 * uninitialized kernel stack memory into cr2 and error code.
	 */
	memset(exception, 0, sizeof(*exception));
	return kvm_read_guest_virt_helper(addr, val, bytes, vcpu, access,
					  exception);
}
EXPORT_SYMBOL_GPL(kvm_read_guest_virt);

static int emulator_read_std(struct x86_emulate_ctxt *ctxt,
			     gva_t addr, void *val, unsigned int bytes,
			     struct x86_exception *exception, bool system)
{
	struct kvm_vcpu *vcpu = emul_to_vcpu(ctxt);
	u32 access = 0;

	if (!system && static_call(kvm_x86_get_cpl)(vcpu) == 3)
		access |= PFERR_USER_MASK;

	return kvm_read_guest_virt_helper(addr, val, bytes, vcpu, access, exception);
}

static int kvm_read_guest_phys_system(struct x86_emulate_ctxt *ctxt,
		unsigned long addr, void *val, unsigned int bytes)
{
	struct kvm_vcpu *vcpu = emul_to_vcpu(ctxt);
	int r = kvm_vcpu_read_guest(vcpu, addr, val, bytes);

	return r < 0 ? X86EMUL_IO_NEEDED : X86EMUL_CONTINUE;
}

static int kvm_write_guest_virt_helper(gva_t addr, void *val, unsigned int bytes,
				      struct kvm_vcpu *vcpu, u32 access,
				      struct x86_exception *exception)
{
	void *data = val;
	int r = X86EMUL_CONTINUE;

	while (bytes) {
		gpa_t gpa =  vcpu->arch.walk_mmu->gva_to_gpa(vcpu, addr,
							     access,
							     exception);
		unsigned offset = addr & (PAGE_SIZE-1);
		unsigned towrite = min(bytes, (unsigned)PAGE_SIZE - offset);
		int ret;

		if (gpa == UNMAPPED_GVA)
			return X86EMUL_PROPAGATE_FAULT;
		ret = kvm_vcpu_write_guest(vcpu, gpa, data, towrite);
		if (ret < 0) {
			r = X86EMUL_IO_NEEDED;
			goto out;
		}

		bytes -= towrite;
		data += towrite;
		addr += towrite;
	}
out:
	return r;
}

static int emulator_write_std(struct x86_emulate_ctxt *ctxt, gva_t addr, void *val,
			      unsigned int bytes, struct x86_exception *exception,
			      bool system)
{
	struct kvm_vcpu *vcpu = emul_to_vcpu(ctxt);
	u32 access = PFERR_WRITE_MASK;

	if (!system && static_call(kvm_x86_get_cpl)(vcpu) == 3)
		access |= PFERR_USER_MASK;

	return kvm_write_guest_virt_helper(addr, val, bytes, vcpu,
					   access, exception);
}

int kvm_write_guest_virt_system(struct kvm_vcpu *vcpu, gva_t addr, void *val,
				unsigned int bytes, struct x86_exception *exception)
{
	/* kvm_write_guest_virt_system can pull in tons of pages. */
	vcpu->arch.l1tf_flush_l1d = true;

	return kvm_write_guest_virt_helper(addr, val, bytes, vcpu,
					   PFERR_WRITE_MASK, exception);
}
EXPORT_SYMBOL_GPL(kvm_write_guest_virt_system);

int handle_ud(struct kvm_vcpu *vcpu)
{
	static const char kvm_emulate_prefix[] = { __KVM_EMULATE_PREFIX };
	int emul_type = EMULTYPE_TRAP_UD;
	char sig[5]; /* ud2; .ascii "kvm" */
	struct x86_exception e;

	if (unlikely(!static_call(kvm_x86_can_emulate_instruction)(vcpu, NULL, 0)))
		return 1;

	if (force_emulation_prefix &&
	    kvm_read_guest_virt(vcpu, kvm_get_linear_rip(vcpu),
				sig, sizeof(sig), &e) == 0 &&
	    memcmp(sig, kvm_emulate_prefix, sizeof(sig)) == 0) {
		kvm_rip_write(vcpu, kvm_rip_read(vcpu) + sizeof(sig));
		emul_type = EMULTYPE_TRAP_UD_FORCED;
	}

	return kvm_emulate_instruction(vcpu, emul_type);
}
EXPORT_SYMBOL_GPL(handle_ud);

static int vcpu_is_mmio_gpa(struct kvm_vcpu *vcpu, unsigned long gva,
			    gpa_t gpa, bool write)
{
	/* For APIC access vmexit */
	if ((gpa & PAGE_MASK) == APIC_DEFAULT_PHYS_BASE)
		return 1;

	if (vcpu_match_mmio_gpa(vcpu, gpa)) {
		trace_vcpu_match_mmio(gva, gpa, write, true);
		return 1;
	}

	return 0;
}

static int vcpu_mmio_gva_to_gpa(struct kvm_vcpu *vcpu, unsigned long gva,
				gpa_t *gpa, struct x86_exception *exception,
				bool write)
{
	u32 access = ((static_call(kvm_x86_get_cpl)(vcpu) == 3) ? PFERR_USER_MASK : 0)
		| (write ? PFERR_WRITE_MASK : 0);

	/*
	 * currently PKRU is only applied to ept enabled guest so
	 * there is no pkey in EPT page table for L1 guest or EPT
	 * shadow page table for L2 guest.
	 */
	if (vcpu_match_mmio_gva(vcpu, gva)
	    && !permission_fault(vcpu, vcpu->arch.walk_mmu,
				 vcpu->arch.mmio_access, 0, access)) {
		*gpa = vcpu->arch.mmio_gfn << PAGE_SHIFT |
					(gva & (PAGE_SIZE - 1));
		trace_vcpu_match_mmio(gva, *gpa, write, false);
		return 1;
	}

	*gpa = vcpu->arch.walk_mmu->gva_to_gpa(vcpu, gva, access, exception);

	if (*gpa == UNMAPPED_GVA)
		return -1;

	return vcpu_is_mmio_gpa(vcpu, gva, *gpa, write);
}

int emulator_write_phys(struct kvm_vcpu *vcpu, gpa_t gpa,
			const void *val, int bytes)
{
	int ret;

	ret = kvm_vcpu_write_guest(vcpu, gpa, val, bytes);
	if (ret < 0)
		return 0;
	kvm_page_track_write(vcpu, gpa, val, bytes);
	return 1;
}

struct read_write_emulator_ops {
	int (*read_write_prepare)(struct kvm_vcpu *vcpu, void *val,
				  int bytes);
	int (*read_write_emulate)(struct kvm_vcpu *vcpu, gpa_t gpa,
				  void *val, int bytes);
	int (*read_write_mmio)(struct kvm_vcpu *vcpu, gpa_t gpa,
			       int bytes, void *val);
	int (*read_write_exit_mmio)(struct kvm_vcpu *vcpu, gpa_t gpa,
				    void *val, int bytes);
	bool write;
};

static int read_prepare(struct kvm_vcpu *vcpu, void *val, int bytes)
{
	if (vcpu->mmio_read_completed) {
		trace_kvm_mmio(KVM_TRACE_MMIO_READ, bytes,
			       vcpu->mmio_fragments[0].gpa, val);
		vcpu->mmio_read_completed = 0;
		return 1;
	}

	return 0;
}

static int read_emulate(struct kvm_vcpu *vcpu, gpa_t gpa,
			void *val, int bytes)
{
	return !kvm_vcpu_read_guest(vcpu, gpa, val, bytes);
}

static int write_emulate(struct kvm_vcpu *vcpu, gpa_t gpa,
			 void *val, int bytes)
{
	return emulator_write_phys(vcpu, gpa, val, bytes);
}

static int write_mmio(struct kvm_vcpu *vcpu, gpa_t gpa, int bytes, void *val)
{
	trace_kvm_mmio(KVM_TRACE_MMIO_WRITE, bytes, gpa, val);
	return vcpu_mmio_write(vcpu, gpa, bytes, val);
}

static int read_exit_mmio(struct kvm_vcpu *vcpu, gpa_t gpa,
			  void *val, int bytes)
{
	trace_kvm_mmio(KVM_TRACE_MMIO_READ_UNSATISFIED, bytes, gpa, NULL);
	return X86EMUL_IO_NEEDED;
}

static int write_exit_mmio(struct kvm_vcpu *vcpu, gpa_t gpa,
			   void *val, int bytes)
{
	struct kvm_mmio_fragment *frag = &vcpu->mmio_fragments[0];

	memcpy(vcpu->run->mmio.data, frag->data, min(8u, frag->len));
	return X86EMUL_CONTINUE;
}

static const struct read_write_emulator_ops read_emultor = {
	.read_write_prepare = read_prepare,
	.read_write_emulate = read_emulate,
	.read_write_mmio = vcpu_mmio_read,
	.read_write_exit_mmio = read_exit_mmio,
};

static const struct read_write_emulator_ops write_emultor = {
	.read_write_emulate = write_emulate,
	.read_write_mmio = write_mmio,
	.read_write_exit_mmio = write_exit_mmio,
	.write = true,
};

static int emulator_read_write_onepage(unsigned long addr, void *val,
				       unsigned int bytes,
				       struct x86_exception *exception,
				       struct kvm_vcpu *vcpu,
				       const struct read_write_emulator_ops *ops)
{
	gpa_t gpa;
	int handled, ret;
	bool write = ops->write;
	struct kvm_mmio_fragment *frag;
	struct x86_emulate_ctxt *ctxt = vcpu->arch.emulate_ctxt;

	/*
	 * If the exit was due to a NPF we may already have a GPA.
	 * If the GPA is present, use it to avoid the GVA to GPA table walk.
	 * Note, this cannot be used on string operations since string
	 * operation using rep will only have the initial GPA from the NPF
	 * occurred.
	 */
	if (ctxt->gpa_available && emulator_can_use_gpa(ctxt) &&
	    (addr & ~PAGE_MASK) == (ctxt->gpa_val & ~PAGE_MASK)) {
		gpa = ctxt->gpa_val;
		ret = vcpu_is_mmio_gpa(vcpu, addr, gpa, write);
	} else {
		ret = vcpu_mmio_gva_to_gpa(vcpu, addr, &gpa, exception, write);
		if (ret < 0)
			return X86EMUL_PROPAGATE_FAULT;
	}

	if (!ret && ops->read_write_emulate(vcpu, gpa, val, bytes))
		return X86EMUL_CONTINUE;

	/*
	 * Is this MMIO handled locally?
	 */
	handled = ops->read_write_mmio(vcpu, gpa, bytes, val);
	if (handled == bytes)
		return X86EMUL_CONTINUE;

	gpa += handled;
	bytes -= handled;
	val += handled;

	WARN_ON(vcpu->mmio_nr_fragments >= KVM_MAX_MMIO_FRAGMENTS);
	frag = &vcpu->mmio_fragments[vcpu->mmio_nr_fragments++];
	frag->gpa = gpa;
	frag->data = val;
	frag->len = bytes;
	return X86EMUL_CONTINUE;
}

static int emulator_read_write(struct x86_emulate_ctxt *ctxt,
			unsigned long addr,
			void *val, unsigned int bytes,
			struct x86_exception *exception,
			const struct read_write_emulator_ops *ops)
{
	struct kvm_vcpu *vcpu = emul_to_vcpu(ctxt);
	gpa_t gpa;
	int rc;

	if (ops->read_write_prepare &&
		  ops->read_write_prepare(vcpu, val, bytes))
		return X86EMUL_CONTINUE;

	vcpu->mmio_nr_fragments = 0;

	/* Crossing a page boundary? */
	if (((addr + bytes - 1) ^ addr) & PAGE_MASK) {
		int now;

		now = -addr & ~PAGE_MASK;
		rc = emulator_read_write_onepage(addr, val, now, exception,
						 vcpu, ops);

		if (rc != X86EMUL_CONTINUE)
			return rc;
		addr += now;
		if (ctxt->mode != X86EMUL_MODE_PROT64)
			addr = (u32)addr;
		val += now;
		bytes -= now;
	}

	rc = emulator_read_write_onepage(addr, val, bytes, exception,
					 vcpu, ops);
	if (rc != X86EMUL_CONTINUE)
		return rc;

	if (!vcpu->mmio_nr_fragments)
		return rc;

	gpa = vcpu->mmio_fragments[0].gpa;

	vcpu->mmio_needed = 1;
	vcpu->mmio_cur_fragment = 0;

	vcpu->run->mmio.len = min(8u, vcpu->mmio_fragments[0].len);
	vcpu->run->mmio.is_write = vcpu->mmio_is_write = ops->write;
	vcpu->run->exit_reason = KVM_EXIT_MMIO;
	vcpu->run->mmio.phys_addr = gpa;

	return ops->read_write_exit_mmio(vcpu, gpa, val, bytes);
}

static int emulator_read_emulated(struct x86_emulate_ctxt *ctxt,
				  unsigned long addr,
				  void *val,
				  unsigned int bytes,
				  struct x86_exception *exception)
{
	return emulator_read_write(ctxt, addr, val, bytes,
				   exception, &read_emultor);
}

static int emulator_write_emulated(struct x86_emulate_ctxt *ctxt,
			    unsigned long addr,
			    const void *val,
			    unsigned int bytes,
			    struct x86_exception *exception)
{
	return emulator_read_write(ctxt, addr, (void *)val, bytes,
				   exception, &write_emultor);
}

#define CMPXCHG_TYPE(t, ptr, old, new) \
	(cmpxchg((t *)(ptr), *(t *)(old), *(t *)(new)) == *(t *)(old))

#ifdef CONFIG_X86_64
#  define CMPXCHG64(ptr, old, new) CMPXCHG_TYPE(u64, ptr, old, new)
#else
#  define CMPXCHG64(ptr, old, new) \
	(cmpxchg64((u64 *)(ptr), *(u64 *)(old), *(u64 *)(new)) == *(u64 *)(old))
#endif

static int emulator_cmpxchg_emulated(struct x86_emulate_ctxt *ctxt,
				     unsigned long addr,
				     const void *old,
				     const void *new,
				     unsigned int bytes,
				     struct x86_exception *exception)
{
	struct kvm_host_map map;
	struct kvm_vcpu *vcpu = emul_to_vcpu(ctxt);
	u64 page_line_mask;
	gpa_t gpa;
	char *kaddr;
	bool exchanged;

	/* guests cmpxchg8b have to be emulated atomically */
	if (bytes > 8 || (bytes & (bytes - 1)))
		goto emul_write;

	gpa = kvm_mmu_gva_to_gpa_write(vcpu, addr, NULL);

	if (gpa == UNMAPPED_GVA ||
	    (gpa & PAGE_MASK) == APIC_DEFAULT_PHYS_BASE)
		goto emul_write;

	/*
	 * Emulate the atomic as a straight write to avoid #AC if SLD is
	 * enabled in the host and the access splits a cache line.
	 */
	if (boot_cpu_has(X86_FEATURE_SPLIT_LOCK_DETECT))
		page_line_mask = ~(cache_line_size() - 1);
	else
		page_line_mask = PAGE_MASK;

	if (((gpa + bytes - 1) & page_line_mask) != (gpa & page_line_mask))
		goto emul_write;

	if (kvm_vcpu_map(vcpu, gpa_to_gfn(gpa), &map))
		goto emul_write;

	kaddr = map.hva + offset_in_page(gpa);

	switch (bytes) {
	case 1:
		exchanged = CMPXCHG_TYPE(u8, kaddr, old, new);
		break;
	case 2:
		exchanged = CMPXCHG_TYPE(u16, kaddr, old, new);
		break;
	case 4:
		exchanged = CMPXCHG_TYPE(u32, kaddr, old, new);
		break;
	case 8:
		exchanged = CMPXCHG64(kaddr, old, new);
		break;
	default:
		BUG();
	}

	kvm_vcpu_unmap(vcpu, &map, true);

	if (!exchanged)
		return X86EMUL_CMPXCHG_FAILED;

	kvm_page_track_write(vcpu, gpa, new, bytes);

	return X86EMUL_CONTINUE;

emul_write:
	printk_once(KERN_WARNING "kvm: emulating exchange as write\n");

	return emulator_write_emulated(ctxt, addr, new, bytes, exception);
}

static int kernel_pio(struct kvm_vcpu *vcpu, void *pd)
{
	int r = 0, i;

	for (i = 0; i < vcpu->arch.pio.count; i++) {
		if (vcpu->arch.pio.in)
			r = kvm_io_bus_read(vcpu, KVM_PIO_BUS, vcpu->arch.pio.port,
					    vcpu->arch.pio.size, pd);
		else
			r = kvm_io_bus_write(vcpu, KVM_PIO_BUS,
					     vcpu->arch.pio.port, vcpu->arch.pio.size,
					     pd);
		if (r)
			break;
		pd += vcpu->arch.pio.size;
	}
	return r;
}

static int emulator_pio_in_out(struct kvm_vcpu *vcpu, int size,
			       unsigned short port, void *val,
			       unsigned int count, bool in)
{
	vcpu->arch.pio.port = port;
	vcpu->arch.pio.in = in;
	vcpu->arch.pio.count  = count;
	vcpu->arch.pio.size = size;

	if (!kernel_pio(vcpu, vcpu->arch.pio_data)) {
		vcpu->arch.pio.count = 0;
		return 1;
	}

	vcpu->run->exit_reason = KVM_EXIT_IO;
	vcpu->run->io.direction = in ? KVM_EXIT_IO_IN : KVM_EXIT_IO_OUT;
	vcpu->run->io.size = size;
	vcpu->run->io.data_offset = KVM_PIO_PAGE_OFFSET * PAGE_SIZE;
	vcpu->run->io.count = count;
	vcpu->run->io.port = port;

	return 0;
}

static int emulator_pio_in(struct kvm_vcpu *vcpu, int size,
			   unsigned short port, void *val, unsigned int count)
{
	int ret;

	if (vcpu->arch.pio.count)
		goto data_avail;

	memset(vcpu->arch.pio_data, 0, size * count);

	ret = emulator_pio_in_out(vcpu, size, port, val, count, true);
	if (ret) {
data_avail:
		memcpy(val, vcpu->arch.pio_data, size * count);
		trace_kvm_pio(KVM_PIO_IN, port, size, count, vcpu->arch.pio_data);
		vcpu->arch.pio.count = 0;
		return 1;
	}

	return 0;
}

static int emulator_pio_in_emulated(struct x86_emulate_ctxt *ctxt,
				    int size, unsigned short port, void *val,
				    unsigned int count)
{
	return emulator_pio_in(emul_to_vcpu(ctxt), size, port, val, count);

}

static int emulator_pio_out(struct kvm_vcpu *vcpu, int size,
			    unsigned short port, const void *val,
			    unsigned int count)
{
	memcpy(vcpu->arch.pio_data, val, size * count);
	trace_kvm_pio(KVM_PIO_OUT, port, size, count, vcpu->arch.pio_data);
	return emulator_pio_in_out(vcpu, size, port, (void *)val, count, false);
}

static int emulator_pio_out_emulated(struct x86_emulate_ctxt *ctxt,
				     int size, unsigned short port,
				     const void *val, unsigned int count)
{
	return emulator_pio_out(emul_to_vcpu(ctxt), size, port, val, count);
}

static unsigned long get_segment_base(struct kvm_vcpu *vcpu, int seg)
{
	return static_call(kvm_x86_get_segment_base)(vcpu, seg);
}

static void emulator_invlpg(struct x86_emulate_ctxt *ctxt, ulong address)
{
	kvm_mmu_invlpg(emul_to_vcpu(ctxt), address);
}

static int kvm_emulate_wbinvd_noskip(struct kvm_vcpu *vcpu)
{
	if (!need_emulate_wbinvd(vcpu))
		return X86EMUL_CONTINUE;

	if (static_call(kvm_x86_has_wbinvd_exit)()) {
		int cpu = get_cpu();

		cpumask_set_cpu(cpu, vcpu->arch.wbinvd_dirty_mask);
		on_each_cpu_mask(vcpu->arch.wbinvd_dirty_mask,
				wbinvd_ipi, NULL, 1);
		put_cpu();
		cpumask_clear(vcpu->arch.wbinvd_dirty_mask);
	} else
		wbinvd();
	return X86EMUL_CONTINUE;
}

int kvm_emulate_wbinvd(struct kvm_vcpu *vcpu)
{
	kvm_emulate_wbinvd_noskip(vcpu);
	return kvm_skip_emulated_instruction(vcpu);
}
EXPORT_SYMBOL_GPL(kvm_emulate_wbinvd);



static void emulator_wbinvd(struct x86_emulate_ctxt *ctxt)
{
	kvm_emulate_wbinvd_noskip(emul_to_vcpu(ctxt));
}

static void emulator_get_dr(struct x86_emulate_ctxt *ctxt, int dr,
			    unsigned long *dest)
{
	kvm_get_dr(emul_to_vcpu(ctxt), dr, dest);
}

static int emulator_set_dr(struct x86_emulate_ctxt *ctxt, int dr,
			   unsigned long value)
{

	return kvm_set_dr(emul_to_vcpu(ctxt), dr, value);
}

static u64 mk_cr_64(u64 curr_cr, u32 new_val)
{
	return (curr_cr & ~((1ULL << 32) - 1)) | new_val;
}

static unsigned long emulator_get_cr(struct x86_emulate_ctxt *ctxt, int cr)
{
	struct kvm_vcpu *vcpu = emul_to_vcpu(ctxt);
	unsigned long value;

	switch (cr) {
	case 0:
		value = kvm_read_cr0(vcpu);
		break;
	case 2:
		value = vcpu->arch.cr2;
		break;
	case 3:
		value = kvm_read_cr3(vcpu);
		break;
	case 4:
		value = kvm_read_cr4(vcpu);
		break;
	case 8:
		value = kvm_get_cr8(vcpu);
		break;
	default:
		kvm_err("%s: unexpected cr %u\n", __func__, cr);
		return 0;
	}

	return value;
}

static int emulator_set_cr(struct x86_emulate_ctxt *ctxt, int cr, ulong val)
{
	struct kvm_vcpu *vcpu = emul_to_vcpu(ctxt);
	int res = 0;

	switch (cr) {
	case 0:
		res = kvm_set_cr0(vcpu, mk_cr_64(kvm_read_cr0(vcpu), val));
		break;
	case 2:
		vcpu->arch.cr2 = val;
		break;
	case 3:
		res = kvm_set_cr3(vcpu, val);
		break;
	case 4:
		res = kvm_set_cr4(vcpu, mk_cr_64(kvm_read_cr4(vcpu), val));
		break;
	case 8:
		res = kvm_set_cr8(vcpu, val);
		break;
	default:
		kvm_err("%s: unexpected cr %u\n", __func__, cr);
		res = -1;
	}

	return res;
}

static int emulator_get_cpl(struct x86_emulate_ctxt *ctxt)
{
	return static_call(kvm_x86_get_cpl)(emul_to_vcpu(ctxt));
}

static void emulator_get_gdt(struct x86_emulate_ctxt *ctxt, struct desc_ptr *dt)
{
	static_call(kvm_x86_get_gdt)(emul_to_vcpu(ctxt), dt);
}

static void emulator_get_idt(struct x86_emulate_ctxt *ctxt, struct desc_ptr *dt)
{
	static_call(kvm_x86_get_idt)(emul_to_vcpu(ctxt), dt);
}

static void emulator_set_gdt(struct x86_emulate_ctxt *ctxt, struct desc_ptr *dt)
{
	static_call(kvm_x86_set_gdt)(emul_to_vcpu(ctxt), dt);
}

static void emulator_set_idt(struct x86_emulate_ctxt *ctxt, struct desc_ptr *dt)
{
	static_call(kvm_x86_set_idt)(emul_to_vcpu(ctxt), dt);
}

static unsigned long emulator_get_cached_segment_base(
	struct x86_emulate_ctxt *ctxt, int seg)
{
	return get_segment_base(emul_to_vcpu(ctxt), seg);
}

static bool emulator_get_segment(struct x86_emulate_ctxt *ctxt, u16 *selector,
				 struct desc_struct *desc, u32 *base3,
				 int seg)
{
	struct kvm_segment var;

	kvm_get_segment(emul_to_vcpu(ctxt), &var, seg);
	*selector = var.selector;

	if (var.unusable) {
		memset(desc, 0, sizeof(*desc));
		if (base3)
			*base3 = 0;
		return false;
	}

	if (var.g)
		var.limit >>= 12;
	set_desc_limit(desc, var.limit);
	set_desc_base(desc, (unsigned long)var.base);
#ifdef CONFIG_X86_64
	if (base3)
		*base3 = var.base >> 32;
#endif
	desc->type = var.type;
	desc->s = var.s;
	desc->dpl = var.dpl;
	desc->p = var.present;
	desc->avl = var.avl;
	desc->l = var.l;
	desc->d = var.db;
	desc->g = var.g;

	return true;
}

static void emulator_set_segment(struct x86_emulate_ctxt *ctxt, u16 selector,
				 struct desc_struct *desc, u32 base3,
				 int seg)
{
	struct kvm_vcpu *vcpu = emul_to_vcpu(ctxt);
	struct kvm_segment var;

	var.selector = selector;
	var.base = get_desc_base(desc);
#ifdef CONFIG_X86_64
	var.base |= ((u64)base3) << 32;
#endif
	var.limit = get_desc_limit(desc);
	if (desc->g)
		var.limit = (var.limit << 12) | 0xfff;
	var.type = desc->type;
	var.dpl = desc->dpl;
	var.db = desc->d;
	var.s = desc->s;
	var.l = desc->l;
	var.g = desc->g;
	var.avl = desc->avl;
	var.present = desc->p;
	var.unusable = !var.present;
	var.padding = 0;

	kvm_set_segment(vcpu, &var, seg);
	return;
}

static int emulator_get_msr(struct x86_emulate_ctxt *ctxt,
			    u32 msr_index, u64 *pdata)
{
	struct kvm_vcpu *vcpu = emul_to_vcpu(ctxt);
	int r;

	r = kvm_get_msr(vcpu, msr_index, pdata);

	if (r && kvm_get_msr_user_space(vcpu, msr_index, r)) {
		/* Bounce to user space */
		return X86EMUL_IO_NEEDED;
	}

	return r;
}

static int emulator_set_msr(struct x86_emulate_ctxt *ctxt,
			    u32 msr_index, u64 data)
{
	struct kvm_vcpu *vcpu = emul_to_vcpu(ctxt);
	int r;

	r = kvm_set_msr(vcpu, msr_index, data);

	if (r && kvm_set_msr_user_space(vcpu, msr_index, data, r)) {
		/* Bounce to user space */
		return X86EMUL_IO_NEEDED;
	}

	return r;
}

static u64 emulator_get_smbase(struct x86_emulate_ctxt *ctxt)
{
	struct kvm_vcpu *vcpu = emul_to_vcpu(ctxt);

	return vcpu->arch.smbase;
}

static void emulator_set_smbase(struct x86_emulate_ctxt *ctxt, u64 smbase)
{
	struct kvm_vcpu *vcpu = emul_to_vcpu(ctxt);

	vcpu->arch.smbase = smbase;
}

static int emulator_check_pmc(struct x86_emulate_ctxt *ctxt,
			      u32 pmc)
{
	return kvm_pmu_is_valid_rdpmc_ecx(emul_to_vcpu(ctxt), pmc);
}

static int emulator_read_pmc(struct x86_emulate_ctxt *ctxt,
			     u32 pmc, u64 *pdata)
{
	return kvm_pmu_rdpmc(emul_to_vcpu(ctxt), pmc, pdata);
}

static void emulator_halt(struct x86_emulate_ctxt *ctxt)
{
	emul_to_vcpu(ctxt)->arch.halt_request = 1;
}

static int emulator_intercept(struct x86_emulate_ctxt *ctxt,
			      struct x86_instruction_info *info,
			      enum x86_intercept_stage stage)
{
	return static_call(kvm_x86_check_intercept)(emul_to_vcpu(ctxt), info, stage,
					    &ctxt->exception);
}

static bool emulator_get_cpuid(struct x86_emulate_ctxt *ctxt,
			      u32 *eax, u32 *ebx, u32 *ecx, u32 *edx,
			      bool exact_only)
{
	return kvm_cpuid(emul_to_vcpu(ctxt), eax, ebx, ecx, edx, exact_only);
}

static bool emulator_guest_has_long_mode(struct x86_emulate_ctxt *ctxt)
{
	return guest_cpuid_has(emul_to_vcpu(ctxt), X86_FEATURE_LM);
}

static bool emulator_guest_has_movbe(struct x86_emulate_ctxt *ctxt)
{
	return guest_cpuid_has(emul_to_vcpu(ctxt), X86_FEATURE_MOVBE);
}

static bool emulator_guest_has_fxsr(struct x86_emulate_ctxt *ctxt)
{
	return guest_cpuid_has(emul_to_vcpu(ctxt), X86_FEATURE_FXSR);
}

static ulong emulator_read_gpr(struct x86_emulate_ctxt *ctxt, unsigned reg)
{
	return kvm_register_read_raw(emul_to_vcpu(ctxt), reg);
}

static void emulator_write_gpr(struct x86_emulate_ctxt *ctxt, unsigned reg, ulong val)
{
	kvm_register_write_raw(emul_to_vcpu(ctxt), reg, val);
}

static void emulator_set_nmi_mask(struct x86_emulate_ctxt *ctxt, bool masked)
{
	static_call(kvm_x86_set_nmi_mask)(emul_to_vcpu(ctxt), masked);
}

static unsigned emulator_get_hflags(struct x86_emulate_ctxt *ctxt)
{
	return emul_to_vcpu(ctxt)->arch.hflags;
}

static void emulator_exiting_smm(struct x86_emulate_ctxt *ctxt)
{
	struct kvm_vcpu *vcpu = emul_to_vcpu(ctxt);

	kvm_smm_changed(vcpu, false);
}

static int emulator_leave_smm(struct x86_emulate_ctxt *ctxt,
				  const char *smstate)
{
	return static_call(kvm_x86_leave_smm)(emul_to_vcpu(ctxt), smstate);
}

static void emulator_triple_fault(struct x86_emulate_ctxt *ctxt)
{
	kvm_make_request(KVM_REQ_TRIPLE_FAULT, emul_to_vcpu(ctxt));
}

static int emulator_set_xcr(struct x86_emulate_ctxt *ctxt, u32 index, u64 xcr)
{
	return __kvm_set_xcr(emul_to_vcpu(ctxt), index, xcr);
}

static const struct x86_emulate_ops emulate_ops = {
	.read_gpr            = emulator_read_gpr,
	.write_gpr           = emulator_write_gpr,
	.read_std            = emulator_read_std,
	.write_std           = emulator_write_std,
	.read_phys           = kvm_read_guest_phys_system,
	.fetch               = kvm_fetch_guest_virt,
	.read_emulated       = emulator_read_emulated,
	.write_emulated      = emulator_write_emulated,
	.cmpxchg_emulated    = emulator_cmpxchg_emulated,
	.invlpg              = emulator_invlpg,
	.pio_in_emulated     = emulator_pio_in_emulated,
	.pio_out_emulated    = emulator_pio_out_emulated,
	.get_segment         = emulator_get_segment,
	.set_segment         = emulator_set_segment,
	.get_cached_segment_base = emulator_get_cached_segment_base,
	.get_gdt             = emulator_get_gdt,
	.get_idt	     = emulator_get_idt,
	.set_gdt             = emulator_set_gdt,
	.set_idt	     = emulator_set_idt,
	.get_cr              = emulator_get_cr,
	.set_cr              = emulator_set_cr,
	.cpl                 = emulator_get_cpl,
	.get_dr              = emulator_get_dr,
	.set_dr              = emulator_set_dr,
	.get_smbase          = emulator_get_smbase,
	.set_smbase          = emulator_set_smbase,
	.set_msr             = emulator_set_msr,
	.get_msr             = emulator_get_msr,
	.check_pmc	     = emulator_check_pmc,
	.read_pmc            = emulator_read_pmc,
	.halt                = emulator_halt,
	.wbinvd              = emulator_wbinvd,
	.fix_hypercall       = emulator_fix_hypercall,
	.intercept           = emulator_intercept,
	.get_cpuid           = emulator_get_cpuid,
	.guest_has_long_mode = emulator_guest_has_long_mode,
	.guest_has_movbe     = emulator_guest_has_movbe,
	.guest_has_fxsr      = emulator_guest_has_fxsr,
	.set_nmi_mask        = emulator_set_nmi_mask,
	.get_hflags          = emulator_get_hflags,
	.exiting_smm         = emulator_exiting_smm,
	.leave_smm           = emulator_leave_smm,
	.triple_fault        = emulator_triple_fault,
	.set_xcr             = emulator_set_xcr,
};

static void toggle_interruptibility(struct kvm_vcpu *vcpu, u32 mask)
{
	u32 int_shadow = static_call(kvm_x86_get_interrupt_shadow)(vcpu);
	/*
	 * an sti; sti; sequence only disable interrupts for the first
	 * instruction. So, if the last instruction, be it emulated or
	 * not, left the system with the INT_STI flag enabled, it
	 * means that the last instruction is an sti. We should not
	 * leave the flag on in this case. The same goes for mov ss
	 */
	if (int_shadow & mask)
		mask = 0;
	if (unlikely(int_shadow || mask)) {
		static_call(kvm_x86_set_interrupt_shadow)(vcpu, mask);
		if (!mask)
			kvm_make_request(KVM_REQ_EVENT, vcpu);
	}
}

static bool inject_emulated_exception(struct kvm_vcpu *vcpu)
{
	struct x86_emulate_ctxt *ctxt = vcpu->arch.emulate_ctxt;
	if (ctxt->exception.vector == PF_VECTOR)
		return kvm_inject_emulated_page_fault(vcpu, &ctxt->exception);

	if (ctxt->exception.error_code_valid)
		kvm_queue_exception_e(vcpu, ctxt->exception.vector,
				      ctxt->exception.error_code);
	else
		kvm_queue_exception(vcpu, ctxt->exception.vector);
	return false;
}

static struct x86_emulate_ctxt *alloc_emulate_ctxt(struct kvm_vcpu *vcpu)
{
	struct x86_emulate_ctxt *ctxt;

	ctxt = kmem_cache_zalloc(x86_emulator_cache, GFP_KERNEL_ACCOUNT);
	if (!ctxt) {
		pr_err("kvm: failed to allocate vcpu's emulator\n");
		return NULL;
	}

	ctxt->vcpu = vcpu;
	ctxt->ops = &emulate_ops;
	vcpu->arch.emulate_ctxt = ctxt;

	return ctxt;
}

static void init_emulate_ctxt(struct kvm_vcpu *vcpu)
{
	struct x86_emulate_ctxt *ctxt = vcpu->arch.emulate_ctxt;
	int cs_db, cs_l;

	static_call(kvm_x86_get_cs_db_l_bits)(vcpu, &cs_db, &cs_l);

	ctxt->gpa_available = false;
	ctxt->eflags = kvm_get_rflags(vcpu);
	ctxt->tf = (ctxt->eflags & X86_EFLAGS_TF) != 0;

	ctxt->eip = kvm_rip_read(vcpu);
	ctxt->mode = (!is_protmode(vcpu))		? X86EMUL_MODE_REAL :
		     (ctxt->eflags & X86_EFLAGS_VM)	? X86EMUL_MODE_VM86 :
		     (cs_l && is_long_mode(vcpu))	? X86EMUL_MODE_PROT64 :
		     cs_db				? X86EMUL_MODE_PROT32 :
							  X86EMUL_MODE_PROT16;
	BUILD_BUG_ON(HF_GUEST_MASK != X86EMUL_GUEST_MASK);
	BUILD_BUG_ON(HF_SMM_MASK != X86EMUL_SMM_MASK);
	BUILD_BUG_ON(HF_SMM_INSIDE_NMI_MASK != X86EMUL_SMM_INSIDE_NMI_MASK);

	ctxt->interruptibility = 0;
	ctxt->have_exception = false;
	ctxt->exception.vector = -1;
	ctxt->perm_ok = false;

	init_decode_cache(ctxt);
	vcpu->arch.emulate_regs_need_sync_from_vcpu = false;
}

void kvm_inject_realmode_interrupt(struct kvm_vcpu *vcpu, int irq, int inc_eip)
{
	struct x86_emulate_ctxt *ctxt = vcpu->arch.emulate_ctxt;
	int ret;

	init_emulate_ctxt(vcpu);

	ctxt->op_bytes = 2;
	ctxt->ad_bytes = 2;
	ctxt->_eip = ctxt->eip + inc_eip;
	ret = emulate_int_real(ctxt, irq);

	if (ret != X86EMUL_CONTINUE) {
		kvm_make_request(KVM_REQ_TRIPLE_FAULT, vcpu);
	} else {
		ctxt->eip = ctxt->_eip;
		kvm_rip_write(vcpu, ctxt->eip);
		kvm_set_rflags(vcpu, ctxt->eflags);
	}
}
EXPORT_SYMBOL_GPL(kvm_inject_realmode_interrupt);

static void prepare_emulation_failure_exit(struct kvm_vcpu *vcpu)
{
	struct x86_emulate_ctxt *ctxt = vcpu->arch.emulate_ctxt;
	u32 insn_size = ctxt->fetch.end - ctxt->fetch.data;
	struct kvm_run *run = vcpu->run;

	run->exit_reason = KVM_EXIT_INTERNAL_ERROR;
	run->emulation_failure.suberror = KVM_INTERNAL_ERROR_EMULATION;
	run->emulation_failure.ndata = 0;
	run->emulation_failure.flags = 0;

	if (insn_size) {
		run->emulation_failure.ndata = 3;
		run->emulation_failure.flags |=
			KVM_INTERNAL_ERROR_EMULATION_FLAG_INSTRUCTION_BYTES;
		run->emulation_failure.insn_size = insn_size;
		memset(run->emulation_failure.insn_bytes, 0x90,
		       sizeof(run->emulation_failure.insn_bytes));
		memcpy(run->emulation_failure.insn_bytes,
		       ctxt->fetch.data, insn_size);
	}
}

static int handle_emulation_failure(struct kvm_vcpu *vcpu, int emulation_type)
{
	struct kvm *kvm = vcpu->kvm;

	++vcpu->stat.insn_emulation_fail;
	trace_kvm_emulate_insn_failed(vcpu);

	if (emulation_type & EMULTYPE_VMWARE_GP) {
		kvm_queue_exception_e(vcpu, GP_VECTOR, 0);
		return 1;
	}

	if (kvm->arch.exit_on_emulation_error ||
	    (emulation_type & EMULTYPE_SKIP)) {
		prepare_emulation_failure_exit(vcpu);
		return 0;
	}

	kvm_queue_exception(vcpu, UD_VECTOR);

	if (!is_guest_mode(vcpu) && static_call(kvm_x86_get_cpl)(vcpu) == 0) {
		vcpu->run->exit_reason = KVM_EXIT_INTERNAL_ERROR;
		vcpu->run->internal.suberror = KVM_INTERNAL_ERROR_EMULATION;
		vcpu->run->internal.ndata = 0;
		return 0;
	}

	return 1;
}

static bool reexecute_instruction(struct kvm_vcpu *vcpu, gpa_t cr2_or_gpa,
				  bool write_fault_to_shadow_pgtable,
				  int emulation_type)
{
	gpa_t gpa = cr2_or_gpa;
	kvm_pfn_t pfn;

	if (!(emulation_type & EMULTYPE_ALLOW_RETRY_PF))
		return false;

	if (WARN_ON_ONCE(is_guest_mode(vcpu)) ||
	    WARN_ON_ONCE(!(emulation_type & EMULTYPE_PF)))
		return false;

	if (!vcpu->arch.mmu->direct_map) {
		/*
		 * Write permission should be allowed since only
		 * write access need to be emulated.
		 */
		gpa = kvm_mmu_gva_to_gpa_write(vcpu, cr2_or_gpa, NULL);

		/*
		 * If the mapping is invalid in guest, let cpu retry
		 * it to generate fault.
		 */
		if (gpa == UNMAPPED_GVA)
			return true;
	}

	/*
	 * Do not retry the unhandleable instruction if it faults on the
	 * readonly host memory, otherwise it will goto a infinite loop:
	 * retry instruction -> write #PF -> emulation fail -> retry
	 * instruction -> ...
	 */
	pfn = gfn_to_pfn(vcpu->kvm, gpa_to_gfn(gpa));

	/*
	 * If the instruction failed on the error pfn, it can not be fixed,
	 * report the error to userspace.
	 */
	if (is_error_noslot_pfn(pfn))
		return false;

	kvm_release_pfn_clean(pfn);

	/* The instructions are well-emulated on direct mmu. */
	if (vcpu->arch.mmu->direct_map) {
		unsigned int indirect_shadow_pages;

		write_lock(&vcpu->kvm->mmu_lock);
		indirect_shadow_pages = vcpu->kvm->arch.indirect_shadow_pages;
		write_unlock(&vcpu->kvm->mmu_lock);

		if (indirect_shadow_pages)
			kvm_mmu_unprotect_page(vcpu->kvm, gpa_to_gfn(gpa));

		return true;
	}

	/*
	 * if emulation was due to access to shadowed page table
	 * and it failed try to unshadow page and re-enter the
	 * guest to let CPU execute the instruction.
	 */
	kvm_mmu_unprotect_page(vcpu->kvm, gpa_to_gfn(gpa));

	/*
	 * If the access faults on its page table, it can not
	 * be fixed by unprotecting shadow page and it should
	 * be reported to userspace.
	 */
	return !write_fault_to_shadow_pgtable;
}

static bool retry_instruction(struct x86_emulate_ctxt *ctxt,
			      gpa_t cr2_or_gpa,  int emulation_type)
{
	struct kvm_vcpu *vcpu = emul_to_vcpu(ctxt);
	unsigned long last_retry_eip, last_retry_addr, gpa = cr2_or_gpa;

	last_retry_eip = vcpu->arch.last_retry_eip;
	last_retry_addr = vcpu->arch.last_retry_addr;

	/*
	 * If the emulation is caused by #PF and it is non-page_table
	 * writing instruction, it means the VM-EXIT is caused by shadow
	 * page protected, we can zap the shadow page and retry this
	 * instruction directly.
	 *
	 * Note: if the guest uses a non-page-table modifying instruction
	 * on the PDE that points to the instruction, then we will unmap
	 * the instruction and go to an infinite loop. So, we cache the
	 * last retried eip and the last fault address, if we meet the eip
	 * and the address again, we can break out of the potential infinite
	 * loop.
	 */
	vcpu->arch.last_retry_eip = vcpu->arch.last_retry_addr = 0;

	if (!(emulation_type & EMULTYPE_ALLOW_RETRY_PF))
		return false;

	if (WARN_ON_ONCE(is_guest_mode(vcpu)) ||
	    WARN_ON_ONCE(!(emulation_type & EMULTYPE_PF)))
		return false;

	if (x86_page_table_writing_insn(ctxt))
		return false;

	if (ctxt->eip == last_retry_eip && last_retry_addr == cr2_or_gpa)
		return false;

	vcpu->arch.last_retry_eip = ctxt->eip;
	vcpu->arch.last_retry_addr = cr2_or_gpa;

	if (!vcpu->arch.mmu->direct_map)
		gpa = kvm_mmu_gva_to_gpa_write(vcpu, cr2_or_gpa, NULL);

	kvm_mmu_unprotect_page(vcpu->kvm, gpa_to_gfn(gpa));

	return true;
}

static int complete_emulated_mmio(struct kvm_vcpu *vcpu);
static int complete_emulated_pio(struct kvm_vcpu *vcpu);

static void kvm_smm_changed(struct kvm_vcpu *vcpu, bool entering_smm)
{
	trace_kvm_smm_transition(vcpu->vcpu_id, vcpu->arch.smbase, entering_smm);

	if (entering_smm) {
		vcpu->arch.hflags |= HF_SMM_MASK;
	} else {
		vcpu->arch.hflags &= ~(HF_SMM_MASK | HF_SMM_INSIDE_NMI_MASK);

		/* Process a latched INIT or SMI, if any.  */
		kvm_make_request(KVM_REQ_EVENT, vcpu);
	}

	kvm_mmu_reset_context(vcpu);
}

static int kvm_vcpu_check_hw_bp(unsigned long addr, u32 type, u32 dr7,
				unsigned long *db)
{
	u32 dr6 = 0;
	int i;
	u32 enable, rwlen;

	enable = dr7;
	rwlen = dr7 >> 16;
	for (i = 0; i < 4; i++, enable >>= 2, rwlen >>= 4)
		if ((enable & 3) && (rwlen & 15) == type && db[i] == addr)
			dr6 |= (1 << i);
	return dr6;
}

static int kvm_vcpu_do_singlestep(struct kvm_vcpu *vcpu)
{
	struct kvm_run *kvm_run = vcpu->run;

	if (vcpu->guest_debug & KVM_GUESTDBG_SINGLESTEP) {
		kvm_run->debug.arch.dr6 = DR6_BS | DR6_ACTIVE_LOW;
		kvm_run->debug.arch.pc = kvm_get_linear_rip(vcpu);
		kvm_run->debug.arch.exception = DB_VECTOR;
		kvm_run->exit_reason = KVM_EXIT_DEBUG;
		return 0;
	}
	kvm_queue_exception_p(vcpu, DB_VECTOR, DR6_BS);
	return 1;
}

int kvm_skip_emulated_instruction(struct kvm_vcpu *vcpu)
{
	unsigned long rflags = static_call(kvm_x86_get_rflags)(vcpu);
	int r;

	r = static_call(kvm_x86_skip_emulated_instruction)(vcpu);
	if (unlikely(!r))
		return 0;

	/*
	 * rflags is the old, "raw" value of the flags.  The new value has
	 * not been saved yet.
	 *
	 * This is correct even for TF set by the guest, because "the
	 * processor will not generate this exception after the instruction
	 * that sets the TF flag".
	 */
	if (unlikely(rflags & X86_EFLAGS_TF))
		r = kvm_vcpu_do_singlestep(vcpu);
	return r;
}
EXPORT_SYMBOL_GPL(kvm_skip_emulated_instruction);

static bool kvm_vcpu_check_breakpoint(struct kvm_vcpu *vcpu, int *r)
{
	if (unlikely(vcpu->guest_debug & KVM_GUESTDBG_USE_HW_BP) &&
	    (vcpu->arch.guest_debug_dr7 & DR7_BP_EN_MASK)) {
		struct kvm_run *kvm_run = vcpu->run;
		unsigned long eip = kvm_get_linear_rip(vcpu);
		u32 dr6 = kvm_vcpu_check_hw_bp(eip, 0,
					   vcpu->arch.guest_debug_dr7,
					   vcpu->arch.eff_db);

		if (dr6 != 0) {
			kvm_run->debug.arch.dr6 = dr6 | DR6_ACTIVE_LOW;
			kvm_run->debug.arch.pc = eip;
			kvm_run->debug.arch.exception = DB_VECTOR;
			kvm_run->exit_reason = KVM_EXIT_DEBUG;
			*r = 0;
			return true;
		}
	}

	if (unlikely(vcpu->arch.dr7 & DR7_BP_EN_MASK) &&
	    !(kvm_get_rflags(vcpu) & X86_EFLAGS_RF)) {
		unsigned long eip = kvm_get_linear_rip(vcpu);
		u32 dr6 = kvm_vcpu_check_hw_bp(eip, 0,
					   vcpu->arch.dr7,
					   vcpu->arch.db);

		if (dr6 != 0) {
			kvm_queue_exception_p(vcpu, DB_VECTOR, dr6);
			*r = 1;
			return true;
		}
	}

	return false;
}

static bool is_vmware_backdoor_opcode(struct x86_emulate_ctxt *ctxt)
{
	switch (ctxt->opcode_len) {
	case 1:
		switch (ctxt->b) {
		case 0xe4:	/* IN */
		case 0xe5:
		case 0xec:
		case 0xed:
		case 0xe6:	/* OUT */
		case 0xe7:
		case 0xee:
		case 0xef:
		case 0x6c:	/* INS */
		case 0x6d:
		case 0x6e:	/* OUTS */
		case 0x6f:
			return true;
		}
		break;
	case 2:
		switch (ctxt->b) {
		case 0x33:	/* RDPMC */
			return true;
		}
		break;
	}

	return false;
}

/*
 * Decode to be emulated instruction. Return EMULATION_OK if success.
 */
int x86_decode_emulated_instruction(struct kvm_vcpu *vcpu, int emulation_type,
				    void *insn, int insn_len)
{
	int r = EMULATION_OK;
	struct x86_emulate_ctxt *ctxt = vcpu->arch.emulate_ctxt;

	init_emulate_ctxt(vcpu);

	/*
	 * We will reenter on the same instruction since we do not set
	 * complete_userspace_io. This does not handle watchpoints yet,
	 * those would be handled in the emulate_ops.
	 */
	if (!(emulation_type & EMULTYPE_SKIP) &&
	    kvm_vcpu_check_breakpoint(vcpu, &r))
		return r;

	r = x86_decode_insn(ctxt, insn, insn_len, emulation_type);

	trace_kvm_emulate_insn_start(vcpu);
	++vcpu->stat.insn_emulation;

	return r;
}
EXPORT_SYMBOL_GPL(x86_decode_emulated_instruction);

int x86_emulate_instruction(struct kvm_vcpu *vcpu, gpa_t cr2_or_gpa,
			    int emulation_type, void *insn, int insn_len)
{
	int r;
	struct x86_emulate_ctxt *ctxt = vcpu->arch.emulate_ctxt;
	bool writeback = true;
	bool write_fault_to_spt;

	if (unlikely(!static_call(kvm_x86_can_emulate_instruction)(vcpu, insn, insn_len)))
		return 1;

	vcpu->arch.l1tf_flush_l1d = true;

	/*
	 * Clear write_fault_to_shadow_pgtable here to ensure it is
	 * never reused.
	 */
	write_fault_to_spt = vcpu->arch.write_fault_to_shadow_pgtable;
	vcpu->arch.write_fault_to_shadow_pgtable = false;

	if (!(emulation_type & EMULTYPE_NO_DECODE)) {
		kvm_clear_exception_queue(vcpu);

		r = x86_decode_emulated_instruction(vcpu, emulation_type,
						    insn, insn_len);
		if (r != EMULATION_OK)  {
			if ((emulation_type & EMULTYPE_TRAP_UD) ||
			    (emulation_type & EMULTYPE_TRAP_UD_FORCED)) {
				kvm_queue_exception(vcpu, UD_VECTOR);
				return 1;
			}
			if (reexecute_instruction(vcpu, cr2_or_gpa,
						  write_fault_to_spt,
						  emulation_type))
				return 1;
			if (ctxt->have_exception) {
				/*
				 * #UD should result in just EMULATION_FAILED, and trap-like
				 * exception should not be encountered during decode.
				 */
				WARN_ON_ONCE(ctxt->exception.vector == UD_VECTOR ||
					     exception_type(ctxt->exception.vector) == EXCPT_TRAP);
				inject_emulated_exception(vcpu);
				return 1;
			}
			return handle_emulation_failure(vcpu, emulation_type);
		}
	}

	if ((emulation_type & EMULTYPE_VMWARE_GP) &&
	    !is_vmware_backdoor_opcode(ctxt)) {
		kvm_queue_exception_e(vcpu, GP_VECTOR, 0);
		return 1;
	}

	/*
	 * Note, EMULTYPE_SKIP is intended for use *only* by vendor callbacks
	 * for kvm_skip_emulated_instruction().  The caller is responsible for
	 * updating interruptibility state and injecting single-step #DBs.
	 */
	if (emulation_type & EMULTYPE_SKIP) {
		kvm_rip_write(vcpu, ctxt->_eip);
		if (ctxt->eflags & X86_EFLAGS_RF)
			kvm_set_rflags(vcpu, ctxt->eflags & ~X86_EFLAGS_RF);
		return 1;
	}

	if (retry_instruction(ctxt, cr2_or_gpa, emulation_type))
		return 1;

	/* this is needed for vmware backdoor interface to work since it
	   changes registers values  during IO operation */
	if (vcpu->arch.emulate_regs_need_sync_from_vcpu) {
		vcpu->arch.emulate_regs_need_sync_from_vcpu = false;
		emulator_invalidate_register_cache(ctxt);
	}

restart:
	if (emulation_type & EMULTYPE_PF) {
		/* Save the faulting GPA (cr2) in the address field */
		ctxt->exception.address = cr2_or_gpa;

		/* With shadow page tables, cr2 contains a GVA or nGPA. */
		if (vcpu->arch.mmu->direct_map) {
			ctxt->gpa_available = true;
			ctxt->gpa_val = cr2_or_gpa;
		}
	} else {
		/* Sanitize the address out of an abundance of paranoia. */
		ctxt->exception.address = 0;
	}

	r = x86_emulate_insn(ctxt);

	if (r == EMULATION_INTERCEPTED)
		return 1;

	if (r == EMULATION_FAILED) {
		if (reexecute_instruction(vcpu, cr2_or_gpa, write_fault_to_spt,
					emulation_type))
			return 1;

		return handle_emulation_failure(vcpu, emulation_type);
	}

	if (ctxt->have_exception) {
		r = 1;
		if (inject_emulated_exception(vcpu))
			return r;
	} else if (vcpu->arch.pio.count) {
		if (!vcpu->arch.pio.in) {
			/* FIXME: return into emulator if single-stepping.  */
			vcpu->arch.pio.count = 0;
		} else {
			writeback = false;
			vcpu->arch.complete_userspace_io = complete_emulated_pio;
		}
		r = 0;
	} else if (vcpu->mmio_needed) {
		++vcpu->stat.mmio_exits;

		if (!vcpu->mmio_is_write)
			writeback = false;
		r = 0;
		vcpu->arch.complete_userspace_io = complete_emulated_mmio;
	} else if (r == EMULATION_RESTART)
		goto restart;
	else
		r = 1;

	if (writeback) {
		unsigned long rflags = static_call(kvm_x86_get_rflags)(vcpu);
		toggle_interruptibility(vcpu, ctxt->interruptibility);
		vcpu->arch.emulate_regs_need_sync_to_vcpu = false;
		if (!ctxt->have_exception ||
		    exception_type(ctxt->exception.vector) == EXCPT_TRAP) {
			kvm_rip_write(vcpu, ctxt->eip);
			if (r && (ctxt->tf || (vcpu->guest_debug & KVM_GUESTDBG_SINGLESTEP)))
				r = kvm_vcpu_do_singlestep(vcpu);
			if (kvm_x86_ops.update_emulated_instruction)
				static_call(kvm_x86_update_emulated_instruction)(vcpu);
			__kvm_set_rflags(vcpu, ctxt->eflags);
		}

		/*
		 * For STI, interrupts are shadowed; so KVM_REQ_EVENT will
		 * do nothing, and it will be requested again as soon as
		 * the shadow expires.  But we still need to check here,
		 * because POPF has no interrupt shadow.
		 */
		if (unlikely((ctxt->eflags & ~rflags) & X86_EFLAGS_IF))
			kvm_make_request(KVM_REQ_EVENT, vcpu);
	} else
		vcpu->arch.emulate_regs_need_sync_to_vcpu = true;

	return r;
}

int kvm_emulate_instruction(struct kvm_vcpu *vcpu, int emulation_type)
{
	return x86_emulate_instruction(vcpu, 0, emulation_type, NULL, 0);
}
EXPORT_SYMBOL_GPL(kvm_emulate_instruction);

int kvm_emulate_instruction_from_buffer(struct kvm_vcpu *vcpu,
					void *insn, int insn_len)
{
	return x86_emulate_instruction(vcpu, 0, 0, insn, insn_len);
}
EXPORT_SYMBOL_GPL(kvm_emulate_instruction_from_buffer);

static int complete_fast_pio_out_port_0x7e(struct kvm_vcpu *vcpu)
{
	vcpu->arch.pio.count = 0;
	return 1;
}

static int complete_fast_pio_out(struct kvm_vcpu *vcpu)
{
	vcpu->arch.pio.count = 0;

	if (unlikely(!kvm_is_linear_rip(vcpu, vcpu->arch.pio.linear_rip)))
		return 1;

	return kvm_skip_emulated_instruction(vcpu);
}

static int kvm_fast_pio_out(struct kvm_vcpu *vcpu, int size,
			    unsigned short port)
{
	unsigned long val = kvm_rax_read(vcpu);
	int ret = emulator_pio_out(vcpu, size, port, &val, 1);

	if (ret)
		return ret;

	/*
	 * Workaround userspace that relies on old KVM behavior of %rip being
	 * incremented prior to exiting to userspace to handle "OUT 0x7e".
	 */
	if (port == 0x7e &&
	    kvm_check_has_quirk(vcpu->kvm, KVM_X86_QUIRK_OUT_7E_INC_RIP)) {
		vcpu->arch.complete_userspace_io =
			complete_fast_pio_out_port_0x7e;
		kvm_skip_emulated_instruction(vcpu);
	} else {
		vcpu->arch.pio.linear_rip = kvm_get_linear_rip(vcpu);
		vcpu->arch.complete_userspace_io = complete_fast_pio_out;
	}
	return 0;
}

static int complete_fast_pio_in(struct kvm_vcpu *vcpu)
{
	unsigned long val;

	/* We should only ever be called with arch.pio.count equal to 1 */
	BUG_ON(vcpu->arch.pio.count != 1);

	if (unlikely(!kvm_is_linear_rip(vcpu, vcpu->arch.pio.linear_rip))) {
		vcpu->arch.pio.count = 0;
		return 1;
	}

	/* For size less than 4 we merge, else we zero extend */
	val = (vcpu->arch.pio.size < 4) ? kvm_rax_read(vcpu) : 0;

	/*
	 * Since vcpu->arch.pio.count == 1 let emulator_pio_in perform
	 * the copy and tracing
	 */
	emulator_pio_in(vcpu, vcpu->arch.pio.size, vcpu->arch.pio.port, &val, 1);
	kvm_rax_write(vcpu, val);

	return kvm_skip_emulated_instruction(vcpu);
}

static int kvm_fast_pio_in(struct kvm_vcpu *vcpu, int size,
			   unsigned short port)
{
	unsigned long val;
	int ret;

	/* For size less than 4 we merge, else we zero extend */
	val = (size < 4) ? kvm_rax_read(vcpu) : 0;

	ret = emulator_pio_in(vcpu, size, port, &val, 1);
	if (ret) {
		kvm_rax_write(vcpu, val);
		return ret;
	}

	vcpu->arch.pio.linear_rip = kvm_get_linear_rip(vcpu);
	vcpu->arch.complete_userspace_io = complete_fast_pio_in;

	return 0;
}

int kvm_fast_pio(struct kvm_vcpu *vcpu, int size, unsigned short port, int in)
{
	int ret;

	if (in)
		ret = kvm_fast_pio_in(vcpu, size, port);
	else
		ret = kvm_fast_pio_out(vcpu, size, port);
	return ret && kvm_skip_emulated_instruction(vcpu);
}
EXPORT_SYMBOL_GPL(kvm_fast_pio);

static int kvmclock_cpu_down_prep(unsigned int cpu)
{
	__this_cpu_write(cpu_tsc_khz, 0);
	return 0;
}

static void tsc_khz_changed(void *data)
{
	struct cpufreq_freqs *freq = data;
	unsigned long khz = 0;

	if (data)
		khz = freq->new;
	else if (!boot_cpu_has(X86_FEATURE_CONSTANT_TSC))
		khz = cpufreq_quick_get(raw_smp_processor_id());
	if (!khz)
		khz = tsc_khz;
	__this_cpu_write(cpu_tsc_khz, khz);
}

#ifdef CONFIG_X86_64
static void kvm_hyperv_tsc_notifier(void)
{
	struct kvm *kvm;
	struct kvm_vcpu *vcpu;
	int cpu;
	unsigned long flags;

	mutex_lock(&kvm_lock);
	list_for_each_entry(kvm, &vm_list, vm_list)
		kvm_make_mclock_inprogress_request(kvm);

	hyperv_stop_tsc_emulation();

	/* TSC frequency always matches when on Hyper-V */
	for_each_present_cpu(cpu)
		per_cpu(cpu_tsc_khz, cpu) = tsc_khz;
	kvm_max_guest_tsc_khz = tsc_khz;

	list_for_each_entry(kvm, &vm_list, vm_list) {
		struct kvm_arch *ka = &kvm->arch;

		spin_lock_irqsave(&ka->pvclock_gtod_sync_lock, flags);
		pvclock_update_vm_gtod_copy(kvm);
		spin_unlock_irqrestore(&ka->pvclock_gtod_sync_lock, flags);

		kvm_for_each_vcpu(cpu, vcpu, kvm)
			kvm_make_request(KVM_REQ_CLOCK_UPDATE, vcpu);

		kvm_for_each_vcpu(cpu, vcpu, kvm)
			kvm_clear_request(KVM_REQ_MCLOCK_INPROGRESS, vcpu);
	}
	mutex_unlock(&kvm_lock);
}
#endif

static void __kvmclock_cpufreq_notifier(struct cpufreq_freqs *freq, int cpu)
{
	struct kvm *kvm;
	struct kvm_vcpu *vcpu;
	int i, send_ipi = 0;

	/*
	 * We allow guests to temporarily run on slowing clocks,
	 * provided we notify them after, or to run on accelerating
	 * clocks, provided we notify them before.  Thus time never
	 * goes backwards.
	 *
	 * However, we have a problem.  We can't atomically update
	 * the frequency of a given CPU from this function; it is
	 * merely a notifier, which can be called from any CPU.
	 * Changing the TSC frequency at arbitrary points in time
	 * requires a recomputation of local variables related to
	 * the TSC for each VCPU.  We must flag these local variables
	 * to be updated and be sure the update takes place with the
	 * new frequency before any guests proceed.
	 *
	 * Unfortunately, the combination of hotplug CPU and frequency
	 * change creates an intractable locking scenario; the order
	 * of when these callouts happen is undefined with respect to
	 * CPU hotplug, and they can race with each other.  As such,
	 * merely setting per_cpu(cpu_tsc_khz) = X during a hotadd is
	 * undefined; you can actually have a CPU frequency change take
	 * place in between the computation of X and the setting of the
	 * variable.  To protect against this problem, all updates of
	 * the per_cpu tsc_khz variable are done in an interrupt
	 * protected IPI, and all callers wishing to update the value
	 * must wait for a synchronous IPI to complete (which is trivial
	 * if the caller is on the CPU already).  This establishes the
	 * necessary total order on variable updates.
	 *
	 * Note that because a guest time update may take place
	 * anytime after the setting of the VCPU's request bit, the
	 * correct TSC value must be set before the request.  However,
	 * to ensure the update actually makes it to any guest which
	 * starts running in hardware virtualization between the set
	 * and the acquisition of the spinlock, we must also ping the
	 * CPU after setting the request bit.
	 *
	 */

	smp_call_function_single(cpu, tsc_khz_changed, freq, 1);

	mutex_lock(&kvm_lock);
	list_for_each_entry(kvm, &vm_list, vm_list) {
		kvm_for_each_vcpu(i, vcpu, kvm) {
			if (vcpu->cpu != cpu)
				continue;
			kvm_make_request(KVM_REQ_CLOCK_UPDATE, vcpu);
			if (vcpu->cpu != raw_smp_processor_id())
				send_ipi = 1;
		}
	}
	mutex_unlock(&kvm_lock);

	if (freq->old < freq->new && send_ipi) {
		/*
		 * We upscale the frequency.  Must make the guest
		 * doesn't see old kvmclock values while running with
		 * the new frequency, otherwise we risk the guest sees
		 * time go backwards.
		 *
		 * In case we update the frequency for another cpu
		 * (which might be in guest context) send an interrupt
		 * to kick the cpu out of guest context.  Next time
		 * guest context is entered kvmclock will be updated,
		 * so the guest will not see stale values.
		 */
		smp_call_function_single(cpu, tsc_khz_changed, freq, 1);
	}
}

static int kvmclock_cpufreq_notifier(struct notifier_block *nb, unsigned long val,
				     void *data)
{
	struct cpufreq_freqs *freq = data;
	int cpu;

	if (val == CPUFREQ_PRECHANGE && freq->old > freq->new)
		return 0;
	if (val == CPUFREQ_POSTCHANGE && freq->old < freq->new)
		return 0;

	for_each_cpu(cpu, freq->policy->cpus)
		__kvmclock_cpufreq_notifier(freq, cpu);

	return 0;
}

static struct notifier_block kvmclock_cpufreq_notifier_block = {
	.notifier_call  = kvmclock_cpufreq_notifier
};

static int kvmclock_cpu_online(unsigned int cpu)
{
	tsc_khz_changed(NULL);
	return 0;
}

static void kvm_timer_init(void)
{
	max_tsc_khz = tsc_khz;

	if (!boot_cpu_has(X86_FEATURE_CONSTANT_TSC)) {
#ifdef CONFIG_CPU_FREQ
		struct cpufreq_policy *policy;
		int cpu;

		cpu = get_cpu();
		policy = cpufreq_cpu_get(cpu);
		if (policy) {
			if (policy->cpuinfo.max_freq)
				max_tsc_khz = policy->cpuinfo.max_freq;
			cpufreq_cpu_put(policy);
		}
		put_cpu();
#endif
		cpufreq_register_notifier(&kvmclock_cpufreq_notifier_block,
					  CPUFREQ_TRANSITION_NOTIFIER);
	}

	cpuhp_setup_state(CPUHP_AP_X86_KVM_CLK_ONLINE, "x86/kvm/clk:online",
			  kvmclock_cpu_online, kvmclock_cpu_down_prep);
}

DEFINE_PER_CPU(struct kvm_vcpu *, current_vcpu);
EXPORT_PER_CPU_SYMBOL_GPL(current_vcpu);

int kvm_is_in_guest(void)
{
	return __this_cpu_read(current_vcpu) != NULL;
}

static int kvm_is_user_mode(void)
{
	int user_mode = 3;

	if (__this_cpu_read(current_vcpu))
		user_mode = static_call(kvm_x86_get_cpl)(__this_cpu_read(current_vcpu));

	return user_mode != 0;
}

static unsigned long kvm_get_guest_ip(void)
{
	unsigned long ip = 0;

	if (__this_cpu_read(current_vcpu))
		ip = kvm_rip_read(__this_cpu_read(current_vcpu));

	return ip;
}

static void kvm_handle_intel_pt_intr(void)
{
	struct kvm_vcpu *vcpu = __this_cpu_read(current_vcpu);

	kvm_make_request(KVM_REQ_PMI, vcpu);
	__set_bit(MSR_CORE_PERF_GLOBAL_OVF_CTRL_TRACE_TOPA_PMI_BIT,
			(unsigned long *)&vcpu->arch.pmu.global_status);
}

static struct perf_guest_info_callbacks kvm_guest_cbs = {
	.is_in_guest		= kvm_is_in_guest,
	.is_user_mode		= kvm_is_user_mode,
	.get_guest_ip		= kvm_get_guest_ip,
	.handle_intel_pt_intr	= kvm_handle_intel_pt_intr,
};

#ifdef CONFIG_X86_64
static void pvclock_gtod_update_fn(struct work_struct *work)
{
	struct kvm *kvm;

	struct kvm_vcpu *vcpu;
	int i;

	mutex_lock(&kvm_lock);
	list_for_each_entry(kvm, &vm_list, vm_list)
		kvm_for_each_vcpu(i, vcpu, kvm)
			kvm_make_request(KVM_REQ_MASTERCLOCK_UPDATE, vcpu);
	atomic_set(&kvm_guest_has_master_clock, 0);
	mutex_unlock(&kvm_lock);
}

static DECLARE_WORK(pvclock_gtod_work, pvclock_gtod_update_fn);

/*
 * Indirection to move queue_work() out of the tk_core.seq write held
 * region to prevent possible deadlocks against time accessors which
 * are invoked with work related locks held.
 */
static void pvclock_irq_work_fn(struct irq_work *w)
{
	queue_work(system_long_wq, &pvclock_gtod_work);
}

static DEFINE_IRQ_WORK(pvclock_irq_work, pvclock_irq_work_fn);

/*
 * Notification about pvclock gtod data update.
 */
static int pvclock_gtod_notify(struct notifier_block *nb, unsigned long unused,
			       void *priv)
{
	struct pvclock_gtod_data *gtod = &pvclock_gtod_data;
	struct timekeeper *tk = priv;

	update_pvclock_gtod(tk);

	/*
	 * Disable master clock if host does not trust, or does not use,
	 * TSC based clocksource. Delegate queue_work() to irq_work as
	 * this is invoked with tk_core.seq write held.
	 */
	if (!gtod_is_based_on_tsc(gtod->clock.vclock_mode) &&
	    atomic_read(&kvm_guest_has_master_clock) != 0)
		irq_work_queue(&pvclock_irq_work);
	return 0;
}

static struct notifier_block pvclock_gtod_notifier = {
	.notifier_call = pvclock_gtod_notify,
};
#endif

int kvm_arch_init(void *opaque)
{
	struct kvm_x86_init_ops *ops = opaque;
	int r;

	if (kvm_x86_ops.hardware_enable) {
		printk(KERN_ERR "kvm: already loaded the other module\n");
		r = -EEXIST;
		goto out;
	}

	if (!ops->cpu_has_kvm_support()) {
		pr_err_ratelimited("kvm: no hardware support\n");
		r = -EOPNOTSUPP;
		goto out;
	}
	if (ops->disabled_by_bios()) {
		pr_err_ratelimited("kvm: disabled by bios\n");
		r = -EOPNOTSUPP;
		goto out;
	}

	/*
	 * KVM explicitly assumes that the guest has an FPU and
	 * FXSAVE/FXRSTOR. For example, the KVM_GET_FPU explicitly casts the
	 * vCPU's FPU state as a fxregs_state struct.
	 */
	if (!boot_cpu_has(X86_FEATURE_FPU) || !boot_cpu_has(X86_FEATURE_FXSR)) {
		printk(KERN_ERR "kvm: inadequate fpu\n");
		r = -EOPNOTSUPP;
		goto out;
	}

	r = -ENOMEM;
	x86_fpu_cache = kmem_cache_create("x86_fpu", sizeof(struct fpu),
					  __alignof__(struct fpu), SLAB_ACCOUNT,
					  NULL);
	if (!x86_fpu_cache) {
		printk(KERN_ERR "kvm: failed to allocate cache for x86 fpu\n");
		goto out;
	}

	x86_emulator_cache = kvm_alloc_emulator_cache();
	if (!x86_emulator_cache) {
		pr_err("kvm: failed to allocate cache for x86 emulator\n");
		goto out_free_x86_fpu_cache;
	}

	user_return_msrs = alloc_percpu(struct kvm_user_return_msrs);
	if (!user_return_msrs) {
		printk(KERN_ERR "kvm: failed to allocate percpu kvm_user_return_msrs\n");
		goto out_free_x86_emulator_cache;
	}
	kvm_nr_uret_msrs = 0;

	r = kvm_mmu_module_init();
	if (r)
		goto out_free_percpu;

	kvm_timer_init();

	perf_register_guest_info_callbacks(&kvm_guest_cbs);

	if (boot_cpu_has(X86_FEATURE_XSAVE)) {
		host_xcr0 = xgetbv(XCR_XFEATURE_ENABLED_MASK);
		supported_xcr0 = host_xcr0 & KVM_SUPPORTED_XCR0;
	}

	if (pi_inject_timer == -1)
		pi_inject_timer = housekeeping_enabled(HK_FLAG_TIMER);
#ifdef CONFIG_X86_64
	pvclock_gtod_register_notifier(&pvclock_gtod_notifier);

	if (hypervisor_is_type(X86_HYPER_MS_HYPERV))
		set_hv_tscchange_cb(kvm_hyperv_tsc_notifier);
#endif

	return 0;

out_free_percpu:
	free_percpu(user_return_msrs);
out_free_x86_emulator_cache:
	kmem_cache_destroy(x86_emulator_cache);
out_free_x86_fpu_cache:
	kmem_cache_destroy(x86_fpu_cache);
out:
	return r;
}

void kvm_arch_exit(void)
{
#ifdef CONFIG_X86_64
	if (hypervisor_is_type(X86_HYPER_MS_HYPERV))
		clear_hv_tscchange_cb();
#endif
	kvm_lapic_exit();
	perf_unregister_guest_info_callbacks(&kvm_guest_cbs);

	if (!boot_cpu_has(X86_FEATURE_CONSTANT_TSC))
		cpufreq_unregister_notifier(&kvmclock_cpufreq_notifier_block,
					    CPUFREQ_TRANSITION_NOTIFIER);
	cpuhp_remove_state_nocalls(CPUHP_AP_X86_KVM_CLK_ONLINE);
#ifdef CONFIG_X86_64
	pvclock_gtod_unregister_notifier(&pvclock_gtod_notifier);
	irq_work_sync(&pvclock_irq_work);
	cancel_work_sync(&pvclock_gtod_work);
#endif
	kvm_x86_ops.hardware_enable = NULL;
	kvm_mmu_module_exit();
	free_percpu(user_return_msrs);
	kmem_cache_destroy(x86_emulator_cache);
	kmem_cache_destroy(x86_fpu_cache);
#ifdef CONFIG_KVM_XEN
	static_key_deferred_flush(&kvm_xen_enabled);
	WARN_ON(static_branch_unlikely(&kvm_xen_enabled.key));
#endif
}

static int __kvm_vcpu_halt(struct kvm_vcpu *vcpu, int state, int reason)
{
	++vcpu->stat.halt_exits;
	if (lapic_in_kernel(vcpu)) {
		vcpu->arch.mp_state = state;
		return 1;
	} else {
		vcpu->run->exit_reason = reason;
		return 0;
	}
}

int kvm_vcpu_halt(struct kvm_vcpu *vcpu)
{
	return __kvm_vcpu_halt(vcpu, KVM_MP_STATE_HALTED, KVM_EXIT_HLT);
}
EXPORT_SYMBOL_GPL(kvm_vcpu_halt);

int kvm_emulate_halt(struct kvm_vcpu *vcpu)
{
	int ret = kvm_skip_emulated_instruction(vcpu);
	/*
	 * TODO: we might be squashing a GUESTDBG_SINGLESTEP-triggered
	 * KVM_EXIT_DEBUG here.
	 */
	return kvm_vcpu_halt(vcpu) && ret;
}
EXPORT_SYMBOL_GPL(kvm_emulate_halt);

int kvm_emulate_ap_reset_hold(struct kvm_vcpu *vcpu)
{
	int ret = kvm_skip_emulated_instruction(vcpu);

	return __kvm_vcpu_halt(vcpu, KVM_MP_STATE_AP_RESET_HOLD, KVM_EXIT_AP_RESET_HOLD) && ret;
}
EXPORT_SYMBOL_GPL(kvm_emulate_ap_reset_hold);

#ifdef CONFIG_X86_64
static int kvm_pv_clock_pairing(struct kvm_vcpu *vcpu, gpa_t paddr,
			        unsigned long clock_type)
{
	struct kvm_clock_pairing clock_pairing;
	struct timespec64 ts;
	u64 cycle;
	int ret;

	if (clock_type != KVM_CLOCK_PAIRING_WALLCLOCK)
		return -KVM_EOPNOTSUPP;

	if (!kvm_get_walltime_and_clockread(&ts, &cycle))
		return -KVM_EOPNOTSUPP;

	clock_pairing.sec = ts.tv_sec;
	clock_pairing.nsec = ts.tv_nsec;
	clock_pairing.tsc = kvm_read_l1_tsc(vcpu, cycle);
	clock_pairing.flags = 0;
	memset(&clock_pairing.pad, 0, sizeof(clock_pairing.pad));

	ret = 0;
	if (kvm_write_guest(vcpu->kvm, paddr, &clock_pairing,
			    sizeof(struct kvm_clock_pairing)))
		ret = -KVM_EFAULT;

	return ret;
}
#endif

/*
 * kvm_pv_kick_cpu_op:  Kick a vcpu.
 *
 * @apicid - apicid of vcpu to be kicked.
 */
static void kvm_pv_kick_cpu_op(struct kvm *kvm, unsigned long flags, int apicid)
{
	struct kvm_lapic_irq lapic_irq;

	lapic_irq.shorthand = APIC_DEST_NOSHORT;
	lapic_irq.dest_mode = APIC_DEST_PHYSICAL;
	lapic_irq.level = 0;
	lapic_irq.dest_id = apicid;
	lapic_irq.msi_redir_hint = false;

	lapic_irq.delivery_mode = APIC_DM_REMRD;
	kvm_irq_delivery_to_apic(kvm, NULL, &lapic_irq, NULL);
}

bool kvm_apicv_activated(struct kvm *kvm)
{
	return (READ_ONCE(kvm->arch.apicv_inhibit_reasons) == 0);
}
EXPORT_SYMBOL_GPL(kvm_apicv_activated);

static void kvm_apicv_init(struct kvm *kvm)
{
	if (enable_apicv)
		clear_bit(APICV_INHIBIT_REASON_DISABLE,
			  &kvm->arch.apicv_inhibit_reasons);
	else
		set_bit(APICV_INHIBIT_REASON_DISABLE,
			&kvm->arch.apicv_inhibit_reasons);
}

static void kvm_sched_yield(struct kvm_vcpu *vcpu, unsigned long dest_id)
{
	struct kvm_vcpu *target = NULL;
	struct kvm_apic_map *map;

	vcpu->stat.directed_yield_attempted++;

	if (single_task_running())
		goto no_yield;

	rcu_read_lock();
	map = rcu_dereference(vcpu->kvm->arch.apic_map);

	if (likely(map) && dest_id <= map->max_apic_id && map->phys_map[dest_id])
		target = map->phys_map[dest_id]->vcpu;

	rcu_read_unlock();

	if (!target || !READ_ONCE(target->ready))
		goto no_yield;

	/* Ignore requests to yield to self */
	if (vcpu == target)
		goto no_yield;

	if (kvm_vcpu_yield_to(target) <= 0)
		goto no_yield;

	vcpu->stat.directed_yield_successful++;

no_yield:
	return;
}

static int complete_hypercall_exit(struct kvm_vcpu *vcpu)
{
	u64 ret = vcpu->run->hypercall.ret;

	if (!is_64_bit_mode(vcpu))
		ret = (u32)ret;
	kvm_rax_write(vcpu, ret);
	++vcpu->stat.hypercalls;
	return kvm_skip_emulated_instruction(vcpu);
}

int kvm_emulate_hypercall(struct kvm_vcpu *vcpu)
{
	unsigned long nr, a0, a1, a2, a3, ret;
	int op_64_bit;

	if (kvm_xen_hypercall_enabled(vcpu->kvm))
		return kvm_xen_hypercall(vcpu);

	if (kvm_hv_hypercall_enabled(vcpu))
		return kvm_hv_hypercall(vcpu);

	nr = kvm_rax_read(vcpu);
	a0 = kvm_rbx_read(vcpu);
	a1 = kvm_rcx_read(vcpu);
	a2 = kvm_rdx_read(vcpu);
	a3 = kvm_rsi_read(vcpu);

	trace_kvm_hypercall(nr, a0, a1, a2, a3);

	op_64_bit = is_64_bit_mode(vcpu);
	if (!op_64_bit) {
		nr &= 0xFFFFFFFF;
		a0 &= 0xFFFFFFFF;
		a1 &= 0xFFFFFFFF;
		a2 &= 0xFFFFFFFF;
		a3 &= 0xFFFFFFFF;
	}

	if (static_call(kvm_x86_get_cpl)(vcpu) != 0) {
		ret = -KVM_EPERM;
		goto out;
	}

	ret = -KVM_ENOSYS;

	switch (nr) {
	case KVM_HC_VAPIC_POLL_IRQ:
		ret = 0;
		break;
	case KVM_HC_KICK_CPU:
		if (!guest_pv_has(vcpu, KVM_FEATURE_PV_UNHALT))
			break;

		kvm_pv_kick_cpu_op(vcpu->kvm, a0, a1);
		kvm_sched_yield(vcpu, a1);
		ret = 0;
		break;
#ifdef CONFIG_X86_64
	case KVM_HC_CLOCK_PAIRING:
		ret = kvm_pv_clock_pairing(vcpu, a0, a1);
		break;
#endif
	case KVM_HC_SEND_IPI:
		if (!guest_pv_has(vcpu, KVM_FEATURE_PV_SEND_IPI))
			break;

		ret = kvm_pv_send_ipi(vcpu->kvm, a0, a1, a2, a3, op_64_bit);
		break;
	case KVM_HC_SCHED_YIELD:
		if (!guest_pv_has(vcpu, KVM_FEATURE_PV_SCHED_YIELD))
			break;

		kvm_sched_yield(vcpu, a0);
		ret = 0;
		break;
	case KVM_HC_MAP_GPA_RANGE: {
		u64 gpa = a0, npages = a1, attrs = a2;

		ret = -KVM_ENOSYS;
		if (!(vcpu->kvm->arch.hypercall_exit_enabled & (1 << KVM_HC_MAP_GPA_RANGE)))
			break;

		if (!PAGE_ALIGNED(gpa) || !npages ||
		    gpa_to_gfn(gpa) + npages <= gpa_to_gfn(gpa)) {
			ret = -KVM_EINVAL;
			break;
		}

		vcpu->run->exit_reason        = KVM_EXIT_HYPERCALL;
		vcpu->run->hypercall.nr       = KVM_HC_MAP_GPA_RANGE;
		vcpu->run->hypercall.args[0]  = gpa;
		vcpu->run->hypercall.args[1]  = npages;
		vcpu->run->hypercall.args[2]  = attrs;
		vcpu->run->hypercall.longmode = op_64_bit;
		vcpu->arch.complete_userspace_io = complete_hypercall_exit;
		return 0;
	}
	default:
		ret = -KVM_ENOSYS;
		break;
	}
out:
	if (!op_64_bit)
		ret = (u32)ret;
	kvm_rax_write(vcpu, ret);

	++vcpu->stat.hypercalls;
	return kvm_skip_emulated_instruction(vcpu);
}
EXPORT_SYMBOL_GPL(kvm_emulate_hypercall);

static int emulator_fix_hypercall(struct x86_emulate_ctxt *ctxt)
{
	struct kvm_vcpu *vcpu = emul_to_vcpu(ctxt);
	char instruction[3];
	unsigned long rip = kvm_rip_read(vcpu);

	static_call(kvm_x86_patch_hypercall)(vcpu, instruction);

	return emulator_write_emulated(ctxt, rip, instruction, 3,
		&ctxt->exception);
}

static int dm_request_for_irq_injection(struct kvm_vcpu *vcpu)
{
	return vcpu->run->request_interrupt_window &&
		likely(!pic_in_kernel(vcpu->kvm));
}

static void post_kvm_run_save(struct kvm_vcpu *vcpu)
{
	struct kvm_run *kvm_run = vcpu->run;

	/*
	 * if_flag is obsolete and useless, so do not bother
	 * setting it for SEV-ES guests.  Userspace can just
	 * use kvm_run->ready_for_interrupt_injection.
	 */
	kvm_run->if_flag = !vcpu->arch.guest_state_protected
		&& (kvm_get_rflags(vcpu) & X86_EFLAGS_IF) != 0;

	kvm_run->cr8 = kvm_get_cr8(vcpu);
	kvm_run->apic_base = kvm_get_apic_base(vcpu);
	kvm_run->ready_for_interrupt_injection =
		pic_in_kernel(vcpu->kvm) ||
		kvm_vcpu_ready_for_interrupt_injection(vcpu);

	if (is_smm(vcpu))
		kvm_run->flags |= KVM_RUN_X86_SMM;
}

static void update_cr8_intercept(struct kvm_vcpu *vcpu)
{
	int max_irr, tpr;

	if (!kvm_x86_ops.update_cr8_intercept)
		return;

	if (!lapic_in_kernel(vcpu))
		return;

	if (vcpu->arch.apicv_active)
		return;

	if (!vcpu->arch.apic->vapic_addr)
		max_irr = kvm_lapic_find_highest_irr(vcpu);
	else
		max_irr = -1;

	if (max_irr != -1)
		max_irr >>= 4;

	tpr = kvm_lapic_get_cr8(vcpu);

	static_call(kvm_x86_update_cr8_intercept)(vcpu, tpr, max_irr);
}


int kvm_check_nested_events(struct kvm_vcpu *vcpu)
{
	if (kvm_check_request(KVM_REQ_TRIPLE_FAULT, vcpu)) {
		kvm_x86_ops.nested_ops->triple_fault(vcpu);
		return 1;
	}

	return kvm_x86_ops.nested_ops->check_events(vcpu);
}

static void kvm_inject_exception(struct kvm_vcpu *vcpu)
{
	if (vcpu->arch.exception.error_code && !is_protmode(vcpu))
		vcpu->arch.exception.error_code = false;
	static_call(kvm_x86_queue_exception)(vcpu);
}

static int inject_pending_event(struct kvm_vcpu *vcpu, bool *req_immediate_exit)
{
	int r;
	bool can_inject = true;

	/* try to reinject previous events if any */

	if (vcpu->arch.exception.injected) {
		kvm_inject_exception(vcpu);
		can_inject = false;
	}
	/*
	 * Do not inject an NMI or interrupt if there is a pending
	 * exception.  Exceptions and interrupts are recognized at
	 * instruction boundaries, i.e. the start of an instruction.
	 * Trap-like exceptions, e.g. #DB, have higher priority than
	 * NMIs and interrupts, i.e. traps are recognized before an
	 * NMI/interrupt that's pending on the same instruction.
	 * Fault-like exceptions, e.g. #GP and #PF, are the lowest
	 * priority, but are only generated (pended) during instruction
	 * execution, i.e. a pending fault-like exception means the
	 * fault occurred on the *previous* instruction and must be
	 * serviced prior to recognizing any new events in order to
	 * fully complete the previous instruction.
	 */
	else if (!vcpu->arch.exception.pending) {
		if (vcpu->arch.nmi_injected) {
			static_call(kvm_x86_set_nmi)(vcpu);
			can_inject = false;
		} else if (vcpu->arch.interrupt.injected) {
			static_call(kvm_x86_set_irq)(vcpu);
			can_inject = false;
		}
	}

	WARN_ON_ONCE(vcpu->arch.exception.injected &&
		     vcpu->arch.exception.pending);

	/*
	 * Call check_nested_events() even if we reinjected a previous event
	 * in order for caller to determine if it should require immediate-exit
	 * from L2 to L1 due to pending L1 events which require exit
	 * from L2 to L1.
	 */
	if (is_guest_mode(vcpu)) {
		r = kvm_check_nested_events(vcpu);
		if (r < 0)
			goto out;
	}

	/* try to inject new event if pending */
	if (vcpu->arch.exception.pending) {
		trace_kvm_inj_exception(vcpu->arch.exception.nr,
					vcpu->arch.exception.has_error_code,
					vcpu->arch.exception.error_code);

		vcpu->arch.exception.pending = false;
		vcpu->arch.exception.injected = true;

		if (exception_type(vcpu->arch.exception.nr) == EXCPT_FAULT)
			__kvm_set_rflags(vcpu, kvm_get_rflags(vcpu) |
					     X86_EFLAGS_RF);

		if (vcpu->arch.exception.nr == DB_VECTOR) {
			kvm_deliver_exception_payload(vcpu);
			if (vcpu->arch.dr7 & DR7_GD) {
				vcpu->arch.dr7 &= ~DR7_GD;
				kvm_update_dr7(vcpu);
			}
		}

		kvm_inject_exception(vcpu);
		can_inject = false;
	}

	/*
	 * Finally, inject interrupt events.  If an event cannot be injected
	 * due to architectural conditions (e.g. IF=0) a window-open exit
	 * will re-request KVM_REQ_EVENT.  Sometimes however an event is pending
	 * and can architecturally be injected, but we cannot do it right now:
	 * an interrupt could have arrived just now and we have to inject it
	 * as a vmexit, or there could already an event in the queue, which is
	 * indicated by can_inject.  In that case we request an immediate exit
	 * in order to make progress and get back here for another iteration.
	 * The kvm_x86_ops hooks communicate this by returning -EBUSY.
	 */
	if (vcpu->arch.smi_pending) {
		r = can_inject ? static_call(kvm_x86_smi_allowed)(vcpu, true) : -EBUSY;
		if (r < 0)
			goto out;
		if (r) {
			vcpu->arch.smi_pending = false;
			++vcpu->arch.smi_count;
			enter_smm(vcpu);
			can_inject = false;
		} else
			static_call(kvm_x86_enable_smi_window)(vcpu);
	}

	if (vcpu->arch.nmi_pending) {
		r = can_inject ? static_call(kvm_x86_nmi_allowed)(vcpu, true) : -EBUSY;
		if (r < 0)
			goto out;
		if (r) {
			--vcpu->arch.nmi_pending;
			vcpu->arch.nmi_injected = true;
			static_call(kvm_x86_set_nmi)(vcpu);
			can_inject = false;
			WARN_ON(static_call(kvm_x86_nmi_allowed)(vcpu, true) < 0);
		}
		if (vcpu->arch.nmi_pending)
			static_call(kvm_x86_enable_nmi_window)(vcpu);
	}

	if (kvm_cpu_has_injectable_intr(vcpu)) {
		r = can_inject ? static_call(kvm_x86_interrupt_allowed)(vcpu, true) : -EBUSY;
		if (r < 0)
			goto out;
		if (r) {
			kvm_queue_interrupt(vcpu, kvm_cpu_get_interrupt(vcpu), false);
			static_call(kvm_x86_set_irq)(vcpu);
			WARN_ON(static_call(kvm_x86_interrupt_allowed)(vcpu, true) < 0);
		}
		if (kvm_cpu_has_injectable_intr(vcpu))
			static_call(kvm_x86_enable_irq_window)(vcpu);
	}

	if (is_guest_mode(vcpu) &&
	    kvm_x86_ops.nested_ops->hv_timer_pending &&
	    kvm_x86_ops.nested_ops->hv_timer_pending(vcpu))
		*req_immediate_exit = true;

	WARN_ON(vcpu->arch.exception.pending);
	return 0;

out:
	if (r == -EBUSY) {
		*req_immediate_exit = true;
		r = 0;
	}
	return r;
}

static void process_nmi(struct kvm_vcpu *vcpu)
{
	unsigned limit = 2;

	/*
	 * x86 is limited to one NMI running, and one NMI pending after it.
	 * If an NMI is already in progress, limit further NMIs to just one.
	 * Otherwise, allow two (and we'll inject the first one immediately).
	 */
	if (static_call(kvm_x86_get_nmi_mask)(vcpu) || vcpu->arch.nmi_injected)
		limit = 1;

	vcpu->arch.nmi_pending += atomic_xchg(&vcpu->arch.nmi_queued, 0);
	vcpu->arch.nmi_pending = min(vcpu->arch.nmi_pending, limit);
	kvm_make_request(KVM_REQ_EVENT, vcpu);
}

static u32 enter_smm_get_segment_flags(struct kvm_segment *seg)
{
	u32 flags = 0;
	flags |= seg->g       << 23;
	flags |= seg->db      << 22;
	flags |= seg->l       << 21;
	flags |= seg->avl     << 20;
	flags |= seg->present << 15;
	flags |= seg->dpl     << 13;
	flags |= seg->s       << 12;
	flags |= seg->type    << 8;
	return flags;
}

static void enter_smm_save_seg_32(struct kvm_vcpu *vcpu, char *buf, int n)
{
	struct kvm_segment seg;
	int offset;

	kvm_get_segment(vcpu, &seg, n);
	put_smstate(u32, buf, 0x7fa8 + n * 4, seg.selector);

	if (n < 3)
		offset = 0x7f84 + n * 12;
	else
		offset = 0x7f2c + (n - 3) * 12;

	put_smstate(u32, buf, offset + 8, seg.base);
	put_smstate(u32, buf, offset + 4, seg.limit);
	put_smstate(u32, buf, offset, enter_smm_get_segment_flags(&seg));
}

#ifdef CONFIG_X86_64
static void enter_smm_save_seg_64(struct kvm_vcpu *vcpu, char *buf, int n)
{
	struct kvm_segment seg;
	int offset;
	u16 flags;

	kvm_get_segment(vcpu, &seg, n);
	offset = 0x7e00 + n * 16;

	flags = enter_smm_get_segment_flags(&seg) >> 8;
	put_smstate(u16, buf, offset, seg.selector);
	put_smstate(u16, buf, offset + 2, flags);
	put_smstate(u32, buf, offset + 4, seg.limit);
	put_smstate(u64, buf, offset + 8, seg.base);
}
#endif

static void enter_smm_save_state_32(struct kvm_vcpu *vcpu, char *buf)
{
	struct desc_ptr dt;
	struct kvm_segment seg;
	unsigned long val;
	int i;

	put_smstate(u32, buf, 0x7ffc, kvm_read_cr0(vcpu));
	put_smstate(u32, buf, 0x7ff8, kvm_read_cr3(vcpu));
	put_smstate(u32, buf, 0x7ff4, kvm_get_rflags(vcpu));
	put_smstate(u32, buf, 0x7ff0, kvm_rip_read(vcpu));

	for (i = 0; i < 8; i++)
		put_smstate(u32, buf, 0x7fd0 + i * 4, kvm_register_read_raw(vcpu, i));

	kvm_get_dr(vcpu, 6, &val);
	put_smstate(u32, buf, 0x7fcc, (u32)val);
	kvm_get_dr(vcpu, 7, &val);
	put_smstate(u32, buf, 0x7fc8, (u32)val);

	kvm_get_segment(vcpu, &seg, VCPU_SREG_TR);
	put_smstate(u32, buf, 0x7fc4, seg.selector);
	put_smstate(u32, buf, 0x7f64, seg.base);
	put_smstate(u32, buf, 0x7f60, seg.limit);
	put_smstate(u32, buf, 0x7f5c, enter_smm_get_segment_flags(&seg));

	kvm_get_segment(vcpu, &seg, VCPU_SREG_LDTR);
	put_smstate(u32, buf, 0x7fc0, seg.selector);
	put_smstate(u32, buf, 0x7f80, seg.base);
	put_smstate(u32, buf, 0x7f7c, seg.limit);
	put_smstate(u32, buf, 0x7f78, enter_smm_get_segment_flags(&seg));

	static_call(kvm_x86_get_gdt)(vcpu, &dt);
	put_smstate(u32, buf, 0x7f74, dt.address);
	put_smstate(u32, buf, 0x7f70, dt.size);

	static_call(kvm_x86_get_idt)(vcpu, &dt);
	put_smstate(u32, buf, 0x7f58, dt.address);
	put_smstate(u32, buf, 0x7f54, dt.size);

	for (i = 0; i < 6; i++)
		enter_smm_save_seg_32(vcpu, buf, i);

	put_smstate(u32, buf, 0x7f14, kvm_read_cr4(vcpu));

	/* revision id */
	put_smstate(u32, buf, 0x7efc, 0x00020000);
	put_smstate(u32, buf, 0x7ef8, vcpu->arch.smbase);
}

#ifdef CONFIG_X86_64
static void enter_smm_save_state_64(struct kvm_vcpu *vcpu, char *buf)
{
	struct desc_ptr dt;
	struct kvm_segment seg;
	unsigned long val;
	int i;

	for (i = 0; i < 16; i++)
		put_smstate(u64, buf, 0x7ff8 - i * 8, kvm_register_read_raw(vcpu, i));

	put_smstate(u64, buf, 0x7f78, kvm_rip_read(vcpu));
	put_smstate(u32, buf, 0x7f70, kvm_get_rflags(vcpu));

	kvm_get_dr(vcpu, 6, &val);
	put_smstate(u64, buf, 0x7f68, val);
	kvm_get_dr(vcpu, 7, &val);
	put_smstate(u64, buf, 0x7f60, val);

	put_smstate(u64, buf, 0x7f58, kvm_read_cr0(vcpu));
	put_smstate(u64, buf, 0x7f50, kvm_read_cr3(vcpu));
	put_smstate(u64, buf, 0x7f48, kvm_read_cr4(vcpu));

	put_smstate(u32, buf, 0x7f00, vcpu->arch.smbase);

	/* revision id */
	put_smstate(u32, buf, 0x7efc, 0x00020064);

	put_smstate(u64, buf, 0x7ed0, vcpu->arch.efer);

	kvm_get_segment(vcpu, &seg, VCPU_SREG_TR);
	put_smstate(u16, buf, 0x7e90, seg.selector);
	put_smstate(u16, buf, 0x7e92, enter_smm_get_segment_flags(&seg) >> 8);
	put_smstate(u32, buf, 0x7e94, seg.limit);
	put_smstate(u64, buf, 0x7e98, seg.base);

	static_call(kvm_x86_get_idt)(vcpu, &dt);
	put_smstate(u32, buf, 0x7e84, dt.size);
	put_smstate(u64, buf, 0x7e88, dt.address);

	kvm_get_segment(vcpu, &seg, VCPU_SREG_LDTR);
	put_smstate(u16, buf, 0x7e70, seg.selector);
	put_smstate(u16, buf, 0x7e72, enter_smm_get_segment_flags(&seg) >> 8);
	put_smstate(u32, buf, 0x7e74, seg.limit);
	put_smstate(u64, buf, 0x7e78, seg.base);

	static_call(kvm_x86_get_gdt)(vcpu, &dt);
	put_smstate(u32, buf, 0x7e64, dt.size);
	put_smstate(u64, buf, 0x7e68, dt.address);

	for (i = 0; i < 6; i++)
		enter_smm_save_seg_64(vcpu, buf, i);
}
#endif

static void enter_smm(struct kvm_vcpu *vcpu)
{
	struct kvm_segment cs, ds;
	struct desc_ptr dt;
	unsigned long cr0;
	char buf[512];

	memset(buf, 0, 512);
#ifdef CONFIG_X86_64
	if (guest_cpuid_has(vcpu, X86_FEATURE_LM))
		enter_smm_save_state_64(vcpu, buf);
	else
#endif
		enter_smm_save_state_32(vcpu, buf);

	/*
	 * Give enter_smm() a chance to make ISA-specific changes to the vCPU
	 * state (e.g. leave guest mode) after we've saved the state into the
	 * SMM state-save area.
	 */
	static_call(kvm_x86_enter_smm)(vcpu, buf);

	kvm_smm_changed(vcpu, true);
	kvm_vcpu_write_guest(vcpu, vcpu->arch.smbase + 0xfe00, buf, sizeof(buf));

	if (static_call(kvm_x86_get_nmi_mask)(vcpu))
		vcpu->arch.hflags |= HF_SMM_INSIDE_NMI_MASK;
	else
		static_call(kvm_x86_set_nmi_mask)(vcpu, true);

	kvm_set_rflags(vcpu, X86_EFLAGS_FIXED);
	kvm_rip_write(vcpu, 0x8000);

	cr0 = vcpu->arch.cr0 & ~(X86_CR0_PE | X86_CR0_EM | X86_CR0_TS | X86_CR0_PG);
	static_call(kvm_x86_set_cr0)(vcpu, cr0);
	vcpu->arch.cr0 = cr0;

	static_call(kvm_x86_set_cr4)(vcpu, 0);

	/* Undocumented: IDT limit is set to zero on entry to SMM.  */
	dt.address = dt.size = 0;
	static_call(kvm_x86_set_idt)(vcpu, &dt);

	kvm_set_dr(vcpu, 7, DR7_FIXED_1);

	cs.selector = (vcpu->arch.smbase >> 4) & 0xffff;
	cs.base = vcpu->arch.smbase;

	ds.selector = 0;
	ds.base = 0;

	cs.limit    = ds.limit = 0xffffffff;
	cs.type     = ds.type = 0x3;
	cs.dpl      = ds.dpl = 0;
	cs.db       = ds.db = 0;
	cs.s        = ds.s = 1;
	cs.l        = ds.l = 0;
	cs.g        = ds.g = 1;
	cs.avl      = ds.avl = 0;
	cs.present  = ds.present = 1;
	cs.unusable = ds.unusable = 0;
	cs.padding  = ds.padding = 0;

	kvm_set_segment(vcpu, &cs, VCPU_SREG_CS);
	kvm_set_segment(vcpu, &ds, VCPU_SREG_DS);
	kvm_set_segment(vcpu, &ds, VCPU_SREG_ES);
	kvm_set_segment(vcpu, &ds, VCPU_SREG_FS);
	kvm_set_segment(vcpu, &ds, VCPU_SREG_GS);
	kvm_set_segment(vcpu, &ds, VCPU_SREG_SS);

#ifdef CONFIG_X86_64
	if (guest_cpuid_has(vcpu, X86_FEATURE_LM))
		static_call(kvm_x86_set_efer)(vcpu, 0);
#endif

	kvm_update_cpuid_runtime(vcpu);
	kvm_mmu_reset_context(vcpu);
}

static void process_smi(struct kvm_vcpu *vcpu)
{
	vcpu->arch.smi_pending = true;
	kvm_make_request(KVM_REQ_EVENT, vcpu);
}

void kvm_make_scan_ioapic_request_mask(struct kvm *kvm,
				       unsigned long *vcpu_bitmap)
{
	cpumask_var_t cpus;

	zalloc_cpumask_var(&cpus, GFP_ATOMIC);

	kvm_make_vcpus_request_mask(kvm, KVM_REQ_SCAN_IOAPIC,
				    NULL, vcpu_bitmap, cpus);

	free_cpumask_var(cpus);
}

void kvm_make_scan_ioapic_request(struct kvm *kvm)
{
	kvm_make_all_cpus_request(kvm, KVM_REQ_SCAN_IOAPIC);
}

void kvm_vcpu_update_apicv(struct kvm_vcpu *vcpu)
{
	if (!lapic_in_kernel(vcpu))
		return;

	vcpu->arch.apicv_active = kvm_apicv_activated(vcpu->kvm);
	kvm_apic_update_apicv(vcpu);
	static_call(kvm_x86_refresh_apicv_exec_ctrl)(vcpu);

	/*
	 * When APICv gets disabled, we may still have injected interrupts
	 * pending. At the same time, KVM_REQ_EVENT may not be set as APICv was
	 * still active when the interrupt got accepted. Make sure
	 * inject_pending_event() is called to check for that.
	 */
	if (!vcpu->arch.apicv_active)
		kvm_make_request(KVM_REQ_EVENT, vcpu);
}
EXPORT_SYMBOL_GPL(kvm_vcpu_update_apicv);

/*
 * NOTE: Do not hold any lock prior to calling this.
 *
 * In particular, kvm_request_apicv_update() expects kvm->srcu not to be
 * locked, because it calls __x86_set_memory_region() which does
 * synchronize_srcu(&kvm->srcu).
 */
void kvm_request_apicv_update(struct kvm *kvm, bool activate, ulong bit)
{
	struct kvm_vcpu *except;
	unsigned long old, new, expected;

	if (!kvm_x86_ops.check_apicv_inhibit_reasons ||
	    !static_call(kvm_x86_check_apicv_inhibit_reasons)(bit))
		return;

	old = READ_ONCE(kvm->arch.apicv_inhibit_reasons);
	do {
		expected = new = old;
		if (activate)
			__clear_bit(bit, &new);
		else
			__set_bit(bit, &new);
		if (new == old)
			break;
		old = cmpxchg(&kvm->arch.apicv_inhibit_reasons, expected, new);
	} while (old != expected);

	if (!!old == !!new)
		return;

	trace_kvm_apicv_update_request(activate, bit);
	if (kvm_x86_ops.pre_update_apicv_exec_ctrl)
		static_call(kvm_x86_pre_update_apicv_exec_ctrl)(kvm, activate);

	/*
	 * Sending request to update APICV for all other vcpus,
	 * while update the calling vcpu immediately instead of
	 * waiting for another #VMEXIT to handle the request.
	 */
	except = kvm_get_running_vcpu();
	kvm_make_all_cpus_request_except(kvm, KVM_REQ_APICV_UPDATE,
					 except);
	if (except)
		kvm_vcpu_update_apicv(except);
}
EXPORT_SYMBOL_GPL(kvm_request_apicv_update);

static void vcpu_scan_ioapic(struct kvm_vcpu *vcpu)
{
	if (!kvm_apic_present(vcpu))
		return;

	bitmap_zero(vcpu->arch.ioapic_handled_vectors, 256);

	if (irqchip_split(vcpu->kvm))
		kvm_scan_ioapic_routes(vcpu, vcpu->arch.ioapic_handled_vectors);
	else {
		if (vcpu->arch.apicv_active)
			static_call(kvm_x86_sync_pir_to_irr)(vcpu);
		if (ioapic_in_kernel(vcpu->kvm))
			kvm_ioapic_scan_entry(vcpu, vcpu->arch.ioapic_handled_vectors);
	}

	if (is_guest_mode(vcpu))
		vcpu->arch.load_eoi_exitmap_pending = true;
	else
		kvm_make_request(KVM_REQ_LOAD_EOI_EXITMAP, vcpu);
}

static void vcpu_load_eoi_exitmap(struct kvm_vcpu *vcpu)
{
	u64 eoi_exit_bitmap[4];

	if (!kvm_apic_hw_enabled(vcpu->arch.apic))
		return;

	if (to_hv_vcpu(vcpu))
		bitmap_or((ulong *)eoi_exit_bitmap,
			  vcpu->arch.ioapic_handled_vectors,
			  to_hv_synic(vcpu)->vec_bitmap, 256);

	static_call(kvm_x86_load_eoi_exitmap)(vcpu, eoi_exit_bitmap);
}

void kvm_arch_mmu_notifier_invalidate_range(struct kvm *kvm,
					    unsigned long start, unsigned long end)
{
	unsigned long apic_address;

	/*
	 * The physical address of apic access page is stored in the VMCS.
	 * Update it when it becomes invalid.
	 */
	apic_address = gfn_to_hva(kvm, APIC_DEFAULT_PHYS_BASE >> PAGE_SHIFT);
	if (start <= apic_address && apic_address < end)
		kvm_make_all_cpus_request(kvm, KVM_REQ_APIC_PAGE_RELOAD);
}

void kvm_vcpu_reload_apic_access_page(struct kvm_vcpu *vcpu)
{
	if (!lapic_in_kernel(vcpu))
		return;

	if (!kvm_x86_ops.set_apic_access_page_addr)
		return;

	static_call(kvm_x86_set_apic_access_page_addr)(vcpu);
}

void __kvm_request_immediate_exit(struct kvm_vcpu *vcpu)
{
	smp_send_reschedule(vcpu->cpu);
}
EXPORT_SYMBOL_GPL(__kvm_request_immediate_exit);

/*
 * Returns 1 to let vcpu_run() continue the guest execution loop without
 * exiting to the userspace.  Otherwise, the value will be returned to the
 * userspace.
 */
static int vcpu_enter_guest(struct kvm_vcpu *vcpu)
{
	int r;
	bool req_int_win =
		dm_request_for_irq_injection(vcpu) &&
		kvm_cpu_accept_dm_intr(vcpu);
	fastpath_t exit_fastpath;

	bool req_immediate_exit = false;

	/* Forbid vmenter if vcpu dirty ring is soft-full */
	if (unlikely(vcpu->kvm->dirty_ring_size &&
		     kvm_dirty_ring_soft_full(&vcpu->dirty_ring))) {
		vcpu->run->exit_reason = KVM_EXIT_DIRTY_RING_FULL;
		trace_kvm_dirty_ring_exit(vcpu);
		r = 0;
		goto out;
	}

	if (kvm_request_pending(vcpu)) {
		if (kvm_check_request(KVM_REQ_GET_NESTED_STATE_PAGES, vcpu)) {
			if (unlikely(!kvm_x86_ops.nested_ops->get_nested_state_pages(vcpu))) {
				r = 0;
				goto out;
			}
		}
		if (kvm_check_request(KVM_REQ_MMU_RELOAD, vcpu))
			kvm_mmu_unload(vcpu);
		if (kvm_check_request(KVM_REQ_MIGRATE_TIMER, vcpu))
			__kvm_migrate_timers(vcpu);
		if (kvm_check_request(KVM_REQ_MASTERCLOCK_UPDATE, vcpu))
			kvm_gen_update_masterclock(vcpu->kvm);
		if (kvm_check_request(KVM_REQ_GLOBAL_CLOCK_UPDATE, vcpu))
			kvm_gen_kvmclock_update(vcpu);
		if (kvm_check_request(KVM_REQ_CLOCK_UPDATE, vcpu)) {
			r = kvm_guest_time_update(vcpu);
			if (unlikely(r))
				goto out;
		}
		if (kvm_check_request(KVM_REQ_MMU_SYNC, vcpu))
			kvm_mmu_sync_roots(vcpu);
		if (kvm_check_request(KVM_REQ_LOAD_MMU_PGD, vcpu))
			kvm_mmu_load_pgd(vcpu);
		if (kvm_check_request(KVM_REQ_TLB_FLUSH, vcpu)) {
			kvm_vcpu_flush_tlb_all(vcpu);

			/* Flushing all ASIDs flushes the current ASID... */
			kvm_clear_request(KVM_REQ_TLB_FLUSH_CURRENT, vcpu);
		}
		if (kvm_check_request(KVM_REQ_TLB_FLUSH_CURRENT, vcpu))
			kvm_vcpu_flush_tlb_current(vcpu);
		if (kvm_check_request(KVM_REQ_TLB_FLUSH_GUEST, vcpu))
			kvm_vcpu_flush_tlb_guest(vcpu);

		if (kvm_check_request(KVM_REQ_REPORT_TPR_ACCESS, vcpu)) {
			vcpu->run->exit_reason = KVM_EXIT_TPR_ACCESS;
			r = 0;
			goto out;
		}
		if (kvm_check_request(KVM_REQ_TRIPLE_FAULT, vcpu)) {
			if (is_guest_mode(vcpu)) {
				kvm_x86_ops.nested_ops->triple_fault(vcpu);
			} else {
				vcpu->run->exit_reason = KVM_EXIT_SHUTDOWN;
				vcpu->mmio_needed = 0;
				r = 0;
				goto out;
			}
		}
		if (kvm_check_request(KVM_REQ_APF_HALT, vcpu)) {
			/* Page is swapped out. Do synthetic halt */
			vcpu->arch.apf.halted = true;
			r = 1;
			goto out;
		}
		if (kvm_check_request(KVM_REQ_STEAL_UPDATE, vcpu))
			record_steal_time(vcpu);
		if (kvm_check_request(KVM_REQ_SMI, vcpu))
			process_smi(vcpu);
		if (kvm_check_request(KVM_REQ_NMI, vcpu))
			process_nmi(vcpu);
		if (kvm_check_request(KVM_REQ_PMU, vcpu))
			kvm_pmu_handle_event(vcpu);
		if (kvm_check_request(KVM_REQ_PMI, vcpu))
			kvm_pmu_deliver_pmi(vcpu);
		if (kvm_check_request(KVM_REQ_IOAPIC_EOI_EXIT, vcpu)) {
			BUG_ON(vcpu->arch.pending_ioapic_eoi > 255);
			if (test_bit(vcpu->arch.pending_ioapic_eoi,
				     vcpu->arch.ioapic_handled_vectors)) {
				vcpu->run->exit_reason = KVM_EXIT_IOAPIC_EOI;
				vcpu->run->eoi.vector =
						vcpu->arch.pending_ioapic_eoi;
				r = 0;
				goto out;
			}
		}
		if (kvm_check_request(KVM_REQ_SCAN_IOAPIC, vcpu))
			vcpu_scan_ioapic(vcpu);
		if (kvm_check_request(KVM_REQ_LOAD_EOI_EXITMAP, vcpu))
			vcpu_load_eoi_exitmap(vcpu);
		if (kvm_check_request(KVM_REQ_APIC_PAGE_RELOAD, vcpu))
			kvm_vcpu_reload_apic_access_page(vcpu);
		if (kvm_check_request(KVM_REQ_HV_CRASH, vcpu)) {
			vcpu->run->exit_reason = KVM_EXIT_SYSTEM_EVENT;
			vcpu->run->system_event.type = KVM_SYSTEM_EVENT_CRASH;
			r = 0;
			goto out;
		}
		if (kvm_check_request(KVM_REQ_HV_RESET, vcpu)) {
			vcpu->run->exit_reason = KVM_EXIT_SYSTEM_EVENT;
			vcpu->run->system_event.type = KVM_SYSTEM_EVENT_RESET;
			r = 0;
			goto out;
		}
		if (kvm_check_request(KVM_REQ_HV_EXIT, vcpu)) {
			struct kvm_vcpu_hv *hv_vcpu = to_hv_vcpu(vcpu);

			vcpu->run->exit_reason = KVM_EXIT_HYPERV;
			vcpu->run->hyperv = hv_vcpu->exit;
			r = 0;
			goto out;
		}

		/*
		 * KVM_REQ_HV_STIMER has to be processed after
		 * KVM_REQ_CLOCK_UPDATE, because Hyper-V SynIC timers
		 * depend on the guest clock being up-to-date
		 */
		if (kvm_check_request(KVM_REQ_HV_STIMER, vcpu))
			kvm_hv_process_stimers(vcpu);
		if (kvm_check_request(KVM_REQ_APICV_UPDATE, vcpu))
			kvm_vcpu_update_apicv(vcpu);
		if (kvm_check_request(KVM_REQ_APF_READY, vcpu))
			kvm_check_async_pf_completion(vcpu);
		if (kvm_check_request(KVM_REQ_MSR_FILTER_CHANGED, vcpu))
			static_call(kvm_x86_msr_filter_changed)(vcpu);

		if (kvm_check_request(KVM_REQ_UPDATE_CPU_DIRTY_LOGGING, vcpu))
			static_call(kvm_x86_update_cpu_dirty_logging)(vcpu);
	}

	if (kvm_check_request(KVM_REQ_EVENT, vcpu) || req_int_win ||
	    kvm_xen_has_interrupt(vcpu)) {
		++vcpu->stat.req_event;
		r = kvm_apic_accept_events(vcpu);
		if (r < 0) {
			r = 0;
			goto out;
		}
		if (vcpu->arch.mp_state == KVM_MP_STATE_INIT_RECEIVED) {
			r = 1;
			goto out;
		}

		r = inject_pending_event(vcpu, &req_immediate_exit);
		if (r < 0) {
			r = 0;
			goto out;
		}
		if (req_int_win)
			static_call(kvm_x86_enable_irq_window)(vcpu);

		if (kvm_lapic_enabled(vcpu)) {
			update_cr8_intercept(vcpu);
			kvm_lapic_sync_to_vapic(vcpu);
		}
	}

	r = kvm_mmu_reload(vcpu);
	if (unlikely(r)) {
		goto cancel_injection;
	}

	preempt_disable();

	static_call(kvm_x86_prepare_guest_switch)(vcpu);

	/*
	 * Disable IRQs before setting IN_GUEST_MODE.  Posted interrupt
	 * IPI are then delayed after guest entry, which ensures that they
	 * result in virtual interrupt delivery.
	 */
	local_irq_disable();
	vcpu->mode = IN_GUEST_MODE;

	srcu_read_unlock(&vcpu->kvm->srcu, vcpu->srcu_idx);

	/*
	 * 1) We should set ->mode before checking ->requests.  Please see
	 * the comment in kvm_vcpu_exiting_guest_mode().
	 *
	 * 2) For APICv, we should set ->mode before checking PID.ON. This
	 * pairs with the memory barrier implicit in pi_test_and_set_on
	 * (see vmx_deliver_posted_interrupt).
	 *
	 * 3) This also orders the write to mode from any reads to the page
	 * tables done while the VCPU is running.  Please see the comment
	 * in kvm_flush_remote_tlbs.
	 */
	smp_mb__after_srcu_read_unlock();

	/*
	 * This handles the case where a posted interrupt was
	 * notified with kvm_vcpu_kick.
	 */
	if (kvm_lapic_enabled(vcpu) && vcpu->arch.apicv_active)
		static_call(kvm_x86_sync_pir_to_irr)(vcpu);

	if (kvm_vcpu_exit_request(vcpu)) {
		vcpu->mode = OUTSIDE_GUEST_MODE;
		smp_wmb();
		local_irq_enable();
		preempt_enable();
		vcpu->srcu_idx = srcu_read_lock(&vcpu->kvm->srcu);
		r = 1;
		goto cancel_injection;
	}

	if (req_immediate_exit) {
		kvm_make_request(KVM_REQ_EVENT, vcpu);
		static_call(kvm_x86_request_immediate_exit)(vcpu);
	}

	fpregs_assert_state_consistent();
	if (test_thread_flag(TIF_NEED_FPU_LOAD))
		switch_fpu_return();

	if (unlikely(vcpu->arch.switch_db_regs)) {
		set_debugreg(0, 7);
		set_debugreg(vcpu->arch.eff_db[0], 0);
		set_debugreg(vcpu->arch.eff_db[1], 1);
		set_debugreg(vcpu->arch.eff_db[2], 2);
		set_debugreg(vcpu->arch.eff_db[3], 3);
		set_debugreg(vcpu->arch.dr6, 6);
		vcpu->arch.switch_db_regs &= ~KVM_DEBUGREG_RELOAD;
	} else if (unlikely(hw_breakpoint_active())) {
		set_debugreg(0, 7);
	}

	for (;;) {
		exit_fastpath = static_call(kvm_x86_run)(vcpu);
		if (likely(exit_fastpath != EXIT_FASTPATH_REENTER_GUEST))
			break;

                if (unlikely(kvm_vcpu_exit_request(vcpu))) {
			exit_fastpath = EXIT_FASTPATH_EXIT_HANDLED;
			break;
		}

		if (vcpu->arch.apicv_active)
			static_call(kvm_x86_sync_pir_to_irr)(vcpu);
        }

	/*
	 * Do this here before restoring debug registers on the host.  And
	 * since we do this before handling the vmexit, a DR access vmexit
	 * can (a) read the correct value of the debug registers, (b) set
	 * KVM_DEBUGREG_WONT_EXIT again.
	 */
	if (unlikely(vcpu->arch.switch_db_regs & KVM_DEBUGREG_WONT_EXIT)) {
		WARN_ON(vcpu->guest_debug & KVM_GUESTDBG_USE_HW_BP);
		static_call(kvm_x86_sync_dirty_debug_regs)(vcpu);
		kvm_update_dr0123(vcpu);
		kvm_update_dr7(vcpu);
		vcpu->arch.switch_db_regs &= ~KVM_DEBUGREG_RELOAD;
	}

	/*
	 * If the guest has used debug registers, at least dr7
	 * will be disabled while returning to the host.
	 * If we don't have active breakpoints in the host, we don't
	 * care about the messed up debug address registers. But if
	 * we have some of them active, restore the old state.
	 */
	if (hw_breakpoint_active())
		hw_breakpoint_restore();

	vcpu->arch.last_vmentry_cpu = vcpu->cpu;
	vcpu->arch.last_guest_tsc = kvm_read_l1_tsc(vcpu, rdtsc());

	vcpu->mode = OUTSIDE_GUEST_MODE;
	smp_wmb();

	static_call(kvm_x86_handle_exit_irqoff)(vcpu);

	/*
	 * Consume any pending interrupts, including the possible source of
	 * VM-Exit on SVM and any ticks that occur between VM-Exit and now.
	 * An instruction is required after local_irq_enable() to fully unblock
	 * interrupts on processors that implement an interrupt shadow, the
	 * stat.exits increment will do nicely.
	 */
	kvm_before_interrupt(vcpu);
	local_irq_enable();
	++vcpu->stat.exits;
	local_irq_disable();
	kvm_after_interrupt(vcpu);

	/*
	 * Wait until after servicing IRQs to account guest time so that any
	 * ticks that occurred while running the guest are properly accounted
	 * to the guest.  Waiting until IRQs are enabled degrades the accuracy
	 * of accounting via context tracking, but the loss of accuracy is
	 * acceptable for all known use cases.
	 */
	vtime_account_guest_exit();

	if (lapic_in_kernel(vcpu)) {
		s64 delta = vcpu->arch.apic->lapic_timer.advance_expire_delta;
		if (delta != S64_MIN) {
			trace_kvm_wait_lapic_expire(vcpu->vcpu_id, delta);
			vcpu->arch.apic->lapic_timer.advance_expire_delta = S64_MIN;
		}
	}

	local_irq_enable();
	preempt_enable();

	vcpu->srcu_idx = srcu_read_lock(&vcpu->kvm->srcu);

	/*
	 * Profile KVM exit RIPs:
	 */
	if (unlikely(prof_on == KVM_PROFILING)) {
		unsigned long rip = kvm_rip_read(vcpu);
		profile_hit(KVM_PROFILING, (void *)rip);
	}

	if (unlikely(vcpu->arch.tsc_always_catchup))
		kvm_make_request(KVM_REQ_CLOCK_UPDATE, vcpu);

	if (vcpu->arch.apic_attention)
		kvm_lapic_sync_from_vapic(vcpu);

	r = static_call(kvm_x86_handle_exit)(vcpu, exit_fastpath);
	return r;

cancel_injection:
	if (req_immediate_exit)
		kvm_make_request(KVM_REQ_EVENT, vcpu);
	static_call(kvm_x86_cancel_injection)(vcpu);
	if (unlikely(vcpu->arch.apic_attention))
		kvm_lapic_sync_from_vapic(vcpu);
out:
	return r;
}

static inline int vcpu_block(struct kvm *kvm, struct kvm_vcpu *vcpu)
{
	if (!kvm_arch_vcpu_runnable(vcpu) &&
	    (!kvm_x86_ops.pre_block || static_call(kvm_x86_pre_block)(vcpu) == 0)) {
		srcu_read_unlock(&kvm->srcu, vcpu->srcu_idx);
		kvm_vcpu_block(vcpu);
		vcpu->srcu_idx = srcu_read_lock(&kvm->srcu);

		if (kvm_x86_ops.post_block)
			static_call(kvm_x86_post_block)(vcpu);

		if (!kvm_check_request(KVM_REQ_UNHALT, vcpu))
			return 1;
	}

	if (kvm_apic_accept_events(vcpu) < 0)
		return 0;
	switch(vcpu->arch.mp_state) {
	case KVM_MP_STATE_HALTED:
	case KVM_MP_STATE_AP_RESET_HOLD:
		vcpu->arch.pv.pv_unhalted = false;
		vcpu->arch.mp_state =
			KVM_MP_STATE_RUNNABLE;
		fallthrough;
	case KVM_MP_STATE_RUNNABLE:
		vcpu->arch.apf.halted = false;
		break;
	case KVM_MP_STATE_INIT_RECEIVED:
		break;
	default:
		return -EINTR;
	}
	return 1;
}

static inline bool kvm_vcpu_running(struct kvm_vcpu *vcpu)
{
	if (is_guest_mode(vcpu))
		kvm_check_nested_events(vcpu);

	return (vcpu->arch.mp_state == KVM_MP_STATE_RUNNABLE &&
		!vcpu->arch.apf.halted);
}

static int vcpu_run(struct kvm_vcpu *vcpu)
{
	int r;
	struct kvm *kvm = vcpu->kvm;

	vcpu->srcu_idx = srcu_read_lock(&kvm->srcu);
	vcpu->arch.l1tf_flush_l1d = true;

	for (;;) {
		if (kvm_vcpu_running(vcpu)) {
			r = vcpu_enter_guest(vcpu);
		} else {
			r = vcpu_block(kvm, vcpu);
		}

		if (r <= 0)
			break;

		kvm_clear_request(KVM_REQ_UNBLOCK, vcpu);
		if (kvm_cpu_has_pending_timer(vcpu))
			kvm_inject_pending_timer_irqs(vcpu);

		if (dm_request_for_irq_injection(vcpu) &&
			kvm_vcpu_ready_for_interrupt_injection(vcpu)) {
			r = 0;
			vcpu->run->exit_reason = KVM_EXIT_IRQ_WINDOW_OPEN;
			++vcpu->stat.request_irq_exits;
			break;
		}

		if (__xfer_to_guest_mode_work_pending()) {
			srcu_read_unlock(&kvm->srcu, vcpu->srcu_idx);
			r = xfer_to_guest_mode_handle_work(vcpu);
			if (r)
				return r;
			vcpu->srcu_idx = srcu_read_lock(&kvm->srcu);
		}
	}

	srcu_read_unlock(&kvm->srcu, vcpu->srcu_idx);

	return r;
}

static inline int complete_emulated_io(struct kvm_vcpu *vcpu)
{
	int r;

	vcpu->srcu_idx = srcu_read_lock(&vcpu->kvm->srcu);
	r = kvm_emulate_instruction(vcpu, EMULTYPE_NO_DECODE);
	srcu_read_unlock(&vcpu->kvm->srcu, vcpu->srcu_idx);
	return r;
}

static int complete_emulated_pio(struct kvm_vcpu *vcpu)
{
	BUG_ON(!vcpu->arch.pio.count);

	return complete_emulated_io(vcpu);
}

/*
 * Implements the following, as a state machine:
 *
 * read:
 *   for each fragment
 *     for each mmio piece in the fragment
 *       write gpa, len
 *       exit
 *       copy data
 *   execute insn
 *
 * write:
 *   for each fragment
 *     for each mmio piece in the fragment
 *       write gpa, len
 *       copy data
 *       exit
 */
static int complete_emulated_mmio(struct kvm_vcpu *vcpu)
{
	struct kvm_run *run = vcpu->run;
	struct kvm_mmio_fragment *frag;
	unsigned len;

	BUG_ON(!vcpu->mmio_needed);

	/* Complete previous fragment */
	frag = &vcpu->mmio_fragments[vcpu->mmio_cur_fragment];
	len = min(8u, frag->len);
	if (!vcpu->mmio_is_write)
		memcpy(frag->data, run->mmio.data, len);

	if (frag->len <= 8) {
		/* Switch to the next fragment. */
		frag++;
		vcpu->mmio_cur_fragment++;
	} else {
		/* Go forward to the next mmio piece. */
		frag->data += len;
		frag->gpa += len;
		frag->len -= len;
	}

	if (vcpu->mmio_cur_fragment >= vcpu->mmio_nr_fragments) {
		vcpu->mmio_needed = 0;

		/* FIXME: return into emulator if single-stepping.  */
		if (vcpu->mmio_is_write)
			return 1;
		vcpu->mmio_read_completed = 1;
		return complete_emulated_io(vcpu);
	}

	run->exit_reason = KVM_EXIT_MMIO;
	run->mmio.phys_addr = frag->gpa;
	if (vcpu->mmio_is_write)
		memcpy(run->mmio.data, frag->data, min(8u, frag->len));
	run->mmio.len = min(8u, frag->len);
	run->mmio.is_write = vcpu->mmio_is_write;
	vcpu->arch.complete_userspace_io = complete_emulated_mmio;
	return 0;
}

static void kvm_save_current_fpu(struct fpu *fpu)
{
	/*
	 * If the target FPU state is not resident in the CPU registers, just
	 * memcpy() from current, else save CPU state directly to the target.
	 */
	if (test_thread_flag(TIF_NEED_FPU_LOAD))
		memcpy(&fpu->state, &current->thread.fpu.state,
		       fpu_kernel_xstate_size);
	else
		save_fpregs_to_fpstate(fpu);
}

/* Swap (qemu) user FPU context for the guest FPU context. */
static void kvm_load_guest_fpu(struct kvm_vcpu *vcpu)
{
	fpregs_lock();

	kvm_save_current_fpu(vcpu->arch.user_fpu);

	/*
	 * Guests with protected state can't have it set by the hypervisor,
	 * so skip trying to set it.
	 */
	if (vcpu->arch.guest_fpu)
		/* PKRU is separately restored in kvm_x86_ops.run. */
		__restore_fpregs_from_fpstate(&vcpu->arch.guest_fpu->state,
					~XFEATURE_MASK_PKRU);

	fpregs_mark_activate();
	fpregs_unlock();

	trace_kvm_fpu(1);
}

/* When vcpu_run ends, restore user space FPU context. */
static void kvm_put_guest_fpu(struct kvm_vcpu *vcpu)
{
	fpregs_lock();

	/*
	 * Guests with protected state can't have it read by the hypervisor,
	 * so skip trying to save it.
	 */
	if (vcpu->arch.guest_fpu)
		kvm_save_current_fpu(vcpu->arch.guest_fpu);

	restore_fpregs_from_fpstate(&vcpu->arch.user_fpu->state);

	fpregs_mark_activate();
	fpregs_unlock();

	++vcpu->stat.fpu_reload;
	trace_kvm_fpu(0);
}

int kvm_arch_vcpu_ioctl_run(struct kvm_vcpu *vcpu)
{
	struct kvm_run *kvm_run = vcpu->run;
	int r;

	vcpu_load(vcpu);
	kvm_sigset_activate(vcpu);
	kvm_run->flags = 0;
	kvm_load_guest_fpu(vcpu);

	if (unlikely(vcpu->arch.mp_state == KVM_MP_STATE_UNINITIALIZED)) {
		if (kvm_run->immediate_exit) {
			r = -EINTR;
			goto out;
		}
		kvm_vcpu_block(vcpu);
		if (kvm_apic_accept_events(vcpu) < 0) {
			r = 0;
			goto out;
		}
		kvm_clear_request(KVM_REQ_UNHALT, vcpu);
		r = -EAGAIN;
		if (signal_pending(current)) {
			r = -EINTR;
			kvm_run->exit_reason = KVM_EXIT_INTR;
			++vcpu->stat.signal_exits;
		}
		goto out;
	}

	if (kvm_run->kvm_valid_regs & ~KVM_SYNC_X86_VALID_FIELDS) {
		r = -EINVAL;
		goto out;
	}

	if (kvm_run->kvm_dirty_regs) {
		r = sync_regs(vcpu);
		if (r != 0)
			goto out;
	}

	/* re-sync apic's tpr */
	if (!lapic_in_kernel(vcpu)) {
		if (kvm_set_cr8(vcpu, kvm_run->cr8) != 0) {
			r = -EINVAL;
			goto out;
		}
	}

	if (unlikely(vcpu->arch.complete_userspace_io)) {
		int (*cui)(struct kvm_vcpu *) = vcpu->arch.complete_userspace_io;
		vcpu->arch.complete_userspace_io = NULL;
		r = cui(vcpu);
		if (r <= 0)
			goto out;
	} else
		WARN_ON(vcpu->arch.pio.count || vcpu->mmio_needed);

	if (kvm_run->immediate_exit)
		r = -EINTR;
	else
		r = vcpu_run(vcpu);

out:
	kvm_put_guest_fpu(vcpu);
	if (kvm_run->kvm_valid_regs)
		store_regs(vcpu);
	post_kvm_run_save(vcpu);
	kvm_sigset_deactivate(vcpu);

	vcpu_put(vcpu);
	return r;
}

static void __get_regs(struct kvm_vcpu *vcpu, struct kvm_regs *regs)
{
	if (vcpu->arch.emulate_regs_need_sync_to_vcpu) {
		/*
		 * We are here if userspace calls get_regs() in the middle of
		 * instruction emulation. Registers state needs to be copied
		 * back from emulation context to vcpu. Userspace shouldn't do
		 * that usually, but some bad designed PV devices (vmware
		 * backdoor interface) need this to work
		 */
		emulator_writeback_register_cache(vcpu->arch.emulate_ctxt);
		vcpu->arch.emulate_regs_need_sync_to_vcpu = false;
	}
	regs->rax = kvm_rax_read(vcpu);
	regs->rbx = kvm_rbx_read(vcpu);
	regs->rcx = kvm_rcx_read(vcpu);
	regs->rdx = kvm_rdx_read(vcpu);
	regs->rsi = kvm_rsi_read(vcpu);
	regs->rdi = kvm_rdi_read(vcpu);
	regs->rsp = kvm_rsp_read(vcpu);
	regs->rbp = kvm_rbp_read(vcpu);
#ifdef CONFIG_X86_64
	regs->r8 = kvm_r8_read(vcpu);
	regs->r9 = kvm_r9_read(vcpu);
	regs->r10 = kvm_r10_read(vcpu);
	regs->r11 = kvm_r11_read(vcpu);
	regs->r12 = kvm_r12_read(vcpu);
	regs->r13 = kvm_r13_read(vcpu);
	regs->r14 = kvm_r14_read(vcpu);
	regs->r15 = kvm_r15_read(vcpu);
#endif

	regs->rip = kvm_rip_read(vcpu);
	regs->rflags = kvm_get_rflags(vcpu);
}

int kvm_arch_vcpu_ioctl_get_regs(struct kvm_vcpu *vcpu, struct kvm_regs *regs)
{
	vcpu_load(vcpu);
	__get_regs(vcpu, regs);
	vcpu_put(vcpu);
	return 0;
}

static void __set_regs(struct kvm_vcpu *vcpu, struct kvm_regs *regs)
{
	vcpu->arch.emulate_regs_need_sync_from_vcpu = true;
	vcpu->arch.emulate_regs_need_sync_to_vcpu = false;

	kvm_rax_write(vcpu, regs->rax);
	kvm_rbx_write(vcpu, regs->rbx);
	kvm_rcx_write(vcpu, regs->rcx);
	kvm_rdx_write(vcpu, regs->rdx);
	kvm_rsi_write(vcpu, regs->rsi);
	kvm_rdi_write(vcpu, regs->rdi);
	kvm_rsp_write(vcpu, regs->rsp);
	kvm_rbp_write(vcpu, regs->rbp);
#ifdef CONFIG_X86_64
	kvm_r8_write(vcpu, regs->r8);
	kvm_r9_write(vcpu, regs->r9);
	kvm_r10_write(vcpu, regs->r10);
	kvm_r11_write(vcpu, regs->r11);
	kvm_r12_write(vcpu, regs->r12);
	kvm_r13_write(vcpu, regs->r13);
	kvm_r14_write(vcpu, regs->r14);
	kvm_r15_write(vcpu, regs->r15);
#endif

	kvm_rip_write(vcpu, regs->rip);
	kvm_set_rflags(vcpu, regs->rflags | X86_EFLAGS_FIXED);

	vcpu->arch.exception.pending = false;

	kvm_make_request(KVM_REQ_EVENT, vcpu);
}

int kvm_arch_vcpu_ioctl_set_regs(struct kvm_vcpu *vcpu, struct kvm_regs *regs)
{
	vcpu_load(vcpu);
	__set_regs(vcpu, regs);
	vcpu_put(vcpu);
	return 0;
}

void kvm_get_cs_db_l_bits(struct kvm_vcpu *vcpu, int *db, int *l)
{
	struct kvm_segment cs;

	kvm_get_segment(vcpu, &cs, VCPU_SREG_CS);
	*db = cs.db;
	*l = cs.l;
}
EXPORT_SYMBOL_GPL(kvm_get_cs_db_l_bits);

static void __get_sregs_common(struct kvm_vcpu *vcpu, struct kvm_sregs *sregs)
{
	struct desc_ptr dt;

	if (vcpu->arch.guest_state_protected)
		goto skip_protected_regs;

	kvm_get_segment(vcpu, &sregs->cs, VCPU_SREG_CS);
	kvm_get_segment(vcpu, &sregs->ds, VCPU_SREG_DS);
	kvm_get_segment(vcpu, &sregs->es, VCPU_SREG_ES);
	kvm_get_segment(vcpu, &sregs->fs, VCPU_SREG_FS);
	kvm_get_segment(vcpu, &sregs->gs, VCPU_SREG_GS);
	kvm_get_segment(vcpu, &sregs->ss, VCPU_SREG_SS);

	kvm_get_segment(vcpu, &sregs->tr, VCPU_SREG_TR);
	kvm_get_segment(vcpu, &sregs->ldt, VCPU_SREG_LDTR);

	static_call(kvm_x86_get_idt)(vcpu, &dt);
	sregs->idt.limit = dt.size;
	sregs->idt.base = dt.address;
	static_call(kvm_x86_get_gdt)(vcpu, &dt);
	sregs->gdt.limit = dt.size;
	sregs->gdt.base = dt.address;

	sregs->cr2 = vcpu->arch.cr2;
	sregs->cr3 = kvm_read_cr3(vcpu);

skip_protected_regs:
	sregs->cr0 = kvm_read_cr0(vcpu);
	sregs->cr4 = kvm_read_cr4(vcpu);
	sregs->cr8 = kvm_get_cr8(vcpu);
	sregs->efer = vcpu->arch.efer;
	sregs->apic_base = kvm_get_apic_base(vcpu);
}

static void __get_sregs(struct kvm_vcpu *vcpu, struct kvm_sregs *sregs)
{
	__get_sregs_common(vcpu, sregs);

	if (vcpu->arch.guest_state_protected)
		return;

	if (vcpu->arch.interrupt.injected && !vcpu->arch.interrupt.soft)
		set_bit(vcpu->arch.interrupt.nr,
			(unsigned long *)sregs->interrupt_bitmap);
}

static void __get_sregs2(struct kvm_vcpu *vcpu, struct kvm_sregs2 *sregs2)
{
	int i;

	__get_sregs_common(vcpu, (struct kvm_sregs *)sregs2);

	if (vcpu->arch.guest_state_protected)
		return;

	if (is_pae_paging(vcpu)) {
		for (i = 0 ; i < 4 ; i++)
			sregs2->pdptrs[i] = kvm_pdptr_read(vcpu, i);
		sregs2->flags |= KVM_SREGS2_FLAGS_PDPTRS_VALID;
	}
}

int kvm_arch_vcpu_ioctl_get_sregs(struct kvm_vcpu *vcpu,
				  struct kvm_sregs *sregs)
{
	vcpu_load(vcpu);
	__get_sregs(vcpu, sregs);
	vcpu_put(vcpu);
	return 0;
}

int kvm_arch_vcpu_ioctl_get_mpstate(struct kvm_vcpu *vcpu,
				    struct kvm_mp_state *mp_state)
{
	int r;

	vcpu_load(vcpu);
	if (kvm_mpx_supported())
		kvm_load_guest_fpu(vcpu);

	r = kvm_apic_accept_events(vcpu);
	if (r < 0)
		goto out;
	r = 0;

	if ((vcpu->arch.mp_state == KVM_MP_STATE_HALTED ||
	     vcpu->arch.mp_state == KVM_MP_STATE_AP_RESET_HOLD) &&
	    vcpu->arch.pv.pv_unhalted)
		mp_state->mp_state = KVM_MP_STATE_RUNNABLE;
	else
		mp_state->mp_state = vcpu->arch.mp_state;

out:
	if (kvm_mpx_supported())
		kvm_put_guest_fpu(vcpu);
	vcpu_put(vcpu);
	return r;
}

int kvm_arch_vcpu_ioctl_set_mpstate(struct kvm_vcpu *vcpu,
				    struct kvm_mp_state *mp_state)
{
	int ret = -EINVAL;

	vcpu_load(vcpu);

	if (!lapic_in_kernel(vcpu) &&
	    mp_state->mp_state != KVM_MP_STATE_RUNNABLE)
		goto out;

	/*
	 * KVM_MP_STATE_INIT_RECEIVED means the processor is in
	 * INIT state; latched init should be reported using
	 * KVM_SET_VCPU_EVENTS, so reject it here.
	 */
	if ((kvm_vcpu_latch_init(vcpu) || vcpu->arch.smi_pending) &&
	    (mp_state->mp_state == KVM_MP_STATE_SIPI_RECEIVED ||
	     mp_state->mp_state == KVM_MP_STATE_INIT_RECEIVED))
		goto out;

	if (mp_state->mp_state == KVM_MP_STATE_SIPI_RECEIVED) {
		vcpu->arch.mp_state = KVM_MP_STATE_INIT_RECEIVED;
		set_bit(KVM_APIC_SIPI, &vcpu->arch.apic->pending_events);
	} else
		vcpu->arch.mp_state = mp_state->mp_state;
	kvm_make_request(KVM_REQ_EVENT, vcpu);

	ret = 0;
out:
	vcpu_put(vcpu);
	return ret;
}

int kvm_task_switch(struct kvm_vcpu *vcpu, u16 tss_selector, int idt_index,
		    int reason, bool has_error_code, u32 error_code)
{
	struct x86_emulate_ctxt *ctxt = vcpu->arch.emulate_ctxt;
	int ret;

	init_emulate_ctxt(vcpu);

	ret = emulator_task_switch(ctxt, tss_selector, idt_index, reason,
				   has_error_code, error_code);
	if (ret) {
		vcpu->run->exit_reason = KVM_EXIT_INTERNAL_ERROR;
		vcpu->run->internal.suberror = KVM_INTERNAL_ERROR_EMULATION;
		vcpu->run->internal.ndata = 0;
		return 0;
	}

	kvm_rip_write(vcpu, ctxt->eip);
	kvm_set_rflags(vcpu, ctxt->eflags);
	return 1;
}
EXPORT_SYMBOL_GPL(kvm_task_switch);

static bool kvm_is_valid_sregs(struct kvm_vcpu *vcpu, struct kvm_sregs *sregs)
{
	if ((sregs->efer & EFER_LME) && (sregs->cr0 & X86_CR0_PG)) {
		/*
		 * When EFER.LME and CR0.PG are set, the processor is in
		 * 64-bit mode (though maybe in a 32-bit code segment).
		 * CR4.PAE and EFER.LMA must be set.
		 */
		if (!(sregs->cr4 & X86_CR4_PAE) || !(sregs->efer & EFER_LMA))
			return false;
		if (kvm_vcpu_is_illegal_gpa(vcpu, sregs->cr3))
			return false;
	} else {
		/*
		 * Not in 64-bit mode: EFER.LMA is clear and the code
		 * segment cannot be 64-bit.
		 */
		if (sregs->efer & EFER_LMA || sregs->cs.l)
			return false;
	}

	return kvm_is_valid_cr4(vcpu, sregs->cr4);
}

static int __set_sregs_common(struct kvm_vcpu *vcpu, struct kvm_sregs *sregs,
		int *mmu_reset_needed, bool update_pdptrs)
{
	struct msr_data apic_base_msr;
	int idx;
	struct desc_ptr dt;

	if (!kvm_is_valid_sregs(vcpu, sregs))
		return -EINVAL;

	apic_base_msr.data = sregs->apic_base;
	apic_base_msr.host_initiated = true;
	if (kvm_set_apic_base(vcpu, &apic_base_msr))
		return -EINVAL;

	if (vcpu->arch.guest_state_protected)
		return 0;

	dt.size = sregs->idt.limit;
	dt.address = sregs->idt.base;
	static_call(kvm_x86_set_idt)(vcpu, &dt);
	dt.size = sregs->gdt.limit;
	dt.address = sregs->gdt.base;
	static_call(kvm_x86_set_gdt)(vcpu, &dt);

	vcpu->arch.cr2 = sregs->cr2;
	*mmu_reset_needed |= kvm_read_cr3(vcpu) != sregs->cr3;
	vcpu->arch.cr3 = sregs->cr3;
	kvm_register_mark_available(vcpu, VCPU_EXREG_CR3);

	kvm_set_cr8(vcpu, sregs->cr8);

	*mmu_reset_needed |= vcpu->arch.efer != sregs->efer;
	static_call(kvm_x86_set_efer)(vcpu, sregs->efer);

	*mmu_reset_needed |= kvm_read_cr0(vcpu) != sregs->cr0;
	static_call(kvm_x86_set_cr0)(vcpu, sregs->cr0);
	vcpu->arch.cr0 = sregs->cr0;

	*mmu_reset_needed |= kvm_read_cr4(vcpu) != sregs->cr4;
	static_call(kvm_x86_set_cr4)(vcpu, sregs->cr4);

	if (update_pdptrs) {
		idx = srcu_read_lock(&vcpu->kvm->srcu);
		if (is_pae_paging(vcpu)) {
			load_pdptrs(vcpu, vcpu->arch.walk_mmu, kvm_read_cr3(vcpu));
			*mmu_reset_needed = 1;
		}
		srcu_read_unlock(&vcpu->kvm->srcu, idx);
	}

	kvm_set_segment(vcpu, &sregs->cs, VCPU_SREG_CS);
	kvm_set_segment(vcpu, &sregs->ds, VCPU_SREG_DS);
	kvm_set_segment(vcpu, &sregs->es, VCPU_SREG_ES);
	kvm_set_segment(vcpu, &sregs->fs, VCPU_SREG_FS);
	kvm_set_segment(vcpu, &sregs->gs, VCPU_SREG_GS);
	kvm_set_segment(vcpu, &sregs->ss, VCPU_SREG_SS);

	kvm_set_segment(vcpu, &sregs->tr, VCPU_SREG_TR);
	kvm_set_segment(vcpu, &sregs->ldt, VCPU_SREG_LDTR);

	update_cr8_intercept(vcpu);

	/* Older userspace won't unhalt the vcpu on reset. */
	if (kvm_vcpu_is_bsp(vcpu) && kvm_rip_read(vcpu) == 0xfff0 &&
	    sregs->cs.selector == 0xf000 && sregs->cs.base == 0xffff0000 &&
	    !is_protmode(vcpu))
		vcpu->arch.mp_state = KVM_MP_STATE_RUNNABLE;

	return 0;
}

static int __set_sregs(struct kvm_vcpu *vcpu, struct kvm_sregs *sregs)
{
	int pending_vec, max_bits;
	int mmu_reset_needed = 0;
	int ret = __set_sregs_common(vcpu, sregs, &mmu_reset_needed, true);

	if (ret)
		return ret;

	if (mmu_reset_needed)
		kvm_mmu_reset_context(vcpu);

	max_bits = KVM_NR_INTERRUPTS;
	pending_vec = find_first_bit(
		(const unsigned long *)sregs->interrupt_bitmap, max_bits);

	if (pending_vec < max_bits) {
		kvm_queue_interrupt(vcpu, pending_vec, false);
		pr_debug("Set back pending irq %d\n", pending_vec);
		kvm_make_request(KVM_REQ_EVENT, vcpu);
	}
	return 0;
}

static int __set_sregs2(struct kvm_vcpu *vcpu, struct kvm_sregs2 *sregs2)
{
	int mmu_reset_needed = 0;
	bool valid_pdptrs = sregs2->flags & KVM_SREGS2_FLAGS_PDPTRS_VALID;
	bool pae = (sregs2->cr0 & X86_CR0_PG) && (sregs2->cr4 & X86_CR4_PAE) &&
		!(sregs2->efer & EFER_LMA);
	int i, ret;

	if (sregs2->flags & ~KVM_SREGS2_FLAGS_PDPTRS_VALID)
		return -EINVAL;

	if (valid_pdptrs && (!pae || vcpu->arch.guest_state_protected))
		return -EINVAL;

	ret = __set_sregs_common(vcpu, (struct kvm_sregs *)sregs2,
				 &mmu_reset_needed, !valid_pdptrs);
	if (ret)
		return ret;

	if (valid_pdptrs) {
		for (i = 0; i < 4 ; i++)
			kvm_pdptr_write(vcpu, i, sregs2->pdptrs[i]);

		kvm_register_mark_dirty(vcpu, VCPU_EXREG_PDPTR);
		mmu_reset_needed = 1;
		vcpu->arch.pdptrs_from_userspace = true;
	}
	if (mmu_reset_needed)
		kvm_mmu_reset_context(vcpu);
	return 0;
}

int kvm_arch_vcpu_ioctl_set_sregs(struct kvm_vcpu *vcpu,
				  struct kvm_sregs *sregs)
{
	int ret;

	vcpu_load(vcpu);
	ret = __set_sregs(vcpu, sregs);
	vcpu_put(vcpu);
	return ret;
}

int kvm_arch_vcpu_ioctl_set_guest_debug(struct kvm_vcpu *vcpu,
					struct kvm_guest_debug *dbg)
{
	unsigned long rflags;
	int i, r;

	if (vcpu->arch.guest_state_protected)
		return -EINVAL;

	vcpu_load(vcpu);

	if (dbg->control & (KVM_GUESTDBG_INJECT_DB | KVM_GUESTDBG_INJECT_BP)) {
		r = -EBUSY;
		if (vcpu->arch.exception.pending)
			goto out;
		if (dbg->control & KVM_GUESTDBG_INJECT_DB)
			kvm_queue_exception(vcpu, DB_VECTOR);
		else
			kvm_queue_exception(vcpu, BP_VECTOR);
	}

	/*
	 * Read rflags as long as potentially injected trace flags are still
	 * filtered out.
	 */
	rflags = kvm_get_rflags(vcpu);

	vcpu->guest_debug = dbg->control;
	if (!(vcpu->guest_debug & KVM_GUESTDBG_ENABLE))
		vcpu->guest_debug = 0;

	if (vcpu->guest_debug & KVM_GUESTDBG_USE_HW_BP) {
		for (i = 0; i < KVM_NR_DB_REGS; ++i)
			vcpu->arch.eff_db[i] = dbg->arch.debugreg[i];
		vcpu->arch.guest_debug_dr7 = dbg->arch.debugreg[7];
	} else {
		for (i = 0; i < KVM_NR_DB_REGS; i++)
			vcpu->arch.eff_db[i] = vcpu->arch.db[i];
	}
	kvm_update_dr7(vcpu);

	if (vcpu->guest_debug & KVM_GUESTDBG_SINGLESTEP)
		vcpu->arch.singlestep_rip = kvm_get_linear_rip(vcpu);

	/*
	 * Trigger an rflags update that will inject or remove the trace
	 * flags.
	 */
	kvm_set_rflags(vcpu, rflags);

	static_call(kvm_x86_update_exception_bitmap)(vcpu);

	r = 0;

out:
	vcpu_put(vcpu);
	return r;
}

/*
 * Translate a guest virtual address to a guest physical address.
 */
int kvm_arch_vcpu_ioctl_translate(struct kvm_vcpu *vcpu,
				    struct kvm_translation *tr)
{
	unsigned long vaddr = tr->linear_address;
	gpa_t gpa;
	int idx;

	vcpu_load(vcpu);

	idx = srcu_read_lock(&vcpu->kvm->srcu);
	gpa = kvm_mmu_gva_to_gpa_system(vcpu, vaddr, NULL);
	srcu_read_unlock(&vcpu->kvm->srcu, idx);
	tr->physical_address = gpa;
	tr->valid = gpa != UNMAPPED_GVA;
	tr->writeable = 1;
	tr->usermode = 0;

	vcpu_put(vcpu);
	return 0;
}

int kvm_arch_vcpu_ioctl_get_fpu(struct kvm_vcpu *vcpu, struct kvm_fpu *fpu)
{
	struct fxregs_state *fxsave;

	if (!vcpu->arch.guest_fpu)
		return 0;

	vcpu_load(vcpu);

	fxsave = &vcpu->arch.guest_fpu->state.fxsave;
	memcpy(fpu->fpr, fxsave->st_space, 128);
	fpu->fcw = fxsave->cwd;
	fpu->fsw = fxsave->swd;
	fpu->ftwx = fxsave->twd;
	fpu->last_opcode = fxsave->fop;
	fpu->last_ip = fxsave->rip;
	fpu->last_dp = fxsave->rdp;
	memcpy(fpu->xmm, fxsave->xmm_space, sizeof(fxsave->xmm_space));

	vcpu_put(vcpu);
	return 0;
}

int kvm_arch_vcpu_ioctl_set_fpu(struct kvm_vcpu *vcpu, struct kvm_fpu *fpu)
{
	struct fxregs_state *fxsave;

	if (!vcpu->arch.guest_fpu)
		return 0;

	vcpu_load(vcpu);

	fxsave = &vcpu->arch.guest_fpu->state.fxsave;

	memcpy(fxsave->st_space, fpu->fpr, 128);
	fxsave->cwd = fpu->fcw;
	fxsave->swd = fpu->fsw;
	fxsave->twd = fpu->ftwx;
	fxsave->fop = fpu->last_opcode;
	fxsave->rip = fpu->last_ip;
	fxsave->rdp = fpu->last_dp;
	memcpy(fxsave->xmm_space, fpu->xmm, sizeof(fxsave->xmm_space));

	vcpu_put(vcpu);
	return 0;
}

static void store_regs(struct kvm_vcpu *vcpu)
{
	BUILD_BUG_ON(sizeof(struct kvm_sync_regs) > SYNC_REGS_SIZE_BYTES);

	if (vcpu->run->kvm_valid_regs & KVM_SYNC_X86_REGS)
		__get_regs(vcpu, &vcpu->run->s.regs.regs);

	if (vcpu->run->kvm_valid_regs & KVM_SYNC_X86_SREGS)
		__get_sregs(vcpu, &vcpu->run->s.regs.sregs);

	if (vcpu->run->kvm_valid_regs & KVM_SYNC_X86_EVENTS)
		kvm_vcpu_ioctl_x86_get_vcpu_events(
				vcpu, &vcpu->run->s.regs.events);
}

static int sync_regs(struct kvm_vcpu *vcpu)
{
	if (vcpu->run->kvm_dirty_regs & ~KVM_SYNC_X86_VALID_FIELDS)
		return -EINVAL;

	if (vcpu->run->kvm_dirty_regs & KVM_SYNC_X86_REGS) {
		__set_regs(vcpu, &vcpu->run->s.regs.regs);
		vcpu->run->kvm_dirty_regs &= ~KVM_SYNC_X86_REGS;
	}
	if (vcpu->run->kvm_dirty_regs & KVM_SYNC_X86_SREGS) {
		if (__set_sregs(vcpu, &vcpu->run->s.regs.sregs))
			return -EINVAL;
		vcpu->run->kvm_dirty_regs &= ~KVM_SYNC_X86_SREGS;
	}
	if (vcpu->run->kvm_dirty_regs & KVM_SYNC_X86_EVENTS) {
		if (kvm_vcpu_ioctl_x86_set_vcpu_events(
				vcpu, &vcpu->run->s.regs.events))
			return -EINVAL;
		vcpu->run->kvm_dirty_regs &= ~KVM_SYNC_X86_EVENTS;
	}

	return 0;
}

static void fx_init(struct kvm_vcpu *vcpu)
{
	if (!vcpu->arch.guest_fpu)
		return;

	fpstate_init(&vcpu->arch.guest_fpu->state);
	if (boot_cpu_has(X86_FEATURE_XSAVES))
		vcpu->arch.guest_fpu->state.xsave.header.xcomp_bv =
			host_xcr0 | XSTATE_COMPACTION_ENABLED;

	/*
	 * Ensure guest xcr0 is valid for loading
	 */
	vcpu->arch.xcr0 = XFEATURE_MASK_FP;

	vcpu->arch.cr0 |= X86_CR0_ET;
}

void kvm_free_guest_fpu(struct kvm_vcpu *vcpu)
{
	if (vcpu->arch.guest_fpu) {
		kmem_cache_free(x86_fpu_cache, vcpu->arch.guest_fpu);
		vcpu->arch.guest_fpu = NULL;
	}
}
EXPORT_SYMBOL_GPL(kvm_free_guest_fpu);

int kvm_arch_vcpu_precreate(struct kvm *kvm, unsigned int id)
{
	if (kvm_check_tsc_unstable() && atomic_read(&kvm->online_vcpus) != 0)
		pr_warn_once("kvm: SMP vm created on host with unstable TSC; "
			     "guest TSC will not be reliable\n");

	return 0;
}

int kvm_arch_vcpu_create(struct kvm_vcpu *vcpu)
{
	struct page *page;
	int r;

	vcpu->arch.last_vmentry_cpu = -1;

	if (!irqchip_in_kernel(vcpu->kvm) || kvm_vcpu_is_reset_bsp(vcpu))
		vcpu->arch.mp_state = KVM_MP_STATE_RUNNABLE;
	else
		vcpu->arch.mp_state = KVM_MP_STATE_UNINITIALIZED;

	r = kvm_mmu_create(vcpu);
	if (r < 0)
		return r;

	if (irqchip_in_kernel(vcpu->kvm)) {
		r = kvm_create_lapic(vcpu, lapic_timer_advance_ns);
		if (r < 0)
			goto fail_mmu_destroy;
		if (kvm_apicv_activated(vcpu->kvm))
			vcpu->arch.apicv_active = true;
	} else
		static_branch_inc(&kvm_has_noapic_vcpu);

	r = -ENOMEM;

	page = alloc_page(GFP_KERNEL_ACCOUNT | __GFP_ZERO);
	if (!page)
		goto fail_free_lapic;
	vcpu->arch.pio_data = page_address(page);

	vcpu->arch.mce_banks = kzalloc(KVM_MAX_MCE_BANKS * sizeof(u64) * 4,
				       GFP_KERNEL_ACCOUNT);
	if (!vcpu->arch.mce_banks)
		goto fail_free_pio_data;
	vcpu->arch.mcg_cap = KVM_MAX_MCE_BANKS;

	if (!zalloc_cpumask_var(&vcpu->arch.wbinvd_dirty_mask,
				GFP_KERNEL_ACCOUNT))
		goto fail_free_mce_banks;

	if (!alloc_emulate_ctxt(vcpu))
		goto free_wbinvd_dirty_mask;

	vcpu->arch.user_fpu = kmem_cache_zalloc(x86_fpu_cache,
						GFP_KERNEL_ACCOUNT);
	if (!vcpu->arch.user_fpu) {
		pr_err("kvm: failed to allocate userspace's fpu\n");
		goto free_emulate_ctxt;
	}

	vcpu->arch.guest_fpu = kmem_cache_zalloc(x86_fpu_cache,
						 GFP_KERNEL_ACCOUNT);
	if (!vcpu->arch.guest_fpu) {
		pr_err("kvm: failed to allocate vcpu's fpu\n");
		goto free_user_fpu;
	}
	fx_init(vcpu);

	vcpu->arch.maxphyaddr = cpuid_query_maxphyaddr(vcpu);
	vcpu->arch.reserved_gpa_bits = kvm_vcpu_reserved_gpa_bits_raw(vcpu);

	vcpu->arch.pat = MSR_IA32_CR_PAT_DEFAULT;

	kvm_async_pf_hash_reset(vcpu);
	kvm_pmu_init(vcpu);

	vcpu->arch.pending_external_vector = -1;
	vcpu->arch.preempted_in_kernel = false;

#if IS_ENABLED(CONFIG_HYPERV)
	vcpu->arch.hv_root_tdp = INVALID_PAGE;
#endif

	r = static_call(kvm_x86_vcpu_create)(vcpu);
	if (r)
		goto free_guest_fpu;

	vcpu->arch.arch_capabilities = kvm_get_arch_capabilities();
	vcpu->arch.msr_platform_info = MSR_PLATFORM_INFO_CPUID_FAULT;
	kvm_vcpu_mtrr_init(vcpu);
	vcpu_load(vcpu);
	kvm_set_tsc_khz(vcpu, max_tsc_khz);
	kvm_vcpu_reset(vcpu, false);
	kvm_init_mmu(vcpu);
	vcpu_put(vcpu);
	return 0;

free_guest_fpu:
	kvm_free_guest_fpu(vcpu);
free_user_fpu:
	kmem_cache_free(x86_fpu_cache, vcpu->arch.user_fpu);
free_emulate_ctxt:
	kmem_cache_free(x86_emulator_cache, vcpu->arch.emulate_ctxt);
free_wbinvd_dirty_mask:
	free_cpumask_var(vcpu->arch.wbinvd_dirty_mask);
fail_free_mce_banks:
	kfree(vcpu->arch.mce_banks);
fail_free_pio_data:
	free_page((unsigned long)vcpu->arch.pio_data);
fail_free_lapic:
	kvm_free_lapic(vcpu);
fail_mmu_destroy:
	kvm_mmu_destroy(vcpu);
	return r;
}

void kvm_arch_vcpu_postcreate(struct kvm_vcpu *vcpu)
{
	struct kvm *kvm = vcpu->kvm;

	if (mutex_lock_killable(&vcpu->mutex))
		return;
	vcpu_load(vcpu);
	kvm_synchronize_tsc(vcpu, 0);
	vcpu_put(vcpu);

	/* poll control enabled by default */
	vcpu->arch.msr_kvm_poll_control = 1;

	mutex_unlock(&vcpu->mutex);

	if (kvmclock_periodic_sync && vcpu->vcpu_idx == 0)
		schedule_delayed_work(&kvm->arch.kvmclock_sync_work,
						KVMCLOCK_SYNC_PERIOD);
}

void kvm_arch_vcpu_destroy(struct kvm_vcpu *vcpu)
{
	struct gfn_to_pfn_cache *cache = &vcpu->arch.st.cache;
	int idx;

	kvm_release_pfn(cache->pfn, cache->dirty, cache);

	kvmclock_reset(vcpu);

	static_call(kvm_x86_vcpu_free)(vcpu);

	kmem_cache_free(x86_emulator_cache, vcpu->arch.emulate_ctxt);
	free_cpumask_var(vcpu->arch.wbinvd_dirty_mask);
	kmem_cache_free(x86_fpu_cache, vcpu->arch.user_fpu);
	kvm_free_guest_fpu(vcpu);

	kvm_hv_vcpu_uninit(vcpu);
	kvm_pmu_destroy(vcpu);
	kfree(vcpu->arch.mce_banks);
	kvm_free_lapic(vcpu);
	idx = srcu_read_lock(&vcpu->kvm->srcu);
	kvm_mmu_destroy(vcpu);
	srcu_read_unlock(&vcpu->kvm->srcu, idx);
	free_page((unsigned long)vcpu->arch.pio_data);
	kvfree(vcpu->arch.cpuid_entries);
	if (!lapic_in_kernel(vcpu))
		static_branch_dec(&kvm_has_noapic_vcpu);
}

void kvm_vcpu_reset(struct kvm_vcpu *vcpu, bool init_event)
{
	unsigned long old_cr0 = kvm_read_cr0(vcpu);

	kvm_lapic_reset(vcpu, init_event);

	vcpu->arch.hflags = 0;

	vcpu->arch.smi_pending = 0;
	vcpu->arch.smi_count = 0;
	atomic_set(&vcpu->arch.nmi_queued, 0);
	vcpu->arch.nmi_pending = 0;
	vcpu->arch.nmi_injected = false;
	kvm_clear_interrupt_queue(vcpu);
	kvm_clear_exception_queue(vcpu);

	memset(vcpu->arch.db, 0, sizeof(vcpu->arch.db));
	kvm_update_dr0123(vcpu);
	vcpu->arch.dr6 = DR6_ACTIVE_LOW;
	vcpu->arch.dr7 = DR7_FIXED_1;
	kvm_update_dr7(vcpu);

	vcpu->arch.cr2 = 0;

	kvm_make_request(KVM_REQ_EVENT, vcpu);
	vcpu->arch.apf.msr_en_val = 0;
	vcpu->arch.apf.msr_int_val = 0;
	vcpu->arch.st.msr_val = 0;

	kvmclock_reset(vcpu);

	kvm_clear_async_pf_completion_queue(vcpu);
	kvm_async_pf_hash_reset(vcpu);
	vcpu->arch.apf.halted = false;

	if (vcpu->arch.guest_fpu && kvm_mpx_supported()) {
		void *mpx_state_buffer;

		/*
		 * To avoid have the INIT path from kvm_apic_has_events() that be
		 * called with loaded FPU and does not let userspace fix the state.
		 */
		if (init_event)
			kvm_put_guest_fpu(vcpu);
		mpx_state_buffer = get_xsave_addr(&vcpu->arch.guest_fpu->state.xsave,
					XFEATURE_BNDREGS);
		if (mpx_state_buffer)
			memset(mpx_state_buffer, 0, sizeof(struct mpx_bndreg_state));
		mpx_state_buffer = get_xsave_addr(&vcpu->arch.guest_fpu->state.xsave,
					XFEATURE_BNDCSR);
		if (mpx_state_buffer)
			memset(mpx_state_buffer, 0, sizeof(struct mpx_bndcsr));
		if (init_event)
			kvm_load_guest_fpu(vcpu);
	}

	if (!init_event) {
		kvm_pmu_reset(vcpu);
		vcpu->arch.smbase = 0x30000;

		vcpu->arch.msr_misc_features_enables = 0;

		vcpu->arch.xcr0 = XFEATURE_MASK_FP;
	}

	memset(vcpu->arch.regs, 0, sizeof(vcpu->arch.regs));
	vcpu->arch.regs_avail = ~0;
	vcpu->arch.regs_dirty = ~0;

	vcpu->arch.ia32_xss = 0;

	static_call(kvm_x86_vcpu_reset)(vcpu, init_event);

	/*
	 * Reset the MMU context if paging was enabled prior to INIT (which is
	 * implied if CR0.PG=1 as CR0 will be '0' prior to RESET).  Unlike the
	 * standard CR0/CR4/EFER modification paths, only CR0.PG needs to be
	 * checked because it is unconditionally cleared on INIT and all other
	 * paging related bits are ignored if paging is disabled, i.e. CR0.WP,
	 * CR4, and EFER changes are all irrelevant if CR0.PG was '0'.
	 */
	if (old_cr0 & X86_CR0_PG)
		kvm_mmu_reset_context(vcpu);
}

void kvm_vcpu_deliver_sipi_vector(struct kvm_vcpu *vcpu, u8 vector)
{
	struct kvm_segment cs;

	kvm_get_segment(vcpu, &cs, VCPU_SREG_CS);
	cs.selector = vector << 8;
	cs.base = vector << 12;
	kvm_set_segment(vcpu, &cs, VCPU_SREG_CS);
	kvm_rip_write(vcpu, 0);
}
EXPORT_SYMBOL_GPL(kvm_vcpu_deliver_sipi_vector);

int kvm_arch_hardware_enable(void)
{
	struct kvm *kvm;
	struct kvm_vcpu *vcpu;
	int i;
	int ret;
	u64 local_tsc;
	u64 max_tsc = 0;
	bool stable, backwards_tsc = false;

	kvm_user_return_msr_cpu_online();
	ret = static_call(kvm_x86_hardware_enable)();
	if (ret != 0)
		return ret;

	local_tsc = rdtsc();
	stable = !kvm_check_tsc_unstable();
	list_for_each_entry(kvm, &vm_list, vm_list) {
		kvm_for_each_vcpu(i, vcpu, kvm) {
			if (!stable && vcpu->cpu == smp_processor_id())
				kvm_make_request(KVM_REQ_CLOCK_UPDATE, vcpu);
			if (stable && vcpu->arch.last_host_tsc > local_tsc) {
				backwards_tsc = true;
				if (vcpu->arch.last_host_tsc > max_tsc)
					max_tsc = vcpu->arch.last_host_tsc;
			}
		}
	}

	/*
	 * Sometimes, even reliable TSCs go backwards.  This happens on
	 * platforms that reset TSC during suspend or hibernate actions, but
	 * maintain synchronization.  We must compensate.  Fortunately, we can
	 * detect that condition here, which happens early in CPU bringup,
	 * before any KVM threads can be running.  Unfortunately, we can't
	 * bring the TSCs fully up to date with real time, as we aren't yet far
	 * enough into CPU bringup that we know how much real time has actually
	 * elapsed; our helper function, ktime_get_boottime_ns() will be using boot
	 * variables that haven't been updated yet.
	 *
	 * So we simply find the maximum observed TSC above, then record the
	 * adjustment to TSC in each VCPU.  When the VCPU later gets loaded,
	 * the adjustment will be applied.  Note that we accumulate
	 * adjustments, in case multiple suspend cycles happen before some VCPU
	 * gets a chance to run again.  In the event that no KVM threads get a
	 * chance to run, we will miss the entire elapsed period, as we'll have
	 * reset last_host_tsc, so VCPUs will not have the TSC adjusted and may
	 * loose cycle time.  This isn't too big a deal, since the loss will be
	 * uniform across all VCPUs (not to mention the scenario is extremely
	 * unlikely). It is possible that a second hibernate recovery happens
	 * much faster than a first, causing the observed TSC here to be
	 * smaller; this would require additional padding adjustment, which is
	 * why we set last_host_tsc to the local tsc observed here.
	 *
	 * N.B. - this code below runs only on platforms with reliable TSC,
	 * as that is the only way backwards_tsc is set above.  Also note
	 * that this runs for ALL vcpus, which is not a bug; all VCPUs should
	 * have the same delta_cyc adjustment applied if backwards_tsc
	 * is detected.  Note further, this adjustment is only done once,
	 * as we reset last_host_tsc on all VCPUs to stop this from being
	 * called multiple times (one for each physical CPU bringup).
	 *
	 * Platforms with unreliable TSCs don't have to deal with this, they
	 * will be compensated by the logic in vcpu_load, which sets the TSC to
	 * catchup mode.  This will catchup all VCPUs to real time, but cannot
	 * guarantee that they stay in perfect synchronization.
	 */
	if (backwards_tsc) {
		u64 delta_cyc = max_tsc - local_tsc;
		list_for_each_entry(kvm, &vm_list, vm_list) {
			kvm->arch.backwards_tsc_observed = true;
			kvm_for_each_vcpu(i, vcpu, kvm) {
				vcpu->arch.tsc_offset_adjustment += delta_cyc;
				vcpu->arch.last_host_tsc = local_tsc;
				kvm_make_request(KVM_REQ_MASTERCLOCK_UPDATE, vcpu);
			}

			/*
			 * We have to disable TSC offset matching.. if you were
			 * booting a VM while issuing an S4 host suspend....
			 * you may have some problem.  Solving this issue is
			 * left as an exercise to the reader.
			 */
			kvm->arch.last_tsc_nsec = 0;
			kvm->arch.last_tsc_write = 0;
		}

	}
	return 0;
}

void kvm_arch_hardware_disable(void)
{
	static_call(kvm_x86_hardware_disable)();
	drop_user_return_notifiers();
}

int kvm_arch_hardware_setup(void *opaque)
{
	struct kvm_x86_init_ops *ops = opaque;
	int r;

	rdmsrl_safe(MSR_EFER, &host_efer);

	if (boot_cpu_has(X86_FEATURE_XSAVES))
		rdmsrl(MSR_IA32_XSS, host_xss);

	r = ops->hardware_setup();
	if (r != 0)
		return r;

	memcpy(&kvm_x86_ops, ops->runtime_ops, sizeof(kvm_x86_ops));
	kvm_ops_static_call_update();

	if (!kvm_cpu_cap_has(X86_FEATURE_XSAVES))
		supported_xss = 0;

#define __kvm_cpu_cap_has(UNUSED_, f) kvm_cpu_cap_has(f)
	cr4_reserved_bits = __cr4_reserved_bits(__kvm_cpu_cap_has, UNUSED_);
#undef __kvm_cpu_cap_has

	if (kvm_has_tsc_control) {
		/*
		 * Make sure the user can only configure tsc_khz values that
		 * fit into a signed integer.
		 * A min value is not calculated because it will always
		 * be 1 on all machines.
		 */
		u64 max = min(0x7fffffffULL,
			      __scale_tsc(kvm_max_tsc_scaling_ratio, tsc_khz));
		kvm_max_guest_tsc_khz = max;

		kvm_default_tsc_scaling_ratio = 1ULL << kvm_tsc_scaling_ratio_frac_bits;
	}

	kvm_init_msr_list();
	return 0;
}

void kvm_arch_hardware_unsetup(void)
{
	static_call(kvm_x86_hardware_unsetup)();
}

int kvm_arch_check_processor_compat(void *opaque)
{
	struct cpuinfo_x86 *c = &cpu_data(smp_processor_id());
	struct kvm_x86_init_ops *ops = opaque;

	WARN_ON(!irqs_disabled());

	if (__cr4_reserved_bits(cpu_has, c) !=
	    __cr4_reserved_bits(cpu_has, &boot_cpu_data))
		return -EIO;

	return ops->check_processor_compatibility();
}

bool kvm_vcpu_is_reset_bsp(struct kvm_vcpu *vcpu)
{
	return vcpu->kvm->arch.bsp_vcpu_id == vcpu->vcpu_id;
}
EXPORT_SYMBOL_GPL(kvm_vcpu_is_reset_bsp);

bool kvm_vcpu_is_bsp(struct kvm_vcpu *vcpu)
{
	return (vcpu->arch.apic_base & MSR_IA32_APICBASE_BSP) != 0;
}

__read_mostly DEFINE_STATIC_KEY_FALSE(kvm_has_noapic_vcpu);
EXPORT_SYMBOL_GPL(kvm_has_noapic_vcpu);

void kvm_arch_sched_in(struct kvm_vcpu *vcpu, int cpu)
{
	struct kvm_pmu *pmu = vcpu_to_pmu(vcpu);

	vcpu->arch.l1tf_flush_l1d = true;
	if (pmu->version && unlikely(pmu->event_count)) {
		pmu->need_cleanup = true;
		kvm_make_request(KVM_REQ_PMU, vcpu);
	}
	static_call(kvm_x86_sched_in)(vcpu, cpu);
}

void kvm_arch_free_vm(struct kvm *kvm)
{
	kfree(to_kvm_hv(kvm)->hv_pa_pg);
	vfree(kvm);
}


int kvm_arch_init_vm(struct kvm *kvm, unsigned long type)
{
	if (type)
		return -EINVAL;

	INIT_HLIST_HEAD(&kvm->arch.mask_notifier_list);
	INIT_LIST_HEAD(&kvm->arch.active_mmu_pages);
	INIT_LIST_HEAD(&kvm->arch.zapped_obsolete_pages);
	INIT_LIST_HEAD(&kvm->arch.lpage_disallowed_mmu_pages);
	INIT_LIST_HEAD(&kvm->arch.assigned_dev_head);
	atomic_set(&kvm->arch.noncoherent_dma_count, 0);

	/* Reserve bit 0 of irq_sources_bitmap for userspace irq source */
	set_bit(KVM_USERSPACE_IRQ_SOURCE_ID, &kvm->arch.irq_sources_bitmap);
	/* Reserve bit 1 of irq_sources_bitmap for irqfd-resampler */
	set_bit(KVM_IRQFD_RESAMPLE_IRQ_SOURCE_ID,
		&kvm->arch.irq_sources_bitmap);

	raw_spin_lock_init(&kvm->arch.tsc_write_lock);
	mutex_init(&kvm->arch.apic_map_lock);
	spin_lock_init(&kvm->arch.pvclock_gtod_sync_lock);

	kvm->arch.kvmclock_offset = -get_kvmclock_base_ns();
	pvclock_update_vm_gtod_copy(kvm);

	kvm->arch.guest_can_read_msr_platform_info = true;

#if IS_ENABLED(CONFIG_HYPERV)
	spin_lock_init(&kvm->arch.hv_root_tdp_lock);
	kvm->arch.hv_root_tdp = INVALID_PAGE;
#endif

	INIT_DELAYED_WORK(&kvm->arch.kvmclock_update_work, kvmclock_update_fn);
	INIT_DELAYED_WORK(&kvm->arch.kvmclock_sync_work, kvmclock_sync_fn);

	kvm_apicv_init(kvm);
	kvm_hv_init_vm(kvm);
	kvm_page_track_init(kvm);
	kvm_mmu_init_vm(kvm);

	return static_call(kvm_x86_vm_init)(kvm);
}

int kvm_arch_post_init_vm(struct kvm *kvm)
{
	return kvm_mmu_post_init_vm(kvm);
}

static void kvm_unload_vcpu_mmu(struct kvm_vcpu *vcpu)
{
	vcpu_load(vcpu);
	kvm_mmu_unload(vcpu);
	vcpu_put(vcpu);
}

static void kvm_free_vcpus(struct kvm *kvm)
{
	unsigned int i;
	struct kvm_vcpu *vcpu;

	/*
	 * Unpin any mmu pages first.
	 */
	kvm_for_each_vcpu(i, vcpu, kvm) {
		kvm_clear_async_pf_completion_queue(vcpu);
		kvm_unload_vcpu_mmu(vcpu);
	}
	kvm_for_each_vcpu(i, vcpu, kvm)
		kvm_vcpu_destroy(vcpu);

	mutex_lock(&kvm->lock);
	for (i = 0; i < atomic_read(&kvm->online_vcpus); i++)
		kvm->vcpus[i] = NULL;

	atomic_set(&kvm->online_vcpus, 0);
	mutex_unlock(&kvm->lock);
}

void kvm_arch_sync_events(struct kvm *kvm)
{
	cancel_delayed_work_sync(&kvm->arch.kvmclock_sync_work);
	cancel_delayed_work_sync(&kvm->arch.kvmclock_update_work);
	kvm_free_pit(kvm);
}

#define  ERR_PTR_USR(e)  ((void __user *)ERR_PTR(e))

/**
 * __x86_set_memory_region: Setup KVM internal memory slot
 *
 * @kvm: the kvm pointer to the VM.
 * @id: the slot ID to setup.
 * @gpa: the GPA to install the slot (unused when @size == 0).
 * @size: the size of the slot. Set to zero to uninstall a slot.
 *
 * This function helps to setup a KVM internal memory slot.  Specify
 * @size > 0 to install a new slot, while @size == 0 to uninstall a
 * slot.  The return code can be one of the following:
 *
 *   HVA:           on success (uninstall will return a bogus HVA)
 *   -errno:        on error
 *
 * The caller should always use IS_ERR() to check the return value
 * before use.  Note, the KVM internal memory slots are guaranteed to
 * remain valid and unchanged until the VM is destroyed, i.e., the
 * GPA->HVA translation will not change.  However, the HVA is a user
 * address, i.e. its accessibility is not guaranteed, and must be
 * accessed via __copy_{to,from}_user().
 */
void __user * __x86_set_memory_region(struct kvm *kvm, int id, gpa_t gpa,
				      u32 size)
{
	int i, r;
	unsigned long hva, old_npages;
	struct kvm_memslots *slots = kvm_memslots(kvm);
	struct kvm_memory_slot *slot;

	/* Called with kvm->slots_lock held.  */
	if (WARN_ON(id >= KVM_MEM_SLOTS_NUM))
		return ERR_PTR_USR(-EINVAL);

	slot = id_to_memslot(slots, id);
	if (size) {
		if (slot && slot->npages)
			return ERR_PTR_USR(-EEXIST);

		/*
		 * MAP_SHARED to prevent internal slot pages from being moved
		 * by fork()/COW.
		 */
		hva = vm_mmap(NULL, 0, size, PROT_READ | PROT_WRITE,
			      MAP_SHARED | MAP_ANONYMOUS, 0);
		if (IS_ERR((void *)hva))
			return (void __user *)hva;
	} else {
		if (!slot || !slot->npages)
			return NULL;

		old_npages = slot->npages;
		hva = slot->userspace_addr;
	}

	for (i = 0; i < KVM_ADDRESS_SPACE_NUM; i++) {
		struct kvm_userspace_memory_region m;

		m.slot = id | (i << 16);
		m.flags = 0;
		m.guest_phys_addr = gpa;
		m.userspace_addr = hva;
		m.memory_size = size;
		r = __kvm_set_memory_region(kvm, &m);
		if (r < 0)
			return ERR_PTR_USR(r);
	}

	if (!size)
		vm_munmap(hva, old_npages * PAGE_SIZE);

	return (void __user *)hva;
}
EXPORT_SYMBOL_GPL(__x86_set_memory_region);

void kvm_arch_pre_destroy_vm(struct kvm *kvm)
{
	kvm_mmu_pre_destroy_vm(kvm);
}

void kvm_arch_destroy_vm(struct kvm *kvm)
{
	if (current->mm == kvm->mm) {
		/*
		 * Free memory regions allocated on behalf of userspace,
		 * unless the the memory map has changed due to process exit
		 * or fd copying.
		 */
		mutex_lock(&kvm->slots_lock);
		__x86_set_memory_region(kvm, APIC_ACCESS_PAGE_PRIVATE_MEMSLOT,
					0, 0);
		__x86_set_memory_region(kvm, IDENTITY_PAGETABLE_PRIVATE_MEMSLOT,
					0, 0);
		__x86_set_memory_region(kvm, TSS_PRIVATE_MEMSLOT, 0, 0);
		mutex_unlock(&kvm->slots_lock);
	}
	static_call_cond(kvm_x86_vm_destroy)(kvm);
	kvm_free_msr_filter(srcu_dereference_check(kvm->arch.msr_filter, &kvm->srcu, 1));
	kvm_pic_destroy(kvm);
	kvm_ioapic_destroy(kvm);
	kvm_free_vcpus(kvm);
	kvfree(rcu_dereference_check(kvm->arch.apic_map, 1));
	kfree(srcu_dereference_check(kvm->arch.pmu_event_filter, &kvm->srcu, 1));
	kvm_mmu_uninit_vm(kvm);
	kvm_page_track_cleanup(kvm);
	kvm_xen_destroy_vm(kvm);
	kvm_hv_destroy_vm(kvm);
}

static void memslot_rmap_free(struct kvm_memory_slot *slot)
{
	int i;

	for (i = 0; i < KVM_NR_PAGE_SIZES; ++i) {
		kvfree(slot->arch.rmap[i]);
		slot->arch.rmap[i] = NULL;
	}
}

void kvm_arch_free_memslot(struct kvm *kvm, struct kvm_memory_slot *slot)
{
	int i;

	memslot_rmap_free(slot);

	for (i = 1; i < KVM_NR_PAGE_SIZES; ++i) {
		kvfree(slot->arch.lpage_info[i - 1]);
		slot->arch.lpage_info[i - 1] = NULL;
	}

	kvm_page_track_free_memslot(slot);
}

static int memslot_rmap_alloc(struct kvm_memory_slot *slot,
			      unsigned long npages)
{
	const int sz = sizeof(*slot->arch.rmap[0]);
	int i;

	for (i = 0; i < KVM_NR_PAGE_SIZES; ++i) {
		int level = i + 1;
		int lpages = gfn_to_index(slot->base_gfn + npages - 1,
					  slot->base_gfn, level) + 1;

		WARN_ON(slot->arch.rmap[i]);

		slot->arch.rmap[i] = kvcalloc(lpages, sz, GFP_KERNEL_ACCOUNT);
		if (!slot->arch.rmap[i]) {
			memslot_rmap_free(slot);
			return -ENOMEM;
		}
	}

	return 0;
}

int alloc_all_memslots_rmaps(struct kvm *kvm)
{
	struct kvm_memslots *slots;
	struct kvm_memory_slot *slot;
	int r, i;

	/*
	 * Check if memslots alreday have rmaps early before acquiring
	 * the slots_arch_lock below.
	 */
	if (kvm_memslots_have_rmaps(kvm))
		return 0;

	mutex_lock(&kvm->slots_arch_lock);

	/*
	 * Read memslots_have_rmaps again, under the slots arch lock,
	 * before allocating the rmaps
	 */
	if (kvm_memslots_have_rmaps(kvm)) {
		mutex_unlock(&kvm->slots_arch_lock);
		return 0;
	}

	for (i = 0; i < KVM_ADDRESS_SPACE_NUM; i++) {
		slots = __kvm_memslots(kvm, i);
		kvm_for_each_memslot(slot, slots) {
			r = memslot_rmap_alloc(slot, slot->npages);
			if (r) {
				mutex_unlock(&kvm->slots_arch_lock);
				return r;
			}
		}
	}

	/*
	 * Ensure that memslots_have_rmaps becomes true strictly after
	 * all the rmap pointers are set.
	 */
	smp_store_release(&kvm->arch.memslots_have_rmaps, true);
	mutex_unlock(&kvm->slots_arch_lock);
	return 0;
}

static int kvm_alloc_memslot_metadata(struct kvm *kvm,
				      struct kvm_memory_slot *slot,
				      unsigned long npages)
{
	int i, r;

	/*
	 * Clear out the previous array pointers for the KVM_MR_MOVE case.  The
	 * old arrays will be freed by __kvm_set_memory_region() if installing
	 * the new memslot is successful.
	 */
	memset(&slot->arch, 0, sizeof(slot->arch));

	if (kvm_memslots_have_rmaps(kvm)) {
		r = memslot_rmap_alloc(slot, npages);
		if (r)
			return r;
	}

	for (i = 1; i < KVM_NR_PAGE_SIZES; ++i) {
		struct kvm_lpage_info *linfo;
		unsigned long ugfn;
		int lpages;
		int level = i + 1;

		lpages = gfn_to_index(slot->base_gfn + npages - 1,
				      slot->base_gfn, level) + 1;

		linfo = kvcalloc(lpages, sizeof(*linfo), GFP_KERNEL_ACCOUNT);
		if (!linfo)
			goto out_free;

		slot->arch.lpage_info[i - 1] = linfo;

		if (slot->base_gfn & (KVM_PAGES_PER_HPAGE(level) - 1))
			linfo[0].disallow_lpage = 1;
		if ((slot->base_gfn + npages) & (KVM_PAGES_PER_HPAGE(level) - 1))
			linfo[lpages - 1].disallow_lpage = 1;
		ugfn = slot->userspace_addr >> PAGE_SHIFT;
		/*
		 * If the gfn and userspace address are not aligned wrt each
		 * other, disable large page support for this slot.
		 */
		if ((slot->base_gfn ^ ugfn) & (KVM_PAGES_PER_HPAGE(level) - 1)) {
			unsigned long j;

			for (j = 0; j < lpages; ++j)
				linfo[j].disallow_lpage = 1;
		}
	}

	if (kvm_page_track_create_memslot(slot, npages))
		goto out_free;

	return 0;

out_free:
	memslot_rmap_free(slot);

	for (i = 1; i < KVM_NR_PAGE_SIZES; ++i) {
		kvfree(slot->arch.lpage_info[i - 1]);
		slot->arch.lpage_info[i - 1] = NULL;
	}
	return -ENOMEM;
}

void kvm_arch_memslots_updated(struct kvm *kvm, u64 gen)
{
	struct kvm_vcpu *vcpu;
	int i;

	/*
	 * memslots->generation has been incremented.
	 * mmio generation may have reached its maximum value.
	 */
	kvm_mmu_invalidate_mmio_sptes(kvm, gen);

	/* Force re-initialization of steal_time cache */
	kvm_for_each_vcpu(i, vcpu, kvm)
		kvm_vcpu_kick(vcpu);
}

int kvm_arch_prepare_memory_region(struct kvm *kvm,
				struct kvm_memory_slot *memslot,
				const struct kvm_userspace_memory_region *mem,
				enum kvm_mr_change change)
{
	if (change == KVM_MR_CREATE || change == KVM_MR_MOVE)
		return kvm_alloc_memslot_metadata(kvm, memslot,
						  mem->memory_size >> PAGE_SHIFT);
	return 0;
}


static void kvm_mmu_update_cpu_dirty_logging(struct kvm *kvm, bool enable)
{
	struct kvm_arch *ka = &kvm->arch;

	if (!kvm_x86_ops.cpu_dirty_log_size)
		return;

	if ((enable && ++ka->cpu_dirty_logging_count == 1) ||
	    (!enable && --ka->cpu_dirty_logging_count == 0))
		kvm_make_all_cpus_request(kvm, KVM_REQ_UPDATE_CPU_DIRTY_LOGGING);

	WARN_ON_ONCE(ka->cpu_dirty_logging_count < 0);
}

static void kvm_mmu_slot_apply_flags(struct kvm *kvm,
				     struct kvm_memory_slot *old,
				     struct kvm_memory_slot *new,
				     enum kvm_mr_change change)
{
	bool log_dirty_pages = new->flags & KVM_MEM_LOG_DIRTY_PAGES;

	/*
	 * Update CPU dirty logging if dirty logging is being toggled.  This
	 * applies to all operations.
	 */
	if ((old->flags ^ new->flags) & KVM_MEM_LOG_DIRTY_PAGES)
		kvm_mmu_update_cpu_dirty_logging(kvm, log_dirty_pages);

	/*
	 * Nothing more to do for RO slots (which can't be dirtied and can't be
	 * made writable) or CREATE/MOVE/DELETE of a slot.
	 *
	 * For a memslot with dirty logging disabled:
	 * CREATE:      No dirty mappings will already exist.
	 * MOVE/DELETE: The old mappings will already have been cleaned up by
	 *		kvm_arch_flush_shadow_memslot()
	 *
	 * For a memslot with dirty logging enabled:
	 * CREATE:      No shadow pages exist, thus nothing to write-protect
	 *		and no dirty bits to clear.
	 * MOVE/DELETE: The old mappings will already have been cleaned up by
	 *		kvm_arch_flush_shadow_memslot().
	 */
	if ((change != KVM_MR_FLAGS_ONLY) || (new->flags & KVM_MEM_READONLY))
		return;

	/*
	 * READONLY and non-flags changes were filtered out above, and the only
	 * other flag is LOG_DIRTY_PAGES, i.e. something is wrong if dirty
	 * logging isn't being toggled on or off.
	 */
	if (WARN_ON_ONCE(!((old->flags ^ new->flags) & KVM_MEM_LOG_DIRTY_PAGES)))
		return;

	if (!log_dirty_pages) {
		/*
		 * Dirty logging tracks sptes in 4k granularity, meaning that
		 * large sptes have to be split.  If live migration succeeds,
		 * the guest in the source machine will be destroyed and large
		 * sptes will be created in the destination.  However, if the
		 * guest continues to run in the source machine (for example if
		 * live migration fails), small sptes will remain around and
		 * cause bad performance.
		 *
		 * Scan sptes if dirty logging has been stopped, dropping those
		 * which can be collapsed into a single large-page spte.  Later
		 * page faults will create the large-page sptes.
		 */
		kvm_mmu_zap_collapsible_sptes(kvm, new);
	} else {
		/*
		 * Initially-all-set does not require write protecting any page,
		 * because they're all assumed to be dirty.
		 */
		if (kvm_dirty_log_manual_protect_and_init_set(kvm))
			return;

		if (kvm_x86_ops.cpu_dirty_log_size) {
			kvm_mmu_slot_leaf_clear_dirty(kvm, new);
			kvm_mmu_slot_remove_write_access(kvm, new, PG_LEVEL_2M);
		} else {
			kvm_mmu_slot_remove_write_access(kvm, new, PG_LEVEL_4K);
		}
	}
}

void kvm_arch_commit_memory_region(struct kvm *kvm,
				const struct kvm_userspace_memory_region *mem,
				struct kvm_memory_slot *old,
				const struct kvm_memory_slot *new,
				enum kvm_mr_change change)
{
	if (!kvm->arch.n_requested_mmu_pages)
		kvm_mmu_change_mmu_pages(kvm,
				kvm_mmu_calculate_default_mmu_pages(kvm));

	/*
	 * FIXME: const-ify all uses of struct kvm_memory_slot.
	 */
	kvm_mmu_slot_apply_flags(kvm, old, (struct kvm_memory_slot *) new, change);

	/* Free the arrays associated with the old memslot. */
	if (change == KVM_MR_MOVE)
		kvm_arch_free_memslot(kvm, old);
}

void kvm_arch_flush_shadow_all(struct kvm *kvm)
{
	kvm_mmu_zap_all(kvm);
}

void kvm_arch_flush_shadow_memslot(struct kvm *kvm,
				   struct kvm_memory_slot *slot)
{
	kvm_page_track_flush_slot(kvm, slot);
}

static inline bool kvm_guest_apic_has_interrupt(struct kvm_vcpu *vcpu)
{
	return (is_guest_mode(vcpu) &&
			kvm_x86_ops.guest_apic_has_interrupt &&
			static_call(kvm_x86_guest_apic_has_interrupt)(vcpu));
}

static inline bool kvm_vcpu_has_events(struct kvm_vcpu *vcpu)
{
	if (!list_empty_careful(&vcpu->async_pf.done))
		return true;

	if (kvm_apic_has_events(vcpu))
		return true;

	if (vcpu->arch.pv.pv_unhalted)
		return true;

	if (vcpu->arch.exception.pending)
		return true;

	if (kvm_test_request(KVM_REQ_NMI, vcpu) ||
	    (vcpu->arch.nmi_pending &&
	     static_call(kvm_x86_nmi_allowed)(vcpu, false)))
		return true;

	if (kvm_test_request(KVM_REQ_SMI, vcpu) ||
	    (vcpu->arch.smi_pending &&
	     static_call(kvm_x86_smi_allowed)(vcpu, false)))
		return true;

	if (kvm_arch_interrupt_allowed(vcpu) &&
	    (kvm_cpu_has_interrupt(vcpu) ||
	    kvm_guest_apic_has_interrupt(vcpu)))
		return true;

	if (kvm_hv_has_stimer_pending(vcpu))
		return true;

	if (is_guest_mode(vcpu) &&
	    kvm_x86_ops.nested_ops->hv_timer_pending &&
	    kvm_x86_ops.nested_ops->hv_timer_pending(vcpu))
		return true;

	return false;
}

int kvm_arch_vcpu_runnable(struct kvm_vcpu *vcpu)
{
	return kvm_vcpu_running(vcpu) || kvm_vcpu_has_events(vcpu);
}

bool kvm_arch_dy_has_pending_interrupt(struct kvm_vcpu *vcpu)
{
	if (vcpu->arch.apicv_active && static_call(kvm_x86_dy_apicv_has_pending_interrupt)(vcpu))
		return true;

	return false;
}

bool kvm_arch_dy_runnable(struct kvm_vcpu *vcpu)
{
	if (READ_ONCE(vcpu->arch.pv.pv_unhalted))
		return true;

	if (kvm_test_request(KVM_REQ_NMI, vcpu) ||
		kvm_test_request(KVM_REQ_SMI, vcpu) ||
		 kvm_test_request(KVM_REQ_EVENT, vcpu))
		return true;

	return kvm_arch_dy_has_pending_interrupt(vcpu);
}

bool kvm_arch_vcpu_in_kernel(struct kvm_vcpu *vcpu)
{
	if (vcpu->arch.guest_state_protected)
		return true;

	return vcpu->arch.preempted_in_kernel;
}

int kvm_arch_vcpu_should_kick(struct kvm_vcpu *vcpu)
{
	return kvm_vcpu_exiting_guest_mode(vcpu) == IN_GUEST_MODE;
}

int kvm_arch_interrupt_allowed(struct kvm_vcpu *vcpu)
{
	return static_call(kvm_x86_interrupt_allowed)(vcpu, false);
}

unsigned long kvm_get_linear_rip(struct kvm_vcpu *vcpu)
{
	/* Can't read the RIP when guest state is protected, just return 0 */
	if (vcpu->arch.guest_state_protected)
		return 0;

	if (is_64_bit_mode(vcpu))
		return kvm_rip_read(vcpu);
	return (u32)(get_segment_base(vcpu, VCPU_SREG_CS) +
		     kvm_rip_read(vcpu));
}
EXPORT_SYMBOL_GPL(kvm_get_linear_rip);

bool kvm_is_linear_rip(struct kvm_vcpu *vcpu, unsigned long linear_rip)
{
	return kvm_get_linear_rip(vcpu) == linear_rip;
}
EXPORT_SYMBOL_GPL(kvm_is_linear_rip);

unsigned long kvm_get_rflags(struct kvm_vcpu *vcpu)
{
	unsigned long rflags;

	rflags = static_call(kvm_x86_get_rflags)(vcpu);
	if (vcpu->guest_debug & KVM_GUESTDBG_SINGLESTEP)
		rflags &= ~X86_EFLAGS_TF;
	return rflags;
}
EXPORT_SYMBOL_GPL(kvm_get_rflags);

static void __kvm_set_rflags(struct kvm_vcpu *vcpu, unsigned long rflags)
{
	if (vcpu->guest_debug & KVM_GUESTDBG_SINGLESTEP &&
	    kvm_is_linear_rip(vcpu, vcpu->arch.singlestep_rip))
		rflags |= X86_EFLAGS_TF;
	static_call(kvm_x86_set_rflags)(vcpu, rflags);
}

void kvm_set_rflags(struct kvm_vcpu *vcpu, unsigned long rflags)
{
	__kvm_set_rflags(vcpu, rflags);
	kvm_make_request(KVM_REQ_EVENT, vcpu);
}
EXPORT_SYMBOL_GPL(kvm_set_rflags);

void kvm_arch_async_page_ready(struct kvm_vcpu *vcpu, struct kvm_async_pf *work)
{
	int r;

	if ((vcpu->arch.mmu->direct_map != work->arch.direct_map) ||
	      work->wakeup_all)
		return;

	r = kvm_mmu_reload(vcpu);
	if (unlikely(r))
		return;

	if (!vcpu->arch.mmu->direct_map &&
	      work->arch.cr3 != vcpu->arch.mmu->get_guest_pgd(vcpu))
		return;

	kvm_mmu_do_page_fault(vcpu, work->cr2_or_gpa, 0, true);
}

static inline u32 kvm_async_pf_hash_fn(gfn_t gfn)
{
	BUILD_BUG_ON(!is_power_of_2(ASYNC_PF_PER_VCPU));

	return hash_32(gfn & 0xffffffff, order_base_2(ASYNC_PF_PER_VCPU));
}

static inline u32 kvm_async_pf_next_probe(u32 key)
{
	return (key + 1) & (ASYNC_PF_PER_VCPU - 1);
}

static void kvm_add_async_pf_gfn(struct kvm_vcpu *vcpu, gfn_t gfn)
{
	u32 key = kvm_async_pf_hash_fn(gfn);

	while (vcpu->arch.apf.gfns[key] != ~0)
		key = kvm_async_pf_next_probe(key);

	vcpu->arch.apf.gfns[key] = gfn;
}

static u32 kvm_async_pf_gfn_slot(struct kvm_vcpu *vcpu, gfn_t gfn)
{
	int i;
	u32 key = kvm_async_pf_hash_fn(gfn);

	for (i = 0; i < ASYNC_PF_PER_VCPU &&
		     (vcpu->arch.apf.gfns[key] != gfn &&
		      vcpu->arch.apf.gfns[key] != ~0); i++)
		key = kvm_async_pf_next_probe(key);

	return key;
}

bool kvm_find_async_pf_gfn(struct kvm_vcpu *vcpu, gfn_t gfn)
{
	return vcpu->arch.apf.gfns[kvm_async_pf_gfn_slot(vcpu, gfn)] == gfn;
}

static void kvm_del_async_pf_gfn(struct kvm_vcpu *vcpu, gfn_t gfn)
{
	u32 i, j, k;

	i = j = kvm_async_pf_gfn_slot(vcpu, gfn);

	if (WARN_ON_ONCE(vcpu->arch.apf.gfns[i] != gfn))
		return;

	while (true) {
		vcpu->arch.apf.gfns[i] = ~0;
		do {
			j = kvm_async_pf_next_probe(j);
			if (vcpu->arch.apf.gfns[j] == ~0)
				return;
			k = kvm_async_pf_hash_fn(vcpu->arch.apf.gfns[j]);
			/*
			 * k lies cyclically in ]i,j]
			 * |    i.k.j |
			 * |....j i.k.| or  |.k..j i...|
			 */
		} while ((i <= j) ? (i < k && k <= j) : (i < k || k <= j));
		vcpu->arch.apf.gfns[i] = vcpu->arch.apf.gfns[j];
		i = j;
	}
}

static inline int apf_put_user_notpresent(struct kvm_vcpu *vcpu)
{
	u32 reason = KVM_PV_REASON_PAGE_NOT_PRESENT;

	return kvm_write_guest_cached(vcpu->kvm, &vcpu->arch.apf.data, &reason,
				      sizeof(reason));
}

static inline int apf_put_user_ready(struct kvm_vcpu *vcpu, u32 token)
{
	unsigned int offset = offsetof(struct kvm_vcpu_pv_apf_data, token);

	return kvm_write_guest_offset_cached(vcpu->kvm, &vcpu->arch.apf.data,
					     &token, offset, sizeof(token));
}

static inline bool apf_pageready_slot_free(struct kvm_vcpu *vcpu)
{
	unsigned int offset = offsetof(struct kvm_vcpu_pv_apf_data, token);
	u32 val;

	if (kvm_read_guest_offset_cached(vcpu->kvm, &vcpu->arch.apf.data,
					 &val, offset, sizeof(val)))
		return false;

	return !val;
}

static bool kvm_can_deliver_async_pf(struct kvm_vcpu *vcpu)
{
	if (!vcpu->arch.apf.delivery_as_pf_vmexit && is_guest_mode(vcpu))
		return false;

	if (!kvm_pv_async_pf_enabled(vcpu) ||
	    (vcpu->arch.apf.send_user_only && static_call(kvm_x86_get_cpl)(vcpu) == 0))
		return false;

	return true;
}

bool kvm_can_do_async_pf(struct kvm_vcpu *vcpu)
{
	if (unlikely(!lapic_in_kernel(vcpu) ||
		     kvm_event_needs_reinjection(vcpu) ||
		     vcpu->arch.exception.pending))
		return false;

	if (kvm_hlt_in_guest(vcpu->kvm) && !kvm_can_deliver_async_pf(vcpu))
		return false;

	/*
	 * If interrupts are off we cannot even use an artificial
	 * halt state.
	 */
	return kvm_arch_interrupt_allowed(vcpu);
}

bool kvm_arch_async_page_not_present(struct kvm_vcpu *vcpu,
				     struct kvm_async_pf *work)
{
	struct x86_exception fault;

	trace_kvm_async_pf_not_present(work->arch.token, work->cr2_or_gpa);
	kvm_add_async_pf_gfn(vcpu, work->arch.gfn);

	if (kvm_can_deliver_async_pf(vcpu) &&
	    !apf_put_user_notpresent(vcpu)) {
		fault.vector = PF_VECTOR;
		fault.error_code_valid = true;
		fault.error_code = 0;
		fault.nested_page_fault = false;
		fault.address = work->arch.token;
		fault.async_page_fault = true;
		kvm_inject_page_fault(vcpu, &fault);
		return true;
	} else {
		/*
		 * It is not possible to deliver a paravirtualized asynchronous
		 * page fault, but putting the guest in an artificial halt state
		 * can be beneficial nevertheless: if an interrupt arrives, we
		 * can deliver it timely and perhaps the guest will schedule
		 * another process.  When the instruction that triggered a page
		 * fault is retried, hopefully the page will be ready in the host.
		 */
		kvm_make_request(KVM_REQ_APF_HALT, vcpu);
		return false;
	}
}

void kvm_arch_async_page_present(struct kvm_vcpu *vcpu,
				 struct kvm_async_pf *work)
{
	struct kvm_lapic_irq irq = {
		.delivery_mode = APIC_DM_FIXED,
		.vector = vcpu->arch.apf.vec
	};

	if (work->wakeup_all)
		work->arch.token = ~0; /* broadcast wakeup */
	else
		kvm_del_async_pf_gfn(vcpu, work->arch.gfn);
	trace_kvm_async_pf_ready(work->arch.token, work->cr2_or_gpa);

	if ((work->wakeup_all || work->notpresent_injected) &&
	    kvm_pv_async_pf_enabled(vcpu) &&
	    !apf_put_user_ready(vcpu, work->arch.token)) {
		vcpu->arch.apf.pageready_pending = true;
		kvm_apic_set_irq(vcpu, &irq, NULL);
	}

	vcpu->arch.apf.halted = false;
	vcpu->arch.mp_state = KVM_MP_STATE_RUNNABLE;
}

void kvm_arch_async_page_present_queued(struct kvm_vcpu *vcpu)
{
	kvm_make_request(KVM_REQ_APF_READY, vcpu);
	if (!vcpu->arch.apf.pageready_pending)
		kvm_vcpu_kick(vcpu);
}

bool kvm_arch_can_dequeue_async_page_present(struct kvm_vcpu *vcpu)
{
	if (!kvm_pv_async_pf_enabled(vcpu))
		return true;
	else
		return kvm_lapic_enabled(vcpu) && apf_pageready_slot_free(vcpu);
}

void kvm_arch_start_assignment(struct kvm *kvm)
{
	if (atomic_inc_return(&kvm->arch.assigned_device_count) == 1)
		static_call_cond(kvm_x86_start_assignment)(kvm);
}
EXPORT_SYMBOL_GPL(kvm_arch_start_assignment);

void kvm_arch_end_assignment(struct kvm *kvm)
{
	atomic_dec(&kvm->arch.assigned_device_count);
}
EXPORT_SYMBOL_GPL(kvm_arch_end_assignment);

bool kvm_arch_has_assigned_device(struct kvm *kvm)
{
	return atomic_read(&kvm->arch.assigned_device_count);
}
EXPORT_SYMBOL_GPL(kvm_arch_has_assigned_device);

void kvm_arch_register_noncoherent_dma(struct kvm *kvm)
{
	atomic_inc(&kvm->arch.noncoherent_dma_count);
}
EXPORT_SYMBOL_GPL(kvm_arch_register_noncoherent_dma);

void kvm_arch_unregister_noncoherent_dma(struct kvm *kvm)
{
	atomic_dec(&kvm->arch.noncoherent_dma_count);
}
EXPORT_SYMBOL_GPL(kvm_arch_unregister_noncoherent_dma);

bool kvm_arch_has_noncoherent_dma(struct kvm *kvm)
{
	return atomic_read(&kvm->arch.noncoherent_dma_count);
}
EXPORT_SYMBOL_GPL(kvm_arch_has_noncoherent_dma);

bool kvm_arch_has_irq_bypass(void)
{
	return true;
}

int kvm_arch_irq_bypass_add_producer(struct irq_bypass_consumer *cons,
				      struct irq_bypass_producer *prod)
{
	struct kvm_kernel_irqfd *irqfd =
		container_of(cons, struct kvm_kernel_irqfd, consumer);
	int ret;

	irqfd->producer = prod;
	kvm_arch_start_assignment(irqfd->kvm);
	ret = static_call(kvm_x86_update_pi_irte)(irqfd->kvm,
					 prod->irq, irqfd->gsi, 1);

	if (ret)
		kvm_arch_end_assignment(irqfd->kvm);

	return ret;
}

void kvm_arch_irq_bypass_del_producer(struct irq_bypass_consumer *cons,
				      struct irq_bypass_producer *prod)
{
	int ret;
	struct kvm_kernel_irqfd *irqfd =
		container_of(cons, struct kvm_kernel_irqfd, consumer);

	WARN_ON(irqfd->producer != prod);
	irqfd->producer = NULL;

	/*
	 * When producer of consumer is unregistered, we change back to
	 * remapped mode, so we can re-use the current implementation
	 * when the irq is masked/disabled or the consumer side (KVM
	 * int this case doesn't want to receive the interrupts.
	*/
	ret = static_call(kvm_x86_update_pi_irte)(irqfd->kvm, prod->irq, irqfd->gsi, 0);
	if (ret)
		printk(KERN_INFO "irq bypass consumer (token %p) unregistration"
		       " fails: %d\n", irqfd->consumer.token, ret);

	kvm_arch_end_assignment(irqfd->kvm);
}

int kvm_arch_update_irqfd_routing(struct kvm *kvm, unsigned int host_irq,
				   uint32_t guest_irq, bool set)
{
	return static_call(kvm_x86_update_pi_irte)(kvm, host_irq, guest_irq, set);
}

bool kvm_vector_hashing_enabled(void)
{
	return vector_hashing;
}

bool kvm_arch_no_poll(struct kvm_vcpu *vcpu)
{
	return (vcpu->arch.msr_kvm_poll_control & 1) == 0;
}
EXPORT_SYMBOL_GPL(kvm_arch_no_poll);


int kvm_spec_ctrl_test_value(u64 value)
{
	/*
	 * test that setting IA32_SPEC_CTRL to given value
	 * is allowed by the host processor
	 */

	u64 saved_value;
	unsigned long flags;
	int ret = 0;

	local_irq_save(flags);

	if (rdmsrl_safe(MSR_IA32_SPEC_CTRL, &saved_value))
		ret = 1;
	else if (wrmsrl_safe(MSR_IA32_SPEC_CTRL, value))
		ret = 1;
	else
		wrmsrl(MSR_IA32_SPEC_CTRL, saved_value);

	local_irq_restore(flags);

	return ret;
}
EXPORT_SYMBOL_GPL(kvm_spec_ctrl_test_value);

void kvm_fixup_and_inject_pf_error(struct kvm_vcpu *vcpu, gva_t gva, u16 error_code)
{
	struct x86_exception fault;
	u32 access = error_code &
		(PFERR_WRITE_MASK | PFERR_FETCH_MASK | PFERR_USER_MASK);

	if (!(error_code & PFERR_PRESENT_MASK) ||
	    vcpu->arch.walk_mmu->gva_to_gpa(vcpu, gva, access, &fault) != UNMAPPED_GVA) {
		/*
		 * If vcpu->arch.walk_mmu->gva_to_gpa succeeded, the page
		 * tables probably do not match the TLB.  Just proceed
		 * with the error code that the processor gave.
		 */
		fault.vector = PF_VECTOR;
		fault.error_code_valid = true;
		fault.error_code = error_code;
		fault.nested_page_fault = false;
		fault.address = gva;
	}
	vcpu->arch.walk_mmu->inject_page_fault(vcpu, &fault);
}
EXPORT_SYMBOL_GPL(kvm_fixup_and_inject_pf_error);

/*
 * Handles kvm_read/write_guest_virt*() result and either injects #PF or returns
 * KVM_EXIT_INTERNAL_ERROR for cases not currently handled by KVM. Return value
 * indicates whether exit to userspace is needed.
 */
int kvm_handle_memory_failure(struct kvm_vcpu *vcpu, int r,
			      struct x86_exception *e)
{
	if (r == X86EMUL_PROPAGATE_FAULT) {
		kvm_inject_emulated_page_fault(vcpu, e);
		return 1;
	}

	/*
	 * In case kvm_read/write_guest_virt*() failed with X86EMUL_IO_NEEDED
	 * while handling a VMX instruction KVM could've handled the request
	 * correctly by exiting to userspace and performing I/O but there
	 * doesn't seem to be a real use-case behind such requests, just return
	 * KVM_EXIT_INTERNAL_ERROR for now.
	 */
	vcpu->run->exit_reason = KVM_EXIT_INTERNAL_ERROR;
	vcpu->run->internal.suberror = KVM_INTERNAL_ERROR_EMULATION;
	vcpu->run->internal.ndata = 0;

	return 0;
}
EXPORT_SYMBOL_GPL(kvm_handle_memory_failure);

int kvm_handle_invpcid(struct kvm_vcpu *vcpu, unsigned long type, gva_t gva)
{
	bool pcid_enabled;
	struct x86_exception e;
	struct {
		u64 pcid;
		u64 gla;
	} operand;
	int r;

	r = kvm_read_guest_virt(vcpu, gva, &operand, sizeof(operand), &e);
	if (r != X86EMUL_CONTINUE)
		return kvm_handle_memory_failure(vcpu, r, &e);

	if (operand.pcid >> 12 != 0) {
		kvm_inject_gp(vcpu, 0);
		return 1;
	}

	pcid_enabled = kvm_read_cr4_bits(vcpu, X86_CR4_PCIDE);

	switch (type) {
	case INVPCID_TYPE_INDIV_ADDR:
		if ((!pcid_enabled && (operand.pcid != 0)) ||
		    is_noncanonical_address(operand.gla, vcpu)) {
			kvm_inject_gp(vcpu, 0);
			return 1;
		}
		kvm_mmu_invpcid_gva(vcpu, operand.gla, operand.pcid);
		return kvm_skip_emulated_instruction(vcpu);

	case INVPCID_TYPE_SINGLE_CTXT:
		if (!pcid_enabled && (operand.pcid != 0)) {
			kvm_inject_gp(vcpu, 0);
			return 1;
		}

		kvm_invalidate_pcid(vcpu, operand.pcid);
		return kvm_skip_emulated_instruction(vcpu);

	case INVPCID_TYPE_ALL_NON_GLOBAL:
		/*
		 * Currently, KVM doesn't mark global entries in the shadow
		 * page tables, so a non-global flush just degenerates to a
		 * global flush. If needed, we could optimize this later by
		 * keeping track of global entries in shadow page tables.
		 */

		fallthrough;
	case INVPCID_TYPE_ALL_INCL_GLOBAL:
		kvm_make_request(KVM_REQ_TLB_FLUSH_GUEST, vcpu);
		return kvm_skip_emulated_instruction(vcpu);

	default:
		BUG(); /* We have already checked above that type <= 3 */
	}
}
EXPORT_SYMBOL_GPL(kvm_handle_invpcid);

static int complete_sev_es_emulated_mmio(struct kvm_vcpu *vcpu)
{
	struct kvm_run *run = vcpu->run;
	struct kvm_mmio_fragment *frag;
	unsigned int len;

	BUG_ON(!vcpu->mmio_needed);

	/* Complete previous fragment */
	frag = &vcpu->mmio_fragments[vcpu->mmio_cur_fragment];
	len = min(8u, frag->len);
	if (!vcpu->mmio_is_write)
		memcpy(frag->data, run->mmio.data, len);

	if (frag->len <= 8) {
		/* Switch to the next fragment. */
		frag++;
		vcpu->mmio_cur_fragment++;
	} else {
		/* Go forward to the next mmio piece. */
		frag->data += len;
		frag->gpa += len;
		frag->len -= len;
	}

	if (vcpu->mmio_cur_fragment >= vcpu->mmio_nr_fragments) {
		vcpu->mmio_needed = 0;

		// VMG change, at this point, we're always done
		// RIP has already been advanced
		return 1;
	}

	// More MMIO is needed
	run->mmio.phys_addr = frag->gpa;
	run->mmio.len = min(8u, frag->len);
	run->mmio.is_write = vcpu->mmio_is_write;
	if (run->mmio.is_write)
		memcpy(run->mmio.data, frag->data, min(8u, frag->len));
	run->exit_reason = KVM_EXIT_MMIO;

	vcpu->arch.complete_userspace_io = complete_sev_es_emulated_mmio;

	return 0;
}

int kvm_sev_es_mmio_write(struct kvm_vcpu *vcpu, gpa_t gpa, unsigned int bytes,
			  void *data)
{
	int handled;
	struct kvm_mmio_fragment *frag;

	if (!data)
		return -EINVAL;

	handled = write_emultor.read_write_mmio(vcpu, gpa, bytes, data);
	if (handled == bytes)
		return 1;

	bytes -= handled;
	gpa += handled;
	data += handled;

	/*TODO: Check if need to increment number of frags */
	frag = vcpu->mmio_fragments;
	vcpu->mmio_nr_fragments = 1;
	frag->len = bytes;
	frag->gpa = gpa;
	frag->data = data;

	vcpu->mmio_needed = 1;
	vcpu->mmio_cur_fragment = 0;

	vcpu->run->mmio.phys_addr = gpa;
	vcpu->run->mmio.len = min(8u, frag->len);
	vcpu->run->mmio.is_write = 1;
	memcpy(vcpu->run->mmio.data, frag->data, min(8u, frag->len));
	vcpu->run->exit_reason = KVM_EXIT_MMIO;

	vcpu->arch.complete_userspace_io = complete_sev_es_emulated_mmio;

	return 0;
}
EXPORT_SYMBOL_GPL(kvm_sev_es_mmio_write);

int kvm_sev_es_mmio_read(struct kvm_vcpu *vcpu, gpa_t gpa, unsigned int bytes,
			 void *data)
{
	int handled;
	struct kvm_mmio_fragment *frag;

	if (!data)
		return -EINVAL;

	handled = read_emultor.read_write_mmio(vcpu, gpa, bytes, data);
	if (handled == bytes)
		return 1;

	bytes -= handled;
	gpa += handled;
	data += handled;

	/*TODO: Check if need to increment number of frags */
	frag = vcpu->mmio_fragments;
	vcpu->mmio_nr_fragments = 1;
	frag->len = bytes;
	frag->gpa = gpa;
	frag->data = data;

	vcpu->mmio_needed = 1;
	vcpu->mmio_cur_fragment = 0;

	vcpu->run->mmio.phys_addr = gpa;
	vcpu->run->mmio.len = min(8u, frag->len);
	vcpu->run->mmio.is_write = 0;
	vcpu->run->exit_reason = KVM_EXIT_MMIO;

	vcpu->arch.complete_userspace_io = complete_sev_es_emulated_mmio;

	return 0;
}
EXPORT_SYMBOL_GPL(kvm_sev_es_mmio_read);

static int complete_sev_es_emulated_ins(struct kvm_vcpu *vcpu)
{
	memcpy(vcpu->arch.guest_ins_data, vcpu->arch.pio_data,
	       vcpu->arch.pio.count * vcpu->arch.pio.size);
	vcpu->arch.pio.count = 0;

	return 1;
}

static int kvm_sev_es_outs(struct kvm_vcpu *vcpu, unsigned int size,
			   unsigned int port, void *data,  unsigned int count)
{
	int ret;

	ret = emulator_pio_out_emulated(vcpu->arch.emulate_ctxt, size, port,
					data, count);
	if (ret)
		return ret;

	vcpu->arch.pio.count = 0;

	return 0;
}

static int kvm_sev_es_ins(struct kvm_vcpu *vcpu, unsigned int size,
			  unsigned int port, void *data, unsigned int count)
{
	int ret;

	ret = emulator_pio_in_emulated(vcpu->arch.emulate_ctxt, size, port,
				       data, count);
	if (ret) {
		vcpu->arch.pio.count = 0;
	} else {
		vcpu->arch.guest_ins_data = data;
		vcpu->arch.complete_userspace_io = complete_sev_es_emulated_ins;
	}

	return 0;
}

int kvm_sev_es_string_io(struct kvm_vcpu *vcpu, unsigned int size,
			 unsigned int port, void *data,  unsigned int count,
			 int in)
{
	return in ? kvm_sev_es_ins(vcpu, size, port, data, count)
		  : kvm_sev_es_outs(vcpu, size, port, data, count);
}
EXPORT_SYMBOL_GPL(kvm_sev_es_string_io);

EXPORT_TRACEPOINT_SYMBOL_GPL(kvm_entry);
EXPORT_TRACEPOINT_SYMBOL_GPL(kvm_exit);
EXPORT_TRACEPOINT_SYMBOL_GPL(kvm_fast_mmio);
EXPORT_TRACEPOINT_SYMBOL_GPL(kvm_inj_virq);
EXPORT_TRACEPOINT_SYMBOL_GPL(kvm_page_fault);
EXPORT_TRACEPOINT_SYMBOL_GPL(kvm_msr);
EXPORT_TRACEPOINT_SYMBOL_GPL(kvm_cr);
EXPORT_TRACEPOINT_SYMBOL_GPL(kvm_nested_vmrun);
EXPORT_TRACEPOINT_SYMBOL_GPL(kvm_nested_vmexit);
EXPORT_TRACEPOINT_SYMBOL_GPL(kvm_nested_vmexit_inject);
EXPORT_TRACEPOINT_SYMBOL_GPL(kvm_nested_intr_vmexit);
EXPORT_TRACEPOINT_SYMBOL_GPL(kvm_nested_vmenter_failed);
EXPORT_TRACEPOINT_SYMBOL_GPL(kvm_invlpga);
EXPORT_TRACEPOINT_SYMBOL_GPL(kvm_skinit);
EXPORT_TRACEPOINT_SYMBOL_GPL(kvm_nested_intercepts);
EXPORT_TRACEPOINT_SYMBOL_GPL(kvm_write_tsc_offset);
EXPORT_TRACEPOINT_SYMBOL_GPL(kvm_ple_window_update);
EXPORT_TRACEPOINT_SYMBOL_GPL(kvm_pml_full);
EXPORT_TRACEPOINT_SYMBOL_GPL(kvm_pi_irte_update);
EXPORT_TRACEPOINT_SYMBOL_GPL(kvm_avic_unaccelerated_access);
EXPORT_TRACEPOINT_SYMBOL_GPL(kvm_avic_incomplete_ipi);
EXPORT_TRACEPOINT_SYMBOL_GPL(kvm_avic_ga_log);
EXPORT_TRACEPOINT_SYMBOL_GPL(kvm_apicv_update_request);
EXPORT_TRACEPOINT_SYMBOL_GPL(kvm_vmgexit_enter);
EXPORT_TRACEPOINT_SYMBOL_GPL(kvm_vmgexit_exit);
EXPORT_TRACEPOINT_SYMBOL_GPL(kvm_vmgexit_msr_protocol_enter);
EXPORT_TRACEPOINT_SYMBOL_GPL(kvm_vmgexit_msr_protocol_exit);<|MERGE_RESOLUTION|>--- conflicted
+++ resolved
@@ -2389,7 +2389,6 @@
 EXPORT_SYMBOL_GPL(kvm_calc_nested_tsc_multiplier);
 
 static void kvm_vcpu_write_tsc_offset(struct kvm_vcpu *vcpu, u64 l1_offset)
-<<<<<<< HEAD
 {
 	trace_kvm_write_tsc_offset(vcpu->vcpu_id,
 				   vcpu->arch.l1_tsc_offset,
@@ -2415,33 +2414,6 @@
 
 static void kvm_vcpu_write_tsc_multiplier(struct kvm_vcpu *vcpu, u64 l1_multiplier)
 {
-=======
-{
-	trace_kvm_write_tsc_offset(vcpu->vcpu_id,
-				   vcpu->arch.l1_tsc_offset,
-				   l1_offset);
-
-	vcpu->arch.l1_tsc_offset = l1_offset;
-
-	/*
-	 * If we are here because L1 chose not to trap WRMSR to TSC then
-	 * according to the spec this should set L1's TSC (as opposed to
-	 * setting L1's offset for L2).
-	 */
-	if (is_guest_mode(vcpu))
-		vcpu->arch.tsc_offset = kvm_calc_nested_tsc_offset(
-			l1_offset,
-			static_call(kvm_x86_get_l2_tsc_offset)(vcpu),
-			static_call(kvm_x86_get_l2_tsc_multiplier)(vcpu));
-	else
-		vcpu->arch.tsc_offset = l1_offset;
-
-	static_call(kvm_x86_write_tsc_offset)(vcpu, vcpu->arch.tsc_offset);
-}
-
-static void kvm_vcpu_write_tsc_multiplier(struct kvm_vcpu *vcpu, u64 l1_multiplier)
-{
->>>>>>> f37d84f0
 	vcpu->arch.l1_tsc_scaling_ratio = l1_multiplier;
 
 	/* Userspace is changing the multiplier while L2 is active */
@@ -4746,17 +4718,10 @@
 		u64 xfeature_mask = valid & -valid;
 		int xfeature_nr = fls64(xfeature_mask) - 1;
 		void *src;
-<<<<<<< HEAD
 
 		cpuid_count(XSTATE_CPUID, xfeature_nr,
 			    &size, &offset, &ecx, &edx);
 
-=======
-
-		cpuid_count(XSTATE_CPUID, xfeature_nr,
-			    &size, &offset, &ecx, &edx);
-
->>>>>>> f37d84f0
 		if (xfeature_nr == XFEATURE_PKRU) {
 			memcpy(dest + offset, &vcpu->arch.pkru,
 			       sizeof(vcpu->arch.pkru));
