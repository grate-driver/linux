--- conflicted
+++ resolved
@@ -101,16 +101,6 @@
 		spte |= SPTE_TDP_AD_DISABLED_MASK;
 	else if (kvm_vcpu_ad_need_write_protect(vcpu))
 		spte |= SPTE_TDP_AD_WRPROT_ONLY_MASK;
-<<<<<<< HEAD
-
-	/*
-	 * Bits 62:52 of PAE SPTEs are reserved.  WARN if said bits are set
-	 * if PAE paging may be employed (shadow paging or any 32-bit KVM).
-	 */
-	WARN_ON_ONCE((!tdp_enabled || !IS_ENABLED(CONFIG_X86_64)) &&
-		     (spte & SPTE_TDP_AD_MASK));
-=======
->>>>>>> e48bf29c
 
 	/*
 	 * For the EPT case, shadow_present_mask is 0 if hardware
@@ -185,14 +175,10 @@
 		spte = mark_spte_for_access_track(spte);
 
 out:
-<<<<<<< HEAD
-	WARN_ON(is_mmio_spte(spte));
-=======
 	WARN_ONCE(is_rsvd_spte(&vcpu->arch.mmu->shadow_zero_check, spte, level),
 		  "spte = 0x%llx, level = %d, rsvd bits = 0x%llx", spte, level,
 		  get_rsvd_bits(&vcpu->arch.mmu->shadow_zero_check, spte, level));
 
->>>>>>> e48bf29c
 	*new_spte = spte;
 	return ret;
 }
