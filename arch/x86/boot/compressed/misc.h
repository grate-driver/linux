/* SPDX-License-Identifier: GPL-2.0 */
#ifndef BOOT_COMPRESSED_MISC_H
#define BOOT_COMPRESSED_MISC_H

/*
 * Special hack: we have to be careful, because no indirections are allowed here,
 * and paravirt_ops is a kind of one. As it will only run in baremetal anyway,
 * we just keep it from happening. (This list needs to be extended when new
 * paravirt and debugging variants are added.)
 */
#undef CONFIG_PARAVIRT
#undef CONFIG_PARAVIRT_XXL
#undef CONFIG_PARAVIRT_SPINLOCKS
#undef CONFIG_KASAN
#undef CONFIG_KASAN_GENERIC

/* cpu_feature_enabled() cannot be used this early */
#define USE_EARLY_PGTABLE_L5

#include <linux/linkage.h>
#include <linux/screen_info.h>
#include <linux/elf.h>
#include <linux/io.h>
#include <asm/page.h>
#include <asm/boot.h>
#include <asm/bootparam.h>
#include <asm/desc_defs.h>

#define BOOT_CTYPE_H
#include <linux/acpi.h>

#define BOOT_BOOT_H
#include "../ctype.h"

#ifdef CONFIG_X86_64
#define memptr long
#else
#define memptr unsigned
#endif

/* boot/compressed/vmlinux start and end markers */
extern char _head[], _end[];

/* misc.c */
extern memptr free_mem_ptr;
extern memptr free_mem_end_ptr;
extern struct boot_params *boot_params;
void __putstr(const char *s);
void __puthex(unsigned long value);
#define error_putstr(__x)  __putstr(__x)
#define error_puthex(__x)  __puthex(__x)

#ifdef CONFIG_X86_VERBOSE_BOOTUP

#define debug_putstr(__x)  __putstr(__x)
#define debug_puthex(__x)  __puthex(__x)
#define debug_putaddr(__x) { \
		debug_putstr(#__x ": 0x"); \
		debug_puthex((unsigned long)(__x)); \
		debug_putstr("\n"); \
	}

#else

static inline void debug_putstr(const char *s)
{ }
static inline void debug_puthex(unsigned long value)
{ }
#define debug_putaddr(x) /* */

#endif

/* cmdline.c */
int cmdline_find_option(const char *option, char *buffer, int bufsize);
int cmdline_find_option_bool(const char *option);

struct mem_vector {
	u64 start;
	u64 size;
};

#if CONFIG_RANDOMIZE_BASE
/* kaslr.c */
void choose_random_location(unsigned long input,
			    unsigned long input_size,
			    unsigned long *output,
			    unsigned long output_size,
			    unsigned long *virt_addr);
#else
static inline void choose_random_location(unsigned long input,
					  unsigned long input_size,
					  unsigned long *output,
					  unsigned long output_size,
					  unsigned long *virt_addr)
{
}
#endif

/* cpuflags.c */
bool has_cpuflag(int flag);

#ifdef CONFIG_X86_64
extern int set_page_decrypted(unsigned long address);
extern int set_page_encrypted(unsigned long address);
extern int set_page_non_present(unsigned long address);
extern unsigned char _pgtable[];
#endif

#ifdef CONFIG_EARLY_PRINTK
/* early_serial_console.c */
extern int early_serial_base;
void console_init(void);
#else
static const int early_serial_base;
static inline void console_init(void)
{ }
#endif

void set_sev_encryption_mask(void);

#ifdef CONFIG_AMD_MEM_ENCRYPT
void sev_es_shutdown_ghcb(void);
extern bool sev_es_check_ghcb_fault(unsigned long address);
#else
static inline void sev_es_shutdown_ghcb(void) { }
static inline bool sev_es_check_ghcb_fault(unsigned long address)
{
	return false;
}
#endif

/* acpi.c */
#ifdef CONFIG_ACPI
acpi_physical_address get_rsdp_addr(void);
#else
static inline acpi_physical_address get_rsdp_addr(void) { return 0; }
#endif

#if defined(CONFIG_RANDOMIZE_BASE) && defined(CONFIG_MEMORY_HOTREMOVE) && defined(CONFIG_ACPI)
extern struct mem_vector immovable_mem[MAX_NUMNODES*2];
int count_immovable_mem_regions(void);
#else
static inline int count_immovable_mem_regions(void) { return 0; }
#endif

/* ident_map_64.c */
#ifdef CONFIG_X86_5LEVEL
extern unsigned int __pgtable_l5_enabled, pgdir_shift, ptrs_per_p4d;
#endif

/* Used by PAGE_KERN* macros: */
extern pteval_t __default_kernel_pte_mask;

/* idt_64.c */
extern gate_desc boot_idt[BOOT_IDT_ENTRIES];
extern struct desc_ptr boot_idt_desc;

/* IDT Entry Points */
void boot_page_fault(void);
void boot_stage1_vc(void);
void boot_stage2_vc(void);

<<<<<<< HEAD
=======
unsigned long sev_verify_cbit(unsigned long cr3);

>>>>>>> f642729d
#endif /* BOOT_COMPRESSED_MISC_H */<|MERGE_RESOLUTION|>--- conflicted
+++ resolved
@@ -160,9 +160,6 @@
 void boot_stage1_vc(void);
 void boot_stage2_vc(void);
 
-<<<<<<< HEAD
-=======
 unsigned long sev_verify_cbit(unsigned long cr3);
 
->>>>>>> f642729d
 #endif /* BOOT_COMPRESSED_MISC_H */