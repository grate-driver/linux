--- conflicted
+++ resolved
@@ -14,24 +14,9 @@
 #include <linux/kernel.h>
 #include <linux/mm.h>
 #include <linux/slab.h>
-<<<<<<< HEAD
-#include <linux/user.h>
-#include <linux/elf.h>
-#include <linux/security.h>
-#include <linux/memblock.h>
-#include <linux/compat.h>
-#include <linux/binfmts.h>
-#include <vdso/datapage.h>
-#include <asm/asm-offsets.h>
-#include <asm/processor.h>
-#include <asm/mmu.h>
-#include <asm/mmu_context.h>
-#include <asm/sections.h>
-=======
 #include <linux/smp.h>
 #include <linux/time_namespace.h>
 #include <vdso/datapage.h>
->>>>>>> f642729d
 #include <asm/vdso.h>
 
 extern char vdso64_start[], vdso64_end[];
@@ -64,16 +49,6 @@
 }
 __setup("vdso=", vdso_setup);
 
-<<<<<<< HEAD
-/*
- * The vdso data page
- */
-static union {
-	struct vdso_data	data;
-	u8			page[PAGE_SIZE];
-} vdso_data_store __page_aligned_data;
-struct vdso_data *vdso_data = (struct vdso_data *)&vdso_data_store.data;
-=======
 #ifdef CONFIG_TIME_NS
 struct vdso_data *arch_get_vdso_data(void *vvar_page)
 {
@@ -95,7 +70,6 @@
 	return NULL;
 }
 
->>>>>>> f642729d
 /*
  * The VVAR page layout depends on whether a task belongs to the root or
  * non-root time namespace. Whenever a task changes its namespace, the VVAR
@@ -108,9 +82,6 @@
 	struct mm_struct *mm = task->mm;
 	struct vm_area_struct *vma;
 
-<<<<<<< HEAD
-int vdso_alloc_per_cpu(struct lowcore *lowcore)
-=======
 	mmap_read_lock(mm);
 	for (vma = mm->mmap; vma; vma = vma->vm_next) {
 		unsigned long size = vma->vm_end - vma->vm_start;
@@ -132,7 +103,6 @@
 
 static vm_fault_t vvar_fault(const struct vm_special_mapping *sm,
 			     struct vm_area_struct *vma, struct vm_fault *vmf)
->>>>>>> f642729d
 {
 	struct page *timens_page = find_timens_vvar_page(vma);
 	unsigned long addr, pfn;
@@ -246,26 +216,11 @@
 	struct page **pages;
 	int i;
 
-<<<<<<< HEAD
-	/* Calculate the size of the 64 bit vDSO */
-	vdso64_pages = ((&vdso64_end - &vdso64_start
-			 + PAGE_SIZE - 1) >> PAGE_SHIFT) + 1;
-
-	/* Make sure pages are in the correct state */
-	vdso64_pagelist = kcalloc(vdso64_pages + 1, sizeof(struct page *),
-				  GFP_KERNEL);
-	BUG_ON(vdso64_pagelist == NULL);
-	for (i = 0; i < vdso64_pages - 1; i++) {
-		struct page *pg = virt_to_page(vdso64_kbase + i*PAGE_SIZE);
-		get_page(pg);
-		vdso64_pagelist[i] = pg;
-=======
 	vdso_pages = (vdso64_end - vdso64_start) >> PAGE_SHIFT;
 	pages = kcalloc(vdso_pages + 1, sizeof(struct page *), GFP_KERNEL);
 	if (!pages) {
 		vdso_enabled = 0;
 		return -ENOMEM;
->>>>>>> f642729d
 	}
 	for (i = 0; i < vdso_pages; i++)
 		pages[i] = virt_to_page(vdso64_start + i * PAGE_SIZE);
