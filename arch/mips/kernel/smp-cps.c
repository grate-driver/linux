/*
 * Copyright (C) 2013 Imagination Technologies
 * Author: Paul Burton <paul.burton@mips.com>
 *
 * This program is free software; you can redistribute it and/or modify it
 * under the terms of the GNU General Public License as published by the
 * Free Software Foundation;  either version 2 of the  License, or (at your
 * option) any later version.
 */

#include <linux/cpu.h>
#include <linux/delay.h>
#include <linux/io.h>
#include <linux/sched/task_stack.h>
#include <linux/sched/hotplug.h>
#include <linux/slab.h>
#include <linux/smp.h>
#include <linux/types.h>

#include <asm/bcache.h>
#include <asm/mips-cps.h>
#include <asm/mips_mt.h>
#include <asm/mipsregs.h>
#include <asm/pm-cps.h>
#include <asm/r4kcache.h>
#include <asm/smp-cps.h>
#include <asm/time.h>
#include <asm/uasm.h>

static bool threads_disabled;
static DECLARE_BITMAP(core_power, NR_CPUS);

struct core_boot_config *mips_cps_core_bootcfg;

static int __init setup_nothreads(char *s)
{
	threads_disabled = true;
	return 0;
}
early_param("nothreads", setup_nothreads);

static unsigned core_vpe_count(unsigned int cluster, unsigned core)
{
	if (threads_disabled)
		return 1;

	return mips_cps_numvps(cluster, core);
}

static void __init cps_smp_setup(void)
{
	unsigned int nclusters, ncores, nvpes, core_vpes;
	unsigned long core_entry;
	int cl, c, v;

	/* Detect & record VPE topology */
	nvpes = 0;
	nclusters = mips_cps_numclusters();
	pr_info("%s topology ", cpu_has_mips_r6 ? "VP" : "VPE");
	for (cl = 0; cl < nclusters; cl++) {
		if (cl > 0)
			pr_cont(",");
		pr_cont("{");

		ncores = mips_cps_numcores(cl);
		for (c = 0; c < ncores; c++) {
			core_vpes = core_vpe_count(cl, c);

			if (c > 0)
				pr_cont(",");
			pr_cont("%u", core_vpes);

			/* Use the number of VPEs in cluster 0 core 0 for smp_num_siblings */
			if (!cl && !c)
				smp_num_siblings = core_vpes;

			for (v = 0; v < min_t(int, core_vpes, NR_CPUS - nvpes); v++) {
				cpu_set_cluster(&cpu_data[nvpes + v], cl);
				cpu_set_core(&cpu_data[nvpes + v], c);
				cpu_set_vpe_id(&cpu_data[nvpes + v], v);
			}

			nvpes += core_vpes;
		}

		pr_cont("}");
	}
	pr_cont(" total %u\n", nvpes);

	/* Indicate present CPUs (CPU being synonymous with VPE) */
	for (v = 0; v < min_t(unsigned, nvpes, NR_CPUS); v++) {
		set_cpu_possible(v, cpu_cluster(&cpu_data[v]) == 0);
		set_cpu_present(v, cpu_cluster(&cpu_data[v]) == 0);
		__cpu_number_map[v] = v;
		__cpu_logical_map[v] = v;
	}

	/* Set a coherent default CCA (CWB) */
	change_c0_config(CONF_CM_CMASK, 0x5);

	/* Core 0 is powered up (we're running on it) */
	bitmap_set(core_power, 0, 1);

	/* Initialise core 0 */
	mips_cps_core_init();

	/* Make core 0 coherent with everything */
	write_gcr_cl_coherence(0xff);

	if (mips_cm_revision() >= CM_REV_CM3) {
		core_entry = CKSEG1ADDR((unsigned long)mips_cps_core_entry);
		write_gcr_bev_base(core_entry);
	}

#ifdef CONFIG_MIPS_MT_FPAFF
	/* If we have an FPU, enroll ourselves in the FPU-full mask */
	if (cpu_has_fpu)
		cpumask_set_cpu(0, &mt_fpu_cpumask);
#endif /* CONFIG_MIPS_MT_FPAFF */
}

static void __init cps_prepare_cpus(unsigned int max_cpus)
{
	unsigned ncores, core_vpes, c, cca;
	bool cca_unsuitable, cores_limited;
	u32 *entry_code;

	mips_mt_set_cpuoptions();

	/* Detect whether the CCA is unsuited to multi-core SMP */
	cca = read_c0_config() & CONF_CM_CMASK;
	switch (cca) {
	case 0x4: /* CWBE */
	case 0x5: /* CWB */
		/* The CCA is coherent, multi-core is fine */
		cca_unsuitable = false;
		break;

	default:
		/* CCA is not coherent, multi-core is not usable */
		cca_unsuitable = true;
	}

	/* Warn the user if the CCA prevents multi-core */
	cores_limited = false;
	if (cca_unsuitable || cpu_has_dc_aliases) {
		for_each_present_cpu(c) {
			if (cpus_are_siblings(smp_processor_id(), c))
				continue;

			set_cpu_present(c, false);
			cores_limited = true;
		}
	}
	if (cores_limited)
		pr_warn("Using only one core due to %s%s%s\n",
			cca_unsuitable ? "unsuitable CCA" : "",
			(cca_unsuitable && cpu_has_dc_aliases) ? " & " : "",
			cpu_has_dc_aliases ? "dcache aliasing" : "");

	/*
	 * Patch the start of mips_cps_core_entry to provide:
	 *
	 * s0 = kseg0 CCA
	 */
	entry_code = (u32 *)&mips_cps_core_entry;
	uasm_i_addiu(&entry_code, 16, 0, cca);
	blast_dcache_range((unsigned long)&mips_cps_core_entry,
			   (unsigned long)entry_code);
	bc_wback_inv((unsigned long)&mips_cps_core_entry,
		     (void *)entry_code - (void *)&mips_cps_core_entry);
	__sync();

	/* Allocate core boot configuration structs */
	ncores = mips_cps_numcores(0);
	mips_cps_core_bootcfg = kcalloc(ncores, sizeof(*mips_cps_core_bootcfg),
					GFP_KERNEL);
	if (!mips_cps_core_bootcfg) {
		pr_err("Failed to allocate boot config for %u cores\n", ncores);
		goto err_out;
	}

	/* Allocate VPE boot configuration structs */
	for (c = 0; c < ncores; c++) {
		core_vpes = core_vpe_count(0, c);
		mips_cps_core_bootcfg[c].vpe_config = kcalloc(core_vpes,
				sizeof(*mips_cps_core_bootcfg[c].vpe_config),
				GFP_KERNEL);
		if (!mips_cps_core_bootcfg[c].vpe_config) {
			pr_err("Failed to allocate %u VPE boot configs\n",
			       core_vpes);
			goto err_out;
		}
	}

	/* Mark this CPU as booted */
	atomic_set(&mips_cps_core_bootcfg[cpu_core(&current_cpu_data)].vpe_mask,
		   1 << cpu_vpe_id(&current_cpu_data));

	return;
err_out:
	/* Clean up allocations */
	if (mips_cps_core_bootcfg) {
		for (c = 0; c < ncores; c++)
			kfree(mips_cps_core_bootcfg[c].vpe_config);
		kfree(mips_cps_core_bootcfg);
		mips_cps_core_bootcfg = NULL;
	}

	/* Effectively disable SMP by declaring CPUs not present */
	for_each_possible_cpu(c) {
		if (c == 0)
			continue;
		set_cpu_present(c, false);
	}
}

static void boot_core(unsigned int core, unsigned int vpe_id)
{
	u32 stat, seq_state;
	unsigned timeout;

	/* Select the appropriate core */
	mips_cm_lock_other(0, core, 0, CM_GCR_Cx_OTHER_BLOCK_LOCAL);

	/* Set its reset vector */
	write_gcr_co_reset_base(CKSEG1ADDR((unsigned long)mips_cps_core_entry));

	/* Ensure its coherency is disabled */
	write_gcr_co_coherence(0);

	/* Start it with the legacy memory map and exception base */
	write_gcr_co_reset_ext_base(CM_GCR_Cx_RESET_EXT_BASE_UEB);

	/* Ensure the core can access the GCRs */
	set_gcr_access(1 << core);

	if (mips_cpc_present()) {
		/* Reset the core */
		mips_cpc_lock_other(core);

		if (mips_cm_revision() >= CM_REV_CM3) {
			/* Run only the requested VP following the reset */
			write_cpc_co_vp_stop(0xf);
			write_cpc_co_vp_run(1 << vpe_id);

			/*
			 * Ensure that the VP_RUN register is written before the
			 * core leaves reset.
			 */
			wmb();
		}

		write_cpc_co_cmd(CPC_Cx_CMD_RESET);

		timeout = 100;
		while (true) {
			stat = read_cpc_co_stat_conf();
			seq_state = stat & CPC_Cx_STAT_CONF_SEQSTATE;
			seq_state >>= __ffs(CPC_Cx_STAT_CONF_SEQSTATE);

			/* U6 == coherent execution, ie. the core is up */
			if (seq_state == CPC_Cx_STAT_CONF_SEQSTATE_U6)
				break;

			/* Delay a little while before we start warning */
			if (timeout) {
				timeout--;
				mdelay(10);
				continue;
			}

			pr_warn("Waiting for core %u to start... STAT_CONF=0x%x\n",
				core, stat);
			mdelay(1000);
		}

		mips_cpc_unlock_other();
	} else {
		/* Take the core out of reset */
		write_gcr_co_reset_release(0);
	}

	mips_cm_unlock_other();

	/* The core is now powered up */
	bitmap_set(core_power, core, 1);
}

static void remote_vpe_boot(void *dummy)
{
	unsigned core = cpu_core(&current_cpu_data);
	struct core_boot_config *core_cfg = &mips_cps_core_bootcfg[core];

	mips_cps_boot_vpes(core_cfg, cpu_vpe_id(&current_cpu_data));
}

static int cps_boot_secondary(int cpu, struct task_struct *idle)
{
	unsigned core = cpu_core(&cpu_data[cpu]);
	unsigned vpe_id = cpu_vpe_id(&cpu_data[cpu]);
	struct core_boot_config *core_cfg = &mips_cps_core_bootcfg[core];
	struct vpe_boot_config *vpe_cfg = &core_cfg->vpe_config[vpe_id];
	unsigned long core_entry;
	unsigned int remote;
	int err;

	/* We don't yet support booting CPUs in other clusters */
<<<<<<< HEAD
	if (cpu_cluster(&cpu_data[cpu]) != cpu_cluster(&current_cpu_data))
=======
	if (cpu_cluster(&cpu_data[cpu]) != cpu_cluster(&raw_current_cpu_data))
>>>>>>> 9abd04af
		return -ENOSYS;

	vpe_cfg->pc = (unsigned long)&smp_bootstrap;
	vpe_cfg->sp = __KSTK_TOS(idle);
	vpe_cfg->gp = (unsigned long)task_thread_info(idle);

	atomic_or(1 << cpu_vpe_id(&cpu_data[cpu]), &core_cfg->vpe_mask);

	preempt_disable();

	if (!test_bit(core, core_power)) {
		/* Boot a VPE on a powered down core */
		boot_core(core, vpe_id);
		goto out;
	}

	if (cpu_has_vp) {
		mips_cm_lock_other(0, core, vpe_id, CM_GCR_Cx_OTHER_BLOCK_LOCAL);
		core_entry = CKSEG1ADDR((unsigned long)mips_cps_core_entry);
		write_gcr_co_reset_base(core_entry);
		mips_cm_unlock_other();
	}

	if (!cpus_are_siblings(cpu, smp_processor_id())) {
		/* Boot a VPE on another powered up core */
		for (remote = 0; remote < NR_CPUS; remote++) {
			if (!cpus_are_siblings(cpu, remote))
				continue;
			if (cpu_online(remote))
				break;
		}
		if (remote >= NR_CPUS) {
			pr_crit("No online CPU in core %u to start CPU%d\n",
				core, cpu);
			goto out;
		}

		err = smp_call_function_single(remote, remote_vpe_boot,
					       NULL, 1);
		if (err)
			panic("Failed to call remote CPU\n");
		goto out;
	}

	BUG_ON(!cpu_has_mipsmt && !cpu_has_vp);

	/* Boot a VPE on this core */
	mips_cps_boot_vpes(core_cfg, vpe_id);
out:
	preempt_enable();
	return 0;
}

static void cps_init_secondary(void)
{
	/* Disable MT - we only want to run 1 TC per VPE */
	if (cpu_has_mipsmt)
		dmt();

	if (mips_cm_revision() >= CM_REV_CM3) {
		unsigned int ident = read_gic_vl_ident();

		/*
		 * Ensure that our calculation of the VP ID matches up with
		 * what the GIC reports, otherwise we'll have configured
		 * interrupts incorrectly.
		 */
		BUG_ON(ident != mips_cm_vp_id(smp_processor_id()));
	}

	if (cpu_has_veic)
		clear_c0_status(ST0_IM);
	else
		change_c0_status(ST0_IM, STATUSF_IP2 | STATUSF_IP3 |
					 STATUSF_IP4 | STATUSF_IP5 |
					 STATUSF_IP6 | STATUSF_IP7);
}

static void cps_smp_finish(void)
{
	write_c0_compare(read_c0_count() + (8 * mips_hpt_frequency / HZ));

#ifdef CONFIG_MIPS_MT_FPAFF
	/* If we have an FPU, enroll ourselves in the FPU-full mask */
	if (cpu_has_fpu)
		cpumask_set_cpu(smp_processor_id(), &mt_fpu_cpumask);
#endif /* CONFIG_MIPS_MT_FPAFF */

	local_irq_enable();
}

#ifdef CONFIG_HOTPLUG_CPU

static int cps_cpu_disable(void)
{
	unsigned cpu = smp_processor_id();
	struct core_boot_config *core_cfg;

	if (!cpu)
		return -EBUSY;

	if (!cps_pm_support_state(CPS_PM_POWER_GATED))
		return -EINVAL;

	core_cfg = &mips_cps_core_bootcfg[cpu_core(&current_cpu_data)];
	atomic_sub(1 << cpu_vpe_id(&current_cpu_data), &core_cfg->vpe_mask);
	smp_mb__after_atomic();
	set_cpu_online(cpu, false);
	calculate_cpu_foreign_map();

	return 0;
}

static unsigned cpu_death_sibling;
static enum {
	CPU_DEATH_HALT,
	CPU_DEATH_POWER,
} cpu_death;

void play_dead(void)
{
	unsigned int cpu, core, vpe_id;

	local_irq_disable();
	idle_task_exit();
	cpu = smp_processor_id();
	core = cpu_core(&cpu_data[cpu]);
	cpu_death = CPU_DEATH_POWER;

	pr_debug("CPU%d going offline\n", cpu);

	if (cpu_has_mipsmt || cpu_has_vp) {
		core = cpu_core(&cpu_data[cpu]);

		/* Look for another online VPE within the core */
		for_each_online_cpu(cpu_death_sibling) {
			if (!cpus_are_siblings(cpu, cpu_death_sibling))
				continue;

			/*
			 * There is an online VPE within the core. Just halt
			 * this TC and leave the core alone.
			 */
			cpu_death = CPU_DEATH_HALT;
			break;
		}
	}

	/* This CPU has chosen its way out */
	(void)cpu_report_death();

	if (cpu_death == CPU_DEATH_HALT) {
		vpe_id = cpu_vpe_id(&cpu_data[cpu]);

		pr_debug("Halting core %d VP%d\n", core, vpe_id);
		if (cpu_has_mipsmt) {
			/* Halt this TC */
			write_c0_tchalt(TCHALT_H);
			instruction_hazard();
		} else if (cpu_has_vp) {
			write_cpc_cl_vp_stop(1 << vpe_id);

			/* Ensure that the VP_STOP register is written */
			wmb();
		}
	} else {
		pr_debug("Gating power to core %d\n", core);
		/* Power down the core */
		cps_pm_enter_state(CPS_PM_POWER_GATED);
	}

	/* This should never be reached */
	panic("Failed to offline CPU %u", cpu);
}

static void wait_for_sibling_halt(void *ptr_cpu)
{
	unsigned cpu = (unsigned long)ptr_cpu;
	unsigned vpe_id = cpu_vpe_id(&cpu_data[cpu]);
	unsigned halted;
	unsigned long flags;

	do {
		local_irq_save(flags);
		settc(vpe_id);
		halted = read_tc_c0_tchalt();
		local_irq_restore(flags);
	} while (!(halted & TCHALT_H));
}

static void cps_cpu_die(unsigned int cpu)
{
	unsigned core = cpu_core(&cpu_data[cpu]);
	unsigned int vpe_id = cpu_vpe_id(&cpu_data[cpu]);
	ktime_t fail_time;
	unsigned stat;
	int err;

	/* Wait for the cpu to choose its way out */
	if (!cpu_wait_death(cpu, 5)) {
		pr_err("CPU%u: didn't offline\n", cpu);
		return;
	}

	/*
	 * Now wait for the CPU to actually offline. Without doing this that
	 * offlining may race with one or more of:
	 *
	 *   - Onlining the CPU again.
	 *   - Powering down the core if another VPE within it is offlined.
	 *   - A sibling VPE entering a non-coherent state.
	 *
	 * In the non-MT halt case (ie. infinite loop) the CPU is doing nothing
	 * with which we could race, so do nothing.
	 */
	if (cpu_death == CPU_DEATH_POWER) {
		/*
		 * Wait for the core to enter a powered down or clock gated
		 * state, the latter happening when a JTAG probe is connected
		 * in which case the CPC will refuse to power down the core.
		 */
		fail_time = ktime_add_ms(ktime_get(), 2000);
		do {
			mips_cm_lock_other(0, core, 0, CM_GCR_Cx_OTHER_BLOCK_LOCAL);
			mips_cpc_lock_other(core);
			stat = read_cpc_co_stat_conf();
			stat &= CPC_Cx_STAT_CONF_SEQSTATE;
			stat >>= __ffs(CPC_Cx_STAT_CONF_SEQSTATE);
			mips_cpc_unlock_other();
			mips_cm_unlock_other();

			if (stat == CPC_Cx_STAT_CONF_SEQSTATE_D0 ||
			    stat == CPC_Cx_STAT_CONF_SEQSTATE_D2 ||
			    stat == CPC_Cx_STAT_CONF_SEQSTATE_U2)
				break;

			/*
			 * The core ought to have powered down, but didn't &
			 * now we don't really know what state it's in. It's
			 * likely that its _pwr_up pin has been wired to logic
			 * 1 & it powered back up as soon as we powered it
			 * down...
			 *
			 * The best we can do is warn the user & continue in
			 * the hope that the core is doing nothing harmful &
			 * might behave properly if we online it later.
			 */
			if (WARN(ktime_after(ktime_get(), fail_time),
				 "CPU%u hasn't powered down, seq. state %u\n",
				 cpu, stat))
				break;
		} while (1);

		/* Indicate the core is powered off */
		bitmap_clear(core_power, core, 1);
	} else if (cpu_has_mipsmt) {
		/*
		 * Have a CPU with access to the offlined CPUs registers wait
		 * for its TC to halt.
		 */
		err = smp_call_function_single(cpu_death_sibling,
					       wait_for_sibling_halt,
					       (void *)(unsigned long)cpu, 1);
		if (err)
			panic("Failed to call remote sibling CPU\n");
	} else if (cpu_has_vp) {
		do {
			mips_cm_lock_other(0, core, vpe_id, CM_GCR_Cx_OTHER_BLOCK_LOCAL);
			stat = read_cpc_co_vp_running();
			mips_cm_unlock_other();
		} while (stat & (1 << vpe_id));
	}
}

#endif /* CONFIG_HOTPLUG_CPU */

static const struct plat_smp_ops cps_smp_ops = {
	.smp_setup		= cps_smp_setup,
	.prepare_cpus		= cps_prepare_cpus,
	.boot_secondary		= cps_boot_secondary,
	.init_secondary		= cps_init_secondary,
	.smp_finish		= cps_smp_finish,
	.send_ipi_single	= mips_smp_send_ipi_single,
	.send_ipi_mask		= mips_smp_send_ipi_mask,
#ifdef CONFIG_HOTPLUG_CPU
	.cpu_disable		= cps_cpu_disable,
	.cpu_die		= cps_cpu_die,
#endif
};

bool mips_cps_smp_in_use(void)
{
	extern const struct plat_smp_ops *mp_ops;
	return mp_ops == &cps_smp_ops;
}

int register_cps_smp_ops(void)
{
	if (!mips_cm_present()) {
		pr_warn("MIPS CPS SMP unable to proceed without a CM\n");
		return -ENODEV;
	}

	/* check we have a GIC - we need one for IPIs */
	if (!(read_gcr_gic_status() & CM_GCR_GIC_STATUS_EX)) {
		pr_warn("MIPS CPS SMP unable to proceed without a GIC\n");
		return -ENODEV;
	}

	register_smp_ops(&cps_smp_ops);
	return 0;
}<|MERGE_RESOLUTION|>--- conflicted
+++ resolved
@@ -306,11 +306,7 @@
 	int err;
 
 	/* We don't yet support booting CPUs in other clusters */
-<<<<<<< HEAD
-	if (cpu_cluster(&cpu_data[cpu]) != cpu_cluster(&current_cpu_data))
-=======
 	if (cpu_cluster(&cpu_data[cpu]) != cpu_cluster(&raw_current_cpu_data))
->>>>>>> 9abd04af
 		return -ENOSYS;
 
 	vpe_cfg->pc = (unsigned long)&smp_bootstrap;
