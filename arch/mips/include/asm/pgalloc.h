/*
 * This file is subject to the terms and conditions of the GNU General Public
 * License.  See the file "COPYING" in the main directory of this archive
 * for more details.
 *
 * Copyright (C) 1994 - 2001, 2003 by Ralf Baechle
 * Copyright (C) 1999, 2000, 2001 Silicon Graphics, Inc.
 */
#ifndef _ASM_PGALLOC_H
#define _ASM_PGALLOC_H

#include <linux/highmem.h>
#include <linux/mm.h>
#include <linux/sched.h>

#define __HAVE_ARCH_PMD_ALLOC_ONE
#define __HAVE_ARCH_PUD_ALLOC_ONE
#include <asm-generic/pgalloc.h>

static inline void pmd_populate_kernel(struct mm_struct *mm, pmd_t *pmd,
	pte_t *pte)
{
	set_pmd(pmd, __pmd((unsigned long)pte));
}

static inline void pmd_populate(struct mm_struct *mm, pmd_t *pmd,
	pgtable_t pte)
{
	set_pmd(pmd, __pmd((unsigned long)page_address(pte)));
}

/*
 * Initialize a new pmd table with invalid pointers.
 */
extern void pmd_init(unsigned long page, unsigned long pagetable);

#ifndef __PAGETABLE_PMD_FOLDED

static inline void pud_populate(struct mm_struct *mm, pud_t *pud, pmd_t *pmd)
{
	set_pud(pud, __pud((unsigned long)pmd));
}
#endif

/*
 * Initialize a new pgd / pmd table with invalid pointers.
 */
extern void pgd_init(unsigned long page);
extern pgd_t *pgd_alloc(struct mm_struct *mm);

#define __pte_free_tlb(tlb,pte,address)			\
do {							\
	pgtable_pte_page_dtor(pte);			\
	tlb_remove_page((tlb), pte);			\
} while (0)

#ifndef __PAGETABLE_PMD_FOLDED

static inline pmd_t *pmd_alloc_one(struct mm_struct *mm, unsigned long address)
{
<<<<<<< HEAD
	pmd_t *pmd = NULL;
	struct page *pg;

	pg = alloc_pages(GFP_KERNEL | __GFP_ACCOUNT, PMD_ORDER);
	if (pg) {
		pgtable_pmd_page_ctor(pg);
		pmd = (pmd_t *)page_address(pg);
		pmd_init((unsigned long)pmd, (unsigned long)invalid_pte_table);
	}
=======
	pmd_t *pmd;
	struct page *pg;

	pg = alloc_pages(GFP_KERNEL_ACCOUNT, PMD_ORDER);
	if (!pg)
		return NULL;

	if (!pgtable_pmd_page_ctor(pg)) {
		__free_pages(pg, PMD_ORDER);
		return NULL;
	}

	pmd = (pmd_t *)page_address(pg);
	pmd_init((unsigned long)pmd, (unsigned long)invalid_pte_table);
>>>>>>> f37d84f0
	return pmd;
}

#define __pmd_free_tlb(tlb, x, addr)	pmd_free((tlb)->mm, x)

#endif

#ifndef __PAGETABLE_PUD_FOLDED

static inline pud_t *pud_alloc_one(struct mm_struct *mm, unsigned long address)
{
	pud_t *pud;

	pud = (pud_t *) __get_free_pages(GFP_KERNEL, PUD_ORDER);
	if (pud)
		pud_init((unsigned long)pud, (unsigned long)invalid_pmd_table);
	return pud;
}

static inline void p4d_populate(struct mm_struct *mm, p4d_t *p4d, pud_t *pud)
{
	set_p4d(p4d, __p4d((unsigned long)pud));
}

#define __pud_free_tlb(tlb, x, addr)	pud_free((tlb)->mm, x)

#endif /* __PAGETABLE_PUD_FOLDED */

extern void pagetable_init(void);

#endif /* _ASM_PGALLOC_H */<|MERGE_RESOLUTION|>--- conflicted
+++ resolved
@@ -58,17 +58,6 @@
 
 static inline pmd_t *pmd_alloc_one(struct mm_struct *mm, unsigned long address)
 {
-<<<<<<< HEAD
-	pmd_t *pmd = NULL;
-	struct page *pg;
-
-	pg = alloc_pages(GFP_KERNEL | __GFP_ACCOUNT, PMD_ORDER);
-	if (pg) {
-		pgtable_pmd_page_ctor(pg);
-		pmd = (pmd_t *)page_address(pg);
-		pmd_init((unsigned long)pmd, (unsigned long)invalid_pte_table);
-	}
-=======
 	pmd_t *pmd;
 	struct page *pg;
 
@@ -83,7 +72,6 @@
 
 	pmd = (pmd_t *)page_address(pg);
 	pmd_init((unsigned long)pmd, (unsigned long)invalid_pte_table);
->>>>>>> f37d84f0
 	return pmd;
 }
 
