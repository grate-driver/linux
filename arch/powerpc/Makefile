# This file is included by the global makefile so that you can add your own
# architecture-specific flags and dependencies. Remember to do have actions
# for "archclean" and "archdep" for cleaning up and making dependencies for
# this architecture.
#
# This file is subject to the terms and conditions of the GNU General Public
# License.  See the file "COPYING" in the main directory of this archive
# for more details.
#
# Copyright (C) 1994 by Linus Torvalds
# Changes for PPC by Gary Thomas
# Rewritten by Cort Dougan and Paul Mackerras
#

HAS_BIARCH	:= $(call cc-option-yn, -m32)

# Set default 32 bits cross compilers for vdso and boot wrapper
CROSS32_COMPILE ?=

ifeq ($(HAS_BIARCH),y)
ifeq ($(CROSS32_COMPILE),)
ifdef CONFIG_PPC32
# These options will be overridden by any -mcpu option that the CPU
# or platform code sets later on the command line, but they are needed
# to set a sane 32-bit cpu target for the 64-bit cross compiler which
# may default to the wrong ISA.
KBUILD_CFLAGS		+= -mcpu=powerpc
KBUILD_AFLAGS		+= -mcpu=powerpc
endif
endif
endif

ifdef CONFIG_PPC_BOOK3S_32
KBUILD_CFLAGS		+= -mcpu=powerpc
endif

# If we're on a ppc/ppc64/ppc64le machine use that defconfig, otherwise just use
# ppc64_defconfig because we have nothing better to go on.
uname := $(shell uname -m)
KBUILD_DEFCONFIG := $(if $(filter ppc%,$(uname)),$(uname),ppc64)_defconfig

new_nm := $(shell if $(NM) --help 2>&1 | grep -- '--synthetic' > /dev/null; then echo y; else echo n; fi)

ifeq ($(new_nm),y)
NM		:= $(NM) --synthetic
endif

# BITS is used as extension for files which are available in a 32 bit
# and a 64 bit version to simplify shared Makefiles.
# e.g.: obj-y += foo_$(BITS).o
export BITS

ifdef CONFIG_PPC64
        BITS := 64
else
        BITS := 32
endif

machine-y = ppc
machine-$(CONFIG_PPC64) += 64
machine-$(CONFIG_CPU_LITTLE_ENDIAN) += le
UTS_MACHINE := $(subst $(space),,$(machine-y))

# XXX This needs to be before we override LD below
ifdef CONFIG_PPC32
KBUILD_LDFLAGS_MODULE += arch/powerpc/lib/crtsavres.o
else
<<<<<<< HEAD
ifeq ($(call ld-ifversion, -ge, 225000000, y),y)
=======
ifeq ($(call ld-ifversion, -ge, 22500, y),y)
>>>>>>> f642729d
# Have the linker provide sfpr if possible.
# There is a corresponding test in arch/powerpc/lib/Makefile
KBUILD_LDFLAGS_MODULE += --save-restore-funcs
else
KBUILD_LDFLAGS_MODULE += arch/powerpc/lib/crtsavres.o
endif
endif

ifdef CONFIG_CPU_LITTLE_ENDIAN
KBUILD_CFLAGS	+= -mlittle-endian
KBUILD_LDFLAGS	+= -EL
LDEMULATION	:= lppc
GNUTARGET	:= powerpcle
MULTIPLEWORD	:= -mno-multiple
KBUILD_CFLAGS_MODULE += $(call cc-option,-mno-save-toc-indirect)
else
KBUILD_CFLAGS += $(call cc-option,-mbig-endian)
KBUILD_LDFLAGS	+= -EB
LDEMULATION	:= ppc
GNUTARGET	:= powerpc
MULTIPLEWORD	:= -mmultiple
endif

ifdef CONFIG_PPC64
ifndef CONFIG_CC_IS_CLANG
cflags-$(CONFIG_CPU_BIG_ENDIAN)		+= $(call cc-option,-mabi=elfv1)
cflags-$(CONFIG_CPU_BIG_ENDIAN)		+= $(call cc-option,-mcall-aixdesc)
aflags-$(CONFIG_CPU_BIG_ENDIAN)		+= $(call cc-option,-mabi=elfv1)
aflags-$(CONFIG_CPU_LITTLE_ENDIAN)	+= -mabi=elfv2
endif
endif

ifndef CONFIG_CC_IS_CLANG
  cflags-$(CONFIG_CPU_LITTLE_ENDIAN)	+= -mno-strict-align
endif

cflags-$(CONFIG_CPU_BIG_ENDIAN)		+= $(call cc-option,-mbig-endian)
cflags-$(CONFIG_CPU_LITTLE_ENDIAN)	+= -mlittle-endian
aflags-$(CONFIG_CPU_BIG_ENDIAN)		+= $(call cc-option,-mbig-endian)
aflags-$(CONFIG_CPU_LITTLE_ENDIAN)	+= -mlittle-endian

ifeq ($(HAS_BIARCH),y)
KBUILD_CFLAGS	+= -m$(BITS)
KBUILD_AFLAGS	+= -m$(BITS) -Wl,-a$(BITS)
KBUILD_LDFLAGS	+= -m elf$(BITS)$(LDEMULATION)
endif

cflags-$(CONFIG_STACKPROTECTOR)	+= -mstack-protector-guard=tls
ifdef CONFIG_PPC64
cflags-$(CONFIG_STACKPROTECTOR)	+= -mstack-protector-guard-reg=r13
else
cflags-$(CONFIG_STACKPROTECTOR)	+= -mstack-protector-guard-reg=r2
endif

LDFLAGS_vmlinux-y := -Bstatic
LDFLAGS_vmlinux-$(CONFIG_RELOCATABLE) := -pie
LDFLAGS_vmlinux	:= $(LDFLAGS_vmlinux-y)

ifdef CONFIG_PPC64
ifeq ($(call cc-option-yn,-mcmodel=medium),y)
	# -mcmodel=medium breaks modules because it uses 32bit offsets from
	# the TOC pointer to create pointers where possible. Pointers into the
	# percpu data area are created by this method.
	#
	# The kernel module loader relocates the percpu data section from the
	# original location (starting with 0xd...) to somewhere in the base
	# kernel percpu data space (starting with 0xc...). We need a full
	# 64bit relocation for this to work, hence -mcmodel=large.
	KBUILD_CFLAGS_MODULE += -mcmodel=large
else
	export NO_MINIMAL_TOC := -mno-minimal-toc
endif
endif

CFLAGS-$(CONFIG_PPC64)	:= $(call cc-option,-mtraceback=no)
ifndef CONFIG_CC_IS_CLANG
ifdef CONFIG_CPU_LITTLE_ENDIAN
CFLAGS-$(CONFIG_PPC64)	+= $(call cc-option,-mabi=elfv2,$(call cc-option,-mcall-aixdesc))
AFLAGS-$(CONFIG_PPC64)	+= $(call cc-option,-mabi=elfv2)
else
CFLAGS-$(CONFIG_PPC64)	+= $(call cc-option,-mabi=elfv1)
CFLAGS-$(CONFIG_PPC64)	+= $(call cc-option,-mcall-aixdesc)
AFLAGS-$(CONFIG_PPC64)	+= $(call cc-option,-mabi=elfv1)
endif
endif
CFLAGS-$(CONFIG_PPC64)	+= $(call cc-option,-mcmodel=medium,$(call cc-option,-mminimal-toc))
CFLAGS-$(CONFIG_PPC64)	+= $(call cc-option,-mno-pointers-to-nested-functions)

# Clang unconditionally reserves r2 on ppc32 and does not support the flag
# https://bugs.llvm.org/show_bug.cgi?id=39555
CFLAGS-$(CONFIG_PPC32)	:= $(call cc-option, -ffixed-r2)

# Clang doesn't support -mmultiple / -mno-multiple
# https://bugs.llvm.org/show_bug.cgi?id=39556
CFLAGS-$(CONFIG_PPC32)	+= $(call cc-option, $(MULTIPLEWORD))

CFLAGS-$(CONFIG_PPC32)	+= $(call cc-option,-mno-readonly-in-sdata)

ifdef CONFIG_PPC_BOOK3S_64
ifdef CONFIG_CPU_LITTLE_ENDIAN
CFLAGS-$(CONFIG_GENERIC_CPU) += -mcpu=power8
CFLAGS-$(CONFIG_GENERIC_CPU) += $(call cc-option,-mtune=power9,-mtune=power8)
else
CFLAGS-$(CONFIG_GENERIC_CPU) += $(call cc-option,-mtune=power7,$(call cc-option,-mtune=power5))
CFLAGS-$(CONFIG_GENERIC_CPU) += $(call cc-option,-mcpu=power5,-mcpu=power4)
endif
else
CFLAGS-$(CONFIG_GENERIC_CPU) += -mcpu=powerpc64
endif

ifdef CONFIG_FUNCTION_TRACER
CC_FLAGS_FTRACE := -pg
ifdef CONFIG_MPROFILE_KERNEL
CC_FLAGS_FTRACE += -mprofile-kernel
endif
# Work around gcc code-gen bugs with -pg / -fno-omit-frame-pointer in gcc <= 4.8
# https://gcc.gnu.org/bugzilla/show_bug.cgi?id=44199
# https://gcc.gnu.org/bugzilla/show_bug.cgi?id=52828
ifndef CONFIG_CC_IS_CLANG
CC_FLAGS_FTRACE	+= $(call cc-ifversion, -lt, 0409, -mno-sched-epilog)
endif
endif

CFLAGS-$(CONFIG_TARGET_CPU_BOOL) += $(call cc-option,-mcpu=$(CONFIG_TARGET_CPU))

# Altivec option not allowed with e500mc64 in GCC.
ifdef CONFIG_ALTIVEC
E5500_CPU := -mcpu=powerpc64
else
E5500_CPU := $(call cc-option,-mcpu=e500mc64,-mcpu=powerpc64)
endif
CFLAGS-$(CONFIG_E5500_CPU) += $(E5500_CPU)
CFLAGS-$(CONFIG_E6500_CPU) += $(call cc-option,-mcpu=e6500,$(E5500_CPU))

ifdef CONFIG_PPC32
ifdef CONFIG_PPC_E500MC
CFLAGS-y += $(call cc-option,-mcpu=e500mc,-mcpu=powerpc)
else
CFLAGS-$(CONFIG_E500) += $(call cc-option,-mcpu=8540 -msoft-float,-mcpu=powerpc)
endif
endif

asinstr := $(call as-instr,lis 9$(comma)foo@high,-DHAVE_AS_ATHIGH=1)

KBUILD_CPPFLAGS	+= -I $(srctree)/arch/$(ARCH) $(asinstr)
KBUILD_AFLAGS	+= $(AFLAGS-y)
KBUILD_CFLAGS	+= $(call cc-option,-msoft-float)
KBUILD_CFLAGS	+= -pipe $(CFLAGS-y)
CPP		= $(CC) -E $(KBUILD_CFLAGS)

CHECKFLAGS	+= -m$(BITS) -D__powerpc__ -D__powerpc$(BITS)__
ifdef CONFIG_CPU_BIG_ENDIAN
CHECKFLAGS	+= -D__BIG_ENDIAN__
else
CHECKFLAGS	+= -D__LITTLE_ENDIAN__
endif

ifdef CONFIG_476FPE_ERR46
	KBUILD_LDFLAGS_MODULE += --ppc476-workaround \
		-T $(srctree)/arch/powerpc/platforms/44x/ppc476_modules.lds
endif

# No AltiVec or VSX instructions when building kernel
KBUILD_CFLAGS += $(call cc-option,-mno-altivec)
KBUILD_CFLAGS += $(call cc-option,-mno-vsx)

# No SPE instruction when building kernel
# (We use all available options to help semi-broken compilers)
KBUILD_CFLAGS += $(call cc-option,-mno-spe)
KBUILD_CFLAGS += $(call cc-option,-mspe=no)

# Don't emit .eh_frame since we have no use for it
KBUILD_CFLAGS += -fno-asynchronous-unwind-tables

# Never use string load/store instructions as they are
# often slow when they are implemented at all
KBUILD_CFLAGS		+= $(call cc-option,-mno-string)

cpu-as-$(CONFIG_40x)		+= -Wa,-m405
cpu-as-$(CONFIG_44x)		+= -Wa,-m440
cpu-as-$(CONFIG_ALTIVEC)	+= $(call as-option,-Wa$(comma)-maltivec)
cpu-as-$(CONFIG_E500)		+= -Wa,-me500

# When using '-many -mpower4' gas will first try and find a matching power4
# mnemonic and failing that it will allow any valid mnemonic that GAS knows
# about. GCC will pass -many to GAS when assembling, clang does not.
cpu-as-$(CONFIG_PPC_BOOK3S_64)	+= -Wa,-mpower4 -Wa,-many
cpu-as-$(CONFIG_PPC_E500MC)	+= $(call as-option,-Wa$(comma)-me500mc)

KBUILD_AFLAGS += $(cpu-as-y)
KBUILD_CFLAGS += $(cpu-as-y)

KBUILD_AFLAGS += $(aflags-y)
KBUILD_CFLAGS += $(cflags-y)

head-$(CONFIG_PPC64)		:= arch/powerpc/kernel/head_64.o
head-$(CONFIG_PPC_BOOK3S_32)	:= arch/powerpc/kernel/head_book3s_32.o
head-$(CONFIG_PPC_8xx)		:= arch/powerpc/kernel/head_8xx.o
head-$(CONFIG_40x)		:= arch/powerpc/kernel/head_40x.o
head-$(CONFIG_44x)		:= arch/powerpc/kernel/head_44x.o
head-$(CONFIG_FSL_BOOKE)	:= arch/powerpc/kernel/head_fsl_booke.o

head-$(CONFIG_PPC64)		+= arch/powerpc/kernel/entry_64.o
head-$(CONFIG_PPC_FPU)		+= arch/powerpc/kernel/fpu.o
head-$(CONFIG_ALTIVEC)		+= arch/powerpc/kernel/vector.o
head-$(CONFIG_PPC_OF_BOOT_TRAMPOLINE)  += arch/powerpc/kernel/prom_init.o

# See arch/powerpc/Kbuild for content of core part of the kernel
core-y += arch/powerpc/

# Default to zImage, override when needed
all: zImage

# With make 3.82 we cannot mix normal and wildcard targets
BOOT_TARGETS1 := zImage zImage.initrd uImage
BOOT_TARGETS2 := zImage% dtbImage% treeImage.% cuImage.% simpleImage.% uImage.%

PHONY += $(BOOT_TARGETS1) $(BOOT_TARGETS2)

boot := arch/$(ARCH)/boot

$(BOOT_TARGETS1): vmlinux
	$(Q)$(MAKE) $(build)=$(boot) $(patsubst %,$(boot)/%,$@)
$(BOOT_TARGETS2): vmlinux
	$(Q)$(MAKE) $(build)=$(boot) $(patsubst %,$(boot)/%,$@)


PHONY += bootwrapper_install
bootwrapper_install:
	$(Q)$(MAKE) $(build)=$(boot) $(patsubst %,$(boot)/%,$@)

# Used to create 'merged defconfigs'
# To use it $(call) it with the first argument as the base defconfig
# and the second argument as a space separated list of .config files to merge,
# without the .config suffix.
define merge_into_defconfig
	$(Q)$(CONFIG_SHELL) $(srctree)/scripts/kconfig/merge_config.sh \
		-m -O $(objtree) $(srctree)/arch/$(ARCH)/configs/$(1) \
		$(foreach config,$(2),$(srctree)/arch/$(ARCH)/configs/$(config).config)
	+$(Q)$(MAKE) -f $(srctree)/Makefile olddefconfig
endef

PHONY += pseries_le_defconfig
pseries_le_defconfig:
	$(call merge_into_defconfig,pseries_defconfig,le)

PHONY += ppc64le_defconfig
ppc64le_defconfig:
	$(call merge_into_defconfig,ppc64_defconfig,le)

PHONY += ppc64le_guest_defconfig
ppc64le_guest_defconfig:
	$(call merge_into_defconfig,ppc64_defconfig,le guest)

PHONY += ppc64_guest_defconfig
ppc64_guest_defconfig:
	$(call merge_into_defconfig,ppc64_defconfig,be guest)

PHONY += powernv_be_defconfig
powernv_be_defconfig:
	$(call merge_into_defconfig,powernv_defconfig,be)

PHONY += mpc85xx_defconfig
mpc85xx_defconfig:
	$(call merge_into_defconfig,mpc85xx_base.config,\
		85xx-32bit 85xx-hw fsl-emb-nonhw)

PHONY += mpc85xx_smp_defconfig
mpc85xx_smp_defconfig:
	$(call merge_into_defconfig,mpc85xx_base.config,\
		85xx-32bit 85xx-smp 85xx-hw fsl-emb-nonhw)

PHONY += corenet32_smp_defconfig
corenet32_smp_defconfig:
	$(call merge_into_defconfig,corenet_base.config,\
		85xx-32bit 85xx-smp 85xx-hw fsl-emb-nonhw dpaa)

PHONY += corenet64_smp_defconfig
corenet64_smp_defconfig:
	$(call merge_into_defconfig,corenet_base.config,\
		85xx-64bit 85xx-smp altivec 85xx-hw fsl-emb-nonhw dpaa)

PHONY += mpc86xx_defconfig
mpc86xx_defconfig:
	$(call merge_into_defconfig,mpc86xx_base.config,\
		86xx-hw fsl-emb-nonhw)

PHONY += mpc86xx_smp_defconfig
mpc86xx_smp_defconfig:
	$(call merge_into_defconfig,mpc86xx_base.config,\
		86xx-smp 86xx-hw fsl-emb-nonhw)

PHONY += ppc32_allmodconfig
ppc32_allmodconfig:
	$(Q)$(MAKE) KCONFIG_ALLCONFIG=$(srctree)/arch/powerpc/configs/book3s_32.config \
		-f $(srctree)/Makefile allmodconfig

PHONY += ppc_defconfig
ppc_defconfig:
	$(call merge_into_defconfig,book3s_32.config,)

PHONY += ppc64le_allmodconfig
ppc64le_allmodconfig:
	$(Q)$(MAKE) KCONFIG_ALLCONFIG=$(srctree)/arch/powerpc/configs/le.config \
		-f $(srctree)/Makefile allmodconfig

PHONY += ppc64le_allnoconfig
ppc64le_allnoconfig:
	$(Q)$(MAKE) KCONFIG_ALLCONFIG=$(srctree)/arch/powerpc/configs/ppc64le.config \
		-f $(srctree)/Makefile allnoconfig

PHONY += ppc64_book3e_allmodconfig
ppc64_book3e_allmodconfig:
	$(Q)$(MAKE) KCONFIG_ALLCONFIG=$(srctree)/arch/powerpc/configs/85xx-64bit.config \
		-f $(srctree)/Makefile allmodconfig

define archhelp
  @echo '* zImage          - Build default images selected by kernel config'
  @echo '  zImage.*        - Compressed kernel image (arch/$(ARCH)/boot/zImage.*)'
  @echo '  uImage          - U-Boot native image format'
  @echo '  cuImage.<dt>    - Backwards compatible U-Boot image for older'
  @echo '                    versions which do not support device trees'
  @echo '  dtbImage.<dt>   - zImage with an embedded device tree blob'
  @echo '  simpleImage.<dt> - Firmware independent image.'
  @echo '  treeImage.<dt>  - Support for older IBM 4xx firmware (not U-Boot)'
  @echo '  install         - Install kernel using'
  @echo '                    (your) ~/bin/$(INSTALLKERNEL) or'
  @echo '                    (distribution) /sbin/$(INSTALLKERNEL) or'
  @echo '                    install to $$(INSTALL_PATH) and run lilo'
  @echo '  *_defconfig     - Select default config from arch/$(ARCH)/configs'
  @echo ''
  @echo '  Targets with <dt> embed a device tree blob inside the image'
  @echo '  These targets support board with firmware that does not'
  @echo '  support passing a device tree directly.  Replace <dt> with the'
  @echo '  name of a dts file from the arch/$(ARCH)/boot/dts/ directory'
  @echo '  (minus the .dts extension).'
endef

PHONY += install
install:
	$(Q)$(MAKE) $(build)=$(boot) install

archclean:
	$(Q)$(MAKE) $(clean)=$(boot)

ifeq ($(KBUILD_EXTMOD),)
# We need to generate vdso-offsets.h before compiling certain files in kernel/.
# In order to do that, we should use the archprepare target, but we can't since
# asm-offsets.h is included in some files used to generate vdso-offsets.h, and
# asm-offsets.h is built in prepare0, for which archprepare is a dependency.
# Therefore we need to generate the header after prepare0 has been made, hence
# this hack.
prepare: vdso_prepare
vdso_prepare: prepare0
	$(if $(CONFIG_VDSO32),$(Q)$(MAKE) \
		$(build)=arch/powerpc/kernel/vdso32 include/generated/vdso32-offsets.h)
	$(if $(CONFIG_PPC64),$(Q)$(MAKE) \
		$(build)=arch/powerpc/kernel/vdso64 include/generated/vdso64-offsets.h)
endif

archprepare: checkbin

archheaders:
	$(Q)$(MAKE) $(build)=arch/powerpc/kernel/syscalls all

ifdef CONFIG_STACKPROTECTOR
prepare: stack_protector_prepare

PHONY += stack_protector_prepare
stack_protector_prepare: prepare0
ifdef CONFIG_PPC64
	$(eval KBUILD_CFLAGS += -mstack-protector-guard-offset=$(shell awk '{if ($$2 == "PACA_CANARY") print $$3;}' include/generated/asm-offsets.h))
else
	$(eval KBUILD_CFLAGS += -mstack-protector-guard-offset=$(shell awk '{if ($$2 == "TASK_CANARY") print $$3;}' include/generated/asm-offsets.h))
endif
endif

ifdef CONFIG_SMP
prepare: task_cpu_prepare

PHONY += task_cpu_prepare
task_cpu_prepare: prepare0
	$(eval KBUILD_CFLAGS += -D_TASK_CPU=$(shell awk '{if ($$2 == "TASK_CPU") print $$3;}' include/generated/asm-offsets.h))
endif

PHONY += checkbin
# Check toolchain versions:
# - gcc-4.6 is the minimum kernel-wide version so nothing required.
checkbin:
	@if test "x${CONFIG_CPU_LITTLE_ENDIAN}" = "xy" \
	    && $(LD) --version | head -1 | grep ' 2\.24$$' >/dev/null ; then \
		echo -n '*** binutils 2.24 miscompiles weak symbols ' ; \
		echo 'in some circumstances.' ; \
		echo -n '*** Please use a different binutils version.' ; \
		false ; \
	fi<|MERGE_RESOLUTION|>--- conflicted
+++ resolved
@@ -65,11 +65,7 @@
 ifdef CONFIG_PPC32
 KBUILD_LDFLAGS_MODULE += arch/powerpc/lib/crtsavres.o
 else
-<<<<<<< HEAD
-ifeq ($(call ld-ifversion, -ge, 225000000, y),y)
-=======
 ifeq ($(call ld-ifversion, -ge, 22500, y),y)
->>>>>>> f642729d
 # Have the linker provide sfpr if possible.
 # There is a corresponding test in arch/powerpc/lib/Makefile
 KBUILD_LDFLAGS_MODULE += --save-restore-funcs
