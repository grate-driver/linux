// SPDX-License-Identifier: GPL-2.0-or-later
/*
 *
 * Procedures for interfacing to the RTAS on CHRP machines.
 *
 * Peter Bergner, IBM	March 2001.
 * Copyright (C) 2001 IBM.
 */

#include <stdarg.h>
#include <linux/kernel.h>
#include <linux/types.h>
#include <linux/spinlock.h>
#include <linux/export.h>
#include <linux/init.h>
#include <linux/capability.h>
#include <linux/delay.h>
#include <linux/cpu.h>
#include <linux/sched.h>
#include <linux/smp.h>
#include <linux/completion.h>
#include <linux/cpumask.h>
#include <linux/memblock.h>
#include <linux/slab.h>
#include <linux/reboot.h>
#include <linux/syscalls.h>

#include <asm/prom.h>
#include <asm/rtas.h>
#include <asm/hvcall.h>
#include <asm/machdep.h>
#include <asm/firmware.h>
#include <asm/page.h>
#include <asm/param.h>
#include <asm/delay.h>
#include <linux/uaccess.h>
#include <asm/udbg.h>
#include <asm/syscalls.h>
#include <asm/smp.h>
#include <linux/atomic.h>
#include <asm/time.h>
#include <asm/mmu.h>
#include <asm/topology.h>
#include <asm/paca.h>

/* This is here deliberately so it's only used in this file */
void enter_rtas(unsigned long);

struct rtas_t rtas = {
	.lock = __ARCH_SPIN_LOCK_UNLOCKED
};
EXPORT_SYMBOL(rtas);

DEFINE_SPINLOCK(rtas_data_buf_lock);
EXPORT_SYMBOL(rtas_data_buf_lock);

char rtas_data_buf[RTAS_DATA_BUF_SIZE] __cacheline_aligned;
EXPORT_SYMBOL(rtas_data_buf);

unsigned long rtas_rmo_buf;

/*
 * If non-NULL, this gets called when the kernel terminates.
 * This is done like this so rtas_flash can be a module.
 */
void (*rtas_flash_term_hook)(int);
EXPORT_SYMBOL(rtas_flash_term_hook);

/* RTAS use home made raw locking instead of spin_lock_irqsave
 * because those can be called from within really nasty contexts
 * such as having the timebase stopped which would lockup with
 * normal locks and spinlock debugging enabled
 */
static unsigned long lock_rtas(void)
{
	unsigned long flags;

	local_irq_save(flags);
	preempt_disable();
	arch_spin_lock(&rtas.lock);
	return flags;
}

static void unlock_rtas(unsigned long flags)
{
	arch_spin_unlock(&rtas.lock);
	local_irq_restore(flags);
	preempt_enable();
}

/*
 * call_rtas_display_status and call_rtas_display_status_delay
 * are designed only for very early low-level debugging, which
 * is why the token is hard-coded to 10.
 */
static void call_rtas_display_status(unsigned char c)
{
	unsigned long s;

	if (!rtas.base)
		return;

	s = lock_rtas();
	rtas_call_unlocked(&rtas.args, 10, 1, 1, NULL, c);
	unlock_rtas(s);
}

static void call_rtas_display_status_delay(char c)
{
	static int pending_newline = 0;  /* did last write end with unprinted newline? */
	static int width = 16;

	if (c == '\n') {	
		while (width-- > 0)
			call_rtas_display_status(' ');
		width = 16;
		mdelay(500);
		pending_newline = 1;
	} else {
		if (pending_newline) {
			call_rtas_display_status('\r');
			call_rtas_display_status('\n');
		} 
		pending_newline = 0;
		if (width--) {
			call_rtas_display_status(c);
			udelay(10000);
		}
	}
}

void __init udbg_init_rtas_panel(void)
{
	udbg_putc = call_rtas_display_status_delay;
}

#ifdef CONFIG_UDBG_RTAS_CONSOLE

/* If you think you're dying before early_init_dt_scan_rtas() does its
 * work, you can hard code the token values for your firmware here and
 * hardcode rtas.base/entry etc.
 */
static unsigned int rtas_putchar_token = RTAS_UNKNOWN_SERVICE;
static unsigned int rtas_getchar_token = RTAS_UNKNOWN_SERVICE;

static void udbg_rtascon_putc(char c)
{
	int tries;

	if (!rtas.base)
		return;

	/* Add CRs before LFs */
	if (c == '\n')
		udbg_rtascon_putc('\r');

	/* if there is more than one character to be displayed, wait a bit */
	for (tries = 0; tries < 16; tries++) {
		if (rtas_call(rtas_putchar_token, 1, 1, NULL, c) == 0)
			break;
		udelay(1000);
	}
}

static int udbg_rtascon_getc_poll(void)
{
	int c;

	if (!rtas.base)
		return -1;

	if (rtas_call(rtas_getchar_token, 0, 2, &c))
		return -1;

	return c;
}

static int udbg_rtascon_getc(void)
{
	int c;

	while ((c = udbg_rtascon_getc_poll()) == -1)
		;

	return c;
}


void __init udbg_init_rtas_console(void)
{
	udbg_putc = udbg_rtascon_putc;
	udbg_getc = udbg_rtascon_getc;
	udbg_getc_poll = udbg_rtascon_getc_poll;
}
#endif /* CONFIG_UDBG_RTAS_CONSOLE */

void rtas_progress(char *s, unsigned short hex)
{
	struct device_node *root;
	int width;
	const __be32 *p;
	char *os;
	static int display_character, set_indicator;
	static int display_width, display_lines, form_feed;
	static const int *row_width;
	static DEFINE_SPINLOCK(progress_lock);
	static int current_line;
	static int pending_newline = 0;  /* did last write end with unprinted newline? */

	if (!rtas.base)
		return;

	if (display_width == 0) {
		display_width = 0x10;
		if ((root = of_find_node_by_path("/rtas"))) {
			if ((p = of_get_property(root,
					"ibm,display-line-length", NULL)))
				display_width = be32_to_cpu(*p);
			if ((p = of_get_property(root,
					"ibm,form-feed", NULL)))
				form_feed = be32_to_cpu(*p);
			if ((p = of_get_property(root,
					"ibm,display-number-of-lines", NULL)))
				display_lines = be32_to_cpu(*p);
			row_width = of_get_property(root,
					"ibm,display-truncation-length", NULL);
			of_node_put(root);
		}
		display_character = rtas_token("display-character");
		set_indicator = rtas_token("set-indicator");
	}

	if (display_character == RTAS_UNKNOWN_SERVICE) {
		/* use hex display if available */
		if (set_indicator != RTAS_UNKNOWN_SERVICE)
			rtas_call(set_indicator, 3, 1, NULL, 6, 0, hex);
		return;
	}

	spin_lock(&progress_lock);

	/*
	 * Last write ended with newline, but we didn't print it since
	 * it would just clear the bottom line of output. Print it now
	 * instead.
	 *
	 * If no newline is pending and form feed is supported, clear the
	 * display with a form feed; otherwise, print a CR to start output
	 * at the beginning of the line.
	 */
	if (pending_newline) {
		rtas_call(display_character, 1, 1, NULL, '\r');
		rtas_call(display_character, 1, 1, NULL, '\n');
		pending_newline = 0;
	} else {
		current_line = 0;
		if (form_feed)
			rtas_call(display_character, 1, 1, NULL,
				  (char)form_feed);
		else
			rtas_call(display_character, 1, 1, NULL, '\r');
	}
 
	if (row_width)
		width = row_width[current_line];
	else
		width = display_width;
	os = s;
	while (*os) {
		if (*os == '\n' || *os == '\r') {
			/* If newline is the last character, save it
			 * until next call to avoid bumping up the
			 * display output.
			 */
			if (*os == '\n' && !os[1]) {
				pending_newline = 1;
				current_line++;
				if (current_line > display_lines-1)
					current_line = display_lines-1;
				spin_unlock(&progress_lock);
				return;
			}
 
			/* RTAS wants CR-LF, not just LF */
 
			if (*os == '\n') {
				rtas_call(display_character, 1, 1, NULL, '\r');
				rtas_call(display_character, 1, 1, NULL, '\n');
			} else {
				/* CR might be used to re-draw a line, so we'll
				 * leave it alone and not add LF.
				 */
				rtas_call(display_character, 1, 1, NULL, *os);
			}
 
			if (row_width)
				width = row_width[current_line];
			else
				width = display_width;
		} else {
			width--;
			rtas_call(display_character, 1, 1, NULL, *os);
		}
 
		os++;
 
		/* if we overwrite the screen length */
		if (width <= 0)
			while ((*os != 0) && (*os != '\n') && (*os != '\r'))
				os++;
	}
 
	spin_unlock(&progress_lock);
}
EXPORT_SYMBOL(rtas_progress);		/* needed by rtas_flash module */

int rtas_token(const char *service)
{
	const __be32 *tokp;
	if (rtas.dev == NULL)
		return RTAS_UNKNOWN_SERVICE;
	tokp = of_get_property(rtas.dev, service, NULL);
	return tokp ? be32_to_cpu(*tokp) : RTAS_UNKNOWN_SERVICE;
}
EXPORT_SYMBOL(rtas_token);

int rtas_service_present(const char *service)
{
	return rtas_token(service) != RTAS_UNKNOWN_SERVICE;
}
EXPORT_SYMBOL(rtas_service_present);

#ifdef CONFIG_RTAS_ERROR_LOGGING
/*
 * Return the firmware-specified size of the error log buffer
 *  for all rtas calls that require an error buffer argument.
 *  This includes 'check-exception' and 'rtas-last-error'.
 */
int rtas_get_error_log_max(void)
{
	static int rtas_error_log_max;
	if (rtas_error_log_max)
		return rtas_error_log_max;

	rtas_error_log_max = rtas_token ("rtas-error-log-max");
	if ((rtas_error_log_max == RTAS_UNKNOWN_SERVICE) ||
	    (rtas_error_log_max > RTAS_ERROR_LOG_MAX)) {
		printk (KERN_WARNING "RTAS: bad log buffer size %d\n",
			rtas_error_log_max);
		rtas_error_log_max = RTAS_ERROR_LOG_MAX;
	}
	return rtas_error_log_max;
}
EXPORT_SYMBOL(rtas_get_error_log_max);


static char rtas_err_buf[RTAS_ERROR_LOG_MAX];
static int rtas_last_error_token;

/** Return a copy of the detailed error text associated with the
 *  most recent failed call to rtas.  Because the error text
 *  might go stale if there are any other intervening rtas calls,
 *  this routine must be called atomically with whatever produced
 *  the error (i.e. with rtas.lock still held from the previous call).
 */
static char *__fetch_rtas_last_error(char *altbuf)
{
	struct rtas_args err_args, save_args;
	u32 bufsz;
	char *buf = NULL;

	if (rtas_last_error_token == -1)
		return NULL;

	bufsz = rtas_get_error_log_max();

	err_args.token = cpu_to_be32(rtas_last_error_token);
	err_args.nargs = cpu_to_be32(2);
	err_args.nret = cpu_to_be32(1);
	err_args.args[0] = cpu_to_be32(__pa(rtas_err_buf));
	err_args.args[1] = cpu_to_be32(bufsz);
	err_args.args[2] = 0;

	save_args = rtas.args;
	rtas.args = err_args;

	enter_rtas(__pa(&rtas.args));

	err_args = rtas.args;
	rtas.args = save_args;

	/* Log the error in the unlikely case that there was one. */
	if (unlikely(err_args.args[2] == 0)) {
		if (altbuf) {
			buf = altbuf;
		} else {
			buf = rtas_err_buf;
			if (slab_is_available())
				buf = kmalloc(RTAS_ERROR_LOG_MAX, GFP_ATOMIC);
		}
		if (buf)
			memcpy(buf, rtas_err_buf, RTAS_ERROR_LOG_MAX);
	}

	return buf;
}

#define get_errorlog_buffer()	kmalloc(RTAS_ERROR_LOG_MAX, GFP_KERNEL)

#else /* CONFIG_RTAS_ERROR_LOGGING */
#define __fetch_rtas_last_error(x)	NULL
#define get_errorlog_buffer()		NULL
#endif


static void
va_rtas_call_unlocked(struct rtas_args *args, int token, int nargs, int nret,
		      va_list list)
{
	int i;

	args->token = cpu_to_be32(token);
	args->nargs = cpu_to_be32(nargs);
	args->nret  = cpu_to_be32(nret);
	args->rets  = &(args->args[nargs]);

	for (i = 0; i < nargs; ++i)
		args->args[i] = cpu_to_be32(va_arg(list, __u32));

	for (i = 0; i < nret; ++i)
		args->rets[i] = 0;

	enter_rtas(__pa(args));
}

void rtas_call_unlocked(struct rtas_args *args, int token, int nargs, int nret, ...)
{
	va_list list;

	va_start(list, nret);
	va_rtas_call_unlocked(args, token, nargs, nret, list);
	va_end(list);
}

int rtas_call(int token, int nargs, int nret, int *outputs, ...)
{
	va_list list;
	int i;
	unsigned long s;
	struct rtas_args *rtas_args;
	char *buff_copy = NULL;
	int ret;

	if (!rtas.entry || token == RTAS_UNKNOWN_SERVICE)
		return -1;

	s = lock_rtas();

	/* We use the global rtas args buffer */
	rtas_args = &rtas.args;

	va_start(list, outputs);
	va_rtas_call_unlocked(rtas_args, token, nargs, nret, list);
	va_end(list);

	/* A -1 return code indicates that the last command couldn't
	   be completed due to a hardware error. */
	if (be32_to_cpu(rtas_args->rets[0]) == -1)
		buff_copy = __fetch_rtas_last_error(NULL);

	if (nret > 1 && outputs != NULL)
		for (i = 0; i < nret-1; ++i)
			outputs[i] = be32_to_cpu(rtas_args->rets[i+1]);
	ret = (nret > 0)? be32_to_cpu(rtas_args->rets[0]): 0;

	unlock_rtas(s);

	if (buff_copy) {
		log_error(buff_copy, ERR_TYPE_RTAS_LOG, 0);
		if (slab_is_available())
			kfree(buff_copy);
	}
	return ret;
}
EXPORT_SYMBOL(rtas_call);

/* For RTAS_BUSY (-2), delay for 1 millisecond.  For an extended busy status
 * code of 990n, perform the hinted delay of 10^n (last digit) milliseconds.
 */
unsigned int rtas_busy_delay_time(int status)
{
	int order;
	unsigned int ms = 0;

	if (status == RTAS_BUSY) {
		ms = 1;
	} else if (status >= RTAS_EXTENDED_DELAY_MIN &&
		   status <= RTAS_EXTENDED_DELAY_MAX) {
		order = status - RTAS_EXTENDED_DELAY_MIN;
		for (ms = 1; order > 0; order--)
			ms *= 10;
	}

	return ms;
}
EXPORT_SYMBOL(rtas_busy_delay_time);

/* For an RTAS busy status code, perform the hinted delay. */
unsigned int rtas_busy_delay(int status)
{
	unsigned int ms;

	might_sleep();
	ms = rtas_busy_delay_time(status);
	if (ms && need_resched())
		msleep(ms);

	return ms;
}
EXPORT_SYMBOL(rtas_busy_delay);

static int rtas_error_rc(int rtas_rc)
{
	int rc;

	switch (rtas_rc) {
		case -1: 		/* Hardware Error */
			rc = -EIO;
			break;
		case -3:		/* Bad indicator/domain/etc */
			rc = -EINVAL;
			break;
		case -9000:		/* Isolation error */
			rc = -EFAULT;
			break;
		case -9001:		/* Outstanding TCE/PTE */
			rc = -EEXIST;
			break;
		case -9002:		/* No usable slot */
			rc = -ENODEV;
			break;
		default:
			printk(KERN_ERR "%s: unexpected RTAS error %d\n",
					__func__, rtas_rc);
			rc = -ERANGE;
			break;
	}
	return rc;
}

int rtas_get_power_level(int powerdomain, int *level)
{
	int token = rtas_token("get-power-level");
	int rc;

	if (token == RTAS_UNKNOWN_SERVICE)
		return -ENOENT;

	while ((rc = rtas_call(token, 1, 2, level, powerdomain)) == RTAS_BUSY)
		udelay(1);

	if (rc < 0)
		return rtas_error_rc(rc);
	return rc;
}
EXPORT_SYMBOL(rtas_get_power_level);

int rtas_set_power_level(int powerdomain, int level, int *setlevel)
{
	int token = rtas_token("set-power-level");
	int rc;

	if (token == RTAS_UNKNOWN_SERVICE)
		return -ENOENT;

	do {
		rc = rtas_call(token, 2, 2, setlevel, powerdomain, level);
	} while (rtas_busy_delay(rc));

	if (rc < 0)
		return rtas_error_rc(rc);
	return rc;
}
EXPORT_SYMBOL(rtas_set_power_level);

int rtas_get_sensor(int sensor, int index, int *state)
{
	int token = rtas_token("get-sensor-state");
	int rc;

	if (token == RTAS_UNKNOWN_SERVICE)
		return -ENOENT;

	do {
		rc = rtas_call(token, 2, 2, state, sensor, index);
	} while (rtas_busy_delay(rc));

	if (rc < 0)
		return rtas_error_rc(rc);
	return rc;
}
EXPORT_SYMBOL(rtas_get_sensor);

int rtas_get_sensor_fast(int sensor, int index, int *state)
{
	int token = rtas_token("get-sensor-state");
	int rc;

	if (token == RTAS_UNKNOWN_SERVICE)
		return -ENOENT;

	rc = rtas_call(token, 2, 2, state, sensor, index);
	WARN_ON(rc == RTAS_BUSY || (rc >= RTAS_EXTENDED_DELAY_MIN &&
				    rc <= RTAS_EXTENDED_DELAY_MAX));

	if (rc < 0)
		return rtas_error_rc(rc);
	return rc;
}

bool rtas_indicator_present(int token, int *maxindex)
{
	int proplen, count, i;
	const struct indicator_elem {
		__be32 token;
		__be32 maxindex;
	} *indicators;

	indicators = of_get_property(rtas.dev, "rtas-indicators", &proplen);
	if (!indicators)
		return false;

	count = proplen / sizeof(struct indicator_elem);

	for (i = 0; i < count; i++) {
		if (__be32_to_cpu(indicators[i].token) != token)
			continue;
		if (maxindex)
			*maxindex = __be32_to_cpu(indicators[i].maxindex);
		return true;
	}

	return false;
}
EXPORT_SYMBOL(rtas_indicator_present);

int rtas_set_indicator(int indicator, int index, int new_value)
{
	int token = rtas_token("set-indicator");
	int rc;

	if (token == RTAS_UNKNOWN_SERVICE)
		return -ENOENT;

	do {
		rc = rtas_call(token, 3, 1, NULL, indicator, index, new_value);
	} while (rtas_busy_delay(rc));

	if (rc < 0)
		return rtas_error_rc(rc);
	return rc;
}
EXPORT_SYMBOL(rtas_set_indicator);

/*
 * Ignoring RTAS extended delay
 */
int rtas_set_indicator_fast(int indicator, int index, int new_value)
{
	int rc;
	int token = rtas_token("set-indicator");

	if (token == RTAS_UNKNOWN_SERVICE)
		return -ENOENT;

	rc = rtas_call(token, 3, 1, NULL, indicator, index, new_value);

	WARN_ON(rc == RTAS_BUSY || (rc >= RTAS_EXTENDED_DELAY_MIN &&
				    rc <= RTAS_EXTENDED_DELAY_MAX));

	if (rc < 0)
		return rtas_error_rc(rc);

	return rc;
}

/**
 * rtas_ibm_suspend_me() - Call ibm,suspend-me to suspend the LPAR.
 *
 * @fw_status: RTAS call status will be placed here if not NULL.
 *
 * rtas_ibm_suspend_me() should be called only on a CPU which has
 * received H_CONTINUE from the H_JOIN hcall. All other active CPUs
 * should be waiting to return from H_JOIN.
 *
 * rtas_ibm_suspend_me() may suspend execution of the OS
 * indefinitely. Callers should take appropriate measures upon return, such as
 * resetting watchdog facilities.
 *
 * Callers may choose to retry this call if @fw_status is
 * %RTAS_THREADS_ACTIVE.
 *
 * Return:
 * 0          - The partition has resumed from suspend, possibly after
 *              migration to a different host.
 * -ECANCELED - The operation was aborted.
 * -EAGAIN    - There were other CPUs not in H_JOIN at the time of the call.
 * -EBUSY     - Some other condition prevented the suspend from succeeding.
 * -EIO       - Hardware/platform error.
 */
int rtas_ibm_suspend_me(int *fw_status)
{
	int fwrc;
	int ret;

	fwrc = rtas_call(rtas_token("ibm,suspend-me"), 0, 1, NULL);

	switch (fwrc) {
	case 0:
		ret = 0;
		break;
	case RTAS_SUSPEND_ABORTED:
		ret = -ECANCELED;
		break;
	case RTAS_THREADS_ACTIVE:
		ret = -EAGAIN;
		break;
	case RTAS_NOT_SUSPENDABLE:
	case RTAS_OUTSTANDING_COPROC:
		ret = -EBUSY;
		break;
	case -1:
	default:
		ret = -EIO;
		break;
	}

	if (fw_status)
		*fw_status = fwrc;

	return ret;
}

void __noreturn rtas_restart(char *cmd)
{
	if (rtas_flash_term_hook)
		rtas_flash_term_hook(SYS_RESTART);
	printk("RTAS system-reboot returned %d\n",
	       rtas_call(rtas_token("system-reboot"), 0, 1, NULL));
	for (;;);
}

void rtas_power_off(void)
{
	if (rtas_flash_term_hook)
		rtas_flash_term_hook(SYS_POWER_OFF);
	/* allow power on only with power button press */
	printk("RTAS power-off returned %d\n",
	       rtas_call(rtas_token("power-off"), 2, 1, NULL, -1, -1));
	for (;;);
}

void __noreturn rtas_halt(void)
{
	if (rtas_flash_term_hook)
		rtas_flash_term_hook(SYS_HALT);
	/* allow power on only with power button press */
	printk("RTAS power-off returned %d\n",
	       rtas_call(rtas_token("power-off"), 2, 1, NULL, -1, -1));
	for (;;);
}

/* Must be in the RMO region, so we place it here */
static char rtas_os_term_buf[2048];

void rtas_os_term(char *str)
{
	int status;

	/*
	 * Firmware with the ibm,extended-os-term property is guaranteed
	 * to always return from an ibm,os-term call. Earlier versions without
	 * this property may terminate the partition which we want to avoid
	 * since it interferes with panic_timeout.
	 */
	if (RTAS_UNKNOWN_SERVICE == rtas_token("ibm,os-term") ||
	    RTAS_UNKNOWN_SERVICE == rtas_token("ibm,extended-os-term"))
		return;

	snprintf(rtas_os_term_buf, 2048, "OS panic: %s", str);

	do {
		status = rtas_call(rtas_token("ibm,os-term"), 1, 1, NULL,
				   __pa(rtas_os_term_buf));
	} while (rtas_busy_delay(status));

	if (status != 0)
		printk(KERN_EMERG "ibm,os-term call failed %d\n", status);
}

/**
 * rtas_activate_firmware() - Activate a new version of firmware.
 *
 * Activate a new version of partition firmware. The OS must call this
 * after resuming from a partition hibernation or migration in order
 * to maintain the ability to perform live firmware updates. It's not
 * catastrophic for this method to be absent or to fail; just log the
 * condition in that case.
 *
 * Context: This function may sleep.
 */
void rtas_activate_firmware(void)
{
	int token;
	int fwrc;

	token = rtas_token("ibm,activate-firmware");
	if (token == RTAS_UNKNOWN_SERVICE) {
		pr_notice("ibm,activate-firmware method unavailable\n");
		return;
	}

	do {
		fwrc = rtas_call(token, 0, 1, NULL);
	} while (rtas_busy_delay(fwrc));

	if (fwrc)
		pr_err("ibm,activate-firmware failed (%i)\n", fwrc);
}

static int ibm_suspend_me_token = RTAS_UNKNOWN_SERVICE;
#ifdef CONFIG_PPC_PSERIES
/**
 * rtas_call_reentrant() - Used for reentrant rtas calls
 * @token:	Token for desired reentrant RTAS call
 * @nargs:	Number of Input Parameters
 * @nret:	Number of Output Parameters
 * @outputs:	Array of outputs
 * @...:	Inputs for desired RTAS call
 *
 * According to LoPAR documentation, only "ibm,int-on", "ibm,int-off",
 * "ibm,get-xive" and "ibm,set-xive" are currently reentrant.
 * Reentrant calls need their own rtas_args buffer, so not using rtas.args, but
 * PACA one instead.
 *
 * Return:	-1 on error,
 *		First output value of RTAS call if (nret > 0),
 *		0 otherwise,
 */
int rtas_call_reentrant(int token, int nargs, int nret, int *outputs, ...)
{
	va_list list;
	struct rtas_args *args;
	unsigned long flags;
	int i, ret = 0;

	if (!rtas.entry || token == RTAS_UNKNOWN_SERVICE)
		return -1;

	local_irq_save(flags);
	preempt_disable();

	/* We use the per-cpu (PACA) rtas args buffer */
	args = local_paca->rtas_args_reentrant;

	va_start(list, outputs);
	va_rtas_call_unlocked(args, token, nargs, nret, list);
	va_end(list);

	if (nret > 1 && outputs)
		for (i = 0; i < nret - 1; ++i)
			outputs[i] = be32_to_cpu(args->rets[i + 1]);

	if (nret > 0)
		ret = be32_to_cpu(args->rets[0]);

	local_irq_restore(flags);
	preempt_enable();

	return ret;
}

#endif /* CONFIG_PPC_PSERIES */

/**
 * Find a specific pseries error log in an RTAS extended event log.
 * @log: RTAS error/event log
 * @section_id: two character section identifier
 *
 * Returns a pointer to the specified errorlog or NULL if not found.
 */
struct pseries_errorlog *get_pseries_errorlog(struct rtas_error_log *log,
					      uint16_t section_id)
{
	struct rtas_ext_event_log_v6 *ext_log =
		(struct rtas_ext_event_log_v6 *)log->buffer;
	struct pseries_errorlog *sect;
	unsigned char *p, *log_end;
	uint32_t ext_log_length = rtas_error_extended_log_length(log);
	uint8_t log_format = rtas_ext_event_log_format(ext_log);
	uint32_t company_id = rtas_ext_event_company_id(ext_log);

	/* Check that we understand the format */
	if (ext_log_length < sizeof(struct rtas_ext_event_log_v6) ||
	    log_format != RTAS_V6EXT_LOG_FORMAT_EVENT_LOG ||
	    company_id != RTAS_V6EXT_COMPANY_ID_IBM)
		return NULL;

	log_end = log->buffer + ext_log_length;
	p = ext_log->vendor_log;

	while (p < log_end) {
		sect = (struct pseries_errorlog *)p;
		if (pseries_errorlog_id(sect) == section_id)
			return sect;
		p += pseries_errorlog_length(sect);
	}

	return NULL;
}

#ifdef CONFIG_PPC_RTAS_FILTER

/*
 * The sys_rtas syscall, as originally designed, allows root to pass
 * arbitrary physical addresses to RTAS calls. A number of RTAS calls
 * can be abused to write to arbitrary memory and do other things that
 * are potentially harmful to system integrity, and thus should only
 * be used inside the kernel and not exposed to userspace.
 *
 * All known legitimate users of the sys_rtas syscall will only ever
 * pass addresses that fall within the RMO buffer, and use a known
 * subset of RTAS calls.
 *
 * Accordingly, we filter RTAS requests to check that the call is
 * permitted, and that provided pointers fall within the RMO buffer.
 * The rtas_filters list contains an entry for each permitted call,
 * with the indexes of the parameters which are expected to contain
 * addresses and sizes of buffers allocated inside the RMO buffer.
 */
struct rtas_filter {
	const char *name;
	int token;
	/* Indexes into the args buffer, -1 if not used */
	int buf_idx1;
	int size_idx1;
	int buf_idx2;
	int size_idx2;

	int fixed_size;
};

static struct rtas_filter rtas_filters[] __ro_after_init = {
	{ "ibm,activate-firmware", -1, -1, -1, -1, -1 },
	{ "ibm,configure-connector", -1, 0, -1, 1, -1, 4096 },	/* Special cased */
	{ "display-character", -1, -1, -1, -1, -1 },
	{ "ibm,display-message", -1, 0, -1, -1, -1 },
	{ "ibm,errinjct", -1, 2, -1, -1, -1, 1024 },
	{ "ibm,close-errinjct", -1, -1, -1, -1, -1 },
<<<<<<< HEAD
	{ "ibm,open-errinct", -1, -1, -1, -1, -1 },
=======
	{ "ibm,open-errinjct", -1, -1, -1, -1, -1 },
>>>>>>> f642729d
	{ "ibm,get-config-addr-info2", -1, -1, -1, -1, -1 },
	{ "ibm,get-dynamic-sensor-state", -1, 1, -1, -1, -1 },
	{ "ibm,get-indices", -1, 2, 3, -1, -1 },
	{ "get-power-level", -1, -1, -1, -1, -1 },
	{ "get-sensor-state", -1, -1, -1, -1, -1 },
	{ "ibm,get-system-parameter", -1, 1, 2, -1, -1 },
	{ "get-time-of-day", -1, -1, -1, -1, -1 },
	{ "ibm,get-vpd", -1, 0, -1, 1, 2 },
	{ "ibm,lpar-perftools", -1, 2, 3, -1, -1 },
	{ "ibm,platform-dump", -1, 4, 5, -1, -1 },
	{ "ibm,read-slot-reset-state", -1, -1, -1, -1, -1 },
	{ "ibm,scan-log-dump", -1, 0, 1, -1, -1 },
	{ "ibm,set-dynamic-indicator", -1, 2, -1, -1, -1 },
	{ "ibm,set-eeh-option", -1, -1, -1, -1, -1 },
	{ "set-indicator", -1, -1, -1, -1, -1 },
	{ "set-power-level", -1, -1, -1, -1, -1 },
	{ "set-time-for-power-on", -1, -1, -1, -1, -1 },
	{ "ibm,set-system-parameter", -1, 1, -1, -1, -1 },
	{ "set-time-of-day", -1, -1, -1, -1, -1 },
<<<<<<< HEAD
	{ "ibm,suspend-me", -1, -1, -1, -1, -1 },
	{ "ibm,update-nodes", -1, 0, -1, -1, -1, 4096 },
	{ "ibm,update-properties", -1, 0, -1, -1, -1, 4096 },
=======
#ifdef CONFIG_CPU_BIG_ENDIAN
	{ "ibm,suspend-me", -1, -1, -1, -1, -1 },
	{ "ibm,update-nodes", -1, 0, -1, -1, -1, 4096 },
	{ "ibm,update-properties", -1, 0, -1, -1, -1, 4096 },
#endif
>>>>>>> f642729d
	{ "ibm,physical-attestation", -1, 0, 1, -1, -1 },
};

static bool in_rmo_buf(u32 base, u32 end)
{
	return base >= rtas_rmo_buf &&
		base < (rtas_rmo_buf + RTAS_RMOBUF_MAX) &&
		base <= end &&
		end >= rtas_rmo_buf &&
		end < (rtas_rmo_buf + RTAS_RMOBUF_MAX);
}

static bool block_rtas_call(int token, int nargs,
			    struct rtas_args *args)
{
	int i;

	for (i = 0; i < ARRAY_SIZE(rtas_filters); i++) {
		struct rtas_filter *f = &rtas_filters[i];
		u32 base, size, end;

		if (token != f->token)
			continue;

		if (f->buf_idx1 != -1) {
			base = be32_to_cpu(args->args[f->buf_idx1]);
			if (f->size_idx1 != -1)
				size = be32_to_cpu(args->args[f->size_idx1]);
			else if (f->fixed_size)
				size = f->fixed_size;
			else
				size = 1;

			end = base + size - 1;
			if (!in_rmo_buf(base, end))
				goto err;
		}

		if (f->buf_idx2 != -1) {
			base = be32_to_cpu(args->args[f->buf_idx2]);
			if (f->size_idx2 != -1)
				size = be32_to_cpu(args->args[f->size_idx2]);
			else if (f->fixed_size)
				size = f->fixed_size;
			else
				size = 1;
			end = base + size - 1;

			/*
			 * Special case for ibm,configure-connector where the
			 * address can be 0
			 */
			if (!strcmp(f->name, "ibm,configure-connector") &&
			    base == 0)
				return false;

			if (!in_rmo_buf(base, end))
				goto err;
		}

		return false;
	}

err:
	pr_err_ratelimited("sys_rtas: RTAS call blocked - exploit attempt?\n");
	pr_err_ratelimited("sys_rtas: token=0x%x, nargs=%d (called by %s)\n",
			   token, nargs, current->comm);
	return true;
}

#else

static bool block_rtas_call(int token, int nargs,
			    struct rtas_args *args)
{
	return false;
}

#endif /* CONFIG_PPC_RTAS_FILTER */

/* We assume to be passed big endian arguments */
SYSCALL_DEFINE1(rtas, struct rtas_args __user *, uargs)
{
	struct rtas_args args;
	unsigned long flags;
	char *buff_copy, *errbuf = NULL;
	int nargs, nret, token;

	if (!capable(CAP_SYS_ADMIN))
		return -EPERM;

	if (!rtas.entry)
		return -EINVAL;

	if (copy_from_user(&args, uargs, 3 * sizeof(u32)) != 0)
		return -EFAULT;

	nargs = be32_to_cpu(args.nargs);
	nret  = be32_to_cpu(args.nret);
	token = be32_to_cpu(args.token);

	if (nargs >= ARRAY_SIZE(args.args)
	    || nret > ARRAY_SIZE(args.args)
	    || nargs + nret > ARRAY_SIZE(args.args))
		return -EINVAL;

	/* Copy in args. */
	if (copy_from_user(args.args, uargs->args,
			   nargs * sizeof(rtas_arg_t)) != 0)
		return -EFAULT;

	if (token == RTAS_UNKNOWN_SERVICE)
		return -EINVAL;

	args.rets = &args.args[nargs];
	memset(args.rets, 0, nret * sizeof(rtas_arg_t));

	if (block_rtas_call(token, nargs, &args))
		return -EINVAL;

	/* Need to handle ibm,suspend_me call specially */
	if (token == ibm_suspend_me_token) {

		/*
		 * rtas_ibm_suspend_me assumes the streamid handle is in cpu
		 * endian, or at least the hcall within it requires it.
		 */
		int rc = 0;
		u64 handle = ((u64)be32_to_cpu(args.args[0]) << 32)
		              | be32_to_cpu(args.args[1]);
		rc = rtas_syscall_dispatch_ibm_suspend_me(handle);
		if (rc == -EAGAIN)
			args.rets[0] = cpu_to_be32(RTAS_NOT_SUSPENDABLE);
		else if (rc == -EIO)
			args.rets[0] = cpu_to_be32(-1);
		else if (rc)
			return rc;
		goto copy_return;
	}

	buff_copy = get_errorlog_buffer();

	flags = lock_rtas();

	rtas.args = args;
	enter_rtas(__pa(&rtas.args));
	args = rtas.args;

	/* A -1 return code indicates that the last command couldn't
	   be completed due to a hardware error. */
	if (be32_to_cpu(args.rets[0]) == -1)
		errbuf = __fetch_rtas_last_error(buff_copy);

	unlock_rtas(flags);

	if (buff_copy) {
		if (errbuf)
			log_error(errbuf, ERR_TYPE_RTAS_LOG, 0);
		kfree(buff_copy);
	}

 copy_return:
	/* Copy out args. */
	if (copy_to_user(uargs->args + nargs,
			 args.args + nargs,
			 nret * sizeof(rtas_arg_t)) != 0)
		return -EFAULT;

	return 0;
}

/*
 * Call early during boot, before mem init, to retrieve the RTAS
 * information from the device-tree and allocate the RMO buffer for userland
 * accesses.
 */
void __init rtas_initialize(void)
{
	unsigned long rtas_region = RTAS_INSTANTIATE_MAX;
	u32 base, size, entry;
	int no_base, no_size, no_entry;
#ifdef CONFIG_PPC_RTAS_FILTER
	int i;
#endif

	/* Get RTAS dev node and fill up our "rtas" structure with infos
	 * about it.
	 */
	rtas.dev = of_find_node_by_name(NULL, "rtas");
	if (!rtas.dev)
		return;

	no_base = of_property_read_u32(rtas.dev, "linux,rtas-base", &base);
	no_size = of_property_read_u32(rtas.dev, "rtas-size", &size);
	if (no_base || no_size) {
		of_node_put(rtas.dev);
		rtas.dev = NULL;
		return;
	}

	rtas.base = base;
	rtas.size = size;
	no_entry = of_property_read_u32(rtas.dev, "linux,rtas-entry", &entry);
	rtas.entry = no_entry ? rtas.base : entry;

	/* If RTAS was found, allocate the RMO buffer for it and look for
	 * the stop-self token if any
	 */
#ifdef CONFIG_PPC64
	if (firmware_has_feature(FW_FEATURE_LPAR)) {
		rtas_region = min(ppc64_rma_size, RTAS_INSTANTIATE_MAX);
		ibm_suspend_me_token = rtas_token("ibm,suspend-me");
	}
#endif
	rtas_rmo_buf = memblock_phys_alloc_range(RTAS_RMOBUF_MAX, PAGE_SIZE,
						 0, rtas_region);
	if (!rtas_rmo_buf)
		panic("ERROR: RTAS: Failed to allocate %lx bytes below %pa\n",
		      PAGE_SIZE, &rtas_region);

#ifdef CONFIG_RTAS_ERROR_LOGGING
	rtas_last_error_token = rtas_token("rtas-last-error");
#endif

#ifdef CONFIG_PPC_RTAS_FILTER
	for (i = 0; i < ARRAY_SIZE(rtas_filters); i++) {
		rtas_filters[i].token = rtas_token(rtas_filters[i].name);
	}
#endif
}

int __init early_init_dt_scan_rtas(unsigned long node,
		const char *uname, int depth, void *data)
{
	const u32 *basep, *entryp, *sizep;

	if (depth != 1 || strcmp(uname, "rtas") != 0)
		return 0;

	basep  = of_get_flat_dt_prop(node, "linux,rtas-base", NULL);
	entryp = of_get_flat_dt_prop(node, "linux,rtas-entry", NULL);
	sizep  = of_get_flat_dt_prop(node, "rtas-size", NULL);

	if (basep && entryp && sizep) {
		rtas.base = *basep;
		rtas.entry = *entryp;
		rtas.size = *sizep;
	}

#ifdef CONFIG_UDBG_RTAS_CONSOLE
	basep = of_get_flat_dt_prop(node, "put-term-char", NULL);
	if (basep)
		rtas_putchar_token = *basep;

	basep = of_get_flat_dt_prop(node, "get-term-char", NULL);
	if (basep)
		rtas_getchar_token = *basep;

	if (rtas_putchar_token != RTAS_UNKNOWN_SERVICE &&
	    rtas_getchar_token != RTAS_UNKNOWN_SERVICE)
		udbg_init_rtas_console();

#endif

	/* break now */
	return 1;
}

static arch_spinlock_t timebase_lock;
static u64 timebase = 0;

void rtas_give_timebase(void)
{
	unsigned long flags;

	local_irq_save(flags);
	hard_irq_disable();
	arch_spin_lock(&timebase_lock);
	rtas_call(rtas_token("freeze-time-base"), 0, 1, NULL);
	timebase = get_tb();
	arch_spin_unlock(&timebase_lock);

	while (timebase)
		barrier();
	rtas_call(rtas_token("thaw-time-base"), 0, 1, NULL);
	local_irq_restore(flags);
}

void rtas_take_timebase(void)
{
	while (!timebase)
		barrier();
	arch_spin_lock(&timebase_lock);
	set_tb(timebase >> 32, timebase & 0xffffffff);
	timebase = 0;
	arch_spin_unlock(&timebase_lock);
}<|MERGE_RESOLUTION|>--- conflicted
+++ resolved
@@ -957,11 +957,7 @@
 	{ "ibm,display-message", -1, 0, -1, -1, -1 },
 	{ "ibm,errinjct", -1, 2, -1, -1, -1, 1024 },
 	{ "ibm,close-errinjct", -1, -1, -1, -1, -1 },
-<<<<<<< HEAD
-	{ "ibm,open-errinct", -1, -1, -1, -1, -1 },
-=======
 	{ "ibm,open-errinjct", -1, -1, -1, -1, -1 },
->>>>>>> f642729d
 	{ "ibm,get-config-addr-info2", -1, -1, -1, -1, -1 },
 	{ "ibm,get-dynamic-sensor-state", -1, 1, -1, -1, -1 },
 	{ "ibm,get-indices", -1, 2, 3, -1, -1 },
@@ -981,17 +977,11 @@
 	{ "set-time-for-power-on", -1, -1, -1, -1, -1 },
 	{ "ibm,set-system-parameter", -1, 1, -1, -1, -1 },
 	{ "set-time-of-day", -1, -1, -1, -1, -1 },
-<<<<<<< HEAD
-	{ "ibm,suspend-me", -1, -1, -1, -1, -1 },
-	{ "ibm,update-nodes", -1, 0, -1, -1, -1, 4096 },
-	{ "ibm,update-properties", -1, 0, -1, -1, -1, 4096 },
-=======
 #ifdef CONFIG_CPU_BIG_ENDIAN
 	{ "ibm,suspend-me", -1, -1, -1, -1, -1 },
 	{ "ibm,update-nodes", -1, 0, -1, -1, -1, 4096 },
 	{ "ibm,update-properties", -1, 0, -1, -1, -1, 4096 },
 #endif
->>>>>>> f642729d
 	{ "ibm,physical-attestation", -1, 0, 1, -1, -1 },
 };
 
