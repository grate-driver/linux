--- conflicted
+++ resolved
@@ -1106,8 +1106,6 @@
 
 core_initcall_sync(eeh_init);
 
-<<<<<<< HEAD
-=======
 static int eeh_device_notifier(struct notifier_block *nb,
 			       unsigned long action, void *data)
 {
@@ -1139,7 +1137,6 @@
 }
 arch_initcall(eeh_set_bus_notifier);
 
->>>>>>> 30df74d6
 /**
  * eeh_probe_device() - Perform EEH initialization for the indicated pci device
  * @dev: pci device for which to set up EEH
