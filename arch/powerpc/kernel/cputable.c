--- conflicted
+++ resolved
@@ -571,51 +571,8 @@
 #endif	/* CONFIG_PPC_BOOK3S_64 */
 
 #ifdef CONFIG_PPC32
-<<<<<<< HEAD
-#ifdef CONFIG_PPC_BOOK3S_6xx
-	{	/* 603 */
-		.pvr_mask		= 0xffff0000,
-		.pvr_value		= 0x00030000,
-		.cpu_name		= "603",
-		.cpu_features		= CPU_FTRS_603,
-		.cpu_user_features	= COMMON_USER | PPC_FEATURE_PPC_LE,
-		.mmu_features		= 0,
-		.icache_bsize		= 32,
-		.dcache_bsize		= 32,
-		.cpu_setup		= __setup_cpu_603,
-		.machine_check		= machine_check_generic,
-		.platform		= "ppc603",
-	},
-	{	/* 603e */
-		.pvr_mask		= 0xffff0000,
-		.pvr_value		= 0x00060000,
-		.cpu_name		= "603e",
-		.cpu_features		= CPU_FTRS_603,
-		.cpu_user_features	= COMMON_USER | PPC_FEATURE_PPC_LE,
-		.mmu_features		= 0,
-		.icache_bsize		= 32,
-		.dcache_bsize		= 32,
-		.cpu_setup		= __setup_cpu_603,
-		.machine_check		= machine_check_generic,
-		.platform		= "ppc603",
-	},
-	{	/* 603ev */
-		.pvr_mask		= 0xffff0000,
-		.pvr_value		= 0x00070000,
-		.cpu_name		= "603ev",
-		.cpu_features		= CPU_FTRS_603,
-		.cpu_user_features	= COMMON_USER | PPC_FEATURE_PPC_LE,
-		.mmu_features		= 0,
-		.icache_bsize		= 32,
-		.dcache_bsize		= 32,
-		.cpu_setup		= __setup_cpu_603,
-		.machine_check		= machine_check_generic,
-		.platform		= "ppc603",
-	},
-=======
 #ifdef CONFIG_PPC_BOOK3S_32
 #ifdef CONFIG_PPC_BOOK3S_604
->>>>>>> f642729d
 	{	/* 604 */
 		.pvr_mask		= 0xffff0000,
 		.pvr_value		= 0x00040000,
