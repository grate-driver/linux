--- conflicted
+++ resolved
@@ -170,12 +170,6 @@
 	return bus->sysdata;
 }
 
-<<<<<<< HEAD
-extern int pci_device_from_OF_node(struct device_node *node,
-				   u8 *bus, u8 *devfn);
-#ifndef CONFIG_PPC64
-
-=======
 #ifdef CONFIG_PPC_PMAC
 extern int pci_device_from_OF_node(struct device_node *node,
 				   u8 *bus, u8 *devfn);
@@ -183,7 +177,6 @@
 #ifndef CONFIG_PPC64
 
 #ifdef CONFIG_PPC_CHRP
->>>>>>> 7365df19
 extern void pci_create_OF_bus_map(void);
 #endif
 
