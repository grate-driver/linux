/* SPDX-License-Identifier: GPL-2.0 */
/* thread_info.h: PowerPC low-level thread information
 * adapted from the i386 version by Paul Mackerras
 *
 * Copyright (C) 2002  David Howells (dhowells@redhat.com)
 * - Incorporating suggestions made by Linus Torvalds and Dave Miller
 */

#ifndef _ASM_POWERPC_THREAD_INFO_H
#define _ASM_POWERPC_THREAD_INFO_H

#include <asm/asm-const.h>
#include <asm/page.h>

#ifdef __KERNEL__

#if defined(CONFIG_VMAP_STACK) && CONFIG_THREAD_SHIFT < PAGE_SHIFT
#define THREAD_SHIFT		PAGE_SHIFT
#else
#define THREAD_SHIFT		CONFIG_THREAD_SHIFT
#endif

#define THREAD_SIZE		(1 << THREAD_SHIFT)

/*
 * By aligning VMAP'd stacks to 2 * THREAD_SIZE, we can detect overflow by
 * checking sp & (1 << THREAD_SHIFT), which we can do cheaply in the entry
 * assembly.
 */
#ifdef CONFIG_VMAP_STACK
#define THREAD_ALIGN_SHIFT	(THREAD_SHIFT + 1)
#else
#define THREAD_ALIGN_SHIFT	THREAD_SHIFT
#endif

#define THREAD_ALIGN		(1 << THREAD_ALIGN_SHIFT)

#ifndef __ASSEMBLY__
#include <linux/cache.h>
#include <asm/processor.h>
#include <asm/page.h>
#include <asm/accounting.h>

#define SLB_PRELOAD_NR	16U
/*
 * low level task data.
 */
struct thread_info {
	int		preempt_count;		/* 0 => preemptable,
						   <0 => BUG */
	unsigned long	local_flags;		/* private flags for thread */
#ifdef CONFIG_LIVEPATCH
	unsigned long *livepatch_sp;
#endif
#if defined(CONFIG_VIRT_CPU_ACCOUNTING_NATIVE) && defined(CONFIG_PPC32)
	struct cpu_accounting_data accounting;
#endif
	unsigned char slb_preload_nr;
	unsigned char slb_preload_tail;
	u32 slb_preload_esid[SLB_PRELOAD_NR];

	/* low level flags - has atomic operations done on it */
	unsigned long	flags ____cacheline_aligned_in_smp;
};

/*
 * macros/functions for gaining access to the thread information structure
 */
#define INIT_THREAD_INFO(tsk)			\
{						\
	.preempt_count = INIT_PREEMPT_COUNT,	\
	.flags =	0,			\
}

#define THREAD_SIZE_ORDER	(THREAD_SHIFT - PAGE_SHIFT)

/* how to get the thread information struct from C */
extern int arch_dup_task_struct(struct task_struct *dst, struct task_struct *src);

void arch_setup_new_exec(void);
#define arch_setup_new_exec arch_setup_new_exec

#endif /* __ASSEMBLY__ */

/*
 * thread information flag bit numbers
 */
#define TIF_SYSCALL_TRACE	0	/* syscall trace active */
#define TIF_SIGPENDING		1	/* signal pending */
#define TIF_NEED_RESCHED	2	/* rescheduling necessary */
<<<<<<< HEAD
=======
#define TIF_NOTIFY_SIGNAL	3	/* signal notifications exist */
>>>>>>> f642729d
#define TIF_SYSCALL_EMU		4	/* syscall emulation active */
#define TIF_RESTORE_TM		5	/* need to restore TM FP/VEC/VSX */
#define TIF_PATCH_PENDING	6	/* pending live patching update */
#define TIF_SYSCALL_AUDIT	7	/* syscall auditing active */
#define TIF_SINGLESTEP		8	/* singlestepping active */
#define TIF_SECCOMP		10	/* secure computing */
#define TIF_RESTOREALL		11	/* Restore all regs (implies NOERROR) */
#define TIF_NOERROR		12	/* Force successful syscall return */
#define TIF_NOTIFY_RESUME	13	/* callback before returning to user */
#define TIF_UPROBE		14	/* breakpointed or single-stepping */
#define TIF_SYSCALL_TRACEPOINT	15	/* syscall tracepoint instrumentation */
#define TIF_EMULATE_STACK_STORE	16	/* Is an instruction emulation
						for stack store? */
#define TIF_MEMDIE		17	/* is terminating due to OOM killer */
#if defined(CONFIG_PPC64)
#define TIF_ELF2ABI		18	/* function descriptors must die! */
#endif
#define TIF_POLLING_NRFLAG	19	/* true if poll_idle() is polling TIF_NEED_RESCHED */
#define TIF_32BIT		20	/* 32 bit binary */

/* as above, but as bit values */
#define _TIF_SYSCALL_TRACE	(1<<TIF_SYSCALL_TRACE)
#define _TIF_SIGPENDING		(1<<TIF_SIGPENDING)
#define _TIF_NEED_RESCHED	(1<<TIF_NEED_RESCHED)
#define _TIF_NOTIFY_SIGNAL	(1<<TIF_NOTIFY_SIGNAL)
#define _TIF_POLLING_NRFLAG	(1<<TIF_POLLING_NRFLAG)
#define _TIF_32BIT		(1<<TIF_32BIT)
#define _TIF_RESTORE_TM		(1<<TIF_RESTORE_TM)
#define _TIF_PATCH_PENDING	(1<<TIF_PATCH_PENDING)
#define _TIF_SYSCALL_AUDIT	(1<<TIF_SYSCALL_AUDIT)
#define _TIF_SINGLESTEP		(1<<TIF_SINGLESTEP)
#define _TIF_SECCOMP		(1<<TIF_SECCOMP)
#define _TIF_RESTOREALL		(1<<TIF_RESTOREALL)
#define _TIF_NOERROR		(1<<TIF_NOERROR)
#define _TIF_NOTIFY_RESUME	(1<<TIF_NOTIFY_RESUME)
#define _TIF_UPROBE		(1<<TIF_UPROBE)
#define _TIF_SYSCALL_TRACEPOINT	(1<<TIF_SYSCALL_TRACEPOINT)
#define _TIF_EMULATE_STACK_STORE	(1<<TIF_EMULATE_STACK_STORE)
<<<<<<< HEAD
#define _TIF_NOHZ		(1<<TIF_NOHZ)
=======
>>>>>>> f642729d
#define _TIF_SYSCALL_EMU	(1<<TIF_SYSCALL_EMU)
#define _TIF_SYSCALL_DOTRACE	(_TIF_SYSCALL_TRACE | _TIF_SYSCALL_AUDIT | \
				 _TIF_SECCOMP | _TIF_SYSCALL_TRACEPOINT | \
				 _TIF_SYSCALL_EMU)

#define _TIF_USER_WORK_MASK	(_TIF_SIGPENDING | _TIF_NEED_RESCHED | \
				 _TIF_NOTIFY_RESUME | _TIF_UPROBE | \
<<<<<<< HEAD
				 _TIF_RESTORE_TM | _TIF_PATCH_PENDING)
=======
				 _TIF_RESTORE_TM | _TIF_PATCH_PENDING | \
				 _TIF_NOTIFY_SIGNAL)
>>>>>>> f642729d
#define _TIF_PERSYSCALL_MASK	(_TIF_RESTOREALL|_TIF_NOERROR)

/* Bits in local_flags */
/* Don't move TLF_NAPPING without adjusting the code in entry_32.S */
#define TLF_NAPPING		0	/* idle thread enabled NAP mode */
#define TLF_SLEEPING		1	/* suspend code enabled SLEEP mode */
#define TLF_LAZY_MMU		3	/* tlb_batch is active */
#define TLF_RUNLATCH		4	/* Is the runlatch enabled? */

#define _TLF_NAPPING		(1 << TLF_NAPPING)
#define _TLF_SLEEPING		(1 << TLF_SLEEPING)
#define _TLF_LAZY_MMU		(1 << TLF_LAZY_MMU)
#define _TLF_RUNLATCH		(1 << TLF_RUNLATCH)

#ifndef __ASSEMBLY__

static inline bool test_thread_local_flags(unsigned int flags)
{
	struct thread_info *ti = current_thread_info();
	return (ti->local_flags & flags) != 0;
}

#ifdef CONFIG_COMPAT
#define is_32bit_task()	(test_thread_flag(TIF_32BIT))
#else
#define is_32bit_task()	(IS_ENABLED(CONFIG_PPC32))
#endif

#if defined(CONFIG_PPC64)
#define is_elf2_task() (test_thread_flag(TIF_ELF2ABI))
#else
#define is_elf2_task() (0)
#endif

#endif	/* !__ASSEMBLY__ */

#endif /* __KERNEL__ */

#endif /* _ASM_POWERPC_THREAD_INFO_H */<|MERGE_RESOLUTION|>--- conflicted
+++ resolved
@@ -88,10 +88,7 @@
 #define TIF_SYSCALL_TRACE	0	/* syscall trace active */
 #define TIF_SIGPENDING		1	/* signal pending */
 #define TIF_NEED_RESCHED	2	/* rescheduling necessary */
-<<<<<<< HEAD
-=======
 #define TIF_NOTIFY_SIGNAL	3	/* signal notifications exist */
->>>>>>> f642729d
 #define TIF_SYSCALL_EMU		4	/* syscall emulation active */
 #define TIF_RESTORE_TM		5	/* need to restore TM FP/VEC/VSX */
 #define TIF_PATCH_PENDING	6	/* pending live patching update */
@@ -130,10 +127,6 @@
 #define _TIF_UPROBE		(1<<TIF_UPROBE)
 #define _TIF_SYSCALL_TRACEPOINT	(1<<TIF_SYSCALL_TRACEPOINT)
 #define _TIF_EMULATE_STACK_STORE	(1<<TIF_EMULATE_STACK_STORE)
-<<<<<<< HEAD
-#define _TIF_NOHZ		(1<<TIF_NOHZ)
-=======
->>>>>>> f642729d
 #define _TIF_SYSCALL_EMU	(1<<TIF_SYSCALL_EMU)
 #define _TIF_SYSCALL_DOTRACE	(_TIF_SYSCALL_TRACE | _TIF_SYSCALL_AUDIT | \
 				 _TIF_SECCOMP | _TIF_SYSCALL_TRACEPOINT | \
@@ -141,12 +134,8 @@
 
 #define _TIF_USER_WORK_MASK	(_TIF_SIGPENDING | _TIF_NEED_RESCHED | \
 				 _TIF_NOTIFY_RESUME | _TIF_UPROBE | \
-<<<<<<< HEAD
-				 _TIF_RESTORE_TM | _TIF_PATCH_PENDING)
-=======
 				 _TIF_RESTORE_TM | _TIF_PATCH_PENDING | \
 				 _TIF_NOTIFY_SIGNAL)
->>>>>>> f642729d
 #define _TIF_PERSYSCALL_MASK	(_TIF_RESTOREALL|_TIF_NOERROR)
 
 /* Bits in local_flags */
