--- conflicted
+++ resolved
@@ -75,8 +75,6 @@
 void pnv_ocxl_spa_release(void *platform_data);
 int pnv_ocxl_spa_remove_pe_from_cache(void *platform_data, int pe_handle);
 
-<<<<<<< HEAD
-=======
 int pnv_ocxl_map_lpar(struct pci_dev *dev, uint64_t lparid,
 		      uint64_t lpcr, void __iomem **arva);
 void pnv_ocxl_unmap_lpar(void __iomem *arva);
@@ -84,5 +82,4 @@
 			     unsigned long pid,
 			     unsigned long addr,
 			     unsigned long page_size);
->>>>>>> f642729d
 #endif /* _ASM_PNV_OCXL_H */