/* SPDX-License-Identifier: GPL-2.0-or-later */
/*
 * Common time prototypes and such for all ppc machines.
 *
 * Written by Cort Dougan (cort@cs.nmt.edu) to merge
 * Paul Mackerras' version and mine for PReP and Pmac.
 */

#ifndef __POWERPC_TIME_H
#define __POWERPC_TIME_H

#ifdef __KERNEL__
#include <linux/types.h>
#include <linux/percpu.h>

#include <asm/processor.h>
#include <asm/cpu_has_feature.h>
#include <asm/vdso/timebase.h>

/* time.c */
extern unsigned long tb_ticks_per_jiffy;
extern unsigned long tb_ticks_per_usec;
extern unsigned long tb_ticks_per_sec;
extern struct clock_event_device decrementer_clockevent;


extern void generic_calibrate_decr(void);

/* Some sane defaults: 125 MHz timebase, 1GHz processor */
extern unsigned long ppc_proc_freq;
#define DEFAULT_PROC_FREQ	(DEFAULT_TB_FREQ * 8)
extern unsigned long ppc_tb_freq;
#define DEFAULT_TB_FREQ		125000000UL

extern bool tb_invalid;

struct div_result {
	u64 result_high;
	u64 result_low;
};

<<<<<<< HEAD
/* For compatibility, get_tbl() is defined as get_tb() on ppc64 */
static inline unsigned long get_tbl(void)
{
	return mftb();
}

=======
>>>>>>> f642729d
static inline u64 get_vtb(void)
{
	if (cpu_has_feature(CPU_FTR_ARCH_207S))
		return mfspr(SPRN_VTB);

<<<<<<< HEAD
static inline u64 get_tb(void)
{
	unsigned int tbhi, tblo, tbhi2;

	if (IS_ENABLED(CONFIG_PPC64))
		return mftb();

	do {
		tbhi = mftbu();
		tblo = mftb();
		tbhi2 = mftbu();
	} while (tbhi != tbhi2);

	return ((u64)tbhi << 32) | tblo;
}

static inline void set_tb(unsigned int upper, unsigned int lower)
{
	mtspr(SPRN_TBWL, 0);
	mtspr(SPRN_TBWU, upper);
	mtspr(SPRN_TBWL, lower);
=======
	return 0;
>>>>>>> f642729d
}

/* Accessor functions for the decrementer register.
 * The 4xx doesn't even have a decrementer.  I tried to use the
 * generic timer interrupt code, which seems OK, with the 4xx PIT
 * in auto-reload mode.  The problem is PIT stops counting when it
 * hits zero.  If it would wrap, we could use it just like a decrementer.
 */
static inline u64 get_dec(void)
{
	if (IS_ENABLED(CONFIG_40x))
		return mfspr(SPRN_PIT);

	return mfspr(SPRN_DEC);
}

/*
 * Note: Book E and 4xx processors differ from other PowerPC processors
 * in when the decrementer generates its interrupt: on the 1 to 0
 * transition for Book E/4xx, but on the 0 to -1 transition for others.
 */
static inline void set_dec(u64 val)
{
	if (IS_ENABLED(CONFIG_40x))
		mtspr(SPRN_PIT, (u32)val);
	else if (IS_ENABLED(CONFIG_BOOKE))
		mtspr(SPRN_DEC, val);
	else
		mtspr(SPRN_DEC, val - 1);
}

static inline unsigned long tb_ticks_since(unsigned long tstamp)
{
	return mftb() - tstamp;
}

#define mulhwu(x,y) \
({unsigned z; asm ("mulhwu %0,%1,%2" : "=r" (z) : "r" (x), "r" (y)); z;})

#ifdef CONFIG_PPC64
#define mulhdu(x,y) \
({unsigned long z; asm ("mulhdu %0,%1,%2" : "=r" (z) : "r" (x), "r" (y)); z;})
#else
extern u64 mulhdu(u64, u64);
#endif

extern void div128_by_32(u64 dividend_high, u64 dividend_low,
			 unsigned divisor, struct div_result *dr);

extern void secondary_cpu_time_init(void);
extern void __init time_init(void);

DECLARE_PER_CPU(u64, decrementers_next_tb);

/* Convert timebase ticks to nanoseconds */
unsigned long long tb_to_ns(unsigned long long tb_ticks);

void timer_broadcast_interrupt(void);

/* SPLPAR */
void accumulate_stolen_time(void);

#endif /* __KERNEL__ */
#endif /* __POWERPC_TIME_H */<|MERGE_RESOLUTION|>--- conflicted
+++ resolved
@@ -39,45 +39,12 @@
 	u64 result_low;
 };
 
-<<<<<<< HEAD
-/* For compatibility, get_tbl() is defined as get_tb() on ppc64 */
-static inline unsigned long get_tbl(void)
-{
-	return mftb();
-}
-
-=======
->>>>>>> f642729d
 static inline u64 get_vtb(void)
 {
 	if (cpu_has_feature(CPU_FTR_ARCH_207S))
 		return mfspr(SPRN_VTB);
 
-<<<<<<< HEAD
-static inline u64 get_tb(void)
-{
-	unsigned int tbhi, tblo, tbhi2;
-
-	if (IS_ENABLED(CONFIG_PPC64))
-		return mftb();
-
-	do {
-		tbhi = mftbu();
-		tblo = mftb();
-		tbhi2 = mftbu();
-	} while (tbhi != tbhi2);
-
-	return ((u64)tbhi << 32) | tblo;
-}
-
-static inline void set_tb(unsigned int upper, unsigned int lower)
-{
-	mtspr(SPRN_TBWL, 0);
-	mtspr(SPRN_TBWU, upper);
-	mtspr(SPRN_TBWL, lower);
-=======
 	return 0;
->>>>>>> f642729d
 }
 
 /* Accessor functions for the decrementer register.
