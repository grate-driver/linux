#ifndef _ASM_POWERPC_EXCEPTION_H
#define _ASM_POWERPC_EXCEPTION_H
/*
 * Extracted from head_64.S
 *
 *  PowerPC version
 *    Copyright (C) 1995-1996 Gary Thomas (gdt@linuxppc.org)
 *
 *  Rewritten by Cort Dougan (cort@cs.nmt.edu) for PReP
 *    Copyright (C) 1996 Cort Dougan <cort@cs.nmt.edu>
 *  Adapted for Power Macintosh by Paul Mackerras.
 *  Low-level exception handlers and MMU support
 *  rewritten by Paul Mackerras.
 *    Copyright (C) 1996 Paul Mackerras.
 *
 *  Adapted for 64bit PowerPC by Dave Engebretsen, Peter Bergner, and
 *    Mike Corrigan {engebret|bergner|mikejc}@us.ibm.com
 *
 *  This file contains the low-level support and setup for the
 *  PowerPC-64 platform, including trap and interrupt dispatch.
 *
 *  This program is free software; you can redistribute it and/or
 *  modify it under the terms of the GNU General Public License
 *  as published by the Free Software Foundation; either version
 *  2 of the License, or (at your option) any later version.
 */
/*
 * The following macros define the code that appears as
 * the prologue to each of the exception handlers.  They
 * are split into two parts to allow a single kernel binary
 * to be used for pSeries and iSeries.
 *
 * We make as much of the exception code common between native
 * exception handlers (including pSeries LPAR) and iSeries LPAR
 * implementations as possible.
 */
#include <asm/head-64.h>

#define EX_R9		0
#define EX_R10		8
#define EX_R11		16
#define EX_R12		24
#define EX_R13		32
#define EX_SRR0		40
#define EX_DAR		48
#define EX_DSISR	56
#define EX_CCR		60
#define EX_R3		64
#define EX_LR		72
#define EX_CFAR		80
#define EX_PPR		88	/* SMT thread status register (priority) */
#define EX_CTR		96

#ifdef CONFIG_RELOCATABLE
#define __EXCEPTION_RELON_PROLOG_PSERIES_1(label, h)			\
	mfspr	r11,SPRN_##h##SRR0;	/* save SRR0 */			\
	LOAD_HANDLER(r12,label);					\
	mtctr	r12;							\
	mfspr	r12,SPRN_##h##SRR1;	/* and SRR1 */			\
	li	r10,MSR_RI;						\
	mtmsrd 	r10,1;			/* Set RI (EE=0) */		\
	bctr;
#else
/* If not relocatable, we can jump directly -- and save messing with LR */
#define __EXCEPTION_RELON_PROLOG_PSERIES_1(label, h)			\
	mfspr	r11,SPRN_##h##SRR0;	/* save SRR0 */			\
	mfspr	r12,SPRN_##h##SRR1;	/* and SRR1 */			\
	li	r10,MSR_RI;						\
	mtmsrd 	r10,1;			/* Set RI (EE=0) */		\
	b	label;
#endif
#define EXCEPTION_RELON_PROLOG_PSERIES_1(label, h)			\
	__EXCEPTION_RELON_PROLOG_PSERIES_1(label, h)			\

/*
 * As EXCEPTION_PROLOG_PSERIES(), except we've already got relocation on
 * so no need to rfid.  Save lr in case we're CONFIG_RELOCATABLE, in which
 * case EXCEPTION_RELON_PROLOG_PSERIES_1 will be using lr.
 */
#define EXCEPTION_RELON_PROLOG_PSERIES(area, label, h, extra, vec)	\
	EXCEPTION_PROLOG_0(area);					\
	EXCEPTION_PROLOG_1(area, extra, vec);				\
	EXCEPTION_RELON_PROLOG_PSERIES_1(label, h)

/*
 * We're short on space and time in the exception prolog, so we can't
 * use the normal LOAD_REG_IMMEDIATE macro to load the address of label.
 * Instead we get the base of the kernel from paca->kernelbase and or in the low
 * part of label. This requires that the label be within 64KB of kernelbase, and
 * that kernelbase be 64K aligned.
 */
#define LOAD_HANDLER(reg, label)					\
	ld	reg,PACAKBASE(r13);	/* get high part of &label */	\
	ori	reg,reg,(FIXED_SYMBOL_ABS_ADDR(label))@l;
<<<<<<< HEAD
=======

#define __LOAD_HANDLER(reg, label)					\
	ld	reg,PACAKBASE(r13);					\
	ori	reg,reg,(ABS_ADDR(label))@l;
>>>>>>> d06e622d

/* Exception register prefixes */
#define EXC_HV	H
#define EXC_STD

#if defined(CONFIG_RELOCATABLE)
/*
 * If we support interrupts with relocation on AND we're a relocatable kernel,
 * we need to use CTR to get to the 2nd level handler.  So, save/restore it
 * when required.
 */
#define SAVE_CTR(reg, area)	mfctr	reg ; 	std	reg,area+EX_CTR(r13)
#define GET_CTR(reg, area) 			ld	reg,area+EX_CTR(r13)
#define RESTORE_CTR(reg, area)	ld	reg,area+EX_CTR(r13) ; mtctr reg
#else
/* ...else CTR is unused and in register. */
#define SAVE_CTR(reg, area)
#define GET_CTR(reg, area) 	mfctr	reg
#define RESTORE_CTR(reg, area)
#endif

/*
 * PPR save/restore macros used in exceptions_64s.S  
 * Used for P7 or later processors
 */
#define SAVE_PPR(area, ra, rb)						\
BEGIN_FTR_SECTION_NESTED(940)						\
	ld	ra,PACACURRENT(r13);					\
	ld	rb,area+EX_PPR(r13);	/* Read PPR from paca */	\
	std	rb,TASKTHREADPPR(ra);					\
END_FTR_SECTION_NESTED(CPU_FTR_HAS_PPR,CPU_FTR_HAS_PPR,940)

#define RESTORE_PPR_PACA(area, ra)					\
BEGIN_FTR_SECTION_NESTED(941)						\
	ld	ra,area+EX_PPR(r13);					\
	mtspr	SPRN_PPR,ra;						\
END_FTR_SECTION_NESTED(CPU_FTR_HAS_PPR,CPU_FTR_HAS_PPR,941)

/*
 * Get an SPR into a register if the CPU has the given feature
 */
#define OPT_GET_SPR(ra, spr, ftr)					\
BEGIN_FTR_SECTION_NESTED(943)						\
	mfspr	ra,spr;							\
END_FTR_SECTION_NESTED(ftr,ftr,943)

/*
 * Set an SPR from a register if the CPU has the given feature
 */
#define OPT_SET_SPR(ra, spr, ftr)					\
BEGIN_FTR_SECTION_NESTED(943)						\
	mtspr	spr,ra;							\
END_FTR_SECTION_NESTED(ftr,ftr,943)

/*
 * Save a register to the PACA if the CPU has the given feature
 */
#define OPT_SAVE_REG_TO_PACA(offset, ra, ftr)				\
BEGIN_FTR_SECTION_NESTED(943)						\
	std	ra,offset(r13);						\
END_FTR_SECTION_NESTED(ftr,ftr,943)

#define EXCEPTION_PROLOG_0(area)					\
	GET_PACA(r13);							\
	std	r9,area+EX_R9(r13);	/* save r9 */			\
	OPT_GET_SPR(r9, SPRN_PPR, CPU_FTR_HAS_PPR);			\
	HMT_MEDIUM;							\
	std	r10,area+EX_R10(r13);	/* save r10 - r12 */		\
	OPT_GET_SPR(r10, SPRN_CFAR, CPU_FTR_CFAR)

#define __EXCEPTION_PROLOG_1(area, extra, vec)				\
	OPT_SAVE_REG_TO_PACA(area+EX_PPR, r9, CPU_FTR_HAS_PPR);		\
	OPT_SAVE_REG_TO_PACA(area+EX_CFAR, r10, CPU_FTR_CFAR);		\
	SAVE_CTR(r10, area);						\
	mfcr	r9;							\
	extra(vec);							\
	std	r11,area+EX_R11(r13);					\
	std	r12,area+EX_R12(r13);					\
	GET_SCRATCH0(r10);						\
	std	r10,area+EX_R13(r13)
#define EXCEPTION_PROLOG_1(area, extra, vec)				\
	__EXCEPTION_PROLOG_1(area, extra, vec)

#define __EXCEPTION_PROLOG_PSERIES_1(label, h)				\
	ld	r10,PACAKMSR(r13);	/* get MSR value for kernel */	\
	mfspr	r11,SPRN_##h##SRR0;	/* save SRR0 */			\
	LOAD_HANDLER(r12,label)						\
	mtspr	SPRN_##h##SRR0,r12;					\
	mfspr	r12,SPRN_##h##SRR1;	/* and SRR1 */			\
	mtspr	SPRN_##h##SRR1,r10;					\
	h##rfid;							\
	b	.	/* prevent speculative execution */
#define EXCEPTION_PROLOG_PSERIES_1(label, h)				\
	__EXCEPTION_PROLOG_PSERIES_1(label, h)

#define EXCEPTION_PROLOG_PSERIES(area, label, h, extra, vec)		\
	EXCEPTION_PROLOG_0(area);					\
	EXCEPTION_PROLOG_1(area, extra, vec);				\
	EXCEPTION_PROLOG_PSERIES_1(label, h);

#define __KVMTEST(h, n)							\
	lbz	r10,HSTATE_IN_GUEST(r13);				\
	cmpwi	r10,0;							\
	bne	do_kvm_##h##n

#ifdef CONFIG_KVM_BOOK3S_HV_POSSIBLE
/*
 * If hv is possible, interrupts come into to the hv version
 * of the kvmppc_interrupt code, which then jumps to the PR handler,
 * kvmppc_interrupt_pr, if the guest is a PR guest.
 */
#define kvmppc_interrupt kvmppc_interrupt_hv
#else
#define kvmppc_interrupt kvmppc_interrupt_pr
#endif

<<<<<<< HEAD
=======
#ifdef CONFIG_RELOCATABLE
#define BRANCH_TO_COMMON(reg, label)					\
	__LOAD_HANDLER(reg, label);					\
	mtctr	reg;							\
	bctr

#else
#define BRANCH_TO_COMMON(reg, label)					\
	b	label

#endif

>>>>>>> d06e622d
#define __KVM_HANDLER_PROLOG(area, n)					\
	BEGIN_FTR_SECTION_NESTED(947)					\
	ld	r10,area+EX_CFAR(r13);					\
	std	r10,HSTATE_CFAR(r13);					\
	END_FTR_SECTION_NESTED(CPU_FTR_CFAR,CPU_FTR_CFAR,947);		\
	BEGIN_FTR_SECTION_NESTED(948)					\
	ld	r10,area+EX_PPR(r13);					\
	std	r10,HSTATE_PPR(r13);					\
	END_FTR_SECTION_NESTED(CPU_FTR_HAS_PPR,CPU_FTR_HAS_PPR,948);	\
	ld	r10,area+EX_R10(r13);					\
	stw	r9,HSTATE_SCRATCH1(r13);				\
	ld	r9,area+EX_R9(r13);					\
	std	r12,HSTATE_SCRATCH0(r13);				\

#define __KVM_HANDLER(area, h, n)					\
	__KVM_HANDLER_PROLOG(area, n)					\
	li	r12,n;							\
	b	kvmppc_interrupt

#define __KVM_HANDLER_SKIP(area, h, n)					\
	cmpwi	r10,KVM_GUEST_MODE_SKIP;				\
	ld	r10,area+EX_R10(r13);					\
	beq	89f;							\
	stw	r9,HSTATE_SCRATCH1(r13);				\
	BEGIN_FTR_SECTION_NESTED(948)					\
	ld	r9,area+EX_PPR(r13);					\
	std	r9,HSTATE_PPR(r13);					\
	END_FTR_SECTION_NESTED(CPU_FTR_HAS_PPR,CPU_FTR_HAS_PPR,948);	\
	ld	r9,area+EX_R9(r13);					\
	std	r12,HSTATE_SCRATCH0(r13);				\
	li	r12,n;							\
	b	kvmppc_interrupt;					\
89:	mtocrf	0x80,r9;						\
	ld	r9,area+EX_R9(r13);					\
	b	kvmppc_skip_##h##interrupt

#ifdef CONFIG_KVM_BOOK3S_64_HANDLER
#define KVMTEST(h, n)			__KVMTEST(h, n)
#define KVM_HANDLER(area, h, n)		__KVM_HANDLER(area, h, n)
#define KVM_HANDLER_SKIP(area, h, n)	__KVM_HANDLER_SKIP(area, h, n)

#else
#define KVMTEST(h, n)
#define KVM_HANDLER(area, h, n)
#define KVM_HANDLER_SKIP(area, h, n)
#endif

#define NOTEST(n)

/*
 * The common exception prolog is used for all except a few exceptions
 * such as a segment miss on a kernel address.  We have to be prepared
 * to take another exception from the point where we first touch the
 * kernel stack onwards.
 *
 * On entry r13 points to the paca, r9-r13 are saved in the paca,
 * r9 contains the saved CR, r11 and r12 contain the saved SRR0 and
 * SRR1, and relocation is on.
 */
#define EXCEPTION_PROLOG_COMMON(n, area)				   \
	andi.	r10,r12,MSR_PR;		/* See if coming from user	*/ \
	mr	r10,r1;			/* Save r1			*/ \
	subi	r1,r1,INT_FRAME_SIZE;	/* alloc frame on kernel stack	*/ \
	beq-	1f;							   \
	ld	r1,PACAKSAVE(r13);	/* kernel stack to use		*/ \
1:	cmpdi	cr1,r1,-INT_FRAME_SIZE;	/* check if r1 is in userspace	*/ \
	blt+	cr1,3f;			/* abort if it is		*/ \
	li	r1,(n);			/* will be reloaded later	*/ \
	sth	r1,PACA_TRAP_SAVE(r13);					   \
	std	r3,area+EX_R3(r13);					   \
	addi	r3,r13,area;		/* r3 -> where regs are saved*/	   \
	RESTORE_CTR(r1, area);						   \
	b	bad_stack;						   \
3:	std	r9,_CCR(r1);		/* save CR in stackframe	*/ \
	std	r11,_NIP(r1);		/* save SRR0 in stackframe	*/ \
	std	r12,_MSR(r1);		/* save SRR1 in stackframe	*/ \
	std	r10,0(r1);		/* make stack chain pointer	*/ \
	std	r0,GPR0(r1);		/* save r0 in stackframe	*/ \
	std	r10,GPR1(r1);		/* save r1 in stackframe	*/ \
	beq	4f;			/* if from kernel mode		*/ \
	ACCOUNT_CPU_USER_ENTRY(r13, r9, r10);				   \
	SAVE_PPR(area, r9, r10);					   \
4:	EXCEPTION_PROLOG_COMMON_2(area)					   \
	EXCEPTION_PROLOG_COMMON_3(n)					   \
	ACCOUNT_STOLEN_TIME

/* Save original regs values from save area to stack frame. */
#define EXCEPTION_PROLOG_COMMON_2(area)					   \
	ld	r9,area+EX_R9(r13);	/* move r9, r10 to stackframe	*/ \
	ld	r10,area+EX_R10(r13);					   \
	std	r9,GPR9(r1);						   \
	std	r10,GPR10(r1);						   \
	ld	r9,area+EX_R11(r13);	/* move r11 - r13 to stackframe	*/ \
	ld	r10,area+EX_R12(r13);					   \
	ld	r11,area+EX_R13(r13);					   \
	std	r9,GPR11(r1);						   \
	std	r10,GPR12(r1);						   \
	std	r11,GPR13(r1);						   \
	BEGIN_FTR_SECTION_NESTED(66);					   \
	ld	r10,area+EX_CFAR(r13);					   \
	std	r10,ORIG_GPR3(r1);					   \
	END_FTR_SECTION_NESTED(CPU_FTR_CFAR, CPU_FTR_CFAR, 66);		   \
	GET_CTR(r10, area);						   \
	std	r10,_CTR(r1);

#define EXCEPTION_PROLOG_COMMON_3(n)					   \
	std	r2,GPR2(r1);		/* save r2 in stackframe	*/ \
	SAVE_4GPRS(3, r1);		/* save r3 - r6 in stackframe   */ \
	SAVE_2GPRS(7, r1);		/* save r7, r8 in stackframe	*/ \
	mflr	r9;			/* Get LR, later save to stack	*/ \
	ld	r2,PACATOC(r13);	/* get kernel TOC into r2	*/ \
	std	r9,_LINK(r1);						   \
	lbz	r10,PACASOFTIRQEN(r13);				   \
	mfspr	r11,SPRN_XER;		/* save XER in stackframe	*/ \
	std	r10,SOFTE(r1);						   \
	std	r11,_XER(r1);						   \
	li	r9,(n)+1;						   \
	std	r9,_TRAP(r1);		/* set trap number		*/ \
	li	r10,0;							   \
	ld	r11,exception_marker@toc(r2);				   \
	std	r10,RESULT(r1);		/* clear regs->result		*/ \
	std	r11,STACK_FRAME_OVERHEAD-16(r1); /* mark the frame	*/

/*
 * Exception vectors.
 */
#define STD_EXCEPTION_PSERIES(vec, label)			\
	SET_SCRATCH0(r13);		/* save r13 */		\
	EXCEPTION_PROLOG_PSERIES(PACA_EXGEN, label,		\
				 EXC_STD, KVMTEST_PR, vec);	\

/* Version of above for when we have to branch out-of-line */
#define __OOL_EXCEPTION(vec, label, hdlr)			\
	SET_SCRATCH0(r13)					\
	EXCEPTION_PROLOG_0(PACA_EXGEN)				\
	b hdlr;

#define STD_EXCEPTION_PSERIES_OOL(vec, label)			\
	EXCEPTION_PROLOG_1(PACA_EXGEN, KVMTEST_PR, vec);	\
	EXCEPTION_PROLOG_PSERIES_1(label, EXC_STD)

#define STD_EXCEPTION_HV(loc, vec, label)			\
	SET_SCRATCH0(r13);	/* save r13 */			\
	EXCEPTION_PROLOG_PSERIES(PACA_EXGEN, label,		\
				 EXC_HV, KVMTEST_HV, vec);

#define STD_EXCEPTION_HV_OOL(vec, label)			\
	EXCEPTION_PROLOG_1(PACA_EXGEN, KVMTEST_HV, vec);	\
	EXCEPTION_PROLOG_PSERIES_1(label, EXC_HV)

#define STD_RELON_EXCEPTION_PSERIES(loc, vec, label)	\
	/* No guest interrupts come through here */	\
	SET_SCRATCH0(r13);		/* save r13 */	\
	EXCEPTION_RELON_PROLOG_PSERIES(PACA_EXGEN, label, EXC_STD, NOTEST, vec);

#define STD_RELON_EXCEPTION_PSERIES_OOL(vec, label)		\
	EXCEPTION_PROLOG_1(PACA_EXGEN, NOTEST, vec);		\
	EXCEPTION_RELON_PROLOG_PSERIES_1(label, EXC_STD)

#define STD_RELON_EXCEPTION_HV(loc, vec, label)		\
	/* No guest interrupts come through here */	\
	SET_SCRATCH0(r13);	/* save r13 */		\
	EXCEPTION_RELON_PROLOG_PSERIES(PACA_EXGEN, label, EXC_HV, NOTEST, vec);

#define STD_RELON_EXCEPTION_HV_OOL(vec, label)			\
	EXCEPTION_PROLOG_1(PACA_EXGEN, NOTEST, vec);		\
	EXCEPTION_RELON_PROLOG_PSERIES_1(label, EXC_HV)

/* This associate vector numbers with bits in paca->irq_happened */
#define SOFTEN_VALUE_0x500	PACA_IRQ_EE
#define SOFTEN_VALUE_0x900	PACA_IRQ_DEC
#define SOFTEN_VALUE_0x980	PACA_IRQ_DEC
#define SOFTEN_VALUE_0xa00	PACA_IRQ_DBELL
#define SOFTEN_VALUE_0xe80	PACA_IRQ_DBELL
#define SOFTEN_VALUE_0xe60	PACA_IRQ_HMI
#define SOFTEN_VALUE_0xea0	PACA_IRQ_EE

#define __SOFTEN_TEST(h, vec)						\
	lbz	r10,PACASOFTIRQEN(r13);					\
	cmpwi	r10,0;							\
	li	r10,SOFTEN_VALUE_##vec;					\
	beq	masked_##h##interrupt

#define _SOFTEN_TEST(h, vec)	__SOFTEN_TEST(h, vec)

#define SOFTEN_TEST_PR(vec)						\
	KVMTEST(EXC_STD, vec);						\
	_SOFTEN_TEST(EXC_STD, vec)

#define SOFTEN_TEST_HV(vec)						\
	KVMTEST(EXC_HV, vec);						\
	_SOFTEN_TEST(EXC_HV, vec)

#define KVMTEST_PR(vec)							\
	KVMTEST(EXC_STD, vec)

#define KVMTEST_HV(vec)							\
	KVMTEST(EXC_HV, vec)

#define SOFTEN_NOTEST_PR(vec)		_SOFTEN_TEST(EXC_STD, vec)
#define SOFTEN_NOTEST_HV(vec)		_SOFTEN_TEST(EXC_HV, vec)

#define __MASKABLE_EXCEPTION_PSERIES(vec, label, h, extra)		\
	SET_SCRATCH0(r13);    /* save r13 */				\
	EXCEPTION_PROLOG_0(PACA_EXGEN);					\
	__EXCEPTION_PROLOG_1(PACA_EXGEN, extra, vec);			\
	EXCEPTION_PROLOG_PSERIES_1(label, h);

#define _MASKABLE_EXCEPTION_PSERIES(vec, label, h, extra)		\
	__MASKABLE_EXCEPTION_PSERIES(vec, label, h, extra)

#define MASKABLE_EXCEPTION_PSERIES(loc, vec, label)			\
	_MASKABLE_EXCEPTION_PSERIES(vec, label,				\
				    EXC_STD, SOFTEN_TEST_PR)

#define MASKABLE_EXCEPTION_PSERIES_OOL(vec, label)			\
	EXCEPTION_PROLOG_1(PACA_EXGEN, SOFTEN_TEST_PR, vec);		\
	EXCEPTION_PROLOG_PSERIES_1(label, EXC_STD)

#define MASKABLE_EXCEPTION_HV(loc, vec, label)				\
	_MASKABLE_EXCEPTION_PSERIES(vec, label,				\
				    EXC_HV, SOFTEN_TEST_HV)

#define MASKABLE_EXCEPTION_HV_OOL(vec, label)				\
	EXCEPTION_PROLOG_1(PACA_EXGEN, SOFTEN_TEST_HV, vec);		\
	EXCEPTION_PROLOG_PSERIES_1(label, EXC_HV)

#define __MASKABLE_RELON_EXCEPTION_PSERIES(vec, label, h, extra)	\
	SET_SCRATCH0(r13);    /* save r13 */				\
	EXCEPTION_PROLOG_0(PACA_EXGEN);					\
	__EXCEPTION_PROLOG_1(PACA_EXGEN, extra, vec);			\
	EXCEPTION_RELON_PROLOG_PSERIES_1(label, h)

#define _MASKABLE_RELON_EXCEPTION_PSERIES(vec, label, h, extra)		\
	__MASKABLE_RELON_EXCEPTION_PSERIES(vec, label, h, extra)

#define MASKABLE_RELON_EXCEPTION_PSERIES(loc, vec, label)		\
	_MASKABLE_RELON_EXCEPTION_PSERIES(vec, label,			\
					  EXC_STD, SOFTEN_NOTEST_PR)

#define MASKABLE_RELON_EXCEPTION_HV(loc, vec, label)			\
	_MASKABLE_RELON_EXCEPTION_PSERIES(vec, label,			\
					  EXC_HV, SOFTEN_NOTEST_HV)

#define MASKABLE_RELON_EXCEPTION_HV_OOL(vec, label)			\
	EXCEPTION_PROLOG_1(PACA_EXGEN, SOFTEN_NOTEST_HV, vec);		\
	EXCEPTION_PROLOG_PSERIES_1(label, EXC_HV)

/*
 * Our exception common code can be passed various "additions"
 * to specify the behaviour of interrupts, whether to kick the
 * runlatch, etc...
 */

/*
 * This addition reconciles our actual IRQ state with the various software
 * flags that track it. This may call C code.
 */
#define ADD_RECONCILE	RECONCILE_IRQ_STATE(r10,r11)

#define ADD_NVGPRS				\
	bl	save_nvgprs

#define RUNLATCH_ON				\
BEGIN_FTR_SECTION				\
	CURRENT_THREAD_INFO(r3, r1);		\
	ld	r4,TI_LOCAL_FLAGS(r3);		\
	andi.	r0,r4,_TLF_RUNLATCH;		\
	beql	ppc64_runlatch_on_trampoline;	\
END_FTR_SECTION_IFSET(CPU_FTR_CTRL)

#define EXCEPTION_COMMON(trap, label, hdlr, ret, additions)	\
	EXCEPTION_PROLOG_COMMON(trap, PACA_EXGEN);		\
	/* Volatile regs are potentially clobbered here */	\
	additions;						\
	addi	r3,r1,STACK_FRAME_OVERHEAD;			\
	bl	hdlr;						\
	b	ret

#define STD_EXCEPTION_COMMON(trap, label, hdlr)			\
	EXCEPTION_COMMON(trap, label, hdlr, ret_from_except,	\
			 ADD_NVGPRS;ADD_RECONCILE)

/*
 * Like STD_EXCEPTION_COMMON, but for exceptions that can occur
 * in the idle task and therefore need the special idle handling
 * (finish nap and runlatch)
 */
#define STD_EXCEPTION_COMMON_ASYNC(trap, label, hdlr)		  \
	EXCEPTION_COMMON(trap, label, hdlr, ret_from_except_lite, \
			 FINISH_NAP;ADD_RECONCILE;RUNLATCH_ON)

/*
 * When the idle code in power4_idle puts the CPU into NAP mode,
 * it has to do so in a loop, and relies on the external interrupt
 * and decrementer interrupt entry code to get it out of the loop.
 * It sets the _TLF_NAPPING bit in current_thread_info()->local_flags
 * to signal that it is in the loop and needs help to get out.
 */
#ifdef CONFIG_PPC_970_NAP
#define FINISH_NAP				\
BEGIN_FTR_SECTION				\
	CURRENT_THREAD_INFO(r11, r1);		\
	ld	r9,TI_LOCAL_FLAGS(r11);		\
	andi.	r10,r9,_TLF_NAPPING;		\
	bnel	power4_fixup_nap;		\
END_FTR_SECTION_IFSET(CPU_FTR_CAN_NAP)
#else
#define FINISH_NAP
#endif

#endif	/* _ASM_POWERPC_EXCEPTION_H */<|MERGE_RESOLUTION|>--- conflicted
+++ resolved
@@ -92,13 +92,10 @@
 #define LOAD_HANDLER(reg, label)					\
 	ld	reg,PACAKBASE(r13);	/* get high part of &label */	\
 	ori	reg,reg,(FIXED_SYMBOL_ABS_ADDR(label))@l;
-<<<<<<< HEAD
-=======
 
 #define __LOAD_HANDLER(reg, label)					\
 	ld	reg,PACAKBASE(r13);					\
 	ori	reg,reg,(ABS_ADDR(label))@l;
->>>>>>> d06e622d
 
 /* Exception register prefixes */
 #define EXC_HV	H
@@ -215,8 +212,6 @@
 #define kvmppc_interrupt kvmppc_interrupt_pr
 #endif
 
-<<<<<<< HEAD
-=======
 #ifdef CONFIG_RELOCATABLE
 #define BRANCH_TO_COMMON(reg, label)					\
 	__LOAD_HANDLER(reg, label);					\
@@ -229,7 +224,6 @@
 
 #endif
 
->>>>>>> d06e622d
 #define __KVM_HANDLER_PROLOG(area, n)					\
 	BEGIN_FTR_SECTION_NESTED(947)					\
 	ld	r10,area+EX_CFAR(r13);					\
