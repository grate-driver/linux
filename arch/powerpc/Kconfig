--- conflicted
+++ resolved
@@ -131,13 +131,10 @@
 	select HAVE_BPF_JIT if PPC64
 	select HAVE_ARCH_JUMP_LABEL
 	select ARCH_HAVE_NMI_SAFE_CMPXCHG
-<<<<<<< HEAD
 	select GENERIC_SMP_IDLE_THREAD
-=======
 	select GENERIC_CMOS_UPDATE
 	select GENERIC_TIME_VSYSCALL
 	select GENERIC_CLOCKEVENTS
->>>>>>> b80fe101
 
 config EARLY_PRINTK
 	bool
