--- conflicted
+++ resolved
@@ -742,11 +742,6 @@
 	return perf_pmu__find_map(NULL);
 }
 
-<<<<<<< HEAD
-static bool perf_pmu__valid_suffix(char *pmu_name, char *tok)
-{
-	char *p;
-=======
 /*
  * Suffix must be in form tok_{digits}, or tok{digits}, or same as pmu_name
  * to be valid.
@@ -754,7 +749,6 @@
 static bool perf_pmu__valid_suffix(const char *pmu_name, char *tok)
 {
 	const char *p;
->>>>>>> f37d84f0
 
 	if (strncmp(pmu_name, tok, strlen(tok)))
 		return false;
@@ -763,14 +757,6 @@
 	if (*p == 0)
 		return true;
 
-<<<<<<< HEAD
-	if (*p != '_')
-		return false;
-
-	++p;
-	if (*p == 0 || !isdigit(*p))
-		return false;
-=======
 	if (*p == '_')
 		++p;
 
@@ -781,7 +767,6 @@
 		if (*(++p) == 0)
 			break;
 	}
->>>>>>> f37d84f0
 
 	return true;
 }
@@ -816,12 +801,8 @@
 		char *next_tok = strtok_r(NULL, ",", &tmp);
 
 		name = strstr(name, tok);
-<<<<<<< HEAD
-		if (!name || !perf_pmu__valid_suffix((char *)name, tok)) {
-=======
 		if (!name ||
 		    (!next_tok && !perf_pmu__valid_suffix(name, tok))) {
->>>>>>> f37d84f0
 			res = false;
 			goto out;
 		}
