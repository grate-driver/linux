// SPDX-License-Identifier: GPL-2.0
/*
 * Copyright(C) 2015-2018 Linaro Limited.
 *
 * Author: Tor Jeremiassen <tor@ti.com>
 * Author: Mathieu Poirier <mathieu.poirier@linaro.org>
 */

#include <linux/bitops.h>
#include <linux/coresight-pmu.h>
#include <linux/err.h>
#include <linux/kernel.h>
#include <linux/log2.h>
#include <linux/types.h>
#include <linux/zalloc.h>

#include <opencsd/ocsd_if_types.h>
#include <stdlib.h>

#include "auxtrace.h"
#include "color.h"
#include "cs-etm.h"
#include "cs-etm-decoder/cs-etm-decoder.h"
#include "debug.h"
#include "dso.h"
#include "evlist.h"
#include "intlist.h"
#include "machine.h"
#include "map.h"
#include "perf.h"
#include "session.h"
#include "map_symbol.h"
#include "branch.h"
#include "symbol.h"
#include "tool.h"
#include "thread.h"
#include "thread-stack.h"
#include <tools/libc_compat.h>
#include "util/synthetic-events.h"

struct cs_etm_auxtrace {
	struct auxtrace auxtrace;
	struct auxtrace_queues queues;
	struct auxtrace_heap heap;
	struct itrace_synth_opts synth_opts;
	struct perf_session *session;
	struct machine *machine;
	struct thread *unknown_thread;

	u8 timeless_decoding;
	u8 snapshot_mode;
	u8 data_queued;
	u8 sample_branches;
	u8 sample_instructions;

	int num_cpu;
	u64 latest_kernel_timestamp;
	u32 auxtrace_type;
	u64 branches_sample_type;
	u64 branches_id;
	u64 instructions_sample_type;
	u64 instructions_sample_period;
	u64 instructions_id;
	u64 **metadata;
	u64 kernel_start;
	unsigned int pmu_type;
};

struct cs_etm_traceid_queue {
	u8 trace_chan_id;
	pid_t pid, tid;
	u64 period_instructions;
	size_t last_branch_pos;
	union perf_event *event_buf;
	struct thread *thread;
	struct branch_stack *last_branch;
	struct branch_stack *last_branch_rb;
	struct cs_etm_packet *prev_packet;
	struct cs_etm_packet *packet;
	struct cs_etm_packet_queue packet_queue;
};

struct cs_etm_queue {
	struct cs_etm_auxtrace *etm;
	struct cs_etm_decoder *decoder;
	struct auxtrace_buffer *buffer;
	unsigned int queue_nr;
	u8 pending_timestamp_chan_id;
	u64 offset;
	const unsigned char *buf;
	size_t buf_len, buf_used;
	/* Conversion between traceID and index in traceid_queues array */
	struct intlist *traceid_queues_list;
	struct cs_etm_traceid_queue **traceid_queues;
};

/* RB tree for quick conversion between traceID and metadata pointers */
static struct intlist *traceid_list;

static int cs_etm__update_queues(struct cs_etm_auxtrace *etm);
static int cs_etm__process_queues(struct cs_etm_auxtrace *etm);
static int cs_etm__process_timeless_queues(struct cs_etm_auxtrace *etm,
					   pid_t tid);
static int cs_etm__get_data_block(struct cs_etm_queue *etmq);
static int cs_etm__decode_data_block(struct cs_etm_queue *etmq);

/* PTMs ETMIDR [11:8] set to b0011 */
#define ETMIDR_PTM_VERSION 0x00000300

/*
 * A struct auxtrace_heap_item only has a queue_nr and a timestamp to
 * work with.  One option is to modify to auxtrace_heap_XYZ() API or simply
 * encode the etm queue number as the upper 16 bit and the channel as
 * the lower 16 bit.
 */
#define TO_CS_QUEUE_NR(queue_nr, trace_chan_id)	\
		      (queue_nr << 16 | trace_chan_id)
#define TO_QUEUE_NR(cs_queue_nr) (cs_queue_nr >> 16)
#define TO_TRACE_CHAN_ID(cs_queue_nr) (cs_queue_nr & 0x0000ffff)

static u32 cs_etm__get_v7_protocol_version(u32 etmidr)
{
	etmidr &= ETMIDR_PTM_VERSION;

	if (etmidr == ETMIDR_PTM_VERSION)
		return CS_ETM_PROTO_PTM;

	return CS_ETM_PROTO_ETMV3;
}

static int cs_etm__get_magic(u8 trace_chan_id, u64 *magic)
{
	struct int_node *inode;
	u64 *metadata;

	inode = intlist__find(traceid_list, trace_chan_id);
	if (!inode)
		return -EINVAL;

	metadata = inode->priv;
	*magic = metadata[CS_ETM_MAGIC];
	return 0;
}

int cs_etm__get_cpu(u8 trace_chan_id, int *cpu)
{
	struct int_node *inode;
	u64 *metadata;

	inode = intlist__find(traceid_list, trace_chan_id);
	if (!inode)
		return -EINVAL;

	metadata = inode->priv;
	*cpu = (int)metadata[CS_ETM_CPU];
	return 0;
}

/*
 * The returned PID format is presented by two bits:
 *
 *   Bit ETM_OPT_CTXTID: CONTEXTIDR or CONTEXTIDR_EL1 is traced;
 *   Bit ETM_OPT_CTXTID2: CONTEXTIDR_EL2 is traced.
 *
 * It's possible that the two bits ETM_OPT_CTXTID and ETM_OPT_CTXTID2
 * are enabled at the same time when the session runs on an EL2 kernel.
 * This means the CONTEXTIDR_EL1 and CONTEXTIDR_EL2 both will be
 * recorded in the trace data, the tool will selectively use
 * CONTEXTIDR_EL2 as PID.
 */
int cs_etm__get_pid_fmt(u8 trace_chan_id, u64 *pid_fmt)
{
	struct int_node *inode;
	u64 *metadata, val;

	inode = intlist__find(traceid_list, trace_chan_id);
	if (!inode)
		return -EINVAL;

	metadata = inode->priv;

	if (metadata[CS_ETM_MAGIC] == __perf_cs_etmv3_magic) {
		val = metadata[CS_ETM_ETMCR];
		/* CONTEXTIDR is traced */
		if (val & BIT(ETM_OPT_CTXTID))
			*pid_fmt = BIT(ETM_OPT_CTXTID);
	} else {
		val = metadata[CS_ETMV4_TRCCONFIGR];
		/* CONTEXTIDR_EL2 is traced */
		if (val & (BIT(ETM4_CFG_BIT_VMID) | BIT(ETM4_CFG_BIT_VMID_OPT)))
			*pid_fmt = BIT(ETM_OPT_CTXTID2);
		/* CONTEXTIDR_EL1 is traced */
		else if (val & BIT(ETM4_CFG_BIT_CTXTID))
			*pid_fmt = BIT(ETM_OPT_CTXTID);
	}

	return 0;
}

void cs_etm__etmq_set_traceid_queue_timestamp(struct cs_etm_queue *etmq,
					      u8 trace_chan_id)
{
	/*
	 * When a timestamp packet is encountered the backend code
	 * is stopped so that the front end has time to process packets
	 * that were accumulated in the traceID queue.  Since there can
	 * be more than one channel per cs_etm_queue, we need to specify
	 * what traceID queue needs servicing.
	 */
	etmq->pending_timestamp_chan_id = trace_chan_id;
}

static u64 cs_etm__etmq_get_timestamp(struct cs_etm_queue *etmq,
				      u8 *trace_chan_id)
{
	struct cs_etm_packet_queue *packet_queue;

	if (!etmq->pending_timestamp_chan_id)
		return 0;

	if (trace_chan_id)
		*trace_chan_id = etmq->pending_timestamp_chan_id;

	packet_queue = cs_etm__etmq_get_packet_queue(etmq,
						     etmq->pending_timestamp_chan_id);
	if (!packet_queue)
		return 0;

	/* Acknowledge pending status */
	etmq->pending_timestamp_chan_id = 0;

	/* See function cs_etm_decoder__do_{hard|soft}_timestamp() */
	return packet_queue->cs_timestamp;
}

static void cs_etm__clear_packet_queue(struct cs_etm_packet_queue *queue)
{
	int i;

	queue->head = 0;
	queue->tail = 0;
	queue->packet_count = 0;
	for (i = 0; i < CS_ETM_PACKET_MAX_BUFFER; i++) {
		queue->packet_buffer[i].isa = CS_ETM_ISA_UNKNOWN;
		queue->packet_buffer[i].start_addr = CS_ETM_INVAL_ADDR;
		queue->packet_buffer[i].end_addr = CS_ETM_INVAL_ADDR;
		queue->packet_buffer[i].instr_count = 0;
		queue->packet_buffer[i].last_instr_taken_branch = false;
		queue->packet_buffer[i].last_instr_size = 0;
		queue->packet_buffer[i].last_instr_type = 0;
		queue->packet_buffer[i].last_instr_subtype = 0;
		queue->packet_buffer[i].last_instr_cond = 0;
		queue->packet_buffer[i].flags = 0;
		queue->packet_buffer[i].exception_number = UINT32_MAX;
		queue->packet_buffer[i].trace_chan_id = UINT8_MAX;
		queue->packet_buffer[i].cpu = INT_MIN;
	}
}

static void cs_etm__clear_all_packet_queues(struct cs_etm_queue *etmq)
{
	int idx;
	struct int_node *inode;
	struct cs_etm_traceid_queue *tidq;
	struct intlist *traceid_queues_list = etmq->traceid_queues_list;

	intlist__for_each_entry(inode, traceid_queues_list) {
		idx = (int)(intptr_t)inode->priv;
		tidq = etmq->traceid_queues[idx];
		cs_etm__clear_packet_queue(&tidq->packet_queue);
	}
}

static int cs_etm__init_traceid_queue(struct cs_etm_queue *etmq,
				      struct cs_etm_traceid_queue *tidq,
				      u8 trace_chan_id)
{
	int rc = -ENOMEM;
	struct auxtrace_queue *queue;
	struct cs_etm_auxtrace *etm = etmq->etm;

	cs_etm__clear_packet_queue(&tidq->packet_queue);

	queue = &etmq->etm->queues.queue_array[etmq->queue_nr];
	tidq->tid = queue->tid;
	tidq->pid = -1;
	tidq->trace_chan_id = trace_chan_id;

	tidq->packet = zalloc(sizeof(struct cs_etm_packet));
	if (!tidq->packet)
		goto out;

	tidq->prev_packet = zalloc(sizeof(struct cs_etm_packet));
	if (!tidq->prev_packet)
		goto out_free;

	if (etm->synth_opts.last_branch) {
		size_t sz = sizeof(struct branch_stack);

		sz += etm->synth_opts.last_branch_sz *
		      sizeof(struct branch_entry);
		tidq->last_branch = zalloc(sz);
		if (!tidq->last_branch)
			goto out_free;
		tidq->last_branch_rb = zalloc(sz);
		if (!tidq->last_branch_rb)
			goto out_free;
	}

	tidq->event_buf = malloc(PERF_SAMPLE_MAX_SIZE);
	if (!tidq->event_buf)
		goto out_free;

	return 0;

out_free:
	zfree(&tidq->last_branch_rb);
	zfree(&tidq->last_branch);
	zfree(&tidq->prev_packet);
	zfree(&tidq->packet);
out:
	return rc;
}

static struct cs_etm_traceid_queue
*cs_etm__etmq_get_traceid_queue(struct cs_etm_queue *etmq, u8 trace_chan_id)
{
	int idx;
	struct int_node *inode;
	struct intlist *traceid_queues_list;
	struct cs_etm_traceid_queue *tidq, **traceid_queues;
	struct cs_etm_auxtrace *etm = etmq->etm;

	if (etm->timeless_decoding)
		trace_chan_id = CS_ETM_PER_THREAD_TRACEID;

	traceid_queues_list = etmq->traceid_queues_list;

	/*
	 * Check if the traceid_queue exist for this traceID by looking
	 * in the queue list.
	 */
	inode = intlist__find(traceid_queues_list, trace_chan_id);
	if (inode) {
		idx = (int)(intptr_t)inode->priv;
		return etmq->traceid_queues[idx];
	}

	/* We couldn't find a traceid_queue for this traceID, allocate one */
	tidq = malloc(sizeof(*tidq));
	if (!tidq)
		return NULL;

	memset(tidq, 0, sizeof(*tidq));

	/* Get a valid index for the new traceid_queue */
	idx = intlist__nr_entries(traceid_queues_list);
	/* Memory for the inode is free'ed in cs_etm_free_traceid_queues () */
	inode = intlist__findnew(traceid_queues_list, trace_chan_id);
	if (!inode)
		goto out_free;

	/* Associate this traceID with this index */
	inode->priv = (void *)(intptr_t)idx;

	if (cs_etm__init_traceid_queue(etmq, tidq, trace_chan_id))
		goto out_free;

	/* Grow the traceid_queues array by one unit */
	traceid_queues = etmq->traceid_queues;
	traceid_queues = reallocarray(traceid_queues,
				      idx + 1,
				      sizeof(*traceid_queues));

	/*
	 * On failure reallocarray() returns NULL and the original block of
	 * memory is left untouched.
	 */
	if (!traceid_queues)
		goto out_free;

	traceid_queues[idx] = tidq;
	etmq->traceid_queues = traceid_queues;

	return etmq->traceid_queues[idx];

out_free:
	/*
	 * Function intlist__remove() removes the inode from the list
	 * and delete the memory associated to it.
	 */
	intlist__remove(traceid_queues_list, inode);
	free(tidq);

	return NULL;
}

struct cs_etm_packet_queue
*cs_etm__etmq_get_packet_queue(struct cs_etm_queue *etmq, u8 trace_chan_id)
{
	struct cs_etm_traceid_queue *tidq;

	tidq = cs_etm__etmq_get_traceid_queue(etmq, trace_chan_id);
	if (tidq)
		return &tidq->packet_queue;

	return NULL;
}

static void cs_etm__packet_swap(struct cs_etm_auxtrace *etm,
				struct cs_etm_traceid_queue *tidq)
{
	struct cs_etm_packet *tmp;

	if (etm->sample_branches || etm->synth_opts.last_branch ||
	    etm->sample_instructions) {
		/*
		 * Swap PACKET with PREV_PACKET: PACKET becomes PREV_PACKET for
		 * the next incoming packet.
		 */
		tmp = tidq->packet;
		tidq->packet = tidq->prev_packet;
		tidq->prev_packet = tmp;
	}
}

static void cs_etm__packet_dump(const char *pkt_string)
{
	const char *color = PERF_COLOR_BLUE;
	int len = strlen(pkt_string);

	if (len && (pkt_string[len-1] == '\n'))
		color_fprintf(stdout, color, "	%s", pkt_string);
	else
		color_fprintf(stdout, color, "	%s\n", pkt_string);

	fflush(stdout);
}

static void cs_etm__set_trace_param_etmv3(struct cs_etm_trace_params *t_params,
					  struct cs_etm_auxtrace *etm, int idx,
					  u32 etmidr)
{
	u64 **metadata = etm->metadata;

	t_params[idx].protocol = cs_etm__get_v7_protocol_version(etmidr);
	t_params[idx].etmv3.reg_ctrl = metadata[idx][CS_ETM_ETMCR];
	t_params[idx].etmv3.reg_trc_id = metadata[idx][CS_ETM_ETMTRACEIDR];
}

static void cs_etm__set_trace_param_etmv4(struct cs_etm_trace_params *t_params,
					  struct cs_etm_auxtrace *etm, int idx)
{
	u64 **metadata = etm->metadata;

	t_params[idx].protocol = CS_ETM_PROTO_ETMV4i;
	t_params[idx].etmv4.reg_idr0 = metadata[idx][CS_ETMV4_TRCIDR0];
	t_params[idx].etmv4.reg_idr1 = metadata[idx][CS_ETMV4_TRCIDR1];
	t_params[idx].etmv4.reg_idr2 = metadata[idx][CS_ETMV4_TRCIDR2];
	t_params[idx].etmv4.reg_idr8 = metadata[idx][CS_ETMV4_TRCIDR8];
	t_params[idx].etmv4.reg_configr = metadata[idx][CS_ETMV4_TRCCONFIGR];
	t_params[idx].etmv4.reg_traceidr = metadata[idx][CS_ETMV4_TRCTRACEIDR];
}

static int cs_etm__init_trace_params(struct cs_etm_trace_params *t_params,
				     struct cs_etm_auxtrace *etm)
{
	int i;
	u32 etmidr;
	u64 architecture;

	for (i = 0; i < etm->num_cpu; i++) {
		architecture = etm->metadata[i][CS_ETM_MAGIC];

		switch (architecture) {
		case __perf_cs_etmv3_magic:
			etmidr = etm->metadata[i][CS_ETM_ETMIDR];
			cs_etm__set_trace_param_etmv3(t_params, etm, i, etmidr);
			break;
		case __perf_cs_etmv4_magic:
			cs_etm__set_trace_param_etmv4(t_params, etm, i);
			break;
		default:
			return -EINVAL;
		}
	}

	return 0;
}

static int cs_etm__init_decoder_params(struct cs_etm_decoder_params *d_params,
				       struct cs_etm_queue *etmq,
				       enum cs_etm_decoder_operation mode)
{
	int ret = -EINVAL;

	if (!(mode < CS_ETM_OPERATION_MAX))
		goto out;

	d_params->packet_printer = cs_etm__packet_dump;
	d_params->operation = mode;
	d_params->data = etmq;
	d_params->formatted = true;
	d_params->fsyncs = false;
	d_params->hsyncs = false;
	d_params->frame_aligned = true;

	ret = 0;
out:
	return ret;
}

static void cs_etm__dump_event(struct cs_etm_auxtrace *etm,
			       struct auxtrace_buffer *buffer)
{
	int ret;
	const char *color = PERF_COLOR_BLUE;
	struct cs_etm_decoder_params d_params;
	struct cs_etm_trace_params *t_params;
	struct cs_etm_decoder *decoder;
	size_t buffer_used = 0;

	fprintf(stdout, "\n");
	color_fprintf(stdout, color,
		     ". ... CoreSight ETM Trace data: size %zu bytes\n",
		     buffer->size);

	/* Use metadata to fill in trace parameters for trace decoder */
	t_params = zalloc(sizeof(*t_params) * etm->num_cpu);

	if (!t_params)
		return;

	if (cs_etm__init_trace_params(t_params, etm))
		goto out_free;

	/* Set decoder parameters to simply print the trace packets */
	if (cs_etm__init_decoder_params(&d_params, NULL,
					CS_ETM_OPERATION_PRINT))
		goto out_free;

	decoder = cs_etm_decoder__new(etm->num_cpu, &d_params, t_params);

	if (!decoder)
		goto out_free;
	do {
		size_t consumed;

		ret = cs_etm_decoder__process_data_block(
				decoder, buffer->offset,
				&((u8 *)buffer->data)[buffer_used],
				buffer->size - buffer_used, &consumed);
		if (ret)
			break;

		buffer_used += consumed;
	} while (buffer_used < buffer->size);

	cs_etm_decoder__free(decoder);

out_free:
	zfree(&t_params);
}

static int cs_etm__flush_events(struct perf_session *session,
				struct perf_tool *tool)
{
	int ret;
	struct cs_etm_auxtrace *etm = container_of(session->auxtrace,
						   struct cs_etm_auxtrace,
						   auxtrace);
	if (dump_trace)
		return 0;

	if (!tool->ordered_events)
		return -EINVAL;

	ret = cs_etm__update_queues(etm);

	if (ret < 0)
		return ret;

	if (etm->timeless_decoding)
		return cs_etm__process_timeless_queues(etm, -1);

	return cs_etm__process_queues(etm);
}

static void cs_etm__free_traceid_queues(struct cs_etm_queue *etmq)
{
	int idx;
	uintptr_t priv;
	struct int_node *inode, *tmp;
	struct cs_etm_traceid_queue *tidq;
	struct intlist *traceid_queues_list = etmq->traceid_queues_list;

	intlist__for_each_entry_safe(inode, tmp, traceid_queues_list) {
		priv = (uintptr_t)inode->priv;
		idx = priv;

		/* Free this traceid_queue from the array */
		tidq = etmq->traceid_queues[idx];
		thread__zput(tidq->thread);
		zfree(&tidq->event_buf);
		zfree(&tidq->last_branch);
		zfree(&tidq->last_branch_rb);
		zfree(&tidq->prev_packet);
		zfree(&tidq->packet);
		zfree(&tidq);

		/*
		 * Function intlist__remove() removes the inode from the list
		 * and delete the memory associated to it.
		 */
		intlist__remove(traceid_queues_list, inode);
	}

	/* Then the RB tree itself */
	intlist__delete(traceid_queues_list);
	etmq->traceid_queues_list = NULL;

	/* finally free the traceid_queues array */
	zfree(&etmq->traceid_queues);
}

static void cs_etm__free_queue(void *priv)
{
	struct cs_etm_queue *etmq = priv;

	if (!etmq)
		return;

	cs_etm_decoder__free(etmq->decoder);
	cs_etm__free_traceid_queues(etmq);
	free(etmq);
}

static void cs_etm__free_events(struct perf_session *session)
{
	unsigned int i;
	struct cs_etm_auxtrace *aux = container_of(session->auxtrace,
						   struct cs_etm_auxtrace,
						   auxtrace);
	struct auxtrace_queues *queues = &aux->queues;

	for (i = 0; i < queues->nr_queues; i++) {
		cs_etm__free_queue(queues->queue_array[i].priv);
		queues->queue_array[i].priv = NULL;
	}

	auxtrace_queues__free(queues);
}

static void cs_etm__free(struct perf_session *session)
{
	int i;
	struct int_node *inode, *tmp;
	struct cs_etm_auxtrace *aux = container_of(session->auxtrace,
						   struct cs_etm_auxtrace,
						   auxtrace);
	cs_etm__free_events(session);
	session->auxtrace = NULL;

	/* First remove all traceID/metadata nodes for the RB tree */
	intlist__for_each_entry_safe(inode, tmp, traceid_list)
		intlist__remove(traceid_list, inode);
	/* Then the RB tree itself */
	intlist__delete(traceid_list);

	for (i = 0; i < aux->num_cpu; i++)
		zfree(&aux->metadata[i]);

	thread__zput(aux->unknown_thread);
	zfree(&aux->metadata);
	zfree(&aux);
}

static bool cs_etm__evsel_is_auxtrace(struct perf_session *session,
				      struct evsel *evsel)
{
	struct cs_etm_auxtrace *aux = container_of(session->auxtrace,
						   struct cs_etm_auxtrace,
						   auxtrace);

	return evsel->core.attr.type == aux->pmu_type;
}

static u8 cs_etm__cpu_mode(struct cs_etm_queue *etmq, u64 address)
{
	struct machine *machine;

	machine = etmq->etm->machine;

	if (address >= etmq->etm->kernel_start) {
		if (machine__is_host(machine))
			return PERF_RECORD_MISC_KERNEL;
		else
			return PERF_RECORD_MISC_GUEST_KERNEL;
	} else {
		if (machine__is_host(machine))
			return PERF_RECORD_MISC_USER;
		else if (perf_guest)
			return PERF_RECORD_MISC_GUEST_USER;
		else
			return PERF_RECORD_MISC_HYPERVISOR;
	}
}

static u32 cs_etm__mem_access(struct cs_etm_queue *etmq, u8 trace_chan_id,
			      u64 address, size_t size, u8 *buffer)
{
	u8  cpumode;
	u64 offset;
	int len;
	struct thread *thread;
	struct machine *machine;
	struct addr_location al;
	struct cs_etm_traceid_queue *tidq;

	if (!etmq)
		return 0;

	machine = etmq->etm->machine;
	cpumode = cs_etm__cpu_mode(etmq, address);
	tidq = cs_etm__etmq_get_traceid_queue(etmq, trace_chan_id);
	if (!tidq)
		return 0;

	thread = tidq->thread;
	if (!thread) {
		if (cpumode != PERF_RECORD_MISC_KERNEL)
			return 0;
		thread = etmq->etm->unknown_thread;
	}

	if (!thread__find_map(thread, cpumode, address, &al) || !al.map->dso)
		return 0;

	if (al.map->dso->data.status == DSO_DATA_STATUS_ERROR &&
	    dso__data_status_seen(al.map->dso, DSO_DATA_STATUS_SEEN_ITRACE))
		return 0;

	offset = al.map->map_ip(al.map, address);

	map__load(al.map);

	len = dso__data_read_offset(al.map->dso, machine, offset, buffer, size);

	if (len <= 0)
		return 0;

	return len;
}

static struct cs_etm_queue *cs_etm__alloc_queue(struct cs_etm_auxtrace *etm)
{
	struct cs_etm_decoder_params d_params;
	struct cs_etm_trace_params  *t_params = NULL;
	struct cs_etm_queue *etmq;

	etmq = zalloc(sizeof(*etmq));
	if (!etmq)
		return NULL;

	etmq->traceid_queues_list = intlist__new(NULL);
	if (!etmq->traceid_queues_list)
		goto out_free;

	/* Use metadata to fill in trace parameters for trace decoder */
	t_params = zalloc(sizeof(*t_params) * etm->num_cpu);

	if (!t_params)
		goto out_free;

	if (cs_etm__init_trace_params(t_params, etm))
		goto out_free;

	/* Set decoder parameters to decode trace packets */
	if (cs_etm__init_decoder_params(&d_params, etmq,
					CS_ETM_OPERATION_DECODE))
		goto out_free;

	etmq->decoder = cs_etm_decoder__new(etm->num_cpu, &d_params, t_params);

	if (!etmq->decoder)
		goto out_free;

	/*
	 * Register a function to handle all memory accesses required by
	 * the trace decoder library.
	 */
	if (cs_etm_decoder__add_mem_access_cb(etmq->decoder,
					      0x0L, ((u64) -1L),
					      cs_etm__mem_access))
		goto out_free_decoder;

	zfree(&t_params);
	return etmq;

out_free_decoder:
	cs_etm_decoder__free(etmq->decoder);
out_free:
	intlist__delete(etmq->traceid_queues_list);
	free(etmq);

	return NULL;
}

static int cs_etm__setup_queue(struct cs_etm_auxtrace *etm,
			       struct auxtrace_queue *queue,
			       unsigned int queue_nr)
{
	int ret = 0;
	unsigned int cs_queue_nr;
	u8 trace_chan_id;
	u64 cs_timestamp;
	struct cs_etm_queue *etmq = queue->priv;

	if (list_empty(&queue->head) || etmq)
		goto out;

	etmq = cs_etm__alloc_queue(etm);

	if (!etmq) {
		ret = -ENOMEM;
		goto out;
	}

	queue->priv = etmq;
	etmq->etm = etm;
	etmq->queue_nr = queue_nr;
	etmq->offset = 0;

	if (etm->timeless_decoding)
		goto out;

	/*
	 * We are under a CPU-wide trace scenario.  As such we need to know
	 * when the code that generated the traces started to execute so that
	 * it can be correlated with execution on other CPUs.  So we get a
	 * handle on the beginning of traces and decode until we find a
	 * timestamp.  The timestamp is then added to the auxtrace min heap
	 * in order to know what nibble (of all the etmqs) to decode first.
	 */
	while (1) {
		/*
		 * Fetch an aux_buffer from this etmq.  Bail if no more
		 * blocks or an error has been encountered.
		 */
		ret = cs_etm__get_data_block(etmq);
		if (ret <= 0)
			goto out;

		/*
		 * Run decoder on the trace block.  The decoder will stop when
		 * encountering a CS timestamp, a full packet queue or the end of
		 * trace for that block.
		 */
		ret = cs_etm__decode_data_block(etmq);
		if (ret)
			goto out;

		/*
		 * Function cs_etm_decoder__do_{hard|soft}_timestamp() does all
		 * the timestamp calculation for us.
		 */
		cs_timestamp = cs_etm__etmq_get_timestamp(etmq, &trace_chan_id);

		/* We found a timestamp, no need to continue. */
		if (cs_timestamp)
			break;

		/*
		 * We didn't find a timestamp so empty all the traceid packet
		 * queues before looking for another timestamp packet, either
		 * in the current data block or a new one.  Packets that were
		 * just decoded are useless since no timestamp has been
		 * associated with them.  As such simply discard them.
		 */
		cs_etm__clear_all_packet_queues(etmq);
	}

	/*
	 * We have a timestamp.  Add it to the min heap to reflect when
	 * instructions conveyed by the range packets of this traceID queue
	 * started to execute.  Once the same has been done for all the traceID
	 * queues of each etmq, redenring and decoding can start in
	 * chronological order.
	 *
	 * Note that packets decoded above are still in the traceID's packet
	 * queue and will be processed in cs_etm__process_queues().
	 */
	cs_queue_nr = TO_CS_QUEUE_NR(queue_nr, trace_chan_id);
	ret = auxtrace_heap__add(&etm->heap, cs_queue_nr, cs_timestamp);
out:
	return ret;
}

static int cs_etm__setup_queues(struct cs_etm_auxtrace *etm)
{
	unsigned int i;
	int ret;

	if (!etm->kernel_start)
		etm->kernel_start = machine__kernel_start(etm->machine);

	for (i = 0; i < etm->queues.nr_queues; i++) {
		ret = cs_etm__setup_queue(etm, &etm->queues.queue_array[i], i);
		if (ret)
			return ret;
	}

	return 0;
}

static int cs_etm__update_queues(struct cs_etm_auxtrace *etm)
{
	if (etm->queues.new_data) {
		etm->queues.new_data = false;
		return cs_etm__setup_queues(etm);
	}

	return 0;
}

static inline
void cs_etm__copy_last_branch_rb(struct cs_etm_queue *etmq,
				 struct cs_etm_traceid_queue *tidq)
{
	struct branch_stack *bs_src = tidq->last_branch_rb;
	struct branch_stack *bs_dst = tidq->last_branch;
	size_t nr = 0;

	/*
	 * Set the number of records before early exit: ->nr is used to
	 * determine how many branches to copy from ->entries.
	 */
	bs_dst->nr = bs_src->nr;

	/*
	 * Early exit when there is nothing to copy.
	 */
	if (!bs_src->nr)
		return;

	/*
	 * As bs_src->entries is a circular buffer, we need to copy from it in
	 * two steps.  First, copy the branches from the most recently inserted
	 * branch ->last_branch_pos until the end of bs_src->entries buffer.
	 */
	nr = etmq->etm->synth_opts.last_branch_sz - tidq->last_branch_pos;
	memcpy(&bs_dst->entries[0],
	       &bs_src->entries[tidq->last_branch_pos],
	       sizeof(struct branch_entry) * nr);

	/*
	 * If we wrapped around at least once, the branches from the beginning
	 * of the bs_src->entries buffer and until the ->last_branch_pos element
	 * are older valid branches: copy them over.  The total number of
	 * branches copied over will be equal to the number of branches asked by
	 * the user in last_branch_sz.
	 */
	if (bs_src->nr >= etmq->etm->synth_opts.last_branch_sz) {
		memcpy(&bs_dst->entries[nr],
		       &bs_src->entries[0],
		       sizeof(struct branch_entry) * tidq->last_branch_pos);
	}
}

static inline
void cs_etm__reset_last_branch_rb(struct cs_etm_traceid_queue *tidq)
{
	tidq->last_branch_pos = 0;
	tidq->last_branch_rb->nr = 0;
}

static inline int cs_etm__t32_instr_size(struct cs_etm_queue *etmq,
					 u8 trace_chan_id, u64 addr)
{
	u8 instrBytes[2];

	cs_etm__mem_access(etmq, trace_chan_id, addr,
			   ARRAY_SIZE(instrBytes), instrBytes);
	/*
	 * T32 instruction size is indicated by bits[15:11] of the first
	 * 16-bit word of the instruction: 0b11101, 0b11110 and 0b11111
	 * denote a 32-bit instruction.
	 */
	return ((instrBytes[1] & 0xF8) >= 0xE8) ? 4 : 2;
}

static inline u64 cs_etm__first_executed_instr(struct cs_etm_packet *packet)
{
	/* Returns 0 for the CS_ETM_DISCONTINUITY packet */
	if (packet->sample_type == CS_ETM_DISCONTINUITY)
		return 0;

	return packet->start_addr;
}

static inline
u64 cs_etm__last_executed_instr(const struct cs_etm_packet *packet)
{
	/* Returns 0 for the CS_ETM_DISCONTINUITY packet */
	if (packet->sample_type == CS_ETM_DISCONTINUITY)
		return 0;

	return packet->end_addr - packet->last_instr_size;
}

static inline u64 cs_etm__instr_addr(struct cs_etm_queue *etmq,
				     u64 trace_chan_id,
				     const struct cs_etm_packet *packet,
				     u64 offset)
{
	if (packet->isa == CS_ETM_ISA_T32) {
		u64 addr = packet->start_addr;

		while (offset) {
			addr += cs_etm__t32_instr_size(etmq,
						       trace_chan_id, addr);
			offset--;
		}
		return addr;
	}

	/* Assume a 4 byte instruction size (A32/A64) */
	return packet->start_addr + offset * 4;
}

static void cs_etm__update_last_branch_rb(struct cs_etm_queue *etmq,
					  struct cs_etm_traceid_queue *tidq)
{
	struct branch_stack *bs = tidq->last_branch_rb;
	struct branch_entry *be;

	/*
	 * The branches are recorded in a circular buffer in reverse
	 * chronological order: we start recording from the last element of the
	 * buffer down.  After writing the first element of the stack, move the
	 * insert position back to the end of the buffer.
	 */
	if (!tidq->last_branch_pos)
		tidq->last_branch_pos = etmq->etm->synth_opts.last_branch_sz;

	tidq->last_branch_pos -= 1;

	be       = &bs->entries[tidq->last_branch_pos];
	be->from = cs_etm__last_executed_instr(tidq->prev_packet);
	be->to	 = cs_etm__first_executed_instr(tidq->packet);
	/* No support for mispredict */
	be->flags.mispred = 0;
	be->flags.predicted = 1;

	/*
	 * Increment bs->nr until reaching the number of last branches asked by
	 * the user on the command line.
	 */
	if (bs->nr < etmq->etm->synth_opts.last_branch_sz)
		bs->nr += 1;
}

static int cs_etm__inject_event(union perf_event *event,
			       struct perf_sample *sample, u64 type)
{
	event->header.size = perf_event__sample_event_size(sample, type, 0);
	return perf_event__synthesize_sample(event, type, 0, sample);
}


static int
cs_etm__get_trace(struct cs_etm_queue *etmq)
{
	struct auxtrace_buffer *aux_buffer = etmq->buffer;
	struct auxtrace_buffer *old_buffer = aux_buffer;
	struct auxtrace_queue *queue;

	queue = &etmq->etm->queues.queue_array[etmq->queue_nr];

	aux_buffer = auxtrace_buffer__next(queue, aux_buffer);

	/* If no more data, drop the previous auxtrace_buffer and return */
	if (!aux_buffer) {
		if (old_buffer)
			auxtrace_buffer__drop_data(old_buffer);
		etmq->buf_len = 0;
		return 0;
	}

	etmq->buffer = aux_buffer;

	/* If the aux_buffer doesn't have data associated, try to load it */
	if (!aux_buffer->data) {
		/* get the file desc associated with the perf data file */
		int fd = perf_data__fd(etmq->etm->session->data);

		aux_buffer->data = auxtrace_buffer__get_data(aux_buffer, fd);
		if (!aux_buffer->data)
			return -ENOMEM;
	}

	/* If valid, drop the previous buffer */
	if (old_buffer)
		auxtrace_buffer__drop_data(old_buffer);

	etmq->buf_used = 0;
	etmq->buf_len = aux_buffer->size;
	etmq->buf = aux_buffer->data;

	return etmq->buf_len;
}

static void cs_etm__set_pid_tid_cpu(struct cs_etm_auxtrace *etm,
				    struct cs_etm_traceid_queue *tidq)
{
	if ((!tidq->thread) && (tidq->tid != -1))
		tidq->thread = machine__find_thread(etm->machine, -1,
						    tidq->tid);

	if (tidq->thread)
		tidq->pid = tidq->thread->pid_;
}

int cs_etm__etmq_set_tid(struct cs_etm_queue *etmq,
			 pid_t tid, u8 trace_chan_id)
{
	int cpu, err = -EINVAL;
	struct cs_etm_auxtrace *etm = etmq->etm;
	struct cs_etm_traceid_queue *tidq;

	tidq = cs_etm__etmq_get_traceid_queue(etmq, trace_chan_id);
	if (!tidq)
		return err;

	if (cs_etm__get_cpu(trace_chan_id, &cpu) < 0)
		return err;

	err = machine__set_current_tid(etm->machine, cpu, tid, tid);
	if (err)
		return err;

	tidq->tid = tid;
	thread__zput(tidq->thread);

	cs_etm__set_pid_tid_cpu(etm, tidq);
	return 0;
}

bool cs_etm__etmq_is_timeless(struct cs_etm_queue *etmq)
{
	return !!etmq->etm->timeless_decoding;
}

static void cs_etm__copy_insn(struct cs_etm_queue *etmq,
			      u64 trace_chan_id,
			      const struct cs_etm_packet *packet,
			      struct perf_sample *sample)
{
	/*
	 * It's pointless to read instructions for the CS_ETM_DISCONTINUITY
	 * packet, so directly bail out with 'insn_len' = 0.
	 */
	if (packet->sample_type == CS_ETM_DISCONTINUITY) {
		sample->insn_len = 0;
		return;
	}

	/*
	 * T32 instruction size might be 32-bit or 16-bit, decide by calling
	 * cs_etm__t32_instr_size().
	 */
	if (packet->isa == CS_ETM_ISA_T32)
		sample->insn_len = cs_etm__t32_instr_size(etmq, trace_chan_id,
							  sample->ip);
	/* Otherwise, A64 and A32 instruction size are always 32-bit. */
	else
		sample->insn_len = 4;

	cs_etm__mem_access(etmq, trace_chan_id, sample->ip,
			   sample->insn_len, (void *)sample->insn);
}

static int cs_etm__synth_instruction_sample(struct cs_etm_queue *etmq,
					    struct cs_etm_traceid_queue *tidq,
					    u64 addr, u64 period)
{
	int ret = 0;
	struct cs_etm_auxtrace *etm = etmq->etm;
	union perf_event *event = tidq->event_buf;
	struct perf_sample sample = {.ip = 0,};

	event->sample.header.type = PERF_RECORD_SAMPLE;
	event->sample.header.misc = cs_etm__cpu_mode(etmq, addr);
	event->sample.header.size = sizeof(struct perf_event_header);

	if (!etm->timeless_decoding)
		sample.time = etm->latest_kernel_timestamp;
	sample.ip = addr;
	sample.pid = tidq->pid;
	sample.tid = tidq->tid;
	sample.id = etmq->etm->instructions_id;
	sample.stream_id = etmq->etm->instructions_id;
	sample.period = period;
	sample.cpu = tidq->packet->cpu;
	sample.flags = tidq->prev_packet->flags;
	sample.cpumode = event->sample.header.misc;

	cs_etm__copy_insn(etmq, tidq->trace_chan_id, tidq->packet, &sample);

	if (etm->synth_opts.last_branch)
		sample.branch_stack = tidq->last_branch;

	if (etm->synth_opts.inject) {
		ret = cs_etm__inject_event(event, &sample,
					   etm->instructions_sample_type);
		if (ret)
			return ret;
	}

	ret = perf_session__deliver_synth_event(etm->session, event, &sample);

	if (ret)
		pr_err(
			"CS ETM Trace: failed to deliver instruction event, error %d\n",
			ret);

	return ret;
}

/*
 * The cs etm packet encodes an instruction range between a branch target
 * and the next taken branch. Generate sample accordingly.
 */
static int cs_etm__synth_branch_sample(struct cs_etm_queue *etmq,
				       struct cs_etm_traceid_queue *tidq)
{
	int ret = 0;
	struct cs_etm_auxtrace *etm = etmq->etm;
	struct perf_sample sample = {.ip = 0,};
	union perf_event *event = tidq->event_buf;
	struct dummy_branch_stack {
		u64			nr;
		u64			hw_idx;
		struct branch_entry	entries;
	} dummy_bs;
	u64 ip;

	ip = cs_etm__last_executed_instr(tidq->prev_packet);

	event->sample.header.type = PERF_RECORD_SAMPLE;
	event->sample.header.misc = cs_etm__cpu_mode(etmq, ip);
	event->sample.header.size = sizeof(struct perf_event_header);

	if (!etm->timeless_decoding)
		sample.time = etm->latest_kernel_timestamp;
	sample.ip = ip;
	sample.pid = tidq->pid;
	sample.tid = tidq->tid;
	sample.addr = cs_etm__first_executed_instr(tidq->packet);
	sample.id = etmq->etm->branches_id;
	sample.stream_id = etmq->etm->branches_id;
	sample.period = 1;
	sample.cpu = tidq->packet->cpu;
	sample.flags = tidq->prev_packet->flags;
	sample.cpumode = event->sample.header.misc;

	cs_etm__copy_insn(etmq, tidq->trace_chan_id, tidq->prev_packet,
			  &sample);

	/*
	 * perf report cannot handle events without a branch stack
	 */
	if (etm->synth_opts.last_branch) {
		dummy_bs = (struct dummy_branch_stack){
			.nr = 1,
			.hw_idx = -1ULL,
			.entries = {
				.from = sample.ip,
				.to = sample.addr,
			},
		};
		sample.branch_stack = (struct branch_stack *)&dummy_bs;
	}

	if (etm->synth_opts.inject) {
		ret = cs_etm__inject_event(event, &sample,
					   etm->branches_sample_type);
		if (ret)
			return ret;
	}

	ret = perf_session__deliver_synth_event(etm->session, event, &sample);

	if (ret)
		pr_err(
		"CS ETM Trace: failed to deliver instruction event, error %d\n",
		ret);

	return ret;
}

struct cs_etm_synth {
	struct perf_tool dummy_tool;
	struct perf_session *session;
};

static int cs_etm__event_synth(struct perf_tool *tool,
			       union perf_event *event,
			       struct perf_sample *sample __maybe_unused,
			       struct machine *machine __maybe_unused)
{
	struct cs_etm_synth *cs_etm_synth =
		      container_of(tool, struct cs_etm_synth, dummy_tool);

	return perf_session__deliver_synth_event(cs_etm_synth->session,
						 event, NULL);
}

static int cs_etm__synth_event(struct perf_session *session,
			       struct perf_event_attr *attr, u64 id)
{
	struct cs_etm_synth cs_etm_synth;

	memset(&cs_etm_synth, 0, sizeof(struct cs_etm_synth));
	cs_etm_synth.session = session;

	return perf_event__synthesize_attr(&cs_etm_synth.dummy_tool, attr, 1,
					   &id, cs_etm__event_synth);
}

static int cs_etm__synth_events(struct cs_etm_auxtrace *etm,
				struct perf_session *session)
{
	struct evlist *evlist = session->evlist;
	struct evsel *evsel;
	struct perf_event_attr attr;
	bool found = false;
	u64 id;
	int err;

	evlist__for_each_entry(evlist, evsel) {
		if (evsel->core.attr.type == etm->pmu_type) {
			found = true;
			break;
		}
	}

	if (!found) {
		pr_debug("No selected events with CoreSight Trace data\n");
		return 0;
	}

	memset(&attr, 0, sizeof(struct perf_event_attr));
	attr.size = sizeof(struct perf_event_attr);
	attr.type = PERF_TYPE_HARDWARE;
	attr.sample_type = evsel->core.attr.sample_type & PERF_SAMPLE_MASK;
	attr.sample_type |= PERF_SAMPLE_IP | PERF_SAMPLE_TID |
			    PERF_SAMPLE_PERIOD;
	if (etm->timeless_decoding)
		attr.sample_type &= ~(u64)PERF_SAMPLE_TIME;
	else
		attr.sample_type |= PERF_SAMPLE_TIME;

	attr.exclude_user = evsel->core.attr.exclude_user;
	attr.exclude_kernel = evsel->core.attr.exclude_kernel;
	attr.exclude_hv = evsel->core.attr.exclude_hv;
	attr.exclude_host = evsel->core.attr.exclude_host;
	attr.exclude_guest = evsel->core.attr.exclude_guest;
	attr.sample_id_all = evsel->core.attr.sample_id_all;
	attr.read_format = evsel->core.attr.read_format;

	/* create new id val to be a fixed offset from evsel id */
	id = evsel->core.id[0] + 1000000000;

	if (!id)
		id = 1;

	if (etm->synth_opts.branches) {
		attr.config = PERF_COUNT_HW_BRANCH_INSTRUCTIONS;
		attr.sample_period = 1;
		attr.sample_type |= PERF_SAMPLE_ADDR;
		err = cs_etm__synth_event(session, &attr, id);
		if (err)
			return err;
		etm->sample_branches = true;
		etm->branches_sample_type = attr.sample_type;
		etm->branches_id = id;
		id += 1;
		attr.sample_type &= ~(u64)PERF_SAMPLE_ADDR;
	}

	if (etm->synth_opts.last_branch) {
		attr.sample_type |= PERF_SAMPLE_BRANCH_STACK;
		/*
		 * We don't use the hardware index, but the sample generation
		 * code uses the new format branch_stack with this field,
		 * so the event attributes must indicate that it's present.
		 */
		attr.branch_sample_type |= PERF_SAMPLE_BRANCH_HW_INDEX;
	}

	if (etm->synth_opts.instructions) {
		attr.config = PERF_COUNT_HW_INSTRUCTIONS;
		attr.sample_period = etm->synth_opts.period;
		etm->instructions_sample_period = attr.sample_period;
		err = cs_etm__synth_event(session, &attr, id);
		if (err)
			return err;
		etm->sample_instructions = true;
		etm->instructions_sample_type = attr.sample_type;
		etm->instructions_id = id;
		id += 1;
	}

	return 0;
}

static int cs_etm__sample(struct cs_etm_queue *etmq,
			  struct cs_etm_traceid_queue *tidq)
{
	struct cs_etm_auxtrace *etm = etmq->etm;
	int ret;
	u8 trace_chan_id = tidq->trace_chan_id;
	u64 instrs_prev;

	/* Get instructions remainder from previous packet */
	instrs_prev = tidq->period_instructions;

	tidq->period_instructions += tidq->packet->instr_count;

	/*
	 * Record a branch when the last instruction in
	 * PREV_PACKET is a branch.
	 */
	if (etm->synth_opts.last_branch &&
	    tidq->prev_packet->sample_type == CS_ETM_RANGE &&
	    tidq->prev_packet->last_instr_taken_branch)
		cs_etm__update_last_branch_rb(etmq, tidq);

	if (etm->sample_instructions &&
	    tidq->period_instructions >= etm->instructions_sample_period) {
		/*
		 * Emit instruction sample periodically
		 * TODO: allow period to be defined in cycles and clock time
		 */

		/*
		 * Below diagram demonstrates the instruction samples
		 * generation flows:
		 *
		 *    Instrs     Instrs       Instrs       Instrs
		 *   Sample(n)  Sample(n+1)  Sample(n+2)  Sample(n+3)
		 *    |            |            |            |
		 *    V            V            V            V
		 *   --------------------------------------------------
		 *            ^                                  ^
		 *            |                                  |
		 *         Period                             Period
		 *    instructions(Pi)                   instructions(Pi')
		 *
		 *            |                                  |
		 *            \---------------- -----------------/
		 *                             V
		 *                 tidq->packet->instr_count
		 *
		 * Instrs Sample(n...) are the synthesised samples occurring
		 * every etm->instructions_sample_period instructions - as
		 * defined on the perf command line.  Sample(n) is being the
		 * last sample before the current etm packet, n+1 to n+3
		 * samples are generated from the current etm packet.
		 *
		 * tidq->packet->instr_count represents the number of
		 * instructions in the current etm packet.
		 *
		 * Period instructions (Pi) contains the the number of
		 * instructions executed after the sample point(n) from the
		 * previous etm packet.  This will always be less than
		 * etm->instructions_sample_period.
		 *
		 * When generate new samples, it combines with two parts
		 * instructions, one is the tail of the old packet and another
		 * is the head of the new coming packet, to generate
		 * sample(n+1); sample(n+2) and sample(n+3) consume the
		 * instructions with sample period.  After sample(n+3), the rest
		 * instructions will be used by later packet and it is assigned
		 * to tidq->period_instructions for next round calculation.
		 */

		/*
		 * Get the initial offset into the current packet instructions;
		 * entry conditions ensure that instrs_prev is less than
		 * etm->instructions_sample_period.
		 */
		u64 offset = etm->instructions_sample_period - instrs_prev;
		u64 addr;

		/* Prepare last branches for instruction sample */
		if (etm->synth_opts.last_branch)
			cs_etm__copy_last_branch_rb(etmq, tidq);

		while (tidq->period_instructions >=
				etm->instructions_sample_period) {
			/*
			 * Calculate the address of the sampled instruction (-1
			 * as sample is reported as though instruction has just
			 * been executed, but PC has not advanced to next
			 * instruction)
			 */
			addr = cs_etm__instr_addr(etmq, trace_chan_id,
						  tidq->packet, offset - 1);
			ret = cs_etm__synth_instruction_sample(
				etmq, tidq, addr,
				etm->instructions_sample_period);
			if (ret)
				return ret;

			offset += etm->instructions_sample_period;
			tidq->period_instructions -=
				etm->instructions_sample_period;
		}
	}

	if (etm->sample_branches) {
		bool generate_sample = false;

		/* Generate sample for tracing on packet */
		if (tidq->prev_packet->sample_type == CS_ETM_DISCONTINUITY)
			generate_sample = true;

		/* Generate sample for branch taken packet */
		if (tidq->prev_packet->sample_type == CS_ETM_RANGE &&
		    tidq->prev_packet->last_instr_taken_branch)
			generate_sample = true;

		if (generate_sample) {
			ret = cs_etm__synth_branch_sample(etmq, tidq);
			if (ret)
				return ret;
		}
	}

	cs_etm__packet_swap(etm, tidq);

	return 0;
}

static int cs_etm__exception(struct cs_etm_traceid_queue *tidq)
{
	/*
	 * When the exception packet is inserted, whether the last instruction
	 * in previous range packet is taken branch or not, we need to force
	 * to set 'prev_packet->last_instr_taken_branch' to true.  This ensures
	 * to generate branch sample for the instruction range before the
	 * exception is trapped to kernel or before the exception returning.
	 *
	 * The exception packet includes the dummy address values, so don't
	 * swap PACKET with PREV_PACKET.  This keeps PREV_PACKET to be useful
	 * for generating instruction and branch samples.
	 */
	if (tidq->prev_packet->sample_type == CS_ETM_RANGE)
		tidq->prev_packet->last_instr_taken_branch = true;

	return 0;
}

static int cs_etm__flush(struct cs_etm_queue *etmq,
			 struct cs_etm_traceid_queue *tidq)
{
	int err = 0;
	struct cs_etm_auxtrace *etm = etmq->etm;

	/* Handle start tracing packet */
	if (tidq->prev_packet->sample_type == CS_ETM_EMPTY)
		goto swap_packet;

	if (etmq->etm->synth_opts.last_branch &&
	    tidq->prev_packet->sample_type == CS_ETM_RANGE) {
		u64 addr;

		/* Prepare last branches for instruction sample */
		cs_etm__copy_last_branch_rb(etmq, tidq);

		/*
		 * Generate a last branch event for the branches left in the
		 * circular buffer at the end of the trace.
		 *
		 * Use the address of the end of the last reported execution
		 * range
		 */
		addr = cs_etm__last_executed_instr(tidq->prev_packet);

		err = cs_etm__synth_instruction_sample(
			etmq, tidq, addr,
			tidq->period_instructions);
		if (err)
			return err;

		tidq->period_instructions = 0;

	}

	if (etm->sample_branches &&
	    tidq->prev_packet->sample_type == CS_ETM_RANGE) {
		err = cs_etm__synth_branch_sample(etmq, tidq);
		if (err)
			return err;
	}

swap_packet:
	cs_etm__packet_swap(etm, tidq);

	/* Reset last branches after flush the trace */
	if (etm->synth_opts.last_branch)
		cs_etm__reset_last_branch_rb(tidq);

	return err;
}

static int cs_etm__end_block(struct cs_etm_queue *etmq,
			     struct cs_etm_traceid_queue *tidq)
{
	int err;

	/*
	 * It has no new packet coming and 'etmq->packet' contains the stale
	 * packet which was set at the previous time with packets swapping;
	 * so skip to generate branch sample to avoid stale packet.
	 *
	 * For this case only flush branch stack and generate a last branch
	 * event for the branches left in the circular buffer at the end of
	 * the trace.
	 */
	if (etmq->etm->synth_opts.last_branch &&
	    tidq->prev_packet->sample_type == CS_ETM_RANGE) {
		u64 addr;

		/* Prepare last branches for instruction sample */
		cs_etm__copy_last_branch_rb(etmq, tidq);

		/*
		 * Use the address of the end of the last reported execution
		 * range.
		 */
		addr = cs_etm__last_executed_instr(tidq->prev_packet);

		err = cs_etm__synth_instruction_sample(
			etmq, tidq, addr,
			tidq->period_instructions);
		if (err)
			return err;

		tidq->period_instructions = 0;
	}

	return 0;
}
/*
 * cs_etm__get_data_block: Fetch a block from the auxtrace_buffer queue
 *			   if need be.
 * Returns:	< 0	if error
 *		= 0	if no more auxtrace_buffer to read
 *		> 0	if the current buffer isn't empty yet
 */
static int cs_etm__get_data_block(struct cs_etm_queue *etmq)
{
	int ret;

	if (!etmq->buf_len) {
		ret = cs_etm__get_trace(etmq);
		if (ret <= 0)
			return ret;
		/*
		 * We cannot assume consecutive blocks in the data file
		 * are contiguous, reset the decoder to force re-sync.
		 */
		ret = cs_etm_decoder__reset(etmq->decoder);
		if (ret)
			return ret;
	}

	return etmq->buf_len;
}

static bool cs_etm__is_svc_instr(struct cs_etm_queue *etmq, u8 trace_chan_id,
				 struct cs_etm_packet *packet,
				 u64 end_addr)
{
	/* Initialise to keep compiler happy */
	u16 instr16 = 0;
	u32 instr32 = 0;
	u64 addr;

	switch (packet->isa) {
	case CS_ETM_ISA_T32:
		/*
		 * The SVC of T32 is defined in ARM DDI 0487D.a, F5.1.247:
		 *
		 *  b'15         b'8
		 * +-----------------+--------+
		 * | 1 1 0 1 1 1 1 1 |  imm8  |
		 * +-----------------+--------+
		 *
		 * According to the specification, it only defines SVC for T32
		 * with 16 bits instruction and has no definition for 32bits;
		 * so below only read 2 bytes as instruction size for T32.
		 */
		addr = end_addr - 2;
		cs_etm__mem_access(etmq, trace_chan_id, addr,
				   sizeof(instr16), (u8 *)&instr16);
		if ((instr16 & 0xFF00) == 0xDF00)
			return true;

		break;
	case CS_ETM_ISA_A32:
		/*
		 * The SVC of A32 is defined in ARM DDI 0487D.a, F5.1.247:
		 *
		 *  b'31 b'28 b'27 b'24
		 * +---------+---------+-------------------------+
		 * |  !1111  | 1 1 1 1 |        imm24            |
		 * +---------+---------+-------------------------+
		 */
		addr = end_addr - 4;
		cs_etm__mem_access(etmq, trace_chan_id, addr,
				   sizeof(instr32), (u8 *)&instr32);
		if ((instr32 & 0x0F000000) == 0x0F000000 &&
		    (instr32 & 0xF0000000) != 0xF0000000)
			return true;

		break;
	case CS_ETM_ISA_A64:
		/*
		 * The SVC of A64 is defined in ARM DDI 0487D.a, C6.2.294:
		 *
		 *  b'31               b'21           b'4     b'0
		 * +-----------------------+---------+-----------+
		 * | 1 1 0 1 0 1 0 0 0 0 0 |  imm16  | 0 0 0 0 1 |
		 * +-----------------------+---------+-----------+
		 */
		addr = end_addr - 4;
		cs_etm__mem_access(etmq, trace_chan_id, addr,
				   sizeof(instr32), (u8 *)&instr32);
		if ((instr32 & 0xFFE0001F) == 0xd4000001)
			return true;

		break;
	case CS_ETM_ISA_UNKNOWN:
	default:
		break;
	}

	return false;
}

static bool cs_etm__is_syscall(struct cs_etm_queue *etmq,
			       struct cs_etm_traceid_queue *tidq, u64 magic)
{
	u8 trace_chan_id = tidq->trace_chan_id;
	struct cs_etm_packet *packet = tidq->packet;
	struct cs_etm_packet *prev_packet = tidq->prev_packet;

	if (magic == __perf_cs_etmv3_magic)
		if (packet->exception_number == CS_ETMV3_EXC_SVC)
			return true;

	/*
	 * ETMv4 exception type CS_ETMV4_EXC_CALL covers SVC, SMC and
	 * HVC cases; need to check if it's SVC instruction based on
	 * packet address.
	 */
	if (magic == __perf_cs_etmv4_magic) {
		if (packet->exception_number == CS_ETMV4_EXC_CALL &&
		    cs_etm__is_svc_instr(etmq, trace_chan_id, prev_packet,
					 prev_packet->end_addr))
			return true;
	}

	return false;
}

static bool cs_etm__is_async_exception(struct cs_etm_traceid_queue *tidq,
				       u64 magic)
{
	struct cs_etm_packet *packet = tidq->packet;

	if (magic == __perf_cs_etmv3_magic)
		if (packet->exception_number == CS_ETMV3_EXC_DEBUG_HALT ||
		    packet->exception_number == CS_ETMV3_EXC_ASYNC_DATA_ABORT ||
		    packet->exception_number == CS_ETMV3_EXC_PE_RESET ||
		    packet->exception_number == CS_ETMV3_EXC_IRQ ||
		    packet->exception_number == CS_ETMV3_EXC_FIQ)
			return true;

	if (magic == __perf_cs_etmv4_magic)
		if (packet->exception_number == CS_ETMV4_EXC_RESET ||
		    packet->exception_number == CS_ETMV4_EXC_DEBUG_HALT ||
		    packet->exception_number == CS_ETMV4_EXC_SYSTEM_ERROR ||
		    packet->exception_number == CS_ETMV4_EXC_INST_DEBUG ||
		    packet->exception_number == CS_ETMV4_EXC_DATA_DEBUG ||
		    packet->exception_number == CS_ETMV4_EXC_IRQ ||
		    packet->exception_number == CS_ETMV4_EXC_FIQ)
			return true;

	return false;
}

static bool cs_etm__is_sync_exception(struct cs_etm_queue *etmq,
				      struct cs_etm_traceid_queue *tidq,
				      u64 magic)
{
	u8 trace_chan_id = tidq->trace_chan_id;
	struct cs_etm_packet *packet = tidq->packet;
	struct cs_etm_packet *prev_packet = tidq->prev_packet;

	if (magic == __perf_cs_etmv3_magic)
		if (packet->exception_number == CS_ETMV3_EXC_SMC ||
		    packet->exception_number == CS_ETMV3_EXC_HYP ||
		    packet->exception_number == CS_ETMV3_EXC_JAZELLE_THUMBEE ||
		    packet->exception_number == CS_ETMV3_EXC_UNDEFINED_INSTR ||
		    packet->exception_number == CS_ETMV3_EXC_PREFETCH_ABORT ||
		    packet->exception_number == CS_ETMV3_EXC_DATA_FAULT ||
		    packet->exception_number == CS_ETMV3_EXC_GENERIC)
			return true;

	if (magic == __perf_cs_etmv4_magic) {
		if (packet->exception_number == CS_ETMV4_EXC_TRAP ||
		    packet->exception_number == CS_ETMV4_EXC_ALIGNMENT ||
		    packet->exception_number == CS_ETMV4_EXC_INST_FAULT ||
		    packet->exception_number == CS_ETMV4_EXC_DATA_FAULT)
			return true;

		/*
		 * For CS_ETMV4_EXC_CALL, except SVC other instructions
		 * (SMC, HVC) are taken as sync exceptions.
		 */
		if (packet->exception_number == CS_ETMV4_EXC_CALL &&
		    !cs_etm__is_svc_instr(etmq, trace_chan_id, prev_packet,
					  prev_packet->end_addr))
			return true;

		/*
		 * ETMv4 has 5 bits for exception number; if the numbers
		 * are in the range ( CS_ETMV4_EXC_FIQ, CS_ETMV4_EXC_END ]
		 * they are implementation defined exceptions.
		 *
		 * For this case, simply take it as sync exception.
		 */
		if (packet->exception_number > CS_ETMV4_EXC_FIQ &&
		    packet->exception_number <= CS_ETMV4_EXC_END)
			return true;
	}

	return false;
}

static int cs_etm__set_sample_flags(struct cs_etm_queue *etmq,
				    struct cs_etm_traceid_queue *tidq)
{
	struct cs_etm_packet *packet = tidq->packet;
	struct cs_etm_packet *prev_packet = tidq->prev_packet;
	u8 trace_chan_id = tidq->trace_chan_id;
	u64 magic;
	int ret;

	switch (packet->sample_type) {
	case CS_ETM_RANGE:
		/*
		 * Immediate branch instruction without neither link nor
		 * return flag, it's normal branch instruction within
		 * the function.
		 */
		if (packet->last_instr_type == OCSD_INSTR_BR &&
		    packet->last_instr_subtype == OCSD_S_INSTR_NONE) {
			packet->flags = PERF_IP_FLAG_BRANCH;

			if (packet->last_instr_cond)
				packet->flags |= PERF_IP_FLAG_CONDITIONAL;
		}

		/*
		 * Immediate branch instruction with link (e.g. BL), this is
		 * branch instruction for function call.
		 */
		if (packet->last_instr_type == OCSD_INSTR_BR &&
		    packet->last_instr_subtype == OCSD_S_INSTR_BR_LINK)
			packet->flags = PERF_IP_FLAG_BRANCH |
					PERF_IP_FLAG_CALL;

		/*
		 * Indirect branch instruction with link (e.g. BLR), this is
		 * branch instruction for function call.
		 */
		if (packet->last_instr_type == OCSD_INSTR_BR_INDIRECT &&
		    packet->last_instr_subtype == OCSD_S_INSTR_BR_LINK)
			packet->flags = PERF_IP_FLAG_BRANCH |
					PERF_IP_FLAG_CALL;

		/*
		 * Indirect branch instruction with subtype of
		 * OCSD_S_INSTR_V7_IMPLIED_RET, this is explicit hint for
		 * function return for A32/T32.
		 */
		if (packet->last_instr_type == OCSD_INSTR_BR_INDIRECT &&
		    packet->last_instr_subtype == OCSD_S_INSTR_V7_IMPLIED_RET)
			packet->flags = PERF_IP_FLAG_BRANCH |
					PERF_IP_FLAG_RETURN;

		/*
		 * Indirect branch instruction without link (e.g. BR), usually
		 * this is used for function return, especially for functions
		 * within dynamic link lib.
		 */
		if (packet->last_instr_type == OCSD_INSTR_BR_INDIRECT &&
		    packet->last_instr_subtype == OCSD_S_INSTR_NONE)
			packet->flags = PERF_IP_FLAG_BRANCH |
					PERF_IP_FLAG_RETURN;

		/* Return instruction for function return. */
		if (packet->last_instr_type == OCSD_INSTR_BR_INDIRECT &&
		    packet->last_instr_subtype == OCSD_S_INSTR_V8_RET)
			packet->flags = PERF_IP_FLAG_BRANCH |
					PERF_IP_FLAG_RETURN;

		/*
		 * Decoder might insert a discontinuity in the middle of
		 * instruction packets, fixup prev_packet with flag
		 * PERF_IP_FLAG_TRACE_BEGIN to indicate restarting trace.
		 */
		if (prev_packet->sample_type == CS_ETM_DISCONTINUITY)
			prev_packet->flags |= PERF_IP_FLAG_BRANCH |
					      PERF_IP_FLAG_TRACE_BEGIN;

		/*
		 * If the previous packet is an exception return packet
		 * and the return address just follows SVC instruction,
		 * it needs to calibrate the previous packet sample flags
		 * as PERF_IP_FLAG_SYSCALLRET.
		 */
		if (prev_packet->flags == (PERF_IP_FLAG_BRANCH |
					   PERF_IP_FLAG_RETURN |
					   PERF_IP_FLAG_INTERRUPT) &&
		    cs_etm__is_svc_instr(etmq, trace_chan_id,
					 packet, packet->start_addr))
			prev_packet->flags = PERF_IP_FLAG_BRANCH |
					     PERF_IP_FLAG_RETURN |
					     PERF_IP_FLAG_SYSCALLRET;
		break;
	case CS_ETM_DISCONTINUITY:
		/*
		 * The trace is discontinuous, if the previous packet is
		 * instruction packet, set flag PERF_IP_FLAG_TRACE_END
		 * for previous packet.
		 */
		if (prev_packet->sample_type == CS_ETM_RANGE)
			prev_packet->flags |= PERF_IP_FLAG_BRANCH |
					      PERF_IP_FLAG_TRACE_END;
		break;
	case CS_ETM_EXCEPTION:
		ret = cs_etm__get_magic(packet->trace_chan_id, &magic);
		if (ret)
			return ret;

		/* The exception is for system call. */
		if (cs_etm__is_syscall(etmq, tidq, magic))
			packet->flags = PERF_IP_FLAG_BRANCH |
					PERF_IP_FLAG_CALL |
					PERF_IP_FLAG_SYSCALLRET;
		/*
		 * The exceptions are triggered by external signals from bus,
		 * interrupt controller, debug module, PE reset or halt.
		 */
		else if (cs_etm__is_async_exception(tidq, magic))
			packet->flags = PERF_IP_FLAG_BRANCH |
					PERF_IP_FLAG_CALL |
					PERF_IP_FLAG_ASYNC |
					PERF_IP_FLAG_INTERRUPT;
		/*
		 * Otherwise, exception is caused by trap, instruction &
		 * data fault, or alignment errors.
		 */
		else if (cs_etm__is_sync_exception(etmq, tidq, magic))
			packet->flags = PERF_IP_FLAG_BRANCH |
					PERF_IP_FLAG_CALL |
					PERF_IP_FLAG_INTERRUPT;

		/*
		 * When the exception packet is inserted, since exception
		 * packet is not used standalone for generating samples
		 * and it's affiliation to the previous instruction range
		 * packet; so set previous range packet flags to tell perf
		 * it is an exception taken branch.
		 */
		if (prev_packet->sample_type == CS_ETM_RANGE)
			prev_packet->flags = packet->flags;
		break;
	case CS_ETM_EXCEPTION_RET:
		/*
		 * When the exception return packet is inserted, since
		 * exception return packet is not used standalone for
		 * generating samples and it's affiliation to the previous
		 * instruction range packet; so set previous range packet
		 * flags to tell perf it is an exception return branch.
		 *
		 * The exception return can be for either system call or
		 * other exception types; unfortunately the packet doesn't
		 * contain exception type related info so we cannot decide
		 * the exception type purely based on exception return packet.
		 * If we record the exception number from exception packet and
		 * reuse it for exception return packet, this is not reliable
		 * due the trace can be discontinuity or the interrupt can
		 * be nested, thus the recorded exception number cannot be
		 * used for exception return packet for these two cases.
		 *
		 * For exception return packet, we only need to distinguish the
		 * packet is for system call or for other types.  Thus the
		 * decision can be deferred when receive the next packet which
		 * contains the return address, based on the return address we
		 * can read out the previous instruction and check if it's a
		 * system call instruction and then calibrate the sample flag
		 * as needed.
		 */
		if (prev_packet->sample_type == CS_ETM_RANGE)
			prev_packet->flags = PERF_IP_FLAG_BRANCH |
					     PERF_IP_FLAG_RETURN |
					     PERF_IP_FLAG_INTERRUPT;
		break;
	case CS_ETM_EMPTY:
	default:
		break;
	}

	return 0;
}

static int cs_etm__decode_data_block(struct cs_etm_queue *etmq)
{
	int ret = 0;
	size_t processed = 0;

	/*
	 * Packets are decoded and added to the decoder's packet queue
	 * until the decoder packet processing callback has requested that
	 * processing stops or there is nothing left in the buffer.  Normal
	 * operations that stop processing are a timestamp packet or a full
	 * decoder buffer queue.
	 */
	ret = cs_etm_decoder__process_data_block(etmq->decoder,
						 etmq->offset,
						 &etmq->buf[etmq->buf_used],
						 etmq->buf_len,
						 &processed);
	if (ret)
		goto out;

	etmq->offset += processed;
	etmq->buf_used += processed;
	etmq->buf_len -= processed;

out:
	return ret;
}

static int cs_etm__process_traceid_queue(struct cs_etm_queue *etmq,
					 struct cs_etm_traceid_queue *tidq)
{
	int ret;
	struct cs_etm_packet_queue *packet_queue;

	packet_queue = &tidq->packet_queue;

	/* Process each packet in this chunk */
	while (1) {
		ret = cs_etm_decoder__get_packet(packet_queue,
						 tidq->packet);
		if (ret <= 0)
			/*
			 * Stop processing this chunk on
			 * end of data or error
			 */
			break;

		/*
		 * Since packet addresses are swapped in packet
		 * handling within below switch() statements,
		 * thus setting sample flags must be called
		 * prior to switch() statement to use address
		 * information before packets swapping.
		 */
		ret = cs_etm__set_sample_flags(etmq, tidq);
		if (ret < 0)
			break;

		switch (tidq->packet->sample_type) {
		case CS_ETM_RANGE:
			/*
			 * If the packet contains an instruction
			 * range, generate instruction sequence
			 * events.
			 */
			cs_etm__sample(etmq, tidq);
			break;
		case CS_ETM_EXCEPTION:
		case CS_ETM_EXCEPTION_RET:
			/*
			 * If the exception packet is coming,
			 * make sure the previous instruction
			 * range packet to be handled properly.
			 */
			cs_etm__exception(tidq);
			break;
		case CS_ETM_DISCONTINUITY:
			/*
			 * Discontinuity in trace, flush
			 * previous branch stack
			 */
			cs_etm__flush(etmq, tidq);
			break;
		case CS_ETM_EMPTY:
			/*
			 * Should not receive empty packet,
			 * report error.
			 */
			pr_err("CS ETM Trace: empty packet\n");
			return -EINVAL;
		default:
			break;
		}
	}

	return ret;
}

static void cs_etm__clear_all_traceid_queues(struct cs_etm_queue *etmq)
{
	int idx;
	struct int_node *inode;
	struct cs_etm_traceid_queue *tidq;
	struct intlist *traceid_queues_list = etmq->traceid_queues_list;

	intlist__for_each_entry(inode, traceid_queues_list) {
		idx = (int)(intptr_t)inode->priv;
		tidq = etmq->traceid_queues[idx];

		/* Ignore return value */
		cs_etm__process_traceid_queue(etmq, tidq);

		/*
		 * Generate an instruction sample with the remaining
		 * branchstack entries.
		 */
		cs_etm__flush(etmq, tidq);
	}
}

static int cs_etm__run_decoder(struct cs_etm_queue *etmq)
{
	int err = 0;
	struct cs_etm_traceid_queue *tidq;

	tidq = cs_etm__etmq_get_traceid_queue(etmq, CS_ETM_PER_THREAD_TRACEID);
	if (!tidq)
		return -EINVAL;

	/* Go through each buffer in the queue and decode them one by one */
	while (1) {
		err = cs_etm__get_data_block(etmq);
		if (err <= 0)
			return err;

		/* Run trace decoder until buffer consumed or end of trace */
		do {
			err = cs_etm__decode_data_block(etmq);
			if (err)
				return err;

			/*
			 * Process each packet in this chunk, nothing to do if
			 * an error occurs other than hoping the next one will
			 * be better.
			 */
			err = cs_etm__process_traceid_queue(etmq, tidq);

		} while (etmq->buf_len);

		if (err == 0)
			/* Flush any remaining branch stack entries */
			err = cs_etm__end_block(etmq, tidq);
	}

	return err;
}

static int cs_etm__process_timeless_queues(struct cs_etm_auxtrace *etm,
					   pid_t tid)
{
	unsigned int i;
	struct auxtrace_queues *queues = &etm->queues;

	for (i = 0; i < queues->nr_queues; i++) {
		struct auxtrace_queue *queue = &etm->queues.queue_array[i];
		struct cs_etm_queue *etmq = queue->priv;
		struct cs_etm_traceid_queue *tidq;

		if (!etmq)
			continue;

		tidq = cs_etm__etmq_get_traceid_queue(etmq,
						CS_ETM_PER_THREAD_TRACEID);

		if (!tidq)
			continue;

		if ((tid == -1) || (tidq->tid == tid)) {
			cs_etm__set_pid_tid_cpu(etm, tidq);
			cs_etm__run_decoder(etmq);
		}
	}

	return 0;
}

static int cs_etm__process_queues(struct cs_etm_auxtrace *etm)
{
	int ret = 0;
	unsigned int cs_queue_nr, queue_nr;
	u8 trace_chan_id;
	u64 cs_timestamp;
	struct auxtrace_queue *queue;
	struct cs_etm_queue *etmq;
	struct cs_etm_traceid_queue *tidq;

	while (1) {
		if (!etm->heap.heap_cnt)
			goto out;

		/* Take the entry at the top of the min heap */
		cs_queue_nr = etm->heap.heap_array[0].queue_nr;
		queue_nr = TO_QUEUE_NR(cs_queue_nr);
		trace_chan_id = TO_TRACE_CHAN_ID(cs_queue_nr);
		queue = &etm->queues.queue_array[queue_nr];
		etmq = queue->priv;

		/*
		 * Remove the top entry from the heap since we are about
		 * to process it.
		 */
		auxtrace_heap__pop(&etm->heap);

		tidq  = cs_etm__etmq_get_traceid_queue(etmq, trace_chan_id);
		if (!tidq) {
			/*
			 * No traceID queue has been allocated for this traceID,
			 * which means something somewhere went very wrong.  No
			 * other choice than simply exit.
			 */
			ret = -EINVAL;
			goto out;
		}

		/*
		 * Packets associated with this timestamp are already in
		 * the etmq's traceID queue, so process them.
		 */
		ret = cs_etm__process_traceid_queue(etmq, tidq);
		if (ret < 0)
			goto out;

		/*
		 * Packets for this timestamp have been processed, time to
		 * move on to the next timestamp, fetching a new auxtrace_buffer
		 * if need be.
		 */
refetch:
		ret = cs_etm__get_data_block(etmq);
		if (ret < 0)
			goto out;

		/*
		 * No more auxtrace_buffers to process in this etmq, simply
		 * move on to another entry in the auxtrace_heap.
		 */
		if (!ret)
			continue;

		ret = cs_etm__decode_data_block(etmq);
		if (ret)
			goto out;

		cs_timestamp = cs_etm__etmq_get_timestamp(etmq, &trace_chan_id);

		if (!cs_timestamp) {
			/*
			 * Function cs_etm__decode_data_block() returns when
			 * there is no more traces to decode in the current
			 * auxtrace_buffer OR when a timestamp has been
			 * encountered on any of the traceID queues.  Since we
			 * did not get a timestamp, there is no more traces to
			 * process in this auxtrace_buffer.  As such empty and
			 * flush all traceID queues.
			 */
			cs_etm__clear_all_traceid_queues(etmq);

			/* Fetch another auxtrace_buffer for this etmq */
			goto refetch;
		}

		/*
		 * Add to the min heap the timestamp for packets that have
		 * just been decoded.  They will be processed and synthesized
		 * during the next call to cs_etm__process_traceid_queue() for
		 * this queue/traceID.
		 */
		cs_queue_nr = TO_CS_QUEUE_NR(queue_nr, trace_chan_id);
		ret = auxtrace_heap__add(&etm->heap, cs_queue_nr, cs_timestamp);
	}

out:
	return ret;
}

static int cs_etm__process_itrace_start(struct cs_etm_auxtrace *etm,
					union perf_event *event)
{
	struct thread *th;

	if (etm->timeless_decoding)
		return 0;

	/*
	 * Add the tid/pid to the log so that we can get a match when
	 * we get a contextID from the decoder.
	 */
	th = machine__findnew_thread(etm->machine,
				     event->itrace_start.pid,
				     event->itrace_start.tid);
	if (!th)
		return -ENOMEM;

	thread__put(th);

	return 0;
}

static int cs_etm__process_switch_cpu_wide(struct cs_etm_auxtrace *etm,
					   union perf_event *event)
{
	struct thread *th;
	bool out = event->header.misc & PERF_RECORD_MISC_SWITCH_OUT;

	/*
	 * Context switch in per-thread mode are irrelevant since perf
	 * will start/stop tracing as the process is scheduled.
	 */
	if (etm->timeless_decoding)
		return 0;

	/*
	 * SWITCH_IN events carry the next process to be switched out while
	 * SWITCH_OUT events carry the process to be switched in.  As such
	 * we don't care about IN events.
	 */
	if (!out)
		return 0;

	/*
	 * Add the tid/pid to the log so that we can get a match when
	 * we get a contextID from the decoder.
	 */
	th = machine__findnew_thread(etm->machine,
				     event->context_switch.next_prev_pid,
				     event->context_switch.next_prev_tid);
	if (!th)
		return -ENOMEM;

	thread__put(th);

	return 0;
}

static int cs_etm__process_event(struct perf_session *session,
				 union perf_event *event,
				 struct perf_sample *sample,
				 struct perf_tool *tool)
{
	int err = 0;
	u64 sample_kernel_timestamp;
	struct cs_etm_auxtrace *etm = container_of(session->auxtrace,
						   struct cs_etm_auxtrace,
						   auxtrace);

	if (dump_trace)
		return 0;

	if (!tool->ordered_events) {
		pr_err("CoreSight ETM Trace requires ordered events\n");
		return -EINVAL;
	}

	if (sample->time && (sample->time != (u64) -1))
		sample_kernel_timestamp = sample->time;
	else
		sample_kernel_timestamp = 0;

	if (sample_kernel_timestamp || etm->timeless_decoding) {
		err = cs_etm__update_queues(etm);
		if (err)
			return err;
	}

	/*
	 * Don't wait for cs_etm__flush_events() in per-thread/timeless mode to start the decode. We
	 * need the tid of the PERF_RECORD_EXIT event to assign to the synthesised samples because
	 * ETM_OPT_CTXTID is not enabled.
	 */
	if (etm->timeless_decoding &&
	    event->header.type == PERF_RECORD_EXIT)
		return cs_etm__process_timeless_queues(etm,
						       event->fork.tid);

	if (event->header.type == PERF_RECORD_ITRACE_START)
		return cs_etm__process_itrace_start(etm, event);
	else if (event->header.type == PERF_RECORD_SWITCH_CPU_WIDE)
		return cs_etm__process_switch_cpu_wide(etm, event);

	if (!etm->timeless_decoding && event->header.type == PERF_RECORD_AUX) {
		/*
		 * Record the latest kernel timestamp available in the header
		 * for samples so that synthesised samples occur from this point
		 * onwards.
		 */
		etm->latest_kernel_timestamp = sample_kernel_timestamp;
	}

	return 0;
}

static void dump_queued_data(struct cs_etm_auxtrace *etm,
			     struct perf_record_auxtrace *event)
{
	struct auxtrace_buffer *buf;
	unsigned int i;
	/*
	 * Find all buffers with same reference in the queues and dump them.
	 * This is because the queues can contain multiple entries of the same
	 * buffer that were split on aux records.
	 */
	for (i = 0; i < etm->queues.nr_queues; ++i)
		list_for_each_entry(buf, &etm->queues.queue_array[i].head, list)
			if (buf->reference == event->reference)
				cs_etm__dump_event(etm, buf);
}

static int cs_etm__process_auxtrace_event(struct perf_session *session,
					  union perf_event *event,
					  struct perf_tool *tool __maybe_unused)
{
	struct cs_etm_auxtrace *etm = container_of(session->auxtrace,
						   struct cs_etm_auxtrace,
						   auxtrace);
	if (!etm->data_queued) {
		struct auxtrace_buffer *buffer;
		off_t  data_offset;
		int fd = perf_data__fd(session->data);
		bool is_pipe = perf_data__is_pipe(session->data);
		int err;

		if (is_pipe)
			data_offset = 0;
		else {
			data_offset = lseek(fd, 0, SEEK_CUR);
			if (data_offset == -1)
				return -errno;
		}

		err = auxtrace_queues__add_event(&etm->queues, session,
						 event, data_offset, &buffer);
		if (err)
			return err;

		if (dump_trace)
			if (auxtrace_buffer__get_data(buffer, fd)) {
				cs_etm__dump_event(etm, buffer);
				auxtrace_buffer__put_data(buffer);
			}
	} else if (dump_trace)
		dump_queued_data(etm, &event->auxtrace);

	return 0;
}

static bool cs_etm__is_timeless_decoding(struct cs_etm_auxtrace *etm)
{
	struct evsel *evsel;
	struct evlist *evlist = etm->session->evlist;
	bool timeless_decoding = true;

	/* Override timeless mode with user input from --itrace=Z */
	if (etm->synth_opts.timeless_decoding)
		return true;

	/*
	 * Circle through the list of event and complain if we find one
	 * with the time bit set.
	 */
	evlist__for_each_entry(evlist, evsel) {
		if ((evsel->core.attr.sample_type & PERF_SAMPLE_TIME))
			timeless_decoding = false;
	}

	return timeless_decoding;
}

static const char * const cs_etm_global_header_fmts[] = {
	[CS_HEADER_VERSION]	= "	Header version		       %llx\n",
	[CS_PMU_TYPE_CPUS]	= "	PMU type/num cpus	       %llx\n",
	[CS_ETM_SNAPSHOT]	= "	Snapshot		       %llx\n",
};

static const char * const cs_etm_priv_fmts[] = {
	[CS_ETM_MAGIC]		= "	Magic number		       %llx\n",
	[CS_ETM_CPU]		= "	CPU			       %lld\n",
	[CS_ETM_NR_TRC_PARAMS]	= "	NR_TRC_PARAMS		       %llx\n",
	[CS_ETM_ETMCR]		= "	ETMCR			       %llx\n",
	[CS_ETM_ETMTRACEIDR]	= "	ETMTRACEIDR		       %llx\n",
	[CS_ETM_ETMCCER]	= "	ETMCCER			       %llx\n",
	[CS_ETM_ETMIDR]		= "	ETMIDR			       %llx\n",
};

static const char * const cs_etmv4_priv_fmts[] = {
	[CS_ETM_MAGIC]		= "	Magic number		       %llx\n",
	[CS_ETM_CPU]		= "	CPU			       %lld\n",
	[CS_ETM_NR_TRC_PARAMS]	= "	NR_TRC_PARAMS		       %llx\n",
	[CS_ETMV4_TRCCONFIGR]	= "	TRCCONFIGR		       %llx\n",
	[CS_ETMV4_TRCTRACEIDR]	= "	TRCTRACEIDR		       %llx\n",
	[CS_ETMV4_TRCIDR0]	= "	TRCIDR0			       %llx\n",
	[CS_ETMV4_TRCIDR1]	= "	TRCIDR1			       %llx\n",
	[CS_ETMV4_TRCIDR2]	= "	TRCIDR2			       %llx\n",
	[CS_ETMV4_TRCIDR8]	= "	TRCIDR8			       %llx\n",
	[CS_ETMV4_TRCAUTHSTATUS] = "	TRCAUTHSTATUS		       %llx\n",
};

static const char * const param_unk_fmt =
	"	Unknown parameter [%d]	       %llx\n";
static const char * const magic_unk_fmt =
	"	Magic number Unknown	       %llx\n";

static int cs_etm__print_cpu_metadata_v0(__u64 *val, int *offset)
{
	int i = *offset, j, nr_params = 0, fmt_offset;
	__u64 magic;

	/* check magic value */
	magic = val[i + CS_ETM_MAGIC];
	if ((magic != __perf_cs_etmv3_magic) &&
	    (magic != __perf_cs_etmv4_magic)) {
		/* failure - note bad magic value */
		fprintf(stdout, magic_unk_fmt, magic);
		return -EINVAL;
	}

	/* print common header block */
	fprintf(stdout, cs_etm_priv_fmts[CS_ETM_MAGIC], val[i++]);
	fprintf(stdout, cs_etm_priv_fmts[CS_ETM_CPU], val[i++]);

	if (magic == __perf_cs_etmv3_magic) {
		nr_params = CS_ETM_NR_TRC_PARAMS_V0;
		fmt_offset = CS_ETM_ETMCR;
		/* after common block, offset format index past NR_PARAMS */
		for (j = fmt_offset; j < nr_params + fmt_offset; j++, i++)
			fprintf(stdout, cs_etm_priv_fmts[j], val[i]);
	} else if (magic == __perf_cs_etmv4_magic) {
		nr_params = CS_ETMV4_NR_TRC_PARAMS_V0;
		fmt_offset = CS_ETMV4_TRCCONFIGR;
		/* after common block, offset format index past NR_PARAMS */
		for (j = fmt_offset; j < nr_params + fmt_offset; j++, i++)
			fprintf(stdout, cs_etmv4_priv_fmts[j], val[i]);
	}
	*offset = i;
	return 0;
}

static int cs_etm__print_cpu_metadata_v1(__u64 *val, int *offset)
{
	int i = *offset, j, total_params = 0;
	__u64 magic;

	magic = val[i + CS_ETM_MAGIC];
	/* total params to print is NR_PARAMS + common block size for v1 */
	total_params = val[i + CS_ETM_NR_TRC_PARAMS] + CS_ETM_COMMON_BLK_MAX_V1;

	if (magic == __perf_cs_etmv3_magic) {
		for (j = 0; j < total_params; j++, i++) {
			/* if newer record - could be excess params */
			if (j >= CS_ETM_PRIV_MAX)
				fprintf(stdout, param_unk_fmt, j, val[i]);
			else
				fprintf(stdout, cs_etm_priv_fmts[j], val[i]);
		}
	} else if (magic == __perf_cs_etmv4_magic) {
		for (j = 0; j < total_params; j++, i++) {
			/* if newer record - could be excess params */
			if (j >= CS_ETMV4_PRIV_MAX)
				fprintf(stdout, param_unk_fmt, j, val[i]);
			else
				fprintf(stdout, cs_etmv4_priv_fmts[j], val[i]);
		}
	} else {
		/* failure - note bad magic value and error out */
		fprintf(stdout, magic_unk_fmt, magic);
		return -EINVAL;
	}
	*offset = i;
	return 0;
}

static void cs_etm__print_auxtrace_info(__u64 *val, int num)
{
	int i, cpu = 0, version, err;

	/* bail out early on bad header version */
	version = val[0];
	if (version > CS_HEADER_CURRENT_VERSION) {
		/* failure.. return */
		fprintf(stdout, "	Unknown Header Version = %x, ", version);
		fprintf(stdout, "Version supported <= %x\n", CS_HEADER_CURRENT_VERSION);
		return;
	}

	for (i = 0; i < CS_HEADER_VERSION_MAX; i++)
		fprintf(stdout, cs_etm_global_header_fmts[i], val[i]);

	for (i = CS_HEADER_VERSION_MAX; cpu < num; cpu++) {
		if (version == 0)
			err = cs_etm__print_cpu_metadata_v0(val, &i);
		else if (version == 1)
			err = cs_etm__print_cpu_metadata_v1(val, &i);
		if (err)
			return;
	}
}

/*
 * Read a single cpu parameter block from the auxtrace_info priv block.
 *
 * For version 1 there is a per cpu nr_params entry. If we are handling
 * version 1 file, then there may be less, the same, or more params
 * indicated by this value than the compile time number we understand.
 *
 * For a version 0 info block, there are a fixed number, and we need to
 * fill out the nr_param value in the metadata we create.
 */
static u64 *cs_etm__create_meta_blk(u64 *buff_in, int *buff_in_offset,
				    int out_blk_size, int nr_params_v0)
{
	u64 *metadata = NULL;
	int hdr_version;
	int nr_in_params, nr_out_params, nr_cmn_params;
	int i, k;

	metadata = zalloc(sizeof(*metadata) * out_blk_size);
	if (!metadata)
		return NULL;

	/* read block current index & version */
	i = *buff_in_offset;
	hdr_version = buff_in[CS_HEADER_VERSION];

	if (!hdr_version) {
	/* read version 0 info block into a version 1 metadata block  */
		nr_in_params = nr_params_v0;
		metadata[CS_ETM_MAGIC] = buff_in[i + CS_ETM_MAGIC];
		metadata[CS_ETM_CPU] = buff_in[i + CS_ETM_CPU];
		metadata[CS_ETM_NR_TRC_PARAMS] = nr_in_params;
		/* remaining block params at offset +1 from source */
		for (k = CS_ETM_COMMON_BLK_MAX_V1 - 1; k < nr_in_params; k++)
			metadata[k + 1] = buff_in[i + k];
		/* version 0 has 2 common params */
		nr_cmn_params = 2;
	} else {
	/* read version 1 info block - input and output nr_params may differ */
		/* version 1 has 3 common params */
		nr_cmn_params = 3;
		nr_in_params = buff_in[i + CS_ETM_NR_TRC_PARAMS];

		/* if input has more params than output - skip excess */
		nr_out_params = nr_in_params + nr_cmn_params;
		if (nr_out_params > out_blk_size)
			nr_out_params = out_blk_size;

		for (k = CS_ETM_MAGIC; k < nr_out_params; k++)
			metadata[k] = buff_in[i + k];

		/* record the actual nr params we copied */
		metadata[CS_ETM_NR_TRC_PARAMS] = nr_out_params - nr_cmn_params;
	}

	/* adjust in offset by number of in params used */
	i += nr_in_params + nr_cmn_params;
	*buff_in_offset = i;
	return metadata;
}

/**
 * Puts a fragment of an auxtrace buffer into the auxtrace queues based
 * on the bounds of aux_event, if it matches with the buffer that's at
 * file_offset.
 *
 * Normally, whole auxtrace buffers would be added to the queue. But we
 * want to reset the decoder for every PERF_RECORD_AUX event, and the decoder
 * is reset across each buffer, so splitting the buffers up in advance has
 * the same effect.
 */
static int cs_etm__queue_aux_fragment(struct perf_session *session, off_t file_offset, size_t sz,
				      struct perf_record_aux *aux_event, struct perf_sample *sample)
{
	int err;
	char buf[PERF_SAMPLE_MAX_SIZE];
	union perf_event *auxtrace_event_union;
	struct perf_record_auxtrace *auxtrace_event;
	union perf_event auxtrace_fragment;
	__u64 aux_offset, aux_size;

	struct cs_etm_auxtrace *etm = container_of(session->auxtrace,
						   struct cs_etm_auxtrace,
						   auxtrace);

	/*
	 * There should be a PERF_RECORD_AUXTRACE event at the file_offset that we got
	 * from looping through the auxtrace index.
	 */
	err = perf_session__peek_event(session, file_offset, buf,
				       PERF_SAMPLE_MAX_SIZE, &auxtrace_event_union, NULL);
	if (err)
		return err;
	auxtrace_event = &auxtrace_event_union->auxtrace;
	if (auxtrace_event->header.type != PERF_RECORD_AUXTRACE)
		return -EINVAL;

	if (auxtrace_event->header.size < sizeof(struct perf_record_auxtrace) ||
		auxtrace_event->header.size != sz) {
		return -EINVAL;
	}

	/*
	 * In per-thread mode, CPU is set to -1, but TID will be set instead. See
	 * auxtrace_mmap_params__set_idx(). Return 'not found' if neither CPU nor TID match.
	 */
	if ((auxtrace_event->cpu == (__u32) -1 && auxtrace_event->tid != sample->tid) ||
			auxtrace_event->cpu != sample->cpu)
		return 1;

	if (aux_event->flags & PERF_AUX_FLAG_OVERWRITE) {
		/*
		 * Clamp size in snapshot mode. The buffer size is clamped in
		 * __auxtrace_mmap__read() for snapshots, so the aux record size doesn't reflect
		 * the buffer size.
		 */
		aux_size = min(aux_event->aux_size, auxtrace_event->size);

		/*
		 * In this mode, the head also points to the end of the buffer so aux_offset
		 * needs to have the size subtracted so it points to the beginning as in normal mode
		 */
		aux_offset = aux_event->aux_offset - aux_size;
	} else {
		aux_size = aux_event->aux_size;
		aux_offset = aux_event->aux_offset;
	}

	if (aux_offset >= auxtrace_event->offset &&
	    aux_offset + aux_size <= auxtrace_event->offset + auxtrace_event->size) {
		/*
		 * If this AUX event was inside this buffer somewhere, create a new auxtrace event
		 * based on the sizes of the aux event, and queue that fragment.
		 */
		auxtrace_fragment.auxtrace = *auxtrace_event;
		auxtrace_fragment.auxtrace.size = aux_size;
		auxtrace_fragment.auxtrace.offset = aux_offset;
		file_offset += aux_offset - auxtrace_event->offset + auxtrace_event->header.size;

		pr_debug3("CS ETM: Queue buffer size: %#"PRI_lx64" offset: %#"PRI_lx64
			  " tid: %d cpu: %d\n", aux_size, aux_offset, sample->tid, sample->cpu);
		return auxtrace_queues__add_event(&etm->queues, session, &auxtrace_fragment,
						  file_offset, NULL);
	}

	/* Wasn't inside this buffer, but there were no parse errors. 1 == 'not found' */
	return 1;
}

static int cs_etm__queue_aux_records_cb(struct perf_session *session, union perf_event *event,
					u64 offset __maybe_unused, void *data __maybe_unused)
{
	struct perf_sample sample;
	int ret;
	struct auxtrace_index_entry *ent;
	struct auxtrace_index *auxtrace_index;
	struct evsel *evsel;
	size_t i;

	/* Don't care about any other events, we're only queuing buffers for AUX events */
	if (event->header.type != PERF_RECORD_AUX)
		return 0;

	if (event->header.size < sizeof(struct perf_record_aux))
		return -EINVAL;

	/* Truncated Aux records can have 0 size and shouldn't result in anything being queued. */
	if (!event->aux.aux_size)
		return 0;

	/*
	 * Parse the sample, we need the sample_id_all data that comes after the event so that the
	 * CPU or PID can be matched to an AUXTRACE buffer's CPU or PID.
	 */
	evsel = evlist__event2evsel(session->evlist, event);
	if (!evsel)
		return -EINVAL;
	ret = evsel__parse_sample(evsel, event, &sample);
	if (ret)
		return ret;

	/*
	 * Loop through the auxtrace index to find the buffer that matches up with this aux event.
	 */
	list_for_each_entry(auxtrace_index, &session->auxtrace_index, list) {
		for (i = 0; i < auxtrace_index->nr; i++) {
			ent = &auxtrace_index->entries[i];
			ret = cs_etm__queue_aux_fragment(session, ent->file_offset,
							 ent->sz, &event->aux, &sample);
			/*
			 * Stop search on error or successful values. Continue search on
			 * 1 ('not found')
			 */
			if (ret != 1)
				return ret;
		}
	}

	/*
	 * Couldn't find the buffer corresponding to this aux record, something went wrong. Warn but
	 * don't exit with an error because it will still be possible to decode other aux records.
	 */
	pr_err("CS ETM: Couldn't find auxtrace buffer for aux_offset: %#"PRI_lx64
	       " tid: %d cpu: %d\n", event->aux.aux_offset, sample.tid, sample.cpu);
	return 0;
}

static int cs_etm__queue_aux_records(struct perf_session *session)
{
	struct auxtrace_index *index = list_first_entry_or_null(&session->auxtrace_index,
								struct auxtrace_index, list);
	if (index && index->nr > 0)
		return perf_session__peek_events(session, session->header.data_offset,
						 session->header.data_size,
						 cs_etm__queue_aux_records_cb, NULL);

	/*
	 * We would get here if there are no entries in the index (either no auxtrace
	 * buffers or no index at all). Fail silently as there is the possibility of
	 * queueing them in cs_etm__process_auxtrace_event() if etm->data_queued is still
	 * false.
	 *
	 * In that scenario, buffers will not be split by AUX records.
	 */
	return 0;
}

int cs_etm__process_auxtrace_info(union perf_event *event,
				  struct perf_session *session)
{
	struct perf_record_auxtrace_info *auxtrace_info = &event->auxtrace_info;
	struct cs_etm_auxtrace *etm = NULL;
	struct int_node *inode;
	unsigned int pmu_type;
	int event_header_size = sizeof(struct perf_event_header);
	int info_header_size;
	int total_size = auxtrace_info->header.size;
	int priv_size = 0;
	int num_cpu, trcidr_idx;
	int err = 0;
	int i, j;
	u64 *ptr, *hdr = NULL;
	u64 **metadata = NULL;
	u64 hdr_version;

	/*
	 * sizeof(auxtrace_info_event::type) +
	 * sizeof(auxtrace_info_event::reserved) == 8
	 */
	info_header_size = 8;

	if (total_size < (event_header_size + info_header_size))
		return -EINVAL;

	priv_size = total_size - event_header_size - info_header_size;

	/* First the global part */
	ptr = (u64 *) auxtrace_info->priv;

	/* Look for version of the header */
	hdr_version = ptr[0];
	if (hdr_version > CS_HEADER_CURRENT_VERSION) {
		/* print routine will print an error on bad version */
		if (dump_trace)
			cs_etm__print_auxtrace_info(auxtrace_info->priv, 0);
		return -EINVAL;
	}

	hdr = zalloc(sizeof(*hdr) * CS_HEADER_VERSION_MAX);
	if (!hdr)
		return -ENOMEM;

	/* Extract header information - see cs-etm.h for format */
	for (i = 0; i < CS_HEADER_VERSION_MAX; i++)
		hdr[i] = ptr[i];
	num_cpu = hdr[CS_PMU_TYPE_CPUS] & 0xffffffff;
	pmu_type = (unsigned int) ((hdr[CS_PMU_TYPE_CPUS] >> 32) &
				    0xffffffff);

	/*
	 * Create an RB tree for traceID-metadata tuple.  Since the conversion
	 * has to be made for each packet that gets decoded, optimizing access
	 * in anything other than a sequential array is worth doing.
	 */
	traceid_list = intlist__new(NULL);
	if (!traceid_list) {
		err = -ENOMEM;
		goto err_free_hdr;
	}

	metadata = zalloc(sizeof(*metadata) * num_cpu);
	if (!metadata) {
		err = -ENOMEM;
		goto err_free_traceid_list;
	}

	/*
	 * The metadata is stored in the auxtrace_info section and encodes
	 * the configuration of the ARM embedded trace macrocell which is
	 * required by the trace decoder to properly decode the trace due
	 * to its highly compressed nature.
	 */
	for (j = 0; j < num_cpu; j++) {
		if (ptr[i] == __perf_cs_etmv3_magic) {
			metadata[j] =
				cs_etm__create_meta_blk(ptr, &i,
							CS_ETM_PRIV_MAX,
							CS_ETM_NR_TRC_PARAMS_V0);

			/* The traceID is our handle */
			trcidr_idx = CS_ETM_ETMTRACEIDR;

		} else if (ptr[i] == __perf_cs_etmv4_magic) {
			metadata[j] =
				cs_etm__create_meta_blk(ptr, &i,
							CS_ETMV4_PRIV_MAX,
							CS_ETMV4_NR_TRC_PARAMS_V0);

			/* The traceID is our handle */
			trcidr_idx = CS_ETMV4_TRCTRACEIDR;
		}

		if (!metadata[j]) {
			err = -ENOMEM;
			goto err_free_metadata;
		}

		/* Get an RB node for this CPU */
		inode = intlist__findnew(traceid_list, metadata[j][trcidr_idx]);

		/* Something went wrong, no need to continue */
		if (!inode) {
			err = -ENOMEM;
			goto err_free_metadata;
		}

		/*
		 * The node for that CPU should not be taken.
		 * Back out if that's the case.
		 */
		if (inode->priv) {
			err = -EINVAL;
			goto err_free_metadata;
		}
		/* All good, associate the traceID with the metadata pointer */
		inode->priv = metadata[j];
	}

	/*
	 * Each of CS_HEADER_VERSION_MAX, CS_ETM_PRIV_MAX and
	 * CS_ETMV4_PRIV_MAX mark how many double words are in the
	 * global metadata, and each cpu's metadata respectively.
	 * The following tests if the correct number of double words was
	 * present in the auxtrace info section.
	 */
	if (i * 8 != priv_size) {
		err = -EINVAL;
		goto err_free_metadata;
	}

	etm = zalloc(sizeof(*etm));

	if (!etm) {
		err = -ENOMEM;
		goto err_free_metadata;
	}

	err = auxtrace_queues__init(&etm->queues);
	if (err)
		goto err_free_etm;

	if (session->itrace_synth_opts->set) {
		etm->synth_opts = *session->itrace_synth_opts;
	} else {
		itrace_synth_opts__set_default(&etm->synth_opts,
				session->itrace_synth_opts->default_no_sample);
		etm->synth_opts.callchain = false;
	}

	etm->session = session;
	etm->machine = &session->machines.host;

	etm->num_cpu = num_cpu;
	etm->pmu_type = pmu_type;
	etm->snapshot_mode = (hdr[CS_ETM_SNAPSHOT] != 0);
	etm->metadata = metadata;
	etm->auxtrace_type = auxtrace_info->type;
	etm->timeless_decoding = cs_etm__is_timeless_decoding(etm);

	etm->auxtrace.process_event = cs_etm__process_event;
	etm->auxtrace.process_auxtrace_event = cs_etm__process_auxtrace_event;
	etm->auxtrace.flush_events = cs_etm__flush_events;
	etm->auxtrace.free_events = cs_etm__free_events;
	etm->auxtrace.free = cs_etm__free;
	etm->auxtrace.evsel_is_auxtrace = cs_etm__evsel_is_auxtrace;
	session->auxtrace = &etm->auxtrace;

	etm->unknown_thread = thread__new(999999999, 999999999);
	if (!etm->unknown_thread) {
		err = -ENOMEM;
		goto err_free_queues;
	}

	/*
	 * Initialize list node so that at thread__zput() we can avoid
	 * segmentation fault at list_del_init().
	 */
	INIT_LIST_HEAD(&etm->unknown_thread->node);

	err = thread__set_comm(etm->unknown_thread, "unknown", 0);
	if (err)
		goto err_delete_thread;

	if (thread__init_maps(etm->unknown_thread, etm->machine)) {
		err = -ENOMEM;
		goto err_delete_thread;
	}

	if (dump_trace) {
		cs_etm__print_auxtrace_info(auxtrace_info->priv, num_cpu);
<<<<<<< HEAD
		return 0;
=======
>>>>>>> f37d84f0
	}

	err = cs_etm__synth_events(etm, session);
	if (err)
		goto err_delete_thread;

	err = cs_etm__queue_aux_records(session);
	if (err)
		goto err_delete_thread;

	etm->data_queued = etm->queues.populated;

	return 0;

err_delete_thread:
	thread__zput(etm->unknown_thread);
err_free_queues:
	auxtrace_queues__free(&etm->queues);
	session->auxtrace = NULL;
err_free_etm:
	zfree(&etm);
err_free_metadata:
	/* No need to check @metadata[j], free(NULL) is supported */
	for (j = 0; j < num_cpu; j++)
		zfree(&metadata[j]);
	zfree(&metadata);
err_free_traceid_list:
	intlist__delete(traceid_list);
err_free_hdr:
	zfree(&hdr);
	/*
	 * At this point, as a minimum we have valid header. Dump the rest of
	 * the info section - the print routines will error out on structural
	 * issues.
	 */
	if (dump_trace)
		cs_etm__print_auxtrace_info(auxtrace_info->priv, num_cpu);
	return err;
}<|MERGE_RESOLUTION|>--- conflicted
+++ resolved
@@ -3059,10 +3059,6 @@
 
 	if (dump_trace) {
 		cs_etm__print_auxtrace_info(auxtrace_info->priv, num_cpu);
-<<<<<<< HEAD
-		return 0;
-=======
->>>>>>> f37d84f0
 	}
 
 	err = cs_etm__synth_events(etm, session);
