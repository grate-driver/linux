/* SPDX-License-Identifier: GPL-2.0 */
#ifndef __PERF_EVSEL_H
#define __PERF_EVSEL_H 1

#include <linux/list.h>
#include <stdbool.h>
#include <sys/types.h>
#include <linux/perf_event.h>
#include <linux/types.h>
#include <internal/evsel.h>
#include <perf/evsel.h>
#include "symbol_conf.h"
#include <internal/cpumap.h>

struct bpf_object;
struct cgroup;
struct perf_counts;
struct perf_stat_evsel;
union perf_event;
struct bpf_counter_ops;
struct target;
struct hashmap;

typedef int (evsel__sb_cb_t)(union perf_event *event, void *data);

enum perf_tool_event {
	PERF_TOOL_NONE		= 0,
	PERF_TOOL_DURATION_TIME = 1,
};

/** struct evsel - event selector
 *
 * @evlist - evlist this evsel is in, if it is in one.
 * @core - libperf evsel object
 * @name - Can be set to retain the original event name passed by the user,
 *         so that when showing results in tools such as 'perf stat', we
 *         show the name used, not some alias.
 * @id_pos: the position of the event id (PERF_SAMPLE_ID or
 *          PERF_SAMPLE_IDENTIFIER) in a sample event i.e. in the array of
 *          struct perf_record_sample
 * @is_pos: the position (counting backwards) of the event id (PERF_SAMPLE_ID or
 *          PERF_SAMPLE_IDENTIFIER) in a non-sample event i.e. if sample_id_all
 *          is used there is an id sample appended to non-sample events
 * @priv:   And what is in its containing unnamed union are tool specific
 */
struct evsel {
	struct perf_evsel	core;
	struct evlist		*evlist;
	off_t			id_offset;
	int			idx;
	int			id_pos;
	int			is_pos;
	unsigned int		sample_size;

	/*
	 * These fields can be set in the parse-events code or similar.
	 * Please check evsel__clone() to copy them properly so that
	 * they can be released properly.
	 */
	struct {
		char			*name;
		char			*group_name;
		const char		*pmu_name;
		struct tep_event	*tp_format;
		char			*filter;
		unsigned long		max_events;
		double			scale;
		const char		*unit;
		struct cgroup		*cgrp;
		enum perf_tool_event	tool_event;
		/* parse modifier helper */
		int			exclude_GH;
		int			sample_read;
		bool			snapshot;
		bool			per_pkg;
		bool			percore;
		bool			precise_max;
		bool			use_uncore_alias;
		bool			is_libpfm_event;
		bool			auto_merge_stats;
		bool			collect_stat;
		bool			weak_group;
		int			bpf_fd;
		struct bpf_object	*bpf_obj;
	};

	/*
	 * metric fields are similar, but needs more care as they can have
	 * references to other metric (evsel).
	 */
	const char *		metric_expr;
	const char *		metric_name;
	struct evsel		**metric_events;
	struct evsel		*metric_leader;

	void			*handler;
	struct perf_counts	*counts;
	struct perf_counts	*prev_raw_counts;
	unsigned long		nr_events_printed;
	struct perf_stat_evsel  *stats;
	void			*priv;
	u64			db_id;
	bool			uniquified_name;
	bool 			supported;
	bool 			needs_swap;
	bool 			disabled;
	bool			no_aux_samples;
	bool			immediate;
	bool			tracking;
	bool			ignore_missing_thread;
	bool			forced_leader;
	bool			cmdline_group_boundary;
	bool			merged_stat;
	bool			reset_group;
	bool			errored;
<<<<<<< HEAD
	unsigned long		*per_pkg_mask;
=======
	struct hashmap		*per_pkg_mask;
>>>>>>> f642729d
	struct evsel		*leader;
	struct list_head	config_terms;
	int			err;
	int			cpu_iter;
	struct {
		evsel__sb_cb_t	*cb;
		void		*data;
	} side_band;
	/*
	 * For reporting purposes, an evsel sample can have a callchain
	 * synthesized from AUX area data. Keep track of synthesized sample
	 * types here. Note, the recorded sample_type cannot be changed because
	 * it is needed to continue to parse events.
	 * See also evsel__has_callchain().
	 */
	__u64			synth_sample_type;
	struct list_head	bpf_counter_list;
	struct bpf_counter_ops	*bpf_counter_ops;
};

struct perf_missing_features {
	bool sample_id_all;
	bool exclude_guest;
	bool mmap2;
	bool cloexec;
	bool clockid;
	bool clockid_wrong;
	bool lbr_flags;
	bool write_backward;
	bool group_read;
	bool ksymbol;
	bool bpf;
	bool aux_output;
	bool branch_hw_idx;
	bool cgroup;
	bool data_page_size;
	bool code_page_size;
	bool weight_struct;
};

extern struct perf_missing_features perf_missing_features;

struct perf_cpu_map;
struct target;
struct thread_map;
struct record_opts;

static inline struct perf_cpu_map *evsel__cpus(struct evsel *evsel)
{
	return perf_evsel__cpus(&evsel->core);
}

static inline int evsel__nr_cpus(struct evsel *evsel)
{
	return evsel__cpus(evsel)->nr;
}

void perf_counts_values__scale(struct perf_counts_values *count,
			       bool scale, s8 *pscaled);

void evsel__compute_deltas(struct evsel *evsel, int cpu, int thread,
			   struct perf_counts_values *count);

int evsel__object_config(size_t object_size,
			 int (*init)(struct evsel *evsel),
			 void (*fini)(struct evsel *evsel));

struct perf_pmu *evsel__find_pmu(struct evsel *evsel);
bool evsel__is_aux_event(struct evsel *evsel);

struct evsel *evsel__new_idx(struct perf_event_attr *attr, int idx);

static inline struct evsel *evsel__new(struct perf_event_attr *attr)
{
	return evsel__new_idx(attr, 0);
}

struct evsel *evsel__clone(struct evsel *orig);
struct evsel *evsel__newtp_idx(const char *sys, const char *name, int idx);

/*
 * Returns pointer with encoded error via <linux/err.h> interface.
 */
static inline struct evsel *evsel__newtp(const char *sys, const char *name)
{
	return evsel__newtp_idx(sys, name, 0);
}

struct evsel *evsel__new_cycles(bool precise);

struct tep_event *event_format__new(const char *sys, const char *name);

void evsel__init(struct evsel *evsel, struct perf_event_attr *attr, int idx);
void evsel__exit(struct evsel *evsel);
void evsel__delete(struct evsel *evsel);

struct callchain_param;

void evsel__config(struct evsel *evsel, struct record_opts *opts,
		   struct callchain_param *callchain);
void evsel__config_callchain(struct evsel *evsel, struct record_opts *opts,
			     struct callchain_param *callchain);

int __evsel__sample_size(u64 sample_type);
void evsel__calc_id_pos(struct evsel *evsel);

bool evsel__is_cache_op_valid(u8 type, u8 op);

#define EVSEL__MAX_ALIASES 8

extern const char *evsel__hw_cache[PERF_COUNT_HW_CACHE_MAX][EVSEL__MAX_ALIASES];
extern const char *evsel__hw_cache_op[PERF_COUNT_HW_CACHE_OP_MAX][EVSEL__MAX_ALIASES];
extern const char *evsel__hw_cache_result[PERF_COUNT_HW_CACHE_RESULT_MAX][EVSEL__MAX_ALIASES];
extern const char *evsel__hw_names[PERF_COUNT_HW_MAX];
extern const char *evsel__sw_names[PERF_COUNT_SW_MAX];
int __evsel__hw_cache_type_op_res_name(u8 type, u8 op, u8 result, char *bf, size_t size);
const char *evsel__name(struct evsel *evsel);

const char *evsel__group_name(struct evsel *evsel);
int evsel__group_desc(struct evsel *evsel, char *buf, size_t size);

void __evsel__set_sample_bit(struct evsel *evsel, enum perf_event_sample_format bit);
void __evsel__reset_sample_bit(struct evsel *evsel, enum perf_event_sample_format bit);

#define evsel__set_sample_bit(evsel, bit) \
	__evsel__set_sample_bit(evsel, PERF_SAMPLE_##bit)

#define evsel__reset_sample_bit(evsel, bit) \
	__evsel__reset_sample_bit(evsel, PERF_SAMPLE_##bit)

void evsel__set_sample_id(struct evsel *evsel, bool use_sample_identifier);

void arch_evsel__set_sample_weight(struct evsel *evsel);

int evsel__set_filter(struct evsel *evsel, const char *filter);
int evsel__append_tp_filter(struct evsel *evsel, const char *filter);
int evsel__append_addr_filter(struct evsel *evsel, const char *filter);
int evsel__enable_cpu(struct evsel *evsel, int cpu);
int evsel__enable(struct evsel *evsel);
int evsel__disable(struct evsel *evsel);
int evsel__disable_cpu(struct evsel *evsel, int cpu);

int evsel__open_per_cpu(struct evsel *evsel, struct perf_cpu_map *cpus, int cpu);
int evsel__open_per_thread(struct evsel *evsel, struct perf_thread_map *threads);
int evsel__open(struct evsel *evsel, struct perf_cpu_map *cpus,
		struct perf_thread_map *threads);
void evsel__close(struct evsel *evsel);

struct perf_sample;

void *evsel__rawptr(struct evsel *evsel, struct perf_sample *sample, const char *name);
u64 evsel__intval(struct evsel *evsel, struct perf_sample *sample, const char *name);

static inline char *evsel__strval(struct evsel *evsel, struct perf_sample *sample, const char *name)
{
	return evsel__rawptr(evsel, sample, name);
}

struct tep_format_field;

u64 format_field__intval(struct tep_format_field *field, struct perf_sample *sample, bool needs_swap);

struct tep_format_field *evsel__field(struct evsel *evsel, const char *name);

#define evsel__match(evsel, t, c)		\
	(evsel->core.attr.type == PERF_TYPE_##t &&	\
	 evsel->core.attr.config == PERF_COUNT_##c)

static inline bool evsel__match2(struct evsel *e1, struct evsel *e2)
{
	return (e1->core.attr.type == e2->core.attr.type) &&
	       (e1->core.attr.config == e2->core.attr.config);
}

int evsel__read_counter(struct evsel *evsel, int cpu, int thread);

int __evsel__read_on_cpu(struct evsel *evsel, int cpu, int thread, bool scale);

/**
 * evsel__read_on_cpu - Read out the results on a CPU and thread
 *
 * @evsel - event selector to read value
 * @cpu - CPU of interest
 * @thread - thread of interest
 */
static inline int evsel__read_on_cpu(struct evsel *evsel, int cpu, int thread)
{
	return __evsel__read_on_cpu(evsel, cpu, thread, false);
}

/**
 * evsel__read_on_cpu_scaled - Read out the results on a CPU and thread, scaled
 *
 * @evsel - event selector to read value
 * @cpu - CPU of interest
 * @thread - thread of interest
 */
static inline int evsel__read_on_cpu_scaled(struct evsel *evsel, int cpu, int thread)
{
	return __evsel__read_on_cpu(evsel, cpu, thread, true);
}

int evsel__parse_sample(struct evsel *evsel, union perf_event *event,
			struct perf_sample *sample);

int evsel__parse_sample_timestamp(struct evsel *evsel, union perf_event *event,
				  u64 *timestamp);

static inline struct evsel *evsel__next(struct evsel *evsel)
{
	return list_entry(evsel->core.node.next, struct evsel, core.node);
}

static inline struct evsel *evsel__prev(struct evsel *evsel)
{
	return list_entry(evsel->core.node.prev, struct evsel, core.node);
}

/**
 * evsel__is_group_leader - Return whether given evsel is a leader event
 *
 * @evsel - evsel selector to be tested
 *
 * Return %true if @evsel is a group leader or a stand-alone event
 */
static inline bool evsel__is_group_leader(const struct evsel *evsel)
{
	return evsel->leader == evsel;
}

/**
 * evsel__is_group_event - Return whether given evsel is a group event
 *
 * @evsel - evsel selector to be tested
 *
 * Return %true iff event group view is enabled and @evsel is a actual group
 * leader which has other members in the group
 */
static inline bool evsel__is_group_event(struct evsel *evsel)
{
	if (!symbol_conf.event_group)
		return false;

	return evsel__is_group_leader(evsel) && evsel->core.nr_members > 1;
}

bool evsel__is_function_event(struct evsel *evsel);

static inline bool evsel__is_bpf_output(struct evsel *evsel)
{
	return evsel__match(evsel, SOFTWARE, SW_BPF_OUTPUT);
}

static inline bool evsel__is_clock(struct evsel *evsel)
{
	return evsel__match(evsel, SOFTWARE, SW_CPU_CLOCK) ||
	       evsel__match(evsel, SOFTWARE, SW_TASK_CLOCK);
}

bool evsel__fallback(struct evsel *evsel, int err, char *msg, size_t msgsize);
int evsel__open_strerror(struct evsel *evsel, struct target *target,
			 int err, char *msg, size_t size);

static inline int evsel__group_idx(struct evsel *evsel)
{
	return evsel->idx - evsel->leader->idx;
}

/* Iterates group WITHOUT the leader. */
#define for_each_group_member(_evsel, _leader) 					\
for ((_evsel) = list_entry((_leader)->core.node.next, struct evsel, core.node); \
     (_evsel) && (_evsel)->leader == (_leader);					\
     (_evsel) = list_entry((_evsel)->core.node.next, struct evsel, core.node))

/* Iterates group WITH the leader. */
#define for_each_group_evsel(_evsel, _leader) 					\
for ((_evsel) = _leader; 							\
     (_evsel) && (_evsel)->leader == (_leader);					\
     (_evsel) = list_entry((_evsel)->core.node.next, struct evsel, core.node))

static inline bool evsel__has_branch_callstack(const struct evsel *evsel)
{
	return evsel->core.attr.branch_sample_type & PERF_SAMPLE_BRANCH_CALL_STACK;
}

static inline bool evsel__has_branch_hw_idx(const struct evsel *evsel)
{
	return evsel->core.attr.branch_sample_type & PERF_SAMPLE_BRANCH_HW_INDEX;
}

static inline bool evsel__has_callchain(const struct evsel *evsel)
{
	/*
	 * For reporting purposes, an evsel sample can have a recorded callchain
	 * or a callchain synthesized from AUX area data.
	 */
	return evsel->core.attr.sample_type & PERF_SAMPLE_CALLCHAIN ||
	       evsel->synth_sample_type & PERF_SAMPLE_CALLCHAIN;
}

static inline bool evsel__has_br_stack(const struct evsel *evsel)
{
	/*
	 * For reporting purposes, an evsel sample can have a recorded branch
	 * stack or a branch stack synthesized from AUX area data.
	 */
	return evsel->core.attr.sample_type & PERF_SAMPLE_BRANCH_STACK ||
	       evsel->synth_sample_type & PERF_SAMPLE_BRANCH_STACK;
}

static inline bool evsel__is_dummy_event(struct evsel *evsel)
{
	return (evsel->core.attr.type == PERF_TYPE_SOFTWARE) &&
	       (evsel->core.attr.config == PERF_COUNT_SW_DUMMY);
}

struct perf_env *evsel__env(struct evsel *evsel);

int evsel__store_ids(struct evsel *evsel, struct evlist *evlist);

void evsel__zero_per_pkg(struct evsel *evsel);
#endif /* __PERF_EVSEL_H */<|MERGE_RESOLUTION|>--- conflicted
+++ resolved
@@ -113,11 +113,7 @@
 	bool			merged_stat;
 	bool			reset_group;
 	bool			errored;
-<<<<<<< HEAD
-	unsigned long		*per_pkg_mask;
-=======
 	struct hashmap		*per_pkg_mask;
->>>>>>> f642729d
 	struct evsel		*leader;
 	struct list_head	config_terms;
 	int			err;
