--- conflicted
+++ resolved
@@ -27,10 +27,6 @@
 
 typedef int (*config_fn_t)(const char *, const char *, void *);
 
-<<<<<<< HEAD
-int perf_config_from_file(config_fn_t fn, const char *filename, void *data);
-=======
->>>>>>> f642729d
 int perf_default_config(const char *, const char *, void *);
 int perf_config(config_fn_t fn, void *);
 int perf_config_set(struct perf_config_set *set,
