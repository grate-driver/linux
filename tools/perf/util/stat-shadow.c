--- conflicted
+++ resolved
@@ -260,33 +260,18 @@
 				    cpu, count, &rsd);
 	else if (perf_stat_evsel__is(counter, TOPDOWN_RECOVERY_BUBBLES))
 		update_runtime_stat(st, STAT_TOPDOWN_RECOVERY_BUBBLES,
-<<<<<<< HEAD
-				    ctx, cpu, count);
+				    cpu, count, &rsd);
 	else if (perf_stat_evsel__is(counter, TOPDOWN_RETIRING))
 		update_runtime_stat(st, STAT_TOPDOWN_RETIRING,
-				    ctx, cpu, count);
+				    cpu, count, &rsd);
 	else if (perf_stat_evsel__is(counter, TOPDOWN_BAD_SPEC))
 		update_runtime_stat(st, STAT_TOPDOWN_BAD_SPEC,
-				    ctx, cpu, count);
+				    cpu, count, &rsd);
 	else if (perf_stat_evsel__is(counter, TOPDOWN_FE_BOUND))
 		update_runtime_stat(st, STAT_TOPDOWN_FE_BOUND,
-				    ctx, cpu, count);
+				    cpu, count, &rsd);
 	else if (perf_stat_evsel__is(counter, TOPDOWN_BE_BOUND))
 		update_runtime_stat(st, STAT_TOPDOWN_BE_BOUND,
-				    ctx, cpu, count);
-=======
-				    cpu, count, &rsd);
-	else if (perf_stat_evsel__is(counter, TOPDOWN_RETIRING))
-		update_runtime_stat(st, STAT_TOPDOWN_RETIRING,
-				    cpu, count, &rsd);
-	else if (perf_stat_evsel__is(counter, TOPDOWN_BAD_SPEC))
-		update_runtime_stat(st, STAT_TOPDOWN_BAD_SPEC,
-				    cpu, count, &rsd);
-	else if (perf_stat_evsel__is(counter, TOPDOWN_FE_BOUND))
-		update_runtime_stat(st, STAT_TOPDOWN_FE_BOUND,
-				    cpu, count, &rsd);
-	else if (perf_stat_evsel__is(counter, TOPDOWN_BE_BOUND))
-		update_runtime_stat(st, STAT_TOPDOWN_BE_BOUND,
 				    cpu, count, &rsd);
 	else if (perf_stat_evsel__is(counter, TOPDOWN_HEAVY_OPS))
 		update_runtime_stat(st, STAT_TOPDOWN_HEAVY_OPS,
@@ -300,7 +285,6 @@
 	else if (perf_stat_evsel__is(counter, TOPDOWN_MEM_BOUND))
 		update_runtime_stat(st, STAT_TOPDOWN_MEM_BOUND,
 				    cpu, count, &rsd);
->>>>>>> f642729d
 	else if (evsel__match(counter, HARDWARE, HW_STALLED_CYCLES_FRONTEND))
 		update_runtime_stat(st, STAT_STALLED_CYCLES_FRONT,
 				    cpu, count, &rsd);
@@ -762,17 +746,6 @@
  * the ratios we need to recreate the sum.
  */
 
-<<<<<<< HEAD
-static double td_metric_ratio(int ctx, int cpu,
-			      enum stat_type type,
-			      struct runtime_stat *stat)
-{
-	double sum = runtime_stat_avg(stat, STAT_TOPDOWN_RETIRING, ctx, cpu) +
-		runtime_stat_avg(stat, STAT_TOPDOWN_FE_BOUND, ctx, cpu) +
-		runtime_stat_avg(stat, STAT_TOPDOWN_BE_BOUND, ctx, cpu) +
-		runtime_stat_avg(stat, STAT_TOPDOWN_BAD_SPEC, ctx, cpu);
-	double d = runtime_stat_avg(stat, type, ctx, cpu);
-=======
 static double td_metric_ratio(int cpu, enum stat_type type,
 			      struct runtime_stat *stat,
 			      struct runtime_stat_data *rsd)
@@ -782,7 +755,6 @@
 		runtime_stat_avg(stat, STAT_TOPDOWN_BE_BOUND, cpu, rsd) +
 		runtime_stat_avg(stat, STAT_TOPDOWN_BAD_SPEC, cpu, rsd);
 	double d = runtime_stat_avg(stat, type, cpu, rsd);
->>>>>>> f642729d
 
 	if (sum)
 		return d / sum;
@@ -794,20 +766,6 @@
  * We allow two missing.
  */
 
-<<<<<<< HEAD
-static bool full_td(int ctx, int cpu,
-		    struct runtime_stat *stat)
-{
-	int c = 0;
-
-	if (runtime_stat_avg(stat, STAT_TOPDOWN_RETIRING, ctx, cpu) > 0)
-		c++;
-	if (runtime_stat_avg(stat, STAT_TOPDOWN_BE_BOUND, ctx, cpu) > 0)
-		c++;
-	if (runtime_stat_avg(stat, STAT_TOPDOWN_FE_BOUND, ctx, cpu) > 0)
-		c++;
-	if (runtime_stat_avg(stat, STAT_TOPDOWN_BAD_SPEC, ctx, cpu) > 0)
-=======
 static bool full_td(int cpu, struct runtime_stat *stat,
 		    struct runtime_stat_data *rsd)
 {
@@ -820,17 +778,11 @@
 	if (runtime_stat_avg(stat, STAT_TOPDOWN_FE_BOUND, cpu, rsd) > 0)
 		c++;
 	if (runtime_stat_avg(stat, STAT_TOPDOWN_BAD_SPEC, cpu, rsd) > 0)
->>>>>>> f642729d
 		c++;
 	return c >= 2;
 }
 
-<<<<<<< HEAD
-static void print_smi_cost(struct perf_stat_config *config,
-			   int cpu, struct evsel *evsel,
-=======
 static void print_smi_cost(struct perf_stat_config *config, int cpu,
->>>>>>> f642729d
 			   struct perf_stat_output_ctx *out,
 			   struct runtime_stat *st,
 			   struct runtime_stat_data *rsd)
@@ -1199,71 +1151,41 @@
 		else
 			print_metric(config, ctxp, NULL, NULL, name, 0);
 	} else if (perf_stat_evsel__is(evsel, TOPDOWN_RETIRING) &&
-<<<<<<< HEAD
-			full_td(ctx, cpu, st)) {
-		double retiring = td_metric_ratio(ctx, cpu,
-						  STAT_TOPDOWN_RETIRING, st);
-
-=======
 		   full_td(cpu, st, &rsd)) {
 		double retiring = td_metric_ratio(cpu,
 						  STAT_TOPDOWN_RETIRING, st,
 						  &rsd);
->>>>>>> f642729d
 		if (retiring > 0.7)
 			color = PERF_COLOR_GREEN;
 		print_metric(config, ctxp, color, "%8.1f%%", "retiring",
 				retiring * 100.);
 	} else if (perf_stat_evsel__is(evsel, TOPDOWN_FE_BOUND) &&
-<<<<<<< HEAD
-			full_td(ctx, cpu, st)) {
-		double fe_bound = td_metric_ratio(ctx, cpu,
-						  STAT_TOPDOWN_FE_BOUND, st);
-
-=======
 		   full_td(cpu, st, &rsd)) {
 		double fe_bound = td_metric_ratio(cpu,
 						  STAT_TOPDOWN_FE_BOUND, st,
 						  &rsd);
->>>>>>> f642729d
 		if (fe_bound > 0.2)
 			color = PERF_COLOR_RED;
 		print_metric(config, ctxp, color, "%8.1f%%", "frontend bound",
 				fe_bound * 100.);
 	} else if (perf_stat_evsel__is(evsel, TOPDOWN_BE_BOUND) &&
-<<<<<<< HEAD
-			full_td(ctx, cpu, st)) {
-		double be_bound = td_metric_ratio(ctx, cpu,
-						  STAT_TOPDOWN_BE_BOUND, st);
-
-=======
 		   full_td(cpu, st, &rsd)) {
 		double be_bound = td_metric_ratio(cpu,
 						  STAT_TOPDOWN_BE_BOUND, st,
 						  &rsd);
->>>>>>> f642729d
 		if (be_bound > 0.2)
 			color = PERF_COLOR_RED;
 		print_metric(config, ctxp, color, "%8.1f%%", "backend bound",
 				be_bound * 100.);
 	} else if (perf_stat_evsel__is(evsel, TOPDOWN_BAD_SPEC) &&
-<<<<<<< HEAD
-			full_td(ctx, cpu, st)) {
-		double bad_spec = td_metric_ratio(ctx, cpu,
-						  STAT_TOPDOWN_BAD_SPEC, st);
-
-=======
 		   full_td(cpu, st, &rsd)) {
 		double bad_spec = td_metric_ratio(cpu,
 						  STAT_TOPDOWN_BAD_SPEC, st,
 						  &rsd);
->>>>>>> f642729d
 		if (bad_spec > 0.1)
 			color = PERF_COLOR_RED;
 		print_metric(config, ctxp, color, "%8.1f%%", "bad speculation",
 				bad_spec * 100.);
-<<<<<<< HEAD
-=======
 	} else if (perf_stat_evsel__is(evsel, TOPDOWN_HEAVY_OPS) &&
 			full_td(cpu, st, &rsd) && (config->topdown_level > 1)) {
 		double retiring = td_metric_ratio(cpu,
@@ -1344,7 +1266,6 @@
 			color = NULL;
 		print_metric(config, ctxp, color, "%8.1f%%", "Core bound",
 				core_bound * 100.);
->>>>>>> f642729d
 	} else if (evsel->metric_expr) {
 		generic_metric(config, evsel->metric_expr, evsel->metric_events, NULL,
 				evsel->name, evsel->metric_name, NULL, 1, cpu, out, st);
