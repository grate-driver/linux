--- conflicted
+++ resolved
@@ -1951,8 +1951,6 @@
 				    (sizeof(EVLIST_CTL_CMD_SNAPSHOT_TAG)-1))) {
 			*cmd = EVLIST_CTL_CMD_SNAPSHOT;
 			pr_debug("is snapshot\n");
-<<<<<<< HEAD
-=======
 		} else if (!strncmp(cmd_data, EVLIST_CTL_CMD_EVLIST_TAG,
 				    (sizeof(EVLIST_CTL_CMD_EVLIST_TAG)-1))) {
 			*cmd = EVLIST_CTL_CMD_EVLIST;
@@ -1962,7 +1960,6 @@
 		} else if (!strncmp(cmd_data, EVLIST_CTL_CMD_PING_TAG,
 				    (sizeof(EVLIST_CTL_CMD_PING_TAG)-1))) {
 			*cmd = EVLIST_CTL_CMD_PING;
->>>>>>> f642729d
 		}
 	}
 
@@ -2103,8 +2100,6 @@
 			case EVLIST_CTL_CMD_STOP:
 			case EVLIST_CTL_CMD_PING:
 				break;
-			case EVLIST_CTL_CMD_SNAPSHOT:
-				break;
 			case EVLIST_CTL_CMD_ACK:
 			case EVLIST_CTL_CMD_UNSUPPORTED:
 			default:
