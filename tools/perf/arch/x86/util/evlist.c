--- conflicted
+++ resolved
@@ -29,11 +29,7 @@
 
 	__evlist__for_each_entry(list, evsel) {
 		if (evsel->pmu_name && !strcmp(evsel->pmu_name, "cpu") &&
-<<<<<<< HEAD
-			evsel->name && strstr(evsel->name, "slots"))
-=======
 			evsel->name && strcasestr(evsel->name, "slots"))
->>>>>>> 95cd2cdc
 			return evsel;
 	}
 	return first;
