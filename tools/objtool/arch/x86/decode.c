// SPDX-License-Identifier: GPL-2.0-or-later
/*
 * Copyright (C) 2015 Josh Poimboeuf <jpoimboe@redhat.com>
 */

#include <stdio.h>
#include <stdlib.h>

#define unlikely(cond) (cond)
#include <asm/insn.h>
#include "../../../arch/x86/lib/inat.c"
#include "../../../arch/x86/lib/insn.c"

#define CONFIG_64BIT 1
#include <asm/nops.h>
<<<<<<< HEAD

#include <asm/orc_types.h>
#include <objtool/check.h>
#include <objtool/elf.h>
#include <objtool/arch.h>
#include <objtool/warn.h>
#include <arch/elf.h>
=======
>>>>>>> 11e4b63a

#include <asm/orc_types.h>
#include <objtool/check.h>
#include <objtool/elf.h>
#include <objtool/arch.h>
#include <objtool/warn.h>
#include <objtool/endianness.h>
#include <arch/elf.h>

static int is_x86_64(const struct elf *elf)
{
	switch (elf->ehdr.e_machine) {
	case EM_X86_64:
		return 1;
	case EM_386:
		return 0;
	default:
		WARN("unexpected ELF machine type %d", elf->ehdr.e_machine);
		return -1;
	}
}

bool arch_callee_saved_reg(unsigned char reg)
{
	switch (reg) {
	case CFI_BP:
	case CFI_BX:
	case CFI_R12:
	case CFI_R13:
	case CFI_R14:
	case CFI_R15:
		return true;

	case CFI_AX:
	case CFI_CX:
	case CFI_DX:
	case CFI_SI:
	case CFI_DI:
	case CFI_SP:
	case CFI_R8:
	case CFI_R9:
	case CFI_R10:
	case CFI_R11:
	case CFI_RA:
	default:
		return false;
	}
}

unsigned long arch_dest_reloc_offset(int addend)
{
	return addend + 4;
}

unsigned long arch_jump_destination(struct instruction *insn)
{
	return insn->offset + insn->len + insn->immediate;
}

#define ADD_OP(op) \
	if (!(op = calloc(1, sizeof(*op)))) \
		return -1; \
	else for (list_add_tail(&op->list, ops_list); op; op = NULL)

/*
 * Helpers to decode ModRM/SIB:
 *
 * r/m| AX  CX  DX  BX |  SP |  BP |  SI  DI |
 *    | R8  R9 R10 R11 | R12 | R13 | R14 R15 |
 * Mod+----------------+-----+-----+---------+
 * 00 |    [r/m]       |[SIB]|[IP+]|  [r/m]  |
 * 01 |  [r/m + d8]    |[S+d]|   [r/m + d8]  |
 * 10 |  [r/m + d32]   |[S+D]|   [r/m + d32] |
 * 11 |                   r/ m               |
 */

#define mod_is_mem()	(modrm_mod != 3)
#define mod_is_reg()	(modrm_mod == 3)

#define is_RIP()   ((modrm_rm & 7) == CFI_BP && modrm_mod == 0)
#define have_SIB() ((modrm_rm & 7) == CFI_SP && mod_is_mem())

#define rm_is(reg) (have_SIB() ? \
		    sib_base == (reg) && sib_index == CFI_SP : \
		    modrm_rm == (reg))

#define rm_is_mem(reg)	(mod_is_mem() && !is_RIP() && rm_is(reg))
#define rm_is_reg(reg)	(mod_is_reg() && modrm_rm == (reg))

int arch_decode_instruction(const struct elf *elf, const struct section *sec,
			    unsigned long offset, unsigned int maxlen,
			    unsigned int *len, enum insn_type *type,
			    unsigned long *immediate,
			    struct list_head *ops_list)
{
	struct insn insn;
<<<<<<< HEAD
	int x86_64, sign, ret;
	unsigned char op1, op2, rex = 0, rex_b = 0, rex_r = 0, rex_w = 0,
		      rex_x = 0, modrm = 0, modrm_mod = 0, modrm_rm = 0,
		      modrm_reg = 0, sib = 0;
=======
	int x86_64, ret;
	unsigned char op1, op2,
		      rex = 0, rex_b = 0, rex_r = 0, rex_w = 0, rex_x = 0,
		      modrm = 0, modrm_mod = 0, modrm_rm = 0, modrm_reg = 0,
		      sib = 0, /* sib_scale = 0, */ sib_index = 0, sib_base = 0;
>>>>>>> 11e4b63a
	struct stack_op *op = NULL;
	struct symbol *sym;
	u64 imm;

	x86_64 = is_x86_64(elf);
	if (x86_64 == -1)
		return -1;

	ret = insn_decode(&insn, sec->data->d_buf + offset, maxlen,
			  x86_64 ? INSN_MODE_64 : INSN_MODE_32);
	if (ret < 0) {
		WARN("can't decode instruction at %s:0x%lx", sec->name, offset);
		return -1;
	}

	*len = insn.length;
	*type = INSN_OTHER;

	if (insn.vex_prefix.nbytes)
		return 0;

	op1 = insn.opcode.bytes[0];
	op2 = insn.opcode.bytes[1];

	if (insn.rex_prefix.nbytes) {
		rex = insn.rex_prefix.bytes[0];
		rex_w = X86_REX_W(rex) >> 3;
		rex_r = X86_REX_R(rex) >> 2;
		rex_x = X86_REX_X(rex) >> 1;
		rex_b = X86_REX_B(rex);
	}

	if (insn.modrm.nbytes) {
		modrm = insn.modrm.bytes[0];
		modrm_mod = X86_MODRM_MOD(modrm);
		modrm_reg = X86_MODRM_REG(modrm) + 8*rex_r;
		modrm_rm  = X86_MODRM_RM(modrm)  + 8*rex_b;
	}

	if (insn.sib.nbytes) {
		sib = insn.sib.bytes[0];
		/* sib_scale = X86_SIB_SCALE(sib); */
		sib_index = X86_SIB_INDEX(sib) + 8*rex_x;
		sib_base  = X86_SIB_BASE(sib)  + 8*rex_b;
	}

	switch (op1) {

	case 0x1:
	case 0x29:
		if (rex_w && rm_is_reg(CFI_SP)) {

			/* add/sub reg, %rsp */
			ADD_OP(op) {
				op->src.type = OP_SRC_ADD;
				op->src.reg = modrm_reg;
				op->dest.type = OP_DEST_REG;
				op->dest.reg = CFI_SP;
			}
		}
		break;

	case 0x50 ... 0x57:

		/* push reg */
		ADD_OP(op) {
			op->src.type = OP_SRC_REG;
			op->src.reg = (op1 & 0x7) + 8*rex_b;
			op->dest.type = OP_DEST_PUSH;
		}

		break;

	case 0x58 ... 0x5f:

		/* pop reg */
		ADD_OP(op) {
			op->src.type = OP_SRC_POP;
			op->dest.type = OP_DEST_REG;
			op->dest.reg = (op1 & 0x7) + 8*rex_b;
		}

		break;

	case 0x68:
	case 0x6a:
		/* push immediate */
		ADD_OP(op) {
			op->src.type = OP_SRC_CONST;
			op->dest.type = OP_DEST_PUSH;
		}
		break;

	case 0x70 ... 0x7f:
		*type = INSN_JUMP_CONDITIONAL;
		break;

	case 0x80 ... 0x83:
		/*
		 * 1000 00sw : mod OP r/m : immediate
		 *
		 * s - sign extend immediate
		 * w - imm8 / imm32
		 *
		 * OP: 000 ADD    100 AND
		 *     001 OR     101 SUB
		 *     010 ADC    110 XOR
		 *     011 SBB    111 CMP
		 */

		/* 64bit only */
		if (!rex_w)
			break;

		/* %rsp target only */
		if (!rm_is_reg(CFI_SP))
			break;

		imm = insn.immediate.value;
		if (op1 & 2) { /* sign extend */
			if (op1 & 1) { /* imm32 */
				imm <<= 32;
				imm = (s64)imm >> 32;
			} else { /* imm8 */
				imm <<= 56;
				imm = (s64)imm >> 56;
			}
		}

		switch (modrm_reg & 7) {
		case 5:
			imm = -imm;
			/* fallthrough */
		case 0:
			/* add/sub imm, %rsp */
			ADD_OP(op) {
				op->src.type = OP_SRC_ADD;
				op->src.reg = CFI_SP;
				op->src.offset = imm;
				op->dest.type = OP_DEST_REG;
				op->dest.reg = CFI_SP;
			}
			break;

		case 4:
			/* and imm, %rsp */
			ADD_OP(op) {
				op->src.type = OP_SRC_AND;
				op->src.reg = CFI_SP;
				op->src.offset = insn.immediate.value;
				op->dest.type = OP_DEST_REG;
				op->dest.reg = CFI_SP;
			}
			break;

		default:
			/* WARN ? */
			break;
		}

		break;

	case 0x89:
<<<<<<< HEAD
		if (rex_w && !rex_r && modrm_reg == 4) {

			if (modrm_mod == 3) {
=======
		if (!rex_w)
			break;

		if (modrm_reg == CFI_SP) {

			if (mod_is_reg()) {
>>>>>>> 11e4b63a
				/* mov %rsp, reg */
				ADD_OP(op) {
					op->src.type = OP_SRC_REG;
					op->src.reg = CFI_SP;
					op->dest.type = OP_DEST_REG;
<<<<<<< HEAD
					op->dest.reg = op_to_cfi_reg[modrm_rm][rex_b];
=======
					op->dest.reg = modrm_rm;
>>>>>>> 11e4b63a
				}
				break;

			} else {
<<<<<<< HEAD
				/* skip nontrivial SIB */
				if (modrm_rm == 4 && !(sib == 0x24 && rex_b == rex_x))
					break;

				/* skip RIP relative displacement */
				if (modrm_rm == 5 && modrm_mod == 0)
					break;

=======
				/* skip RIP relative displacement */
				if (is_RIP())
					break;

				/* skip nontrivial SIB */
				if (have_SIB()) {
					modrm_rm = sib_base;
					if (sib_index != CFI_SP)
						break;
				}

>>>>>>> 11e4b63a
				/* mov %rsp, disp(%reg) */
				ADD_OP(op) {
					op->src.type = OP_SRC_REG;
					op->src.reg = CFI_SP;
					op->dest.type = OP_DEST_REG_INDIRECT;
<<<<<<< HEAD
					op->dest.reg = op_to_cfi_reg[modrm_rm][rex_b];
=======
					op->dest.reg = modrm_rm;
>>>>>>> 11e4b63a
					op->dest.offset = insn.displacement.value;
				}
				break;
			}

			break;
		}

		if (rm_is_reg(CFI_SP)) {

			/* mov reg, %rsp */
			ADD_OP(op) {
				op->src.type = OP_SRC_REG;
				op->src.reg = modrm_reg;
				op->dest.type = OP_DEST_REG;
				op->dest.reg = CFI_SP;
			}
			break;
		}

		/* fallthrough */
	case 0x88:
		if (!rex_w)
			break;

		if (rm_is_mem(CFI_BP)) {

			/* mov reg, disp(%rbp) */
			ADD_OP(op) {
				op->src.type = OP_SRC_REG;
				op->src.reg = modrm_reg;
				op->dest.type = OP_DEST_REG_INDIRECT;
				op->dest.reg = CFI_BP;
				op->dest.offset = insn.displacement.value;
			}
			break;
		}

<<<<<<< HEAD
		if (rex_w && !rex_b && modrm_rm == 4 && sib == 0x24) {
=======
		if (rm_is_mem(CFI_SP)) {
>>>>>>> 11e4b63a

			/* mov reg, disp(%rsp) */
			ADD_OP(op) {
				op->src.type = OP_SRC_REG;
				op->src.reg = modrm_reg;
				op->dest.type = OP_DEST_REG_INDIRECT;
				op->dest.reg = CFI_SP;
				op->dest.offset = insn.displacement.value;
			}
			break;
		}

		break;

	case 0x8b:
		if (!rex_w)
			break;

		if (rm_is_mem(CFI_BP)) {

			/* mov disp(%rbp), reg */
			ADD_OP(op) {
				op->src.type = OP_SRC_REG_INDIRECT;
				op->src.reg = CFI_BP;
				op->src.offset = insn.displacement.value;
				op->dest.type = OP_DEST_REG;
				op->dest.reg = modrm_reg;
			}
			break;
		}

		if (rm_is_mem(CFI_SP)) {

			/* mov disp(%rsp), reg */
			ADD_OP(op) {
				op->src.type = OP_SRC_REG_INDIRECT;
				op->src.reg = CFI_SP;
				op->src.offset = insn.displacement.value;
				op->dest.type = OP_DEST_REG;
				op->dest.reg = modrm_reg;
			}
			break;
		}

		break;

	case 0x8d:
		if (mod_is_reg()) {
			WARN("invalid LEA encoding at %s:0x%lx", sec->name, offset);
			break;
		}

		/* skip non 64bit ops */
		if (!rex_w)
			break;

		/* skip RIP relative displacement */
		if (is_RIP())
			break;

		/* skip nontrivial SIB */
		if (have_SIB()) {
			modrm_rm = sib_base;
			if (sib_index != CFI_SP)
				break;
		}

		/* lea disp(%src), %dst */
		ADD_OP(op) {
			op->src.offset = insn.displacement.value;
			if (!op->src.offset) {
				/* lea (%src), %dst */
				op->src.type = OP_SRC_REG;
			} else {
				/* lea disp(%src), %dst */
				op->src.type = OP_SRC_ADD;
			}
			op->src.reg = modrm_rm;
			op->dest.type = OP_DEST_REG;
			op->dest.reg = modrm_reg;
		}
		break;

	case 0x8f:
		/* pop to mem */
		ADD_OP(op) {
			op->src.type = OP_SRC_POP;
			op->dest.type = OP_DEST_MEM;
		}
		break;

	case 0x90:
		*type = INSN_NOP;
		break;

	case 0x9c:
		/* pushf */
		ADD_OP(op) {
			op->src.type = OP_SRC_CONST;
			op->dest.type = OP_DEST_PUSHF;
		}
		break;

	case 0x9d:
		/* popf */
		ADD_OP(op) {
			op->src.type = OP_SRC_POPF;
			op->dest.type = OP_DEST_MEM;
		}
		break;

	case 0x0f:

		if (op2 == 0x01) {

			if (modrm == 0xca)
				*type = INSN_CLAC;
			else if (modrm == 0xcb)
				*type = INSN_STAC;

		} else if (op2 >= 0x80 && op2 <= 0x8f) {

			*type = INSN_JUMP_CONDITIONAL;

		} else if (op2 == 0x05 || op2 == 0x07 || op2 == 0x34 ||
			   op2 == 0x35) {

			/* sysenter, sysret */
			*type = INSN_CONTEXT_SWITCH;

		} else if (op2 == 0x0b || op2 == 0xb9) {

			/* ud2 */
			*type = INSN_BUG;

		} else if (op2 == 0x0d || op2 == 0x1f) {

			/* nopl/nopw */
			*type = INSN_NOP;

		} else if (op2 == 0xa0 || op2 == 0xa8) {

			/* push fs/gs */
			ADD_OP(op) {
				op->src.type = OP_SRC_CONST;
				op->dest.type = OP_DEST_PUSH;
			}

		} else if (op2 == 0xa1 || op2 == 0xa9) {

			/* pop fs/gs */
			ADD_OP(op) {
				op->src.type = OP_SRC_POP;
				op->dest.type = OP_DEST_MEM;
			}
		}

		break;

	case 0xc9:
		/*
		 * leave
		 *
		 * equivalent to:
		 * mov bp, sp
		 * pop bp
		 */
		ADD_OP(op) {
			op->src.type = OP_SRC_REG;
			op->src.reg = CFI_BP;
			op->dest.type = OP_DEST_REG;
			op->dest.reg = CFI_SP;
		}
		ADD_OP(op) {
			op->src.type = OP_SRC_POP;
			op->dest.type = OP_DEST_REG;
			op->dest.reg = CFI_BP;
		}
		break;

	case 0xe3:
		/* jecxz/jrcxz */
		*type = INSN_JUMP_CONDITIONAL;
		break;

	case 0xe9:
	case 0xeb:
		*type = INSN_JUMP_UNCONDITIONAL;
		break;

	case 0xc2:
	case 0xc3:
		*type = INSN_RETURN;
		break;

	case 0xcf: /* iret */
		/*
		 * Handle sync_core(), which has an IRET to self.
		 * All other IRET are in STT_NONE entry code.
		 */
		sym = find_symbol_containing(sec, offset);
		if (sym && sym->type == STT_FUNC) {
			ADD_OP(op) {
				/* add $40, %rsp */
				op->src.type = OP_SRC_ADD;
				op->src.reg = CFI_SP;
				op->src.offset = 5*8;
				op->dest.type = OP_DEST_REG;
				op->dest.reg = CFI_SP;
			}
			break;
		}

		/* fallthrough */

	case 0xca: /* retf */
	case 0xcb: /* retf */
		*type = INSN_CONTEXT_SWITCH;
		break;

	case 0xe8:
		*type = INSN_CALL;
		/*
		 * For the impact on the stack, a CALL behaves like
		 * a PUSH of an immediate value (the return address).
		 */
		ADD_OP(op) {
			op->src.type = OP_SRC_CONST;
			op->dest.type = OP_DEST_PUSH;
		}
		break;

	case 0xfc:
		*type = INSN_CLD;
		break;

	case 0xfd:
		*type = INSN_STD;
		break;

	case 0xff:
		if (modrm_reg == 2 || modrm_reg == 3)

			*type = INSN_CALL_DYNAMIC;

		else if (modrm_reg == 4)

			*type = INSN_JUMP_DYNAMIC;

		else if (modrm_reg == 5)

			/* jmpf */
			*type = INSN_CONTEXT_SWITCH;

		else if (modrm_reg == 6) {

			/* push from mem */
			ADD_OP(op) {
				op->src.type = OP_SRC_CONST;
				op->dest.type = OP_DEST_PUSH;
			}
		}

		break;

	default:
		break;
	}

	*immediate = insn.immediate.nbytes ? insn.immediate.value : 0;

	return 0;
}

void arch_initial_func_cfi_state(struct cfi_init_state *state)
{
	int i;

	for (i = 0; i < CFI_NUM_REGS; i++) {
		state->regs[i].base = CFI_UNDEFINED;
		state->regs[i].offset = 0;
	}

	/* initial CFA (call frame address) */
	state->cfa.base = CFI_SP;
	state->cfa.offset = 8;

	/* initial RA (return address) */
	state->regs[CFI_RA].base = CFI_CFA;
	state->regs[CFI_RA].offset = -8;
}

const char *arch_nop_insn(int len)
{
	static const char nops[5][5] = {
		{ BYTES_NOP1 },
		{ BYTES_NOP2 },
		{ BYTES_NOP3 },
		{ BYTES_NOP4 },
		{ BYTES_NOP5 },
	};

	if (len < 1 || len > 5) {
		WARN("invalid NOP size: %d\n", len);
		return NULL;
	}

	return nops[len-1];
}

/* asm/alternative.h ? */

#define ALTINSTR_FLAG_INV	(1 << 15)
#define ALT_NOT(feat)		((feat) | ALTINSTR_FLAG_INV)

struct alt_instr {
	s32 instr_offset;	/* original instruction */
	s32 repl_offset;	/* offset to replacement instruction */
	u16 cpuid;		/* cpuid bit set for replacement */
	u8  instrlen;		/* length of original instruction */
	u8  replacementlen;	/* length of new instruction */
} __packed;

static int elf_add_alternative(struct elf *elf,
			       struct instruction *orig, struct symbol *sym,
			       int cpuid, u8 orig_len, u8 repl_len)
{
	const int size = sizeof(struct alt_instr);
	struct alt_instr *alt;
	struct section *sec;
	Elf_Scn *s;

	sec = find_section_by_name(elf, ".altinstructions");
	if (!sec) {
		sec = elf_create_section(elf, ".altinstructions",
<<<<<<< HEAD
					 SHF_WRITE, size, 0);
=======
					 SHF_ALLOC, size, 0);
>>>>>>> 11e4b63a

		if (!sec) {
			WARN_ELF("elf_create_section");
			return -1;
		}
	}

	s = elf_getscn(elf->elf, sec->idx);
	if (!s) {
		WARN_ELF("elf_getscn");
		return -1;
	}

	sec->data = elf_newdata(s);
	if (!sec->data) {
		WARN_ELF("elf_newdata");
		return -1;
	}

	sec->data->d_size = size;
	sec->data->d_align = 1;

	alt = sec->data->d_buf = malloc(size);
	if (!sec->data->d_buf) {
		perror("malloc");
		return -1;
	}
	memset(sec->data->d_buf, 0, size);

	if (elf_add_reloc_to_insn(elf, sec, sec->sh.sh_size,
				  R_X86_64_PC32, orig->sec, orig->offset)) {
		WARN("elf_create_reloc: alt_instr::instr_offset");
		return -1;
	}

	if (elf_add_reloc(elf, sec, sec->sh.sh_size + 4,
			  R_X86_64_PC32, sym, 0)) {
		WARN("elf_create_reloc: alt_instr::repl_offset");
		return -1;
	}

<<<<<<< HEAD
	alt->cpuid = cpuid;
=======
	alt->cpuid = bswap_if_needed(cpuid);
>>>>>>> 11e4b63a
	alt->instrlen = orig_len;
	alt->replacementlen = repl_len;

	sec->sh.sh_size += size;
	sec->changed = true;

	return 0;
}

#define X86_FEATURE_RETPOLINE                ( 7*32+12)

int arch_rewrite_retpolines(struct objtool_file *file)
{
	struct instruction *insn;
	struct reloc *reloc;
	struct symbol *sym;
	char name[32] = "";

	list_for_each_entry(insn, &file->retpoline_call_list, call_node) {

<<<<<<< HEAD
=======
		if (insn->type != INSN_JUMP_DYNAMIC &&
		    insn->type != INSN_CALL_DYNAMIC)
			continue;

>>>>>>> 11e4b63a
		if (!strcmp(insn->sec->name, ".text.__x86.indirect_thunk"))
			continue;

		reloc = insn->reloc;

		sprintf(name, "__x86_indirect_alt_%s_%s",
			insn->type == INSN_JUMP_DYNAMIC ? "jmp" : "call",
			reloc->sym->name + 21);

		sym = find_symbol_by_name(file->elf, name);
		if (!sym) {
			sym = elf_create_undef_symbol(file->elf, name);
			if (!sym) {
				WARN("elf_create_undef_symbol");
				return -1;
			}
		}

		if (elf_add_alternative(file->elf, insn, sym,
					ALT_NOT(X86_FEATURE_RETPOLINE), 5, 5)) {
			WARN("elf_add_alternative");
			return -1;
		}
	}

	return 0;
}

int arch_decode_hint_reg(struct instruction *insn, u8 sp_reg)
{
	struct cfi_reg *cfa = &insn->cfi.cfa;

	switch (sp_reg) {
	case ORC_REG_UNDEFINED:
		cfa->base = CFI_UNDEFINED;
		break;
	case ORC_REG_SP:
		cfa->base = CFI_SP;
		break;
	case ORC_REG_BP:
		cfa->base = CFI_BP;
		break;
	case ORC_REG_SP_INDIRECT:
		cfa->base = CFI_SP_INDIRECT;
		break;
	case ORC_REG_R10:
		cfa->base = CFI_R10;
		break;
	case ORC_REG_R13:
		cfa->base = CFI_R13;
		break;
	case ORC_REG_DI:
		cfa->base = CFI_DI;
		break;
	case ORC_REG_DX:
		cfa->base = CFI_DX;
		break;
	default:
		return -1;
	}

	return 0;
}

bool arch_is_retpoline(struct symbol *sym)
{
	return !strncmp(sym->name, "__x86_indirect_", 15);
}<|MERGE_RESOLUTION|>--- conflicted
+++ resolved
@@ -13,16 +13,6 @@
 
 #define CONFIG_64BIT 1
 #include <asm/nops.h>
-<<<<<<< HEAD
-
-#include <asm/orc_types.h>
-#include <objtool/check.h>
-#include <objtool/elf.h>
-#include <objtool/arch.h>
-#include <objtool/warn.h>
-#include <arch/elf.h>
-=======
->>>>>>> 11e4b63a
 
 #include <asm/orc_types.h>
 #include <objtool/check.h>
@@ -119,18 +109,11 @@
 			    struct list_head *ops_list)
 {
 	struct insn insn;
-<<<<<<< HEAD
-	int x86_64, sign, ret;
-	unsigned char op1, op2, rex = 0, rex_b = 0, rex_r = 0, rex_w = 0,
-		      rex_x = 0, modrm = 0, modrm_mod = 0, modrm_rm = 0,
-		      modrm_reg = 0, sib = 0;
-=======
 	int x86_64, ret;
 	unsigned char op1, op2,
 		      rex = 0, rex_b = 0, rex_r = 0, rex_w = 0, rex_x = 0,
 		      modrm = 0, modrm_mod = 0, modrm_rm = 0, modrm_reg = 0,
 		      sib = 0, /* sib_scale = 0, */ sib_index = 0, sib_base = 0;
->>>>>>> 11e4b63a
 	struct stack_op *op = NULL;
 	struct symbol *sym;
 	u64 imm;
@@ -294,42 +277,22 @@
 		break;
 
 	case 0x89:
-<<<<<<< HEAD
-		if (rex_w && !rex_r && modrm_reg == 4) {
-
-			if (modrm_mod == 3) {
-=======
 		if (!rex_w)
 			break;
 
 		if (modrm_reg == CFI_SP) {
 
 			if (mod_is_reg()) {
->>>>>>> 11e4b63a
 				/* mov %rsp, reg */
 				ADD_OP(op) {
 					op->src.type = OP_SRC_REG;
 					op->src.reg = CFI_SP;
 					op->dest.type = OP_DEST_REG;
-<<<<<<< HEAD
-					op->dest.reg = op_to_cfi_reg[modrm_rm][rex_b];
-=======
 					op->dest.reg = modrm_rm;
->>>>>>> 11e4b63a
 				}
 				break;
 
 			} else {
-<<<<<<< HEAD
-				/* skip nontrivial SIB */
-				if (modrm_rm == 4 && !(sib == 0x24 && rex_b == rex_x))
-					break;
-
-				/* skip RIP relative displacement */
-				if (modrm_rm == 5 && modrm_mod == 0)
-					break;
-
-=======
 				/* skip RIP relative displacement */
 				if (is_RIP())
 					break;
@@ -341,17 +304,12 @@
 						break;
 				}
 
->>>>>>> 11e4b63a
 				/* mov %rsp, disp(%reg) */
 				ADD_OP(op) {
 					op->src.type = OP_SRC_REG;
 					op->src.reg = CFI_SP;
 					op->dest.type = OP_DEST_REG_INDIRECT;
-<<<<<<< HEAD
-					op->dest.reg = op_to_cfi_reg[modrm_rm][rex_b];
-=======
 					op->dest.reg = modrm_rm;
->>>>>>> 11e4b63a
 					op->dest.offset = insn.displacement.value;
 				}
 				break;
@@ -390,11 +348,7 @@
 			break;
 		}
 
-<<<<<<< HEAD
-		if (rex_w && !rex_b && modrm_rm == 4 && sib == 0x24) {
-=======
 		if (rm_is_mem(CFI_SP)) {
->>>>>>> 11e4b63a
 
 			/* mov reg, disp(%rsp) */
 			ADD_OP(op) {
@@ -730,11 +684,7 @@
 	sec = find_section_by_name(elf, ".altinstructions");
 	if (!sec) {
 		sec = elf_create_section(elf, ".altinstructions",
-<<<<<<< HEAD
-					 SHF_WRITE, size, 0);
-=======
 					 SHF_ALLOC, size, 0);
->>>>>>> 11e4b63a
 
 		if (!sec) {
 			WARN_ELF("elf_create_section");
@@ -776,11 +726,7 @@
 		return -1;
 	}
 
-<<<<<<< HEAD
-	alt->cpuid = cpuid;
-=======
 	alt->cpuid = bswap_if_needed(cpuid);
->>>>>>> 11e4b63a
 	alt->instrlen = orig_len;
 	alt->replacementlen = repl_len;
 
@@ -801,13 +747,10 @@
 
 	list_for_each_entry(insn, &file->retpoline_call_list, call_node) {
 
-<<<<<<< HEAD
-=======
 		if (insn->type != INSN_JUMP_DYNAMIC &&
 		    insn->type != INSN_CALL_DYNAMIC)
 			continue;
 
->>>>>>> 11e4b63a
 		if (!strcmp(insn->sec->name, ".text.__x86.indirect_thunk"))
 			continue;
 
