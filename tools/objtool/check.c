--- conflicted
+++ resolved
@@ -1061,13 +1061,8 @@
 	 * it.
 	 */
 	for (;
-<<<<<<< HEAD
-	     &insn->list != &file->insn_list && insn->func && insn->func->pfunc == func;
-	     insn = insn->first_jump_src ?: list_prev_entry(insn, list)) {
-=======
 	     insn && insn->func && insn->func->pfunc == func;
 	     insn = insn->first_jump_src ?: prev_insn_same_sym(file, insn)) {
->>>>>>> 642b151f
 
 		if (insn != orig_insn && insn->type == INSN_JUMP_DYNAMIC)
 			break;
