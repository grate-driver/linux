// SPDX-License-Identifier: GPL-2.0-or-later
/*
 * Copyright (C) 2015-2017 Josh Poimboeuf <jpoimboe@redhat.com>
 */

/*
 * objtool check:
 *
 * This command analyzes every .o file and ensures the validity of its stack
 * trace metadata.  It enforces a set of rules on asm code and C inline
 * assembly code so that stack traces can be reliable.
 *
 * For more information, see tools/objtool/Documentation/stack-validation.txt.
 */

#include <subcmd/parse-options.h>
#include <string.h>
#include <objtool/builtin.h>
#include <objtool/objtool.h>

bool no_fp, no_unreachable, retpoline, module, backtrace, uaccess, stats, validate_dup, vmlinux, mcount, noinstr;

static const char * const check_usage[] = {
	"objtool check [<options>] file.o",
	NULL,
};

const struct option check_options[] = {
	OPT_BOOLEAN('f', "no-fp", &no_fp, "Skip frame pointer validation"),
	OPT_BOOLEAN('u', "no-unreachable", &no_unreachable, "Skip 'unreachable instruction' warnings"),
	OPT_BOOLEAN('r', "retpoline", &retpoline, "Validate retpoline assumptions"),
	OPT_BOOLEAN('m', "module", &module, "Indicates the object will be part of a kernel module"),
	OPT_BOOLEAN('b', "backtrace", &backtrace, "unwind on error"),
	OPT_BOOLEAN('a', "uaccess", &uaccess, "enable uaccess checking"),
	OPT_BOOLEAN('s', "stats", &stats, "print statistics"),
	OPT_BOOLEAN('d', "duplicate", &validate_dup, "duplicate validation for vmlinux.o"),
	OPT_BOOLEAN('n', "noinstr", &noinstr, "noinstr validation for vmlinux.o"),
	OPT_BOOLEAN('l', "vmlinux", &vmlinux, "vmlinux.o validation"),
	OPT_BOOLEAN('M', "mcount", &mcount, "generate __mcount_loc"),
	OPT_END(),
};

int cmd_check(int argc, const char **argv)
{
<<<<<<< HEAD
	const char *objname, *s;
=======
	const char *objname;
>>>>>>> f642729d
	struct objtool_file *file;
	int ret;

	argc = parse_options(argc, argv, check_options, check_usage, 0);

	if (argc != 1)
		usage_with_options(check_usage, check_options);

	objname = argv[0];

	file = objtool_open_read(objname);
	if (!file)
		return 1;

<<<<<<< HEAD
	file = objtool_open_read(objname);
	if (!file)
		return 1;

=======
>>>>>>> f642729d
	ret = check(file);
	if (ret)
		return ret;

	if (file->elf->changed)
		return elf_write(file->elf);

	return 0;
}<|MERGE_RESOLUTION|>--- conflicted
+++ resolved
@@ -42,11 +42,7 @@
 
 int cmd_check(int argc, const char **argv)
 {
-<<<<<<< HEAD
-	const char *objname, *s;
-=======
 	const char *objname;
->>>>>>> f642729d
 	struct objtool_file *file;
 	int ret;
 
@@ -61,13 +57,6 @@
 	if (!file)
 		return 1;
 
-<<<<<<< HEAD
-	file = objtool_open_read(objname);
-	if (!file)
-		return 1;
-
-=======
->>>>>>> f642729d
 	ret = check(file);
 	if (ret)
 		return ret;
