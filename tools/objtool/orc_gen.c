--- conflicted
+++ resolved
@@ -8,12 +8,6 @@
 
 #include <linux/objtool.h>
 #include <asm/orc_types.h>
-<<<<<<< HEAD
-
-#include "check.h"
-#include "warn.h"
-=======
->>>>>>> f642729d
 
 #include <objtool/check.h>
 #include <objtool/warn.h>
@@ -26,14 +20,7 @@
 
 	memset(orc, 0, sizeof(*orc));
 
-<<<<<<< HEAD
-		if (!insn->sec->text)
-			continue;
-
-		orc->end = insn->cfi.end;
-=======
 	orc->end = cfi->end;
->>>>>>> f642729d
 
 	if (cfi->cfa.base == CFI_UNDEFINED) {
 		orc->sp_reg = ORC_REG_UNDEFINED;
@@ -139,18 +126,10 @@
 	unsigned long insn_off;
 };
 
-<<<<<<< HEAD
-	struct orc_entry empty = {
-		.sp_reg = ORC_REG_UNDEFINED,
-		.bp_reg  = ORC_REG_UNDEFINED,
-		.type    = UNWIND_HINT_TYPE_CALL,
-	};
-=======
 static int orc_list_add(struct list_head *orc_list, struct orc_entry *orc,
 			struct section *sec, unsigned long offset)
 {
 	struct orc_list_entry *entry = malloc(sizeof(*entry));
->>>>>>> f642729d
 
 	if (!entry) {
 		WARN("malloc failed");
@@ -165,19 +144,12 @@
 	return 0;
 }
 
-<<<<<<< HEAD
-	/* create .orc_unwind_ip and .rela.orc_unwind_ip sections */
-	sec = elf_create_section(file->elf, ".orc_unwind_ip", 0, sizeof(int), idx);
-	if (!sec)
-		return -1;
-=======
 static unsigned long alt_group_len(struct alt_group *alt_group)
 {
 	return alt_group->last_insn->offset +
 	       alt_group->last_insn->len -
 	       alt_group->first_insn->offset;
 }
->>>>>>> f642729d
 
 int orc_create(struct objtool_file *file)
 {
@@ -186,17 +158,11 @@
 	struct orc_list_entry *entry;
 	struct list_head orc_list;
 
-<<<<<<< HEAD
-	/* create .orc_unwind section */
-	u_sec = elf_create_section(file->elf, ".orc_unwind", 0,
-				   sizeof(struct orc_entry), idx);
-=======
 	struct orc_entry null = {
 		.sp_reg  = ORC_REG_UNDEFINED,
 		.bp_reg  = ORC_REG_UNDEFINED,
 		.type    = UNWIND_HINT_TYPE_CALL,
 	};
->>>>>>> f642729d
 
 	/* Build a deduplicated list of ORC entries: */
 	INIT_LIST_HEAD(&orc_list);
