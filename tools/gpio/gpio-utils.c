--- conflicted
+++ resolved
@@ -40,17 +40,9 @@
  * @lines:		An array desired lines, specified by offset
  *			index for the associated GPIO device.
  * @num_lines:		The number of lines to request.
-<<<<<<< HEAD
- * @flag:		The new flag for requsted gpio. Reference
- *			"linux/gpio.h" for the meaning of flag.
- * @data:		Default value will be set to gpio when flag is
- *			GPIOHANDLE_REQUEST_OUTPUT.
- * @consumer_label:	The name of consumer, such as "sysfs",
-=======
  * @config:		The new config for requested gpio. Reference
  *			"linux/gpio.h" for config details.
  * @consumer:		The name of consumer, such as "sysfs",
->>>>>>> f642729d
  *			"powerkey". This is useful for other users to
  *			know who is using.
  *
@@ -62,17 +54,10 @@
  * Return:		On success return the fd;
  *			On failure return the errno.
  */
-<<<<<<< HEAD
-int gpiotools_request_linehandle(const char *device_name, unsigned int *lines,
-				 unsigned int num_lines, unsigned int flag,
-				 struct gpiohandle_data *data,
-				 const char *consumer_label)
-=======
 int gpiotools_request_line(const char *device_name, unsigned int *lines,
 			   unsigned int num_lines,
 			   struct gpio_v2_line_config *config,
 			   const char *consumer)
->>>>>>> f642729d
 {
 	struct gpio_v2_line_request req;
 	char *chrdev_name;
@@ -92,16 +77,6 @@
 		goto exit_free_name;
 	}
 
-<<<<<<< HEAD
-	for (i = 0; i < num_lines; i++)
-		req.lineoffsets[i] = lines[i];
-
-	req.flags = flag;
-	strcpy(req.consumer_label, consumer_label);
-	req.lines = num_lines;
-	if (flag & GPIOHANDLE_REQUEST_OUTPUT)
-		memcpy(req.default_values, data, sizeof(req.default_values));
-=======
 	memset(&req, 0, sizeof(req));
 	for (i = 0; i < num_lines; i++)
 		req.offsets[i] = lines[i];
@@ -109,7 +84,6 @@
 	req.config = *config;
 	strcpy(req.consumer, consumer);
 	req.num_lines = num_lines;
->>>>>>> f642729d
 
 	ret = ioctl(fd, GPIO_V2_GET_LINE_IOCTL, &req);
 	if (ret == -1) {
@@ -125,75 +99,6 @@
 	return ret < 0 ? ret : req.fd;
 }
 
-<<<<<<< HEAD
-/**
- * gpiotools_request_line() - request gpio lines in a gpiochip
- * @device_name:	The name of gpiochip without prefix "/dev/",
- *			such as "gpiochip0"
- * @lines:		An array desired lines, specified by offset
- *			index for the associated GPIO device.
- * @num_lines:		The number of lines to request.
- * @config:		The new config for requested gpio. Reference
- *			"linux/gpio.h" for config details.
- * @consumer:		The name of consumer, such as "sysfs",
- *			"powerkey". This is useful for other users to
- *			know who is using.
- *
- * Request gpio lines through the ioctl provided by chardev. User
- * could call gpiotools_set_values() and gpiotools_get_values() to
- * read and write respectively through the returned fd. Call
- * gpiotools_release_line() to release these lines after that.
- *
- * Return:		On success return the fd;
- *			On failure return the errno.
- */
-int gpiotools_request_line(const char *device_name, unsigned int *lines,
-			   unsigned int num_lines,
-			   struct gpio_v2_line_config *config,
-			   const char *consumer)
-{
-	struct gpio_v2_line_request req;
-	char *chrdev_name;
-	int fd;
-	int i;
-	int ret;
-
-	ret = asprintf(&chrdev_name, "/dev/%s", device_name);
-	if (ret < 0)
-		return -ENOMEM;
-
-	fd = open(chrdev_name, 0);
-	if (fd == -1) {
-		ret = -errno;
-		fprintf(stderr, "Failed to open %s, %s\n",
-			chrdev_name, strerror(errno));
-		goto exit_free_name;
-	}
-
-	memset(&req, 0, sizeof(req));
-	for (i = 0; i < num_lines; i++)
-		req.offsets[i] = lines[i];
-
-	req.config = *config;
-	strcpy(req.consumer, consumer);
-	req.num_lines = num_lines;
-
-	ret = ioctl(fd, GPIO_V2_GET_LINE_IOCTL, &req);
-	if (ret == -1) {
-		ret = -errno;
-		fprintf(stderr, "Failed to issue %s (%d), %s\n",
-			"GPIO_GET_LINE_IOCTL", ret, strerror(errno));
-	}
-
-	if (close(fd) == -1)
-		perror("Failed to close GPIO character device file");
-exit_free_name:
-	free(chrdev_name);
-	return ret < 0 ? ret : req.fd;
-}
-
-=======
->>>>>>> f642729d
 /**
  * gpiotools_set_values(): Set the value of gpio(s)
  * @fd:			The fd returned by
@@ -237,27 +142,6 @@
 		fprintf(stderr, "Failed to issue %s (%d), %s\n",
 			"GPIOHANDLE_GET_LINE_VALUES_IOCTL", ret,
 			strerror(errno));
-	}
-
-	return ret;
-}
-
-/**
- * gpiotools_release_line(): Release the line(s) of gpiochip
- * @fd:			The fd returned by
- *			gpiotools_request_line().
- *
- * Return:		On success return 0;
- *			On failure return the errno.
- */
-int gpiotools_release_line(const int fd)
-{
-	int ret;
-
-	ret = close(fd);
-	if (ret == -1) {
-		perror("Failed to close GPIO LINE device file");
-		ret = -errno;
 	}
 
 	return ret;
