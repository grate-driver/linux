/*
 * Copyright (c) 2012 The Chromium OS Authors. All rights reserved.
 * Use of this source code is governed by the GPLv2 license.
 *
 * Test code for seccomp bpf.
 */

#define _GNU_SOURCE
#include <sys/types.h>

/*
 * glibc 2.26 and later have SIGSYS in siginfo_t. Before that,
 * we need to use the kernel's siginfo.h file and trick glibc
 * into accepting it.
 */
#if !__GLIBC_PREREQ(2, 26)
# include <asm/siginfo.h>
# define __have_siginfo_t 1
# define __have_sigval_t 1
# define __have_sigevent_t 1
#endif

#include <errno.h>
#include <linux/filter.h>
#include <sys/prctl.h>
#include <sys/ptrace.h>
#include <sys/user.h>
#include <linux/prctl.h>
#include <linux/ptrace.h>
#include <linux/seccomp.h>
#include <pthread.h>
#include <semaphore.h>
#include <signal.h>
#include <stddef.h>
#include <stdbool.h>
#include <string.h>
#include <time.h>
#include <linux/elf.h>
#include <sys/uio.h>
#include <sys/utsname.h>
#include <sys/fcntl.h>
#include <sys/mman.h>
#include <sys/times.h>
#include <sys/socket.h>
#include <sys/ioctl.h>

#include <unistd.h>
#include <sys/syscall.h>
#include <poll.h>

#include "../kselftest_harness.h"

#ifndef PR_SET_PTRACER
# define PR_SET_PTRACER 0x59616d61
#endif

#ifndef PR_SET_NO_NEW_PRIVS
#define PR_SET_NO_NEW_PRIVS 38
#define PR_GET_NO_NEW_PRIVS 39
#endif

#ifndef PR_SECCOMP_EXT
#define PR_SECCOMP_EXT 43
#endif

#ifndef SECCOMP_EXT_ACT
#define SECCOMP_EXT_ACT 1
#endif

#ifndef SECCOMP_EXT_ACT_TSYNC
#define SECCOMP_EXT_ACT_TSYNC 1
#endif

#ifndef SECCOMP_MODE_STRICT
#define SECCOMP_MODE_STRICT 1
#endif

#ifndef SECCOMP_MODE_FILTER
#define SECCOMP_MODE_FILTER 2
#endif

#ifndef SECCOMP_RET_ALLOW
struct seccomp_data {
	int nr;
	__u32 arch;
	__u64 instruction_pointer;
	__u64 args[6];
};
#endif

#ifndef SECCOMP_RET_KILL_PROCESS
#define SECCOMP_RET_KILL_PROCESS 0x80000000U /* kill the process */
#define SECCOMP_RET_KILL_THREAD	 0x00000000U /* kill the thread */
#endif
#ifndef SECCOMP_RET_KILL
#define SECCOMP_RET_KILL	 SECCOMP_RET_KILL_THREAD
#define SECCOMP_RET_TRAP	 0x00030000U /* disallow and force a SIGSYS */
#define SECCOMP_RET_ERRNO	 0x00050000U /* returns an errno */
#define SECCOMP_RET_TRACE	 0x7ff00000U /* pass to a tracer or disallow */
#define SECCOMP_RET_ALLOW	 0x7fff0000U /* allow */
#endif
#ifndef SECCOMP_RET_LOG
#define SECCOMP_RET_LOG		 0x7ffc0000U /* allow after logging */
#endif

#ifndef __NR_seccomp
# if defined(__i386__)
#  define __NR_seccomp 354
# elif defined(__x86_64__)
#  define __NR_seccomp 317
# elif defined(__arm__)
#  define __NR_seccomp 383
# elif defined(__aarch64__)
#  define __NR_seccomp 277
# elif defined(__hppa__)
#  define __NR_seccomp 338
# elif defined(__powerpc__)
#  define __NR_seccomp 358
# elif defined(__s390__)
#  define __NR_seccomp 348
# else
#  warning "seccomp syscall number unknown for this architecture"
#  define __NR_seccomp 0xffff
# endif
#endif

#ifndef SECCOMP_SET_MODE_STRICT
#define SECCOMP_SET_MODE_STRICT 0
#endif

#ifndef SECCOMP_SET_MODE_FILTER
#define SECCOMP_SET_MODE_FILTER 1
#endif

#ifndef SECCOMP_GET_ACTION_AVAIL
#define SECCOMP_GET_ACTION_AVAIL 2
#endif

#ifndef SECCOMP_GET_NOTIF_SIZES
#define SECCOMP_GET_NOTIF_SIZES 3
#endif

#ifndef SECCOMP_FILTER_FLAG_TSYNC
#define SECCOMP_FILTER_FLAG_TSYNC (1UL << 0)
#endif

#ifndef SECCOMP_FILTER_FLAG_LOG
#define SECCOMP_FILTER_FLAG_LOG (1UL << 1)
#endif

#ifndef SECCOMP_FILTER_FLAG_SPEC_ALLOW
#define SECCOMP_FILTER_FLAG_SPEC_ALLOW (1UL << 2)
#endif

#ifndef PTRACE_SECCOMP_GET_METADATA
#define PTRACE_SECCOMP_GET_METADATA	0x420d

struct seccomp_metadata {
	__u64 filter_off;       /* Input: which filter */
	__u64 flags;             /* Output: filter's flags */
};
#endif

#ifndef SECCOMP_FILTER_FLAG_NEW_LISTENER
#define SECCOMP_FILTER_FLAG_NEW_LISTENER	(1UL << 3)

#define SECCOMP_RET_USER_NOTIF 0x7fc00000U

#define SECCOMP_IOC_MAGIC		'!'
#define SECCOMP_IO(nr)			_IO(SECCOMP_IOC_MAGIC, nr)
#define SECCOMP_IOR(nr, type)		_IOR(SECCOMP_IOC_MAGIC, nr, type)
#define SECCOMP_IOW(nr, type)		_IOW(SECCOMP_IOC_MAGIC, nr, type)
#define SECCOMP_IOWR(nr, type)		_IOWR(SECCOMP_IOC_MAGIC, nr, type)

/* Flags for seccomp notification fd ioctl. */
#define SECCOMP_IOCTL_NOTIF_RECV	SECCOMP_IOWR(0, struct seccomp_notif)
#define SECCOMP_IOCTL_NOTIF_SEND	SECCOMP_IOWR(1,	\
						struct seccomp_notif_resp)
#define SECCOMP_IOCTL_NOTIF_ID_VALID	SECCOMP_IOR(2, __u64)

struct seccomp_notif {
	__u64 id;
	__u32 pid;
	__u32 flags;
	struct seccomp_data data;
};

struct seccomp_notif_resp {
	__u64 id;
	__s64 val;
	__s32 error;
	__u32 flags;
};

struct seccomp_notif_sizes {
	__u16 seccomp_notif;
	__u16 seccomp_notif_resp;
	__u16 seccomp_data;
};
#endif

#ifndef seccomp
int seccomp(unsigned int op, unsigned int flags, void *args)
{
	errno = 0;
	return syscall(__NR_seccomp, op, flags, args);
}
#endif

#if __BYTE_ORDER == __LITTLE_ENDIAN
#define syscall_arg(_n) (offsetof(struct seccomp_data, args[_n]))
#elif __BYTE_ORDER == __BIG_ENDIAN
#define syscall_arg(_n) (offsetof(struct seccomp_data, args[_n]) + sizeof(__u32))
#else
#error "wut? Unknown __BYTE_ORDER?!"
#endif

#define SIBLING_EXIT_UNKILLED	0xbadbeef
#define SIBLING_EXIT_FAILURE	0xbadface
#define SIBLING_EXIT_NEWPRIVS	0xbadfeed

TEST(mode_strict_support)
{
	long ret;

	ret = prctl(PR_SET_SECCOMP, SECCOMP_MODE_STRICT, NULL, NULL, NULL);
	ASSERT_EQ(0, ret) {
		TH_LOG("Kernel does not support CONFIG_SECCOMP");
	}
	syscall(__NR_exit, 0);
}

TEST_SIGNAL(mode_strict_cannot_call_prctl, SIGKILL)
{
	long ret;

	ret = prctl(PR_SET_SECCOMP, SECCOMP_MODE_STRICT, NULL, NULL, NULL);
	ASSERT_EQ(0, ret) {
		TH_LOG("Kernel does not support CONFIG_SECCOMP");
	}
	syscall(__NR_prctl, PR_SET_SECCOMP, SECCOMP_MODE_FILTER,
		NULL, NULL, NULL);
	EXPECT_FALSE(true) {
		TH_LOG("Unreachable!");
	}
}

/* Note! This doesn't test no new privs behavior */
TEST(no_new_privs_support)
{
	long ret;

	ret = prctl(PR_SET_NO_NEW_PRIVS, 1, 0, 0, 0);
	EXPECT_EQ(0, ret) {
		TH_LOG("Kernel does not support PR_SET_NO_NEW_PRIVS!");
	}
}

/* Tests kernel support by checking for a copy_from_user() fault on NULL. */
TEST(mode_filter_support)
{
	long ret;

	ret = prctl(PR_SET_NO_NEW_PRIVS, 1, NULL, 0, 0);
	ASSERT_EQ(0, ret) {
		TH_LOG("Kernel does not support PR_SET_NO_NEW_PRIVS!");
	}
	ret = prctl(PR_SET_SECCOMP, SECCOMP_MODE_FILTER, NULL, NULL, NULL);
	EXPECT_EQ(-1, ret);
	EXPECT_EQ(EFAULT, errno) {
		TH_LOG("Kernel does not support CONFIG_SECCOMP_FILTER!");
	}
}

TEST(mode_filter_without_nnp)
{
	struct sock_filter filter[] = {
		BPF_STMT(BPF_RET|BPF_K, SECCOMP_RET_ALLOW),
	};
	struct sock_fprog prog = {
		.len = (unsigned short)ARRAY_SIZE(filter),
		.filter = filter,
	};
	long ret;

	ret = prctl(PR_GET_NO_NEW_PRIVS, 0, NULL, 0, 0);
	ASSERT_LE(0, ret) {
		TH_LOG("Expected 0 or unsupported for NO_NEW_PRIVS");
	}
	errno = 0;
	ret = prctl(PR_SET_SECCOMP, SECCOMP_MODE_FILTER, &prog, 0, 0);
	/* Succeeds with CAP_SYS_ADMIN, fails without */
	/* TODO(wad) check caps not euid */
	if (geteuid()) {
		EXPECT_EQ(-1, ret);
		EXPECT_EQ(EACCES, errno);
	} else {
		EXPECT_EQ(0, ret);
	}
}

#define MAX_INSNS_PER_PATH 32768

TEST(filter_size_limits)
{
	int i;
	int count = BPF_MAXINSNS + 1;
	struct sock_filter allow[] = {
		BPF_STMT(BPF_RET|BPF_K, SECCOMP_RET_ALLOW),
	};
	struct sock_filter *filter;
	struct sock_fprog prog = { };
	long ret;

	filter = calloc(count, sizeof(*filter));
	ASSERT_NE(NULL, filter);

	for (i = 0; i < count; i++)
		filter[i] = allow[0];

	ret = prctl(PR_SET_NO_NEW_PRIVS, 1, 0, 0, 0);
	ASSERT_EQ(0, ret);

	prog.filter = filter;
	prog.len = count;

	/* Too many filter instructions in a single filter. */
	ret = prctl(PR_SET_SECCOMP, SECCOMP_MODE_FILTER, &prog, 0, 0);
	ASSERT_NE(0, ret) {
		TH_LOG("Installing %d insn filter was allowed", prog.len);
	}

	/* One less is okay, though. */
	prog.len -= 1;
	ret = prctl(PR_SET_SECCOMP, SECCOMP_MODE_FILTER, &prog, 0, 0);
	ASSERT_EQ(0, ret) {
		TH_LOG("Installing %d insn filter wasn't allowed", prog.len);
	}
}

TEST(filter_chain_limits)
{
	int i;
	int count = BPF_MAXINSNS;
	struct sock_filter allow[] = {
		BPF_STMT(BPF_RET|BPF_K, SECCOMP_RET_ALLOW),
	};
	struct sock_filter *filter;
	struct sock_fprog prog = { };
	long ret;

	filter = calloc(count, sizeof(*filter));
	ASSERT_NE(NULL, filter);

	for (i = 0; i < count; i++)
		filter[i] = allow[0];

	ret = prctl(PR_SET_NO_NEW_PRIVS, 1, 0, 0, 0);
	ASSERT_EQ(0, ret);

	prog.filter = filter;
	prog.len = 1;

	ret = prctl(PR_SET_SECCOMP, SECCOMP_MODE_FILTER, &prog, 0, 0);
	ASSERT_EQ(0, ret);

	prog.len = count;

	/* Too many total filter instructions. */
	for (i = 0; i < MAX_INSNS_PER_PATH; i++) {
		ret = prctl(PR_SET_SECCOMP, SECCOMP_MODE_FILTER, &prog, 0, 0);
		if (ret != 0)
			break;
	}
	ASSERT_NE(0, ret) {
		TH_LOG("Allowed %d %d-insn filters (total with penalties:%d)",
		       i, count, i * (count + 4));
	}
}

TEST(mode_filter_cannot_move_to_strict)
{
	struct sock_filter filter[] = {
		BPF_STMT(BPF_RET|BPF_K, SECCOMP_RET_ALLOW),
	};
	struct sock_fprog prog = {
		.len = (unsigned short)ARRAY_SIZE(filter),
		.filter = filter,
	};
	long ret;

	ret = prctl(PR_SET_NO_NEW_PRIVS, 1, 0, 0, 0);
	ASSERT_EQ(0, ret);

	ret = prctl(PR_SET_SECCOMP, SECCOMP_MODE_FILTER, &prog, 0, 0);
	ASSERT_EQ(0, ret);

	ret = prctl(PR_SET_SECCOMP, SECCOMP_MODE_STRICT, NULL, 0, 0);
	EXPECT_EQ(-1, ret);
	EXPECT_EQ(EINVAL, errno);
}


TEST(mode_filter_get_seccomp)
{
	struct sock_filter filter[] = {
		BPF_STMT(BPF_RET|BPF_K, SECCOMP_RET_ALLOW),
	};
	struct sock_fprog prog = {
		.len = (unsigned short)ARRAY_SIZE(filter),
		.filter = filter,
	};
	long ret;

	ret = prctl(PR_SET_NO_NEW_PRIVS, 1, 0, 0, 0);
	ASSERT_EQ(0, ret);

	ret = prctl(PR_GET_SECCOMP, 0, 0, 0, 0);
	EXPECT_EQ(0, ret);

	ret = prctl(PR_SET_SECCOMP, SECCOMP_MODE_FILTER, &prog, 0, 0);
	ASSERT_EQ(0, ret);

	ret = prctl(PR_GET_SECCOMP, 0, 0, 0, 0);
	EXPECT_EQ(2, ret);
}


TEST(ALLOW_all)
{
	struct sock_filter filter[] = {
		BPF_STMT(BPF_RET|BPF_K, SECCOMP_RET_ALLOW),
	};
	struct sock_fprog prog = {
		.len = (unsigned short)ARRAY_SIZE(filter),
		.filter = filter,
	};
	long ret;

	ret = prctl(PR_SET_NO_NEW_PRIVS, 1, 0, 0, 0);
	ASSERT_EQ(0, ret);

	ret = prctl(PR_SET_SECCOMP, SECCOMP_MODE_FILTER, &prog);
	ASSERT_EQ(0, ret);
}

TEST(empty_prog)
{
	struct sock_filter filter[] = {
	};
	struct sock_fprog prog = {
		.len = (unsigned short)ARRAY_SIZE(filter),
		.filter = filter,
	};
	long ret;

	ret = prctl(PR_SET_NO_NEW_PRIVS, 1, 0, 0, 0);
	ASSERT_EQ(0, ret);

	ret = prctl(PR_SET_SECCOMP, SECCOMP_MODE_FILTER, &prog);
	EXPECT_EQ(-1, ret);
	EXPECT_EQ(EINVAL, errno);
}

TEST(log_all)
{
	struct sock_filter filter[] = {
		BPF_STMT(BPF_RET|BPF_K, SECCOMP_RET_LOG),
	};
	struct sock_fprog prog = {
		.len = (unsigned short)ARRAY_SIZE(filter),
		.filter = filter,
	};
	long ret;
	pid_t parent = getppid();

	ret = prctl(PR_SET_NO_NEW_PRIVS, 1, 0, 0, 0);
	ASSERT_EQ(0, ret);

	ret = prctl(PR_SET_SECCOMP, SECCOMP_MODE_FILTER, &prog);
	ASSERT_EQ(0, ret);

	/* getppid() should succeed and be logged (no check for logging) */
	EXPECT_EQ(parent, syscall(__NR_getppid));
}

TEST_SIGNAL(unknown_ret_is_kill_inside, SIGSYS)
{
	struct sock_filter filter[] = {
		BPF_STMT(BPF_RET|BPF_K, 0x10000000U),
	};
	struct sock_fprog prog = {
		.len = (unsigned short)ARRAY_SIZE(filter),
		.filter = filter,
	};
	long ret;

	ret = prctl(PR_SET_NO_NEW_PRIVS, 1, 0, 0, 0);
	ASSERT_EQ(0, ret);

	ret = prctl(PR_SET_SECCOMP, SECCOMP_MODE_FILTER, &prog);
	ASSERT_EQ(0, ret);
	EXPECT_EQ(0, syscall(__NR_getpid)) {
		TH_LOG("getpid() shouldn't ever return");
	}
}

/* return code >= 0x80000000 is unused. */
TEST_SIGNAL(unknown_ret_is_kill_above_allow, SIGSYS)
{
	struct sock_filter filter[] = {
		BPF_STMT(BPF_RET|BPF_K, 0x90000000U),
	};
	struct sock_fprog prog = {
		.len = (unsigned short)ARRAY_SIZE(filter),
		.filter = filter,
	};
	long ret;

	ret = prctl(PR_SET_NO_NEW_PRIVS, 1, 0, 0, 0);
	ASSERT_EQ(0, ret);

	ret = prctl(PR_SET_SECCOMP, SECCOMP_MODE_FILTER, &prog);
	ASSERT_EQ(0, ret);
	EXPECT_EQ(0, syscall(__NR_getpid)) {
		TH_LOG("getpid() shouldn't ever return");
	}
}

TEST_SIGNAL(KILL_all, SIGSYS)
{
	struct sock_filter filter[] = {
		BPF_STMT(BPF_RET|BPF_K, SECCOMP_RET_KILL),
	};
	struct sock_fprog prog = {
		.len = (unsigned short)ARRAY_SIZE(filter),
		.filter = filter,
	};
	long ret;

	ret = prctl(PR_SET_NO_NEW_PRIVS, 1, 0, 0, 0);
	ASSERT_EQ(0, ret);

	ret = prctl(PR_SET_SECCOMP, SECCOMP_MODE_FILTER, &prog);
	ASSERT_EQ(0, ret);
}

TEST_SIGNAL(KILL_one, SIGSYS)
{
	struct sock_filter filter[] = {
		BPF_STMT(BPF_LD|BPF_W|BPF_ABS,
			offsetof(struct seccomp_data, nr)),
		BPF_JUMP(BPF_JMP|BPF_JEQ|BPF_K, __NR_getpid, 0, 1),
		BPF_STMT(BPF_RET|BPF_K, SECCOMP_RET_KILL),
		BPF_STMT(BPF_RET|BPF_K, SECCOMP_RET_ALLOW),
	};
	struct sock_fprog prog = {
		.len = (unsigned short)ARRAY_SIZE(filter),
		.filter = filter,
	};
	long ret;
	pid_t parent = getppid();

	ret = prctl(PR_SET_NO_NEW_PRIVS, 1, 0, 0, 0);
	ASSERT_EQ(0, ret);

	ret = prctl(PR_SET_SECCOMP, SECCOMP_MODE_FILTER, &prog);
	ASSERT_EQ(0, ret);

	EXPECT_EQ(parent, syscall(__NR_getppid));
	/* getpid() should never return. */
	EXPECT_EQ(0, syscall(__NR_getpid));
}

TEST_SIGNAL(KILL_one_arg_one, SIGSYS)
{
	void *fatal_address;
	struct sock_filter filter[] = {
		BPF_STMT(BPF_LD|BPF_W|BPF_ABS,
			offsetof(struct seccomp_data, nr)),
		BPF_JUMP(BPF_JMP|BPF_JEQ|BPF_K, __NR_times, 1, 0),
		BPF_STMT(BPF_RET|BPF_K, SECCOMP_RET_ALLOW),
		/* Only both with lower 32-bit for now. */
		BPF_STMT(BPF_LD|BPF_W|BPF_ABS, syscall_arg(0)),
		BPF_JUMP(BPF_JMP|BPF_JEQ|BPF_K,
			(unsigned long)&fatal_address, 0, 1),
		BPF_STMT(BPF_RET|BPF_K, SECCOMP_RET_KILL),
		BPF_STMT(BPF_RET|BPF_K, SECCOMP_RET_ALLOW),
	};
	struct sock_fprog prog = {
		.len = (unsigned short)ARRAY_SIZE(filter),
		.filter = filter,
	};
	long ret;
	pid_t parent = getppid();
	struct tms timebuf;
	clock_t clock = times(&timebuf);

	ret = prctl(PR_SET_NO_NEW_PRIVS, 1, 0, 0, 0);
	ASSERT_EQ(0, ret);

	ret = prctl(PR_SET_SECCOMP, SECCOMP_MODE_FILTER, &prog);
	ASSERT_EQ(0, ret);

	EXPECT_EQ(parent, syscall(__NR_getppid));
	EXPECT_LE(clock, syscall(__NR_times, &timebuf));
	/* times() should never return. */
	EXPECT_EQ(0, syscall(__NR_times, &fatal_address));
}

TEST_SIGNAL(KILL_one_arg_six, SIGSYS)
{
#ifndef __NR_mmap2
	int sysno = __NR_mmap;
#else
	int sysno = __NR_mmap2;
#endif
	struct sock_filter filter[] = {
		BPF_STMT(BPF_LD|BPF_W|BPF_ABS,
			offsetof(struct seccomp_data, nr)),
		BPF_JUMP(BPF_JMP|BPF_JEQ|BPF_K, sysno, 1, 0),
		BPF_STMT(BPF_RET|BPF_K, SECCOMP_RET_ALLOW),
		/* Only both with lower 32-bit for now. */
		BPF_STMT(BPF_LD|BPF_W|BPF_ABS, syscall_arg(5)),
		BPF_JUMP(BPF_JMP|BPF_JEQ|BPF_K, 0x0C0FFEE, 0, 1),
		BPF_STMT(BPF_RET|BPF_K, SECCOMP_RET_KILL),
		BPF_STMT(BPF_RET|BPF_K, SECCOMP_RET_ALLOW),
	};
	struct sock_fprog prog = {
		.len = (unsigned short)ARRAY_SIZE(filter),
		.filter = filter,
	};
	long ret;
	pid_t parent = getppid();
	int fd;
	void *map1, *map2;
	int page_size = sysconf(_SC_PAGESIZE);

	ASSERT_LT(0, page_size);

	ret = prctl(PR_SET_NO_NEW_PRIVS, 1, 0, 0, 0);
	ASSERT_EQ(0, ret);

	ret = prctl(PR_SET_SECCOMP, SECCOMP_MODE_FILTER, &prog);
	ASSERT_EQ(0, ret);

	fd = open("/dev/zero", O_RDONLY);
	ASSERT_NE(-1, fd);

	EXPECT_EQ(parent, syscall(__NR_getppid));
	map1 = (void *)syscall(sysno,
		NULL, page_size, PROT_READ, MAP_PRIVATE, fd, page_size);
	EXPECT_NE(MAP_FAILED, map1);
	/* mmap2() should never return. */
	map2 = (void *)syscall(sysno,
		 NULL, page_size, PROT_READ, MAP_PRIVATE, fd, 0x0C0FFEE);
	EXPECT_EQ(MAP_FAILED, map2);

	/* The test failed, so clean up the resources. */
	munmap(map1, page_size);
	munmap(map2, page_size);
	close(fd);
}

/* This is a thread task to die via seccomp filter violation. */
void *kill_thread(void *data)
{
	bool die = (bool)data;

	if (die) {
		prctl(PR_GET_SECCOMP, 0, 0, 0, 0);
		return (void *)SIBLING_EXIT_FAILURE;
	}

	return (void *)SIBLING_EXIT_UNKILLED;
}

/* Prepare a thread that will kill itself or both of us. */
void kill_thread_or_group(struct __test_metadata *_metadata, bool kill_process)
{
	pthread_t thread;
	void *status;
	/* Kill only when calling __NR_prctl. */
	struct sock_filter filter_thread[] = {
		BPF_STMT(BPF_LD|BPF_W|BPF_ABS,
			offsetof(struct seccomp_data, nr)),
		BPF_JUMP(BPF_JMP|BPF_JEQ|BPF_K, __NR_prctl, 0, 1),
		BPF_STMT(BPF_RET|BPF_K, SECCOMP_RET_KILL_THREAD),
		BPF_STMT(BPF_RET|BPF_K, SECCOMP_RET_ALLOW),
	};
	struct sock_fprog prog_thread = {
		.len = (unsigned short)ARRAY_SIZE(filter_thread),
		.filter = filter_thread,
	};
	struct sock_filter filter_process[] = {
		BPF_STMT(BPF_LD|BPF_W|BPF_ABS,
			offsetof(struct seccomp_data, nr)),
		BPF_JUMP(BPF_JMP|BPF_JEQ|BPF_K, __NR_prctl, 0, 1),
		BPF_STMT(BPF_RET|BPF_K, SECCOMP_RET_KILL_PROCESS),
		BPF_STMT(BPF_RET|BPF_K, SECCOMP_RET_ALLOW),
	};
	struct sock_fprog prog_process = {
		.len = (unsigned short)ARRAY_SIZE(filter_process),
		.filter = filter_process,
	};

	ASSERT_EQ(0, prctl(PR_SET_NO_NEW_PRIVS, 1, 0, 0, 0)) {
		TH_LOG("Kernel does not support PR_SET_NO_NEW_PRIVS!");
	}

	ASSERT_EQ(0, seccomp(SECCOMP_SET_MODE_FILTER, 0,
			     kill_process ? &prog_process : &prog_thread));

	/*
	 * Add the KILL_THREAD rule again to make sure that the KILL_PROCESS
	 * flag cannot be downgraded by a new filter.
	 */
	ASSERT_EQ(0, seccomp(SECCOMP_SET_MODE_FILTER, 0, &prog_thread));

	/* Start a thread that will exit immediately. */
	ASSERT_EQ(0, pthread_create(&thread, NULL, kill_thread, (void *)false));
	ASSERT_EQ(0, pthread_join(thread, &status));
	ASSERT_EQ(SIBLING_EXIT_UNKILLED, (unsigned long)status);

	/* Start a thread that will die immediately. */
	ASSERT_EQ(0, pthread_create(&thread, NULL, kill_thread, (void *)true));
	ASSERT_EQ(0, pthread_join(thread, &status));
	ASSERT_NE(SIBLING_EXIT_FAILURE, (unsigned long)status);

	/*
	 * If we get here, only the spawned thread died. Let the parent know
	 * the whole process didn't die (i.e. this thread, the spawner,
	 * stayed running).
	 */
	exit(42);
}

TEST(KILL_thread)
{
	int status;
	pid_t child_pid;

	child_pid = fork();
	ASSERT_LE(0, child_pid);
	if (child_pid == 0) {
		kill_thread_or_group(_metadata, false);
		_exit(38);
	}

	ASSERT_EQ(child_pid, waitpid(child_pid, &status, 0));

	/* If only the thread was killed, we'll see exit 42. */
	ASSERT_TRUE(WIFEXITED(status));
	ASSERT_EQ(42, WEXITSTATUS(status));
}

TEST(KILL_process)
{
	int status;
	pid_t child_pid;

	child_pid = fork();
	ASSERT_LE(0, child_pid);
	if (child_pid == 0) {
		kill_thread_or_group(_metadata, true);
		_exit(38);
	}

	ASSERT_EQ(child_pid, waitpid(child_pid, &status, 0));

	/* If the entire process was killed, we'll see SIGSYS. */
	ASSERT_TRUE(WIFSIGNALED(status));
	ASSERT_EQ(SIGSYS, WTERMSIG(status));
}

/* TODO(wad) add 64-bit versus 32-bit arg tests. */
TEST(arg_out_of_range)
{
	struct sock_filter filter[] = {
		BPF_STMT(BPF_LD|BPF_W|BPF_ABS, syscall_arg(6)),
		BPF_STMT(BPF_RET|BPF_K, SECCOMP_RET_ALLOW),
	};
	struct sock_fprog prog = {
		.len = (unsigned short)ARRAY_SIZE(filter),
		.filter = filter,
	};
	long ret;

	ret = prctl(PR_SET_NO_NEW_PRIVS, 1, 0, 0, 0);
	ASSERT_EQ(0, ret);

	ret = prctl(PR_SET_SECCOMP, SECCOMP_MODE_FILTER, &prog);
	EXPECT_EQ(-1, ret);
	EXPECT_EQ(EINVAL, errno);
}

#define ERRNO_FILTER(name, errno)					\
	struct sock_filter _read_filter_##name[] = {			\
		BPF_STMT(BPF_LD|BPF_W|BPF_ABS,				\
			offsetof(struct seccomp_data, nr)),		\
		BPF_JUMP(BPF_JMP|BPF_JEQ|BPF_K, __NR_read, 0, 1),	\
		BPF_STMT(BPF_RET|BPF_K, SECCOMP_RET_ERRNO | errno),	\
		BPF_STMT(BPF_RET|BPF_K, SECCOMP_RET_ALLOW),		\
	};								\
	struct sock_fprog prog_##name = {				\
		.len = (unsigned short)ARRAY_SIZE(_read_filter_##name),	\
		.filter = _read_filter_##name,				\
	}

/* Make sure basic errno values are correctly passed through a filter. */
TEST(ERRNO_valid)
{
	ERRNO_FILTER(valid, E2BIG);
	long ret;
	pid_t parent = getppid();

	ret = prctl(PR_SET_NO_NEW_PRIVS, 1, 0, 0, 0);
	ASSERT_EQ(0, ret);

	ret = prctl(PR_SET_SECCOMP, SECCOMP_MODE_FILTER, &prog_valid);
	ASSERT_EQ(0, ret);

	EXPECT_EQ(parent, syscall(__NR_getppid));
	EXPECT_EQ(-1, read(0, NULL, 0));
	EXPECT_EQ(E2BIG, errno);
}

/* Make sure an errno of zero is correctly handled by the arch code. */
TEST(ERRNO_zero)
{
	ERRNO_FILTER(zero, 0);
	long ret;
	pid_t parent = getppid();

	ret = prctl(PR_SET_NO_NEW_PRIVS, 1, 0, 0, 0);
	ASSERT_EQ(0, ret);

	ret = prctl(PR_SET_SECCOMP, SECCOMP_MODE_FILTER, &prog_zero);
	ASSERT_EQ(0, ret);

	EXPECT_EQ(parent, syscall(__NR_getppid));
	/* "errno" of 0 is ok. */
	EXPECT_EQ(0, read(0, NULL, 0));
}

/*
 * The SECCOMP_RET_DATA mask is 16 bits wide, but errno is smaller.
 * This tests that the errno value gets capped correctly, fixed by
 * 580c57f10768 ("seccomp: cap SECCOMP_RET_ERRNO data to MAX_ERRNO").
 */
TEST(ERRNO_capped)
{
	ERRNO_FILTER(capped, 4096);
	long ret;
	pid_t parent = getppid();

	ret = prctl(PR_SET_NO_NEW_PRIVS, 1, 0, 0, 0);
	ASSERT_EQ(0, ret);

	ret = prctl(PR_SET_SECCOMP, SECCOMP_MODE_FILTER, &prog_capped);
	ASSERT_EQ(0, ret);

	EXPECT_EQ(parent, syscall(__NR_getppid));
	EXPECT_EQ(-1, read(0, NULL, 0));
	EXPECT_EQ(4095, errno);
}

/*
 * Filters are processed in reverse order: last applied is executed first.
 * Since only the SECCOMP_RET_ACTION mask is tested for return values, the
 * SECCOMP_RET_DATA mask results will follow the most recently applied
 * matching filter return (and not the lowest or highest value).
 */
TEST(ERRNO_order)
{
	ERRNO_FILTER(first,  11);
	ERRNO_FILTER(second, 13);
	ERRNO_FILTER(third,  12);
	long ret;
	pid_t parent = getppid();

	ret = prctl(PR_SET_NO_NEW_PRIVS, 1, 0, 0, 0);
	ASSERT_EQ(0, ret);

	ret = prctl(PR_SET_SECCOMP, SECCOMP_MODE_FILTER, &prog_first);
	ASSERT_EQ(0, ret);

	ret = prctl(PR_SET_SECCOMP, SECCOMP_MODE_FILTER, &prog_second);
	ASSERT_EQ(0, ret);

	ret = prctl(PR_SET_SECCOMP, SECCOMP_MODE_FILTER, &prog_third);
	ASSERT_EQ(0, ret);

	EXPECT_EQ(parent, syscall(__NR_getppid));
	EXPECT_EQ(-1, read(0, NULL, 0));
	EXPECT_EQ(12, errno);
}

FIXTURE_DATA(TRAP) {
	struct sock_fprog prog;
};

FIXTURE_SETUP(TRAP)
{
	struct sock_filter filter[] = {
		BPF_STMT(BPF_LD|BPF_W|BPF_ABS,
			offsetof(struct seccomp_data, nr)),
		BPF_JUMP(BPF_JMP|BPF_JEQ|BPF_K, __NR_getpid, 0, 1),
		BPF_STMT(BPF_RET|BPF_K, SECCOMP_RET_TRAP),
		BPF_STMT(BPF_RET|BPF_K, SECCOMP_RET_ALLOW),
	};

	memset(&self->prog, 0, sizeof(self->prog));
	self->prog.filter = malloc(sizeof(filter));
	ASSERT_NE(NULL, self->prog.filter);
	memcpy(self->prog.filter, filter, sizeof(filter));
	self->prog.len = (unsigned short)ARRAY_SIZE(filter);
}

FIXTURE_TEARDOWN(TRAP)
{
	if (self->prog.filter)
		free(self->prog.filter);
}

TEST_F_SIGNAL(TRAP, dfl, SIGSYS)
{
	long ret;

	ret = prctl(PR_SET_NO_NEW_PRIVS, 1, 0, 0, 0);
	ASSERT_EQ(0, ret);

	ret = prctl(PR_SET_SECCOMP, SECCOMP_MODE_FILTER, &self->prog);
	ASSERT_EQ(0, ret);
	syscall(__NR_getpid);
}

/* Ensure that SIGSYS overrides SIG_IGN */
TEST_F_SIGNAL(TRAP, ign, SIGSYS)
{
	long ret;

	ret = prctl(PR_SET_NO_NEW_PRIVS, 1, 0, 0, 0);
	ASSERT_EQ(0, ret);

	signal(SIGSYS, SIG_IGN);

	ret = prctl(PR_SET_SECCOMP, SECCOMP_MODE_FILTER, &self->prog);
	ASSERT_EQ(0, ret);
	syscall(__NR_getpid);
}

static siginfo_t TRAP_info;
static volatile int TRAP_nr;
static void TRAP_action(int nr, siginfo_t *info, void *void_context)
{
	memcpy(&TRAP_info, info, sizeof(TRAP_info));
	TRAP_nr = nr;
}

TEST_F(TRAP, handler)
{
	int ret, test;
	struct sigaction act;
	sigset_t mask;

	memset(&act, 0, sizeof(act));
	sigemptyset(&mask);
	sigaddset(&mask, SIGSYS);

	act.sa_sigaction = &TRAP_action;
	act.sa_flags = SA_SIGINFO;
	ret = sigaction(SIGSYS, &act, NULL);
	ASSERT_EQ(0, ret) {
		TH_LOG("sigaction failed");
	}
	ret = sigprocmask(SIG_UNBLOCK, &mask, NULL);
	ASSERT_EQ(0, ret) {
		TH_LOG("sigprocmask failed");
	}

	ret = prctl(PR_SET_NO_NEW_PRIVS, 1, 0, 0, 0);
	ASSERT_EQ(0, ret);
	ret = prctl(PR_SET_SECCOMP, SECCOMP_MODE_FILTER, &self->prog);
	ASSERT_EQ(0, ret);
	TRAP_nr = 0;
	memset(&TRAP_info, 0, sizeof(TRAP_info));
	/* Expect the registers to be rolled back. (nr = error) may vary
	 * based on arch. */
	ret = syscall(__NR_getpid);
	/* Silence gcc warning about volatile. */
	test = TRAP_nr;
	EXPECT_EQ(SIGSYS, test);
	struct local_sigsys {
		void *_call_addr;	/* calling user insn */
		int _syscall;		/* triggering system call number */
		unsigned int _arch;	/* AUDIT_ARCH_* of syscall */
	} *sigsys = (struct local_sigsys *)
#ifdef si_syscall
		&(TRAP_info.si_call_addr);
#else
		&TRAP_info.si_pid;
#endif
	EXPECT_EQ(__NR_getpid, sigsys->_syscall);
	/* Make sure arch is non-zero. */
	EXPECT_NE(0, sigsys->_arch);
	EXPECT_NE(0, (unsigned long)sigsys->_call_addr);
}

FIXTURE_DATA(precedence) {
	struct sock_fprog allow;
	struct sock_fprog log;
	struct sock_fprog trace;
	struct sock_fprog error;
	struct sock_fprog trap;
	struct sock_fprog kill;
};

FIXTURE_SETUP(precedence)
{
	struct sock_filter allow_insns[] = {
		BPF_STMT(BPF_RET|BPF_K, SECCOMP_RET_ALLOW),
	};
	struct sock_filter log_insns[] = {
		BPF_STMT(BPF_LD|BPF_W|BPF_ABS,
			offsetof(struct seccomp_data, nr)),
		BPF_JUMP(BPF_JMP|BPF_JEQ|BPF_K, __NR_getpid, 1, 0),
		BPF_STMT(BPF_RET|BPF_K, SECCOMP_RET_ALLOW),
		BPF_STMT(BPF_RET|BPF_K, SECCOMP_RET_LOG),
	};
	struct sock_filter trace_insns[] = {
		BPF_STMT(BPF_LD|BPF_W|BPF_ABS,
			offsetof(struct seccomp_data, nr)),
		BPF_JUMP(BPF_JMP|BPF_JEQ|BPF_K, __NR_getpid, 1, 0),
		BPF_STMT(BPF_RET|BPF_K, SECCOMP_RET_ALLOW),
		BPF_STMT(BPF_RET|BPF_K, SECCOMP_RET_TRACE),
	};
	struct sock_filter error_insns[] = {
		BPF_STMT(BPF_LD|BPF_W|BPF_ABS,
			offsetof(struct seccomp_data, nr)),
		BPF_JUMP(BPF_JMP|BPF_JEQ|BPF_K, __NR_getpid, 1, 0),
		BPF_STMT(BPF_RET|BPF_K, SECCOMP_RET_ALLOW),
		BPF_STMT(BPF_RET|BPF_K, SECCOMP_RET_ERRNO),
	};
	struct sock_filter trap_insns[] = {
		BPF_STMT(BPF_LD|BPF_W|BPF_ABS,
			offsetof(struct seccomp_data, nr)),
		BPF_JUMP(BPF_JMP|BPF_JEQ|BPF_K, __NR_getpid, 1, 0),
		BPF_STMT(BPF_RET|BPF_K, SECCOMP_RET_ALLOW),
		BPF_STMT(BPF_RET|BPF_K, SECCOMP_RET_TRAP),
	};
	struct sock_filter kill_insns[] = {
		BPF_STMT(BPF_LD|BPF_W|BPF_ABS,
			offsetof(struct seccomp_data, nr)),
		BPF_JUMP(BPF_JMP|BPF_JEQ|BPF_K, __NR_getpid, 1, 0),
		BPF_STMT(BPF_RET|BPF_K, SECCOMP_RET_ALLOW),
		BPF_STMT(BPF_RET|BPF_K, SECCOMP_RET_KILL),
	};

	memset(self, 0, sizeof(*self));
#define FILTER_ALLOC(_x) \
	self->_x.filter = malloc(sizeof(_x##_insns)); \
	ASSERT_NE(NULL, self->_x.filter); \
	memcpy(self->_x.filter, &_x##_insns, sizeof(_x##_insns)); \
	self->_x.len = (unsigned short)ARRAY_SIZE(_x##_insns)
	FILTER_ALLOC(allow);
	FILTER_ALLOC(log);
	FILTER_ALLOC(trace);
	FILTER_ALLOC(error);
	FILTER_ALLOC(trap);
	FILTER_ALLOC(kill);
}

FIXTURE_TEARDOWN(precedence)
{
#define FILTER_FREE(_x) if (self->_x.filter) free(self->_x.filter)
	FILTER_FREE(allow);
	FILTER_FREE(log);
	FILTER_FREE(trace);
	FILTER_FREE(error);
	FILTER_FREE(trap);
	FILTER_FREE(kill);
}

TEST_F(precedence, allow_ok)
{
	pid_t parent, res = 0;
	long ret;

	parent = getppid();
	ret = prctl(PR_SET_NO_NEW_PRIVS, 1, 0, 0, 0);
	ASSERT_EQ(0, ret);

	ret = prctl(PR_SET_SECCOMP, SECCOMP_MODE_FILTER, &self->allow);
	ASSERT_EQ(0, ret);
	ret = prctl(PR_SET_SECCOMP, SECCOMP_MODE_FILTER, &self->log);
	ASSERT_EQ(0, ret);
	ret = prctl(PR_SET_SECCOMP, SECCOMP_MODE_FILTER, &self->trace);
	ASSERT_EQ(0, ret);
	ret = prctl(PR_SET_SECCOMP, SECCOMP_MODE_FILTER, &self->error);
	ASSERT_EQ(0, ret);
	ret = prctl(PR_SET_SECCOMP, SECCOMP_MODE_FILTER, &self->trap);
	ASSERT_EQ(0, ret);
	ret = prctl(PR_SET_SECCOMP, SECCOMP_MODE_FILTER, &self->kill);
	ASSERT_EQ(0, ret);
	/* Should work just fine. */
	res = syscall(__NR_getppid);
	EXPECT_EQ(parent, res);
}

TEST_F_SIGNAL(precedence, kill_is_highest, SIGSYS)
{
	pid_t parent, res = 0;
	long ret;

	parent = getppid();
	ret = prctl(PR_SET_NO_NEW_PRIVS, 1, 0, 0, 0);
	ASSERT_EQ(0, ret);

	ret = prctl(PR_SET_SECCOMP, SECCOMP_MODE_FILTER, &self->allow);
	ASSERT_EQ(0, ret);
	ret = prctl(PR_SET_SECCOMP, SECCOMP_MODE_FILTER, &self->log);
	ASSERT_EQ(0, ret);
	ret = prctl(PR_SET_SECCOMP, SECCOMP_MODE_FILTER, &self->trace);
	ASSERT_EQ(0, ret);
	ret = prctl(PR_SET_SECCOMP, SECCOMP_MODE_FILTER, &self->error);
	ASSERT_EQ(0, ret);
	ret = prctl(PR_SET_SECCOMP, SECCOMP_MODE_FILTER, &self->trap);
	ASSERT_EQ(0, ret);
	ret = prctl(PR_SET_SECCOMP, SECCOMP_MODE_FILTER, &self->kill);
	ASSERT_EQ(0, ret);
	/* Should work just fine. */
	res = syscall(__NR_getppid);
	EXPECT_EQ(parent, res);
	/* getpid() should never return. */
	res = syscall(__NR_getpid);
	EXPECT_EQ(0, res);
}

TEST_F_SIGNAL(precedence, kill_is_highest_in_any_order, SIGSYS)
{
	pid_t parent;
	long ret;

	parent = getppid();
	ret = prctl(PR_SET_NO_NEW_PRIVS, 1, 0, 0, 0);
	ASSERT_EQ(0, ret);

	ret = prctl(PR_SET_SECCOMP, SECCOMP_MODE_FILTER, &self->allow);
	ASSERT_EQ(0, ret);
	ret = prctl(PR_SET_SECCOMP, SECCOMP_MODE_FILTER, &self->kill);
	ASSERT_EQ(0, ret);
	ret = prctl(PR_SET_SECCOMP, SECCOMP_MODE_FILTER, &self->error);
	ASSERT_EQ(0, ret);
	ret = prctl(PR_SET_SECCOMP, SECCOMP_MODE_FILTER, &self->log);
	ASSERT_EQ(0, ret);
	ret = prctl(PR_SET_SECCOMP, SECCOMP_MODE_FILTER, &self->trace);
	ASSERT_EQ(0, ret);
	ret = prctl(PR_SET_SECCOMP, SECCOMP_MODE_FILTER, &self->trap);
	ASSERT_EQ(0, ret);
	/* Should work just fine. */
	EXPECT_EQ(parent, syscall(__NR_getppid));
	/* getpid() should never return. */
	EXPECT_EQ(0, syscall(__NR_getpid));
}

TEST_F_SIGNAL(precedence, trap_is_second, SIGSYS)
{
	pid_t parent;
	long ret;

	parent = getppid();
	ret = prctl(PR_SET_NO_NEW_PRIVS, 1, 0, 0, 0);
	ASSERT_EQ(0, ret);

	ret = prctl(PR_SET_SECCOMP, SECCOMP_MODE_FILTER, &self->allow);
	ASSERT_EQ(0, ret);
	ret = prctl(PR_SET_SECCOMP, SECCOMP_MODE_FILTER, &self->log);
	ASSERT_EQ(0, ret);
	ret = prctl(PR_SET_SECCOMP, SECCOMP_MODE_FILTER, &self->trace);
	ASSERT_EQ(0, ret);
	ret = prctl(PR_SET_SECCOMP, SECCOMP_MODE_FILTER, &self->error);
	ASSERT_EQ(0, ret);
	ret = prctl(PR_SET_SECCOMP, SECCOMP_MODE_FILTER, &self->trap);
	ASSERT_EQ(0, ret);
	/* Should work just fine. */
	EXPECT_EQ(parent, syscall(__NR_getppid));
	/* getpid() should never return. */
	EXPECT_EQ(0, syscall(__NR_getpid));
}

TEST_F_SIGNAL(precedence, trap_is_second_in_any_order, SIGSYS)
{
	pid_t parent;
	long ret;

	parent = getppid();
	ret = prctl(PR_SET_NO_NEW_PRIVS, 1, 0, 0, 0);
	ASSERT_EQ(0, ret);

	ret = prctl(PR_SET_SECCOMP, SECCOMP_MODE_FILTER, &self->allow);
	ASSERT_EQ(0, ret);
	ret = prctl(PR_SET_SECCOMP, SECCOMP_MODE_FILTER, &self->trap);
	ASSERT_EQ(0, ret);
	ret = prctl(PR_SET_SECCOMP, SECCOMP_MODE_FILTER, &self->log);
	ASSERT_EQ(0, ret);
	ret = prctl(PR_SET_SECCOMP, SECCOMP_MODE_FILTER, &self->trace);
	ASSERT_EQ(0, ret);
	ret = prctl(PR_SET_SECCOMP, SECCOMP_MODE_FILTER, &self->error);
	ASSERT_EQ(0, ret);
	/* Should work just fine. */
	EXPECT_EQ(parent, syscall(__NR_getppid));
	/* getpid() should never return. */
	EXPECT_EQ(0, syscall(__NR_getpid));
}

TEST_F(precedence, errno_is_third)
{
	pid_t parent;
	long ret;

	parent = getppid();
	ret = prctl(PR_SET_NO_NEW_PRIVS, 1, 0, 0, 0);
	ASSERT_EQ(0, ret);

	ret = prctl(PR_SET_SECCOMP, SECCOMP_MODE_FILTER, &self->allow);
	ASSERT_EQ(0, ret);
	ret = prctl(PR_SET_SECCOMP, SECCOMP_MODE_FILTER, &self->log);
	ASSERT_EQ(0, ret);
	ret = prctl(PR_SET_SECCOMP, SECCOMP_MODE_FILTER, &self->trace);
	ASSERT_EQ(0, ret);
	ret = prctl(PR_SET_SECCOMP, SECCOMP_MODE_FILTER, &self->error);
	ASSERT_EQ(0, ret);
	/* Should work just fine. */
	EXPECT_EQ(parent, syscall(__NR_getppid));
	EXPECT_EQ(0, syscall(__NR_getpid));
}

TEST_F(precedence, errno_is_third_in_any_order)
{
	pid_t parent;
	long ret;

	parent = getppid();
	ret = prctl(PR_SET_NO_NEW_PRIVS, 1, 0, 0, 0);
	ASSERT_EQ(0, ret);

	ret = prctl(PR_SET_SECCOMP, SECCOMP_MODE_FILTER, &self->log);
	ASSERT_EQ(0, ret);
	ret = prctl(PR_SET_SECCOMP, SECCOMP_MODE_FILTER, &self->error);
	ASSERT_EQ(0, ret);
	ret = prctl(PR_SET_SECCOMP, SECCOMP_MODE_FILTER, &self->trace);
	ASSERT_EQ(0, ret);
	ret = prctl(PR_SET_SECCOMP, SECCOMP_MODE_FILTER, &self->allow);
	ASSERT_EQ(0, ret);
	/* Should work just fine. */
	EXPECT_EQ(parent, syscall(__NR_getppid));
	EXPECT_EQ(0, syscall(__NR_getpid));
}

TEST_F(precedence, trace_is_fourth)
{
	pid_t parent;
	long ret;

	parent = getppid();
	ret = prctl(PR_SET_NO_NEW_PRIVS, 1, 0, 0, 0);
	ASSERT_EQ(0, ret);

	ret = prctl(PR_SET_SECCOMP, SECCOMP_MODE_FILTER, &self->allow);
	ASSERT_EQ(0, ret);
	ret = prctl(PR_SET_SECCOMP, SECCOMP_MODE_FILTER, &self->log);
	ASSERT_EQ(0, ret);
	ret = prctl(PR_SET_SECCOMP, SECCOMP_MODE_FILTER, &self->trace);
	ASSERT_EQ(0, ret);
	/* Should work just fine. */
	EXPECT_EQ(parent, syscall(__NR_getppid));
	/* No ptracer */
	EXPECT_EQ(-1, syscall(__NR_getpid));
}

TEST_F(precedence, trace_is_fourth_in_any_order)
{
	pid_t parent;
	long ret;

	parent = getppid();
	ret = prctl(PR_SET_NO_NEW_PRIVS, 1, 0, 0, 0);
	ASSERT_EQ(0, ret);

	ret = prctl(PR_SET_SECCOMP, SECCOMP_MODE_FILTER, &self->trace);
	ASSERT_EQ(0, ret);
	ret = prctl(PR_SET_SECCOMP, SECCOMP_MODE_FILTER, &self->allow);
	ASSERT_EQ(0, ret);
	ret = prctl(PR_SET_SECCOMP, SECCOMP_MODE_FILTER, &self->log);
	ASSERT_EQ(0, ret);
	/* Should work just fine. */
	EXPECT_EQ(parent, syscall(__NR_getppid));
	/* No ptracer */
	EXPECT_EQ(-1, syscall(__NR_getpid));
}

TEST_F(precedence, log_is_fifth)
{
	pid_t mypid, parent;
	long ret;

	mypid = getpid();
	parent = getppid();
	ret = prctl(PR_SET_NO_NEW_PRIVS, 1, 0, 0, 0);
	ASSERT_EQ(0, ret);

	ret = prctl(PR_SET_SECCOMP, SECCOMP_MODE_FILTER, &self->allow);
	ASSERT_EQ(0, ret);
	ret = prctl(PR_SET_SECCOMP, SECCOMP_MODE_FILTER, &self->log);
	ASSERT_EQ(0, ret);
	/* Should work just fine. */
	EXPECT_EQ(parent, syscall(__NR_getppid));
	/* Should also work just fine */
	EXPECT_EQ(mypid, syscall(__NR_getpid));
}

TEST_F(precedence, log_is_fifth_in_any_order)
{
	pid_t mypid, parent;
	long ret;

	mypid = getpid();
	parent = getppid();
	ret = prctl(PR_SET_NO_NEW_PRIVS, 1, 0, 0, 0);
	ASSERT_EQ(0, ret);

	ret = prctl(PR_SET_SECCOMP, SECCOMP_MODE_FILTER, &self->log);
	ASSERT_EQ(0, ret);
	ret = prctl(PR_SET_SECCOMP, SECCOMP_MODE_FILTER, &self->allow);
	ASSERT_EQ(0, ret);
	/* Should work just fine. */
	EXPECT_EQ(parent, syscall(__NR_getppid));
	/* Should also work just fine */
	EXPECT_EQ(mypid, syscall(__NR_getpid));
}

#ifndef PTRACE_O_TRACESECCOMP
#define PTRACE_O_TRACESECCOMP	0x00000080
#endif

/* Catch the Ubuntu 12.04 value error. */
#if PTRACE_EVENT_SECCOMP != 7
#undef PTRACE_EVENT_SECCOMP
#endif

#ifndef PTRACE_EVENT_SECCOMP
#define PTRACE_EVENT_SECCOMP 7
#endif

#define IS_SECCOMP_EVENT(status) ((status >> 16) == PTRACE_EVENT_SECCOMP)
bool tracer_running;
void tracer_stop(int sig)
{
	tracer_running = false;
}

typedef void tracer_func_t(struct __test_metadata *_metadata,
			   pid_t tracee, int status, void *args);

void start_tracer(struct __test_metadata *_metadata, int fd, pid_t tracee,
	    tracer_func_t tracer_func, void *args, bool ptrace_syscall)
{
	int ret = -1;
	struct sigaction action = {
		.sa_handler = tracer_stop,
	};

	/* Allow external shutdown. */
	tracer_running = true;
	ASSERT_EQ(0, sigaction(SIGUSR1, &action, NULL));

	errno = 0;
	while (ret == -1 && errno != EINVAL)
		ret = ptrace(PTRACE_ATTACH, tracee, NULL, 0);
	ASSERT_EQ(0, ret) {
		kill(tracee, SIGKILL);
	}
	/* Wait for attach stop */
	wait(NULL);

	ret = ptrace(PTRACE_SETOPTIONS, tracee, NULL, ptrace_syscall ?
						      PTRACE_O_TRACESYSGOOD :
						      PTRACE_O_TRACESECCOMP);
	ASSERT_EQ(0, ret) {
		TH_LOG("Failed to set PTRACE_O_TRACESECCOMP");
		kill(tracee, SIGKILL);
	}
	ret = ptrace(ptrace_syscall ? PTRACE_SYSCALL : PTRACE_CONT,
		     tracee, NULL, 0);
	ASSERT_EQ(0, ret);

	/* Unblock the tracee */
	ASSERT_EQ(1, write(fd, "A", 1));
	ASSERT_EQ(0, close(fd));

	/* Run until we're shut down. Must assert to stop execution. */
	while (tracer_running) {
		int status;

		if (wait(&status) != tracee)
			continue;
		if (WIFSIGNALED(status) || WIFEXITED(status))
			/* Child is dead. Time to go. */
			return;

		/* Check if this is a seccomp event. */
		ASSERT_EQ(!ptrace_syscall, IS_SECCOMP_EVENT(status));

		tracer_func(_metadata, tracee, status, args);

		ret = ptrace(ptrace_syscall ? PTRACE_SYSCALL : PTRACE_CONT,
			     tracee, NULL, 0);
		ASSERT_EQ(0, ret);
	}
	/* Directly report the status of our test harness results. */
	syscall(__NR_exit, _metadata->passed ? EXIT_SUCCESS : EXIT_FAILURE);
}

/* Common tracer setup/teardown functions. */
void cont_handler(int num)
{ }
pid_t setup_trace_fixture(struct __test_metadata *_metadata,
			  tracer_func_t func, void *args, bool ptrace_syscall)
{
	char sync;
	int pipefd[2];
	pid_t tracer_pid;
	pid_t tracee = getpid();

	/* Setup a pipe for clean synchronization. */
	ASSERT_EQ(0, pipe(pipefd));

	/* Fork a child which we'll promote to tracer */
	tracer_pid = fork();
	ASSERT_LE(0, tracer_pid);
	signal(SIGALRM, cont_handler);
	if (tracer_pid == 0) {
		close(pipefd[0]);
		start_tracer(_metadata, pipefd[1], tracee, func, args,
			     ptrace_syscall);
		syscall(__NR_exit, 0);
	}
	close(pipefd[1]);
	prctl(PR_SET_PTRACER, tracer_pid, 0, 0, 0);
	read(pipefd[0], &sync, 1);
	close(pipefd[0]);

	return tracer_pid;
}
void teardown_trace_fixture(struct __test_metadata *_metadata,
			    pid_t tracer)
{
	if (tracer) {
		int status;
		/*
		 * Extract the exit code from the other process and
		 * adopt it for ourselves in case its asserts failed.
		 */
		ASSERT_EQ(0, kill(tracer, SIGUSR1));
		ASSERT_EQ(tracer, waitpid(tracer, &status, 0));
		if (WEXITSTATUS(status))
			_metadata->passed = 0;
	}
}

/* "poke" tracer arguments and function. */
struct tracer_args_poke_t {
	unsigned long poke_addr;
};

void tracer_poke(struct __test_metadata *_metadata, pid_t tracee, int status,
		 void *args)
{
	int ret;
	unsigned long msg;
	struct tracer_args_poke_t *info = (struct tracer_args_poke_t *)args;

	ret = ptrace(PTRACE_GETEVENTMSG, tracee, NULL, &msg);
	EXPECT_EQ(0, ret);
	/* If this fails, don't try to recover. */
	ASSERT_EQ(0x1001, msg) {
		kill(tracee, SIGKILL);
	}
	/*
	 * Poke in the message.
	 * Registers are not touched to try to keep this relatively arch
	 * agnostic.
	 */
	ret = ptrace(PTRACE_POKEDATA, tracee, info->poke_addr, 0x1001);
	EXPECT_EQ(0, ret);
}

FIXTURE_DATA(TRACE_poke) {
	struct sock_fprog prog;
	pid_t tracer;
	long poked;
	struct tracer_args_poke_t tracer_args;
};

FIXTURE_SETUP(TRACE_poke)
{
	struct sock_filter filter[] = {
		BPF_STMT(BPF_LD|BPF_W|BPF_ABS,
			offsetof(struct seccomp_data, nr)),
		BPF_JUMP(BPF_JMP|BPF_JEQ|BPF_K, __NR_read, 0, 1),
		BPF_STMT(BPF_RET|BPF_K, SECCOMP_RET_TRACE | 0x1001),
		BPF_STMT(BPF_RET|BPF_K, SECCOMP_RET_ALLOW),
	};

	self->poked = 0;
	memset(&self->prog, 0, sizeof(self->prog));
	self->prog.filter = malloc(sizeof(filter));
	ASSERT_NE(NULL, self->prog.filter);
	memcpy(self->prog.filter, filter, sizeof(filter));
	self->prog.len = (unsigned short)ARRAY_SIZE(filter);

	/* Set up tracer args. */
	self->tracer_args.poke_addr = (unsigned long)&self->poked;

	/* Launch tracer. */
	self->tracer = setup_trace_fixture(_metadata, tracer_poke,
					   &self->tracer_args, false);
}

FIXTURE_TEARDOWN(TRACE_poke)
{
	teardown_trace_fixture(_metadata, self->tracer);
	if (self->prog.filter)
		free(self->prog.filter);
}

TEST_F(TRACE_poke, read_has_side_effects)
{
	ssize_t ret;

	ret = prctl(PR_SET_NO_NEW_PRIVS, 1, 0, 0, 0);
	ASSERT_EQ(0, ret);

	ret = prctl(PR_SET_SECCOMP, SECCOMP_MODE_FILTER, &self->prog, 0, 0);
	ASSERT_EQ(0, ret);

	EXPECT_EQ(0, self->poked);
	ret = read(-1, NULL, 0);
	EXPECT_EQ(-1, ret);
	EXPECT_EQ(0x1001, self->poked);
}

TEST_F(TRACE_poke, getpid_runs_normally)
{
	long ret;

	ret = prctl(PR_SET_NO_NEW_PRIVS, 1, 0, 0, 0);
	ASSERT_EQ(0, ret);

	ret = prctl(PR_SET_SECCOMP, SECCOMP_MODE_FILTER, &self->prog, 0, 0);
	ASSERT_EQ(0, ret);

	EXPECT_EQ(0, self->poked);
	EXPECT_NE(0, syscall(__NR_getpid));
	EXPECT_EQ(0, self->poked);
}

#if defined(__x86_64__)
# define ARCH_REGS	struct user_regs_struct
# define SYSCALL_NUM	orig_rax
# define SYSCALL_RET	rax
#elif defined(__i386__)
# define ARCH_REGS	struct user_regs_struct
# define SYSCALL_NUM	orig_eax
# define SYSCALL_RET	eax
#elif defined(__arm__)
# define ARCH_REGS	struct pt_regs
# define SYSCALL_NUM	ARM_r7
# define SYSCALL_RET	ARM_r0
#elif defined(__aarch64__)
# define ARCH_REGS	struct user_pt_regs
# define SYSCALL_NUM	regs[8]
# define SYSCALL_RET	regs[0]
#elif defined(__hppa__)
# define ARCH_REGS	struct user_regs_struct
# define SYSCALL_NUM	gr[20]
# define SYSCALL_RET	gr[28]
#elif defined(__powerpc__)
# define ARCH_REGS	struct pt_regs
# define SYSCALL_NUM	gpr[0]
# define SYSCALL_RET	gpr[3]
#elif defined(__s390__)
# define ARCH_REGS     s390_regs
# define SYSCALL_NUM   gprs[2]
# define SYSCALL_RET   gprs[2]
#elif defined(__mips__)
# define ARCH_REGS	struct pt_regs
# define SYSCALL_NUM	regs[2]
# define SYSCALL_SYSCALL_NUM regs[4]
# define SYSCALL_RET	regs[2]
# define SYSCALL_NUM_RET_SHARE_REG
#else
# error "Do not know how to find your architecture's registers and syscalls"
#endif

/* When the syscall return can't be changed, stub out the tests for it. */
#ifdef SYSCALL_NUM_RET_SHARE_REG
# define EXPECT_SYSCALL_RETURN(val, action)	EXPECT_EQ(-1, action)
#else
# define EXPECT_SYSCALL_RETURN(val, action)		\
	do {						\
		errno = 0;				\
		if (val < 0) {				\
			EXPECT_EQ(-1, action);		\
			EXPECT_EQ(-(val), errno);	\
		} else {				\
			EXPECT_EQ(val, action);		\
		}					\
	} while (0)
#endif

/* Use PTRACE_GETREGS and PTRACE_SETREGS when available. This is useful for
 * architectures without HAVE_ARCH_TRACEHOOK (e.g. User-mode Linux).
 */
#if defined(__x86_64__) || defined(__i386__) || defined(__mips__)
#define HAVE_GETREGS
#endif

/* Architecture-specific syscall fetching routine. */
int get_syscall(struct __test_metadata *_metadata, pid_t tracee)
{
	ARCH_REGS regs;
#ifdef HAVE_GETREGS
	EXPECT_EQ(0, ptrace(PTRACE_GETREGS, tracee, 0, &regs)) {
		TH_LOG("PTRACE_GETREGS failed");
		return -1;
	}
#else
	struct iovec iov;

	iov.iov_base = &regs;
	iov.iov_len = sizeof(regs);
	EXPECT_EQ(0, ptrace(PTRACE_GETREGSET, tracee, NT_PRSTATUS, &iov)) {
		TH_LOG("PTRACE_GETREGSET failed");
		return -1;
	}
#endif

#if defined(__mips__)
	if (regs.SYSCALL_NUM == __NR_O32_Linux)
		return regs.SYSCALL_SYSCALL_NUM;
#endif
	return regs.SYSCALL_NUM;
}

/* Architecture-specific syscall changing routine. */
void change_syscall(struct __test_metadata *_metadata,
		    pid_t tracee, int syscall, int result)
{
	int ret;
	ARCH_REGS regs;
#ifdef HAVE_GETREGS
	ret = ptrace(PTRACE_GETREGS, tracee, 0, &regs);
#else
	struct iovec iov;
	iov.iov_base = &regs;
	iov.iov_len = sizeof(regs);
	ret = ptrace(PTRACE_GETREGSET, tracee, NT_PRSTATUS, &iov);
#endif
	EXPECT_EQ(0, ret) {}

#if defined(__x86_64__) || defined(__i386__) || defined(__powerpc__) || \
    defined(__s390__) || defined(__hppa__)
	{
		regs.SYSCALL_NUM = syscall;
	}
#elif defined(__mips__)
	{
		if (regs.SYSCALL_NUM == __NR_O32_Linux)
			regs.SYSCALL_SYSCALL_NUM = syscall;
		else
			regs.SYSCALL_NUM = syscall;
	}

#elif defined(__arm__)
# ifndef PTRACE_SET_SYSCALL
#  define PTRACE_SET_SYSCALL   23
# endif
	{
		ret = ptrace(PTRACE_SET_SYSCALL, tracee, NULL, syscall);
		EXPECT_EQ(0, ret);
	}

#elif defined(__aarch64__)
# ifndef NT_ARM_SYSTEM_CALL
#  define NT_ARM_SYSTEM_CALL 0x404
# endif
	{
		iov.iov_base = &syscall;
		iov.iov_len = sizeof(syscall);
		ret = ptrace(PTRACE_SETREGSET, tracee, NT_ARM_SYSTEM_CALL,
			     &iov);
		EXPECT_EQ(0, ret);
	}

#else
	ASSERT_EQ(1, 0) {
		TH_LOG("How is the syscall changed on this architecture?");
	}
#endif

	/* If syscall is skipped, change return value. */
	if (syscall == -1)
#ifdef SYSCALL_NUM_RET_SHARE_REG
		TH_LOG("Can't modify syscall return on this architecture");
#else
		regs.SYSCALL_RET = result;
#endif

#ifdef HAVE_GETREGS
	ret = ptrace(PTRACE_SETREGS, tracee, 0, &regs);
#else
	iov.iov_base = &regs;
	iov.iov_len = sizeof(regs);
	ret = ptrace(PTRACE_SETREGSET, tracee, NT_PRSTATUS, &iov);
#endif
	EXPECT_EQ(0, ret);
}

void tracer_syscall(struct __test_metadata *_metadata, pid_t tracee,
		    int status, void *args)
{
	int ret;
	unsigned long msg;

	/* Make sure we got the right message. */
	ret = ptrace(PTRACE_GETEVENTMSG, tracee, NULL, &msg);
	EXPECT_EQ(0, ret);

	/* Validate and take action on expected syscalls. */
	switch (msg) {
	case 0x1002:
		/* change getpid to getppid. */
		EXPECT_EQ(__NR_getpid, get_syscall(_metadata, tracee));
		change_syscall(_metadata, tracee, __NR_getppid, 0);
		break;
	case 0x1003:
		/* skip gettid with valid return code. */
		EXPECT_EQ(__NR_gettid, get_syscall(_metadata, tracee));
		change_syscall(_metadata, tracee, -1, 45000);
		break;
	case 0x1004:
		/* skip openat with error. */
		EXPECT_EQ(__NR_openat, get_syscall(_metadata, tracee));
		change_syscall(_metadata, tracee, -1, -ESRCH);
		break;
	case 0x1005:
		/* do nothing (allow getppid) */
		EXPECT_EQ(__NR_getppid, get_syscall(_metadata, tracee));
		break;
	default:
		EXPECT_EQ(0, msg) {
			TH_LOG("Unknown PTRACE_GETEVENTMSG: 0x%lx", msg);
			kill(tracee, SIGKILL);
		}
	}

}

void tracer_ptrace(struct __test_metadata *_metadata, pid_t tracee,
		   int status, void *args)
{
	int ret, nr;
	unsigned long msg;
	static bool entry;

	/* Make sure we got an empty message. */
	ret = ptrace(PTRACE_GETEVENTMSG, tracee, NULL, &msg);
	EXPECT_EQ(0, ret);
	EXPECT_EQ(0, msg);

	/* The only way to tell PTRACE_SYSCALL entry/exit is by counting. */
	entry = !entry;
	if (!entry)
		return;

	nr = get_syscall(_metadata, tracee);

	if (nr == __NR_getpid)
		change_syscall(_metadata, tracee, __NR_getppid, 0);
	if (nr == __NR_gettid)
		change_syscall(_metadata, tracee, -1, 45000);
	if (nr == __NR_openat)
		change_syscall(_metadata, tracee, -1, -ESRCH);
}

FIXTURE_DATA(TRACE_syscall) {
	struct sock_fprog prog;
	pid_t tracer, mytid, mypid, parent;
};

FIXTURE_SETUP(TRACE_syscall)
{
	struct sock_filter filter[] = {
		BPF_STMT(BPF_LD|BPF_W|BPF_ABS,
			offsetof(struct seccomp_data, nr)),
		BPF_JUMP(BPF_JMP|BPF_JEQ|BPF_K, __NR_getpid, 0, 1),
		BPF_STMT(BPF_RET|BPF_K, SECCOMP_RET_TRACE | 0x1002),
		BPF_JUMP(BPF_JMP|BPF_JEQ|BPF_K, __NR_gettid, 0, 1),
		BPF_STMT(BPF_RET|BPF_K, SECCOMP_RET_TRACE | 0x1003),
		BPF_JUMP(BPF_JMP|BPF_JEQ|BPF_K, __NR_openat, 0, 1),
		BPF_STMT(BPF_RET|BPF_K, SECCOMP_RET_TRACE | 0x1004),
		BPF_JUMP(BPF_JMP|BPF_JEQ|BPF_K, __NR_getppid, 0, 1),
		BPF_STMT(BPF_RET|BPF_K, SECCOMP_RET_TRACE | 0x1005),
		BPF_STMT(BPF_RET|BPF_K, SECCOMP_RET_ALLOW),
	};

	memset(&self->prog, 0, sizeof(self->prog));
	self->prog.filter = malloc(sizeof(filter));
	ASSERT_NE(NULL, self->prog.filter);
	memcpy(self->prog.filter, filter, sizeof(filter));
	self->prog.len = (unsigned short)ARRAY_SIZE(filter);

	/* Prepare some testable syscall results. */
	self->mytid = syscall(__NR_gettid);
	ASSERT_GT(self->mytid, 0);
	ASSERT_NE(self->mytid, 1) {
		TH_LOG("Running this test as init is not supported. :)");
	}

	self->mypid = getpid();
	ASSERT_GT(self->mypid, 0);
	ASSERT_EQ(self->mytid, self->mypid);

	self->parent = getppid();
	ASSERT_GT(self->parent, 0);
	ASSERT_NE(self->parent, self->mypid);

	/* Launch tracer. */
	self->tracer = setup_trace_fixture(_metadata, tracer_syscall, NULL,
					   false);
}

FIXTURE_TEARDOWN(TRACE_syscall)
{
	teardown_trace_fixture(_metadata, self->tracer);
	if (self->prog.filter)
		free(self->prog.filter);
}

TEST_F(TRACE_syscall, ptrace_syscall_redirected)
{
	/* Swap SECCOMP_RET_TRACE tracer for PTRACE_SYSCALL tracer. */
	teardown_trace_fixture(_metadata, self->tracer);
	self->tracer = setup_trace_fixture(_metadata, tracer_ptrace, NULL,
					   true);

	/* Tracer will redirect getpid to getppid. */
	EXPECT_NE(self->mypid, syscall(__NR_getpid));
}

TEST_F(TRACE_syscall, ptrace_syscall_errno)
{
	/* Swap SECCOMP_RET_TRACE tracer for PTRACE_SYSCALL tracer. */
	teardown_trace_fixture(_metadata, self->tracer);
	self->tracer = setup_trace_fixture(_metadata, tracer_ptrace, NULL,
					   true);

	/* Tracer should skip the open syscall, resulting in ESRCH. */
	EXPECT_SYSCALL_RETURN(-ESRCH, syscall(__NR_openat));
}

TEST_F(TRACE_syscall, ptrace_syscall_faked)
{
	/* Swap SECCOMP_RET_TRACE tracer for PTRACE_SYSCALL tracer. */
	teardown_trace_fixture(_metadata, self->tracer);
	self->tracer = setup_trace_fixture(_metadata, tracer_ptrace, NULL,
					   true);

	/* Tracer should skip the gettid syscall, resulting fake pid. */
	EXPECT_SYSCALL_RETURN(45000, syscall(__NR_gettid));
}

TEST_F(TRACE_syscall, syscall_allowed)
{
	long ret;

	ret = prctl(PR_SET_NO_NEW_PRIVS, 1, 0, 0, 0);
	ASSERT_EQ(0, ret);

	ret = prctl(PR_SET_SECCOMP, SECCOMP_MODE_FILTER, &self->prog, 0, 0);
	ASSERT_EQ(0, ret);

	/* getppid works as expected (no changes). */
	EXPECT_EQ(self->parent, syscall(__NR_getppid));
	EXPECT_NE(self->mypid, syscall(__NR_getppid));
}

TEST_F(TRACE_syscall, syscall_redirected)
{
	long ret;

	ret = prctl(PR_SET_NO_NEW_PRIVS, 1, 0, 0, 0);
	ASSERT_EQ(0, ret);

	ret = prctl(PR_SET_SECCOMP, SECCOMP_MODE_FILTER, &self->prog, 0, 0);
	ASSERT_EQ(0, ret);

	/* getpid has been redirected to getppid as expected. */
	EXPECT_EQ(self->parent, syscall(__NR_getpid));
	EXPECT_NE(self->mypid, syscall(__NR_getpid));
}

TEST_F(TRACE_syscall, syscall_errno)
{
	long ret;

	ret = prctl(PR_SET_NO_NEW_PRIVS, 1, 0, 0, 0);
	ASSERT_EQ(0, ret);

	ret = prctl(PR_SET_SECCOMP, SECCOMP_MODE_FILTER, &self->prog, 0, 0);
	ASSERT_EQ(0, ret);

	/* openat has been skipped and an errno return. */
	EXPECT_SYSCALL_RETURN(-ESRCH, syscall(__NR_openat));
}

TEST_F(TRACE_syscall, syscall_faked)
{
	long ret;

	ret = prctl(PR_SET_NO_NEW_PRIVS, 1, 0, 0, 0);
	ASSERT_EQ(0, ret);

	ret = prctl(PR_SET_SECCOMP, SECCOMP_MODE_FILTER, &self->prog, 0, 0);
	ASSERT_EQ(0, ret);

	/* gettid has been skipped and an altered return value stored. */
	EXPECT_SYSCALL_RETURN(45000, syscall(__NR_gettid));
}

TEST_F(TRACE_syscall, skip_after_RET_TRACE)
{
	struct sock_filter filter[] = {
		BPF_STMT(BPF_LD|BPF_W|BPF_ABS,
			offsetof(struct seccomp_data, nr)),
		BPF_JUMP(BPF_JMP|BPF_JEQ|BPF_K, __NR_getppid, 0, 1),
		BPF_STMT(BPF_RET|BPF_K, SECCOMP_RET_ERRNO | EPERM),
		BPF_STMT(BPF_RET|BPF_K, SECCOMP_RET_ALLOW),
	};
	struct sock_fprog prog = {
		.len = (unsigned short)ARRAY_SIZE(filter),
		.filter = filter,
	};
	long ret;

	ret = prctl(PR_SET_NO_NEW_PRIVS, 1, 0, 0, 0);
	ASSERT_EQ(0, ret);

	/* Install fixture filter. */
	ret = prctl(PR_SET_SECCOMP, SECCOMP_MODE_FILTER, &self->prog, 0, 0);
	ASSERT_EQ(0, ret);

	/* Install "errno on getppid" filter. */
	ret = prctl(PR_SET_SECCOMP, SECCOMP_MODE_FILTER, &prog, 0, 0);
	ASSERT_EQ(0, ret);

	/* Tracer will redirect getpid to getppid, and we should see EPERM. */
	errno = 0;
	EXPECT_EQ(-1, syscall(__NR_getpid));
	EXPECT_EQ(EPERM, errno);
}

TEST_F_SIGNAL(TRACE_syscall, kill_after_RET_TRACE, SIGSYS)
{
	struct sock_filter filter[] = {
		BPF_STMT(BPF_LD|BPF_W|BPF_ABS,
			offsetof(struct seccomp_data, nr)),
		BPF_JUMP(BPF_JMP|BPF_JEQ|BPF_K, __NR_getppid, 0, 1),
		BPF_STMT(BPF_RET|BPF_K, SECCOMP_RET_KILL),
		BPF_STMT(BPF_RET|BPF_K, SECCOMP_RET_ALLOW),
	};
	struct sock_fprog prog = {
		.len = (unsigned short)ARRAY_SIZE(filter),
		.filter = filter,
	};
	long ret;

	ret = prctl(PR_SET_NO_NEW_PRIVS, 1, 0, 0, 0);
	ASSERT_EQ(0, ret);

	/* Install fixture filter. */
	ret = prctl(PR_SET_SECCOMP, SECCOMP_MODE_FILTER, &self->prog, 0, 0);
	ASSERT_EQ(0, ret);

	/* Install "death on getppid" filter. */
	ret = prctl(PR_SET_SECCOMP, SECCOMP_MODE_FILTER, &prog, 0, 0);
	ASSERT_EQ(0, ret);

	/* Tracer will redirect getpid to getppid, and we should die. */
	EXPECT_NE(self->mypid, syscall(__NR_getpid));
}

TEST_F(TRACE_syscall, skip_after_ptrace)
{
	struct sock_filter filter[] = {
		BPF_STMT(BPF_LD|BPF_W|BPF_ABS,
			offsetof(struct seccomp_data, nr)),
		BPF_JUMP(BPF_JMP|BPF_JEQ|BPF_K, __NR_getppid, 0, 1),
		BPF_STMT(BPF_RET|BPF_K, SECCOMP_RET_ERRNO | EPERM),
		BPF_STMT(BPF_RET|BPF_K, SECCOMP_RET_ALLOW),
	};
	struct sock_fprog prog = {
		.len = (unsigned short)ARRAY_SIZE(filter),
		.filter = filter,
	};
	long ret;

	/* Swap SECCOMP_RET_TRACE tracer for PTRACE_SYSCALL tracer. */
	teardown_trace_fixture(_metadata, self->tracer);
	self->tracer = setup_trace_fixture(_metadata, tracer_ptrace, NULL,
					   true);

	ret = prctl(PR_SET_NO_NEW_PRIVS, 1, 0, 0, 0);
	ASSERT_EQ(0, ret);

	/* Install "errno on getppid" filter. */
	ret = prctl(PR_SET_SECCOMP, SECCOMP_MODE_FILTER, &prog, 0, 0);
	ASSERT_EQ(0, ret);

	/* Tracer will redirect getpid to getppid, and we should see EPERM. */
	EXPECT_EQ(-1, syscall(__NR_getpid));
	EXPECT_EQ(EPERM, errno);
}

TEST_F_SIGNAL(TRACE_syscall, kill_after_ptrace, SIGSYS)
{
	struct sock_filter filter[] = {
		BPF_STMT(BPF_LD|BPF_W|BPF_ABS,
			offsetof(struct seccomp_data, nr)),
		BPF_JUMP(BPF_JMP|BPF_JEQ|BPF_K, __NR_getppid, 0, 1),
		BPF_STMT(BPF_RET|BPF_K, SECCOMP_RET_KILL),
		BPF_STMT(BPF_RET|BPF_K, SECCOMP_RET_ALLOW),
	};
	struct sock_fprog prog = {
		.len = (unsigned short)ARRAY_SIZE(filter),
		.filter = filter,
	};
	long ret;

	/* Swap SECCOMP_RET_TRACE tracer for PTRACE_SYSCALL tracer. */
	teardown_trace_fixture(_metadata, self->tracer);
	self->tracer = setup_trace_fixture(_metadata, tracer_ptrace, NULL,
					   true);

	ret = prctl(PR_SET_NO_NEW_PRIVS, 1, 0, 0, 0);
	ASSERT_EQ(0, ret);

	/* Install "death on getppid" filter. */
	ret = prctl(PR_SET_SECCOMP, SECCOMP_MODE_FILTER, &prog, 0, 0);
	ASSERT_EQ(0, ret);

	/* Tracer will redirect getpid to getppid, and we should die. */
	EXPECT_NE(self->mypid, syscall(__NR_getpid));
}

TEST(seccomp_syscall)
{
	struct sock_filter filter[] = {
		BPF_STMT(BPF_RET|BPF_K, SECCOMP_RET_ALLOW),
	};
	struct sock_fprog prog = {
		.len = (unsigned short)ARRAY_SIZE(filter),
		.filter = filter,
	};
	long ret;

	ret = prctl(PR_SET_NO_NEW_PRIVS, 1, 0, 0, 0);
	ASSERT_EQ(0, ret) {
		TH_LOG("Kernel does not support PR_SET_NO_NEW_PRIVS!");
	}

	/* Reject insane operation. */
	ret = seccomp(-1, 0, &prog);
	ASSERT_NE(ENOSYS, errno) {
		TH_LOG("Kernel does not support seccomp syscall!");
	}
	EXPECT_EQ(EINVAL, errno) {
		TH_LOG("Did not reject crazy op value!");
	}

	/* Reject strict with flags or pointer. */
	ret = seccomp(SECCOMP_SET_MODE_STRICT, -1, NULL);
	EXPECT_EQ(EINVAL, errno) {
		TH_LOG("Did not reject mode strict with flags!");
	}
	ret = seccomp(SECCOMP_SET_MODE_STRICT, 0, &prog);
	EXPECT_EQ(EINVAL, errno) {
		TH_LOG("Did not reject mode strict with uargs!");
	}

	/* Reject insane args for filter. */
	ret = seccomp(SECCOMP_SET_MODE_FILTER, -1, &prog);
	EXPECT_EQ(EINVAL, errno) {
		TH_LOG("Did not reject crazy filter flags!");
	}
	ret = seccomp(SECCOMP_SET_MODE_FILTER, 0, NULL);
	EXPECT_EQ(EFAULT, errno) {
		TH_LOG("Did not reject NULL filter!");
	}

	ret = seccomp(SECCOMP_SET_MODE_FILTER, 0, &prog);
	EXPECT_EQ(0, errno) {
		TH_LOG("Kernel does not support SECCOMP_SET_MODE_FILTER: %s",
			strerror(errno));
	}
}

TEST(seccomp_syscall_mode_lock)
{
	struct sock_filter filter[] = {
		BPF_STMT(BPF_RET|BPF_K, SECCOMP_RET_ALLOW),
	};
	struct sock_fprog prog = {
		.len = (unsigned short)ARRAY_SIZE(filter),
		.filter = filter,
	};
	long ret;

	ret = prctl(PR_SET_NO_NEW_PRIVS, 1, NULL, 0, 0);
	ASSERT_EQ(0, ret) {
		TH_LOG("Kernel does not support PR_SET_NO_NEW_PRIVS!");
	}

	ret = seccomp(SECCOMP_SET_MODE_FILTER, 0, &prog);
	ASSERT_NE(ENOSYS, errno) {
		TH_LOG("Kernel does not support seccomp syscall!");
	}
	EXPECT_EQ(0, ret) {
		TH_LOG("Could not install filter!");
	}

	/* Make sure neither entry point will switch to strict. */
	ret = prctl(PR_SET_SECCOMP, SECCOMP_MODE_STRICT, 0, 0, 0);
	EXPECT_EQ(EINVAL, errno) {
		TH_LOG("Switched to mode strict!");
	}

	ret = seccomp(SECCOMP_SET_MODE_STRICT, 0, NULL);
	EXPECT_EQ(EINVAL, errno) {
		TH_LOG("Switched to mode strict!");
	}
}

/*
 * Test detection of known and unknown filter flags. Userspace needs to be able
 * to check if a filter flag is supported by the current kernel and a good way
 * of doing that is by attempting to enter filter mode, with the flag bit in
 * question set, and a NULL pointer for the _args_ parameter. EFAULT indicates
 * that the flag is valid and EINVAL indicates that the flag is invalid.
 */
TEST(detect_seccomp_filter_flags)
{
	unsigned int flags[] = { SECCOMP_FILTER_FLAG_TSYNC,
				 SECCOMP_FILTER_FLAG_LOG,
				 SECCOMP_FILTER_FLAG_SPEC_ALLOW,
				 SECCOMP_FILTER_FLAG_NEW_LISTENER };
	unsigned int exclusive[] = {
				SECCOMP_FILTER_FLAG_TSYNC,
				SECCOMP_FILTER_FLAG_NEW_LISTENER };
	unsigned int flag, all_flags, exclusive_mask;
	int i;
	long ret;

	/* Test detection of individual known-good filter flags */
	for (i = 0, all_flags = 0; i < ARRAY_SIZE(flags); i++) {
		int bits = 0;

		flag = flags[i];
		/* Make sure the flag is a single bit! */
		while (flag) {
			if (flag & 0x1)
				bits ++;
			flag >>= 1;
		}
		ASSERT_EQ(1, bits);
		flag = flags[i];

		ret = seccomp(SECCOMP_SET_MODE_FILTER, flag, NULL);
		ASSERT_NE(ENOSYS, errno) {
			TH_LOG("Kernel does not support seccomp syscall!");
		}
		EXPECT_EQ(-1, ret);
		EXPECT_EQ(EFAULT, errno) {
			TH_LOG("Failed to detect that a known-good filter flag (0x%X) is supported!",
			       flag);
		}

		all_flags |= flag;
	}

	/*
	 * Test detection of all known-good filter flags combined. But
	 * for the exclusive flags we need to mask them out and try them
	 * individually for the "all flags" testing.
	 */
	exclusive_mask = 0;
	for (i = 0; i < ARRAY_SIZE(exclusive); i++)
		exclusive_mask |= exclusive[i];
	for (i = 0; i < ARRAY_SIZE(exclusive); i++) {
		flag = all_flags & ~exclusive_mask;
		flag |= exclusive[i];

		ret = seccomp(SECCOMP_SET_MODE_FILTER, flag, NULL);
		EXPECT_EQ(-1, ret);
		EXPECT_EQ(EFAULT, errno) {
			TH_LOG("Failed to detect that all known-good filter flags (0x%X) are supported!",
			       flag);
		}
	}

	/* Test detection of an unknown filter flags, without exclusives. */
	flag = -1;
	flag &= ~exclusive_mask;
	ret = seccomp(SECCOMP_SET_MODE_FILTER, flag, NULL);
	EXPECT_EQ(-1, ret);
	EXPECT_EQ(EINVAL, errno) {
		TH_LOG("Failed to detect that an unknown filter flag (0x%X) is unsupported!",
		       flag);
	}

	/*
	 * Test detection of an unknown filter flag that may simply need to be
	 * added to this test
	 */
	flag = flags[ARRAY_SIZE(flags) - 1] << 1;
	ret = seccomp(SECCOMP_SET_MODE_FILTER, flag, NULL);
	EXPECT_EQ(-1, ret);
	EXPECT_EQ(EINVAL, errno) {
		TH_LOG("Failed to detect that an unknown filter flag (0x%X) is unsupported! Does a new flag need to be added to this test?",
		       flag);
	}
}

TEST(TSYNC_first)
{
	struct sock_filter filter[] = {
		BPF_STMT(BPF_RET|BPF_K, SECCOMP_RET_ALLOW),
	};
	struct sock_fprog prog = {
		.len = (unsigned short)ARRAY_SIZE(filter),
		.filter = filter,
	};
	long ret;

	ret = prctl(PR_SET_NO_NEW_PRIVS, 1, NULL, 0, 0);
	ASSERT_EQ(0, ret) {
		TH_LOG("Kernel does not support PR_SET_NO_NEW_PRIVS!");
	}

	ret = seccomp(SECCOMP_SET_MODE_FILTER, SECCOMP_FILTER_FLAG_TSYNC,
		      &prog);
	ASSERT_NE(ENOSYS, errno) {
		TH_LOG("Kernel does not support seccomp syscall!");
	}
	EXPECT_EQ(0, ret) {
		TH_LOG("Could not install initial filter with TSYNC!");
	}
}

#define TSYNC_SIBLINGS 2
struct tsync_sibling {
	pthread_t tid;
	pid_t system_tid;
	sem_t *started;
	pthread_cond_t *cond;
	pthread_mutex_t *mutex;
	int diverge;
	int num_waits;
	struct sock_fprog *prog;
	struct __test_metadata *metadata;
};

/*
 * To avoid joining joined threads (which is not allowed by Bionic),
 * make sure we both successfully join and clear the tid to skip a
 * later join attempt during fixture teardown. Any remaining threads
 * will be directly killed during teardown.
 */
#define PTHREAD_JOIN(tid, status)					\
	do {								\
		int _rc = pthread_join(tid, status);			\
		if (_rc) {						\
			TH_LOG("pthread_join of tid %u failed: %d\n",	\
				(unsigned int)tid, _rc);		\
		} else {						\
			tid = 0;					\
		}							\
	} while (0)

FIXTURE_DATA(TSYNC) {
	struct sock_fprog root_prog, apply_prog;
	struct tsync_sibling sibling[TSYNC_SIBLINGS];
	sem_t started;
	pthread_cond_t cond;
	pthread_mutex_t mutex;
	int sibling_count;
};

FIXTURE_SETUP(TSYNC)
{
	struct sock_filter root_filter[] = {
		BPF_STMT(BPF_RET|BPF_K, SECCOMP_RET_ALLOW),
	};
	struct sock_filter apply_filter[] = {
		BPF_STMT(BPF_LD|BPF_W|BPF_ABS,
			offsetof(struct seccomp_data, nr)),
		BPF_JUMP(BPF_JMP|BPF_JEQ|BPF_K, __NR_read, 0, 1),
		BPF_STMT(BPF_RET|BPF_K, SECCOMP_RET_KILL),
		BPF_STMT(BPF_RET|BPF_K, SECCOMP_RET_ALLOW),
	};

	memset(&self->root_prog, 0, sizeof(self->root_prog));
	memset(&self->apply_prog, 0, sizeof(self->apply_prog));
	memset(&self->sibling, 0, sizeof(self->sibling));
	self->root_prog.filter = malloc(sizeof(root_filter));
	ASSERT_NE(NULL, self->root_prog.filter);
	memcpy(self->root_prog.filter, &root_filter, sizeof(root_filter));
	self->root_prog.len = (unsigned short)ARRAY_SIZE(root_filter);

	self->apply_prog.filter = malloc(sizeof(apply_filter));
	ASSERT_NE(NULL, self->apply_prog.filter);
	memcpy(self->apply_prog.filter, &apply_filter, sizeof(apply_filter));
	self->apply_prog.len = (unsigned short)ARRAY_SIZE(apply_filter);

	self->sibling_count = 0;
	pthread_mutex_init(&self->mutex, NULL);
	pthread_cond_init(&self->cond, NULL);
	sem_init(&self->started, 0, 0);
	self->sibling[0].tid = 0;
	self->sibling[0].cond = &self->cond;
	self->sibling[0].started = &self->started;
	self->sibling[0].mutex = &self->mutex;
	self->sibling[0].diverge = 0;
	self->sibling[0].num_waits = 1;
	self->sibling[0].prog = &self->root_prog;
	self->sibling[0].metadata = _metadata;
	self->sibling[1].tid = 0;
	self->sibling[1].cond = &self->cond;
	self->sibling[1].started = &self->started;
	self->sibling[1].mutex = &self->mutex;
	self->sibling[1].diverge = 0;
	self->sibling[1].prog = &self->root_prog;
	self->sibling[1].num_waits = 1;
	self->sibling[1].metadata = _metadata;
}

FIXTURE_TEARDOWN(TSYNC)
{
	int sib = 0;

	if (self->root_prog.filter)
		free(self->root_prog.filter);
	if (self->apply_prog.filter)
		free(self->apply_prog.filter);

	for ( ; sib < self->sibling_count; ++sib) {
		struct tsync_sibling *s = &self->sibling[sib];

		if (!s->tid)
			continue;
		/*
		 * If a thread is still running, it may be stuck, so hit
		 * it over the head really hard.
		 */
		pthread_kill(s->tid, 9);
	}
	pthread_mutex_destroy(&self->mutex);
	pthread_cond_destroy(&self->cond);
	sem_destroy(&self->started);
}

void *tsync_sibling(void *data)
{
	long ret = 0;
	struct tsync_sibling *me = data;

	me->system_tid = syscall(__NR_gettid);

	pthread_mutex_lock(me->mutex);
	if (me->diverge) {
		/* Just re-apply the root prog to fork the tree */
		ret = prctl(PR_SET_SECCOMP, SECCOMP_MODE_FILTER,
				me->prog, 0, 0);
	}
	sem_post(me->started);
	/* Return outside of started so parent notices failures. */
	if (ret) {
		pthread_mutex_unlock(me->mutex);
		return (void *)SIBLING_EXIT_FAILURE;
	}
	do {
		pthread_cond_wait(me->cond, me->mutex);
		me->num_waits = me->num_waits - 1;
	} while (me->num_waits);
	pthread_mutex_unlock(me->mutex);

	ret = prctl(PR_GET_NO_NEW_PRIVS, 0, 0, 0, 0);
	if (!ret)
		return (void *)SIBLING_EXIT_NEWPRIVS;
	read(0, NULL, 0);
	return (void *)SIBLING_EXIT_UNKILLED;
}

void tsync_start_sibling(struct tsync_sibling *sibling)
{
	pthread_create(&sibling->tid, NULL, tsync_sibling, (void *)sibling);
}

TEST_F(TSYNC, siblings_fail_prctl)
{
	long ret;
	void *status;
	struct sock_filter filter[] = {
		BPF_STMT(BPF_LD|BPF_W|BPF_ABS,
			offsetof(struct seccomp_data, nr)),
		BPF_JUMP(BPF_JMP|BPF_JEQ|BPF_K, __NR_prctl, 0, 1),
		BPF_STMT(BPF_RET|BPF_K, SECCOMP_RET_ERRNO | EINVAL),
		BPF_STMT(BPF_RET|BPF_K, SECCOMP_RET_ALLOW),
	};
	struct sock_fprog prog = {
		.len = (unsigned short)ARRAY_SIZE(filter),
		.filter = filter,
	};

	ASSERT_EQ(0, prctl(PR_SET_NO_NEW_PRIVS, 1, 0, 0, 0)) {
		TH_LOG("Kernel does not support PR_SET_NO_NEW_PRIVS!");
	}

	/* Check prctl failure detection by requesting sib 0 diverge. */
	ret = seccomp(SECCOMP_SET_MODE_FILTER, 0, &prog);
	ASSERT_NE(ENOSYS, errno) {
		TH_LOG("Kernel does not support seccomp syscall!");
	}
	ASSERT_EQ(0, ret) {
		TH_LOG("setting filter failed");
	}

	self->sibling[0].diverge = 1;
	tsync_start_sibling(&self->sibling[0]);
	tsync_start_sibling(&self->sibling[1]);

	while (self->sibling_count < TSYNC_SIBLINGS) {
		sem_wait(&self->started);
		self->sibling_count++;
	}

	/* Signal the threads to clean up*/
	pthread_mutex_lock(&self->mutex);
	ASSERT_EQ(0, pthread_cond_broadcast(&self->cond)) {
		TH_LOG("cond broadcast non-zero");
	}
	pthread_mutex_unlock(&self->mutex);

	/* Ensure diverging sibling failed to call prctl. */
	PTHREAD_JOIN(self->sibling[0].tid, &status);
	EXPECT_EQ(SIBLING_EXIT_FAILURE, (long)status);
	PTHREAD_JOIN(self->sibling[1].tid, &status);
	EXPECT_EQ(SIBLING_EXIT_UNKILLED, (long)status);
}

TEST_F(TSYNC, two_siblings_with_ancestor)
{
	long ret;
	void *status;

	ASSERT_EQ(0, prctl(PR_SET_NO_NEW_PRIVS, 1, 0, 0, 0)) {
		TH_LOG("Kernel does not support PR_SET_NO_NEW_PRIVS!");
	}

	ret = seccomp(SECCOMP_SET_MODE_FILTER, 0, &self->root_prog);
	ASSERT_NE(ENOSYS, errno) {
		TH_LOG("Kernel does not support seccomp syscall!");
	}
	ASSERT_EQ(0, ret) {
		TH_LOG("Kernel does not support SECCOMP_SET_MODE_FILTER!");
	}
	tsync_start_sibling(&self->sibling[0]);
	tsync_start_sibling(&self->sibling[1]);

	while (self->sibling_count < TSYNC_SIBLINGS) {
		sem_wait(&self->started);
		self->sibling_count++;
	}

	ret = seccomp(SECCOMP_SET_MODE_FILTER, SECCOMP_FILTER_FLAG_TSYNC,
		      &self->apply_prog);
	ASSERT_EQ(0, ret) {
		TH_LOG("Could install filter on all threads!");
	}
	/* Tell the siblings to test the policy */
	pthread_mutex_lock(&self->mutex);
	ASSERT_EQ(0, pthread_cond_broadcast(&self->cond)) {
		TH_LOG("cond broadcast non-zero");
	}
	pthread_mutex_unlock(&self->mutex);
	/* Ensure they are both killed and don't exit cleanly. */
	PTHREAD_JOIN(self->sibling[0].tid, &status);
	EXPECT_EQ(0x0, (long)status);
	PTHREAD_JOIN(self->sibling[1].tid, &status);
	EXPECT_EQ(0x0, (long)status);
}

TEST_F(TSYNC, two_sibling_want_nnp)
{
	void *status;

	/* start siblings before any prctl() operations */
	tsync_start_sibling(&self->sibling[0]);
	tsync_start_sibling(&self->sibling[1]);
	while (self->sibling_count < TSYNC_SIBLINGS) {
		sem_wait(&self->started);
		self->sibling_count++;
	}

	/* Tell the siblings to test no policy */
	pthread_mutex_lock(&self->mutex);
	ASSERT_EQ(0, pthread_cond_broadcast(&self->cond)) {
		TH_LOG("cond broadcast non-zero");
	}
	pthread_mutex_unlock(&self->mutex);

	/* Ensure they are both upset about lacking nnp. */
	PTHREAD_JOIN(self->sibling[0].tid, &status);
	EXPECT_EQ(SIBLING_EXIT_NEWPRIVS, (long)status);
	PTHREAD_JOIN(self->sibling[1].tid, &status);
	EXPECT_EQ(SIBLING_EXIT_NEWPRIVS, (long)status);
}

TEST_F(TSYNC, two_siblings_with_no_filter)
{
	long ret;
	void *status;

	/* start siblings before any prctl() operations */
	tsync_start_sibling(&self->sibling[0]);
	tsync_start_sibling(&self->sibling[1]);
	while (self->sibling_count < TSYNC_SIBLINGS) {
		sem_wait(&self->started);
		self->sibling_count++;
	}

	ASSERT_EQ(0, prctl(PR_SET_NO_NEW_PRIVS, 1, 0, 0, 0)) {
		TH_LOG("Kernel does not support PR_SET_NO_NEW_PRIVS!");
	}

	ret = seccomp(SECCOMP_SET_MODE_FILTER, SECCOMP_FILTER_FLAG_TSYNC,
		      &self->apply_prog);
	ASSERT_NE(ENOSYS, errno) {
		TH_LOG("Kernel does not support seccomp syscall!");
	}
	ASSERT_EQ(0, ret) {
		TH_LOG("Could install filter on all threads!");
	}

	/* Tell the siblings to test the policy */
	pthread_mutex_lock(&self->mutex);
	ASSERT_EQ(0, pthread_cond_broadcast(&self->cond)) {
		TH_LOG("cond broadcast non-zero");
	}
	pthread_mutex_unlock(&self->mutex);

	/* Ensure they are both killed and don't exit cleanly. */
	PTHREAD_JOIN(self->sibling[0].tid, &status);
	EXPECT_EQ(0x0, (long)status);
	PTHREAD_JOIN(self->sibling[1].tid, &status);
	EXPECT_EQ(0x0, (long)status);
}

TEST_F(TSYNC, two_siblings_with_one_divergence)
{
	long ret;
	void *status;

	ASSERT_EQ(0, prctl(PR_SET_NO_NEW_PRIVS, 1, 0, 0, 0)) {
		TH_LOG("Kernel does not support PR_SET_NO_NEW_PRIVS!");
	}

	ret = seccomp(SECCOMP_SET_MODE_FILTER, 0, &self->root_prog);
	ASSERT_NE(ENOSYS, errno) {
		TH_LOG("Kernel does not support seccomp syscall!");
	}
	ASSERT_EQ(0, ret) {
		TH_LOG("Kernel does not support SECCOMP_SET_MODE_FILTER!");
	}
	self->sibling[0].diverge = 1;
	tsync_start_sibling(&self->sibling[0]);
	tsync_start_sibling(&self->sibling[1]);

	while (self->sibling_count < TSYNC_SIBLINGS) {
		sem_wait(&self->started);
		self->sibling_count++;
	}

	ret = seccomp(SECCOMP_SET_MODE_FILTER, SECCOMP_FILTER_FLAG_TSYNC,
		      &self->apply_prog);
	ASSERT_EQ(self->sibling[0].system_tid, ret) {
		TH_LOG("Did not fail on diverged sibling.");
	}

	/* Wake the threads */
	pthread_mutex_lock(&self->mutex);
	ASSERT_EQ(0, pthread_cond_broadcast(&self->cond)) {
		TH_LOG("cond broadcast non-zero");
	}
	pthread_mutex_unlock(&self->mutex);

	/* Ensure they are both unkilled. */
	PTHREAD_JOIN(self->sibling[0].tid, &status);
	EXPECT_EQ(SIBLING_EXIT_UNKILLED, (long)status);
	PTHREAD_JOIN(self->sibling[1].tid, &status);
	EXPECT_EQ(SIBLING_EXIT_UNKILLED, (long)status);
}

TEST_F(TSYNC, two_siblings_not_under_filter)
{
	long ret, sib;
	void *status;
	struct timespec delay = { .tv_nsec = 100000000 };

	ASSERT_EQ(0, prctl(PR_SET_NO_NEW_PRIVS, 1, 0, 0, 0)) {
		TH_LOG("Kernel does not support PR_SET_NO_NEW_PRIVS!");
	}

	/*
	 * Sibling 0 will have its own seccomp policy
	 * and Sibling 1 will not be under seccomp at
	 * all. Sibling 1 will enter seccomp and 0
	 * will cause failure.
	 */
	self->sibling[0].diverge = 1;
	tsync_start_sibling(&self->sibling[0]);
	tsync_start_sibling(&self->sibling[1]);

	while (self->sibling_count < TSYNC_SIBLINGS) {
		sem_wait(&self->started);
		self->sibling_count++;
	}

	ret = seccomp(SECCOMP_SET_MODE_FILTER, 0, &self->root_prog);
	ASSERT_NE(ENOSYS, errno) {
		TH_LOG("Kernel does not support seccomp syscall!");
	}
	ASSERT_EQ(0, ret) {
		TH_LOG("Kernel does not support SECCOMP_SET_MODE_FILTER!");
	}

	ret = seccomp(SECCOMP_SET_MODE_FILTER, SECCOMP_FILTER_FLAG_TSYNC,
		      &self->apply_prog);
	ASSERT_EQ(ret, self->sibling[0].system_tid) {
		TH_LOG("Did not fail on diverged sibling.");
	}
	sib = 1;
	if (ret == self->sibling[0].system_tid)
		sib = 0;

	pthread_mutex_lock(&self->mutex);

	/* Increment the other siblings num_waits so we can clean up
	 * the one we just saw.
	 */
	self->sibling[!sib].num_waits += 1;

	/* Signal the thread to clean up*/
	ASSERT_EQ(0, pthread_cond_broadcast(&self->cond)) {
		TH_LOG("cond broadcast non-zero");
	}
	pthread_mutex_unlock(&self->mutex);
	PTHREAD_JOIN(self->sibling[sib].tid, &status);
	EXPECT_EQ(SIBLING_EXIT_UNKILLED, (long)status);
	/* Poll for actual task death. pthread_join doesn't guarantee it. */
	while (!kill(self->sibling[sib].system_tid, 0))
		nanosleep(&delay, NULL);
	/* Switch to the remaining sibling */
	sib = !sib;

	ret = seccomp(SECCOMP_SET_MODE_FILTER, SECCOMP_FILTER_FLAG_TSYNC,
		      &self->apply_prog);
	ASSERT_EQ(0, ret) {
		TH_LOG("Expected the remaining sibling to sync");
	};

	pthread_mutex_lock(&self->mutex);

	/* If remaining sibling didn't have a chance to wake up during
	 * the first broadcast, manually reduce the num_waits now.
	 */
	if (self->sibling[sib].num_waits > 1)
		self->sibling[sib].num_waits = 1;
	ASSERT_EQ(0, pthread_cond_broadcast(&self->cond)) {
		TH_LOG("cond broadcast non-zero");
	}
	pthread_mutex_unlock(&self->mutex);
	PTHREAD_JOIN(self->sibling[sib].tid, &status);
	EXPECT_EQ(0, (long)status);
	/* Poll for actual task death. pthread_join doesn't guarantee it. */
	while (!kill(self->sibling[sib].system_tid, 0))
		nanosleep(&delay, NULL);

	ret = seccomp(SECCOMP_SET_MODE_FILTER, SECCOMP_FILTER_FLAG_TSYNC,
		      &self->apply_prog);
	ASSERT_EQ(0, ret);  /* just us chickens */
}

/* Make sure restarted syscalls are seen directly as "restart_syscall". */
TEST(syscall_restart)
{
	long ret;
	unsigned long msg;
	pid_t child_pid;
	int pipefd[2];
	int status;
	siginfo_t info = { };
	struct sock_filter filter[] = {
		BPF_STMT(BPF_LD|BPF_W|BPF_ABS,
			 offsetof(struct seccomp_data, nr)),

#ifdef __NR_sigreturn
		BPF_JUMP(BPF_JMP|BPF_JEQ|BPF_K, __NR_sigreturn, 6, 0),
#endif
		BPF_JUMP(BPF_JMP|BPF_JEQ|BPF_K, __NR_read, 5, 0),
		BPF_JUMP(BPF_JMP|BPF_JEQ|BPF_K, __NR_exit, 4, 0),
		BPF_JUMP(BPF_JMP|BPF_JEQ|BPF_K, __NR_rt_sigreturn, 3, 0),
		BPF_JUMP(BPF_JMP|BPF_JEQ|BPF_K, __NR_nanosleep, 4, 0),
		BPF_JUMP(BPF_JMP|BPF_JEQ|BPF_K, __NR_restart_syscall, 4, 0),

		/* Allow __NR_write for easy logging. */
		BPF_JUMP(BPF_JMP|BPF_JEQ|BPF_K, __NR_write, 0, 1),
		BPF_STMT(BPF_RET|BPF_K, SECCOMP_RET_ALLOW),
		BPF_STMT(BPF_RET|BPF_K, SECCOMP_RET_KILL),
		/* The nanosleep jump target. */
		BPF_STMT(BPF_RET|BPF_K, SECCOMP_RET_TRACE|0x100),
		/* The restart_syscall jump target. */
		BPF_STMT(BPF_RET|BPF_K, SECCOMP_RET_TRACE|0x200),
	};
	struct sock_fprog prog = {
		.len = (unsigned short)ARRAY_SIZE(filter),
		.filter = filter,
	};
#if defined(__arm__)
	struct utsname utsbuf;
#endif

	ASSERT_EQ(0, pipe(pipefd));

	child_pid = fork();
	ASSERT_LE(0, child_pid);
	if (child_pid == 0) {
		/* Child uses EXPECT not ASSERT to deliver status correctly. */
		char buf = ' ';
		struct timespec timeout = { };

		/* Attach parent as tracer and stop. */
		EXPECT_EQ(0, ptrace(PTRACE_TRACEME));
		EXPECT_EQ(0, raise(SIGSTOP));

		EXPECT_EQ(0, close(pipefd[1]));

		EXPECT_EQ(0, prctl(PR_SET_NO_NEW_PRIVS, 1, 0, 0, 0)) {
			TH_LOG("Kernel does not support PR_SET_NO_NEW_PRIVS!");
		}

		ret = prctl(PR_SET_SECCOMP, SECCOMP_MODE_FILTER, &prog, 0, 0);
		EXPECT_EQ(0, ret) {
			TH_LOG("Failed to install filter!");
		}

		EXPECT_EQ(1, read(pipefd[0], &buf, 1)) {
			TH_LOG("Failed to read() sync from parent");
		}
		EXPECT_EQ('.', buf) {
			TH_LOG("Failed to get sync data from read()");
		}

		/* Start nanosleep to be interrupted. */
		timeout.tv_sec = 1;
		errno = 0;
		EXPECT_EQ(0, nanosleep(&timeout, NULL)) {
			TH_LOG("Call to nanosleep() failed (errno %d)", errno);
		}

		/* Read final sync from parent. */
		EXPECT_EQ(1, read(pipefd[0], &buf, 1)) {
			TH_LOG("Failed final read() from parent");
		}
		EXPECT_EQ('!', buf) {
			TH_LOG("Failed to get final data from read()");
		}

		/* Directly report the status of our test harness results. */
		syscall(__NR_exit, _metadata->passed ? EXIT_SUCCESS
						     : EXIT_FAILURE);
	}
	EXPECT_EQ(0, close(pipefd[0]));

	/* Attach to child, setup options, and release. */
	ASSERT_EQ(child_pid, waitpid(child_pid, &status, 0));
	ASSERT_EQ(true, WIFSTOPPED(status));
	ASSERT_EQ(0, ptrace(PTRACE_SETOPTIONS, child_pid, NULL,
			    PTRACE_O_TRACESECCOMP));
	ASSERT_EQ(0, ptrace(PTRACE_CONT, child_pid, NULL, 0));
	ASSERT_EQ(1, write(pipefd[1], ".", 1));

	/* Wait for nanosleep() to start. */
	ASSERT_EQ(child_pid, waitpid(child_pid, &status, 0));
	ASSERT_EQ(true, WIFSTOPPED(status));
	ASSERT_EQ(SIGTRAP, WSTOPSIG(status));
	ASSERT_EQ(PTRACE_EVENT_SECCOMP, (status >> 16));
	ASSERT_EQ(0, ptrace(PTRACE_GETEVENTMSG, child_pid, NULL, &msg));
	ASSERT_EQ(0x100, msg);
	EXPECT_EQ(__NR_nanosleep, get_syscall(_metadata, child_pid));

	/* Might as well check siginfo for sanity while we're here. */
	ASSERT_EQ(0, ptrace(PTRACE_GETSIGINFO, child_pid, NULL, &info));
	ASSERT_EQ(SIGTRAP, info.si_signo);
	ASSERT_EQ(SIGTRAP | (PTRACE_EVENT_SECCOMP << 8), info.si_code);
	EXPECT_EQ(0, info.si_errno);
	EXPECT_EQ(getuid(), info.si_uid);
	/* Verify signal delivery came from child (seccomp-triggered). */
	EXPECT_EQ(child_pid, info.si_pid);

	/* Interrupt nanosleep with SIGSTOP (which we'll need to handle). */
	ASSERT_EQ(0, kill(child_pid, SIGSTOP));
	ASSERT_EQ(0, ptrace(PTRACE_CONT, child_pid, NULL, 0));
	ASSERT_EQ(child_pid, waitpid(child_pid, &status, 0));
	ASSERT_EQ(true, WIFSTOPPED(status));
	ASSERT_EQ(SIGSTOP, WSTOPSIG(status));
	ASSERT_EQ(0, ptrace(PTRACE_GETSIGINFO, child_pid, NULL, &info));
	/*
	 * There is no siginfo on SIGSTOP any more, so we can't verify
	 * signal delivery came from parent now (getpid() == info.si_pid).
	 * https://lkml.kernel.org/r/CAGXu5jJaZAOzP1qFz66tYrtbuywqb+UN2SOA1VLHpCCOiYvYeg@mail.gmail.com
	 * At least verify the SIGSTOP via PTRACE_GETSIGINFO.
	 */
	EXPECT_EQ(SIGSTOP, info.si_signo);

	/* Restart nanosleep with SIGCONT, which triggers restart_syscall. */
	ASSERT_EQ(0, kill(child_pid, SIGCONT));
	ASSERT_EQ(0, ptrace(PTRACE_CONT, child_pid, NULL, 0));
	ASSERT_EQ(child_pid, waitpid(child_pid, &status, 0));
	ASSERT_EQ(true, WIFSTOPPED(status));
	ASSERT_EQ(SIGCONT, WSTOPSIG(status));
	ASSERT_EQ(0, ptrace(PTRACE_CONT, child_pid, NULL, 0));

	/* Wait for restart_syscall() to start. */
	ASSERT_EQ(child_pid, waitpid(child_pid, &status, 0));
	ASSERT_EQ(true, WIFSTOPPED(status));
	ASSERT_EQ(SIGTRAP, WSTOPSIG(status));
	ASSERT_EQ(PTRACE_EVENT_SECCOMP, (status >> 16));
	ASSERT_EQ(0, ptrace(PTRACE_GETEVENTMSG, child_pid, NULL, &msg));

	ASSERT_EQ(0x200, msg);
	ret = get_syscall(_metadata, child_pid);
#if defined(__arm__)
	/*
	 * FIXME:
	 * - native ARM registers do NOT expose true syscall.
	 * - compat ARM registers on ARM64 DO expose true syscall.
	 */
	ASSERT_EQ(0, uname(&utsbuf));
	if (strncmp(utsbuf.machine, "arm", 3) == 0) {
		EXPECT_EQ(__NR_nanosleep, ret);
	} else
#endif
	{
		EXPECT_EQ(__NR_restart_syscall, ret);
	}

	/* Write again to end test. */
	ASSERT_EQ(0, ptrace(PTRACE_CONT, child_pid, NULL, 0));
	ASSERT_EQ(1, write(pipefd[1], "!", 1));
	EXPECT_EQ(0, close(pipefd[1]));

	ASSERT_EQ(child_pid, waitpid(child_pid, &status, 0));
	if (WIFSIGNALED(status) || WEXITSTATUS(status))
		_metadata->passed = 0;
}

TEST_SIGNAL(filter_flag_log, SIGSYS)
{
	struct sock_filter allow_filter[] = {
		BPF_STMT(BPF_RET|BPF_K, SECCOMP_RET_ALLOW),
	};
	struct sock_filter kill_filter[] = {
		BPF_STMT(BPF_LD|BPF_W|BPF_ABS,
			offsetof(struct seccomp_data, nr)),
		BPF_JUMP(BPF_JMP|BPF_JEQ|BPF_K, __NR_getpid, 0, 1),
		BPF_STMT(BPF_RET|BPF_K, SECCOMP_RET_KILL),
		BPF_STMT(BPF_RET|BPF_K, SECCOMP_RET_ALLOW),
	};
	struct sock_fprog allow_prog = {
		.len = (unsigned short)ARRAY_SIZE(allow_filter),
		.filter = allow_filter,
	};
	struct sock_fprog kill_prog = {
		.len = (unsigned short)ARRAY_SIZE(kill_filter),
		.filter = kill_filter,
	};
	long ret;
	pid_t parent = getppid();

	ret = prctl(PR_SET_NO_NEW_PRIVS, 1, 0, 0, 0);
	ASSERT_EQ(0, ret);

	/* Verify that the FILTER_FLAG_LOG flag isn't accepted in strict mode */
	ret = seccomp(SECCOMP_SET_MODE_STRICT, SECCOMP_FILTER_FLAG_LOG,
		      &allow_prog);
	ASSERT_NE(ENOSYS, errno) {
		TH_LOG("Kernel does not support seccomp syscall!");
	}
	EXPECT_NE(0, ret) {
		TH_LOG("Kernel accepted FILTER_FLAG_LOG flag in strict mode!");
	}
	EXPECT_EQ(EINVAL, errno) {
		TH_LOG("Kernel returned unexpected errno for FILTER_FLAG_LOG flag in strict mode!");
	}

	/* Verify that a simple, permissive filter can be added with no flags */
	ret = seccomp(SECCOMP_SET_MODE_FILTER, 0, &allow_prog);
	EXPECT_EQ(0, ret);

	/* See if the same filter can be added with the FILTER_FLAG_LOG flag */
	ret = seccomp(SECCOMP_SET_MODE_FILTER, SECCOMP_FILTER_FLAG_LOG,
		      &allow_prog);
	ASSERT_NE(EINVAL, errno) {
		TH_LOG("Kernel does not support the FILTER_FLAG_LOG flag!");
	}
	EXPECT_EQ(0, ret);

	/* Ensure that the kill filter works with the FILTER_FLAG_LOG flag */
	ret = seccomp(SECCOMP_SET_MODE_FILTER, SECCOMP_FILTER_FLAG_LOG,
		      &kill_prog);
	EXPECT_EQ(0, ret);

	EXPECT_EQ(parent, syscall(__NR_getppid));
	/* getpid() should never return. */
	EXPECT_EQ(0, syscall(__NR_getpid));
}

TEST(get_action_avail)
{
	__u32 actions[] = { SECCOMP_RET_KILL_THREAD, SECCOMP_RET_TRAP,
			    SECCOMP_RET_ERRNO, SECCOMP_RET_TRACE,
			    SECCOMP_RET_LOG,   SECCOMP_RET_ALLOW };
	__u32 unknown_action = 0x10000000U;
	int i;
	long ret;

	ret = seccomp(SECCOMP_GET_ACTION_AVAIL, 0, &actions[0]);
	ASSERT_NE(ENOSYS, errno) {
		TH_LOG("Kernel does not support seccomp syscall!");
	}
	ASSERT_NE(EINVAL, errno) {
		TH_LOG("Kernel does not support SECCOMP_GET_ACTION_AVAIL operation!");
	}
	EXPECT_EQ(ret, 0);

	for (i = 0; i < ARRAY_SIZE(actions); i++) {
		ret = seccomp(SECCOMP_GET_ACTION_AVAIL, 0, &actions[i]);
		EXPECT_EQ(ret, 0) {
			TH_LOG("Expected action (0x%X) not available!",
			       actions[i]);
		}
	}

	/* Check that an unknown action is handled properly (EOPNOTSUPP) */
	ret = seccomp(SECCOMP_GET_ACTION_AVAIL, 0, &unknown_action);
	EXPECT_EQ(ret, -1);
	EXPECT_EQ(errno, EOPNOTSUPP);
}

TEST(get_metadata)
{
	pid_t pid;
	int pipefd[2];
	char buf;
	struct seccomp_metadata md;
	long ret;

	/* Only real root can get metadata. */
	if (geteuid()) {
		XFAIL(return, "get_metadata requires real root");
		return;
	}

	ASSERT_EQ(0, pipe(pipefd));

	pid = fork();
	ASSERT_GE(pid, 0);
	if (pid == 0) {
		struct sock_filter filter[] = {
			BPF_STMT(BPF_RET|BPF_K, SECCOMP_RET_ALLOW),
		};
		struct sock_fprog prog = {
			.len = (unsigned short)ARRAY_SIZE(filter),
			.filter = filter,
		};

		/* one with log, one without */
		EXPECT_EQ(0, seccomp(SECCOMP_SET_MODE_FILTER,
				     SECCOMP_FILTER_FLAG_LOG, &prog));
		EXPECT_EQ(0, seccomp(SECCOMP_SET_MODE_FILTER, 0, &prog));

		EXPECT_EQ(0, close(pipefd[0]));
		ASSERT_EQ(1, write(pipefd[1], "1", 1));
		ASSERT_EQ(0, close(pipefd[1]));

		while (1)
			sleep(100);
	}

	ASSERT_EQ(0, close(pipefd[1]));
	ASSERT_EQ(1, read(pipefd[0], &buf, 1));

	ASSERT_EQ(0, ptrace(PTRACE_ATTACH, pid));
	ASSERT_EQ(pid, waitpid(pid, NULL, 0));

	/* Past here must not use ASSERT or child process is never killed. */

	md.filter_off = 0;
	errno = 0;
	ret = ptrace(PTRACE_SECCOMP_GET_METADATA, pid, sizeof(md), &md);
	EXPECT_EQ(sizeof(md), ret) {
		if (errno == EINVAL)
			XFAIL(goto skip, "Kernel does not support PTRACE_SECCOMP_GET_METADATA (missing CONFIG_CHECKPOINT_RESTORE?)");
	}

	EXPECT_EQ(md.flags, SECCOMP_FILTER_FLAG_LOG);
	EXPECT_EQ(md.filter_off, 0);

	md.filter_off = 1;
	ret = ptrace(PTRACE_SECCOMP_GET_METADATA, pid, sizeof(md), &md);
	EXPECT_EQ(sizeof(md), ret);
	EXPECT_EQ(md.flags, 0);
	EXPECT_EQ(md.filter_off, 1);

skip:
	ASSERT_EQ(0, kill(pid, SIGKILL));
}

static int user_trap_syscall(int nr, unsigned int flags)
{
	struct sock_filter filter[] = {
		BPF_STMT(BPF_LD+BPF_W+BPF_ABS,
			offsetof(struct seccomp_data, nr)),
		BPF_JUMP(BPF_JMP+BPF_JEQ+BPF_K, nr, 0, 1),
		BPF_STMT(BPF_RET+BPF_K, SECCOMP_RET_USER_NOTIF),
		BPF_STMT(BPF_RET+BPF_K, SECCOMP_RET_ALLOW),
	};

	struct sock_fprog prog = {
		.len = (unsigned short)ARRAY_SIZE(filter),
		.filter = filter,
	};

	return seccomp(SECCOMP_SET_MODE_FILTER, flags, &prog);
}

#define USER_NOTIF_MAGIC 116983961184613L
TEST(user_notification_basic)
{
	pid_t pid;
	long ret;
	int status, listener;
	struct seccomp_notif req = {};
	struct seccomp_notif_resp resp = {};
	struct pollfd pollfd;

	struct sock_filter filter[] = {
		BPF_STMT(BPF_RET|BPF_K, SECCOMP_RET_ALLOW),
	};
	struct sock_fprog prog = {
		.len = (unsigned short)ARRAY_SIZE(filter),
		.filter = filter,
	};

	ret = prctl(PR_SET_NO_NEW_PRIVS, 1, 0, 0, 0);
	ASSERT_EQ(0, ret) {
		TH_LOG("Kernel does not support PR_SET_NO_NEW_PRIVS!");
	}

	pid = fork();
	ASSERT_GE(pid, 0);

	/* Check that we get -ENOSYS with no listener attached */
	if (pid == 0) {
		if (user_trap_syscall(__NR_getppid, 0) < 0)
			exit(1);
		ret = syscall(__NR_getppid);
		exit(ret >= 0 || errno != ENOSYS);
	}

	EXPECT_EQ(waitpid(pid, &status, 0), pid);
	EXPECT_EQ(true, WIFEXITED(status));
	EXPECT_EQ(0, WEXITSTATUS(status));

	/* Add some no-op filters for grins. */
	EXPECT_EQ(seccomp(SECCOMP_SET_MODE_FILTER, 0, &prog), 0);
	EXPECT_EQ(seccomp(SECCOMP_SET_MODE_FILTER, 0, &prog), 0);
	EXPECT_EQ(seccomp(SECCOMP_SET_MODE_FILTER, 0, &prog), 0);
	EXPECT_EQ(seccomp(SECCOMP_SET_MODE_FILTER, 0, &prog), 0);

	/* Check that the basic notification machinery works */
	listener = user_trap_syscall(__NR_getppid,
				     SECCOMP_FILTER_FLAG_NEW_LISTENER);
	ASSERT_GE(listener, 0);

	/* Installing a second listener in the chain should EBUSY */
	EXPECT_EQ(user_trap_syscall(__NR_getppid,
				    SECCOMP_FILTER_FLAG_NEW_LISTENER),
		  -1);
	EXPECT_EQ(errno, EBUSY);

	pid = fork();
	ASSERT_GE(pid, 0);

	if (pid == 0) {
		ret = syscall(__NR_getppid);
		exit(ret != USER_NOTIF_MAGIC);
	}

	pollfd.fd = listener;
	pollfd.events = POLLIN | POLLOUT;

	EXPECT_GT(poll(&pollfd, 1, -1), 0);
	EXPECT_EQ(pollfd.revents, POLLIN);

	EXPECT_EQ(ioctl(listener, SECCOMP_IOCTL_NOTIF_RECV, &req), 0);

	pollfd.fd = listener;
	pollfd.events = POLLIN | POLLOUT;

	EXPECT_GT(poll(&pollfd, 1, -1), 0);
	EXPECT_EQ(pollfd.revents, POLLOUT);

	EXPECT_EQ(req.data.nr,  __NR_getppid);

	resp.id = req.id;
	resp.error = 0;
	resp.val = USER_NOTIF_MAGIC;

	/* check that we make sure flags == 0 */
	resp.flags = 1;
	EXPECT_EQ(ioctl(listener, SECCOMP_IOCTL_NOTIF_SEND, &resp), -1);
	EXPECT_EQ(errno, EINVAL);

	resp.flags = 0;
	EXPECT_EQ(ioctl(listener, SECCOMP_IOCTL_NOTIF_SEND, &resp), 0);

	EXPECT_EQ(waitpid(pid, &status, 0), pid);
	EXPECT_EQ(true, WIFEXITED(status));
	EXPECT_EQ(0, WEXITSTATUS(status));
}

TEST(user_notification_kill_in_middle)
{
	pid_t pid;
	long ret;
	int listener;
	struct seccomp_notif req = {};
	struct seccomp_notif_resp resp = {};

	ret = prctl(PR_SET_NO_NEW_PRIVS, 1, 0, 0, 0);
	ASSERT_EQ(0, ret) {
		TH_LOG("Kernel does not support PR_SET_NO_NEW_PRIVS!");
	}

<<<<<<< HEAD
	listener = user_trap_syscall(__NR_getpid,
=======
	listener = user_trap_syscall(__NR_getppid,
>>>>>>> 69dbdfff
				     SECCOMP_FILTER_FLAG_NEW_LISTENER);
	ASSERT_GE(listener, 0);

	/*
	 * Check that nothing bad happens when we kill the task in the middle
	 * of a syscall.
	 */
	pid = fork();
	ASSERT_GE(pid, 0);

	if (pid == 0) {
		ret = syscall(__NR_getppid);
		exit(ret != USER_NOTIF_MAGIC);
	}

	EXPECT_EQ(ioctl(listener, SECCOMP_IOCTL_NOTIF_RECV, &req), 0);
	EXPECT_EQ(ioctl(listener, SECCOMP_IOCTL_NOTIF_ID_VALID, &req.id), 0);

	EXPECT_EQ(kill(pid, SIGKILL), 0);
	EXPECT_EQ(waitpid(pid, NULL, 0), pid);

	EXPECT_EQ(ioctl(listener, SECCOMP_IOCTL_NOTIF_ID_VALID, &req.id), -1);

	resp.id = req.id;
	ret = ioctl(listener, SECCOMP_IOCTL_NOTIF_SEND, &resp);
	EXPECT_EQ(ret, -1);
	EXPECT_EQ(errno, ENOENT);
}

static int handled = -1;

static void signal_handler(int signal)
{
	if (write(handled, "c", 1) != 1)
		perror("write from signal");
}

TEST(user_notification_signal)
{
	pid_t pid;
	long ret;
	int status, listener, sk_pair[2];
	struct seccomp_notif req = {};
	struct seccomp_notif_resp resp = {};
	char c;

	ret = prctl(PR_SET_NO_NEW_PRIVS, 1, 0, 0, 0);
	ASSERT_EQ(0, ret) {
		TH_LOG("Kernel does not support PR_SET_NO_NEW_PRIVS!");
	}

	ASSERT_EQ(socketpair(PF_LOCAL, SOCK_SEQPACKET, 0, sk_pair), 0);

	listener = user_trap_syscall(__NR_gettid,
				     SECCOMP_FILTER_FLAG_NEW_LISTENER);
	ASSERT_GE(listener, 0);

	pid = fork();
	ASSERT_GE(pid, 0);

	if (pid == 0) {
		close(sk_pair[0]);
		handled = sk_pair[1];
		if (signal(SIGUSR1, signal_handler) == SIG_ERR) {
			perror("signal");
			exit(1);
		}
		/*
		 * ERESTARTSYS behavior is a bit hard to test, because we need
		 * to rely on a signal that has not yet been handled. Let's at
		 * least check that the error code gets propagated through, and
		 * hope that it doesn't break when there is actually a signal :)
		 */
		ret = syscall(__NR_gettid);
		exit(!(ret == -1 && errno == 512));
	}

	close(sk_pair[1]);

	EXPECT_EQ(ioctl(listener, SECCOMP_IOCTL_NOTIF_RECV, &req), 0);

	EXPECT_EQ(kill(pid, SIGUSR1), 0);

	/*
	 * Make sure the signal really is delivered, which means we're not
	 * stuck in the user notification code any more and the notification
	 * should be dead.
	 */
	EXPECT_EQ(read(sk_pair[0], &c, 1), 1);

	resp.id = req.id;
	resp.error = -EPERM;
	resp.val = 0;

	EXPECT_EQ(ioctl(listener, SECCOMP_IOCTL_NOTIF_SEND, &resp), -1);
	EXPECT_EQ(errno, ENOENT);

	EXPECT_EQ(ioctl(listener, SECCOMP_IOCTL_NOTIF_RECV, &req), 0);

	resp.id = req.id;
	resp.error = -512; /* -ERESTARTSYS */
	resp.val = 0;

	EXPECT_EQ(ioctl(listener, SECCOMP_IOCTL_NOTIF_SEND, &resp), 0);

	EXPECT_EQ(waitpid(pid, &status, 0), pid);
	EXPECT_EQ(true, WIFEXITED(status));
	EXPECT_EQ(0, WEXITSTATUS(status));
}

TEST(user_notification_closed_listener)
{
	pid_t pid;
	long ret;
	int status, listener;

	ret = prctl(PR_SET_NO_NEW_PRIVS, 1, 0, 0, 0);
	ASSERT_EQ(0, ret) {
		TH_LOG("Kernel does not support PR_SET_NO_NEW_PRIVS!");
	}

<<<<<<< HEAD
	listener = user_trap_syscall(__NR_getpid,
=======
	listener = user_trap_syscall(__NR_getppid,
>>>>>>> 69dbdfff
				     SECCOMP_FILTER_FLAG_NEW_LISTENER);
	ASSERT_GE(listener, 0);

	/*
	 * Check that we get an ENOSYS when the listener is closed.
	 */
	pid = fork();
	ASSERT_GE(pid, 0);
	if (pid == 0) {
		close(listener);
		ret = syscall(__NR_getppid);
		exit(ret != -1 && errno != ENOSYS);
	}

	close(listener);

	EXPECT_EQ(waitpid(pid, &status, 0), pid);
	EXPECT_EQ(true, WIFEXITED(status));
	EXPECT_EQ(0, WEXITSTATUS(status));
}

/*
 * Check that a pid in a child namespace still shows up as valid in ours.
 */
TEST(user_notification_child_pid_ns)
{
	pid_t pid;
	int status, listener;
	struct seccomp_notif req = {};
	struct seccomp_notif_resp resp = {};

	ASSERT_EQ(unshare(CLONE_NEWUSER | CLONE_NEWPID), 0);

	listener = user_trap_syscall(__NR_getppid,
				     SECCOMP_FILTER_FLAG_NEW_LISTENER);
	ASSERT_GE(listener, 0);

	pid = fork();
	ASSERT_GE(pid, 0);

	if (pid == 0)
		exit(syscall(__NR_getppid) != USER_NOTIF_MAGIC);

	EXPECT_EQ(ioctl(listener, SECCOMP_IOCTL_NOTIF_RECV, &req), 0);
	EXPECT_EQ(req.pid, pid);

	resp.id = req.id;
	resp.error = 0;
	resp.val = USER_NOTIF_MAGIC;

	EXPECT_EQ(ioctl(listener, SECCOMP_IOCTL_NOTIF_SEND, &resp), 0);

	EXPECT_EQ(waitpid(pid, &status, 0), pid);
	EXPECT_EQ(true, WIFEXITED(status));
	EXPECT_EQ(0, WEXITSTATUS(status));
	close(listener);
}

/*
 * Check that a pid in a sibling (i.e. unrelated) namespace shows up as 0, i.e.
 * invalid.
 */
TEST(user_notification_sibling_pid_ns)
{
	pid_t pid, pid2;
	int status, listener;
	struct seccomp_notif req = {};
	struct seccomp_notif_resp resp = {};

	ASSERT_EQ(prctl(PR_SET_NO_NEW_PRIVS, 1, 0, 0, 0), 0) {
		TH_LOG("Kernel does not support PR_SET_NO_NEW_PRIVS!");
	}

<<<<<<< HEAD
	listener = user_trap_syscall(__NR_getpid, SECCOMP_FILTER_FLAG_NEW_LISTENER);
=======
	listener = user_trap_syscall(__NR_getppid,
				     SECCOMP_FILTER_FLAG_NEW_LISTENER);
>>>>>>> 69dbdfff
	ASSERT_GE(listener, 0);

	pid = fork();
	ASSERT_GE(pid, 0);

	if (pid == 0) {
		ASSERT_EQ(unshare(CLONE_NEWPID), 0);

		pid2 = fork();
		ASSERT_GE(pid2, 0);

		if (pid2 == 0)
			exit(syscall(__NR_getppid) != USER_NOTIF_MAGIC);

		EXPECT_EQ(waitpid(pid2, &status, 0), pid2);
		EXPECT_EQ(true, WIFEXITED(status));
		EXPECT_EQ(0, WEXITSTATUS(status));
		exit(WEXITSTATUS(status));
	}

	/* Create the sibling ns, and sibling in it. */
	ASSERT_EQ(unshare(CLONE_NEWPID), 0);
	ASSERT_EQ(errno, 0);

	pid2 = fork();
	ASSERT_GE(pid2, 0);

	if (pid2 == 0) {
		ASSERT_EQ(ioctl(listener, SECCOMP_IOCTL_NOTIF_RECV, &req), 0);
		/*
		 * The pid should be 0, i.e. the task is in some namespace that
		 * we can't "see".
		 */
		EXPECT_EQ(req.pid, 0);

		resp.id = req.id;
		resp.error = 0;
		resp.val = USER_NOTIF_MAGIC;

		ASSERT_EQ(ioctl(listener, SECCOMP_IOCTL_NOTIF_SEND, &resp), 0);
		exit(0);
	}

	close(listener);

	EXPECT_EQ(waitpid(pid, &status, 0), pid);
	EXPECT_EQ(true, WIFEXITED(status));
	EXPECT_EQ(0, WEXITSTATUS(status));

	EXPECT_EQ(waitpid(pid2, &status, 0), pid2);
	EXPECT_EQ(true, WIFEXITED(status));
	EXPECT_EQ(0, WEXITSTATUS(status));
}

TEST(user_notification_fault_recv)
{
	pid_t pid;
	int status, listener;
	struct seccomp_notif req = {};
	struct seccomp_notif_resp resp = {};

	ASSERT_EQ(unshare(CLONE_NEWUSER), 0);

<<<<<<< HEAD
	listener = user_trap_syscall(__NR_getpid, SECCOMP_FILTER_FLAG_NEW_LISTENER);
=======
	listener = user_trap_syscall(__NR_getppid,
				     SECCOMP_FILTER_FLAG_NEW_LISTENER);
>>>>>>> 69dbdfff
	ASSERT_GE(listener, 0);

	pid = fork();
	ASSERT_GE(pid, 0);

	if (pid == 0)
		exit(syscall(__NR_getppid) != USER_NOTIF_MAGIC);

	/* Do a bad recv() */
	EXPECT_EQ(ioctl(listener, SECCOMP_IOCTL_NOTIF_RECV, NULL), -1);
	EXPECT_EQ(errno, EFAULT);

	/* We should still be able to receive this notification, though. */
	EXPECT_EQ(ioctl(listener, SECCOMP_IOCTL_NOTIF_RECV, &req), 0);
	EXPECT_EQ(req.pid, pid);

	resp.id = req.id;
	resp.error = 0;
	resp.val = USER_NOTIF_MAGIC;

	EXPECT_EQ(ioctl(listener, SECCOMP_IOCTL_NOTIF_SEND, &resp), 0);

	EXPECT_EQ(waitpid(pid, &status, 0), pid);
	EXPECT_EQ(true, WIFEXITED(status));
	EXPECT_EQ(0, WEXITSTATUS(status));
}

TEST(seccomp_get_notif_sizes)
{
	struct seccomp_notif_sizes sizes;

	ASSERT_EQ(seccomp(SECCOMP_GET_NOTIF_SIZES, 0, &sizes), 0);
	EXPECT_EQ(sizes.seccomp_notif, sizeof(struct seccomp_notif));
	EXPECT_EQ(sizes.seccomp_notif_resp, sizeof(struct seccomp_notif_resp));
}

/*
 * TODO:
 * - add microbenchmarks
 * - expand NNP testing
 * - better arch-specific TRACE and TRAP handlers.
 * - endianness checking when appropriate
 * - 64-bit arg prodding
 * - arch value testing (x86 modes especially)
 * - verify that FILTER_FLAG_LOG filters generate log messages
 * - verify that RET_LOG generates log messages
 * - ...
 */

TEST_HARNESS_MAIN<|MERGE_RESOLUTION|>--- conflicted
+++ resolved
@@ -3176,11 +3176,7 @@
 		TH_LOG("Kernel does not support PR_SET_NO_NEW_PRIVS!");
 	}
 
-<<<<<<< HEAD
-	listener = user_trap_syscall(__NR_getpid,
-=======
 	listener = user_trap_syscall(__NR_getppid,
->>>>>>> 69dbdfff
 				     SECCOMP_FILTER_FLAG_NEW_LISTENER);
 	ASSERT_GE(listener, 0);
 
@@ -3302,11 +3298,7 @@
 		TH_LOG("Kernel does not support PR_SET_NO_NEW_PRIVS!");
 	}
 
-<<<<<<< HEAD
-	listener = user_trap_syscall(__NR_getpid,
-=======
 	listener = user_trap_syscall(__NR_getppid,
->>>>>>> 69dbdfff
 				     SECCOMP_FILTER_FLAG_NEW_LISTENER);
 	ASSERT_GE(listener, 0);
 
@@ -3380,12 +3372,8 @@
 		TH_LOG("Kernel does not support PR_SET_NO_NEW_PRIVS!");
 	}
 
-<<<<<<< HEAD
-	listener = user_trap_syscall(__NR_getpid, SECCOMP_FILTER_FLAG_NEW_LISTENER);
-=======
 	listener = user_trap_syscall(__NR_getppid,
 				     SECCOMP_FILTER_FLAG_NEW_LISTENER);
->>>>>>> 69dbdfff
 	ASSERT_GE(listener, 0);
 
 	pid = fork();
@@ -3449,12 +3437,8 @@
 
 	ASSERT_EQ(unshare(CLONE_NEWUSER), 0);
 
-<<<<<<< HEAD
-	listener = user_trap_syscall(__NR_getpid, SECCOMP_FILTER_FLAG_NEW_LISTENER);
-=======
 	listener = user_trap_syscall(__NR_getppid,
 				     SECCOMP_FILTER_FLAG_NEW_LISTENER);
->>>>>>> 69dbdfff
 	ASSERT_GE(listener, 0);
 
 	pid = fork();
