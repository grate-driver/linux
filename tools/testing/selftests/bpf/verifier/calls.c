--- conflicted
+++ resolved
@@ -97,8 +97,6 @@
 	},
 },
 {
-<<<<<<< HEAD
-=======
 	"calls: trigger reg2btf_ids[reg->type] for reg->type > __BPF_REG_TYPE_MAX",
 	.insns = {
 	BPF_MOV64_REG(BPF_REG_1, BPF_REG_10),
@@ -118,7 +116,6 @@
 	},
 },
 {
->>>>>>> 7df5072c
 	"calls: basic sanity",
 	.insns = {
 	BPF_RAW_INSN(BPF_JMP | BPF_CALL, 0, 1, 0, 2),
