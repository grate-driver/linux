--- conflicted
+++ resolved
@@ -334,10 +334,7 @@
 struct core_reloc_test_case;
 
 typedef int (*setup_test_fn)(struct core_reloc_test_case *test);
-<<<<<<< HEAD
-=======
 typedef int (*trigger_test_fn)(const struct core_reloc_test_case *test);
->>>>>>> 356006a6
 
 struct core_reloc_test_case {
 	const char *case_name;
@@ -350,15 +347,10 @@
 	bool fails;
 	bool needs_testmod;
 	bool relaxed_core_relocs;
-<<<<<<< HEAD
-	bool direct_raw_tp;
-	setup_test_fn setup;
-=======
 	const char *prog_sec_name;
 	const char *raw_tp_name;
 	setup_test_fn setup;
 	trigger_test_fn trigger;
->>>>>>> 356006a6
 };
 
 static int find_btf_type(const struct btf *btf, const char *name, __u32 kind)
@@ -488,8 +480,6 @@
 	return 0;
 }
 
-<<<<<<< HEAD
-=======
 static int trigger_module_test_read(const struct core_reloc_test_case *test)
 {
 	struct core_reloc_module_output *exp = (void *)test->output;
@@ -507,7 +497,6 @@
 }
 
 
->>>>>>> 356006a6
 static struct core_reloc_test_case test_cases[] = {
 	/* validate we can find kernel image and use its BTF for relocs */
 	{
@@ -840,14 +829,11 @@
 		if (!test__start_subtest(test_case->case_name))
 			continue;
 
-<<<<<<< HEAD
-=======
 		if (test_case->needs_testmod && !env.has_testmod) {
 			test__skip();
 			continue;
 		}
 
->>>>>>> 356006a6
 		if (test_case->setup) {
 			err = test_case->setup(test_case);
 			if (CHECK(err, "test_setup", "test #%d setup failed: %d\n", i, err))
@@ -909,16 +895,6 @@
 				goto cleanup;
 		} else {
 			usleep(1);
-		}
-
-		if (data->skip) {
-			test__skip();
-			goto cleanup;
-		}
-
-		if (test_case->fails) {
-			CHECK(false, "obj_load_fail", "should fail to load prog '%s'\n", probe_name);
-			goto cleanup;
 		}
 
 		if (data->skip) {
