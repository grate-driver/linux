--- conflicted
+++ resolved
@@ -3,11 +3,7 @@
 # description: Kprobe dynamic event - adding and removing
 # requires: kprobe_events
 
-<<<<<<< HEAD
-echo p:myevent kernel_clone > kprobe_events
-=======
 echo p:myevent $FUNCTION_FORK > kprobe_events
->>>>>>> f642729d
 grep myevent kprobe_events
 test -d events/kprobes/myevent
 echo > kprobe_events