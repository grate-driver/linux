--- conflicted
+++ resolved
@@ -10,47 +10,12 @@
 #include <stdint.h>
 #include <malloc.h>
 #include <unistd.h>
-#include <signal.h>
 #include <stdlib.h>
 #include <string.h>
 #include <stdio.h>
 #include "utils.h"
 #include "flush_utils.h"
 
-
-static void sigill_handler(int signr, siginfo_t *info, void *unused)
-{
-	static int warned = 0;
-	ucontext_t *ctx = (ucontext_t *)unused;
-	unsigned long *pc = &UCONTEXT_NIA(ctx);
-
-	/* mtspr 3,RS to check for move to DSCR below */
-	if ((*((unsigned int *)*pc) & 0xfc1fffff) == 0x7c0303a6) {
-		if (!warned++)
-			printf("WARNING: Skipping over dscr setup. Consider running 'ppc64_cpu --dscr=1' manually.\n");
-		*pc += 4;
-	} else {
-		printf("SIGILL at %p\n", pc);
-		abort();
-	}
-}
-
-static void set_dscr(unsigned long val)
-{
-	static int init = 0;
-	struct sigaction sa;
-
-	if (!init) {
-		memset(&sa, 0, sizeof(sa));
-		sa.sa_sigaction = sigill_handler;
-		sa.sa_flags = SA_SIGINFO;
-		if (sigaction(SIGILL, &sa, NULL))
-			perror("sigill_handler");
-		init = 1;
-	}
-
-	asm volatile("mtspr %1,%0" : : "r" (val), "i" (SPRN_DSCR));
-}
 
 int rfi_flush_test(void)
 {
@@ -69,11 +34,7 @@
 	// The PMU event we use only works on Power7 or later
 	SKIP_IF(!have_hwcap(PPC_FEATURE_ARCH_2_06));
 
-<<<<<<< HEAD
-	if (read_debugfs_file("powerpc/rfi_flush", &rfi_flush_org)) {
-=======
 	if (read_debugfs_file("powerpc/rfi_flush", &rfi_flush_orig) < 0) {
->>>>>>> f642729d
 		perror("Unable to read powerpc/rfi_flush debugfs file");
 		SKIP_IF(1);
 	}
