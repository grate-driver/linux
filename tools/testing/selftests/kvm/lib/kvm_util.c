// SPDX-License-Identifier: GPL-2.0-only
/*
 * tools/testing/selftests/kvm/lib/kvm_util.c
 *
 * Copyright (C) 2018, Google LLC.
 */

#define _GNU_SOURCE /* for program_invocation_name */
#include "test_util.h"
#include "kvm_util.h"
#include "kvm_util_internal.h"
#include "processor.h"

#include <assert.h>
#include <sys/mman.h>
#include <sys/types.h>
#include <sys/stat.h>
#include <unistd.h>
#include <linux/kernel.h>

#define KVM_UTIL_MIN_PFN	2

static int vcpu_mmap_sz(void);

/* Aligns x up to the next multiple of size. Size must be a power of 2. */
static void *align(void *x, size_t size)
{
	size_t mask = size - 1;
	TEST_ASSERT(size != 0 && !(size & (size - 1)),
		    "size not a power of 2: %lu", size);
	return (void *) (((size_t) x + mask) & ~mask);
}

/*
 * Open KVM_DEV_PATH if available, otherwise exit the entire program.
 *
 * Input Args:
 *   flags - The flags to pass when opening KVM_DEV_PATH.
 *
 * Return:
 *   The opened file descriptor of /dev/kvm.
 */
static int _open_kvm_dev_path_or_exit(int flags)
{
	int fd;

	fd = open(KVM_DEV_PATH, flags);
	if (fd < 0) {
		print_skip("%s not available, is KVM loaded? (errno: %d)",
			   KVM_DEV_PATH, errno);
		exit(KSFT_SKIP);
	}

	return fd;
}

int open_kvm_dev_path_or_exit(void)
{
	return _open_kvm_dev_path_or_exit(O_RDONLY);
}

/*
 * Capability
 *
 * Input Args:
 *   cap - Capability
 *
 * Output Args: None
 *
 * Return:
 *   On success, the Value corresponding to the capability (KVM_CAP_*)
 *   specified by the value of cap.  On failure a TEST_ASSERT failure
 *   is produced.
 *
 * Looks up and returns the value corresponding to the capability
 * (KVM_CAP_*) given by cap.
 */
int kvm_check_cap(long cap)
{
	int ret;
	int kvm_fd;

	kvm_fd = open_kvm_dev_path_or_exit();
	ret = ioctl(kvm_fd, KVM_CHECK_EXTENSION, cap);
	TEST_ASSERT(ret >= 0, "KVM_CHECK_EXTENSION IOCTL failed,\n"
		"  rc: %i errno: %i", ret, errno);

	close(kvm_fd);

	return ret;
}

/* VM Enable Capability
 *
 * Input Args:
 *   vm - Virtual Machine
 *   cap - Capability
 *
 * Output Args: None
 *
 * Return: On success, 0. On failure a TEST_ASSERT failure is produced.
 *
 * Enables a capability (KVM_CAP_*) on the VM.
 */
int vm_enable_cap(struct kvm_vm *vm, struct kvm_enable_cap *cap)
{
	int ret;

	ret = ioctl(vm->fd, KVM_ENABLE_CAP, cap);
	TEST_ASSERT(ret == 0, "KVM_ENABLE_CAP IOCTL failed,\n"
		"  rc: %i errno: %i", ret, errno);

	return ret;
}

/* VCPU Enable Capability
 *
 * Input Args:
 *   vm - Virtual Machine
 *   vcpu_id - VCPU
 *   cap - Capability
 *
 * Output Args: None
 *
 * Return: On success, 0. On failure a TEST_ASSERT failure is produced.
 *
 * Enables a capability (KVM_CAP_*) on the VCPU.
 */
int vcpu_enable_cap(struct kvm_vm *vm, uint32_t vcpu_id,
		    struct kvm_enable_cap *cap)
{
	struct vcpu *vcpu = vcpu_find(vm, vcpu_id);
	int r;

	TEST_ASSERT(vcpu, "cannot find vcpu %d", vcpu_id);

	r = ioctl(vcpu->fd, KVM_ENABLE_CAP, cap);
	TEST_ASSERT(!r, "KVM_ENABLE_CAP vCPU ioctl failed,\n"
			"  rc: %i, errno: %i", r, errno);

	return r;
}

void vm_enable_dirty_ring(struct kvm_vm *vm, uint32_t ring_size)
{
	struct kvm_enable_cap cap = { 0 };

	cap.cap = KVM_CAP_DIRTY_LOG_RING;
	cap.args[0] = ring_size;
	vm_enable_cap(vm, &cap);
	vm->dirty_ring_size = ring_size;
}

static void vm_open(struct kvm_vm *vm, int perm)
{
	vm->kvm_fd = _open_kvm_dev_path_or_exit(perm);

	if (!kvm_check_cap(KVM_CAP_IMMEDIATE_EXIT)) {
		print_skip("immediate_exit not available");
		exit(KSFT_SKIP);
	}

	vm->fd = ioctl(vm->kvm_fd, KVM_CREATE_VM, vm->type);
	TEST_ASSERT(vm->fd >= 0, "KVM_CREATE_VM ioctl failed, "
		"rc: %i errno: %i", vm->fd, errno);
}

const char *vm_guest_mode_string(uint32_t i)
{
	static const char * const strings[] = {
		[VM_MODE_P52V48_4K]	= "PA-bits:52,  VA-bits:48,  4K pages",
		[VM_MODE_P52V48_64K]	= "PA-bits:52,  VA-bits:48, 64K pages",
		[VM_MODE_P48V48_4K]	= "PA-bits:48,  VA-bits:48,  4K pages",
		[VM_MODE_P48V48_64K]	= "PA-bits:48,  VA-bits:48, 64K pages",
		[VM_MODE_P40V48_4K]	= "PA-bits:40,  VA-bits:48,  4K pages",
		[VM_MODE_P40V48_64K]	= "PA-bits:40,  VA-bits:48, 64K pages",
		[VM_MODE_PXXV48_4K]	= "PA-bits:ANY, VA-bits:48,  4K pages",
		[VM_MODE_P47V64_4K]	= "PA-bits:47,  VA-bits:64,  4K pages",
	};
	_Static_assert(sizeof(strings)/sizeof(char *) == NUM_VM_MODES,
		       "Missing new mode strings?");

	TEST_ASSERT(i < NUM_VM_MODES, "Guest mode ID %d too big", i);

	return strings[i];
}

const struct vm_guest_mode_params vm_guest_mode_params[] = {
	{ 52, 48,  0x1000, 12 },
	{ 52, 48, 0x10000, 16 },
	{ 48, 48,  0x1000, 12 },
	{ 48, 48, 0x10000, 16 },
	{ 40, 48,  0x1000, 12 },
	{ 40, 48, 0x10000, 16 },
	{  0,  0,  0x1000, 12 },
	{ 47, 64,  0x1000, 12 },
};
_Static_assert(sizeof(vm_guest_mode_params)/sizeof(struct vm_guest_mode_params) == NUM_VM_MODES,
	       "Missing new mode params?");

/*
 * VM Create
 *
 * Input Args:
 *   mode - VM Mode (e.g. VM_MODE_P52V48_4K)
 *   phy_pages - Physical memory pages
 *   perm - permission
 *
 * Output Args: None
 *
 * Return:
 *   Pointer to opaque structure that describes the created VM.
 *
 * Creates a VM with the mode specified by mode (e.g. VM_MODE_P52V48_4K).
 * When phy_pages is non-zero, a memory region of phy_pages physical pages
 * is created and mapped starting at guest physical address 0.  The file
 * descriptor to control the created VM is created with the permissions
 * given by perm (e.g. O_RDWR).
 */
struct kvm_vm *vm_create(enum vm_guest_mode mode, uint64_t phy_pages, int perm)
{
	struct kvm_vm *vm;

	pr_debug("%s: mode='%s' pages='%ld' perm='%d'\n", __func__,
		 vm_guest_mode_string(mode), phy_pages, perm);

	vm = calloc(1, sizeof(*vm));
	TEST_ASSERT(vm != NULL, "Insufficient Memory");

	INIT_LIST_HEAD(&vm->vcpus);
	vm->regions.gpa_tree = RB_ROOT;
	vm->regions.hva_tree = RB_ROOT;
	hash_init(vm->regions.slot_hash);

	vm->mode = mode;
	vm->type = 0;

	vm->pa_bits = vm_guest_mode_params[mode].pa_bits;
	vm->va_bits = vm_guest_mode_params[mode].va_bits;
	vm->page_size = vm_guest_mode_params[mode].page_size;
	vm->page_shift = vm_guest_mode_params[mode].page_shift;

	/* Setup mode specific traits. */
	switch (vm->mode) {
	case VM_MODE_P52V48_4K:
		vm->pgtable_levels = 4;
		break;
	case VM_MODE_P52V48_64K:
		vm->pgtable_levels = 3;
		break;
	case VM_MODE_P48V48_4K:
		vm->pgtable_levels = 4;
		break;
	case VM_MODE_P48V48_64K:
		vm->pgtable_levels = 3;
		break;
	case VM_MODE_P40V48_4K:
		vm->pgtable_levels = 4;
		break;
	case VM_MODE_P40V48_64K:
		vm->pgtable_levels = 3;
		break;
	case VM_MODE_PXXV48_4K:
#ifdef __x86_64__
		kvm_get_cpu_address_width(&vm->pa_bits, &vm->va_bits);
		/*
		 * Ignore KVM support for 5-level paging (vm->va_bits == 57),
		 * it doesn't take effect unless a CR4.LA57 is set, which it
		 * isn't for this VM_MODE.
		 */
		TEST_ASSERT(vm->va_bits == 48 || vm->va_bits == 57,
			    "Linear address width (%d bits) not supported",
			    vm->va_bits);
		pr_debug("Guest physical address width detected: %d\n",
			 vm->pa_bits);
		vm->pgtable_levels = 4;
		vm->va_bits = 48;
#else
		TEST_FAIL("VM_MODE_PXXV48_4K not supported on non-x86 platforms");
#endif
		break;
	case VM_MODE_P47V64_4K:
		vm->pgtable_levels = 5;
		break;
	default:
		TEST_FAIL("Unknown guest mode, mode: 0x%x", mode);
	}

#ifdef __aarch64__
	if (vm->pa_bits != 40)
		vm->type = KVM_VM_TYPE_ARM_IPA_SIZE(vm->pa_bits);
#endif

	vm_open(vm, perm);

	/* Limit to VA-bit canonical virtual addresses. */
	vm->vpages_valid = sparsebit_alloc();
	sparsebit_set_num(vm->vpages_valid,
		0, (1ULL << (vm->va_bits - 1)) >> vm->page_shift);
	sparsebit_set_num(vm->vpages_valid,
		(~((1ULL << (vm->va_bits - 1)) - 1)) >> vm->page_shift,
		(1ULL << (vm->va_bits - 1)) >> vm->page_shift);

	/* Limit physical addresses to PA-bits. */
	vm->max_gfn = ((1ULL << vm->pa_bits) >> vm->page_shift) - 1;

	/* Allocate and setup memory for guest. */
	vm->vpages_mapped = sparsebit_alloc();
	if (phy_pages != 0)
		vm_userspace_mem_region_add(vm, VM_MEM_SRC_ANONYMOUS,
					    0, 0, phy_pages, 0);

	return vm;
}

/*
 * VM Create with customized parameters
 *
 * Input Args:
 *   mode - VM Mode (e.g. VM_MODE_P52V48_4K)
 *   nr_vcpus - VCPU count
 *   slot0_mem_pages - Slot0 physical memory size
 *   extra_mem_pages - Non-slot0 physical memory total size
 *   num_percpu_pages - Per-cpu physical memory pages
 *   guest_code - Guest entry point
 *   vcpuids - VCPU IDs
 *
 * Output Args: None
 *
 * Return:
 *   Pointer to opaque structure that describes the created VM.
 *
 * Creates a VM with the mode specified by mode (e.g. VM_MODE_P52V48_4K),
 * with customized slot0 memory size, at least 512 pages currently.
 * extra_mem_pages is only used to calculate the maximum page table size,
 * no real memory allocation for non-slot0 memory in this function.
 */
struct kvm_vm *vm_create_with_vcpus(enum vm_guest_mode mode, uint32_t nr_vcpus,
				    uint64_t slot0_mem_pages, uint64_t extra_mem_pages,
				    uint32_t num_percpu_pages, void *guest_code,
				    uint32_t vcpuids[])
{
	uint64_t vcpu_pages, extra_pg_pages, pages;
	struct kvm_vm *vm;
	int i;

	/* Force slot0 memory size not small than DEFAULT_GUEST_PHY_PAGES */
	if (slot0_mem_pages < DEFAULT_GUEST_PHY_PAGES)
		slot0_mem_pages = DEFAULT_GUEST_PHY_PAGES;

	/* The maximum page table size for a memory region will be when the
	 * smallest pages are used. Considering each page contains x page
	 * table descriptors, the total extra size for page tables (for extra
	 * N pages) will be: N/x+N/x^2+N/x^3+... which is definitely smaller
	 * than N/x*2.
	 */
	vcpu_pages = (DEFAULT_STACK_PGS + num_percpu_pages) * nr_vcpus;
	extra_pg_pages = (slot0_mem_pages + extra_mem_pages + vcpu_pages) / PTES_PER_MIN_PAGE * 2;
	pages = slot0_mem_pages + vcpu_pages + extra_pg_pages;

	TEST_ASSERT(nr_vcpus <= kvm_check_cap(KVM_CAP_MAX_VCPUS),
		    "nr_vcpus = %d too large for host, max-vcpus = %d",
		    nr_vcpus, kvm_check_cap(KVM_CAP_MAX_VCPUS));

	pages = vm_adjust_num_guest_pages(mode, pages);
	vm = vm_create(mode, pages, O_RDWR);

	kvm_vm_elf_load(vm, program_invocation_name);

#ifdef __x86_64__
	vm_create_irqchip(vm);
#endif

	for (i = 0; i < nr_vcpus; ++i) {
		uint32_t vcpuid = vcpuids ? vcpuids[i] : i;

		vm_vcpu_add_default(vm, vcpuid, guest_code);
	}

	return vm;
}

struct kvm_vm *vm_create_default_with_vcpus(uint32_t nr_vcpus, uint64_t extra_mem_pages,
					    uint32_t num_percpu_pages, void *guest_code,
					    uint32_t vcpuids[])
{
	return vm_create_with_vcpus(VM_MODE_DEFAULT, nr_vcpus, DEFAULT_GUEST_PHY_PAGES,
				    extra_mem_pages, num_percpu_pages, guest_code, vcpuids);
}

struct kvm_vm *vm_create_default(uint32_t vcpuid, uint64_t extra_mem_pages,
				 void *guest_code)
{
	return vm_create_default_with_vcpus(1, extra_mem_pages, 0, guest_code,
					    (uint32_t []){ vcpuid });
}

/*
 * VM Restart
 *
 * Input Args:
 *   vm - VM that has been released before
 *   perm - permission
 *
 * Output Args: None
 *
 * Reopens the file descriptors associated to the VM and reinstates the
 * global state, such as the irqchip and the memory regions that are mapped
 * into the guest.
 */
void kvm_vm_restart(struct kvm_vm *vmp, int perm)
{
	int ctr;
	struct userspace_mem_region *region;

	vm_open(vmp, perm);
	if (vmp->has_irqchip)
		vm_create_irqchip(vmp);

	hash_for_each(vmp->regions.slot_hash, ctr, region, slot_node) {
		int ret = ioctl(vmp->fd, KVM_SET_USER_MEMORY_REGION, &region->region);
		TEST_ASSERT(ret == 0, "KVM_SET_USER_MEMORY_REGION IOCTL failed,\n"
			    "  rc: %i errno: %i\n"
			    "  slot: %u flags: 0x%x\n"
			    "  guest_phys_addr: 0x%llx size: 0x%llx",
			    ret, errno, region->region.slot,
			    region->region.flags,
			    region->region.guest_phys_addr,
			    region->region.memory_size);
	}
}

void kvm_vm_get_dirty_log(struct kvm_vm *vm, int slot, void *log)
{
	struct kvm_dirty_log args = { .dirty_bitmap = log, .slot = slot };
	int ret;

	ret = ioctl(vm->fd, KVM_GET_DIRTY_LOG, &args);
	TEST_ASSERT(ret == 0, "%s: KVM_GET_DIRTY_LOG failed: %s",
		    __func__, strerror(-ret));
}

void kvm_vm_clear_dirty_log(struct kvm_vm *vm, int slot, void *log,
			    uint64_t first_page, uint32_t num_pages)
{
	struct kvm_clear_dirty_log args = { .dirty_bitmap = log, .slot = slot,
		                            .first_page = first_page,
	                                    .num_pages = num_pages };
	int ret;

	ret = ioctl(vm->fd, KVM_CLEAR_DIRTY_LOG, &args);
	TEST_ASSERT(ret == 0, "%s: KVM_CLEAR_DIRTY_LOG failed: %s",
		    __func__, strerror(-ret));
}

uint32_t kvm_vm_reset_dirty_ring(struct kvm_vm *vm)
{
	return ioctl(vm->fd, KVM_RESET_DIRTY_RINGS);
}

/*
 * Userspace Memory Region Find
 *
 * Input Args:
 *   vm - Virtual Machine
 *   start - Starting VM physical address
 *   end - Ending VM physical address, inclusive.
 *
 * Output Args: None
 *
 * Return:
 *   Pointer to overlapping region, NULL if no such region.
 *
 * Searches for a region with any physical memory that overlaps with
 * any portion of the guest physical addresses from start to end
 * inclusive.  If multiple overlapping regions exist, a pointer to any
 * of the regions is returned.  Null is returned only when no overlapping
 * region exists.
 */
static struct userspace_mem_region *
userspace_mem_region_find(struct kvm_vm *vm, uint64_t start, uint64_t end)
{
	struct rb_node *node;

	for (node = vm->regions.gpa_tree.rb_node; node; ) {
		struct userspace_mem_region *region =
			container_of(node, struct userspace_mem_region, gpa_node);
		uint64_t existing_start = region->region.guest_phys_addr;
		uint64_t existing_end = region->region.guest_phys_addr
			+ region->region.memory_size - 1;
		if (start <= existing_end && end >= existing_start)
			return region;

		if (start < existing_start)
			node = node->rb_left;
		else
			node = node->rb_right;
	}

	return NULL;
}

/*
 * KVM Userspace Memory Region Find
 *
 * Input Args:
 *   vm - Virtual Machine
 *   start - Starting VM physical address
 *   end - Ending VM physical address, inclusive.
 *
 * Output Args: None
 *
 * Return:
 *   Pointer to overlapping region, NULL if no such region.
 *
 * Public interface to userspace_mem_region_find. Allows tests to look up
 * the memslot datastructure for a given range of guest physical memory.
 */
struct kvm_userspace_memory_region *
kvm_userspace_memory_region_find(struct kvm_vm *vm, uint64_t start,
				 uint64_t end)
{
	struct userspace_mem_region *region;

	region = userspace_mem_region_find(vm, start, end);
	if (!region)
		return NULL;

	return &region->region;
}

/*
 * VCPU Find
 *
 * Input Args:
 *   vm - Virtual Machine
 *   vcpuid - VCPU ID
 *
 * Output Args: None
 *
 * Return:
 *   Pointer to VCPU structure
 *
 * Locates a vcpu structure that describes the VCPU specified by vcpuid and
 * returns a pointer to it.  Returns NULL if the VM doesn't contain a VCPU
 * for the specified vcpuid.
 */
struct vcpu *vcpu_find(struct kvm_vm *vm, uint32_t vcpuid)
{
	struct vcpu *vcpu;

	list_for_each_entry(vcpu, &vm->vcpus, list) {
		if (vcpu->id == vcpuid)
			return vcpu;
	}

	return NULL;
}

/*
 * VM VCPU Remove
 *
 * Input Args:
 *   vcpu - VCPU to remove
 *
 * Output Args: None
 *
 * Return: None, TEST_ASSERT failures for all error conditions
 *
 * Removes a vCPU from a VM and frees its resources.
 */
static void vm_vcpu_rm(struct kvm_vm *vm, struct vcpu *vcpu)
{
	int ret;

	if (vcpu->dirty_gfns) {
		ret = munmap(vcpu->dirty_gfns, vm->dirty_ring_size);
		TEST_ASSERT(ret == 0, "munmap of VCPU dirty ring failed, "
			    "rc: %i errno: %i", ret, errno);
		vcpu->dirty_gfns = NULL;
	}

	ret = munmap(vcpu->state, vcpu_mmap_sz());
	TEST_ASSERT(ret == 0, "munmap of VCPU fd failed, rc: %i "
		"errno: %i", ret, errno);
	ret = close(vcpu->fd);
	TEST_ASSERT(ret == 0, "Close of VCPU fd failed, rc: %i "
		"errno: %i", ret, errno);

	list_del(&vcpu->list);
	free(vcpu);
}

void kvm_vm_release(struct kvm_vm *vmp)
{
	struct vcpu *vcpu, *tmp;
	int ret;

	list_for_each_entry_safe(vcpu, tmp, &vmp->vcpus, list)
		vm_vcpu_rm(vmp, vcpu);

	ret = close(vmp->fd);
	TEST_ASSERT(ret == 0, "Close of vm fd failed,\n"
		"  vmp->fd: %i rc: %i errno: %i", vmp->fd, ret, errno);

	ret = close(vmp->kvm_fd);
	TEST_ASSERT(ret == 0, "Close of /dev/kvm fd failed,\n"
		"  vmp->kvm_fd: %i rc: %i errno: %i", vmp->kvm_fd, ret, errno);
}

static void __vm_mem_region_delete(struct kvm_vm *vm,
				   struct userspace_mem_region *region,
				   bool unlink)
{
	int ret;

	if (unlink) {
		rb_erase(&region->gpa_node, &vm->regions.gpa_tree);
		rb_erase(&region->hva_node, &vm->regions.hva_tree);
		hash_del(&region->slot_node);
	}

	region->region.memory_size = 0;
	ret = ioctl(vm->fd, KVM_SET_USER_MEMORY_REGION, &region->region);
	TEST_ASSERT(ret == 0, "KVM_SET_USER_MEMORY_REGION IOCTL failed, "
		    "rc: %i errno: %i", ret, errno);

	sparsebit_free(&region->unused_phy_pages);
	ret = munmap(region->mmap_start, region->mmap_size);
	TEST_ASSERT(ret == 0, "munmap failed, rc: %i errno: %i", ret, errno);

	free(region);
}

/*
 * Destroys and frees the VM pointed to by vmp.
 */
void kvm_vm_free(struct kvm_vm *vmp)
{
	int ctr;
	struct hlist_node *node;
	struct userspace_mem_region *region;

	if (vmp == NULL)
		return;

	/* Free userspace_mem_regions. */
	hash_for_each_safe(vmp->regions.slot_hash, ctr, node, region, slot_node)
		__vm_mem_region_delete(vmp, region, false);

	/* Free sparsebit arrays. */
	sparsebit_free(&vmp->vpages_valid);
	sparsebit_free(&vmp->vpages_mapped);

	kvm_vm_release(vmp);

	/* Free the structure describing the VM. */
	free(vmp);
}

/*
 * Memory Compare, host virtual to guest virtual
 *
 * Input Args:
 *   hva - Starting host virtual address
 *   vm - Virtual Machine
 *   gva - Starting guest virtual address
 *   len - number of bytes to compare
 *
 * Output Args: None
 *
 * Input/Output Args: None
 *
 * Return:
 *   Returns 0 if the bytes starting at hva for a length of len
 *   are equal the guest virtual bytes starting at gva.  Returns
 *   a value < 0, if bytes at hva are less than those at gva.
 *   Otherwise a value > 0 is returned.
 *
 * Compares the bytes starting at the host virtual address hva, for
 * a length of len, to the guest bytes starting at the guest virtual
 * address given by gva.
 */
int kvm_memcmp_hva_gva(void *hva, struct kvm_vm *vm, vm_vaddr_t gva, size_t len)
{
	size_t amt;

	/*
	 * Compare a batch of bytes until either a match is found
	 * or all the bytes have been compared.
	 */
	for (uintptr_t offset = 0; offset < len; offset += amt) {
		uintptr_t ptr1 = (uintptr_t)hva + offset;

		/*
		 * Determine host address for guest virtual address
		 * at offset.
		 */
		uintptr_t ptr2 = (uintptr_t)addr_gva2hva(vm, gva + offset);

		/*
		 * Determine amount to compare on this pass.
		 * Don't allow the comparsion to cross a page boundary.
		 */
		amt = len - offset;
		if ((ptr1 >> vm->page_shift) != ((ptr1 + amt) >> vm->page_shift))
			amt = vm->page_size - (ptr1 % vm->page_size);
		if ((ptr2 >> vm->page_shift) != ((ptr2 + amt) >> vm->page_shift))
			amt = vm->page_size - (ptr2 % vm->page_size);

		assert((ptr1 >> vm->page_shift) == ((ptr1 + amt - 1) >> vm->page_shift));
		assert((ptr2 >> vm->page_shift) == ((ptr2 + amt - 1) >> vm->page_shift));

		/*
		 * Perform the comparison.  If there is a difference
		 * return that result to the caller, otherwise need
		 * to continue on looking for a mismatch.
		 */
		int ret = memcmp((void *)ptr1, (void *)ptr2, amt);
		if (ret != 0)
			return ret;
	}

	/*
	 * No mismatch found.  Let the caller know the two memory
	 * areas are equal.
	 */
	return 0;
}

static void vm_userspace_mem_region_gpa_insert(struct rb_root *gpa_tree,
					       struct userspace_mem_region *region)
{
	struct rb_node **cur, *parent;

	for (cur = &gpa_tree->rb_node, parent = NULL; *cur; ) {
		struct userspace_mem_region *cregion;

		cregion = container_of(*cur, typeof(*cregion), gpa_node);
		parent = *cur;
		if (region->region.guest_phys_addr <
		    cregion->region.guest_phys_addr)
			cur = &(*cur)->rb_left;
		else {
			TEST_ASSERT(region->region.guest_phys_addr !=
				    cregion->region.guest_phys_addr,
				    "Duplicate GPA in region tree");

			cur = &(*cur)->rb_right;
		}
	}

	rb_link_node(&region->gpa_node, parent, cur);
	rb_insert_color(&region->gpa_node, gpa_tree);
}

static void vm_userspace_mem_region_hva_insert(struct rb_root *hva_tree,
					       struct userspace_mem_region *region)
{
	struct rb_node **cur, *parent;

	for (cur = &hva_tree->rb_node, parent = NULL; *cur; ) {
		struct userspace_mem_region *cregion;

		cregion = container_of(*cur, typeof(*cregion), hva_node);
		parent = *cur;
		if (region->host_mem < cregion->host_mem)
			cur = &(*cur)->rb_left;
		else {
			TEST_ASSERT(region->host_mem !=
				    cregion->host_mem,
				    "Duplicate HVA in region tree");

			cur = &(*cur)->rb_right;
		}
	}

	rb_link_node(&region->hva_node, parent, cur);
	rb_insert_color(&region->hva_node, hva_tree);
}

/*
 * VM Userspace Memory Region Add
 *
 * Input Args:
 *   vm - Virtual Machine
 *   src_type - Storage source for this region.
 *              NULL to use anonymous memory.
 *   guest_paddr - Starting guest physical address
 *   slot - KVM region slot
 *   npages - Number of physical pages
 *   flags - KVM memory region flags (e.g. KVM_MEM_LOG_DIRTY_PAGES)
 *
 * Output Args: None
 *
 * Return: None
 *
 * Allocates a memory area of the number of pages specified by npages
 * and maps it to the VM specified by vm, at a starting physical address
 * given by guest_paddr.  The region is created with a KVM region slot
 * given by slot, which must be unique and < KVM_MEM_SLOTS_NUM.  The
 * region is created with the flags given by flags.
 */
void vm_userspace_mem_region_add(struct kvm_vm *vm,
	enum vm_mem_backing_src_type src_type,
	uint64_t guest_paddr, uint32_t slot, uint64_t npages,
	uint32_t flags)
{
	int ret;
	struct userspace_mem_region *region;
	size_t backing_src_pagesz = get_backing_src_pagesz(src_type);
	size_t alignment;

	TEST_ASSERT(vm_adjust_num_guest_pages(vm->mode, npages) == npages,
		"Number of guest pages is not compatible with the host. "
		"Try npages=%d", vm_adjust_num_guest_pages(vm->mode, npages));

	TEST_ASSERT((guest_paddr % vm->page_size) == 0, "Guest physical "
		"address not on a page boundary.\n"
		"  guest_paddr: 0x%lx vm->page_size: 0x%x",
		guest_paddr, vm->page_size);
	TEST_ASSERT((((guest_paddr >> vm->page_shift) + npages) - 1)
		<= vm->max_gfn, "Physical range beyond maximum "
		"supported physical address,\n"
		"  guest_paddr: 0x%lx npages: 0x%lx\n"
		"  vm->max_gfn: 0x%lx vm->page_size: 0x%x",
		guest_paddr, npages, vm->max_gfn, vm->page_size);

	/*
	 * Confirm a mem region with an overlapping address doesn't
	 * already exist.
	 */
	region = (struct userspace_mem_region *) userspace_mem_region_find(
		vm, guest_paddr, (guest_paddr + npages * vm->page_size) - 1);
	if (region != NULL)
		TEST_FAIL("overlapping userspace_mem_region already "
			"exists\n"
			"  requested guest_paddr: 0x%lx npages: 0x%lx "
			"page_size: 0x%x\n"
			"  existing guest_paddr: 0x%lx size: 0x%lx",
			guest_paddr, npages, vm->page_size,
			(uint64_t) region->region.guest_phys_addr,
			(uint64_t) region->region.memory_size);

	/* Confirm no region with the requested slot already exists. */
	hash_for_each_possible(vm->regions.slot_hash, region, slot_node,
			       slot) {
		if (region->region.slot != slot)
			continue;

		TEST_FAIL("A mem region with the requested slot "
			"already exists.\n"
			"  requested slot: %u paddr: 0x%lx npages: 0x%lx\n"
			"  existing slot: %u paddr: 0x%lx size: 0x%lx",
			slot, guest_paddr, npages,
			region->region.slot,
			(uint64_t) region->region.guest_phys_addr,
			(uint64_t) region->region.memory_size);
	}

	/* Allocate and initialize new mem region structure. */
	region = calloc(1, sizeof(*region));
	TEST_ASSERT(region != NULL, "Insufficient Memory");
	region->mmap_size = npages * vm->page_size;

#ifdef __s390x__
	/* On s390x, the host address must be aligned to 1M (due to PGSTEs) */
	alignment = 0x100000;
#else
	alignment = 1;
#endif

	if (src_type == VM_MEM_SRC_ANONYMOUS_THP)
		alignment = max(backing_src_pagesz, alignment);

	/* Add enough memory to align up if necessary */
	if (alignment > 1)
		region->mmap_size += alignment;

	region->fd = -1;
	if (backing_src_is_shared(src_type)) {
		int memfd_flags = MFD_CLOEXEC;

		if (src_type == VM_MEM_SRC_SHARED_HUGETLB)
			memfd_flags |= MFD_HUGETLB;

		region->fd = memfd_create("kvm_selftest", memfd_flags);
		TEST_ASSERT(region->fd != -1,
			    "memfd_create failed, errno: %i", errno);

		ret = ftruncate(region->fd, region->mmap_size);
		TEST_ASSERT(ret == 0, "ftruncate failed, errno: %i", errno);

		ret = fallocate(region->fd,
				FALLOC_FL_PUNCH_HOLE | FALLOC_FL_KEEP_SIZE, 0,
				region->mmap_size);
		TEST_ASSERT(ret == 0, "fallocate failed, errno: %i", errno);
	}

	region->mmap_start = mmap(NULL, region->mmap_size,
				  PROT_READ | PROT_WRITE,
				  vm_mem_backing_src_alias(src_type)->flag,
				  region->fd, 0);
	TEST_ASSERT(region->mmap_start != MAP_FAILED,
		    "test_malloc failed, mmap_start: %p errno: %i",
		    region->mmap_start, errno);

	/* Align host address */
	region->host_mem = align(region->mmap_start, alignment);

	/* As needed perform madvise */
	if ((src_type == VM_MEM_SRC_ANONYMOUS ||
	     src_type == VM_MEM_SRC_ANONYMOUS_THP) && thp_configured()) {
		ret = madvise(region->host_mem, npages * vm->page_size,
			      src_type == VM_MEM_SRC_ANONYMOUS ? MADV_NOHUGEPAGE : MADV_HUGEPAGE);
		TEST_ASSERT(ret == 0, "madvise failed, addr: %p length: 0x%lx src_type: %s",
			    region->host_mem, npages * vm->page_size,
			    vm_mem_backing_src_alias(src_type)->name);
	}

	region->unused_phy_pages = sparsebit_alloc();
	sparsebit_set_num(region->unused_phy_pages,
		guest_paddr >> vm->page_shift, npages);
	region->region.slot = slot;
	region->region.flags = flags;
	region->region.guest_phys_addr = guest_paddr;
	region->region.memory_size = npages * vm->page_size;
	region->region.userspace_addr = (uintptr_t) region->host_mem;
	ret = ioctl(vm->fd, KVM_SET_USER_MEMORY_REGION, &region->region);
	TEST_ASSERT(ret == 0, "KVM_SET_USER_MEMORY_REGION IOCTL failed,\n"
		"  rc: %i errno: %i\n"
		"  slot: %u flags: 0x%x\n"
		"  guest_phys_addr: 0x%lx size: 0x%lx",
		ret, errno, slot, flags,
		guest_paddr, (uint64_t) region->region.memory_size);

	/* Add to quick lookup data structures */
	vm_userspace_mem_region_gpa_insert(&vm->regions.gpa_tree, region);
	vm_userspace_mem_region_hva_insert(&vm->regions.hva_tree, region);
	hash_add(vm->regions.slot_hash, &region->slot_node, slot);

	/* If shared memory, create an alias. */
	if (region->fd >= 0) {
		region->mmap_alias = mmap(NULL, region->mmap_size,
					  PROT_READ | PROT_WRITE,
					  vm_mem_backing_src_alias(src_type)->flag,
					  region->fd, 0);
		TEST_ASSERT(region->mmap_alias != MAP_FAILED,
			    "mmap of alias failed, errno: %i", errno);

		/* Align host alias address */
		region->host_alias = align(region->mmap_alias, alignment);
	}
}

/*
 * Memslot to region
 *
 * Input Args:
 *   vm - Virtual Machine
 *   memslot - KVM memory slot ID
 *
 * Output Args: None
 *
 * Return:
 *   Pointer to memory region structure that describe memory region
 *   using kvm memory slot ID given by memslot.  TEST_ASSERT failure
 *   on error (e.g. currently no memory region using memslot as a KVM
 *   memory slot ID).
 */
struct userspace_mem_region *
memslot2region(struct kvm_vm *vm, uint32_t memslot)
{
	struct userspace_mem_region *region;

	hash_for_each_possible(vm->regions.slot_hash, region, slot_node,
			       memslot)
		if (region->region.slot == memslot)
			return region;

	fprintf(stderr, "No mem region with the requested slot found,\n"
		"  requested slot: %u\n", memslot);
	fputs("---- vm dump ----\n", stderr);
	vm_dump(stderr, vm, 2);
	TEST_FAIL("Mem region not found");
	return NULL;
}

/*
 * VM Memory Region Flags Set
 *
 * Input Args:
 *   vm - Virtual Machine
 *   flags - Starting guest physical address
 *
 * Output Args: None
 *
 * Return: None
 *
 * Sets the flags of the memory region specified by the value of slot,
 * to the values given by flags.
 */
void vm_mem_region_set_flags(struct kvm_vm *vm, uint32_t slot, uint32_t flags)
{
	int ret;
	struct userspace_mem_region *region;

	region = memslot2region(vm, slot);

	region->region.flags = flags;

	ret = ioctl(vm->fd, KVM_SET_USER_MEMORY_REGION, &region->region);

	TEST_ASSERT(ret == 0, "KVM_SET_USER_MEMORY_REGION IOCTL failed,\n"
		"  rc: %i errno: %i slot: %u flags: 0x%x",
		ret, errno, slot, flags);
}

/*
 * VM Memory Region Move
 *
 * Input Args:
 *   vm - Virtual Machine
 *   slot - Slot of the memory region to move
 *   new_gpa - Starting guest physical address
 *
 * Output Args: None
 *
 * Return: None
 *
 * Change the gpa of a memory region.
 */
void vm_mem_region_move(struct kvm_vm *vm, uint32_t slot, uint64_t new_gpa)
{
	struct userspace_mem_region *region;
	int ret;

	region = memslot2region(vm, slot);

	region->region.guest_phys_addr = new_gpa;

	ret = ioctl(vm->fd, KVM_SET_USER_MEMORY_REGION, &region->region);

	TEST_ASSERT(!ret, "KVM_SET_USER_MEMORY_REGION failed\n"
		    "ret: %i errno: %i slot: %u new_gpa: 0x%lx",
		    ret, errno, slot, new_gpa);
}

/*
 * VM Memory Region Delete
 *
 * Input Args:
 *   vm - Virtual Machine
 *   slot - Slot of the memory region to delete
 *
 * Output Args: None
 *
 * Return: None
 *
 * Delete a memory region.
 */
void vm_mem_region_delete(struct kvm_vm *vm, uint32_t slot)
{
	__vm_mem_region_delete(vm, memslot2region(vm, slot), true);
}

/*
 * VCPU mmap Size
 *
 * Input Args: None
 *
 * Output Args: None
 *
 * Return:
 *   Size of VCPU state
 *
 * Returns the size of the structure pointed to by the return value
 * of vcpu_state().
 */
static int vcpu_mmap_sz(void)
{
	int dev_fd, ret;

	dev_fd = open_kvm_dev_path_or_exit();

	ret = ioctl(dev_fd, KVM_GET_VCPU_MMAP_SIZE, NULL);
	TEST_ASSERT(ret >= sizeof(struct kvm_run),
		"%s KVM_GET_VCPU_MMAP_SIZE ioctl failed, rc: %i errno: %i",
		__func__, ret, errno);

	close(dev_fd);

	return ret;
}

/*
 * VM VCPU Add
 *
 * Input Args:
 *   vm - Virtual Machine
 *   vcpuid - VCPU ID
 *
 * Output Args: None
 *
 * Return: None
 *
 * Adds a virtual CPU to the VM specified by vm with the ID given by vcpuid.
 * No additional VCPU setup is done.
 */
void vm_vcpu_add(struct kvm_vm *vm, uint32_t vcpuid)
{
	struct vcpu *vcpu;

	/* Confirm a vcpu with the specified id doesn't already exist. */
	vcpu = vcpu_find(vm, vcpuid);
	if (vcpu != NULL)
		TEST_FAIL("vcpu with the specified id "
			"already exists,\n"
			"  requested vcpuid: %u\n"
			"  existing vcpuid: %u state: %p",
			vcpuid, vcpu->id, vcpu->state);

	/* Allocate and initialize new vcpu structure. */
	vcpu = calloc(1, sizeof(*vcpu));
	TEST_ASSERT(vcpu != NULL, "Insufficient Memory");
	vcpu->id = vcpuid;
	vcpu->fd = ioctl(vm->fd, KVM_CREATE_VCPU, vcpuid);
	TEST_ASSERT(vcpu->fd >= 0, "KVM_CREATE_VCPU failed, rc: %i errno: %i",
		vcpu->fd, errno);

	TEST_ASSERT(vcpu_mmap_sz() >= sizeof(*vcpu->state), "vcpu mmap size "
		"smaller than expected, vcpu_mmap_sz: %i expected_min: %zi",
		vcpu_mmap_sz(), sizeof(*vcpu->state));
	vcpu->state = (struct kvm_run *) mmap(NULL, vcpu_mmap_sz(),
		PROT_READ | PROT_WRITE, MAP_SHARED, vcpu->fd, 0);
	TEST_ASSERT(vcpu->state != MAP_FAILED, "mmap vcpu_state failed, "
		"vcpu id: %u errno: %i", vcpuid, errno);

	/* Add to linked-list of VCPUs. */
	list_add(&vcpu->list, &vm->vcpus);
}

/*
 * VM Virtual Address Unused Gap
 *
 * Input Args:
 *   vm - Virtual Machine
 *   sz - Size (bytes)
 *   vaddr_min - Minimum Virtual Address
 *
 * Output Args: None
 *
 * Return:
 *   Lowest virtual address at or below vaddr_min, with at least
 *   sz unused bytes.  TEST_ASSERT failure if no area of at least
 *   size sz is available.
 *
 * Within the VM specified by vm, locates the lowest starting virtual
 * address >= vaddr_min, that has at least sz unallocated bytes.  A
 * TEST_ASSERT failure occurs for invalid input or no area of at least
 * sz unallocated bytes >= vaddr_min is available.
 */
static vm_vaddr_t vm_vaddr_unused_gap(struct kvm_vm *vm, size_t sz,
				      vm_vaddr_t vaddr_min)
{
	uint64_t pages = (sz + vm->page_size - 1) >> vm->page_shift;

	/* Determine lowest permitted virtual page index. */
	uint64_t pgidx_start = (vaddr_min + vm->page_size - 1) >> vm->page_shift;
	if ((pgidx_start * vm->page_size) < vaddr_min)
		goto no_va_found;

	/* Loop over section with enough valid virtual page indexes. */
	if (!sparsebit_is_set_num(vm->vpages_valid,
		pgidx_start, pages))
		pgidx_start = sparsebit_next_set_num(vm->vpages_valid,
			pgidx_start, pages);
	do {
		/*
		 * Are there enough unused virtual pages available at
		 * the currently proposed starting virtual page index.
		 * If not, adjust proposed starting index to next
		 * possible.
		 */
		if (sparsebit_is_clear_num(vm->vpages_mapped,
			pgidx_start, pages))
			goto va_found;
		pgidx_start = sparsebit_next_clear_num(vm->vpages_mapped,
			pgidx_start, pages);
		if (pgidx_start == 0)
			goto no_va_found;

		/*
		 * If needed, adjust proposed starting virtual address,
		 * to next range of valid virtual addresses.
		 */
		if (!sparsebit_is_set_num(vm->vpages_valid,
			pgidx_start, pages)) {
			pgidx_start = sparsebit_next_set_num(
				vm->vpages_valid, pgidx_start, pages);
			if (pgidx_start == 0)
				goto no_va_found;
		}
	} while (pgidx_start != 0);

no_va_found:
	TEST_FAIL("No vaddr of specified pages available, pages: 0x%lx", pages);

	/* NOT REACHED */
	return -1;

va_found:
	TEST_ASSERT(sparsebit_is_set_num(vm->vpages_valid,
		pgidx_start, pages),
		"Unexpected, invalid virtual page index range,\n"
		"  pgidx_start: 0x%lx\n"
		"  pages: 0x%lx",
		pgidx_start, pages);
	TEST_ASSERT(sparsebit_is_clear_num(vm->vpages_mapped,
		pgidx_start, pages),
		"Unexpected, pages already mapped,\n"
		"  pgidx_start: 0x%lx\n"
		"  pages: 0x%lx",
		pgidx_start, pages);

	return pgidx_start * vm->page_size;
}

/*
 * VM Virtual Address Allocate
 *
 * Input Args:
 *   vm - Virtual Machine
 *   sz - Size in bytes
 *   vaddr_min - Minimum starting virtual address
 *   data_memslot - Memory region slot for data pages
 *   pgd_memslot - Memory region slot for new virtual translation tables
 *
 * Output Args: None
 *
 * Return:
 *   Starting guest virtual address
 *
 * Allocates at least sz bytes within the virtual address space of the vm
 * given by vm.  The allocated bytes are mapped to a virtual address >=
 * the address given by vaddr_min.  Note that each allocation uses a
 * a unique set of pages, with the minimum real allocation being at least
 * a page.
 */
vm_vaddr_t vm_vaddr_alloc(struct kvm_vm *vm, size_t sz, vm_vaddr_t vaddr_min)
{
	uint64_t pages = (sz >> vm->page_shift) + ((sz % vm->page_size) != 0);

<<<<<<< HEAD
	virt_pgd_alloc(vm, pgd_memslot);
	vm_paddr_t paddr = vm_phy_pages_alloc(vm, pages,
					      KVM_UTIL_MIN_PFN * vm->page_size,
					      data_memslot);
=======
	virt_pgd_alloc(vm);
	vm_paddr_t paddr = vm_phy_pages_alloc(vm, pages,
					      KVM_UTIL_MIN_PFN * vm->page_size, 0);
>>>>>>> a01b45e9

	/*
	 * Find an unused range of virtual page addresses of at least
	 * pages in length.
	 */
	vm_vaddr_t vaddr_start = vm_vaddr_unused_gap(vm, sz, vaddr_min);

	/* Map the virtual pages. */
	for (vm_vaddr_t vaddr = vaddr_start; pages > 0;
		pages--, vaddr += vm->page_size, paddr += vm->page_size) {

		virt_pg_map(vm, vaddr, paddr);

		sparsebit_set(vm->vpages_mapped,
			vaddr >> vm->page_shift);
	}

	return vaddr_start;
}

/*
 * VM Virtual Address Allocate Pages
 *
 * Input Args:
 *   vm - Virtual Machine
 *
 * Output Args: None
 *
 * Return:
 *   Starting guest virtual address
 *
 * Allocates at least N system pages worth of bytes within the virtual address
 * space of the vm.
 */
vm_vaddr_t vm_vaddr_alloc_pages(struct kvm_vm *vm, int nr_pages)
{
	return vm_vaddr_alloc(vm, nr_pages * getpagesize(), KVM_UTIL_MIN_VADDR);
}

/*
 * VM Virtual Address Allocate Page
 *
 * Input Args:
 *   vm - Virtual Machine
 *
 * Output Args: None
 *
 * Return:
 *   Starting guest virtual address
 *
 * Allocates at least one system page worth of bytes within the virtual address
 * space of the vm.
 */
vm_vaddr_t vm_vaddr_alloc_page(struct kvm_vm *vm)
{
	return vm_vaddr_alloc_pages(vm, 1);
}

/*
 * Map a range of VM virtual address to the VM's physical address
 *
 * Input Args:
 *   vm - Virtual Machine
 *   vaddr - Virtuall address to map
 *   paddr - VM Physical Address
 *   npages - The number of pages to map
 *   pgd_memslot - Memory region slot for new virtual translation tables
 *
 * Output Args: None
 *
 * Return: None
 *
 * Within the VM given by @vm, creates a virtual translation for
 * @npages starting at @vaddr to the page range starting at @paddr.
 */
void virt_map(struct kvm_vm *vm, uint64_t vaddr, uint64_t paddr,
	      unsigned int npages)
{
	size_t page_size = vm->page_size;
	size_t size = npages * page_size;

	TEST_ASSERT(vaddr + size > vaddr, "Vaddr overflow");
	TEST_ASSERT(paddr + size > paddr, "Paddr overflow");

	while (npages--) {
		virt_pg_map(vm, vaddr, paddr);
		vaddr += page_size;
		paddr += page_size;
	}
}

/*
 * Address VM Physical to Host Virtual
 *
 * Input Args:
 *   vm - Virtual Machine
 *   gpa - VM physical address
 *
 * Output Args: None
 *
 * Return:
 *   Equivalent host virtual address
 *
 * Locates the memory region containing the VM physical address given
 * by gpa, within the VM given by vm.  When found, the host virtual
 * address providing the memory to the vm physical address is returned.
 * A TEST_ASSERT failure occurs if no region containing gpa exists.
 */
void *addr_gpa2hva(struct kvm_vm *vm, vm_paddr_t gpa)
{
	struct userspace_mem_region *region;

	region = userspace_mem_region_find(vm, gpa, gpa);
	if (!region) {
		TEST_FAIL("No vm physical memory at 0x%lx", gpa);
		return NULL;
	}

	return (void *)((uintptr_t)region->host_mem
		+ (gpa - region->region.guest_phys_addr));
}

/*
 * Address Host Virtual to VM Physical
 *
 * Input Args:
 *   vm - Virtual Machine
 *   hva - Host virtual address
 *
 * Output Args: None
 *
 * Return:
 *   Equivalent VM physical address
 *
 * Locates the memory region containing the host virtual address given
 * by hva, within the VM given by vm.  When found, the equivalent
 * VM physical address is returned. A TEST_ASSERT failure occurs if no
 * region containing hva exists.
 */
vm_paddr_t addr_hva2gpa(struct kvm_vm *vm, void *hva)
{
	struct rb_node *node;
<<<<<<< HEAD

	for (node = vm->regions.hva_tree.rb_node; node; ) {
		struct userspace_mem_region *region =
			container_of(node, struct userspace_mem_region, hva_node);

=======

	for (node = vm->regions.hva_tree.rb_node; node; ) {
		struct userspace_mem_region *region =
			container_of(node, struct userspace_mem_region, hva_node);

>>>>>>> a01b45e9
		if (hva >= region->host_mem) {
			if (hva <= (region->host_mem
				+ region->region.memory_size - 1))
				return (vm_paddr_t)((uintptr_t)
					region->region.guest_phys_addr
					+ (hva - (uintptr_t)region->host_mem));

			node = node->rb_right;
		} else
			node = node->rb_left;
	}

	TEST_FAIL("No mapping to a guest physical address, hva: %p", hva);
	return -1;
}

/*
 * Address VM physical to Host Virtual *alias*.
 *
 * Input Args:
 *   vm - Virtual Machine
 *   gpa - VM physical address
 *
 * Output Args: None
 *
 * Return:
 *   Equivalent address within the host virtual *alias* area, or NULL
 *   (without failing the test) if the guest memory is not shared (so
 *   no alias exists).
 *
 * When vm_create() and related functions are called with a shared memory
 * src_type, we also create a writable, shared alias mapping of the
 * underlying guest memory. This allows the host to manipulate guest memory
 * without mapping that memory in the guest's address space. And, for
 * userfaultfd-based demand paging, we can do so without triggering userfaults.
 */
void *addr_gpa2alias(struct kvm_vm *vm, vm_paddr_t gpa)
{
	struct userspace_mem_region *region;
	uintptr_t offset;

	region = userspace_mem_region_find(vm, gpa, gpa);
	if (!region)
		return NULL;

	if (!region->host_alias)
		return NULL;

	offset = gpa - region->region.guest_phys_addr;
	return (void *) ((uintptr_t) region->host_alias + offset);
}

/*
 * VM Create IRQ Chip
 *
 * Input Args:
 *   vm - Virtual Machine
 *
 * Output Args: None
 *
 * Return: None
 *
 * Creates an interrupt controller chip for the VM specified by vm.
 */
void vm_create_irqchip(struct kvm_vm *vm)
{
	int ret;

	ret = ioctl(vm->fd, KVM_CREATE_IRQCHIP, 0);
	TEST_ASSERT(ret == 0, "KVM_CREATE_IRQCHIP IOCTL failed, "
		"rc: %i errno: %i", ret, errno);

	vm->has_irqchip = true;
}

/*
 * VM VCPU State
 *
 * Input Args:
 *   vm - Virtual Machine
 *   vcpuid - VCPU ID
 *
 * Output Args: None
 *
 * Return:
 *   Pointer to structure that describes the state of the VCPU.
 *
 * Locates and returns a pointer to a structure that describes the
 * state of the VCPU with the given vcpuid.
 */
struct kvm_run *vcpu_state(struct kvm_vm *vm, uint32_t vcpuid)
{
	struct vcpu *vcpu = vcpu_find(vm, vcpuid);
	TEST_ASSERT(vcpu != NULL, "vcpu not found, vcpuid: %u", vcpuid);

	return vcpu->state;
}

/*
 * VM VCPU Run
 *
 * Input Args:
 *   vm - Virtual Machine
 *   vcpuid - VCPU ID
 *
 * Output Args: None
 *
 * Return: None
 *
 * Switch to executing the code for the VCPU given by vcpuid, within the VM
 * given by vm.
 */
void vcpu_run(struct kvm_vm *vm, uint32_t vcpuid)
{
	int ret = _vcpu_run(vm, vcpuid);
	TEST_ASSERT(ret == 0, "KVM_RUN IOCTL failed, "
		"rc: %i errno: %i", ret, errno);
}

int _vcpu_run(struct kvm_vm *vm, uint32_t vcpuid)
{
	struct vcpu *vcpu = vcpu_find(vm, vcpuid);
	int rc;

	TEST_ASSERT(vcpu != NULL, "vcpu not found, vcpuid: %u", vcpuid);
	do {
		rc = ioctl(vcpu->fd, KVM_RUN, NULL);
	} while (rc == -1 && errno == EINTR);

	assert_on_unhandled_exception(vm, vcpuid);

	return rc;
}

int vcpu_get_fd(struct kvm_vm *vm, uint32_t vcpuid)
{
	struct vcpu *vcpu = vcpu_find(vm, vcpuid);

	TEST_ASSERT(vcpu != NULL, "vcpu not found, vcpuid: %u", vcpuid);

	return vcpu->fd;
}

void vcpu_run_complete_io(struct kvm_vm *vm, uint32_t vcpuid)
{
	struct vcpu *vcpu = vcpu_find(vm, vcpuid);
	int ret;

	TEST_ASSERT(vcpu != NULL, "vcpu not found, vcpuid: %u", vcpuid);

	vcpu->state->immediate_exit = 1;
	ret = ioctl(vcpu->fd, KVM_RUN, NULL);
	vcpu->state->immediate_exit = 0;

	TEST_ASSERT(ret == -1 && errno == EINTR,
		    "KVM_RUN IOCTL didn't exit immediately, rc: %i, errno: %i",
		    ret, errno);
}

void vcpu_set_guest_debug(struct kvm_vm *vm, uint32_t vcpuid,
			  struct kvm_guest_debug *debug)
{
	struct vcpu *vcpu = vcpu_find(vm, vcpuid);
	int ret = ioctl(vcpu->fd, KVM_SET_GUEST_DEBUG, debug);

	TEST_ASSERT(ret == 0, "KVM_SET_GUEST_DEBUG failed: %d", ret);
}

/*
 * VM VCPU Set MP State
 *
 * Input Args:
 *   vm - Virtual Machine
 *   vcpuid - VCPU ID
 *   mp_state - mp_state to be set
 *
 * Output Args: None
 *
 * Return: None
 *
 * Sets the MP state of the VCPU given by vcpuid, to the state given
 * by mp_state.
 */
void vcpu_set_mp_state(struct kvm_vm *vm, uint32_t vcpuid,
		       struct kvm_mp_state *mp_state)
{
	struct vcpu *vcpu = vcpu_find(vm, vcpuid);
	int ret;

	TEST_ASSERT(vcpu != NULL, "vcpu not found, vcpuid: %u", vcpuid);

	ret = ioctl(vcpu->fd, KVM_SET_MP_STATE, mp_state);
	TEST_ASSERT(ret == 0, "KVM_SET_MP_STATE IOCTL failed, "
		"rc: %i errno: %i", ret, errno);
}

/*
 * VM VCPU Get Reg List
 *
 * Input Args:
 *   vm - Virtual Machine
 *   vcpuid - VCPU ID
 *
 * Output Args:
 *   None
 *
 * Return:
 *   A pointer to an allocated struct kvm_reg_list
 *
 * Get the list of guest registers which are supported for
 * KVM_GET_ONE_REG/KVM_SET_ONE_REG calls
 */
struct kvm_reg_list *vcpu_get_reg_list(struct kvm_vm *vm, uint32_t vcpuid)
{
	struct kvm_reg_list reg_list_n = { .n = 0 }, *reg_list;
	int ret;

	ret = _vcpu_ioctl(vm, vcpuid, KVM_GET_REG_LIST, &reg_list_n);
	TEST_ASSERT(ret == -1 && errno == E2BIG, "KVM_GET_REG_LIST n=0");
	reg_list = calloc(1, sizeof(*reg_list) + reg_list_n.n * sizeof(__u64));
	reg_list->n = reg_list_n.n;
	vcpu_ioctl(vm, vcpuid, KVM_GET_REG_LIST, reg_list);
	return reg_list;
}

/*
 * VM VCPU Regs Get
 *
 * Input Args:
 *   vm - Virtual Machine
 *   vcpuid - VCPU ID
 *
 * Output Args:
 *   regs - current state of VCPU regs
 *
 * Return: None
 *
 * Obtains the current register state for the VCPU specified by vcpuid
 * and stores it at the location given by regs.
 */
void vcpu_regs_get(struct kvm_vm *vm, uint32_t vcpuid, struct kvm_regs *regs)
{
	struct vcpu *vcpu = vcpu_find(vm, vcpuid);
	int ret;

	TEST_ASSERT(vcpu != NULL, "vcpu not found, vcpuid: %u", vcpuid);

	ret = ioctl(vcpu->fd, KVM_GET_REGS, regs);
	TEST_ASSERT(ret == 0, "KVM_GET_REGS failed, rc: %i errno: %i",
		ret, errno);
}

/*
 * VM VCPU Regs Set
 *
 * Input Args:
 *   vm - Virtual Machine
 *   vcpuid - VCPU ID
 *   regs - Values to set VCPU regs to
 *
 * Output Args: None
 *
 * Return: None
 *
 * Sets the regs of the VCPU specified by vcpuid to the values
 * given by regs.
 */
void vcpu_regs_set(struct kvm_vm *vm, uint32_t vcpuid, struct kvm_regs *regs)
{
	struct vcpu *vcpu = vcpu_find(vm, vcpuid);
	int ret;

	TEST_ASSERT(vcpu != NULL, "vcpu not found, vcpuid: %u", vcpuid);

	ret = ioctl(vcpu->fd, KVM_SET_REGS, regs);
	TEST_ASSERT(ret == 0, "KVM_SET_REGS failed, rc: %i errno: %i",
		ret, errno);
}

#ifdef __KVM_HAVE_VCPU_EVENTS
void vcpu_events_get(struct kvm_vm *vm, uint32_t vcpuid,
		     struct kvm_vcpu_events *events)
{
	struct vcpu *vcpu = vcpu_find(vm, vcpuid);
	int ret;

	TEST_ASSERT(vcpu != NULL, "vcpu not found, vcpuid: %u", vcpuid);

	ret = ioctl(vcpu->fd, KVM_GET_VCPU_EVENTS, events);
	TEST_ASSERT(ret == 0, "KVM_GET_VCPU_EVENTS, failed, rc: %i errno: %i",
		ret, errno);
}

void vcpu_events_set(struct kvm_vm *vm, uint32_t vcpuid,
		     struct kvm_vcpu_events *events)
{
	struct vcpu *vcpu = vcpu_find(vm, vcpuid);
	int ret;

	TEST_ASSERT(vcpu != NULL, "vcpu not found, vcpuid: %u", vcpuid);

	ret = ioctl(vcpu->fd, KVM_SET_VCPU_EVENTS, events);
	TEST_ASSERT(ret == 0, "KVM_SET_VCPU_EVENTS, failed, rc: %i errno: %i",
		ret, errno);
}
#endif

#ifdef __x86_64__
void vcpu_nested_state_get(struct kvm_vm *vm, uint32_t vcpuid,
			   struct kvm_nested_state *state)
{
	struct vcpu *vcpu = vcpu_find(vm, vcpuid);
	int ret;

	TEST_ASSERT(vcpu != NULL, "vcpu not found, vcpuid: %u", vcpuid);

	ret = ioctl(vcpu->fd, KVM_GET_NESTED_STATE, state);
	TEST_ASSERT(ret == 0,
		"KVM_SET_NESTED_STATE failed, ret: %i errno: %i",
		ret, errno);
}

int vcpu_nested_state_set(struct kvm_vm *vm, uint32_t vcpuid,
			  struct kvm_nested_state *state, bool ignore_error)
{
	struct vcpu *vcpu = vcpu_find(vm, vcpuid);
	int ret;

	TEST_ASSERT(vcpu != NULL, "vcpu not found, vcpuid: %u", vcpuid);

	ret = ioctl(vcpu->fd, KVM_SET_NESTED_STATE, state);
	if (!ignore_error) {
		TEST_ASSERT(ret == 0,
			"KVM_SET_NESTED_STATE failed, ret: %i errno: %i",
			ret, errno);
	}

	return ret;
}
#endif

/*
 * VM VCPU System Regs Get
 *
 * Input Args:
 *   vm - Virtual Machine
 *   vcpuid - VCPU ID
 *
 * Output Args:
 *   sregs - current state of VCPU system regs
 *
 * Return: None
 *
 * Obtains the current system register state for the VCPU specified by
 * vcpuid and stores it at the location given by sregs.
 */
void vcpu_sregs_get(struct kvm_vm *vm, uint32_t vcpuid, struct kvm_sregs *sregs)
{
	struct vcpu *vcpu = vcpu_find(vm, vcpuid);
	int ret;

	TEST_ASSERT(vcpu != NULL, "vcpu not found, vcpuid: %u", vcpuid);

	ret = ioctl(vcpu->fd, KVM_GET_SREGS, sregs);
	TEST_ASSERT(ret == 0, "KVM_GET_SREGS failed, rc: %i errno: %i",
		ret, errno);
}

/*
 * VM VCPU System Regs Set
 *
 * Input Args:
 *   vm - Virtual Machine
 *   vcpuid - VCPU ID
 *   sregs - Values to set VCPU system regs to
 *
 * Output Args: None
 *
 * Return: None
 *
 * Sets the system regs of the VCPU specified by vcpuid to the values
 * given by sregs.
 */
void vcpu_sregs_set(struct kvm_vm *vm, uint32_t vcpuid, struct kvm_sregs *sregs)
{
	int ret = _vcpu_sregs_set(vm, vcpuid, sregs);
	TEST_ASSERT(ret == 0, "KVM_RUN IOCTL failed, "
		"rc: %i errno: %i", ret, errno);
}

int _vcpu_sregs_set(struct kvm_vm *vm, uint32_t vcpuid, struct kvm_sregs *sregs)
{
	struct vcpu *vcpu = vcpu_find(vm, vcpuid);

	TEST_ASSERT(vcpu != NULL, "vcpu not found, vcpuid: %u", vcpuid);

	return ioctl(vcpu->fd, KVM_SET_SREGS, sregs);
}

void vcpu_fpu_get(struct kvm_vm *vm, uint32_t vcpuid, struct kvm_fpu *fpu)
{
	int ret;

	ret = _vcpu_ioctl(vm, vcpuid, KVM_GET_FPU, fpu);
	TEST_ASSERT(ret == 0, "KVM_GET_FPU failed, rc: %i errno: %i (%s)",
		    ret, errno, strerror(errno));
}

void vcpu_fpu_set(struct kvm_vm *vm, uint32_t vcpuid, struct kvm_fpu *fpu)
{
	int ret;

	ret = _vcpu_ioctl(vm, vcpuid, KVM_SET_FPU, fpu);
	TEST_ASSERT(ret == 0, "KVM_SET_FPU failed, rc: %i errno: %i (%s)",
		    ret, errno, strerror(errno));
}

void vcpu_get_reg(struct kvm_vm *vm, uint32_t vcpuid, struct kvm_one_reg *reg)
{
	int ret;

	ret = _vcpu_ioctl(vm, vcpuid, KVM_GET_ONE_REG, reg);
	TEST_ASSERT(ret == 0, "KVM_GET_ONE_REG failed, rc: %i errno: %i (%s)",
		    ret, errno, strerror(errno));
}

void vcpu_set_reg(struct kvm_vm *vm, uint32_t vcpuid, struct kvm_one_reg *reg)
{
	int ret;

	ret = _vcpu_ioctl(vm, vcpuid, KVM_SET_ONE_REG, reg);
	TEST_ASSERT(ret == 0, "KVM_SET_ONE_REG failed, rc: %i errno: %i (%s)",
		    ret, errno, strerror(errno));
}

/*
 * VCPU Ioctl
 *
 * Input Args:
 *   vm - Virtual Machine
 *   vcpuid - VCPU ID
 *   cmd - Ioctl number
 *   arg - Argument to pass to the ioctl
 *
 * Return: None
 *
 * Issues an arbitrary ioctl on a VCPU fd.
 */
void vcpu_ioctl(struct kvm_vm *vm, uint32_t vcpuid,
		unsigned long cmd, void *arg)
{
	int ret;

	ret = _vcpu_ioctl(vm, vcpuid, cmd, arg);
	TEST_ASSERT(ret == 0, "vcpu ioctl %lu failed, rc: %i errno: %i (%s)",
		cmd, ret, errno, strerror(errno));
}

int _vcpu_ioctl(struct kvm_vm *vm, uint32_t vcpuid,
		unsigned long cmd, void *arg)
{
	struct vcpu *vcpu = vcpu_find(vm, vcpuid);
	int ret;

	TEST_ASSERT(vcpu != NULL, "vcpu not found, vcpuid: %u", vcpuid);

	ret = ioctl(vcpu->fd, cmd, arg);

	return ret;
}

void *vcpu_map_dirty_ring(struct kvm_vm *vm, uint32_t vcpuid)
{
	struct vcpu *vcpu;
	uint32_t size = vm->dirty_ring_size;

	TEST_ASSERT(size > 0, "Should enable dirty ring first");

	vcpu = vcpu_find(vm, vcpuid);

	TEST_ASSERT(vcpu, "Cannot find vcpu %u", vcpuid);

	if (!vcpu->dirty_gfns) {
		void *addr;

		addr = mmap(NULL, size, PROT_READ,
			    MAP_PRIVATE, vcpu->fd,
			    vm->page_size * KVM_DIRTY_LOG_PAGE_OFFSET);
		TEST_ASSERT(addr == MAP_FAILED, "Dirty ring mapped private");

		addr = mmap(NULL, size, PROT_READ | PROT_EXEC,
			    MAP_PRIVATE, vcpu->fd,
			    vm->page_size * KVM_DIRTY_LOG_PAGE_OFFSET);
		TEST_ASSERT(addr == MAP_FAILED, "Dirty ring mapped exec");

		addr = mmap(NULL, size, PROT_READ | PROT_WRITE,
			    MAP_SHARED, vcpu->fd,
			    vm->page_size * KVM_DIRTY_LOG_PAGE_OFFSET);
		TEST_ASSERT(addr != MAP_FAILED, "Dirty ring map failed");

		vcpu->dirty_gfns = addr;
		vcpu->dirty_gfns_count = size / sizeof(struct kvm_dirty_gfn);
	}

	return vcpu->dirty_gfns;
}

/*
 * VM Ioctl
 *
 * Input Args:
 *   vm - Virtual Machine
 *   cmd - Ioctl number
 *   arg - Argument to pass to the ioctl
 *
 * Return: None
 *
 * Issues an arbitrary ioctl on a VM fd.
 */
void vm_ioctl(struct kvm_vm *vm, unsigned long cmd, void *arg)
{
	int ret;

	ret = _vm_ioctl(vm, cmd, arg);
	TEST_ASSERT(ret == 0, "vm ioctl %lu failed, rc: %i errno: %i (%s)",
		cmd, ret, errno, strerror(errno));
}

int _vm_ioctl(struct kvm_vm *vm, unsigned long cmd, void *arg)
{
	return ioctl(vm->fd, cmd, arg);
}

/*
 * KVM system ioctl
 *
 * Input Args:
 *   vm - Virtual Machine
 *   cmd - Ioctl number
 *   arg - Argument to pass to the ioctl
 *
 * Return: None
 *
 * Issues an arbitrary ioctl on a KVM fd.
 */
void kvm_ioctl(struct kvm_vm *vm, unsigned long cmd, void *arg)
{
	int ret;

	ret = ioctl(vm->kvm_fd, cmd, arg);
	TEST_ASSERT(ret == 0, "KVM ioctl %lu failed, rc: %i errno: %i (%s)",
		cmd, ret, errno, strerror(errno));
}

int _kvm_ioctl(struct kvm_vm *vm, unsigned long cmd, void *arg)
{
	return ioctl(vm->kvm_fd, cmd, arg);
}

/*
 * Device Ioctl
 */

int _kvm_device_check_attr(int dev_fd, uint32_t group, uint64_t attr)
{
	struct kvm_device_attr attribute = {
		.group = group,
		.attr = attr,
		.flags = 0,
	};

	return ioctl(dev_fd, KVM_HAS_DEVICE_ATTR, &attribute);
}

int kvm_device_check_attr(int dev_fd, uint32_t group, uint64_t attr)
{
	int ret = _kvm_device_check_attr(dev_fd, group, attr);

	TEST_ASSERT(ret >= 0, "KVM_HAS_DEVICE_ATTR failed, rc: %i errno: %i", ret, errno);
	return ret;
}

int _kvm_create_device(struct kvm_vm *vm, uint64_t type, bool test, int *fd)
{
	struct kvm_create_device create_dev;
	int ret;

	create_dev.type = type;
	create_dev.fd = -1;
	create_dev.flags = test ? KVM_CREATE_DEVICE_TEST : 0;
	ret = ioctl(vm_get_fd(vm), KVM_CREATE_DEVICE, &create_dev);
	*fd = create_dev.fd;
	return ret;
}

int kvm_create_device(struct kvm_vm *vm, uint64_t type, bool test)
{
	int fd, ret;

	ret = _kvm_create_device(vm, type, test, &fd);

	if (!test) {
		TEST_ASSERT(ret >= 0,
			    "KVM_CREATE_DEVICE IOCTL failed, rc: %i errno: %i", ret, errno);
		return fd;
	}
	return ret;
}

int _kvm_device_access(int dev_fd, uint32_t group, uint64_t attr,
		      void *val, bool write)
{
	struct kvm_device_attr kvmattr = {
		.group = group,
		.attr = attr,
		.flags = 0,
		.addr = (uintptr_t)val,
	};
	int ret;

	ret = ioctl(dev_fd, write ? KVM_SET_DEVICE_ATTR : KVM_GET_DEVICE_ATTR,
		    &kvmattr);
	return ret;
}

int kvm_device_access(int dev_fd, uint32_t group, uint64_t attr,
		      void *val, bool write)
{
	int ret = _kvm_device_access(dev_fd, group, attr, val, write);

	TEST_ASSERT(ret >= 0, "KVM_SET|GET_DEVICE_ATTR IOCTL failed, rc: %i errno: %i", ret, errno);
	return ret;
}

/*
 * VM Dump
 *
 * Input Args:
 *   vm - Virtual Machine
 *   indent - Left margin indent amount
 *
 * Output Args:
 *   stream - Output FILE stream
 *
 * Return: None
 *
 * Dumps the current state of the VM given by vm, to the FILE stream
 * given by stream.
 */
void vm_dump(FILE *stream, struct kvm_vm *vm, uint8_t indent)
{
	int ctr;
	struct userspace_mem_region *region;
	struct vcpu *vcpu;

	fprintf(stream, "%*smode: 0x%x\n", indent, "", vm->mode);
	fprintf(stream, "%*sfd: %i\n", indent, "", vm->fd);
	fprintf(stream, "%*spage_size: 0x%x\n", indent, "", vm->page_size);
	fprintf(stream, "%*sMem Regions:\n", indent, "");
	hash_for_each(vm->regions.slot_hash, ctr, region, slot_node) {
		fprintf(stream, "%*sguest_phys: 0x%lx size: 0x%lx "
			"host_virt: %p\n", indent + 2, "",
			(uint64_t) region->region.guest_phys_addr,
			(uint64_t) region->region.memory_size,
			region->host_mem);
		fprintf(stream, "%*sunused_phy_pages: ", indent + 2, "");
		sparsebit_dump(stream, region->unused_phy_pages, 0);
	}
	fprintf(stream, "%*sMapped Virtual Pages:\n", indent, "");
	sparsebit_dump(stream, vm->vpages_mapped, indent + 2);
	fprintf(stream, "%*spgd_created: %u\n", indent, "",
		vm->pgd_created);
	if (vm->pgd_created) {
		fprintf(stream, "%*sVirtual Translation Tables:\n",
			indent + 2, "");
		virt_dump(stream, vm, indent + 4);
	}
	fprintf(stream, "%*sVCPUs:\n", indent, "");
	list_for_each_entry(vcpu, &vm->vcpus, list)
		vcpu_dump(stream, vm, vcpu->id, indent + 2);
}

/* Known KVM exit reasons */
static struct exit_reason {
	unsigned int reason;
	const char *name;
} exit_reasons_known[] = {
	{KVM_EXIT_UNKNOWN, "UNKNOWN"},
	{KVM_EXIT_EXCEPTION, "EXCEPTION"},
	{KVM_EXIT_IO, "IO"},
	{KVM_EXIT_HYPERCALL, "HYPERCALL"},
	{KVM_EXIT_DEBUG, "DEBUG"},
	{KVM_EXIT_HLT, "HLT"},
	{KVM_EXIT_MMIO, "MMIO"},
	{KVM_EXIT_IRQ_WINDOW_OPEN, "IRQ_WINDOW_OPEN"},
	{KVM_EXIT_SHUTDOWN, "SHUTDOWN"},
	{KVM_EXIT_FAIL_ENTRY, "FAIL_ENTRY"},
	{KVM_EXIT_INTR, "INTR"},
	{KVM_EXIT_SET_TPR, "SET_TPR"},
	{KVM_EXIT_TPR_ACCESS, "TPR_ACCESS"},
	{KVM_EXIT_S390_SIEIC, "S390_SIEIC"},
	{KVM_EXIT_S390_RESET, "S390_RESET"},
	{KVM_EXIT_DCR, "DCR"},
	{KVM_EXIT_NMI, "NMI"},
	{KVM_EXIT_INTERNAL_ERROR, "INTERNAL_ERROR"},
	{KVM_EXIT_OSI, "OSI"},
	{KVM_EXIT_PAPR_HCALL, "PAPR_HCALL"},
	{KVM_EXIT_DIRTY_RING_FULL, "DIRTY_RING_FULL"},
	{KVM_EXIT_X86_RDMSR, "RDMSR"},
	{KVM_EXIT_X86_WRMSR, "WRMSR"},
	{KVM_EXIT_XEN, "XEN"},
#ifdef KVM_EXIT_MEMORY_NOT_PRESENT
	{KVM_EXIT_MEMORY_NOT_PRESENT, "MEMORY_NOT_PRESENT"},
#endif
};

/*
 * Exit Reason String
 *
 * Input Args:
 *   exit_reason - Exit reason
 *
 * Output Args: None
 *
 * Return:
 *   Constant string pointer describing the exit reason.
 *
 * Locates and returns a constant string that describes the KVM exit
 * reason given by exit_reason.  If no such string is found, a constant
 * string of "Unknown" is returned.
 */
const char *exit_reason_str(unsigned int exit_reason)
{
	unsigned int n1;

	for (n1 = 0; n1 < ARRAY_SIZE(exit_reasons_known); n1++) {
		if (exit_reason == exit_reasons_known[n1].reason)
			return exit_reasons_known[n1].name;
	}

	return "Unknown";
}

/*
 * Physical Contiguous Page Allocator
 *
 * Input Args:
 *   vm - Virtual Machine
 *   num - number of pages
 *   paddr_min - Physical address minimum
 *   memslot - Memory region to allocate page from
 *
 * Output Args: None
 *
 * Return:
 *   Starting physical address
 *
 * Within the VM specified by vm, locates a range of available physical
 * pages at or above paddr_min. If found, the pages are marked as in use
 * and their base address is returned. A TEST_ASSERT failure occurs if
 * not enough pages are available at or above paddr_min.
 */
vm_paddr_t vm_phy_pages_alloc(struct kvm_vm *vm, size_t num,
			      vm_paddr_t paddr_min, uint32_t memslot)
{
	struct userspace_mem_region *region;
	sparsebit_idx_t pg, base;

	TEST_ASSERT(num > 0, "Must allocate at least one page");

	TEST_ASSERT((paddr_min % vm->page_size) == 0, "Min physical address "
		"not divisible by page size.\n"
		"  paddr_min: 0x%lx page_size: 0x%x",
		paddr_min, vm->page_size);

	region = memslot2region(vm, memslot);
	base = pg = paddr_min >> vm->page_shift;

	do {
		for (; pg < base + num; ++pg) {
			if (!sparsebit_is_set(region->unused_phy_pages, pg)) {
				base = pg = sparsebit_next_set(region->unused_phy_pages, pg);
				break;
			}
		}
	} while (pg && pg != base + num);

	if (pg == 0) {
		fprintf(stderr, "No guest physical page available, "
			"paddr_min: 0x%lx page_size: 0x%x memslot: %u\n",
			paddr_min, vm->page_size, memslot);
		fputs("---- vm dump ----\n", stderr);
		vm_dump(stderr, vm, 2);
		abort();
	}

	for (pg = base; pg < base + num; ++pg)
		sparsebit_clear(region->unused_phy_pages, pg);

	return base * vm->page_size;
}

vm_paddr_t vm_phy_page_alloc(struct kvm_vm *vm, vm_paddr_t paddr_min,
			     uint32_t memslot)
{
	return vm_phy_pages_alloc(vm, 1, paddr_min, memslot);
}

/* Arbitrary minimum physical address used for virtual translation tables. */
#define KVM_GUEST_PAGE_TABLE_MIN_PADDR 0x180000

vm_paddr_t vm_alloc_page_table(struct kvm_vm *vm)
{
	return vm_phy_page_alloc(vm, KVM_GUEST_PAGE_TABLE_MIN_PADDR, 0);
}

/*
 * Address Guest Virtual to Host Virtual
 *
 * Input Args:
 *   vm - Virtual Machine
 *   gva - VM virtual address
 *
 * Output Args: None
 *
 * Return:
 *   Equivalent host virtual address
 */
void *addr_gva2hva(struct kvm_vm *vm, vm_vaddr_t gva)
{
	return addr_gpa2hva(vm, addr_gva2gpa(vm, gva));
}

/*
 * Is Unrestricted Guest
 *
 * Input Args:
 *   vm - Virtual Machine
 *
 * Output Args: None
 *
 * Return: True if the unrestricted guest is set to 'Y', otherwise return false.
 *
 * Check if the unrestricted guest flag is enabled.
 */
bool vm_is_unrestricted_guest(struct kvm_vm *vm)
{
	char val = 'N';
	size_t count;
	FILE *f;

	if (vm == NULL) {
		/* Ensure that the KVM vendor-specific module is loaded. */
		close(open_kvm_dev_path_or_exit());
	}

	f = fopen("/sys/module/kvm_intel/parameters/unrestricted_guest", "r");
	if (f) {
		count = fread(&val, sizeof(char), 1, f);
		TEST_ASSERT(count == 1, "Unable to read from param file.");
		fclose(f);
	}

	return val == 'Y';
}

unsigned int vm_get_page_size(struct kvm_vm *vm)
{
	return vm->page_size;
}

unsigned int vm_get_page_shift(struct kvm_vm *vm)
{
	return vm->page_shift;
}

uint64_t vm_get_max_gfn(struct kvm_vm *vm)
{
	return vm->max_gfn;
}

int vm_get_fd(struct kvm_vm *vm)
{
	return vm->fd;
}

static unsigned int vm_calc_num_pages(unsigned int num_pages,
				      unsigned int page_shift,
				      unsigned int new_page_shift,
				      bool ceil)
{
	unsigned int n = 1 << (new_page_shift - page_shift);

	if (page_shift >= new_page_shift)
		return num_pages * (1 << (page_shift - new_page_shift));

	return num_pages / n + !!(ceil && num_pages % n);
}

static inline int getpageshift(void)
{
	return __builtin_ffs(getpagesize()) - 1;
}

unsigned int
vm_num_host_pages(enum vm_guest_mode mode, unsigned int num_guest_pages)
{
	return vm_calc_num_pages(num_guest_pages,
				 vm_guest_mode_params[mode].page_shift,
				 getpageshift(), true);
}

unsigned int
vm_num_guest_pages(enum vm_guest_mode mode, unsigned int num_host_pages)
{
	return vm_calc_num_pages(num_host_pages, getpageshift(),
				 vm_guest_mode_params[mode].page_shift, false);
}

unsigned int vm_calc_num_guest_pages(enum vm_guest_mode mode, size_t size)
{
	unsigned int n;
	n = DIV_ROUND_UP(size, vm_guest_mode_params[mode].page_size);
	return vm_adjust_num_guest_pages(mode, n);
}

int vm_get_stats_fd(struct kvm_vm *vm)
{
	return ioctl(vm->fd, KVM_GET_STATS_FD, NULL);
}

int vcpu_get_stats_fd(struct kvm_vm *vm, uint32_t vcpuid)
{
	struct vcpu *vcpu = vcpu_find(vm, vcpuid);

	return ioctl(vcpu->fd, KVM_GET_STATS_FD, NULL);
}<|MERGE_RESOLUTION|>--- conflicted
+++ resolved
@@ -1251,16 +1251,9 @@
 {
 	uint64_t pages = (sz >> vm->page_shift) + ((sz % vm->page_size) != 0);
 
-<<<<<<< HEAD
-	virt_pgd_alloc(vm, pgd_memslot);
-	vm_paddr_t paddr = vm_phy_pages_alloc(vm, pages,
-					      KVM_UTIL_MIN_PFN * vm->page_size,
-					      data_memslot);
-=======
 	virt_pgd_alloc(vm);
 	vm_paddr_t paddr = vm_phy_pages_alloc(vm, pages,
 					      KVM_UTIL_MIN_PFN * vm->page_size, 0);
->>>>>>> a01b45e9
 
 	/*
 	 * Find an unused range of virtual page addresses of at least
@@ -1403,19 +1396,11 @@
 vm_paddr_t addr_hva2gpa(struct kvm_vm *vm, void *hva)
 {
 	struct rb_node *node;
-<<<<<<< HEAD
 
 	for (node = vm->regions.hva_tree.rb_node; node; ) {
 		struct userspace_mem_region *region =
 			container_of(node, struct userspace_mem_region, hva_node);
 
-=======
-
-	for (node = vm->regions.hva_tree.rb_node; node; ) {
-		struct userspace_mem_region *region =
-			container_of(node, struct userspace_mem_region, hva_node);
-
->>>>>>> a01b45e9
 		if (hva >= region->host_mem) {
 			if (hva <= (region->host_mem
 				+ region->region.memory_size - 1))
