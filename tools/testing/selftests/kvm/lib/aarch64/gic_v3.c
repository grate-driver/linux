// SPDX-License-Identifier: GPL-2.0
/*
 * ARM Generic Interrupt Controller (GIC) v3 support
 */

#include <linux/sizes.h>

#include "kvm_util.h"
#include "processor.h"
#include "delay.h"

#include "gic_v3.h"
#include "gic_private.h"

struct gicv3_data {
	void *dist_base;
	void *redist_base[GICV3_MAX_CPUS];
	unsigned int nr_cpus;
	unsigned int nr_spis;
};

<<<<<<< HEAD
#define sgi_base_from_redist(redist_base) 	(redist_base + SZ_64K)
=======
#define sgi_base_from_redist(redist_base)	(redist_base + SZ_64K)
>>>>>>> 95cd2cdc
#define DIST_BIT				(1U << 31)

enum gicv3_intid_range {
	SGI_RANGE,
	PPI_RANGE,
	SPI_RANGE,
	INVALID_RANGE,
};

static struct gicv3_data gicv3_data;

static void gicv3_gicd_wait_for_rwp(void)
{
	unsigned int count = 100000; /* 1s */

	while (readl(gicv3_data.dist_base + GICD_CTLR) & GICD_CTLR_RWP) {
		GUEST_ASSERT(count--);
		udelay(10);
	}
}

static void gicv3_gicr_wait_for_rwp(void *redist_base)
{
	unsigned int count = 100000; /* 1s */

	while (readl(redist_base + GICR_CTLR) & GICR_CTLR_RWP) {
		GUEST_ASSERT(count--);
		udelay(10);
	}
}

static void gicv3_wait_for_rwp(uint32_t cpu_or_dist)
{
	if (cpu_or_dist & DIST_BIT)
		gicv3_gicd_wait_for_rwp();
	else
		gicv3_gicr_wait_for_rwp(gicv3_data.redist_base[cpu_or_dist]);
}

static enum gicv3_intid_range get_intid_range(unsigned int intid)
{
	switch (intid) {
	case 0 ... 15:
		return SGI_RANGE;
	case 16 ... 31:
		return PPI_RANGE;
	case 32 ... 1019:
		return SPI_RANGE;
	}

	/* We should not be reaching here */
	GUEST_ASSERT(0);

	return INVALID_RANGE;
}

static uint64_t gicv3_read_iar(void)
{
	uint64_t irqstat = read_sysreg_s(SYS_ICC_IAR1_EL1);

	dsb(sy);
	return irqstat;
}

static void gicv3_write_eoir(uint32_t irq)
{
	write_sysreg_s(irq, SYS_ICC_EOIR1_EL1);
	isb();
}

static void gicv3_write_dir(uint32_t irq)
{
	write_sysreg_s(irq, SYS_ICC_DIR_EL1);
	isb();
}

static void gicv3_set_priority_mask(uint64_t mask)
{
	write_sysreg_s(mask, SYS_ICC_PMR_EL1);
}

static void gicv3_set_eoi_split(bool split)
{
	uint32_t val;

<<<<<<< HEAD
	/* All other fields are read-only, so no need to read CTLR first. In
=======
	/*
	 * All other fields are read-only, so no need to read CTLR first. In
>>>>>>> 95cd2cdc
	 * fact, the kernel does the same.
	 */
	val = split ? (1U << 1) : 0;
	write_sysreg_s(val, SYS_ICC_CTLR_EL1);
	isb();
}

uint32_t gicv3_reg_readl(uint32_t cpu_or_dist, uint64_t offset)
{
	void *base = cpu_or_dist & DIST_BIT ? gicv3_data.dist_base
		: sgi_base_from_redist(gicv3_data.redist_base[cpu_or_dist]);
	return readl(base + offset);
}

void gicv3_reg_writel(uint32_t cpu_or_dist, uint64_t offset, uint32_t reg_val)
{
	void *base = cpu_or_dist & DIST_BIT ? gicv3_data.dist_base
		: sgi_base_from_redist(gicv3_data.redist_base[cpu_or_dist]);
	writel(reg_val, base + offset);
}

uint32_t gicv3_getl_fields(uint32_t cpu_or_dist, uint64_t offset, uint32_t mask)
{
	return gicv3_reg_readl(cpu_or_dist, offset) & mask;
}

void gicv3_setl_fields(uint32_t cpu_or_dist, uint64_t offset,
		uint32_t mask, uint32_t reg_val)
{
	uint32_t tmp = gicv3_reg_readl(cpu_or_dist, offset) & ~mask;

	tmp |= (reg_val & mask);
	gicv3_reg_writel(cpu_or_dist, offset, tmp);
}

/*
 * We use a single offset for the distributor and redistributor maps as they
 * have the same value in both. The only exceptions are registers that only
 * exist in one and not the other, like GICR_WAKER that doesn't exist in the
 * distributor map. Such registers are conveniently marked as reserved in the
 * map that doesn't implement it; like GICR_WAKER's offset of 0x0014 being
 * marked as "Reserved" in the Distributor map.
 */
static void gicv3_access_reg(uint32_t intid, uint64_t offset,
		uint32_t reg_bits, uint32_t bits_per_field,
		bool write, uint32_t *val)
{
	uint32_t cpu = guest_get_vcpuid();
	enum gicv3_intid_range intid_range = get_intid_range(intid);
	uint32_t fields_per_reg, index, mask, shift;
	uint32_t cpu_or_dist;

	GUEST_ASSERT(bits_per_field <= reg_bits);
<<<<<<< HEAD
	GUEST_ASSERT(*val < (1U << bits_per_field));
	/* Some registers like IROUTER are 64 bit long. Those are currently not
	 * supported by readl nor writel, so just asserting here until then.
=======
	GUEST_ASSERT(!write || *val < (1U << bits_per_field));
	/*
	 * This function does not support 64 bit accesses. Just asserting here
	 * until we implement readq/writeq.
>>>>>>> 95cd2cdc
	 */
	GUEST_ASSERT(reg_bits == 32);

	fields_per_reg = reg_bits / bits_per_field;
	index = intid % fields_per_reg;
	shift = index * bits_per_field;
	mask = ((1U << bits_per_field) - 1) << shift;

	/* Set offset to the actual register holding intid's config. */
	offset += (intid / fields_per_reg) * (reg_bits / 8);

	cpu_or_dist = (intid_range == SPI_RANGE) ? DIST_BIT : cpu;

	if (write)
		gicv3_setl_fields(cpu_or_dist, offset, mask, *val << shift);
	*val = gicv3_getl_fields(cpu_or_dist, offset, mask) >> shift;
}

static void gicv3_write_reg(uint32_t intid, uint64_t offset,
		uint32_t reg_bits, uint32_t bits_per_field, uint32_t val)
{
	gicv3_access_reg(intid, offset, reg_bits,
			bits_per_field, true, &val);
}

static uint32_t gicv3_read_reg(uint32_t intid, uint64_t offset,
		uint32_t reg_bits, uint32_t bits_per_field)
{
	uint32_t val;

	gicv3_access_reg(intid, offset, reg_bits,
			bits_per_field, false, &val);
	return val;
}

static void gicv3_set_priority(uint32_t intid, uint32_t prio)
{
	gicv3_write_reg(intid, GICD_IPRIORITYR, 32, 8, prio);
}

/* Sets the intid to be level-sensitive or edge-triggered. */
static void gicv3_irq_set_config(uint32_t intid, bool is_edge)
{
	uint32_t val;

	/* N/A for private interrupts. */
	GUEST_ASSERT(get_intid_range(intid) == SPI_RANGE);
	val = is_edge ? 2 : 0;
	gicv3_write_reg(intid, GICD_ICFGR, 32, 2, val);
}

static void gicv3_irq_enable(uint32_t intid)
{
	bool is_spi = get_intid_range(intid) == SPI_RANGE;
	uint32_t cpu = guest_get_vcpuid();

	gicv3_write_reg(intid, GICD_ISENABLER, 32, 1, 1);
	gicv3_wait_for_rwp(is_spi ? DIST_BIT : cpu);
}

static void gicv3_irq_disable(uint32_t intid)
{
	bool is_spi = get_intid_range(intid) == SPI_RANGE;
	uint32_t cpu = guest_get_vcpuid();

	gicv3_write_reg(intid, GICD_ICENABLER, 32, 1, 1);
	gicv3_wait_for_rwp(is_spi ? DIST_BIT : cpu);
}

static void gicv3_irq_set_active(uint32_t intid)
{
	gicv3_write_reg(intid, GICD_ISACTIVER, 32, 1, 1);
}

static void gicv3_irq_clear_active(uint32_t intid)
{
	gicv3_write_reg(intid, GICD_ICACTIVER, 32, 1, 1);
}

static bool gicv3_irq_get_active(uint32_t intid)
{
	return gicv3_read_reg(intid, GICD_ISACTIVER, 32, 1);
}

static void gicv3_irq_set_pending(uint32_t intid)
{
	gicv3_write_reg(intid, GICD_ISPENDR, 32, 1, 1);
}

static void gicv3_irq_clear_pending(uint32_t intid)
{
	gicv3_write_reg(intid, GICD_ICPENDR, 32, 1, 1);
}

static bool gicv3_irq_get_pending(uint32_t intid)
{
	return gicv3_read_reg(intid, GICD_ISPENDR, 32, 1);
}

static void gicv3_enable_redist(void *redist_base)
{
	uint32_t val = readl(redist_base + GICR_WAKER);
	unsigned int count = 100000; /* 1s */

	val &= ~GICR_WAKER_ProcessorSleep;
	writel(val, redist_base + GICR_WAKER);

	/* Wait until the processor is 'active' */
	while (readl(redist_base + GICR_WAKER) & GICR_WAKER_ChildrenAsleep) {
		GUEST_ASSERT(count--);
		udelay(10);
	}
}

static inline void *gicr_base_cpu(void *redist_base, uint32_t cpu)
{
	/* Align all the redistributors sequentially */
	return redist_base + cpu * SZ_64K * 2;
}

static void gicv3_cpu_init(unsigned int cpu, void *redist_base)
{
	void *sgi_base;
	unsigned int i;
	void *redist_base_cpu;

	GUEST_ASSERT(cpu < gicv3_data.nr_cpus);

	redist_base_cpu = gicr_base_cpu(redist_base, cpu);
	sgi_base = sgi_base_from_redist(redist_base_cpu);

	gicv3_enable_redist(redist_base_cpu);

	/*
	 * Mark all the SGI and PPI interrupts as non-secure Group-1.
	 * Also, deactivate and disable them.
	 */
	writel(~0, sgi_base + GICR_IGROUPR0);
	writel(~0, sgi_base + GICR_ICACTIVER0);
	writel(~0, sgi_base + GICR_ICENABLER0);

	/* Set a default priority for all the SGIs and PPIs */
	for (i = 0; i < 32; i += 4)
		writel(GICD_INT_DEF_PRI_X4,
				sgi_base + GICR_IPRIORITYR0 + i);

	gicv3_gicr_wait_for_rwp(redist_base_cpu);

	/* Enable the GIC system register (ICC_*) access */
	write_sysreg_s(read_sysreg_s(SYS_ICC_SRE_EL1) | ICC_SRE_EL1_SRE,
			SYS_ICC_SRE_EL1);

	/* Set a default priority threshold */
	write_sysreg_s(ICC_PMR_DEF_PRIO, SYS_ICC_PMR_EL1);

	/* Enable non-secure Group-1 interrupts */
	write_sysreg_s(ICC_IGRPEN1_EL1_ENABLE, SYS_ICC_GRPEN1_EL1);

	gicv3_data.redist_base[cpu] = redist_base_cpu;
}

static void gicv3_dist_init(void)
{
	void *dist_base = gicv3_data.dist_base;
	unsigned int i;

	/* Disable the distributor until we set things up */
	writel(0, dist_base + GICD_CTLR);
	gicv3_gicd_wait_for_rwp();

	/*
	 * Mark all the SPI interrupts as non-secure Group-1.
	 * Also, deactivate and disable them.
	 */
	for (i = 32; i < gicv3_data.nr_spis; i += 32) {
		writel(~0, dist_base + GICD_IGROUPR + i / 8);
		writel(~0, dist_base + GICD_ICACTIVER + i / 8);
		writel(~0, dist_base + GICD_ICENABLER + i / 8);
	}

	/* Set a default priority for all the SPIs */
	for (i = 32; i < gicv3_data.nr_spis; i += 4)
		writel(GICD_INT_DEF_PRI_X4,
				dist_base + GICD_IPRIORITYR + i);

	/* Wait for the settings to sync-in */
	gicv3_gicd_wait_for_rwp();

	/* Finally, enable the distributor globally with ARE */
	writel(GICD_CTLR_ARE_NS | GICD_CTLR_ENABLE_G1A |
			GICD_CTLR_ENABLE_G1, dist_base + GICD_CTLR);
	gicv3_gicd_wait_for_rwp();
}

static void gicv3_init(unsigned int nr_cpus, void *dist_base)
{
	GUEST_ASSERT(nr_cpus <= GICV3_MAX_CPUS);

	gicv3_data.nr_cpus = nr_cpus;
	gicv3_data.dist_base = dist_base;
	gicv3_data.nr_spis = GICD_TYPER_SPIS(
				readl(gicv3_data.dist_base + GICD_TYPER));
	if (gicv3_data.nr_spis > 1020)
		gicv3_data.nr_spis = 1020;

	/*
	 * Initialize only the distributor for now.
	 * The redistributor and CPU interfaces are initialized
	 * later for every PE.
	 */
	gicv3_dist_init();
}

const struct gic_common_ops gicv3_ops = {
	.gic_init = gicv3_init,
	.gic_cpu_init = gicv3_cpu_init,
	.gic_irq_enable = gicv3_irq_enable,
	.gic_irq_disable = gicv3_irq_disable,
	.gic_read_iar = gicv3_read_iar,
	.gic_write_eoir = gicv3_write_eoir,
	.gic_write_dir = gicv3_write_dir,
	.gic_set_priority_mask = gicv3_set_priority_mask,
	.gic_set_eoi_split = gicv3_set_eoi_split,
	.gic_set_priority = gicv3_set_priority,
	.gic_irq_set_active = gicv3_irq_set_active,
	.gic_irq_clear_active = gicv3_irq_clear_active,
	.gic_irq_get_active = gicv3_irq_get_active,
	.gic_irq_set_pending = gicv3_irq_set_pending,
	.gic_irq_clear_pending = gicv3_irq_clear_pending,
	.gic_irq_get_pending = gicv3_irq_get_pending,
	.gic_irq_set_config = gicv3_irq_set_config,
};<|MERGE_RESOLUTION|>--- conflicted
+++ resolved
@@ -19,11 +19,7 @@
 	unsigned int nr_spis;
 };
 
-<<<<<<< HEAD
-#define sgi_base_from_redist(redist_base) 	(redist_base + SZ_64K)
-=======
 #define sgi_base_from_redist(redist_base)	(redist_base + SZ_64K)
->>>>>>> 95cd2cdc
 #define DIST_BIT				(1U << 31)
 
 enum gicv3_intid_range {
@@ -109,12 +105,8 @@
 {
 	uint32_t val;
 
-<<<<<<< HEAD
-	/* All other fields are read-only, so no need to read CTLR first. In
-=======
 	/*
 	 * All other fields are read-only, so no need to read CTLR first. In
->>>>>>> 95cd2cdc
 	 * fact, the kernel does the same.
 	 */
 	val = split ? (1U << 1) : 0;
@@ -168,16 +160,10 @@
 	uint32_t cpu_or_dist;
 
 	GUEST_ASSERT(bits_per_field <= reg_bits);
-<<<<<<< HEAD
-	GUEST_ASSERT(*val < (1U << bits_per_field));
-	/* Some registers like IROUTER are 64 bit long. Those are currently not
-	 * supported by readl nor writel, so just asserting here until then.
-=======
 	GUEST_ASSERT(!write || *val < (1U << bits_per_field));
 	/*
 	 * This function does not support 64 bit accesses. Just asserting here
 	 * until we implement readq/writeq.
->>>>>>> 95cd2cdc
 	 */
 	GUEST_ASSERT(reg_bits == 32);
 
