#include <stdio.h>
#include <assert.h>

#include <linux/scatterlist.h>

#define MAX_PAGES (64)

struct test {
	int alloc_ret;
	unsigned num_pages;
	unsigned *pfn;
<<<<<<< HEAD
=======
	unsigned *pfn_app;
>>>>>>> 356006a6
	unsigned size;
	unsigned int max_seg;
	unsigned int expected_segments;
};

static void set_pages(struct page **pages, const unsigned *array, unsigned num)
{
	unsigned int i;

	assert(num < MAX_PAGES);
	for (i = 0; i < num; i++)
		pages[i] = (struct page *)(unsigned long)
			   ((1 + array[i]) * PAGE_SIZE);
}

#define pfn(...) (unsigned []){ __VA_ARGS__ }

static void fail(struct test *test, struct sg_table *st, const char *cond)
{
	unsigned int i;

	fprintf(stderr, "Failed on '%s'!\n\n", cond);

	printf("size = %u, max segment = %u, expected nents = %u\nst->nents = %u, st->orig_nents= %u\n",
	       test->size, test->max_seg, test->expected_segments, st->nents,
	       st->orig_nents);

	printf("%u input PFNs:", test->num_pages);
	for (i = 0; i < test->num_pages; i++)
		printf(" %x", test->pfn[i]);
	printf("\n");

	exit(1);
}

#define VALIDATE(cond, st, test) \
	if (!(cond)) \
		fail((test), (st), #cond);

int main(void)
{
<<<<<<< HEAD
	const unsigned int sgmax = SCATTERLIST_MAX_SEGMENT;
	struct test *test, tests[] = {
		{ -EINVAL, 1, pfn(0), PAGE_SIZE, 0, 1 },
		{ 0, 1, pfn(0), PAGE_SIZE, PAGE_SIZE + 1, 1 },
		{ 0, 1, pfn(0), PAGE_SIZE, sgmax + 1, 1 },
		{ 0, 1, pfn(0), PAGE_SIZE, sgmax, 1 },
		{ 0, 1, pfn(0), 1, sgmax, 1 },
		{ 0, 2, pfn(0, 1), 2 * PAGE_SIZE, sgmax, 1 },
		{ 0, 2, pfn(1, 0), 2 * PAGE_SIZE, sgmax, 2 },
		{ 0, 3, pfn(0, 1, 2), 3 * PAGE_SIZE, sgmax, 1 },
		{ 0, 3, pfn(0, 2, 1), 3 * PAGE_SIZE, sgmax, 3 },
		{ 0, 3, pfn(0, 1, 3), 3 * PAGE_SIZE, sgmax, 2 },
		{ 0, 3, pfn(1, 2, 4), 3 * PAGE_SIZE, sgmax, 2 },
		{ 0, 3, pfn(1, 3, 4), 3 * PAGE_SIZE, sgmax, 2 },
		{ 0, 4, pfn(0, 1, 3, 4), 4 * PAGE_SIZE, sgmax, 2 },
		{ 0, 5, pfn(0, 1, 3, 4, 5), 5 * PAGE_SIZE, sgmax, 2 },
		{ 0, 5, pfn(0, 1, 3, 4, 6), 5 * PAGE_SIZE, sgmax, 3 },
		{ 0, 5, pfn(0, 1, 2, 3, 4), 5 * PAGE_SIZE, sgmax, 1 },
		{ 0, 5, pfn(0, 1, 2, 3, 4), 5 * PAGE_SIZE, 2 * PAGE_SIZE, 3 },
		{ 0, 6, pfn(0, 1, 2, 3, 4, 5), 6 * PAGE_SIZE, 2 * PAGE_SIZE, 3 },
		{ 0, 6, pfn(0, 2, 3, 4, 5, 6), 6 * PAGE_SIZE, 2 * PAGE_SIZE, 4 },
		{ 0, 6, pfn(0, 1, 3, 4, 5, 6), 6 * PAGE_SIZE, 2 * PAGE_SIZE, 3 },
		{ 0, 0, NULL, 0, 0, 0 },
=======
	const unsigned int sgmax = UINT_MAX;
	struct test *test, tests[] = {
		{ -EINVAL, 1, pfn(0), NULL, PAGE_SIZE, 0, 1 },
		{ 0, 1, pfn(0), NULL, PAGE_SIZE, PAGE_SIZE + 1, 1 },
		{ 0, 1, pfn(0), NULL, PAGE_SIZE, sgmax + 1, 1 },
		{ 0, 1, pfn(0), NULL, PAGE_SIZE, sgmax, 1 },
		{ 0, 1, pfn(0), NULL, 1, sgmax, 1 },
		{ 0, 2, pfn(0, 1), NULL, 2 * PAGE_SIZE, sgmax, 1 },
		{ 0, 2, pfn(1, 0), NULL, 2 * PAGE_SIZE, sgmax, 2 },
		{ 0, 3, pfn(0, 1, 2), NULL, 3 * PAGE_SIZE, sgmax, 1 },
		{ 0, 3, pfn(0, 1, 2), NULL, 3 * PAGE_SIZE, sgmax, 1 },
		{ 0, 3, pfn(0, 1, 2), pfn(3, 4, 5), 3 * PAGE_SIZE, sgmax, 1 },
		{ 0, 3, pfn(0, 1, 2), pfn(4, 5, 6), 3 * PAGE_SIZE, sgmax, 2 },
		{ 0, 3, pfn(0, 2, 1), NULL, 3 * PAGE_SIZE, sgmax, 3 },
		{ 0, 3, pfn(0, 1, 3), NULL, 3 * PAGE_SIZE, sgmax, 2 },
		{ 0, 3, pfn(1, 2, 4), NULL, 3 * PAGE_SIZE, sgmax, 2 },
		{ 0, 3, pfn(1, 3, 4), NULL, 3 * PAGE_SIZE, sgmax, 2 },
		{ 0, 4, pfn(0, 1, 3, 4), NULL, 4 * PAGE_SIZE, sgmax, 2 },
		{ 0, 5, pfn(0, 1, 3, 4, 5), NULL, 5 * PAGE_SIZE, sgmax, 2 },
		{ 0, 5, pfn(0, 1, 3, 4, 6), NULL, 5 * PAGE_SIZE, sgmax, 3 },
		{ 0, 5, pfn(0, 1, 2, 3, 4), NULL, 5 * PAGE_SIZE, sgmax, 1 },
		{ 0, 5, pfn(0, 1, 2, 3, 4), NULL, 5 * PAGE_SIZE, 2 * PAGE_SIZE,
		  3 },
		{ 0, 6, pfn(0, 1, 2, 3, 4, 5), NULL, 6 * PAGE_SIZE,
		  2 * PAGE_SIZE, 3 },
		{ 0, 6, pfn(0, 2, 3, 4, 5, 6), NULL, 6 * PAGE_SIZE,
		  2 * PAGE_SIZE, 4 },
		{ 0, 6, pfn(0, 1, 3, 4, 5, 6), pfn(7, 8, 9, 10, 11, 12),
		  6 * PAGE_SIZE, 12 * PAGE_SIZE, 2 },
		{ 0, 0, NULL, NULL, 0, 0, 0 },
>>>>>>> 356006a6
	};
	unsigned int i;

	for (i = 0, test = tests; test->expected_segments; test++, i++) {
		int left_pages = test->pfn_app ? test->num_pages : 0;
		struct page *pages[MAX_PAGES];
		struct sg_table st;
		struct scatterlist *sg;

		set_pages(pages, test->pfn, test->num_pages);

		sg = __sg_alloc_table_from_pages(&st, pages, test->num_pages, 0,
<<<<<<< HEAD
				test->size, test->max_seg, NULL, 0, GFP_KERNEL);
=======
				test->size, test->max_seg, NULL, left_pages, GFP_KERNEL);
>>>>>>> 356006a6
		assert(PTR_ERR_OR_ZERO(sg) == test->alloc_ret);

		if (test->alloc_ret)
			continue;

<<<<<<< HEAD
		VALIDATE(st.nents == test->expected_segments, &st, test);
		VALIDATE(st.orig_nents == test->expected_segments, &st, test);
=======
		if (test->pfn_app) {
			set_pages(pages, test->pfn_app, test->num_pages);
			sg = __sg_alloc_table_from_pages(&st, pages, test->num_pages, 0,
					test->size, test->max_seg, sg, 0, GFP_KERNEL);

			assert(PTR_ERR_OR_ZERO(sg) == test->alloc_ret);
		}

		VALIDATE(st.nents == test->expected_segments, &st, test);
		if (!test->pfn_app)
			VALIDATE(st.orig_nents == test->expected_segments, &st, test);
>>>>>>> 356006a6

		sg_free_table(&st);
	}

	assert(i == (sizeof(tests) / sizeof(tests[0])) - 1);

	return 0;
}<|MERGE_RESOLUTION|>--- conflicted
+++ resolved
@@ -9,10 +9,7 @@
 	int alloc_ret;
 	unsigned num_pages;
 	unsigned *pfn;
-<<<<<<< HEAD
-=======
 	unsigned *pfn_app;
->>>>>>> 356006a6
 	unsigned size;
 	unsigned int max_seg;
 	unsigned int expected_segments;
@@ -54,31 +51,6 @@
 
 int main(void)
 {
-<<<<<<< HEAD
-	const unsigned int sgmax = SCATTERLIST_MAX_SEGMENT;
-	struct test *test, tests[] = {
-		{ -EINVAL, 1, pfn(0), PAGE_SIZE, 0, 1 },
-		{ 0, 1, pfn(0), PAGE_SIZE, PAGE_SIZE + 1, 1 },
-		{ 0, 1, pfn(0), PAGE_SIZE, sgmax + 1, 1 },
-		{ 0, 1, pfn(0), PAGE_SIZE, sgmax, 1 },
-		{ 0, 1, pfn(0), 1, sgmax, 1 },
-		{ 0, 2, pfn(0, 1), 2 * PAGE_SIZE, sgmax, 1 },
-		{ 0, 2, pfn(1, 0), 2 * PAGE_SIZE, sgmax, 2 },
-		{ 0, 3, pfn(0, 1, 2), 3 * PAGE_SIZE, sgmax, 1 },
-		{ 0, 3, pfn(0, 2, 1), 3 * PAGE_SIZE, sgmax, 3 },
-		{ 0, 3, pfn(0, 1, 3), 3 * PAGE_SIZE, sgmax, 2 },
-		{ 0, 3, pfn(1, 2, 4), 3 * PAGE_SIZE, sgmax, 2 },
-		{ 0, 3, pfn(1, 3, 4), 3 * PAGE_SIZE, sgmax, 2 },
-		{ 0, 4, pfn(0, 1, 3, 4), 4 * PAGE_SIZE, sgmax, 2 },
-		{ 0, 5, pfn(0, 1, 3, 4, 5), 5 * PAGE_SIZE, sgmax, 2 },
-		{ 0, 5, pfn(0, 1, 3, 4, 6), 5 * PAGE_SIZE, sgmax, 3 },
-		{ 0, 5, pfn(0, 1, 2, 3, 4), 5 * PAGE_SIZE, sgmax, 1 },
-		{ 0, 5, pfn(0, 1, 2, 3, 4), 5 * PAGE_SIZE, 2 * PAGE_SIZE, 3 },
-		{ 0, 6, pfn(0, 1, 2, 3, 4, 5), 6 * PAGE_SIZE, 2 * PAGE_SIZE, 3 },
-		{ 0, 6, pfn(0, 2, 3, 4, 5, 6), 6 * PAGE_SIZE, 2 * PAGE_SIZE, 4 },
-		{ 0, 6, pfn(0, 1, 3, 4, 5, 6), 6 * PAGE_SIZE, 2 * PAGE_SIZE, 3 },
-		{ 0, 0, NULL, 0, 0, 0 },
-=======
 	const unsigned int sgmax = UINT_MAX;
 	struct test *test, tests[] = {
 		{ -EINVAL, 1, pfn(0), NULL, PAGE_SIZE, 0, 1 },
@@ -109,7 +81,6 @@
 		{ 0, 6, pfn(0, 1, 3, 4, 5, 6), pfn(7, 8, 9, 10, 11, 12),
 		  6 * PAGE_SIZE, 12 * PAGE_SIZE, 2 },
 		{ 0, 0, NULL, NULL, 0, 0, 0 },
->>>>>>> 356006a6
 	};
 	unsigned int i;
 
@@ -122,20 +93,12 @@
 		set_pages(pages, test->pfn, test->num_pages);
 
 		sg = __sg_alloc_table_from_pages(&st, pages, test->num_pages, 0,
-<<<<<<< HEAD
-				test->size, test->max_seg, NULL, 0, GFP_KERNEL);
-=======
 				test->size, test->max_seg, NULL, left_pages, GFP_KERNEL);
->>>>>>> 356006a6
 		assert(PTR_ERR_OR_ZERO(sg) == test->alloc_ret);
 
 		if (test->alloc_ret)
 			continue;
 
-<<<<<<< HEAD
-		VALIDATE(st.nents == test->expected_segments, &st, test);
-		VALIDATE(st.orig_nents == test->expected_segments, &st, test);
-=======
 		if (test->pfn_app) {
 			set_pages(pages, test->pfn_app, test->num_pages);
 			sg = __sg_alloc_table_from_pages(&st, pages, test->num_pages, 0,
@@ -147,7 +110,6 @@
 		VALIDATE(st.nents == test->expected_segments, &st, test);
 		if (!test->pfn_app)
 			VALIDATE(st.orig_nents == test->expected_segments, &st, test);
->>>>>>> 356006a6
 
 		sg_free_table(&st);
 	}
