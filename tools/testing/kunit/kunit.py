--- conflicted
+++ resolved
@@ -16,11 +16,7 @@
 
 from collections import namedtuple
 from enum import Enum, auto
-<<<<<<< HEAD
-from typing import Iterable
-=======
 from typing import Iterable, Sequence
->>>>>>> 6195eb15
 
 import kunit_config
 import kunit_json
