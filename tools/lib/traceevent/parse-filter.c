--- conflicted
+++ resolved
@@ -70,11 +70,7 @@
 	do {
 		free_token(token);
 		type = tep_read_token(&token);
-<<<<<<< HEAD
-	} while (type == EVENT_NEWLINE || type == EVENT_SPACE);
-=======
 	} while (type == TEP_EVENT_NEWLINE || type == TEP_EVENT_SPACE);
->>>>>>> 0fd79184
 
 	/* If token is = or ! check to see if the next char is ~ */
 	if (token &&
@@ -170,11 +166,7 @@
  * tep_filter_alloc - create a new event filter
  * @pevent: The pevent that this filter is associated with
  */
-<<<<<<< HEAD
-struct event_filter *tep_filter_alloc(struct tep_handle *pevent)
-=======
 struct tep_event_filter *tep_filter_alloc(struct tep_handle *pevent)
->>>>>>> 0fd79184
 {
 	struct tep_event_filter *filter;
 
@@ -342,13 +334,8 @@
 }
 
 static enum tep_errno
-<<<<<<< HEAD
-create_arg_item(struct event_format *event, const char *token,
-		enum event_type type, struct filter_arg **parg, char *error_str)
-=======
 create_arg_item(struct tep_event_format *event, const char *token,
 		enum tep_event_type type, struct tep_filter_arg **parg, char *error_str)
->>>>>>> 0fd79184
 {
 	struct tep_format_field *field;
 	struct tep_filter_arg *arg;
@@ -455,11 +442,7 @@
 }
 
 static enum tep_errno
-<<<<<<< HEAD
-add_right(struct filter_arg *op, struct filter_arg *arg, char *error_str)
-=======
 add_right(struct tep_filter_arg *op, struct tep_filter_arg *arg, char *error_str)
->>>>>>> 0fd79184
 {
 	struct tep_filter_arg *left;
 	char *str;
@@ -633,11 +616,7 @@
 	return arg;
 }
 
-<<<<<<< HEAD
-static enum tep_errno add_left(struct filter_arg *op, struct filter_arg *arg)
-=======
 static enum tep_errno add_left(struct tep_filter_arg *op, struct tep_filter_arg *arg)
->>>>>>> 0fd79184
 {
 	switch (op->type) {
 	case TEP_FILTER_ARG_EXP:
@@ -654,13 +633,8 @@
 			arg = rotate_op_right(arg, op);
 
 		/* left arg of compares must be a field */
-<<<<<<< HEAD
-		if (arg->type != FILTER_ARG_FIELD &&
-		    arg->type != FILTER_ARG_BOOLEAN)
-=======
 		if (arg->type != TEP_FILTER_ARG_FIELD &&
 		    arg->type != TEP_FILTER_ARG_BOOLEAN)
->>>>>>> 0fd79184
 			return TEP_ERRNO__INVALID_ARG_TYPE;
 		op->num.left = arg;
 		break;
@@ -779,13 +753,8 @@
 };
 
 static enum tep_errno
-<<<<<<< HEAD
-reparent_op_arg(struct filter_arg *parent, struct filter_arg *old_child,
-		struct filter_arg *arg, char *error_str)
-=======
 reparent_op_arg(struct tep_filter_arg *parent, struct tep_filter_arg *old_child,
 		struct tep_filter_arg *arg, char *error_str)
->>>>>>> 0fd79184
 {
 	struct tep_filter_arg *other_child;
 	struct tep_filter_arg **ptr;
@@ -836,11 +805,7 @@
 }
 
 /* Returns either filter_vals (success) or tep_errno (failfure) */
-<<<<<<< HEAD
-static int test_arg(struct filter_arg *parent, struct filter_arg *arg,
-=======
 static int test_arg(struct tep_filter_arg *parent, struct tep_filter_arg *arg,
->>>>>>> 0fd79184
 		    char *error_str)
 {
 	int lval, rval;
@@ -975,11 +940,7 @@
 }
 
 static enum tep_errno
-<<<<<<< HEAD
-process_filter(struct event_format *event, struct filter_arg **parg,
-=======
 process_filter(struct tep_event_format *event, struct tep_filter_arg **parg,
->>>>>>> 0fd79184
 	       char *error_str, int not)
 {
 	enum tep_event_type type;
@@ -989,15 +950,9 @@
 	struct tep_filter_arg *left_item = NULL;
 	struct tep_filter_arg *arg = NULL;
 	enum op_type op_type;
-<<<<<<< HEAD
-	enum filter_op_type btype;
-	enum filter_exp_type etype;
-	enum filter_cmp_type ctype;
-=======
 	enum tep_filter_op_type btype;
 	enum tep_filter_exp_type etype;
 	enum tep_filter_cmp_type ctype;
->>>>>>> 0fd79184
 	enum tep_errno ret;
 
 	*parg = NULL;
@@ -1225,13 +1180,8 @@
 }
 
 static enum tep_errno
-<<<<<<< HEAD
-process_event(struct event_format *event, const char *filter_str,
-	      struct filter_arg **parg, char *error_str)
-=======
 process_event(struct tep_event_format *event, const char *filter_str,
 	      struct tep_filter_arg **parg, char *error_str)
->>>>>>> 0fd79184
 {
 	int ret;
 
@@ -1255,19 +1205,11 @@
 }
 
 static enum tep_errno
-<<<<<<< HEAD
-filter_event(struct event_filter *filter, struct event_format *event,
-	     const char *filter_str, char *error_str)
-{
-	struct filter_type *filter_type;
-	struct filter_arg *arg;
-=======
 filter_event(struct tep_event_filter *filter, struct tep_event_format *event,
 	     const char *filter_str, char *error_str)
 {
 	struct tep_filter_type *filter_type;
 	struct tep_filter_arg *arg;
->>>>>>> 0fd79184
 	enum tep_errno ret;
 
 	if (filter_str) {
@@ -1312,11 +1254,7 @@
  * negative error code.  Use tep_filter_strerror() to see
  * actual error message in case of error.
  */
-<<<<<<< HEAD
-enum tep_errno tep_filter_add_filter_str(struct event_filter *filter,
-=======
 enum tep_errno tep_filter_add_filter_str(struct tep_event_filter *filter,
->>>>>>> 0fd79184
 					 const char *filter_str)
 {
 	struct tep_handle *pevent = filter->pevent;
@@ -1428,11 +1366,7 @@
  *
  * Returns 0 if message was filled successfully, -1 if error
  */
-<<<<<<< HEAD
-int tep_filter_strerror(struct event_filter *filter, enum tep_errno err,
-=======
 int tep_filter_strerror(struct tep_event_filter *filter, enum tep_errno err,
->>>>>>> 0fd79184
 			char *buf, size_t buflen)
 {
 	if (err <= __TEP_ERRNO__START || err >= __TEP_ERRNO__END)
@@ -1460,11 +1394,7 @@
  * Returns 1: if an event was removed
  *   0: if the event was not found
  */
-<<<<<<< HEAD
-int tep_filter_remove_event(struct event_filter *filter,
-=======
 int tep_filter_remove_event(struct tep_event_filter *filter,
->>>>>>> 0fd79184
 			    int event_id)
 {
 	struct tep_filter_type *filter_type;
@@ -1499,11 +1429,7 @@
  *
  * Removes all filters from a filter and resets it.
  */
-<<<<<<< HEAD
-void tep_filter_reset(struct event_filter *filter)
-=======
 void tep_filter_reset(struct tep_event_filter *filter)
->>>>>>> 0fd79184
 {
 	int i;
 
@@ -1515,11 +1441,7 @@
 	filter->event_filters = NULL;
 }
 
-<<<<<<< HEAD
-void tep_filter_free(struct event_filter *filter)
-=======
 void tep_filter_free(struct tep_event_filter *filter)
->>>>>>> 0fd79184
 {
 	tep_unref(filter->pevent);
 
@@ -1586,11 +1508,7 @@
  *
  * Returns 0 on success and -1 if not all filters were copied
  */
-<<<<<<< HEAD
-int tep_filter_copy(struct event_filter *dest, struct event_filter *source)
-=======
 int tep_filter_copy(struct tep_event_filter *dest, struct tep_event_filter *source)
->>>>>>> 0fd79184
 {
 	int ret = 0;
 	int i;
@@ -1616,16 +1534,6 @@
  * Returns 0 on success and -1 if there was a problem updating, but
  *   events may have still been updated on error.
  */
-<<<<<<< HEAD
-int tep_update_trivial(struct event_filter *dest, struct event_filter *source,
-		       enum filter_trivial_type type)
-{
-	struct tep_handle *src_pevent;
-	struct tep_handle *dest_pevent;
-	struct event_format *event;
-	struct filter_type *filter_type;
-	struct filter_arg *arg;
-=======
 int tep_update_trivial(struct tep_event_filter *dest, struct tep_event_filter *source,
 		       enum tep_filter_trivial_type type)
 {
@@ -1634,7 +1542,6 @@
 	struct tep_event_format *event;
 	struct tep_filter_type *filter_type;
 	struct tep_filter_arg *arg;
->>>>>>> 0fd79184
 	char *str;
 	int i;
 
@@ -1686,13 +1593,8 @@
  *
  * Returns 0 on success and -1 if there was a problem.
  */
-<<<<<<< HEAD
-int tep_filter_clear_trivial(struct event_filter *filter,
-			     enum filter_trivial_type type)
-=======
 int tep_filter_clear_trivial(struct tep_event_filter *filter,
 			     enum tep_filter_trivial_type type)
->>>>>>> 0fd79184
 {
 	struct tep_filter_type *filter_type;
 	int count = 0;
@@ -1753,15 +1655,9 @@
  * Returns 1 if the event contains a matching trivial type
  *  otherwise 0.
  */
-<<<<<<< HEAD
-int tep_filter_event_has_trivial(struct event_filter *filter,
-				 int event_id,
-				 enum filter_trivial_type type)
-=======
 int tep_filter_event_has_trivial(struct tep_event_filter *filter,
 				 int event_id,
 				 enum tep_filter_trivial_type type)
->>>>>>> 0fd79184
 {
 	struct tep_filter_type *filter_type;
 
@@ -1787,19 +1683,11 @@
 	}
 }
 
-<<<<<<< HEAD
-static int test_filter(struct event_format *event, struct filter_arg *arg,
-		       struct tep_record *record, enum tep_errno *err);
-
-static const char *
-get_comm(struct event_format *event, struct tep_record *record)
-=======
 static int test_filter(struct tep_event_format *event, struct tep_filter_arg *arg,
 		       struct tep_record *record, enum tep_errno *err);
 
 static const char *
 get_comm(struct tep_event_format *event, struct tep_record *record)
->>>>>>> 0fd79184
 {
 	const char *comm;
 	int pid;
@@ -1810,13 +1698,8 @@
 }
 
 static unsigned long long
-<<<<<<< HEAD
-get_value(struct event_format *event,
-	  struct format_field *field, struct tep_record *record)
-=======
 get_value(struct tep_event_format *event,
 	  struct tep_format_field *field, struct tep_record *record)
->>>>>>> 0fd79184
 {
 	unsigned long long val;
 
@@ -1851,19 +1734,11 @@
 }
 
 static unsigned long long
-<<<<<<< HEAD
-get_arg_value(struct event_format *event, struct filter_arg *arg,
-	      struct tep_record *record, enum tep_errno *err);
-
-static unsigned long long
-get_exp_value(struct event_format *event, struct filter_arg *arg,
-=======
 get_arg_value(struct tep_event_format *event, struct tep_filter_arg *arg,
 	      struct tep_record *record, enum tep_errno *err);
 
 static unsigned long long
 get_exp_value(struct tep_event_format *event, struct tep_filter_arg *arg,
->>>>>>> 0fd79184
 	      struct tep_record *record, enum tep_errno *err)
 {
 	unsigned long long lval, rval;
@@ -1918,11 +1793,7 @@
 }
 
 static unsigned long long
-<<<<<<< HEAD
-get_arg_value(struct event_format *event, struct filter_arg *arg,
-=======
 get_arg_value(struct tep_event_format *event, struct tep_filter_arg *arg,
->>>>>>> 0fd79184
 	      struct tep_record *record, enum tep_errno *err)
 {
 	switch (arg->type) {
@@ -1946,11 +1817,7 @@
 	return 0;
 }
 
-<<<<<<< HEAD
-static int test_num(struct event_format *event, struct filter_arg *arg,
-=======
 static int test_num(struct tep_event_format *event, struct tep_filter_arg *arg,
->>>>>>> 0fd79184
 		    struct tep_record *record, enum tep_errno *err)
 {
 	unsigned long long lval, rval;
@@ -1991,15 +1858,9 @@
 	}
 }
 
-<<<<<<< HEAD
-static const char *get_field_str(struct filter_arg *arg, struct tep_record *record)
-{
-	struct event_format *event;
-=======
 static const char *get_field_str(struct tep_filter_arg *arg, struct tep_record *record)
 {
 	struct tep_event_format *event;
->>>>>>> 0fd79184
 	struct tep_handle *pevent;
 	unsigned long long addr;
 	const char *val = NULL;
@@ -2047,11 +1908,7 @@
 	return val;
 }
 
-<<<<<<< HEAD
-static int test_str(struct event_format *event, struct filter_arg *arg,
-=======
 static int test_str(struct tep_event_format *event, struct tep_filter_arg *arg,
->>>>>>> 0fd79184
 		    struct tep_record *record, enum tep_errno *err)
 {
 	const char *val;
@@ -2082,11 +1939,7 @@
 	}
 }
 
-<<<<<<< HEAD
-static int test_op(struct event_format *event, struct filter_arg *arg,
-=======
 static int test_op(struct tep_event_format *event, struct tep_filter_arg *arg,
->>>>>>> 0fd79184
 		   struct tep_record *record, enum tep_errno *err)
 {
 	switch (arg->op.type) {
@@ -2108,11 +1961,7 @@
 	}
 }
 
-<<<<<<< HEAD
-static int test_filter(struct event_format *event, struct filter_arg *arg,
-=======
 static int test_filter(struct tep_event_format *event, struct tep_filter_arg *arg,
->>>>>>> 0fd79184
 		       struct tep_record *record, enum tep_errno *err)
 {
 	if (*err) {
@@ -2160,11 +2009,7 @@
  * Returns 1 if filter found for @event_id
  *   otherwise 0;
  */
-<<<<<<< HEAD
-int tep_event_filtered(struct event_filter *filter, int event_id)
-=======
 int tep_event_filtered(struct tep_event_filter *filter, int event_id)
->>>>>>> 0fd79184
 {
 	struct tep_filter_type *filter_type;
 
@@ -2188,19 +2033,11 @@
  * NO_FILTER - if no filters exist
  * otherwise - error occurred during test
  */
-<<<<<<< HEAD
-enum tep_errno tep_filter_match(struct event_filter *filter,
-				struct tep_record *record)
-{
-	struct tep_handle *pevent = filter->pevent;
-	struct filter_type *filter_type;
-=======
 enum tep_errno tep_filter_match(struct tep_event_filter *filter,
 				struct tep_record *record)
 {
 	struct tep_handle *pevent = filter->pevent;
 	struct tep_filter_type *filter_type;
->>>>>>> 0fd79184
 	int event_id;
 	int ret;
 	enum tep_errno err = 0;
@@ -2523,11 +2360,7 @@
  *  NULL is returned if no filter is found or allocation failed.
  */
 char *
-<<<<<<< HEAD
-tep_filter_make_string(struct event_filter *filter, int event_id)
-=======
 tep_filter_make_string(struct tep_event_filter *filter, int event_id)
->>>>>>> 0fd79184
 {
 	struct tep_filter_type *filter_type;
 
@@ -2551,11 +2384,7 @@
  *  1 if the two filters hold the same content.
  *  0 if they do not.
  */
-<<<<<<< HEAD
-int tep_filter_compare(struct event_filter *filter1, struct event_filter *filter2)
-=======
 int tep_filter_compare(struct tep_event_filter *filter1, struct tep_event_filter *filter2)
->>>>>>> 0fd79184
 {
 	struct tep_filter_type *filter_type1;
 	struct tep_filter_type *filter_type2;
