--- conflicted
+++ resolved
@@ -176,11 +176,8 @@
 	FEAT_PROBE_READ_KERN,
 	/* BPF_PROG_BIND_MAP is supported */
 	FEAT_PROG_BIND_MAP,
-<<<<<<< HEAD
-=======
 	/* Kernel support for module BTFs */
 	FEAT_MODULE_BTF,
->>>>>>> f642729d
 	__FEAT_CNT,
 };
 
@@ -281,10 +278,7 @@
 	enum bpf_prog_type type;
 	enum bpf_attach_type expected_attach_type;
 	int prog_ifindex;
-<<<<<<< HEAD
-=======
 	__u32 attach_btf_obj_fd;
->>>>>>> f642729d
 	__u32 attach_btf_id;
 	__u32 attach_prog_fd;
 	void *func_info;
@@ -401,12 +395,8 @@
 			unsigned long long addr;
 
 			/* target btf_id of the corresponding kernel var. */
-<<<<<<< HEAD
-			int vmlinux_btf_id;
-=======
 			int kernel_btf_obj_fd;
 			int kernel_btf_id;
->>>>>>> f642729d
 
 			/* local btf_id of the ksym extern's type. */
 			__u32 type_id;
@@ -575,7 +565,6 @@
 }
 
 static bool insn_is_subprog_call(const struct bpf_insn *insn)
-<<<<<<< HEAD
 {
 	return BPF_CLASS(insn->code) == BPF_JMP &&
 	       BPF_OP(insn->code) == BPF_CALL &&
@@ -590,24 +579,6 @@
 		      const char *name, size_t sec_idx, const char *sec_name,
 		      size_t sec_off, void *insn_data, size_t insn_data_sz)
 {
-	int i;
-
-=======
-{
-	return BPF_CLASS(insn->code) == BPF_JMP &&
-	       BPF_OP(insn->code) == BPF_CALL &&
-	       BPF_SRC(insn->code) == BPF_K &&
-	       insn->src_reg == BPF_PSEUDO_CALL &&
-	       insn->dst_reg == 0 &&
-	       insn->off == 0;
-}
-
-static int
-bpf_object__init_prog(struct bpf_object *obj, struct bpf_program *prog,
-		      const char *name, size_t sec_idx, const char *sec_name,
-		      size_t sec_off, void *insn_data, size_t insn_data_sz)
-{
->>>>>>> f642729d
 	if (insn_data_sz == 0 || insn_data_sz % BPF_INSN_SZ || sec_off % BPF_INSN_SZ) {
 		pr_warn("sec '%s': corrupted program '%s', offset %zu, size %zu\n",
 			sec_name, name, sec_off, insn_data_sz);
@@ -616,7 +587,6 @@
 
 	memset(prog, 0, sizeof(*prog));
 	prog->obj = obj;
-<<<<<<< HEAD
 
 	prog->sec_idx = sec_idx;
 	prog->sec_insn_off = sec_off / BPF_INSN_SZ;
@@ -630,21 +600,6 @@
 	prog->instances.fds = NULL;
 	prog->instances.nr = -1;
 
-=======
-
-	prog->sec_idx = sec_idx;
-	prog->sec_insn_off = sec_off / BPF_INSN_SZ;
-	prog->sec_insn_cnt = insn_data_sz / BPF_INSN_SZ;
-	/* insns_cnt can later be increased by appending used subprograms */
-	prog->insns_cnt = prog->sec_insn_cnt;
-
-	prog->type = BPF_PROG_TYPE_UNSPEC;
-	prog->load = true;
-
-	prog->instances.fds = NULL;
-	prog->instances.nr = -1;
-
->>>>>>> f642729d
 	prog->sec_name = strdup(sec_name);
 	if (!prog->sec_name)
 		goto errout;
@@ -661,16 +616,6 @@
 	if (!prog->insns)
 		goto errout;
 	memcpy(prog->insns, insn_data, insn_data_sz);
-<<<<<<< HEAD
-
-	for (i = 0; i < prog->insns_cnt; i++) {
-		if (insn_is_subprog_call(&prog->insns[i])) {
-			obj->has_subcalls = true;
-			break;
-		}
-	}
-=======
->>>>>>> f642729d
 
 	return 0;
 errout:
@@ -2592,13 +2537,6 @@
 static bool obj_needs_vmlinux_btf(const struct bpf_object *obj)
 {
 	struct bpf_program *prog;
-<<<<<<< HEAD
-	int i, err;
-
-	/* CO-RE relocations need kernel BTF */
-	if (obj->btf_ext && obj->btf_ext->core_relo_info.len)
-		need_vmlinux_btf = true;
-=======
 	int i;
 
 	/* CO-RE relocations need kernel BTF */
@@ -2612,18 +2550,6 @@
 		ext = &obj->externs[i];
 		if (ext->type == EXT_KSYM && ext->ksym.type_id)
 			return true;
-	}
->>>>>>> f642729d
-
-	/* Support for typed ksyms needs kernel BTF */
-	for (i = 0; i < obj->nr_extern; i++) {
-		const struct extern_desc *ext;
-
-		ext = &obj->externs[i];
-		if (ext->type == EXT_KSYM && ext->ksym.type_id) {
-			need_vmlinux_btf = true;
-			break;
-		}
 	}
 
 	bpf_object__for_each_program(prog, obj) {
@@ -2752,7 +2678,6 @@
 	}
 	return scn;
 }
-<<<<<<< HEAD
 
 static Elf_Scn *elf_sec_by_name(const struct bpf_object *obj, const char *name)
 {
@@ -3009,264 +2934,6 @@
 				continue;
 			}
 
-=======
-
-static Elf_Scn *elf_sec_by_name(const struct bpf_object *obj, const char *name)
-{
-	Elf_Scn *scn = NULL;
-	Elf *elf = obj->efile.elf;
-	const char *sec_name;
-
-	while ((scn = elf_nextscn(elf, scn)) != NULL) {
-		sec_name = elf_sec_name(obj, scn);
-		if (!sec_name)
-			return NULL;
-
-		if (strcmp(sec_name, name) != 0)
-			continue;
-
-		return scn;
-	}
-	return NULL;
-}
-
-static int elf_sec_hdr(const struct bpf_object *obj, Elf_Scn *scn, GElf_Shdr *hdr)
-{
-	if (!scn)
-		return -EINVAL;
-
-	if (gelf_getshdr(scn, hdr) != hdr) {
-		pr_warn("elf: failed to get section(%zu) header from %s: %s\n",
-			elf_ndxscn(scn), obj->path, elf_errmsg(-1));
-		return -EINVAL;
-	}
-
-	return 0;
-}
-
-static const char *elf_sec_name(const struct bpf_object *obj, Elf_Scn *scn)
-{
-	const char *name;
-	GElf_Shdr sh;
-
-	if (!scn)
-		return NULL;
-
-	if (elf_sec_hdr(obj, scn, &sh))
-		return NULL;
-
-	name = elf_sec_str(obj, sh.sh_name);
-	if (!name) {
-		pr_warn("elf: failed to get section(%zu) name from %s: %s\n",
-			elf_ndxscn(scn), obj->path, elf_errmsg(-1));
-		return NULL;
-	}
-
-	return name;
-}
-
-static Elf_Data *elf_sec_data(const struct bpf_object *obj, Elf_Scn *scn)
-{
-	Elf_Data *data;
-
-	if (!scn)
-		return NULL;
-
-	data = elf_getdata(scn, 0);
-	if (!data) {
-		pr_warn("elf: failed to get section(%zu) %s data from %s: %s\n",
-			elf_ndxscn(scn), elf_sec_name(obj, scn) ?: "<?>",
-			obj->path, elf_errmsg(-1));
-		return NULL;
-	}
-
-	return data;
-}
-
-static int elf_sym_by_sec_off(const struct bpf_object *obj, size_t sec_idx,
-			      size_t off, __u32 sym_type, GElf_Sym *sym)
-{
-	Elf_Data *symbols = obj->efile.symbols;
-	size_t n = symbols->d_size / sizeof(GElf_Sym);
-	int i;
-
-	for (i = 0; i < n; i++) {
-		if (!gelf_getsym(symbols, i, sym))
-			continue;
-		if (sym->st_shndx != sec_idx || sym->st_value != off)
-			continue;
-		if (GELF_ST_TYPE(sym->st_info) != sym_type)
-			continue;
-		return 0;
-	}
-
-	return -ENOENT;
-}
-
-static bool is_sec_name_dwarf(const char *name)
-{
-	/* approximation, but the actual list is too long */
-	return strncmp(name, ".debug_", sizeof(".debug_") - 1) == 0;
-}
-
-static bool ignore_elf_section(GElf_Shdr *hdr, const char *name)
-{
-	/* no special handling of .strtab */
-	if (hdr->sh_type == SHT_STRTAB)
-		return true;
-
-	/* ignore .llvm_addrsig section as well */
-	if (hdr->sh_type == 0x6FFF4C03 /* SHT_LLVM_ADDRSIG */)
-		return true;
-
-	/* no subprograms will lead to an empty .text section, ignore it */
-	if (hdr->sh_type == SHT_PROGBITS && hdr->sh_size == 0 &&
-	    strcmp(name, ".text") == 0)
-		return true;
-
-	/* DWARF sections */
-	if (is_sec_name_dwarf(name))
-		return true;
-
-	if (strncmp(name, ".rel", sizeof(".rel") - 1) == 0) {
-		name += sizeof(".rel") - 1;
-		/* DWARF section relocations */
-		if (is_sec_name_dwarf(name))
-			return true;
-
-		/* .BTF and .BTF.ext don't need relocations */
-		if (strcmp(name, BTF_ELF_SEC) == 0 ||
-		    strcmp(name, BTF_EXT_ELF_SEC) == 0)
-			return true;
-	}
-
-	return false;
-}
-
-static int cmp_progs(const void *_a, const void *_b)
-{
-	const struct bpf_program *a = _a;
-	const struct bpf_program *b = _b;
-
-	if (a->sec_idx != b->sec_idx)
-		return a->sec_idx < b->sec_idx ? -1 : 1;
-
-	/* sec_insn_off can't be the same within the section */
-	return a->sec_insn_off < b->sec_insn_off ? -1 : 1;
-}
-
-static int bpf_object__elf_collect(struct bpf_object *obj)
-{
-	Elf *elf = obj->efile.elf;
-	Elf_Data *btf_ext_data = NULL;
-	Elf_Data *btf_data = NULL;
-	int idx = 0, err = 0;
-	const char *name;
-	Elf_Data *data;
-	Elf_Scn *scn;
-	GElf_Shdr sh;
-
-	/* a bunch of ELF parsing functionality depends on processing symbols,
-	 * so do the first pass and find the symbol table
-	 */
-	scn = NULL;
-	while ((scn = elf_nextscn(elf, scn)) != NULL) {
-		if (elf_sec_hdr(obj, scn, &sh))
-			return -LIBBPF_ERRNO__FORMAT;
-
-		if (sh.sh_type == SHT_SYMTAB) {
-			if (obj->efile.symbols) {
-				pr_warn("elf: multiple symbol tables in %s\n", obj->path);
-				return -LIBBPF_ERRNO__FORMAT;
-			}
-
-			data = elf_sec_data(obj, scn);
-			if (!data)
-				return -LIBBPF_ERRNO__FORMAT;
-
-			obj->efile.symbols = data;
-			obj->efile.symbols_shndx = elf_ndxscn(scn);
-			obj->efile.strtabidx = sh.sh_link;
-		}
-	}
-
-	scn = NULL;
-	while ((scn = elf_nextscn(elf, scn)) != NULL) {
-		idx++;
-
-		if (elf_sec_hdr(obj, scn, &sh))
-			return -LIBBPF_ERRNO__FORMAT;
-
-		name = elf_sec_str(obj, sh.sh_name);
-		if (!name)
-			return -LIBBPF_ERRNO__FORMAT;
-
-		if (ignore_elf_section(&sh, name))
-			continue;
-
-		data = elf_sec_data(obj, scn);
-		if (!data)
-			return -LIBBPF_ERRNO__FORMAT;
-
-		pr_debug("elf: section(%d) %s, size %ld, link %d, flags %lx, type=%d\n",
-			 idx, name, (unsigned long)data->d_size,
-			 (int)sh.sh_link, (unsigned long)sh.sh_flags,
-			 (int)sh.sh_type);
-
-		if (strcmp(name, "license") == 0) {
-			err = bpf_object__init_license(obj, data->d_buf, data->d_size);
-			if (err)
-				return err;
-		} else if (strcmp(name, "version") == 0) {
-			err = bpf_object__init_kversion(obj, data->d_buf, data->d_size);
-			if (err)
-				return err;
-		} else if (strcmp(name, "maps") == 0) {
-			obj->efile.maps_shndx = idx;
-		} else if (strcmp(name, MAPS_ELF_SEC) == 0) {
-			obj->efile.btf_maps_shndx = idx;
-		} else if (strcmp(name, BTF_ELF_SEC) == 0) {
-			btf_data = data;
-		} else if (strcmp(name, BTF_EXT_ELF_SEC) == 0) {
-			btf_ext_data = data;
-		} else if (sh.sh_type == SHT_SYMTAB) {
-			/* already processed during the first pass above */
-		} else if (sh.sh_type == SHT_PROGBITS && data->d_size > 0) {
-			if (sh.sh_flags & SHF_EXECINSTR) {
-				if (strcmp(name, ".text") == 0)
-					obj->efile.text_shndx = idx;
-				err = bpf_object__add_programs(obj, data, name, idx);
-				if (err)
-					return err;
-			} else if (strcmp(name, DATA_SEC) == 0) {
-				obj->efile.data = data;
-				obj->efile.data_shndx = idx;
-			} else if (strcmp(name, RODATA_SEC) == 0) {
-				obj->efile.rodata = data;
-				obj->efile.rodata_shndx = idx;
-			} else if (strcmp(name, STRUCT_OPS_SEC) == 0) {
-				obj->efile.st_ops_data = data;
-				obj->efile.st_ops_shndx = idx;
-			} else {
-				pr_info("elf: skipping unrecognized data section(%d) %s\n",
-					idx, name);
-			}
-		} else if (sh.sh_type == SHT_REL) {
-			int nr_sects = obj->efile.nr_reloc_sects;
-			void *sects = obj->efile.reloc_sects;
-			int sec = sh.sh_info; /* points to other section */
-
-			/* Only do relo for section with exec instructions */
-			if (!section_have_execinstr(obj, sec) &&
-			    strcmp(name, ".rel" STRUCT_OPS_SEC) &&
-			    strcmp(name, ".rel" MAPS_ELF_SEC)) {
-				pr_info("elf: skipping relo section(%d) %s for section(%d) %s\n",
-					idx, name, sec,
-					elf_sec_name(obj, elf_sec_by_idx(obj, sec)) ?: "<?>");
-				continue;
-			}
-
->>>>>>> f642729d
 			sects = libbpf_reallocarray(sects, nr_sects + 1,
 						    sizeof(*obj->efile.reloc_sects));
 			if (!sects)
@@ -3629,9 +3296,6 @@
 static bool prog_is_subprog(const struct bpf_object *obj,
 			    const struct bpf_program *prog)
 {
-<<<<<<< HEAD
-	return prog->sec_idx == obj->efile.text_shndx && obj->has_subcalls;
-=======
 	/* For legacy reasons, libbpf supports an entry-point BPF programs
 	 * without SEC() attribute, i.e., those in the .text section. But if
 	 * there are 2 or more such programs in the .text section, they all
@@ -3645,7 +3309,6 @@
 	 * SEC()-designated BPF programs and .text entry-point BPF programs.
 	 */
 	return prog->sec_idx == obj->efile.text_shndx && obj->nr_programs > 1;
->>>>>>> f642729d
 }
 
 struct bpf_program *
@@ -4253,140 +3916,6 @@
 	attr.license = "GPL";
 
 	return probe_fd(bpf_load_program_xattr(&attr, NULL, 0));
-<<<<<<< HEAD
-}
-
-static int probe_kern_probe_read_kernel(void)
-{
-	struct bpf_load_program_attr attr;
-	struct bpf_insn insns[] = {
-		BPF_MOV64_REG(BPF_REG_1, BPF_REG_10),	/* r1 = r10 (fp) */
-		BPF_ALU64_IMM(BPF_ADD, BPF_REG_1, -8),	/* r1 += -8 */
-		BPF_MOV64_IMM(BPF_REG_2, 8),		/* r2 = 8 */
-		BPF_MOV64_IMM(BPF_REG_3, 0),		/* r3 = 0 */
-		BPF_RAW_INSN(BPF_JMP | BPF_CALL, 0, 0, 0, BPF_FUNC_probe_read_kernel),
-		BPF_EXIT_INSN(),
-	};
-
-	memset(&attr, 0, sizeof(attr));
-	attr.prog_type = BPF_PROG_TYPE_KPROBE;
-	attr.insns = insns;
-	attr.insns_cnt = ARRAY_SIZE(insns);
-	attr.license = "GPL";
-
-	return probe_fd(bpf_load_program_xattr(&attr, NULL, 0));
-}
-
-static int probe_prog_bind_map(void)
-{
-	struct bpf_load_program_attr prg_attr;
-	struct bpf_create_map_attr map_attr;
-	char *cp, errmsg[STRERR_BUFSIZE];
-	struct bpf_insn insns[] = {
-		BPF_MOV64_IMM(BPF_REG_0, 0),
-		BPF_EXIT_INSN(),
-	};
-	int ret, map, prog;
-
-	memset(&map_attr, 0, sizeof(map_attr));
-	map_attr.map_type = BPF_MAP_TYPE_ARRAY;
-	map_attr.key_size = sizeof(int);
-	map_attr.value_size = 32;
-	map_attr.max_entries = 1;
-
-	map = bpf_create_map_xattr(&map_attr);
-	if (map < 0) {
-		ret = -errno;
-		cp = libbpf_strerror_r(ret, errmsg, sizeof(errmsg));
-		pr_warn("Error in %s():%s(%d). Couldn't create simple array map.\n",
-			__func__, cp, -ret);
-		return ret;
-	}
-
-	memset(&prg_attr, 0, sizeof(prg_attr));
-	prg_attr.prog_type = BPF_PROG_TYPE_SOCKET_FILTER;
-	prg_attr.insns = insns;
-	prg_attr.insns_cnt = ARRAY_SIZE(insns);
-	prg_attr.license = "GPL";
-
-	prog = bpf_load_program_xattr(&prg_attr, NULL, 0);
-	if (prog < 0) {
-		close(map);
-		return 0;
-	}
-
-	ret = bpf_prog_bind_map(prog, map, NULL);
-
-	close(map);
-	close(prog);
-
-	return ret >= 0;
-}
-
-enum kern_feature_result {
-	FEAT_UNKNOWN = 0,
-	FEAT_SUPPORTED = 1,
-	FEAT_MISSING = 2,
-};
-
-typedef int (*feature_probe_fn)(void);
-
-static struct kern_feature_desc {
-	const char *desc;
-	feature_probe_fn probe;
-	enum kern_feature_result res;
-} feature_probes[__FEAT_CNT] = {
-	[FEAT_PROG_NAME] = {
-		"BPF program name", probe_kern_prog_name,
-	},
-	[FEAT_GLOBAL_DATA] = {
-		"global variables", probe_kern_global_data,
-	},
-	[FEAT_BTF] = {
-		"minimal BTF", probe_kern_btf,
-	},
-	[FEAT_BTF_FUNC] = {
-		"BTF functions", probe_kern_btf_func,
-	},
-	[FEAT_BTF_GLOBAL_FUNC] = {
-		"BTF global function", probe_kern_btf_func_global,
-	},
-	[FEAT_BTF_DATASEC] = {
-		"BTF data section and variable", probe_kern_btf_datasec,
-	},
-	[FEAT_ARRAY_MMAP] = {
-		"ARRAY map mmap()", probe_kern_array_mmap,
-	},
-	[FEAT_EXP_ATTACH_TYPE] = {
-		"BPF_PROG_LOAD expected_attach_type attribute",
-		probe_kern_exp_attach_type,
-	},
-	[FEAT_PROBE_READ_KERN] = {
-		"bpf_probe_read_kernel() helper", probe_kern_probe_read_kernel,
-	},
-	[FEAT_PROG_BIND_MAP] = {
-		"BPF_PROG_BIND_MAP support", probe_prog_bind_map,
-	}
-};
-
-static bool kernel_supports(enum kern_feature_id feat_id)
-{
-	struct kern_feature_desc *feat = &feature_probes[feat_id];
-	int ret;
-
-	if (READ_ONCE(feat->res) == FEAT_UNKNOWN) {
-		ret = feat->probe();
-		if (ret > 0) {
-			WRITE_ONCE(feat->res, FEAT_SUPPORTED);
-		} else if (ret == 0) {
-			WRITE_ONCE(feat->res, FEAT_MISSING);
-		} else {
-			pr_warn("Detection of kernel %s support failed: %d\n", feat->desc, ret);
-			WRITE_ONCE(feat->res, FEAT_MISSING);
-		}
-	}
-
-=======
 }
 
 static int probe_kern_probe_read_kernel(void)
@@ -4551,7 +4080,6 @@
 		}
 	}
 
->>>>>>> f642729d
 	return READ_ONCE(feat->res) == FEAT_SUPPORTED;
 }
 
@@ -5159,42 +4687,16 @@
 			      int targ_start_id,
 			      struct core_cand_list *cands)
 {
-<<<<<<< HEAD
-	size_t local_essent_len, targ_essent_len;
-	const char *local_name, *targ_name;
-	const struct btf_type *t, *local_t;
-	struct ids_vec *cand_ids;
-	__u32 *new_ids;
-	int i, err, n;
-
-	local_t = btf__type_by_id(local_btf, local_type_id);
-	if (!local_t)
-		return ERR_PTR(-EINVAL);
-
-	local_name = btf__name_by_offset(local_btf, local_t->name_off);
-	if (str_is_empty(local_name))
-		return ERR_PTR(-EINVAL);
-	local_essent_len = bpf_core_essential_name_len(local_name);
-
-	cand_ids = calloc(1, sizeof(*cand_ids));
-	if (!cand_ids)
-		return ERR_PTR(-ENOMEM);
-=======
 	struct core_cand *new_cands, *cand;
 	const struct btf_type *t;
 	const char *targ_name;
 	size_t targ_essent_len;
 	int n, i;
->>>>>>> f642729d
 
 	n = btf__get_nr_types(targ_btf);
 	for (i = targ_start_id; i <= n; i++) {
 		t = btf__type_by_id(targ_btf, i);
-<<<<<<< HEAD
-		if (btf_kind(t) != btf_kind(local_t))
-=======
 		if (btf_kind(t) != btf_kind(local_cand->t))
->>>>>>> f642729d
 			continue;
 
 		targ_name = btf__name_by_offset(targ_btf, t->name_off);
@@ -5205,22 +4707,6 @@
 		if (targ_essent_len != local_essent_len)
 			continue;
 
-<<<<<<< HEAD
-		if (strncmp(local_name, targ_name, local_essent_len) == 0) {
-			pr_debug("CO-RE relocating [%d] %s %s: found target candidate [%d] %s %s\n",
-				 local_type_id, btf_kind_str(local_t),
-				 local_name, i, btf_kind_str(t), targ_name);
-			new_ids = libbpf_reallocarray(cand_ids->data,
-						      cand_ids->len + 1,
-						      sizeof(*cand_ids->data));
-			if (!new_ids) {
-				err = -ENOMEM;
-				goto err_out;
-			}
-			cand_ids->data = new_ids;
-			cand_ids->data[cand_ids->len++] = i;
-		}
-=======
 		if (strncmp(local_cand->name, targ_name, local_essent_len) != 0)
 			continue;
 
@@ -5241,35 +4727,11 @@
 
 		cands->cands = new_cands;
 		cands->len++;
->>>>>>> f642729d
 	}
 	return 0;
 }
 
-<<<<<<< HEAD
-/* Check two types for compatibility for the purpose of field access
- * relocation. const/volatile/restrict and typedefs are skipped to ensure we
- * are relocating semantically compatible entities:
- *   - any two STRUCTs/UNIONs are compatible and can be mixed;
- *   - any two FWDs are compatible, if their names match (modulo flavor suffix);
- *   - any two PTRs are always compatible;
- *   - for ENUMs, names should be the same (ignoring flavor suffix) or at
- *     least one of enums should be anonymous;
- *   - for ENUMs, check sizes, names are ignored;
- *   - for INT, size and signedness are ignored;
- *   - for ARRAY, dimensionality is ignored, element types are checked for
- *     compatibility recursively;
- *   - everything else shouldn't be ever a target of relocation.
- * These rules are not set in stone and probably will be adjusted as we get
- * more experience with using BPF CO-RE relocations.
- */
-static int bpf_core_fields_are_compat(const struct btf *local_btf,
-				      __u32 local_id,
-				      const struct btf *targ_btf,
-				      __u32 targ_id)
-=======
 static int load_module_btfs(struct bpf_object *obj)
->>>>>>> f642729d
 {
 	struct bpf_btf_info info;
 	struct module_btf *mod_btf;
@@ -5903,7 +5365,6 @@
 	case BPF_FIELD_EXISTS:
 	default:
 		return -EOPNOTSUPP;
-<<<<<<< HEAD
 	}
 
 	return 0;
@@ -5938,50 +5399,11 @@
 	/* BPF_TYPE_ID_LOCAL is handled specially and shouldn't get here */
 	default:
 		return -EOPNOTSUPP;
-=======
->>>>>>> f642729d
 	}
 
 	return 0;
 }
 
-<<<<<<< HEAD
-=======
-static int bpf_core_calc_type_relo(const struct bpf_core_relo *relo,
-				   const struct bpf_core_spec *spec,
-				   __u32 *val)
-{
-	__s64 sz;
-
-	/* type-based relos return zero when target type is not found */
-	if (!spec) {
-		*val = 0;
-		return 0;
-	}
-
-	switch (relo->kind) {
-	case BPF_TYPE_ID_TARGET:
-		*val = spec->root_type_id;
-		break;
-	case BPF_TYPE_EXISTS:
-		*val = 1;
-		break;
-	case BPF_TYPE_SIZE:
-		sz = btf__resolve_size(spec->btf, spec->root_type_id);
-		if (sz < 0)
-			return -EINVAL;
-		*val = sz;
-		break;
-	case BPF_TYPE_ID_LOCAL:
-	/* BPF_TYPE_ID_LOCAL is handled specially and shouldn't get here */
-	default:
-		return -EOPNOTSUPP;
-	}
-
-	return 0;
-}
-
->>>>>>> f642729d
 static int bpf_core_calc_enumval_relo(const struct bpf_core_relo *relo,
 				      const struct bpf_core_spec *spec,
 				      __u32 *val)
@@ -6286,7 +5708,6 @@
 			pr_debug("prog '%s': relo #%d: patched insn #%d (LDX/ST/STX) mem_sz %u -> %u\n",
 				 prog->name, relo_idx, insn_idx, res->orig_sz, res->new_sz);
 		}
-<<<<<<< HEAD
 		break;
 	case BPF_LD: {
 		__u64 imm;
@@ -6316,37 +5737,6 @@
 			 prog->name, relo_idx, insn_idx,
 			 (unsigned long long)imm, new_val);
 		break;
-=======
-		break;
-	case BPF_LD: {
-		__u64 imm;
-
-		if (!is_ldimm64(insn) ||
-		    insn[0].src_reg != 0 || insn[0].off != 0 ||
-		    insn_idx + 1 >= prog->insns_cnt ||
-		    insn[1].code != 0 || insn[1].dst_reg != 0 ||
-		    insn[1].src_reg != 0 || insn[1].off != 0) {
-			pr_warn("prog '%s': relo #%d: insn #%d (LDIMM64) has unexpected form\n",
-				prog->name, relo_idx, insn_idx);
-			return -EINVAL;
-		}
-
-		imm = insn[0].imm + ((__u64)insn[1].imm << 32);
-		if (res->validate && imm != orig_val) {
-			pr_warn("prog '%s': relo #%d: unexpected insn #%d (LDIMM64) value: got %llu, exp %u -> %u\n",
-				prog->name, relo_idx,
-				insn_idx, (unsigned long long)imm,
-				orig_val, new_val);
-			return -EINVAL;
-		}
-
-		insn[0].imm = new_val;
-		insn[1].imm = 0; /* currently only 32-bit values are supported */
-		pr_debug("prog '%s': relo #%d: patched insn #%d (LDIMM64) imm64 %llu -> %u\n",
-			 prog->name, relo_idx, insn_idx,
-			 (unsigned long long)imm, new_val);
-		break;
->>>>>>> f642729d
 	}
 	default:
 		pr_warn("prog '%s': relo #%d: trying to relocate unrecognized insn #%d, code:0x%x, src:0x%x, dst:0x%x, off:0x%x, imm:0x%x\n",
@@ -6375,7 +5765,6 @@
 	s = btf__name_by_offset(spec->btf, t->name_off);
 
 	libbpf_print(level, "[%u] %s %s", type_id, btf_kind_str(t), str_is_empty(s) ? "<anon>" : s);
-<<<<<<< HEAD
 
 	if (core_relo_is_type_based(spec->relo_kind))
 		return;
@@ -6385,17 +5774,6 @@
 		e = btf_enum(t) + spec->raw_spec[0];
 		s = btf__name_by_offset(spec->btf, e->name_off);
 
-=======
-
-	if (core_relo_is_type_based(spec->relo_kind))
-		return;
-
-	if (core_relo_is_enumval_based(spec->relo_kind)) {
-		t = skip_mods_and_typedefs(spec->btf, type_id, NULL);
-		e = btf_enum(t) + spec->raw_spec[0];
-		s = btf__name_by_offset(spec->btf, e->name_off);
-
->>>>>>> f642729d
 		libbpf_print(level, "::%s = %u", s, e->val);
 		return;
 	}
@@ -6490,10 +5868,6 @@
 			       const struct bpf_core_relo *relo,
 			       int relo_idx,
 			       const struct btf *local_btf,
-<<<<<<< HEAD
-			       const struct btf *targ_btf,
-=======
->>>>>>> f642729d
 			       struct hashmap *cand_cache)
 {
 	struct bpf_core_spec local_spec, cand_spec, targ_spec = {};
@@ -6501,13 +5875,8 @@
 	struct bpf_core_relo_res cand_res, targ_res;
 	const struct btf_type *local_type;
 	const char *local_name;
-<<<<<<< HEAD
-	struct ids_vec *cand_ids;
-	__u32 local_id, cand_id;
-=======
 	struct core_cand_list *cands = NULL;
 	__u32 local_id;
->>>>>>> f642729d
 	const char *spec_str;
 	int i, j, err;
 
@@ -6554,15 +5923,6 @@
 		return -EOPNOTSUPP;
 	}
 
-<<<<<<< HEAD
-	if (!hashmap__find(cand_cache, type_key, (void **)&cand_ids)) {
-		cand_ids = bpf_core_find_cands(local_btf, local_id, targ_btf);
-		if (IS_ERR(cand_ids)) {
-			pr_warn("prog '%s': relo #%d: target candidate search failed for [%d] %s %s: %ld",
-				prog->name, relo_idx, local_id, btf_kind_str(local_type),
-				local_name, PTR_ERR(cand_ids));
-			return PTR_ERR(cand_ids);
-=======
 	if (!hashmap__find(cand_cache, type_key, (void **)&cands)) {
 		cands = bpf_core_find_cands(prog->obj, local_btf, local_id);
 		if (IS_ERR(cands)) {
@@ -6570,7 +5930,6 @@
 				prog->name, relo_idx, local_id, btf_kind_str(local_type),
 				local_name, PTR_ERR(cands));
 			return PTR_ERR(cands);
->>>>>>> f642729d
 		}
 		err = hashmap__set(cand_cache, type_key, cands, NULL, NULL);
 		if (err) {
@@ -6579,15 +5938,9 @@
 		}
 	}
 
-<<<<<<< HEAD
-	for (i = 0, j = 0; i < cand_ids->len; i++) {
-		cand_id = cand_ids->data[i];
-		err = bpf_core_spec_match(&local_spec, targ_btf, cand_id, &cand_spec);
-=======
 	for (i = 0, j = 0; i < cands->len; i++) {
 		err = bpf_core_spec_match(&local_spec, cands->cands[i].btf,
 					  cands->cands[i].id, &cand_spec);
->>>>>>> f642729d
 		if (err < 0) {
 			pr_warn("prog '%s': relo #%d: error matching candidate #%d ",
 				prog->name, relo_idx, i);
@@ -6631,11 +5984,7 @@
 			return -EINVAL;
 		}
 
-<<<<<<< HEAD
-		cand_ids->data[j++] = cand_spec.root_type_id;
-=======
 		cands->cands[j++] = cands->cands[i];
->>>>>>> f642729d
 	}
 
 	/*
@@ -6693,19 +6042,6 @@
 	struct bpf_program *prog;
 	const char *sec_name;
 	int i, err = 0, insn_idx, sec_idx;
-<<<<<<< HEAD
-
-	if (obj->btf_ext->core_relo_info.len == 0)
-		return 0;
-
-	if (targ_btf_path)
-		targ_btf = btf__parse(targ_btf_path, NULL);
-	else
-		targ_btf = obj->btf_vmlinux;
-	if (IS_ERR_OR_NULL(targ_btf)) {
-		pr_warn("failed to get target BTF: %ld\n", PTR_ERR(targ_btf));
-		return PTR_ERR(targ_btf);
-=======
 
 	if (obj->btf_ext->core_relo_info.len == 0)
 		return 0;
@@ -6717,7 +6053,6 @@
 			pr_warn("failed to parse target BTF: %d\n", err);
 			return err;
 		}
->>>>>>> f642729d
 	}
 
 	cand_cache = hashmap__new(bpf_core_hash_fn, bpf_core_equal_fn, NULL);
@@ -6769,12 +6104,7 @@
 			if (!prog->load)
 				continue;
 
-<<<<<<< HEAD
-			err = bpf_core_apply_relo(prog, rec, i, obj->btf,
-						  targ_btf, cand_cache);
-=======
 			err = bpf_core_apply_relo(prog, rec, i, obj->btf, cand_cache);
->>>>>>> f642729d
 			if (err) {
 				pr_warn("prog '%s': relo #%d: failed to relocate: %d\n",
 					prog->name, i, err);
@@ -6797,326 +6127,6 @@
 	return err;
 }
 
-/* Relocate data references within program code:
- *  - map references;
- *  - global variable references;
- *  - extern references.
- */
-static int
-bpf_object__relocate_data(struct bpf_object *obj, struct bpf_program *prog)
-{
-	int i;
-
-	for (i = 0; i < prog->nr_reloc; i++) {
-		struct reloc_desc *relo = &prog->reloc_desc[i];
-		struct bpf_insn *insn = &prog->insns[relo->insn_idx];
-		struct extern_desc *ext;
-
-		switch (relo->type) {
-		case RELO_LD64:
-			insn[0].src_reg = BPF_PSEUDO_MAP_FD;
-			insn[0].imm = obj->maps[relo->map_idx].fd;
-			relo->processed = true;
-			break;
-		case RELO_DATA:
-			insn[0].src_reg = BPF_PSEUDO_MAP_VALUE;
-			insn[1].imm = insn[0].imm + relo->sym_off;
-			insn[0].imm = obj->maps[relo->map_idx].fd;
-			relo->processed = true;
-			break;
-		case RELO_EXTERN:
-			ext = &obj->externs[relo->sym_off];
-			if (ext->type == EXT_KCFG) {
-				insn[0].src_reg = BPF_PSEUDO_MAP_VALUE;
-				insn[0].imm = obj->maps[obj->kconfig_map_idx].fd;
-				insn[1].imm = ext->kcfg.data_off;
-			} else /* EXT_KSYM */ {
-				if (ext->ksym.type_id) { /* typed ksyms */
-					insn[0].src_reg = BPF_PSEUDO_BTF_ID;
-					insn[0].imm = ext->ksym.vmlinux_btf_id;
-				} else { /* typeless ksyms */
-					insn[0].imm = (__u32)ext->ksym.addr;
-					insn[1].imm = ext->ksym.addr >> 32;
-				}
-			}
-			relo->processed = true;
-			break;
-		case RELO_CALL:
-			/* will be handled as a follow up pass */
-			break;
-		default:
-			pr_warn("prog '%s': relo #%d: bad relo type %d\n",
-				prog->name, i, relo->type);
-			return -EINVAL;
-		}
-	}
-
-	return 0;
-}
-
-static int adjust_prog_btf_ext_info(const struct bpf_object *obj,
-				    const struct bpf_program *prog,
-				    const struct btf_ext_info *ext_info,
-				    void **prog_info, __u32 *prog_rec_cnt,
-				    __u32 *prog_rec_sz)
-{
-	void *copy_start = NULL, *copy_end = NULL;
-	void *rec, *rec_end, *new_prog_info;
-	const struct btf_ext_info_sec *sec;
-	size_t old_sz, new_sz;
-	const char *sec_name;
-	int i, off_adj;
-
-	for_each_btf_ext_sec(ext_info, sec) {
-		sec_name = btf__name_by_offset(obj->btf, sec->sec_name_off);
-		if (!sec_name)
-			return -EINVAL;
-		if (strcmp(sec_name, prog->sec_name) != 0)
-			continue;
-
-		for_each_btf_ext_rec(ext_info, sec, i, rec) {
-			__u32 insn_off = *(__u32 *)rec / BPF_INSN_SZ;
-
-			if (insn_off < prog->sec_insn_off)
-				continue;
-			if (insn_off >= prog->sec_insn_off + prog->sec_insn_cnt)
-				break;
-
-			if (!copy_start)
-				copy_start = rec;
-			copy_end = rec + ext_info->rec_size;
-		}
-
-		if (!copy_start)
-			return -ENOENT;
-
-		/* append func/line info of a given (sub-)program to the main
-		 * program func/line info
-		 */
-		old_sz = (size_t)(*prog_rec_cnt) * ext_info->rec_size;
-		new_sz = old_sz + (copy_end - copy_start);
-		new_prog_info = realloc(*prog_info, new_sz);
-		if (!new_prog_info)
-			return -ENOMEM;
-		*prog_info = new_prog_info;
-		*prog_rec_cnt = new_sz / ext_info->rec_size;
-		memcpy(new_prog_info + old_sz, copy_start, copy_end - copy_start);
-
-		/* Kernel instruction offsets are in units of 8-byte
-		 * instructions, while .BTF.ext instruction offsets generated
-		 * by Clang are in units of bytes. So convert Clang offsets
-		 * into kernel offsets and adjust offset according to program
-		 * relocated position.
-		 */
-		off_adj = prog->sub_insn_off - prog->sec_insn_off;
-		rec = new_prog_info + old_sz;
-		rec_end = new_prog_info + new_sz;
-		for (; rec < rec_end; rec += ext_info->rec_size) {
-			__u32 *insn_off = rec;
-
-			*insn_off = *insn_off / BPF_INSN_SZ + off_adj;
-		}
-		*prog_rec_sz = ext_info->rec_size;
-		return 0;
-	}
-
-	return -ENOENT;
-}
-
-static int
-reloc_prog_func_and_line_info(const struct bpf_object *obj,
-			      struct bpf_program *main_prog,
-			      const struct bpf_program *prog)
-{
-	int err;
-
-	/* no .BTF.ext relocation if .BTF.ext is missing or kernel doesn't
-	 * supprot func/line info
-	 */
-	if (!obj->btf_ext || !kernel_supports(FEAT_BTF_FUNC))
-		return 0;
-
-	/* only attempt func info relocation if main program's func_info
-	 * relocation was successful
-	 */
-	if (main_prog != prog && !main_prog->func_info)
-		goto line_info;
-
-	err = adjust_prog_btf_ext_info(obj, prog, &obj->btf_ext->func_info,
-				       &main_prog->func_info,
-				       &main_prog->func_info_cnt,
-				       &main_prog->func_info_rec_size);
-	if (err) {
-		if (err != -ENOENT) {
-			pr_warn("prog '%s': error relocating .BTF.ext function info: %d\n",
-				prog->name, err);
-			return err;
-		}
-		if (main_prog->func_info) {
-			/*
-			 * Some info has already been found but has problem
-			 * in the last btf_ext reloc. Must have to error out.
-			 */
-			pr_warn("prog '%s': missing .BTF.ext function info.\n", prog->name);
-			return err;
-		}
-		/* Have problem loading the very first info. Ignore the rest. */
-		pr_warn("prog '%s': missing .BTF.ext function info for the main program, skipping all of .BTF.ext func info.\n",
-			prog->name);
-	}
-
-line_info:
-	/* don't relocate line info if main program's relocation failed */
-	if (main_prog != prog && !main_prog->line_info)
-		return 0;
-
-	err = adjust_prog_btf_ext_info(obj, prog, &obj->btf_ext->line_info,
-				       &main_prog->line_info,
-				       &main_prog->line_info_cnt,
-				       &main_prog->line_info_rec_size);
-	if (err) {
-		if (err != -ENOENT) {
-			pr_warn("prog '%s': error relocating .BTF.ext line info: %d\n",
-				prog->name, err);
-			return err;
-		}
-		if (main_prog->line_info) {
-			/*
-			 * Some info has already been found but has problem
-			 * in the last btf_ext reloc. Must have to error out.
-			 */
-			pr_warn("prog '%s': missing .BTF.ext line info.\n", prog->name);
-			return err;
-		}
-		/* Have problem loading the very first info. Ignore the rest. */
-		pr_warn("prog '%s': missing .BTF.ext line info for the main program, skipping all of .BTF.ext line info.\n",
-			prog->name);
-	}
-	return 0;
-}
-
-<<<<<<< HEAD
-static int cmp_relo_by_insn_idx(const void *key, const void *elem)
-{
-	size_t insn_idx = *(const size_t *)key;
-	const struct reloc_desc *relo = elem;
-
-	if (insn_idx == relo->insn_idx)
-		return 0;
-	return insn_idx < relo->insn_idx ? -1 : 1;
-}
-
-static struct reloc_desc *find_prog_insn_relo(const struct bpf_program *prog, size_t insn_idx)
-{
-	return bsearch(&insn_idx, prog->reloc_desc, prog->nr_reloc,
-		       sizeof(*prog->reloc_desc), cmp_relo_by_insn_idx);
-}
-
-static int
-bpf_object__reloc_code(struct bpf_object *obj, struct bpf_program *main_prog,
-		       struct bpf_program *prog)
-{
-	size_t sub_insn_idx, insn_idx, new_cnt;
-	struct bpf_program *subprog;
-	struct bpf_insn *insns, *insn;
-	struct reloc_desc *relo;
-	int err;
-
-	err = reloc_prog_func_and_line_info(obj, main_prog, prog);
-	if (err)
-		return err;
-
-	for (insn_idx = 0; insn_idx < prog->sec_insn_cnt; insn_idx++) {
-		insn = &main_prog->insns[prog->sub_insn_off + insn_idx];
-		if (!insn_is_subprog_call(insn))
-			continue;
-
-		relo = find_prog_insn_relo(prog, insn_idx);
-		if (relo && relo->type != RELO_CALL) {
-			pr_warn("prog '%s': unexpected relo for insn #%zu, type %d\n",
-				prog->name, insn_idx, relo->type);
-			return -LIBBPF_ERRNO__RELOC;
-		}
-		if (relo) {
-			/* sub-program instruction index is a combination of
-			 * an offset of a symbol pointed to by relocation and
-			 * call instruction's imm field; for global functions,
-			 * call always has imm = -1, but for static functions
-			 * relocation is against STT_SECTION and insn->imm
-			 * points to a start of a static function
-			 */
-			sub_insn_idx = relo->sym_off / BPF_INSN_SZ + insn->imm + 1;
-		} else {
-			/* if subprogram call is to a static function within
-			 * the same ELF section, there won't be any relocation
-			 * emitted, but it also means there is no additional
-			 * offset necessary, insns->imm is relative to
-			 * instruction's original position within the section
-			 */
-			sub_insn_idx = prog->sec_insn_off + insn_idx + insn->imm + 1;
-		}
-
-		/* we enforce that sub-programs should be in .text section */
-		subprog = find_prog_by_sec_insn(obj, obj->efile.text_shndx, sub_insn_idx);
-		if (!subprog) {
-			pr_warn("prog '%s': no .text section found yet sub-program call exists\n",
-				prog->name);
-			return -LIBBPF_ERRNO__RELOC;
-		}
-
-		/* if it's the first call instruction calling into this
-		 * subprogram (meaning this subprog hasn't been processed
-		 * yet) within the context of current main program:
-		 *   - append it at the end of main program's instructions blog;
-		 *   - process is recursively, while current program is put on hold;
-		 *   - if that subprogram calls some other not yet processes
-		 *   subprogram, same thing will happen recursively until
-		 *   there are no more unprocesses subprograms left to append
-		 *   and relocate.
-		 */
-		if (subprog->sub_insn_off == 0) {
-			subprog->sub_insn_off = main_prog->insns_cnt;
-
-			new_cnt = main_prog->insns_cnt + subprog->insns_cnt;
-			insns = libbpf_reallocarray(main_prog->insns, new_cnt, sizeof(*insns));
-			if (!insns) {
-				pr_warn("prog '%s': failed to realloc prog code\n", main_prog->name);
-				return -ENOMEM;
-			}
-			main_prog->insns = insns;
-			main_prog->insns_cnt = new_cnt;
-
-			memcpy(main_prog->insns + subprog->sub_insn_off, subprog->insns,
-			       subprog->insns_cnt * sizeof(*insns));
-
-			pr_debug("prog '%s': added %zu insns from sub-prog '%s'\n",
-				 main_prog->name, subprog->insns_cnt, subprog->name);
-
-			err = bpf_object__reloc_code(obj, main_prog, subprog);
-			if (err)
-				return err;
-		}
-
-		/* main_prog->insns memory could have been re-allocated, so
-		 * calculate pointer again
-		 */
-		insn = &main_prog->insns[prog->sub_insn_off + insn_idx];
-		/* calculate correct instruction position within current main
-		 * prog; each main prog can have a different set of
-		 * subprograms appended (potentially in different order as
-		 * well), so position of any subprog can be different for
-		 * different main programs */
-		insn->imm = subprog->sub_insn_off - (prog->sub_insn_off + insn_idx) - 1;
-
-		if (relo)
-			relo->processed = true;
-
-		pr_debug("prog '%s': insn #%zu relocated, imm %d points to subprog '%s' (now at %zu offset)\n",
-			 prog->name, insn_idx, insn->imm, subprog->name, subprog->sub_insn_off);
-	}
-
-	return 0;
-=======
 /* Relocate data references within program code:
  *  - map references;
  *  - global variable references;
@@ -7242,117 +6252,9 @@
 	}
 
 	return -ENOENT;
->>>>>>> f642729d
-}
-
-/*
- * Relocate sub-program calls.
- *
- * Algorithm operates as follows. Each entry-point BPF program (referred to as
- * main prog) is processed separately. For each subprog (non-entry functions,
- * that can be called from either entry progs or other subprogs) gets their
- * sub_insn_off reset to zero. This serves as indicator that this subprogram
- * hasn't been yet appended and relocated within current main prog. Once its
- * relocated, sub_insn_off will point at the position within current main prog
- * where given subprog was appended. This will further be used to relocate all
- * the call instructions jumping into this subprog.
- *
- * We start with main program and process all call instructions. If the call
- * is into a subprog that hasn't been processed (i.e., subprog->sub_insn_off
- * is zero), subprog instructions are appended at the end of main program's
- * instruction array. Then main program is "put on hold" while we recursively
- * process newly appended subprogram. If that subprogram calls into another
- * subprogram that hasn't been appended, new subprogram is appended again to
- * the *main* prog's instructions (subprog's instructions are always left
- * untouched, as they need to be in unmodified state for subsequent main progs
- * and subprog instructions are always sent only as part of a main prog) and
- * the process continues recursively. Once all the subprogs called from a main
- * prog or any of its subprogs are appended (and relocated), all their
- * positions within finalized instructions array are known, so it's easy to
- * rewrite call instructions with correct relative offsets, corresponding to
- * desired target subprog.
- *
- * Its important to realize that some subprogs might not be called from some
- * main prog and any of its called/used subprogs. Those will keep their
- * subprog->sub_insn_off as zero at all times and won't be appended to current
- * main prog and won't be relocated within the context of current main prog.
- * They might still be used from other main progs later.
- *
- * Visually this process can be shown as below. Suppose we have two main
- * programs mainA and mainB and BPF object contains three subprogs: subA,
- * subB, and subC. mainA calls only subA, mainB calls only subC, but subA and
- * subC both call subB:
- *
- *        +--------+ +-------+
- *        |        v v       |
- *     +--+---+ +--+-+-+ +---+--+
- *     | subA | | subB | | subC |
- *     +--+---+ +------+ +---+--+
- *        ^                  ^
- *        |                  |
- *    +---+-------+   +------+----+
- *    |   mainA   |   |   mainB   |
- *    +-----------+   +-----------+
- *
- * We'll start relocating mainA, will find subA, append it and start
- * processing sub A recursively:
- *
- *    +-----------+------+
- *    |   mainA   | subA |
- *    +-----------+------+
- *
- * At this point we notice that subB is used from subA, so we append it and
- * relocate (there are no further subcalls from subB):
- *
- *    +-----------+------+------+
- *    |   mainA   | subA | subB |
- *    +-----------+------+------+
- *
- * At this point, we relocate subA calls, then go one level up and finish with
- * relocatin mainA calls. mainA is done.
- *
- * For mainB process is similar but results in different order. We start with
- * mainB and skip subA and subB, as mainB never calls them (at least
- * directly), but we see subC is needed, so we append and start processing it:
- *
- *    +-----------+------+
- *    |   mainB   | subC |
- *    +-----------+------+
- * Now we see subC needs subB, so we go back to it, append and relocate it:
- *
- *    +-----------+------+------+
- *    |   mainB   | subC | subB |
- *    +-----------+------+------+
- *
- * At this point we unwind recursion, relocate calls in subC, then in mainB.
- */
+}
+
 static int
-<<<<<<< HEAD
-bpf_object__relocate_calls(struct bpf_object *obj, struct bpf_program *prog)
-{
-	struct bpf_program *subprog;
-	int i, j, err;
-
-	/* mark all subprogs as not relocated (yet) within the context of
-	 * current main program
-	 */
-	for (i = 0; i < obj->nr_programs; i++) {
-		subprog = &obj->programs[i];
-		if (!prog_is_subprog(obj, subprog))
-			continue;
-
-		subprog->sub_insn_off = 0;
-		for (j = 0; j < subprog->nr_reloc; j++)
-			if (subprog->reloc_desc[j].type == RELO_CALL)
-				subprog->reloc_desc[j].processed = false;
-	}
-
-	err = bpf_object__reloc_code(obj, prog, prog);
-	if (err)
-		return err;
-
-
-=======
 reloc_prog_func_and_line_info(const struct bpf_object *obj,
 			      struct bpf_program *main_prog,
 			      const struct bpf_program *prog)
@@ -7652,7 +6554,6 @@
 		return err;
 
 
->>>>>>> f642729d
 	return 0;
 }
 
@@ -8240,11 +7141,7 @@
 
 	bpf_object__for_each_program(prog, obj) {
 		prog->sec_def = find_sec_def(prog->sec_name);
-<<<<<<< HEAD
-		if (!prog->sec_def)
-=======
 		if (!prog->sec_def) {
->>>>>>> f642729d
 			/* couldn't guess, but user might manually specify */
 			pr_debug("prog '%s': unrecognized ELF section name '%s'\n",
 				prog->name, prog->sec_name);
@@ -8424,12 +7321,8 @@
 static int bpf_object__resolve_ksyms_btf_id(struct bpf_object *obj)
 {
 	struct extern_desc *ext;
-<<<<<<< HEAD
-	int i, id;
-=======
 	struct btf *btf;
 	int i, j, id, btf_fd, err;
->>>>>>> f642729d
 
 	for (i = 0; i < obj->nr_extern; i++) {
 		const struct btf_type *targ_var, *targ_type;
@@ -8441,12 +7334,6 @@
 		if (ext->type != EXT_KSYM || !ext->ksym.type_id)
 			continue;
 
-<<<<<<< HEAD
-		id = btf__find_by_name_kind(obj->btf_vmlinux, ext->name,
-					    BTF_KIND_VAR);
-		if (id <= 0) {
-			pr_warn("extern (ksym) '%s': failed to find BTF ID in vmlinux BTF.\n",
-=======
 		btf = obj->btf_vmlinux;
 		btf_fd = 0;
 		id = btf__find_by_name_kind(btf, ext->name, BTF_KIND_VAR);
@@ -8466,7 +7353,6 @@
 		}
 		if (id <= 0) {
 			pr_warn("extern (ksym) '%s': failed to find BTF ID in kernel BTF(s).\n",
->>>>>>> f642729d
 				ext->name);
 			return -ESRCH;
 		}
@@ -8475,38 +7361,19 @@
 		local_type_id = ext->ksym.type_id;
 
 		/* find target type_id */
-<<<<<<< HEAD
-		targ_var = btf__type_by_id(obj->btf_vmlinux, id);
-		targ_var_name = btf__name_by_offset(obj->btf_vmlinux,
-						    targ_var->name_off);
-		targ_type = skip_mods_and_typedefs(obj->btf_vmlinux,
-						   targ_var->type,
-						   &targ_type_id);
-
-		ret = bpf_core_types_are_compat(obj->btf, local_type_id,
-						obj->btf_vmlinux, targ_type_id);
-=======
 		targ_var = btf__type_by_id(btf, id);
 		targ_var_name = btf__name_by_offset(btf, targ_var->name_off);
 		targ_type = skip_mods_and_typedefs(btf, targ_var->type, &targ_type_id);
 
 		ret = bpf_core_types_are_compat(obj->btf, local_type_id,
 						btf, targ_type_id);
->>>>>>> f642729d
 		if (ret <= 0) {
 			const struct btf_type *local_type;
 			const char *targ_name, *local_name;
 
 			local_type = btf__type_by_id(obj->btf, local_type_id);
-<<<<<<< HEAD
-			local_name = btf__name_by_offset(obj->btf,
-							 local_type->name_off);
-			targ_name = btf__name_by_offset(obj->btf_vmlinux,
-							targ_type->name_off);
-=======
 			local_name = btf__name_by_offset(obj->btf, local_type->name_off);
 			targ_name = btf__name_by_offset(btf, targ_type->name_off);
->>>>>>> f642729d
 
 			pr_warn("extern (ksym) '%s': incompatible types, expected [%d] %s %s, but kernel has [%d] %s %s\n",
 				ext->name, local_type_id,
@@ -8516,12 +7383,8 @@
 		}
 
 		ext->is_set = true;
-<<<<<<< HEAD
-		ext->ksym.vmlinux_btf_id = id;
-=======
 		ext->ksym.kernel_btf_obj_fd = btf_fd;
 		ext->ksym.kernel_btf_id = id;
->>>>>>> f642729d
 		pr_debug("extern (ksym) '%s': resolved to [%d] %s %s\n",
 			 ext->name, id, btf_kind_str(targ_var), targ_var_name);
 	}
@@ -8632,11 +7495,7 @@
 	}
 
 	err = bpf_object__probe_loading(obj);
-<<<<<<< HEAD
-	err = err ? : bpf_object__load_vmlinux_btf(obj);
-=======
 	err = err ? : bpf_object__load_vmlinux_btf(obj, false);
->>>>>>> f642729d
 	err = err ? : bpf_object__resolve_externs(obj, obj->kconfig);
 	err = err ? : bpf_object__sanitize_and_load_btf(obj);
 	err = err ? : bpf_object__sanitize_maps(obj);
@@ -10116,12 +8975,8 @@
 {
 	enum bpf_attach_type attach_type = prog->expected_attach_type;
 	__u32 attach_prog_fd = prog->attach_prog_fd;
-<<<<<<< HEAD
-	const char *name = prog->sec_name;
-=======
 	const char *name = prog->sec_name, *attach_name;
 	const struct bpf_sec_def *sec = NULL;
->>>>>>> f642729d
 	int i, err;
 
 	if (!name)
@@ -12046,14 +10901,6 @@
 	if (attach_prog_fd) {
 		btf_id = libbpf_find_prog_btf_id(attach_func_name,
 						 attach_prog_fd);
-<<<<<<< HEAD
-	else
-		btf_id = libbpf_find_vmlinux_btf_id(attach_func_name,
-						    prog->expected_attach_type);
-
-	if (btf_id < 0)
-		return btf_id;
-=======
 		if (btf_id < 0)
 			return btf_id;
 	} else {
@@ -12067,7 +10914,6 @@
 		if (err)
 			return err;
 	}
->>>>>>> f642729d
 
 	prog->attach_btf_id = btf_id;
 	prog->attach_btf_obj_fd = btf_obj_fd;
