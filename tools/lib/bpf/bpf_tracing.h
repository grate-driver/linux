/* SPDX-License-Identifier: (LGPL-2.1 OR BSD-2-Clause) */
#ifndef __BPF_TRACING_H__
#define __BPF_TRACING_H__

#include <bpf/bpf_helpers.h>

/* Scan the ARCH passed in from ARCH env variable (see Makefile) */
#if defined(__TARGET_ARCH_x86)
	#define bpf_target_x86
	#define bpf_target_defined
#elif defined(__TARGET_ARCH_s390)
	#define bpf_target_s390
	#define bpf_target_defined
#elif defined(__TARGET_ARCH_arm)
	#define bpf_target_arm
	#define bpf_target_defined
#elif defined(__TARGET_ARCH_arm64)
	#define bpf_target_arm64
	#define bpf_target_defined
#elif defined(__TARGET_ARCH_mips)
	#define bpf_target_mips
	#define bpf_target_defined
#elif defined(__TARGET_ARCH_powerpc)
	#define bpf_target_powerpc
	#define bpf_target_defined
#elif defined(__TARGET_ARCH_sparc)
	#define bpf_target_sparc
	#define bpf_target_defined
#elif defined(__TARGET_ARCH_riscv)
	#define bpf_target_riscv
	#define bpf_target_defined
#elif defined(__TARGET_ARCH_arc)
	#define bpf_target_arc
	#define bpf_target_defined
#else

/* Fall back to what the compiler says */
#if defined(__x86_64__)
	#define bpf_target_x86
	#define bpf_target_defined
#elif defined(__s390__)
	#define bpf_target_s390
	#define bpf_target_defined
#elif defined(__arm__)
	#define bpf_target_arm
	#define bpf_target_defined
#elif defined(__aarch64__)
	#define bpf_target_arm64
	#define bpf_target_defined
#elif defined(__mips__)
	#define bpf_target_mips
	#define bpf_target_defined
#elif defined(__powerpc__)
	#define bpf_target_powerpc
	#define bpf_target_defined
#elif defined(__sparc__)
	#define bpf_target_sparc
	#define bpf_target_defined
#elif defined(__riscv) && __riscv_xlen == 64
	#define bpf_target_riscv
	#define bpf_target_defined
#elif defined(__arc__)
	#define bpf_target_arc
	#define bpf_target_defined
#endif /* no compiler target */

#endif

#ifndef __BPF_TARGET_MISSING
#define __BPF_TARGET_MISSING "GCC error \"Must specify a BPF target arch via __TARGET_ARCH_xxx\""
#endif

#if defined(bpf_target_x86)

#if defined(__KERNEL__) || defined(__VMLINUX_H__)

#define __PT_PARM1_REG di
#define __PT_PARM2_REG si
#define __PT_PARM3_REG dx
#define __PT_PARM4_REG cx
#define __PT_PARM5_REG r8
#define __PT_RET_REG sp
#define __PT_FP_REG bp
#define __PT_RC_REG ax
#define __PT_SP_REG sp
#define __PT_IP_REG ip
/* syscall uses r10 for PARM4 */
#define PT_REGS_PARM4_SYSCALL(x) ((x)->r10)
#define PT_REGS_PARM4_CORE_SYSCALL(x) BPF_CORE_READ(x, r10)

#else

#ifdef __i386__

#define __PT_PARM1_REG eax
#define __PT_PARM2_REG edx
#define __PT_PARM3_REG ecx
/* i386 kernel is built with -mregparm=3 */
#define __PT_PARM4_REG __unsupported__
#define __PT_PARM5_REG __unsupported__
#define __PT_RET_REG esp
#define __PT_FP_REG ebp
#define __PT_RC_REG eax
#define __PT_SP_REG esp
#define __PT_IP_REG eip

#else /* __i386__ */

#define __PT_PARM1_REG rdi
#define __PT_PARM2_REG rsi
#define __PT_PARM3_REG rdx
#define __PT_PARM4_REG rcx
#define __PT_PARM5_REG r8
#define __PT_RET_REG rsp
#define __PT_FP_REG rbp
#define __PT_RC_REG rax
#define __PT_SP_REG rsp
#define __PT_IP_REG rip
/* syscall uses r10 for PARM4 */
#define PT_REGS_PARM4_SYSCALL(x) ((x)->r10)
#define PT_REGS_PARM4_CORE_SYSCALL(x) BPF_CORE_READ(x, r10)

#endif /* __i386__ */

#endif /* __KERNEL__ || __VMLINUX_H__ */

#elif defined(bpf_target_s390)

struct pt_regs___s390 {
	unsigned long orig_gpr2;
};

/* s390 provides user_pt_regs instead of struct pt_regs to userspace */
#define __PT_REGS_CAST(x) ((const user_pt_regs *)(x))
#define __PT_PARM1_REG gprs[2]
#define __PT_PARM2_REG gprs[3]
#define __PT_PARM3_REG gprs[4]
#define __PT_PARM4_REG gprs[5]
#define __PT_PARM5_REG gprs[6]
#define __PT_RET_REG grps[14]
#define __PT_FP_REG gprs[11]	/* Works only with CONFIG_FRAME_POINTER */
#define __PT_RC_REG gprs[2]
#define __PT_SP_REG gprs[15]
#define __PT_IP_REG psw.addr
#define PT_REGS_PARM1_SYSCALL(x) PT_REGS_PARM1_CORE_SYSCALL(x)
#define PT_REGS_PARM1_CORE_SYSCALL(x) BPF_CORE_READ((const struct pt_regs___s390 *)(x), orig_gpr2)

#elif defined(bpf_target_arm)

#define __PT_PARM1_REG uregs[0]
#define __PT_PARM2_REG uregs[1]
#define __PT_PARM3_REG uregs[2]
#define __PT_PARM4_REG uregs[3]
#define __PT_PARM5_REG uregs[4]
#define __PT_RET_REG uregs[14]
#define __PT_FP_REG uregs[11]	/* Works only with CONFIG_FRAME_POINTER */
#define __PT_RC_REG uregs[0]
#define __PT_SP_REG uregs[13]
#define __PT_IP_REG uregs[12]

#elif defined(bpf_target_arm64)

struct pt_regs___arm64 {
	unsigned long orig_x0;
};

/* arm64 provides struct user_pt_regs instead of struct pt_regs to userspace */
#define __PT_REGS_CAST(x) ((const struct user_pt_regs *)(x))
#define __PT_PARM1_REG regs[0]
#define __PT_PARM2_REG regs[1]
#define __PT_PARM3_REG regs[2]
#define __PT_PARM4_REG regs[3]
#define __PT_PARM5_REG regs[4]
#define __PT_RET_REG regs[30]
#define __PT_FP_REG regs[29]	/* Works only with CONFIG_FRAME_POINTER */
#define __PT_RC_REG regs[0]
#define __PT_SP_REG sp
#define __PT_IP_REG pc
#define PT_REGS_PARM1_SYSCALL(x) PT_REGS_PARM1_CORE_SYSCALL(x)
#define PT_REGS_PARM1_CORE_SYSCALL(x) BPF_CORE_READ((const struct pt_regs___arm64 *)(x), orig_x0)

#elif defined(bpf_target_mips)

#define __PT_PARM1_REG regs[4]
#define __PT_PARM2_REG regs[5]
#define __PT_PARM3_REG regs[6]
#define __PT_PARM4_REG regs[7]
#define __PT_PARM5_REG regs[8]
#define __PT_RET_REG regs[31]
#define __PT_FP_REG regs[30]	/* Works only with CONFIG_FRAME_POINTER */
#define __PT_RC_REG regs[2]
#define __PT_SP_REG regs[29]
#define __PT_IP_REG cp0_epc

#elif defined(bpf_target_powerpc)

#define __PT_PARM1_REG gpr[3]
#define __PT_PARM2_REG gpr[4]
#define __PT_PARM3_REG gpr[5]
#define __PT_PARM4_REG gpr[6]
#define __PT_PARM5_REG gpr[7]
#define __PT_RET_REG regs[31]
#define __PT_FP_REG __unsupported__
#define __PT_RC_REG gpr[3]
#define __PT_SP_REG sp
#define __PT_IP_REG nip
/* powerpc does not select ARCH_HAS_SYSCALL_WRAPPER. */
#define PT_REGS_SYSCALL_REGS(ctx) ctx

#elif defined(bpf_target_sparc)

#define __PT_PARM1_REG u_regs[UREG_I0]
#define __PT_PARM2_REG u_regs[UREG_I1]
#define __PT_PARM3_REG u_regs[UREG_I2]
#define __PT_PARM4_REG u_regs[UREG_I3]
#define __PT_PARM5_REG u_regs[UREG_I4]
#define __PT_RET_REG u_regs[UREG_I7]
#define __PT_FP_REG __unsupported__
#define __PT_RC_REG u_regs[UREG_I0]
#define __PT_SP_REG u_regs[UREG_FP]
/* Should this also be a bpf_target check for the sparc case? */
#if defined(__arch64__)
#define __PT_IP_REG tpc
#else
#define __PT_IP_REG pc
#endif

#elif defined(bpf_target_riscv)

#define __PT_REGS_CAST(x) ((const struct user_regs_struct *)(x))
#define __PT_PARM1_REG a0
#define __PT_PARM2_REG a1
#define __PT_PARM3_REG a2
#define __PT_PARM4_REG a3
#define __PT_PARM5_REG a4
#define __PT_RET_REG ra
#define __PT_FP_REG s0
#define __PT_RC_REG a0
#define __PT_SP_REG sp
#define __PT_IP_REG pc
/* riscv does not select ARCH_HAS_SYSCALL_WRAPPER. */
#define PT_REGS_SYSCALL_REGS(ctx) ctx

#elif defined(bpf_target_arc)

/* arc provides struct user_pt_regs instead of struct pt_regs to userspace */
#define __PT_REGS_CAST(x) ((const struct user_regs_struct *)(x))
#define __PT_PARM1_REG scratch.r0
#define __PT_PARM2_REG scratch.r1
#define __PT_PARM3_REG scratch.r2
#define __PT_PARM4_REG scratch.r3
#define __PT_PARM5_REG scratch.r4
#define __PT_RET_REG scratch.blink
#define __PT_FP_REG __unsupported__
#define __PT_RC_REG scratch.r0
#define __PT_SP_REG scratch.sp
#define __PT_IP_REG scratch.ret
/* arc does not select ARCH_HAS_SYSCALL_WRAPPER. */
#define PT_REGS_SYSCALL_REGS(ctx) ctx

#endif

#if defined(bpf_target_defined)

struct pt_regs;

/* allow some architecutres to override `struct pt_regs` */
#ifndef __PT_REGS_CAST
#define __PT_REGS_CAST(x) (x)
#endif

#define PT_REGS_PARM1(x) (__PT_REGS_CAST(x)->__PT_PARM1_REG)
#define PT_REGS_PARM2(x) (__PT_REGS_CAST(x)->__PT_PARM2_REG)
#define PT_REGS_PARM3(x) (__PT_REGS_CAST(x)->__PT_PARM3_REG)
#define PT_REGS_PARM4(x) (__PT_REGS_CAST(x)->__PT_PARM4_REG)
#define PT_REGS_PARM5(x) (__PT_REGS_CAST(x)->__PT_PARM5_REG)
#define PT_REGS_RET(x) (__PT_REGS_CAST(x)->__PT_RET_REG)
#define PT_REGS_FP(x) (__PT_REGS_CAST(x)->__PT_FP_REG)
#define PT_REGS_RC(x) (__PT_REGS_CAST(x)->__PT_RC_REG)
#define PT_REGS_SP(x) (__PT_REGS_CAST(x)->__PT_SP_REG)
#define PT_REGS_IP(x) (__PT_REGS_CAST(x)->__PT_IP_REG)

#define PT_REGS_PARM1_CORE(x) BPF_CORE_READ(__PT_REGS_CAST(x), __PT_PARM1_REG)
#define PT_REGS_PARM2_CORE(x) BPF_CORE_READ(__PT_REGS_CAST(x), __PT_PARM2_REG)
#define PT_REGS_PARM3_CORE(x) BPF_CORE_READ(__PT_REGS_CAST(x), __PT_PARM3_REG)
#define PT_REGS_PARM4_CORE(x) BPF_CORE_READ(__PT_REGS_CAST(x), __PT_PARM4_REG)
#define PT_REGS_PARM5_CORE(x) BPF_CORE_READ(__PT_REGS_CAST(x), __PT_PARM5_REG)
#define PT_REGS_RET_CORE(x) BPF_CORE_READ(__PT_REGS_CAST(x), __PT_RET_REG)
#define PT_REGS_FP_CORE(x) BPF_CORE_READ(__PT_REGS_CAST(x), __PT_FP_REG)
#define PT_REGS_RC_CORE(x) BPF_CORE_READ(__PT_REGS_CAST(x), __PT_RC_REG)
#define PT_REGS_SP_CORE(x) BPF_CORE_READ(__PT_REGS_CAST(x), __PT_SP_REG)
#define PT_REGS_IP_CORE(x) BPF_CORE_READ(__PT_REGS_CAST(x), __PT_IP_REG)

#if defined(bpf_target_powerpc)

#define BPF_KPROBE_READ_RET_IP(ip, ctx)		({ (ip) = (ctx)->link; })
#define BPF_KRETPROBE_READ_RET_IP		BPF_KPROBE_READ_RET_IP

#elif defined(bpf_target_sparc)

#define BPF_KPROBE_READ_RET_IP(ip, ctx)		({ (ip) = PT_REGS_RET(ctx); })
#define BPF_KRETPROBE_READ_RET_IP		BPF_KPROBE_READ_RET_IP

#else

#define BPF_KPROBE_READ_RET_IP(ip, ctx)					    \
	({ bpf_probe_read_kernel(&(ip), sizeof(ip), (void *)PT_REGS_RET(ctx)); })
#define BPF_KRETPROBE_READ_RET_IP(ip, ctx)				    \
	({ bpf_probe_read_kernel(&(ip), sizeof(ip), (void *)(PT_REGS_FP(ctx) + sizeof(ip))); })

#endif

#ifndef PT_REGS_PARM1_SYSCALL
#define PT_REGS_PARM1_SYSCALL(x) PT_REGS_PARM1(x)
#endif
#define PT_REGS_PARM2_SYSCALL(x) PT_REGS_PARM2(x)
#define PT_REGS_PARM3_SYSCALL(x) PT_REGS_PARM3(x)
#ifndef PT_REGS_PARM4_SYSCALL
#define PT_REGS_PARM4_SYSCALL(x) PT_REGS_PARM4(x)
#endif
#define PT_REGS_PARM5_SYSCALL(x) PT_REGS_PARM5(x)

#ifndef PT_REGS_PARM1_CORE_SYSCALL
#define PT_REGS_PARM1_CORE_SYSCALL(x) PT_REGS_PARM1_CORE(x)
#endif
#define PT_REGS_PARM2_CORE_SYSCALL(x) PT_REGS_PARM2_CORE(x)
#define PT_REGS_PARM3_CORE_SYSCALL(x) PT_REGS_PARM3_CORE(x)
#ifndef PT_REGS_PARM4_CORE_SYSCALL
#define PT_REGS_PARM4_CORE_SYSCALL(x) PT_REGS_PARM4_CORE(x)
#endif
#define PT_REGS_PARM5_CORE_SYSCALL(x) PT_REGS_PARM5_CORE(x)

#else /* defined(bpf_target_defined) */

#define PT_REGS_PARM1(x) ({ _Pragma(__BPF_TARGET_MISSING); 0l; })
#define PT_REGS_PARM2(x) ({ _Pragma(__BPF_TARGET_MISSING); 0l; })
#define PT_REGS_PARM3(x) ({ _Pragma(__BPF_TARGET_MISSING); 0l; })
#define PT_REGS_PARM4(x) ({ _Pragma(__BPF_TARGET_MISSING); 0l; })
#define PT_REGS_PARM5(x) ({ _Pragma(__BPF_TARGET_MISSING); 0l; })
#define PT_REGS_RET(x) ({ _Pragma(__BPF_TARGET_MISSING); 0l; })
#define PT_REGS_FP(x) ({ _Pragma(__BPF_TARGET_MISSING); 0l; })
#define PT_REGS_RC(x) ({ _Pragma(__BPF_TARGET_MISSING); 0l; })
#define PT_REGS_SP(x) ({ _Pragma(__BPF_TARGET_MISSING); 0l; })
#define PT_REGS_IP(x) ({ _Pragma(__BPF_TARGET_MISSING); 0l; })

#define PT_REGS_PARM1_CORE(x) ({ _Pragma(__BPF_TARGET_MISSING); 0l; })
#define PT_REGS_PARM2_CORE(x) ({ _Pragma(__BPF_TARGET_MISSING); 0l; })
#define PT_REGS_PARM3_CORE(x) ({ _Pragma(__BPF_TARGET_MISSING); 0l; })
#define PT_REGS_PARM4_CORE(x) ({ _Pragma(__BPF_TARGET_MISSING); 0l; })
#define PT_REGS_PARM5_CORE(x) ({ _Pragma(__BPF_TARGET_MISSING); 0l; })
#define PT_REGS_RET_CORE(x) ({ _Pragma(__BPF_TARGET_MISSING); 0l; })
#define PT_REGS_FP_CORE(x) ({ _Pragma(__BPF_TARGET_MISSING); 0l; })
#define PT_REGS_RC_CORE(x) ({ _Pragma(__BPF_TARGET_MISSING); 0l; })
#define PT_REGS_SP_CORE(x) ({ _Pragma(__BPF_TARGET_MISSING); 0l; })
#define PT_REGS_IP_CORE(x) ({ _Pragma(__BPF_TARGET_MISSING); 0l; })

#define BPF_KPROBE_READ_RET_IP(ip, ctx) ({ _Pragma(__BPF_TARGET_MISSING); 0l; })
#define BPF_KRETPROBE_READ_RET_IP(ip, ctx) ({ _Pragma(__BPF_TARGET_MISSING); 0l; })

#define PT_REGS_PARM1_SYSCALL(x) ({ _Pragma(__BPF_TARGET_MISSING); 0l; })
#define PT_REGS_PARM2_SYSCALL(x) ({ _Pragma(__BPF_TARGET_MISSING); 0l; })
#define PT_REGS_PARM3_SYSCALL(x) ({ _Pragma(__BPF_TARGET_MISSING); 0l; })
#define PT_REGS_PARM4_SYSCALL(x) ({ _Pragma(__BPF_TARGET_MISSING); 0l; })
#define PT_REGS_PARM5_SYSCALL(x) ({ _Pragma(__BPF_TARGET_MISSING); 0l; })

#define PT_REGS_PARM1_CORE_SYSCALL(x) ({ _Pragma(__BPF_TARGET_MISSING); 0l; })
#define PT_REGS_PARM2_CORE_SYSCALL(x) ({ _Pragma(__BPF_TARGET_MISSING); 0l; })
#define PT_REGS_PARM3_CORE_SYSCALL(x) ({ _Pragma(__BPF_TARGET_MISSING); 0l; })
#define PT_REGS_PARM4_CORE_SYSCALL(x) ({ _Pragma(__BPF_TARGET_MISSING); 0l; })
#define PT_REGS_PARM5_CORE_SYSCALL(x) ({ _Pragma(__BPF_TARGET_MISSING); 0l; })

#endif /* defined(bpf_target_defined) */

/*
 * When invoked from a syscall handler kprobe, returns a pointer to a
 * struct pt_regs containing syscall arguments and suitable for passing to
 * PT_REGS_PARMn_SYSCALL() and PT_REGS_PARMn_CORE_SYSCALL().
 */
#ifndef PT_REGS_SYSCALL_REGS
/* By default, assume that the arch selects ARCH_HAS_SYSCALL_WRAPPER. */
#define PT_REGS_SYSCALL_REGS(ctx) ((struct pt_regs *)PT_REGS_PARM1(ctx))
#endif

#ifndef ___bpf_concat
#define ___bpf_concat(a, b) a ## b
#endif
#ifndef ___bpf_apply
#define ___bpf_apply(fn, n) ___bpf_concat(fn, n)
#endif
#ifndef ___bpf_nth
#define ___bpf_nth(_, _1, _2, _3, _4, _5, _6, _7, _8, _9, _a, _b, _c, N, ...) N
#endif
#ifndef ___bpf_narg
#define ___bpf_narg(...) ___bpf_nth(_, ##__VA_ARGS__, 12, 11, 10, 9, 8, 7, 6, 5, 4, 3, 2, 1, 0)
#endif

#define ___bpf_ctx_cast0()            ctx
#define ___bpf_ctx_cast1(x)           ___bpf_ctx_cast0(), (void *)ctx[0]
#define ___bpf_ctx_cast2(x, args...)  ___bpf_ctx_cast1(args), (void *)ctx[1]
#define ___bpf_ctx_cast3(x, args...)  ___bpf_ctx_cast2(args), (void *)ctx[2]
#define ___bpf_ctx_cast4(x, args...)  ___bpf_ctx_cast3(args), (void *)ctx[3]
#define ___bpf_ctx_cast5(x, args...)  ___bpf_ctx_cast4(args), (void *)ctx[4]
#define ___bpf_ctx_cast6(x, args...)  ___bpf_ctx_cast5(args), (void *)ctx[5]
#define ___bpf_ctx_cast7(x, args...)  ___bpf_ctx_cast6(args), (void *)ctx[6]
#define ___bpf_ctx_cast8(x, args...)  ___bpf_ctx_cast7(args), (void *)ctx[7]
#define ___bpf_ctx_cast9(x, args...)  ___bpf_ctx_cast8(args), (void *)ctx[8]
#define ___bpf_ctx_cast10(x, args...) ___bpf_ctx_cast9(args), (void *)ctx[9]
#define ___bpf_ctx_cast11(x, args...) ___bpf_ctx_cast10(args), (void *)ctx[10]
#define ___bpf_ctx_cast12(x, args...) ___bpf_ctx_cast11(args), (void *)ctx[11]
#define ___bpf_ctx_cast(args...)      ___bpf_apply(___bpf_ctx_cast, ___bpf_narg(args))(args)

/*
 * BPF_PROG is a convenience wrapper for generic tp_btf/fentry/fexit and
 * similar kinds of BPF programs, that accept input arguments as a single
 * pointer to untyped u64 array, where each u64 can actually be a typed
 * pointer or integer of different size. Instead of requring user to write
 * manual casts and work with array elements by index, BPF_PROG macro
 * allows user to declare a list of named and typed input arguments in the
 * same syntax as for normal C function. All the casting is hidden and
 * performed transparently, while user code can just assume working with
 * function arguments of specified type and name.
 *
 * Original raw context argument is preserved as well as 'ctx' argument.
 * This is useful when using BPF helpers that expect original context
 * as one of the parameters (e.g., for bpf_perf_event_output()).
 */
#define BPF_PROG(name, args...)						    \
name(unsigned long long *ctx);						    \
static __always_inline typeof(name(0))					    \
____##name(unsigned long long *ctx, ##args);				    \
typeof(name(0)) name(unsigned long long *ctx)				    \
{									    \
	_Pragma("GCC diagnostic push")					    \
	_Pragma("GCC diagnostic ignored \"-Wint-conversion\"")		    \
	return ____##name(___bpf_ctx_cast(args));			    \
	_Pragma("GCC diagnostic pop")					    \
}									    \
static __always_inline typeof(name(0))					    \
____##name(unsigned long long *ctx, ##args)

#ifndef ___bpf_nth2
#define ___bpf_nth2(_, _1, _2, _3, _4, _5, _6, _7, _8, _9, _10, _11, _12, _13,	\
		    _14, _15, _16, _17, _18, _19, _20, _21, _22, _23, _24, N, ...) N
#endif
#ifndef ___bpf_narg2
#define ___bpf_narg2(...)	\
	___bpf_nth2(_, ##__VA_ARGS__, 12, 12, 11, 11, 10, 10, 9, 9, 8, 8, 7, 7,	\
		    6, 6, 5, 5, 4, 4, 3, 3, 2, 2, 1, 1, 0)
#endif

#define ___bpf_treg_cnt(t) \
	__builtin_choose_expr(sizeof(t) == 1, 1,	\
	__builtin_choose_expr(sizeof(t) == 2, 1,	\
	__builtin_choose_expr(sizeof(t) == 4, 1,	\
	__builtin_choose_expr(sizeof(t) == 8, 1,	\
	__builtin_choose_expr(sizeof(t) == 16, 2,	\
			      (void)0)))))

#define ___bpf_reg_cnt0()		(0)
#define ___bpf_reg_cnt1(t, x)		(___bpf_reg_cnt0() + ___bpf_treg_cnt(t))
#define ___bpf_reg_cnt2(t, x, args...)	(___bpf_reg_cnt1(args) + ___bpf_treg_cnt(t))
#define ___bpf_reg_cnt3(t, x, args...)	(___bpf_reg_cnt2(args) + ___bpf_treg_cnt(t))
#define ___bpf_reg_cnt4(t, x, args...)	(___bpf_reg_cnt3(args) + ___bpf_treg_cnt(t))
#define ___bpf_reg_cnt5(t, x, args...)	(___bpf_reg_cnt4(args) + ___bpf_treg_cnt(t))
#define ___bpf_reg_cnt6(t, x, args...)	(___bpf_reg_cnt5(args) + ___bpf_treg_cnt(t))
#define ___bpf_reg_cnt7(t, x, args...)	(___bpf_reg_cnt6(args) + ___bpf_treg_cnt(t))
#define ___bpf_reg_cnt8(t, x, args...)	(___bpf_reg_cnt7(args) + ___bpf_treg_cnt(t))
#define ___bpf_reg_cnt9(t, x, args...)	(___bpf_reg_cnt8(args) + ___bpf_treg_cnt(t))
#define ___bpf_reg_cnt10(t, x, args...)	(___bpf_reg_cnt9(args) + ___bpf_treg_cnt(t))
#define ___bpf_reg_cnt11(t, x, args...)	(___bpf_reg_cnt10(args) + ___bpf_treg_cnt(t))
#define ___bpf_reg_cnt12(t, x, args...)	(___bpf_reg_cnt11(args) + ___bpf_treg_cnt(t))
#define ___bpf_reg_cnt(args...)	 ___bpf_apply(___bpf_reg_cnt, ___bpf_narg2(args))(args)

#define ___bpf_union_arg(t, x, n) \
	__builtin_choose_expr(sizeof(t) == 1, ({ union { __u8 z[1]; t x; } ___t = { .z = {ctx[n]}}; ___t.x; }), \
	__builtin_choose_expr(sizeof(t) == 2, ({ union { __u16 z[1]; t x; } ___t = { .z = {ctx[n]} }; ___t.x; }), \
	__builtin_choose_expr(sizeof(t) == 4, ({ union { __u32 z[1]; t x; } ___t = { .z = {ctx[n]} }; ___t.x; }), \
	__builtin_choose_expr(sizeof(t) == 8, ({ union { __u64 z[1]; t x; } ___t = {.z = {ctx[n]} }; ___t.x; }), \
	__builtin_choose_expr(sizeof(t) == 16, ({ union { __u64 z[2]; t x; } ___t = {.z = {ctx[n], ctx[n + 1]} }; ___t.x; }), \
			      (void)0)))))

#define ___bpf_ctx_arg0(n, args...)
#define ___bpf_ctx_arg1(n, t, x)		, ___bpf_union_arg(t, x, n - ___bpf_reg_cnt1(t, x))
#define ___bpf_ctx_arg2(n, t, x, args...)	, ___bpf_union_arg(t, x, n - ___bpf_reg_cnt2(t, x, args)) ___bpf_ctx_arg1(n, args)
#define ___bpf_ctx_arg3(n, t, x, args...)	, ___bpf_union_arg(t, x, n - ___bpf_reg_cnt3(t, x, args)) ___bpf_ctx_arg2(n, args)
#define ___bpf_ctx_arg4(n, t, x, args...)	, ___bpf_union_arg(t, x, n - ___bpf_reg_cnt4(t, x, args)) ___bpf_ctx_arg3(n, args)
#define ___bpf_ctx_arg5(n, t, x, args...)	, ___bpf_union_arg(t, x, n - ___bpf_reg_cnt5(t, x, args)) ___bpf_ctx_arg4(n, args)
#define ___bpf_ctx_arg6(n, t, x, args...)	, ___bpf_union_arg(t, x, n - ___bpf_reg_cnt6(t, x, args)) ___bpf_ctx_arg5(n, args)
#define ___bpf_ctx_arg7(n, t, x, args...)	, ___bpf_union_arg(t, x, n - ___bpf_reg_cnt7(t, x, args)) ___bpf_ctx_arg6(n, args)
#define ___bpf_ctx_arg8(n, t, x, args...)	, ___bpf_union_arg(t, x, n - ___bpf_reg_cnt8(t, x, args)) ___bpf_ctx_arg7(n, args)
#define ___bpf_ctx_arg9(n, t, x, args...)	, ___bpf_union_arg(t, x, n - ___bpf_reg_cnt9(t, x, args)) ___bpf_ctx_arg8(n, args)
#define ___bpf_ctx_arg10(n, t, x, args...)	, ___bpf_union_arg(t, x, n - ___bpf_reg_cnt10(t, x, args)) ___bpf_ctx_arg9(n, args)
#define ___bpf_ctx_arg11(n, t, x, args...)	, ___bpf_union_arg(t, x, n - ___bpf_reg_cnt11(t, x, args)) ___bpf_ctx_arg10(n, args)
#define ___bpf_ctx_arg12(n, t, x, args...)	, ___bpf_union_arg(t, x, n - ___bpf_reg_cnt12(t, x, args)) ___bpf_ctx_arg11(n, args)
#define ___bpf_ctx_arg(args...)	___bpf_apply(___bpf_ctx_arg, ___bpf_narg2(args))(___bpf_reg_cnt(args), args)

#define ___bpf_ctx_decl0()
#define ___bpf_ctx_decl1(t, x)			, t x
#define ___bpf_ctx_decl2(t, x, args...)		, t x ___bpf_ctx_decl1(args)
#define ___bpf_ctx_decl3(t, x, args...)		, t x ___bpf_ctx_decl2(args)
#define ___bpf_ctx_decl4(t, x, args...)		, t x ___bpf_ctx_decl3(args)
#define ___bpf_ctx_decl5(t, x, args...)		, t x ___bpf_ctx_decl4(args)
#define ___bpf_ctx_decl6(t, x, args...)		, t x ___bpf_ctx_decl5(args)
#define ___bpf_ctx_decl7(t, x, args...)		, t x ___bpf_ctx_decl6(args)
#define ___bpf_ctx_decl8(t, x, args...)		, t x ___bpf_ctx_decl7(args)
#define ___bpf_ctx_decl9(t, x, args...)		, t x ___bpf_ctx_decl8(args)
#define ___bpf_ctx_decl10(t, x, args...)	, t x ___bpf_ctx_decl9(args)
#define ___bpf_ctx_decl11(t, x, args...)	, t x ___bpf_ctx_decl10(args)
#define ___bpf_ctx_decl12(t, x, args...)	, t x ___bpf_ctx_decl11(args)
#define ___bpf_ctx_decl(args...)	___bpf_apply(___bpf_ctx_decl, ___bpf_narg2(args))(args)

/*
 * BPF_PROG2 is an enhanced version of BPF_PROG in order to handle struct
 * arguments. Since each struct argument might take one or two u64 values
 * in the trampoline stack, argument type size is needed to place proper number
 * of u64 values for each argument. Therefore, BPF_PROG2 has different
 * syntax from BPF_PROG. For example, for the following BPF_PROG syntax:
 *
 *   int BPF_PROG(test2, int a, int b) { ... }
 *
 * the corresponding BPF_PROG2 syntax is:
 *
 *   int BPF_PROG2(test2, int, a, int, b) { ... }
 *
 * where type and the corresponding argument name are separated by comma.
 *
 * Use BPF_PROG2 macro if one of the arguments might be a struct/union larger
 * than 8 bytes:
 *
 *   int BPF_PROG2(test_struct_arg, struct bpf_testmod_struct_arg_1, a, int, b,
 *		   int, c, int, d, struct bpf_testmod_struct_arg_2, e, int, ret)
 *   {
 *        // access a, b, c, d, e, and ret directly
 *        ...
 *   }
 */
#define BPF_PROG2(name, args...)						\
name(unsigned long long *ctx);							\
static __always_inline typeof(name(0))						\
____##name(unsigned long long *ctx ___bpf_ctx_decl(args));			\
typeof(name(0)) name(unsigned long long *ctx)					\
{										\
	return ____##name(ctx ___bpf_ctx_arg(args));				\
}										\
static __always_inline typeof(name(0))						\
____##name(unsigned long long *ctx ___bpf_ctx_decl(args))

struct pt_regs;

#define ___bpf_kprobe_args0()           ctx
#define ___bpf_kprobe_args1(x)          ___bpf_kprobe_args0(), (void *)PT_REGS_PARM1(ctx)
#define ___bpf_kprobe_args2(x, args...) ___bpf_kprobe_args1(args), (void *)PT_REGS_PARM2(ctx)
#define ___bpf_kprobe_args3(x, args...) ___bpf_kprobe_args2(args), (void *)PT_REGS_PARM3(ctx)
#define ___bpf_kprobe_args4(x, args...) ___bpf_kprobe_args3(args), (void *)PT_REGS_PARM4(ctx)
#define ___bpf_kprobe_args5(x, args...) ___bpf_kprobe_args4(args), (void *)PT_REGS_PARM5(ctx)
#define ___bpf_kprobe_args(args...)     ___bpf_apply(___bpf_kprobe_args, ___bpf_narg(args))(args)

/*
 * BPF_KPROBE serves the same purpose for kprobes as BPF_PROG for
 * tp_btf/fentry/fexit BPF programs. It hides the underlying platform-specific
 * low-level way of getting kprobe input arguments from struct pt_regs, and
 * provides a familiar typed and named function arguments syntax and
 * semantics of accessing kprobe input paremeters.
 *
 * Original struct pt_regs* context is preserved as 'ctx' argument. This might
 * be necessary when using BPF helpers like bpf_perf_event_output().
 */
#define BPF_KPROBE(name, args...)					    \
name(struct pt_regs *ctx);						    \
static __always_inline typeof(name(0))					    \
____##name(struct pt_regs *ctx, ##args);				    \
typeof(name(0)) name(struct pt_regs *ctx)				    \
{									    \
	_Pragma("GCC diagnostic push")					    \
	_Pragma("GCC diagnostic ignored \"-Wint-conversion\"")		    \
	return ____##name(___bpf_kprobe_args(args));			    \
	_Pragma("GCC diagnostic pop")					    \
}									    \
static __always_inline typeof(name(0))					    \
____##name(struct pt_regs *ctx, ##args)

#define ___bpf_kretprobe_args0()       ctx
#define ___bpf_kretprobe_args1(x)      ___bpf_kretprobe_args0(), (void *)PT_REGS_RC(ctx)
#define ___bpf_kretprobe_args(args...) ___bpf_apply(___bpf_kretprobe_args, ___bpf_narg(args))(args)

/*
 * BPF_KRETPROBE is similar to BPF_KPROBE, except, it only provides optional
 * return value (in addition to `struct pt_regs *ctx`), but no input
 * arguments, because they will be clobbered by the time probed function
 * returns.
 */
#define BPF_KRETPROBE(name, args...)					    \
name(struct pt_regs *ctx);						    \
static __always_inline typeof(name(0))					    \
____##name(struct pt_regs *ctx, ##args);				    \
typeof(name(0)) name(struct pt_regs *ctx)				    \
{									    \
	_Pragma("GCC diagnostic push")					    \
	_Pragma("GCC diagnostic ignored \"-Wint-conversion\"")		    \
	return ____##name(___bpf_kretprobe_args(args));			    \
	_Pragma("GCC diagnostic pop")					    \
}									    \
static __always_inline typeof(name(0)) ____##name(struct pt_regs *ctx, ##args)

/* If kernel has CONFIG_ARCH_HAS_SYSCALL_WRAPPER, read pt_regs directly */
#define ___bpf_syscall_args0()           ctx
#define ___bpf_syscall_args1(x)          ___bpf_syscall_args0(), (void *)PT_REGS_PARM1_SYSCALL(regs)
#define ___bpf_syscall_args2(x, args...) ___bpf_syscall_args1(args), (void *)PT_REGS_PARM2_SYSCALL(regs)
#define ___bpf_syscall_args3(x, args...) ___bpf_syscall_args2(args), (void *)PT_REGS_PARM3_SYSCALL(regs)
#define ___bpf_syscall_args4(x, args...) ___bpf_syscall_args3(args), (void *)PT_REGS_PARM4_SYSCALL(regs)
#define ___bpf_syscall_args5(x, args...) ___bpf_syscall_args4(args), (void *)PT_REGS_PARM5_SYSCALL(regs)
#define ___bpf_syscall_args(args...)     ___bpf_apply(___bpf_syscall_args, ___bpf_narg(args))(args)

/* If kernel doesn't have CONFIG_ARCH_HAS_SYSCALL_WRAPPER, we have to BPF_CORE_READ from pt_regs */
#define ___bpf_syswrap_args0()           ctx
#define ___bpf_syswrap_args1(x)          ___bpf_syswrap_args0(), (void *)PT_REGS_PARM1_CORE_SYSCALL(regs)
#define ___bpf_syswrap_args2(x, args...) ___bpf_syswrap_args1(args), (void *)PT_REGS_PARM2_CORE_SYSCALL(regs)
#define ___bpf_syswrap_args3(x, args...) ___bpf_syswrap_args2(args), (void *)PT_REGS_PARM3_CORE_SYSCALL(regs)
#define ___bpf_syswrap_args4(x, args...) ___bpf_syswrap_args3(args), (void *)PT_REGS_PARM4_CORE_SYSCALL(regs)
#define ___bpf_syswrap_args5(x, args...) ___bpf_syswrap_args4(args), (void *)PT_REGS_PARM5_CORE_SYSCALL(regs)
#define ___bpf_syswrap_args(args...)     ___bpf_apply(___bpf_syswrap_args, ___bpf_narg(args))(args)

/*
 * BPF_KSYSCALL is a variant of BPF_KPROBE, which is intended for
 * tracing syscall functions, like __x64_sys_close. It hides the underlying
 * platform-specific low-level way of getting syscall input arguments from
 * struct pt_regs, and provides a familiar typed and named function arguments
 * syntax and semantics of accessing syscall input parameters.
 *
 * Original struct pt_regs * context is preserved as 'ctx' argument. This might
 * be necessary when using BPF helpers like bpf_perf_event_output().
 *
 * At the moment BPF_KSYSCALL does not transparently handle all the calling
 * convention quirks for the following syscalls:
 *
 * - mmap(): __ARCH_WANT_SYS_OLD_MMAP.
 * - clone(): CONFIG_CLONE_BACKWARDS, CONFIG_CLONE_BACKWARDS2 and
 *            CONFIG_CLONE_BACKWARDS3.
 * - socket-related syscalls: __ARCH_WANT_SYS_SOCKETCALL.
 * - compat syscalls.
 *
 * This may or may not change in the future. User needs to take extra measures
 * to handle such quirks explicitly, if necessary.
 *
 * This macro relies on BPF CO-RE support and virtual __kconfig externs.
 */
#define BPF_KSYSCALL(name, args...)					    \
name(struct pt_regs *ctx);						    \
extern _Bool LINUX_HAS_SYSCALL_WRAPPER __kconfig;			    \
<<<<<<< HEAD
static __attribute__((always_inline)) typeof(name(0))			    \
=======
static __always_inline typeof(name(0))					    \
>>>>>>> 7365df19
____##name(struct pt_regs *ctx, ##args);				    \
typeof(name(0)) name(struct pt_regs *ctx)				    \
{									    \
	struct pt_regs *regs = LINUX_HAS_SYSCALL_WRAPPER		    \
			       ? (struct pt_regs *)PT_REGS_PARM1(ctx)	    \
			       : ctx;					    \
	_Pragma("GCC diagnostic push")					    \
	_Pragma("GCC diagnostic ignored \"-Wint-conversion\"")		    \
	if (LINUX_HAS_SYSCALL_WRAPPER)					    \
		return ____##name(___bpf_syswrap_args(args));		    \
	else								    \
		return ____##name(___bpf_syscall_args(args));		    \
	_Pragma("GCC diagnostic pop")					    \
}									    \
static __always_inline typeof(name(0))					    \
____##name(struct pt_regs *ctx, ##args)

#define BPF_KPROBE_SYSCALL BPF_KSYSCALL

#endif<|MERGE_RESOLUTION|>--- conflicted
+++ resolved
@@ -647,11 +647,7 @@
 #define BPF_KSYSCALL(name, args...)					    \
 name(struct pt_regs *ctx);						    \
 extern _Bool LINUX_HAS_SYSCALL_WRAPPER __kconfig;			    \
-<<<<<<< HEAD
-static __attribute__((always_inline)) typeof(name(0))			    \
-=======
 static __always_inline typeof(name(0))					    \
->>>>>>> 7365df19
 ____##name(struct pt_regs *ctx, ##args);				    \
 typeof(name(0)) name(struct pt_regs *ctx)				    \
 {									    \
