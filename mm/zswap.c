--- conflicted
+++ resolved
@@ -677,11 +677,7 @@
 	int ret, failures = 0;
 
 	do {
-<<<<<<< HEAD
-		ret = zpool_shrink(pool->zpool, 1, NULL);
-=======
 		ret = zswap_reclaim_entry(pool);
->>>>>>> 14fe0e6f
 		if (ret) {
 			zswap_reject_reclaim_fail++;
 			if (ret != -EAGAIN)
