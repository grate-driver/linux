// SPDX-License-Identifier: GPL-2.0-only
/*
 *  linux/mm/memory.c
 *
 *  Copyright (C) 1991, 1992, 1993, 1994  Linus Torvalds
 */

/*
 * demand-loading started 01.12.91 - seems it is high on the list of
 * things wanted, and it should be easy to implement. - Linus
 */

/*
 * Ok, demand-loading was easy, shared pages a little bit tricker. Shared
 * pages started 02.12.91, seems to work. - Linus.
 *
 * Tested sharing by executing about 30 /bin/sh: under the old kernel it
 * would have taken more than the 6M I have free, but it worked well as
 * far as I could see.
 *
 * Also corrected some "invalidate()"s - I wasn't doing enough of them.
 */

/*
 * Real VM (paging to/from disk) started 18.12.91. Much more work and
 * thought has to go into this. Oh, well..
 * 19.12.91  -  works, somewhat. Sometimes I get faults, don't know why.
 *		Found it. Everything seems to work now.
 * 20.12.91  -  Ok, making the swap-device changeable like the root.
 */

/*
 * 05.04.94  -  Multi-page memory management added for v1.1.
 *              Idea by Alex Bligh (alex@cconcepts.co.uk)
 *
 * 16.07.99  -  Support of BIGMEM added by Gerhard Wichert, Siemens AG
 *		(Gerhard.Wichert@pdb.siemens.de)
 *
 * Aug/Sep 2004 Changed to four level page tables (Andi Kleen)
 */

#include <linux/kernel_stat.h>
#include <linux/mm.h>
#include <linux/sched/mm.h>
#include <linux/sched/coredump.h>
#include <linux/sched/numa_balancing.h>
#include <linux/sched/task.h>
#include <linux/hugetlb.h>
#include <linux/mman.h>
#include <linux/swap.h>
#include <linux/highmem.h>
#include <linux/pagemap.h>
#include <linux/memremap.h>
#include <linux/ksm.h>
#include <linux/rmap.h>
#include <linux/export.h>
#include <linux/delayacct.h>
#include <linux/init.h>
#include <linux/pfn_t.h>
#include <linux/writeback.h>
#include <linux/memcontrol.h>
#include <linux/mmu_notifier.h>
#include <linux/swapops.h>
#include <linux/elf.h>
#include <linux/gfp.h>
#include <linux/migrate.h>
#include <linux/string.h>
#include <linux/debugfs.h>
#include <linux/userfaultfd_k.h>
#include <linux/dax.h>
#include <linux/oom.h>
#include <linux/numa.h>
#include <linux/perf_event.h>
#include <linux/ptrace.h>
#include <linux/vmalloc.h>

#include <trace/events/kmem.h>

#include <asm/io.h>
#include <asm/mmu_context.h>
#include <asm/pgalloc.h>
#include <linux/uaccess.h>
#include <asm/tlb.h>
#include <asm/tlbflush.h>

#include "pgalloc-track.h"
#include "internal.h"

#if defined(LAST_CPUPID_NOT_IN_PAGE_FLAGS) && !defined(CONFIG_COMPILE_TEST)
#warning Unfortunate NUMA and NUMA Balancing config, growing page-frame for last_cpupid.
#endif

#ifndef CONFIG_NEED_MULTIPLE_NODES
/* use the per-pgdat data instead for discontigmem - mbligh */
unsigned long max_mapnr;
EXPORT_SYMBOL(max_mapnr);

struct page *mem_map;
EXPORT_SYMBOL(mem_map);
#endif

/*
 * A number of key systems in x86 including ioremap() rely on the assumption
 * that high_memory defines the upper bound on direct map memory, then end
 * of ZONE_NORMAL.  Under CONFIG_DISCONTIG this means that max_low_pfn and
 * highstart_pfn must be the same; there must be no gap between ZONE_NORMAL
 * and ZONE_HIGHMEM.
 */
void *high_memory;
EXPORT_SYMBOL(high_memory);

/*
 * Randomize the address space (stacks, mmaps, brk, etc.).
 *
 * ( When CONFIG_COMPAT_BRK=y we exclude brk from randomization,
 *   as ancient (libc5 based) binaries can segfault. )
 */
int randomize_va_space __read_mostly =
#ifdef CONFIG_COMPAT_BRK
					1;
#else
					2;
#endif

#ifndef arch_faults_on_old_pte
static inline bool arch_faults_on_old_pte(void)
{
	/*
	 * Those arches which don't have hw access flag feature need to
	 * implement their own helper. By default, "true" means pagefault
	 * will be hit on old pte.
	 */
	return true;
}
#endif

#ifndef arch_wants_old_prefaulted_pte
static inline bool arch_wants_old_prefaulted_pte(void)
{
	/*
	 * Transitioning a PTE from 'old' to 'young' can be expensive on
	 * some architectures, even if it's performed in hardware. By
	 * default, "false" means prefaulted entries will be 'young'.
	 */
	return false;
}
#endif

static int __init disable_randmaps(char *s)
{
	randomize_va_space = 0;
	return 1;
}
__setup("norandmaps", disable_randmaps);

unsigned long zero_pfn __read_mostly;
EXPORT_SYMBOL(zero_pfn);

unsigned long highest_memmap_pfn __read_mostly;

/*
 * CONFIG_MMU architectures set up ZERO_PAGE in their paging_init()
 */
static int __init init_zero_pfn(void)
{
	zero_pfn = page_to_pfn(ZERO_PAGE(0));
	return 0;
}
core_initcall(init_zero_pfn);

void mm_trace_rss_stat(struct mm_struct *mm, int member, long count)
{
	trace_rss_stat(mm, member, count);
}

#if defined(SPLIT_RSS_COUNTING)

void sync_mm_rss(struct mm_struct *mm)
{
	int i;

	for (i = 0; i < NR_MM_COUNTERS; i++) {
		if (current->rss_stat.count[i]) {
			add_mm_counter(mm, i, current->rss_stat.count[i]);
			current->rss_stat.count[i] = 0;
		}
	}
	current->rss_stat.events = 0;
}

static void add_mm_counter_fast(struct mm_struct *mm, int member, int val)
{
	struct task_struct *task = current;

	if (likely(task->mm == mm))
		task->rss_stat.count[member] += val;
	else
		add_mm_counter(mm, member, val);
}
#define inc_mm_counter_fast(mm, member) add_mm_counter_fast(mm, member, 1)
#define dec_mm_counter_fast(mm, member) add_mm_counter_fast(mm, member, -1)

/* sync counter once per 64 page faults */
#define TASK_RSS_EVENTS_THRESH	(64)
static void check_sync_rss_stat(struct task_struct *task)
{
	if (unlikely(task != current))
		return;
	if (unlikely(task->rss_stat.events++ > TASK_RSS_EVENTS_THRESH))
		sync_mm_rss(task->mm);
}
#else /* SPLIT_RSS_COUNTING */

#define inc_mm_counter_fast(mm, member) inc_mm_counter(mm, member)
#define dec_mm_counter_fast(mm, member) dec_mm_counter(mm, member)

static void check_sync_rss_stat(struct task_struct *task)
{
}

#endif /* SPLIT_RSS_COUNTING */

/*
 * Note: this doesn't free the actual pages themselves. That
 * has been handled earlier when unmapping all the memory regions.
 */
static void free_pte_range(struct mmu_gather *tlb, pmd_t *pmd,
			   unsigned long addr)
{
	pgtable_t token = pmd_pgtable(*pmd);
	pmd_clear(pmd);
	pte_free_tlb(tlb, token, addr);
	mm_dec_nr_ptes(tlb->mm);
}

static inline void free_pmd_range(struct mmu_gather *tlb, pud_t *pud,
				unsigned long addr, unsigned long end,
				unsigned long floor, unsigned long ceiling)
{
	pmd_t *pmd;
	unsigned long next;
	unsigned long start;

	start = addr;
	pmd = pmd_offset(pud, addr);
	do {
		next = pmd_addr_end(addr, end);
		if (pmd_none_or_clear_bad(pmd))
			continue;
		free_pte_range(tlb, pmd, addr);
	} while (pmd++, addr = next, addr != end);

	start &= PUD_MASK;
	if (start < floor)
		return;
	if (ceiling) {
		ceiling &= PUD_MASK;
		if (!ceiling)
			return;
	}
	if (end - 1 > ceiling - 1)
		return;

	pmd = pmd_offset(pud, start);
	pud_clear(pud);
	pmd_free_tlb(tlb, pmd, start);
	mm_dec_nr_pmds(tlb->mm);
}

static inline void free_pud_range(struct mmu_gather *tlb, p4d_t *p4d,
				unsigned long addr, unsigned long end,
				unsigned long floor, unsigned long ceiling)
{
	pud_t *pud;
	unsigned long next;
	unsigned long start;

	start = addr;
	pud = pud_offset(p4d, addr);
	do {
		next = pud_addr_end(addr, end);
		if (pud_none_or_clear_bad(pud))
			continue;
		free_pmd_range(tlb, pud, addr, next, floor, ceiling);
	} while (pud++, addr = next, addr != end);

	start &= P4D_MASK;
	if (start < floor)
		return;
	if (ceiling) {
		ceiling &= P4D_MASK;
		if (!ceiling)
			return;
	}
	if (end - 1 > ceiling - 1)
		return;

	pud = pud_offset(p4d, start);
	p4d_clear(p4d);
	pud_free_tlb(tlb, pud, start);
	mm_dec_nr_puds(tlb->mm);
}

static inline void free_p4d_range(struct mmu_gather *tlb, pgd_t *pgd,
				unsigned long addr, unsigned long end,
				unsigned long floor, unsigned long ceiling)
{
	p4d_t *p4d;
	unsigned long next;
	unsigned long start;

	start = addr;
	p4d = p4d_offset(pgd, addr);
	do {
		next = p4d_addr_end(addr, end);
		if (p4d_none_or_clear_bad(p4d))
			continue;
		free_pud_range(tlb, p4d, addr, next, floor, ceiling);
	} while (p4d++, addr = next, addr != end);

	start &= PGDIR_MASK;
	if (start < floor)
		return;
	if (ceiling) {
		ceiling &= PGDIR_MASK;
		if (!ceiling)
			return;
	}
	if (end - 1 > ceiling - 1)
		return;

	p4d = p4d_offset(pgd, start);
	pgd_clear(pgd);
	p4d_free_tlb(tlb, p4d, start);
}

/*
 * This function frees user-level page tables of a process.
 */
void free_pgd_range(struct mmu_gather *tlb,
			unsigned long addr, unsigned long end,
			unsigned long floor, unsigned long ceiling)
{
	pgd_t *pgd;
	unsigned long next;

	/*
	 * The next few lines have given us lots of grief...
	 *
	 * Why are we testing PMD* at this top level?  Because often
	 * there will be no work to do at all, and we'd prefer not to
	 * go all the way down to the bottom just to discover that.
	 *
	 * Why all these "- 1"s?  Because 0 represents both the bottom
	 * of the address space and the top of it (using -1 for the
	 * top wouldn't help much: the masks would do the wrong thing).
	 * The rule is that addr 0 and floor 0 refer to the bottom of
	 * the address space, but end 0 and ceiling 0 refer to the top
	 * Comparisons need to use "end - 1" and "ceiling - 1" (though
	 * that end 0 case should be mythical).
	 *
	 * Wherever addr is brought up or ceiling brought down, we must
	 * be careful to reject "the opposite 0" before it confuses the
	 * subsequent tests.  But what about where end is brought down
	 * by PMD_SIZE below? no, end can't go down to 0 there.
	 *
	 * Whereas we round start (addr) and ceiling down, by different
	 * masks at different levels, in order to test whether a table
	 * now has no other vmas using it, so can be freed, we don't
	 * bother to round floor or end up - the tests don't need that.
	 */

	addr &= PMD_MASK;
	if (addr < floor) {
		addr += PMD_SIZE;
		if (!addr)
			return;
	}
	if (ceiling) {
		ceiling &= PMD_MASK;
		if (!ceiling)
			return;
	}
	if (end - 1 > ceiling - 1)
		end -= PMD_SIZE;
	if (addr > end - 1)
		return;
	/*
	 * We add page table cache pages with PAGE_SIZE,
	 * (see pte_free_tlb()), flush the tlb if we need
	 */
	tlb_change_page_size(tlb, PAGE_SIZE);
	pgd = pgd_offset(tlb->mm, addr);
	do {
		next = pgd_addr_end(addr, end);
		if (pgd_none_or_clear_bad(pgd))
			continue;
		free_p4d_range(tlb, pgd, addr, next, floor, ceiling);
	} while (pgd++, addr = next, addr != end);
}

void free_pgtables(struct mmu_gather *tlb, struct vm_area_struct *vma,
		unsigned long floor, unsigned long ceiling)
{
	while (vma) {
		struct vm_area_struct *next = vma->vm_next;
		unsigned long addr = vma->vm_start;

		/*
		 * Hide vma from rmap and truncate_pagecache before freeing
		 * pgtables
		 */
		unlink_anon_vmas(vma);
		unlink_file_vma(vma);

		if (is_vm_hugetlb_page(vma)) {
			hugetlb_free_pgd_range(tlb, addr, vma->vm_end,
				floor, next ? next->vm_start : ceiling);
		} else {
			/*
			 * Optimization: gather nearby vmas into one call down
			 */
			while (next && next->vm_start <= vma->vm_end + PMD_SIZE
			       && !is_vm_hugetlb_page(next)) {
				vma = next;
				next = vma->vm_next;
				unlink_anon_vmas(vma);
				unlink_file_vma(vma);
			}
			free_pgd_range(tlb, addr, vma->vm_end,
				floor, next ? next->vm_start : ceiling);
		}
		vma = next;
	}
}

int __pte_alloc(struct mm_struct *mm, pmd_t *pmd)
{
	spinlock_t *ptl;
	pgtable_t new = pte_alloc_one(mm);
	if (!new)
		return -ENOMEM;

	/*
	 * Ensure all pte setup (eg. pte page lock and page clearing) are
	 * visible before the pte is made visible to other CPUs by being
	 * put into page tables.
	 *
	 * The other side of the story is the pointer chasing in the page
	 * table walking code (when walking the page table without locking;
	 * ie. most of the time). Fortunately, these data accesses consist
	 * of a chain of data-dependent loads, meaning most CPUs (alpha
	 * being the notable exception) will already guarantee loads are
	 * seen in-order. See the alpha page table accessors for the
	 * smp_rmb() barriers in page table walking code.
	 */
	smp_wmb(); /* Could be smp_wmb__xxx(before|after)_spin_lock */

	ptl = pmd_lock(mm, pmd);
	if (likely(pmd_none(*pmd))) {	/* Has another populated it ? */
		mm_inc_nr_ptes(mm);
		pmd_populate(mm, pmd, new);
		new = NULL;
	}
	spin_unlock(ptl);
	if (new)
		pte_free(mm, new);
	return 0;
}

int __pte_alloc_kernel(pmd_t *pmd)
{
	pte_t *new = pte_alloc_one_kernel(&init_mm);
	if (!new)
		return -ENOMEM;

	smp_wmb(); /* See comment in __pte_alloc */

	spin_lock(&init_mm.page_table_lock);
	if (likely(pmd_none(*pmd))) {	/* Has another populated it ? */
		pmd_populate_kernel(&init_mm, pmd, new);
		new = NULL;
	}
	spin_unlock(&init_mm.page_table_lock);
	if (new)
		pte_free_kernel(&init_mm, new);
	return 0;
}

static inline void init_rss_vec(int *rss)
{
	memset(rss, 0, sizeof(int) * NR_MM_COUNTERS);
}

static inline void add_mm_rss_vec(struct mm_struct *mm, int *rss)
{
	int i;

	if (current->mm == mm)
		sync_mm_rss(mm);
	for (i = 0; i < NR_MM_COUNTERS; i++)
		if (rss[i])
			add_mm_counter(mm, i, rss[i]);
}

/*
 * This function is called to print an error when a bad pte
 * is found. For example, we might have a PFN-mapped pte in
 * a region that doesn't allow it.
 *
 * The calling function must still handle the error.
 */
static void print_bad_pte(struct vm_area_struct *vma, unsigned long addr,
			  pte_t pte, struct page *page)
{
	pgd_t *pgd = pgd_offset(vma->vm_mm, addr);
	p4d_t *p4d = p4d_offset(pgd, addr);
	pud_t *pud = pud_offset(p4d, addr);
	pmd_t *pmd = pmd_offset(pud, addr);
	struct address_space *mapping;
	pgoff_t index;
	static unsigned long resume;
	static unsigned long nr_shown;
	static unsigned long nr_unshown;

	/*
	 * Allow a burst of 60 reports, then keep quiet for that minute;
	 * or allow a steady drip of one report per second.
	 */
	if (nr_shown == 60) {
		if (time_before(jiffies, resume)) {
			nr_unshown++;
			return;
		}
		if (nr_unshown) {
			pr_alert("BUG: Bad page map: %lu messages suppressed\n",
				 nr_unshown);
			nr_unshown = 0;
		}
		nr_shown = 0;
	}
	if (nr_shown++ == 0)
		resume = jiffies + 60 * HZ;

	mapping = vma->vm_file ? vma->vm_file->f_mapping : NULL;
	index = linear_page_index(vma, addr);

	pr_alert("BUG: Bad page map in process %s  pte:%08llx pmd:%08llx\n",
		 current->comm,
		 (long long)pte_val(pte), (long long)pmd_val(*pmd));
	if (page)
		dump_page(page, "bad pte");
	pr_alert("addr:%px vm_flags:%08lx anon_vma:%px mapping:%px index:%lx\n",
		 (void *)addr, vma->vm_flags, vma->anon_vma, mapping, index);
	pr_alert("file:%pD fault:%ps mmap:%ps readpage:%ps\n",
		 vma->vm_file,
		 vma->vm_ops ? vma->vm_ops->fault : NULL,
		 vma->vm_file ? vma->vm_file->f_op->mmap : NULL,
		 mapping ? mapping->a_ops->readpage : NULL);
	dump_stack();
	add_taint(TAINT_BAD_PAGE, LOCKDEP_NOW_UNRELIABLE);
}

/*
 * vm_normal_page -- This function gets the "struct page" associated with a pte.
 *
 * "Special" mappings do not wish to be associated with a "struct page" (either
 * it doesn't exist, or it exists but they don't want to touch it). In this
 * case, NULL is returned here. "Normal" mappings do have a struct page.
 *
 * There are 2 broad cases. Firstly, an architecture may define a pte_special()
 * pte bit, in which case this function is trivial. Secondly, an architecture
 * may not have a spare pte bit, which requires a more complicated scheme,
 * described below.
 *
 * A raw VM_PFNMAP mapping (ie. one that is not COWed) is always considered a
 * special mapping (even if there are underlying and valid "struct pages").
 * COWed pages of a VM_PFNMAP are always normal.
 *
 * The way we recognize COWed pages within VM_PFNMAP mappings is through the
 * rules set up by "remap_pfn_range()": the vma will have the VM_PFNMAP bit
 * set, and the vm_pgoff will point to the first PFN mapped: thus every special
 * mapping will always honor the rule
 *
 *	pfn_of_page == vma->vm_pgoff + ((addr - vma->vm_start) >> PAGE_SHIFT)
 *
 * And for normal mappings this is false.
 *
 * This restricts such mappings to be a linear translation from virtual address
 * to pfn. To get around this restriction, we allow arbitrary mappings so long
 * as the vma is not a COW mapping; in that case, we know that all ptes are
 * special (because none can have been COWed).
 *
 *
 * In order to support COW of arbitrary special mappings, we have VM_MIXEDMAP.
 *
 * VM_MIXEDMAP mappings can likewise contain memory with or without "struct
 * page" backing, however the difference is that _all_ pages with a struct
 * page (that is, those where pfn_valid is true) are refcounted and considered
 * normal pages by the VM. The disadvantage is that pages are refcounted
 * (which can be slower and simply not an option for some PFNMAP users). The
 * advantage is that we don't have to follow the strict linearity rule of
 * PFNMAP mappings in order to support COWable mappings.
 *
 */
struct page *vm_normal_page(struct vm_area_struct *vma, unsigned long addr,
			    pte_t pte)
{
	unsigned long pfn = pte_pfn(pte);

	if (IS_ENABLED(CONFIG_ARCH_HAS_PTE_SPECIAL)) {
		if (likely(!pte_special(pte)))
			goto check_pfn;
		if (vma->vm_ops && vma->vm_ops->find_special_page)
			return vma->vm_ops->find_special_page(vma, addr);
		if (vma->vm_flags & (VM_PFNMAP | VM_MIXEDMAP))
			return NULL;
		if (is_zero_pfn(pfn))
			return NULL;
		if (pte_devmap(pte))
			return NULL;

		print_bad_pte(vma, addr, pte, NULL);
		return NULL;
	}

	/* !CONFIG_ARCH_HAS_PTE_SPECIAL case follows: */

	if (unlikely(vma->vm_flags & (VM_PFNMAP|VM_MIXEDMAP))) {
		if (vma->vm_flags & VM_MIXEDMAP) {
			if (!pfn_valid(pfn))
				return NULL;
			goto out;
		} else {
			unsigned long off;
			off = (addr - vma->vm_start) >> PAGE_SHIFT;
			if (pfn == vma->vm_pgoff + off)
				return NULL;
			if (!is_cow_mapping(vma->vm_flags))
				return NULL;
		}
	}

	if (is_zero_pfn(pfn))
		return NULL;

check_pfn:
	if (unlikely(pfn > highest_memmap_pfn)) {
		print_bad_pte(vma, addr, pte, NULL);
		return NULL;
	}

	/*
	 * NOTE! We still have PageReserved() pages in the page tables.
	 * eg. VDSO mappings can cause them to exist.
	 */
out:
	return pfn_to_page(pfn);
}

#ifdef CONFIG_TRANSPARENT_HUGEPAGE
struct page *vm_normal_page_pmd(struct vm_area_struct *vma, unsigned long addr,
				pmd_t pmd)
{
	unsigned long pfn = pmd_pfn(pmd);

	/*
	 * There is no pmd_special() but there may be special pmds, e.g.
	 * in a direct-access (dax) mapping, so let's just replicate the
	 * !CONFIG_ARCH_HAS_PTE_SPECIAL case from vm_normal_page() here.
	 */
	if (unlikely(vma->vm_flags & (VM_PFNMAP|VM_MIXEDMAP))) {
		if (vma->vm_flags & VM_MIXEDMAP) {
			if (!pfn_valid(pfn))
				return NULL;
			goto out;
		} else {
			unsigned long off;
			off = (addr - vma->vm_start) >> PAGE_SHIFT;
			if (pfn == vma->vm_pgoff + off)
				return NULL;
			if (!is_cow_mapping(vma->vm_flags))
				return NULL;
		}
	}

	if (pmd_devmap(pmd))
		return NULL;
	if (is_huge_zero_pmd(pmd))
		return NULL;
	if (unlikely(pfn > highest_memmap_pfn))
		return NULL;

	/*
	 * NOTE! We still have PageReserved() pages in the page tables.
	 * eg. VDSO mappings can cause them to exist.
	 */
out:
	return pfn_to_page(pfn);
}
#endif

/*
 * copy one vm_area from one task to the other. Assumes the page tables
 * already present in the new task to be cleared in the whole range
 * covered by this vma.
 */

static unsigned long
copy_nonpresent_pte(struct mm_struct *dst_mm, struct mm_struct *src_mm,
		pte_t *dst_pte, pte_t *src_pte, struct vm_area_struct *vma,
		unsigned long addr, int *rss)
{
	unsigned long vm_flags = vma->vm_flags;
	pte_t pte = *src_pte;
	struct page *page;
	swp_entry_t entry = pte_to_swp_entry(pte);

	if (likely(!non_swap_entry(entry))) {
		if (swap_duplicate(entry) < 0)
			return entry.val;

		/* make sure dst_mm is on swapoff's mmlist. */
		if (unlikely(list_empty(&dst_mm->mmlist))) {
			spin_lock(&mmlist_lock);
			if (list_empty(&dst_mm->mmlist))
				list_add(&dst_mm->mmlist,
						&src_mm->mmlist);
			spin_unlock(&mmlist_lock);
		}
		rss[MM_SWAPENTS]++;
	} else if (is_migration_entry(entry)) {
		page = migration_entry_to_page(entry);

		rss[mm_counter(page)]++;

		if (is_write_migration_entry(entry) &&
				is_cow_mapping(vm_flags)) {
			/*
			 * COW mappings require pages in both
			 * parent and child to be set to read.
			 */
			make_migration_entry_read(&entry);
			pte = swp_entry_to_pte(entry);
			if (pte_swp_soft_dirty(*src_pte))
				pte = pte_swp_mksoft_dirty(pte);
			if (pte_swp_uffd_wp(*src_pte))
				pte = pte_swp_mkuffd_wp(pte);
			set_pte_at(src_mm, addr, src_pte, pte);
		}
	} else if (is_device_private_entry(entry)) {
		page = device_private_entry_to_page(entry);

		/*
		 * Update rss count even for unaddressable pages, as
		 * they should treated just like normal pages in this
		 * respect.
		 *
		 * We will likely want to have some new rss counters
		 * for unaddressable pages, at some point. But for now
		 * keep things as they are.
		 */
		get_page(page);
		rss[mm_counter(page)]++;
		page_dup_rmap(page, false);

		/*
		 * We do not preserve soft-dirty information, because so
		 * far, checkpoint/restore is the only feature that
		 * requires that. And checkpoint/restore does not work
		 * when a device driver is involved (you cannot easily
		 * save and restore device driver state).
		 */
		if (is_write_device_private_entry(entry) &&
		    is_cow_mapping(vm_flags)) {
			make_device_private_entry_read(&entry);
			pte = swp_entry_to_pte(entry);
			if (pte_swp_uffd_wp(*src_pte))
				pte = pte_swp_mkuffd_wp(pte);
			set_pte_at(src_mm, addr, src_pte, pte);
		}
	}
	set_pte_at(dst_mm, addr, dst_pte, pte);
	return 0;
}

/*
 * Copy a present and normal page if necessary.
 *
 * NOTE! The usual case is that this doesn't need to do
 * anything, and can just return a positive value. That
 * will let the caller know that it can just increase
 * the page refcount and re-use the pte the traditional
 * way.
 *
 * But _if_ we need to copy it because it needs to be
 * pinned in the parent (and the child should get its own
 * copy rather than just a reference to the same page),
 * we'll do that here and return zero to let the caller
 * know we're done.
 *
 * And if we need a pre-allocated page but don't yet have
 * one, return a negative error to let the preallocation
 * code know so that it can do so outside the page table
 * lock.
 */
static inline int
copy_present_page(struct vm_area_struct *dst_vma, struct vm_area_struct *src_vma,
		  pte_t *dst_pte, pte_t *src_pte, unsigned long addr, int *rss,
		  struct page **prealloc, pte_t pte, struct page *page)
{
	struct mm_struct *src_mm = src_vma->vm_mm;
	struct page *new_page;

<<<<<<< HEAD
	if (!is_cow_mapping(src_vma->vm_flags))
		return 1;

=======
>>>>>>> f642729d
	/*
	 * What we want to do is to check whether this page may
	 * have been pinned by the parent process.  If so,
	 * instead of wrprotect the pte on both sides, we copy
	 * the page immediately so that we'll always guarantee
	 * the pinned page won't be randomly replaced in the
	 * future.
	 *
	 * The page pinning checks are just "has this mm ever
	 * seen pinning", along with the (inexact) check of
	 * the page count. That might give false positives for
	 * for pinning, but it will work correctly.
	 */
	if (likely(!page_needs_cow_for_dma(src_vma, page)))
		return 1;

	new_page = *prealloc;
	if (!new_page)
		return -EAGAIN;

	/*
	 * We have a prealloc page, all good!  Take it
	 * over and copy the page & arm it.
	 */
	*prealloc = NULL;
	copy_user_highpage(new_page, page, addr, src_vma);
	__SetPageUptodate(new_page);
	page_add_new_anon_rmap(new_page, dst_vma, addr, false);
	lru_cache_add_inactive_or_unevictable(new_page, dst_vma);
	rss[mm_counter(new_page)]++;

	/* All done, just insert the new page copy in the child */
	pte = mk_pte(new_page, dst_vma->vm_page_prot);
	pte = maybe_mkwrite(pte_mkdirty(pte), dst_vma);
	set_pte_at(dst_vma->vm_mm, addr, dst_pte, pte);
	return 0;
}

/*
 * Copy one pte.  Returns 0 if succeeded, or -EAGAIN if one preallocated page
 * is required to copy this pte.
 */
static inline int
copy_present_pte(struct vm_area_struct *dst_vma, struct vm_area_struct *src_vma,
		 pte_t *dst_pte, pte_t *src_pte, unsigned long addr, int *rss,
		 struct page **prealloc)
{
	struct mm_struct *src_mm = src_vma->vm_mm;
	unsigned long vm_flags = src_vma->vm_flags;
	pte_t pte = *src_pte;
	struct page *page;

	page = vm_normal_page(src_vma, addr, pte);
	if (page) {
		int retval;

		retval = copy_present_page(dst_vma, src_vma, dst_pte, src_pte,
					   addr, rss, prealloc, pte, page);
		if (retval <= 0)
			return retval;

		get_page(page);
		page_dup_rmap(page, false);
		rss[mm_counter(page)]++;
	}

	/*
	 * If it's a COW mapping, write protect it both
	 * in the parent and the child
	 */
	if (is_cow_mapping(vm_flags) && pte_write(pte)) {
		ptep_set_wrprotect(src_mm, addr, src_pte);
		pte = pte_wrprotect(pte);
	}

	/*
	 * If it's a shared mapping, mark it clean in
	 * the child
	 */
	if (vm_flags & VM_SHARED)
		pte = pte_mkclean(pte);
	pte = pte_mkold(pte);

	/*
	 * Make sure the _PAGE_UFFD_WP bit is cleared if the new VMA
	 * does not have the VM_UFFD_WP, which means that the uffd
	 * fork event is not enabled.
	 */
	if (!(vm_flags & VM_UFFD_WP))
		pte = pte_clear_uffd_wp(pte);

	set_pte_at(dst_vma->vm_mm, addr, dst_pte, pte);
	return 0;
}

static inline struct page *
page_copy_prealloc(struct mm_struct *src_mm, struct vm_area_struct *vma,
		   unsigned long addr)
{
	struct page *new_page;

	new_page = alloc_page_vma(GFP_HIGHUSER_MOVABLE, vma, addr);
	if (!new_page)
		return NULL;

	if (mem_cgroup_charge(new_page, src_mm, GFP_KERNEL)) {
		put_page(new_page);
		return NULL;
	}
	cgroup_throttle_swaprate(new_page, GFP_KERNEL);

	return new_page;
}

static int
copy_pte_range(struct vm_area_struct *dst_vma, struct vm_area_struct *src_vma,
	       pmd_t *dst_pmd, pmd_t *src_pmd, unsigned long addr,
	       unsigned long end)
{
	struct mm_struct *dst_mm = dst_vma->vm_mm;
	struct mm_struct *src_mm = src_vma->vm_mm;
	pte_t *orig_src_pte, *orig_dst_pte;
	pte_t *src_pte, *dst_pte;
	spinlock_t *src_ptl, *dst_ptl;
	int progress, ret = 0;
	int rss[NR_MM_COUNTERS];
	swp_entry_t entry = (swp_entry_t){0};
	struct page *prealloc = NULL;

again:
	progress = 0;
	init_rss_vec(rss);

	dst_pte = pte_alloc_map_lock(dst_mm, dst_pmd, addr, &dst_ptl);
	if (!dst_pte) {
		ret = -ENOMEM;
		goto out;
	}
	src_pte = pte_offset_map(src_pmd, addr);
	src_ptl = pte_lockptr(src_mm, src_pmd);
	spin_lock_nested(src_ptl, SINGLE_DEPTH_NESTING);
	orig_src_pte = src_pte;
	orig_dst_pte = dst_pte;
	arch_enter_lazy_mmu_mode();

	do {
		/*
		 * We are holding two locks at this point - either of them
		 * could generate latencies in another task on another CPU.
		 */
		if (progress >= 32) {
			progress = 0;
			if (need_resched() ||
			    spin_needbreak(src_ptl) || spin_needbreak(dst_ptl))
				break;
		}
		if (pte_none(*src_pte)) {
			progress++;
			continue;
		}
		if (unlikely(!pte_present(*src_pte))) {
			entry.val = copy_nonpresent_pte(dst_mm, src_mm,
							dst_pte, src_pte,
							src_vma, addr, rss);
			if (entry.val)
				break;
			progress += 8;
			continue;
		}
		/* copy_present_pte() will clear `*prealloc' if consumed */
		ret = copy_present_pte(dst_vma, src_vma, dst_pte, src_pte,
				       addr, rss, &prealloc);
		/*
		 * If we need a pre-allocated page for this pte, drop the
		 * locks, allocate, and try again.
		 */
		if (unlikely(ret == -EAGAIN))
			break;
		if (unlikely(prealloc)) {
			/*
			 * pre-alloc page cannot be reused by next time so as
			 * to strictly follow mempolicy (e.g., alloc_page_vma()
			 * will allocate page according to address).  This
			 * could only happen if one pinned pte changed.
			 */
			put_page(prealloc);
			prealloc = NULL;
		}
		progress += 8;
	} while (dst_pte++, src_pte++, addr += PAGE_SIZE, addr != end);

	arch_leave_lazy_mmu_mode();
	spin_unlock(src_ptl);
	pte_unmap(orig_src_pte);
	add_mm_rss_vec(dst_mm, rss);
	pte_unmap_unlock(orig_dst_pte, dst_ptl);
	cond_resched();

	if (entry.val) {
		if (add_swap_count_continuation(entry, GFP_KERNEL) < 0) {
			ret = -ENOMEM;
			goto out;
		}
		entry.val = 0;
	} else if (ret) {
		WARN_ON_ONCE(ret != -EAGAIN);
		prealloc = page_copy_prealloc(src_mm, src_vma, addr);
		if (!prealloc)
			return -ENOMEM;
		/* We've captured and resolved the error. Reset, try again. */
		ret = 0;
	}
	if (addr != end)
		goto again;
out:
	if (unlikely(prealloc))
		put_page(prealloc);
	return ret;
}

static inline int
copy_pmd_range(struct vm_area_struct *dst_vma, struct vm_area_struct *src_vma,
	       pud_t *dst_pud, pud_t *src_pud, unsigned long addr,
	       unsigned long end)
{
	struct mm_struct *dst_mm = dst_vma->vm_mm;
	struct mm_struct *src_mm = src_vma->vm_mm;
	pmd_t *src_pmd, *dst_pmd;
	unsigned long next;

	dst_pmd = pmd_alloc(dst_mm, dst_pud, addr);
	if (!dst_pmd)
		return -ENOMEM;
	src_pmd = pmd_offset(src_pud, addr);
	do {
		next = pmd_addr_end(addr, end);
		if (is_swap_pmd(*src_pmd) || pmd_trans_huge(*src_pmd)
			|| pmd_devmap(*src_pmd)) {
			int err;
			VM_BUG_ON_VMA(next-addr != HPAGE_PMD_SIZE, src_vma);
			err = copy_huge_pmd(dst_mm, src_mm,
					    dst_pmd, src_pmd, addr, src_vma);
			if (err == -ENOMEM)
				return -ENOMEM;
			if (!err)
				continue;
			/* fall through */
		}
		if (pmd_none_or_clear_bad(src_pmd))
			continue;
		if (copy_pte_range(dst_vma, src_vma, dst_pmd, src_pmd,
				   addr, next))
			return -ENOMEM;
	} while (dst_pmd++, src_pmd++, addr = next, addr != end);
	return 0;
}

static inline int
copy_pud_range(struct vm_area_struct *dst_vma, struct vm_area_struct *src_vma,
	       p4d_t *dst_p4d, p4d_t *src_p4d, unsigned long addr,
	       unsigned long end)
{
	struct mm_struct *dst_mm = dst_vma->vm_mm;
	struct mm_struct *src_mm = src_vma->vm_mm;
	pud_t *src_pud, *dst_pud;
	unsigned long next;

	dst_pud = pud_alloc(dst_mm, dst_p4d, addr);
	if (!dst_pud)
		return -ENOMEM;
	src_pud = pud_offset(src_p4d, addr);
	do {
		next = pud_addr_end(addr, end);
		if (pud_trans_huge(*src_pud) || pud_devmap(*src_pud)) {
			int err;

			VM_BUG_ON_VMA(next-addr != HPAGE_PUD_SIZE, src_vma);
			err = copy_huge_pud(dst_mm, src_mm,
					    dst_pud, src_pud, addr, src_vma);
			if (err == -ENOMEM)
				return -ENOMEM;
			if (!err)
				continue;
			/* fall through */
		}
		if (pud_none_or_clear_bad(src_pud))
			continue;
		if (copy_pmd_range(dst_vma, src_vma, dst_pud, src_pud,
				   addr, next))
			return -ENOMEM;
	} while (dst_pud++, src_pud++, addr = next, addr != end);
	return 0;
}

static inline int
copy_p4d_range(struct vm_area_struct *dst_vma, struct vm_area_struct *src_vma,
	       pgd_t *dst_pgd, pgd_t *src_pgd, unsigned long addr,
	       unsigned long end)
{
	struct mm_struct *dst_mm = dst_vma->vm_mm;
	p4d_t *src_p4d, *dst_p4d;
	unsigned long next;

	dst_p4d = p4d_alloc(dst_mm, dst_pgd, addr);
	if (!dst_p4d)
		return -ENOMEM;
	src_p4d = p4d_offset(src_pgd, addr);
	do {
		next = p4d_addr_end(addr, end);
		if (p4d_none_or_clear_bad(src_p4d))
			continue;
		if (copy_pud_range(dst_vma, src_vma, dst_p4d, src_p4d,
				   addr, next))
			return -ENOMEM;
	} while (dst_p4d++, src_p4d++, addr = next, addr != end);
	return 0;
}

int
copy_page_range(struct vm_area_struct *dst_vma, struct vm_area_struct *src_vma)
{
	pgd_t *src_pgd, *dst_pgd;
	unsigned long next;
	unsigned long addr = src_vma->vm_start;
	unsigned long end = src_vma->vm_end;
	struct mm_struct *dst_mm = dst_vma->vm_mm;
	struct mm_struct *src_mm = src_vma->vm_mm;
	struct mmu_notifier_range range;
	bool is_cow;
	int ret;

	/*
	 * Don't copy ptes where a page fault will fill them correctly.
	 * Fork becomes much lighter when there are big shared or private
	 * readonly mappings. The tradeoff is that copy_page_range is more
	 * efficient than faulting.
	 */
	if (!(src_vma->vm_flags & (VM_HUGETLB | VM_PFNMAP | VM_MIXEDMAP)) &&
	    !src_vma->anon_vma)
		return 0;

	if (is_vm_hugetlb_page(src_vma))
		return copy_hugetlb_page_range(dst_mm, src_mm, src_vma);

	if (unlikely(src_vma->vm_flags & VM_PFNMAP)) {
		/*
		 * We do not free on error cases below as remove_vma
		 * gets called on error from higher level routine
		 */
		ret = track_pfn_copy(src_vma);
		if (ret)
			return ret;
	}

	/*
	 * We need to invalidate the secondary MMU mappings only when
	 * there could be a permission downgrade on the ptes of the
	 * parent mm. And a permission downgrade will only happen if
	 * is_cow_mapping() returns true.
	 */
	is_cow = is_cow_mapping(src_vma->vm_flags);

	if (is_cow) {
		mmu_notifier_range_init(&range, MMU_NOTIFY_PROTECTION_PAGE,
					0, src_vma, src_mm, addr, end);
		mmu_notifier_invalidate_range_start(&range);
		/*
		 * Disabling preemption is not needed for the write side, as
		 * the read side doesn't spin, but goes to the mmap_lock.
		 *
		 * Use the raw variant of the seqcount_t write API to avoid
		 * lockdep complaining about preemptibility.
		 */
		mmap_assert_write_locked(src_mm);
		raw_write_seqcount_begin(&src_mm->write_protect_seq);
	}

	ret = 0;
	dst_pgd = pgd_offset(dst_mm, addr);
	src_pgd = pgd_offset(src_mm, addr);
	do {
		next = pgd_addr_end(addr, end);
		if (pgd_none_or_clear_bad(src_pgd))
			continue;
		if (unlikely(copy_p4d_range(dst_vma, src_vma, dst_pgd, src_pgd,
					    addr, next))) {
			ret = -ENOMEM;
			break;
		}
	} while (dst_pgd++, src_pgd++, addr = next, addr != end);

	if (is_cow) {
		raw_write_seqcount_end(&src_mm->write_protect_seq);
		mmu_notifier_invalidate_range_end(&range);
	}
	return ret;
}

static unsigned long zap_pte_range(struct mmu_gather *tlb,
				struct vm_area_struct *vma, pmd_t *pmd,
				unsigned long addr, unsigned long end,
				struct zap_details *details)
{
	struct mm_struct *mm = tlb->mm;
	int force_flush = 0;
	int rss[NR_MM_COUNTERS];
	spinlock_t *ptl;
	pte_t *start_pte;
	pte_t *pte;
	swp_entry_t entry;

	tlb_change_page_size(tlb, PAGE_SIZE);
again:
	init_rss_vec(rss);
	start_pte = pte_offset_map_lock(mm, pmd, addr, &ptl);
	pte = start_pte;
	flush_tlb_batched_pending(mm);
	arch_enter_lazy_mmu_mode();
	do {
		pte_t ptent = *pte;
		if (pte_none(ptent))
			continue;

		if (need_resched())
			break;

		if (pte_present(ptent)) {
			struct page *page;

			page = vm_normal_page(vma, addr, ptent);
			if (unlikely(details) && page) {
				/*
				 * unmap_shared_mapping_pages() wants to
				 * invalidate cache without truncating:
				 * unmap shared but keep private pages.
				 */
				if (details->check_mapping &&
				    details->check_mapping != page_rmapping(page))
					continue;
			}
			ptent = ptep_get_and_clear_full(mm, addr, pte,
							tlb->fullmm);
			tlb_remove_tlb_entry(tlb, pte, addr);
			if (unlikely(!page))
				continue;

			if (!PageAnon(page)) {
				if (pte_dirty(ptent)) {
					force_flush = 1;
					set_page_dirty(page);
				}
				if (pte_young(ptent) &&
				    likely(!(vma->vm_flags & VM_SEQ_READ)))
					mark_page_accessed(page);
			}
			rss[mm_counter(page)]--;
			page_remove_rmap(page, false);
			if (unlikely(page_mapcount(page) < 0))
				print_bad_pte(vma, addr, ptent, page);
			if (unlikely(__tlb_remove_page(tlb, page))) {
				force_flush = 1;
				addr += PAGE_SIZE;
				break;
			}
			continue;
		}

		entry = pte_to_swp_entry(ptent);
		if (is_device_private_entry(entry)) {
			struct page *page = device_private_entry_to_page(entry);

			if (unlikely(details && details->check_mapping)) {
				/*
				 * unmap_shared_mapping_pages() wants to
				 * invalidate cache without truncating:
				 * unmap shared but keep private pages.
				 */
				if (details->check_mapping !=
				    page_rmapping(page))
					continue;
			}

			pte_clear_not_present_full(mm, addr, pte, tlb->fullmm);
			rss[mm_counter(page)]--;
			page_remove_rmap(page, false);
			put_page(page);
			continue;
		}

		/* If details->check_mapping, we leave swap entries. */
		if (unlikely(details))
			continue;

		if (!non_swap_entry(entry))
			rss[MM_SWAPENTS]--;
		else if (is_migration_entry(entry)) {
			struct page *page;

			page = migration_entry_to_page(entry);
			rss[mm_counter(page)]--;
		}
		if (unlikely(!free_swap_and_cache(entry)))
			print_bad_pte(vma, addr, ptent, NULL);
		pte_clear_not_present_full(mm, addr, pte, tlb->fullmm);
	} while (pte++, addr += PAGE_SIZE, addr != end);

	add_mm_rss_vec(mm, rss);
	arch_leave_lazy_mmu_mode();

	/* Do the actual TLB flush before dropping ptl */
	if (force_flush)
		tlb_flush_mmu_tlbonly(tlb);
	pte_unmap_unlock(start_pte, ptl);

	/*
	 * If we forced a TLB flush (either due to running out of
	 * batch buffers or because we needed to flush dirty TLB
	 * entries before releasing the ptl), free the batched
	 * memory too. Restart if we didn't do everything.
	 */
	if (force_flush) {
		force_flush = 0;
		tlb_flush_mmu(tlb);
	}

	if (addr != end) {
		cond_resched();
		goto again;
	}

	return addr;
}

static inline unsigned long zap_pmd_range(struct mmu_gather *tlb,
				struct vm_area_struct *vma, pud_t *pud,
				unsigned long addr, unsigned long end,
				struct zap_details *details)
{
	pmd_t *pmd;
	unsigned long next;

	pmd = pmd_offset(pud, addr);
	do {
		next = pmd_addr_end(addr, end);
		if (is_swap_pmd(*pmd) || pmd_trans_huge(*pmd) || pmd_devmap(*pmd)) {
			if (next - addr != HPAGE_PMD_SIZE)
				__split_huge_pmd(vma, pmd, addr, false, NULL);
			else if (zap_huge_pmd(tlb, vma, pmd, addr))
				goto next;
			/* fall through */
		}
		/*
		 * Here there can be other concurrent MADV_DONTNEED or
		 * trans huge page faults running, and if the pmd is
		 * none or trans huge it can change under us. This is
		 * because MADV_DONTNEED holds the mmap_lock in read
		 * mode.
		 */
		if (pmd_none_or_trans_huge_or_clear_bad(pmd))
			goto next;
		next = zap_pte_range(tlb, vma, pmd, addr, next, details);
next:
		cond_resched();
	} while (pmd++, addr = next, addr != end);

	return addr;
}

static inline unsigned long zap_pud_range(struct mmu_gather *tlb,
				struct vm_area_struct *vma, p4d_t *p4d,
				unsigned long addr, unsigned long end,
				struct zap_details *details)
{
	pud_t *pud;
	unsigned long next;

	pud = pud_offset(p4d, addr);
	do {
		next = pud_addr_end(addr, end);
		if (pud_trans_huge(*pud) || pud_devmap(*pud)) {
			if (next - addr != HPAGE_PUD_SIZE) {
				mmap_assert_locked(tlb->mm);
				split_huge_pud(vma, pud, addr);
			} else if (zap_huge_pud(tlb, vma, pud, addr))
				goto next;
			/* fall through */
		}
		if (pud_none_or_clear_bad(pud))
			continue;
		next = zap_pmd_range(tlb, vma, pud, addr, next, details);
next:
		cond_resched();
	} while (pud++, addr = next, addr != end);

	return addr;
}

static inline unsigned long zap_p4d_range(struct mmu_gather *tlb,
				struct vm_area_struct *vma, pgd_t *pgd,
				unsigned long addr, unsigned long end,
				struct zap_details *details)
{
	p4d_t *p4d;
	unsigned long next;

	p4d = p4d_offset(pgd, addr);
	do {
		next = p4d_addr_end(addr, end);
		if (p4d_none_or_clear_bad(p4d))
			continue;
		next = zap_pud_range(tlb, vma, p4d, addr, next, details);
	} while (p4d++, addr = next, addr != end);

	return addr;
}

void unmap_page_range(struct mmu_gather *tlb,
			     struct vm_area_struct *vma,
			     unsigned long addr, unsigned long end,
			     struct zap_details *details)
{
	pgd_t *pgd;
	unsigned long next;

	BUG_ON(addr >= end);
	tlb_start_vma(tlb, vma);
	pgd = pgd_offset(vma->vm_mm, addr);
	do {
		next = pgd_addr_end(addr, end);
		if (pgd_none_or_clear_bad(pgd))
			continue;
		next = zap_p4d_range(tlb, vma, pgd, addr, next, details);
	} while (pgd++, addr = next, addr != end);
	tlb_end_vma(tlb, vma);
}


static void unmap_single_vma(struct mmu_gather *tlb,
		struct vm_area_struct *vma, unsigned long start_addr,
		unsigned long end_addr,
		struct zap_details *details)
{
	unsigned long start = max(vma->vm_start, start_addr);
	unsigned long end;

	if (start >= vma->vm_end)
		return;
	end = min(vma->vm_end, end_addr);
	if (end <= vma->vm_start)
		return;

	if (vma->vm_file)
		uprobe_munmap(vma, start, end);

	if (unlikely(vma->vm_flags & VM_PFNMAP))
		untrack_pfn(vma, 0, 0);

	if (start != end) {
		if (unlikely(is_vm_hugetlb_page(vma))) {
			/*
			 * It is undesirable to test vma->vm_file as it
			 * should be non-null for valid hugetlb area.
			 * However, vm_file will be NULL in the error
			 * cleanup path of mmap_region. When
			 * hugetlbfs ->mmap method fails,
			 * mmap_region() nullifies vma->vm_file
			 * before calling this function to clean up.
			 * Since no pte has actually been setup, it is
			 * safe to do nothing in this case.
			 */
			if (vma->vm_file) {
				i_mmap_lock_write(vma->vm_file->f_mapping);
				__unmap_hugepage_range_final(tlb, vma, start, end, NULL);
				i_mmap_unlock_write(vma->vm_file->f_mapping);
			}
		} else
			unmap_page_range(tlb, vma, start, end, details);
	}
}

/**
 * unmap_vmas - unmap a range of memory covered by a list of vma's
 * @tlb: address of the caller's struct mmu_gather
 * @vma: the starting vma
 * @start_addr: virtual address at which to start unmapping
 * @end_addr: virtual address at which to end unmapping
 *
 * Unmap all pages in the vma list.
 *
 * Only addresses between `start' and `end' will be unmapped.
 *
 * The VMA list must be sorted in ascending virtual address order.
 *
 * unmap_vmas() assumes that the caller will flush the whole unmapped address
 * range after unmap_vmas() returns.  So the only responsibility here is to
 * ensure that any thus-far unmapped pages are flushed before unmap_vmas()
 * drops the lock and schedules.
 */
void unmap_vmas(struct mmu_gather *tlb,
		struct vm_area_struct *vma, unsigned long start_addr,
		unsigned long end_addr)
{
	struct mmu_notifier_range range;

	mmu_notifier_range_init(&range, MMU_NOTIFY_UNMAP, 0, vma, vma->vm_mm,
				start_addr, end_addr);
	mmu_notifier_invalidate_range_start(&range);
	for ( ; vma && vma->vm_start < end_addr; vma = vma->vm_next)
		unmap_single_vma(tlb, vma, start_addr, end_addr, NULL);
	mmu_notifier_invalidate_range_end(&range);
}

/**
 * zap_page_range - remove user pages in a given range
 * @vma: vm_area_struct holding the applicable pages
 * @start: starting address of pages to zap
 * @size: number of bytes to zap
 *
 * Caller must protect the VMA list
 */
void zap_page_range(struct vm_area_struct *vma, unsigned long start,
		unsigned long size)
{
	struct mmu_notifier_range range;
	struct mmu_gather tlb;

	lru_add_drain();
	mmu_notifier_range_init(&range, MMU_NOTIFY_CLEAR, 0, vma, vma->vm_mm,
				start, start + size);
	tlb_gather_mmu(&tlb, vma->vm_mm);
	update_hiwater_rss(vma->vm_mm);
	mmu_notifier_invalidate_range_start(&range);
	for ( ; vma && vma->vm_start < range.end; vma = vma->vm_next)
		unmap_single_vma(&tlb, vma, start, range.end, NULL);
	mmu_notifier_invalidate_range_end(&range);
	tlb_finish_mmu(&tlb);
}

/**
 * zap_page_range_single - remove user pages in a given range
 * @vma: vm_area_struct holding the applicable pages
 * @address: starting address of pages to zap
 * @size: number of bytes to zap
 * @details: details of shared cache invalidation
 *
 * The range must fit into one VMA.
 */
static void zap_page_range_single(struct vm_area_struct *vma, unsigned long address,
		unsigned long size, struct zap_details *details)
{
	struct mmu_notifier_range range;
	struct mmu_gather tlb;

	lru_add_drain();
	mmu_notifier_range_init(&range, MMU_NOTIFY_CLEAR, 0, vma, vma->vm_mm,
				address, address + size);
	tlb_gather_mmu(&tlb, vma->vm_mm);
	update_hiwater_rss(vma->vm_mm);
	mmu_notifier_invalidate_range_start(&range);
	unmap_single_vma(&tlb, vma, address, range.end, details);
	mmu_notifier_invalidate_range_end(&range);
	tlb_finish_mmu(&tlb);
}

/**
 * zap_vma_ptes - remove ptes mapping the vma
 * @vma: vm_area_struct holding ptes to be zapped
 * @address: starting address of pages to zap
 * @size: number of bytes to zap
 *
 * This function only unmaps ptes assigned to VM_PFNMAP vmas.
 *
 * The entire address range must be fully contained within the vma.
 *
 */
void zap_vma_ptes(struct vm_area_struct *vma, unsigned long address,
		unsigned long size)
{
	if (address < vma->vm_start || address + size > vma->vm_end ||
	    		!(vma->vm_flags & VM_PFNMAP))
		return;

	zap_page_range_single(vma, address, size, NULL);
}
EXPORT_SYMBOL_GPL(zap_vma_ptes);

static pmd_t *walk_to_pmd(struct mm_struct *mm, unsigned long addr)
{
	pgd_t *pgd;
	p4d_t *p4d;
	pud_t *pud;
	pmd_t *pmd;

	pgd = pgd_offset(mm, addr);
	p4d = p4d_alloc(mm, pgd, addr);
	if (!p4d)
		return NULL;
	pud = pud_alloc(mm, p4d, addr);
	if (!pud)
		return NULL;
	pmd = pmd_alloc(mm, pud, addr);
	if (!pmd)
		return NULL;

	VM_BUG_ON(pmd_trans_huge(*pmd));
	return pmd;
}

pte_t *__get_locked_pte(struct mm_struct *mm, unsigned long addr,
			spinlock_t **ptl)
{
	pmd_t *pmd = walk_to_pmd(mm, addr);

	if (!pmd)
		return NULL;
	return pte_alloc_map_lock(mm, pmd, addr, ptl);
}

static int validate_page_before_insert(struct page *page)
{
	if (PageAnon(page) || PageSlab(page) || page_has_type(page))
		return -EINVAL;
	flush_dcache_page(page);
	return 0;
}

static int insert_page_into_pte_locked(struct mm_struct *mm, pte_t *pte,
			unsigned long addr, struct page *page, pgprot_t prot)
{
	if (!pte_none(*pte))
		return -EBUSY;
	/* Ok, finally just insert the thing.. */
	get_page(page);
	inc_mm_counter_fast(mm, mm_counter_file(page));
	page_add_file_rmap(page, false);
	set_pte_at(mm, addr, pte, mk_pte(page, prot));
	return 0;
}

/*
 * This is the old fallback for page remapping.
 *
 * For historical reasons, it only allows reserved pages. Only
 * old drivers should use this, and they needed to mark their
 * pages reserved for the old functions anyway.
 */
static int insert_page(struct vm_area_struct *vma, unsigned long addr,
			struct page *page, pgprot_t prot)
{
	struct mm_struct *mm = vma->vm_mm;
	int retval;
	pte_t *pte;
	spinlock_t *ptl;

	retval = validate_page_before_insert(page);
	if (retval)
		goto out;
	retval = -ENOMEM;
	pte = get_locked_pte(mm, addr, &ptl);
	if (!pte)
		goto out;
	retval = insert_page_into_pte_locked(mm, pte, addr, page, prot);
	pte_unmap_unlock(pte, ptl);
out:
	return retval;
}

#ifdef pte_index
static int insert_page_in_batch_locked(struct mm_struct *mm, pte_t *pte,
			unsigned long addr, struct page *page, pgprot_t prot)
{
	int err;

	if (!page_count(page))
		return -EINVAL;
	err = validate_page_before_insert(page);
	if (err)
		return err;
	return insert_page_into_pte_locked(mm, pte, addr, page, prot);
}

/* insert_pages() amortizes the cost of spinlock operations
 * when inserting pages in a loop. Arch *must* define pte_index.
 */
static int insert_pages(struct vm_area_struct *vma, unsigned long addr,
			struct page **pages, unsigned long *num, pgprot_t prot)
{
	pmd_t *pmd = NULL;
	pte_t *start_pte, *pte;
	spinlock_t *pte_lock;
	struct mm_struct *const mm = vma->vm_mm;
	unsigned long curr_page_idx = 0;
	unsigned long remaining_pages_total = *num;
	unsigned long pages_to_write_in_pmd;
	int ret;
more:
	ret = -EFAULT;
	pmd = walk_to_pmd(mm, addr);
	if (!pmd)
		goto out;

	pages_to_write_in_pmd = min_t(unsigned long,
		remaining_pages_total, PTRS_PER_PTE - pte_index(addr));

	/* Allocate the PTE if necessary; takes PMD lock once only. */
	ret = -ENOMEM;
	if (pte_alloc(mm, pmd))
		goto out;

	while (pages_to_write_in_pmd) {
		int pte_idx = 0;
		const int batch_size = min_t(int, pages_to_write_in_pmd, 8);

		start_pte = pte_offset_map_lock(mm, pmd, addr, &pte_lock);
		for (pte = start_pte; pte_idx < batch_size; ++pte, ++pte_idx) {
			int err = insert_page_in_batch_locked(mm, pte,
				addr, pages[curr_page_idx], prot);
			if (unlikely(err)) {
				pte_unmap_unlock(start_pte, pte_lock);
				ret = err;
				remaining_pages_total -= pte_idx;
				goto out;
			}
			addr += PAGE_SIZE;
			++curr_page_idx;
		}
		pte_unmap_unlock(start_pte, pte_lock);
		pages_to_write_in_pmd -= batch_size;
		remaining_pages_total -= batch_size;
	}
	if (remaining_pages_total)
		goto more;
	ret = 0;
out:
	*num = remaining_pages_total;
	return ret;
}
#endif  /* ifdef pte_index */

/**
 * vm_insert_pages - insert multiple pages into user vma, batching the pmd lock.
 * @vma: user vma to map to
 * @addr: target start user address of these pages
 * @pages: source kernel pages
 * @num: in: number of pages to map. out: number of pages that were *not*
 * mapped. (0 means all pages were successfully mapped).
 *
 * Preferred over vm_insert_page() when inserting multiple pages.
 *
 * In case of error, we may have mapped a subset of the provided
 * pages. It is the caller's responsibility to account for this case.
 *
 * The same restrictions apply as in vm_insert_page().
 */
int vm_insert_pages(struct vm_area_struct *vma, unsigned long addr,
			struct page **pages, unsigned long *num)
{
#ifdef pte_index
	const unsigned long end_addr = addr + (*num * PAGE_SIZE) - 1;

	if (addr < vma->vm_start || end_addr >= vma->vm_end)
		return -EFAULT;
	if (!(vma->vm_flags & VM_MIXEDMAP)) {
		BUG_ON(mmap_read_trylock(vma->vm_mm));
		BUG_ON(vma->vm_flags & VM_PFNMAP);
		vma->vm_flags |= VM_MIXEDMAP;
	}
	/* Defer page refcount checking till we're about to map that page. */
	return insert_pages(vma, addr, pages, num, vma->vm_page_prot);
#else
	unsigned long idx = 0, pgcount = *num;
	int err = -EINVAL;

	for (; idx < pgcount; ++idx) {
		err = vm_insert_page(vma, addr + (PAGE_SIZE * idx), pages[idx]);
		if (err)
			break;
	}
	*num = pgcount - idx;
	return err;
#endif  /* ifdef pte_index */
}
EXPORT_SYMBOL(vm_insert_pages);

/**
 * vm_insert_page - insert single page into user vma
 * @vma: user vma to map to
 * @addr: target user address of this page
 * @page: source kernel page
 *
 * This allows drivers to insert individual pages they've allocated
 * into a user vma.
 *
 * The page has to be a nice clean _individual_ kernel allocation.
 * If you allocate a compound page, you need to have marked it as
 * such (__GFP_COMP), or manually just split the page up yourself
 * (see split_page()).
 *
 * NOTE! Traditionally this was done with "remap_pfn_range()" which
 * took an arbitrary page protection parameter. This doesn't allow
 * that. Your vma protection will have to be set up correctly, which
 * means that if you want a shared writable mapping, you'd better
 * ask for a shared writable mapping!
 *
 * The page does not need to be reserved.
 *
 * Usually this function is called from f_op->mmap() handler
 * under mm->mmap_lock write-lock, so it can change vma->vm_flags.
 * Caller must set VM_MIXEDMAP on vma if it wants to call this
 * function from other places, for example from page-fault handler.
 *
 * Return: %0 on success, negative error code otherwise.
 */
int vm_insert_page(struct vm_area_struct *vma, unsigned long addr,
			struct page *page)
{
	if (addr < vma->vm_start || addr >= vma->vm_end)
		return -EFAULT;
	if (!page_count(page))
		return -EINVAL;
	if (!(vma->vm_flags & VM_MIXEDMAP)) {
		BUG_ON(mmap_read_trylock(vma->vm_mm));
		BUG_ON(vma->vm_flags & VM_PFNMAP);
		vma->vm_flags |= VM_MIXEDMAP;
	}
	return insert_page(vma, addr, page, vma->vm_page_prot);
}
EXPORT_SYMBOL(vm_insert_page);

/*
 * __vm_map_pages - maps range of kernel pages into user vma
 * @vma: user vma to map to
 * @pages: pointer to array of source kernel pages
 * @num: number of pages in page array
 * @offset: user's requested vm_pgoff
 *
 * This allows drivers to map range of kernel pages into a user vma.
 *
 * Return: 0 on success and error code otherwise.
 */
static int __vm_map_pages(struct vm_area_struct *vma, struct page **pages,
				unsigned long num, unsigned long offset)
{
	unsigned long count = vma_pages(vma);
	unsigned long uaddr = vma->vm_start;
	int ret, i;

	/* Fail if the user requested offset is beyond the end of the object */
	if (offset >= num)
		return -ENXIO;

	/* Fail if the user requested size exceeds available object size */
	if (count > num - offset)
		return -ENXIO;

	for (i = 0; i < count; i++) {
		ret = vm_insert_page(vma, uaddr, pages[offset + i]);
		if (ret < 0)
			return ret;
		uaddr += PAGE_SIZE;
	}

	return 0;
}

/**
 * vm_map_pages - maps range of kernel pages starts with non zero offset
 * @vma: user vma to map to
 * @pages: pointer to array of source kernel pages
 * @num: number of pages in page array
 *
 * Maps an object consisting of @num pages, catering for the user's
 * requested vm_pgoff
 *
 * If we fail to insert any page into the vma, the function will return
 * immediately leaving any previously inserted pages present.  Callers
 * from the mmap handler may immediately return the error as their caller
 * will destroy the vma, removing any successfully inserted pages. Other
 * callers should make their own arrangements for calling unmap_region().
 *
 * Context: Process context. Called by mmap handlers.
 * Return: 0 on success and error code otherwise.
 */
int vm_map_pages(struct vm_area_struct *vma, struct page **pages,
				unsigned long num)
{
	return __vm_map_pages(vma, pages, num, vma->vm_pgoff);
}
EXPORT_SYMBOL(vm_map_pages);

/**
 * vm_map_pages_zero - map range of kernel pages starts with zero offset
 * @vma: user vma to map to
 * @pages: pointer to array of source kernel pages
 * @num: number of pages in page array
 *
 * Similar to vm_map_pages(), except that it explicitly sets the offset
 * to 0. This function is intended for the drivers that did not consider
 * vm_pgoff.
 *
 * Context: Process context. Called by mmap handlers.
 * Return: 0 on success and error code otherwise.
 */
int vm_map_pages_zero(struct vm_area_struct *vma, struct page **pages,
				unsigned long num)
{
	return __vm_map_pages(vma, pages, num, 0);
}
EXPORT_SYMBOL(vm_map_pages_zero);

static vm_fault_t insert_pfn(struct vm_area_struct *vma, unsigned long addr,
			pfn_t pfn, pgprot_t prot, bool mkwrite)
{
	struct mm_struct *mm = vma->vm_mm;
	pte_t *pte, entry;
	spinlock_t *ptl;

	pte = get_locked_pte(mm, addr, &ptl);
	if (!pte)
		return VM_FAULT_OOM;
	if (!pte_none(*pte)) {
		if (mkwrite) {
			/*
			 * For read faults on private mappings the PFN passed
			 * in may not match the PFN we have mapped if the
			 * mapped PFN is a writeable COW page.  In the mkwrite
			 * case we are creating a writable PTE for a shared
			 * mapping and we expect the PFNs to match. If they
			 * don't match, we are likely racing with block
			 * allocation and mapping invalidation so just skip the
			 * update.
			 */
			if (pte_pfn(*pte) != pfn_t_to_pfn(pfn)) {
				WARN_ON_ONCE(!is_zero_pfn(pte_pfn(*pte)));
				goto out_unlock;
			}
			entry = pte_mkyoung(*pte);
			entry = maybe_mkwrite(pte_mkdirty(entry), vma);
			if (ptep_set_access_flags(vma, addr, pte, entry, 1))
				update_mmu_cache(vma, addr, pte);
		}
		goto out_unlock;
	}

	/* Ok, finally just insert the thing.. */
	if (pfn_t_devmap(pfn))
		entry = pte_mkdevmap(pfn_t_pte(pfn, prot));
	else
		entry = pte_mkspecial(pfn_t_pte(pfn, prot));

	if (mkwrite) {
		entry = pte_mkyoung(entry);
		entry = maybe_mkwrite(pte_mkdirty(entry), vma);
	}

	set_pte_at(mm, addr, pte, entry);
	update_mmu_cache(vma, addr, pte); /* XXX: why not for insert_page? */

out_unlock:
	pte_unmap_unlock(pte, ptl);
	return VM_FAULT_NOPAGE;
}

/**
 * vmf_insert_pfn_prot - insert single pfn into user vma with specified pgprot
 * @vma: user vma to map to
 * @addr: target user address of this page
 * @pfn: source kernel pfn
 * @pgprot: pgprot flags for the inserted page
 *
 * This is exactly like vmf_insert_pfn(), except that it allows drivers
 * to override pgprot on a per-page basis.
 *
 * This only makes sense for IO mappings, and it makes no sense for
 * COW mappings.  In general, using multiple vmas is preferable;
 * vmf_insert_pfn_prot should only be used if using multiple VMAs is
 * impractical.
 *
 * See vmf_insert_mixed_prot() for a discussion of the implication of using
 * a value of @pgprot different from that of @vma->vm_page_prot.
 *
 * Context: Process context.  May allocate using %GFP_KERNEL.
 * Return: vm_fault_t value.
 */
vm_fault_t vmf_insert_pfn_prot(struct vm_area_struct *vma, unsigned long addr,
			unsigned long pfn, pgprot_t pgprot)
{
	/*
	 * Technically, architectures with pte_special can avoid all these
	 * restrictions (same for remap_pfn_range).  However we would like
	 * consistency in testing and feature parity among all, so we should
	 * try to keep these invariants in place for everybody.
	 */
	BUG_ON(!(vma->vm_flags & (VM_PFNMAP|VM_MIXEDMAP)));
	BUG_ON((vma->vm_flags & (VM_PFNMAP|VM_MIXEDMAP)) ==
						(VM_PFNMAP|VM_MIXEDMAP));
	BUG_ON((vma->vm_flags & VM_PFNMAP) && is_cow_mapping(vma->vm_flags));
	BUG_ON((vma->vm_flags & VM_MIXEDMAP) && pfn_valid(pfn));

	if (addr < vma->vm_start || addr >= vma->vm_end)
		return VM_FAULT_SIGBUS;

	if (!pfn_modify_allowed(pfn, pgprot))
		return VM_FAULT_SIGBUS;

	track_pfn_insert(vma, &pgprot, __pfn_to_pfn_t(pfn, PFN_DEV));

	return insert_pfn(vma, addr, __pfn_to_pfn_t(pfn, PFN_DEV), pgprot,
			false);
}
EXPORT_SYMBOL(vmf_insert_pfn_prot);

/**
 * vmf_insert_pfn - insert single pfn into user vma
 * @vma: user vma to map to
 * @addr: target user address of this page
 * @pfn: source kernel pfn
 *
 * Similar to vm_insert_page, this allows drivers to insert individual pages
 * they've allocated into a user vma. Same comments apply.
 *
 * This function should only be called from a vm_ops->fault handler, and
 * in that case the handler should return the result of this function.
 *
 * vma cannot be a COW mapping.
 *
 * As this is called only for pages that do not currently exist, we
 * do not need to flush old virtual caches or the TLB.
 *
 * Context: Process context.  May allocate using %GFP_KERNEL.
 * Return: vm_fault_t value.
 */
vm_fault_t vmf_insert_pfn(struct vm_area_struct *vma, unsigned long addr,
			unsigned long pfn)
{
	return vmf_insert_pfn_prot(vma, addr, pfn, vma->vm_page_prot);
}
EXPORT_SYMBOL(vmf_insert_pfn);

static bool vm_mixed_ok(struct vm_area_struct *vma, pfn_t pfn)
{
	/* these checks mirror the abort conditions in vm_normal_page */
	if (vma->vm_flags & VM_MIXEDMAP)
		return true;
	if (pfn_t_devmap(pfn))
		return true;
	if (pfn_t_special(pfn))
		return true;
	if (is_zero_pfn(pfn_t_to_pfn(pfn)))
		return true;
	return false;
}

static vm_fault_t __vm_insert_mixed(struct vm_area_struct *vma,
		unsigned long addr, pfn_t pfn, pgprot_t pgprot,
		bool mkwrite)
{
	int err;

	BUG_ON(!vm_mixed_ok(vma, pfn));

	if (addr < vma->vm_start || addr >= vma->vm_end)
		return VM_FAULT_SIGBUS;

	track_pfn_insert(vma, &pgprot, pfn);

	if (!pfn_modify_allowed(pfn_t_to_pfn(pfn), pgprot))
		return VM_FAULT_SIGBUS;

	/*
	 * If we don't have pte special, then we have to use the pfn_valid()
	 * based VM_MIXEDMAP scheme (see vm_normal_page), and thus we *must*
	 * refcount the page if pfn_valid is true (hence insert_page rather
	 * than insert_pfn).  If a zero_pfn were inserted into a VM_MIXEDMAP
	 * without pte special, it would there be refcounted as a normal page.
	 */
	if (!IS_ENABLED(CONFIG_ARCH_HAS_PTE_SPECIAL) &&
	    !pfn_t_devmap(pfn) && pfn_t_valid(pfn)) {
		struct page *page;

		/*
		 * At this point we are committed to insert_page()
		 * regardless of whether the caller specified flags that
		 * result in pfn_t_has_page() == false.
		 */
		page = pfn_to_page(pfn_t_to_pfn(pfn));
		err = insert_page(vma, addr, page, pgprot);
	} else {
		return insert_pfn(vma, addr, pfn, pgprot, mkwrite);
	}

	if (err == -ENOMEM)
		return VM_FAULT_OOM;
	if (err < 0 && err != -EBUSY)
		return VM_FAULT_SIGBUS;

	return VM_FAULT_NOPAGE;
}

/**
 * vmf_insert_mixed_prot - insert single pfn into user vma with specified pgprot
 * @vma: user vma to map to
 * @addr: target user address of this page
 * @pfn: source kernel pfn
 * @pgprot: pgprot flags for the inserted page
 *
 * This is exactly like vmf_insert_mixed(), except that it allows drivers
 * to override pgprot on a per-page basis.
 *
 * Typically this function should be used by drivers to set caching- and
 * encryption bits different than those of @vma->vm_page_prot, because
 * the caching- or encryption mode may not be known at mmap() time.
 * This is ok as long as @vma->vm_page_prot is not used by the core vm
 * to set caching and encryption bits for those vmas (except for COW pages).
 * This is ensured by core vm only modifying these page table entries using
 * functions that don't touch caching- or encryption bits, using pte_modify()
 * if needed. (See for example mprotect()).
 * Also when new page-table entries are created, this is only done using the
 * fault() callback, and never using the value of vma->vm_page_prot,
 * except for page-table entries that point to anonymous pages as the result
 * of COW.
 *
 * Context: Process context.  May allocate using %GFP_KERNEL.
 * Return: vm_fault_t value.
 */
vm_fault_t vmf_insert_mixed_prot(struct vm_area_struct *vma, unsigned long addr,
				 pfn_t pfn, pgprot_t pgprot)
{
	return __vm_insert_mixed(vma, addr, pfn, pgprot, false);
}
EXPORT_SYMBOL(vmf_insert_mixed_prot);

vm_fault_t vmf_insert_mixed(struct vm_area_struct *vma, unsigned long addr,
		pfn_t pfn)
{
	return __vm_insert_mixed(vma, addr, pfn, vma->vm_page_prot, false);
}
EXPORT_SYMBOL(vmf_insert_mixed);

/*
 *  If the insertion of PTE failed because someone else already added a
 *  different entry in the mean time, we treat that as success as we assume
 *  the same entry was actually inserted.
 */
vm_fault_t vmf_insert_mixed_mkwrite(struct vm_area_struct *vma,
		unsigned long addr, pfn_t pfn)
{
	return __vm_insert_mixed(vma, addr, pfn, vma->vm_page_prot, true);
}
EXPORT_SYMBOL(vmf_insert_mixed_mkwrite);

/*
 * maps a range of physical memory into the requested pages. the old
 * mappings are removed. any references to nonexistent pages results
 * in null mappings (currently treated as "copy-on-access")
 */
static int remap_pte_range(struct mm_struct *mm, pmd_t *pmd,
			unsigned long addr, unsigned long end,
			unsigned long pfn, pgprot_t prot)
{
	pte_t *pte, *mapped_pte;
	spinlock_t *ptl;
	int err = 0;

	mapped_pte = pte = pte_alloc_map_lock(mm, pmd, addr, &ptl);
	if (!pte)
		return -ENOMEM;
	arch_enter_lazy_mmu_mode();
	do {
		BUG_ON(!pte_none(*pte));
		if (!pfn_modify_allowed(pfn, prot)) {
			err = -EACCES;
			break;
		}
		set_pte_at(mm, addr, pte, pte_mkspecial(pfn_pte(pfn, prot)));
		pfn++;
	} while (pte++, addr += PAGE_SIZE, addr != end);
	arch_leave_lazy_mmu_mode();
	pte_unmap_unlock(mapped_pte, ptl);
	return err;
}

static inline int remap_pmd_range(struct mm_struct *mm, pud_t *pud,
			unsigned long addr, unsigned long end,
			unsigned long pfn, pgprot_t prot)
{
	pmd_t *pmd;
	unsigned long next;
	int err;

	pfn -= addr >> PAGE_SHIFT;
	pmd = pmd_alloc(mm, pud, addr);
	if (!pmd)
		return -ENOMEM;
	VM_BUG_ON(pmd_trans_huge(*pmd));
	do {
		next = pmd_addr_end(addr, end);
		err = remap_pte_range(mm, pmd, addr, next,
				pfn + (addr >> PAGE_SHIFT), prot);
		if (err)
			return err;
	} while (pmd++, addr = next, addr != end);
	return 0;
}

static inline int remap_pud_range(struct mm_struct *mm, p4d_t *p4d,
			unsigned long addr, unsigned long end,
			unsigned long pfn, pgprot_t prot)
{
	pud_t *pud;
	unsigned long next;
	int err;

	pfn -= addr >> PAGE_SHIFT;
	pud = pud_alloc(mm, p4d, addr);
	if (!pud)
		return -ENOMEM;
	do {
		next = pud_addr_end(addr, end);
		err = remap_pmd_range(mm, pud, addr, next,
				pfn + (addr >> PAGE_SHIFT), prot);
		if (err)
			return err;
	} while (pud++, addr = next, addr != end);
	return 0;
}

static inline int remap_p4d_range(struct mm_struct *mm, pgd_t *pgd,
			unsigned long addr, unsigned long end,
			unsigned long pfn, pgprot_t prot)
{
	p4d_t *p4d;
	unsigned long next;
	int err;

	pfn -= addr >> PAGE_SHIFT;
	p4d = p4d_alloc(mm, pgd, addr);
	if (!p4d)
		return -ENOMEM;
	do {
		next = p4d_addr_end(addr, end);
		err = remap_pud_range(mm, p4d, addr, next,
				pfn + (addr >> PAGE_SHIFT), prot);
		if (err)
			return err;
	} while (p4d++, addr = next, addr != end);
	return 0;
}

/**
 * remap_pfn_range - remap kernel memory to userspace
 * @vma: user vma to map to
 * @addr: target page aligned user address to start at
 * @pfn: page frame number of kernel physical memory address
 * @size: size of mapping area
 * @prot: page protection flags for this mapping
 *
 * Note: this is only safe if the mm semaphore is held when called.
 *
 * Return: %0 on success, negative error code otherwise.
 */
int remap_pfn_range(struct vm_area_struct *vma, unsigned long addr,
		    unsigned long pfn, unsigned long size, pgprot_t prot)
{
	pgd_t *pgd;
	unsigned long next;
	unsigned long end = addr + PAGE_ALIGN(size);
	struct mm_struct *mm = vma->vm_mm;
	unsigned long remap_pfn = pfn;
	int err;

	if (WARN_ON_ONCE(!PAGE_ALIGNED(addr)))
		return -EINVAL;

	/*
	 * Physically remapped pages are special. Tell the
	 * rest of the world about it:
	 *   VM_IO tells people not to look at these pages
	 *	(accesses can have side effects).
	 *   VM_PFNMAP tells the core MM that the base pages are just
	 *	raw PFN mappings, and do not have a "struct page" associated
	 *	with them.
	 *   VM_DONTEXPAND
	 *      Disable vma merging and expanding with mremap().
	 *   VM_DONTDUMP
	 *      Omit vma from core dump, even when VM_IO turned off.
	 *
	 * There's a horrible special case to handle copy-on-write
	 * behaviour that some programs depend on. We mark the "original"
	 * un-COW'ed pages by matching them up with "vma->vm_pgoff".
	 * See vm_normal_page() for details.
	 */
	if (is_cow_mapping(vma->vm_flags)) {
		if (addr != vma->vm_start || end != vma->vm_end)
			return -EINVAL;
		vma->vm_pgoff = pfn;
	}

	err = track_pfn_remap(vma, &prot, remap_pfn, addr, PAGE_ALIGN(size));
	if (err)
		return -EINVAL;

	vma->vm_flags |= VM_IO | VM_PFNMAP | VM_DONTEXPAND | VM_DONTDUMP;

	BUG_ON(addr >= end);
	pfn -= addr >> PAGE_SHIFT;
	pgd = pgd_offset(mm, addr);
	flush_cache_range(vma, addr, end);
	do {
		next = pgd_addr_end(addr, end);
		err = remap_p4d_range(mm, pgd, addr, next,
				pfn + (addr >> PAGE_SHIFT), prot);
		if (err)
			break;
	} while (pgd++, addr = next, addr != end);

	if (err)
		untrack_pfn(vma, remap_pfn, PAGE_ALIGN(size));

	return err;
}
EXPORT_SYMBOL(remap_pfn_range);

/**
 * vm_iomap_memory - remap memory to userspace
 * @vma: user vma to map to
 * @start: start of the physical memory to be mapped
 * @len: size of area
 *
 * This is a simplified io_remap_pfn_range() for common driver use. The
 * driver just needs to give us the physical memory range to be mapped,
 * we'll figure out the rest from the vma information.
 *
 * NOTE! Some drivers might want to tweak vma->vm_page_prot first to get
 * whatever write-combining details or similar.
 *
 * Return: %0 on success, negative error code otherwise.
 */
int vm_iomap_memory(struct vm_area_struct *vma, phys_addr_t start, unsigned long len)
{
	unsigned long vm_len, pfn, pages;

	/* Check that the physical memory area passed in looks valid */
	if (start + len < start)
		return -EINVAL;
	/*
	 * You *really* shouldn't map things that aren't page-aligned,
	 * but we've historically allowed it because IO memory might
	 * just have smaller alignment.
	 */
	len += start & ~PAGE_MASK;
	pfn = start >> PAGE_SHIFT;
	pages = (len + ~PAGE_MASK) >> PAGE_SHIFT;
	if (pfn + pages < pfn)
		return -EINVAL;

	/* We start the mapping 'vm_pgoff' pages into the area */
	if (vma->vm_pgoff > pages)
		return -EINVAL;
	pfn += vma->vm_pgoff;
	pages -= vma->vm_pgoff;

	/* Can we fit all of the mapping? */
	vm_len = vma->vm_end - vma->vm_start;
	if (vm_len >> PAGE_SHIFT > pages)
		return -EINVAL;

	/* Ok, let it rip */
	return io_remap_pfn_range(vma, vma->vm_start, pfn, vm_len, vma->vm_page_prot);
}
EXPORT_SYMBOL(vm_iomap_memory);

static int apply_to_pte_range(struct mm_struct *mm, pmd_t *pmd,
				     unsigned long addr, unsigned long end,
				     pte_fn_t fn, void *data, bool create,
				     pgtbl_mod_mask *mask)
{
	pte_t *pte, *mapped_pte;
	int err = 0;
	spinlock_t *ptl;

	if (create) {
		mapped_pte = pte = (mm == &init_mm) ?
			pte_alloc_kernel_track(pmd, addr, mask) :
			pte_alloc_map_lock(mm, pmd, addr, &ptl);
		if (!pte)
			return -ENOMEM;
	} else {
		mapped_pte = pte = (mm == &init_mm) ?
			pte_offset_kernel(pmd, addr) :
			pte_offset_map_lock(mm, pmd, addr, &ptl);
	}

	BUG_ON(pmd_huge(*pmd));

	arch_enter_lazy_mmu_mode();

	if (fn) {
		do {
			if (create || !pte_none(*pte)) {
				err = fn(pte++, addr, data);
				if (err)
					break;
			}
		} while (addr += PAGE_SIZE, addr != end);
	}
	*mask |= PGTBL_PTE_MODIFIED;

	arch_leave_lazy_mmu_mode();

	if (mm != &init_mm)
		pte_unmap_unlock(mapped_pte, ptl);
	return err;
}

static int apply_to_pmd_range(struct mm_struct *mm, pud_t *pud,
				     unsigned long addr, unsigned long end,
				     pte_fn_t fn, void *data, bool create,
				     pgtbl_mod_mask *mask)
{
	pmd_t *pmd;
	unsigned long next;
	int err = 0;

	BUG_ON(pud_huge(*pud));

	if (create) {
		pmd = pmd_alloc_track(mm, pud, addr, mask);
		if (!pmd)
			return -ENOMEM;
	} else {
		pmd = pmd_offset(pud, addr);
	}
	do {
		next = pmd_addr_end(addr, end);
		if (create || !pmd_none_or_clear_bad(pmd)) {
			err = apply_to_pte_range(mm, pmd, addr, next, fn, data,
						 create, mask);
			if (err)
				break;
		}
	} while (pmd++, addr = next, addr != end);
	return err;
}

static int apply_to_pud_range(struct mm_struct *mm, p4d_t *p4d,
				     unsigned long addr, unsigned long end,
				     pte_fn_t fn, void *data, bool create,
				     pgtbl_mod_mask *mask)
{
	pud_t *pud;
	unsigned long next;
	int err = 0;

	if (create) {
		pud = pud_alloc_track(mm, p4d, addr, mask);
		if (!pud)
			return -ENOMEM;
	} else {
		pud = pud_offset(p4d, addr);
	}
	do {
		next = pud_addr_end(addr, end);
		if (create || !pud_none_or_clear_bad(pud)) {
			err = apply_to_pmd_range(mm, pud, addr, next, fn, data,
						 create, mask);
			if (err)
				break;
		}
	} while (pud++, addr = next, addr != end);
	return err;
}

static int apply_to_p4d_range(struct mm_struct *mm, pgd_t *pgd,
				     unsigned long addr, unsigned long end,
				     pte_fn_t fn, void *data, bool create,
				     pgtbl_mod_mask *mask)
{
	p4d_t *p4d;
	unsigned long next;
	int err = 0;

	if (create) {
		p4d = p4d_alloc_track(mm, pgd, addr, mask);
		if (!p4d)
			return -ENOMEM;
	} else {
		p4d = p4d_offset(pgd, addr);
	}
	do {
		next = p4d_addr_end(addr, end);
		if (create || !p4d_none_or_clear_bad(p4d)) {
			err = apply_to_pud_range(mm, p4d, addr, next, fn, data,
						 create, mask);
			if (err)
				break;
		}
	} while (p4d++, addr = next, addr != end);
	return err;
}

static int __apply_to_page_range(struct mm_struct *mm, unsigned long addr,
				 unsigned long size, pte_fn_t fn,
				 void *data, bool create)
{
	pgd_t *pgd;
	unsigned long start = addr, next;
	unsigned long end = addr + size;
	pgtbl_mod_mask mask = 0;
	int err = 0;

	if (WARN_ON(addr >= end))
		return -EINVAL;

	pgd = pgd_offset(mm, addr);
	do {
		next = pgd_addr_end(addr, end);
		if (!create && pgd_none_or_clear_bad(pgd))
			continue;
		err = apply_to_p4d_range(mm, pgd, addr, next, fn, data, create, &mask);
		if (err)
			break;
	} while (pgd++, addr = next, addr != end);

	if (mask & ARCH_PAGE_TABLE_SYNC_MASK)
		arch_sync_kernel_mappings(start, start + size);

	return err;
}

/*
 * Scan a region of virtual memory, filling in page tables as necessary
 * and calling a provided function on each leaf page table.
 */
int apply_to_page_range(struct mm_struct *mm, unsigned long addr,
			unsigned long size, pte_fn_t fn, void *data)
{
	return __apply_to_page_range(mm, addr, size, fn, data, true);
}
EXPORT_SYMBOL_GPL(apply_to_page_range);

/*
 * Scan a region of virtual memory, calling a provided function on
 * each leaf page table where it exists.
 *
 * Unlike apply_to_page_range, this does _not_ fill in page tables
 * where they are absent.
 */
int apply_to_existing_page_range(struct mm_struct *mm, unsigned long addr,
				 unsigned long size, pte_fn_t fn, void *data)
{
	return __apply_to_page_range(mm, addr, size, fn, data, false);
}
EXPORT_SYMBOL_GPL(apply_to_existing_page_range);

/*
 * handle_pte_fault chooses page fault handler according to an entry which was
 * read non-atomically.  Before making any commitment, on those architectures
 * or configurations (e.g. i386 with PAE) which might give a mix of unmatched
 * parts, do_swap_page must check under lock before unmapping the pte and
 * proceeding (but do_wp_page is only called after already making such a check;
 * and do_anonymous_page can safely check later on).
 */
static inline int pte_unmap_same(struct mm_struct *mm, pmd_t *pmd,
				pte_t *page_table, pte_t orig_pte)
{
	int same = 1;
#if defined(CONFIG_SMP) || defined(CONFIG_PREEMPTION)
	if (sizeof(pte_t) > sizeof(unsigned long)) {
		spinlock_t *ptl = pte_lockptr(mm, pmd);
		spin_lock(ptl);
		same = pte_same(*page_table, orig_pte);
		spin_unlock(ptl);
	}
#endif
	pte_unmap(page_table);
	return same;
}

static inline bool cow_user_page(struct page *dst, struct page *src,
				 struct vm_fault *vmf)
{
	bool ret;
	void *kaddr;
	void __user *uaddr;
	bool locked = false;
	struct vm_area_struct *vma = vmf->vma;
	struct mm_struct *mm = vma->vm_mm;
	unsigned long addr = vmf->address;

	if (likely(src)) {
		copy_user_highpage(dst, src, addr, vma);
		return true;
	}

	/*
	 * If the source page was a PFN mapping, we don't have
	 * a "struct page" for it. We do a best-effort copy by
	 * just copying from the original user address. If that
	 * fails, we just zero-fill it. Live with it.
	 */
	kaddr = kmap_atomic(dst);
	uaddr = (void __user *)(addr & PAGE_MASK);

	/*
	 * On architectures with software "accessed" bits, we would
	 * take a double page fault, so mark it accessed here.
	 */
	if (arch_faults_on_old_pte() && !pte_young(vmf->orig_pte)) {
		pte_t entry;

		vmf->pte = pte_offset_map_lock(mm, vmf->pmd, addr, &vmf->ptl);
		locked = true;
		if (!likely(pte_same(*vmf->pte, vmf->orig_pte))) {
			/*
			 * Other thread has already handled the fault
			 * and update local tlb only
			 */
			update_mmu_tlb(vma, addr, vmf->pte);
			ret = false;
			goto pte_unlock;
		}

		entry = pte_mkyoung(vmf->orig_pte);
		if (ptep_set_access_flags(vma, addr, vmf->pte, entry, 0))
			update_mmu_cache(vma, addr, vmf->pte);
	}

	/*
	 * This really shouldn't fail, because the page is there
	 * in the page tables. But it might just be unreadable,
	 * in which case we just give up and fill the result with
	 * zeroes.
	 */
	if (__copy_from_user_inatomic(kaddr, uaddr, PAGE_SIZE)) {
		if (locked)
			goto warn;

		/* Re-validate under PTL if the page is still mapped */
		vmf->pte = pte_offset_map_lock(mm, vmf->pmd, addr, &vmf->ptl);
		locked = true;
		if (!likely(pte_same(*vmf->pte, vmf->orig_pte))) {
			/* The PTE changed under us, update local tlb */
			update_mmu_tlb(vma, addr, vmf->pte);
			ret = false;
			goto pte_unlock;
		}

		/*
		 * The same page can be mapped back since last copy attempt.
		 * Try to copy again under PTL.
		 */
		if (__copy_from_user_inatomic(kaddr, uaddr, PAGE_SIZE)) {
			/*
			 * Give a warn in case there can be some obscure
			 * use-case
			 */
warn:
			WARN_ON_ONCE(1);
			clear_page(kaddr);
		}
	}

	ret = true;

pte_unlock:
	if (locked)
		pte_unmap_unlock(vmf->pte, vmf->ptl);
	kunmap_atomic(kaddr);
	flush_dcache_page(dst);

	return ret;
}

static gfp_t __get_fault_gfp_mask(struct vm_area_struct *vma)
{
	struct file *vm_file = vma->vm_file;

	if (vm_file)
		return mapping_gfp_mask(vm_file->f_mapping) | __GFP_FS | __GFP_IO;

	/*
	 * Special mappings (e.g. VDSO) do not have any file so fake
	 * a default GFP_KERNEL for them.
	 */
	return GFP_KERNEL;
}

/*
 * Notify the address space that the page is about to become writable so that
 * it can prohibit this or wait for the page to get into an appropriate state.
 *
 * We do this without the lock held, so that it can sleep if it needs to.
 */
static vm_fault_t do_page_mkwrite(struct vm_fault *vmf)
{
	vm_fault_t ret;
	struct page *page = vmf->page;
	unsigned int old_flags = vmf->flags;

	vmf->flags = FAULT_FLAG_WRITE|FAULT_FLAG_MKWRITE;

	if (vmf->vma->vm_file &&
	    IS_SWAPFILE(vmf->vma->vm_file->f_mapping->host))
		return VM_FAULT_SIGBUS;

	ret = vmf->vma->vm_ops->page_mkwrite(vmf);
	/* Restore original flags so that caller is not surprised */
	vmf->flags = old_flags;
	if (unlikely(ret & (VM_FAULT_ERROR | VM_FAULT_NOPAGE)))
		return ret;
	if (unlikely(!(ret & VM_FAULT_LOCKED))) {
		lock_page(page);
		if (!page->mapping) {
			unlock_page(page);
			return 0; /* retry */
		}
		ret |= VM_FAULT_LOCKED;
	} else
		VM_BUG_ON_PAGE(!PageLocked(page), page);
	return ret;
}

/*
 * Handle dirtying of a page in shared file mapping on a write fault.
 *
 * The function expects the page to be locked and unlocks it.
 */
static vm_fault_t fault_dirty_shared_page(struct vm_fault *vmf)
{
	struct vm_area_struct *vma = vmf->vma;
	struct address_space *mapping;
	struct page *page = vmf->page;
	bool dirtied;
	bool page_mkwrite = vma->vm_ops && vma->vm_ops->page_mkwrite;

	dirtied = set_page_dirty(page);
	VM_BUG_ON_PAGE(PageAnon(page), page);
	/*
	 * Take a local copy of the address_space - page.mapping may be zeroed
	 * by truncate after unlock_page().   The address_space itself remains
	 * pinned by vma->vm_file's reference.  We rely on unlock_page()'s
	 * release semantics to prevent the compiler from undoing this copying.
	 */
	mapping = page_rmapping(page);
	unlock_page(page);

	if (!page_mkwrite)
		file_update_time(vma->vm_file);

	/*
	 * Throttle page dirtying rate down to writeback speed.
	 *
	 * mapping may be NULL here because some device drivers do not
	 * set page.mapping but still dirty their pages
	 *
	 * Drop the mmap_lock before waiting on IO, if we can. The file
	 * is pinning the mapping, as per above.
	 */
	if ((dirtied || page_mkwrite) && mapping) {
		struct file *fpin;

		fpin = maybe_unlock_mmap_for_io(vmf, NULL);
		balance_dirty_pages_ratelimited(mapping);
		if (fpin) {
			fput(fpin);
			return VM_FAULT_RETRY;
		}
	}

	return 0;
}

/*
 * Handle write page faults for pages that can be reused in the current vma
 *
 * This can happen either due to the mapping being with the VM_SHARED flag,
 * or due to us being the last reference standing to the page. In either
 * case, all we need to do here is to mark the page as writable and update
 * any related book-keeping.
 */
static inline void wp_page_reuse(struct vm_fault *vmf)
	__releases(vmf->ptl)
{
	struct vm_area_struct *vma = vmf->vma;
	struct page *page = vmf->page;
	pte_t entry;
	/*
	 * Clear the pages cpupid information as the existing
	 * information potentially belongs to a now completely
	 * unrelated process.
	 */
	if (page)
		page_cpupid_xchg_last(page, (1 << LAST_CPUPID_SHIFT) - 1);

	flush_cache_page(vma, vmf->address, pte_pfn(vmf->orig_pte));
	entry = pte_mkyoung(vmf->orig_pte);
	entry = maybe_mkwrite(pte_mkdirty(entry), vma);
	if (ptep_set_access_flags(vma, vmf->address, vmf->pte, entry, 1))
		update_mmu_cache(vma, vmf->address, vmf->pte);
	pte_unmap_unlock(vmf->pte, vmf->ptl);
	count_vm_event(PGREUSE);
}

/*
 * Handle the case of a page which we actually need to copy to a new page.
 *
 * Called with mmap_lock locked and the old page referenced, but
 * without the ptl held.
 *
 * High level logic flow:
 *
 * - Allocate a page, copy the content of the old page to the new one.
 * - Handle book keeping and accounting - cgroups, mmu-notifiers, etc.
 * - Take the PTL. If the pte changed, bail out and release the allocated page
 * - If the pte is still the way we remember it, update the page table and all
 *   relevant references. This includes dropping the reference the page-table
 *   held to the old page, as well as updating the rmap.
 * - In any case, unlock the PTL and drop the reference we took to the old page.
 */
static vm_fault_t wp_page_copy(struct vm_fault *vmf)
{
	struct vm_area_struct *vma = vmf->vma;
	struct mm_struct *mm = vma->vm_mm;
	struct page *old_page = vmf->page;
	struct page *new_page = NULL;
	pte_t entry;
	int page_copied = 0;
	struct mmu_notifier_range range;

	if (unlikely(anon_vma_prepare(vma)))
		goto oom;

	if (is_zero_pfn(pte_pfn(vmf->orig_pte))) {
		new_page = alloc_zeroed_user_highpage_movable(vma,
							      vmf->address);
		if (!new_page)
			goto oom;
	} else {
		new_page = alloc_page_vma(GFP_HIGHUSER_MOVABLE, vma,
				vmf->address);
		if (!new_page)
			goto oom;

		if (!cow_user_page(new_page, old_page, vmf)) {
			/*
			 * COW failed, if the fault was solved by other,
			 * it's fine. If not, userspace would re-fault on
			 * the same address and we will handle the fault
			 * from the second attempt.
			 */
			put_page(new_page);
			if (old_page)
				put_page(old_page);
			return 0;
		}
	}

	if (mem_cgroup_charge(new_page, mm, GFP_KERNEL))
		goto oom_free_new;
	cgroup_throttle_swaprate(new_page, GFP_KERNEL);

	__SetPageUptodate(new_page);

	mmu_notifier_range_init(&range, MMU_NOTIFY_CLEAR, 0, vma, mm,
				vmf->address & PAGE_MASK,
				(vmf->address & PAGE_MASK) + PAGE_SIZE);
	mmu_notifier_invalidate_range_start(&range);

	/*
	 * Re-check the pte - we dropped the lock
	 */
	vmf->pte = pte_offset_map_lock(mm, vmf->pmd, vmf->address, &vmf->ptl);
	if (likely(pte_same(*vmf->pte, vmf->orig_pte))) {
		if (old_page) {
			if (!PageAnon(old_page)) {
				dec_mm_counter_fast(mm,
						mm_counter_file(old_page));
				inc_mm_counter_fast(mm, MM_ANONPAGES);
			}
		} else {
			inc_mm_counter_fast(mm, MM_ANONPAGES);
		}
		flush_cache_page(vma, vmf->address, pte_pfn(vmf->orig_pte));
		entry = mk_pte(new_page, vma->vm_page_prot);
		entry = maybe_mkwrite(pte_mkdirty(entry), vma);

		/*
		 * Clear the pte entry and flush it first, before updating the
		 * pte with the new entry, to keep TLBs on different CPUs in
		 * sync. This code used to set the new PTE then flush TLBs, but
		 * that left a window where the new PTE could be loaded into
		 * some TLBs while the old PTE remains in others.
		 */
		ptep_clear_flush_notify(vma, vmf->address, vmf->pte);
		page_add_new_anon_rmap(new_page, vma, vmf->address, false);
		lru_cache_add_inactive_or_unevictable(new_page, vma);
		/*
		 * We call the notify macro here because, when using secondary
		 * mmu page tables (such as kvm shadow page tables), we want the
		 * new page to be mapped directly into the secondary page table.
		 */
		set_pte_at_notify(mm, vmf->address, vmf->pte, entry);
		update_mmu_cache(vma, vmf->address, vmf->pte);
		if (old_page) {
			/*
			 * Only after switching the pte to the new page may
			 * we remove the mapcount here. Otherwise another
			 * process may come and find the rmap count decremented
			 * before the pte is switched to the new page, and
			 * "reuse" the old page writing into it while our pte
			 * here still points into it and can be read by other
			 * threads.
			 *
			 * The critical issue is to order this
			 * page_remove_rmap with the ptp_clear_flush above.
			 * Those stores are ordered by (if nothing else,)
			 * the barrier present in the atomic_add_negative
			 * in page_remove_rmap.
			 *
			 * Then the TLB flush in ptep_clear_flush ensures that
			 * no process can access the old page before the
			 * decremented mapcount is visible. And the old page
			 * cannot be reused until after the decremented
			 * mapcount is visible. So transitively, TLBs to
			 * old page will be flushed before it can be reused.
			 */
			page_remove_rmap(old_page, false);
		}

		/* Free the old page.. */
		new_page = old_page;
		page_copied = 1;
	} else {
		update_mmu_tlb(vma, vmf->address, vmf->pte);
	}

	if (new_page)
		put_page(new_page);

	pte_unmap_unlock(vmf->pte, vmf->ptl);
	/*
	 * No need to double call mmu_notifier->invalidate_range() callback as
	 * the above ptep_clear_flush_notify() did already call it.
	 */
	mmu_notifier_invalidate_range_only_end(&range);
	if (old_page) {
		/*
		 * Don't let another task, with possibly unlocked vma,
		 * keep the mlocked page.
		 */
		if (page_copied && (vma->vm_flags & VM_LOCKED)) {
			lock_page(old_page);	/* LRU manipulation */
			if (PageMlocked(old_page))
				munlock_vma_page(old_page);
			unlock_page(old_page);
		}
		put_page(old_page);
	}
	return page_copied ? VM_FAULT_WRITE : 0;
oom_free_new:
	put_page(new_page);
oom:
	if (old_page)
		put_page(old_page);
	return VM_FAULT_OOM;
}

/**
 * finish_mkwrite_fault - finish page fault for a shared mapping, making PTE
 *			  writeable once the page is prepared
 *
 * @vmf: structure describing the fault
 *
 * This function handles all that is needed to finish a write page fault in a
 * shared mapping due to PTE being read-only once the mapped page is prepared.
 * It handles locking of PTE and modifying it.
 *
 * The function expects the page to be locked or other protection against
 * concurrent faults / writeback (such as DAX radix tree locks).
 *
 * Return: %VM_FAULT_WRITE on success, %0 when PTE got changed before
 * we acquired PTE lock.
 */
vm_fault_t finish_mkwrite_fault(struct vm_fault *vmf)
{
	WARN_ON_ONCE(!(vmf->vma->vm_flags & VM_SHARED));
	vmf->pte = pte_offset_map_lock(vmf->vma->vm_mm, vmf->pmd, vmf->address,
				       &vmf->ptl);
	/*
	 * We might have raced with another page fault while we released the
	 * pte_offset_map_lock.
	 */
	if (!pte_same(*vmf->pte, vmf->orig_pte)) {
		update_mmu_tlb(vmf->vma, vmf->address, vmf->pte);
		pte_unmap_unlock(vmf->pte, vmf->ptl);
		return VM_FAULT_NOPAGE;
	}
	wp_page_reuse(vmf);
	return 0;
}

/*
 * Handle write page faults for VM_MIXEDMAP or VM_PFNMAP for a VM_SHARED
 * mapping
 */
static vm_fault_t wp_pfn_shared(struct vm_fault *vmf)
{
	struct vm_area_struct *vma = vmf->vma;

	if (vma->vm_ops && vma->vm_ops->pfn_mkwrite) {
		vm_fault_t ret;

		pte_unmap_unlock(vmf->pte, vmf->ptl);
		vmf->flags |= FAULT_FLAG_MKWRITE;
		ret = vma->vm_ops->pfn_mkwrite(vmf);
		if (ret & (VM_FAULT_ERROR | VM_FAULT_NOPAGE))
			return ret;
		return finish_mkwrite_fault(vmf);
	}
	wp_page_reuse(vmf);
	return VM_FAULT_WRITE;
}

static vm_fault_t wp_page_shared(struct vm_fault *vmf)
	__releases(vmf->ptl)
{
	struct vm_area_struct *vma = vmf->vma;
	vm_fault_t ret = VM_FAULT_WRITE;

	get_page(vmf->page);

	if (vma->vm_ops && vma->vm_ops->page_mkwrite) {
		vm_fault_t tmp;

		pte_unmap_unlock(vmf->pte, vmf->ptl);
		tmp = do_page_mkwrite(vmf);
		if (unlikely(!tmp || (tmp &
				      (VM_FAULT_ERROR | VM_FAULT_NOPAGE)))) {
			put_page(vmf->page);
			return tmp;
		}
		tmp = finish_mkwrite_fault(vmf);
		if (unlikely(tmp & (VM_FAULT_ERROR | VM_FAULT_NOPAGE))) {
			unlock_page(vmf->page);
			put_page(vmf->page);
			return tmp;
		}
	} else {
		wp_page_reuse(vmf);
		lock_page(vmf->page);
	}
	ret |= fault_dirty_shared_page(vmf);
	put_page(vmf->page);

	return ret;
}

/*
 * This routine handles present pages, when users try to write
 * to a shared page. It is done by copying the page to a new address
 * and decrementing the shared-page counter for the old page.
 *
 * Note that this routine assumes that the protection checks have been
 * done by the caller (the low-level page fault routine in most cases).
 * Thus we can safely just mark it writable once we've done any necessary
 * COW.
 *
 * We also mark the page dirty at this point even though the page will
 * change only once the write actually happens. This avoids a few races,
 * and potentially makes it more efficient.
 *
 * We enter with non-exclusive mmap_lock (to exclude vma changes,
 * but allow concurrent faults), with pte both mapped and locked.
 * We return with mmap_lock still held, but pte unmapped and unlocked.
 */
static vm_fault_t do_wp_page(struct vm_fault *vmf)
	__releases(vmf->ptl)
{
	struct vm_area_struct *vma = vmf->vma;

	if (userfaultfd_pte_wp(vma, *vmf->pte)) {
		pte_unmap_unlock(vmf->pte, vmf->ptl);
		return handle_userfault(vmf, VM_UFFD_WP);
	}

	/*
	 * Userfaultfd write-protect can defer flushes. Ensure the TLB
	 * is flushed in this case before copying.
	 */
	if (unlikely(userfaultfd_wp(vmf->vma) &&
		     mm_tlb_flush_pending(vmf->vma->vm_mm)))
		flush_tlb_page(vmf->vma, vmf->address);

	vmf->page = vm_normal_page(vma, vmf->address, vmf->orig_pte);
	if (!vmf->page) {
		/*
		 * VM_MIXEDMAP !pfn_valid() case, or VM_SOFTDIRTY clear on a
		 * VM_PFNMAP VMA.
		 *
		 * We should not cow pages in a shared writeable mapping.
		 * Just mark the pages writable and/or call ops->pfn_mkwrite.
		 */
		if ((vma->vm_flags & (VM_WRITE|VM_SHARED)) ==
				     (VM_WRITE|VM_SHARED))
			return wp_pfn_shared(vmf);

		pte_unmap_unlock(vmf->pte, vmf->ptl);
		return wp_page_copy(vmf);
	}

	/*
	 * Take out anonymous pages first, anonymous shared vmas are
	 * not dirty accountable.
	 */
	if (PageAnon(vmf->page)) {
		struct page *page = vmf->page;

		/* PageKsm() doesn't necessarily raise the page refcount */
		if (PageKsm(page) || page_count(page) != 1)
			goto copy;
		if (!trylock_page(page))
			goto copy;
		if (PageKsm(page) || page_mapcount(page) != 1 || page_count(page) != 1) {
			unlock_page(page);
			goto copy;
		}
		/*
		 * Ok, we've got the only map reference, and the only
		 * page count reference, and the page is locked,
		 * it's dark out, and we're wearing sunglasses. Hit it.
		 */
		unlock_page(page);
		wp_page_reuse(vmf);
		return VM_FAULT_WRITE;
	} else if (unlikely((vma->vm_flags & (VM_WRITE|VM_SHARED)) ==
					(VM_WRITE|VM_SHARED))) {
		return wp_page_shared(vmf);
	}
copy:
	/*
	 * Ok, we need to copy. Oh, well..
	 */
	get_page(vmf->page);

	pte_unmap_unlock(vmf->pte, vmf->ptl);
	return wp_page_copy(vmf);
}

static void unmap_mapping_range_vma(struct vm_area_struct *vma,
		unsigned long start_addr, unsigned long end_addr,
		struct zap_details *details)
{
	zap_page_range_single(vma, start_addr, end_addr - start_addr, details);
}

static inline void unmap_mapping_range_tree(struct rb_root_cached *root,
					    struct zap_details *details)
{
	struct vm_area_struct *vma;
	pgoff_t vba, vea, zba, zea;

	vma_interval_tree_foreach(vma, root,
			details->first_index, details->last_index) {

		vba = vma->vm_pgoff;
		vea = vba + vma_pages(vma) - 1;
		zba = details->first_index;
		if (zba < vba)
			zba = vba;
		zea = details->last_index;
		if (zea > vea)
			zea = vea;

		unmap_mapping_range_vma(vma,
			((zba - vba) << PAGE_SHIFT) + vma->vm_start,
			((zea - vba + 1) << PAGE_SHIFT) + vma->vm_start,
				details);
	}
}

/**
 * unmap_mapping_pages() - Unmap pages from processes.
 * @mapping: The address space containing pages to be unmapped.
 * @start: Index of first page to be unmapped.
 * @nr: Number of pages to be unmapped.  0 to unmap to end of file.
 * @even_cows: Whether to unmap even private COWed pages.
 *
 * Unmap the pages in this address space from any userspace process which
 * has them mmaped.  Generally, you want to remove COWed pages as well when
 * a file is being truncated, but not when invalidating pages from the page
 * cache.
 */
void unmap_mapping_pages(struct address_space *mapping, pgoff_t start,
		pgoff_t nr, bool even_cows)
{
	struct zap_details details = { };

	details.check_mapping = even_cows ? NULL : mapping;
	details.first_index = start;
	details.last_index = start + nr - 1;
	if (details.last_index < details.first_index)
		details.last_index = ULONG_MAX;

	i_mmap_lock_write(mapping);
	if (unlikely(!RB_EMPTY_ROOT(&mapping->i_mmap.rb_root)))
		unmap_mapping_range_tree(&mapping->i_mmap, &details);
	i_mmap_unlock_write(mapping);
}

/**
 * unmap_mapping_range - unmap the portion of all mmaps in the specified
 * address_space corresponding to the specified byte range in the underlying
 * file.
 *
 * @mapping: the address space containing mmaps to be unmapped.
 * @holebegin: byte in first page to unmap, relative to the start of
 * the underlying file.  This will be rounded down to a PAGE_SIZE
 * boundary.  Note that this is different from truncate_pagecache(), which
 * must keep the partial page.  In contrast, we must get rid of
 * partial pages.
 * @holelen: size of prospective hole in bytes.  This will be rounded
 * up to a PAGE_SIZE boundary.  A holelen of zero truncates to the
 * end of the file.
 * @even_cows: 1 when truncating a file, unmap even private COWed pages;
 * but 0 when invalidating pagecache, don't throw away private data.
 */
void unmap_mapping_range(struct address_space *mapping,
		loff_t const holebegin, loff_t const holelen, int even_cows)
{
	pgoff_t hba = holebegin >> PAGE_SHIFT;
	pgoff_t hlen = (holelen + PAGE_SIZE - 1) >> PAGE_SHIFT;

	/* Check for overflow. */
	if (sizeof(holelen) > sizeof(hlen)) {
		long long holeend =
			(holebegin + holelen + PAGE_SIZE - 1) >> PAGE_SHIFT;
		if (holeend & ~(long long)ULONG_MAX)
			hlen = ULONG_MAX - hba + 1;
	}

	unmap_mapping_pages(mapping, hba, hlen, even_cows);
}
EXPORT_SYMBOL(unmap_mapping_range);

/*
 * We enter with non-exclusive mmap_lock (to exclude vma changes,
 * but allow concurrent faults), and pte mapped but not yet locked.
 * We return with pte unmapped and unlocked.
 *
 * We return with the mmap_lock locked or unlocked in the same cases
 * as does filemap_fault().
 */
vm_fault_t do_swap_page(struct vm_fault *vmf)
{
	struct vm_area_struct *vma = vmf->vma;
	struct page *page = NULL, *swapcache;
	swp_entry_t entry;
	pte_t pte;
	int locked;
	int exclusive = 0;
	vm_fault_t ret = 0;
	void *shadow = NULL;

	if (!pte_unmap_same(vma->vm_mm, vmf->pmd, vmf->pte, vmf->orig_pte))
		goto out;

	entry = pte_to_swp_entry(vmf->orig_pte);
	if (unlikely(non_swap_entry(entry))) {
		if (is_migration_entry(entry)) {
			migration_entry_wait(vma->vm_mm, vmf->pmd,
					     vmf->address);
		} else if (is_device_private_entry(entry)) {
			vmf->page = device_private_entry_to_page(entry);
			ret = vmf->page->pgmap->ops->migrate_to_ram(vmf);
		} else if (is_hwpoison_entry(entry)) {
			ret = VM_FAULT_HWPOISON;
		} else {
			print_bad_pte(vma, vmf->address, vmf->orig_pte, NULL);
			ret = VM_FAULT_SIGBUS;
		}
		goto out;
	}


	delayacct_set_flag(DELAYACCT_PF_SWAPIN);
	page = lookup_swap_cache(entry, vma, vmf->address);
	swapcache = page;

	if (!page) {
		struct swap_info_struct *si = swp_swap_info(entry);

		if (data_race(si->flags & SWP_SYNCHRONOUS_IO) &&
		    __swap_count(entry) == 1) {
			/* skip swapcache */
			page = alloc_page_vma(GFP_HIGHUSER_MOVABLE, vma,
							vmf->address);
			if (page) {
				int err;

				__SetPageLocked(page);
				__SetPageSwapBacked(page);
				set_page_private(page, entry.val);

				/* Tell memcg to use swap ownership records */
				SetPageSwapCache(page);
				err = mem_cgroup_charge(page, vma->vm_mm,
							GFP_KERNEL);
				ClearPageSwapCache(page);
				if (err) {
					ret = VM_FAULT_OOM;
					goto out_page;
				}

				shadow = get_shadow_from_swap_cache(entry);
				if (shadow)
					workingset_refault(page, shadow);

				lru_cache_add(page);
				swap_readpage(page, true);
			}
		} else {
			page = swapin_readahead(entry, GFP_HIGHUSER_MOVABLE,
						vmf);
			swapcache = page;
		}

		if (!page) {
			/*
			 * Back out if somebody else faulted in this pte
			 * while we released the pte lock.
			 */
			vmf->pte = pte_offset_map_lock(vma->vm_mm, vmf->pmd,
					vmf->address, &vmf->ptl);
			if (likely(pte_same(*vmf->pte, vmf->orig_pte)))
				ret = VM_FAULT_OOM;
			delayacct_clear_flag(DELAYACCT_PF_SWAPIN);
			goto unlock;
		}

		/* Had to read the page from swap area: Major fault */
		ret = VM_FAULT_MAJOR;
		count_vm_event(PGMAJFAULT);
		count_memcg_event_mm(vma->vm_mm, PGMAJFAULT);
	} else if (PageHWPoison(page)) {
		/*
		 * hwpoisoned dirty swapcache pages are kept for killing
		 * owner processes (which may be unknown at hwpoison time)
		 */
		ret = VM_FAULT_HWPOISON;
		delayacct_clear_flag(DELAYACCT_PF_SWAPIN);
		goto out_release;
	}

	locked = lock_page_or_retry(page, vma->vm_mm, vmf->flags);

	delayacct_clear_flag(DELAYACCT_PF_SWAPIN);
	if (!locked) {
		ret |= VM_FAULT_RETRY;
		goto out_release;
	}

	/*
	 * Make sure try_to_free_swap or reuse_swap_page or swapoff did not
	 * release the swapcache from under us.  The page pin, and pte_same
	 * test below, are not enough to exclude that.  Even if it is still
	 * swapcache, we need to check that the page's swap has not changed.
	 */
	if (unlikely((!PageSwapCache(page) ||
			page_private(page) != entry.val)) && swapcache)
		goto out_page;

	page = ksm_might_need_to_copy(page, vma, vmf->address);
	if (unlikely(!page)) {
		ret = VM_FAULT_OOM;
		page = swapcache;
		goto out_page;
	}

	cgroup_throttle_swaprate(page, GFP_KERNEL);

	/*
	 * Back out if somebody else already faulted in this pte.
	 */
	vmf->pte = pte_offset_map_lock(vma->vm_mm, vmf->pmd, vmf->address,
			&vmf->ptl);
	if (unlikely(!pte_same(*vmf->pte, vmf->orig_pte)))
		goto out_nomap;

	if (unlikely(!PageUptodate(page))) {
		ret = VM_FAULT_SIGBUS;
		goto out_nomap;
	}

	/*
	 * The page isn't present yet, go ahead with the fault.
	 *
	 * Be careful about the sequence of operations here.
	 * To get its accounting right, reuse_swap_page() must be called
	 * while the page is counted on swap but not yet in mapcount i.e.
	 * before page_add_anon_rmap() and swap_free(); try_to_free_swap()
	 * must be called after the swap_free(), or it will never succeed.
	 */

	inc_mm_counter_fast(vma->vm_mm, MM_ANONPAGES);
	dec_mm_counter_fast(vma->vm_mm, MM_SWAPENTS);
	pte = mk_pte(page, vma->vm_page_prot);
	if ((vmf->flags & FAULT_FLAG_WRITE) && reuse_swap_page(page, NULL)) {
		pte = maybe_mkwrite(pte_mkdirty(pte), vma);
		vmf->flags &= ~FAULT_FLAG_WRITE;
		ret |= VM_FAULT_WRITE;
		exclusive = RMAP_EXCLUSIVE;
	}
	flush_icache_page(vma, page);
	if (pte_swp_soft_dirty(vmf->orig_pte))
		pte = pte_mksoft_dirty(pte);
	if (pte_swp_uffd_wp(vmf->orig_pte)) {
		pte = pte_mkuffd_wp(pte);
		pte = pte_wrprotect(pte);
	}
	set_pte_at(vma->vm_mm, vmf->address, vmf->pte, pte);
	arch_do_swap_page(vma->vm_mm, vma, vmf->address, pte, vmf->orig_pte);
	vmf->orig_pte = pte;

	/* ksm created a completely new copy */
	if (unlikely(page != swapcache && swapcache)) {
		page_add_new_anon_rmap(page, vma, vmf->address, false);
		lru_cache_add_inactive_or_unevictable(page, vma);
	} else {
		do_page_add_anon_rmap(page, vma, vmf->address, exclusive);
	}

	swap_free(entry);
	if (mem_cgroup_swap_full(page) ||
	    (vma->vm_flags & VM_LOCKED) || PageMlocked(page))
		try_to_free_swap(page);
	unlock_page(page);
	if (page != swapcache && swapcache) {
		/*
		 * Hold the lock to avoid the swap entry to be reused
		 * until we take the PT lock for the pte_same() check
		 * (to avoid false positives from pte_same). For
		 * further safety release the lock after the swap_free
		 * so that the swap count won't change under a
		 * parallel locked swapcache.
		 */
		unlock_page(swapcache);
		put_page(swapcache);
	}

	if (vmf->flags & FAULT_FLAG_WRITE) {
		ret |= do_wp_page(vmf);
		if (ret & VM_FAULT_ERROR)
			ret &= VM_FAULT_ERROR;
		goto out;
	}

	/* No need to invalidate - it was non-present before */
	update_mmu_cache(vma, vmf->address, vmf->pte);
unlock:
	pte_unmap_unlock(vmf->pte, vmf->ptl);
out:
	return ret;
out_nomap:
	pte_unmap_unlock(vmf->pte, vmf->ptl);
out_page:
	unlock_page(page);
out_release:
	put_page(page);
	if (page != swapcache && swapcache) {
		unlock_page(swapcache);
		put_page(swapcache);
	}
	return ret;
}

/*
 * We enter with non-exclusive mmap_lock (to exclude vma changes,
 * but allow concurrent faults), and pte mapped but not yet locked.
 * We return with mmap_lock still held, but pte unmapped and unlocked.
 */
static vm_fault_t do_anonymous_page(struct vm_fault *vmf)
{
	struct vm_area_struct *vma = vmf->vma;
	struct page *page;
	vm_fault_t ret = 0;
	pte_t entry;

	/* File mapping without ->vm_ops ? */
	if (vma->vm_flags & VM_SHARED)
		return VM_FAULT_SIGBUS;

	/*
	 * Use pte_alloc() instead of pte_alloc_map().  We can't run
	 * pte_offset_map() on pmds where a huge pmd might be created
	 * from a different thread.
	 *
	 * pte_alloc_map() is safe to use under mmap_write_lock(mm) or when
	 * parallel threads are excluded by other means.
	 *
	 * Here we only have mmap_read_lock(mm).
	 */
	if (pte_alloc(vma->vm_mm, vmf->pmd))
		return VM_FAULT_OOM;

	/* See comment in handle_pte_fault() */
	if (unlikely(pmd_trans_unstable(vmf->pmd)))
		return 0;

	/* Use the zero-page for reads */
	if (!(vmf->flags & FAULT_FLAG_WRITE) &&
			!mm_forbids_zeropage(vma->vm_mm)) {
		entry = pte_mkspecial(pfn_pte(my_zero_pfn(vmf->address),
						vma->vm_page_prot));
		vmf->pte = pte_offset_map_lock(vma->vm_mm, vmf->pmd,
				vmf->address, &vmf->ptl);
		if (!pte_none(*vmf->pte)) {
			update_mmu_tlb(vma, vmf->address, vmf->pte);
			goto unlock;
		}
		ret = check_stable_address_space(vma->vm_mm);
		if (ret)
			goto unlock;
		/* Deliver the page fault to userland, check inside PT lock */
		if (userfaultfd_missing(vma)) {
			pte_unmap_unlock(vmf->pte, vmf->ptl);
			return handle_userfault(vmf, VM_UFFD_MISSING);
		}
		goto setpte;
	}

	/* Allocate our own private page. */
	if (unlikely(anon_vma_prepare(vma)))
		goto oom;
	page = alloc_zeroed_user_highpage_movable(vma, vmf->address);
	if (!page)
		goto oom;

	if (mem_cgroup_charge(page, vma->vm_mm, GFP_KERNEL))
		goto oom_free_page;
	cgroup_throttle_swaprate(page, GFP_KERNEL);

	/*
	 * The memory barrier inside __SetPageUptodate makes sure that
	 * preceding stores to the page contents become visible before
	 * the set_pte_at() write.
	 */
	__SetPageUptodate(page);

	entry = mk_pte(page, vma->vm_page_prot);
	if (vma->vm_flags & VM_WRITE)
		entry = pte_mkwrite(pte_mkdirty(entry));

	vmf->pte = pte_offset_map_lock(vma->vm_mm, vmf->pmd, vmf->address,
			&vmf->ptl);
	if (!pte_none(*vmf->pte)) {
		update_mmu_cache(vma, vmf->address, vmf->pte);
		goto release;
	}

	ret = check_stable_address_space(vma->vm_mm);
	if (ret)
		goto release;

	/* Deliver the page fault to userland, check inside PT lock */
	if (userfaultfd_missing(vma)) {
		pte_unmap_unlock(vmf->pte, vmf->ptl);
		put_page(page);
		return handle_userfault(vmf, VM_UFFD_MISSING);
	}

	inc_mm_counter_fast(vma->vm_mm, MM_ANONPAGES);
	page_add_new_anon_rmap(page, vma, vmf->address, false);
	lru_cache_add_inactive_or_unevictable(page, vma);
setpte:
	set_pte_at(vma->vm_mm, vmf->address, vmf->pte, entry);

	/* No need to invalidate - it was non-present before */
	update_mmu_cache(vma, vmf->address, vmf->pte);
unlock:
	pte_unmap_unlock(vmf->pte, vmf->ptl);
	return ret;
release:
	put_page(page);
	goto unlock;
oom_free_page:
	put_page(page);
oom:
	return VM_FAULT_OOM;
}

/*
 * The mmap_lock must have been held on entry, and may have been
 * released depending on flags and vma->vm_ops->fault() return value.
 * See filemap_fault() and __lock_page_retry().
 */
static vm_fault_t __do_fault(struct vm_fault *vmf)
{
	struct vm_area_struct *vma = vmf->vma;
	vm_fault_t ret;

	/*
	 * Preallocate pte before we take page_lock because this might lead to
	 * deadlocks for memcg reclaim which waits for pages under writeback:
	 *				lock_page(A)
	 *				SetPageWriteback(A)
	 *				unlock_page(A)
	 * lock_page(B)
	 *				lock_page(B)
	 * pte_alloc_one
	 *   shrink_page_list
	 *     wait_on_page_writeback(A)
	 *				SetPageWriteback(B)
	 *				unlock_page(B)
	 *				# flush A, B to clear the writeback
	 */
	if (pmd_none(*vmf->pmd) && !vmf->prealloc_pte) {
		vmf->prealloc_pte = pte_alloc_one(vma->vm_mm);
		if (!vmf->prealloc_pte)
			return VM_FAULT_OOM;
		smp_wmb(); /* See comment in __pte_alloc() */
	}

	ret = vma->vm_ops->fault(vmf);
	if (unlikely(ret & (VM_FAULT_ERROR | VM_FAULT_NOPAGE | VM_FAULT_RETRY |
			    VM_FAULT_DONE_COW)))
		return ret;

	if (unlikely(PageHWPoison(vmf->page))) {
		if (ret & VM_FAULT_LOCKED)
			unlock_page(vmf->page);
		put_page(vmf->page);
		vmf->page = NULL;
		return VM_FAULT_HWPOISON;
	}

	if (unlikely(!(ret & VM_FAULT_LOCKED)))
		lock_page(vmf->page);
	else
		VM_BUG_ON_PAGE(!PageLocked(vmf->page), vmf->page);

	return ret;
}

#ifdef CONFIG_TRANSPARENT_HUGEPAGE
static void deposit_prealloc_pte(struct vm_fault *vmf)
{
	struct vm_area_struct *vma = vmf->vma;

	pgtable_trans_huge_deposit(vma->vm_mm, vmf->pmd, vmf->prealloc_pte);
	/*
	 * We are going to consume the prealloc table,
	 * count that as nr_ptes.
	 */
	mm_inc_nr_ptes(vma->vm_mm);
	vmf->prealloc_pte = NULL;
}

vm_fault_t do_set_pmd(struct vm_fault *vmf, struct page *page)
{
	struct vm_area_struct *vma = vmf->vma;
	bool write = vmf->flags & FAULT_FLAG_WRITE;
	unsigned long haddr = vmf->address & HPAGE_PMD_MASK;
	pmd_t entry;
	int i;
	vm_fault_t ret = VM_FAULT_FALLBACK;

	if (!transhuge_vma_suitable(vma, haddr))
		return ret;

	page = compound_head(page);
	if (compound_order(page) != HPAGE_PMD_ORDER)
		return ret;

	/*
	 * Archs like ppc64 need additonal space to store information
	 * related to pte entry. Use the preallocated table for that.
	 */
	if (arch_needs_pgtable_deposit() && !vmf->prealloc_pte) {
		vmf->prealloc_pte = pte_alloc_one(vma->vm_mm);
		if (!vmf->prealloc_pte)
			return VM_FAULT_OOM;
		smp_wmb(); /* See comment in __pte_alloc() */
	}

	vmf->ptl = pmd_lock(vma->vm_mm, vmf->pmd);
	if (unlikely(!pmd_none(*vmf->pmd)))
		goto out;

	for (i = 0; i < HPAGE_PMD_NR; i++)
		flush_icache_page(vma, page + i);

	entry = mk_huge_pmd(page, vma->vm_page_prot);
	if (write)
		entry = maybe_pmd_mkwrite(pmd_mkdirty(entry), vma);

	add_mm_counter(vma->vm_mm, mm_counter_file(page), HPAGE_PMD_NR);
	page_add_file_rmap(page, true);
	/*
	 * deposit and withdraw with pmd lock held
	 */
	if (arch_needs_pgtable_deposit())
		deposit_prealloc_pte(vmf);

	set_pmd_at(vma->vm_mm, haddr, vmf->pmd, entry);

	update_mmu_cache_pmd(vma, haddr, vmf->pmd);

	/* fault is handled */
	ret = 0;
	count_vm_event(THP_FILE_MAPPED);
out:
	spin_unlock(vmf->ptl);
	return ret;
}
#else
vm_fault_t do_set_pmd(struct vm_fault *vmf, struct page *page)
{
	return VM_FAULT_FALLBACK;
}
#endif

<<<<<<< HEAD
/**
 * alloc_set_pte - setup new PTE entry for given page and add reverse page
 * mapping. If needed, the function allocates page table or use pre-allocated.
 *
 * @vmf: fault environment
 * @page: page to map
 *
 * Caller must take care of unlocking vmf->ptl, if vmf->pte is non-NULL on
 * return.
 *
 * Target users are page handler itself and implementations of
 * vm_ops->map_pages.
 *
 * Return: %0 on success, %VM_FAULT_ code in case of error.
 */
vm_fault_t alloc_set_pte(struct vm_fault *vmf, struct page *page)
=======
void do_set_pte(struct vm_fault *vmf, struct page *page, unsigned long addr)
>>>>>>> f642729d
{
	struct vm_area_struct *vma = vmf->vma;
	bool write = vmf->flags & FAULT_FLAG_WRITE;
	bool prefault = vmf->address != addr;
	pte_t entry;

	flush_icache_page(vma, page);
	entry = mk_pte(page, vma->vm_page_prot);

	if (prefault && arch_wants_old_prefaulted_pte())
		entry = pte_mkold(entry);

	if (write)
		entry = maybe_mkwrite(pte_mkdirty(entry), vma);
	/* copy-on-write page */
	if (write && !(vma->vm_flags & VM_SHARED)) {
		inc_mm_counter_fast(vma->vm_mm, MM_ANONPAGES);
		page_add_new_anon_rmap(page, vma, addr, false);
		lru_cache_add_inactive_or_unevictable(page, vma);
	} else {
		inc_mm_counter_fast(vma->vm_mm, mm_counter_file(page));
		page_add_file_rmap(page, false);
	}
	set_pte_at(vma->vm_mm, addr, vmf->pte, entry);
}

/**
 * finish_fault - finish page fault once we have prepared the page to fault
 *
 * @vmf: structure describing the fault
 *
 * This function handles all that is needed to finish a page fault once the
 * page to fault in is prepared. It handles locking of PTEs, inserts PTE for
 * given page, adds reverse page mapping, handles memcg charges and LRU
 * addition.
 *
 * The function expects the page to be locked and on success it consumes a
 * reference of a page being mapped (for the PTE which maps it).
 *
 * Return: %0 on success, %VM_FAULT_ code in case of error.
 */
vm_fault_t finish_fault(struct vm_fault *vmf)
{
	struct vm_area_struct *vma = vmf->vma;
	struct page *page;
	vm_fault_t ret;

	/* Did we COW the page? */
	if ((vmf->flags & FAULT_FLAG_WRITE) && !(vma->vm_flags & VM_SHARED))
		page = vmf->cow_page;
	else
		page = vmf->page;

	/*
	 * check even for read faults because we might have lost our CoWed
	 * page
	 */
	if (!(vma->vm_flags & VM_SHARED)) {
		ret = check_stable_address_space(vma->vm_mm);
		if (ret)
			return ret;
	}

	if (pmd_none(*vmf->pmd)) {
		if (PageTransCompound(page)) {
			ret = do_set_pmd(vmf, page);
			if (ret != VM_FAULT_FALLBACK)
				return ret;
		}

		if (unlikely(pte_alloc(vma->vm_mm, vmf->pmd)))
			return VM_FAULT_OOM;
	}

	/* See comment in handle_pte_fault() */
	if (pmd_devmap_trans_unstable(vmf->pmd))
		return 0;

	vmf->pte = pte_offset_map_lock(vma->vm_mm, vmf->pmd,
				      vmf->address, &vmf->ptl);
	ret = 0;
	/* Re-check under ptl */
	if (likely(pte_none(*vmf->pte)))
		do_set_pte(vmf, page, vmf->address);
	else
		ret = VM_FAULT_NOPAGE;

	update_mmu_tlb(vma, vmf->address, vmf->pte);
	pte_unmap_unlock(vmf->pte, vmf->ptl);
	return ret;
}

static unsigned long fault_around_bytes __read_mostly =
	rounddown_pow_of_two(65536);

#ifdef CONFIG_DEBUG_FS
static int fault_around_bytes_get(void *data, u64 *val)
{
	*val = fault_around_bytes;
	return 0;
}

/*
 * fault_around_bytes must be rounded down to the nearest page order as it's
 * what do_fault_around() expects to see.
 */
static int fault_around_bytes_set(void *data, u64 val)
{
	if (val / PAGE_SIZE > PTRS_PER_PTE)
		return -EINVAL;
	if (val > PAGE_SIZE)
		fault_around_bytes = rounddown_pow_of_two(val);
	else
		fault_around_bytes = PAGE_SIZE; /* rounddown_pow_of_two(0) is undefined */
	return 0;
}
DEFINE_DEBUGFS_ATTRIBUTE(fault_around_bytes_fops,
		fault_around_bytes_get, fault_around_bytes_set, "%llu\n");

static int __init fault_around_debugfs(void)
{
	debugfs_create_file_unsafe("fault_around_bytes", 0644, NULL, NULL,
				   &fault_around_bytes_fops);
	return 0;
}
late_initcall(fault_around_debugfs);
#endif

/*
 * do_fault_around() tries to map few pages around the fault address. The hope
 * is that the pages will be needed soon and this will lower the number of
 * faults to handle.
 *
 * It uses vm_ops->map_pages() to map the pages, which skips the page if it's
 * not ready to be mapped: not up-to-date, locked, etc.
 *
 * This function is called with the page table lock taken. In the split ptlock
 * case the page table lock only protects only those entries which belong to
 * the page table corresponding to the fault address.
 *
 * This function doesn't cross the VMA boundaries, in order to call map_pages()
 * only once.
 *
 * fault_around_bytes defines how many bytes we'll try to map.
 * do_fault_around() expects it to be set to a power of two less than or equal
 * to PTRS_PER_PTE.
 *
 * The virtual address of the area that we map is naturally aligned to
 * fault_around_bytes rounded down to the machine page size
 * (and therefore to page order).  This way it's easier to guarantee
 * that we don't cross page table boundaries.
 */
static vm_fault_t do_fault_around(struct vm_fault *vmf)
{
	unsigned long address = vmf->address, nr_pages, mask;
	pgoff_t start_pgoff = vmf->pgoff;
	pgoff_t end_pgoff;
	int off;

	nr_pages = READ_ONCE(fault_around_bytes) >> PAGE_SHIFT;
	mask = ~(nr_pages * PAGE_SIZE - 1) & PAGE_MASK;

	address = max(address & mask, vmf->vma->vm_start);
	off = ((vmf->address - address) >> PAGE_SHIFT) & (PTRS_PER_PTE - 1);
	start_pgoff -= off;

	/*
	 *  end_pgoff is either the end of the page table, the end of
	 *  the vma or nr_pages from start_pgoff, depending what is nearest.
	 */
	end_pgoff = start_pgoff -
		((address >> PAGE_SHIFT) & (PTRS_PER_PTE - 1)) +
		PTRS_PER_PTE - 1;
	end_pgoff = min3(end_pgoff, vma_pages(vmf->vma) + vmf->vma->vm_pgoff - 1,
			start_pgoff + nr_pages - 1);

	if (pmd_none(*vmf->pmd)) {
		vmf->prealloc_pte = pte_alloc_one(vmf->vma->vm_mm);
		if (!vmf->prealloc_pte)
			return VM_FAULT_OOM;
		smp_wmb(); /* See comment in __pte_alloc() */
	}

	return vmf->vma->vm_ops->map_pages(vmf, start_pgoff, end_pgoff);
}

static vm_fault_t do_read_fault(struct vm_fault *vmf)
{
	struct vm_area_struct *vma = vmf->vma;
	vm_fault_t ret = 0;

	/*
	 * Let's call ->map_pages() first and use ->fault() as fallback
	 * if page by the offset is not ready to be mapped (cold cache or
	 * something).
	 */
	if (vma->vm_ops->map_pages && fault_around_bytes >> PAGE_SHIFT > 1) {
		ret = do_fault_around(vmf);
		if (ret)
			return ret;
	}

	ret = __do_fault(vmf);
	if (unlikely(ret & (VM_FAULT_ERROR | VM_FAULT_NOPAGE | VM_FAULT_RETRY)))
		return ret;

	ret |= finish_fault(vmf);
	unlock_page(vmf->page);
	if (unlikely(ret & (VM_FAULT_ERROR | VM_FAULT_NOPAGE | VM_FAULT_RETRY)))
		put_page(vmf->page);
	return ret;
}

static vm_fault_t do_cow_fault(struct vm_fault *vmf)
{
	struct vm_area_struct *vma = vmf->vma;
	vm_fault_t ret;

	if (unlikely(anon_vma_prepare(vma)))
		return VM_FAULT_OOM;

	vmf->cow_page = alloc_page_vma(GFP_HIGHUSER_MOVABLE, vma, vmf->address);
	if (!vmf->cow_page)
		return VM_FAULT_OOM;

	if (mem_cgroup_charge(vmf->cow_page, vma->vm_mm, GFP_KERNEL)) {
		put_page(vmf->cow_page);
		return VM_FAULT_OOM;
	}
	cgroup_throttle_swaprate(vmf->cow_page, GFP_KERNEL);

	ret = __do_fault(vmf);
	if (unlikely(ret & (VM_FAULT_ERROR | VM_FAULT_NOPAGE | VM_FAULT_RETRY)))
		goto uncharge_out;
	if (ret & VM_FAULT_DONE_COW)
		return ret;

	copy_user_highpage(vmf->cow_page, vmf->page, vmf->address, vma);
	__SetPageUptodate(vmf->cow_page);

	ret |= finish_fault(vmf);
	unlock_page(vmf->page);
	put_page(vmf->page);
	if (unlikely(ret & (VM_FAULT_ERROR | VM_FAULT_NOPAGE | VM_FAULT_RETRY)))
		goto uncharge_out;
	return ret;
uncharge_out:
	put_page(vmf->cow_page);
	return ret;
}

static vm_fault_t do_shared_fault(struct vm_fault *vmf)
{
	struct vm_area_struct *vma = vmf->vma;
	vm_fault_t ret, tmp;

	ret = __do_fault(vmf);
	if (unlikely(ret & (VM_FAULT_ERROR | VM_FAULT_NOPAGE | VM_FAULT_RETRY)))
		return ret;

	/*
	 * Check if the backing address space wants to know that the page is
	 * about to become writable
	 */
	if (vma->vm_ops->page_mkwrite) {
		unlock_page(vmf->page);
		tmp = do_page_mkwrite(vmf);
		if (unlikely(!tmp ||
				(tmp & (VM_FAULT_ERROR | VM_FAULT_NOPAGE)))) {
			put_page(vmf->page);
			return tmp;
		}
	}

	ret |= finish_fault(vmf);
	if (unlikely(ret & (VM_FAULT_ERROR | VM_FAULT_NOPAGE |
					VM_FAULT_RETRY))) {
		unlock_page(vmf->page);
		put_page(vmf->page);
		return ret;
	}

	ret |= fault_dirty_shared_page(vmf);
	return ret;
}

/*
 * We enter with non-exclusive mmap_lock (to exclude vma changes,
 * but allow concurrent faults).
 * The mmap_lock may have been released depending on flags and our
 * return value.  See filemap_fault() and __lock_page_or_retry().
 * If mmap_lock is released, vma may become invalid (for example
 * by other thread calling munmap()).
 */
static vm_fault_t do_fault(struct vm_fault *vmf)
{
	struct vm_area_struct *vma = vmf->vma;
	struct mm_struct *vm_mm = vma->vm_mm;
	vm_fault_t ret;

	/*
	 * The VMA was not fully populated on mmap() or missing VM_DONTEXPAND
	 */
	if (!vma->vm_ops->fault) {
		/*
		 * If we find a migration pmd entry or a none pmd entry, which
		 * should never happen, return SIGBUS
		 */
		if (unlikely(!pmd_present(*vmf->pmd)))
			ret = VM_FAULT_SIGBUS;
		else {
			vmf->pte = pte_offset_map_lock(vmf->vma->vm_mm,
						       vmf->pmd,
						       vmf->address,
						       &vmf->ptl);
			/*
			 * Make sure this is not a temporary clearing of pte
			 * by holding ptl and checking again. A R/M/W update
			 * of pte involves: take ptl, clearing the pte so that
			 * we don't have concurrent modification by hardware
			 * followed by an update.
			 */
			if (unlikely(pte_none(*vmf->pte)))
				ret = VM_FAULT_SIGBUS;
			else
				ret = VM_FAULT_NOPAGE;

			pte_unmap_unlock(vmf->pte, vmf->ptl);
		}
	} else if (!(vmf->flags & FAULT_FLAG_WRITE))
		ret = do_read_fault(vmf);
	else if (!(vma->vm_flags & VM_SHARED))
		ret = do_cow_fault(vmf);
	else
		ret = do_shared_fault(vmf);

	/* preallocated pagetable is unused: free it */
	if (vmf->prealloc_pte) {
		pte_free(vm_mm, vmf->prealloc_pte);
		vmf->prealloc_pte = NULL;
	}
	return ret;
}

static int numa_migrate_prep(struct page *page, struct vm_area_struct *vma,
				unsigned long addr, int page_nid,
				int *flags)
{
	get_page(page);

	count_vm_numa_event(NUMA_HINT_FAULTS);
	if (page_nid == numa_node_id()) {
		count_vm_numa_event(NUMA_HINT_FAULTS_LOCAL);
		*flags |= TNF_FAULT_LOCAL;
	}

	return mpol_misplaced(page, vma, addr);
}

static vm_fault_t do_numa_page(struct vm_fault *vmf)
{
	struct vm_area_struct *vma = vmf->vma;
	struct page *page = NULL;
	int page_nid = NUMA_NO_NODE;
	int last_cpupid;
	int target_nid;
	bool migrated = false;
	pte_t pte, old_pte;
	bool was_writable = pte_savedwrite(vmf->orig_pte);
	int flags = 0;

	/*
	 * The "pte" at this point cannot be used safely without
	 * validation through pte_unmap_same(). It's of NUMA type but
	 * the pfn may be screwed if the read is non atomic.
	 */
	vmf->ptl = pte_lockptr(vma->vm_mm, vmf->pmd);
	spin_lock(vmf->ptl);
	if (unlikely(!pte_same(*vmf->pte, vmf->orig_pte))) {
		pte_unmap_unlock(vmf->pte, vmf->ptl);
		goto out;
	}

	/*
	 * Make it present again, Depending on how arch implementes non
	 * accessible ptes, some can allow access by kernel mode.
	 */
	old_pte = ptep_modify_prot_start(vma, vmf->address, vmf->pte);
	pte = pte_modify(old_pte, vma->vm_page_prot);
	pte = pte_mkyoung(pte);
	if (was_writable)
		pte = pte_mkwrite(pte);
	ptep_modify_prot_commit(vma, vmf->address, vmf->pte, old_pte, pte);
	update_mmu_cache(vma, vmf->address, vmf->pte);

	page = vm_normal_page(vma, vmf->address, pte);
	if (!page) {
		pte_unmap_unlock(vmf->pte, vmf->ptl);
		return 0;
	}

	/* TODO: handle PTE-mapped THP */
	if (PageCompound(page)) {
		pte_unmap_unlock(vmf->pte, vmf->ptl);
		return 0;
	}

	/*
	 * Avoid grouping on RO pages in general. RO pages shouldn't hurt as
	 * much anyway since they can be in shared cache state. This misses
	 * the case where a mapping is writable but the process never writes
	 * to it but pte_write gets cleared during protection updates and
	 * pte_dirty has unpredictable behaviour between PTE scan updates,
	 * background writeback, dirty balancing and application behaviour.
	 */
	if (!pte_write(pte))
		flags |= TNF_NO_GROUP;

	/*
	 * Flag if the page is shared between multiple address spaces. This
	 * is later used when determining whether to group tasks together
	 */
	if (page_mapcount(page) > 1 && (vma->vm_flags & VM_SHARED))
		flags |= TNF_SHARED;

	last_cpupid = page_cpupid_last(page);
	page_nid = page_to_nid(page);
	target_nid = numa_migrate_prep(page, vma, vmf->address, page_nid,
			&flags);
	pte_unmap_unlock(vmf->pte, vmf->ptl);
	if (target_nid == NUMA_NO_NODE) {
		put_page(page);
		goto out;
	}

	/* Migrate to the requested node */
	migrated = migrate_misplaced_page(page, vma, target_nid);
	if (migrated) {
		page_nid = target_nid;
		flags |= TNF_MIGRATED;
	} else
		flags |= TNF_MIGRATE_FAIL;

out:
	if (page_nid != NUMA_NO_NODE)
		task_numa_fault(last_cpupid, page_nid, 1, flags);
	return 0;
}

static inline vm_fault_t create_huge_pmd(struct vm_fault *vmf)
{
	if (vma_is_anonymous(vmf->vma))
		return do_huge_pmd_anonymous_page(vmf);
	if (vmf->vma->vm_ops->huge_fault)
		return vmf->vma->vm_ops->huge_fault(vmf, PE_SIZE_PMD);
	return VM_FAULT_FALLBACK;
}

/* `inline' is required to avoid gcc 4.1.2 build error */
static inline vm_fault_t wp_huge_pmd(struct vm_fault *vmf, pmd_t orig_pmd)
{
	if (vma_is_anonymous(vmf->vma)) {
		if (userfaultfd_huge_pmd_wp(vmf->vma, orig_pmd))
			return handle_userfault(vmf, VM_UFFD_WP);
		return do_huge_pmd_wp_page(vmf, orig_pmd);
	}
	if (vmf->vma->vm_ops->huge_fault) {
		vm_fault_t ret = vmf->vma->vm_ops->huge_fault(vmf, PE_SIZE_PMD);

		if (!(ret & VM_FAULT_FALLBACK))
			return ret;
	}

	/* COW or write-notify handled on pte level: split pmd. */
	__split_huge_pmd(vmf->vma, vmf->pmd, vmf->address, false, NULL);

	return VM_FAULT_FALLBACK;
}

static vm_fault_t create_huge_pud(struct vm_fault *vmf)
{
#if defined(CONFIG_TRANSPARENT_HUGEPAGE) &&			\
	defined(CONFIG_HAVE_ARCH_TRANSPARENT_HUGEPAGE_PUD)
	/* No support for anonymous transparent PUD pages yet */
	if (vma_is_anonymous(vmf->vma))
		goto split;
	if (vmf->vma->vm_ops->huge_fault) {
		vm_fault_t ret = vmf->vma->vm_ops->huge_fault(vmf, PE_SIZE_PUD);

		if (!(ret & VM_FAULT_FALLBACK))
			return ret;
	}
split:
	/* COW or write-notify not handled on PUD level: split pud.*/
	__split_huge_pud(vmf->vma, vmf->pud, vmf->address);
#endif /* CONFIG_TRANSPARENT_HUGEPAGE */
	return VM_FAULT_FALLBACK;
}

static vm_fault_t wp_huge_pud(struct vm_fault *vmf, pud_t orig_pud)
{
#ifdef CONFIG_TRANSPARENT_HUGEPAGE
	/* No support for anonymous transparent PUD pages yet */
	if (vma_is_anonymous(vmf->vma))
		return VM_FAULT_FALLBACK;
	if (vmf->vma->vm_ops->huge_fault)
		return vmf->vma->vm_ops->huge_fault(vmf, PE_SIZE_PUD);
#endif /* CONFIG_TRANSPARENT_HUGEPAGE */
	return VM_FAULT_FALLBACK;
}

/*
 * These routines also need to handle stuff like marking pages dirty
 * and/or accessed for architectures that don't do it in hardware (most
 * RISC architectures).  The early dirtying is also good on the i386.
 *
 * There is also a hook called "update_mmu_cache()" that architectures
 * with external mmu caches can use to update those (ie the Sparc or
 * PowerPC hashed page tables that act as extended TLBs).
 *
 * We enter with non-exclusive mmap_lock (to exclude vma changes, but allow
 * concurrent faults).
 *
 * The mmap_lock may have been released depending on flags and our return value.
 * See filemap_fault() and __lock_page_or_retry().
 */
static vm_fault_t handle_pte_fault(struct vm_fault *vmf)
{
	pte_t entry;

	if (unlikely(pmd_none(*vmf->pmd))) {
		/*
		 * Leave __pte_alloc() until later: because vm_ops->fault may
		 * want to allocate huge page, and if we expose page table
		 * for an instant, it will be difficult to retract from
		 * concurrent faults and from rmap lookups.
		 */
		vmf->pte = NULL;
	} else {
		/*
		 * If a huge pmd materialized under us just retry later.  Use
		 * pmd_trans_unstable() via pmd_devmap_trans_unstable() instead
		 * of pmd_trans_huge() to ensure the pmd didn't become
		 * pmd_trans_huge under us and then back to pmd_none, as a
		 * result of MADV_DONTNEED running immediately after a huge pmd
		 * fault in a different thread of this mm, in turn leading to a
		 * misleading pmd_trans_huge() retval. All we have to ensure is
		 * that it is a regular pmd that we can walk with
		 * pte_offset_map() and we can do that through an atomic read
		 * in C, which is what pmd_trans_unstable() provides.
		 */
		if (pmd_devmap_trans_unstable(vmf->pmd))
			return 0;
		/*
		 * A regular pmd is established and it can't morph into a huge
		 * pmd from under us anymore at this point because we hold the
		 * mmap_lock read mode and khugepaged takes it in write mode.
		 * So now it's safe to run pte_offset_map().
		 */
		vmf->pte = pte_offset_map(vmf->pmd, vmf->address);
		vmf->orig_pte = *vmf->pte;

		/*
		 * some architectures can have larger ptes than wordsize,
		 * e.g.ppc44x-defconfig has CONFIG_PTE_64BIT=y and
		 * CONFIG_32BIT=y, so READ_ONCE cannot guarantee atomic
		 * accesses.  The code below just needs a consistent view
		 * for the ifs and we later double check anyway with the
		 * ptl lock held. So here a barrier will do.
		 */
		barrier();
		if (pte_none(vmf->orig_pte)) {
			pte_unmap(vmf->pte);
			vmf->pte = NULL;
		}
	}

	if (!vmf->pte) {
		if (vma_is_anonymous(vmf->vma))
			return do_anonymous_page(vmf);
		else
			return do_fault(vmf);
	}

	if (!pte_present(vmf->orig_pte))
		return do_swap_page(vmf);

	if (pte_protnone(vmf->orig_pte) && vma_is_accessible(vmf->vma))
		return do_numa_page(vmf);

	vmf->ptl = pte_lockptr(vmf->vma->vm_mm, vmf->pmd);
	spin_lock(vmf->ptl);
	entry = vmf->orig_pte;
	if (unlikely(!pte_same(*vmf->pte, entry))) {
		update_mmu_tlb(vmf->vma, vmf->address, vmf->pte);
		goto unlock;
	}
	if (vmf->flags & FAULT_FLAG_WRITE) {
		if (!pte_write(entry))
			return do_wp_page(vmf);
		entry = pte_mkdirty(entry);
	}
	entry = pte_mkyoung(entry);
	if (ptep_set_access_flags(vmf->vma, vmf->address, vmf->pte, entry,
				vmf->flags & FAULT_FLAG_WRITE)) {
		update_mmu_cache(vmf->vma, vmf->address, vmf->pte);
	} else {
		/* Skip spurious TLB flush for retried page fault */
		if (vmf->flags & FAULT_FLAG_TRIED)
			goto unlock;
		/*
		 * This is needed only for protection faults but the arch code
		 * is not yet telling us if this is a protection fault or not.
		 * This still avoids useless tlb flushes for .text page faults
		 * with threads.
		 */
		if (vmf->flags & FAULT_FLAG_WRITE)
			flush_tlb_fix_spurious_fault(vmf->vma, vmf->address);
	}
unlock:
	pte_unmap_unlock(vmf->pte, vmf->ptl);
	return 0;
}

/*
 * By the time we get here, we already hold the mm semaphore
 *
 * The mmap_lock may have been released depending on flags and our
 * return value.  See filemap_fault() and __lock_page_or_retry().
 */
static vm_fault_t __handle_mm_fault(struct vm_area_struct *vma,
		unsigned long address, unsigned int flags)
{
	struct vm_fault vmf = {
		.vma = vma,
		.address = address & PAGE_MASK,
		.flags = flags,
		.pgoff = linear_page_index(vma, address),
		.gfp_mask = __get_fault_gfp_mask(vma),
	};
	unsigned int dirty = flags & FAULT_FLAG_WRITE;
	struct mm_struct *mm = vma->vm_mm;
	pgd_t *pgd;
	p4d_t *p4d;
	vm_fault_t ret;

	pgd = pgd_offset(mm, address);
	p4d = p4d_alloc(mm, pgd, address);
	if (!p4d)
		return VM_FAULT_OOM;

	vmf.pud = pud_alloc(mm, p4d, address);
	if (!vmf.pud)
		return VM_FAULT_OOM;
retry_pud:
	if (pud_none(*vmf.pud) && __transparent_hugepage_enabled(vma)) {
		ret = create_huge_pud(&vmf);
		if (!(ret & VM_FAULT_FALLBACK))
			return ret;
	} else {
		pud_t orig_pud = *vmf.pud;

		barrier();
		if (pud_trans_huge(orig_pud) || pud_devmap(orig_pud)) {

			/* NUMA case for anonymous PUDs would go here */

			if (dirty && !pud_write(orig_pud)) {
				ret = wp_huge_pud(&vmf, orig_pud);
				if (!(ret & VM_FAULT_FALLBACK))
					return ret;
			} else {
				huge_pud_set_accessed(&vmf, orig_pud);
				return 0;
			}
		}
	}

	vmf.pmd = pmd_alloc(mm, vmf.pud, address);
	if (!vmf.pmd)
		return VM_FAULT_OOM;

	/* Huge pud page fault raced with pmd_alloc? */
	if (pud_trans_unstable(vmf.pud))
		goto retry_pud;

	if (pmd_none(*vmf.pmd) && __transparent_hugepage_enabled(vma)) {
		ret = create_huge_pmd(&vmf);
		if (!(ret & VM_FAULT_FALLBACK))
			return ret;
	} else {
		pmd_t orig_pmd = *vmf.pmd;

		barrier();
		if (unlikely(is_swap_pmd(orig_pmd))) {
			VM_BUG_ON(thp_migration_supported() &&
					  !is_pmd_migration_entry(orig_pmd));
			if (is_pmd_migration_entry(orig_pmd))
				pmd_migration_entry_wait(mm, vmf.pmd);
			return 0;
		}
		if (pmd_trans_huge(orig_pmd) || pmd_devmap(orig_pmd)) {
			if (pmd_protnone(orig_pmd) && vma_is_accessible(vma))
				return do_huge_pmd_numa_page(&vmf, orig_pmd);

			if (dirty && !pmd_write(orig_pmd)) {
				ret = wp_huge_pmd(&vmf, orig_pmd);
				if (!(ret & VM_FAULT_FALLBACK))
					return ret;
			} else {
				huge_pmd_set_accessed(&vmf, orig_pmd);
				return 0;
			}
		}
	}

	return handle_pte_fault(&vmf);
}

/**
 * mm_account_fault - Do page fault accountings
 *
 * @regs: the pt_regs struct pointer.  When set to NULL, will skip accounting
 *        of perf event counters, but we'll still do the per-task accounting to
 *        the task who triggered this page fault.
 * @address: the faulted address.
 * @flags: the fault flags.
 * @ret: the fault retcode.
 *
 * This will take care of most of the page fault accountings.  Meanwhile, it
 * will also include the PERF_COUNT_SW_PAGE_FAULTS_[MAJ|MIN] perf counter
 * updates.  However note that the handling of PERF_COUNT_SW_PAGE_FAULTS should
 * still be in per-arch page fault handlers at the entry of page fault.
 */
static inline void mm_account_fault(struct pt_regs *regs,
				    unsigned long address, unsigned int flags,
				    vm_fault_t ret)
{
	bool major;

	/*
	 * We don't do accounting for some specific faults:
	 *
	 * - Unsuccessful faults (e.g. when the address wasn't valid).  That
	 *   includes arch_vma_access_permitted() failing before reaching here.
	 *   So this is not a "this many hardware page faults" counter.  We
	 *   should use the hw profiling for that.
	 *
	 * - Incomplete faults (VM_FAULT_RETRY).  They will only be counted
	 *   once they're completed.
	 */
	if (ret & (VM_FAULT_ERROR | VM_FAULT_RETRY))
		return;

	/*
	 * We define the fault as a major fault when the final successful fault
	 * is VM_FAULT_MAJOR, or if it retried (which implies that we couldn't
	 * handle it immediately previously).
	 */
	major = (ret & VM_FAULT_MAJOR) || (flags & FAULT_FLAG_TRIED);

	if (major)
		current->maj_flt++;
	else
		current->min_flt++;

	/*
	 * If the fault is done for GUP, regs will be NULL.  We only do the
	 * accounting for the per thread fault counters who triggered the
	 * fault, and we skip the perf event updates.
	 */
	if (!regs)
		return;

	if (major)
		perf_sw_event(PERF_COUNT_SW_PAGE_FAULTS_MAJ, 1, regs, address);
	else
		perf_sw_event(PERF_COUNT_SW_PAGE_FAULTS_MIN, 1, regs, address);
}

/*
 * By the time we get here, we already hold the mm semaphore
 *
 * The mmap_lock may have been released depending on flags and our
 * return value.  See filemap_fault() and __lock_page_or_retry().
 */
vm_fault_t handle_mm_fault(struct vm_area_struct *vma, unsigned long address,
			   unsigned int flags, struct pt_regs *regs)
{
	vm_fault_t ret;

	__set_current_state(TASK_RUNNING);

	count_vm_event(PGFAULT);
	count_memcg_event_mm(vma->vm_mm, PGFAULT);

	/* do counter updates before entering really critical section. */
	check_sync_rss_stat(current);

	if (!arch_vma_access_permitted(vma, flags & FAULT_FLAG_WRITE,
					    flags & FAULT_FLAG_INSTRUCTION,
					    flags & FAULT_FLAG_REMOTE))
		return VM_FAULT_SIGSEGV;

	/*
	 * Enable the memcg OOM handling for faults triggered in user
	 * space.  Kernel faults are handled more gracefully.
	 */
	if (flags & FAULT_FLAG_USER)
		mem_cgroup_enter_user_fault();

	if (unlikely(is_vm_hugetlb_page(vma)))
		ret = hugetlb_fault(vma->vm_mm, vma, address, flags);
	else
		ret = __handle_mm_fault(vma, address, flags);

	if (flags & FAULT_FLAG_USER) {
		mem_cgroup_exit_user_fault();
		/*
		 * The task may have entered a memcg OOM situation but
		 * if the allocation error was handled gracefully (no
		 * VM_FAULT_OOM), there is no need to kill anything.
		 * Just clean up the OOM state peacefully.
		 */
		if (task_in_memcg_oom(current) && !(ret & VM_FAULT_OOM))
			mem_cgroup_oom_synchronize(false);
	}

	mm_account_fault(regs, address, flags, ret);

	return ret;
}
EXPORT_SYMBOL_GPL(handle_mm_fault);

#ifndef __PAGETABLE_P4D_FOLDED
/*
 * Allocate p4d page table.
 * We've already handled the fast-path in-line.
 */
int __p4d_alloc(struct mm_struct *mm, pgd_t *pgd, unsigned long address)
{
	p4d_t *new = p4d_alloc_one(mm, address);
	if (!new)
		return -ENOMEM;

	smp_wmb(); /* See comment in __pte_alloc */

	spin_lock(&mm->page_table_lock);
	if (pgd_present(*pgd))		/* Another has populated it */
		p4d_free(mm, new);
	else
		pgd_populate(mm, pgd, new);
	spin_unlock(&mm->page_table_lock);
	return 0;
}
#endif /* __PAGETABLE_P4D_FOLDED */

#ifndef __PAGETABLE_PUD_FOLDED
/*
 * Allocate page upper directory.
 * We've already handled the fast-path in-line.
 */
int __pud_alloc(struct mm_struct *mm, p4d_t *p4d, unsigned long address)
{
	pud_t *new = pud_alloc_one(mm, address);
	if (!new)
		return -ENOMEM;

	smp_wmb(); /* See comment in __pte_alloc */

	spin_lock(&mm->page_table_lock);
	if (!p4d_present(*p4d)) {
		mm_inc_nr_puds(mm);
		p4d_populate(mm, p4d, new);
	} else	/* Another has populated it */
		pud_free(mm, new);
	spin_unlock(&mm->page_table_lock);
	return 0;
}
#endif /* __PAGETABLE_PUD_FOLDED */

#ifndef __PAGETABLE_PMD_FOLDED
/*
 * Allocate page middle directory.
 * We've already handled the fast-path in-line.
 */
int __pmd_alloc(struct mm_struct *mm, pud_t *pud, unsigned long address)
{
	spinlock_t *ptl;
	pmd_t *new = pmd_alloc_one(mm, address);
	if (!new)
		return -ENOMEM;

	smp_wmb(); /* See comment in __pte_alloc */

	ptl = pud_lock(mm, pud);
	if (!pud_present(*pud)) {
		mm_inc_nr_pmds(mm);
		pud_populate(mm, pud, new);
	} else	/* Another has populated it */
		pmd_free(mm, new);
	spin_unlock(ptl);
	return 0;
}
#endif /* __PAGETABLE_PMD_FOLDED */

int follow_invalidate_pte(struct mm_struct *mm, unsigned long address,
			  struct mmu_notifier_range *range, pte_t **ptepp,
			  pmd_t **pmdpp, spinlock_t **ptlp)
{
	pgd_t *pgd;
	p4d_t *p4d;
	pud_t *pud;
	pmd_t *pmd;
	pte_t *ptep;

	pgd = pgd_offset(mm, address);
	if (pgd_none(*pgd) || unlikely(pgd_bad(*pgd)))
		goto out;

	p4d = p4d_offset(pgd, address);
	if (p4d_none(*p4d) || unlikely(p4d_bad(*p4d)))
		goto out;

	pud = pud_offset(p4d, address);
	if (pud_none(*pud) || unlikely(pud_bad(*pud)))
		goto out;

	pmd = pmd_offset(pud, address);
	VM_BUG_ON(pmd_trans_huge(*pmd));

	if (pmd_huge(*pmd)) {
		if (!pmdpp)
			goto out;

		if (range) {
			mmu_notifier_range_init(range, MMU_NOTIFY_CLEAR, 0,
						NULL, mm, address & PMD_MASK,
						(address & PMD_MASK) + PMD_SIZE);
			mmu_notifier_invalidate_range_start(range);
		}
		*ptlp = pmd_lock(mm, pmd);
		if (pmd_huge(*pmd)) {
			*pmdpp = pmd;
			return 0;
		}
		spin_unlock(*ptlp);
		if (range)
			mmu_notifier_invalidate_range_end(range);
	}

	if (pmd_none(*pmd) || unlikely(pmd_bad(*pmd)))
		goto out;

	if (range) {
		mmu_notifier_range_init(range, MMU_NOTIFY_CLEAR, 0, NULL, mm,
					address & PAGE_MASK,
					(address & PAGE_MASK) + PAGE_SIZE);
		mmu_notifier_invalidate_range_start(range);
	}
	ptep = pte_offset_map_lock(mm, pmd, address, ptlp);
	if (!pte_present(*ptep))
		goto unlock;
	*ptepp = ptep;
	return 0;
unlock:
	pte_unmap_unlock(ptep, *ptlp);
	if (range)
		mmu_notifier_invalidate_range_end(range);
out:
	return -EINVAL;
}

/**
 * follow_pte - look up PTE at a user virtual address
 * @mm: the mm_struct of the target address space
 * @address: user virtual address
 * @ptepp: location to store found PTE
 * @ptlp: location to store the lock for the PTE
 *
 * On a successful return, the pointer to the PTE is stored in @ptepp;
 * the corresponding lock is taken and its location is stored in @ptlp.
 * The contents of the PTE are only stable until @ptlp is released;
 * any further use, if any, must be protected against invalidation
 * with MMU notifiers.
 *
 * Only IO mappings and raw PFN mappings are allowed.  The mmap semaphore
 * should be taken for read.
 *
 * KVM uses this function.  While it is arguably less bad than ``follow_pfn``,
 * it is not a good general-purpose API.
 *
 * Return: zero on success, -ve otherwise.
 */
int follow_pte(struct mm_struct *mm, unsigned long address,
	       pte_t **ptepp, spinlock_t **ptlp)
{
	return follow_invalidate_pte(mm, address, NULL, ptepp, NULL, ptlp);
}
EXPORT_SYMBOL_GPL(follow_pte);

/**
 * follow_pfn - look up PFN at a user virtual address
 * @vma: memory mapping
 * @address: user virtual address
 * @pfn: location to store found PFN
 *
 * Only IO mappings and raw PFN mappings are allowed.
 *
 * This function does not allow the caller to read the permissions
 * of the PTE.  Do not use it.
 *
 * Return: zero and the pfn at @pfn on success, -ve otherwise.
 */
int follow_pfn(struct vm_area_struct *vma, unsigned long address,
	unsigned long *pfn)
{
	int ret = -EINVAL;
	spinlock_t *ptl;
	pte_t *ptep;

	if (!(vma->vm_flags & (VM_IO | VM_PFNMAP)))
		return ret;

	ret = follow_pte(vma->vm_mm, address, &ptep, &ptl);
	if (ret)
		return ret;
	*pfn = pte_pfn(*ptep);
	pte_unmap_unlock(ptep, ptl);
	return 0;
}
EXPORT_SYMBOL(follow_pfn);

#ifdef CONFIG_HAVE_IOREMAP_PROT
int follow_phys(struct vm_area_struct *vma,
		unsigned long address, unsigned int flags,
		unsigned long *prot, resource_size_t *phys)
{
	int ret = -EINVAL;
	pte_t *ptep, pte;
	spinlock_t *ptl;

	if (!(vma->vm_flags & (VM_IO | VM_PFNMAP)))
		goto out;

	if (follow_pte(vma->vm_mm, address, &ptep, &ptl))
		goto out;
	pte = *ptep;

	if ((flags & FOLL_WRITE) && !pte_write(pte))
		goto unlock;

	*prot = pgprot_val(pte_pgprot(pte));
	*phys = (resource_size_t)pte_pfn(pte) << PAGE_SHIFT;

	ret = 0;
unlock:
	pte_unmap_unlock(ptep, ptl);
out:
	return ret;
}

/**
 * generic_access_phys - generic implementation for iomem mmap access
 * @vma: the vma to access
 * @addr: userspace addres, not relative offset within @vma
 * @buf: buffer to read/write
 * @len: length of transfer
 * @write: set to FOLL_WRITE when writing, otherwise reading
 *
 * This is a generic implementation for &vm_operations_struct.access for an
 * iomem mapping. This callback is used by access_process_vm() when the @vma is
 * not page based.
 */
int generic_access_phys(struct vm_area_struct *vma, unsigned long addr,
			void *buf, int len, int write)
{
	resource_size_t phys_addr;
	unsigned long prot = 0;
	void __iomem *maddr;
	pte_t *ptep, pte;
	spinlock_t *ptl;
	int offset = offset_in_page(addr);
	int ret = -EINVAL;

	if (!(vma->vm_flags & (VM_IO | VM_PFNMAP)))
		return -EINVAL;

retry:
	if (follow_pte(vma->vm_mm, addr, &ptep, &ptl))
		return -EINVAL;
	pte = *ptep;
	pte_unmap_unlock(ptep, ptl);

	prot = pgprot_val(pte_pgprot(pte));
	phys_addr = (resource_size_t)pte_pfn(pte) << PAGE_SHIFT;

	if ((write & FOLL_WRITE) && !pte_write(pte))
		return -EINVAL;

	maddr = ioremap_prot(phys_addr, PAGE_ALIGN(len + offset), prot);
	if (!maddr)
		return -ENOMEM;

	if (follow_pte(vma->vm_mm, addr, &ptep, &ptl))
		goto out_unmap;

	if (!pte_same(pte, *ptep)) {
		pte_unmap_unlock(ptep, ptl);
		iounmap(maddr);

		goto retry;
	}

	if (write)
		memcpy_toio(maddr + offset, buf, len);
	else
		memcpy_fromio(buf, maddr + offset, len);
	ret = len;
	pte_unmap_unlock(ptep, ptl);
out_unmap:
	iounmap(maddr);

	return ret;
}
EXPORT_SYMBOL_GPL(generic_access_phys);
#endif

/*
 * Access another process' address space as given in mm.
 */
int __access_remote_vm(struct mm_struct *mm, unsigned long addr, void *buf,
		       int len, unsigned int gup_flags)
{
	struct vm_area_struct *vma;
	void *old_buf = buf;
	int write = gup_flags & FOLL_WRITE;

	if (mmap_read_lock_killable(mm))
		return 0;

	/* ignore errors, just check how much was successfully transferred */
	while (len) {
		int bytes, ret, offset;
		void *maddr;
		struct page *page = NULL;

		ret = get_user_pages_remote(mm, addr, 1,
				gup_flags, &page, &vma, NULL);
		if (ret <= 0) {
#ifndef CONFIG_HAVE_IOREMAP_PROT
			break;
#else
			/*
			 * Check if this is a VM_IO | VM_PFNMAP VMA, which
			 * we can access using slightly different code.
			 */
			vma = find_vma(mm, addr);
			if (!vma || vma->vm_start > addr)
				break;
			if (vma->vm_ops && vma->vm_ops->access)
				ret = vma->vm_ops->access(vma, addr, buf,
							  len, write);
			if (ret <= 0)
				break;
			bytes = ret;
#endif
		} else {
			bytes = len;
			offset = addr & (PAGE_SIZE-1);
			if (bytes > PAGE_SIZE-offset)
				bytes = PAGE_SIZE-offset;

			maddr = kmap(page);
			if (write) {
				copy_to_user_page(vma, page, addr,
						  maddr + offset, buf, bytes);
				set_page_dirty_lock(page);
			} else {
				copy_from_user_page(vma, page, addr,
						    buf, maddr + offset, bytes);
			}
			kunmap(page);
			put_page(page);
		}
		len -= bytes;
		buf += bytes;
		addr += bytes;
	}
	mmap_read_unlock(mm);

	return buf - old_buf;
}

/**
 * access_remote_vm - access another process' address space
 * @mm:		the mm_struct of the target address space
 * @addr:	start address to access
 * @buf:	source or destination buffer
 * @len:	number of bytes to transfer
 * @gup_flags:	flags modifying lookup behaviour
 *
 * The caller must hold a reference on @mm.
 *
 * Return: number of bytes copied from source to destination.
 */
int access_remote_vm(struct mm_struct *mm, unsigned long addr,
		void *buf, int len, unsigned int gup_flags)
{
	return __access_remote_vm(mm, addr, buf, len, gup_flags);
}

/*
 * Access another process' address space.
 * Source/target buffer must be kernel space,
 * Do not walk the page table directly, use get_user_pages
 */
int access_process_vm(struct task_struct *tsk, unsigned long addr,
		void *buf, int len, unsigned int gup_flags)
{
	struct mm_struct *mm;
	int ret;

	mm = get_task_mm(tsk);
	if (!mm)
		return 0;

	ret = __access_remote_vm(mm, addr, buf, len, gup_flags);

	mmput(mm);

	return ret;
}
EXPORT_SYMBOL_GPL(access_process_vm);

/*
 * Print the name of a VMA.
 */
void print_vma_addr(char *prefix, unsigned long ip)
{
	struct mm_struct *mm = current->mm;
	struct vm_area_struct *vma;

	/*
	 * we might be running from an atomic context so we cannot sleep
	 */
	if (!mmap_read_trylock(mm))
		return;

	vma = find_vma(mm, ip);
	if (vma && vma->vm_file) {
		struct file *f = vma->vm_file;
		char *buf = (char *)__get_free_page(GFP_NOWAIT);
		if (buf) {
			char *p;

			p = file_path(f, buf, PAGE_SIZE);
			if (IS_ERR(p))
				p = "?";
			printk("%s%s[%lx+%lx]", prefix, kbasename(p),
					vma->vm_start,
					vma->vm_end - vma->vm_start);
			free_page((unsigned long)buf);
		}
	}
	mmap_read_unlock(mm);
}

#if defined(CONFIG_PROVE_LOCKING) || defined(CONFIG_DEBUG_ATOMIC_SLEEP)
void __might_fault(const char *file, int line)
{
	/*
	 * Some code (nfs/sunrpc) uses socket ops on kernel memory while
	 * holding the mmap_lock, this is safe because kernel memory doesn't
	 * get paged out, therefore we'll never actually fault, and the
	 * below annotations will generate false positives.
	 */
	if (uaccess_kernel())
		return;
	if (pagefault_disabled())
		return;
	__might_sleep(file, line, 0);
#if defined(CONFIG_DEBUG_ATOMIC_SLEEP)
	if (current->mm)
		might_lock_read(&current->mm->mmap_lock);
#endif
}
EXPORT_SYMBOL(__might_fault);
#endif

#if defined(CONFIG_TRANSPARENT_HUGEPAGE) || defined(CONFIG_HUGETLBFS)
/*
 * Process all subpages of the specified huge page with the specified
 * operation.  The target subpage will be processed last to keep its
 * cache lines hot.
 */
static inline void process_huge_page(
	unsigned long addr_hint, unsigned int pages_per_huge_page,
	void (*process_subpage)(unsigned long addr, int idx, void *arg),
	void *arg)
{
	int i, n, base, l;
	unsigned long addr = addr_hint &
		~(((unsigned long)pages_per_huge_page << PAGE_SHIFT) - 1);

	/* Process target subpage last to keep its cache lines hot */
	might_sleep();
	n = (addr_hint - addr) / PAGE_SIZE;
	if (2 * n <= pages_per_huge_page) {
		/* If target subpage in first half of huge page */
		base = 0;
		l = n;
		/* Process subpages at the end of huge page */
		for (i = pages_per_huge_page - 1; i >= 2 * n; i--) {
			cond_resched();
			process_subpage(addr + i * PAGE_SIZE, i, arg);
		}
	} else {
		/* If target subpage in second half of huge page */
		base = pages_per_huge_page - 2 * (pages_per_huge_page - n);
		l = pages_per_huge_page - n;
		/* Process subpages at the begin of huge page */
		for (i = 0; i < base; i++) {
			cond_resched();
			process_subpage(addr + i * PAGE_SIZE, i, arg);
		}
	}
	/*
	 * Process remaining subpages in left-right-left-right pattern
	 * towards the target subpage
	 */
	for (i = 0; i < l; i++) {
		int left_idx = base + i;
		int right_idx = base + 2 * l - 1 - i;

		cond_resched();
		process_subpage(addr + left_idx * PAGE_SIZE, left_idx, arg);
		cond_resched();
		process_subpage(addr + right_idx * PAGE_SIZE, right_idx, arg);
	}
}

static void clear_gigantic_page(struct page *page,
				unsigned long addr,
				unsigned int pages_per_huge_page)
{
	int i;
	struct page *p = page;

	might_sleep();
	for (i = 0; i < pages_per_huge_page;
	     i++, p = mem_map_next(p, page, i)) {
		cond_resched();
		clear_user_highpage(p, addr + i * PAGE_SIZE);
	}
}

static void clear_subpage(unsigned long addr, int idx, void *arg)
{
	struct page *page = arg;

	clear_user_highpage(page + idx, addr);
}

void clear_huge_page(struct page *page,
		     unsigned long addr_hint, unsigned int pages_per_huge_page)
{
	unsigned long addr = addr_hint &
		~(((unsigned long)pages_per_huge_page << PAGE_SHIFT) - 1);

	if (unlikely(pages_per_huge_page > MAX_ORDER_NR_PAGES)) {
		clear_gigantic_page(page, addr, pages_per_huge_page);
		return;
	}

	process_huge_page(addr_hint, pages_per_huge_page, clear_subpage, page);
}

static void copy_user_gigantic_page(struct page *dst, struct page *src,
				    unsigned long addr,
				    struct vm_area_struct *vma,
				    unsigned int pages_per_huge_page)
{
	int i;
	struct page *dst_base = dst;
	struct page *src_base = src;

	for (i = 0; i < pages_per_huge_page; ) {
		cond_resched();
		copy_user_highpage(dst, src, addr + i*PAGE_SIZE, vma);

		i++;
		dst = mem_map_next(dst, dst_base, i);
		src = mem_map_next(src, src_base, i);
	}
}

struct copy_subpage_arg {
	struct page *dst;
	struct page *src;
	struct vm_area_struct *vma;
};

static void copy_subpage(unsigned long addr, int idx, void *arg)
{
	struct copy_subpage_arg *copy_arg = arg;

	copy_user_highpage(copy_arg->dst + idx, copy_arg->src + idx,
			   addr, copy_arg->vma);
}

void copy_user_huge_page(struct page *dst, struct page *src,
			 unsigned long addr_hint, struct vm_area_struct *vma,
			 unsigned int pages_per_huge_page)
{
	unsigned long addr = addr_hint &
		~(((unsigned long)pages_per_huge_page << PAGE_SHIFT) - 1);
	struct copy_subpage_arg arg = {
		.dst = dst,
		.src = src,
		.vma = vma,
	};

	if (unlikely(pages_per_huge_page > MAX_ORDER_NR_PAGES)) {
		copy_user_gigantic_page(dst, src, addr, vma,
					pages_per_huge_page);
		return;
	}

	process_huge_page(addr_hint, pages_per_huge_page, copy_subpage, &arg);
}

long copy_huge_page_from_user(struct page *dst_page,
				const void __user *usr_src,
				unsigned int pages_per_huge_page,
				bool allow_pagefault)
{
	void *src = (void *)usr_src;
	void *page_kaddr;
	unsigned long i, rc = 0;
	unsigned long ret_val = pages_per_huge_page * PAGE_SIZE;
	struct page *subpage = dst_page;

	for (i = 0; i < pages_per_huge_page;
	     i++, subpage = mem_map_next(subpage, dst_page, i)) {
		if (allow_pagefault)
			page_kaddr = kmap(subpage);
		else
			page_kaddr = kmap_atomic(subpage);
		rc = copy_from_user(page_kaddr,
				(const void __user *)(src + i * PAGE_SIZE),
				PAGE_SIZE);
		if (allow_pagefault)
			kunmap(subpage);
		else
			kunmap_atomic(page_kaddr);

		ret_val -= (PAGE_SIZE - rc);
		if (rc)
			break;

		cond_resched();
	}
	return ret_val;
}
#endif /* CONFIG_TRANSPARENT_HUGEPAGE || CONFIG_HUGETLBFS */

#if USE_SPLIT_PTE_PTLOCKS && ALLOC_SPLIT_PTLOCKS

static struct kmem_cache *page_ptl_cachep;

void __init ptlock_cache_init(void)
{
	page_ptl_cachep = kmem_cache_create("page->ptl", sizeof(spinlock_t), 0,
			SLAB_PANIC, NULL);
}

bool ptlock_alloc(struct page *page)
{
	spinlock_t *ptl;

	ptl = kmem_cache_alloc(page_ptl_cachep, GFP_KERNEL);
	if (!ptl)
		return false;
	page->ptl = ptl;
	return true;
}

void ptlock_free(struct page *page)
{
	kmem_cache_free(page_ptl_cachep, page->ptl);
}
#endif<|MERGE_RESOLUTION|>--- conflicted
+++ resolved
@@ -809,15 +809,8 @@
 		  pte_t *dst_pte, pte_t *src_pte, unsigned long addr, int *rss,
 		  struct page **prealloc, pte_t pte, struct page *page)
 {
-	struct mm_struct *src_mm = src_vma->vm_mm;
 	struct page *new_page;
 
-<<<<<<< HEAD
-	if (!is_cow_mapping(src_vma->vm_flags))
-		return 1;
-
-=======
->>>>>>> f642729d
 	/*
 	 * What we want to do is to check whether this page may
 	 * have been pinned by the parent process.  If so,
@@ -3740,26 +3733,7 @@
 }
 #endif
 
-<<<<<<< HEAD
-/**
- * alloc_set_pte - setup new PTE entry for given page and add reverse page
- * mapping. If needed, the function allocates page table or use pre-allocated.
- *
- * @vmf: fault environment
- * @page: page to map
- *
- * Caller must take care of unlocking vmf->ptl, if vmf->pte is non-NULL on
- * return.
- *
- * Target users are page handler itself and implementations of
- * vm_ops->map_pages.
- *
- * Return: %0 on success, %VM_FAULT_ code in case of error.
- */
-vm_fault_t alloc_set_pte(struct vm_fault *vmf, struct page *page)
-=======
 void do_set_pte(struct vm_fault *vmf, struct page *page, unsigned long addr)
->>>>>>> f642729d
 {
 	struct vm_area_struct *vma = vmf->vma;
 	bool write = vmf->flags & FAULT_FLAG_WRITE;
