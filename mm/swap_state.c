--- conflicted
+++ resolved
@@ -151,11 +151,7 @@
 
 	for (i = 0; i < nr; i++) {
 		void *entry = xas_store(&xas, shadow);
-<<<<<<< HEAD
-		VM_BUG_ON_FOLIO(entry != folio, folio);
-=======
 		VM_BUG_ON_PAGE(entry != folio, entry);
->>>>>>> 9fecab24
 		set_page_private(folio_page(folio, i), 0);
 		xas_next(&xas);
 	}
