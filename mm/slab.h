/* SPDX-License-Identifier: GPL-2.0 */
#ifndef MM_SLAB_H
#define MM_SLAB_H
/*
 * Internal slab definitions
 */

#ifdef CONFIG_SLOB
/*
 * Common fields provided in kmem_cache by all slab allocators
 * This struct is either used directly by the allocator (SLOB)
 * or the allocator must include definitions for all fields
 * provided in kmem_cache_common in their definition of kmem_cache.
 *
 * Once we can do anonymous structs (C11 standard) we could put a
 * anonymous struct definition in these allocators so that the
 * separate allocations in the kmem_cache structure of SLAB and
 * SLUB is no longer needed.
 */
struct kmem_cache {
	unsigned int object_size;/* The original size of the object */
	unsigned int size;	/* The aligned/padded/added on size  */
	unsigned int align;	/* Alignment as calculated */
	slab_flags_t flags;	/* Active flags on the slab */
	unsigned int useroffset;/* Usercopy region offset */
	unsigned int usersize;	/* Usercopy region size */
	const char *name;	/* Slab name for sysfs */
	int refcount;		/* Use counter */
	void (*ctor)(void *);	/* Called on object slot creation */
	struct list_head list;	/* List of all slab caches on the system */
};

#endif /* CONFIG_SLOB */

#ifdef CONFIG_SLAB
#include <linux/slab_def.h>
#endif

#ifdef CONFIG_SLUB
#include <linux/slub_def.h>
#endif

#include <linux/memcontrol.h>
#include <linux/fault-inject.h>
#include <linux/kasan.h>
#include <linux/kmemleak.h>
#include <linux/random.h>
#include <linux/sched/mm.h>

/*
 * State of the slab allocator.
 *
 * This is used to describe the states of the allocator during bootup.
 * Allocators use this to gradually bootstrap themselves. Most allocators
 * have the problem that the structures used for managing slab caches are
 * allocated from slab caches themselves.
 */
enum slab_state {
	DOWN,			/* No slab functionality yet */
	PARTIAL,		/* SLUB: kmem_cache_node available */
	PARTIAL_NODE,		/* SLAB: kmalloc size for node struct available */
	UP,			/* Slab caches usable but not all extras yet */
	FULL			/* Everything is working */
};

extern enum slab_state slab_state;

/* The slab cache mutex protects the management structures during changes */
extern struct mutex slab_mutex;

/* The list of all slab caches on the system */
extern struct list_head slab_caches;

/* The slab cache that manages slab cache information */
extern struct kmem_cache *kmem_cache;

/* A table of kmalloc cache names and sizes */
extern const struct kmalloc_info_struct {
	const char *name[NR_KMALLOC_TYPES];
	unsigned int size;
} kmalloc_info[];

#ifndef CONFIG_SLOB
/* Kmalloc array related functions */
void setup_kmalloc_cache_index_table(void);
void create_kmalloc_caches(slab_flags_t);

/* Find the kmalloc slab corresponding for a certain size */
struct kmem_cache *kmalloc_slab(size_t, gfp_t);
#endif

gfp_t kmalloc_fix_flags(gfp_t flags);

/* Functions provided by the slab allocators */
int __kmem_cache_create(struct kmem_cache *, slab_flags_t flags);

struct kmem_cache *create_kmalloc_cache(const char *name, unsigned int size,
			slab_flags_t flags, unsigned int useroffset,
			unsigned int usersize);
extern void create_boot_cache(struct kmem_cache *, const char *name,
			unsigned int size, slab_flags_t flags,
			unsigned int useroffset, unsigned int usersize);

int slab_unmergeable(struct kmem_cache *s);
struct kmem_cache *find_mergeable(unsigned size, unsigned align,
		slab_flags_t flags, const char *name, void (*ctor)(void *));
#ifndef CONFIG_SLOB
struct kmem_cache *
__kmem_cache_alias(const char *name, unsigned int size, unsigned int align,
		   slab_flags_t flags, void (*ctor)(void *));

slab_flags_t kmem_cache_flags(unsigned int object_size,
	slab_flags_t flags, const char *name);
#else
static inline struct kmem_cache *
__kmem_cache_alias(const char *name, unsigned int size, unsigned int align,
		   slab_flags_t flags, void (*ctor)(void *))
{ return NULL; }

static inline slab_flags_t kmem_cache_flags(unsigned int object_size,
	slab_flags_t flags, const char *name)
{
	return flags;
}
#endif


/* Legal flag mask for kmem_cache_create(), for various configurations */
#define SLAB_CORE_FLAGS (SLAB_HWCACHE_ALIGN | SLAB_CACHE_DMA | \
			 SLAB_CACHE_DMA32 | SLAB_PANIC | \
			 SLAB_TYPESAFE_BY_RCU | SLAB_DEBUG_OBJECTS )

#if defined(CONFIG_DEBUG_SLAB)
#define SLAB_DEBUG_FLAGS (SLAB_RED_ZONE | SLAB_POISON | SLAB_STORE_USER)
#elif defined(CONFIG_SLUB_DEBUG)
#define SLAB_DEBUG_FLAGS (SLAB_RED_ZONE | SLAB_POISON | SLAB_STORE_USER | \
			  SLAB_TRACE | SLAB_CONSISTENCY_CHECKS)
#else
#define SLAB_DEBUG_FLAGS (0)
#endif

#if defined(CONFIG_SLAB)
#define SLAB_CACHE_FLAGS (SLAB_MEM_SPREAD | SLAB_NOLEAKTRACE | \
			  SLAB_RECLAIM_ACCOUNT | SLAB_TEMPORARY | \
			  SLAB_ACCOUNT)
#elif defined(CONFIG_SLUB)
#define SLAB_CACHE_FLAGS (SLAB_NOLEAKTRACE | SLAB_RECLAIM_ACCOUNT | \
			  SLAB_TEMPORARY | SLAB_ACCOUNT)
#else
#define SLAB_CACHE_FLAGS (0)
#endif

/* Common flags available with current configuration */
#define CACHE_CREATE_MASK (SLAB_CORE_FLAGS | SLAB_DEBUG_FLAGS | SLAB_CACHE_FLAGS)

/* Common flags permitted for kmem_cache_create */
#define SLAB_FLAGS_PERMITTED (SLAB_CORE_FLAGS | \
			      SLAB_RED_ZONE | \
			      SLAB_POISON | \
			      SLAB_STORE_USER | \
			      SLAB_TRACE | \
			      SLAB_CONSISTENCY_CHECKS | \
			      SLAB_MEM_SPREAD | \
			      SLAB_NOLEAKTRACE | \
			      SLAB_RECLAIM_ACCOUNT | \
			      SLAB_TEMPORARY | \
			      SLAB_ACCOUNT)

bool __kmem_cache_empty(struct kmem_cache *);
int __kmem_cache_shutdown(struct kmem_cache *);
void __kmem_cache_release(struct kmem_cache *);
int __kmem_cache_shrink(struct kmem_cache *);
void slab_kmem_cache_release(struct kmem_cache *);

struct seq_file;
struct file;

struct slabinfo {
	unsigned long active_objs;
	unsigned long num_objs;
	unsigned long active_slabs;
	unsigned long num_slabs;
	unsigned long shared_avail;
	unsigned int limit;
	unsigned int batchcount;
	unsigned int shared;
	unsigned int objects_per_slab;
	unsigned int cache_order;
};

void get_slabinfo(struct kmem_cache *s, struct slabinfo *sinfo);
void slabinfo_show_stats(struct seq_file *m, struct kmem_cache *s);
ssize_t slabinfo_write(struct file *file, const char __user *buffer,
		       size_t count, loff_t *ppos);

/*
 * Generic implementation of bulk operations
 * These are useful for situations in which the allocator cannot
 * perform optimizations. In that case segments of the object listed
 * may be allocated or freed using these operations.
 */
void __kmem_cache_free_bulk(struct kmem_cache *, size_t, void **);
int __kmem_cache_alloc_bulk(struct kmem_cache *, gfp_t, size_t, void **);

static inline enum node_stat_item cache_vmstat_idx(struct kmem_cache *s)
{
	return (s->flags & SLAB_RECLAIM_ACCOUNT) ?
		NR_SLAB_RECLAIMABLE_B : NR_SLAB_UNRECLAIMABLE_B;
}

#ifdef CONFIG_SLUB_DEBUG
#ifdef CONFIG_SLUB_DEBUG_ON
DECLARE_STATIC_KEY_TRUE(slub_debug_enabled);
#else
DECLARE_STATIC_KEY_FALSE(slub_debug_enabled);
#endif
extern void print_tracking(struct kmem_cache *s, void *object);
#else
static inline void print_tracking(struct kmem_cache *s, void *object)
{
}
#endif

/*
 * Returns true if any of the specified slub_debug flags is enabled for the
 * cache. Use only for flags parsed by setup_slub_debug() as it also enables
 * the static key.
 */
static inline bool kmem_cache_debug_flags(struct kmem_cache *s, slab_flags_t flags)
{
#ifdef CONFIG_SLUB_DEBUG
	VM_WARN_ON_ONCE(!(flags & SLAB_DEBUG_FLAGS));
	if (static_branch_unlikely(&slub_debug_enabled))
		return s->flags & flags;
#endif
	return false;
}

#ifdef CONFIG_MEMCG_KMEM
int memcg_alloc_page_obj_cgroups(struct page *page, struct kmem_cache *s,
				 gfp_t gfp, bool new_page);

static inline void memcg_free_page_obj_cgroups(struct page *page)
{
	kfree(page_objcgs(page));
	page->memcg_data = 0;
}

static inline size_t obj_full_size(struct kmem_cache *s)
{
	/*
	 * For each accounted object there is an extra space which is used
	 * to store obj_cgroup membership. Charge it too.
	 */
	return s->size + sizeof(struct obj_cgroup *);
}

/*
 * Returns false if the allocation should fail.
 */
static inline bool memcg_slab_pre_alloc_hook(struct kmem_cache *s,
					     struct obj_cgroup **objcgp,
					     size_t objects, gfp_t flags)
{
	struct obj_cgroup *objcg;

<<<<<<< HEAD
=======
	if (!memcg_kmem_enabled())
		return true;

	if (!(flags & __GFP_ACCOUNT) && !(s->flags & SLAB_ACCOUNT))
		return true;

>>>>>>> f642729d
	objcg = get_obj_cgroup_from_current();
	if (!objcg)
		return true;

	if (obj_cgroup_charge(objcg, flags, objects * obj_full_size(s))) {
		obj_cgroup_put(objcg);
		return false;
	}

	*objcgp = objcg;
	return true;
}

static inline void mod_objcg_state(struct obj_cgroup *objcg,
				   struct pglist_data *pgdat,
				   enum node_stat_item idx, int nr)
{
	struct mem_cgroup *memcg;
	struct lruvec *lruvec;

	rcu_read_lock();
	memcg = obj_cgroup_memcg(objcg);
	lruvec = mem_cgroup_lruvec(memcg, pgdat);
	mod_memcg_lruvec_state(lruvec, idx, nr);
	rcu_read_unlock();
}

static inline void memcg_slab_post_alloc_hook(struct kmem_cache *s,
					      struct obj_cgroup *objcg,
					      gfp_t flags, size_t size,
					      void **p)
{
	struct page *page;
	unsigned long off;
	size_t i;

	if (!memcg_kmem_enabled() || !objcg)
		return;

	flags &= ~__GFP_ACCOUNT;
	for (i = 0; i < size; i++) {
		if (likely(p[i])) {
			page = virt_to_head_page(p[i]);

			if (!page_objcgs(page) &&
			    memcg_alloc_page_obj_cgroups(page, s, flags,
							 false)) {
				obj_cgroup_uncharge(objcg, obj_full_size(s));
				continue;
			}

			off = obj_to_index(s, page, p[i]);
			obj_cgroup_get(objcg);
			page_objcgs(page)[off] = objcg;
			mod_objcg_state(objcg, page_pgdat(page),
					cache_vmstat_idx(s), obj_full_size(s));
		} else {
			obj_cgroup_uncharge(objcg, obj_full_size(s));
		}
	}
	obj_cgroup_put(objcg);
}

static inline void memcg_slab_free_hook(struct kmem_cache *s_orig,
					void **p, int objects)
{
	struct kmem_cache *s;
<<<<<<< HEAD
=======
	struct obj_cgroup **objcgs;
>>>>>>> f642729d
	struct obj_cgroup *objcg;
	struct page *page;
	unsigned int off;
	int i;

	if (!memcg_kmem_enabled())
		return;

	for (i = 0; i < objects; i++) {
		if (unlikely(!p[i]))
			continue;

		page = virt_to_head_page(p[i]);
<<<<<<< HEAD
		if (!page_has_obj_cgroups(page))
=======
		objcgs = page_objcgs(page);
		if (!objcgs)
>>>>>>> f642729d
			continue;

		if (!s_orig)
			s = page->slab_cache;
		else
			s = s_orig;

		off = obj_to_index(s, page, p[i]);
<<<<<<< HEAD
		objcg = page_obj_cgroups(page)[off];
		if (!objcg)
			continue;

		page_obj_cgroups(page)[off] = NULL;
=======
		objcg = objcgs[off];
		if (!objcg)
			continue;

		objcgs[off] = NULL;
>>>>>>> f642729d
		obj_cgroup_uncharge(objcg, obj_full_size(s));
		mod_objcg_state(objcg, page_pgdat(page), cache_vmstat_idx(s),
				-obj_full_size(s));
		obj_cgroup_put(objcg);
	}
}

#else /* CONFIG_MEMCG_KMEM */
static inline struct mem_cgroup *memcg_from_slab_obj(void *ptr)
{
	return NULL;
}

static inline int memcg_alloc_page_obj_cgroups(struct page *page,
					       struct kmem_cache *s, gfp_t gfp,
					       bool new_page)
{
	return 0;
}

static inline void memcg_free_page_obj_cgroups(struct page *page)
{
}

static inline bool memcg_slab_pre_alloc_hook(struct kmem_cache *s,
					     struct obj_cgroup **objcgp,
					     size_t objects, gfp_t flags)
{
	return true;
}

static inline void memcg_slab_post_alloc_hook(struct kmem_cache *s,
					      struct obj_cgroup *objcg,
					      gfp_t flags, size_t size,
					      void **p)
{
}

static inline void memcg_slab_free_hook(struct kmem_cache *s,
					void **p, int objects)
{
}
#endif /* CONFIG_MEMCG_KMEM */

static inline struct kmem_cache *virt_to_cache(const void *obj)
{
	struct page *page;

	page = virt_to_head_page(obj);
	if (WARN_ONCE(!PageSlab(page), "%s: Object is not a Slab page!\n",
					__func__))
		return NULL;
	return page->slab_cache;
}

static __always_inline void account_slab_page(struct page *page, int order,
					      struct kmem_cache *s,
					      gfp_t gfp)
{
	if (memcg_kmem_enabled() && (s->flags & SLAB_ACCOUNT))
		memcg_alloc_page_obj_cgroups(page, s, gfp, true);

	mod_node_page_state(page_pgdat(page), cache_vmstat_idx(s),
			    PAGE_SIZE << order);
}

static __always_inline void unaccount_slab_page(struct page *page, int order,
						struct kmem_cache *s)
{
	if (memcg_kmem_enabled())
		memcg_free_page_obj_cgroups(page);

	mod_node_page_state(page_pgdat(page), cache_vmstat_idx(s),
			    -(PAGE_SIZE << order));
}

static inline struct kmem_cache *cache_from_obj(struct kmem_cache *s, void *x)
{
	struct kmem_cache *cachep;

	if (!IS_ENABLED(CONFIG_SLAB_FREELIST_HARDENED) &&
	    !kmem_cache_debug_flags(s, SLAB_CONSISTENCY_CHECKS))
		return s;

	cachep = virt_to_cache(x);
	if (WARN(cachep && cachep != s,
		  "%s: Wrong slab cache. %s but object is from %s\n",
		  __func__, s->name, cachep->name))
		print_tracking(cachep, x);
	return cachep;
}

static inline size_t slab_ksize(const struct kmem_cache *s)
{
#ifndef CONFIG_SLUB
	return s->object_size;

#else /* CONFIG_SLUB */
# ifdef CONFIG_SLUB_DEBUG
	/*
	 * Debugging requires use of the padding between object
	 * and whatever may come after it.
	 */
	if (s->flags & (SLAB_RED_ZONE | SLAB_POISON))
		return s->object_size;
# endif
	if (s->flags & SLAB_KASAN)
		return s->object_size;
	/*
	 * If we have the need to store the freelist pointer
	 * back there or track user information then we can
	 * only use the space before that information.
	 */
	if (s->flags & (SLAB_TYPESAFE_BY_RCU | SLAB_STORE_USER))
		return s->inuse;
	/*
	 * Else we can use all the padding etc for the allocation
	 */
	return s->size;
#endif
}

static inline struct kmem_cache *slab_pre_alloc_hook(struct kmem_cache *s,
						     struct obj_cgroup **objcgp,
						     size_t size, gfp_t flags)
{
	flags &= gfp_allowed_mask;

	might_alloc(flags);

	if (should_failslab(s, flags))
		return NULL;

	if (!memcg_slab_pre_alloc_hook(s, objcgp, size, flags))
		return NULL;

	return s;
}

static inline void slab_post_alloc_hook(struct kmem_cache *s,
					struct obj_cgroup *objcg,
					gfp_t flags, size_t size, void **p)
{
	size_t i;

	flags &= gfp_allowed_mask;
	for (i = 0; i < size; i++) {
		p[i] = kasan_slab_alloc(s, p[i], flags);
		/* As p[i] might get tagged, call kmemleak hook after KASAN. */
		kmemleak_alloc_recursive(p[i], s->object_size, 1,
					 s->flags, flags);
	}

	memcg_slab_post_alloc_hook(s, objcg, flags, size, p);
}

#ifndef CONFIG_SLOB
/*
 * The slab lists for all objects.
 */
struct kmem_cache_node {
	spinlock_t list_lock;

#ifdef CONFIG_SLAB
	struct list_head slabs_partial;	/* partial list first, better asm code */
	struct list_head slabs_full;
	struct list_head slabs_free;
	unsigned long total_slabs;	/* length of all slab lists */
	unsigned long free_slabs;	/* length of free slab list only */
	unsigned long free_objects;
	unsigned int free_limit;
	unsigned int colour_next;	/* Per-node cache coloring */
	struct array_cache *shared;	/* shared per node */
	struct alien_cache **alien;	/* on other nodes */
	unsigned long next_reap;	/* updated without locking */
	int free_touched;		/* updated without locking */
#endif

#ifdef CONFIG_SLUB
	unsigned long nr_partial;
	struct list_head partial;
#ifdef CONFIG_SLUB_DEBUG
	atomic_long_t nr_slabs;
	atomic_long_t total_objects;
	struct list_head full;
#endif
#endif

};

static inline struct kmem_cache_node *get_node(struct kmem_cache *s, int node)
{
	return s->node[node];
}

/*
 * Iterator over all nodes. The body will be executed for each node that has
 * a kmem_cache_node structure allocated (which is true for all online nodes)
 */
#define for_each_kmem_cache_node(__s, __node, __n) \
	for (__node = 0; __node < nr_node_ids; __node++) \
		 if ((__n = get_node(__s, __node)))

#endif

void *slab_start(struct seq_file *m, loff_t *pos);
void *slab_next(struct seq_file *m, void *p, loff_t *pos);
void slab_stop(struct seq_file *m, void *p);
int memcg_slab_show(struct seq_file *m, void *p);

#if defined(CONFIG_SLAB) || defined(CONFIG_SLUB_DEBUG)
void dump_unreclaimable_slab(void);
#else
static inline void dump_unreclaimable_slab(void)
{
}
#endif

void ___cache_free(struct kmem_cache *cache, void *x, unsigned long addr);

#ifdef CONFIG_SLAB_FREELIST_RANDOM
int cache_random_seq_create(struct kmem_cache *cachep, unsigned int count,
			gfp_t gfp);
void cache_random_seq_destroy(struct kmem_cache *cachep);
#else
static inline int cache_random_seq_create(struct kmem_cache *cachep,
					unsigned int count, gfp_t gfp)
{
	return 0;
}
static inline void cache_random_seq_destroy(struct kmem_cache *cachep) { }
#endif /* CONFIG_SLAB_FREELIST_RANDOM */

static inline bool slab_want_init_on_alloc(gfp_t flags, struct kmem_cache *c)
{
	if (static_branch_unlikely(&init_on_alloc)) {
		if (c->ctor)
			return false;
		if (c->flags & (SLAB_TYPESAFE_BY_RCU | SLAB_POISON))
			return flags & __GFP_ZERO;
		return true;
	}
	return flags & __GFP_ZERO;
}

static inline bool slab_want_init_on_free(struct kmem_cache *c)
{
	if (static_branch_unlikely(&init_on_free))
		return !(c->ctor ||
			 (c->flags & (SLAB_TYPESAFE_BY_RCU | SLAB_POISON)));
	return false;
}

#define KS_ADDRS_COUNT 16
struct kmem_obj_info {
	void *kp_ptr;
	struct page *kp_page;
	void *kp_objp;
	unsigned long kp_data_offset;
	struct kmem_cache *kp_slab_cache;
	void *kp_ret;
	void *kp_stack[KS_ADDRS_COUNT];
};
void kmem_obj_info(struct kmem_obj_info *kpp, void *object, struct page *page);

#endif /* MM_SLAB_H */<|MERGE_RESOLUTION|>--- conflicted
+++ resolved
@@ -264,15 +264,12 @@
 {
 	struct obj_cgroup *objcg;
 
-<<<<<<< HEAD
-=======
 	if (!memcg_kmem_enabled())
 		return true;
 
 	if (!(flags & __GFP_ACCOUNT) && !(s->flags & SLAB_ACCOUNT))
 		return true;
 
->>>>>>> f642729d
 	objcg = get_obj_cgroup_from_current();
 	if (!objcg)
 		return true;
@@ -340,10 +337,7 @@
 					void **p, int objects)
 {
 	struct kmem_cache *s;
-<<<<<<< HEAD
-=======
 	struct obj_cgroup **objcgs;
->>>>>>> f642729d
 	struct obj_cgroup *objcg;
 	struct page *page;
 	unsigned int off;
@@ -357,12 +351,8 @@
 			continue;
 
 		page = virt_to_head_page(p[i]);
-<<<<<<< HEAD
-		if (!page_has_obj_cgroups(page))
-=======
 		objcgs = page_objcgs(page);
 		if (!objcgs)
->>>>>>> f642729d
 			continue;
 
 		if (!s_orig)
@@ -371,19 +361,11 @@
 			s = s_orig;
 
 		off = obj_to_index(s, page, p[i]);
-<<<<<<< HEAD
-		objcg = page_obj_cgroups(page)[off];
-		if (!objcg)
-			continue;
-
-		page_obj_cgroups(page)[off] = NULL;
-=======
 		objcg = objcgs[off];
 		if (!objcg)
 			continue;
 
 		objcgs[off] = NULL;
->>>>>>> f642729d
 		obj_cgroup_uncharge(objcg, obj_full_size(s));
 		mod_objcg_state(objcg, page_pgdat(page), cache_vmstat_idx(s),
 				-obj_full_size(s));
