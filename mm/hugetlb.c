--- conflicted
+++ resolved
@@ -5262,11 +5262,7 @@
 		/* Break COW */
 		huge_ptep_clear_flush(vma, haddr, ptep);
 		mmu_notifier_invalidate_range(mm, range.start, range.end);
-<<<<<<< HEAD
-		page_remove_rmap(old_page, true);
-=======
 		page_remove_rmap(old_page, vma, true);
->>>>>>> 95cd2cdc
 		hugepage_add_new_anon_rmap(new_page, vma, haddr);
 		set_huge_pte_at(mm, haddr, ptep,
 				make_huge_pte(vma, new_page, 1));
