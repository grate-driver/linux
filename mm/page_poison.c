// SPDX-License-Identifier: GPL-2.0
#include <linux/kernel.h>
#include <linux/string.h>
#include <linux/mm.h>
#include <linux/highmem.h>
#include <linux/page_ext.h>
#include <linux/poison.h>
#include <linux/ratelimit.h>
#include <linux/kasan.h>

<<<<<<< HEAD
static DEFINE_STATIC_KEY_FALSE_RO(want_page_poisoning);

static int __init early_page_poison_param(char *buf)
{
	int ret;
	bool tmp;

	ret = strtobool(buf, &tmp);
	if (ret)
		return ret;

	if (tmp)
		static_branch_enable(&want_page_poisoning);
	else
		static_branch_disable(&want_page_poisoning);

	return 0;
}
early_param("page_poison", early_page_poison_param);

/**
 * page_poisoning_enabled - check if page poisoning is enabled
 *
 * Return true if page poisoning is enabled, or false if not.
 */
bool page_poisoning_enabled(void)
{
	/*
	 * Assumes that debug_pagealloc_enabled is set before
	 * memblock_free_all.
	 * Page poisoning is debug page alloc for some arches. If
	 * either of those options are enabled, enable poisoning.
	 */
	return (static_branch_unlikely(&want_page_poisoning) ||
		(!IS_ENABLED(CONFIG_ARCH_SUPPORTS_DEBUG_PAGEALLOC) &&
		debug_pagealloc_enabled()));
}
EXPORT_SYMBOL_GPL(page_poisoning_enabled);

=======
bool _page_poisoning_enabled_early;
EXPORT_SYMBOL(_page_poisoning_enabled_early);
DEFINE_STATIC_KEY_FALSE(_page_poisoning_enabled);
EXPORT_SYMBOL(_page_poisoning_enabled);

static int __init early_page_poison_param(char *buf)
{
	return kstrtobool(buf, &_page_poisoning_enabled_early);
}
early_param("page_poison", early_page_poison_param);

>>>>>>> f642729d
static void poison_page(struct page *page)
{
	void *addr = kmap_atomic(page);

	/* KASAN still think the page is in-use, so skip it. */
	kasan_disable_current();
	memset(kasan_reset_tag(addr), PAGE_POISON, PAGE_SIZE);
	kasan_enable_current();
	kunmap_atomic(addr);
}

void __kernel_poison_pages(struct page *page, int n)
{
	int i;

	for (i = 0; i < n; i++)
		poison_page(page + i);
}

static bool single_bit_flip(unsigned char a, unsigned char b)
{
	unsigned char error = a ^ b;

	return error && !(error & (error - 1));
}

static void check_poison_mem(unsigned char *mem, size_t bytes)
{
	static DEFINE_RATELIMIT_STATE(ratelimit, 5 * HZ, 10);
	unsigned char *start;
	unsigned char *end;

	start = memchr_inv(mem, PAGE_POISON, bytes);
	if (!start)
		return;

	for (end = mem + bytes - 1; end > start; end--) {
		if (*end != PAGE_POISON)
			break;
	}

	if (!__ratelimit(&ratelimit))
		return;
	else if (start == end && single_bit_flip(*start, PAGE_POISON))
		pr_err("pagealloc: single bit error\n");
	else
		pr_err("pagealloc: memory corruption\n");

	print_hex_dump(KERN_ERR, "", DUMP_PREFIX_ADDRESS, 16, 1, start,
			end - start + 1, 1);
	dump_stack();
}

static void unpoison_page(struct page *page)
{
	void *addr;

	addr = kmap_atomic(page);
	/*
	 * Page poisoning when enabled poisons each and every page
	 * that is freed to buddy. Thus no extra check is done to
	 * see if a page was poisoned.
	 */
	check_poison_mem(addr, PAGE_SIZE);
	kunmap_atomic(addr);
}

void __kernel_unpoison_pages(struct page *page, int n)
{
	int i;

	for (i = 0; i < n; i++)
		unpoison_page(page + i);
}

#ifndef CONFIG_ARCH_SUPPORTS_DEBUG_PAGEALLOC
void __kernel_map_pages(struct page *page, int numpages, int enable)
{
	/* This function does nothing, all work is done via poison pages */
}
#endif<|MERGE_RESOLUTION|>--- conflicted
+++ resolved
@@ -8,47 +8,6 @@
 #include <linux/ratelimit.h>
 #include <linux/kasan.h>
 
-<<<<<<< HEAD
-static DEFINE_STATIC_KEY_FALSE_RO(want_page_poisoning);
-
-static int __init early_page_poison_param(char *buf)
-{
-	int ret;
-	bool tmp;
-
-	ret = strtobool(buf, &tmp);
-	if (ret)
-		return ret;
-
-	if (tmp)
-		static_branch_enable(&want_page_poisoning);
-	else
-		static_branch_disable(&want_page_poisoning);
-
-	return 0;
-}
-early_param("page_poison", early_page_poison_param);
-
-/**
- * page_poisoning_enabled - check if page poisoning is enabled
- *
- * Return true if page poisoning is enabled, or false if not.
- */
-bool page_poisoning_enabled(void)
-{
-	/*
-	 * Assumes that debug_pagealloc_enabled is set before
-	 * memblock_free_all.
-	 * Page poisoning is debug page alloc for some arches. If
-	 * either of those options are enabled, enable poisoning.
-	 */
-	return (static_branch_unlikely(&want_page_poisoning) ||
-		(!IS_ENABLED(CONFIG_ARCH_SUPPORTS_DEBUG_PAGEALLOC) &&
-		debug_pagealloc_enabled()));
-}
-EXPORT_SYMBOL_GPL(page_poisoning_enabled);
-
-=======
 bool _page_poisoning_enabled_early;
 EXPORT_SYMBOL(_page_poisoning_enabled_early);
 DEFINE_STATIC_KEY_FALSE(_page_poisoning_enabled);
@@ -60,7 +19,6 @@
 }
 early_param("page_poison", early_page_poison_param);
 
->>>>>>> f642729d
 static void poison_page(struct page *page)
 {
 	void *addr = kmap_atomic(page);
