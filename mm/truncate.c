// SPDX-License-Identifier: GPL-2.0-only
/*
 * mm/truncate.c - code for taking down pages from address_spaces
 *
 * Copyright (C) 2002, Linus Torvalds
 *
 * 10Sep2002	Andrew Morton
 *		Initial version.
 */

#include <linux/kernel.h>
#include <linux/backing-dev.h>
#include <linux/dax.h>
#include <linux/gfp.h>
#include <linux/mm.h>
#include <linux/swap.h>
#include <linux/export.h>
#include <linux/pagemap.h>
#include <linux/highmem.h>
#include <linux/pagevec.h>
#include <linux/task_io_accounting_ops.h>
#include <linux/buffer_head.h>	/* grr. try_to_release_page,
				   do_invalidatepage */
#include <linux/shmem_fs.h>
#include <linux/cleancache.h>
#include <linux/rmap.h>
#include "internal.h"

/*
 * Regular page slots are stabilized by the page lock even without the tree
 * itself locked.  These unlocked entries need verification under the tree
 * lock.
 */
static inline void __clear_shadow_entry(struct address_space *mapping,
				pgoff_t index, void *entry)
{
	XA_STATE(xas, &mapping->i_pages, index);

	xas_set_update(&xas, workingset_update_node);
	if (xas_load(&xas) != entry)
		return;
	xas_store(&xas, NULL);
	mapping->nrexceptional--;
}

static void clear_shadow_entry(struct address_space *mapping, pgoff_t index,
			       void *entry)
{
	xa_lock_irq(&mapping->i_pages);
	__clear_shadow_entry(mapping, index, entry);
	xa_unlock_irq(&mapping->i_pages);
}

/*
 * Unconditionally remove exceptional entries. Usually called from truncate
 * path. Note that the pagevec may be altered by this function by removing
 * exceptional entries similar to what pagevec_remove_exceptionals does.
 */
static void truncate_exceptional_pvec_entries(struct address_space *mapping,
				struct pagevec *pvec, pgoff_t *indices)
{
	int i, j;
	bool dax;

	/* Handled by shmem itself */
	if (shmem_mapping(mapping))
		return;

	for (j = 0; j < pagevec_count(pvec); j++)
		if (xa_is_value(pvec->pages[j]))
			break;

	if (j == pagevec_count(pvec))
		return;

	dax = dax_mapping(mapping);
	if (!dax)
		xa_lock_irq(&mapping->i_pages);

	for (i = j; i < pagevec_count(pvec); i++) {
		struct page *page = pvec->pages[i];
		pgoff_t index = indices[i];

		if (!xa_is_value(page)) {
			pvec->pages[j++] = page;
			continue;
		}

		if (unlikely(dax)) {
			dax_delete_mapping_entry(mapping, index);
			continue;
		}

		__clear_shadow_entry(mapping, index, page);
	}

	if (!dax)
		xa_unlock_irq(&mapping->i_pages);
	pvec->nr = j;
}

/*
 * Invalidate exceptional entry if easily possible. This handles exceptional
 * entries for invalidate_inode_pages().
 */
static int invalidate_exceptional_entry(struct address_space *mapping,
					pgoff_t index, void *entry)
{
	/* Handled by shmem itself, or for DAX we do nothing. */
	if (shmem_mapping(mapping) || dax_mapping(mapping))
		return 1;
	clear_shadow_entry(mapping, index, entry);
	return 1;
}

/*
 * Invalidate exceptional entry if clean. This handles exceptional entries for
 * invalidate_inode_pages2() so for DAX it evicts only clean entries.
 */
static int invalidate_exceptional_entry2(struct address_space *mapping,
					 pgoff_t index, void *entry)
{
	/* Handled by shmem itself */
	if (shmem_mapping(mapping))
		return 1;
	if (dax_mapping(mapping))
		return dax_invalidate_mapping_entry_sync(mapping, index);
	clear_shadow_entry(mapping, index, entry);
	return 1;
}

/**
 * do_invalidatepage - invalidate part or all of a page
 * @page: the page which is affected
 * @offset: start of the range to invalidate
 * @length: length of the range to invalidate
 *
 * do_invalidatepage() is called when all or part of the page has become
 * invalidated by a truncate operation.
 *
 * do_invalidatepage() does not have to release all buffers, but it must
 * ensure that no dirty buffer is left outside @offset and that no I/O
 * is underway against any of the blocks which are outside the truncation
 * point.  Because the caller is about to free (and possibly reuse) those
 * blocks on-disk.
 */
void do_invalidatepage(struct page *page, unsigned int offset,
		       unsigned int length)
{
	void (*invalidatepage)(struct page *, unsigned int, unsigned int);

	invalidatepage = page->mapping->a_ops->invalidatepage;
#ifdef CONFIG_BLOCK
	if (!invalidatepage)
		invalidatepage = block_invalidatepage;
#endif
	if (invalidatepage)
		(*invalidatepage)(page, offset, length);
}

/*
 * If truncate cannot remove the fs-private metadata from the page, the page
 * becomes orphaned.  It will be left on the LRU and may even be mapped into
 * user pagetables if we're racing with filemap_fault().
 *
 * We need to bail out if page->mapping is no longer equal to the original
 * mapping.  This happens a) when the VM reclaimed the page while we waited on
 * its lock, b) when a concurrent invalidate_mapping_pages got there first and
 * c) when tmpfs swizzles a page between a tmpfs inode and swapper_space.
 */
static void
truncate_cleanup_page(struct address_space *mapping, struct page *page)
{
	if (page_mapped(page)) {
		unsigned int nr = thp_nr_pages(page);
		unmap_mapping_pages(mapping, page->index, nr, false);
	}

	if (page_has_private(page))
		do_invalidatepage(page, 0, thp_size(page));

	/*
	 * Some filesystems seem to re-dirty the page even after
	 * the VM has canceled the dirty bit (eg ext3 journaling).
	 * Hence dirty accounting check is placed after invalidation.
	 */
	cancel_dirty_page(page);
	ClearPageMappedToDisk(page);
}

/*
 * This is for invalidate_mapping_pages().  That function can be called at
 * any time, and is not supposed to throw away dirty pages.  But pages can
 * be marked dirty at any time too, so use remove_mapping which safely
 * discards clean, unused pages.
 *
 * Returns non-zero if the page was successfully invalidated.
 */
static int
invalidate_complete_page(struct address_space *mapping, struct page *page)
{
	int ret;

	if (page->mapping != mapping)
		return 0;

	if (page_has_private(page) && !try_to_release_page(page, 0))
		return 0;

	ret = remove_mapping(mapping, page);

	return ret;
}

int truncate_inode_page(struct address_space *mapping, struct page *page)
{
	VM_BUG_ON_PAGE(PageTail(page), page);

	if (page->mapping != mapping)
		return -EIO;

	truncate_cleanup_page(mapping, page);
	delete_from_page_cache(page);
	return 0;
}

/*
 * Used to get rid of pages on hardware memory corruption.
 */
int generic_error_remove_page(struct address_space *mapping, struct page *page)
{
	if (!mapping)
		return -EINVAL;
	/*
	 * Only punch for normal data pages for now.
	 * Handling other types like directories would need more auditing.
	 */
	if (!S_ISREG(mapping->host->i_mode))
		return -EIO;
	return truncate_inode_page(mapping, page);
}
EXPORT_SYMBOL(generic_error_remove_page);

/*
 * Safely invalidate one page from its pagecache mapping.
 * It only drops clean, unused pages. The page must be locked.
 *
 * Returns 1 if the page is successfully invalidated, otherwise 0.
 */
int invalidate_inode_page(struct page *page)
{
	struct address_space *mapping = page_mapping(page);
	if (!mapping)
		return 0;
	if (PageDirty(page) || PageWriteback(page))
		return 0;
	if (page_mapped(page))
		return 0;
	return invalidate_complete_page(mapping, page);
}

/**
 * truncate_inode_pages_range - truncate range of pages specified by start & end byte offsets
 * @mapping: mapping to truncate
 * @lstart: offset from which to truncate
 * @lend: offset to which to truncate (inclusive)
 *
 * Truncate the page cache, removing the pages that are between
 * specified offsets (and zeroing out partial pages
 * if lstart or lend + 1 is not page aligned).
 *
 * Truncate takes two passes - the first pass is nonblocking.  It will not
 * block on page locks and it will not block on writeback.  The second pass
 * will wait.  This is to prevent as much IO as possible in the affected region.
 * The first pass will remove most pages, so the search cost of the second pass
 * is low.
 *
 * We pass down the cache-hot hint to the page freeing code.  Even if the
 * mapping is large, it is probably the case that the final pages are the most
 * recently touched, and freeing happens in ascending file offset order.
 *
 * Note that since ->invalidatepage() accepts range to invalidate
 * truncate_inode_pages_range is able to handle cases where lend + 1 is not
 * page aligned properly.
 */
void truncate_inode_pages_range(struct address_space *mapping,
				loff_t lstart, loff_t lend)
{
	pgoff_t		start;		/* inclusive */
	pgoff_t		end;		/* exclusive */
	unsigned int	partial_start;	/* inclusive */
	unsigned int	partial_end;	/* exclusive */
	struct pagevec	pvec;
	pgoff_t		indices[PAGEVEC_SIZE];
	pgoff_t		index;
	int		i;

	if (mapping->nrpages == 0 && mapping->nrexceptional == 0)
		goto out;

	/* Offsets within partial pages */
	partial_start = lstart & (PAGE_SIZE - 1);
	partial_end = (lend + 1) & (PAGE_SIZE - 1);

	/*
	 * 'start' and 'end' always covers the range of pages to be fully
	 * truncated. Partial pages are covered with 'partial_start' at the
	 * start of the range and 'partial_end' at the end of the range.
	 * Note that 'end' is exclusive while 'lend' is inclusive.
	 */
	start = (lstart + PAGE_SIZE - 1) >> PAGE_SHIFT;
	if (lend == -1)
		/*
		 * lend == -1 indicates end-of-file so we have to set 'end'
		 * to the highest possible pgoff_t and since the type is
		 * unsigned we're using -1.
		 */
		end = -1;
	else
		end = (lend + 1) >> PAGE_SHIFT;

	pagevec_init(&pvec);
	index = start;
	while (index < end && find_lock_entries(mapping, index, end - 1,
			&pvec, indices)) {
		index = indices[pagevec_count(&pvec) - 1] + 1;
		truncate_exceptional_pvec_entries(mapping, &pvec, indices);
		for (i = 0; i < pagevec_count(&pvec); i++)
			truncate_cleanup_page(mapping, pvec.pages[i]);
		delete_from_page_cache_batch(mapping, &pvec);
		for (i = 0; i < pagevec_count(&pvec); i++)
			unlock_page(pvec.pages[i]);
		pagevec_release(&pvec);
		cond_resched();
	}

	if (partial_start) {
		struct page *page = find_lock_page(mapping, start - 1);
		if (page) {
			unsigned int top = PAGE_SIZE;
			if (start > end) {
				/* Truncation within a single page */
				top = partial_end;
				partial_end = 0;
			}
			wait_on_page_writeback(page);
			zero_user_segment(page, partial_start, top);
			cleancache_invalidate_page(mapping, page);
			if (page_has_private(page))
				do_invalidatepage(page, partial_start,
						  top - partial_start);
			unlock_page(page);
			put_page(page);
		}
	}
	if (partial_end) {
		struct page *page = find_lock_page(mapping, end);
		if (page) {
			wait_on_page_writeback(page);
			zero_user_segment(page, 0, partial_end);
			cleancache_invalidate_page(mapping, page);
			if (page_has_private(page))
				do_invalidatepage(page, 0,
						  partial_end);
			unlock_page(page);
			put_page(page);
		}
	}
	/*
	 * If the truncation happened within a single page no pages
	 * will be released, just zeroed, so we can bail out now.
	 */
	if (start >= end)
		goto out;

	index = start;
	for ( ; ; ) {
		cond_resched();
		if (!find_get_entries(mapping, index, end - 1, &pvec,
				indices)) {
			/* If all gone from start onwards, we're done */
			if (index == start)
				break;
			/* Otherwise restart to make sure all gone */
			index = start;
			continue;
		}

		for (i = 0; i < pagevec_count(&pvec); i++) {
			struct page *page = pvec.pages[i];

			/* We rely upon deletion not changing page->index */
			index = indices[i];

			if (xa_is_value(page))
				continue;

			lock_page(page);
			WARN_ON(page_to_index(page) != index);
			wait_on_page_writeback(page);
			truncate_inode_page(mapping, page);
			unlock_page(page);
		}
		truncate_exceptional_pvec_entries(mapping, &pvec, indices);
		pagevec_release(&pvec);
		index++;
	}

out:
	cleancache_invalidate_inode(mapping);
}
EXPORT_SYMBOL(truncate_inode_pages_range);

/**
 * truncate_inode_pages - truncate *all* the pages from an offset
 * @mapping: mapping to truncate
 * @lstart: offset from which to truncate
 *
 * Called under (and serialised by) inode->i_mutex.
 *
 * Note: When this function returns, there can be a page in the process of
 * deletion (inside __delete_from_page_cache()) in the specified range.  Thus
 * mapping->nrpages can be non-zero when this function returns even after
 * truncation of the whole mapping.
 */
void truncate_inode_pages(struct address_space *mapping, loff_t lstart)
{
	truncate_inode_pages_range(mapping, lstart, (loff_t)-1);
}
EXPORT_SYMBOL(truncate_inode_pages);

/**
 * truncate_inode_pages_final - truncate *all* pages before inode dies
 * @mapping: mapping to truncate
 *
 * Called under (and serialized by) inode->i_mutex.
 *
 * Filesystems have to use this in the .evict_inode path to inform the
 * VM that this is the final truncate and the inode is going away.
 */
void truncate_inode_pages_final(struct address_space *mapping)
{
	unsigned long nrexceptional;
	unsigned long nrpages;

	/*
	 * Page reclaim can not participate in regular inode lifetime
	 * management (can't call iput()) and thus can race with the
	 * inode teardown.  Tell it when the address space is exiting,
	 * so that it does not install eviction information after the
	 * final truncate has begun.
	 */
	mapping_set_exiting(mapping);

	/*
	 * When reclaim installs eviction entries, it increases
	 * nrexceptional first, then decreases nrpages.  Make sure we see
	 * this in the right order or we might miss an entry.
	 */
	nrpages = mapping->nrpages;
	smp_rmb();
	nrexceptional = mapping->nrexceptional;

	if (nrpages || nrexceptional) {
		/*
		 * As truncation uses a lockless tree lookup, cycle
		 * the tree lock to make sure any ongoing tree
		 * modification that does not see AS_EXITING is
		 * completed before starting the final truncate.
		 */
		xa_lock_irq(&mapping->i_pages);
		xa_unlock_irq(&mapping->i_pages);
	}

	/*
	 * Cleancache needs notification even if there are no pages or shadow
	 * entries.
	 */
	truncate_inode_pages(mapping, 0);
}
EXPORT_SYMBOL(truncate_inode_pages_final);

<<<<<<< HEAD
unsigned long __invalidate_mapping_pages(struct address_space *mapping,
=======
static unsigned long __invalidate_mapping_pages(struct address_space *mapping,
>>>>>>> f642729d
		pgoff_t start, pgoff_t end, unsigned long *nr_pagevec)
{
	pgoff_t indices[PAGEVEC_SIZE];
	struct pagevec pvec;
	pgoff_t index = start;
	unsigned long ret;
	unsigned long count = 0;
	int i;

	pagevec_init(&pvec);
	while (find_lock_entries(mapping, index, end, &pvec, indices)) {
		for (i = 0; i < pagevec_count(&pvec); i++) {
			struct page *page = pvec.pages[i];

			/* We rely upon deletion not changing page->index */
			index = indices[i];

			if (xa_is_value(page)) {
				invalidate_exceptional_entry(mapping, index,
							     page);
				continue;
			}
			index += thp_nr_pages(page) - 1;

			ret = invalidate_inode_page(page);
			unlock_page(page);
			/*
			 * Invalidation is a hint that the page is no longer
			 * of interest and try to speed up its reclaim.
			 */
			if (!ret) {
				deactivate_file_page(page);
				/* It is likely on the pagevec of a remote CPU */
				if (nr_pagevec)
					(*nr_pagevec)++;
			}
<<<<<<< HEAD

			if (PageTransHuge(page))
				put_page(page);
=======
>>>>>>> f642729d
			count += ret;
		}
		pagevec_remove_exceptionals(&pvec);
		pagevec_release(&pvec);
		cond_resched();
		index++;
	}
	return count;
}

/**
 * invalidate_mapping_pages - Invalidate all the unlocked pages of one inode
 * @mapping: the address_space which holds the pages to invalidate
 * @start: the offset 'from' which to invalidate
 * @end: the offset 'to' which to invalidate (inclusive)
 *
 * This function only removes the unlocked pages, if you want to
 * remove all the pages of one inode, you must call truncate_inode_pages.
 *
 * invalidate_mapping_pages() will not block on IO activity. It will not
 * invalidate pages which are dirty, locked, under writeback or mapped into
 * pagetables.
 *
 * Return: the number of the pages that were invalidated
 */
unsigned long invalidate_mapping_pages(struct address_space *mapping,
		pgoff_t start, pgoff_t end)
{
	return __invalidate_mapping_pages(mapping, start, end, NULL);
}
EXPORT_SYMBOL(invalidate_mapping_pages);

/**
<<<<<<< HEAD
 * This helper is similar with the above one, except that it accounts for pages
 * that are likely on a pagevec and count them in @nr_pagevec, which will used by
 * the caller.
=======
 * invalidate_mapping_pagevec - Invalidate all the unlocked pages of one inode
 * @mapping: the address_space which holds the pages to invalidate
 * @start: the offset 'from' which to invalidate
 * @end: the offset 'to' which to invalidate (inclusive)
 * @nr_pagevec: invalidate failed page number for caller
 *
 * This helper is similar to invalidate_mapping_pages(), except that it accounts
 * for pages that are likely on a pagevec and counts them in @nr_pagevec, which
 * will be used by the caller.
>>>>>>> f642729d
 */
void invalidate_mapping_pagevec(struct address_space *mapping,
		pgoff_t start, pgoff_t end, unsigned long *nr_pagevec)
{
	__invalidate_mapping_pages(mapping, start, end, nr_pagevec);
}

/*
 * This is like invalidate_complete_page(), except it ignores the page's
 * refcount.  We do this because invalidate_inode_pages2() needs stronger
 * invalidation guarantees, and cannot afford to leave pages behind because
 * shrink_page_list() has a temp ref on them, or because they're transiently
 * sitting in the lru_cache_add() pagevecs.
 */
static int
invalidate_complete_page2(struct address_space *mapping, struct page *page)
{
	unsigned long flags;

	if (page->mapping != mapping)
		return 0;

	if (page_has_private(page) && !try_to_release_page(page, GFP_KERNEL))
		return 0;

	xa_lock_irqsave(&mapping->i_pages, flags);
	if (PageDirty(page))
		goto failed;

	BUG_ON(page_has_private(page));
	__delete_from_page_cache(page, NULL);
	xa_unlock_irqrestore(&mapping->i_pages, flags);

	if (mapping->a_ops->freepage)
		mapping->a_ops->freepage(page);

	put_page(page);	/* pagecache ref */
	return 1;
failed:
	xa_unlock_irqrestore(&mapping->i_pages, flags);
	return 0;
}

static int do_launder_page(struct address_space *mapping, struct page *page)
{
	if (!PageDirty(page))
		return 0;
	if (page->mapping != mapping || mapping->a_ops->launder_page == NULL)
		return 0;
	return mapping->a_ops->launder_page(page);
}

/**
 * invalidate_inode_pages2_range - remove range of pages from an address_space
 * @mapping: the address_space
 * @start: the page offset 'from' which to invalidate
 * @end: the page offset 'to' which to invalidate (inclusive)
 *
 * Any pages which are found to be mapped into pagetables are unmapped prior to
 * invalidation.
 *
 * Return: -EBUSY if any pages could not be invalidated.
 */
int invalidate_inode_pages2_range(struct address_space *mapping,
				  pgoff_t start, pgoff_t end)
{
	pgoff_t indices[PAGEVEC_SIZE];
	struct pagevec pvec;
	pgoff_t index;
	int i;
	int ret = 0;
	int ret2 = 0;
	int did_range_unmap = 0;

	if (mapping->nrpages == 0 && mapping->nrexceptional == 0)
		goto out;

	pagevec_init(&pvec);
	index = start;
	while (find_get_entries(mapping, index, end, &pvec, indices)) {
		for (i = 0; i < pagevec_count(&pvec); i++) {
			struct page *page = pvec.pages[i];

			/* We rely upon deletion not changing page->index */
			index = indices[i];

			if (xa_is_value(page)) {
				if (!invalidate_exceptional_entry2(mapping,
								   index, page))
					ret = -EBUSY;
				continue;
			}

			lock_page(page);
			WARN_ON(page_to_index(page) != index);
			if (page->mapping != mapping) {
				unlock_page(page);
				continue;
			}
			wait_on_page_writeback(page);
			if (page_mapped(page)) {
				if (!did_range_unmap) {
					/*
					 * Zap the rest of the file in one hit.
					 */
					unmap_mapping_pages(mapping, index,
						(1 + end - index), false);
					did_range_unmap = 1;
				} else {
					/*
					 * Just zap this page
					 */
					unmap_mapping_pages(mapping, index,
								1, false);
				}
			}
			BUG_ON(page_mapped(page));
			ret2 = do_launder_page(mapping, page);
			if (ret2 == 0) {
				if (!invalidate_complete_page2(mapping, page))
					ret2 = -EBUSY;
			}
			if (ret2 < 0)
				ret = ret2;
			unlock_page(page);
		}
		pagevec_remove_exceptionals(&pvec);
		pagevec_release(&pvec);
		cond_resched();
		index++;
	}
	/*
	 * For DAX we invalidate page tables after invalidating page cache.  We
	 * could invalidate page tables while invalidating each entry however
	 * that would be expensive. And doing range unmapping before doesn't
	 * work as we have no cheap way to find whether page cache entry didn't
	 * get remapped later.
	 */
	if (dax_mapping(mapping)) {
		unmap_mapping_pages(mapping, start, end - start + 1, false);
	}
out:
	cleancache_invalidate_inode(mapping);
	return ret;
}
EXPORT_SYMBOL_GPL(invalidate_inode_pages2_range);

/**
 * invalidate_inode_pages2 - remove all pages from an address_space
 * @mapping: the address_space
 *
 * Any pages which are found to be mapped into pagetables are unmapped prior to
 * invalidation.
 *
 * Return: -EBUSY if any pages could not be invalidated.
 */
int invalidate_inode_pages2(struct address_space *mapping)
{
	return invalidate_inode_pages2_range(mapping, 0, -1);
}
EXPORT_SYMBOL_GPL(invalidate_inode_pages2);

/**
 * truncate_pagecache - unmap and remove pagecache that has been truncated
 * @inode: inode
 * @newsize: new file size
 *
 * inode's new i_size must already be written before truncate_pagecache
 * is called.
 *
 * This function should typically be called before the filesystem
 * releases resources associated with the freed range (eg. deallocates
 * blocks). This way, pagecache will always stay logically coherent
 * with on-disk format, and the filesystem would not have to deal with
 * situations such as writepage being called for a page that has already
 * had its underlying blocks deallocated.
 */
void truncate_pagecache(struct inode *inode, loff_t newsize)
{
	struct address_space *mapping = inode->i_mapping;
	loff_t holebegin = round_up(newsize, PAGE_SIZE);

	/*
	 * unmap_mapping_range is called twice, first simply for
	 * efficiency so that truncate_inode_pages does fewer
	 * single-page unmaps.  However after this first call, and
	 * before truncate_inode_pages finishes, it is possible for
	 * private pages to be COWed, which remain after
	 * truncate_inode_pages finishes, hence the second
	 * unmap_mapping_range call must be made for correctness.
	 */
	unmap_mapping_range(mapping, holebegin, 0, 1);
	truncate_inode_pages(mapping, newsize);
	unmap_mapping_range(mapping, holebegin, 0, 1);
}
EXPORT_SYMBOL(truncate_pagecache);

/**
 * truncate_setsize - update inode and pagecache for a new file size
 * @inode: inode
 * @newsize: new file size
 *
 * truncate_setsize updates i_size and performs pagecache truncation (if
 * necessary) to @newsize. It will be typically be called from the filesystem's
 * setattr function when ATTR_SIZE is passed in.
 *
 * Must be called with a lock serializing truncates and writes (generally
 * i_mutex but e.g. xfs uses a different lock) and before all filesystem
 * specific block truncation has been performed.
 */
void truncate_setsize(struct inode *inode, loff_t newsize)
{
	loff_t oldsize = inode->i_size;

	i_size_write(inode, newsize);
	if (newsize > oldsize)
		pagecache_isize_extended(inode, oldsize, newsize);
	truncate_pagecache(inode, newsize);
}
EXPORT_SYMBOL(truncate_setsize);

/**
 * pagecache_isize_extended - update pagecache after extension of i_size
 * @inode:	inode for which i_size was extended
 * @from:	original inode size
 * @to:		new inode size
 *
 * Handle extension of inode size either caused by extending truncate or by
 * write starting after current i_size. We mark the page straddling current
 * i_size RO so that page_mkwrite() is called on the nearest write access to
 * the page.  This way filesystem can be sure that page_mkwrite() is called on
 * the page before user writes to the page via mmap after the i_size has been
 * changed.
 *
 * The function must be called after i_size is updated so that page fault
 * coming after we unlock the page will already see the new i_size.
 * The function must be called while we still hold i_mutex - this not only
 * makes sure i_size is stable but also that userspace cannot observe new
 * i_size value before we are prepared to store mmap writes at new inode size.
 */
void pagecache_isize_extended(struct inode *inode, loff_t from, loff_t to)
{
	int bsize = i_blocksize(inode);
	loff_t rounded_from;
	struct page *page;
	pgoff_t index;

	WARN_ON(to > inode->i_size);

	if (from >= to || bsize == PAGE_SIZE)
		return;
	/* Page straddling @from will not have any hole block created? */
	rounded_from = round_up(from, bsize);
	if (to <= rounded_from || !(rounded_from & (PAGE_SIZE - 1)))
		return;

	index = from >> PAGE_SHIFT;
	page = find_lock_page(inode->i_mapping, index);
	/* Page not cached? Nothing to do */
	if (!page)
		return;
	/*
	 * See clear_page_dirty_for_io() for details why set_page_dirty()
	 * is needed.
	 */
	if (page_mkclean(page))
		set_page_dirty(page);
	unlock_page(page);
	put_page(page);
}
EXPORT_SYMBOL(pagecache_isize_extended);

/**
 * truncate_pagecache_range - unmap and remove pagecache that is hole-punched
 * @inode: inode
 * @lstart: offset of beginning of hole
 * @lend: offset of last byte of hole
 *
 * This function should typically be called before the filesystem
 * releases resources associated with the freed range (eg. deallocates
 * blocks). This way, pagecache will always stay logically coherent
 * with on-disk format, and the filesystem would not have to deal with
 * situations such as writepage being called for a page that has already
 * had its underlying blocks deallocated.
 */
void truncate_pagecache_range(struct inode *inode, loff_t lstart, loff_t lend)
{
	struct address_space *mapping = inode->i_mapping;
	loff_t unmap_start = round_up(lstart, PAGE_SIZE);
	loff_t unmap_end = round_down(1 + lend, PAGE_SIZE) - 1;
	/*
	 * This rounding is currently just for example: unmap_mapping_range
	 * expands its hole outwards, whereas we want it to contract the hole
	 * inwards.  However, existing callers of truncate_pagecache_range are
	 * doing their own page rounding first.  Note that unmap_mapping_range
	 * allows holelen 0 for all, and we allow lend -1 for end of file.
	 */

	/*
	 * Unlike in truncate_pagecache, unmap_mapping_range is called only
	 * once (before truncating pagecache), and without "even_cows" flag:
	 * hole-punching should not remove private COWed pages from the hole.
	 */
	if ((u64)unmap_end > (u64)unmap_start)
		unmap_mapping_range(mapping, unmap_start,
				    1 + unmap_end - unmap_start, 0);
	truncate_inode_pages_range(mapping, lstart, lend);
}
EXPORT_SYMBOL(truncate_pagecache_range);<|MERGE_RESOLUTION|>--- conflicted
+++ resolved
@@ -480,11 +480,7 @@
 }
 EXPORT_SYMBOL(truncate_inode_pages_final);
 
-<<<<<<< HEAD
-unsigned long __invalidate_mapping_pages(struct address_space *mapping,
-=======
 static unsigned long __invalidate_mapping_pages(struct address_space *mapping,
->>>>>>> f642729d
 		pgoff_t start, pgoff_t end, unsigned long *nr_pagevec)
 {
 	pgoff_t indices[PAGEVEC_SIZE];
@@ -521,12 +517,6 @@
 				if (nr_pagevec)
 					(*nr_pagevec)++;
 			}
-<<<<<<< HEAD
-
-			if (PageTransHuge(page))
-				put_page(page);
-=======
->>>>>>> f642729d
 			count += ret;
 		}
 		pagevec_remove_exceptionals(&pvec);
@@ -560,11 +550,6 @@
 EXPORT_SYMBOL(invalidate_mapping_pages);
 
 /**
-<<<<<<< HEAD
- * This helper is similar with the above one, except that it accounts for pages
- * that are likely on a pagevec and count them in @nr_pagevec, which will used by
- * the caller.
-=======
  * invalidate_mapping_pagevec - Invalidate all the unlocked pages of one inode
  * @mapping: the address_space which holds the pages to invalidate
  * @start: the offset 'from' which to invalidate
@@ -574,7 +559,6 @@
  * This helper is similar to invalidate_mapping_pages(), except that it accounts
  * for pages that are likely on a pagevec and counts them in @nr_pagevec, which
  * will be used by the caller.
->>>>>>> f642729d
  */
 void invalidate_mapping_pagevec(struct address_space *mapping,
 		pgoff_t start, pgoff_t end, unsigned long *nr_pagevec)
