--- conflicted
+++ resolved
@@ -34,13 +34,6 @@
 
 void page_writeback_init(void);
 
-<<<<<<< HEAD
-static inline void *folio_raw_mapping(struct folio *folio)
-{
-	unsigned long mapping = (unsigned long)folio->mapping;
-
-	return (void *)(mapping & ~PAGE_MAPPING_FLAGS);
-=======
 void __acct_reclaim_writeback(pg_data_t *pgdat, struct page *page,
 						int nr_throttled);
 static inline void acct_reclaim_writeback(struct page *page)
@@ -59,7 +52,13 @@
 	wqh = &pgdat->reclaim_wait[VMSCAN_THROTTLE_ISOLATED];
 	if (waitqueue_active(wqh))
 		wake_up_all(wqh);
->>>>>>> 89e1e15c
+}
+
+static inline void *folio_raw_mapping(struct folio *folio)
+{
+	unsigned long mapping = (unsigned long)folio->mapping;
+
+	return (void *)(mapping & ~PAGE_MAPPING_FLAGS);
 }
 
 vm_fault_t do_swap_page(struct vm_fault *vmf);
