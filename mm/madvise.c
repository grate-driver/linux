--- conflicted
+++ resolved
@@ -66,11 +66,7 @@
 }
 
 #ifdef CONFIG_ANON_VMA_NAME
-<<<<<<< HEAD
-static struct anon_vma_name *anon_vma_name_alloc(const char *name)
-=======
 struct anon_vma_name *anon_vma_name_alloc(const char *name)
->>>>>>> 95cd2cdc
 {
 	struct anon_vma_name *anon_name;
 	size_t count;
@@ -86,77 +82,13 @@
 	return anon_name;
 }
 
-<<<<<<< HEAD
-static void vma_anon_name_free(struct kref *kref)
-=======
 void anon_vma_name_free(struct kref *kref)
->>>>>>> 95cd2cdc
 {
 	struct anon_vma_name *anon_name =
 			container_of(kref, struct anon_vma_name, kref);
 	kfree(anon_name);
 }
 
-<<<<<<< HEAD
-static inline bool has_vma_anon_name(struct vm_area_struct *vma)
-{
-	return !vma->vm_file && vma->anon_name;
-}
-
-const char *vma_anon_name(struct vm_area_struct *vma)
-{
-	if (!has_vma_anon_name(vma))
-		return NULL;
-
-	mmap_assert_locked(vma->vm_mm);
-
-	return vma->anon_name->name;
-}
-
-void dup_vma_anon_name(struct vm_area_struct *orig_vma,
-		       struct vm_area_struct *new_vma)
-{
-	if (!has_vma_anon_name(orig_vma))
-		return;
-
-	kref_get(&orig_vma->anon_name->kref);
-	new_vma->anon_name = orig_vma->anon_name;
-}
-
-void free_vma_anon_name(struct vm_area_struct *vma)
-{
-	struct anon_vma_name *anon_name;
-
-	if (!has_vma_anon_name(vma))
-		return;
-
-	anon_name = vma->anon_name;
-	vma->anon_name = NULL;
-	kref_put(&anon_name->kref, vma_anon_name_free);
-}
-
-/* mmap_lock should be write-locked */
-static int replace_vma_anon_name(struct vm_area_struct *vma, const char *name)
-{
-	const char *anon_name;
-
-	if (!name) {
-		free_vma_anon_name(vma);
-		return 0;
-	}
-
-	anon_name = vma_anon_name(vma);
-	if (anon_name) {
-		/* Same name, nothing to do here */
-		if (!strcmp(name, anon_name))
-			return 0;
-
-		free_vma_anon_name(vma);
-	}
-	vma->anon_name = anon_vma_name_alloc(name);
-	if (!vma->anon_name)
-		return -ENOMEM;
-=======
 struct anon_vma_name *anon_vma_name(struct vm_area_struct *vma)
 {
 	mmap_assert_locked(vma->vm_mm);
@@ -184,21 +116,14 @@
 
 	vma->anon_name = anon_vma_name_reuse(anon_name);
 	anon_vma_name_put(orig_name);
->>>>>>> 95cd2cdc
 
 	return 0;
 }
 #else /* CONFIG_ANON_VMA_NAME */
-<<<<<<< HEAD
-static int replace_vma_anon_name(struct vm_area_struct *vma, const char *name)
-{
-	if (name)
-=======
 static int replace_anon_vma_name(struct vm_area_struct *vma,
 				 struct anon_vma_name *anon_name)
 {
 	if (anon_name)
->>>>>>> 95cd2cdc
 		return -EINVAL;
 
 	return 0;
@@ -207,30 +132,19 @@
 /*
  * Update the vm_flags on region of a vma, splitting it or merging it as
  * necessary.  Must be called with mmap_sem held for writing;
-<<<<<<< HEAD
-=======
  * Caller should ensure anon_name stability by raising its refcount even when
  * anon_name belongs to a valid vma because this function might free that vma.
->>>>>>> 95cd2cdc
  */
 static int madvise_update_vma(struct vm_area_struct *vma,
 			      struct vm_area_struct **prev, unsigned long start,
 			      unsigned long end, unsigned long new_flags,
-<<<<<<< HEAD
-			      const char *name)
-=======
 			      struct anon_vma_name *anon_name)
->>>>>>> 95cd2cdc
 {
 	struct mm_struct *mm = vma->vm_mm;
 	int error;
 	pgoff_t pgoff;
 
-<<<<<<< HEAD
-	if (new_flags == vma->vm_flags && is_same_vma_anon_name(vma, name)) {
-=======
 	if (new_flags == vma->vm_flags && anon_vma_name_eq(anon_vma_name(vma), anon_name)) {
->>>>>>> 95cd2cdc
 		*prev = vma;
 		return 0;
 	}
@@ -238,11 +152,7 @@
 	pgoff = vma->vm_pgoff + ((start - vma->vm_start) >> PAGE_SHIFT);
 	*prev = vma_merge(mm, *prev, start, end, new_flags, vma->anon_vma,
 			  vma->vm_file, pgoff, vma_policy(vma),
-<<<<<<< HEAD
-			  vma->vm_userfaultfd_ctx, name);
-=======
 			  vma->vm_userfaultfd_ctx, anon_name);
->>>>>>> 95cd2cdc
 	if (*prev) {
 		vma = *prev;
 		goto success;
@@ -272,11 +182,7 @@
 	 */
 	vma->vm_flags = new_flags;
 	if (!vma->vm_file) {
-<<<<<<< HEAD
-		error = replace_vma_anon_name(vma, name);
-=======
 		error = replace_anon_vma_name(vma, anon_name);
->>>>>>> 95cd2cdc
 		if (error)
 			return error;
 	}
@@ -1075,10 +981,7 @@
 				unsigned long behavior)
 {
 	int error;
-<<<<<<< HEAD
-=======
 	struct anon_vma_name *anon_name;
->>>>>>> 95cd2cdc
 	unsigned long new_flags = vma->vm_flags;
 
 	switch (behavior) {
@@ -1092,10 +995,7 @@
 		return madvise_pageout(vma, prev, start, end);
 	case MADV_FREE:
 	case MADV_DONTNEED:
-<<<<<<< HEAD
-=======
 	case MADV_DONTNEED_LOCKED:
->>>>>>> 95cd2cdc
 		return madvise_dontneed_free(vma, prev, start, end, behavior);
 	case MADV_POPULATE_READ:
 	case MADV_POPULATE_WRITE:
@@ -1148,16 +1048,11 @@
 		break;
 	}
 
-<<<<<<< HEAD
-	error = madvise_update_vma(vma, prev, start, end, new_flags,
-				   vma_anon_name(vma));
-=======
 	anon_name = anon_vma_name(vma);
 	anon_vma_name_get(anon_name);
 	error = madvise_update_vma(vma, prev, start, end, new_flags,
 				   anon_name);
 	anon_vma_name_put(anon_name);
->>>>>>> 95cd2cdc
 
 out:
 	/*
@@ -1344,11 +1239,7 @@
 static int madvise_vma_anon_name(struct vm_area_struct *vma,
 				 struct vm_area_struct **prev,
 				 unsigned long start, unsigned long end,
-<<<<<<< HEAD
-				 unsigned long name)
-=======
 				 unsigned long anon_name)
->>>>>>> 95cd2cdc
 {
 	int error;
 
@@ -1357,11 +1248,7 @@
 		return -EBADF;
 
 	error = madvise_update_vma(vma, prev, start, end, vma->vm_flags,
-<<<<<<< HEAD
-				   (const char *)name);
-=======
 				   (struct anon_vma_name *)anon_name);
->>>>>>> 95cd2cdc
 
 	/*
 	 * madvise() returns EAGAIN if kernel resources, such as
@@ -1373,11 +1260,7 @@
 }
 
 int madvise_set_anon_name(struct mm_struct *mm, unsigned long start,
-<<<<<<< HEAD
-			  unsigned long len_in, const char *name)
-=======
 			  unsigned long len_in, struct anon_vma_name *anon_name)
->>>>>>> 95cd2cdc
 {
 	unsigned long end;
 	unsigned long len;
@@ -1397,11 +1280,7 @@
 	if (end == start)
 		return 0;
 
-<<<<<<< HEAD
-	return madvise_walk_vmas(mm, start, end, (unsigned long)name,
-=======
 	return madvise_walk_vmas(mm, start, end, (unsigned long)anon_name,
->>>>>>> 95cd2cdc
 				 madvise_vma_anon_name);
 }
 #endif /* CONFIG_ANON_VMA_NAME */
