--- conflicted
+++ resolved
@@ -43,31 +43,16 @@
 
 static void devmap_managed_enable_put(struct dev_pagemap *pgmap)
 {
-<<<<<<< HEAD
-	static_branch_dec(&devmap_managed_key);
-=======
 	if (pgmap->type == MEMORY_DEVICE_PRIVATE ||
 	    pgmap->type == MEMORY_DEVICE_FS_DAX)
 		static_branch_dec(&devmap_managed_key);
->>>>>>> f642729d
 }
 
 static void devmap_managed_enable_get(struct dev_pagemap *pgmap)
 {
-<<<<<<< HEAD
-	if (pgmap->type == MEMORY_DEVICE_PRIVATE &&
-	    (!pgmap->ops || !pgmap->ops->page_free)) {
-		WARN(1, "Missing page_free method\n");
-		return -EINVAL;
-	}
-
-	static_branch_inc(&devmap_managed_key);
-	return 0;
-=======
 	if (pgmap->type == MEMORY_DEVICE_PRIVATE ||
 	    pgmap->type == MEMORY_DEVICE_FS_DAX)
 		static_branch_inc(&devmap_managed_key);
->>>>>>> f642729d
 }
 #else
 static void devmap_managed_enable_get(struct dev_pagemap *pgmap)
@@ -95,12 +80,6 @@
 	return pfn + vmem_altmap_offset(pgmap_altmap(pgmap));
 }
 
-<<<<<<< HEAD
-static unsigned long pfn_end(struct dev_pagemap *pgmap, int range_id)
-{
-	const struct range *range = &pgmap->ranges[range_id];
-
-=======
 bool pgmap_pfn_valid(struct dev_pagemap *pgmap, unsigned long pfn)
 {
 	int i;
@@ -120,7 +99,6 @@
 {
 	const struct range *range = &pgmap->ranges[range_id];
 
->>>>>>> f642729d
 	return (range->start + range_len(range)) >> PAGE_SHIFT;
 }
 
@@ -222,10 +200,7 @@
 static int pagemap_range(struct dev_pagemap *pgmap, struct mhp_params *params,
 		int range_id, int nid)
 {
-<<<<<<< HEAD
-=======
 	const bool is_private = pgmap->type == MEMORY_DEVICE_PRIVATE;
->>>>>>> f642729d
 	struct range *range = &pgmap->ranges[range_id];
 	struct dev_pagemap *conflict_pgmap;
 	int error, is_ram;
@@ -271,14 +246,11 @@
 	if (error)
 		goto err_pfn_remap;
 
-<<<<<<< HEAD
-=======
 	if (!mhp_range_allowed(range->start, range_len(range), !is_private)) {
 		error = -EINVAL;
 		goto err_pfn_remap;
 	}
 
->>>>>>> f642729d
 	mem_hotplug_begin();
 
 	/*
@@ -292,11 +264,7 @@
 	 * the CPU, we do want the linear mapping and thus use
 	 * arch_add_memory().
 	 */
-<<<<<<< HEAD
-	if (pgmap->type == MEMORY_DEVICE_PRIVATE) {
-=======
 	if (is_private) {
->>>>>>> f642729d
 		error = add_pages(nid, PHYS_PFN(range->start),
 				PHYS_PFN(range_len(range)), params);
 	} else {
@@ -356,10 +324,6 @@
 		.pgprot = PAGE_KERNEL,
 	};
 	const int nr_range = pgmap->nr_range;
-<<<<<<< HEAD
-	bool need_devmap_managed = true;
-=======
->>>>>>> f642729d
 	int error, i;
 
 	if (WARN_ONCE(!nr_range, "nr_range must be specified\n"))
@@ -418,15 +382,7 @@
 		}
 	}
 
-<<<<<<< HEAD
-	if (need_devmap_managed) {
-		error = devmap_managed_enable_get(pgmap);
-		if (error)
-			return ERR_PTR(error);
-	}
-=======
 	devmap_managed_enable_get(pgmap);
->>>>>>> f642729d
 
 	/*
 	 * Clear the pgmap nr_range as it will be incremented for each
